--- conflicted
+++ resolved
@@ -1003,7 +1003,6 @@
             PROPERTY(initialDigit, NSNumber, NSObject, NO, nil, nil),
             PROPERTY(samples, ORKPSATSample, NSArray, NO, nil, nil),
             })),
-<<<<<<< HEAD
    ENTRY(ORKTowerOfHanoiResult,
          nil,
          (@{
@@ -1017,8 +1016,6 @@
             PROPERTY(donorTowerIndex, NSNumber, NSObject, YES, nil, nil),
             PROPERTY(recipientTowerIndex, NSNumber, NSObject, YES, nil, nil),
             })),
-  ENTRY(ORKQuestionResult,
-=======
    ENTRY(ORKHolePegTestSample,
          nil,
          (@{
@@ -1038,8 +1035,13 @@
             PROPERTY(totalTime, NSNumber, NSObject, NO, nil, nil),
             PROPERTY(totalDistance, NSNumber, NSObject, NO, nil, nil),
             PROPERTY(samples, ORKHolePegTestSample, NSArray, NO, nil, nil),
-            })),  ENTRY(ORKQuestionResult,
->>>>>>> b0977b55
+            })),
+   ENTRY(ORKPasscodeResult,
+         nil,
+         (@{
+            PROPERTY(passcodeSaved, NSNumber, NSObject, YES, nil, nil),
+            })),
+    ENTRY(ORKQuestionResult,
          nil,
          (@{
             PROPERTY(questionType, NSNumber, NSObject, NO, nil, nil)
