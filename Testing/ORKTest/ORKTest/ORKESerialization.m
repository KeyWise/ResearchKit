/*
 Copyright (c) 2015, Apple Inc. All rights reserved.
 Copyright (c) 2015-2016, Ricardo Sánchez-Sáez.

 Redistribution and use in source and binary forms, with or without modification,
 are permitted provided that the following conditions are met:
 
 1.  Redistributions of source code must retain the above copyright notice, this
 list of conditions and the following disclaimer.
 
 2.  Redistributions in binary form must reproduce the above copyright notice,
 this list of conditions and the following disclaimer in the documentation and/or
 other materials provided with the distribution.
 
 3.  Neither the name of the copyright holder(s) nor the names of any contributors
 may be used to endorse or promote products derived from this software without
 specific prior written permission. No license is granted to the trademarks of
 the copyright holders even if such marks are included in this software.
 
 THIS SOFTWARE IS PROVIDED BY THE COPYRIGHT HOLDERS AND CONTRIBUTORS "AS IS"
 AND ANY EXPRESS OR IMPLIED WARRANTIES, INCLUDING, BUT NOT LIMITED TO, THE
 IMPLIED WARRANTIES OF MERCHANTABILITY AND FITNESS FOR A PARTICULAR PURPOSE
 ARE DISCLAIMED. IN NO EVENT SHALL THE COPYRIGHT OWNER OR CONTRIBUTORS BE LIABLE
 FOR ANY DIRECT, INDIRECT, INCIDENTAL, SPECIAL, EXEMPLARY, OR CONSEQUENTIAL
 DAMAGES (INCLUDING, BUT NOT LIMITED TO, PROCUREMENT OF SUBSTITUTE GOODS OR
 SERVICES; LOSS OF USE, DATA, OR PROFITS; OR BUSINESS INTERRUPTION) HOWEVER
 CAUSED AND ON ANY THEORY OF LIABILITY, WHETHER IN CONTRACT, STRICT LIABILITY,
 OR TORT (INCLUDING NEGLIGENCE OR OTHERWISE) ARISING IN ANY WAY OUT OF THE USE
 OF THIS SOFTWARE, EVEN IF ADVISED OF THE POSSIBILITY OF SUCH DAMAGE.
 */


#import "ORKESerialization.h"

@import ResearchKit;
@import ResearchKit.Private;

@import MapKit;


static NSString *ORKEStringFromDateISO8601(NSDate *date) {
    static NSDateFormatter *formatter = nil;
    static dispatch_once_t onceToken;
    dispatch_once(&onceToken, ^{
        formatter = [[NSDateFormatter alloc] init];
        [formatter setDateFormat:@"yyyy-MM-dd'T'HH:mm:ssZ"];
        [formatter setLocale:[NSLocale localeWithLocaleIdentifier:@"en_US_POSIX"]];
    });
    return [formatter stringFromDate:date];
}

static NSDate *ORKEDateFromStringISO8601(NSString *string) {
    static NSDateFormatter *formatter = nil;
    static dispatch_once_t onceToken;
    dispatch_once(&onceToken, ^{
        formatter = [[NSDateFormatter alloc] init];
        [formatter setDateFormat:@"yyyy-MM-dd'T'HH:mm:ssZ"];
        [formatter setLocale:[NSLocale localeWithLocaleIdentifier:@"en_US_POSIX"]];
    });
    return [formatter dateFromString:string];
}

static NSArray *ORKNumericAnswerStyleTable() {
    static NSArray *table = nil;
    static dispatch_once_t onceToken;
    dispatch_once(&onceToken, ^{
        table = @[@"decimal", @"integer"];
    });
    return table;
}

static id tableMapForward(NSInteger index, NSArray *table) {
    return table[index];
}

static NSInteger tableMapReverse(id value, NSArray *table) {
    NSUInteger idx = [table indexOfObject:value];
    if (idx == NSNotFound)
    {
        idx = 0;
    }
    return idx;
}

static NSDictionary *dictionaryFromCGPoint(CGPoint p) {
    return @{ @"x": @(p.x), @"y": @(p.y) };
}

static NSDictionary *dictionaryFromCGSize(CGSize s) {
    return @{ @"h": @(s.height), @"w": @(s.width) };
}

static NSDictionary *dictionaryFromCGRect(CGRect r) {
    return @{ @"origin": dictionaryFromCGPoint(r.origin), @"size": dictionaryFromCGSize(r.size) };
}

static NSDictionary *dictionaryFromUIEdgeInsets(UIEdgeInsets i) {
    return @{ @"top": @(i.top), @"left": @(i.left), @"bottom": @(i.bottom), @"right": @(i.right) };
}

static CGSize sizeFromDictionary(NSDictionary *dict) {
    return (CGSize){.width = ((NSNumber *)dict[@"w"]).doubleValue, .height = ((NSNumber *)dict[@"h"]).doubleValue };
}

static CGPoint pointFromDictionary(NSDictionary *dict) {
    return (CGPoint){.x = ((NSNumber *)dict[@"x"]).doubleValue, .y = ((NSNumber *)dict[@"y"]).doubleValue};
}

static CGRect rectFromDictionary(NSDictionary *dict) {
    return (CGRect){.origin = pointFromDictionary(dict[@"origin"]), .size = sizeFromDictionary(dict[@"size"])};
}

static UIEdgeInsets edgeInsetsFromDictionary(NSDictionary *dict) {
    return (UIEdgeInsets){.top = ((NSNumber *)dict[@"top"]).doubleValue, .left = ((NSNumber *)dict[@"left"]).doubleValue, .bottom = ((NSNumber *)dict[@"bottom"]).doubleValue, .right = ((NSNumber *)dict[@"right"]).doubleValue};
}

static NSDictionary *dictionaryFromCoordinate (CLLocationCoordinate2D coordinate) {
    return @{ @"latitude": @(coordinate.latitude), @"longitude": @(coordinate.longitude) };
}

static CLLocationCoordinate2D coordinateFromDictionary(NSDictionary *dict) {
    return (CLLocationCoordinate2D){.latitude = ((NSNumber *)dict[@"latitude"]).doubleValue, .longitude = ((NSNumber *)dict[@"longitude"]).doubleValue };
}

static ORKNumericAnswerStyle ORKNumericAnswerStyleFromString(NSString *s) {
    return tableMapReverse(s, ORKNumericAnswerStyleTable());
}

static NSString *ORKNumericAnswerStyleToString(ORKNumericAnswerStyle style) {
    return tableMapForward(style, ORKNumericAnswerStyleTable());
}

static NSDictionary *dictionaryFromCircularRegion(CLCircularRegion *region) {
    return @{
             @"coordinate": dictionaryFromCoordinate(region.center),
             @"radius": @(region.radius),
             @"identifier": region.identifier
             };
}

static CLCircularRegion *CircularRegionFromDictionary(NSDictionary *dict) {
    return [[CLCircularRegion alloc] initWithCenter:coordinateFromDictionary(dict[@"coordinate"])
                                             radius:((NSNumber *)dict[@"radius"]).doubleValue
                                         identifier:dict[@"identifier"]];
}

static NSMutableDictionary *ORKESerializationEncodingTable();
static id propFromDict(NSDictionary *dict, NSString *propName);
static NSArray *classEncodingsForClass(Class c) ;
static id objectForJsonObject(id input, Class expectedClass, ORKESerializationJSONToObjectBlock converterBlock) ;

#define ESTRINGIFY2( x) #x
#define ESTRINGIFY(x) ESTRINGIFY2(x)

#define ENTRY(entryName, bb, props) @ESTRINGIFY(entryName) : [[ORKESerializableTableEntry alloc] initWithClass:[entryName class] initBlock:bb properties: props]

#define PROPERTY(x, vc, cc, ww, jb, ob) @ESTRINGIFY(x) : ([[ORKESerializableProperty alloc] initWithPropertyName:@ESTRINGIFY(x) valueClass:[vc class] containerClass:[cc class] writeAfterInit:ww objectToJSONBlock:jb jsonToObjectBlock:ob ])


#define DYNAMICCAST(x, c) ((c *) ([x isKindOfClass:[c class]] ? x : nil))


@interface ORKESerializableTableEntry : NSObject

- (instancetype)initWithClass:(Class)class
                    initBlock:(ORKESerializationInitBlock)initBlock
                   properties:(NSDictionary *)properties;

@property (nonatomic) Class class;
@property (nonatomic, copy) ORKESerializationInitBlock initBlock;
@property (nonatomic, strong) NSMutableDictionary *properties;

@end


@interface ORKESerializableProperty : NSObject

- (instancetype)initWithPropertyName:(NSString *)propertyName
                          valueClass:(Class)valueClass
                      containerClass:(Class)containerClass
                      writeAfterInit:(BOOL)writeAfterInit
                   objectToJSONBlock:(ORKESerializationObjectToJSONBlock)objectToJSON
                   jsonToObjectBlock:(ORKESerializationJSONToObjectBlock)jsonToObjectBlock;

@property (nonatomic, copy) NSString *propertyName;
@property (nonatomic) Class valueClass;
@property (nonatomic) Class containerClass;
@property (nonatomic) BOOL writeAfterInit;
@property (nonatomic, copy) ORKESerializationObjectToJSONBlock objectToJSONBlock;
@property (nonatomic, copy) ORKESerializationJSONToObjectBlock jsonToObjectBlock;

@end


@implementation ORKESerializableTableEntry

- (instancetype)initWithClass:(Class)class
                    initBlock:(ORKESerializationInitBlock)initBlock
                   properties:(NSDictionary *)properties {
    self = [super init];
    if (self) {
        _class = class;
        self.initBlock = initBlock;
        self.properties = [properties mutableCopy];
    }
    return self;
}

@end


@implementation ORKESerializableProperty

- (instancetype)initWithPropertyName:(NSString *)propertyName
                          valueClass:(Class)valueClass
                      containerClass:(Class)containerClass
                      writeAfterInit:(BOOL)writeAfterInit
                   objectToJSONBlock:(ORKESerializationObjectToJSONBlock)objectToJSON
                   jsonToObjectBlock:(ORKESerializationJSONToObjectBlock)jsonToObjectBlock {
    self = [super init];
    if (self) {
        self.propertyName = propertyName;
        self.valueClass = valueClass;
        self.containerClass = containerClass;
        self.writeAfterInit = writeAfterInit;
        self.objectToJSONBlock = objectToJSON;
        self.jsonToObjectBlock = jsonToObjectBlock;
    }
    return self;
}

@end


static NSString *_ClassKey = @"_class";

static id propFromDict(NSDictionary *dict, NSString *propName) {
    NSArray *classEncodings = classEncodingsForClass(NSClassFromString(dict[_ClassKey]));
    ORKESerializableProperty *propertyEntry = nil;
    for (ORKESerializableTableEntry *classEncoding in classEncodings) {
        
        NSDictionary *propertyEncoding = classEncoding.properties;
        propertyEntry = propertyEncoding[propName];
        if (propertyEntry != nil) {
            break;
        }
    }
    NSCAssert(propertyEntry != nil, @"Unexpected property %@ for class %@", propName, dict[_ClassKey]);
    
    Class containerClass = propertyEntry.containerClass;
    Class propertyClass = propertyEntry.valueClass;
    ORKESerializationJSONToObjectBlock converterBlock = propertyEntry.jsonToObjectBlock;
    
    id input = dict[propName];
    id output = nil;
    if (input != nil) {
        if ([containerClass isSubclassOfClass:[NSArray class]]) {
            NSMutableArray *outputArray = [NSMutableArray array];
            for (id value in DYNAMICCAST(input, NSArray)) {
                id convertedValue = objectForJsonObject(value, propertyClass, converterBlock);
                NSCAssert(convertedValue != nil, @"Could not convert to object of class %@", propertyClass);
                [outputArray addObject:convertedValue];
            }
            output = outputArray;
        } else if ([containerClass isSubclassOfClass:[NSDictionary class]]) {
            NSMutableDictionary *outputDictionary = [NSMutableDictionary dictionary];
            for (NSString *key in [DYNAMICCAST(input, NSDictionary) allKeys]) {
                id convertedValue = objectForJsonObject(DYNAMICCAST(input, NSDictionary)[key], propertyClass, converterBlock);
                NSCAssert(convertedValue != nil, @"Could not convert to object of class %@", propertyClass);
                outputDictionary[key] = convertedValue;
            }
            output = outputDictionary;
        } else {
            NSCAssert(containerClass == [NSObject class], @"Unexpected container class %@", containerClass);
            
            output = objectForJsonObject(input, propertyClass, converterBlock);
        }
    }
    return output;
}


#define NUMTOSTRINGBLOCK(table) ^id(id num) { return table[((NSNumber *)num).integerValue]; }
#define STRINGTONUMBLOCK(table) ^id(id string) { NSUInteger index = [table indexOfObject:string]; \
    NSCAssert(index != NSNotFound, @"Expected valid entry from table %@", table); \
    return @(index); \
}

@implementation ORKESerializer

static NSArray *ORKChoiceAnswerStyleTable() {
    static NSArray *table;
    static dispatch_once_t onceToken;
    dispatch_once(&onceToken, ^{
        table = @[@"singleChoice", @"multipleChoice"];
    });
    
    return table;
}

static NSArray *ORKDateAnswerStyleTable() {
    static NSArray *table = nil;
    static dispatch_once_t onceToken;
    dispatch_once(&onceToken, ^{
        table = @[@"dateTime", @"date"];
    });
    return table;
}

static NSArray *buttonIdentifierTable() {
    static NSArray *table = nil;
    static dispatch_once_t onceToken;
    dispatch_once(&onceToken, ^{
        table = @[@"none", @"left", @"right"];
    });
    return table;
}

static NSArray *memoryGameStatusTable() {
    static NSArray *table = nil;
    static dispatch_once_t onceToken;
    dispatch_once(&onceToken, ^{
        table = @[@"unknown", @"success", @"failure", @"timeout"];
    });
    return table;
}

static NSArray *numberFormattingStyleTable() {
    static NSArray *table = nil;
    static dispatch_once_t onceToken;
    dispatch_once(&onceToken, ^{
        table = @[@"default", @"percent"];
    });
    return table;
}

#define GETPROP(d,x) getter(d, @ESTRINGIFY(x))
static NSMutableDictionary *ORKESerializationEncodingTable() {
    static dispatch_once_t onceToken;
    static NSMutableDictionary *encondingTable = nil;
    dispatch_once(&onceToken, ^{
encondingTable =
[@{
   ENTRY(ORKResultSelector,
         ^id(NSDictionary *dict, ORKESerializationPropertyGetter getter) {
             ORKResultSelector *selector = [[ORKResultSelector alloc] initWithTaskIdentifier:GETPROP(dict, taskIdentifier)
                                                                          stepIdentifier:GETPROP(dict, stepIdentifier)
                                                                        resultIdentifier:GETPROP(dict, resultIdentifier)];
             return selector;
         },(@{
            PROPERTY(taskIdentifier, NSString, NSObject, YES, nil, nil),
            PROPERTY(stepIdentifier, NSString, NSObject, YES, nil, nil),
            PROPERTY(resultIdentifier, NSString, NSObject, YES, nil, nil),
            })),
   ENTRY(ORKPredicateStepNavigationRule,
         ^id(NSDictionary *dict, ORKESerializationPropertyGetter getter) {
             ORKPredicateStepNavigationRule *rule = [[ORKPredicateStepNavigationRule alloc] initWithResultPredicates:GETPROP(dict, resultPredicates)
                                                                                          destinationStepIdentifiers:GETPROP(dict, destinationStepIdentifiers)
                                                                                               defaultStepIdentifier:GETPROP(dict, defaultStepIdentifier)
                                                                                                      validateArrays:NO];
             return rule;
         },(@{
              PROPERTY(resultPredicates, NSPredicate, NSArray, NO, nil, nil),
              PROPERTY(destinationStepIdentifiers, NSString, NSArray, NO, nil, nil),
              PROPERTY(defaultStepIdentifier, NSString, NSObject, NO, nil, nil),
              PROPERTY(additionalTaskResults, ORKTaskResult, NSArray, YES, nil, nil)
              })),
   ENTRY(ORKDirectStepNavigationRule,
         ^id(NSDictionary *dict, ORKESerializationPropertyGetter getter) {
             ORKDirectStepNavigationRule *rule = [[ORKDirectStepNavigationRule alloc] initWithDestinationStepIdentifier:GETPROP(dict, destinationStepIdentifier)];
             return rule;
         },(@{
              PROPERTY(destinationStepIdentifier, NSString, NSObject, NO, nil, nil),
              })),
   ENTRY(ORKAudioLevelNavigationRule,
         ^id(NSDictionary *dict, ORKESerializationPropertyGetter getter) {
             ORKAudioLevelNavigationRule *rule = [[ORKAudioLevelNavigationRule alloc] initWithAudioLevelStepIdentifier:GETPROP(dict, audioLevelStepIdentifier)                                                                                             destinationStepIdentifier:GETPROP(dict, destinationStepIdentifier)
                                                                                                     recordingSettings:GETPROP(dict, recordingSettings)];
             return rule;
         },(@{
              PROPERTY(audioLevelStepIdentifier, NSString, NSObject, NO, nil, nil),
              PROPERTY(destinationStepIdentifier, NSString, NSObject, NO, nil, nil),
              PROPERTY(recordingSettings, NSDictionary, NSObject, NO, nil, nil),
              })),
   ENTRY(ORKOrderedTask,
         ^id(NSDictionary *dict, ORKESerializationPropertyGetter getter) {
             ORKOrderedTask *task = [[ORKOrderedTask alloc] initWithIdentifier:GETPROP(dict, identifier)
                                                                         steps:GETPROP(dict, steps)];
             return task;
         },(@{
              PROPERTY(identifier, NSString, NSObject, NO, nil, nil),
              PROPERTY(steps, ORKStep, NSArray, NO, nil, nil)
              })),
   ENTRY(ORKNavigableOrderedTask,
         ^id(NSDictionary *dict, ORKESerializationPropertyGetter getter) {
             ORKNavigableOrderedTask *task = [[ORKNavigableOrderedTask alloc] initWithIdentifier:GETPROP(dict, identifier)
                                                                                           steps:GETPROP(dict, steps)];
             return task;
         },(@{
              PROPERTY(stepNavigationRules, ORKStepNavigationRule, NSMutableDictionary, YES, nil, nil),
              PROPERTY(skipStepNavigationRules, ORKSkipStepNavigationRule, NSMutableDictionary, YES, nil, nil),
              PROPERTY(stepModifiers, ORKStepModifier, NSMutableDictionary, YES, nil, nil),
              PROPERTY(shouldReportProgress, NSNumber, NSObject, YES, nil, nil),
              })),
   ENTRY(ORKStep,
         ^id(NSDictionary *dict, ORKESerializationPropertyGetter getter) {
             ORKStep *step = [[ORKStep alloc] initWithIdentifier:GETPROP(dict, identifier)];
             return step;
         },
         (@{
            PROPERTY(identifier, NSString, NSObject, NO, nil, nil),
            PROPERTY(optional, NSNumber, NSObject, YES, nil, nil),
            PROPERTY(title, NSString, NSObject, YES, nil, nil),
            PROPERTY(text, NSString, NSObject, YES, nil, nil),
            PROPERTY(shouldTintImages, NSNumber, NSObject, YES, nil, nil),
            PROPERTY(useSurveyMode, NSNumber, NSObject, YES, nil, nil)
            })),
   ENTRY(ORKReviewStep,
         ^id(NSDictionary *dict, ORKESerializationPropertyGetter getter) {
             ORKReviewStep *reviewStep = [ORKReviewStep standaloneReviewStepWithIdentifier:GETPROP(dict, identifier)
                                                                                     steps:GETPROP(dict, steps)
                                                                              resultSource:GETPROP(dict, resultSource)];
             return reviewStep;
         },
         (@{
            PROPERTY(steps, ORKStep, NSArray, NO, nil, nil),
            PROPERTY(resultSource, ORKTaskResult, NSObject, NO, nil, nil),
            PROPERTY(excludeInstructionSteps, NSNumber, NSObject, YES, nil, nil)
            })),
   ENTRY(ORKVisualConsentStep,
         ^id(NSDictionary *dict, ORKESerializationPropertyGetter getter) {
             return [[ORKVisualConsentStep alloc] initWithIdentifier:GETPROP(dict, identifier)
                                                            document:GETPROP(dict, consentDocument)];
         },
         @{
           PROPERTY(consentDocument, ORKConsentDocument, NSObject, NO, nil, nil)
           }),
   ENTRY(ORKPasscodeStep,
         ^id(NSDictionary *dict, ORKESerializationPropertyGetter getter) {
             return [[ORKPasscodeStep alloc] initWithIdentifier:GETPROP(dict, identifier)];
         },
         (@{
           PROPERTY(passcodeType, NSNumber, NSObject, YES, nil, nil),
           PROPERTY(passcodeFlow, NSNumber, NSObject, YES, nil, nil)
           })),
   ENTRY(ORKWaitStep,
         ^id(NSDictionary *dict, ORKESerializationPropertyGetter getter) {
             return [[ORKWaitStep alloc] initWithIdentifier:GETPROP(dict, identifier)];
         },
         (@{
           PROPERTY(indicatorType, NSNumber, NSObject, YES, nil, nil)
           })),
   ENTRY(ORKRecorderConfiguration,
         ^id(NSDictionary *dict, ORKESerializationPropertyGetter getter) {
             ORKRecorderConfiguration *recorderConfiguration = [[ORKRecorderConfiguration alloc] initWithIdentifier:GETPROP(dict, identifier)];
             return recorderConfiguration;
         },
         (@{
            PROPERTY(identifier, NSString, NSObject, NO, nil, nil),
            })),
   ENTRY(ORKQuestionStep,
         ^id(NSDictionary *dict, ORKESerializationPropertyGetter getter) {
             return [[ORKQuestionStep alloc] initWithIdentifier:GETPROP(dict, identifier)];
         },
         (@{
            PROPERTY(answerFormat, ORKAnswerFormat, NSObject, YES, nil, nil),
            PROPERTY(placeholder, NSString, NSObject, YES, nil, nil)
            })),
   ENTRY(ORKInstructionStep,
         ^id(NSDictionary *dict, ORKESerializationPropertyGetter getter) {
             return [[ORKInstructionStep alloc] initWithIdentifier:GETPROP(dict, identifier)];
         },
         (@{
            PROPERTY(detailText, NSString, NSObject, YES, nil, nil),
            PROPERTY(footnote, NSString, NSObject, YES, nil, nil),
            })),
   ENTRY(ORKVideoInstructionStep,
         ^id(NSDictionary *dict, ORKESerializationPropertyGetter getter) {
             return [[ORKVideoInstructionStep alloc] initWithIdentifier:GETPROP(dict, identifier)];
         },
         (@{
            PROPERTY(videoURL, NSURL, NSObject, YES,
                     ^id(id url) { return [(NSURL *)url absoluteString]; },
                     ^id(id string) { return [NSURL URLWithString:string]; }),
            PROPERTY(thumbnailTime, NSNumber, NSObject, YES, nil, nil),
            })),
   ENTRY(ORKCompletionStep,
         ^id(NSDictionary *dict, ORKESerializationPropertyGetter getter) {
             return [[ORKCompletionStep alloc] initWithIdentifier:GETPROP(dict, identifier)];
         },
         (@{
            })),
   ENTRY(ORKCountdownStep,
         ^id(NSDictionary *dict, ORKESerializationPropertyGetter getter) {
             return [[ORKCountdownStep alloc] initWithIdentifier:GETPROP(dict, identifier)];
         },
         (@{
            })),
   ENTRY(ORKTouchAnywhereStep,
         ^id(NSDictionary *dict, ORKESerializationPropertyGetter getter) {
             return [[ORKTouchAnywhereStep alloc] initWithIdentifier:GETPROP(dict, identifier)];
         },
         (@{
            })),
   ENTRY(ORKHealthQuantityTypeRecorderConfiguration,
         ^id(NSDictionary *dict, ORKESerializationPropertyGetter getter) {
             return [[ORKHealthQuantityTypeRecorderConfiguration alloc] initWithIdentifier:GETPROP(dict, identifier) healthQuantityType:GETPROP(dict, quantityType) unit:GETPROP(dict, unit)];
         },
         (@{
            PROPERTY(quantityType, HKQuantityType, NSObject, NO,
                     ^id(id type) { return [(HKQuantityType *)type identifier]; },
                     ^id(id string) { return [HKQuantityType quantityTypeForIdentifier:string]; }),
            PROPERTY(unit, HKUnit, NSObject, NO,
                     ^id(id unit) { return [(HKUnit *)unit unitString]; },
                     ^id(id string) { return [HKUnit unitFromString:string]; }),
            })),
   ENTRY(ORKActiveStep,
         ^id(NSDictionary *dict, ORKESerializationPropertyGetter getter) {
             return [[ORKActiveStep alloc] initWithIdentifier:GETPROP(dict, identifier)];
         },
         (@{
            PROPERTY(stepDuration, NSNumber, NSObject, YES, nil, nil),
            PROPERTY(shouldShowDefaultTimer, NSNumber, NSObject, YES, nil, nil),
            PROPERTY(shouldSpeakCountDown, NSNumber, NSObject, YES, nil, nil),
            PROPERTY(shouldSpeakRemainingTimeAtHalfway, NSNumber, NSObject, YES, nil, nil),
            PROPERTY(shouldStartTimerAutomatically, NSNumber, NSObject, YES, nil, nil),
            PROPERTY(shouldPlaySoundOnStart, NSNumber, NSObject, YES, nil, nil),
            PROPERTY(shouldPlaySoundOnFinish, NSNumber, NSObject, YES, nil, nil),
            PROPERTY(shouldVibrateOnStart, NSNumber, NSObject, YES, nil, nil),
            PROPERTY(shouldVibrateOnFinish, NSNumber, NSObject, YES, nil, nil),
            PROPERTY(shouldUseNextAsSkipButton, NSNumber, NSObject, YES, nil, nil),
            PROPERTY(shouldContinueOnFinish, NSNumber, NSObject, YES, nil, nil),
            PROPERTY(spokenInstruction, NSString, NSObject, YES, nil, nil),
            PROPERTY(finishedSpokenInstruction, NSString, NSObject, YES, nil, nil),
            PROPERTY(recorderConfigurations, ORKRecorderConfiguration, NSArray, YES, nil, nil),
            })),
   ENTRY(ORKAudioStep,
         ^id(NSDictionary *dict, ORKESerializationPropertyGetter getter) {
             return [[ORKAudioStep alloc] initWithIdentifier:GETPROP(dict, identifier)];
         },
         (@{
            })),
  ENTRY(ORKToneAudiometryStep,
        ^id(NSDictionary *dict, ORKESerializationPropertyGetter getter) {
            return [[ORKToneAudiometryStep alloc] initWithIdentifier:GETPROP(dict, identifier)];
        },
        (@{
           PROPERTY(toneDuration, NSNumber, NSObject, YES, nil, nil),
           })),
   ENTRY(ORKToneAudiometryPracticeStep,
         ^id(NSDictionary *dict, ORKESerializationPropertyGetter getter) {
             return [[ORKToneAudiometryPracticeStep alloc] initWithIdentifier:GETPROP(dict, identifier)];
         },
         (@{})),
   ENTRY(ORKHolePegTestPlaceStep,
         ^id(NSDictionary *dict, ORKESerializationPropertyGetter getter) {
             return [[ORKHolePegTestPlaceStep alloc] initWithIdentifier:GETPROP(dict, identifier)];
         },
         (@{
            PROPERTY(movingDirection, NSNumber, NSObject, YES, nil, nil),
            PROPERTY(dominantHandTested, NSNumber, NSObject, YES, nil, nil),
            PROPERTY(numberOfPegs, NSNumber, NSObject, YES, nil, nil),
            PROPERTY(threshold, NSNumber, NSObject, YES, nil, nil),
            PROPERTY(rotated, NSNumber, NSObject, YES, nil, nil)
            })),
   ENTRY(ORKHolePegTestRemoveStep,
         ^id(NSDictionary *dict, ORKESerializationPropertyGetter getter) {
             return [[ORKHolePegTestRemoveStep alloc] initWithIdentifier:GETPROP(dict, identifier)];
         },
         (@{
            PROPERTY(movingDirection, NSNumber, NSObject, YES, nil, nil),
            PROPERTY(dominantHandTested, NSNumber, NSObject, YES, nil, nil),
            PROPERTY(numberOfPegs, NSNumber, NSObject, YES, nil, nil),
            PROPERTY(threshold, NSNumber, NSObject, YES, nil, nil)
            })),
   ENTRY(ORKImageCaptureStep,
        ^id(NSDictionary *dict, ORKESerializationPropertyGetter getter) {
            return [[ORKImageCaptureStep alloc] initWithIdentifier:GETPROP(dict, identifier)];
        },
        (@{
            PROPERTY(templateImageInsets, NSValue, NSObject, YES,
                ^id(id value) { return value?dictionaryFromUIEdgeInsets(((NSValue *)value).UIEdgeInsetsValue):nil; },
                ^id(id dict) { return [NSValue valueWithUIEdgeInsets:edgeInsetsFromDictionary(dict)]; }),
            PROPERTY(accessibilityHint, NSString, NSObject, YES, nil, nil),
            PROPERTY(accessibilityInstructions, NSString, NSObject, YES, nil, nil),
            })),
   ENTRY(ORKVideoCaptureStep,
         ^id(NSDictionary *dict, ORKESerializationPropertyGetter getter) {
             return [[ORKVideoCaptureStep alloc] initWithIdentifier:GETPROP(dict, identifier)];
         },
         (@{
            PROPERTY(templateImageInsets, NSValue, NSObject, YES,
                     ^id(id value) { return value?dictionaryFromUIEdgeInsets(((NSValue *)value).UIEdgeInsetsValue):nil; },
                     ^id(id dict) { return [NSValue valueWithUIEdgeInsets:edgeInsetsFromDictionary(dict)]; }),
            PROPERTY(duration, NSNumber, NSObject, YES, nil, nil),
            PROPERTY(audioMute, NSNumber, NSObject, YES, nil, nil),
            PROPERTY(flashMode, NSNumber, NSObject, YES, nil, nil),
            PROPERTY(devicePosition, NSNumber, NSObject, YES, nil, nil),
            PROPERTY(accessibilityHint, NSString, NSObject, YES, nil, nil),
            PROPERTY(accessibilityInstructions, NSString, NSObject, YES, nil, nil),
            })),
  ENTRY(ORKSignatureStep,
         ^id(NSDictionary *dict, ORKESerializationPropertyGetter getter) {
             return [[ORKSignatureStep alloc] initWithIdentifier:GETPROP(dict, identifier)];
         },
         (@{
            })),
  ENTRY(ORKSpatialSpanMemoryStep,
        ^id(NSDictionary *dict, ORKESerializationPropertyGetter getter) {
            return [[ORKSpatialSpanMemoryStep alloc] initWithIdentifier:GETPROP(dict, identifier)];
        },
        (@{
          PROPERTY(initialSpan, NSNumber, NSObject, YES, nil, nil),
          PROPERTY(minimumSpan, NSNumber, NSObject, YES, nil, nil),
          PROPERTY(maximumSpan, NSNumber, NSObject, YES, nil, nil),
          PROPERTY(playSpeed, NSNumber, NSObject, YES, nil, nil),
          PROPERTY(maximumTests, NSNumber, NSObject, YES, nil, nil),
          PROPERTY(maximumConsecutiveFailures, NSNumber, NSObject, YES, nil, nil),
          PROPERTY(requireReversal, NSNumber, NSObject, YES, nil, nil),
          PROPERTY(customTargetPluralName, NSString, NSObject, YES, nil, nil),
          })),
  ENTRY(ORKWalkingTaskStep,
        ^id(NSDictionary *dict, ORKESerializationPropertyGetter getter) {
            return [[ORKWalkingTaskStep alloc] initWithIdentifier:GETPROP(dict, identifier)];
        },
        (@{
          PROPERTY(numberOfStepsPerLeg, NSNumber, NSObject, YES, nil, nil),
          })),
   ENTRY(ORKTableStep,
         ^id(NSDictionary *dict, ORKESerializationPropertyGetter getter) {
             return [[ORKTableStep alloc] initWithIdentifier:GETPROP(dict, identifier)];
         },
         (@{
            PROPERTY(items, NSObject, NSArray, YES, nil, nil),
            })),
   ENTRY(ORKTimedWalkStep,
         ^id(NSDictionary *dict, ORKESerializationPropertyGetter getter) {
             return [[ORKTimedWalkStep alloc] initWithIdentifier:GETPROP(dict, identifier)];
         },
         (@{
            PROPERTY(distanceInMeters, NSNumber, NSObject, YES, nil, nil),
            })),
   ENTRY(ORKPSATStep,
         ^id(NSDictionary *dict, ORKESerializationPropertyGetter getter) {
             return [[ORKPSATStep alloc] initWithIdentifier:GETPROP(dict, identifier)];
         },
         (@{
            PROPERTY(presentationMode, NSNumber, NSObject, YES, nil, nil),
            PROPERTY(interStimulusInterval, NSNumber, NSObject, YES, nil, nil),
            PROPERTY(stimulusDuration, NSNumber, NSObject, YES, nil, nil),
            PROPERTY(seriesLength, NSNumber, NSObject, YES, nil, nil),
            })),
   ENTRY(ORKRangeOfMotionStep,
         ^id(NSDictionary *dict, ORKESerializationPropertyGetter getter) {
             return [[ORKRangeOfMotionStep alloc] initWithIdentifier:GETPROP(dict, identifier)];
         },
         (@{
            PROPERTY(limbOption, NSNumber, NSObject, YES, nil, nil),
            })),
   ENTRY(ORKShoulderRangeOfMotionStep,
         ^id(NSDictionary *dict, ORKESerializationPropertyGetter getter) {
             return [[ORKShoulderRangeOfMotionStep alloc] initWithIdentifier:GETPROP(dict, identifier)];
         },
         (@{
            PROPERTY(limbOption, NSNumber, NSObject, YES, nil, nil),
            })),
   ENTRY(ORKReactionTimeStep,
         ^id(NSDictionary *dict, ORKESerializationPropertyGetter getter) {
             return [[ORKReactionTimeStep alloc] initWithIdentifier:GETPROP(dict, identifier)];
         },
         (@{
            PROPERTY(maximumStimulusInterval, NSNumber, NSObject, YES, nil, nil),
            PROPERTY(minimumStimulusInterval, NSNumber, NSObject, YES, nil, nil),
            PROPERTY(timeout, NSNumber, NSObject, YES, nil, nil),
            PROPERTY(numberOfAttempts, NSNumber, NSObject, YES, nil, nil),
            PROPERTY(thresholdAcceleration, NSNumber, NSObject, YES, nil, nil),
            PROPERTY(successSound, NSNumber, NSObject, YES, nil, nil),
            PROPERTY(timeoutSound, NSNumber, NSObject, YES, nil, nil),
            PROPERTY(failureSound, NSNumber, NSObject, YES, nil, nil),
            })),
   ENTRY(ORKTappingIntervalStep,
         ^id(NSDictionary *dict, ORKESerializationPropertyGetter getter) {
             return [[ORKTappingIntervalStep alloc] initWithIdentifier:GETPROP(dict, identifier)];
         },
         (@{
            })),
   ENTRY(ORKTowerOfHanoiStep,
         ^id(NSDictionary *dict, ORKESerializationPropertyGetter getter) {
             return [[ORKTowerOfHanoiStep alloc] initWithIdentifier:GETPROP(dict, identifier)];
         },
         (@{
            PROPERTY(numberOfDisks, NSNumber, NSObject, YES, nil, nil),
            })),
  ENTRY(ORKAccelerometerRecorderConfiguration,
        ^id(NSDictionary *dict, ORKESerializationPropertyGetter getter) {
            return [[ORKAccelerometerRecorderConfiguration alloc] initWithIdentifier:GETPROP(dict, identifier) frequency:((NSNumber *)GETPROP(dict, frequency)).doubleValue];
        },
        (@{
          PROPERTY(frequency, NSNumber, NSObject, NO, nil, nil),
          })),
  ENTRY(ORKAudioRecorderConfiguration,
        ^id(NSDictionary *dict, ORKESerializationPropertyGetter getter) {
            return [[ORKAudioRecorderConfiguration alloc] initWithIdentifier:GETPROP(dict, identifier) recorderSettings:GETPROP(dict, recorderSettings)];
        },
        (@{
          PROPERTY(recorderSettings, NSDictionary, NSObject, NO, nil, nil),
          })),
  ENTRY(ORKConsentDocument,
        nil,
        (@{
          PROPERTY(title, NSString, NSObject, NO, nil, nil),
          PROPERTY(sections, ORKConsentSection, NSArray, NO, nil, nil),
          PROPERTY(signaturePageTitle, NSString, NSObject, NO, nil, nil),
          PROPERTY(signaturePageContent, NSString, NSObject, NO, nil, nil),
          PROPERTY(signatures, ORKConsentSignature, NSArray, NO, nil, nil),
          PROPERTY(htmlReviewContent, NSString, NSObject, NO, nil, nil),
          })),
  ENTRY(ORKConsentSharingStep,
        ^(NSDictionary *dict, ORKESerializationPropertyGetter getter) {
            return [[ORKConsentSharingStep alloc] initWithIdentifier:GETPROP(dict, identifier)];
        },
        (@{
           PROPERTY(localizedLearnMoreHTMLContent, NSString, NSObject, YES, nil, nil),
           })),
  ENTRY(ORKConsentReviewStep,
        ^id(NSDictionary *dict, ORKESerializationPropertyGetter getter) {
            return [[ORKConsentReviewStep alloc] initWithIdentifier:GETPROP(dict, identifier) signature:GETPROP(dict, signature) inDocument:GETPROP(dict,consentDocument)];
        },
        (@{
          PROPERTY(consentDocument, ORKConsentDocument, NSObject, NO, nil, nil),
          PROPERTY(reasonForConsent, NSString, NSObject, YES, nil, nil),
          PROPERTY(signature, ORKConsentSignature, NSObject, NO, nil, nil),
          })),
  ENTRY(ORKFitnessStep,
        ^id(NSDictionary *dict, ORKESerializationPropertyGetter getter) {
            return [[ORKFitnessStep alloc] initWithIdentifier:GETPROP(dict, identifier)];
        },
        (@{
           })),
  ENTRY(ORKConsentSection,
        ^id(NSDictionary *dict, ORKESerializationPropertyGetter getter) {
            return [[ORKConsentSection alloc] initWithType:((NSNumber *)GETPROP(dict, type)).integerValue];
        },
        (@{
          PROPERTY(type, NSNumber, NSObject, NO, nil, nil),
          PROPERTY(title, NSString, NSObject, YES, nil, nil),
          PROPERTY(formalTitle, NSString, NSObject, YES, nil, nil),
          PROPERTY(summary, NSString, NSObject, YES, nil, nil),
          PROPERTY(content, NSString, NSObject, YES, nil, nil),
          PROPERTY(htmlContent, NSString, NSObject, YES, nil, nil),
          PROPERTY(contentURL, NSURL, NSObject, YES,
                   ^id(id url) { return [(NSURL *)url absoluteString]; },
                   ^id(id string) { return [NSURL URLWithString:string]; }),
          PROPERTY(customLearnMoreButtonTitle, NSString, NSObject, YES, nil, nil),
          PROPERTY(customAnimationURL, NSURL, NSObject, YES,
                   ^id(id url) { return [(NSURL *)url absoluteString]; },
                   ^id(id string) { return [NSURL URLWithString:string]; }),
          PROPERTY(omitFromDocument, NSNumber, NSObject, YES, nil, nil),
          })),
  ENTRY(ORKConsentSignature,
        nil,
        (@{
          PROPERTY(identifier, NSString, NSObject, YES, nil, nil),
          PROPERTY(title, NSString, NSObject, YES, nil, nil),
          PROPERTY(givenName, NSString, NSObject, YES, nil, nil),
          PROPERTY(familyName, NSString, NSObject, YES, nil, nil),
          PROPERTY(signatureDate, NSString, NSObject, YES, nil, nil),
          PROPERTY(requiresName, NSNumber, NSObject, YES, nil, nil),
          PROPERTY(requiresSignatureImage, NSNumber, NSObject, YES, nil, nil),
          PROPERTY(signatureDateFormatString, NSString, NSObject, YES, nil, nil),
          })),
  ENTRY(ORKRegistrationStep,
        ^id(NSDictionary *dict, ORKESerializationPropertyGetter getter) {
            return [[ORKRegistrationStep alloc] initWithIdentifier:GETPROP(dict, identifier) title:GETPROP(dict, title) text:GETPROP(dict, text) options:((NSNumber *)GETPROP(dict, options)).integerValue];
        },
        (@{
           PROPERTY(options, NSNumber, NSObject, NO, nil, nil)
           })),
   ENTRY(ORKVerificationStep,
         ^id(NSDictionary *dict, ORKESerializationPropertyGetter getter) {
             return [[ORKVerificationStep alloc] initWithIdentifier:GETPROP(dict, identifier) text:GETPROP(dict, text) verificationViewControllerClass:NSClassFromString(GETPROP(dict, verificationViewControllerString))];
         },
         (@{
            PROPERTY(verificationViewControllerString, NSString, NSObject, NO, nil, nil)
            })),
   ENTRY(ORKLoginStep,
         ^id(NSDictionary *dict, ORKESerializationPropertyGetter getter) {
             return [[ORKLoginStep alloc] initWithIdentifier:GETPROP(dict, identifier) title:GETPROP(dict, title) text:GETPROP(dict, text) loginViewControllerClass:NSClassFromString(GETPROP(dict, loginViewControllerString))];
         },
         (@{
            PROPERTY(loginViewControllerString, NSString, NSObject, NO, nil, nil)
            })),
  ENTRY(ORKDeviceMotionRecorderConfiguration,
        ^id(NSDictionary *dict, ORKESerializationPropertyGetter getter) {
            return [[ORKDeviceMotionRecorderConfiguration alloc] initWithIdentifier:GETPROP(dict, identifier) frequency:((NSNumber *)GETPROP(dict, frequency)).doubleValue];
        },
        (@{
          PROPERTY(frequency, NSNumber, NSObject, NO, nil, nil),
          })),
  ENTRY(ORKFormStep,
        ^id(NSDictionary *dict, ORKESerializationPropertyGetter getter) {
            return [[ORKFormStep alloc] initWithIdentifier:GETPROP(dict, identifier)];
        },
        (@{
          PROPERTY(formItems, ORKFormItem, NSArray, YES, nil, nil),
          PROPERTY(footnote, NSString, NSObject, YES, nil, nil),
          })),
  ENTRY(ORKFormItem,
        ^id(NSDictionary *dict, ORKESerializationPropertyGetter getter) {
            return [[ORKFormItem alloc] initWithIdentifier:GETPROP(dict, identifier) text:GETPROP(dict, text) answerFormat:GETPROP(dict, answerFormat)];
        },
        (@{
          PROPERTY(identifier, NSString, NSObject, NO, nil, nil),
          PROPERTY(optional, NSNumber, NSObject, YES, nil, nil),
          PROPERTY(text, NSString, NSObject, NO, nil, nil),
          PROPERTY(placeholder, NSString, NSObject, YES, nil, nil),
          PROPERTY(answerFormat, ORKAnswerFormat, NSObject, NO, nil, nil),
          })),
   ENTRY(ORKPageStep,
         ^id(NSDictionary *dict, ORKESerializationPropertyGetter getter) {
             ORKPageStep *step = [[ORKPageStep alloc] initWithIdentifier:GETPROP(dict, identifier) pageTask:GETPROP(dict, pageTask)];
             return step;
         },
         (@{
            PROPERTY(pageTask, ORKOrderedTask, NSObject, NO, nil, nil),
            })),
   ENTRY(ORKNavigablePageStep,
         ^id(NSDictionary *dict, ORKESerializationPropertyGetter getter) {
             ORKNavigablePageStep *step = [[ORKNavigablePageStep alloc] initWithIdentifier:GETPROP(dict, identifier) pageTask:GETPROP(dict, pageTask)];
             return step;
         },
         (@{
            PROPERTY(pageTask, ORKOrderedTask, NSObject, NO, nil, nil),
            })),
  ENTRY(ORKHealthKitCharacteristicTypeAnswerFormat,
        ^id(NSDictionary *dict, ORKESerializationPropertyGetter getter) {
            return [[ORKHealthKitCharacteristicTypeAnswerFormat alloc] initWithCharacteristicType:GETPROP(dict, characteristicType)];
        },
        (@{
          PROPERTY(characteristicType, HKCharacteristicType, NSObject, NO,
                   ^id(id type) { return [(HKCharacteristicType *)type identifier]; },
                   ^id(id string) { return [HKCharacteristicType characteristicTypeForIdentifier:string]; }),
          PROPERTY(defaultDate, NSDate, NSObject, YES,
                   ^id(id date) { return [ORKResultDateTimeFormatter() stringFromDate:date]; },
                   ^id(id string) { return [ORKResultDateTimeFormatter() dateFromString:string]; }),
          PROPERTY(minimumDate, NSDate, NSObject, YES,
                   ^id(id date) { return [ORKResultDateTimeFormatter() stringFromDate:date]; },
                   ^id(id string) { return [ORKResultDateTimeFormatter() dateFromString:string]; }),
          PROPERTY(maximumDate, NSDate, NSObject, YES,
                   ^id(id date) { return [ORKResultDateTimeFormatter() stringFromDate:date]; },
                   ^id(id string) { return [ORKResultDateTimeFormatter() dateFromString:string]; }),
          PROPERTY(calendar, NSCalendar, NSObject, YES,
                   ^id(id calendar) { return [(NSCalendar *)calendar calendarIdentifier]; },
                   ^id(id string) { return [NSCalendar calendarWithIdentifier:string]; }),
          PROPERTY(shouldRequestAuthorization, NSNumber, NSObject, YES, nil, nil),
          })),
  ENTRY(ORKHealthKitQuantityTypeAnswerFormat,
        ^id(NSDictionary *dict, ORKESerializationPropertyGetter getter) {
            return [[ORKHealthKitQuantityTypeAnswerFormat alloc] initWithQuantityType:GETPROP(dict, quantityType) unit:GETPROP(dict, unit) style:((NSNumber *)GETPROP(dict, numericAnswerStyle)).integerValue];
        },
        (@{
          PROPERTY(unit, HKUnit, NSObject, NO,
                   ^id(id unit) { return [(HKUnit *)unit unitString]; },
                   ^id(id string) { return [HKUnit unitFromString:string]; }),
          PROPERTY(quantityType, HKQuantityType, NSObject, NO,
                   ^id(id type) { return [(HKQuantityType *)type identifier]; },
                   ^id(id string) { return [HKQuantityType quantityTypeForIdentifier:string]; }),
          PROPERTY(numericAnswerStyle, NSNumber, NSObject, NO,
                   ^id(id num) { return ORKNumericAnswerStyleToString(((NSNumber *)num).integerValue); },
                   ^id(id string) { return @(ORKNumericAnswerStyleFromString(string)); }),
          PROPERTY(shouldRequestAuthorization, NSNumber, NSObject, YES, nil, nil),
          })),
  ENTRY(ORKAnswerFormat,
        nil,
        (@{
          })),
  ENTRY(ORKValuePickerAnswerFormat,
        ^id(NSDictionary *dict, ORKESerializationPropertyGetter getter) {
            return [[ORKValuePickerAnswerFormat alloc] initWithTextChoices:GETPROP(dict, textChoices)];
        },
        (@{
          PROPERTY(textChoices, ORKTextChoice, NSArray, NO, nil, nil),
          })),
   ENTRY(ORKMultipleValuePickerAnswerFormat,
         ^id(NSDictionary *dict, ORKESerializationPropertyGetter getter) {
             return [[ORKMultipleValuePickerAnswerFormat alloc] initWithValuePickers:GETPROP(dict, valuePickers) separator:GETPROP(dict, separator)];
         },
         (@{
            PROPERTY(valuePickers, ORKValuePickerAnswerFormat, NSArray, NO, nil, nil),
            PROPERTY(separator, NSString, NSObject, NO, nil, nil),
            })),
  ENTRY(ORKImageChoiceAnswerFormat,
        ^id(NSDictionary *dict, ORKESerializationPropertyGetter getter) {
            return [[ORKImageChoiceAnswerFormat alloc] initWithImageChoices:GETPROP(dict, imageChoices)];
        },
        (@{
          PROPERTY(imageChoices, ORKImageChoice, NSArray, NO, nil, nil),
          })),
   ENTRY(ORKMoodScaleAnswerFormat,
         ^id(NSDictionary *dict, ORKESerializationPropertyGetter getter) {
             return [[ORKMoodScaleAnswerFormat alloc] initWithImageChoices:GETPROP(dict, imageChoices)];
         },
         (@{
            PROPERTY(imageChoices, ORKImageChoice, NSArray, NO, nil, nil),
            })),
  ENTRY(ORKTextChoiceAnswerFormat,
        ^id(NSDictionary *dict, ORKESerializationPropertyGetter getter) {
            return [[ORKTextChoiceAnswerFormat alloc] initWithStyle:((NSNumber *)GETPROP(dict, style)).integerValue textChoices:GETPROP(dict, textChoices)];
        },
        (@{
          PROPERTY(style, NSNumber, NSObject, NO, NUMTOSTRINGBLOCK(ORKChoiceAnswerStyleTable()), STRINGTONUMBLOCK(ORKChoiceAnswerStyleTable())),
          PROPERTY(textChoices, ORKTextChoice, NSArray, NO, nil, nil),
          })),
  ENTRY(ORKTextChoice,
        ^id(NSDictionary *dict, ORKESerializationPropertyGetter getter) {
            return [[ORKTextChoice alloc] initWithText:GETPROP(dict, text) detailText:GETPROP(dict, detailText) value:GETPROP(dict, value) exclusive:((NSNumber *)GETPROP(dict, exclusive)).boolValue];
        },
        (@{
          PROPERTY(text, NSString, NSObject, NO, nil, nil),
          PROPERTY(value, NSObject, NSObject, NO, nil, nil),
          PROPERTY(detailText, NSString, NSObject, NO, nil, nil),
          PROPERTY(exclusive, NSNumber, NSObject, NO, nil, nil),
          })),
  ENTRY(ORKImageChoice,
        ^id(NSDictionary *dict, ORKESerializationPropertyGetter getter) {
            return [[ORKImageChoice alloc] initWithNormalImage:nil selectedImage:nil text:GETPROP(dict, text) value:GETPROP(dict, value)];
        },
        (@{
          PROPERTY(text, NSString, NSObject, NO, nil, nil),
          PROPERTY(value, NSObject, NSObject, NO, nil, nil),
          })),
  ENTRY(ORKTimeOfDayAnswerFormat,
        ^id(NSDictionary *dict, ORKESerializationPropertyGetter getter) {
            return [[ORKTimeOfDayAnswerFormat alloc] initWithDefaultComponents:GETPROP(dict, defaultComponents)];
        },
        (@{
          PROPERTY(defaultComponents, NSDateComponents, NSObject, NO,
                   ^id(id components) { return ORKTimeOfDayStringFromComponents(components);  },
                   ^id(id string) { return ORKTimeOfDayComponentsFromString(string); })
          })),
  ENTRY(ORKDateAnswerFormat,
        ^id(NSDictionary *dict, ORKESerializationPropertyGetter getter) {
            return [[ORKDateAnswerFormat alloc] initWithStyle:((NSNumber *)GETPROP(dict, style)).integerValue defaultDate:GETPROP(dict, defaultDate) minimumDate:GETPROP(dict, minimumDate) maximumDate:GETPROP(dict, maximumDate) calendar:GETPROP(dict, calendar)];
        },
        (@{
          PROPERTY(style, NSNumber, NSObject, NO,
                   NUMTOSTRINGBLOCK(ORKDateAnswerStyleTable()),
                   STRINGTONUMBLOCK(ORKDateAnswerStyleTable())),
          PROPERTY(calendar, NSCalendar, NSObject, NO,
                   ^id(id calendar) { return [(NSCalendar *)calendar calendarIdentifier]; },
                   ^id(id string) { return [NSCalendar calendarWithIdentifier:string]; }),
          PROPERTY(minimumDate, NSDate, NSObject, NO,
                   ^id(id date) { return [ORKResultDateTimeFormatter() stringFromDate:date]; },
                   ^id(id string) { return [ORKResultDateTimeFormatter() dateFromString:string]; }),
          PROPERTY(maximumDate, NSDate, NSObject, NO,
                   ^id(id date) { return [ORKResultDateTimeFormatter() stringFromDate:date]; },
                   ^id(id string) { return [ORKResultDateTimeFormatter() dateFromString:string]; }),
          PROPERTY(defaultDate, NSDate, NSObject, NO,
                   ^id(id date) { return [ORKResultDateTimeFormatter() stringFromDate:date]; },
                   ^id(id string) { return [ORKResultDateTimeFormatter() dateFromString:string]; }),
          })),
  ENTRY(ORKNumericAnswerFormat,
        ^id(NSDictionary *dict, ORKESerializationPropertyGetter getter) {
            return [[ORKNumericAnswerFormat alloc] initWithStyle:((NSNumber *)GETPROP(dict, style)).integerValue unit:GETPROP(dict, unit) minimum:GETPROP(dict, minimum) maximum:GETPROP(dict, maximum)];
        },
        (@{
          PROPERTY(style, NSNumber, NSObject, NO,
                   ^id(id num) { return ORKNumericAnswerStyleToString(((NSNumber *)num).integerValue); },
                   ^id(id string) { return @(ORKNumericAnswerStyleFromString(string)); }),
          PROPERTY(unit, NSString, NSObject, NO, nil, nil),
          PROPERTY(minimum, NSNumber, NSObject, NO, nil, nil),
          PROPERTY(maximum, NSNumber, NSObject, NO, nil, nil),
          })),
  ENTRY(ORKScaleAnswerFormat,
        ^id(NSDictionary *dict, ORKESerializationPropertyGetter getter) {
            return [[ORKScaleAnswerFormat alloc] initWithMaximumValue:((NSNumber *)GETPROP(dict, maximum)).integerValue minimumValue:((NSNumber *)GETPROP(dict, minimum)).integerValue defaultValue:((NSNumber *)GETPROP(dict, defaultValue)).integerValue step:((NSNumber *)GETPROP(dict, step)).integerValue vertical:((NSNumber *)GETPROP(dict, vertical)).boolValue maximumValueDescription:GETPROP(dict, maximumValueDescription) minimumValueDescription:GETPROP(dict, minimumValueDescription)];
        },
        (@{
          PROPERTY(minimum, NSNumber, NSObject, NO, nil, nil),
          PROPERTY(maximum, NSNumber, NSObject, NO, nil, nil),
          PROPERTY(defaultValue, NSNumber, NSObject, NO, nil, nil),
          PROPERTY(step, NSNumber, NSObject, NO, nil, nil),
          PROPERTY(vertical, NSNumber, NSObject, NO, nil, nil),
          PROPERTY(maximumValueDescription, NSString, NSObject, NO, nil, nil),
          PROPERTY(minimumValueDescription, NSString, NSObject, NO, nil, nil),
          PROPERTY(gradientColors, UIColor, NSArray, YES, nil, nil),
          PROPERTY(gradientLocations, NSNumber, NSArray, YES, nil, nil)
          })),
  ENTRY(ORKContinuousScaleAnswerFormat,
        ^id(NSDictionary *dict, ORKESerializationPropertyGetter getter) {
            return [[ORKContinuousScaleAnswerFormat alloc] initWithMaximumValue:((NSNumber *)GETPROP(dict, maximum)).doubleValue minimumValue:((NSNumber *)GETPROP(dict, minimum)).doubleValue defaultValue:((NSNumber *)GETPROP(dict, defaultValue)).doubleValue maximumFractionDigits:((NSNumber *)GETPROP(dict, maximumFractionDigits)).integerValue vertical:((NSNumber *)GETPROP(dict, vertical)).boolValue maximumValueDescription:GETPROP(dict, maximumValueDescription) minimumValueDescription:GETPROP(dict, minimumValueDescription)];
        },
        (@{
          PROPERTY(minimum, NSNumber, NSObject, NO, nil, nil),
          PROPERTY(maximum, NSNumber, NSObject, NO, nil, nil),
          PROPERTY(defaultValue, NSNumber, NSObject, NO, nil, nil),
          PROPERTY(maximumFractionDigits, NSNumber, NSObject, NO, nil, nil),
          PROPERTY(vertical, NSNumber, NSObject, NO, nil, nil),
          PROPERTY(numberStyle, NSNumber, NSObject, YES,
                   ^id(id numeric) { return tableMapForward(((NSNumber *)numeric).integerValue, numberFormattingStyleTable()); },
                   ^id(id string) { return @(tableMapReverse(string, numberFormattingStyleTable())); }),
          PROPERTY(maximumValueDescription, NSString, NSObject, NO, nil, nil),
          PROPERTY(minimumValueDescription, NSString, NSObject, NO, nil, nil),
          PROPERTY(gradientColors, UIColor, NSArray, YES, nil, nil),
          PROPERTY(gradientLocations, NSNumber, NSArray, YES, nil, nil)
          })),
   ENTRY(ORKTextScaleAnswerFormat,
         ^id(NSDictionary *dict, ORKESerializationPropertyGetter getter) {
             return [[ORKTextScaleAnswerFormat alloc] initWithTextChoices:GETPROP(dict, textChoices) defaultIndex:[GETPROP(dict, defaultIndex) doubleValue] vertical:[GETPROP(dict, vertical) boolValue]];
         },
         (@{
            PROPERTY(textChoices, ORKTextChoice, NSArray<ORKTextChoice *>, NO, nil, nil),
            PROPERTY(defaultIndex, NSNumber, NSObject, NO, nil, nil),
            PROPERTY(vertical, NSNumber, NSObject, NO, nil, nil),
            PROPERTY(gradientColors, UIColor, NSArray, YES, nil, nil),
            PROPERTY(gradientLocations, NSNumber, NSArray, YES, nil, nil)
            })),
  ENTRY(ORKTextAnswerFormat,
        ^id(NSDictionary *dict, ORKESerializationPropertyGetter getter) {
            return [[ORKTextAnswerFormat alloc] initWithMaximumLength:((NSNumber *)GETPROP(dict, maximumLength)).integerValue];
        },
        (@{
          PROPERTY(maximumLength, NSNumber, NSObject, NO, nil, nil),
          PROPERTY(validationRegex, NSString, NSObject, YES, nil, nil),
          PROPERTY(invalidMessage, NSString, NSObject, YES, nil, nil),
          PROPERTY(autocapitalizationType, NSNumber, NSObject, YES, nil, nil),
          PROPERTY(autocorrectionType, NSNumber, NSObject, YES, nil, nil),
          PROPERTY(spellCheckingType, NSNumber, NSObject, YES, nil, nil),
          PROPERTY(keyboardType, NSNumber, NSObject, YES, nil, nil),
          PROPERTY(multipleLines, NSNumber, NSObject, YES, nil, nil),
          PROPERTY(secureTextEntry, NSNumber, NSObject, YES, nil, nil)
          })),
   ENTRY(ORKEmailAnswerFormat,
         nil,
         (@{
            })),
   ENTRY(ORKConfirmTextAnswerFormat,
         ^id(NSDictionary *dict, ORKESerializationPropertyGetter getter) {
             return [[ORKConfirmTextAnswerFormat alloc] initWithOriginalItemIdentifier:GETPROP(dict, originalItemIdentifier) errorMessage:GETPROP(dict, errorMessage)];
         },
         (@{
            PROPERTY(originalItemIdentifier, NSString, NSObject, NO, nil, nil),
            PROPERTY(errorMessage, NSString, NSObject, NO, nil, nil),
            PROPERTY(maximumLength, NSNumber, NSObject, YES, nil, nil)
            })),
  ENTRY(ORKTimeIntervalAnswerFormat,
        ^id(NSDictionary *dict, ORKESerializationPropertyGetter getter) {
            return [[ORKTimeIntervalAnswerFormat alloc] initWithDefaultInterval:((NSNumber *)GETPROP(dict, defaultInterval)).doubleValue step:((NSNumber *)GETPROP(dict, step)).integerValue];
        },
        (@{
          PROPERTY(defaultInterval, NSNumber, NSObject, NO, nil, nil),
          PROPERTY(step, NSNumber, NSObject, NO, nil, nil),
          })),
  ENTRY(ORKBooleanAnswerFormat,
        ^id(NSDictionary *dict, ORKESerializationPropertyGetter getter) {
            return [[ORKBooleanAnswerFormat alloc] init];
        },
        (@{
          })),
   ENTRY(ORKHeightAnswerFormat,
         ^id(NSDictionary *dict, ORKESerializationPropertyGetter getter) {
             return [[ORKHeightAnswerFormat alloc] initWithMeasurementSystem:((NSNumber *)GETPROP(dict, measurementSystem)).integerValue];
         },
         (@{
            PROPERTY(measurementSystem, NSNumber, NSObject, NO, nil, nil),
            })),
  ENTRY(ORKLocationAnswerFormat,
        ^id(NSDictionary *dict, ORKESerializationPropertyGetter getter) {
            return [[ORKLocationAnswerFormat alloc] init];
        },
        (@{
          PROPERTY(useCurrentLocation, NSNumber, NSObject, YES, nil, nil)
          })),
  ENTRY(ORKLocationRecorderConfiguration,
        ^id(NSDictionary *dict, ORKESerializationPropertyGetter getter) {
            return [[ORKLocationRecorderConfiguration alloc] initWithIdentifier:GETPROP(dict,identifier)];
        },
        (@{
          })),
   ENTRY(ORKPedometerRecorderConfiguration,
         ^id(NSDictionary *dict, ORKESerializationPropertyGetter getter) {
             return [[ORKPedometerRecorderConfiguration alloc] initWithIdentifier:GETPROP(dict,identifier)];
         },
        (@{
          })),
   ENTRY(ORKTouchRecorderConfiguration,
         ^id(NSDictionary *dict, ORKESerializationPropertyGetter getter) {
             return [[ORKTouchRecorderConfiguration alloc] initWithIdentifier:GETPROP(dict,identifier)];
         },
        (@{
          })),
  ENTRY(ORKResult,
        nil,
        (@{
           PROPERTY(identifier, NSString, NSObject, NO, nil, nil),
           PROPERTY(startDate, NSDate, NSObject, YES,
                    ^id(id date) { return ORKEStringFromDateISO8601(date); },
                    ^id(id string) { return ORKEDateFromStringISO8601(string); }),
           PROPERTY(endDate, NSDate, NSObject, YES,
                    ^id(id date) { return ORKEStringFromDateISO8601(date); },
                    ^id(id string) { return ORKEDateFromStringISO8601(string); }),
           PROPERTY(userInfo, NSDictionary, NSObject, YES, nil, nil)
           })),
  ENTRY(ORKTappingSample,
        nil,
        (@{
           PROPERTY(timestamp, NSNumber, NSObject, NO, nil, nil),
           PROPERTY(duration, NSNumber, NSObject, NO, nil, nil),
           PROPERTY(buttonIdentifier, NSNumber, NSObject, NO,
                    ^id(id numeric) { return tableMapForward(((NSNumber *)numeric).integerValue, buttonIdentifierTable()); },
                    ^id(id string) { return @(tableMapReverse(string, buttonIdentifierTable())); }),
           PROPERTY(location, NSValue, NSObject, NO,
                    ^id(id value) { return value?dictionaryFromCGPoint(((NSValue *)value).CGPointValue):nil; },
                    ^id(id dict) { return [NSValue valueWithCGPoint:pointFromDictionary(dict)]; })
           })),
  ENTRY(ORKTappingIntervalResult,
        nil,
        (@{
           PROPERTY(samples, ORKTappingSample, NSArray, NO, nil, nil),
           PROPERTY(stepViewSize, NSValue, NSObject, NO,
                    ^id(id value) { return value?dictionaryFromCGSize(((NSValue *)value).CGSizeValue):nil; },
                    ^id(id dict) { return [NSValue valueWithCGSize:sizeFromDictionary(dict)]; }),
           PROPERTY(buttonRect1, NSValue, NSObject, NO,
                    ^id(id value) { return value?dictionaryFromCGRect(((NSValue *)value).CGRectValue):nil; },
                    ^id(id dict) { return [NSValue valueWithCGRect:rectFromDictionary(dict)]; }),
           PROPERTY(buttonRect2, NSValue, NSObject, NO,
                    ^id(id value) { return value?dictionaryFromCGRect(((NSValue *)value).CGRectValue):nil; },
                    ^id(id dict) { return [NSValue valueWithCGRect:rectFromDictionary(dict)]; })
           })),
  ENTRY(ORKSpatialSpanMemoryGameTouchSample,
        nil,
        (@{
           PROPERTY(timestamp, NSNumber, NSObject, NO, nil, nil),
           PROPERTY(targetIndex, NSNumber, NSObject, NO, nil, nil),
           PROPERTY(correct, NSNumber, NSObject, NO, nil, nil),
           PROPERTY(location, NSValue, NSObject, NO,
                    ^id(id value) { return value?dictionaryFromCGPoint(((NSValue *)value).CGPointValue):nil; },
                    ^id(id dict) { return [NSValue valueWithCGPoint:pointFromDictionary(dict)]; })
           })),
  ENTRY(ORKSpatialSpanMemoryGameRecord,
        nil,
        (@{
           PROPERTY(seed, NSNumber, NSObject, NO, nil, nil),
           PROPERTY(sequence, NSNumber, NSArray, NO, nil, nil),
           PROPERTY(gameSize, NSNumber, NSObject, NO, nil, nil),
           PROPERTY(gameStatus, NSNumber, NSObject, NO, nil, nil),
           PROPERTY(score, NSNumber, NSObject, NO, nil, nil),
           PROPERTY(touchSamples, ORKSpatialSpanMemoryGameTouchSample, NSArray, NO,
                    ^id(id numeric) { return tableMapForward(((NSNumber *)numeric).integerValue, memoryGameStatusTable()); },
                    ^id(id string) { return @(tableMapReverse(string, memoryGameStatusTable())); }),
           PROPERTY(targetRects, NSValue, NSArray, NO,
                    ^id(id value) { return value?dictionaryFromCGRect(((NSValue *)value).CGRectValue):nil; },
                    ^id(id dict) { return [NSValue valueWithCGRect:rectFromDictionary(dict)]; })
           })),
  ENTRY(ORKSpatialSpanMemoryResult,
        nil,
        (@{
           PROPERTY(score, NSNumber, NSObject, NO, nil, nil),
           PROPERTY(numberOfGames, NSNumber, NSObject, NO, nil, nil),
           PROPERTY(numberOfFailures, NSNumber, NSObject, NO, nil, nil),
           PROPERTY(gameRecords, ORKSpatialSpanMemoryGameRecord, NSArray, NO, nil, nil)
           })),
  ENTRY(ORKFileResult,
        nil,
        (@{
           PROPERTY(contentType, NSString, NSObject, NO, nil, nil),
           PROPERTY(fileURL, NSURL, NSObject, NO,
                    ^id(id url) { return [url absoluteString]; },
                    ^id(id string) { return [NSURL URLWithString:string]; })
           })),
  ENTRY(ORKToneAudiometrySample,
        nil,
        (@{
           PROPERTY(frequency, NSNumber, NSObject, NO, nil, nil),
           PROPERTY(channel, NSNumber, NSObject, NO, nil, nil),
           PROPERTY(amplitude, NSNumber, NSObject, NO, nil, nil)
           })),
  ENTRY(ORKToneAudiometryResult,
        nil,
        (@{
           PROPERTY(outputVolume, NSNumber, NSObject, NO, nil, nil),
           PROPERTY(samples, ORKToneAudiometrySample, NSArray, NO, nil, nil),
           })),
   ENTRY(ORKReactionTimeResult,
         nil,
         (@{
            PROPERTY(timestamp, NSNumber, NSObject, NO, nil, nil),
            PROPERTY(fileResult, ORKResult, NSObject, NO, nil, nil)
            })),
   ENTRY(ORKTimedWalkResult,
         nil,
         (@{
            PROPERTY(distanceInMeters, NSNumber, NSObject, NO, nil, nil),
            PROPERTY(timeLimit, NSNumber, NSObject, NO, nil, nil),
            PROPERTY(duration, NSNumber, NSObject, NO, nil, nil),
           })),
   ENTRY(ORKPSATSample,
         nil,
         (@{
            PROPERTY(correct, NSNumber, NSObject, NO, nil, nil),
            PROPERTY(digit, NSNumber, NSObject, NO, nil, nil),
            PROPERTY(answer, NSNumber, NSObject, NO, nil, nil),
            PROPERTY(time, NSNumber, NSObject, NO, nil, nil),
            })),
   ENTRY(ORKPSATResult,
         nil,
         (@{
            PROPERTY(presentationMode, NSNumber, NSObject, NO, nil, nil),
            PROPERTY(interStimulusInterval, NSNumber, NSObject, NO, nil, nil),
            PROPERTY(stimulusDuration, NSNumber, NSObject, NO, nil, nil),
            PROPERTY(length, NSNumber, NSObject, NO, nil, nil),
            PROPERTY(totalCorrect, NSNumber, NSObject, NO, nil, nil),
            PROPERTY(totalDyad, NSNumber, NSObject, NO, nil, nil),
            PROPERTY(totalTime, NSNumber, NSObject, NO, nil, nil),
            PROPERTY(initialDigit, NSNumber, NSObject, NO, nil, nil),
            PROPERTY(samples, ORKPSATSample, NSArray, NO, nil, nil),
            })),
   ENTRY(ORKRangeOfMotionResult,
         nil,
         (@{
            PROPERTY(flexed, NSNumber, NSObject, NO, nil, nil),
            PROPERTY(extended, NSNumber, NSObject, NO, nil, nil),
            })),
   ENTRY(ORKTowerOfHanoiResult,
         nil,
         (@{
            PROPERTY(puzzleWasSolved, NSNumber, NSObject, YES, nil, nil),
            PROPERTY(moves, ORKTowerOfHanoiMove, NSArray, YES, nil, nil),
            })),
   ENTRY(ORKTowerOfHanoiMove,
         nil,
         (@{
            PROPERTY(timestamp, NSNumber, NSObject, YES, nil, nil),
            PROPERTY(donorTowerIndex, NSNumber, NSObject, YES, nil, nil),
            PROPERTY(recipientTowerIndex, NSNumber, NSObject, YES, nil, nil),
            })),
   ENTRY(ORKHolePegTestSample,
         nil,
         (@{
            PROPERTY(time, NSNumber, NSObject, NO, nil, nil),
            PROPERTY(distance, NSNumber, NSObject, NO, nil, nil)
            })),
   ENTRY(ORKHolePegTestResult,
         nil,
         (@{
            PROPERTY(movingDirection, NSNumber, NSObject, NO, nil, nil),
            PROPERTY(dominantHandTested, NSNumber, NSObject, NO, nil, nil),
            PROPERTY(numberOfPegs, NSNumber, NSObject, NO, nil, nil),
            PROPERTY(threshold, NSNumber, NSObject, NO, nil, nil),
            PROPERTY(rotated, NSNumber, NSObject, NO, nil, nil),
            PROPERTY(totalSuccesses, NSNumber, NSObject, NO, nil, nil),
            PROPERTY(totalFailures, NSNumber, NSObject, NO, nil, nil),
            PROPERTY(totalTime, NSNumber, NSObject, NO, nil, nil),
            PROPERTY(totalDistance, NSNumber, NSObject, NO, nil, nil),
            PROPERTY(samples, ORKHolePegTestSample, NSArray, NO, nil, nil),
            })),
   ENTRY(ORKPasscodeResult,
         nil,
         (@{
            PROPERTY(passcodeSaved, NSNumber, NSObject, YES, nil, nil),
            PROPERTY(touchIdEnabled, NSNumber, NSObject, YES, nil, nil)
            })),
    ENTRY(ORKQuestionResult,
         nil,
         (@{
            PROPERTY(questionType, NSNumber, NSObject, NO, nil, nil)
            })),
   ENTRY(ORKDataResult,
         nil,
         (@{
            PROPERTY(contentType, NSString, NSObject, YES, nil, nil),
            PROPERTY(filename, NSString, NSObject, YES, nil, nil),
            })),
   ENTRY(ORKScaleQuestionResult,
         nil,
         (@{
            PROPERTY(scaleAnswer, NSNumber, NSObject, NO, nil, nil)
            })),
   ENTRY(ORKChoiceQuestionResult,
         nil,
         (@{
            PROPERTY(choiceAnswers, NSObject, NSObject, NO, nil, nil)
            })),
<<<<<<< HEAD
   ENTRY(ORKMoodScaleQuestionResult,
         nil,
         (@{
            PROPERTY(choiceAnswers, NSObject, NSObject, NO, nil, nil)
=======
   ENTRY(ORKMultipleComponentQuestionResult,
         nil,
         (@{
            PROPERTY(componentsAnswer, NSObject, NSObject, NO, nil, nil),
            PROPERTY(separator, NSString, NSObject, NO, nil, nil)
>>>>>>> 24dc261c
            })),
   ENTRY(ORKBooleanQuestionResult,
         nil,
         (@{
            PROPERTY(booleanAnswer, NSNumber, NSObject, NO, nil, nil)
            })),
   ENTRY(ORKTextQuestionResult,
         nil,
         (@{
            PROPERTY(textAnswer, NSString, NSObject, NO, nil, nil)
            })),
   ENTRY(ORKNumericQuestionResult,
         nil,
         (@{
            PROPERTY(numericAnswer, NSNumber, NSObject, NO, nil, nil),
            PROPERTY(unit, NSString, NSObject, NO, nil, nil)
            })),
   ENTRY(ORKTimeOfDayQuestionResult,
         nil,
         (@{
            PROPERTY(dateComponentsAnswer, NSDateComponents, NSObject, NO,
                     ^id(id dateComponents) { return ORKTimeOfDayStringFromComponents(dateComponents); },
                     ^id(id string) { return ORKTimeOfDayComponentsFromString(string); })
            })),
   ENTRY(ORKTimeIntervalQuestionResult,
         nil,
         (@{
            PROPERTY(intervalAnswer, NSNumber, NSObject, NO, nil, nil)
            })),
   ENTRY(ORKDateQuestionResult,
         nil,
         (@{
            PROPERTY(dateAnswer, NSDate, NSObject, NO,
                     ^id(id date) { return ORKEStringFromDateISO8601(date); },
                     ^id(id string) { return ORKEDateFromStringISO8601(string); }),
            PROPERTY(calendar, NSCalendar, NSObject, NO,
                     ^id(id calendar) { return [(NSCalendar *)calendar calendarIdentifier]; },
                     ^id(id string) { return [NSCalendar calendarWithIdentifier:string]; }),
            PROPERTY(timeZone, NSTimeZone, NSObject, NO,
                     ^id(id timezone) { return @([timezone secondsFromGMT]); },
                     ^id(id number) { return [NSTimeZone timeZoneForSecondsFromGMT:((NSNumber *)number).doubleValue]; })
            })),
   ENTRY(ORKLocation,
         ^id(NSDictionary *dict, ORKESerializationPropertyGetter getter) {
             CLLocationCoordinate2D coordinate = coordinateFromDictionary(dict[@ESTRINGIFY(coordinate)]);
             return [[ORKLocation alloc] initWithCoordinate:coordinate
                                                     region:GETPROP(dict, region)
                                                  userInput:GETPROP(dict, userInput)
                                          addressDictionary:GETPROP(dict, addressDictionary)];
         },
         (@{
            PROPERTY(userInput, NSString, NSObject, NO, nil, nil),
            PROPERTY(addressDictionary, NSString, NSDictionary, NO, nil, nil),
            PROPERTY(coordinate, NSValue, NSObject, NO,
                     ^id(id value) { return value ? dictionaryFromCoordinate(((NSValue *)value).MKCoordinateValue) : nil; },
                     ^id(id dict) { return [NSValue valueWithMKCoordinate:coordinateFromDictionary(dict)]; }),
            PROPERTY(region, CLCircularRegion, NSObject, NO,
                     ^id(id value) {
                         return value ?
                         dictionaryFromCircularRegion((CLCircularRegion *)value)
                         : nil;
                     },
                     ^id(id dict) {
                         return dict ? CircularRegionFromDictionary(dict) : nil;
                     }),
            })),
   ENTRY(ORKLocationQuestionResult,
         nil,
         (@{
            PROPERTY(locationAnswer, ORKLocation, NSObject, NO, nil, nil)
            })),
   ENTRY(ORKConsentSignatureResult,
         nil,
         (@{
            PROPERTY(signature, ORKConsentSignature, NSObject, YES, nil, nil),
            PROPERTY(consented, NSNumber, NSObject, YES, nil, nil),
            })),
   ENTRY(ORKSignatureResult,
         nil,
         (@{
            })),
   ENTRY(ORKCollectionResult,
         nil,
         (@{
            PROPERTY(results, ORKResult, NSArray, YES, nil, nil)
            })),
   ENTRY(ORKTaskResult,
         ^id(NSDictionary *dict, ORKESerializationPropertyGetter getter) {
             return [[ORKTaskResult alloc] initWithTaskIdentifier:GETPROP(dict, identifier) taskRunUUID:GETPROP(dict, taskRunUUID) outputDirectory:GETPROP(dict, outputDirectory)];
         },
         (@{
            PROPERTY(taskRunUUID, NSUUID, NSObject, NO,
                     ^id(id uuid) { return [uuid UUIDString]; },
                     ^id(id string) { return [[NSUUID alloc] initWithUUIDString:string]; }),
            PROPERTY(outputDirectory, NSURL, NSObject, NO,
                     ^id(id url) { return [url absoluteString]; },
                     ^id(id string) { return [NSURL URLWithString:string]; })
            })),
   ENTRY(ORKStepResult,
         nil,
         (@{
            PROPERTY(enabledAssistiveTechnology, NSString, NSObject, YES, nil, nil),
            PROPERTY(isPreviousResult, NSNumber, NSObject, YES, nil, nil),
            })),
   ENTRY(ORKPageResult,
         nil,
         (@{
            })),
   ENTRY(ORKVideoInstructionStepResult,
         nil,
         (@{
            PROPERTY(playbackStoppedTime, NSNumber, NSObject, YES, nil, nil),
            PROPERTY(playbackCompleted, NSNumber, NSObject, YES, nil, nil),
            })),
   
   } mutableCopy];
    });
    return encondingTable;
}
#undef GETPROP

static NSArray *classEncodingsForClass(Class c) {
    NSDictionary *encodingTable = ORKESerializationEncodingTable();
    
    NSMutableArray *classEncodings = [NSMutableArray array];
    Class sc = c;
    while (sc != nil) {
        NSString *className = NSStringFromClass(sc);
        ORKESerializableTableEntry *classEncoding = encodingTable[className];
        if (classEncoding) {
            [classEncodings addObject:classEncoding];
        }
        sc = [sc superclass];
    }
    return classEncodings;
}

static id objectForJsonObject(id input, Class expectedClass, ORKESerializationJSONToObjectBlock converterBlock) {
    id output = nil;
    if (converterBlock != nil) {
        input = converterBlock(input);
    }
    
    if (expectedClass != nil && [input isKindOfClass:expectedClass]) {
        // Input is already of the expected class, do nothing
        output = input;
    } else if ([input isKindOfClass:[NSDictionary class]]) {
        NSDictionary *dict = (NSDictionary *)input;
        NSString *className = input[_ClassKey];
        if (expectedClass != nil) {
            NSCAssert([NSClassFromString(className) isSubclassOfClass:expectedClass], @"Expected subclass of %@ but got %@", expectedClass, className);
        }
        NSArray *classEncodings = classEncodingsForClass(NSClassFromString(className));
        NSCAssert([classEncodings count] > 0, @"Expected serializable class but got %@", className);
        
        ORKESerializableTableEntry *leafClassEncoding = classEncodings.firstObject;
        ORKESerializationInitBlock initBlock = leafClassEncoding.initBlock;
        BOOL writeAllProperties = YES;
        if (initBlock != nil) {
            output = initBlock(dict,
                               ^id(NSDictionary *dict, NSString *param) {
                                   return propFromDict(dict, param); });
            writeAllProperties = NO;
        } else {
            output = [[NSClassFromString(className) alloc] init];
        }
        
        for (NSString *key in [dict allKeys]) {
            if ([key isEqualToString:_ClassKey]) {
                continue;
            }
            
            BOOL haveSetProp = NO;
            for (ORKESerializableTableEntry *encoding in classEncodings) {
                NSDictionary *propertyTable = encoding.properties;
                ORKESerializableProperty *propertyEntry = propertyTable[key];
                if (propertyEntry != nil) {
                    // Only write the property if it has not already been set during init
                    if (writeAllProperties || propertyEntry.writeAfterInit) {
                        [output setValue:propFromDict(dict,key) forKey:key];
                    }
                    haveSetProp = YES;
                    break;
                }
            }
            NSCAssert(haveSetProp, @"Unexpected property on %@: %@", className, key);
        }
        
    } else {
        NSCAssert(0, @"Unexpected input of class %@ for %@", [input class], expectedClass);
    }
    return output;
}

static BOOL isValid(id object) {
    return [NSJSONSerialization isValidJSONObject:object] || [object isKindOfClass:[NSNumber class]] || [object isKindOfClass:[NSString class]] || [object isKindOfClass:[NSNull class]];
}

static id jsonObjectForObject(id object) {
    if (object == nil) {
        // Leaf: nil
        return nil;
    }
    
    id jsonOutput = nil;
    Class c = [object class];
    
    NSArray *classEncodings = classEncodingsForClass(c);
    
    if ([classEncodings count]) {
        NSMutableDictionary *encodedDict = [NSMutableDictionary dictionary];
        encodedDict[_ClassKey] = NSStringFromClass(c);
        
        for (ORKESerializableTableEntry *encoding in classEncodings) {
            NSDictionary *propertyTable = encoding.properties;
            for (NSString *propertyName in [propertyTable allKeys]) {
                ORKESerializableProperty *propertyEntry = propertyTable[propertyName];
                ORKESerializationObjectToJSONBlock converter = propertyEntry.objectToJSONBlock;
                Class containerClass = propertyEntry.containerClass;
                id valueForKey = [object valueForKey:propertyName];
                if (valueForKey != nil) {
                    if ([containerClass isSubclassOfClass:[NSArray class]]) {
                        NSMutableArray *a = [NSMutableArray array];
                        for (id valueItem in valueForKey) {
                            id outputItem;
                            if (converter != nil) {
                                outputItem = converter(valueItem);
                                NSCAssert(isValid(valueItem), @"Expected valid JSON object");
                            } else {
                                // Recurse for each property
                                outputItem = jsonObjectForObject(valueItem);
                            }
                            [a addObject:outputItem];
                        }
                        valueForKey = a;
                    } else {
                        if (converter != nil) {
                            valueForKey = converter(valueForKey);
                            NSCAssert((valueForKey == nil) || isValid(valueForKey), @"Expected valid JSON object");
                        } else {
                            // Recurse for each property
                            valueForKey = jsonObjectForObject(valueForKey);
                        }
                    }
                }
                
                if (valueForKey != nil) {
                    encodedDict[propertyName] = valueForKey;
                }
            }
        }
        
        jsonOutput = encodedDict;
    } else if ([c isSubclassOfClass:[NSArray class]]) {
        NSArray *inputArray = (NSArray *)object;
        NSMutableArray *encodedArray = [NSMutableArray arrayWithCapacity:[inputArray count]];
        for (id input in inputArray) {
            // Recurse for each array element
            [encodedArray addObject:jsonObjectForObject(input)];
        }
        jsonOutput = encodedArray;
    } else if ([c isSubclassOfClass:[NSDictionary class]]) {
        NSDictionary *inputDict = (NSDictionary *)object;
        NSMutableDictionary *encodedDictionary = [NSMutableDictionary dictionaryWithCapacity:[inputDict count]];
        for (NSString *key in [inputDict allKeys] ) {
            // Recurse for each dictionary value
            encodedDictionary[key] = jsonObjectForObject(inputDict[key]);
        }
        jsonOutput = encodedDictionary;
    } else if (![c isSubclassOfClass:[NSPredicate class]]) {  // Ignore NSPredicate which cannot be easily serialized for now
        NSCAssert(isValid(object), @"Expected valid JSON object");
        
        // Leaf: native JSON object
        jsonOutput = object;
    }
    
    return jsonOutput;
}

+ (NSDictionary *)JSONObjectForObject:(id)object error:(NSError **)error {
    id json = jsonObjectForObject(object);
    return json;
}

+ (id)objectFromJSONObject:(NSDictionary *)object error:(NSError **)error {
    return objectForJsonObject(object, nil, nil);
}

+ (NSData *)JSONDataForObject:(id)object error:(NSError **)error {
    id json = jsonObjectForObject(object);
    return [NSJSONSerialization dataWithJSONObject:json options:(NSJSONWritingOptions)0 error:error];
}

+ (id)objectFromJSONData:(NSData *)data error:(NSError **)error {
    id json = [NSJSONSerialization JSONObjectWithData:data options:(NSJSONReadingOptions)0 error:error];
    id ret = nil;
    if (json != nil) {
        ret = objectForJsonObject(json, nil, nil);
    }
    return ret;
}

+ (NSArray *)serializableClasses {
    NSMutableArray *a = [NSMutableArray array];
    NSDictionary *table = ORKESerializationEncodingTable();
    for (NSString *key in [table allKeys]) {
        [a addObject:NSClassFromString(key)];
    }
    return a;
}

@end


@implementation ORKESerializer(Registration)

+ (void)registerSerializableClass:(Class)serializableClass
                        initBlock:(ORKESerializationInitBlock)initBlock {
    NSMutableDictionary *encodingTable = ORKESerializationEncodingTable();
    
    ORKESerializableTableEntry *entry = encodingTable[NSStringFromClass(serializableClass)];
    if (entry) {
        entry.class = serializableClass;
        entry.initBlock = initBlock;
    } else {
        entry = [[ORKESerializableTableEntry alloc] initWithClass:serializableClass initBlock:initBlock properties:@{}];
        encodingTable[NSStringFromClass(serializableClass)] = entry;
    }
}

+ (void)registerSerializableClassPropertyName:(NSString *)propertyName
                                     forClass:(Class)serializableClass
                                   valueClass:(Class)valueClass
                               containerClass:(Class)containerClass
                               writeAfterInit:(BOOL)writeAfterInit
                            objectToJSONBlock:(ORKESerializationObjectToJSONBlock)objectToJSON
                            jsonToObjectBlock:(ORKESerializationJSONToObjectBlock)jsonToObjectBlock {
    NSMutableDictionary *encodingTable = ORKESerializationEncodingTable();
    
    ORKESerializableTableEntry *entry = encodingTable[NSStringFromClass(serializableClass)];
    if (!entry) {
        entry = [[ORKESerializableTableEntry alloc] initWithClass:serializableClass initBlock:nil properties:@{}];
        encodingTable[NSStringFromClass(serializableClass)] = entry;
    }
    
    ORKESerializableProperty *property = entry.properties[propertyName];
    if (property == nil) {
        property = [[ORKESerializableProperty alloc] initWithPropertyName:propertyName
                                                               valueClass:valueClass
                                                           containerClass:containerClass
                                                           writeAfterInit:writeAfterInit
                                                        objectToJSONBlock:objectToJSON
                                                        jsonToObjectBlock:jsonToObjectBlock];
        entry.properties[propertyName] = property;
    } else {
        property.propertyName = propertyName;
        property.valueClass = valueClass;
        property.containerClass = containerClass;
        property.writeAfterInit = writeAfterInit;
        property.objectToJSONBlock = objectToJSON;
        property.jsonToObjectBlock = jsonToObjectBlock;
    }
}

@end<|MERGE_RESOLUTION|>--- conflicted
+++ resolved
@@ -1281,18 +1281,16 @@
          (@{
             PROPERTY(choiceAnswers, NSObject, NSObject, NO, nil, nil)
             })),
-<<<<<<< HEAD
    ENTRY(ORKMoodScaleQuestionResult,
          nil,
          (@{
             PROPERTY(choiceAnswers, NSObject, NSObject, NO, nil, nil)
-=======
+            })),
    ENTRY(ORKMultipleComponentQuestionResult,
          nil,
          (@{
             PROPERTY(componentsAnswer, NSObject, NSObject, NO, nil, nil),
             PROPERTY(separator, NSString, NSObject, NO, nil, nil)
->>>>>>> 24dc261c
             })),
    ENTRY(ORKBooleanQuestionResult,
          nil,
