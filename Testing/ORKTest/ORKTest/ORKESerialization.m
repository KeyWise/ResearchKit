--- conflicted
+++ resolved
@@ -1276,18 +1276,16 @@
          (@{
             PROPERTY(choiceAnswers, NSObject, NSObject, NO, nil, nil)
             })),
-<<<<<<< HEAD
    ENTRY(ORKMoodScaleQuestionResult,
          nil,
          (@{
             PROPERTY(choiceAnswers, NSObject, NSObject, NO, nil, nil)
-=======
+            })),
    ENTRY(ORKMultipleComponentQuestionResult,
          nil,
          (@{
             PROPERTY(componentsAnswer, NSObject, NSObject, NO, nil, nil),
             PROPERTY(separator, NSString, NSObject, NO, nil, nil)
->>>>>>> ab20d025
             })),
    ENTRY(ORKBooleanQuestionResult,
          nil,
