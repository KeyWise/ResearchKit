--- conflicted
+++ resolved
@@ -436,78 +436,8 @@
             return [[ORKToneAudiometryStep alloc] initWithIdentifier:GETPROP(dict, identifier)];
         },
         (@{
-<<<<<<< HEAD
            PROPERTY(toneDuration, NSNumber, NSObject, YES, nil, nil),
            })),
-=======
-          PROPERTY(identifier, NSString, NSObject, NO, nil, nil),
-          PROPERTY(optional, NSNumber, NSObject, YES, nil, nil),
-          PROPERTY(title, NSString, NSObject, YES, nil, nil),
-          PROPERTY(text, NSString, NSObject, YES, nil, nil),
-          PROPERTY(shouldTintImages, NSNumber, NSObject, YES, nil, nil),
-          PROPERTY(useSurveyMode, NSNumber, NSObject, YES, nil, nil)
-          })),
-  ENTRY(ORKVisualConsentStep,
-        ^id(NSDictionary *dict, ORKESerializationPropertyGetter getter) {
-            return [[ORKVisualConsentStep alloc] initWithIdentifier:GETPROP(dict, identifier)
-                                                           document:GETPROP(dict, consentDocument)];
-        },
-        @{
-          PROPERTY(consentDocument, ORKConsentDocument, NSObject, NO, nil, nil)
-          }),
-  ENTRY(ORKRecorderConfiguration,
-        ^id(NSDictionary *dict, ORKESerializationPropertyGetter getter) {
-            ORKRecorderConfiguration *recorderConfiguration = [[ORKRecorderConfiguration alloc] initWithIdentifier:GETPROP(dict, identifier)];
-            return recorderConfiguration;
-        },
-        (@{
-           PROPERTY(identifier, NSString, NSObject, NO, nil, nil),
-          })),
-  ENTRY(ORKQuestionStep,
-        ^id(NSDictionary *dict, ORKESerializationPropertyGetter getter) {
-            return [[ORKQuestionStep alloc] initWithIdentifier:GETPROP(dict, identifier)];
-        },
-        (@{
-          PROPERTY(answerFormat, ORKAnswerFormat, NSObject, YES, nil, nil),
-          PROPERTY(placeholder, NSString, NSObject, YES, nil, nil)
-          })),
-  ENTRY(ORKInstructionStep,
-        ^id(NSDictionary *dict, ORKESerializationPropertyGetter getter) {
-            return [[ORKInstructionStep alloc] initWithIdentifier:GETPROP(dict, identifier)];
-        },
-        (@{
-          PROPERTY(detailText, NSString, NSObject, YES, nil, nil),
-          })),
-  ENTRY(ORKHealthQuantityTypeRecorderConfiguration,
-        ^id(NSDictionary *dict, ORKESerializationPropertyGetter getter) {
-            return [[ORKHealthQuantityTypeRecorderConfiguration alloc] initWithIdentifier:GETPROP(dict, identifier) healthQuantityType:GETPROP(dict, quantityType) unit:GETPROP(dict, unit)];
-        },
-        (@{
-          PROPERTY(quantityType, HKQuantityType, NSObject, NO,
-                   ^id(id type) { return [(HKQuantityType *)type identifier]; },
-                   ^id(id string) { return [HKQuantityType quantityTypeForIdentifier:string]; }),
-          PROPERTY(unit, HKUnit, NSObject, NO,
-                   ^id(id unit) { return [(HKUnit *)unit unitString]; },
-                   ^id(id string) { return [HKUnit unitFromString:string]; }),
-          })),
-  ENTRY(ORKActiveStep,
-  ^id(NSDictionary *dict, ORKESerializationPropertyGetter getter) {
-      return [[ORKActiveStep alloc] initWithIdentifier:GETPROP(dict, identifier)];
-  },
-  (@{
-    PROPERTY(stepDuration, NSNumber, NSObject, YES, nil, nil),
-    PROPERTY(shouldShowDefaultTimer, NSNumber, NSObject, YES, nil, nil),
-    PROPERTY(shouldSpeakCountDown, NSNumber, NSObject, YES, nil, nil),
-    PROPERTY(shouldStartTimerAutomatically, NSNumber, NSObject, YES, nil, nil),
-    PROPERTY(shouldPlaySoundOnStart, NSNumber, NSObject, YES, nil, nil),
-    PROPERTY(shouldPlaySoundOnFinish, NSNumber, NSObject, YES, nil, nil),
-    PROPERTY(shouldVibrateOnStart, NSNumber, NSObject, YES, nil, nil),
-    PROPERTY(shouldVibrateOnFinish, NSNumber, NSObject, YES, nil, nil),
-    PROPERTY(shouldUseNextAsSkipButton, NSNumber, NSObject, YES, nil, nil),
-    PROPERTY(shouldContinueOnFinish, NSNumber, NSObject, YES, nil, nil),
-    PROPERTY(spokenInstruction, NSString, NSObject, YES, nil, nil),
-    PROPERTY(recorderConfigurations, ORKRecorderConfiguration, NSArray, YES, nil, nil),
-    })),
   ENTRY(ORKImageCaptureStep,
   ^id(NSDictionary *dict, ORKESerializationPropertyGetter getter) {
       return [[ORKImageCaptureStep alloc] initWithIdentifier:GETPROP(dict, identifier)];
@@ -517,13 +447,6 @@
             ^id(id value) { return value?dictionaryFromUIEdgeInsets([value UIEdgeInsetsValue]):nil; },
             ^id(id dict) { return [NSValue valueWithUIEdgeInsets:edgeInsetsFromDictionary(dict)]; }),
     })),
-  ENTRY(ORKAudioStep,
-        ^id(NSDictionary *dict, ORKESerializationPropertyGetter getter) {
-            return [[ORKAudioStep alloc] initWithIdentifier:GETPROP(dict, identifier)];
-        },
-        (@{
-          })),
->>>>>>> b6f4dbc3
   ENTRY(ORKSpatialSpanMemoryStep,
         ^id(NSDictionary *dict, ORKESerializationPropertyGetter getter) {
             return [[ORKSpatialSpanMemoryStep alloc] initWithIdentifier:GETPROP(dict, identifier)];
