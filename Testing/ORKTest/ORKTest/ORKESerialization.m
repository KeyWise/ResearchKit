--- conflicted
+++ resolved
@@ -1326,14 +1326,11 @@
          (@{
             PROPERTY(choiceAnswers, NSObject, NSObject, NO, nil, nil)
             })),
-<<<<<<< HEAD
    ENTRY(ORKMoodScaleQuestionResult,
          nil,
          (@{
             PROPERTY(choiceAnswers, NSObject, NSObject, NO, nil, nil)
             })),
-=======
->>>>>>> 96712fcf
    ENTRY(ORKMultipleComponentQuestionResult,
          nil,
          (@{
