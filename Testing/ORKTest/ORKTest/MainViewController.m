/*
 Copyright (c) 2015, Apple Inc. All rights reserved.
 Copyright (c) 2015, Bruce Duncan.
 Copyright (c) 2015, Ricardo Sánchez-Sáez.

 Redistribution and use in source and binary forms, with or without modification,
 are permitted provided that the following conditions are met:
 
 1.  Redistributions of source code must retain the above copyright notice, this
 list of conditions and the following disclaimer.
 
 2.  Redistributions in binary form must reproduce the above copyright notice,
 this list of conditions and the following disclaimer in the documentation and/or
 other materials provided with the distribution.
 
 3.  Neither the name of the copyright holder(s) nor the names of any contributors
 may be used to endorse or promote products derived from this software without
 specific prior written permission. No license is granted to the trademarks of
 the copyright holders even if such marks are included in this software.
 
 THIS SOFTWARE IS PROVIDED BY THE COPYRIGHT HOLDERS AND CONTRIBUTORS "AS IS"
 AND ANY EXPRESS OR IMPLIED WARRANTIES, INCLUDING, BUT NOT LIMITED TO, THE
 IMPLIED WARRANTIES OF MERCHANTABILITY AND FITNESS FOR A PARTICULAR PURPOSE
 ARE DISCLAIMED. IN NO EVENT SHALL THE COPYRIGHT OWNER OR CONTRIBUTORS BE LIABLE
 FOR ANY DIRECT, INDIRECT, INCIDENTAL, SPECIAL, EXEMPLARY, OR CONSEQUENTIAL
 DAMAGES (INCLUDING, BUT NOT LIMITED TO, PROCUREMENT OF SUBSTITUTE GOODS OR
 SERVICES; LOSS OF USE, DATA, OR PROFITS; OR BUSINESS INTERRUPTION) HOWEVER
 CAUSED AND ON ANY THEORY OF LIABILITY, WHETHER IN CONTRACT, STRICT LIABILITY,
 OR TORT (INCLUDING NEGLIGENCE OR OTHERWISE) ARISING IN ANY WAY OUT OF THE USE
 OF THIS SOFTWARE, EVEN IF ADVISED OF THE POSSIBILITY OF SUCH DAMAGE.
 */


#import "MainViewController.h"
#import <ResearchKit/ResearchKit_Private.h>
#import <AVFoundation/AVFoundation.h>
#import "DynamicTask.h"
#import "AppDelegate.h"
#import "ORKTest-Swift.h"


#define DefineStringKey(x) static NSString *const x = @#x

DefineStringKey(ConsentTaskIdentifier);
DefineStringKey(ConsentReviewTaskIdentifier);

DefineStringKey(DatePickingTaskIdentifier);
DefineStringKey(ImageCaptureTaskIdentifier);
DefineStringKey(ImageChoicesTaskIdentifier);
DefineStringKey(ScalesTaskIdentifier);
DefineStringKey(MiniFormTaskIdentifier);
DefineStringKey(OptionalFormTaskIdentifier);
DefineStringKey(SelectionSurveyTaskIdentifier);

DefineStringKey(ActiveStepTaskIdentifier);
DefineStringKey(AudioTaskIdentifier);
DefineStringKey(FitnessTaskIdentifier);
DefineStringKey(GaitTaskIdentifier);
DefineStringKey(MemoryTaskIdentifier);
DefineStringKey(PSATTaskIdentifier);
DefineStringKey(ReactionTimeTaskIdentifier);
DefineStringKey(ScreeningTaskIdentifier);
DefineStringKey(TimedWalkTaskIdentifier);
DefineStringKey(ToneAudiometryTaskIdentifier);
DefineStringKey(TowerOfHanoiTaskIdentifier);
DefineStringKey(TwoFingerTapTaskIdentifier);
DefineStringKey(EditPasscodeTaskIdentifier);
DefineStringKey(AuthenticatePasscodeTaskIdentifier);

DefineStringKey(CustomNavigationItemTaskIdentifier);
DefineStringKey(DynamicTaskIdentifier);
DefineStringKey(StepNavigationTaskIdentifier);

DefineStringKey(CollectionViewHeaderReuseIdentifier);
DefineStringKey(CollectionViewCellReuseIdentifier);


@interface SectionHeader: UICollectionReusableView

- (void)configureHeaderWithTitle:(NSString *)title;

@end


@implementation SectionHeader {
    UILabel *_title;
}

- (instancetype)initWithCoder:(NSCoder *)aDecoder {
    if (self = [super initWithCoder:aDecoder]) {
        [self sharedInit];
    }
    return self;
}

- (instancetype)initWithFrame:(CGRect)frame {
    if (self = [super initWithFrame:frame]) {
        [self sharedInit];
    }
    return self;
}

static UIColor *HeaderColor() {
    return [UIColor colorWithWhite:0.97 alpha:1.0];
}
static const CGFloat HeaderSideLayoutMargin = 16.0;

- (void)sharedInit {
    self.layoutMargins = UIEdgeInsetsMake(0, HeaderSideLayoutMargin, 0, HeaderSideLayoutMargin);
    self.backgroundColor = HeaderColor();
    _title = [UILabel new];
    _title.font = [UIFont systemFontOfSize:17.0 weight:UIFontWeightSemibold]; // Table view header font
    [self addSubview:_title];
    
    _title.translatesAutoresizingMaskIntoConstraints = NO;
    NSDictionary *views = @{@"title": _title};
    [self addConstraints:[NSLayoutConstraint constraintsWithVisualFormat:@"H:|-[title]-|"
                                                                 options:NSLayoutFormatDirectionLeadingToTrailing
                                                                 metrics:nil
                                                                   views:views]];
    [self addConstraints:[NSLayoutConstraint constraintsWithVisualFormat:@"V:|[title]|"
                                                                 options:0
                                                                 metrics:nil
                                                                   views:views]];
}

- (void)configureHeaderWithTitle:(NSString *)title {
    _title.text = title;
}

@end


@interface ButtonCell: UICollectionViewCell

- (void)configureButtonWithTitle:(NSString *)title target:(id)target selector:(SEL)selector;

@end


@implementation ButtonCell {
    UIButton *_button;
}

- (void)setUpButton {
    [_button removeFromSuperview];
    _button = [UIButton buttonWithType:UIButtonTypeSystem];
    _button.contentHorizontalAlignment = UIControlContentHorizontalAlignmentLeft;
    _button.contentEdgeInsets = UIEdgeInsetsMake(0.0, HeaderSideLayoutMargin, 0.0, 0.0);
    [self.contentView addSubview:_button];
    
    _button.translatesAutoresizingMaskIntoConstraints = NO;
    NSDictionary *views = @{@"button": _button};
    [self.contentView addConstraints:[NSLayoutConstraint constraintsWithVisualFormat:@"H:|[button]|"
                                                                             options:NSLayoutFormatDirectionLeadingToTrailing
                                                                             metrics:nil
                                                                               views:views]];
    [self.contentView addConstraints:[NSLayoutConstraint constraintsWithVisualFormat:@"V:|[button]|"
                                                                             options:0
                                                                             metrics:nil
                                                                               views:views]];
}

- (void)configureButtonWithTitle:(NSString *)title target:(id)target selector:(SEL)selector {
    [self setUpButton];
    [_button setTitle:title forState:UIControlStateNormal];
    [_button addTarget:target action:selector forControlEvents:UIControlEventTouchUpInside];
}

@end


@interface MainViewController () <ORKTaskViewControllerDelegate, UICollectionViewDataSource, UICollectionViewDelegate, UICollectionViewDelegateFlowLayout, ORKPasscodeDelegate> {
    id<ORKTaskResultSource> _lastRouteResult;
    ORKConsentDocument *_currentDocument;
    
    NSMutableDictionary<NSString *, NSData *> *_savedTasks;               // Maps task identifiers to archived task data
    NSMutableDictionary<NSString *, NSData *> *_savedViewControllers;     // Maps task identifiers to task view controller restoration data
    
    UICollectionView *_collectionView;
    NSArray<NSString *> *_buttonSectionNames;
    NSArray<NSArray<NSString *> *> *_buttonTitles;
}

@property (nonatomic, strong) ORKTaskViewController *taskViewController;

@end


@implementation MainViewController

- (instancetype)initWithNibName:(NSString *)nibNameOrNil bundle:(NSBundle *)nibBundleOrNil {
    self = [super initWithNibName:nibNameOrNil bundle:nibBundleOrNil];
    if (self) {
        self.restorationIdentifier = @"main";
    }
    return self;
}

- (void)viewDidLoad {
    [super viewDidLoad];
    
    _savedTasks = [NSMutableDictionary new];
    _savedViewControllers = [NSMutableDictionary new];
    
    UICollectionViewFlowLayout *flowLayout = [UICollectionViewFlowLayout new];
    _collectionView = [[UICollectionView alloc] initWithFrame:self.view.bounds collectionViewLayout:flowLayout];
    _collectionView.backgroundColor = [UIColor whiteColor];
    [self.view addSubview:_collectionView];
    
    _collectionView.dataSource = self;
    _collectionView.delegate = self;
    [_collectionView registerClass:[SectionHeader class]
        forSupplementaryViewOfKind:UICollectionElementKindSectionHeader
               withReuseIdentifier:CollectionViewHeaderReuseIdentifier];
    [_collectionView registerClass:[ButtonCell class]
        forCellWithReuseIdentifier:CollectionViewCellReuseIdentifier];
    
    UIView *statusBarBackground = [UIView new];
    statusBarBackground.backgroundColor = HeaderColor();
    [self.view addSubview:statusBarBackground];

    _collectionView.translatesAutoresizingMaskIntoConstraints = NO;
    statusBarBackground.translatesAutoresizingMaskIntoConstraints = NO;
    NSDictionary *views = @{@"collectionView": _collectionView,
                            @"statusBarBackground": statusBarBackground,
                            @"topLayoutGuide": self.topLayoutGuide};
    [self.view addConstraints:[NSLayoutConstraint constraintsWithVisualFormat:@"H:|[statusBarBackground]|"
                                                                      options:NSLayoutFormatDirectionLeadingToTrailing
                                                                      metrics:nil
                                                                        views:views]];
    [self.view addConstraints:[NSLayoutConstraint constraintsWithVisualFormat:@"V:|[statusBarBackground]"
                                                                      options:0
                                                                      metrics:nil
                                                                        views:views]];
    [self.view addConstraint:[NSLayoutConstraint constraintWithItem:statusBarBackground
                                                          attribute:NSLayoutAttributeBottom
                                                          relatedBy:NSLayoutRelationEqual
                                                             toItem:self.topLayoutGuide
                                                          attribute:NSLayoutAttributeBottom
                                                         multiplier:1.0
                                                           constant:0.0]];
    [self.view addConstraints:[NSLayoutConstraint constraintsWithVisualFormat:@"H:|[collectionView]|"
                                                                      options:NSLayoutFormatDirectionLeadingToTrailing
                                                                      metrics:nil
                                                                        views:views]];
    [self.view addConstraints:[NSLayoutConstraint constraintsWithVisualFormat:@"V:|[topLayoutGuide][collectionView]|"
                                                                      options:0
                                                                      metrics:nil
                                                                        views:views]];
    
    _buttonSectionNames = @[
                            @"Consent",
                            @"Question Steps",
                            @"Active Tasks",
                            @"Miscellaneous",
                            ];
    _buttonTitles = @[ @[ // Consent
                           @"Consent",
                           @"Consent Review",
                           ],
                       @[ // Question Steps
                           @"Date Pickers",
                           @"Image Capture",
                           @"Image Choices",
                           @"Scale",
                           @"Mini Form",
                           @"Optional Form",
                           @"Selection Survey",
                           ],
                       @[ // Active Tasks
                           @"Active Step Task",
                           @"Audio Task",
                           @"Fitness Task",
                           @"GAIT Task",
                           @"Memory Game Task",
                           @"PSAT Task",
                           @"Reaction Time Task",
                           @"Timed Walk Task",
                           @"Tone Audiometry Task",
                           @"Tower Of Hanoi Task",
                           @"Two Finger Tapping Task",
                           ],
                       @[ // Miscellaneous
                           @"Custom Navigation Item",
                           @"Dynamic Task",
                           @"Interruptible Task",
                           @"Navigable Ordered Task",
                           @"Test Charts",
                           @"Toggle Tint Color",
                           @"Edit Passcode",
                           @"Authenticate Passcode"
                           ],
                       ];
}

- (void)viewWillTransitionToSize:(CGSize)size withTransitionCoordinator:(id<UIViewControllerTransitionCoordinator>)coordinator {
    [_collectionView reloadData];
}

- (CGSize)collectionView:(UICollectionView *)collectionView layout:(UICollectionViewLayout *)collectionViewLayout referenceSizeForHeaderInSection:(NSInteger)section {
    return CGSizeMake(self.view.bounds.size.width, 22.0);  // Table view header height
}

- (CGSize)collectionView:(UICollectionView *)collectionView layout:(UICollectionViewLayout *)collectionViewLayout sizeForItemAtIndexPath:(NSIndexPath *)indexPath {
    CGFloat viewWidth = self.view.bounds.size.width;
    NSUInteger numberOfColums = 2;
    if (viewWidth >= 667.0) {
        numberOfColums = 3;
    }
    CGFloat width = viewWidth / numberOfColums;
    return CGSizeMake(width, 44.0);
}

- (CGFloat)collectionView:(UICollectionView *)collectionView layout:(UICollectionViewLayout *)collectionViewLayout minimumInteritemSpacingForSectionAtIndex:(NSInteger)section {
    return 0.0;
}

- (CGFloat)collectionView:(UICollectionView *)collectionView layout:(UICollectionViewLayout *)collectionViewLayout minimumLineSpacingForSectionAtIndex:(NSInteger)section {
    return 0.0;
}

- (NSInteger)numberOfSectionsInCollectionView:(UICollectionView *)collectionView {
    return _buttonSectionNames.count;
}

- (NSInteger)collectionView:(UICollectionView *)collectionView numberOfItemsInSection:(NSInteger)section {
    return ((NSArray *)_buttonTitles[section]).count;
}

- (UICollectionReusableView *)collectionView:(UICollectionView *)collectionView viewForSupplementaryElementOfKind:(NSString *)kind atIndexPath:(NSIndexPath *)indexPath {
    SectionHeader *sectionHeader = [collectionView dequeueReusableSupplementaryViewOfKind:kind withReuseIdentifier:CollectionViewHeaderReuseIdentifier forIndexPath:indexPath];
    [sectionHeader configureHeaderWithTitle:_buttonSectionNames[indexPath.section]];
    return sectionHeader;
}

- (SEL)selectorFromButtonTitle:(NSString *)buttonTitle {
    // "THIS FOO baR title" is converted to the "thisFooBarTitleButtonTapped:" selector
    buttonTitle = buttonTitle.capitalizedString;
    NSMutableArray *titleTokens = [[buttonTitle componentsSeparatedByCharactersInSet:[NSCharacterSet whitespaceCharacterSet]] mutableCopy];
    titleTokens[0] = ((NSString *)titleTokens[0]).lowercaseString;
    NSString *selectorString = [NSString stringWithFormat:@"%@ButtonTapped:", [titleTokens componentsJoinedByString:@""]];
    return NSSelectorFromString(selectorString);
}

- (UICollectionViewCell *)collectionView:(UICollectionView *)collectionView cellForItemAtIndexPath:(NSIndexPath *)indexPath {
    ButtonCell *buttonCell = [collectionView dequeueReusableCellWithReuseIdentifier:CollectionViewCellReuseIdentifier forIndexPath:indexPath];
    NSString *buttonTitle = _buttonTitles[indexPath.section][indexPath.row];
    SEL buttonSelector = [self selectorFromButtonTitle:buttonTitle];
    [buttonCell configureButtonWithTitle:buttonTitle target:self selector:buttonSelector];
    return buttonCell;
}

#pragma mark - Mapping identifiers to tasks

- (id<ORKTask>)makeTaskWithIdentifier:(NSString *)identifier {
    if ([identifier isEqualToString:DatePickingTaskIdentifier]) {
        return [self makeDatePickingTask];
    } else if ([identifier isEqualToString:SelectionSurveyTaskIdentifier]) {
        return [self makeSelectionSurveyTask];
    } else if ([identifier isEqualToString:ActiveStepTaskIdentifier]) {
        return [self makeActiveStepTask];
    } else if ([identifier isEqualToString:ConsentReviewTaskIdentifier]) {
        return [self makeConsentReviewTask];
    } else if ([identifier isEqualToString:ConsentTaskIdentifier]) {
        return [self makeConsentTask];
    } else if ([identifier isEqualToString:AudioTaskIdentifier]) {
        id<ORKTask> task = [ORKOrderedTask audioTaskWithIdentifier:AudioTaskIdentifier
                                            intendedUseDescription:nil
                                                 speechInstruction:nil
                                            shortSpeechInstruction:nil
                                                          duration:10
                                                 recordingSettings:nil
                                                           options:(ORKPredefinedTaskOption)0];
        return task;
    } else if ([identifier isEqualToString:ToneAudiometryTaskIdentifier]) {
        id<ORKTask> task = [ORKOrderedTask toneAudiometryTaskWithIdentifier:ToneAudiometryTaskIdentifier
                                                     intendedUseDescription:nil
                                                          speechInstruction:nil
                                                     shortSpeechInstruction:nil
                                                               toneDuration:20
                                                                    options:(ORKPredefinedTaskOption)0];
        return task;
    } else if ([identifier isEqualToString:MiniFormTaskIdentifier]) {
        return [self makeMiniFormTask];
    } else if ([identifier isEqualToString:OptionalFormTaskIdentifier]) {
        return [self makeOptionalFormTask];
    } else if ([identifier isEqualToString:FitnessTaskIdentifier]) {
        return [ORKOrderedTask fitnessCheckTaskWithIdentifier:FitnessTaskIdentifier
                                       intendedUseDescription:nil
                                                 walkDuration:360
                                                 restDuration:180
                                                      options:ORKPredefinedTaskOptionNone];
    } else if ([identifier isEqualToString:GaitTaskIdentifier]) {
        return [ORKOrderedTask shortWalkTaskWithIdentifier:GaitTaskIdentifier
                                    intendedUseDescription:nil
                                       numberOfStepsPerLeg:20
                                              restDuration:30
                                                   options:ORKPredefinedTaskOptionNone];
    } else if ([identifier isEqualToString:MemoryTaskIdentifier]) {
        return [ORKOrderedTask spatialSpanMemoryTaskWithIdentifier:MemoryTaskIdentifier
                                            intendedUseDescription:nil
                                                       initialSpan:3
                                                       minimumSpan:2
                                                       maximumSpan:15
                                                         playSpeed:1
                                                          maxTests:5
                                            maxConsecutiveFailures:3
                                                 customTargetImage:nil
                                            customTargetPluralName:nil
                                                   requireReversal:NO
                                                           options:ORKPredefinedTaskOptionNone];
    } else if ([identifier isEqualToString:DynamicTaskIdentifier]) {
        return [DynamicTask new];
    } else if ([identifier isEqualToString:ScreeningTaskIdentifier]) {
        return [self makeScreeningTask];
    } else if ([identifier isEqualToString:ScalesTaskIdentifier]) {
        return [self makeScalesTask];
    } else if ([identifier isEqualToString:ImageChoicesTaskIdentifier]) {
        return [self makeImageChoicesTask];
    } else if ([identifier isEqualToString:ImageCaptureTaskIdentifier]) {
        return [self makeImageCaptureTask];
    } else if ([identifier isEqualToString:TwoFingerTapTaskIdentifier]) {
        return [ORKOrderedTask twoFingerTappingIntervalTaskWithIdentifier:TwoFingerTapTaskIdentifier
                                                   intendedUseDescription:nil
                                                                 duration:20.0
                                                                  options:(ORKPredefinedTaskOption)0];
    } else if ([identifier isEqualToString:ReactionTimeTaskIdentifier]) {
        return [ORKOrderedTask reactionTimeTaskWithIdentifier:ReactionTimeTaskIdentifier
                                                   intendedUseDescription:nil
                                                  maximumStimulusInterval:8
                                                  minimumStimulusInterval:4
                                                    thresholdAcceleration:0.5
                                                         numberOfAttempts:3
                                                                  timeout:10
                                                             successSound:0
                                                             timeoutSound:0
                                                             failureSound:0
                                                                  options:0];
    } else if ([identifier isEqualToString:TowerOfHanoiTaskIdentifier]) {
        return [ORKOrderedTask towerOfHanoiTaskWithIdentifier:TowerOfHanoiTaskIdentifier
                                       intendedUseDescription:nil
                                                numberOfDisks:5
                                                      options:0];
    } else if ([identifier isEqualToString:TimedWalkTaskIdentifier]) {
        return [ORKOrderedTask timedWalkTaskWithIdentifier:TimedWalkTaskIdentifier
                                    intendedUseDescription:nil
                                          distanceInMeters:100
                                                 timeLimit:180
                                                   options:ORKPredefinedTaskOptionNone];
    } else if ([identifier isEqualToString:PSATTaskIdentifier]) {
        return [ORKOrderedTask PSATTaskWithIdentifier:PSATTaskIdentifier
                               intendedUseDescription:nil
                                     presentationMode:(ORKPSATPresentationModeAuditory | ORKPSATPresentationModeVisual)
                                interStimulusInterval:3.0
                                     stimulusDuration:1.0
                                         seriesLength:60
                                              options:ORKPredefinedTaskOptionNone];
    } else if ([identifier isEqualToString:StepNavigationTaskIdentifier]) {
        return [self makeNavigableOrderedTask];
    } else if ([identifier isEqualToString:CustomNavigationItemTaskIdentifier]) {
        return [self makeCustomNavigationItemTask];
    }
    return nil;
}

/*
 Creates a task and presents it with a task view controller.
 */
- (void)beginTaskWithIdentifier:(NSString *)identifier {
    /*
     This is our implementation of restoration after saving during a task.
     If the user saved their work on a previous run of a task with the same
     identifier, we attempt to restore the view controller here.
     
     We also attempt to restore the task when data for an archived task is found. Task restoration
     is not always possible nor desirable. Some objects implementing the ORKTask
     protocol can chose not to adopt NSSecureCoding (such as this project's DynamicTask).
     Task archival and restoration is recommended for ORKNavigableOrderedTask, since
     that preserves the navigation stack (which allows you to navigate steps backwards).
     
     Since unarchiving can throw an exception, in a real application we would
     need to attempt to catch that exception here.
     */

    id<ORKTask> task = nil;
    NSData *taskData = _savedTasks[identifier];
    if (taskData)
    {
        /*
         We assume any restored task is of the ORKNavigableOrderedTask since that's the only kind
         we're archiving in this example. You have to make sure your are unarchiving a task of the proper class.
         */
        NSKeyedUnarchiver *unarchiver = [[NSKeyedUnarchiver alloc] initForReadingWithData:taskData];
        task = [unarchiver decodeObjectOfClass:[ORKNavigableOrderedTask class] forKey:NSKeyedArchiveRootObjectKey];
    } else {
        /*
         No task was previously stored
         */
        task = [self makeTaskWithIdentifier:identifier];
    }
    
    if (_savedViewControllers[identifier])
    {
        NSData *data = _savedViewControllers[identifier];
        self.taskViewController = [[ORKTaskViewController alloc] initWithTask:task restorationData:data delegate:self];
    } else {
        // No saved data, just create the task and the corresponding task view controller.
        self.taskViewController = [[ORKTaskViewController alloc] initWithTask:task taskRunUUID:[NSUUID UUID]];
    }
    
    [self beginTask];
}

/*
 Actually presents the task view controller.
 */
- (void)beginTask {
    id<ORKTask> task = self.taskViewController.task;
    self.taskViewController.delegate = self;
    
    if (_taskViewController.outputDirectory == nil) {
        // Sets an output directory in Documents, using the `taskRunUUID` in the path.
        NSURL *documents =  [[NSFileManager defaultManager] URLForDirectory:NSDocumentDirectory inDomain:NSUserDomainMask appropriateForURL:nil create:NO error:nil];
        NSURL *outputDir = [documents URLByAppendingPathComponent:self.taskViewController.taskRunUUID.UUIDString];
        [[NSFileManager defaultManager] createDirectoryAtURL:outputDir withIntermediateDirectories:YES attributes:nil error:nil];
        self.taskViewController.outputDirectory = outputDir;
    }
    
    /*
     For the dynamic task, we remember the last result and use it as a source
     of default values for any optional questions.
     */
    if ([task isKindOfClass:[DynamicTask class]])
    {
        self.taskViewController.defaultResultSource = _lastRouteResult;
    }
    
    /*
     We set a restoration identifier so that UI state restoration is enabled
     for the task view controller. We don't need to do anything else to prepare
     for state restoration of a ResearchKit framework task VC.
     */
    _taskViewController.restorationIdentifier = [task identifier];
    
    if ([[task identifier] isEqualToString:CustomNavigationItemTaskIdentifier]) {
        _taskViewController.showsProgressInNavigationBar = NO;
    }
    
    [self presentViewController:_taskViewController animated:YES completion:nil];
}

#pragma mark - Date picking

/*
 This task presents several questions which exercise functionality based on
 `UIDatePicker`.
 */
- (ORKOrderedTask *)makeDatePickingTask {
    NSMutableArray *steps = [NSMutableArray new];
    {
        ORKInstructionStep *step = [[ORKInstructionStep alloc] initWithIdentifier:@"iid_001"];
        step.title = @"Date Survey";
        step.detailText = @"date pickers";
        [steps addObject:step];
    }

    /*
     A time interval question with no default set.
     */
    {
        ORKQuestionStep *step = [ORKQuestionStep questionStepWithIdentifier:@"qid_timeInterval_001"
                                                                      title:@"How long did it take to fall asleep last night?"
                                                                     answer:[ORKAnswerFormat timeIntervalAnswerFormat]];
        [steps addObject:step];
    }
    
    
    /*
     A time interval question specifying a default and a step size.
     */
    {
        ORKQuestionStep *step = [ORKQuestionStep questionStepWithIdentifier:@"qid_timeInterval_default_002"
                                                                      title:@"How long did it take to fall asleep last night?"
                                                                     answer:[ORKAnswerFormat timeIntervalAnswerFormatWithDefaultInterval:300 step:5]];
        [steps addObject:step];
    }
    
    /*
     A date answer format question, specifying a specific calendar.
     If no calendar were specified, the user's preferred calendar would be used.
     */
    {
        ORKDateAnswerFormat *dateAnswer = [ORKDateAnswerFormat dateAnswerFormatWithDefaultDate:nil minimumDate:nil maximumDate:nil calendar: [NSCalendar calendarWithIdentifier:NSCalendarIdentifierHebrew]];
        ORKQuestionStep *step = [ORKQuestionStep questionStepWithIdentifier:@"qid_date_001"
                                                                      title:@"When is your birthday?"
                                                                     answer:dateAnswer];
        [steps addObject:step];
    }
    
    /*
     A date question with a minimum, maximum, and default.
     Also specifically requires the Gregorian calendar.
     */
    {
        NSDate *defaultDate = [[NSCalendar currentCalendar] dateByAddingUnit:NSCalendarUnitDay value:10 toDate:[NSDate date] options:(NSCalendarOptions)0];
        NSDate *minDate = [[NSCalendar currentCalendar] dateByAddingUnit:NSCalendarUnitDay value:8 toDate:[NSDate date] options:(NSCalendarOptions)0];
        NSDate *maxDate = [[NSCalendar currentCalendar] dateByAddingUnit:NSCalendarUnitDay value:12 toDate:[NSDate date] options:(NSCalendarOptions)0];
        ORKDateAnswerFormat *dateAnswer = [ORKDateAnswerFormat dateAnswerFormatWithDefaultDate:defaultDate
                                                                                   minimumDate:minDate
                                                                                   maximumDate:maxDate
                                                                                      calendar: [NSCalendar calendarWithIdentifier:NSCalendarIdentifierGregorian]];
        ORKQuestionStep *step = [ORKQuestionStep questionStepWithIdentifier:@"qid_date_default_002"
                                                                      title:@"What day are you available?"
                                                                     answer:dateAnswer];
        [steps addObject:step];
    }
    
    /*
     A time of day question with no default.
     */
    {
        ORKQuestionStep *step = [ORKQuestionStep questionStepWithIdentifier:@"qid_timeOfDay_001"
                                                                 title:@"What time do you get up?"
                                                                   answer:[ORKTimeOfDayAnswerFormat timeOfDayAnswerFormat]];
        [steps addObject:step];
    }
    
    /*
     A time of day question with a default of 8:15 AM.
     */
    {
        
        NSDateComponents *dateComponents = [[NSDateComponents alloc] init];
        dateComponents.hour = 8;
        dateComponents.minute = 15;
        ORKQuestionStep *step = [ORKQuestionStep questionStepWithIdentifier:@"qid_timeOfDay_default_001"
                                                                      title:@"What time do you get up?"
                                                                     answer:[ORKTimeOfDayAnswerFormat timeOfDayAnswerFormatWithDefaultComponents:dateComponents]];
        [steps addObject:step];
    }
    
    /*
     A date-time question with default parameters (no min, no max, default to now).
     */
    {
        ORKQuestionStep *step = [ORKQuestionStep questionStepWithIdentifier:@"qid_dateTime_001"
                                                                      title:@"When is your next meeting?"
                                                                     answer:[ORKDateAnswerFormat dateTimeAnswerFormat]];
        [steps addObject:step];
    }
    
    /*
     A date-time question with specified min, max, default date, and calendar.
     */
    {
        NSDate *defaultDate = [[NSCalendar currentCalendar] dateByAddingUnit:NSCalendarUnitDay value:10 toDate:[NSDate date] options:(NSCalendarOptions)0];
        NSDate *minDate = [[NSCalendar currentCalendar] dateByAddingUnit:NSCalendarUnitDay value:8 toDate:[NSDate date] options:(NSCalendarOptions)0];
        NSDate *maxDate = [[NSCalendar currentCalendar] dateByAddingUnit:NSCalendarUnitDay value:12 toDate:[NSDate date] options:(NSCalendarOptions)0];
        ORKQuestionStep *step = [ORKQuestionStep questionStepWithIdentifier:@"qid_dateTime_default_002"
                                                                      title:@"When is your next meeting?"
                                                                     answer:[ORKDateAnswerFormat dateTimeAnswerFormatWithDefaultDate:defaultDate minimumDate:minDate  maximumDate:maxDate calendar:[NSCalendar calendarWithIdentifier:NSCalendarIdentifierGregorian]]];
        [steps addObject:step];
        
    }
    ORKOrderedTask *task = [[ORKOrderedTask alloc] initWithIdentifier:DatePickingTaskIdentifier steps:steps];
    return task;
}

- (IBAction)datePickersButtonTapped:(id)sender {
    [self beginTaskWithIdentifier:DatePickingTaskIdentifier];
}

#pragma mark - Selection survey

/*
 The selection survey task is just a collection of various styles of survey questions.
 */
- (ORKOrderedTask *)makeSelectionSurveyTask {
    NSMutableArray *steps = [NSMutableArray new];
    
    {
        ORKInstructionStep *step = [[ORKInstructionStep alloc] initWithIdentifier:@"iid_001"];
        step.title = @"Selection Survey";
        [steps addObject:step];
    }
    
    {
        /*
         A numeric question requiring integer answers in a fixed range, with no default.
         */
        ORKNumericAnswerFormat *format = [ORKNumericAnswerFormat integerAnswerFormatWithUnit:@"years"];
        format.minimum = @(0);
        format.maximum = @(199);
        ORKQuestionStep *step = [ORKQuestionStep questionStepWithIdentifier:@"qid_001"
                                                                      title:@"How old are you?"
                                                                     answer:format];
        [steps addObject:step];
    }
    
    {
        /*
         A boolean question.
         */
        ORKBooleanAnswerFormat *format = [ORKBooleanAnswerFormat new];
        ORKQuestionStep *step = [ORKQuestionStep questionStepWithIdentifier:@"qid_001b"
                                                                      title:@"Do you consent to a background check?"
                                                                     answer:format];
        [steps addObject:step];
    }
    
    {
        /*
         A single-choice question presented in the tableview format.
         */
        ORKTextChoiceAnswerFormat *answerFormat = [ORKAnswerFormat choiceAnswerFormatWithStyle:ORKChoiceAnswerStyleSingleChoice textChoices:
                                                   @[
                                                     [ORKTextChoice choiceWithText:@"Less than seven"
                                                                             value:@(7)],
                                                     [ORKTextChoice choiceWithText:@"Between seven and eight"
                                                                             value:@(8)],
                                                     [ORKTextChoice choiceWithText:@"More than eight"
                                                                             value:@(9)]
                                                     ]];
        ORKQuestionStep *step = [ORKQuestionStep questionStepWithIdentifier:@"qid_003"
                                                                      title:@"How many hours did you sleep last night?"
                                                                     answer:answerFormat];
        
        step.optional = NO;
        [steps addObject:step];
    }
    
    {
        /*
         A multiple-choice question presented in the tableview format.
         */
        ORKTextChoiceAnswerFormat *answerFormat = [ORKAnswerFormat choiceAnswerFormatWithStyle:ORKChoiceAnswerStyleMultipleChoice textChoices:
                                                   @[
                                                     [ORKTextChoice choiceWithText:@"Cough"
                                                                             value:@"cough"],
                                                     [ORKTextChoice choiceWithText:@"Fever"
                                                                             value:@"fever"],
                                                     [ORKTextChoice choiceWithText:@"Headaches"
                                                                             value:@"headache"],
                                                     [ORKTextChoice choiceWithText:@"None of the above"
                                                                        detailText:nil
                                                                             value:@"none"
                                                                          exclusive:YES]
                                                     ]];
        ORKQuestionStep *step = [ORKQuestionStep questionStepWithIdentifier:@"qid_004a"
                                                                      title:@"Which symptoms do you have?"
                                                                     answer:answerFormat];
        [steps addObject:step];
    }
    
    {
        /*
         A multiple-choice question with text choices that have detail text.
         */
        ORKTextChoiceAnswerFormat *answerFormat = [ORKAnswerFormat choiceAnswerFormatWithStyle:ORKChoiceAnswerStyleMultipleChoice textChoices:
            @[
              [ORKTextChoice choiceWithText:@"Cough"
                                 detailText:@"A cough and/or sore throat"
                                      value:@"cough"
                                  exclusive:NO],
              [ORKTextChoice choiceWithText:@"Fever"
                                 detailText:@"A 100F or higher fever or feeling feverish"
                                      value:@"fever"
                                  exclusive:NO],
              [ORKTextChoice choiceWithText:@"Headaches"
                                 detailText:@"Headaches and/or body aches"
                                      value:@"headache"
                                  exclusive:NO]
              ]];
        
        ORKQuestionStep *step = [ORKQuestionStep questionStepWithIdentifier:@"qid_004"
                                                                      title:@"Which symptoms do you have?"
                                                                     answer:answerFormat];
        
        [steps addObject:step];
    }
    
    {
        /*
         A text question with the default multiple-line text entry.
         */
        ORKQuestionStep *step = [ORKQuestionStep questionStepWithIdentifier:@"qid_005"
                                                                      title:@"How did you feel last night?"
                                                                     answer:[ORKAnswerFormat textAnswerFormat]];
        [steps addObject:step];
    }
    
    {
        /*
         A text question with single-line text entry, with autocapitalization on
         for words, and autocorrection, and spellchecking turned off.
         */
        ORKTextAnswerFormat *format = [ORKAnswerFormat textAnswerFormat];
        format.multipleLines = NO;
        format.autocapitalizationType = UITextAutocapitalizationTypeWords;
        format.autocorrectionType = UITextAutocorrectionTypeNo;
        format.spellCheckingType = UITextSpellCheckingTypeNo;
        ORKQuestionStep *step = [ORKQuestionStep questionStepWithIdentifier:@"qid_005a"
                                                                      title:@"What is your name?"
                                                                     answer:format];
        [steps addObject:step];
    }
    
    {
        /*
         A text question with a length limit.
         */
        ORKQuestionStep *step = [ORKQuestionStep questionStepWithIdentifier:@"qid_005b"
                                                                      title:@"How did you feel last night?"
                                                                     answer:[ORKTextAnswerFormat textAnswerFormatWithMaximumLength:20]];
        [steps addObject:step];
    }
    
    
    {
        /*
         A text question with single-line text entry and a URL keyboard.
         */
        ORKTextAnswerFormat *format = [ORKAnswerFormat textAnswerFormat];
        format.multipleLines = NO;
        format.keyboardType = UIKeyboardTypeURL;
        ORKQuestionStep *step = [ORKQuestionStep questionStepWithIdentifier:@"qid_005c"
                                                                      title:@"What is your website?"
                                                                     answer:format];
        [steps addObject:step];
    }
    
    {
        /*
         An email question with single-line text entry.
         */
        ORKEmailAnswerFormat *format = [ORKAnswerFormat emailAnswerFormat];
        ORKQuestionStep *step = [ORKQuestionStep questionStepWithIdentifier:@"qid_005d"
                                                                      title:@"What is your email?"
                                                                     answer:format];
        [steps addObject:step];
    }
    
    {
        /*
         A text question demos secureTextEntry feature
         */
        ORKTextAnswerFormat *format = [ORKAnswerFormat textAnswerFormatWithMaximumLength:10];
        format.secureTextEntry = YES;
        format.multipleLines = NO;
        ORKQuestionStep *step = [ORKQuestionStep questionStepWithIdentifier:@"qid_005sec"
                                                                      title:@"What is your passcode?"
                                                                     answer:format];
        step.placeholder = @"Tap your passcode here";
        [steps addObject:step];
    }
    
    {
        /*
         A text question with single-line text entry and a length limit.
         */
        ORKTextAnswerFormat *format = [ORKAnswerFormat textAnswerFormatWithMaximumLength:20];
        format.multipleLines = NO;
        ORKQuestionStep *step = [ORKQuestionStep questionStepWithIdentifier:@"qid_005e"
                                                                      title:@"What is your name?"
                                                                     answer:format];
        [steps addObject:step];
    }
    
    {
        /*
         A single-select value-picker question. Rather than seeing the items in a tableview,
         the user sees them in a picker wheel. This is suitable where the list
         of items can be long, and the text describing the options can be kept short.
         */
        ORKValuePickerAnswerFormat *answerFormat = [ORKAnswerFormat valuePickerAnswerFormatWithTextChoices:
                                                    @[
                                                      [ORKTextChoice choiceWithText:@"Cough"
                                                                              value:@"cough"],
                                                      [ORKTextChoice choiceWithText:@"Fever"
                                                                              value:@"fever"],
                                                      [ORKTextChoice choiceWithText:@"Headaches"
                                                                              value:@"headache"]
                                                      ]];
        ORKQuestionStep *step = [ORKQuestionStep questionStepWithIdentifier:@"qid_081"
                                                                      title:@"Select a symptom"
                                                                     answer:answerFormat];
        
        [steps addObject:step];
    }
    
    {
        /*
         A continuous slider question.
         */
        ORKQuestionStep *step = [ORKQuestionStep questionStepWithIdentifier:@"qid_010"
                                                                      title:@"On a scale of 1 to 10, how much pain do you feel?"
                                                                     answer:[[ORKContinuousScaleAnswerFormat alloc] initWithMaximumValue:10 minimumValue:1 defaultValue:NSIntegerMax maximumFractionDigits:1]];
        [steps addObject:step];
    }
    
    {
        /*
         The same as the previous question, but now using a discrete slider.
         */
        ORKQuestionStep *step = [ORKQuestionStep questionStepWithIdentifier:@"qid_010a"
                                                                      title:@"On a scale of 1 to 10, how much pain do you feel?"
                                                                     answer:[ORKAnswerFormat scaleAnswerFormatWithMaximumValue:10
                                                                                                                  minimumValue:1
                                                                                                                  defaultValue:NSIntegerMax
                                                                                                                          step:1
                                                                                                                      vertical:NO
                                                                                                       maximumValueDescription:@"High value"
                                                                                                       minimumValueDescription:@"Low value"]];
        [steps addObject:step];
    }
    
    {
        /*
         A HealthKit answer format question for gender.
         The default value is read from HealthKit when the step is being presented,
         but the user's answer is not written back to HealthKit.
         */
        ORKQuestionStep *step = [ORKQuestionStep questionStepWithIdentifier:@"fqid_health_biologicalSex"
                                                                      title:@"What is your gender"
                                                                     answer:[ORKHealthKitCharacteristicTypeAnswerFormat answerFormatWithCharacteristicType:[HKCharacteristicType characteristicTypeForIdentifier:HKCharacteristicTypeIdentifierBiologicalSex]]];
        [steps addObject:step];
    }
    
    {
        /*
         A HealthKit answer format question for blood type.
         The default value is read from HealthKit when the step is being presented,
         but the user's answer is not written back to HealthKit.
         */
        ORKQuestionStep *step = [ORKQuestionStep questionStepWithIdentifier:@"fqid_health_bloodType"
                                                                      title:@"What is your blood type?"
                                                                     answer:[ORKHealthKitCharacteristicTypeAnswerFormat answerFormatWithCharacteristicType:[HKCharacteristicType characteristicTypeForIdentifier:HKCharacteristicTypeIdentifierBloodType]]];
        [steps addObject:step];
    }
    
    {
        /*
         A HealthKit answer format question for date of birth.
         The default value is read from HealthKit when the step is being presented,
         but the user's answer is not written back to HealthKit.
         */
        ORKQuestionStep *step = [ORKQuestionStep questionStepWithIdentifier:@"fqid_health_dob"
                                                                      title:@"What is your date of birth?"
                                                                     answer:[ORKHealthKitCharacteristicTypeAnswerFormat answerFormatWithCharacteristicType:[HKCharacteristicType characteristicTypeForIdentifier:HKCharacteristicTypeIdentifierDateOfBirth]]];
        [steps addObject:step];
    }
    
    {
        /*
         A HealthKit answer format question for weight.
         The default value is read from HealthKit when the step is being presented,
         but the user's answer is not written back to HealthKit.
         */
        ORKQuestionStep *step = [ORKQuestionStep questionStepWithIdentifier:@"fqid_health_weight"
                                                                      title:@"How much do you weigh?"
                                                                     answer:[ORKHealthKitQuantityTypeAnswerFormat answerFormatWithQuantityType:[HKQuantityType quantityTypeForIdentifier:HKQuantityTypeIdentifierBodyMass]
                                                                                                                                          unit:nil
                                                                                                                                         style:ORKNumericAnswerStyleDecimal]];
        [steps addObject:step];
    }
    
    {
        /*
         A multiple choice question where the items are mis-formatted.
         This question is used for verifying correct layout of the table view
         cells when the content is mixed or very long.
         */
        ORKTextChoiceAnswerFormat *answerFormat = [ORKAnswerFormat choiceAnswerFormatWithStyle:ORKChoiceAnswerStyleMultipleChoice textChoices:
                                                   @[
                                                     [ORKTextChoice choiceWithText:@"Cough, A cough and/or sore throat, A cough and/or sore throat"
                                                                        detailText:@"A cough and/or sore throat, A cough and/or sore throat, A cough and/or sore throat"
                                                                             value:@"cough"
                                                                         exclusive:NO],
                                                     [ORKTextChoice choiceWithText:@"Fever, A 100F or higher fever or feeling feverish"
                                                                        detailText:nil
                                                                             value:@"fever"
                                                                         exclusive:NO],
                                                     [ORKTextChoice choiceWithText:@""
                                                                        detailText:@"Headaches, Headaches and/or body aches"
                                                                             value:@"headache"
                                                                         exclusive:NO]
                                                     ]];
        ORKQuestionStep *step = [ORKQuestionStep questionStepWithIdentifier:@"qid_000a"
                                                                      title:@"(Misused) Which symptoms do you have?"
                                                                     answer:answerFormat];
        [steps addObject:step];
    }
    
    ORKOrderedTask *task = [[ORKOrderedTask alloc] initWithIdentifier:SelectionSurveyTaskIdentifier steps:steps];
    return task;
}

- (IBAction)selectionSurveyButtonTapped:(id)sender {
    [self beginTaskWithIdentifier:SelectionSurveyTaskIdentifier];
}

#pragma mark - Active step task

/*
 This task demonstrates direct use of active steps, which is not particularly
 well-supported by the framework. The intended use of `ORKActiveStep` is as a
 base class for creating new types of active step, with matching view
 controllers appropriate to the particular task that uses them.
 
 Nonetheless, this functions as a test-bed for basic active task functonality.
 */
- (ORKOrderedTask *)makeActiveStepTask {
    NSMutableArray *steps = [NSMutableArray new];
    
    {
        /*
         Example of a fully-fledged instruction step.
         The text of this step is not appropriate to the rest of the task, but
         is helpful for verifying layout.
         */
        ORKInstructionStep *step = [[ORKInstructionStep alloc] initWithIdentifier:@"iid_001"];
        step.title = @"Demo Study";
        step.text = @"This 12-step walkthrough will explain the study and the impact it will have on your life.";
        step.detailText = @"You must complete the walkthough to participate in the study.";
        [steps addObject:step];
    }
    
    {
        /*
         Audio-recording active step, configured directly using `ORKActiveStep`.
         
         Not a recommended way of doing audio recording with the ResearchKit framework.
         */
        ORKActiveStep *step = [[ORKActiveStep alloc] initWithIdentifier:@"aid_001d"];
        step.title = @"Audio";
        step.stepDuration = 10.0;
        step.text = @"An active test recording audio";
        step.recorderConfigurations = @[[[ORKAudioRecorderConfiguration alloc] initWithIdentifier:@"aid_001d.audio" recorderSettings:@{}]];
        step.shouldUseNextAsSkipButton = YES;
        [steps addObject:step];
    }
    
    {
        /*
         Audio-recording active step with lossless audio, configured directly
         using `ORKActiveStep`.
         
         Not a recommended way of doing audio recording with the ResearchKit framework.
         */
        ORKActiveStep *step = [[ORKActiveStep alloc] initWithIdentifier:@"aid_001e"];
        step.title = @"Audio";
        step.stepDuration = 10.0;
        step.text = @"An active test recording lossless audio";
        step.shouldUseNextAsSkipButton = YES;
        step.recorderConfigurations = @[[[ORKAudioRecorderConfiguration alloc]
                                         initWithIdentifier:@"aid_001e.audio" recorderSettings:@{AVFormatIDKey : @(kAudioFormatAppleLossless),
                                                                                                 AVNumberOfChannelsKey : @(2),
                                                                                                 AVSampleRateKey: @(44100.0)
                                                                                                 }]];
        [steps addObject:step];
    }
    
    {
        /*
         Touch recorder active step. This should record touches on the primary
         view for a 30 second period.
         
         Not a recommended way of collecting touch data with the ResearchKit framework.
         */
        ORKActiveStep *step = [[ORKActiveStep alloc] initWithIdentifier:@"aid_001a"];
        step.title = @"Touch";
        step.text = @"An active test, touch collection";
        step.shouldStartTimerAutomatically = NO;
        step.stepDuration = 30.0;
        step.spokenInstruction = @"An active test, touch collection";
        step.shouldUseNextAsSkipButton = YES;
        step.recorderConfigurations = @[[[ORKTouchRecorderConfiguration alloc] initWithIdentifier:@"aid_001a.touch"]];
        [steps addObject:step];
    }
        
    {
        /*
         Test for device motion recorder directly on an active step.
         
         Not a recommended way of customizing active steps with the ResearchKit framework.
         */
        ORKActiveStep *step = [[ORKActiveStep alloc] initWithIdentifier:@"aid_001c"];
        step.title = @"Motion";
        step.text = @"An active test collecting device motion data";
        step.shouldUseNextAsSkipButton = YES;
        step.recorderConfigurations = @[[[ORKDeviceMotionRecorderConfiguration alloc] initWithIdentifier:@"aid_001c.deviceMotion" frequency:100.0]];
        [steps addObject:step];
    }
    
    ORKOrderedTask *task = [[ORKOrderedTask alloc] initWithIdentifier:ActiveStepTaskIdentifier steps:steps];
    return task;
}

- (IBAction)activeStepTaskButtonTapped:(id)sender {
    [self beginTaskWithIdentifier:ActiveStepTaskIdentifier];
}

#pragma mark - Consent review task

/*
 The consent review task is used to quickly verify the layout of the consent
 sharing step and the consent review step.
 
 In a real consent process, you would substitute the text of your consent document
 for the various placeholders.
 */
- (ORKOrderedTask *)makeConsentReviewTask {
    /*
     Tests layout of the consent sharing step.
     
     This step is used when you want to obtain permission to share the data
     collected with other researchers for uses beyond the present study.
     */
    ORKConsentSharingStep *sharingStep =
    [[ORKConsentSharingStep alloc] initWithIdentifier:@"consent_sharing"
                         investigatorShortDescription:@"MyInstitution"
                          investigatorLongDescription:@"MyInstitution and its partners"
                        localizedLearnMoreHTMLContent:@"Lorem ipsum dolor sit amet, consectetur adipiscing elit, sed do eiusmod tempor incididunt ut labore et dolore magna aliqua."];
    
    /*
     Tests layout of the consent review step.
     
     In the consent review step, the user reviews the consent document and
     optionally enters their name and/or scribbles a signature.
     */
    ORKConsentDocument *doc = [self buildConsentDocument];
    ORKConsentSignature *participantSig = doc.signatures[0];
    [participantSig setSignatureDateFormatString:@"yyyy-MM-dd 'at' HH:mm"];
    _currentDocument = [doc copy];
    ORKConsentReviewStep *reviewStep = [[ORKConsentReviewStep alloc] initWithIdentifier:@"consent_review" signature:participantSig inDocument:doc];
    reviewStep.text = @"Lorem ipsum dolor sit amet, consectetur adipiscing elit, sed do eiusmod tempor incididunt ut labore et dolore magna aliqua.";
    reviewStep.reasonForConsent = @"Lorem ipsum dolor sit amet, consectetur adipiscing elit, sed do eiusmod tempor incididunt ut labore et dolore magna aliqua.";
    ORKOrderedTask *task = [[ORKOrderedTask alloc] initWithIdentifier:ConsentReviewTaskIdentifier steps:@[sharingStep,reviewStep]];
    return task;
}

- (IBAction)consentReviewButtonTapped:(id)sender {
    [self beginTaskWithIdentifier:ConsentReviewTaskIdentifier];
}

#pragma mark - Consent task
/*
 This consent task demonstrates visual consent, followed by a consent review step.
 
 In a real consent process, you would substitute the text of your consent document
 for the various placeholders.
 */
- (ORKOrderedTask *)makeConsentTask {
    /*
     Most of the configuration of what pages will appear in the visual consent step,
     and what content will be displayed in the consent review step, it in the
     consent document itself.
     */
    ORKConsentDocument *consentDocument = [self buildConsentDocument];
    _currentDocument = [consentDocument copy];
    
    ORKVisualConsentStep *step = [[ORKVisualConsentStep alloc] initWithIdentifier:@"visual_consent" document:consentDocument];
    ORKConsentReviewStep *reviewStep = [[ORKConsentReviewStep alloc] initWithIdentifier:@"consent_review" signature:consentDocument.signatures[0] inDocument:consentDocument];
    reviewStep.text = @"Lorem ipsum dolor sit amet, consectetur adipiscing elit, sed do eiusmod tempor incididunt ut labore et dolore magna aliqua.";
    reviewStep.reasonForConsent = @"Lorem ipsum dolor sit amet, consectetur adipiscing elit, sed do eiusmod tempor incididunt ut labore et dolore magna aliqua.";
    ORKPasscodeStep *passcodeStep = [[ORKPasscodeStep alloc] initWithIdentifier:@"consent_passcode"];
    passcodeStep.text = @"This passcode protects your privacy and ensures that the user giving consent is the one completing the tasks.";
    
    ORKOrderedTask *task = [[ORKOrderedTask alloc] initWithIdentifier:ConsentTaskIdentifier steps:@[step, reviewStep, passcodeStep]];
    
    return task;
}

- (IBAction)consentButtonTapped:(id)sender {
    [self beginTaskWithIdentifier:ConsentTaskIdentifier];
}

#pragma mark - Mini form task

/*
 The mini form task is used to test survey forms functionality (`ORKFormStep`).
 */
- (id<ORKTask>)makeMiniFormTask {
    NSMutableArray *steps = [NSMutableArray new];
    
    {
        ORKInstructionStep *step = [[ORKInstructionStep alloc] initWithIdentifier:@"mini_form_001"];
        step.title = @"Mini Form";
        [steps addObject:step];
    }
    
    {
        /*
         A short form for testing behavior when loading multiple HealthKit
         default values on the same form.
         */
        ORKFormStep *step = [[ORKFormStep alloc] initWithIdentifier:@"fid_000" title:@"Mini Form" text:@"Mini form groups multi-entry in one page"];
        NSMutableArray *items = [NSMutableArray new];
        [steps addObject:step];
        
        {
            ORKFormItem *item = [[ORKFormItem alloc] initWithIdentifier:@"fqid_health_weight1"
                                                                 text:@"Weight"
                                                         answerFormat:
                                [ORKHealthKitQuantityTypeAnswerFormat answerFormatWithQuantityType:[HKQuantityType quantityTypeForIdentifier:HKQuantityTypeIdentifierBodyMass]
                                                                                             unit:[HKUnit unitFromMassFormatterUnit:NSMassFormatterUnitPound]
                                                                                            style:ORKNumericAnswerStyleDecimal]];
            [items addObject:item];
        }
        
        {
            ORKFormItem *item = [[ORKFormItem alloc] initWithIdentifier:@"fqid_health_weight2"
                                                                 text:@"Weight"
                                                         answerFormat:
                                [ORKHealthKitQuantityTypeAnswerFormat answerFormatWithQuantityType:[HKQuantityType quantityTypeForIdentifier:HKQuantityTypeIdentifierBodyMass]
                                                                                             unit:[HKUnit unitFromMassFormatterUnit:NSMassFormatterUnitPound]
                                                                                            style:ORKNumericAnswerStyleDecimal]];
            item.placeholder = @"Add weight";
            [items addObject:item];
        }
        
        {
            ORKFormItem *item = [[ORKFormItem alloc] initWithIdentifier:@"fqid_health_weight3"
                                                                   text:@"Weight"
                                                           answerFormat:
                                 [ORKHealthKitQuantityTypeAnswerFormat answerFormatWithQuantityType:[HKQuantityType quantityTypeForIdentifier:HKQuantityTypeIdentifierBodyMass]
                                                                                               unit:[HKUnit unitFromMassFormatterUnit:NSMassFormatterUnitPound]
                                                                                              style:ORKNumericAnswerStyleDecimal]];
            item.placeholder = @"Input your body weight here. Really long text.";
            [items addObject:item];
        }
        
        
        {
            ORKFormItem *item = [[ORKFormItem alloc] initWithIdentifier:@"fqid_health_weight4"
                                                                   text:@"Weight"
                                                           answerFormat:[ORKNumericAnswerFormat decimalAnswerFormatWithUnit:nil]];
            item.placeholder = @"Input your body weight here.";
            [items addObject:item];
        }
        
        [step setFormItems:items];
    }
    
    {
        /*
         A long "kitchen-sink" form with all the different types of supported
         answer formats.
         */
        ORKFormStep *step = [[ORKFormStep alloc] initWithIdentifier:@"fid_001" title:@"Mini Form" text:@"Mini form groups multi-entry in one page"];
        NSMutableArray *items = [NSMutableArray new];
        
        {
            
            ORKFormItem *item = [[ORKFormItem alloc] initWithIdentifier:@"fqid_health_biologicalSex" text:@"Gender" answerFormat:[ORKHealthKitCharacteristicTypeAnswerFormat answerFormatWithCharacteristicType:[HKCharacteristicType characteristicTypeForIdentifier:HKCharacteristicTypeIdentifierBiologicalSex]]];
            [items addObject:item];
        }
        
        {
            ORKFormItem *item = [[ORKFormItem alloc] initWithSectionTitle:@"Pre1"];
            [items addObject:item];
        }
        
        {
            ORKFormItem *item = [[ORKFormItem alloc] initWithSectionTitle:@"Basic Information"];
            [items addObject:item];
        }
        
        {
            
            ORKFormItem *item = [[ORKFormItem alloc] initWithIdentifier:@"fqid_health_bloodType" text:@"Blood Type" answerFormat:[ORKHealthKitCharacteristicTypeAnswerFormat answerFormatWithCharacteristicType:[HKCharacteristicType characteristicTypeForIdentifier:HKCharacteristicTypeIdentifierBloodType]]];
            item.placeholder = @"Choose a type";
            [items addObject:item];
        }
        
        {
            
            ORKFormItem *item = [[ORKFormItem alloc] initWithIdentifier:@"fqid_health_dob" text:@"Date of Birth" answerFormat:[ORKHealthKitCharacteristicTypeAnswerFormat answerFormatWithCharacteristicType:[HKCharacteristicType characteristicTypeForIdentifier:HKCharacteristicTypeIdentifierDateOfBirth]]];
            item.placeholder = @"DOB";
            [items addObject:item];
        }
        
        {
            
            ORKFormItem *item = [[ORKFormItem alloc] initWithIdentifier:@"fqid_health_weight"
                                                                 text:@"Weight"
                                                         answerFormat:
                                [ORKHealthKitQuantityTypeAnswerFormat answerFormatWithQuantityType:[HKQuantityType quantityTypeForIdentifier:HKQuantityTypeIdentifierBodyMass]
                                                                                    unit:nil
                                                                                   style:ORKNumericAnswerStyleDecimal]];
            item.placeholder = @"Add weight";
            [items addObject:item];
        }
        
        {
            ORKFormItem *item = [[ORKFormItem alloc] initWithIdentifier:@"fqid_001" text:@"Have headache?" answerFormat:[ORKBooleanAnswerFormat new]];
            [items addObject:item];
        }
        
        {
            ORKFormItem *item = [[ORKFormItem alloc] initWithIdentifier:@"fqid_002" text:@"Which fruit do you like most? Please pick one from below."
                                                         answerFormat:[ORKAnswerFormat choiceAnswerFormatWithStyle:ORKChoiceAnswerStyleSingleChoice textChoices:@[@"Apple", @"Orange", @"Banana"]
                                                                                                              ]];
            [items addObject:item];
        }
        
        {
            ORKFormItem *item = [[ORKFormItem alloc] initWithIdentifier:@"fqid_003" text:@"Message"
                                                         answerFormat:[ORKAnswerFormat textAnswerFormat]];
            item.placeholder = @"Your message";
            [items addObject:item];
        }
        
        {
            ORKFormItem *item = [[ORKFormItem alloc] initWithIdentifier:@"fqid_004a" text:@"BP Diastolic"
                                                         answerFormat:[ORKAnswerFormat integerAnswerFormatWithUnit:@"mm Hg"]];
            item.placeholder = @"Enter value";
            [items addObject:item];
        }
        
        {
            ORKFormItem *item = [[ORKFormItem alloc] initWithIdentifier:@"fqid_004b" text:@"BP Systolic"
                                                         answerFormat:[ORKAnswerFormat integerAnswerFormatWithUnit:@"mm Hg"]];
            item.placeholder = @"Enter value";
            [items addObject:item];
        }
        
        {
            ORKFormItem *item = [[ORKFormItem alloc] initWithIdentifier:@"fqid_005" text:@"Email"
                                                           answerFormat:[ORKAnswerFormat emailAnswerFormat]];
            item.placeholder = @"Enter Email";
            [items addObject:item];
        }
        
        {
            ORKFormItem *item = [[ORKFormItem alloc] initWithIdentifier:@"fqid_006" text:@"Message"
                                                           answerFormat:[ORKAnswerFormat textAnswerFormatWithMaximumLength:20]];
            item.placeholder = @"Your message (limit 20 characters).";
            [items addObject:item];
        }
        
        {
            ORKTextAnswerFormat *format = [ORKAnswerFormat textAnswerFormatWithMaximumLength:12];
            format.secureTextEntry = YES;
            format.multipleLines = NO;
            
            ORKFormItem *item = [[ORKFormItem alloc] initWithIdentifier:@"fqid_007" text:@"Passcode"
                                                           answerFormat:format];
            item.placeholder = @"Enter Passcode";
            [items addObject:item];
        }
        
        {
            ORKFormItem *item = [[ORKFormItem alloc] initWithIdentifier:@"fqid_date_001" text:@"Birthdate"
                                                         answerFormat:[ORKAnswerFormat dateAnswerFormat]];
            item.placeholder = @"Pick a date";
            [items addObject:item];
        }
        
        {
            
            NSDate *defaultDate = [[NSCalendar currentCalendar] dateByAddingUnit:NSCalendarUnitYear value:-30 toDate:[NSDate date] options:(NSCalendarOptions)0];
            NSDate *minDate = [[NSCalendar currentCalendar] dateByAddingUnit:NSCalendarUnitYear value:-150 toDate:[NSDate date] options:(NSCalendarOptions)0];

            ORKFormItem *item = [[ORKFormItem alloc] initWithIdentifier:@"fqid_date_002" text:@"Birthdate"
                                                         answerFormat:[ORKAnswerFormat dateAnswerFormatWithDefaultDate:defaultDate
                                                                                                        minimumDate:minDate
                                                                                                        maximumDate:[NSDate date]
                                                                                                           calendar:nil]];
            item.placeholder = @"Pick a date (with default)";
            [items addObject:item];
        }
        
        {
            ORKFormItem *item = [[ORKFormItem alloc] initWithIdentifier:@"fqid_timeOfDay_001" text:@"Today sunset time?"
                                                         answerFormat:[ORKAnswerFormat timeOfDayAnswerFormat]];
            item.placeholder = @"No default time";
            [items addObject:item];
        }
        
        {
            NSDateComponents *defaultDC = [[NSDateComponents alloc] init];
            defaultDC.hour = 14;
            defaultDC.minute = 23;
            ORKFormItem *item = [[ORKFormItem alloc] initWithIdentifier:@"fqid_timeOfDay_002" text:@"Today sunset time?"
                                                         answerFormat:[ORKAnswerFormat timeOfDayAnswerFormatWithDefaultComponents:defaultDC]];
            item.placeholder = @"Default time 14:23";
            [items addObject:item];
        }
        
        {
            ORKFormItem *item = [[ORKFormItem alloc] initWithIdentifier:@"fqid_dateTime_001" text:@"Next eclipse visible in Cupertino?"
                                                         answerFormat:[ORKAnswerFormat dateTimeAnswerFormat]];
            
            item.placeholder = @"No default date and range";
            [items addObject:item];
        }
        
        {
            
            NSDate *defaultDate = [[NSCalendar currentCalendar] dateByAddingUnit:NSCalendarUnitDay value:3 toDate:[NSDate date] options:(NSCalendarOptions)0];
            NSDate *minDate = [[NSCalendar currentCalendar] dateByAddingUnit:NSCalendarUnitDay value:0 toDate:[NSDate date] options:(NSCalendarOptions)0];
            NSDate *maxDate = [[NSCalendar currentCalendar] dateByAddingUnit:NSCalendarUnitDay value:10 toDate:[NSDate date] options:(NSCalendarOptions)0];
            ORKFormItem *item = [[ORKFormItem alloc] initWithIdentifier:@"fqid_dateTime_002" text:@"Next eclipse visible in Cupertino?"
                                                         answerFormat:[ORKAnswerFormat dateTimeAnswerFormatWithDefaultDate:defaultDate
                                                                                                            minimumDate:minDate
                                                                                                            maximumDate:maxDate
                                                                                                               calendar:nil]];
            
            item.placeholder = @"Default date in 3 days and range(0, 10)";
            [items addObject:item];
        }
        
        {
            ORKFormItem *item = [[ORKFormItem alloc] initWithIdentifier:@"fqid_timeInterval_001" text:@"Wake up interval"
                                                           answerFormat:[ORKAnswerFormat timeIntervalAnswerFormat]];
            item.placeholder = @"No default Interval and step size";
            [items addObject:item];
        }
        
        {
            ORKFormItem *item = [[ORKFormItem alloc] initWithIdentifier:@"fqid_timeInterval_002" text:@"Wake up interval"
                                                           answerFormat:[ORKAnswerFormat timeIntervalAnswerFormatWithDefaultInterval:300 step:3]];
            
            item.placeholder = @"Default Interval 300 and step size 3";
            [items addObject:item];
        }
        
        {
            /*
             Testbed for image choice.
             
             In a real application, you would use real images rather than square
             colored boxes.
             */
            ORKImageChoice *option1 = [ORKImageChoice choiceWithNormalImage:[self imageWithColor:[UIColor redColor] size:CGSizeMake(360, 360) border:NO]
                                                              selectedImage:[self imageWithColor:[UIColor redColor] size:CGSizeMake(360, 360) border:YES]
                                                                       text:@"Red" value:@"red"];
            ORKImageChoice *option2 = [ORKImageChoice choiceWithNormalImage:[self imageWithColor:[UIColor orangeColor] size:CGSizeMake(360, 360) border:NO]
                                                              selectedImage:[self imageWithColor:[UIColor orangeColor] size:CGSizeMake(360, 360) border:YES]
                                                                       text:nil value:@"orange"];
            ORKImageChoice *option3 = [ORKImageChoice choiceWithNormalImage:[self imageWithColor:[UIColor yellowColor] size:CGSizeMake(360, 360) border:NO]
                                                              selectedImage:[self imageWithColor:[UIColor yellowColor] size:CGSizeMake(360, 360) border:YES]
                                                                       text:@"Yellow" value:@"yellow"];
            
            ORKFormItem *item3 = [[ORKFormItem alloc] initWithIdentifier:@"fqid_009_3" text:@"What is your favorite color?"
                                                          answerFormat:[ORKAnswerFormat choiceAnswerFormatWithImageChoices:@[option1, option2, option3]]];
            [items addObject:item3];
        }
        
        {
            // Discrete scale
            ORKFormItem *item = [[ORKFormItem alloc] initWithIdentifier:@"fqid_scale_001" text:@"Pick an integer" answerFormat:[[ORKScaleAnswerFormat alloc] initWithMaximumValue: 100 minimumValue: 0 defaultValue:NSIntegerMax step:10]];
            [items addObject:item];
        }
        
        {
            // Discrete scale, with default value
            ORKFormItem *item = [[ORKFormItem alloc] initWithIdentifier:@"fqid_scale_002" text:@"Pick an integer" answerFormat:[[ORKScaleAnswerFormat alloc] initWithMaximumValue: 100 minimumValue: 0 defaultValue:20 step:10]];
            [items addObject:item];
        }
        
        {
            // Continuous scale
            ORKFormItem *item = [[ORKFormItem alloc] initWithIdentifier:@"fqid_scale_003" text:@"Pick a decimal" answerFormat:[[ORKContinuousScaleAnswerFormat alloc] initWithMaximumValue: 100 minimumValue: 0 defaultValue:NSIntegerMax maximumFractionDigits:2]];
            [items addObject:item];
        }
        
        {
            // Continuous scale, with default value
            ORKFormItem *item = [[ORKFormItem alloc] initWithIdentifier:@"fqid_scale_004" text:@"Pick a decimal" answerFormat:[[ORKContinuousScaleAnswerFormat alloc] initWithMaximumValue: 100 minimumValue: 0 defaultValue:87.34 maximumFractionDigits:2]];
            [items addObject:item];
        }
        
        {
            // Vertical Discrete scale, with default value
            ORKFormItem *item = [[ORKFormItem alloc] initWithIdentifier:@"fqid_scale_005" text:@"Pick an integer" answerFormat:[[ORKScaleAnswerFormat alloc] initWithMaximumValue: 100 minimumValue: 0 defaultValue:90 step:10 vertical:YES]];
            [items addObject:item];
        }
        
        {
            // Vertical Continuous scale, with default value
            ORKFormItem *item = [[ORKFormItem alloc] initWithIdentifier:@"fqid_scale_006" text:@"Pick a decimal" answerFormat:[[ORKContinuousScaleAnswerFormat alloc] initWithMaximumValue: 100 minimumValue: 0 defaultValue:12.75 maximumFractionDigits:2 vertical:YES]];
            [items addObject:item];
        }
        
        {
            ORKTextChoice *textChoice1 = [ORKTextChoice choiceWithText:@"Poor" value:@(1)];
            ORKTextChoice *textChoice2 = [ORKTextChoice choiceWithText:@"Fair" value:@(2)];
            ORKTextChoice *textChoice3 = [ORKTextChoice choiceWithText:@"Good" value:@(3)];
            ORKTextChoice *textChoice4 = [ORKTextChoice choiceWithText:@"Above Average" value:@(4)];
            ORKTextChoice *textChoice5 = [ORKTextChoice choiceWithText:@"Excellent" value:@(5)];
            
            NSArray *textChoices = @[textChoice1, textChoice2, textChoice3, textChoice4, textChoice5];
            
            ORKTextScaleAnswerFormat *scaleAnswerFormat = [ORKAnswerFormat textScaleAnswerFormatWithTextChoices:textChoices
                                                                                                   defaultIndex:NSIntegerMax
                                                                                                       vertical:NO];
            
            ORKFormItem *item = [[ORKFormItem alloc] initWithIdentifier:@"fqid_scale_007"
                                                                   text:@"How are you feeling today?"
                                                           answerFormat:scaleAnswerFormat];
            [items addObject:item];
        }
        
        {
            ORKTextChoice *textChoice1 = [ORKTextChoice choiceWithText:@"Poor" value:@(1)];
            ORKTextChoice *textChoice2 = [ORKTextChoice choiceWithText:@"Fair" value:@(2)];
            ORKTextChoice *textChoice3 = [ORKTextChoice choiceWithText:@"Good" value:@(3)];
            ORKTextChoice *textChoice4 = [ORKTextChoice choiceWithText:@"Above Average" value:@(4)];
            ORKTextChoice *textChoice5 = [ORKTextChoice choiceWithText:@"Excellent" value:@(5)];
            
            NSArray *textChoices = @[textChoice1, textChoice2, textChoice3, textChoice4, textChoice5];
            
            ORKTextScaleAnswerFormat *scaleAnswerFormat = [ORKAnswerFormat textScaleAnswerFormatWithTextChoices:textChoices
                                                                                                   defaultIndex:NSIntegerMax
                                                                                                       vertical:YES];
            
            ORKFormItem *item = [[ORKFormItem alloc] initWithIdentifier:@"fqid_scale_008"
                                                                   text:@"How are you feeling today?"
                                                           answerFormat:scaleAnswerFormat];
            [items addObject:item];
        }
        
        [step setFormItems:items];
        [steps addObject:step];
    }
    
    {
        
        ORKFormStep *step = [[ORKFormStep alloc] initWithIdentifier:@"fid_002" title:@"Required form step" text:nil];
        ORKFormItem *item = [[ORKFormItem alloc] initWithIdentifier:@"fqid_001"
                                                               text:@"Value"
                                                       answerFormat:[ORKNumericAnswerFormat valuePickerAnswerFormatWithTextChoices:@[@"1", @"2", @"3"]]];
        item.placeholder = @"Pick a value";
        [step setFormItems:@[item]];
        step.optional = NO;
        [steps addObject:step];
    }
    
    {
        ORKInstructionStep *step = [[ORKInstructionStep alloc] initWithIdentifier:@"aid_001"];
        step.title = @"Thanks";
        [steps addObject:step];
    }
    
    ORKOrderedTask *task = [[ORKOrderedTask alloc] initWithIdentifier:MiniFormTaskIdentifier steps:steps];
    
    return task;
}

- (IBAction)miniFormButtonTapped:(id)sender {
    [self beginTaskWithIdentifier:MiniFormTaskIdentifier];
}

#pragma mark - Mini form task

/*
 The optional form task is used to test form items' optional functionality (`ORKFormStep`, `ORKFormItem`).
 */
- (id<ORKTask>)makeOptionalFormTask {
    NSMutableArray *steps = [NSMutableArray new];
    
    {
        ORKFormStep *step = [[ORKFormStep alloc] initWithIdentifier:@"fid_000" title:@"Optional Form Items" text:@"Optional form with no required items"];
        NSMutableArray *items = [NSMutableArray new];
        [steps addObject:step];
        
        {
            ORKFormItem *item = [[ORKFormItem alloc] initWithSectionTitle:@"Optional"];
            [items addObject:item];
        }

        {
            ORKTextAnswerFormat *format = [ORKAnswerFormat textAnswerFormatWithMaximumLength:12];
            format.multipleLines = NO;
            ORKFormItem *item = [[ORKFormItem alloc] initWithIdentifier:@"fqid_text3"
                                                                   text:@"Text"
                                                           answerFormat:format];
            item.placeholder = @"Input any text here.";
            [items addObject:item];
        }
        
        {
            ORKFormItem *item = [[ORKFormItem alloc] initWithIdentifier:@"fqid_text4"
                                                                   text:@"Number"
                                                           answerFormat:[ORKNumericAnswerFormat decimalAnswerFormatWithUnit:nil]];
            item.placeholder = @"Input any number here.";
            [items addObject:item];
        }
        
        [step setFormItems:items];
    }
    
    {
        ORKFormStep *step = [[ORKFormStep alloc] initWithIdentifier:@"fid_001" title:@"Optional Form Items" text:@"Optional form with some required items"];
        NSMutableArray *items = [NSMutableArray new];
        [steps addObject:step];
        
        {
            ORKFormItem *item = [[ORKFormItem alloc] initWithSectionTitle:@"Optional"];
            [items addObject:item];
        }

        ORKTextAnswerFormat *format = [ORKAnswerFormat textAnswerFormatWithMaximumLength:12];
        format.multipleLines = NO;
        {
            ORKFormItem *item = [[ORKFormItem alloc] initWithIdentifier:@"fqid_text1"
                                                                   text:@"Text A"
                                                           answerFormat:format];
            item.placeholder = @"Input any text here.";
            [items addObject:item];
        }
        
        {
            ORKFormItem *item = [[ORKFormItem alloc] initWithIdentifier:@"fqid_text2"
                                                                   text:@"Text B"
                                                           answerFormat:format];
            item.placeholder = @"Input any text here.";
            [items addObject:item];
        }
        
        {
            ORKFormItem *item = [[ORKFormItem alloc] initWithSectionTitle:@"Required"];
            [items addObject:item];
        }

        {
            ORKFormItem *item = [[ORKFormItem alloc] initWithIdentifier:@"fqid_text3"
                                                                   text:@"Text C"
                                                           answerFormat:format];
            item.optional = NO;
            item.placeholder = @"Input any text here.";
            [items addObject:item];
        }
        
        {
            ORKFormItem *item = [[ORKFormItem alloc] initWithIdentifier:@"fqid_text4"
                                                                   text:@"Number"
                                                           answerFormat:[ORKNumericAnswerFormat decimalAnswerFormatWithUnit:nil]];
            item.optional = NO;
            item.placeholder = @"Input any number here.";
            [items addObject:item];
        }
        
        [step setFormItems:items];
    }

    {
        ORKFormStep *step = [[ORKFormStep alloc] initWithIdentifier:@"fid_002" title:@"Optional Form Items" text:@"Optional form with all items required"];
        NSMutableArray *items = [NSMutableArray new];
        [steps addObject:step];
        
        {
            ORKFormItem *item = [[ORKFormItem alloc] initWithSectionTitle:@"Required"];
            [items addObject:item];
        }

        ORKTextAnswerFormat *format = [ORKAnswerFormat textAnswerFormatWithMaximumLength:12];
        format.multipleLines = NO;
        {
            ORKFormItem *item = [[ORKFormItem alloc] initWithIdentifier:@"fqid_text1"
                                                                   text:@"Text A"
                                                           answerFormat:format];
            item.optional = NO;
            item.placeholder = @"Input any text here.";
            [items addObject:item];
        }
        
        {
            ORKFormItem *item = [[ORKFormItem alloc] initWithIdentifier:@"fqid_text2"
                                                                   text:@"Text B"
                                                           answerFormat:format];
            item.optional = NO;
            item.placeholder = @"Input any text here.";
            [items addObject:item];
        }
        
        {
            ORKFormItem *item = [[ORKFormItem alloc] initWithIdentifier:@"fqid_text3"
                                                                   text:@"Text C"
                                                           answerFormat:format];
            item.optional = NO;
            item.placeholder = @"Input any text here.";
            [items addObject:item];
        }
        
        {
            ORKFormItem *item = [[ORKFormItem alloc] initWithIdentifier:@"fqid_text4"
                                                                   text:@"Number"
                                                           answerFormat:[ORKNumericAnswerFormat decimalAnswerFormatWithUnit:nil]];
            item.optional = NO;
            item.placeholder = @"Input any number here.";
            [items addObject:item];
        }
        
        [step setFormItems:items];
    }

    {
        ORKFormStep *step = [[ORKFormStep alloc] initWithIdentifier:@"fid_003" title:@"Optional Form Items" text:@"Required form with no required items"];
        NSMutableArray *items = [NSMutableArray new];
        [steps addObject:step];
        
        {
            ORKFormItem *item = [[ORKFormItem alloc] initWithSectionTitle:@"Optional"];
            [items addObject:item];
        }

        {
            ORKTextAnswerFormat *format = [ORKAnswerFormat textAnswerFormatWithMaximumLength:6];
            format.multipleLines = NO;
            ORKFormItem *item = [[ORKFormItem alloc] initWithIdentifier:@"fqid_text3"
                                                                   text:@"Text"
                                                           answerFormat:format];
            item.placeholder = @"Input any text here.";
            [items addObject:item];
        }
        
        {
            ORKFormItem *item = [[ORKFormItem alloc] initWithIdentifier:@"fqid_text4"
                                                                   text:@"Number"
                                                           answerFormat:[ORKNumericAnswerFormat decimalAnswerFormatWithUnit:nil]];
            item.placeholder = @"Input any number here.";
            [items addObject:item];
        }
        
        [step setFormItems:items];
        step.optional = NO;
    }
    
    {
        ORKFormStep *step = [[ORKFormStep alloc] initWithIdentifier:@"fid_004" title:@"Optional Form Items" text:@"Required form with some required items"];
        NSMutableArray *items = [NSMutableArray new];
        [steps addObject:step];
        
        {
            ORKFormItem *item = [[ORKFormItem alloc] initWithSectionTitle:@"Optional"];
            [items addObject:item];
        }

        ORKTextAnswerFormat *format = [ORKAnswerFormat textAnswerFormatWithMaximumLength:12];
        format.multipleLines = NO;
        {
            ORKFormItem *item = [[ORKFormItem alloc] initWithIdentifier:@"fqid_text1"
                                                                   text:@"Text A"
                                                           answerFormat:format];
            item.placeholder = @"Input your text here.";
            [items addObject:item];
        }
        
        {
            ORKFormItem *item = [[ORKFormItem alloc] initWithIdentifier:@"fqid_text2"
                                                                   text:@"Text B"
                                                           answerFormat:format];
            item.placeholder = @"Input your text here.";
            [items addObject:item];
        }
        
        {
            ORKFormItem *item = [[ORKFormItem alloc] initWithSectionTitle:@"Required"];
            [items addObject:item];
        }

        {
            ORKFormItem *item = [[ORKFormItem alloc] initWithIdentifier:@"fqid_text3"
                                                                   text:@"Text C"
                                                           answerFormat:format];
            item.optional = NO;
            item.placeholder = @"Input your text here.";
            [items addObject:item];
        }
        
        {
            ORKFormItem *item = [[ORKFormItem alloc] initWithIdentifier:@"fqid_text4"
                                                                   text:@"Number"
                                                           answerFormat:[ORKNumericAnswerFormat decimalAnswerFormatWithUnit:nil]];
            item.optional = NO;
            item.placeholder = @"Input any number here.";
            [items addObject:item];
        }
        
        [step setFormItems:items];
        step.optional = NO;
    }

    {
        ORKFormStep *step = [[ORKFormStep alloc] initWithIdentifier:@"fid_005" title:@"Optional Form Items" text:@"Required form with all items required"];
        NSMutableArray *items = [NSMutableArray new];
        [steps addObject:step];
        
        {
            ORKFormItem *item = [[ORKFormItem alloc] initWithSectionTitle:@"Required"];
            [items addObject:item];
        }

        ORKTextAnswerFormat *format = [ORKAnswerFormat textAnswerFormatWithMaximumLength:12];
        format.multipleLines = NO;
        {
            ORKFormItem *item = [[ORKFormItem alloc] initWithIdentifier:@"fqid_text1"
                                                                   text:@"Text A"
                                                           answerFormat:format];
            item.optional = NO;
            item.placeholder = @"Input any text here.";
            [items addObject:item];
        }
        
        {
            ORKFormItem *item = [[ORKFormItem alloc] initWithIdentifier:@"fqid_text2"
                                                                   text:@"Text B"
                                                           answerFormat:format];
            item.optional = NO;
            item.placeholder = @"Input any text here.";
            [items addObject:item];
        }
        
        {
            ORKFormItem *item = [[ORKFormItem alloc] initWithIdentifier:@"fqid_text3"
                                                                   text:@"Text C"
                                                           answerFormat:format];
            item.optional = NO;
            item.placeholder = @"Input any text here.";
            [items addObject:item];
        }
        
        {
            ORKFormItem *item = [[ORKFormItem alloc] initWithIdentifier:@"fqid_text4"
                                                                   text:@"Number"
                                                           answerFormat:[ORKNumericAnswerFormat decimalAnswerFormatWithUnit:nil]];
            item.optional = NO;
            item.placeholder = @"Input any number here.";
            [items addObject:item];
        }
        
        [step setFormItems:items];
        step.optional = NO;
    }
    
    ORKOrderedTask *task = [[ORKOrderedTask alloc] initWithIdentifier:MiniFormTaskIdentifier steps:steps];
    
    return task;
}

- (IBAction)optionalFormButtonTapped:(id)sender {
    [self beginTaskWithIdentifier:OptionalFormTaskIdentifier];
}

#pragma mark - Active tasks

- (IBAction)fitnessTaskButtonTapped:(id)sender {
    [self beginTaskWithIdentifier:FitnessTaskIdentifier];
}

- (IBAction)gaitTaskButtonTapped:(id)sender {
    [self beginTaskWithIdentifier:GaitTaskIdentifier];
}

- (IBAction)memoryGameTaskButtonTapped:(id)sender {
    [self beginTaskWithIdentifier:MemoryTaskIdentifier];
}

- (IBAction)audioTaskButtonTapped:(id)sender {
    [self beginTaskWithIdentifier:AudioTaskIdentifier];
}

- (IBAction)toneAudiometryTaskButtonTapped:(id)sender {
    [self beginTaskWithIdentifier:ToneAudiometryTaskIdentifier];
}

- (IBAction)twoFingerTappingTaskButtonTapped:(id)sender {
    [self beginTaskWithIdentifier:TwoFingerTapTaskIdentifier];
}

- (IBAction)reactionTimeTaskButtonTapped:(id)sender {
    [self beginTaskWithIdentifier:ReactionTimeTaskIdentifier];
}

- (IBAction)towerOfHanoiTaskButtonTapped:(id)sender {
    [self beginTaskWithIdentifier:TowerOfHanoiTaskIdentifier];
}

- (IBAction)timedWalkTaskButtonTapped:(id)sender {
    [self beginTaskWithIdentifier:TimedWalkTaskIdentifier];
}

- (IBAction)psatTaskButtonTapped:(id)sender {
    [self beginTaskWithIdentifier:PSATTaskIdentifier];
}

#pragma mark - Dynamic task

/*
 See the `DynamicTask` class for a definition of this task.
 */
- (IBAction)dynamicTaskButtonTapped:(id)sender {
    [self beginTaskWithIdentifier:DynamicTaskIdentifier];
}

#pragma mark - Screening task

/*
 This demonstrates a task where if the user enters a value that is too low for
 the first question (say, under 18), the task view controller delegate API can
 be used to reject the answer and prevent forward navigation.
 
 See the implementation of the task view controller delegate methods for specific
 handling of this task.
 */
- (id<ORKTask>)makeScreeningTask {
    NSMutableArray *steps = [NSMutableArray new];
    
    {
        ORKNumericAnswerFormat *format = [ORKNumericAnswerFormat integerAnswerFormatWithUnit:@"years"];
        format.minimum = @(5);
        format.maximum = @(90);
        ORKQuestionStep *step = [ORKQuestionStep questionStepWithIdentifier:@"itid_001"
                                                                      title:@"How old are you?"
                                                                     answer:format];
        [steps addObject:step];
    }
    
    {
        ORKQuestionStep *step = [ORKQuestionStep questionStepWithIdentifier:@"itid_002"
                                                                      title:@"How much did you pay for your car?"
                                                                     answer:[ORKNumericAnswerFormat decimalAnswerFormatWithUnit:@"USD"]];
        [steps addObject:step];
    }
    
    {
        ORKInstructionStep *step = [[ORKInstructionStep alloc] initWithIdentifier:@"itid_003"];
        step.title = @"Thank you for completing this task.";
        [steps addObject:step];
    }
    
    ORKOrderedTask *task = [[ORKOrderedTask alloc] initWithIdentifier:ScreeningTaskIdentifier steps:steps];
    return task;
}

- (IBAction)interruptibleTaskButtonTapped:(id)sender {
    [self beginTaskWithIdentifier:ScreeningTaskIdentifier];
}

#pragma mark - Scales task

/*
 This task is used to test various uses of discrete and continuous, horizontal and vertical valued sliders.
 */
- (id<ORKTask>)makeScalesTask {

    NSMutableArray *steps = [NSMutableArray array];
    
    {
        /*
         Continuous scale with two decimal places.
         */
        ORKContinuousScaleAnswerFormat *scaleAnswerFormat =  [ORKAnswerFormat continuousScaleAnswerFormatWithMaximumValue:10
                                                                                                             minimumValue:1
                                                                                                             defaultValue:NSIntegerMax
                                                                                                    maximumFractionDigits:2
                                                                                                                 vertical:NO
                                                                                                  maximumValueDescription:nil
                                                                                                  minimumValueDescription:nil];
        
        ORKQuestionStep *step = [ORKQuestionStep questionStepWithIdentifier:@"scale_01"
                                                                    title:@"On a scale of 1 to 10, how much pain do you feel?"
                                                                   answer:scaleAnswerFormat];
        [steps addObject:step];
    }
    
    {
        /*
         Discrete scale, no default.
         */
        ORKScaleAnswerFormat *scaleAnswerFormat =  [ORKAnswerFormat scaleAnswerFormatWithMaximumValue:300
                                                                                         minimumValue:100
                                                                                         defaultValue:NSIntegerMax
                                                                                                 step:50
                                                                                             vertical:NO
                                                                              maximumValueDescription:nil
                                                                              minimumValueDescription:nil];
        
        ORKQuestionStep *step = [ORKQuestionStep questionStepWithIdentifier:@"scale_02"
                                                                    title:@"How much money do you need?"
                                                                   answer:scaleAnswerFormat];
        [steps addObject:step];
    }
    
    {
        /*
         Discrete scale, with a default.
         */
        ORKScaleAnswerFormat *scaleAnswerFormat =  [ORKAnswerFormat scaleAnswerFormatWithMaximumValue:10
                                                                                         minimumValue:1
                                                                                         defaultValue:5
                                                                                                 step:1
                                                                                             vertical:NO
                                                                              maximumValueDescription:nil
                                                                              minimumValueDescription:nil];
        
        ORKQuestionStep *step = [ORKQuestionStep questionStepWithIdentifier:@"scale_03"
                                                                    title:@"On a scale of 1 to 10, how much pain do you feel?"
                                                                   answer:scaleAnswerFormat];
        [steps addObject:step];
    }
    
    {
        /*
         Discrete scale, with a default that is not on a step boundary.
         */
        ORKScaleAnswerFormat *scaleAnswerFormat =  [ORKAnswerFormat scaleAnswerFormatWithMaximumValue:300
                                                                                         minimumValue:100
                                                                                         defaultValue:174
                                                                                                 step:50
                                                                                             vertical:NO
                                                                              maximumValueDescription:nil
                                                                              minimumValueDescription:nil];
        
        ORKQuestionStep *step = [ORKQuestionStep questionStepWithIdentifier:@"scale_04"
                                                                    title:@"How much money do you need?"
                                                                   answer:scaleAnswerFormat];
        [steps addObject:step];
    }

    {
        /*
         Vertical continuous scale with three decimal places and a default.
         */
        ORKContinuousScaleAnswerFormat *scaleAnswerFormat =  [ORKAnswerFormat continuousScaleAnswerFormatWithMaximumValue:10
                                                                                                             minimumValue:1
                                                                                                             defaultValue:8.725
                                                                                                    maximumFractionDigits:3
                                                                                                                 vertical:YES
                                                                                                  maximumValueDescription:nil
                                                                                                  minimumValueDescription:nil];
        
        ORKQuestionStep *step = [ORKQuestionStep questionStepWithIdentifier:@"scale_05"
                                                                      title:@"On a scale of 1 to 10, what is your mood?"
                                                                     answer:scaleAnswerFormat];
        [steps addObject:step];
    }

    {
        /*
         Vertical discrete scale, with a default on a step boundary.
         */
        ORKScaleAnswerFormat *scaleAnswerFormat =  [ORKAnswerFormat scaleAnswerFormatWithMaximumValue:10
                                                                                         minimumValue:1
                                                                                         defaultValue:5
                                                                                                 step:1
                                                                                             vertical:YES
                                                                              maximumValueDescription:nil
                                                                              minimumValueDescription:nil];
        
        ORKQuestionStep *step = [ORKQuestionStep questionStepWithIdentifier:@"scale_06"
                                                                      title:@"How was your mood yesterday?"
                                                                     answer:scaleAnswerFormat];
        [steps addObject:step];
    }
    
    {
        /*
         Vertical discrete scale, with min and max labels.
         */
        ORKScaleAnswerFormat *scaleAnswerFormat =  [ORKAnswerFormat scaleAnswerFormatWithMaximumValue:10
                                                                                         minimumValue:1
                                                                                         defaultValue:NSIntegerMax
                                                                                                 step:1
                                                                                             vertical:YES
                                                                              maximumValueDescription:@"A lot"
                                                                              minimumValueDescription:@"Not at all"];
        
        ORKQuestionStep *step = [ORKQuestionStep questionStepWithIdentifier:@"scale_07"
                                                                      title:@"On a scale of 1 to 10, what is your mood?"
                                                                     answer:scaleAnswerFormat];
        [steps addObject:step];
    }
    
    {
        /*
         Vertical continuous scale, with min and max labels.
         */
        ORKContinuousScaleAnswerFormat *scaleAnswerFormat =  [ORKAnswerFormat continuousScaleAnswerFormatWithMaximumValue:10
                                                                                                             minimumValue:1
                                                                                                             defaultValue:99
                                                                                                    maximumFractionDigits:2
                                                                                                                 vertical:YES
                                                                                                  maximumValueDescription:@"High value"
                                                                                                  minimumValueDescription:@"Low value"];
        
        ORKQuestionStep *step = [ORKQuestionStep questionStepWithIdentifier:@"scale_08"
                                                                      title:@"How would you measure your mood improvement?"
                                                                     answer:scaleAnswerFormat];
        [steps addObject:step];
    }
    
    {
        /*
         Vertical discrete scale, with min and max labels.
         */
        ORKScaleAnswerFormat *scaleAnswerFormat =  [ORKAnswerFormat scaleAnswerFormatWithMaximumValue:10
                                                                                         minimumValue:1
                                                                                         defaultValue:NSIntegerMax
                                                                                                 step:1
                                                                                             vertical:NO
                                                                              maximumValueDescription:@"A lot"
                                                                              minimumValueDescription:@"Not at all"];
        
        ORKQuestionStep *step = [ORKQuestionStep questionStepWithIdentifier:@"scale_09"
                                                                      title:@"On a scale of 1 to 10, what is your mood?"
                                                                     answer:scaleAnswerFormat];
        [steps addObject:step];
    }
    
    {
        /*
         Vertical continuous scale, with min and max labels.
         */
        ORKContinuousScaleAnswerFormat *scaleAnswerFormat =  [ORKAnswerFormat continuousScaleAnswerFormatWithMaximumValue:10
                                                                                                             minimumValue:1
                                                                                                             defaultValue:99
                                                                                                    maximumFractionDigits:2
                                                                                                                 vertical:NO
                                                                                                  maximumValueDescription:@"High value"
                                                                                                  minimumValueDescription:@"Low value"];
        
        ORKQuestionStep *step = [ORKQuestionStep questionStepWithIdentifier:@"scale_10"
                                                                      title:@"How would you measure your mood improvement?"
                                                                     answer:scaleAnswerFormat];
        [steps addObject:step];
    }

    {
        /*
         Vertical continuous scale with three decimal places, a default, and a format style.
         */
        ORKContinuousScaleAnswerFormat *scaleAnswerFormat =  [ORKAnswerFormat continuousScaleAnswerFormatWithMaximumValue:1.0
                                                                                                             minimumValue:0.0
                                                                                                             defaultValue:0.8725
                                                                                                    maximumFractionDigits:0
                                                                                                                 vertical:YES
                                                                                                  maximumValueDescription:nil
                                                                                                  minimumValueDescription:nil];

        scaleAnswerFormat.numberStyle = ORKNumberFormattingStylePercent;
        
        ORKQuestionStep *step = [ORKQuestionStep questionStepWithIdentifier:@"scale_11"
                                                                      title:@"How much has your mood improved?"
                                                                     answer:scaleAnswerFormat];
        [steps addObject:step];
    }
    
    {
        /*
         Continuous scale with images.
         */
        ORKContinuousScaleAnswerFormat *scaleAnswerFormat =  [ORKAnswerFormat continuousScaleAnswerFormatWithMaximumValue:10
                                                                                                             minimumValue:1
                                                                                                             defaultValue:NSIntegerMax
                                                                                                    maximumFractionDigits:2
                                                                                                                 vertical:YES
                                                                                                  maximumValueDescription:@"Hot"
                                                                                                  minimumValueDescription:@"Warm"];
        
        scaleAnswerFormat.minimumImage = [self imageWithColor:[UIColor yellowColor] size:CGSizeMake(30, 30) border:NO];
        scaleAnswerFormat.maximumImage = [self imageWithColor:[UIColor redColor] size:CGSizeMake(30, 30) border:NO];
        scaleAnswerFormat.minimumImage.accessibilityHint = @"A yellow colored square to represent warmness.";
        scaleAnswerFormat.maximumImage.accessibilityHint = @"A red colored square to represent hot.";
        
        ORKQuestionStep *step = [ORKQuestionStep questionStepWithIdentifier:@"scale_12"
                                                                      title:@"On a scale of 1 to 10, how warm do you feel?"
                                                                     answer:scaleAnswerFormat];
        [steps addObject:step];
    }
    
    {
        /*
         Discrete scale with images.
         */
        ORKScaleAnswerFormat *scaleAnswerFormat =  [ORKAnswerFormat scaleAnswerFormatWithMaximumValue:10
                                                                                         minimumValue:1
                                                                                         defaultValue:NSIntegerMax
                                                                                                 step:1
                                                                                             vertical:NO
                                                                              maximumValueDescription:nil
                                                                              minimumValueDescription:nil];
        
        scaleAnswerFormat.minimumImage = [self imageWithColor:[UIColor yellowColor] size:CGSizeMake(30, 30) border:NO];
        scaleAnswerFormat.maximumImage = [self imageWithColor:[UIColor redColor] size:CGSizeMake(30, 30) border:NO];
        
        ORKQuestionStep *step = [ORKQuestionStep questionStepWithIdentifier:@"scale_13"
                                                                      title:@"On a scale of 1 to 10, how warm do you feel?"
                                                                     answer:scaleAnswerFormat];
        [steps addObject:step];
    }
    
    {
        ORKTextChoice *textChoice1 = [ORKTextChoice choiceWithText:@"Poor" value:@(1)];
        ORKTextChoice *textChoice2 = [ORKTextChoice choiceWithText:@"Fair" value:@(2)];
        ORKTextChoice *textChoice3 = [ORKTextChoice choiceWithText:@"Good" value:@(3)];
        ORKTextChoice *textChoice4 = [ORKTextChoice choiceWithText:@"Above Average" value:@(4)];
        ORKTextChoice *textChoice5 = [ORKTextChoice choiceWithText:@"Excellent" value:@(5)];
        
        NSArray *textChoices = @[textChoice1, textChoice2, textChoice3, textChoice4, textChoice5];
        
        ORKTextScaleAnswerFormat *scaleAnswerFormat = [ORKAnswerFormat textScaleAnswerFormatWithTextChoices:textChoices
                                                                                               defaultIndex:NSIntegerMax
                                                                                                   vertical:NO];
        
        ORKQuestionStep *step = [ORKQuestionStep questionStepWithIdentifier:@"scale_14"
                                                                      title:@"How are you feeling today?"
                                                                     answer:scaleAnswerFormat];
        
        [steps addObject:step];
    }
    
    {
        ORKTextChoice *textChoice1 = [ORKTextChoice choiceWithText:@"Poor" value:@(1)];
        ORKTextChoice *textChoice2 = [ORKTextChoice choiceWithText:@"Fair" value:@(2)];
        ORKTextChoice *textChoice3 = [ORKTextChoice choiceWithText:@"Good" value:@(3)];
        ORKTextChoice *textChoice4 = [ORKTextChoice choiceWithText:@"Above Average" value:@(4)];
        ORKTextChoice *textChoice5 = [ORKTextChoice choiceWithText:@"Excellent" value:@(5)];
        
        NSArray *textChoices = @[textChoice1, textChoice2, textChoice3, textChoice4, textChoice5];
        
        ORKTextScaleAnswerFormat *scaleAnswerFormat = [ORKAnswerFormat textScaleAnswerFormatWithTextChoices:textChoices
                                                                                               defaultIndex:NSIntegerMax
                                                                                                   vertical:YES];
        
        ORKQuestionStep *step = [ORKQuestionStep questionStepWithIdentifier:@"scale_15"
                                                                      title:@"How are you feeling today?"
                                                                     answer:scaleAnswerFormat];
        
        [steps addObject:step];
    }

    
    ORKOrderedTask *task = [[ORKOrderedTask alloc] initWithIdentifier:ScalesTaskIdentifier steps:steps];
    return task;
    
}

- (IBAction)scaleButtonTapped:(id)sender {
    [self beginTaskWithIdentifier:ScalesTaskIdentifier];
}

#pragma mark - Image choice task

/*
 Tests various uses of image choices.
 
 All these tests use square colored images to test layout correctness. In a real
 application you would use images to convey an image scale.
 
 Tests image choices both in form items, and in question steps.
 */
- (id<ORKTask>)makeImageChoicesTask {
    NSMutableArray *steps = [NSMutableArray new];
    
    for (NSValue *ratio in @[[NSValue valueWithCGPoint:CGPointMake(1.0, 1.0)], [NSValue valueWithCGPoint:CGPointMake(2.0, 1.0)], [NSValue valueWithCGPoint:CGPointMake(1.0, 2.0)]])
    {
        ORKFormStep *step = [[ORKFormStep alloc] initWithIdentifier:[NSString stringWithFormat:@"form_step_%@",NSStringFromCGPoint(ratio.CGPointValue)] title:@"Image Choices Form" text:@"Testing image choices in a form layout."];
        
        NSMutableArray *items = [NSMutableArray new];
        
        for (NSNumber *dimension in @[@(360), @(60)])
        {
            CGSize size1 = CGSizeMake(dimension.floatValue * ratio.CGPointValue.x, dimension.floatValue * ratio.CGPointValue.y);
            CGSize size2 = CGSizeMake(dimension.floatValue * ratio.CGPointValue.y, dimension.floatValue * ratio.CGPointValue.x);
            
            ORKImageChoice *option1 = [ORKImageChoice choiceWithNormalImage:[self imageWithColor:[UIColor redColor] size:size1 border:NO]
                                                              selectedImage:[self imageWithColor:[UIColor redColor] size:size1 border:YES]
                                                                       text:@"Red" value:@"red"];
            ORKImageChoice *option2 = [ORKImageChoice choiceWithNormalImage:[self imageWithColor:[UIColor orangeColor] size:size1 border:NO]
                                                              selectedImage:[self imageWithColor:[UIColor orangeColor] size:size1 border:YES]
                                                                       text:nil value:@"orange"];
            ORKImageChoice *option3 = [ORKImageChoice choiceWithNormalImage:[self imageWithColor:[UIColor yellowColor] size:size1 border:NO]
                                                              selectedImage:[self imageWithColor:[UIColor yellowColor] size:size1 border:YES]
                                                                       text:@"Yellow Yellow Yellow Yellow Yellow Yellow Yellow Yellow Yellow Yellow Yellow Yellow" value:@"yellow"];
            ORKImageChoice *option4 = [ORKImageChoice choiceWithNormalImage:[self imageWithColor:[UIColor greenColor] size:size2 border:NO]
                                                              selectedImage:[self imageWithColor:[UIColor greenColor] size:size2 border:YES]
                                                                       text:@"Green" value:@"green"];
            ORKImageChoice *option5 = [ORKImageChoice choiceWithNormalImage:[self imageWithColor:[UIColor blueColor] size:size1 border:NO]
                                                              selectedImage:[self imageWithColor:[UIColor blueColor] size:size1 border:YES]
                                                                       text:nil value:@"blue"];
            ORKImageChoice *option6 = [ORKImageChoice choiceWithNormalImage:[self imageWithColor:[UIColor cyanColor] size:size2 border:NO]
                                                              selectedImage:[self imageWithColor:[UIColor cyanColor] size:size2 border:YES]
                                                                       text:@"Cyan" value:@"cyanColor"];
            
            
            ORKFormItem *item1 = [[ORKFormItem alloc] initWithIdentifier:[@"fqid_009_1" stringByAppendingFormat:@"%@",dimension] text:@"Pick a color."
                                                            answerFormat:[ORKAnswerFormat choiceAnswerFormatWithImageChoices:@[option1] ]];
            [items addObject:item1];
            
            ORKFormItem *item2 = [[ORKFormItem alloc] initWithIdentifier:[@"fqid_009_2" stringByAppendingFormat:@"%@",dimension] text:@"Pick a color."
                                                            answerFormat:[ORKAnswerFormat choiceAnswerFormatWithImageChoices:@[option1, option2] ]];
            [items addObject:item2];
            
            ORKFormItem *item3 = [[ORKFormItem alloc] initWithIdentifier:[@"fqid_009_3" stringByAppendingFormat:@"%@",dimension] text:@"Pick a color."
                                                            answerFormat:[ORKAnswerFormat choiceAnswerFormatWithImageChoices:@[option1, option2, option3] ]];
            [items addObject:item3];
            
            ORKFormItem *item6 = [[ORKFormItem alloc] initWithIdentifier:[@"fqid_009_6" stringByAppendingFormat:@"%@",dimension] text:@"Pick a color."
                                                            answerFormat:[ORKAnswerFormat choiceAnswerFormatWithImageChoices:@[option1, option2, option3, option4, option5, option6] ]];
            [items addObject:item6];
        }
        
        [step setFormItems:items];
        [steps addObject:step];
        
        for (NSNumber *dimension in @[@(360), @(60), @(20)]) {
            CGSize size1 = CGSizeMake(dimension.floatValue * ratio.CGPointValue.x, dimension.floatValue * ratio.CGPointValue.y);
            CGSize size2 = CGSizeMake(dimension.floatValue * ratio.CGPointValue.y, dimension.floatValue * ratio.CGPointValue.x);

            ORKImageChoice *option1 = [ORKImageChoice choiceWithNormalImage:[self imageWithColor:[UIColor redColor] size:size1 border:NO]
                                                              selectedImage:[self imageWithColor:[UIColor redColor] size:size1 border:YES]
                                                                       text:@"Red\nRed\nRed\nRed" value:@"red"];
            ORKImageChoice *option2 = [ORKImageChoice choiceWithNormalImage:[self imageWithColor:[UIColor orangeColor] size:size1 border:NO]
                                                              selectedImage:[self imageWithColor:[UIColor orangeColor] size:size1 border:YES]
                                                                       text:@"Orange" value:@"orange"];
            ORKImageChoice *option3 = [ORKImageChoice choiceWithNormalImage:[self imageWithColor:[UIColor yellowColor] size:size1 border:NO]
                                                              selectedImage:[self imageWithColor:[UIColor yellowColor] size:size1 border:YES]
                                                                       text:@"Yellow Yellow Yellow Yellow Yellow Yellow Yellow Yellow Yellow Yellow" value:@"yellow"];
            ORKImageChoice *option4 = [ORKImageChoice choiceWithNormalImage:[self imageWithColor:[UIColor greenColor] size:size2 border:NO]
                                                              selectedImage:[self imageWithColor:[UIColor greenColor] size:size2 border:YES]
                                                                       text:@"Green" value:@"green"];
            ORKImageChoice *option5 = [ORKImageChoice choiceWithNormalImage:[self imageWithColor:[UIColor blueColor] size:size1 border:NO]
                                                              selectedImage:[self imageWithColor:[UIColor blueColor] size:size1 border:YES]
                                                                       text:@"Blue" value:@"blue"];
            ORKImageChoice *option6 = [ORKImageChoice choiceWithNormalImage:[self imageWithColor:[UIColor cyanColor] size:size2 border:NO]
                                                              selectedImage:[self imageWithColor:[UIColor cyanColor] size:size2 border:YES]
                                                                       text:@"Cyan" value:@"cyanColor"];
            
            ORKQuestionStep *step1 = [ORKQuestionStep questionStepWithIdentifier:[NSString stringWithFormat:@"qid_color1_%@_%@", NSStringFromCGPoint(ratio.CGPointValue), dimension]
                                                                           title:@"Pick a color."
                                                                          answer:[ORKAnswerFormat choiceAnswerFormatWithImageChoices:@[option1] ]];
            [steps addObject:step1];
            
            ORKQuestionStep *step2 = [ORKQuestionStep questionStepWithIdentifier:[NSString stringWithFormat:@"qid_color2_%@_%@", NSStringFromCGPoint(ratio.CGPointValue), dimension]
                                                                           title:@"Pick a color."
                                                                          answer:[ORKAnswerFormat choiceAnswerFormatWithImageChoices:@[option1, option2] ]];
            [steps addObject:step2];
            
            ORKQuestionStep *step3 = [ORKQuestionStep questionStepWithIdentifier:[NSString stringWithFormat:@"qid_color3_%@_%@", NSStringFromCGPoint(ratio.CGPointValue), dimension]
                                                                           title:@"Pick a color."
                                                                          answer:[ORKAnswerFormat choiceAnswerFormatWithImageChoices:@[option1, option2, option3] ]];
            [steps addObject:step3];
            
            ORKQuestionStep *step6 = [ORKQuestionStep questionStepWithIdentifier:[NSString stringWithFormat:@"qid_color6_%@_%@", NSStringFromCGPoint(ratio.CGPointValue), dimension]
                                                                           title:@"Pick a color."
                                                                          answer:[ORKAnswerFormat choiceAnswerFormatWithImageChoices:@[option1, option2, option3, option4, option5, option6]]];
            [steps addObject:step6];
        }
    }
    
    {
        ORKInstructionStep *step = [[ORKInstructionStep alloc] initWithIdentifier:@"end"];
        step.title = @"Image Choices End";
        [steps addObject:step];
    }
    
    ORKOrderedTask *task = [[ORKOrderedTask alloc] initWithIdentifier:ImageChoicesTaskIdentifier steps:steps];
    return task;
    
}

- (IBAction)imageChoicesButtonTapped:(id)sender {
    [self beginTaskWithIdentifier:ImageChoicesTaskIdentifier];
}

# pragma mark - Image Capture
- (id<ORKTask>)makeImageCaptureTask {
    NSMutableArray *steps = [NSMutableArray new];
    
    /*
     If implementing an image capture task like this one, remember that people will
     take your instructions literally. So, be cautious. Make sure your template image
     is high contrast and very visible against a variety of backgrounds.
     */
     
    
    {
        ORKInstructionStep *step = [[ORKInstructionStep alloc] initWithIdentifier:@"begin"];
        step.title = @"Hands";
        step.image = [[UIImage imageNamed:@"hands_solid"] imageWithRenderingMode:UIImageRenderingModeAlwaysTemplate];
        step.detailText = @"In this step we will capture images of both of your hands";
        [steps addObject:step];
    }
    {
        ORKInstructionStep *step = [[ORKInstructionStep alloc] initWithIdentifier:@"right1"];
        step.title = @"Right Hand";
        step.image = [[UIImage imageNamed:@"right_hand_solid"] imageWithRenderingMode:UIImageRenderingModeAlwaysTemplate];
        step.detailText = @"Let's start by capturing an image of your right hand";
        [steps addObject:step];
    }
    {
        ORKInstructionStep *step = [[ORKInstructionStep alloc] initWithIdentifier:@"right2"];
        step.title = @"Right Hand";
        step.image = [[UIImage imageNamed:@"right_hand_outline"] imageWithRenderingMode:UIImageRenderingModeAlwaysTemplate];
        step.detailText = @"Align your right hand with the on-screen outline and capture the image.  Be sure to place your hand over a contrasting background.  You can re-capture the image as many times as you need.";
        [steps addObject:step];
    }
    {
        ORKImageCaptureStep *step = [[ORKImageCaptureStep alloc] initWithIdentifier:@"right3"];
        step.templateImage = [UIImage imageNamed:@"right_hand_outline_big"];
        step.templateImageInsets = UIEdgeInsetsMake(0.05, 0.05, 0.05, 0.05);
        step.accessibilityInstructions = @"Extend your right hand, palm side down, one foot in front of your device. Tap the Capture Image button, or two-finger double tap the preview to capture the image";
        step.accessibilityHint = @"Captures the image visible in the preview";
        [steps addObject:step];
    }
    {
        ORKInstructionStep *step = [[ORKInstructionStep alloc] initWithIdentifier:@"left1"];
        step.title = @"Left Hand";
        step.image = [[UIImage imageNamed:@"left_hand_solid"] imageWithRenderingMode:UIImageRenderingModeAlwaysTemplate];
        step.detailText = @"Now let's capture an image of your left hand";
        [steps addObject:step];
    }
    {
        ORKInstructionStep *step = [[ORKInstructionStep alloc] initWithIdentifier:@"left2"];
        step.title = @"Left Hand";
        step.image = [[UIImage imageNamed:@"left_hand_outline"] imageWithRenderingMode:UIImageRenderingModeAlwaysTemplate];
        step.detailText = @"Align your left hand with the on-screen outline and capture the image.  Be sure to place your hand over a contrasting background.  You can re-capture the image as many times as you need.";
        [steps addObject:step];
    }
    {
        ORKImageCaptureStep *step = [[ORKImageCaptureStep alloc] initWithIdentifier:@"left3"];
        step.templateImage = [UIImage imageNamed:@"left_hand_outline_big"];
        step.templateImageInsets = UIEdgeInsetsMake(0.05, 0.05, 0.05, 0.05);
        step.accessibilityInstructions = @"Extend your left hand, palm side down, one foot in front of your device. Tap the Capture Image button, or two-finger double tap the preview to capture the image";
        step.accessibilityHint = @"Captures the image visible in the preview";
        [steps addObject:step];
    }
    {
        ORKInstructionStep *step = [[ORKInstructionStep alloc] initWithIdentifier:@"end"];
        step.title = @"Complete";
        step.detailText = @"Hand image capture complete";
        [steps addObject:step];
    }
    ORKOrderedTask *task = [[ORKOrderedTask alloc] initWithIdentifier:ImageCaptureTaskIdentifier steps:steps];
    return task;
    
}
- (IBAction)imageCaptureButtonTapped:(id)sender {
    [self beginTaskWithIdentifier:ImageCaptureTaskIdentifier];
}
- (IBAction)navigableOrderedTaskButtonTapped:(id)sender {
    [self beginTaskWithIdentifier:StepNavigationTaskIdentifier];
}

- (IBAction)toggleTintColorButtonTapped:(id)sender {
    static UIColor *defaultTintColor = nil;
    if (!defaultTintColor) {
        defaultTintColor = self.view.tintColor;
    }
    if ([[UIView appearance].tintColor isEqual:[UIColor redColor]]) {
        [UIView appearance].tintColor = defaultTintColor;
    } else {
        [UIView appearance].tintColor = [UIColor redColor];
    }
    // Update appearance
    UIView *superview = self.view.superview;
    [self.view removeFromSuperview];
    [superview addSubview:self.view];
}

#pragma mark - Navigable Ordered Task

- (id<ORKTask>)makeNavigableOrderedTask {
    NSMutableArray *steps = [NSMutableArray new];
    
    ORKAnswerFormat *answerFormat = nil;
    ORKStep *step = nil;
    NSArray *textChoices = nil;
    
    // Form step
    textChoices =
    @[
      [ORKTextChoice choiceWithText:@"Good" value:@"good"],
      [ORKTextChoice choiceWithText:@"Bad" value:@"bad"]
      ];

    answerFormat = [ORKAnswerFormat choiceAnswerFormatWithStyle:ORKChoiceAnswerStyleSingleChoice
                                                    textChoices:textChoices];
    
    ORKFormItem *formItemFeeling = [[ORKFormItem alloc] initWithIdentifier:@"formFeeling" text:@"How do you feel" answerFormat:answerFormat];
    ORKFormItem *formItemMood = [[ORKFormItem alloc] initWithIdentifier:@"formMood" text:@"How is your mood" answerFormat:answerFormat];
    
    ORKFormStep *formStep = [[ORKFormStep alloc] initWithIdentifier:@"introForm"];
    formStep.optional = NO;
    formStep.formItems = @[ formItemFeeling, formItemMood ];
    [steps addObject:formStep];

    // Question steps
    textChoices =
    @[
      [ORKTextChoice choiceWithText:@"Headache" value:@"headache"],
      [ORKTextChoice choiceWithText:@"Dizziness" value:@"dizziness"],
      [ORKTextChoice choiceWithText:@"Nausea" value:@"nausea"]
      ];
    
    answerFormat = [ORKAnswerFormat choiceAnswerFormatWithStyle:ORKChoiceAnswerStyleSingleChoice
                                                    textChoices:textChoices];
    step = [ORKQuestionStep questionStepWithIdentifier:@"symptom" title:@"Which is your most severe symptom?" answer:answerFormat];
    step.optional = NO;
    [steps addObject:step];

    answerFormat = [ORKAnswerFormat booleanAnswerFormat];
    step = [ORKQuestionStep questionStepWithIdentifier:@"severity" title:@"Does your symptom interfere with your daily life?" answer:answerFormat];
    step.optional = NO;
    [steps addObject:step];

    // Instruction steps
    step = [[ORKInstructionStep alloc] initWithIdentifier:@"blank"];
    step.title = @"This step is intentionally left blank (you should not see it)";
    [steps addObject:step];

    step = [[ORKInstructionStep alloc] initWithIdentifier:@"severe_headache"];
    step.title = @"You have a severe headache";
    [steps addObject:step];

    step = [[ORKInstructionStep alloc] initWithIdentifier:@"light_headache"];
    step.title = @"You have a light headache";
    [steps addObject:step];

    step = [[ORKInstructionStep alloc] initWithIdentifier:@"other_symptom"];
    step.title = @"Your symptom is not a headache";
    [steps addObject:step];

    step = [[ORKInstructionStep alloc] initWithIdentifier:@"survey_skipped"];
    step.title = @"Please come back to this survey when you don't feel good or your mood is low.";
    [steps addObject:step];

    step = [[ORKInstructionStep alloc] initWithIdentifier:@"end"];
    step.title = @"You have finished the task";
    [steps addObject:step];

    step = [[ORKInstructionStep alloc] initWithIdentifier:@"blankB"];
    step.title = @"This step is intentionally left blank (you should not see it)";
    [steps addObject:step];

    ORKNavigableOrderedTask *task = [[ORKNavigableOrderedTask alloc] initWithIdentifier:StepNavigationTaskIdentifier
                                                                                  steps:steps];
    
    // Build navigation rules
    ORKPredicateStepNavigationRule *predicateRule = nil;
    ORKResultSelector *resultSelector = nil;
    
    // From the feel/mood form step, skip the survey if the user is feeling okay and has a good mood
    resultSelector = [ORKResultSelector selectorWithStepIdentifier:@"introForm"
                                                                        resultIdentifier:@"formFeeling"];
    NSPredicate *predicateGoodFeeling = [ORKResultPredicate predicateForChoiceQuestionResultWithResultSelector:resultSelector
                                                                                           expectedAnswerValue:@"good"];
    
    resultSelector = [ORKResultSelector selectorWithStepIdentifier:@"introForm"
                                                                        resultIdentifier:@"formMood"];
    NSPredicate *predicateGoodMood = [ORKResultPredicate predicateForChoiceQuestionResultWithResultSelector:resultSelector
                                                                                        expectedAnswerValue:@"good"];
    NSPredicate *predicateGoodMoodAndFeeling = [NSCompoundPredicate andPredicateWithSubpredicates:@[predicateGoodFeeling, predicateGoodMood]];
    
    predicateRule = [[ORKPredicateStepNavigationRule alloc] initWithResultPredicates:@[ predicateGoodMoodAndFeeling ]
                                                          destinationStepIdentifiers:@[ @"survey_skipped" ] ];
    
    [task setNavigationRule:predicateRule forTriggerStepIdentifier:@"introForm"];

    
    // From the "symptom" step, go to "other_symptom" is user didn't chose headache.
    // Otherwise, default to going to next step (the regular ORKOrderedTask order applies
    //  when the defaultStepIdentifier argument is omitted).
    
    // User chose headache at the symptom step
    // Equivalent to:
    //      [NSPredicate predicateWithFormat:
    //          @"SUBQUERY(SELF, $x, $x.identifier like 'symptom' \
    //                     AND SUBQUERY($x.answer, $y, $y like 'headache').@count > 0).@count > 0"];
    resultSelector = [ORKResultSelector selectorWithResultIdentifier:@"symptom"];
    NSPredicate *predicateHeadache = [ORKResultPredicate predicateForChoiceQuestionResultWithResultSelector:resultSelector
                                                                                        expectedAnswerValue:@"headache"];
    
    // User didn't chose headache at the symptom step
    NSPredicate *predicateNotHeadache = [NSCompoundPredicate notPredicateWithSubpredicate:predicateHeadache];

    predicateRule = [[ORKPredicateStepNavigationRule alloc] initWithResultPredicates:@[ predicateNotHeadache ]
                                                          destinationStepIdentifiers:@[ @"other_symptom" ] ];
    
    [task setNavigationRule:predicateRule forTriggerStepIdentifier:@"symptom"];

    
    // From the "severity" step, go to "severe_headache" or "light_headache" depending on the user answer
    
    // User chose YES at the severity step
    // Equivalent to:
    //      [NSPredicate predicateWithFormat:
    //          @"SUBQUERY(SELF, $x, $x.identifier like 'severity' AND $x.answer == YES).@count > 0"];
    resultSelector = [ORKResultSelector selectorWithResultIdentifier:@"severity"];
    NSPredicate *predicateSevereYes = [ORKResultPredicate predicateForBooleanQuestionResultWithResultSelector:resultSelector
                                                                                               expectedAnswer:YES];
    
    // User chose NO at the severity step
    NSPredicate *predicateSevereNo = [ORKResultPredicate predicateForBooleanQuestionResultWithResultSelector:resultSelector
                                                                                              expectedAnswer:NO];

    NSPredicate *predicateSevereHeadache = [NSCompoundPredicate andPredicateWithSubpredicates:@[predicateHeadache, predicateSevereYes]];

    NSPredicate *predicateLightHeadache = [NSCompoundPredicate andPredicateWithSubpredicates:@[predicateHeadache, predicateSevereNo]];
    
    predicateRule =
    [[ORKPredicateStepNavigationRule alloc] initWithResultPredicates:@[ predicateSevereHeadache,
                                                                        predicateLightHeadache ]
                                          destinationStepIdentifiers:@[ @"severe_headache",
                                                                        @"light_headache" ] ];
    
    [task setNavigationRule:predicateRule forTriggerStepIdentifier:@"severity"];
    
    
    // Add end direct rules to skip unneeded steps
    ORKDirectStepNavigationRule *directRule = nil;
    
    directRule = [[ORKDirectStepNavigationRule alloc] initWithDestinationStepIdentifier:@"end"];
    [task setNavigationRule:directRule forTriggerStepIdentifier:@"severe_headache"];
    [task setNavigationRule:directRule forTriggerStepIdentifier:@"light_headache"];
    [task setNavigationRule:directRule forTriggerStepIdentifier:@"other_symptom"];
    [task setNavigationRule:directRule forTriggerStepIdentifier:@"survey_skipped"];

    directRule = [[ORKDirectStepNavigationRule alloc] initWithDestinationStepIdentifier:ORKNullStepIdentifier];
    [task setNavigationRule:directRule forTriggerStepIdentifier:@"end"];
    
    return task;
}

#pragma mark - Custom navigation item task

- (id<ORKTask>)makeCustomNavigationItemTask {
    NSMutableArray *steps = [[NSMutableArray alloc] init];
    ORKInstructionStep *step1 = [[ORKInstructionStep alloc] initWithIdentifier:@"customNavigationItemTask.step1"];
    step1.title = @"Custom Navigation Item Title";
    ORKInstructionStep *step2 = [[ORKInstructionStep alloc] initWithIdentifier:@"customNavigationItemTask.step2"];
    step2.title = @"Custom Navigation Item Title View";
    [steps addObject: step1];
    [steps addObject: step2];
    return [[ORKOrderedTask alloc] initWithIdentifier: CustomNavigationItemTaskIdentifier steps:steps];
}

- (IBAction)customNavigationItemButtonTapped:(id)sender {
    [self beginTaskWithIdentifier:CustomNavigationItemTaskIdentifier];
}

#pragma mark - Passcode view controllers

/*
 Tests various uses of passcode view controller.
 
 Passcode authentication and passcode editing are presented in
 the examples. Passcode creation would ideally be as part of
 the consent process. The consent task has been modified in this
 project to include the passcode creation step as part of the 
 consent flow.
 */
- (IBAction)authenticatePasscodeButtonTapped:(id)sender {
    ORKPasscodeViewController *viewController = [ORKPasscodeViewController
                                                 passcodeAuthenticationViewControllerWithText:@"Authenticate your passcode in order to proceed."
                                                 delegate:self];
    [self presentViewController:viewController animated:YES completion:nil];
}

- (IBAction)editPasscodeButtonTapped:(id)sender {
    ORKPasscodeViewController *viewController = [ORKPasscodeViewController passcodeEditingViewControllerWithText:nil
                                                                                                        delegate:self
                                                                                                    passcodeType:ORKPasscodeType6Digit];
    [self presentViewController:viewController animated:YES completion:nil];
}

#pragma mark - Passcode delegate

- (void)passcodeViewControllerDidFailAuthentication:(UIViewController *)viewController {
    NSLog(@"Passcode authentication failed.");
    UIAlertView *alert = [[UIAlertView alloc] initWithTitle:@"Error"
                                                    message:@"Passcode authentication failed"
                                                   delegate:nil
                                          cancelButtonTitle:@"OK"
                                          otherButtonTitles:nil];
    
    [alert show];
}

- (void)passcodeViewControllerDidFinishWithSuccess:(UIViewController *)viewController {
    NSLog(@"New passcode saved.");
    [viewController dismissViewControllerAnimated:YES completion:nil];
}

- (void)passcodeViewControllerDidCancel:(UIViewController *)viewController {
    NSLog(@"User tapped the cancel button.");
    [viewController dismissViewControllerAnimated:YES completion:nil];
}

#pragma mark - Helpers

/*
 Builds a test consent document.
 */
- (ORKConsentDocument *)buildConsentDocument {
    ORKConsentDocument *consent = [[ORKConsentDocument alloc] init];
    
    /*
     If you have HTML review content, you can substitute it for the
     concatenation of sections by doing something like this:
     consent.htmlReviewContent = [NSString stringWithContentsOfFile:[[NSBundle mainBundle] pathForResource:XXX ofType:@"html"] encoding:NSUTF8StringEncoding error:nil];
     */
    
    /*
     Title that will be shown in the generated document.
     */
    consent.title = @"Demo Consent";
    
    
    /*
     Signature page content, used in the generated document above the signatures.
     */
    consent.signaturePageTitle = @"Consent";
    consent.signaturePageContent = @"I agree  to participate in this research Study.";
    
    /*
     The empty signature that the user will fill in.
     */
    ORKConsentSignature *participantSig = [ORKConsentSignature signatureForPersonWithTitle:@"Participant" dateFormatString:nil identifier:@"participantSig"];
    [consent addSignature:participantSig];
    
    /*
     Pre-populated investigator's signature.
     */
    ORKConsentSignature *investigatorSig = [ORKConsentSignature signatureForPersonWithTitle:@"Investigator" dateFormatString:nil identifier:@"investigatorSig" givenName:@"Jake" familyName:@"Clemson" signatureImage:[UIImage imageNamed:@"signature"] dateString:@"9/2/14" ];
    [consent addSignature:investigatorSig];
    
    /*
     These are the set of consent sections that have pre-defined animations and
     images.
     
     We will create a section for each of the section types, and then add a custom
     section on the end.
     */
    NSArray *scenes = @[@(ORKConsentSectionTypeOverview),
                        @(ORKConsentSectionTypeDataGathering),
                        @(ORKConsentSectionTypePrivacy),
                        @(ORKConsentSectionTypeDataUse),
                        @(ORKConsentSectionTypeTimeCommitment),
                        @(ORKConsentSectionTypeStudySurvey),
                        @(ORKConsentSectionTypeStudyTasks),
                        @(ORKConsentSectionTypeWithdrawing)];
    
    NSMutableArray *sections = [NSMutableArray new];
    for (NSNumber *type in scenes) {
        NSString *summary = @"Lorem ipsum dolor sit amet, consectetur adipiscing elit. Nam adhuc, meo fortasse vitio, quid ego quaeram non perspicis. Plane idem, inquit, et maxima quidem, qua fieri nulla maior potest. Quonam, inquit, modo? An potest, inquit ille, quicquam esse suavius quam nihil dolere? Cave putes quicquam esse verius. Quonam, inquit, modo? Et doming eirmod delicata cum. Vel fabellas scribentur neglegentur cu, pro te iudicabit explicari. His alia idque scriptorem ei, quo no nominavi noluisse.";
        ORKConsentSection *consentSection = [[ORKConsentSection alloc] initWithType:type.integerValue];
        consentSection.summary = summary;
        
        if (type.integerValue == ORKConsentSectionTypeOverview) {
            /*
             Tests HTML content instead of text for Learn More.
             */
            consentSection.htmlContent = @"<ul><li>Lorem</li><li>ipsum</li><li>dolor</li></ul><p>Lorem ipsum dolor sit amet, consectetur adipiscing elit. Nam adhuc, meo fortasse vitio, quid ego quaeram non perspicis. Plane idem, inquit, et maxima quidem, qua fieri nulla maior potest. Quonam, inquit, modo?</p>\
                <p>Lorem ipsum dolor sit amet, consectetur adipiscing elit. Nam adhuc, meo fortasse vitio, quid ego quaeram non perspicis. Plane idem, inquit, et maxima quidem, qua fieri nulla maior potest. Quonam, inquit, modo?</p> 研究";
        } else if (type.integerValue == ORKConsentSectionTypeDataGathering) {
            /*
             Tests PDF content instead of text, HTML for Learn More.
             */
            NSString *path = [[NSBundle mainBundle] pathForResource:@"SAMPLE_PDF_TEST" ofType:@"pdf"];
            consentSection.contentURL = [NSURL URLWithString:path];

        } else {
            /*
             Tests text Learn More content.
             */
            consentSection.content = @"Lorem ipsum dolor sit amet, consectetur adipiscing elit. Nam adhuc, meo fortasse vitio, quid ego quaeram non perspicis. Plane idem, inquit, et maxima quidem, qua fieri nulla maior potest. Quonam, inquit, modo? An potest, inquit ille, quicquam esse suavius quam nihil dolere? Cave putes quicquam esse verius. Quonam, inquit, modo?\
                Lorem ipsum dolor sit amet, consectetur adipiscing elit. Nam adhuc, meo fortasse vitio, quid ego quaeram non perspicis. Plane idem, inquit, et maxima quidem, qua fieri nulla maior potest. Quonam, inquit, modo?\
                An potest, inquit ille, quicquam esse suavius quam nihil dolere? Cave putes quicquam esse verius. Quonam, inquit, modo? Lorem ipsum dolor sit amet, consectetur adipiscing elit. Nam adhuc, meo fortasse vitio, quid ego quaeram non perspicis. Plane idem, inquit, et maxima quidem, qua fieri nulla maior potest. Quonam, inquit, modo?\
                An potest, inquit ille, quicquam esse suavius quam nihil dolere? Cave putes quicquam esse verius. Quonam, inquit, modo? Lorem ipsum dolor sit amet, consectetur adipiscing elit. Nam adhuc, meo fortasse vitio, quid ego quaeram non perspicis. Plane idem, inquit, et maxima quidem, qua fieri nulla maior potest. Quonam, inquit, modo? An potest, inquit ille, quicquam esse suavius quam nihil dolere? Cave putes quicquam esse verius. Quonam, inquit, modo?\
                Lorem ipsum dolor sit amet, consectetur adipiscing elit. Nam adhuc, meo fortasse vitio, quid ego quaeram non perspicis. Plane idem, inquit, et maxima quidem, qua fieri nulla maior potest. Quonam, inquit, modo?\
                An potest, inquit ille, quicquam esse suavius quam nihil dolere? Cave putes quicquam esse verius. Quonam, inquit, modo?";
        }
        
        [sections addObject:consentSection];
    }
    
    {
        /*
         A custom consent scene. This doesn't demo it but you can also set a custom
         animation.
         */
        ORKConsentSection *consentSection = [[ORKConsentSection alloc] initWithType:ORKConsentSectionTypeCustom];
        consentSection.summary = @"Custom Scene summary";
        consentSection.title = @"Custom Scene";
        consentSection.customImage = [UIImage imageNamed:@"image_example.png"];
        consentSection.customLearnMoreButtonTitle = @"Learn more about customizing ResearchKit";
        consentSection.content = @"You can customize ResearchKit a lot!";
        [sections addObject:consentSection];
    }
    
    {
        /*
         An "only in document" scene. This is ignored for visual consent, but included in
         the concatenated document for review.
         */
        ORKConsentSection *consentSection = [[ORKConsentSection alloc] initWithType:ORKConsentSectionTypeOnlyInDocument];
        consentSection.summary = @"OnlyInDocument Scene summary";
        consentSection.title = @"OnlyInDocument Scene";
        consentSection.content = @"Lorem ipsum dolor sit amet, consectetur adipiscing elit. Nam adhuc, meo fortasse vitio, quid ego quaeram non perspicis. Plane idem, inquit, et maxima quidem, qua fieri nulla maior potest. Quonam, inquit, modo? An potest, inquit ille, quicquam esse suavius quam nihil dolere? Cave putes quicquam esse verius. Quonam, inquit, modo?";
        [sections addObject:consentSection];
    }
    
    consent.sections = [sections copy];
    return consent;
}

/*
 A helper for creating square colored images, which can optionally have a border.
 
 Used for testing the image choices answer format.
 
 @param color   Color to use for the image.
 @param size    Size of image.
 @param border  Boolean value indicating whether to add a black border around the image.
 
 @return An image.
 */
- (UIImage *)imageWithColor:(UIColor *)color size:(CGSize)size border:(BOOL)border {
    
    UIView *view = [[UIView alloc] initWithFrame:CGRectMake(0, 0, size.width, size.height)];
    
    view.backgroundColor = color;
    
    if (border) {
        view.layer.borderColor = [[UIColor blackColor] CGColor];
        view.layer.borderWidth = 5.0;
    }

    UIGraphicsBeginImageContextWithOptions(view.bounds.size, view.opaque, 0.0);
    [view.layer renderInContext:UIGraphicsGetCurrentContext()];
    UIImage * image = UIGraphicsGetImageFromCurrentImageContext();
    UIGraphicsEndImageContext();

    return image;
}

#pragma mark - Managing the task view controller

/*
 Dismisses the task view controller.
 */
- (void)dismissTaskViewController:(ORKTaskViewController *)taskViewController {
    _currentDocument = nil;
    
    NSURL *dir = taskViewController.outputDirectory;
    [self dismissViewControllerAnimated:YES completion:^{
        if (dir)
        {
            /*
             We attempt to clean up the output directory.
             
             This is only useful for a test app, where we don't care about the
             data after the test is complete. In a real application, only
             delete your data when you've processed it or sent it to a server.
             */
            NSError *err = nil;
            if (! [[NSFileManager defaultManager] removeItemAtURL:dir error:&err]) {
                NSLog(@"Error removing %@: %@", dir, err);
            }
        }
    }];
}

#pragma mark - ORKTaskViewControllerDelegate

/*
 Any step can have "Learn More" content.
 
 For testing, we return YES only for instruction steps, except on the active
 tasks.
 */
- (BOOL)taskViewController:(ORKTaskViewController *)taskViewController hasLearnMoreForStep:(ORKStep *)step {
    NSString *task_identifier = taskViewController.task.identifier;

    return ([step isKindOfClass:[ORKInstructionStep class]]
            && NO == [@[AudioTaskIdentifier, FitnessTaskIdentifier, GaitTaskIdentifier, TwoFingerTapTaskIdentifier, StepNavigationTaskIdentifier] containsObject:task_identifier]);
}

/*
 When the user taps on "Learn More" on a step, respond on this delegate callback.
 In this test app, we just print to the console.
 */
- (void)taskViewController:(ORKTaskViewController *)taskViewController learnMoreForStep:(ORKStepViewController *)stepViewController {
    NSLog(@"Learn more tapped for step %@", stepViewController.step.identifier);
}

- (BOOL)taskViewController:(ORKTaskViewController *)taskViewController shouldPresentStep:(ORKStep *)step {
    if ([ step.identifier isEqualToString:@"itid_002"]) {
        /*
         Tests interrupting navigation from the task view controller delegate.
         
         This is an example of preventing a user from proceeding if they don't
         enter a valid answer.
         */
        
        ORKQuestionResult *questionResult = (ORKQuestionResult *)[[[taskViewController result] stepResultForStepIdentifier:@"itid_001"] firstResult];
        if (questionResult == nil || [(NSNumber *)questionResult.answer integerValue] < 18) {
            UIAlertController *alertViewController =
            [UIAlertController alertControllerWithTitle:@"Warning"
                                                message:@"You can't participate if you are under 18."
                                         preferredStyle:UIAlertControllerStyleAlert];
            
            
            UIAlertAction *ok = [UIAlertAction
                                 actionWithTitle:@"OK"
                                 style:UIAlertActionStyleDefault
                                 handler:^(UIAlertAction * action)
                                 {
                                     [alertViewController dismissViewControllerAnimated:YES completion:nil];
                                 }];
            
            
            [alertViewController addAction:ok];
            
            [taskViewController presentViewController:alertViewController animated:NO completion:nil];
            return NO;
        }
    }
    return YES;
}

/*
 In `stepViewControllerWillAppear:`, it is possible to significantly customize
 the behavior of the step view controller. In this test app, we do a few funny
 things to push the limits of this customization.
 */
- (void)taskViewController:(ORKTaskViewController *)taskViewController
stepViewControllerWillAppear:(ORKStepViewController *)stepViewController {
    
    if ([stepViewController.step.identifier isEqualToString:@"aid_001c"]) {
        /*
         Tests adding a custom view to a view controller for an active step, without
         subclassing.
         
         This is possible, but not recommended. A better choice would be to create
         a custom active step subclass and a matching active step view controller
         subclass, so you completely own the view controller and its appearance.
         */
        
        UIView *customView = [UIView new];
        customView.backgroundColor = [UIColor cyanColor];
        
        // Have the custom view request the space it needs.
        // A little tricky because we need to let it size to fit if there's not enough space.
        customView.translatesAutoresizingMaskIntoConstraints = NO;
        NSArray *verticalConstraints = [NSLayoutConstraint constraintsWithVisualFormat:@"V:[c(>=160)]"
                                                                               options:(NSLayoutFormatOptions)0
                                                                               metrics:nil
                                                                                 views:@{@"c":customView}];
        for (NSLayoutConstraint *constraint in verticalConstraints)
        {
            constraint.priority = UILayoutPriorityFittingSizeLevel;
        }
        [NSLayoutConstraint activateConstraints:verticalConstraints];
        [NSLayoutConstraint activateConstraints:[NSLayoutConstraint constraintsWithVisualFormat:@"H:[c(>=280)]"
                                                                                        options:(NSLayoutFormatOptions)0
                                                                                        metrics:nil
                                                                                          views:@{@"c":customView}]];
        
        [(ORKActiveStepViewController *)stepViewController setCustomView:customView];
        
        // Set custom button on navigation bar
        stepViewController.navigationItem.leftBarButtonItem = [[UIBarButtonItem alloc] initWithTitle:@"Custom button"
                                                                                               style:UIBarButtonItemStylePlain
                                                                                              target:nil
                                                                                              action:nil];
    } else if ([stepViewController.step.identifier hasPrefix:@"question_"]
               && ![stepViewController.step.identifier hasSuffix:@"6"]) {
        /*
         Tests customizing continue button ("some of the time").
         */
        stepViewController.continueButtonTitle = @"Next Question";
    } else if ([stepViewController.step.identifier isEqualToString:@"mini_form_001"]) {
        /*
         Tests customizing continue and learn more buttons.
         */
        stepViewController.continueButtonTitle = @"Try Mini Form";
        stepViewController.learnMoreButtonTitle = @"Learn more about this survey";
    } else if ([stepViewController.step.identifier isEqualToString: @"qid_001"]) {
        /*
         Example of customizing the back and cancel buttons in a way that's
         visibly obvious.
         */
        stepViewController.backButtonItem = [[UIBarButtonItem alloc] initWithTitle:@"Back1"
                                                                             style:UIBarButtonItemStylePlain
                                                                            target:stepViewController.backButtonItem.target
                                                                            action:stepViewController.backButtonItem.action];
        stepViewController.cancelButtonItem.title = @"Cancel1";
    } else if ([stepViewController.step.identifier isEqualToString:@"customNavigationItemTask.step1"]) {
        stepViewController.navigationItem.title = @"Custom title";
    } else if ([stepViewController.step.identifier isEqualToString:@"customNavigationItemTask.step2"]) {
        NSMutableArray *items = [[NSMutableArray alloc] init];
        [items addObject:@"Item1"];
        [items addObject:@"Item2"];
        [items addObject:@"Item3"];
        stepViewController.navigationItem.titleView = [[UISegmentedControl alloc] initWithItems:items];
    }
}

/*
 We support save and restore on all of the tasks in this test app.
 
 In a real app, not all tasks necessarily ought to support saving -- for example,
 active tasks that can't usefully be restarted after a significant time gap
 should not support save at all.
 */
- (BOOL)taskViewControllerSupportsSaveAndRestore:(ORKTaskViewController *)taskViewController {
    return YES;
}

/*
 In almost all cases, we want to dismiss the task view controller.
 
 In this test app, we don't dismiss on a fail (we just log it).
 */
- (void)taskViewController:(ORKTaskViewController *)taskViewController didFinishWithReason:(ORKTaskViewControllerFinishReason)reason error:(NSError *)error {
    switch (reason) {
        case ORKTaskViewControllerFinishReasonCompleted:
            [self taskViewControllerDidComplete:taskViewController];
            break;
        case ORKTaskViewControllerFinishReasonFailed:
            NSLog(@"Error on step %@: %@", taskViewController.currentStepViewController.step, error);
            break;
        case ORKTaskViewControllerFinishReasonDiscarded:
            [self dismissTaskViewController:taskViewController];
            break;
        case ORKTaskViewControllerFinishReasonSaved:
        {
            /*
             Save the restoration data, dismiss the task VC, and do an early return
             so we don't clear the restoration data.
             */
            id<ORKTask> task = taskViewController.task;
            _savedViewControllers[task.identifier] = [taskViewController restorationData];
            /*
             Save only tasks of the ORKNavigableOrderedTask class, as it's useful to preserve its navigation stack
             */
            if ([task isKindOfClass:[ORKNavigableOrderedTask class]]) {
                _savedTasks[task.identifier] = [NSKeyedArchiver archivedDataWithRootObject:task];
            }
            [self dismissTaskViewController:taskViewController];
            return;
        }
            break;
            
        default:
            break;
    }
    
    [_savedViewControllers removeObjectForKey:taskViewController.task.identifier];
    [_savedTasks removeObjectForKey:taskViewController.task.identifier];
    _taskViewController = nil;
}

/*
 When a task completes, we pretty-print the result to the console.
 
 This is ok for testing, but if what you want to do is see the results of a task,
 the `ORKCatalog` Swift sample app might be a better choice, since it lets
 you navigate through the result structure.
 */
- (void)taskViewControllerDidComplete:(ORKTaskViewController *)taskViewController {
    
    NSLog(@"%@", taskViewController.result);
    for (ORKStepResult *sResult in taskViewController.result.results) {
        NSLog(@"--%@", sResult);
        for (ORKResult *result in sResult.results) {
            if ([result isKindOfClass:[ORKDateQuestionResult class]]) {
                ORKDateQuestionResult *dateQuestionResult = (ORKDateQuestionResult *)result;
                NSLog(@"    %@:   %@  %@  %@", result.identifier, dateQuestionResult.answer, dateQuestionResult.timeZone, dateQuestionResult.calendar);
            } else if ([result isKindOfClass:[ORKQuestionResult class]]) {
                ORKQuestionResult *qr = (ORKQuestionResult *)result;
                NSLog(@"    %@:   %@", result.identifier, qr.answer);
            } else if ([result isKindOfClass:[ORKTappingIntervalResult class]]) {
                ORKTappingIntervalResult *tir = (ORKTappingIntervalResult *)result;
                NSLog(@"    %@:     %@\n    %@ %@", tir.identifier, tir.samples, NSStringFromCGRect(tir.buttonRect1), NSStringFromCGRect(tir.buttonRect2));
            } else if ([result isKindOfClass:[ORKFileResult class]]) {
                ORKFileResult *fileResult = (ORKFileResult *)result;
                NSLog(@"    File: %@", fileResult.fileURL);
            } else if ([result isKindOfClass:[ORKToneAudiometryResult class]]) {
                ORKToneAudiometryResult *tor = (ORKToneAudiometryResult *)result;
                NSLog(@"    %@:     %@", tor.identifier, tor.samples);
            } else if ([result isKindOfClass:[ORKTimedWalkResult class]]) {
                ORKTimedWalkResult *twr = (ORKTimedWalkResult *)result;
                NSLog(@"%@ %@ %@ %@", twr.identifier, @(twr.distanceInMeters), @(twr.timeLimit), @(twr.duration));
            } else if ([result isKindOfClass:[ORKPSATResult class]]) {
                ORKPSATResult *pr = (ORKPSATResult *)result;
                NSLog(@"    %@:     %@\n    Total correct:     %@/%@", pr.identifier, pr.samples, @(pr.totalCorrect), @(pr.length));
            } else {
                NSLog(@"    %@:   userInfo: %@", result.identifier, result.userInfo);
            }
        }
    }
    
    if (_currentDocument)
    {
        /*
         This demonstrates how to take a signature result, apply it to a document,
         and then generate a PDF From the document that includes the signature.
         */
        
<<<<<<< HEAD
        // Search for the review step.
        NSArray *steps = [(ORKOrderedTask *)taskViewController.task steps];
        NSPredicate *predicate = [NSPredicate predicateWithFormat: @"self isKindOfClass: %@", [ORKConsentReviewStep class]];
        ORKStep *reviewStep = [[steps filteredArrayUsingPredicate:predicate] firstObject];
        ORKConsentSignatureResult *signatureResult = (ORKConsentSignatureResult *)[[[taskViewController result] stepResultForStepIdentifier:reviewStep.identifier] firstResult];
=======
        ORKStep *lastStep = ((ORKOrderedTask *)taskViewController.task).steps.lastObject;
        ORKConsentSignatureResult *signatureResult = (ORKConsentSignatureResult *)[taskViewController.result stepResultForStepIdentifier:lastStep.identifier].firstResult;
>>>>>>> 7db4bf50
        
        [signatureResult applyToDocument:_currentDocument];
        
        [_currentDocument makePDFWithCompletionHandler:^(NSData *pdfData, NSError *error) {
            NSLog(@"Created PDF of size %lu (error = %@)", (unsigned long)pdfData.length, error);
            
            if (! error) {
                NSURL *documents = [NSURL fileURLWithPath:NSSearchPathForDirectoriesInDomains(NSDocumentDirectory, NSUserDomainMask, YES).lastObject];
                NSURL *outputUrl = [documents URLByAppendingPathComponent:[NSString stringWithFormat:@"%@.pdf", taskViewController.taskRunUUID.UUIDString]];
                
                [pdfData writeToURL:outputUrl atomically:YES];
                NSLog(@"Wrote PDF to %@", [outputUrl path]);
            }
        }];
        
        _currentDocument = nil;
    }
    
    NSURL *dir = taskViewController.outputDirectory;
    [self dismissViewControllerAnimated:YES completion:^{
        if (dir)
        {
            NSError *err = nil;
            if (! [[NSFileManager defaultManager] removeItemAtURL:dir error:&err]) {
                NSLog(@"Error removing %@: %@", dir, err);
            }
        }
    }];
}

#pragma mark - UI state restoration

/*
 UI state restoration code for the MainViewController.
 
 The MainViewController needs to be able to re-create the exact task that
 was being done, in order for the task view controller to restore correctly.
 
 In a real app implementation, this might mean that you would also need to save
 and restore the actual task; here, since we know the tasks don't change during
 testing, we just re-create the task.
 */
- (void)encodeRestorableStateWithCoder:(NSCoder *)coder {
    [super encodeRestorableStateWithCoder:coder];
    
    [coder encodeObject:_taskViewController forKey:@"taskVC"];
    [coder encodeObject:_lastRouteResult forKey:@"lastRouteResult"];
}

- (void)decodeRestorableStateWithCoder:(NSCoder *)coder {
    [super decodeRestorableStateWithCoder:coder];
    
    _taskViewController = [coder decodeObjectOfClass:[UIViewController class] forKey:@"taskVC"];
    _lastRouteResult = [coder decodeObjectForKey:@"lastRouteResult"];
    
    // Need to give the task VC back a copy of its task, so it can restore itself.
    
    // Could save and restore the task's identifier separately, but the VC's
    // restoration identifier defaults to the task's identifier.
    id<ORKTask> taskForTaskViewController = [self makeTaskWithIdentifier:_taskViewController.restorationIdentifier];
    
    _taskViewController.task = taskForTaskViewController;
    if ([_taskViewController.restorationIdentifier isEqualToString:@"DynamicTask01"])
    {
        _taskViewController.defaultResultSource = _lastRouteResult;
    }
    _taskViewController.delegate = self;
}

#pragma mark - Charts

- (void)testChartsButtonTapped:(id)sender {
    UIStoryboard *chartStoryboard = [UIStoryboard storyboardWithName:@"Charts" bundle:nil];
    UIViewController *chartListViewController = [chartStoryboard instantiateInitialViewController];
    [self presentViewController:chartListViewController animated:YES completion:nil];
}

@end<|MERGE_RESOLUTION|>--- conflicted
+++ resolved
@@ -3105,16 +3105,11 @@
          and then generate a PDF From the document that includes the signature.
          */
         
-<<<<<<< HEAD
         // Search for the review step.
         NSArray *steps = [(ORKOrderedTask *)taskViewController.task steps];
         NSPredicate *predicate = [NSPredicate predicateWithFormat: @"self isKindOfClass: %@", [ORKConsentReviewStep class]];
         ORKStep *reviewStep = [[steps filteredArrayUsingPredicate:predicate] firstObject];
         ORKConsentSignatureResult *signatureResult = (ORKConsentSignatureResult *)[[[taskViewController result] stepResultForStepIdentifier:reviewStep.identifier] firstResult];
-=======
-        ORKStep *lastStep = ((ORKOrderedTask *)taskViewController.task).steps.lastObject;
-        ORKConsentSignatureResult *signatureResult = (ORKConsentSignatureResult *)[taskViewController.result stepResultForStepIdentifier:lastStep.identifier].firstResult;
->>>>>>> 7db4bf50
         
         [signatureResult applyToDocument:_currentDocument];
         
