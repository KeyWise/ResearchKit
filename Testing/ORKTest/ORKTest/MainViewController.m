--- conflicted
+++ resolved
@@ -639,17 +639,14 @@
                                                     options:ORKPredefinedTaskOptionNone];
     } else if ([identifier isEqualToString:AuxillaryImageTaskIdentifier]) {
         return [self makeAuxillaryImageTask];
-<<<<<<< HEAD
     } else if ([identifier isEqualToString:PageStepTaskIdentifier]) {
         return [self makePageStepTask];
-=======
     } else if ([identifier isEqualToString:MoodSurveyTaskIdentifier]) {
         return [ORKOrderedTask moodSurveyWithIdentifier:MoodSurveyTaskIdentifier
                                  intendedUseDescription:nil
                                               frequency:ORKMoodSurveyFrequencyWeekly
                                      customQuestionText:nil
                                                 options:ORKPredefinedTaskOptionNone];
->>>>>>> fdc93059
     }
 
     return nil;
