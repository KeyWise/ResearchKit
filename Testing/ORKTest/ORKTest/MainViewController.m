--- conflicted
+++ resolved
@@ -401,12 +401,9 @@
                            @"Table Step",
                            @"Signature Step",
                            @"Auxillary Image",
-<<<<<<< HEAD
                            @"Page Step",
                            @"Completion Step",
-=======
                            @"Icon Image",
->>>>>>> 51e2a9fb
                            ],
                        ];
 }
@@ -650,7 +647,6 @@
                                                     options:ORKPredefinedTaskOptionNone];
     } else if ([identifier isEqualToString:AuxillaryImageTaskIdentifier]) {
         return [self makeAuxillaryImageTask];
-<<<<<<< HEAD
     } else if ([identifier isEqualToString:PageStepTaskIdentifier]) {
         return [self makePageStepTask];
     } else if ([identifier isEqualToString:MoodSurveyTaskIdentifier]) {
@@ -661,10 +657,8 @@
                                                 options:ORKPredefinedTaskOptionNone];
     } else if ([identifier isEqualToString:CompletionStepTaskIdentifier]) {
         return [self makeCompletionStepTask];
-=======
     } else if ([identifier isEqualToString:IconImageTaskIdentifier]) {
         return [self makeIconImageTask];
->>>>>>> 51e2a9fb
     }
 
     return nil;
@@ -4203,7 +4197,6 @@
     return [[ORKOrderedTask alloc] initWithIdentifier:SignatureStepTaskIdentifier steps:@[step]];
 }
 
-<<<<<<< HEAD
 - (IBAction)pageStepButtonTapped:(id)sender {
     [self beginTaskWithIdentifier:PageStepTaskIdentifier];
 }
@@ -4275,7 +4268,7 @@
     
     return [[ORKOrderedTask alloc] initWithIdentifier:CompletionStepTaskIdentifier steps:steps];
 }
-=======
+
 #pragma mark - Icon Image
 
 - (IBAction)iconImageButtonTapped:(id)sender {
@@ -4295,6 +4288,5 @@
     return [[ORKOrderedTask alloc] initWithIdentifier:IconImageTaskIdentifier steps:@[step]];
 }
 
->>>>>>> 51e2a9fb
 
 @end