/*
 Copyright (c) 2015, Apple Inc. All rights reserved.
 Copyright (c) 2015, Bruce Duncan.
 Copyright (c) 2015-2016, Ricardo Sánchez-Sáez.
 Copyright (c) 2016, Sage Bionetworks

 Redistribution and use in source and binary forms, with or without modification,
 are permitted provided that the following conditions are met:
 
 1.  Redistributions of source code must retain the above copyright notice, this
 list of conditions and the following disclaimer.
 
 2.  Redistributions in binary form must reproduce the above copyright notice,
 this list of conditions and the following disclaimer in the documentation and/or
 other materials provided with the distribution.
 
 3.  Neither the name of the copyright holder(s) nor the names of any contributors
 may be used to endorse or promote products derived from this software without
 specific prior written permission. No license is granted to the trademarks of
 the copyright holders even if such marks are included in this software.
 
 THIS SOFTWARE IS PROVIDED BY THE COPYRIGHT HOLDERS AND CONTRIBUTORS "AS IS"
 AND ANY EXPRESS OR IMPLIED WARRANTIES, INCLUDING, BUT NOT LIMITED TO, THE
 IMPLIED WARRANTIES OF MERCHANTABILITY AND FITNESS FOR A PARTICULAR PURPOSE
 ARE DISCLAIMED. IN NO EVENT SHALL THE COPYRIGHT OWNER OR CONTRIBUTORS BE LIABLE
 FOR ANY DIRECT, INDIRECT, INCIDENTAL, SPECIAL, EXEMPLARY, OR CONSEQUENTIAL
 DAMAGES (INCLUDING, BUT NOT LIMITED TO, PROCUREMENT OF SUBSTITUTE GOODS OR
 SERVICES; LOSS OF USE, DATA, OR PROFITS; OR BUSINESS INTERRUPTION) HOWEVER
 CAUSED AND ON ANY THEORY OF LIABILITY, WHETHER IN CONTRACT, STRICT LIABILITY,
 OR TORT (INCLUDING NEGLIGENCE OR OTHERWISE) ARISING IN ANY WAY OUT OF THE USE
 OF THIS SOFTWARE, EVEN IF ADVISED OF THE POSSIBILITY OF SUCH DAMAGE.
 */


#import "MainViewController.h"

#import "AppDelegate.h"
#import "DynamicTask.h"
#import "ORKTest-Swift.h"
#import "DragonPokerStep.h"

@import ResearchKit;

@import AVFoundation;


#define DefineStringKey(x) static NSString *const x = @#x

DefineStringKey(ConsentTaskIdentifier);
DefineStringKey(ConsentReviewTaskIdentifier);
DefineStringKey(EligibilityFormTaskIdentifier);
DefineStringKey(EligibilitySurveyTaskIdentifier);
DefineStringKey(LoginTaskIdentifier);
DefineStringKey(RegistrationTaskIdentifier);
DefineStringKey(VerificationTaskIdentifier);

DefineStringKey(DatePickingTaskIdentifier);
DefineStringKey(ImageCaptureTaskIdentifier);
DefineStringKey(ImageChoicesTaskIdentifier);
DefineStringKey(InstantiateCustomVCTaskIdentifier);
DefineStringKey(LocationTaskIdentifier);
DefineStringKey(ScalesTaskIdentifier);
DefineStringKey(ColorScalesTaskIdentifier);
DefineStringKey(MiniFormTaskIdentifier);
DefineStringKey(OptionalFormTaskIdentifier);
DefineStringKey(SelectionSurveyTaskIdentifier);

DefineStringKey(ActiveStepTaskIdentifier);
DefineStringKey(AudioTaskIdentifier);
DefineStringKey(AuxillaryImageTaskIdentifier);
DefineStringKey(FitnessTaskIdentifier);
DefineStringKey(GaitTaskIdentifier);
DefineStringKey(HolePegTestTaskIdentifier);
DefineStringKey(MemoryTaskIdentifier);
DefineStringKey(PSATTaskIdentifier);
DefineStringKey(ReactionTimeTaskIdentifier);
DefineStringKey(TwoFingerTapTaskIdentifier);
DefineStringKey(TimedWalkTaskIdentifier);
DefineStringKey(ToneAudiometryTaskIdentifier);
DefineStringKey(TowerOfHanoiTaskIdentifier);
DefineStringKey(TremorTaskIdentifier);
DefineStringKey(TremorRightHandTaskIdentifier);
DefineStringKey(WalkBackAndForthTaskIdentifier);
DefineStringKey(MoodSurveyTaskIdentifier);

DefineStringKey(CreatePasscodeTaskIdentifier);

DefineStringKey(CustomNavigationItemTaskIdentifier);
DefineStringKey(DynamicTaskIdentifier);
DefineStringKey(InterruptibleTaskIdentifier);
DefineStringKey(NavigableOrderedTaskIdentifier);
DefineStringKey(NavigableLoopTaskIdentifier);
DefineStringKey(WaitTaskIdentifier);

DefineStringKey(CollectionViewHeaderReuseIdentifier);
DefineStringKey(CollectionViewCellReuseIdentifier);

DefineStringKey(EmbeddedReviewTaskIdentifier);
DefineStringKey(StandaloneReviewTaskIdentifier);
DefineStringKey(ConfirmationFormTaskIdentifier);

DefineStringKey(StepWillDisappearTaskIdentifier);
DefineStringKey(StepWillDisappearFirstStepIdentifier);

DefineStringKey(TableStepTaskIdentifier);
DefineStringKey(SignatureStepTaskIdentifier);

@interface SectionHeader: UICollectionReusableView

- (void)configureHeaderWithTitle:(NSString *)title;

@end


@implementation SectionHeader {
    UILabel *_title;
}

- (instancetype)initWithCoder:(NSCoder *)aDecoder {
    if (self = [super initWithCoder:aDecoder]) {
        [self sharedInit];
    }
    return self;
}

- (instancetype)initWithFrame:(CGRect)frame {
    if (self = [super initWithFrame:frame]) {
        [self sharedInit];
    }
    return self;
}

static UIColor *HeaderColor() {
    return [UIColor colorWithWhite:0.97 alpha:1.0];
}
static const CGFloat HeaderSideLayoutMargin = 16.0;

- (void)sharedInit {
    self.layoutMargins = UIEdgeInsetsMake(0, HeaderSideLayoutMargin, 0, HeaderSideLayoutMargin);
    self.backgroundColor = HeaderColor();
    _title = [UILabel new];
    _title.font = [UIFont systemFontOfSize:17.0 weight:UIFontWeightSemibold]; // Table view header font
    [self addSubview:_title];
    
    _title.translatesAutoresizingMaskIntoConstraints = NO;
    NSDictionary *views = @{@"title": _title};
    [self addConstraints:[NSLayoutConstraint constraintsWithVisualFormat:@"H:|-[title]-|"
                                                                 options:NSLayoutFormatDirectionLeadingToTrailing
                                                                 metrics:nil
                                                                   views:views]];
    [self addConstraints:[NSLayoutConstraint constraintsWithVisualFormat:@"V:|[title]|"
                                                                 options:0
                                                                 metrics:nil
                                                                   views:views]];
}

- (void)configureHeaderWithTitle:(NSString *)title {
    _title.text = title;
}

@end


@interface ButtonCell: UICollectionViewCell

- (void)configureButtonWithTitle:(NSString *)title target:(id)target selector:(SEL)selector;

@end


@implementation ButtonCell {
    UIButton *_button;
}

- (void)setUpButton {
    [_button removeFromSuperview];
    _button = [UIButton buttonWithType:UIButtonTypeSystem];
    _button.contentHorizontalAlignment = UIControlContentHorizontalAlignmentLeft;
    _button.contentEdgeInsets = UIEdgeInsetsMake(0.0, HeaderSideLayoutMargin, 0.0, 0.0);
    [self.contentView addSubview:_button];
    
    _button.translatesAutoresizingMaskIntoConstraints = NO;
    NSDictionary *views = @{@"button": _button};
    [self.contentView addConstraints:[NSLayoutConstraint constraintsWithVisualFormat:@"H:|[button]|"
                                                                             options:NSLayoutFormatDirectionLeadingToTrailing
                                                                             metrics:nil
                                                                               views:views]];
    [self.contentView addConstraints:[NSLayoutConstraint constraintsWithVisualFormat:@"V:|[button]|"
                                                                             options:0
                                                                             metrics:nil
                                                                               views:views]];
}

- (void)configureButtonWithTitle:(NSString *)title target:(id)target selector:(SEL)selector {
    [self setUpButton];
    [_button setTitle:title forState:UIControlStateNormal];
    [_button addTarget:target action:selector forControlEvents:UIControlEventTouchUpInside];
}

@end


/**
 A subclass is required for the login step.
 
 The implementation below demonstrates how to subclass and override button actions.
 */
@interface LoginViewController : ORKLoginStepViewController

@end

@implementation LoginViewController

- (void)forgotPasswordButtonTapped {
    UIAlertController *alert = [UIAlertController alertControllerWithTitle:@"Forgot password?"
                                                                   message:@"Button tapped"
                                                            preferredStyle:UIAlertControllerStyleAlert];
    [alert addAction:[UIAlertAction actionWithTitle:@"OK" style:UIAlertActionStyleDefault handler:nil]];
    [self presentViewController:alert animated:YES completion:nil];
}

@end


/**
 A subclass is required for the verification step.
 
 The implementation below demonstrates how to subclass and override button actions.
 */
@interface VerificationViewController : ORKVerificationStepViewController

@end

@implementation VerificationViewController

- (void)resendEmailButtonTapped {
    UIAlertController *alert = [UIAlertController alertControllerWithTitle:@"Resend Verification Email"
                                                                   message:@"Button tapped"
                                                            preferredStyle:UIAlertControllerStyleAlert];
    [alert addAction:[UIAlertAction actionWithTitle:@"OK" style:UIAlertActionStyleDefault handler:nil]];
    [self presentViewController:alert animated:YES completion:nil];
}

@end


@interface MainViewController () <ORKTaskViewControllerDelegate, UICollectionViewDataSource, UICollectionViewDelegate, UICollectionViewDelegateFlowLayout, ORKPasscodeDelegate> {
    id<ORKTaskResultSource> _lastRouteResult;
    ORKConsentDocument *_currentDocument;
    
    NSMutableDictionary<NSString *, NSData *> *_savedViewControllers;     // Maps task identifiers to task view controller restoration data
    
    UICollectionView *_collectionView;
    NSArray<NSString *> *_buttonSectionNames;
    NSArray<NSArray<NSString *> *> *_buttonTitles;
    
    ORKTaskResult *_embeddedReviewTaskResult;
}

@property (nonatomic, strong) ORKTaskViewController *taskViewController;

@end


@implementation MainViewController

- (instancetype)initWithNibName:(NSString *)nibNameOrNil bundle:(NSBundle *)nibBundleOrNil {
    self = [super initWithNibName:nibNameOrNil bundle:nibBundleOrNil];
    if (self) {
        self.restorationIdentifier = @"main";
    }
    return self;
}

- (void)viewDidLoad {
    [super viewDidLoad];
    
    _savedViewControllers = [NSMutableDictionary new];
    
    UICollectionViewFlowLayout *flowLayout = [UICollectionViewFlowLayout new];
    _collectionView = [[UICollectionView alloc] initWithFrame:self.view.bounds collectionViewLayout:flowLayout];
    _collectionView.backgroundColor = [UIColor whiteColor];
    [self.view addSubview:_collectionView];
    
    _collectionView.dataSource = self;
    _collectionView.delegate = self;
    [_collectionView registerClass:[SectionHeader class]
        forSupplementaryViewOfKind:UICollectionElementKindSectionHeader
               withReuseIdentifier:CollectionViewHeaderReuseIdentifier];
    [_collectionView registerClass:[ButtonCell class]
        forCellWithReuseIdentifier:CollectionViewCellReuseIdentifier];
    
    UIView *statusBarBackground = [UIView new];
    statusBarBackground.backgroundColor = HeaderColor();
    [self.view addSubview:statusBarBackground];

    _collectionView.translatesAutoresizingMaskIntoConstraints = NO;
    statusBarBackground.translatesAutoresizingMaskIntoConstraints = NO;
    NSDictionary *views = @{@"collectionView": _collectionView,
                            @"statusBarBackground": statusBarBackground,
                            @"topLayoutGuide": self.topLayoutGuide};
    [self.view addConstraints:[NSLayoutConstraint constraintsWithVisualFormat:@"H:|[statusBarBackground]|"
                                                                      options:NSLayoutFormatDirectionLeadingToTrailing
                                                                      metrics:nil
                                                                        views:views]];
    [self.view addConstraints:[NSLayoutConstraint constraintsWithVisualFormat:@"V:|[statusBarBackground]"
                                                                      options:0
                                                                      metrics:nil
                                                                        views:views]];
    [self.view addConstraint:[NSLayoutConstraint constraintWithItem:statusBarBackground
                                                          attribute:NSLayoutAttributeBottom
                                                          relatedBy:NSLayoutRelationEqual
                                                             toItem:self.topLayoutGuide
                                                          attribute:NSLayoutAttributeBottom
                                                         multiplier:1.0
                                                           constant:0.0]];
    [self.view addConstraints:[NSLayoutConstraint constraintsWithVisualFormat:@"H:|[collectionView]|"
                                                                      options:NSLayoutFormatDirectionLeadingToTrailing
                                                                      metrics:nil
                                                                        views:views]];
    [self.view addConstraints:[NSLayoutConstraint constraintsWithVisualFormat:@"V:|[topLayoutGuide][collectionView]|"
                                                                      options:0
                                                                      metrics:nil
                                                                        views:views]];
    
    _buttonSectionNames = @[
                            @"Onboarding",
                            @"Question Steps",
                            @"Active Tasks",
                            @"Passcode",
                            @"Review Step",
                            @"Miscellaneous",
                            ];
    _buttonTitles = @[ @[ // Onboarding
                           @"Consent",
                           @"Consent Review",
                           @"Eligibility Form",
                           @"Eligibility Survey",
                           @"Login",
                           @"Registration",
                           @"Verification",
                           ],
                       @[ // Question Steps
                           @"Date Pickers",
                           @"Image Capture",
                           @"Image Choices",
                           @"Location",
                           @"Scale",
                           @"Scale Color Gradient",
                           @"Mini Form",
                           @"Optional Form",
                           @"Selection Survey",
                           ],
                       @[ // Active Tasks
                           @"Active Step Task",
                           @"Audio Task",
                           @"Fitness Task",
                           @"GAIT Task",
                           @"Hole Peg Test Task",
                           @"Memory Game Task",
                           @"PSAT Task",
                           @"Reaction Time Task",
                           @"Timed Walk Task",
                           @"Tone Audiometry Task",
                           @"Tower Of Hanoi Task",
                           @"Two Finger Tapping Task",
                           @"Walk And Turn Task",
<<<<<<< HEAD
                           @"Mood Survey",
=======
                           @"Hand Tremor Task",
                           @"Right Hand Tremor Task",
>>>>>>> fe9c9e1f
                           ],
                       @[ // Passcode
                           @"Authenticate Passcode",
                           @"Create Passcode",
                           @"Edit Passcode",
                           @"Remove Passcode",
                           ],
                       @[ // Review Step
                           @"Embedded Review Task",
                           @"Standalone Review Task",
                           ],
                       @[ // Miscellaneous
                           @"Custom Navigation Item",
                           @"Dynamic Task",
                           @"Interruptible Task",
                           @"Navigable Ordered Task",
                           @"Navigable Loop Task",
                           @"Test Charts",
                           @"Test Charts Performance",
                           @"Toggle Tint Color",
                           @"Wait Task",
                           @"Step Will Disappear",
                           @"Confirmation Form Item",
                           @"Continue Button",
                           @"Instantiate Custom VC",
                           @"Table Step",
                           @"Signature Step",
                           @"Auxillary Image",
                           ],
                       ];
}

- (void)viewWillTransitionToSize:(CGSize)size withTransitionCoordinator:(id<UIViewControllerTransitionCoordinator>)coordinator {
    [_collectionView reloadData];
}

- (CGSize)collectionView:(UICollectionView *)collectionView layout:(UICollectionViewLayout *)collectionViewLayout referenceSizeForHeaderInSection:(NSInteger)section {
    return CGSizeMake(self.view.bounds.size.width, 22.0);  // Table view header height
}

- (CGSize)collectionView:(UICollectionView *)collectionView layout:(UICollectionViewLayout *)collectionViewLayout sizeForItemAtIndexPath:(NSIndexPath *)indexPath {
    CGFloat viewWidth = self.view.bounds.size.width;
    NSUInteger numberOfColums = 2;
    if (viewWidth >= 667.0) {
        numberOfColums = 3;
    }
    CGFloat width = viewWidth / numberOfColums;
    return CGSizeMake(width, 44.0);
}

- (CGFloat)collectionView:(UICollectionView *)collectionView layout:(UICollectionViewLayout *)collectionViewLayout minimumInteritemSpacingForSectionAtIndex:(NSInteger)section {
    return 0.0;
}

- (CGFloat)collectionView:(UICollectionView *)collectionView layout:(UICollectionViewLayout *)collectionViewLayout minimumLineSpacingForSectionAtIndex:(NSInteger)section {
    return 0.0;
}

- (NSInteger)numberOfSectionsInCollectionView:(UICollectionView *)collectionView {
    return _buttonSectionNames.count;
}

- (NSInteger)collectionView:(UICollectionView *)collectionView numberOfItemsInSection:(NSInteger)section {
    return ((NSArray *)_buttonTitles[section]).count;
}

- (UICollectionReusableView *)collectionView:(UICollectionView *)collectionView viewForSupplementaryElementOfKind:(NSString *)kind atIndexPath:(NSIndexPath *)indexPath {
    SectionHeader *sectionHeader = [collectionView dequeueReusableSupplementaryViewOfKind:kind withReuseIdentifier:CollectionViewHeaderReuseIdentifier forIndexPath:indexPath];
    [sectionHeader configureHeaderWithTitle:_buttonSectionNames[indexPath.section]];
    return sectionHeader;
}

- (SEL)selectorFromButtonTitle:(NSString *)buttonTitle {
    // "THIS FOO baR title" is converted to the "thisFooBarTitleButtonTapped:" selector
    buttonTitle = buttonTitle.capitalizedString;
    NSMutableArray *titleTokens = [[buttonTitle componentsSeparatedByCharactersInSet:[NSCharacterSet whitespaceCharacterSet]] mutableCopy];
    titleTokens[0] = ((NSString *)titleTokens[0]).lowercaseString;
    NSString *selectorString = [NSString stringWithFormat:@"%@ButtonTapped:", [titleTokens componentsJoinedByString:@""]];
    return NSSelectorFromString(selectorString);
}

- (UICollectionViewCell *)collectionView:(UICollectionView *)collectionView cellForItemAtIndexPath:(NSIndexPath *)indexPath {
    ButtonCell *buttonCell = [collectionView dequeueReusableCellWithReuseIdentifier:CollectionViewCellReuseIdentifier forIndexPath:indexPath];
    NSString *buttonTitle = _buttonTitles[indexPath.section][indexPath.row];
    SEL buttonSelector = [self selectorFromButtonTitle:buttonTitle];
    [buttonCell configureButtonWithTitle:buttonTitle target:self selector:buttonSelector];
    return buttonCell;
}

#pragma mark - Mapping identifiers to tasks

- (id<ORKTask>)makeTaskWithIdentifier:(NSString *)identifier {
    if ([identifier isEqualToString:DatePickingTaskIdentifier]) {
        return [self makeDatePickingTask];
    } else if ([identifier isEqualToString:SelectionSurveyTaskIdentifier]) {
        return [self makeSelectionSurveyTask];
    } else if ([identifier isEqualToString:ActiveStepTaskIdentifier]) {
        return [self makeActiveStepTask];
    } else if ([identifier isEqualToString:ConsentReviewTaskIdentifier]) {
        return [self makeConsentReviewTask];
    } else if ([identifier isEqualToString:ConsentTaskIdentifier]) {
        return [self makeConsentTask];
    } else if ([identifier isEqualToString:EligibilityFormTaskIdentifier]) {
        return [self makeEligibilityFormTask];
    } else if ([identifier isEqualToString:EligibilitySurveyTaskIdentifier]) {
        return [self makeEligibilitySurveyTask];
    } else if ([identifier isEqualToString:LoginTaskIdentifier]) {
        return [self makeLoginTask];
    } else if ([identifier isEqualToString:RegistrationTaskIdentifier]) {
        return [self makeRegistrationTask];
    } else if ([identifier isEqualToString:VerificationTaskIdentifier]) {
        return [self makeVerificationTask];
    } else if ([identifier isEqualToString:AudioTaskIdentifier]) {
        id<ORKTask> task = [ORKOrderedTask audioTaskWithIdentifier:AudioTaskIdentifier
                                            intendedUseDescription:nil
                                                 speechInstruction:nil
                                            shortSpeechInstruction:nil
                                                          duration:10
                                                 recordingSettings:nil
                                                   checkAudioLevel:YES
                                                           options:(ORKPredefinedTaskOption)0];
        return task;
    } else if ([identifier isEqualToString:ToneAudiometryTaskIdentifier]) {
        id<ORKTask> task = [ORKOrderedTask toneAudiometryTaskWithIdentifier:ToneAudiometryTaskIdentifier
                                                     intendedUseDescription:nil
                                                          speechInstruction:nil
                                                     shortSpeechInstruction:nil
                                                               toneDuration:20
                                                                    options:(ORKPredefinedTaskOption)0];
        return task;
    } else if ([identifier isEqualToString:MiniFormTaskIdentifier]) {
        return [self makeMiniFormTask];
    } else if ([identifier isEqualToString:OptionalFormTaskIdentifier]) {
        return [self makeOptionalFormTask];
    } else if ([identifier isEqualToString:FitnessTaskIdentifier]) {
        return [ORKOrderedTask fitnessCheckTaskWithIdentifier:FitnessTaskIdentifier
                                       intendedUseDescription:nil
                                                 walkDuration:360
                                                 restDuration:180
                                                      options:ORKPredefinedTaskOptionNone];
    } else if ([identifier isEqualToString:GaitTaskIdentifier]) {
        return [ORKOrderedTask shortWalkTaskWithIdentifier:GaitTaskIdentifier
                                    intendedUseDescription:nil
                                       numberOfStepsPerLeg:20
                                              restDuration:30
                                                   options:ORKPredefinedTaskOptionNone];
    } else if ([identifier isEqualToString:MemoryTaskIdentifier]) {
        return [ORKOrderedTask spatialSpanMemoryTaskWithIdentifier:MemoryTaskIdentifier
                                            intendedUseDescription:nil
                                                       initialSpan:3
                                                       minimumSpan:2
                                                       maximumSpan:15
                                                         playSpeed:1
                                                      maximumTests:5
                                        maximumConsecutiveFailures:3
                                                 customTargetImage:nil
                                            customTargetPluralName:nil
                                                   requireReversal:NO
                                                           options:ORKPredefinedTaskOptionNone];
    } else if ([identifier isEqualToString:DynamicTaskIdentifier]) {
        return [DynamicTask new];
    } else if ([identifier isEqualToString:InterruptibleTaskIdentifier]) {
        return [self makeInterruptibleTask];
    } else if ([identifier isEqualToString:ScalesTaskIdentifier]) {
        return [self makeScalesTask];
    } else if ([identifier isEqualToString:ColorScalesTaskIdentifier]) {
        return [self makeColorScalesTask];
    } else if ([identifier isEqualToString:ImageChoicesTaskIdentifier]) {
        return [self makeImageChoicesTask];
    } else if ([identifier isEqualToString:ImageCaptureTaskIdentifier]) {
        return [self makeImageCaptureTask];
    } else if ([identifier isEqualToString:TwoFingerTapTaskIdentifier]) {
        return [ORKOrderedTask twoFingerTappingIntervalTaskWithIdentifier:TwoFingerTapTaskIdentifier
                                                   intendedUseDescription:nil
                                                                 duration:20.0
                                                              handOptions:ORKPredefinedTaskHandOptionBoth
                                                                  options:(ORKPredefinedTaskOption)0];
    } else if ([identifier isEqualToString:ReactionTimeTaskIdentifier]) {
        return [ORKOrderedTask reactionTimeTaskWithIdentifier:ReactionTimeTaskIdentifier
                                       intendedUseDescription:nil
                                      maximumStimulusInterval:8
                                      minimumStimulusInterval:4
                                        thresholdAcceleration:0.5
                                             numberOfAttempts:3
                                                      timeout:10
                                                 successSound:0
                                                 timeoutSound:0
                                                 failureSound:0
                                                      options:0];
    } else if ([identifier isEqualToString:TowerOfHanoiTaskIdentifier]) {
        return [ORKOrderedTask towerOfHanoiTaskWithIdentifier:TowerOfHanoiTaskIdentifier
                                       intendedUseDescription:nil
                                                numberOfDisks:5
                                                      options:0];
    } else if ([identifier isEqualToString:PSATTaskIdentifier]) {
        return [ORKOrderedTask PSATTaskWithIdentifier:PSATTaskIdentifier
                               intendedUseDescription:nil
                                     presentationMode:(ORKPSATPresentationModeAuditory | ORKPSATPresentationModeVisual)
                                interStimulusInterval:3.0
                                     stimulusDuration:1.0
                                         seriesLength:60
                                              options:ORKPredefinedTaskOptionNone];
    } else if ([identifier isEqualToString:TimedWalkTaskIdentifier]) {
        return [ORKOrderedTask timedWalkTaskWithIdentifier:TimedWalkTaskIdentifier
                                    intendedUseDescription:nil
                                          distanceInMeters:100
                                                 timeLimit:180
                                includeAssistiveDeviceForm:YES
                                                   options:ORKPredefinedTaskOptionNone];
    } else if ([identifier isEqualToString:HolePegTestTaskIdentifier]) {
        return [ORKNavigableOrderedTask holePegTestTaskWithIdentifier:HolePegTestTaskIdentifier
                                               intendedUseDescription:nil
                                                         dominantHand:ORKBodySagittalRight
                                                         numberOfPegs:9
                                                            threshold:0.2
                                                              rotated:NO
                                                            timeLimit:300.0
                                                              options:ORKPredefinedTaskOptionNone];
    } else if ([identifier isEqualToString:NavigableOrderedTaskIdentifier]) {
        return [TaskFactory makeNavigableOrderedTask:NavigableOrderedTaskIdentifier];
    } else if ([identifier isEqualToString:NavigableLoopTaskIdentifier]) {
        return [self makeNavigableLoopTask];
    } else if ([identifier isEqualToString:CustomNavigationItemTaskIdentifier]) {
        return [self makeCustomNavigationItemTask];
    } else if ([identifier isEqualToString:CreatePasscodeTaskIdentifier]) {
        return [self makeCreatePasscodeTask];
    } else if ([identifier isEqualToString:EmbeddedReviewTaskIdentifier]) {
        return [self makeEmbeddedReviewTask];
    } else if ([identifier isEqualToString:StandaloneReviewTaskIdentifier]) {
        return [self makeStandaloneReviewTask];
    } else if ([identifier isEqualToString:WaitTaskIdentifier]) {
        return [self makeWaitingTask];
    } else if ([identifier isEqualToString:LocationTaskIdentifier]) {
        return [self makeLocationTask];
    } else if ([identifier isEqualToString:StepWillDisappearTaskIdentifier]) {
        return [self makeStepWillDisappearTask];
    } else if ([identifier isEqualToString:ConfirmationFormTaskIdentifier]) {
        return [self makeConfirmationFormTask];
    } else if ([identifier isEqualToString:InstantiateCustomVCTaskIdentifier]) {
        return [self makeInstantiateCustomVCTask];
    } else if ([identifier isEqualToString:WalkBackAndForthTaskIdentifier]) {
        return [ORKOrderedTask walkBackAndForthTaskWithIdentifier:WalkBackAndForthTaskIdentifier
                                           intendedUseDescription:nil
                                                     walkDuration:30
                                                     restDuration:30
                                                          options:ORKPredefinedTaskOptionNone];
    } else if ([identifier isEqualToString:TableStepTaskIdentifier]) {
        return [self makeTableStepTask];
    } else if ([identifier isEqualToString:SignatureStepTaskIdentifier]) {
        return [self makeSignatureStepTask];
<<<<<<< HEAD
    } else if ([identifier isEqualToString:MoodSurveyTaskIdentifier]) {
        return [ORKOrderedTask moodSurveyWithIdentifier:MoodSurveyTaskIdentifier
                                 intendedUseDescription:nil
                                              frequency:ORKMoodSurveyFrequencyWeekly
                                     customQuestionText:nil
                                                options:ORKPredefinedTaskOptionNone];
=======
    } else if ([identifier isEqualToString:TremorTaskIdentifier]) {
        return [ORKOrderedTask tremorTestTaskWithIdentifier:TremorTaskIdentifier
                                     intendedUseDescription:nil
                                         activeStepDuration:10
                                          activeTaskOptions:
                ORKTremorActiveTaskOptionExcludeHandAtShoulderHeight |
                ORKTremorActiveTaskOptionExcludeHandAtShoulderHeightElbowBent |
                ORKTremorActiveTaskOptionExcludeHandToNose
                                                handOptions:ORKPredefinedTaskHandOptionBoth
                                                    options:ORKPredefinedTaskOptionNone];
    } else if ([identifier isEqualToString:TremorRightHandTaskIdentifier]) {
        return [ORKOrderedTask tremorTestTaskWithIdentifier:TremorRightHandTaskIdentifier
                                     intendedUseDescription:nil
                                         activeStepDuration:10
                                          activeTaskOptions:0
                                                handOptions:ORKPredefinedTaskHandOptionRight
                                                    options:ORKPredefinedTaskOptionNone];
    } else if ([identifier isEqualToString:AuxillaryImageTaskIdentifier]) {
        return [self makeAuxillaryImageTask];
>>>>>>> fe9c9e1f
    }

    return nil;
}

/*
 Creates a task and presents it with a task view controller.
 */
- (void)beginTaskWithIdentifier:(NSString *)identifier {
    /*
     This is our implementation of restoration after saving during a task.
     If the user saved their work on a previous run of a task with the same
     identifier, we attempt to restore the view controller here.
     
     Since unarchiving can throw an exception, in a real application we would
     need to attempt to catch that exception here.
     */

    id<ORKTask> task = [self makeTaskWithIdentifier:identifier];
    
    if (_savedViewControllers[identifier]) {
        NSData *data = _savedViewControllers[identifier];
        self.taskViewController = [[ORKTaskViewController alloc] initWithTask:task restorationData:data delegate:self];
    } else {
        // No saved data, just create the task and the corresponding task view controller.
        self.taskViewController = [[ORKTaskViewController alloc] initWithTask:task taskRunUUID:[NSUUID UUID]];
    }
    
    // If we have stored data then data will contain the stored data.
    // If we don't, data will be nil (and the task will be opened up as a 'new' task.
    NSData *data = _savedViewControllers[identifier];
    self.taskViewController = [[ORKTaskViewController alloc] initWithTask:task restorationData:data delegate:self];
    
    [self beginTask];
}

/*
 Actually presents the task view controller.
 */
- (void)beginTask {
    id<ORKTask> task = self.taskViewController.task;
    self.taskViewController.delegate = self;
    
    if (_taskViewController.outputDirectory == nil) {
        // Sets an output directory in Documents, using the `taskRunUUID` in the path.
        NSURL *documents =  [[NSFileManager defaultManager] URLForDirectory:NSDocumentDirectory inDomain:NSUserDomainMask appropriateForURL:nil create:NO error:nil];
        NSURL *outputDir = [documents URLByAppendingPathComponent:self.taskViewController.taskRunUUID.UUIDString];
        [[NSFileManager defaultManager] createDirectoryAtURL:outputDir withIntermediateDirectories:YES attributes:nil error:nil];
        self.taskViewController.outputDirectory = outputDir;
    }
    
    /*
     For the dynamic task, we remember the last result and use it as a source
     of default values for any optional questions.
     */
    if ([task isKindOfClass:[DynamicTask class]]) {
        self.taskViewController.defaultResultSource = _lastRouteResult;
    }
    
    /*
     We set a restoration identifier so that UI state restoration is enabled
     for the task view controller. We don't need to do anything else to prepare
     for state restoration of a ResearchKit framework task VC.
     */
    _taskViewController.restorationIdentifier = [task identifier];
    
    if ([[task identifier] isEqualToString:CustomNavigationItemTaskIdentifier]) {
        _taskViewController.showsProgressInNavigationBar = NO;
    }
    
    [self presentViewController:_taskViewController animated:YES completion:nil];
}

#pragma mark - Date picking

/*
 This task presents several questions which exercise functionality based on
 `UIDatePicker`.
 */
- (ORKOrderedTask *)makeDatePickingTask {
    NSMutableArray *steps = [NSMutableArray new];
    {
        ORKInstructionStep *step = [[ORKInstructionStep alloc] initWithIdentifier:@"iid_001"];
        step.title = @"Date Survey";
        step.detailText = @"date pickers";
        [steps addObject:step];
    }

    /*
     A time interval question with no default set.
     */
    {
        ORKQuestionStep *step = [ORKQuestionStep questionStepWithIdentifier:@"qid_timeInterval_001"
                                                                      title:@"How long did it take to fall asleep last night?"
                                                                     answer:[ORKAnswerFormat timeIntervalAnswerFormat]];
        [steps addObject:step];
    }
    
    
    /*
     A time interval question specifying a default and a step size.
     */
    {
        ORKQuestionStep *step = [ORKQuestionStep questionStepWithIdentifier:@"qid_timeInterval_default_002"
                                                                      title:@"How long did it take to fall asleep last night?"
                                                                     answer:[ORKAnswerFormat timeIntervalAnswerFormatWithDefaultInterval:300 step:5]];
        [steps addObject:step];
    }
    
    /*
     A date answer format question, specifying a specific calendar.
     If no calendar were specified, the user's preferred calendar would be used.
     */
    {
        ORKDateAnswerFormat *dateAnswer = [ORKDateAnswerFormat dateAnswerFormatWithDefaultDate:nil minimumDate:nil maximumDate:nil calendar: [NSCalendar calendarWithIdentifier:NSCalendarIdentifierHebrew]];
        ORKQuestionStep *step = [ORKQuestionStep questionStepWithIdentifier:@"qid_date_001"
                                                                      title:@"When is your birthday?"
                                                                     answer:dateAnswer];
        [steps addObject:step];
    }
    
    /*
     A date question with a minimum, maximum, and default.
     Also specifically requires the Gregorian calendar.
     */
    {
        NSDate *defaultDate = [[NSCalendar currentCalendar] dateByAddingUnit:NSCalendarUnitDay value:10 toDate:[NSDate date] options:(NSCalendarOptions)0];
        NSDate *minDate = [[NSCalendar currentCalendar] dateByAddingUnit:NSCalendarUnitDay value:8 toDate:[NSDate date] options:(NSCalendarOptions)0];
        NSDate *maxDate = [[NSCalendar currentCalendar] dateByAddingUnit:NSCalendarUnitDay value:12 toDate:[NSDate date] options:(NSCalendarOptions)0];
        ORKDateAnswerFormat *dateAnswer = [ORKDateAnswerFormat dateAnswerFormatWithDefaultDate:defaultDate
                                                                                   minimumDate:minDate
                                                                                   maximumDate:maxDate
                                                                                      calendar: [NSCalendar calendarWithIdentifier:NSCalendarIdentifierGregorian]];
        ORKQuestionStep *step = [ORKQuestionStep questionStepWithIdentifier:@"qid_date_default_002"
                                                                      title:@"What day are you available?"
                                                                     answer:dateAnswer];
        [steps addObject:step];
    }
    
    /*
     A time of day question with no default.
     */
    {
        ORKQuestionStep *step = [ORKQuestionStep questionStepWithIdentifier:@"qid_timeOfDay_001"
                                                                 title:@"What time do you get up?"
                                                                   answer:[ORKTimeOfDayAnswerFormat timeOfDayAnswerFormat]];
        [steps addObject:step];
    }
    
    /*
     A time of day question with a default of 8:15 AM.
     */
    {
        
        NSDateComponents *dateComponents = [[NSDateComponents alloc] init];
        dateComponents.hour = 8;
        dateComponents.minute = 15;
        ORKQuestionStep *step = [ORKQuestionStep questionStepWithIdentifier:@"qid_timeOfDay_default_001"
                                                                      title:@"What time do you get up?"
                                                                     answer:[ORKTimeOfDayAnswerFormat timeOfDayAnswerFormatWithDefaultComponents:dateComponents]];
        [steps addObject:step];
    }
    
    /*
     A date-time question with default parameters (no min, no max, default to now).
     */
    {
        ORKQuestionStep *step = [ORKQuestionStep questionStepWithIdentifier:@"qid_dateTime_001"
                                                                      title:@"When is your next meeting?"
                                                                     answer:[ORKDateAnswerFormat dateTimeAnswerFormat]];
        [steps addObject:step];
    }
    
    /*
     A date-time question with specified min, max, default date, and calendar.
     */
    {
        NSDate *defaultDate = [[NSCalendar currentCalendar] dateByAddingUnit:NSCalendarUnitDay value:10 toDate:[NSDate date] options:(NSCalendarOptions)0];
        NSDate *minDate = [[NSCalendar currentCalendar] dateByAddingUnit:NSCalendarUnitDay value:8 toDate:[NSDate date] options:(NSCalendarOptions)0];
        NSDate *maxDate = [[NSCalendar currentCalendar] dateByAddingUnit:NSCalendarUnitDay value:12 toDate:[NSDate date] options:(NSCalendarOptions)0];
        ORKQuestionStep *step = [ORKQuestionStep questionStepWithIdentifier:@"qid_dateTime_default_002"
                                                                      title:@"When is your next meeting?"
                                                                     answer:[ORKDateAnswerFormat dateTimeAnswerFormatWithDefaultDate:defaultDate minimumDate:minDate  maximumDate:maxDate calendar:[NSCalendar calendarWithIdentifier:NSCalendarIdentifierGregorian]]];
        [steps addObject:step];
        
    }
    ORKOrderedTask *task = [[ORKOrderedTask alloc] initWithIdentifier:DatePickingTaskIdentifier steps:steps];
    return task;
}

- (void)datePickersButtonTapped:(id)sender {
    [self beginTaskWithIdentifier:DatePickingTaskIdentifier];
}

#pragma mark - Selection survey

/*
 The selection survey task is just a collection of various styles of survey questions.
 */
- (ORKOrderedTask *)makeSelectionSurveyTask {
    NSMutableArray *steps = [NSMutableArray new];
    
    {
        ORKInstructionStep *step = [[ORKInstructionStep alloc] initWithIdentifier:@"iid_001"];
        step.title = @"Selection Survey";
        [steps addObject:step];
    }
    
    {
        /*
         A numeric question requiring integer answers in a fixed range, with no default.
         */
        ORKNumericAnswerFormat *format = [ORKNumericAnswerFormat integerAnswerFormatWithUnit:@"years"];
        format.minimum = @(0);
        format.maximum = @(199);
        ORKQuestionStep *step = [ORKQuestionStep questionStepWithIdentifier:@"qid_001"
                                                                      title:@"How old are you?"
                                                                     answer:format];
        [steps addObject:step];
    }
    
    {
        /*
         A boolean question.
         */
        ORKBooleanAnswerFormat *format = [ORKBooleanAnswerFormat new];
        ORKQuestionStep *step = [ORKQuestionStep questionStepWithIdentifier:@"qid_001b"
                                                                      title:@"Do you consent to a background check?"
                                                                     answer:format];
        [steps addObject:step];
    }
    
    {
        /*
         A single-choice question presented in the tableview format.
         */
        ORKTextChoiceAnswerFormat *answerFormat = [ORKAnswerFormat choiceAnswerFormatWithStyle:ORKChoiceAnswerStyleSingleChoice textChoices:
                                                   @[
                                                     [ORKTextChoice choiceWithText:@"Less than seven"
                                                                             value:@(7)],
                                                     [ORKTextChoice choiceWithText:@"Between seven and eight"
                                                                             value:@(8)],
                                                     [ORKTextChoice choiceWithText:@"More than eight"
                                                                             value:@(9)]
                                                     ]];
        ORKQuestionStep *step = [ORKQuestionStep questionStepWithIdentifier:@"qid_003"
                                                                      title:@"How many hours did you sleep last night?"
                                                                     answer:answerFormat];
        
        step.optional = NO;
        [steps addObject:step];
    }
    
    {
        /*
         A multiple-choice question presented in the tableview format.
         */
        ORKTextChoiceAnswerFormat *answerFormat = [ORKAnswerFormat choiceAnswerFormatWithStyle:ORKChoiceAnswerStyleMultipleChoice textChoices:
                                                   @[
                                                     [ORKTextChoice choiceWithText:@"Cough"
                                                                             value:@"cough"],
                                                     [ORKTextChoice choiceWithText:@"Fever"
                                                                             value:@"fever"],
                                                     [ORKTextChoice choiceWithText:@"Headaches"
                                                                             value:@"headache"],
                                                     [ORKTextChoice choiceWithText:@"None of the above"
                                                                        detailText:nil
                                                                             value:@"none"
                                                                          exclusive:YES]
                                                     ]];
        ORKQuestionStep *step = [ORKQuestionStep questionStepWithIdentifier:@"qid_004a"
                                                                      title:@"Which symptoms do you have?"
                                                                     answer:answerFormat];
        [steps addObject:step];
    }
    
    {
        /*
         A multiple-choice question with text choices that have detail text.
         */
        ORKTextChoiceAnswerFormat *answerFormat = [ORKAnswerFormat choiceAnswerFormatWithStyle:ORKChoiceAnswerStyleMultipleChoice textChoices:
            @[
              [ORKTextChoice choiceWithText:@"Cough"
                                 detailText:@"A cough and/or sore throat"
                                      value:@"cough"
                                  exclusive:NO],
              [ORKTextChoice choiceWithText:@"Fever"
                                 detailText:@"A 100F or higher fever or feeling feverish"
                                      value:@"fever"
                                  exclusive:NO],
              [ORKTextChoice choiceWithText:@"Headaches"
                                 detailText:@"Headaches and/or body aches"
                                      value:@"headache"
                                  exclusive:NO]
              ]];
        
        ORKQuestionStep *step = [ORKQuestionStep questionStepWithIdentifier:@"qid_004"
                                                                      title:@"Which symptoms do you have?"
                                                                     answer:answerFormat];
        
        [steps addObject:step];
    }
    
    {
        /*
         A text question with the default multiple-line text entry.
         */
        ORKQuestionStep *step = [ORKQuestionStep questionStepWithIdentifier:@"qid_005"
                                                                      title:@"How did you feel last night?"
                                                                     answer:[ORKAnswerFormat textAnswerFormat]];
        [steps addObject:step];
    }
    
    {
        /*
         A text question with single-line text entry, with autocapitalization on
         for words, and autocorrection, and spellchecking turned off.
         */
        ORKTextAnswerFormat *format = [ORKAnswerFormat textAnswerFormat];
        format.multipleLines = NO;
        format.autocapitalizationType = UITextAutocapitalizationTypeWords;
        format.autocorrectionType = UITextAutocorrectionTypeNo;
        format.spellCheckingType = UITextSpellCheckingTypeNo;
        ORKQuestionStep *step = [ORKQuestionStep questionStepWithIdentifier:@"qid_005a"
                                                                      title:@"What is your name?"
                                                                     answer:format];
        [steps addObject:step];
    }
    
    {
        /*
         A text question with a length limit.
         */
        ORKQuestionStep *step = [ORKQuestionStep questionStepWithIdentifier:@"qid_005b"
                                                                      title:@"How did you feel last night?"
                                                                     answer:[ORKTextAnswerFormat textAnswerFormatWithMaximumLength:20]];
        [steps addObject:step];
    }

    {
        /*
         An email question with single-line text entry.
         */
        ORKEmailAnswerFormat *format = [ORKAnswerFormat emailAnswerFormat];
        ORKQuestionStep *step = [ORKQuestionStep questionStepWithIdentifier:@"qid_005c"
                                                                      title:@"What is your email?"
                                                                     answer:format];
        [steps addObject:step];
    }
    
    {
        /*
         A text question demos secureTextEntry feature
         */
        ORKTextAnswerFormat *format = [ORKAnswerFormat textAnswerFormatWithMaximumLength:10];
        format.secureTextEntry = YES;
        format.multipleLines = NO;
        ORKQuestionStep *step = [ORKQuestionStep questionStepWithIdentifier:@"qid_005d"
                                                                      title:@"What is your passcode?"
                                                                     answer:format];
        step.placeholder = @"Tap your passcode here";
        [steps addObject:step];
    }
    
    {
        /*
         A text question with single-line text entry and a length limit.
         */
        ORKTextAnswerFormat *format = [ORKAnswerFormat textAnswerFormatWithMaximumLength:20];
        format.multipleLines = NO;
        ORKQuestionStep *step = [ORKQuestionStep questionStepWithIdentifier:@"qid_005e"
                                                                      title:@"What is your name?"
                                                                     answer:format];
        [steps addObject:step];
    }
    
    {
        /*
         A single-select value-picker question. Rather than seeing the items in a tableview,
         the user sees them in a picker wheel. This is suitable where the list
         of items can be long, and the text describing the options can be kept short.
         */
        ORKValuePickerAnswerFormat *answerFormat = [ORKAnswerFormat valuePickerAnswerFormatWithTextChoices:
                                                    @[
                                                      [ORKTextChoice choiceWithText:@"Cough"
                                                                              value:@"cough"],
                                                      [ORKTextChoice choiceWithText:@"Fever"
                                                                              value:@"fever"],
                                                      [ORKTextChoice choiceWithText:@"Headaches"
                                                                              value:@"headache"]
                                                      ]];
        ORKQuestionStep *step = [ORKQuestionStep questionStepWithIdentifier:@"qid_081"
                                                                      title:@"Select a symptom"
                                                                     answer:answerFormat];
        
        [steps addObject:step];
    }
    
    {
        /*
         A continuous slider question.
         */
        ORKQuestionStep *step = [ORKQuestionStep questionStepWithIdentifier:@"qid_010"
                                                                      title:@"On a scale of 1 to 10, how much pain do you feel?"
                                                                     answer:[[ORKContinuousScaleAnswerFormat alloc] initWithMaximumValue:10 minimumValue:1 defaultValue:NSIntegerMax maximumFractionDigits:1]];
        [steps addObject:step];
    }
    
    {
        /*
         The same as the previous question, but now using a discrete slider.
         */
        ORKQuestionStep *step = [ORKQuestionStep questionStepWithIdentifier:@"qid_010a"
                                                                      title:@"On a scale of 1 to 10, how much pain do you feel?"
                                                                     answer:[ORKAnswerFormat scaleAnswerFormatWithMaximumValue:10
                                                                                                                  minimumValue:1
                                                                                                                  defaultValue:NSIntegerMax
                                                                                                                          step:1
                                                                                                                      vertical:NO
                                                                                                       maximumValueDescription:@"High value"
                                                                                                       minimumValueDescription:@"Low value"]];
        [steps addObject:step];
    }
    
    {
        /*
         A HealthKit answer format question for gender.
         The default value is read from HealthKit when the step is being presented,
         but the user's answer is not written back to HealthKit.
         */
        ORKQuestionStep *step = [ORKQuestionStep questionStepWithIdentifier:@"fqid_health_biologicalSex"
                                                                      title:@"What is your gender"
                                                                     answer:[ORKHealthKitCharacteristicTypeAnswerFormat answerFormatWithCharacteristicType:[HKCharacteristicType characteristicTypeForIdentifier:HKCharacteristicTypeIdentifierBiologicalSex]]];
        [steps addObject:step];
    }
    
    {
        /*
         A HealthKit answer format question for blood type.
         The default value is read from HealthKit when the step is being presented,
         but the user's answer is not written back to HealthKit.
         */
        ORKQuestionStep *step = [ORKQuestionStep questionStepWithIdentifier:@"fqid_health_bloodType"
                                                                      title:@"What is your blood type?"
                                                                     answer:[ORKHealthKitCharacteristicTypeAnswerFormat answerFormatWithCharacteristicType:[HKCharacteristicType characteristicTypeForIdentifier:HKCharacteristicTypeIdentifierBloodType]]];
        [steps addObject:step];
    }
    
    {
        /*
         A HealthKit answer format question for date of birth.
         The default value is read from HealthKit when the step is being presented,
         but the user's answer is not written back to HealthKit.
         */
        ORKQuestionStep *step = [ORKQuestionStep questionStepWithIdentifier:@"fqid_health_dob"
                                                                      title:@"What is your date of birth?"
                                                                     answer:[ORKHealthKitCharacteristicTypeAnswerFormat answerFormatWithCharacteristicType:[HKCharacteristicType characteristicTypeForIdentifier:HKCharacteristicTypeIdentifierDateOfBirth]]];
        [steps addObject:step];
    }
    
    {
        /*
         A HealthKit answer format question for weight.
         The default value is read from HealthKit when the step is being presented,
         but the user's answer is not written back to HealthKit.
         */
        ORKQuestionStep *step = [ORKQuestionStep questionStepWithIdentifier:@"fqid_health_weight"
                                                                      title:@"How much do you weigh?"
                                                                     answer:[ORKHealthKitQuantityTypeAnswerFormat answerFormatWithQuantityType:[HKQuantityType quantityTypeForIdentifier:HKQuantityTypeIdentifierBodyMass]
                                                                                                                                          unit:nil
                                                                                                                                         style:ORKNumericAnswerStyleDecimal]];
        [steps addObject:step];
    }
    
    {
        /*
         A multiple choice question where the items are mis-formatted.
         This question is used for verifying correct layout of the table view
         cells when the content is mixed or very long.
         */
        ORKTextChoiceAnswerFormat *answerFormat = [ORKAnswerFormat choiceAnswerFormatWithStyle:ORKChoiceAnswerStyleMultipleChoice textChoices:
                                                   @[
                                                     [ORKTextChoice choiceWithText:@"Cough, A cough and/or sore throat, A cough and/or sore throat"
                                                                        detailText:@"A cough and/or sore throat, A cough and/or sore throat, A cough and/or sore throat"
                                                                             value:@"cough"
                                                                         exclusive:NO],
                                                     [ORKTextChoice choiceWithText:@"Fever, A 100F or higher fever or feeling feverish"
                                                                        detailText:nil
                                                                             value:@"fever"
                                                                         exclusive:NO],
                                                     [ORKTextChoice choiceWithText:@""
                                                                        detailText:@"Headaches, Headaches and/or body aches"
                                                                             value:@"headache"
                                                                         exclusive:NO]
                                                     ]];
        ORKQuestionStep *step = [ORKQuestionStep questionStepWithIdentifier:@"qid_000a"
                                                                      title:@"(Misused) Which symptoms do you have?"
                                                                     answer:answerFormat];
        [steps addObject:step];
    }
    
    {
        ORKCompletionStep *step = [[ORKCompletionStep alloc] initWithIdentifier:@"completion"];
        step.title = @"Survey Complete";
        [steps addObject:step];
    }

    
    ORKOrderedTask *task = [[ORKOrderedTask alloc] initWithIdentifier:SelectionSurveyTaskIdentifier steps:steps];
    return task;
}

- (void)selectionSurveyButtonTapped:(id)sender {
    [self beginTaskWithIdentifier:SelectionSurveyTaskIdentifier];
}

#pragma mark - Active step task

/*
 This task demonstrates direct use of active steps, which is not particularly
 well-supported by the framework. The intended use of `ORKActiveStep` is as a
 base class for creating new types of active step, with matching view
 controllers appropriate to the particular task that uses them.
 
 Nonetheless, this functions as a test-bed for basic active task functonality.
 */
- (ORKOrderedTask *)makeActiveStepTask {
    NSMutableArray *steps = [NSMutableArray new];
    
    {
        /*
         Example of a fully-fledged instruction step.
         The text of this step is not appropriate to the rest of the task, but
         is helpful for verifying layout.
         */
        ORKInstructionStep *step = [[ORKInstructionStep alloc] initWithIdentifier:@"iid_001"];
        step.title = @"Demo Study";
        step.text = @"This 12-step walkthrough will explain the study and the impact it will have on your life.";
        step.detailText = @"You must complete the walkthough to participate in the study.";
        [steps addObject:step];
    }
    
    {
        /*
         Audio-recording active step, configured directly using `ORKActiveStep`.
         
         Not a recommended way of doing audio recording with the ResearchKit framework.
         */
        ORKActiveStep *step = [[ORKActiveStep alloc] initWithIdentifier:@"aid_001d"];
        step.title = @"Audio";
        step.stepDuration = 10.0;
        step.text = @"An active test recording audio";
        step.recorderConfigurations = @[[[ORKAudioRecorderConfiguration alloc] initWithIdentifier:@"aid_001d.audio" recorderSettings:@{}]];
        step.shouldUseNextAsSkipButton = YES;
        [steps addObject:step];
    }
    
    {
        /*
         Audio-recording active step with lossless audio, configured directly
         using `ORKActiveStep`.
         
         Not a recommended way of doing audio recording with the ResearchKit framework.
         */
        ORKActiveStep *step = [[ORKActiveStep alloc] initWithIdentifier:@"aid_001e"];
        step.title = @"Audio";
        step.stepDuration = 10.0;
        step.text = @"An active test recording lossless audio";
        step.shouldUseNextAsSkipButton = YES;
        step.recorderConfigurations = @[[[ORKAudioRecorderConfiguration alloc]
                                         initWithIdentifier:@"aid_001e.audio" recorderSettings:@{AVFormatIDKey : @(kAudioFormatAppleLossless),
                                                                                                 AVNumberOfChannelsKey : @(2),
                                                                                                 AVSampleRateKey: @(44100.0)
                                                                                                 }]];
        [steps addObject:step];
    }
    
    {
        /*
         Touch recorder active step. This should record touches on the primary
         view for a 30 second period.
         
         Not a recommended way of collecting touch data with the ResearchKit framework.
         */
        ORKActiveStep *step = [[ORKActiveStep alloc] initWithIdentifier:@"aid_001a"];
        step.title = @"Touch";
        step.text = @"An active test, touch collection";
        step.shouldStartTimerAutomatically = NO;
        step.stepDuration = 30.0;
        step.spokenInstruction = @"An active test, touch collection";
        step.shouldUseNextAsSkipButton = YES;
        step.recorderConfigurations = @[[[ORKTouchRecorderConfiguration alloc] initWithIdentifier:@"aid_001a.touch"]];
        [steps addObject:step];
    }
        
    {
        /*
         Test for device motion recorder directly on an active step.
         
         Not a recommended way of customizing active steps with the ResearchKit framework.
         */
        ORKActiveStep *step = [[ORKActiveStep alloc] initWithIdentifier:@"aid_001c"];
        step.title = @"Motion";
        step.text = @"An active test collecting device motion data";
        step.shouldUseNextAsSkipButton = YES;
        step.recorderConfigurations = @[[[ORKDeviceMotionRecorderConfiguration alloc] initWithIdentifier:@"aid_001c.deviceMotion" frequency:100.0]];
        [steps addObject:step];
    }
    
    ORKOrderedTask *task = [[ORKOrderedTask alloc] initWithIdentifier:ActiveStepTaskIdentifier steps:steps];
    return task;
}

- (void)activeStepTaskButtonTapped:(id)sender {
    [self beginTaskWithIdentifier:ActiveStepTaskIdentifier];
}

#pragma mark - Consent review task

/*
 The consent review task is used to quickly verify the layout of the consent
 sharing step and the consent review step.
 
 In a real consent process, you would substitute the text of your consent document
 for the various placeholders.
 */
- (ORKOrderedTask *)makeConsentReviewTask {
    /*
     Tests layout of the consent sharing step.
     
     This step is used when you want to obtain permission to share the data
     collected with other researchers for uses beyond the present study.
     */
    ORKConsentSharingStep *sharingStep =
    [[ORKConsentSharingStep alloc] initWithIdentifier:@"consent_sharing"
                         investigatorShortDescription:@"MyInstitution"
                          investigatorLongDescription:@"MyInstitution and its partners"
                        localizedLearnMoreHTMLContent:@"Lorem ipsum dolor sit amet, consectetur adipiscing elit, sed do eiusmod tempor incididunt ut labore et dolore magna aliqua."];
    
    /*
     Tests layout of the consent review step.
     
     In the consent review step, the user reviews the consent document and
     optionally enters their name and/or scribbles a signature.
     */
    ORKConsentDocument *doc = [self buildConsentDocument];
    ORKConsentSignature *participantSig = doc.signatures[0];
    [participantSig setSignatureDateFormatString:@"yyyy-MM-dd 'at' HH:mm"];
    _currentDocument = [doc copy];
    ORKConsentReviewStep *reviewStep = [[ORKConsentReviewStep alloc] initWithIdentifier:@"consent_review" signature:participantSig inDocument:doc];
    reviewStep.text = @"Lorem ipsum dolor sit amet, consectetur adipiscing elit, sed do eiusmod tempor incididunt ut labore et dolore magna aliqua.";
    reviewStep.reasonForConsent = @"Lorem ipsum dolor sit amet, consectetur adipiscing elit, sed do eiusmod tempor incididunt ut labore et dolore magna aliqua.";
    ORKOrderedTask *task = [[ORKOrderedTask alloc] initWithIdentifier:ConsentReviewTaskIdentifier steps:@[sharingStep,reviewStep]];
    return task;
}

- (void)consentReviewButtonTapped:(id)sender {
    [self beginTaskWithIdentifier:ConsentReviewTaskIdentifier];
}

#pragma mark - Consent task
/*
 This consent task demonstrates visual consent, followed by a consent review step.
 
 In a real consent process, you would substitute the text of your consent document
 for the various placeholders.
 */
- (ORKOrderedTask *)makeConsentTask {
    /*
     Most of the configuration of what pages will appear in the visual consent step,
     and what content will be displayed in the consent review step, it in the
     consent document itself.
     */
    ORKConsentDocument *consentDocument = [self buildConsentDocument];
    _currentDocument = [consentDocument copy];
    
    ORKVisualConsentStep *step = [[ORKVisualConsentStep alloc] initWithIdentifier:@"visual_consent" document:consentDocument];
    ORKConsentReviewStep *reviewStep = [[ORKConsentReviewStep alloc] initWithIdentifier:@"consent_review" signature:consentDocument.signatures[0] inDocument:consentDocument];
    reviewStep.text = @"Lorem ipsum dolor sit amet, consectetur adipiscing elit, sed do eiusmod tempor incididunt ut labore et dolore magna aliqua.";
    reviewStep.reasonForConsent = @"Lorem ipsum dolor sit amet, consectetur adipiscing elit, sed do eiusmod tempor incididunt ut labore et dolore magna aliqua.";

    ORKOrderedTask *task = [[ORKOrderedTask alloc] initWithIdentifier:ConsentTaskIdentifier steps:@[step, reviewStep]];
    
    return task;
}

- (void)consentButtonTapped:(id)sender {
    [self beginTaskWithIdentifier:ConsentTaskIdentifier];
}

#pragma mark - Eligibility form task
/*
 The eligibility form task is used to demonstrate an eligibility form (`ORKFormStep`, `ORKFormItem`).
 */
- (id<ORKTask>)makeEligibilityFormTask {
    NSMutableArray *steps = [NSMutableArray new];
    
    {
        ORKInstructionStep *step = [[ORKInstructionStep alloc] initWithIdentifier:@"intro_step"];
        step.title = @"Eligibility Form";
        [steps addObject:step];
    }
    
    {
        ORKFormStep *step = [[ORKFormStep alloc] initWithIdentifier:@"form_step"];
        step.optional = NO;
        step.title = @"Eligibility Form";
        step.text = @"Please answer the questions below.";
        
        NSMutableArray *items = [NSMutableArray new];
        [steps addObject:step];
        
        {
            
            ORKFormItem *item = [[ORKFormItem alloc] initWithIdentifier:@"form_item_1"
                                                                   text:@"Are you over 18 years of age?"
                                                           answerFormat:[ORKAnswerFormat booleanAnswerFormat]];
            item.optional = NO;
            [items addObject:item];
        }
        
        {
            ORKFormItem *item = [[ORKFormItem alloc] initWithIdentifier:@"form_item_2"
                                                                   text:@"Have you been diagnosed with pre-diabetes or type 2 diabetes?"
                                                           answerFormat:[ORKAnswerFormat booleanAnswerFormat]];
            item.optional = NO;
            [items addObject:item];
        }
        
        {
            ORKFormItem *item = [[ORKFormItem alloc] initWithIdentifier:@"form_item_3"
                                                                   text:@"Can you not read and understand English in order to provide informed consent and follow the instructions?"
                                                           answerFormat:[ORKAnswerFormat booleanAnswerFormat]];
            item.optional = NO;
            [items addObject:item];
        }
        
        {
            NSArray *textChoices = @[[ORKTextChoice choiceWithText:@"Yes" value:@1],
                                     [ORKTextChoice choiceWithText:@"No" value:@0],
                                     [ORKTextChoice choiceWithText:@"N/A" value:@2]];
            ORKTextChoiceAnswerFormat *answerFormat = (ORKTextChoiceAnswerFormat *)[ORKAnswerFormat choiceAnswerFormatWithStyle:ORKChoiceAnswerStyleSingleChoice
                                                                                                                    textChoices:textChoices];
            
            ORKFormItem *item = [[ORKFormItem alloc] initWithIdentifier:@"form_item_4"
                                                                   text:@"Are you pregnant?"
                                                           answerFormat:answerFormat];
            item.optional = NO;
            [items addObject:item];
        }
        
        [step setFormItems:items];
    }
    
    {
        ORKInstructionStep *step = [[ORKInstructionStep alloc] initWithIdentifier:@"ineligible_step"];
        step.title = @"You are ineligible to join the study.";
        [steps addObject:step];
    }
    
    {
        ORKCompletionStep *step = [[ORKCompletionStep alloc] initWithIdentifier:@"eligible_step"];
        step.title = @"You are eligible to join the study.";
        [steps addObject:step];
    }
    
    ORKNavigableOrderedTask *task = [[ORKNavigableOrderedTask alloc] initWithIdentifier:EligibilityFormTaskIdentifier steps:steps];
    
    // Build navigation rules.
    ORKPredicateStepNavigationRule *predicateRule = nil;
    ORKResultSelector *resultSelector = nil;
    
    resultSelector = [ORKResultSelector selectorWithStepIdentifier:@"form_step" resultIdentifier:@"form_item_1"];
    NSPredicate *predicateFormItem1 = [ORKResultPredicate predicateForBooleanQuestionResultWithResultSelector:resultSelector expectedAnswer:YES];

    resultSelector = [ORKResultSelector selectorWithStepIdentifier:@"form_step" resultIdentifier:@"form_item_2"];
    NSPredicate *predicateFormItem2 = [ORKResultPredicate predicateForBooleanQuestionResultWithResultSelector:resultSelector expectedAnswer:YES];
    
    resultSelector = [ORKResultSelector selectorWithStepIdentifier:@"form_step" resultIdentifier:@"form_item_3"];
    NSPredicate *predicateFormItem3 = [ORKResultPredicate predicateForBooleanQuestionResultWithResultSelector:resultSelector expectedAnswer:NO];
    
    resultSelector = [ORKResultSelector selectorWithStepIdentifier:@"form_step" resultIdentifier:@"form_item_4"];
    NSPredicate *predicateFormItem4a = [ORKResultPredicate predicateForChoiceQuestionResultWithResultSelector:resultSelector expectedAnswerValue:@0];
    NSPredicate *predicateFormItem4b = [ORKResultPredicate predicateForChoiceQuestionResultWithResultSelector:resultSelector expectedAnswerValue:@2];
    
    NSPredicate *predicateEligible1 = [NSCompoundPredicate andPredicateWithSubpredicates:@[predicateFormItem1,predicateFormItem2, predicateFormItem3, predicateFormItem4a]];
    NSPredicate *predicateEligible2 = [NSCompoundPredicate andPredicateWithSubpredicates:@[predicateFormItem1,predicateFormItem2, predicateFormItem3, predicateFormItem4b]];
    
    predicateRule = [[ORKPredicateStepNavigationRule alloc] initWithResultPredicates:@[predicateEligible1, predicateEligible2]
                                                          destinationStepIdentifiers:@[@"eligible_step", @"eligible_step"]];
    [task setNavigationRule:predicateRule forTriggerStepIdentifier:@"form_step"];
    
    // Add end direct rules to skip unneeded steps
    ORKDirectStepNavigationRule *directRule = nil;
    directRule = [[ORKDirectStepNavigationRule alloc] initWithDestinationStepIdentifier:ORKNullStepIdentifier];
    [task setNavigationRule:directRule forTriggerStepIdentifier:@"ineligible_step"];

    return task;
}

- (void)eligibilityFormButtonTapped:(id)sender {
    [self beginTaskWithIdentifier:EligibilityFormTaskIdentifier];
}

#pragma mark - Eligibility survey
/*
 The eligibility survey task is used to demonstrate an eligibility survey.
 */
- (id<ORKTask>)makeEligibilitySurveyTask {
    NSMutableArray *steps = [NSMutableArray new];
    
    {
        ORKInstructionStep *step = [[ORKInstructionStep alloc] initWithIdentifier:@"intro_step"];
        step.title = @"Eligibility Survey";
        [steps addObject:step];
    }
    
    {
        ORKQuestionStep *step = [ORKQuestionStep questionStepWithIdentifier:@"question_01"
                                                                      title:@"Are you over 18 years of age?"
                                                                     answer:[ORKAnswerFormat booleanAnswerFormat]];
        step.optional = NO;
        [steps addObject:step];
    }
    
    {
        ORKInstructionStep *step = [[ORKInstructionStep alloc] initWithIdentifier:@"ineligible_step"];
        step.title = @"You are ineligible to join the study.";
        [steps addObject:step];
    }
    
    {
        ORKCompletionStep *step = [[ORKCompletionStep alloc] initWithIdentifier:@"eligible_step"];
        step.title = @"You are eligible to join the study.";
        [steps addObject:step];
    }
    
    ORKNavigableOrderedTask *task = [[ORKNavigableOrderedTask alloc] initWithIdentifier:EligibilitySurveyTaskIdentifier steps:steps];

    // Build navigation rules.
    ORKResultSelector *resultSelector = [ORKResultSelector selectorWithResultIdentifier:@"question_01"];
    NSPredicate *predicateQuestion = [ORKResultPredicate predicateForBooleanQuestionResultWithResultSelector:resultSelector expectedAnswer:YES];

    ORKPredicateStepNavigationRule *predicateRule = [[ORKPredicateStepNavigationRule alloc] initWithResultPredicates:@[predicateQuestion]
                                                                                          destinationStepIdentifiers:@[@"eligible_step"]];
    [task setNavigationRule:predicateRule forTriggerStepIdentifier:@"question_01"];
    
    // Add end direct rules to skip unneeded steps
    ORKDirectStepNavigationRule *directRule = nil;
    directRule = [[ORKDirectStepNavigationRule alloc] initWithDestinationStepIdentifier:ORKNullStepIdentifier];
    [task setNavigationRule:directRule forTriggerStepIdentifier:@"ineligible_step"];
    
    return task;
}

- (void)eligibilitySurveyButtonTapped:(id)sender {
    [self beginTaskWithIdentifier:EligibilitySurveyTaskIdentifier];
}

#pragma mark - Login task
/*
 The login task is used to demonstrate a login step.
 */

- (id<ORKTask>)makeLoginTask {
    NSMutableArray *steps = [NSMutableArray new];
    
    {
        ORKLoginStep *step = [[ORKLoginStep alloc] initWithIdentifier:@"login_step"
                                                                title:@"Login"
                                                                 text:@"Enter your credentials"
                                             loginViewControllerClass:[LoginViewController class]];
        [steps addObject:step];
    }
    
    ORKOrderedTask *task = [[ORKOrderedTask alloc] initWithIdentifier:LoginTaskIdentifier steps:steps];
    return task;
}

- (IBAction)loginButtonTapped:(id)sender {
    [self beginTaskWithIdentifier:LoginTaskIdentifier];
}

#pragma mark - Registration task
/*
 The registration task is used to demonstrate a registration step.
 */
- (id<ORKTask>)makeRegistrationTask {
    NSMutableArray *steps = [NSMutableArray new];
    
    {
        ORKRegistrationStepOption options = (ORKRegistrationStepIncludeFamilyName |
                                             ORKRegistrationStepIncludeGivenName |
                                             ORKRegistrationStepIncludeDOB |
                                             ORKRegistrationStepIncludeGender);
        ORKRegistrationStep *step = [[ORKRegistrationStep alloc] initWithIdentifier:@"registration_step"
                                                                              title:@"Registration"
                                                                               text:@"Fill out the form below"
                                                                            options:options];
        [steps addObject:step];
    }
    
    ORKOrderedTask *task = [[ORKOrderedTask alloc] initWithIdentifier:RegistrationTaskIdentifier steps:steps];
    return task;
}

- (IBAction)registrationButtonTapped:(id)sender {
    [self beginTaskWithIdentifier:RegistrationTaskIdentifier];
}


#pragma mark - Verification task
/*
 The verification task is used to demonstrate a verification step.
 */
- (id<ORKTask>)makeVerificationTask {
    NSMutableArray *steps = [NSMutableArray new];
    
    {
        ORKVerificationStep *step = [[ORKVerificationStep alloc] initWithIdentifier:@"verification_step" text:@"Check your email and click on the link to verify your email address and start using the app."
                                                    verificationViewControllerClass:[VerificationViewController class]];
        [steps addObject:step];
    }
    
    ORKOrderedTask *task = [[ORKOrderedTask alloc] initWithIdentifier:VerificationTaskIdentifier steps:steps];
    return task;
}

- (IBAction)verificationButtonTapped:(id)sender {
    [self beginTaskWithIdentifier:VerificationTaskIdentifier];
}

#pragma mark - Mini form task

/*
 The mini form task is used to test survey forms functionality (`ORKFormStep`).
 */
- (id<ORKTask>)makeMiniFormTask {
    NSMutableArray *steps = [NSMutableArray new];
    
    {
        ORKInstructionStep *step = [[ORKInstructionStep alloc] initWithIdentifier:@"mini_form_001"];
        step.title = @"Mini Form";
        [steps addObject:step];
    }
    
    {
        /*
         A short form for testing behavior when loading multiple HealthKit
         default values on the same form.
         */
        ORKFormStep *step = [[ORKFormStep alloc] initWithIdentifier:@"fid_000" title:@"Mini Form" text:@"Mini form groups multi-entry in one page"];
        NSMutableArray *items = [NSMutableArray new];
        [steps addObject:step];
        
        {
            ORKFormItem *item = [[ORKFormItem alloc] initWithIdentifier:@"fqid_health_weight1"
                                                                 text:@"Weight"
                                                         answerFormat:
                                [ORKHealthKitQuantityTypeAnswerFormat answerFormatWithQuantityType:[HKQuantityType quantityTypeForIdentifier:HKQuantityTypeIdentifierBodyMass]
                                                                                             unit:[HKUnit unitFromMassFormatterUnit:NSMassFormatterUnitPound]
                                                                                            style:ORKNumericAnswerStyleDecimal]];
            [items addObject:item];
        }
        
        {
            ORKFormItem *item = [[ORKFormItem alloc] initWithIdentifier:@"fqid_health_weight2"
                                                                 text:@"Weight"
                                                         answerFormat:
                                [ORKHealthKitQuantityTypeAnswerFormat answerFormatWithQuantityType:[HKQuantityType quantityTypeForIdentifier:HKQuantityTypeIdentifierBodyMass]
                                                                                             unit:[HKUnit unitFromMassFormatterUnit:NSMassFormatterUnitPound]
                                                                                            style:ORKNumericAnswerStyleDecimal]];
            item.placeholder = @"Add weight";
            [items addObject:item];
        }
        
        {
            ORKFormItem *item = [[ORKFormItem alloc] initWithIdentifier:@"fqid_health_weight3"
                                                                   text:@"Weight"
                                                           answerFormat:
                                 [ORKHealthKitQuantityTypeAnswerFormat answerFormatWithQuantityType:[HKQuantityType quantityTypeForIdentifier:HKQuantityTypeIdentifierBodyMass]
                                                                                               unit:[HKUnit unitFromMassFormatterUnit:NSMassFormatterUnitPound]
                                                                                              style:ORKNumericAnswerStyleDecimal]];
            item.placeholder = @"Input your body weight here. Really long text.";
            [items addObject:item];
        }
        
        
        {
            ORKFormItem *item = [[ORKFormItem alloc] initWithIdentifier:@"fqid_health_weight4"
                                                                   text:@"Weight"
                                                           answerFormat:[ORKNumericAnswerFormat decimalAnswerFormatWithUnit:nil]];
            item.placeholder = @"Input your body weight here";
            [items addObject:item];
        }
        
        [step setFormItems:items];
    }
    
    {
        /*
         A long "kitchen-sink" form with all the different types of supported
         answer formats.
         */
        ORKFormStep *step = [[ORKFormStep alloc] initWithIdentifier:@"fid_001" title:@"Mini Form" text:@"Mini form groups multi-entry in one page"];
        NSMutableArray *items = [NSMutableArray new];
        
        {
            
            ORKFormItem *item = [[ORKFormItem alloc] initWithIdentifier:@"fqid_health_biologicalSex" text:@"Gender" answerFormat:[ORKHealthKitCharacteristicTypeAnswerFormat answerFormatWithCharacteristicType:[HKCharacteristicType characteristicTypeForIdentifier:HKCharacteristicTypeIdentifierBiologicalSex]]];
            [items addObject:item];
        }
        
        {
            ORKFormItem *item = [[ORKFormItem alloc] initWithSectionTitle:@"Pre1"];
            [items addObject:item];
        }
        
        {
            ORKFormItem *item = [[ORKFormItem alloc] initWithSectionTitle:@"Basic Information"];
            [items addObject:item];
        }
        
        {
            
            ORKFormItem *item = [[ORKFormItem alloc] initWithIdentifier:@"fqid_health_bloodType" text:@"Blood Type" answerFormat:[ORKHealthKitCharacteristicTypeAnswerFormat answerFormatWithCharacteristicType:[HKCharacteristicType characteristicTypeForIdentifier:HKCharacteristicTypeIdentifierBloodType]]];
            item.placeholder = @"Choose a type";
            [items addObject:item];
        }
        
        {
            
            ORKFormItem *item = [[ORKFormItem alloc] initWithIdentifier:@"fqid_health_dob" text:@"Date of Birth" answerFormat:[ORKHealthKitCharacteristicTypeAnswerFormat answerFormatWithCharacteristicType:[HKCharacteristicType characteristicTypeForIdentifier:HKCharacteristicTypeIdentifierDateOfBirth]]];
            item.placeholder = @"DOB";
            [items addObject:item];
        }
        
        {
            
            ORKFormItem *item = [[ORKFormItem alloc] initWithIdentifier:@"fqid_health_weight"
                                                                 text:@"Weight"
                                                         answerFormat:
                                [ORKHealthKitQuantityTypeAnswerFormat answerFormatWithQuantityType:[HKQuantityType quantityTypeForIdentifier:HKQuantityTypeIdentifierBodyMass]
                                                                                    unit:nil
                                                                                   style:ORKNumericAnswerStyleDecimal]];
            item.placeholder = @"Add weight";
            [items addObject:item];
        }
        
        {
            ORKFormItem *item = [[ORKFormItem alloc] initWithIdentifier:@"fqid_001" text:@"Have headache?" answerFormat:[ORKBooleanAnswerFormat new]];
            [items addObject:item];
        }
        
        {
            ORKFormItem *item = [[ORKFormItem alloc] initWithIdentifier:@"fqid_002" text:@"Which fruit do you like most? Please pick one from below."
                                                         answerFormat:[ORKAnswerFormat choiceAnswerFormatWithStyle:ORKChoiceAnswerStyleSingleChoice textChoices:@[@"Apple", @"Orange", @"Banana"]
                                                                                                              ]];
            [items addObject:item];
        }
        
        {
            ORKFormItem *item = [[ORKFormItem alloc] initWithIdentifier:@"fqid_003" text:@"Message"
                                                         answerFormat:[ORKAnswerFormat textAnswerFormat]];
            item.placeholder = @"Your message";
            [items addObject:item];
        }
        
        {
            ORKFormItem *item = [[ORKFormItem alloc] initWithIdentifier:@"fqid_004a" text:@"BP Diastolic"
                                                         answerFormat:[ORKAnswerFormat integerAnswerFormatWithUnit:@"mm Hg"]];
            item.placeholder = @"Enter value";
            [items addObject:item];
        }
        
        {
            ORKFormItem *item = [[ORKFormItem alloc] initWithIdentifier:@"fqid_004b" text:@"BP Systolic"
                                                         answerFormat:[ORKAnswerFormat integerAnswerFormatWithUnit:@"mm Hg"]];
            item.placeholder = @"Enter value";
            [items addObject:item];
        }
        
        {
            ORKFormItem *item = [[ORKFormItem alloc] initWithIdentifier:@"fqid_005" text:@"Email"
                                                           answerFormat:[ORKAnswerFormat emailAnswerFormat]];
            item.placeholder = @"Enter Email";
            [items addObject:item];
        }
        
        {
            ORKTextAnswerFormat *format = [ORKAnswerFormat textAnswerFormatWithValidationRegex:@"^(https?:\\/\\/)?([\\da-z\\.-]+)\\.([a-z\\.]{2,6})([\\/\\w \\.-]*)*\\/?$" invalidMessage:@"Invalid URL: %@"];
            format.multipleLines = NO;
            format.keyboardType = UIKeyboardTypeURL;
            format.autocapitalizationType = UITextAutocapitalizationTypeNone;
            format.autocorrectionType = UITextAutocorrectionTypeNo;
            format.spellCheckingType = UITextSpellCheckingTypeNo;
            
            ORKFormItem *item = [[ORKFormItem alloc] initWithIdentifier:@"fqid_006" text:@"URL"
                                                           answerFormat:format];
            item.placeholder = @"Enter URL";
            [items addObject:item];
        }

        {
            ORKFormItem *item = [[ORKFormItem alloc] initWithIdentifier:@"fqid_007" text:@"Message"
                                                           answerFormat:[ORKAnswerFormat textAnswerFormatWithMaximumLength:20]];
            item.placeholder = @"Your message (limit 20 characters).";
            [items addObject:item];
        }
        
        {
            ORKTextAnswerFormat *format = [ORKAnswerFormat textAnswerFormatWithMaximumLength:12];
            format.secureTextEntry = YES;
            format.multipleLines = NO;
            
            ORKFormItem *item = [[ORKFormItem alloc] initWithIdentifier:@"fqid_008" text:@"Passcode"
                                                           answerFormat:format];
            item.placeholder = @"Enter Passcode";
            [items addObject:item];
        }

        {
            ORKFormItem *item = [[ORKFormItem alloc] initWithIdentifier:@"fqid_height_001" text:@"Height"
                                                           answerFormat:[ORKAnswerFormat heightAnswerFormat]];
            item.placeholder = @"Pick a height (local system)";
            [items addObject:item];
        }

        {
            ORKFormItem *item = [[ORKFormItem alloc] initWithIdentifier:@"fqid_height_002" text:@"Height"
                                                           answerFormat:[ORKAnswerFormat heightAnswerFormatWithMeasurementSystem:ORKMeasurementSystemMetric]];
            item.placeholder = @"Pick a height (metric system)";
            [items addObject:item];
        }

        {
            ORKFormItem *item = [[ORKFormItem alloc] initWithIdentifier:@"fqid_height_003" text:@"Height"
                                                           answerFormat:[ORKAnswerFormat heightAnswerFormatWithMeasurementSystem:ORKMeasurementSystemUSC]];
            item.placeholder = @"Pick a height (imperial system)";
            [items addObject:item];
        }

        {
            ORKFormItem *item = [[ORKFormItem alloc] initWithIdentifier:@"fqid_date_001" text:@"Birthdate"
                                                         answerFormat:[ORKAnswerFormat dateAnswerFormat]];
            item.placeholder = @"Pick a date";
            [items addObject:item];
        }
        
        {
            NSDate *defaultDate = [[NSCalendar currentCalendar] dateByAddingUnit:NSCalendarUnitYear value:-30 toDate:[NSDate date] options:(NSCalendarOptions)0];
            NSDate *minDate = [[NSCalendar currentCalendar] dateByAddingUnit:NSCalendarUnitYear value:-150 toDate:[NSDate date] options:(NSCalendarOptions)0];

            ORKFormItem *item = [[ORKFormItem alloc] initWithIdentifier:@"fqid_date_002" text:@"Birthdate"
                                                         answerFormat:[ORKAnswerFormat dateAnswerFormatWithDefaultDate:defaultDate
                                                                                                        minimumDate:minDate
                                                                                                        maximumDate:[NSDate date]
                                                                                                           calendar:nil]];
            item.placeholder = @"Pick a date (with default)";
            [items addObject:item];
        }
        
        {
            ORKFormItem *item = [[ORKFormItem alloc] initWithIdentifier:@"fqid_timeOfDay_001" text:@"Today sunset time?"
                                                         answerFormat:[ORKAnswerFormat timeOfDayAnswerFormat]];
            item.placeholder = @"No default time";
            [items addObject:item];
        }
        
        {
            NSDateComponents *defaultDC = [[NSDateComponents alloc] init];
            defaultDC.hour = 14;
            defaultDC.minute = 23;
            ORKFormItem *item = [[ORKFormItem alloc] initWithIdentifier:@"fqid_timeOfDay_002" text:@"Today sunset time?"
                                                         answerFormat:[ORKAnswerFormat timeOfDayAnswerFormatWithDefaultComponents:defaultDC]];
            item.placeholder = @"Default time 14:23";
            [items addObject:item];
        }
        
        {
            ORKFormItem *item = [[ORKFormItem alloc] initWithIdentifier:@"fqid_dateTime_001" text:@"Next eclipse visible in Cupertino?"
                                                         answerFormat:[ORKAnswerFormat dateTimeAnswerFormat]];
            
            item.placeholder = @"No default date and range";
            [items addObject:item];
        }
        
        {
            
            NSDate *defaultDate = [[NSCalendar currentCalendar] dateByAddingUnit:NSCalendarUnitDay value:3 toDate:[NSDate date] options:(NSCalendarOptions)0];
            NSDate *minDate = [[NSCalendar currentCalendar] dateByAddingUnit:NSCalendarUnitDay value:0 toDate:[NSDate date] options:(NSCalendarOptions)0];
            NSDate *maxDate = [[NSCalendar currentCalendar] dateByAddingUnit:NSCalendarUnitDay value:10 toDate:[NSDate date] options:(NSCalendarOptions)0];
            ORKFormItem *item = [[ORKFormItem alloc] initWithIdentifier:@"fqid_dateTime_002" text:@"Next eclipse visible in Cupertino?"
                                                         answerFormat:[ORKAnswerFormat dateTimeAnswerFormatWithDefaultDate:defaultDate
                                                                                                            minimumDate:minDate
                                                                                                            maximumDate:maxDate
                                                                                                               calendar:nil]];
            
            item.placeholder = @"Default date in 3 days and range(0, 10)";
            [items addObject:item];
        }
        
        {
            ORKFormItem *item = [[ORKFormItem alloc] initWithIdentifier:@"fqid_timeInterval_001" text:@"Wake up interval"
                                                           answerFormat:[ORKAnswerFormat timeIntervalAnswerFormat]];
            item.placeholder = @"No default Interval and step size";
            [items addObject:item];
        }
        
        {
            ORKFormItem *item = [[ORKFormItem alloc] initWithIdentifier:@"fqid_timeInterval_002" text:@"Wake up interval"
                                                           answerFormat:[ORKAnswerFormat timeIntervalAnswerFormatWithDefaultInterval:300 step:3]];
            
            item.placeholder = @"Default Interval 300 and step size 3";
            [items addObject:item];
        }
        
        {
            /*
             Testbed for image choice.
             
             In a real application, you would use real images rather than square
             colored boxes.
             */
            ORKImageChoice *option1 = [ORKImageChoice choiceWithNormalImage:[self imageWithColor:[UIColor redColor] size:CGSizeMake(360, 360) border:NO]
                                                              selectedImage:[self imageWithColor:[UIColor redColor] size:CGSizeMake(360, 360) border:YES]
                                                                       text:@"Red" value:@"red"];
            ORKImageChoice *option2 = [ORKImageChoice choiceWithNormalImage:[self imageWithColor:[UIColor orangeColor] size:CGSizeMake(360, 360) border:NO]
                                                              selectedImage:[self imageWithColor:[UIColor orangeColor] size:CGSizeMake(360, 360) border:YES]
                                                                       text:nil value:@"orange"];
            ORKImageChoice *option3 = [ORKImageChoice choiceWithNormalImage:[self imageWithColor:[UIColor yellowColor] size:CGSizeMake(360, 360) border:NO]
                                                              selectedImage:[self imageWithColor:[UIColor yellowColor] size:CGSizeMake(360, 360) border:YES]
                                                                       text:@"Yellow" value:@"yellow"];
            
            ORKFormItem *item3 = [[ORKFormItem alloc] initWithIdentifier:@"fqid_009_3" text:@"What is your favorite color?"
                                                          answerFormat:[ORKAnswerFormat choiceAnswerFormatWithImageChoices:@[option1, option2, option3]]];
            [items addObject:item3];
        }
        
        {
            // Discrete scale
            ORKFormItem *item = [[ORKFormItem alloc] initWithIdentifier:@"fqid_scale_001" text:@"Pick an integer" answerFormat:[[ORKScaleAnswerFormat alloc] initWithMaximumValue: 100 minimumValue: 0 defaultValue:NSIntegerMax step:10]];
            [items addObject:item];
        }
        
        {
            // Discrete scale, with default value
            ORKFormItem *item = [[ORKFormItem alloc] initWithIdentifier:@"fqid_scale_002" text:@"Pick an integer" answerFormat:[[ORKScaleAnswerFormat alloc] initWithMaximumValue: 100 minimumValue: 0 defaultValue:20 step:10]];
            [items addObject:item];
        }
        
        {
            // Continuous scale
            ORKFormItem *item = [[ORKFormItem alloc] initWithIdentifier:@"fqid_scale_003" text:@"Pick a decimal" answerFormat:[[ORKContinuousScaleAnswerFormat alloc] initWithMaximumValue: 100 minimumValue: 0 defaultValue:NSIntegerMax maximumFractionDigits:2]];
            [items addObject:item];
        }
        
        {
            // Continuous scale, with default value
            ORKFormItem *item = [[ORKFormItem alloc] initWithIdentifier:@"fqid_scale_004" text:@"Pick a decimal" answerFormat:[[ORKContinuousScaleAnswerFormat alloc] initWithMaximumValue: 100 minimumValue: 0 defaultValue:87.34 maximumFractionDigits:2]];
            [items addObject:item];
        }
        
        {
            // Vertical Discrete scale, with default value
            ORKFormItem *item = [[ORKFormItem alloc] initWithIdentifier:@"fqid_scale_005" text:@"Pick an integer" answerFormat:[[ORKScaleAnswerFormat alloc] initWithMaximumValue: 100 minimumValue: 0 defaultValue:90 step:10 vertical:YES]];
            [items addObject:item];
        }
        
        {
            // Vertical Continuous scale, with default value
            ORKFormItem *item = [[ORKFormItem alloc] initWithIdentifier:@"fqid_scale_006" text:@"Pick a decimal" answerFormat:[[ORKContinuousScaleAnswerFormat alloc] initWithMaximumValue: 100 minimumValue: 0 defaultValue:12.75 maximumFractionDigits:2 vertical:YES]];
            [items addObject:item];
        }
        
        {
            ORKTextChoice *textChoice1 = [ORKTextChoice choiceWithText:@"Poor" value:@(1)];
            ORKTextChoice *textChoice2 = [ORKTextChoice choiceWithText:@"Fair" value:@(2)];
            ORKTextChoice *textChoice3 = [ORKTextChoice choiceWithText:@"Good" value:@(3)];
            ORKTextChoice *textChoice4 = [ORKTextChoice choiceWithText:@"Above Average" value:@(4)];
            ORKTextChoice *textChoice5 = [ORKTextChoice choiceWithText:@"Excellent" value:@(5)];
            
            NSArray *textChoices = @[textChoice1, textChoice2, textChoice3, textChoice4, textChoice5];
            
            ORKTextScaleAnswerFormat *scaleAnswerFormat = [ORKAnswerFormat textScaleAnswerFormatWithTextChoices:textChoices
                                                                                                   defaultIndex:NSIntegerMax
                                                                                                       vertical:NO];
            
            ORKFormItem *item = [[ORKFormItem alloc] initWithIdentifier:@"fqid_scale_007"
                                                                   text:@"How are you feeling today?"
                                                           answerFormat:scaleAnswerFormat];
            [items addObject:item];
        }
        
        {
            ORKTextChoice *textChoice1 = [ORKTextChoice choiceWithText:@"Poor" value:@(1)];
            ORKTextChoice *textChoice2 = [ORKTextChoice choiceWithText:@"Fair" value:@(2)];
            ORKTextChoice *textChoice3 = [ORKTextChoice choiceWithText:@"Good" value:@(3)];
            ORKTextChoice *textChoice4 = [ORKTextChoice choiceWithText:@"Above Average" value:@(4)];
            ORKTextChoice *textChoice5 = [ORKTextChoice choiceWithText:@"Excellent" value:@(5)];
            
            NSArray *textChoices = @[textChoice1, textChoice2, textChoice3, textChoice4, textChoice5];
            
            ORKTextScaleAnswerFormat *scaleAnswerFormat = [ORKAnswerFormat textScaleAnswerFormatWithTextChoices:textChoices
                                                                                                   defaultIndex:NSIntegerMax
                                                                                                       vertical:YES];
            
            ORKFormItem *item = [[ORKFormItem alloc] initWithIdentifier:@"fqid_scale_008"
                                                                   text:@"How are you feeling today?"
                                                           answerFormat:scaleAnswerFormat];
            [items addObject:item];
        }
        
        {
            //Location
            ORKFormItem *item = [[ORKFormItem alloc] initWithIdentifier:@"fiqd_location" text:@"Pick a location" answerFormat:[ORKAnswerFormat locationAnswerFormat]];
            [items addObject:item];
        }
        
        [step setFormItems:items];
        [steps addObject:step];
    }

    {
        
        ORKFormStep *step = [[ORKFormStep alloc] initWithIdentifier:@"fid_002" title:@"Required form step" text:nil];
        ORKFormItem *item = [[ORKFormItem alloc] initWithIdentifier:@"fqid_001"
                                                               text:@"Value"
                                                       answerFormat:[ORKNumericAnswerFormat valuePickerAnswerFormatWithTextChoices:@[@"1", @"2", @"3"]]];
        item.placeholder = @"Pick a value";
        [step setFormItems:@[item]];
        step.optional = NO;
        [steps addObject:step];
    }
    
    {
        ORKInstructionStep *step = [[ORKInstructionStep alloc] initWithIdentifier:@"aid_001"];
        step.title = @"Thanks";
        [steps addObject:step];
    }
    
    ORKOrderedTask *task = [[ORKOrderedTask alloc] initWithIdentifier:MiniFormTaskIdentifier steps:steps];
    
    return task;
}

- (void)miniFormButtonTapped:(id)sender {
    [self beginTaskWithIdentifier:MiniFormTaskIdentifier];
}

#pragma mark - Mini form task

/*
 The optional form task is used to test form items' optional functionality (`ORKFormStep`, `ORKFormItem`).
 */
- (id<ORKTask>)makeOptionalFormTask {
    NSMutableArray *steps = [NSMutableArray new];
    
    {
        {
            ORKFormStep *step = [[ORKFormStep alloc] initWithIdentifier:@"scale_form_00" title:@"Optional Form Items" text:@"Optional form with a required scale item with a default value"];
            NSMutableArray *items = [NSMutableArray new];
            [steps addObject:step];
            
            {
                ORKScaleAnswerFormat *format = [ORKScaleAnswerFormat scaleAnswerFormatWithMaximumValue:10 minimumValue:1 defaultValue:4 step:1 vertical:YES maximumValueDescription:nil minimumValueDescription:nil];
                ORKFormItem *item = [[ORKFormItem alloc] initWithIdentifier:@"scale_form"
                                                                       text:@"Optional scale"
                                                               answerFormat:format];
                item.optional = NO;
                [items addObject:item];
            }
                 
            [step setFormItems:items];
        }

        
        ORKFormStep *step = [[ORKFormStep alloc] initWithIdentifier:@"fid_000" title:@"Optional Form Items" text:@"Optional form with no required items"];
        NSMutableArray *items = [NSMutableArray new];
        [steps addObject:step];
        
        {
            ORKFormItem *item = [[ORKFormItem alloc] initWithSectionTitle:@"Optional"];
            [items addObject:item];
        }

        {
            ORKTextAnswerFormat *format = [ORKAnswerFormat textAnswerFormatWithMaximumLength:12];
            format.multipleLines = NO;
            ORKFormItem *item = [[ORKFormItem alloc] initWithIdentifier:@"fqid_text3"
                                                                   text:@"Text"
                                                           answerFormat:format];
            item.placeholder = @"Input any text here.";
            [items addObject:item];
        }
        
        {
            ORKFormItem *item = [[ORKFormItem alloc] initWithIdentifier:@"fqid_text4"
                                                                   text:@"Number"
                                                           answerFormat:[ORKNumericAnswerFormat decimalAnswerFormatWithUnit:nil]];
            item.placeholder = @"Input any number here.";
            [items addObject:item];
        }
        
        [step setFormItems:items];
    }
    
    {
        ORKFormStep *step = [[ORKFormStep alloc] initWithIdentifier:@"fid_001" title:@"Optional Form Items" text:@"Optional form with some required items"];
        NSMutableArray *items = [NSMutableArray new];
        [steps addObject:step];
        
        {
            ORKFormItem *item = [[ORKFormItem alloc] initWithSectionTitle:@"Optional"];
            [items addObject:item];
        }

        ORKTextAnswerFormat *format = [ORKAnswerFormat textAnswerFormatWithMaximumLength:12];
        format.multipleLines = NO;
        {
            ORKFormItem *item = [[ORKFormItem alloc] initWithIdentifier:@"fqid_text1"
                                                                   text:@"Text A"
                                                           answerFormat:format];
            item.placeholder = @"Input any text here.";
            [items addObject:item];
        }
        
        {
            ORKFormItem *item = [[ORKFormItem alloc] initWithIdentifier:@"fqid_text2"
                                                                   text:@"Text B"
                                                           answerFormat:format];
            item.placeholder = @"Input any text here.";
            [items addObject:item];
        }
        
        {
            ORKFormItem *item = [[ORKFormItem alloc] initWithSectionTitle:@"Required"];
            [items addObject:item];
        }

        {
            ORKFormItem *item = [[ORKFormItem alloc] initWithIdentifier:@"fqid_text3"
                                                                   text:@"Text C"
                                                           answerFormat:format
                                                               optional:NO];
            item.placeholder = @"Input any text here.";
            [items addObject:item];
        }
        
        {
            ORKFormItem *item = [[ORKFormItem alloc] initWithIdentifier:@"fqid_text4"
                                                                   text:@"Number"
                                                           answerFormat:[ORKNumericAnswerFormat decimalAnswerFormatWithUnit:nil]
                                                               optional:NO];
            item.placeholder = @"Input any number here.";
            [items addObject:item];
        }
        
        [step setFormItems:items];
    }

    {
        ORKFormStep *step = [[ORKFormStep alloc] initWithIdentifier:@"fid_002" title:@"Optional Form Items" text:@"Optional form with all items required"];
        NSMutableArray *items = [NSMutableArray new];
        [steps addObject:step];
        
        {
            ORKFormItem *item = [[ORKFormItem alloc] initWithSectionTitle:@"Required"];
            [items addObject:item];
        }

        ORKTextAnswerFormat *format = [ORKAnswerFormat textAnswerFormatWithMaximumLength:12];
        format.multipleLines = NO;
        {
            ORKFormItem *item = [[ORKFormItem alloc] initWithIdentifier:@"fqid_text1"
                                                                   text:@"Text A"
                                                           answerFormat:format
                                                               optional:NO];
            item.placeholder = @"Input any text here.";
            [items addObject:item];
        }
        
        {
            ORKFormItem *item = [[ORKFormItem alloc] initWithIdentifier:@"fqid_text2"
                                                                   text:@"Text B"
                                                           answerFormat:format
                                                               optional:NO];
            item.placeholder = @"Input any text here.";
            [items addObject:item];
        }
        
        {
            ORKFormItem *item = [[ORKFormItem alloc] initWithIdentifier:@"fqid_text3"
                                                                   text:@"Text C"
                                                           answerFormat:format
                                                               optional:NO];
            item.placeholder = @"Input any text here.";
            [items addObject:item];
        }
        
        {
            ORKFormItem *item = [[ORKFormItem alloc] initWithIdentifier:@"fqid_text4"
                                                                   text:@"Number"
                                                           answerFormat:[ORKNumericAnswerFormat decimalAnswerFormatWithUnit:nil]
                                                               optional:NO];
            item.placeholder = @"Input any number here.";
            [items addObject:item];
        }
        
        [step setFormItems:items];
    }

    {
        ORKFormStep *step = [[ORKFormStep alloc] initWithIdentifier:@"fid_003" title:@"Optional Form Items" text:@"Required form with no required items"];
        NSMutableArray *items = [NSMutableArray new];
        [steps addObject:step];
        
        {
            ORKFormItem *item = [[ORKFormItem alloc] initWithSectionTitle:@"Optional"];
            [items addObject:item];
        }

        {
            ORKTextAnswerFormat *format = [ORKAnswerFormat textAnswerFormatWithMaximumLength:6];
            format.multipleLines = NO;
            ORKFormItem *item = [[ORKFormItem alloc] initWithIdentifier:@"fqid_text3"
                                                                   text:@"Text"
                                                           answerFormat:format];
            item.placeholder = @"Input any text here.";
            [items addObject:item];
        }
        
        {
            ORKFormItem *item = [[ORKFormItem alloc] initWithIdentifier:@"fqid_text4"
                                                                   text:@"Number"
                                                           answerFormat:[ORKNumericAnswerFormat decimalAnswerFormatWithUnit:nil]];
            item.placeholder = @"Input any number here.";
            [items addObject:item];
        }
        
        [step setFormItems:items];
        step.optional = NO;
    }
    
    {
        ORKFormStep *step = [[ORKFormStep alloc] initWithIdentifier:@"fid_004" title:@"Optional Form Items" text:@"Required form with some required items"];
        NSMutableArray *items = [NSMutableArray new];
        [steps addObject:step];
        
        {
            ORKFormItem *item = [[ORKFormItem alloc] initWithSectionTitle:@"Optional"];
            [items addObject:item];
        }

        ORKTextAnswerFormat *format = [ORKAnswerFormat textAnswerFormatWithMaximumLength:12];
        format.multipleLines = NO;
        {
            ORKFormItem *item = [[ORKFormItem alloc] initWithIdentifier:@"fqid_text1"
                                                                   text:@"Text A"
                                                           answerFormat:format];
            item.placeholder = @"Input your text here.";
            [items addObject:item];
        }
        
        {
            ORKFormItem *item = [[ORKFormItem alloc] initWithIdentifier:@"fqid_text2"
                                                                   text:@"Text B"
                                                           answerFormat:format];
            item.placeholder = @"Input your text here.";
            [items addObject:item];
        }
        
        {
            ORKFormItem *item = [[ORKFormItem alloc] initWithSectionTitle:@"Required"];
            [items addObject:item];
        }

        {
            ORKFormItem *item = [[ORKFormItem alloc] initWithIdentifier:@"fqid_text3"
                                                                   text:@"Text C"
                                                           answerFormat:format];
            item.optional = NO;
            item.placeholder = @"Input your text here.";
            [items addObject:item];
        }
        
        {
            ORKFormItem *item = [[ORKFormItem alloc] initWithIdentifier:@"fqid_text4"
                                                                   text:@"Number"
                                                           answerFormat:[ORKNumericAnswerFormat decimalAnswerFormatWithUnit:nil]];
            item.optional = NO;
            item.placeholder = @"Input any number here.";
            [items addObject:item];
        }
        
        [step setFormItems:items];
        step.optional = NO;
    }

    {
        ORKFormStep *step = [[ORKFormStep alloc] initWithIdentifier:@"fid_005" title:@"Optional Form Items" text:@"Required form with all items required"];
        NSMutableArray *items = [NSMutableArray new];
        [steps addObject:step];
        
        {
            ORKFormItem *item = [[ORKFormItem alloc] initWithSectionTitle:@"Required"];
            [items addObject:item];
        }

        ORKTextAnswerFormat *format = [ORKAnswerFormat textAnswerFormatWithMaximumLength:12];
        format.multipleLines = NO;
        {
            ORKFormItem *item = [[ORKFormItem alloc] initWithIdentifier:@"fqid_text1"
                                                                   text:@"Text A"
                                                           answerFormat:format];
            item.optional = NO;
            item.placeholder = @"Input any text here.";
            [items addObject:item];
        }
        
        {
            ORKFormItem *item = [[ORKFormItem alloc] initWithIdentifier:@"fqid_text2"
                                                                   text:@"Text B"
                                                           answerFormat:format];
            item.optional = NO;
            item.placeholder = @"Input any text here.";
            [items addObject:item];
        }
        
        {
            ORKFormItem *item = [[ORKFormItem alloc] initWithIdentifier:@"fqid_text3"
                                                                   text:@"Text C"
                                                           answerFormat:format];
            item.optional = NO;
            item.placeholder = @"Input any text here.";
            [items addObject:item];
        }
        
        {
            ORKFormItem *item = [[ORKFormItem alloc] initWithIdentifier:@"fqid_text4"
                                                                   text:@"Number"
                                                           answerFormat:[ORKNumericAnswerFormat decimalAnswerFormatWithUnit:nil]];
            item.optional = NO;
            item.placeholder = @"Input any number here.";
            [items addObject:item];
        }
        
        [step setFormItems:items];
        step.optional = NO;
    }
    
    ORKOrderedTask *task = [[ORKOrderedTask alloc] initWithIdentifier:MiniFormTaskIdentifier steps:steps];
    
    return task;
}

- (void)optionalFormButtonTapped:(id)sender {
    [self beginTaskWithIdentifier:OptionalFormTaskIdentifier];
}

#pragma mark - Active tasks

- (void)fitnessTaskButtonTapped:(id)sender {
    [self beginTaskWithIdentifier:FitnessTaskIdentifier];
}

- (void)gaitTaskButtonTapped:(id)sender {
    [self beginTaskWithIdentifier:GaitTaskIdentifier];
}

- (void)memoryGameTaskButtonTapped:(id)sender {
    [self beginTaskWithIdentifier:MemoryTaskIdentifier];
}

- (IBAction)waitTaskButtonTapped:(id)sender {
    [self beginTaskWithIdentifier:WaitTaskIdentifier];
}

- (void)audioTaskButtonTapped:(id)sender {
    [self beginTaskWithIdentifier:AudioTaskIdentifier];
}

- (void)toneAudiometryTaskButtonTapped:(id)sender {
    [self beginTaskWithIdentifier:ToneAudiometryTaskIdentifier];
}

- (void)twoFingerTappingTaskButtonTapped:(id)sender {
    [self beginTaskWithIdentifier:TwoFingerTapTaskIdentifier];
}

- (void)reactionTimeTaskButtonTapped:(id)sender {
    [self beginTaskWithIdentifier:ReactionTimeTaskIdentifier];
}

- (void)towerOfHanoiTaskButtonTapped:(id)sender {
    [self beginTaskWithIdentifier:TowerOfHanoiTaskIdentifier];
}

- (void)timedWalkTaskButtonTapped:(id)sender {
    [self beginTaskWithIdentifier:TimedWalkTaskIdentifier];
}

- (void)psatTaskButtonTapped:(id)sender {
    [self beginTaskWithIdentifier:PSATTaskIdentifier];
}

- (void)holePegTestTaskButtonTapped:(id)sender {
    [self beginTaskWithIdentifier:HolePegTestTaskIdentifier];
}

- (void)walkAndTurnTaskButtonTapped:(id)sender {
    [self beginTaskWithIdentifier:WalkBackAndForthTaskIdentifier];
}

<<<<<<< HEAD
- (void)moodSurveyButtonTapped:(id)sender {
    [self beginTaskWithIdentifier:MoodSurveyTaskIdentifier];
=======
- (void)handTremorTaskButtonTapped:(id)sender {
    [self beginTaskWithIdentifier:TremorTaskIdentifier];
}

- (void)rightHandTremorTaskButtonTapped:(id)sender {
    [self beginTaskWithIdentifier:TremorRightHandTaskIdentifier];
>>>>>>> fe9c9e1f
}

#pragma mark - Dynamic task

/*
 See the `DynamicTask` class for a definition of this task.
 */
- (void)dynamicTaskButtonTapped:(id)sender {
    [self beginTaskWithIdentifier:DynamicTaskIdentifier];
}

#pragma mark - Screening task

/*
 This demonstrates a task where if the user enters a value that is too low for
 the first question (say, under 18), the task view controller delegate API can
 be used to reject the answer and prevent forward navigation.
 
 See the implementation of the task view controller delegate methods for specific
 handling of this task.
 */
- (id<ORKTask>)makeInterruptibleTask {
    NSMutableArray *steps = [NSMutableArray new];
    
    {
        ORKNumericAnswerFormat *format = [ORKNumericAnswerFormat integerAnswerFormatWithUnit:@"years"];
        format.minimum = @(5);
        format.maximum = @(90);
        ORKQuestionStep *step = [ORKQuestionStep questionStepWithIdentifier:@"itid_001"
                                                                      title:@"How old are you?"
                                                                     answer:format];
        [steps addObject:step];
    }
    
    {
        ORKQuestionStep *step = [ORKQuestionStep questionStepWithIdentifier:@"itid_002"
                                                                      title:@"How much did you pay for your car?"
                                                                     answer:[ORKNumericAnswerFormat decimalAnswerFormatWithUnit:@"USD"]];
        [steps addObject:step];
    }
    
    {
        ORKInstructionStep *step = [[ORKInstructionStep alloc] initWithIdentifier:@"itid_003"];
        step.title = @"Thank you for completing this task.";
        [steps addObject:step];
    }
    
    ORKOrderedTask *task = [[ORKOrderedTask alloc] initWithIdentifier:InterruptibleTaskIdentifier steps:steps];
    return task;
}

- (void)interruptibleTaskButtonTapped:(id)sender {
    [self beginTaskWithIdentifier:InterruptibleTaskIdentifier];
}

#pragma mark - Scales task

/*
 This task is used to test various uses of discrete and continuous, horizontal and vertical valued sliders.
 */
- (id<ORKTask>)makeScalesTask {

    NSMutableArray *steps = [NSMutableArray array];
    
    {
        /*
         Continuous scale with two decimal places.
         */
        ORKContinuousScaleAnswerFormat *scaleAnswerFormat =  [ORKAnswerFormat continuousScaleAnswerFormatWithMaximumValue:10
                                                                                                             minimumValue:1
                                                                                                             defaultValue:NSIntegerMax
                                                                                                    maximumFractionDigits:2
                                                                                                                 vertical:NO
                                                                                                  maximumValueDescription:nil
                                                                                                  minimumValueDescription:nil];
        
        ORKQuestionStep *step = [ORKQuestionStep questionStepWithIdentifier:@"scale_01"
                                                                    title:@"On a scale of 1 to 10, how much pain do you feel?"
                                                                   answer:scaleAnswerFormat];
        [steps addObject:step];
    }
    
    {
        /*
         Discrete scale, no default.
         */
        ORKScaleAnswerFormat *scaleAnswerFormat =  [ORKAnswerFormat scaleAnswerFormatWithMaximumValue:300
                                                                                         minimumValue:100
                                                                                         defaultValue:NSIntegerMax
                                                                                                 step:50
                                                                                             vertical:NO
                                                                              maximumValueDescription:nil
                                                                              minimumValueDescription:nil];
        
        ORKQuestionStep *step = [ORKQuestionStep questionStepWithIdentifier:@"scale_02"
                                                                    title:@"How much money do you need?"
                                                                   answer:scaleAnswerFormat];
        [steps addObject:step];
    }
    
    {
        /*
         Discrete scale, with a default.
         */
        ORKScaleAnswerFormat *scaleAnswerFormat =  [ORKAnswerFormat scaleAnswerFormatWithMaximumValue:10
                                                                                         minimumValue:1
                                                                                         defaultValue:5
                                                                                                 step:1
                                                                                             vertical:NO
                                                                              maximumValueDescription:nil
                                                                              minimumValueDescription:nil];
        
        ORKQuestionStep *step = [ORKQuestionStep questionStepWithIdentifier:@"scale_03"
                                                                    title:@"On a scale of 1 to 10, how much pain do you feel?"
                                                                   answer:scaleAnswerFormat];
        [steps addObject:step];
    }
    
    {
        /*
         Discrete scale, with a default that is not on a step boundary.
         */
        ORKScaleAnswerFormat *scaleAnswerFormat =  [ORKAnswerFormat scaleAnswerFormatWithMaximumValue:300
                                                                                         minimumValue:100
                                                                                         defaultValue:174
                                                                                                 step:50
                                                                                             vertical:NO
                                                                              maximumValueDescription:nil
                                                                              minimumValueDescription:nil];
        
        ORKQuestionStep *step = [ORKQuestionStep questionStepWithIdentifier:@"scale_04"
                                                                    title:@"How much money do you need?"
                                                                   answer:scaleAnswerFormat];
        [steps addObject:step];
    }

    {
        /*
         Vertical continuous scale with three decimal places and a default.
         */
        ORKContinuousScaleAnswerFormat *scaleAnswerFormat =  [ORKAnswerFormat continuousScaleAnswerFormatWithMaximumValue:10
                                                                                                             minimumValue:1
                                                                                                             defaultValue:8.725
                                                                                                    maximumFractionDigits:3
                                                                                                                 vertical:YES
                                                                                                  maximumValueDescription:nil
                                                                                                  minimumValueDescription:nil];
        
        ORKQuestionStep *step = [ORKQuestionStep questionStepWithIdentifier:@"scale_05"
                                                                      title:@"On a scale of 1 to 10, what is your mood?"
                                                                     answer:scaleAnswerFormat];
        [steps addObject:step];
    }

    {
        /*
         Vertical discrete scale, with a default on a step boundary.
         */
        ORKScaleAnswerFormat *scaleAnswerFormat =  [ORKAnswerFormat scaleAnswerFormatWithMaximumValue:10
                                                                                         minimumValue:1
                                                                                         defaultValue:5
                                                                                                 step:1
                                                                                             vertical:YES
                                                                              maximumValueDescription:nil
                                                                              minimumValueDescription:nil];
        
        ORKQuestionStep *step = [ORKQuestionStep questionStepWithIdentifier:@"scale_06"
                                                                      title:@"How was your mood yesterday?"
                                                                     answer:scaleAnswerFormat];
        [steps addObject:step];
    }
    
    {
        /*
         Vertical discrete scale, with min and max labels.
         */
        ORKScaleAnswerFormat *scaleAnswerFormat =  [ORKAnswerFormat scaleAnswerFormatWithMaximumValue:10
                                                                                         minimumValue:1
                                                                                         defaultValue:NSIntegerMax
                                                                                                 step:1
                                                                                             vertical:YES
                                                                              maximumValueDescription:@"A lot"
                                                                              minimumValueDescription:@"Not at all"];
        
        ORKQuestionStep *step = [ORKQuestionStep questionStepWithIdentifier:@"scale_07"
                                                                      title:@"On a scale of 1 to 10, what is your mood?"
                                                                     answer:scaleAnswerFormat];
        [steps addObject:step];
    }
    
    {
        /*
         Vertical continuous scale, with min and max labels.
         */
        ORKContinuousScaleAnswerFormat *scaleAnswerFormat =  [ORKAnswerFormat continuousScaleAnswerFormatWithMaximumValue:10
                                                                                                             minimumValue:1
                                                                                                             defaultValue:99
                                                                                                    maximumFractionDigits:2
                                                                                                                 vertical:YES
                                                                                                  maximumValueDescription:@"High value"
                                                                                                  minimumValueDescription:@"Low value"];
        
        ORKQuestionStep *step = [ORKQuestionStep questionStepWithIdentifier:@"scale_08"
                                                                      title:@"How would you measure your mood improvement?"
                                                                     answer:scaleAnswerFormat];
        [steps addObject:step];
    }
    
    {
        /*
         Vertical discrete scale, with min and max labels.
         */
        ORKScaleAnswerFormat *scaleAnswerFormat =  [ORKAnswerFormat scaleAnswerFormatWithMaximumValue:10
                                                                                         minimumValue:1
                                                                                         defaultValue:NSIntegerMax
                                                                                                 step:1
                                                                                             vertical:NO
                                                                              maximumValueDescription:@"A lot"
                                                                              minimumValueDescription:@"Not at all"];
        
        ORKQuestionStep *step = [ORKQuestionStep questionStepWithIdentifier:@"scale_09"
                                                                      title:@"On a scale of 1 to 10, what is your mood?"
                                                                     answer:scaleAnswerFormat];
        [steps addObject:step];
    }
    
    {
        /*
         Vertical continuous scale, with min and max labels.
         */
        ORKContinuousScaleAnswerFormat *scaleAnswerFormat =  [ORKAnswerFormat continuousScaleAnswerFormatWithMaximumValue:10
                                                                                                             minimumValue:1
                                                                                                             defaultValue:99
                                                                                                    maximumFractionDigits:2
                                                                                                                 vertical:NO
                                                                                                  maximumValueDescription:@"High value"
                                                                                                  minimumValueDescription:@"Low value"];
        
        ORKQuestionStep *step = [ORKQuestionStep questionStepWithIdentifier:@"scale_10"
                                                                      title:@"How would you measure your mood improvement?"
                                                                     answer:scaleAnswerFormat];
        [steps addObject:step];
    }

    {
        /*
         Vertical continuous scale with three decimal places, a default, and a format style.
         */
        ORKContinuousScaleAnswerFormat *scaleAnswerFormat =  [ORKAnswerFormat continuousScaleAnswerFormatWithMaximumValue:1.0
                                                                                                             minimumValue:0.0
                                                                                                             defaultValue:0.8725
                                                                                                    maximumFractionDigits:0
                                                                                                                 vertical:YES
                                                                                                  maximumValueDescription:nil
                                                                                                  minimumValueDescription:nil];

        scaleAnswerFormat.numberStyle = ORKNumberFormattingStylePercent;
        
        ORKQuestionStep *step = [ORKQuestionStep questionStepWithIdentifier:@"scale_11"
                                                                      title:@"How much has your mood improved?"
                                                                     answer:scaleAnswerFormat];
        [steps addObject:step];
    }
    
    {
        /*
         Continuous scale with images.
         */
        ORKContinuousScaleAnswerFormat *scaleAnswerFormat =  [ORKAnswerFormat continuousScaleAnswerFormatWithMaximumValue:10
                                                                                                             minimumValue:1
                                                                                                             defaultValue:NSIntegerMax
                                                                                                    maximumFractionDigits:2
                                                                                                                 vertical:YES
                                                                                                  maximumValueDescription:@"Hot"
                                                                                                  minimumValueDescription:@"Warm"];
        
        scaleAnswerFormat.minimumImage = [self imageWithColor:[UIColor yellowColor] size:CGSizeMake(30, 30) border:NO];
        scaleAnswerFormat.maximumImage = [self imageWithColor:[UIColor redColor] size:CGSizeMake(30, 30) border:NO];
        scaleAnswerFormat.minimumImage.accessibilityHint = @"A yellow colored square to represent warmness.";
        scaleAnswerFormat.maximumImage.accessibilityHint = @"A red colored square to represent hot.";
        
        ORKQuestionStep *step = [ORKQuestionStep questionStepWithIdentifier:@"scale_12"
                                                                      title:@"On a scale of 1 to 10, how warm do you feel?"
                                                                     answer:scaleAnswerFormat];
        [steps addObject:step];
    }
    
    {
        /*
         Discrete scale with images.
         */
        ORKScaleAnswerFormat *scaleAnswerFormat =  [ORKAnswerFormat scaleAnswerFormatWithMaximumValue:10
                                                                                         minimumValue:1
                                                                                         defaultValue:NSIntegerMax
                                                                                                 step:1
                                                                                             vertical:NO
                                                                              maximumValueDescription:nil
                                                                              minimumValueDescription:nil];
        
        scaleAnswerFormat.minimumImage = [self imageWithColor:[UIColor yellowColor] size:CGSizeMake(30, 30) border:NO];
        scaleAnswerFormat.maximumImage = [self imageWithColor:[UIColor redColor] size:CGSizeMake(30, 30) border:NO];
        
        ORKQuestionStep *step = [ORKQuestionStep questionStepWithIdentifier:@"scale_13"
                                                                      title:@"On a scale of 1 to 10, how warm do you feel?"
                                                                     answer:scaleAnswerFormat];
        [steps addObject:step];
    }
    
    {
        ORKTextChoice *textChoice1 = [ORKTextChoice choiceWithText:@"Poor" value:@(1)];
        ORKTextChoice *textChoice2 = [ORKTextChoice choiceWithText:@"Fair" value:@(2)];
        ORKTextChoice *textChoice3 = [ORKTextChoice choiceWithText:@"Good" value:@(3)];
        ORKTextChoice *textChoice4 = [ORKTextChoice choiceWithText:@"Above Average" value:@(4)];
        ORKTextChoice *textChoice5 = [ORKTextChoice choiceWithText:@"Excellent" value:@(5)];
        
        NSArray *textChoices = @[textChoice1, textChoice2, textChoice3, textChoice4, textChoice5];
        
        ORKTextScaleAnswerFormat *scaleAnswerFormat = [ORKAnswerFormat textScaleAnswerFormatWithTextChoices:textChoices
                                                                                               defaultIndex:3
                                                                                                   vertical:NO];
        
        ORKQuestionStep *step = [ORKQuestionStep questionStepWithIdentifier:@"scale_14"
                                                                      title:@"How are you feeling today?"
                                                                     answer:scaleAnswerFormat];
        
        [steps addObject:step];
    }
    
    {
        ORKTextChoice *textChoice1 = [ORKTextChoice choiceWithText:@"Poor" value:@(1)];
        ORKTextChoice *textChoice2 = [ORKTextChoice choiceWithText:@"Fair" value:@(2)];
        ORKTextChoice *textChoice3 = [ORKTextChoice choiceWithText:@"Good" value:@(3)];
        ORKTextChoice *textChoice4 = [ORKTextChoice choiceWithText:@"Above Average" value:@(4)];
        ORKTextChoice *textChoice5 = [ORKTextChoice choiceWithText:@"Excellent" value:@(5)];
        
        NSArray *textChoices = @[textChoice1, textChoice2, textChoice3, textChoice4, textChoice5];
        
        ORKTextScaleAnswerFormat *scaleAnswerFormat = [ORKAnswerFormat textScaleAnswerFormatWithTextChoices:textChoices
                                                                                               defaultIndex:NSIntegerMax
                                                                                                   vertical:YES];
        
        ORKQuestionStep *step = [ORKQuestionStep questionStepWithIdentifier:@"scale_15"
                                                                      title:@"How are you feeling today?"
                                                                     answer:scaleAnswerFormat];
        
        [steps addObject:step];
    }

    
    ORKOrderedTask *task = [[ORKOrderedTask alloc] initWithIdentifier:ScalesTaskIdentifier steps:steps];
    return task;
    
}

- (void)scaleButtonTapped:(id)sender {
    [self beginTaskWithIdentifier:ScalesTaskIdentifier];
}

- (id<ORKTask>)makeColorScalesTask {
    ORKOrderedTask *task = (ORKOrderedTask *)[self makeScalesTask];
    
    for (ORKQuestionStep *step in task.steps) {
        if ([step isKindOfClass:[ORKQuestionStep class]]) {
            ORKAnswerFormat *answerFormat  = step.answerFormat;
            if ([answerFormat respondsToSelector:@selector(setGradientColors:)]) {
                [answerFormat performSelector:@selector(setGradientColors:) withObject:@[[UIColor redColor],
                                                                                         [UIColor greenColor],
                                                                                         [UIColor greenColor],
                                                                                         [UIColor yellowColor],
                                                                                         [UIColor yellowColor]]];
                [answerFormat performSelector:@selector(setGradientLocations:) withObject:@[@0.2, @0.2, @0.7, @0.7, @0.8]];
            }
        }
    }
    
    return task;
}

- (void)scaleColorGradientButtonTapped:(id)sender {
    [self beginTaskWithIdentifier:ColorScalesTaskIdentifier];
}

#pragma mark - Image choice task

/*
 Tests various uses of image choices.
 
 All these tests use square colored images to test layout correctness. In a real
 application you would use images to convey an image scale.
 
 Tests image choices both in form items, and in question steps.
 */
- (id<ORKTask>)makeImageChoicesTask {
    NSMutableArray *steps = [NSMutableArray new];
    
    for (NSValue *ratio in @[[NSValue valueWithCGPoint:CGPointMake(1.0, 1.0)], [NSValue valueWithCGPoint:CGPointMake(2.0, 1.0)], [NSValue valueWithCGPoint:CGPointMake(1.0, 2.0)]])
    {
        ORKFormStep *step = [[ORKFormStep alloc] initWithIdentifier:[NSString stringWithFormat:@"form_step_%@",NSStringFromCGPoint(ratio.CGPointValue)] title:@"Image Choices Form" text:@"Testing image choices in a form layout."];
        
        NSMutableArray *items = [NSMutableArray new];
        
        for (NSNumber *dimension in @[@(360), @(60)])
        {
            CGSize size1 = CGSizeMake(dimension.floatValue * ratio.CGPointValue.x, dimension.floatValue * ratio.CGPointValue.y);
            CGSize size2 = CGSizeMake(dimension.floatValue * ratio.CGPointValue.y, dimension.floatValue * ratio.CGPointValue.x);
            
            ORKImageChoice *option1 = [ORKImageChoice choiceWithNormalImage:[self imageWithColor:[UIColor redColor] size:size1 border:NO]
                                                              selectedImage:[self imageWithColor:[UIColor redColor] size:size1 border:YES]
                                                                       text:@"Red" value:@"red"];
            ORKImageChoice *option2 = [ORKImageChoice choiceWithNormalImage:[self imageWithColor:[UIColor orangeColor] size:size1 border:NO]
                                                              selectedImage:[self imageWithColor:[UIColor orangeColor] size:size1 border:YES]
                                                                       text:nil value:@"orange"];
            ORKImageChoice *option3 = [ORKImageChoice choiceWithNormalImage:[self imageWithColor:[UIColor yellowColor] size:size1 border:NO]
                                                              selectedImage:[self imageWithColor:[UIColor yellowColor] size:size1 border:YES]
                                                                       text:@"Yellow Yellow Yellow Yellow Yellow Yellow Yellow Yellow Yellow Yellow Yellow Yellow" value:@"yellow"];
            ORKImageChoice *option4 = [ORKImageChoice choiceWithNormalImage:[self imageWithColor:[UIColor greenColor] size:size2 border:NO]
                                                              selectedImage:[self imageWithColor:[UIColor greenColor] size:size2 border:YES]
                                                                       text:@"Green" value:@"green"];
            ORKImageChoice *option5 = [ORKImageChoice choiceWithNormalImage:[self imageWithColor:[UIColor blueColor] size:size1 border:NO]
                                                              selectedImage:[self imageWithColor:[UIColor blueColor] size:size1 border:YES]
                                                                       text:nil value:@"blue"];
            ORKImageChoice *option6 = [ORKImageChoice choiceWithNormalImage:[self imageWithColor:[UIColor cyanColor] size:size2 border:NO]
                                                              selectedImage:[self imageWithColor:[UIColor cyanColor] size:size2 border:YES]
                                                                       text:@"Cyan" value:@"cyanColor"];
            
            
            ORKFormItem *item1 = [[ORKFormItem alloc] initWithIdentifier:[@"fqid_009_1" stringByAppendingFormat:@"%@",dimension] text:@"Pick a color."
                                                            answerFormat:[ORKAnswerFormat choiceAnswerFormatWithImageChoices:@[option1] ]];
            [items addObject:item1];
            
            ORKFormItem *item2 = [[ORKFormItem alloc] initWithIdentifier:[@"fqid_009_2" stringByAppendingFormat:@"%@",dimension] text:@"Pick a color."
                                                            answerFormat:[ORKAnswerFormat choiceAnswerFormatWithImageChoices:@[option1, option2] ]];
            [items addObject:item2];
            
            ORKFormItem *item3 = [[ORKFormItem alloc] initWithIdentifier:[@"fqid_009_3" stringByAppendingFormat:@"%@",dimension] text:@"Pick a color."
                                                            answerFormat:[ORKAnswerFormat choiceAnswerFormatWithImageChoices:@[option1, option2, option3] ]];
            [items addObject:item3];
            
            ORKFormItem *item6 = [[ORKFormItem alloc] initWithIdentifier:[@"fqid_009_6" stringByAppendingFormat:@"%@",dimension] text:@"Pick a color."
                                                            answerFormat:[ORKAnswerFormat choiceAnswerFormatWithImageChoices:@[option1, option2, option3, option4, option5, option6] ]];
            [items addObject:item6];
        }
        
        [step setFormItems:items];
        [steps addObject:step];
        
        for (NSNumber *dimension in @[@(360), @(60), @(20)]) {
            CGSize size1 = CGSizeMake(dimension.floatValue * ratio.CGPointValue.x, dimension.floatValue * ratio.CGPointValue.y);
            CGSize size2 = CGSizeMake(dimension.floatValue * ratio.CGPointValue.y, dimension.floatValue * ratio.CGPointValue.x);

            ORKImageChoice *option1 = [ORKImageChoice choiceWithNormalImage:[self imageWithColor:[UIColor redColor] size:size1 border:NO]
                                                              selectedImage:[self imageWithColor:[UIColor redColor] size:size1 border:YES]
                                                                       text:@"Red\nRed\nRed\nRed" value:@"red"];
            ORKImageChoice *option2 = [ORKImageChoice choiceWithNormalImage:[self imageWithColor:[UIColor orangeColor] size:size1 border:NO]
                                                              selectedImage:[self imageWithColor:[UIColor orangeColor] size:size1 border:YES]
                                                                       text:@"Orange" value:@"orange"];
            ORKImageChoice *option3 = [ORKImageChoice choiceWithNormalImage:[self imageWithColor:[UIColor yellowColor] size:size1 border:NO]
                                                              selectedImage:[self imageWithColor:[UIColor yellowColor] size:size1 border:YES]
                                                                       text:@"Yellow Yellow Yellow Yellow Yellow Yellow Yellow Yellow Yellow Yellow" value:@"yellow"];
            ORKImageChoice *option4 = [ORKImageChoice choiceWithNormalImage:[self imageWithColor:[UIColor greenColor] size:size2 border:NO]
                                                              selectedImage:[self imageWithColor:[UIColor greenColor] size:size2 border:YES]
                                                                       text:@"Green" value:@"green"];
            ORKImageChoice *option5 = [ORKImageChoice choiceWithNormalImage:[self imageWithColor:[UIColor blueColor] size:size1 border:NO]
                                                              selectedImage:[self imageWithColor:[UIColor blueColor] size:size1 border:YES]
                                                                       text:@"Blue" value:@"blue"];
            ORKImageChoice *option6 = [ORKImageChoice choiceWithNormalImage:[self imageWithColor:[UIColor cyanColor] size:size2 border:NO]
                                                              selectedImage:[self imageWithColor:[UIColor cyanColor] size:size2 border:YES]
                                                                       text:@"Cyan" value:@"cyanColor"];
            
            ORKQuestionStep *step1 = [ORKQuestionStep questionStepWithIdentifier:[NSString stringWithFormat:@"qid_color1_%@_%@", NSStringFromCGPoint(ratio.CGPointValue), dimension]
                                                                           title:@"Pick a color."
                                                                          answer:[ORKAnswerFormat choiceAnswerFormatWithImageChoices:@[option1] ]];
            [steps addObject:step1];
            
            ORKQuestionStep *step2 = [ORKQuestionStep questionStepWithIdentifier:[NSString stringWithFormat:@"qid_color2_%@_%@", NSStringFromCGPoint(ratio.CGPointValue), dimension]
                                                                           title:@"Pick a color."
                                                                          answer:[ORKAnswerFormat choiceAnswerFormatWithImageChoices:@[option1, option2] ]];
            [steps addObject:step2];
            
            ORKQuestionStep *step3 = [ORKQuestionStep questionStepWithIdentifier:[NSString stringWithFormat:@"qid_color3_%@_%@", NSStringFromCGPoint(ratio.CGPointValue), dimension]
                                                                           title:@"Pick a color."
                                                                          answer:[ORKAnswerFormat choiceAnswerFormatWithImageChoices:@[option1, option2, option3] ]];
            [steps addObject:step3];
            
            ORKQuestionStep *step6 = [ORKQuestionStep questionStepWithIdentifier:[NSString stringWithFormat:@"qid_color6_%@_%@", NSStringFromCGPoint(ratio.CGPointValue), dimension]
                                                                           title:@"Pick a color."
                                                                          answer:[ORKAnswerFormat choiceAnswerFormatWithImageChoices:@[option1, option2, option3, option4, option5, option6]]];
            [steps addObject:step6];
        }
    }
    
    {
        ORKInstructionStep *step = [[ORKInstructionStep alloc] initWithIdentifier:@"end"];
        step.title = @"Image Choices End";
        [steps addObject:step];
    }
    
    ORKOrderedTask *task = [[ORKOrderedTask alloc] initWithIdentifier:ImageChoicesTaskIdentifier steps:steps];
    return task;
    
}

- (void)imageChoicesButtonTapped:(id)sender {
    [self beginTaskWithIdentifier:ImageChoicesTaskIdentifier];
}

# pragma mark - Image Capture
- (id<ORKTask>)makeImageCaptureTask {
    NSMutableArray *steps = [NSMutableArray new];
    
    /*
     If implementing an image capture task like this one, remember that people will
     take your instructions literally. So, be cautious. Make sure your template image
     is high contrast and very visible against a variety of backgrounds.
     */
    {
        ORKInstructionStep *step = [[ORKInstructionStep alloc] initWithIdentifier:@"begin"];
        step.title = @"Hands";
        step.image = [[UIImage imageNamed:@"hands_solid"] imageWithRenderingMode:UIImageRenderingModeAlwaysTemplate];
        step.detailText = @"In this step we will capture images of both of your hands";
        [steps addObject:step];
    }
    
    {
        ORKInstructionStep *step = [[ORKInstructionStep alloc] initWithIdentifier:@"right1"];
        step.title = @"Right Hand";
        step.image = [[UIImage imageNamed:@"right_hand_solid"] imageWithRenderingMode:UIImageRenderingModeAlwaysTemplate];
        step.detailText = @"Let's start by capturing an image of your right hand";
        [steps addObject:step];
    }
    
    {
        ORKInstructionStep *step = [[ORKInstructionStep alloc] initWithIdentifier:@"right2"];
        step.title = @"Right Hand";
        step.image = [[UIImage imageNamed:@"right_hand_outline"] imageWithRenderingMode:UIImageRenderingModeAlwaysTemplate];
        step.detailText = @"Align your right hand with the on-screen outline and capture the image.  Be sure to place your hand over a contrasting background.  You can re-capture the image as many times as you need.";
        [steps addObject:step];
    }
    
    {
        ORKImageCaptureStep *step = [[ORKImageCaptureStep alloc] initWithIdentifier:@"right3"];
        step.templateImage = [UIImage imageNamed:@"right_hand_outline_big"];
        step.templateImageInsets = UIEdgeInsetsMake(0.05, 0.05, 0.05, 0.05);
        step.accessibilityInstructions = @"Extend your right hand, palm side down, one foot in front of your device. Tap the Capture Image button, or two-finger double tap the preview to capture the image";
        step.accessibilityHint = @"Captures the image visible in the preview";
        [steps addObject:step];
    }
    
    {
        ORKInstructionStep *step = [[ORKInstructionStep alloc] initWithIdentifier:@"left1"];
        step.title = @"Left Hand";
        step.image = [[UIImage imageNamed:@"left_hand_solid"] imageWithRenderingMode:UIImageRenderingModeAlwaysTemplate];
        step.detailText = @"Now let's capture an image of your left hand";
        [steps addObject:step];
    }
    
    {
        ORKInstructionStep *step = [[ORKInstructionStep alloc] initWithIdentifier:@"left2"];
        step.title = @"Left Hand";
        step.image = [[UIImage imageNamed:@"left_hand_outline"] imageWithRenderingMode:UIImageRenderingModeAlwaysTemplate];
        step.detailText = @"Align your left hand with the on-screen outline and capture the image.  Be sure to place your hand over a contrasting background.  You can re-capture the image as many times as you need.";
        [steps addObject:step];
    }
    
    {
        ORKImageCaptureStep *step = [[ORKImageCaptureStep alloc] initWithIdentifier:@"left3"];
        step.templateImage = [UIImage imageNamed:@"left_hand_outline_big"];
        step.templateImageInsets = UIEdgeInsetsMake(0.05, 0.05, 0.05, 0.05);
        step.accessibilityInstructions = @"Extend your left hand, palm side down, one foot in front of your device. Tap the Capture Image button, or two-finger double tap the preview to capture the image";
        step.accessibilityHint = @"Captures the image visible in the preview";
        [steps addObject:step];
    }
    
    {
        ORKInstructionStep *step = [[ORKInstructionStep alloc] initWithIdentifier:@"end"];
        step.title = @"Complete";
        step.detailText = @"Hand image capture complete";
        [steps addObject:step];
    }
    
    ORKOrderedTask *task = [[ORKOrderedTask alloc] initWithIdentifier:ImageCaptureTaskIdentifier steps:steps];
    return task;
}

- (void)imageCaptureButtonTapped:(id)sender {
    [self beginTaskWithIdentifier:ImageCaptureTaskIdentifier];
}

- (void)navigableOrderedTaskButtonTapped:(id)sender {
    [self beginTaskWithIdentifier:NavigableOrderedTaskIdentifier];
}

- (void)navigableLoopTaskButtonTapped:(id)sender {
    [self beginTaskWithIdentifier:NavigableLoopTaskIdentifier];
}

- (void)toggleTintColorButtonTapped:(id)sender {
    static UIColor *defaultTintColor = nil;
    if (!defaultTintColor) {
        defaultTintColor = self.view.tintColor;
    }
    if ([[UIView appearance].tintColor isEqual:[UIColor redColor]]) {
        [UIView appearance].tintColor = defaultTintColor;
    } else {
        [UIView appearance].tintColor = [UIColor redColor];
    }
    // Update appearance
    UIView *superview = self.view.superview;
    [self.view removeFromSuperview];
    [superview addSubview:self.view];
}

#pragma mark - Navigable Loop Task

- (id<ORKTask>)makeNavigableLoopTask {
    NSMutableArray *steps = [NSMutableArray new];
    
    ORKAnswerFormat *answerFormat = nil;
    ORKStep *step = nil;
    NSArray *textChoices = nil;
    ORKQuestionStep *questionStep = nil;
    
    // Intro step
    step = [[ORKInstructionStep alloc] initWithIdentifier:@"introStep"];
    step.title = @"This task demonstrates an skippable step and an optional loop within a navigable ordered task";
    [steps addObject:step];

    // Skippable step
    answerFormat = [ORKAnswerFormat booleanAnswerFormat];
    questionStep = [ORKQuestionStep questionStepWithIdentifier:@"skipNextStep" title:@"Do you want to skip the next step?" answer:answerFormat];
    questionStep.optional = NO;
    [steps addObject:questionStep];

    step = [[ORKInstructionStep alloc] initWithIdentifier:@"skippableStep"];
    step.title = @"You'll optionally skip this step";
    [steps addObject:step];
    
    // Loop target step
    step = [[ORKInstructionStep alloc] initWithIdentifier:@"loopAStep"];
    step.title = @"You'll optionally return to this step";
    [steps addObject:step];

    // Branching paths
    textChoices =
    @[
      [ORKTextChoice choiceWithText:@"Scale" value:@"scale"],
      [ORKTextChoice choiceWithText:@"Text Choice" value:@"textchoice"]
      ];
    
    answerFormat = [ORKAnswerFormat choiceAnswerFormatWithStyle:ORKChoiceAnswerStyleSingleChoice
                                                    textChoices:textChoices];
    
    questionStep = [ORKQuestionStep questionStepWithIdentifier:@"branchingStep" title:@"Which kind of question do you prefer?" answer:answerFormat];
    questionStep.optional = NO;
    [steps addObject:questionStep];

    // Scale question step
    ORKContinuousScaleAnswerFormat *scaleAnswerFormat =  [ORKAnswerFormat continuousScaleAnswerFormatWithMaximumValue:10
                                                                                                         minimumValue:1
                                                                                                         defaultValue:8.725
                                                                                                maximumFractionDigits:3
                                                                                                             vertical:YES
                                                                                              maximumValueDescription:nil
                                                                                              minimumValueDescription:nil];
    
    step = [ORKQuestionStep questionStepWithIdentifier:@"scaleStep"
                                                 title:@"On a scale of 1 to 10, what is your mood?"
                                                answer:scaleAnswerFormat];
    [steps addObject:step];
    
    // Text choice question step
    textChoices =
    @[
      [ORKTextChoice choiceWithText:@"Good" value:@"good"],
      [ORKTextChoice choiceWithText:@"Bad" value:@"bad"]
      ];
    
    answerFormat = [ORKAnswerFormat choiceAnswerFormatWithStyle:ORKChoiceAnswerStyleSingleChoice
                                                    textChoices:textChoices];
    
    questionStep = [ORKQuestionStep questionStepWithIdentifier:@"textChoiceStep" title:@"How is your mood?" answer:answerFormat];
    questionStep.optional = NO;
    [steps addObject:questionStep];

    // Loop conditional step
    answerFormat = [ORKAnswerFormat booleanAnswerFormat];
    step = [ORKQuestionStep questionStepWithIdentifier:@"loopBStep" title:@"Do you want to repeat the survey?" answer:answerFormat];
    step.optional = NO;
    [steps addObject:step];
    
    step = [[ORKInstructionStep alloc] initWithIdentifier:@"endStep"];
    step.title = @"You have finished the task";
    [steps addObject:step];
    
    ORKNavigableOrderedTask *task = [[ORKNavigableOrderedTask alloc] initWithIdentifier:NavigableLoopTaskIdentifier
                                                                                  steps:steps];
    
    // Build navigation rules
    ORKResultSelector *resultSelector = nil;
    ORKPredicateStepNavigationRule *predicateRule = nil;
    ORKDirectStepNavigationRule *directRule = nil;
    ORKPredicateSkipStepNavigationRule *predicateSkipRule = nil;
    
    // skippable step
    resultSelector = [ORKResultSelector selectorWithResultIdentifier:@"skipNextStep"];
    NSPredicate *predicateSkipStep = [ORKResultPredicate predicateForBooleanQuestionResultWithResultSelector:resultSelector
                                                                                              expectedAnswer:YES];
    predicateSkipRule = [[ORKPredicateSkipStepNavigationRule alloc] initWithResultPredicate:predicateSkipStep];
    [task setSkipNavigationRule:predicateSkipRule forStepIdentifier:@"skippableStep"];

    // From the branching step, go to either scaleStep or textChoiceStep
    resultSelector = [ORKResultSelector selectorWithResultIdentifier:@"branchingStep"];
    NSPredicate *predicateAnswerTypeScale = [ORKResultPredicate predicateForChoiceQuestionResultWithResultSelector:resultSelector
                                                                                               expectedAnswerValue:@"scale"];
    predicateRule = [[ORKPredicateStepNavigationRule alloc] initWithResultPredicates:@[ predicateAnswerTypeScale ]
                                                          destinationStepIdentifiers:@[ @"scaleStep" ]
                                                               defaultStepIdentifier:@"textChoiceStep"];
    [task setNavigationRule:predicateRule forTriggerStepIdentifier:@"branchingStep"];
    
    // From the loopB step, return to loopA if user chooses so
    resultSelector = [ORKResultSelector selectorWithResultIdentifier:@"loopBStep"];
    NSPredicate *predicateLoopYes = [ORKResultPredicate predicateForBooleanQuestionResultWithResultSelector:resultSelector
                                                                                             expectedAnswer:YES];
    predicateRule = [[ORKPredicateStepNavigationRule alloc] initWithResultPredicates:@[ predicateLoopYes ]
                                                          destinationStepIdentifiers:@[ @"loopAStep" ] ];
    [task setNavigationRule:predicateRule forTriggerStepIdentifier:@"loopBStep"];
    
    // scaleStep to loopB direct navigation rule
    directRule = [[ORKDirectStepNavigationRule alloc] initWithDestinationStepIdentifier:@"loopBStep"];
    [task setNavigationRule:directRule forTriggerStepIdentifier:@"scaleStep"];
    
    return task;
}

#pragma mark - Custom navigation item task

- (id<ORKTask>)makeCustomNavigationItemTask {
    NSMutableArray *steps = [[NSMutableArray alloc] init];
    ORKInstructionStep *step1 = [[ORKInstructionStep alloc] initWithIdentifier:@"customNavigationItemTask.step1"];
    step1.title = @"Custom Navigation Item Title";
    ORKInstructionStep *step2 = [[ORKInstructionStep alloc] initWithIdentifier:@"customNavigationItemTask.step2"];
    step2.title = @"Custom Navigation Item Title View";
    [steps addObject: step1];
    [steps addObject: step2];
    return [[ORKOrderedTask alloc] initWithIdentifier: CustomNavigationItemTaskIdentifier steps:steps];
}

- (void)customNavigationItemButtonTapped:(id)sender {
    [self beginTaskWithIdentifier:CustomNavigationItemTaskIdentifier];
}

#pragma mark - Passcode step and view controllers

/*
 Tests various uses of passcode step and view controllers.
 
 Passcode authentication and passcode editing are presented in
 the examples. Passcode creation would ideally be as part of
 the consent process.
 */

- (id<ORKTask>)makeCreatePasscodeTask {
    NSMutableArray *steps = [[NSMutableArray alloc] init];
    ORKPasscodeStep *passcodeStep = [[ORKPasscodeStep alloc] initWithIdentifier:@"consent_passcode"];
    passcodeStep.text = @"This passcode protects your privacy and ensures that the user giving consent is the one completing the tasks.";
    [steps addObject: passcodeStep];
    return [[ORKOrderedTask alloc] initWithIdentifier: CreatePasscodeTaskIdentifier steps:steps];
}

- (void)createPasscodeButtonTapped:(id)sender {
    [self beginTaskWithIdentifier:CreatePasscodeTaskIdentifier];
}

- (void)removePasscodeButtonTapped:(id)sender {
    if ([ORKPasscodeViewController isPasscodeStoredInKeychain]) {
        if ([ORKPasscodeViewController removePasscodeFromKeychain]) {
            [self showAlertWithTitle:@"Success" message:@"Passcode removed."];
        } else {
            [self showAlertWithTitle:@"Error" message:@"Passcode could not be removed."];
        }
    } else {
        [self showAlertWithTitle:@"Error" message:@"There is no passcode stored in the keychain."];
    }
}

- (void)authenticatePasscodeButtonTapped:(id)sender {
    if ([ORKPasscodeViewController isPasscodeStoredInKeychain]) {
        ORKPasscodeViewController *viewController = [ORKPasscodeViewController
                                                     passcodeAuthenticationViewControllerWithText:@"Authenticate your passcode in order to proceed."
                                                     delegate:self];
        [self presentViewController:viewController animated:YES completion:nil];
    } else {
        [self showAlertWithTitle:@"Error" message:@"A passcode must be created before you can authenticate it."];
    }
}

- (void)editPasscodeButtonTapped:(id)sender {
    if ([ORKPasscodeViewController isPasscodeStoredInKeychain]) {
        ORKPasscodeViewController *viewController = [ORKPasscodeViewController passcodeEditingViewControllerWithText:nil
                                                                                                            delegate:self
                                                                                                        passcodeType:ORKPasscodeType6Digit];
        [self presentViewController:viewController animated:YES completion:nil];
    } else {
        [self showAlertWithTitle:@"Error" message:@"A passcode must be created before you can edit it."];
    }
}

#pragma mark - Passcode delegate

- (void)passcodeViewControllerDidFailAuthentication:(UIViewController *)viewController {
    NSLog(@"Passcode authentication failed.");
    [self showAlertWithTitle:@"Error" message:@"Passcode authentication failed"];
}

- (void)passcodeViewControllerDidFinishWithSuccess:(UIViewController *)viewController {
    NSLog(@"New passcode saved.");
    [viewController dismissViewControllerAnimated:YES completion:nil];
}

- (void)passcodeViewControllerDidCancel:(UIViewController *)viewController {
    NSLog(@"User tapped the cancel button.");
    [viewController dismissViewControllerAnimated:YES completion:nil];
}

- (void)passcodeViewControllerForgotPasscodeTapped:(UIViewController *)viewController {
    NSLog(@"Forgot Passcode tapped.");
    UIAlertController *alert = [UIAlertController alertControllerWithTitle:@"Forgot Passcode"
                                                                   message:@"Forgot Passcode tapped."
                                                            preferredStyle:UIAlertControllerStyleAlert];
    [alert addAction:[UIAlertAction actionWithTitle:@"OK" style:UIAlertActionStyleDefault handler:nil]];
    [viewController presentViewController:alert animated:YES completion:nil];
}

#pragma mark - Review step

- (NSArray<ORKStep *> *)stepsForReviewTasks {
    // ORKInstructionStep
    ORKInstructionStep *instructionStep = [[ORKInstructionStep alloc] initWithIdentifier:@"instructionStep"];
    instructionStep.title = @"Review Task";
    instructionStep.text = @"The task demonstrates the usage of ORKReviewStep within a task";
    NSMutableArray<ORKTextChoice *> *textChoices = [[NSMutableArray alloc] init];
    [textChoices addObject:[[ORKTextChoice alloc] initWithText:@"Good" detailText:@"" value:[NSNumber numberWithInt:0] exclusive:NO]];
    [textChoices addObject:[[ORKTextChoice alloc] initWithText:@"Average" detailText:@"" value:[NSNumber numberWithInt:1] exclusive:NO]];
    [textChoices addObject:[[ORKTextChoice alloc] initWithText:@"Poor" detailText:@"" value:[NSNumber numberWithInt:2] exclusive:NO]];
    ORKQuestionStep *step1 = [ORKQuestionStep questionStepWithIdentifier:@"step1" title:@"How do you feel today?" answer:[ORKAnswerFormat valuePickerAnswerFormatWithTextChoices:textChoices]];
    // ORKImageChoiceAnswerFormat
    NSMutableArray<ORKImageChoice *> *imageChoices = [[NSMutableArray alloc] init];
    [imageChoices addObject:[[ORKImageChoice alloc] initWithNormalImage:[UIImage imageNamed:@"left_hand_outline"] selectedImage:[UIImage imageNamed:@"left_hand_solid"] text:@"Left hand" value:[NSNumber numberWithInt:1]]];
    [imageChoices addObject:[[ORKImageChoice alloc] initWithNormalImage:[UIImage imageNamed:@"right_hand_outline"] selectedImage:[UIImage imageNamed:@"right_hand_solid"] text:@"Right hand" value:[NSNumber numberWithInt:0]]];
    ORKQuestionStep *step2 = [ORKQuestionStep questionStepWithIdentifier:@"step2" title:@"Which hand was injured?" answer:[ORKAnswerFormat choiceAnswerFormatWithImageChoices:imageChoices]];
    // ORKTextChoiceAnswerFormat
    ORKQuestionStep *step3 = [ORKQuestionStep questionStepWithIdentifier:@"step3" title:@"How do you feel today?" answer:[ORKAnswerFormat choiceAnswerFormatWithStyle:ORKChoiceAnswerStyleSingleChoice textChoices:textChoices]];
    // ORKBooleanAnswerFormat
    ORKQuestionStep *step4 = [ORKQuestionStep questionStepWithIdentifier:@"step4" title:@"Are you at least 18 years old?" answer:[ORKAnswerFormat booleanAnswerFormat]];
    // ORKTimeOfDayAnswerFormat
    ORKQuestionStep *step5 = [ORKQuestionStep questionStepWithIdentifier:@"step5" title:@"When did you wake up today?" answer:[ORKAnswerFormat timeOfDayAnswerFormat]];
    // ORKDateAnswerFormat
    ORKQuestionStep *step6 = [ORKQuestionStep questionStepWithIdentifier:@"step6" title:@"When is your birthday?" answer:[ORKAnswerFormat dateAnswerFormat]];
    // ORKFormStep
    ORKFormStep *formStep = [[ORKFormStep alloc] initWithIdentifier:@"formStep" title:@"Survey" text:@"Please answer the following set of questions"];
    ORKFormItem *formItem1 = [[ORKFormItem alloc] initWithIdentifier:@"formItem1" text:@"How do you feel today?" answerFormat:[ORKAnswerFormat choiceAnswerFormatWithStyle:ORKChoiceAnswerStyleSingleChoice textChoices:textChoices]];
    ORKFormItem *formItem2 = [[ORKFormItem alloc] initWithIdentifier:@"formItem2" text:@"Are you pregnant?" answerFormat:[ORKAnswerFormat booleanAnswerFormat]];
    formStep.formItems = @[formItem1, formItem2];
    // ORKReviewStep
    ORKReviewStep *reviewStep = [ORKReviewStep embeddedReviewStepWithIdentifier:@"embeddedReviewStep"];
    reviewStep.title = @"Review";
    reviewStep.text = @"Review your answers";
    // ORKNumericAnswerFormat
    ORKQuestionStep *step7 = [ORKQuestionStep questionStepWithIdentifier:@"step7" title:@"How many children do you have?" answer:[ORKAnswerFormat integerAnswerFormatWithUnit:@"children"]];
    // ORKScaleAnswerFormat
    ORKQuestionStep *step8 = [ORKQuestionStep questionStepWithIdentifier:@"step8" title:@"On a scale from 1 to 10: How do you feel today?" answer:[ORKAnswerFormat scaleAnswerFormatWithMaximumValue:10 minimumValue:1 defaultValue:6 step:1 vertical:NO maximumValueDescription:@"Excellent" minimumValueDescription:@"Poor"]];
    // ORKContinousScaleAnswerFormat
    ORKQuestionStep *step9 = [ORKQuestionStep questionStepWithIdentifier:@"step9" title:@"On a scale from 1 to 10: How do you feel today?" answer:[ORKAnswerFormat continuousScaleAnswerFormatWithMaximumValue:10 minimumValue:1 defaultValue:6 maximumFractionDigits:2 vertical:NO maximumValueDescription:@"Excellent" minimumValueDescription:@"Poor"]];
    // ORKTextScaleAnswerFormat
    ORKQuestionStep *step10 = [ORKQuestionStep questionStepWithIdentifier:@"step10" title:@"How do you feel today?" answer:[ORKAnswerFormat textScaleAnswerFormatWithTextChoices:textChoices defaultIndex:0 vertical:NO]];
    // ORKTextAnswerFormat
    ORKQuestionStep *step11 = [ORKQuestionStep questionStepWithIdentifier:@"step11" title:@"What books do you like best?" answer:[ORKAnswerFormat textAnswerFormat]];
    // ORKEmailAnswerFormat
    ORKQuestionStep *step12 = [ORKQuestionStep questionStepWithIdentifier:@"step12" title:@"What is your e-mail address?" answer:[ORKAnswerFormat emailAnswerFormat]];
    // ORKTimeIntervalAnswerFormat
    ORKQuestionStep *step13 = [ORKQuestionStep questionStepWithIdentifier:@"step13" title:@"How many hours did you sleep last night?" answer:[ORKAnswerFormat timeIntervalAnswerFormat]];
    // ORKHeightAnswerFormat
    ORKQuestionStep *step14 = [ORKQuestionStep questionStepWithIdentifier:@"step14" title:@"What is your height?" answer:[ORKAnswerFormat heightAnswerFormat]];
    // ORKLocationAnswerFormat
    ORKQuestionStep *step15 = [ORKQuestionStep questionStepWithIdentifier:@"step15" title:@"Where do you live?" answer:[ORKAnswerFormat locationAnswerFormat]];

    return @[instructionStep, step1, step2, step3, step4, step5, step6, formStep, reviewStep, step7, step8, step9, step10, step11, step12, step13, step14, step15];
}

- (id<ORKTask>)makeEmbeddedReviewTask {
    // ORKValuePickerAnswerFormat
    NSMutableArray<ORKStep *> *steps = [[NSMutableArray alloc] initWithArray:[self stepsForReviewTasks]];
    ORKReviewStep *reviewStep = [ORKReviewStep embeddedReviewStepWithIdentifier:@"reviewStep"];
    reviewStep.title = @"Review";
    reviewStep.text = @"Review your answers";
    [steps addObject:reviewStep];
    ORKOrderedTask *task = [[ORKOrderedTask alloc] initWithIdentifier:EmbeddedReviewTaskIdentifier steps:steps];
    return task;
}

- (IBAction)embeddedReviewTaskButtonTapped:(id)sender {
    [self beginTaskWithIdentifier:EmbeddedReviewTaskIdentifier];
}

- (id<ORKTask>)makeStandaloneReviewTask {
    NSMutableArray<ORKStep *> *steps = [[NSMutableArray alloc] initWithArray:[self stepsForReviewTasks]];
    ORKReviewStep *reviewStep = [ORKReviewStep standaloneReviewStepWithIdentifier:@"reviewStep" steps:steps resultSource:_embeddedReviewTaskResult];
    reviewStep.title = @"Review";
    reviewStep.text = @"Review your answers from your last survey";
    reviewStep.excludeInstructionSteps = YES;
    return [[ORKOrderedTask alloc] initWithIdentifier:StandaloneReviewTaskIdentifier steps:@[reviewStep]];
}

- (IBAction)standaloneReviewTaskButtonTapped:(id)sender {
    if (_embeddedReviewTaskResult != nil) {
        [self beginTaskWithIdentifier:StandaloneReviewTaskIdentifier];
    } else {
        [self showAlertWithTitle:@"Alert" message:@"Please run embedded review task first"];
    }
}

#pragma mark - Helpers

/*
 Shows an alert.
 
 Used to display an alert with the provided title and message.
 
 @param title       The title text for the alert.
 @param message     The message text for the alert.
 */
- (void)showAlertWithTitle:(NSString *)title message:(NSString *)message {
    UIAlertController *alert = [UIAlertController alertControllerWithTitle:title
                                                                   message:message
                                                            preferredStyle:UIAlertControllerStyleAlert];
    [alert addAction:[UIAlertAction actionWithTitle:@"OK" style:UIAlertActionStyleDefault handler:nil]];
    [self presentViewController:alert animated:YES completion:nil];
}
 
/*
 Builds a test consent document.
 */
- (ORKConsentDocument *)buildConsentDocument {
    ORKConsentDocument *consent = [[ORKConsentDocument alloc] init];
    
    /*
     If you have HTML review content, you can substitute it for the
     concatenation of sections by doing something like this:
     consent.htmlReviewContent = [NSString stringWithContentsOfFile:[[NSBundle mainBundle] pathForResource:XXX ofType:@"html"] encoding:NSUTF8StringEncoding error:nil];
     */
    
    /*
     Title that will be shown in the generated document.
     */
    consent.title = @"Demo Consent";
    
    
    /*
     Signature page content, used in the generated document above the signatures.
     */
    consent.signaturePageTitle = @"Consent";
    consent.signaturePageContent = @"I agree  to participate in this research Study.";
    
    /*
     The empty signature that the user will fill in.
     */
    ORKConsentSignature *participantSig = [ORKConsentSignature signatureForPersonWithTitle:@"Participant" dateFormatString:nil identifier:@"participantSig"];
    [consent addSignature:participantSig];
    
    /*
     Pre-populated investigator's signature.
     */
    ORKConsentSignature *investigatorSig = [ORKConsentSignature signatureForPersonWithTitle:@"Investigator" dateFormatString:nil identifier:@"investigatorSig" givenName:@"Jake" familyName:@"Clemson" signatureImage:[UIImage imageNamed:@"signature"] dateString:@"9/2/14" ];
    [consent addSignature:investigatorSig];
    
    /*
     These are the set of consent sections that have pre-defined animations and
     images.
     
     We will create a section for each of the section types, and then add a custom
     section on the end.
     */
    NSArray *scenes = @[@(ORKConsentSectionTypeOverview),
                        @(ORKConsentSectionTypeDataGathering),
                        @(ORKConsentSectionTypePrivacy),
                        @(ORKConsentSectionTypeDataUse),
                        @(ORKConsentSectionTypeTimeCommitment),
                        @(ORKConsentSectionTypeStudySurvey),
                        @(ORKConsentSectionTypeStudyTasks),
                        @(ORKConsentSectionTypeWithdrawing)];
    
    NSMutableArray *sections = [NSMutableArray new];
    for (NSNumber *type in scenes) {
        NSString *summary = @"Lorem ipsum dolor sit amet, consectetur adipiscing elit. Nam adhuc, meo fortasse vitio, quid ego quaeram non perspicis. Plane idem, inquit, et maxima quidem, qua fieri nulla maior potest. Quonam, inquit, modo? An potest, inquit ille, quicquam esse suavius quam nihil dolere? Cave putes quicquam esse verius. Quonam, inquit, modo? Et doming eirmod delicata cum. Vel fabellas scribentur neglegentur cu, pro te iudicabit explicari. His alia idque scriptorem ei, quo no nominavi noluisse.";
        ORKConsentSection *consentSection = [[ORKConsentSection alloc] initWithType:type.integerValue];
        consentSection.summary = summary;
        
        if (type.integerValue == ORKConsentSectionTypeOverview) {
            /*
             Tests HTML content instead of text for Learn More.
             */
            consentSection.htmlContent = @"<ul><li>Lorem</li><li>ipsum</li><li>dolor</li></ul><p>Lorem ipsum dolor sit amet, consectetur adipiscing elit. Nam adhuc, meo fortasse vitio, quid ego quaeram non perspicis. Plane idem, inquit, et maxima quidem, qua fieri nulla maior potest. Quonam, inquit, modo?</p>\
                <p>Lorem ipsum dolor sit amet, consectetur adipiscing elit. Nam adhuc, meo fortasse vitio, quid ego quaeram non perspicis. Plane idem, inquit, et maxima quidem, qua fieri nulla maior potest. Quonam, inquit, modo?</p> 研究";
        } else if (type.integerValue == ORKConsentSectionTypeDataGathering) {
            /*
             Tests PDF content instead of text, HTML for Learn More.
             */
            NSString *path = [[NSBundle mainBundle] pathForResource:@"SAMPLE_PDF_TEST" ofType:@"pdf"];
            consentSection.contentURL = [NSURL URLWithString:path];

        } else {
            /*
             Tests text Learn More content.
             */
            consentSection.content = @"Lorem ipsum dolor sit amet, consectetur adipiscing elit. Nam adhuc, meo fortasse vitio, quid ego quaeram non perspicis. Plane idem, inquit, et maxima quidem, qua fieri nulla maior potest. Quonam, inquit, modo? An potest, inquit ille, quicquam esse suavius quam nihil dolere? Cave putes quicquam esse verius. Quonam, inquit, modo?\
                Lorem ipsum dolor sit amet, consectetur adipiscing elit. Nam adhuc, meo fortasse vitio, quid ego quaeram non perspicis. Plane idem, inquit, et maxima quidem, qua fieri nulla maior potest. Quonam, inquit, modo?\
                An potest, inquit ille, quicquam esse suavius quam nihil dolere? Cave putes quicquam esse verius. Quonam, inquit, modo? Lorem ipsum dolor sit amet, consectetur adipiscing elit. Nam adhuc, meo fortasse vitio, quid ego quaeram non perspicis. Plane idem, inquit, et maxima quidem, qua fieri nulla maior potest. Quonam, inquit, modo?\
                An potest, inquit ille, quicquam esse suavius quam nihil dolere? Cave putes quicquam esse verius. Quonam, inquit, modo? Lorem ipsum dolor sit amet, consectetur adipiscing elit. Nam adhuc, meo fortasse vitio, quid ego quaeram non perspicis. Plane idem, inquit, et maxima quidem, qua fieri nulla maior potest. Quonam, inquit, modo? An potest, inquit ille, quicquam esse suavius quam nihil dolere? Cave putes quicquam esse verius. Quonam, inquit, modo?\
                Lorem ipsum dolor sit amet, consectetur adipiscing elit. Nam adhuc, meo fortasse vitio, quid ego quaeram non perspicis. Plane idem, inquit, et maxima quidem, qua fieri nulla maior potest. Quonam, inquit, modo?\
                An potest, inquit ille, quicquam esse suavius quam nihil dolere? Cave putes quicquam esse verius. Quonam, inquit, modo?";
        }
        
        [sections addObject:consentSection];
    }
    
    {
        /*
         A custom consent scene. This doesn't demo it but you can also set a custom
         animation.
         */
        ORKConsentSection *consentSection = [[ORKConsentSection alloc] initWithType:ORKConsentSectionTypeCustom];
        consentSection.summary = @"Custom Scene summary";
        consentSection.title = @"Custom Scene";
        consentSection.customImage = [UIImage imageNamed:@"image_example.png"];
        consentSection.customLearnMoreButtonTitle = @"Learn more about customizing ResearchKit";
        consentSection.content = @"You can customize ResearchKit a lot!";
        [sections addObject:consentSection];
    }
    
    {
        /*
         An "only in document" scene. This is ignored for visual consent, but included in
         the concatenated document for review.
         */
        ORKConsentSection *consentSection = [[ORKConsentSection alloc] initWithType:ORKConsentSectionTypeOnlyInDocument];
        consentSection.summary = @"OnlyInDocument Scene summary";
        consentSection.title = @"OnlyInDocument Scene";
        consentSection.content = @"Lorem ipsum dolor sit amet, consectetur adipiscing elit. Nam adhuc, meo fortasse vitio, quid ego quaeram non perspicis. Plane idem, inquit, et maxima quidem, qua fieri nulla maior potest. Quonam, inquit, modo? An potest, inquit ille, quicquam esse suavius quam nihil dolere? Cave putes quicquam esse verius. Quonam, inquit, modo?";
        [sections addObject:consentSection];
    }
    
    consent.sections = [sections copy];
    return consent;
}

/*
 A helper for creating square colored images, which can optionally have a border.
 
 Used for testing the image choices answer format.
 
 @param color   Color to use for the image.
 @param size    Size of image.
 @param border  Boolean value indicating whether to add a black border around the image.
 
 @return An image.
 */
- (UIImage *)imageWithColor:(UIColor *)color size:(CGSize)size border:(BOOL)border {
    
    UIView *view = [[UIView alloc] initWithFrame:CGRectMake(0, 0, size.width, size.height)];
    
    view.backgroundColor = color;
    
    if (border) {
        view.layer.borderColor = [[UIColor blackColor] CGColor];
        view.layer.borderWidth = 5.0;
    }

    UIGraphicsBeginImageContextWithOptions(view.bounds.size, view.opaque, 0.0);
    [view.layer renderInContext:UIGraphicsGetCurrentContext()];
    UIImage *image = UIGraphicsGetImageFromCurrentImageContext();
    UIGraphicsEndImageContext();

    return image;
}

#pragma mark - Managing the task view controller

/*
 Dismisses the task view controller.
 */
- (void)dismissTaskViewController:(ORKTaskViewController *)taskViewController removeOutputDirectory:(BOOL)removeOutputDirectory {
    _currentDocument = nil;
    
    NSURL *outputDirectoryURL = taskViewController.outputDirectory;
    [self dismissViewControllerAnimated:YES completion:^{
        if (outputDirectoryURL && removeOutputDirectory)
        {
            /*
             We attempt to clean up the output directory.
             
             This is only useful for a test app, where we don't care about the
             data after the test is complete. In a real application, only
             delete your data when you've processed it or sent it to a server.
             */
            NSError *err = nil;
            if (![[NSFileManager defaultManager] removeItemAtURL:outputDirectoryURL error:&err]) {
                NSLog(@"Error removing %@: %@", outputDirectoryURL, err);
            }
        }
    }];
}

#pragma mark - ORKTaskViewControllerDelegate

/*
 Any step can have "Learn More" content.
 
 For testing, we return YES only for instruction steps, except on the active
 tasks.
 */
- (BOOL)taskViewController:(ORKTaskViewController *)taskViewController hasLearnMoreForStep:(ORKStep *)step {
    NSString *task_identifier = taskViewController.task.identifier;

    return ([step isKindOfClass:[ORKInstructionStep class]]
            && NO == [@[AudioTaskIdentifier, FitnessTaskIdentifier, GaitTaskIdentifier, TwoFingerTapTaskIdentifier, NavigableOrderedTaskIdentifier, NavigableLoopTaskIdentifier] containsObject:task_identifier]);
}

/*
 When the user taps on "Learn More" on a step, respond on this delegate callback.
 In this test app, we just print to the console.
 */
- (void)taskViewController:(ORKTaskViewController *)taskViewController learnMoreForStep:(ORKStepViewController *)stepViewController {
    NSLog(@"Learn more tapped for step %@", stepViewController.step.identifier);
}

- (BOOL)taskViewController:(ORKTaskViewController *)taskViewController shouldPresentStep:(ORKStep *)step {
    if ([ step.identifier isEqualToString:@"itid_002"]) {
        /*
         Tests interrupting navigation from the task view controller delegate.
         
         This is an example of preventing a user from proceeding if they don't
         enter a valid answer.
         */
        
        ORKQuestionResult *questionResult = (ORKQuestionResult *)[[[taskViewController result] stepResultForStepIdentifier:@"itid_001"] firstResult];
        if (questionResult == nil || [(NSNumber *)questionResult.answer integerValue] < 18) {
            UIAlertController *alertViewController =
            [UIAlertController alertControllerWithTitle:@"Warning"
                                                message:@"You can't participate if you are under 18."
                                         preferredStyle:UIAlertControllerStyleAlert];
            
            
            UIAlertAction *ok = [UIAlertAction
                                 actionWithTitle:@"OK"
                                 style:UIAlertActionStyleDefault
                                 handler:^(UIAlertAction * action)
                                 {
                                     [alertViewController dismissViewControllerAnimated:YES completion:nil];
                                 }];
            
            
            [alertViewController addAction:ok];
            
            [taskViewController presentViewController:alertViewController animated:NO completion:nil];
            return NO;
        }
    }
    return YES;
}

/*
 In `stepViewControllerWillAppear:`, it is possible to significantly customize
 the behavior of the step view controller. In this test app, we do a few funny
 things to push the limits of this customization.
 */
- (void)taskViewController:(ORKTaskViewController *)taskViewController
stepViewControllerWillAppear:(ORKStepViewController *)stepViewController {
    
    if ([stepViewController.step.identifier isEqualToString:@"aid_001c"]) {
        /*
         Tests adding a custom view to a view controller for an active step, without
         subclassing.
         
         This is possible, but not recommended. A better choice would be to create
         a custom active step subclass and a matching active step view controller
         subclass, so you completely own the view controller and its appearance.
         */
        
        UIView *customView = [UIView new];
        customView.backgroundColor = [UIColor cyanColor];
        
        // Have the custom view request the space it needs.
        // A little tricky because we need to let it size to fit if there's not enough space.
        customView.translatesAutoresizingMaskIntoConstraints = NO;
        NSArray *verticalConstraints = [NSLayoutConstraint constraintsWithVisualFormat:@"V:[c(>=160)]"
                                                                               options:(NSLayoutFormatOptions)0
                                                                               metrics:nil
                                                                                 views:@{@"c":customView}];
        for (NSLayoutConstraint *constraint in verticalConstraints)
        {
            constraint.priority = UILayoutPriorityFittingSizeLevel;
        }
        [NSLayoutConstraint activateConstraints:verticalConstraints];
        [NSLayoutConstraint activateConstraints:[NSLayoutConstraint constraintsWithVisualFormat:@"H:[c(>=280)]"
                                                                                        options:(NSLayoutFormatOptions)0
                                                                                        metrics:nil
                                                                                          views:@{@"c":customView}]];
        
        [(ORKActiveStepViewController *)stepViewController setCustomView:customView];
        
        // Set custom button on navigation bar
        stepViewController.navigationItem.leftBarButtonItem = [[UIBarButtonItem alloc] initWithTitle:@"Custom button"
                                                                                               style:UIBarButtonItemStylePlain
                                                                                              target:nil
                                                                                              action:nil];
    } else if ([stepViewController.step.identifier hasPrefix:@"question_"]
               && ![stepViewController.step.identifier hasSuffix:@"6"]) {
        /*
         Tests customizing continue button ("some of the time").
         */
        stepViewController.continueButtonTitle = @"Next Question";
    } else if ([stepViewController.step.identifier isEqualToString:@"mini_form_001"]) {
        /*
         Tests customizing continue and learn more buttons.
         */
        stepViewController.continueButtonTitle = @"Try Mini Form";
        stepViewController.learnMoreButtonTitle = @"Learn more about this survey";
    } else if ([stepViewController.step.identifier isEqualToString: @"qid_001"]) {
        /*
         Example of customizing the back and cancel buttons in a way that's
         visibly obvious.
         */
        stepViewController.backButtonItem = [[UIBarButtonItem alloc] initWithTitle:@"Back1"
                                                                             style:UIBarButtonItemStylePlain
                                                                            target:stepViewController.backButtonItem.target
                                                                            action:stepViewController.backButtonItem.action];
        stepViewController.cancelButtonItem.title = @"Cancel1";
    } else if ([stepViewController.step.identifier isEqualToString:@"customNavigationItemTask.step1"]) {
        stepViewController.navigationItem.title = @"Custom title";
    } else if ([stepViewController.step.identifier isEqualToString:@"customNavigationItemTask.step2"]) {
        NSMutableArray *items = [[NSMutableArray alloc] init];
        [items addObject:@"Item1"];
        [items addObject:@"Item2"];
        [items addObject:@"Item3"];
        stepViewController.navigationItem.titleView = [[UISegmentedControl alloc] initWithItems:items];
    } else if ([stepViewController.step.identifier isEqualToString:@"waitTask.step2"]) {
        // Indeterminate step
        [((ORKWaitStepViewController *)stepViewController) performSelector:@selector(updateText:) withObject:@"Updated text" afterDelay:2.0];
        [((ORKWaitStepViewController *)stepViewController) performSelector:@selector(goForward) withObject:nil afterDelay:5.0];
    } else if ([stepViewController.step.identifier isEqualToString:@"waitTask.step4"]) {
        // Determinate step
        [self updateProgress:0.0 waitStepViewController:((ORKWaitStepViewController *)stepViewController)];
    }

}

/*
 We support save and restore on all of the tasks in this test app.
 
 In a real app, not all tasks necessarily ought to support saving -- for example,
 active tasks that can't usefully be restarted after a significant time gap
 should not support save at all.
 */
- (BOOL)taskViewControllerSupportsSaveAndRestore:(ORKTaskViewController *)taskViewController {
    return YES;
}

/*
 In almost all cases, we want to dismiss the task view controller.
 
 In this test app, we don't dismiss on a fail (we just log it).
 */
- (void)taskViewController:(ORKTaskViewController *)taskViewController didFinishWithReason:(ORKTaskViewControllerFinishReason)reason error:(NSError *)error {
    switch (reason) {
        case ORKTaskViewControllerFinishReasonCompleted:
            if ([taskViewController.task.identifier isEqualToString:EmbeddedReviewTaskIdentifier]) {
                _embeddedReviewTaskResult = taskViewController.result;
            }
            [self taskViewControllerDidComplete:taskViewController];
            break;
        case ORKTaskViewControllerFinishReasonFailed:
            NSLog(@"Error on step %@: %@", taskViewController.currentStepViewController.step, error);
            break;
        case ORKTaskViewControllerFinishReasonDiscarded:
            if ([taskViewController.task.identifier isEqualToString:EmbeddedReviewTaskIdentifier]) {
                _embeddedReviewTaskResult = nil;
            }
            [self dismissTaskViewController:taskViewController removeOutputDirectory:YES];
            break;
        case ORKTaskViewControllerFinishReasonSaved:
        {
            if ([taskViewController.task.identifier isEqualToString:EmbeddedReviewTaskIdentifier]) {
                _embeddedReviewTaskResult = taskViewController.result;
            }
            /*
             Save the restoration data, dismiss the task VC, and do an early return
             so we don't clear the restoration data.
             */
            id<ORKTask> task = taskViewController.task;
            _savedViewControllers[task.identifier] = taskViewController.restorationData;
            [self dismissTaskViewController:taskViewController removeOutputDirectory:NO];
            return;
        }
            break;
            
        default:
            break;
    }
    
    [_savedViewControllers removeObjectForKey:taskViewController.task.identifier];
    _taskViewController = nil;
}

/*
 When a task completes, we pretty-print the result to the console.
 
 This is ok for testing, but if what you want to do is see the results of a task,
 the `ORKCatalog` Swift sample app might be a better choice, since it lets
 you navigate through the result structure.
 */
- (void)taskViewControllerDidComplete:(ORKTaskViewController *)taskViewController {
    
    NSLog(@"[ORKTest] task results: %@", taskViewController.result);
    
    if (_currentDocument)
    {
        /*
         This demonstrates how to take a signature result, apply it to a document,
         and then generate a PDF From the document that includes the signature.
         */
        
        // Search for the review step.
        NSArray *steps = [(ORKOrderedTask *)taskViewController.task steps];
        NSPredicate *predicate = [NSPredicate predicateWithFormat: @"self isKindOfClass: %@", [ORKConsentReviewStep class]];
        ORKStep *reviewStep = [[steps filteredArrayUsingPredicate:predicate] firstObject];
        ORKConsentSignatureResult *signatureResult = (ORKConsentSignatureResult *)[[[taskViewController result] stepResultForStepIdentifier:reviewStep.identifier] firstResult];
        
        [signatureResult applyToDocument:_currentDocument];
        
        [_currentDocument makePDFWithCompletionHandler:^(NSData *pdfData, NSError *error) {
            NSLog(@"Created PDF of size %lu (error = %@)", (unsigned long)pdfData.length, error);
            
            if (!error) {
                NSURL *documents = [NSURL fileURLWithPath:NSSearchPathForDirectoriesInDomains(NSDocumentDirectory, NSUserDomainMask, YES).lastObject];
                NSURL *outputUrl = [documents URLByAppendingPathComponent:[NSString stringWithFormat:@"%@.pdf", taskViewController.taskRunUUID.UUIDString]];
                
                [pdfData writeToURL:outputUrl atomically:YES];
                NSLog(@"Wrote PDF to %@", [outputUrl path]);
            }
        }];
        
        _currentDocument = nil;
    }
    
    NSURL *dir = taskViewController.outputDirectory;
    [self dismissViewControllerAnimated:YES completion:^{
        if (dir)
        {
            NSError *err = nil;
            if (![[NSFileManager defaultManager] removeItemAtURL:dir error:&err]) {
                NSLog(@"Error removing %@: %@", dir, err);
            }
        }
    }];
}

/**
  When a task has completed it calls this method to post the result of the task to the delegate.
*/
- (void)taskViewController:(ORKTaskViewController *)taskViewController didChangeResult:(ORKTaskResult *)result {
    /*
     Upon creation of a Passcode by a user, the results of their creation
     are returned by getting it from ORKPasscodeResult in this delegate call.
     This is triggered upon completion/failure/or cancel
     */
    ORKStepResult *stepResult = (ORKStepResult *)[[result results] firstObject];
    if ([[[stepResult results] firstObject] isKindOfClass:[ORKPasscodeResult class]]) {
        ORKPasscodeResult *passcodeResult = (ORKPasscodeResult *)[[stepResult results] firstObject];
        NSLog(@"passcode saved: %d , Touch ID Enabled: %d", passcodeResult.passcodeSaved, passcodeResult.touchIdEnabled);

    }
}

- (void)taskViewController:(ORKTaskViewController *)taskViewController stepViewControllerWillDisappear:(ORKStepViewController *)stepViewController navigationDirection:(ORKStepViewControllerNavigationDirection)direction {
    if ([taskViewController.task.identifier isEqualToString:StepWillDisappearTaskIdentifier] &&
        [stepViewController.step.identifier isEqualToString:StepWillDisappearFirstStepIdentifier]) {
        taskViewController.view.tintColor = [UIColor magentaColor];
    }
}

#pragma mark - UI state restoration

/*
 UI state restoration code for the MainViewController.
 
 The MainViewController needs to be able to re-create the exact task that
 was being done, in order for the task view controller to restore correctly.
 
 In a real app implementation, this might mean that you would also need to save
 and restore the actual task; here, since we know the tasks don't change during
 testing, we just re-create the task.
 */
- (void)encodeRestorableStateWithCoder:(NSCoder *)coder {
    [super encodeRestorableStateWithCoder:coder];
    
    [coder encodeObject:_taskViewController forKey:@"taskVC"];
    [coder encodeObject:_lastRouteResult forKey:@"lastRouteResult"];
    [coder encodeObject:_embeddedReviewTaskResult forKey:@"embeddedReviewTaskResult"];
}

- (void)decodeRestorableStateWithCoder:(NSCoder *)coder {
    [super decodeRestorableStateWithCoder:coder];
    
    _taskViewController = [coder decodeObjectOfClass:[UIViewController class] forKey:@"taskVC"];
    _lastRouteResult = [coder decodeObjectForKey:@"lastRouteResult"];
    
    // Need to give the task VC back a copy of its task, so it can restore itself.
    
    // Could save and restore the task's identifier separately, but the VC's
    // restoration identifier defaults to the task's identifier.
    id<ORKTask> taskForTaskViewController = [self makeTaskWithIdentifier:_taskViewController.restorationIdentifier];
    
    _taskViewController.task = taskForTaskViewController;
    if ([_taskViewController.restorationIdentifier isEqualToString:@"DynamicTask01"])
    {
        _taskViewController.defaultResultSource = _lastRouteResult;
    }
    _taskViewController.delegate = self;
}

#pragma mark - Charts

- (void)testChartsButtonTapped:(id)sender {
    UIStoryboard *chartStoryboard = [UIStoryboard storyboardWithName:@"Charts" bundle:nil];
    UIViewController *chartListViewController = [chartStoryboard instantiateViewControllerWithIdentifier:@"ChartListViewController"];
    [self presentViewController:chartListViewController animated:YES completion:nil];
}

- (void)testChartsPerformanceButtonTapped:(id)sender {
    UIStoryboard *chartStoryboard = [UIStoryboard storyboardWithName:@"Charts" bundle:nil];
    UIViewController *chartListViewController = [chartStoryboard instantiateViewControllerWithIdentifier:@"ChartPerformanceListViewController"];
    [self presentViewController:chartListViewController animated:YES completion:nil];
}

#pragma mark - Wait Task

- (ORKOrderedTask *)makeWaitingTask {
    
    NSMutableArray *steps = [[NSMutableArray alloc] init];
    
    /*
     To properly use the wait steps, one needs to implement the "" method of ORKTaskViewControllerDelegate to start their background action when the wait task begins, and then call the "finish" method on the ORKWaitTaskViewController when the background task has been completed.
     */
    ORKInstructionStep *step1 = [[ORKInstructionStep alloc] initWithIdentifier:@"waitTask.step1"];
    step1.title = @"Setup";
    step1.detailText = @"ORKTest needs to set up some things before you begin, once the setup is complete you will be able to continue.";
    [steps addObject:step1];
    
    // Interterminate wait step.
    ORKWaitStep *step2 = [[ORKWaitStep alloc] initWithIdentifier:@"waitTask.step2"];
    step2.title = @"Getting Ready";
    step2.text = @"Please wait while the setup completes.";
    [steps addObject:step2];
    
    ORKInstructionStep *step3 = [[ORKInstructionStep alloc] initWithIdentifier:@"waitTask.step3"];
    step3.title = @"Account Setup";
    step3.detailText = @"The information you entered will be sent to the secure server to complete your account setup.";
    [steps addObject:step3];
    
    // Determinate wait step.
    ORKWaitStep *step4 = [[ORKWaitStep alloc] initWithIdentifier:@"waitTask.step4"];
    step4.title = @"Syncing Account";
    step4.text = @"Please wait while the data is uploaded.";
    step4.indicatorType = ORKProgressIndicatorTypeProgressBar;
    [steps addObject:step4];
    
    ORKCompletionStep *step5 = [[ORKCompletionStep alloc] initWithIdentifier:@"waitTask.step5"];
    step5.title = @"Setup Complete";
    [steps addObject:step5];

    ORKOrderedTask *waitTask = [[ORKOrderedTask alloc] initWithIdentifier:WaitTaskIdentifier steps:steps];
    return waitTask;
}

- (void)updateProgress:(CGFloat)progress waitStepViewController:(ORKWaitStepViewController *)waitStepviewController {
    if (progress <= 1.0) {
        [waitStepviewController setProgress:progress animated:true];
        double delayInSeconds = 0.1;
        dispatch_time_t popTime = dispatch_time(DISPATCH_TIME_NOW, (int64_t)(delayInSeconds * NSEC_PER_SEC));
        dispatch_after(popTime, dispatch_get_main_queue(), ^(void) {
            [self updateProgress:(progress + 0.01) waitStepViewController:waitStepviewController];
            if (progress > 0.495 && progress < 0.505) {
                NSString *newText = @"Please wait while the data is downloaded.";
                [waitStepviewController updateText:newText];
            }
        });
    } else {
        [waitStepviewController goForward];
    }
}

#pragma mark - Location Task

- (IBAction)locationButtonTapped:(id)sender {
    [self beginTaskWithIdentifier:LocationTaskIdentifier];
}

- (ORKOrderedTask *)makeLocationTask {
    NSMutableArray *steps = [[NSMutableArray alloc] init];
    
    ORKInstructionStep *step1 = [[ORKInstructionStep alloc] initWithIdentifier:@"locationTask.step1"];
    step1.title = @"Location Survey";
    [steps addObject:step1];
    
    // Location question with current location observing on
    ORKQuestionStep *step2 = [[ORKQuestionStep alloc] initWithIdentifier:@"locationTask.step2"];
    step2.title = @"Where are you right now?";
    step2.answerFormat = [[ORKLocationAnswerFormat alloc] init];
    [steps addObject:step2];
    
    // Location question with current location observing off
    ORKQuestionStep *step3 = [[ORKQuestionStep alloc] initWithIdentifier:@"locationTask.step3"];
    step3.title = @"Where is your home?";
    ORKLocationAnswerFormat *locationAnswerFormat  = [[ORKLocationAnswerFormat alloc] init];
    locationAnswerFormat.useCurrentLocation= NO;
    step3.answerFormat = locationAnswerFormat;
    [steps addObject:step3];
    
    ORKCompletionStep *step4 = [[ORKCompletionStep alloc] initWithIdentifier:@"locationTask.step4"];
    step4.title = @"Survey Complete";
    [steps addObject:step4];
    
    ORKOrderedTask *locationTask = [[ORKOrderedTask alloc] initWithIdentifier:LocationTaskIdentifier steps:steps];
    return locationTask;
}

#pragma mark - Step Will Disappear Task Delegate example

- (IBAction)stepWillDisappearButtonTapped:(id)sender {
    [self beginTaskWithIdentifier:StepWillDisappearTaskIdentifier];
}

- (ORKOrderedTask *)makeStepWillDisappearTask {
    
    ORKInstructionStep *step1 = [[ORKInstructionStep alloc] initWithIdentifier:StepWillDisappearFirstStepIdentifier];
    step1.title = @"Step Will Disappear Delegate Example";
    step1.text = @"The tint color of the task view controller is changed to magenta in the `stepViewControllerWillDisappear:` method.";
    
    ORKCompletionStep *stepLast = [[ORKCompletionStep alloc] initWithIdentifier:@"stepLast"];
    stepLast.title = @"Survey Complete";
    
    ORKOrderedTask *locationTask = [[ORKOrderedTask alloc] initWithIdentifier:StepWillDisappearTaskIdentifier steps:@[step1, stepLast]];
    return locationTask;
}

#pragma mark - Confirmation Form Item

- (IBAction)confirmationFormItemButtonTapped:(id)sender {
    [self beginTaskWithIdentifier:ConfirmationFormTaskIdentifier];
}

- (ORKOrderedTask *)makeConfirmationFormTask {
    NSMutableArray *steps = [[NSMutableArray alloc] init];
    
    ORKInstructionStep *step1 = [[ORKInstructionStep alloc] initWithIdentifier:@"confirmationForm.step1"];
    step1.title = @"Confirmation Form Items Survey";
    [steps addObject:step1];
    
    // Create a step for entering password with confirmation
    ORKFormStep *step2 = [[ORKFormStep alloc] initWithIdentifier:@"confirmationForm.step2" title:@"Password" text:nil];
    [steps addObject:step2];
    
    {
        ORKTextAnswerFormat *answerFormat = [ORKAnswerFormat textAnswerFormat];
        answerFormat.multipleLines = NO;
        answerFormat.secureTextEntry = YES;
        answerFormat.autocapitalizationType = UITextAutocapitalizationTypeNone;
        answerFormat.autocorrectionType = UITextAutocorrectionTypeNo;
        answerFormat.spellCheckingType = UITextSpellCheckingTypeNo;
        
        ORKFormItem *item = [[ORKFormItem alloc] initWithIdentifier:@"password"
                                                               text:@"Password"
                                                       answerFormat:answerFormat
                                                           optional:NO];
        item.placeholder = @"Enter password";

        ORKFormItem *confirmationItem = [item confirmationAnswerFormItemWithIdentifier:@"password.confirmation"
                                                                                  text:@"Confirm"
                                                                          errorMessage:@"Passwords do not match"];
        confirmationItem.placeholder = @"Enter password again";
        
        step2.formItems = @[item, confirmationItem];
    }
    
    // Create a step for entering participant id
    ORKFormStep *step3 = [[ORKFormStep alloc] initWithIdentifier:@"confirmationForm.step3" title:@"Participant ID" text:nil];
    [steps addObject:step3];
    
    {
        ORKTextAnswerFormat *answerFormat = [ORKAnswerFormat textAnswerFormat];
        answerFormat.multipleLines = NO;
        answerFormat.autocapitalizationType = UITextAutocapitalizationTypeAllCharacters;
        answerFormat.autocorrectionType = UITextAutocorrectionTypeNo;
        answerFormat.spellCheckingType = UITextSpellCheckingTypeNo;
        
        ORKFormItem *item = [[ORKFormItem alloc] initWithIdentifier:@"participantID"
                                                               text:@"Participant ID"
                                                       answerFormat:answerFormat
                                                           optional:YES];
        item.placeholder = @"Enter Participant ID";
        
        ORKFormItem *confirmationItem = [item confirmationAnswerFormItemWithIdentifier:@"participantID.confirmation"
                                                                                  text:@"Confirm"
                                                                          errorMessage:@"IDs do not match"];
        confirmationItem.placeholder = @"Enter ID again";
        
        step3.formItems = @[item, confirmationItem];
    }
    
    ORKCompletionStep *step4 = [[ORKCompletionStep alloc] initWithIdentifier:@"confirmationForm.lastStep"];
    step4.title = @"Survey Complete";
    [steps addObject:step4];
    
    return [[ORKOrderedTask alloc] initWithIdentifier:ConfirmationFormTaskIdentifier steps:steps];
}

#pragma mark - Continue button

- (IBAction)continueButtonButtonTapped:(id)sender {
    UIStoryboard *storyboard = [UIStoryboard storyboardWithName:@"ContinueButtonExample" bundle:nil];
    UIViewController *vc = [storyboard instantiateInitialViewController];
    [self presentViewController:vc animated:YES completion:nil];
}

#pragma mark - Instantiate Custom Step View Controller Example

- (IBAction)instantiateCustomVcButtonTapped:(id)sender {
    [self beginTaskWithIdentifier:InstantiateCustomVCTaskIdentifier];
}

- (ORKOrderedTask *)makeInstantiateCustomVCTask {
    
    ORKInstructionStep *step1 = [[ORKInstructionStep alloc] initWithIdentifier:@"locationTask.step1"];
    step1.title = @"Instantiate Custom View Controller";
    step1.text = @"The next step uses a custom subclass of an ORKFormStepViewController.";
    
    DragonPokerStep *dragonStep = [[DragonPokerStep alloc] initWithIdentifier:@"dragonStep"];
    
    ORKStep *lastStep = [[ORKCompletionStep alloc] initWithIdentifier:@"done"];
    
    return [[ORKOrderedTask alloc] initWithIdentifier:InstantiateCustomVCTaskIdentifier steps:@[step1, dragonStep, lastStep]];
}

#pragma mark - Step Table

- (IBAction)tableStepButtonTapped:(id)sender {
    [self beginTaskWithIdentifier:TableStepTaskIdentifier];
}

- (ORKOrderedTask *)makeTableStepTask {
    NSMutableArray *steps = [[NSMutableArray alloc] init];
    
    ORKInstructionStep *step1 = [[ORKInstructionStep alloc] initWithIdentifier:@"step1"];
    step1.text = @"Example of an ORKTableStepViewController";
    [steps addObject:step1];
    
    ORKTableStep *tableStep = [[ORKTableStep alloc] initWithIdentifier:@"tableStep"];
    tableStep.items = @[@"Item 1", @"Item 2", @"Item 3"];
    [steps addObject:tableStep];
    
    ORKCompletionStep *stepLast = [[ORKCompletionStep alloc] initWithIdentifier:@"lastStep"];
    stepLast.title = @"Task Complete";
    [steps addObject:stepLast];
    
    return [[ORKOrderedTask alloc] initWithIdentifier:TableStepTaskIdentifier steps:steps];
}

#pragma mark - Signature Table

- (IBAction)signatureStepButtonTapped:(id)sender {
    [self beginTaskWithIdentifier:SignatureStepTaskIdentifier];
}

- (ORKOrderedTask *)makeSignatureStepTask {
    NSMutableArray *steps = [[NSMutableArray alloc] init];
    
    ORKInstructionStep *step1 = [[ORKInstructionStep alloc] initWithIdentifier:@"step1"];
    step1.text = @"Example of an ORKSignatureStep";
    [steps addObject:step1];
    
    ORKSignatureStep *signatureStep = [[ORKSignatureStep alloc] initWithIdentifier:@"signatureStep"];
    [steps addObject:signatureStep];
    
    ORKCompletionStep *stepLast = [[ORKCompletionStep alloc] initWithIdentifier:@"lastStep"];
    stepLast.title = @"Task Complete";
    [steps addObject:stepLast];
    
    return [[ORKOrderedTask alloc] initWithIdentifier:SignatureStepTaskIdentifier steps:steps];
}

#pragma mark - Auxillary Image

- (IBAction)auxillaryImageButtonTapped:(id)sender {
    [self beginTaskWithIdentifier:AuxillaryImageTaskIdentifier];
}

- (ORKOrderedTask *)makeAuxillaryImageTask {

    ORKInstructionStep *step = [[ORKInstructionStep alloc] initWithIdentifier:AuxillaryImageTaskIdentifier];
    step.title = @"Title";
    step.text = @"This is description text.";
    step.detailText = @"This is detail text.";
    step.image = [UIImage imageNamed:@"tremortest3a" inBundle:[NSBundle bundleForClass:[ORKOrderedTask class]] compatibleWithTraitCollection:nil];
    step.auxiliaryImage = [UIImage imageNamed:@"tremortest3b" inBundle:[NSBundle bundleForClass:[ORKOrderedTask class]] compatibleWithTraitCollection:nil];
    
    return [[ORKOrderedTask alloc] initWithIdentifier:SignatureStepTaskIdentifier steps:@[step]];
}


@end<|MERGE_RESOLUTION|>--- conflicted
+++ resolved
@@ -365,12 +365,9 @@
                            @"Tower Of Hanoi Task",
                            @"Two Finger Tapping Task",
                            @"Walk And Turn Task",
-<<<<<<< HEAD
-                           @"Mood Survey",
-=======
                            @"Hand Tremor Task",
                            @"Right Hand Tremor Task",
->>>>>>> fe9c9e1f
+                           @"Mood Survey",
                            ],
                        @[ // Passcode
                            @"Authenticate Passcode",
@@ -621,14 +618,6 @@
         return [self makeTableStepTask];
     } else if ([identifier isEqualToString:SignatureStepTaskIdentifier]) {
         return [self makeSignatureStepTask];
-<<<<<<< HEAD
-    } else if ([identifier isEqualToString:MoodSurveyTaskIdentifier]) {
-        return [ORKOrderedTask moodSurveyWithIdentifier:MoodSurveyTaskIdentifier
-                                 intendedUseDescription:nil
-                                              frequency:ORKMoodSurveyFrequencyWeekly
-                                     customQuestionText:nil
-                                                options:ORKPredefinedTaskOptionNone];
-=======
     } else if ([identifier isEqualToString:TremorTaskIdentifier]) {
         return [ORKOrderedTask tremorTestTaskWithIdentifier:TremorTaskIdentifier
                                      intendedUseDescription:nil
@@ -648,7 +637,12 @@
                                                     options:ORKPredefinedTaskOptionNone];
     } else if ([identifier isEqualToString:AuxillaryImageTaskIdentifier]) {
         return [self makeAuxillaryImageTask];
->>>>>>> fe9c9e1f
+    } else if ([identifier isEqualToString:MoodSurveyTaskIdentifier]) {
+        return [ORKOrderedTask moodSurveyWithIdentifier:MoodSurveyTaskIdentifier
+                                 intendedUseDescription:nil
+                                              frequency:ORKMoodSurveyFrequencyWeekly
+                                     customQuestionText:nil
+                                                options:ORKPredefinedTaskOptionNone];
     }
 
     return nil;
@@ -2363,17 +2357,16 @@
     [self beginTaskWithIdentifier:WalkBackAndForthTaskIdentifier];
 }
 
-<<<<<<< HEAD
+- (void)handTremorTaskButtonTapped:(id)sender {
+    [self beginTaskWithIdentifier:TremorTaskIdentifier];
+}
+
+- (void)rightHandTremorTaskButtonTapped:(id)sender {
+    [self beginTaskWithIdentifier:TremorRightHandTaskIdentifier];
+}
+
 - (void)moodSurveyButtonTapped:(id)sender {
     [self beginTaskWithIdentifier:MoodSurveyTaskIdentifier];
-=======
-- (void)handTremorTaskButtonTapped:(id)sender {
-    [self beginTaskWithIdentifier:TremorTaskIdentifier];
-}
-
-- (void)rightHandTremorTaskButtonTapped:(id)sender {
-    [self beginTaskWithIdentifier:TremorRightHandTaskIdentifier];
->>>>>>> fe9c9e1f
 }
 
 #pragma mark - Dynamic task
