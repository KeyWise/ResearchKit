--- conflicted
+++ resolved
@@ -481,7 +481,6 @@
         return [self makeNavigableOrderedTask];
     } else if ([identifier isEqualToString:CustomNavigationItemTaskIdentifier]) {
         return [self makeCustomNavigationItemTask];
-<<<<<<< HEAD
     } if ([identifier isEqualToString:WaitTaskIdentifier]) {
         
         NSMutableArray *steps = [[NSMutableArray alloc] init];
@@ -515,10 +514,6 @@
         [steps addObject:step5];
         
         return [self makeWaitingTask:steps];
-=======
-    } else if ([identifier isEqualToString:CreatePasscodeTaskIdentifier]) {
-        return [self makeCreatePasscodeTask];
->>>>>>> d2c381fe
     }
 
     return nil;
