--- conflicted
+++ resolved
@@ -74,16 +74,13 @@
 DefineStringKey(FitnessTaskIdentifier);
 DefineStringKey(FootnoteTaskIdentifier);
 DefineStringKey(GaitTaskIdentifier);
+DefineStringKey(GoNoGoTasIdentifier);
 DefineStringKey(IconImageTaskIdentifier);
 DefineStringKey(HolePegTestTaskIdentifier);
 DefineStringKey(MemoryTaskIdentifier);
 DefineStringKey(PSATTaskIdentifier);
 DefineStringKey(ReactionTimeTaskIdentifier);
-<<<<<<< HEAD
 DefineStringKey(TrailMakingTaskIdentifier);
-=======
-DefineStringKey(GoNoGoTasIdentifier);
->>>>>>> eaf38e44
 DefineStringKey(TwoFingerTapTaskIdentifier);
 DefineStringKey(TimedWalkTaskIdentifier);
 DefineStringKey(ToneAudiometryTaskIdentifier);
@@ -373,11 +370,8 @@
                            @"Memory Game Task",
                            @"PSAT Task",
                            @"Reaction Time Task",
-<<<<<<< HEAD
+                           @"Go/No-Go Visual Reaction Time Task",
                            @"Trail Making Task",
-=======
-                           @"Go/No-Go Visual Reaction Time Task",
->>>>>>> eaf38e44
                            @"Timed Walk Task",
                            @"Tone Audiometry Task",
                            @"Tower Of Hanoi Task",
