/*
 Copyright (c) 2015, Apple Inc. All rights reserved.
 Copyright (c) 2015, Bruce Duncan.
 Copyright (c) 2015-2016, Ricardo Sánchez-Sáez.
 Copyright (c) 2016, Sage Bionetworks

 Redistribution and use in source and binary forms, with or without modification,
 are permitted provided that the following conditions are met:
 
 1.  Redistributions of source code must retain the above copyright notice, this
 list of conditions and the following disclaimer.
 
 2.  Redistributions in binary form must reproduce the above copyright notice,
 this list of conditions and the following disclaimer in the documentation and/or
 other materials provided with the distribution.
 
 3.  Neither the name of the copyright holder(s) nor the names of any contributors
 may be used to endorse or promote products derived from this software without
 specific prior written permission. No license is granted to the trademarks of
 the copyright holders even if such marks are included in this software.
 
 THIS SOFTWARE IS PROVIDED BY THE COPYRIGHT HOLDERS AND CONTRIBUTORS "AS IS"
 AND ANY EXPRESS OR IMPLIED WARRANTIES, INCLUDING, BUT NOT LIMITED TO, THE
 IMPLIED WARRANTIES OF MERCHANTABILITY AND FITNESS FOR A PARTICULAR PURPOSE
 ARE DISCLAIMED. IN NO EVENT SHALL THE COPYRIGHT OWNER OR CONTRIBUTORS BE LIABLE
 FOR ANY DIRECT, INDIRECT, INCIDENTAL, SPECIAL, EXEMPLARY, OR CONSEQUENTIAL
 DAMAGES (INCLUDING, BUT NOT LIMITED TO, PROCUREMENT OF SUBSTITUTE GOODS OR
 SERVICES; LOSS OF USE, DATA, OR PROFITS; OR BUSINESS INTERRUPTION) HOWEVER
 CAUSED AND ON ANY THEORY OF LIABILITY, WHETHER IN CONTRACT, STRICT LIABILITY,
 OR TORT (INCLUDING NEGLIGENCE OR OTHERWISE) ARISING IN ANY WAY OUT OF THE USE
 OF THIS SOFTWARE, EVEN IF ADVISED OF THE POSSIBILITY OF SUCH DAMAGE.
 */


#import "MainViewController.h"

#import "AppDelegate.h"
#import "DynamicTask.h"
#import "ORKTest-Swift.h"
#import "DragonPokerStep.h"

@import ResearchKit;

@import AVFoundation;


#define DefineStringKey(x) static NSString *const x = @#x

DefineStringKey(ConsentTaskIdentifier);
DefineStringKey(ConsentReviewTaskIdentifier);
DefineStringKey(EligibilityFormTaskIdentifier);
DefineStringKey(EligibilitySurveyTaskIdentifier);
DefineStringKey(LoginTaskIdentifier);
DefineStringKey(RegistrationTaskIdentifier);
DefineStringKey(VerificationTaskIdentifier);

DefineStringKey(CompletionStepTaskIdentifier);
DefineStringKey(DatePickingTaskIdentifier);
DefineStringKey(ImageCaptureTaskIdentifier);
DefineStringKey(VideoCaptureTaskIdentifier);
DefineStringKey(ImageChoicesTaskIdentifier);
DefineStringKey(InstantiateCustomVCTaskIdentifier);
DefineStringKey(LocationTaskIdentifier);
DefineStringKey(ScalesTaskIdentifier);
DefineStringKey(ColorScalesTaskIdentifier);
DefineStringKey(MiniFormTaskIdentifier);
DefineStringKey(OptionalFormTaskIdentifier);
DefineStringKey(SelectionSurveyTaskIdentifier);

DefineStringKey(ActiveStepTaskIdentifier);
DefineStringKey(AudioTaskIdentifier);
DefineStringKey(AuxillaryImageTaskIdentifier);
DefineStringKey(FitnessTaskIdentifier);
DefineStringKey(FootnoteTaskIdentifier);
DefineStringKey(GaitTaskIdentifier);
DefineStringKey(IconImageTaskIdentifier);
DefineStringKey(HolePegTestTaskIdentifier);
DefineStringKey(MemoryTaskIdentifier);
DefineStringKey(PSATTaskIdentifier);
DefineStringKey(ReactionTimeTaskIdentifier);
DefineStringKey(TwoFingerTapTaskIdentifier);
DefineStringKey(TimedWalkTaskIdentifier);
DefineStringKey(ToneAudiometryTaskIdentifier);
DefineStringKey(TowerOfHanoiTaskIdentifier);
DefineStringKey(TremorTaskIdentifier);
DefineStringKey(TremorRightHandTaskIdentifier);
DefineStringKey(WalkBackAndForthTaskIdentifier);
DefineStringKey(MoodSurveyTaskIdentifier);

DefineStringKey(CreatePasscodeTaskIdentifier);

DefineStringKey(CustomNavigationItemTaskIdentifier);
DefineStringKey(DynamicTaskIdentifier);
DefineStringKey(InterruptibleTaskIdentifier);
DefineStringKey(NavigableOrderedTaskIdentifier);
DefineStringKey(NavigableLoopTaskIdentifier);
DefineStringKey(WaitTaskIdentifier);

DefineStringKey(CollectionViewHeaderReuseIdentifier);
DefineStringKey(CollectionViewCellReuseIdentifier);

DefineStringKey(EmbeddedReviewTaskIdentifier);
DefineStringKey(StandaloneReviewTaskIdentifier);
DefineStringKey(ConfirmationFormTaskIdentifier);

DefineStringKey(StepWillDisappearTaskIdentifier);
DefineStringKey(StepWillDisappearFirstStepIdentifier);

DefineStringKey(TableStepTaskIdentifier);
DefineStringKey(SignatureStepTaskIdentifier);
DefineStringKey(PageStepTaskIdentifier);

@interface SectionHeader: UICollectionReusableView

- (void)configureHeaderWithTitle:(NSString *)title;

@end


@implementation SectionHeader {
    UILabel *_title;
}

- (instancetype)initWithCoder:(NSCoder *)aDecoder {
    if (self = [super initWithCoder:aDecoder]) {
        [self sharedInit];
    }
    return self;
}

- (instancetype)initWithFrame:(CGRect)frame {
    if (self = [super initWithFrame:frame]) {
        [self sharedInit];
    }
    return self;
}

static UIColor *HeaderColor() {
    return [UIColor colorWithWhite:0.97 alpha:1.0];
}
static const CGFloat HeaderSideLayoutMargin = 16.0;

- (void)sharedInit {
    self.layoutMargins = UIEdgeInsetsMake(0, HeaderSideLayoutMargin, 0, HeaderSideLayoutMargin);
    self.backgroundColor = HeaderColor();
    _title = [UILabel new];
    _title.font = [UIFont systemFontOfSize:17.0 weight:UIFontWeightSemibold]; // Table view header font
    [self addSubview:_title];
    
    _title.translatesAutoresizingMaskIntoConstraints = NO;
    NSDictionary *views = @{@"title": _title};
    [self addConstraints:[NSLayoutConstraint constraintsWithVisualFormat:@"H:|-[title]-|"
                                                                 options:NSLayoutFormatDirectionLeadingToTrailing
                                                                 metrics:nil
                                                                   views:views]];
    [self addConstraints:[NSLayoutConstraint constraintsWithVisualFormat:@"V:|[title]|"
                                                                 options:0
                                                                 metrics:nil
                                                                   views:views]];
}

- (void)configureHeaderWithTitle:(NSString *)title {
    _title.text = title;
}

@end


@interface ButtonCell: UICollectionViewCell

- (void)configureButtonWithTitle:(NSString *)title target:(id)target selector:(SEL)selector;

@end


@implementation ButtonCell {
    UIButton *_button;
}

- (void)setUpButton {
    [_button removeFromSuperview];
    _button = [UIButton buttonWithType:UIButtonTypeSystem];
    _button.contentHorizontalAlignment = UIControlContentHorizontalAlignmentLeft;
    _button.contentEdgeInsets = UIEdgeInsetsMake(0.0, HeaderSideLayoutMargin, 0.0, 0.0);
    [self.contentView addSubview:_button];
    
    _button.translatesAutoresizingMaskIntoConstraints = NO;
    NSDictionary *views = @{@"button": _button};
    [self.contentView addConstraints:[NSLayoutConstraint constraintsWithVisualFormat:@"H:|[button]|"
                                                                             options:NSLayoutFormatDirectionLeadingToTrailing
                                                                             metrics:nil
                                                                               views:views]];
    [self.contentView addConstraints:[NSLayoutConstraint constraintsWithVisualFormat:@"V:|[button]|"
                                                                             options:0
                                                                             metrics:nil
                                                                               views:views]];
}

- (void)configureButtonWithTitle:(NSString *)title target:(id)target selector:(SEL)selector {
    [self setUpButton];
    [_button setTitle:title forState:UIControlStateNormal];
    [_button addTarget:target action:selector forControlEvents:UIControlEventTouchUpInside];
}

@end


/**
 A subclass is required for the login step.
 
 The implementation below demonstrates how to subclass and override button actions.
 */
@interface LoginViewController : ORKLoginStepViewController

@end

@implementation LoginViewController

- (void)forgotPasswordButtonTapped {
    UIAlertController *alert = [UIAlertController alertControllerWithTitle:@"Forgot password?"
                                                                   message:@"Button tapped"
                                                            preferredStyle:UIAlertControllerStyleAlert];
    [alert addAction:[UIAlertAction actionWithTitle:@"OK" style:UIAlertActionStyleDefault handler:nil]];
    [self presentViewController:alert animated:YES completion:nil];
}

@end


/**
 A subclass is required for the verification step.
 
 The implementation below demonstrates how to subclass and override button actions.
 */
@interface VerificationViewController : ORKVerificationStepViewController

@end

@implementation VerificationViewController

- (void)resendEmailButtonTapped {
    UIAlertController *alert = [UIAlertController alertControllerWithTitle:@"Resend Verification Email"
                                                                   message:@"Button tapped"
                                                            preferredStyle:UIAlertControllerStyleAlert];
    [alert addAction:[UIAlertAction actionWithTitle:@"OK" style:UIAlertActionStyleDefault handler:nil]];
    [self presentViewController:alert animated:YES completion:nil];
}

@end


@interface MainViewController () <ORKTaskViewControllerDelegate, UICollectionViewDataSource, UICollectionViewDelegate, UICollectionViewDelegateFlowLayout, ORKPasscodeDelegate> {
    id<ORKTaskResultSource> _lastRouteResult;
    ORKConsentDocument *_currentDocument;
    
    NSMutableDictionary<NSString *, NSData *> *_savedViewControllers;     // Maps task identifiers to task view controller restoration data
    
    UICollectionView *_collectionView;
    NSArray<NSString *> *_buttonSectionNames;
    NSArray<NSArray<NSString *> *> *_buttonTitles;
    
    ORKTaskResult *_embeddedReviewTaskResult;
}

@property (nonatomic, strong) ORKTaskViewController *taskViewController;

@end


@implementation MainViewController

- (instancetype)initWithNibName:(NSString *)nibNameOrNil bundle:(NSBundle *)nibBundleOrNil {
    self = [super initWithNibName:nibNameOrNil bundle:nibBundleOrNil];
    if (self) {
        self.restorationIdentifier = @"main";
    }
    return self;
}

- (void)viewDidLoad {
    [super viewDidLoad];
    
    _savedViewControllers = [NSMutableDictionary new];
    
    UICollectionViewFlowLayout *flowLayout = [UICollectionViewFlowLayout new];
    _collectionView = [[UICollectionView alloc] initWithFrame:self.view.bounds collectionViewLayout:flowLayout];
    _collectionView.backgroundColor = [UIColor whiteColor];
    [self.view addSubview:_collectionView];
    
    _collectionView.dataSource = self;
    _collectionView.delegate = self;
    [_collectionView registerClass:[SectionHeader class]
        forSupplementaryViewOfKind:UICollectionElementKindSectionHeader
               withReuseIdentifier:CollectionViewHeaderReuseIdentifier];
    [_collectionView registerClass:[ButtonCell class]
        forCellWithReuseIdentifier:CollectionViewCellReuseIdentifier];
    
    UIView *statusBarBackground = [UIView new];
    statusBarBackground.backgroundColor = HeaderColor();
    [self.view addSubview:statusBarBackground];

    _collectionView.translatesAutoresizingMaskIntoConstraints = NO;
    statusBarBackground.translatesAutoresizingMaskIntoConstraints = NO;
    NSDictionary *views = @{@"collectionView": _collectionView,
                            @"statusBarBackground": statusBarBackground,
                            @"topLayoutGuide": self.topLayoutGuide};
    [self.view addConstraints:[NSLayoutConstraint constraintsWithVisualFormat:@"H:|[statusBarBackground]|"
                                                                      options:NSLayoutFormatDirectionLeadingToTrailing
                                                                      metrics:nil
                                                                        views:views]];
    [self.view addConstraints:[NSLayoutConstraint constraintsWithVisualFormat:@"V:|[statusBarBackground]"
                                                                      options:0
                                                                      metrics:nil
                                                                        views:views]];
    [self.view addConstraint:[NSLayoutConstraint constraintWithItem:statusBarBackground
                                                          attribute:NSLayoutAttributeBottom
                                                          relatedBy:NSLayoutRelationEqual
                                                             toItem:self.topLayoutGuide
                                                          attribute:NSLayoutAttributeBottom
                                                         multiplier:1.0
                                                           constant:0.0]];
    [self.view addConstraints:[NSLayoutConstraint constraintsWithVisualFormat:@"H:|[collectionView]|"
                                                                      options:NSLayoutFormatDirectionLeadingToTrailing
                                                                      metrics:nil
                                                                        views:views]];
    [self.view addConstraints:[NSLayoutConstraint constraintsWithVisualFormat:@"V:|[topLayoutGuide][collectionView]|"
                                                                      options:0
                                                                      metrics:nil
                                                                        views:views]];
    
    _buttonSectionNames = @[
                            @"Onboarding",
                            @"Question Steps",
                            @"Active Tasks",
                            @"Passcode",
                            @"Review Step",
                            @"Miscellaneous",
                            ];
    _buttonTitles = @[ @[ // Onboarding
                           @"Consent",
                           @"Consent Review",
                           @"Eligibility Form",
                           @"Eligibility Survey",
                           @"Login",
                           @"Registration",
                           @"Verification",
                           ],
                       @[ // Question Steps
                           @"Date Pickers",
                           @"Image Capture",
                           @"Video Capture",
                           @"Image Choices",
                           @"Location",
                           @"Scale",
                           @"Scale Color Gradient",
                           @"Mini Form",
                           @"Optional Form",
                           @"Selection Survey",
                           ],
                       @[ // Active Tasks
                           @"Active Step Task",
                           @"Audio Task",
                           @"Fitness Task",
                           @"GAIT Task",
                           @"Hole Peg Test Task",
                           @"Memory Game Task",
                           @"PSAT Task",
                           @"Reaction Time Task",
                           @"Timed Walk Task",
                           @"Tone Audiometry Task",
                           @"Tower Of Hanoi Task",
                           @"Two Finger Tapping Task",
                           @"Walk And Turn Task",
                           @"Hand Tremor Task",
                           @"Right Hand Tremor Task",
                           @"Mood Survey",
                           ],
                       @[ // Passcode
                           @"Authenticate Passcode",
                           @"Create Passcode",
                           @"Edit Passcode",
                           @"Remove Passcode",
                           ],
                       @[ // Review Step
                           @"Embedded Review Task",
                           @"Standalone Review Task",
                           ],
                       @[ // Miscellaneous
                           @"Custom Navigation Item",
                           @"Dynamic Task",
                           @"Interruptible Task",
                           @"Navigable Ordered Task",
                           @"Navigable Loop Task",
                           @"Test Charts",
                           @"Test Charts Performance",
                           @"Toggle Tint Color",
                           @"Wait Task",
                           @"Step Will Disappear",
                           @"Confirmation Form Item",
                           @"Continue Button",
                           @"Instantiate Custom VC",
                           @"Table Step",
                           @"Signature Step",
                           @"Auxillary Image",
<<<<<<< HEAD
                           @"Page Step",
                           @"Completion Step",
                           @"Icon Image",
=======
                           @"Footnote",
>>>>>>> 67643271
                           ],
                       ];
}

- (void)viewWillTransitionToSize:(CGSize)size withTransitionCoordinator:(id<UIViewControllerTransitionCoordinator>)coordinator {
    [_collectionView reloadData];
}

- (CGSize)collectionView:(UICollectionView *)collectionView layout:(UICollectionViewLayout *)collectionViewLayout referenceSizeForHeaderInSection:(NSInteger)section {
    return CGSizeMake(self.view.bounds.size.width, 22.0);  // Table view header height
}

- (CGSize)collectionView:(UICollectionView *)collectionView layout:(UICollectionViewLayout *)collectionViewLayout sizeForItemAtIndexPath:(NSIndexPath *)indexPath {
    CGFloat viewWidth = self.view.bounds.size.width;
    NSUInteger numberOfColums = 2;
    if (viewWidth >= 667.0) {
        numberOfColums = 3;
    }
    CGFloat width = viewWidth / numberOfColums;
    return CGSizeMake(width, 44.0);
}

- (CGFloat)collectionView:(UICollectionView *)collectionView layout:(UICollectionViewLayout *)collectionViewLayout minimumInteritemSpacingForSectionAtIndex:(NSInteger)section {
    return 0.0;
}

- (CGFloat)collectionView:(UICollectionView *)collectionView layout:(UICollectionViewLayout *)collectionViewLayout minimumLineSpacingForSectionAtIndex:(NSInteger)section {
    return 0.0;
}

- (NSInteger)numberOfSectionsInCollectionView:(UICollectionView *)collectionView {
    return _buttonSectionNames.count;
}

- (NSInteger)collectionView:(UICollectionView *)collectionView numberOfItemsInSection:(NSInteger)section {
    return ((NSArray *)_buttonTitles[section]).count;
}

- (UICollectionReusableView *)collectionView:(UICollectionView *)collectionView viewForSupplementaryElementOfKind:(NSString *)kind atIndexPath:(NSIndexPath *)indexPath {
    SectionHeader *sectionHeader = [collectionView dequeueReusableSupplementaryViewOfKind:kind withReuseIdentifier:CollectionViewHeaderReuseIdentifier forIndexPath:indexPath];
    [sectionHeader configureHeaderWithTitle:_buttonSectionNames[indexPath.section]];
    return sectionHeader;
}

- (SEL)selectorFromButtonTitle:(NSString *)buttonTitle {
    // "THIS FOO baR title" is converted to the "thisFooBarTitleButtonTapped:" selector
    buttonTitle = buttonTitle.capitalizedString;
    NSMutableArray *titleTokens = [[buttonTitle componentsSeparatedByCharactersInSet:[NSCharacterSet whitespaceCharacterSet]] mutableCopy];
    titleTokens[0] = ((NSString *)titleTokens[0]).lowercaseString;
    NSString *selectorString = [NSString stringWithFormat:@"%@ButtonTapped:", [titleTokens componentsJoinedByString:@""]];
    return NSSelectorFromString(selectorString);
}

- (UICollectionViewCell *)collectionView:(UICollectionView *)collectionView cellForItemAtIndexPath:(NSIndexPath *)indexPath {
    ButtonCell *buttonCell = [collectionView dequeueReusableCellWithReuseIdentifier:CollectionViewCellReuseIdentifier forIndexPath:indexPath];
    NSString *buttonTitle = _buttonTitles[indexPath.section][indexPath.row];
    SEL buttonSelector = [self selectorFromButtonTitle:buttonTitle];
    [buttonCell configureButtonWithTitle:buttonTitle target:self selector:buttonSelector];
    return buttonCell;
}

#pragma mark - Mapping identifiers to tasks

- (id<ORKTask>)makeTaskWithIdentifier:(NSString *)identifier {
    if ([identifier isEqualToString:DatePickingTaskIdentifier]) {
        return [self makeDatePickingTask];
    } else if ([identifier isEqualToString:SelectionSurveyTaskIdentifier]) {
        return [self makeSelectionSurveyTask];
    } else if ([identifier isEqualToString:ActiveStepTaskIdentifier]) {
        return [self makeActiveStepTask];
    } else if ([identifier isEqualToString:ConsentReviewTaskIdentifier]) {
        return [self makeConsentReviewTask];
    } else if ([identifier isEqualToString:ConsentTaskIdentifier]) {
        return [self makeConsentTask];
    } else if ([identifier isEqualToString:EligibilityFormTaskIdentifier]) {
        return [self makeEligibilityFormTask];
    } else if ([identifier isEqualToString:EligibilitySurveyTaskIdentifier]) {
        return [self makeEligibilitySurveyTask];
    } else if ([identifier isEqualToString:LoginTaskIdentifier]) {
        return [self makeLoginTask];
    } else if ([identifier isEqualToString:RegistrationTaskIdentifier]) {
        return [self makeRegistrationTask];
    } else if ([identifier isEqualToString:VerificationTaskIdentifier]) {
        return [self makeVerificationTask];
    } else if ([identifier isEqualToString:AudioTaskIdentifier]) {
        id<ORKTask> task = [ORKOrderedTask audioTaskWithIdentifier:AudioTaskIdentifier
                                            intendedUseDescription:nil
                                                 speechInstruction:nil
                                            shortSpeechInstruction:nil
                                                          duration:10
                                                 recordingSettings:nil
                                                   checkAudioLevel:YES
                                                           options:(ORKPredefinedTaskOption)0];
        return task;
    } else if ([identifier isEqualToString:ToneAudiometryTaskIdentifier]) {
        id<ORKTask> task = [ORKOrderedTask toneAudiometryTaskWithIdentifier:ToneAudiometryTaskIdentifier
                                                     intendedUseDescription:nil
                                                          speechInstruction:nil
                                                     shortSpeechInstruction:nil
                                                               toneDuration:20
                                                                    options:(ORKPredefinedTaskOption)0];
        return task;
    } else if ([identifier isEqualToString:MiniFormTaskIdentifier]) {
        return [self makeMiniFormTask];
    } else if ([identifier isEqualToString:OptionalFormTaskIdentifier]) {
        return [self makeOptionalFormTask];
    } else if ([identifier isEqualToString:FitnessTaskIdentifier]) {
        return [ORKOrderedTask fitnessCheckTaskWithIdentifier:FitnessTaskIdentifier
                                       intendedUseDescription:nil
                                                 walkDuration:360
                                                 restDuration:180
                                                      options:ORKPredefinedTaskOptionNone];
    } else if ([identifier isEqualToString:GaitTaskIdentifier]) {
        return [ORKOrderedTask shortWalkTaskWithIdentifier:GaitTaskIdentifier
                                    intendedUseDescription:nil
                                       numberOfStepsPerLeg:20
                                              restDuration:30
                                                   options:ORKPredefinedTaskOptionNone];
    } else if ([identifier isEqualToString:MemoryTaskIdentifier]) {
        return [ORKOrderedTask spatialSpanMemoryTaskWithIdentifier:MemoryTaskIdentifier
                                            intendedUseDescription:nil
                                                       initialSpan:3
                                                       minimumSpan:2
                                                       maximumSpan:15
                                                         playSpeed:1
                                                      maximumTests:5
                                        maximumConsecutiveFailures:3
                                                 customTargetImage:nil
                                            customTargetPluralName:nil
                                                   requireReversal:NO
                                                           options:ORKPredefinedTaskOptionNone];
    } else if ([identifier isEqualToString:DynamicTaskIdentifier]) {
        return [DynamicTask new];
    } else if ([identifier isEqualToString:InterruptibleTaskIdentifier]) {
        return [self makeInterruptibleTask];
    } else if ([identifier isEqualToString:ScalesTaskIdentifier]) {
        return [self makeScalesTask];
    } else if ([identifier isEqualToString:ColorScalesTaskIdentifier]) {
        return [self makeColorScalesTask];
    } else if ([identifier isEqualToString:ImageChoicesTaskIdentifier]) {
        return [self makeImageChoicesTask];
    } else if ([identifier isEqualToString:ImageCaptureTaskIdentifier]) {
        return [self makeImageCaptureTask];
    } else if ([identifier isEqualToString:VideoCaptureTaskIdentifier]) {
        return [self makeVideoCaptureTask];
    } else if ([identifier isEqualToString:TwoFingerTapTaskIdentifier]) {
        return [ORKOrderedTask twoFingerTappingIntervalTaskWithIdentifier:TwoFingerTapTaskIdentifier
                                                   intendedUseDescription:nil
                                                                 duration:20.0
                                                              handOptions:ORKPredefinedTaskHandOptionBoth
                                                                  options:(ORKPredefinedTaskOption)0];
    } else if ([identifier isEqualToString:ReactionTimeTaskIdentifier]) {
        return [ORKOrderedTask reactionTimeTaskWithIdentifier:ReactionTimeTaskIdentifier
                                       intendedUseDescription:nil
                                      maximumStimulusInterval:8
                                      minimumStimulusInterval:4
                                        thresholdAcceleration:0.5
                                             numberOfAttempts:3
                                                      timeout:10
                                                 successSound:0
                                                 timeoutSound:0
                                                 failureSound:0
                                                      options:0];
    } else if ([identifier isEqualToString:TowerOfHanoiTaskIdentifier]) {
        return [ORKOrderedTask towerOfHanoiTaskWithIdentifier:TowerOfHanoiTaskIdentifier
                                       intendedUseDescription:nil
                                                numberOfDisks:5
                                                      options:0];
    } else if ([identifier isEqualToString:PSATTaskIdentifier]) {
        return [ORKOrderedTask PSATTaskWithIdentifier:PSATTaskIdentifier
                               intendedUseDescription:nil
                                     presentationMode:(ORKPSATPresentationModeAuditory | ORKPSATPresentationModeVisual)
                                interStimulusInterval:3.0
                                     stimulusDuration:1.0
                                         seriesLength:60
                                              options:ORKPredefinedTaskOptionNone];
    } else if ([identifier isEqualToString:TimedWalkTaskIdentifier]) {
        return [ORKOrderedTask timedWalkTaskWithIdentifier:TimedWalkTaskIdentifier
                                    intendedUseDescription:nil
                                          distanceInMeters:100
                                                 timeLimit:180
                                includeAssistiveDeviceForm:YES
                                                   options:ORKPredefinedTaskOptionNone];
    } else if ([identifier isEqualToString:HolePegTestTaskIdentifier]) {
        return [ORKNavigableOrderedTask holePegTestTaskWithIdentifier:HolePegTestTaskIdentifier
                                               intendedUseDescription:nil
                                                         dominantHand:ORKBodySagittalRight
                                                         numberOfPegs:9
                                                            threshold:0.2
                                                              rotated:NO
                                                            timeLimit:300.0
                                                              options:ORKPredefinedTaskOptionNone];
    } else if ([identifier isEqualToString:NavigableOrderedTaskIdentifier]) {
        return [TaskFactory makeNavigableOrderedTask:NavigableOrderedTaskIdentifier];
    } else if ([identifier isEqualToString:NavigableLoopTaskIdentifier]) {
        return [self makeNavigableLoopTask];
    } else if ([identifier isEqualToString:CustomNavigationItemTaskIdentifier]) {
        return [self makeCustomNavigationItemTask];
    } else if ([identifier isEqualToString:CreatePasscodeTaskIdentifier]) {
        return [self makeCreatePasscodeTask];
    } else if ([identifier isEqualToString:EmbeddedReviewTaskIdentifier]) {
        return [self makeEmbeddedReviewTask];
    } else if ([identifier isEqualToString:StandaloneReviewTaskIdentifier]) {
        return [self makeStandaloneReviewTask];
    } else if ([identifier isEqualToString:WaitTaskIdentifier]) {
        return [self makeWaitingTask];
    } else if ([identifier isEqualToString:LocationTaskIdentifier]) {
        return [self makeLocationTask];
    } else if ([identifier isEqualToString:StepWillDisappearTaskIdentifier]) {
        return [self makeStepWillDisappearTask];
    } else if ([identifier isEqualToString:ConfirmationFormTaskIdentifier]) {
        return [self makeConfirmationFormTask];
    } else if ([identifier isEqualToString:InstantiateCustomVCTaskIdentifier]) {
        return [self makeInstantiateCustomVCTask];
    } else if ([identifier isEqualToString:WalkBackAndForthTaskIdentifier]) {
        return [ORKOrderedTask walkBackAndForthTaskWithIdentifier:WalkBackAndForthTaskIdentifier
                                           intendedUseDescription:nil
                                                     walkDuration:30
                                                     restDuration:30
                                                          options:ORKPredefinedTaskOptionNone];
    } else if ([identifier isEqualToString:TableStepTaskIdentifier]) {
        return [self makeTableStepTask];
    } else if ([identifier isEqualToString:SignatureStepTaskIdentifier]) {
        return [self makeSignatureStepTask];
    } else if ([identifier isEqualToString:TremorTaskIdentifier]) {
        return [ORKOrderedTask tremorTestTaskWithIdentifier:TremorTaskIdentifier
                                     intendedUseDescription:nil
                                         activeStepDuration:10
                                          activeTaskOptions:
                ORKTremorActiveTaskOptionExcludeHandAtShoulderHeight |
                ORKTremorActiveTaskOptionExcludeHandAtShoulderHeightElbowBent |
                ORKTremorActiveTaskOptionExcludeHandToNose
                                                handOptions:ORKPredefinedTaskHandOptionBoth
                                                    options:ORKPredefinedTaskOptionNone];
    } else if ([identifier isEqualToString:TremorRightHandTaskIdentifier]) {
        return [ORKOrderedTask tremorTestTaskWithIdentifier:TremorRightHandTaskIdentifier
                                     intendedUseDescription:nil
                                         activeStepDuration:10
                                          activeTaskOptions:0
                                                handOptions:ORKPredefinedTaskHandOptionRight
                                                    options:ORKPredefinedTaskOptionNone];
    } else if ([identifier isEqualToString:AuxillaryImageTaskIdentifier]) {
        return [self makeAuxillaryImageTask];
<<<<<<< HEAD
    } else if ([identifier isEqualToString:PageStepTaskIdentifier]) {
        return [self makePageStepTask];
    } else if ([identifier isEqualToString:MoodSurveyTaskIdentifier]) {
        return [ORKOrderedTask moodSurveyWithIdentifier:MoodSurveyTaskIdentifier
                                 intendedUseDescription:nil
                                              frequency:ORKMoodSurveyFrequencyWeekly
                                     customQuestionText:nil
                                                options:ORKPredefinedTaskOptionNone];
    } else if ([identifier isEqualToString:CompletionStepTaskIdentifier]) {
        return [self makeCompletionStepTask];
    } else if ([identifier isEqualToString:IconImageTaskIdentifier]) {
        return [self makeIconImageTask];
=======
    } else if ([identifier isEqualToString:FootnoteTaskIdentifier]) {
        return [self makeFootnoteTask];
>>>>>>> 67643271
    }

    return nil;
}

/*
 Creates a task and presents it with a task view controller.
 */
- (void)beginTaskWithIdentifier:(NSString *)identifier {
    /*
     This is our implementation of restoration after saving during a task.
     If the user saved their work on a previous run of a task with the same
     identifier, we attempt to restore the view controller here.
     
     Since unarchiving can throw an exception, in a real application we would
     need to attempt to catch that exception here.
     */

    id<ORKTask> task = [self makeTaskWithIdentifier:identifier];
    
    if (_savedViewControllers[identifier]) {
        NSData *data = _savedViewControllers[identifier];
        self.taskViewController = [[ORKTaskViewController alloc] initWithTask:task restorationData:data delegate:self];
    } else {
        // No saved data, just create the task and the corresponding task view controller.
        self.taskViewController = [[ORKTaskViewController alloc] initWithTask:task taskRunUUID:[NSUUID UUID]];
    }
    
    // If we have stored data then data will contain the stored data.
    // If we don't, data will be nil (and the task will be opened up as a 'new' task.
    NSData *data = _savedViewControllers[identifier];
    self.taskViewController = [[ORKTaskViewController alloc] initWithTask:task restorationData:data delegate:self];
    
    [self beginTask];
}

/*
 Actually presents the task view controller.
 */
- (void)beginTask {
    id<ORKTask> task = self.taskViewController.task;
    self.taskViewController.delegate = self;
    
    if (_taskViewController.outputDirectory == nil) {
        // Sets an output directory in Documents, using the `taskRunUUID` in the path.
        NSURL *documents =  [[NSFileManager defaultManager] URLForDirectory:NSDocumentDirectory inDomain:NSUserDomainMask appropriateForURL:nil create:NO error:nil];
        NSURL *outputDir = [documents URLByAppendingPathComponent:self.taskViewController.taskRunUUID.UUIDString];
        [[NSFileManager defaultManager] createDirectoryAtURL:outputDir withIntermediateDirectories:YES attributes:nil error:nil];
        self.taskViewController.outputDirectory = outputDir;
    }
    
    /*
     For the dynamic task, we remember the last result and use it as a source
     of default values for any optional questions.
     */
    if ([task isKindOfClass:[DynamicTask class]]) {
        self.taskViewController.defaultResultSource = _lastRouteResult;
    }
    
    /*
     We set a restoration identifier so that UI state restoration is enabled
     for the task view controller. We don't need to do anything else to prepare
     for state restoration of a ResearchKit framework task VC.
     */
    _taskViewController.restorationIdentifier = [task identifier];
    
    if ([[task identifier] isEqualToString:CustomNavigationItemTaskIdentifier]) {
        _taskViewController.showsProgressInNavigationBar = NO;
    }
    
    [self presentViewController:_taskViewController animated:YES completion:nil];
}

#pragma mark - Date picking

/*
 This task presents several questions which exercise functionality based on
 `UIDatePicker`.
 */
- (ORKOrderedTask *)makeDatePickingTask {
    NSMutableArray *steps = [NSMutableArray new];
    {
        ORKInstructionStep *step = [[ORKInstructionStep alloc] initWithIdentifier:@"iid_001"];
        step.title = @"Date Survey";
        step.detailText = @"date pickers";
        [steps addObject:step];
    }

    /*
     A time interval question with no default set.
     */
    {
        ORKQuestionStep *step = [ORKQuestionStep questionStepWithIdentifier:@"qid_timeInterval_001"
                                                                      title:@"How long did it take to fall asleep last night?"
                                                                     answer:[ORKAnswerFormat timeIntervalAnswerFormat]];
        [steps addObject:step];
    }
    
    
    /*
     A time interval question specifying a default and a step size.
     */
    {
        ORKQuestionStep *step = [ORKQuestionStep questionStepWithIdentifier:@"qid_timeInterval_default_002"
                                                                      title:@"How long did it take to fall asleep last night?"
                                                                     answer:[ORKAnswerFormat timeIntervalAnswerFormatWithDefaultInterval:300 step:5]];
        [steps addObject:step];
    }
    
    /*
     A date answer format question, specifying a specific calendar.
     If no calendar were specified, the user's preferred calendar would be used.
     */
    {
        ORKDateAnswerFormat *dateAnswer = [ORKDateAnswerFormat dateAnswerFormatWithDefaultDate:nil minimumDate:nil maximumDate:nil calendar: [NSCalendar calendarWithIdentifier:NSCalendarIdentifierHebrew]];
        ORKQuestionStep *step = [ORKQuestionStep questionStepWithIdentifier:@"qid_date_001"
                                                                      title:@"When is your birthday?"
                                                                     answer:dateAnswer];
        [steps addObject:step];
    }
    
    /*
     A date question with a minimum, maximum, and default.
     Also specifically requires the Gregorian calendar.
     */
    {
        NSDate *defaultDate = [[NSCalendar currentCalendar] dateByAddingUnit:NSCalendarUnitDay value:10 toDate:[NSDate date] options:(NSCalendarOptions)0];
        NSDate *minDate = [[NSCalendar currentCalendar] dateByAddingUnit:NSCalendarUnitDay value:8 toDate:[NSDate date] options:(NSCalendarOptions)0];
        NSDate *maxDate = [[NSCalendar currentCalendar] dateByAddingUnit:NSCalendarUnitDay value:12 toDate:[NSDate date] options:(NSCalendarOptions)0];
        ORKDateAnswerFormat *dateAnswer = [ORKDateAnswerFormat dateAnswerFormatWithDefaultDate:defaultDate
                                                                                   minimumDate:minDate
                                                                                   maximumDate:maxDate
                                                                                      calendar: [NSCalendar calendarWithIdentifier:NSCalendarIdentifierGregorian]];
        ORKQuestionStep *step = [ORKQuestionStep questionStepWithIdentifier:@"qid_date_default_002"
                                                                      title:@"What day are you available?"
                                                                     answer:dateAnswer];
        [steps addObject:step];
    }
    
    /*
     A time of day question with no default.
     */
    {
        ORKQuestionStep *step = [ORKQuestionStep questionStepWithIdentifier:@"qid_timeOfDay_001"
                                                                 title:@"What time do you get up?"
                                                                   answer:[ORKTimeOfDayAnswerFormat timeOfDayAnswerFormat]];
        [steps addObject:step];
    }
    
    /*
     A time of day question with a default of 8:15 AM.
     */
    {
        
        NSDateComponents *dateComponents = [[NSDateComponents alloc] init];
        dateComponents.hour = 8;
        dateComponents.minute = 15;
        ORKQuestionStep *step = [ORKQuestionStep questionStepWithIdentifier:@"qid_timeOfDay_default_001"
                                                                      title:@"What time do you get up?"
                                                                     answer:[ORKTimeOfDayAnswerFormat timeOfDayAnswerFormatWithDefaultComponents:dateComponents]];
        [steps addObject:step];
    }
    
    /*
     A date-time question with default parameters (no min, no max, default to now).
     */
    {
        ORKQuestionStep *step = [ORKQuestionStep questionStepWithIdentifier:@"qid_dateTime_001"
                                                                      title:@"When is your next meeting?"
                                                                     answer:[ORKDateAnswerFormat dateTimeAnswerFormat]];
        [steps addObject:step];
    }
    
    /*
     A date-time question with specified min, max, default date, and calendar.
     */
    {
        NSDate *defaultDate = [[NSCalendar currentCalendar] dateByAddingUnit:NSCalendarUnitDay value:10 toDate:[NSDate date] options:(NSCalendarOptions)0];
        NSDate *minDate = [[NSCalendar currentCalendar] dateByAddingUnit:NSCalendarUnitDay value:8 toDate:[NSDate date] options:(NSCalendarOptions)0];
        NSDate *maxDate = [[NSCalendar currentCalendar] dateByAddingUnit:NSCalendarUnitDay value:12 toDate:[NSDate date] options:(NSCalendarOptions)0];
        ORKQuestionStep *step = [ORKQuestionStep questionStepWithIdentifier:@"qid_dateTime_default_002"
                                                                      title:@"When is your next meeting?"
                                                                     answer:[ORKDateAnswerFormat dateTimeAnswerFormatWithDefaultDate:defaultDate minimumDate:minDate  maximumDate:maxDate calendar:[NSCalendar calendarWithIdentifier:NSCalendarIdentifierGregorian]]];
        [steps addObject:step];
        
    }
    ORKOrderedTask *task = [[ORKOrderedTask alloc] initWithIdentifier:DatePickingTaskIdentifier steps:steps];
    return task;
}

- (void)datePickersButtonTapped:(id)sender {
    [self beginTaskWithIdentifier:DatePickingTaskIdentifier];
}

#pragma mark - Selection survey

/*
 The selection survey task is just a collection of various styles of survey questions.
 */
- (ORKOrderedTask *)makeSelectionSurveyTask {
    NSMutableArray *steps = [NSMutableArray new];
    
    {
        ORKInstructionStep *step = [[ORKInstructionStep alloc] initWithIdentifier:@"iid_001"];
        step.title = @"Selection Survey";
        [steps addObject:step];
    }
    
    {
        /*
         A numeric question requiring integer answers in a fixed range, with no default.
         */
        ORKNumericAnswerFormat *format = [ORKNumericAnswerFormat integerAnswerFormatWithUnit:@"years"];
        format.minimum = @(0);
        format.maximum = @(199);
        ORKQuestionStep *step = [ORKQuestionStep questionStepWithIdentifier:@"qid_001"
                                                                      title:@"How old are you?"
                                                                     answer:format];
        [steps addObject:step];
    }
    
    {
        /*
         A boolean question.
         */
        ORKBooleanAnswerFormat *format = [ORKBooleanAnswerFormat new];
        ORKQuestionStep *step = [ORKQuestionStep questionStepWithIdentifier:@"qid_001b"
                                                                      title:@"Do you consent to a background check?"
                                                                     answer:format];
        [steps addObject:step];
    }
    
    {
        /*
         A single-choice question presented in the tableview format.
         */
        ORKTextChoiceAnswerFormat *answerFormat = [ORKAnswerFormat choiceAnswerFormatWithStyle:ORKChoiceAnswerStyleSingleChoice textChoices:
                                                   @[
                                                     [ORKTextChoice choiceWithText:@"Less than seven"
                                                                             value:@(7)],
                                                     [ORKTextChoice choiceWithText:@"Between seven and eight"
                                                                             value:@(8)],
                                                     [ORKTextChoice choiceWithText:@"More than eight"
                                                                             value:@(9)]
                                                     ]];
        ORKQuestionStep *step = [ORKQuestionStep questionStepWithIdentifier:@"qid_003"
                                                                      title:@"How many hours did you sleep last night?"
                                                                     answer:answerFormat];
        
        step.optional = NO;
        [steps addObject:step];
    }
    
    {
        /*
         A multiple-choice question presented in the tableview format.
         */
        ORKTextChoiceAnswerFormat *answerFormat = [ORKAnswerFormat choiceAnswerFormatWithStyle:ORKChoiceAnswerStyleMultipleChoice textChoices:
                                                   @[
                                                     [ORKTextChoice choiceWithText:@"Cough"
                                                                             value:@"cough"],
                                                     [ORKTextChoice choiceWithText:@"Fever"
                                                                             value:@"fever"],
                                                     [ORKTextChoice choiceWithText:@"Headaches"
                                                                             value:@"headache"],
                                                     [ORKTextChoice choiceWithText:@"None of the above"
                                                                        detailText:nil
                                                                             value:@"none"
                                                                          exclusive:YES]
                                                     ]];
        ORKQuestionStep *step = [ORKQuestionStep questionStepWithIdentifier:@"qid_004a"
                                                                      title:@"Which symptoms do you have?"
                                                                     answer:answerFormat];
        [steps addObject:step];
    }
    
    {
        /*
         A multiple-choice question with text choices that have detail text.
         */
        ORKTextChoiceAnswerFormat *answerFormat = [ORKAnswerFormat choiceAnswerFormatWithStyle:ORKChoiceAnswerStyleMultipleChoice textChoices:
            @[
              [ORKTextChoice choiceWithText:@"Cough"
                                 detailText:@"A cough and/or sore throat"
                                      value:@"cough"
                                  exclusive:NO],
              [ORKTextChoice choiceWithText:@"Fever"
                                 detailText:@"A 100F or higher fever or feeling feverish"
                                      value:@"fever"
                                  exclusive:NO],
              [ORKTextChoice choiceWithText:@"Headaches"
                                 detailText:@"Headaches and/or body aches"
                                      value:@"headache"
                                  exclusive:NO]
              ]];
        
        ORKQuestionStep *step = [ORKQuestionStep questionStepWithIdentifier:@"qid_004"
                                                                      title:@"Which symptoms do you have?"
                                                                     answer:answerFormat];
        
        [steps addObject:step];
    }
    
    {
        /*
         A text question with the default multiple-line text entry.
         */
        ORKQuestionStep *step = [ORKQuestionStep questionStepWithIdentifier:@"qid_005"
                                                                      title:@"How did you feel last night?"
                                                                     answer:[ORKAnswerFormat textAnswerFormat]];
        [steps addObject:step];
    }
    
    {
        /*
         A text question with single-line text entry, with autocapitalization on
         for words, and autocorrection, and spellchecking turned off.
         */
        ORKTextAnswerFormat *format = [ORKAnswerFormat textAnswerFormat];
        format.multipleLines = NO;
        format.autocapitalizationType = UITextAutocapitalizationTypeWords;
        format.autocorrectionType = UITextAutocorrectionTypeNo;
        format.spellCheckingType = UITextSpellCheckingTypeNo;
        ORKQuestionStep *step = [ORKQuestionStep questionStepWithIdentifier:@"qid_005a"
                                                                      title:@"What is your name?"
                                                                     answer:format];
        [steps addObject:step];
    }
    
    {
        /*
         A text question with a length limit.
         */
        ORKQuestionStep *step = [ORKQuestionStep questionStepWithIdentifier:@"qid_005b"
                                                                      title:@"How did you feel last night?"
                                                                     answer:[ORKTextAnswerFormat textAnswerFormatWithMaximumLength:20]];
        [steps addObject:step];
    }

    {
        /*
         An email question with single-line text entry.
         */
        ORKEmailAnswerFormat *format = [ORKAnswerFormat emailAnswerFormat];
        ORKQuestionStep *step = [ORKQuestionStep questionStepWithIdentifier:@"qid_005c"
                                                                      title:@"What is your email?"
                                                                     answer:format];
        [steps addObject:step];
    }
    
    {
        /*
         A text question demos secureTextEntry feature
         */
        ORKTextAnswerFormat *format = [ORKAnswerFormat textAnswerFormatWithMaximumLength:10];
        format.secureTextEntry = YES;
        format.multipleLines = NO;
        ORKQuestionStep *step = [ORKQuestionStep questionStepWithIdentifier:@"qid_005d"
                                                                      title:@"What is your passcode?"
                                                                     answer:format];
        step.placeholder = @"Tap your passcode here";
        [steps addObject:step];
    }
    
    {
        /*
         A text question with single-line text entry and a length limit.
         */
        ORKTextAnswerFormat *format = [ORKAnswerFormat textAnswerFormatWithMaximumLength:20];
        format.multipleLines = NO;
        ORKQuestionStep *step = [ORKQuestionStep questionStepWithIdentifier:@"qid_005e"
                                                                      title:@"What is your name?"
                                                                     answer:format];
        [steps addObject:step];
    }
    
    {
        /*
         A single-select value-picker question. Rather than seeing the items in a tableview,
         the user sees them in a picker wheel. This is suitable where the list
         of items can be long, and the text describing the options can be kept short.
         */
        ORKValuePickerAnswerFormat *answerFormat = [ORKAnswerFormat valuePickerAnswerFormatWithTextChoices:
                                                    @[
                                                      [ORKTextChoice choiceWithText:@"Cough"
                                                                              value:@"cough"],
                                                      [ORKTextChoice choiceWithText:@"Fever"
                                                                              value:@"fever"],
                                                      [ORKTextChoice choiceWithText:@"Headaches"
                                                                              value:@"headache"]
                                                      ]];
        ORKQuestionStep *step = [ORKQuestionStep questionStepWithIdentifier:@"qid_081"
                                                                      title:@"Select a symptom"
                                                                     answer:answerFormat];
        
        [steps addObject:step];
    }
    
    {
        /*
         A continuous slider question.
         */
        ORKQuestionStep *step = [ORKQuestionStep questionStepWithIdentifier:@"qid_010"
                                                                      title:@"On a scale of 1 to 10, how much pain do you feel?"
                                                                     answer:[[ORKContinuousScaleAnswerFormat alloc] initWithMaximumValue:10 minimumValue:1 defaultValue:NSIntegerMax maximumFractionDigits:1]];
        [steps addObject:step];
    }
    
    {
        /*
         The same as the previous question, but now using a discrete slider.
         */
        ORKQuestionStep *step = [ORKQuestionStep questionStepWithIdentifier:@"qid_010a"
                                                                      title:@"On a scale of 1 to 10, how much pain do you feel?"
                                                                     answer:[ORKAnswerFormat scaleAnswerFormatWithMaximumValue:10
                                                                                                                  minimumValue:1
                                                                                                                  defaultValue:NSIntegerMax
                                                                                                                          step:1
                                                                                                                      vertical:NO
                                                                                                       maximumValueDescription:@"High value"
                                                                                                       minimumValueDescription:@"Low value"]];
        [steps addObject:step];
    }
    
    {
        /*
         A HealthKit answer format question for gender.
         The default value is read from HealthKit when the step is being presented,
         but the user's answer is not written back to HealthKit.
         */
        ORKQuestionStep *step = [ORKQuestionStep questionStepWithIdentifier:@"fqid_health_biologicalSex"
                                                                      title:@"What is your gender"
                                                                     answer:[ORKHealthKitCharacteristicTypeAnswerFormat answerFormatWithCharacteristicType:[HKCharacteristicType characteristicTypeForIdentifier:HKCharacteristicTypeIdentifierBiologicalSex]]];
        [steps addObject:step];
    }
    
    {
        /*
         A HealthKit answer format question for blood type.
         The default value is read from HealthKit when the step is being presented,
         but the user's answer is not written back to HealthKit.
         */
        ORKQuestionStep *step = [ORKQuestionStep questionStepWithIdentifier:@"fqid_health_bloodType"
                                                                      title:@"What is your blood type?"
                                                                     answer:[ORKHealthKitCharacteristicTypeAnswerFormat answerFormatWithCharacteristicType:[HKCharacteristicType characteristicTypeForIdentifier:HKCharacteristicTypeIdentifierBloodType]]];
        [steps addObject:step];
    }
    
    {
        /*
         A HealthKit answer format question for date of birth.
         The default value is read from HealthKit when the step is being presented,
         but the user's answer is not written back to HealthKit.
         */
        ORKQuestionStep *step = [ORKQuestionStep questionStepWithIdentifier:@"fqid_health_dob"
                                                                      title:@"What is your date of birth?"
                                                                     answer:[ORKHealthKitCharacteristicTypeAnswerFormat answerFormatWithCharacteristicType:[HKCharacteristicType characteristicTypeForIdentifier:HKCharacteristicTypeIdentifierDateOfBirth]]];
        [steps addObject:step];
    }
    
    {
        /*
         A HealthKit answer format question for weight.
         The default value is read from HealthKit when the step is being presented,
         but the user's answer is not written back to HealthKit.
         */
        ORKQuestionStep *step = [ORKQuestionStep questionStepWithIdentifier:@"fqid_health_weight"
                                                                      title:@"How much do you weigh?"
                                                                     answer:[ORKHealthKitQuantityTypeAnswerFormat answerFormatWithQuantityType:[HKQuantityType quantityTypeForIdentifier:HKQuantityTypeIdentifierBodyMass]
                                                                                                                                          unit:nil
                                                                                                                                         style:ORKNumericAnswerStyleDecimal]];
        [steps addObject:step];
    }
    
    {
        /*
         A multiple choice question where the items are mis-formatted.
         This question is used for verifying correct layout of the table view
         cells when the content is mixed or very long.
         */
        ORKTextChoiceAnswerFormat *answerFormat = [ORKAnswerFormat choiceAnswerFormatWithStyle:ORKChoiceAnswerStyleMultipleChoice textChoices:
                                                   @[
                                                     [ORKTextChoice choiceWithText:@"Cough, A cough and/or sore throat, A cough and/or sore throat"
                                                                        detailText:@"A cough and/or sore throat, A cough and/or sore throat, A cough and/or sore throat"
                                                                             value:@"cough"
                                                                         exclusive:NO],
                                                     [ORKTextChoice choiceWithText:@"Fever, A 100F or higher fever or feeling feverish"
                                                                        detailText:nil
                                                                             value:@"fever"
                                                                         exclusive:NO],
                                                     [ORKTextChoice choiceWithText:@""
                                                                        detailText:@"Headaches, Headaches and/or body aches"
                                                                             value:@"headache"
                                                                         exclusive:NO]
                                                     ]];
        ORKQuestionStep *step = [ORKQuestionStep questionStepWithIdentifier:@"qid_000a"
                                                                      title:@"(Misused) Which symptoms do you have?"
                                                                     answer:answerFormat];
        [steps addObject:step];
    }
    
    {
        ORKCompletionStep *step = [[ORKCompletionStep alloc] initWithIdentifier:@"completion"];
        step.title = @"Survey Complete";
        [steps addObject:step];
    }

    
    ORKOrderedTask *task = [[ORKOrderedTask alloc] initWithIdentifier:SelectionSurveyTaskIdentifier steps:steps];
    return task;
}

- (void)selectionSurveyButtonTapped:(id)sender {
    [self beginTaskWithIdentifier:SelectionSurveyTaskIdentifier];
}

#pragma mark - Active step task

/*
 This task demonstrates direct use of active steps, which is not particularly
 well-supported by the framework. The intended use of `ORKActiveStep` is as a
 base class for creating new types of active step, with matching view
 controllers appropriate to the particular task that uses them.
 
 Nonetheless, this functions as a test-bed for basic active task functonality.
 */
- (ORKOrderedTask *)makeActiveStepTask {
    NSMutableArray *steps = [NSMutableArray new];
    
    {
        /*
         Example of a fully-fledged instruction step.
         The text of this step is not appropriate to the rest of the task, but
         is helpful for verifying layout.
         */
        ORKInstructionStep *step = [[ORKInstructionStep alloc] initWithIdentifier:@"iid_001"];
        step.title = @"Demo Study";
        step.text = @"This 12-step walkthrough will explain the study and the impact it will have on your life.";
        step.detailText = @"You must complete the walkthough to participate in the study.";
        [steps addObject:step];
    }
    
    {
        /*
         Audio-recording active step, configured directly using `ORKActiveStep`.
         
         Not a recommended way of doing audio recording with the ResearchKit framework.
         */
        ORKActiveStep *step = [[ORKActiveStep alloc] initWithIdentifier:@"aid_001d"];
        step.title = @"Audio";
        step.stepDuration = 10.0;
        step.text = @"An active test recording audio";
        step.recorderConfigurations = @[[[ORKAudioRecorderConfiguration alloc] initWithIdentifier:@"aid_001d.audio" recorderSettings:@{}]];
        step.shouldUseNextAsSkipButton = YES;
        [steps addObject:step];
    }
    
    {
        /*
         Audio-recording active step with lossless audio, configured directly
         using `ORKActiveStep`.
         
         Not a recommended way of doing audio recording with the ResearchKit framework.
         */
        ORKActiveStep *step = [[ORKActiveStep alloc] initWithIdentifier:@"aid_001e"];
        step.title = @"Audio";
        step.stepDuration = 10.0;
        step.text = @"An active test recording lossless audio";
        step.shouldUseNextAsSkipButton = YES;
        step.recorderConfigurations = @[[[ORKAudioRecorderConfiguration alloc]
                                         initWithIdentifier:@"aid_001e.audio" recorderSettings:@{AVFormatIDKey : @(kAudioFormatAppleLossless),
                                                                                                 AVNumberOfChannelsKey : @(2),
                                                                                                 AVSampleRateKey: @(44100.0)
                                                                                                 }]];
        [steps addObject:step];
    }
    
    {
        /*
         Touch recorder active step. This should record touches on the primary
         view for a 30 second period.
         
         Not a recommended way of collecting touch data with the ResearchKit framework.
         */
        ORKActiveStep *step = [[ORKActiveStep alloc] initWithIdentifier:@"aid_001a"];
        step.title = @"Touch";
        step.text = @"An active test, touch collection";
        step.shouldStartTimerAutomatically = NO;
        step.stepDuration = 30.0;
        step.spokenInstruction = @"An active test, touch collection";
        step.shouldUseNextAsSkipButton = YES;
        step.recorderConfigurations = @[[[ORKTouchRecorderConfiguration alloc] initWithIdentifier:@"aid_001a.touch"]];
        [steps addObject:step];
    }
        
    {
        /*
         Test for device motion recorder directly on an active step.
         
         Not a recommended way of customizing active steps with the ResearchKit framework.
         */
        ORKActiveStep *step = [[ORKActiveStep alloc] initWithIdentifier:@"aid_001c"];
        step.title = @"Motion";
        step.text = @"An active test collecting device motion data";
        step.shouldUseNextAsSkipButton = YES;
        step.recorderConfigurations = @[[[ORKDeviceMotionRecorderConfiguration alloc] initWithIdentifier:@"aid_001c.deviceMotion" frequency:100.0]];
        [steps addObject:step];
    }
    
    ORKOrderedTask *task = [[ORKOrderedTask alloc] initWithIdentifier:ActiveStepTaskIdentifier steps:steps];
    return task;
}

- (void)activeStepTaskButtonTapped:(id)sender {
    [self beginTaskWithIdentifier:ActiveStepTaskIdentifier];
}

#pragma mark - Consent review task

/*
 The consent review task is used to quickly verify the layout of the consent
 sharing step and the consent review step.
 
 In a real consent process, you would substitute the text of your consent document
 for the various placeholders.
 */
- (ORKOrderedTask *)makeConsentReviewTask {
    /*
     Tests layout of the consent sharing step.
     
     This step is used when you want to obtain permission to share the data
     collected with other researchers for uses beyond the present study.
     */
    ORKConsentSharingStep *sharingStep =
    [[ORKConsentSharingStep alloc] initWithIdentifier:@"consent_sharing"
                         investigatorShortDescription:@"MyInstitution"
                          investigatorLongDescription:@"MyInstitution and its partners"
                        localizedLearnMoreHTMLContent:@"Lorem ipsum dolor sit amet, consectetur adipiscing elit, sed do eiusmod tempor incididunt ut labore et dolore magna aliqua."];
    
    /*
     Tests layout of the consent review step.
     
     In the consent review step, the user reviews the consent document and
     optionally enters their name and/or scribbles a signature.
     */
    ORKConsentDocument *doc = [self buildConsentDocument];
    ORKConsentSignature *participantSig = doc.signatures[0];
    [participantSig setSignatureDateFormatString:@"yyyy-MM-dd 'at' HH:mm"];
    _currentDocument = [doc copy];
    ORKConsentReviewStep *reviewStep = [[ORKConsentReviewStep alloc] initWithIdentifier:@"consent_review" signature:participantSig inDocument:doc];
    reviewStep.text = @"Lorem ipsum dolor sit amet, consectetur adipiscing elit, sed do eiusmod tempor incididunt ut labore et dolore magna aliqua.";
    reviewStep.reasonForConsent = @"Lorem ipsum dolor sit amet, consectetur adipiscing elit, sed do eiusmod tempor incididunt ut labore et dolore magna aliqua.";
    ORKOrderedTask *task = [[ORKOrderedTask alloc] initWithIdentifier:ConsentReviewTaskIdentifier steps:@[sharingStep,reviewStep]];
    return task;
}

- (void)consentReviewButtonTapped:(id)sender {
    [self beginTaskWithIdentifier:ConsentReviewTaskIdentifier];
}

#pragma mark - Consent task
/*
 This consent task demonstrates visual consent, followed by a consent review step.
 
 In a real consent process, you would substitute the text of your consent document
 for the various placeholders.
 */
- (ORKOrderedTask *)makeConsentTask {
    /*
     Most of the configuration of what pages will appear in the visual consent step,
     and what content will be displayed in the consent review step, it in the
     consent document itself.
     */
    ORKConsentDocument *consentDocument = [self buildConsentDocument];
    _currentDocument = [consentDocument copy];
    
    ORKVisualConsentStep *step = [[ORKVisualConsentStep alloc] initWithIdentifier:@"visual_consent" document:consentDocument];
    ORKConsentReviewStep *reviewStep = [[ORKConsentReviewStep alloc] initWithIdentifier:@"consent_review" signature:consentDocument.signatures[0] inDocument:consentDocument];
    reviewStep.text = @"Lorem ipsum dolor sit amet, consectetur adipiscing elit, sed do eiusmod tempor incididunt ut labore et dolore magna aliqua.";
    reviewStep.reasonForConsent = @"Lorem ipsum dolor sit amet, consectetur adipiscing elit, sed do eiusmod tempor incididunt ut labore et dolore magna aliqua.";

    ORKOrderedTask *task = [[ORKOrderedTask alloc] initWithIdentifier:ConsentTaskIdentifier steps:@[step, reviewStep]];
    
    return task;
}

- (void)consentButtonTapped:(id)sender {
    [self beginTaskWithIdentifier:ConsentTaskIdentifier];
}

#pragma mark - Eligibility form task
/*
 The eligibility form task is used to demonstrate an eligibility form (`ORKFormStep`, `ORKFormItem`).
 */
- (id<ORKTask>)makeEligibilityFormTask {
    NSMutableArray *steps = [NSMutableArray new];
    
    {
        ORKInstructionStep *step = [[ORKInstructionStep alloc] initWithIdentifier:@"intro_step"];
        step.title = @"Eligibility Form";
        [steps addObject:step];
    }
    
    {
        ORKFormStep *step = [[ORKFormStep alloc] initWithIdentifier:@"form_step"];
        step.optional = NO;
        step.title = @"Eligibility Form";
        step.text = @"Please answer the questions below.";
        
        NSMutableArray *items = [NSMutableArray new];
        [steps addObject:step];
        
        {
            
            ORKFormItem *item = [[ORKFormItem alloc] initWithIdentifier:@"form_item_1"
                                                                   text:@"Are you over 18 years of age?"
                                                           answerFormat:[ORKAnswerFormat booleanAnswerFormat]];
            item.optional = NO;
            [items addObject:item];
        }
        
        {
            ORKFormItem *item = [[ORKFormItem alloc] initWithIdentifier:@"form_item_2"
                                                                   text:@"Have you been diagnosed with pre-diabetes or type 2 diabetes?"
                                                           answerFormat:[ORKAnswerFormat booleanAnswerFormat]];
            item.optional = NO;
            [items addObject:item];
        }
        
        {
            ORKFormItem *item = [[ORKFormItem alloc] initWithIdentifier:@"form_item_3"
                                                                   text:@"Can you not read and understand English in order to provide informed consent and follow the instructions?"
                                                           answerFormat:[ORKAnswerFormat booleanAnswerFormat]];
            item.optional = NO;
            [items addObject:item];
        }
        
        {
            NSArray *textChoices = @[[ORKTextChoice choiceWithText:@"Yes" value:@1],
                                     [ORKTextChoice choiceWithText:@"No" value:@0],
                                     [ORKTextChoice choiceWithText:@"N/A" value:@2]];
            ORKTextChoiceAnswerFormat *answerFormat = (ORKTextChoiceAnswerFormat *)[ORKAnswerFormat choiceAnswerFormatWithStyle:ORKChoiceAnswerStyleSingleChoice
                                                                                                                    textChoices:textChoices];
            
            ORKFormItem *item = [[ORKFormItem alloc] initWithIdentifier:@"form_item_4"
                                                                   text:@"Are you pregnant?"
                                                           answerFormat:answerFormat];
            item.optional = NO;
            [items addObject:item];
        }
        
        [step setFormItems:items];
    }
    
    {
        ORKInstructionStep *step = [[ORKInstructionStep alloc] initWithIdentifier:@"ineligible_step"];
        step.title = @"You are ineligible to join the study.";
        [steps addObject:step];
    }
    
    {
        ORKCompletionStep *step = [[ORKCompletionStep alloc] initWithIdentifier:@"eligible_step"];
        step.title = @"You are eligible to join the study.";
        [steps addObject:step];
    }
    
    ORKNavigableOrderedTask *task = [[ORKNavigableOrderedTask alloc] initWithIdentifier:EligibilityFormTaskIdentifier steps:steps];
    
    // Build navigation rules.
    ORKPredicateStepNavigationRule *predicateRule = nil;
    ORKResultSelector *resultSelector = nil;
    
    resultSelector = [ORKResultSelector selectorWithStepIdentifier:@"form_step" resultIdentifier:@"form_item_1"];
    NSPredicate *predicateFormItem1 = [ORKResultPredicate predicateForBooleanQuestionResultWithResultSelector:resultSelector expectedAnswer:YES];

    resultSelector = [ORKResultSelector selectorWithStepIdentifier:@"form_step" resultIdentifier:@"form_item_2"];
    NSPredicate *predicateFormItem2 = [ORKResultPredicate predicateForBooleanQuestionResultWithResultSelector:resultSelector expectedAnswer:YES];
    
    resultSelector = [ORKResultSelector selectorWithStepIdentifier:@"form_step" resultIdentifier:@"form_item_3"];
    NSPredicate *predicateFormItem3 = [ORKResultPredicate predicateForBooleanQuestionResultWithResultSelector:resultSelector expectedAnswer:NO];
    
    resultSelector = [ORKResultSelector selectorWithStepIdentifier:@"form_step" resultIdentifier:@"form_item_4"];
    NSPredicate *predicateFormItem4a = [ORKResultPredicate predicateForChoiceQuestionResultWithResultSelector:resultSelector expectedAnswerValue:@0];
    NSPredicate *predicateFormItem4b = [ORKResultPredicate predicateForChoiceQuestionResultWithResultSelector:resultSelector expectedAnswerValue:@2];
    
    NSPredicate *predicateEligible1 = [NSCompoundPredicate andPredicateWithSubpredicates:@[predicateFormItem1,predicateFormItem2, predicateFormItem3, predicateFormItem4a]];
    NSPredicate *predicateEligible2 = [NSCompoundPredicate andPredicateWithSubpredicates:@[predicateFormItem1,predicateFormItem2, predicateFormItem3, predicateFormItem4b]];
    
    predicateRule = [[ORKPredicateStepNavigationRule alloc] initWithResultPredicates:@[predicateEligible1, predicateEligible2]
                                                          destinationStepIdentifiers:@[@"eligible_step", @"eligible_step"]];
    [task setNavigationRule:predicateRule forTriggerStepIdentifier:@"form_step"];
    
    // Add end direct rules to skip unneeded steps
    ORKDirectStepNavigationRule *directRule = nil;
    directRule = [[ORKDirectStepNavigationRule alloc] initWithDestinationStepIdentifier:ORKNullStepIdentifier];
    [task setNavigationRule:directRule forTriggerStepIdentifier:@"ineligible_step"];

    return task;
}

- (void)eligibilityFormButtonTapped:(id)sender {
    [self beginTaskWithIdentifier:EligibilityFormTaskIdentifier];
}

#pragma mark - Eligibility survey
/*
 The eligibility survey task is used to demonstrate an eligibility survey.
 */
- (id<ORKTask>)makeEligibilitySurveyTask {
    NSMutableArray *steps = [NSMutableArray new];
    
    {
        ORKInstructionStep *step = [[ORKInstructionStep alloc] initWithIdentifier:@"intro_step"];
        step.title = @"Eligibility Survey";
        [steps addObject:step];
    }
    
    {
        ORKQuestionStep *step = [ORKQuestionStep questionStepWithIdentifier:@"question_01"
                                                                      title:@"Are you over 18 years of age?"
                                                                     answer:[ORKAnswerFormat booleanAnswerFormat]];
        step.optional = NO;
        [steps addObject:step];
    }
    
    {
        ORKInstructionStep *step = [[ORKInstructionStep alloc] initWithIdentifier:@"ineligible_step"];
        step.title = @"You are ineligible to join the study.";
        [steps addObject:step];
    }
    
    {
        ORKCompletionStep *step = [[ORKCompletionStep alloc] initWithIdentifier:@"eligible_step"];
        step.title = @"You are eligible to join the study.";
        [steps addObject:step];
    }
    
    ORKNavigableOrderedTask *task = [[ORKNavigableOrderedTask alloc] initWithIdentifier:EligibilitySurveyTaskIdentifier steps:steps];

    // Build navigation rules.
    ORKResultSelector *resultSelector = [ORKResultSelector selectorWithResultIdentifier:@"question_01"];
    NSPredicate *predicateQuestion = [ORKResultPredicate predicateForBooleanQuestionResultWithResultSelector:resultSelector expectedAnswer:YES];

    ORKPredicateStepNavigationRule *predicateRule = [[ORKPredicateStepNavigationRule alloc] initWithResultPredicates:@[predicateQuestion]
                                                                                          destinationStepIdentifiers:@[@"eligible_step"]];
    [task setNavigationRule:predicateRule forTriggerStepIdentifier:@"question_01"];
    
    // Add end direct rules to skip unneeded steps
    ORKDirectStepNavigationRule *directRule = nil;
    directRule = [[ORKDirectStepNavigationRule alloc] initWithDestinationStepIdentifier:ORKNullStepIdentifier];
    [task setNavigationRule:directRule forTriggerStepIdentifier:@"ineligible_step"];
    
    return task;
}

- (void)eligibilitySurveyButtonTapped:(id)sender {
    [self beginTaskWithIdentifier:EligibilitySurveyTaskIdentifier];
}

#pragma mark - Login task
/*
 The login task is used to demonstrate a login step.
 */

- (id<ORKTask>)makeLoginTask {
    NSMutableArray *steps = [NSMutableArray new];
    
    {
        ORKLoginStep *step = [[ORKLoginStep alloc] initWithIdentifier:@"login_step"
                                                                title:@"Login"
                                                                 text:@"Enter your credentials"
                                             loginViewControllerClass:[LoginViewController class]];
        [steps addObject:step];
    }
    
    ORKOrderedTask *task = [[ORKOrderedTask alloc] initWithIdentifier:LoginTaskIdentifier steps:steps];
    return task;
}

- (IBAction)loginButtonTapped:(id)sender {
    [self beginTaskWithIdentifier:LoginTaskIdentifier];
}

#pragma mark - Registration task
/*
 The registration task is used to demonstrate a registration step.
 */
- (id<ORKTask>)makeRegistrationTask {
    NSMutableArray *steps = [NSMutableArray new];
    
    {
        ORKRegistrationStepOption options = (ORKRegistrationStepIncludeFamilyName |
                                             ORKRegistrationStepIncludeGivenName |
                                             ORKRegistrationStepIncludeDOB |
                                             ORKRegistrationStepIncludeGender);
        ORKRegistrationStep *step = [[ORKRegistrationStep alloc] initWithIdentifier:@"registration_step"
                                                                              title:@"Registration"
                                                                               text:@"Fill out the form below"
                                                                            options:options];
        [steps addObject:step];
    }
    
    ORKOrderedTask *task = [[ORKOrderedTask alloc] initWithIdentifier:RegistrationTaskIdentifier steps:steps];
    return task;
}

- (IBAction)registrationButtonTapped:(id)sender {
    [self beginTaskWithIdentifier:RegistrationTaskIdentifier];
}


#pragma mark - Verification task
/*
 The verification task is used to demonstrate a verification step.
 */
- (id<ORKTask>)makeVerificationTask {
    NSMutableArray *steps = [NSMutableArray new];
    
    {
        ORKVerificationStep *step = [[ORKVerificationStep alloc] initWithIdentifier:@"verification_step" text:@"Check your email and click on the link to verify your email address and start using the app."
                                                    verificationViewControllerClass:[VerificationViewController class]];
        [steps addObject:step];
    }
    
    ORKOrderedTask *task = [[ORKOrderedTask alloc] initWithIdentifier:VerificationTaskIdentifier steps:steps];
    return task;
}

- (IBAction)verificationButtonTapped:(id)sender {
    [self beginTaskWithIdentifier:VerificationTaskIdentifier];
}

#pragma mark - Mini form task

/*
 The mini form task is used to test survey forms functionality (`ORKFormStep`).
 */
- (id<ORKTask>)makeMiniFormTask {
    NSMutableArray *steps = [NSMutableArray new];
    
    {
        ORKInstructionStep *step = [[ORKInstructionStep alloc] initWithIdentifier:@"mini_form_001"];
        step.title = @"Mini Form";
        [steps addObject:step];
    }
    
    {
        /*
         A short form for testing behavior when loading multiple HealthKit
         default values on the same form.
         */
        ORKFormStep *step = [[ORKFormStep alloc] initWithIdentifier:@"fid_000" title:@"Mini Form" text:@"Mini form groups multi-entry in one page"];
        NSMutableArray *items = [NSMutableArray new];
        [steps addObject:step];
        
        {
            ORKFormItem *item = [[ORKFormItem alloc] initWithIdentifier:@"fqid_health_weight1"
                                                                 text:@"Weight"
                                                         answerFormat:
                                [ORKHealthKitQuantityTypeAnswerFormat answerFormatWithQuantityType:[HKQuantityType quantityTypeForIdentifier:HKQuantityTypeIdentifierBodyMass]
                                                                                             unit:[HKUnit unitFromMassFormatterUnit:NSMassFormatterUnitPound]
                                                                                            style:ORKNumericAnswerStyleDecimal]];
            [items addObject:item];
        }
        
        {
            ORKFormItem *item = [[ORKFormItem alloc] initWithIdentifier:@"fqid_health_weight2"
                                                                 text:@"Weight"
                                                         answerFormat:
                                [ORKHealthKitQuantityTypeAnswerFormat answerFormatWithQuantityType:[HKQuantityType quantityTypeForIdentifier:HKQuantityTypeIdentifierBodyMass]
                                                                                             unit:[HKUnit unitFromMassFormatterUnit:NSMassFormatterUnitPound]
                                                                                            style:ORKNumericAnswerStyleDecimal]];
            item.placeholder = @"Add weight";
            [items addObject:item];
        }
        
        {
            ORKFormItem *item = [[ORKFormItem alloc] initWithIdentifier:@"fqid_health_weight3"
                                                                   text:@"Weight"
                                                           answerFormat:
                                 [ORKHealthKitQuantityTypeAnswerFormat answerFormatWithQuantityType:[HKQuantityType quantityTypeForIdentifier:HKQuantityTypeIdentifierBodyMass]
                                                                                               unit:[HKUnit unitFromMassFormatterUnit:NSMassFormatterUnitPound]
                                                                                              style:ORKNumericAnswerStyleDecimal]];
            item.placeholder = @"Input your body weight here. Really long text.";
            [items addObject:item];
        }
        
        
        {
            ORKFormItem *item = [[ORKFormItem alloc] initWithIdentifier:@"fqid_health_weight4"
                                                                   text:@"Weight"
                                                           answerFormat:[ORKNumericAnswerFormat decimalAnswerFormatWithUnit:nil]];
            item.placeholder = @"Input your body weight here";
            [items addObject:item];
        }
        
        [step setFormItems:items];
    }
    
    {
        /*
         A long "kitchen-sink" form with all the different types of supported
         answer formats.
         */
        ORKFormStep *step = [[ORKFormStep alloc] initWithIdentifier:@"fid_001" title:@"Mini Form" text:@"Mini form groups multi-entry in one page"];
        NSMutableArray *items = [NSMutableArray new];
        
        {
            
            ORKFormItem *item = [[ORKFormItem alloc] initWithIdentifier:@"fqid_health_biologicalSex" text:@"Gender" answerFormat:[ORKHealthKitCharacteristicTypeAnswerFormat answerFormatWithCharacteristicType:[HKCharacteristicType characteristicTypeForIdentifier:HKCharacteristicTypeIdentifierBiologicalSex]]];
            [items addObject:item];
        }
        
        {
            ORKFormItem *item = [[ORKFormItem alloc] initWithSectionTitle:@"Pre1"];
            [items addObject:item];
        }
        
        {
            ORKFormItem *item = [[ORKFormItem alloc] initWithSectionTitle:@"Basic Information"];
            [items addObject:item];
        }
        
        {
            
            ORKFormItem *item = [[ORKFormItem alloc] initWithIdentifier:@"fqid_health_bloodType" text:@"Blood Type" answerFormat:[ORKHealthKitCharacteristicTypeAnswerFormat answerFormatWithCharacteristicType:[HKCharacteristicType characteristicTypeForIdentifier:HKCharacteristicTypeIdentifierBloodType]]];
            item.placeholder = @"Choose a type";
            [items addObject:item];
        }
        
        {
            
            ORKFormItem *item = [[ORKFormItem alloc] initWithIdentifier:@"fqid_health_dob" text:@"Date of Birth" answerFormat:[ORKHealthKitCharacteristicTypeAnswerFormat answerFormatWithCharacteristicType:[HKCharacteristicType characteristicTypeForIdentifier:HKCharacteristicTypeIdentifierDateOfBirth]]];
            item.placeholder = @"DOB";
            [items addObject:item];
        }
        
        {
            
            ORKFormItem *item = [[ORKFormItem alloc] initWithIdentifier:@"fqid_health_weight"
                                                                 text:@"Weight"
                                                         answerFormat:
                                [ORKHealthKitQuantityTypeAnswerFormat answerFormatWithQuantityType:[HKQuantityType quantityTypeForIdentifier:HKQuantityTypeIdentifierBodyMass]
                                                                                    unit:nil
                                                                                   style:ORKNumericAnswerStyleDecimal]];
            item.placeholder = @"Add weight";
            [items addObject:item];
        }
        
        {
            ORKFormItem *item = [[ORKFormItem alloc] initWithIdentifier:@"fqid_001" text:@"Have headache?" answerFormat:[ORKBooleanAnswerFormat new]];
            [items addObject:item];
        }
        
        {
            ORKFormItem *item = [[ORKFormItem alloc] initWithIdentifier:@"fqid_002" text:@"Which fruit do you like most? Please pick one from below."
                                                         answerFormat:[ORKAnswerFormat choiceAnswerFormatWithStyle:ORKChoiceAnswerStyleSingleChoice textChoices:@[@"Apple", @"Orange", @"Banana"]
                                                                                                              ]];
            [items addObject:item];
        }
        
        {
            ORKFormItem *item = [[ORKFormItem alloc] initWithIdentifier:@"fqid_003" text:@"Message"
                                                         answerFormat:[ORKAnswerFormat textAnswerFormat]];
            item.placeholder = @"Your message";
            [items addObject:item];
        }
        
        {
            ORKFormItem *item = [[ORKFormItem alloc] initWithIdentifier:@"fqid_004a" text:@"BP Diastolic"
                                                         answerFormat:[ORKAnswerFormat integerAnswerFormatWithUnit:@"mm Hg"]];
            item.placeholder = @"Enter value";
            [items addObject:item];
        }
        
        {
            ORKFormItem *item = [[ORKFormItem alloc] initWithIdentifier:@"fqid_004b" text:@"BP Systolic"
                                                         answerFormat:[ORKAnswerFormat integerAnswerFormatWithUnit:@"mm Hg"]];
            item.placeholder = @"Enter value";
            [items addObject:item];
        }
        
        {
            ORKFormItem *item = [[ORKFormItem alloc] initWithIdentifier:@"fqid_005" text:@"Email"
                                                           answerFormat:[ORKAnswerFormat emailAnswerFormat]];
            item.placeholder = @"Enter Email";
            [items addObject:item];
        }
        
        {
            ORKTextAnswerFormat *format = [ORKAnswerFormat textAnswerFormatWithValidationRegex:@"^(https?:\\/\\/)?([\\da-z\\.-]+)\\.([a-z\\.]{2,6})([\\/\\w \\.-]*)*\\/?$" invalidMessage:@"Invalid URL: %@"];
            format.multipleLines = NO;
            format.keyboardType = UIKeyboardTypeURL;
            format.autocapitalizationType = UITextAutocapitalizationTypeNone;
            format.autocorrectionType = UITextAutocorrectionTypeNo;
            format.spellCheckingType = UITextSpellCheckingTypeNo;
            
            ORKFormItem *item = [[ORKFormItem alloc] initWithIdentifier:@"fqid_006" text:@"URL"
                                                           answerFormat:format];
            item.placeholder = @"Enter URL";
            [items addObject:item];
        }

        {
            ORKFormItem *item = [[ORKFormItem alloc] initWithIdentifier:@"fqid_007" text:@"Message"
                                                           answerFormat:[ORKAnswerFormat textAnswerFormatWithMaximumLength:20]];
            item.placeholder = @"Your message (limit 20 characters).";
            [items addObject:item];
        }
        
        {
            ORKTextAnswerFormat *format = [ORKAnswerFormat textAnswerFormatWithMaximumLength:12];
            format.secureTextEntry = YES;
            format.multipleLines = NO;
            
            ORKFormItem *item = [[ORKFormItem alloc] initWithIdentifier:@"fqid_008" text:@"Passcode"
                                                           answerFormat:format];
            item.placeholder = @"Enter Passcode";
            [items addObject:item];
        }

        {
            ORKFormItem *item = [[ORKFormItem alloc] initWithIdentifier:@"fqid_height_001" text:@"Height"
                                                           answerFormat:[ORKAnswerFormat heightAnswerFormat]];
            item.placeholder = @"Pick a height (local system)";
            [items addObject:item];
        }

        {
            ORKFormItem *item = [[ORKFormItem alloc] initWithIdentifier:@"fqid_height_002" text:@"Height"
                                                           answerFormat:[ORKAnswerFormat heightAnswerFormatWithMeasurementSystem:ORKMeasurementSystemMetric]];
            item.placeholder = @"Pick a height (metric system)";
            [items addObject:item];
        }

        {
            ORKFormItem *item = [[ORKFormItem alloc] initWithIdentifier:@"fqid_height_003" text:@"Height"
                                                           answerFormat:[ORKAnswerFormat heightAnswerFormatWithMeasurementSystem:ORKMeasurementSystemUSC]];
            item.placeholder = @"Pick a height (imperial system)";
            [items addObject:item];
        }

        {
            ORKFormItem *item = [[ORKFormItem alloc] initWithIdentifier:@"fqid_date_001" text:@"Birthdate"
                                                         answerFormat:[ORKAnswerFormat dateAnswerFormat]];
            item.placeholder = @"Pick a date";
            [items addObject:item];
        }
        
        {
            NSDate *defaultDate = [[NSCalendar currentCalendar] dateByAddingUnit:NSCalendarUnitYear value:-30 toDate:[NSDate date] options:(NSCalendarOptions)0];
            NSDate *minDate = [[NSCalendar currentCalendar] dateByAddingUnit:NSCalendarUnitYear value:-150 toDate:[NSDate date] options:(NSCalendarOptions)0];

            ORKFormItem *item = [[ORKFormItem alloc] initWithIdentifier:@"fqid_date_002" text:@"Birthdate"
                                                         answerFormat:[ORKAnswerFormat dateAnswerFormatWithDefaultDate:defaultDate
                                                                                                        minimumDate:minDate
                                                                                                        maximumDate:[NSDate date]
                                                                                                           calendar:nil]];
            item.placeholder = @"Pick a date (with default)";
            [items addObject:item];
        }
        
        {
            ORKFormItem *item = [[ORKFormItem alloc] initWithIdentifier:@"fqid_timeOfDay_001" text:@"Today sunset time?"
                                                         answerFormat:[ORKAnswerFormat timeOfDayAnswerFormat]];
            item.placeholder = @"No default time";
            [items addObject:item];
        }
        
        {
            NSDateComponents *defaultDC = [[NSDateComponents alloc] init];
            defaultDC.hour = 14;
            defaultDC.minute = 23;
            ORKFormItem *item = [[ORKFormItem alloc] initWithIdentifier:@"fqid_timeOfDay_002" text:@"Today sunset time?"
                                                         answerFormat:[ORKAnswerFormat timeOfDayAnswerFormatWithDefaultComponents:defaultDC]];
            item.placeholder = @"Default time 14:23";
            [items addObject:item];
        }
        
        {
            ORKFormItem *item = [[ORKFormItem alloc] initWithIdentifier:@"fqid_dateTime_001" text:@"Next eclipse visible in Cupertino?"
                                                         answerFormat:[ORKAnswerFormat dateTimeAnswerFormat]];
            
            item.placeholder = @"No default date and range";
            [items addObject:item];
        }
        
        {
            
            NSDate *defaultDate = [[NSCalendar currentCalendar] dateByAddingUnit:NSCalendarUnitDay value:3 toDate:[NSDate date] options:(NSCalendarOptions)0];
            NSDate *minDate = [[NSCalendar currentCalendar] dateByAddingUnit:NSCalendarUnitDay value:0 toDate:[NSDate date] options:(NSCalendarOptions)0];
            NSDate *maxDate = [[NSCalendar currentCalendar] dateByAddingUnit:NSCalendarUnitDay value:10 toDate:[NSDate date] options:(NSCalendarOptions)0];
            ORKFormItem *item = [[ORKFormItem alloc] initWithIdentifier:@"fqid_dateTime_002" text:@"Next eclipse visible in Cupertino?"
                                                         answerFormat:[ORKAnswerFormat dateTimeAnswerFormatWithDefaultDate:defaultDate
                                                                                                            minimumDate:minDate
                                                                                                            maximumDate:maxDate
                                                                                                               calendar:nil]];
            
            item.placeholder = @"Default date in 3 days and range(0, 10)";
            [items addObject:item];
        }
        
        {
            ORKFormItem *item = [[ORKFormItem alloc] initWithIdentifier:@"fqid_timeInterval_001" text:@"Wake up interval"
                                                           answerFormat:[ORKAnswerFormat timeIntervalAnswerFormat]];
            item.placeholder = @"No default Interval and step size";
            [items addObject:item];
        }
        
        {
            ORKFormItem *item = [[ORKFormItem alloc] initWithIdentifier:@"fqid_timeInterval_002" text:@"Wake up interval"
                                                           answerFormat:[ORKAnswerFormat timeIntervalAnswerFormatWithDefaultInterval:300 step:3]];
            
            item.placeholder = @"Default Interval 300 and step size 3";
            [items addObject:item];
        }
        
        {
            /*
             Testbed for image choice.
             
             In a real application, you would use real images rather than square
             colored boxes.
             */
            ORKImageChoice *option1 = [ORKImageChoice choiceWithNormalImage:[self imageWithColor:[UIColor redColor] size:CGSizeMake(360, 360) border:NO]
                                                              selectedImage:[self imageWithColor:[UIColor redColor] size:CGSizeMake(360, 360) border:YES]
                                                                       text:@"Red" value:@"red"];
            ORKImageChoice *option2 = [ORKImageChoice choiceWithNormalImage:[self imageWithColor:[UIColor orangeColor] size:CGSizeMake(360, 360) border:NO]
                                                              selectedImage:[self imageWithColor:[UIColor orangeColor] size:CGSizeMake(360, 360) border:YES]
                                                                       text:nil value:@"orange"];
            ORKImageChoice *option3 = [ORKImageChoice choiceWithNormalImage:[self imageWithColor:[UIColor yellowColor] size:CGSizeMake(360, 360) border:NO]
                                                              selectedImage:[self imageWithColor:[UIColor yellowColor] size:CGSizeMake(360, 360) border:YES]
                                                                       text:@"Yellow" value:@"yellow"];
            
            ORKFormItem *item3 = [[ORKFormItem alloc] initWithIdentifier:@"fqid_009_3" text:@"What is your favorite color?"
                                                          answerFormat:[ORKAnswerFormat choiceAnswerFormatWithImageChoices:@[option1, option2, option3]]];
            [items addObject:item3];
        }
        
        {
            // Discrete scale
            ORKFormItem *item = [[ORKFormItem alloc] initWithIdentifier:@"fqid_scale_001" text:@"Pick an integer" answerFormat:[[ORKScaleAnswerFormat alloc] initWithMaximumValue: 100 minimumValue: 0 defaultValue:NSIntegerMax step:10]];
            [items addObject:item];
        }
        
        {
            // Discrete scale, with default value
            ORKFormItem *item = [[ORKFormItem alloc] initWithIdentifier:@"fqid_scale_002" text:@"Pick an integer" answerFormat:[[ORKScaleAnswerFormat alloc] initWithMaximumValue: 100 minimumValue: 0 defaultValue:20 step:10]];
            [items addObject:item];
        }
        
        {
            // Continuous scale
            ORKFormItem *item = [[ORKFormItem alloc] initWithIdentifier:@"fqid_scale_003" text:@"Pick a decimal" answerFormat:[[ORKContinuousScaleAnswerFormat alloc] initWithMaximumValue: 100 minimumValue: 0 defaultValue:NSIntegerMax maximumFractionDigits:2]];
            [items addObject:item];
        }
        
        {
            // Continuous scale, with default value
            ORKFormItem *item = [[ORKFormItem alloc] initWithIdentifier:@"fqid_scale_004" text:@"Pick a decimal" answerFormat:[[ORKContinuousScaleAnswerFormat alloc] initWithMaximumValue: 100 minimumValue: 0 defaultValue:87.34 maximumFractionDigits:2]];
            [items addObject:item];
        }
        
        {
            // Vertical Discrete scale, with default value
            ORKFormItem *item = [[ORKFormItem alloc] initWithIdentifier:@"fqid_scale_005" text:@"Pick an integer" answerFormat:[[ORKScaleAnswerFormat alloc] initWithMaximumValue: 100 minimumValue: 0 defaultValue:90 step:10 vertical:YES]];
            [items addObject:item];
        }
        
        {
            // Vertical Continuous scale, with default value
            ORKFormItem *item = [[ORKFormItem alloc] initWithIdentifier:@"fqid_scale_006" text:@"Pick a decimal" answerFormat:[[ORKContinuousScaleAnswerFormat alloc] initWithMaximumValue: 100 minimumValue: 0 defaultValue:12.75 maximumFractionDigits:2 vertical:YES]];
            [items addObject:item];
        }
        
        {
            ORKTextChoice *textChoice1 = [ORKTextChoice choiceWithText:@"Poor" value:@(1)];
            ORKTextChoice *textChoice2 = [ORKTextChoice choiceWithText:@"Fair" value:@(2)];
            ORKTextChoice *textChoice3 = [ORKTextChoice choiceWithText:@"Good" value:@(3)];
            ORKTextChoice *textChoice4 = [ORKTextChoice choiceWithText:@"Above Average" value:@(4)];
            ORKTextChoice *textChoice5 = [ORKTextChoice choiceWithText:@"Excellent" value:@(5)];
            
            NSArray *textChoices = @[textChoice1, textChoice2, textChoice3, textChoice4, textChoice5];
            
            ORKTextScaleAnswerFormat *scaleAnswerFormat = [ORKAnswerFormat textScaleAnswerFormatWithTextChoices:textChoices
                                                                                                   defaultIndex:NSIntegerMax
                                                                                                       vertical:NO];
            
            ORKFormItem *item = [[ORKFormItem alloc] initWithIdentifier:@"fqid_scale_007"
                                                                   text:@"How are you feeling today?"
                                                           answerFormat:scaleAnswerFormat];
            [items addObject:item];
        }
        
        {
            ORKTextChoice *textChoice1 = [ORKTextChoice choiceWithText:@"Poor" value:@(1)];
            ORKTextChoice *textChoice2 = [ORKTextChoice choiceWithText:@"Fair" value:@(2)];
            ORKTextChoice *textChoice3 = [ORKTextChoice choiceWithText:@"Good" value:@(3)];
            ORKTextChoice *textChoice4 = [ORKTextChoice choiceWithText:@"Above Average" value:@(4)];
            ORKTextChoice *textChoice5 = [ORKTextChoice choiceWithText:@"Excellent" value:@(5)];
            
            NSArray *textChoices = @[textChoice1, textChoice2, textChoice3, textChoice4, textChoice5];
            
            ORKTextScaleAnswerFormat *scaleAnswerFormat = [ORKAnswerFormat textScaleAnswerFormatWithTextChoices:textChoices
                                                                                                   defaultIndex:NSIntegerMax
                                                                                                       vertical:YES];
            
            ORKFormItem *item = [[ORKFormItem alloc] initWithIdentifier:@"fqid_scale_008"
                                                                   text:@"How are you feeling today?"
                                                           answerFormat:scaleAnswerFormat];
            [items addObject:item];
        }
        
        {
            //Location
            ORKFormItem *item = [[ORKFormItem alloc] initWithIdentifier:@"fiqd_location" text:@"Pick a location" answerFormat:[ORKAnswerFormat locationAnswerFormat]];
            [items addObject:item];
        }
        
        [step setFormItems:items];
        [steps addObject:step];
    }

    {
        
        ORKFormStep *step = [[ORKFormStep alloc] initWithIdentifier:@"fid_002" title:@"Required form step" text:nil];
        ORKFormItem *item = [[ORKFormItem alloc] initWithIdentifier:@"fqid_001"
                                                               text:@"Value"
                                                       answerFormat:[ORKNumericAnswerFormat valuePickerAnswerFormatWithTextChoices:@[@"1", @"2", @"3"]]];
        item.placeholder = @"Pick a value";
        [step setFormItems:@[item]];
        step.optional = NO;
        [steps addObject:step];
    }
    
    {
        ORKInstructionStep *step = [[ORKInstructionStep alloc] initWithIdentifier:@"aid_001"];
        step.title = @"Thanks";
        [steps addObject:step];
    }
    
    ORKOrderedTask *task = [[ORKOrderedTask alloc] initWithIdentifier:MiniFormTaskIdentifier steps:steps];
    
    return task;
}

- (void)miniFormButtonTapped:(id)sender {
    [self beginTaskWithIdentifier:MiniFormTaskIdentifier];
}

#pragma mark - Mini form task

/*
 The optional form task is used to test form items' optional functionality (`ORKFormStep`, `ORKFormItem`).
 */
- (id<ORKTask>)makeOptionalFormTask {
    NSMutableArray *steps = [NSMutableArray new];
    
    {
        {
            ORKFormStep *step = [[ORKFormStep alloc] initWithIdentifier:@"scale_form_00" title:@"Optional Form Items" text:@"Optional form with a required scale item with a default value"];
            NSMutableArray *items = [NSMutableArray new];
            [steps addObject:step];
            
            {
                ORKScaleAnswerFormat *format = [ORKScaleAnswerFormat scaleAnswerFormatWithMaximumValue:10 minimumValue:1 defaultValue:4 step:1 vertical:YES maximumValueDescription:nil minimumValueDescription:nil];
                ORKFormItem *item = [[ORKFormItem alloc] initWithIdentifier:@"scale_form"
                                                                       text:@"Optional scale"
                                                               answerFormat:format];
                item.optional = NO;
                [items addObject:item];
            }
                 
            [step setFormItems:items];
        }

        
        ORKFormStep *step = [[ORKFormStep alloc] initWithIdentifier:@"fid_000" title:@"Optional Form Items" text:@"Optional form with no required items"];
        NSMutableArray *items = [NSMutableArray new];
        [steps addObject:step];
        
        {
            ORKFormItem *item = [[ORKFormItem alloc] initWithSectionTitle:@"Optional"];
            [items addObject:item];
        }

        {
            ORKTextAnswerFormat *format = [ORKAnswerFormat textAnswerFormatWithMaximumLength:12];
            format.multipleLines = NO;
            ORKFormItem *item = [[ORKFormItem alloc] initWithIdentifier:@"fqid_text3"
                                                                   text:@"Text"
                                                           answerFormat:format];
            item.placeholder = @"Input any text here.";
            [items addObject:item];
        }
        
        {
            ORKFormItem *item = [[ORKFormItem alloc] initWithIdentifier:@"fqid_text4"
                                                                   text:@"Number"
                                                           answerFormat:[ORKNumericAnswerFormat decimalAnswerFormatWithUnit:nil]];
            item.placeholder = @"Input any number here.";
            [items addObject:item];
        }
        
        [step setFormItems:items];
    }
    
    {
        ORKFormStep *step = [[ORKFormStep alloc] initWithIdentifier:@"fid_001" title:@"Optional Form Items" text:@"Optional form with some required items"];
        NSMutableArray *items = [NSMutableArray new];
        [steps addObject:step];
        
        {
            ORKFormItem *item = [[ORKFormItem alloc] initWithSectionTitle:@"Optional"];
            [items addObject:item];
        }

        ORKTextAnswerFormat *format = [ORKAnswerFormat textAnswerFormatWithMaximumLength:12];
        format.multipleLines = NO;
        {
            ORKFormItem *item = [[ORKFormItem alloc] initWithIdentifier:@"fqid_text1"
                                                                   text:@"Text A"
                                                           answerFormat:format];
            item.placeholder = @"Input any text here.";
            [items addObject:item];
        }
        
        {
            ORKFormItem *item = [[ORKFormItem alloc] initWithIdentifier:@"fqid_text2"
                                                                   text:@"Text B"
                                                           answerFormat:format];
            item.placeholder = @"Input any text here.";
            [items addObject:item];
        }
        
        {
            ORKFormItem *item = [[ORKFormItem alloc] initWithSectionTitle:@"Required"];
            [items addObject:item];
        }

        {
            ORKFormItem *item = [[ORKFormItem alloc] initWithIdentifier:@"fqid_text3"
                                                                   text:@"Text C"
                                                           answerFormat:format
                                                               optional:NO];
            item.placeholder = @"Input any text here.";
            [items addObject:item];
        }
        
        {
            ORKFormItem *item = [[ORKFormItem alloc] initWithIdentifier:@"fqid_text4"
                                                                   text:@"Number"
                                                           answerFormat:[ORKNumericAnswerFormat decimalAnswerFormatWithUnit:nil]
                                                               optional:NO];
            item.placeholder = @"Input any number here.";
            [items addObject:item];
        }
        
        [step setFormItems:items];
    }

    {
        ORKFormStep *step = [[ORKFormStep alloc] initWithIdentifier:@"fid_002" title:@"Optional Form Items" text:@"Optional form with all items required"];
        NSMutableArray *items = [NSMutableArray new];
        [steps addObject:step];
        
        {
            ORKFormItem *item = [[ORKFormItem alloc] initWithSectionTitle:@"Required"];
            [items addObject:item];
        }

        ORKTextAnswerFormat *format = [ORKAnswerFormat textAnswerFormatWithMaximumLength:12];
        format.multipleLines = NO;
        {
            ORKFormItem *item = [[ORKFormItem alloc] initWithIdentifier:@"fqid_text1"
                                                                   text:@"Text A"
                                                           answerFormat:format
                                                               optional:NO];
            item.placeholder = @"Input any text here.";
            [items addObject:item];
        }
        
        {
            ORKFormItem *item = [[ORKFormItem alloc] initWithIdentifier:@"fqid_text2"
                                                                   text:@"Text B"
                                                           answerFormat:format
                                                               optional:NO];
            item.placeholder = @"Input any text here.";
            [items addObject:item];
        }
        
        {
            ORKFormItem *item = [[ORKFormItem alloc] initWithIdentifier:@"fqid_text3"
                                                                   text:@"Text C"
                                                           answerFormat:format
                                                               optional:NO];
            item.placeholder = @"Input any text here.";
            [items addObject:item];
        }
        
        {
            ORKFormItem *item = [[ORKFormItem alloc] initWithIdentifier:@"fqid_text4"
                                                                   text:@"Number"
                                                           answerFormat:[ORKNumericAnswerFormat decimalAnswerFormatWithUnit:nil]
                                                               optional:NO];
            item.placeholder = @"Input any number here.";
            [items addObject:item];
        }
        
        [step setFormItems:items];
    }

    {
        ORKFormStep *step = [[ORKFormStep alloc] initWithIdentifier:@"fid_003" title:@"Optional Form Items" text:@"Required form with no required items"];
        NSMutableArray *items = [NSMutableArray new];
        [steps addObject:step];
        
        {
            ORKFormItem *item = [[ORKFormItem alloc] initWithSectionTitle:@"Optional"];
            [items addObject:item];
        }

        {
            ORKTextAnswerFormat *format = [ORKAnswerFormat textAnswerFormatWithMaximumLength:6];
            format.multipleLines = NO;
            ORKFormItem *item = [[ORKFormItem alloc] initWithIdentifier:@"fqid_text3"
                                                                   text:@"Text"
                                                           answerFormat:format];
            item.placeholder = @"Input any text here.";
            [items addObject:item];
        }
        
        {
            ORKFormItem *item = [[ORKFormItem alloc] initWithIdentifier:@"fqid_text4"
                                                                   text:@"Number"
                                                           answerFormat:[ORKNumericAnswerFormat decimalAnswerFormatWithUnit:nil]];
            item.placeholder = @"Input any number here.";
            [items addObject:item];
        }
        
        [step setFormItems:items];
        step.optional = NO;
    }
    
    {
        ORKFormStep *step = [[ORKFormStep alloc] initWithIdentifier:@"fid_004" title:@"Optional Form Items" text:@"Required form with some required items"];
        NSMutableArray *items = [NSMutableArray new];
        [steps addObject:step];
        
        {
            ORKFormItem *item = [[ORKFormItem alloc] initWithSectionTitle:@"Optional"];
            [items addObject:item];
        }

        ORKTextAnswerFormat *format = [ORKAnswerFormat textAnswerFormatWithMaximumLength:12];
        format.multipleLines = NO;
        {
            ORKFormItem *item = [[ORKFormItem alloc] initWithIdentifier:@"fqid_text1"
                                                                   text:@"Text A"
                                                           answerFormat:format];
            item.placeholder = @"Input your text here.";
            [items addObject:item];
        }
        
        {
            ORKFormItem *item = [[ORKFormItem alloc] initWithIdentifier:@"fqid_text2"
                                                                   text:@"Text B"
                                                           answerFormat:format];
            item.placeholder = @"Input your text here.";
            [items addObject:item];
        }
        
        {
            ORKFormItem *item = [[ORKFormItem alloc] initWithSectionTitle:@"Required"];
            [items addObject:item];
        }

        {
            ORKFormItem *item = [[ORKFormItem alloc] initWithIdentifier:@"fqid_text3"
                                                                   text:@"Text C"
                                                           answerFormat:format];
            item.optional = NO;
            item.placeholder = @"Input your text here.";
            [items addObject:item];
        }
        
        {
            ORKFormItem *item = [[ORKFormItem alloc] initWithIdentifier:@"fqid_text4"
                                                                   text:@"Number"
                                                           answerFormat:[ORKNumericAnswerFormat decimalAnswerFormatWithUnit:nil]];
            item.optional = NO;
            item.placeholder = @"Input any number here.";
            [items addObject:item];
        }
        
        [step setFormItems:items];
        step.optional = NO;
    }

    {
        ORKFormStep *step = [[ORKFormStep alloc] initWithIdentifier:@"fid_005" title:@"Optional Form Items" text:@"Required form with all items required"];
        NSMutableArray *items = [NSMutableArray new];
        [steps addObject:step];
        
        {
            ORKFormItem *item = [[ORKFormItem alloc] initWithSectionTitle:@"Required"];
            [items addObject:item];
        }

        ORKTextAnswerFormat *format = [ORKAnswerFormat textAnswerFormatWithMaximumLength:12];
        format.multipleLines = NO;
        {
            ORKFormItem *item = [[ORKFormItem alloc] initWithIdentifier:@"fqid_text1"
                                                                   text:@"Text A"
                                                           answerFormat:format];
            item.optional = NO;
            item.placeholder = @"Input any text here.";
            [items addObject:item];
        }
        
        {
            ORKFormItem *item = [[ORKFormItem alloc] initWithIdentifier:@"fqid_text2"
                                                                   text:@"Text B"
                                                           answerFormat:format];
            item.optional = NO;
            item.placeholder = @"Input any text here.";
            [items addObject:item];
        }
        
        {
            ORKFormItem *item = [[ORKFormItem alloc] initWithIdentifier:@"fqid_text3"
                                                                   text:@"Text C"
                                                           answerFormat:format];
            item.optional = NO;
            item.placeholder = @"Input any text here.";
            [items addObject:item];
        }
        
        {
            ORKFormItem *item = [[ORKFormItem alloc] initWithIdentifier:@"fqid_text4"
                                                                   text:@"Number"
                                                           answerFormat:[ORKNumericAnswerFormat decimalAnswerFormatWithUnit:nil]];
            item.optional = NO;
            item.placeholder = @"Input any number here.";
            [items addObject:item];
        }
        
        [step setFormItems:items];
        step.optional = NO;
    }
    
    ORKOrderedTask *task = [[ORKOrderedTask alloc] initWithIdentifier:MiniFormTaskIdentifier steps:steps];
    
    return task;
}

- (void)optionalFormButtonTapped:(id)sender {
    [self beginTaskWithIdentifier:OptionalFormTaskIdentifier];
}

#pragma mark - Active tasks

- (void)fitnessTaskButtonTapped:(id)sender {
    [self beginTaskWithIdentifier:FitnessTaskIdentifier];
}

- (void)gaitTaskButtonTapped:(id)sender {
    [self beginTaskWithIdentifier:GaitTaskIdentifier];
}

- (void)memoryGameTaskButtonTapped:(id)sender {
    [self beginTaskWithIdentifier:MemoryTaskIdentifier];
}

- (IBAction)waitTaskButtonTapped:(id)sender {
    [self beginTaskWithIdentifier:WaitTaskIdentifier];
}

- (void)audioTaskButtonTapped:(id)sender {
    [self beginTaskWithIdentifier:AudioTaskIdentifier];
}

- (void)toneAudiometryTaskButtonTapped:(id)sender {
    [self beginTaskWithIdentifier:ToneAudiometryTaskIdentifier];
}

- (void)twoFingerTappingTaskButtonTapped:(id)sender {
    [self beginTaskWithIdentifier:TwoFingerTapTaskIdentifier];
}

- (void)reactionTimeTaskButtonTapped:(id)sender {
    [self beginTaskWithIdentifier:ReactionTimeTaskIdentifier];
}

- (void)towerOfHanoiTaskButtonTapped:(id)sender {
    [self beginTaskWithIdentifier:TowerOfHanoiTaskIdentifier];
}

- (void)timedWalkTaskButtonTapped:(id)sender {
    [self beginTaskWithIdentifier:TimedWalkTaskIdentifier];
}

- (void)psatTaskButtonTapped:(id)sender {
    [self beginTaskWithIdentifier:PSATTaskIdentifier];
}

- (void)holePegTestTaskButtonTapped:(id)sender {
    [self beginTaskWithIdentifier:HolePegTestTaskIdentifier];
}

- (void)walkAndTurnTaskButtonTapped:(id)sender {
    [self beginTaskWithIdentifier:WalkBackAndForthTaskIdentifier];
}

- (void)handTremorTaskButtonTapped:(id)sender {
    [self beginTaskWithIdentifier:TremorTaskIdentifier];
}

- (void)rightHandTremorTaskButtonTapped:(id)sender {
    [self beginTaskWithIdentifier:TremorRightHandTaskIdentifier];
}

- (void)moodSurveyButtonTapped:(id)sender {
    [self beginTaskWithIdentifier:MoodSurveyTaskIdentifier];
}

#pragma mark - Dynamic task

/*
 See the `DynamicTask` class for a definition of this task.
 */
- (void)dynamicTaskButtonTapped:(id)sender {
    [self beginTaskWithIdentifier:DynamicTaskIdentifier];
}

#pragma mark - Screening task

/*
 This demonstrates a task where if the user enters a value that is too low for
 the first question (say, under 18), the task view controller delegate API can
 be used to reject the answer and prevent forward navigation.
 
 See the implementation of the task view controller delegate methods for specific
 handling of this task.
 */
- (id<ORKTask>)makeInterruptibleTask {
    NSMutableArray *steps = [NSMutableArray new];
    
    {
        ORKNumericAnswerFormat *format = [ORKNumericAnswerFormat integerAnswerFormatWithUnit:@"years"];
        format.minimum = @(5);
        format.maximum = @(90);
        ORKQuestionStep *step = [ORKQuestionStep questionStepWithIdentifier:@"itid_001"
                                                                      title:@"How old are you?"
                                                                     answer:format];
        [steps addObject:step];
    }
    
    {
        ORKQuestionStep *step = [ORKQuestionStep questionStepWithIdentifier:@"itid_002"
                                                                      title:@"How much did you pay for your car?"
                                                                     answer:[ORKNumericAnswerFormat decimalAnswerFormatWithUnit:@"USD"]];
        [steps addObject:step];
    }
    
    {
        ORKInstructionStep *step = [[ORKInstructionStep alloc] initWithIdentifier:@"itid_003"];
        step.title = @"Thank you for completing this task.";
        [steps addObject:step];
    }
    
    ORKOrderedTask *task = [[ORKOrderedTask alloc] initWithIdentifier:InterruptibleTaskIdentifier steps:steps];
    return task;
}

- (void)interruptibleTaskButtonTapped:(id)sender {
    [self beginTaskWithIdentifier:InterruptibleTaskIdentifier];
}

#pragma mark - Scales task

/*
 This task is used to test various uses of discrete and continuous, horizontal and vertical valued sliders.
 */
- (id<ORKTask>)makeScalesTask {

    NSMutableArray *steps = [NSMutableArray array];
    
    {
        /*
         Continuous scale with two decimal places.
         */
        ORKContinuousScaleAnswerFormat *scaleAnswerFormat =  [ORKAnswerFormat continuousScaleAnswerFormatWithMaximumValue:10
                                                                                                             minimumValue:1
                                                                                                             defaultValue:NSIntegerMax
                                                                                                    maximumFractionDigits:2
                                                                                                                 vertical:NO
                                                                                                  maximumValueDescription:nil
                                                                                                  minimumValueDescription:nil];
        
        ORKQuestionStep *step = [ORKQuestionStep questionStepWithIdentifier:@"scale_01"
                                                                    title:@"On a scale of 1 to 10, how much pain do you feel?"
                                                                   answer:scaleAnswerFormat];
        [steps addObject:step];
    }
    
    {
        /*
         Discrete scale, no default.
         */
        ORKScaleAnswerFormat *scaleAnswerFormat =  [ORKAnswerFormat scaleAnswerFormatWithMaximumValue:300
                                                                                         minimumValue:100
                                                                                         defaultValue:NSIntegerMax
                                                                                                 step:50
                                                                                             vertical:NO
                                                                              maximumValueDescription:nil
                                                                              minimumValueDescription:nil];
        
        ORKQuestionStep *step = [ORKQuestionStep questionStepWithIdentifier:@"scale_02"
                                                                    title:@"How much money do you need?"
                                                                   answer:scaleAnswerFormat];
        [steps addObject:step];
    }
    
    {
        /*
         Discrete scale, with a default.
         */
        ORKScaleAnswerFormat *scaleAnswerFormat =  [ORKAnswerFormat scaleAnswerFormatWithMaximumValue:10
                                                                                         minimumValue:1
                                                                                         defaultValue:5
                                                                                                 step:1
                                                                                             vertical:NO
                                                                              maximumValueDescription:nil
                                                                              minimumValueDescription:nil];
        
        ORKQuestionStep *step = [ORKQuestionStep questionStepWithIdentifier:@"scale_03"
                                                                    title:@"On a scale of 1 to 10, how much pain do you feel?"
                                                                   answer:scaleAnswerFormat];
        [steps addObject:step];
    }
    
    {
        /*
         Discrete scale, with a default that is not on a step boundary.
         */
        ORKScaleAnswerFormat *scaleAnswerFormat =  [ORKAnswerFormat scaleAnswerFormatWithMaximumValue:300
                                                                                         minimumValue:100
                                                                                         defaultValue:174
                                                                                                 step:50
                                                                                             vertical:NO
                                                                              maximumValueDescription:nil
                                                                              minimumValueDescription:nil];
        
        ORKQuestionStep *step = [ORKQuestionStep questionStepWithIdentifier:@"scale_04"
                                                                    title:@"How much money do you need?"
                                                                   answer:scaleAnswerFormat];
        [steps addObject:step];
    }

    {
        /*
         Vertical continuous scale with three decimal places and a default.
         */
        ORKContinuousScaleAnswerFormat *scaleAnswerFormat =  [ORKAnswerFormat continuousScaleAnswerFormatWithMaximumValue:10
                                                                                                             minimumValue:1
                                                                                                             defaultValue:8.725
                                                                                                    maximumFractionDigits:3
                                                                                                                 vertical:YES
                                                                                                  maximumValueDescription:nil
                                                                                                  minimumValueDescription:nil];
        
        ORKQuestionStep *step = [ORKQuestionStep questionStepWithIdentifier:@"scale_05"
                                                                      title:@"On a scale of 1 to 10, what is your mood?"
                                                                     answer:scaleAnswerFormat];
        [steps addObject:step];
    }

    {
        /*
         Vertical discrete scale, with a default on a step boundary.
         */
        ORKScaleAnswerFormat *scaleAnswerFormat =  [ORKAnswerFormat scaleAnswerFormatWithMaximumValue:10
                                                                                         minimumValue:1
                                                                                         defaultValue:5
                                                                                                 step:1
                                                                                             vertical:YES
                                                                              maximumValueDescription:nil
                                                                              minimumValueDescription:nil];
        
        ORKQuestionStep *step = [ORKQuestionStep questionStepWithIdentifier:@"scale_06"
                                                                      title:@"How was your mood yesterday?"
                                                                     answer:scaleAnswerFormat];
        [steps addObject:step];
    }
    
    {
        /*
         Vertical discrete scale, with min and max labels.
         */
        ORKScaleAnswerFormat *scaleAnswerFormat =  [ORKAnswerFormat scaleAnswerFormatWithMaximumValue:10
                                                                                         minimumValue:1
                                                                                         defaultValue:NSIntegerMax
                                                                                                 step:1
                                                                                             vertical:YES
                                                                              maximumValueDescription:@"A lot"
                                                                              minimumValueDescription:@"Not at all"];
        
        ORKQuestionStep *step = [ORKQuestionStep questionStepWithIdentifier:@"scale_07"
                                                                      title:@"On a scale of 1 to 10, what is your mood?"
                                                                     answer:scaleAnswerFormat];
        [steps addObject:step];
    }
    
    {
        /*
         Vertical continuous scale, with min and max labels.
         */
        ORKContinuousScaleAnswerFormat *scaleAnswerFormat =  [ORKAnswerFormat continuousScaleAnswerFormatWithMaximumValue:10
                                                                                                             minimumValue:1
                                                                                                             defaultValue:99
                                                                                                    maximumFractionDigits:2
                                                                                                                 vertical:YES
                                                                                                  maximumValueDescription:@"High value"
                                                                                                  minimumValueDescription:@"Low value"];
        
        ORKQuestionStep *step = [ORKQuestionStep questionStepWithIdentifier:@"scale_08"
                                                                      title:@"How would you measure your mood improvement?"
                                                                     answer:scaleAnswerFormat];
        [steps addObject:step];
    }
    
    {
        /*
         Vertical discrete scale, with min and max labels.
         */
        ORKScaleAnswerFormat *scaleAnswerFormat =  [ORKAnswerFormat scaleAnswerFormatWithMaximumValue:10
                                                                                         minimumValue:1
                                                                                         defaultValue:NSIntegerMax
                                                                                                 step:1
                                                                                             vertical:NO
                                                                              maximumValueDescription:@"A lot"
                                                                              minimumValueDescription:@"Not at all"];
        
        ORKQuestionStep *step = [ORKQuestionStep questionStepWithIdentifier:@"scale_09"
                                                                      title:@"On a scale of 1 to 10, what is your mood?"
                                                                     answer:scaleAnswerFormat];
        [steps addObject:step];
    }
    
    {
        /*
         Vertical continuous scale, with min and max labels.
         */
        ORKContinuousScaleAnswerFormat *scaleAnswerFormat =  [ORKAnswerFormat continuousScaleAnswerFormatWithMaximumValue:10
                                                                                                             minimumValue:1
                                                                                                             defaultValue:99
                                                                                                    maximumFractionDigits:2
                                                                                                                 vertical:NO
                                                                                                  maximumValueDescription:@"High value"
                                                                                                  minimumValueDescription:@"Low value"];
        
        ORKQuestionStep *step = [ORKQuestionStep questionStepWithIdentifier:@"scale_10"
                                                                      title:@"How would you measure your mood improvement?"
                                                                     answer:scaleAnswerFormat];
        [steps addObject:step];
    }

    {
        /*
         Vertical continuous scale with three decimal places, a default, and a format style.
         */
        ORKContinuousScaleAnswerFormat *scaleAnswerFormat =  [ORKAnswerFormat continuousScaleAnswerFormatWithMaximumValue:1.0
                                                                                                             minimumValue:0.0
                                                                                                             defaultValue:0.8725
                                                                                                    maximumFractionDigits:0
                                                                                                                 vertical:YES
                                                                                                  maximumValueDescription:nil
                                                                                                  minimumValueDescription:nil];

        scaleAnswerFormat.numberStyle = ORKNumberFormattingStylePercent;
        
        ORKQuestionStep *step = [ORKQuestionStep questionStepWithIdentifier:@"scale_11"
                                                                      title:@"How much has your mood improved?"
                                                                     answer:scaleAnswerFormat];
        [steps addObject:step];
    }
    
    {
        /*
         Continuous scale with images.
         */
        ORKContinuousScaleAnswerFormat *scaleAnswerFormat =  [ORKAnswerFormat continuousScaleAnswerFormatWithMaximumValue:10
                                                                                                             minimumValue:1
                                                                                                             defaultValue:NSIntegerMax
                                                                                                    maximumFractionDigits:2
                                                                                                                 vertical:YES
                                                                                                  maximumValueDescription:@"Hot"
                                                                                                  minimumValueDescription:@"Warm"];
        
        scaleAnswerFormat.minimumImage = [self imageWithColor:[UIColor yellowColor] size:CGSizeMake(30, 30) border:NO];
        scaleAnswerFormat.maximumImage = [self imageWithColor:[UIColor redColor] size:CGSizeMake(30, 30) border:NO];
        scaleAnswerFormat.minimumImage.accessibilityHint = @"A yellow colored square to represent warmness.";
        scaleAnswerFormat.maximumImage.accessibilityHint = @"A red colored square to represent hot.";
        
        ORKQuestionStep *step = [ORKQuestionStep questionStepWithIdentifier:@"scale_12"
                                                                      title:@"On a scale of 1 to 10, how warm do you feel?"
                                                                     answer:scaleAnswerFormat];
        [steps addObject:step];
    }
    
    {
        /*
         Discrete scale with images.
         */
        ORKScaleAnswerFormat *scaleAnswerFormat =  [ORKAnswerFormat scaleAnswerFormatWithMaximumValue:10
                                                                                         minimumValue:1
                                                                                         defaultValue:NSIntegerMax
                                                                                                 step:1
                                                                                             vertical:NO
                                                                              maximumValueDescription:nil
                                                                              minimumValueDescription:nil];
        
        scaleAnswerFormat.minimumImage = [self imageWithColor:[UIColor yellowColor] size:CGSizeMake(30, 30) border:NO];
        scaleAnswerFormat.maximumImage = [self imageWithColor:[UIColor redColor] size:CGSizeMake(30, 30) border:NO];
        
        ORKQuestionStep *step = [ORKQuestionStep questionStepWithIdentifier:@"scale_13"
                                                                      title:@"On a scale of 1 to 10, how warm do you feel?"
                                                                     answer:scaleAnswerFormat];
        [steps addObject:step];
    }
    
    {
        ORKTextChoice *textChoice1 = [ORKTextChoice choiceWithText:@"Poor" value:@(1)];
        ORKTextChoice *textChoice2 = [ORKTextChoice choiceWithText:@"Fair" value:@(2)];
        ORKTextChoice *textChoice3 = [ORKTextChoice choiceWithText:@"Good" value:@(3)];
        ORKTextChoice *textChoice4 = [ORKTextChoice choiceWithText:@"Above Average" value:@(4)];
        ORKTextChoice *textChoice5 = [ORKTextChoice choiceWithText:@"Excellent" value:@(5)];
        
        NSArray *textChoices = @[textChoice1, textChoice2, textChoice3, textChoice4, textChoice5];
        
        ORKTextScaleAnswerFormat *scaleAnswerFormat = [ORKAnswerFormat textScaleAnswerFormatWithTextChoices:textChoices
                                                                                               defaultIndex:3
                                                                                                   vertical:NO];
        
        ORKQuestionStep *step = [ORKQuestionStep questionStepWithIdentifier:@"scale_14"
                                                                      title:@"How are you feeling today?"
                                                                     answer:scaleAnswerFormat];
        
        [steps addObject:step];
    }
    
    {
        ORKTextChoice *textChoice1 = [ORKTextChoice choiceWithText:@"Poor" value:@(1)];
        ORKTextChoice *textChoice2 = [ORKTextChoice choiceWithText:@"Fair" value:@(2)];
        ORKTextChoice *textChoice3 = [ORKTextChoice choiceWithText:@"Good" value:@(3)];
        ORKTextChoice *textChoice4 = [ORKTextChoice choiceWithText:@"Above Average" value:@(4)];
        ORKTextChoice *textChoice5 = [ORKTextChoice choiceWithText:@"Excellent" value:@(5)];
        
        NSArray *textChoices = @[textChoice1, textChoice2, textChoice3, textChoice4, textChoice5];
        
        ORKTextScaleAnswerFormat *scaleAnswerFormat = [ORKAnswerFormat textScaleAnswerFormatWithTextChoices:textChoices
                                                                                               defaultIndex:NSIntegerMax
                                                                                                   vertical:YES];
        
        ORKQuestionStep *step = [ORKQuestionStep questionStepWithIdentifier:@"scale_15"
                                                                      title:@"How are you feeling today?"
                                                                     answer:scaleAnswerFormat];
        
        [steps addObject:step];
    }

    
    ORKOrderedTask *task = [[ORKOrderedTask alloc] initWithIdentifier:ScalesTaskIdentifier steps:steps];
    return task;
    
}

- (void)scaleButtonTapped:(id)sender {
    [self beginTaskWithIdentifier:ScalesTaskIdentifier];
}

- (id<ORKTask>)makeColorScalesTask {
    ORKOrderedTask *task = (ORKOrderedTask *)[self makeScalesTask];
    
    for (ORKQuestionStep *step in task.steps) {
        if ([step isKindOfClass:[ORKQuestionStep class]]) {
            ORKAnswerFormat *answerFormat  = step.answerFormat;
            if ([answerFormat respondsToSelector:@selector(setGradientColors:)]) {
                [answerFormat performSelector:@selector(setGradientColors:) withObject:@[[UIColor redColor],
                                                                                         [UIColor greenColor],
                                                                                         [UIColor greenColor],
                                                                                         [UIColor yellowColor],
                                                                                         [UIColor yellowColor]]];
                [answerFormat performSelector:@selector(setGradientLocations:) withObject:@[@0.2, @0.2, @0.7, @0.7, @0.8]];
            }
        }
    }
    
    return task;
}

- (void)scaleColorGradientButtonTapped:(id)sender {
    [self beginTaskWithIdentifier:ColorScalesTaskIdentifier];
}

#pragma mark - Image choice task

/*
 Tests various uses of image choices.
 
 All these tests use square colored images to test layout correctness. In a real
 application you would use images to convey an image scale.
 
 Tests image choices both in form items, and in question steps.
 */
- (id<ORKTask>)makeImageChoicesTask {
    NSMutableArray *steps = [NSMutableArray new];
    
    for (NSValue *ratio in @[[NSValue valueWithCGPoint:CGPointMake(1.0, 1.0)], [NSValue valueWithCGPoint:CGPointMake(2.0, 1.0)], [NSValue valueWithCGPoint:CGPointMake(1.0, 2.0)]])
    {
        ORKFormStep *step = [[ORKFormStep alloc] initWithIdentifier:[NSString stringWithFormat:@"form_step_%@",NSStringFromCGPoint(ratio.CGPointValue)] title:@"Image Choices Form" text:@"Testing image choices in a form layout."];
        
        NSMutableArray *items = [NSMutableArray new];
        
        for (NSNumber *dimension in @[@(360), @(60)])
        {
            CGSize size1 = CGSizeMake(dimension.floatValue * ratio.CGPointValue.x, dimension.floatValue * ratio.CGPointValue.y);
            CGSize size2 = CGSizeMake(dimension.floatValue * ratio.CGPointValue.y, dimension.floatValue * ratio.CGPointValue.x);
            
            ORKImageChoice *option1 = [ORKImageChoice choiceWithNormalImage:[self imageWithColor:[UIColor redColor] size:size1 border:NO]
                                                              selectedImage:[self imageWithColor:[UIColor redColor] size:size1 border:YES]
                                                                       text:@"Red" value:@"red"];
            ORKImageChoice *option2 = [ORKImageChoice choiceWithNormalImage:[self imageWithColor:[UIColor orangeColor] size:size1 border:NO]
                                                              selectedImage:[self imageWithColor:[UIColor orangeColor] size:size1 border:YES]
                                                                       text:nil value:@"orange"];
            ORKImageChoice *option3 = [ORKImageChoice choiceWithNormalImage:[self imageWithColor:[UIColor yellowColor] size:size1 border:NO]
                                                              selectedImage:[self imageWithColor:[UIColor yellowColor] size:size1 border:YES]
                                                                       text:@"Yellow Yellow Yellow Yellow Yellow Yellow Yellow Yellow Yellow Yellow Yellow Yellow" value:@"yellow"];
            ORKImageChoice *option4 = [ORKImageChoice choiceWithNormalImage:[self imageWithColor:[UIColor greenColor] size:size2 border:NO]
                                                              selectedImage:[self imageWithColor:[UIColor greenColor] size:size2 border:YES]
                                                                       text:@"Green" value:@"green"];
            ORKImageChoice *option5 = [ORKImageChoice choiceWithNormalImage:[self imageWithColor:[UIColor blueColor] size:size1 border:NO]
                                                              selectedImage:[self imageWithColor:[UIColor blueColor] size:size1 border:YES]
                                                                       text:nil value:@"blue"];
            ORKImageChoice *option6 = [ORKImageChoice choiceWithNormalImage:[self imageWithColor:[UIColor cyanColor] size:size2 border:NO]
                                                              selectedImage:[self imageWithColor:[UIColor cyanColor] size:size2 border:YES]
                                                                       text:@"Cyan" value:@"cyanColor"];
            
            
            ORKFormItem *item1 = [[ORKFormItem alloc] initWithIdentifier:[@"fqid_009_1" stringByAppendingFormat:@"%@",dimension] text:@"Pick a color."
                                                            answerFormat:[ORKAnswerFormat choiceAnswerFormatWithImageChoices:@[option1] ]];
            [items addObject:item1];
            
            ORKFormItem *item2 = [[ORKFormItem alloc] initWithIdentifier:[@"fqid_009_2" stringByAppendingFormat:@"%@",dimension] text:@"Pick a color."
                                                            answerFormat:[ORKAnswerFormat choiceAnswerFormatWithImageChoices:@[option1, option2] ]];
            [items addObject:item2];
            
            ORKFormItem *item3 = [[ORKFormItem alloc] initWithIdentifier:[@"fqid_009_3" stringByAppendingFormat:@"%@",dimension] text:@"Pick a color."
                                                            answerFormat:[ORKAnswerFormat choiceAnswerFormatWithImageChoices:@[option1, option2, option3] ]];
            [items addObject:item3];
            
            ORKFormItem *item6 = [[ORKFormItem alloc] initWithIdentifier:[@"fqid_009_6" stringByAppendingFormat:@"%@",dimension] text:@"Pick a color."
                                                            answerFormat:[ORKAnswerFormat choiceAnswerFormatWithImageChoices:@[option1, option2, option3, option4, option5, option6] ]];
            [items addObject:item6];
        }
        
        [step setFormItems:items];
        [steps addObject:step];
        
        for (NSNumber *dimension in @[@(360), @(60), @(20)]) {
            CGSize size1 = CGSizeMake(dimension.floatValue * ratio.CGPointValue.x, dimension.floatValue * ratio.CGPointValue.y);
            CGSize size2 = CGSizeMake(dimension.floatValue * ratio.CGPointValue.y, dimension.floatValue * ratio.CGPointValue.x);

            ORKImageChoice *option1 = [ORKImageChoice choiceWithNormalImage:[self imageWithColor:[UIColor redColor] size:size1 border:NO]
                                                              selectedImage:[self imageWithColor:[UIColor redColor] size:size1 border:YES]
                                                                       text:@"Red\nRed\nRed\nRed" value:@"red"];
            ORKImageChoice *option2 = [ORKImageChoice choiceWithNormalImage:[self imageWithColor:[UIColor orangeColor] size:size1 border:NO]
                                                              selectedImage:[self imageWithColor:[UIColor orangeColor] size:size1 border:YES]
                                                                       text:@"Orange" value:@"orange"];
            ORKImageChoice *option3 = [ORKImageChoice choiceWithNormalImage:[self imageWithColor:[UIColor yellowColor] size:size1 border:NO]
                                                              selectedImage:[self imageWithColor:[UIColor yellowColor] size:size1 border:YES]
                                                                       text:@"Yellow Yellow Yellow Yellow Yellow Yellow Yellow Yellow Yellow Yellow" value:@"yellow"];
            ORKImageChoice *option4 = [ORKImageChoice choiceWithNormalImage:[self imageWithColor:[UIColor greenColor] size:size2 border:NO]
                                                              selectedImage:[self imageWithColor:[UIColor greenColor] size:size2 border:YES]
                                                                       text:@"Green" value:@"green"];
            ORKImageChoice *option5 = [ORKImageChoice choiceWithNormalImage:[self imageWithColor:[UIColor blueColor] size:size1 border:NO]
                                                              selectedImage:[self imageWithColor:[UIColor blueColor] size:size1 border:YES]
                                                                       text:@"Blue" value:@"blue"];
            ORKImageChoice *option6 = [ORKImageChoice choiceWithNormalImage:[self imageWithColor:[UIColor cyanColor] size:size2 border:NO]
                                                              selectedImage:[self imageWithColor:[UIColor cyanColor] size:size2 border:YES]
                                                                       text:@"Cyan" value:@"cyanColor"];
            
            ORKQuestionStep *step1 = [ORKQuestionStep questionStepWithIdentifier:[NSString stringWithFormat:@"qid_color1_%@_%@", NSStringFromCGPoint(ratio.CGPointValue), dimension]
                                                                           title:@"Pick a color."
                                                                          answer:[ORKAnswerFormat choiceAnswerFormatWithImageChoices:@[option1] ]];
            [steps addObject:step1];
            
            ORKQuestionStep *step2 = [ORKQuestionStep questionStepWithIdentifier:[NSString stringWithFormat:@"qid_color2_%@_%@", NSStringFromCGPoint(ratio.CGPointValue), dimension]
                                                                           title:@"Pick a color."
                                                                          answer:[ORKAnswerFormat choiceAnswerFormatWithImageChoices:@[option1, option2] ]];
            [steps addObject:step2];
            
            ORKQuestionStep *step3 = [ORKQuestionStep questionStepWithIdentifier:[NSString stringWithFormat:@"qid_color3_%@_%@", NSStringFromCGPoint(ratio.CGPointValue), dimension]
                                                                           title:@"Pick a color."
                                                                          answer:[ORKAnswerFormat choiceAnswerFormatWithImageChoices:@[option1, option2, option3] ]];
            [steps addObject:step3];
            
            ORKQuestionStep *step6 = [ORKQuestionStep questionStepWithIdentifier:[NSString stringWithFormat:@"qid_color6_%@_%@", NSStringFromCGPoint(ratio.CGPointValue), dimension]
                                                                           title:@"Pick a color."
                                                                          answer:[ORKAnswerFormat choiceAnswerFormatWithImageChoices:@[option1, option2, option3, option4, option5, option6]]];
            [steps addObject:step6];
        }
    }
    
    {
        ORKInstructionStep *step = [[ORKInstructionStep alloc] initWithIdentifier:@"end"];
        step.title = @"Image Choices End";
        [steps addObject:step];
    }
    
    ORKOrderedTask *task = [[ORKOrderedTask alloc] initWithIdentifier:ImageChoicesTaskIdentifier steps:steps];
    return task;
    
}

- (void)imageChoicesButtonTapped:(id)sender {
    [self beginTaskWithIdentifier:ImageChoicesTaskIdentifier];
}

# pragma mark - Image Capture
- (id<ORKTask>)makeImageCaptureTask {
    NSMutableArray *steps = [NSMutableArray new];
    
    /*
     If implementing an image capture task like this one, remember that people will
     take your instructions literally. So, be cautious. Make sure your template image
     is high contrast and very visible against a variety of backgrounds.
     */
    {
        ORKInstructionStep *step = [[ORKInstructionStep alloc] initWithIdentifier:@"begin"];
        step.title = @"Hands";
        step.image = [[UIImage imageNamed:@"hands_solid"] imageWithRenderingMode:UIImageRenderingModeAlwaysTemplate];
        step.detailText = @"In this step we will capture images of both of your hands";
        [steps addObject:step];
    }
    
    {
        ORKInstructionStep *step = [[ORKInstructionStep alloc] initWithIdentifier:@"right1"];
        step.title = @"Right Hand";
        step.image = [[UIImage imageNamed:@"right_hand_solid"] imageWithRenderingMode:UIImageRenderingModeAlwaysTemplate];
        step.detailText = @"Let's start by capturing an image of your right hand";
        [steps addObject:step];
    }
    
    {
        ORKInstructionStep *step = [[ORKInstructionStep alloc] initWithIdentifier:@"right2"];
        step.title = @"Right Hand";
        step.image = [[UIImage imageNamed:@"right_hand_outline"] imageWithRenderingMode:UIImageRenderingModeAlwaysTemplate];
        step.detailText = @"Align your right hand with the on-screen outline and capture the image.  Be sure to place your hand over a contrasting background.  You can re-capture the image as many times as you need.";
        [steps addObject:step];
    }
    
    {
        ORKImageCaptureStep *step = [[ORKImageCaptureStep alloc] initWithIdentifier:@"right3"];
        step.templateImage = [UIImage imageNamed:@"right_hand_outline_big"];
        step.templateImageInsets = UIEdgeInsetsMake(0.05, 0.05, 0.05, 0.05);
        step.accessibilityInstructions = @"Extend your right hand, palm side down, one foot in front of your device. Tap the Capture Image button, or two-finger double tap the preview to capture the image";
        step.accessibilityHint = @"Captures the image visible in the preview";
        [steps addObject:step];
    }
    
    {
        ORKInstructionStep *step = [[ORKInstructionStep alloc] initWithIdentifier:@"left1"];
        step.title = @"Left Hand";
        step.image = [[UIImage imageNamed:@"left_hand_solid"] imageWithRenderingMode:UIImageRenderingModeAlwaysTemplate];
        step.detailText = @"Now let's capture an image of your left hand";
        [steps addObject:step];
    }
    
    {
        ORKInstructionStep *step = [[ORKInstructionStep alloc] initWithIdentifier:@"left2"];
        step.title = @"Left Hand";
        step.image = [[UIImage imageNamed:@"left_hand_outline"] imageWithRenderingMode:UIImageRenderingModeAlwaysTemplate];
        step.detailText = @"Align your left hand with the on-screen outline and capture the image.  Be sure to place your hand over a contrasting background.  You can re-capture the image as many times as you need.";
        [steps addObject:step];
    }
    
    {
        ORKImageCaptureStep *step = [[ORKImageCaptureStep alloc] initWithIdentifier:@"left3"];
        step.templateImage = [UIImage imageNamed:@"left_hand_outline_big"];
        step.templateImageInsets = UIEdgeInsetsMake(0.05, 0.05, 0.05, 0.05);
        step.accessibilityInstructions = @"Extend your left hand, palm side down, one foot in front of your device. Tap the Capture Image button, or two-finger double tap the preview to capture the image";
        step.accessibilityHint = @"Captures the image visible in the preview";
        [steps addObject:step];
    }
    
    {
        ORKInstructionStep *step = [[ORKInstructionStep alloc] initWithIdentifier:@"end"];
        step.title = @"Complete";
        step.detailText = @"Hand image capture complete";
        [steps addObject:step];
    }
    
    ORKOrderedTask *task = [[ORKOrderedTask alloc] initWithIdentifier:ImageCaptureTaskIdentifier steps:steps];
    return task;
}

- (void)imageCaptureButtonTapped:(id)sender {
    [self beginTaskWithIdentifier:ImageCaptureTaskIdentifier];
}

#pragma mark - Video Capture
- (id<ORKTask>)makeVideoCaptureTask {
    NSMutableArray *steps = [NSMutableArray new];
    
    /*
     If implementing an video capture task like this one, remember that people will
     take your instructions literally. So, be cautious. Make sure your template image
     is high contrast and very visible against a variety of backgrounds.
     */
    {
        ORKInstructionStep *step = [[ORKInstructionStep alloc] initWithIdentifier:@"begin"];
        step.title = @"Hands";
        step.image = [[UIImage imageNamed:@"hands_solid"] imageWithRenderingMode:UIImageRenderingModeAlwaysTemplate];
        step.detailText = @"In this step we will capture 5 second videos of both of your hands";
        [steps addObject:step];
    }
    
    {
        ORKInstructionStep *step = [[ORKInstructionStep alloc] initWithIdentifier:@"right1"];
        step.title = @"Right Hand";
        step.image = [[UIImage imageNamed:@"right_hand_solid"] imageWithRenderingMode:UIImageRenderingModeAlwaysTemplate];
        step.detailText = @"Let's start by capturing a video of your right hand";
        [steps addObject:step];
    }
    
    {
        ORKInstructionStep *step = [[ORKInstructionStep alloc] initWithIdentifier:@"right2"];
        step.title = @"Right Hand";
        step.image = [[UIImage imageNamed:@"right_hand_outline"] imageWithRenderingMode:UIImageRenderingModeAlwaysTemplate];
        step.detailText = @"Align your right hand with the on-screen outline and record the video.  Be sure to place your hand over a contrasting background.  You can re-capture the video as many times as you need.";
        [steps addObject:step];
    }
    
    {
        ORKVideoCaptureStep *step = [[ORKVideoCaptureStep alloc] initWithIdentifier:@"right3"];
        step.templateImage = [UIImage imageNamed:@"right_hand_outline_big"];
        step.templateImageInsets = UIEdgeInsetsMake(0.05, 0.05, 0.05, 0.05);
        step.duration = @5.0;
        step.accessibilityInstructions = @"Extend your right hand, palm side down, one foot in front of your device. Tap the Start Recording button, or two-finger double tap the preview to capture the video";
        step.accessibilityHint = @"Records the video visible in the preview";
        [steps addObject:step];
    }
    
    {
        ORKInstructionStep *step = [[ORKInstructionStep alloc] initWithIdentifier:@"left1"];
        step.title = @"Left Hand";
        step.image = [[UIImage imageNamed:@"left_hand_solid"] imageWithRenderingMode:UIImageRenderingModeAlwaysTemplate];
        step.detailText = @"Now let's capture a video of your left hand";
        [steps addObject:step];
    }
    
    {
        ORKInstructionStep *step = [[ORKInstructionStep alloc] initWithIdentifier:@"left2"];
        step.title = @"Left Hand";
        step.image = [[UIImage imageNamed:@"left_hand_outline"] imageWithRenderingMode:UIImageRenderingModeAlwaysTemplate];
        step.detailText = @"Align your left hand with the on-screen outline and record the video.  Be sure to place your hand over a contrasting background.  You can re-capture the video as many times as you need.";
        [steps addObject:step];
    }
    
    {
        ORKVideoCaptureStep *step = [[ORKVideoCaptureStep alloc] initWithIdentifier:@"left3"];
        step.templateImage = [UIImage imageNamed:@"left_hand_outline_big"];
        step.templateImageInsets = UIEdgeInsetsMake(0.05, 0.05, 0.05, 0.05);
        step.duration = @5.0;
        step.accessibilityInstructions = @"Extend your left hand, palm side down, one foot in front of your device. Tap the Start Recording button, or two-finger double tap the preview to capture the video";
        step.accessibilityHint = @"Records the video visible in the preview";
        [steps addObject:step];
    }
    
    {
        ORKInstructionStep *step = [[ORKInstructionStep alloc] initWithIdentifier:@"end"];
        step.title = @"Complete";
        step.detailText = @"Hand video capture complete";
        [steps addObject:step];
    }
    
    ORKOrderedTask *task = [[ORKOrderedTask alloc] initWithIdentifier:VideoCaptureTaskIdentifier steps:steps];
    return task;
}

- (void)videoCaptureButtonTapped:(id)sender {
    [self beginTaskWithIdentifier:VideoCaptureTaskIdentifier];
}


- (void)navigableOrderedTaskButtonTapped:(id)sender {
    [self beginTaskWithIdentifier:NavigableOrderedTaskIdentifier];
}

- (void)navigableLoopTaskButtonTapped:(id)sender {
    [self beginTaskWithIdentifier:NavigableLoopTaskIdentifier];
}

- (void)toggleTintColorButtonTapped:(id)sender {
    static UIColor *defaultTintColor = nil;
    if (!defaultTintColor) {
        defaultTintColor = self.view.tintColor;
    }
    if ([[UIView appearance].tintColor isEqual:[UIColor redColor]]) {
        [UIView appearance].tintColor = defaultTintColor;
    } else {
        [UIView appearance].tintColor = [UIColor redColor];
    }
    // Update appearance
    UIView *superview = self.view.superview;
    [self.view removeFromSuperview];
    [superview addSubview:self.view];
}

#pragma mark - Navigable Loop Task

- (id<ORKTask>)makeNavigableLoopTask {
    NSMutableArray *steps = [NSMutableArray new];
    
    ORKAnswerFormat *answerFormat = nil;
    ORKStep *step = nil;
    NSArray *textChoices = nil;
    ORKQuestionStep *questionStep = nil;
    
    // Intro step
    step = [[ORKInstructionStep alloc] initWithIdentifier:@"introStep"];
    step.title = @"This task demonstrates an skippable step and an optional loop within a navigable ordered task";
    [steps addObject:step];

    // Skippable step
    answerFormat = [ORKAnswerFormat booleanAnswerFormat];
    questionStep = [ORKQuestionStep questionStepWithIdentifier:@"skipNextStep" title:@"Do you want to skip the next step?" answer:answerFormat];
    questionStep.optional = NO;
    [steps addObject:questionStep];

    step = [[ORKInstructionStep alloc] initWithIdentifier:@"skippableStep"];
    step.title = @"You'll optionally skip this step";
    step.text = @"You should only see this step if you answered the previous question with 'No'";
    [steps addObject:step];
    
    // Loop target step
    step = [[ORKInstructionStep alloc] initWithIdentifier:@"loopAStep"];
    step.title = @"You'll optionally return to this step";
    [steps addObject:step];

    // Branching paths
    textChoices =
    @[
      [ORKTextChoice choiceWithText:@"Scale" value:@"scale"],
      [ORKTextChoice choiceWithText:@"Text Choice" value:@"textchoice"]
      ];
    
    answerFormat = [ORKAnswerFormat choiceAnswerFormatWithStyle:ORKChoiceAnswerStyleSingleChoice
                                                    textChoices:textChoices];
    
    questionStep = [ORKQuestionStep questionStepWithIdentifier:@"branchingStep" title:@"Which kind of question do you prefer?" answer:answerFormat];
    questionStep.optional = NO;
    [steps addObject:questionStep];

    // Scale question step
    ORKContinuousScaleAnswerFormat *scaleAnswerFormat =  [ORKAnswerFormat continuousScaleAnswerFormatWithMaximumValue:10
                                                                                                         minimumValue:1
                                                                                                         defaultValue:8.725
                                                                                                maximumFractionDigits:3
                                                                                                             vertical:YES
                                                                                              maximumValueDescription:nil
                                                                                              minimumValueDescription:nil];
    
    step = [ORKQuestionStep questionStepWithIdentifier:@"scaleStep"
                                                 title:@"On a scale of 1 to 10, what is your mood?"
                                                answer:scaleAnswerFormat];
    [steps addObject:step];
    
    // Text choice question step
    textChoices =
    @[
      [ORKTextChoice choiceWithText:@"Good" value:@"good"],
      [ORKTextChoice choiceWithText:@"Bad" value:@"bad"]
      ];
    
    answerFormat = [ORKAnswerFormat choiceAnswerFormatWithStyle:ORKChoiceAnswerStyleSingleChoice
                                                    textChoices:textChoices];
    
    questionStep = [ORKQuestionStep questionStepWithIdentifier:@"textChoiceStep" title:@"How is your mood?" answer:answerFormat];
    questionStep.optional = NO;
    [steps addObject:questionStep];

    // Loop conditional step
    answerFormat = [ORKAnswerFormat booleanAnswerFormat];
    step = [ORKQuestionStep questionStepWithIdentifier:@"loopBStep" title:@"Do you want to repeat the survey?" answer:answerFormat];
    step.optional = NO;
    [steps addObject:step];
    
    step = [[ORKInstructionStep alloc] initWithIdentifier:@"endStep"];
    step.title = @"You have finished the task";
    [steps addObject:step];
    
    ORKNavigableOrderedTask *task = [[ORKNavigableOrderedTask alloc] initWithIdentifier:NavigableLoopTaskIdentifier
                                                                                  steps:steps];
    
    // Build navigation rules
    ORKResultSelector *resultSelector = nil;
    ORKPredicateStepNavigationRule *predicateRule = nil;
    ORKDirectStepNavigationRule *directRule = nil;
    ORKPredicateSkipStepNavigationRule *predicateSkipRule = nil;
    
    // skippable step
    resultSelector = [ORKResultSelector selectorWithResultIdentifier:@"skipNextStep"];
    NSPredicate *predicateSkipStep = [ORKResultPredicate predicateForBooleanQuestionResultWithResultSelector:resultSelector
                                                                                              expectedAnswer:YES];
    predicateSkipRule = [[ORKPredicateSkipStepNavigationRule alloc] initWithResultPredicate:predicateSkipStep];
    [task setSkipNavigationRule:predicateSkipRule forStepIdentifier:@"skippableStep"];

    // From the branching step, go to either scaleStep or textChoiceStep
    resultSelector = [ORKResultSelector selectorWithResultIdentifier:@"branchingStep"];
    NSPredicate *predicateAnswerTypeScale = [ORKResultPredicate predicateForChoiceQuestionResultWithResultSelector:resultSelector
                                                                                               expectedAnswerValue:@"scale"];
    predicateRule = [[ORKPredicateStepNavigationRule alloc] initWithResultPredicates:@[ predicateAnswerTypeScale ]
                                                          destinationStepIdentifiers:@[ @"scaleStep" ]
                                                               defaultStepIdentifier:@"textChoiceStep"];
    [task setNavigationRule:predicateRule forTriggerStepIdentifier:@"branchingStep"];
    
    // From the loopB step, return to loopA if user chooses so
    resultSelector = [ORKResultSelector selectorWithResultIdentifier:@"loopBStep"];
    NSPredicate *predicateLoopYes = [ORKResultPredicate predicateForBooleanQuestionResultWithResultSelector:resultSelector
                                                                                             expectedAnswer:YES];
    predicateRule = [[ORKPredicateStepNavigationRule alloc] initWithResultPredicates:@[ predicateLoopYes ]
                                                          destinationStepIdentifiers:@[ @"loopAStep" ] ];
    [task setNavigationRule:predicateRule forTriggerStepIdentifier:@"loopBStep"];
    
    // scaleStep to loopB direct navigation rule
    directRule = [[ORKDirectStepNavigationRule alloc] initWithDestinationStepIdentifier:@"loopBStep"];
    [task setNavigationRule:directRule forTriggerStepIdentifier:@"scaleStep"];
    
    return task;
}

#pragma mark - Custom navigation item task

- (id<ORKTask>)makeCustomNavigationItemTask {
    NSMutableArray *steps = [[NSMutableArray alloc] init];
    ORKInstructionStep *step1 = [[ORKInstructionStep alloc] initWithIdentifier:@"customNavigationItemTask.step1"];
    step1.title = @"Custom Navigation Item Title";
    ORKInstructionStep *step2 = [[ORKInstructionStep alloc] initWithIdentifier:@"customNavigationItemTask.step2"];
    step2.title = @"Custom Navigation Item Title View";
    [steps addObject: step1];
    [steps addObject: step2];
    return [[ORKOrderedTask alloc] initWithIdentifier: CustomNavigationItemTaskIdentifier steps:steps];
}

- (void)customNavigationItemButtonTapped:(id)sender {
    [self beginTaskWithIdentifier:CustomNavigationItemTaskIdentifier];
}

#pragma mark - Passcode step and view controllers

/*
 Tests various uses of passcode step and view controllers.
 
 Passcode authentication and passcode editing are presented in
 the examples. Passcode creation would ideally be as part of
 the consent process.
 */

- (id<ORKTask>)makeCreatePasscodeTask {
    NSMutableArray *steps = [[NSMutableArray alloc] init];
    ORKPasscodeStep *passcodeStep = [[ORKPasscodeStep alloc] initWithIdentifier:@"consent_passcode"];
    passcodeStep.text = @"This passcode protects your privacy and ensures that the user giving consent is the one completing the tasks.";
    [steps addObject: passcodeStep];
    return [[ORKOrderedTask alloc] initWithIdentifier: CreatePasscodeTaskIdentifier steps:steps];
}

- (void)createPasscodeButtonTapped:(id)sender {
    [self beginTaskWithIdentifier:CreatePasscodeTaskIdentifier];
}

- (void)removePasscodeButtonTapped:(id)sender {
    if ([ORKPasscodeViewController isPasscodeStoredInKeychain]) {
        if ([ORKPasscodeViewController removePasscodeFromKeychain]) {
            [self showAlertWithTitle:@"Success" message:@"Passcode removed."];
        } else {
            [self showAlertWithTitle:@"Error" message:@"Passcode could not be removed."];
        }
    } else {
        [self showAlertWithTitle:@"Error" message:@"There is no passcode stored in the keychain."];
    }
}

- (void)authenticatePasscodeButtonTapped:(id)sender {
    if ([ORKPasscodeViewController isPasscodeStoredInKeychain]) {
        ORKPasscodeViewController *viewController = [ORKPasscodeViewController
                                                     passcodeAuthenticationViewControllerWithText:@"Authenticate your passcode in order to proceed."
                                                     delegate:self];
        [self presentViewController:viewController animated:YES completion:nil];
    } else {
        [self showAlertWithTitle:@"Error" message:@"A passcode must be created before you can authenticate it."];
    }
}

- (void)editPasscodeButtonTapped:(id)sender {
    if ([ORKPasscodeViewController isPasscodeStoredInKeychain]) {
        ORKPasscodeViewController *viewController = [ORKPasscodeViewController passcodeEditingViewControllerWithText:nil
                                                                                                            delegate:self
                                                                                                        passcodeType:ORKPasscodeType6Digit];
        [self presentViewController:viewController animated:YES completion:nil];
    } else {
        [self showAlertWithTitle:@"Error" message:@"A passcode must be created before you can edit it."];
    }
}

#pragma mark - Passcode delegate

- (void)passcodeViewControllerDidFailAuthentication:(UIViewController *)viewController {
    NSLog(@"Passcode authentication failed.");
    [self showAlertWithTitle:@"Error" message:@"Passcode authentication failed"];
}

- (void)passcodeViewControllerDidFinishWithSuccess:(UIViewController *)viewController {
    NSLog(@"New passcode saved.");
    [viewController dismissViewControllerAnimated:YES completion:nil];
}

- (void)passcodeViewControllerDidCancel:(UIViewController *)viewController {
    NSLog(@"User tapped the cancel button.");
    [viewController dismissViewControllerAnimated:YES completion:nil];
}

- (void)passcodeViewControllerForgotPasscodeTapped:(UIViewController *)viewController {
    NSLog(@"Forgot Passcode tapped.");
    UIAlertController *alert = [UIAlertController alertControllerWithTitle:@"Forgot Passcode"
                                                                   message:@"Forgot Passcode tapped."
                                                            preferredStyle:UIAlertControllerStyleAlert];
    [alert addAction:[UIAlertAction actionWithTitle:@"OK" style:UIAlertActionStyleDefault handler:nil]];
    [viewController presentViewController:alert animated:YES completion:nil];
}

#pragma mark - Review step

- (NSArray<ORKStep *> *)stepsForReviewTasks {
    // ORKInstructionStep
    ORKInstructionStep *instructionStep = [[ORKInstructionStep alloc] initWithIdentifier:@"instructionStep"];
    instructionStep.title = @"Review Task";
    instructionStep.text = @"The task demonstrates the usage of ORKReviewStep within a task";
    NSMutableArray<ORKTextChoice *> *textChoices = [[NSMutableArray alloc] init];
    [textChoices addObject:[[ORKTextChoice alloc] initWithText:@"Good" detailText:@"" value:[NSNumber numberWithInt:0] exclusive:NO]];
    [textChoices addObject:[[ORKTextChoice alloc] initWithText:@"Average" detailText:@"" value:[NSNumber numberWithInt:1] exclusive:NO]];
    [textChoices addObject:[[ORKTextChoice alloc] initWithText:@"Poor" detailText:@"" value:[NSNumber numberWithInt:2] exclusive:NO]];
    ORKQuestionStep *step1 = [ORKQuestionStep questionStepWithIdentifier:@"step1" title:@"How do you feel today?" answer:[ORKAnswerFormat valuePickerAnswerFormatWithTextChoices:textChoices]];
    // ORKImageChoiceAnswerFormat
    NSMutableArray<ORKImageChoice *> *imageChoices = [[NSMutableArray alloc] init];
    [imageChoices addObject:[[ORKImageChoice alloc] initWithNormalImage:[UIImage imageNamed:@"left_hand_outline"] selectedImage:[UIImage imageNamed:@"left_hand_solid"] text:@"Left hand" value:[NSNumber numberWithInt:1]]];
    [imageChoices addObject:[[ORKImageChoice alloc] initWithNormalImage:[UIImage imageNamed:@"right_hand_outline"] selectedImage:[UIImage imageNamed:@"right_hand_solid"] text:@"Right hand" value:[NSNumber numberWithInt:0]]];
    ORKQuestionStep *step2 = [ORKQuestionStep questionStepWithIdentifier:@"step2" title:@"Which hand was injured?" answer:[ORKAnswerFormat choiceAnswerFormatWithImageChoices:imageChoices]];
    // ORKTextChoiceAnswerFormat
    ORKQuestionStep *step3 = [ORKQuestionStep questionStepWithIdentifier:@"step3" title:@"How do you feel today?" answer:[ORKAnswerFormat choiceAnswerFormatWithStyle:ORKChoiceAnswerStyleSingleChoice textChoices:textChoices]];
    // ORKBooleanAnswerFormat
    ORKQuestionStep *step4 = [ORKQuestionStep questionStepWithIdentifier:@"step4" title:@"Are you at least 18 years old?" answer:[ORKAnswerFormat booleanAnswerFormat]];
    // ORKTimeOfDayAnswerFormat
    ORKQuestionStep *step5 = [ORKQuestionStep questionStepWithIdentifier:@"step5" title:@"When did you wake up today?" answer:[ORKAnswerFormat timeOfDayAnswerFormat]];
    // ORKDateAnswerFormat
    ORKQuestionStep *step6 = [ORKQuestionStep questionStepWithIdentifier:@"step6" title:@"When is your birthday?" answer:[ORKAnswerFormat dateAnswerFormat]];
    // ORKFormStep
    ORKFormStep *formStep = [[ORKFormStep alloc] initWithIdentifier:@"formStep" title:@"Survey" text:@"Please answer the following set of questions"];
    ORKFormItem *formItem1 = [[ORKFormItem alloc] initWithIdentifier:@"formItem1" text:@"How do you feel today?" answerFormat:[ORKAnswerFormat choiceAnswerFormatWithStyle:ORKChoiceAnswerStyleSingleChoice textChoices:textChoices]];
    ORKFormItem *formItem2 = [[ORKFormItem alloc] initWithIdentifier:@"formItem2" text:@"Are you pregnant?" answerFormat:[ORKAnswerFormat booleanAnswerFormat]];
    formStep.formItems = @[formItem1, formItem2];
    // ORKReviewStep
    ORKReviewStep *reviewStep = [ORKReviewStep embeddedReviewStepWithIdentifier:@"embeddedReviewStep"];
    reviewStep.title = @"Review";
    reviewStep.text = @"Review your answers";
    // ORKNumericAnswerFormat
    ORKQuestionStep *step7 = [ORKQuestionStep questionStepWithIdentifier:@"step7" title:@"How many children do you have?" answer:[ORKAnswerFormat integerAnswerFormatWithUnit:@"children"]];
    // ORKScaleAnswerFormat
    ORKQuestionStep *step8 = [ORKQuestionStep questionStepWithIdentifier:@"step8" title:@"On a scale from 1 to 10: How do you feel today?" answer:[ORKAnswerFormat scaleAnswerFormatWithMaximumValue:10 minimumValue:1 defaultValue:6 step:1 vertical:NO maximumValueDescription:@"Excellent" minimumValueDescription:@"Poor"]];
    // ORKContinousScaleAnswerFormat
    ORKQuestionStep *step9 = [ORKQuestionStep questionStepWithIdentifier:@"step9" title:@"On a scale from 1 to 10: How do you feel today?" answer:[ORKAnswerFormat continuousScaleAnswerFormatWithMaximumValue:10 minimumValue:1 defaultValue:6 maximumFractionDigits:2 vertical:NO maximumValueDescription:@"Excellent" minimumValueDescription:@"Poor"]];
    // ORKTextScaleAnswerFormat
    ORKQuestionStep *step10 = [ORKQuestionStep questionStepWithIdentifier:@"step10" title:@"How do you feel today?" answer:[ORKAnswerFormat textScaleAnswerFormatWithTextChoices:textChoices defaultIndex:0 vertical:NO]];
    // ORKTextAnswerFormat
    ORKQuestionStep *step11 = [ORKQuestionStep questionStepWithIdentifier:@"step11" title:@"What books do you like best?" answer:[ORKAnswerFormat textAnswerFormat]];
    // ORKEmailAnswerFormat
    ORKQuestionStep *step12 = [ORKQuestionStep questionStepWithIdentifier:@"step12" title:@"What is your e-mail address?" answer:[ORKAnswerFormat emailAnswerFormat]];
    // ORKTimeIntervalAnswerFormat
    ORKQuestionStep *step13 = [ORKQuestionStep questionStepWithIdentifier:@"step13" title:@"How many hours did you sleep last night?" answer:[ORKAnswerFormat timeIntervalAnswerFormat]];
    // ORKHeightAnswerFormat
    ORKQuestionStep *step14 = [ORKQuestionStep questionStepWithIdentifier:@"step14" title:@"What is your height?" answer:[ORKAnswerFormat heightAnswerFormat]];
    // ORKLocationAnswerFormat
    ORKQuestionStep *step15 = [ORKQuestionStep questionStepWithIdentifier:@"step15" title:@"Where do you live?" answer:[ORKAnswerFormat locationAnswerFormat]];

    return @[instructionStep, step1, step2, step3, step4, step5, step6, formStep, reviewStep, step7, step8, step9, step10, step11, step12, step13, step14, step15];
}

- (id<ORKTask>)makeEmbeddedReviewTask {
    // ORKValuePickerAnswerFormat
    NSMutableArray<ORKStep *> *steps = [[NSMutableArray alloc] initWithArray:[self stepsForReviewTasks]];
    ORKReviewStep *reviewStep = [ORKReviewStep embeddedReviewStepWithIdentifier:@"reviewStep"];
    reviewStep.title = @"Review";
    reviewStep.text = @"Review your answers";
    [steps addObject:reviewStep];
    ORKOrderedTask *task = [[ORKOrderedTask alloc] initWithIdentifier:EmbeddedReviewTaskIdentifier steps:steps];
    return task;
}

- (IBAction)embeddedReviewTaskButtonTapped:(id)sender {
    [self beginTaskWithIdentifier:EmbeddedReviewTaskIdentifier];
}

- (id<ORKTask>)makeStandaloneReviewTask {
    NSMutableArray<ORKStep *> *steps = [[NSMutableArray alloc] initWithArray:[self stepsForReviewTasks]];
    ORKReviewStep *reviewStep = [ORKReviewStep standaloneReviewStepWithIdentifier:@"reviewStep" steps:steps resultSource:_embeddedReviewTaskResult];
    reviewStep.title = @"Review";
    reviewStep.text = @"Review your answers from your last survey";
    reviewStep.excludeInstructionSteps = YES;
    return [[ORKOrderedTask alloc] initWithIdentifier:StandaloneReviewTaskIdentifier steps:@[reviewStep]];
}

- (IBAction)standaloneReviewTaskButtonTapped:(id)sender {
    if (_embeddedReviewTaskResult != nil) {
        [self beginTaskWithIdentifier:StandaloneReviewTaskIdentifier];
    } else {
        [self showAlertWithTitle:@"Alert" message:@"Please run embedded review task first"];
    }
}

#pragma mark - Helpers

/*
 Shows an alert.
 
 Used to display an alert with the provided title and message.
 
 @param title       The title text for the alert.
 @param message     The message text for the alert.
 */
- (void)showAlertWithTitle:(NSString *)title message:(NSString *)message {
    UIAlertController *alert = [UIAlertController alertControllerWithTitle:title
                                                                   message:message
                                                            preferredStyle:UIAlertControllerStyleAlert];
    [alert addAction:[UIAlertAction actionWithTitle:@"OK" style:UIAlertActionStyleDefault handler:nil]];
    [self presentViewController:alert animated:YES completion:nil];
}
 
/*
 Builds a test consent document.
 */
- (ORKConsentDocument *)buildConsentDocument {
    ORKConsentDocument *consent = [[ORKConsentDocument alloc] init];
    
    /*
     If you have HTML review content, you can substitute it for the
     concatenation of sections by doing something like this:
     consent.htmlReviewContent = [NSString stringWithContentsOfFile:[[NSBundle mainBundle] pathForResource:XXX ofType:@"html"] encoding:NSUTF8StringEncoding error:nil];
     */
    
    /*
     Title that will be shown in the generated document.
     */
    consent.title = @"Demo Consent";
    
    
    /*
     Signature page content, used in the generated document above the signatures.
     */
    consent.signaturePageTitle = @"Consent";
    consent.signaturePageContent = @"I agree  to participate in this research Study.";
    
    /*
     The empty signature that the user will fill in.
     */
    ORKConsentSignature *participantSig = [ORKConsentSignature signatureForPersonWithTitle:@"Participant" dateFormatString:nil identifier:@"participantSig"];
    [consent addSignature:participantSig];
    
    /*
     Pre-populated investigator's signature.
     */
    ORKConsentSignature *investigatorSig = [ORKConsentSignature signatureForPersonWithTitle:@"Investigator" dateFormatString:nil identifier:@"investigatorSig" givenName:@"Jake" familyName:@"Clemson" signatureImage:[UIImage imageNamed:@"signature"] dateString:@"9/2/14" ];
    [consent addSignature:investigatorSig];
    
    /*
     These are the set of consent sections that have pre-defined animations and
     images.
     
     We will create a section for each of the section types, and then add a custom
     section on the end.
     */
    NSArray *scenes = @[@(ORKConsentSectionTypeOverview),
                        @(ORKConsentSectionTypeDataGathering),
                        @(ORKConsentSectionTypePrivacy),
                        @(ORKConsentSectionTypeDataUse),
                        @(ORKConsentSectionTypeTimeCommitment),
                        @(ORKConsentSectionTypeStudySurvey),
                        @(ORKConsentSectionTypeStudyTasks),
                        @(ORKConsentSectionTypeWithdrawing)];
    
    NSMutableArray *sections = [NSMutableArray new];
    for (NSNumber *type in scenes) {
        NSString *summary = @"Lorem ipsum dolor sit amet, consectetur adipiscing elit. Nam adhuc, meo fortasse vitio, quid ego quaeram non perspicis. Plane idem, inquit, et maxima quidem, qua fieri nulla maior potest. Quonam, inquit, modo? An potest, inquit ille, quicquam esse suavius quam nihil dolere? Cave putes quicquam esse verius. Quonam, inquit, modo? Et doming eirmod delicata cum. Vel fabellas scribentur neglegentur cu, pro te iudicabit explicari. His alia idque scriptorem ei, quo no nominavi noluisse.";
        ORKConsentSection *consentSection = [[ORKConsentSection alloc] initWithType:type.integerValue];
        consentSection.summary = summary;
        
        if (type.integerValue == ORKConsentSectionTypeOverview) {
            /*
             Tests HTML content instead of text for Learn More.
             */
            consentSection.htmlContent = @"<ul><li>Lorem</li><li>ipsum</li><li>dolor</li></ul><p>Lorem ipsum dolor sit amet, consectetur adipiscing elit. Nam adhuc, meo fortasse vitio, quid ego quaeram non perspicis. Plane idem, inquit, et maxima quidem, qua fieri nulla maior potest. Quonam, inquit, modo?</p>\
                <p>Lorem ipsum dolor sit amet, consectetur adipiscing elit. Nam adhuc, meo fortasse vitio, quid ego quaeram non perspicis. Plane idem, inquit, et maxima quidem, qua fieri nulla maior potest. Quonam, inquit, modo?</p> 研究";
        } else if (type.integerValue == ORKConsentSectionTypeDataGathering) {
            /*
             Tests PDF content instead of text, HTML for Learn More.
             */
            NSString *path = [[NSBundle mainBundle] pathForResource:@"SAMPLE_PDF_TEST" ofType:@"pdf"];
            consentSection.contentURL = [NSURL URLWithString:path];

        } else {
            /*
             Tests text Learn More content.
             */
            consentSection.content = @"Lorem ipsum dolor sit amet, consectetur adipiscing elit. Nam adhuc, meo fortasse vitio, quid ego quaeram non perspicis. Plane idem, inquit, et maxima quidem, qua fieri nulla maior potest. Quonam, inquit, modo? An potest, inquit ille, quicquam esse suavius quam nihil dolere? Cave putes quicquam esse verius. Quonam, inquit, modo?\
                Lorem ipsum dolor sit amet, consectetur adipiscing elit. Nam adhuc, meo fortasse vitio, quid ego quaeram non perspicis. Plane idem, inquit, et maxima quidem, qua fieri nulla maior potest. Quonam, inquit, modo?\
                An potest, inquit ille, quicquam esse suavius quam nihil dolere? Cave putes quicquam esse verius. Quonam, inquit, modo? Lorem ipsum dolor sit amet, consectetur adipiscing elit. Nam adhuc, meo fortasse vitio, quid ego quaeram non perspicis. Plane idem, inquit, et maxima quidem, qua fieri nulla maior potest. Quonam, inquit, modo?\
                An potest, inquit ille, quicquam esse suavius quam nihil dolere? Cave putes quicquam esse verius. Quonam, inquit, modo? Lorem ipsum dolor sit amet, consectetur adipiscing elit. Nam adhuc, meo fortasse vitio, quid ego quaeram non perspicis. Plane idem, inquit, et maxima quidem, qua fieri nulla maior potest. Quonam, inquit, modo? An potest, inquit ille, quicquam esse suavius quam nihil dolere? Cave putes quicquam esse verius. Quonam, inquit, modo?\
                Lorem ipsum dolor sit amet, consectetur adipiscing elit. Nam adhuc, meo fortasse vitio, quid ego quaeram non perspicis. Plane idem, inquit, et maxima quidem, qua fieri nulla maior potest. Quonam, inquit, modo?\
                An potest, inquit ille, quicquam esse suavius quam nihil dolere? Cave putes quicquam esse verius. Quonam, inquit, modo?";
        }
        
        [sections addObject:consentSection];
    }
    
    {
        /*
         A custom consent scene. This doesn't demo it but you can also set a custom
         animation.
         */
        ORKConsentSection *consentSection = [[ORKConsentSection alloc] initWithType:ORKConsentSectionTypeCustom];
        consentSection.summary = @"Custom Scene summary";
        consentSection.title = @"Custom Scene";
        consentSection.customImage = [UIImage imageNamed:@"image_example.png"];
        consentSection.customLearnMoreButtonTitle = @"Learn more about customizing ResearchKit";
        consentSection.content = @"You can customize ResearchKit a lot!";
        [sections addObject:consentSection];
    }
    
    {
        /*
         An "only in document" scene. This is ignored for visual consent, but included in
         the concatenated document for review.
         */
        ORKConsentSection *consentSection = [[ORKConsentSection alloc] initWithType:ORKConsentSectionTypeOnlyInDocument];
        consentSection.summary = @"OnlyInDocument Scene summary";
        consentSection.title = @"OnlyInDocument Scene";
        consentSection.content = @"Lorem ipsum dolor sit amet, consectetur adipiscing elit. Nam adhuc, meo fortasse vitio, quid ego quaeram non perspicis. Plane idem, inquit, et maxima quidem, qua fieri nulla maior potest. Quonam, inquit, modo? An potest, inquit ille, quicquam esse suavius quam nihil dolere? Cave putes quicquam esse verius. Quonam, inquit, modo?";
        [sections addObject:consentSection];
    }
    
    consent.sections = [sections copy];
    return consent;
}

/*
 A helper for creating square colored images, which can optionally have a border.
 
 Used for testing the image choices answer format.
 
 @param color   Color to use for the image.
 @param size    Size of image.
 @param border  Boolean value indicating whether to add a black border around the image.
 
 @return An image.
 */
- (UIImage *)imageWithColor:(UIColor *)color size:(CGSize)size border:(BOOL)border {
    
    UIView *view = [[UIView alloc] initWithFrame:CGRectMake(0, 0, size.width, size.height)];
    
    view.backgroundColor = color;
    
    if (border) {
        view.layer.borderColor = [[UIColor blackColor] CGColor];
        view.layer.borderWidth = 5.0;
    }

    UIGraphicsBeginImageContextWithOptions(view.bounds.size, view.opaque, 0.0);
    [view.layer renderInContext:UIGraphicsGetCurrentContext()];
    UIImage *image = UIGraphicsGetImageFromCurrentImageContext();
    UIGraphicsEndImageContext();

    return image;
}

#pragma mark - Managing the task view controller

/*
 Dismisses the task view controller.
 */
- (void)dismissTaskViewController:(ORKTaskViewController *)taskViewController removeOutputDirectory:(BOOL)removeOutputDirectory {
    _currentDocument = nil;
    
    NSURL *outputDirectoryURL = taskViewController.outputDirectory;
    [self dismissViewControllerAnimated:YES completion:^{
        if (outputDirectoryURL && removeOutputDirectory)
        {
            /*
             We attempt to clean up the output directory.
             
             This is only useful for a test app, where we don't care about the
             data after the test is complete. In a real application, only
             delete your data when you've processed it or sent it to a server.
             */
            NSError *err = nil;
            if (![[NSFileManager defaultManager] removeItemAtURL:outputDirectoryURL error:&err]) {
                NSLog(@"Error removing %@: %@", outputDirectoryURL, err);
            }
        }
    }];
}

#pragma mark - ORKTaskViewControllerDelegate

/*
 Any step can have "Learn More" content.
 
 For testing, we return YES only for instruction steps, except on the active
 tasks.
 */
- (BOOL)taskViewController:(ORKTaskViewController *)taskViewController hasLearnMoreForStep:(ORKStep *)step {
    NSString *task_identifier = taskViewController.task.identifier;

    return ([step isKindOfClass:[ORKInstructionStep class]]
            && NO == [@[AudioTaskIdentifier, FitnessTaskIdentifier, GaitTaskIdentifier, TwoFingerTapTaskIdentifier, NavigableOrderedTaskIdentifier, NavigableLoopTaskIdentifier] containsObject:task_identifier]);
}

/*
 When the user taps on "Learn More" on a step, respond on this delegate callback.
 In this test app, we just print to the console.
 */
- (void)taskViewController:(ORKTaskViewController *)taskViewController learnMoreForStep:(ORKStepViewController *)stepViewController {
    NSLog(@"Learn more tapped for step %@", stepViewController.step.identifier);
}

- (BOOL)taskViewController:(ORKTaskViewController *)taskViewController shouldPresentStep:(ORKStep *)step {
    if ([ step.identifier isEqualToString:@"itid_002"]) {
        /*
         Tests interrupting navigation from the task view controller delegate.
         
         This is an example of preventing a user from proceeding if they don't
         enter a valid answer.
         */
        
        ORKQuestionResult *questionResult = (ORKQuestionResult *)[[[taskViewController result] stepResultForStepIdentifier:@"itid_001"] firstResult];
        if (questionResult == nil || [(NSNumber *)questionResult.answer integerValue] < 18) {
            UIAlertController *alertViewController =
            [UIAlertController alertControllerWithTitle:@"Warning"
                                                message:@"You can't participate if you are under 18."
                                         preferredStyle:UIAlertControllerStyleAlert];
            
            
            UIAlertAction *ok = [UIAlertAction
                                 actionWithTitle:@"OK"
                                 style:UIAlertActionStyleDefault
                                 handler:^(UIAlertAction * action)
                                 {
                                     [alertViewController dismissViewControllerAnimated:YES completion:nil];
                                 }];
            
            
            [alertViewController addAction:ok];
            
            [taskViewController presentViewController:alertViewController animated:NO completion:nil];
            return NO;
        }
    }
    return YES;
}

/*
 In `stepViewControllerWillAppear:`, it is possible to significantly customize
 the behavior of the step view controller. In this test app, we do a few funny
 things to push the limits of this customization.
 */
- (void)taskViewController:(ORKTaskViewController *)taskViewController
stepViewControllerWillAppear:(ORKStepViewController *)stepViewController {
    
    if ([stepViewController.step.identifier isEqualToString:@"aid_001c"]) {
        /*
         Tests adding a custom view to a view controller for an active step, without
         subclassing.
         
         This is possible, but not recommended. A better choice would be to create
         a custom active step subclass and a matching active step view controller
         subclass, so you completely own the view controller and its appearance.
         */
        
        UIView *customView = [UIView new];
        customView.backgroundColor = [UIColor cyanColor];
        
        // Have the custom view request the space it needs.
        // A little tricky because we need to let it size to fit if there's not enough space.
        customView.translatesAutoresizingMaskIntoConstraints = NO;
        NSArray *verticalConstraints = [NSLayoutConstraint constraintsWithVisualFormat:@"V:[c(>=160)]"
                                                                               options:(NSLayoutFormatOptions)0
                                                                               metrics:nil
                                                                                 views:@{@"c":customView}];
        for (NSLayoutConstraint *constraint in verticalConstraints)
        {
            constraint.priority = UILayoutPriorityFittingSizeLevel;
        }
        [NSLayoutConstraint activateConstraints:verticalConstraints];
        [NSLayoutConstraint activateConstraints:[NSLayoutConstraint constraintsWithVisualFormat:@"H:[c(>=280)]"
                                                                                        options:(NSLayoutFormatOptions)0
                                                                                        metrics:nil
                                                                                          views:@{@"c":customView}]];
        
        [(ORKActiveStepViewController *)stepViewController setCustomView:customView];
        
        // Set custom button on navigation bar
        stepViewController.navigationItem.leftBarButtonItem = [[UIBarButtonItem alloc] initWithTitle:@"Custom button"
                                                                                               style:UIBarButtonItemStylePlain
                                                                                              target:nil
                                                                                              action:nil];
    } else if ([stepViewController.step.identifier hasPrefix:@"question_"]
               && ![stepViewController.step.identifier hasSuffix:@"6"]) {
        /*
         Tests customizing continue button ("some of the time").
         */
        stepViewController.continueButtonTitle = @"Next Question";
    } else if ([stepViewController.step.identifier isEqualToString:@"mini_form_001"]) {
        /*
         Tests customizing continue and learn more buttons.
         */
        stepViewController.continueButtonTitle = @"Try Mini Form";
        stepViewController.learnMoreButtonTitle = @"Learn more about this survey";
    } else if ([stepViewController.step.identifier isEqualToString: @"qid_001"]) {
        /*
         Example of customizing the back and cancel buttons in a way that's
         visibly obvious.
         */
        stepViewController.backButtonItem = [[UIBarButtonItem alloc] initWithTitle:@"Back1"
                                                                             style:UIBarButtonItemStylePlain
                                                                            target:stepViewController.backButtonItem.target
                                                                            action:stepViewController.backButtonItem.action];
        stepViewController.cancelButtonItem.title = @"Cancel1";
    } else if ([stepViewController.step.identifier isEqualToString:@"customNavigationItemTask.step1"]) {
        stepViewController.navigationItem.title = @"Custom title";
    } else if ([stepViewController.step.identifier isEqualToString:@"customNavigationItemTask.step2"]) {
        NSMutableArray *items = [[NSMutableArray alloc] init];
        [items addObject:@"Item1"];
        [items addObject:@"Item2"];
        [items addObject:@"Item3"];
        stepViewController.navigationItem.titleView = [[UISegmentedControl alloc] initWithItems:items];
    } else if ([stepViewController.step.identifier isEqualToString:@"waitTask.step2"]) {
        // Indeterminate step
        [((ORKWaitStepViewController *)stepViewController) performSelector:@selector(updateText:) withObject:@"Updated text" afterDelay:2.0];
        [((ORKWaitStepViewController *)stepViewController) performSelector:@selector(goForward) withObject:nil afterDelay:5.0];
    } else if ([stepViewController.step.identifier isEqualToString:@"waitTask.step4"]) {
        // Determinate step
        [self updateProgress:0.0 waitStepViewController:((ORKWaitStepViewController *)stepViewController)];
    } else if ([stepViewController.step.identifier isEqualToString:@"completionStepWithDoneButton"] &&
               [stepViewController isKindOfClass:[ORKCompletionStepViewController class]]) {
        ((ORKCompletionStepViewController*)stepViewController).shouldShowContinueButton = YES;
    }

}

/*
 We support save and restore on all of the tasks in this test app.
 
 In a real app, not all tasks necessarily ought to support saving -- for example,
 active tasks that can't usefully be restarted after a significant time gap
 should not support save at all.
 */
- (BOOL)taskViewControllerSupportsSaveAndRestore:(ORKTaskViewController *)taskViewController {
    return YES;
}

/*
 In almost all cases, we want to dismiss the task view controller.
 
 In this test app, we don't dismiss on a fail (we just log it).
 */
- (void)taskViewController:(ORKTaskViewController *)taskViewController didFinishWithReason:(ORKTaskViewControllerFinishReason)reason error:(NSError *)error {
    switch (reason) {
        case ORKTaskViewControllerFinishReasonCompleted:
            if ([taskViewController.task.identifier isEqualToString:EmbeddedReviewTaskIdentifier]) {
                _embeddedReviewTaskResult = taskViewController.result;
            }
            [self taskViewControllerDidComplete:taskViewController];
            break;
        case ORKTaskViewControllerFinishReasonFailed:
            NSLog(@"Error on step %@: %@", taskViewController.currentStepViewController.step, error);
            break;
        case ORKTaskViewControllerFinishReasonDiscarded:
            if ([taskViewController.task.identifier isEqualToString:EmbeddedReviewTaskIdentifier]) {
                _embeddedReviewTaskResult = nil;
            }
            [self dismissTaskViewController:taskViewController removeOutputDirectory:YES];
            break;
        case ORKTaskViewControllerFinishReasonSaved:
        {
            if ([taskViewController.task.identifier isEqualToString:EmbeddedReviewTaskIdentifier]) {
                _embeddedReviewTaskResult = taskViewController.result;
            }
            /*
             Save the restoration data, dismiss the task VC, and do an early return
             so we don't clear the restoration data.
             */
            id<ORKTask> task = taskViewController.task;
            _savedViewControllers[task.identifier] = taskViewController.restorationData;
            [self dismissTaskViewController:taskViewController removeOutputDirectory:NO];
            return;
        }
            break;
            
        default:
            break;
    }
    
    [_savedViewControllers removeObjectForKey:taskViewController.task.identifier];
    _taskViewController = nil;
}

/*
 When a task completes, we pretty-print the result to the console.
 
 This is ok for testing, but if what you want to do is see the results of a task,
 the `ORKCatalog` Swift sample app might be a better choice, since it lets
 you navigate through the result structure.
 */
- (void)taskViewControllerDidComplete:(ORKTaskViewController *)taskViewController {
    
    NSLog(@"[ORKTest] task results: %@", taskViewController.result);
    
    // Validate the results
    NSArray *results = taskViewController.result.results;
    if (results) {
        NSSet *uniqueResults = [NSSet setWithArray:results];
        BOOL allResultsUnique = (results.count == uniqueResults.count);
        NSAssert(allResultsUnique, @"The returns results have duplicates of the same object.");
    }
    
    if (_currentDocument) {
        /*
         This demonstrates how to take a signature result, apply it to a document,
         and then generate a PDF From the document that includes the signature.
         */
        
        // Search for the review step.
        NSArray *steps = [(ORKOrderedTask *)taskViewController.task steps];
        NSPredicate *predicate = [NSPredicate predicateWithFormat: @"self isKindOfClass: %@", [ORKConsentReviewStep class]];
        ORKStep *reviewStep = [[steps filteredArrayUsingPredicate:predicate] firstObject];
        ORKConsentSignatureResult *signatureResult = (ORKConsentSignatureResult *)[[[taskViewController result] stepResultForStepIdentifier:reviewStep.identifier] firstResult];
        
        [signatureResult applyToDocument:_currentDocument];
        
        [_currentDocument makePDFWithCompletionHandler:^(NSData *pdfData, NSError *error) {
            NSLog(@"Created PDF of size %lu (error = %@)", (unsigned long)pdfData.length, error);
            
            if (!error) {
                NSURL *documents = [NSURL fileURLWithPath:NSSearchPathForDirectoriesInDomains(NSDocumentDirectory, NSUserDomainMask, YES).lastObject];
                NSURL *outputUrl = [documents URLByAppendingPathComponent:[NSString stringWithFormat:@"%@.pdf", taskViewController.taskRunUUID.UUIDString]];
                
                [pdfData writeToURL:outputUrl atomically:YES];
                NSLog(@"Wrote PDF to %@", [outputUrl path]);
            }
        }];
        
        _currentDocument = nil;
    }
    
    NSURL *dir = taskViewController.outputDirectory;
    [self dismissViewControllerAnimated:YES completion:^{
        if (dir)
        {
            NSError *err = nil;
            if (![[NSFileManager defaultManager] removeItemAtURL:dir error:&err]) {
                NSLog(@"Error removing %@: %@", dir, err);
            }
        }
    }];
}

/**
  When a task has completed it calls this method to post the result of the task to the delegate.
*/
- (void)taskViewController:(ORKTaskViewController *)taskViewController didChangeResult:(ORKTaskResult *)result {
    /*
     Upon creation of a Passcode by a user, the results of their creation
     are returned by getting it from ORKPasscodeResult in this delegate call.
     This is triggered upon completion/failure/or cancel
     */
    ORKStepResult *stepResult = (ORKStepResult *)[[result results] firstObject];
    if ([[[stepResult results] firstObject] isKindOfClass:[ORKPasscodeResult class]]) {
        ORKPasscodeResult *passcodeResult = (ORKPasscodeResult *)[[stepResult results] firstObject];
        NSLog(@"passcode saved: %d , Touch ID Enabled: %d", passcodeResult.passcodeSaved, passcodeResult.touchIdEnabled);

    }
}

- (void)taskViewController:(ORKTaskViewController *)taskViewController stepViewControllerWillDisappear:(ORKStepViewController *)stepViewController navigationDirection:(ORKStepViewControllerNavigationDirection)direction {
    if ([taskViewController.task.identifier isEqualToString:StepWillDisappearTaskIdentifier] &&
        [stepViewController.step.identifier isEqualToString:StepWillDisappearFirstStepIdentifier]) {
        taskViewController.view.tintColor = [UIColor magentaColor];
    }
}

#pragma mark - UI state restoration

/*
 UI state restoration code for the MainViewController.
 
 The MainViewController needs to be able to re-create the exact task that
 was being done, in order for the task view controller to restore correctly.
 
 In a real app implementation, this might mean that you would also need to save
 and restore the actual task; here, since we know the tasks don't change during
 testing, we just re-create the task.
 */
- (void)encodeRestorableStateWithCoder:(NSCoder *)coder {
    [super encodeRestorableStateWithCoder:coder];
    
    [coder encodeObject:_taskViewController forKey:@"taskVC"];
    [coder encodeObject:_lastRouteResult forKey:@"lastRouteResult"];
    [coder encodeObject:_embeddedReviewTaskResult forKey:@"embeddedReviewTaskResult"];
}

- (void)decodeRestorableStateWithCoder:(NSCoder *)coder {
    [super decodeRestorableStateWithCoder:coder];
    
    _taskViewController = [coder decodeObjectOfClass:[UIViewController class] forKey:@"taskVC"];
    _lastRouteResult = [coder decodeObjectForKey:@"lastRouteResult"];
    
    // Need to give the task VC back a copy of its task, so it can restore itself.
    
    // Could save and restore the task's identifier separately, but the VC's
    // restoration identifier defaults to the task's identifier.
    id<ORKTask> taskForTaskViewController = [self makeTaskWithIdentifier:_taskViewController.restorationIdentifier];
    
    _taskViewController.task = taskForTaskViewController;
    if ([_taskViewController.restorationIdentifier isEqualToString:@"DynamicTask01"])
    {
        _taskViewController.defaultResultSource = _lastRouteResult;
    }
    _taskViewController.delegate = self;
}

#pragma mark - Charts

- (void)testChartsButtonTapped:(id)sender {
    UIStoryboard *chartStoryboard = [UIStoryboard storyboardWithName:@"Charts" bundle:nil];
    UIViewController *chartListViewController = [chartStoryboard instantiateViewControllerWithIdentifier:@"ChartListViewController"];
    [self presentViewController:chartListViewController animated:YES completion:nil];
}

- (void)testChartsPerformanceButtonTapped:(id)sender {
    UIStoryboard *chartStoryboard = [UIStoryboard storyboardWithName:@"Charts" bundle:nil];
    UIViewController *chartListViewController = [chartStoryboard instantiateViewControllerWithIdentifier:@"ChartPerformanceListViewController"];
    [self presentViewController:chartListViewController animated:YES completion:nil];
}

#pragma mark - Wait Task

- (ORKOrderedTask *)makeWaitingTask {
    
    NSMutableArray *steps = [[NSMutableArray alloc] init];
    
    /*
     To properly use the wait steps, one needs to implement the "" method of ORKTaskViewControllerDelegate to start their background action when the wait task begins, and then call the "finish" method on the ORKWaitTaskViewController when the background task has been completed.
     */
    ORKInstructionStep *step1 = [[ORKInstructionStep alloc] initWithIdentifier:@"waitTask.step1"];
    step1.title = @"Setup";
    step1.detailText = @"ORKTest needs to set up some things before you begin, once the setup is complete you will be able to continue.";
    [steps addObject:step1];
    
    // Interterminate wait step.
    ORKWaitStep *step2 = [[ORKWaitStep alloc] initWithIdentifier:@"waitTask.step2"];
    step2.title = @"Getting Ready";
    step2.text = @"Please wait while the setup completes.";
    [steps addObject:step2];
    
    ORKInstructionStep *step3 = [[ORKInstructionStep alloc] initWithIdentifier:@"waitTask.step3"];
    step3.title = @"Account Setup";
    step3.detailText = @"The information you entered will be sent to the secure server to complete your account setup.";
    [steps addObject:step3];
    
    // Determinate wait step.
    ORKWaitStep *step4 = [[ORKWaitStep alloc] initWithIdentifier:@"waitTask.step4"];
    step4.title = @"Syncing Account";
    step4.text = @"Please wait while the data is uploaded.";
    step4.indicatorType = ORKProgressIndicatorTypeProgressBar;
    [steps addObject:step4];
    
    ORKCompletionStep *step5 = [[ORKCompletionStep alloc] initWithIdentifier:@"waitTask.step5"];
    step5.title = @"Setup Complete";
    [steps addObject:step5];

    ORKOrderedTask *waitTask = [[ORKOrderedTask alloc] initWithIdentifier:WaitTaskIdentifier steps:steps];
    return waitTask;
}

- (void)updateProgress:(CGFloat)progress waitStepViewController:(ORKWaitStepViewController *)waitStepviewController {
    if (progress <= 1.0) {
        [waitStepviewController setProgress:progress animated:true];
        double delayInSeconds = 0.1;
        dispatch_time_t popTime = dispatch_time(DISPATCH_TIME_NOW, (int64_t)(delayInSeconds * NSEC_PER_SEC));
        dispatch_after(popTime, dispatch_get_main_queue(), ^(void) {
            [self updateProgress:(progress + 0.01) waitStepViewController:waitStepviewController];
            if (progress > 0.495 && progress < 0.505) {
                NSString *newText = @"Please wait while the data is downloaded.";
                [waitStepviewController updateText:newText];
            }
        });
    } else {
        [waitStepviewController goForward];
    }
}

#pragma mark - Location Task

- (IBAction)locationButtonTapped:(id)sender {
    [self beginTaskWithIdentifier:LocationTaskIdentifier];
}

- (ORKOrderedTask *)makeLocationTask {
    NSMutableArray *steps = [[NSMutableArray alloc] init];
    
    ORKInstructionStep *step1 = [[ORKInstructionStep alloc] initWithIdentifier:@"locationTask.step1"];
    step1.title = @"Location Survey";
    [steps addObject:step1];
    
    // Location question with current location observing on
    ORKQuestionStep *step2 = [[ORKQuestionStep alloc] initWithIdentifier:@"locationTask.step2"];
    step2.title = @"Where are you right now?";
    step2.answerFormat = [[ORKLocationAnswerFormat alloc] init];
    [steps addObject:step2];
    
    // Location question with current location observing off
    ORKQuestionStep *step3 = [[ORKQuestionStep alloc] initWithIdentifier:@"locationTask.step3"];
    step3.title = @"Where is your home?";
    ORKLocationAnswerFormat *locationAnswerFormat  = [[ORKLocationAnswerFormat alloc] init];
    locationAnswerFormat.useCurrentLocation= NO;
    step3.answerFormat = locationAnswerFormat;
    [steps addObject:step3];
    
    ORKCompletionStep *step4 = [[ORKCompletionStep alloc] initWithIdentifier:@"locationTask.step4"];
    step4.title = @"Survey Complete";
    [steps addObject:step4];
    
    ORKOrderedTask *locationTask = [[ORKOrderedTask alloc] initWithIdentifier:LocationTaskIdentifier steps:steps];
    return locationTask;
}

#pragma mark - Step Will Disappear Task Delegate example

- (IBAction)stepWillDisappearButtonTapped:(id)sender {
    [self beginTaskWithIdentifier:StepWillDisappearTaskIdentifier];
}

- (ORKOrderedTask *)makeStepWillDisappearTask {
    
    ORKInstructionStep *step1 = [[ORKInstructionStep alloc] initWithIdentifier:StepWillDisappearFirstStepIdentifier];
    step1.title = @"Step Will Disappear Delegate Example";
    step1.text = @"The tint color of the task view controller is changed to magenta in the `stepViewControllerWillDisappear:` method.";
    
    ORKCompletionStep *stepLast = [[ORKCompletionStep alloc] initWithIdentifier:@"stepLast"];
    stepLast.title = @"Survey Complete";
    
    ORKOrderedTask *locationTask = [[ORKOrderedTask alloc] initWithIdentifier:StepWillDisappearTaskIdentifier steps:@[step1, stepLast]];
    return locationTask;
}

#pragma mark - Confirmation Form Item

- (IBAction)confirmationFormItemButtonTapped:(id)sender {
    [self beginTaskWithIdentifier:ConfirmationFormTaskIdentifier];
}

- (ORKOrderedTask *)makeConfirmationFormTask {
    NSMutableArray *steps = [[NSMutableArray alloc] init];
    
    ORKInstructionStep *step1 = [[ORKInstructionStep alloc] initWithIdentifier:@"confirmationForm.step1"];
    step1.title = @"Confirmation Form Items Survey";
    [steps addObject:step1];
    
    // Create a step for entering password with confirmation
    ORKFormStep *step2 = [[ORKFormStep alloc] initWithIdentifier:@"confirmationForm.step2" title:@"Password" text:nil];
    [steps addObject:step2];
    
    {
        ORKTextAnswerFormat *answerFormat = [ORKAnswerFormat textAnswerFormat];
        answerFormat.multipleLines = NO;
        answerFormat.secureTextEntry = YES;
        answerFormat.autocapitalizationType = UITextAutocapitalizationTypeNone;
        answerFormat.autocorrectionType = UITextAutocorrectionTypeNo;
        answerFormat.spellCheckingType = UITextSpellCheckingTypeNo;
        
        ORKFormItem *item = [[ORKFormItem alloc] initWithIdentifier:@"password"
                                                               text:@"Password"
                                                       answerFormat:answerFormat
                                                           optional:NO];
        item.placeholder = @"Enter password";

        ORKFormItem *confirmationItem = [item confirmationAnswerFormItemWithIdentifier:@"password.confirmation"
                                                                                  text:@"Confirm"
                                                                          errorMessage:@"Passwords do not match"];
        confirmationItem.placeholder = @"Enter password again";
        
        step2.formItems = @[item, confirmationItem];
    }
    
    // Create a step for entering participant id
    ORKFormStep *step3 = [[ORKFormStep alloc] initWithIdentifier:@"confirmationForm.step3" title:@"Participant ID" text:nil];
    [steps addObject:step3];
    
    {
        ORKTextAnswerFormat *answerFormat = [ORKAnswerFormat textAnswerFormat];
        answerFormat.multipleLines = NO;
        answerFormat.autocapitalizationType = UITextAutocapitalizationTypeAllCharacters;
        answerFormat.autocorrectionType = UITextAutocorrectionTypeNo;
        answerFormat.spellCheckingType = UITextSpellCheckingTypeNo;
        
        ORKFormItem *item = [[ORKFormItem alloc] initWithIdentifier:@"participantID"
                                                               text:@"Participant ID"
                                                       answerFormat:answerFormat
                                                           optional:YES];
        item.placeholder = @"Enter Participant ID";
        
        ORKFormItem *confirmationItem = [item confirmationAnswerFormItemWithIdentifier:@"participantID.confirmation"
                                                                                  text:@"Confirm"
                                                                          errorMessage:@"IDs do not match"];
        confirmationItem.placeholder = @"Enter ID again";
        
        step3.formItems = @[item, confirmationItem];
    }
    
    ORKCompletionStep *step4 = [[ORKCompletionStep alloc] initWithIdentifier:@"confirmationForm.lastStep"];
    step4.title = @"Survey Complete";
    [steps addObject:step4];
    
    return [[ORKOrderedTask alloc] initWithIdentifier:ConfirmationFormTaskIdentifier steps:steps];
}

#pragma mark - Continue button

- (IBAction)continueButtonButtonTapped:(id)sender {
    UIStoryboard *storyboard = [UIStoryboard storyboardWithName:@"ContinueButtonExample" bundle:nil];
    UIViewController *vc = [storyboard instantiateInitialViewController];
    [self presentViewController:vc animated:YES completion:nil];
}

#pragma mark - Instantiate Custom Step View Controller Example

- (IBAction)instantiateCustomVcButtonTapped:(id)sender {
    [self beginTaskWithIdentifier:InstantiateCustomVCTaskIdentifier];
}

- (ORKOrderedTask *)makeInstantiateCustomVCTask {
    
    ORKInstructionStep *step1 = [[ORKInstructionStep alloc] initWithIdentifier:@"locationTask.step1"];
    step1.title = @"Instantiate Custom View Controller";
    step1.text = @"The next step uses a custom subclass of an ORKFormStepViewController.";
    
    DragonPokerStep *dragonStep = [[DragonPokerStep alloc] initWithIdentifier:@"dragonStep"];
    
    ORKStep *lastStep = [[ORKCompletionStep alloc] initWithIdentifier:@"done"];
    
    return [[ORKOrderedTask alloc] initWithIdentifier:InstantiateCustomVCTaskIdentifier steps:@[step1, dragonStep, lastStep]];
}

#pragma mark - Step Table

- (IBAction)tableStepButtonTapped:(id)sender {
    [self beginTaskWithIdentifier:TableStepTaskIdentifier];
}

- (ORKOrderedTask *)makeTableStepTask {
    NSMutableArray *steps = [[NSMutableArray alloc] init];
    
    ORKInstructionStep *step1 = [[ORKInstructionStep alloc] initWithIdentifier:@"step1"];
    step1.text = @"Example of an ORKTableStepViewController";
    [steps addObject:step1];
    
    ORKTableStep *tableStep = [[ORKTableStep alloc] initWithIdentifier:@"tableStep"];
    tableStep.items = @[@"Item 1", @"Item 2", @"Item 3"];
    [steps addObject:tableStep];
    
    ORKCompletionStep *stepLast = [[ORKCompletionStep alloc] initWithIdentifier:@"lastStep"];
    stepLast.title = @"Task Complete";
    [steps addObject:stepLast];
    
    return [[ORKOrderedTask alloc] initWithIdentifier:TableStepTaskIdentifier steps:steps];
}

#pragma mark - Signature Table

- (IBAction)signatureStepButtonTapped:(id)sender {
    [self beginTaskWithIdentifier:SignatureStepTaskIdentifier];
}

- (ORKOrderedTask *)makeSignatureStepTask {
    NSMutableArray *steps = [[NSMutableArray alloc] init];
    
    ORKInstructionStep *step1 = [[ORKInstructionStep alloc] initWithIdentifier:@"step1"];
    step1.text = @"Example of an ORKSignatureStep";
    [steps addObject:step1];
    
    ORKSignatureStep *signatureStep = [[ORKSignatureStep alloc] initWithIdentifier:@"signatureStep"];
    [steps addObject:signatureStep];
    
    ORKCompletionStep *stepLast = [[ORKCompletionStep alloc] initWithIdentifier:@"lastStep"];
    stepLast.title = @"Task Complete";
    [steps addObject:stepLast];
    
    return [[ORKOrderedTask alloc] initWithIdentifier:SignatureStepTaskIdentifier steps:steps];
}

#pragma mark - Auxillary Image

- (IBAction)auxillaryImageButtonTapped:(id)sender {
    [self beginTaskWithIdentifier:AuxillaryImageTaskIdentifier];
}

- (ORKOrderedTask *)makeAuxillaryImageTask {

    ORKInstructionStep *step = [[ORKInstructionStep alloc] initWithIdentifier:AuxillaryImageTaskIdentifier];
    step.title = @"Title";
    step.text = @"This is description text.";
    step.detailText = @"This is detail text.";
    step.image = [UIImage imageNamed:@"tremortest3a" inBundle:[NSBundle bundleForClass:[ORKOrderedTask class]] compatibleWithTraitCollection:nil];
    step.auxiliaryImage = [UIImage imageNamed:@"tremortest3b" inBundle:[NSBundle bundleForClass:[ORKOrderedTask class]] compatibleWithTraitCollection:nil];
    
    return [[ORKOrderedTask alloc] initWithIdentifier:SignatureStepTaskIdentifier steps:@[step]];
}

<<<<<<< HEAD
- (IBAction)pageStepButtonTapped:(id)sender {
    [self beginTaskWithIdentifier:PageStepTaskIdentifier];
}

- (ORKOrderedTask *)makePageStepTask {
    
    NSMutableArray *steps = [[NSMutableArray alloc] init];
    
    ORKInstructionStep *step1 = [[ORKInstructionStep alloc] initWithIdentifier:@"step1"];
    step1.text = @"Example of an ORKPageStep";
    [steps addObject:step1];
    
    NSMutableArray<ORKTextChoice *> *textChoices = [[NSMutableArray alloc] init];
    [textChoices addObject:[[ORKTextChoice alloc] initWithText:@"Good" detailText:@"" value:[NSNumber numberWithInt:0] exclusive:NO]];
    [textChoices addObject:[[ORKTextChoice alloc] initWithText:@"Average" detailText:@"" value:[NSNumber numberWithInt:1] exclusive:NO]];
    [textChoices addObject:[[ORKTextChoice alloc] initWithText:@"Poor" detailText:@"" value:[NSNumber numberWithInt:2] exclusive:NO]];
    ORKAnswerFormat *answerFormat = [ORKAnswerFormat choiceAnswerFormatWithStyle:ORKChoiceAnswerStyleSingleChoice textChoices:textChoices];
    ORKFormItem *formItem = [[ORKFormItem alloc] initWithIdentifier:@"choice" text:nil answerFormat:answerFormat];
    ORKFormStep *groupStep1 = [[ORKFormStep alloc] initWithIdentifier:@"step1" title:nil text:@"How do you feel today?"];
    groupStep1.formItems = @[formItem];
    
    NSMutableArray<ORKImageChoice *> *imageChoices = [[NSMutableArray alloc] init];
    [imageChoices addObject:[[ORKImageChoice alloc] initWithNormalImage:[UIImage imageNamed:@"left_hand_outline"] selectedImage:[UIImage imageNamed:@"left_hand_solid"] text:@"Left hand" value:[NSNumber numberWithInt:1]]];
    [imageChoices addObject:[[ORKImageChoice alloc] initWithNormalImage:[UIImage imageNamed:@"right_hand_outline"] selectedImage:[UIImage imageNamed:@"right_hand_solid"] text:@"Right hand" value:[NSNumber numberWithInt:0]]];
    ORKQuestionStep *groupStep2 = [ORKQuestionStep questionStepWithIdentifier:@"step2" title:@"Which hand was injured?" answer:[ORKAnswerFormat choiceAnswerFormatWithImageChoices:imageChoices]];
    
    ORKSignatureStep *groupStep3 = [[ORKSignatureStep alloc] initWithIdentifier:@"step3"];
    
    ORKPageStep *pageStep = [[ORKPageStep alloc] initWithIdentifier:@"pageStep" steps:@[groupStep1, groupStep2, groupStep3]];
    [steps addObject:pageStep];
    
    ORKOrderedTask *audioTask = [ORKOrderedTask audioTaskWithIdentifier:@"audioTask"
                                                 intendedUseDescription:nil
                                                      speechInstruction:nil
                                                 shortSpeechInstruction:nil
                                                               duration:10
                                                      recordingSettings:nil
                                                        checkAudioLevel:YES
                                                                options:
                                 ORKPredefinedTaskOptionExcludeInstructions |
                                 ORKPredefinedTaskOptionExcludeConclusion];
    ORKPageStep *audioStep = [[ORKNavigablePageStep alloc] initWithIdentifier:@"audioStep" pageTask:audioTask];
    [steps addObject:audioStep];
    
    ORKCompletionStep *stepLast = [[ORKCompletionStep alloc] initWithIdentifier:@"lastStep"];
    stepLast.title = @"Task Complete";
    [steps addObject:stepLast];
    
    return [[ORKOrderedTask alloc] initWithIdentifier:PageStepTaskIdentifier steps:steps];
    
}

#pragma mark - Completion Step Continue Button

- (IBAction)completionStepButtonTapped:(id)sender {
    [self beginTaskWithIdentifier:CompletionStepTaskIdentifier];
}

- (ORKOrderedTask *)makeCompletionStepTask {
    NSMutableArray *steps = [[NSMutableArray alloc] init];
    
    ORKCompletionStep *step1 = [[ORKCompletionStep alloc] initWithIdentifier:@"completionStepWithDoneButton"];
    step1.text = @"Example of a step view controller with the continue button in the standard location below the checkmark.";
    [steps addObject:step1];
    
    ORKCompletionStep *stepLast = [[ORKCompletionStep alloc] initWithIdentifier:@"lastStep"];
    stepLast.title = @"Example of an step view controller with the continue button in the upper right.";
    [steps addObject:stepLast];
    
    return [[ORKOrderedTask alloc] initWithIdentifier:CompletionStepTaskIdentifier steps:steps];
}

#pragma mark - Icon Image

- (IBAction)iconImageButtonTapped:(id)sender {
    [self beginTaskWithIdentifier:IconImageTaskIdentifier];
}

- (ORKOrderedTask *)makeIconImageTask {
    
    ORKInstructionStep *step = [[ORKInstructionStep alloc] initWithIdentifier:IconImageTaskIdentifier];
    step.title = @"Title";
    step.text = @"This is an example of a step with an icon image.";

    NSDictionary *infoPlist = [[NSBundle mainBundle] infoDictionary];
    NSString *icon = [[infoPlist valueForKeyPath:@"CFBundleIcons.CFBundlePrimaryIcon.CFBundleIconFiles"] lastObject];
    step.iconImage = [UIImage imageNamed:icon];
    
    return [[ORKOrderedTask alloc] initWithIdentifier:IconImageTaskIdentifier steps:@[step]];
=======
#pragma mark - Auxillary Image

- (IBAction)footnoteButtonTapped:(id)sender {
    [self beginTaskWithIdentifier:FootnoteTaskIdentifier];
}

- (ORKOrderedTask *)makeFootnoteTask {
    
    ORKInstructionStep *step1 = [[ORKInstructionStep alloc] initWithIdentifier:@"step1"];
    step1.title = @"Footnote example";
    step1.text = @"This is an instruction step with a footnote.";
    step1.footnote = @"Lorem ipsum dolor sit amet, consectetur adipiscing elit. Fusce dignissim tortor eget orci placerat, eu congue diam tempor. In hac.";
    
    ORKInstructionStep *step2 = [[ORKInstructionStep alloc] initWithIdentifier:@"step2"];
    step2.title = @"Image and No Footnote";
    step2.text = @"This is an instruction step with an image and NO footnote.";
    step2.image = [UIImage imageNamed:@"image_example"];
    
    ORKInstructionStep *step3 = [[ORKInstructionStep alloc] initWithIdentifier:@"step3"];
    step3.title = @"Image and Footnote";
    step3.text = @"This is an instruction step with an image and a footnote.";
    step3.image = [UIImage imageNamed:@"image_example"];
    step3.footnote = @"Lorem ipsum dolor sit amet, consectetur adipiscing elit. Fusce dignissim tortor eget orci placerat, eu congue diam tempor. In hac.";
    
    ORKFormStep *step4 = [[ORKFormStep alloc] initWithIdentifier:@"step4" title:@"Form Step with skip" text:@"This is a form step with a skip button."];
    step4.formItems = @[[[ORKFormItem alloc] initWithIdentifier:@"form_item_1"
                                                           text:@"Are you over 18 years of age?"
                                                   answerFormat:[ORKAnswerFormat booleanAnswerFormat]]];
    step4.optional = YES;
    
    ORKFormStep *step5 = [[ORKFormStep alloc] initWithIdentifier:@"step5" title:@"Form Step with Footnote" text:@"This is a form step with a skip button and footnote."];
    step5.formItems = @[[[ORKFormItem alloc] initWithIdentifier:@"form_item_1"
                                                           text:@"Are you over 18 years of age?"
                                                   answerFormat:[ORKAnswerFormat booleanAnswerFormat]]];
    step5.optional = YES;
    step5.footnote = @"Lorem ipsum dolor sit amet, consectetur adipiscing elit. Fusce dignissim tortor eget orci placerat, eu congue diam tempor. In hac.";

    ORKCompletionStep *lastStep = [[ORKCompletionStep alloc] initWithIdentifier:@"lastStep"];
    lastStep.title = @"Last step.";
    lastStep.text = @"This is a completion step with a footnote.";
    lastStep.footnote = @"Lorem ipsum dolor sit amet, consectetur adipiscing elit. Fusce dignissim tortor eget orci placerat, eu congue diam tempor. In hac.";

    return [[ORKOrderedTask alloc] initWithIdentifier:FootnoteTaskIdentifier steps:@[step1, step2, step3, step4, step5, lastStep]];
>>>>>>> 67643271
}


@end<|MERGE_RESOLUTION|>--- conflicted
+++ resolved
@@ -402,13 +402,10 @@
                            @"Table Step",
                            @"Signature Step",
                            @"Auxillary Image",
-<<<<<<< HEAD
                            @"Page Step",
                            @"Completion Step",
                            @"Icon Image",
-=======
                            @"Footnote",
->>>>>>> 67643271
                            ],
                        ];
 }
@@ -652,7 +649,6 @@
                                                     options:ORKPredefinedTaskOptionNone];
     } else if ([identifier isEqualToString:AuxillaryImageTaskIdentifier]) {
         return [self makeAuxillaryImageTask];
-<<<<<<< HEAD
     } else if ([identifier isEqualToString:PageStepTaskIdentifier]) {
         return [self makePageStepTask];
     } else if ([identifier isEqualToString:MoodSurveyTaskIdentifier]) {
@@ -665,10 +661,8 @@
         return [self makeCompletionStepTask];
     } else if ([identifier isEqualToString:IconImageTaskIdentifier]) {
         return [self makeIconImageTask];
-=======
     } else if ([identifier isEqualToString:FootnoteTaskIdentifier]) {
         return [self makeFootnoteTask];
->>>>>>> 67643271
     }
 
     return nil;
@@ -4207,7 +4201,8 @@
     return [[ORKOrderedTask alloc] initWithIdentifier:SignatureStepTaskIdentifier steps:@[step]];
 }
 
-<<<<<<< HEAD
+#pragma mark - Page Step
+
 - (IBAction)pageStepButtonTapped:(id)sender {
     [self beginTaskWithIdentifier:PageStepTaskIdentifier];
 }
@@ -4297,8 +4292,9 @@
     step.iconImage = [UIImage imageNamed:icon];
     
     return [[ORKOrderedTask alloc] initWithIdentifier:IconImageTaskIdentifier steps:@[step]];
-=======
-#pragma mark - Auxillary Image
+}
+
+#pragma mark - Footnote
 
 - (IBAction)footnoteButtonTapped:(id)sender {
     [self beginTaskWithIdentifier:FootnoteTaskIdentifier];
@@ -4341,7 +4337,6 @@
     lastStep.footnote = @"Lorem ipsum dolor sit amet, consectetur adipiscing elit. Fusce dignissim tortor eget orci placerat, eu congue diam tempor. In hac.";
 
     return [[ORKOrderedTask alloc] initWithIdentifier:FootnoteTaskIdentifier steps:@[step1, step2, step3, step4, step5, lastStep]];
->>>>>>> 67643271
 }
 
 
