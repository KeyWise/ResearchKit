/*
 Copyright (c) 2015, Apple Inc. All rights reserved.
 Copyright (c) 2015, Bruce Duncan.
 
 Redistribution and use in source and binary forms, with or without modification,
 are permitted provided that the following conditions are met:
 
 1.  Redistributions of source code must retain the above copyright notice, this
 list of conditions and the following disclaimer.
 
 2.  Redistributions in binary form must reproduce the above copyright notice,
 this list of conditions and the following disclaimer in the documentation and/or
 other materials provided with the distribution.
 
 3.  Neither the name of the copyright holder(s) nor the names of any contributors
 may be used to endorse or promote products derived from this software without
 specific prior written permission. No license is granted to the trademarks of
 the copyright holders even if such marks are included in this software.
 
 THIS SOFTWARE IS PROVIDED BY THE COPYRIGHT HOLDERS AND CONTRIBUTORS "AS IS"
 AND ANY EXPRESS OR IMPLIED WARRANTIES, INCLUDING, BUT NOT LIMITED TO, THE
 IMPLIED WARRANTIES OF MERCHANTABILITY AND FITNESS FOR A PARTICULAR PURPOSE
 ARE DISCLAIMED. IN NO EVENT SHALL THE COPYRIGHT OWNER OR CONTRIBUTORS BE LIABLE
 FOR ANY DIRECT, INDIRECT, INCIDENTAL, SPECIAL, EXEMPLARY, OR CONSEQUENTIAL
 DAMAGES (INCLUDING, BUT NOT LIMITED TO, PROCUREMENT OF SUBSTITUTE GOODS OR
 SERVICES; LOSS OF USE, DATA, OR PROFITS; OR BUSINESS INTERRUPTION) HOWEVER
 CAUSED AND ON ANY THEORY OF LIABILITY, WHETHER IN CONTRACT, STRICT LIABILITY,
 OR TORT (INCLUDING NEGLIGENCE OR OTHERWISE) ARISING IN ANY WAY OUT OF THE USE
 OF THIS SOFTWARE, EVEN IF ADVISED OF THE POSSIBILITY OF SUCH DAMAGE.
 */


#import "MainViewController.h"
#import <ResearchKit/ResearchKit_Private.h>
#import <AVFoundation/AVFoundation.h>
#import "DynamicTask.h"
#import "AppDelegate.h"
#import "ORKTest-Swift.h"


static NSString * const DatePickingTaskIdentifier = @"dates_001";
static NSString * const SelectionSurveyTaskIdentifier = @"tid_001";
static NSString * const ActiveStepTaskIdentifier = @"tid_002";
static NSString * const ConsentReviewTaskIdentifier = @"consent_review";
static NSString * const ConsentTaskIdentifier = @"consent";
static NSString * const MiniFormTaskIdentifier = @"miniform";
static NSString * const ScreeningTaskIdentifier = @"screening";
static NSString * const ScalesTaskIdentifier = @"scales";
static NSString * const ImageChoicesTaskIdentifier = @"images";
static NSString * const ImageCaptureTaskIdentifier = @"imageCapture";
static NSString * const AudioTaskIdentifier = @"audio";
static NSString * const ToneAudiometryTaskIdentifier = @"tone_audiometry";
static NSString * const FitnessTaskIdentifier = @"fitness";
static NSString * const GaitTaskIdentifier = @"gait";
static NSString * const MemoryTaskIdentifier = @"memory";
static NSString * const DynamicTaskIdentifier = @"dynamic_task";
static NSString * const TwoFingerTapTaskIdentifier = @"tap";
static NSString * const ReactionTimeTaskIdentifier = @"react";
static NSString * const TowerOfHanoiTaskIdentifier = @"tower";
static NSString * const TimedWalkTaskIdentifier = @"timed_walk";
static NSString * const StepNavigationTaskIdentifier = @"step_navigation";
static NSString * const CustomNavigationItemTaskIdentifier = @"customNavigationItemTask";


@interface MainViewController () <ORKTaskViewControllerDelegate> {
    id<ORKTaskResultSource> _lastRouteResult;
    ORKConsentDocument *_currentDocument;
    
    NSMutableDictionary *_savedTasks;               // Maps task identifiers to archived task data
    NSMutableDictionary *_savedViewControllers;     // Maps task identifiers to task view controller restoration data
}

@property (nonatomic, strong) ORKTaskViewController *taskViewController;

@end


@implementation MainViewController

- (instancetype)initWithNibName:(NSString *)nibNameOrNil bundle:(NSBundle *)nibBundleOrNil {
    self = [super initWithNibName:nibNameOrNil bundle:nibBundleOrNil];
    if (self) {
        self.restorationIdentifier = @"main";
    }
    return self;
}

- (void)viewDidLoad {
    [super viewDidLoad];
    
    _savedTasks = [NSMutableDictionary new];
    _savedViewControllers = [NSMutableDictionary new];
    
    NSMutableDictionary *buttons = [NSMutableDictionary dictionary];
    
    /*
     One button per task, organized in two columns.
     Yes, we could have used a table view, but this was more convenient.
     */
    
    NSMutableArray *buttonKeys = [NSMutableArray array];

    {
        UIButton *button = [UIButton buttonWithType:UIButtonTypeSystem];
        [button addTarget:self action:@selector(showConsent:) forControlEvents:UIControlEventTouchUpInside];
        [button setTitle:@"Consent" forState:UIControlStateNormal];
        [buttonKeys addObject:@"consent"];
        buttons[buttonKeys.lastObject] = button;
    }

    {
        UIButton *button = [UIButton buttonWithType:UIButtonTypeSystem];
        [button addTarget:self action:@selector(showConsentReview:) forControlEvents:UIControlEventTouchUpInside];
        [button setTitle:@"Consent Review" forState:UIControlStateNormal];
        [buttonKeys addObject:@"consent_review"];
        buttons[buttonKeys.lastObject] = button;
    }
    
    {
        UIButton *button = [UIButton buttonWithType:UIButtonTypeSystem];
        [button addTarget:self action:@selector(pickDates:) forControlEvents:UIControlEventTouchUpInside];
        [button setTitle:@"Date Survey" forState:UIControlStateNormal];
        [buttonKeys addObject:@"dates"];
        buttons[buttonKeys.lastObject] = button;
    }
    
    {
        UIButton *button = [UIButton buttonWithType:UIButtonTypeSystem];
        [button addTarget:self action:@selector(showAudioTask:) forControlEvents:UIControlEventTouchUpInside];
        [button setTitle:@"Audio Task" forState:UIControlStateNormal];
        [buttonKeys addObject:@"audio"];
        buttons[buttonKeys.lastObject] = button;
    }
    
    {
        UIButton *button = [UIButton buttonWithType:UIButtonTypeSystem];
        [button addTarget:self action:@selector(showToneAudiometryTask:) forControlEvents:UIControlEventTouchUpInside];
        [button setTitle:@"Tone Audiometry Task" forState:UIControlStateNormal];
        [buttonKeys addObject:@"tone_audiometry"];
        buttons[buttonKeys.lastObject] = button;
    }
    
    {
        UIButton *button = [UIButton buttonWithType:UIButtonTypeSystem];
        [button addTarget:self action:@selector(showReactionTimeTask:) forControlEvents:UIControlEventTouchUpInside];
        [button setTitle:@"Reaction Time Task" forState:UIControlStateNormal];
        [buttonKeys addObject:@"react"];
        buttons[buttonKeys.lastObject] = button;
    }
    
    {
        UIButton *button = [UIButton buttonWithType:UIButtonTypeSystem];
        [button addTarget:self action:@selector(showTowerOfHanoiTask:) forControlEvents:UIControlEventTouchUpInside];
        [button setTitle:@"Tower Of Hanoi Task" forState:UIControlStateNormal];
        [buttonKeys addObject:@"tower"];
        buttons[buttonKeys.lastObject] = button;
    }
    
    {
        UIButton *button = [UIButton buttonWithType:UIButtonTypeSystem];
        [button addTarget:self action:@selector(showTimedWalkTask:) forControlEvents:UIControlEventTouchUpInside];
        [button setTitle:@"Timed Walk" forState:UIControlStateNormal];
        [buttonKeys addObject:@"timed_walk"];
        buttons[buttonKeys.lastObject] = button;
    }

    {
        UIButton *button = [UIButton buttonWithType:UIButtonTypeSystem];
        [button addTarget:self action:@selector(showMiniForm:) forControlEvents:UIControlEventTouchUpInside];
        [button setTitle:@"Mini Form" forState:UIControlStateNormal];
        [buttonKeys addObject:@"form"];
        buttons[buttonKeys.lastObject] = button;
    }
    
    {
        UIButton *button = [UIButton buttonWithType:UIButtonTypeSystem];
        [button addTarget:self action:@selector(showSelectionSurvey:) forControlEvents:UIControlEventTouchUpInside];
        [button setTitle:@"Selection Survey" forState:UIControlStateNormal];
        [buttonKeys addObject:@"selection_survey"];
        buttons[buttonKeys.lastObject] = button;
    }
    
    {
        UIButton *button = [UIButton buttonWithType:UIButtonTypeSystem];
        [button addTarget:self action:@selector(showGaitTask:) forControlEvents:UIControlEventTouchUpInside];
        [button setTitle:@"GAIT" forState:UIControlStateNormal];
        [buttonKeys addObject:@"gait"];
        buttons[buttonKeys.lastObject] = button;
    }
    
    {
        UIButton *button = [UIButton buttonWithType:UIButtonTypeSystem];
        [button addTarget:self action:@selector(showFitnessTask:) forControlEvents:UIControlEventTouchUpInside];
        [button setTitle:@"Fitness" forState:UIControlStateNormal];
        [buttonKeys addObject:@"fitness"];
        buttons[buttonKeys.lastObject] = button;
    }
    
    {
        UIButton *button = [UIButton buttonWithType:UIButtonTypeSystem];
        [button addTarget:self action:@selector(showTwoFingerTappingTask:) forControlEvents:UIControlEventTouchUpInside];
        [button setTitle:@"Two Finger Tapping" forState:UIControlStateNormal];
        [buttonKeys addObject:@"tapping"];
        buttons[buttonKeys.lastObject] = button;
    }
    
    {
        UIButton *button = [UIButton buttonWithType:UIButtonTypeSystem];
        [button addTarget:self action:@selector(showActiveStepTask:) forControlEvents:UIControlEventTouchUpInside];
        [button setTitle:@"ActiveStep Task" forState:UIControlStateNormal];
        [buttonKeys addObject:@"task"];
        buttons[buttonKeys.lastObject] = button;
    }
    
    {
        UIButton *button = [UIButton buttonWithType:UIButtonTypeSystem];
        [button addTarget:self action:@selector(showMemoryTask:) forControlEvents:UIControlEventTouchUpInside];
        [button setTitle:@"Memory Game" forState:UIControlStateNormal];
        [buttonKeys addObject:@"memory"];
        buttons[buttonKeys.lastObject] = button;
    }
    
    {
        UIButton *button = [UIButton buttonWithType:UIButtonTypeSystem];
        [button addTarget:self action:@selector(showDynamicTask:) forControlEvents:UIControlEventTouchUpInside];
        [button setTitle:@"Dynamic Task" forState:UIControlStateNormal];
        [buttonKeys addObject:@"dyntask"];
        buttons[buttonKeys.lastObject] = button;
    }
    
    {
        UIButton *button = [UIButton buttonWithType:UIButtonTypeSystem];
        [button addTarget:self action:@selector(showScreeningTask:) forControlEvents:UIControlEventTouchUpInside];
        [button setTitle:@"Interruptible Task" forState:UIControlStateNormal];
        [buttonKeys addObject:@"interruptible"];
        buttons[buttonKeys.lastObject] = button;
    }
    
    {
        UIButton *button = [UIButton buttonWithType:UIButtonTypeSystem];
        [button addTarget:self action:@selector(showScales:) forControlEvents:UIControlEventTouchUpInside];
        [button setTitle:@"Scale" forState:UIControlStateNormal];
        [buttonKeys addObject:@"scale"];
        buttons[buttonKeys.lastObject] = button;
    }
    
    {
        UIButton *button = [UIButton buttonWithType:UIButtonTypeSystem];
        [button addTarget:self action:@selector(showImageChoices:) forControlEvents:UIControlEventTouchUpInside];
        [button setTitle:@"Image Choices" forState:UIControlStateNormal];
        [buttonKeys addObject:@"imageChoices"];
        buttons[buttonKeys.lastObject] = button;
    }
<<<<<<< HEAD

    {
        UIButton *button = [UIButton buttonWithType:UIButtonTypeSystem];
        [button addTarget:self action:@selector(showCharts:) forControlEvents:UIControlEventTouchUpInside];
        [button setTitle:@"Test Charts" forState:UIControlStateNormal];
        [buttonKeys addObject:@"charts"];
        buttons[buttonKeys.lastObject] = button;
    }

=======
    
    {
        UIButton *button = [UIButton buttonWithType:UIButtonTypeSystem];
        [button addTarget:self action:@selector(showStepNavigationTask:) forControlEvents:UIControlEventTouchUpInside];
        [button setTitle:@"Navigable Ordered Task" forState:UIControlStateNormal];
        [buttonKeys addObject:@"step"];
        buttons[buttonKeys.lastObject] = button;
    }

    {
        UIButton *button = [UIButton buttonWithType:UIButtonTypeSystem];
        [button addTarget:self action:@selector(showImageCapture:) forControlEvents:UIControlEventTouchUpInside];
        [button setTitle:@"Image Capture" forState:UIControlStateNormal];
        [buttonKeys addObject:@"imageCapture"];
        buttons[buttonKeys.lastObject] = button;
    }

    {
        UIButton *button = [UIButton buttonWithType:UIButtonTypeSystem];
        [button addTarget:self action:@selector(toggleTintColor:) forControlEvents:UIControlEventTouchUpInside];
        [button setTitle:@"Toggle Tint Color" forState:UIControlStateNormal];
        [buttonKeys addObject:@"toggleTintColor"];
        buttons[buttonKeys.lastObject] = button;
    }

    {
        UIButton *button = [UIButton buttonWithType:UIButtonTypeSystem];
        [button addTarget:self action:@selector(showCustomNavigationItemTask:) forControlEvents:UIControlEventTouchUpInside];
        [button setTitle:@"Custom Navigation Item" forState:UIControlStateNormal];
        [buttonKeys addObject:@"customNavigationItem"];
        buttons[buttonKeys.lastObject] = button;
    }
    
>>>>>>> 7ee10516
    [buttons enumerateKeysAndObjectsUsingBlock:^(id key, UIView *obj, BOOL *stop) {
        [obj setTranslatesAutoresizingMaskIntoConstraints:NO];
        [self.view addSubview:obj];
    }];
   
    if (buttons.count > 0) {
         NSString *horizVisualFormatString  = @"";
        if (buttons.count == 1) {
            horizVisualFormatString = [NSString stringWithFormat:@"H:|[%@]|", buttonKeys.firstObject];
        } else {
            horizVisualFormatString = [NSString stringWithFormat:@"H:|[%@][%@(==%@)]|", buttonKeys.firstObject, buttonKeys[1], buttonKeys.firstObject];
        }
        [self.view addConstraints:[NSLayoutConstraint constraintsWithVisualFormat:horizVisualFormatString 
                                                                          options:(NSLayoutFormatOptions)0
                                                                          metrics:nil
                                                                            views:buttons]];
        
        NSArray *allKeys = buttonKeys;
        BOOL left = YES;
        NSMutableString *leftVisualFormatString = [NSMutableString stringWithString:@"V:|-20-"];
        NSMutableString *rightVisualFormatString = [NSMutableString stringWithString:@"V:|-20-"];
        
        NSString *leftFirstKey = nil;
        NSString *rightFirstKey = nil;
        
        for (NSString *key in allKeys) {
        
            if (left == YES) {
            
                if (leftFirstKey) {
                    [leftVisualFormatString appendFormat:@"[%@(==%@)]", key, leftFirstKey];
                } else {
                    [leftVisualFormatString appendFormat:@"[%@]", key];
                }
                
                if (leftFirstKey == nil) {
                    leftFirstKey = key;
                }
            } else {
                
                if (rightFirstKey) {
                    [rightVisualFormatString appendFormat:@"[%@(==%@)]", key, rightFirstKey];
                } else {
                    [rightVisualFormatString appendFormat:@"[%@]", key];
                }
                
                if (rightFirstKey == nil) {
                    rightFirstKey = key;
                }
            }
            
            left = !left;
        }
        
        [leftVisualFormatString appendString:@"-20-|"];
        [rightVisualFormatString appendString:@"-20-|"];
        
        [self.view addConstraints:[NSLayoutConstraint constraintsWithVisualFormat:leftVisualFormatString
                                                                          options:NSLayoutFormatAlignAllCenterX
                                                                          metrics:nil
                                                                            views:buttons]];
        [self.view addConstraints:[NSLayoutConstraint constraintsWithVisualFormat:rightVisualFormatString
                                                                          options:NSLayoutFormatAlignAllCenterX
                                                                          metrics:nil
                                                                            views:buttons]];
        
    }
}

#pragma mark - Mapping identifiers to tasks

- (id<ORKTask>)makeTaskWithIdentifier:(NSString *)identifier {
    if ([identifier isEqualToString:DatePickingTaskIdentifier]) {
        return [self makeDatePickingTask];
    } else if ([identifier isEqualToString:SelectionSurveyTaskIdentifier]) {
        return [self makeSelectionSurveyTask];
    } else if ([identifier isEqualToString:ActiveStepTaskIdentifier]) {
        return [self makeActiveStepTask];
    } else if ([identifier isEqualToString:ConsentReviewTaskIdentifier]) {
        return [self makeConsentReviewTask];
    } else if ([identifier isEqualToString:ConsentTaskIdentifier]) {
        return [self makeConsentTask];
    } else if ([identifier isEqualToString:AudioTaskIdentifier]) {
        id<ORKTask> task = [ORKOrderedTask audioTaskWithIdentifier:AudioTaskIdentifier
                                            intendedUseDescription:nil
                                                 speechInstruction:nil
                                            shortSpeechInstruction:nil
                                                          duration:10
                                                 recordingSettings:nil
                                                           options:(ORKPredefinedTaskOption)0];
        return task;
    } else if ([identifier isEqualToString:ToneAudiometryTaskIdentifier]) {
        id<ORKTask> task = [ORKOrderedTask toneAudiometryTaskWithIdentifier:ToneAudiometryTaskIdentifier
                                                     intendedUseDescription:nil
                                                          speechInstruction:nil
                                                     shortSpeechInstruction:nil
                                                               toneDuration:20
                                                                    options:(ORKPredefinedTaskOption)0];
        return task;
    } else if ([identifier isEqualToString:MiniFormTaskIdentifier]) {
        return [self makeMiniFormTask];
    } else if ([identifier isEqualToString:FitnessTaskIdentifier]) {
        return [ORKOrderedTask fitnessCheckTaskWithIdentifier:FitnessTaskIdentifier
                                       intendedUseDescription:nil
                                                 walkDuration:360
                                                 restDuration:180
                                                      options:ORKPredefinedTaskOptionNone];
    } else if ([identifier isEqualToString:GaitTaskIdentifier]) {
        return [ORKOrderedTask shortWalkTaskWithIdentifier:GaitTaskIdentifier
                                    intendedUseDescription:nil
                                       numberOfStepsPerLeg:20
                                              restDuration:30
                                                   options:ORKPredefinedTaskOptionNone];
    } else if ([identifier isEqualToString:MemoryTaskIdentifier]) {
        return [ORKOrderedTask spatialSpanMemoryTaskWithIdentifier:MemoryTaskIdentifier
                                            intendedUseDescription:nil
                                                       initialSpan:3
                                                       minimumSpan:2
                                                       maximumSpan:15
                                                         playSpeed:1
                                                          maxTests:5
                                            maxConsecutiveFailures:3
                                                 customTargetImage:nil
                                            customTargetPluralName:nil
                                                   requireReversal:NO
                                                           options:ORKPredefinedTaskOptionNone];
    } else if ([identifier isEqualToString:DynamicTaskIdentifier]) {
        return [DynamicTask new];
    } else if ([identifier isEqualToString:ScreeningTaskIdentifier]) {
        return [self makeScreeningTask];
    } else if ([identifier isEqualToString:ScalesTaskIdentifier]) {
        return [self makeScalesTask];
    } else if ([identifier isEqualToString:ImageChoicesTaskIdentifier]) {
        return [self makeImageChoicesTask];
    } else if ([identifier isEqualToString:ImageCaptureTaskIdentifier]) {
        return [self makeImageCaptureTask];
    } else if ([identifier isEqualToString:TwoFingerTapTaskIdentifier]) {
        return [ORKOrderedTask twoFingerTappingIntervalTaskWithIdentifier:TwoFingerTapTaskIdentifier
                                                   intendedUseDescription:nil
                                                                 duration:20.0
                                                                  options:(ORKPredefinedTaskOption)0];
    } else if ([identifier isEqualToString:ReactionTimeTaskIdentifier]) {
        return [ORKOrderedTask reactionTimeTaskWithIdentifier:ReactionTimeTaskIdentifier
                                                   intendedUseDescription:nil
                                                  maximumStimulusInterval:8
                                                  minimumStimulusInterval:4
                                                    thresholdAcceleration:0.5
                                                         numberOfAttempts:3
                                                                  timeout:10
                                                             successSound:0
                                                             timeoutSound:0
                                                             failureSound:0
                                                                  options:0];
    } else if ([identifier isEqualToString:TowerOfHanoiTaskIdentifier]) {
        return [ORKOrderedTask towerOfHanoiTaskWithIdentifier:TowerOfHanoiTaskIdentifier
                                       intendedUseDescription:nil
                                                numberOfDisks:5
                                                      options:0];
    } else if ([identifier isEqualToString:TimedWalkTaskIdentifier]) {
        return [ORKOrderedTask timedWalkTaskWithIdentifier:TimedWalkTaskIdentifier
                                    intendedUseDescription:nil
                                          distanceInMeters:100
                                                 timeLimit:180
                                                   options:ORKPredefinedTaskOptionNone];
    } else if ([identifier isEqualToString:StepNavigationTaskIdentifier]) {
        return [self makeNavigableOrderedTask];
    } else if ([identifier isEqualToString:CustomNavigationItemTaskIdentifier]) {
        return [self makeCustomNavigationItemTask];
    }
    return nil;
}

/*
 Creates a task and presents it with a task view controller.
 */
- (void)beginTaskWithIdentifier:(NSString *)identifier {
    /*
     This is our implementation of restoration after saving during a task.
     If the user saved their work on a previous run of a task with the same
     identifier, we attempt to restore the view controller here.
     
     We also attempt to restore the task when data for an archived task is found. Task restoration
     is not always possible nor desirable. Some objects implementing the ORKTask
     protocol can chose not to adopt NSSecureCoding (such as this project's DynamicTask).
     Task archival and restoration is recommended for ORKNavigableOrderedTask, since
     that preserves the navigation stack (which allows you to navigate steps backwards).
     
     Since unarchiving can throw an exception, in a real application we would
     need to attempt to catch that exception here.
     */

    id<ORKTask> task = nil;
    NSData *taskData = _savedTasks[identifier];
    if (taskData)
    {
        /*
         We assume any restored task is of the ORKNavigableOrderedTask since that's the only kind
         we're archiving in this example. You have to make sure your are unarchiving a task of the proper class.
         */
        NSKeyedUnarchiver *unarchiver = [[NSKeyedUnarchiver alloc] initForReadingWithData:taskData];
        task = [unarchiver decodeObjectOfClass:[ORKNavigableOrderedTask class] forKey:NSKeyedArchiveRootObjectKey];
    } else {
        /*
         No task was previously stored
         */
        task = [self makeTaskWithIdentifier:identifier];
    }
    
    if (_savedViewControllers[identifier])
    {
        NSData *data = _savedViewControllers[identifier];
        self.taskViewController = [[ORKTaskViewController alloc] initWithTask:task restorationData:data delegate:self];
    } else {
        // No saved data, just create the task and the corresponding task view controller.
        self.taskViewController = [[ORKTaskViewController alloc] initWithTask:task taskRunUUID:[NSUUID UUID]];
    }
    
    [self beginTask];
}

/*
 Actually presents the task view controller.
 */
- (void)beginTask {
    id<ORKTask> task = self.taskViewController.task;
    self.taskViewController.delegate = self;
    
    if (_taskViewController.outputDirectory == nil) {
        // Sets an output directory in Documents, using the `taskRunUUID` in the path.
        NSURL *documents =  [[NSFileManager defaultManager] URLForDirectory:NSDocumentDirectory inDomain:NSUserDomainMask appropriateForURL:nil create:NO error:nil];
        NSURL *outputDir = [documents URLByAppendingPathComponent:[self.taskViewController.taskRunUUID UUIDString]];
        [[NSFileManager defaultManager] createDirectoryAtURL:outputDir withIntermediateDirectories:YES attributes:nil error:nil];
        self.taskViewController.outputDirectory = outputDir;
    }
    
    /*
     For the dynamic task, we remember the last result and use it as a source
     of default values for any optional questions.
     */
    if ([task isKindOfClass:[DynamicTask class]])
    {
        self.taskViewController.defaultResultSource = _lastRouteResult;
    }
    
    /*
     We set a restoration identifier so that UI state restoration is enabled
     for the task view controller. We don't need to do anything else to prepare
     for state restoration of a ResearchKit framework task VC.
     */
    _taskViewController.restorationIdentifier = [task identifier];
    
    if ([[task identifier] isEqualToString:CustomNavigationItemTaskIdentifier]) {
        _taskViewController.showsProgressInNavigationBar = NO;
    }
    
    [self presentViewController:_taskViewController animated:YES completion:nil];
}

#pragma mark - Date picking

/*
 This task presents several questions which exercise functionality based on
 `UIDatePicker`.
 */
- (ORKOrderedTask *)makeDatePickingTask {
    NSMutableArray *steps = [NSMutableArray new];
    {
        ORKInstructionStep *step = [[ORKInstructionStep alloc] initWithIdentifier:@"iid_001"];
        step.title = @"Date Survey";
        step.detailText = @"date pickers";
        [steps addObject:step];
    }

    /*
     A time interval question with no default set.
     */
    {
        ORKQuestionStep *step = [ORKQuestionStep questionStepWithIdentifier:@"qid_timeInterval_001"
                                                                      title:@"How long did it take to fall asleep last night?"
                                                                     answer:[ORKAnswerFormat timeIntervalAnswerFormat]];
        [steps addObject:step];
    }
    
    
    /*
     A time interval question specifying a default and a step size.
     */
    {
        ORKQuestionStep *step = [ORKQuestionStep questionStepWithIdentifier:@"qid_timeInterval_default_002"
                                                                      title:@"How long did it take to fall asleep last night?"
                                                                     answer:[ORKAnswerFormat timeIntervalAnswerFormatWithDefaultInterval:300 step:5]];
        [steps addObject:step];
    }
    
    /*
     A date answer format question, specifying a specific calendar.
     If no calendar were specified, the user's preferred calendar would be used.
     */
    {
        ORKDateAnswerFormat *dateAnswer = [ORKDateAnswerFormat dateAnswerFormatWithDefaultDate:nil minimumDate:nil maximumDate:nil calendar: [NSCalendar calendarWithIdentifier:NSCalendarIdentifierHebrew]];
        ORKQuestionStep *step = [ORKQuestionStep questionStepWithIdentifier:@"qid_date_001"
                                                                      title:@"When is your birthday?"
                                                                     answer:dateAnswer];
        [steps addObject:step];
    }
    
    /*
     A date question with a minimum, maximum, and default.
     Also specifically requires the Gregorian calendar.
     */
    {
        NSDate *defaultDate = [[NSCalendar currentCalendar] dateByAddingUnit:NSCalendarUnitDay value:10 toDate:[NSDate date] options:(NSCalendarOptions)0];
        NSDate *minDate = [[NSCalendar currentCalendar] dateByAddingUnit:NSCalendarUnitDay value:8 toDate:[NSDate date] options:(NSCalendarOptions)0];
        NSDate *maxDate = [[NSCalendar currentCalendar] dateByAddingUnit:NSCalendarUnitDay value:12 toDate:[NSDate date] options:(NSCalendarOptions)0];
        ORKDateAnswerFormat *dateAnswer = [ORKDateAnswerFormat dateAnswerFormatWithDefaultDate:defaultDate
                                                                                   minimumDate:minDate
                                                                                   maximumDate:maxDate
                                                                                      calendar: [NSCalendar calendarWithIdentifier:NSCalendarIdentifierGregorian]];
        ORKQuestionStep *step = [ORKQuestionStep questionStepWithIdentifier:@"qid_date_default_002"
                                                                      title:@"What day are you available?"
                                                                     answer:dateAnswer];
        [steps addObject:step];
    }
    
    /*
     A time of day question with no default.
     */
    {
        ORKQuestionStep *step = [ORKQuestionStep questionStepWithIdentifier:@"qid_timeOfDay_001"
                                                                 title:@"What time do you get up?"
                                                                   answer:[ORKTimeOfDayAnswerFormat timeOfDayAnswerFormat]];
        [steps addObject:step];
    }
    
    /*
     A time of day question with a default of 8:15 AM.
     */
    {
        
        NSDateComponents *dateComponents = [[NSDateComponents alloc] init];
        dateComponents.hour = 8;
        dateComponents.minute = 15;
        ORKQuestionStep *step = [ORKQuestionStep questionStepWithIdentifier:@"qid_timeOfDay_default_001"
                                                                      title:@"What time do you get up?"
                                                                     answer:[ORKTimeOfDayAnswerFormat timeOfDayAnswerFormatWithDefaultComponents:dateComponents]];
        [steps addObject:step];
    }
    
    /*
     A date-time question with default parameters (no min, no max, default to now).
     */
    {
        ORKQuestionStep *step = [ORKQuestionStep questionStepWithIdentifier:@"qid_dateTime_001"
                                                                      title:@"When is your next meeting?"
                                                                     answer:[ORKDateAnswerFormat dateTimeAnswerFormat]];
        [steps addObject:step];
    }
    
    /*
     A date-time question with specified min, max, default date, and calendar.
     */
    {
        NSDate *defaultDate = [[NSCalendar currentCalendar] dateByAddingUnit:NSCalendarUnitDay value:10 toDate:[NSDate date] options:(NSCalendarOptions)0];
        NSDate *minDate = [[NSCalendar currentCalendar] dateByAddingUnit:NSCalendarUnitDay value:8 toDate:[NSDate date] options:(NSCalendarOptions)0];
        NSDate *maxDate = [[NSCalendar currentCalendar] dateByAddingUnit:NSCalendarUnitDay value:12 toDate:[NSDate date] options:(NSCalendarOptions)0];
        ORKQuestionStep *step = [ORKQuestionStep questionStepWithIdentifier:@"qid_dateTime_default_002"
                                                                      title:@"When is your next meeting?"
                                                                     answer:[ORKDateAnswerFormat dateTimeAnswerFormatWithDefaultDate:defaultDate minimumDate:minDate  maximumDate:maxDate calendar:[NSCalendar calendarWithIdentifier:NSCalendarIdentifierGregorian]]];
        [steps addObject:step];
        
    }
    ORKOrderedTask *task = [[ORKOrderedTask alloc] initWithIdentifier:DatePickingTaskIdentifier steps:steps];
    return task;
}

- (IBAction)pickDates:(id)sender {
    [self beginTaskWithIdentifier:DatePickingTaskIdentifier];
}

#pragma mark - Selection survey

/*
 The selection survey task is just a collection of various styles of survey questions.
 */
- (ORKOrderedTask *)makeSelectionSurveyTask {
    NSMutableArray *steps = [NSMutableArray new];
    
    {
        ORKInstructionStep *step = [[ORKInstructionStep alloc] initWithIdentifier:@"iid_001"];
        step.title = @"Selection Survey";
        [steps addObject:step];
    }
    
    {
        /*
         A numeric question requiring integer answers in a fixed range, with no default.
         */
        ORKNumericAnswerFormat *format = [ORKNumericAnswerFormat integerAnswerFormatWithUnit:@"years"];
        format.minimum = @(0);
        format.maximum = @(199);
        ORKQuestionStep *step = [ORKQuestionStep questionStepWithIdentifier:@"qid_001"
                                                                      title:@"How old are you?"
                                                                     answer:format];
        [steps addObject:step];
    }
    
    {
        /*
         A boolean question.
         */
        ORKBooleanAnswerFormat *format = [ORKBooleanAnswerFormat new];
        ORKQuestionStep *step = [ORKQuestionStep questionStepWithIdentifier:@"qid_001b"
                                                                      title:@"Do you consent to a background check?"
                                                                     answer:format];
        [steps addObject:step];
    }
    
    {
        /*
         A single-choice question presented in the tableview format.
         */
        ORKTextChoiceAnswerFormat *answerFormat = [ORKAnswerFormat choiceAnswerFormatWithStyle:ORKChoiceAnswerStyleSingleChoice textChoices:
                                                   @[
                                                     [ORKTextChoice choiceWithText:@"Less than seven"
                                                                             value:@(7)],
                                                     [ORKTextChoice choiceWithText:@"Between seven and eight"
                                                                             value:@(8)],
                                                     [ORKTextChoice choiceWithText:@"More than eight"
                                                                             value:@(9)]
                                                     ]];
        ORKQuestionStep *step = [ORKQuestionStep questionStepWithIdentifier:@"qid_003"
                                                                      title:@"How many hours did you sleep last night?"
                                                                     answer:answerFormat];
        
        step.optional = NO;
        [steps addObject:step];
    }
    
    {
        /*
         A multiple-choice question presented in the tableview format.
         */
        ORKTextChoiceAnswerFormat *answerFormat = [ORKAnswerFormat choiceAnswerFormatWithStyle:ORKChoiceAnswerStyleMultipleChoice textChoices:
                                                   @[
                                                     [ORKTextChoice choiceWithText:@"Cough"
                                                                             value:@"cough"],
                                                     [ORKTextChoice choiceWithText:@"Fever"
                                                                             value:@"fever"],
                                                     [ORKTextChoice choiceWithText:@"Headaches"
                                                                             value:@"headache"],
                                                     [ORKTextChoice choiceWithText:@"None of the above"
                                                                        detailText:nil
                                                                             value:@"none"
                                                                          exclusive:YES]
                                                     ]];
        ORKQuestionStep *step = [ORKQuestionStep questionStepWithIdentifier:@"qid_004a"
                                                                      title:@"Which symptoms do you have?"
                                                                     answer:answerFormat];
        [steps addObject:step];
    }
    
    {
        /*
         A multiple-choice question with text choices that have detail text.
         */
        ORKTextChoiceAnswerFormat *answerFormat = [ORKAnswerFormat choiceAnswerFormatWithStyle:ORKChoiceAnswerStyleMultipleChoice textChoices:
            @[
              [ORKTextChoice choiceWithText:@"Cough"
                                 detailText:@"A cough and/or sore throat"
                                      value:@"cough"
                                  exclusive:NO],
              [ORKTextChoice choiceWithText:@"Fever"
                                 detailText:@"A 100F or higher fever or feeling feverish"
                                      value:@"fever"
                                  exclusive:NO],
              [ORKTextChoice choiceWithText:@"Headaches"
                                 detailText:@"Headaches and/or body aches"
                                      value:@"headache"
                                  exclusive:NO]
              ]];
        
        ORKQuestionStep *step = [ORKQuestionStep questionStepWithIdentifier:@"qid_004"
                                                                      title:@"Which symptoms do you have?"
                                                                     answer:answerFormat];
        
        [steps addObject:step];
    }
    
    {
        /*
         A text question with the default multiple-line text entry.
         */
        ORKQuestionStep *step = [ORKQuestionStep questionStepWithIdentifier:@"qid_005"
                                                                      title:@"How did you feel last night?"
                                                                     answer:[ORKAnswerFormat textAnswerFormat]];
        [steps addObject:step];
    }
    
    {
        /*
         A text question with single-line text entry, with autocapitalization on
         for words, and autocorrection, and spellchecking turned off.
         */
        ORKTextAnswerFormat *format = [ORKAnswerFormat textAnswerFormat];
        format.multipleLines = NO;
        format.autocapitalizationType = UITextAutocapitalizationTypeWords;
        format.autocorrectionType = UITextAutocorrectionTypeNo;
        format.spellCheckingType = UITextSpellCheckingTypeNo;
        ORKQuestionStep *step = [ORKQuestionStep questionStepWithIdentifier:@"qid_005a"
                                                                      title:@"What is your name?"
                                                                     answer:format];
        [steps addObject:step];
    }
    
    {
        /*
         A text question with a length limit.
         */
        ORKQuestionStep *step = [ORKQuestionStep questionStepWithIdentifier:@"qid_005b"
                                                                      title:@"How did you feel last night?"
                                                                     answer:[ORKTextAnswerFormat textAnswerFormatWithMaximumLength:20]];
        [steps addObject:step];
    }
    
    
    {
        /*
         A text question with single-line text entry and a URL keyboard.
         */
        ORKTextAnswerFormat *format = [ORKAnswerFormat textAnswerFormat];
        format.multipleLines = NO;
        format.keyboardType = UIKeyboardTypeURL;
        ORKQuestionStep *step = [ORKQuestionStep questionStepWithIdentifier:@"qid_005c"
                                                                      title:@"What is your website?"
                                                                     answer:format];
        [steps addObject:step];
    }
    
    {
        /*
         An email question with single-line text entry.
         */
        ORKEmailAnswerFormat *format = [ORKAnswerFormat emailAnswerFormat];
        ORKQuestionStep *step = [ORKQuestionStep questionStepWithIdentifier:@"qid_005d"
                                                                      title:@"What is your email?"
                                                                     answer:format];
        [steps addObject:step];
    }
    
    {
        /*
         A text question demos secureTextEntry feature
         */
        ORKTextAnswerFormat *format = [ORKAnswerFormat textAnswerFormatWithMaximumLength:10];
        format.secureTextEntry = YES;
        format.multipleLines = NO;
        ORKQuestionStep *step = [ORKQuestionStep questionStepWithIdentifier:@"qid_005sec"
                                                                      title:@"What is your passcode?"
                                                                     answer:format];
        step.placeholder = @"Tap your passcode here";
        [steps addObject:step];
    }
    
    {
        /*
         A text question with single-line text entry and a length limit.
         */
        ORKTextAnswerFormat *format = [ORKAnswerFormat textAnswerFormatWithMaximumLength:20];
        format.multipleLines = NO;
        ORKQuestionStep *step = [ORKQuestionStep questionStepWithIdentifier:@"qid_005e"
                                                                      title:@"What is your name?"
                                                                     answer:format];
        [steps addObject:step];
    }
    
    {
        /*
         A single-select value-picker question. Rather than seeing the items in a tableview,
         the user sees them in a picker wheel. This is suitable where the list
         of items can be long, and the text describing the options can be kept short.
         */
        ORKValuePickerAnswerFormat *answerFormat = [ORKAnswerFormat valuePickerAnswerFormatWithTextChoices:
                                                    @[
                                                      [ORKTextChoice choiceWithText:@"Cough"
                                                                              value:@"cough"],
                                                      [ORKTextChoice choiceWithText:@"Fever"
                                                                              value:@"fever"],
                                                      [ORKTextChoice choiceWithText:@"Headaches"
                                                                              value:@"headache"]
                                                      ]];
        ORKQuestionStep *step = [ORKQuestionStep questionStepWithIdentifier:@"qid_081"
                                                                      title:@"Select a symptom"
                                                                     answer:answerFormat];
        
        [steps addObject:step];
    }
    
    {
        /*
         A continuous slider question.
         */
        ORKQuestionStep *step = [ORKQuestionStep questionStepWithIdentifier:@"qid_010"
                                                                      title:@"On a scale of 1 to 10, how much pain do you feel?"
                                                                     answer:[[ORKContinuousScaleAnswerFormat alloc] initWithMaximumValue:10 minimumValue:1 defaultValue:NSIntegerMax maximumFractionDigits:1]];
        [steps addObject:step];
    }
    
    {
        /*
         The same as the previous question, but now using a discrete slider.
         */
        ORKQuestionStep *step = [ORKQuestionStep questionStepWithIdentifier:@"qid_010a"
                                                                      title:@"On a scale of 1 to 10, how much pain do you feel?"
                                                                     answer:[ORKAnswerFormat scaleAnswerFormatWithMaximumValue:10
                                                                                                                  minimumValue:1
                                                                                                                  defaultValue:NSIntegerMax
                                                                                                                          step:1
                                                                                                                      vertical:NO
                                                                                                       maximumValueDescription:@"High value"
                                                                                                       minimumValueDescription:@"Low value"]];
        [steps addObject:step];
    }
    
    {
        /*
         A HealthKit answer format question for gender.
         The default value is read from HealthKit when the step is being presented,
         but the user's answer is not written back to HealthKit.
         */
        ORKQuestionStep *step = [ORKQuestionStep questionStepWithIdentifier:@"fqid_health_biologicalSex"
                                                                      title:@"What is your gender"
                                                                     answer:[ORKHealthKitCharacteristicTypeAnswerFormat answerFormatWithCharacteristicType:[HKCharacteristicType characteristicTypeForIdentifier:HKCharacteristicTypeIdentifierBiologicalSex]]];
        [steps addObject:step];
    }
    
    {
        /*
         A HealthKit answer format question for blood type.
         The default value is read from HealthKit when the step is being presented,
         but the user's answer is not written back to HealthKit.
         */
        ORKQuestionStep *step = [ORKQuestionStep questionStepWithIdentifier:@"fqid_health_bloodType"
                                                                      title:@"What is your blood type?"
                                                                     answer:[ORKHealthKitCharacteristicTypeAnswerFormat answerFormatWithCharacteristicType:[HKCharacteristicType characteristicTypeForIdentifier:HKCharacteristicTypeIdentifierBloodType]]];
        [steps addObject:step];
    }
    
    {
        /*
         A HealthKit answer format question for date of birth.
         The default value is read from HealthKit when the step is being presented,
         but the user's answer is not written back to HealthKit.
         */
        ORKQuestionStep *step = [ORKQuestionStep questionStepWithIdentifier:@"fqid_health_dob"
                                                                      title:@"What is your date of birth?"
                                                                     answer:[ORKHealthKitCharacteristicTypeAnswerFormat answerFormatWithCharacteristicType:[HKCharacteristicType characteristicTypeForIdentifier:HKCharacteristicTypeIdentifierDateOfBirth]]];
        [steps addObject:step];
    }
    
    {
        /*
         A HealthKit answer format question for weight.
         The default value is read from HealthKit when the step is being presented,
         but the user's answer is not written back to HealthKit.
         */
        ORKQuestionStep *step = [ORKQuestionStep questionStepWithIdentifier:@"fqid_health_weight"
                                                                      title:@"How much do you weigh?"
                                                                     answer:[ORKHealthKitQuantityTypeAnswerFormat answerFormatWithQuantityType:[HKQuantityType quantityTypeForIdentifier:HKQuantityTypeIdentifierBodyMass]
                                                                                                                                          unit:nil
                                                                                                                                         style:ORKNumericAnswerStyleDecimal]];
        [steps addObject:step];
    }
    
    {
        /*
         A multiple choice question where the items are mis-formatted.
         This question is used for verifying correct layout of the table view
         cells when the content is mixed or very long.
         */
        ORKTextChoiceAnswerFormat *answerFormat = [ORKAnswerFormat choiceAnswerFormatWithStyle:ORKChoiceAnswerStyleMultipleChoice textChoices:
                                                   @[
                                                     [ORKTextChoice choiceWithText:@"Cough, A cough and/or sore throat, A cough and/or sore throat"
                                                                        detailText:@"A cough and/or sore throat, A cough and/or sore throat, A cough and/or sore throat"
                                                                             value:@"cough"
                                                                         exclusive:NO],
                                                     [ORKTextChoice choiceWithText:@"Fever, A 100F or higher fever or feeling feverish"
                                                                        detailText:nil
                                                                             value:@"fever"
                                                                         exclusive:NO],
                                                     [ORKTextChoice choiceWithText:@""
                                                                        detailText:@"Headaches, Headaches and/or body aches"
                                                                             value:@"headache"
                                                                         exclusive:NO]
                                                     ]];
        ORKQuestionStep *step = [ORKQuestionStep questionStepWithIdentifier:@"qid_000a"
                                                                      title:@"(Misused) Which symptoms do you have?"
                                                                     answer:answerFormat];
        [steps addObject:step];
    }
    
    ORKOrderedTask *task = [[ORKOrderedTask alloc] initWithIdentifier:SelectionSurveyTaskIdentifier steps:steps];
    return task;
}

- (IBAction)showSelectionSurvey:(id)sender {
    [self beginTaskWithIdentifier:SelectionSurveyTaskIdentifier];
}

#pragma mark - Active step task

/*
 This task demonstrates direct use of active steps, which is not particularly
 well-supported by the framework. The intended use of `ORKActiveStep` is as a
 base class for creating new types of active step, with matching view
 controllers appropriate to the particular task that uses them.
 
 Nonetheless, this functions as a test-bed for basic active task functonality.
 */
- (ORKOrderedTask *)makeActiveStepTask {
    NSMutableArray *steps = [NSMutableArray new];
    
    {
        /*
         Example of a fully-fledged instruction step.
         The text of this step is not appropriate to the rest of the task, but
         is helpful for verifying layout.
         */
        ORKInstructionStep *step = [[ORKInstructionStep alloc] initWithIdentifier:@"iid_001"];
        step.title = @"Demo Study";
        step.text = @"This 12-step walkthrough will explain the study and the impact it will have on your life.";
        step.detailText = @"You must complete the walkthough to participate in the study.";
        [steps addObject:step];
    }
    
    {
        /*
         Audio-recording active step, configured directly using `ORKActiveStep`.
         
         Not a recommended way of doing audio recording with the ResearchKit framework.
         */
        ORKActiveStep *step = [[ORKActiveStep alloc] initWithIdentifier:@"aid_001d"];
        step.title = @"Audio";
        step.stepDuration = 10.0;
        step.text = @"An active test recording audio";
        step.recorderConfigurations = @[[[ORKAudioRecorderConfiguration alloc] initWithIdentifier:@"aid_001d.audio" recorderSettings:@{}]];
        step.shouldUseNextAsSkipButton = YES;
        [steps addObject:step];
    }
    
    {
        /*
         Audio-recording active step with lossless audio, configured directly
         using `ORKActiveStep`.
         
         Not a recommended way of doing audio recording with the ResearchKit framework.
         */
        ORKActiveStep *step = [[ORKActiveStep alloc] initWithIdentifier:@"aid_001e"];
        step.title = @"Audio";
        step.stepDuration = 10.0;
        step.text = @"An active test recording lossless audio";
        step.shouldUseNextAsSkipButton = YES;
        step.recorderConfigurations = @[[[ORKAudioRecorderConfiguration alloc]
                                         initWithIdentifier:@"aid_001e.audio" recorderSettings:@{AVFormatIDKey : @(kAudioFormatAppleLossless),
                                                                                                 AVNumberOfChannelsKey : @(2),
                                                                                                 AVSampleRateKey: @(44100.0)
                                                                                                 }]];
        [steps addObject:step];
    }
    
    {
        /*
         Touch recorder active step. This should record touches on the primary
         view for a 30 second period.
         
         Not a recommended way of collecting touch data with the ResearchKit framework.
         */
        ORKActiveStep *step = [[ORKActiveStep alloc] initWithIdentifier:@"aid_001a"];
        step.title = @"Touch";
        step.text = @"An active test, touch collection";
        step.shouldStartTimerAutomatically = NO;
        step.stepDuration = 30.0;
        step.spokenInstruction = @"An active test, touch collection";
        step.shouldUseNextAsSkipButton = YES;
        step.recorderConfigurations = @[[[ORKTouchRecorderConfiguration alloc] initWithIdentifier:@"aid_001a.touch"]];
        [steps addObject:step];
    }
        
    {
        /*
         Test for device motion recorder directly on an active step.
         
         Not a recommended way of customizing active steps with the ResearchKit framework.
         */
        ORKActiveStep *step = [[ORKActiveStep alloc] initWithIdentifier:@"aid_001c"];
        step.title = @"Motion";
        step.text = @"An active test collecting device motion data";
        step.shouldUseNextAsSkipButton = YES;
        step.recorderConfigurations = @[[[ORKDeviceMotionRecorderConfiguration alloc] initWithIdentifier:@"aid_001c.deviceMotion" frequency:100.0]];
        [steps addObject:step];
    }
    
    ORKOrderedTask *task = [[ORKOrderedTask alloc] initWithIdentifier:ActiveStepTaskIdentifier steps:steps];
    return task;
}

- (IBAction)showActiveStepTask:(id)sender {
    [self beginTaskWithIdentifier:ActiveStepTaskIdentifier];
}

#pragma mark - Consent review task

/*
 The consent review task is used to quickly verify the layout of the consent
 sharing step and the consent review step.
 
 In a real consent process, you would substitute the text of your consent document
 for the various placeholders.
 */
- (ORKOrderedTask *)makeConsentReviewTask {
    /*
     Tests layout of the consent sharing step.
     
     This step is used when you want to obtain permission to share the data
     collected with other researchers for uses beyond the present study.
     */
    ORKConsentSharingStep *sharingStep =
    [[ORKConsentSharingStep alloc] initWithIdentifier:@"consent_sharing"
                         investigatorShortDescription:@"MyInstitution"
                          investigatorLongDescription:@"MyInstitution and its partners"
                        localizedLearnMoreHTMLContent:@"Lorem ipsum dolor sit amet, consectetur adipiscing elit, sed do eiusmod tempor incididunt ut labore et dolore magna aliqua."];
    
    /*
     Tests layout of the consent review step.
     
     In the consent review step, the user reviews the consent document and
     optionally enters their name and/or scribbles a signature.
     */
    ORKConsentDocument *doc = [self buildConsentDocument];
    ORKConsentSignature *participantSig = doc.signatures[0];
    [participantSig setSignatureDateFormatString:@"yyyy-MM-dd 'at' HH:mm"];
    _currentDocument = [doc copy];
    ORKConsentReviewStep *reviewStep = [[ORKConsentReviewStep alloc] initWithIdentifier:@"consent_review" signature:participantSig inDocument:doc];
    reviewStep.text = @"Lorem ipsum dolor sit amet, consectetur adipiscing elit, sed do eiusmod tempor incididunt ut labore et dolore magna aliqua.";
    reviewStep.reasonForConsent = @"Lorem ipsum dolor sit amet, consectetur adipiscing elit, sed do eiusmod tempor incididunt ut labore et dolore magna aliqua.";
    ORKOrderedTask *task = [[ORKOrderedTask alloc] initWithIdentifier:ConsentReviewTaskIdentifier steps:@[sharingStep,reviewStep]];
    return task;
}

- (IBAction)showConsentReview:(id)sender {
    [self beginTaskWithIdentifier:ConsentReviewTaskIdentifier];
}

#pragma mark - Consent task
/*
 This consent task demonstrates visual consent, followed by a consent review step.
 
 In a real consent process, you would substitute the text of your consent document
 for the various placeholders.
 */
- (ORKOrderedTask *)makeConsentTask {
    /*
     Most of the configuration of what pages will appear in the visual consent step,
     and what content will be displayed in the consent review step, it in the
     consent document itself.
     */
    ORKConsentDocument *consentDocument = [self buildConsentDocument];
    _currentDocument = [consentDocument copy];
    
    ORKVisualConsentStep *step = [[ORKVisualConsentStep alloc] initWithIdentifier:@"visual_consent" document:consentDocument];
    ORKConsentReviewStep *reviewStep = [[ORKConsentReviewStep alloc] initWithIdentifier:@"consent_review" signature:consentDocument.signatures[0] inDocument:consentDocument];
    reviewStep.text = @"Lorem ipsum dolor sit amet, consectetur adipiscing elit, sed do eiusmod tempor incididunt ut labore et dolore magna aliqua.";
    reviewStep.reasonForConsent = @"Lorem ipsum dolor sit amet, consectetur adipiscing elit, sed do eiusmod tempor incididunt ut labore et dolore magna aliqua.";
    ORKOrderedTask *task = [[ORKOrderedTask alloc] initWithIdentifier:ConsentTaskIdentifier steps:@[step,reviewStep]];
    
    return task;
}

- (IBAction)showConsent:(id)sender {
    [self beginTaskWithIdentifier:ConsentTaskIdentifier];
}

#pragma mark - Mini form task

/*
 The mini form task is used to test survey forms functionality (`ORKFormStep`).
 */
- (id<ORKTask>)makeMiniFormTask {
    NSMutableArray *steps = [NSMutableArray new];
    
    {
        ORKInstructionStep *step = [[ORKInstructionStep alloc] initWithIdentifier:@"mini_form_001"];
        step.title = @"Mini Form";
        [steps addObject:step];
    }
    
    {
        /*
         A short form for testing behavior when loading multiple HealthKit
         default values on the same form.
         */
        ORKFormStep *step = [[ORKFormStep alloc] initWithIdentifier:@"fid_000" title:@"Mini Form" text:@"Mini Form groups multi-entry in one page"];
        NSMutableArray *items = [NSMutableArray new];
        [steps addObject:step];
        
        {
            ORKFormItem *item = [[ORKFormItem alloc] initWithIdentifier:@"fqid_health_weight1"
                                                                 text:@"Weight"
                                                         answerFormat:
                                [ORKHealthKitQuantityTypeAnswerFormat answerFormatWithQuantityType:[HKQuantityType quantityTypeForIdentifier:HKQuantityTypeIdentifierBodyMass]
                                                                                             unit:[HKUnit unitFromMassFormatterUnit:NSMassFormatterUnitPound]
                                                                                            style:ORKNumericAnswerStyleDecimal]];
            [items addObject:item];
        }
        
        {
            ORKFormItem *item = [[ORKFormItem alloc] initWithIdentifier:@"fqid_health_weight2"
                                                                 text:@"Weight"
                                                         answerFormat:
                                [ORKHealthKitQuantityTypeAnswerFormat answerFormatWithQuantityType:[HKQuantityType quantityTypeForIdentifier:HKQuantityTypeIdentifierBodyMass]
                                                                                             unit:[HKUnit unitFromMassFormatterUnit:NSMassFormatterUnitPound]
                                                                                            style:ORKNumericAnswerStyleDecimal]];
            item.placeholder = @"Add weight";
            [items addObject:item];
        }
        
        {
            ORKFormItem *item = [[ORKFormItem alloc] initWithIdentifier:@"fqid_health_weight3"
                                                                   text:@"Weight"
                                                           answerFormat:
                                 [ORKHealthKitQuantityTypeAnswerFormat answerFormatWithQuantityType:[HKQuantityType quantityTypeForIdentifier:HKQuantityTypeIdentifierBodyMass]
                                                                                               unit:[HKUnit unitFromMassFormatterUnit:NSMassFormatterUnitPound]
                                                                                              style:ORKNumericAnswerStyleDecimal]];
            item.placeholder = @"Input your body weight here. Really long text.";
            [items addObject:item];
        }
        
        
        {
            ORKFormItem *item = [[ORKFormItem alloc] initWithIdentifier:@"fqid_health_weight4"
                                                                   text:@"Weight"
                                                           answerFormat:[ORKNumericAnswerFormat decimalAnswerFormatWithUnit:nil]];
            item.placeholder = @"Input your body weight here.";
            [items addObject:item];
        }
        
        [step setFormItems:items];
    }
    
    {
        /*
         A long "kitchen-sink" form with all the different types of supported
         answer formats.
         */
        ORKFormStep *step = [[ORKFormStep alloc] initWithIdentifier:@"fid_001" title:@"Mini Form" text:@"Mini Form groups multi-entry in one page"];
        NSMutableArray *items = [NSMutableArray new];
        
        {
            
            ORKFormItem *item = [[ORKFormItem alloc] initWithIdentifier:@"fqid_health_biologicalSex" text:@"Gender" answerFormat:[ORKHealthKitCharacteristicTypeAnswerFormat answerFormatWithCharacteristicType:[HKCharacteristicType characteristicTypeForIdentifier:HKCharacteristicTypeIdentifierBiologicalSex]]];
            [items addObject:item];
        }
        
        {
            ORKFormItem *item = [[ORKFormItem alloc] initWithSectionTitle:@"Pre1"];
            [items addObject:item];
        }
        {
            ORKFormItem *item = [[ORKFormItem alloc] initWithSectionTitle:@"Basic Information"];
            [items addObject:item];
        }
        
        {
            
            ORKFormItem *item = [[ORKFormItem alloc] initWithIdentifier:@"fqid_health_bloodType" text:@"Blood Type" answerFormat:[ORKHealthKitCharacteristicTypeAnswerFormat answerFormatWithCharacteristicType:[HKCharacteristicType characteristicTypeForIdentifier:HKCharacteristicTypeIdentifierBloodType]]];
            item.placeholder = @"Choose a type";
            [items addObject:item];
        }
        
        {
            
            ORKFormItem *item = [[ORKFormItem alloc] initWithIdentifier:@"fqid_health_dob" text:@"Date of Birth" answerFormat:[ORKHealthKitCharacteristicTypeAnswerFormat answerFormatWithCharacteristicType:[HKCharacteristicType characteristicTypeForIdentifier:HKCharacteristicTypeIdentifierDateOfBirth]]];
            item.placeholder = @"DOB";
            [items addObject:item];
        }
        
        {
            
            ORKFormItem *item = [[ORKFormItem alloc] initWithIdentifier:@"fqid_health_weight"
                                                                 text:@"Weight"
                                                         answerFormat:
                                [ORKHealthKitQuantityTypeAnswerFormat answerFormatWithQuantityType:[HKQuantityType quantityTypeForIdentifier:HKQuantityTypeIdentifierBodyMass]
                                                                                    unit:nil
                                                                                   style:ORKNumericAnswerStyleDecimal]];
            item.placeholder = @"Add weight";
            [items addObject:item];
        }
        
        {
            ORKFormItem *item = [[ORKFormItem alloc] initWithIdentifier:@"fqid_001" text:@"Have headache?" answerFormat:[ORKBooleanAnswerFormat new]];
            [items addObject:item];
        }
        
        {
            ORKFormItem *item = [[ORKFormItem alloc] initWithIdentifier:@"fqid_002" text:@"Which fruit do you like most? Please pick one from below."
                                                         answerFormat:[ORKAnswerFormat choiceAnswerFormatWithStyle:ORKChoiceAnswerStyleSingleChoice textChoices:@[@"Apple", @"Orange", @"Banana"]
                                                                                                              ]];
            [items addObject:item];
        }
        
        {
            ORKFormItem *item = [[ORKFormItem alloc] initWithIdentifier:@"fqid_003" text:@"Message"
                                                         answerFormat:[ORKAnswerFormat textAnswerFormat]];
            item.placeholder = @"Your message";
            [items addObject:item];
        }
        
        {
            ORKFormItem *item = [[ORKFormItem alloc] initWithIdentifier:@"fqid_004a" text:@"BP Diastolic"
                                                         answerFormat:[ORKAnswerFormat integerAnswerFormatWithUnit:@"mm Hg"]];
            item.placeholder = @"Enter value";
            [items addObject:item];
        }
        
        {
            ORKFormItem *item = [[ORKFormItem alloc] initWithIdentifier:@"fqid_004b" text:@"BP Systolic"
                                                         answerFormat:[ORKAnswerFormat integerAnswerFormatWithUnit:@"mm Hg"]];
            item.placeholder = @"Enter value";
            [items addObject:item];
        }
        
        {
            ORKFormItem *item = [[ORKFormItem alloc] initWithIdentifier:@"fqid_005" text:@"Email"
                                                           answerFormat:[ORKAnswerFormat emailAnswerFormat]];
            item.placeholder = @"Enter Email";
            [items addObject:item];
        }
        
        {
            ORKFormItem *item = [[ORKFormItem alloc] initWithIdentifier:@"fqid_006" text:@"Message"
                                                           answerFormat:[ORKAnswerFormat textAnswerFormatWithMaximumLength:20]];
            item.placeholder = @"Your message (limit 20 characters).";
            [items addObject:item];
        }
        
        {
            ORKTextAnswerFormat *format = [ORKAnswerFormat textAnswerFormatWithMaximumLength:12];
            format.secureTextEntry = YES;
            format.multipleLines = NO;
            
            ORKFormItem *item = [[ORKFormItem alloc] initWithIdentifier:@"fqid_007" text:@"Passcode"
                                                           answerFormat:format];
            item.placeholder = @"Enter Passcode";
            [items addObject:item];
        }
        
        {
            ORKFormItem *item = [[ORKFormItem alloc] initWithIdentifier:@"fqid_date_001" text:@"Birthdate"
                                                         answerFormat:[ORKAnswerFormat dateAnswerFormat]];
            item.placeholder = @"Pick a date";
            [items addObject:item];
        }
        
        {
            
            NSDate *defaultDate = [[NSCalendar currentCalendar] dateByAddingUnit:NSCalendarUnitYear value:-30 toDate:[NSDate date] options:(NSCalendarOptions)0];
            NSDate *minDate = [[NSCalendar currentCalendar] dateByAddingUnit:NSCalendarUnitYear value:-150 toDate:[NSDate date] options:(NSCalendarOptions)0];

            ORKFormItem *item = [[ORKFormItem alloc] initWithIdentifier:@"fqid_date_002" text:@"Birthdate"
                                                         answerFormat:[ORKAnswerFormat dateAnswerFormatWithDefaultDate:defaultDate
                                                                                                        minimumDate:minDate
                                                                                                        maximumDate:[NSDate date]
                                                                                                           calendar:nil]];
            item.placeholder = @"Pick a date (with default)";
            [items addObject:item];
        }
        
        {
            ORKFormItem *item = [[ORKFormItem alloc] initWithIdentifier:@"fqid_timeOfDay_001" text:@"Today sunset time?"
                                                         answerFormat:[ORKAnswerFormat timeOfDayAnswerFormat]];
            item.placeholder = @"No default time";
            [items addObject:item];
        }
        
        {
            NSDateComponents *defaultDC = [[NSDateComponents alloc] init];
            defaultDC.hour = 14;
            defaultDC.minute = 23;
            ORKFormItem *item = [[ORKFormItem alloc] initWithIdentifier:@"fqid_timeOfDay_002" text:@"Today sunset time?"
                                                         answerFormat:[ORKAnswerFormat timeOfDayAnswerFormatWithDefaultComponents:defaultDC]];
            item.placeholder = @"Default time 14:23";
            [items addObject:item];
        }
        
        {
            ORKFormItem *item = [[ORKFormItem alloc] initWithIdentifier:@"fqid_dateTime_001" text:@"Next eclipse visible in Cupertino?"
                                                         answerFormat:[ORKAnswerFormat dateTimeAnswerFormat]];
            
            item.placeholder = @"No default date and range";
            [items addObject:item];
        }
        
        {
            
            NSDate *defaultDate = [[NSCalendar currentCalendar] dateByAddingUnit:NSCalendarUnitDay value:3 toDate:[NSDate date] options:(NSCalendarOptions)0];
            NSDate *minDate = [[NSCalendar currentCalendar] dateByAddingUnit:NSCalendarUnitDay value:0 toDate:[NSDate date] options:(NSCalendarOptions)0];
            NSDate *maxDate = [[NSCalendar currentCalendar] dateByAddingUnit:NSCalendarUnitDay value:10 toDate:[NSDate date] options:(NSCalendarOptions)0];
            ORKFormItem *item = [[ORKFormItem alloc] initWithIdentifier:@"fqid_dateTime_002" text:@"Next eclipse visible in Cupertino?"
                                                         answerFormat:[ORKAnswerFormat dateTimeAnswerFormatWithDefaultDate:defaultDate
                                                                                                            minimumDate:minDate
                                                                                                            maximumDate:maxDate
                                                                                                               calendar:nil]];
            
            item.placeholder = @"Default date in 3 days and range(0, 10)";
            [items addObject:item];
        }
        
        {
            ORKFormItem *item = [[ORKFormItem alloc] initWithIdentifier:@"fqid_timeInterval_001" text:@"Wake up interval"
                                                           answerFormat:[ORKAnswerFormat timeIntervalAnswerFormat]];
            item.placeholder = @"No default Interval and step size";
            [items addObject:item];
        }
        
        {
            ORKFormItem *item = [[ORKFormItem alloc] initWithIdentifier:@"fqid_timeInterval_002" text:@"Wake up interval"
                                                           answerFormat:[ORKAnswerFormat timeIntervalAnswerFormatWithDefaultInterval:300 step:3]];
            
            item.placeholder = @"Default Interval 300 and step size 3";
            [items addObject:item];
        }
        
        {
            /*
             Testbed for image choice.
             
             In a real application, you would use real images rather than square
             colored boxes.
             */
            ORKImageChoice *option1 = [ORKImageChoice choiceWithNormalImage:[self imageWithColor:[UIColor redColor] size:CGSizeMake(360, 360) border:NO]
                                                              selectedImage:[self imageWithColor:[UIColor redColor] size:CGSizeMake(360, 360) border:YES]
                                                                       text:@"Red" value:@"red"];
            ORKImageChoice *option2 = [ORKImageChoice choiceWithNormalImage:[self imageWithColor:[UIColor orangeColor] size:CGSizeMake(360, 360) border:NO]
                                                              selectedImage:[self imageWithColor:[UIColor orangeColor] size:CGSizeMake(360, 360) border:YES]
                                                                       text:nil value:@"orange"];
            ORKImageChoice *option3 = [ORKImageChoice choiceWithNormalImage:[self imageWithColor:[UIColor yellowColor] size:CGSizeMake(360, 360) border:NO]
                                                              selectedImage:[self imageWithColor:[UIColor yellowColor] size:CGSizeMake(360, 360) border:YES]
                                                                       text:@"Yellow" value:@"yellow"];
            
            ORKFormItem *item3 = [[ORKFormItem alloc] initWithIdentifier:@"fqid_009_3" text:@"What is your favorite color?"
                                                          answerFormat:[ORKAnswerFormat choiceAnswerFormatWithImageChoices:@[option1, option2, option3]]];
            [items addObject:item3];
        }
        
        {
            // Discrete scale
            ORKFormItem *item = [[ORKFormItem alloc] initWithIdentifier:@"fqid_scale_001" text:@"Pick an integer" answerFormat:[[ORKScaleAnswerFormat alloc] initWithMaximumValue: 100 minimumValue: 0 defaultValue:NSIntegerMax step:10]];
            [items addObject:item];
        }
        
        {
            // Discrete scale, with default value
            ORKFormItem *item = [[ORKFormItem alloc] initWithIdentifier:@"fqid_scale_002" text:@"Pick an integer" answerFormat:[[ORKScaleAnswerFormat alloc] initWithMaximumValue: 100 minimumValue: 0 defaultValue:20 step:10]];
            [items addObject:item];
        }
        
        {
            // Continuous scale
            ORKFormItem *item = [[ORKFormItem alloc] initWithIdentifier:@"fqid_scale_003" text:@"Pick a decimal" answerFormat:[[ORKContinuousScaleAnswerFormat alloc] initWithMaximumValue: 100 minimumValue: 0 defaultValue:NSIntegerMax maximumFractionDigits:2]];
            [items addObject:item];
        }
        
        {
            // Continuous scale, with default value
            ORKFormItem *item = [[ORKFormItem alloc] initWithIdentifier:@"fqid_scale_004" text:@"Pick a decimal" answerFormat:[[ORKContinuousScaleAnswerFormat alloc] initWithMaximumValue: 100 minimumValue: 0 defaultValue:87.34 maximumFractionDigits:2]];
            [items addObject:item];
        }
        
        {
            // Vertical Discrete scale, with default value
            ORKFormItem *item = [[ORKFormItem alloc] initWithIdentifier:@"fqid_scale_005" text:@"Pick an integer" answerFormat:[[ORKScaleAnswerFormat alloc] initWithMaximumValue: 100 minimumValue: 0 defaultValue:90 step:10 vertical:YES]];
            [items addObject:item];
        }
        
        {
            // Vertical Continuous scale, with default value
            ORKFormItem *item = [[ORKFormItem alloc] initWithIdentifier:@"fqid_scale_006" text:@"Pick a decimal" answerFormat:[[ORKContinuousScaleAnswerFormat alloc] initWithMaximumValue: 100 minimumValue: 0 defaultValue:12.75 maximumFractionDigits:2 vertical:YES]];
            [items addObject:item];
        }
        
        [step setFormItems:items];
        [steps addObject:step];
    }
    
    {
        
        ORKFormStep *step = [[ORKFormStep alloc] initWithIdentifier:@"fid_002" title:@"Non optional form step" text:nil];
        ORKFormItem *item = [[ORKFormItem alloc] initWithIdentifier:@"fqid_001"
                                                               text:@"Value"
                                                       answerFormat:[ORKNumericAnswerFormat valuePickerAnswerFormatWithTextChoices:@[@"1", @"2", @"3"]]];
        item.placeholder = @"Pick a value";
        [step setFormItems:@[item]];
        step.optional = NO;
        [steps addObject:step];
    }
    
    {
        ORKInstructionStep *step = [[ORKInstructionStep alloc] initWithIdentifier:@"aid_001"];
        step.title = @"Thanks";
        [steps addObject:step];
    }
    
    ORKOrderedTask *task = [[ORKOrderedTask alloc] initWithIdentifier:MiniFormTaskIdentifier steps:steps];
    
    return task;
}

- (IBAction)showMiniForm:(id)sender {
    [self beginTaskWithIdentifier:MiniFormTaskIdentifier];
}

#pragma mark - Active tasks

- (IBAction)showFitnessTask:(id)sender {
    [self beginTaskWithIdentifier:FitnessTaskIdentifier];
}

- (IBAction)showGaitTask:(id)sender {
    [self beginTaskWithIdentifier:GaitTaskIdentifier];
}

- (IBAction)showMemoryTask:(id)sender {
    [self beginTaskWithIdentifier:MemoryTaskIdentifier];
}

- (IBAction)showAudioTask:(id)sender {
    [self beginTaskWithIdentifier:AudioTaskIdentifier];
}

- (IBAction)showToneAudiometryTask:(id)sender {
    [self beginTaskWithIdentifier:ToneAudiometryTaskIdentifier];
}

- (IBAction)showTwoFingerTappingTask:(id)sender {
    [self beginTaskWithIdentifier:TwoFingerTapTaskIdentifier];
}

- (IBAction)showReactionTimeTask:(id)sender {
    [self beginTaskWithIdentifier:ReactionTimeTaskIdentifier];
}

<<<<<<< HEAD
#pragma mark - Dynamic task
=======
- (IBAction)showTowerOfHanoiTask:(id)sender {
    [self beginTaskWithIdentifier:TowerOfHanoiTaskIdentifier];
}

- (IBAction)showTimedWalkTask:(id)sender {
    [self beginTaskWithIdentifier:TimedWalkTaskIdentifier];
}

#pragma mark Dynamic task
>>>>>>> 7ee10516

/*
 See the `DynamicTask` class for a definition of this task.
 */
- (IBAction)showDynamicTask:(id)sender {
    [self beginTaskWithIdentifier:DynamicTaskIdentifier];
}

#pragma mark - Screening task

/*
 This demonstrates a task where if the user enters a value that is too low for
 the first question (say, under 18), the task view controller delegate API can
 be used to reject the answer and prevent forward navigation.
 
 See the implementation of the task view controller delegate methods for specific
 handling of this task.
 */
- (id<ORKTask>)makeScreeningTask {
    NSMutableArray *steps = [NSMutableArray new];
    
    {
        ORKNumericAnswerFormat *format = [ORKNumericAnswerFormat integerAnswerFormatWithUnit:@"years"];
        format.minimum = @(5);
        format.maximum = @(90);
        ORKQuestionStep *step = [ORKQuestionStep questionStepWithIdentifier:@"itid_001"
                                                                      title:@"How old are you?"
                                                                     answer:format];
        [steps addObject:step];
    }
    
    {
        ORKQuestionStep *step = [ORKQuestionStep questionStepWithIdentifier:@"itid_002"
                                                                      title:@"How much did you pay for your car?"
                                                                     answer:[ORKNumericAnswerFormat decimalAnswerFormatWithUnit:@"USD"]];
        [steps addObject:step];
    }
    
    {
        ORKInstructionStep *step = [[ORKInstructionStep alloc] initWithIdentifier:@"itid_003"];
        step.title = @"Thank you for completing this task.";
        [steps addObject:step];
    }
    
    ORKOrderedTask *task = [[ORKOrderedTask alloc] initWithIdentifier:ScreeningTaskIdentifier steps:steps];
    return task;
}

- (IBAction)showScreeningTask:(id)sender {
    [self beginTaskWithIdentifier:ScreeningTaskIdentifier];
}

#pragma mark - Scales task

/*
 This task is used to test various uses of discrete and continuous, horizontal and vertical valued sliders.
 */
- (id<ORKTask>)makeScalesTask {

    NSMutableArray *steps = [NSMutableArray array];
    
    {
        /*
         Continuous scale with two decimal places.
         */
        ORKContinuousScaleAnswerFormat *scaleAnswerFormat =  [ORKAnswerFormat continuousScaleAnswerFormatWithMaximumValue:10
                                                                                                             minimumValue:1
                                                                                                             defaultValue:NSIntegerMax
                                                                                                    maximumFractionDigits:2
                                                                                                                 vertical:NO
                                                                                                  maximumValueDescription:nil
                                                                                                  minimumValueDescription:nil];
        
        ORKQuestionStep *step = [ORKQuestionStep questionStepWithIdentifier:@"scale_01"
                                                                    title:@"On a scale of 1 to 10, how much pain do you feel?"
                                                                   answer:scaleAnswerFormat];
        [steps addObject:step];
    }
    
    {
        /*
         Discrete scale, no default.
         */
        ORKScaleAnswerFormat *scaleAnswerFormat =  [ORKAnswerFormat scaleAnswerFormatWithMaximumValue:300
                                                                                         minimumValue:100
                                                                                         defaultValue:NSIntegerMax
                                                                                                 step:50
                                                                                             vertical:NO
                                                                              maximumValueDescription:nil
                                                                              minimumValueDescription:nil];
        
        ORKQuestionStep *step = [ORKQuestionStep questionStepWithIdentifier:@"scale_02"
                                                                    title:@"How much money do you need?"
                                                                   answer:scaleAnswerFormat];
        [steps addObject:step];
    }
    
    {
        /*
         Discrete scale, with a default.
         */
        ORKScaleAnswerFormat *scaleAnswerFormat =  [ORKAnswerFormat scaleAnswerFormatWithMaximumValue:10
                                                                                         minimumValue:1
                                                                                         defaultValue:5
                                                                                                 step:1
                                                                                             vertical:NO
                                                                              maximumValueDescription:nil
                                                                              minimumValueDescription:nil];
        
        ORKQuestionStep *step = [ORKQuestionStep questionStepWithIdentifier:@"scale_03"
                                                                    title:@"On a scale of 1 to 10, how much pain do you feel?"
                                                                   answer:scaleAnswerFormat];
        [steps addObject:step];
    }
    
    {
        /*
         Discrete scale, with a default that is not on a step boundary.
         */
        ORKScaleAnswerFormat *scaleAnswerFormat =  [ORKAnswerFormat scaleAnswerFormatWithMaximumValue:300
                                                                                         minimumValue:100
                                                                                         defaultValue:174
                                                                                                 step:50
                                                                                             vertical:NO
                                                                              maximumValueDescription:nil
                                                                              minimumValueDescription:nil];
        
        ORKQuestionStep *step = [ORKQuestionStep questionStepWithIdentifier:@"scale_04"
                                                                    title:@"How much money do you need?"
                                                                   answer:scaleAnswerFormat];
        [steps addObject:step];
    }

    {
        /*
         Vertical continuous scale with three decimal places and a default.
         */
        ORKContinuousScaleAnswerFormat *scaleAnswerFormat =  [ORKAnswerFormat continuousScaleAnswerFormatWithMaximumValue:10
                                                                                                             minimumValue:1
                                                                                                             defaultValue:8.725
                                                                                                    maximumFractionDigits:3
                                                                                                                 vertical:YES
                                                                                                  maximumValueDescription:nil
                                                                                                  minimumValueDescription:nil];
        
        ORKQuestionStep *step = [ORKQuestionStep questionStepWithIdentifier:@"scale_05"
                                                                      title:@"On a scale of 1 to 10, what is your mood?"
                                                                     answer:scaleAnswerFormat];
        [steps addObject:step];
    }

    {
        /*
         Vertical discrete scale, with a default on a step boundary.
         */
        ORKScaleAnswerFormat *scaleAnswerFormat =  [ORKAnswerFormat scaleAnswerFormatWithMaximumValue:10
                                                                                         minimumValue:1
                                                                                         defaultValue:5
                                                                                                 step:1
                                                                                             vertical:YES
                                                                              maximumValueDescription:nil
                                                                              minimumValueDescription:nil];
        
        ORKQuestionStep *step = [ORKQuestionStep questionStepWithIdentifier:@"scale_06"
                                                                      title:@"How was your mood yesterday?"
                                                                     answer:scaleAnswerFormat];
        [steps addObject:step];
    }
    
    {
        /*
         Vertical discrete scale, with min and max labels.
         */
        ORKScaleAnswerFormat *scaleAnswerFormat =  [ORKAnswerFormat scaleAnswerFormatWithMaximumValue:10
                                                                                         minimumValue:1
                                                                                         defaultValue:NSIntegerMax
                                                                                                 step:1
                                                                                             vertical:YES
                                                                              maximumValueDescription:@"A lot"
                                                                              minimumValueDescription:@"Not at all"];
        
        ORKQuestionStep *step = [ORKQuestionStep questionStepWithIdentifier:@"scale_07"
                                                                      title:@"On a scale of 1 to 10, what is your mood?"
                                                                     answer:scaleAnswerFormat];
        [steps addObject:step];
    }
    
    {
        /*
         Vertical continuous scale, with min and max labels.
         */
        ORKContinuousScaleAnswerFormat *scaleAnswerFormat =  [ORKAnswerFormat continuousScaleAnswerFormatWithMaximumValue:10
                                                                                                             minimumValue:1
                                                                                                             defaultValue:99
                                                                                                    maximumFractionDigits:2
                                                                                                                 vertical:YES
                                                                                                  maximumValueDescription:@"High value"
                                                                                                  minimumValueDescription:@"Low value"];
        
        ORKQuestionStep *step = [ORKQuestionStep questionStepWithIdentifier:@"scale_08"
                                                                      title:@"How would you measure your mood improvement?"
                                                                     answer:scaleAnswerFormat];
        [steps addObject:step];
    }
    
    {
        /*
         Vertical discrete scale, with min and max labels.
         */
        ORKScaleAnswerFormat *scaleAnswerFormat =  [ORKAnswerFormat scaleAnswerFormatWithMaximumValue:10
                                                                                         minimumValue:1
                                                                                         defaultValue:NSIntegerMax
                                                                                                 step:1
                                                                                             vertical:NO
                                                                              maximumValueDescription:@"A lot"
                                                                              minimumValueDescription:@"Not at all"];
        
        ORKQuestionStep *step = [ORKQuestionStep questionStepWithIdentifier:@"scale_09"
                                                                      title:@"On a scale of 1 to 10, what is your mood?"
                                                                     answer:scaleAnswerFormat];
        [steps addObject:step];
    }
    
    {
        /*
         Vertical continuous scale, with min and max labels.
         */
        ORKContinuousScaleAnswerFormat *scaleAnswerFormat =  [ORKAnswerFormat continuousScaleAnswerFormatWithMaximumValue:10
                                                                                                             minimumValue:1
                                                                                                             defaultValue:99
                                                                                                    maximumFractionDigits:2
                                                                                                                 vertical:NO
                                                                                                  maximumValueDescription:@"High value"
                                                                                                  minimumValueDescription:@"Low value"];
        
        ORKQuestionStep *step = [ORKQuestionStep questionStepWithIdentifier:@"scale_10"
                                                                      title:@"How would you measure your mood improvement?"
                                                                     answer:scaleAnswerFormat];
        [steps addObject:step];
    }

    {
        /*
         Vertical continuous scale with three decimal places, a default, and a format style.
         */
        ORKContinuousScaleAnswerFormat *scaleAnswerFormat =  [ORKAnswerFormat continuousScaleAnswerFormatWithMaximumValue:1.0
                                                                                                             minimumValue:0.0
                                                                                                             defaultValue:0.8725
                                                                                                    maximumFractionDigits:0
                                                                                                                 vertical:YES
                                                                                                  maximumValueDescription:nil
                                                                                                  minimumValueDescription:nil];

        scaleAnswerFormat.numberStyle = ORKNumberFormattingStylePercent;
        
        ORKQuestionStep *step = [ORKQuestionStep questionStepWithIdentifier:@"scale_11"
                                                                      title:@"How much has your mood improved?"
                                                                     answer:scaleAnswerFormat];
        [steps addObject:step];
    }
    
    {
        /*
         Continuous scale with images.
         */
        ORKContinuousScaleAnswerFormat *scaleAnswerFormat =  [ORKAnswerFormat continuousScaleAnswerFormatWithMaximumValue:10
                                                                                                             minimumValue:1
                                                                                                             defaultValue:NSIntegerMax
                                                                                                    maximumFractionDigits:2
                                                                                                                 vertical:YES
                                                                                                  maximumValueDescription:@"Hot"
                                                                                                  minimumValueDescription:@"Warm"];
        
        scaleAnswerFormat.minimumImage = [self imageWithColor:[UIColor yellowColor] size:CGSizeMake(30, 30) border:NO];
        scaleAnswerFormat.maximumImage = [self imageWithColor:[UIColor redColor] size:CGSizeMake(30, 30) border:NO];
        scaleAnswerFormat.minimumImage.accessibilityHint = @"A yellow colored square to represent warmness.";
        scaleAnswerFormat.maximumImage.accessibilityHint = @"A red colored square to represent hot.";
        
        ORKQuestionStep *step = [ORKQuestionStep questionStepWithIdentifier:@"scale_12"
                                                                      title:@"On a scale of 1 to 10, how warm do you feel?"
                                                                     answer:scaleAnswerFormat];
        [steps addObject:step];
    }
    
    {
        /*
         Discrete scale with images.
         */
        ORKScaleAnswerFormat *scaleAnswerFormat =  [ORKAnswerFormat scaleAnswerFormatWithMaximumValue:10
                                                                                         minimumValue:1
                                                                                         defaultValue:NSIntegerMax
                                                                                                 step:1
                                                                                             vertical:NO
                                                                              maximumValueDescription:nil
                                                                              minimumValueDescription:nil];
        
        scaleAnswerFormat.minimumImage = [self imageWithColor:[UIColor yellowColor] size:CGSizeMake(30, 30) border:NO];
        scaleAnswerFormat.maximumImage = [self imageWithColor:[UIColor redColor] size:CGSizeMake(30, 30) border:NO];
        
        ORKQuestionStep *step = [ORKQuestionStep questionStepWithIdentifier:@"scale_13"
                                                                      title:@"On a scale of 1 to 10, how warm do you feel?"
                                                                     answer:scaleAnswerFormat];
        [steps addObject:step];
    }
    
    ORKOrderedTask *task = [[ORKOrderedTask alloc] initWithIdentifier:ScalesTaskIdentifier steps:steps];
    return task;
    
}

- (IBAction)showScales:(id)sender {
    [self beginTaskWithIdentifier:ScalesTaskIdentifier];
}

#pragma mark - Image choice task

/*
 Tests various uses of image choices.
 
 All these tests use square colored images to test layout correctness. In a real
 application you would use images to convey an image scale.
 
 Tests image choices both in form items, and in question steps.
 */
- (id<ORKTask>)makeImageChoicesTask {
    NSMutableArray *steps = [NSMutableArray new];
    
    for (NSValue *ratio in @[[NSValue valueWithCGPoint:CGPointMake(1.0, 1.0)], [NSValue valueWithCGPoint:CGPointMake(2.0, 1.0)], [NSValue valueWithCGPoint:CGPointMake(1.0, 2.0)]])
    {
        ORKFormStep *step = [[ORKFormStep alloc] initWithIdentifier:[NSString stringWithFormat:@"form_step_%@",NSStringFromCGPoint(ratio.CGPointValue)] title:@"Image Choices Form" text:@"Testing image choices in a form layout."];
        
        NSMutableArray *items = [NSMutableArray new];
        
        for (NSNumber *dimension in @[@(360), @(60)])
        {
            CGSize size1 = CGSizeMake([dimension floatValue] * [ratio CGPointValue].x, [dimension floatValue] * [ratio CGPointValue].y);
            CGSize size2 = CGSizeMake([dimension floatValue] * [ratio CGPointValue].y, [dimension floatValue] * [ratio CGPointValue].x);
            
            ORKImageChoice *option1 = [ORKImageChoice choiceWithNormalImage:[self imageWithColor:[UIColor redColor] size:size1 border:NO]
                                                              selectedImage:[self imageWithColor:[UIColor redColor] size:size1 border:YES]
                                                                       text:@"Red" value:@"red"];
            ORKImageChoice *option2 = [ORKImageChoice choiceWithNormalImage:[self imageWithColor:[UIColor orangeColor] size:size1 border:NO]
                                                              selectedImage:[self imageWithColor:[UIColor orangeColor] size:size1 border:YES]
                                                                       text:nil value:@"orange"];
            ORKImageChoice *option3 = [ORKImageChoice choiceWithNormalImage:[self imageWithColor:[UIColor yellowColor] size:size1 border:NO]
                                                              selectedImage:[self imageWithColor:[UIColor yellowColor] size:size1 border:YES]
                                                                       text:@"Yellow Yellow Yellow Yellow Yellow Yellow Yellow Yellow Yellow Yellow Yellow Yellow" value:@"yellow"];
            ORKImageChoice *option4 = [ORKImageChoice choiceWithNormalImage:[self imageWithColor:[UIColor greenColor] size:size2 border:NO]
                                                              selectedImage:[self imageWithColor:[UIColor greenColor] size:size2 border:YES]
                                                                       text:@"Green" value:@"green"];
            ORKImageChoice *option5 = [ORKImageChoice choiceWithNormalImage:[self imageWithColor:[UIColor blueColor] size:size1 border:NO]
                                                              selectedImage:[self imageWithColor:[UIColor blueColor] size:size1 border:YES]
                                                                       text:nil value:@"blue"];
            ORKImageChoice *option6 = [ORKImageChoice choiceWithNormalImage:[self imageWithColor:[UIColor cyanColor] size:size2 border:NO]
                                                              selectedImage:[self imageWithColor:[UIColor cyanColor] size:size2 border:YES]
                                                                       text:@"Cyan" value:@"cyanColor"];
            
            
            ORKFormItem *item1 = [[ORKFormItem alloc] initWithIdentifier:[@"fqid_009_1" stringByAppendingFormat:@"%@",dimension] text:@"Pick a color."
                                                            answerFormat:[ORKAnswerFormat choiceAnswerFormatWithImageChoices:@[option1] ]];
            [items addObject:item1];
            
            ORKFormItem *item2 = [[ORKFormItem alloc] initWithIdentifier:[@"fqid_009_2" stringByAppendingFormat:@"%@",dimension] text:@"Pick a color."
                                                            answerFormat:[ORKAnswerFormat choiceAnswerFormatWithImageChoices:@[option1, option2] ]];
            [items addObject:item2];
            
            ORKFormItem *item3 = [[ORKFormItem alloc] initWithIdentifier:[@"fqid_009_3" stringByAppendingFormat:@"%@",dimension] text:@"Pick a color."
                                                            answerFormat:[ORKAnswerFormat choiceAnswerFormatWithImageChoices:@[option1, option2, option3] ]];
            [items addObject:item3];
            
            ORKFormItem *item6 = [[ORKFormItem alloc] initWithIdentifier:[@"fqid_009_6" stringByAppendingFormat:@"%@",dimension] text:@"Pick a color."
                                                            answerFormat:[ORKAnswerFormat choiceAnswerFormatWithImageChoices:@[option1, option2, option3, option4, option5, option6] ]];
            [items addObject:item6];
        }
        
        [step setFormItems:items];
        [steps addObject:step];
        
        for (NSNumber *dimension in @[@(360), @(60), @(20)]) {
            CGSize size1 = CGSizeMake([dimension floatValue] * [ratio CGPointValue].x, [dimension floatValue] * [ratio CGPointValue].y);
            CGSize size2 = CGSizeMake([dimension floatValue] * [ratio CGPointValue].y, [dimension floatValue] * [ratio CGPointValue].x);
            
            ORKImageChoice *option1 = [ORKImageChoice choiceWithNormalImage:[self imageWithColor:[UIColor redColor] size:size1 border:NO]
                                                              selectedImage:[self imageWithColor:[UIColor redColor] size:size1 border:YES]
                                                                       text:@"Red\nRed\nRed\nRed" value:@"red"];
            ORKImageChoice *option2 = [ORKImageChoice choiceWithNormalImage:[self imageWithColor:[UIColor orangeColor] size:size1 border:NO]
                                                              selectedImage:[self imageWithColor:[UIColor orangeColor] size:size1 border:YES]
                                                                       text:@"Orange" value:@"orange"];
            ORKImageChoice *option3 = [ORKImageChoice choiceWithNormalImage:[self imageWithColor:[UIColor yellowColor] size:size1 border:NO]
                                                              selectedImage:[self imageWithColor:[UIColor yellowColor] size:size1 border:YES]
                                                                       text:@"Yellow Yellow Yellow Yellow Yellow Yellow Yellow Yellow Yellow Yellow" value:@"yellow"];
            ORKImageChoice *option4 = [ORKImageChoice choiceWithNormalImage:[self imageWithColor:[UIColor greenColor] size:size2 border:NO]
                                                              selectedImage:[self imageWithColor:[UIColor greenColor] size:size2 border:YES]
                                                                       text:@"Green" value:@"green"];
            ORKImageChoice *option5 = [ORKImageChoice choiceWithNormalImage:[self imageWithColor:[UIColor blueColor] size:size1 border:NO]
                                                              selectedImage:[self imageWithColor:[UIColor blueColor] size:size1 border:YES]
                                                                       text:@"Blue" value:@"blue"];
            ORKImageChoice *option6 = [ORKImageChoice choiceWithNormalImage:[self imageWithColor:[UIColor cyanColor] size:size2 border:NO]
                                                              selectedImage:[self imageWithColor:[UIColor cyanColor] size:size2 border:YES]
                                                                       text:@"Cyan" value:@"cyanColor"];
            
            ORKQuestionStep *step1 = [ORKQuestionStep questionStepWithIdentifier:[NSString stringWithFormat:@"qid_color1_%@_%@", NSStringFromCGPoint(ratio.CGPointValue), dimension]
                                                                           title:@"Pick a color."
                                                                          answer:[ORKAnswerFormat choiceAnswerFormatWithImageChoices:@[option1] ]];
            [steps addObject:step1];
            
            ORKQuestionStep *step2 = [ORKQuestionStep questionStepWithIdentifier:[NSString stringWithFormat:@"qid_color2_%@_%@", NSStringFromCGPoint(ratio.CGPointValue), dimension]
                                                                           title:@"Pick a color."
                                                                          answer:[ORKAnswerFormat choiceAnswerFormatWithImageChoices:@[option1, option2] ]];
            [steps addObject:step2];
            
            ORKQuestionStep *step3 = [ORKQuestionStep questionStepWithIdentifier:[NSString stringWithFormat:@"qid_color3_%@_%@", NSStringFromCGPoint(ratio.CGPointValue), dimension]
                                                                           title:@"Pick a color."
                                                                          answer:[ORKAnswerFormat choiceAnswerFormatWithImageChoices:@[option1, option2, option3] ]];
            [steps addObject:step3];
            
            ORKQuestionStep *step6 = [ORKQuestionStep questionStepWithIdentifier:[NSString stringWithFormat:@"qid_color6_%@_%@", NSStringFromCGPoint(ratio.CGPointValue), dimension]
                                                                           title:@"Pick a color."
                                                                          answer:[ORKAnswerFormat choiceAnswerFormatWithImageChoices:@[option1, option2, option3, option4, option5, option6]]];
            [steps addObject:step6];
        }
    }
    
    {
        ORKInstructionStep *step = [[ORKInstructionStep alloc] initWithIdentifier:@"end"];
        step.title = @"Image Choices End";
        [steps addObject:step];
    }
    
    ORKOrderedTask *task = [[ORKOrderedTask alloc] initWithIdentifier:ImageChoicesTaskIdentifier steps:steps];
    return task;
    
}

- (IBAction)showImageChoices:(id)sender {
    [self beginTaskWithIdentifier:ImageChoicesTaskIdentifier];
}

# pragma mark - Image Capture
- (id<ORKTask>)makeImageCaptureTask {
    NSMutableArray *steps = [NSMutableArray new];
    
    /*
     If implementing an image capture task like this one, remember that people will
     take your instructions literally. So, be cautious. Make sure your template image
     is high contrast and very visible against a variety of backgrounds.
     */
     
    
    {
        ORKInstructionStep *step = [[ORKInstructionStep alloc] initWithIdentifier:@"begin"];
        step.title = @"Hands";
        step.image = [[UIImage imageNamed:@"hands_solid"] imageWithRenderingMode:UIImageRenderingModeAlwaysTemplate];
        step.detailText = @"In this step we will capture images of both of your hands";
        [steps addObject:step];
    }
    {
        ORKInstructionStep *step = [[ORKInstructionStep alloc] initWithIdentifier:@"right1"];
        step.title = @"Right Hand";
        step.image = [[UIImage imageNamed:@"right_hand_solid"] imageWithRenderingMode:UIImageRenderingModeAlwaysTemplate];
        step.detailText = @"Let's start by capturing an image of your right hand";
        [steps addObject:step];
    }
    {
        ORKInstructionStep *step = [[ORKInstructionStep alloc] initWithIdentifier:@"right2"];
        step.title = @"Right Hand";
        step.image = [[UIImage imageNamed:@"right_hand_outline"] imageWithRenderingMode:UIImageRenderingModeAlwaysTemplate];
        step.detailText = @"Align your right hand with the on-screen outline and capture the image.  Be sure to place your hand over a contrasting background.  You can re-capture the image as many times as you need.";
        [steps addObject:step];
    }
    {
        ORKImageCaptureStep *step = [[ORKImageCaptureStep alloc] initWithIdentifier:@"right3"];
        step.templateImage = [UIImage imageNamed:@"right_hand_outline_big"];
        step.templateImageInsets = UIEdgeInsetsMake(0.05, 0.05, 0.05, 0.05);
        step.accessibilityInstructions = @"Extend your right hand, palm side down, one foot in front of your device. Tap the Capture Image button, or two-finger double tap the preview to capture the image";
        step.accessibilityHint = @"Captures the image visible in the preview";
        [steps addObject:step];
    }
    {
        ORKInstructionStep *step = [[ORKInstructionStep alloc] initWithIdentifier:@"left1"];
        step.title = @"Left Hand";
        step.image = [[UIImage imageNamed:@"left_hand_solid"] imageWithRenderingMode:UIImageRenderingModeAlwaysTemplate];
        step.detailText = @"Now let's capture an image of your left hand";
        [steps addObject:step];
    }
    {
        ORKInstructionStep *step = [[ORKInstructionStep alloc] initWithIdentifier:@"left2"];
        step.title = @"Left Hand";
        step.image = [[UIImage imageNamed:@"left_hand_outline"] imageWithRenderingMode:UIImageRenderingModeAlwaysTemplate];
        step.detailText = @"Align your left hand with the on-screen outline and capture the image.  Be sure to place your hand over a contrasting background.  You can re-capture the image as many times as you need.";
        [steps addObject:step];
    }
    {
        ORKImageCaptureStep *step = [[ORKImageCaptureStep alloc] initWithIdentifier:@"left3"];
        step.templateImage = [UIImage imageNamed:@"left_hand_outline_big"];
        step.templateImageInsets = UIEdgeInsetsMake(0.05, 0.05, 0.05, 0.05);
        step.accessibilityInstructions = @"Extend your left hand, palm side down, one foot in front of your device. Tap the Capture Image button, or two-finger double tap the preview to capture the image";
        step.accessibilityHint = @"Captures the image visible in the preview";
        [steps addObject:step];
    }
    {
        ORKInstructionStep *step = [[ORKInstructionStep alloc] initWithIdentifier:@"end"];
        step.title = @"Complete";
        step.detailText = @"Hand image capture complete";
        [steps addObject:step];
    }
    ORKOrderedTask *task = [[ORKOrderedTask alloc] initWithIdentifier:ImageCaptureTaskIdentifier steps:steps];
    return task;
    
}
- (IBAction)showImageCapture:(id)sender {
    [self beginTaskWithIdentifier:ImageCaptureTaskIdentifier];
}
- (IBAction)showStepNavigationTask:(id)sender {
    [self beginTaskWithIdentifier:StepNavigationTaskIdentifier];
}

- (IBAction)toggleTintColor:(id)sender {
    static UIColor *defaultTintColor = nil;
    if (!defaultTintColor) {
        defaultTintColor = self.view.tintColor;
    }
    if ([[UIView appearance].tintColor isEqual:[UIColor redColor]]) {
        [UIView appearance].tintColor = defaultTintColor;
    } else {
        [UIView appearance].tintColor = [UIColor redColor];
    }
    // Update appearance
    UIView *superview = self.view.superview;
    [self.view removeFromSuperview];
    [superview addSubview:self.view];
}

#pragma mark - Navigable Ordered Task

- (id<ORKTask>)makeNavigableOrderedTask {
    NSMutableArray *steps = [NSMutableArray new];
    
    ORKAnswerFormat *answerFormat = nil;
    ORKStep *step = nil;
    NSArray *textChoices = nil;
    
    // Form step
    textChoices =
    @[
      [ORKTextChoice choiceWithText:@"Good" value:@"good"],
      [ORKTextChoice choiceWithText:@"Bad" value:@"bad"]
      ];

    answerFormat = [ORKAnswerFormat choiceAnswerFormatWithStyle:ORKChoiceAnswerStyleSingleChoice
                                                    textChoices:textChoices];
    
    ORKFormItem *formItemFeeling = [[ORKFormItem alloc] initWithIdentifier:@"formFeeling" text:@"How do you feel" answerFormat:answerFormat];
    ORKFormItem *formItemMood = [[ORKFormItem alloc] initWithIdentifier:@"formMood" text:@"How is your mood" answerFormat:answerFormat];
    
    ORKFormStep *formStep = [[ORKFormStep alloc] initWithIdentifier:@"introForm"];
    formStep.optional = NO;
    formStep.formItems = @[ formItemFeeling, formItemMood ];
    [steps addObject:formStep];

    // Question steps
    textChoices =
    @[
      [ORKTextChoice choiceWithText:@"Headache" value:@"headache"],
      [ORKTextChoice choiceWithText:@"Dizziness" value:@"dizziness"],
      [ORKTextChoice choiceWithText:@"Nausea" value:@"nausea"]
      ];
    
    answerFormat = [ORKAnswerFormat choiceAnswerFormatWithStyle:ORKChoiceAnswerStyleSingleChoice
                                                    textChoices:textChoices];
    step = [ORKQuestionStep questionStepWithIdentifier:@"symptom" title:@"Which is your most severe symptom?" answer:answerFormat];
    step.optional = NO;
    [steps addObject:step];

    answerFormat = [ORKAnswerFormat booleanAnswerFormat];
    step = [ORKQuestionStep questionStepWithIdentifier:@"severity" title:@"Does your symptom interfere with your daily life?" answer:answerFormat];
    step.optional = NO;
    [steps addObject:step];

    // Instruction steps
    step = [[ORKInstructionStep alloc] initWithIdentifier:@"blank"];
    step.title = @"This step is intentionally left blank (you should not see it)";
    [steps addObject:step];

    step = [[ORKInstructionStep alloc] initWithIdentifier:@"severe_headache"];
    step.title = @"You have a severe headache";
    [steps addObject:step];

    step = [[ORKInstructionStep alloc] initWithIdentifier:@"light_headache"];
    step.title = @"You have a light headache";
    [steps addObject:step];

    step = [[ORKInstructionStep alloc] initWithIdentifier:@"other_symptom"];
    step.title = @"Your symptom is not a headache";
    [steps addObject:step];

    step = [[ORKInstructionStep alloc] initWithIdentifier:@"survey_skipped"];
    step.title = @"Please come back to this survey when you don't feel good or your mood is low.";
    [steps addObject:step];

    step = [[ORKInstructionStep alloc] initWithIdentifier:@"end"];
    step.title = @"You have finished the task";
    [steps addObject:step];

    step = [[ORKInstructionStep alloc] initWithIdentifier:@"blankB"];
    step.title = @"This step is intentionally left blank (you should not see it)";
    [steps addObject:step];

    ORKNavigableOrderedTask *task = [[ORKNavigableOrderedTask alloc] initWithIdentifier:StepNavigationTaskIdentifier
                                                                                  steps:steps];
    
    // Build navigation rules
    ORKPredicateStepNavigationRule *predicateRule = nil;

    // From the feel/mood form step, skip the survey if the user is feeling okay and has a good mood
    NSPredicate *predicateGoodFeeling = [ORKResultPredicate predicateForChoiceQuestionResultWithResultIdentifier:@"formFeeling"
                                                                                                  expectedString:@"good"];
    NSPredicate *predicateGoodMood = [ORKResultPredicate predicateForChoiceQuestionResultWithResultIdentifier:@"formMood"
                                                                                               expectedString:@"good"];
    NSPredicate *predicateGoodMoodAndFeeling = [NSCompoundPredicate andPredicateWithSubpredicates:@[predicateGoodFeeling, predicateGoodMood]];
    
    predicateRule = [[ORKPredicateStepNavigationRule alloc] initWithResultPredicates:@[ predicateGoodMoodAndFeeling ]
                                                          destinationStepIdentifiers:@[ @"survey_skipped" ] ];
    
    [task setNavigationRule:predicateRule forTriggerStepIdentifier:@"introForm"];

    
    // From the "symptom" step, go to "other_symptom" is user didn't chose headache.
    // Otherwise, default to going to next step (the regular ORKOrderedTask order applies
    //  when the defaultStepIdentifier argument is omitted).
    
    // User chose headache at the symptom step
    // Equivalent to:
    //      [NSPredicate predicateWithFormat:
    //          @"SUBQUERY(SELF, $x, $x.identifier like 'symptom' \
    //                     AND SUBQUERY($x.answer, $y, $y like 'headache').@count > 0).@count > 0"];
    NSPredicate *predicateHeadache = [ORKResultPredicate predicateForChoiceQuestionResultWithResultIdentifier:@"symptom"
                                                                                               expectedString:@"headache"];
    
    // User didn't chose headache at the symptom step
    NSPredicate *predicateNotHeadache = [NSCompoundPredicate notPredicateWithSubpredicate:predicateHeadache];

    predicateRule = [[ORKPredicateStepNavigationRule alloc] initWithResultPredicates:@[ predicateNotHeadache ]
                                                          destinationStepIdentifiers:@[ @"other_symptom" ] ];
    
    [task setNavigationRule:predicateRule forTriggerStepIdentifier:@"symptom"];

    
    // From the "severity" step, go to "severe_headache" or "light_headache" depending on the user answer
    
    // User chose YES at the severity step
    // Equivalent to:
    //      [NSPredicate predicateWithFormat:
    //          @"SUBQUERY(SELF, $x, $x.identifier like 'severity' AND $x.answer == YES).@count > 0"];
    NSPredicate *predicateSevereYes = [ORKResultPredicate predicateForBooleanQuestionResultWithResultIdentifier:@"severity"
                                                                                                 expectedAnswer:YES];
    
    // User chose NO at the severity step
    NSPredicate *predicateSevereNo = [ORKResultPredicate predicateForBooleanQuestionResultWithResultIdentifier:@"severity"
                                                                                                expectedAnswer:NO];

    NSPredicate *predicateSevereHeadache = [NSCompoundPredicate andPredicateWithSubpredicates:@[predicateHeadache, predicateSevereYes]];

    NSPredicate *predicateLightHeadache = [NSCompoundPredicate andPredicateWithSubpredicates:@[predicateHeadache, predicateSevereNo]];
    
    predicateRule =
    [[ORKPredicateStepNavigationRule alloc] initWithResultPredicates:@[ predicateSevereHeadache,
                                                                        predicateLightHeadache ]
                                          destinationStepIdentifiers:@[ @"severe_headache",
                                                                        @"light_headache" ] ];
    
    [task setNavigationRule:predicateRule forTriggerStepIdentifier:@"severity"];
    
    
    // Add end direct rules to skip unneeded steps
    ORKDirectStepNavigationRule *directRule = nil;
    
    directRule = [[ORKDirectStepNavigationRule alloc] initWithDestinationStepIdentifier:@"end"];
    [task setNavigationRule:directRule forTriggerStepIdentifier:@"severe_headache"];
    [task setNavigationRule:directRule forTriggerStepIdentifier:@"light_headache"];
    [task setNavigationRule:directRule forTriggerStepIdentifier:@"other_symptom"];
    [task setNavigationRule:directRule forTriggerStepIdentifier:@"survey_skipped"];

    directRule = [[ORKDirectStepNavigationRule alloc] initWithDestinationStepIdentifier:ORKNullStepIdentifier];
    [task setNavigationRule:directRule forTriggerStepIdentifier:@"end"];
    
    return task;
}

#pragma mark - Custom navigation item task

- (id<ORKTask>)makeCustomNavigationItemTask {
    NSMutableArray *steps = [[NSMutableArray alloc] init];
    ORKInstructionStep *step1 = [[ORKInstructionStep alloc] initWithIdentifier:@"customNavigationItemTask.step1"];
    step1.title = @"Custom Navigation Item Title";
    ORKInstructionStep *step2 = [[ORKInstructionStep alloc] initWithIdentifier:@"customNavigationItemTask.step2"];
    step2.title = @"Custom Navigation Item Title View";
    [steps addObject: step1];
    [steps addObject: step2];
    return [[ORKOrderedTask alloc] initWithIdentifier: CustomNavigationItemTaskIdentifier steps:steps];
}

- (IBAction)showCustomNavigationItemTask:(id)sender {
    [self beginTaskWithIdentifier:CustomNavigationItemTaskIdentifier];
}

#pragma mark - Helpers

/*
 Builds a test consent document.
 */
- (ORKConsentDocument *)buildConsentDocument {
    ORKConsentDocument *consent = [[ORKConsentDocument alloc] init];
    
    /*
     If you have HTML review content, you can substitute it for the
     concatenation of sections by doing something like this:
     consent.htmlReviewContent = [NSString stringWithContentsOfFile:[[NSBundle mainBundle] pathForResource:XXX ofType:@"html"] encoding:NSUTF8StringEncoding error:nil];
     */
    
    /*
     Title that will be shown in the generated document.
     */
    consent.title = @"Demo Consent";
    
    
    /*
     Signature page content, used in the generated document above the signatures.
     */
    consent.signaturePageTitle = @"Consent";
    consent.signaturePageContent = @"I agree  to participate in this research Study.";
    
    /*
     The empty signature that the user will fill in.
     */
    ORKConsentSignature *participantSig = [ORKConsentSignature signatureForPersonWithTitle:@"Participant" dateFormatString:nil identifier:@"participantSig"];
    [consent addSignature:participantSig];
    
    /*
     Pre-populated investigator's signature.
     */
    ORKConsentSignature *investigatorSig = [ORKConsentSignature signatureForPersonWithTitle:@"Investigator" dateFormatString:nil identifier:@"investigatorSig" givenName:@"Jake" familyName:@"Clemson" signatureImage:[UIImage imageNamed:@"signature"] dateString:@"9/2/14" ];
    [consent addSignature:investigatorSig];
    
    /*
     These are the set of consent sections that have pre-defined animations and
     images.
     
     We will create a section for each of the section types, and then add a custom
     section on the end.
     */
    NSArray *scenes = @[@(ORKConsentSectionTypeOverview),
                        @(ORKConsentSectionTypeDataGathering),
                        @(ORKConsentSectionTypePrivacy),
                        @(ORKConsentSectionTypeDataUse),
                        @(ORKConsentSectionTypeTimeCommitment),
                        @(ORKConsentSectionTypeStudySurvey),
                        @(ORKConsentSectionTypeStudyTasks),
                        @(ORKConsentSectionTypeWithdrawing)];
    
    NSMutableArray *sections = [NSMutableArray new];
    for (NSNumber *type in scenes) {
        NSString *summary = @"Lorem ipsum dolor sit amet, consectetur adipiscing elit. Nam adhuc, meo fortasse vitio, quid ego quaeram non perspicis. Plane idem, inquit, et maxima quidem, qua fieri nulla maior potest. Quonam, inquit, modo? An potest, inquit ille, quicquam esse suavius quam nihil dolere? Cave putes quicquam esse verius. Quonam, inquit, modo? Et doming eirmod delicata cum. Vel fabellas scribentur neglegentur cu, pro te iudicabit explicari. His alia idque scriptorem ei, quo no nominavi noluisse.";
        ORKConsentSection *consentSection = [[ORKConsentSection alloc] initWithType:type.integerValue];
        consentSection.summary = summary;
        
        if (type.integerValue == ORKConsentSectionTypeOverview) {
            /*
             Tests HTML content instead of text for Learn More.
             */
            consentSection.htmlContent = @"<ul><li>Lorem</li><li>ipsum</li><li>dolor</li></ul><p>Lorem ipsum dolor sit amet, consectetur adipiscing elit. Nam adhuc, meo fortasse vitio, quid ego quaeram non perspicis. Plane idem, inquit, et maxima quidem, qua fieri nulla maior potest. Quonam, inquit, modo?</p>\
                <p>Lorem ipsum dolor sit amet, consectetur adipiscing elit. Nam adhuc, meo fortasse vitio, quid ego quaeram non perspicis. Plane idem, inquit, et maxima quidem, qua fieri nulla maior potest. Quonam, inquit, modo?</p> 研究";
        } else if (type.integerValue == ORKConsentSectionTypeDataGathering) {
            /*
             Tests PDF content instead of text, HTML for Learn More.
             */
            NSString *path = [[NSBundle mainBundle] pathForResource:@"SAMPLE_PDF_TEST" ofType:@"pdf"];
            consentSection.contentURL = [NSURL URLWithString:path];

        } else {
            /*
             Tests text Learn More content.
             */
            consentSection.content = @"Lorem ipsum dolor sit amet, consectetur adipiscing elit. Nam adhuc, meo fortasse vitio, quid ego quaeram non perspicis. Plane idem, inquit, et maxima quidem, qua fieri nulla maior potest. Quonam, inquit, modo? An potest, inquit ille, quicquam esse suavius quam nihil dolere? Cave putes quicquam esse verius. Quonam, inquit, modo?\
                Lorem ipsum dolor sit amet, consectetur adipiscing elit. Nam adhuc, meo fortasse vitio, quid ego quaeram non perspicis. Plane idem, inquit, et maxima quidem, qua fieri nulla maior potest. Quonam, inquit, modo?\
                An potest, inquit ille, quicquam esse suavius quam nihil dolere? Cave putes quicquam esse verius. Quonam, inquit, modo? Lorem ipsum dolor sit amet, consectetur adipiscing elit. Nam adhuc, meo fortasse vitio, quid ego quaeram non perspicis. Plane idem, inquit, et maxima quidem, qua fieri nulla maior potest. Quonam, inquit, modo?\
                An potest, inquit ille, quicquam esse suavius quam nihil dolere? Cave putes quicquam esse verius. Quonam, inquit, modo? Lorem ipsum dolor sit amet, consectetur adipiscing elit. Nam adhuc, meo fortasse vitio, quid ego quaeram non perspicis. Plane idem, inquit, et maxima quidem, qua fieri nulla maior potest. Quonam, inquit, modo? An potest, inquit ille, quicquam esse suavius quam nihil dolere? Cave putes quicquam esse verius. Quonam, inquit, modo?\
                Lorem ipsum dolor sit amet, consectetur adipiscing elit. Nam adhuc, meo fortasse vitio, quid ego quaeram non perspicis. Plane idem, inquit, et maxima quidem, qua fieri nulla maior potest. Quonam, inquit, modo?\
                An potest, inquit ille, quicquam esse suavius quam nihil dolere? Cave putes quicquam esse verius. Quonam, inquit, modo?";
        }
        
        [sections addObject:consentSection];
    }
    
    {
        /*
         A custom consent scene. This doesn't demo it but you can also set a custom
         animation.
         */
        ORKConsentSection *consentSection = [[ORKConsentSection alloc] initWithType:ORKConsentSectionTypeCustom];
        consentSection.summary = @"Custom Scene summary";
        consentSection.title = @"Custom Scene";
        consentSection.customImage = [UIImage imageNamed:@"image_example.png"];
        consentSection.customLearnMoreButtonTitle = @"Learn more about customizing ResearchKit";
        consentSection.content = @"You can customize ResearchKit a lot!";
        [sections addObject:consentSection];
    }
    
    {
        /*
         An "only in document" scene. This is ignored for visual consent, but included in
         the concatenated document for review.
         */
        ORKConsentSection *consentSection = [[ORKConsentSection alloc] initWithType:ORKConsentSectionTypeOnlyInDocument];
        consentSection.summary = @"OnlyInDocument Scene summary";
        consentSection.title = @"OnlyInDocument Scene";
        consentSection.content = @"Lorem ipsum dolor sit amet, consectetur adipiscing elit. Nam adhuc, meo fortasse vitio, quid ego quaeram non perspicis. Plane idem, inquit, et maxima quidem, qua fieri nulla maior potest. Quonam, inquit, modo? An potest, inquit ille, quicquam esse suavius quam nihil dolere? Cave putes quicquam esse verius. Quonam, inquit, modo?";
        [sections addObject:consentSection];
    }
    
    consent.sections = [sections copy];
    return consent;
}

/*
 A helper for creating square colored images, which can optionally have a border.
 
 Used for testing the image choices answer format.
 
 @param color   Color to use for the image.
 @param size    Size of image.
 @param border  Boolean value indicating whether to add a black border around the image.
 
 @return An image.
 */
- (UIImage *)imageWithColor:(UIColor *)color size:(CGSize)size border:(BOOL)border {
    
    UIView *view = [[UIView alloc] initWithFrame:CGRectMake(0, 0, size.width, size.height)];
    
    view.backgroundColor = color;
    
    if (border) {
        view.layer.borderColor = [[UIColor blackColor] CGColor];
        view.layer.borderWidth = 5.0;
    }

    UIGraphicsBeginImageContextWithOptions(view.bounds.size, view.opaque, 0.0);
    [view.layer renderInContext:UIGraphicsGetCurrentContext()];
    UIImage * image = UIGraphicsGetImageFromCurrentImageContext();
    UIGraphicsEndImageContext();

    return image;
}

#pragma mark - Managing the task view controller

/*
 Dismisses the task view controller.
 */
- (void)dismissTaskViewController:(ORKTaskViewController *)taskViewController {
    _currentDocument = nil;
    
    NSURL *dir = taskViewController.outputDirectory;
    [self dismissViewControllerAnimated:YES completion:^{
        if (dir)
        {
            /*
             We attempt to clean up the output directory.
             
             This is only useful for a test app, where we don't care about the
             data after the test is complete. In a real application, only
             delete your data when you've processed it or sent it to a server.
             */
            NSError *err = nil;
            if (! [[NSFileManager defaultManager] removeItemAtURL:dir error:&err]) {
                NSLog(@"Error removing %@: %@", dir, err);
            }
        }
    }];
}

#pragma mark - ORKTaskViewControllerDelegate

/*
 Any step can have "Learn More" content.
 
 For testing, we return YES only for instruction steps, except on the active
 tasks.
 */
- (BOOL)taskViewController:(ORKTaskViewController *)taskViewController hasLearnMoreForStep:(ORKStep *)step {
    NSString *task_identifier = taskViewController.task.identifier;

    return ([step isKindOfClass:[ORKInstructionStep class]]
            && NO == [@[AudioTaskIdentifier, FitnessTaskIdentifier, GaitTaskIdentifier, TwoFingerTapTaskIdentifier, StepNavigationTaskIdentifier] containsObject:task_identifier]);
}

/*
 When the user taps on "Learn More" on a step, respond on this delegate callback.
 In this test app, we just print to the console.
 */
- (void)taskViewController:(ORKTaskViewController *)taskViewController learnMoreForStep:(ORKStepViewController *)stepViewController {
    NSLog(@"Learn more tapped for step %@", stepViewController.step.identifier);
}

- (BOOL)taskViewController:(ORKTaskViewController *)taskViewController shouldPresentStep:(ORKStep *)step {
    if ([ step.identifier isEqualToString:@"itid_002"]) {
        /*
         Tests interrupting navigation from the task view controller delegate.
         
         This is an example of preventing a user from proceeding if they don't
         enter a valid answer.
         */
        
        ORKQuestionResult *qr = (ORKQuestionResult *)[[[taskViewController result] stepResultForStepIdentifier:@"itid_001"] firstResult];
        if (qr == nil || [(NSNumber *)qr.answer integerValue] < 18) {
            UIAlertController *alertViewController =
            [UIAlertController alertControllerWithTitle:@"Warning"
                                                message:@"You can't participate if you are under 18."
                                         preferredStyle:UIAlertControllerStyleAlert];
            
            
            UIAlertAction *ok = [UIAlertAction
                                 actionWithTitle:@"OK"
                                 style:UIAlertActionStyleDefault
                                 handler:^(UIAlertAction * action)
                                 {
                                     [alertViewController dismissViewControllerAnimated:YES completion:nil];
                                 }];
            
            
            [alertViewController addAction:ok];
            
            [taskViewController presentViewController:alertViewController animated:NO completion:nil];
            return NO;
        }
    }
    return YES;
}

/*
 In `stepViewControllerWillAppear:`, it is possible to significantly customize
 the behavior of the step view controller. In this test app, we do a few funny
 things to push the limits of this customization.
 */
- (void)taskViewController:(ORKTaskViewController *)taskViewController
stepViewControllerWillAppear:(ORKStepViewController *)stepViewController {
    
    if ([stepViewController.step.identifier isEqualToString:@"aid_001c"]) {
        /*
         Tests adding a custom view to a view controller for an active step, without
         subclassing.
         
         This is possible, but not recommended. A better choice would be to create
         a custom active step subclass and a matching active step view controller
         subclass, so you completely own the view controller and its appearance.
         */
        
        UIView *customView = [UIView new];
        customView.backgroundColor = [UIColor cyanColor];
        
        // Have the custom view request the space it needs.
        // A little tricky because we need to let it size to fit if there's not enough space.
        [customView setTranslatesAutoresizingMaskIntoConstraints:NO];
        NSArray *verticalConstraints = [NSLayoutConstraint constraintsWithVisualFormat:@"V:[c(>=160)]" options:0 metrics:nil views:@{@"c":customView}];
        for (NSLayoutConstraint *constraint in verticalConstraints)
        {
            constraint.priority = UILayoutPriorityFittingSizeLevel;
        }
        [customView addConstraints:[NSLayoutConstraint constraintsWithVisualFormat:@"H:[c(>=280)]" options:0 metrics:nil views:@{@"c":customView}]];
        [customView addConstraints:verticalConstraints];
        
        [(ORKActiveStepViewController *)stepViewController setCustomView:customView];
        
        // Set custom button on navigation bar
        stepViewController.navigationItem.leftBarButtonItem = [[UIBarButtonItem alloc] initWithTitle:@"Custom button"
                                                                                               style:UIBarButtonItemStylePlain
                                                                                              target:nil
                                                                                              action:nil];
    } else if ([stepViewController.step.identifier hasPrefix:@"question_"]
               && ![stepViewController.step.identifier hasSuffix:@"6"]) {
        /*
         Tests customizing continue button ("some of the time").
         */
        stepViewController.continueButtonTitle = @"Next Question";
    } else if ([stepViewController.step.identifier isEqualToString:@"mini_form_001"]) {
        /*
         Tests customizing continue and learn more buttons.
         */
        stepViewController.continueButtonTitle = @"Try Mini Form";
        stepViewController.learnMoreButtonTitle = @"Learn more about this survey";
    } else if ([stepViewController.step.identifier isEqualToString: @"qid_001"]) {
        /*
         Example of customizing the back and cancel buttons in a way that's
         visibly obvious.
         */
        stepViewController.backButtonItem = [[UIBarButtonItem alloc] initWithTitle:@"Back1"
                                                                             style:UIBarButtonItemStylePlain
                                                                            target:stepViewController.backButtonItem.target
                                                                            action:stepViewController.backButtonItem.action];
        stepViewController.cancelButtonItem.title = @"Cancel1";
    } else if ([stepViewController.step.identifier isEqualToString:@"customNavigationItemTask.step1"]) {
        stepViewController.navigationItem.title = @"Custom title";
    } else if ([stepViewController.step.identifier isEqualToString:@"customNavigationItemTask.step2"]) {
        NSMutableArray *items = [[NSMutableArray alloc] init];
        [items addObject:@"Item1"];
        [items addObject:@"Item2"];
        [items addObject:@"Item3"];
        stepViewController.navigationItem.titleView = [[UISegmentedControl alloc] initWithItems:items];
    }
}

/*
 We support save and restore on all of the tasks in this test app.
 
 In a real app, not all tasks necessarily ought to support saving -- for example,
 active tasks that can't usefully be restarted after a significant time gap
 should not support save at all.
 */
- (BOOL)taskViewControllerSupportsSaveAndRestore:(ORKTaskViewController *)taskViewController {
    return YES;
}

/*
 In almost all cases, we want to dismiss the task view controller.
 
 In this test app, we don't dismiss on a fail (we just log it).
 */
- (void)taskViewController:(ORKTaskViewController *)taskViewController didFinishWithReason:(ORKTaskViewControllerFinishReason)reason error:(NSError *)error {
    switch (reason) {
        case ORKTaskViewControllerFinishReasonCompleted:
            [self taskViewControllerDidComplete:taskViewController];
            break;
        case ORKTaskViewControllerFinishReasonFailed:
            NSLog(@"Error on step %@: %@", taskViewController.currentStepViewController.step, error);
            break;
        case ORKTaskViewControllerFinishReasonDiscarded:
            [self dismissTaskViewController:taskViewController];
            break;
        case ORKTaskViewControllerFinishReasonSaved:
        {
            /*
             Save the restoration data, dismiss the task VC, and do an early return
             so we don't clear the restoration data.
             */
            id<ORKTask> task = taskViewController.task;
            _savedViewControllers[task.identifier] = [taskViewController restorationData];
            /*
             Save only tasks of the ORKNavigableOrderedTask class, as it's useful to preserve its navigation stack
             */
            if ([task isKindOfClass:[ORKNavigableOrderedTask class]]) {
                _savedTasks[task.identifier] = [NSKeyedArchiver archivedDataWithRootObject:task];
            }
            [self dismissTaskViewController:taskViewController];
            return;
        }
            break;
            
        default:
            break;
    }
    
    [_savedViewControllers removeObjectForKey:taskViewController.task.identifier];
    [_savedTasks removeObjectForKey:taskViewController.task.identifier];
    _taskViewController = nil;
}

/*
 When a task completes, we pretty-print the result to the console.
 
 This is ok for testing, but if what you want to do is see the results of a task,
 the `ORKCatalog` Swift sample app might be a better choice, since it lets
 you navigate through the result structure.
 */
- (void)taskViewControllerDidComplete:(ORKTaskViewController *)taskViewController {
    
    NSLog(@"%@", taskViewController.result);
    for (ORKStepResult *sResult in taskViewController.result.results) {
        NSLog(@"--%@", sResult);
        for (ORKResult *result in sResult.results) {
            if ([result isKindOfClass:[ORKDateQuestionResult class]]) {
                ORKDateQuestionResult *dqr = (ORKDateQuestionResult *)result;
                NSLog(@"    %@:   %@  %@  %@", result.identifier, dqr.answer, dqr.timeZone, dqr.calendar);
            } else if ([result isKindOfClass:[ORKQuestionResult class]]) {
                ORKQuestionResult *qr = (ORKQuestionResult *)result;
                NSLog(@"    %@:   %@", result.identifier, qr.answer);
            } else if ([result isKindOfClass:[ORKTappingIntervalResult class]]) {
                ORKTappingIntervalResult *tir = (ORKTappingIntervalResult *)result;
                NSLog(@"    %@:     %@\n    %@ %@", tir.identifier, tir.samples, NSStringFromCGRect(tir.buttonRect1), NSStringFromCGRect(tir.buttonRect2));
            } else if ([result isKindOfClass:[ORKFileResult class]]) {
                ORKFileResult *fileResult = (ORKFileResult *)result;
                NSLog(@"    File: %@", fileResult.fileURL);
            } else if ([result isKindOfClass:[ORKToneAudiometryResult class]]) {
                ORKToneAudiometryResult *tor = (ORKToneAudiometryResult *)result;
                NSLog(@"    %@:     %@", tor.identifier, tor.samples);
            } else if ([result isKindOfClass:[ORKTimedWalkResult class]]) {
                ORKTimedWalkResult *twr = (ORKTimedWalkResult *)result;
                NSLog(@"%@ %@ %@ %@", twr.identifier, @(twr.distanceInMeters), @(twr.timeLimit), @(twr.duration));
            } else {
                NSLog(@"    %@:   userInfo: %@", result.identifier, result.userInfo);
            }
        }
    }
    
    if (_currentDocument)
    {
        /*
         This demonstrates how to take a signature result, apply it to a document,
         and then generate a PDF From the document that includes the signature.
         */
        
        ORKStep *lastStep = [[(ORKOrderedTask *)taskViewController.task steps] lastObject];
        ORKConsentSignatureResult *signatureResult = (ORKConsentSignatureResult *)[[[taskViewController result] stepResultForStepIdentifier:lastStep.identifier] firstResult];
        
        [signatureResult applyToDocument:_currentDocument];
        
        [_currentDocument makePDFWithCompletionHandler:^(NSData *pdfData, NSError *error) {
            NSLog(@"Created PDF of size %lu (error = %@)", (unsigned long)[pdfData length], error);
            
            if (! error) {
                NSURL *documents = [NSURL fileURLWithPath:[NSSearchPathForDirectoriesInDomains(NSDocumentDirectory, NSUserDomainMask, YES) lastObject]];
                NSURL *outputUrl = [documents URLByAppendingPathComponent:[NSString stringWithFormat:@"%@.pdf", [taskViewController.taskRunUUID UUIDString]]];
                
                [pdfData writeToURL:outputUrl atomically:YES];
                NSLog(@"Wrote PDF to %@", [outputUrl path]);
            }
        }];
        
        _currentDocument = nil;
    }
    
    NSURL *dir = taskViewController.outputDirectory;
    [self dismissViewControllerAnimated:YES completion:^{
        if (dir)
        {
            NSError *err = nil;
            if (! [[NSFileManager defaultManager] removeItemAtURL:dir error:&err]) {
                NSLog(@"Error removing %@: %@", dir, err);
            }
        }
    }];
}

#pragma mark - UI state restoration

/*
 UI state restoration code for the MainViewController.
 
 The MainViewController needs to be able to re-create the exact task that
 was being done, in order for the task view controller to restore correctly.
 
 In a real app implementation, this might mean that you would also need to save
 and restore the actual task; here, since we know the tasks don't change during
 testing, we just re-create the task.
 */
- (void)encodeRestorableStateWithCoder:(NSCoder *)coder {
    [super encodeRestorableStateWithCoder:coder];
    
    [coder encodeObject:_taskViewController forKey:@"taskVC"];
    [coder encodeObject:_lastRouteResult forKey:@"lastRouteResult"];
}

- (void)decodeRestorableStateWithCoder:(NSCoder *)coder {
    [super decodeRestorableStateWithCoder:coder];
    
    _taskViewController = [coder decodeObjectOfClass:[UIViewController class] forKey:@"taskVC"];
    _lastRouteResult = [coder decodeObjectForKey:@"lastRouteResult"];
    
    // Need to give the task VC back a copy of its task, so it can restore itself.
    
    // Could save and restore the task's identifier separately, but the VC's
    // restoration identifier defaults to the task's identifier.
    id<ORKTask> taskForTaskViewController = [self makeTaskWithIdentifier:_taskViewController.restorationIdentifier];
    
    _taskViewController.task = taskForTaskViewController;
    if ([_taskViewController.restorationIdentifier isEqualToString:@"DynamicTask01"])
    {
        _taskViewController.defaultResultSource = _lastRouteResult;
    }
    _taskViewController.delegate = self;
}

#pragma mark - Charts

- (void)showCharts:(id)sender {
    UIStoryboard *chartStoryboard = [UIStoryboard storyboardWithName:@"Chart" bundle:nil];
    UIViewController *chartListViewController = [chartStoryboard instantiateInitialViewController];
    [self presentViewController:chartListViewController animated:YES completion:nil];
}

@end<|MERGE_RESOLUTION|>--- conflicted
+++ resolved
@@ -37,7 +37,6 @@
 #import "AppDelegate.h"
 #import "ORKTest-Swift.h"
 
-
 static NSString * const DatePickingTaskIdentifier = @"dates_001";
 static NSString * const SelectionSurveyTaskIdentifier = @"tid_001";
 static NSString * const ActiveStepTaskIdentifier = @"tid_002";
@@ -251,7 +250,22 @@
         [buttonKeys addObject:@"imageChoices"];
         buttons[buttonKeys.lastObject] = button;
     }
-<<<<<<< HEAD
+    
+    {
+        UIButton *button = [UIButton buttonWithType:UIButtonTypeSystem];
+        [button addTarget:self action:@selector(showStepNavigationTask:) forControlEvents:UIControlEventTouchUpInside];
+        [button setTitle:@"Navigable Ordered Task" forState:UIControlStateNormal];
+        [buttonKeys addObject:@"step"];
+        buttons[buttonKeys.lastObject] = button;
+    }
+
+    {
+        UIButton *button = [UIButton buttonWithType:UIButtonTypeSystem];
+        [button addTarget:self action:@selector(showImageCapture:) forControlEvents:UIControlEventTouchUpInside];
+        [button setTitle:@"Image Capture" forState:UIControlStateNormal];
+        [buttonKeys addObject:@"imageCapture"];
+        buttons[buttonKeys.lastObject] = button;
+    }
 
     {
         UIButton *button = [UIButton buttonWithType:UIButtonTypeSystem];
@@ -261,24 +275,6 @@
         buttons[buttonKeys.lastObject] = button;
     }
 
-=======
-    
-    {
-        UIButton *button = [UIButton buttonWithType:UIButtonTypeSystem];
-        [button addTarget:self action:@selector(showStepNavigationTask:) forControlEvents:UIControlEventTouchUpInside];
-        [button setTitle:@"Navigable Ordered Task" forState:UIControlStateNormal];
-        [buttonKeys addObject:@"step"];
-        buttons[buttonKeys.lastObject] = button;
-    }
-
-    {
-        UIButton *button = [UIButton buttonWithType:UIButtonTypeSystem];
-        [button addTarget:self action:@selector(showImageCapture:) forControlEvents:UIControlEventTouchUpInside];
-        [button setTitle:@"Image Capture" forState:UIControlStateNormal];
-        [buttonKeys addObject:@"imageCapture"];
-        buttons[buttonKeys.lastObject] = button;
-    }
-
     {
         UIButton *button = [UIButton buttonWithType:UIButtonTypeSystem];
         [button addTarget:self action:@selector(toggleTintColor:) forControlEvents:UIControlEventTouchUpInside];
@@ -295,7 +291,6 @@
         buttons[buttonKeys.lastObject] = button;
     }
     
->>>>>>> 7ee10516
     [buttons enumerateKeysAndObjectsUsingBlock:^(id key, UIView *obj, BOOL *stop) {
         [obj setTranslatesAutoresizingMaskIntoConstraints:NO];
         [self.view addSubview:obj];
@@ -1546,9 +1541,6 @@
     [self beginTaskWithIdentifier:ReactionTimeTaskIdentifier];
 }
 
-<<<<<<< HEAD
-#pragma mark - Dynamic task
-=======
 - (IBAction)showTowerOfHanoiTask:(id)sender {
     [self beginTaskWithIdentifier:TowerOfHanoiTaskIdentifier];
 }
@@ -1557,8 +1549,7 @@
     [self beginTaskWithIdentifier:TimedWalkTaskIdentifier];
 }
 
-#pragma mark Dynamic task
->>>>>>> 7ee10516
+#pragma mark - Dynamic task
 
 /*
  See the `DynamicTask` class for a definition of this task.
