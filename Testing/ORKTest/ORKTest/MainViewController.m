/*
 Copyright (c) 2015, Apple Inc. All rights reserved.
 Copyright (c) 2015, Bruce Duncan.
 Copyright (c) 2015-2016, Ricardo Sánchez-Sáez.
 Copyright (c) 2016, Sage Bionetworks

 Redistribution and use in source and binary forms, with or without modification,
 are permitted provided that the following conditions are met:
 
 1.  Redistributions of source code must retain the above copyright notice, this
 list of conditions and the following disclaimer.
 
 2.  Redistributions in binary form must reproduce the above copyright notice,
 this list of conditions and the following disclaimer in the documentation and/or
 other materials provided with the distribution.
 
 3.  Neither the name of the copyright holder(s) nor the names of any contributors
 may be used to endorse or promote products derived from this software without
 specific prior written permission. No license is granted to the trademarks of
 the copyright holders even if such marks are included in this software.
 
 THIS SOFTWARE IS PROVIDED BY THE COPYRIGHT HOLDERS AND CONTRIBUTORS "AS IS"
 AND ANY EXPRESS OR IMPLIED WARRANTIES, INCLUDING, BUT NOT LIMITED TO, THE
 IMPLIED WARRANTIES OF MERCHANTABILITY AND FITNESS FOR A PARTICULAR PURPOSE
 ARE DISCLAIMED. IN NO EVENT SHALL THE COPYRIGHT OWNER OR CONTRIBUTORS BE LIABLE
 FOR ANY DIRECT, INDIRECT, INCIDENTAL, SPECIAL, EXEMPLARY, OR CONSEQUENTIAL
 DAMAGES (INCLUDING, BUT NOT LIMITED TO, PROCUREMENT OF SUBSTITUTE GOODS OR
 SERVICES; LOSS OF USE, DATA, OR PROFITS; OR BUSINESS INTERRUPTION) HOWEVER
 CAUSED AND ON ANY THEORY OF LIABILITY, WHETHER IN CONTRACT, STRICT LIABILITY,
 OR TORT (INCLUDING NEGLIGENCE OR OTHERWISE) ARISING IN ANY WAY OUT OF THE USE
 OF THIS SOFTWARE, EVEN IF ADVISED OF THE POSSIBILITY OF SUCH DAMAGE.
 */


#import "MainViewController.h"

#import "AppDelegate.h"
#import "DynamicTask.h"
#import "ORKTest-Swift.h"
#import "DragonPokerStep.h"

@import ResearchKit;

@import AVFoundation;


#define DefineStringKey(x) static NSString *const x = @#x

DefineStringKey(ConsentTaskIdentifier);
DefineStringKey(ConsentReviewTaskIdentifier);
DefineStringKey(EligibilityFormTaskIdentifier);
DefineStringKey(EligibilitySurveyTaskIdentifier);
DefineStringKey(LoginTaskIdentifier);
DefineStringKey(RegistrationTaskIdentifier);
DefineStringKey(VerificationTaskIdentifier);

DefineStringKey(CompletionStepTaskIdentifier);
DefineStringKey(DatePickingTaskIdentifier);
DefineStringKey(ImageCaptureTaskIdentifier);
DefineStringKey(VideoCaptureTaskIdentifier);
DefineStringKey(ImageChoicesTaskIdentifier);
DefineStringKey(InstantiateCustomVCTaskIdentifier);
DefineStringKey(LocationTaskIdentifier);
DefineStringKey(ScalesTaskIdentifier);
DefineStringKey(ColorScalesTaskIdentifier);
DefineStringKey(MiniFormTaskIdentifier);
DefineStringKey(OptionalFormTaskIdentifier);
DefineStringKey(SelectionSurveyTaskIdentifier);

DefineStringKey(ActiveStepTaskIdentifier);
DefineStringKey(AudioTaskIdentifier);
DefineStringKey(AuxillaryImageTaskIdentifier);
DefineStringKey(FitnessTaskIdentifier);
DefineStringKey(FootnoteTaskIdentifier);
DefineStringKey(GaitTaskIdentifier);
DefineStringKey(IconImageTaskIdentifier);
DefineStringKey(HolePegTestTaskIdentifier);
DefineStringKey(MemoryTaskIdentifier);
DefineStringKey(PSATTaskIdentifier);
DefineStringKey(ReactionTimeTaskIdentifier);
DefineStringKey(TrailMakingTaskIdentifier);
DefineStringKey(TwoFingerTapTaskIdentifier);
DefineStringKey(TimedWalkTaskIdentifier);
DefineStringKey(ToneAudiometryTaskIdentifier);
DefineStringKey(TowerOfHanoiTaskIdentifier);
DefineStringKey(TremorTaskIdentifier);
DefineStringKey(TremorRightHandTaskIdentifier);
DefineStringKey(WalkBackAndForthTaskIdentifier);
DefineStringKey(MoodSurveyTaskIdentifier);

DefineStringKey(CreatePasscodeTaskIdentifier);

DefineStringKey(CustomNavigationItemTaskIdentifier);
DefineStringKey(DynamicTaskIdentifier);
DefineStringKey(InterruptibleTaskIdentifier);
DefineStringKey(NavigableOrderedTaskIdentifier);
DefineStringKey(NavigableLoopTaskIdentifier);
DefineStringKey(WaitTaskIdentifier);

DefineStringKey(CollectionViewHeaderReuseIdentifier);
DefineStringKey(CollectionViewCellReuseIdentifier);

DefineStringKey(EmbeddedReviewTaskIdentifier);
DefineStringKey(StandaloneReviewTaskIdentifier);
DefineStringKey(ConfirmationFormTaskIdentifier);

DefineStringKey(StepWillDisappearTaskIdentifier);
DefineStringKey(StepWillDisappearFirstStepIdentifier);

DefineStringKey(TableStepTaskIdentifier);
DefineStringKey(SignatureStepTaskIdentifier);
DefineStringKey(PageStepTaskIdentifier);

@interface SectionHeader: UICollectionReusableView

- (void)configureHeaderWithTitle:(NSString *)title;

@end


@implementation SectionHeader {
    UILabel *_title;
}

- (instancetype)initWithCoder:(NSCoder *)aDecoder {
    if (self = [super initWithCoder:aDecoder]) {
        [self sharedInit];
    }
    return self;
}

- (instancetype)initWithFrame:(CGRect)frame {
    if (self = [super initWithFrame:frame]) {
        [self sharedInit];
    }
    return self;
}

static UIColor *HeaderColor() {
    return [UIColor colorWithWhite:0.97 alpha:1.0];
}
static const CGFloat HeaderSideLayoutMargin = 16.0;

- (void)sharedInit {
    self.layoutMargins = UIEdgeInsetsMake(0, HeaderSideLayoutMargin, 0, HeaderSideLayoutMargin);
    self.backgroundColor = HeaderColor();
    _title = [UILabel new];
    _title.font = [UIFont systemFontOfSize:17.0 weight:UIFontWeightSemibold]; // Table view header font
    [self addSubview:_title];
    
    _title.translatesAutoresizingMaskIntoConstraints = NO;
    NSDictionary *views = @{@"title": _title};
    [self addConstraints:[NSLayoutConstraint constraintsWithVisualFormat:@"H:|-[title]-|"
                                                                 options:NSLayoutFormatDirectionLeadingToTrailing
                                                                 metrics:nil
                                                                   views:views]];
    [self addConstraints:[NSLayoutConstraint constraintsWithVisualFormat:@"V:|[title]|"
                                                                 options:0
                                                                 metrics:nil
                                                                   views:views]];
}

- (void)configureHeaderWithTitle:(NSString *)title {
    _title.text = title;
}

@end


@interface ButtonCell: UICollectionViewCell

- (void)configureButtonWithTitle:(NSString *)title target:(id)target selector:(SEL)selector;

@end


@implementation ButtonCell {
    UIButton *_button;
}

- (void)setUpButton {
    [_button removeFromSuperview];
    _button = [UIButton buttonWithType:UIButtonTypeSystem];
    _button.contentHorizontalAlignment = UIControlContentHorizontalAlignmentLeft;
    _button.contentEdgeInsets = UIEdgeInsetsMake(0.0, HeaderSideLayoutMargin, 0.0, 0.0);
    [self.contentView addSubview:_button];
    
    _button.translatesAutoresizingMaskIntoConstraints = NO;
    NSDictionary *views = @{@"button": _button};
    [self.contentView addConstraints:[NSLayoutConstraint constraintsWithVisualFormat:@"H:|[button]|"
                                                                             options:NSLayoutFormatDirectionLeadingToTrailing
                                                                             metrics:nil
                                                                               views:views]];
    [self.contentView addConstraints:[NSLayoutConstraint constraintsWithVisualFormat:@"V:|[button]|"
                                                                             options:0
                                                                             metrics:nil
                                                                               views:views]];
}

- (void)configureButtonWithTitle:(NSString *)title target:(id)target selector:(SEL)selector {
    [self setUpButton];
    [_button setTitle:title forState:UIControlStateNormal];
    [_button addTarget:target action:selector forControlEvents:UIControlEventTouchUpInside];
}

@end


/**
 A subclass is required for the login step.
 
 The implementation below demonstrates how to subclass and override button actions.
 */
@interface LoginViewController : ORKLoginStepViewController

@end

@implementation LoginViewController

- (void)forgotPasswordButtonTapped {
    UIAlertController *alert = [UIAlertController alertControllerWithTitle:@"Forgot password?"
                                                                   message:@"Button tapped"
                                                            preferredStyle:UIAlertControllerStyleAlert];
    [alert addAction:[UIAlertAction actionWithTitle:@"OK" style:UIAlertActionStyleDefault handler:nil]];
    [self presentViewController:alert animated:YES completion:nil];
}

@end


/**
 A subclass is required for the verification step.
 
 The implementation below demonstrates how to subclass and override button actions.
 */
@interface VerificationViewController : ORKVerificationStepViewController

@end

@implementation VerificationViewController

- (void)resendEmailButtonTapped {
    UIAlertController *alert = [UIAlertController alertControllerWithTitle:@"Resend Verification Email"
                                                                   message:@"Button tapped"
                                                            preferredStyle:UIAlertControllerStyleAlert];
    [alert addAction:[UIAlertAction actionWithTitle:@"OK" style:UIAlertActionStyleDefault handler:nil]];
    [self presentViewController:alert animated:YES completion:nil];
}

@end


@interface MainViewController () <ORKTaskViewControllerDelegate, UICollectionViewDataSource, UICollectionViewDelegate, UICollectionViewDelegateFlowLayout, ORKPasscodeDelegate> {
    id<ORKTaskResultSource> _lastRouteResult;
    ORKConsentDocument *_currentDocument;
    
    NSMutableDictionary<NSString *, NSData *> *_savedViewControllers;     // Maps task identifiers to task view controller restoration data
    
    UICollectionView *_collectionView;
    NSArray<NSString *> *_buttonSectionNames;
    NSArray<NSArray<NSString *> *> *_buttonTitles;
    
    ORKTaskResult *_embeddedReviewTaskResult;
}

@property (nonatomic, strong) ORKTaskViewController *taskViewController;

@end


@implementation MainViewController

- (instancetype)initWithNibName:(NSString *)nibNameOrNil bundle:(NSBundle *)nibBundleOrNil {
    self = [super initWithNibName:nibNameOrNil bundle:nibBundleOrNil];
    if (self) {
        self.restorationIdentifier = @"main";
    }
    return self;
}

- (void)viewDidLoad {
    [super viewDidLoad];
    
    _savedViewControllers = [NSMutableDictionary new];
    
    UICollectionViewFlowLayout *flowLayout = [UICollectionViewFlowLayout new];
    _collectionView = [[UICollectionView alloc] initWithFrame:self.view.bounds collectionViewLayout:flowLayout];
    _collectionView.backgroundColor = [UIColor whiteColor];
    [self.view addSubview:_collectionView];
    
    _collectionView.dataSource = self;
    _collectionView.delegate = self;
    [_collectionView registerClass:[SectionHeader class]
        forSupplementaryViewOfKind:UICollectionElementKindSectionHeader
               withReuseIdentifier:CollectionViewHeaderReuseIdentifier];
    [_collectionView registerClass:[ButtonCell class]
        forCellWithReuseIdentifier:CollectionViewCellReuseIdentifier];
    
    UIView *statusBarBackground = [UIView new];
    statusBarBackground.backgroundColor = HeaderColor();
    [self.view addSubview:statusBarBackground];

    _collectionView.translatesAutoresizingMaskIntoConstraints = NO;
    statusBarBackground.translatesAutoresizingMaskIntoConstraints = NO;
    NSDictionary *views = @{@"collectionView": _collectionView,
                            @"statusBarBackground": statusBarBackground,
                            @"topLayoutGuide": self.topLayoutGuide};
    [self.view addConstraints:[NSLayoutConstraint constraintsWithVisualFormat:@"H:|[statusBarBackground]|"
                                                                      options:NSLayoutFormatDirectionLeadingToTrailing
                                                                      metrics:nil
                                                                        views:views]];
    [self.view addConstraints:[NSLayoutConstraint constraintsWithVisualFormat:@"V:|[statusBarBackground]"
                                                                      options:0
                                                                      metrics:nil
                                                                        views:views]];
    [self.view addConstraint:[NSLayoutConstraint constraintWithItem:statusBarBackground
                                                          attribute:NSLayoutAttributeBottom
                                                          relatedBy:NSLayoutRelationEqual
                                                             toItem:self.topLayoutGuide
                                                          attribute:NSLayoutAttributeBottom
                                                         multiplier:1.0
                                                           constant:0.0]];
    [self.view addConstraints:[NSLayoutConstraint constraintsWithVisualFormat:@"H:|[collectionView]|"
                                                                      options:NSLayoutFormatDirectionLeadingToTrailing
                                                                      metrics:nil
                                                                        views:views]];
    [self.view addConstraints:[NSLayoutConstraint constraintsWithVisualFormat:@"V:|[topLayoutGuide][collectionView]|"
                                                                      options:0
                                                                      metrics:nil
                                                                        views:views]];
    
    _buttonSectionNames = @[
                            @"Onboarding",
                            @"Question Steps",
                            @"Active Tasks",
                            @"Passcode",
                            @"Review Step",
                            @"Miscellaneous",
                            ];
    _buttonTitles = @[ @[ // Onboarding
                           @"Consent",
                           @"Consent Review",
                           @"Eligibility Form",
                           @"Eligibility Survey",
                           @"Login",
                           @"Registration",
                           @"Verification",
                           ],
                       @[ // Question Steps
                           @"Date Pickers",
                           @"Image Capture",
                           @"Video Capture",
                           @"Image Choices",
                           @"Location",
                           @"Scale",
                           @"Scale Color Gradient",
                           @"Mini Form",
                           @"Optional Form",
                           @"Selection Survey",
                           ],
                       @[ // Active Tasks
                           @"Active Step Task",
                           @"Audio Task",
                           @"Fitness Task",
                           @"GAIT Task",
                           @"Hole Peg Test Task",
                           @"Memory Game Task",
                           @"PSAT Task",
                           @"Reaction Time Task",
                           @"Trail Making Task",
                           @"Timed Walk Task",
                           @"Tone Audiometry Task",
                           @"Tower Of Hanoi Task",
                           @"Two Finger Tapping Task",
                           @"Walk And Turn Task",
                           @"Hand Tremor Task",
                           @"Right Hand Tremor Task",
                           @"Mood Survey",
                           ],
                       @[ // Passcode
                           @"Authenticate Passcode",
                           @"Create Passcode",
                           @"Edit Passcode",
                           @"Remove Passcode",
                           ],
                       @[ // Review Step
                           @"Embedded Review Task",
                           @"Standalone Review Task",
                           ],
                       @[ // Miscellaneous
                           @"Custom Navigation Item",
                           @"Dynamic Task",
                           @"Interruptible Task",
                           @"Navigable Ordered Task",
                           @"Navigable Loop Task",
                           @"Test Charts",
                           @"Test Charts Performance",
                           @"Toggle Tint Color",
                           @"Wait Task",
                           @"Step Will Disappear",
                           @"Confirmation Form Item",
                           @"Continue Button",
                           @"Instantiate Custom VC",
                           @"Table Step",
                           @"Signature Step",
                           @"Auxillary Image",
                           @"Page Step",
                           @"Completion Step",
                           @"Icon Image",
                           @"Footnote",
                           ],
                       ];
}

- (void)viewWillTransitionToSize:(CGSize)size withTransitionCoordinator:(id<UIViewControllerTransitionCoordinator>)coordinator {
    [_collectionView reloadData];
}

- (CGSize)collectionView:(UICollectionView *)collectionView layout:(UICollectionViewLayout *)collectionViewLayout referenceSizeForHeaderInSection:(NSInteger)section {
    return CGSizeMake(self.view.bounds.size.width, 22.0);  // Table view header height
}

- (CGSize)collectionView:(UICollectionView *)collectionView layout:(UICollectionViewLayout *)collectionViewLayout sizeForItemAtIndexPath:(NSIndexPath *)indexPath {
    CGFloat viewWidth = self.view.bounds.size.width;
    NSUInteger numberOfColums = 2;
    if (viewWidth >= 667.0) {
        numberOfColums = 3;
    }
    CGFloat width = viewWidth / numberOfColums;
    return CGSizeMake(width, 44.0);
}

- (CGFloat)collectionView:(UICollectionView *)collectionView layout:(UICollectionViewLayout *)collectionViewLayout minimumInteritemSpacingForSectionAtIndex:(NSInteger)section {
    return 0.0;
}

- (CGFloat)collectionView:(UICollectionView *)collectionView layout:(UICollectionViewLayout *)collectionViewLayout minimumLineSpacingForSectionAtIndex:(NSInteger)section {
    return 0.0;
}

- (NSInteger)numberOfSectionsInCollectionView:(UICollectionView *)collectionView {
    return _buttonSectionNames.count;
}

- (NSInteger)collectionView:(UICollectionView *)collectionView numberOfItemsInSection:(NSInteger)section {
    return ((NSArray *)_buttonTitles[section]).count;
}

- (UICollectionReusableView *)collectionView:(UICollectionView *)collectionView viewForSupplementaryElementOfKind:(NSString *)kind atIndexPath:(NSIndexPath *)indexPath {
    SectionHeader *sectionHeader = [collectionView dequeueReusableSupplementaryViewOfKind:kind withReuseIdentifier:CollectionViewHeaderReuseIdentifier forIndexPath:indexPath];
    [sectionHeader configureHeaderWithTitle:_buttonSectionNames[indexPath.section]];
    return sectionHeader;
}

- (SEL)selectorFromButtonTitle:(NSString *)buttonTitle {
    // "THIS FOO baR title" is converted to the "thisFooBarTitleButtonTapped:" selector
    buttonTitle = buttonTitle.capitalizedString;
    NSMutableArray *titleTokens = [[buttonTitle componentsSeparatedByCharactersInSet:[NSCharacterSet whitespaceCharacterSet]] mutableCopy];
    titleTokens[0] = ((NSString *)titleTokens[0]).lowercaseString;
    NSString *selectorString = [NSString stringWithFormat:@"%@ButtonTapped:", [titleTokens componentsJoinedByString:@""]];
    return NSSelectorFromString(selectorString);
}

- (UICollectionViewCell *)collectionView:(UICollectionView *)collectionView cellForItemAtIndexPath:(NSIndexPath *)indexPath {
    ButtonCell *buttonCell = [collectionView dequeueReusableCellWithReuseIdentifier:CollectionViewCellReuseIdentifier forIndexPath:indexPath];
    NSString *buttonTitle = _buttonTitles[indexPath.section][indexPath.row];
    SEL buttonSelector = [self selectorFromButtonTitle:buttonTitle];
    [buttonCell configureButtonWithTitle:buttonTitle target:self selector:buttonSelector];
    return buttonCell;
}

#pragma mark - Mapping identifiers to tasks

- (id<ORKTask>)makeTaskWithIdentifier:(NSString *)identifier {
    if ([identifier isEqualToString:DatePickingTaskIdentifier]) {
        return [self makeDatePickingTask];
    } else if ([identifier isEqualToString:SelectionSurveyTaskIdentifier]) {
        return [self makeSelectionSurveyTask];
    } else if ([identifier isEqualToString:ActiveStepTaskIdentifier]) {
        return [self makeActiveStepTask];
    } else if ([identifier isEqualToString:ConsentReviewTaskIdentifier]) {
        return [self makeConsentReviewTask];
    } else if ([identifier isEqualToString:ConsentTaskIdentifier]) {
        return [self makeConsentTask];
    } else if ([identifier isEqualToString:EligibilityFormTaskIdentifier]) {
        return [self makeEligibilityFormTask];
    } else if ([identifier isEqualToString:EligibilitySurveyTaskIdentifier]) {
        return [self makeEligibilitySurveyTask];
    } else if ([identifier isEqualToString:LoginTaskIdentifier]) {
        return [self makeLoginTask];
    } else if ([identifier isEqualToString:RegistrationTaskIdentifier]) {
        return [self makeRegistrationTask];
    } else if ([identifier isEqualToString:VerificationTaskIdentifier]) {
        return [self makeVerificationTask];
    } else if ([identifier isEqualToString:AudioTaskIdentifier]) {
        id<ORKTask> task = [ORKOrderedTask audioTaskWithIdentifier:AudioTaskIdentifier
                                            intendedUseDescription:nil
                                                 speechInstruction:nil
                                            shortSpeechInstruction:nil
                                                          duration:10
                                                 recordingSettings:nil
                                                   checkAudioLevel:YES
                                                           options:(ORKPredefinedTaskOption)0];
        return task;
    } else if ([identifier isEqualToString:ToneAudiometryTaskIdentifier]) {
        id<ORKTask> task = [ORKOrderedTask toneAudiometryTaskWithIdentifier:ToneAudiometryTaskIdentifier
                                                     intendedUseDescription:nil
                                                          speechInstruction:nil
                                                     shortSpeechInstruction:nil
                                                               toneDuration:20
                                                                    options:(ORKPredefinedTaskOption)0];
        return task;
    } else if ([identifier isEqualToString:MiniFormTaskIdentifier]) {
        return [self makeMiniFormTask];
    } else if ([identifier isEqualToString:OptionalFormTaskIdentifier]) {
        return [self makeOptionalFormTask];
    } else if ([identifier isEqualToString:FitnessTaskIdentifier]) {
        return [ORKOrderedTask fitnessCheckTaskWithIdentifier:FitnessTaskIdentifier
                                       intendedUseDescription:nil
                                                 walkDuration:360
                                                 restDuration:180
                                                      options:ORKPredefinedTaskOptionNone];
    } else if ([identifier isEqualToString:GaitTaskIdentifier]) {
        return [ORKOrderedTask shortWalkTaskWithIdentifier:GaitTaskIdentifier
                                    intendedUseDescription:nil
                                       numberOfStepsPerLeg:20
                                              restDuration:30
                                                   options:ORKPredefinedTaskOptionNone];
    } else if ([identifier isEqualToString:MemoryTaskIdentifier]) {
        return [ORKOrderedTask spatialSpanMemoryTaskWithIdentifier:MemoryTaskIdentifier
                                            intendedUseDescription:nil
                                                       initialSpan:3
                                                       minimumSpan:2
                                                       maximumSpan:15
                                                         playSpeed:1
                                                      maximumTests:5
                                        maximumConsecutiveFailures:3
                                                 customTargetImage:nil
                                            customTargetPluralName:nil
                                                   requireReversal:NO
                                                           options:ORKPredefinedTaskOptionNone];
    } else if ([identifier isEqualToString:DynamicTaskIdentifier]) {
        return [DynamicTask new];
    } else if ([identifier isEqualToString:InterruptibleTaskIdentifier]) {
        return [self makeInterruptibleTask];
    } else if ([identifier isEqualToString:ScalesTaskIdentifier]) {
        return [self makeScalesTask];
    } else if ([identifier isEqualToString:ColorScalesTaskIdentifier]) {
        return [self makeColorScalesTask];
    } else if ([identifier isEqualToString:ImageChoicesTaskIdentifier]) {
        return [self makeImageChoicesTask];
    } else if ([identifier isEqualToString:ImageCaptureTaskIdentifier]) {
        return [self makeImageCaptureTask];
    } else if ([identifier isEqualToString:VideoCaptureTaskIdentifier]) {
        return [self makeVideoCaptureTask];
    } else if ([identifier isEqualToString:TwoFingerTapTaskIdentifier]) {
        return [ORKOrderedTask twoFingerTappingIntervalTaskWithIdentifier:TwoFingerTapTaskIdentifier
                                                   intendedUseDescription:nil
                                                                 duration:20.0
                                                              handOptions:ORKPredefinedTaskHandOptionBoth
                                                                  options:(ORKPredefinedTaskOption)0];
    } else if ([identifier isEqualToString:ReactionTimeTaskIdentifier]) {
        return [ORKOrderedTask reactionTimeTaskWithIdentifier:ReactionTimeTaskIdentifier
                                       intendedUseDescription:nil
                                      maximumStimulusInterval:8
                                      minimumStimulusInterval:4
                                        thresholdAcceleration:0.5
                                             numberOfAttempts:3
                                                      timeout:10
                                                 successSound:0
                                                 timeoutSound:0
                                                 failureSound:0
                                                      options:0];
    } else if ([identifier isEqualToString:TowerOfHanoiTaskIdentifier]) {
        return [ORKOrderedTask towerOfHanoiTaskWithIdentifier:TowerOfHanoiTaskIdentifier
                                       intendedUseDescription:nil
                                                numberOfDisks:5
                                                      options:0];
    } else if ([identifier isEqualToString:PSATTaskIdentifier]) {
        return [ORKOrderedTask PSATTaskWithIdentifier:PSATTaskIdentifier
                               intendedUseDescription:nil
                                     presentationMode:(ORKPSATPresentationModeAuditory | ORKPSATPresentationModeVisual)
                                interStimulusInterval:3.0
                                     stimulusDuration:1.0
                                         seriesLength:60
                                              options:ORKPredefinedTaskOptionNone];
    } else if ([identifier isEqualToString:TimedWalkTaskIdentifier]) {
        return [ORKOrderedTask timedWalkTaskWithIdentifier:TimedWalkTaskIdentifier
                                    intendedUseDescription:nil
                                          distanceInMeters:100
                                                 timeLimit:180
                                       turnAroundTimeLimit:60
                                includeAssistiveDeviceForm:YES
                                                   options:ORKPredefinedTaskOptionNone];
    } else if ([identifier isEqualToString:HolePegTestTaskIdentifier]) {
        return [ORKNavigableOrderedTask holePegTestTaskWithIdentifier:HolePegTestTaskIdentifier
                                               intendedUseDescription:nil
                                                         dominantHand:ORKBodySagittalRight
                                                         numberOfPegs:9
                                                            threshold:0.2
                                                              rotated:NO
                                                            timeLimit:300.0
                                                              options:ORKPredefinedTaskOptionNone];
    } else if ([identifier isEqualToString:NavigableOrderedTaskIdentifier]) {
        return [TaskFactory makeNavigableOrderedTask:NavigableOrderedTaskIdentifier];
    } else if ([identifier isEqualToString:NavigableLoopTaskIdentifier]) {
        return [self makeNavigableLoopTask];
    } else if ([identifier isEqualToString:CustomNavigationItemTaskIdentifier]) {
        return [self makeCustomNavigationItemTask];
    } else if ([identifier isEqualToString:CreatePasscodeTaskIdentifier]) {
        return [self makeCreatePasscodeTask];
    } else if ([identifier isEqualToString:EmbeddedReviewTaskIdentifier]) {
        return [self makeEmbeddedReviewTask];
    } else if ([identifier isEqualToString:StandaloneReviewTaskIdentifier]) {
        return [self makeStandaloneReviewTask];
    } else if ([identifier isEqualToString:WaitTaskIdentifier]) {
        return [self makeWaitingTask];
    } else if ([identifier isEqualToString:LocationTaskIdentifier]) {
        return [self makeLocationTask];
    } else if ([identifier isEqualToString:StepWillDisappearTaskIdentifier]) {
        return [self makeStepWillDisappearTask];
    } else if ([identifier isEqualToString:ConfirmationFormTaskIdentifier]) {
        return [self makeConfirmationFormTask];
    } else if ([identifier isEqualToString:InstantiateCustomVCTaskIdentifier]) {
        return [self makeInstantiateCustomVCTask];
    } else if ([identifier isEqualToString:WalkBackAndForthTaskIdentifier]) {
        return [ORKOrderedTask walkBackAndForthTaskWithIdentifier:WalkBackAndForthTaskIdentifier
                                           intendedUseDescription:nil
                                                     walkDuration:30
                                                     restDuration:30
                                                          options:ORKPredefinedTaskOptionNone];
    } else if ([identifier isEqualToString:TableStepTaskIdentifier]) {
        return [self makeTableStepTask];
    } else if ([identifier isEqualToString:SignatureStepTaskIdentifier]) {
        return [self makeSignatureStepTask];
    } else if ([identifier isEqualToString:TremorTaskIdentifier]) {
        return [ORKOrderedTask tremorTestTaskWithIdentifier:TremorTaskIdentifier
                                     intendedUseDescription:nil
                                         activeStepDuration:10
                                          activeTaskOptions:
                ORKTremorActiveTaskOptionExcludeHandAtShoulderHeight |
                ORKTremorActiveTaskOptionExcludeHandAtShoulderHeightElbowBent |
                ORKTremorActiveTaskOptionExcludeHandToNose
                                                handOptions:ORKPredefinedTaskHandOptionBoth
                                                    options:ORKPredefinedTaskOptionNone];
    } else if ([identifier isEqualToString:TremorRightHandTaskIdentifier]) {
        return [ORKOrderedTask tremorTestTaskWithIdentifier:TremorRightHandTaskIdentifier
                                     intendedUseDescription:nil
                                         activeStepDuration:10
                                          activeTaskOptions:0
                                                handOptions:ORKPredefinedTaskHandOptionRight
                                                    options:ORKPredefinedTaskOptionNone];
    } else if ([identifier isEqualToString:AuxillaryImageTaskIdentifier]) {
        return [self makeAuxillaryImageTask];
<<<<<<< HEAD
    } else if ([identifier isEqualToString:TrailMakingTaskIdentifier]) {
        return [ORKOrderedTask trailmakingTaskWithIdentifier:TrailMakingTaskIdentifier
                                      intendedUseDescription:nil
                                      trailmakingInstruction:nil
                                                   trailType:ORKTrailMakingTypeIdentifierA
                                                     options:ORKPredefinedTaskOptionNone];
=======
    } else if ([identifier isEqualToString:PageStepTaskIdentifier]) {
        return [self makePageStepTask];
    } else if ([identifier isEqualToString:MoodSurveyTaskIdentifier]) {
        return [ORKOrderedTask moodSurveyWithIdentifier:MoodSurveyTaskIdentifier
                                 intendedUseDescription:nil
                                              frequency:ORKMoodSurveyFrequencyWeekly
                                     customQuestionText:nil
                                                options:ORKPredefinedTaskOptionNone];
    } else if ([identifier isEqualToString:CompletionStepTaskIdentifier]) {
        return [self makeCompletionStepTask];
    } else if ([identifier isEqualToString:IconImageTaskIdentifier]) {
        return [self makeIconImageTask];
    } else if ([identifier isEqualToString:FootnoteTaskIdentifier]) {
        return [self makeFootnoteTask];
>>>>>>> 1f18bbcc
    }

    return nil;
}

/*
 Creates a task and presents it with a task view controller.
 */
- (void)beginTaskWithIdentifier:(NSString *)identifier {
    /*
     This is our implementation of restoration after saving during a task.
     If the user saved their work on a previous run of a task with the same
     identifier, we attempt to restore the view controller here.
     
     Since unarchiving can throw an exception, in a real application we would
     need to attempt to catch that exception here.
     */

    id<ORKTask> task = [self makeTaskWithIdentifier:identifier];
    
    if (_savedViewControllers[identifier]) {
        NSData *data = _savedViewControllers[identifier];
        self.taskViewController = [[ORKTaskViewController alloc] initWithTask:task restorationData:data delegate:self];
    } else {
        // No saved data, just create the task and the corresponding task view controller.
        self.taskViewController = [[ORKTaskViewController alloc] initWithTask:task taskRunUUID:[NSUUID UUID]];
    }
    
    // If we have stored data then data will contain the stored data.
    // If we don't, data will be nil (and the task will be opened up as a 'new' task.
    NSData *data = _savedViewControllers[identifier];
    self.taskViewController = [[ORKTaskViewController alloc] initWithTask:task restorationData:data delegate:self];
    
    [self beginTask];
}

/*
 Actually presents the task view controller.
 */
- (void)beginTask {
    id<ORKTask> task = self.taskViewController.task;
    self.taskViewController.delegate = self;
    
    if (_taskViewController.outputDirectory == nil) {
        // Sets an output directory in Documents, using the `taskRunUUID` in the path.
        NSURL *documents =  [[NSFileManager defaultManager] URLForDirectory:NSDocumentDirectory inDomain:NSUserDomainMask appropriateForURL:nil create:NO error:nil];
        NSURL *outputDir = [documents URLByAppendingPathComponent:self.taskViewController.taskRunUUID.UUIDString];
        [[NSFileManager defaultManager] createDirectoryAtURL:outputDir withIntermediateDirectories:YES attributes:nil error:nil];
        self.taskViewController.outputDirectory = outputDir;
    }
    
    /*
     For the dynamic task, we remember the last result and use it as a source
     of default values for any optional questions.
     */
    if ([task isKindOfClass:[DynamicTask class]]) {
        self.taskViewController.defaultResultSource = _lastRouteResult;
    }
    
    /*
     We set a restoration identifier so that UI state restoration is enabled
     for the task view controller. We don't need to do anything else to prepare
     for state restoration of a ResearchKit framework task VC.
     */
    _taskViewController.restorationIdentifier = [task identifier];
    
    if ([[task identifier] isEqualToString:CustomNavigationItemTaskIdentifier]) {
        _taskViewController.showsProgressInNavigationBar = NO;
    }
    
    [self presentViewController:_taskViewController animated:YES completion:nil];
}

#pragma mark - Date picking

/*
 This task presents several questions which exercise functionality based on
 `UIDatePicker`.
 */
- (ORKOrderedTask *)makeDatePickingTask {
    NSMutableArray *steps = [NSMutableArray new];
    {
        ORKInstructionStep *step = [[ORKInstructionStep alloc] initWithIdentifier:@"iid_001"];
        step.title = @"Date Survey";
        step.detailText = @"date pickers";
        [steps addObject:step];
    }

    /*
     A time interval question with no default set.
     */
    {
        ORKQuestionStep *step = [ORKQuestionStep questionStepWithIdentifier:@"qid_timeInterval_001"
                                                                      title:@"How long did it take to fall asleep last night?"
                                                                     answer:[ORKAnswerFormat timeIntervalAnswerFormat]];
        [steps addObject:step];
    }
    
    
    /*
     A time interval question specifying a default and a step size.
     */
    {
        ORKQuestionStep *step = [ORKQuestionStep questionStepWithIdentifier:@"qid_timeInterval_default_002"
                                                                      title:@"How long did it take to fall asleep last night?"
                                                                     answer:[ORKAnswerFormat timeIntervalAnswerFormatWithDefaultInterval:300 step:5]];
        [steps addObject:step];
    }
    
    /*
     A date answer format question, specifying a specific calendar.
     If no calendar were specified, the user's preferred calendar would be used.
     */
    {
        ORKDateAnswerFormat *dateAnswer = [ORKDateAnswerFormat dateAnswerFormatWithDefaultDate:nil minimumDate:nil maximumDate:nil calendar: [NSCalendar calendarWithIdentifier:NSCalendarIdentifierHebrew]];
        ORKQuestionStep *step = [ORKQuestionStep questionStepWithIdentifier:@"qid_date_001"
                                                                      title:@"When is your birthday?"
                                                                     answer:dateAnswer];
        [steps addObject:step];
    }
    
    /*
     A date question with a minimum, maximum, and default.
     Also specifically requires the Gregorian calendar.
     */
    {
        NSDate *defaultDate = [[NSCalendar currentCalendar] dateByAddingUnit:NSCalendarUnitDay value:10 toDate:[NSDate date] options:(NSCalendarOptions)0];
        NSDate *minDate = [[NSCalendar currentCalendar] dateByAddingUnit:NSCalendarUnitDay value:8 toDate:[NSDate date] options:(NSCalendarOptions)0];
        NSDate *maxDate = [[NSCalendar currentCalendar] dateByAddingUnit:NSCalendarUnitDay value:12 toDate:[NSDate date] options:(NSCalendarOptions)0];
        ORKDateAnswerFormat *dateAnswer = [ORKDateAnswerFormat dateAnswerFormatWithDefaultDate:defaultDate
                                                                                   minimumDate:minDate
                                                                                   maximumDate:maxDate
                                                                                      calendar: [NSCalendar calendarWithIdentifier:NSCalendarIdentifierGregorian]];
        ORKQuestionStep *step = [ORKQuestionStep questionStepWithIdentifier:@"qid_date_default_002"
                                                                      title:@"What day are you available?"
                                                                     answer:dateAnswer];
        [steps addObject:step];
    }
    
    /*
     A time of day question with no default.
     */
    {
        ORKQuestionStep *step = [ORKQuestionStep questionStepWithIdentifier:@"qid_timeOfDay_001"
                                                                 title:@"What time do you get up?"
                                                                   answer:[ORKTimeOfDayAnswerFormat timeOfDayAnswerFormat]];
        [steps addObject:step];
    }
    
    /*
     A time of day question with a default of 8:15 AM.
     */
    {
        
        NSDateComponents *dateComponents = [[NSDateComponents alloc] init];
        dateComponents.hour = 8;
        dateComponents.minute = 15;
        ORKQuestionStep *step = [ORKQuestionStep questionStepWithIdentifier:@"qid_timeOfDay_default_001"
                                                                      title:@"What time do you get up?"
                                                                     answer:[ORKTimeOfDayAnswerFormat timeOfDayAnswerFormatWithDefaultComponents:dateComponents]];
        [steps addObject:step];
    }
    
    /*
     A date-time question with default parameters (no min, no max, default to now).
     */
    {
        ORKQuestionStep *step = [ORKQuestionStep questionStepWithIdentifier:@"qid_dateTime_001"
                                                                      title:@"When is your next meeting?"
                                                                     answer:[ORKDateAnswerFormat dateTimeAnswerFormat]];
        [steps addObject:step];
    }
    
    /*
     A date-time question with specified min, max, default date, and calendar.
     */
    {
        NSDate *defaultDate = [[NSCalendar currentCalendar] dateByAddingUnit:NSCalendarUnitDay value:10 toDate:[NSDate date] options:(NSCalendarOptions)0];
        NSDate *minDate = [[NSCalendar currentCalendar] dateByAddingUnit:NSCalendarUnitDay value:8 toDate:[NSDate date] options:(NSCalendarOptions)0];
        NSDate *maxDate = [[NSCalendar currentCalendar] dateByAddingUnit:NSCalendarUnitDay value:12 toDate:[NSDate date] options:(NSCalendarOptions)0];
        ORKQuestionStep *step = [ORKQuestionStep questionStepWithIdentifier:@"qid_dateTime_default_002"
                                                                      title:@"When is your next meeting?"
                                                                     answer:[ORKDateAnswerFormat dateTimeAnswerFormatWithDefaultDate:defaultDate minimumDate:minDate  maximumDate:maxDate calendar:[NSCalendar calendarWithIdentifier:NSCalendarIdentifierGregorian]]];
        [steps addObject:step];
        
    }
    ORKOrderedTask *task = [[ORKOrderedTask alloc] initWithIdentifier:DatePickingTaskIdentifier steps:steps];
    return task;
}

- (void)datePickersButtonTapped:(id)sender {
    [self beginTaskWithIdentifier:DatePickingTaskIdentifier];
}

#pragma mark - Selection survey

/*
 The selection survey task is just a collection of various styles of survey questions.
 */
- (ORKOrderedTask *)makeSelectionSurveyTask {
    NSMutableArray *steps = [NSMutableArray new];
    
    {
        ORKInstructionStep *step = [[ORKInstructionStep alloc] initWithIdentifier:@"iid_001"];
        step.title = @"Selection Survey";
        [steps addObject:step];
    }
    
    {
        /*
         A numeric question requiring integer answers in a fixed range, with no default.
         */
        ORKNumericAnswerFormat *format = [ORKNumericAnswerFormat integerAnswerFormatWithUnit:@"years"];
        format.minimum = @(0);
        format.maximum = @(199);
        ORKQuestionStep *step = [ORKQuestionStep questionStepWithIdentifier:@"qid_001"
                                                                      title:@"How old are you?"
                                                                     answer:format];
        [steps addObject:step];
    }
    
    {
        /*
         A boolean question.
         */
        ORKBooleanAnswerFormat *format = [ORKBooleanAnswerFormat new];
        ORKQuestionStep *step = [ORKQuestionStep questionStepWithIdentifier:@"qid_001b"
                                                                      title:@"Do you consent to a background check?"
                                                                     answer:format];
        [steps addObject:step];
    }
    
    {
        /*
         A single-choice question presented in the tableview format.
         */
        ORKTextChoiceAnswerFormat *answerFormat = [ORKAnswerFormat choiceAnswerFormatWithStyle:ORKChoiceAnswerStyleSingleChoice textChoices:
                                                   @[
                                                     [ORKTextChoice choiceWithText:@"Less than seven"
                                                                             value:@(7)],
                                                     [ORKTextChoice choiceWithText:@"Between seven and eight"
                                                                             value:@(8)],
                                                     [ORKTextChoice choiceWithText:@"More than eight"
                                                                             value:@(9)]
                                                     ]];
        ORKQuestionStep *step = [ORKQuestionStep questionStepWithIdentifier:@"qid_003"
                                                                      title:@"How many hours did you sleep last night?"
                                                                     answer:answerFormat];
        
        step.optional = NO;
        [steps addObject:step];
    }
    
    {
        /*
         A multiple-choice question presented in the tableview format.
         */
        ORKTextChoiceAnswerFormat *answerFormat = [ORKAnswerFormat choiceAnswerFormatWithStyle:ORKChoiceAnswerStyleMultipleChoice textChoices:
                                                   @[
                                                     [ORKTextChoice choiceWithText:@"Cough"
                                                                             value:@"cough"],
                                                     [ORKTextChoice choiceWithText:@"Fever"
                                                                             value:@"fever"],
                                                     [ORKTextChoice choiceWithText:@"Headaches"
                                                                             value:@"headache"],
                                                     [ORKTextChoice choiceWithText:@"None of the above"
                                                                        detailText:nil
                                                                             value:@"none"
                                                                          exclusive:YES]
                                                     ]];
        ORKQuestionStep *step = [ORKQuestionStep questionStepWithIdentifier:@"qid_004a"
                                                                      title:@"Which symptoms do you have?"
                                                                     answer:answerFormat];
        [steps addObject:step];
    }
    
    {
        /*
         A multiple-choice question with text choices that have detail text.
         */
        ORKTextChoiceAnswerFormat *answerFormat = [ORKAnswerFormat choiceAnswerFormatWithStyle:ORKChoiceAnswerStyleMultipleChoice textChoices:
            @[
              [ORKTextChoice choiceWithText:@"Cough"
                                 detailText:@"A cough and/or sore throat"
                                      value:@"cough"
                                  exclusive:NO],
              [ORKTextChoice choiceWithText:@"Fever"
                                 detailText:@"A 100F or higher fever or feeling feverish"
                                      value:@"fever"
                                  exclusive:NO],
              [ORKTextChoice choiceWithText:@"Headaches"
                                 detailText:@"Headaches and/or body aches"
                                      value:@"headache"
                                  exclusive:NO]
              ]];
        
        ORKQuestionStep *step = [ORKQuestionStep questionStepWithIdentifier:@"qid_004"
                                                                      title:@"Which symptoms do you have?"
                                                                     answer:answerFormat];
        
        [steps addObject:step];
    }
    
    {
        /*
         A text question with the default multiple-line text entry.
         */
        ORKQuestionStep *step = [ORKQuestionStep questionStepWithIdentifier:@"qid_005"
                                                                      title:@"How did you feel last night?"
                                                                     answer:[ORKAnswerFormat textAnswerFormat]];
        [steps addObject:step];
    }
    
    {
        /*
         A text question with single-line text entry, with autocapitalization on
         for words, and autocorrection, and spellchecking turned off.
         */
        ORKTextAnswerFormat *format = [ORKAnswerFormat textAnswerFormat];
        format.multipleLines = NO;
        format.autocapitalizationType = UITextAutocapitalizationTypeWords;
        format.autocorrectionType = UITextAutocorrectionTypeNo;
        format.spellCheckingType = UITextSpellCheckingTypeNo;
        ORKQuestionStep *step = [ORKQuestionStep questionStepWithIdentifier:@"qid_005a"
                                                                      title:@"What is your name?"
                                                                     answer:format];
        [steps addObject:step];
    }
    
    {
        /*
         A text question with a length limit.
         */
        ORKQuestionStep *step = [ORKQuestionStep questionStepWithIdentifier:@"qid_005b"
                                                                      title:@"How did you feel last night?"
                                                                     answer:[ORKTextAnswerFormat textAnswerFormatWithMaximumLength:20]];
        [steps addObject:step];
    }

    {
        /*
         An email question with single-line text entry.
         */
        ORKEmailAnswerFormat *format = [ORKAnswerFormat emailAnswerFormat];
        ORKQuestionStep *step = [ORKQuestionStep questionStepWithIdentifier:@"qid_005c"
                                                                      title:@"What is your email?"
                                                                     answer:format];
        [steps addObject:step];
    }
    
    {
        /*
         A text question demos secureTextEntry feature
         */
        ORKTextAnswerFormat *format = [ORKAnswerFormat textAnswerFormatWithMaximumLength:10];
        format.secureTextEntry = YES;
        format.multipleLines = NO;
        ORKQuestionStep *step = [ORKQuestionStep questionStepWithIdentifier:@"qid_005d"
                                                                      title:@"What is your passcode?"
                                                                     answer:format];
        step.placeholder = @"Tap your passcode here";
        [steps addObject:step];
    }
    
    {
        /*
         A text question with single-line text entry and a length limit.
         */
        ORKTextAnswerFormat *format = [ORKAnswerFormat textAnswerFormatWithMaximumLength:20];
        format.multipleLines = NO;
        ORKQuestionStep *step = [ORKQuestionStep questionStepWithIdentifier:@"qid_005e"
                                                                      title:@"What is your name?"
                                                                     answer:format];
        [steps addObject:step];
    }
    
    {
        /*
         A single-select value-picker question. Rather than seeing the items in a tableview,
         the user sees them in a picker wheel. This is suitable where the list
         of items can be long, and the text describing the options can be kept short.
         */
        ORKValuePickerAnswerFormat *answerFormat = [ORKAnswerFormat valuePickerAnswerFormatWithTextChoices:
                                                    @[
                                                      [ORKTextChoice choiceWithText:@"Cough"
                                                                              value:@"cough"],
                                                      [ORKTextChoice choiceWithText:@"Fever"
                                                                              value:@"fever"],
                                                      [ORKTextChoice choiceWithText:@"Headaches"
                                                                              value:@"headache"]
                                                      ]];
        ORKQuestionStep *step = [ORKQuestionStep questionStepWithIdentifier:@"qid_081"
                                                                      title:@"Select a symptom"
                                                                     answer:answerFormat];
        
        [steps addObject:step];
    }
    
    {
        /*
         A continuous slider question.
         */
        ORKQuestionStep *step = [ORKQuestionStep questionStepWithIdentifier:@"qid_010"
                                                                      title:@"On a scale of 1 to 10, how much pain do you feel?"
                                                                     answer:[[ORKContinuousScaleAnswerFormat alloc] initWithMaximumValue:10 minimumValue:1 defaultValue:NSIntegerMax maximumFractionDigits:1]];
        [steps addObject:step];
    }
    
    {
        /*
         The same as the previous question, but now using a discrete slider.
         */
        ORKQuestionStep *step = [ORKQuestionStep questionStepWithIdentifier:@"qid_010a"
                                                                      title:@"On a scale of 1 to 10, how much pain do you feel?"
                                                                     answer:[ORKAnswerFormat scaleAnswerFormatWithMaximumValue:10
                                                                                                                  minimumValue:1
                                                                                                                  defaultValue:NSIntegerMax
                                                                                                                          step:1
                                                                                                                      vertical:NO
                                                                                                       maximumValueDescription:@"High value"
                                                                                                       minimumValueDescription:@"Low value"]];
        [steps addObject:step];
    }
    
    {
        /*
         A HealthKit answer format question for gender.
         The default value is read from HealthKit when the step is being presented,
         but the user's answer is not written back to HealthKit.
         */
        ORKQuestionStep *step = [ORKQuestionStep questionStepWithIdentifier:@"fqid_health_biologicalSex"
                                                                      title:@"What is your gender"
                                                                     answer:[ORKHealthKitCharacteristicTypeAnswerFormat answerFormatWithCharacteristicType:[HKCharacteristicType characteristicTypeForIdentifier:HKCharacteristicTypeIdentifierBiologicalSex]]];
        [steps addObject:step];
    }
    
    {
        /*
         A HealthKit answer format question for blood type.
         The default value is read from HealthKit when the step is being presented,
         but the user's answer is not written back to HealthKit.
         */
        ORKQuestionStep *step = [ORKQuestionStep questionStepWithIdentifier:@"fqid_health_bloodType"
                                                                      title:@"What is your blood type?"
                                                                     answer:[ORKHealthKitCharacteristicTypeAnswerFormat answerFormatWithCharacteristicType:[HKCharacteristicType characteristicTypeForIdentifier:HKCharacteristicTypeIdentifierBloodType]]];
        [steps addObject:step];
    }
    
    {
        /*
         A HealthKit answer format question for date of birth.
         The default value is read from HealthKit when the step is being presented,
         but the user's answer is not written back to HealthKit.
         */
        ORKQuestionStep *step = [ORKQuestionStep questionStepWithIdentifier:@"fqid_health_dob"
                                                                      title:@"What is your date of birth?"
                                                                     answer:[ORKHealthKitCharacteristicTypeAnswerFormat answerFormatWithCharacteristicType:[HKCharacteristicType characteristicTypeForIdentifier:HKCharacteristicTypeIdentifierDateOfBirth]]];
        [steps addObject:step];
    }
    
    {
        /*
         A HealthKit answer format question for weight.
         The default value is read from HealthKit when the step is being presented,
         but the user's answer is not written back to HealthKit.
         */
        ORKQuestionStep *step = [ORKQuestionStep questionStepWithIdentifier:@"fqid_health_weight"
                                                                      title:@"How much do you weigh?"
                                                                     answer:[ORKHealthKitQuantityTypeAnswerFormat answerFormatWithQuantityType:[HKQuantityType quantityTypeForIdentifier:HKQuantityTypeIdentifierBodyMass]
                                                                                                                                          unit:nil
                                                                                                                                         style:ORKNumericAnswerStyleDecimal]];
        [steps addObject:step];
    }
    
    {
        /*
         A multiple choice question where the items are mis-formatted.
         This question is used for verifying correct layout of the table view
         cells when the content is mixed or very long.
         */
        ORKTextChoiceAnswerFormat *answerFormat = [ORKAnswerFormat choiceAnswerFormatWithStyle:ORKChoiceAnswerStyleMultipleChoice textChoices:
                                                   @[
                                                     [ORKTextChoice choiceWithText:@"Cough, A cough and/or sore throat, A cough and/or sore throat"
                                                                        detailText:@"A cough and/or sore throat, A cough and/or sore throat, A cough and/or sore throat"
                                                                             value:@"cough"
                                                                         exclusive:NO],
                                                     [ORKTextChoice choiceWithText:@"Fever, A 100F or higher fever or feeling feverish"
                                                                        detailText:nil
                                                                             value:@"fever"
                                                                         exclusive:NO],
                                                     [ORKTextChoice choiceWithText:@""
                                                                        detailText:@"Headaches, Headaches and/or body aches"
                                                                             value:@"headache"
                                                                         exclusive:NO]
                                                     ]];
        ORKQuestionStep *step = [ORKQuestionStep questionStepWithIdentifier:@"qid_000a"
                                                                      title:@"(Misused) Which symptoms do you have?"
                                                                     answer:answerFormat];
        [steps addObject:step];
    }
    
    {
        ORKCompletionStep *step = [[ORKCompletionStep alloc] initWithIdentifier:@"completion"];
        step.title = @"Survey Complete";
        [steps addObject:step];
    }

    
    ORKOrderedTask *task = [[ORKOrderedTask alloc] initWithIdentifier:SelectionSurveyTaskIdentifier steps:steps];
    return task;
}

- (void)selectionSurveyButtonTapped:(id)sender {
    [self beginTaskWithIdentifier:SelectionSurveyTaskIdentifier];
}

#pragma mark - Active step task

/*
 This task demonstrates direct use of active steps, which is not particularly
 well-supported by the framework. The intended use of `ORKActiveStep` is as a
 base class for creating new types of active step, with matching view
 controllers appropriate to the particular task that uses them.
 
 Nonetheless, this functions as a test-bed for basic active task functonality.
 */
- (ORKOrderedTask *)makeActiveStepTask {
    NSMutableArray *steps = [NSMutableArray new];
    
    {
        /*
         Example of a fully-fledged instruction step.
         The text of this step is not appropriate to the rest of the task, but
         is helpful for verifying layout.
         */
        ORKInstructionStep *step = [[ORKInstructionStep alloc] initWithIdentifier:@"iid_001"];
        step.title = @"Demo Study";
        step.text = @"This 12-step walkthrough will explain the study and the impact it will have on your life.";
        step.detailText = @"You must complete the walkthough to participate in the study.";
        [steps addObject:step];
    }
    
    {
        /*
         Audio-recording active step, configured directly using `ORKActiveStep`.
         
         Not a recommended way of doing audio recording with the ResearchKit framework.
         */
        ORKActiveStep *step = [[ORKActiveStep alloc] initWithIdentifier:@"aid_001d"];
        step.title = @"Audio";
        step.stepDuration = 10.0;
        step.text = @"An active test recording audio";
        step.recorderConfigurations = @[[[ORKAudioRecorderConfiguration alloc] initWithIdentifier:@"aid_001d.audio" recorderSettings:@{}]];
        step.shouldUseNextAsSkipButton = YES;
        [steps addObject:step];
    }
    
    {
        /*
         Audio-recording active step with lossless audio, configured directly
         using `ORKActiveStep`.
         
         Not a recommended way of doing audio recording with the ResearchKit framework.
         */
        ORKActiveStep *step = [[ORKActiveStep alloc] initWithIdentifier:@"aid_001e"];
        step.title = @"Audio";
        step.stepDuration = 10.0;
        step.text = @"An active test recording lossless audio";
        step.shouldUseNextAsSkipButton = YES;
        step.recorderConfigurations = @[[[ORKAudioRecorderConfiguration alloc]
                                         initWithIdentifier:@"aid_001e.audio" recorderSettings:@{AVFormatIDKey : @(kAudioFormatAppleLossless),
                                                                                                 AVNumberOfChannelsKey : @(2),
                                                                                                 AVSampleRateKey: @(44100.0)
                                                                                                 }]];
        [steps addObject:step];
    }
    
    {
        /*
         Touch recorder active step. This should record touches on the primary
         view for a 30 second period.
         
         Not a recommended way of collecting touch data with the ResearchKit framework.
         */
        ORKActiveStep *step = [[ORKActiveStep alloc] initWithIdentifier:@"aid_001a"];
        step.title = @"Touch";
        step.text = @"An active test, touch collection";
        step.shouldStartTimerAutomatically = NO;
        step.stepDuration = 30.0;
        step.spokenInstruction = @"An active test, touch collection";
        step.shouldUseNextAsSkipButton = YES;
        step.recorderConfigurations = @[[[ORKTouchRecorderConfiguration alloc] initWithIdentifier:@"aid_001a.touch"]];
        [steps addObject:step];
    }
        
    {
        /*
         Test for device motion recorder directly on an active step.
         
         Not a recommended way of customizing active steps with the ResearchKit framework.
         */
        ORKActiveStep *step = [[ORKActiveStep alloc] initWithIdentifier:@"aid_001c"];
        step.title = @"Motion";
        step.text = @"An active test collecting device motion data";
        step.shouldUseNextAsSkipButton = YES;
        step.recorderConfigurations = @[[[ORKDeviceMotionRecorderConfiguration alloc] initWithIdentifier:@"aid_001c.deviceMotion" frequency:100.0]];
        [steps addObject:step];
    }
    
    ORKOrderedTask *task = [[ORKOrderedTask alloc] initWithIdentifier:ActiveStepTaskIdentifier steps:steps];
    return task;
}

- (void)activeStepTaskButtonTapped:(id)sender {
    [self beginTaskWithIdentifier:ActiveStepTaskIdentifier];
}

#pragma mark - Consent review task

/*
 The consent review task is used to quickly verify the layout of the consent
 sharing step and the consent review step.
 
 In a real consent process, you would substitute the text of your consent document
 for the various placeholders.
 */
- (ORKOrderedTask *)makeConsentReviewTask {
    /*
     Tests layout of the consent sharing step.
     
     This step is used when you want to obtain permission to share the data
     collected with other researchers for uses beyond the present study.
     */
    ORKConsentSharingStep *sharingStep =
    [[ORKConsentSharingStep alloc] initWithIdentifier:@"consent_sharing"
                         investigatorShortDescription:@"MyInstitution"
                          investigatorLongDescription:@"MyInstitution and its partners"
                        localizedLearnMoreHTMLContent:@"Lorem ipsum dolor sit amet, consectetur adipiscing elit, sed do eiusmod tempor incididunt ut labore et dolore magna aliqua."];
    
    /*
     Tests layout of the consent review step.
     
     In the consent review step, the user reviews the consent document and
     optionally enters their name and/or scribbles a signature.
     */
    ORKConsentDocument *doc = [self buildConsentDocument];
    ORKConsentSignature *participantSig = doc.signatures[0];
    [participantSig setSignatureDateFormatString:@"yyyy-MM-dd 'at' HH:mm"];
    _currentDocument = [doc copy];
    ORKConsentReviewStep *reviewStep = [[ORKConsentReviewStep alloc] initWithIdentifier:@"consent_review" signature:participantSig inDocument:doc];
    reviewStep.text = @"Lorem ipsum dolor sit amet, consectetur adipiscing elit, sed do eiusmod tempor incididunt ut labore et dolore magna aliqua.";
    reviewStep.reasonForConsent = @"Lorem ipsum dolor sit amet, consectetur adipiscing elit, sed do eiusmod tempor incididunt ut labore et dolore magna aliqua.";
    ORKOrderedTask *task = [[ORKOrderedTask alloc] initWithIdentifier:ConsentReviewTaskIdentifier steps:@[sharingStep,reviewStep]];
    return task;
}

- (void)consentReviewButtonTapped:(id)sender {
    [self beginTaskWithIdentifier:ConsentReviewTaskIdentifier];
}

#pragma mark - Consent task
/*
 This consent task demonstrates visual consent, followed by a consent review step.
 
 In a real consent process, you would substitute the text of your consent document
 for the various placeholders.
 */
- (ORKOrderedTask *)makeConsentTask {
    /*
     Most of the configuration of what pages will appear in the visual consent step,
     and what content will be displayed in the consent review step, it in the
     consent document itself.
     */
    ORKConsentDocument *consentDocument = [self buildConsentDocument];
    _currentDocument = [consentDocument copy];
    
    ORKVisualConsentStep *step = [[ORKVisualConsentStep alloc] initWithIdentifier:@"visual_consent" document:consentDocument];
    ORKConsentReviewStep *reviewStep = [[ORKConsentReviewStep alloc] initWithIdentifier:@"consent_review" signature:consentDocument.signatures[0] inDocument:consentDocument];
    reviewStep.text = @"Lorem ipsum dolor sit amet, consectetur adipiscing elit, sed do eiusmod tempor incididunt ut labore et dolore magna aliqua.";
    reviewStep.reasonForConsent = @"Lorem ipsum dolor sit amet, consectetur adipiscing elit, sed do eiusmod tempor incididunt ut labore et dolore magna aliqua.";

    ORKOrderedTask *task = [[ORKOrderedTask alloc] initWithIdentifier:ConsentTaskIdentifier steps:@[step, reviewStep]];
    
    return task;
}

- (void)consentButtonTapped:(id)sender {
    [self beginTaskWithIdentifier:ConsentTaskIdentifier];
}

#pragma mark - Eligibility form task
/*
 The eligibility form task is used to demonstrate an eligibility form (`ORKFormStep`, `ORKFormItem`).
 */
- (id<ORKTask>)makeEligibilityFormTask {
    NSMutableArray *steps = [NSMutableArray new];
    
    {
        ORKInstructionStep *step = [[ORKInstructionStep alloc] initWithIdentifier:@"intro_step"];
        step.title = @"Eligibility Form";
        [steps addObject:step];
    }
    
    {
        ORKFormStep *step = [[ORKFormStep alloc] initWithIdentifier:@"form_step"];
        step.optional = NO;
        step.title = @"Eligibility Form";
        step.text = @"Please answer the questions below.";
        
        NSMutableArray *items = [NSMutableArray new];
        [steps addObject:step];
        
        {
            
            ORKFormItem *item = [[ORKFormItem alloc] initWithIdentifier:@"form_item_1"
                                                                   text:@"Are you over 18 years of age?"
                                                           answerFormat:[ORKAnswerFormat booleanAnswerFormat]];
            item.optional = NO;
            [items addObject:item];
        }
        
        {
            ORKFormItem *item = [[ORKFormItem alloc] initWithIdentifier:@"form_item_2"
                                                                   text:@"Have you been diagnosed with pre-diabetes or type 2 diabetes?"
                                                           answerFormat:[ORKAnswerFormat booleanAnswerFormat]];
            item.optional = NO;
            [items addObject:item];
        }
        
        {
            ORKFormItem *item = [[ORKFormItem alloc] initWithIdentifier:@"form_item_3"
                                                                   text:@"Can you not read and understand English in order to provide informed consent and follow the instructions?"
                                                           answerFormat:[ORKAnswerFormat booleanAnswerFormat]];
            item.optional = NO;
            [items addObject:item];
        }
        
        {
            NSArray *textChoices = @[[ORKTextChoice choiceWithText:@"Yes" value:@1],
                                     [ORKTextChoice choiceWithText:@"No" value:@0],
                                     [ORKTextChoice choiceWithText:@"N/A" value:@2]];
            ORKTextChoiceAnswerFormat *answerFormat = (ORKTextChoiceAnswerFormat *)[ORKAnswerFormat choiceAnswerFormatWithStyle:ORKChoiceAnswerStyleSingleChoice
                                                                                                                    textChoices:textChoices];
            
            ORKFormItem *item = [[ORKFormItem alloc] initWithIdentifier:@"form_item_4"
                                                                   text:@"Are you pregnant?"
                                                           answerFormat:answerFormat];
            item.optional = NO;
            [items addObject:item];
        }
        
        [step setFormItems:items];
    }
    
    {
        ORKInstructionStep *step = [[ORKInstructionStep alloc] initWithIdentifier:@"ineligible_step"];
        step.title = @"You are ineligible to join the study.";
        [steps addObject:step];
    }
    
    {
        ORKCompletionStep *step = [[ORKCompletionStep alloc] initWithIdentifier:@"eligible_step"];
        step.title = @"You are eligible to join the study.";
        [steps addObject:step];
    }
    
    ORKNavigableOrderedTask *task = [[ORKNavigableOrderedTask alloc] initWithIdentifier:EligibilityFormTaskIdentifier steps:steps];
    
    // Build navigation rules.
    ORKPredicateStepNavigationRule *predicateRule = nil;
    ORKResultSelector *resultSelector = nil;
    
    resultSelector = [ORKResultSelector selectorWithStepIdentifier:@"form_step" resultIdentifier:@"form_item_1"];
    NSPredicate *predicateFormItem1 = [ORKResultPredicate predicateForBooleanQuestionResultWithResultSelector:resultSelector expectedAnswer:YES];

    resultSelector = [ORKResultSelector selectorWithStepIdentifier:@"form_step" resultIdentifier:@"form_item_2"];
    NSPredicate *predicateFormItem2 = [ORKResultPredicate predicateForBooleanQuestionResultWithResultSelector:resultSelector expectedAnswer:YES];
    
    resultSelector = [ORKResultSelector selectorWithStepIdentifier:@"form_step" resultIdentifier:@"form_item_3"];
    NSPredicate *predicateFormItem3 = [ORKResultPredicate predicateForBooleanQuestionResultWithResultSelector:resultSelector expectedAnswer:NO];
    
    resultSelector = [ORKResultSelector selectorWithStepIdentifier:@"form_step" resultIdentifier:@"form_item_4"];
    NSPredicate *predicateFormItem4a = [ORKResultPredicate predicateForChoiceQuestionResultWithResultSelector:resultSelector expectedAnswerValue:@0];
    NSPredicate *predicateFormItem4b = [ORKResultPredicate predicateForChoiceQuestionResultWithResultSelector:resultSelector expectedAnswerValue:@2];
    
    NSPredicate *predicateEligible1 = [NSCompoundPredicate andPredicateWithSubpredicates:@[predicateFormItem1,predicateFormItem2, predicateFormItem3, predicateFormItem4a]];
    NSPredicate *predicateEligible2 = [NSCompoundPredicate andPredicateWithSubpredicates:@[predicateFormItem1,predicateFormItem2, predicateFormItem3, predicateFormItem4b]];
    
    predicateRule = [[ORKPredicateStepNavigationRule alloc] initWithResultPredicates:@[predicateEligible1, predicateEligible2]
                                                          destinationStepIdentifiers:@[@"eligible_step", @"eligible_step"]];
    [task setNavigationRule:predicateRule forTriggerStepIdentifier:@"form_step"];
    
    // Add end direct rules to skip unneeded steps
    ORKDirectStepNavigationRule *directRule = nil;
    directRule = [[ORKDirectStepNavigationRule alloc] initWithDestinationStepIdentifier:ORKNullStepIdentifier];
    [task setNavigationRule:directRule forTriggerStepIdentifier:@"ineligible_step"];

    return task;
}

- (void)eligibilityFormButtonTapped:(id)sender {
    [self beginTaskWithIdentifier:EligibilityFormTaskIdentifier];
}

#pragma mark - Eligibility survey
/*
 The eligibility survey task is used to demonstrate an eligibility survey.
 */
- (id<ORKTask>)makeEligibilitySurveyTask {
    NSMutableArray *steps = [NSMutableArray new];
    
    {
        ORKInstructionStep *step = [[ORKInstructionStep alloc] initWithIdentifier:@"intro_step"];
        step.title = @"Eligibility Survey";
        [steps addObject:step];
    }
    
    {
        ORKQuestionStep *step = [ORKQuestionStep questionStepWithIdentifier:@"question_01"
                                                                      title:@"Are you over 18 years of age?"
                                                                     answer:[ORKAnswerFormat booleanAnswerFormat]];
        step.optional = NO;
        [steps addObject:step];
    }
    
    {
        ORKInstructionStep *step = [[ORKInstructionStep alloc] initWithIdentifier:@"ineligible_step"];
        step.title = @"You are ineligible to join the study.";
        [steps addObject:step];
    }
    
    {
        ORKCompletionStep *step = [[ORKCompletionStep alloc] initWithIdentifier:@"eligible_step"];
        step.title = @"You are eligible to join the study.";
        [steps addObject:step];
    }
    
    ORKNavigableOrderedTask *task = [[ORKNavigableOrderedTask alloc] initWithIdentifier:EligibilitySurveyTaskIdentifier steps:steps];

    // Build navigation rules.
    ORKResultSelector *resultSelector = [ORKResultSelector selectorWithResultIdentifier:@"question_01"];
    NSPredicate *predicateQuestion = [ORKResultPredicate predicateForBooleanQuestionResultWithResultSelector:resultSelector expectedAnswer:YES];

    ORKPredicateStepNavigationRule *predicateRule = [[ORKPredicateStepNavigationRule alloc] initWithResultPredicates:@[predicateQuestion]
                                                                                          destinationStepIdentifiers:@[@"eligible_step"]];
    [task setNavigationRule:predicateRule forTriggerStepIdentifier:@"question_01"];
    
    // Add end direct rules to skip unneeded steps
    ORKDirectStepNavigationRule *directRule = nil;
    directRule = [[ORKDirectStepNavigationRule alloc] initWithDestinationStepIdentifier:ORKNullStepIdentifier];
    [task setNavigationRule:directRule forTriggerStepIdentifier:@"ineligible_step"];
    
    return task;
}

- (void)eligibilitySurveyButtonTapped:(id)sender {
    [self beginTaskWithIdentifier:EligibilitySurveyTaskIdentifier];
}

#pragma mark - Login task
/*
 The login task is used to demonstrate a login step.
 */

- (id<ORKTask>)makeLoginTask {
    NSMutableArray *steps = [NSMutableArray new];
    
    {
        ORKLoginStep *step = [[ORKLoginStep alloc] initWithIdentifier:@"login_step"
                                                                title:@"Login"
                                                                 text:@"Enter your credentials"
                                             loginViewControllerClass:[LoginViewController class]];
        [steps addObject:step];
    }
    
    ORKOrderedTask *task = [[ORKOrderedTask alloc] initWithIdentifier:LoginTaskIdentifier steps:steps];
    return task;
}

- (IBAction)loginButtonTapped:(id)sender {
    [self beginTaskWithIdentifier:LoginTaskIdentifier];
}

#pragma mark - Registration task
/*
 The registration task is used to demonstrate a registration step.
 */
- (id<ORKTask>)makeRegistrationTask {
    NSMutableArray *steps = [NSMutableArray new];
    
    {
        ORKRegistrationStepOption options = (ORKRegistrationStepIncludeFamilyName |
                                             ORKRegistrationStepIncludeGivenName |
                                             ORKRegistrationStepIncludeDOB |
                                             ORKRegistrationStepIncludeGender);
        ORKRegistrationStep *step = [[ORKRegistrationStep alloc] initWithIdentifier:@"registration_step"
                                                                              title:@"Registration"
                                                                               text:@"Fill out the form below"
                                                                            options:options];
        [steps addObject:step];
    }
    
    ORKOrderedTask *task = [[ORKOrderedTask alloc] initWithIdentifier:RegistrationTaskIdentifier steps:steps];
    return task;
}

- (IBAction)registrationButtonTapped:(id)sender {
    [self beginTaskWithIdentifier:RegistrationTaskIdentifier];
}


#pragma mark - Verification task
/*
 The verification task is used to demonstrate a verification step.
 */
- (id<ORKTask>)makeVerificationTask {
    NSMutableArray *steps = [NSMutableArray new];
    
    {
        ORKVerificationStep *step = [[ORKVerificationStep alloc] initWithIdentifier:@"verification_step" text:@"Check your email and click on the link to verify your email address and start using the app."
                                                    verificationViewControllerClass:[VerificationViewController class]];
        [steps addObject:step];
    }
    
    ORKOrderedTask *task = [[ORKOrderedTask alloc] initWithIdentifier:VerificationTaskIdentifier steps:steps];
    return task;
}

- (IBAction)verificationButtonTapped:(id)sender {
    [self beginTaskWithIdentifier:VerificationTaskIdentifier];
}

#pragma mark - Mini form task

/*
 The mini form task is used to test survey forms functionality (`ORKFormStep`).
 */
- (id<ORKTask>)makeMiniFormTask {
    NSMutableArray *steps = [NSMutableArray new];
    
    {
        ORKInstructionStep *step = [[ORKInstructionStep alloc] initWithIdentifier:@"mini_form_001"];
        step.title = @"Mini Form";
        [steps addObject:step];
    }
    
    {
        /*
         A short form for testing behavior when loading multiple HealthKit
         default values on the same form.
         */
        ORKFormStep *step = [[ORKFormStep alloc] initWithIdentifier:@"fid_000" title:@"Mini Form" text:@"Mini form groups multi-entry in one page"];
        NSMutableArray *items = [NSMutableArray new];
        [steps addObject:step];
        
        {
            ORKFormItem *item = [[ORKFormItem alloc] initWithIdentifier:@"fqid_health_weight1"
                                                                 text:@"Weight"
                                                         answerFormat:
                                [ORKHealthKitQuantityTypeAnswerFormat answerFormatWithQuantityType:[HKQuantityType quantityTypeForIdentifier:HKQuantityTypeIdentifierBodyMass]
                                                                                             unit:[HKUnit unitFromMassFormatterUnit:NSMassFormatterUnitPound]
                                                                                            style:ORKNumericAnswerStyleDecimal]];
            [items addObject:item];
        }
        
        {
            ORKFormItem *item = [[ORKFormItem alloc] initWithIdentifier:@"fqid_health_weight2"
                                                                 text:@"Weight"
                                                         answerFormat:
                                [ORKHealthKitQuantityTypeAnswerFormat answerFormatWithQuantityType:[HKQuantityType quantityTypeForIdentifier:HKQuantityTypeIdentifierBodyMass]
                                                                                             unit:[HKUnit unitFromMassFormatterUnit:NSMassFormatterUnitPound]
                                                                                            style:ORKNumericAnswerStyleDecimal]];
            item.placeholder = @"Add weight";
            [items addObject:item];
        }
        
        {
            ORKFormItem *item = [[ORKFormItem alloc] initWithIdentifier:@"fqid_health_weight3"
                                                                   text:@"Weight"
                                                           answerFormat:
                                 [ORKHealthKitQuantityTypeAnswerFormat answerFormatWithQuantityType:[HKQuantityType quantityTypeForIdentifier:HKQuantityTypeIdentifierBodyMass]
                                                                                               unit:[HKUnit unitFromMassFormatterUnit:NSMassFormatterUnitPound]
                                                                                              style:ORKNumericAnswerStyleDecimal]];
            item.placeholder = @"Input your body weight here. Really long text.";
            [items addObject:item];
        }
        
        
        {
            ORKFormItem *item = [[ORKFormItem alloc] initWithIdentifier:@"fqid_health_weight4"
                                                                   text:@"Weight"
                                                           answerFormat:[ORKNumericAnswerFormat decimalAnswerFormatWithUnit:nil]];
            item.placeholder = @"Input your body weight here";
            [items addObject:item];
        }
        
        [step setFormItems:items];
    }
    
    {
        /*
         A long "kitchen-sink" form with all the different types of supported
         answer formats.
         */
        ORKFormStep *step = [[ORKFormStep alloc] initWithIdentifier:@"fid_001" title:@"Mini Form" text:@"Mini form groups multi-entry in one page"];
        NSMutableArray *items = [NSMutableArray new];
        
        {
            
            ORKFormItem *item = [[ORKFormItem alloc] initWithIdentifier:@"fqid_health_biologicalSex" text:@"Gender" answerFormat:[ORKHealthKitCharacteristicTypeAnswerFormat answerFormatWithCharacteristicType:[HKCharacteristicType characteristicTypeForIdentifier:HKCharacteristicTypeIdentifierBiologicalSex]]];
            [items addObject:item];
        }
        
        {
            ORKFormItem *item = [[ORKFormItem alloc] initWithSectionTitle:@"Pre1"];
            [items addObject:item];
        }
        
        {
            ORKFormItem *item = [[ORKFormItem alloc] initWithSectionTitle:@"Basic Information"];
            [items addObject:item];
        }
        
        {
            
            ORKFormItem *item = [[ORKFormItem alloc] initWithIdentifier:@"fqid_health_bloodType" text:@"Blood Type" answerFormat:[ORKHealthKitCharacteristicTypeAnswerFormat answerFormatWithCharacteristicType:[HKCharacteristicType characteristicTypeForIdentifier:HKCharacteristicTypeIdentifierBloodType]]];
            item.placeholder = @"Choose a type";
            [items addObject:item];
        }
        
        {
            
            ORKFormItem *item = [[ORKFormItem alloc] initWithIdentifier:@"fqid_health_dob" text:@"Date of Birth" answerFormat:[ORKHealthKitCharacteristicTypeAnswerFormat answerFormatWithCharacteristicType:[HKCharacteristicType characteristicTypeForIdentifier:HKCharacteristicTypeIdentifierDateOfBirth]]];
            item.placeholder = @"DOB";
            [items addObject:item];
        }
        
        {
            
            ORKFormItem *item = [[ORKFormItem alloc] initWithIdentifier:@"fqid_health_weight"
                                                                 text:@"Weight"
                                                         answerFormat:
                                [ORKHealthKitQuantityTypeAnswerFormat answerFormatWithQuantityType:[HKQuantityType quantityTypeForIdentifier:HKQuantityTypeIdentifierBodyMass]
                                                                                    unit:nil
                                                                                   style:ORKNumericAnswerStyleDecimal]];
            item.placeholder = @"Add weight";
            [items addObject:item];
        }
        
        {
            ORKFormItem *item = [[ORKFormItem alloc] initWithIdentifier:@"fqid_001" text:@"Have headache?" answerFormat:[ORKBooleanAnswerFormat new]];
            [items addObject:item];
        }
        
        {
            ORKFormItem *item = [[ORKFormItem alloc] initWithIdentifier:@"fqid_002" text:@"Which fruit do you like most? Please pick one from below."
                                                         answerFormat:[ORKAnswerFormat choiceAnswerFormatWithStyle:ORKChoiceAnswerStyleSingleChoice textChoices:@[@"Apple", @"Orange", @"Banana"]
                                                                                                              ]];
            [items addObject:item];
        }
        
        {
            ORKFormItem *item = [[ORKFormItem alloc] initWithIdentifier:@"fqid_003" text:@"Message"
                                                         answerFormat:[ORKAnswerFormat textAnswerFormat]];
            item.placeholder = @"Your message";
            [items addObject:item];
        }
        
        {
            ORKFormItem *item = [[ORKFormItem alloc] initWithIdentifier:@"fqid_004a" text:@"BP Diastolic"
                                                         answerFormat:[ORKAnswerFormat integerAnswerFormatWithUnit:@"mm Hg"]];
            item.placeholder = @"Enter value";
            [items addObject:item];
        }
        
        {
            ORKFormItem *item = [[ORKFormItem alloc] initWithIdentifier:@"fqid_004b" text:@"BP Systolic"
                                                         answerFormat:[ORKAnswerFormat integerAnswerFormatWithUnit:@"mm Hg"]];
            item.placeholder = @"Enter value";
            [items addObject:item];
        }
        
        {
            ORKFormItem *item = [[ORKFormItem alloc] initWithIdentifier:@"fqid_005" text:@"Email"
                                                           answerFormat:[ORKAnswerFormat emailAnswerFormat]];
            item.placeholder = @"Enter Email";
            [items addObject:item];
        }
        
        {
            ORKTextAnswerFormat *format = [ORKAnswerFormat textAnswerFormatWithValidationRegex:@"^(https?:\\/\\/)?([\\da-z\\.-]+)\\.([a-z\\.]{2,6})([\\/\\w \\.-]*)*\\/?$" invalidMessage:@"Invalid URL: %@"];
            format.multipleLines = NO;
            format.keyboardType = UIKeyboardTypeURL;
            format.autocapitalizationType = UITextAutocapitalizationTypeNone;
            format.autocorrectionType = UITextAutocorrectionTypeNo;
            format.spellCheckingType = UITextSpellCheckingTypeNo;
            
            ORKFormItem *item = [[ORKFormItem alloc] initWithIdentifier:@"fqid_006" text:@"URL"
                                                           answerFormat:format];
            item.placeholder = @"Enter URL";
            [items addObject:item];
        }

        {
            ORKFormItem *item = [[ORKFormItem alloc] initWithIdentifier:@"fqid_007" text:@"Message"
                                                           answerFormat:[ORKAnswerFormat textAnswerFormatWithMaximumLength:20]];
            item.placeholder = @"Your message (limit 20 characters).";
            [items addObject:item];
        }
        
        {
            ORKTextAnswerFormat *format = [ORKAnswerFormat textAnswerFormatWithMaximumLength:12];
            format.secureTextEntry = YES;
            format.multipleLines = NO;
            
            ORKFormItem *item = [[ORKFormItem alloc] initWithIdentifier:@"fqid_008" text:@"Passcode"
                                                           answerFormat:format];
            item.placeholder = @"Enter Passcode";
            [items addObject:item];
        }

        {
            ORKFormItem *item = [[ORKFormItem alloc] initWithIdentifier:@"fqid_height_001" text:@"Height"
                                                           answerFormat:[ORKAnswerFormat heightAnswerFormat]];
            item.placeholder = @"Pick a height (local system)";
            [items addObject:item];
        }

        {
            ORKFormItem *item = [[ORKFormItem alloc] initWithIdentifier:@"fqid_height_002" text:@"Height"
                                                           answerFormat:[ORKAnswerFormat heightAnswerFormatWithMeasurementSystem:ORKMeasurementSystemMetric]];
            item.placeholder = @"Pick a height (metric system)";
            [items addObject:item];
        }

        {
            ORKFormItem *item = [[ORKFormItem alloc] initWithIdentifier:@"fqid_height_003" text:@"Height"
                                                           answerFormat:[ORKAnswerFormat heightAnswerFormatWithMeasurementSystem:ORKMeasurementSystemUSC]];
            item.placeholder = @"Pick a height (imperial system)";
            [items addObject:item];
        }

        {
            ORKFormItem *item = [[ORKFormItem alloc] initWithIdentifier:@"fqid_date_001" text:@"Birthdate"
                                                         answerFormat:[ORKAnswerFormat dateAnswerFormat]];
            item.placeholder = @"Pick a date";
            [items addObject:item];
        }
        
        {
            NSDate *defaultDate = [[NSCalendar currentCalendar] dateByAddingUnit:NSCalendarUnitYear value:-30 toDate:[NSDate date] options:(NSCalendarOptions)0];
            NSDate *minDate = [[NSCalendar currentCalendar] dateByAddingUnit:NSCalendarUnitYear value:-150 toDate:[NSDate date] options:(NSCalendarOptions)0];

            ORKFormItem *item = [[ORKFormItem alloc] initWithIdentifier:@"fqid_date_002" text:@"Birthdate"
                                                         answerFormat:[ORKAnswerFormat dateAnswerFormatWithDefaultDate:defaultDate
                                                                                                        minimumDate:minDate
                                                                                                        maximumDate:[NSDate date]
                                                                                                           calendar:nil]];
            item.placeholder = @"Pick a date (with default)";
            [items addObject:item];
        }
        
        {
            ORKFormItem *item = [[ORKFormItem alloc] initWithIdentifier:@"fqid_timeOfDay_001" text:@"Today sunset time?"
                                                         answerFormat:[ORKAnswerFormat timeOfDayAnswerFormat]];
            item.placeholder = @"No default time";
            [items addObject:item];
        }
        
        {
            NSDateComponents *defaultDC = [[NSDateComponents alloc] init];
            defaultDC.hour = 14;
            defaultDC.minute = 23;
            ORKFormItem *item = [[ORKFormItem alloc] initWithIdentifier:@"fqid_timeOfDay_002" text:@"Today sunset time?"
                                                         answerFormat:[ORKAnswerFormat timeOfDayAnswerFormatWithDefaultComponents:defaultDC]];
            item.placeholder = @"Default time 14:23";
            [items addObject:item];
        }
        
        {
            ORKFormItem *item = [[ORKFormItem alloc] initWithIdentifier:@"fqid_dateTime_001" text:@"Next eclipse visible in Cupertino?"
                                                         answerFormat:[ORKAnswerFormat dateTimeAnswerFormat]];
            
            item.placeholder = @"No default date and range";
            [items addObject:item];
        }
        
        {
            
            NSDate *defaultDate = [[NSCalendar currentCalendar] dateByAddingUnit:NSCalendarUnitDay value:3 toDate:[NSDate date] options:(NSCalendarOptions)0];
            NSDate *minDate = [[NSCalendar currentCalendar] dateByAddingUnit:NSCalendarUnitDay value:0 toDate:[NSDate date] options:(NSCalendarOptions)0];
            NSDate *maxDate = [[NSCalendar currentCalendar] dateByAddingUnit:NSCalendarUnitDay value:10 toDate:[NSDate date] options:(NSCalendarOptions)0];
            ORKFormItem *item = [[ORKFormItem alloc] initWithIdentifier:@"fqid_dateTime_002" text:@"Next eclipse visible in Cupertino?"
                                                         answerFormat:[ORKAnswerFormat dateTimeAnswerFormatWithDefaultDate:defaultDate
                                                                                                            minimumDate:minDate
                                                                                                            maximumDate:maxDate
                                                                                                               calendar:nil]];
            
            item.placeholder = @"Default date in 3 days and range(0, 10)";
            [items addObject:item];
        }
        
        {
            ORKFormItem *item = [[ORKFormItem alloc] initWithIdentifier:@"fqid_timeInterval_001" text:@"Wake up interval"
                                                           answerFormat:[ORKAnswerFormat timeIntervalAnswerFormat]];
            item.placeholder = @"No default Interval and step size";
            [items addObject:item];
        }
        
        {
            ORKFormItem *item = [[ORKFormItem alloc] initWithIdentifier:@"fqid_timeInterval_002" text:@"Wake up interval"
                                                           answerFormat:[ORKAnswerFormat timeIntervalAnswerFormatWithDefaultInterval:300 step:3]];
            
            item.placeholder = @"Default Interval 300 and step size 3";
            [items addObject:item];
        }
        
        {
            /*
             Testbed for image choice.
             
             In a real application, you would use real images rather than square
             colored boxes.
             */
            ORKImageChoice *option1 = [ORKImageChoice choiceWithNormalImage:[self imageWithColor:[UIColor redColor] size:CGSizeMake(360, 360) border:NO]
                                                              selectedImage:[self imageWithColor:[UIColor redColor] size:CGSizeMake(360, 360) border:YES]
                                                                       text:@"Red" value:@"red"];
            ORKImageChoice *option2 = [ORKImageChoice choiceWithNormalImage:[self imageWithColor:[UIColor orangeColor] size:CGSizeMake(360, 360) border:NO]
                                                              selectedImage:[self imageWithColor:[UIColor orangeColor] size:CGSizeMake(360, 360) border:YES]
                                                                       text:nil value:@"orange"];
            ORKImageChoice *option3 = [ORKImageChoice choiceWithNormalImage:[self imageWithColor:[UIColor yellowColor] size:CGSizeMake(360, 360) border:NO]
                                                              selectedImage:[self imageWithColor:[UIColor yellowColor] size:CGSizeMake(360, 360) border:YES]
                                                                       text:@"Yellow" value:@"yellow"];
            
            ORKFormItem *item3 = [[ORKFormItem alloc] initWithIdentifier:@"fqid_009_3" text:@"What is your favorite color?"
                                                          answerFormat:[ORKAnswerFormat choiceAnswerFormatWithImageChoices:@[option1, option2, option3]]];
            [items addObject:item3];
        }
        
        {
            // Discrete scale
            ORKFormItem *item = [[ORKFormItem alloc] initWithIdentifier:@"fqid_scale_001" text:@"Pick an integer" answerFormat:[[ORKScaleAnswerFormat alloc] initWithMaximumValue: 100 minimumValue: 0 defaultValue:NSIntegerMax step:10]];
            [items addObject:item];
        }
        
        {
            // Discrete scale, with default value
            ORKFormItem *item = [[ORKFormItem alloc] initWithIdentifier:@"fqid_scale_002" text:@"Pick an integer" answerFormat:[[ORKScaleAnswerFormat alloc] initWithMaximumValue: 100 minimumValue: 0 defaultValue:20 step:10]];
            [items addObject:item];
        }
        
        {
            // Continuous scale
            ORKFormItem *item = [[ORKFormItem alloc] initWithIdentifier:@"fqid_scale_003" text:@"Pick a decimal" answerFormat:[[ORKContinuousScaleAnswerFormat alloc] initWithMaximumValue: 100 minimumValue: 0 defaultValue:NSIntegerMax maximumFractionDigits:2]];
            [items addObject:item];
        }
        
        {
            // Continuous scale, with default value
            ORKFormItem *item = [[ORKFormItem alloc] initWithIdentifier:@"fqid_scale_004" text:@"Pick a decimal" answerFormat:[[ORKContinuousScaleAnswerFormat alloc] initWithMaximumValue: 100 minimumValue: 0 defaultValue:87.34 maximumFractionDigits:2]];
            [items addObject:item];
        }
        
        {
            // Vertical Discrete scale, with default value
            ORKFormItem *item = [[ORKFormItem alloc] initWithIdentifier:@"fqid_scale_005" text:@"Pick an integer" answerFormat:[[ORKScaleAnswerFormat alloc] initWithMaximumValue: 100 minimumValue: 0 defaultValue:90 step:10 vertical:YES]];
            [items addObject:item];
        }
        
        {
            // Vertical Continuous scale, with default value
            ORKFormItem *item = [[ORKFormItem alloc] initWithIdentifier:@"fqid_scale_006" text:@"Pick a decimal" answerFormat:[[ORKContinuousScaleAnswerFormat alloc] initWithMaximumValue: 100 minimumValue: 0 defaultValue:12.75 maximumFractionDigits:2 vertical:YES]];
            [items addObject:item];
        }
        
        {
            ORKTextChoice *textChoice1 = [ORKTextChoice choiceWithText:@"Poor" value:@(1)];
            ORKTextChoice *textChoice2 = [ORKTextChoice choiceWithText:@"Fair" value:@(2)];
            ORKTextChoice *textChoice3 = [ORKTextChoice choiceWithText:@"Good" value:@(3)];
            ORKTextChoice *textChoice4 = [ORKTextChoice choiceWithText:@"Above Average" value:@(4)];
            ORKTextChoice *textChoice5 = [ORKTextChoice choiceWithText:@"Excellent" value:@(5)];
            
            NSArray *textChoices = @[textChoice1, textChoice2, textChoice3, textChoice4, textChoice5];
            
            ORKTextScaleAnswerFormat *scaleAnswerFormat = [ORKAnswerFormat textScaleAnswerFormatWithTextChoices:textChoices
                                                                                                   defaultIndex:NSIntegerMax
                                                                                                       vertical:NO];
            
            ORKFormItem *item = [[ORKFormItem alloc] initWithIdentifier:@"fqid_scale_007"
                                                                   text:@"How are you feeling today?"
                                                           answerFormat:scaleAnswerFormat];
            [items addObject:item];
        }
        
        {
            ORKTextChoice *textChoice1 = [ORKTextChoice choiceWithText:@"Poor" value:@(1)];
            ORKTextChoice *textChoice2 = [ORKTextChoice choiceWithText:@"Fair" value:@(2)];
            ORKTextChoice *textChoice3 = [ORKTextChoice choiceWithText:@"Good" value:@(3)];
            ORKTextChoice *textChoice4 = [ORKTextChoice choiceWithText:@"Above Average" value:@(4)];
            ORKTextChoice *textChoice5 = [ORKTextChoice choiceWithText:@"Excellent" value:@(5)];
            
            NSArray *textChoices = @[textChoice1, textChoice2, textChoice3, textChoice4, textChoice5];
            
            ORKTextScaleAnswerFormat *scaleAnswerFormat = [ORKAnswerFormat textScaleAnswerFormatWithTextChoices:textChoices
                                                                                                   defaultIndex:NSIntegerMax
                                                                                                       vertical:YES];
            
            ORKFormItem *item = [[ORKFormItem alloc] initWithIdentifier:@"fqid_scale_008"
                                                                   text:@"How are you feeling today?"
                                                           answerFormat:scaleAnswerFormat];
            [items addObject:item];
        }
        
        {
            //Location
            ORKFormItem *item = [[ORKFormItem alloc] initWithIdentifier:@"fiqd_location" text:@"Pick a location" answerFormat:[ORKAnswerFormat locationAnswerFormat]];
            [items addObject:item];
        }
        
        [step setFormItems:items];
        [steps addObject:step];
    }

    {
        
        ORKFormStep *step = [[ORKFormStep alloc] initWithIdentifier:@"fid_002" title:@"Required form step" text:nil];
        ORKFormItem *item = [[ORKFormItem alloc] initWithIdentifier:@"fqid_001"
                                                               text:@"Value"
                                                       answerFormat:[ORKNumericAnswerFormat valuePickerAnswerFormatWithTextChoices:@[@"1", @"2", @"3"]]];
        item.placeholder = @"Pick a value";
        [step setFormItems:@[item]];
        step.optional = NO;
        [steps addObject:step];
    }
    
    {
        ORKInstructionStep *step = [[ORKInstructionStep alloc] initWithIdentifier:@"aid_001"];
        step.title = @"Thanks";
        [steps addObject:step];
    }
    
    ORKOrderedTask *task = [[ORKOrderedTask alloc] initWithIdentifier:MiniFormTaskIdentifier steps:steps];
    
    return task;
}

- (void)miniFormButtonTapped:(id)sender {
    [self beginTaskWithIdentifier:MiniFormTaskIdentifier];
}

#pragma mark - Mini form task

/*
 The optional form task is used to test form items' optional functionality (`ORKFormStep`, `ORKFormItem`).
 */
- (id<ORKTask>)makeOptionalFormTask {
    NSMutableArray *steps = [NSMutableArray new];
    
    {
        {
            ORKFormStep *step = [[ORKFormStep alloc] initWithIdentifier:@"scale_form_00" title:@"Optional Form Items" text:@"Optional form with a required scale item with a default value"];
            NSMutableArray *items = [NSMutableArray new];
            [steps addObject:step];
            
            {
                ORKScaleAnswerFormat *format = [ORKScaleAnswerFormat scaleAnswerFormatWithMaximumValue:10 minimumValue:1 defaultValue:4 step:1 vertical:YES maximumValueDescription:nil minimumValueDescription:nil];
                ORKFormItem *item = [[ORKFormItem alloc] initWithIdentifier:@"scale_form"
                                                                       text:@"Optional scale"
                                                               answerFormat:format];
                item.optional = NO;
                [items addObject:item];
            }
                 
            [step setFormItems:items];
        }

        
        ORKFormStep *step = [[ORKFormStep alloc] initWithIdentifier:@"fid_000" title:@"Optional Form Items" text:@"Optional form with no required items"];
        NSMutableArray *items = [NSMutableArray new];
        [steps addObject:step];
        
        {
            ORKFormItem *item = [[ORKFormItem alloc] initWithSectionTitle:@"Optional"];
            [items addObject:item];
        }

        {
            ORKTextAnswerFormat *format = [ORKAnswerFormat textAnswerFormatWithMaximumLength:12];
            format.multipleLines = NO;
            ORKFormItem *item = [[ORKFormItem alloc] initWithIdentifier:@"fqid_text3"
                                                                   text:@"Text"
                                                           answerFormat:format];
            item.placeholder = @"Input any text here.";
            [items addObject:item];
        }
        
        {
            ORKFormItem *item = [[ORKFormItem alloc] initWithIdentifier:@"fqid_text4"
                                                                   text:@"Number"
                                                           answerFormat:[ORKNumericAnswerFormat decimalAnswerFormatWithUnit:nil]];
            item.placeholder = @"Input any number here.";
            [items addObject:item];
        }
        
        [step setFormItems:items];
    }
    
    {
        ORKFormStep *step = [[ORKFormStep alloc] initWithIdentifier:@"fid_001" title:@"Optional Form Items" text:@"Optional form with some required items"];
        NSMutableArray *items = [NSMutableArray new];
        [steps addObject:step];
        
        {
            ORKFormItem *item = [[ORKFormItem alloc] initWithSectionTitle:@"Optional"];
            [items addObject:item];
        }

        ORKTextAnswerFormat *format = [ORKAnswerFormat textAnswerFormatWithMaximumLength:12];
        format.multipleLines = NO;
        {
            ORKFormItem *item = [[ORKFormItem alloc] initWithIdentifier:@"fqid_text1"
                                                                   text:@"Text A"
                                                           answerFormat:format];
            item.placeholder = @"Input any text here.";
            [items addObject:item];
        }
        
        {
            ORKFormItem *item = [[ORKFormItem alloc] initWithIdentifier:@"fqid_text2"
                                                                   text:@"Text B"
                                                           answerFormat:format];
            item.placeholder = @"Input any text here.";
            [items addObject:item];
        }
        
        {
            ORKFormItem *item = [[ORKFormItem alloc] initWithSectionTitle:@"Required"];
            [items addObject:item];
        }

        {
            ORKFormItem *item = [[ORKFormItem alloc] initWithIdentifier:@"fqid_text3"
                                                                   text:@"Text C"
                                                           answerFormat:format
                                                               optional:NO];
            item.placeholder = @"Input any text here.";
            [items addObject:item];
        }
        
        {
            ORKFormItem *item = [[ORKFormItem alloc] initWithIdentifier:@"fqid_text4"
                                                                   text:@"Number"
                                                           answerFormat:[ORKNumericAnswerFormat decimalAnswerFormatWithUnit:nil]
                                                               optional:NO];
            item.placeholder = @"Input any number here.";
            [items addObject:item];
        }
        
        [step setFormItems:items];
    }

    {
        ORKFormStep *step = [[ORKFormStep alloc] initWithIdentifier:@"fid_002" title:@"Optional Form Items" text:@"Optional form with all items required"];
        NSMutableArray *items = [NSMutableArray new];
        [steps addObject:step];
        
        {
            ORKFormItem *item = [[ORKFormItem alloc] initWithSectionTitle:@"Required"];
            [items addObject:item];
        }

        ORKTextAnswerFormat *format = [ORKAnswerFormat textAnswerFormatWithMaximumLength:12];
        format.multipleLines = NO;
        {
            ORKFormItem *item = [[ORKFormItem alloc] initWithIdentifier:@"fqid_text1"
                                                                   text:@"Text A"
                                                           answerFormat:format
                                                               optional:NO];
            item.placeholder = @"Input any text here.";
            [items addObject:item];
        }
        
        {
            ORKFormItem *item = [[ORKFormItem alloc] initWithIdentifier:@"fqid_text2"
                                                                   text:@"Text B"
                                                           answerFormat:format
                                                               optional:NO];
            item.placeholder = @"Input any text here.";
            [items addObject:item];
        }
        
        {
            ORKFormItem *item = [[ORKFormItem alloc] initWithIdentifier:@"fqid_text3"
                                                                   text:@"Text C"
                                                           answerFormat:format
                                                               optional:NO];
            item.placeholder = @"Input any text here.";
            [items addObject:item];
        }
        
        {
            ORKFormItem *item = [[ORKFormItem alloc] initWithIdentifier:@"fqid_text4"
                                                                   text:@"Number"
                                                           answerFormat:[ORKNumericAnswerFormat decimalAnswerFormatWithUnit:nil]
                                                               optional:NO];
            item.placeholder = @"Input any number here.";
            [items addObject:item];
        }
        
        [step setFormItems:items];
    }

    {
        ORKFormStep *step = [[ORKFormStep alloc] initWithIdentifier:@"fid_003" title:@"Optional Form Items" text:@"Required form with no required items"];
        NSMutableArray *items = [NSMutableArray new];
        [steps addObject:step];
        
        {
            ORKFormItem *item = [[ORKFormItem alloc] initWithSectionTitle:@"Optional"];
            [items addObject:item];
        }

        {
            ORKTextAnswerFormat *format = [ORKAnswerFormat textAnswerFormatWithMaximumLength:6];
            format.multipleLines = NO;
            ORKFormItem *item = [[ORKFormItem alloc] initWithIdentifier:@"fqid_text3"
                                                                   text:@"Text"
                                                           answerFormat:format];
            item.placeholder = @"Input any text here.";
            [items addObject:item];
        }
        
        {
            ORKFormItem *item = [[ORKFormItem alloc] initWithIdentifier:@"fqid_text4"
                                                                   text:@"Number"
                                                           answerFormat:[ORKNumericAnswerFormat decimalAnswerFormatWithUnit:nil]];
            item.placeholder = @"Input any number here.";
            [items addObject:item];
        }
        
        [step setFormItems:items];
        step.optional = NO;
    }
    
    {
        ORKFormStep *step = [[ORKFormStep alloc] initWithIdentifier:@"fid_004" title:@"Optional Form Items" text:@"Required form with some required items"];
        NSMutableArray *items = [NSMutableArray new];
        [steps addObject:step];
        
        {
            ORKFormItem *item = [[ORKFormItem alloc] initWithSectionTitle:@"Optional"];
            [items addObject:item];
        }

        ORKTextAnswerFormat *format = [ORKAnswerFormat textAnswerFormatWithMaximumLength:12];
        format.multipleLines = NO;
        {
            ORKFormItem *item = [[ORKFormItem alloc] initWithIdentifier:@"fqid_text1"
                                                                   text:@"Text A"
                                                           answerFormat:format];
            item.placeholder = @"Input your text here.";
            [items addObject:item];
        }
        
        {
            ORKFormItem *item = [[ORKFormItem alloc] initWithIdentifier:@"fqid_text2"
                                                                   text:@"Text B"
                                                           answerFormat:format];
            item.placeholder = @"Input your text here.";
            [items addObject:item];
        }
        
        {
            ORKFormItem *item = [[ORKFormItem alloc] initWithSectionTitle:@"Required"];
            [items addObject:item];
        }

        {
            ORKFormItem *item = [[ORKFormItem alloc] initWithIdentifier:@"fqid_text3"
                                                                   text:@"Text C"
                                                           answerFormat:format];
            item.optional = NO;
            item.placeholder = @"Input your text here.";
            [items addObject:item];
        }
        
        {
            ORKFormItem *item = [[ORKFormItem alloc] initWithIdentifier:@"fqid_text4"
                                                                   text:@"Number"
                                                           answerFormat:[ORKNumericAnswerFormat decimalAnswerFormatWithUnit:nil]];
            item.optional = NO;
            item.placeholder = @"Input any number here.";
            [items addObject:item];
        }
        
        [step setFormItems:items];
        step.optional = NO;
    }

    {
        ORKFormStep *step = [[ORKFormStep alloc] initWithIdentifier:@"fid_005" title:@"Optional Form Items" text:@"Required form with all items required"];
        NSMutableArray *items = [NSMutableArray new];
        [steps addObject:step];
        
        {
            ORKFormItem *item = [[ORKFormItem alloc] initWithSectionTitle:@"Required"];
            [items addObject:item];
        }

        ORKTextAnswerFormat *format = [ORKAnswerFormat textAnswerFormatWithMaximumLength:12];
        format.multipleLines = NO;
        {
            ORKFormItem *item = [[ORKFormItem alloc] initWithIdentifier:@"fqid_text1"
                                                                   text:@"Text A"
                                                           answerFormat:format];
            item.optional = NO;
            item.placeholder = @"Input any text here.";
            [items addObject:item];
        }
        
        {
            ORKFormItem *item = [[ORKFormItem alloc] initWithIdentifier:@"fqid_text2"
                                                                   text:@"Text B"
                                                           answerFormat:format];
            item.optional = NO;
            item.placeholder = @"Input any text here.";
            [items addObject:item];
        }
        
        {
            ORKFormItem *item = [[ORKFormItem alloc] initWithIdentifier:@"fqid_text3"
                                                                   text:@"Text C"
                                                           answerFormat:format];
            item.optional = NO;
            item.placeholder = @"Input any text here.";
            [items addObject:item];
        }
        
        {
            ORKFormItem *item = [[ORKFormItem alloc] initWithIdentifier:@"fqid_text4"
                                                                   text:@"Number"
                                                           answerFormat:[ORKNumericAnswerFormat decimalAnswerFormatWithUnit:nil]];
            item.optional = NO;
            item.placeholder = @"Input any number here.";
            [items addObject:item];
        }
        
        [step setFormItems:items];
        step.optional = NO;
    }
    
    ORKOrderedTask *task = [[ORKOrderedTask alloc] initWithIdentifier:MiniFormTaskIdentifier steps:steps];
    
    return task;
}

- (void)optionalFormButtonTapped:(id)sender {
    [self beginTaskWithIdentifier:OptionalFormTaskIdentifier];
}

#pragma mark - Active tasks

- (void)fitnessTaskButtonTapped:(id)sender {
    [self beginTaskWithIdentifier:FitnessTaskIdentifier];
}

- (void)gaitTaskButtonTapped:(id)sender {
    [self beginTaskWithIdentifier:GaitTaskIdentifier];
}

- (void)memoryGameTaskButtonTapped:(id)sender {
    [self beginTaskWithIdentifier:MemoryTaskIdentifier];
}

- (IBAction)waitTaskButtonTapped:(id)sender {
    [self beginTaskWithIdentifier:WaitTaskIdentifier];
}

- (void)audioTaskButtonTapped:(id)sender {
    [self beginTaskWithIdentifier:AudioTaskIdentifier];
}

- (void)toneAudiometryTaskButtonTapped:(id)sender {
    [self beginTaskWithIdentifier:ToneAudiometryTaskIdentifier];
}

- (void)twoFingerTappingTaskButtonTapped:(id)sender {
    [self beginTaskWithIdentifier:TwoFingerTapTaskIdentifier];
}

- (void)reactionTimeTaskButtonTapped:(id)sender {
    [self beginTaskWithIdentifier:ReactionTimeTaskIdentifier];
}

- (void)towerOfHanoiTaskButtonTapped:(id)sender {
    [self beginTaskWithIdentifier:TowerOfHanoiTaskIdentifier];
}

- (void)timedWalkTaskButtonTapped:(id)sender {
    [self beginTaskWithIdentifier:TimedWalkTaskIdentifier];
}

- (void)psatTaskButtonTapped:(id)sender {
    [self beginTaskWithIdentifier:PSATTaskIdentifier];
}

- (void)holePegTestTaskButtonTapped:(id)sender {
    [self beginTaskWithIdentifier:HolePegTestTaskIdentifier];
}

- (void)walkAndTurnTaskButtonTapped:(id)sender {
    [self beginTaskWithIdentifier:WalkBackAndForthTaskIdentifier];
}

- (void)handTremorTaskButtonTapped:(id)sender {
    [self beginTaskWithIdentifier:TremorTaskIdentifier];
}

- (void)rightHandTremorTaskButtonTapped:(id)sender {
    [self beginTaskWithIdentifier:TremorRightHandTaskIdentifier];
}

- (void)moodSurveyButtonTapped:(id)sender {
    [self beginTaskWithIdentifier:MoodSurveyTaskIdentifier];
}

#pragma mark - Dynamic task

/*
 See the `DynamicTask` class for a definition of this task.
 */
- (void)dynamicTaskButtonTapped:(id)sender {
    [self beginTaskWithIdentifier:DynamicTaskIdentifier];
}

#pragma mark - Screening task

/*
 This demonstrates a task where if the user enters a value that is too low for
 the first question (say, under 18), the task view controller delegate API can
 be used to reject the answer and prevent forward navigation.
 
 See the implementation of the task view controller delegate methods for specific
 handling of this task.
 */
- (id<ORKTask>)makeInterruptibleTask {
    NSMutableArray *steps = [NSMutableArray new];
    
    {
        ORKNumericAnswerFormat *format = [ORKNumericAnswerFormat integerAnswerFormatWithUnit:@"years"];
        format.minimum = @(5);
        format.maximum = @(90);
        ORKQuestionStep *step = [ORKQuestionStep questionStepWithIdentifier:@"itid_001"
                                                                      title:@"How old are you?"
                                                                     answer:format];
        [steps addObject:step];
    }
    
    {
        ORKQuestionStep *step = [ORKQuestionStep questionStepWithIdentifier:@"itid_002"
                                                                      title:@"How much did you pay for your car?"
                                                                     answer:[ORKNumericAnswerFormat decimalAnswerFormatWithUnit:@"USD"]];
        [steps addObject:step];
    }
    
    {
        ORKInstructionStep *step = [[ORKInstructionStep alloc] initWithIdentifier:@"itid_003"];
        step.title = @"Thank you for completing this task.";
        [steps addObject:step];
    }
    
    ORKOrderedTask *task = [[ORKOrderedTask alloc] initWithIdentifier:InterruptibleTaskIdentifier steps:steps];
    return task;
}

- (void)interruptibleTaskButtonTapped:(id)sender {
    [self beginTaskWithIdentifier:InterruptibleTaskIdentifier];
}

#pragma mark - Scales task

/*
 This task is used to test various uses of discrete and continuous, horizontal and vertical valued sliders.
 */
- (id<ORKTask>)makeScalesTask {

    NSMutableArray *steps = [NSMutableArray array];
    
    {
        /*
         Continuous scale with two decimal places.
         */
        ORKContinuousScaleAnswerFormat *scaleAnswerFormat =  [ORKAnswerFormat continuousScaleAnswerFormatWithMaximumValue:10
                                                                                                             minimumValue:1
                                                                                                             defaultValue:NSIntegerMax
                                                                                                    maximumFractionDigits:2
                                                                                                                 vertical:NO
                                                                                                  maximumValueDescription:nil
                                                                                                  minimumValueDescription:nil];
        
        ORKQuestionStep *step = [ORKQuestionStep questionStepWithIdentifier:@"scale_01"
                                                                    title:@"On a scale of 1 to 10, how much pain do you feel?"
                                                                   answer:scaleAnswerFormat];
        [steps addObject:step];
    }
    
    {
        /*
         Discrete scale, no default.
         */
        ORKScaleAnswerFormat *scaleAnswerFormat =  [ORKAnswerFormat scaleAnswerFormatWithMaximumValue:300
                                                                                         minimumValue:100
                                                                                         defaultValue:NSIntegerMax
                                                                                                 step:50
                                                                                             vertical:NO
                                                                              maximumValueDescription:nil
                                                                              minimumValueDescription:nil];
        
        ORKQuestionStep *step = [ORKQuestionStep questionStepWithIdentifier:@"scale_02"
                                                                    title:@"How much money do you need?"
                                                                   answer:scaleAnswerFormat];
        [steps addObject:step];
    }
    
    {
        /*
         Discrete scale, with a default.
         */
        ORKScaleAnswerFormat *scaleAnswerFormat =  [ORKAnswerFormat scaleAnswerFormatWithMaximumValue:10
                                                                                         minimumValue:1
                                                                                         defaultValue:5
                                                                                                 step:1
                                                                                             vertical:NO
                                                                              maximumValueDescription:nil
                                                                              minimumValueDescription:nil];
        
        ORKQuestionStep *step = [ORKQuestionStep questionStepWithIdentifier:@"scale_03"
                                                                    title:@"On a scale of 1 to 10, how much pain do you feel?"
                                                                   answer:scaleAnswerFormat];
        [steps addObject:step];
    }
    
    {
        /*
         Discrete scale, with a default that is not on a step boundary.
         */
        ORKScaleAnswerFormat *scaleAnswerFormat =  [ORKAnswerFormat scaleAnswerFormatWithMaximumValue:300
                                                                                         minimumValue:100
                                                                                         defaultValue:174
                                                                                                 step:50
                                                                                             vertical:NO
                                                                              maximumValueDescription:nil
                                                                              minimumValueDescription:nil];
        
        ORKQuestionStep *step = [ORKQuestionStep questionStepWithIdentifier:@"scale_04"
                                                                    title:@"How much money do you need?"
                                                                   answer:scaleAnswerFormat];
        [steps addObject:step];
    }

    {
        /*
         Vertical continuous scale with three decimal places and a default.
         */
        ORKContinuousScaleAnswerFormat *scaleAnswerFormat =  [ORKAnswerFormat continuousScaleAnswerFormatWithMaximumValue:10
                                                                                                             minimumValue:1
                                                                                                             defaultValue:8.725
                                                                                                    maximumFractionDigits:3
                                                                                                                 vertical:YES
                                                                                                  maximumValueDescription:nil
                                                                                                  minimumValueDescription:nil];
        
        ORKQuestionStep *step = [ORKQuestionStep questionStepWithIdentifier:@"scale_05"
                                                                      title:@"On a scale of 1 to 10, what is your mood?"
                                                                     answer:scaleAnswerFormat];
        [steps addObject:step];
    }

    {
        /*
         Vertical discrete scale, with a default on a step boundary.
         */
        ORKScaleAnswerFormat *scaleAnswerFormat =  [ORKAnswerFormat scaleAnswerFormatWithMaximumValue:10
                                                                                         minimumValue:1
                                                                                         defaultValue:5
                                                                                                 step:1
                                                                                             vertical:YES
                                                                              maximumValueDescription:nil
                                                                              minimumValueDescription:nil];
        
        ORKQuestionStep *step = [ORKQuestionStep questionStepWithIdentifier:@"scale_06"
                                                                      title:@"How was your mood yesterday?"
                                                                     answer:scaleAnswerFormat];
        [steps addObject:step];
    }
    
    {
        /*
         Vertical discrete scale, with min and max labels.
         */
        ORKScaleAnswerFormat *scaleAnswerFormat =  [ORKAnswerFormat scaleAnswerFormatWithMaximumValue:10
                                                                                         minimumValue:1
                                                                                         defaultValue:NSIntegerMax
                                                                                                 step:1
                                                                                             vertical:YES
                                                                              maximumValueDescription:@"A lot"
                                                                              minimumValueDescription:@"Not at all"];
        
        ORKQuestionStep *step = [ORKQuestionStep questionStepWithIdentifier:@"scale_07"
                                                                      title:@"On a scale of 1 to 10, what is your mood?"
                                                                     answer:scaleAnswerFormat];
        [steps addObject:step];
    }
    
    {
        /*
         Vertical continuous scale, with min and max labels.
         */
        ORKContinuousScaleAnswerFormat *scaleAnswerFormat =  [ORKAnswerFormat continuousScaleAnswerFormatWithMaximumValue:10
                                                                                                             minimumValue:1
                                                                                                             defaultValue:99
                                                                                                    maximumFractionDigits:2
                                                                                                                 vertical:YES
                                                                                                  maximumValueDescription:@"High value"
                                                                                                  minimumValueDescription:@"Low value"];
        
        ORKQuestionStep *step = [ORKQuestionStep questionStepWithIdentifier:@"scale_08"
                                                                      title:@"How would you measure your mood improvement?"
                                                                     answer:scaleAnswerFormat];
        [steps addObject:step];
    }
    
    {
        /*
         Vertical discrete scale, with min and max labels.
         */
        ORKScaleAnswerFormat *scaleAnswerFormat =  [ORKAnswerFormat scaleAnswerFormatWithMaximumValue:10
                                                                                         minimumValue:1
                                                                                         defaultValue:NSIntegerMax
                                                                                                 step:1
                                                                                             vertical:NO
                                                                              maximumValueDescription:@"A lot"
                                                                              minimumValueDescription:@"Not at all"];
        
        ORKQuestionStep *step = [ORKQuestionStep questionStepWithIdentifier:@"scale_09"
                                                                      title:@"On a scale of 1 to 10, what is your mood?"
                                                                     answer:scaleAnswerFormat];
        [steps addObject:step];
    }
    
    {
        /*
         Vertical continuous scale, with min and max labels.
         */
        ORKContinuousScaleAnswerFormat *scaleAnswerFormat =  [ORKAnswerFormat continuousScaleAnswerFormatWithMaximumValue:10
                                                                                                             minimumValue:1
                                                                                                             defaultValue:99
                                                                                                    maximumFractionDigits:2
                                                                                                                 vertical:NO
                                                                                                  maximumValueDescription:@"High value"
                                                                                                  minimumValueDescription:@"Low value"];
        
        ORKQuestionStep *step = [ORKQuestionStep questionStepWithIdentifier:@"scale_10"
                                                                      title:@"How would you measure your mood improvement?"
                                                                     answer:scaleAnswerFormat];
        [steps addObject:step];
    }

    {
        /*
         Vertical continuous scale with three decimal places, a default, and a format style.
         */
        ORKContinuousScaleAnswerFormat *scaleAnswerFormat =  [ORKAnswerFormat continuousScaleAnswerFormatWithMaximumValue:1.0
                                                                                                             minimumValue:0.0
                                                                                                             defaultValue:0.8725
                                                                                                    maximumFractionDigits:0
                                                                                                                 vertical:YES
                                                                                                  maximumValueDescription:nil
                                                                                                  minimumValueDescription:nil];

        scaleAnswerFormat.numberStyle = ORKNumberFormattingStylePercent;
        
        ORKQuestionStep *step = [ORKQuestionStep questionStepWithIdentifier:@"scale_11"
                                                                      title:@"How much has your mood improved?"
                                                                     answer:scaleAnswerFormat];
        [steps addObject:step];
    }
    
    {
        /*
         Continuous scale with images.
         */
        ORKContinuousScaleAnswerFormat *scaleAnswerFormat =  [ORKAnswerFormat continuousScaleAnswerFormatWithMaximumValue:10
                                                                                                             minimumValue:1
                                                                                                             defaultValue:NSIntegerMax
                                                                                                    maximumFractionDigits:2
                                                                                                                 vertical:YES
                                                                                                  maximumValueDescription:@"Hot"
                                                                                                  minimumValueDescription:@"Warm"];
        
        scaleAnswerFormat.minimumImage = [self imageWithColor:[UIColor yellowColor] size:CGSizeMake(30, 30) border:NO];
        scaleAnswerFormat.maximumImage = [self imageWithColor:[UIColor redColor] size:CGSizeMake(30, 30) border:NO];
        scaleAnswerFormat.minimumImage.accessibilityHint = @"A yellow colored square to represent warmness.";
        scaleAnswerFormat.maximumImage.accessibilityHint = @"A red colored square to represent hot.";
        
        ORKQuestionStep *step = [ORKQuestionStep questionStepWithIdentifier:@"scale_12"
                                                                      title:@"On a scale of 1 to 10, how warm do you feel?"
                                                                     answer:scaleAnswerFormat];
        [steps addObject:step];
    }
    
    {
        /*
         Discrete scale with images.
         */
        ORKScaleAnswerFormat *scaleAnswerFormat =  [ORKAnswerFormat scaleAnswerFormatWithMaximumValue:10
                                                                                         minimumValue:1
                                                                                         defaultValue:NSIntegerMax
                                                                                                 step:1
                                                                                             vertical:NO
                                                                              maximumValueDescription:nil
                                                                              minimumValueDescription:nil];
        
        scaleAnswerFormat.minimumImage = [self imageWithColor:[UIColor yellowColor] size:CGSizeMake(30, 30) border:NO];
        scaleAnswerFormat.maximumImage = [self imageWithColor:[UIColor redColor] size:CGSizeMake(30, 30) border:NO];
        
        ORKQuestionStep *step = [ORKQuestionStep questionStepWithIdentifier:@"scale_13"
                                                                      title:@"On a scale of 1 to 10, how warm do you feel?"
                                                                     answer:scaleAnswerFormat];
        [steps addObject:step];
    }
    
    {
        ORKTextChoice *textChoice1 = [ORKTextChoice choiceWithText:@"Poor" value:@(1)];
        ORKTextChoice *textChoice2 = [ORKTextChoice choiceWithText:@"Fair" value:@(2)];
        ORKTextChoice *textChoice3 = [ORKTextChoice choiceWithText:@"Good" value:@(3)];
        ORKTextChoice *textChoice4 = [ORKTextChoice choiceWithText:@"Above Average" value:@(4)];
        ORKTextChoice *textChoice5 = [ORKTextChoice choiceWithText:@"Excellent" value:@(5)];
        
        NSArray *textChoices = @[textChoice1, textChoice2, textChoice3, textChoice4, textChoice5];
        
        ORKTextScaleAnswerFormat *scaleAnswerFormat = [ORKAnswerFormat textScaleAnswerFormatWithTextChoices:textChoices
                                                                                               defaultIndex:3
                                                                                                   vertical:NO];
        
        ORKQuestionStep *step = [ORKQuestionStep questionStepWithIdentifier:@"scale_14"
                                                                      title:@"How are you feeling today?"
                                                                     answer:scaleAnswerFormat];
        
        [steps addObject:step];
    }
    
    {
        ORKTextChoice *textChoice1 = [ORKTextChoice choiceWithText:@"Poor" value:@(1)];
        ORKTextChoice *textChoice2 = [ORKTextChoice choiceWithText:@"Fair" value:@(2)];
        ORKTextChoice *textChoice3 = [ORKTextChoice choiceWithText:@"Good" value:@(3)];
        ORKTextChoice *textChoice4 = [ORKTextChoice choiceWithText:@"Above Average" value:@(4)];
        ORKTextChoice *textChoice5 = [ORKTextChoice choiceWithText:@"Excellent" value:@(5)];
        
        NSArray *textChoices = @[textChoice1, textChoice2, textChoice3, textChoice4, textChoice5];
        
        ORKTextScaleAnswerFormat *scaleAnswerFormat = [ORKAnswerFormat textScaleAnswerFormatWithTextChoices:textChoices
                                                                                               defaultIndex:NSIntegerMax
                                                                                                   vertical:YES];
        
        ORKQuestionStep *step = [ORKQuestionStep questionStepWithIdentifier:@"scale_15"
                                                                      title:@"How are you feeling today?"
                                                                     answer:scaleAnswerFormat];
        
        [steps addObject:step];
    }

    
    ORKOrderedTask *task = [[ORKOrderedTask alloc] initWithIdentifier:ScalesTaskIdentifier steps:steps];
    return task;
    
}

- (void)scaleButtonTapped:(id)sender {
    [self beginTaskWithIdentifier:ScalesTaskIdentifier];
}

- (id<ORKTask>)makeColorScalesTask {
    ORKOrderedTask *task = (ORKOrderedTask *)[self makeScalesTask];
    
    for (ORKQuestionStep *step in task.steps) {
        if ([step isKindOfClass:[ORKQuestionStep class]]) {
            ORKAnswerFormat *answerFormat  = step.answerFormat;
            if ([answerFormat respondsToSelector:@selector(setGradientColors:)]) {
                [answerFormat performSelector:@selector(setGradientColors:) withObject:@[[UIColor redColor],
                                                                                         [UIColor greenColor],
                                                                                         [UIColor greenColor],
                                                                                         [UIColor yellowColor],
                                                                                         [UIColor yellowColor]]];
                [answerFormat performSelector:@selector(setGradientLocations:) withObject:@[@0.2, @0.2, @0.7, @0.7, @0.8]];
            }
        }
    }
    
    return task;
}

- (void)scaleColorGradientButtonTapped:(id)sender {
    [self beginTaskWithIdentifier:ColorScalesTaskIdentifier];
}

#pragma mark - Image choice task

/*
 Tests various uses of image choices.
 
 All these tests use square colored images to test layout correctness. In a real
 application you would use images to convey an image scale.
 
 Tests image choices both in form items, and in question steps.
 */
- (id<ORKTask>)makeImageChoicesTask {
    NSMutableArray *steps = [NSMutableArray new];
    
    for (NSValue *ratio in @[[NSValue valueWithCGPoint:CGPointMake(1.0, 1.0)], [NSValue valueWithCGPoint:CGPointMake(2.0, 1.0)], [NSValue valueWithCGPoint:CGPointMake(1.0, 2.0)]])
    {
        ORKFormStep *step = [[ORKFormStep alloc] initWithIdentifier:[NSString stringWithFormat:@"form_step_%@",NSStringFromCGPoint(ratio.CGPointValue)] title:@"Image Choices Form" text:@"Testing image choices in a form layout."];
        
        NSMutableArray *items = [NSMutableArray new];
        
        for (NSNumber *dimension in @[@(360), @(60)])
        {
            CGSize size1 = CGSizeMake(dimension.floatValue * ratio.CGPointValue.x, dimension.floatValue * ratio.CGPointValue.y);
            CGSize size2 = CGSizeMake(dimension.floatValue * ratio.CGPointValue.y, dimension.floatValue * ratio.CGPointValue.x);
            
            ORKImageChoice *option1 = [ORKImageChoice choiceWithNormalImage:[self imageWithColor:[UIColor redColor] size:size1 border:NO]
                                                              selectedImage:[self imageWithColor:[UIColor redColor] size:size1 border:YES]
                                                                       text:@"Red" value:@"red"];
            ORKImageChoice *option2 = [ORKImageChoice choiceWithNormalImage:[self imageWithColor:[UIColor orangeColor] size:size1 border:NO]
                                                              selectedImage:[self imageWithColor:[UIColor orangeColor] size:size1 border:YES]
                                                                       text:nil value:@"orange"];
            ORKImageChoice *option3 = [ORKImageChoice choiceWithNormalImage:[self imageWithColor:[UIColor yellowColor] size:size1 border:NO]
                                                              selectedImage:[self imageWithColor:[UIColor yellowColor] size:size1 border:YES]
                                                                       text:@"Yellow Yellow Yellow Yellow Yellow Yellow Yellow Yellow Yellow Yellow Yellow Yellow" value:@"yellow"];
            ORKImageChoice *option4 = [ORKImageChoice choiceWithNormalImage:[self imageWithColor:[UIColor greenColor] size:size2 border:NO]
                                                              selectedImage:[self imageWithColor:[UIColor greenColor] size:size2 border:YES]
                                                                       text:@"Green" value:@"green"];
            ORKImageChoice *option5 = [ORKImageChoice choiceWithNormalImage:[self imageWithColor:[UIColor blueColor] size:size1 border:NO]
                                                              selectedImage:[self imageWithColor:[UIColor blueColor] size:size1 border:YES]
                                                                       text:nil value:@"blue"];
            ORKImageChoice *option6 = [ORKImageChoice choiceWithNormalImage:[self imageWithColor:[UIColor cyanColor] size:size2 border:NO]
                                                              selectedImage:[self imageWithColor:[UIColor cyanColor] size:size2 border:YES]
                                                                       text:@"Cyan" value:@"cyanColor"];
            
            
            ORKFormItem *item1 = [[ORKFormItem alloc] initWithIdentifier:[@"fqid_009_1" stringByAppendingFormat:@"%@",dimension] text:@"Pick a color."
                                                            answerFormat:[ORKAnswerFormat choiceAnswerFormatWithImageChoices:@[option1] ]];
            [items addObject:item1];
            
            ORKFormItem *item2 = [[ORKFormItem alloc] initWithIdentifier:[@"fqid_009_2" stringByAppendingFormat:@"%@",dimension] text:@"Pick a color."
                                                            answerFormat:[ORKAnswerFormat choiceAnswerFormatWithImageChoices:@[option1, option2] ]];
            [items addObject:item2];
            
            ORKFormItem *item3 = [[ORKFormItem alloc] initWithIdentifier:[@"fqid_009_3" stringByAppendingFormat:@"%@",dimension] text:@"Pick a color."
                                                            answerFormat:[ORKAnswerFormat choiceAnswerFormatWithImageChoices:@[option1, option2, option3] ]];
            [items addObject:item3];
            
            ORKFormItem *item6 = [[ORKFormItem alloc] initWithIdentifier:[@"fqid_009_6" stringByAppendingFormat:@"%@",dimension] text:@"Pick a color."
                                                            answerFormat:[ORKAnswerFormat choiceAnswerFormatWithImageChoices:@[option1, option2, option3, option4, option5, option6] ]];
            [items addObject:item6];
        }
        
        [step setFormItems:items];
        [steps addObject:step];
        
        for (NSNumber *dimension in @[@(360), @(60), @(20)]) {
            CGSize size1 = CGSizeMake(dimension.floatValue * ratio.CGPointValue.x, dimension.floatValue * ratio.CGPointValue.y);
            CGSize size2 = CGSizeMake(dimension.floatValue * ratio.CGPointValue.y, dimension.floatValue * ratio.CGPointValue.x);

            ORKImageChoice *option1 = [ORKImageChoice choiceWithNormalImage:[self imageWithColor:[UIColor redColor] size:size1 border:NO]
                                                              selectedImage:[self imageWithColor:[UIColor redColor] size:size1 border:YES]
                                                                       text:@"Red\nRed\nRed\nRed" value:@"red"];
            ORKImageChoice *option2 = [ORKImageChoice choiceWithNormalImage:[self imageWithColor:[UIColor orangeColor] size:size1 border:NO]
                                                              selectedImage:[self imageWithColor:[UIColor orangeColor] size:size1 border:YES]
                                                                       text:@"Orange" value:@"orange"];
            ORKImageChoice *option3 = [ORKImageChoice choiceWithNormalImage:[self imageWithColor:[UIColor yellowColor] size:size1 border:NO]
                                                              selectedImage:[self imageWithColor:[UIColor yellowColor] size:size1 border:YES]
                                                                       text:@"Yellow Yellow Yellow Yellow Yellow Yellow Yellow Yellow Yellow Yellow" value:@"yellow"];
            ORKImageChoice *option4 = [ORKImageChoice choiceWithNormalImage:[self imageWithColor:[UIColor greenColor] size:size2 border:NO]
                                                              selectedImage:[self imageWithColor:[UIColor greenColor] size:size2 border:YES]
                                                                       text:@"Green" value:@"green"];
            ORKImageChoice *option5 = [ORKImageChoice choiceWithNormalImage:[self imageWithColor:[UIColor blueColor] size:size1 border:NO]
                                                              selectedImage:[self imageWithColor:[UIColor blueColor] size:size1 border:YES]
                                                                       text:@"Blue" value:@"blue"];
            ORKImageChoice *option6 = [ORKImageChoice choiceWithNormalImage:[self imageWithColor:[UIColor cyanColor] size:size2 border:NO]
                                                              selectedImage:[self imageWithColor:[UIColor cyanColor] size:size2 border:YES]
                                                                       text:@"Cyan" value:@"cyanColor"];
            
            ORKQuestionStep *step1 = [ORKQuestionStep questionStepWithIdentifier:[NSString stringWithFormat:@"qid_color1_%@_%@", NSStringFromCGPoint(ratio.CGPointValue), dimension]
                                                                           title:@"Pick a color."
                                                                          answer:[ORKAnswerFormat choiceAnswerFormatWithImageChoices:@[option1] ]];
            [steps addObject:step1];
            
            ORKQuestionStep *step2 = [ORKQuestionStep questionStepWithIdentifier:[NSString stringWithFormat:@"qid_color2_%@_%@", NSStringFromCGPoint(ratio.CGPointValue), dimension]
                                                                           title:@"Pick a color."
                                                                          answer:[ORKAnswerFormat choiceAnswerFormatWithImageChoices:@[option1, option2] ]];
            [steps addObject:step2];
            
            ORKQuestionStep *step3 = [ORKQuestionStep questionStepWithIdentifier:[NSString stringWithFormat:@"qid_color3_%@_%@", NSStringFromCGPoint(ratio.CGPointValue), dimension]
                                                                           title:@"Pick a color."
                                                                          answer:[ORKAnswerFormat choiceAnswerFormatWithImageChoices:@[option1, option2, option3] ]];
            [steps addObject:step3];
            
            ORKQuestionStep *step6 = [ORKQuestionStep questionStepWithIdentifier:[NSString stringWithFormat:@"qid_color6_%@_%@", NSStringFromCGPoint(ratio.CGPointValue), dimension]
                                                                           title:@"Pick a color."
                                                                          answer:[ORKAnswerFormat choiceAnswerFormatWithImageChoices:@[option1, option2, option3, option4, option5, option6]]];
            [steps addObject:step6];
        }
    }
    
    {
        ORKInstructionStep *step = [[ORKInstructionStep alloc] initWithIdentifier:@"end"];
        step.title = @"Image Choices End";
        [steps addObject:step];
    }
    
    ORKOrderedTask *task = [[ORKOrderedTask alloc] initWithIdentifier:ImageChoicesTaskIdentifier steps:steps];
    return task;
    
}

- (void)imageChoicesButtonTapped:(id)sender {
    [self beginTaskWithIdentifier:ImageChoicesTaskIdentifier];
}

# pragma mark - Image Capture
- (id<ORKTask>)makeImageCaptureTask {
    NSMutableArray *steps = [NSMutableArray new];
    
    /*
     If implementing an image capture task like this one, remember that people will
     take your instructions literally. So, be cautious. Make sure your template image
     is high contrast and very visible against a variety of backgrounds.
     */
    {
        ORKInstructionStep *step = [[ORKInstructionStep alloc] initWithIdentifier:@"begin"];
        step.title = @"Hands";
        step.image = [[UIImage imageNamed:@"hands_solid"] imageWithRenderingMode:UIImageRenderingModeAlwaysTemplate];
        step.detailText = @"In this step we will capture images of both of your hands";
        [steps addObject:step];
    }
    
    {
        ORKInstructionStep *step = [[ORKInstructionStep alloc] initWithIdentifier:@"right1"];
        step.title = @"Right Hand";
        step.image = [[UIImage imageNamed:@"right_hand_solid"] imageWithRenderingMode:UIImageRenderingModeAlwaysTemplate];
        step.detailText = @"Let's start by capturing an image of your right hand";
        [steps addObject:step];
    }
    
    {
        ORKInstructionStep *step = [[ORKInstructionStep alloc] initWithIdentifier:@"right2"];
        step.title = @"Right Hand";
        step.image = [[UIImage imageNamed:@"right_hand_outline"] imageWithRenderingMode:UIImageRenderingModeAlwaysTemplate];
        step.detailText = @"Align your right hand with the on-screen outline and capture the image.  Be sure to place your hand over a contrasting background.  You can re-capture the image as many times as you need.";
        [steps addObject:step];
    }
    
    {
        ORKImageCaptureStep *step = [[ORKImageCaptureStep alloc] initWithIdentifier:@"right3"];
        step.templateImage = [UIImage imageNamed:@"right_hand_outline_big"];
        step.templateImageInsets = UIEdgeInsetsMake(0.05, 0.05, 0.05, 0.05);
        step.accessibilityInstructions = @"Extend your right hand, palm side down, one foot in front of your device. Tap the Capture Image button, or two-finger double tap the preview to capture the image";
        step.accessibilityHint = @"Captures the image visible in the preview";
        [steps addObject:step];
    }
    
    {
        ORKInstructionStep *step = [[ORKInstructionStep alloc] initWithIdentifier:@"left1"];
        step.title = @"Left Hand";
        step.image = [[UIImage imageNamed:@"left_hand_solid"] imageWithRenderingMode:UIImageRenderingModeAlwaysTemplate];
        step.detailText = @"Now let's capture an image of your left hand";
        [steps addObject:step];
    }
    
    {
        ORKInstructionStep *step = [[ORKInstructionStep alloc] initWithIdentifier:@"left2"];
        step.title = @"Left Hand";
        step.image = [[UIImage imageNamed:@"left_hand_outline"] imageWithRenderingMode:UIImageRenderingModeAlwaysTemplate];
        step.detailText = @"Align your left hand with the on-screen outline and capture the image.  Be sure to place your hand over a contrasting background.  You can re-capture the image as many times as you need.";
        [steps addObject:step];
    }
    
    {
        ORKImageCaptureStep *step = [[ORKImageCaptureStep alloc] initWithIdentifier:@"left3"];
        step.templateImage = [UIImage imageNamed:@"left_hand_outline_big"];
        step.templateImageInsets = UIEdgeInsetsMake(0.05, 0.05, 0.05, 0.05);
        step.accessibilityInstructions = @"Extend your left hand, palm side down, one foot in front of your device. Tap the Capture Image button, or two-finger double tap the preview to capture the image";
        step.accessibilityHint = @"Captures the image visible in the preview";
        [steps addObject:step];
    }
    
    {
        ORKInstructionStep *step = [[ORKInstructionStep alloc] initWithIdentifier:@"end"];
        step.title = @"Complete";
        step.detailText = @"Hand image capture complete";
        [steps addObject:step];
    }
    
    ORKOrderedTask *task = [[ORKOrderedTask alloc] initWithIdentifier:ImageCaptureTaskIdentifier steps:steps];
    return task;
}

- (void)imageCaptureButtonTapped:(id)sender {
    [self beginTaskWithIdentifier:ImageCaptureTaskIdentifier];
}

#pragma mark - Video Capture
- (id<ORKTask>)makeVideoCaptureTask {
    NSMutableArray *steps = [NSMutableArray new];
    
    /*
     If implementing an video capture task like this one, remember that people will
     take your instructions literally. So, be cautious. Make sure your template image
     is high contrast and very visible against a variety of backgrounds.
     */
    {
        ORKInstructionStep *step = [[ORKInstructionStep alloc] initWithIdentifier:@"begin"];
        step.title = @"Hands";
        step.image = [[UIImage imageNamed:@"hands_solid"] imageWithRenderingMode:UIImageRenderingModeAlwaysTemplate];
        step.detailText = @"In this step we will capture 5 second videos of both of your hands";
        [steps addObject:step];
    }
    
    {
        ORKInstructionStep *step = [[ORKInstructionStep alloc] initWithIdentifier:@"right1"];
        step.title = @"Right Hand";
        step.image = [[UIImage imageNamed:@"right_hand_solid"] imageWithRenderingMode:UIImageRenderingModeAlwaysTemplate];
        step.detailText = @"Let's start by capturing a video of your right hand";
        [steps addObject:step];
    }
    
    {
        ORKInstructionStep *step = [[ORKInstructionStep alloc] initWithIdentifier:@"right2"];
        step.title = @"Right Hand";
        step.image = [[UIImage imageNamed:@"right_hand_outline"] imageWithRenderingMode:UIImageRenderingModeAlwaysTemplate];
        step.detailText = @"Align your right hand with the on-screen outline and record the video.  Be sure to place your hand over a contrasting background.  You can re-capture the video as many times as you need.";
        [steps addObject:step];
    }
    
    {
        ORKVideoCaptureStep *step = [[ORKVideoCaptureStep alloc] initWithIdentifier:@"right3"];
        step.templateImage = [UIImage imageNamed:@"right_hand_outline_big"];
        step.templateImageInsets = UIEdgeInsetsMake(0.05, 0.05, 0.05, 0.05);
        step.duration = @5.0;
        step.accessibilityInstructions = @"Extend your right hand, palm side down, one foot in front of your device. Tap the Start Recording button, or two-finger double tap the preview to capture the video";
        step.accessibilityHint = @"Records the video visible in the preview";
        [steps addObject:step];
    }
    
    {
        ORKInstructionStep *step = [[ORKInstructionStep alloc] initWithIdentifier:@"left1"];
        step.title = @"Left Hand";
        step.image = [[UIImage imageNamed:@"left_hand_solid"] imageWithRenderingMode:UIImageRenderingModeAlwaysTemplate];
        step.detailText = @"Now let's capture a video of your left hand";
        [steps addObject:step];
    }
    
    {
        ORKInstructionStep *step = [[ORKInstructionStep alloc] initWithIdentifier:@"left2"];
        step.title = @"Left Hand";
        step.image = [[UIImage imageNamed:@"left_hand_outline"] imageWithRenderingMode:UIImageRenderingModeAlwaysTemplate];
        step.detailText = @"Align your left hand with the on-screen outline and record the video.  Be sure to place your hand over a contrasting background.  You can re-capture the video as many times as you need.";
        [steps addObject:step];
    }
    
    {
        ORKVideoCaptureStep *step = [[ORKVideoCaptureStep alloc] initWithIdentifier:@"left3"];
        step.templateImage = [UIImage imageNamed:@"left_hand_outline_big"];
        step.templateImageInsets = UIEdgeInsetsMake(0.05, 0.05, 0.05, 0.05);
        step.duration = @5.0;
        step.accessibilityInstructions = @"Extend your left hand, palm side down, one foot in front of your device. Tap the Start Recording button, or two-finger double tap the preview to capture the video";
        step.accessibilityHint = @"Records the video visible in the preview";
        [steps addObject:step];
    }
    
    {
        ORKInstructionStep *step = [[ORKInstructionStep alloc] initWithIdentifier:@"end"];
        step.title = @"Complete";
        step.detailText = @"Hand video capture complete";
        [steps addObject:step];
    }
    
    ORKOrderedTask *task = [[ORKOrderedTask alloc] initWithIdentifier:VideoCaptureTaskIdentifier steps:steps];
    return task;
}

- (void)videoCaptureButtonTapped:(id)sender {
    [self beginTaskWithIdentifier:VideoCaptureTaskIdentifier];
}


- (void)navigableOrderedTaskButtonTapped:(id)sender {
    [self beginTaskWithIdentifier:NavigableOrderedTaskIdentifier];
}

- (void)navigableLoopTaskButtonTapped:(id)sender {
    [self beginTaskWithIdentifier:NavigableLoopTaskIdentifier];
}

- (void)toggleTintColorButtonTapped:(id)sender {
    static UIColor *defaultTintColor = nil;
    if (!defaultTintColor) {
        defaultTintColor = self.view.tintColor;
    }
    if ([[UIView appearance].tintColor isEqual:[UIColor redColor]]) {
        [UIView appearance].tintColor = defaultTintColor;
    } else {
        [UIView appearance].tintColor = [UIColor redColor];
    }
    // Update appearance
    UIView *superview = self.view.superview;
    [self.view removeFromSuperview];
    [superview addSubview:self.view];
}

#pragma mark - Navigable Loop Task

- (id<ORKTask>)makeNavigableLoopTask {
    NSMutableArray *steps = [NSMutableArray new];
    
    ORKAnswerFormat *answerFormat = nil;
    ORKStep *step = nil;
    NSArray *textChoices = nil;
    ORKQuestionStep *questionStep = nil;
    
    // Intro step
    step = [[ORKInstructionStep alloc] initWithIdentifier:@"introStep"];
    step.title = @"This task demonstrates an skippable step and an optional loop within a navigable ordered task";
    [steps addObject:step];

    // Skippable step
    answerFormat = [ORKAnswerFormat booleanAnswerFormat];
    questionStep = [ORKQuestionStep questionStepWithIdentifier:@"skipNextStep" title:@"Do you want to skip the next step?" answer:answerFormat];
    questionStep.optional = NO;
    [steps addObject:questionStep];

    step = [[ORKInstructionStep alloc] initWithIdentifier:@"skippableStep"];
    step.title = @"You'll optionally skip this step";
    step.text = @"You should only see this step if you answered the previous question with 'No'";
    [steps addObject:step];
    
    // Loop target step
    step = [[ORKInstructionStep alloc] initWithIdentifier:@"loopAStep"];
    step.title = @"You'll optionally return to this step";
    [steps addObject:step];

    // Branching paths
    textChoices =
    @[
      [ORKTextChoice choiceWithText:@"Scale" value:@"scale"],
      [ORKTextChoice choiceWithText:@"Text Choice" value:@"textchoice"]
      ];
    
    answerFormat = [ORKAnswerFormat choiceAnswerFormatWithStyle:ORKChoiceAnswerStyleSingleChoice
                                                    textChoices:textChoices];
    
    questionStep = [ORKQuestionStep questionStepWithIdentifier:@"branchingStep" title:@"Which kind of question do you prefer?" answer:answerFormat];
    questionStep.optional = NO;
    [steps addObject:questionStep];

    // Scale question step
    ORKContinuousScaleAnswerFormat *scaleAnswerFormat =  [ORKAnswerFormat continuousScaleAnswerFormatWithMaximumValue:10
                                                                                                         minimumValue:1
                                                                                                         defaultValue:8.725
                                                                                                maximumFractionDigits:3
                                                                                                             vertical:YES
                                                                                              maximumValueDescription:nil
                                                                                              minimumValueDescription:nil];
    
    step = [ORKQuestionStep questionStepWithIdentifier:@"scaleStep"
                                                 title:@"On a scale of 1 to 10, what is your mood?"
                                                answer:scaleAnswerFormat];
    [steps addObject:step];
    
    // Text choice question step
    textChoices =
    @[
      [ORKTextChoice choiceWithText:@"Good" value:@"good"],
      [ORKTextChoice choiceWithText:@"Bad" value:@"bad"]
      ];
    
    answerFormat = [ORKAnswerFormat choiceAnswerFormatWithStyle:ORKChoiceAnswerStyleSingleChoice
                                                    textChoices:textChoices];
    
    questionStep = [ORKQuestionStep questionStepWithIdentifier:@"textChoiceStep" title:@"How is your mood?" answer:answerFormat];
    questionStep.optional = NO;
    [steps addObject:questionStep];

    // Loop conditional step
    answerFormat = [ORKAnswerFormat booleanAnswerFormat];
    step = [ORKQuestionStep questionStepWithIdentifier:@"loopBStep" title:@"Do you want to repeat the survey?" answer:answerFormat];
    step.optional = NO;
    [steps addObject:step];
    
    step = [[ORKInstructionStep alloc] initWithIdentifier:@"endStep"];
    step.title = @"You have finished the task";
    [steps addObject:step];
    
    ORKNavigableOrderedTask *task = [[ORKNavigableOrderedTask alloc] initWithIdentifier:NavigableLoopTaskIdentifier
                                                                                  steps:steps];
    
    // Build navigation rules
    ORKResultSelector *resultSelector = nil;
    ORKPredicateStepNavigationRule *predicateRule = nil;
    ORKDirectStepNavigationRule *directRule = nil;
    ORKPredicateSkipStepNavigationRule *predicateSkipRule = nil;
    
    // skippable step
    resultSelector = [ORKResultSelector selectorWithResultIdentifier:@"skipNextStep"];
    NSPredicate *predicateSkipStep = [ORKResultPredicate predicateForBooleanQuestionResultWithResultSelector:resultSelector
                                                                                              expectedAnswer:YES];
    predicateSkipRule = [[ORKPredicateSkipStepNavigationRule alloc] initWithResultPredicate:predicateSkipStep];
    [task setSkipNavigationRule:predicateSkipRule forStepIdentifier:@"skippableStep"];

    // From the branching step, go to either scaleStep or textChoiceStep
    resultSelector = [ORKResultSelector selectorWithResultIdentifier:@"branchingStep"];
    NSPredicate *predicateAnswerTypeScale = [ORKResultPredicate predicateForChoiceQuestionResultWithResultSelector:resultSelector
                                                                                               expectedAnswerValue:@"scale"];
    predicateRule = [[ORKPredicateStepNavigationRule alloc] initWithResultPredicates:@[ predicateAnswerTypeScale ]
                                                          destinationStepIdentifiers:@[ @"scaleStep" ]
                                                               defaultStepIdentifier:@"textChoiceStep"];
    [task setNavigationRule:predicateRule forTriggerStepIdentifier:@"branchingStep"];
    
    // From the loopB step, return to loopA if user chooses so
    resultSelector = [ORKResultSelector selectorWithResultIdentifier:@"loopBStep"];
    NSPredicate *predicateLoopYes = [ORKResultPredicate predicateForBooleanQuestionResultWithResultSelector:resultSelector
                                                                                             expectedAnswer:YES];
    predicateRule = [[ORKPredicateStepNavigationRule alloc] initWithResultPredicates:@[ predicateLoopYes ]
                                                          destinationStepIdentifiers:@[ @"loopAStep" ] ];
    [task setNavigationRule:predicateRule forTriggerStepIdentifier:@"loopBStep"];
    
    // scaleStep to loopB direct navigation rule
    directRule = [[ORKDirectStepNavigationRule alloc] initWithDestinationStepIdentifier:@"loopBStep"];
    [task setNavigationRule:directRule forTriggerStepIdentifier:@"scaleStep"];
    
    return task;
}

#pragma mark - Custom navigation item task

- (id<ORKTask>)makeCustomNavigationItemTask {
    NSMutableArray *steps = [[NSMutableArray alloc] init];
    ORKInstructionStep *step1 = [[ORKInstructionStep alloc] initWithIdentifier:@"customNavigationItemTask.step1"];
    step1.title = @"Custom Navigation Item Title";
    ORKInstructionStep *step2 = [[ORKInstructionStep alloc] initWithIdentifier:@"customNavigationItemTask.step2"];
    step2.title = @"Custom Navigation Item Title View";
    [steps addObject: step1];
    [steps addObject: step2];
    return [[ORKOrderedTask alloc] initWithIdentifier: CustomNavigationItemTaskIdentifier steps:steps];
}

- (void)customNavigationItemButtonTapped:(id)sender {
    [self beginTaskWithIdentifier:CustomNavigationItemTaskIdentifier];
}

#pragma mark - Passcode step and view controllers

/*
 Tests various uses of passcode step and view controllers.
 
 Passcode authentication and passcode editing are presented in
 the examples. Passcode creation would ideally be as part of
 the consent process.
 */

- (id<ORKTask>)makeCreatePasscodeTask {
    NSMutableArray *steps = [[NSMutableArray alloc] init];
    ORKPasscodeStep *passcodeStep = [[ORKPasscodeStep alloc] initWithIdentifier:@"consent_passcode"];
    passcodeStep.text = @"This passcode protects your privacy and ensures that the user giving consent is the one completing the tasks.";
    [steps addObject: passcodeStep];
    return [[ORKOrderedTask alloc] initWithIdentifier: CreatePasscodeTaskIdentifier steps:steps];
}

- (void)createPasscodeButtonTapped:(id)sender {
    [self beginTaskWithIdentifier:CreatePasscodeTaskIdentifier];
}

- (void)removePasscodeButtonTapped:(id)sender {
    if ([ORKPasscodeViewController isPasscodeStoredInKeychain]) {
        if ([ORKPasscodeViewController removePasscodeFromKeychain]) {
            [self showAlertWithTitle:@"Success" message:@"Passcode removed."];
        } else {
            [self showAlertWithTitle:@"Error" message:@"Passcode could not be removed."];
        }
    } else {
        [self showAlertWithTitle:@"Error" message:@"There is no passcode stored in the keychain."];
    }
}

- (void)authenticatePasscodeButtonTapped:(id)sender {
    if ([ORKPasscodeViewController isPasscodeStoredInKeychain]) {
        ORKPasscodeViewController *viewController = [ORKPasscodeViewController
                                                     passcodeAuthenticationViewControllerWithText:@"Authenticate your passcode in order to proceed."
                                                     delegate:self];
        [self presentViewController:viewController animated:YES completion:nil];
    } else {
        [self showAlertWithTitle:@"Error" message:@"A passcode must be created before you can authenticate it."];
    }
}

- (void)editPasscodeButtonTapped:(id)sender {
    if ([ORKPasscodeViewController isPasscodeStoredInKeychain]) {
        ORKPasscodeViewController *viewController = [ORKPasscodeViewController passcodeEditingViewControllerWithText:nil
                                                                                                            delegate:self
                                                                                                        passcodeType:ORKPasscodeType6Digit];
        [self presentViewController:viewController animated:YES completion:nil];
    } else {
        [self showAlertWithTitle:@"Error" message:@"A passcode must be created before you can edit it."];
    }
}

#pragma mark - Passcode delegate

- (void)passcodeViewControllerDidFailAuthentication:(UIViewController *)viewController {
    NSLog(@"Passcode authentication failed.");
    [self showAlertWithTitle:@"Error" message:@"Passcode authentication failed"];
}

- (void)passcodeViewControllerDidFinishWithSuccess:(UIViewController *)viewController {
    NSLog(@"New passcode saved.");
    [viewController dismissViewControllerAnimated:YES completion:nil];
}

- (void)passcodeViewControllerDidCancel:(UIViewController *)viewController {
    NSLog(@"User tapped the cancel button.");
    [viewController dismissViewControllerAnimated:YES completion:nil];
}

- (void)passcodeViewControllerForgotPasscodeTapped:(UIViewController *)viewController {
    NSLog(@"Forgot Passcode tapped.");
    UIAlertController *alert = [UIAlertController alertControllerWithTitle:@"Forgot Passcode"
                                                                   message:@"Forgot Passcode tapped."
                                                            preferredStyle:UIAlertControllerStyleAlert];
    [alert addAction:[UIAlertAction actionWithTitle:@"OK" style:UIAlertActionStyleDefault handler:nil]];
    [viewController presentViewController:alert animated:YES completion:nil];
}

#pragma mark - Review step

- (NSArray<ORKStep *> *)stepsForReviewTasks {
    // ORKInstructionStep
    ORKInstructionStep *instructionStep = [[ORKInstructionStep alloc] initWithIdentifier:@"instructionStep"];
    instructionStep.title = @"Review Task";
    instructionStep.text = @"The task demonstrates the usage of ORKReviewStep within a task";
    NSMutableArray<ORKTextChoice *> *textChoices = [[NSMutableArray alloc] init];
    [textChoices addObject:[[ORKTextChoice alloc] initWithText:@"Good" detailText:@"" value:[NSNumber numberWithInt:0] exclusive:NO]];
    [textChoices addObject:[[ORKTextChoice alloc] initWithText:@"Average" detailText:@"" value:[NSNumber numberWithInt:1] exclusive:NO]];
    [textChoices addObject:[[ORKTextChoice alloc] initWithText:@"Poor" detailText:@"" value:[NSNumber numberWithInt:2] exclusive:NO]];
    ORKQuestionStep *step1 = [ORKQuestionStep questionStepWithIdentifier:@"step1" title:@"How do you feel today?" answer:[ORKAnswerFormat valuePickerAnswerFormatWithTextChoices:textChoices]];
    // ORKImageChoiceAnswerFormat
    NSMutableArray<ORKImageChoice *> *imageChoices = [[NSMutableArray alloc] init];
    [imageChoices addObject:[[ORKImageChoice alloc] initWithNormalImage:[UIImage imageNamed:@"left_hand_outline"] selectedImage:[UIImage imageNamed:@"left_hand_solid"] text:@"Left hand" value:[NSNumber numberWithInt:1]]];
    [imageChoices addObject:[[ORKImageChoice alloc] initWithNormalImage:[UIImage imageNamed:@"right_hand_outline"] selectedImage:[UIImage imageNamed:@"right_hand_solid"] text:@"Right hand" value:[NSNumber numberWithInt:0]]];
    ORKQuestionStep *step2 = [ORKQuestionStep questionStepWithIdentifier:@"step2" title:@"Which hand was injured?" answer:[ORKAnswerFormat choiceAnswerFormatWithImageChoices:imageChoices]];
    // ORKTextChoiceAnswerFormat
    ORKQuestionStep *step3 = [ORKQuestionStep questionStepWithIdentifier:@"step3" title:@"How do you feel today?" answer:[ORKAnswerFormat choiceAnswerFormatWithStyle:ORKChoiceAnswerStyleSingleChoice textChoices:textChoices]];
    // ORKBooleanAnswerFormat
    ORKQuestionStep *step4 = [ORKQuestionStep questionStepWithIdentifier:@"step4" title:@"Are you at least 18 years old?" answer:[ORKAnswerFormat booleanAnswerFormat]];
    // ORKTimeOfDayAnswerFormat
    ORKQuestionStep *step5 = [ORKQuestionStep questionStepWithIdentifier:@"step5" title:@"When did you wake up today?" answer:[ORKAnswerFormat timeOfDayAnswerFormat]];
    // ORKDateAnswerFormat
    ORKQuestionStep *step6 = [ORKQuestionStep questionStepWithIdentifier:@"step6" title:@"When is your birthday?" answer:[ORKAnswerFormat dateAnswerFormat]];
    // ORKFormStep
    ORKFormStep *formStep = [[ORKFormStep alloc] initWithIdentifier:@"formStep" title:@"Survey" text:@"Please answer the following set of questions"];
    ORKFormItem *formItem1 = [[ORKFormItem alloc] initWithIdentifier:@"formItem1" text:@"How do you feel today?" answerFormat:[ORKAnswerFormat choiceAnswerFormatWithStyle:ORKChoiceAnswerStyleSingleChoice textChoices:textChoices]];
    ORKFormItem *formItem2 = [[ORKFormItem alloc] initWithIdentifier:@"formItem2" text:@"Are you pregnant?" answerFormat:[ORKAnswerFormat booleanAnswerFormat]];
    formStep.formItems = @[formItem1, formItem2];
    // ORKReviewStep
    ORKReviewStep *reviewStep = [ORKReviewStep embeddedReviewStepWithIdentifier:@"embeddedReviewStep"];
    reviewStep.title = @"Review";
    reviewStep.text = @"Review your answers";
    // ORKNumericAnswerFormat
    ORKQuestionStep *step7 = [ORKQuestionStep questionStepWithIdentifier:@"step7" title:@"How many children do you have?" answer:[ORKAnswerFormat integerAnswerFormatWithUnit:@"children"]];
    // ORKScaleAnswerFormat
    ORKQuestionStep *step8 = [ORKQuestionStep questionStepWithIdentifier:@"step8" title:@"On a scale from 1 to 10: How do you feel today?" answer:[ORKAnswerFormat scaleAnswerFormatWithMaximumValue:10 minimumValue:1 defaultValue:6 step:1 vertical:NO maximumValueDescription:@"Excellent" minimumValueDescription:@"Poor"]];
    // ORKContinousScaleAnswerFormat
    ORKQuestionStep *step9 = [ORKQuestionStep questionStepWithIdentifier:@"step9" title:@"On a scale from 1 to 10: How do you feel today?" answer:[ORKAnswerFormat continuousScaleAnswerFormatWithMaximumValue:10 minimumValue:1 defaultValue:6 maximumFractionDigits:2 vertical:NO maximumValueDescription:@"Excellent" minimumValueDescription:@"Poor"]];
    // ORKTextScaleAnswerFormat
    ORKQuestionStep *step10 = [ORKQuestionStep questionStepWithIdentifier:@"step10" title:@"How do you feel today?" answer:[ORKAnswerFormat textScaleAnswerFormatWithTextChoices:textChoices defaultIndex:0 vertical:NO]];
    // ORKTextAnswerFormat
    ORKQuestionStep *step11 = [ORKQuestionStep questionStepWithIdentifier:@"step11" title:@"What books do you like best?" answer:[ORKAnswerFormat textAnswerFormat]];
    // ORKEmailAnswerFormat
    ORKQuestionStep *step12 = [ORKQuestionStep questionStepWithIdentifier:@"step12" title:@"What is your e-mail address?" answer:[ORKAnswerFormat emailAnswerFormat]];
    // ORKTimeIntervalAnswerFormat
    ORKQuestionStep *step13 = [ORKQuestionStep questionStepWithIdentifier:@"step13" title:@"How many hours did you sleep last night?" answer:[ORKAnswerFormat timeIntervalAnswerFormat]];
    // ORKHeightAnswerFormat
    ORKQuestionStep *step14 = [ORKQuestionStep questionStepWithIdentifier:@"step14" title:@"What is your height?" answer:[ORKAnswerFormat heightAnswerFormat]];
    // ORKLocationAnswerFormat
    ORKQuestionStep *step15 = [ORKQuestionStep questionStepWithIdentifier:@"step15" title:@"Where do you live?" answer:[ORKAnswerFormat locationAnswerFormat]];

    return @[instructionStep, step1, step2, step3, step4, step5, step6, formStep, reviewStep, step7, step8, step9, step10, step11, step12, step13, step14, step15];
}

- (id<ORKTask>)makeEmbeddedReviewTask {
    // ORKValuePickerAnswerFormat
    NSMutableArray<ORKStep *> *steps = [[NSMutableArray alloc] initWithArray:[self stepsForReviewTasks]];
    ORKReviewStep *reviewStep = [ORKReviewStep embeddedReviewStepWithIdentifier:@"reviewStep"];
    reviewStep.title = @"Review";
    reviewStep.text = @"Review your answers";
    [steps addObject:reviewStep];
    ORKOrderedTask *task = [[ORKOrderedTask alloc] initWithIdentifier:EmbeddedReviewTaskIdentifier steps:steps];
    return task;
}

- (IBAction)embeddedReviewTaskButtonTapped:(id)sender {
    [self beginTaskWithIdentifier:EmbeddedReviewTaskIdentifier];
}

- (id<ORKTask>)makeStandaloneReviewTask {
    NSMutableArray<ORKStep *> *steps = [[NSMutableArray alloc] initWithArray:[self stepsForReviewTasks]];
    ORKReviewStep *reviewStep = [ORKReviewStep standaloneReviewStepWithIdentifier:@"reviewStep" steps:steps resultSource:_embeddedReviewTaskResult];
    reviewStep.title = @"Review";
    reviewStep.text = @"Review your answers from your last survey";
    reviewStep.excludeInstructionSteps = YES;
    return [[ORKOrderedTask alloc] initWithIdentifier:StandaloneReviewTaskIdentifier steps:@[reviewStep]];
}

- (IBAction)standaloneReviewTaskButtonTapped:(id)sender {
    if (_embeddedReviewTaskResult != nil) {
        [self beginTaskWithIdentifier:StandaloneReviewTaskIdentifier];
    } else {
        [self showAlertWithTitle:@"Alert" message:@"Please run embedded review task first"];
    }
}

#pragma mark - Helpers

/*
 Shows an alert.
 
 Used to display an alert with the provided title and message.
 
 @param title       The title text for the alert.
 @param message     The message text for the alert.
 */
- (void)showAlertWithTitle:(NSString *)title message:(NSString *)message {
    UIAlertController *alert = [UIAlertController alertControllerWithTitle:title
                                                                   message:message
                                                            preferredStyle:UIAlertControllerStyleAlert];
    [alert addAction:[UIAlertAction actionWithTitle:@"OK" style:UIAlertActionStyleDefault handler:nil]];
    [self presentViewController:alert animated:YES completion:nil];
}
 
/*
 Builds a test consent document.
 */
- (ORKConsentDocument *)buildConsentDocument {
    ORKConsentDocument *consent = [[ORKConsentDocument alloc] init];
    
    /*
     If you have HTML review content, you can substitute it for the
     concatenation of sections by doing something like this:
     consent.htmlReviewContent = [NSString stringWithContentsOfFile:[[NSBundle mainBundle] pathForResource:XXX ofType:@"html"] encoding:NSUTF8StringEncoding error:nil];
     */
    
    /*
     Title that will be shown in the generated document.
     */
    consent.title = @"Demo Consent";
    
    
    /*
     Signature page content, used in the generated document above the signatures.
     */
    consent.signaturePageTitle = @"Consent";
    consent.signaturePageContent = @"I agree  to participate in this research Study.";
    
    /*
     The empty signature that the user will fill in.
     */
    ORKConsentSignature *participantSig = [ORKConsentSignature signatureForPersonWithTitle:@"Participant" dateFormatString:nil identifier:@"participantSig"];
    [consent addSignature:participantSig];
    
    /*
     Pre-populated investigator's signature.
     */
    ORKConsentSignature *investigatorSig = [ORKConsentSignature signatureForPersonWithTitle:@"Investigator" dateFormatString:nil identifier:@"investigatorSig" givenName:@"Jake" familyName:@"Clemson" signatureImage:[UIImage imageNamed:@"signature"] dateString:@"9/2/14" ];
    [consent addSignature:investigatorSig];
    
    /*
     These are the set of consent sections that have pre-defined animations and
     images.
     
     We will create a section for each of the section types, and then add a custom
     section on the end.
     */
    NSArray *scenes = @[@(ORKConsentSectionTypeOverview),
                        @(ORKConsentSectionTypeDataGathering),
                        @(ORKConsentSectionTypePrivacy),
                        @(ORKConsentSectionTypeDataUse),
                        @(ORKConsentSectionTypeTimeCommitment),
                        @(ORKConsentSectionTypeStudySurvey),
                        @(ORKConsentSectionTypeStudyTasks),
                        @(ORKConsentSectionTypeWithdrawing)];
    
    NSMutableArray *sections = [NSMutableArray new];
    for (NSNumber *type in scenes) {
        NSString *summary = @"Lorem ipsum dolor sit amet, consectetur adipiscing elit. Nam adhuc, meo fortasse vitio, quid ego quaeram non perspicis. Plane idem, inquit, et maxima quidem, qua fieri nulla maior potest. Quonam, inquit, modo? An potest, inquit ille, quicquam esse suavius quam nihil dolere? Cave putes quicquam esse verius. Quonam, inquit, modo? Et doming eirmod delicata cum. Vel fabellas scribentur neglegentur cu, pro te iudicabit explicari. His alia idque scriptorem ei, quo no nominavi noluisse.";
        ORKConsentSection *consentSection = [[ORKConsentSection alloc] initWithType:type.integerValue];
        consentSection.summary = summary;
        
        if (type.integerValue == ORKConsentSectionTypeOverview) {
            /*
             Tests HTML content instead of text for Learn More.
             */
            consentSection.htmlContent = @"<ul><li>Lorem</li><li>ipsum</li><li>dolor</li></ul><p>Lorem ipsum dolor sit amet, consectetur adipiscing elit. Nam adhuc, meo fortasse vitio, quid ego quaeram non perspicis. Plane idem, inquit, et maxima quidem, qua fieri nulla maior potest. Quonam, inquit, modo?</p>\
                <p>Lorem ipsum dolor sit amet, consectetur adipiscing elit. Nam adhuc, meo fortasse vitio, quid ego quaeram non perspicis. Plane idem, inquit, et maxima quidem, qua fieri nulla maior potest. Quonam, inquit, modo?</p> 研究";
        } else if (type.integerValue == ORKConsentSectionTypeDataGathering) {
            /*
             Tests PDF content instead of text, HTML for Learn More.
             */
            NSString *path = [[NSBundle mainBundle] pathForResource:@"SAMPLE_PDF_TEST" ofType:@"pdf"];
            consentSection.contentURL = [NSURL URLWithString:path];

        } else {
            /*
             Tests text Learn More content.
             */
            consentSection.content = @"Lorem ipsum dolor sit amet, consectetur adipiscing elit. Nam adhuc, meo fortasse vitio, quid ego quaeram non perspicis. Plane idem, inquit, et maxima quidem, qua fieri nulla maior potest. Quonam, inquit, modo? An potest, inquit ille, quicquam esse suavius quam nihil dolere? Cave putes quicquam esse verius. Quonam, inquit, modo?\
                Lorem ipsum dolor sit amet, consectetur adipiscing elit. Nam adhuc, meo fortasse vitio, quid ego quaeram non perspicis. Plane idem, inquit, et maxima quidem, qua fieri nulla maior potest. Quonam, inquit, modo?\
                An potest, inquit ille, quicquam esse suavius quam nihil dolere? Cave putes quicquam esse verius. Quonam, inquit, modo? Lorem ipsum dolor sit amet, consectetur adipiscing elit. Nam adhuc, meo fortasse vitio, quid ego quaeram non perspicis. Plane idem, inquit, et maxima quidem, qua fieri nulla maior potest. Quonam, inquit, modo?\
                An potest, inquit ille, quicquam esse suavius quam nihil dolere? Cave putes quicquam esse verius. Quonam, inquit, modo? Lorem ipsum dolor sit amet, consectetur adipiscing elit. Nam adhuc, meo fortasse vitio, quid ego quaeram non perspicis. Plane idem, inquit, et maxima quidem, qua fieri nulla maior potest. Quonam, inquit, modo? An potest, inquit ille, quicquam esse suavius quam nihil dolere? Cave putes quicquam esse verius. Quonam, inquit, modo?\
                Lorem ipsum dolor sit amet, consectetur adipiscing elit. Nam adhuc, meo fortasse vitio, quid ego quaeram non perspicis. Plane idem, inquit, et maxima quidem, qua fieri nulla maior potest. Quonam, inquit, modo?\
                An potest, inquit ille, quicquam esse suavius quam nihil dolere? Cave putes quicquam esse verius. Quonam, inquit, modo?";
        }
        
        [sections addObject:consentSection];
    }
    
    {
        /*
         A custom consent scene. This doesn't demo it but you can also set a custom
         animation.
         */
        ORKConsentSection *consentSection = [[ORKConsentSection alloc] initWithType:ORKConsentSectionTypeCustom];
        consentSection.summary = @"Custom Scene summary";
        consentSection.title = @"Custom Scene";
        consentSection.customImage = [UIImage imageNamed:@"image_example.png"];
        consentSection.customLearnMoreButtonTitle = @"Learn more about customizing ResearchKit";
        consentSection.content = @"You can customize ResearchKit a lot!";
        [sections addObject:consentSection];
    }
    
    {
        /*
         An "only in document" scene. This is ignored for visual consent, but included in
         the concatenated document for review.
         */
        ORKConsentSection *consentSection = [[ORKConsentSection alloc] initWithType:ORKConsentSectionTypeOnlyInDocument];
        consentSection.summary = @"OnlyInDocument Scene summary";
        consentSection.title = @"OnlyInDocument Scene";
        consentSection.content = @"Lorem ipsum dolor sit amet, consectetur adipiscing elit. Nam adhuc, meo fortasse vitio, quid ego quaeram non perspicis. Plane idem, inquit, et maxima quidem, qua fieri nulla maior potest. Quonam, inquit, modo? An potest, inquit ille, quicquam esse suavius quam nihil dolere? Cave putes quicquam esse verius. Quonam, inquit, modo?";
        [sections addObject:consentSection];
    }
    
    consent.sections = [sections copy];
    return consent;
}

/*
 A helper for creating square colored images, which can optionally have a border.
 
 Used for testing the image choices answer format.
 
 @param color   Color to use for the image.
 @param size    Size of image.
 @param border  Boolean value indicating whether to add a black border around the image.
 
 @return An image.
 */
- (UIImage *)imageWithColor:(UIColor *)color size:(CGSize)size border:(BOOL)border {
    
    UIView *view = [[UIView alloc] initWithFrame:CGRectMake(0, 0, size.width, size.height)];
    
    view.backgroundColor = color;
    
    if (border) {
        view.layer.borderColor = [[UIColor blackColor] CGColor];
        view.layer.borderWidth = 5.0;
    }

    UIGraphicsBeginImageContextWithOptions(view.bounds.size, view.opaque, 0.0);
    [view.layer renderInContext:UIGraphicsGetCurrentContext()];
    UIImage *image = UIGraphicsGetImageFromCurrentImageContext();
    UIGraphicsEndImageContext();

    return image;
}

#pragma mark - Managing the task view controller

/*
 Dismisses the task view controller.
 */
- (void)dismissTaskViewController:(ORKTaskViewController *)taskViewController removeOutputDirectory:(BOOL)removeOutputDirectory {
    _currentDocument = nil;
    
    NSURL *outputDirectoryURL = taskViewController.outputDirectory;
    [self dismissViewControllerAnimated:YES completion:^{
        if (outputDirectoryURL && removeOutputDirectory)
        {
            /*
             We attempt to clean up the output directory.
             
             This is only useful for a test app, where we don't care about the
             data after the test is complete. In a real application, only
             delete your data when you've processed it or sent it to a server.
             */
            NSError *err = nil;
            if (![[NSFileManager defaultManager] removeItemAtURL:outputDirectoryURL error:&err]) {
                NSLog(@"Error removing %@: %@", outputDirectoryURL, err);
            }
        }
    }];
}

#pragma mark - ORKTaskViewControllerDelegate

/*
 Any step can have "Learn More" content.
 
 For testing, we return YES only for instruction steps, except on the active
 tasks.
 */
- (BOOL)taskViewController:(ORKTaskViewController *)taskViewController hasLearnMoreForStep:(ORKStep *)step {
    NSString *task_identifier = taskViewController.task.identifier;

    return ([step isKindOfClass:[ORKInstructionStep class]]
            && NO == [@[AudioTaskIdentifier, FitnessTaskIdentifier, GaitTaskIdentifier, TwoFingerTapTaskIdentifier, NavigableOrderedTaskIdentifier, NavigableLoopTaskIdentifier] containsObject:task_identifier]);
}

/*
 When the user taps on "Learn More" on a step, respond on this delegate callback.
 In this test app, we just print to the console.
 */
- (void)taskViewController:(ORKTaskViewController *)taskViewController learnMoreForStep:(ORKStepViewController *)stepViewController {
    NSLog(@"Learn more tapped for step %@", stepViewController.step.identifier);
}

- (BOOL)taskViewController:(ORKTaskViewController *)taskViewController shouldPresentStep:(ORKStep *)step {
    if ([ step.identifier isEqualToString:@"itid_002"]) {
        /*
         Tests interrupting navigation from the task view controller delegate.
         
         This is an example of preventing a user from proceeding if they don't
         enter a valid answer.
         */
        
        ORKQuestionResult *questionResult = (ORKQuestionResult *)[[[taskViewController result] stepResultForStepIdentifier:@"itid_001"] firstResult];
        if (questionResult == nil || [(NSNumber *)questionResult.answer integerValue] < 18) {
            UIAlertController *alertViewController =
            [UIAlertController alertControllerWithTitle:@"Warning"
                                                message:@"You can't participate if you are under 18."
                                         preferredStyle:UIAlertControllerStyleAlert];
            
            
            UIAlertAction *ok = [UIAlertAction
                                 actionWithTitle:@"OK"
                                 style:UIAlertActionStyleDefault
                                 handler:^(UIAlertAction * action)
                                 {
                                     [alertViewController dismissViewControllerAnimated:YES completion:nil];
                                 }];
            
            
            [alertViewController addAction:ok];
            
            [taskViewController presentViewController:alertViewController animated:NO completion:nil];
            return NO;
        }
    }
    return YES;
}

/*
 In `stepViewControllerWillAppear:`, it is possible to significantly customize
 the behavior of the step view controller. In this test app, we do a few funny
 things to push the limits of this customization.
 */
- (void)taskViewController:(ORKTaskViewController *)taskViewController
stepViewControllerWillAppear:(ORKStepViewController *)stepViewController {
    
    if ([stepViewController.step.identifier isEqualToString:@"aid_001c"]) {
        /*
         Tests adding a custom view to a view controller for an active step, without
         subclassing.
         
         This is possible, but not recommended. A better choice would be to create
         a custom active step subclass and a matching active step view controller
         subclass, so you completely own the view controller and its appearance.
         */
        
        UIView *customView = [UIView new];
        customView.backgroundColor = [UIColor cyanColor];
        
        // Have the custom view request the space it needs.
        // A little tricky because we need to let it size to fit if there's not enough space.
        customView.translatesAutoresizingMaskIntoConstraints = NO;
        NSArray *verticalConstraints = [NSLayoutConstraint constraintsWithVisualFormat:@"V:[c(>=160)]"
                                                                               options:(NSLayoutFormatOptions)0
                                                                               metrics:nil
                                                                                 views:@{@"c":customView}];
        for (NSLayoutConstraint *constraint in verticalConstraints)
        {
            constraint.priority = UILayoutPriorityFittingSizeLevel;
        }
        [NSLayoutConstraint activateConstraints:verticalConstraints];
        [NSLayoutConstraint activateConstraints:[NSLayoutConstraint constraintsWithVisualFormat:@"H:[c(>=280)]"
                                                                                        options:(NSLayoutFormatOptions)0
                                                                                        metrics:nil
                                                                                          views:@{@"c":customView}]];
        
        [(ORKActiveStepViewController *)stepViewController setCustomView:customView];
        
        // Set custom button on navigation bar
        stepViewController.navigationItem.leftBarButtonItem = [[UIBarButtonItem alloc] initWithTitle:@"Custom button"
                                                                                               style:UIBarButtonItemStylePlain
                                                                                              target:nil
                                                                                              action:nil];
    } else if ([stepViewController.step.identifier hasPrefix:@"question_"]
               && ![stepViewController.step.identifier hasSuffix:@"6"]) {
        /*
         Tests customizing continue button ("some of the time").
         */
        stepViewController.continueButtonTitle = @"Next Question";
    } else if ([stepViewController.step.identifier isEqualToString:@"mini_form_001"]) {
        /*
         Tests customizing continue and learn more buttons.
         */
        stepViewController.continueButtonTitle = @"Try Mini Form";
        stepViewController.learnMoreButtonTitle = @"Learn more about this survey";
    } else if ([stepViewController.step.identifier isEqualToString: @"qid_001"]) {
        /*
         Example of customizing the back and cancel buttons in a way that's
         visibly obvious.
         */
        stepViewController.backButtonItem = [[UIBarButtonItem alloc] initWithTitle:@"Back1"
                                                                             style:UIBarButtonItemStylePlain
                                                                            target:stepViewController.backButtonItem.target
                                                                            action:stepViewController.backButtonItem.action];
        stepViewController.cancelButtonItem.title = @"Cancel1";
    } else if ([stepViewController.step.identifier isEqualToString:@"customNavigationItemTask.step1"]) {
        stepViewController.navigationItem.title = @"Custom title";
    } else if ([stepViewController.step.identifier isEqualToString:@"customNavigationItemTask.step2"]) {
        NSMutableArray *items = [[NSMutableArray alloc] init];
        [items addObject:@"Item1"];
        [items addObject:@"Item2"];
        [items addObject:@"Item3"];
        stepViewController.navigationItem.titleView = [[UISegmentedControl alloc] initWithItems:items];
    } else if ([stepViewController.step.identifier isEqualToString:@"waitTask.step2"]) {
        // Indeterminate step
        [((ORKWaitStepViewController *)stepViewController) performSelector:@selector(updateText:) withObject:@"Updated text" afterDelay:2.0];
        [((ORKWaitStepViewController *)stepViewController) performSelector:@selector(goForward) withObject:nil afterDelay:5.0];
    } else if ([stepViewController.step.identifier isEqualToString:@"waitTask.step4"]) {
        // Determinate step
        [self updateProgress:0.0 waitStepViewController:((ORKWaitStepViewController *)stepViewController)];
    } else if ([stepViewController.step.identifier isEqualToString:@"completionStepWithDoneButton"] &&
               [stepViewController isKindOfClass:[ORKCompletionStepViewController class]]) {
        ((ORKCompletionStepViewController*)stepViewController).shouldShowContinueButton = YES;
    }

}

/*
 We support save and restore on all of the tasks in this test app.
 
 In a real app, not all tasks necessarily ought to support saving -- for example,
 active tasks that can't usefully be restarted after a significant time gap
 should not support save at all.
 */
- (BOOL)taskViewControllerSupportsSaveAndRestore:(ORKTaskViewController *)taskViewController {
    return YES;
}

/*
 In almost all cases, we want to dismiss the task view controller.
 
 In this test app, we don't dismiss on a fail (we just log it).
 */
- (void)taskViewController:(ORKTaskViewController *)taskViewController didFinishWithReason:(ORKTaskViewControllerFinishReason)reason error:(NSError *)error {
    switch (reason) {
        case ORKTaskViewControllerFinishReasonCompleted:
            if ([taskViewController.task.identifier isEqualToString:EmbeddedReviewTaskIdentifier]) {
                _embeddedReviewTaskResult = taskViewController.result;
            }
            [self taskViewControllerDidComplete:taskViewController];
            break;
        case ORKTaskViewControllerFinishReasonFailed:
            NSLog(@"Error on step %@: %@", taskViewController.currentStepViewController.step, error);
            break;
        case ORKTaskViewControllerFinishReasonDiscarded:
            if ([taskViewController.task.identifier isEqualToString:EmbeddedReviewTaskIdentifier]) {
                _embeddedReviewTaskResult = nil;
            }
            [self dismissTaskViewController:taskViewController removeOutputDirectory:YES];
            break;
        case ORKTaskViewControllerFinishReasonSaved:
        {
            if ([taskViewController.task.identifier isEqualToString:EmbeddedReviewTaskIdentifier]) {
                _embeddedReviewTaskResult = taskViewController.result;
            }
            /*
             Save the restoration data, dismiss the task VC, and do an early return
             so we don't clear the restoration data.
             */
            id<ORKTask> task = taskViewController.task;
            _savedViewControllers[task.identifier] = taskViewController.restorationData;
            [self dismissTaskViewController:taskViewController removeOutputDirectory:NO];
            return;
        }
            break;
            
        default:
            break;
    }
    
    [_savedViewControllers removeObjectForKey:taskViewController.task.identifier];
    _taskViewController = nil;
}

/*
 When a task completes, we pretty-print the result to the console.
 
 This is ok for testing, but if what you want to do is see the results of a task,
 the `ORKCatalog` Swift sample app might be a better choice, since it lets
 you navigate through the result structure.
 */
- (void)taskViewControllerDidComplete:(ORKTaskViewController *)taskViewController {
    
    NSLog(@"[ORKTest] task results: %@", taskViewController.result);
    
    // Validate the results
    NSArray *results = taskViewController.result.results;
    if (results) {
        NSSet *uniqueResults = [NSSet setWithArray:results];
        BOOL allResultsUnique = (results.count == uniqueResults.count);
        NSAssert(allResultsUnique, @"The returns results have duplicates of the same object.");
    }
    
    if (_currentDocument) {
        /*
         This demonstrates how to take a signature result, apply it to a document,
         and then generate a PDF From the document that includes the signature.
         */
        
        // Search for the review step.
        NSArray *steps = [(ORKOrderedTask *)taskViewController.task steps];
        NSPredicate *predicate = [NSPredicate predicateWithFormat: @"self isKindOfClass: %@", [ORKConsentReviewStep class]];
        ORKStep *reviewStep = [[steps filteredArrayUsingPredicate:predicate] firstObject];
        ORKConsentSignatureResult *signatureResult = (ORKConsentSignatureResult *)[[[taskViewController result] stepResultForStepIdentifier:reviewStep.identifier] firstResult];
        
        [signatureResult applyToDocument:_currentDocument];
        
        [_currentDocument makePDFWithCompletionHandler:^(NSData *pdfData, NSError *error) {
            NSLog(@"Created PDF of size %lu (error = %@)", (unsigned long)pdfData.length, error);
            
            if (!error) {
                NSURL *documents = [NSURL fileURLWithPath:NSSearchPathForDirectoriesInDomains(NSDocumentDirectory, NSUserDomainMask, YES).lastObject];
                NSURL *outputUrl = [documents URLByAppendingPathComponent:[NSString stringWithFormat:@"%@.pdf", taskViewController.taskRunUUID.UUIDString]];
                
                [pdfData writeToURL:outputUrl atomically:YES];
                NSLog(@"Wrote PDF to %@", [outputUrl path]);
            }
        }];
        
        _currentDocument = nil;
    }
    
    NSURL *dir = taskViewController.outputDirectory;
    [self dismissViewControllerAnimated:YES completion:^{
        if (dir)
        {
            NSError *err = nil;
            if (![[NSFileManager defaultManager] removeItemAtURL:dir error:&err]) {
                NSLog(@"Error removing %@: %@", dir, err);
            }
        }
    }];
}

/**
  When a task has completed it calls this method to post the result of the task to the delegate.
*/
- (void)taskViewController:(ORKTaskViewController *)taskViewController didChangeResult:(ORKTaskResult *)result {
    /*
     Upon creation of a Passcode by a user, the results of their creation
     are returned by getting it from ORKPasscodeResult in this delegate call.
     This is triggered upon completion/failure/or cancel
     */
    ORKStepResult *stepResult = (ORKStepResult *)[[result results] firstObject];
    if ([[[stepResult results] firstObject] isKindOfClass:[ORKPasscodeResult class]]) {
        ORKPasscodeResult *passcodeResult = (ORKPasscodeResult *)[[stepResult results] firstObject];
        NSLog(@"passcode saved: %d , Touch ID Enabled: %d", passcodeResult.passcodeSaved, passcodeResult.touchIdEnabled);

    }
}

- (void)taskViewController:(ORKTaskViewController *)taskViewController stepViewControllerWillDisappear:(ORKStepViewController *)stepViewController navigationDirection:(ORKStepViewControllerNavigationDirection)direction {
    if ([taskViewController.task.identifier isEqualToString:StepWillDisappearTaskIdentifier] &&
        [stepViewController.step.identifier isEqualToString:StepWillDisappearFirstStepIdentifier]) {
        taskViewController.view.tintColor = [UIColor magentaColor];
    }
}

#pragma mark - UI state restoration

/*
 UI state restoration code for the MainViewController.
 
 The MainViewController needs to be able to re-create the exact task that
 was being done, in order for the task view controller to restore correctly.
 
 In a real app implementation, this might mean that you would also need to save
 and restore the actual task; here, since we know the tasks don't change during
 testing, we just re-create the task.
 */
- (void)encodeRestorableStateWithCoder:(NSCoder *)coder {
    [super encodeRestorableStateWithCoder:coder];
    
    [coder encodeObject:_taskViewController forKey:@"taskVC"];
    [coder encodeObject:_lastRouteResult forKey:@"lastRouteResult"];
    [coder encodeObject:_embeddedReviewTaskResult forKey:@"embeddedReviewTaskResult"];
}

- (void)decodeRestorableStateWithCoder:(NSCoder *)coder {
    [super decodeRestorableStateWithCoder:coder];
    
    _taskViewController = [coder decodeObjectOfClass:[UIViewController class] forKey:@"taskVC"];
    _lastRouteResult = [coder decodeObjectForKey:@"lastRouteResult"];
    
    // Need to give the task VC back a copy of its task, so it can restore itself.
    
    // Could save and restore the task's identifier separately, but the VC's
    // restoration identifier defaults to the task's identifier.
    id<ORKTask> taskForTaskViewController = [self makeTaskWithIdentifier:_taskViewController.restorationIdentifier];
    
    _taskViewController.task = taskForTaskViewController;
    if ([_taskViewController.restorationIdentifier isEqualToString:@"DynamicTask01"])
    {
        _taskViewController.defaultResultSource = _lastRouteResult;
    }
    _taskViewController.delegate = self;
}

#pragma mark - Charts

- (void)testChartsButtonTapped:(id)sender {
    UIStoryboard *chartStoryboard = [UIStoryboard storyboardWithName:@"Charts" bundle:nil];
    UIViewController *chartListViewController = [chartStoryboard instantiateViewControllerWithIdentifier:@"ChartListViewController"];
    [self presentViewController:chartListViewController animated:YES completion:nil];
}

- (void)testChartsPerformanceButtonTapped:(id)sender {
    UIStoryboard *chartStoryboard = [UIStoryboard storyboardWithName:@"Charts" bundle:nil];
    UIViewController *chartListViewController = [chartStoryboard instantiateViewControllerWithIdentifier:@"ChartPerformanceListViewController"];
    [self presentViewController:chartListViewController animated:YES completion:nil];
}

#pragma mark - Wait Task

- (ORKOrderedTask *)makeWaitingTask {
    
    NSMutableArray *steps = [[NSMutableArray alloc] init];
    
    /*
     To properly use the wait steps, one needs to implement the "" method of ORKTaskViewControllerDelegate to start their background action when the wait task begins, and then call the "finish" method on the ORKWaitTaskViewController when the background task has been completed.
     */
    ORKInstructionStep *step1 = [[ORKInstructionStep alloc] initWithIdentifier:@"waitTask.step1"];
    step1.title = @"Setup";
    step1.detailText = @"ORKTest needs to set up some things before you begin, once the setup is complete you will be able to continue.";
    [steps addObject:step1];
    
    // Interterminate wait step.
    ORKWaitStep *step2 = [[ORKWaitStep alloc] initWithIdentifier:@"waitTask.step2"];
    step2.title = @"Getting Ready";
    step2.text = @"Please wait while the setup completes.";
    [steps addObject:step2];
    
    ORKInstructionStep *step3 = [[ORKInstructionStep alloc] initWithIdentifier:@"waitTask.step3"];
    step3.title = @"Account Setup";
    step3.detailText = @"The information you entered will be sent to the secure server to complete your account setup.";
    [steps addObject:step3];
    
    // Determinate wait step.
    ORKWaitStep *step4 = [[ORKWaitStep alloc] initWithIdentifier:@"waitTask.step4"];
    step4.title = @"Syncing Account";
    step4.text = @"Please wait while the data is uploaded.";
    step4.indicatorType = ORKProgressIndicatorTypeProgressBar;
    [steps addObject:step4];
    
    ORKCompletionStep *step5 = [[ORKCompletionStep alloc] initWithIdentifier:@"waitTask.step5"];
    step5.title = @"Setup Complete";
    [steps addObject:step5];

    ORKOrderedTask *waitTask = [[ORKOrderedTask alloc] initWithIdentifier:WaitTaskIdentifier steps:steps];
    return waitTask;
}

- (void)updateProgress:(CGFloat)progress waitStepViewController:(ORKWaitStepViewController *)waitStepviewController {
    if (progress <= 1.0) {
        [waitStepviewController setProgress:progress animated:true];
        double delayInSeconds = 0.1;
        dispatch_time_t popTime = dispatch_time(DISPATCH_TIME_NOW, (int64_t)(delayInSeconds * NSEC_PER_SEC));
        dispatch_after(popTime, dispatch_get_main_queue(), ^(void) {
            [self updateProgress:(progress + 0.01) waitStepViewController:waitStepviewController];
            if (progress > 0.495 && progress < 0.505) {
                NSString *newText = @"Please wait while the data is downloaded.";
                [waitStepviewController updateText:newText];
            }
        });
    } else {
        [waitStepviewController goForward];
    }
}

#pragma mark - Location Task

- (IBAction)locationButtonTapped:(id)sender {
    [self beginTaskWithIdentifier:LocationTaskIdentifier];
}

- (ORKOrderedTask *)makeLocationTask {
    NSMutableArray *steps = [[NSMutableArray alloc] init];
    
    ORKInstructionStep *step1 = [[ORKInstructionStep alloc] initWithIdentifier:@"locationTask.step1"];
    step1.title = @"Location Survey";
    [steps addObject:step1];
    
    // Location question with current location observing on
    ORKQuestionStep *step2 = [[ORKQuestionStep alloc] initWithIdentifier:@"locationTask.step2"];
    step2.title = @"Where are you right now?";
    step2.answerFormat = [[ORKLocationAnswerFormat alloc] init];
    [steps addObject:step2];
    
    // Location question with current location observing off
    ORKQuestionStep *step3 = [[ORKQuestionStep alloc] initWithIdentifier:@"locationTask.step3"];
    step3.title = @"Where is your home?";
    ORKLocationAnswerFormat *locationAnswerFormat  = [[ORKLocationAnswerFormat alloc] init];
    locationAnswerFormat.useCurrentLocation= NO;
    step3.answerFormat = locationAnswerFormat;
    [steps addObject:step3];
    
    ORKCompletionStep *step4 = [[ORKCompletionStep alloc] initWithIdentifier:@"locationTask.step4"];
    step4.title = @"Survey Complete";
    [steps addObject:step4];
    
    ORKOrderedTask *locationTask = [[ORKOrderedTask alloc] initWithIdentifier:LocationTaskIdentifier steps:steps];
    return locationTask;
}

#pragma mark - Step Will Disappear Task Delegate example

- (IBAction)stepWillDisappearButtonTapped:(id)sender {
    [self beginTaskWithIdentifier:StepWillDisappearTaskIdentifier];
}

- (ORKOrderedTask *)makeStepWillDisappearTask {
    
    ORKInstructionStep *step1 = [[ORKInstructionStep alloc] initWithIdentifier:StepWillDisappearFirstStepIdentifier];
    step1.title = @"Step Will Disappear Delegate Example";
    step1.text = @"The tint color of the task view controller is changed to magenta in the `stepViewControllerWillDisappear:` method.";
    
    ORKCompletionStep *stepLast = [[ORKCompletionStep alloc] initWithIdentifier:@"stepLast"];
    stepLast.title = @"Survey Complete";
    
    ORKOrderedTask *locationTask = [[ORKOrderedTask alloc] initWithIdentifier:StepWillDisappearTaskIdentifier steps:@[step1, stepLast]];
    return locationTask;
}

#pragma mark - Confirmation Form Item

- (IBAction)confirmationFormItemButtonTapped:(id)sender {
    [self beginTaskWithIdentifier:ConfirmationFormTaskIdentifier];
}

- (ORKOrderedTask *)makeConfirmationFormTask {
    NSMutableArray *steps = [[NSMutableArray alloc] init];
    
    ORKInstructionStep *step1 = [[ORKInstructionStep alloc] initWithIdentifier:@"confirmationForm.step1"];
    step1.title = @"Confirmation Form Items Survey";
    [steps addObject:step1];
    
    // Create a step for entering password with confirmation
    ORKFormStep *step2 = [[ORKFormStep alloc] initWithIdentifier:@"confirmationForm.step2" title:@"Password" text:nil];
    [steps addObject:step2];
    
    {
        ORKTextAnswerFormat *answerFormat = [ORKAnswerFormat textAnswerFormat];
        answerFormat.multipleLines = NO;
        answerFormat.secureTextEntry = YES;
        answerFormat.autocapitalizationType = UITextAutocapitalizationTypeNone;
        answerFormat.autocorrectionType = UITextAutocorrectionTypeNo;
        answerFormat.spellCheckingType = UITextSpellCheckingTypeNo;
        
        ORKFormItem *item = [[ORKFormItem alloc] initWithIdentifier:@"password"
                                                               text:@"Password"
                                                       answerFormat:answerFormat
                                                           optional:NO];
        item.placeholder = @"Enter password";

        ORKFormItem *confirmationItem = [item confirmationAnswerFormItemWithIdentifier:@"password.confirmation"
                                                                                  text:@"Confirm"
                                                                          errorMessage:@"Passwords do not match"];
        confirmationItem.placeholder = @"Enter password again";
        
        step2.formItems = @[item, confirmationItem];
    }
    
    // Create a step for entering participant id
    ORKFormStep *step3 = [[ORKFormStep alloc] initWithIdentifier:@"confirmationForm.step3" title:@"Participant ID" text:nil];
    [steps addObject:step3];
    
    {
        ORKTextAnswerFormat *answerFormat = [ORKAnswerFormat textAnswerFormat];
        answerFormat.multipleLines = NO;
        answerFormat.autocapitalizationType = UITextAutocapitalizationTypeAllCharacters;
        answerFormat.autocorrectionType = UITextAutocorrectionTypeNo;
        answerFormat.spellCheckingType = UITextSpellCheckingTypeNo;
        
        ORKFormItem *item = [[ORKFormItem alloc] initWithIdentifier:@"participantID"
                                                               text:@"Participant ID"
                                                       answerFormat:answerFormat
                                                           optional:YES];
        item.placeholder = @"Enter Participant ID";
        
        ORKFormItem *confirmationItem = [item confirmationAnswerFormItemWithIdentifier:@"participantID.confirmation"
                                                                                  text:@"Confirm"
                                                                          errorMessage:@"IDs do not match"];
        confirmationItem.placeholder = @"Enter ID again";
        
        step3.formItems = @[item, confirmationItem];
    }
    
    ORKCompletionStep *step4 = [[ORKCompletionStep alloc] initWithIdentifier:@"confirmationForm.lastStep"];
    step4.title = @"Survey Complete";
    [steps addObject:step4];
    
    return [[ORKOrderedTask alloc] initWithIdentifier:ConfirmationFormTaskIdentifier steps:steps];
}

#pragma mark - Continue button

- (IBAction)continueButtonButtonTapped:(id)sender {
    UIStoryboard *storyboard = [UIStoryboard storyboardWithName:@"ContinueButtonExample" bundle:nil];
    UIViewController *vc = [storyboard instantiateInitialViewController];
    [self presentViewController:vc animated:YES completion:nil];
}

#pragma mark - Instantiate Custom Step View Controller Example

- (IBAction)instantiateCustomVcButtonTapped:(id)sender {
    [self beginTaskWithIdentifier:InstantiateCustomVCTaskIdentifier];
}

- (ORKOrderedTask *)makeInstantiateCustomVCTask {
    
    ORKInstructionStep *step1 = [[ORKInstructionStep alloc] initWithIdentifier:@"locationTask.step1"];
    step1.title = @"Instantiate Custom View Controller";
    step1.text = @"The next step uses a custom subclass of an ORKFormStepViewController.";
    
    DragonPokerStep *dragonStep = [[DragonPokerStep alloc] initWithIdentifier:@"dragonStep"];
    
    ORKStep *lastStep = [[ORKCompletionStep alloc] initWithIdentifier:@"done"];
    
    return [[ORKOrderedTask alloc] initWithIdentifier:InstantiateCustomVCTaskIdentifier steps:@[step1, dragonStep, lastStep]];
}

#pragma mark - Step Table

- (IBAction)tableStepButtonTapped:(id)sender {
    [self beginTaskWithIdentifier:TableStepTaskIdentifier];
}

- (ORKOrderedTask *)makeTableStepTask {
    NSMutableArray *steps = [[NSMutableArray alloc] init];
    
    ORKInstructionStep *step1 = [[ORKInstructionStep alloc] initWithIdentifier:@"step1"];
    step1.text = @"Example of an ORKTableStepViewController";
    [steps addObject:step1];
    
    ORKTableStep *tableStep = [[ORKTableStep alloc] initWithIdentifier:@"tableStep"];
    tableStep.items = @[@"Item 1", @"Item 2", @"Item 3"];
    [steps addObject:tableStep];
    
    ORKCompletionStep *stepLast = [[ORKCompletionStep alloc] initWithIdentifier:@"lastStep"];
    stepLast.title = @"Task Complete";
    [steps addObject:stepLast];
    
    return [[ORKOrderedTask alloc] initWithIdentifier:TableStepTaskIdentifier steps:steps];
}

#pragma mark - Signature Table

- (IBAction)signatureStepButtonTapped:(id)sender {
    [self beginTaskWithIdentifier:SignatureStepTaskIdentifier];
}

- (ORKOrderedTask *)makeSignatureStepTask {
    NSMutableArray *steps = [[NSMutableArray alloc] init];
    
    ORKInstructionStep *step1 = [[ORKInstructionStep alloc] initWithIdentifier:@"step1"];
    step1.text = @"Example of an ORKSignatureStep";
    [steps addObject:step1];
    
    ORKSignatureStep *signatureStep = [[ORKSignatureStep alloc] initWithIdentifier:@"signatureStep"];
    [steps addObject:signatureStep];
    
    ORKCompletionStep *stepLast = [[ORKCompletionStep alloc] initWithIdentifier:@"lastStep"];
    stepLast.title = @"Task Complete";
    [steps addObject:stepLast];
    
    return [[ORKOrderedTask alloc] initWithIdentifier:SignatureStepTaskIdentifier steps:steps];
}

#pragma mark - Auxillary Image

- (IBAction)auxillaryImageButtonTapped:(id)sender {
    [self beginTaskWithIdentifier:AuxillaryImageTaskIdentifier];
}

- (ORKOrderedTask *)makeAuxillaryImageTask {

    ORKInstructionStep *step = [[ORKInstructionStep alloc] initWithIdentifier:AuxillaryImageTaskIdentifier];
    step.title = @"Title";
    step.text = @"This is description text.";
    step.detailText = @"This is detail text.";
    step.image = [UIImage imageNamed:@"tremortest3a" inBundle:[NSBundle bundleForClass:[ORKOrderedTask class]] compatibleWithTraitCollection:nil];
    step.auxiliaryImage = [UIImage imageNamed:@"tremortest3b" inBundle:[NSBundle bundleForClass:[ORKOrderedTask class]] compatibleWithTraitCollection:nil];
    
    return [[ORKOrderedTask alloc] initWithIdentifier:SignatureStepTaskIdentifier steps:@[step]];
}

<<<<<<< HEAD
#pragma mark - Trail Making Task

- (IBAction)trailMakingTaskButtonTapped:(id)sender {
    [self beginTaskWithIdentifier:TrailMakingTaskIdentifier];
=======
#pragma mark - Page Step

- (IBAction)pageStepButtonTapped:(id)sender {
    [self beginTaskWithIdentifier:PageStepTaskIdentifier];
}

- (ORKOrderedTask *)makePageStepTask {
    
    NSMutableArray *steps = [[NSMutableArray alloc] init];
    
    ORKInstructionStep *step1 = [[ORKInstructionStep alloc] initWithIdentifier:@"step1"];
    step1.text = @"Example of an ORKPageStep";
    [steps addObject:step1];
    
    NSMutableArray<ORKTextChoice *> *textChoices = [[NSMutableArray alloc] init];
    [textChoices addObject:[[ORKTextChoice alloc] initWithText:@"Good" detailText:@"" value:[NSNumber numberWithInt:0] exclusive:NO]];
    [textChoices addObject:[[ORKTextChoice alloc] initWithText:@"Average" detailText:@"" value:[NSNumber numberWithInt:1] exclusive:NO]];
    [textChoices addObject:[[ORKTextChoice alloc] initWithText:@"Poor" detailText:@"" value:[NSNumber numberWithInt:2] exclusive:NO]];
    ORKAnswerFormat *answerFormat = [ORKAnswerFormat choiceAnswerFormatWithStyle:ORKChoiceAnswerStyleSingleChoice textChoices:textChoices];
    ORKFormItem *formItem = [[ORKFormItem alloc] initWithIdentifier:@"choice" text:nil answerFormat:answerFormat];
    ORKFormStep *groupStep1 = [[ORKFormStep alloc] initWithIdentifier:@"step1" title:nil text:@"How do you feel today?"];
    groupStep1.formItems = @[formItem];
    
    NSMutableArray<ORKImageChoice *> *imageChoices = [[NSMutableArray alloc] init];
    [imageChoices addObject:[[ORKImageChoice alloc] initWithNormalImage:[UIImage imageNamed:@"left_hand_outline"] selectedImage:[UIImage imageNamed:@"left_hand_solid"] text:@"Left hand" value:[NSNumber numberWithInt:1]]];
    [imageChoices addObject:[[ORKImageChoice alloc] initWithNormalImage:[UIImage imageNamed:@"right_hand_outline"] selectedImage:[UIImage imageNamed:@"right_hand_solid"] text:@"Right hand" value:[NSNumber numberWithInt:0]]];
    ORKQuestionStep *groupStep2 = [ORKQuestionStep questionStepWithIdentifier:@"step2" title:@"Which hand was injured?" answer:[ORKAnswerFormat choiceAnswerFormatWithImageChoices:imageChoices]];
    
    ORKSignatureStep *groupStep3 = [[ORKSignatureStep alloc] initWithIdentifier:@"step3"];
    
    ORKPageStep *pageStep = [[ORKPageStep alloc] initWithIdentifier:@"pageStep" steps:@[groupStep1, groupStep2, groupStep3]];
    [steps addObject:pageStep];
    
    ORKOrderedTask *audioTask = [ORKOrderedTask audioTaskWithIdentifier:@"audioTask"
                                                 intendedUseDescription:nil
                                                      speechInstruction:nil
                                                 shortSpeechInstruction:nil
                                                               duration:10
                                                      recordingSettings:nil
                                                        checkAudioLevel:YES
                                                                options:
                                 ORKPredefinedTaskOptionExcludeInstructions |
                                 ORKPredefinedTaskOptionExcludeConclusion];
    ORKPageStep *audioStep = [[ORKNavigablePageStep alloc] initWithIdentifier:@"audioStep" pageTask:audioTask];
    [steps addObject:audioStep];
    
    ORKCompletionStep *stepLast = [[ORKCompletionStep alloc] initWithIdentifier:@"lastStep"];
    stepLast.title = @"Task Complete";
    [steps addObject:stepLast];
    
    return [[ORKOrderedTask alloc] initWithIdentifier:PageStepTaskIdentifier steps:steps];
    
}

#pragma mark - Completion Step Continue Button

- (IBAction)completionStepButtonTapped:(id)sender {
    [self beginTaskWithIdentifier:CompletionStepTaskIdentifier];
}

- (ORKOrderedTask *)makeCompletionStepTask {
    NSMutableArray *steps = [[NSMutableArray alloc] init];
    
    ORKCompletionStep *step1 = [[ORKCompletionStep alloc] initWithIdentifier:@"completionStepWithDoneButton"];
    step1.text = @"Example of a step view controller with the continue button in the standard location below the checkmark.";
    [steps addObject:step1];
    
    ORKCompletionStep *stepLast = [[ORKCompletionStep alloc] initWithIdentifier:@"lastStep"];
    stepLast.title = @"Example of an step view controller with the continue button in the upper right.";
    [steps addObject:stepLast];
    
    return [[ORKOrderedTask alloc] initWithIdentifier:CompletionStepTaskIdentifier steps:steps];
}

#pragma mark - Icon Image

- (IBAction)iconImageButtonTapped:(id)sender {
    [self beginTaskWithIdentifier:IconImageTaskIdentifier];
}

- (ORKOrderedTask *)makeIconImageTask {
    
    ORKInstructionStep *step1 = [[ORKInstructionStep alloc] initWithIdentifier:@"step1"];
    step1.title = @"Title";
    step1.text = @"This is an example of a step with an icon image.";

    NSDictionary *infoPlist = [[NSBundle mainBundle] infoDictionary];
    NSString *icon = [[infoPlist valueForKeyPath:@"CFBundleIcons.CFBundlePrimaryIcon.CFBundleIconFiles"] lastObject];
    step1.iconImage = [UIImage imageNamed:icon];
    
    ORKInstructionStep *step2 = [[ORKInstructionStep alloc] initWithIdentifier:@"step2"];
    step2.text = @"This is an example of a step with an icon image and no title.";
    step2.iconImage = [UIImage imageNamed:icon];
    
    return [[ORKOrderedTask alloc] initWithIdentifier:IconImageTaskIdentifier steps:@[step1, step2]];
}

#pragma mark - Footnote

- (IBAction)footnoteButtonTapped:(id)sender {
    [self beginTaskWithIdentifier:FootnoteTaskIdentifier];
}

- (ORKOrderedTask *)makeFootnoteTask {
    
    ORKInstructionStep *step1 = [[ORKInstructionStep alloc] initWithIdentifier:@"step1"];
    step1.title = @"Footnote example";
    step1.text = @"This is an instruction step with a footnote.";
    step1.footnote = @"Lorem ipsum dolor sit amet, consectetur adipiscing elit. Fusce dignissim tortor eget orci placerat, eu congue diam tempor. In hac.";
    
    ORKInstructionStep *step2 = [[ORKInstructionStep alloc] initWithIdentifier:@"step2"];
    step2.title = @"Image and No Footnote";
    step2.text = @"This is an instruction step with an image and NO footnote.";
    step2.image = [UIImage imageNamed:@"image_example"];
    
    ORKInstructionStep *step3 = [[ORKInstructionStep alloc] initWithIdentifier:@"step3"];
    step3.title = @"Image and Footnote";
    step3.text = @"This is an instruction step with an image and a footnote.";
    step3.image = [UIImage imageNamed:@"image_example"];
    step3.footnote = @"Lorem ipsum dolor sit amet, consectetur adipiscing elit. Fusce dignissim tortor eget orci placerat, eu congue diam tempor. In hac.";
    
    ORKFormStep *step4 = [[ORKFormStep alloc] initWithIdentifier:@"step4" title:@"Form Step with skip" text:@"This is a form step with a skip button."];
    step4.formItems = @[[[ORKFormItem alloc] initWithIdentifier:@"form_item_1"
                                                           text:@"Are you over 18 years of age?"
                                                   answerFormat:[ORKAnswerFormat booleanAnswerFormat]]];
    step4.optional = YES;
    
    ORKFormStep *step5 = [[ORKFormStep alloc] initWithIdentifier:@"step5" title:@"Form Step with Footnote" text:@"This is a form step with a skip button and footnote."];
    step5.formItems = @[[[ORKFormItem alloc] initWithIdentifier:@"form_item_1"
                                                           text:@"Are you over 18 years of age?"
                                                   answerFormat:[ORKAnswerFormat booleanAnswerFormat]]];
    step5.optional = YES;
    step5.footnote = @"Lorem ipsum dolor sit amet, consectetur adipiscing elit. Fusce dignissim tortor eget orci placerat, eu congue diam tempor. In hac.";

    ORKCompletionStep *lastStep = [[ORKCompletionStep alloc] initWithIdentifier:@"lastStep"];
    lastStep.title = @"Last step.";
    lastStep.text = @"This is a completion step with a footnote.";
    lastStep.footnote = @"Lorem ipsum dolor sit amet, consectetur adipiscing elit. Fusce dignissim tortor eget orci placerat, eu congue diam tempor. In hac.";

    return [[ORKOrderedTask alloc] initWithIdentifier:FootnoteTaskIdentifier steps:@[step1, step2, step3, step4, step5, lastStep]];
>>>>>>> 1f18bbcc
}


@end<|MERGE_RESOLUTION|>--- conflicted
+++ resolved
@@ -652,14 +652,12 @@
                                                     options:ORKPredefinedTaskOptionNone];
     } else if ([identifier isEqualToString:AuxillaryImageTaskIdentifier]) {
         return [self makeAuxillaryImageTask];
-<<<<<<< HEAD
     } else if ([identifier isEqualToString:TrailMakingTaskIdentifier]) {
         return [ORKOrderedTask trailmakingTaskWithIdentifier:TrailMakingTaskIdentifier
                                       intendedUseDescription:nil
                                       trailmakingInstruction:nil
                                                    trailType:ORKTrailMakingTypeIdentifierA
                                                      options:ORKPredefinedTaskOptionNone];
-=======
     } else if ([identifier isEqualToString:PageStepTaskIdentifier]) {
         return [self makePageStepTask];
     } else if ([identifier isEqualToString:MoodSurveyTaskIdentifier]) {
@@ -674,7 +672,6 @@
         return [self makeIconImageTask];
     } else if ([identifier isEqualToString:FootnoteTaskIdentifier]) {
         return [self makeFootnoteTask];
->>>>>>> 1f18bbcc
     }
 
     return nil;
@@ -4213,12 +4210,13 @@
     return [[ORKOrderedTask alloc] initWithIdentifier:SignatureStepTaskIdentifier steps:@[step]];
 }
 
-<<<<<<< HEAD
 #pragma mark - Trail Making Task
 
 - (IBAction)trailMakingTaskButtonTapped:(id)sender {
     [self beginTaskWithIdentifier:TrailMakingTaskIdentifier];
-=======
+}
+
+
 #pragma mark - Page Step
 
 - (IBAction)pageStepButtonTapped:(id)sender {
@@ -4359,7 +4357,6 @@
     lastStep.footnote = @"Lorem ipsum dolor sit amet, consectetur adipiscing elit. Fusce dignissim tortor eget orci placerat, eu congue diam tempor. In hac.";
 
     return [[ORKOrderedTask alloc] initWithIdentifier:FootnoteTaskIdentifier steps:@[step1, step2, step3, step4, step5, lastStep]];
->>>>>>> 1f18bbcc
 }
 
 
