/*
 Copyright (c) 2015, Apple Inc. All rights reserved.
 Copyright (c) 2015, Bruce Duncan.
 Copyright (c) 2015-2016, Ricardo Sánchez-Sáez.
 Copyright (c) 2016, Sage Bionetworks

 Redistribution and use in source and binary forms, with or without modification,
 are permitted provided that the following conditions are met:
 
 1.  Redistributions of source code must retain the above copyright notice, this
 list of conditions and the following disclaimer.
 
 2.  Redistributions in binary form must reproduce the above copyright notice,
 this list of conditions and the following disclaimer in the documentation and/or
 other materials provided with the distribution.
 
 3.  Neither the name of the copyright holder(s) nor the names of any contributors
 may be used to endorse or promote products derived from this software without
 specific prior written permission. No license is granted to the trademarks of
 the copyright holders even if such marks are included in this software.
 
 THIS SOFTWARE IS PROVIDED BY THE COPYRIGHT HOLDERS AND CONTRIBUTORS "AS IS"
 AND ANY EXPRESS OR IMPLIED WARRANTIES, INCLUDING, BUT NOT LIMITED TO, THE
 IMPLIED WARRANTIES OF MERCHANTABILITY AND FITNESS FOR A PARTICULAR PURPOSE
 ARE DISCLAIMED. IN NO EVENT SHALL THE COPYRIGHT OWNER OR CONTRIBUTORS BE LIABLE
 FOR ANY DIRECT, INDIRECT, INCIDENTAL, SPECIAL, EXEMPLARY, OR CONSEQUENTIAL
 DAMAGES (INCLUDING, BUT NOT LIMITED TO, PROCUREMENT OF SUBSTITUTE GOODS OR
 SERVICES; LOSS OF USE, DATA, OR PROFITS; OR BUSINESS INTERRUPTION) HOWEVER
 CAUSED AND ON ANY THEORY OF LIABILITY, WHETHER IN CONTRACT, STRICT LIABILITY,
 OR TORT (INCLUDING NEGLIGENCE OR OTHERWISE) ARISING IN ANY WAY OUT OF THE USE
 OF THIS SOFTWARE, EVEN IF ADVISED OF THE POSSIBILITY OF SUCH DAMAGE.
 */


#import "MainViewController.h"

#import "AppDelegate.h"
#import "DynamicTask.h"
#import "ORKTest-Swift.h"
#import "DragonPokerStep.h"

@import ResearchKit;

@import AVFoundation;


#define DefineStringKey(x) static NSString *const x = @#x

DefineStringKey(ConsentTaskIdentifier);
DefineStringKey(ConsentReviewTaskIdentifier);
DefineStringKey(EligibilityFormTaskIdentifier);
DefineStringKey(EligibilitySurveyTaskIdentifier);
DefineStringKey(LoginTaskIdentifier);
DefineStringKey(RegistrationTaskIdentifier);
DefineStringKey(VerificationTaskIdentifier);

DefineStringKey(CompletionStepTaskIdentifier);
DefineStringKey(DatePickingTaskIdentifier);
DefineStringKey(ImageCaptureTaskIdentifier);
DefineStringKey(VideoCaptureTaskIdentifier);
DefineStringKey(ImageChoicesTaskIdentifier);
DefineStringKey(InstantiateCustomVCTaskIdentifier);
DefineStringKey(LocationTaskIdentifier);
DefineStringKey(ScalesTaskIdentifier);
DefineStringKey(ColorScalesTaskIdentifier);
DefineStringKey(MiniFormTaskIdentifier);
DefineStringKey(OptionalFormTaskIdentifier);
DefineStringKey(SelectionSurveyTaskIdentifier);

DefineStringKey(ActiveStepTaskIdentifier);
DefineStringKey(AudioTaskIdentifier);
DefineStringKey(AuxillaryImageTaskIdentifier);
DefineStringKey(FitnessTaskIdentifier);
DefineStringKey(GaitTaskIdentifier);
DefineStringKey(IconImageTaskIdentifier);
DefineStringKey(HolePegTestTaskIdentifier);
DefineStringKey(MemoryTaskIdentifier);
DefineStringKey(PSATTaskIdentifier);
DefineStringKey(ReactionTimeTaskIdentifier);
DefineStringKey(TwoFingerTapTaskIdentifier);
DefineStringKey(TimedWalkTaskIdentifier);
DefineStringKey(ToneAudiometryTaskIdentifier);
DefineStringKey(TowerOfHanoiTaskIdentifier);
DefineStringKey(TremorTaskIdentifier);
DefineStringKey(TremorRightHandTaskIdentifier);
DefineStringKey(WalkBackAndForthTaskIdentifier);

DefineStringKey(CreatePasscodeTaskIdentifier);

DefineStringKey(CustomNavigationItemTaskIdentifier);
DefineStringKey(DynamicTaskIdentifier);
DefineStringKey(InterruptibleTaskIdentifier);
DefineStringKey(NavigableOrderedTaskIdentifier);
DefineStringKey(NavigableLoopTaskIdentifier);
DefineStringKey(WaitTaskIdentifier);

DefineStringKey(CollectionViewHeaderReuseIdentifier);
DefineStringKey(CollectionViewCellReuseIdentifier);

DefineStringKey(EmbeddedReviewTaskIdentifier);
DefineStringKey(StandaloneReviewTaskIdentifier);
DefineStringKey(ConfirmationFormTaskIdentifier);

DefineStringKey(StepWillDisappearTaskIdentifier);
DefineStringKey(StepWillDisappearFirstStepIdentifier);

DefineStringKey(TableStepTaskIdentifier);
DefineStringKey(SignatureStepTaskIdentifier);

@interface SectionHeader: UICollectionReusableView

- (void)configureHeaderWithTitle:(NSString *)title;

@end


@implementation SectionHeader {
    UILabel *_title;
}

- (instancetype)initWithCoder:(NSCoder *)aDecoder {
    if (self = [super initWithCoder:aDecoder]) {
        [self sharedInit];
    }
    return self;
}

- (instancetype)initWithFrame:(CGRect)frame {
    if (self = [super initWithFrame:frame]) {
        [self sharedInit];
    }
    return self;
}

static UIColor *HeaderColor() {
    return [UIColor colorWithWhite:0.97 alpha:1.0];
}
static const CGFloat HeaderSideLayoutMargin = 16.0;

- (void)sharedInit {
    self.layoutMargins = UIEdgeInsetsMake(0, HeaderSideLayoutMargin, 0, HeaderSideLayoutMargin);
    self.backgroundColor = HeaderColor();
    _title = [UILabel new];
    _title.font = [UIFont systemFontOfSize:17.0 weight:UIFontWeightSemibold]; // Table view header font
    [self addSubview:_title];
    
    _title.translatesAutoresizingMaskIntoConstraints = NO;
    NSDictionary *views = @{@"title": _title};
    [self addConstraints:[NSLayoutConstraint constraintsWithVisualFormat:@"H:|-[title]-|"
                                                                 options:NSLayoutFormatDirectionLeadingToTrailing
                                                                 metrics:nil
                                                                   views:views]];
    [self addConstraints:[NSLayoutConstraint constraintsWithVisualFormat:@"V:|[title]|"
                                                                 options:0
                                                                 metrics:nil
                                                                   views:views]];
}

- (void)configureHeaderWithTitle:(NSString *)title {
    _title.text = title;
}

@end


@interface ButtonCell: UICollectionViewCell

- (void)configureButtonWithTitle:(NSString *)title target:(id)target selector:(SEL)selector;

@end


@implementation ButtonCell {
    UIButton *_button;
}

- (void)setUpButton {
    [_button removeFromSuperview];
    _button = [UIButton buttonWithType:UIButtonTypeSystem];
    _button.contentHorizontalAlignment = UIControlContentHorizontalAlignmentLeft;
    _button.contentEdgeInsets = UIEdgeInsetsMake(0.0, HeaderSideLayoutMargin, 0.0, 0.0);
    [self.contentView addSubview:_button];
    
    _button.translatesAutoresizingMaskIntoConstraints = NO;
    NSDictionary *views = @{@"button": _button};
    [self.contentView addConstraints:[NSLayoutConstraint constraintsWithVisualFormat:@"H:|[button]|"
                                                                             options:NSLayoutFormatDirectionLeadingToTrailing
                                                                             metrics:nil
                                                                               views:views]];
    [self.contentView addConstraints:[NSLayoutConstraint constraintsWithVisualFormat:@"V:|[button]|"
                                                                             options:0
                                                                             metrics:nil
                                                                               views:views]];
}

- (void)configureButtonWithTitle:(NSString *)title target:(id)target selector:(SEL)selector {
    [self setUpButton];
    [_button setTitle:title forState:UIControlStateNormal];
    [_button addTarget:target action:selector forControlEvents:UIControlEventTouchUpInside];
}

@end


/**
 A subclass is required for the login step.
 
 The implementation below demonstrates how to subclass and override button actions.
 */
@interface LoginViewController : ORKLoginStepViewController

@end

@implementation LoginViewController

- (void)forgotPasswordButtonTapped {
    UIAlertController *alert = [UIAlertController alertControllerWithTitle:@"Forgot password?"
                                                                   message:@"Button tapped"
                                                            preferredStyle:UIAlertControllerStyleAlert];
    [alert addAction:[UIAlertAction actionWithTitle:@"OK" style:UIAlertActionStyleDefault handler:nil]];
    [self presentViewController:alert animated:YES completion:nil];
}

@end


/**
 A subclass is required for the verification step.
 
 The implementation below demonstrates how to subclass and override button actions.
 */
@interface VerificationViewController : ORKVerificationStepViewController

@end

@implementation VerificationViewController

- (void)resendEmailButtonTapped {
    UIAlertController *alert = [UIAlertController alertControllerWithTitle:@"Resend Verification Email"
                                                                   message:@"Button tapped"
                                                            preferredStyle:UIAlertControllerStyleAlert];
    [alert addAction:[UIAlertAction actionWithTitle:@"OK" style:UIAlertActionStyleDefault handler:nil]];
    [self presentViewController:alert animated:YES completion:nil];
}

@end


@interface MainViewController () <ORKTaskViewControllerDelegate, UICollectionViewDataSource, UICollectionViewDelegate, UICollectionViewDelegateFlowLayout, ORKPasscodeDelegate> {
    id<ORKTaskResultSource> _lastRouteResult;
    ORKConsentDocument *_currentDocument;
    
    NSMutableDictionary<NSString *, NSData *> *_savedViewControllers;     // Maps task identifiers to task view controller restoration data
    
    UICollectionView *_collectionView;
    NSArray<NSString *> *_buttonSectionNames;
    NSArray<NSArray<NSString *> *> *_buttonTitles;
    
    ORKTaskResult *_embeddedReviewTaskResult;
}

@property (nonatomic, strong) ORKTaskViewController *taskViewController;

@end


@implementation MainViewController

- (instancetype)initWithNibName:(NSString *)nibNameOrNil bundle:(NSBundle *)nibBundleOrNil {
    self = [super initWithNibName:nibNameOrNil bundle:nibBundleOrNil];
    if (self) {
        self.restorationIdentifier = @"main";
    }
    return self;
}

- (void)viewDidLoad {
    [super viewDidLoad];
    
    _savedViewControllers = [NSMutableDictionary new];
    
    UICollectionViewFlowLayout *flowLayout = [UICollectionViewFlowLayout new];
    _collectionView = [[UICollectionView alloc] initWithFrame:self.view.bounds collectionViewLayout:flowLayout];
    _collectionView.backgroundColor = [UIColor whiteColor];
    [self.view addSubview:_collectionView];
    
    _collectionView.dataSource = self;
    _collectionView.delegate = self;
    [_collectionView registerClass:[SectionHeader class]
        forSupplementaryViewOfKind:UICollectionElementKindSectionHeader
               withReuseIdentifier:CollectionViewHeaderReuseIdentifier];
    [_collectionView registerClass:[ButtonCell class]
        forCellWithReuseIdentifier:CollectionViewCellReuseIdentifier];
    
    UIView *statusBarBackground = [UIView new];
    statusBarBackground.backgroundColor = HeaderColor();
    [self.view addSubview:statusBarBackground];

    _collectionView.translatesAutoresizingMaskIntoConstraints = NO;
    statusBarBackground.translatesAutoresizingMaskIntoConstraints = NO;
    NSDictionary *views = @{@"collectionView": _collectionView,
                            @"statusBarBackground": statusBarBackground,
                            @"topLayoutGuide": self.topLayoutGuide};
    [self.view addConstraints:[NSLayoutConstraint constraintsWithVisualFormat:@"H:|[statusBarBackground]|"
                                                                      options:NSLayoutFormatDirectionLeadingToTrailing
                                                                      metrics:nil
                                                                        views:views]];
    [self.view addConstraints:[NSLayoutConstraint constraintsWithVisualFormat:@"V:|[statusBarBackground]"
                                                                      options:0
                                                                      metrics:nil
                                                                        views:views]];
    [self.view addConstraint:[NSLayoutConstraint constraintWithItem:statusBarBackground
                                                          attribute:NSLayoutAttributeBottom
                                                          relatedBy:NSLayoutRelationEqual
                                                             toItem:self.topLayoutGuide
                                                          attribute:NSLayoutAttributeBottom
                                                         multiplier:1.0
                                                           constant:0.0]];
    [self.view addConstraints:[NSLayoutConstraint constraintsWithVisualFormat:@"H:|[collectionView]|"
                                                                      options:NSLayoutFormatDirectionLeadingToTrailing
                                                                      metrics:nil
                                                                        views:views]];
    [self.view addConstraints:[NSLayoutConstraint constraintsWithVisualFormat:@"V:|[topLayoutGuide][collectionView]|"
                                                                      options:0
                                                                      metrics:nil
                                                                        views:views]];
    
    _buttonSectionNames = @[
                            @"Onboarding",
                            @"Question Steps",
                            @"Active Tasks",
                            @"Passcode",
                            @"Review Step",
                            @"Miscellaneous",
                            ];
    _buttonTitles = @[ @[ // Onboarding
                           @"Consent",
                           @"Consent Review",
                           @"Eligibility Form",
                           @"Eligibility Survey",
                           @"Login",
                           @"Registration",
                           @"Verification",
                           ],
                       @[ // Question Steps
                           @"Date Pickers",
                           @"Image Capture",
                           @"Video Capture",
                           @"Image Choices",
                           @"Location",
                           @"Scale",
                           @"Scale Color Gradient",
                           @"Mini Form",
                           @"Optional Form",
                           @"Selection Survey",
                           ],
                       @[ // Active Tasks
                           @"Active Step Task",
                           @"Audio Task",
                           @"Fitness Task",
                           @"GAIT Task",
                           @"Hole Peg Test Task",
                           @"Memory Game Task",
                           @"PSAT Task",
                           @"Reaction Time Task",
                           @"Timed Walk Task",
                           @"Tone Audiometry Task",
                           @"Tower Of Hanoi Task",
                           @"Two Finger Tapping Task",
                           @"Walk And Turn Task",
                           @"Hand Tremor Task",
                           @"Right Hand Tremor Task",
                           ],
                       @[ // Passcode
                           @"Authenticate Passcode",
                           @"Create Passcode",
                           @"Edit Passcode",
                           @"Remove Passcode",
                           ],
                       @[ // Review Step
                           @"Embedded Review Task",
                           @"Standalone Review Task",
                           ],
                       @[ // Miscellaneous
                           @"Custom Navigation Item",
                           @"Dynamic Task",
                           @"Interruptible Task",
                           @"Navigable Ordered Task",
                           @"Navigable Loop Task",
                           @"Test Charts",
                           @"Test Charts Performance",
                           @"Toggle Tint Color",
                           @"Wait Task",
                           @"Step Will Disappear",
                           @"Confirmation Form Item",
                           @"Continue Button",
                           @"Instantiate Custom VC",
                           @"Table Step",
                           @"Signature Step",
                           @"Auxillary Image",
<<<<<<< HEAD
                           @"Completion Step",
=======
                           @"Icon Image",
>>>>>>> 67dbd30e
                           ],
                       ];
}

- (void)viewWillTransitionToSize:(CGSize)size withTransitionCoordinator:(id<UIViewControllerTransitionCoordinator>)coordinator {
    [_collectionView reloadData];
}

- (CGSize)collectionView:(UICollectionView *)collectionView layout:(UICollectionViewLayout *)collectionViewLayout referenceSizeForHeaderInSection:(NSInteger)section {
    return CGSizeMake(self.view.bounds.size.width, 22.0);  // Table view header height
}

- (CGSize)collectionView:(UICollectionView *)collectionView layout:(UICollectionViewLayout *)collectionViewLayout sizeForItemAtIndexPath:(NSIndexPath *)indexPath {
    CGFloat viewWidth = self.view.bounds.size.width;
    NSUInteger numberOfColums = 2;
    if (viewWidth >= 667.0) {
        numberOfColums = 3;
    }
    CGFloat width = viewWidth / numberOfColums;
    return CGSizeMake(width, 44.0);
}

- (CGFloat)collectionView:(UICollectionView *)collectionView layout:(UICollectionViewLayout *)collectionViewLayout minimumInteritemSpacingForSectionAtIndex:(NSInteger)section {
    return 0.0;
}

- (CGFloat)collectionView:(UICollectionView *)collectionView layout:(UICollectionViewLayout *)collectionViewLayout minimumLineSpacingForSectionAtIndex:(NSInteger)section {
    return 0.0;
}

- (NSInteger)numberOfSectionsInCollectionView:(UICollectionView *)collectionView {
    return _buttonSectionNames.count;
}

- (NSInteger)collectionView:(UICollectionView *)collectionView numberOfItemsInSection:(NSInteger)section {
    return ((NSArray *)_buttonTitles[section]).count;
}

- (UICollectionReusableView *)collectionView:(UICollectionView *)collectionView viewForSupplementaryElementOfKind:(NSString *)kind atIndexPath:(NSIndexPath *)indexPath {
    SectionHeader *sectionHeader = [collectionView dequeueReusableSupplementaryViewOfKind:kind withReuseIdentifier:CollectionViewHeaderReuseIdentifier forIndexPath:indexPath];
    [sectionHeader configureHeaderWithTitle:_buttonSectionNames[indexPath.section]];
    return sectionHeader;
}

- (SEL)selectorFromButtonTitle:(NSString *)buttonTitle {
    // "THIS FOO baR title" is converted to the "thisFooBarTitleButtonTapped:" selector
    buttonTitle = buttonTitle.capitalizedString;
    NSMutableArray *titleTokens = [[buttonTitle componentsSeparatedByCharactersInSet:[NSCharacterSet whitespaceCharacterSet]] mutableCopy];
    titleTokens[0] = ((NSString *)titleTokens[0]).lowercaseString;
    NSString *selectorString = [NSString stringWithFormat:@"%@ButtonTapped:", [titleTokens componentsJoinedByString:@""]];
    return NSSelectorFromString(selectorString);
}

- (UICollectionViewCell *)collectionView:(UICollectionView *)collectionView cellForItemAtIndexPath:(NSIndexPath *)indexPath {
    ButtonCell *buttonCell = [collectionView dequeueReusableCellWithReuseIdentifier:CollectionViewCellReuseIdentifier forIndexPath:indexPath];
    NSString *buttonTitle = _buttonTitles[indexPath.section][indexPath.row];
    SEL buttonSelector = [self selectorFromButtonTitle:buttonTitle];
    [buttonCell configureButtonWithTitle:buttonTitle target:self selector:buttonSelector];
    return buttonCell;
}

#pragma mark - Mapping identifiers to tasks

- (id<ORKTask>)makeTaskWithIdentifier:(NSString *)identifier {
    if ([identifier isEqualToString:DatePickingTaskIdentifier]) {
        return [self makeDatePickingTask];
    } else if ([identifier isEqualToString:SelectionSurveyTaskIdentifier]) {
        return [self makeSelectionSurveyTask];
    } else if ([identifier isEqualToString:ActiveStepTaskIdentifier]) {
        return [self makeActiveStepTask];
    } else if ([identifier isEqualToString:ConsentReviewTaskIdentifier]) {
        return [self makeConsentReviewTask];
    } else if ([identifier isEqualToString:ConsentTaskIdentifier]) {
        return [self makeConsentTask];
    } else if ([identifier isEqualToString:EligibilityFormTaskIdentifier]) {
        return [self makeEligibilityFormTask];
    } else if ([identifier isEqualToString:EligibilitySurveyTaskIdentifier]) {
        return [self makeEligibilitySurveyTask];
    } else if ([identifier isEqualToString:LoginTaskIdentifier]) {
        return [self makeLoginTask];
    } else if ([identifier isEqualToString:RegistrationTaskIdentifier]) {
        return [self makeRegistrationTask];
    } else if ([identifier isEqualToString:VerificationTaskIdentifier]) {
        return [self makeVerificationTask];
    } else if ([identifier isEqualToString:AudioTaskIdentifier]) {
        id<ORKTask> task = [ORKOrderedTask audioTaskWithIdentifier:AudioTaskIdentifier
                                            intendedUseDescription:nil
                                                 speechInstruction:nil
                                            shortSpeechInstruction:nil
                                                          duration:10
                                                 recordingSettings:nil
                                                   checkAudioLevel:YES
                                                           options:(ORKPredefinedTaskOption)0];
        return task;
    } else if ([identifier isEqualToString:ToneAudiometryTaskIdentifier]) {
        id<ORKTask> task = [ORKOrderedTask toneAudiometryTaskWithIdentifier:ToneAudiometryTaskIdentifier
                                                     intendedUseDescription:nil
                                                          speechInstruction:nil
                                                     shortSpeechInstruction:nil
                                                               toneDuration:20
                                                                    options:(ORKPredefinedTaskOption)0];
        return task;
    } else if ([identifier isEqualToString:MiniFormTaskIdentifier]) {
        return [self makeMiniFormTask];
    } else if ([identifier isEqualToString:OptionalFormTaskIdentifier]) {
        return [self makeOptionalFormTask];
    } else if ([identifier isEqualToString:FitnessTaskIdentifier]) {
        return [ORKOrderedTask fitnessCheckTaskWithIdentifier:FitnessTaskIdentifier
                                       intendedUseDescription:nil
                                                 walkDuration:360
                                                 restDuration:180
                                                      options:ORKPredefinedTaskOptionNone];
    } else if ([identifier isEqualToString:GaitTaskIdentifier]) {
        return [ORKOrderedTask shortWalkTaskWithIdentifier:GaitTaskIdentifier
                                    intendedUseDescription:nil
                                       numberOfStepsPerLeg:20
                                              restDuration:30
                                                   options:ORKPredefinedTaskOptionNone];
    } else if ([identifier isEqualToString:MemoryTaskIdentifier]) {
        return [ORKOrderedTask spatialSpanMemoryTaskWithIdentifier:MemoryTaskIdentifier
                                            intendedUseDescription:nil
                                                       initialSpan:3
                                                       minimumSpan:2
                                                       maximumSpan:15
                                                         playSpeed:1
                                                      maximumTests:5
                                        maximumConsecutiveFailures:3
                                                 customTargetImage:nil
                                            customTargetPluralName:nil
                                                   requireReversal:NO
                                                           options:ORKPredefinedTaskOptionNone];
    } else if ([identifier isEqualToString:DynamicTaskIdentifier]) {
        return [DynamicTask new];
    } else if ([identifier isEqualToString:InterruptibleTaskIdentifier]) {
        return [self makeInterruptibleTask];
    } else if ([identifier isEqualToString:ScalesTaskIdentifier]) {
        return [self makeScalesTask];
    } else if ([identifier isEqualToString:ColorScalesTaskIdentifier]) {
        return [self makeColorScalesTask];
    } else if ([identifier isEqualToString:ImageChoicesTaskIdentifier]) {
        return [self makeImageChoicesTask];
    } else if ([identifier isEqualToString:ImageCaptureTaskIdentifier]) {
        return [self makeImageCaptureTask];
    } else if ([identifier isEqualToString:VideoCaptureTaskIdentifier]) {
        return [self makeVideoCaptureTask];
    } else if ([identifier isEqualToString:TwoFingerTapTaskIdentifier]) {
        return [ORKOrderedTask twoFingerTappingIntervalTaskWithIdentifier:TwoFingerTapTaskIdentifier
                                                   intendedUseDescription:nil
                                                                 duration:20.0
                                                              handOptions:ORKPredefinedTaskHandOptionBoth
                                                                  options:(ORKPredefinedTaskOption)0];
    } else if ([identifier isEqualToString:ReactionTimeTaskIdentifier]) {
        return [ORKOrderedTask reactionTimeTaskWithIdentifier:ReactionTimeTaskIdentifier
                                       intendedUseDescription:nil
                                      maximumStimulusInterval:8
                                      minimumStimulusInterval:4
                                        thresholdAcceleration:0.5
                                             numberOfAttempts:3
                                                      timeout:10
                                                 successSound:0
                                                 timeoutSound:0
                                                 failureSound:0
                                                      options:0];
    } else if ([identifier isEqualToString:TowerOfHanoiTaskIdentifier]) {
        return [ORKOrderedTask towerOfHanoiTaskWithIdentifier:TowerOfHanoiTaskIdentifier
                                       intendedUseDescription:nil
                                                numberOfDisks:5
                                                      options:0];
    } else if ([identifier isEqualToString:PSATTaskIdentifier]) {
        return [ORKOrderedTask PSATTaskWithIdentifier:PSATTaskIdentifier
                               intendedUseDescription:nil
                                     presentationMode:(ORKPSATPresentationModeAuditory | ORKPSATPresentationModeVisual)
                                interStimulusInterval:3.0
                                     stimulusDuration:1.0
                                         seriesLength:60
                                              options:ORKPredefinedTaskOptionNone];
    } else if ([identifier isEqualToString:TimedWalkTaskIdentifier]) {
        return [ORKOrderedTask timedWalkTaskWithIdentifier:TimedWalkTaskIdentifier
                                    intendedUseDescription:nil
                                          distanceInMeters:100
                                                 timeLimit:180
                                       turnAroundTimeLimit:60
                                includeAssistiveDeviceForm:YES
                                                   options:ORKPredefinedTaskOptionNone];
    } else if ([identifier isEqualToString:HolePegTestTaskIdentifier]) {
        return [ORKNavigableOrderedTask holePegTestTaskWithIdentifier:HolePegTestTaskIdentifier
                                               intendedUseDescription:nil
                                                         dominantHand:ORKBodySagittalRight
                                                         numberOfPegs:9
                                                            threshold:0.2
                                                              rotated:NO
                                                            timeLimit:300.0
                                                              options:ORKPredefinedTaskOptionNone];
    } else if ([identifier isEqualToString:NavigableOrderedTaskIdentifier]) {
        return [TaskFactory makeNavigableOrderedTask:NavigableOrderedTaskIdentifier];
    } else if ([identifier isEqualToString:NavigableLoopTaskIdentifier]) {
        return [self makeNavigableLoopTask];
    } else if ([identifier isEqualToString:CustomNavigationItemTaskIdentifier]) {
        return [self makeCustomNavigationItemTask];
    } else if ([identifier isEqualToString:CreatePasscodeTaskIdentifier]) {
        return [self makeCreatePasscodeTask];
    } else if ([identifier isEqualToString:EmbeddedReviewTaskIdentifier]) {
        return [self makeEmbeddedReviewTask];
    } else if ([identifier isEqualToString:StandaloneReviewTaskIdentifier]) {
        return [self makeStandaloneReviewTask];
    } else if ([identifier isEqualToString:WaitTaskIdentifier]) {
        return [self makeWaitingTask];
    } else if ([identifier isEqualToString:LocationTaskIdentifier]) {
        return [self makeLocationTask];
    } else if ([identifier isEqualToString:StepWillDisappearTaskIdentifier]) {
        return [self makeStepWillDisappearTask];
    } else if ([identifier isEqualToString:ConfirmationFormTaskIdentifier]) {
        return [self makeConfirmationFormTask];
    } else if ([identifier isEqualToString:InstantiateCustomVCTaskIdentifier]) {
        return [self makeInstantiateCustomVCTask];
    } else if ([identifier isEqualToString:WalkBackAndForthTaskIdentifier]) {
        return [ORKOrderedTask walkBackAndForthTaskWithIdentifier:WalkBackAndForthTaskIdentifier
                                           intendedUseDescription:nil
                                                     walkDuration:30
                                                     restDuration:30
                                                          options:ORKPredefinedTaskOptionNone];
    } else if ([identifier isEqualToString:TableStepTaskIdentifier]) {
        return [self makeTableStepTask];
    } else if ([identifier isEqualToString:SignatureStepTaskIdentifier]) {
        return [self makeSignatureStepTask];
    } else if ([identifier isEqualToString:TremorTaskIdentifier]) {
        return [ORKOrderedTask tremorTestTaskWithIdentifier:TremorTaskIdentifier
                                     intendedUseDescription:nil
                                         activeStepDuration:10
                                          activeTaskOptions:
                ORKTremorActiveTaskOptionExcludeHandAtShoulderHeight |
                ORKTremorActiveTaskOptionExcludeHandAtShoulderHeightElbowBent |
                ORKTremorActiveTaskOptionExcludeHandToNose
                                                handOptions:ORKPredefinedTaskHandOptionBoth
                                                    options:ORKPredefinedTaskOptionNone];
    } else if ([identifier isEqualToString:TremorRightHandTaskIdentifier]) {
        return [ORKOrderedTask tremorTestTaskWithIdentifier:TremorRightHandTaskIdentifier
                                     intendedUseDescription:nil
                                         activeStepDuration:10
                                          activeTaskOptions:0
                                                handOptions:ORKPredefinedTaskHandOptionRight
                                                    options:ORKPredefinedTaskOptionNone];
    } else if ([identifier isEqualToString:AuxillaryImageTaskIdentifier]) {
        return [self makeAuxillaryImageTask];
<<<<<<< HEAD
    } else if ([identifier isEqualToString:CompletionStepTaskIdentifier]) {
        return [self makeCompletionStepTask];
=======
    } else if ([identifier isEqualToString:IconImageTaskIdentifier]) {
        return [self makeIconImageTask];
>>>>>>> 67dbd30e
    }

    return nil;
}

/*
 Creates a task and presents it with a task view controller.
 */
- (void)beginTaskWithIdentifier:(NSString *)identifier {
    /*
     This is our implementation of restoration after saving during a task.
     If the user saved their work on a previous run of a task with the same
     identifier, we attempt to restore the view controller here.
     
     Since unarchiving can throw an exception, in a real application we would
     need to attempt to catch that exception here.
     */

    id<ORKTask> task = [self makeTaskWithIdentifier:identifier];
    
    if (_savedViewControllers[identifier]) {
        NSData *data = _savedViewControllers[identifier];
        self.taskViewController = [[ORKTaskViewController alloc] initWithTask:task restorationData:data delegate:self];
    } else {
        // No saved data, just create the task and the corresponding task view controller.
        self.taskViewController = [[ORKTaskViewController alloc] initWithTask:task taskRunUUID:[NSUUID UUID]];
    }
    
    // If we have stored data then data will contain the stored data.
    // If we don't, data will be nil (and the task will be opened up as a 'new' task.
    NSData *data = _savedViewControllers[identifier];
    self.taskViewController = [[ORKTaskViewController alloc] initWithTask:task restorationData:data delegate:self];
    
    [self beginTask];
}

/*
 Actually presents the task view controller.
 */
- (void)beginTask {
    id<ORKTask> task = self.taskViewController.task;
    self.taskViewController.delegate = self;
    
    if (_taskViewController.outputDirectory == nil) {
        // Sets an output directory in Documents, using the `taskRunUUID` in the path.
        NSURL *documents =  [[NSFileManager defaultManager] URLForDirectory:NSDocumentDirectory inDomain:NSUserDomainMask appropriateForURL:nil create:NO error:nil];
        NSURL *outputDir = [documents URLByAppendingPathComponent:self.taskViewController.taskRunUUID.UUIDString];
        [[NSFileManager defaultManager] createDirectoryAtURL:outputDir withIntermediateDirectories:YES attributes:nil error:nil];
        self.taskViewController.outputDirectory = outputDir;
    }
    
    /*
     For the dynamic task, we remember the last result and use it as a source
     of default values for any optional questions.
     */
    if ([task isKindOfClass:[DynamicTask class]]) {
        self.taskViewController.defaultResultSource = _lastRouteResult;
    }
    
    /*
     We set a restoration identifier so that UI state restoration is enabled
     for the task view controller. We don't need to do anything else to prepare
     for state restoration of a ResearchKit framework task VC.
     */
    _taskViewController.restorationIdentifier = [task identifier];
    
    if ([[task identifier] isEqualToString:CustomNavigationItemTaskIdentifier]) {
        _taskViewController.showsProgressInNavigationBar = NO;
    }
    
    [self presentViewController:_taskViewController animated:YES completion:nil];
}

#pragma mark - Date picking

/*
 This task presents several questions which exercise functionality based on
 `UIDatePicker`.
 */
- (ORKOrderedTask *)makeDatePickingTask {
    NSMutableArray *steps = [NSMutableArray new];
    {
        ORKInstructionStep *step = [[ORKInstructionStep alloc] initWithIdentifier:@"iid_001"];
        step.title = @"Date Survey";
        step.detailText = @"date pickers";
        [steps addObject:step];
    }

    /*
     A time interval question with no default set.
     */
    {
        ORKQuestionStep *step = [ORKQuestionStep questionStepWithIdentifier:@"qid_timeInterval_001"
                                                                      title:@"How long did it take to fall asleep last night?"
                                                                     answer:[ORKAnswerFormat timeIntervalAnswerFormat]];
        [steps addObject:step];
    }
    
    
    /*
     A time interval question specifying a default and a step size.
     */
    {
        ORKQuestionStep *step = [ORKQuestionStep questionStepWithIdentifier:@"qid_timeInterval_default_002"
                                                                      title:@"How long did it take to fall asleep last night?"
                                                                     answer:[ORKAnswerFormat timeIntervalAnswerFormatWithDefaultInterval:300 step:5]];
        [steps addObject:step];
    }
    
    /*
     A date answer format question, specifying a specific calendar.
     If no calendar were specified, the user's preferred calendar would be used.
     */
    {
        ORKDateAnswerFormat *dateAnswer = [ORKDateAnswerFormat dateAnswerFormatWithDefaultDate:nil minimumDate:nil maximumDate:nil calendar: [NSCalendar calendarWithIdentifier:NSCalendarIdentifierHebrew]];
        ORKQuestionStep *step = [ORKQuestionStep questionStepWithIdentifier:@"qid_date_001"
                                                                      title:@"When is your birthday?"
                                                                     answer:dateAnswer];
        [steps addObject:step];
    }
    
    /*
     A date question with a minimum, maximum, and default.
     Also specifically requires the Gregorian calendar.
     */
    {
        NSDate *defaultDate = [[NSCalendar currentCalendar] dateByAddingUnit:NSCalendarUnitDay value:10 toDate:[NSDate date] options:(NSCalendarOptions)0];
        NSDate *minDate = [[NSCalendar currentCalendar] dateByAddingUnit:NSCalendarUnitDay value:8 toDate:[NSDate date] options:(NSCalendarOptions)0];
        NSDate *maxDate = [[NSCalendar currentCalendar] dateByAddingUnit:NSCalendarUnitDay value:12 toDate:[NSDate date] options:(NSCalendarOptions)0];
        ORKDateAnswerFormat *dateAnswer = [ORKDateAnswerFormat dateAnswerFormatWithDefaultDate:defaultDate
                                                                                   minimumDate:minDate
                                                                                   maximumDate:maxDate
                                                                                      calendar: [NSCalendar calendarWithIdentifier:NSCalendarIdentifierGregorian]];
        ORKQuestionStep *step = [ORKQuestionStep questionStepWithIdentifier:@"qid_date_default_002"
                                                                      title:@"What day are you available?"
                                                                     answer:dateAnswer];
        [steps addObject:step];
    }
    
    /*
     A time of day question with no default.
     */
    {
        ORKQuestionStep *step = [ORKQuestionStep questionStepWithIdentifier:@"qid_timeOfDay_001"
                                                                 title:@"What time do you get up?"
                                                                   answer:[ORKTimeOfDayAnswerFormat timeOfDayAnswerFormat]];
        [steps addObject:step];
    }
    
    /*
     A time of day question with a default of 8:15 AM.
     */
    {
        
        NSDateComponents *dateComponents = [[NSDateComponents alloc] init];
        dateComponents.hour = 8;
        dateComponents.minute = 15;
        ORKQuestionStep *step = [ORKQuestionStep questionStepWithIdentifier:@"qid_timeOfDay_default_001"
                                                                      title:@"What time do you get up?"
                                                                     answer:[ORKTimeOfDayAnswerFormat timeOfDayAnswerFormatWithDefaultComponents:dateComponents]];
        [steps addObject:step];
    }
    
    /*
     A date-time question with default parameters (no min, no max, default to now).
     */
    {
        ORKQuestionStep *step = [ORKQuestionStep questionStepWithIdentifier:@"qid_dateTime_001"
                                                                      title:@"When is your next meeting?"
                                                                     answer:[ORKDateAnswerFormat dateTimeAnswerFormat]];
        [steps addObject:step];
    }
    
    /*
     A date-time question with specified min, max, default date, and calendar.
     */
    {
        NSDate *defaultDate = [[NSCalendar currentCalendar] dateByAddingUnit:NSCalendarUnitDay value:10 toDate:[NSDate date] options:(NSCalendarOptions)0];
        NSDate *minDate = [[NSCalendar currentCalendar] dateByAddingUnit:NSCalendarUnitDay value:8 toDate:[NSDate date] options:(NSCalendarOptions)0];
        NSDate *maxDate = [[NSCalendar currentCalendar] dateByAddingUnit:NSCalendarUnitDay value:12 toDate:[NSDate date] options:(NSCalendarOptions)0];
        ORKQuestionStep *step = [ORKQuestionStep questionStepWithIdentifier:@"qid_dateTime_default_002"
                                                                      title:@"When is your next meeting?"
                                                                     answer:[ORKDateAnswerFormat dateTimeAnswerFormatWithDefaultDate:defaultDate minimumDate:minDate  maximumDate:maxDate calendar:[NSCalendar calendarWithIdentifier:NSCalendarIdentifierGregorian]]];
        [steps addObject:step];
        
    }
    ORKOrderedTask *task = [[ORKOrderedTask alloc] initWithIdentifier:DatePickingTaskIdentifier steps:steps];
    return task;
}

- (void)datePickersButtonTapped:(id)sender {
    [self beginTaskWithIdentifier:DatePickingTaskIdentifier];
}

#pragma mark - Selection survey

/*
 The selection survey task is just a collection of various styles of survey questions.
 */
- (ORKOrderedTask *)makeSelectionSurveyTask {
    NSMutableArray *steps = [NSMutableArray new];
    
    {
        ORKInstructionStep *step = [[ORKInstructionStep alloc] initWithIdentifier:@"iid_001"];
        step.title = @"Selection Survey";
        [steps addObject:step];
    }
    
    {
        /*
         A numeric question requiring integer answers in a fixed range, with no default.
         */
        ORKNumericAnswerFormat *format = [ORKNumericAnswerFormat integerAnswerFormatWithUnit:@"years"];
        format.minimum = @(0);
        format.maximum = @(199);
        ORKQuestionStep *step = [ORKQuestionStep questionStepWithIdentifier:@"qid_001"
                                                                      title:@"How old are you?"
                                                                     answer:format];
        [steps addObject:step];
    }
    
    {
        /*
         A boolean question.
         */
        ORKBooleanAnswerFormat *format = [ORKBooleanAnswerFormat new];
        ORKQuestionStep *step = [ORKQuestionStep questionStepWithIdentifier:@"qid_001b"
                                                                      title:@"Do you consent to a background check?"
                                                                     answer:format];
        [steps addObject:step];
    }
    
    {
        /*
         A single-choice question presented in the tableview format.
         */
        ORKTextChoiceAnswerFormat *answerFormat = [ORKAnswerFormat choiceAnswerFormatWithStyle:ORKChoiceAnswerStyleSingleChoice textChoices:
                                                   @[
                                                     [ORKTextChoice choiceWithText:@"Less than seven"
                                                                             value:@(7)],
                                                     [ORKTextChoice choiceWithText:@"Between seven and eight"
                                                                             value:@(8)],
                                                     [ORKTextChoice choiceWithText:@"More than eight"
                                                                             value:@(9)]
                                                     ]];
        ORKQuestionStep *step = [ORKQuestionStep questionStepWithIdentifier:@"qid_003"
                                                                      title:@"How many hours did you sleep last night?"
                                                                     answer:answerFormat];
        
        step.optional = NO;
        [steps addObject:step];
    }
    
    {
        /*
         A multiple-choice question presented in the tableview format.
         */
        ORKTextChoiceAnswerFormat *answerFormat = [ORKAnswerFormat choiceAnswerFormatWithStyle:ORKChoiceAnswerStyleMultipleChoice textChoices:
                                                   @[
                                                     [ORKTextChoice choiceWithText:@"Cough"
                                                                             value:@"cough"],
                                                     [ORKTextChoice choiceWithText:@"Fever"
                                                                             value:@"fever"],
                                                     [ORKTextChoice choiceWithText:@"Headaches"
                                                                             value:@"headache"],
                                                     [ORKTextChoice choiceWithText:@"None of the above"
                                                                        detailText:nil
                                                                             value:@"none"
                                                                          exclusive:YES]
                                                     ]];
        ORKQuestionStep *step = [ORKQuestionStep questionStepWithIdentifier:@"qid_004a"
                                                                      title:@"Which symptoms do you have?"
                                                                     answer:answerFormat];
        [steps addObject:step];
    }
    
    {
        /*
         A multiple-choice question with text choices that have detail text.
         */
        ORKTextChoiceAnswerFormat *answerFormat = [ORKAnswerFormat choiceAnswerFormatWithStyle:ORKChoiceAnswerStyleMultipleChoice textChoices:
            @[
              [ORKTextChoice choiceWithText:@"Cough"
                                 detailText:@"A cough and/or sore throat"
                                      value:@"cough"
                                  exclusive:NO],
              [ORKTextChoice choiceWithText:@"Fever"
                                 detailText:@"A 100F or higher fever or feeling feverish"
                                      value:@"fever"
                                  exclusive:NO],
              [ORKTextChoice choiceWithText:@"Headaches"
                                 detailText:@"Headaches and/or body aches"
                                      value:@"headache"
                                  exclusive:NO]
              ]];
        
        ORKQuestionStep *step = [ORKQuestionStep questionStepWithIdentifier:@"qid_004"
                                                                      title:@"Which symptoms do you have?"
                                                                     answer:answerFormat];
        
        [steps addObject:step];
    }
    
    {
        /*
         A text question with the default multiple-line text entry.
         */
        ORKQuestionStep *step = [ORKQuestionStep questionStepWithIdentifier:@"qid_005"
                                                                      title:@"How did you feel last night?"
                                                                     answer:[ORKAnswerFormat textAnswerFormat]];
        [steps addObject:step];
    }
    
    {
        /*
         A text question with single-line text entry, with autocapitalization on
         for words, and autocorrection, and spellchecking turned off.
         */
        ORKTextAnswerFormat *format = [ORKAnswerFormat textAnswerFormat];
        format.multipleLines = NO;
        format.autocapitalizationType = UITextAutocapitalizationTypeWords;
        format.autocorrectionType = UITextAutocorrectionTypeNo;
        format.spellCheckingType = UITextSpellCheckingTypeNo;
        ORKQuestionStep *step = [ORKQuestionStep questionStepWithIdentifier:@"qid_005a"
                                                                      title:@"What is your name?"
                                                                     answer:format];
        [steps addObject:step];
    }
    
    {
        /*
         A text question with a length limit.
         */
        ORKQuestionStep *step = [ORKQuestionStep questionStepWithIdentifier:@"qid_005b"
                                                                      title:@"How did you feel last night?"
                                                                     answer:[ORKTextAnswerFormat textAnswerFormatWithMaximumLength:20]];
        [steps addObject:step];
    }

    {
        /*
         An email question with single-line text entry.
         */
        ORKEmailAnswerFormat *format = [ORKAnswerFormat emailAnswerFormat];
        ORKQuestionStep *step = [ORKQuestionStep questionStepWithIdentifier:@"qid_005c"
                                                                      title:@"What is your email?"
                                                                     answer:format];
        [steps addObject:step];
    }
    
    {
        /*
         A text question demos secureTextEntry feature
         */
        ORKTextAnswerFormat *format = [ORKAnswerFormat textAnswerFormatWithMaximumLength:10];
        format.secureTextEntry = YES;
        format.multipleLines = NO;
        ORKQuestionStep *step = [ORKQuestionStep questionStepWithIdentifier:@"qid_005d"
                                                                      title:@"What is your passcode?"
                                                                     answer:format];
        step.placeholder = @"Tap your passcode here";
        [steps addObject:step];
    }
    
    {
        /*
         A text question with single-line text entry and a length limit.
         */
        ORKTextAnswerFormat *format = [ORKAnswerFormat textAnswerFormatWithMaximumLength:20];
        format.multipleLines = NO;
        ORKQuestionStep *step = [ORKQuestionStep questionStepWithIdentifier:@"qid_005e"
                                                                      title:@"What is your name?"
                                                                     answer:format];
        [steps addObject:step];
    }
    
    {
        /*
         A single-select value-picker question. Rather than seeing the items in a tableview,
         the user sees them in a picker wheel. This is suitable where the list
         of items can be long, and the text describing the options can be kept short.
         */
        ORKValuePickerAnswerFormat *answerFormat = [ORKAnswerFormat valuePickerAnswerFormatWithTextChoices:
                                                    @[
                                                      [ORKTextChoice choiceWithText:@"Cough"
                                                                              value:@"cough"],
                                                      [ORKTextChoice choiceWithText:@"Fever"
                                                                              value:@"fever"],
                                                      [ORKTextChoice choiceWithText:@"Headaches"
                                                                              value:@"headache"]
                                                      ]];
        ORKQuestionStep *step = [ORKQuestionStep questionStepWithIdentifier:@"qid_081"
                                                                      title:@"Select a symptom"
                                                                     answer:answerFormat];
        
        [steps addObject:step];
    }
    
    {
        /*
         A continuous slider question.
         */
        ORKQuestionStep *step = [ORKQuestionStep questionStepWithIdentifier:@"qid_010"
                                                                      title:@"On a scale of 1 to 10, how much pain do you feel?"
                                                                     answer:[[ORKContinuousScaleAnswerFormat alloc] initWithMaximumValue:10 minimumValue:1 defaultValue:NSIntegerMax maximumFractionDigits:1]];
        [steps addObject:step];
    }
    
    {
        /*
         The same as the previous question, but now using a discrete slider.
         */
        ORKQuestionStep *step = [ORKQuestionStep questionStepWithIdentifier:@"qid_010a"
                                                                      title:@"On a scale of 1 to 10, how much pain do you feel?"
                                                                     answer:[ORKAnswerFormat scaleAnswerFormatWithMaximumValue:10
                                                                                                                  minimumValue:1
                                                                                                                  defaultValue:NSIntegerMax
                                                                                                                          step:1
                                                                                                                      vertical:NO
                                                                                                       maximumValueDescription:@"High value"
                                                                                                       minimumValueDescription:@"Low value"]];
        [steps addObject:step];
    }
    
    {
        /*
         A HealthKit answer format question for gender.
         The default value is read from HealthKit when the step is being presented,
         but the user's answer is not written back to HealthKit.
         */
        ORKQuestionStep *step = [ORKQuestionStep questionStepWithIdentifier:@"fqid_health_biologicalSex"
                                                                      title:@"What is your gender"
                                                                     answer:[ORKHealthKitCharacteristicTypeAnswerFormat answerFormatWithCharacteristicType:[HKCharacteristicType characteristicTypeForIdentifier:HKCharacteristicTypeIdentifierBiologicalSex]]];
        [steps addObject:step];
    }
    
    {
        /*
         A HealthKit answer format question for blood type.
         The default value is read from HealthKit when the step is being presented,
         but the user's answer is not written back to HealthKit.
         */
        ORKQuestionStep *step = [ORKQuestionStep questionStepWithIdentifier:@"fqid_health_bloodType"
                                                                      title:@"What is your blood type?"
                                                                     answer:[ORKHealthKitCharacteristicTypeAnswerFormat answerFormatWithCharacteristicType:[HKCharacteristicType characteristicTypeForIdentifier:HKCharacteristicTypeIdentifierBloodType]]];
        [steps addObject:step];
    }
    
    {
        /*
         A HealthKit answer format question for date of birth.
         The default value is read from HealthKit when the step is being presented,
         but the user's answer is not written back to HealthKit.
         */
        ORKQuestionStep *step = [ORKQuestionStep questionStepWithIdentifier:@"fqid_health_dob"
                                                                      title:@"What is your date of birth?"
                                                                     answer:[ORKHealthKitCharacteristicTypeAnswerFormat answerFormatWithCharacteristicType:[HKCharacteristicType characteristicTypeForIdentifier:HKCharacteristicTypeIdentifierDateOfBirth]]];
        [steps addObject:step];
    }
    
    {
        /*
         A HealthKit answer format question for weight.
         The default value is read from HealthKit when the step is being presented,
         but the user's answer is not written back to HealthKit.
         */
        ORKQuestionStep *step = [ORKQuestionStep questionStepWithIdentifier:@"fqid_health_weight"
                                                                      title:@"How much do you weigh?"
                                                                     answer:[ORKHealthKitQuantityTypeAnswerFormat answerFormatWithQuantityType:[HKQuantityType quantityTypeForIdentifier:HKQuantityTypeIdentifierBodyMass]
                                                                                                                                          unit:nil
                                                                                                                                         style:ORKNumericAnswerStyleDecimal]];
        [steps addObject:step];
    }
    
    {
        /*
         A multiple choice question where the items are mis-formatted.
         This question is used for verifying correct layout of the table view
         cells when the content is mixed or very long.
         */
        ORKTextChoiceAnswerFormat *answerFormat = [ORKAnswerFormat choiceAnswerFormatWithStyle:ORKChoiceAnswerStyleMultipleChoice textChoices:
                                                   @[
                                                     [ORKTextChoice choiceWithText:@"Cough, A cough and/or sore throat, A cough and/or sore throat"
                                                                        detailText:@"A cough and/or sore throat, A cough and/or sore throat, A cough and/or sore throat"
                                                                             value:@"cough"
                                                                         exclusive:NO],
                                                     [ORKTextChoice choiceWithText:@"Fever, A 100F or higher fever or feeling feverish"
                                                                        detailText:nil
                                                                             value:@"fever"
                                                                         exclusive:NO],
                                                     [ORKTextChoice choiceWithText:@""
                                                                        detailText:@"Headaches, Headaches and/or body aches"
                                                                             value:@"headache"
                                                                         exclusive:NO]
                                                     ]];
        ORKQuestionStep *step = [ORKQuestionStep questionStepWithIdentifier:@"qid_000a"
                                                                      title:@"(Misused) Which symptoms do you have?"
                                                                     answer:answerFormat];
        [steps addObject:step];
    }
    
    {
        ORKCompletionStep *step = [[ORKCompletionStep alloc] initWithIdentifier:@"completion"];
        step.title = @"Survey Complete";
        [steps addObject:step];
    }

    
    ORKOrderedTask *task = [[ORKOrderedTask alloc] initWithIdentifier:SelectionSurveyTaskIdentifier steps:steps];
    return task;
}

- (void)selectionSurveyButtonTapped:(id)sender {
    [self beginTaskWithIdentifier:SelectionSurveyTaskIdentifier];
}

#pragma mark - Active step task

/*
 This task demonstrates direct use of active steps, which is not particularly
 well-supported by the framework. The intended use of `ORKActiveStep` is as a
 base class for creating new types of active step, with matching view
 controllers appropriate to the particular task that uses them.
 
 Nonetheless, this functions as a test-bed for basic active task functonality.
 */
- (ORKOrderedTask *)makeActiveStepTask {
    NSMutableArray *steps = [NSMutableArray new];
    
    {
        /*
         Example of a fully-fledged instruction step.
         The text of this step is not appropriate to the rest of the task, but
         is helpful for verifying layout.
         */
        ORKInstructionStep *step = [[ORKInstructionStep alloc] initWithIdentifier:@"iid_001"];
        step.title = @"Demo Study";
        step.text = @"This 12-step walkthrough will explain the study and the impact it will have on your life.";
        step.detailText = @"You must complete the walkthough to participate in the study.";
        [steps addObject:step];
    }
    
    {
        /*
         Audio-recording active step, configured directly using `ORKActiveStep`.
         
         Not a recommended way of doing audio recording with the ResearchKit framework.
         */
        ORKActiveStep *step = [[ORKActiveStep alloc] initWithIdentifier:@"aid_001d"];
        step.title = @"Audio";
        step.stepDuration = 10.0;
        step.text = @"An active test recording audio";
        step.recorderConfigurations = @[[[ORKAudioRecorderConfiguration alloc] initWithIdentifier:@"aid_001d.audio" recorderSettings:@{}]];
        step.shouldUseNextAsSkipButton = YES;
        [steps addObject:step];
    }
    
    {
        /*
         Audio-recording active step with lossless audio, configured directly
         using `ORKActiveStep`.
         
         Not a recommended way of doing audio recording with the ResearchKit framework.
         */
        ORKActiveStep *step = [[ORKActiveStep alloc] initWithIdentifier:@"aid_001e"];
        step.title = @"Audio";
        step.stepDuration = 10.0;
        step.text = @"An active test recording lossless audio";
        step.shouldUseNextAsSkipButton = YES;
        step.recorderConfigurations = @[[[ORKAudioRecorderConfiguration alloc]
                                         initWithIdentifier:@"aid_001e.audio" recorderSettings:@{AVFormatIDKey : @(kAudioFormatAppleLossless),
                                                                                                 AVNumberOfChannelsKey : @(2),
                                                                                                 AVSampleRateKey: @(44100.0)
                                                                                                 }]];
        [steps addObject:step];
    }
    
    {
        /*
         Touch recorder active step. This should record touches on the primary
         view for a 30 second period.
         
         Not a recommended way of collecting touch data with the ResearchKit framework.
         */
        ORKActiveStep *step = [[ORKActiveStep alloc] initWithIdentifier:@"aid_001a"];
        step.title = @"Touch";
        step.text = @"An active test, touch collection";
        step.shouldStartTimerAutomatically = NO;
        step.stepDuration = 30.0;
        step.spokenInstruction = @"An active test, touch collection";
        step.shouldUseNextAsSkipButton = YES;
        step.recorderConfigurations = @[[[ORKTouchRecorderConfiguration alloc] initWithIdentifier:@"aid_001a.touch"]];
        [steps addObject:step];
    }
        
    {
        /*
         Test for device motion recorder directly on an active step.
         
         Not a recommended way of customizing active steps with the ResearchKit framework.
         */
        ORKActiveStep *step = [[ORKActiveStep alloc] initWithIdentifier:@"aid_001c"];
        step.title = @"Motion";
        step.text = @"An active test collecting device motion data";
        step.shouldUseNextAsSkipButton = YES;
        step.recorderConfigurations = @[[[ORKDeviceMotionRecorderConfiguration alloc] initWithIdentifier:@"aid_001c.deviceMotion" frequency:100.0]];
        [steps addObject:step];
    }
    
    ORKOrderedTask *task = [[ORKOrderedTask alloc] initWithIdentifier:ActiveStepTaskIdentifier steps:steps];
    return task;
}

- (void)activeStepTaskButtonTapped:(id)sender {
    [self beginTaskWithIdentifier:ActiveStepTaskIdentifier];
}

#pragma mark - Consent review task

/*
 The consent review task is used to quickly verify the layout of the consent
 sharing step and the consent review step.
 
 In a real consent process, you would substitute the text of your consent document
 for the various placeholders.
 */
- (ORKOrderedTask *)makeConsentReviewTask {
    /*
     Tests layout of the consent sharing step.
     
     This step is used when you want to obtain permission to share the data
     collected with other researchers for uses beyond the present study.
     */
    ORKConsentSharingStep *sharingStep =
    [[ORKConsentSharingStep alloc] initWithIdentifier:@"consent_sharing"
                         investigatorShortDescription:@"MyInstitution"
                          investigatorLongDescription:@"MyInstitution and its partners"
                        localizedLearnMoreHTMLContent:@"Lorem ipsum dolor sit amet, consectetur adipiscing elit, sed do eiusmod tempor incididunt ut labore et dolore magna aliqua."];
    
    /*
     Tests layout of the consent review step.
     
     In the consent review step, the user reviews the consent document and
     optionally enters their name and/or scribbles a signature.
     */
    ORKConsentDocument *doc = [self buildConsentDocument];
    ORKConsentSignature *participantSig = doc.signatures[0];
    [participantSig setSignatureDateFormatString:@"yyyy-MM-dd 'at' HH:mm"];
    _currentDocument = [doc copy];
    ORKConsentReviewStep *reviewStep = [[ORKConsentReviewStep alloc] initWithIdentifier:@"consent_review" signature:participantSig inDocument:doc];
    reviewStep.text = @"Lorem ipsum dolor sit amet, consectetur adipiscing elit, sed do eiusmod tempor incididunt ut labore et dolore magna aliqua.";
    reviewStep.reasonForConsent = @"Lorem ipsum dolor sit amet, consectetur adipiscing elit, sed do eiusmod tempor incididunt ut labore et dolore magna aliqua.";
    ORKOrderedTask *task = [[ORKOrderedTask alloc] initWithIdentifier:ConsentReviewTaskIdentifier steps:@[sharingStep,reviewStep]];
    return task;
}

- (void)consentReviewButtonTapped:(id)sender {
    [self beginTaskWithIdentifier:ConsentReviewTaskIdentifier];
}

#pragma mark - Consent task
/*
 This consent task demonstrates visual consent, followed by a consent review step.
 
 In a real consent process, you would substitute the text of your consent document
 for the various placeholders.
 */
- (ORKOrderedTask *)makeConsentTask {
    /*
     Most of the configuration of what pages will appear in the visual consent step,
     and what content will be displayed in the consent review step, it in the
     consent document itself.
     */
    ORKConsentDocument *consentDocument = [self buildConsentDocument];
    _currentDocument = [consentDocument copy];
    
    ORKVisualConsentStep *step = [[ORKVisualConsentStep alloc] initWithIdentifier:@"visual_consent" document:consentDocument];
    ORKConsentReviewStep *reviewStep = [[ORKConsentReviewStep alloc] initWithIdentifier:@"consent_review" signature:consentDocument.signatures[0] inDocument:consentDocument];
    reviewStep.text = @"Lorem ipsum dolor sit amet, consectetur adipiscing elit, sed do eiusmod tempor incididunt ut labore et dolore magna aliqua.";
    reviewStep.reasonForConsent = @"Lorem ipsum dolor sit amet, consectetur adipiscing elit, sed do eiusmod tempor incididunt ut labore et dolore magna aliqua.";

    ORKOrderedTask *task = [[ORKOrderedTask alloc] initWithIdentifier:ConsentTaskIdentifier steps:@[step, reviewStep]];
    
    return task;
}

- (void)consentButtonTapped:(id)sender {
    [self beginTaskWithIdentifier:ConsentTaskIdentifier];
}

#pragma mark - Eligibility form task
/*
 The eligibility form task is used to demonstrate an eligibility form (`ORKFormStep`, `ORKFormItem`).
 */
- (id<ORKTask>)makeEligibilityFormTask {
    NSMutableArray *steps = [NSMutableArray new];
    
    {
        ORKInstructionStep *step = [[ORKInstructionStep alloc] initWithIdentifier:@"intro_step"];
        step.title = @"Eligibility Form";
        [steps addObject:step];
    }
    
    {
        ORKFormStep *step = [[ORKFormStep alloc] initWithIdentifier:@"form_step"];
        step.optional = NO;
        step.title = @"Eligibility Form";
        step.text = @"Please answer the questions below.";
        
        NSMutableArray *items = [NSMutableArray new];
        [steps addObject:step];
        
        {
            
            ORKFormItem *item = [[ORKFormItem alloc] initWithIdentifier:@"form_item_1"
                                                                   text:@"Are you over 18 years of age?"
                                                           answerFormat:[ORKAnswerFormat booleanAnswerFormat]];
            item.optional = NO;
            [items addObject:item];
        }
        
        {
            ORKFormItem *item = [[ORKFormItem alloc] initWithIdentifier:@"form_item_2"
                                                                   text:@"Have you been diagnosed with pre-diabetes or type 2 diabetes?"
                                                           answerFormat:[ORKAnswerFormat booleanAnswerFormat]];
            item.optional = NO;
            [items addObject:item];
        }
        
        {
            ORKFormItem *item = [[ORKFormItem alloc] initWithIdentifier:@"form_item_3"
                                                                   text:@"Can you not read and understand English in order to provide informed consent and follow the instructions?"
                                                           answerFormat:[ORKAnswerFormat booleanAnswerFormat]];
            item.optional = NO;
            [items addObject:item];
        }
        
        {
            NSArray *textChoices = @[[ORKTextChoice choiceWithText:@"Yes" value:@1],
                                     [ORKTextChoice choiceWithText:@"No" value:@0],
                                     [ORKTextChoice choiceWithText:@"N/A" value:@2]];
            ORKTextChoiceAnswerFormat *answerFormat = (ORKTextChoiceAnswerFormat *)[ORKAnswerFormat choiceAnswerFormatWithStyle:ORKChoiceAnswerStyleSingleChoice
                                                                                                                    textChoices:textChoices];
            
            ORKFormItem *item = [[ORKFormItem alloc] initWithIdentifier:@"form_item_4"
                                                                   text:@"Are you pregnant?"
                                                           answerFormat:answerFormat];
            item.optional = NO;
            [items addObject:item];
        }
        
        [step setFormItems:items];
    }
    
    {
        ORKInstructionStep *step = [[ORKInstructionStep alloc] initWithIdentifier:@"ineligible_step"];
        step.title = @"You are ineligible to join the study.";
        [steps addObject:step];
    }
    
    {
        ORKCompletionStep *step = [[ORKCompletionStep alloc] initWithIdentifier:@"eligible_step"];
        step.title = @"You are eligible to join the study.";
        [steps addObject:step];
    }
    
    ORKNavigableOrderedTask *task = [[ORKNavigableOrderedTask alloc] initWithIdentifier:EligibilityFormTaskIdentifier steps:steps];
    
    // Build navigation rules.
    ORKPredicateStepNavigationRule *predicateRule = nil;
    ORKResultSelector *resultSelector = nil;
    
    resultSelector = [ORKResultSelector selectorWithStepIdentifier:@"form_step" resultIdentifier:@"form_item_1"];
    NSPredicate *predicateFormItem1 = [ORKResultPredicate predicateForBooleanQuestionResultWithResultSelector:resultSelector expectedAnswer:YES];

    resultSelector = [ORKResultSelector selectorWithStepIdentifier:@"form_step" resultIdentifier:@"form_item_2"];
    NSPredicate *predicateFormItem2 = [ORKResultPredicate predicateForBooleanQuestionResultWithResultSelector:resultSelector expectedAnswer:YES];
    
    resultSelector = [ORKResultSelector selectorWithStepIdentifier:@"form_step" resultIdentifier:@"form_item_3"];
    NSPredicate *predicateFormItem3 = [ORKResultPredicate predicateForBooleanQuestionResultWithResultSelector:resultSelector expectedAnswer:NO];
    
    resultSelector = [ORKResultSelector selectorWithStepIdentifier:@"form_step" resultIdentifier:@"form_item_4"];
    NSPredicate *predicateFormItem4a = [ORKResultPredicate predicateForChoiceQuestionResultWithResultSelector:resultSelector expectedAnswerValue:@0];
    NSPredicate *predicateFormItem4b = [ORKResultPredicate predicateForChoiceQuestionResultWithResultSelector:resultSelector expectedAnswerValue:@2];
    
    NSPredicate *predicateEligible1 = [NSCompoundPredicate andPredicateWithSubpredicates:@[predicateFormItem1,predicateFormItem2, predicateFormItem3, predicateFormItem4a]];
    NSPredicate *predicateEligible2 = [NSCompoundPredicate andPredicateWithSubpredicates:@[predicateFormItem1,predicateFormItem2, predicateFormItem3, predicateFormItem4b]];
    
    predicateRule = [[ORKPredicateStepNavigationRule alloc] initWithResultPredicates:@[predicateEligible1, predicateEligible2]
                                                          destinationStepIdentifiers:@[@"eligible_step", @"eligible_step"]];
    [task setNavigationRule:predicateRule forTriggerStepIdentifier:@"form_step"];
    
    // Add end direct rules to skip unneeded steps
    ORKDirectStepNavigationRule *directRule = nil;
    directRule = [[ORKDirectStepNavigationRule alloc] initWithDestinationStepIdentifier:ORKNullStepIdentifier];
    [task setNavigationRule:directRule forTriggerStepIdentifier:@"ineligible_step"];

    return task;
}

- (void)eligibilityFormButtonTapped:(id)sender {
    [self beginTaskWithIdentifier:EligibilityFormTaskIdentifier];
}

#pragma mark - Eligibility survey
/*
 The eligibility survey task is used to demonstrate an eligibility survey.
 */
- (id<ORKTask>)makeEligibilitySurveyTask {
    NSMutableArray *steps = [NSMutableArray new];
    
    {
        ORKInstructionStep *step = [[ORKInstructionStep alloc] initWithIdentifier:@"intro_step"];
        step.title = @"Eligibility Survey";
        [steps addObject:step];
    }
    
    {
        ORKQuestionStep *step = [ORKQuestionStep questionStepWithIdentifier:@"question_01"
                                                                      title:@"Are you over 18 years of age?"
                                                                     answer:[ORKAnswerFormat booleanAnswerFormat]];
        step.optional = NO;
        [steps addObject:step];
    }
    
    {
        ORKInstructionStep *step = [[ORKInstructionStep alloc] initWithIdentifier:@"ineligible_step"];
        step.title = @"You are ineligible to join the study.";
        [steps addObject:step];
    }
    
    {
        ORKCompletionStep *step = [[ORKCompletionStep alloc] initWithIdentifier:@"eligible_step"];
        step.title = @"You are eligible to join the study.";
        [steps addObject:step];
    }
    
    ORKNavigableOrderedTask *task = [[ORKNavigableOrderedTask alloc] initWithIdentifier:EligibilitySurveyTaskIdentifier steps:steps];

    // Build navigation rules.
    ORKResultSelector *resultSelector = [ORKResultSelector selectorWithResultIdentifier:@"question_01"];
    NSPredicate *predicateQuestion = [ORKResultPredicate predicateForBooleanQuestionResultWithResultSelector:resultSelector expectedAnswer:YES];

    ORKPredicateStepNavigationRule *predicateRule = [[ORKPredicateStepNavigationRule alloc] initWithResultPredicates:@[predicateQuestion]
                                                                                          destinationStepIdentifiers:@[@"eligible_step"]];
    [task setNavigationRule:predicateRule forTriggerStepIdentifier:@"question_01"];
    
    // Add end direct rules to skip unneeded steps
    ORKDirectStepNavigationRule *directRule = nil;
    directRule = [[ORKDirectStepNavigationRule alloc] initWithDestinationStepIdentifier:ORKNullStepIdentifier];
    [task setNavigationRule:directRule forTriggerStepIdentifier:@"ineligible_step"];
    
    return task;
}

- (void)eligibilitySurveyButtonTapped:(id)sender {
    [self beginTaskWithIdentifier:EligibilitySurveyTaskIdentifier];
}

#pragma mark - Login task
/*
 The login task is used to demonstrate a login step.
 */

- (id<ORKTask>)makeLoginTask {
    NSMutableArray *steps = [NSMutableArray new];
    
    {
        ORKLoginStep *step = [[ORKLoginStep alloc] initWithIdentifier:@"login_step"
                                                                title:@"Login"
                                                                 text:@"Enter your credentials"
                                             loginViewControllerClass:[LoginViewController class]];
        [steps addObject:step];
    }
    
    ORKOrderedTask *task = [[ORKOrderedTask alloc] initWithIdentifier:LoginTaskIdentifier steps:steps];
    return task;
}

- (IBAction)loginButtonTapped:(id)sender {
    [self beginTaskWithIdentifier:LoginTaskIdentifier];
}

#pragma mark - Registration task
/*
 The registration task is used to demonstrate a registration step.
 */
- (id<ORKTask>)makeRegistrationTask {
    NSMutableArray *steps = [NSMutableArray new];
    
    {
        ORKRegistrationStepOption options = (ORKRegistrationStepIncludeFamilyName |
                                             ORKRegistrationStepIncludeGivenName |
                                             ORKRegistrationStepIncludeDOB |
                                             ORKRegistrationStepIncludeGender);
        ORKRegistrationStep *step = [[ORKRegistrationStep alloc] initWithIdentifier:@"registration_step"
                                                                              title:@"Registration"
                                                                               text:@"Fill out the form below"
                                                                            options:options];
        [steps addObject:step];
    }
    
    ORKOrderedTask *task = [[ORKOrderedTask alloc] initWithIdentifier:RegistrationTaskIdentifier steps:steps];
    return task;
}

- (IBAction)registrationButtonTapped:(id)sender {
    [self beginTaskWithIdentifier:RegistrationTaskIdentifier];
}


#pragma mark - Verification task
/*
 The verification task is used to demonstrate a verification step.
 */
- (id<ORKTask>)makeVerificationTask {
    NSMutableArray *steps = [NSMutableArray new];
    
    {
        ORKVerificationStep *step = [[ORKVerificationStep alloc] initWithIdentifier:@"verification_step" text:@"Check your email and click on the link to verify your email address and start using the app."
                                                    verificationViewControllerClass:[VerificationViewController class]];
        [steps addObject:step];
    }
    
    ORKOrderedTask *task = [[ORKOrderedTask alloc] initWithIdentifier:VerificationTaskIdentifier steps:steps];
    return task;
}

- (IBAction)verificationButtonTapped:(id)sender {
    [self beginTaskWithIdentifier:VerificationTaskIdentifier];
}

#pragma mark - Mini form task

/*
 The mini form task is used to test survey forms functionality (`ORKFormStep`).
 */
- (id<ORKTask>)makeMiniFormTask {
    NSMutableArray *steps = [NSMutableArray new];
    
    {
        ORKInstructionStep *step = [[ORKInstructionStep alloc] initWithIdentifier:@"mini_form_001"];
        step.title = @"Mini Form";
        [steps addObject:step];
    }
    
    {
        /*
         A short form for testing behavior when loading multiple HealthKit
         default values on the same form.
         */
        ORKFormStep *step = [[ORKFormStep alloc] initWithIdentifier:@"fid_000" title:@"Mini Form" text:@"Mini form groups multi-entry in one page"];
        NSMutableArray *items = [NSMutableArray new];
        [steps addObject:step];
        
        {
            ORKFormItem *item = [[ORKFormItem alloc] initWithIdentifier:@"fqid_health_weight1"
                                                                 text:@"Weight"
                                                         answerFormat:
                                [ORKHealthKitQuantityTypeAnswerFormat answerFormatWithQuantityType:[HKQuantityType quantityTypeForIdentifier:HKQuantityTypeIdentifierBodyMass]
                                                                                             unit:[HKUnit unitFromMassFormatterUnit:NSMassFormatterUnitPound]
                                                                                            style:ORKNumericAnswerStyleDecimal]];
            [items addObject:item];
        }
        
        {
            ORKFormItem *item = [[ORKFormItem alloc] initWithIdentifier:@"fqid_health_weight2"
                                                                 text:@"Weight"
                                                         answerFormat:
                                [ORKHealthKitQuantityTypeAnswerFormat answerFormatWithQuantityType:[HKQuantityType quantityTypeForIdentifier:HKQuantityTypeIdentifierBodyMass]
                                                                                             unit:[HKUnit unitFromMassFormatterUnit:NSMassFormatterUnitPound]
                                                                                            style:ORKNumericAnswerStyleDecimal]];
            item.placeholder = @"Add weight";
            [items addObject:item];
        }
        
        {
            ORKFormItem *item = [[ORKFormItem alloc] initWithIdentifier:@"fqid_health_weight3"
                                                                   text:@"Weight"
                                                           answerFormat:
                                 [ORKHealthKitQuantityTypeAnswerFormat answerFormatWithQuantityType:[HKQuantityType quantityTypeForIdentifier:HKQuantityTypeIdentifierBodyMass]
                                                                                               unit:[HKUnit unitFromMassFormatterUnit:NSMassFormatterUnitPound]
                                                                                              style:ORKNumericAnswerStyleDecimal]];
            item.placeholder = @"Input your body weight here. Really long text.";
            [items addObject:item];
        }
        
        
        {
            ORKFormItem *item = [[ORKFormItem alloc] initWithIdentifier:@"fqid_health_weight4"
                                                                   text:@"Weight"
                                                           answerFormat:[ORKNumericAnswerFormat decimalAnswerFormatWithUnit:nil]];
            item.placeholder = @"Input your body weight here";
            [items addObject:item];
        }
        
        [step setFormItems:items];
    }
    
    {
        /*
         A long "kitchen-sink" form with all the different types of supported
         answer formats.
         */
        ORKFormStep *step = [[ORKFormStep alloc] initWithIdentifier:@"fid_001" title:@"Mini Form" text:@"Mini form groups multi-entry in one page"];
        NSMutableArray *items = [NSMutableArray new];
        
        {
            
            ORKFormItem *item = [[ORKFormItem alloc] initWithIdentifier:@"fqid_health_biologicalSex" text:@"Gender" answerFormat:[ORKHealthKitCharacteristicTypeAnswerFormat answerFormatWithCharacteristicType:[HKCharacteristicType characteristicTypeForIdentifier:HKCharacteristicTypeIdentifierBiologicalSex]]];
            [items addObject:item];
        }
        
        {
            ORKFormItem *item = [[ORKFormItem alloc] initWithSectionTitle:@"Pre1"];
            [items addObject:item];
        }
        
        {
            ORKFormItem *item = [[ORKFormItem alloc] initWithSectionTitle:@"Basic Information"];
            [items addObject:item];
        }
        
        {
            
            ORKFormItem *item = [[ORKFormItem alloc] initWithIdentifier:@"fqid_health_bloodType" text:@"Blood Type" answerFormat:[ORKHealthKitCharacteristicTypeAnswerFormat answerFormatWithCharacteristicType:[HKCharacteristicType characteristicTypeForIdentifier:HKCharacteristicTypeIdentifierBloodType]]];
            item.placeholder = @"Choose a type";
            [items addObject:item];
        }
        
        {
            
            ORKFormItem *item = [[ORKFormItem alloc] initWithIdentifier:@"fqid_health_dob" text:@"Date of Birth" answerFormat:[ORKHealthKitCharacteristicTypeAnswerFormat answerFormatWithCharacteristicType:[HKCharacteristicType characteristicTypeForIdentifier:HKCharacteristicTypeIdentifierDateOfBirth]]];
            item.placeholder = @"DOB";
            [items addObject:item];
        }
        
        {
            
            ORKFormItem *item = [[ORKFormItem alloc] initWithIdentifier:@"fqid_health_weight"
                                                                 text:@"Weight"
                                                         answerFormat:
                                [ORKHealthKitQuantityTypeAnswerFormat answerFormatWithQuantityType:[HKQuantityType quantityTypeForIdentifier:HKQuantityTypeIdentifierBodyMass]
                                                                                    unit:nil
                                                                                   style:ORKNumericAnswerStyleDecimal]];
            item.placeholder = @"Add weight";
            [items addObject:item];
        }
        
        {
            ORKFormItem *item = [[ORKFormItem alloc] initWithIdentifier:@"fqid_001" text:@"Have headache?" answerFormat:[ORKBooleanAnswerFormat new]];
            [items addObject:item];
        }
        
        {
            ORKFormItem *item = [[ORKFormItem alloc] initWithIdentifier:@"fqid_002" text:@"Which fruit do you like most? Please pick one from below."
                                                         answerFormat:[ORKAnswerFormat choiceAnswerFormatWithStyle:ORKChoiceAnswerStyleSingleChoice textChoices:@[@"Apple", @"Orange", @"Banana"]
                                                                                                              ]];
            [items addObject:item];
        }
        
        {
            ORKFormItem *item = [[ORKFormItem alloc] initWithIdentifier:@"fqid_003" text:@"Message"
                                                         answerFormat:[ORKAnswerFormat textAnswerFormat]];
            item.placeholder = @"Your message";
            [items addObject:item];
        }
        
        {
            ORKFormItem *item = [[ORKFormItem alloc] initWithIdentifier:@"fqid_004a" text:@"BP Diastolic"
                                                         answerFormat:[ORKAnswerFormat integerAnswerFormatWithUnit:@"mm Hg"]];
            item.placeholder = @"Enter value";
            [items addObject:item];
        }
        
        {
            ORKFormItem *item = [[ORKFormItem alloc] initWithIdentifier:@"fqid_004b" text:@"BP Systolic"
                                                         answerFormat:[ORKAnswerFormat integerAnswerFormatWithUnit:@"mm Hg"]];
            item.placeholder = @"Enter value";
            [items addObject:item];
        }
        
        {
            ORKFormItem *item = [[ORKFormItem alloc] initWithIdentifier:@"fqid_005" text:@"Email"
                                                           answerFormat:[ORKAnswerFormat emailAnswerFormat]];
            item.placeholder = @"Enter Email";
            [items addObject:item];
        }
        
        {
            ORKTextAnswerFormat *format = [ORKAnswerFormat textAnswerFormatWithValidationRegex:@"^(https?:\\/\\/)?([\\da-z\\.-]+)\\.([a-z\\.]{2,6})([\\/\\w \\.-]*)*\\/?$" invalidMessage:@"Invalid URL: %@"];
            format.multipleLines = NO;
            format.keyboardType = UIKeyboardTypeURL;
            format.autocapitalizationType = UITextAutocapitalizationTypeNone;
            format.autocorrectionType = UITextAutocorrectionTypeNo;
            format.spellCheckingType = UITextSpellCheckingTypeNo;
            
            ORKFormItem *item = [[ORKFormItem alloc] initWithIdentifier:@"fqid_006" text:@"URL"
                                                           answerFormat:format];
            item.placeholder = @"Enter URL";
            [items addObject:item];
        }

        {
            ORKFormItem *item = [[ORKFormItem alloc] initWithIdentifier:@"fqid_007" text:@"Message"
                                                           answerFormat:[ORKAnswerFormat textAnswerFormatWithMaximumLength:20]];
            item.placeholder = @"Your message (limit 20 characters).";
            [items addObject:item];
        }
        
        {
            ORKTextAnswerFormat *format = [ORKAnswerFormat textAnswerFormatWithMaximumLength:12];
            format.secureTextEntry = YES;
            format.multipleLines = NO;
            
            ORKFormItem *item = [[ORKFormItem alloc] initWithIdentifier:@"fqid_008" text:@"Passcode"
                                                           answerFormat:format];
            item.placeholder = @"Enter Passcode";
            [items addObject:item];
        }

        {
            ORKFormItem *item = [[ORKFormItem alloc] initWithIdentifier:@"fqid_height_001" text:@"Height"
                                                           answerFormat:[ORKAnswerFormat heightAnswerFormat]];
            item.placeholder = @"Pick a height (local system)";
            [items addObject:item];
        }

        {
            ORKFormItem *item = [[ORKFormItem alloc] initWithIdentifier:@"fqid_height_002" text:@"Height"
                                                           answerFormat:[ORKAnswerFormat heightAnswerFormatWithMeasurementSystem:ORKMeasurementSystemMetric]];
            item.placeholder = @"Pick a height (metric system)";
            [items addObject:item];
        }

        {
            ORKFormItem *item = [[ORKFormItem alloc] initWithIdentifier:@"fqid_height_003" text:@"Height"
                                                           answerFormat:[ORKAnswerFormat heightAnswerFormatWithMeasurementSystem:ORKMeasurementSystemUSC]];
            item.placeholder = @"Pick a height (imperial system)";
            [items addObject:item];
        }

        {
            ORKFormItem *item = [[ORKFormItem alloc] initWithIdentifier:@"fqid_date_001" text:@"Birthdate"
                                                         answerFormat:[ORKAnswerFormat dateAnswerFormat]];
            item.placeholder = @"Pick a date";
            [items addObject:item];
        }
        
        {
            NSDate *defaultDate = [[NSCalendar currentCalendar] dateByAddingUnit:NSCalendarUnitYear value:-30 toDate:[NSDate date] options:(NSCalendarOptions)0];
            NSDate *minDate = [[NSCalendar currentCalendar] dateByAddingUnit:NSCalendarUnitYear value:-150 toDate:[NSDate date] options:(NSCalendarOptions)0];

            ORKFormItem *item = [[ORKFormItem alloc] initWithIdentifier:@"fqid_date_002" text:@"Birthdate"
                                                         answerFormat:[ORKAnswerFormat dateAnswerFormatWithDefaultDate:defaultDate
                                                                                                        minimumDate:minDate
                                                                                                        maximumDate:[NSDate date]
                                                                                                           calendar:nil]];
            item.placeholder = @"Pick a date (with default)";
            [items addObject:item];
        }
        
        {
            ORKFormItem *item = [[ORKFormItem alloc] initWithIdentifier:@"fqid_timeOfDay_001" text:@"Today sunset time?"
                                                         answerFormat:[ORKAnswerFormat timeOfDayAnswerFormat]];
            item.placeholder = @"No default time";
            [items addObject:item];
        }
        
        {
            NSDateComponents *defaultDC = [[NSDateComponents alloc] init];
            defaultDC.hour = 14;
            defaultDC.minute = 23;
            ORKFormItem *item = [[ORKFormItem alloc] initWithIdentifier:@"fqid_timeOfDay_002" text:@"Today sunset time?"
                                                         answerFormat:[ORKAnswerFormat timeOfDayAnswerFormatWithDefaultComponents:defaultDC]];
            item.placeholder = @"Default time 14:23";
            [items addObject:item];
        }
        
        {
            ORKFormItem *item = [[ORKFormItem alloc] initWithIdentifier:@"fqid_dateTime_001" text:@"Next eclipse visible in Cupertino?"
                                                         answerFormat:[ORKAnswerFormat dateTimeAnswerFormat]];
            
            item.placeholder = @"No default date and range";
            [items addObject:item];
        }
        
        {
            
            NSDate *defaultDate = [[NSCalendar currentCalendar] dateByAddingUnit:NSCalendarUnitDay value:3 toDate:[NSDate date] options:(NSCalendarOptions)0];
            NSDate *minDate = [[NSCalendar currentCalendar] dateByAddingUnit:NSCalendarUnitDay value:0 toDate:[NSDate date] options:(NSCalendarOptions)0];
            NSDate *maxDate = [[NSCalendar currentCalendar] dateByAddingUnit:NSCalendarUnitDay value:10 toDate:[NSDate date] options:(NSCalendarOptions)0];
            ORKFormItem *item = [[ORKFormItem alloc] initWithIdentifier:@"fqid_dateTime_002" text:@"Next eclipse visible in Cupertino?"
                                                         answerFormat:[ORKAnswerFormat dateTimeAnswerFormatWithDefaultDate:defaultDate
                                                                                                            minimumDate:minDate
                                                                                                            maximumDate:maxDate
                                                                                                               calendar:nil]];
            
            item.placeholder = @"Default date in 3 days and range(0, 10)";
            [items addObject:item];
        }
        
        {
            ORKFormItem *item = [[ORKFormItem alloc] initWithIdentifier:@"fqid_timeInterval_001" text:@"Wake up interval"
                                                           answerFormat:[ORKAnswerFormat timeIntervalAnswerFormat]];
            item.placeholder = @"No default Interval and step size";
            [items addObject:item];
        }
        
        {
            ORKFormItem *item = [[ORKFormItem alloc] initWithIdentifier:@"fqid_timeInterval_002" text:@"Wake up interval"
                                                           answerFormat:[ORKAnswerFormat timeIntervalAnswerFormatWithDefaultInterval:300 step:3]];
            
            item.placeholder = @"Default Interval 300 and step size 3";
            [items addObject:item];
        }
        
        {
            /*
             Testbed for image choice.
             
             In a real application, you would use real images rather than square
             colored boxes.
             */
            ORKImageChoice *option1 = [ORKImageChoice choiceWithNormalImage:[self imageWithColor:[UIColor redColor] size:CGSizeMake(360, 360) border:NO]
                                                              selectedImage:[self imageWithColor:[UIColor redColor] size:CGSizeMake(360, 360) border:YES]
                                                                       text:@"Red" value:@"red"];
            ORKImageChoice *option2 = [ORKImageChoice choiceWithNormalImage:[self imageWithColor:[UIColor orangeColor] size:CGSizeMake(360, 360) border:NO]
                                                              selectedImage:[self imageWithColor:[UIColor orangeColor] size:CGSizeMake(360, 360) border:YES]
                                                                       text:nil value:@"orange"];
            ORKImageChoice *option3 = [ORKImageChoice choiceWithNormalImage:[self imageWithColor:[UIColor yellowColor] size:CGSizeMake(360, 360) border:NO]
                                                              selectedImage:[self imageWithColor:[UIColor yellowColor] size:CGSizeMake(360, 360) border:YES]
                                                                       text:@"Yellow" value:@"yellow"];
            
            ORKFormItem *item3 = [[ORKFormItem alloc] initWithIdentifier:@"fqid_009_3" text:@"What is your favorite color?"
                                                          answerFormat:[ORKAnswerFormat choiceAnswerFormatWithImageChoices:@[option1, option2, option3]]];
            [items addObject:item3];
        }
        
        {
            // Discrete scale
            ORKFormItem *item = [[ORKFormItem alloc] initWithIdentifier:@"fqid_scale_001" text:@"Pick an integer" answerFormat:[[ORKScaleAnswerFormat alloc] initWithMaximumValue: 100 minimumValue: 0 defaultValue:NSIntegerMax step:10]];
            [items addObject:item];
        }
        
        {
            // Discrete scale, with default value
            ORKFormItem *item = [[ORKFormItem alloc] initWithIdentifier:@"fqid_scale_002" text:@"Pick an integer" answerFormat:[[ORKScaleAnswerFormat alloc] initWithMaximumValue: 100 minimumValue: 0 defaultValue:20 step:10]];
            [items addObject:item];
        }
        
        {
            // Continuous scale
            ORKFormItem *item = [[ORKFormItem alloc] initWithIdentifier:@"fqid_scale_003" text:@"Pick a decimal" answerFormat:[[ORKContinuousScaleAnswerFormat alloc] initWithMaximumValue: 100 minimumValue: 0 defaultValue:NSIntegerMax maximumFractionDigits:2]];
            [items addObject:item];
        }
        
        {
            // Continuous scale, with default value
            ORKFormItem *item = [[ORKFormItem alloc] initWithIdentifier:@"fqid_scale_004" text:@"Pick a decimal" answerFormat:[[ORKContinuousScaleAnswerFormat alloc] initWithMaximumValue: 100 minimumValue: 0 defaultValue:87.34 maximumFractionDigits:2]];
            [items addObject:item];
        }
        
        {
            // Vertical Discrete scale, with default value
            ORKFormItem *item = [[ORKFormItem alloc] initWithIdentifier:@"fqid_scale_005" text:@"Pick an integer" answerFormat:[[ORKScaleAnswerFormat alloc] initWithMaximumValue: 100 minimumValue: 0 defaultValue:90 step:10 vertical:YES]];
            [items addObject:item];
        }
        
        {
            // Vertical Continuous scale, with default value
            ORKFormItem *item = [[ORKFormItem alloc] initWithIdentifier:@"fqid_scale_006" text:@"Pick a decimal" answerFormat:[[ORKContinuousScaleAnswerFormat alloc] initWithMaximumValue: 100 minimumValue: 0 defaultValue:12.75 maximumFractionDigits:2 vertical:YES]];
            [items addObject:item];
        }
        
        {
            ORKTextChoice *textChoice1 = [ORKTextChoice choiceWithText:@"Poor" value:@(1)];
            ORKTextChoice *textChoice2 = [ORKTextChoice choiceWithText:@"Fair" value:@(2)];
            ORKTextChoice *textChoice3 = [ORKTextChoice choiceWithText:@"Good" value:@(3)];
            ORKTextChoice *textChoice4 = [ORKTextChoice choiceWithText:@"Above Average" value:@(4)];
            ORKTextChoice *textChoice5 = [ORKTextChoice choiceWithText:@"Excellent" value:@(5)];
            
            NSArray *textChoices = @[textChoice1, textChoice2, textChoice3, textChoice4, textChoice5];
            
            ORKTextScaleAnswerFormat *scaleAnswerFormat = [ORKAnswerFormat textScaleAnswerFormatWithTextChoices:textChoices
                                                                                                   defaultIndex:NSIntegerMax
                                                                                                       vertical:NO];
            
            ORKFormItem *item = [[ORKFormItem alloc] initWithIdentifier:@"fqid_scale_007"
                                                                   text:@"How are you feeling today?"
                                                           answerFormat:scaleAnswerFormat];
            [items addObject:item];
        }
        
        {
            ORKTextChoice *textChoice1 = [ORKTextChoice choiceWithText:@"Poor" value:@(1)];
            ORKTextChoice *textChoice2 = [ORKTextChoice choiceWithText:@"Fair" value:@(2)];
            ORKTextChoice *textChoice3 = [ORKTextChoice choiceWithText:@"Good" value:@(3)];
            ORKTextChoice *textChoice4 = [ORKTextChoice choiceWithText:@"Above Average" value:@(4)];
            ORKTextChoice *textChoice5 = [ORKTextChoice choiceWithText:@"Excellent" value:@(5)];
            
            NSArray *textChoices = @[textChoice1, textChoice2, textChoice3, textChoice4, textChoice5];
            
            ORKTextScaleAnswerFormat *scaleAnswerFormat = [ORKAnswerFormat textScaleAnswerFormatWithTextChoices:textChoices
                                                                                                   defaultIndex:NSIntegerMax
                                                                                                       vertical:YES];
            
            ORKFormItem *item = [[ORKFormItem alloc] initWithIdentifier:@"fqid_scale_008"
                                                                   text:@"How are you feeling today?"
                                                           answerFormat:scaleAnswerFormat];
            [items addObject:item];
        }
        
        {
            //Location
            ORKFormItem *item = [[ORKFormItem alloc] initWithIdentifier:@"fiqd_location" text:@"Pick a location" answerFormat:[ORKAnswerFormat locationAnswerFormat]];
            [items addObject:item];
        }
        
        [step setFormItems:items];
        [steps addObject:step];
    }

    {
        
        ORKFormStep *step = [[ORKFormStep alloc] initWithIdentifier:@"fid_002" title:@"Required form step" text:nil];
        ORKFormItem *item = [[ORKFormItem alloc] initWithIdentifier:@"fqid_001"
                                                               text:@"Value"
                                                       answerFormat:[ORKNumericAnswerFormat valuePickerAnswerFormatWithTextChoices:@[@"1", @"2", @"3"]]];
        item.placeholder = @"Pick a value";
        [step setFormItems:@[item]];
        step.optional = NO;
        [steps addObject:step];
    }
    
    {
        ORKInstructionStep *step = [[ORKInstructionStep alloc] initWithIdentifier:@"aid_001"];
        step.title = @"Thanks";
        [steps addObject:step];
    }
    
    ORKOrderedTask *task = [[ORKOrderedTask alloc] initWithIdentifier:MiniFormTaskIdentifier steps:steps];
    
    return task;
}

- (void)miniFormButtonTapped:(id)sender {
    [self beginTaskWithIdentifier:MiniFormTaskIdentifier];
}

#pragma mark - Mini form task

/*
 The optional form task is used to test form items' optional functionality (`ORKFormStep`, `ORKFormItem`).
 */
- (id<ORKTask>)makeOptionalFormTask {
    NSMutableArray *steps = [NSMutableArray new];
    
    {
        {
            ORKFormStep *step = [[ORKFormStep alloc] initWithIdentifier:@"scale_form_00" title:@"Optional Form Items" text:@"Optional form with a required scale item with a default value"];
            NSMutableArray *items = [NSMutableArray new];
            [steps addObject:step];
            
            {
                ORKScaleAnswerFormat *format = [ORKScaleAnswerFormat scaleAnswerFormatWithMaximumValue:10 minimumValue:1 defaultValue:4 step:1 vertical:YES maximumValueDescription:nil minimumValueDescription:nil];
                ORKFormItem *item = [[ORKFormItem alloc] initWithIdentifier:@"scale_form"
                                                                       text:@"Optional scale"
                                                               answerFormat:format];
                item.optional = NO;
                [items addObject:item];
            }
                 
            [step setFormItems:items];
        }

        
        ORKFormStep *step = [[ORKFormStep alloc] initWithIdentifier:@"fid_000" title:@"Optional Form Items" text:@"Optional form with no required items"];
        NSMutableArray *items = [NSMutableArray new];
        [steps addObject:step];
        
        {
            ORKFormItem *item = [[ORKFormItem alloc] initWithSectionTitle:@"Optional"];
            [items addObject:item];
        }

        {
            ORKTextAnswerFormat *format = [ORKAnswerFormat textAnswerFormatWithMaximumLength:12];
            format.multipleLines = NO;
            ORKFormItem *item = [[ORKFormItem alloc] initWithIdentifier:@"fqid_text3"
                                                                   text:@"Text"
                                                           answerFormat:format];
            item.placeholder = @"Input any text here.";
            [items addObject:item];
        }
        
        {
            ORKFormItem *item = [[ORKFormItem alloc] initWithIdentifier:@"fqid_text4"
                                                                   text:@"Number"
                                                           answerFormat:[ORKNumericAnswerFormat decimalAnswerFormatWithUnit:nil]];
            item.placeholder = @"Input any number here.";
            [items addObject:item];
        }
        
        [step setFormItems:items];
    }
    
    {
        ORKFormStep *step = [[ORKFormStep alloc] initWithIdentifier:@"fid_001" title:@"Optional Form Items" text:@"Optional form with some required items"];
        NSMutableArray *items = [NSMutableArray new];
        [steps addObject:step];
        
        {
            ORKFormItem *item = [[ORKFormItem alloc] initWithSectionTitle:@"Optional"];
            [items addObject:item];
        }

        ORKTextAnswerFormat *format = [ORKAnswerFormat textAnswerFormatWithMaximumLength:12];
        format.multipleLines = NO;
        {
            ORKFormItem *item = [[ORKFormItem alloc] initWithIdentifier:@"fqid_text1"
                                                                   text:@"Text A"
                                                           answerFormat:format];
            item.placeholder = @"Input any text here.";
            [items addObject:item];
        }
        
        {
            ORKFormItem *item = [[ORKFormItem alloc] initWithIdentifier:@"fqid_text2"
                                                                   text:@"Text B"
                                                           answerFormat:format];
            item.placeholder = @"Input any text here.";
            [items addObject:item];
        }
        
        {
            ORKFormItem *item = [[ORKFormItem alloc] initWithSectionTitle:@"Required"];
            [items addObject:item];
        }

        {
            ORKFormItem *item = [[ORKFormItem alloc] initWithIdentifier:@"fqid_text3"
                                                                   text:@"Text C"
                                                           answerFormat:format
                                                               optional:NO];
            item.placeholder = @"Input any text here.";
            [items addObject:item];
        }
        
        {
            ORKFormItem *item = [[ORKFormItem alloc] initWithIdentifier:@"fqid_text4"
                                                                   text:@"Number"
                                                           answerFormat:[ORKNumericAnswerFormat decimalAnswerFormatWithUnit:nil]
                                                               optional:NO];
            item.placeholder = @"Input any number here.";
            [items addObject:item];
        }
        
        [step setFormItems:items];
    }

    {
        ORKFormStep *step = [[ORKFormStep alloc] initWithIdentifier:@"fid_002" title:@"Optional Form Items" text:@"Optional form with all items required"];
        NSMutableArray *items = [NSMutableArray new];
        [steps addObject:step];
        
        {
            ORKFormItem *item = [[ORKFormItem alloc] initWithSectionTitle:@"Required"];
            [items addObject:item];
        }

        ORKTextAnswerFormat *format = [ORKAnswerFormat textAnswerFormatWithMaximumLength:12];
        format.multipleLines = NO;
        {
            ORKFormItem *item = [[ORKFormItem alloc] initWithIdentifier:@"fqid_text1"
                                                                   text:@"Text A"
                                                           answerFormat:format
                                                               optional:NO];
            item.placeholder = @"Input any text here.";
            [items addObject:item];
        }
        
        {
            ORKFormItem *item = [[ORKFormItem alloc] initWithIdentifier:@"fqid_text2"
                                                                   text:@"Text B"
                                                           answerFormat:format
                                                               optional:NO];
            item.placeholder = @"Input any text here.";
            [items addObject:item];
        }
        
        {
            ORKFormItem *item = [[ORKFormItem alloc] initWithIdentifier:@"fqid_text3"
                                                                   text:@"Text C"
                                                           answerFormat:format
                                                               optional:NO];
            item.placeholder = @"Input any text here.";
            [items addObject:item];
        }
        
        {
            ORKFormItem *item = [[ORKFormItem alloc] initWithIdentifier:@"fqid_text4"
                                                                   text:@"Number"
                                                           answerFormat:[ORKNumericAnswerFormat decimalAnswerFormatWithUnit:nil]
                                                               optional:NO];
            item.placeholder = @"Input any number here.";
            [items addObject:item];
        }
        
        [step setFormItems:items];
    }

    {
        ORKFormStep *step = [[ORKFormStep alloc] initWithIdentifier:@"fid_003" title:@"Optional Form Items" text:@"Required form with no required items"];
        NSMutableArray *items = [NSMutableArray new];
        [steps addObject:step];
        
        {
            ORKFormItem *item = [[ORKFormItem alloc] initWithSectionTitle:@"Optional"];
            [items addObject:item];
        }

        {
            ORKTextAnswerFormat *format = [ORKAnswerFormat textAnswerFormatWithMaximumLength:6];
            format.multipleLines = NO;
            ORKFormItem *item = [[ORKFormItem alloc] initWithIdentifier:@"fqid_text3"
                                                                   text:@"Text"
                                                           answerFormat:format];
            item.placeholder = @"Input any text here.";
            [items addObject:item];
        }
        
        {
            ORKFormItem *item = [[ORKFormItem alloc] initWithIdentifier:@"fqid_text4"
                                                                   text:@"Number"
                                                           answerFormat:[ORKNumericAnswerFormat decimalAnswerFormatWithUnit:nil]];
            item.placeholder = @"Input any number here.";
            [items addObject:item];
        }
        
        [step setFormItems:items];
        step.optional = NO;
    }
    
    {
        ORKFormStep *step = [[ORKFormStep alloc] initWithIdentifier:@"fid_004" title:@"Optional Form Items" text:@"Required form with some required items"];
        NSMutableArray *items = [NSMutableArray new];
        [steps addObject:step];
        
        {
            ORKFormItem *item = [[ORKFormItem alloc] initWithSectionTitle:@"Optional"];
            [items addObject:item];
        }

        ORKTextAnswerFormat *format = [ORKAnswerFormat textAnswerFormatWithMaximumLength:12];
        format.multipleLines = NO;
        {
            ORKFormItem *item = [[ORKFormItem alloc] initWithIdentifier:@"fqid_text1"
                                                                   text:@"Text A"
                                                           answerFormat:format];
            item.placeholder = @"Input your text here.";
            [items addObject:item];
        }
        
        {
            ORKFormItem *item = [[ORKFormItem alloc] initWithIdentifier:@"fqid_text2"
                                                                   text:@"Text B"
                                                           answerFormat:format];
            item.placeholder = @"Input your text here.";
            [items addObject:item];
        }
        
        {
            ORKFormItem *item = [[ORKFormItem alloc] initWithSectionTitle:@"Required"];
            [items addObject:item];
        }

        {
            ORKFormItem *item = [[ORKFormItem alloc] initWithIdentifier:@"fqid_text3"
                                                                   text:@"Text C"
                                                           answerFormat:format];
            item.optional = NO;
            item.placeholder = @"Input your text here.";
            [items addObject:item];
        }
        
        {
            ORKFormItem *item = [[ORKFormItem alloc] initWithIdentifier:@"fqid_text4"
                                                                   text:@"Number"
                                                           answerFormat:[ORKNumericAnswerFormat decimalAnswerFormatWithUnit:nil]];
            item.optional = NO;
            item.placeholder = @"Input any number here.";
            [items addObject:item];
        }
        
        [step setFormItems:items];
        step.optional = NO;
    }

    {
        ORKFormStep *step = [[ORKFormStep alloc] initWithIdentifier:@"fid_005" title:@"Optional Form Items" text:@"Required form with all items required"];
        NSMutableArray *items = [NSMutableArray new];
        [steps addObject:step];
        
        {
            ORKFormItem *item = [[ORKFormItem alloc] initWithSectionTitle:@"Required"];
            [items addObject:item];
        }

        ORKTextAnswerFormat *format = [ORKAnswerFormat textAnswerFormatWithMaximumLength:12];
        format.multipleLines = NO;
        {
            ORKFormItem *item = [[ORKFormItem alloc] initWithIdentifier:@"fqid_text1"
                                                                   text:@"Text A"
                                                           answerFormat:format];
            item.optional = NO;
            item.placeholder = @"Input any text here.";
            [items addObject:item];
        }
        
        {
            ORKFormItem *item = [[ORKFormItem alloc] initWithIdentifier:@"fqid_text2"
                                                                   text:@"Text B"
                                                           answerFormat:format];
            item.optional = NO;
            item.placeholder = @"Input any text here.";
            [items addObject:item];
        }
        
        {
            ORKFormItem *item = [[ORKFormItem alloc] initWithIdentifier:@"fqid_text3"
                                                                   text:@"Text C"
                                                           answerFormat:format];
            item.optional = NO;
            item.placeholder = @"Input any text here.";
            [items addObject:item];
        }
        
        {
            ORKFormItem *item = [[ORKFormItem alloc] initWithIdentifier:@"fqid_text4"
                                                                   text:@"Number"
                                                           answerFormat:[ORKNumericAnswerFormat decimalAnswerFormatWithUnit:nil]];
            item.optional = NO;
            item.placeholder = @"Input any number here.";
            [items addObject:item];
        }
        
        [step setFormItems:items];
        step.optional = NO;
    }
    
    ORKOrderedTask *task = [[ORKOrderedTask alloc] initWithIdentifier:MiniFormTaskIdentifier steps:steps];
    
    return task;
}

- (void)optionalFormButtonTapped:(id)sender {
    [self beginTaskWithIdentifier:OptionalFormTaskIdentifier];
}

#pragma mark - Active tasks

- (void)fitnessTaskButtonTapped:(id)sender {
    [self beginTaskWithIdentifier:FitnessTaskIdentifier];
}

- (void)gaitTaskButtonTapped:(id)sender {
    [self beginTaskWithIdentifier:GaitTaskIdentifier];
}

- (void)memoryGameTaskButtonTapped:(id)sender {
    [self beginTaskWithIdentifier:MemoryTaskIdentifier];
}

- (IBAction)waitTaskButtonTapped:(id)sender {
    [self beginTaskWithIdentifier:WaitTaskIdentifier];
}

- (void)audioTaskButtonTapped:(id)sender {
    [self beginTaskWithIdentifier:AudioTaskIdentifier];
}

- (void)toneAudiometryTaskButtonTapped:(id)sender {
    [self beginTaskWithIdentifier:ToneAudiometryTaskIdentifier];
}

- (void)twoFingerTappingTaskButtonTapped:(id)sender {
    [self beginTaskWithIdentifier:TwoFingerTapTaskIdentifier];
}

- (void)reactionTimeTaskButtonTapped:(id)sender {
    [self beginTaskWithIdentifier:ReactionTimeTaskIdentifier];
}

- (void)towerOfHanoiTaskButtonTapped:(id)sender {
    [self beginTaskWithIdentifier:TowerOfHanoiTaskIdentifier];
}

- (void)timedWalkTaskButtonTapped:(id)sender {
    [self beginTaskWithIdentifier:TimedWalkTaskIdentifier];
}

- (void)psatTaskButtonTapped:(id)sender {
    [self beginTaskWithIdentifier:PSATTaskIdentifier];
}

- (void)holePegTestTaskButtonTapped:(id)sender {
    [self beginTaskWithIdentifier:HolePegTestTaskIdentifier];
}

- (void)walkAndTurnTaskButtonTapped:(id)sender {
    [self beginTaskWithIdentifier:WalkBackAndForthTaskIdentifier];
}

- (void)handTremorTaskButtonTapped:(id)sender {
    [self beginTaskWithIdentifier:TremorTaskIdentifier];
}

- (void)rightHandTremorTaskButtonTapped:(id)sender {
    [self beginTaskWithIdentifier:TremorRightHandTaskIdentifier];
}

#pragma mark - Dynamic task

/*
 See the `DynamicTask` class for a definition of this task.
 */
- (void)dynamicTaskButtonTapped:(id)sender {
    [self beginTaskWithIdentifier:DynamicTaskIdentifier];
}

#pragma mark - Screening task

/*
 This demonstrates a task where if the user enters a value that is too low for
 the first question (say, under 18), the task view controller delegate API can
 be used to reject the answer and prevent forward navigation.
 
 See the implementation of the task view controller delegate methods for specific
 handling of this task.
 */
- (id<ORKTask>)makeInterruptibleTask {
    NSMutableArray *steps = [NSMutableArray new];
    
    {
        ORKNumericAnswerFormat *format = [ORKNumericAnswerFormat integerAnswerFormatWithUnit:@"years"];
        format.minimum = @(5);
        format.maximum = @(90);
        ORKQuestionStep *step = [ORKQuestionStep questionStepWithIdentifier:@"itid_001"
                                                                      title:@"How old are you?"
                                                                     answer:format];
        [steps addObject:step];
    }
    
    {
        ORKQuestionStep *step = [ORKQuestionStep questionStepWithIdentifier:@"itid_002"
                                                                      title:@"How much did you pay for your car?"
                                                                     answer:[ORKNumericAnswerFormat decimalAnswerFormatWithUnit:@"USD"]];
        [steps addObject:step];
    }
    
    {
        ORKInstructionStep *step = [[ORKInstructionStep alloc] initWithIdentifier:@"itid_003"];
        step.title = @"Thank you for completing this task.";
        [steps addObject:step];
    }
    
    ORKOrderedTask *task = [[ORKOrderedTask alloc] initWithIdentifier:InterruptibleTaskIdentifier steps:steps];
    return task;
}

- (void)interruptibleTaskButtonTapped:(id)sender {
    [self beginTaskWithIdentifier:InterruptibleTaskIdentifier];
}

#pragma mark - Scales task

/*
 This task is used to test various uses of discrete and continuous, horizontal and vertical valued sliders.
 */
- (id<ORKTask>)makeScalesTask {

    NSMutableArray *steps = [NSMutableArray array];
    
    {
        /*
         Continuous scale with two decimal places.
         */
        ORKContinuousScaleAnswerFormat *scaleAnswerFormat =  [ORKAnswerFormat continuousScaleAnswerFormatWithMaximumValue:10
                                                                                                             minimumValue:1
                                                                                                             defaultValue:NSIntegerMax
                                                                                                    maximumFractionDigits:2
                                                                                                                 vertical:NO
                                                                                                  maximumValueDescription:nil
                                                                                                  minimumValueDescription:nil];
        
        ORKQuestionStep *step = [ORKQuestionStep questionStepWithIdentifier:@"scale_01"
                                                                    title:@"On a scale of 1 to 10, how much pain do you feel?"
                                                                   answer:scaleAnswerFormat];
        [steps addObject:step];
    }
    
    {
        /*
         Discrete scale, no default.
         */
        ORKScaleAnswerFormat *scaleAnswerFormat =  [ORKAnswerFormat scaleAnswerFormatWithMaximumValue:300
                                                                                         minimumValue:100
                                                                                         defaultValue:NSIntegerMax
                                                                                                 step:50
                                                                                             vertical:NO
                                                                              maximumValueDescription:nil
                                                                              minimumValueDescription:nil];
        
        ORKQuestionStep *step = [ORKQuestionStep questionStepWithIdentifier:@"scale_02"
                                                                    title:@"How much money do you need?"
                                                                   answer:scaleAnswerFormat];
        [steps addObject:step];
    }
    
    {
        /*
         Discrete scale, with a default.
         */
        ORKScaleAnswerFormat *scaleAnswerFormat =  [ORKAnswerFormat scaleAnswerFormatWithMaximumValue:10
                                                                                         minimumValue:1
                                                                                         defaultValue:5
                                                                                                 step:1
                                                                                             vertical:NO
                                                                              maximumValueDescription:nil
                                                                              minimumValueDescription:nil];
        
        ORKQuestionStep *step = [ORKQuestionStep questionStepWithIdentifier:@"scale_03"
                                                                    title:@"On a scale of 1 to 10, how much pain do you feel?"
                                                                   answer:scaleAnswerFormat];
        [steps addObject:step];
    }
    
    {
        /*
         Discrete scale, with a default that is not on a step boundary.
         */
        ORKScaleAnswerFormat *scaleAnswerFormat =  [ORKAnswerFormat scaleAnswerFormatWithMaximumValue:300
                                                                                         minimumValue:100
                                                                                         defaultValue:174
                                                                                                 step:50
                                                                                             vertical:NO
                                                                              maximumValueDescription:nil
                                                                              minimumValueDescription:nil];
        
        ORKQuestionStep *step = [ORKQuestionStep questionStepWithIdentifier:@"scale_04"
                                                                    title:@"How much money do you need?"
                                                                   answer:scaleAnswerFormat];
        [steps addObject:step];
    }

    {
        /*
         Vertical continuous scale with three decimal places and a default.
         */
        ORKContinuousScaleAnswerFormat *scaleAnswerFormat =  [ORKAnswerFormat continuousScaleAnswerFormatWithMaximumValue:10
                                                                                                             minimumValue:1
                                                                                                             defaultValue:8.725
                                                                                                    maximumFractionDigits:3
                                                                                                                 vertical:YES
                                                                                                  maximumValueDescription:nil
                                                                                                  minimumValueDescription:nil];
        
        ORKQuestionStep *step = [ORKQuestionStep questionStepWithIdentifier:@"scale_05"
                                                                      title:@"On a scale of 1 to 10, what is your mood?"
                                                                     answer:scaleAnswerFormat];
        [steps addObject:step];
    }

    {
        /*
         Vertical discrete scale, with a default on a step boundary.
         */
        ORKScaleAnswerFormat *scaleAnswerFormat =  [ORKAnswerFormat scaleAnswerFormatWithMaximumValue:10
                                                                                         minimumValue:1
                                                                                         defaultValue:5
                                                                                                 step:1
                                                                                             vertical:YES
                                                                              maximumValueDescription:nil
                                                                              minimumValueDescription:nil];
        
        ORKQuestionStep *step = [ORKQuestionStep questionStepWithIdentifier:@"scale_06"
                                                                      title:@"How was your mood yesterday?"
                                                                     answer:scaleAnswerFormat];
        [steps addObject:step];
    }
    
    {
        /*
         Vertical discrete scale, with min and max labels.
         */
        ORKScaleAnswerFormat *scaleAnswerFormat =  [ORKAnswerFormat scaleAnswerFormatWithMaximumValue:10
                                                                                         minimumValue:1
                                                                                         defaultValue:NSIntegerMax
                                                                                                 step:1
                                                                                             vertical:YES
                                                                              maximumValueDescription:@"A lot"
                                                                              minimumValueDescription:@"Not at all"];
        
        ORKQuestionStep *step = [ORKQuestionStep questionStepWithIdentifier:@"scale_07"
                                                                      title:@"On a scale of 1 to 10, what is your mood?"
                                                                     answer:scaleAnswerFormat];
        [steps addObject:step];
    }
    
    {
        /*
         Vertical continuous scale, with min and max labels.
         */
        ORKContinuousScaleAnswerFormat *scaleAnswerFormat =  [ORKAnswerFormat continuousScaleAnswerFormatWithMaximumValue:10
                                                                                                             minimumValue:1
                                                                                                             defaultValue:99
                                                                                                    maximumFractionDigits:2
                                                                                                                 vertical:YES
                                                                                                  maximumValueDescription:@"High value"
                                                                                                  minimumValueDescription:@"Low value"];
        
        ORKQuestionStep *step = [ORKQuestionStep questionStepWithIdentifier:@"scale_08"
                                                                      title:@"How would you measure your mood improvement?"
                                                                     answer:scaleAnswerFormat];
        [steps addObject:step];
    }
    
    {
        /*
         Vertical discrete scale, with min and max labels.
         */
        ORKScaleAnswerFormat *scaleAnswerFormat =  [ORKAnswerFormat scaleAnswerFormatWithMaximumValue:10
                                                                                         minimumValue:1
                                                                                         defaultValue:NSIntegerMax
                                                                                                 step:1
                                                                                             vertical:NO
                                                                              maximumValueDescription:@"A lot"
                                                                              minimumValueDescription:@"Not at all"];
        
        ORKQuestionStep *step = [ORKQuestionStep questionStepWithIdentifier:@"scale_09"
                                                                      title:@"On a scale of 1 to 10, what is your mood?"
                                                                     answer:scaleAnswerFormat];
        [steps addObject:step];
    }
    
    {
        /*
         Vertical continuous scale, with min and max labels.
         */
        ORKContinuousScaleAnswerFormat *scaleAnswerFormat =  [ORKAnswerFormat continuousScaleAnswerFormatWithMaximumValue:10
                                                                                                             minimumValue:1
                                                                                                             defaultValue:99
                                                                                                    maximumFractionDigits:2
                                                                                                                 vertical:NO
                                                                                                  maximumValueDescription:@"High value"
                                                                                                  minimumValueDescription:@"Low value"];
        
        ORKQuestionStep *step = [ORKQuestionStep questionStepWithIdentifier:@"scale_10"
                                                                      title:@"How would you measure your mood improvement?"
                                                                     answer:scaleAnswerFormat];
        [steps addObject:step];
    }

    {
        /*
         Vertical continuous scale with three decimal places, a default, and a format style.
         */
        ORKContinuousScaleAnswerFormat *scaleAnswerFormat =  [ORKAnswerFormat continuousScaleAnswerFormatWithMaximumValue:1.0
                                                                                                             minimumValue:0.0
                                                                                                             defaultValue:0.8725
                                                                                                    maximumFractionDigits:0
                                                                                                                 vertical:YES
                                                                                                  maximumValueDescription:nil
                                                                                                  minimumValueDescription:nil];

        scaleAnswerFormat.numberStyle = ORKNumberFormattingStylePercent;
        
        ORKQuestionStep *step = [ORKQuestionStep questionStepWithIdentifier:@"scale_11"
                                                                      title:@"How much has your mood improved?"
                                                                     answer:scaleAnswerFormat];
        [steps addObject:step];
    }
    
    {
        /*
         Continuous scale with images.
         */
        ORKContinuousScaleAnswerFormat *scaleAnswerFormat =  [ORKAnswerFormat continuousScaleAnswerFormatWithMaximumValue:10
                                                                                                             minimumValue:1
                                                                                                             defaultValue:NSIntegerMax
                                                                                                    maximumFractionDigits:2
                                                                                                                 vertical:YES
                                                                                                  maximumValueDescription:@"Hot"
                                                                                                  minimumValueDescription:@"Warm"];
        
        scaleAnswerFormat.minimumImage = [self imageWithColor:[UIColor yellowColor] size:CGSizeMake(30, 30) border:NO];
        scaleAnswerFormat.maximumImage = [self imageWithColor:[UIColor redColor] size:CGSizeMake(30, 30) border:NO];
        scaleAnswerFormat.minimumImage.accessibilityHint = @"A yellow colored square to represent warmness.";
        scaleAnswerFormat.maximumImage.accessibilityHint = @"A red colored square to represent hot.";
        
        ORKQuestionStep *step = [ORKQuestionStep questionStepWithIdentifier:@"scale_12"
                                                                      title:@"On a scale of 1 to 10, how warm do you feel?"
                                                                     answer:scaleAnswerFormat];
        [steps addObject:step];
    }
    
    {
        /*
         Discrete scale with images.
         */
        ORKScaleAnswerFormat *scaleAnswerFormat =  [ORKAnswerFormat scaleAnswerFormatWithMaximumValue:10
                                                                                         minimumValue:1
                                                                                         defaultValue:NSIntegerMax
                                                                                                 step:1
                                                                                             vertical:NO
                                                                              maximumValueDescription:nil
                                                                              minimumValueDescription:nil];
        
        scaleAnswerFormat.minimumImage = [self imageWithColor:[UIColor yellowColor] size:CGSizeMake(30, 30) border:NO];
        scaleAnswerFormat.maximumImage = [self imageWithColor:[UIColor redColor] size:CGSizeMake(30, 30) border:NO];
        
        ORKQuestionStep *step = [ORKQuestionStep questionStepWithIdentifier:@"scale_13"
                                                                      title:@"On a scale of 1 to 10, how warm do you feel?"
                                                                     answer:scaleAnswerFormat];
        [steps addObject:step];
    }
    
    {
        ORKTextChoice *textChoice1 = [ORKTextChoice choiceWithText:@"Poor" value:@(1)];
        ORKTextChoice *textChoice2 = [ORKTextChoice choiceWithText:@"Fair" value:@(2)];
        ORKTextChoice *textChoice3 = [ORKTextChoice choiceWithText:@"Good" value:@(3)];
        ORKTextChoice *textChoice4 = [ORKTextChoice choiceWithText:@"Above Average" value:@(4)];
        ORKTextChoice *textChoice5 = [ORKTextChoice choiceWithText:@"Excellent" value:@(5)];
        
        NSArray *textChoices = @[textChoice1, textChoice2, textChoice3, textChoice4, textChoice5];
        
        ORKTextScaleAnswerFormat *scaleAnswerFormat = [ORKAnswerFormat textScaleAnswerFormatWithTextChoices:textChoices
                                                                                               defaultIndex:3
                                                                                                   vertical:NO];
        
        ORKQuestionStep *step = [ORKQuestionStep questionStepWithIdentifier:@"scale_14"
                                                                      title:@"How are you feeling today?"
                                                                     answer:scaleAnswerFormat];
        
        [steps addObject:step];
    }
    
    {
        ORKTextChoice *textChoice1 = [ORKTextChoice choiceWithText:@"Poor" value:@(1)];
        ORKTextChoice *textChoice2 = [ORKTextChoice choiceWithText:@"Fair" value:@(2)];
        ORKTextChoice *textChoice3 = [ORKTextChoice choiceWithText:@"Good" value:@(3)];
        ORKTextChoice *textChoice4 = [ORKTextChoice choiceWithText:@"Above Average" value:@(4)];
        ORKTextChoice *textChoice5 = [ORKTextChoice choiceWithText:@"Excellent" value:@(5)];
        
        NSArray *textChoices = @[textChoice1, textChoice2, textChoice3, textChoice4, textChoice5];
        
        ORKTextScaleAnswerFormat *scaleAnswerFormat = [ORKAnswerFormat textScaleAnswerFormatWithTextChoices:textChoices
                                                                                               defaultIndex:NSIntegerMax
                                                                                                   vertical:YES];
        
        ORKQuestionStep *step = [ORKQuestionStep questionStepWithIdentifier:@"scale_15"
                                                                      title:@"How are you feeling today?"
                                                                     answer:scaleAnswerFormat];
        
        [steps addObject:step];
    }

    
    ORKOrderedTask *task = [[ORKOrderedTask alloc] initWithIdentifier:ScalesTaskIdentifier steps:steps];
    return task;
    
}

- (void)scaleButtonTapped:(id)sender {
    [self beginTaskWithIdentifier:ScalesTaskIdentifier];
}

- (id<ORKTask>)makeColorScalesTask {
    ORKOrderedTask *task = (ORKOrderedTask *)[self makeScalesTask];
    
    for (ORKQuestionStep *step in task.steps) {
        if ([step isKindOfClass:[ORKQuestionStep class]]) {
            ORKAnswerFormat *answerFormat  = step.answerFormat;
            if ([answerFormat respondsToSelector:@selector(setGradientColors:)]) {
                [answerFormat performSelector:@selector(setGradientColors:) withObject:@[[UIColor redColor],
                                                                                         [UIColor greenColor],
                                                                                         [UIColor greenColor],
                                                                                         [UIColor yellowColor],
                                                                                         [UIColor yellowColor]]];
                [answerFormat performSelector:@selector(setGradientLocations:) withObject:@[@0.2, @0.2, @0.7, @0.7, @0.8]];
            }
        }
    }
    
    return task;
}

- (void)scaleColorGradientButtonTapped:(id)sender {
    [self beginTaskWithIdentifier:ColorScalesTaskIdentifier];
}

#pragma mark - Image choice task

/*
 Tests various uses of image choices.
 
 All these tests use square colored images to test layout correctness. In a real
 application you would use images to convey an image scale.
 
 Tests image choices both in form items, and in question steps.
 */
- (id<ORKTask>)makeImageChoicesTask {
    NSMutableArray *steps = [NSMutableArray new];
    
    for (NSValue *ratio in @[[NSValue valueWithCGPoint:CGPointMake(1.0, 1.0)], [NSValue valueWithCGPoint:CGPointMake(2.0, 1.0)], [NSValue valueWithCGPoint:CGPointMake(1.0, 2.0)]])
    {
        ORKFormStep *step = [[ORKFormStep alloc] initWithIdentifier:[NSString stringWithFormat:@"form_step_%@",NSStringFromCGPoint(ratio.CGPointValue)] title:@"Image Choices Form" text:@"Testing image choices in a form layout."];
        
        NSMutableArray *items = [NSMutableArray new];
        
        for (NSNumber *dimension in @[@(360), @(60)])
        {
            CGSize size1 = CGSizeMake(dimension.floatValue * ratio.CGPointValue.x, dimension.floatValue * ratio.CGPointValue.y);
            CGSize size2 = CGSizeMake(dimension.floatValue * ratio.CGPointValue.y, dimension.floatValue * ratio.CGPointValue.x);
            
            ORKImageChoice *option1 = [ORKImageChoice choiceWithNormalImage:[self imageWithColor:[UIColor redColor] size:size1 border:NO]
                                                              selectedImage:[self imageWithColor:[UIColor redColor] size:size1 border:YES]
                                                                       text:@"Red" value:@"red"];
            ORKImageChoice *option2 = [ORKImageChoice choiceWithNormalImage:[self imageWithColor:[UIColor orangeColor] size:size1 border:NO]
                                                              selectedImage:[self imageWithColor:[UIColor orangeColor] size:size1 border:YES]
                                                                       text:nil value:@"orange"];
            ORKImageChoice *option3 = [ORKImageChoice choiceWithNormalImage:[self imageWithColor:[UIColor yellowColor] size:size1 border:NO]
                                                              selectedImage:[self imageWithColor:[UIColor yellowColor] size:size1 border:YES]
                                                                       text:@"Yellow Yellow Yellow Yellow Yellow Yellow Yellow Yellow Yellow Yellow Yellow Yellow" value:@"yellow"];
            ORKImageChoice *option4 = [ORKImageChoice choiceWithNormalImage:[self imageWithColor:[UIColor greenColor] size:size2 border:NO]
                                                              selectedImage:[self imageWithColor:[UIColor greenColor] size:size2 border:YES]
                                                                       text:@"Green" value:@"green"];
            ORKImageChoice *option5 = [ORKImageChoice choiceWithNormalImage:[self imageWithColor:[UIColor blueColor] size:size1 border:NO]
                                                              selectedImage:[self imageWithColor:[UIColor blueColor] size:size1 border:YES]
                                                                       text:nil value:@"blue"];
            ORKImageChoice *option6 = [ORKImageChoice choiceWithNormalImage:[self imageWithColor:[UIColor cyanColor] size:size2 border:NO]
                                                              selectedImage:[self imageWithColor:[UIColor cyanColor] size:size2 border:YES]
                                                                       text:@"Cyan" value:@"cyanColor"];
            
            
            ORKFormItem *item1 = [[ORKFormItem alloc] initWithIdentifier:[@"fqid_009_1" stringByAppendingFormat:@"%@",dimension] text:@"Pick a color."
                                                            answerFormat:[ORKAnswerFormat choiceAnswerFormatWithImageChoices:@[option1] ]];
            [items addObject:item1];
            
            ORKFormItem *item2 = [[ORKFormItem alloc] initWithIdentifier:[@"fqid_009_2" stringByAppendingFormat:@"%@",dimension] text:@"Pick a color."
                                                            answerFormat:[ORKAnswerFormat choiceAnswerFormatWithImageChoices:@[option1, option2] ]];
            [items addObject:item2];
            
            ORKFormItem *item3 = [[ORKFormItem alloc] initWithIdentifier:[@"fqid_009_3" stringByAppendingFormat:@"%@",dimension] text:@"Pick a color."
                                                            answerFormat:[ORKAnswerFormat choiceAnswerFormatWithImageChoices:@[option1, option2, option3] ]];
            [items addObject:item3];
            
            ORKFormItem *item6 = [[ORKFormItem alloc] initWithIdentifier:[@"fqid_009_6" stringByAppendingFormat:@"%@",dimension] text:@"Pick a color."
                                                            answerFormat:[ORKAnswerFormat choiceAnswerFormatWithImageChoices:@[option1, option2, option3, option4, option5, option6] ]];
            [items addObject:item6];
        }
        
        [step setFormItems:items];
        [steps addObject:step];
        
        for (NSNumber *dimension in @[@(360), @(60), @(20)]) {
            CGSize size1 = CGSizeMake(dimension.floatValue * ratio.CGPointValue.x, dimension.floatValue * ratio.CGPointValue.y);
            CGSize size2 = CGSizeMake(dimension.floatValue * ratio.CGPointValue.y, dimension.floatValue * ratio.CGPointValue.x);

            ORKImageChoice *option1 = [ORKImageChoice choiceWithNormalImage:[self imageWithColor:[UIColor redColor] size:size1 border:NO]
                                                              selectedImage:[self imageWithColor:[UIColor redColor] size:size1 border:YES]
                                                                       text:@"Red\nRed\nRed\nRed" value:@"red"];
            ORKImageChoice *option2 = [ORKImageChoice choiceWithNormalImage:[self imageWithColor:[UIColor orangeColor] size:size1 border:NO]
                                                              selectedImage:[self imageWithColor:[UIColor orangeColor] size:size1 border:YES]
                                                                       text:@"Orange" value:@"orange"];
            ORKImageChoice *option3 = [ORKImageChoice choiceWithNormalImage:[self imageWithColor:[UIColor yellowColor] size:size1 border:NO]
                                                              selectedImage:[self imageWithColor:[UIColor yellowColor] size:size1 border:YES]
                                                                       text:@"Yellow Yellow Yellow Yellow Yellow Yellow Yellow Yellow Yellow Yellow" value:@"yellow"];
            ORKImageChoice *option4 = [ORKImageChoice choiceWithNormalImage:[self imageWithColor:[UIColor greenColor] size:size2 border:NO]
                                                              selectedImage:[self imageWithColor:[UIColor greenColor] size:size2 border:YES]
                                                                       text:@"Green" value:@"green"];
            ORKImageChoice *option5 = [ORKImageChoice choiceWithNormalImage:[self imageWithColor:[UIColor blueColor] size:size1 border:NO]
                                                              selectedImage:[self imageWithColor:[UIColor blueColor] size:size1 border:YES]
                                                                       text:@"Blue" value:@"blue"];
            ORKImageChoice *option6 = [ORKImageChoice choiceWithNormalImage:[self imageWithColor:[UIColor cyanColor] size:size2 border:NO]
                                                              selectedImage:[self imageWithColor:[UIColor cyanColor] size:size2 border:YES]
                                                                       text:@"Cyan" value:@"cyanColor"];
            
            ORKQuestionStep *step1 = [ORKQuestionStep questionStepWithIdentifier:[NSString stringWithFormat:@"qid_color1_%@_%@", NSStringFromCGPoint(ratio.CGPointValue), dimension]
                                                                           title:@"Pick a color."
                                                                          answer:[ORKAnswerFormat choiceAnswerFormatWithImageChoices:@[option1] ]];
            [steps addObject:step1];
            
            ORKQuestionStep *step2 = [ORKQuestionStep questionStepWithIdentifier:[NSString stringWithFormat:@"qid_color2_%@_%@", NSStringFromCGPoint(ratio.CGPointValue), dimension]
                                                                           title:@"Pick a color."
                                                                          answer:[ORKAnswerFormat choiceAnswerFormatWithImageChoices:@[option1, option2] ]];
            [steps addObject:step2];
            
            ORKQuestionStep *step3 = [ORKQuestionStep questionStepWithIdentifier:[NSString stringWithFormat:@"qid_color3_%@_%@", NSStringFromCGPoint(ratio.CGPointValue), dimension]
                                                                           title:@"Pick a color."
                                                                          answer:[ORKAnswerFormat choiceAnswerFormatWithImageChoices:@[option1, option2, option3] ]];
            [steps addObject:step3];
            
            ORKQuestionStep *step6 = [ORKQuestionStep questionStepWithIdentifier:[NSString stringWithFormat:@"qid_color6_%@_%@", NSStringFromCGPoint(ratio.CGPointValue), dimension]
                                                                           title:@"Pick a color."
                                                                          answer:[ORKAnswerFormat choiceAnswerFormatWithImageChoices:@[option1, option2, option3, option4, option5, option6]]];
            [steps addObject:step6];
        }
    }
    
    {
        ORKInstructionStep *step = [[ORKInstructionStep alloc] initWithIdentifier:@"end"];
        step.title = @"Image Choices End";
        [steps addObject:step];
    }
    
    ORKOrderedTask *task = [[ORKOrderedTask alloc] initWithIdentifier:ImageChoicesTaskIdentifier steps:steps];
    return task;
    
}

- (void)imageChoicesButtonTapped:(id)sender {
    [self beginTaskWithIdentifier:ImageChoicesTaskIdentifier];
}

# pragma mark - Image Capture
- (id<ORKTask>)makeImageCaptureTask {
    NSMutableArray *steps = [NSMutableArray new];
    
    /*
     If implementing an image capture task like this one, remember that people will
     take your instructions literally. So, be cautious. Make sure your template image
     is high contrast and very visible against a variety of backgrounds.
     */
    {
        ORKInstructionStep *step = [[ORKInstructionStep alloc] initWithIdentifier:@"begin"];
        step.title = @"Hands";
        step.image = [[UIImage imageNamed:@"hands_solid"] imageWithRenderingMode:UIImageRenderingModeAlwaysTemplate];
        step.detailText = @"In this step we will capture images of both of your hands";
        [steps addObject:step];
    }
    
    {
        ORKInstructionStep *step = [[ORKInstructionStep alloc] initWithIdentifier:@"right1"];
        step.title = @"Right Hand";
        step.image = [[UIImage imageNamed:@"right_hand_solid"] imageWithRenderingMode:UIImageRenderingModeAlwaysTemplate];
        step.detailText = @"Let's start by capturing an image of your right hand";
        [steps addObject:step];
    }
    
    {
        ORKInstructionStep *step = [[ORKInstructionStep alloc] initWithIdentifier:@"right2"];
        step.title = @"Right Hand";
        step.image = [[UIImage imageNamed:@"right_hand_outline"] imageWithRenderingMode:UIImageRenderingModeAlwaysTemplate];
        step.detailText = @"Align your right hand with the on-screen outline and capture the image.  Be sure to place your hand over a contrasting background.  You can re-capture the image as many times as you need.";
        [steps addObject:step];
    }
    
    {
        ORKImageCaptureStep *step = [[ORKImageCaptureStep alloc] initWithIdentifier:@"right3"];
        step.templateImage = [UIImage imageNamed:@"right_hand_outline_big"];
        step.templateImageInsets = UIEdgeInsetsMake(0.05, 0.05, 0.05, 0.05);
        step.accessibilityInstructions = @"Extend your right hand, palm side down, one foot in front of your device. Tap the Capture Image button, or two-finger double tap the preview to capture the image";
        step.accessibilityHint = @"Captures the image visible in the preview";
        [steps addObject:step];
    }
    
    {
        ORKInstructionStep *step = [[ORKInstructionStep alloc] initWithIdentifier:@"left1"];
        step.title = @"Left Hand";
        step.image = [[UIImage imageNamed:@"left_hand_solid"] imageWithRenderingMode:UIImageRenderingModeAlwaysTemplate];
        step.detailText = @"Now let's capture an image of your left hand";
        [steps addObject:step];
    }
    
    {
        ORKInstructionStep *step = [[ORKInstructionStep alloc] initWithIdentifier:@"left2"];
        step.title = @"Left Hand";
        step.image = [[UIImage imageNamed:@"left_hand_outline"] imageWithRenderingMode:UIImageRenderingModeAlwaysTemplate];
        step.detailText = @"Align your left hand with the on-screen outline and capture the image.  Be sure to place your hand over a contrasting background.  You can re-capture the image as many times as you need.";
        [steps addObject:step];
    }
    
    {
        ORKImageCaptureStep *step = [[ORKImageCaptureStep alloc] initWithIdentifier:@"left3"];
        step.templateImage = [UIImage imageNamed:@"left_hand_outline_big"];
        step.templateImageInsets = UIEdgeInsetsMake(0.05, 0.05, 0.05, 0.05);
        step.accessibilityInstructions = @"Extend your left hand, palm side down, one foot in front of your device. Tap the Capture Image button, or two-finger double tap the preview to capture the image";
        step.accessibilityHint = @"Captures the image visible in the preview";
        [steps addObject:step];
    }
    
    {
        ORKInstructionStep *step = [[ORKInstructionStep alloc] initWithIdentifier:@"end"];
        step.title = @"Complete";
        step.detailText = @"Hand image capture complete";
        [steps addObject:step];
    }
    
    ORKOrderedTask *task = [[ORKOrderedTask alloc] initWithIdentifier:ImageCaptureTaskIdentifier steps:steps];
    return task;
}

- (void)imageCaptureButtonTapped:(id)sender {
    [self beginTaskWithIdentifier:ImageCaptureTaskIdentifier];
}

#pragma mark - Video Capture
- (id<ORKTask>)makeVideoCaptureTask {
    NSMutableArray *steps = [NSMutableArray new];
    
    /*
     If implementing an video capture task like this one, remember that people will
     take your instructions literally. So, be cautious. Make sure your template image
     is high contrast and very visible against a variety of backgrounds.
     */
    {
        ORKInstructionStep *step = [[ORKInstructionStep alloc] initWithIdentifier:@"begin"];
        step.title = @"Hands";
        step.image = [[UIImage imageNamed:@"hands_solid"] imageWithRenderingMode:UIImageRenderingModeAlwaysTemplate];
        step.detailText = @"In this step we will capture 5 second videos of both of your hands";
        [steps addObject:step];
    }
    
    {
        ORKInstructionStep *step = [[ORKInstructionStep alloc] initWithIdentifier:@"right1"];
        step.title = @"Right Hand";
        step.image = [[UIImage imageNamed:@"right_hand_solid"] imageWithRenderingMode:UIImageRenderingModeAlwaysTemplate];
        step.detailText = @"Let's start by capturing a video of your right hand";
        [steps addObject:step];
    }
    
    {
        ORKInstructionStep *step = [[ORKInstructionStep alloc] initWithIdentifier:@"right2"];
        step.title = @"Right Hand";
        step.image = [[UIImage imageNamed:@"right_hand_outline"] imageWithRenderingMode:UIImageRenderingModeAlwaysTemplate];
        step.detailText = @"Align your right hand with the on-screen outline and record the video.  Be sure to place your hand over a contrasting background.  You can re-capture the video as many times as you need.";
        [steps addObject:step];
    }
    
    {
        ORKVideoCaptureStep *step = [[ORKVideoCaptureStep alloc] initWithIdentifier:@"right3"];
        step.templateImage = [UIImage imageNamed:@"right_hand_outline_big"];
        step.templateImageInsets = UIEdgeInsetsMake(0.05, 0.05, 0.05, 0.05);
        step.duration = @5.0;
        step.accessibilityInstructions = @"Extend your right hand, palm side down, one foot in front of your device. Tap the Start Recording button, or two-finger double tap the preview to capture the video";
        step.accessibilityHint = @"Records the video visible in the preview";
        [steps addObject:step];
    }
    
    {
        ORKInstructionStep *step = [[ORKInstructionStep alloc] initWithIdentifier:@"left1"];
        step.title = @"Left Hand";
        step.image = [[UIImage imageNamed:@"left_hand_solid"] imageWithRenderingMode:UIImageRenderingModeAlwaysTemplate];
        step.detailText = @"Now let's capture a video of your left hand";
        [steps addObject:step];
    }
    
    {
        ORKInstructionStep *step = [[ORKInstructionStep alloc] initWithIdentifier:@"left2"];
        step.title = @"Left Hand";
        step.image = [[UIImage imageNamed:@"left_hand_outline"] imageWithRenderingMode:UIImageRenderingModeAlwaysTemplate];
        step.detailText = @"Align your left hand with the on-screen outline and record the video.  Be sure to place your hand over a contrasting background.  You can re-capture the video as many times as you need.";
        [steps addObject:step];
    }
    
    {
        ORKVideoCaptureStep *step = [[ORKVideoCaptureStep alloc] initWithIdentifier:@"left3"];
        step.templateImage = [UIImage imageNamed:@"left_hand_outline_big"];
        step.templateImageInsets = UIEdgeInsetsMake(0.05, 0.05, 0.05, 0.05);
        step.duration = @5.0;
        step.accessibilityInstructions = @"Extend your left hand, palm side down, one foot in front of your device. Tap the Start Recording button, or two-finger double tap the preview to capture the video";
        step.accessibilityHint = @"Records the video visible in the preview";
        [steps addObject:step];
    }
    
    {
        ORKInstructionStep *step = [[ORKInstructionStep alloc] initWithIdentifier:@"end"];
        step.title = @"Complete";
        step.detailText = @"Hand video capture complete";
        [steps addObject:step];
    }
    
    ORKOrderedTask *task = [[ORKOrderedTask alloc] initWithIdentifier:VideoCaptureTaskIdentifier steps:steps];
    return task;
}

- (void)videoCaptureButtonTapped:(id)sender {
    [self beginTaskWithIdentifier:VideoCaptureTaskIdentifier];
}


- (void)navigableOrderedTaskButtonTapped:(id)sender {
    [self beginTaskWithIdentifier:NavigableOrderedTaskIdentifier];
}

- (void)navigableLoopTaskButtonTapped:(id)sender {
    [self beginTaskWithIdentifier:NavigableLoopTaskIdentifier];
}

- (void)toggleTintColorButtonTapped:(id)sender {
    static UIColor *defaultTintColor = nil;
    if (!defaultTintColor) {
        defaultTintColor = self.view.tintColor;
    }
    if ([[UIView appearance].tintColor isEqual:[UIColor redColor]]) {
        [UIView appearance].tintColor = defaultTintColor;
    } else {
        [UIView appearance].tintColor = [UIColor redColor];
    }
    // Update appearance
    UIView *superview = self.view.superview;
    [self.view removeFromSuperview];
    [superview addSubview:self.view];
}

#pragma mark - Navigable Loop Task

- (id<ORKTask>)makeNavigableLoopTask {
    NSMutableArray *steps = [NSMutableArray new];
    
    ORKAnswerFormat *answerFormat = nil;
    ORKStep *step = nil;
    NSArray *textChoices = nil;
    ORKQuestionStep *questionStep = nil;
    
    // Intro step
    step = [[ORKInstructionStep alloc] initWithIdentifier:@"introStep"];
    step.title = @"This task demonstrates an skippable step and an optional loop within a navigable ordered task";
    [steps addObject:step];

    // Skippable step
    answerFormat = [ORKAnswerFormat booleanAnswerFormat];
    questionStep = [ORKQuestionStep questionStepWithIdentifier:@"skipNextStep" title:@"Do you want to skip the next step?" answer:answerFormat];
    questionStep.optional = NO;
    [steps addObject:questionStep];

    step = [[ORKInstructionStep alloc] initWithIdentifier:@"skippableStep"];
    step.title = @"You'll optionally skip this step";
    [steps addObject:step];
    
    // Loop target step
    step = [[ORKInstructionStep alloc] initWithIdentifier:@"loopAStep"];
    step.title = @"You'll optionally return to this step";
    [steps addObject:step];

    // Branching paths
    textChoices =
    @[
      [ORKTextChoice choiceWithText:@"Scale" value:@"scale"],
      [ORKTextChoice choiceWithText:@"Text Choice" value:@"textchoice"]
      ];
    
    answerFormat = [ORKAnswerFormat choiceAnswerFormatWithStyle:ORKChoiceAnswerStyleSingleChoice
                                                    textChoices:textChoices];
    
    questionStep = [ORKQuestionStep questionStepWithIdentifier:@"branchingStep" title:@"Which kind of question do you prefer?" answer:answerFormat];
    questionStep.optional = NO;
    [steps addObject:questionStep];

    // Scale question step
    ORKContinuousScaleAnswerFormat *scaleAnswerFormat =  [ORKAnswerFormat continuousScaleAnswerFormatWithMaximumValue:10
                                                                                                         minimumValue:1
                                                                                                         defaultValue:8.725
                                                                                                maximumFractionDigits:3
                                                                                                             vertical:YES
                                                                                              maximumValueDescription:nil
                                                                                              minimumValueDescription:nil];
    
    step = [ORKQuestionStep questionStepWithIdentifier:@"scaleStep"
                                                 title:@"On a scale of 1 to 10, what is your mood?"
                                                answer:scaleAnswerFormat];
    [steps addObject:step];
    
    // Text choice question step
    textChoices =
    @[
      [ORKTextChoice choiceWithText:@"Good" value:@"good"],
      [ORKTextChoice choiceWithText:@"Bad" value:@"bad"]
      ];
    
    answerFormat = [ORKAnswerFormat choiceAnswerFormatWithStyle:ORKChoiceAnswerStyleSingleChoice
                                                    textChoices:textChoices];
    
    questionStep = [ORKQuestionStep questionStepWithIdentifier:@"textChoiceStep" title:@"How is your mood?" answer:answerFormat];
    questionStep.optional = NO;
    [steps addObject:questionStep];

    // Loop conditional step
    answerFormat = [ORKAnswerFormat booleanAnswerFormat];
    step = [ORKQuestionStep questionStepWithIdentifier:@"loopBStep" title:@"Do you want to repeat the survey?" answer:answerFormat];
    step.optional = NO;
    [steps addObject:step];
    
    step = [[ORKInstructionStep alloc] initWithIdentifier:@"endStep"];
    step.title = @"You have finished the task";
    [steps addObject:step];
    
    ORKNavigableOrderedTask *task = [[ORKNavigableOrderedTask alloc] initWithIdentifier:NavigableLoopTaskIdentifier
                                                                                  steps:steps];
    
    // Build navigation rules
    ORKResultSelector *resultSelector = nil;
    ORKPredicateStepNavigationRule *predicateRule = nil;
    ORKDirectStepNavigationRule *directRule = nil;
    ORKPredicateSkipStepNavigationRule *predicateSkipRule = nil;
    
    // skippable step
    resultSelector = [ORKResultSelector selectorWithResultIdentifier:@"skipNextStep"];
    NSPredicate *predicateSkipStep = [ORKResultPredicate predicateForBooleanQuestionResultWithResultSelector:resultSelector
                                                                                              expectedAnswer:YES];
    predicateSkipRule = [[ORKPredicateSkipStepNavigationRule alloc] initWithResultPredicate:predicateSkipStep];
    [task setSkipNavigationRule:predicateSkipRule forStepIdentifier:@"skippableStep"];

    // From the branching step, go to either scaleStep or textChoiceStep
    resultSelector = [ORKResultSelector selectorWithResultIdentifier:@"branchingStep"];
    NSPredicate *predicateAnswerTypeScale = [ORKResultPredicate predicateForChoiceQuestionResultWithResultSelector:resultSelector
                                                                                               expectedAnswerValue:@"scale"];
    predicateRule = [[ORKPredicateStepNavigationRule alloc] initWithResultPredicates:@[ predicateAnswerTypeScale ]
                                                          destinationStepIdentifiers:@[ @"scaleStep" ]
                                                               defaultStepIdentifier:@"textChoiceStep"];
    [task setNavigationRule:predicateRule forTriggerStepIdentifier:@"branchingStep"];
    
    // From the loopB step, return to loopA if user chooses so
    resultSelector = [ORKResultSelector selectorWithResultIdentifier:@"loopBStep"];
    NSPredicate *predicateLoopYes = [ORKResultPredicate predicateForBooleanQuestionResultWithResultSelector:resultSelector
                                                                                             expectedAnswer:YES];
    predicateRule = [[ORKPredicateStepNavigationRule alloc] initWithResultPredicates:@[ predicateLoopYes ]
                                                          destinationStepIdentifiers:@[ @"loopAStep" ] ];
    [task setNavigationRule:predicateRule forTriggerStepIdentifier:@"loopBStep"];
    
    // scaleStep to loopB direct navigation rule
    directRule = [[ORKDirectStepNavigationRule alloc] initWithDestinationStepIdentifier:@"loopBStep"];
    [task setNavigationRule:directRule forTriggerStepIdentifier:@"scaleStep"];
    
    return task;
}

#pragma mark - Custom navigation item task

- (id<ORKTask>)makeCustomNavigationItemTask {
    NSMutableArray *steps = [[NSMutableArray alloc] init];
    ORKInstructionStep *step1 = [[ORKInstructionStep alloc] initWithIdentifier:@"customNavigationItemTask.step1"];
    step1.title = @"Custom Navigation Item Title";
    ORKInstructionStep *step2 = [[ORKInstructionStep alloc] initWithIdentifier:@"customNavigationItemTask.step2"];
    step2.title = @"Custom Navigation Item Title View";
    [steps addObject: step1];
    [steps addObject: step2];
    return [[ORKOrderedTask alloc] initWithIdentifier: CustomNavigationItemTaskIdentifier steps:steps];
}

- (void)customNavigationItemButtonTapped:(id)sender {
    [self beginTaskWithIdentifier:CustomNavigationItemTaskIdentifier];
}

#pragma mark - Passcode step and view controllers

/*
 Tests various uses of passcode step and view controllers.
 
 Passcode authentication and passcode editing are presented in
 the examples. Passcode creation would ideally be as part of
 the consent process.
 */

- (id<ORKTask>)makeCreatePasscodeTask {
    NSMutableArray *steps = [[NSMutableArray alloc] init];
    ORKPasscodeStep *passcodeStep = [[ORKPasscodeStep alloc] initWithIdentifier:@"consent_passcode"];
    passcodeStep.text = @"This passcode protects your privacy and ensures that the user giving consent is the one completing the tasks.";
    [steps addObject: passcodeStep];
    return [[ORKOrderedTask alloc] initWithIdentifier: CreatePasscodeTaskIdentifier steps:steps];
}

- (void)createPasscodeButtonTapped:(id)sender {
    [self beginTaskWithIdentifier:CreatePasscodeTaskIdentifier];
}

- (void)removePasscodeButtonTapped:(id)sender {
    if ([ORKPasscodeViewController isPasscodeStoredInKeychain]) {
        if ([ORKPasscodeViewController removePasscodeFromKeychain]) {
            [self showAlertWithTitle:@"Success" message:@"Passcode removed."];
        } else {
            [self showAlertWithTitle:@"Error" message:@"Passcode could not be removed."];
        }
    } else {
        [self showAlertWithTitle:@"Error" message:@"There is no passcode stored in the keychain."];
    }
}

- (void)authenticatePasscodeButtonTapped:(id)sender {
    if ([ORKPasscodeViewController isPasscodeStoredInKeychain]) {
        ORKPasscodeViewController *viewController = [ORKPasscodeViewController
                                                     passcodeAuthenticationViewControllerWithText:@"Authenticate your passcode in order to proceed."
                                                     delegate:self];
        [self presentViewController:viewController animated:YES completion:nil];
    } else {
        [self showAlertWithTitle:@"Error" message:@"A passcode must be created before you can authenticate it."];
    }
}

- (void)editPasscodeButtonTapped:(id)sender {
    if ([ORKPasscodeViewController isPasscodeStoredInKeychain]) {
        ORKPasscodeViewController *viewController = [ORKPasscodeViewController passcodeEditingViewControllerWithText:nil
                                                                                                            delegate:self
                                                                                                        passcodeType:ORKPasscodeType6Digit];
        [self presentViewController:viewController animated:YES completion:nil];
    } else {
        [self showAlertWithTitle:@"Error" message:@"A passcode must be created before you can edit it."];
    }
}

#pragma mark - Passcode delegate

- (void)passcodeViewControllerDidFailAuthentication:(UIViewController *)viewController {
    NSLog(@"Passcode authentication failed.");
    [self showAlertWithTitle:@"Error" message:@"Passcode authentication failed"];
}

- (void)passcodeViewControllerDidFinishWithSuccess:(UIViewController *)viewController {
    NSLog(@"New passcode saved.");
    [viewController dismissViewControllerAnimated:YES completion:nil];
}

- (void)passcodeViewControllerDidCancel:(UIViewController *)viewController {
    NSLog(@"User tapped the cancel button.");
    [viewController dismissViewControllerAnimated:YES completion:nil];
}

- (void)passcodeViewControllerForgotPasscodeTapped:(UIViewController *)viewController {
    NSLog(@"Forgot Passcode tapped.");
    UIAlertController *alert = [UIAlertController alertControllerWithTitle:@"Forgot Passcode"
                                                                   message:@"Forgot Passcode tapped."
                                                            preferredStyle:UIAlertControllerStyleAlert];
    [alert addAction:[UIAlertAction actionWithTitle:@"OK" style:UIAlertActionStyleDefault handler:nil]];
    [viewController presentViewController:alert animated:YES completion:nil];
}

#pragma mark - Review step

- (NSArray<ORKStep *> *)stepsForReviewTasks {
    // ORKInstructionStep
    ORKInstructionStep *instructionStep = [[ORKInstructionStep alloc] initWithIdentifier:@"instructionStep"];
    instructionStep.title = @"Review Task";
    instructionStep.text = @"The task demonstrates the usage of ORKReviewStep within a task";
    NSMutableArray<ORKTextChoice *> *textChoices = [[NSMutableArray alloc] init];
    [textChoices addObject:[[ORKTextChoice alloc] initWithText:@"Good" detailText:@"" value:[NSNumber numberWithInt:0] exclusive:NO]];
    [textChoices addObject:[[ORKTextChoice alloc] initWithText:@"Average" detailText:@"" value:[NSNumber numberWithInt:1] exclusive:NO]];
    [textChoices addObject:[[ORKTextChoice alloc] initWithText:@"Poor" detailText:@"" value:[NSNumber numberWithInt:2] exclusive:NO]];
    ORKQuestionStep *step1 = [ORKQuestionStep questionStepWithIdentifier:@"step1" title:@"How do you feel today?" answer:[ORKAnswerFormat valuePickerAnswerFormatWithTextChoices:textChoices]];
    // ORKImageChoiceAnswerFormat
    NSMutableArray<ORKImageChoice *> *imageChoices = [[NSMutableArray alloc] init];
    [imageChoices addObject:[[ORKImageChoice alloc] initWithNormalImage:[UIImage imageNamed:@"left_hand_outline"] selectedImage:[UIImage imageNamed:@"left_hand_solid"] text:@"Left hand" value:[NSNumber numberWithInt:1]]];
    [imageChoices addObject:[[ORKImageChoice alloc] initWithNormalImage:[UIImage imageNamed:@"right_hand_outline"] selectedImage:[UIImage imageNamed:@"right_hand_solid"] text:@"Right hand" value:[NSNumber numberWithInt:0]]];
    ORKQuestionStep *step2 = [ORKQuestionStep questionStepWithIdentifier:@"step2" title:@"Which hand was injured?" answer:[ORKAnswerFormat choiceAnswerFormatWithImageChoices:imageChoices]];
    // ORKTextChoiceAnswerFormat
    ORKQuestionStep *step3 = [ORKQuestionStep questionStepWithIdentifier:@"step3" title:@"How do you feel today?" answer:[ORKAnswerFormat choiceAnswerFormatWithStyle:ORKChoiceAnswerStyleSingleChoice textChoices:textChoices]];
    // ORKBooleanAnswerFormat
    ORKQuestionStep *step4 = [ORKQuestionStep questionStepWithIdentifier:@"step4" title:@"Are you at least 18 years old?" answer:[ORKAnswerFormat booleanAnswerFormat]];
    // ORKTimeOfDayAnswerFormat
    ORKQuestionStep *step5 = [ORKQuestionStep questionStepWithIdentifier:@"step5" title:@"When did you wake up today?" answer:[ORKAnswerFormat timeOfDayAnswerFormat]];
    // ORKDateAnswerFormat
    ORKQuestionStep *step6 = [ORKQuestionStep questionStepWithIdentifier:@"step6" title:@"When is your birthday?" answer:[ORKAnswerFormat dateAnswerFormat]];
    // ORKFormStep
    ORKFormStep *formStep = [[ORKFormStep alloc] initWithIdentifier:@"formStep" title:@"Survey" text:@"Please answer the following set of questions"];
    ORKFormItem *formItem1 = [[ORKFormItem alloc] initWithIdentifier:@"formItem1" text:@"How do you feel today?" answerFormat:[ORKAnswerFormat choiceAnswerFormatWithStyle:ORKChoiceAnswerStyleSingleChoice textChoices:textChoices]];
    ORKFormItem *formItem2 = [[ORKFormItem alloc] initWithIdentifier:@"formItem2" text:@"Are you pregnant?" answerFormat:[ORKAnswerFormat booleanAnswerFormat]];
    formStep.formItems = @[formItem1, formItem2];
    // ORKReviewStep
    ORKReviewStep *reviewStep = [ORKReviewStep embeddedReviewStepWithIdentifier:@"embeddedReviewStep"];
    reviewStep.title = @"Review";
    reviewStep.text = @"Review your answers";
    // ORKNumericAnswerFormat
    ORKQuestionStep *step7 = [ORKQuestionStep questionStepWithIdentifier:@"step7" title:@"How many children do you have?" answer:[ORKAnswerFormat integerAnswerFormatWithUnit:@"children"]];
    // ORKScaleAnswerFormat
    ORKQuestionStep *step8 = [ORKQuestionStep questionStepWithIdentifier:@"step8" title:@"On a scale from 1 to 10: How do you feel today?" answer:[ORKAnswerFormat scaleAnswerFormatWithMaximumValue:10 minimumValue:1 defaultValue:6 step:1 vertical:NO maximumValueDescription:@"Excellent" minimumValueDescription:@"Poor"]];
    // ORKContinousScaleAnswerFormat
    ORKQuestionStep *step9 = [ORKQuestionStep questionStepWithIdentifier:@"step9" title:@"On a scale from 1 to 10: How do you feel today?" answer:[ORKAnswerFormat continuousScaleAnswerFormatWithMaximumValue:10 minimumValue:1 defaultValue:6 maximumFractionDigits:2 vertical:NO maximumValueDescription:@"Excellent" minimumValueDescription:@"Poor"]];
    // ORKTextScaleAnswerFormat
    ORKQuestionStep *step10 = [ORKQuestionStep questionStepWithIdentifier:@"step10" title:@"How do you feel today?" answer:[ORKAnswerFormat textScaleAnswerFormatWithTextChoices:textChoices defaultIndex:0 vertical:NO]];
    // ORKTextAnswerFormat
    ORKQuestionStep *step11 = [ORKQuestionStep questionStepWithIdentifier:@"step11" title:@"What books do you like best?" answer:[ORKAnswerFormat textAnswerFormat]];
    // ORKEmailAnswerFormat
    ORKQuestionStep *step12 = [ORKQuestionStep questionStepWithIdentifier:@"step12" title:@"What is your e-mail address?" answer:[ORKAnswerFormat emailAnswerFormat]];
    // ORKTimeIntervalAnswerFormat
    ORKQuestionStep *step13 = [ORKQuestionStep questionStepWithIdentifier:@"step13" title:@"How many hours did you sleep last night?" answer:[ORKAnswerFormat timeIntervalAnswerFormat]];
    // ORKHeightAnswerFormat
    ORKQuestionStep *step14 = [ORKQuestionStep questionStepWithIdentifier:@"step14" title:@"What is your height?" answer:[ORKAnswerFormat heightAnswerFormat]];
    // ORKLocationAnswerFormat
    ORKQuestionStep *step15 = [ORKQuestionStep questionStepWithIdentifier:@"step15" title:@"Where do you live?" answer:[ORKAnswerFormat locationAnswerFormat]];

    return @[instructionStep, step1, step2, step3, step4, step5, step6, formStep, reviewStep, step7, step8, step9, step10, step11, step12, step13, step14, step15];
}

- (id<ORKTask>)makeEmbeddedReviewTask {
    // ORKValuePickerAnswerFormat
    NSMutableArray<ORKStep *> *steps = [[NSMutableArray alloc] initWithArray:[self stepsForReviewTasks]];
    ORKReviewStep *reviewStep = [ORKReviewStep embeddedReviewStepWithIdentifier:@"reviewStep"];
    reviewStep.title = @"Review";
    reviewStep.text = @"Review your answers";
    [steps addObject:reviewStep];
    ORKOrderedTask *task = [[ORKOrderedTask alloc] initWithIdentifier:EmbeddedReviewTaskIdentifier steps:steps];
    return task;
}

- (IBAction)embeddedReviewTaskButtonTapped:(id)sender {
    [self beginTaskWithIdentifier:EmbeddedReviewTaskIdentifier];
}

- (id<ORKTask>)makeStandaloneReviewTask {
    NSMutableArray<ORKStep *> *steps = [[NSMutableArray alloc] initWithArray:[self stepsForReviewTasks]];
    ORKReviewStep *reviewStep = [ORKReviewStep standaloneReviewStepWithIdentifier:@"reviewStep" steps:steps resultSource:_embeddedReviewTaskResult];
    reviewStep.title = @"Review";
    reviewStep.text = @"Review your answers from your last survey";
    reviewStep.excludeInstructionSteps = YES;
    return [[ORKOrderedTask alloc] initWithIdentifier:StandaloneReviewTaskIdentifier steps:@[reviewStep]];
}

- (IBAction)standaloneReviewTaskButtonTapped:(id)sender {
    if (_embeddedReviewTaskResult != nil) {
        [self beginTaskWithIdentifier:StandaloneReviewTaskIdentifier];
    } else {
        [self showAlertWithTitle:@"Alert" message:@"Please run embedded review task first"];
    }
}

#pragma mark - Helpers

/*
 Shows an alert.
 
 Used to display an alert with the provided title and message.
 
 @param title       The title text for the alert.
 @param message     The message text for the alert.
 */
- (void)showAlertWithTitle:(NSString *)title message:(NSString *)message {
    UIAlertController *alert = [UIAlertController alertControllerWithTitle:title
                                                                   message:message
                                                            preferredStyle:UIAlertControllerStyleAlert];
    [alert addAction:[UIAlertAction actionWithTitle:@"OK" style:UIAlertActionStyleDefault handler:nil]];
    [self presentViewController:alert animated:YES completion:nil];
}
 
/*
 Builds a test consent document.
 */
- (ORKConsentDocument *)buildConsentDocument {
    ORKConsentDocument *consent = [[ORKConsentDocument alloc] init];
    
    /*
     If you have HTML review content, you can substitute it for the
     concatenation of sections by doing something like this:
     consent.htmlReviewContent = [NSString stringWithContentsOfFile:[[NSBundle mainBundle] pathForResource:XXX ofType:@"html"] encoding:NSUTF8StringEncoding error:nil];
     */
    
    /*
     Title that will be shown in the generated document.
     */
    consent.title = @"Demo Consent";
    
    
    /*
     Signature page content, used in the generated document above the signatures.
     */
    consent.signaturePageTitle = @"Consent";
    consent.signaturePageContent = @"I agree  to participate in this research Study.";
    
    /*
     The empty signature that the user will fill in.
     */
    ORKConsentSignature *participantSig = [ORKConsentSignature signatureForPersonWithTitle:@"Participant" dateFormatString:nil identifier:@"participantSig"];
    [consent addSignature:participantSig];
    
    /*
     Pre-populated investigator's signature.
     */
    ORKConsentSignature *investigatorSig = [ORKConsentSignature signatureForPersonWithTitle:@"Investigator" dateFormatString:nil identifier:@"investigatorSig" givenName:@"Jake" familyName:@"Clemson" signatureImage:[UIImage imageNamed:@"signature"] dateString:@"9/2/14" ];
    [consent addSignature:investigatorSig];
    
    /*
     These are the set of consent sections that have pre-defined animations and
     images.
     
     We will create a section for each of the section types, and then add a custom
     section on the end.
     */
    NSArray *scenes = @[@(ORKConsentSectionTypeOverview),
                        @(ORKConsentSectionTypeDataGathering),
                        @(ORKConsentSectionTypePrivacy),
                        @(ORKConsentSectionTypeDataUse),
                        @(ORKConsentSectionTypeTimeCommitment),
                        @(ORKConsentSectionTypeStudySurvey),
                        @(ORKConsentSectionTypeStudyTasks),
                        @(ORKConsentSectionTypeWithdrawing)];
    
    NSMutableArray *sections = [NSMutableArray new];
    for (NSNumber *type in scenes) {
        NSString *summary = @"Lorem ipsum dolor sit amet, consectetur adipiscing elit. Nam adhuc, meo fortasse vitio, quid ego quaeram non perspicis. Plane idem, inquit, et maxima quidem, qua fieri nulla maior potest. Quonam, inquit, modo? An potest, inquit ille, quicquam esse suavius quam nihil dolere? Cave putes quicquam esse verius. Quonam, inquit, modo? Et doming eirmod delicata cum. Vel fabellas scribentur neglegentur cu, pro te iudicabit explicari. His alia idque scriptorem ei, quo no nominavi noluisse.";
        ORKConsentSection *consentSection = [[ORKConsentSection alloc] initWithType:type.integerValue];
        consentSection.summary = summary;
        
        if (type.integerValue == ORKConsentSectionTypeOverview) {
            /*
             Tests HTML content instead of text for Learn More.
             */
            consentSection.htmlContent = @"<ul><li>Lorem</li><li>ipsum</li><li>dolor</li></ul><p>Lorem ipsum dolor sit amet, consectetur adipiscing elit. Nam adhuc, meo fortasse vitio, quid ego quaeram non perspicis. Plane idem, inquit, et maxima quidem, qua fieri nulla maior potest. Quonam, inquit, modo?</p>\
                <p>Lorem ipsum dolor sit amet, consectetur adipiscing elit. Nam adhuc, meo fortasse vitio, quid ego quaeram non perspicis. Plane idem, inquit, et maxima quidem, qua fieri nulla maior potest. Quonam, inquit, modo?</p> 研究";
        } else if (type.integerValue == ORKConsentSectionTypeDataGathering) {
            /*
             Tests PDF content instead of text, HTML for Learn More.
             */
            NSString *path = [[NSBundle mainBundle] pathForResource:@"SAMPLE_PDF_TEST" ofType:@"pdf"];
            consentSection.contentURL = [NSURL URLWithString:path];

        } else {
            /*
             Tests text Learn More content.
             */
            consentSection.content = @"Lorem ipsum dolor sit amet, consectetur adipiscing elit. Nam adhuc, meo fortasse vitio, quid ego quaeram non perspicis. Plane idem, inquit, et maxima quidem, qua fieri nulla maior potest. Quonam, inquit, modo? An potest, inquit ille, quicquam esse suavius quam nihil dolere? Cave putes quicquam esse verius. Quonam, inquit, modo?\
                Lorem ipsum dolor sit amet, consectetur adipiscing elit. Nam adhuc, meo fortasse vitio, quid ego quaeram non perspicis. Plane idem, inquit, et maxima quidem, qua fieri nulla maior potest. Quonam, inquit, modo?\
                An potest, inquit ille, quicquam esse suavius quam nihil dolere? Cave putes quicquam esse verius. Quonam, inquit, modo? Lorem ipsum dolor sit amet, consectetur adipiscing elit. Nam adhuc, meo fortasse vitio, quid ego quaeram non perspicis. Plane idem, inquit, et maxima quidem, qua fieri nulla maior potest. Quonam, inquit, modo?\
                An potest, inquit ille, quicquam esse suavius quam nihil dolere? Cave putes quicquam esse verius. Quonam, inquit, modo? Lorem ipsum dolor sit amet, consectetur adipiscing elit. Nam adhuc, meo fortasse vitio, quid ego quaeram non perspicis. Plane idem, inquit, et maxima quidem, qua fieri nulla maior potest. Quonam, inquit, modo? An potest, inquit ille, quicquam esse suavius quam nihil dolere? Cave putes quicquam esse verius. Quonam, inquit, modo?\
                Lorem ipsum dolor sit amet, consectetur adipiscing elit. Nam adhuc, meo fortasse vitio, quid ego quaeram non perspicis. Plane idem, inquit, et maxima quidem, qua fieri nulla maior potest. Quonam, inquit, modo?\
                An potest, inquit ille, quicquam esse suavius quam nihil dolere? Cave putes quicquam esse verius. Quonam, inquit, modo?";
        }
        
        [sections addObject:consentSection];
    }
    
    {
        /*
         A custom consent scene. This doesn't demo it but you can also set a custom
         animation.
         */
        ORKConsentSection *consentSection = [[ORKConsentSection alloc] initWithType:ORKConsentSectionTypeCustom];
        consentSection.summary = @"Custom Scene summary";
        consentSection.title = @"Custom Scene";
        consentSection.customImage = [UIImage imageNamed:@"image_example.png"];
        consentSection.customLearnMoreButtonTitle = @"Learn more about customizing ResearchKit";
        consentSection.content = @"You can customize ResearchKit a lot!";
        [sections addObject:consentSection];
    }
    
    {
        /*
         An "only in document" scene. This is ignored for visual consent, but included in
         the concatenated document for review.
         */
        ORKConsentSection *consentSection = [[ORKConsentSection alloc] initWithType:ORKConsentSectionTypeOnlyInDocument];
        consentSection.summary = @"OnlyInDocument Scene summary";
        consentSection.title = @"OnlyInDocument Scene";
        consentSection.content = @"Lorem ipsum dolor sit amet, consectetur adipiscing elit. Nam adhuc, meo fortasse vitio, quid ego quaeram non perspicis. Plane idem, inquit, et maxima quidem, qua fieri nulla maior potest. Quonam, inquit, modo? An potest, inquit ille, quicquam esse suavius quam nihil dolere? Cave putes quicquam esse verius. Quonam, inquit, modo?";
        [sections addObject:consentSection];
    }
    
    consent.sections = [sections copy];
    return consent;
}

/*
 A helper for creating square colored images, which can optionally have a border.
 
 Used for testing the image choices answer format.
 
 @param color   Color to use for the image.
 @param size    Size of image.
 @param border  Boolean value indicating whether to add a black border around the image.
 
 @return An image.
 */
- (UIImage *)imageWithColor:(UIColor *)color size:(CGSize)size border:(BOOL)border {
    
    UIView *view = [[UIView alloc] initWithFrame:CGRectMake(0, 0, size.width, size.height)];
    
    view.backgroundColor = color;
    
    if (border) {
        view.layer.borderColor = [[UIColor blackColor] CGColor];
        view.layer.borderWidth = 5.0;
    }

    UIGraphicsBeginImageContextWithOptions(view.bounds.size, view.opaque, 0.0);
    [view.layer renderInContext:UIGraphicsGetCurrentContext()];
    UIImage *image = UIGraphicsGetImageFromCurrentImageContext();
    UIGraphicsEndImageContext();

    return image;
}

#pragma mark - Managing the task view controller

/*
 Dismisses the task view controller.
 */
- (void)dismissTaskViewController:(ORKTaskViewController *)taskViewController removeOutputDirectory:(BOOL)removeOutputDirectory {
    _currentDocument = nil;
    
    NSURL *outputDirectoryURL = taskViewController.outputDirectory;
    [self dismissViewControllerAnimated:YES completion:^{
        if (outputDirectoryURL && removeOutputDirectory)
        {
            /*
             We attempt to clean up the output directory.
             
             This is only useful for a test app, where we don't care about the
             data after the test is complete. In a real application, only
             delete your data when you've processed it or sent it to a server.
             */
            NSError *err = nil;
            if (![[NSFileManager defaultManager] removeItemAtURL:outputDirectoryURL error:&err]) {
                NSLog(@"Error removing %@: %@", outputDirectoryURL, err);
            }
        }
    }];
}

#pragma mark - ORKTaskViewControllerDelegate

/*
 Any step can have "Learn More" content.
 
 For testing, we return YES only for instruction steps, except on the active
 tasks.
 */
- (BOOL)taskViewController:(ORKTaskViewController *)taskViewController hasLearnMoreForStep:(ORKStep *)step {
    NSString *task_identifier = taskViewController.task.identifier;

    return ([step isKindOfClass:[ORKInstructionStep class]]
            && NO == [@[AudioTaskIdentifier, FitnessTaskIdentifier, GaitTaskIdentifier, TwoFingerTapTaskIdentifier, NavigableOrderedTaskIdentifier, NavigableLoopTaskIdentifier] containsObject:task_identifier]);
}

/*
 When the user taps on "Learn More" on a step, respond on this delegate callback.
 In this test app, we just print to the console.
 */
- (void)taskViewController:(ORKTaskViewController *)taskViewController learnMoreForStep:(ORKStepViewController *)stepViewController {
    NSLog(@"Learn more tapped for step %@", stepViewController.step.identifier);
}

- (BOOL)taskViewController:(ORKTaskViewController *)taskViewController shouldPresentStep:(ORKStep *)step {
    if ([ step.identifier isEqualToString:@"itid_002"]) {
        /*
         Tests interrupting navigation from the task view controller delegate.
         
         This is an example of preventing a user from proceeding if they don't
         enter a valid answer.
         */
        
        ORKQuestionResult *questionResult = (ORKQuestionResult *)[[[taskViewController result] stepResultForStepIdentifier:@"itid_001"] firstResult];
        if (questionResult == nil || [(NSNumber *)questionResult.answer integerValue] < 18) {
            UIAlertController *alertViewController =
            [UIAlertController alertControllerWithTitle:@"Warning"
                                                message:@"You can't participate if you are under 18."
                                         preferredStyle:UIAlertControllerStyleAlert];
            
            
            UIAlertAction *ok = [UIAlertAction
                                 actionWithTitle:@"OK"
                                 style:UIAlertActionStyleDefault
                                 handler:^(UIAlertAction * action)
                                 {
                                     [alertViewController dismissViewControllerAnimated:YES completion:nil];
                                 }];
            
            
            [alertViewController addAction:ok];
            
            [taskViewController presentViewController:alertViewController animated:NO completion:nil];
            return NO;
        }
    }
    return YES;
}

/*
 In `stepViewControllerWillAppear:`, it is possible to significantly customize
 the behavior of the step view controller. In this test app, we do a few funny
 things to push the limits of this customization.
 */
- (void)taskViewController:(ORKTaskViewController *)taskViewController
stepViewControllerWillAppear:(ORKStepViewController *)stepViewController {
    
    if ([stepViewController.step.identifier isEqualToString:@"aid_001c"]) {
        /*
         Tests adding a custom view to a view controller for an active step, without
         subclassing.
         
         This is possible, but not recommended. A better choice would be to create
         a custom active step subclass and a matching active step view controller
         subclass, so you completely own the view controller and its appearance.
         */
        
        UIView *customView = [UIView new];
        customView.backgroundColor = [UIColor cyanColor];
        
        // Have the custom view request the space it needs.
        // A little tricky because we need to let it size to fit if there's not enough space.
        customView.translatesAutoresizingMaskIntoConstraints = NO;
        NSArray *verticalConstraints = [NSLayoutConstraint constraintsWithVisualFormat:@"V:[c(>=160)]"
                                                                               options:(NSLayoutFormatOptions)0
                                                                               metrics:nil
                                                                                 views:@{@"c":customView}];
        for (NSLayoutConstraint *constraint in verticalConstraints)
        {
            constraint.priority = UILayoutPriorityFittingSizeLevel;
        }
        [NSLayoutConstraint activateConstraints:verticalConstraints];
        [NSLayoutConstraint activateConstraints:[NSLayoutConstraint constraintsWithVisualFormat:@"H:[c(>=280)]"
                                                                                        options:(NSLayoutFormatOptions)0
                                                                                        metrics:nil
                                                                                          views:@{@"c":customView}]];
        
        [(ORKActiveStepViewController *)stepViewController setCustomView:customView];
        
        // Set custom button on navigation bar
        stepViewController.navigationItem.leftBarButtonItem = [[UIBarButtonItem alloc] initWithTitle:@"Custom button"
                                                                                               style:UIBarButtonItemStylePlain
                                                                                              target:nil
                                                                                              action:nil];
    } else if ([stepViewController.step.identifier hasPrefix:@"question_"]
               && ![stepViewController.step.identifier hasSuffix:@"6"]) {
        /*
         Tests customizing continue button ("some of the time").
         */
        stepViewController.continueButtonTitle = @"Next Question";
    } else if ([stepViewController.step.identifier isEqualToString:@"mini_form_001"]) {
        /*
         Tests customizing continue and learn more buttons.
         */
        stepViewController.continueButtonTitle = @"Try Mini Form";
        stepViewController.learnMoreButtonTitle = @"Learn more about this survey";
    } else if ([stepViewController.step.identifier isEqualToString: @"qid_001"]) {
        /*
         Example of customizing the back and cancel buttons in a way that's
         visibly obvious.
         */
        stepViewController.backButtonItem = [[UIBarButtonItem alloc] initWithTitle:@"Back1"
                                                                             style:UIBarButtonItemStylePlain
                                                                            target:stepViewController.backButtonItem.target
                                                                            action:stepViewController.backButtonItem.action];
        stepViewController.cancelButtonItem.title = @"Cancel1";
    } else if ([stepViewController.step.identifier isEqualToString:@"customNavigationItemTask.step1"]) {
        stepViewController.navigationItem.title = @"Custom title";
    } else if ([stepViewController.step.identifier isEqualToString:@"customNavigationItemTask.step2"]) {
        NSMutableArray *items = [[NSMutableArray alloc] init];
        [items addObject:@"Item1"];
        [items addObject:@"Item2"];
        [items addObject:@"Item3"];
        stepViewController.navigationItem.titleView = [[UISegmentedControl alloc] initWithItems:items];
    } else if ([stepViewController.step.identifier isEqualToString:@"waitTask.step2"]) {
        // Indeterminate step
        [((ORKWaitStepViewController *)stepViewController) performSelector:@selector(updateText:) withObject:@"Updated text" afterDelay:2.0];
        [((ORKWaitStepViewController *)stepViewController) performSelector:@selector(goForward) withObject:nil afterDelay:5.0];
    } else if ([stepViewController.step.identifier isEqualToString:@"waitTask.step4"]) {
        // Determinate step
        [self updateProgress:0.0 waitStepViewController:((ORKWaitStepViewController *)stepViewController)];
    } else if ([stepViewController.step.identifier isEqualToString:@"completionStepWithDoneButton"] &&
               [stepViewController isKindOfClass:[ORKCompletionStepViewController class]]) {
        ((ORKCompletionStepViewController*)stepViewController).shouldShowContinueButton = YES;
    }

}

/*
 We support save and restore on all of the tasks in this test app.
 
 In a real app, not all tasks necessarily ought to support saving -- for example,
 active tasks that can't usefully be restarted after a significant time gap
 should not support save at all.
 */
- (BOOL)taskViewControllerSupportsSaveAndRestore:(ORKTaskViewController *)taskViewController {
    return YES;
}

/*
 In almost all cases, we want to dismiss the task view controller.
 
 In this test app, we don't dismiss on a fail (we just log it).
 */
- (void)taskViewController:(ORKTaskViewController *)taskViewController didFinishWithReason:(ORKTaskViewControllerFinishReason)reason error:(NSError *)error {
    switch (reason) {
        case ORKTaskViewControllerFinishReasonCompleted:
            if ([taskViewController.task.identifier isEqualToString:EmbeddedReviewTaskIdentifier]) {
                _embeddedReviewTaskResult = taskViewController.result;
            }
            [self taskViewControllerDidComplete:taskViewController];
            break;
        case ORKTaskViewControllerFinishReasonFailed:
            NSLog(@"Error on step %@: %@", taskViewController.currentStepViewController.step, error);
            break;
        case ORKTaskViewControllerFinishReasonDiscarded:
            if ([taskViewController.task.identifier isEqualToString:EmbeddedReviewTaskIdentifier]) {
                _embeddedReviewTaskResult = nil;
            }
            [self dismissTaskViewController:taskViewController removeOutputDirectory:YES];
            break;
        case ORKTaskViewControllerFinishReasonSaved:
        {
            if ([taskViewController.task.identifier isEqualToString:EmbeddedReviewTaskIdentifier]) {
                _embeddedReviewTaskResult = taskViewController.result;
            }
            /*
             Save the restoration data, dismiss the task VC, and do an early return
             so we don't clear the restoration data.
             */
            id<ORKTask> task = taskViewController.task;
            _savedViewControllers[task.identifier] = taskViewController.restorationData;
            [self dismissTaskViewController:taskViewController removeOutputDirectory:NO];
            return;
        }
            break;
            
        default:
            break;
    }
    
    [_savedViewControllers removeObjectForKey:taskViewController.task.identifier];
    _taskViewController = nil;
}

/*
 When a task completes, we pretty-print the result to the console.
 
 This is ok for testing, but if what you want to do is see the results of a task,
 the `ORKCatalog` Swift sample app might be a better choice, since it lets
 you navigate through the result structure.
 */
- (void)taskViewControllerDidComplete:(ORKTaskViewController *)taskViewController {
    
    NSLog(@"[ORKTest] task results: %@", taskViewController.result);
    
    if (_currentDocument) {
        /*
         This demonstrates how to take a signature result, apply it to a document,
         and then generate a PDF From the document that includes the signature.
         */
        
        // Search for the review step.
        NSArray *steps = [(ORKOrderedTask *)taskViewController.task steps];
        NSPredicate *predicate = [NSPredicate predicateWithFormat: @"self isKindOfClass: %@", [ORKConsentReviewStep class]];
        ORKStep *reviewStep = [[steps filteredArrayUsingPredicate:predicate] firstObject];
        ORKConsentSignatureResult *signatureResult = (ORKConsentSignatureResult *)[[[taskViewController result] stepResultForStepIdentifier:reviewStep.identifier] firstResult];
        
        [signatureResult applyToDocument:_currentDocument];
        
        [_currentDocument makePDFWithCompletionHandler:^(NSData *pdfData, NSError *error) {
            NSLog(@"Created PDF of size %lu (error = %@)", (unsigned long)pdfData.length, error);
            
            if (!error) {
                NSURL *documents = [NSURL fileURLWithPath:NSSearchPathForDirectoriesInDomains(NSDocumentDirectory, NSUserDomainMask, YES).lastObject];
                NSURL *outputUrl = [documents URLByAppendingPathComponent:[NSString stringWithFormat:@"%@.pdf", taskViewController.taskRunUUID.UUIDString]];
                
                [pdfData writeToURL:outputUrl atomically:YES];
                NSLog(@"Wrote PDF to %@", [outputUrl path]);
            }
        }];
        
        _currentDocument = nil;
    }
    
    NSURL *dir = taskViewController.outputDirectory;
    [self dismissViewControllerAnimated:YES completion:^{
        if (dir)
        {
            NSError *err = nil;
            if (![[NSFileManager defaultManager] removeItemAtURL:dir error:&err]) {
                NSLog(@"Error removing %@: %@", dir, err);
            }
        }
    }];
}

/**
  When a task has completed it calls this method to post the result of the task to the delegate.
*/
- (void)taskViewController:(ORKTaskViewController *)taskViewController didChangeResult:(ORKTaskResult *)result {
    /*
     Upon creation of a Passcode by a user, the results of their creation
     are returned by getting it from ORKPasscodeResult in this delegate call.
     This is triggered upon completion/failure/or cancel
     */
    ORKStepResult *stepResult = (ORKStepResult *)[[result results] firstObject];
    if ([[[stepResult results] firstObject] isKindOfClass:[ORKPasscodeResult class]]) {
        ORKPasscodeResult *passcodeResult = (ORKPasscodeResult *)[[stepResult results] firstObject];
        NSLog(@"passcode saved: %d , Touch ID Enabled: %d", passcodeResult.passcodeSaved, passcodeResult.touchIdEnabled);

    }
}

- (void)taskViewController:(ORKTaskViewController *)taskViewController stepViewControllerWillDisappear:(ORKStepViewController *)stepViewController navigationDirection:(ORKStepViewControllerNavigationDirection)direction {
    if ([taskViewController.task.identifier isEqualToString:StepWillDisappearTaskIdentifier] &&
        [stepViewController.step.identifier isEqualToString:StepWillDisappearFirstStepIdentifier]) {
        taskViewController.view.tintColor = [UIColor magentaColor];
    }
}

#pragma mark - UI state restoration

/*
 UI state restoration code for the MainViewController.
 
 The MainViewController needs to be able to re-create the exact task that
 was being done, in order for the task view controller to restore correctly.
 
 In a real app implementation, this might mean that you would also need to save
 and restore the actual task; here, since we know the tasks don't change during
 testing, we just re-create the task.
 */
- (void)encodeRestorableStateWithCoder:(NSCoder *)coder {
    [super encodeRestorableStateWithCoder:coder];
    
    [coder encodeObject:_taskViewController forKey:@"taskVC"];
    [coder encodeObject:_lastRouteResult forKey:@"lastRouteResult"];
    [coder encodeObject:_embeddedReviewTaskResult forKey:@"embeddedReviewTaskResult"];
}

- (void)decodeRestorableStateWithCoder:(NSCoder *)coder {
    [super decodeRestorableStateWithCoder:coder];
    
    _taskViewController = [coder decodeObjectOfClass:[UIViewController class] forKey:@"taskVC"];
    _lastRouteResult = [coder decodeObjectForKey:@"lastRouteResult"];
    
    // Need to give the task VC back a copy of its task, so it can restore itself.
    
    // Could save and restore the task's identifier separately, but the VC's
    // restoration identifier defaults to the task's identifier.
    id<ORKTask> taskForTaskViewController = [self makeTaskWithIdentifier:_taskViewController.restorationIdentifier];
    
    _taskViewController.task = taskForTaskViewController;
    if ([_taskViewController.restorationIdentifier isEqualToString:@"DynamicTask01"])
    {
        _taskViewController.defaultResultSource = _lastRouteResult;
    }
    _taskViewController.delegate = self;
}

#pragma mark - Charts

- (void)testChartsButtonTapped:(id)sender {
    UIStoryboard *chartStoryboard = [UIStoryboard storyboardWithName:@"Charts" bundle:nil];
    UIViewController *chartListViewController = [chartStoryboard instantiateViewControllerWithIdentifier:@"ChartListViewController"];
    [self presentViewController:chartListViewController animated:YES completion:nil];
}

- (void)testChartsPerformanceButtonTapped:(id)sender {
    UIStoryboard *chartStoryboard = [UIStoryboard storyboardWithName:@"Charts" bundle:nil];
    UIViewController *chartListViewController = [chartStoryboard instantiateViewControllerWithIdentifier:@"ChartPerformanceListViewController"];
    [self presentViewController:chartListViewController animated:YES completion:nil];
}

#pragma mark - Wait Task

- (ORKOrderedTask *)makeWaitingTask {
    
    NSMutableArray *steps = [[NSMutableArray alloc] init];
    
    /*
     To properly use the wait steps, one needs to implement the "" method of ORKTaskViewControllerDelegate to start their background action when the wait task begins, and then call the "finish" method on the ORKWaitTaskViewController when the background task has been completed.
     */
    ORKInstructionStep *step1 = [[ORKInstructionStep alloc] initWithIdentifier:@"waitTask.step1"];
    step1.title = @"Setup";
    step1.detailText = @"ORKTest needs to set up some things before you begin, once the setup is complete you will be able to continue.";
    [steps addObject:step1];
    
    // Interterminate wait step.
    ORKWaitStep *step2 = [[ORKWaitStep alloc] initWithIdentifier:@"waitTask.step2"];
    step2.title = @"Getting Ready";
    step2.text = @"Please wait while the setup completes.";
    [steps addObject:step2];
    
    ORKInstructionStep *step3 = [[ORKInstructionStep alloc] initWithIdentifier:@"waitTask.step3"];
    step3.title = @"Account Setup";
    step3.detailText = @"The information you entered will be sent to the secure server to complete your account setup.";
    [steps addObject:step3];
    
    // Determinate wait step.
    ORKWaitStep *step4 = [[ORKWaitStep alloc] initWithIdentifier:@"waitTask.step4"];
    step4.title = @"Syncing Account";
    step4.text = @"Please wait while the data is uploaded.";
    step4.indicatorType = ORKProgressIndicatorTypeProgressBar;
    [steps addObject:step4];
    
    ORKCompletionStep *step5 = [[ORKCompletionStep alloc] initWithIdentifier:@"waitTask.step5"];
    step5.title = @"Setup Complete";
    [steps addObject:step5];

    ORKOrderedTask *waitTask = [[ORKOrderedTask alloc] initWithIdentifier:WaitTaskIdentifier steps:steps];
    return waitTask;
}

- (void)updateProgress:(CGFloat)progress waitStepViewController:(ORKWaitStepViewController *)waitStepviewController {
    if (progress <= 1.0) {
        [waitStepviewController setProgress:progress animated:true];
        double delayInSeconds = 0.1;
        dispatch_time_t popTime = dispatch_time(DISPATCH_TIME_NOW, (int64_t)(delayInSeconds * NSEC_PER_SEC));
        dispatch_after(popTime, dispatch_get_main_queue(), ^(void) {
            [self updateProgress:(progress + 0.01) waitStepViewController:waitStepviewController];
            if (progress > 0.495 && progress < 0.505) {
                NSString *newText = @"Please wait while the data is downloaded.";
                [waitStepviewController updateText:newText];
            }
        });
    } else {
        [waitStepviewController goForward];
    }
}

#pragma mark - Location Task

- (IBAction)locationButtonTapped:(id)sender {
    [self beginTaskWithIdentifier:LocationTaskIdentifier];
}

- (ORKOrderedTask *)makeLocationTask {
    NSMutableArray *steps = [[NSMutableArray alloc] init];
    
    ORKInstructionStep *step1 = [[ORKInstructionStep alloc] initWithIdentifier:@"locationTask.step1"];
    step1.title = @"Location Survey";
    [steps addObject:step1];
    
    // Location question with current location observing on
    ORKQuestionStep *step2 = [[ORKQuestionStep alloc] initWithIdentifier:@"locationTask.step2"];
    step2.title = @"Where are you right now?";
    step2.answerFormat = [[ORKLocationAnswerFormat alloc] init];
    [steps addObject:step2];
    
    // Location question with current location observing off
    ORKQuestionStep *step3 = [[ORKQuestionStep alloc] initWithIdentifier:@"locationTask.step3"];
    step3.title = @"Where is your home?";
    ORKLocationAnswerFormat *locationAnswerFormat  = [[ORKLocationAnswerFormat alloc] init];
    locationAnswerFormat.useCurrentLocation= NO;
    step3.answerFormat = locationAnswerFormat;
    [steps addObject:step3];
    
    ORKCompletionStep *step4 = [[ORKCompletionStep alloc] initWithIdentifier:@"locationTask.step4"];
    step4.title = @"Survey Complete";
    [steps addObject:step4];
    
    ORKOrderedTask *locationTask = [[ORKOrderedTask alloc] initWithIdentifier:LocationTaskIdentifier steps:steps];
    return locationTask;
}

#pragma mark - Step Will Disappear Task Delegate example

- (IBAction)stepWillDisappearButtonTapped:(id)sender {
    [self beginTaskWithIdentifier:StepWillDisappearTaskIdentifier];
}

- (ORKOrderedTask *)makeStepWillDisappearTask {
    
    ORKInstructionStep *step1 = [[ORKInstructionStep alloc] initWithIdentifier:StepWillDisappearFirstStepIdentifier];
    step1.title = @"Step Will Disappear Delegate Example";
    step1.text = @"The tint color of the task view controller is changed to magenta in the `stepViewControllerWillDisappear:` method.";
    
    ORKCompletionStep *stepLast = [[ORKCompletionStep alloc] initWithIdentifier:@"stepLast"];
    stepLast.title = @"Survey Complete";
    
    ORKOrderedTask *locationTask = [[ORKOrderedTask alloc] initWithIdentifier:StepWillDisappearTaskIdentifier steps:@[step1, stepLast]];
    return locationTask;
}

#pragma mark - Confirmation Form Item

- (IBAction)confirmationFormItemButtonTapped:(id)sender {
    [self beginTaskWithIdentifier:ConfirmationFormTaskIdentifier];
}

- (ORKOrderedTask *)makeConfirmationFormTask {
    NSMutableArray *steps = [[NSMutableArray alloc] init];
    
    ORKInstructionStep *step1 = [[ORKInstructionStep alloc] initWithIdentifier:@"confirmationForm.step1"];
    step1.title = @"Confirmation Form Items Survey";
    [steps addObject:step1];
    
    // Create a step for entering password with confirmation
    ORKFormStep *step2 = [[ORKFormStep alloc] initWithIdentifier:@"confirmationForm.step2" title:@"Password" text:nil];
    [steps addObject:step2];
    
    {
        ORKTextAnswerFormat *answerFormat = [ORKAnswerFormat textAnswerFormat];
        answerFormat.multipleLines = NO;
        answerFormat.secureTextEntry = YES;
        answerFormat.autocapitalizationType = UITextAutocapitalizationTypeNone;
        answerFormat.autocorrectionType = UITextAutocorrectionTypeNo;
        answerFormat.spellCheckingType = UITextSpellCheckingTypeNo;
        
        ORKFormItem *item = [[ORKFormItem alloc] initWithIdentifier:@"password"
                                                               text:@"Password"
                                                       answerFormat:answerFormat
                                                           optional:NO];
        item.placeholder = @"Enter password";

        ORKFormItem *confirmationItem = [item confirmationAnswerFormItemWithIdentifier:@"password.confirmation"
                                                                                  text:@"Confirm"
                                                                          errorMessage:@"Passwords do not match"];
        confirmationItem.placeholder = @"Enter password again";
        
        step2.formItems = @[item, confirmationItem];
    }
    
    // Create a step for entering participant id
    ORKFormStep *step3 = [[ORKFormStep alloc] initWithIdentifier:@"confirmationForm.step3" title:@"Participant ID" text:nil];
    [steps addObject:step3];
    
    {
        ORKTextAnswerFormat *answerFormat = [ORKAnswerFormat textAnswerFormat];
        answerFormat.multipleLines = NO;
        answerFormat.autocapitalizationType = UITextAutocapitalizationTypeAllCharacters;
        answerFormat.autocorrectionType = UITextAutocorrectionTypeNo;
        answerFormat.spellCheckingType = UITextSpellCheckingTypeNo;
        
        ORKFormItem *item = [[ORKFormItem alloc] initWithIdentifier:@"participantID"
                                                               text:@"Participant ID"
                                                       answerFormat:answerFormat
                                                           optional:YES];
        item.placeholder = @"Enter Participant ID";
        
        ORKFormItem *confirmationItem = [item confirmationAnswerFormItemWithIdentifier:@"participantID.confirmation"
                                                                                  text:@"Confirm"
                                                                          errorMessage:@"IDs do not match"];
        confirmationItem.placeholder = @"Enter ID again";
        
        step3.formItems = @[item, confirmationItem];
    }
    
    ORKCompletionStep *step4 = [[ORKCompletionStep alloc] initWithIdentifier:@"confirmationForm.lastStep"];
    step4.title = @"Survey Complete";
    [steps addObject:step4];
    
    return [[ORKOrderedTask alloc] initWithIdentifier:ConfirmationFormTaskIdentifier steps:steps];
}

#pragma mark - Continue button

- (IBAction)continueButtonButtonTapped:(id)sender {
    UIStoryboard *storyboard = [UIStoryboard storyboardWithName:@"ContinueButtonExample" bundle:nil];
    UIViewController *vc = [storyboard instantiateInitialViewController];
    [self presentViewController:vc animated:YES completion:nil];
}

#pragma mark - Instantiate Custom Step View Controller Example

- (IBAction)instantiateCustomVcButtonTapped:(id)sender {
    [self beginTaskWithIdentifier:InstantiateCustomVCTaskIdentifier];
}

- (ORKOrderedTask *)makeInstantiateCustomVCTask {
    
    ORKInstructionStep *step1 = [[ORKInstructionStep alloc] initWithIdentifier:@"locationTask.step1"];
    step1.title = @"Instantiate Custom View Controller";
    step1.text = @"The next step uses a custom subclass of an ORKFormStepViewController.";
    
    DragonPokerStep *dragonStep = [[DragonPokerStep alloc] initWithIdentifier:@"dragonStep"];
    
    ORKStep *lastStep = [[ORKCompletionStep alloc] initWithIdentifier:@"done"];
    
    return [[ORKOrderedTask alloc] initWithIdentifier:InstantiateCustomVCTaskIdentifier steps:@[step1, dragonStep, lastStep]];
}

#pragma mark - Step Table

- (IBAction)tableStepButtonTapped:(id)sender {
    [self beginTaskWithIdentifier:TableStepTaskIdentifier];
}

- (ORKOrderedTask *)makeTableStepTask {
    NSMutableArray *steps = [[NSMutableArray alloc] init];
    
    ORKInstructionStep *step1 = [[ORKInstructionStep alloc] initWithIdentifier:@"step1"];
    step1.text = @"Example of an ORKTableStepViewController";
    [steps addObject:step1];
    
    ORKTableStep *tableStep = [[ORKTableStep alloc] initWithIdentifier:@"tableStep"];
    tableStep.items = @[@"Item 1", @"Item 2", @"Item 3"];
    [steps addObject:tableStep];
    
    ORKCompletionStep *stepLast = [[ORKCompletionStep alloc] initWithIdentifier:@"lastStep"];
    stepLast.title = @"Task Complete";
    [steps addObject:stepLast];
    
    return [[ORKOrderedTask alloc] initWithIdentifier:TableStepTaskIdentifier steps:steps];
}

#pragma mark - Signature Table

- (IBAction)signatureStepButtonTapped:(id)sender {
    [self beginTaskWithIdentifier:SignatureStepTaskIdentifier];
}

- (ORKOrderedTask *)makeSignatureStepTask {
    NSMutableArray *steps = [[NSMutableArray alloc] init];
    
    ORKInstructionStep *step1 = [[ORKInstructionStep alloc] initWithIdentifier:@"step1"];
    step1.text = @"Example of an ORKSignatureStep";
    [steps addObject:step1];
    
    ORKSignatureStep *signatureStep = [[ORKSignatureStep alloc] initWithIdentifier:@"signatureStep"];
    [steps addObject:signatureStep];
    
    ORKCompletionStep *stepLast = [[ORKCompletionStep alloc] initWithIdentifier:@"lastStep"];
    stepLast.title = @"Task Complete";
    [steps addObject:stepLast];
    
    return [[ORKOrderedTask alloc] initWithIdentifier:SignatureStepTaskIdentifier steps:steps];
}

#pragma mark - Auxillary Image

- (IBAction)auxillaryImageButtonTapped:(id)sender {
    [self beginTaskWithIdentifier:AuxillaryImageTaskIdentifier];
}

- (ORKOrderedTask *)makeAuxillaryImageTask {

    ORKInstructionStep *step = [[ORKInstructionStep alloc] initWithIdentifier:AuxillaryImageTaskIdentifier];
    step.title = @"Title";
    step.text = @"This is description text.";
    step.detailText = @"This is detail text.";
    step.image = [UIImage imageNamed:@"tremortest3a" inBundle:[NSBundle bundleForClass:[ORKOrderedTask class]] compatibleWithTraitCollection:nil];
    step.auxiliaryImage = [UIImage imageNamed:@"tremortest3b" inBundle:[NSBundle bundleForClass:[ORKOrderedTask class]] compatibleWithTraitCollection:nil];
    
    return [[ORKOrderedTask alloc] initWithIdentifier:SignatureStepTaskIdentifier steps:@[step]];
}

<<<<<<< HEAD
#pragma mark - Completion Step Continue Button

- (IBAction)completionStepButtonTapped:(id)sender {
    [self beginTaskWithIdentifier:CompletionStepTaskIdentifier];
}

- (ORKOrderedTask *)makeCompletionStepTask {
    NSMutableArray *steps = [[NSMutableArray alloc] init];
    
    ORKCompletionStep *step1 = [[ORKCompletionStep alloc] initWithIdentifier:@"completionStepWithDoneButton"];
    step1.text = @"Example of a step view controller with the continue button in the standard location below the checkmark.";
    [steps addObject:step1];
    
    ORKCompletionStep *stepLast = [[ORKCompletionStep alloc] initWithIdentifier:@"lastStep"];
    stepLast.title = @"Example of an step view controller with the continue button in the upper right.";
    [steps addObject:stepLast];
    
    return [[ORKOrderedTask alloc] initWithIdentifier:CompletionStepTaskIdentifier steps:steps];
}
=======
#pragma mark - Icon Image

- (IBAction)iconImageButtonTapped:(id)sender {
    [self beginTaskWithIdentifier:IconImageTaskIdentifier];
}

- (ORKOrderedTask *)makeIconImageTask {
    
    ORKInstructionStep *step1 = [[ORKInstructionStep alloc] initWithIdentifier:@"step1"];
    step1.title = @"Title";
    step1.text = @"This is an example of a step with an icon image.";

    NSDictionary *infoPlist = [[NSBundle mainBundle] infoDictionary];
    NSString *icon = [[infoPlist valueForKeyPath:@"CFBundleIcons.CFBundlePrimaryIcon.CFBundleIconFiles"] lastObject];
    step1.iconImage = [UIImage imageNamed:icon];
    
    ORKInstructionStep *step2 = [[ORKInstructionStep alloc] initWithIdentifier:@"step2"];
    step2.text = @"This is an example of a step with an icon image and no title.";
    step2.iconImage = [UIImage imageNamed:icon];
    
    ORKInstructionStep *step3 = [[ORKInstructionStep alloc] initWithIdentifier:@"step3"];
    step3.title = @"Title";
    step3.text = @"This is an example of a step with an icon image that is very big.";
    step3.iconImage = [UIImage imageNamed:@"Poppies"];
    
    return [[ORKOrderedTask alloc] initWithIdentifier:IconImageTaskIdentifier steps:@[step1, step2, step3]];
}

>>>>>>> 67dbd30e

@end<|MERGE_RESOLUTION|>--- conflicted
+++ resolved
@@ -398,11 +398,8 @@
                            @"Table Step",
                            @"Signature Step",
                            @"Auxillary Image",
-<<<<<<< HEAD
+                           @"Icon Image",
                            @"Completion Step",
-=======
-                           @"Icon Image",
->>>>>>> 67dbd30e
                            ],
                        ];
 }
@@ -647,13 +644,8 @@
                                                     options:ORKPredefinedTaskOptionNone];
     } else if ([identifier isEqualToString:AuxillaryImageTaskIdentifier]) {
         return [self makeAuxillaryImageTask];
-<<<<<<< HEAD
-    } else if ([identifier isEqualToString:CompletionStepTaskIdentifier]) {
-        return [self makeCompletionStepTask];
-=======
     } else if ([identifier isEqualToString:IconImageTaskIdentifier]) {
         return [self makeIconImageTask];
->>>>>>> 67dbd30e
     }
 
     return nil;
@@ -4179,27 +4171,6 @@
     return [[ORKOrderedTask alloc] initWithIdentifier:SignatureStepTaskIdentifier steps:@[step]];
 }
 
-<<<<<<< HEAD
-#pragma mark - Completion Step Continue Button
-
-- (IBAction)completionStepButtonTapped:(id)sender {
-    [self beginTaskWithIdentifier:CompletionStepTaskIdentifier];
-}
-
-- (ORKOrderedTask *)makeCompletionStepTask {
-    NSMutableArray *steps = [[NSMutableArray alloc] init];
-    
-    ORKCompletionStep *step1 = [[ORKCompletionStep alloc] initWithIdentifier:@"completionStepWithDoneButton"];
-    step1.text = @"Example of a step view controller with the continue button in the standard location below the checkmark.";
-    [steps addObject:step1];
-    
-    ORKCompletionStep *stepLast = [[ORKCompletionStep alloc] initWithIdentifier:@"lastStep"];
-    stepLast.title = @"Example of an step view controller with the continue button in the upper right.";
-    [steps addObject:stepLast];
-    
-    return [[ORKOrderedTask alloc] initWithIdentifier:CompletionStepTaskIdentifier steps:steps];
-}
-=======
 #pragma mark - Icon Image
 
 - (IBAction)iconImageButtonTapped:(id)sender {
@@ -4228,6 +4199,24 @@
     return [[ORKOrderedTask alloc] initWithIdentifier:IconImageTaskIdentifier steps:@[step1, step2, step3]];
 }
 
->>>>>>> 67dbd30e
+#pragma mark - Completion Step Continue Button
+
+- (IBAction)completionStepButtonTapped:(id)sender {
+    [self beginTaskWithIdentifier:CompletionStepTaskIdentifier];
+}
+
+- (ORKOrderedTask *)makeCompletionStepTask {
+    NSMutableArray *steps = [[NSMutableArray alloc] init];
+    
+    ORKCompletionStep *step1 = [[ORKCompletionStep alloc] initWithIdentifier:@"completionStepWithDoneButton"];
+    step1.text = @"Example of a step view controller with the continue button in the standard location below the checkmark.";
+    [steps addObject:step1];
+    
+    ORKCompletionStep *stepLast = [[ORKCompletionStep alloc] initWithIdentifier:@"lastStep"];
+    stepLast.title = @"Example of an step view controller with the continue button in the upper right.";
+    [steps addObject:stepLast];
+    
+    return [[ORKOrderedTask alloc] initWithIdentifier:CompletionStepTaskIdentifier steps:steps];
+}
 
 @end