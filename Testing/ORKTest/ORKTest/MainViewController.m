/*
 Copyright (c) 2015, Apple Inc. All rights reserved.
 Copyright (c) 2015, Bruce Duncan.
 Copyright (c) 2015, Ricardo Sánchez-Sáez.

 Redistribution and use in source and binary forms, with or without modification,
 are permitted provided that the following conditions are met:
 
 1.  Redistributions of source code must retain the above copyright notice, this
 list of conditions and the following disclaimer.
 
 2.  Redistributions in binary form must reproduce the above copyright notice,
 this list of conditions and the following disclaimer in the documentation and/or
 other materials provided with the distribution.
 
 3.  Neither the name of the copyright holder(s) nor the names of any contributors
 may be used to endorse or promote products derived from this software without
 specific prior written permission. No license is granted to the trademarks of
 the copyright holders even if such marks are included in this software.
 
 THIS SOFTWARE IS PROVIDED BY THE COPYRIGHT HOLDERS AND CONTRIBUTORS "AS IS"
 AND ANY EXPRESS OR IMPLIED WARRANTIES, INCLUDING, BUT NOT LIMITED TO, THE
 IMPLIED WARRANTIES OF MERCHANTABILITY AND FITNESS FOR A PARTICULAR PURPOSE
 ARE DISCLAIMED. IN NO EVENT SHALL THE COPYRIGHT OWNER OR CONTRIBUTORS BE LIABLE
 FOR ANY DIRECT, INDIRECT, INCIDENTAL, SPECIAL, EXEMPLARY, OR CONSEQUENTIAL
 DAMAGES (INCLUDING, BUT NOT LIMITED TO, PROCUREMENT OF SUBSTITUTE GOODS OR
 SERVICES; LOSS OF USE, DATA, OR PROFITS; OR BUSINESS INTERRUPTION) HOWEVER
 CAUSED AND ON ANY THEORY OF LIABILITY, WHETHER IN CONTRACT, STRICT LIABILITY,
 OR TORT (INCLUDING NEGLIGENCE OR OTHERWISE) ARISING IN ANY WAY OUT OF THE USE
 OF THIS SOFTWARE, EVEN IF ADVISED OF THE POSSIBILITY OF SUCH DAMAGE.
 */


#import "MainViewController.h"
#import <ResearchKit/ResearchKit_Private.h>
#import <AVFoundation/AVFoundation.h>
#import "DynamicTask.h"
#import "AppDelegate.h"
#import "ORKTest-Swift.h"


#define DefineStringKey(x) static NSString *const x = @#x

DefineStringKey(ConsentTaskIdentifier);
DefineStringKey(ConsentReviewTaskIdentifier);
DefineStringKey(EligibilityFormTaskIdentifier);
DefineStringKey(EligibilitySurveyTaskIdentifier);

DefineStringKey(DatePickingTaskIdentifier);
DefineStringKey(ImageCaptureTaskIdentifier);
DefineStringKey(ImageChoicesTaskIdentifier);
DefineStringKey(ScalesTaskIdentifier);
DefineStringKey(MiniFormTaskIdentifier);
DefineStringKey(OptionalFormTaskIdentifier);
DefineStringKey(SelectionSurveyTaskIdentifier);

DefineStringKey(ActiveStepTaskIdentifier);
DefineStringKey(AudioTaskIdentifier);
DefineStringKey(FitnessTaskIdentifier);
DefineStringKey(GaitTaskIdentifier);
DefineStringKey(HolePegTestTaskIdentifier);
DefineStringKey(MemoryTaskIdentifier);
DefineStringKey(PSATTaskIdentifier);
DefineStringKey(ReactionTimeTaskIdentifier);
DefineStringKey(TwoFingerTapTaskIdentifier);
DefineStringKey(TimedWalkTaskIdentifier);
DefineStringKey(ToneAudiometryTaskIdentifier);
DefineStringKey(TowerOfHanoiTaskIdentifier);

DefineStringKey(CreatePasscodeTaskIdentifier);

DefineStringKey(CustomNavigationItemTaskIdentifier);
DefineStringKey(DynamicTaskIdentifier);
<<<<<<< HEAD
DefineStringKey(NavigableOrderedTaskIdentifier);
=======
DefineStringKey(InterruptibleTaskIdentifier);
DefineStringKey(NavigableOrderedTaskIdentifier);
DefineStringKey(NavigableLoopTaskIdentifier);
>>>>>>> 160b7c5f
DefineStringKey(WaitTaskIdentifier);

DefineStringKey(CollectionViewHeaderReuseIdentifier);
DefineStringKey(CollectionViewCellReuseIdentifier);


@interface SectionHeader: UICollectionReusableView

- (void)configureHeaderWithTitle:(NSString *)title;

@end


@implementation SectionHeader {
    UILabel *_title;
}

- (instancetype)initWithCoder:(NSCoder *)aDecoder {
    if (self = [super initWithCoder:aDecoder]) {
        [self sharedInit];
    }
    return self;
}

- (instancetype)initWithFrame:(CGRect)frame {
    if (self = [super initWithFrame:frame]) {
        [self sharedInit];
    }
    return self;
}

static UIColor *HeaderColor() {
    return [UIColor colorWithWhite:0.97 alpha:1.0];
}
static const CGFloat HeaderSideLayoutMargin = 16.0;

- (void)sharedInit {
    self.layoutMargins = UIEdgeInsetsMake(0, HeaderSideLayoutMargin, 0, HeaderSideLayoutMargin);
    self.backgroundColor = HeaderColor();
    _title = [UILabel new];
    _title.font = [UIFont systemFontOfSize:17.0 weight:UIFontWeightSemibold]; // Table view header font
    [self addSubview:_title];
    
    _title.translatesAutoresizingMaskIntoConstraints = NO;
    NSDictionary *views = @{@"title": _title};
    [self addConstraints:[NSLayoutConstraint constraintsWithVisualFormat:@"H:|-[title]-|"
                                                                 options:NSLayoutFormatDirectionLeadingToTrailing
                                                                 metrics:nil
                                                                   views:views]];
    [self addConstraints:[NSLayoutConstraint constraintsWithVisualFormat:@"V:|[title]|"
                                                                 options:0
                                                                 metrics:nil
                                                                   views:views]];
}

- (void)configureHeaderWithTitle:(NSString *)title {
    _title.text = title;
}

@end


@interface ButtonCell: UICollectionViewCell

- (void)configureButtonWithTitle:(NSString *)title target:(id)target selector:(SEL)selector;

@end


@implementation ButtonCell {
    UIButton *_button;
}

- (void)setUpButton {
    [_button removeFromSuperview];
    _button = [UIButton buttonWithType:UIButtonTypeSystem];
    _button.contentHorizontalAlignment = UIControlContentHorizontalAlignmentLeft;
    _button.contentEdgeInsets = UIEdgeInsetsMake(0.0, HeaderSideLayoutMargin, 0.0, 0.0);
    [self.contentView addSubview:_button];
    
    _button.translatesAutoresizingMaskIntoConstraints = NO;
    NSDictionary *views = @{@"button": _button};
    [self.contentView addConstraints:[NSLayoutConstraint constraintsWithVisualFormat:@"H:|[button]|"
                                                                             options:NSLayoutFormatDirectionLeadingToTrailing
                                                                             metrics:nil
                                                                               views:views]];
    [self.contentView addConstraints:[NSLayoutConstraint constraintsWithVisualFormat:@"V:|[button]|"
                                                                             options:0
                                                                             metrics:nil
                                                                               views:views]];
}

- (void)configureButtonWithTitle:(NSString *)title target:(id)target selector:(SEL)selector {
    [self setUpButton];
    [_button setTitle:title forState:UIControlStateNormal];
    [_button addTarget:target action:selector forControlEvents:UIControlEventTouchUpInside];
}

@end


@interface MainViewController () <ORKTaskViewControllerDelegate, UICollectionViewDataSource, UICollectionViewDelegate, UICollectionViewDelegateFlowLayout, ORKPasscodeDelegate> {
    id<ORKTaskResultSource> _lastRouteResult;
    ORKConsentDocument *_currentDocument;
    
    NSMutableDictionary<NSString *, NSData *> *_savedViewControllers;     // Maps task identifiers to task view controller restoration data
    
    UICollectionView *_collectionView;
    NSArray<NSString *> *_buttonSectionNames;
    NSArray<NSArray<NSString *> *> *_buttonTitles;
}

@property (nonatomic, strong) ORKTaskViewController *taskViewController;

@end


@implementation MainViewController

- (instancetype)initWithNibName:(NSString *)nibNameOrNil bundle:(NSBundle *)nibBundleOrNil {
    self = [super initWithNibName:nibNameOrNil bundle:nibBundleOrNil];
    if (self) {
        self.restorationIdentifier = @"main";
    }
    return self;
}

- (void)viewDidLoad {
    [super viewDidLoad];
    
    _savedViewControllers = [NSMutableDictionary new];
    
    UICollectionViewFlowLayout *flowLayout = [UICollectionViewFlowLayout new];
    _collectionView = [[UICollectionView alloc] initWithFrame:self.view.bounds collectionViewLayout:flowLayout];
    _collectionView.backgroundColor = [UIColor whiteColor];
    [self.view addSubview:_collectionView];
    
    _collectionView.dataSource = self;
    _collectionView.delegate = self;
    [_collectionView registerClass:[SectionHeader class]
        forSupplementaryViewOfKind:UICollectionElementKindSectionHeader
               withReuseIdentifier:CollectionViewHeaderReuseIdentifier];
    [_collectionView registerClass:[ButtonCell class]
        forCellWithReuseIdentifier:CollectionViewCellReuseIdentifier];
    
    UIView *statusBarBackground = [UIView new];
    statusBarBackground.backgroundColor = HeaderColor();
    [self.view addSubview:statusBarBackground];

    _collectionView.translatesAutoresizingMaskIntoConstraints = NO;
    statusBarBackground.translatesAutoresizingMaskIntoConstraints = NO;
    NSDictionary *views = @{@"collectionView": _collectionView,
                            @"statusBarBackground": statusBarBackground,
                            @"topLayoutGuide": self.topLayoutGuide};
    [self.view addConstraints:[NSLayoutConstraint constraintsWithVisualFormat:@"H:|[statusBarBackground]|"
                                                                      options:NSLayoutFormatDirectionLeadingToTrailing
                                                                      metrics:nil
                                                                        views:views]];
    [self.view addConstraints:[NSLayoutConstraint constraintsWithVisualFormat:@"V:|[statusBarBackground]"
                                                                      options:0
                                                                      metrics:nil
                                                                        views:views]];
    [self.view addConstraint:[NSLayoutConstraint constraintWithItem:statusBarBackground
                                                          attribute:NSLayoutAttributeBottom
                                                          relatedBy:NSLayoutRelationEqual
                                                             toItem:self.topLayoutGuide
                                                          attribute:NSLayoutAttributeBottom
                                                         multiplier:1.0
                                                           constant:0.0]];
    [self.view addConstraints:[NSLayoutConstraint constraintsWithVisualFormat:@"H:|[collectionView]|"
                                                                      options:NSLayoutFormatDirectionLeadingToTrailing
                                                                      metrics:nil
                                                                        views:views]];
    [self.view addConstraints:[NSLayoutConstraint constraintsWithVisualFormat:@"V:|[topLayoutGuide][collectionView]|"
                                                                      options:0
                                                                      metrics:nil
                                                                        views:views]];
    
    _buttonSectionNames = @[
                            @"Consent",
                            @"Question Steps",
                            @"Active Tasks",
                            @"Passcode",
                            @"Miscellaneous",
                            ];
    _buttonTitles = @[ @[ // Consent
                           @"Consent",
                           @"Consent Review",
                           @"Eligibility Form",
                           @"Eligibility Survey"
                           ],
                       @[ // Question Steps
                           @"Date Pickers",
                           @"Image Capture",
                           @"Image Choices",
                           @"Scale",
                           @"Mini Form",
                           @"Optional Form",
                           @"Selection Survey",
                           ],
                       @[ // Active Tasks
                           @"Active Step Task",
                           @"Audio Task",
                           @"Fitness Task",
                           @"GAIT Task",
                           @"Hole Peg Test Task",
                           @"Memory Game Task",
                           @"PSAT Task",
                           @"Reaction Time Task",
                           @"Timed Walk Task",
                           @"Tone Audiometry Task",
                           @"Tower Of Hanoi Task",
                           @"Two Finger Tapping Task",
                           ],
                       @[ // Passcode
                           @"Authenticate Passcode",
                           @"Create Passcode",
                           @"Edit Passcode",
                           @"Remove Passcode",
                           ],
                       @[ // Miscellaneous
                           @"Custom Navigation Item",
                           @"Dynamic Task",
                           @"Interruptible Task",
                           @"Navigable Ordered Task",
                           @"Navigable Loop Task",
                           @"Test Charts",
                           @"Test Charts Performance",
                           @"Toggle Tint Color",
                           @"Wait Task",
                           ],
                       ];
}

- (void)viewWillTransitionToSize:(CGSize)size withTransitionCoordinator:(id<UIViewControllerTransitionCoordinator>)coordinator {
    [_collectionView reloadData];
}

- (CGSize)collectionView:(UICollectionView *)collectionView layout:(UICollectionViewLayout *)collectionViewLayout referenceSizeForHeaderInSection:(NSInteger)section {
    return CGSizeMake(self.view.bounds.size.width, 22.0);  // Table view header height
}

- (CGSize)collectionView:(UICollectionView *)collectionView layout:(UICollectionViewLayout *)collectionViewLayout sizeForItemAtIndexPath:(NSIndexPath *)indexPath {
    CGFloat viewWidth = self.view.bounds.size.width;
    NSUInteger numberOfColums = 2;
    if (viewWidth >= 667.0) {
        numberOfColums = 3;
    }
    CGFloat width = viewWidth / numberOfColums;
    return CGSizeMake(width, 44.0);
}

- (CGFloat)collectionView:(UICollectionView *)collectionView layout:(UICollectionViewLayout *)collectionViewLayout minimumInteritemSpacingForSectionAtIndex:(NSInteger)section {
    return 0.0;
}

- (CGFloat)collectionView:(UICollectionView *)collectionView layout:(UICollectionViewLayout *)collectionViewLayout minimumLineSpacingForSectionAtIndex:(NSInteger)section {
    return 0.0;
}

- (NSInteger)numberOfSectionsInCollectionView:(UICollectionView *)collectionView {
    return _buttonSectionNames.count;
}

- (NSInteger)collectionView:(UICollectionView *)collectionView numberOfItemsInSection:(NSInteger)section {
    return ((NSArray *)_buttonTitles[section]).count;
}

- (UICollectionReusableView *)collectionView:(UICollectionView *)collectionView viewForSupplementaryElementOfKind:(NSString *)kind atIndexPath:(NSIndexPath *)indexPath {
    SectionHeader *sectionHeader = [collectionView dequeueReusableSupplementaryViewOfKind:kind withReuseIdentifier:CollectionViewHeaderReuseIdentifier forIndexPath:indexPath];
    [sectionHeader configureHeaderWithTitle:_buttonSectionNames[indexPath.section]];
    return sectionHeader;
}

- (SEL)selectorFromButtonTitle:(NSString *)buttonTitle {
    // "THIS FOO baR title" is converted to the "thisFooBarTitleButtonTapped:" selector
    buttonTitle = buttonTitle.capitalizedString;
    NSMutableArray *titleTokens = [[buttonTitle componentsSeparatedByCharactersInSet:[NSCharacterSet whitespaceCharacterSet]] mutableCopy];
    titleTokens[0] = ((NSString *)titleTokens[0]).lowercaseString;
    NSString *selectorString = [NSString stringWithFormat:@"%@ButtonTapped:", [titleTokens componentsJoinedByString:@""]];
    return NSSelectorFromString(selectorString);
}

- (UICollectionViewCell *)collectionView:(UICollectionView *)collectionView cellForItemAtIndexPath:(NSIndexPath *)indexPath {
    ButtonCell *buttonCell = [collectionView dequeueReusableCellWithReuseIdentifier:CollectionViewCellReuseIdentifier forIndexPath:indexPath];
    NSString *buttonTitle = _buttonTitles[indexPath.section][indexPath.row];
    SEL buttonSelector = [self selectorFromButtonTitle:buttonTitle];
    [buttonCell configureButtonWithTitle:buttonTitle target:self selector:buttonSelector];
    return buttonCell;
}

#pragma mark - Mapping identifiers to tasks

- (id<ORKTask>)makeTaskWithIdentifier:(NSString *)identifier {
    if ([identifier isEqualToString:DatePickingTaskIdentifier]) {
        return [self makeDatePickingTask];
    } else if ([identifier isEqualToString:SelectionSurveyTaskIdentifier]) {
        return [self makeSelectionSurveyTask];
    } else if ([identifier isEqualToString:ActiveStepTaskIdentifier]) {
        return [self makeActiveStepTask];
    } else if ([identifier isEqualToString:ConsentReviewTaskIdentifier]) {
        return [self makeConsentReviewTask];
    } else if ([identifier isEqualToString:ConsentTaskIdentifier]) {
        return [self makeConsentTask];
    } else if ([identifier isEqualToString:EligibilityFormTaskIdentifier]) {
        return [self makeEligibilityFormTask];
    } else if ([identifier isEqualToString:EligibilitySurveyTaskIdentifier]) {
        return [self makeEligibilitySurveyTask];
    } else if ([identifier isEqualToString:AudioTaskIdentifier]) {
        id<ORKTask> task = [ORKOrderedTask audioTaskWithIdentifier:AudioTaskIdentifier
                                            intendedUseDescription:nil
                                                 speechInstruction:nil
                                            shortSpeechInstruction:nil
                                                          duration:10
                                                 recordingSettings:nil
                                                           options:(ORKPredefinedTaskOption)0];
        return task;
    } else if ([identifier isEqualToString:ToneAudiometryTaskIdentifier]) {
        id<ORKTask> task = [ORKOrderedTask toneAudiometryTaskWithIdentifier:ToneAudiometryTaskIdentifier
                                                     intendedUseDescription:nil
                                                          speechInstruction:nil
                                                     shortSpeechInstruction:nil
                                                               toneDuration:20
                                                                    options:(ORKPredefinedTaskOption)0];
        return task;
    } else if ([identifier isEqualToString:MiniFormTaskIdentifier]) {
        return [self makeMiniFormTask];
    } else if ([identifier isEqualToString:OptionalFormTaskIdentifier]) {
        return [self makeOptionalFormTask];
    } else if ([identifier isEqualToString:FitnessTaskIdentifier]) {
        return [ORKOrderedTask fitnessCheckTaskWithIdentifier:FitnessTaskIdentifier
                                       intendedUseDescription:nil
                                                 walkDuration:360
                                                 restDuration:180
                                                      options:ORKPredefinedTaskOptionNone];
    } else if ([identifier isEqualToString:GaitTaskIdentifier]) {
        return [ORKOrderedTask shortWalkTaskWithIdentifier:GaitTaskIdentifier
                                    intendedUseDescription:nil
                                       numberOfStepsPerLeg:20
                                              restDuration:30
                                                   options:ORKPredefinedTaskOptionNone];
    } else if ([identifier isEqualToString:MemoryTaskIdentifier]) {
        return [ORKOrderedTask spatialSpanMemoryTaskWithIdentifier:MemoryTaskIdentifier
                                            intendedUseDescription:nil
                                                       initialSpan:3
                                                       minimumSpan:2
                                                       maximumSpan:15
                                                         playSpeed:1
                                                          maxTests:5
                                            maxConsecutiveFailures:3
                                                 customTargetImage:nil
                                            customTargetPluralName:nil
                                                   requireReversal:NO
                                                           options:ORKPredefinedTaskOptionNone];
    } else if ([identifier isEqualToString:DynamicTaskIdentifier]) {
        return [DynamicTask new];
    } else if ([identifier isEqualToString:InterruptibleTaskIdentifier]) {
        return [self makeInterruptibleTask];
    } else if ([identifier isEqualToString:ScalesTaskIdentifier]) {
        return [self makeScalesTask];
    } else if ([identifier isEqualToString:ImageChoicesTaskIdentifier]) {
        return [self makeImageChoicesTask];
    } else if ([identifier isEqualToString:ImageCaptureTaskIdentifier]) {
        return [self makeImageCaptureTask];
    } else if ([identifier isEqualToString:TwoFingerTapTaskIdentifier]) {
        return [ORKOrderedTask twoFingerTappingIntervalTaskWithIdentifier:TwoFingerTapTaskIdentifier
                                                   intendedUseDescription:nil
                                                                 duration:20.0
                                                                  options:(ORKPredefinedTaskOption)0];
    } else if ([identifier isEqualToString:ReactionTimeTaskIdentifier]) {
        return [ORKOrderedTask reactionTimeTaskWithIdentifier:ReactionTimeTaskIdentifier
                                       intendedUseDescription:nil
                                      maximumStimulusInterval:8
                                      minimumStimulusInterval:4
                                        thresholdAcceleration:0.5
                                             numberOfAttempts:3
                                                      timeout:10
                                                 successSound:0
                                                 timeoutSound:0
                                                 failureSound:0
                                                      options:0];
    } else if ([identifier isEqualToString:TowerOfHanoiTaskIdentifier]) {
        return [ORKOrderedTask towerOfHanoiTaskWithIdentifier:TowerOfHanoiTaskIdentifier
                                       intendedUseDescription:nil
                                                numberOfDisks:5
                                                      options:0];
    } else if ([identifier isEqualToString:PSATTaskIdentifier]) {
        return [ORKOrderedTask PSATTaskWithIdentifier:PSATTaskIdentifier
                               intendedUseDescription:nil
                                     presentationMode:(ORKPSATPresentationModeAuditory | ORKPSATPresentationModeVisual)
                                interStimulusInterval:3.0
                                     stimulusDuration:1.0
                                         seriesLength:60
                                              options:ORKPredefinedTaskOptionNone];
    } else if ([identifier isEqualToString:TimedWalkTaskIdentifier]) {
        return [ORKOrderedTask timedWalkTaskWithIdentifier:TimedWalkTaskIdentifier
                                    intendedUseDescription:nil
                                          distanceInMeters:100
                                                 timeLimit:180
                                                   options:ORKPredefinedTaskOptionNone];
    } else if ([identifier isEqualToString:HolePegTestTaskIdentifier]) {
        return [ORKNavigableOrderedTask holePegTestTaskWithIdentifier:HolePegTestTaskIdentifier
                                               intendedUseDescription:nil
                                                         dominantHand:ORKBodySagittalRight
                                                         numberOfPegs:9
                                                            threshold:0.2
                                                              rotated:NO
                                                            timeLimit:300.0
                                                              options:ORKPredefinedTaskOptionNone];
    } else if ([identifier isEqualToString:NavigableOrderedTaskIdentifier]) {
<<<<<<< HEAD
        return [TaskFactory makeNavigableOrderedTask:NavigableOrderedTaskIdentifier];
=======
        return [self makeNavigableOrderedTask];
    } else if ([identifier isEqualToString:NavigableLoopTaskIdentifier]) {
        return [self makeNavigableLoopTask];
>>>>>>> 160b7c5f
    } else if ([identifier isEqualToString:CustomNavigationItemTaskIdentifier]) {
        return [self makeCustomNavigationItemTask];
    } else if ([identifier isEqualToString:CreatePasscodeTaskIdentifier]) {
        return [self makeCreatePasscodeTask];
    } if ([identifier isEqualToString:WaitTaskIdentifier]) {
        return [self makeWaitingTask];
    }

    return nil;
}

/*
 Creates a task and presents it with a task view controller.
 */
- (void)beginTaskWithIdentifier:(NSString *)identifier {
    /*
     This is our implementation of restoration after saving during a task.
     If the user saved their work on a previous run of a task with the same
     identifier, we attempt to restore the view controller here.
     
     Since unarchiving can throw an exception, in a real application we would
     need to attempt to catch that exception here.
     */

    id<ORKTask> task = [self makeTaskWithIdentifier:identifier];
    
    if (_savedViewControllers[identifier]) {
        NSData *data = _savedViewControllers[identifier];
        self.taskViewController = [[ORKTaskViewController alloc] initWithTask:task restorationData:data delegate:self];
    } else {
        // No saved data, just create the task and the corresponding task view controller.
        self.taskViewController = [[ORKTaskViewController alloc] initWithTask:task taskRunUUID:[NSUUID UUID]];
    }
    
    // If we have stored data then data will contain the stored data.
    // If we don't, data will be nil (and the task will be opened up as a 'new' task.
    NSData *data = _savedViewControllers[identifier];
    self.taskViewController = [[ORKTaskViewController alloc] initWithTask:task restorationData:data delegate:self];
    
    [self beginTask];
}

/*
 Actually presents the task view controller.
 */
- (void)beginTask {
    id<ORKTask> task = self.taskViewController.task;
    self.taskViewController.delegate = self;
    
    if (_taskViewController.outputDirectory == nil) {
        // Sets an output directory in Documents, using the `taskRunUUID` in the path.
        NSURL *documents =  [[NSFileManager defaultManager] URLForDirectory:NSDocumentDirectory inDomain:NSUserDomainMask appropriateForURL:nil create:NO error:nil];
        NSURL *outputDir = [documents URLByAppendingPathComponent:self.taskViewController.taskRunUUID.UUIDString];
        [[NSFileManager defaultManager] createDirectoryAtURL:outputDir withIntermediateDirectories:YES attributes:nil error:nil];
        self.taskViewController.outputDirectory = outputDir;
    }
    
    /*
     For the dynamic task, we remember the last result and use it as a source
     of default values for any optional questions.
     */
    if ([task isKindOfClass:[DynamicTask class]]) {
        self.taskViewController.defaultResultSource = _lastRouteResult;
    }
    
    /*
     We set a restoration identifier so that UI state restoration is enabled
     for the task view controller. We don't need to do anything else to prepare
     for state restoration of a ResearchKit framework task VC.
     */
    _taskViewController.restorationIdentifier = [task identifier];
    
    if ([[task identifier] isEqualToString:CustomNavigationItemTaskIdentifier]) {
        _taskViewController.showsProgressInNavigationBar = NO;
    }
    
    [self presentViewController:_taskViewController animated:YES completion:nil];
}

#pragma mark - Date picking

/*
 This task presents several questions which exercise functionality based on
 `UIDatePicker`.
 */
- (ORKOrderedTask *)makeDatePickingTask {
    NSMutableArray *steps = [NSMutableArray new];
    {
        ORKInstructionStep *step = [[ORKInstructionStep alloc] initWithIdentifier:@"iid_001"];
        step.title = @"Date Survey";
        step.detailText = @"date pickers";
        [steps addObject:step];
    }

    /*
     A time interval question with no default set.
     */
    {
        ORKQuestionStep *step = [ORKQuestionStep questionStepWithIdentifier:@"qid_timeInterval_001"
                                                                      title:@"How long did it take to fall asleep last night?"
                                                                     answer:[ORKAnswerFormat timeIntervalAnswerFormat]];
        [steps addObject:step];
    }
    
    
    /*
     A time interval question specifying a default and a step size.
     */
    {
        ORKQuestionStep *step = [ORKQuestionStep questionStepWithIdentifier:@"qid_timeInterval_default_002"
                                                                      title:@"How long did it take to fall asleep last night?"
                                                                     answer:[ORKAnswerFormat timeIntervalAnswerFormatWithDefaultInterval:300 step:5]];
        [steps addObject:step];
    }
    
    /*
     A date answer format question, specifying a specific calendar.
     If no calendar were specified, the user's preferred calendar would be used.
     */
    {
        ORKDateAnswerFormat *dateAnswer = [ORKDateAnswerFormat dateAnswerFormatWithDefaultDate:nil minimumDate:nil maximumDate:nil calendar: [NSCalendar calendarWithIdentifier:NSCalendarIdentifierHebrew]];
        ORKQuestionStep *step = [ORKQuestionStep questionStepWithIdentifier:@"qid_date_001"
                                                                      title:@"When is your birthday?"
                                                                     answer:dateAnswer];
        [steps addObject:step];
    }
    
    /*
     A date question with a minimum, maximum, and default.
     Also specifically requires the Gregorian calendar.
     */
    {
        NSDate *defaultDate = [[NSCalendar currentCalendar] dateByAddingUnit:NSCalendarUnitDay value:10 toDate:[NSDate date] options:(NSCalendarOptions)0];
        NSDate *minDate = [[NSCalendar currentCalendar] dateByAddingUnit:NSCalendarUnitDay value:8 toDate:[NSDate date] options:(NSCalendarOptions)0];
        NSDate *maxDate = [[NSCalendar currentCalendar] dateByAddingUnit:NSCalendarUnitDay value:12 toDate:[NSDate date] options:(NSCalendarOptions)0];
        ORKDateAnswerFormat *dateAnswer = [ORKDateAnswerFormat dateAnswerFormatWithDefaultDate:defaultDate
                                                                                   minimumDate:minDate
                                                                                   maximumDate:maxDate
                                                                                      calendar: [NSCalendar calendarWithIdentifier:NSCalendarIdentifierGregorian]];
        ORKQuestionStep *step = [ORKQuestionStep questionStepWithIdentifier:@"qid_date_default_002"
                                                                      title:@"What day are you available?"
                                                                     answer:dateAnswer];
        [steps addObject:step];
    }
    
    /*
     A time of day question with no default.
     */
    {
        ORKQuestionStep *step = [ORKQuestionStep questionStepWithIdentifier:@"qid_timeOfDay_001"
                                                                 title:@"What time do you get up?"
                                                                   answer:[ORKTimeOfDayAnswerFormat timeOfDayAnswerFormat]];
        [steps addObject:step];
    }
    
    /*
     A time of day question with a default of 8:15 AM.
     */
    {
        
        NSDateComponents *dateComponents = [[NSDateComponents alloc] init];
        dateComponents.hour = 8;
        dateComponents.minute = 15;
        ORKQuestionStep *step = [ORKQuestionStep questionStepWithIdentifier:@"qid_timeOfDay_default_001"
                                                                      title:@"What time do you get up?"
                                                                     answer:[ORKTimeOfDayAnswerFormat timeOfDayAnswerFormatWithDefaultComponents:dateComponents]];
        [steps addObject:step];
    }
    
    /*
     A date-time question with default parameters (no min, no max, default to now).
     */
    {
        ORKQuestionStep *step = [ORKQuestionStep questionStepWithIdentifier:@"qid_dateTime_001"
                                                                      title:@"When is your next meeting?"
                                                                     answer:[ORKDateAnswerFormat dateTimeAnswerFormat]];
        [steps addObject:step];
    }
    
    /*
     A date-time question with specified min, max, default date, and calendar.
     */
    {
        NSDate *defaultDate = [[NSCalendar currentCalendar] dateByAddingUnit:NSCalendarUnitDay value:10 toDate:[NSDate date] options:(NSCalendarOptions)0];
        NSDate *minDate = [[NSCalendar currentCalendar] dateByAddingUnit:NSCalendarUnitDay value:8 toDate:[NSDate date] options:(NSCalendarOptions)0];
        NSDate *maxDate = [[NSCalendar currentCalendar] dateByAddingUnit:NSCalendarUnitDay value:12 toDate:[NSDate date] options:(NSCalendarOptions)0];
        ORKQuestionStep *step = [ORKQuestionStep questionStepWithIdentifier:@"qid_dateTime_default_002"
                                                                      title:@"When is your next meeting?"
                                                                     answer:[ORKDateAnswerFormat dateTimeAnswerFormatWithDefaultDate:defaultDate minimumDate:minDate  maximumDate:maxDate calendar:[NSCalendar calendarWithIdentifier:NSCalendarIdentifierGregorian]]];
        [steps addObject:step];
        
    }
    ORKOrderedTask *task = [[ORKOrderedTask alloc] initWithIdentifier:DatePickingTaskIdentifier steps:steps];
    return task;
}

- (void)datePickersButtonTapped:(id)sender {
    [self beginTaskWithIdentifier:DatePickingTaskIdentifier];
}

#pragma mark - Selection survey

/*
 The selection survey task is just a collection of various styles of survey questions.
 */
- (ORKOrderedTask *)makeSelectionSurveyTask {
    NSMutableArray *steps = [NSMutableArray new];
    
    {
        ORKInstructionStep *step = [[ORKInstructionStep alloc] initWithIdentifier:@"iid_001"];
        step.title = @"Selection Survey";
        [steps addObject:step];
    }
    
    {
        /*
         A numeric question requiring integer answers in a fixed range, with no default.
         */
        ORKNumericAnswerFormat *format = [ORKNumericAnswerFormat integerAnswerFormatWithUnit:@"years"];
        format.minimum = @(0);
        format.maximum = @(199);
        ORKQuestionStep *step = [ORKQuestionStep questionStepWithIdentifier:@"qid_001"
                                                                      title:@"How old are you?"
                                                                     answer:format];
        [steps addObject:step];
    }
    
    {
        /*
         A boolean question.
         */
        ORKBooleanAnswerFormat *format = [ORKBooleanAnswerFormat new];
        ORKQuestionStep *step = [ORKQuestionStep questionStepWithIdentifier:@"qid_001b"
                                                                      title:@"Do you consent to a background check?"
                                                                     answer:format];
        [steps addObject:step];
    }
    
    {
        /*
         A single-choice question presented in the tableview format.
         */
        ORKTextChoiceAnswerFormat *answerFormat = [ORKAnswerFormat choiceAnswerFormatWithStyle:ORKChoiceAnswerStyleSingleChoice textChoices:
                                                   @[
                                                     [ORKTextChoice choiceWithText:@"Less than seven"
                                                                             value:@(7)],
                                                     [ORKTextChoice choiceWithText:@"Between seven and eight"
                                                                             value:@(8)],
                                                     [ORKTextChoice choiceWithText:@"More than eight"
                                                                             value:@(9)]
                                                     ]];
        ORKQuestionStep *step = [ORKQuestionStep questionStepWithIdentifier:@"qid_003"
                                                                      title:@"How many hours did you sleep last night?"
                                                                     answer:answerFormat];
        
        step.optional = NO;
        [steps addObject:step];
    }
    
    {
        /*
         A multiple-choice question presented in the tableview format.
         */
        ORKTextChoiceAnswerFormat *answerFormat = [ORKAnswerFormat choiceAnswerFormatWithStyle:ORKChoiceAnswerStyleMultipleChoice textChoices:
                                                   @[
                                                     [ORKTextChoice choiceWithText:@"Cough"
                                                                             value:@"cough"],
                                                     [ORKTextChoice choiceWithText:@"Fever"
                                                                             value:@"fever"],
                                                     [ORKTextChoice choiceWithText:@"Headaches"
                                                                             value:@"headache"],
                                                     [ORKTextChoice choiceWithText:@"None of the above"
                                                                        detailText:nil
                                                                             value:@"none"
                                                                          exclusive:YES]
                                                     ]];
        ORKQuestionStep *step = [ORKQuestionStep questionStepWithIdentifier:@"qid_004a"
                                                                      title:@"Which symptoms do you have?"
                                                                     answer:answerFormat];
        [steps addObject:step];
    }
    
    {
        /*
         A multiple-choice question with text choices that have detail text.
         */
        ORKTextChoiceAnswerFormat *answerFormat = [ORKAnswerFormat choiceAnswerFormatWithStyle:ORKChoiceAnswerStyleMultipleChoice textChoices:
            @[
              [ORKTextChoice choiceWithText:@"Cough"
                                 detailText:@"A cough and/or sore throat"
                                      value:@"cough"
                                  exclusive:NO],
              [ORKTextChoice choiceWithText:@"Fever"
                                 detailText:@"A 100F or higher fever or feeling feverish"
                                      value:@"fever"
                                  exclusive:NO],
              [ORKTextChoice choiceWithText:@"Headaches"
                                 detailText:@"Headaches and/or body aches"
                                      value:@"headache"
                                  exclusive:NO]
              ]];
        
        ORKQuestionStep *step = [ORKQuestionStep questionStepWithIdentifier:@"qid_004"
                                                                      title:@"Which symptoms do you have?"
                                                                     answer:answerFormat];
        
        [steps addObject:step];
    }
    
    {
        /*
         A text question with the default multiple-line text entry.
         */
        ORKQuestionStep *step = [ORKQuestionStep questionStepWithIdentifier:@"qid_005"
                                                                      title:@"How did you feel last night?"
                                                                     answer:[ORKAnswerFormat textAnswerFormat]];
        [steps addObject:step];
    }
    
    {
        /*
         A text question with single-line text entry, with autocapitalization on
         for words, and autocorrection, and spellchecking turned off.
         */
        ORKTextAnswerFormat *format = [ORKAnswerFormat textAnswerFormat];
        format.multipleLines = NO;
        format.autocapitalizationType = UITextAutocapitalizationTypeWords;
        format.autocorrectionType = UITextAutocorrectionTypeNo;
        format.spellCheckingType = UITextSpellCheckingTypeNo;
        ORKQuestionStep *step = [ORKQuestionStep questionStepWithIdentifier:@"qid_005a"
                                                                      title:@"What is your name?"
                                                                     answer:format];
        [steps addObject:step];
    }
    
    {
        /*
         A text question with a length limit.
         */
        ORKQuestionStep *step = [ORKQuestionStep questionStepWithIdentifier:@"qid_005b"
                                                                      title:@"How did you feel last night?"
                                                                     answer:[ORKTextAnswerFormat textAnswerFormatWithMaximumLength:20]];
        [steps addObject:step];
    }

    {
        /*
         An email question with single-line text entry.
         */
        ORKEmailAnswerFormat *format = [ORKAnswerFormat emailAnswerFormat];
        ORKQuestionStep *step = [ORKQuestionStep questionStepWithIdentifier:@"qid_005c"
                                                                      title:@"What is your email?"
                                                                     answer:format];
        [steps addObject:step];
    }
    
    {
        /*
         A text question demos secureTextEntry feature
         */
        ORKTextAnswerFormat *format = [ORKAnswerFormat textAnswerFormatWithMaximumLength:10];
        format.secureTextEntry = YES;
        format.multipleLines = NO;
        ORKQuestionStep *step = [ORKQuestionStep questionStepWithIdentifier:@"qid_005d"
                                                                      title:@"What is your passcode?"
                                                                     answer:format];
        step.placeholder = @"Tap your passcode here";
        [steps addObject:step];
    }
    
    {
        /*
         A text question with single-line text entry and a length limit.
         */
        ORKTextAnswerFormat *format = [ORKAnswerFormat textAnswerFormatWithMaximumLength:20];
        format.multipleLines = NO;
        ORKQuestionStep *step = [ORKQuestionStep questionStepWithIdentifier:@"qid_005e"
                                                                      title:@"What is your name?"
                                                                     answer:format];
        [steps addObject:step];
    }
    
    {
        /*
         A single-select value-picker question. Rather than seeing the items in a tableview,
         the user sees them in a picker wheel. This is suitable where the list
         of items can be long, and the text describing the options can be kept short.
         */
        ORKValuePickerAnswerFormat *answerFormat = [ORKAnswerFormat valuePickerAnswerFormatWithTextChoices:
                                                    @[
                                                      [ORKTextChoice choiceWithText:@"Cough"
                                                                              value:@"cough"],
                                                      [ORKTextChoice choiceWithText:@"Fever"
                                                                              value:@"fever"],
                                                      [ORKTextChoice choiceWithText:@"Headaches"
                                                                              value:@"headache"]
                                                      ]];
        ORKQuestionStep *step = [ORKQuestionStep questionStepWithIdentifier:@"qid_081"
                                                                      title:@"Select a symptom"
                                                                     answer:answerFormat];
        
        [steps addObject:step];
    }
    
    {
        /*
         A continuous slider question.
         */
        ORKQuestionStep *step = [ORKQuestionStep questionStepWithIdentifier:@"qid_010"
                                                                      title:@"On a scale of 1 to 10, how much pain do you feel?"
                                                                     answer:[[ORKContinuousScaleAnswerFormat alloc] initWithMaximumValue:10 minimumValue:1 defaultValue:NSIntegerMax maximumFractionDigits:1]];
        [steps addObject:step];
    }
    
    {
        /*
         The same as the previous question, but now using a discrete slider.
         */
        ORKQuestionStep *step = [ORKQuestionStep questionStepWithIdentifier:@"qid_010a"
                                                                      title:@"On a scale of 1 to 10, how much pain do you feel?"
                                                                     answer:[ORKAnswerFormat scaleAnswerFormatWithMaximumValue:10
                                                                                                                  minimumValue:1
                                                                                                                  defaultValue:NSIntegerMax
                                                                                                                          step:1
                                                                                                                      vertical:NO
                                                                                                       maximumValueDescription:@"High value"
                                                                                                       minimumValueDescription:@"Low value"]];
        [steps addObject:step];
    }
    
    {
        /*
         A HealthKit answer format question for gender.
         The default value is read from HealthKit when the step is being presented,
         but the user's answer is not written back to HealthKit.
         */
        ORKQuestionStep *step = [ORKQuestionStep questionStepWithIdentifier:@"fqid_health_biologicalSex"
                                                                      title:@"What is your gender"
                                                                     answer:[ORKHealthKitCharacteristicTypeAnswerFormat answerFormatWithCharacteristicType:[HKCharacteristicType characteristicTypeForIdentifier:HKCharacteristicTypeIdentifierBiologicalSex]]];
        [steps addObject:step];
    }
    
    {
        /*
         A HealthKit answer format question for blood type.
         The default value is read from HealthKit when the step is being presented,
         but the user's answer is not written back to HealthKit.
         */
        ORKQuestionStep *step = [ORKQuestionStep questionStepWithIdentifier:@"fqid_health_bloodType"
                                                                      title:@"What is your blood type?"
                                                                     answer:[ORKHealthKitCharacteristicTypeAnswerFormat answerFormatWithCharacteristicType:[HKCharacteristicType characteristicTypeForIdentifier:HKCharacteristicTypeIdentifierBloodType]]];
        [steps addObject:step];
    }
    
    {
        /*
         A HealthKit answer format question for date of birth.
         The default value is read from HealthKit when the step is being presented,
         but the user's answer is not written back to HealthKit.
         */
        ORKQuestionStep *step = [ORKQuestionStep questionStepWithIdentifier:@"fqid_health_dob"
                                                                      title:@"What is your date of birth?"
                                                                     answer:[ORKHealthKitCharacteristicTypeAnswerFormat answerFormatWithCharacteristicType:[HKCharacteristicType characteristicTypeForIdentifier:HKCharacteristicTypeIdentifierDateOfBirth]]];
        [steps addObject:step];
    }
    
    {
        /*
         A HealthKit answer format question for weight.
         The default value is read from HealthKit when the step is being presented,
         but the user's answer is not written back to HealthKit.
         */
        ORKQuestionStep *step = [ORKQuestionStep questionStepWithIdentifier:@"fqid_health_weight"
                                                                      title:@"How much do you weigh?"
                                                                     answer:[ORKHealthKitQuantityTypeAnswerFormat answerFormatWithQuantityType:[HKQuantityType quantityTypeForIdentifier:HKQuantityTypeIdentifierBodyMass]
                                                                                                                                          unit:nil
                                                                                                                                         style:ORKNumericAnswerStyleDecimal]];
        [steps addObject:step];
    }
    
    {
        /*
         A multiple choice question where the items are mis-formatted.
         This question is used for verifying correct layout of the table view
         cells when the content is mixed or very long.
         */
        ORKTextChoiceAnswerFormat *answerFormat = [ORKAnswerFormat choiceAnswerFormatWithStyle:ORKChoiceAnswerStyleMultipleChoice textChoices:
                                                   @[
                                                     [ORKTextChoice choiceWithText:@"Cough, A cough and/or sore throat, A cough and/or sore throat"
                                                                        detailText:@"A cough and/or sore throat, A cough and/or sore throat, A cough and/or sore throat"
                                                                             value:@"cough"
                                                                         exclusive:NO],
                                                     [ORKTextChoice choiceWithText:@"Fever, A 100F or higher fever or feeling feverish"
                                                                        detailText:nil
                                                                             value:@"fever"
                                                                         exclusive:NO],
                                                     [ORKTextChoice choiceWithText:@""
                                                                        detailText:@"Headaches, Headaches and/or body aches"
                                                                             value:@"headache"
                                                                         exclusive:NO]
                                                     ]];
        ORKQuestionStep *step = [ORKQuestionStep questionStepWithIdentifier:@"qid_000a"
                                                                      title:@"(Misused) Which symptoms do you have?"
                                                                     answer:answerFormat];
        [steps addObject:step];
    }
    
    {
        /*
         An example of a location question.
         */
        ORKLocationAnswerFormat *format = [ORKAnswerFormat locationAnswerFormat];
        ORKQuestionStep *step = [ORKQuestionStep questionStepWithIdentifier:@"qid_location" title:@"Where are you right now?" answer:format];
        [steps addObject:step];
    }

    
    ORKOrderedTask *task = [[ORKOrderedTask alloc] initWithIdentifier:SelectionSurveyTaskIdentifier steps:steps];
    return task;
}

- (void)selectionSurveyButtonTapped:(id)sender {
    [self beginTaskWithIdentifier:SelectionSurveyTaskIdentifier];
}

#pragma mark - Active step task

/*
 This task demonstrates direct use of active steps, which is not particularly
 well-supported by the framework. The intended use of `ORKActiveStep` is as a
 base class for creating new types of active step, with matching view
 controllers appropriate to the particular task that uses them.
 
 Nonetheless, this functions as a test-bed for basic active task functonality.
 */
- (ORKOrderedTask *)makeActiveStepTask {
    NSMutableArray *steps = [NSMutableArray new];
    
    {
        /*
         Example of a fully-fledged instruction step.
         The text of this step is not appropriate to the rest of the task, but
         is helpful for verifying layout.
         */
        ORKInstructionStep *step = [[ORKInstructionStep alloc] initWithIdentifier:@"iid_001"];
        step.title = @"Demo Study";
        step.text = @"This 12-step walkthrough will explain the study and the impact it will have on your life.";
        step.detailText = @"You must complete the walkthough to participate in the study.";
        [steps addObject:step];
    }
    
    {
        /*
         Audio-recording active step, configured directly using `ORKActiveStep`.
         
         Not a recommended way of doing audio recording with the ResearchKit framework.
         */
        ORKActiveStep *step = [[ORKActiveStep alloc] initWithIdentifier:@"aid_001d"];
        step.title = @"Audio";
        step.stepDuration = 10.0;
        step.text = @"An active test recording audio";
        step.recorderConfigurations = @[[[ORKAudioRecorderConfiguration alloc] initWithIdentifier:@"aid_001d.audio" recorderSettings:@{}]];
        step.shouldUseNextAsSkipButton = YES;
        [steps addObject:step];
    }
    
    {
        /*
         Audio-recording active step with lossless audio, configured directly
         using `ORKActiveStep`.
         
         Not a recommended way of doing audio recording with the ResearchKit framework.
         */
        ORKActiveStep *step = [[ORKActiveStep alloc] initWithIdentifier:@"aid_001e"];
        step.title = @"Audio";
        step.stepDuration = 10.0;
        step.text = @"An active test recording lossless audio";
        step.shouldUseNextAsSkipButton = YES;
        step.recorderConfigurations = @[[[ORKAudioRecorderConfiguration alloc]
                                         initWithIdentifier:@"aid_001e.audio" recorderSettings:@{AVFormatIDKey : @(kAudioFormatAppleLossless),
                                                                                                 AVNumberOfChannelsKey : @(2),
                                                                                                 AVSampleRateKey: @(44100.0)
                                                                                                 }]];
        [steps addObject:step];
    }
    
    {
        /*
         Touch recorder active step. This should record touches on the primary
         view for a 30 second period.
         
         Not a recommended way of collecting touch data with the ResearchKit framework.
         */
        ORKActiveStep *step = [[ORKActiveStep alloc] initWithIdentifier:@"aid_001a"];
        step.title = @"Touch";
        step.text = @"An active test, touch collection";
        step.shouldStartTimerAutomatically = NO;
        step.stepDuration = 30.0;
        step.spokenInstruction = @"An active test, touch collection";
        step.shouldUseNextAsSkipButton = YES;
        step.recorderConfigurations = @[[[ORKTouchRecorderConfiguration alloc] initWithIdentifier:@"aid_001a.touch"]];
        [steps addObject:step];
    }
        
    {
        /*
         Test for device motion recorder directly on an active step.
         
         Not a recommended way of customizing active steps with the ResearchKit framework.
         */
        ORKActiveStep *step = [[ORKActiveStep alloc] initWithIdentifier:@"aid_001c"];
        step.title = @"Motion";
        step.text = @"An active test collecting device motion data";
        step.shouldUseNextAsSkipButton = YES;
        step.recorderConfigurations = @[[[ORKDeviceMotionRecorderConfiguration alloc] initWithIdentifier:@"aid_001c.deviceMotion" frequency:100.0]];
        [steps addObject:step];
    }
    
    ORKOrderedTask *task = [[ORKOrderedTask alloc] initWithIdentifier:ActiveStepTaskIdentifier steps:steps];
    return task;
}

- (void)activeStepTaskButtonTapped:(id)sender {
    [self beginTaskWithIdentifier:ActiveStepTaskIdentifier];
}

#pragma mark - Consent review task

/*
 The consent review task is used to quickly verify the layout of the consent
 sharing step and the consent review step.
 
 In a real consent process, you would substitute the text of your consent document
 for the various placeholders.
 */
- (ORKOrderedTask *)makeConsentReviewTask {
    /*
     Tests layout of the consent sharing step.
     
     This step is used when you want to obtain permission to share the data
     collected with other researchers for uses beyond the present study.
     */
    ORKConsentSharingStep *sharingStep =
    [[ORKConsentSharingStep alloc] initWithIdentifier:@"consent_sharing"
                         investigatorShortDescription:@"MyInstitution"
                          investigatorLongDescription:@"MyInstitution and its partners"
                        localizedLearnMoreHTMLContent:@"Lorem ipsum dolor sit amet, consectetur adipiscing elit, sed do eiusmod tempor incididunt ut labore et dolore magna aliqua."];
    
    /*
     Tests layout of the consent review step.
     
     In the consent review step, the user reviews the consent document and
     optionally enters their name and/or scribbles a signature.
     */
    ORKConsentDocument *doc = [self buildConsentDocument];
    ORKConsentSignature *participantSig = doc.signatures[0];
    [participantSig setSignatureDateFormatString:@"yyyy-MM-dd 'at' HH:mm"];
    _currentDocument = [doc copy];
    ORKConsentReviewStep *reviewStep = [[ORKConsentReviewStep alloc] initWithIdentifier:@"consent_review" signature:participantSig inDocument:doc];
    reviewStep.text = @"Lorem ipsum dolor sit amet, consectetur adipiscing elit, sed do eiusmod tempor incididunt ut labore et dolore magna aliqua.";
    reviewStep.reasonForConsent = @"Lorem ipsum dolor sit amet, consectetur adipiscing elit, sed do eiusmod tempor incididunt ut labore et dolore magna aliqua.";
    ORKOrderedTask *task = [[ORKOrderedTask alloc] initWithIdentifier:ConsentReviewTaskIdentifier steps:@[sharingStep,reviewStep]];
    return task;
}

- (void)consentReviewButtonTapped:(id)sender {
    [self beginTaskWithIdentifier:ConsentReviewTaskIdentifier];
}

#pragma mark - Consent task
/*
 This consent task demonstrates visual consent, followed by a consent review step.
 
 In a real consent process, you would substitute the text of your consent document
 for the various placeholders.
 */
- (ORKOrderedTask *)makeConsentTask {
    /*
     Most of the configuration of what pages will appear in the visual consent step,
     and what content will be displayed in the consent review step, it in the
     consent document itself.
     */
    ORKConsentDocument *consentDocument = [self buildConsentDocument];
    _currentDocument = [consentDocument copy];
    
    ORKVisualConsentStep *step = [[ORKVisualConsentStep alloc] initWithIdentifier:@"visual_consent" document:consentDocument];
    ORKConsentReviewStep *reviewStep = [[ORKConsentReviewStep alloc] initWithIdentifier:@"consent_review" signature:consentDocument.signatures[0] inDocument:consentDocument];
    reviewStep.text = @"Lorem ipsum dolor sit amet, consectetur adipiscing elit, sed do eiusmod tempor incididunt ut labore et dolore magna aliqua.";
    reviewStep.reasonForConsent = @"Lorem ipsum dolor sit amet, consectetur adipiscing elit, sed do eiusmod tempor incididunt ut labore et dolore magna aliqua.";

    ORKOrderedTask *task = [[ORKOrderedTask alloc] initWithIdentifier:ConsentTaskIdentifier steps:@[step, reviewStep]];
    
    return task;
}

- (void)consentButtonTapped:(id)sender {
    [self beginTaskWithIdentifier:ConsentTaskIdentifier];
}

#pragma mark - Eligibility form task
/*
 The eligibility form task is used to test elibility form items (`ORKFormStep`, `ORKFormItem`).
 */
- (id<ORKTask>)makeEligibilityFormTask {
    NSMutableArray *steps = [NSMutableArray new];
    
    {
        ORKInstructionStep *step = [[ORKInstructionStep alloc] initWithIdentifier:@"intro_step"];
        step.title = @"Eligibility Form";
        [steps addObject:step];
    }
    
    {
        ORKFormStep *step = [[ORKFormStep alloc] initWithIdentifier:@"form_step"];
        step.optional = NO;
        NSMutableArray *items = [NSMutableArray new];
        [steps addObject:step];
        
        {
            ORKFormItem *item = [[ORKFormItem alloc] initWithIdentifier:@"form_item_1"
                                                                   text:@"Are you over 18 years of age?"
                                                           answerFormat:[ORKAnswerFormat eligibilityAnswerFormat]];
            item.optional = NO;
            [items addObject:item];
        }
        
        {
            ORKFormItem *item = [[ORKFormItem alloc] initWithIdentifier:@"form_item_2"
                                                                   text:@"Have you been diagnosed with pre-diabetes or type 2 diabetes?"
                                                           answerFormat:[ORKAnswerFormat eligibilityAnswerFormat]];
            item.optional = NO;
            [items addObject:item];
        }
        
        {
            ORKFormItem *item = [[ORKFormItem alloc] initWithIdentifier:@"form_item_3"
                                                                   text:@"Can you not read and understand English in order to provide informed consent and follow the instructions?"
                                                           answerFormat:[ORKAnswerFormat eligibilityAnswerFormat]];
            item.optional = NO;
            [items addObject:item];
        }
        
        {
            ORKFormItem *item = [[ORKFormItem alloc] initWithIdentifier:@"form_item_4"
                                                                   text:@"Do you live outside the United States of America?"
                                                           answerFormat:[ORKAnswerFormat eligibilityAnswerFormat]];
            item.optional = NO;
            [items addObject:item];
        }
        
        [step setFormItems:items];
    }
    
    {
        ORKInstructionStep *step = [[ORKInstructionStep alloc] initWithIdentifier:@"ineligible_step"];
        step.title = @"You are ineligible to join the study.";
        [steps addObject:step];
    }
    
    {
        ORKCompletionStep *step = [[ORKCompletionStep alloc] initWithIdentifier:@"eligible_step"];
        step.title = @"You are eligible to join the study.";
        [steps addObject:step];
    }
    
    ORKNavigableOrderedTask *task = [[ORKNavigableOrderedTask alloc] initWithIdentifier:EligibilityFormTaskIdentifier steps:steps];
    
    // Build navigation rules.
    ORKPredicateStepNavigationRule *predicateRule = nil;
    ORKResultSelector *resultSelector = nil;
    
    resultSelector = [ORKResultSelector selectorWithStepIdentifier:@"form_step"
                                                  resultIdentifier:@"form_item_1"];
    NSPredicate *predicateFormItem1 = [ORKResultPredicate
                                       predicateForBooleanQuestionResultWithResultSelector:resultSelector expectedAnswer:YES];
    resultSelector = [ORKResultSelector selectorWithStepIdentifier:@"form_step"
                                                  resultIdentifier:@"form_item_2"];
    NSPredicate *predicateFormItem2 = [ORKResultPredicate
                                       predicateForBooleanQuestionResultWithResultSelector:resultSelector expectedAnswer:YES];
    resultSelector = [ORKResultSelector selectorWithStepIdentifier:@"form_step"
                                                  resultIdentifier:@"form_item_3"];
    NSPredicate *predicateFormItem3 = [ORKResultPredicate
                                       predicateForBooleanQuestionResultWithResultSelector:resultSelector expectedAnswer:NO];
    resultSelector = [ORKResultSelector selectorWithStepIdentifier:@"form_step"
                                                  resultIdentifier:@"form_item_4"];
    NSPredicate *predicateFormItem4 = [ORKResultPredicate
                                       predicateForBooleanQuestionResultWithResultSelector:resultSelector expectedAnswer:NO];
    
    NSPredicate *predicateEligible = [NSCompoundPredicate
                                      andPredicateWithSubpredicates:@[predicateFormItem1,predicateFormItem2, predicateFormItem3, predicateFormItem4]];
    predicateRule = [[ORKPredicateStepNavigationRule alloc] initWithResultPredicates:@[predicateEligible]
                                                          destinationStepIdentifiers:@[@"eligible_step"]];
    [task setNavigationRule:predicateRule forTriggerStepIdentifier:@"form_step"];
    
    // Add end direct rules to skip unneeded steps
    ORKDirectStepNavigationRule *directRule = nil;
    directRule = [[ORKDirectStepNavigationRule alloc] initWithDestinationStepIdentifier:ORKNullStepIdentifier];
    [task setNavigationRule:directRule forTriggerStepIdentifier:@"ineligible_step"];

    return task;
}

- (void)eligibilityFormButtonTapped:(id)sender {
    [self beginTaskWithIdentifier:EligibilityFormTaskIdentifier];
}

#pragma mark - Eligibility survey
/*
 The eligibility survey task is used to test elibility survey cell item.
 */
- (id<ORKTask>)makeEligibilitySurveyTask {
    NSMutableArray *steps = [NSMutableArray new];
    
    {
        ORKInstructionStep *step = [[ORKInstructionStep alloc] initWithIdentifier:@"intro_step"];
        step.title = @"Eligibility Survey";
        [steps addObject:step];
    }
    
    {
        ORKEligibilityAnswerFormat *answerFormat = (ORKEligibilityAnswerFormat *)[ORKAnswerFormat eligibilityAnswerFormat];
        ORKQuestionStep *step = [ORKQuestionStep questionStepWithIdentifier:@"question_01"
                                                                      title:@"Are you over 18 years of age?"
                                                                     answer:answerFormat];
        step.optional = NO;
        [steps addObject:step];
    }
    
    {
        ORKInstructionStep *step = [[ORKInstructionStep alloc] initWithIdentifier:@"ineligible_step"];
        step.title = @"You are ineligible to join the study.";
        [steps addObject:step];
    }
    
    {
        ORKCompletionStep *step = [[ORKCompletionStep alloc] initWithIdentifier:@"eligible_step"];
        step.title = @"You are eligible to join the study.";
        [steps addObject:step];
    }
    
    ORKNavigableOrderedTask *task = [[ORKNavigableOrderedTask alloc] initWithIdentifier:EligibilitySurveyTaskIdentifier steps:steps];

    // Build navigation rules.
    ORKResultSelector *resultSelector = [ORKResultSelector selectorWithResultIdentifier:@"question_01"];
    NSPredicate *predicateQuestion = [ORKResultPredicate
                                      predicateForBooleanQuestionResultWithResultSelector:resultSelector
                                      expectedAnswer:YES];
    ORKPredicateStepNavigationRule *predicateRule = [[ORKPredicateStepNavigationRule alloc]
                                                     initWithResultPredicates:@[predicateQuestion]
                                                     destinationStepIdentifiers:@[@"eligible_step"]];
    [task setNavigationRule:predicateRule forTriggerStepIdentifier:@"question_01"];
    
    // Add end direct rules to skip unneeded steps
    ORKDirectStepNavigationRule *directRule = nil;
    directRule = [[ORKDirectStepNavigationRule alloc] initWithDestinationStepIdentifier:ORKNullStepIdentifier];
    [task setNavigationRule:directRule forTriggerStepIdentifier:@"ineligible_step"];
    
    return task;
}

- (void)eligibilitySurveyButtonTapped:(id)sender {
    [self beginTaskWithIdentifier:EligibilitySurveyTaskIdentifier];
}

#pragma mark - Mini form task

/*
 The mini form task is used to test survey forms functionality (`ORKFormStep`).
 */
- (id<ORKTask>)makeMiniFormTask {
    NSMutableArray *steps = [NSMutableArray new];
    
    {
        ORKInstructionStep *step = [[ORKInstructionStep alloc] initWithIdentifier:@"mini_form_001"];
        step.title = @"Mini Form";
        [steps addObject:step];
    }
    
    {
        /*
         A short form for testing behavior when loading multiple HealthKit
         default values on the same form.
         */
        ORKFormStep *step = [[ORKFormStep alloc] initWithIdentifier:@"fid_000" title:@"Mini Form" text:@"Mini form groups multi-entry in one page"];
        NSMutableArray *items = [NSMutableArray new];
        [steps addObject:step];
        
        {
            ORKFormItem *item = [[ORKFormItem alloc] initWithIdentifier:@"fqid_health_weight1"
                                                                 text:@"Weight"
                                                         answerFormat:
                                [ORKHealthKitQuantityTypeAnswerFormat answerFormatWithQuantityType:[HKQuantityType quantityTypeForIdentifier:HKQuantityTypeIdentifierBodyMass]
                                                                                             unit:[HKUnit unitFromMassFormatterUnit:NSMassFormatterUnitPound]
                                                                                            style:ORKNumericAnswerStyleDecimal]];
            [items addObject:item];
        }
        
        {
            ORKFormItem *item = [[ORKFormItem alloc] initWithIdentifier:@"fqid_health_weight2"
                                                                 text:@"Weight"
                                                         answerFormat:
                                [ORKHealthKitQuantityTypeAnswerFormat answerFormatWithQuantityType:[HKQuantityType quantityTypeForIdentifier:HKQuantityTypeIdentifierBodyMass]
                                                                                             unit:[HKUnit unitFromMassFormatterUnit:NSMassFormatterUnitPound]
                                                                                            style:ORKNumericAnswerStyleDecimal]];
            item.placeholder = @"Add weight";
            [items addObject:item];
        }
        
        {
            ORKFormItem *item = [[ORKFormItem alloc] initWithIdentifier:@"fqid_health_weight3"
                                                                   text:@"Weight"
                                                           answerFormat:
                                 [ORKHealthKitQuantityTypeAnswerFormat answerFormatWithQuantityType:[HKQuantityType quantityTypeForIdentifier:HKQuantityTypeIdentifierBodyMass]
                                                                                               unit:[HKUnit unitFromMassFormatterUnit:NSMassFormatterUnitPound]
                                                                                              style:ORKNumericAnswerStyleDecimal]];
            item.placeholder = @"Input your body weight here. Really long text.";
            [items addObject:item];
        }
        
        
        {
            ORKFormItem *item = [[ORKFormItem alloc] initWithIdentifier:@"fqid_health_weight4"
                                                                   text:@"Weight"
                                                           answerFormat:[ORKNumericAnswerFormat decimalAnswerFormatWithUnit:nil]];
            item.placeholder = @"Input your body weight here.";
            [items addObject:item];
        }
        
        [step setFormItems:items];
    }
    
    {
        /*
         A long "kitchen-sink" form with all the different types of supported
         answer formats.
         */
        ORKFormStep *step = [[ORKFormStep alloc] initWithIdentifier:@"fid_001" title:@"Mini Form" text:@"Mini form groups multi-entry in one page"];
        NSMutableArray *items = [NSMutableArray new];
        
        {
            
            ORKFormItem *item = [[ORKFormItem alloc] initWithIdentifier:@"fqid_health_biologicalSex" text:@"Gender" answerFormat:[ORKHealthKitCharacteristicTypeAnswerFormat answerFormatWithCharacteristicType:[HKCharacteristicType characteristicTypeForIdentifier:HKCharacteristicTypeIdentifierBiologicalSex]]];
            [items addObject:item];
        }
        
        {
            ORKFormItem *item = [[ORKFormItem alloc] initWithSectionTitle:@"Pre1"];
            [items addObject:item];
        }
        
        {
            ORKFormItem *item = [[ORKFormItem alloc] initWithSectionTitle:@"Basic Information"];
            [items addObject:item];
        }
        
        {
            
            ORKFormItem *item = [[ORKFormItem alloc] initWithIdentifier:@"fqid_health_bloodType" text:@"Blood Type" answerFormat:[ORKHealthKitCharacteristicTypeAnswerFormat answerFormatWithCharacteristicType:[HKCharacteristicType characteristicTypeForIdentifier:HKCharacteristicTypeIdentifierBloodType]]];
            item.placeholder = @"Choose a type";
            [items addObject:item];
        }
        
        {
            
            ORKFormItem *item = [[ORKFormItem alloc] initWithIdentifier:@"fqid_health_dob" text:@"Date of Birth" answerFormat:[ORKHealthKitCharacteristicTypeAnswerFormat answerFormatWithCharacteristicType:[HKCharacteristicType characteristicTypeForIdentifier:HKCharacteristicTypeIdentifierDateOfBirth]]];
            item.placeholder = @"DOB";
            [items addObject:item];
        }
        
        {
            
            ORKFormItem *item = [[ORKFormItem alloc] initWithIdentifier:@"fqid_health_weight"
                                                                 text:@"Weight"
                                                         answerFormat:
                                [ORKHealthKitQuantityTypeAnswerFormat answerFormatWithQuantityType:[HKQuantityType quantityTypeForIdentifier:HKQuantityTypeIdentifierBodyMass]
                                                                                    unit:nil
                                                                                   style:ORKNumericAnswerStyleDecimal]];
            item.placeholder = @"Add weight";
            [items addObject:item];
        }
        
        {
            ORKFormItem *item = [[ORKFormItem alloc] initWithIdentifier:@"fqid_001" text:@"Have headache?" answerFormat:[ORKBooleanAnswerFormat new]];
            [items addObject:item];
        }
        
        {
            ORKFormItem *item = [[ORKFormItem alloc] initWithIdentifier:@"fqid_002" text:@"Which fruit do you like most? Please pick one from below."
                                                         answerFormat:[ORKAnswerFormat choiceAnswerFormatWithStyle:ORKChoiceAnswerStyleSingleChoice textChoices:@[@"Apple", @"Orange", @"Banana"]
                                                                                                              ]];
            [items addObject:item];
        }
        
        {
            ORKFormItem *item = [[ORKFormItem alloc] initWithIdentifier:@"fqid_003" text:@"Message"
                                                         answerFormat:[ORKAnswerFormat textAnswerFormat]];
            item.placeholder = @"Your message";
            [items addObject:item];
        }
        
        {
            ORKFormItem *item = [[ORKFormItem alloc] initWithIdentifier:@"fqid_004a" text:@"BP Diastolic"
                                                         answerFormat:[ORKAnswerFormat integerAnswerFormatWithUnit:@"mm Hg"]];
            item.placeholder = @"Enter value";
            [items addObject:item];
        }
        
        {
            ORKFormItem *item = [[ORKFormItem alloc] initWithIdentifier:@"fqid_004b" text:@"BP Systolic"
                                                         answerFormat:[ORKAnswerFormat integerAnswerFormatWithUnit:@"mm Hg"]];
            item.placeholder = @"Enter value";
            [items addObject:item];
        }
        
        {
            ORKFormItem *item = [[ORKFormItem alloc] initWithIdentifier:@"fqid_005" text:@"Email"
                                                           answerFormat:[ORKAnswerFormat emailAnswerFormat]];
            item.placeholder = @"Enter Email";
            [items addObject:item];
        }
        
        {
            ORKTextAnswerFormat *format = [ORKAnswerFormat textAnswerFormatWithValidationExpression:@"^(https?:\\/\\/)?([\\da-z\\.-]+)\\.([a-z\\.]{2,6})([\\/\\w \\.-]*)*\\/?$" invalidMessage:@"Invalid URL: %@"];
            format.multipleLines = NO;
            format.keyboardType = UIKeyboardTypeURL;
            format.autocapitalizationType = UITextAutocapitalizationTypeNone;
            format.autocorrectionType = UITextAutocorrectionTypeNo;
            format.spellCheckingType = UITextSpellCheckingTypeNo;
            
            ORKFormItem *item = [[ORKFormItem alloc] initWithIdentifier:@"fqid_006" text:@"URL"
                                                           answerFormat:format];
            item.placeholder = @"Enter URL";
            [items addObject:item];
        }

        {
            ORKFormItem *item = [[ORKFormItem alloc] initWithIdentifier:@"fqid_007" text:@"Message"
                                                           answerFormat:[ORKAnswerFormat textAnswerFormatWithMaximumLength:20]];
            item.placeholder = @"Your message (limit 20 characters).";
            [items addObject:item];
        }
        
        {
            ORKTextAnswerFormat *format = [ORKAnswerFormat textAnswerFormatWithMaximumLength:12];
            format.secureTextEntry = YES;
            format.multipleLines = NO;
            
            ORKFormItem *item = [[ORKFormItem alloc] initWithIdentifier:@"fqid_008" text:@"Passcode"
                                                           answerFormat:format];
            item.placeholder = @"Enter Passcode";
            [items addObject:item];
        }
        
        {
            ORKFormItem *item = [[ORKFormItem alloc] initWithIdentifier:@"fqid_date_001" text:@"Birthdate"
                                                         answerFormat:[ORKAnswerFormat dateAnswerFormat]];
            item.placeholder = @"Pick a date";
            [items addObject:item];
        }
        
        {
            
            NSDate *defaultDate = [[NSCalendar currentCalendar] dateByAddingUnit:NSCalendarUnitYear value:-30 toDate:[NSDate date] options:(NSCalendarOptions)0];
            NSDate *minDate = [[NSCalendar currentCalendar] dateByAddingUnit:NSCalendarUnitYear value:-150 toDate:[NSDate date] options:(NSCalendarOptions)0];

            ORKFormItem *item = [[ORKFormItem alloc] initWithIdentifier:@"fqid_date_002" text:@"Birthdate"
                                                         answerFormat:[ORKAnswerFormat dateAnswerFormatWithDefaultDate:defaultDate
                                                                                                        minimumDate:minDate
                                                                                                        maximumDate:[NSDate date]
                                                                                                           calendar:nil]];
            item.placeholder = @"Pick a date (with default)";
            [items addObject:item];
        }
        
        {
            ORKFormItem *item = [[ORKFormItem alloc] initWithIdentifier:@"fqid_timeOfDay_001" text:@"Today sunset time?"
                                                         answerFormat:[ORKAnswerFormat timeOfDayAnswerFormat]];
            item.placeholder = @"No default time";
            [items addObject:item];
        }
        
        {
            NSDateComponents *defaultDC = [[NSDateComponents alloc] init];
            defaultDC.hour = 14;
            defaultDC.minute = 23;
            ORKFormItem *item = [[ORKFormItem alloc] initWithIdentifier:@"fqid_timeOfDay_002" text:@"Today sunset time?"
                                                         answerFormat:[ORKAnswerFormat timeOfDayAnswerFormatWithDefaultComponents:defaultDC]];
            item.placeholder = @"Default time 14:23";
            [items addObject:item];
        }
        
        {
            ORKFormItem *item = [[ORKFormItem alloc] initWithIdentifier:@"fqid_dateTime_001" text:@"Next eclipse visible in Cupertino?"
                                                         answerFormat:[ORKAnswerFormat dateTimeAnswerFormat]];
            
            item.placeholder = @"No default date and range";
            [items addObject:item];
        }
        
        {
            
            NSDate *defaultDate = [[NSCalendar currentCalendar] dateByAddingUnit:NSCalendarUnitDay value:3 toDate:[NSDate date] options:(NSCalendarOptions)0];
            NSDate *minDate = [[NSCalendar currentCalendar] dateByAddingUnit:NSCalendarUnitDay value:0 toDate:[NSDate date] options:(NSCalendarOptions)0];
            NSDate *maxDate = [[NSCalendar currentCalendar] dateByAddingUnit:NSCalendarUnitDay value:10 toDate:[NSDate date] options:(NSCalendarOptions)0];
            ORKFormItem *item = [[ORKFormItem alloc] initWithIdentifier:@"fqid_dateTime_002" text:@"Next eclipse visible in Cupertino?"
                                                         answerFormat:[ORKAnswerFormat dateTimeAnswerFormatWithDefaultDate:defaultDate
                                                                                                            minimumDate:minDate
                                                                                                            maximumDate:maxDate
                                                                                                               calendar:nil]];
            
            item.placeholder = @"Default date in 3 days and range(0, 10)";
            [items addObject:item];
        }
        
        {
            ORKFormItem *item = [[ORKFormItem alloc] initWithIdentifier:@"fqid_timeInterval_001" text:@"Wake up interval"
                                                           answerFormat:[ORKAnswerFormat timeIntervalAnswerFormat]];
            item.placeholder = @"No default Interval and step size";
            [items addObject:item];
        }
        
        {
            ORKFormItem *item = [[ORKFormItem alloc] initWithIdentifier:@"fqid_timeInterval_002" text:@"Wake up interval"
                                                           answerFormat:[ORKAnswerFormat timeIntervalAnswerFormatWithDefaultInterval:300 step:3]];
            
            item.placeholder = @"Default Interval 300 and step size 3";
            [items addObject:item];
        }
        
        {
            /*
             Testbed for image choice.
             
             In a real application, you would use real images rather than square
             colored boxes.
             */
            ORKImageChoice *option1 = [ORKImageChoice choiceWithNormalImage:[self imageWithColor:[UIColor redColor] size:CGSizeMake(360, 360) border:NO]
                                                              selectedImage:[self imageWithColor:[UIColor redColor] size:CGSizeMake(360, 360) border:YES]
                                                                       text:@"Red" value:@"red"];
            ORKImageChoice *option2 = [ORKImageChoice choiceWithNormalImage:[self imageWithColor:[UIColor orangeColor] size:CGSizeMake(360, 360) border:NO]
                                                              selectedImage:[self imageWithColor:[UIColor orangeColor] size:CGSizeMake(360, 360) border:YES]
                                                                       text:nil value:@"orange"];
            ORKImageChoice *option3 = [ORKImageChoice choiceWithNormalImage:[self imageWithColor:[UIColor yellowColor] size:CGSizeMake(360, 360) border:NO]
                                                              selectedImage:[self imageWithColor:[UIColor yellowColor] size:CGSizeMake(360, 360) border:YES]
                                                                       text:@"Yellow" value:@"yellow"];
            
            ORKFormItem *item3 = [[ORKFormItem alloc] initWithIdentifier:@"fqid_009_3" text:@"What is your favorite color?"
                                                          answerFormat:[ORKAnswerFormat choiceAnswerFormatWithImageChoices:@[option1, option2, option3]]];
            [items addObject:item3];
        }
        
        {
            // Discrete scale
            ORKFormItem *item = [[ORKFormItem alloc] initWithIdentifier:@"fqid_scale_001" text:@"Pick an integer" answerFormat:[[ORKScaleAnswerFormat alloc] initWithMaximumValue: 100 minimumValue: 0 defaultValue:NSIntegerMax step:10]];
            [items addObject:item];
        }
        
        {
            // Discrete scale, with default value
            ORKFormItem *item = [[ORKFormItem alloc] initWithIdentifier:@"fqid_scale_002" text:@"Pick an integer" answerFormat:[[ORKScaleAnswerFormat alloc] initWithMaximumValue: 100 minimumValue: 0 defaultValue:20 step:10]];
            [items addObject:item];
        }
        
        {
            // Continuous scale
            ORKFormItem *item = [[ORKFormItem alloc] initWithIdentifier:@"fqid_scale_003" text:@"Pick a decimal" answerFormat:[[ORKContinuousScaleAnswerFormat alloc] initWithMaximumValue: 100 minimumValue: 0 defaultValue:NSIntegerMax maximumFractionDigits:2]];
            [items addObject:item];
        }
        
        {
            // Continuous scale, with default value
            ORKFormItem *item = [[ORKFormItem alloc] initWithIdentifier:@"fqid_scale_004" text:@"Pick a decimal" answerFormat:[[ORKContinuousScaleAnswerFormat alloc] initWithMaximumValue: 100 minimumValue: 0 defaultValue:87.34 maximumFractionDigits:2]];
            [items addObject:item];
        }
        
        {
            // Vertical Discrete scale, with default value
            ORKFormItem *item = [[ORKFormItem alloc] initWithIdentifier:@"fqid_scale_005" text:@"Pick an integer" answerFormat:[[ORKScaleAnswerFormat alloc] initWithMaximumValue: 100 minimumValue: 0 defaultValue:90 step:10 vertical:YES]];
            [items addObject:item];
        }
        
        {
            // Vertical Continuous scale, with default value
            ORKFormItem *item = [[ORKFormItem alloc] initWithIdentifier:@"fqid_scale_006" text:@"Pick a decimal" answerFormat:[[ORKContinuousScaleAnswerFormat alloc] initWithMaximumValue: 100 minimumValue: 0 defaultValue:12.75 maximumFractionDigits:2 vertical:YES]];
            [items addObject:item];
        }
        
        {
            ORKTextChoice *textChoice1 = [ORKTextChoice choiceWithText:@"Poor" value:@(1)];
            ORKTextChoice *textChoice2 = [ORKTextChoice choiceWithText:@"Fair" value:@(2)];
            ORKTextChoice *textChoice3 = [ORKTextChoice choiceWithText:@"Good" value:@(3)];
            ORKTextChoice *textChoice4 = [ORKTextChoice choiceWithText:@"Above Average" value:@(4)];
            ORKTextChoice *textChoice5 = [ORKTextChoice choiceWithText:@"Excellent" value:@(5)];
            
            NSArray *textChoices = @[textChoice1, textChoice2, textChoice3, textChoice4, textChoice5];
            
            ORKTextScaleAnswerFormat *scaleAnswerFormat = [ORKAnswerFormat textScaleAnswerFormatWithTextChoices:textChoices
                                                                                                   defaultIndex:NSIntegerMax
                                                                                                       vertical:NO];
            
            ORKFormItem *item = [[ORKFormItem alloc] initWithIdentifier:@"fqid_scale_007"
                                                                   text:@"How are you feeling today?"
                                                           answerFormat:scaleAnswerFormat];
            [items addObject:item];
        }
        
        {
            ORKTextChoice *textChoice1 = [ORKTextChoice choiceWithText:@"Poor" value:@(1)];
            ORKTextChoice *textChoice2 = [ORKTextChoice choiceWithText:@"Fair" value:@(2)];
            ORKTextChoice *textChoice3 = [ORKTextChoice choiceWithText:@"Good" value:@(3)];
            ORKTextChoice *textChoice4 = [ORKTextChoice choiceWithText:@"Above Average" value:@(4)];
            ORKTextChoice *textChoice5 = [ORKTextChoice choiceWithText:@"Excellent" value:@(5)];
            
            NSArray *textChoices = @[textChoice1, textChoice2, textChoice3, textChoice4, textChoice5];
            
            ORKTextScaleAnswerFormat *scaleAnswerFormat = [ORKAnswerFormat textScaleAnswerFormatWithTextChoices:textChoices
                                                                                                   defaultIndex:NSIntegerMax
                                                                                                       vertical:YES];
            
            ORKFormItem *item = [[ORKFormItem alloc] initWithIdentifier:@"fqid_scale_008"
                                                                   text:@"How are you feeling today?"
                                                           answerFormat:scaleAnswerFormat];
            [items addObject:item];
        }
        
        {
            //Location
            ORKFormItem *item = [[ORKFormItem alloc] initWithIdentifier:@"fiqd_location" text:@"Pick a location" answerFormat:[ORKAnswerFormat locationAnswerFormat]];
            [items addObject:item];
        }
        
        [step setFormItems:items];
        [steps addObject:step];
    }

    {
        
        ORKFormStep *step = [[ORKFormStep alloc] initWithIdentifier:@"fid_002" title:@"Required form step" text:nil];
        ORKFormItem *item = [[ORKFormItem alloc] initWithIdentifier:@"fqid_001"
                                                               text:@"Value"
                                                       answerFormat:[ORKNumericAnswerFormat valuePickerAnswerFormatWithTextChoices:@[@"1", @"2", @"3"]]];
        item.placeholder = @"Pick a value";
        [step setFormItems:@[item]];
        step.optional = NO;
        [steps addObject:step];
    }
    
    {
        ORKInstructionStep *step = [[ORKInstructionStep alloc] initWithIdentifier:@"aid_001"];
        step.title = @"Thanks";
        [steps addObject:step];
    }
    
    ORKOrderedTask *task = [[ORKOrderedTask alloc] initWithIdentifier:MiniFormTaskIdentifier steps:steps];
    
    return task;
}

- (void)miniFormButtonTapped:(id)sender {
    [self beginTaskWithIdentifier:MiniFormTaskIdentifier];
}

#pragma mark - Mini form task

/*
 The optional form task is used to test form items' optional functionality (`ORKFormStep`, `ORKFormItem`).
 */
- (id<ORKTask>)makeOptionalFormTask {
    NSMutableArray *steps = [NSMutableArray new];
    
    {
        {
            ORKFormStep *step = [[ORKFormStep alloc] initWithIdentifier:@"scale_form_00" title:@"Optional Form Items" text:@"Optional form with a required scale item with a default value"];
            NSMutableArray *items = [NSMutableArray new];
            [steps addObject:step];
            
            {
                ORKScaleAnswerFormat *format = [ORKScaleAnswerFormat scaleAnswerFormatWithMaximumValue:10 minimumValue:1 defaultValue:4 step:1 vertical:YES maximumValueDescription:nil minimumValueDescription:nil];
                ORKFormItem *item = [[ORKFormItem alloc] initWithIdentifier:@"scale_form"
                                                                       text:@"Optional scale"
                                                               answerFormat:format];
                item.optional = NO;
                [items addObject:item];
            }
                 
            [step setFormItems:items];
        }

        
        ORKFormStep *step = [[ORKFormStep alloc] initWithIdentifier:@"fid_000" title:@"Optional Form Items" text:@"Optional form with no required items"];
        NSMutableArray *items = [NSMutableArray new];
        [steps addObject:step];
        
        {
            ORKFormItem *item = [[ORKFormItem alloc] initWithSectionTitle:@"Optional"];
            [items addObject:item];
        }

        {
            ORKTextAnswerFormat *format = [ORKAnswerFormat textAnswerFormatWithMaximumLength:12];
            format.multipleLines = NO;
            ORKFormItem *item = [[ORKFormItem alloc] initWithIdentifier:@"fqid_text3"
                                                                   text:@"Text"
                                                           answerFormat:format];
            item.placeholder = @"Input any text here.";
            [items addObject:item];
        }
        
        {
            ORKFormItem *item = [[ORKFormItem alloc] initWithIdentifier:@"fqid_text4"
                                                                   text:@"Number"
                                                           answerFormat:[ORKNumericAnswerFormat decimalAnswerFormatWithUnit:nil]];
            item.placeholder = @"Input any number here.";
            [items addObject:item];
        }
        
        [step setFormItems:items];
    }
    
    {
        ORKFormStep *step = [[ORKFormStep alloc] initWithIdentifier:@"fid_001" title:@"Optional Form Items" text:@"Optional form with some required items"];
        NSMutableArray *items = [NSMutableArray new];
        [steps addObject:step];
        
        {
            ORKFormItem *item = [[ORKFormItem alloc] initWithSectionTitle:@"Optional"];
            [items addObject:item];
        }

        ORKTextAnswerFormat *format = [ORKAnswerFormat textAnswerFormatWithMaximumLength:12];
        format.multipleLines = NO;
        {
            ORKFormItem *item = [[ORKFormItem alloc] initWithIdentifier:@"fqid_text1"
                                                                   text:@"Text A"
                                                           answerFormat:format];
            item.placeholder = @"Input any text here.";
            [items addObject:item];
        }
        
        {
            ORKFormItem *item = [[ORKFormItem alloc] initWithIdentifier:@"fqid_text2"
                                                                   text:@"Text B"
                                                           answerFormat:format];
            item.placeholder = @"Input any text here.";
            [items addObject:item];
        }
        
        {
            ORKFormItem *item = [[ORKFormItem alloc] initWithSectionTitle:@"Required"];
            [items addObject:item];
        }

        {
            ORKFormItem *item = [[ORKFormItem alloc] initWithIdentifier:@"fqid_text3"
                                                                   text:@"Text C"
                                                           answerFormat:format
                                                               optional:NO];
            item.placeholder = @"Input any text here.";
            [items addObject:item];
        }
        
        {
            ORKFormItem *item = [[ORKFormItem alloc] initWithIdentifier:@"fqid_text4"
                                                                   text:@"Number"
                                                           answerFormat:[ORKNumericAnswerFormat decimalAnswerFormatWithUnit:nil]
                                                               optional:NO];
            item.placeholder = @"Input any number here.";
            [items addObject:item];
        }
        
        [step setFormItems:items];
    }

    {
        ORKFormStep *step = [[ORKFormStep alloc] initWithIdentifier:@"fid_002" title:@"Optional Form Items" text:@"Optional form with all items required"];
        NSMutableArray *items = [NSMutableArray new];
        [steps addObject:step];
        
        {
            ORKFormItem *item = [[ORKFormItem alloc] initWithSectionTitle:@"Required"];
            [items addObject:item];
        }

        ORKTextAnswerFormat *format = [ORKAnswerFormat textAnswerFormatWithMaximumLength:12];
        format.multipleLines = NO;
        {
            ORKFormItem *item = [[ORKFormItem alloc] initWithIdentifier:@"fqid_text1"
                                                                   text:@"Text A"
                                                           answerFormat:format
                                                               optional:NO];
            item.placeholder = @"Input any text here.";
            [items addObject:item];
        }
        
        {
            ORKFormItem *item = [[ORKFormItem alloc] initWithIdentifier:@"fqid_text2"
                                                                   text:@"Text B"
                                                           answerFormat:format
                                                               optional:NO];
            item.placeholder = @"Input any text here.";
            [items addObject:item];
        }
        
        {
            ORKFormItem *item = [[ORKFormItem alloc] initWithIdentifier:@"fqid_text3"
                                                                   text:@"Text C"
                                                           answerFormat:format
                                                               optional:NO];
            item.placeholder = @"Input any text here.";
            [items addObject:item];
        }
        
        {
            ORKFormItem *item = [[ORKFormItem alloc] initWithIdentifier:@"fqid_text4"
                                                                   text:@"Number"
                                                           answerFormat:[ORKNumericAnswerFormat decimalAnswerFormatWithUnit:nil]
                                                               optional:NO];
            item.placeholder = @"Input any number here.";
            [items addObject:item];
        }
        
        [step setFormItems:items];
    }

    {
        ORKFormStep *step = [[ORKFormStep alloc] initWithIdentifier:@"fid_003" title:@"Optional Form Items" text:@"Required form with no required items"];
        NSMutableArray *items = [NSMutableArray new];
        [steps addObject:step];
        
        {
            ORKFormItem *item = [[ORKFormItem alloc] initWithSectionTitle:@"Optional"];
            [items addObject:item];
        }

        {
            ORKTextAnswerFormat *format = [ORKAnswerFormat textAnswerFormatWithMaximumLength:6];
            format.multipleLines = NO;
            ORKFormItem *item = [[ORKFormItem alloc] initWithIdentifier:@"fqid_text3"
                                                                   text:@"Text"
                                                           answerFormat:format];
            item.placeholder = @"Input any text here.";
            [items addObject:item];
        }
        
        {
            ORKFormItem *item = [[ORKFormItem alloc] initWithIdentifier:@"fqid_text4"
                                                                   text:@"Number"
                                                           answerFormat:[ORKNumericAnswerFormat decimalAnswerFormatWithUnit:nil]];
            item.placeholder = @"Input any number here.";
            [items addObject:item];
        }
        
        [step setFormItems:items];
        step.optional = NO;
    }
    
    {
        ORKFormStep *step = [[ORKFormStep alloc] initWithIdentifier:@"fid_004" title:@"Optional Form Items" text:@"Required form with some required items"];
        NSMutableArray *items = [NSMutableArray new];
        [steps addObject:step];
        
        {
            ORKFormItem *item = [[ORKFormItem alloc] initWithSectionTitle:@"Optional"];
            [items addObject:item];
        }

        ORKTextAnswerFormat *format = [ORKAnswerFormat textAnswerFormatWithMaximumLength:12];
        format.multipleLines = NO;
        {
            ORKFormItem *item = [[ORKFormItem alloc] initWithIdentifier:@"fqid_text1"
                                                                   text:@"Text A"
                                                           answerFormat:format];
            item.placeholder = @"Input your text here.";
            [items addObject:item];
        }
        
        {
            ORKFormItem *item = [[ORKFormItem alloc] initWithIdentifier:@"fqid_text2"
                                                                   text:@"Text B"
                                                           answerFormat:format];
            item.placeholder = @"Input your text here.";
            [items addObject:item];
        }
        
        {
            ORKFormItem *item = [[ORKFormItem alloc] initWithSectionTitle:@"Required"];
            [items addObject:item];
        }

        {
            ORKFormItem *item = [[ORKFormItem alloc] initWithIdentifier:@"fqid_text3"
                                                                   text:@"Text C"
                                                           answerFormat:format];
            item.optional = NO;
            item.placeholder = @"Input your text here.";
            [items addObject:item];
        }
        
        {
            ORKFormItem *item = [[ORKFormItem alloc] initWithIdentifier:@"fqid_text4"
                                                                   text:@"Number"
                                                           answerFormat:[ORKNumericAnswerFormat decimalAnswerFormatWithUnit:nil]];
            item.optional = NO;
            item.placeholder = @"Input any number here.";
            [items addObject:item];
        }
        
        [step setFormItems:items];
        step.optional = NO;
    }

    {
        ORKFormStep *step = [[ORKFormStep alloc] initWithIdentifier:@"fid_005" title:@"Optional Form Items" text:@"Required form with all items required"];
        NSMutableArray *items = [NSMutableArray new];
        [steps addObject:step];
        
        {
            ORKFormItem *item = [[ORKFormItem alloc] initWithSectionTitle:@"Required"];
            [items addObject:item];
        }

        ORKTextAnswerFormat *format = [ORKAnswerFormat textAnswerFormatWithMaximumLength:12];
        format.multipleLines = NO;
        {
            ORKFormItem *item = [[ORKFormItem alloc] initWithIdentifier:@"fqid_text1"
                                                                   text:@"Text A"
                                                           answerFormat:format];
            item.optional = NO;
            item.placeholder = @"Input any text here.";
            [items addObject:item];
        }
        
        {
            ORKFormItem *item = [[ORKFormItem alloc] initWithIdentifier:@"fqid_text2"
                                                                   text:@"Text B"
                                                           answerFormat:format];
            item.optional = NO;
            item.placeholder = @"Input any text here.";
            [items addObject:item];
        }
        
        {
            ORKFormItem *item = [[ORKFormItem alloc] initWithIdentifier:@"fqid_text3"
                                                                   text:@"Text C"
                                                           answerFormat:format];
            item.optional = NO;
            item.placeholder = @"Input any text here.";
            [items addObject:item];
        }
        
        {
            ORKFormItem *item = [[ORKFormItem alloc] initWithIdentifier:@"fqid_text4"
                                                                   text:@"Number"
                                                           answerFormat:[ORKNumericAnswerFormat decimalAnswerFormatWithUnit:nil]];
            item.optional = NO;
            item.placeholder = @"Input any number here.";
            [items addObject:item];
        }
        
        [step setFormItems:items];
        step.optional = NO;
    }
    
    ORKOrderedTask *task = [[ORKOrderedTask alloc] initWithIdentifier:MiniFormTaskIdentifier steps:steps];
    
    return task;
}

- (void)optionalFormButtonTapped:(id)sender {
    [self beginTaskWithIdentifier:OptionalFormTaskIdentifier];
}

#pragma mark - Active tasks

- (void)fitnessTaskButtonTapped:(id)sender {
    [self beginTaskWithIdentifier:FitnessTaskIdentifier];
}

- (void)gaitTaskButtonTapped:(id)sender {
    [self beginTaskWithIdentifier:GaitTaskIdentifier];
}

- (void)memoryGameTaskButtonTapped:(id)sender {
    [self beginTaskWithIdentifier:MemoryTaskIdentifier];
}

- (IBAction)waitTaskButtonTapped:(id)sender {
    [self beginTaskWithIdentifier:WaitTaskIdentifier];
}

- (void)audioTaskButtonTapped:(id)sender {
    [self beginTaskWithIdentifier:AudioTaskIdentifier];
}

- (void)toneAudiometryTaskButtonTapped:(id)sender {
    [self beginTaskWithIdentifier:ToneAudiometryTaskIdentifier];
}

- (void)twoFingerTappingTaskButtonTapped:(id)sender {
    [self beginTaskWithIdentifier:TwoFingerTapTaskIdentifier];
}

- (void)reactionTimeTaskButtonTapped:(id)sender {
    [self beginTaskWithIdentifier:ReactionTimeTaskIdentifier];
}

- (void)towerOfHanoiTaskButtonTapped:(id)sender {
    [self beginTaskWithIdentifier:TowerOfHanoiTaskIdentifier];
}

- (void)timedWalkTaskButtonTapped:(id)sender {
    [self beginTaskWithIdentifier:TimedWalkTaskIdentifier];
}

- (void)psatTaskButtonTapped:(id)sender {
    [self beginTaskWithIdentifier:PSATTaskIdentifier];
}

- (void)holePegTestTaskButtonTapped:(id)sender {
    [self beginTaskWithIdentifier:HolePegTestTaskIdentifier];
}

#pragma mark - Dynamic task

/*
 See the `DynamicTask` class for a definition of this task.
 */
- (void)dynamicTaskButtonTapped:(id)sender {
    [self beginTaskWithIdentifier:DynamicTaskIdentifier];
}

#pragma mark - Screening task

/*
 This demonstrates a task where if the user enters a value that is too low for
 the first question (say, under 18), the task view controller delegate API can
 be used to reject the answer and prevent forward navigation.
 
 See the implementation of the task view controller delegate methods for specific
 handling of this task.
 */
- (id<ORKTask>)makeInterruptibleTask {
    NSMutableArray *steps = [NSMutableArray new];
    
    {
        ORKNumericAnswerFormat *format = [ORKNumericAnswerFormat integerAnswerFormatWithUnit:@"years"];
        format.minimum = @(5);
        format.maximum = @(90);
        ORKQuestionStep *step = [ORKQuestionStep questionStepWithIdentifier:@"itid_001"
                                                                      title:@"How old are you?"
                                                                     answer:format];
        [steps addObject:step];
    }
    
    {
        ORKQuestionStep *step = [ORKQuestionStep questionStepWithIdentifier:@"itid_002"
                                                                      title:@"How much did you pay for your car?"
                                                                     answer:[ORKNumericAnswerFormat decimalAnswerFormatWithUnit:@"USD"]];
        [steps addObject:step];
    }
    
    {
        ORKInstructionStep *step = [[ORKInstructionStep alloc] initWithIdentifier:@"itid_003"];
        step.title = @"Thank you for completing this task.";
        [steps addObject:step];
    }
    
    ORKOrderedTask *task = [[ORKOrderedTask alloc] initWithIdentifier:InterruptibleTaskIdentifier steps:steps];
    return task;
}

- (void)interruptibleTaskButtonTapped:(id)sender {
    [self beginTaskWithIdentifier:InterruptibleTaskIdentifier];
}

#pragma mark - Scales task

/*
 This task is used to test various uses of discrete and continuous, horizontal and vertical valued sliders.
 */
- (id<ORKTask>)makeScalesTask {

    NSMutableArray *steps = [NSMutableArray array];
    
    {
        /*
         Continuous scale with two decimal places.
         */
        ORKContinuousScaleAnswerFormat *scaleAnswerFormat =  [ORKAnswerFormat continuousScaleAnswerFormatWithMaximumValue:10
                                                                                                             minimumValue:1
                                                                                                             defaultValue:NSIntegerMax
                                                                                                    maximumFractionDigits:2
                                                                                                                 vertical:NO
                                                                                                  maximumValueDescription:nil
                                                                                                  minimumValueDescription:nil];
        
        ORKQuestionStep *step = [ORKQuestionStep questionStepWithIdentifier:@"scale_01"
                                                                    title:@"On a scale of 1 to 10, how much pain do you feel?"
                                                                   answer:scaleAnswerFormat];
        [steps addObject:step];
    }
    
    {
        /*
         Discrete scale, no default.
         */
        ORKScaleAnswerFormat *scaleAnswerFormat =  [ORKAnswerFormat scaleAnswerFormatWithMaximumValue:300
                                                                                         minimumValue:100
                                                                                         defaultValue:NSIntegerMax
                                                                                                 step:50
                                                                                             vertical:NO
                                                                              maximumValueDescription:nil
                                                                              minimumValueDescription:nil];
        
        ORKQuestionStep *step = [ORKQuestionStep questionStepWithIdentifier:@"scale_02"
                                                                    title:@"How much money do you need?"
                                                                   answer:scaleAnswerFormat];
        [steps addObject:step];
    }
    
    {
        /*
         Discrete scale, with a default.
         */
        ORKScaleAnswerFormat *scaleAnswerFormat =  [ORKAnswerFormat scaleAnswerFormatWithMaximumValue:10
                                                                                         minimumValue:1
                                                                                         defaultValue:5
                                                                                                 step:1
                                                                                             vertical:NO
                                                                              maximumValueDescription:nil
                                                                              minimumValueDescription:nil];
        
        ORKQuestionStep *step = [ORKQuestionStep questionStepWithIdentifier:@"scale_03"
                                                                    title:@"On a scale of 1 to 10, how much pain do you feel?"
                                                                   answer:scaleAnswerFormat];
        [steps addObject:step];
    }
    
    {
        /*
         Discrete scale, with a default that is not on a step boundary.
         */
        ORKScaleAnswerFormat *scaleAnswerFormat =  [ORKAnswerFormat scaleAnswerFormatWithMaximumValue:300
                                                                                         minimumValue:100
                                                                                         defaultValue:174
                                                                                                 step:50
                                                                                             vertical:NO
                                                                              maximumValueDescription:nil
                                                                              minimumValueDescription:nil];
        
        ORKQuestionStep *step = [ORKQuestionStep questionStepWithIdentifier:@"scale_04"
                                                                    title:@"How much money do you need?"
                                                                   answer:scaleAnswerFormat];
        [steps addObject:step];
    }

    {
        /*
         Vertical continuous scale with three decimal places and a default.
         */
        ORKContinuousScaleAnswerFormat *scaleAnswerFormat =  [ORKAnswerFormat continuousScaleAnswerFormatWithMaximumValue:10
                                                                                                             minimumValue:1
                                                                                                             defaultValue:8.725
                                                                                                    maximumFractionDigits:3
                                                                                                                 vertical:YES
                                                                                                  maximumValueDescription:nil
                                                                                                  minimumValueDescription:nil];
        
        ORKQuestionStep *step = [ORKQuestionStep questionStepWithIdentifier:@"scale_05"
                                                                      title:@"On a scale of 1 to 10, what is your mood?"
                                                                     answer:scaleAnswerFormat];
        [steps addObject:step];
    }

    {
        /*
         Vertical discrete scale, with a default on a step boundary.
         */
        ORKScaleAnswerFormat *scaleAnswerFormat =  [ORKAnswerFormat scaleAnswerFormatWithMaximumValue:10
                                                                                         minimumValue:1
                                                                                         defaultValue:5
                                                                                                 step:1
                                                                                             vertical:YES
                                                                              maximumValueDescription:nil
                                                                              minimumValueDescription:nil];
        
        ORKQuestionStep *step = [ORKQuestionStep questionStepWithIdentifier:@"scale_06"
                                                                      title:@"How was your mood yesterday?"
                                                                     answer:scaleAnswerFormat];
        [steps addObject:step];
    }
    
    {
        /*
         Vertical discrete scale, with min and max labels.
         */
        ORKScaleAnswerFormat *scaleAnswerFormat =  [ORKAnswerFormat scaleAnswerFormatWithMaximumValue:10
                                                                                         minimumValue:1
                                                                                         defaultValue:NSIntegerMax
                                                                                                 step:1
                                                                                             vertical:YES
                                                                              maximumValueDescription:@"A lot"
                                                                              minimumValueDescription:@"Not at all"];
        
        ORKQuestionStep *step = [ORKQuestionStep questionStepWithIdentifier:@"scale_07"
                                                                      title:@"On a scale of 1 to 10, what is your mood?"
                                                                     answer:scaleAnswerFormat];
        [steps addObject:step];
    }
    
    {
        /*
         Vertical continuous scale, with min and max labels.
         */
        ORKContinuousScaleAnswerFormat *scaleAnswerFormat =  [ORKAnswerFormat continuousScaleAnswerFormatWithMaximumValue:10
                                                                                                             minimumValue:1
                                                                                                             defaultValue:99
                                                                                                    maximumFractionDigits:2
                                                                                                                 vertical:YES
                                                                                                  maximumValueDescription:@"High value"
                                                                                                  minimumValueDescription:@"Low value"];
        
        ORKQuestionStep *step = [ORKQuestionStep questionStepWithIdentifier:@"scale_08"
                                                                      title:@"How would you measure your mood improvement?"
                                                                     answer:scaleAnswerFormat];
        [steps addObject:step];
    }
    
    {
        /*
         Vertical discrete scale, with min and max labels.
         */
        ORKScaleAnswerFormat *scaleAnswerFormat =  [ORKAnswerFormat scaleAnswerFormatWithMaximumValue:10
                                                                                         minimumValue:1
                                                                                         defaultValue:NSIntegerMax
                                                                                                 step:1
                                                                                             vertical:NO
                                                                              maximumValueDescription:@"A lot"
                                                                              minimumValueDescription:@"Not at all"];
        
        ORKQuestionStep *step = [ORKQuestionStep questionStepWithIdentifier:@"scale_09"
                                                                      title:@"On a scale of 1 to 10, what is your mood?"
                                                                     answer:scaleAnswerFormat];
        [steps addObject:step];
    }
    
    {
        /*
         Vertical continuous scale, with min and max labels.
         */
        ORKContinuousScaleAnswerFormat *scaleAnswerFormat =  [ORKAnswerFormat continuousScaleAnswerFormatWithMaximumValue:10
                                                                                                             minimumValue:1
                                                                                                             defaultValue:99
                                                                                                    maximumFractionDigits:2
                                                                                                                 vertical:NO
                                                                                                  maximumValueDescription:@"High value"
                                                                                                  minimumValueDescription:@"Low value"];
        
        ORKQuestionStep *step = [ORKQuestionStep questionStepWithIdentifier:@"scale_10"
                                                                      title:@"How would you measure your mood improvement?"
                                                                     answer:scaleAnswerFormat];
        [steps addObject:step];
    }

    {
        /*
         Vertical continuous scale with three decimal places, a default, and a format style.
         */
        ORKContinuousScaleAnswerFormat *scaleAnswerFormat =  [ORKAnswerFormat continuousScaleAnswerFormatWithMaximumValue:1.0
                                                                                                             minimumValue:0.0
                                                                                                             defaultValue:0.8725
                                                                                                    maximumFractionDigits:0
                                                                                                                 vertical:YES
                                                                                                  maximumValueDescription:nil
                                                                                                  minimumValueDescription:nil];

        scaleAnswerFormat.numberStyle = ORKNumberFormattingStylePercent;
        
        ORKQuestionStep *step = [ORKQuestionStep questionStepWithIdentifier:@"scale_11"
                                                                      title:@"How much has your mood improved?"
                                                                     answer:scaleAnswerFormat];
        [steps addObject:step];
    }
    
    {
        /*
         Continuous scale with images.
         */
        ORKContinuousScaleAnswerFormat *scaleAnswerFormat =  [ORKAnswerFormat continuousScaleAnswerFormatWithMaximumValue:10
                                                                                                             minimumValue:1
                                                                                                             defaultValue:NSIntegerMax
                                                                                                    maximumFractionDigits:2
                                                                                                                 vertical:YES
                                                                                                  maximumValueDescription:@"Hot"
                                                                                                  minimumValueDescription:@"Warm"];
        
        scaleAnswerFormat.minimumImage = [self imageWithColor:[UIColor yellowColor] size:CGSizeMake(30, 30) border:NO];
        scaleAnswerFormat.maximumImage = [self imageWithColor:[UIColor redColor] size:CGSizeMake(30, 30) border:NO];
        scaleAnswerFormat.minimumImage.accessibilityHint = @"A yellow colored square to represent warmness.";
        scaleAnswerFormat.maximumImage.accessibilityHint = @"A red colored square to represent hot.";
        
        ORKQuestionStep *step = [ORKQuestionStep questionStepWithIdentifier:@"scale_12"
                                                                      title:@"On a scale of 1 to 10, how warm do you feel?"
                                                                     answer:scaleAnswerFormat];
        [steps addObject:step];
    }
    
    {
        /*
         Discrete scale with images.
         */
        ORKScaleAnswerFormat *scaleAnswerFormat =  [ORKAnswerFormat scaleAnswerFormatWithMaximumValue:10
                                                                                         minimumValue:1
                                                                                         defaultValue:NSIntegerMax
                                                                                                 step:1
                                                                                             vertical:NO
                                                                              maximumValueDescription:nil
                                                                              minimumValueDescription:nil];
        
        scaleAnswerFormat.minimumImage = [self imageWithColor:[UIColor yellowColor] size:CGSizeMake(30, 30) border:NO];
        scaleAnswerFormat.maximumImage = [self imageWithColor:[UIColor redColor] size:CGSizeMake(30, 30) border:NO];
        
        ORKQuestionStep *step = [ORKQuestionStep questionStepWithIdentifier:@"scale_13"
                                                                      title:@"On a scale of 1 to 10, how warm do you feel?"
                                                                     answer:scaleAnswerFormat];
        [steps addObject:step];
    }
    
    {
        ORKTextChoice *textChoice1 = [ORKTextChoice choiceWithText:@"Poor" value:@(1)];
        ORKTextChoice *textChoice2 = [ORKTextChoice choiceWithText:@"Fair" value:@(2)];
        ORKTextChoice *textChoice3 = [ORKTextChoice choiceWithText:@"Good" value:@(3)];
        ORKTextChoice *textChoice4 = [ORKTextChoice choiceWithText:@"Above Average" value:@(4)];
        ORKTextChoice *textChoice5 = [ORKTextChoice choiceWithText:@"Excellent" value:@(5)];
        
        NSArray *textChoices = @[textChoice1, textChoice2, textChoice3, textChoice4, textChoice5];
        
        ORKTextScaleAnswerFormat *scaleAnswerFormat = [ORKAnswerFormat textScaleAnswerFormatWithTextChoices:textChoices
                                                                                               defaultIndex:3
                                                                                                   vertical:NO];
        
        ORKQuestionStep *step = [ORKQuestionStep questionStepWithIdentifier:@"scale_14"
                                                                      title:@"How are you feeling today?"
                                                                     answer:scaleAnswerFormat];
        
        [steps addObject:step];
    }
    
    {
        ORKTextChoice *textChoice1 = [ORKTextChoice choiceWithText:@"Poor" value:@(1)];
        ORKTextChoice *textChoice2 = [ORKTextChoice choiceWithText:@"Fair" value:@(2)];
        ORKTextChoice *textChoice3 = [ORKTextChoice choiceWithText:@"Good" value:@(3)];
        ORKTextChoice *textChoice4 = [ORKTextChoice choiceWithText:@"Above Average" value:@(4)];
        ORKTextChoice *textChoice5 = [ORKTextChoice choiceWithText:@"Excellent" value:@(5)];
        
        NSArray *textChoices = @[textChoice1, textChoice2, textChoice3, textChoice4, textChoice5];
        
        ORKTextScaleAnswerFormat *scaleAnswerFormat = [ORKAnswerFormat textScaleAnswerFormatWithTextChoices:textChoices
                                                                                               defaultIndex:NSIntegerMax
                                                                                                   vertical:YES];
        
        ORKQuestionStep *step = [ORKQuestionStep questionStepWithIdentifier:@"scale_15"
                                                                      title:@"How are you feeling today?"
                                                                     answer:scaleAnswerFormat];
        
        [steps addObject:step];
    }

    
    ORKOrderedTask *task = [[ORKOrderedTask alloc] initWithIdentifier:ScalesTaskIdentifier steps:steps];
    return task;
    
}

- (void)scaleButtonTapped:(id)sender {
    [self beginTaskWithIdentifier:ScalesTaskIdentifier];
}

#pragma mark - Image choice task

/*
 Tests various uses of image choices.
 
 All these tests use square colored images to test layout correctness. In a real
 application you would use images to convey an image scale.
 
 Tests image choices both in form items, and in question steps.
 */
- (id<ORKTask>)makeImageChoicesTask {
    NSMutableArray *steps = [NSMutableArray new];
    
    for (NSValue *ratio in @[[NSValue valueWithCGPoint:CGPointMake(1.0, 1.0)], [NSValue valueWithCGPoint:CGPointMake(2.0, 1.0)], [NSValue valueWithCGPoint:CGPointMake(1.0, 2.0)]])
    {
        ORKFormStep *step = [[ORKFormStep alloc] initWithIdentifier:[NSString stringWithFormat:@"form_step_%@",NSStringFromCGPoint(ratio.CGPointValue)] title:@"Image Choices Form" text:@"Testing image choices in a form layout."];
        
        NSMutableArray *items = [NSMutableArray new];
        
        for (NSNumber *dimension in @[@(360), @(60)])
        {
            CGSize size1 = CGSizeMake(dimension.floatValue * ratio.CGPointValue.x, dimension.floatValue * ratio.CGPointValue.y);
            CGSize size2 = CGSizeMake(dimension.floatValue * ratio.CGPointValue.y, dimension.floatValue * ratio.CGPointValue.x);
            
            ORKImageChoice *option1 = [ORKImageChoice choiceWithNormalImage:[self imageWithColor:[UIColor redColor] size:size1 border:NO]
                                                              selectedImage:[self imageWithColor:[UIColor redColor] size:size1 border:YES]
                                                                       text:@"Red" value:@"red"];
            ORKImageChoice *option2 = [ORKImageChoice choiceWithNormalImage:[self imageWithColor:[UIColor orangeColor] size:size1 border:NO]
                                                              selectedImage:[self imageWithColor:[UIColor orangeColor] size:size1 border:YES]
                                                                       text:nil value:@"orange"];
            ORKImageChoice *option3 = [ORKImageChoice choiceWithNormalImage:[self imageWithColor:[UIColor yellowColor] size:size1 border:NO]
                                                              selectedImage:[self imageWithColor:[UIColor yellowColor] size:size1 border:YES]
                                                                       text:@"Yellow Yellow Yellow Yellow Yellow Yellow Yellow Yellow Yellow Yellow Yellow Yellow" value:@"yellow"];
            ORKImageChoice *option4 = [ORKImageChoice choiceWithNormalImage:[self imageWithColor:[UIColor greenColor] size:size2 border:NO]
                                                              selectedImage:[self imageWithColor:[UIColor greenColor] size:size2 border:YES]
                                                                       text:@"Green" value:@"green"];
            ORKImageChoice *option5 = [ORKImageChoice choiceWithNormalImage:[self imageWithColor:[UIColor blueColor] size:size1 border:NO]
                                                              selectedImage:[self imageWithColor:[UIColor blueColor] size:size1 border:YES]
                                                                       text:nil value:@"blue"];
            ORKImageChoice *option6 = [ORKImageChoice choiceWithNormalImage:[self imageWithColor:[UIColor cyanColor] size:size2 border:NO]
                                                              selectedImage:[self imageWithColor:[UIColor cyanColor] size:size2 border:YES]
                                                                       text:@"Cyan" value:@"cyanColor"];
            
            
            ORKFormItem *item1 = [[ORKFormItem alloc] initWithIdentifier:[@"fqid_009_1" stringByAppendingFormat:@"%@",dimension] text:@"Pick a color."
                                                            answerFormat:[ORKAnswerFormat choiceAnswerFormatWithImageChoices:@[option1] ]];
            [items addObject:item1];
            
            ORKFormItem *item2 = [[ORKFormItem alloc] initWithIdentifier:[@"fqid_009_2" stringByAppendingFormat:@"%@",dimension] text:@"Pick a color."
                                                            answerFormat:[ORKAnswerFormat choiceAnswerFormatWithImageChoices:@[option1, option2] ]];
            [items addObject:item2];
            
            ORKFormItem *item3 = [[ORKFormItem alloc] initWithIdentifier:[@"fqid_009_3" stringByAppendingFormat:@"%@",dimension] text:@"Pick a color."
                                                            answerFormat:[ORKAnswerFormat choiceAnswerFormatWithImageChoices:@[option1, option2, option3] ]];
            [items addObject:item3];
            
            ORKFormItem *item6 = [[ORKFormItem alloc] initWithIdentifier:[@"fqid_009_6" stringByAppendingFormat:@"%@",dimension] text:@"Pick a color."
                                                            answerFormat:[ORKAnswerFormat choiceAnswerFormatWithImageChoices:@[option1, option2, option3, option4, option5, option6] ]];
            [items addObject:item6];
        }
        
        [step setFormItems:items];
        [steps addObject:step];
        
        for (NSNumber *dimension in @[@(360), @(60), @(20)]) {
            CGSize size1 = CGSizeMake(dimension.floatValue * ratio.CGPointValue.x, dimension.floatValue * ratio.CGPointValue.y);
            CGSize size2 = CGSizeMake(dimension.floatValue * ratio.CGPointValue.y, dimension.floatValue * ratio.CGPointValue.x);

            ORKImageChoice *option1 = [ORKImageChoice choiceWithNormalImage:[self imageWithColor:[UIColor redColor] size:size1 border:NO]
                                                              selectedImage:[self imageWithColor:[UIColor redColor] size:size1 border:YES]
                                                                       text:@"Red\nRed\nRed\nRed" value:@"red"];
            ORKImageChoice *option2 = [ORKImageChoice choiceWithNormalImage:[self imageWithColor:[UIColor orangeColor] size:size1 border:NO]
                                                              selectedImage:[self imageWithColor:[UIColor orangeColor] size:size1 border:YES]
                                                                       text:@"Orange" value:@"orange"];
            ORKImageChoice *option3 = [ORKImageChoice choiceWithNormalImage:[self imageWithColor:[UIColor yellowColor] size:size1 border:NO]
                                                              selectedImage:[self imageWithColor:[UIColor yellowColor] size:size1 border:YES]
                                                                       text:@"Yellow Yellow Yellow Yellow Yellow Yellow Yellow Yellow Yellow Yellow" value:@"yellow"];
            ORKImageChoice *option4 = [ORKImageChoice choiceWithNormalImage:[self imageWithColor:[UIColor greenColor] size:size2 border:NO]
                                                              selectedImage:[self imageWithColor:[UIColor greenColor] size:size2 border:YES]
                                                                       text:@"Green" value:@"green"];
            ORKImageChoice *option5 = [ORKImageChoice choiceWithNormalImage:[self imageWithColor:[UIColor blueColor] size:size1 border:NO]
                                                              selectedImage:[self imageWithColor:[UIColor blueColor] size:size1 border:YES]
                                                                       text:@"Blue" value:@"blue"];
            ORKImageChoice *option6 = [ORKImageChoice choiceWithNormalImage:[self imageWithColor:[UIColor cyanColor] size:size2 border:NO]
                                                              selectedImage:[self imageWithColor:[UIColor cyanColor] size:size2 border:YES]
                                                                       text:@"Cyan" value:@"cyanColor"];
            
            ORKQuestionStep *step1 = [ORKQuestionStep questionStepWithIdentifier:[NSString stringWithFormat:@"qid_color1_%@_%@", NSStringFromCGPoint(ratio.CGPointValue), dimension]
                                                                           title:@"Pick a color."
                                                                          answer:[ORKAnswerFormat choiceAnswerFormatWithImageChoices:@[option1] ]];
            [steps addObject:step1];
            
            ORKQuestionStep *step2 = [ORKQuestionStep questionStepWithIdentifier:[NSString stringWithFormat:@"qid_color2_%@_%@", NSStringFromCGPoint(ratio.CGPointValue), dimension]
                                                                           title:@"Pick a color."
                                                                          answer:[ORKAnswerFormat choiceAnswerFormatWithImageChoices:@[option1, option2] ]];
            [steps addObject:step2];
            
            ORKQuestionStep *step3 = [ORKQuestionStep questionStepWithIdentifier:[NSString stringWithFormat:@"qid_color3_%@_%@", NSStringFromCGPoint(ratio.CGPointValue), dimension]
                                                                           title:@"Pick a color."
                                                                          answer:[ORKAnswerFormat choiceAnswerFormatWithImageChoices:@[option1, option2, option3] ]];
            [steps addObject:step3];
            
            ORKQuestionStep *step6 = [ORKQuestionStep questionStepWithIdentifier:[NSString stringWithFormat:@"qid_color6_%@_%@", NSStringFromCGPoint(ratio.CGPointValue), dimension]
                                                                           title:@"Pick a color."
                                                                          answer:[ORKAnswerFormat choiceAnswerFormatWithImageChoices:@[option1, option2, option3, option4, option5, option6]]];
            [steps addObject:step6];
        }
    }
    
    {
        ORKInstructionStep *step = [[ORKInstructionStep alloc] initWithIdentifier:@"end"];
        step.title = @"Image Choices End";
        [steps addObject:step];
    }
    
    ORKOrderedTask *task = [[ORKOrderedTask alloc] initWithIdentifier:ImageChoicesTaskIdentifier steps:steps];
    return task;
    
}

- (void)imageChoicesButtonTapped:(id)sender {
    [self beginTaskWithIdentifier:ImageChoicesTaskIdentifier];
}

# pragma mark - Image Capture
- (id<ORKTask>)makeImageCaptureTask {
    NSMutableArray *steps = [NSMutableArray new];
    
    /*
     If implementing an image capture task like this one, remember that people will
     take your instructions literally. So, be cautious. Make sure your template image
     is high contrast and very visible against a variety of backgrounds.
     */
    {
        ORKInstructionStep *step = [[ORKInstructionStep alloc] initWithIdentifier:@"begin"];
        step.title = @"Hands";
        step.image = [[UIImage imageNamed:@"hands_solid"] imageWithRenderingMode:UIImageRenderingModeAlwaysTemplate];
        step.detailText = @"In this step we will capture images of both of your hands";
        [steps addObject:step];
    }
    
    {
        ORKInstructionStep *step = [[ORKInstructionStep alloc] initWithIdentifier:@"right1"];
        step.title = @"Right Hand";
        step.image = [[UIImage imageNamed:@"right_hand_solid"] imageWithRenderingMode:UIImageRenderingModeAlwaysTemplate];
        step.detailText = @"Let's start by capturing an image of your right hand";
        [steps addObject:step];
    }
    
    {
        ORKInstructionStep *step = [[ORKInstructionStep alloc] initWithIdentifier:@"right2"];
        step.title = @"Right Hand";
        step.image = [[UIImage imageNamed:@"right_hand_outline"] imageWithRenderingMode:UIImageRenderingModeAlwaysTemplate];
        step.detailText = @"Align your right hand with the on-screen outline and capture the image.  Be sure to place your hand over a contrasting background.  You can re-capture the image as many times as you need.";
        [steps addObject:step];
    }
    
    {
        ORKImageCaptureStep *step = [[ORKImageCaptureStep alloc] initWithIdentifier:@"right3"];
        step.templateImage = [UIImage imageNamed:@"right_hand_outline_big"];
        step.templateImageInsets = UIEdgeInsetsMake(0.05, 0.05, 0.05, 0.05);
        step.accessibilityInstructions = @"Extend your right hand, palm side down, one foot in front of your device. Tap the Capture Image button, or two-finger double tap the preview to capture the image";
        step.accessibilityHint = @"Captures the image visible in the preview";
        [steps addObject:step];
    }
    
    {
        ORKInstructionStep *step = [[ORKInstructionStep alloc] initWithIdentifier:@"left1"];
        step.title = @"Left Hand";
        step.image = [[UIImage imageNamed:@"left_hand_solid"] imageWithRenderingMode:UIImageRenderingModeAlwaysTemplate];
        step.detailText = @"Now let's capture an image of your left hand";
        [steps addObject:step];
    }
    
    {
        ORKInstructionStep *step = [[ORKInstructionStep alloc] initWithIdentifier:@"left2"];
        step.title = @"Left Hand";
        step.image = [[UIImage imageNamed:@"left_hand_outline"] imageWithRenderingMode:UIImageRenderingModeAlwaysTemplate];
        step.detailText = @"Align your left hand with the on-screen outline and capture the image.  Be sure to place your hand over a contrasting background.  You can re-capture the image as many times as you need.";
        [steps addObject:step];
    }
    
    {
        ORKImageCaptureStep *step = [[ORKImageCaptureStep alloc] initWithIdentifier:@"left3"];
        step.templateImage = [UIImage imageNamed:@"left_hand_outline_big"];
        step.templateImageInsets = UIEdgeInsetsMake(0.05, 0.05, 0.05, 0.05);
        step.accessibilityInstructions = @"Extend your left hand, palm side down, one foot in front of your device. Tap the Capture Image button, or two-finger double tap the preview to capture the image";
        step.accessibilityHint = @"Captures the image visible in the preview";
        [steps addObject:step];
    }
    
    {
        ORKInstructionStep *step = [[ORKInstructionStep alloc] initWithIdentifier:@"end"];
        step.title = @"Complete";
        step.detailText = @"Hand image capture complete";
        [steps addObject:step];
    }
    
    ORKOrderedTask *task = [[ORKOrderedTask alloc] initWithIdentifier:ImageCaptureTaskIdentifier steps:steps];
    return task;
}

- (void)imageCaptureButtonTapped:(id)sender {
    [self beginTaskWithIdentifier:ImageCaptureTaskIdentifier];
}
<<<<<<< HEAD
- (IBAction)navigableOrderedTaskButtonTapped:(id)sender {
    [self beginTaskWithIdentifier:NavigableOrderedTaskIdentifier];
=======

- (void)navigableOrderedTaskButtonTapped:(id)sender {
    [self beginTaskWithIdentifier:NavigableOrderedTaskIdentifier];
}

- (void)navigableLoopTaskButtonTapped:(id)sender {
    [self beginTaskWithIdentifier:NavigableLoopTaskIdentifier];
>>>>>>> 160b7c5f
}

- (void)toggleTintColorButtonTapped:(id)sender {
    static UIColor *defaultTintColor = nil;
    if (!defaultTintColor) {
        defaultTintColor = self.view.tintColor;
    }
    if ([[UIView appearance].tintColor isEqual:[UIColor redColor]]) {
        [UIView appearance].tintColor = defaultTintColor;
    } else {
        [UIView appearance].tintColor = [UIColor redColor];
    }
    // Update appearance
    UIView *superview = self.view.superview;
    [self.view removeFromSuperview];
    [superview addSubview:self.view];
}

<<<<<<< HEAD
=======
#pragma mark - Navigable Ordered Task

- (id<ORKTask>)makeNavigableOrderedTask {
    NSMutableArray *steps = [NSMutableArray new];
    
    ORKAnswerFormat *answerFormat = nil;
    ORKStep *step = nil;
    NSArray *textChoices = nil;
    
    // Form step
    textChoices =
    @[
      [ORKTextChoice choiceWithText:@"Good" value:@"good"],
      [ORKTextChoice choiceWithText:@"Bad" value:@"bad"]
      ];

    answerFormat = [ORKAnswerFormat choiceAnswerFormatWithStyle:ORKChoiceAnswerStyleSingleChoice
                                                    textChoices:textChoices];
    
    ORKFormItem *formItemFeeling = [[ORKFormItem alloc] initWithIdentifier:@"formFeeling" text:@"How do you feel" answerFormat:answerFormat];
    ORKFormItem *formItemMood = [[ORKFormItem alloc] initWithIdentifier:@"formMood" text:@"How is your mood" answerFormat:answerFormat];
    
    ORKFormStep *formStep = [[ORKFormStep alloc] initWithIdentifier:@"introForm"];
    formStep.optional = NO;
    formStep.formItems = @[ formItemFeeling, formItemMood ];
    [steps addObject:formStep];

    // Question steps
    textChoices =
    @[
      [ORKTextChoice choiceWithText:@"Headache" value:@"headache"],
      [ORKTextChoice choiceWithText:@"Dizziness" value:@"dizziness"],
      [ORKTextChoice choiceWithText:@"Nausea" value:@"nausea"]
      ];
    
    answerFormat = [ORKAnswerFormat choiceAnswerFormatWithStyle:ORKChoiceAnswerStyleSingleChoice
                                                    textChoices:textChoices];
    step = [ORKQuestionStep questionStepWithIdentifier:@"symptom" title:@"Which is your most severe symptom?" answer:answerFormat];
    step.optional = NO;
    [steps addObject:step];

    answerFormat = [ORKAnswerFormat booleanAnswerFormat];
    step = [ORKQuestionStep questionStepWithIdentifier:@"severity" title:@"Does your symptom interfere with your daily life?" answer:answerFormat];
    step.optional = NO;
    [steps addObject:step];

    // Instruction steps
    step = [[ORKInstructionStep alloc] initWithIdentifier:@"blank"];
    step.title = @"This step is intentionally left blank (you should not see it)";
    [steps addObject:step];

    step = [[ORKInstructionStep alloc] initWithIdentifier:@"severe_headache"];
    step.title = @"You have a severe headache";
    [steps addObject:step];

    step = [[ORKInstructionStep alloc] initWithIdentifier:@"light_headache"];
    step.title = @"You have a light headache";
    [steps addObject:step];

    step = [[ORKInstructionStep alloc] initWithIdentifier:@"other_symptom"];
    step.title = @"Your symptom is not a headache";
    [steps addObject:step];

    step = [[ORKInstructionStep alloc] initWithIdentifier:@"survey_skipped"];
    step.title = @"Please come back to this survey when you don't feel good or your mood is low.";
    [steps addObject:step];

    step = [[ORKInstructionStep alloc] initWithIdentifier:@"end"];
    step.title = @"You have finished the task";
    [steps addObject:step];

    step = [[ORKInstructionStep alloc] initWithIdentifier:@"blankB"];
    step.title = @"This step is intentionally left blank (you should not see it)";
    [steps addObject:step];

    ORKNavigableOrderedTask *task = [[ORKNavigableOrderedTask alloc] initWithIdentifier:NavigableOrderedTaskIdentifier
                                                                                  steps:steps];
    
    // Build navigation rules
    ORKPredicateStepNavigationRule *predicateRule = nil;
    ORKResultSelector *resultSelector = nil;
    
    // From the feel/mood form step, skip the survey if the user is feeling okay and has a good mood
    resultSelector = [ORKResultSelector selectorWithStepIdentifier:@"introForm"
                                                                        resultIdentifier:@"formFeeling"];
    NSPredicate *predicateGoodFeeling = [ORKResultPredicate predicateForChoiceQuestionResultWithResultSelector:resultSelector
                                                                                           expectedAnswerValue:@"good"];
    
    resultSelector = [ORKResultSelector selectorWithStepIdentifier:@"introForm"
                                                                        resultIdentifier:@"formMood"];
    NSPredicate *predicateGoodMood = [ORKResultPredicate predicateForChoiceQuestionResultWithResultSelector:resultSelector
                                                                                        expectedAnswerValue:@"good"];
    NSPredicate *predicateGoodMoodAndFeeling = [NSCompoundPredicate andPredicateWithSubpredicates:@[predicateGoodFeeling, predicateGoodMood]];
    
    predicateRule = [[ORKPredicateStepNavigationRule alloc] initWithResultPredicates:@[ predicateGoodMoodAndFeeling ]
                                                          destinationStepIdentifiers:@[ @"survey_skipped" ] ];
    
    [task setNavigationRule:predicateRule forTriggerStepIdentifier:@"introForm"];

    
    // From the "symptom" step, go to "other_symptom" is user didn't chose headache.
    // Otherwise, default to going to next step (the regular ORKOrderedTask order applies
    //  when the defaultStepIdentifier argument is omitted).
    
    // User chose headache at the symptom step
    // Equivalent to:
    //      [NSPredicate predicateWithFormat:
    //          @"SUBQUERY(SELF, $x, $x.identifier like 'symptom' \
    //                     AND SUBQUERY($x.answer, $y, $y like 'headache').@count > 0).@count > 0"];
    resultSelector = [ORKResultSelector selectorWithResultIdentifier:@"symptom"];
    NSPredicate *predicateHeadache = [ORKResultPredicate predicateForChoiceQuestionResultWithResultSelector:resultSelector
                                                                                        expectedAnswerValue:@"headache"];
    
    // User didn't chose headache at the symptom step
    NSPredicate *predicateNotHeadache = [NSCompoundPredicate notPredicateWithSubpredicate:predicateHeadache];

    predicateRule = [[ORKPredicateStepNavigationRule alloc] initWithResultPredicates:@[ predicateNotHeadache ]
                                                          destinationStepIdentifiers:@[ @"other_symptom" ] ];
    
    [task setNavigationRule:predicateRule forTriggerStepIdentifier:@"symptom"];

    
    // From the "severity" step, go to "severe_headache" or "light_headache" depending on the user answer
    
    // User chose YES at the severity step
    // Equivalent to:
    //      [NSPredicate predicateWithFormat:
    //          @"SUBQUERY(SELF, $x, $x.identifier like 'severity' AND $x.answer == YES).@count > 0"];
    resultSelector = [ORKResultSelector selectorWithResultIdentifier:@"severity"];
    NSPredicate *predicateSevereYes = [ORKResultPredicate predicateForBooleanQuestionResultWithResultSelector:resultSelector
                                                                                               expectedAnswer:YES];
    
    // User chose NO at the severity step
    NSPredicate *predicateSevereNo = [ORKResultPredicate predicateForBooleanQuestionResultWithResultSelector:resultSelector
                                                                                              expectedAnswer:NO];

    NSPredicate *predicateSevereHeadache = [NSCompoundPredicate andPredicateWithSubpredicates:@[predicateHeadache, predicateSevereYes]];

    NSPredicate *predicateLightHeadache = [NSCompoundPredicate andPredicateWithSubpredicates:@[predicateHeadache, predicateSevereNo]];
    
    predicateRule =
    [[ORKPredicateStepNavigationRule alloc] initWithResultPredicates:@[ predicateSevereHeadache,
                                                                        predicateLightHeadache ]
                                          destinationStepIdentifiers:@[ @"severe_headache",
                                                                        @"light_headache" ] ];
    
    [task setNavigationRule:predicateRule forTriggerStepIdentifier:@"severity"];
    
    
    // Add end direct rules to skip unneeded steps
    ORKDirectStepNavigationRule *directRule = nil;
    
    directRule = [[ORKDirectStepNavigationRule alloc] initWithDestinationStepIdentifier:@"end"];
    [task setNavigationRule:directRule forTriggerStepIdentifier:@"severe_headache"];
    [task setNavigationRule:directRule forTriggerStepIdentifier:@"light_headache"];
    [task setNavigationRule:directRule forTriggerStepIdentifier:@"other_symptom"];
    [task setNavigationRule:directRule forTriggerStepIdentifier:@"survey_skipped"];

    directRule = [[ORKDirectStepNavigationRule alloc] initWithDestinationStepIdentifier:ORKNullStepIdentifier];
    [task setNavigationRule:directRule forTriggerStepIdentifier:@"end"];
    
    return task;
}

#pragma mark - Navigable Loop Task

- (id<ORKTask>)makeNavigableLoopTask {
    NSMutableArray *steps = [NSMutableArray new];
    
    ORKAnswerFormat *answerFormat = nil;
    ORKStep *step = nil;
    NSArray *textChoices = nil;
    ORKQuestionStep *questionStep = nil;
    
    // Intro step
    step = [[ORKInstructionStep alloc] initWithIdentifier:@"introStep"];
    step.title = @"This task demonstrates an optional loop within a navigable ordered task";
    [steps addObject:step];

    // Loop target step
    step = [[ORKInstructionStep alloc] initWithIdentifier:@"loopAStep"];
    step.title = @"You'll optionally return to this step";
    [steps addObject:step];

    // Branching paths
    textChoices =
    @[
      [ORKTextChoice choiceWithText:@"Scale" value:@"scale"],
      [ORKTextChoice choiceWithText:@"Text Choice" value:@"textchoice"]
      ];
    
    answerFormat = [ORKAnswerFormat choiceAnswerFormatWithStyle:ORKChoiceAnswerStyleSingleChoice
                                                    textChoices:textChoices];
    
    questionStep = [ORKQuestionStep questionStepWithIdentifier:@"branchingStep" title:@"Which kind of question do you prefer?" answer:answerFormat];
    questionStep.optional = NO;
    [steps addObject:questionStep];

    // Scale question step
    ORKContinuousScaleAnswerFormat *scaleAnswerFormat =  [ORKAnswerFormat continuousScaleAnswerFormatWithMaximumValue:10
                                                                                                         minimumValue:1
                                                                                                         defaultValue:8.725
                                                                                                maximumFractionDigits:3
                                                                                                             vertical:YES
                                                                                              maximumValueDescription:nil
                                                                                              minimumValueDescription:nil];
    
    step = [ORKQuestionStep questionStepWithIdentifier:@"scaleStep"
                                                 title:@"On a scale of 1 to 10, what is your mood?"
                                                answer:scaleAnswerFormat];
    [steps addObject:step];
    
    // Text choice question step
    textChoices =
    @[
      [ORKTextChoice choiceWithText:@"Good" value:@"good"],
      [ORKTextChoice choiceWithText:@"Bad" value:@"bad"]
      ];
    
    answerFormat = [ORKAnswerFormat choiceAnswerFormatWithStyle:ORKChoiceAnswerStyleSingleChoice
                                                    textChoices:textChoices];
    
    questionStep = [ORKQuestionStep questionStepWithIdentifier:@"textChoiceStep" title:@"How is your mood?" answer:answerFormat];
    questionStep.optional = NO;
    [steps addObject:questionStep];

    // Loop conditional step
    answerFormat = [ORKAnswerFormat booleanAnswerFormat];
    step = [ORKQuestionStep questionStepWithIdentifier:@"loopBStep" title:@"Do you want to repeat the survey?" answer:answerFormat];
    step.optional = NO;
    [steps addObject:step];
    
    step = [[ORKInstructionStep alloc] initWithIdentifier:@"endStep"];
    step.title = @"You have finished the task";
    [steps addObject:step];
    
    ORKNavigableOrderedTask *task = [[ORKNavigableOrderedTask alloc] initWithIdentifier:NavigableLoopTaskIdentifier
                                                                                  steps:steps];
    
    // Build navigation rules
    ORKResultSelector *resultSelector = nil;
    ORKPredicateStepNavigationRule *predicateRule = nil;
    ORKDirectStepNavigationRule *directRule;
    
    // From the branching step, go to either scaleStep or textChoiceStep
    resultSelector = [ORKResultSelector selectorWithResultIdentifier:@"branchingStep"];
    NSPredicate *predicateAnswerType = [ORKResultPredicate predicateForChoiceQuestionResultWithResultSelector:resultSelector expectedAnswerValue:@"scale"];
    predicateRule = [[ORKPredicateStepNavigationRule alloc] initWithResultPredicates:@[ predicateAnswerType ]
                                                          destinationStepIdentifiers:@[ @"scaleStep" ]
                                                               defaultStepIdentifier:@"textChoiceStep"];
    [task setNavigationRule:predicateRule forTriggerStepIdentifier:@"branchingStep"];
    
    // From the loopB step, return to loopA if user chooses so
    resultSelector = [ORKResultSelector selectorWithResultIdentifier:@"loopBStep"];
    NSPredicate *predicateLoopYes = [ORKResultPredicate predicateForBooleanQuestionResultWithResultSelector:resultSelector
                                                                                             expectedAnswer:YES];
    predicateRule = [[ORKPredicateStepNavigationRule alloc] initWithResultPredicates:@[ predicateLoopYes ]
                                                          destinationStepIdentifiers:@[ @"loopAStep" ] ];
    [task setNavigationRule:predicateRule forTriggerStepIdentifier:@"loopBStep"];
    
    // scaleStep to loopB direct navigation rule
    directRule = [[ORKDirectStepNavigationRule alloc] initWithDestinationStepIdentifier:@"loopBStep"];
    [task setNavigationRule:directRule forTriggerStepIdentifier:@"scaleStep"];
    
    return task;
}

>>>>>>> 160b7c5f
#pragma mark - Custom navigation item task

- (id<ORKTask>)makeCustomNavigationItemTask {
    NSMutableArray *steps = [[NSMutableArray alloc] init];
    ORKInstructionStep *step1 = [[ORKInstructionStep alloc] initWithIdentifier:@"customNavigationItemTask.step1"];
    step1.title = @"Custom Navigation Item Title";
    ORKInstructionStep *step2 = [[ORKInstructionStep alloc] initWithIdentifier:@"customNavigationItemTask.step2"];
    step2.title = @"Custom Navigation Item Title View";
    [steps addObject: step1];
    [steps addObject: step2];
    return [[ORKOrderedTask alloc] initWithIdentifier: CustomNavigationItemTaskIdentifier steps:steps];
}

- (void)customNavigationItemButtonTapped:(id)sender {
    [self beginTaskWithIdentifier:CustomNavigationItemTaskIdentifier];
}

#pragma mark - Passcode step and view controllers

/*
 Tests various uses of passcode step and view controllers.
 
 Passcode authentication and passcode editing are presented in
 the examples. Passcode creation would ideally be as part of
 the consent process.
 */

- (id<ORKTask>)makeCreatePasscodeTask {
    NSMutableArray *steps = [[NSMutableArray alloc] init];
    ORKPasscodeStep *passcodeStep = [[ORKPasscodeStep alloc] initWithIdentifier:@"consent_passcode"];
    passcodeStep.text = @"This passcode protects your privacy and ensures that the user giving consent is the one completing the tasks.";
    [steps addObject: passcodeStep];
    return [[ORKOrderedTask alloc] initWithIdentifier: CreatePasscodeTaskIdentifier steps:steps];
}

- (void)createPasscodeButtonTapped:(id)sender {
    [self beginTaskWithIdentifier:CreatePasscodeTaskIdentifier];
}

- (void)removePasscodeButtonTapped:(id)sender {
    if ([ORKPasscodeViewController isPasscodeStoredInKeychain]) {
        if ([ORKPasscodeViewController removePasscodeFromKeychain]) {
            [self showAlertWithTitle:@"Success" message:@"Passcode removed."];
        } else {
            [self showAlertWithTitle:@"Error" message:@"Passcode could not be removed."];
        }
    } else {
        [self showAlertWithTitle:@"Error" message:@"There is no passcode stored in the keychain."];
    }
}

- (void)authenticatePasscodeButtonTapped:(id)sender {
    if ([ORKPasscodeViewController isPasscodeStoredInKeychain]) {
        ORKPasscodeViewController *viewController = [ORKPasscodeViewController
                                                     passcodeAuthenticationViewControllerWithText:@"Authenticate your passcode in order to proceed."
                                                     delegate:self];
        [self presentViewController:viewController animated:YES completion:nil];
    } else {
        [self showAlertWithTitle:@"Error" message:@"A passcode must be created before you can authenticate it."];
    }
}

- (void)editPasscodeButtonTapped:(id)sender {
    if ([ORKPasscodeViewController isPasscodeStoredInKeychain]) {
        ORKPasscodeViewController *viewController = [ORKPasscodeViewController passcodeEditingViewControllerWithText:nil
                                                                                                            delegate:self
                                                                                                        passcodeType:ORKPasscodeType6Digit];
        [self presentViewController:viewController animated:YES completion:nil];
    } else {
        [self showAlertWithTitle:@"Error" message:@"A passcode must be created before you can edit it."];
    }
}

#pragma mark - Passcode delegate

- (void)passcodeViewControllerDidFailAuthentication:(UIViewController *)viewController {
    NSLog(@"Passcode authentication failed.");
    [self showAlertWithTitle:@"Error" message:@"Passcode authentication failed"];
}

- (void)passcodeViewControllerDidFinishWithSuccess:(UIViewController *)viewController {
    NSLog(@"New passcode saved.");
    [viewController dismissViewControllerAnimated:YES completion:nil];
}

- (void)passcodeViewControllerDidCancel:(UIViewController *)viewController {
    NSLog(@"User tapped the cancel button.");
    [viewController dismissViewControllerAnimated:YES completion:nil];
}

#pragma mark - Helpers

/*
 Shows an alert.
 
 Used to display an alert with the provided title and message.
 
 @param title       The title text for the alert.
 @param message     The message text for the alert.
 */
- (void)showAlertWithTitle:(NSString *)title message:(NSString *)message {
    UIAlertController *alert = [UIAlertController alertControllerWithTitle:title
                                                                   message:message
                                                            preferredStyle:UIAlertControllerStyleAlert];
    [alert addAction:[UIAlertAction actionWithTitle:@"OK" style:UIAlertActionStyleDefault handler:nil]];
    [self presentViewController:alert animated:YES completion:nil];
}
 
/*
 Builds a test consent document.
 */
- (ORKConsentDocument *)buildConsentDocument {
    ORKConsentDocument *consent = [[ORKConsentDocument alloc] init];
    
    /*
     If you have HTML review content, you can substitute it for the
     concatenation of sections by doing something like this:
     consent.htmlReviewContent = [NSString stringWithContentsOfFile:[[NSBundle mainBundle] pathForResource:XXX ofType:@"html"] encoding:NSUTF8StringEncoding error:nil];
     */
    
    /*
     Title that will be shown in the generated document.
     */
    consent.title = @"Demo Consent";
    
    
    /*
     Signature page content, used in the generated document above the signatures.
     */
    consent.signaturePageTitle = @"Consent";
    consent.signaturePageContent = @"I agree  to participate in this research Study.";
    
    /*
     The empty signature that the user will fill in.
     */
    ORKConsentSignature *participantSig = [ORKConsentSignature signatureForPersonWithTitle:@"Participant" dateFormatString:nil identifier:@"participantSig"];
    [consent addSignature:participantSig];
    
    /*
     Pre-populated investigator's signature.
     */
    ORKConsentSignature *investigatorSig = [ORKConsentSignature signatureForPersonWithTitle:@"Investigator" dateFormatString:nil identifier:@"investigatorSig" givenName:@"Jake" familyName:@"Clemson" signatureImage:[UIImage imageNamed:@"signature"] dateString:@"9/2/14" ];
    [consent addSignature:investigatorSig];
    
    /*
     These are the set of consent sections that have pre-defined animations and
     images.
     
     We will create a section for each of the section types, and then add a custom
     section on the end.
     */
    NSArray *scenes = @[@(ORKConsentSectionTypeOverview),
                        @(ORKConsentSectionTypeDataGathering),
                        @(ORKConsentSectionTypePrivacy),
                        @(ORKConsentSectionTypeDataUse),
                        @(ORKConsentSectionTypeTimeCommitment),
                        @(ORKConsentSectionTypeStudySurvey),
                        @(ORKConsentSectionTypeStudyTasks),
                        @(ORKConsentSectionTypeWithdrawing)];
    
    NSMutableArray *sections = [NSMutableArray new];
    for (NSNumber *type in scenes) {
        NSString *summary = @"Lorem ipsum dolor sit amet, consectetur adipiscing elit. Nam adhuc, meo fortasse vitio, quid ego quaeram non perspicis. Plane idem, inquit, et maxima quidem, qua fieri nulla maior potest. Quonam, inquit, modo? An potest, inquit ille, quicquam esse suavius quam nihil dolere? Cave putes quicquam esse verius. Quonam, inquit, modo? Et doming eirmod delicata cum. Vel fabellas scribentur neglegentur cu, pro te iudicabit explicari. His alia idque scriptorem ei, quo no nominavi noluisse.";
        ORKConsentSection *consentSection = [[ORKConsentSection alloc] initWithType:type.integerValue];
        consentSection.summary = summary;
        
        if (type.integerValue == ORKConsentSectionTypeOverview) {
            /*
             Tests HTML content instead of text for Learn More.
             */
            consentSection.htmlContent = @"<ul><li>Lorem</li><li>ipsum</li><li>dolor</li></ul><p>Lorem ipsum dolor sit amet, consectetur adipiscing elit. Nam adhuc, meo fortasse vitio, quid ego quaeram non perspicis. Plane idem, inquit, et maxima quidem, qua fieri nulla maior potest. Quonam, inquit, modo?</p>\
                <p>Lorem ipsum dolor sit amet, consectetur adipiscing elit. Nam adhuc, meo fortasse vitio, quid ego quaeram non perspicis. Plane idem, inquit, et maxima quidem, qua fieri nulla maior potest. Quonam, inquit, modo?</p> 研究";
        } else if (type.integerValue == ORKConsentSectionTypeDataGathering) {
            /*
             Tests PDF content instead of text, HTML for Learn More.
             */
            NSString *path = [[NSBundle mainBundle] pathForResource:@"SAMPLE_PDF_TEST" ofType:@"pdf"];
            consentSection.contentURL = [NSURL URLWithString:path];

        } else {
            /*
             Tests text Learn More content.
             */
            consentSection.content = @"Lorem ipsum dolor sit amet, consectetur adipiscing elit. Nam adhuc, meo fortasse vitio, quid ego quaeram non perspicis. Plane idem, inquit, et maxima quidem, qua fieri nulla maior potest. Quonam, inquit, modo? An potest, inquit ille, quicquam esse suavius quam nihil dolere? Cave putes quicquam esse verius. Quonam, inquit, modo?\
                Lorem ipsum dolor sit amet, consectetur adipiscing elit. Nam adhuc, meo fortasse vitio, quid ego quaeram non perspicis. Plane idem, inquit, et maxima quidem, qua fieri nulla maior potest. Quonam, inquit, modo?\
                An potest, inquit ille, quicquam esse suavius quam nihil dolere? Cave putes quicquam esse verius. Quonam, inquit, modo? Lorem ipsum dolor sit amet, consectetur adipiscing elit. Nam adhuc, meo fortasse vitio, quid ego quaeram non perspicis. Plane idem, inquit, et maxima quidem, qua fieri nulla maior potest. Quonam, inquit, modo?\
                An potest, inquit ille, quicquam esse suavius quam nihil dolere? Cave putes quicquam esse verius. Quonam, inquit, modo? Lorem ipsum dolor sit amet, consectetur adipiscing elit. Nam adhuc, meo fortasse vitio, quid ego quaeram non perspicis. Plane idem, inquit, et maxima quidem, qua fieri nulla maior potest. Quonam, inquit, modo? An potest, inquit ille, quicquam esse suavius quam nihil dolere? Cave putes quicquam esse verius. Quonam, inquit, modo?\
                Lorem ipsum dolor sit amet, consectetur adipiscing elit. Nam adhuc, meo fortasse vitio, quid ego quaeram non perspicis. Plane idem, inquit, et maxima quidem, qua fieri nulla maior potest. Quonam, inquit, modo?\
                An potest, inquit ille, quicquam esse suavius quam nihil dolere? Cave putes quicquam esse verius. Quonam, inquit, modo?";
        }
        
        [sections addObject:consentSection];
    }
    
    {
        /*
         A custom consent scene. This doesn't demo it but you can also set a custom
         animation.
         */
        ORKConsentSection *consentSection = [[ORKConsentSection alloc] initWithType:ORKConsentSectionTypeCustom];
        consentSection.summary = @"Custom Scene summary";
        consentSection.title = @"Custom Scene";
        consentSection.customImage = [UIImage imageNamed:@"image_example.png"];
        consentSection.customLearnMoreButtonTitle = @"Learn more about customizing ResearchKit";
        consentSection.content = @"You can customize ResearchKit a lot!";
        [sections addObject:consentSection];
    }
    
    {
        /*
         An "only in document" scene. This is ignored for visual consent, but included in
         the concatenated document for review.
         */
        ORKConsentSection *consentSection = [[ORKConsentSection alloc] initWithType:ORKConsentSectionTypeOnlyInDocument];
        consentSection.summary = @"OnlyInDocument Scene summary";
        consentSection.title = @"OnlyInDocument Scene";
        consentSection.content = @"Lorem ipsum dolor sit amet, consectetur adipiscing elit. Nam adhuc, meo fortasse vitio, quid ego quaeram non perspicis. Plane idem, inquit, et maxima quidem, qua fieri nulla maior potest. Quonam, inquit, modo? An potest, inquit ille, quicquam esse suavius quam nihil dolere? Cave putes quicquam esse verius. Quonam, inquit, modo?";
        [sections addObject:consentSection];
    }
    
    consent.sections = [sections copy];
    return consent;
}

/*
 A helper for creating square colored images, which can optionally have a border.
 
 Used for testing the image choices answer format.
 
 @param color   Color to use for the image.
 @param size    Size of image.
 @param border  Boolean value indicating whether to add a black border around the image.
 
 @return An image.
 */
- (UIImage *)imageWithColor:(UIColor *)color size:(CGSize)size border:(BOOL)border {
    
    UIView *view = [[UIView alloc] initWithFrame:CGRectMake(0, 0, size.width, size.height)];
    
    view.backgroundColor = color;
    
    if (border) {
        view.layer.borderColor = [[UIColor blackColor] CGColor];
        view.layer.borderWidth = 5.0;
    }

    UIGraphicsBeginImageContextWithOptions(view.bounds.size, view.opaque, 0.0);
    [view.layer renderInContext:UIGraphicsGetCurrentContext()];
    UIImage * image = UIGraphicsGetImageFromCurrentImageContext();
    UIGraphicsEndImageContext();

    return image;
}

#pragma mark - Managing the task view controller

/*
 Dismisses the task view controller.
 */
- (void)dismissTaskViewController:(ORKTaskViewController *)taskViewController removeOutputDirectory:(BOOL)removeOutputDirectory {
    _currentDocument = nil;
    
    NSURL *outputDirectoryURL = taskViewController.outputDirectory;
    [self dismissViewControllerAnimated:YES completion:^{
        if (outputDirectoryURL && removeOutputDirectory)
        {
            /*
             We attempt to clean up the output directory.
             
             This is only useful for a test app, where we don't care about the
             data after the test is complete. In a real application, only
             delete your data when you've processed it or sent it to a server.
             */
            NSError *err = nil;
            if (! [[NSFileManager defaultManager] removeItemAtURL:outputDirectoryURL error:&err]) {
                NSLog(@"Error removing %@: %@", outputDirectoryURL, err);
            }
        }
    }];
}

#pragma mark - ORKTaskViewControllerDelegate

/*
 Any step can have "Learn More" content.
 
 For testing, we return YES only for instruction steps, except on the active
 tasks.
 */
- (BOOL)taskViewController:(ORKTaskViewController *)taskViewController hasLearnMoreForStep:(ORKStep *)step {
    NSString *task_identifier = taskViewController.task.identifier;

    return ([step isKindOfClass:[ORKInstructionStep class]]
<<<<<<< HEAD
            && NO == [@[AudioTaskIdentifier, FitnessTaskIdentifier, GaitTaskIdentifier, TwoFingerTapTaskIdentifier, NavigableOrderedTaskIdentifier] containsObject:task_identifier]);
=======
            && NO == [@[AudioTaskIdentifier, FitnessTaskIdentifier, GaitTaskIdentifier, TwoFingerTapTaskIdentifier, NavigableOrderedTaskIdentifier, NavigableLoopTaskIdentifier] containsObject:task_identifier]);
>>>>>>> 160b7c5f
}

/*
 When the user taps on "Learn More" on a step, respond on this delegate callback.
 In this test app, we just print to the console.
 */
- (void)taskViewController:(ORKTaskViewController *)taskViewController learnMoreForStep:(ORKStepViewController *)stepViewController {
    NSLog(@"Learn more tapped for step %@", stepViewController.step.identifier);
}

- (BOOL)taskViewController:(ORKTaskViewController *)taskViewController shouldPresentStep:(ORKStep *)step {
    if ([ step.identifier isEqualToString:@"itid_002"]) {
        /*
         Tests interrupting navigation from the task view controller delegate.
         
         This is an example of preventing a user from proceeding if they don't
         enter a valid answer.
         */
        
        ORKQuestionResult *questionResult = (ORKQuestionResult *)[[[taskViewController result] stepResultForStepIdentifier:@"itid_001"] firstResult];
        if (questionResult == nil || [(NSNumber *)questionResult.answer integerValue] < 18) {
            UIAlertController *alertViewController =
            [UIAlertController alertControllerWithTitle:@"Warning"
                                                message:@"You can't participate if you are under 18."
                                         preferredStyle:UIAlertControllerStyleAlert];
            
            
            UIAlertAction *ok = [UIAlertAction
                                 actionWithTitle:@"OK"
                                 style:UIAlertActionStyleDefault
                                 handler:^(UIAlertAction * action)
                                 {
                                     [alertViewController dismissViewControllerAnimated:YES completion:nil];
                                 }];
            
            
            [alertViewController addAction:ok];
            
            [taskViewController presentViewController:alertViewController animated:NO completion:nil];
            return NO;
        }
    }
    return YES;
}

/*
 In `stepViewControllerWillAppear:`, it is possible to significantly customize
 the behavior of the step view controller. In this test app, we do a few funny
 things to push the limits of this customization.
 */
- (void)taskViewController:(ORKTaskViewController *)taskViewController
stepViewControllerWillAppear:(ORKStepViewController *)stepViewController {
    
    if ([stepViewController.step.identifier isEqualToString:@"aid_001c"]) {
        /*
         Tests adding a custom view to a view controller for an active step, without
         subclassing.
         
         This is possible, but not recommended. A better choice would be to create
         a custom active step subclass and a matching active step view controller
         subclass, so you completely own the view controller and its appearance.
         */
        
        UIView *customView = [UIView new];
        customView.backgroundColor = [UIColor cyanColor];
        
        // Have the custom view request the space it needs.
        // A little tricky because we need to let it size to fit if there's not enough space.
        customView.translatesAutoresizingMaskIntoConstraints = NO;
        NSArray *verticalConstraints = [NSLayoutConstraint constraintsWithVisualFormat:@"V:[c(>=160)]"
                                                                               options:(NSLayoutFormatOptions)0
                                                                               metrics:nil
                                                                                 views:@{@"c":customView}];
        for (NSLayoutConstraint *constraint in verticalConstraints)
        {
            constraint.priority = UILayoutPriorityFittingSizeLevel;
        }
        [NSLayoutConstraint activateConstraints:verticalConstraints];
        [NSLayoutConstraint activateConstraints:[NSLayoutConstraint constraintsWithVisualFormat:@"H:[c(>=280)]"
                                                                                        options:(NSLayoutFormatOptions)0
                                                                                        metrics:nil
                                                                                          views:@{@"c":customView}]];
        
        [(ORKActiveStepViewController *)stepViewController setCustomView:customView];
        
        // Set custom button on navigation bar
        stepViewController.navigationItem.leftBarButtonItem = [[UIBarButtonItem alloc] initWithTitle:@"Custom button"
                                                                                               style:UIBarButtonItemStylePlain
                                                                                              target:nil
                                                                                              action:nil];
    } else if ([stepViewController.step.identifier hasPrefix:@"question_"]
               && ![stepViewController.step.identifier hasSuffix:@"6"]) {
        /*
         Tests customizing continue button ("some of the time").
         */
        stepViewController.continueButtonTitle = @"Next Question";
    } else if ([stepViewController.step.identifier isEqualToString:@"mini_form_001"]) {
        /*
         Tests customizing continue and learn more buttons.
         */
        stepViewController.continueButtonTitle = @"Try Mini Form";
        stepViewController.learnMoreButtonTitle = @"Learn more about this survey";
    } else if ([stepViewController.step.identifier isEqualToString: @"qid_001"]) {
        /*
         Example of customizing the back and cancel buttons in a way that's
         visibly obvious.
         */
        stepViewController.backButtonItem = [[UIBarButtonItem alloc] initWithTitle:@"Back1"
                                                                             style:UIBarButtonItemStylePlain
                                                                            target:stepViewController.backButtonItem.target
                                                                            action:stepViewController.backButtonItem.action];
        stepViewController.cancelButtonItem.title = @"Cancel1";
    } else if ([stepViewController.step.identifier isEqualToString:@"customNavigationItemTask.step1"]) {
        stepViewController.navigationItem.title = @"Custom title";
    } else if ([stepViewController.step.identifier isEqualToString:@"customNavigationItemTask.step2"]) {
        NSMutableArray *items = [[NSMutableArray alloc] init];
        [items addObject:@"Item1"];
        [items addObject:@"Item2"];
        [items addObject:@"Item3"];
        stepViewController.navigationItem.titleView = [[UISegmentedControl alloc] initWithItems:items];
    }else if ([stepViewController.step.identifier isEqualToString:@"waitTask.step2"]) {
        // Indeterminate step
        [((ORKWaitStepViewController *)stepViewController) performSelector:@selector(goForward) withObject:nil afterDelay:5.0];
    } else if ([stepViewController.step.identifier isEqualToString:@"waitTask.step4"]) {
        // Determinate step
        [self updateProgress:0.0 OfWaitTask:((ORKWaitStepViewController *)stepViewController)];
    }

}

/*
 We support save and restore on all of the tasks in this test app.
 
 In a real app, not all tasks necessarily ought to support saving -- for example,
 active tasks that can't usefully be restarted after a significant time gap
 should not support save at all.
 */
- (BOOL)taskViewControllerSupportsSaveAndRestore:(ORKTaskViewController *)taskViewController {
    return YES;
}

/*
 In almost all cases, we want to dismiss the task view controller.
 
 In this test app, we don't dismiss on a fail (we just log it).
 */
- (void)taskViewController:(ORKTaskViewController *)taskViewController didFinishWithReason:(ORKTaskViewControllerFinishReason)reason error:(NSError *)error {
    switch (reason) {
        case ORKTaskViewControllerFinishReasonCompleted:
            [self taskViewControllerDidComplete:taskViewController];
            break;
        case ORKTaskViewControllerFinishReasonFailed:
            NSLog(@"Error on step %@: %@", taskViewController.currentStepViewController.step, error);
            break;
        case ORKTaskViewControllerFinishReasonDiscarded:
            [self dismissTaskViewController:taskViewController removeOutputDirectory:YES];
            break;
        case ORKTaskViewControllerFinishReasonSaved:
        {
            /*
             Save the restoration data, dismiss the task VC, and do an early return
             so we don't clear the restoration data.
             */
            id<ORKTask> task = taskViewController.task;
            _savedViewControllers[task.identifier] = [taskViewController restorationData];
            [self dismissTaskViewController:taskViewController removeOutputDirectory:NO];
            return;
        }
            break;
            
        default:
            break;
    }
    
    [_savedViewControllers removeObjectForKey:taskViewController.task.identifier];
    _taskViewController = nil;
}

/*
 When a task completes, we pretty-print the result to the console.
 
 This is ok for testing, but if what you want to do is see the results of a task,
 the `ORKCatalog` Swift sample app might be a better choice, since it lets
 you navigate through the result structure.
 */
- (void)taskViewControllerDidComplete:(ORKTaskViewController *)taskViewController {
    
    NSLog(@"[ORKTest] task results: %@", taskViewController.result);
    
    if (_currentDocument)
    {
        /*
         This demonstrates how to take a signature result, apply it to a document,
         and then generate a PDF From the document that includes the signature.
         */
        
        // Search for the review step.
        NSArray *steps = [(ORKOrderedTask *)taskViewController.task steps];
        NSPredicate *predicate = [NSPredicate predicateWithFormat: @"self isKindOfClass: %@", [ORKConsentReviewStep class]];
        ORKStep *reviewStep = [[steps filteredArrayUsingPredicate:predicate] firstObject];
        ORKConsentSignatureResult *signatureResult = (ORKConsentSignatureResult *)[[[taskViewController result] stepResultForStepIdentifier:reviewStep.identifier] firstResult];
        
        [signatureResult applyToDocument:_currentDocument];
        
        [_currentDocument makePDFWithCompletionHandler:^(NSData *pdfData, NSError *error) {
            NSLog(@"Created PDF of size %lu (error = %@)", (unsigned long)pdfData.length, error);
            
            if (! error) {
                NSURL *documents = [NSURL fileURLWithPath:NSSearchPathForDirectoriesInDomains(NSDocumentDirectory, NSUserDomainMask, YES).lastObject];
                NSURL *outputUrl = [documents URLByAppendingPathComponent:[NSString stringWithFormat:@"%@.pdf", taskViewController.taskRunUUID.UUIDString]];
                
                [pdfData writeToURL:outputUrl atomically:YES];
                NSLog(@"Wrote PDF to %@", [outputUrl path]);
            }
        }];
        
        _currentDocument = nil;
    }
    
    NSURL *dir = taskViewController.outputDirectory;
    [self dismissViewControllerAnimated:YES completion:^{
        if (dir)
        {
            NSError *err = nil;
            if (! [[NSFileManager defaultManager] removeItemAtURL:dir error:&err]) {
                NSLog(@"Error removing %@: %@", dir, err);
            }
        }
    }];
}

#pragma mark - UI state restoration

/*
 UI state restoration code for the MainViewController.
 
 The MainViewController needs to be able to re-create the exact task that
 was being done, in order for the task view controller to restore correctly.
 
 In a real app implementation, this might mean that you would also need to save
 and restore the actual task; here, since we know the tasks don't change during
 testing, we just re-create the task.
 */
- (void)encodeRestorableStateWithCoder:(NSCoder *)coder {
    [super encodeRestorableStateWithCoder:coder];
    
    [coder encodeObject:_taskViewController forKey:@"taskVC"];
    [coder encodeObject:_lastRouteResult forKey:@"lastRouteResult"];
}

- (void)decodeRestorableStateWithCoder:(NSCoder *)coder {
    [super decodeRestorableStateWithCoder:coder];
    
    _taskViewController = [coder decodeObjectOfClass:[UIViewController class] forKey:@"taskVC"];
    _lastRouteResult = [coder decodeObjectForKey:@"lastRouteResult"];
    
    // Need to give the task VC back a copy of its task, so it can restore itself.
    
    // Could save and restore the task's identifier separately, but the VC's
    // restoration identifier defaults to the task's identifier.
    id<ORKTask> taskForTaskViewController = [self makeTaskWithIdentifier:_taskViewController.restorationIdentifier];
    
    _taskViewController.task = taskForTaskViewController;
    if ([_taskViewController.restorationIdentifier isEqualToString:@"DynamicTask01"])
    {
        _taskViewController.defaultResultSource = _lastRouteResult;
    }
    _taskViewController.delegate = self;
}

#pragma mark - Charts

- (void)testChartsButtonTapped:(id)sender {
    UIStoryboard *chartStoryboard = [UIStoryboard storyboardWithName:@"Charts" bundle:nil];
    UIViewController *chartListViewController = [chartStoryboard instantiateViewControllerWithIdentifier:@"ChartListViewController"];
    [self presentViewController:chartListViewController animated:YES completion:nil];
}

- (void)testChartsPerformanceButtonTapped:(id)sender {
    UIStoryboard *chartStoryboard = [UIStoryboard storyboardWithName:@"Charts" bundle:nil];
    UIViewController *chartListViewController = [chartStoryboard instantiateViewControllerWithIdentifier:@"ChartPerformanceListViewController"];
    [self presentViewController:chartListViewController animated:YES completion:nil];
}

#pragma mark - Wait Task

- (ORKOrderedTask *)makeWaitingTask {
    
    NSMutableArray *steps = [[NSMutableArray alloc] init];
    
    /*
     To properly use the wait steps, one needs to implement the "" method of ORKTaskViewControllerDelegate to start their background action when the wait task begins, and then call the "finish" method on the ORKWaitTaskViewController when the background task has been completed.
     */
    ORKInstructionStep *step1 = [[ORKInstructionStep alloc] initWithIdentifier:@"waitTask.step1"];
    step1.title = @"Setup";
    step1.detailText = @"ORKTest needs to set up some things before you begin, once the setup is complete you will be able to continue.";
    [steps addObject:step1];
    
    // Interterminate wait step.
    ORKWaitStep *step2 = [[ORKWaitStep alloc] initWithIdentifier:@"waitTask.step2"];
    step2.title = @"Getting Ready";
    step2.text = @"Please wait while the setup completes.";
    [steps addObject:step2];
    
    ORKInstructionStep *step3 = [[ORKInstructionStep alloc] initWithIdentifier:@"waitTask.step3"];
    step3.title = @"Account Setup";
    step3.detailText = @"The information you entered will be sent to the secure server to complete your account setup.";
    [steps addObject:step3];
    
    // Determinate wait step.
    ORKWaitStep *step4 = [[ORKWaitStep alloc] initWithIdentifier:@"waitTask.step4"];
    step4.title = @"Syncing Account";
    step4.text = @"Please wait while the data is uploaded.";
    step4.indicatorType = ORKProgressIndicatorTypeProgressBar;
    [steps addObject:step4];
    
    ORKCompletionStep *step5 = [[ORKCompletionStep alloc] initWithIdentifier:@"waitTask.step5"];
    step5.title = @"Setup Complete";
    [steps addObject:step5];

    ORKOrderedTask *waitTask = [[ORKOrderedTask alloc] initWithIdentifier:WaitTaskIdentifier steps:steps];
    return waitTask;
}

- (void)updateProgress:(CGFloat)progress OfWaitTask:(ORKWaitStepViewController *)viewController {
    if (progress <= 1.0) {
        [viewController setProgress:progress animated:true];
        
        double delayInSeconds = 0.1;
        dispatch_time_t popTime = dispatch_time(DISPATCH_TIME_NOW, (int64_t)(delayInSeconds * NSEC_PER_SEC));
        __weak ORKWaitStepViewController *vc = viewController;
        __weak MainViewController *weakSelf = self;
        dispatch_after(popTime, dispatch_get_main_queue(), ^(void) {
            __typeof__(self) strongSelf = weakSelf;
            [strongSelf updateProgress:progress + 0.01 OfWaitTask:vc];
            
            if ((float)progress == 0.5) {
                NSString *newText = @"Please wait while the data is downloaded.";
                [viewController updateText:newText];
            }
        });
    } else {
        [viewController goForward];
    }
}

@end<|MERGE_RESOLUTION|>--- conflicted
+++ resolved
@@ -71,13 +71,9 @@
 
 DefineStringKey(CustomNavigationItemTaskIdentifier);
 DefineStringKey(DynamicTaskIdentifier);
-<<<<<<< HEAD
-DefineStringKey(NavigableOrderedTaskIdentifier);
-=======
 DefineStringKey(InterruptibleTaskIdentifier);
 DefineStringKey(NavigableOrderedTaskIdentifier);
 DefineStringKey(NavigableLoopTaskIdentifier);
->>>>>>> 160b7c5f
 DefineStringKey(WaitTaskIdentifier);
 
 DefineStringKey(CollectionViewHeaderReuseIdentifier);
@@ -488,13 +484,9 @@
                                                             timeLimit:300.0
                                                               options:ORKPredefinedTaskOptionNone];
     } else if ([identifier isEqualToString:NavigableOrderedTaskIdentifier]) {
-<<<<<<< HEAD
         return [TaskFactory makeNavigableOrderedTask:NavigableOrderedTaskIdentifier];
-=======
-        return [self makeNavigableOrderedTask];
     } else if ([identifier isEqualToString:NavigableLoopTaskIdentifier]) {
         return [self makeNavigableLoopTask];
->>>>>>> 160b7c5f
     } else if ([identifier isEqualToString:CustomNavigationItemTaskIdentifier]) {
         return [self makeCustomNavigationItemTask];
     } else if ([identifier isEqualToString:CreatePasscodeTaskIdentifier]) {
@@ -2678,10 +2670,6 @@
 - (void)imageCaptureButtonTapped:(id)sender {
     [self beginTaskWithIdentifier:ImageCaptureTaskIdentifier];
 }
-<<<<<<< HEAD
-- (IBAction)navigableOrderedTaskButtonTapped:(id)sender {
-    [self beginTaskWithIdentifier:NavigableOrderedTaskIdentifier];
-=======
 
 - (void)navigableOrderedTaskButtonTapped:(id)sender {
     [self beginTaskWithIdentifier:NavigableOrderedTaskIdentifier];
@@ -2689,7 +2677,6 @@
 
 - (void)navigableLoopTaskButtonTapped:(id)sender {
     [self beginTaskWithIdentifier:NavigableLoopTaskIdentifier];
->>>>>>> 160b7c5f
 }
 
 - (void)toggleTintColorButtonTapped:(id)sender {
@@ -2706,172 +2693,6 @@
     UIView *superview = self.view.superview;
     [self.view removeFromSuperview];
     [superview addSubview:self.view];
-}
-
-<<<<<<< HEAD
-=======
-#pragma mark - Navigable Ordered Task
-
-- (id<ORKTask>)makeNavigableOrderedTask {
-    NSMutableArray *steps = [NSMutableArray new];
-    
-    ORKAnswerFormat *answerFormat = nil;
-    ORKStep *step = nil;
-    NSArray *textChoices = nil;
-    
-    // Form step
-    textChoices =
-    @[
-      [ORKTextChoice choiceWithText:@"Good" value:@"good"],
-      [ORKTextChoice choiceWithText:@"Bad" value:@"bad"]
-      ];
-
-    answerFormat = [ORKAnswerFormat choiceAnswerFormatWithStyle:ORKChoiceAnswerStyleSingleChoice
-                                                    textChoices:textChoices];
-    
-    ORKFormItem *formItemFeeling = [[ORKFormItem alloc] initWithIdentifier:@"formFeeling" text:@"How do you feel" answerFormat:answerFormat];
-    ORKFormItem *formItemMood = [[ORKFormItem alloc] initWithIdentifier:@"formMood" text:@"How is your mood" answerFormat:answerFormat];
-    
-    ORKFormStep *formStep = [[ORKFormStep alloc] initWithIdentifier:@"introForm"];
-    formStep.optional = NO;
-    formStep.formItems = @[ formItemFeeling, formItemMood ];
-    [steps addObject:formStep];
-
-    // Question steps
-    textChoices =
-    @[
-      [ORKTextChoice choiceWithText:@"Headache" value:@"headache"],
-      [ORKTextChoice choiceWithText:@"Dizziness" value:@"dizziness"],
-      [ORKTextChoice choiceWithText:@"Nausea" value:@"nausea"]
-      ];
-    
-    answerFormat = [ORKAnswerFormat choiceAnswerFormatWithStyle:ORKChoiceAnswerStyleSingleChoice
-                                                    textChoices:textChoices];
-    step = [ORKQuestionStep questionStepWithIdentifier:@"symptom" title:@"Which is your most severe symptom?" answer:answerFormat];
-    step.optional = NO;
-    [steps addObject:step];
-
-    answerFormat = [ORKAnswerFormat booleanAnswerFormat];
-    step = [ORKQuestionStep questionStepWithIdentifier:@"severity" title:@"Does your symptom interfere with your daily life?" answer:answerFormat];
-    step.optional = NO;
-    [steps addObject:step];
-
-    // Instruction steps
-    step = [[ORKInstructionStep alloc] initWithIdentifier:@"blank"];
-    step.title = @"This step is intentionally left blank (you should not see it)";
-    [steps addObject:step];
-
-    step = [[ORKInstructionStep alloc] initWithIdentifier:@"severe_headache"];
-    step.title = @"You have a severe headache";
-    [steps addObject:step];
-
-    step = [[ORKInstructionStep alloc] initWithIdentifier:@"light_headache"];
-    step.title = @"You have a light headache";
-    [steps addObject:step];
-
-    step = [[ORKInstructionStep alloc] initWithIdentifier:@"other_symptom"];
-    step.title = @"Your symptom is not a headache";
-    [steps addObject:step];
-
-    step = [[ORKInstructionStep alloc] initWithIdentifier:@"survey_skipped"];
-    step.title = @"Please come back to this survey when you don't feel good or your mood is low.";
-    [steps addObject:step];
-
-    step = [[ORKInstructionStep alloc] initWithIdentifier:@"end"];
-    step.title = @"You have finished the task";
-    [steps addObject:step];
-
-    step = [[ORKInstructionStep alloc] initWithIdentifier:@"blankB"];
-    step.title = @"This step is intentionally left blank (you should not see it)";
-    [steps addObject:step];
-
-    ORKNavigableOrderedTask *task = [[ORKNavigableOrderedTask alloc] initWithIdentifier:NavigableOrderedTaskIdentifier
-                                                                                  steps:steps];
-    
-    // Build navigation rules
-    ORKPredicateStepNavigationRule *predicateRule = nil;
-    ORKResultSelector *resultSelector = nil;
-    
-    // From the feel/mood form step, skip the survey if the user is feeling okay and has a good mood
-    resultSelector = [ORKResultSelector selectorWithStepIdentifier:@"introForm"
-                                                                        resultIdentifier:@"formFeeling"];
-    NSPredicate *predicateGoodFeeling = [ORKResultPredicate predicateForChoiceQuestionResultWithResultSelector:resultSelector
-                                                                                           expectedAnswerValue:@"good"];
-    
-    resultSelector = [ORKResultSelector selectorWithStepIdentifier:@"introForm"
-                                                                        resultIdentifier:@"formMood"];
-    NSPredicate *predicateGoodMood = [ORKResultPredicate predicateForChoiceQuestionResultWithResultSelector:resultSelector
-                                                                                        expectedAnswerValue:@"good"];
-    NSPredicate *predicateGoodMoodAndFeeling = [NSCompoundPredicate andPredicateWithSubpredicates:@[predicateGoodFeeling, predicateGoodMood]];
-    
-    predicateRule = [[ORKPredicateStepNavigationRule alloc] initWithResultPredicates:@[ predicateGoodMoodAndFeeling ]
-                                                          destinationStepIdentifiers:@[ @"survey_skipped" ] ];
-    
-    [task setNavigationRule:predicateRule forTriggerStepIdentifier:@"introForm"];
-
-    
-    // From the "symptom" step, go to "other_symptom" is user didn't chose headache.
-    // Otherwise, default to going to next step (the regular ORKOrderedTask order applies
-    //  when the defaultStepIdentifier argument is omitted).
-    
-    // User chose headache at the symptom step
-    // Equivalent to:
-    //      [NSPredicate predicateWithFormat:
-    //          @"SUBQUERY(SELF, $x, $x.identifier like 'symptom' \
-    //                     AND SUBQUERY($x.answer, $y, $y like 'headache').@count > 0).@count > 0"];
-    resultSelector = [ORKResultSelector selectorWithResultIdentifier:@"symptom"];
-    NSPredicate *predicateHeadache = [ORKResultPredicate predicateForChoiceQuestionResultWithResultSelector:resultSelector
-                                                                                        expectedAnswerValue:@"headache"];
-    
-    // User didn't chose headache at the symptom step
-    NSPredicate *predicateNotHeadache = [NSCompoundPredicate notPredicateWithSubpredicate:predicateHeadache];
-
-    predicateRule = [[ORKPredicateStepNavigationRule alloc] initWithResultPredicates:@[ predicateNotHeadache ]
-                                                          destinationStepIdentifiers:@[ @"other_symptom" ] ];
-    
-    [task setNavigationRule:predicateRule forTriggerStepIdentifier:@"symptom"];
-
-    
-    // From the "severity" step, go to "severe_headache" or "light_headache" depending on the user answer
-    
-    // User chose YES at the severity step
-    // Equivalent to:
-    //      [NSPredicate predicateWithFormat:
-    //          @"SUBQUERY(SELF, $x, $x.identifier like 'severity' AND $x.answer == YES).@count > 0"];
-    resultSelector = [ORKResultSelector selectorWithResultIdentifier:@"severity"];
-    NSPredicate *predicateSevereYes = [ORKResultPredicate predicateForBooleanQuestionResultWithResultSelector:resultSelector
-                                                                                               expectedAnswer:YES];
-    
-    // User chose NO at the severity step
-    NSPredicate *predicateSevereNo = [ORKResultPredicate predicateForBooleanQuestionResultWithResultSelector:resultSelector
-                                                                                              expectedAnswer:NO];
-
-    NSPredicate *predicateSevereHeadache = [NSCompoundPredicate andPredicateWithSubpredicates:@[predicateHeadache, predicateSevereYes]];
-
-    NSPredicate *predicateLightHeadache = [NSCompoundPredicate andPredicateWithSubpredicates:@[predicateHeadache, predicateSevereNo]];
-    
-    predicateRule =
-    [[ORKPredicateStepNavigationRule alloc] initWithResultPredicates:@[ predicateSevereHeadache,
-                                                                        predicateLightHeadache ]
-                                          destinationStepIdentifiers:@[ @"severe_headache",
-                                                                        @"light_headache" ] ];
-    
-    [task setNavigationRule:predicateRule forTriggerStepIdentifier:@"severity"];
-    
-    
-    // Add end direct rules to skip unneeded steps
-    ORKDirectStepNavigationRule *directRule = nil;
-    
-    directRule = [[ORKDirectStepNavigationRule alloc] initWithDestinationStepIdentifier:@"end"];
-    [task setNavigationRule:directRule forTriggerStepIdentifier:@"severe_headache"];
-    [task setNavigationRule:directRule forTriggerStepIdentifier:@"light_headache"];
-    [task setNavigationRule:directRule forTriggerStepIdentifier:@"other_symptom"];
-    [task setNavigationRule:directRule forTriggerStepIdentifier:@"survey_skipped"];
-
-    directRule = [[ORKDirectStepNavigationRule alloc] initWithDestinationStepIdentifier:ORKNullStepIdentifier];
-    [task setNavigationRule:directRule forTriggerStepIdentifier:@"end"];
-    
-    return task;
 }
 
 #pragma mark - Navigable Loop Task
@@ -2977,7 +2798,6 @@
     return task;
 }
 
->>>>>>> 160b7c5f
 #pragma mark - Custom navigation item task
 
 - (id<ORKTask>)makeCustomNavigationItemTask {
@@ -3271,11 +3091,7 @@
     NSString *task_identifier = taskViewController.task.identifier;
 
     return ([step isKindOfClass:[ORKInstructionStep class]]
-<<<<<<< HEAD
-            && NO == [@[AudioTaskIdentifier, FitnessTaskIdentifier, GaitTaskIdentifier, TwoFingerTapTaskIdentifier, NavigableOrderedTaskIdentifier] containsObject:task_identifier]);
-=======
             && NO == [@[AudioTaskIdentifier, FitnessTaskIdentifier, GaitTaskIdentifier, TwoFingerTapTaskIdentifier, NavigableOrderedTaskIdentifier, NavigableLoopTaskIdentifier] containsObject:task_identifier]);
->>>>>>> 160b7c5f
 }
 
 /*
