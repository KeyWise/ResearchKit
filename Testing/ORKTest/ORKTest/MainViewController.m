--- conflicted
+++ resolved
@@ -666,11 +666,8 @@
         return [self makeIconImageTask];
     } else if ([identifier isEqualToString:PageStepTaskIdentifier]) {
         return [self makePageStepTask];
-<<<<<<< HEAD
-=======
     } else if ([identifier isEqualToString:FootnoteTaskIdentifier]) {
         return [self makeFootnoteTask];
->>>>>>> 24dc261c
     } else if ([identifier isEqualToString:VideoInstructionStepTaskIdentifier]) {
         return [self makeVideoInstructionStepTask];
     }
