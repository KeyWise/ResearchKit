/*
 Copyright (c) 2015, Apple Inc. All rights reserved.
 Copyright (c) 2015, Bruce Duncan.
 Copyright (c) 2015, Ricardo Sánchez-Sáez.

 Redistribution and use in source and binary forms, with or without modification,
 are permitted provided that the following conditions are met:
 
 1.  Redistributions of source code must retain the above copyright notice, this
 list of conditions and the following disclaimer.
 
 2.  Redistributions in binary form must reproduce the above copyright notice,
 this list of conditions and the following disclaimer in the documentation and/or
 other materials provided with the distribution.
 
 3.  Neither the name of the copyright holder(s) nor the names of any contributors
 may be used to endorse or promote products derived from this software without
 specific prior written permission. No license is granted to the trademarks of
 the copyright holders even if such marks are included in this software.
 
 THIS SOFTWARE IS PROVIDED BY THE COPYRIGHT HOLDERS AND CONTRIBUTORS "AS IS"
 AND ANY EXPRESS OR IMPLIED WARRANTIES, INCLUDING, BUT NOT LIMITED TO, THE
 IMPLIED WARRANTIES OF MERCHANTABILITY AND FITNESS FOR A PARTICULAR PURPOSE
 ARE DISCLAIMED. IN NO EVENT SHALL THE COPYRIGHT OWNER OR CONTRIBUTORS BE LIABLE
 FOR ANY DIRECT, INDIRECT, INCIDENTAL, SPECIAL, EXEMPLARY, OR CONSEQUENTIAL
 DAMAGES (INCLUDING, BUT NOT LIMITED TO, PROCUREMENT OF SUBSTITUTE GOODS OR
 SERVICES; LOSS OF USE, DATA, OR PROFITS; OR BUSINESS INTERRUPTION) HOWEVER
 CAUSED AND ON ANY THEORY OF LIABILITY, WHETHER IN CONTRACT, STRICT LIABILITY,
 OR TORT (INCLUDING NEGLIGENCE OR OTHERWISE) ARISING IN ANY WAY OUT OF THE USE
 OF THIS SOFTWARE, EVEN IF ADVISED OF THE POSSIBILITY OF SUCH DAMAGE.
 */


#import "MainViewController.h"
#import <ResearchKit/ResearchKit_Private.h>
#import <AVFoundation/AVFoundation.h>
#import "DynamicTask.h"
#import "AppDelegate.h"
#import "ORKTest-Swift.h"


#define DefineStringKey(x) static NSString *const x = @#x

DefineStringKey(DatePickingTaskIdentifier);
DefineStringKey(SelectionSurveyTaskIdentifier);
DefineStringKey(ActiveStepTaskIdentifier);
DefineStringKey(ConsentReviewTaskIdentifier);
DefineStringKey(ConsentTaskIdentifier);
DefineStringKey(MiniFormTaskIdentifier);
DefineStringKey(ScreeningTaskIdentifier);
DefineStringKey(ScalesTaskIdentifier);
DefineStringKey(ImageChoicesTaskIdentifier);
DefineStringKey(ImageCaptureTaskIdentifier);
DefineStringKey(AudioTaskIdentifier);
DefineStringKey(ToneAudiometryTaskIdentifier);
DefineStringKey(FitnessTaskIdentifier);
DefineStringKey(GaitTaskIdentifier);
DefineStringKey(MemoryTaskIdentifier);
DefineStringKey(DynamicTaskIdentifier);
DefineStringKey(TwoFingerTapTaskIdentifier);
DefineStringKey(ReactionTimeTaskIdentifier);
DefineStringKey(TowerOfHanoiTaskIdentifier);
DefineStringKey(TimedWalkTaskIdentifier);
DefineStringKey(PSATTaskIdentifier);
DefineStringKey(StepNavigationTaskIdentifier);
DefineStringKey(CustomNavigationItemTaskIdentifier);

DefineStringKey(CollectionViewHeaderReuseIdentifier);
DefineStringKey(CollectionViewCellReuseIdentifier);


@interface SectionHeader: UICollectionReusableView

- (void)configureHeaderWithTitle:(NSString *)title;

@end


@implementation SectionHeader {
    UILabel *_title;
}

- (instancetype)initWithCoder:(NSCoder *)aDecoder {
    if (self = [super initWithCoder:aDecoder]) {
        [self sharedInit];
    }
    return self;
}

- (instancetype)initWithFrame:(CGRect)frame {
    if (self = [super initWithFrame:frame]) {
        [self sharedInit];
    }
    return self;
}

static UIColor *HeaderColor() {
    return [UIColor colorWithWhite:0.97 alpha:1.0];
}
static const CGFloat HeaderSideLayoutMargin = 16.0;

- (void)sharedInit {
    self.layoutMargins = UIEdgeInsetsMake(0, HeaderSideLayoutMargin, 0, HeaderSideLayoutMargin);
    self.backgroundColor = HeaderColor();
    _title = [UILabel new];
    _title.font = [UIFont systemFontOfSize:17.0 weight:UIFontWeightSemibold]; // Table view header font
    [self addSubview:_title];
    
    _title.translatesAutoresizingMaskIntoConstraints = NO;
    NSDictionary *views = @{@"title": _title};
    [self addConstraints:[NSLayoutConstraint constraintsWithVisualFormat:@"H:|-[title]-|"
                                                                 options:NSLayoutFormatDirectionLeadingToTrailing
                                                                 metrics:nil
                                                                   views:views]];
    [self addConstraints:[NSLayoutConstraint constraintsWithVisualFormat:@"V:|[title]|"
                                                                 options:0
                                                                 metrics:nil
                                                                   views:views]];
}

- (void)configureHeaderWithTitle:(NSString *)title {
    _title.text = title;
}

@end


@interface ButtonCell: UICollectionViewCell

- (void)configureButtonWithTitle:(NSString *)title target:(id)target selector:(SEL)selector;

@end


@implementation ButtonCell {
    UIButton *_button;
}

- (void)setUpButton {
    [_button removeFromSuperview];
    _button = [UIButton buttonWithType:UIButtonTypeSystem];
    _button.contentHorizontalAlignment = UIControlContentHorizontalAlignmentLeft;
    _button.contentEdgeInsets = UIEdgeInsetsMake(0.0, HeaderSideLayoutMargin, 0.0, 0.0);
    [self.contentView addSubview:_button];
    
    _button.translatesAutoresizingMaskIntoConstraints = NO;
    NSDictionary *views = @{@"button": _button};
    [self.contentView addConstraints:[NSLayoutConstraint constraintsWithVisualFormat:@"H:|[button]|"
                                                                             options:NSLayoutFormatDirectionLeadingToTrailing
                                                                             metrics:nil
                                                                               views:views]];
    [self.contentView addConstraints:[NSLayoutConstraint constraintsWithVisualFormat:@"V:|[button]|"
                                                                             options:0
                                                                             metrics:nil
                                                                               views:views]];
}

- (void)configureButtonWithTitle:(NSString *)title target:(id)target selector:(SEL)selector {
    [self setUpButton];
    [_button setTitle:title forState:UIControlStateNormal];
    [_button addTarget:target action:selector forControlEvents:UIControlEventTouchUpInside];
}

@end


@interface MainViewController () <ORKTaskViewControllerDelegate, UICollectionViewDataSource, UICollectionViewDelegate, UICollectionViewDelegateFlowLayout> {
    id<ORKTaskResultSource> _lastRouteResult;
    ORKConsentDocument *_currentDocument;
    
    NSMutableDictionary<NSString *, NSData *> *_savedTasks;               // Maps task identifiers to archived task data
    NSMutableDictionary<NSString *, NSData *> *_savedViewControllers;     // Maps task identifiers to task view controller restoration data
    
    UICollectionView *_collectionView;
    NSArray<NSString *> *_buttonSectionNames;
    NSArray<NSArray<NSString *> *> *_buttonTitles;
}

@property (nonatomic, strong) ORKTaskViewController *taskViewController;

@end


@implementation MainViewController

- (instancetype)initWithNibName:(NSString *)nibNameOrNil bundle:(NSBundle *)nibBundleOrNil {
    self = [super initWithNibName:nibNameOrNil bundle:nibBundleOrNil];
    if (self) {
        self.restorationIdentifier = @"main";
    }
    return self;
}

- (void)viewDidLoad {
    [super viewDidLoad];
    
    _savedTasks = [NSMutableDictionary new];
    _savedViewControllers = [NSMutableDictionary new];
    
    UICollectionViewFlowLayout *flowLayout = [UICollectionViewFlowLayout new];
    _collectionView = [[UICollectionView alloc] initWithFrame:self.view.bounds collectionViewLayout:flowLayout];
    _collectionView.backgroundColor = [UIColor whiteColor];
    [self.view addSubview:_collectionView];
    
    _collectionView.dataSource = self;
    _collectionView.delegate = self;
    [_collectionView registerClass:[SectionHeader class]
        forSupplementaryViewOfKind:UICollectionElementKindSectionHeader
               withReuseIdentifier:CollectionViewHeaderReuseIdentifier];
    [_collectionView registerClass:[ButtonCell class]
        forCellWithReuseIdentifier:CollectionViewCellReuseIdentifier];
    
    UIView *statusBarBackground = [UIView new];
    statusBarBackground.backgroundColor = HeaderColor();
    [self.view addSubview:statusBarBackground];

    _collectionView.translatesAutoresizingMaskIntoConstraints = NO;
    statusBarBackground.translatesAutoresizingMaskIntoConstraints = NO;
    NSDictionary *views = @{@"collectionView": _collectionView,
                            @"statusBarBackground": statusBarBackground,
                            @"topLayoutGuide": self.topLayoutGuide};
    [self.view addConstraints:[NSLayoutConstraint constraintsWithVisualFormat:@"H:|[statusBarBackground]|"
                                                                      options:NSLayoutFormatDirectionLeadingToTrailing
                                                                      metrics:nil
                                                                        views:views]];
    [self.view addConstraints:[NSLayoutConstraint constraintsWithVisualFormat:@"V:|[statusBarBackground]"
                                                                      options:0
                                                                      metrics:nil
                                                                        views:views]];
    [self.view addConstraint:[NSLayoutConstraint constraintWithItem:statusBarBackground
                                                          attribute:NSLayoutAttributeBottom
                                                          relatedBy:NSLayoutRelationEqual
                                                             toItem:self.topLayoutGuide
                                                          attribute:NSLayoutAttributeBottom
                                                         multiplier:1.0
                                                           constant:0.0]];
    [self.view addConstraints:[NSLayoutConstraint constraintsWithVisualFormat:@"H:|[collectionView]|"
                                                                      options:NSLayoutFormatDirectionLeadingToTrailing
                                                                      metrics:nil
                                                                        views:views]];
    [self.view addConstraints:[NSLayoutConstraint constraintsWithVisualFormat:@"V:|[topLayoutGuide][collectionView]|"
                                                                      options:0
                                                                      metrics:nil
                                                                        views:views]];
    
    _buttonSectionNames = @[
                            @"Consent",
                            @"Question Steps",
                            @"Active Tasks",
                            @"Miscellaneous",
                            ];
    _buttonTitles = @[ @[ // Consent
                           @"Consent",
                           @"Consent Review",
                           ],
                       @[ // Question Steps
                           @"Date Pickers",
                           @"Image Capture",
                           @"Image Choices",
                           @"Scale",
                           @"Mini Form",
                           @"Selection Survey",
                           ],
                       @[ // Active Tasks
                           @"Active Step Task",
                           @"Audio Task",
                           @"Fitness Task",
                           @"GAIT Task",
                           @"Memory Game Task",
                           @"PSAT Task",
                           @"Reaction Time Task",
                           @"Timed Walk Task",
                           @"Tone Audiometry Task",
                           @"Tower Of Hanoi Task",
                           @"Two Finger Tapping Task",
                           ],
                       @[ // Miscellaneous
                           @"Custom Navigation Item",
                           @"Dynamic Task",
                           @"Interruptible Task",
                           @"Navigable Ordered Task",
                           @"Test Charts",
                           @"Toggle Tint Color",
                           ],
                       ];
}

- (CGSize)collectionView:(UICollectionView *)collectionView layout:(UICollectionViewLayout *)collectionViewLayout referenceSizeForHeaderInSection:(NSInteger)section {
    return CGSizeMake(self.view.bounds.size.width, 22.0);  // Table view header height
}

- (CGSize)collectionView:(UICollectionView *)collectionView layout:(UICollectionViewLayout *)collectionViewLayout sizeForItemAtIndexPath:(NSIndexPath *)indexPath {
    return CGSizeMake(self.view.bounds.size.width / 2, 44.0);
}

- (CGFloat)collectionView:(UICollectionView *)collectionView layout:(UICollectionViewLayout *)collectionViewLayout minimumInteritemSpacingForSectionAtIndex:(NSInteger)section {
    return 0.0;
}

- (CGFloat)collectionView:(UICollectionView *)collectionView layout:(UICollectionViewLayout *)collectionViewLayout minimumLineSpacingForSectionAtIndex:(NSInteger)section {
    return 0.0;
}

- (NSInteger)numberOfSectionsInCollectionView:(UICollectionView *)collectionView {
    return _buttonSectionNames.count;
}

- (NSInteger)collectionView:(UICollectionView *)collectionView numberOfItemsInSection:(NSInteger)section {
    return ((NSArray *)_buttonTitles[section]).count;
}

<<<<<<< HEAD
    {
        UIButton *button = [UIButton buttonWithType:UIButtonTypeSystem];
        [button addTarget:self action:@selector(showCustomNavigationItemTask:) forControlEvents:UIControlEventTouchUpInside];
        [button setTitle:@"Custom Navigation Item" forState:UIControlStateNormal];
        [buttonKeys addObject:@"customNavigationItem"];
        buttons[buttonKeys.lastObject] = button;
    }
    
    [buttons enumerateKeysAndObjectsUsingBlock:^(id key, UIView *obj, BOOL *stop) {
        obj.translatesAutoresizingMaskIntoConstraints = NO;
        [self.view addSubview:obj];
    }];
   
    if (buttons.count > 0) {
         NSString *horizVisualFormatString  = @"";
        if (buttons.count == 1) {
            horizVisualFormatString = [NSString stringWithFormat:@"H:|[%@]|", buttonKeys.firstObject];
        } else {
            horizVisualFormatString = [NSString stringWithFormat:@"H:|[%@][%@(==%@)]|", buttonKeys.firstObject, buttonKeys[1], buttonKeys.firstObject];
        }
        [NSLayoutConstraint activateConstraints:[NSLayoutConstraint constraintsWithVisualFormat:horizVisualFormatString
                                                                                        options:(NSLayoutFormatOptions)0
                                                                                        metrics:nil
                                                                                          views:buttons]];
        
        NSArray *allKeys = buttonKeys;
        BOOL left = YES;
        NSMutableString *leftVisualFormatString = [NSMutableString stringWithString:@"V:|-20-"];
        NSMutableString *rightVisualFormatString = [NSMutableString stringWithString:@"V:|-20-"];
        
        NSString *leftFirstKey = nil;
        NSString *rightFirstKey = nil;
        
        for (NSString *key in allKeys) {
        
            if (left == YES) {
            
                if (leftFirstKey) {
                    [leftVisualFormatString appendFormat:@"[%@(==%@)]", key, leftFirstKey];
                } else {
                    [leftVisualFormatString appendFormat:@"[%@]", key];
                }
                
                if (leftFirstKey == nil) {
                    leftFirstKey = key;
                }
            } else {
                
                if (rightFirstKey) {
                    [rightVisualFormatString appendFormat:@"[%@(==%@)]", key, rightFirstKey];
                } else {
                    [rightVisualFormatString appendFormat:@"[%@]", key];
                }
                
                if (rightFirstKey == nil) {
                    rightFirstKey = key;
                }
            }
            
            left = !left;
        }
        
        [leftVisualFormatString appendString:@"-20-|"];
        [rightVisualFormatString appendString:@"-20-|"];
        
        [NSLayoutConstraint activateConstraints:[NSLayoutConstraint constraintsWithVisualFormat:leftVisualFormatString
                                                                                        options:NSLayoutFormatAlignAllCenterX
                                                                                        metrics:nil
                                                                                          views:buttons]];
        [NSLayoutConstraint activateConstraints:[NSLayoutConstraint constraintsWithVisualFormat:rightVisualFormatString
                                                                                        options:NSLayoutFormatAlignAllCenterX
                                                                                        metrics:nil
                                                                                          views:buttons]];
        
    }
=======
- (UICollectionReusableView *)collectionView:(UICollectionView *)collectionView viewForSupplementaryElementOfKind:(NSString *)kind atIndexPath:(NSIndexPath *)indexPath {
    SectionHeader *sectionHeader = [collectionView dequeueReusableSupplementaryViewOfKind:kind withReuseIdentifier:CollectionViewHeaderReuseIdentifier forIndexPath:indexPath];
    [sectionHeader configureHeaderWithTitle:_buttonSectionNames[indexPath.section]];
    return sectionHeader;
}

- (SEL)selectorFromButtonTitle:(NSString *)buttonTitle {
    // "THIS FOO baR title" is converted to the "thisFooBarTitleButtonTapped:" selector
    buttonTitle = buttonTitle.capitalizedString;
    NSMutableArray *titleTokens = [[buttonTitle componentsSeparatedByCharactersInSet:[NSCharacterSet whitespaceCharacterSet]] mutableCopy];
    titleTokens[0] = ((NSString *)titleTokens[0]).lowercaseString;
    NSString *selectorString = [NSString stringWithFormat:@"%@ButtonTapped:", [titleTokens componentsJoinedByString:@""]];
    return NSSelectorFromString(selectorString);
}

- (UICollectionViewCell *)collectionView:(UICollectionView *)collectionView cellForItemAtIndexPath:(NSIndexPath *)indexPath {
    ButtonCell *buttonCell = [collectionView dequeueReusableCellWithReuseIdentifier:CollectionViewCellReuseIdentifier forIndexPath:indexPath];
    NSString *buttonTitle = _buttonTitles[indexPath.section][indexPath.row];
    SEL buttonSelector = [self selectorFromButtonTitle:buttonTitle];
    [buttonCell configureButtonWithTitle:buttonTitle target:self selector:buttonSelector];
    return buttonCell;
>>>>>>> 72da2187
}

#pragma mark - Mapping identifiers to tasks

- (id<ORKTask>)makeTaskWithIdentifier:(NSString *)identifier {
    if ([identifier isEqualToString:DatePickingTaskIdentifier]) {
        return [self makeDatePickingTask];
    } else if ([identifier isEqualToString:SelectionSurveyTaskIdentifier]) {
        return [self makeSelectionSurveyTask];
    } else if ([identifier isEqualToString:ActiveStepTaskIdentifier]) {
        return [self makeActiveStepTask];
    } else if ([identifier isEqualToString:ConsentReviewTaskIdentifier]) {
        return [self makeConsentReviewTask];
    } else if ([identifier isEqualToString:ConsentTaskIdentifier]) {
        return [self makeConsentTask];
    } else if ([identifier isEqualToString:AudioTaskIdentifier]) {
        id<ORKTask> task = [ORKOrderedTask audioTaskWithIdentifier:AudioTaskIdentifier
                                            intendedUseDescription:nil
                                                 speechInstruction:nil
                                            shortSpeechInstruction:nil
                                                          duration:10
                                                 recordingSettings:nil
                                                           options:(ORKPredefinedTaskOption)0];
        return task;
    } else if ([identifier isEqualToString:ToneAudiometryTaskIdentifier]) {
        id<ORKTask> task = [ORKOrderedTask toneAudiometryTaskWithIdentifier:ToneAudiometryTaskIdentifier
                                                     intendedUseDescription:nil
                                                          speechInstruction:nil
                                                     shortSpeechInstruction:nil
                                                               toneDuration:20
                                                                    options:(ORKPredefinedTaskOption)0];
        return task;
    } else if ([identifier isEqualToString:MiniFormTaskIdentifier]) {
        return [self makeMiniFormTask];
    } else if ([identifier isEqualToString:FitnessTaskIdentifier]) {
        return [ORKOrderedTask fitnessCheckTaskWithIdentifier:FitnessTaskIdentifier
                                       intendedUseDescription:nil
                                                 walkDuration:360
                                                 restDuration:180
                                                      options:ORKPredefinedTaskOptionNone];
    } else if ([identifier isEqualToString:GaitTaskIdentifier]) {
        return [ORKOrderedTask shortWalkTaskWithIdentifier:GaitTaskIdentifier
                                    intendedUseDescription:nil
                                       numberOfStepsPerLeg:20
                                              restDuration:30
                                                   options:ORKPredefinedTaskOptionNone];
    } else if ([identifier isEqualToString:MemoryTaskIdentifier]) {
        return [ORKOrderedTask spatialSpanMemoryTaskWithIdentifier:MemoryTaskIdentifier
                                            intendedUseDescription:nil
                                                       initialSpan:3
                                                       minimumSpan:2
                                                       maximumSpan:15
                                                         playSpeed:1
                                                          maxTests:5
                                            maxConsecutiveFailures:3
                                                 customTargetImage:nil
                                            customTargetPluralName:nil
                                                   requireReversal:NO
                                                           options:ORKPredefinedTaskOptionNone];
    } else if ([identifier isEqualToString:DynamicTaskIdentifier]) {
        return [DynamicTask new];
    } else if ([identifier isEqualToString:ScreeningTaskIdentifier]) {
        return [self makeScreeningTask];
    } else if ([identifier isEqualToString:ScalesTaskIdentifier]) {
        return [self makeScalesTask];
    } else if ([identifier isEqualToString:ImageChoicesTaskIdentifier]) {
        return [self makeImageChoicesTask];
    } else if ([identifier isEqualToString:ImageCaptureTaskIdentifier]) {
        return [self makeImageCaptureTask];
    } else if ([identifier isEqualToString:TwoFingerTapTaskIdentifier]) {
        return [ORKOrderedTask twoFingerTappingIntervalTaskWithIdentifier:TwoFingerTapTaskIdentifier
                                                   intendedUseDescription:nil
                                                                 duration:20.0
                                                                  options:(ORKPredefinedTaskOption)0];
    } else if ([identifier isEqualToString:ReactionTimeTaskIdentifier]) {
        return [ORKOrderedTask reactionTimeTaskWithIdentifier:ReactionTimeTaskIdentifier
                                                   intendedUseDescription:nil
                                                  maximumStimulusInterval:8
                                                  minimumStimulusInterval:4
                                                    thresholdAcceleration:0.5
                                                         numberOfAttempts:3
                                                                  timeout:10
                                                             successSound:0
                                                             timeoutSound:0
                                                             failureSound:0
                                                                  options:0];
    } else if ([identifier isEqualToString:TowerOfHanoiTaskIdentifier]) {
        return [ORKOrderedTask towerOfHanoiTaskWithIdentifier:TowerOfHanoiTaskIdentifier
                                       intendedUseDescription:nil
                                                numberOfDisks:5
                                                      options:0];
    } else if ([identifier isEqualToString:TimedWalkTaskIdentifier]) {
        return [ORKOrderedTask timedWalkTaskWithIdentifier:TimedWalkTaskIdentifier
                                    intendedUseDescription:nil
                                          distanceInMeters:100
                                                 timeLimit:180
                                                   options:ORKPredefinedTaskOptionNone];
    } else if ([identifier isEqualToString:PSATTaskIdentifier]) {
        return [ORKOrderedTask PSATTaskWithIdentifier:PSATTaskIdentifier
                               intendedUseDescription:nil
                                     presentationMode:(ORKPSATPresentationModeAuditory | ORKPSATPresentationModeVisual)
                                interStimulusInterval:3.0
                                     stimulusDuration:1.0
                                         seriesLength:60
                                              options:ORKPredefinedTaskOptionNone];
    } else if ([identifier isEqualToString:StepNavigationTaskIdentifier]) {
        return [self makeNavigableOrderedTask];
    } else if ([identifier isEqualToString:CustomNavigationItemTaskIdentifier]) {
        return [self makeCustomNavigationItemTask];
    }
    return nil;
}

/*
 Creates a task and presents it with a task view controller.
 */
- (void)beginTaskWithIdentifier:(NSString *)identifier {
    /*
     This is our implementation of restoration after saving during a task.
     If the user saved their work on a previous run of a task with the same
     identifier, we attempt to restore the view controller here.
     
     We also attempt to restore the task when data for an archived task is found. Task restoration
     is not always possible nor desirable. Some objects implementing the ORKTask
     protocol can chose not to adopt NSSecureCoding (such as this project's DynamicTask).
     Task archival and restoration is recommended for ORKNavigableOrderedTask, since
     that preserves the navigation stack (which allows you to navigate steps backwards).
     
     Since unarchiving can throw an exception, in a real application we would
     need to attempt to catch that exception here.
     */

    id<ORKTask> task = nil;
    NSData *taskData = _savedTasks[identifier];
    if (taskData)
    {
        /*
         We assume any restored task is of the ORKNavigableOrderedTask since that's the only kind
         we're archiving in this example. You have to make sure your are unarchiving a task of the proper class.
         */
        NSKeyedUnarchiver *unarchiver = [[NSKeyedUnarchiver alloc] initForReadingWithData:taskData];
        task = [unarchiver decodeObjectOfClass:[ORKNavigableOrderedTask class] forKey:NSKeyedArchiveRootObjectKey];
    } else {
        /*
         No task was previously stored
         */
        task = [self makeTaskWithIdentifier:identifier];
    }
    
    if (_savedViewControllers[identifier])
    {
        NSData *data = _savedViewControllers[identifier];
        self.taskViewController = [[ORKTaskViewController alloc] initWithTask:task restorationData:data delegate:self];
    } else {
        // No saved data, just create the task and the corresponding task view controller.
        self.taskViewController = [[ORKTaskViewController alloc] initWithTask:task taskRunUUID:[NSUUID UUID]];
    }
    
    [self beginTask];
}

/*
 Actually presents the task view controller.
 */
- (void)beginTask {
    id<ORKTask> task = self.taskViewController.task;
    self.taskViewController.delegate = self;
    
    if (_taskViewController.outputDirectory == nil) {
        // Sets an output directory in Documents, using the `taskRunUUID` in the path.
        NSURL *documents =  [[NSFileManager defaultManager] URLForDirectory:NSDocumentDirectory inDomain:NSUserDomainMask appropriateForURL:nil create:NO error:nil];
        NSURL *outputDir = [documents URLByAppendingPathComponent:self.taskViewController.taskRunUUID.UUIDString];
        [[NSFileManager defaultManager] createDirectoryAtURL:outputDir withIntermediateDirectories:YES attributes:nil error:nil];
        self.taskViewController.outputDirectory = outputDir;
    }
    
    /*
     For the dynamic task, we remember the last result and use it as a source
     of default values for any optional questions.
     */
    if ([task isKindOfClass:[DynamicTask class]])
    {
        self.taskViewController.defaultResultSource = _lastRouteResult;
    }
    
    /*
     We set a restoration identifier so that UI state restoration is enabled
     for the task view controller. We don't need to do anything else to prepare
     for state restoration of a ResearchKit framework task VC.
     */
    _taskViewController.restorationIdentifier = [task identifier];
    
    if ([[task identifier] isEqualToString:CustomNavigationItemTaskIdentifier]) {
        _taskViewController.showsProgressInNavigationBar = NO;
    }
    
    [self presentViewController:_taskViewController animated:YES completion:nil];
}

#pragma mark - Date picking

/*
 This task presents several questions which exercise functionality based on
 `UIDatePicker`.
 */
- (ORKOrderedTask *)makeDatePickingTask {
    NSMutableArray *steps = [NSMutableArray new];
    {
        ORKInstructionStep *step = [[ORKInstructionStep alloc] initWithIdentifier:@"iid_001"];
        step.title = @"Date Survey";
        step.detailText = @"date pickers";
        [steps addObject:step];
    }

    /*
     A time interval question with no default set.
     */
    {
        ORKQuestionStep *step = [ORKQuestionStep questionStepWithIdentifier:@"qid_timeInterval_001"
                                                                      title:@"How long did it take to fall asleep last night?"
                                                                     answer:[ORKAnswerFormat timeIntervalAnswerFormat]];
        [steps addObject:step];
    }
    
    
    /*
     A time interval question specifying a default and a step size.
     */
    {
        ORKQuestionStep *step = [ORKQuestionStep questionStepWithIdentifier:@"qid_timeInterval_default_002"
                                                                      title:@"How long did it take to fall asleep last night?"
                                                                     answer:[ORKAnswerFormat timeIntervalAnswerFormatWithDefaultInterval:300 step:5]];
        [steps addObject:step];
    }
    
    /*
     A date answer format question, specifying a specific calendar.
     If no calendar were specified, the user's preferred calendar would be used.
     */
    {
        ORKDateAnswerFormat *dateAnswer = [ORKDateAnswerFormat dateAnswerFormatWithDefaultDate:nil minimumDate:nil maximumDate:nil calendar: [NSCalendar calendarWithIdentifier:NSCalendarIdentifierHebrew]];
        ORKQuestionStep *step = [ORKQuestionStep questionStepWithIdentifier:@"qid_date_001"
                                                                      title:@"When is your birthday?"
                                                                     answer:dateAnswer];
        [steps addObject:step];
    }
    
    /*
     A date question with a minimum, maximum, and default.
     Also specifically requires the Gregorian calendar.
     */
    {
        NSDate *defaultDate = [[NSCalendar currentCalendar] dateByAddingUnit:NSCalendarUnitDay value:10 toDate:[NSDate date] options:(NSCalendarOptions)0];
        NSDate *minDate = [[NSCalendar currentCalendar] dateByAddingUnit:NSCalendarUnitDay value:8 toDate:[NSDate date] options:(NSCalendarOptions)0];
        NSDate *maxDate = [[NSCalendar currentCalendar] dateByAddingUnit:NSCalendarUnitDay value:12 toDate:[NSDate date] options:(NSCalendarOptions)0];
        ORKDateAnswerFormat *dateAnswer = [ORKDateAnswerFormat dateAnswerFormatWithDefaultDate:defaultDate
                                                                                   minimumDate:minDate
                                                                                   maximumDate:maxDate
                                                                                      calendar: [NSCalendar calendarWithIdentifier:NSCalendarIdentifierGregorian]];
        ORKQuestionStep *step = [ORKQuestionStep questionStepWithIdentifier:@"qid_date_default_002"
                                                                      title:@"What day are you available?"
                                                                     answer:dateAnswer];
        [steps addObject:step];
    }
    
    /*
     A time of day question with no default.
     */
    {
        ORKQuestionStep *step = [ORKQuestionStep questionStepWithIdentifier:@"qid_timeOfDay_001"
                                                                 title:@"What time do you get up?"
                                                                   answer:[ORKTimeOfDayAnswerFormat timeOfDayAnswerFormat]];
        [steps addObject:step];
    }
    
    /*
     A time of day question with a default of 8:15 AM.
     */
    {
        
        NSDateComponents *dateComponents = [[NSDateComponents alloc] init];
        dateComponents.hour = 8;
        dateComponents.minute = 15;
        ORKQuestionStep *step = [ORKQuestionStep questionStepWithIdentifier:@"qid_timeOfDay_default_001"
                                                                      title:@"What time do you get up?"
                                                                     answer:[ORKTimeOfDayAnswerFormat timeOfDayAnswerFormatWithDefaultComponents:dateComponents]];
        [steps addObject:step];
    }
    
    /*
     A date-time question with default parameters (no min, no max, default to now).
     */
    {
        ORKQuestionStep *step = [ORKQuestionStep questionStepWithIdentifier:@"qid_dateTime_001"
                                                                      title:@"When is your next meeting?"
                                                                     answer:[ORKDateAnswerFormat dateTimeAnswerFormat]];
        [steps addObject:step];
    }
    
    /*
     A date-time question with specified min, max, default date, and calendar.
     */
    {
        NSDate *defaultDate = [[NSCalendar currentCalendar] dateByAddingUnit:NSCalendarUnitDay value:10 toDate:[NSDate date] options:(NSCalendarOptions)0];
        NSDate *minDate = [[NSCalendar currentCalendar] dateByAddingUnit:NSCalendarUnitDay value:8 toDate:[NSDate date] options:(NSCalendarOptions)0];
        NSDate *maxDate = [[NSCalendar currentCalendar] dateByAddingUnit:NSCalendarUnitDay value:12 toDate:[NSDate date] options:(NSCalendarOptions)0];
        ORKQuestionStep *step = [ORKQuestionStep questionStepWithIdentifier:@"qid_dateTime_default_002"
                                                                      title:@"When is your next meeting?"
                                                                     answer:[ORKDateAnswerFormat dateTimeAnswerFormatWithDefaultDate:defaultDate minimumDate:minDate  maximumDate:maxDate calendar:[NSCalendar calendarWithIdentifier:NSCalendarIdentifierGregorian]]];
        [steps addObject:step];
        
    }
    ORKOrderedTask *task = [[ORKOrderedTask alloc] initWithIdentifier:DatePickingTaskIdentifier steps:steps];
    return task;
}

- (IBAction)datePickersButtonTapped:(id)sender {
    [self beginTaskWithIdentifier:DatePickingTaskIdentifier];
}

#pragma mark - Selection survey

/*
 The selection survey task is just a collection of various styles of survey questions.
 */
- (ORKOrderedTask *)makeSelectionSurveyTask {
    NSMutableArray *steps = [NSMutableArray new];
    
    {
        ORKInstructionStep *step = [[ORKInstructionStep alloc] initWithIdentifier:@"iid_001"];
        step.title = @"Selection Survey";
        [steps addObject:step];
    }
    
    {
        /*
         A numeric question requiring integer answers in a fixed range, with no default.
         */
        ORKNumericAnswerFormat *format = [ORKNumericAnswerFormat integerAnswerFormatWithUnit:@"years"];
        format.minimum = @(0);
        format.maximum = @(199);
        ORKQuestionStep *step = [ORKQuestionStep questionStepWithIdentifier:@"qid_001"
                                                                      title:@"How old are you?"
                                                                     answer:format];
        [steps addObject:step];
    }
    
    {
        /*
         A boolean question.
         */
        ORKBooleanAnswerFormat *format = [ORKBooleanAnswerFormat new];
        ORKQuestionStep *step = [ORKQuestionStep questionStepWithIdentifier:@"qid_001b"
                                                                      title:@"Do you consent to a background check?"
                                                                     answer:format];
        [steps addObject:step];
    }
    
    {
        /*
         A single-choice question presented in the tableview format.
         */
        ORKTextChoiceAnswerFormat *answerFormat = [ORKAnswerFormat choiceAnswerFormatWithStyle:ORKChoiceAnswerStyleSingleChoice textChoices:
                                                   @[
                                                     [ORKTextChoice choiceWithText:@"Less than seven"
                                                                             value:@(7)],
                                                     [ORKTextChoice choiceWithText:@"Between seven and eight"
                                                                             value:@(8)],
                                                     [ORKTextChoice choiceWithText:@"More than eight"
                                                                             value:@(9)]
                                                     ]];
        ORKQuestionStep *step = [ORKQuestionStep questionStepWithIdentifier:@"qid_003"
                                                                      title:@"How many hours did you sleep last night?"
                                                                     answer:answerFormat];
        
        step.optional = NO;
        [steps addObject:step];
    }
    
    {
        /*
         A multiple-choice question presented in the tableview format.
         */
        ORKTextChoiceAnswerFormat *answerFormat = [ORKAnswerFormat choiceAnswerFormatWithStyle:ORKChoiceAnswerStyleMultipleChoice textChoices:
                                                   @[
                                                     [ORKTextChoice choiceWithText:@"Cough"
                                                                             value:@"cough"],
                                                     [ORKTextChoice choiceWithText:@"Fever"
                                                                             value:@"fever"],
                                                     [ORKTextChoice choiceWithText:@"Headaches"
                                                                             value:@"headache"],
                                                     [ORKTextChoice choiceWithText:@"None of the above"
                                                                        detailText:nil
                                                                             value:@"none"
                                                                          exclusive:YES]
                                                     ]];
        ORKQuestionStep *step = [ORKQuestionStep questionStepWithIdentifier:@"qid_004a"
                                                                      title:@"Which symptoms do you have?"
                                                                     answer:answerFormat];
        [steps addObject:step];
    }
    
    {
        /*
         A multiple-choice question with text choices that have detail text.
         */
        ORKTextChoiceAnswerFormat *answerFormat = [ORKAnswerFormat choiceAnswerFormatWithStyle:ORKChoiceAnswerStyleMultipleChoice textChoices:
            @[
              [ORKTextChoice choiceWithText:@"Cough"
                                 detailText:@"A cough and/or sore throat"
                                      value:@"cough"
                                  exclusive:NO],
              [ORKTextChoice choiceWithText:@"Fever"
                                 detailText:@"A 100F or higher fever or feeling feverish"
                                      value:@"fever"
                                  exclusive:NO],
              [ORKTextChoice choiceWithText:@"Headaches"
                                 detailText:@"Headaches and/or body aches"
                                      value:@"headache"
                                  exclusive:NO]
              ]];
        
        ORKQuestionStep *step = [ORKQuestionStep questionStepWithIdentifier:@"qid_004"
                                                                      title:@"Which symptoms do you have?"
                                                                     answer:answerFormat];
        
        [steps addObject:step];
    }
    
    {
        /*
         A text question with the default multiple-line text entry.
         */
        ORKQuestionStep *step = [ORKQuestionStep questionStepWithIdentifier:@"qid_005"
                                                                      title:@"How did you feel last night?"
                                                                     answer:[ORKAnswerFormat textAnswerFormat]];
        [steps addObject:step];
    }
    
    {
        /*
         A text question with single-line text entry, with autocapitalization on
         for words, and autocorrection, and spellchecking turned off.
         */
        ORKTextAnswerFormat *format = [ORKAnswerFormat textAnswerFormat];
        format.multipleLines = NO;
        format.autocapitalizationType = UITextAutocapitalizationTypeWords;
        format.autocorrectionType = UITextAutocorrectionTypeNo;
        format.spellCheckingType = UITextSpellCheckingTypeNo;
        ORKQuestionStep *step = [ORKQuestionStep questionStepWithIdentifier:@"qid_005a"
                                                                      title:@"What is your name?"
                                                                     answer:format];
        [steps addObject:step];
    }
    
    {
        /*
         A text question with a length limit.
         */
        ORKQuestionStep *step = [ORKQuestionStep questionStepWithIdentifier:@"qid_005b"
                                                                      title:@"How did you feel last night?"
                                                                     answer:[ORKTextAnswerFormat textAnswerFormatWithMaximumLength:20]];
        [steps addObject:step];
    }
    
    
    {
        /*
         A text question with single-line text entry and a URL keyboard.
         */
        ORKTextAnswerFormat *format = [ORKAnswerFormat textAnswerFormat];
        format.multipleLines = NO;
        format.keyboardType = UIKeyboardTypeURL;
        ORKQuestionStep *step = [ORKQuestionStep questionStepWithIdentifier:@"qid_005c"
                                                                      title:@"What is your website?"
                                                                     answer:format];
        [steps addObject:step];
    }
    
    {
        /*
         An email question with single-line text entry.
         */
        ORKEmailAnswerFormat *format = [ORKAnswerFormat emailAnswerFormat];
        ORKQuestionStep *step = [ORKQuestionStep questionStepWithIdentifier:@"qid_005d"
                                                                      title:@"What is your email?"
                                                                     answer:format];
        [steps addObject:step];
    }
    
    {
        /*
         A text question demos secureTextEntry feature
         */
        ORKTextAnswerFormat *format = [ORKAnswerFormat textAnswerFormatWithMaximumLength:10];
        format.secureTextEntry = YES;
        format.multipleLines = NO;
        ORKQuestionStep *step = [ORKQuestionStep questionStepWithIdentifier:@"qid_005sec"
                                                                      title:@"What is your passcode?"
                                                                     answer:format];
        step.placeholder = @"Tap your passcode here";
        [steps addObject:step];
    }
    
    {
        /*
         A text question with single-line text entry and a length limit.
         */
        ORKTextAnswerFormat *format = [ORKAnswerFormat textAnswerFormatWithMaximumLength:20];
        format.multipleLines = NO;
        ORKQuestionStep *step = [ORKQuestionStep questionStepWithIdentifier:@"qid_005e"
                                                                      title:@"What is your name?"
                                                                     answer:format];
        [steps addObject:step];
    }
    
    {
        /*
         A single-select value-picker question. Rather than seeing the items in a tableview,
         the user sees them in a picker wheel. This is suitable where the list
         of items can be long, and the text describing the options can be kept short.
         */
        ORKValuePickerAnswerFormat *answerFormat = [ORKAnswerFormat valuePickerAnswerFormatWithTextChoices:
                                                    @[
                                                      [ORKTextChoice choiceWithText:@"Cough"
                                                                              value:@"cough"],
                                                      [ORKTextChoice choiceWithText:@"Fever"
                                                                              value:@"fever"],
                                                      [ORKTextChoice choiceWithText:@"Headaches"
                                                                              value:@"headache"]
                                                      ]];
        ORKQuestionStep *step = [ORKQuestionStep questionStepWithIdentifier:@"qid_081"
                                                                      title:@"Select a symptom"
                                                                     answer:answerFormat];
        
        [steps addObject:step];
    }
    
    {
        /*
         A continuous slider question.
         */
        ORKQuestionStep *step = [ORKQuestionStep questionStepWithIdentifier:@"qid_010"
                                                                      title:@"On a scale of 1 to 10, how much pain do you feel?"
                                                                     answer:[[ORKContinuousScaleAnswerFormat alloc] initWithMaximumValue:10 minimumValue:1 defaultValue:NSIntegerMax maximumFractionDigits:1]];
        [steps addObject:step];
    }
    
    {
        /*
         The same as the previous question, but now using a discrete slider.
         */
        ORKQuestionStep *step = [ORKQuestionStep questionStepWithIdentifier:@"qid_010a"
                                                                      title:@"On a scale of 1 to 10, how much pain do you feel?"
                                                                     answer:[ORKAnswerFormat scaleAnswerFormatWithMaximumValue:10
                                                                                                                  minimumValue:1
                                                                                                                  defaultValue:NSIntegerMax
                                                                                                                          step:1
                                                                                                                      vertical:NO
                                                                                                       maximumValueDescription:@"High value"
                                                                                                       minimumValueDescription:@"Low value"]];
        [steps addObject:step];
    }
    
    {
        /*
         A HealthKit answer format question for gender.
         The default value is read from HealthKit when the step is being presented,
         but the user's answer is not written back to HealthKit.
         */
        ORKQuestionStep *step = [ORKQuestionStep questionStepWithIdentifier:@"fqid_health_biologicalSex"
                                                                      title:@"What is your gender"
                                                                     answer:[ORKHealthKitCharacteristicTypeAnswerFormat answerFormatWithCharacteristicType:[HKCharacteristicType characteristicTypeForIdentifier:HKCharacteristicTypeIdentifierBiologicalSex]]];
        [steps addObject:step];
    }
    
    {
        /*
         A HealthKit answer format question for blood type.
         The default value is read from HealthKit when the step is being presented,
         but the user's answer is not written back to HealthKit.
         */
        ORKQuestionStep *step = [ORKQuestionStep questionStepWithIdentifier:@"fqid_health_bloodType"
                                                                      title:@"What is your blood type?"
                                                                     answer:[ORKHealthKitCharacteristicTypeAnswerFormat answerFormatWithCharacteristicType:[HKCharacteristicType characteristicTypeForIdentifier:HKCharacteristicTypeIdentifierBloodType]]];
        [steps addObject:step];
    }
    
    {
        /*
         A HealthKit answer format question for date of birth.
         The default value is read from HealthKit when the step is being presented,
         but the user's answer is not written back to HealthKit.
         */
        ORKQuestionStep *step = [ORKQuestionStep questionStepWithIdentifier:@"fqid_health_dob"
                                                                      title:@"What is your date of birth?"
                                                                     answer:[ORKHealthKitCharacteristicTypeAnswerFormat answerFormatWithCharacteristicType:[HKCharacteristicType characteristicTypeForIdentifier:HKCharacteristicTypeIdentifierDateOfBirth]]];
        [steps addObject:step];
    }
    
    {
        /*
         A HealthKit answer format question for weight.
         The default value is read from HealthKit when the step is being presented,
         but the user's answer is not written back to HealthKit.
         */
        ORKQuestionStep *step = [ORKQuestionStep questionStepWithIdentifier:@"fqid_health_weight"
                                                                      title:@"How much do you weigh?"
                                                                     answer:[ORKHealthKitQuantityTypeAnswerFormat answerFormatWithQuantityType:[HKQuantityType quantityTypeForIdentifier:HKQuantityTypeIdentifierBodyMass]
                                                                                                                                          unit:nil
                                                                                                                                         style:ORKNumericAnswerStyleDecimal]];
        [steps addObject:step];
    }
    
    {
        /*
         A multiple choice question where the items are mis-formatted.
         This question is used for verifying correct layout of the table view
         cells when the content is mixed or very long.
         */
        ORKTextChoiceAnswerFormat *answerFormat = [ORKAnswerFormat choiceAnswerFormatWithStyle:ORKChoiceAnswerStyleMultipleChoice textChoices:
                                                   @[
                                                     [ORKTextChoice choiceWithText:@"Cough, A cough and/or sore throat, A cough and/or sore throat"
                                                                        detailText:@"A cough and/or sore throat, A cough and/or sore throat, A cough and/or sore throat"
                                                                             value:@"cough"
                                                                         exclusive:NO],
                                                     [ORKTextChoice choiceWithText:@"Fever, A 100F or higher fever or feeling feverish"
                                                                        detailText:nil
                                                                             value:@"fever"
                                                                         exclusive:NO],
                                                     [ORKTextChoice choiceWithText:@""
                                                                        detailText:@"Headaches, Headaches and/or body aches"
                                                                             value:@"headache"
                                                                         exclusive:NO]
                                                     ]];
        ORKQuestionStep *step = [ORKQuestionStep questionStepWithIdentifier:@"qid_000a"
                                                                      title:@"(Misused) Which symptoms do you have?"
                                                                     answer:answerFormat];
        [steps addObject:step];
    }
    
    ORKOrderedTask *task = [[ORKOrderedTask alloc] initWithIdentifier:SelectionSurveyTaskIdentifier steps:steps];
    return task;
}

- (IBAction)selectionSurveyButtonTapped:(id)sender {
    [self beginTaskWithIdentifier:SelectionSurveyTaskIdentifier];
}

#pragma mark - Active step task

/*
 This task demonstrates direct use of active steps, which is not particularly
 well-supported by the framework. The intended use of `ORKActiveStep` is as a
 base class for creating new types of active step, with matching view
 controllers appropriate to the particular task that uses them.
 
 Nonetheless, this functions as a test-bed for basic active task functonality.
 */
- (ORKOrderedTask *)makeActiveStepTask {
    NSMutableArray *steps = [NSMutableArray new];
    
    {
        /*
         Example of a fully-fledged instruction step.
         The text of this step is not appropriate to the rest of the task, but
         is helpful for verifying layout.
         */
        ORKInstructionStep *step = [[ORKInstructionStep alloc] initWithIdentifier:@"iid_001"];
        step.title = @"Demo Study";
        step.text = @"This 12-step walkthrough will explain the study and the impact it will have on your life.";
        step.detailText = @"You must complete the walkthough to participate in the study.";
        [steps addObject:step];
    }
    
    {
        /*
         Audio-recording active step, configured directly using `ORKActiveStep`.
         
         Not a recommended way of doing audio recording with the ResearchKit framework.
         */
        ORKActiveStep *step = [[ORKActiveStep alloc] initWithIdentifier:@"aid_001d"];
        step.title = @"Audio";
        step.stepDuration = 10.0;
        step.text = @"An active test recording audio";
        step.recorderConfigurations = @[[[ORKAudioRecorderConfiguration alloc] initWithIdentifier:@"aid_001d.audio" recorderSettings:@{}]];
        step.shouldUseNextAsSkipButton = YES;
        [steps addObject:step];
    }
    
    {
        /*
         Audio-recording active step with lossless audio, configured directly
         using `ORKActiveStep`.
         
         Not a recommended way of doing audio recording with the ResearchKit framework.
         */
        ORKActiveStep *step = [[ORKActiveStep alloc] initWithIdentifier:@"aid_001e"];
        step.title = @"Audio";
        step.stepDuration = 10.0;
        step.text = @"An active test recording lossless audio";
        step.shouldUseNextAsSkipButton = YES;
        step.recorderConfigurations = @[[[ORKAudioRecorderConfiguration alloc]
                                         initWithIdentifier:@"aid_001e.audio" recorderSettings:@{AVFormatIDKey : @(kAudioFormatAppleLossless),
                                                                                                 AVNumberOfChannelsKey : @(2),
                                                                                                 AVSampleRateKey: @(44100.0)
                                                                                                 }]];
        [steps addObject:step];
    }
    
    {
        /*
         Touch recorder active step. This should record touches on the primary
         view for a 30 second period.
         
         Not a recommended way of collecting touch data with the ResearchKit framework.
         */
        ORKActiveStep *step = [[ORKActiveStep alloc] initWithIdentifier:@"aid_001a"];
        step.title = @"Touch";
        step.text = @"An active test, touch collection";
        step.shouldStartTimerAutomatically = NO;
        step.stepDuration = 30.0;
        step.spokenInstruction = @"An active test, touch collection";
        step.shouldUseNextAsSkipButton = YES;
        step.recorderConfigurations = @[[[ORKTouchRecorderConfiguration alloc] initWithIdentifier:@"aid_001a.touch"]];
        [steps addObject:step];
    }
        
    {
        /*
         Test for device motion recorder directly on an active step.
         
         Not a recommended way of customizing active steps with the ResearchKit framework.
         */
        ORKActiveStep *step = [[ORKActiveStep alloc] initWithIdentifier:@"aid_001c"];
        step.title = @"Motion";
        step.text = @"An active test collecting device motion data";
        step.shouldUseNextAsSkipButton = YES;
        step.recorderConfigurations = @[[[ORKDeviceMotionRecorderConfiguration alloc] initWithIdentifier:@"aid_001c.deviceMotion" frequency:100.0]];
        [steps addObject:step];
    }
    
    ORKOrderedTask *task = [[ORKOrderedTask alloc] initWithIdentifier:ActiveStepTaskIdentifier steps:steps];
    return task;
}

- (IBAction)activeStepTaskButtonTapped:(id)sender {
    [self beginTaskWithIdentifier:ActiveStepTaskIdentifier];
}

#pragma mark - Consent review task

/*
 The consent review task is used to quickly verify the layout of the consent
 sharing step and the consent review step.
 
 In a real consent process, you would substitute the text of your consent document
 for the various placeholders.
 */
- (ORKOrderedTask *)makeConsentReviewTask {
    /*
     Tests layout of the consent sharing step.
     
     This step is used when you want to obtain permission to share the data
     collected with other researchers for uses beyond the present study.
     */
    ORKConsentSharingStep *sharingStep =
    [[ORKConsentSharingStep alloc] initWithIdentifier:@"consent_sharing"
                         investigatorShortDescription:@"MyInstitution"
                          investigatorLongDescription:@"MyInstitution and its partners"
                        localizedLearnMoreHTMLContent:@"Lorem ipsum dolor sit amet, consectetur adipiscing elit, sed do eiusmod tempor incididunt ut labore et dolore magna aliqua."];
    
    /*
     Tests layout of the consent review step.
     
     In the consent review step, the user reviews the consent document and
     optionally enters their name and/or scribbles a signature.
     */
    ORKConsentDocument *doc = [self buildConsentDocument];
    ORKConsentSignature *participantSig = doc.signatures[0];
    [participantSig setSignatureDateFormatString:@"yyyy-MM-dd 'at' HH:mm"];
    _currentDocument = [doc copy];
    ORKConsentReviewStep *reviewStep = [[ORKConsentReviewStep alloc] initWithIdentifier:@"consent_review" signature:participantSig inDocument:doc];
    reviewStep.text = @"Lorem ipsum dolor sit amet, consectetur adipiscing elit, sed do eiusmod tempor incididunt ut labore et dolore magna aliqua.";
    reviewStep.reasonForConsent = @"Lorem ipsum dolor sit amet, consectetur adipiscing elit, sed do eiusmod tempor incididunt ut labore et dolore magna aliqua.";
    ORKOrderedTask *task = [[ORKOrderedTask alloc] initWithIdentifier:ConsentReviewTaskIdentifier steps:@[sharingStep,reviewStep]];
    return task;
}

- (IBAction)consentReviewButtonTapped:(id)sender {
    [self beginTaskWithIdentifier:ConsentReviewTaskIdentifier];
}

#pragma mark - Consent task
/*
 This consent task demonstrates visual consent, followed by a consent review step.
 
 In a real consent process, you would substitute the text of your consent document
 for the various placeholders.
 */
- (ORKOrderedTask *)makeConsentTask {
    /*
     Most of the configuration of what pages will appear in the visual consent step,
     and what content will be displayed in the consent review step, it in the
     consent document itself.
     */
    ORKConsentDocument *consentDocument = [self buildConsentDocument];
    _currentDocument = [consentDocument copy];
    
    ORKVisualConsentStep *step = [[ORKVisualConsentStep alloc] initWithIdentifier:@"visual_consent" document:consentDocument];
    ORKConsentReviewStep *reviewStep = [[ORKConsentReviewStep alloc] initWithIdentifier:@"consent_review" signature:consentDocument.signatures[0] inDocument:consentDocument];
    reviewStep.text = @"Lorem ipsum dolor sit amet, consectetur adipiscing elit, sed do eiusmod tempor incididunt ut labore et dolore magna aliqua.";
    reviewStep.reasonForConsent = @"Lorem ipsum dolor sit amet, consectetur adipiscing elit, sed do eiusmod tempor incididunt ut labore et dolore magna aliqua.";
    ORKOrderedTask *task = [[ORKOrderedTask alloc] initWithIdentifier:ConsentTaskIdentifier steps:@[step,reviewStep]];
    
    return task;
}

- (IBAction)consentButtonTapped:(id)sender {
    [self beginTaskWithIdentifier:ConsentTaskIdentifier];
}

#pragma mark - Mini form task

/*
 The mini form task is used to test survey forms functionality (`ORKFormStep`).
 */
- (id<ORKTask>)makeMiniFormTask {
    NSMutableArray *steps = [NSMutableArray new];
    
    {
        ORKInstructionStep *step = [[ORKInstructionStep alloc] initWithIdentifier:@"mini_form_001"];
        step.title = @"Mini Form";
        [steps addObject:step];
    }
    
    {
        /*
         A short form for testing behavior when loading multiple HealthKit
         default values on the same form.
         */
        ORKFormStep *step = [[ORKFormStep alloc] initWithIdentifier:@"fid_000" title:@"Mini Form" text:@"Mini Form groups multi-entry in one page"];
        NSMutableArray *items = [NSMutableArray new];
        [steps addObject:step];
        
        {
            ORKFormItem *item = [[ORKFormItem alloc] initWithIdentifier:@"fqid_health_weight1"
                                                                 text:@"Weight"
                                                         answerFormat:
                                [ORKHealthKitQuantityTypeAnswerFormat answerFormatWithQuantityType:[HKQuantityType quantityTypeForIdentifier:HKQuantityTypeIdentifierBodyMass]
                                                                                             unit:[HKUnit unitFromMassFormatterUnit:NSMassFormatterUnitPound]
                                                                                            style:ORKNumericAnswerStyleDecimal]];
            [items addObject:item];
        }
        
        {
            ORKFormItem *item = [[ORKFormItem alloc] initWithIdentifier:@"fqid_health_weight2"
                                                                 text:@"Weight"
                                                         answerFormat:
                                [ORKHealthKitQuantityTypeAnswerFormat answerFormatWithQuantityType:[HKQuantityType quantityTypeForIdentifier:HKQuantityTypeIdentifierBodyMass]
                                                                                             unit:[HKUnit unitFromMassFormatterUnit:NSMassFormatterUnitPound]
                                                                                            style:ORKNumericAnswerStyleDecimal]];
            item.placeholder = @"Add weight";
            [items addObject:item];
        }
        
        {
            ORKFormItem *item = [[ORKFormItem alloc] initWithIdentifier:@"fqid_health_weight3"
                                                                   text:@"Weight"
                                                           answerFormat:
                                 [ORKHealthKitQuantityTypeAnswerFormat answerFormatWithQuantityType:[HKQuantityType quantityTypeForIdentifier:HKQuantityTypeIdentifierBodyMass]
                                                                                               unit:[HKUnit unitFromMassFormatterUnit:NSMassFormatterUnitPound]
                                                                                              style:ORKNumericAnswerStyleDecimal]];
            item.placeholder = @"Input your body weight here. Really long text.";
            [items addObject:item];
        }
        
        
        {
            ORKFormItem *item = [[ORKFormItem alloc] initWithIdentifier:@"fqid_health_weight4"
                                                                   text:@"Weight"
                                                           answerFormat:[ORKNumericAnswerFormat decimalAnswerFormatWithUnit:nil]];
            item.placeholder = @"Input your body weight here.";
            [items addObject:item];
        }
        
        [step setFormItems:items];
    }
    
    {
        /*
         A long "kitchen-sink" form with all the different types of supported
         answer formats.
         */
        ORKFormStep *step = [[ORKFormStep alloc] initWithIdentifier:@"fid_001" title:@"Mini Form" text:@"Mini Form groups multi-entry in one page"];
        NSMutableArray *items = [NSMutableArray new];
        
        {
            
            ORKFormItem *item = [[ORKFormItem alloc] initWithIdentifier:@"fqid_health_biologicalSex" text:@"Gender" answerFormat:[ORKHealthKitCharacteristicTypeAnswerFormat answerFormatWithCharacteristicType:[HKCharacteristicType characteristicTypeForIdentifier:HKCharacteristicTypeIdentifierBiologicalSex]]];
            [items addObject:item];
        }
        
        {
            ORKFormItem *item = [[ORKFormItem alloc] initWithSectionTitle:@"Pre1"];
            [items addObject:item];
        }
        {
            ORKFormItem *item = [[ORKFormItem alloc] initWithSectionTitle:@"Basic Information"];
            [items addObject:item];
        }
        
        {
            
            ORKFormItem *item = [[ORKFormItem alloc] initWithIdentifier:@"fqid_health_bloodType" text:@"Blood Type" answerFormat:[ORKHealthKitCharacteristicTypeAnswerFormat answerFormatWithCharacteristicType:[HKCharacteristicType characteristicTypeForIdentifier:HKCharacteristicTypeIdentifierBloodType]]];
            item.placeholder = @"Choose a type";
            [items addObject:item];
        }
        
        {
            
            ORKFormItem *item = [[ORKFormItem alloc] initWithIdentifier:@"fqid_health_dob" text:@"Date of Birth" answerFormat:[ORKHealthKitCharacteristicTypeAnswerFormat answerFormatWithCharacteristicType:[HKCharacteristicType characteristicTypeForIdentifier:HKCharacteristicTypeIdentifierDateOfBirth]]];
            item.placeholder = @"DOB";
            [items addObject:item];
        }
        
        {
            
            ORKFormItem *item = [[ORKFormItem alloc] initWithIdentifier:@"fqid_health_weight"
                                                                 text:@"Weight"
                                                         answerFormat:
                                [ORKHealthKitQuantityTypeAnswerFormat answerFormatWithQuantityType:[HKQuantityType quantityTypeForIdentifier:HKQuantityTypeIdentifierBodyMass]
                                                                                    unit:nil
                                                                                   style:ORKNumericAnswerStyleDecimal]];
            item.placeholder = @"Add weight";
            [items addObject:item];
        }
        
        {
            ORKFormItem *item = [[ORKFormItem alloc] initWithIdentifier:@"fqid_001" text:@"Have headache?" answerFormat:[ORKBooleanAnswerFormat new]];
            [items addObject:item];
        }
        
        {
            ORKFormItem *item = [[ORKFormItem alloc] initWithIdentifier:@"fqid_002" text:@"Which fruit do you like most? Please pick one from below."
                                                         answerFormat:[ORKAnswerFormat choiceAnswerFormatWithStyle:ORKChoiceAnswerStyleSingleChoice textChoices:@[@"Apple", @"Orange", @"Banana"]
                                                                                                              ]];
            [items addObject:item];
        }
        
        {
            ORKFormItem *item = [[ORKFormItem alloc] initWithIdentifier:@"fqid_003" text:@"Message"
                                                         answerFormat:[ORKAnswerFormat textAnswerFormat]];
            item.placeholder = @"Your message";
            [items addObject:item];
        }
        
        {
            ORKFormItem *item = [[ORKFormItem alloc] initWithIdentifier:@"fqid_004a" text:@"BP Diastolic"
                                                         answerFormat:[ORKAnswerFormat integerAnswerFormatWithUnit:@"mm Hg"]];
            item.placeholder = @"Enter value";
            [items addObject:item];
        }
        
        {
            ORKFormItem *item = [[ORKFormItem alloc] initWithIdentifier:@"fqid_004b" text:@"BP Systolic"
                                                         answerFormat:[ORKAnswerFormat integerAnswerFormatWithUnit:@"mm Hg"]];
            item.placeholder = @"Enter value";
            [items addObject:item];
        }
        
        {
            ORKFormItem *item = [[ORKFormItem alloc] initWithIdentifier:@"fqid_005" text:@"Email"
                                                           answerFormat:[ORKAnswerFormat emailAnswerFormat]];
            item.placeholder = @"Enter Email";
            [items addObject:item];
        }
        
        {
            ORKFormItem *item = [[ORKFormItem alloc] initWithIdentifier:@"fqid_006" text:@"Message"
                                                           answerFormat:[ORKAnswerFormat textAnswerFormatWithMaximumLength:20]];
            item.placeholder = @"Your message (limit 20 characters).";
            [items addObject:item];
        }
        
        {
            ORKTextAnswerFormat *format = [ORKAnswerFormat textAnswerFormatWithMaximumLength:12];
            format.secureTextEntry = YES;
            format.multipleLines = NO;
            
            ORKFormItem *item = [[ORKFormItem alloc] initWithIdentifier:@"fqid_007" text:@"Passcode"
                                                           answerFormat:format];
            item.placeholder = @"Enter Passcode";
            [items addObject:item];
        }
        
        {
            ORKFormItem *item = [[ORKFormItem alloc] initWithIdentifier:@"fqid_date_001" text:@"Birthdate"
                                                         answerFormat:[ORKAnswerFormat dateAnswerFormat]];
            item.placeholder = @"Pick a date";
            [items addObject:item];
        }
        
        {
            
            NSDate *defaultDate = [[NSCalendar currentCalendar] dateByAddingUnit:NSCalendarUnitYear value:-30 toDate:[NSDate date] options:(NSCalendarOptions)0];
            NSDate *minDate = [[NSCalendar currentCalendar] dateByAddingUnit:NSCalendarUnitYear value:-150 toDate:[NSDate date] options:(NSCalendarOptions)0];

            ORKFormItem *item = [[ORKFormItem alloc] initWithIdentifier:@"fqid_date_002" text:@"Birthdate"
                                                         answerFormat:[ORKAnswerFormat dateAnswerFormatWithDefaultDate:defaultDate
                                                                                                        minimumDate:minDate
                                                                                                        maximumDate:[NSDate date]
                                                                                                           calendar:nil]];
            item.placeholder = @"Pick a date (with default)";
            [items addObject:item];
        }
        
        {
            ORKFormItem *item = [[ORKFormItem alloc] initWithIdentifier:@"fqid_timeOfDay_001" text:@"Today sunset time?"
                                                         answerFormat:[ORKAnswerFormat timeOfDayAnswerFormat]];
            item.placeholder = @"No default time";
            [items addObject:item];
        }
        
        {
            NSDateComponents *defaultDC = [[NSDateComponents alloc] init];
            defaultDC.hour = 14;
            defaultDC.minute = 23;
            ORKFormItem *item = [[ORKFormItem alloc] initWithIdentifier:@"fqid_timeOfDay_002" text:@"Today sunset time?"
                                                         answerFormat:[ORKAnswerFormat timeOfDayAnswerFormatWithDefaultComponents:defaultDC]];
            item.placeholder = @"Default time 14:23";
            [items addObject:item];
        }
        
        {
            ORKFormItem *item = [[ORKFormItem alloc] initWithIdentifier:@"fqid_dateTime_001" text:@"Next eclipse visible in Cupertino?"
                                                         answerFormat:[ORKAnswerFormat dateTimeAnswerFormat]];
            
            item.placeholder = @"No default date and range";
            [items addObject:item];
        }
        
        {
            
            NSDate *defaultDate = [[NSCalendar currentCalendar] dateByAddingUnit:NSCalendarUnitDay value:3 toDate:[NSDate date] options:(NSCalendarOptions)0];
            NSDate *minDate = [[NSCalendar currentCalendar] dateByAddingUnit:NSCalendarUnitDay value:0 toDate:[NSDate date] options:(NSCalendarOptions)0];
            NSDate *maxDate = [[NSCalendar currentCalendar] dateByAddingUnit:NSCalendarUnitDay value:10 toDate:[NSDate date] options:(NSCalendarOptions)0];
            ORKFormItem *item = [[ORKFormItem alloc] initWithIdentifier:@"fqid_dateTime_002" text:@"Next eclipse visible in Cupertino?"
                                                         answerFormat:[ORKAnswerFormat dateTimeAnswerFormatWithDefaultDate:defaultDate
                                                                                                            minimumDate:minDate
                                                                                                            maximumDate:maxDate
                                                                                                               calendar:nil]];
            
            item.placeholder = @"Default date in 3 days and range(0, 10)";
            [items addObject:item];
        }
        
        {
            ORKFormItem *item = [[ORKFormItem alloc] initWithIdentifier:@"fqid_timeInterval_001" text:@"Wake up interval"
                                                           answerFormat:[ORKAnswerFormat timeIntervalAnswerFormat]];
            item.placeholder = @"No default Interval and step size";
            [items addObject:item];
        }
        
        {
            ORKFormItem *item = [[ORKFormItem alloc] initWithIdentifier:@"fqid_timeInterval_002" text:@"Wake up interval"
                                                           answerFormat:[ORKAnswerFormat timeIntervalAnswerFormatWithDefaultInterval:300 step:3]];
            
            item.placeholder = @"Default Interval 300 and step size 3";
            [items addObject:item];
        }
        
        {
            /*
             Testbed for image choice.
             
             In a real application, you would use real images rather than square
             colored boxes.
             */
            ORKImageChoice *option1 = [ORKImageChoice choiceWithNormalImage:[self imageWithColor:[UIColor redColor] size:CGSizeMake(360, 360) border:NO]
                                                              selectedImage:[self imageWithColor:[UIColor redColor] size:CGSizeMake(360, 360) border:YES]
                                                                       text:@"Red" value:@"red"];
            ORKImageChoice *option2 = [ORKImageChoice choiceWithNormalImage:[self imageWithColor:[UIColor orangeColor] size:CGSizeMake(360, 360) border:NO]
                                                              selectedImage:[self imageWithColor:[UIColor orangeColor] size:CGSizeMake(360, 360) border:YES]
                                                                       text:nil value:@"orange"];
            ORKImageChoice *option3 = [ORKImageChoice choiceWithNormalImage:[self imageWithColor:[UIColor yellowColor] size:CGSizeMake(360, 360) border:NO]
                                                              selectedImage:[self imageWithColor:[UIColor yellowColor] size:CGSizeMake(360, 360) border:YES]
                                                                       text:@"Yellow" value:@"yellow"];
            
            ORKFormItem *item3 = [[ORKFormItem alloc] initWithIdentifier:@"fqid_009_3" text:@"What is your favorite color?"
                                                          answerFormat:[ORKAnswerFormat choiceAnswerFormatWithImageChoices:@[option1, option2, option3]]];
            [items addObject:item3];
        }
        
        {
            // Discrete scale
            ORKFormItem *item = [[ORKFormItem alloc] initWithIdentifier:@"fqid_scale_001" text:@"Pick an integer" answerFormat:[[ORKScaleAnswerFormat alloc] initWithMaximumValue: 100 minimumValue: 0 defaultValue:NSIntegerMax step:10]];
            [items addObject:item];
        }
        
        {
            // Discrete scale, with default value
            ORKFormItem *item = [[ORKFormItem alloc] initWithIdentifier:@"fqid_scale_002" text:@"Pick an integer" answerFormat:[[ORKScaleAnswerFormat alloc] initWithMaximumValue: 100 minimumValue: 0 defaultValue:20 step:10]];
            [items addObject:item];
        }
        
        {
            // Continuous scale
            ORKFormItem *item = [[ORKFormItem alloc] initWithIdentifier:@"fqid_scale_003" text:@"Pick a decimal" answerFormat:[[ORKContinuousScaleAnswerFormat alloc] initWithMaximumValue: 100 minimumValue: 0 defaultValue:NSIntegerMax maximumFractionDigits:2]];
            [items addObject:item];
        }
        
        {
            // Continuous scale, with default value
            ORKFormItem *item = [[ORKFormItem alloc] initWithIdentifier:@"fqid_scale_004" text:@"Pick a decimal" answerFormat:[[ORKContinuousScaleAnswerFormat alloc] initWithMaximumValue: 100 minimumValue: 0 defaultValue:87.34 maximumFractionDigits:2]];
            [items addObject:item];
        }
        
        {
            // Vertical Discrete scale, with default value
            ORKFormItem *item = [[ORKFormItem alloc] initWithIdentifier:@"fqid_scale_005" text:@"Pick an integer" answerFormat:[[ORKScaleAnswerFormat alloc] initWithMaximumValue: 100 minimumValue: 0 defaultValue:90 step:10 vertical:YES]];
            [items addObject:item];
        }
        
        {
            // Vertical Continuous scale, with default value
            ORKFormItem *item = [[ORKFormItem alloc] initWithIdentifier:@"fqid_scale_006" text:@"Pick a decimal" answerFormat:[[ORKContinuousScaleAnswerFormat alloc] initWithMaximumValue: 100 minimumValue: 0 defaultValue:12.75 maximumFractionDigits:2 vertical:YES]];
            [items addObject:item];
        }
        
        [step setFormItems:items];
        [steps addObject:step];
    }
    
    {
        
        ORKFormStep *step = [[ORKFormStep alloc] initWithIdentifier:@"fid_002" title:@"Non optional form step" text:nil];
        ORKFormItem *item = [[ORKFormItem alloc] initWithIdentifier:@"fqid_001"
                                                               text:@"Value"
                                                       answerFormat:[ORKNumericAnswerFormat valuePickerAnswerFormatWithTextChoices:@[@"1", @"2", @"3"]]];
        item.placeholder = @"Pick a value";
        [step setFormItems:@[item]];
        step.optional = NO;
        [steps addObject:step];
    }
    
    {
        ORKInstructionStep *step = [[ORKInstructionStep alloc] initWithIdentifier:@"aid_001"];
        step.title = @"Thanks";
        [steps addObject:step];
    }
    
    ORKOrderedTask *task = [[ORKOrderedTask alloc] initWithIdentifier:MiniFormTaskIdentifier steps:steps];
    
    return task;
}

- (IBAction)miniFormButtonTapped:(id)sender {
    [self beginTaskWithIdentifier:MiniFormTaskIdentifier];
}

#pragma mark - Active tasks

- (IBAction)fitnessTaskButtonTapped:(id)sender {
    [self beginTaskWithIdentifier:FitnessTaskIdentifier];
}

- (IBAction)gaitTaskButtonTapped:(id)sender {
    [self beginTaskWithIdentifier:GaitTaskIdentifier];
}

- (IBAction)memoryGameTaskButtonTapped:(id)sender {
    [self beginTaskWithIdentifier:MemoryTaskIdentifier];
}

- (IBAction)audioTaskButtonTapped:(id)sender {
    [self beginTaskWithIdentifier:AudioTaskIdentifier];
}

- (IBAction)toneAudiometryTaskButtonTapped:(id)sender {
    [self beginTaskWithIdentifier:ToneAudiometryTaskIdentifier];
}

- (IBAction)twoFingerTappingTaskButtonTapped:(id)sender {
    [self beginTaskWithIdentifier:TwoFingerTapTaskIdentifier];
}

- (IBAction)reactionTimeTaskButtonTapped:(id)sender {
    [self beginTaskWithIdentifier:ReactionTimeTaskIdentifier];
}

- (IBAction)towerOfHanoiTaskButtonTapped:(id)sender {
    [self beginTaskWithIdentifier:TowerOfHanoiTaskIdentifier];
}

- (IBAction)timedWalkTaskButtonTapped:(id)sender {
    [self beginTaskWithIdentifier:TimedWalkTaskIdentifier];
}

- (IBAction)psatTaskButtonTapped:(id)sender {
    [self beginTaskWithIdentifier:PSATTaskIdentifier];
}

#pragma mark - Dynamic task

/*
 See the `DynamicTask` class for a definition of this task.
 */
- (IBAction)dynamicTaskButtonTapped:(id)sender {
    [self beginTaskWithIdentifier:DynamicTaskIdentifier];
}

#pragma mark - Screening task

/*
 This demonstrates a task where if the user enters a value that is too low for
 the first question (say, under 18), the task view controller delegate API can
 be used to reject the answer and prevent forward navigation.
 
 See the implementation of the task view controller delegate methods for specific
 handling of this task.
 */
- (id<ORKTask>)makeScreeningTask {
    NSMutableArray *steps = [NSMutableArray new];
    
    {
        ORKNumericAnswerFormat *format = [ORKNumericAnswerFormat integerAnswerFormatWithUnit:@"years"];
        format.minimum = @(5);
        format.maximum = @(90);
        ORKQuestionStep *step = [ORKQuestionStep questionStepWithIdentifier:@"itid_001"
                                                                      title:@"How old are you?"
                                                                     answer:format];
        [steps addObject:step];
    }
    
    {
        ORKQuestionStep *step = [ORKQuestionStep questionStepWithIdentifier:@"itid_002"
                                                                      title:@"How much did you pay for your car?"
                                                                     answer:[ORKNumericAnswerFormat decimalAnswerFormatWithUnit:@"USD"]];
        [steps addObject:step];
    }
    
    {
        ORKInstructionStep *step = [[ORKInstructionStep alloc] initWithIdentifier:@"itid_003"];
        step.title = @"Thank you for completing this task.";
        [steps addObject:step];
    }
    
    ORKOrderedTask *task = [[ORKOrderedTask alloc] initWithIdentifier:ScreeningTaskIdentifier steps:steps];
    return task;
}

- (IBAction)interruptibleTaskButtonTapped:(id)sender {
    [self beginTaskWithIdentifier:ScreeningTaskIdentifier];
}

#pragma mark - Scales task

/*
 This task is used to test various uses of discrete and continuous, horizontal and vertical valued sliders.
 */
- (id<ORKTask>)makeScalesTask {

    NSMutableArray *steps = [NSMutableArray array];
    
    {
        /*
         Continuous scale with two decimal places.
         */
        ORKContinuousScaleAnswerFormat *scaleAnswerFormat =  [ORKAnswerFormat continuousScaleAnswerFormatWithMaximumValue:10
                                                                                                             minimumValue:1
                                                                                                             defaultValue:NSIntegerMax
                                                                                                    maximumFractionDigits:2
                                                                                                                 vertical:NO
                                                                                                  maximumValueDescription:nil
                                                                                                  minimumValueDescription:nil];
        
        ORKQuestionStep *step = [ORKQuestionStep questionStepWithIdentifier:@"scale_01"
                                                                    title:@"On a scale of 1 to 10, how much pain do you feel?"
                                                                   answer:scaleAnswerFormat];
        [steps addObject:step];
    }
    
    {
        /*
         Discrete scale, no default.
         */
        ORKScaleAnswerFormat *scaleAnswerFormat =  [ORKAnswerFormat scaleAnswerFormatWithMaximumValue:300
                                                                                         minimumValue:100
                                                                                         defaultValue:NSIntegerMax
                                                                                                 step:50
                                                                                             vertical:NO
                                                                              maximumValueDescription:nil
                                                                              minimumValueDescription:nil];
        
        ORKQuestionStep *step = [ORKQuestionStep questionStepWithIdentifier:@"scale_02"
                                                                    title:@"How much money do you need?"
                                                                   answer:scaleAnswerFormat];
        [steps addObject:step];
    }
    
    {
        /*
         Discrete scale, with a default.
         */
        ORKScaleAnswerFormat *scaleAnswerFormat =  [ORKAnswerFormat scaleAnswerFormatWithMaximumValue:10
                                                                                         minimumValue:1
                                                                                         defaultValue:5
                                                                                                 step:1
                                                                                             vertical:NO
                                                                              maximumValueDescription:nil
                                                                              minimumValueDescription:nil];
        
        ORKQuestionStep *step = [ORKQuestionStep questionStepWithIdentifier:@"scale_03"
                                                                    title:@"On a scale of 1 to 10, how much pain do you feel?"
                                                                   answer:scaleAnswerFormat];
        [steps addObject:step];
    }
    
    {
        /*
         Discrete scale, with a default that is not on a step boundary.
         */
        ORKScaleAnswerFormat *scaleAnswerFormat =  [ORKAnswerFormat scaleAnswerFormatWithMaximumValue:300
                                                                                         minimumValue:100
                                                                                         defaultValue:174
                                                                                                 step:50
                                                                                             vertical:NO
                                                                              maximumValueDescription:nil
                                                                              minimumValueDescription:nil];
        
        ORKQuestionStep *step = [ORKQuestionStep questionStepWithIdentifier:@"scale_04"
                                                                    title:@"How much money do you need?"
                                                                   answer:scaleAnswerFormat];
        [steps addObject:step];
    }

    {
        /*
         Vertical continuous scale with three decimal places and a default.
         */
        ORKContinuousScaleAnswerFormat *scaleAnswerFormat =  [ORKAnswerFormat continuousScaleAnswerFormatWithMaximumValue:10
                                                                                                             minimumValue:1
                                                                                                             defaultValue:8.725
                                                                                                    maximumFractionDigits:3
                                                                                                                 vertical:YES
                                                                                                  maximumValueDescription:nil
                                                                                                  minimumValueDescription:nil];
        
        ORKQuestionStep *step = [ORKQuestionStep questionStepWithIdentifier:@"scale_05"
                                                                      title:@"On a scale of 1 to 10, what is your mood?"
                                                                     answer:scaleAnswerFormat];
        [steps addObject:step];
    }

    {
        /*
         Vertical discrete scale, with a default on a step boundary.
         */
        ORKScaleAnswerFormat *scaleAnswerFormat =  [ORKAnswerFormat scaleAnswerFormatWithMaximumValue:10
                                                                                         minimumValue:1
                                                                                         defaultValue:5
                                                                                                 step:1
                                                                                             vertical:YES
                                                                              maximumValueDescription:nil
                                                                              minimumValueDescription:nil];
        
        ORKQuestionStep *step = [ORKQuestionStep questionStepWithIdentifier:@"scale_06"
                                                                      title:@"How was your mood yesterday?"
                                                                     answer:scaleAnswerFormat];
        [steps addObject:step];
    }
    
    {
        /*
         Vertical discrete scale, with min and max labels.
         */
        ORKScaleAnswerFormat *scaleAnswerFormat =  [ORKAnswerFormat scaleAnswerFormatWithMaximumValue:10
                                                                                         minimumValue:1
                                                                                         defaultValue:NSIntegerMax
                                                                                                 step:1
                                                                                             vertical:YES
                                                                              maximumValueDescription:@"A lot"
                                                                              minimumValueDescription:@"Not at all"];
        
        ORKQuestionStep *step = [ORKQuestionStep questionStepWithIdentifier:@"scale_07"
                                                                      title:@"On a scale of 1 to 10, what is your mood?"
                                                                     answer:scaleAnswerFormat];
        [steps addObject:step];
    }
    
    {
        /*
         Vertical continuous scale, with min and max labels.
         */
        ORKContinuousScaleAnswerFormat *scaleAnswerFormat =  [ORKAnswerFormat continuousScaleAnswerFormatWithMaximumValue:10
                                                                                                             minimumValue:1
                                                                                                             defaultValue:99
                                                                                                    maximumFractionDigits:2
                                                                                                                 vertical:YES
                                                                                                  maximumValueDescription:@"High value"
                                                                                                  minimumValueDescription:@"Low value"];
        
        ORKQuestionStep *step = [ORKQuestionStep questionStepWithIdentifier:@"scale_08"
                                                                      title:@"How would you measure your mood improvement?"
                                                                     answer:scaleAnswerFormat];
        [steps addObject:step];
    }
    
    {
        /*
         Vertical discrete scale, with min and max labels.
         */
        ORKScaleAnswerFormat *scaleAnswerFormat =  [ORKAnswerFormat scaleAnswerFormatWithMaximumValue:10
                                                                                         minimumValue:1
                                                                                         defaultValue:NSIntegerMax
                                                                                                 step:1
                                                                                             vertical:NO
                                                                              maximumValueDescription:@"A lot"
                                                                              minimumValueDescription:@"Not at all"];
        
        ORKQuestionStep *step = [ORKQuestionStep questionStepWithIdentifier:@"scale_09"
                                                                      title:@"On a scale of 1 to 10, what is your mood?"
                                                                     answer:scaleAnswerFormat];
        [steps addObject:step];
    }
    
    {
        /*
         Vertical continuous scale, with min and max labels.
         */
        ORKContinuousScaleAnswerFormat *scaleAnswerFormat =  [ORKAnswerFormat continuousScaleAnswerFormatWithMaximumValue:10
                                                                                                             minimumValue:1
                                                                                                             defaultValue:99
                                                                                                    maximumFractionDigits:2
                                                                                                                 vertical:NO
                                                                                                  maximumValueDescription:@"High value"
                                                                                                  minimumValueDescription:@"Low value"];
        
        ORKQuestionStep *step = [ORKQuestionStep questionStepWithIdentifier:@"scale_10"
                                                                      title:@"How would you measure your mood improvement?"
                                                                     answer:scaleAnswerFormat];
        [steps addObject:step];
    }

    {
        /*
         Vertical continuous scale with three decimal places, a default, and a format style.
         */
        ORKContinuousScaleAnswerFormat *scaleAnswerFormat =  [ORKAnswerFormat continuousScaleAnswerFormatWithMaximumValue:1.0
                                                                                                             minimumValue:0.0
                                                                                                             defaultValue:0.8725
                                                                                                    maximumFractionDigits:0
                                                                                                                 vertical:YES
                                                                                                  maximumValueDescription:nil
                                                                                                  minimumValueDescription:nil];

        scaleAnswerFormat.numberStyle = ORKNumberFormattingStylePercent;
        
        ORKQuestionStep *step = [ORKQuestionStep questionStepWithIdentifier:@"scale_11"
                                                                      title:@"How much has your mood improved?"
                                                                     answer:scaleAnswerFormat];
        [steps addObject:step];
    }
    
    {
        /*
         Continuous scale with images.
         */
        ORKContinuousScaleAnswerFormat *scaleAnswerFormat =  [ORKAnswerFormat continuousScaleAnswerFormatWithMaximumValue:10
                                                                                                             minimumValue:1
                                                                                                             defaultValue:NSIntegerMax
                                                                                                    maximumFractionDigits:2
                                                                                                                 vertical:YES
                                                                                                  maximumValueDescription:@"Hot"
                                                                                                  minimumValueDescription:@"Warm"];
        
        scaleAnswerFormat.minimumImage = [self imageWithColor:[UIColor yellowColor] size:CGSizeMake(30, 30) border:NO];
        scaleAnswerFormat.maximumImage = [self imageWithColor:[UIColor redColor] size:CGSizeMake(30, 30) border:NO];
        scaleAnswerFormat.minimumImage.accessibilityHint = @"A yellow colored square to represent warmness.";
        scaleAnswerFormat.maximumImage.accessibilityHint = @"A red colored square to represent hot.";
        
        ORKQuestionStep *step = [ORKQuestionStep questionStepWithIdentifier:@"scale_12"
                                                                      title:@"On a scale of 1 to 10, how warm do you feel?"
                                                                     answer:scaleAnswerFormat];
        [steps addObject:step];
    }
    
    {
        /*
         Discrete scale with images.
         */
        ORKScaleAnswerFormat *scaleAnswerFormat =  [ORKAnswerFormat scaleAnswerFormatWithMaximumValue:10
                                                                                         minimumValue:1
                                                                                         defaultValue:NSIntegerMax
                                                                                                 step:1
                                                                                             vertical:NO
                                                                              maximumValueDescription:nil
                                                                              minimumValueDescription:nil];
        
        scaleAnswerFormat.minimumImage = [self imageWithColor:[UIColor yellowColor] size:CGSizeMake(30, 30) border:NO];
        scaleAnswerFormat.maximumImage = [self imageWithColor:[UIColor redColor] size:CGSizeMake(30, 30) border:NO];
        
        ORKQuestionStep *step = [ORKQuestionStep questionStepWithIdentifier:@"scale_13"
                                                                      title:@"On a scale of 1 to 10, how warm do you feel?"
                                                                     answer:scaleAnswerFormat];
        [steps addObject:step];
    }
    
    ORKOrderedTask *task = [[ORKOrderedTask alloc] initWithIdentifier:ScalesTaskIdentifier steps:steps];
    return task;
    
}

- (IBAction)scaleButtonTapped:(id)sender {
    [self beginTaskWithIdentifier:ScalesTaskIdentifier];
}

#pragma mark - Image choice task

/*
 Tests various uses of image choices.
 
 All these tests use square colored images to test layout correctness. In a real
 application you would use images to convey an image scale.
 
 Tests image choices both in form items, and in question steps.
 */
- (id<ORKTask>)makeImageChoicesTask {
    NSMutableArray *steps = [NSMutableArray new];
    
    for (NSValue *ratio in @[[NSValue valueWithCGPoint:CGPointMake(1.0, 1.0)], [NSValue valueWithCGPoint:CGPointMake(2.0, 1.0)], [NSValue valueWithCGPoint:CGPointMake(1.0, 2.0)]])
    {
        ORKFormStep *step = [[ORKFormStep alloc] initWithIdentifier:[NSString stringWithFormat:@"form_step_%@",NSStringFromCGPoint(ratio.CGPointValue)] title:@"Image Choices Form" text:@"Testing image choices in a form layout."];
        
        NSMutableArray *items = [NSMutableArray new];
        
        for (NSNumber *dimension in @[@(360), @(60)])
        {
            CGSize size1 = CGSizeMake(dimension.floatValue * ratio.CGPointValue.x, dimension.floatValue * ratio.CGPointValue.y);
            CGSize size2 = CGSizeMake(dimension.floatValue * ratio.CGPointValue.y, dimension.floatValue * ratio.CGPointValue.x);
            
            ORKImageChoice *option1 = [ORKImageChoice choiceWithNormalImage:[self imageWithColor:[UIColor redColor] size:size1 border:NO]
                                                              selectedImage:[self imageWithColor:[UIColor redColor] size:size1 border:YES]
                                                                       text:@"Red" value:@"red"];
            ORKImageChoice *option2 = [ORKImageChoice choiceWithNormalImage:[self imageWithColor:[UIColor orangeColor] size:size1 border:NO]
                                                              selectedImage:[self imageWithColor:[UIColor orangeColor] size:size1 border:YES]
                                                                       text:nil value:@"orange"];
            ORKImageChoice *option3 = [ORKImageChoice choiceWithNormalImage:[self imageWithColor:[UIColor yellowColor] size:size1 border:NO]
                                                              selectedImage:[self imageWithColor:[UIColor yellowColor] size:size1 border:YES]
                                                                       text:@"Yellow Yellow Yellow Yellow Yellow Yellow Yellow Yellow Yellow Yellow Yellow Yellow" value:@"yellow"];
            ORKImageChoice *option4 = [ORKImageChoice choiceWithNormalImage:[self imageWithColor:[UIColor greenColor] size:size2 border:NO]
                                                              selectedImage:[self imageWithColor:[UIColor greenColor] size:size2 border:YES]
                                                                       text:@"Green" value:@"green"];
            ORKImageChoice *option5 = [ORKImageChoice choiceWithNormalImage:[self imageWithColor:[UIColor blueColor] size:size1 border:NO]
                                                              selectedImage:[self imageWithColor:[UIColor blueColor] size:size1 border:YES]
                                                                       text:nil value:@"blue"];
            ORKImageChoice *option6 = [ORKImageChoice choiceWithNormalImage:[self imageWithColor:[UIColor cyanColor] size:size2 border:NO]
                                                              selectedImage:[self imageWithColor:[UIColor cyanColor] size:size2 border:YES]
                                                                       text:@"Cyan" value:@"cyanColor"];
            
            
            ORKFormItem *item1 = [[ORKFormItem alloc] initWithIdentifier:[@"fqid_009_1" stringByAppendingFormat:@"%@",dimension] text:@"Pick a color."
                                                            answerFormat:[ORKAnswerFormat choiceAnswerFormatWithImageChoices:@[option1] ]];
            [items addObject:item1];
            
            ORKFormItem *item2 = [[ORKFormItem alloc] initWithIdentifier:[@"fqid_009_2" stringByAppendingFormat:@"%@",dimension] text:@"Pick a color."
                                                            answerFormat:[ORKAnswerFormat choiceAnswerFormatWithImageChoices:@[option1, option2] ]];
            [items addObject:item2];
            
            ORKFormItem *item3 = [[ORKFormItem alloc] initWithIdentifier:[@"fqid_009_3" stringByAppendingFormat:@"%@",dimension] text:@"Pick a color."
                                                            answerFormat:[ORKAnswerFormat choiceAnswerFormatWithImageChoices:@[option1, option2, option3] ]];
            [items addObject:item3];
            
            ORKFormItem *item6 = [[ORKFormItem alloc] initWithIdentifier:[@"fqid_009_6" stringByAppendingFormat:@"%@",dimension] text:@"Pick a color."
                                                            answerFormat:[ORKAnswerFormat choiceAnswerFormatWithImageChoices:@[option1, option2, option3, option4, option5, option6] ]];
            [items addObject:item6];
        }
        
        [step setFormItems:items];
        [steps addObject:step];
        
        for (NSNumber *dimension in @[@(360), @(60), @(20)]) {
            CGSize size1 = CGSizeMake(dimension.floatValue * ratio.CGPointValue.x, dimension.floatValue * ratio.CGPointValue.y);
            CGSize size2 = CGSizeMake(dimension.floatValue * ratio.CGPointValue.y, dimension.floatValue * ratio.CGPointValue.x);
            
            ORKImageChoice *option1 = [ORKImageChoice choiceWithNormalImage:[self imageWithColor:[UIColor redColor] size:size1 border:NO]
                                                              selectedImage:[self imageWithColor:[UIColor redColor] size:size1 border:YES]
                                                                       text:@"Red\nRed\nRed\nRed" value:@"red"];
            ORKImageChoice *option2 = [ORKImageChoice choiceWithNormalImage:[self imageWithColor:[UIColor orangeColor] size:size1 border:NO]
                                                              selectedImage:[self imageWithColor:[UIColor orangeColor] size:size1 border:YES]
                                                                       text:@"Orange" value:@"orange"];
            ORKImageChoice *option3 = [ORKImageChoice choiceWithNormalImage:[self imageWithColor:[UIColor yellowColor] size:size1 border:NO]
                                                              selectedImage:[self imageWithColor:[UIColor yellowColor] size:size1 border:YES]
                                                                       text:@"Yellow Yellow Yellow Yellow Yellow Yellow Yellow Yellow Yellow Yellow" value:@"yellow"];
            ORKImageChoice *option4 = [ORKImageChoice choiceWithNormalImage:[self imageWithColor:[UIColor greenColor] size:size2 border:NO]
                                                              selectedImage:[self imageWithColor:[UIColor greenColor] size:size2 border:YES]
                                                                       text:@"Green" value:@"green"];
            ORKImageChoice *option5 = [ORKImageChoice choiceWithNormalImage:[self imageWithColor:[UIColor blueColor] size:size1 border:NO]
                                                              selectedImage:[self imageWithColor:[UIColor blueColor] size:size1 border:YES]
                                                                       text:@"Blue" value:@"blue"];
            ORKImageChoice *option6 = [ORKImageChoice choiceWithNormalImage:[self imageWithColor:[UIColor cyanColor] size:size2 border:NO]
                                                              selectedImage:[self imageWithColor:[UIColor cyanColor] size:size2 border:YES]
                                                                       text:@"Cyan" value:@"cyanColor"];
            
            ORKQuestionStep *step1 = [ORKQuestionStep questionStepWithIdentifier:[NSString stringWithFormat:@"qid_color1_%@_%@", NSStringFromCGPoint(ratio.CGPointValue), dimension]
                                                                           title:@"Pick a color."
                                                                          answer:[ORKAnswerFormat choiceAnswerFormatWithImageChoices:@[option1] ]];
            [steps addObject:step1];
            
            ORKQuestionStep *step2 = [ORKQuestionStep questionStepWithIdentifier:[NSString stringWithFormat:@"qid_color2_%@_%@", NSStringFromCGPoint(ratio.CGPointValue), dimension]
                                                                           title:@"Pick a color."
                                                                          answer:[ORKAnswerFormat choiceAnswerFormatWithImageChoices:@[option1, option2] ]];
            [steps addObject:step2];
            
            ORKQuestionStep *step3 = [ORKQuestionStep questionStepWithIdentifier:[NSString stringWithFormat:@"qid_color3_%@_%@", NSStringFromCGPoint(ratio.CGPointValue), dimension]
                                                                           title:@"Pick a color."
                                                                          answer:[ORKAnswerFormat choiceAnswerFormatWithImageChoices:@[option1, option2, option3] ]];
            [steps addObject:step3];
            
            ORKQuestionStep *step6 = [ORKQuestionStep questionStepWithIdentifier:[NSString stringWithFormat:@"qid_color6_%@_%@", NSStringFromCGPoint(ratio.CGPointValue), dimension]
                                                                           title:@"Pick a color."
                                                                          answer:[ORKAnswerFormat choiceAnswerFormatWithImageChoices:@[option1, option2, option3, option4, option5, option6]]];
            [steps addObject:step6];
        }
    }
    
    {
        ORKInstructionStep *step = [[ORKInstructionStep alloc] initWithIdentifier:@"end"];
        step.title = @"Image Choices End";
        [steps addObject:step];
    }
    
    ORKOrderedTask *task = [[ORKOrderedTask alloc] initWithIdentifier:ImageChoicesTaskIdentifier steps:steps];
    return task;
    
}

- (IBAction)imageChoicesButtonTapped:(id)sender {
    [self beginTaskWithIdentifier:ImageChoicesTaskIdentifier];
}

# pragma mark - Image Capture
- (id<ORKTask>)makeImageCaptureTask {
    NSMutableArray *steps = [NSMutableArray new];
    
    /*
     If implementing an image capture task like this one, remember that people will
     take your instructions literally. So, be cautious. Make sure your template image
     is high contrast and very visible against a variety of backgrounds.
     */
     
    
    {
        ORKInstructionStep *step = [[ORKInstructionStep alloc] initWithIdentifier:@"begin"];
        step.title = @"Hands";
        step.image = [[UIImage imageNamed:@"hands_solid"] imageWithRenderingMode:UIImageRenderingModeAlwaysTemplate];
        step.detailText = @"In this step we will capture images of both of your hands";
        [steps addObject:step];
    }
    {
        ORKInstructionStep *step = [[ORKInstructionStep alloc] initWithIdentifier:@"right1"];
        step.title = @"Right Hand";
        step.image = [[UIImage imageNamed:@"right_hand_solid"] imageWithRenderingMode:UIImageRenderingModeAlwaysTemplate];
        step.detailText = @"Let's start by capturing an image of your right hand";
        [steps addObject:step];
    }
    {
        ORKInstructionStep *step = [[ORKInstructionStep alloc] initWithIdentifier:@"right2"];
        step.title = @"Right Hand";
        step.image = [[UIImage imageNamed:@"right_hand_outline"] imageWithRenderingMode:UIImageRenderingModeAlwaysTemplate];
        step.detailText = @"Align your right hand with the on-screen outline and capture the image.  Be sure to place your hand over a contrasting background.  You can re-capture the image as many times as you need.";
        [steps addObject:step];
    }
    {
        ORKImageCaptureStep *step = [[ORKImageCaptureStep alloc] initWithIdentifier:@"right3"];
        step.templateImage = [UIImage imageNamed:@"right_hand_outline_big"];
        step.templateImageInsets = UIEdgeInsetsMake(0.05, 0.05, 0.05, 0.05);
        step.accessibilityInstructions = @"Extend your right hand, palm side down, one foot in front of your device. Tap the Capture Image button, or two-finger double tap the preview to capture the image";
        step.accessibilityHint = @"Captures the image visible in the preview";
        [steps addObject:step];
    }
    {
        ORKInstructionStep *step = [[ORKInstructionStep alloc] initWithIdentifier:@"left1"];
        step.title = @"Left Hand";
        step.image = [[UIImage imageNamed:@"left_hand_solid"] imageWithRenderingMode:UIImageRenderingModeAlwaysTemplate];
        step.detailText = @"Now let's capture an image of your left hand";
        [steps addObject:step];
    }
    {
        ORKInstructionStep *step = [[ORKInstructionStep alloc] initWithIdentifier:@"left2"];
        step.title = @"Left Hand";
        step.image = [[UIImage imageNamed:@"left_hand_outline"] imageWithRenderingMode:UIImageRenderingModeAlwaysTemplate];
        step.detailText = @"Align your left hand with the on-screen outline and capture the image.  Be sure to place your hand over a contrasting background.  You can re-capture the image as many times as you need.";
        [steps addObject:step];
    }
    {
        ORKImageCaptureStep *step = [[ORKImageCaptureStep alloc] initWithIdentifier:@"left3"];
        step.templateImage = [UIImage imageNamed:@"left_hand_outline_big"];
        step.templateImageInsets = UIEdgeInsetsMake(0.05, 0.05, 0.05, 0.05);
        step.accessibilityInstructions = @"Extend your left hand, palm side down, one foot in front of your device. Tap the Capture Image button, or two-finger double tap the preview to capture the image";
        step.accessibilityHint = @"Captures the image visible in the preview";
        [steps addObject:step];
    }
    {
        ORKInstructionStep *step = [[ORKInstructionStep alloc] initWithIdentifier:@"end"];
        step.title = @"Complete";
        step.detailText = @"Hand image capture complete";
        [steps addObject:step];
    }
    ORKOrderedTask *task = [[ORKOrderedTask alloc] initWithIdentifier:ImageCaptureTaskIdentifier steps:steps];
    return task;
    
}
- (IBAction)imageCaptureButtonTapped:(id)sender {
    [self beginTaskWithIdentifier:ImageCaptureTaskIdentifier];
}
- (IBAction)navigableOrderedTaskButtonTapped:(id)sender {
    [self beginTaskWithIdentifier:StepNavigationTaskIdentifier];
}

- (IBAction)toggleTintColorButtonTapped:(id)sender {
    static UIColor *defaultTintColor = nil;
    if (!defaultTintColor) {
        defaultTintColor = self.view.tintColor;
    }
    if ([[UIView appearance].tintColor isEqual:[UIColor redColor]]) {
        [UIView appearance].tintColor = defaultTintColor;
    } else {
        [UIView appearance].tintColor = [UIColor redColor];
    }
    // Update appearance
    UIView *superview = self.view.superview;
    [self.view removeFromSuperview];
    [superview addSubview:self.view];
}

#pragma mark - Navigable Ordered Task

- (id<ORKTask>)makeNavigableOrderedTask {
    NSMutableArray *steps = [NSMutableArray new];
    
    ORKAnswerFormat *answerFormat = nil;
    ORKStep *step = nil;
    NSArray *textChoices = nil;
    
    // Form step
    textChoices =
    @[
      [ORKTextChoice choiceWithText:@"Good" value:@"good"],
      [ORKTextChoice choiceWithText:@"Bad" value:@"bad"]
      ];

    answerFormat = [ORKAnswerFormat choiceAnswerFormatWithStyle:ORKChoiceAnswerStyleSingleChoice
                                                    textChoices:textChoices];
    
    ORKFormItem *formItemFeeling = [[ORKFormItem alloc] initWithIdentifier:@"formFeeling" text:@"How do you feel" answerFormat:answerFormat];
    ORKFormItem *formItemMood = [[ORKFormItem alloc] initWithIdentifier:@"formMood" text:@"How is your mood" answerFormat:answerFormat];
    
    ORKFormStep *formStep = [[ORKFormStep alloc] initWithIdentifier:@"introForm"];
    formStep.optional = NO;
    formStep.formItems = @[ formItemFeeling, formItemMood ];
    [steps addObject:formStep];

    // Question steps
    textChoices =
    @[
      [ORKTextChoice choiceWithText:@"Headache" value:@"headache"],
      [ORKTextChoice choiceWithText:@"Dizziness" value:@"dizziness"],
      [ORKTextChoice choiceWithText:@"Nausea" value:@"nausea"]
      ];
    
    answerFormat = [ORKAnswerFormat choiceAnswerFormatWithStyle:ORKChoiceAnswerStyleSingleChoice
                                                    textChoices:textChoices];
    step = [ORKQuestionStep questionStepWithIdentifier:@"symptom" title:@"Which is your most severe symptom?" answer:answerFormat];
    step.optional = NO;
    [steps addObject:step];

    answerFormat = [ORKAnswerFormat booleanAnswerFormat];
    step = [ORKQuestionStep questionStepWithIdentifier:@"severity" title:@"Does your symptom interfere with your daily life?" answer:answerFormat];
    step.optional = NO;
    [steps addObject:step];

    // Instruction steps
    step = [[ORKInstructionStep alloc] initWithIdentifier:@"blank"];
    step.title = @"This step is intentionally left blank (you should not see it)";
    [steps addObject:step];

    step = [[ORKInstructionStep alloc] initWithIdentifier:@"severe_headache"];
    step.title = @"You have a severe headache";
    [steps addObject:step];

    step = [[ORKInstructionStep alloc] initWithIdentifier:@"light_headache"];
    step.title = @"You have a light headache";
    [steps addObject:step];

    step = [[ORKInstructionStep alloc] initWithIdentifier:@"other_symptom"];
    step.title = @"Your symptom is not a headache";
    [steps addObject:step];

    step = [[ORKInstructionStep alloc] initWithIdentifier:@"survey_skipped"];
    step.title = @"Please come back to this survey when you don't feel good or your mood is low.";
    [steps addObject:step];

    step = [[ORKInstructionStep alloc] initWithIdentifier:@"end"];
    step.title = @"You have finished the task";
    [steps addObject:step];

    step = [[ORKInstructionStep alloc] initWithIdentifier:@"blankB"];
    step.title = @"This step is intentionally left blank (you should not see it)";
    [steps addObject:step];

    ORKNavigableOrderedTask *task = [[ORKNavigableOrderedTask alloc] initWithIdentifier:StepNavigationTaskIdentifier
                                                                                  steps:steps];
    
    // Build navigation rules
    ORKPredicateStepNavigationRule *predicateRule = nil;
    ORKResultSelector *resultSelector = nil;
    
    // From the feel/mood form step, skip the survey if the user is feeling okay and has a good mood
    resultSelector = [ORKResultSelector selectorWithStepIdentifier:@"introForm"
                                                                        resultIdentifier:@"formFeeling"];
    NSPredicate *predicateGoodFeeling = [ORKResultPredicate predicateForChoiceQuestionResultWithResultSelector:resultSelector
                                                                                           expectedAnswerValue:@"good"];
    
    resultSelector = [ORKResultSelector selectorWithStepIdentifier:@"introForm"
                                                                        resultIdentifier:@"formMood"];
    NSPredicate *predicateGoodMood = [ORKResultPredicate predicateForChoiceQuestionResultWithResultSelector:resultSelector
                                                                                        expectedAnswerValue:@"good"];
    NSPredicate *predicateGoodMoodAndFeeling = [NSCompoundPredicate andPredicateWithSubpredicates:@[predicateGoodFeeling, predicateGoodMood]];
    
    predicateRule = [[ORKPredicateStepNavigationRule alloc] initWithResultPredicates:@[ predicateGoodMoodAndFeeling ]
                                                          destinationStepIdentifiers:@[ @"survey_skipped" ] ];
    
    [task setNavigationRule:predicateRule forTriggerStepIdentifier:@"introForm"];

    
    // From the "symptom" step, go to "other_symptom" is user didn't chose headache.
    // Otherwise, default to going to next step (the regular ORKOrderedTask order applies
    //  when the defaultStepIdentifier argument is omitted).
    
    // User chose headache at the symptom step
    // Equivalent to:
    //      [NSPredicate predicateWithFormat:
    //          @"SUBQUERY(SELF, $x, $x.identifier like 'symptom' \
    //                     AND SUBQUERY($x.answer, $y, $y like 'headache').@count > 0).@count > 0"];
    resultSelector = [ORKResultSelector selectorWithResultIdentifier:@"symptom"];
    NSPredicate *predicateHeadache = [ORKResultPredicate predicateForChoiceQuestionResultWithResultSelector:resultSelector
                                                                                        expectedAnswerValue:@"headache"];
    
    // User didn't chose headache at the symptom step
    NSPredicate *predicateNotHeadache = [NSCompoundPredicate notPredicateWithSubpredicate:predicateHeadache];

    predicateRule = [[ORKPredicateStepNavigationRule alloc] initWithResultPredicates:@[ predicateNotHeadache ]
                                                          destinationStepIdentifiers:@[ @"other_symptom" ] ];
    
    [task setNavigationRule:predicateRule forTriggerStepIdentifier:@"symptom"];

    
    // From the "severity" step, go to "severe_headache" or "light_headache" depending on the user answer
    
    // User chose YES at the severity step
    // Equivalent to:
    //      [NSPredicate predicateWithFormat:
    //          @"SUBQUERY(SELF, $x, $x.identifier like 'severity' AND $x.answer == YES).@count > 0"];
    resultSelector = [ORKResultSelector selectorWithResultIdentifier:@"severity"];
    NSPredicate *predicateSevereYes = [ORKResultPredicate predicateForBooleanQuestionResultWithResultSelector:resultSelector
                                                                                               expectedAnswer:YES];
    
    // User chose NO at the severity step
    NSPredicate *predicateSevereNo = [ORKResultPredicate predicateForBooleanQuestionResultWithResultSelector:resultSelector
                                                                                              expectedAnswer:NO];

    NSPredicate *predicateSevereHeadache = [NSCompoundPredicate andPredicateWithSubpredicates:@[predicateHeadache, predicateSevereYes]];

    NSPredicate *predicateLightHeadache = [NSCompoundPredicate andPredicateWithSubpredicates:@[predicateHeadache, predicateSevereNo]];
    
    predicateRule =
    [[ORKPredicateStepNavigationRule alloc] initWithResultPredicates:@[ predicateSevereHeadache,
                                                                        predicateLightHeadache ]
                                          destinationStepIdentifiers:@[ @"severe_headache",
                                                                        @"light_headache" ] ];
    
    [task setNavigationRule:predicateRule forTriggerStepIdentifier:@"severity"];
    
    
    // Add end direct rules to skip unneeded steps
    ORKDirectStepNavigationRule *directRule = nil;
    
    directRule = [[ORKDirectStepNavigationRule alloc] initWithDestinationStepIdentifier:@"end"];
    [task setNavigationRule:directRule forTriggerStepIdentifier:@"severe_headache"];
    [task setNavigationRule:directRule forTriggerStepIdentifier:@"light_headache"];
    [task setNavigationRule:directRule forTriggerStepIdentifier:@"other_symptom"];
    [task setNavigationRule:directRule forTriggerStepIdentifier:@"survey_skipped"];

    directRule = [[ORKDirectStepNavigationRule alloc] initWithDestinationStepIdentifier:ORKNullStepIdentifier];
    [task setNavigationRule:directRule forTriggerStepIdentifier:@"end"];
    
    return task;
}

#pragma mark - Custom navigation item task

- (id<ORKTask>)makeCustomNavigationItemTask {
    NSMutableArray *steps = [[NSMutableArray alloc] init];
    ORKInstructionStep *step1 = [[ORKInstructionStep alloc] initWithIdentifier:@"customNavigationItemTask.step1"];
    step1.title = @"Custom Navigation Item Title";
    ORKInstructionStep *step2 = [[ORKInstructionStep alloc] initWithIdentifier:@"customNavigationItemTask.step2"];
    step2.title = @"Custom Navigation Item Title View";
    [steps addObject: step1];
    [steps addObject: step2];
    return [[ORKOrderedTask alloc] initWithIdentifier: CustomNavigationItemTaskIdentifier steps:steps];
}

- (IBAction)customNavigationItemButtonTapped:(id)sender {
    [self beginTaskWithIdentifier:CustomNavigationItemTaskIdentifier];
}

#pragma mark - Helpers

/*
 Builds a test consent document.
 */
- (ORKConsentDocument *)buildConsentDocument {
    ORKConsentDocument *consent = [[ORKConsentDocument alloc] init];
    
    /*
     If you have HTML review content, you can substitute it for the
     concatenation of sections by doing something like this:
     consent.htmlReviewContent = [NSString stringWithContentsOfFile:[[NSBundle mainBundle] pathForResource:XXX ofType:@"html"] encoding:NSUTF8StringEncoding error:nil];
     */
    
    /*
     Title that will be shown in the generated document.
     */
    consent.title = @"Demo Consent";
    
    
    /*
     Signature page content, used in the generated document above the signatures.
     */
    consent.signaturePageTitle = @"Consent";
    consent.signaturePageContent = @"I agree  to participate in this research Study.";
    
    /*
     The empty signature that the user will fill in.
     */
    ORKConsentSignature *participantSig = [ORKConsentSignature signatureForPersonWithTitle:@"Participant" dateFormatString:nil identifier:@"participantSig"];
    [consent addSignature:participantSig];
    
    /*
     Pre-populated investigator's signature.
     */
    ORKConsentSignature *investigatorSig = [ORKConsentSignature signatureForPersonWithTitle:@"Investigator" dateFormatString:nil identifier:@"investigatorSig" givenName:@"Jake" familyName:@"Clemson" signatureImage:[UIImage imageNamed:@"signature"] dateString:@"9/2/14" ];
    [consent addSignature:investigatorSig];
    
    /*
     These are the set of consent sections that have pre-defined animations and
     images.
     
     We will create a section for each of the section types, and then add a custom
     section on the end.
     */
    NSArray *scenes = @[@(ORKConsentSectionTypeOverview),
                        @(ORKConsentSectionTypeDataGathering),
                        @(ORKConsentSectionTypePrivacy),
                        @(ORKConsentSectionTypeDataUse),
                        @(ORKConsentSectionTypeTimeCommitment),
                        @(ORKConsentSectionTypeStudySurvey),
                        @(ORKConsentSectionTypeStudyTasks),
                        @(ORKConsentSectionTypeWithdrawing)];
    
    NSMutableArray *sections = [NSMutableArray new];
    for (NSNumber *type in scenes) {
        NSString *summary = @"Lorem ipsum dolor sit amet, consectetur adipiscing elit. Nam adhuc, meo fortasse vitio, quid ego quaeram non perspicis. Plane idem, inquit, et maxima quidem, qua fieri nulla maior potest. Quonam, inquit, modo? An potest, inquit ille, quicquam esse suavius quam nihil dolere? Cave putes quicquam esse verius. Quonam, inquit, modo? Et doming eirmod delicata cum. Vel fabellas scribentur neglegentur cu, pro te iudicabit explicari. His alia idque scriptorem ei, quo no nominavi noluisse.";
        ORKConsentSection *consentSection = [[ORKConsentSection alloc] initWithType:type.integerValue];
        consentSection.summary = summary;
        
        if (type.integerValue == ORKConsentSectionTypeOverview) {
            /*
             Tests HTML content instead of text for Learn More.
             */
            consentSection.htmlContent = @"<ul><li>Lorem</li><li>ipsum</li><li>dolor</li></ul><p>Lorem ipsum dolor sit amet, consectetur adipiscing elit. Nam adhuc, meo fortasse vitio, quid ego quaeram non perspicis. Plane idem, inquit, et maxima quidem, qua fieri nulla maior potest. Quonam, inquit, modo?</p>\
                <p>Lorem ipsum dolor sit amet, consectetur adipiscing elit. Nam adhuc, meo fortasse vitio, quid ego quaeram non perspicis. Plane idem, inquit, et maxima quidem, qua fieri nulla maior potest. Quonam, inquit, modo?</p> 研究";
        } else if (type.integerValue == ORKConsentSectionTypeDataGathering) {
            /*
             Tests PDF content instead of text, HTML for Learn More.
             */
            NSString *path = [[NSBundle mainBundle] pathForResource:@"SAMPLE_PDF_TEST" ofType:@"pdf"];
            consentSection.contentURL = [NSURL URLWithString:path];

        } else {
            /*
             Tests text Learn More content.
             */
            consentSection.content = @"Lorem ipsum dolor sit amet, consectetur adipiscing elit. Nam adhuc, meo fortasse vitio, quid ego quaeram non perspicis. Plane idem, inquit, et maxima quidem, qua fieri nulla maior potest. Quonam, inquit, modo? An potest, inquit ille, quicquam esse suavius quam nihil dolere? Cave putes quicquam esse verius. Quonam, inquit, modo?\
                Lorem ipsum dolor sit amet, consectetur adipiscing elit. Nam adhuc, meo fortasse vitio, quid ego quaeram non perspicis. Plane idem, inquit, et maxima quidem, qua fieri nulla maior potest. Quonam, inquit, modo?\
                An potest, inquit ille, quicquam esse suavius quam nihil dolere? Cave putes quicquam esse verius. Quonam, inquit, modo? Lorem ipsum dolor sit amet, consectetur adipiscing elit. Nam adhuc, meo fortasse vitio, quid ego quaeram non perspicis. Plane idem, inquit, et maxima quidem, qua fieri nulla maior potest. Quonam, inquit, modo?\
                An potest, inquit ille, quicquam esse suavius quam nihil dolere? Cave putes quicquam esse verius. Quonam, inquit, modo? Lorem ipsum dolor sit amet, consectetur adipiscing elit. Nam adhuc, meo fortasse vitio, quid ego quaeram non perspicis. Plane idem, inquit, et maxima quidem, qua fieri nulla maior potest. Quonam, inquit, modo? An potest, inquit ille, quicquam esse suavius quam nihil dolere? Cave putes quicquam esse verius. Quonam, inquit, modo?\
                Lorem ipsum dolor sit amet, consectetur adipiscing elit. Nam adhuc, meo fortasse vitio, quid ego quaeram non perspicis. Plane idem, inquit, et maxima quidem, qua fieri nulla maior potest. Quonam, inquit, modo?\
                An potest, inquit ille, quicquam esse suavius quam nihil dolere? Cave putes quicquam esse verius. Quonam, inquit, modo?";
        }
        
        [sections addObject:consentSection];
    }
    
    {
        /*
         A custom consent scene. This doesn't demo it but you can also set a custom
         animation.
         */
        ORKConsentSection *consentSection = [[ORKConsentSection alloc] initWithType:ORKConsentSectionTypeCustom];
        consentSection.summary = @"Custom Scene summary";
        consentSection.title = @"Custom Scene";
        consentSection.customImage = [UIImage imageNamed:@"image_example.png"];
        consentSection.customLearnMoreButtonTitle = @"Learn more about customizing ResearchKit";
        consentSection.content = @"You can customize ResearchKit a lot!";
        [sections addObject:consentSection];
    }
    
    {
        /*
         An "only in document" scene. This is ignored for visual consent, but included in
         the concatenated document for review.
         */
        ORKConsentSection *consentSection = [[ORKConsentSection alloc] initWithType:ORKConsentSectionTypeOnlyInDocument];
        consentSection.summary = @"OnlyInDocument Scene summary";
        consentSection.title = @"OnlyInDocument Scene";
        consentSection.content = @"Lorem ipsum dolor sit amet, consectetur adipiscing elit. Nam adhuc, meo fortasse vitio, quid ego quaeram non perspicis. Plane idem, inquit, et maxima quidem, qua fieri nulla maior potest. Quonam, inquit, modo? An potest, inquit ille, quicquam esse suavius quam nihil dolere? Cave putes quicquam esse verius. Quonam, inquit, modo?";
        [sections addObject:consentSection];
    }
    
    consent.sections = [sections copy];
    return consent;
}

/*
 A helper for creating square colored images, which can optionally have a border.
 
 Used for testing the image choices answer format.
 
 @param color   Color to use for the image.
 @param size    Size of image.
 @param border  Boolean value indicating whether to add a black border around the image.
 
 @return An image.
 */
- (UIImage *)imageWithColor:(UIColor *)color size:(CGSize)size border:(BOOL)border {
    
    UIView *view = [[UIView alloc] initWithFrame:CGRectMake(0, 0, size.width, size.height)];
    
    view.backgroundColor = color;
    
    if (border) {
        view.layer.borderColor = [[UIColor blackColor] CGColor];
        view.layer.borderWidth = 5.0;
    }

    UIGraphicsBeginImageContextWithOptions(view.bounds.size, view.opaque, 0.0);
    [view.layer renderInContext:UIGraphicsGetCurrentContext()];
    UIImage * image = UIGraphicsGetImageFromCurrentImageContext();
    UIGraphicsEndImageContext();

    return image;
}

#pragma mark - Managing the task view controller

/*
 Dismisses the task view controller.
 */
- (void)dismissTaskViewController:(ORKTaskViewController *)taskViewController {
    _currentDocument = nil;
    
    NSURL *dir = taskViewController.outputDirectory;
    [self dismissViewControllerAnimated:YES completion:^{
        if (dir)
        {
            /*
             We attempt to clean up the output directory.
             
             This is only useful for a test app, where we don't care about the
             data after the test is complete. In a real application, only
             delete your data when you've processed it or sent it to a server.
             */
            NSError *err = nil;
            if (! [[NSFileManager defaultManager] removeItemAtURL:dir error:&err]) {
                NSLog(@"Error removing %@: %@", dir, err);
            }
        }
    }];
}

#pragma mark - ORKTaskViewControllerDelegate

/*
 Any step can have "Learn More" content.
 
 For testing, we return YES only for instruction steps, except on the active
 tasks.
 */
- (BOOL)taskViewController:(ORKTaskViewController *)taskViewController hasLearnMoreForStep:(ORKStep *)step {
    NSString *task_identifier = taskViewController.task.identifier;

    return ([step isKindOfClass:[ORKInstructionStep class]]
            && NO == [@[AudioTaskIdentifier, FitnessTaskIdentifier, GaitTaskIdentifier, TwoFingerTapTaskIdentifier, StepNavigationTaskIdentifier] containsObject:task_identifier]);
}

/*
 When the user taps on "Learn More" on a step, respond on this delegate callback.
 In this test app, we just print to the console.
 */
- (void)taskViewController:(ORKTaskViewController *)taskViewController learnMoreForStep:(ORKStepViewController *)stepViewController {
    NSLog(@"Learn more tapped for step %@", stepViewController.step.identifier);
}

- (BOOL)taskViewController:(ORKTaskViewController *)taskViewController shouldPresentStep:(ORKStep *)step {
    if ([ step.identifier isEqualToString:@"itid_002"]) {
        /*
         Tests interrupting navigation from the task view controller delegate.
         
         This is an example of preventing a user from proceeding if they don't
         enter a valid answer.
         */
        
        ORKQuestionResult *questionResult = (ORKQuestionResult *)[[[taskViewController result] stepResultForStepIdentifier:@"itid_001"] firstResult];
        if (questionResult == nil || ((NSNumber *)questionResult.answer).integerValue < 18) {
            UIAlertController *alertViewController =
            [UIAlertController alertControllerWithTitle:@"Warning"
                                                message:@"You can't participate if you are under 18."
                                         preferredStyle:UIAlertControllerStyleAlert];
            
            
            UIAlertAction *ok = [UIAlertAction
                                 actionWithTitle:@"OK"
                                 style:UIAlertActionStyleDefault
                                 handler:^(UIAlertAction * action)
                                 {
                                     [alertViewController dismissViewControllerAnimated:YES completion:nil];
                                 }];
            
            
            [alertViewController addAction:ok];
            
            [taskViewController presentViewController:alertViewController animated:NO completion:nil];
            return NO;
        }
    }
    return YES;
}

/*
 In `stepViewControllerWillAppear:`, it is possible to significantly customize
 the behavior of the step view controller. In this test app, we do a few funny
 things to push the limits of this customization.
 */
- (void)taskViewController:(ORKTaskViewController *)taskViewController
stepViewControllerWillAppear:(ORKStepViewController *)stepViewController {
    
    if ([stepViewController.step.identifier isEqualToString:@"aid_001c"]) {
        /*
         Tests adding a custom view to a view controller for an active step, without
         subclassing.
         
         This is possible, but not recommended. A better choice would be to create
         a custom active step subclass and a matching active step view controller
         subclass, so you completely own the view controller and its appearance.
         */
        
        UIView *customView = [UIView new];
        customView.backgroundColor = [UIColor cyanColor];
        
        // Have the custom view request the space it needs.
        // A little tricky because we need to let it size to fit if there's not enough space.
        customView.translatesAutoresizingMaskIntoConstraints = NO;
        NSArray *verticalConstraints = [NSLayoutConstraint constraintsWithVisualFormat:@"V:[c(>=160)]"
                                                                               options:(NSLayoutFormatOptions)0
                                                                               metrics:nil
                                                                                 views:@{@"c": customView}];
        for (NSLayoutConstraint *constraint in verticalConstraints)
        {
            constraint.priority = UILayoutPriorityFittingSizeLevel;
        }
        [NSLayoutConstraint activateConstraints:verticalConstraints];
        [NSLayoutConstraint activateConstraints:[NSLayoutConstraint constraintsWithVisualFormat:@"H:[c(>=280)]"
                                                                                        options:(NSLayoutFormatOptions)0
                                                                                        metrics:nil
                                                                                          views:@{@"c": customView}]];
        
        [(ORKActiveStepViewController *)stepViewController setCustomView:customView];
        
        // Set custom button on navigation bar
        stepViewController.navigationItem.leftBarButtonItem = [[UIBarButtonItem alloc] initWithTitle:@"Custom button"
                                                                                               style:UIBarButtonItemStylePlain
                                                                                              target:nil
                                                                                              action:nil];
    } else if ([stepViewController.step.identifier hasPrefix:@"question_"]
               && ![stepViewController.step.identifier hasSuffix:@"6"]) {
        /*
         Tests customizing continue button ("some of the time").
         */
        stepViewController.continueButtonTitle = @"Next Question";
    } else if ([stepViewController.step.identifier isEqualToString:@"mini_form_001"]) {
        /*
         Tests customizing continue and learn more buttons.
         */
        stepViewController.continueButtonTitle = @"Try Mini Form";
        stepViewController.learnMoreButtonTitle = @"Learn more about this survey";
    } else if ([stepViewController.step.identifier isEqualToString: @"qid_001"]) {
        /*
         Example of customizing the back and cancel buttons in a way that's
         visibly obvious.
         */
        stepViewController.backButtonItem = [[UIBarButtonItem alloc] initWithTitle:@"Back1"
                                                                             style:UIBarButtonItemStylePlain
                                                                            target:stepViewController.backButtonItem.target
                                                                            action:stepViewController.backButtonItem.action];
        stepViewController.cancelButtonItem.title = @"Cancel1";
    } else if ([stepViewController.step.identifier isEqualToString:@"customNavigationItemTask.step1"]) {
        stepViewController.navigationItem.title = @"Custom title";
    } else if ([stepViewController.step.identifier isEqualToString:@"customNavigationItemTask.step2"]) {
        NSMutableArray *items = [[NSMutableArray alloc] init];
        [items addObject:@"Item1"];
        [items addObject:@"Item2"];
        [items addObject:@"Item3"];
        stepViewController.navigationItem.titleView = [[UISegmentedControl alloc] initWithItems:items];
    }
}

/*
 We support save and restore on all of the tasks in this test app.
 
 In a real app, not all tasks necessarily ought to support saving -- for example,
 active tasks that can't usefully be restarted after a significant time gap
 should not support save at all.
 */
- (BOOL)taskViewControllerSupportsSaveAndRestore:(ORKTaskViewController *)taskViewController {
    return YES;
}

/*
 In almost all cases, we want to dismiss the task view controller.
 
 In this test app, we don't dismiss on a fail (we just log it).
 */
- (void)taskViewController:(ORKTaskViewController *)taskViewController didFinishWithReason:(ORKTaskViewControllerFinishReason)reason error:(NSError *)error {
    switch (reason) {
        case ORKTaskViewControllerFinishReasonCompleted:
            [self taskViewControllerDidComplete:taskViewController];
            break;
        case ORKTaskViewControllerFinishReasonFailed:
            NSLog(@"Error on step %@: %@", taskViewController.currentStepViewController.step, error);
            break;
        case ORKTaskViewControllerFinishReasonDiscarded:
            [self dismissTaskViewController:taskViewController];
            break;
        case ORKTaskViewControllerFinishReasonSaved:
        {
            /*
             Save the restoration data, dismiss the task VC, and do an early return
             so we don't clear the restoration data.
             */
            id<ORKTask> task = taskViewController.task;
            _savedViewControllers[task.identifier] = [taskViewController restorationData];
            /*
             Save only tasks of the ORKNavigableOrderedTask class, as it's useful to preserve its navigation stack
             */
            if ([task isKindOfClass:[ORKNavigableOrderedTask class]]) {
                _savedTasks[task.identifier] = [NSKeyedArchiver archivedDataWithRootObject:task];
            }
            [self dismissTaskViewController:taskViewController];
            return;
        }
            break;
            
        default:
            break;
    }
    
    [_savedViewControllers removeObjectForKey:taskViewController.task.identifier];
    [_savedTasks removeObjectForKey:taskViewController.task.identifier];
    _taskViewController = nil;
}

/*
 When a task completes, we pretty-print the result to the console.
 
 This is ok for testing, but if what you want to do is see the results of a task,
 the `ORKCatalog` Swift sample app might be a better choice, since it lets
 you navigate through the result structure.
 */
- (void)taskViewControllerDidComplete:(ORKTaskViewController *)taskViewController {
    
    NSLog(@"%@", taskViewController.result);
    for (ORKStepResult *sResult in taskViewController.result.results) {
        NSLog(@"--%@", sResult);
        for (ORKResult *result in sResult.results) {
            if ([result isKindOfClass:[ORKDateQuestionResult class]]) {
                ORKDateQuestionResult *dqr = (ORKDateQuestionResult *)result;
                NSLog(@"    %@:   %@  %@  %@", result.identifier, dqr.answer, dqr.timeZone, dqr.calendar);
            } else if ([result isKindOfClass:[ORKQuestionResult class]]) {
                ORKQuestionResult *qr = (ORKQuestionResult *)result;
                NSLog(@"    %@:   %@", result.identifier, qr.answer);
            } else if ([result isKindOfClass:[ORKTappingIntervalResult class]]) {
                ORKTappingIntervalResult *tir = (ORKTappingIntervalResult *)result;
                NSLog(@"    %@:     %@\n    %@ %@", tir.identifier, tir.samples, NSStringFromCGRect(tir.buttonRect1), NSStringFromCGRect(tir.buttonRect2));
            } else if ([result isKindOfClass:[ORKFileResult class]]) {
                ORKFileResult *fileResult = (ORKFileResult *)result;
                NSLog(@"    File: %@", fileResult.fileURL);
            } else if ([result isKindOfClass:[ORKToneAudiometryResult class]]) {
                ORKToneAudiometryResult *tor = (ORKToneAudiometryResult *)result;
                NSLog(@"    %@:     %@", tor.identifier, tor.samples);
            } else if ([result isKindOfClass:[ORKTimedWalkResult class]]) {
                ORKTimedWalkResult *twr = (ORKTimedWalkResult *)result;
                NSLog(@"%@ %@ %@ %@", twr.identifier, @(twr.distanceInMeters), @(twr.timeLimit), @(twr.duration));
            } else if ([result isKindOfClass:[ORKPSATResult class]]) {
                ORKPSATResult *pr = (ORKPSATResult *)result;
                NSLog(@"    %@:     %@\n    Total correct:     %@/%@", pr.identifier, pr.samples, @(pr.totalCorrect), @(pr.length));
            } else {
                NSLog(@"    %@:   userInfo: %@", result.identifier, result.userInfo);
            }
        }
    }
    
    if (_currentDocument)
    {
        /*
         This demonstrates how to take a signature result, apply it to a document,
         and then generate a PDF From the document that includes the signature.
         */
        
        ORKStep *lastStep = [(ORKOrderedTask *)taskViewController.task steps].lastObject;
        ORKConsentSignatureResult *signatureResult = (ORKConsentSignatureResult *)[[[taskViewController result] stepResultForStepIdentifier:lastStep.identifier] firstResult];
        
        [signatureResult applyToDocument:_currentDocument];
        
        [_currentDocument makePDFWithCompletionHandler:^(NSData *pdfData, NSError *error) {
            NSLog(@"Created PDF of size %lu (error = %@)", (unsigned long)pdfData.length, error);
            
            if (! error) {
<<<<<<< HEAD
                NSURL *documents = [NSURL fileURLWithPath:NSSearchPathForDirectoriesInDomains(NSDocumentDirectory, NSUserDomainMask, YES).lastObject];
                NSURL *outputUrl = [documents URLByAppendingPathComponent:[NSString stringWithFormat:@"%@.pdf", [taskViewController.taskRunUUID UUIDString]]];
=======
                NSURL *documents = [NSURL fileURLWithPath:[NSSearchPathForDirectoriesInDomains(NSDocumentDirectory, NSUserDomainMask, YES) lastObject]];
                NSURL *outputUrl = [documents URLByAppendingPathComponent:[NSString stringWithFormat:@"%@.pdf", taskViewController.taskRunUUID.UUIDString]];
>>>>>>> 72da2187
                
                [pdfData writeToURL:outputUrl atomically:YES];
                NSLog(@"Wrote PDF to %@", [outputUrl path]);
            }
        }];
        
        _currentDocument = nil;
    }
    
    NSURL *dir = taskViewController.outputDirectory;
    [self dismissViewControllerAnimated:YES completion:^{
        if (dir)
        {
            NSError *err = nil;
            if (! [[NSFileManager defaultManager] removeItemAtURL:dir error:&err]) {
                NSLog(@"Error removing %@: %@", dir, err);
            }
        }
    }];
}

#pragma mark - UI state restoration

/*
 UI state restoration code for the MainViewController.
 
 The MainViewController needs to be able to re-create the exact task that
 was being done, in order for the task view controller to restore correctly.
 
 In a real app implementation, this might mean that you would also need to save
 and restore the actual task; here, since we know the tasks don't change during
 testing, we just re-create the task.
 */
- (void)encodeRestorableStateWithCoder:(NSCoder *)coder {
    [super encodeRestorableStateWithCoder:coder];
    
    [coder encodeObject:_taskViewController forKey:@"taskVC"];
    [coder encodeObject:_lastRouteResult forKey:@"lastRouteResult"];
}

- (void)decodeRestorableStateWithCoder:(NSCoder *)coder {
    [super decodeRestorableStateWithCoder:coder];
    
    _taskViewController = [coder decodeObjectOfClass:[UIViewController class] forKey:@"taskVC"];
    _lastRouteResult = [coder decodeObjectForKey:@"lastRouteResult"];
    
    // Need to give the task VC back a copy of its task, so it can restore itself.
    
    // Could save and restore the task's identifier separately, but the VC's
    // restoration identifier defaults to the task's identifier.
    id<ORKTask> taskForTaskViewController = [self makeTaskWithIdentifier:_taskViewController.restorationIdentifier];
    
    _taskViewController.task = taskForTaskViewController;
    if ([_taskViewController.restorationIdentifier isEqualToString:@"DynamicTask01"])
    {
        _taskViewController.defaultResultSource = _lastRouteResult;
    }
    _taskViewController.delegate = self;
}

#pragma mark - Charts

- (void)testChartsButtonTapped:(id)sender {
    UIStoryboard *chartStoryboard = [UIStoryboard storyboardWithName:@"Charts" bundle:nil];
    UIViewController *chartListViewController = [chartStoryboard instantiateInitialViewController];
    [self presentViewController:chartListViewController animated:YES completion:nil];
}

@end<|MERGE_RESOLUTION|>--- conflicted
+++ resolved
@@ -309,83 +309,6 @@
     return ((NSArray *)_buttonTitles[section]).count;
 }
 
-<<<<<<< HEAD
-    {
-        UIButton *button = [UIButton buttonWithType:UIButtonTypeSystem];
-        [button addTarget:self action:@selector(showCustomNavigationItemTask:) forControlEvents:UIControlEventTouchUpInside];
-        [button setTitle:@"Custom Navigation Item" forState:UIControlStateNormal];
-        [buttonKeys addObject:@"customNavigationItem"];
-        buttons[buttonKeys.lastObject] = button;
-    }
-    
-    [buttons enumerateKeysAndObjectsUsingBlock:^(id key, UIView *obj, BOOL *stop) {
-        obj.translatesAutoresizingMaskIntoConstraints = NO;
-        [self.view addSubview:obj];
-    }];
-   
-    if (buttons.count > 0) {
-         NSString *horizVisualFormatString  = @"";
-        if (buttons.count == 1) {
-            horizVisualFormatString = [NSString stringWithFormat:@"H:|[%@]|", buttonKeys.firstObject];
-        } else {
-            horizVisualFormatString = [NSString stringWithFormat:@"H:|[%@][%@(==%@)]|", buttonKeys.firstObject, buttonKeys[1], buttonKeys.firstObject];
-        }
-        [NSLayoutConstraint activateConstraints:[NSLayoutConstraint constraintsWithVisualFormat:horizVisualFormatString
-                                                                                        options:(NSLayoutFormatOptions)0
-                                                                                        metrics:nil
-                                                                                          views:buttons]];
-        
-        NSArray *allKeys = buttonKeys;
-        BOOL left = YES;
-        NSMutableString *leftVisualFormatString = [NSMutableString stringWithString:@"V:|-20-"];
-        NSMutableString *rightVisualFormatString = [NSMutableString stringWithString:@"V:|-20-"];
-        
-        NSString *leftFirstKey = nil;
-        NSString *rightFirstKey = nil;
-        
-        for (NSString *key in allKeys) {
-        
-            if (left == YES) {
-            
-                if (leftFirstKey) {
-                    [leftVisualFormatString appendFormat:@"[%@(==%@)]", key, leftFirstKey];
-                } else {
-                    [leftVisualFormatString appendFormat:@"[%@]", key];
-                }
-                
-                if (leftFirstKey == nil) {
-                    leftFirstKey = key;
-                }
-            } else {
-                
-                if (rightFirstKey) {
-                    [rightVisualFormatString appendFormat:@"[%@(==%@)]", key, rightFirstKey];
-                } else {
-                    [rightVisualFormatString appendFormat:@"[%@]", key];
-                }
-                
-                if (rightFirstKey == nil) {
-                    rightFirstKey = key;
-                }
-            }
-            
-            left = !left;
-        }
-        
-        [leftVisualFormatString appendString:@"-20-|"];
-        [rightVisualFormatString appendString:@"-20-|"];
-        
-        [NSLayoutConstraint activateConstraints:[NSLayoutConstraint constraintsWithVisualFormat:leftVisualFormatString
-                                                                                        options:NSLayoutFormatAlignAllCenterX
-                                                                                        metrics:nil
-                                                                                          views:buttons]];
-        [NSLayoutConstraint activateConstraints:[NSLayoutConstraint constraintsWithVisualFormat:rightVisualFormatString
-                                                                                        options:NSLayoutFormatAlignAllCenterX
-                                                                                        metrics:nil
-                                                                                          views:buttons]];
-        
-    }
-=======
 - (UICollectionReusableView *)collectionView:(UICollectionView *)collectionView viewForSupplementaryElementOfKind:(NSString *)kind atIndexPath:(NSIndexPath *)indexPath {
     SectionHeader *sectionHeader = [collectionView dequeueReusableSupplementaryViewOfKind:kind withReuseIdentifier:CollectionViewHeaderReuseIdentifier forIndexPath:indexPath];
     [sectionHeader configureHeaderWithTitle:_buttonSectionNames[indexPath.section]];
@@ -407,7 +330,6 @@
     SEL buttonSelector = [self selectorFromButtonTitle:buttonTitle];
     [buttonCell configureButtonWithTitle:buttonTitle target:self selector:buttonSelector];
     return buttonCell;
->>>>>>> 72da2187
 }
 
 #pragma mark - Mapping identifiers to tasks
@@ -1993,7 +1915,7 @@
         for (NSNumber *dimension in @[@(360), @(60), @(20)]) {
             CGSize size1 = CGSizeMake(dimension.floatValue * ratio.CGPointValue.x, dimension.floatValue * ratio.CGPointValue.y);
             CGSize size2 = CGSizeMake(dimension.floatValue * ratio.CGPointValue.y, dimension.floatValue * ratio.CGPointValue.x);
-            
+
             ORKImageChoice *option1 = [ORKImageChoice choiceWithNormalImage:[self imageWithColor:[UIColor redColor] size:size1 border:NO]
                                                               selectedImage:[self imageWithColor:[UIColor redColor] size:size1 border:YES]
                                                                        text:@"Red\nRed\nRed\nRed" value:@"red"];
@@ -2534,7 +2456,7 @@
          */
         
         ORKQuestionResult *questionResult = (ORKQuestionResult *)[[[taskViewController result] stepResultForStepIdentifier:@"itid_001"] firstResult];
-        if (questionResult == nil || ((NSNumber *)questionResult.answer).integerValue < 18) {
+        if (questionResult == nil || [(NSNumber *)questionResult.answer integerValue] < 18) {
             UIAlertController *alertViewController =
             [UIAlertController alertControllerWithTitle:@"Warning"
                                                 message:@"You can't participate if you are under 18."
@@ -2586,7 +2508,7 @@
         NSArray *verticalConstraints = [NSLayoutConstraint constraintsWithVisualFormat:@"V:[c(>=160)]"
                                                                                options:(NSLayoutFormatOptions)0
                                                                                metrics:nil
-                                                                                 views:@{@"c": customView}];
+                                                                                 views:@{@"c":customView}];
         for (NSLayoutConstraint *constraint in verticalConstraints)
         {
             constraint.priority = UILayoutPriorityFittingSizeLevel;
@@ -2595,7 +2517,7 @@
         [NSLayoutConstraint activateConstraints:[NSLayoutConstraint constraintsWithVisualFormat:@"H:[c(>=280)]"
                                                                                         options:(NSLayoutFormatOptions)0
                                                                                         metrics:nil
-                                                                                          views:@{@"c": customView}]];
+                                                                                          views:@{@"c":customView}]];
         
         [(ORKActiveStepViewController *)stepViewController setCustomView:customView];
         
@@ -2706,8 +2628,8 @@
         NSLog(@"--%@", sResult);
         for (ORKResult *result in sResult.results) {
             if ([result isKindOfClass:[ORKDateQuestionResult class]]) {
-                ORKDateQuestionResult *dqr = (ORKDateQuestionResult *)result;
-                NSLog(@"    %@:   %@  %@  %@", result.identifier, dqr.answer, dqr.timeZone, dqr.calendar);
+                ORKDateQuestionResult *dateQuestionResult = (ORKDateQuestionResult *)result;
+                NSLog(@"    %@:   %@  %@  %@", result.identifier, dateQuestionResult.answer, dateQuestionResult.timeZone, dateQuestionResult.calendar);
             } else if ([result isKindOfClass:[ORKQuestionResult class]]) {
                 ORKQuestionResult *qr = (ORKQuestionResult *)result;
                 NSLog(@"    %@:   %@", result.identifier, qr.answer);
@@ -2739,8 +2661,8 @@
          and then generate a PDF From the document that includes the signature.
          */
         
-        ORKStep *lastStep = [(ORKOrderedTask *)taskViewController.task steps].lastObject;
-        ORKConsentSignatureResult *signatureResult = (ORKConsentSignatureResult *)[[[taskViewController result] stepResultForStepIdentifier:lastStep.identifier] firstResult];
+        ORKStep *lastStep = ((ORKOrderedTask *)taskViewController.task).steps.lastObject;
+        ORKConsentSignatureResult *signatureResult = (ORKConsentSignatureResult *)[taskViewController.result stepResultForStepIdentifier:lastStep.identifier].firstResult;
         
         [signatureResult applyToDocument:_currentDocument];
         
@@ -2748,13 +2670,8 @@
             NSLog(@"Created PDF of size %lu (error = %@)", (unsigned long)pdfData.length, error);
             
             if (! error) {
-<<<<<<< HEAD
                 NSURL *documents = [NSURL fileURLWithPath:NSSearchPathForDirectoriesInDomains(NSDocumentDirectory, NSUserDomainMask, YES).lastObject];
-                NSURL *outputUrl = [documents URLByAppendingPathComponent:[NSString stringWithFormat:@"%@.pdf", [taskViewController.taskRunUUID UUIDString]]];
-=======
-                NSURL *documents = [NSURL fileURLWithPath:[NSSearchPathForDirectoriesInDomains(NSDocumentDirectory, NSUserDomainMask, YES) lastObject]];
                 NSURL *outputUrl = [documents URLByAppendingPathComponent:[NSString stringWithFormat:@"%@.pdf", taskViewController.taskRunUUID.UUIDString]];
->>>>>>> 72da2187
                 
                 [pdfData writeToURL:outputUrl atomically:YES];
                 NSLog(@"Wrote PDF to %@", [outputUrl path]);
