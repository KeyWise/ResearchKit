/*
 Copyright (c) 2015, Apple Inc. All rights reserved.
 Copyright (c) 2015, Bruce Duncan.
 Copyright (c) 2015-2016, Ricardo Sánchez-Sáez.
 Copyright (c) 2016, Sage Bionetworks

 Redistribution and use in source and binary forms, with or without modification,
 are permitted provided that the following conditions are met:
 
 1.  Redistributions of source code must retain the above copyright notice, this
 list of conditions and the following disclaimer.
 
 2.  Redistributions in binary form must reproduce the above copyright notice,
 this list of conditions and the following disclaimer in the documentation and/or
 other materials provided with the distribution.
 
 3.  Neither the name of the copyright holder(s) nor the names of any contributors
 may be used to endorse or promote products derived from this software without
 specific prior written permission. No license is granted to the trademarks of
 the copyright holders even if such marks are included in this software.
 
 THIS SOFTWARE IS PROVIDED BY THE COPYRIGHT HOLDERS AND CONTRIBUTORS "AS IS"
 AND ANY EXPRESS OR IMPLIED WARRANTIES, INCLUDING, BUT NOT LIMITED TO, THE
 IMPLIED WARRANTIES OF MERCHANTABILITY AND FITNESS FOR A PARTICULAR PURPOSE
 ARE DISCLAIMED. IN NO EVENT SHALL THE COPYRIGHT OWNER OR CONTRIBUTORS BE LIABLE
 FOR ANY DIRECT, INDIRECT, INCIDENTAL, SPECIAL, EXEMPLARY, OR CONSEQUENTIAL
 DAMAGES (INCLUDING, BUT NOT LIMITED TO, PROCUREMENT OF SUBSTITUTE GOODS OR
 SERVICES; LOSS OF USE, DATA, OR PROFITS; OR BUSINESS INTERRUPTION) HOWEVER
 CAUSED AND ON ANY THEORY OF LIABILITY, WHETHER IN CONTRACT, STRICT LIABILITY,
 OR TORT (INCLUDING NEGLIGENCE OR OTHERWISE) ARISING IN ANY WAY OUT OF THE USE
 OF THIS SOFTWARE, EVEN IF ADVISED OF THE POSSIBILITY OF SUCH DAMAGE.
 */


#import "MainViewController.h"

#import "AppDelegate.h"
#import "DynamicTask.h"
#import "ORKTest-Swift.h"
#import "DragonPokerStep.h"

@import ResearchKit;

@import AVFoundation;


#define DefineStringKey(x) static NSString *const x = @#x

DefineStringKey(ConsentTaskIdentifier);
DefineStringKey(ConsentReviewTaskIdentifier);
DefineStringKey(EligibilityFormTaskIdentifier);
DefineStringKey(EligibilitySurveyTaskIdentifier);
DefineStringKey(LoginTaskIdentifier);
DefineStringKey(RegistrationTaskIdentifier);
DefineStringKey(VerificationTaskIdentifier);

DefineStringKey(CompletionStepTaskIdentifier);
DefineStringKey(DatePickingTaskIdentifier);
DefineStringKey(ImageCaptureTaskIdentifier);
DefineStringKey(VideoCaptureTaskIdentifier);
DefineStringKey(ImageChoicesTaskIdentifier);
DefineStringKey(InstantiateCustomVCTaskIdentifier);
DefineStringKey(LocationTaskIdentifier);
DefineStringKey(ScalesTaskIdentifier);
DefineStringKey(ColorScalesTaskIdentifier);
DefineStringKey(MiniFormTaskIdentifier);
DefineStringKey(OptionalFormTaskIdentifier);
DefineStringKey(SelectionSurveyTaskIdentifier);

DefineStringKey(ActiveStepTaskIdentifier);
DefineStringKey(AudioTaskIdentifier);
DefineStringKey(AuxillaryImageTaskIdentifier);
DefineStringKey(FitnessTaskIdentifier);
DefineStringKey(GaitTaskIdentifier);
DefineStringKey(HolePegTestTaskIdentifier);
DefineStringKey(MemoryTaskIdentifier);
DefineStringKey(PSATTaskIdentifier);
DefineStringKey(ReactionTimeTaskIdentifier);
DefineStringKey(TwoFingerTapTaskIdentifier);
DefineStringKey(TimedWalkTaskIdentifier);
DefineStringKey(ToneAudiometryTaskIdentifier);
DefineStringKey(TowerOfHanoiTaskIdentifier);
DefineStringKey(TremorTaskIdentifier);
DefineStringKey(TremorRightHandTaskIdentifier);
DefineStringKey(WalkBackAndForthTaskIdentifier);
DefineStringKey(MoodSurveyTaskIdentifier);

DefineStringKey(CreatePasscodeTaskIdentifier);

DefineStringKey(CustomNavigationItemTaskIdentifier);
DefineStringKey(DynamicTaskIdentifier);
DefineStringKey(InterruptibleTaskIdentifier);
DefineStringKey(NavigableOrderedTaskIdentifier);
DefineStringKey(NavigableLoopTaskIdentifier);
DefineStringKey(WaitTaskIdentifier);

DefineStringKey(CollectionViewHeaderReuseIdentifier);
DefineStringKey(CollectionViewCellReuseIdentifier);

DefineStringKey(EmbeddedReviewTaskIdentifier);
DefineStringKey(StandaloneReviewTaskIdentifier);
DefineStringKey(ConfirmationFormTaskIdentifier);

DefineStringKey(StepWillDisappearTaskIdentifier);
DefineStringKey(StepWillDisappearFirstStepIdentifier);

DefineStringKey(TableStepTaskIdentifier);
DefineStringKey(SignatureStepTaskIdentifier);
DefineStringKey(PageStepTaskIdentifier);

@interface SectionHeader: UICollectionReusableView

- (void)configureHeaderWithTitle:(NSString *)title;

@end


@implementation SectionHeader {
    UILabel *_title;
}

- (instancetype)initWithCoder:(NSCoder *)aDecoder {
    if (self = [super initWithCoder:aDecoder]) {
        [self sharedInit];
    }
    return self;
}

- (instancetype)initWithFrame:(CGRect)frame {
    if (self = [super initWithFrame:frame]) {
        [self sharedInit];
    }
    return self;
}

static UIColor *HeaderColor() {
    return [UIColor colorWithWhite:0.97 alpha:1.0];
}
static const CGFloat HeaderSideLayoutMargin = 16.0;

- (void)sharedInit {
    self.layoutMargins = UIEdgeInsetsMake(0, HeaderSideLayoutMargin, 0, HeaderSideLayoutMargin);
    self.backgroundColor = HeaderColor();
    _title = [UILabel new];
    _title.font = [UIFont systemFontOfSize:17.0 weight:UIFontWeightSemibold]; // Table view header font
    [self addSubview:_title];
    
    _title.translatesAutoresizingMaskIntoConstraints = NO;
    NSDictionary *views = @{@"title": _title};
    [self addConstraints:[NSLayoutConstraint constraintsWithVisualFormat:@"H:|-[title]-|"
                                                                 options:NSLayoutFormatDirectionLeadingToTrailing
                                                                 metrics:nil
                                                                   views:views]];
    [self addConstraints:[NSLayoutConstraint constraintsWithVisualFormat:@"V:|[title]|"
                                                                 options:0
                                                                 metrics:nil
                                                                   views:views]];
}

- (void)configureHeaderWithTitle:(NSString *)title {
    _title.text = title;
}

@end


@interface ButtonCell: UICollectionViewCell

- (void)configureButtonWithTitle:(NSString *)title target:(id)target selector:(SEL)selector;

@end


@implementation ButtonCell {
    UIButton *_button;
}

- (void)setUpButton {
    [_button removeFromSuperview];
    _button = [UIButton buttonWithType:UIButtonTypeSystem];
    _button.contentHorizontalAlignment = UIControlContentHorizontalAlignmentLeft;
    _button.contentEdgeInsets = UIEdgeInsetsMake(0.0, HeaderSideLayoutMargin, 0.0, 0.0);
    [self.contentView addSubview:_button];
    
    _button.translatesAutoresizingMaskIntoConstraints = NO;
    NSDictionary *views = @{@"button": _button};
    [self.contentView addConstraints:[NSLayoutConstraint constraintsWithVisualFormat:@"H:|[button]|"
                                                                             options:NSLayoutFormatDirectionLeadingToTrailing
                                                                             metrics:nil
                                                                               views:views]];
    [self.contentView addConstraints:[NSLayoutConstraint constraintsWithVisualFormat:@"V:|[button]|"
                                                                             options:0
                                                                             metrics:nil
                                                                               views:views]];
}

- (void)configureButtonWithTitle:(NSString *)title target:(id)target selector:(SEL)selector {
    [self setUpButton];
    [_button setTitle:title forState:UIControlStateNormal];
    [_button addTarget:target action:selector forControlEvents:UIControlEventTouchUpInside];
}

@end


/**
 A subclass is required for the login step.
 
 The implementation below demonstrates how to subclass and override button actions.
 */
@interface LoginViewController : ORKLoginStepViewController

@end

@implementation LoginViewController

- (void)forgotPasswordButtonTapped {
    UIAlertController *alert = [UIAlertController alertControllerWithTitle:@"Forgot password?"
                                                                   message:@"Button tapped"
                                                            preferredStyle:UIAlertControllerStyleAlert];
    [alert addAction:[UIAlertAction actionWithTitle:@"OK" style:UIAlertActionStyleDefault handler:nil]];
    [self presentViewController:alert animated:YES completion:nil];
}

@end


/**
 A subclass is required for the verification step.
 
 The implementation below demonstrates how to subclass and override button actions.
 */
@interface VerificationViewController : ORKVerificationStepViewController

@end

@implementation VerificationViewController

- (void)resendEmailButtonTapped {
    UIAlertController *alert = [UIAlertController alertControllerWithTitle:@"Resend Verification Email"
                                                                   message:@"Button tapped"
                                                            preferredStyle:UIAlertControllerStyleAlert];
    [alert addAction:[UIAlertAction actionWithTitle:@"OK" style:UIAlertActionStyleDefault handler:nil]];
    [self presentViewController:alert animated:YES completion:nil];
}

@end


@interface MainViewController () <ORKTaskViewControllerDelegate, UICollectionViewDataSource, UICollectionViewDelegate, UICollectionViewDelegateFlowLayout, ORKPasscodeDelegate> {
    id<ORKTaskResultSource> _lastRouteResult;
    ORKConsentDocument *_currentDocument;
    
    NSMutableDictionary<NSString *, NSData *> *_savedViewControllers;     // Maps task identifiers to task view controller restoration data
    
    UICollectionView *_collectionView;
    NSArray<NSString *> *_buttonSectionNames;
    NSArray<NSArray<NSString *> *> *_buttonTitles;
    
    ORKTaskResult *_embeddedReviewTaskResult;
}

@property (nonatomic, strong) ORKTaskViewController *taskViewController;

@end


@implementation MainViewController

- (instancetype)initWithNibName:(NSString *)nibNameOrNil bundle:(NSBundle *)nibBundleOrNil {
    self = [super initWithNibName:nibNameOrNil bundle:nibBundleOrNil];
    if (self) {
        self.restorationIdentifier = @"main";
    }
    return self;
}

- (void)viewDidLoad {
    [super viewDidLoad];
    
    _savedViewControllers = [NSMutableDictionary new];
    
    UICollectionViewFlowLayout *flowLayout = [UICollectionViewFlowLayout new];
    _collectionView = [[UICollectionView alloc] initWithFrame:self.view.bounds collectionViewLayout:flowLayout];
    _collectionView.backgroundColor = [UIColor whiteColor];
    [self.view addSubview:_collectionView];
    
    _collectionView.dataSource = self;
    _collectionView.delegate = self;
    [_collectionView registerClass:[SectionHeader class]
        forSupplementaryViewOfKind:UICollectionElementKindSectionHeader
               withReuseIdentifier:CollectionViewHeaderReuseIdentifier];
    [_collectionView registerClass:[ButtonCell class]
        forCellWithReuseIdentifier:CollectionViewCellReuseIdentifier];
    
    UIView *statusBarBackground = [UIView new];
    statusBarBackground.backgroundColor = HeaderColor();
    [self.view addSubview:statusBarBackground];

    _collectionView.translatesAutoresizingMaskIntoConstraints = NO;
    statusBarBackground.translatesAutoresizingMaskIntoConstraints = NO;
    NSDictionary *views = @{@"collectionView": _collectionView,
                            @"statusBarBackground": statusBarBackground,
                            @"topLayoutGuide": self.topLayoutGuide};
    [self.view addConstraints:[NSLayoutConstraint constraintsWithVisualFormat:@"H:|[statusBarBackground]|"
                                                                      options:NSLayoutFormatDirectionLeadingToTrailing
                                                                      metrics:nil
                                                                        views:views]];
    [self.view addConstraints:[NSLayoutConstraint constraintsWithVisualFormat:@"V:|[statusBarBackground]"
                                                                      options:0
                                                                      metrics:nil
                                                                        views:views]];
    [self.view addConstraint:[NSLayoutConstraint constraintWithItem:statusBarBackground
                                                          attribute:NSLayoutAttributeBottom
                                                          relatedBy:NSLayoutRelationEqual
                                                             toItem:self.topLayoutGuide
                                                          attribute:NSLayoutAttributeBottom
                                                         multiplier:1.0
                                                           constant:0.0]];
    [self.view addConstraints:[NSLayoutConstraint constraintsWithVisualFormat:@"H:|[collectionView]|"
                                                                      options:NSLayoutFormatDirectionLeadingToTrailing
                                                                      metrics:nil
                                                                        views:views]];
    [self.view addConstraints:[NSLayoutConstraint constraintsWithVisualFormat:@"V:|[topLayoutGuide][collectionView]|"
                                                                      options:0
                                                                      metrics:nil
                                                                        views:views]];
    
    _buttonSectionNames = @[
                            @"Onboarding",
                            @"Question Steps",
                            @"Active Tasks",
                            @"Passcode",
                            @"Review Step",
                            @"Miscellaneous",
                            ];
    _buttonTitles = @[ @[ // Onboarding
                           @"Consent",
                           @"Consent Review",
                           @"Eligibility Form",
                           @"Eligibility Survey",
                           @"Login",
                           @"Registration",
                           @"Verification",
                           ],
                       @[ // Question Steps
                           @"Date Pickers",
                           @"Image Capture",
                           @"Video Capture",
                           @"Image Choices",
                           @"Location",
                           @"Scale",
                           @"Scale Color Gradient",
                           @"Mini Form",
                           @"Optional Form",
                           @"Selection Survey",
                           ],
                       @[ // Active Tasks
                           @"Active Step Task",
                           @"Audio Task",
                           @"Fitness Task",
                           @"GAIT Task",
                           @"Hole Peg Test Task",
                           @"Memory Game Task",
                           @"PSAT Task",
                           @"Reaction Time Task",
                           @"Timed Walk Task",
                           @"Tone Audiometry Task",
                           @"Tower Of Hanoi Task",
                           @"Two Finger Tapping Task",
                           @"Walk And Turn Task",
                           @"Hand Tremor Task",
                           @"Right Hand Tremor Task",
                           @"Mood Survey",
                           ],
                       @[ // Passcode
                           @"Authenticate Passcode",
                           @"Create Passcode",
                           @"Edit Passcode",
                           @"Remove Passcode",
                           ],
                       @[ // Review Step
                           @"Embedded Review Task",
                           @"Standalone Review Task",
                           ],
                       @[ // Miscellaneous
                           @"Custom Navigation Item",
                           @"Dynamic Task",
                           @"Interruptible Task",
                           @"Navigable Ordered Task",
                           @"Navigable Loop Task",
                           @"Test Charts",
                           @"Test Charts Performance",
                           @"Toggle Tint Color",
                           @"Wait Task",
                           @"Step Will Disappear",
                           @"Confirmation Form Item",
                           @"Continue Button",
                           @"Instantiate Custom VC",
                           @"Table Step",
                           @"Signature Step",
                           @"Auxillary Image",
<<<<<<< HEAD
                           @"Page Step",
=======
                           @"Completion Step",
>>>>>>> e207270b
                           ],
                       ];
}

- (void)viewWillTransitionToSize:(CGSize)size withTransitionCoordinator:(id<UIViewControllerTransitionCoordinator>)coordinator {
    [_collectionView reloadData];
}

- (CGSize)collectionView:(UICollectionView *)collectionView layout:(UICollectionViewLayout *)collectionViewLayout referenceSizeForHeaderInSection:(NSInteger)section {
    return CGSizeMake(self.view.bounds.size.width, 22.0);  // Table view header height
}

- (CGSize)collectionView:(UICollectionView *)collectionView layout:(UICollectionViewLayout *)collectionViewLayout sizeForItemAtIndexPath:(NSIndexPath *)indexPath {
    CGFloat viewWidth = self.view.bounds.size.width;
    NSUInteger numberOfColums = 2;
    if (viewWidth >= 667.0) {
        numberOfColums = 3;
    }
    CGFloat width = viewWidth / numberOfColums;
    return CGSizeMake(width, 44.0);
}

- (CGFloat)collectionView:(UICollectionView *)collectionView layout:(UICollectionViewLayout *)collectionViewLayout minimumInteritemSpacingForSectionAtIndex:(NSInteger)section {
    return 0.0;
}

- (CGFloat)collectionView:(UICollectionView *)collectionView layout:(UICollectionViewLayout *)collectionViewLayout minimumLineSpacingForSectionAtIndex:(NSInteger)section {
    return 0.0;
}

- (NSInteger)numberOfSectionsInCollectionView:(UICollectionView *)collectionView {
    return _buttonSectionNames.count;
}

- (NSInteger)collectionView:(UICollectionView *)collectionView numberOfItemsInSection:(NSInteger)section {
    return ((NSArray *)_buttonTitles[section]).count;
}

- (UICollectionReusableView *)collectionView:(UICollectionView *)collectionView viewForSupplementaryElementOfKind:(NSString *)kind atIndexPath:(NSIndexPath *)indexPath {
    SectionHeader *sectionHeader = [collectionView dequeueReusableSupplementaryViewOfKind:kind withReuseIdentifier:CollectionViewHeaderReuseIdentifier forIndexPath:indexPath];
    [sectionHeader configureHeaderWithTitle:_buttonSectionNames[indexPath.section]];
    return sectionHeader;
}

- (SEL)selectorFromButtonTitle:(NSString *)buttonTitle {
    // "THIS FOO baR title" is converted to the "thisFooBarTitleButtonTapped:" selector
    buttonTitle = buttonTitle.capitalizedString;
    NSMutableArray *titleTokens = [[buttonTitle componentsSeparatedByCharactersInSet:[NSCharacterSet whitespaceCharacterSet]] mutableCopy];
    titleTokens[0] = ((NSString *)titleTokens[0]).lowercaseString;
    NSString *selectorString = [NSString stringWithFormat:@"%@ButtonTapped:", [titleTokens componentsJoinedByString:@""]];
    return NSSelectorFromString(selectorString);
}

- (UICollectionViewCell *)collectionView:(UICollectionView *)collectionView cellForItemAtIndexPath:(NSIndexPath *)indexPath {
    ButtonCell *buttonCell = [collectionView dequeueReusableCellWithReuseIdentifier:CollectionViewCellReuseIdentifier forIndexPath:indexPath];
    NSString *buttonTitle = _buttonTitles[indexPath.section][indexPath.row];
    SEL buttonSelector = [self selectorFromButtonTitle:buttonTitle];
    [buttonCell configureButtonWithTitle:buttonTitle target:self selector:buttonSelector];
    return buttonCell;
}

#pragma mark - Mapping identifiers to tasks

- (id<ORKTask>)makeTaskWithIdentifier:(NSString *)identifier {
    if ([identifier isEqualToString:DatePickingTaskIdentifier]) {
        return [self makeDatePickingTask];
    } else if ([identifier isEqualToString:SelectionSurveyTaskIdentifier]) {
        return [self makeSelectionSurveyTask];
    } else if ([identifier isEqualToString:ActiveStepTaskIdentifier]) {
        return [self makeActiveStepTask];
    } else if ([identifier isEqualToString:ConsentReviewTaskIdentifier]) {
        return [self makeConsentReviewTask];
    } else if ([identifier isEqualToString:ConsentTaskIdentifier]) {
        return [self makeConsentTask];
    } else if ([identifier isEqualToString:EligibilityFormTaskIdentifier]) {
        return [self makeEligibilityFormTask];
    } else if ([identifier isEqualToString:EligibilitySurveyTaskIdentifier]) {
        return [self makeEligibilitySurveyTask];
    } else if ([identifier isEqualToString:LoginTaskIdentifier]) {
        return [self makeLoginTask];
    } else if ([identifier isEqualToString:RegistrationTaskIdentifier]) {
        return [self makeRegistrationTask];
    } else if ([identifier isEqualToString:VerificationTaskIdentifier]) {
        return [self makeVerificationTask];
    } else if ([identifier isEqualToString:AudioTaskIdentifier]) {
        id<ORKTask> task = [ORKOrderedTask audioTaskWithIdentifier:AudioTaskIdentifier
                                            intendedUseDescription:nil
                                                 speechInstruction:nil
                                            shortSpeechInstruction:nil
                                                          duration:10
                                                 recordingSettings:nil
                                                   checkAudioLevel:YES
                                                           options:(ORKPredefinedTaskOption)0];
        return task;
    } else if ([identifier isEqualToString:ToneAudiometryTaskIdentifier]) {
        id<ORKTask> task = [ORKOrderedTask toneAudiometryTaskWithIdentifier:ToneAudiometryTaskIdentifier
                                                     intendedUseDescription:nil
                                                          speechInstruction:nil
                                                     shortSpeechInstruction:nil
                                                               toneDuration:20
                                                                    options:(ORKPredefinedTaskOption)0];
        return task;
    } else if ([identifier isEqualToString:MiniFormTaskIdentifier]) {
        return [self makeMiniFormTask];
    } else if ([identifier isEqualToString:OptionalFormTaskIdentifier]) {
        return [self makeOptionalFormTask];
    } else if ([identifier isEqualToString:FitnessTaskIdentifier]) {
        return [ORKOrderedTask fitnessCheckTaskWithIdentifier:FitnessTaskIdentifier
                                       intendedUseDescription:nil
                                                 walkDuration:360
                                                 restDuration:180
                                                      options:ORKPredefinedTaskOptionNone];
    } else if ([identifier isEqualToString:GaitTaskIdentifier]) {
        return [ORKOrderedTask shortWalkTaskWithIdentifier:GaitTaskIdentifier
                                    intendedUseDescription:nil
                                       numberOfStepsPerLeg:20
                                              restDuration:30
                                                   options:ORKPredefinedTaskOptionNone];
    } else if ([identifier isEqualToString:MemoryTaskIdentifier]) {
        return [ORKOrderedTask spatialSpanMemoryTaskWithIdentifier:MemoryTaskIdentifier
                                            intendedUseDescription:nil
                                                       initialSpan:3
                                                       minimumSpan:2
                                                       maximumSpan:15
                                                         playSpeed:1
                                                      maximumTests:5
                                        maximumConsecutiveFailures:3
                                                 customTargetImage:nil
                                            customTargetPluralName:nil
                                                   requireReversal:NO
                                                           options:ORKPredefinedTaskOptionNone];
    } else if ([identifier isEqualToString:DynamicTaskIdentifier]) {
        return [DynamicTask new];
    } else if ([identifier isEqualToString:InterruptibleTaskIdentifier]) {
        return [self makeInterruptibleTask];
    } else if ([identifier isEqualToString:ScalesTaskIdentifier]) {
        return [self makeScalesTask];
    } else if ([identifier isEqualToString:ColorScalesTaskIdentifier]) {
        return [self makeColorScalesTask];
    } else if ([identifier isEqualToString:ImageChoicesTaskIdentifier]) {
        return [self makeImageChoicesTask];
    } else if ([identifier isEqualToString:ImageCaptureTaskIdentifier]) {
        return [self makeImageCaptureTask];
    } else if ([identifier isEqualToString:VideoCaptureTaskIdentifier]) {
        return [self makeVideoCaptureTask];
    } else if ([identifier isEqualToString:TwoFingerTapTaskIdentifier]) {
        return [ORKOrderedTask twoFingerTappingIntervalTaskWithIdentifier:TwoFingerTapTaskIdentifier
                                                   intendedUseDescription:nil
                                                                 duration:20.0
                                                              handOptions:ORKPredefinedTaskHandOptionBoth
                                                                  options:(ORKPredefinedTaskOption)0];
    } else if ([identifier isEqualToString:ReactionTimeTaskIdentifier]) {
        return [ORKOrderedTask reactionTimeTaskWithIdentifier:ReactionTimeTaskIdentifier
                                       intendedUseDescription:nil
                                      maximumStimulusInterval:8
                                      minimumStimulusInterval:4
                                        thresholdAcceleration:0.5
                                             numberOfAttempts:3
                                                      timeout:10
                                                 successSound:0
                                                 timeoutSound:0
                                                 failureSound:0
                                                      options:0];
    } else if ([identifier isEqualToString:TowerOfHanoiTaskIdentifier]) {
        return [ORKOrderedTask towerOfHanoiTaskWithIdentifier:TowerOfHanoiTaskIdentifier
                                       intendedUseDescription:nil
                                                numberOfDisks:5
                                                      options:0];
    } else if ([identifier isEqualToString:PSATTaskIdentifier]) {
        return [ORKOrderedTask PSATTaskWithIdentifier:PSATTaskIdentifier
                               intendedUseDescription:nil
                                     presentationMode:(ORKPSATPresentationModeAuditory | ORKPSATPresentationModeVisual)
                                interStimulusInterval:3.0
                                     stimulusDuration:1.0
                                         seriesLength:60
                                              options:ORKPredefinedTaskOptionNone];
    } else if ([identifier isEqualToString:TimedWalkTaskIdentifier]) {
        return [ORKOrderedTask timedWalkTaskWithIdentifier:TimedWalkTaskIdentifier
                                    intendedUseDescription:nil
                                          distanceInMeters:100
                                                 timeLimit:180
                                includeAssistiveDeviceForm:YES
                                                   options:ORKPredefinedTaskOptionNone];
    } else if ([identifier isEqualToString:HolePegTestTaskIdentifier]) {
        return [ORKNavigableOrderedTask holePegTestTaskWithIdentifier:HolePegTestTaskIdentifier
                                               intendedUseDescription:nil
                                                         dominantHand:ORKBodySagittalRight
                                                         numberOfPegs:9
                                                            threshold:0.2
                                                              rotated:NO
                                                            timeLimit:300.0
                                                              options:ORKPredefinedTaskOptionNone];
    } else if ([identifier isEqualToString:NavigableOrderedTaskIdentifier]) {
        return [TaskFactory makeNavigableOrderedTask:NavigableOrderedTaskIdentifier];
    } else if ([identifier isEqualToString:NavigableLoopTaskIdentifier]) {
        return [self makeNavigableLoopTask];
    } else if ([identifier isEqualToString:CustomNavigationItemTaskIdentifier]) {
        return [self makeCustomNavigationItemTask];
    } else if ([identifier isEqualToString:CreatePasscodeTaskIdentifier]) {
        return [self makeCreatePasscodeTask];
    } else if ([identifier isEqualToString:EmbeddedReviewTaskIdentifier]) {
        return [self makeEmbeddedReviewTask];
    } else if ([identifier isEqualToString:StandaloneReviewTaskIdentifier]) {
        return [self makeStandaloneReviewTask];
    } else if ([identifier isEqualToString:WaitTaskIdentifier]) {
        return [self makeWaitingTask];
    } else if ([identifier isEqualToString:LocationTaskIdentifier]) {
        return [self makeLocationTask];
    } else if ([identifier isEqualToString:StepWillDisappearTaskIdentifier]) {
        return [self makeStepWillDisappearTask];
    } else if ([identifier isEqualToString:ConfirmationFormTaskIdentifier]) {
        return [self makeConfirmationFormTask];
    } else if ([identifier isEqualToString:InstantiateCustomVCTaskIdentifier]) {
        return [self makeInstantiateCustomVCTask];
    } else if ([identifier isEqualToString:WalkBackAndForthTaskIdentifier]) {
        return [ORKOrderedTask walkBackAndForthTaskWithIdentifier:WalkBackAndForthTaskIdentifier
                                           intendedUseDescription:nil
                                                     walkDuration:30
                                                     restDuration:30
                                                          options:ORKPredefinedTaskOptionNone];
    } else if ([identifier isEqualToString:TableStepTaskIdentifier]) {
        return [self makeTableStepTask];
    } else if ([identifier isEqualToString:SignatureStepTaskIdentifier]) {
        return [self makeSignatureStepTask];
    } else if ([identifier isEqualToString:TremorTaskIdentifier]) {
        return [ORKOrderedTask tremorTestTaskWithIdentifier:TremorTaskIdentifier
                                     intendedUseDescription:nil
                                         activeStepDuration:10
                                          activeTaskOptions:
                ORKTremorActiveTaskOptionExcludeHandAtShoulderHeight |
                ORKTremorActiveTaskOptionExcludeHandAtShoulderHeightElbowBent |
                ORKTremorActiveTaskOptionExcludeHandToNose
                                                handOptions:ORKPredefinedTaskHandOptionBoth
                                                    options:ORKPredefinedTaskOptionNone];
    } else if ([identifier isEqualToString:TremorRightHandTaskIdentifier]) {
        return [ORKOrderedTask tremorTestTaskWithIdentifier:TremorRightHandTaskIdentifier
                                     intendedUseDescription:nil
                                         activeStepDuration:10
                                          activeTaskOptions:0
                                                handOptions:ORKPredefinedTaskHandOptionRight
                                                    options:ORKPredefinedTaskOptionNone];
    } else if ([identifier isEqualToString:AuxillaryImageTaskIdentifier]) {
        return [self makeAuxillaryImageTask];
<<<<<<< HEAD
    } else if ([identifier isEqualToString:PageStepTaskIdentifier]) {
        return [self makePageStepTask];
    } else if ([identifier isEqualToString:MoodSurveyTaskIdentifier]) {
        return [ORKOrderedTask moodSurveyWithIdentifier:MoodSurveyTaskIdentifier
                                 intendedUseDescription:nil
                                              frequency:ORKMoodSurveyFrequencyWeekly
                                     customQuestionText:nil
                                                options:ORKPredefinedTaskOptionNone];
=======
    } else if ([identifier isEqualToString:CompletionStepTaskIdentifier]) {
        return [self makeCompletionStepTask];
>>>>>>> e207270b
    }

    return nil;
}

/*
 Creates a task and presents it with a task view controller.
 */
- (void)beginTaskWithIdentifier:(NSString *)identifier {
    /*
     This is our implementation of restoration after saving during a task.
     If the user saved their work on a previous run of a task with the same
     identifier, we attempt to restore the view controller here.
     
     Since unarchiving can throw an exception, in a real application we would
     need to attempt to catch that exception here.
     */

    id<ORKTask> task = [self makeTaskWithIdentifier:identifier];
    
    if (_savedViewControllers[identifier]) {
        NSData *data = _savedViewControllers[identifier];
        self.taskViewController = [[ORKTaskViewController alloc] initWithTask:task restorationData:data delegate:self];
    } else {
        // No saved data, just create the task and the corresponding task view controller.
        self.taskViewController = [[ORKTaskViewController alloc] initWithTask:task taskRunUUID:[NSUUID UUID]];
    }
    
    // If we have stored data then data will contain the stored data.
    // If we don't, data will be nil (and the task will be opened up as a 'new' task.
    NSData *data = _savedViewControllers[identifier];
    self.taskViewController = [[ORKTaskViewController alloc] initWithTask:task restorationData:data delegate:self];
    
    [self beginTask];
}

/*
 Actually presents the task view controller.
 */
- (void)beginTask {
    id<ORKTask> task = self.taskViewController.task;
    self.taskViewController.delegate = self;
    
    if (_taskViewController.outputDirectory == nil) {
        // Sets an output directory in Documents, using the `taskRunUUID` in the path.
        NSURL *documents =  [[NSFileManager defaultManager] URLForDirectory:NSDocumentDirectory inDomain:NSUserDomainMask appropriateForURL:nil create:NO error:nil];
        NSURL *outputDir = [documents URLByAppendingPathComponent:self.taskViewController.taskRunUUID.UUIDString];
        [[NSFileManager defaultManager] createDirectoryAtURL:outputDir withIntermediateDirectories:YES attributes:nil error:nil];
        self.taskViewController.outputDirectory = outputDir;
    }
    
    /*
     For the dynamic task, we remember the last result and use it as a source
     of default values for any optional questions.
     */
    if ([task isKindOfClass:[DynamicTask class]]) {
        self.taskViewController.defaultResultSource = _lastRouteResult;
    }
    
    /*
     We set a restoration identifier so that UI state restoration is enabled
     for the task view controller. We don't need to do anything else to prepare
     for state restoration of a ResearchKit framework task VC.
     */
    _taskViewController.restorationIdentifier = [task identifier];
    
    if ([[task identifier] isEqualToString:CustomNavigationItemTaskIdentifier]) {
        _taskViewController.showsProgressInNavigationBar = NO;
    }
    
    [self presentViewController:_taskViewController animated:YES completion:nil];
}

#pragma mark - Date picking

/*
 This task presents several questions which exercise functionality based on
 `UIDatePicker`.
 */
- (ORKOrderedTask *)makeDatePickingTask {
    NSMutableArray *steps = [NSMutableArray new];
    {
        ORKInstructionStep *step = [[ORKInstructionStep alloc] initWithIdentifier:@"iid_001"];
        step.title = @"Date Survey";
        step.detailText = @"date pickers";
        [steps addObject:step];
    }

    /*
     A time interval question with no default set.
     */
    {
        ORKQuestionStep *step = [ORKQuestionStep questionStepWithIdentifier:@"qid_timeInterval_001"
                                                                      title:@"How long did it take to fall asleep last night?"
                                                                     answer:[ORKAnswerFormat timeIntervalAnswerFormat]];
        [steps addObject:step];
    }
    
    
    /*
     A time interval question specifying a default and a step size.
     */
    {
        ORKQuestionStep *step = [ORKQuestionStep questionStepWithIdentifier:@"qid_timeInterval_default_002"
                                                                      title:@"How long did it take to fall asleep last night?"
                                                                     answer:[ORKAnswerFormat timeIntervalAnswerFormatWithDefaultInterval:300 step:5]];
        [steps addObject:step];
    }
    
    /*
     A date answer format question, specifying a specific calendar.
     If no calendar were specified, the user's preferred calendar would be used.
     */
    {
        ORKDateAnswerFormat *dateAnswer = [ORKDateAnswerFormat dateAnswerFormatWithDefaultDate:nil minimumDate:nil maximumDate:nil calendar: [NSCalendar calendarWithIdentifier:NSCalendarIdentifierHebrew]];
        ORKQuestionStep *step = [ORKQuestionStep questionStepWithIdentifier:@"qid_date_001"
                                                                      title:@"When is your birthday?"
                                                                     answer:dateAnswer];
        [steps addObject:step];
    }
    
    /*
     A date question with a minimum, maximum, and default.
     Also specifically requires the Gregorian calendar.
     */
    {
        NSDate *defaultDate = [[NSCalendar currentCalendar] dateByAddingUnit:NSCalendarUnitDay value:10 toDate:[NSDate date] options:(NSCalendarOptions)0];
        NSDate *minDate = [[NSCalendar currentCalendar] dateByAddingUnit:NSCalendarUnitDay value:8 toDate:[NSDate date] options:(NSCalendarOptions)0];
        NSDate *maxDate = [[NSCalendar currentCalendar] dateByAddingUnit:NSCalendarUnitDay value:12 toDate:[NSDate date] options:(NSCalendarOptions)0];
        ORKDateAnswerFormat *dateAnswer = [ORKDateAnswerFormat dateAnswerFormatWithDefaultDate:defaultDate
                                                                                   minimumDate:minDate
                                                                                   maximumDate:maxDate
                                                                                      calendar: [NSCalendar calendarWithIdentifier:NSCalendarIdentifierGregorian]];
        ORKQuestionStep *step = [ORKQuestionStep questionStepWithIdentifier:@"qid_date_default_002"
                                                                      title:@"What day are you available?"
                                                                     answer:dateAnswer];
        [steps addObject:step];
    }
    
    /*
     A time of day question with no default.
     */
    {
        ORKQuestionStep *step = [ORKQuestionStep questionStepWithIdentifier:@"qid_timeOfDay_001"
                                                                 title:@"What time do you get up?"
                                                                   answer:[ORKTimeOfDayAnswerFormat timeOfDayAnswerFormat]];
        [steps addObject:step];
    }
    
    /*
     A time of day question with a default of 8:15 AM.
     */
    {
        
        NSDateComponents *dateComponents = [[NSDateComponents alloc] init];
        dateComponents.hour = 8;
        dateComponents.minute = 15;
        ORKQuestionStep *step = [ORKQuestionStep questionStepWithIdentifier:@"qid_timeOfDay_default_001"
                                                                      title:@"What time do you get up?"
                                                                     answer:[ORKTimeOfDayAnswerFormat timeOfDayAnswerFormatWithDefaultComponents:dateComponents]];
        [steps addObject:step];
    }
    
    /*
     A date-time question with default parameters (no min, no max, default to now).
     */
    {
        ORKQuestionStep *step = [ORKQuestionStep questionStepWithIdentifier:@"qid_dateTime_001"
                                                                      title:@"When is your next meeting?"
                                                                     answer:[ORKDateAnswerFormat dateTimeAnswerFormat]];
        [steps addObject:step];
    }
    
    /*
     A date-time question with specified min, max, default date, and calendar.
     */
    {
        NSDate *defaultDate = [[NSCalendar currentCalendar] dateByAddingUnit:NSCalendarUnitDay value:10 toDate:[NSDate date] options:(NSCalendarOptions)0];
        NSDate *minDate = [[NSCalendar currentCalendar] dateByAddingUnit:NSCalendarUnitDay value:8 toDate:[NSDate date] options:(NSCalendarOptions)0];
        NSDate *maxDate = [[NSCalendar currentCalendar] dateByAddingUnit:NSCalendarUnitDay value:12 toDate:[NSDate date] options:(NSCalendarOptions)0];
        ORKQuestionStep *step = [ORKQuestionStep questionStepWithIdentifier:@"qid_dateTime_default_002"
                                                                      title:@"When is your next meeting?"
                                                                     answer:[ORKDateAnswerFormat dateTimeAnswerFormatWithDefaultDate:defaultDate minimumDate:minDate  maximumDate:maxDate calendar:[NSCalendar calendarWithIdentifier:NSCalendarIdentifierGregorian]]];
        [steps addObject:step];
        
    }
    ORKOrderedTask *task = [[ORKOrderedTask alloc] initWithIdentifier:DatePickingTaskIdentifier steps:steps];
    return task;
}

- (void)datePickersButtonTapped:(id)sender {
    [self beginTaskWithIdentifier:DatePickingTaskIdentifier];
}

#pragma mark - Selection survey

/*
 The selection survey task is just a collection of various styles of survey questions.
 */
- (ORKOrderedTask *)makeSelectionSurveyTask {
    NSMutableArray *steps = [NSMutableArray new];
    
    {
        ORKInstructionStep *step = [[ORKInstructionStep alloc] initWithIdentifier:@"iid_001"];
        step.title = @"Selection Survey";
        [steps addObject:step];
    }
    
    {
        /*
         A numeric question requiring integer answers in a fixed range, with no default.
         */
        ORKNumericAnswerFormat *format = [ORKNumericAnswerFormat integerAnswerFormatWithUnit:@"years"];
        format.minimum = @(0);
        format.maximum = @(199);
        ORKQuestionStep *step = [ORKQuestionStep questionStepWithIdentifier:@"qid_001"
                                                                      title:@"How old are you?"
                                                                     answer:format];
        [steps addObject:step];
    }
    
    {
        /*
         A boolean question.
         */
        ORKBooleanAnswerFormat *format = [ORKBooleanAnswerFormat new];
        ORKQuestionStep *step = [ORKQuestionStep questionStepWithIdentifier:@"qid_001b"
                                                                      title:@"Do you consent to a background check?"
                                                                     answer:format];
        [steps addObject:step];
    }
    
    {
        /*
         A single-choice question presented in the tableview format.
         */
        ORKTextChoiceAnswerFormat *answerFormat = [ORKAnswerFormat choiceAnswerFormatWithStyle:ORKChoiceAnswerStyleSingleChoice textChoices:
                                                   @[
                                                     [ORKTextChoice choiceWithText:@"Less than seven"
                                                                             value:@(7)],
                                                     [ORKTextChoice choiceWithText:@"Between seven and eight"
                                                                             value:@(8)],
                                                     [ORKTextChoice choiceWithText:@"More than eight"
                                                                             value:@(9)]
                                                     ]];
        ORKQuestionStep *step = [ORKQuestionStep questionStepWithIdentifier:@"qid_003"
                                                                      title:@"How many hours did you sleep last night?"
                                                                     answer:answerFormat];
        
        step.optional = NO;
        [steps addObject:step];
    }
    
    {
        /*
         A multiple-choice question presented in the tableview format.
         */
        ORKTextChoiceAnswerFormat *answerFormat = [ORKAnswerFormat choiceAnswerFormatWithStyle:ORKChoiceAnswerStyleMultipleChoice textChoices:
                                                   @[
                                                     [ORKTextChoice choiceWithText:@"Cough"
                                                                             value:@"cough"],
                                                     [ORKTextChoice choiceWithText:@"Fever"
                                                                             value:@"fever"],
                                                     [ORKTextChoice choiceWithText:@"Headaches"
                                                                             value:@"headache"],
                                                     [ORKTextChoice choiceWithText:@"None of the above"
                                                                        detailText:nil
                                                                             value:@"none"
                                                                          exclusive:YES]
                                                     ]];
        ORKQuestionStep *step = [ORKQuestionStep questionStepWithIdentifier:@"qid_004a"
                                                                      title:@"Which symptoms do you have?"
                                                                     answer:answerFormat];
        [steps addObject:step];
    }
    
    {
        /*
         A multiple-choice question with text choices that have detail text.
         */
        ORKTextChoiceAnswerFormat *answerFormat = [ORKAnswerFormat choiceAnswerFormatWithStyle:ORKChoiceAnswerStyleMultipleChoice textChoices:
            @[
              [ORKTextChoice choiceWithText:@"Cough"
                                 detailText:@"A cough and/or sore throat"
                                      value:@"cough"
                                  exclusive:NO],
              [ORKTextChoice choiceWithText:@"Fever"
                                 detailText:@"A 100F or higher fever or feeling feverish"
                                      value:@"fever"
                                  exclusive:NO],
              [ORKTextChoice choiceWithText:@"Headaches"
                                 detailText:@"Headaches and/or body aches"
                                      value:@"headache"
                                  exclusive:NO]
              ]];
        
        ORKQuestionStep *step = [ORKQuestionStep questionStepWithIdentifier:@"qid_004"
                                                                      title:@"Which symptoms do you have?"
                                                                     answer:answerFormat];
        
        [steps addObject:step];
    }
    
    {
        /*
         A text question with the default multiple-line text entry.
         */
        ORKQuestionStep *step = [ORKQuestionStep questionStepWithIdentifier:@"qid_005"
                                                                      title:@"How did you feel last night?"
                                                                     answer:[ORKAnswerFormat textAnswerFormat]];
        [steps addObject:step];
    }
    
    {
        /*
         A text question with single-line text entry, with autocapitalization on
         for words, and autocorrection, and spellchecking turned off.
         */
        ORKTextAnswerFormat *format = [ORKAnswerFormat textAnswerFormat];
        format.multipleLines = NO;
        format.autocapitalizationType = UITextAutocapitalizationTypeWords;
        format.autocorrectionType = UITextAutocorrectionTypeNo;
        format.spellCheckingType = UITextSpellCheckingTypeNo;
        ORKQuestionStep *step = [ORKQuestionStep questionStepWithIdentifier:@"qid_005a"
                                                                      title:@"What is your name?"
                                                                     answer:format];
        [steps addObject:step];
    }
    
    {
        /*
         A text question with a length limit.
         */
        ORKQuestionStep *step = [ORKQuestionStep questionStepWithIdentifier:@"qid_005b"
                                                                      title:@"How did you feel last night?"
                                                                     answer:[ORKTextAnswerFormat textAnswerFormatWithMaximumLength:20]];
        [steps addObject:step];
    }

    {
        /*
         An email question with single-line text entry.
         */
        ORKEmailAnswerFormat *format = [ORKAnswerFormat emailAnswerFormat];
        ORKQuestionStep *step = [ORKQuestionStep questionStepWithIdentifier:@"qid_005c"
                                                                      title:@"What is your email?"
                                                                     answer:format];
        [steps addObject:step];
    }
    
    {
        /*
         A text question demos secureTextEntry feature
         */
        ORKTextAnswerFormat *format = [ORKAnswerFormat textAnswerFormatWithMaximumLength:10];
        format.secureTextEntry = YES;
        format.multipleLines = NO;
        ORKQuestionStep *step = [ORKQuestionStep questionStepWithIdentifier:@"qid_005d"
                                                                      title:@"What is your passcode?"
                                                                     answer:format];
        step.placeholder = @"Tap your passcode here";
        [steps addObject:step];
    }
    
    {
        /*
         A text question with single-line text entry and a length limit.
         */
        ORKTextAnswerFormat *format = [ORKAnswerFormat textAnswerFormatWithMaximumLength:20];
        format.multipleLines = NO;
        ORKQuestionStep *step = [ORKQuestionStep questionStepWithIdentifier:@"qid_005e"
                                                                      title:@"What is your name?"
                                                                     answer:format];
        [steps addObject:step];
    }
    
    {
        /*
         A single-select value-picker question. Rather than seeing the items in a tableview,
         the user sees them in a picker wheel. This is suitable where the list
         of items can be long, and the text describing the options can be kept short.
         */
        ORKValuePickerAnswerFormat *answerFormat = [ORKAnswerFormat valuePickerAnswerFormatWithTextChoices:
                                                    @[
                                                      [ORKTextChoice choiceWithText:@"Cough"
                                                                              value:@"cough"],
                                                      [ORKTextChoice choiceWithText:@"Fever"
                                                                              value:@"fever"],
                                                      [ORKTextChoice choiceWithText:@"Headaches"
                                                                              value:@"headache"]
                                                      ]];
        ORKQuestionStep *step = [ORKQuestionStep questionStepWithIdentifier:@"qid_081"
                                                                      title:@"Select a symptom"
                                                                     answer:answerFormat];
        
        [steps addObject:step];
    }
    
    {
        /*
         A continuous slider question.
         */
        ORKQuestionStep *step = [ORKQuestionStep questionStepWithIdentifier:@"qid_010"
                                                                      title:@"On a scale of 1 to 10, how much pain do you feel?"
                                                                     answer:[[ORKContinuousScaleAnswerFormat alloc] initWithMaximumValue:10 minimumValue:1 defaultValue:NSIntegerMax maximumFractionDigits:1]];
        [steps addObject:step];
    }
    
    {
        /*
         The same as the previous question, but now using a discrete slider.
         */
        ORKQuestionStep *step = [ORKQuestionStep questionStepWithIdentifier:@"qid_010a"
                                                                      title:@"On a scale of 1 to 10, how much pain do you feel?"
                                                                     answer:[ORKAnswerFormat scaleAnswerFormatWithMaximumValue:10
                                                                                                                  minimumValue:1
                                                                                                                  defaultValue:NSIntegerMax
                                                                                                                          step:1
                                                                                                                      vertical:NO
                                                                                                       maximumValueDescription:@"High value"
                                                                                                       minimumValueDescription:@"Low value"]];
        [steps addObject:step];
    }
    
    {
        /*
         A HealthKit answer format question for gender.
         The default value is read from HealthKit when the step is being presented,
         but the user's answer is not written back to HealthKit.
         */
        ORKQuestionStep *step = [ORKQuestionStep questionStepWithIdentifier:@"fqid_health_biologicalSex"
                                                                      title:@"What is your gender"
                                                                     answer:[ORKHealthKitCharacteristicTypeAnswerFormat answerFormatWithCharacteristicType:[HKCharacteristicType characteristicTypeForIdentifier:HKCharacteristicTypeIdentifierBiologicalSex]]];
        [steps addObject:step];
    }
    
    {
        /*
         A HealthKit answer format question for blood type.
         The default value is read from HealthKit when the step is being presented,
         but the user's answer is not written back to HealthKit.
         */
        ORKQuestionStep *step = [ORKQuestionStep questionStepWithIdentifier:@"fqid_health_bloodType"
                                                                      title:@"What is your blood type?"
                                                                     answer:[ORKHealthKitCharacteristicTypeAnswerFormat answerFormatWithCharacteristicType:[HKCharacteristicType characteristicTypeForIdentifier:HKCharacteristicTypeIdentifierBloodType]]];
        [steps addObject:step];
    }
    
    {
        /*
         A HealthKit answer format question for date of birth.
         The default value is read from HealthKit when the step is being presented,
         but the user's answer is not written back to HealthKit.
         */
        ORKQuestionStep *step = [ORKQuestionStep questionStepWithIdentifier:@"fqid_health_dob"
                                                                      title:@"What is your date of birth?"
                                                                     answer:[ORKHealthKitCharacteristicTypeAnswerFormat answerFormatWithCharacteristicType:[HKCharacteristicType characteristicTypeForIdentifier:HKCharacteristicTypeIdentifierDateOfBirth]]];
        [steps addObject:step];
    }
    
    {
        /*
         A HealthKit answer format question for weight.
         The default value is read from HealthKit when the step is being presented,
         but the user's answer is not written back to HealthKit.
         */
        ORKQuestionStep *step = [ORKQuestionStep questionStepWithIdentifier:@"fqid_health_weight"
                                                                      title:@"How much do you weigh?"
                                                                     answer:[ORKHealthKitQuantityTypeAnswerFormat answerFormatWithQuantityType:[HKQuantityType quantityTypeForIdentifier:HKQuantityTypeIdentifierBodyMass]
                                                                                                                                          unit:nil
                                                                                                                                         style:ORKNumericAnswerStyleDecimal]];
        [steps addObject:step];
    }
    
    {
        /*
         A multiple choice question where the items are mis-formatted.
         This question is used for verifying correct layout of the table view
         cells when the content is mixed or very long.
         */
        ORKTextChoiceAnswerFormat *answerFormat = [ORKAnswerFormat choiceAnswerFormatWithStyle:ORKChoiceAnswerStyleMultipleChoice textChoices:
                                                   @[
                                                     [ORKTextChoice choiceWithText:@"Cough, A cough and/or sore throat, A cough and/or sore throat"
                                                                        detailText:@"A cough and/or sore throat, A cough and/or sore throat, A cough and/or sore throat"
                                                                             value:@"cough"
                                                                         exclusive:NO],
                                                     [ORKTextChoice choiceWithText:@"Fever, A 100F or higher fever or feeling feverish"
                                                                        detailText:nil
                                                                             value:@"fever"
                                                                         exclusive:NO],
                                                     [ORKTextChoice choiceWithText:@""
                                                                        detailText:@"Headaches, Headaches and/or body aches"
                                                                             value:@"headache"
                                                                         exclusive:NO]
                                                     ]];
        ORKQuestionStep *step = [ORKQuestionStep questionStepWithIdentifier:@"qid_000a"
                                                                      title:@"(Misused) Which symptoms do you have?"
                                                                     answer:answerFormat];
        [steps addObject:step];
    }
    
    {
        ORKCompletionStep *step = [[ORKCompletionStep alloc] initWithIdentifier:@"completion"];
        step.title = @"Survey Complete";
        [steps addObject:step];
    }

    
    ORKOrderedTask *task = [[ORKOrderedTask alloc] initWithIdentifier:SelectionSurveyTaskIdentifier steps:steps];
    return task;
}

- (void)selectionSurveyButtonTapped:(id)sender {
    [self beginTaskWithIdentifier:SelectionSurveyTaskIdentifier];
}

#pragma mark - Active step task

/*
 This task demonstrates direct use of active steps, which is not particularly
 well-supported by the framework. The intended use of `ORKActiveStep` is as a
 base class for creating new types of active step, with matching view
 controllers appropriate to the particular task that uses them.
 
 Nonetheless, this functions as a test-bed for basic active task functonality.
 */
- (ORKOrderedTask *)makeActiveStepTask {
    NSMutableArray *steps = [NSMutableArray new];
    
    {
        /*
         Example of a fully-fledged instruction step.
         The text of this step is not appropriate to the rest of the task, but
         is helpful for verifying layout.
         */
        ORKInstructionStep *step = [[ORKInstructionStep alloc] initWithIdentifier:@"iid_001"];
        step.title = @"Demo Study";
        step.text = @"This 12-step walkthrough will explain the study and the impact it will have on your life.";
        step.detailText = @"You must complete the walkthough to participate in the study.";
        [steps addObject:step];
    }
    
    {
        /*
         Audio-recording active step, configured directly using `ORKActiveStep`.
         
         Not a recommended way of doing audio recording with the ResearchKit framework.
         */
        ORKActiveStep *step = [[ORKActiveStep alloc] initWithIdentifier:@"aid_001d"];
        step.title = @"Audio";
        step.stepDuration = 10.0;
        step.text = @"An active test recording audio";
        step.recorderConfigurations = @[[[ORKAudioRecorderConfiguration alloc] initWithIdentifier:@"aid_001d.audio" recorderSettings:@{}]];
        step.shouldUseNextAsSkipButton = YES;
        [steps addObject:step];
    }
    
    {
        /*
         Audio-recording active step with lossless audio, configured directly
         using `ORKActiveStep`.
         
         Not a recommended way of doing audio recording with the ResearchKit framework.
         */
        ORKActiveStep *step = [[ORKActiveStep alloc] initWithIdentifier:@"aid_001e"];
        step.title = @"Audio";
        step.stepDuration = 10.0;
        step.text = @"An active test recording lossless audio";
        step.shouldUseNextAsSkipButton = YES;
        step.recorderConfigurations = @[[[ORKAudioRecorderConfiguration alloc]
                                         initWithIdentifier:@"aid_001e.audio" recorderSettings:@{AVFormatIDKey : @(kAudioFormatAppleLossless),
                                                                                                 AVNumberOfChannelsKey : @(2),
                                                                                                 AVSampleRateKey: @(44100.0)
                                                                                                 }]];
        [steps addObject:step];
    }
    
    {
        /*
         Touch recorder active step. This should record touches on the primary
         view for a 30 second period.
         
         Not a recommended way of collecting touch data with the ResearchKit framework.
         */
        ORKActiveStep *step = [[ORKActiveStep alloc] initWithIdentifier:@"aid_001a"];
        step.title = @"Touch";
        step.text = @"An active test, touch collection";
        step.shouldStartTimerAutomatically = NO;
        step.stepDuration = 30.0;
        step.spokenInstruction = @"An active test, touch collection";
        step.shouldUseNextAsSkipButton = YES;
        step.recorderConfigurations = @[[[ORKTouchRecorderConfiguration alloc] initWithIdentifier:@"aid_001a.touch"]];
        [steps addObject:step];
    }
        
    {
        /*
         Test for device motion recorder directly on an active step.
         
         Not a recommended way of customizing active steps with the ResearchKit framework.
         */
        ORKActiveStep *step = [[ORKActiveStep alloc] initWithIdentifier:@"aid_001c"];
        step.title = @"Motion";
        step.text = @"An active test collecting device motion data";
        step.shouldUseNextAsSkipButton = YES;
        step.recorderConfigurations = @[[[ORKDeviceMotionRecorderConfiguration alloc] initWithIdentifier:@"aid_001c.deviceMotion" frequency:100.0]];
        [steps addObject:step];
    }
    
    ORKOrderedTask *task = [[ORKOrderedTask alloc] initWithIdentifier:ActiveStepTaskIdentifier steps:steps];
    return task;
}

- (void)activeStepTaskButtonTapped:(id)sender {
    [self beginTaskWithIdentifier:ActiveStepTaskIdentifier];
}

#pragma mark - Consent review task

/*
 The consent review task is used to quickly verify the layout of the consent
 sharing step and the consent review step.
 
 In a real consent process, you would substitute the text of your consent document
 for the various placeholders.
 */
- (ORKOrderedTask *)makeConsentReviewTask {
    /*
     Tests layout of the consent sharing step.
     
     This step is used when you want to obtain permission to share the data
     collected with other researchers for uses beyond the present study.
     */
    ORKConsentSharingStep *sharingStep =
    [[ORKConsentSharingStep alloc] initWithIdentifier:@"consent_sharing"
                         investigatorShortDescription:@"MyInstitution"
                          investigatorLongDescription:@"MyInstitution and its partners"
                        localizedLearnMoreHTMLContent:@"Lorem ipsum dolor sit amet, consectetur adipiscing elit, sed do eiusmod tempor incididunt ut labore et dolore magna aliqua."];
    
    /*
     Tests layout of the consent review step.
     
     In the consent review step, the user reviews the consent document and
     optionally enters their name and/or scribbles a signature.
     */
    ORKConsentDocument *doc = [self buildConsentDocument];
    ORKConsentSignature *participantSig = doc.signatures[0];
    [participantSig setSignatureDateFormatString:@"yyyy-MM-dd 'at' HH:mm"];
    _currentDocument = [doc copy];
    ORKConsentReviewStep *reviewStep = [[ORKConsentReviewStep alloc] initWithIdentifier:@"consent_review" signature:participantSig inDocument:doc];
    reviewStep.text = @"Lorem ipsum dolor sit amet, consectetur adipiscing elit, sed do eiusmod tempor incididunt ut labore et dolore magna aliqua.";
    reviewStep.reasonForConsent = @"Lorem ipsum dolor sit amet, consectetur adipiscing elit, sed do eiusmod tempor incididunt ut labore et dolore magna aliqua.";
    ORKOrderedTask *task = [[ORKOrderedTask alloc] initWithIdentifier:ConsentReviewTaskIdentifier steps:@[sharingStep,reviewStep]];
    return task;
}

- (void)consentReviewButtonTapped:(id)sender {
    [self beginTaskWithIdentifier:ConsentReviewTaskIdentifier];
}

#pragma mark - Consent task
/*
 This consent task demonstrates visual consent, followed by a consent review step.
 
 In a real consent process, you would substitute the text of your consent document
 for the various placeholders.
 */
- (ORKOrderedTask *)makeConsentTask {
    /*
     Most of the configuration of what pages will appear in the visual consent step,
     and what content will be displayed in the consent review step, it in the
     consent document itself.
     */
    ORKConsentDocument *consentDocument = [self buildConsentDocument];
    _currentDocument = [consentDocument copy];
    
    ORKVisualConsentStep *step = [[ORKVisualConsentStep alloc] initWithIdentifier:@"visual_consent" document:consentDocument];
    ORKConsentReviewStep *reviewStep = [[ORKConsentReviewStep alloc] initWithIdentifier:@"consent_review" signature:consentDocument.signatures[0] inDocument:consentDocument];
    reviewStep.text = @"Lorem ipsum dolor sit amet, consectetur adipiscing elit, sed do eiusmod tempor incididunt ut labore et dolore magna aliqua.";
    reviewStep.reasonForConsent = @"Lorem ipsum dolor sit amet, consectetur adipiscing elit, sed do eiusmod tempor incididunt ut labore et dolore magna aliqua.";

    ORKOrderedTask *task = [[ORKOrderedTask alloc] initWithIdentifier:ConsentTaskIdentifier steps:@[step, reviewStep]];
    
    return task;
}

- (void)consentButtonTapped:(id)sender {
    [self beginTaskWithIdentifier:ConsentTaskIdentifier];
}

#pragma mark - Eligibility form task
/*
 The eligibility form task is used to demonstrate an eligibility form (`ORKFormStep`, `ORKFormItem`).
 */
- (id<ORKTask>)makeEligibilityFormTask {
    NSMutableArray *steps = [NSMutableArray new];
    
    {
        ORKInstructionStep *step = [[ORKInstructionStep alloc] initWithIdentifier:@"intro_step"];
        step.title = @"Eligibility Form";
        [steps addObject:step];
    }
    
    {
        ORKFormStep *step = [[ORKFormStep alloc] initWithIdentifier:@"form_step"];
        step.optional = NO;
        step.title = @"Eligibility Form";
        step.text = @"Please answer the questions below.";
        
        NSMutableArray *items = [NSMutableArray new];
        [steps addObject:step];
        
        {
            
            ORKFormItem *item = [[ORKFormItem alloc] initWithIdentifier:@"form_item_1"
                                                                   text:@"Are you over 18 years of age?"
                                                           answerFormat:[ORKAnswerFormat booleanAnswerFormat]];
            item.optional = NO;
            [items addObject:item];
        }
        
        {
            ORKFormItem *item = [[ORKFormItem alloc] initWithIdentifier:@"form_item_2"
                                                                   text:@"Have you been diagnosed with pre-diabetes or type 2 diabetes?"
                                                           answerFormat:[ORKAnswerFormat booleanAnswerFormat]];
            item.optional = NO;
            [items addObject:item];
        }
        
        {
            ORKFormItem *item = [[ORKFormItem alloc] initWithIdentifier:@"form_item_3"
                                                                   text:@"Can you not read and understand English in order to provide informed consent and follow the instructions?"
                                                           answerFormat:[ORKAnswerFormat booleanAnswerFormat]];
            item.optional = NO;
            [items addObject:item];
        }
        
        {
            NSArray *textChoices = @[[ORKTextChoice choiceWithText:@"Yes" value:@1],
                                     [ORKTextChoice choiceWithText:@"No" value:@0],
                                     [ORKTextChoice choiceWithText:@"N/A" value:@2]];
            ORKTextChoiceAnswerFormat *answerFormat = (ORKTextChoiceAnswerFormat *)[ORKAnswerFormat choiceAnswerFormatWithStyle:ORKChoiceAnswerStyleSingleChoice
                                                                                                                    textChoices:textChoices];
            
            ORKFormItem *item = [[ORKFormItem alloc] initWithIdentifier:@"form_item_4"
                                                                   text:@"Are you pregnant?"
                                                           answerFormat:answerFormat];
            item.optional = NO;
            [items addObject:item];
        }
        
        [step setFormItems:items];
    }
    
    {
        ORKInstructionStep *step = [[ORKInstructionStep alloc] initWithIdentifier:@"ineligible_step"];
        step.title = @"You are ineligible to join the study.";
        [steps addObject:step];
    }
    
    {
        ORKCompletionStep *step = [[ORKCompletionStep alloc] initWithIdentifier:@"eligible_step"];
        step.title = @"You are eligible to join the study.";
        [steps addObject:step];
    }
    
    ORKNavigableOrderedTask *task = [[ORKNavigableOrderedTask alloc] initWithIdentifier:EligibilityFormTaskIdentifier steps:steps];
    
    // Build navigation rules.
    ORKPredicateStepNavigationRule *predicateRule = nil;
    ORKResultSelector *resultSelector = nil;
    
    resultSelector = [ORKResultSelector selectorWithStepIdentifier:@"form_step" resultIdentifier:@"form_item_1"];
    NSPredicate *predicateFormItem1 = [ORKResultPredicate predicateForBooleanQuestionResultWithResultSelector:resultSelector expectedAnswer:YES];

    resultSelector = [ORKResultSelector selectorWithStepIdentifier:@"form_step" resultIdentifier:@"form_item_2"];
    NSPredicate *predicateFormItem2 = [ORKResultPredicate predicateForBooleanQuestionResultWithResultSelector:resultSelector expectedAnswer:YES];
    
    resultSelector = [ORKResultSelector selectorWithStepIdentifier:@"form_step" resultIdentifier:@"form_item_3"];
    NSPredicate *predicateFormItem3 = [ORKResultPredicate predicateForBooleanQuestionResultWithResultSelector:resultSelector expectedAnswer:NO];
    
    resultSelector = [ORKResultSelector selectorWithStepIdentifier:@"form_step" resultIdentifier:@"form_item_4"];
    NSPredicate *predicateFormItem4a = [ORKResultPredicate predicateForChoiceQuestionResultWithResultSelector:resultSelector expectedAnswerValue:@0];
    NSPredicate *predicateFormItem4b = [ORKResultPredicate predicateForChoiceQuestionResultWithResultSelector:resultSelector expectedAnswerValue:@2];
    
    NSPredicate *predicateEligible1 = [NSCompoundPredicate andPredicateWithSubpredicates:@[predicateFormItem1,predicateFormItem2, predicateFormItem3, predicateFormItem4a]];
    NSPredicate *predicateEligible2 = [NSCompoundPredicate andPredicateWithSubpredicates:@[predicateFormItem1,predicateFormItem2, predicateFormItem3, predicateFormItem4b]];
    
    predicateRule = [[ORKPredicateStepNavigationRule alloc] initWithResultPredicates:@[predicateEligible1, predicateEligible2]
                                                          destinationStepIdentifiers:@[@"eligible_step", @"eligible_step"]];
    [task setNavigationRule:predicateRule forTriggerStepIdentifier:@"form_step"];
    
    // Add end direct rules to skip unneeded steps
    ORKDirectStepNavigationRule *directRule = nil;
    directRule = [[ORKDirectStepNavigationRule alloc] initWithDestinationStepIdentifier:ORKNullStepIdentifier];
    [task setNavigationRule:directRule forTriggerStepIdentifier:@"ineligible_step"];

    return task;
}

- (void)eligibilityFormButtonTapped:(id)sender {
    [self beginTaskWithIdentifier:EligibilityFormTaskIdentifier];
}

#pragma mark - Eligibility survey
/*
 The eligibility survey task is used to demonstrate an eligibility survey.
 */
- (id<ORKTask>)makeEligibilitySurveyTask {
    NSMutableArray *steps = [NSMutableArray new];
    
    {
        ORKInstructionStep *step = [[ORKInstructionStep alloc] initWithIdentifier:@"intro_step"];
        step.title = @"Eligibility Survey";
        [steps addObject:step];
    }
    
    {
        ORKQuestionStep *step = [ORKQuestionStep questionStepWithIdentifier:@"question_01"
                                                                      title:@"Are you over 18 years of age?"
                                                                     answer:[ORKAnswerFormat booleanAnswerFormat]];
        step.optional = NO;
        [steps addObject:step];
    }
    
    {
        ORKInstructionStep *step = [[ORKInstructionStep alloc] initWithIdentifier:@"ineligible_step"];
        step.title = @"You are ineligible to join the study.";
        [steps addObject:step];
    }
    
    {
        ORKCompletionStep *step = [[ORKCompletionStep alloc] initWithIdentifier:@"eligible_step"];
        step.title = @"You are eligible to join the study.";
        [steps addObject:step];
    }
    
    ORKNavigableOrderedTask *task = [[ORKNavigableOrderedTask alloc] initWithIdentifier:EligibilitySurveyTaskIdentifier steps:steps];

    // Build navigation rules.
    ORKResultSelector *resultSelector = [ORKResultSelector selectorWithResultIdentifier:@"question_01"];
    NSPredicate *predicateQuestion = [ORKResultPredicate predicateForBooleanQuestionResultWithResultSelector:resultSelector expectedAnswer:YES];

    ORKPredicateStepNavigationRule *predicateRule = [[ORKPredicateStepNavigationRule alloc] initWithResultPredicates:@[predicateQuestion]
                                                                                          destinationStepIdentifiers:@[@"eligible_step"]];
    [task setNavigationRule:predicateRule forTriggerStepIdentifier:@"question_01"];
    
    // Add end direct rules to skip unneeded steps
    ORKDirectStepNavigationRule *directRule = nil;
    directRule = [[ORKDirectStepNavigationRule alloc] initWithDestinationStepIdentifier:ORKNullStepIdentifier];
    [task setNavigationRule:directRule forTriggerStepIdentifier:@"ineligible_step"];
    
    return task;
}

- (void)eligibilitySurveyButtonTapped:(id)sender {
    [self beginTaskWithIdentifier:EligibilitySurveyTaskIdentifier];
}

#pragma mark - Login task
/*
 The login task is used to demonstrate a login step.
 */

- (id<ORKTask>)makeLoginTask {
    NSMutableArray *steps = [NSMutableArray new];
    
    {
        ORKLoginStep *step = [[ORKLoginStep alloc] initWithIdentifier:@"login_step"
                                                                title:@"Login"
                                                                 text:@"Enter your credentials"
                                             loginViewControllerClass:[LoginViewController class]];
        [steps addObject:step];
    }
    
    ORKOrderedTask *task = [[ORKOrderedTask alloc] initWithIdentifier:LoginTaskIdentifier steps:steps];
    return task;
}

- (IBAction)loginButtonTapped:(id)sender {
    [self beginTaskWithIdentifier:LoginTaskIdentifier];
}

#pragma mark - Registration task
/*
 The registration task is used to demonstrate a registration step.
 */
- (id<ORKTask>)makeRegistrationTask {
    NSMutableArray *steps = [NSMutableArray new];
    
    {
        ORKRegistrationStepOption options = (ORKRegistrationStepIncludeFamilyName |
                                             ORKRegistrationStepIncludeGivenName |
                                             ORKRegistrationStepIncludeDOB |
                                             ORKRegistrationStepIncludeGender);
        ORKRegistrationStep *step = [[ORKRegistrationStep alloc] initWithIdentifier:@"registration_step"
                                                                              title:@"Registration"
                                                                               text:@"Fill out the form below"
                                                                            options:options];
        [steps addObject:step];
    }
    
    ORKOrderedTask *task = [[ORKOrderedTask alloc] initWithIdentifier:RegistrationTaskIdentifier steps:steps];
    return task;
}

- (IBAction)registrationButtonTapped:(id)sender {
    [self beginTaskWithIdentifier:RegistrationTaskIdentifier];
}


#pragma mark - Verification task
/*
 The verification task is used to demonstrate a verification step.
 */
- (id<ORKTask>)makeVerificationTask {
    NSMutableArray *steps = [NSMutableArray new];
    
    {
        ORKVerificationStep *step = [[ORKVerificationStep alloc] initWithIdentifier:@"verification_step" text:@"Check your email and click on the link to verify your email address and start using the app."
                                                    verificationViewControllerClass:[VerificationViewController class]];
        [steps addObject:step];
    }
    
    ORKOrderedTask *task = [[ORKOrderedTask alloc] initWithIdentifier:VerificationTaskIdentifier steps:steps];
    return task;
}

- (IBAction)verificationButtonTapped:(id)sender {
    [self beginTaskWithIdentifier:VerificationTaskIdentifier];
}

#pragma mark - Mini form task

/*
 The mini form task is used to test survey forms functionality (`ORKFormStep`).
 */
- (id<ORKTask>)makeMiniFormTask {
    NSMutableArray *steps = [NSMutableArray new];
    
    {
        ORKInstructionStep *step = [[ORKInstructionStep alloc] initWithIdentifier:@"mini_form_001"];
        step.title = @"Mini Form";
        [steps addObject:step];
    }
    
    {
        /*
         A short form for testing behavior when loading multiple HealthKit
         default values on the same form.
         */
        ORKFormStep *step = [[ORKFormStep alloc] initWithIdentifier:@"fid_000" title:@"Mini Form" text:@"Mini form groups multi-entry in one page"];
        NSMutableArray *items = [NSMutableArray new];
        [steps addObject:step];
        
        {
            ORKFormItem *item = [[ORKFormItem alloc] initWithIdentifier:@"fqid_health_weight1"
                                                                 text:@"Weight"
                                                         answerFormat:
                                [ORKHealthKitQuantityTypeAnswerFormat answerFormatWithQuantityType:[HKQuantityType quantityTypeForIdentifier:HKQuantityTypeIdentifierBodyMass]
                                                                                             unit:[HKUnit unitFromMassFormatterUnit:NSMassFormatterUnitPound]
                                                                                            style:ORKNumericAnswerStyleDecimal]];
            [items addObject:item];
        }
        
        {
            ORKFormItem *item = [[ORKFormItem alloc] initWithIdentifier:@"fqid_health_weight2"
                                                                 text:@"Weight"
                                                         answerFormat:
                                [ORKHealthKitQuantityTypeAnswerFormat answerFormatWithQuantityType:[HKQuantityType quantityTypeForIdentifier:HKQuantityTypeIdentifierBodyMass]
                                                                                             unit:[HKUnit unitFromMassFormatterUnit:NSMassFormatterUnitPound]
                                                                                            style:ORKNumericAnswerStyleDecimal]];
            item.placeholder = @"Add weight";
            [items addObject:item];
        }
        
        {
            ORKFormItem *item = [[ORKFormItem alloc] initWithIdentifier:@"fqid_health_weight3"
                                                                   text:@"Weight"
                                                           answerFormat:
                                 [ORKHealthKitQuantityTypeAnswerFormat answerFormatWithQuantityType:[HKQuantityType quantityTypeForIdentifier:HKQuantityTypeIdentifierBodyMass]
                                                                                               unit:[HKUnit unitFromMassFormatterUnit:NSMassFormatterUnitPound]
                                                                                              style:ORKNumericAnswerStyleDecimal]];
            item.placeholder = @"Input your body weight here. Really long text.";
            [items addObject:item];
        }
        
        
        {
            ORKFormItem *item = [[ORKFormItem alloc] initWithIdentifier:@"fqid_health_weight4"
                                                                   text:@"Weight"
                                                           answerFormat:[ORKNumericAnswerFormat decimalAnswerFormatWithUnit:nil]];
            item.placeholder = @"Input your body weight here";
            [items addObject:item];
        }
        
        [step setFormItems:items];
    }
    
    {
        /*
         A long "kitchen-sink" form with all the different types of supported
         answer formats.
         */
        ORKFormStep *step = [[ORKFormStep alloc] initWithIdentifier:@"fid_001" title:@"Mini Form" text:@"Mini form groups multi-entry in one page"];
        NSMutableArray *items = [NSMutableArray new];
        
        {
            
            ORKFormItem *item = [[ORKFormItem alloc] initWithIdentifier:@"fqid_health_biologicalSex" text:@"Gender" answerFormat:[ORKHealthKitCharacteristicTypeAnswerFormat answerFormatWithCharacteristicType:[HKCharacteristicType characteristicTypeForIdentifier:HKCharacteristicTypeIdentifierBiologicalSex]]];
            [items addObject:item];
        }
        
        {
            ORKFormItem *item = [[ORKFormItem alloc] initWithSectionTitle:@"Pre1"];
            [items addObject:item];
        }
        
        {
            ORKFormItem *item = [[ORKFormItem alloc] initWithSectionTitle:@"Basic Information"];
            [items addObject:item];
        }
        
        {
            
            ORKFormItem *item = [[ORKFormItem alloc] initWithIdentifier:@"fqid_health_bloodType" text:@"Blood Type" answerFormat:[ORKHealthKitCharacteristicTypeAnswerFormat answerFormatWithCharacteristicType:[HKCharacteristicType characteristicTypeForIdentifier:HKCharacteristicTypeIdentifierBloodType]]];
            item.placeholder = @"Choose a type";
            [items addObject:item];
        }
        
        {
            
            ORKFormItem *item = [[ORKFormItem alloc] initWithIdentifier:@"fqid_health_dob" text:@"Date of Birth" answerFormat:[ORKHealthKitCharacteristicTypeAnswerFormat answerFormatWithCharacteristicType:[HKCharacteristicType characteristicTypeForIdentifier:HKCharacteristicTypeIdentifierDateOfBirth]]];
            item.placeholder = @"DOB";
            [items addObject:item];
        }
        
        {
            
            ORKFormItem *item = [[ORKFormItem alloc] initWithIdentifier:@"fqid_health_weight"
                                                                 text:@"Weight"
                                                         answerFormat:
                                [ORKHealthKitQuantityTypeAnswerFormat answerFormatWithQuantityType:[HKQuantityType quantityTypeForIdentifier:HKQuantityTypeIdentifierBodyMass]
                                                                                    unit:nil
                                                                                   style:ORKNumericAnswerStyleDecimal]];
            item.placeholder = @"Add weight";
            [items addObject:item];
        }
        
        {
            ORKFormItem *item = [[ORKFormItem alloc] initWithIdentifier:@"fqid_001" text:@"Have headache?" answerFormat:[ORKBooleanAnswerFormat new]];
            [items addObject:item];
        }
        
        {
            ORKFormItem *item = [[ORKFormItem alloc] initWithIdentifier:@"fqid_002" text:@"Which fruit do you like most? Please pick one from below."
                                                         answerFormat:[ORKAnswerFormat choiceAnswerFormatWithStyle:ORKChoiceAnswerStyleSingleChoice textChoices:@[@"Apple", @"Orange", @"Banana"]
                                                                                                              ]];
            [items addObject:item];
        }
        
        {
            ORKFormItem *item = [[ORKFormItem alloc] initWithIdentifier:@"fqid_003" text:@"Message"
                                                         answerFormat:[ORKAnswerFormat textAnswerFormat]];
            item.placeholder = @"Your message";
            [items addObject:item];
        }
        
        {
            ORKFormItem *item = [[ORKFormItem alloc] initWithIdentifier:@"fqid_004a" text:@"BP Diastolic"
                                                         answerFormat:[ORKAnswerFormat integerAnswerFormatWithUnit:@"mm Hg"]];
            item.placeholder = @"Enter value";
            [items addObject:item];
        }
        
        {
            ORKFormItem *item = [[ORKFormItem alloc] initWithIdentifier:@"fqid_004b" text:@"BP Systolic"
                                                         answerFormat:[ORKAnswerFormat integerAnswerFormatWithUnit:@"mm Hg"]];
            item.placeholder = @"Enter value";
            [items addObject:item];
        }
        
        {
            ORKFormItem *item = [[ORKFormItem alloc] initWithIdentifier:@"fqid_005" text:@"Email"
                                                           answerFormat:[ORKAnswerFormat emailAnswerFormat]];
            item.placeholder = @"Enter Email";
            [items addObject:item];
        }
        
        {
            ORKTextAnswerFormat *format = [ORKAnswerFormat textAnswerFormatWithValidationRegex:@"^(https?:\\/\\/)?([\\da-z\\.-]+)\\.([a-z\\.]{2,6})([\\/\\w \\.-]*)*\\/?$" invalidMessage:@"Invalid URL: %@"];
            format.multipleLines = NO;
            format.keyboardType = UIKeyboardTypeURL;
            format.autocapitalizationType = UITextAutocapitalizationTypeNone;
            format.autocorrectionType = UITextAutocorrectionTypeNo;
            format.spellCheckingType = UITextSpellCheckingTypeNo;
            
            ORKFormItem *item = [[ORKFormItem alloc] initWithIdentifier:@"fqid_006" text:@"URL"
                                                           answerFormat:format];
            item.placeholder = @"Enter URL";
            [items addObject:item];
        }

        {
            ORKFormItem *item = [[ORKFormItem alloc] initWithIdentifier:@"fqid_007" text:@"Message"
                                                           answerFormat:[ORKAnswerFormat textAnswerFormatWithMaximumLength:20]];
            item.placeholder = @"Your message (limit 20 characters).";
            [items addObject:item];
        }
        
        {
            ORKTextAnswerFormat *format = [ORKAnswerFormat textAnswerFormatWithMaximumLength:12];
            format.secureTextEntry = YES;
            format.multipleLines = NO;
            
            ORKFormItem *item = [[ORKFormItem alloc] initWithIdentifier:@"fqid_008" text:@"Passcode"
                                                           answerFormat:format];
            item.placeholder = @"Enter Passcode";
            [items addObject:item];
        }

        {
            ORKFormItem *item = [[ORKFormItem alloc] initWithIdentifier:@"fqid_height_001" text:@"Height"
                                                           answerFormat:[ORKAnswerFormat heightAnswerFormat]];
            item.placeholder = @"Pick a height (local system)";
            [items addObject:item];
        }

        {
            ORKFormItem *item = [[ORKFormItem alloc] initWithIdentifier:@"fqid_height_002" text:@"Height"
                                                           answerFormat:[ORKAnswerFormat heightAnswerFormatWithMeasurementSystem:ORKMeasurementSystemMetric]];
            item.placeholder = @"Pick a height (metric system)";
            [items addObject:item];
        }

        {
            ORKFormItem *item = [[ORKFormItem alloc] initWithIdentifier:@"fqid_height_003" text:@"Height"
                                                           answerFormat:[ORKAnswerFormat heightAnswerFormatWithMeasurementSystem:ORKMeasurementSystemUSC]];
            item.placeholder = @"Pick a height (imperial system)";
            [items addObject:item];
        }

        {
            ORKFormItem *item = [[ORKFormItem alloc] initWithIdentifier:@"fqid_date_001" text:@"Birthdate"
                                                         answerFormat:[ORKAnswerFormat dateAnswerFormat]];
            item.placeholder = @"Pick a date";
            [items addObject:item];
        }
        
        {
            NSDate *defaultDate = [[NSCalendar currentCalendar] dateByAddingUnit:NSCalendarUnitYear value:-30 toDate:[NSDate date] options:(NSCalendarOptions)0];
            NSDate *minDate = [[NSCalendar currentCalendar] dateByAddingUnit:NSCalendarUnitYear value:-150 toDate:[NSDate date] options:(NSCalendarOptions)0];

            ORKFormItem *item = [[ORKFormItem alloc] initWithIdentifier:@"fqid_date_002" text:@"Birthdate"
                                                         answerFormat:[ORKAnswerFormat dateAnswerFormatWithDefaultDate:defaultDate
                                                                                                        minimumDate:minDate
                                                                                                        maximumDate:[NSDate date]
                                                                                                           calendar:nil]];
            item.placeholder = @"Pick a date (with default)";
            [items addObject:item];
        }
        
        {
            ORKFormItem *item = [[ORKFormItem alloc] initWithIdentifier:@"fqid_timeOfDay_001" text:@"Today sunset time?"
                                                         answerFormat:[ORKAnswerFormat timeOfDayAnswerFormat]];
            item.placeholder = @"No default time";
            [items addObject:item];
        }
        
        {
            NSDateComponents *defaultDC = [[NSDateComponents alloc] init];
            defaultDC.hour = 14;
            defaultDC.minute = 23;
            ORKFormItem *item = [[ORKFormItem alloc] initWithIdentifier:@"fqid_timeOfDay_002" text:@"Today sunset time?"
                                                         answerFormat:[ORKAnswerFormat timeOfDayAnswerFormatWithDefaultComponents:defaultDC]];
            item.placeholder = @"Default time 14:23";
            [items addObject:item];
        }
        
        {
            ORKFormItem *item = [[ORKFormItem alloc] initWithIdentifier:@"fqid_dateTime_001" text:@"Next eclipse visible in Cupertino?"
                                                         answerFormat:[ORKAnswerFormat dateTimeAnswerFormat]];
            
            item.placeholder = @"No default date and range";
            [items addObject:item];
        }
        
        {
            
            NSDate *defaultDate = [[NSCalendar currentCalendar] dateByAddingUnit:NSCalendarUnitDay value:3 toDate:[NSDate date] options:(NSCalendarOptions)0];
            NSDate *minDate = [[NSCalendar currentCalendar] dateByAddingUnit:NSCalendarUnitDay value:0 toDate:[NSDate date] options:(NSCalendarOptions)0];
            NSDate *maxDate = [[NSCalendar currentCalendar] dateByAddingUnit:NSCalendarUnitDay value:10 toDate:[NSDate date] options:(NSCalendarOptions)0];
            ORKFormItem *item = [[ORKFormItem alloc] initWithIdentifier:@"fqid_dateTime_002" text:@"Next eclipse visible in Cupertino?"
                                                         answerFormat:[ORKAnswerFormat dateTimeAnswerFormatWithDefaultDate:defaultDate
                                                                                                            minimumDate:minDate
                                                                                                            maximumDate:maxDate
                                                                                                               calendar:nil]];
            
            item.placeholder = @"Default date in 3 days and range(0, 10)";
            [items addObject:item];
        }
        
        {
            ORKFormItem *item = [[ORKFormItem alloc] initWithIdentifier:@"fqid_timeInterval_001" text:@"Wake up interval"
                                                           answerFormat:[ORKAnswerFormat timeIntervalAnswerFormat]];
            item.placeholder = @"No default Interval and step size";
            [items addObject:item];
        }
        
        {
            ORKFormItem *item = [[ORKFormItem alloc] initWithIdentifier:@"fqid_timeInterval_002" text:@"Wake up interval"
                                                           answerFormat:[ORKAnswerFormat timeIntervalAnswerFormatWithDefaultInterval:300 step:3]];
            
            item.placeholder = @"Default Interval 300 and step size 3";
            [items addObject:item];
        }
        
        {
            /*
             Testbed for image choice.
             
             In a real application, you would use real images rather than square
             colored boxes.
             */
            ORKImageChoice *option1 = [ORKImageChoice choiceWithNormalImage:[self imageWithColor:[UIColor redColor] size:CGSizeMake(360, 360) border:NO]
                                                              selectedImage:[self imageWithColor:[UIColor redColor] size:CGSizeMake(360, 360) border:YES]
                                                                       text:@"Red" value:@"red"];
            ORKImageChoice *option2 = [ORKImageChoice choiceWithNormalImage:[self imageWithColor:[UIColor orangeColor] size:CGSizeMake(360, 360) border:NO]
                                                              selectedImage:[self imageWithColor:[UIColor orangeColor] size:CGSizeMake(360, 360) border:YES]
                                                                       text:nil value:@"orange"];
            ORKImageChoice *option3 = [ORKImageChoice choiceWithNormalImage:[self imageWithColor:[UIColor yellowColor] size:CGSizeMake(360, 360) border:NO]
                                                              selectedImage:[self imageWithColor:[UIColor yellowColor] size:CGSizeMake(360, 360) border:YES]
                                                                       text:@"Yellow" value:@"yellow"];
            
            ORKFormItem *item3 = [[ORKFormItem alloc] initWithIdentifier:@"fqid_009_3" text:@"What is your favorite color?"
                                                          answerFormat:[ORKAnswerFormat choiceAnswerFormatWithImageChoices:@[option1, option2, option3]]];
            [items addObject:item3];
        }
        
        {
            // Discrete scale
            ORKFormItem *item = [[ORKFormItem alloc] initWithIdentifier:@"fqid_scale_001" text:@"Pick an integer" answerFormat:[[ORKScaleAnswerFormat alloc] initWithMaximumValue: 100 minimumValue: 0 defaultValue:NSIntegerMax step:10]];
            [items addObject:item];
        }
        
        {
            // Discrete scale, with default value
            ORKFormItem *item = [[ORKFormItem alloc] initWithIdentifier:@"fqid_scale_002" text:@"Pick an integer" answerFormat:[[ORKScaleAnswerFormat alloc] initWithMaximumValue: 100 minimumValue: 0 defaultValue:20 step:10]];
            [items addObject:item];
        }
        
        {
            // Continuous scale
            ORKFormItem *item = [[ORKFormItem alloc] initWithIdentifier:@"fqid_scale_003" text:@"Pick a decimal" answerFormat:[[ORKContinuousScaleAnswerFormat alloc] initWithMaximumValue: 100 minimumValue: 0 defaultValue:NSIntegerMax maximumFractionDigits:2]];
            [items addObject:item];
        }
        
        {
            // Continuous scale, with default value
            ORKFormItem *item = [[ORKFormItem alloc] initWithIdentifier:@"fqid_scale_004" text:@"Pick a decimal" answerFormat:[[ORKContinuousScaleAnswerFormat alloc] initWithMaximumValue: 100 minimumValue: 0 defaultValue:87.34 maximumFractionDigits:2]];
            [items addObject:item];
        }
        
        {
            // Vertical Discrete scale, with default value
            ORKFormItem *item = [[ORKFormItem alloc] initWithIdentifier:@"fqid_scale_005" text:@"Pick an integer" answerFormat:[[ORKScaleAnswerFormat alloc] initWithMaximumValue: 100 minimumValue: 0 defaultValue:90 step:10 vertical:YES]];
            [items addObject:item];
        }
        
        {
            // Vertical Continuous scale, with default value
            ORKFormItem *item = [[ORKFormItem alloc] initWithIdentifier:@"fqid_scale_006" text:@"Pick a decimal" answerFormat:[[ORKContinuousScaleAnswerFormat alloc] initWithMaximumValue: 100 minimumValue: 0 defaultValue:12.75 maximumFractionDigits:2 vertical:YES]];
            [items addObject:item];
        }
        
        {
            ORKTextChoice *textChoice1 = [ORKTextChoice choiceWithText:@"Poor" value:@(1)];
            ORKTextChoice *textChoice2 = [ORKTextChoice choiceWithText:@"Fair" value:@(2)];
            ORKTextChoice *textChoice3 = [ORKTextChoice choiceWithText:@"Good" value:@(3)];
            ORKTextChoice *textChoice4 = [ORKTextChoice choiceWithText:@"Above Average" value:@(4)];
            ORKTextChoice *textChoice5 = [ORKTextChoice choiceWithText:@"Excellent" value:@(5)];
            
            NSArray *textChoices = @[textChoice1, textChoice2, textChoice3, textChoice4, textChoice5];
            
            ORKTextScaleAnswerFormat *scaleAnswerFormat = [ORKAnswerFormat textScaleAnswerFormatWithTextChoices:textChoices
                                                                                                   defaultIndex:NSIntegerMax
                                                                                                       vertical:NO];
            
            ORKFormItem *item = [[ORKFormItem alloc] initWithIdentifier:@"fqid_scale_007"
                                                                   text:@"How are you feeling today?"
                                                           answerFormat:scaleAnswerFormat];
            [items addObject:item];
        }
        
        {
            ORKTextChoice *textChoice1 = [ORKTextChoice choiceWithText:@"Poor" value:@(1)];
            ORKTextChoice *textChoice2 = [ORKTextChoice choiceWithText:@"Fair" value:@(2)];
            ORKTextChoice *textChoice3 = [ORKTextChoice choiceWithText:@"Good" value:@(3)];
            ORKTextChoice *textChoice4 = [ORKTextChoice choiceWithText:@"Above Average" value:@(4)];
            ORKTextChoice *textChoice5 = [ORKTextChoice choiceWithText:@"Excellent" value:@(5)];
            
            NSArray *textChoices = @[textChoice1, textChoice2, textChoice3, textChoice4, textChoice5];
            
            ORKTextScaleAnswerFormat *scaleAnswerFormat = [ORKAnswerFormat textScaleAnswerFormatWithTextChoices:textChoices
                                                                                                   defaultIndex:NSIntegerMax
                                                                                                       vertical:YES];
            
            ORKFormItem *item = [[ORKFormItem alloc] initWithIdentifier:@"fqid_scale_008"
                                                                   text:@"How are you feeling today?"
                                                           answerFormat:scaleAnswerFormat];
            [items addObject:item];
        }
        
        {
            //Location
            ORKFormItem *item = [[ORKFormItem alloc] initWithIdentifier:@"fiqd_location" text:@"Pick a location" answerFormat:[ORKAnswerFormat locationAnswerFormat]];
            [items addObject:item];
        }
        
        [step setFormItems:items];
        [steps addObject:step];
    }

    {
        
        ORKFormStep *step = [[ORKFormStep alloc] initWithIdentifier:@"fid_002" title:@"Required form step" text:nil];
        ORKFormItem *item = [[ORKFormItem alloc] initWithIdentifier:@"fqid_001"
                                                               text:@"Value"
                                                       answerFormat:[ORKNumericAnswerFormat valuePickerAnswerFormatWithTextChoices:@[@"1", @"2", @"3"]]];
        item.placeholder = @"Pick a value";
        [step setFormItems:@[item]];
        step.optional = NO;
        [steps addObject:step];
    }
    
    {
        ORKInstructionStep *step = [[ORKInstructionStep alloc] initWithIdentifier:@"aid_001"];
        step.title = @"Thanks";
        [steps addObject:step];
    }
    
    ORKOrderedTask *task = [[ORKOrderedTask alloc] initWithIdentifier:MiniFormTaskIdentifier steps:steps];
    
    return task;
}

- (void)miniFormButtonTapped:(id)sender {
    [self beginTaskWithIdentifier:MiniFormTaskIdentifier];
}

#pragma mark - Mini form task

/*
 The optional form task is used to test form items' optional functionality (`ORKFormStep`, `ORKFormItem`).
 */
- (id<ORKTask>)makeOptionalFormTask {
    NSMutableArray *steps = [NSMutableArray new];
    
    {
        {
            ORKFormStep *step = [[ORKFormStep alloc] initWithIdentifier:@"scale_form_00" title:@"Optional Form Items" text:@"Optional form with a required scale item with a default value"];
            NSMutableArray *items = [NSMutableArray new];
            [steps addObject:step];
            
            {
                ORKScaleAnswerFormat *format = [ORKScaleAnswerFormat scaleAnswerFormatWithMaximumValue:10 minimumValue:1 defaultValue:4 step:1 vertical:YES maximumValueDescription:nil minimumValueDescription:nil];
                ORKFormItem *item = [[ORKFormItem alloc] initWithIdentifier:@"scale_form"
                                                                       text:@"Optional scale"
                                                               answerFormat:format];
                item.optional = NO;
                [items addObject:item];
            }
                 
            [step setFormItems:items];
        }

        
        ORKFormStep *step = [[ORKFormStep alloc] initWithIdentifier:@"fid_000" title:@"Optional Form Items" text:@"Optional form with no required items"];
        NSMutableArray *items = [NSMutableArray new];
        [steps addObject:step];
        
        {
            ORKFormItem *item = [[ORKFormItem alloc] initWithSectionTitle:@"Optional"];
            [items addObject:item];
        }

        {
            ORKTextAnswerFormat *format = [ORKAnswerFormat textAnswerFormatWithMaximumLength:12];
            format.multipleLines = NO;
            ORKFormItem *item = [[ORKFormItem alloc] initWithIdentifier:@"fqid_text3"
                                                                   text:@"Text"
                                                           answerFormat:format];
            item.placeholder = @"Input any text here.";
            [items addObject:item];
        }
        
        {
            ORKFormItem *item = [[ORKFormItem alloc] initWithIdentifier:@"fqid_text4"
                                                                   text:@"Number"
                                                           answerFormat:[ORKNumericAnswerFormat decimalAnswerFormatWithUnit:nil]];
            item.placeholder = @"Input any number here.";
            [items addObject:item];
        }
        
        [step setFormItems:items];
    }
    
    {
        ORKFormStep *step = [[ORKFormStep alloc] initWithIdentifier:@"fid_001" title:@"Optional Form Items" text:@"Optional form with some required items"];
        NSMutableArray *items = [NSMutableArray new];
        [steps addObject:step];
        
        {
            ORKFormItem *item = [[ORKFormItem alloc] initWithSectionTitle:@"Optional"];
            [items addObject:item];
        }

        ORKTextAnswerFormat *format = [ORKAnswerFormat textAnswerFormatWithMaximumLength:12];
        format.multipleLines = NO;
        {
            ORKFormItem *item = [[ORKFormItem alloc] initWithIdentifier:@"fqid_text1"
                                                                   text:@"Text A"
                                                           answerFormat:format];
            item.placeholder = @"Input any text here.";
            [items addObject:item];
        }
        
        {
            ORKFormItem *item = [[ORKFormItem alloc] initWithIdentifier:@"fqid_text2"
                                                                   text:@"Text B"
                                                           answerFormat:format];
            item.placeholder = @"Input any text here.";
            [items addObject:item];
        }
        
        {
            ORKFormItem *item = [[ORKFormItem alloc] initWithSectionTitle:@"Required"];
            [items addObject:item];
        }

        {
            ORKFormItem *item = [[ORKFormItem alloc] initWithIdentifier:@"fqid_text3"
                                                                   text:@"Text C"
                                                           answerFormat:format
                                                               optional:NO];
            item.placeholder = @"Input any text here.";
            [items addObject:item];
        }
        
        {
            ORKFormItem *item = [[ORKFormItem alloc] initWithIdentifier:@"fqid_text4"
                                                                   text:@"Number"
                                                           answerFormat:[ORKNumericAnswerFormat decimalAnswerFormatWithUnit:nil]
                                                               optional:NO];
            item.placeholder = @"Input any number here.";
            [items addObject:item];
        }
        
        [step setFormItems:items];
    }

    {
        ORKFormStep *step = [[ORKFormStep alloc] initWithIdentifier:@"fid_002" title:@"Optional Form Items" text:@"Optional form with all items required"];
        NSMutableArray *items = [NSMutableArray new];
        [steps addObject:step];
        
        {
            ORKFormItem *item = [[ORKFormItem alloc] initWithSectionTitle:@"Required"];
            [items addObject:item];
        }

        ORKTextAnswerFormat *format = [ORKAnswerFormat textAnswerFormatWithMaximumLength:12];
        format.multipleLines = NO;
        {
            ORKFormItem *item = [[ORKFormItem alloc] initWithIdentifier:@"fqid_text1"
                                                                   text:@"Text A"
                                                           answerFormat:format
                                                               optional:NO];
            item.placeholder = @"Input any text here.";
            [items addObject:item];
        }
        
        {
            ORKFormItem *item = [[ORKFormItem alloc] initWithIdentifier:@"fqid_text2"
                                                                   text:@"Text B"
                                                           answerFormat:format
                                                               optional:NO];
            item.placeholder = @"Input any text here.";
            [items addObject:item];
        }
        
        {
            ORKFormItem *item = [[ORKFormItem alloc] initWithIdentifier:@"fqid_text3"
                                                                   text:@"Text C"
                                                           answerFormat:format
                                                               optional:NO];
            item.placeholder = @"Input any text here.";
            [items addObject:item];
        }
        
        {
            ORKFormItem *item = [[ORKFormItem alloc] initWithIdentifier:@"fqid_text4"
                                                                   text:@"Number"
                                                           answerFormat:[ORKNumericAnswerFormat decimalAnswerFormatWithUnit:nil]
                                                               optional:NO];
            item.placeholder = @"Input any number here.";
            [items addObject:item];
        }
        
        [step setFormItems:items];
    }

    {
        ORKFormStep *step = [[ORKFormStep alloc] initWithIdentifier:@"fid_003" title:@"Optional Form Items" text:@"Required form with no required items"];
        NSMutableArray *items = [NSMutableArray new];
        [steps addObject:step];
        
        {
            ORKFormItem *item = [[ORKFormItem alloc] initWithSectionTitle:@"Optional"];
            [items addObject:item];
        }

        {
            ORKTextAnswerFormat *format = [ORKAnswerFormat textAnswerFormatWithMaximumLength:6];
            format.multipleLines = NO;
            ORKFormItem *item = [[ORKFormItem alloc] initWithIdentifier:@"fqid_text3"
                                                                   text:@"Text"
                                                           answerFormat:format];
            item.placeholder = @"Input any text here.";
            [items addObject:item];
        }
        
        {
            ORKFormItem *item = [[ORKFormItem alloc] initWithIdentifier:@"fqid_text4"
                                                                   text:@"Number"
                                                           answerFormat:[ORKNumericAnswerFormat decimalAnswerFormatWithUnit:nil]];
            item.placeholder = @"Input any number here.";
            [items addObject:item];
        }
        
        [step setFormItems:items];
        step.optional = NO;
    }
    
    {
        ORKFormStep *step = [[ORKFormStep alloc] initWithIdentifier:@"fid_004" title:@"Optional Form Items" text:@"Required form with some required items"];
        NSMutableArray *items = [NSMutableArray new];
        [steps addObject:step];
        
        {
            ORKFormItem *item = [[ORKFormItem alloc] initWithSectionTitle:@"Optional"];
            [items addObject:item];
        }

        ORKTextAnswerFormat *format = [ORKAnswerFormat textAnswerFormatWithMaximumLength:12];
        format.multipleLines = NO;
        {
            ORKFormItem *item = [[ORKFormItem alloc] initWithIdentifier:@"fqid_text1"
                                                                   text:@"Text A"
                                                           answerFormat:format];
            item.placeholder = @"Input your text here.";
            [items addObject:item];
        }
        
        {
            ORKFormItem *item = [[ORKFormItem alloc] initWithIdentifier:@"fqid_text2"
                                                                   text:@"Text B"
                                                           answerFormat:format];
            item.placeholder = @"Input your text here.";
            [items addObject:item];
        }
        
        {
            ORKFormItem *item = [[ORKFormItem alloc] initWithSectionTitle:@"Required"];
            [items addObject:item];
        }

        {
            ORKFormItem *item = [[ORKFormItem alloc] initWithIdentifier:@"fqid_text3"
                                                                   text:@"Text C"
                                                           answerFormat:format];
            item.optional = NO;
            item.placeholder = @"Input your text here.";
            [items addObject:item];
        }
        
        {
            ORKFormItem *item = [[ORKFormItem alloc] initWithIdentifier:@"fqid_text4"
                                                                   text:@"Number"
                                                           answerFormat:[ORKNumericAnswerFormat decimalAnswerFormatWithUnit:nil]];
            item.optional = NO;
            item.placeholder = @"Input any number here.";
            [items addObject:item];
        }
        
        [step setFormItems:items];
        step.optional = NO;
    }

    {
        ORKFormStep *step = [[ORKFormStep alloc] initWithIdentifier:@"fid_005" title:@"Optional Form Items" text:@"Required form with all items required"];
        NSMutableArray *items = [NSMutableArray new];
        [steps addObject:step];
        
        {
            ORKFormItem *item = [[ORKFormItem alloc] initWithSectionTitle:@"Required"];
            [items addObject:item];
        }

        ORKTextAnswerFormat *format = [ORKAnswerFormat textAnswerFormatWithMaximumLength:12];
        format.multipleLines = NO;
        {
            ORKFormItem *item = [[ORKFormItem alloc] initWithIdentifier:@"fqid_text1"
                                                                   text:@"Text A"
                                                           answerFormat:format];
            item.optional = NO;
            item.placeholder = @"Input any text here.";
            [items addObject:item];
        }
        
        {
            ORKFormItem *item = [[ORKFormItem alloc] initWithIdentifier:@"fqid_text2"
                                                                   text:@"Text B"
                                                           answerFormat:format];
            item.optional = NO;
            item.placeholder = @"Input any text here.";
            [items addObject:item];
        }
        
        {
            ORKFormItem *item = [[ORKFormItem alloc] initWithIdentifier:@"fqid_text3"
                                                                   text:@"Text C"
                                                           answerFormat:format];
            item.optional = NO;
            item.placeholder = @"Input any text here.";
            [items addObject:item];
        }
        
        {
            ORKFormItem *item = [[ORKFormItem alloc] initWithIdentifier:@"fqid_text4"
                                                                   text:@"Number"
                                                           answerFormat:[ORKNumericAnswerFormat decimalAnswerFormatWithUnit:nil]];
            item.optional = NO;
            item.placeholder = @"Input any number here.";
            [items addObject:item];
        }
        
        [step setFormItems:items];
        step.optional = NO;
    }
    
    ORKOrderedTask *task = [[ORKOrderedTask alloc] initWithIdentifier:MiniFormTaskIdentifier steps:steps];
    
    return task;
}

- (void)optionalFormButtonTapped:(id)sender {
    [self beginTaskWithIdentifier:OptionalFormTaskIdentifier];
}

#pragma mark - Active tasks

- (void)fitnessTaskButtonTapped:(id)sender {
    [self beginTaskWithIdentifier:FitnessTaskIdentifier];
}

- (void)gaitTaskButtonTapped:(id)sender {
    [self beginTaskWithIdentifier:GaitTaskIdentifier];
}

- (void)memoryGameTaskButtonTapped:(id)sender {
    [self beginTaskWithIdentifier:MemoryTaskIdentifier];
}

- (IBAction)waitTaskButtonTapped:(id)sender {
    [self beginTaskWithIdentifier:WaitTaskIdentifier];
}

- (void)audioTaskButtonTapped:(id)sender {
    [self beginTaskWithIdentifier:AudioTaskIdentifier];
}

- (void)toneAudiometryTaskButtonTapped:(id)sender {
    [self beginTaskWithIdentifier:ToneAudiometryTaskIdentifier];
}

- (void)twoFingerTappingTaskButtonTapped:(id)sender {
    [self beginTaskWithIdentifier:TwoFingerTapTaskIdentifier];
}

- (void)reactionTimeTaskButtonTapped:(id)sender {
    [self beginTaskWithIdentifier:ReactionTimeTaskIdentifier];
}

- (void)towerOfHanoiTaskButtonTapped:(id)sender {
    [self beginTaskWithIdentifier:TowerOfHanoiTaskIdentifier];
}

- (void)timedWalkTaskButtonTapped:(id)sender {
    [self beginTaskWithIdentifier:TimedWalkTaskIdentifier];
}

- (void)psatTaskButtonTapped:(id)sender {
    [self beginTaskWithIdentifier:PSATTaskIdentifier];
}

- (void)holePegTestTaskButtonTapped:(id)sender {
    [self beginTaskWithIdentifier:HolePegTestTaskIdentifier];
}

- (void)walkAndTurnTaskButtonTapped:(id)sender {
    [self beginTaskWithIdentifier:WalkBackAndForthTaskIdentifier];
}

- (void)handTremorTaskButtonTapped:(id)sender {
    [self beginTaskWithIdentifier:TremorTaskIdentifier];
}

- (void)rightHandTremorTaskButtonTapped:(id)sender {
    [self beginTaskWithIdentifier:TremorRightHandTaskIdentifier];
}

- (void)moodSurveyButtonTapped:(id)sender {
    [self beginTaskWithIdentifier:MoodSurveyTaskIdentifier];
}

#pragma mark - Dynamic task

/*
 See the `DynamicTask` class for a definition of this task.
 */
- (void)dynamicTaskButtonTapped:(id)sender {
    [self beginTaskWithIdentifier:DynamicTaskIdentifier];
}

#pragma mark - Screening task

/*
 This demonstrates a task where if the user enters a value that is too low for
 the first question (say, under 18), the task view controller delegate API can
 be used to reject the answer and prevent forward navigation.
 
 See the implementation of the task view controller delegate methods for specific
 handling of this task.
 */
- (id<ORKTask>)makeInterruptibleTask {
    NSMutableArray *steps = [NSMutableArray new];
    
    {
        ORKNumericAnswerFormat *format = [ORKNumericAnswerFormat integerAnswerFormatWithUnit:@"years"];
        format.minimum = @(5);
        format.maximum = @(90);
        ORKQuestionStep *step = [ORKQuestionStep questionStepWithIdentifier:@"itid_001"
                                                                      title:@"How old are you?"
                                                                     answer:format];
        [steps addObject:step];
    }
    
    {
        ORKQuestionStep *step = [ORKQuestionStep questionStepWithIdentifier:@"itid_002"
                                                                      title:@"How much did you pay for your car?"
                                                                     answer:[ORKNumericAnswerFormat decimalAnswerFormatWithUnit:@"USD"]];
        [steps addObject:step];
    }
    
    {
        ORKInstructionStep *step = [[ORKInstructionStep alloc] initWithIdentifier:@"itid_003"];
        step.title = @"Thank you for completing this task.";
        [steps addObject:step];
    }
    
    ORKOrderedTask *task = [[ORKOrderedTask alloc] initWithIdentifier:InterruptibleTaskIdentifier steps:steps];
    return task;
}

- (void)interruptibleTaskButtonTapped:(id)sender {
    [self beginTaskWithIdentifier:InterruptibleTaskIdentifier];
}

#pragma mark - Scales task

/*
 This task is used to test various uses of discrete and continuous, horizontal and vertical valued sliders.
 */
- (id<ORKTask>)makeScalesTask {

    NSMutableArray *steps = [NSMutableArray array];
    
    {
        /*
         Continuous scale with two decimal places.
         */
        ORKContinuousScaleAnswerFormat *scaleAnswerFormat =  [ORKAnswerFormat continuousScaleAnswerFormatWithMaximumValue:10
                                                                                                             minimumValue:1
                                                                                                             defaultValue:NSIntegerMax
                                                                                                    maximumFractionDigits:2
                                                                                                                 vertical:NO
                                                                                                  maximumValueDescription:nil
                                                                                                  minimumValueDescription:nil];
        
        ORKQuestionStep *step = [ORKQuestionStep questionStepWithIdentifier:@"scale_01"
                                                                    title:@"On a scale of 1 to 10, how much pain do you feel?"
                                                                   answer:scaleAnswerFormat];
        [steps addObject:step];
    }
    
    {
        /*
         Discrete scale, no default.
         */
        ORKScaleAnswerFormat *scaleAnswerFormat =  [ORKAnswerFormat scaleAnswerFormatWithMaximumValue:300
                                                                                         minimumValue:100
                                                                                         defaultValue:NSIntegerMax
                                                                                                 step:50
                                                                                             vertical:NO
                                                                              maximumValueDescription:nil
                                                                              minimumValueDescription:nil];
        
        ORKQuestionStep *step = [ORKQuestionStep questionStepWithIdentifier:@"scale_02"
                                                                    title:@"How much money do you need?"
                                                                   answer:scaleAnswerFormat];
        [steps addObject:step];
    }
    
    {
        /*
         Discrete scale, with a default.
         */
        ORKScaleAnswerFormat *scaleAnswerFormat =  [ORKAnswerFormat scaleAnswerFormatWithMaximumValue:10
                                                                                         minimumValue:1
                                                                                         defaultValue:5
                                                                                                 step:1
                                                                                             vertical:NO
                                                                              maximumValueDescription:nil
                                                                              minimumValueDescription:nil];
        
        ORKQuestionStep *step = [ORKQuestionStep questionStepWithIdentifier:@"scale_03"
                                                                    title:@"On a scale of 1 to 10, how much pain do you feel?"
                                                                   answer:scaleAnswerFormat];
        [steps addObject:step];
    }
    
    {
        /*
         Discrete scale, with a default that is not on a step boundary.
         */
        ORKScaleAnswerFormat *scaleAnswerFormat =  [ORKAnswerFormat scaleAnswerFormatWithMaximumValue:300
                                                                                         minimumValue:100
                                                                                         defaultValue:174
                                                                                                 step:50
                                                                                             vertical:NO
                                                                              maximumValueDescription:nil
                                                                              minimumValueDescription:nil];
        
        ORKQuestionStep *step = [ORKQuestionStep questionStepWithIdentifier:@"scale_04"
                                                                    title:@"How much money do you need?"
                                                                   answer:scaleAnswerFormat];
        [steps addObject:step];
    }

    {
        /*
         Vertical continuous scale with three decimal places and a default.
         */
        ORKContinuousScaleAnswerFormat *scaleAnswerFormat =  [ORKAnswerFormat continuousScaleAnswerFormatWithMaximumValue:10
                                                                                                             minimumValue:1
                                                                                                             defaultValue:8.725
                                                                                                    maximumFractionDigits:3
                                                                                                                 vertical:YES
                                                                                                  maximumValueDescription:nil
                                                                                                  minimumValueDescription:nil];
        
        ORKQuestionStep *step = [ORKQuestionStep questionStepWithIdentifier:@"scale_05"
                                                                      title:@"On a scale of 1 to 10, what is your mood?"
                                                                     answer:scaleAnswerFormat];
        [steps addObject:step];
    }

    {
        /*
         Vertical discrete scale, with a default on a step boundary.
         */
        ORKScaleAnswerFormat *scaleAnswerFormat =  [ORKAnswerFormat scaleAnswerFormatWithMaximumValue:10
                                                                                         minimumValue:1
                                                                                         defaultValue:5
                                                                                                 step:1
                                                                                             vertical:YES
                                                                              maximumValueDescription:nil
                                                                              minimumValueDescription:nil];
        
        ORKQuestionStep *step = [ORKQuestionStep questionStepWithIdentifier:@"scale_06"
                                                                      title:@"How was your mood yesterday?"
                                                                     answer:scaleAnswerFormat];
        [steps addObject:step];
    }
    
    {
        /*
         Vertical discrete scale, with min and max labels.
         */
        ORKScaleAnswerFormat *scaleAnswerFormat =  [ORKAnswerFormat scaleAnswerFormatWithMaximumValue:10
                                                                                         minimumValue:1
                                                                                         defaultValue:NSIntegerMax
                                                                                                 step:1
                                                                                             vertical:YES
                                                                              maximumValueDescription:@"A lot"
                                                                              minimumValueDescription:@"Not at all"];
        
        ORKQuestionStep *step = [ORKQuestionStep questionStepWithIdentifier:@"scale_07"
                                                                      title:@"On a scale of 1 to 10, what is your mood?"
                                                                     answer:scaleAnswerFormat];
        [steps addObject:step];
    }
    
    {
        /*
         Vertical continuous scale, with min and max labels.
         */
        ORKContinuousScaleAnswerFormat *scaleAnswerFormat =  [ORKAnswerFormat continuousScaleAnswerFormatWithMaximumValue:10
                                                                                                             minimumValue:1
                                                                                                             defaultValue:99
                                                                                                    maximumFractionDigits:2
                                                                                                                 vertical:YES
                                                                                                  maximumValueDescription:@"High value"
                                                                                                  minimumValueDescription:@"Low value"];
        
        ORKQuestionStep *step = [ORKQuestionStep questionStepWithIdentifier:@"scale_08"
                                                                      title:@"How would you measure your mood improvement?"
                                                                     answer:scaleAnswerFormat];
        [steps addObject:step];
    }
    
    {
        /*
         Vertical discrete scale, with min and max labels.
         */
        ORKScaleAnswerFormat *scaleAnswerFormat =  [ORKAnswerFormat scaleAnswerFormatWithMaximumValue:10
                                                                                         minimumValue:1
                                                                                         defaultValue:NSIntegerMax
                                                                                                 step:1
                                                                                             vertical:NO
                                                                              maximumValueDescription:@"A lot"
                                                                              minimumValueDescription:@"Not at all"];
        
        ORKQuestionStep *step = [ORKQuestionStep questionStepWithIdentifier:@"scale_09"
                                                                      title:@"On a scale of 1 to 10, what is your mood?"
                                                                     answer:scaleAnswerFormat];
        [steps addObject:step];
    }
    
    {
        /*
         Vertical continuous scale, with min and max labels.
         */
        ORKContinuousScaleAnswerFormat *scaleAnswerFormat =  [ORKAnswerFormat continuousScaleAnswerFormatWithMaximumValue:10
                                                                                                             minimumValue:1
                                                                                                             defaultValue:99
                                                                                                    maximumFractionDigits:2
                                                                                                                 vertical:NO
                                                                                                  maximumValueDescription:@"High value"
                                                                                                  minimumValueDescription:@"Low value"];
        
        ORKQuestionStep *step = [ORKQuestionStep questionStepWithIdentifier:@"scale_10"
                                                                      title:@"How would you measure your mood improvement?"
                                                                     answer:scaleAnswerFormat];
        [steps addObject:step];
    }

    {
        /*
         Vertical continuous scale with three decimal places, a default, and a format style.
         */
        ORKContinuousScaleAnswerFormat *scaleAnswerFormat =  [ORKAnswerFormat continuousScaleAnswerFormatWithMaximumValue:1.0
                                                                                                             minimumValue:0.0
                                                                                                             defaultValue:0.8725
                                                                                                    maximumFractionDigits:0
                                                                                                                 vertical:YES
                                                                                                  maximumValueDescription:nil
                                                                                                  minimumValueDescription:nil];

        scaleAnswerFormat.numberStyle = ORKNumberFormattingStylePercent;
        
        ORKQuestionStep *step = [ORKQuestionStep questionStepWithIdentifier:@"scale_11"
                                                                      title:@"How much has your mood improved?"
                                                                     answer:scaleAnswerFormat];
        [steps addObject:step];
    }
    
    {
        /*
         Continuous scale with images.
         */
        ORKContinuousScaleAnswerFormat *scaleAnswerFormat =  [ORKAnswerFormat continuousScaleAnswerFormatWithMaximumValue:10
                                                                                                             minimumValue:1
                                                                                                             defaultValue:NSIntegerMax
                                                                                                    maximumFractionDigits:2
                                                                                                                 vertical:YES
                                                                                                  maximumValueDescription:@"Hot"
                                                                                                  minimumValueDescription:@"Warm"];
        
        scaleAnswerFormat.minimumImage = [self imageWithColor:[UIColor yellowColor] size:CGSizeMake(30, 30) border:NO];
        scaleAnswerFormat.maximumImage = [self imageWithColor:[UIColor redColor] size:CGSizeMake(30, 30) border:NO];
        scaleAnswerFormat.minimumImage.accessibilityHint = @"A yellow colored square to represent warmness.";
        scaleAnswerFormat.maximumImage.accessibilityHint = @"A red colored square to represent hot.";
        
        ORKQuestionStep *step = [ORKQuestionStep questionStepWithIdentifier:@"scale_12"
                                                                      title:@"On a scale of 1 to 10, how warm do you feel?"
                                                                     answer:scaleAnswerFormat];
        [steps addObject:step];
    }
    
    {
        /*
         Discrete scale with images.
         */
        ORKScaleAnswerFormat *scaleAnswerFormat =  [ORKAnswerFormat scaleAnswerFormatWithMaximumValue:10
                                                                                         minimumValue:1
                                                                                         defaultValue:NSIntegerMax
                                                                                                 step:1
                                                                                             vertical:NO
                                                                              maximumValueDescription:nil
                                                                              minimumValueDescription:nil];
        
        scaleAnswerFormat.minimumImage = [self imageWithColor:[UIColor yellowColor] size:CGSizeMake(30, 30) border:NO];
        scaleAnswerFormat.maximumImage = [self imageWithColor:[UIColor redColor] size:CGSizeMake(30, 30) border:NO];
        
        ORKQuestionStep *step = [ORKQuestionStep questionStepWithIdentifier:@"scale_13"
                                                                      title:@"On a scale of 1 to 10, how warm do you feel?"
                                                                     answer:scaleAnswerFormat];
        [steps addObject:step];
    }
    
    {
        ORKTextChoice *textChoice1 = [ORKTextChoice choiceWithText:@"Poor" value:@(1)];
        ORKTextChoice *textChoice2 = [ORKTextChoice choiceWithText:@"Fair" value:@(2)];
        ORKTextChoice *textChoice3 = [ORKTextChoice choiceWithText:@"Good" value:@(3)];
        ORKTextChoice *textChoice4 = [ORKTextChoice choiceWithText:@"Above Average" value:@(4)];
        ORKTextChoice *textChoice5 = [ORKTextChoice choiceWithText:@"Excellent" value:@(5)];
        
        NSArray *textChoices = @[textChoice1, textChoice2, textChoice3, textChoice4, textChoice5];
        
        ORKTextScaleAnswerFormat *scaleAnswerFormat = [ORKAnswerFormat textScaleAnswerFormatWithTextChoices:textChoices
                                                                                               defaultIndex:3
                                                                                                   vertical:NO];
        
        ORKQuestionStep *step = [ORKQuestionStep questionStepWithIdentifier:@"scale_14"
                                                                      title:@"How are you feeling today?"
                                                                     answer:scaleAnswerFormat];
        
        [steps addObject:step];
    }
    
    {
        ORKTextChoice *textChoice1 = [ORKTextChoice choiceWithText:@"Poor" value:@(1)];
        ORKTextChoice *textChoice2 = [ORKTextChoice choiceWithText:@"Fair" value:@(2)];
        ORKTextChoice *textChoice3 = [ORKTextChoice choiceWithText:@"Good" value:@(3)];
        ORKTextChoice *textChoice4 = [ORKTextChoice choiceWithText:@"Above Average" value:@(4)];
        ORKTextChoice *textChoice5 = [ORKTextChoice choiceWithText:@"Excellent" value:@(5)];
        
        NSArray *textChoices = @[textChoice1, textChoice2, textChoice3, textChoice4, textChoice5];
        
        ORKTextScaleAnswerFormat *scaleAnswerFormat = [ORKAnswerFormat textScaleAnswerFormatWithTextChoices:textChoices
                                                                                               defaultIndex:NSIntegerMax
                                                                                                   vertical:YES];
        
        ORKQuestionStep *step = [ORKQuestionStep questionStepWithIdentifier:@"scale_15"
                                                                      title:@"How are you feeling today?"
                                                                     answer:scaleAnswerFormat];
        
        [steps addObject:step];
    }

    
    ORKOrderedTask *task = [[ORKOrderedTask alloc] initWithIdentifier:ScalesTaskIdentifier steps:steps];
    return task;
    
}

- (void)scaleButtonTapped:(id)sender {
    [self beginTaskWithIdentifier:ScalesTaskIdentifier];
}

- (id<ORKTask>)makeColorScalesTask {
    ORKOrderedTask *task = (ORKOrderedTask *)[self makeScalesTask];
    
    for (ORKQuestionStep *step in task.steps) {
        if ([step isKindOfClass:[ORKQuestionStep class]]) {
            ORKAnswerFormat *answerFormat  = step.answerFormat;
            if ([answerFormat respondsToSelector:@selector(setGradientColors:)]) {
                [answerFormat performSelector:@selector(setGradientColors:) withObject:@[[UIColor redColor],
                                                                                         [UIColor greenColor],
                                                                                         [UIColor greenColor],
                                                                                         [UIColor yellowColor],
                                                                                         [UIColor yellowColor]]];
                [answerFormat performSelector:@selector(setGradientLocations:) withObject:@[@0.2, @0.2, @0.7, @0.7, @0.8]];
            }
        }
    }
    
    return task;
}

- (void)scaleColorGradientButtonTapped:(id)sender {
    [self beginTaskWithIdentifier:ColorScalesTaskIdentifier];
}

#pragma mark - Image choice task

/*
 Tests various uses of image choices.
 
 All these tests use square colored images to test layout correctness. In a real
 application you would use images to convey an image scale.
 
 Tests image choices both in form items, and in question steps.
 */
- (id<ORKTask>)makeImageChoicesTask {
    NSMutableArray *steps = [NSMutableArray new];
    
    for (NSValue *ratio in @[[NSValue valueWithCGPoint:CGPointMake(1.0, 1.0)], [NSValue valueWithCGPoint:CGPointMake(2.0, 1.0)], [NSValue valueWithCGPoint:CGPointMake(1.0, 2.0)]])
    {
        ORKFormStep *step = [[ORKFormStep alloc] initWithIdentifier:[NSString stringWithFormat:@"form_step_%@",NSStringFromCGPoint(ratio.CGPointValue)] title:@"Image Choices Form" text:@"Testing image choices in a form layout."];
        
        NSMutableArray *items = [NSMutableArray new];
        
        for (NSNumber *dimension in @[@(360), @(60)])
        {
            CGSize size1 = CGSizeMake(dimension.floatValue * ratio.CGPointValue.x, dimension.floatValue * ratio.CGPointValue.y);
            CGSize size2 = CGSizeMake(dimension.floatValue * ratio.CGPointValue.y, dimension.floatValue * ratio.CGPointValue.x);
            
            ORKImageChoice *option1 = [ORKImageChoice choiceWithNormalImage:[self imageWithColor:[UIColor redColor] size:size1 border:NO]
                                                              selectedImage:[self imageWithColor:[UIColor redColor] size:size1 border:YES]
                                                                       text:@"Red" value:@"red"];
            ORKImageChoice *option2 = [ORKImageChoice choiceWithNormalImage:[self imageWithColor:[UIColor orangeColor] size:size1 border:NO]
                                                              selectedImage:[self imageWithColor:[UIColor orangeColor] size:size1 border:YES]
                                                                       text:nil value:@"orange"];
            ORKImageChoice *option3 = [ORKImageChoice choiceWithNormalImage:[self imageWithColor:[UIColor yellowColor] size:size1 border:NO]
                                                              selectedImage:[self imageWithColor:[UIColor yellowColor] size:size1 border:YES]
                                                                       text:@"Yellow Yellow Yellow Yellow Yellow Yellow Yellow Yellow Yellow Yellow Yellow Yellow" value:@"yellow"];
            ORKImageChoice *option4 = [ORKImageChoice choiceWithNormalImage:[self imageWithColor:[UIColor greenColor] size:size2 border:NO]
                                                              selectedImage:[self imageWithColor:[UIColor greenColor] size:size2 border:YES]
                                                                       text:@"Green" value:@"green"];
            ORKImageChoice *option5 = [ORKImageChoice choiceWithNormalImage:[self imageWithColor:[UIColor blueColor] size:size1 border:NO]
                                                              selectedImage:[self imageWithColor:[UIColor blueColor] size:size1 border:YES]
                                                                       text:nil value:@"blue"];
            ORKImageChoice *option6 = [ORKImageChoice choiceWithNormalImage:[self imageWithColor:[UIColor cyanColor] size:size2 border:NO]
                                                              selectedImage:[self imageWithColor:[UIColor cyanColor] size:size2 border:YES]
                                                                       text:@"Cyan" value:@"cyanColor"];
            
            
            ORKFormItem *item1 = [[ORKFormItem alloc] initWithIdentifier:[@"fqid_009_1" stringByAppendingFormat:@"%@",dimension] text:@"Pick a color."
                                                            answerFormat:[ORKAnswerFormat choiceAnswerFormatWithImageChoices:@[option1] ]];
            [items addObject:item1];
            
            ORKFormItem *item2 = [[ORKFormItem alloc] initWithIdentifier:[@"fqid_009_2" stringByAppendingFormat:@"%@",dimension] text:@"Pick a color."
                                                            answerFormat:[ORKAnswerFormat choiceAnswerFormatWithImageChoices:@[option1, option2] ]];
            [items addObject:item2];
            
            ORKFormItem *item3 = [[ORKFormItem alloc] initWithIdentifier:[@"fqid_009_3" stringByAppendingFormat:@"%@",dimension] text:@"Pick a color."
                                                            answerFormat:[ORKAnswerFormat choiceAnswerFormatWithImageChoices:@[option1, option2, option3] ]];
            [items addObject:item3];
            
            ORKFormItem *item6 = [[ORKFormItem alloc] initWithIdentifier:[@"fqid_009_6" stringByAppendingFormat:@"%@",dimension] text:@"Pick a color."
                                                            answerFormat:[ORKAnswerFormat choiceAnswerFormatWithImageChoices:@[option1, option2, option3, option4, option5, option6] ]];
            [items addObject:item6];
        }
        
        [step setFormItems:items];
        [steps addObject:step];
        
        for (NSNumber *dimension in @[@(360), @(60), @(20)]) {
            CGSize size1 = CGSizeMake(dimension.floatValue * ratio.CGPointValue.x, dimension.floatValue * ratio.CGPointValue.y);
            CGSize size2 = CGSizeMake(dimension.floatValue * ratio.CGPointValue.y, dimension.floatValue * ratio.CGPointValue.x);

            ORKImageChoice *option1 = [ORKImageChoice choiceWithNormalImage:[self imageWithColor:[UIColor redColor] size:size1 border:NO]
                                                              selectedImage:[self imageWithColor:[UIColor redColor] size:size1 border:YES]
                                                                       text:@"Red\nRed\nRed\nRed" value:@"red"];
            ORKImageChoice *option2 = [ORKImageChoice choiceWithNormalImage:[self imageWithColor:[UIColor orangeColor] size:size1 border:NO]
                                                              selectedImage:[self imageWithColor:[UIColor orangeColor] size:size1 border:YES]
                                                                       text:@"Orange" value:@"orange"];
            ORKImageChoice *option3 = [ORKImageChoice choiceWithNormalImage:[self imageWithColor:[UIColor yellowColor] size:size1 border:NO]
                                                              selectedImage:[self imageWithColor:[UIColor yellowColor] size:size1 border:YES]
                                                                       text:@"Yellow Yellow Yellow Yellow Yellow Yellow Yellow Yellow Yellow Yellow" value:@"yellow"];
            ORKImageChoice *option4 = [ORKImageChoice choiceWithNormalImage:[self imageWithColor:[UIColor greenColor] size:size2 border:NO]
                                                              selectedImage:[self imageWithColor:[UIColor greenColor] size:size2 border:YES]
                                                                       text:@"Green" value:@"green"];
            ORKImageChoice *option5 = [ORKImageChoice choiceWithNormalImage:[self imageWithColor:[UIColor blueColor] size:size1 border:NO]
                                                              selectedImage:[self imageWithColor:[UIColor blueColor] size:size1 border:YES]
                                                                       text:@"Blue" value:@"blue"];
            ORKImageChoice *option6 = [ORKImageChoice choiceWithNormalImage:[self imageWithColor:[UIColor cyanColor] size:size2 border:NO]
                                                              selectedImage:[self imageWithColor:[UIColor cyanColor] size:size2 border:YES]
                                                                       text:@"Cyan" value:@"cyanColor"];
            
            ORKQuestionStep *step1 = [ORKQuestionStep questionStepWithIdentifier:[NSString stringWithFormat:@"qid_color1_%@_%@", NSStringFromCGPoint(ratio.CGPointValue), dimension]
                                                                           title:@"Pick a color."
                                                                          answer:[ORKAnswerFormat choiceAnswerFormatWithImageChoices:@[option1] ]];
            [steps addObject:step1];
            
            ORKQuestionStep *step2 = [ORKQuestionStep questionStepWithIdentifier:[NSString stringWithFormat:@"qid_color2_%@_%@", NSStringFromCGPoint(ratio.CGPointValue), dimension]
                                                                           title:@"Pick a color."
                                                                          answer:[ORKAnswerFormat choiceAnswerFormatWithImageChoices:@[option1, option2] ]];
            [steps addObject:step2];
            
            ORKQuestionStep *step3 = [ORKQuestionStep questionStepWithIdentifier:[NSString stringWithFormat:@"qid_color3_%@_%@", NSStringFromCGPoint(ratio.CGPointValue), dimension]
                                                                           title:@"Pick a color."
                                                                          answer:[ORKAnswerFormat choiceAnswerFormatWithImageChoices:@[option1, option2, option3] ]];
            [steps addObject:step3];
            
            ORKQuestionStep *step6 = [ORKQuestionStep questionStepWithIdentifier:[NSString stringWithFormat:@"qid_color6_%@_%@", NSStringFromCGPoint(ratio.CGPointValue), dimension]
                                                                           title:@"Pick a color."
                                                                          answer:[ORKAnswerFormat choiceAnswerFormatWithImageChoices:@[option1, option2, option3, option4, option5, option6]]];
            [steps addObject:step6];
        }
    }
    
    {
        ORKInstructionStep *step = [[ORKInstructionStep alloc] initWithIdentifier:@"end"];
        step.title = @"Image Choices End";
        [steps addObject:step];
    }
    
    ORKOrderedTask *task = [[ORKOrderedTask alloc] initWithIdentifier:ImageChoicesTaskIdentifier steps:steps];
    return task;
    
}

- (void)imageChoicesButtonTapped:(id)sender {
    [self beginTaskWithIdentifier:ImageChoicesTaskIdentifier];
}

# pragma mark - Image Capture
- (id<ORKTask>)makeImageCaptureTask {
    NSMutableArray *steps = [NSMutableArray new];
    
    /*
     If implementing an image capture task like this one, remember that people will
     take your instructions literally. So, be cautious. Make sure your template image
     is high contrast and very visible against a variety of backgrounds.
     */
    {
        ORKInstructionStep *step = [[ORKInstructionStep alloc] initWithIdentifier:@"begin"];
        step.title = @"Hands";
        step.image = [[UIImage imageNamed:@"hands_solid"] imageWithRenderingMode:UIImageRenderingModeAlwaysTemplate];
        step.detailText = @"In this step we will capture images of both of your hands";
        [steps addObject:step];
    }
    
    {
        ORKInstructionStep *step = [[ORKInstructionStep alloc] initWithIdentifier:@"right1"];
        step.title = @"Right Hand";
        step.image = [[UIImage imageNamed:@"right_hand_solid"] imageWithRenderingMode:UIImageRenderingModeAlwaysTemplate];
        step.detailText = @"Let's start by capturing an image of your right hand";
        [steps addObject:step];
    }
    
    {
        ORKInstructionStep *step = [[ORKInstructionStep alloc] initWithIdentifier:@"right2"];
        step.title = @"Right Hand";
        step.image = [[UIImage imageNamed:@"right_hand_outline"] imageWithRenderingMode:UIImageRenderingModeAlwaysTemplate];
        step.detailText = @"Align your right hand with the on-screen outline and capture the image.  Be sure to place your hand over a contrasting background.  You can re-capture the image as many times as you need.";
        [steps addObject:step];
    }
    
    {
        ORKImageCaptureStep *step = [[ORKImageCaptureStep alloc] initWithIdentifier:@"right3"];
        step.templateImage = [UIImage imageNamed:@"right_hand_outline_big"];
        step.templateImageInsets = UIEdgeInsetsMake(0.05, 0.05, 0.05, 0.05);
        step.accessibilityInstructions = @"Extend your right hand, palm side down, one foot in front of your device. Tap the Capture Image button, or two-finger double tap the preview to capture the image";
        step.accessibilityHint = @"Captures the image visible in the preview";
        [steps addObject:step];
    }
    
    {
        ORKInstructionStep *step = [[ORKInstructionStep alloc] initWithIdentifier:@"left1"];
        step.title = @"Left Hand";
        step.image = [[UIImage imageNamed:@"left_hand_solid"] imageWithRenderingMode:UIImageRenderingModeAlwaysTemplate];
        step.detailText = @"Now let's capture an image of your left hand";
        [steps addObject:step];
    }
    
    {
        ORKInstructionStep *step = [[ORKInstructionStep alloc] initWithIdentifier:@"left2"];
        step.title = @"Left Hand";
        step.image = [[UIImage imageNamed:@"left_hand_outline"] imageWithRenderingMode:UIImageRenderingModeAlwaysTemplate];
        step.detailText = @"Align your left hand with the on-screen outline and capture the image.  Be sure to place your hand over a contrasting background.  You can re-capture the image as many times as you need.";
        [steps addObject:step];
    }
    
    {
        ORKImageCaptureStep *step = [[ORKImageCaptureStep alloc] initWithIdentifier:@"left3"];
        step.templateImage = [UIImage imageNamed:@"left_hand_outline_big"];
        step.templateImageInsets = UIEdgeInsetsMake(0.05, 0.05, 0.05, 0.05);
        step.accessibilityInstructions = @"Extend your left hand, palm side down, one foot in front of your device. Tap the Capture Image button, or two-finger double tap the preview to capture the image";
        step.accessibilityHint = @"Captures the image visible in the preview";
        [steps addObject:step];
    }
    
    {
        ORKInstructionStep *step = [[ORKInstructionStep alloc] initWithIdentifier:@"end"];
        step.title = @"Complete";
        step.detailText = @"Hand image capture complete";
        [steps addObject:step];
    }
    
    ORKOrderedTask *task = [[ORKOrderedTask alloc] initWithIdentifier:ImageCaptureTaskIdentifier steps:steps];
    return task;
}

- (void)imageCaptureButtonTapped:(id)sender {
    [self beginTaskWithIdentifier:ImageCaptureTaskIdentifier];
}

#pragma mark - Video Capture
- (id<ORKTask>)makeVideoCaptureTask {
    NSMutableArray *steps = [NSMutableArray new];
    
    /*
     If implementing an video capture task like this one, remember that people will
     take your instructions literally. So, be cautious. Make sure your template image
     is high contrast and very visible against a variety of backgrounds.
     */
    {
        ORKInstructionStep *step = [[ORKInstructionStep alloc] initWithIdentifier:@"begin"];
        step.title = @"Hands";
        step.image = [[UIImage imageNamed:@"hands_solid"] imageWithRenderingMode:UIImageRenderingModeAlwaysTemplate];
        step.detailText = @"In this step we will capture 5 second videos of both of your hands";
        [steps addObject:step];
    }
    
    {
        ORKInstructionStep *step = [[ORKInstructionStep alloc] initWithIdentifier:@"right1"];
        step.title = @"Right Hand";
        step.image = [[UIImage imageNamed:@"right_hand_solid"] imageWithRenderingMode:UIImageRenderingModeAlwaysTemplate];
        step.detailText = @"Let's start by capturing a video of your right hand";
        [steps addObject:step];
    }
    
    {
        ORKInstructionStep *step = [[ORKInstructionStep alloc] initWithIdentifier:@"right2"];
        step.title = @"Right Hand";
        step.image = [[UIImage imageNamed:@"right_hand_outline"] imageWithRenderingMode:UIImageRenderingModeAlwaysTemplate];
        step.detailText = @"Align your right hand with the on-screen outline and record the video.  Be sure to place your hand over a contrasting background.  You can re-capture the video as many times as you need.";
        [steps addObject:step];
    }
    
    {
        ORKVideoCaptureStep *step = [[ORKVideoCaptureStep alloc] initWithIdentifier:@"right3"];
        step.templateImage = [UIImage imageNamed:@"right_hand_outline_big"];
        step.templateImageInsets = UIEdgeInsetsMake(0.05, 0.05, 0.05, 0.05);
        step.duration = @5.0;
        step.accessibilityInstructions = @"Extend your right hand, palm side down, one foot in front of your device. Tap the Start Recording button, or two-finger double tap the preview to capture the video";
        step.accessibilityHint = @"Records the video visible in the preview";
        [steps addObject:step];
    }
    
    {
        ORKInstructionStep *step = [[ORKInstructionStep alloc] initWithIdentifier:@"left1"];
        step.title = @"Left Hand";
        step.image = [[UIImage imageNamed:@"left_hand_solid"] imageWithRenderingMode:UIImageRenderingModeAlwaysTemplate];
        step.detailText = @"Now let's capture a video of your left hand";
        [steps addObject:step];
    }
    
    {
        ORKInstructionStep *step = [[ORKInstructionStep alloc] initWithIdentifier:@"left2"];
        step.title = @"Left Hand";
        step.image = [[UIImage imageNamed:@"left_hand_outline"] imageWithRenderingMode:UIImageRenderingModeAlwaysTemplate];
        step.detailText = @"Align your left hand with the on-screen outline and record the video.  Be sure to place your hand over a contrasting background.  You can re-capture the video as many times as you need.";
        [steps addObject:step];
    }
    
    {
        ORKVideoCaptureStep *step = [[ORKVideoCaptureStep alloc] initWithIdentifier:@"left3"];
        step.templateImage = [UIImage imageNamed:@"left_hand_outline_big"];
        step.templateImageInsets = UIEdgeInsetsMake(0.05, 0.05, 0.05, 0.05);
        step.duration = @5.0;
        step.accessibilityInstructions = @"Extend your left hand, palm side down, one foot in front of your device. Tap the Start Recording button, or two-finger double tap the preview to capture the video";
        step.accessibilityHint = @"Records the video visible in the preview";
        [steps addObject:step];
    }
    
    {
        ORKInstructionStep *step = [[ORKInstructionStep alloc] initWithIdentifier:@"end"];
        step.title = @"Complete";
        step.detailText = @"Hand video capture complete";
        [steps addObject:step];
    }
    
    ORKOrderedTask *task = [[ORKOrderedTask alloc] initWithIdentifier:VideoCaptureTaskIdentifier steps:steps];
    return task;
}

- (void)videoCaptureButtonTapped:(id)sender {
    [self beginTaskWithIdentifier:VideoCaptureTaskIdentifier];
}


- (void)navigableOrderedTaskButtonTapped:(id)sender {
    [self beginTaskWithIdentifier:NavigableOrderedTaskIdentifier];
}

- (void)navigableLoopTaskButtonTapped:(id)sender {
    [self beginTaskWithIdentifier:NavigableLoopTaskIdentifier];
}

- (void)toggleTintColorButtonTapped:(id)sender {
    static UIColor *defaultTintColor = nil;
    if (!defaultTintColor) {
        defaultTintColor = self.view.tintColor;
    }
    if ([[UIView appearance].tintColor isEqual:[UIColor redColor]]) {
        [UIView appearance].tintColor = defaultTintColor;
    } else {
        [UIView appearance].tintColor = [UIColor redColor];
    }
    // Update appearance
    UIView *superview = self.view.superview;
    [self.view removeFromSuperview];
    [superview addSubview:self.view];
}

#pragma mark - Navigable Loop Task

- (id<ORKTask>)makeNavigableLoopTask {
    NSMutableArray *steps = [NSMutableArray new];
    
    ORKAnswerFormat *answerFormat = nil;
    ORKStep *step = nil;
    NSArray *textChoices = nil;
    ORKQuestionStep *questionStep = nil;
    
    // Intro step
    step = [[ORKInstructionStep alloc] initWithIdentifier:@"introStep"];
    step.title = @"This task demonstrates an skippable step and an optional loop within a navigable ordered task";
    [steps addObject:step];

    // Skippable step
    answerFormat = [ORKAnswerFormat booleanAnswerFormat];
    questionStep = [ORKQuestionStep questionStepWithIdentifier:@"skipNextStep" title:@"Do you want to skip the next step?" answer:answerFormat];
    questionStep.optional = NO;
    [steps addObject:questionStep];

    step = [[ORKInstructionStep alloc] initWithIdentifier:@"skippableStep"];
    step.title = @"You'll optionally skip this step";
    step.text = @"You should only see this step if you answered the previous question with 'No'";
    [steps addObject:step];
    
    // Loop target step
    step = [[ORKInstructionStep alloc] initWithIdentifier:@"loopAStep"];
    step.title = @"You'll optionally return to this step";
    [steps addObject:step];

    // Branching paths
    textChoices =
    @[
      [ORKTextChoice choiceWithText:@"Scale" value:@"scale"],
      [ORKTextChoice choiceWithText:@"Text Choice" value:@"textchoice"]
      ];
    
    answerFormat = [ORKAnswerFormat choiceAnswerFormatWithStyle:ORKChoiceAnswerStyleSingleChoice
                                                    textChoices:textChoices];
    
    questionStep = [ORKQuestionStep questionStepWithIdentifier:@"branchingStep" title:@"Which kind of question do you prefer?" answer:answerFormat];
    questionStep.optional = NO;
    [steps addObject:questionStep];

    // Scale question step
    ORKContinuousScaleAnswerFormat *scaleAnswerFormat =  [ORKAnswerFormat continuousScaleAnswerFormatWithMaximumValue:10
                                                                                                         minimumValue:1
                                                                                                         defaultValue:8.725
                                                                                                maximumFractionDigits:3
                                                                                                             vertical:YES
                                                                                              maximumValueDescription:nil
                                                                                              minimumValueDescription:nil];
    
    step = [ORKQuestionStep questionStepWithIdentifier:@"scaleStep"
                                                 title:@"On a scale of 1 to 10, what is your mood?"
                                                answer:scaleAnswerFormat];
    [steps addObject:step];
    
    // Text choice question step
    textChoices =
    @[
      [ORKTextChoice choiceWithText:@"Good" value:@"good"],
      [ORKTextChoice choiceWithText:@"Bad" value:@"bad"]
      ];
    
    answerFormat = [ORKAnswerFormat choiceAnswerFormatWithStyle:ORKChoiceAnswerStyleSingleChoice
                                                    textChoices:textChoices];
    
    questionStep = [ORKQuestionStep questionStepWithIdentifier:@"textChoiceStep" title:@"How is your mood?" answer:answerFormat];
    questionStep.optional = NO;
    [steps addObject:questionStep];

    // Loop conditional step
    answerFormat = [ORKAnswerFormat booleanAnswerFormat];
    step = [ORKQuestionStep questionStepWithIdentifier:@"loopBStep" title:@"Do you want to repeat the survey?" answer:answerFormat];
    step.optional = NO;
    [steps addObject:step];
    
    step = [[ORKInstructionStep alloc] initWithIdentifier:@"endStep"];
    step.title = @"You have finished the task";
    [steps addObject:step];
    
    ORKNavigableOrderedTask *task = [[ORKNavigableOrderedTask alloc] initWithIdentifier:NavigableLoopTaskIdentifier
                                                                                  steps:steps];
    
    // Build navigation rules
    ORKResultSelector *resultSelector = nil;
    ORKPredicateStepNavigationRule *predicateRule = nil;
    ORKDirectStepNavigationRule *directRule = nil;
    ORKPredicateSkipStepNavigationRule *predicateSkipRule = nil;
    
    // skippable step
    resultSelector = [ORKResultSelector selectorWithResultIdentifier:@"skipNextStep"];
    NSPredicate *predicateSkipStep = [ORKResultPredicate predicateForBooleanQuestionResultWithResultSelector:resultSelector
                                                                                              expectedAnswer:YES];
    predicateSkipRule = [[ORKPredicateSkipStepNavigationRule alloc] initWithResultPredicate:predicateSkipStep];
    [task setSkipNavigationRule:predicateSkipRule forStepIdentifier:@"skippableStep"];

    // From the branching step, go to either scaleStep or textChoiceStep
    resultSelector = [ORKResultSelector selectorWithResultIdentifier:@"branchingStep"];
    NSPredicate *predicateAnswerTypeScale = [ORKResultPredicate predicateForChoiceQuestionResultWithResultSelector:resultSelector
                                                                                               expectedAnswerValue:@"scale"];
    predicateRule = [[ORKPredicateStepNavigationRule alloc] initWithResultPredicates:@[ predicateAnswerTypeScale ]
                                                          destinationStepIdentifiers:@[ @"scaleStep" ]
                                                               defaultStepIdentifier:@"textChoiceStep"];
    [task setNavigationRule:predicateRule forTriggerStepIdentifier:@"branchingStep"];
    
    // From the loopB step, return to loopA if user chooses so
    resultSelector = [ORKResultSelector selectorWithResultIdentifier:@"loopBStep"];
    NSPredicate *predicateLoopYes = [ORKResultPredicate predicateForBooleanQuestionResultWithResultSelector:resultSelector
                                                                                             expectedAnswer:YES];
    predicateRule = [[ORKPredicateStepNavigationRule alloc] initWithResultPredicates:@[ predicateLoopYes ]
                                                          destinationStepIdentifiers:@[ @"loopAStep" ] ];
    [task setNavigationRule:predicateRule forTriggerStepIdentifier:@"loopBStep"];
    
    // scaleStep to loopB direct navigation rule
    directRule = [[ORKDirectStepNavigationRule alloc] initWithDestinationStepIdentifier:@"loopBStep"];
    [task setNavigationRule:directRule forTriggerStepIdentifier:@"scaleStep"];
    
    return task;
}

#pragma mark - Custom navigation item task

- (id<ORKTask>)makeCustomNavigationItemTask {
    NSMutableArray *steps = [[NSMutableArray alloc] init];
    ORKInstructionStep *step1 = [[ORKInstructionStep alloc] initWithIdentifier:@"customNavigationItemTask.step1"];
    step1.title = @"Custom Navigation Item Title";
    ORKInstructionStep *step2 = [[ORKInstructionStep alloc] initWithIdentifier:@"customNavigationItemTask.step2"];
    step2.title = @"Custom Navigation Item Title View";
    [steps addObject: step1];
    [steps addObject: step2];
    return [[ORKOrderedTask alloc] initWithIdentifier: CustomNavigationItemTaskIdentifier steps:steps];
}

- (void)customNavigationItemButtonTapped:(id)sender {
    [self beginTaskWithIdentifier:CustomNavigationItemTaskIdentifier];
}

#pragma mark - Passcode step and view controllers

/*
 Tests various uses of passcode step and view controllers.
 
 Passcode authentication and passcode editing are presented in
 the examples. Passcode creation would ideally be as part of
 the consent process.
 */

- (id<ORKTask>)makeCreatePasscodeTask {
    NSMutableArray *steps = [[NSMutableArray alloc] init];
    ORKPasscodeStep *passcodeStep = [[ORKPasscodeStep alloc] initWithIdentifier:@"consent_passcode"];
    passcodeStep.text = @"This passcode protects your privacy and ensures that the user giving consent is the one completing the tasks.";
    [steps addObject: passcodeStep];
    return [[ORKOrderedTask alloc] initWithIdentifier: CreatePasscodeTaskIdentifier steps:steps];
}

- (void)createPasscodeButtonTapped:(id)sender {
    [self beginTaskWithIdentifier:CreatePasscodeTaskIdentifier];
}

- (void)removePasscodeButtonTapped:(id)sender {
    if ([ORKPasscodeViewController isPasscodeStoredInKeychain]) {
        if ([ORKPasscodeViewController removePasscodeFromKeychain]) {
            [self showAlertWithTitle:@"Success" message:@"Passcode removed."];
        } else {
            [self showAlertWithTitle:@"Error" message:@"Passcode could not be removed."];
        }
    } else {
        [self showAlertWithTitle:@"Error" message:@"There is no passcode stored in the keychain."];
    }
}

- (void)authenticatePasscodeButtonTapped:(id)sender {
    if ([ORKPasscodeViewController isPasscodeStoredInKeychain]) {
        ORKPasscodeViewController *viewController = [ORKPasscodeViewController
                                                     passcodeAuthenticationViewControllerWithText:@"Authenticate your passcode in order to proceed."
                                                     delegate:self];
        [self presentViewController:viewController animated:YES completion:nil];
    } else {
        [self showAlertWithTitle:@"Error" message:@"A passcode must be created before you can authenticate it."];
    }
}

- (void)editPasscodeButtonTapped:(id)sender {
    if ([ORKPasscodeViewController isPasscodeStoredInKeychain]) {
        ORKPasscodeViewController *viewController = [ORKPasscodeViewController passcodeEditingViewControllerWithText:nil
                                                                                                            delegate:self
                                                                                                        passcodeType:ORKPasscodeType6Digit];
        [self presentViewController:viewController animated:YES completion:nil];
    } else {
        [self showAlertWithTitle:@"Error" message:@"A passcode must be created before you can edit it."];
    }
}

#pragma mark - Passcode delegate

- (void)passcodeViewControllerDidFailAuthentication:(UIViewController *)viewController {
    NSLog(@"Passcode authentication failed.");
    [self showAlertWithTitle:@"Error" message:@"Passcode authentication failed"];
}

- (void)passcodeViewControllerDidFinishWithSuccess:(UIViewController *)viewController {
    NSLog(@"New passcode saved.");
    [viewController dismissViewControllerAnimated:YES completion:nil];
}

- (void)passcodeViewControllerDidCancel:(UIViewController *)viewController {
    NSLog(@"User tapped the cancel button.");
    [viewController dismissViewControllerAnimated:YES completion:nil];
}

- (void)passcodeViewControllerForgotPasscodeTapped:(UIViewController *)viewController {
    NSLog(@"Forgot Passcode tapped.");
    UIAlertController *alert = [UIAlertController alertControllerWithTitle:@"Forgot Passcode"
                                                                   message:@"Forgot Passcode tapped."
                                                            preferredStyle:UIAlertControllerStyleAlert];
    [alert addAction:[UIAlertAction actionWithTitle:@"OK" style:UIAlertActionStyleDefault handler:nil]];
    [viewController presentViewController:alert animated:YES completion:nil];
}

#pragma mark - Review step

- (NSArray<ORKStep *> *)stepsForReviewTasks {
    // ORKInstructionStep
    ORKInstructionStep *instructionStep = [[ORKInstructionStep alloc] initWithIdentifier:@"instructionStep"];
    instructionStep.title = @"Review Task";
    instructionStep.text = @"The task demonstrates the usage of ORKReviewStep within a task";
    NSMutableArray<ORKTextChoice *> *textChoices = [[NSMutableArray alloc] init];
    [textChoices addObject:[[ORKTextChoice alloc] initWithText:@"Good" detailText:@"" value:[NSNumber numberWithInt:0] exclusive:NO]];
    [textChoices addObject:[[ORKTextChoice alloc] initWithText:@"Average" detailText:@"" value:[NSNumber numberWithInt:1] exclusive:NO]];
    [textChoices addObject:[[ORKTextChoice alloc] initWithText:@"Poor" detailText:@"" value:[NSNumber numberWithInt:2] exclusive:NO]];
    ORKQuestionStep *step1 = [ORKQuestionStep questionStepWithIdentifier:@"step1" title:@"How do you feel today?" answer:[ORKAnswerFormat valuePickerAnswerFormatWithTextChoices:textChoices]];
    // ORKImageChoiceAnswerFormat
    NSMutableArray<ORKImageChoice *> *imageChoices = [[NSMutableArray alloc] init];
    [imageChoices addObject:[[ORKImageChoice alloc] initWithNormalImage:[UIImage imageNamed:@"left_hand_outline"] selectedImage:[UIImage imageNamed:@"left_hand_solid"] text:@"Left hand" value:[NSNumber numberWithInt:1]]];
    [imageChoices addObject:[[ORKImageChoice alloc] initWithNormalImage:[UIImage imageNamed:@"right_hand_outline"] selectedImage:[UIImage imageNamed:@"right_hand_solid"] text:@"Right hand" value:[NSNumber numberWithInt:0]]];
    ORKQuestionStep *step2 = [ORKQuestionStep questionStepWithIdentifier:@"step2" title:@"Which hand was injured?" answer:[ORKAnswerFormat choiceAnswerFormatWithImageChoices:imageChoices]];
    // ORKTextChoiceAnswerFormat
    ORKQuestionStep *step3 = [ORKQuestionStep questionStepWithIdentifier:@"step3" title:@"How do you feel today?" answer:[ORKAnswerFormat choiceAnswerFormatWithStyle:ORKChoiceAnswerStyleSingleChoice textChoices:textChoices]];
    // ORKBooleanAnswerFormat
    ORKQuestionStep *step4 = [ORKQuestionStep questionStepWithIdentifier:@"step4" title:@"Are you at least 18 years old?" answer:[ORKAnswerFormat booleanAnswerFormat]];
    // ORKTimeOfDayAnswerFormat
    ORKQuestionStep *step5 = [ORKQuestionStep questionStepWithIdentifier:@"step5" title:@"When did you wake up today?" answer:[ORKAnswerFormat timeOfDayAnswerFormat]];
    // ORKDateAnswerFormat
    ORKQuestionStep *step6 = [ORKQuestionStep questionStepWithIdentifier:@"step6" title:@"When is your birthday?" answer:[ORKAnswerFormat dateAnswerFormat]];
    // ORKFormStep
    ORKFormStep *formStep = [[ORKFormStep alloc] initWithIdentifier:@"formStep" title:@"Survey" text:@"Please answer the following set of questions"];
    ORKFormItem *formItem1 = [[ORKFormItem alloc] initWithIdentifier:@"formItem1" text:@"How do you feel today?" answerFormat:[ORKAnswerFormat choiceAnswerFormatWithStyle:ORKChoiceAnswerStyleSingleChoice textChoices:textChoices]];
    ORKFormItem *formItem2 = [[ORKFormItem alloc] initWithIdentifier:@"formItem2" text:@"Are you pregnant?" answerFormat:[ORKAnswerFormat booleanAnswerFormat]];
    formStep.formItems = @[formItem1, formItem2];
    // ORKReviewStep
    ORKReviewStep *reviewStep = [ORKReviewStep embeddedReviewStepWithIdentifier:@"embeddedReviewStep"];
    reviewStep.title = @"Review";
    reviewStep.text = @"Review your answers";
    // ORKNumericAnswerFormat
    ORKQuestionStep *step7 = [ORKQuestionStep questionStepWithIdentifier:@"step7" title:@"How many children do you have?" answer:[ORKAnswerFormat integerAnswerFormatWithUnit:@"children"]];
    // ORKScaleAnswerFormat
    ORKQuestionStep *step8 = [ORKQuestionStep questionStepWithIdentifier:@"step8" title:@"On a scale from 1 to 10: How do you feel today?" answer:[ORKAnswerFormat scaleAnswerFormatWithMaximumValue:10 minimumValue:1 defaultValue:6 step:1 vertical:NO maximumValueDescription:@"Excellent" minimumValueDescription:@"Poor"]];
    // ORKContinousScaleAnswerFormat
    ORKQuestionStep *step9 = [ORKQuestionStep questionStepWithIdentifier:@"step9" title:@"On a scale from 1 to 10: How do you feel today?" answer:[ORKAnswerFormat continuousScaleAnswerFormatWithMaximumValue:10 minimumValue:1 defaultValue:6 maximumFractionDigits:2 vertical:NO maximumValueDescription:@"Excellent" minimumValueDescription:@"Poor"]];
    // ORKTextScaleAnswerFormat
    ORKQuestionStep *step10 = [ORKQuestionStep questionStepWithIdentifier:@"step10" title:@"How do you feel today?" answer:[ORKAnswerFormat textScaleAnswerFormatWithTextChoices:textChoices defaultIndex:0 vertical:NO]];
    // ORKTextAnswerFormat
    ORKQuestionStep *step11 = [ORKQuestionStep questionStepWithIdentifier:@"step11" title:@"What books do you like best?" answer:[ORKAnswerFormat textAnswerFormat]];
    // ORKEmailAnswerFormat
    ORKQuestionStep *step12 = [ORKQuestionStep questionStepWithIdentifier:@"step12" title:@"What is your e-mail address?" answer:[ORKAnswerFormat emailAnswerFormat]];
    // ORKTimeIntervalAnswerFormat
    ORKQuestionStep *step13 = [ORKQuestionStep questionStepWithIdentifier:@"step13" title:@"How many hours did you sleep last night?" answer:[ORKAnswerFormat timeIntervalAnswerFormat]];
    // ORKHeightAnswerFormat
    ORKQuestionStep *step14 = [ORKQuestionStep questionStepWithIdentifier:@"step14" title:@"What is your height?" answer:[ORKAnswerFormat heightAnswerFormat]];
    // ORKLocationAnswerFormat
    ORKQuestionStep *step15 = [ORKQuestionStep questionStepWithIdentifier:@"step15" title:@"Where do you live?" answer:[ORKAnswerFormat locationAnswerFormat]];

    return @[instructionStep, step1, step2, step3, step4, step5, step6, formStep, reviewStep, step7, step8, step9, step10, step11, step12, step13, step14, step15];
}

- (id<ORKTask>)makeEmbeddedReviewTask {
    // ORKValuePickerAnswerFormat
    NSMutableArray<ORKStep *> *steps = [[NSMutableArray alloc] initWithArray:[self stepsForReviewTasks]];
    ORKReviewStep *reviewStep = [ORKReviewStep embeddedReviewStepWithIdentifier:@"reviewStep"];
    reviewStep.title = @"Review";
    reviewStep.text = @"Review your answers";
    [steps addObject:reviewStep];
    ORKOrderedTask *task = [[ORKOrderedTask alloc] initWithIdentifier:EmbeddedReviewTaskIdentifier steps:steps];
    return task;
}

- (IBAction)embeddedReviewTaskButtonTapped:(id)sender {
    [self beginTaskWithIdentifier:EmbeddedReviewTaskIdentifier];
}

- (id<ORKTask>)makeStandaloneReviewTask {
    NSMutableArray<ORKStep *> *steps = [[NSMutableArray alloc] initWithArray:[self stepsForReviewTasks]];
    ORKReviewStep *reviewStep = [ORKReviewStep standaloneReviewStepWithIdentifier:@"reviewStep" steps:steps resultSource:_embeddedReviewTaskResult];
    reviewStep.title = @"Review";
    reviewStep.text = @"Review your answers from your last survey";
    reviewStep.excludeInstructionSteps = YES;
    return [[ORKOrderedTask alloc] initWithIdentifier:StandaloneReviewTaskIdentifier steps:@[reviewStep]];
}

- (IBAction)standaloneReviewTaskButtonTapped:(id)sender {
    if (_embeddedReviewTaskResult != nil) {
        [self beginTaskWithIdentifier:StandaloneReviewTaskIdentifier];
    } else {
        [self showAlertWithTitle:@"Alert" message:@"Please run embedded review task first"];
    }
}

#pragma mark - Helpers

/*
 Shows an alert.
 
 Used to display an alert with the provided title and message.
 
 @param title       The title text for the alert.
 @param message     The message text for the alert.
 */
- (void)showAlertWithTitle:(NSString *)title message:(NSString *)message {
    UIAlertController *alert = [UIAlertController alertControllerWithTitle:title
                                                                   message:message
                                                            preferredStyle:UIAlertControllerStyleAlert];
    [alert addAction:[UIAlertAction actionWithTitle:@"OK" style:UIAlertActionStyleDefault handler:nil]];
    [self presentViewController:alert animated:YES completion:nil];
}
 
/*
 Builds a test consent document.
 */
- (ORKConsentDocument *)buildConsentDocument {
    ORKConsentDocument *consent = [[ORKConsentDocument alloc] init];
    
    /*
     If you have HTML review content, you can substitute it for the
     concatenation of sections by doing something like this:
     consent.htmlReviewContent = [NSString stringWithContentsOfFile:[[NSBundle mainBundle] pathForResource:XXX ofType:@"html"] encoding:NSUTF8StringEncoding error:nil];
     */
    
    /*
     Title that will be shown in the generated document.
     */
    consent.title = @"Demo Consent";
    
    
    /*
     Signature page content, used in the generated document above the signatures.
     */
    consent.signaturePageTitle = @"Consent";
    consent.signaturePageContent = @"I agree  to participate in this research Study.";
    
    /*
     The empty signature that the user will fill in.
     */
    ORKConsentSignature *participantSig = [ORKConsentSignature signatureForPersonWithTitle:@"Participant" dateFormatString:nil identifier:@"participantSig"];
    [consent addSignature:participantSig];
    
    /*
     Pre-populated investigator's signature.
     */
    ORKConsentSignature *investigatorSig = [ORKConsentSignature signatureForPersonWithTitle:@"Investigator" dateFormatString:nil identifier:@"investigatorSig" givenName:@"Jake" familyName:@"Clemson" signatureImage:[UIImage imageNamed:@"signature"] dateString:@"9/2/14" ];
    [consent addSignature:investigatorSig];
    
    /*
     These are the set of consent sections that have pre-defined animations and
     images.
     
     We will create a section for each of the section types, and then add a custom
     section on the end.
     */
    NSArray *scenes = @[@(ORKConsentSectionTypeOverview),
                        @(ORKConsentSectionTypeDataGathering),
                        @(ORKConsentSectionTypePrivacy),
                        @(ORKConsentSectionTypeDataUse),
                        @(ORKConsentSectionTypeTimeCommitment),
                        @(ORKConsentSectionTypeStudySurvey),
                        @(ORKConsentSectionTypeStudyTasks),
                        @(ORKConsentSectionTypeWithdrawing)];
    
    NSMutableArray *sections = [NSMutableArray new];
    for (NSNumber *type in scenes) {
        NSString *summary = @"Lorem ipsum dolor sit amet, consectetur adipiscing elit. Nam adhuc, meo fortasse vitio, quid ego quaeram non perspicis. Plane idem, inquit, et maxima quidem, qua fieri nulla maior potest. Quonam, inquit, modo? An potest, inquit ille, quicquam esse suavius quam nihil dolere? Cave putes quicquam esse verius. Quonam, inquit, modo? Et doming eirmod delicata cum. Vel fabellas scribentur neglegentur cu, pro te iudicabit explicari. His alia idque scriptorem ei, quo no nominavi noluisse.";
        ORKConsentSection *consentSection = [[ORKConsentSection alloc] initWithType:type.integerValue];
        consentSection.summary = summary;
        
        if (type.integerValue == ORKConsentSectionTypeOverview) {
            /*
             Tests HTML content instead of text for Learn More.
             */
            consentSection.htmlContent = @"<ul><li>Lorem</li><li>ipsum</li><li>dolor</li></ul><p>Lorem ipsum dolor sit amet, consectetur adipiscing elit. Nam adhuc, meo fortasse vitio, quid ego quaeram non perspicis. Plane idem, inquit, et maxima quidem, qua fieri nulla maior potest. Quonam, inquit, modo?</p>\
                <p>Lorem ipsum dolor sit amet, consectetur adipiscing elit. Nam adhuc, meo fortasse vitio, quid ego quaeram non perspicis. Plane idem, inquit, et maxima quidem, qua fieri nulla maior potest. Quonam, inquit, modo?</p> 研究";
        } else if (type.integerValue == ORKConsentSectionTypeDataGathering) {
            /*
             Tests PDF content instead of text, HTML for Learn More.
             */
            NSString *path = [[NSBundle mainBundle] pathForResource:@"SAMPLE_PDF_TEST" ofType:@"pdf"];
            consentSection.contentURL = [NSURL URLWithString:path];

        } else {
            /*
             Tests text Learn More content.
             */
            consentSection.content = @"Lorem ipsum dolor sit amet, consectetur adipiscing elit. Nam adhuc, meo fortasse vitio, quid ego quaeram non perspicis. Plane idem, inquit, et maxima quidem, qua fieri nulla maior potest. Quonam, inquit, modo? An potest, inquit ille, quicquam esse suavius quam nihil dolere? Cave putes quicquam esse verius. Quonam, inquit, modo?\
                Lorem ipsum dolor sit amet, consectetur adipiscing elit. Nam adhuc, meo fortasse vitio, quid ego quaeram non perspicis. Plane idem, inquit, et maxima quidem, qua fieri nulla maior potest. Quonam, inquit, modo?\
                An potest, inquit ille, quicquam esse suavius quam nihil dolere? Cave putes quicquam esse verius. Quonam, inquit, modo? Lorem ipsum dolor sit amet, consectetur adipiscing elit. Nam adhuc, meo fortasse vitio, quid ego quaeram non perspicis. Plane idem, inquit, et maxima quidem, qua fieri nulla maior potest. Quonam, inquit, modo?\
                An potest, inquit ille, quicquam esse suavius quam nihil dolere? Cave putes quicquam esse verius. Quonam, inquit, modo? Lorem ipsum dolor sit amet, consectetur adipiscing elit. Nam adhuc, meo fortasse vitio, quid ego quaeram non perspicis. Plane idem, inquit, et maxima quidem, qua fieri nulla maior potest. Quonam, inquit, modo? An potest, inquit ille, quicquam esse suavius quam nihil dolere? Cave putes quicquam esse verius. Quonam, inquit, modo?\
                Lorem ipsum dolor sit amet, consectetur adipiscing elit. Nam adhuc, meo fortasse vitio, quid ego quaeram non perspicis. Plane idem, inquit, et maxima quidem, qua fieri nulla maior potest. Quonam, inquit, modo?\
                An potest, inquit ille, quicquam esse suavius quam nihil dolere? Cave putes quicquam esse verius. Quonam, inquit, modo?";
        }
        
        [sections addObject:consentSection];
    }
    
    {
        /*
         A custom consent scene. This doesn't demo it but you can also set a custom
         animation.
         */
        ORKConsentSection *consentSection = [[ORKConsentSection alloc] initWithType:ORKConsentSectionTypeCustom];
        consentSection.summary = @"Custom Scene summary";
        consentSection.title = @"Custom Scene";
        consentSection.customImage = [UIImage imageNamed:@"image_example.png"];
        consentSection.customLearnMoreButtonTitle = @"Learn more about customizing ResearchKit";
        consentSection.content = @"You can customize ResearchKit a lot!";
        [sections addObject:consentSection];
    }
    
    {
        /*
         An "only in document" scene. This is ignored for visual consent, but included in
         the concatenated document for review.
         */
        ORKConsentSection *consentSection = [[ORKConsentSection alloc] initWithType:ORKConsentSectionTypeOnlyInDocument];
        consentSection.summary = @"OnlyInDocument Scene summary";
        consentSection.title = @"OnlyInDocument Scene";
        consentSection.content = @"Lorem ipsum dolor sit amet, consectetur adipiscing elit. Nam adhuc, meo fortasse vitio, quid ego quaeram non perspicis. Plane idem, inquit, et maxima quidem, qua fieri nulla maior potest. Quonam, inquit, modo? An potest, inquit ille, quicquam esse suavius quam nihil dolere? Cave putes quicquam esse verius. Quonam, inquit, modo?";
        [sections addObject:consentSection];
    }
    
    consent.sections = [sections copy];
    return consent;
}

/*
 A helper for creating square colored images, which can optionally have a border.
 
 Used for testing the image choices answer format.
 
 @param color   Color to use for the image.
 @param size    Size of image.
 @param border  Boolean value indicating whether to add a black border around the image.
 
 @return An image.
 */
- (UIImage *)imageWithColor:(UIColor *)color size:(CGSize)size border:(BOOL)border {
    
    UIView *view = [[UIView alloc] initWithFrame:CGRectMake(0, 0, size.width, size.height)];
    
    view.backgroundColor = color;
    
    if (border) {
        view.layer.borderColor = [[UIColor blackColor] CGColor];
        view.layer.borderWidth = 5.0;
    }

    UIGraphicsBeginImageContextWithOptions(view.bounds.size, view.opaque, 0.0);
    [view.layer renderInContext:UIGraphicsGetCurrentContext()];
    UIImage *image = UIGraphicsGetImageFromCurrentImageContext();
    UIGraphicsEndImageContext();

    return image;
}

#pragma mark - Managing the task view controller

/*
 Dismisses the task view controller.
 */
- (void)dismissTaskViewController:(ORKTaskViewController *)taskViewController removeOutputDirectory:(BOOL)removeOutputDirectory {
    _currentDocument = nil;
    
    NSURL *outputDirectoryURL = taskViewController.outputDirectory;
    [self dismissViewControllerAnimated:YES completion:^{
        if (outputDirectoryURL && removeOutputDirectory)
        {
            /*
             We attempt to clean up the output directory.
             
             This is only useful for a test app, where we don't care about the
             data after the test is complete. In a real application, only
             delete your data when you've processed it or sent it to a server.
             */
            NSError *err = nil;
            if (![[NSFileManager defaultManager] removeItemAtURL:outputDirectoryURL error:&err]) {
                NSLog(@"Error removing %@: %@", outputDirectoryURL, err);
            }
        }
    }];
}

#pragma mark - ORKTaskViewControllerDelegate

/*
 Any step can have "Learn More" content.
 
 For testing, we return YES only for instruction steps, except on the active
 tasks.
 */
- (BOOL)taskViewController:(ORKTaskViewController *)taskViewController hasLearnMoreForStep:(ORKStep *)step {
    NSString *task_identifier = taskViewController.task.identifier;

    return ([step isKindOfClass:[ORKInstructionStep class]]
            && NO == [@[AudioTaskIdentifier, FitnessTaskIdentifier, GaitTaskIdentifier, TwoFingerTapTaskIdentifier, NavigableOrderedTaskIdentifier, NavigableLoopTaskIdentifier] containsObject:task_identifier]);
}

/*
 When the user taps on "Learn More" on a step, respond on this delegate callback.
 In this test app, we just print to the console.
 */
- (void)taskViewController:(ORKTaskViewController *)taskViewController learnMoreForStep:(ORKStepViewController *)stepViewController {
    NSLog(@"Learn more tapped for step %@", stepViewController.step.identifier);
}

- (BOOL)taskViewController:(ORKTaskViewController *)taskViewController shouldPresentStep:(ORKStep *)step {
    if ([ step.identifier isEqualToString:@"itid_002"]) {
        /*
         Tests interrupting navigation from the task view controller delegate.
         
         This is an example of preventing a user from proceeding if they don't
         enter a valid answer.
         */
        
        ORKQuestionResult *questionResult = (ORKQuestionResult *)[[[taskViewController result] stepResultForStepIdentifier:@"itid_001"] firstResult];
        if (questionResult == nil || [(NSNumber *)questionResult.answer integerValue] < 18) {
            UIAlertController *alertViewController =
            [UIAlertController alertControllerWithTitle:@"Warning"
                                                message:@"You can't participate if you are under 18."
                                         preferredStyle:UIAlertControllerStyleAlert];
            
            
            UIAlertAction *ok = [UIAlertAction
                                 actionWithTitle:@"OK"
                                 style:UIAlertActionStyleDefault
                                 handler:^(UIAlertAction * action)
                                 {
                                     [alertViewController dismissViewControllerAnimated:YES completion:nil];
                                 }];
            
            
            [alertViewController addAction:ok];
            
            [taskViewController presentViewController:alertViewController animated:NO completion:nil];
            return NO;
        }
    }
    return YES;
}

/*
 In `stepViewControllerWillAppear:`, it is possible to significantly customize
 the behavior of the step view controller. In this test app, we do a few funny
 things to push the limits of this customization.
 */
- (void)taskViewController:(ORKTaskViewController *)taskViewController
stepViewControllerWillAppear:(ORKStepViewController *)stepViewController {
    
    if ([stepViewController.step.identifier isEqualToString:@"aid_001c"]) {
        /*
         Tests adding a custom view to a view controller for an active step, without
         subclassing.
         
         This is possible, but not recommended. A better choice would be to create
         a custom active step subclass and a matching active step view controller
         subclass, so you completely own the view controller and its appearance.
         */
        
        UIView *customView = [UIView new];
        customView.backgroundColor = [UIColor cyanColor];
        
        // Have the custom view request the space it needs.
        // A little tricky because we need to let it size to fit if there's not enough space.
        customView.translatesAutoresizingMaskIntoConstraints = NO;
        NSArray *verticalConstraints = [NSLayoutConstraint constraintsWithVisualFormat:@"V:[c(>=160)]"
                                                                               options:(NSLayoutFormatOptions)0
                                                                               metrics:nil
                                                                                 views:@{@"c":customView}];
        for (NSLayoutConstraint *constraint in verticalConstraints)
        {
            constraint.priority = UILayoutPriorityFittingSizeLevel;
        }
        [NSLayoutConstraint activateConstraints:verticalConstraints];
        [NSLayoutConstraint activateConstraints:[NSLayoutConstraint constraintsWithVisualFormat:@"H:[c(>=280)]"
                                                                                        options:(NSLayoutFormatOptions)0
                                                                                        metrics:nil
                                                                                          views:@{@"c":customView}]];
        
        [(ORKActiveStepViewController *)stepViewController setCustomView:customView];
        
        // Set custom button on navigation bar
        stepViewController.navigationItem.leftBarButtonItem = [[UIBarButtonItem alloc] initWithTitle:@"Custom button"
                                                                                               style:UIBarButtonItemStylePlain
                                                                                              target:nil
                                                                                              action:nil];
    } else if ([stepViewController.step.identifier hasPrefix:@"question_"]
               && ![stepViewController.step.identifier hasSuffix:@"6"]) {
        /*
         Tests customizing continue button ("some of the time").
         */
        stepViewController.continueButtonTitle = @"Next Question";
    } else if ([stepViewController.step.identifier isEqualToString:@"mini_form_001"]) {
        /*
         Tests customizing continue and learn more buttons.
         */
        stepViewController.continueButtonTitle = @"Try Mini Form";
        stepViewController.learnMoreButtonTitle = @"Learn more about this survey";
    } else if ([stepViewController.step.identifier isEqualToString: @"qid_001"]) {
        /*
         Example of customizing the back and cancel buttons in a way that's
         visibly obvious.
         */
        stepViewController.backButtonItem = [[UIBarButtonItem alloc] initWithTitle:@"Back1"
                                                                             style:UIBarButtonItemStylePlain
                                                                            target:stepViewController.backButtonItem.target
                                                                            action:stepViewController.backButtonItem.action];
        stepViewController.cancelButtonItem.title = @"Cancel1";
    } else if ([stepViewController.step.identifier isEqualToString:@"customNavigationItemTask.step1"]) {
        stepViewController.navigationItem.title = @"Custom title";
    } else if ([stepViewController.step.identifier isEqualToString:@"customNavigationItemTask.step2"]) {
        NSMutableArray *items = [[NSMutableArray alloc] init];
        [items addObject:@"Item1"];
        [items addObject:@"Item2"];
        [items addObject:@"Item3"];
        stepViewController.navigationItem.titleView = [[UISegmentedControl alloc] initWithItems:items];
    } else if ([stepViewController.step.identifier isEqualToString:@"waitTask.step2"]) {
        // Indeterminate step
        [((ORKWaitStepViewController *)stepViewController) performSelector:@selector(updateText:) withObject:@"Updated text" afterDelay:2.0];
        [((ORKWaitStepViewController *)stepViewController) performSelector:@selector(goForward) withObject:nil afterDelay:5.0];
    } else if ([stepViewController.step.identifier isEqualToString:@"waitTask.step4"]) {
        // Determinate step
        [self updateProgress:0.0 waitStepViewController:((ORKWaitStepViewController *)stepViewController)];
    } else if ([stepViewController.step.identifier isEqualToString:@"completionStepWithDoneButton"] &&
               [stepViewController isKindOfClass:[ORKCompletionStepViewController class]]) {
        ((ORKCompletionStepViewController*)stepViewController).shouldShowContinueButton = YES;
    }

}

/*
 We support save and restore on all of the tasks in this test app.
 
 In a real app, not all tasks necessarily ought to support saving -- for example,
 active tasks that can't usefully be restarted after a significant time gap
 should not support save at all.
 */
- (BOOL)taskViewControllerSupportsSaveAndRestore:(ORKTaskViewController *)taskViewController {
    return YES;
}

/*
 In almost all cases, we want to dismiss the task view controller.
 
 In this test app, we don't dismiss on a fail (we just log it).
 */
- (void)taskViewController:(ORKTaskViewController *)taskViewController didFinishWithReason:(ORKTaskViewControllerFinishReason)reason error:(NSError *)error {
    switch (reason) {
        case ORKTaskViewControllerFinishReasonCompleted:
            if ([taskViewController.task.identifier isEqualToString:EmbeddedReviewTaskIdentifier]) {
                _embeddedReviewTaskResult = taskViewController.result;
            }
            [self taskViewControllerDidComplete:taskViewController];
            break;
        case ORKTaskViewControllerFinishReasonFailed:
            NSLog(@"Error on step %@: %@", taskViewController.currentStepViewController.step, error);
            break;
        case ORKTaskViewControllerFinishReasonDiscarded:
            if ([taskViewController.task.identifier isEqualToString:EmbeddedReviewTaskIdentifier]) {
                _embeddedReviewTaskResult = nil;
            }
            [self dismissTaskViewController:taskViewController removeOutputDirectory:YES];
            break;
        case ORKTaskViewControllerFinishReasonSaved:
        {
            if ([taskViewController.task.identifier isEqualToString:EmbeddedReviewTaskIdentifier]) {
                _embeddedReviewTaskResult = taskViewController.result;
            }
            /*
             Save the restoration data, dismiss the task VC, and do an early return
             so we don't clear the restoration data.
             */
            id<ORKTask> task = taskViewController.task;
            _savedViewControllers[task.identifier] = taskViewController.restorationData;
            [self dismissTaskViewController:taskViewController removeOutputDirectory:NO];
            return;
        }
            break;
            
        default:
            break;
    }
    
    [_savedViewControllers removeObjectForKey:taskViewController.task.identifier];
    _taskViewController = nil;
}

/*
 When a task completes, we pretty-print the result to the console.
 
 This is ok for testing, but if what you want to do is see the results of a task,
 the `ORKCatalog` Swift sample app might be a better choice, since it lets
 you navigate through the result structure.
 */
- (void)taskViewControllerDidComplete:(ORKTaskViewController *)taskViewController {
    
    NSLog(@"[ORKTest] task results: %@", taskViewController.result);
    
    // Validate the results
    NSArray *results = taskViewController.result.results;
    if (results) {
        NSSet *uniqueResults = [NSSet setWithArray:results];
        BOOL allResultsUnique = (results.count == uniqueResults.count);
        NSAssert(allResultsUnique, @"The returns results have duplicates of the same object.");
    }
    
    if (_currentDocument) {
        /*
         This demonstrates how to take a signature result, apply it to a document,
         and then generate a PDF From the document that includes the signature.
         */
        
        // Search for the review step.
        NSArray *steps = [(ORKOrderedTask *)taskViewController.task steps];
        NSPredicate *predicate = [NSPredicate predicateWithFormat: @"self isKindOfClass: %@", [ORKConsentReviewStep class]];
        ORKStep *reviewStep = [[steps filteredArrayUsingPredicate:predicate] firstObject];
        ORKConsentSignatureResult *signatureResult = (ORKConsentSignatureResult *)[[[taskViewController result] stepResultForStepIdentifier:reviewStep.identifier] firstResult];
        
        [signatureResult applyToDocument:_currentDocument];
        
        [_currentDocument makePDFWithCompletionHandler:^(NSData *pdfData, NSError *error) {
            NSLog(@"Created PDF of size %lu (error = %@)", (unsigned long)pdfData.length, error);
            
            if (!error) {
                NSURL *documents = [NSURL fileURLWithPath:NSSearchPathForDirectoriesInDomains(NSDocumentDirectory, NSUserDomainMask, YES).lastObject];
                NSURL *outputUrl = [documents URLByAppendingPathComponent:[NSString stringWithFormat:@"%@.pdf", taskViewController.taskRunUUID.UUIDString]];
                
                [pdfData writeToURL:outputUrl atomically:YES];
                NSLog(@"Wrote PDF to %@", [outputUrl path]);
            }
        }];
        
        _currentDocument = nil;
    }
    
    NSURL *dir = taskViewController.outputDirectory;
    [self dismissViewControllerAnimated:YES completion:^{
        if (dir)
        {
            NSError *err = nil;
            if (![[NSFileManager defaultManager] removeItemAtURL:dir error:&err]) {
                NSLog(@"Error removing %@: %@", dir, err);
            }
        }
    }];
}

/**
  When a task has completed it calls this method to post the result of the task to the delegate.
*/
- (void)taskViewController:(ORKTaskViewController *)taskViewController didChangeResult:(ORKTaskResult *)result {
    /*
     Upon creation of a Passcode by a user, the results of their creation
     are returned by getting it from ORKPasscodeResult in this delegate call.
     This is triggered upon completion/failure/or cancel
     */
    ORKStepResult *stepResult = (ORKStepResult *)[[result results] firstObject];
    if ([[[stepResult results] firstObject] isKindOfClass:[ORKPasscodeResult class]]) {
        ORKPasscodeResult *passcodeResult = (ORKPasscodeResult *)[[stepResult results] firstObject];
        NSLog(@"passcode saved: %d , Touch ID Enabled: %d", passcodeResult.passcodeSaved, passcodeResult.touchIdEnabled);

    }
}

- (void)taskViewController:(ORKTaskViewController *)taskViewController stepViewControllerWillDisappear:(ORKStepViewController *)stepViewController navigationDirection:(ORKStepViewControllerNavigationDirection)direction {
    if ([taskViewController.task.identifier isEqualToString:StepWillDisappearTaskIdentifier] &&
        [stepViewController.step.identifier isEqualToString:StepWillDisappearFirstStepIdentifier]) {
        taskViewController.view.tintColor = [UIColor magentaColor];
    }
}

#pragma mark - UI state restoration

/*
 UI state restoration code for the MainViewController.
 
 The MainViewController needs to be able to re-create the exact task that
 was being done, in order for the task view controller to restore correctly.
 
 In a real app implementation, this might mean that you would also need to save
 and restore the actual task; here, since we know the tasks don't change during
 testing, we just re-create the task.
 */
- (void)encodeRestorableStateWithCoder:(NSCoder *)coder {
    [super encodeRestorableStateWithCoder:coder];
    
    [coder encodeObject:_taskViewController forKey:@"taskVC"];
    [coder encodeObject:_lastRouteResult forKey:@"lastRouteResult"];
    [coder encodeObject:_embeddedReviewTaskResult forKey:@"embeddedReviewTaskResult"];
}

- (void)decodeRestorableStateWithCoder:(NSCoder *)coder {
    [super decodeRestorableStateWithCoder:coder];
    
    _taskViewController = [coder decodeObjectOfClass:[UIViewController class] forKey:@"taskVC"];
    _lastRouteResult = [coder decodeObjectForKey:@"lastRouteResult"];
    
    // Need to give the task VC back a copy of its task, so it can restore itself.
    
    // Could save and restore the task's identifier separately, but the VC's
    // restoration identifier defaults to the task's identifier.
    id<ORKTask> taskForTaskViewController = [self makeTaskWithIdentifier:_taskViewController.restorationIdentifier];
    
    _taskViewController.task = taskForTaskViewController;
    if ([_taskViewController.restorationIdentifier isEqualToString:@"DynamicTask01"])
    {
        _taskViewController.defaultResultSource = _lastRouteResult;
    }
    _taskViewController.delegate = self;
}

#pragma mark - Charts

- (void)testChartsButtonTapped:(id)sender {
    UIStoryboard *chartStoryboard = [UIStoryboard storyboardWithName:@"Charts" bundle:nil];
    UIViewController *chartListViewController = [chartStoryboard instantiateViewControllerWithIdentifier:@"ChartListViewController"];
    [self presentViewController:chartListViewController animated:YES completion:nil];
}

- (void)testChartsPerformanceButtonTapped:(id)sender {
    UIStoryboard *chartStoryboard = [UIStoryboard storyboardWithName:@"Charts" bundle:nil];
    UIViewController *chartListViewController = [chartStoryboard instantiateViewControllerWithIdentifier:@"ChartPerformanceListViewController"];
    [self presentViewController:chartListViewController animated:YES completion:nil];
}

#pragma mark - Wait Task

- (ORKOrderedTask *)makeWaitingTask {
    
    NSMutableArray *steps = [[NSMutableArray alloc] init];
    
    /*
     To properly use the wait steps, one needs to implement the "" method of ORKTaskViewControllerDelegate to start their background action when the wait task begins, and then call the "finish" method on the ORKWaitTaskViewController when the background task has been completed.
     */
    ORKInstructionStep *step1 = [[ORKInstructionStep alloc] initWithIdentifier:@"waitTask.step1"];
    step1.title = @"Setup";
    step1.detailText = @"ORKTest needs to set up some things before you begin, once the setup is complete you will be able to continue.";
    [steps addObject:step1];
    
    // Interterminate wait step.
    ORKWaitStep *step2 = [[ORKWaitStep alloc] initWithIdentifier:@"waitTask.step2"];
    step2.title = @"Getting Ready";
    step2.text = @"Please wait while the setup completes.";
    [steps addObject:step2];
    
    ORKInstructionStep *step3 = [[ORKInstructionStep alloc] initWithIdentifier:@"waitTask.step3"];
    step3.title = @"Account Setup";
    step3.detailText = @"The information you entered will be sent to the secure server to complete your account setup.";
    [steps addObject:step3];
    
    // Determinate wait step.
    ORKWaitStep *step4 = [[ORKWaitStep alloc] initWithIdentifier:@"waitTask.step4"];
    step4.title = @"Syncing Account";
    step4.text = @"Please wait while the data is uploaded.";
    step4.indicatorType = ORKProgressIndicatorTypeProgressBar;
    [steps addObject:step4];
    
    ORKCompletionStep *step5 = [[ORKCompletionStep alloc] initWithIdentifier:@"waitTask.step5"];
    step5.title = @"Setup Complete";
    [steps addObject:step5];

    ORKOrderedTask *waitTask = [[ORKOrderedTask alloc] initWithIdentifier:WaitTaskIdentifier steps:steps];
    return waitTask;
}

- (void)updateProgress:(CGFloat)progress waitStepViewController:(ORKWaitStepViewController *)waitStepviewController {
    if (progress <= 1.0) {
        [waitStepviewController setProgress:progress animated:true];
        double delayInSeconds = 0.1;
        dispatch_time_t popTime = dispatch_time(DISPATCH_TIME_NOW, (int64_t)(delayInSeconds * NSEC_PER_SEC));
        dispatch_after(popTime, dispatch_get_main_queue(), ^(void) {
            [self updateProgress:(progress + 0.01) waitStepViewController:waitStepviewController];
            if (progress > 0.495 && progress < 0.505) {
                NSString *newText = @"Please wait while the data is downloaded.";
                [waitStepviewController updateText:newText];
            }
        });
    } else {
        [waitStepviewController goForward];
    }
}

#pragma mark - Location Task

- (IBAction)locationButtonTapped:(id)sender {
    [self beginTaskWithIdentifier:LocationTaskIdentifier];
}

- (ORKOrderedTask *)makeLocationTask {
    NSMutableArray *steps = [[NSMutableArray alloc] init];
    
    ORKInstructionStep *step1 = [[ORKInstructionStep alloc] initWithIdentifier:@"locationTask.step1"];
    step1.title = @"Location Survey";
    [steps addObject:step1];
    
    // Location question with current location observing on
    ORKQuestionStep *step2 = [[ORKQuestionStep alloc] initWithIdentifier:@"locationTask.step2"];
    step2.title = @"Where are you right now?";
    step2.answerFormat = [[ORKLocationAnswerFormat alloc] init];
    [steps addObject:step2];
    
    // Location question with current location observing off
    ORKQuestionStep *step3 = [[ORKQuestionStep alloc] initWithIdentifier:@"locationTask.step3"];
    step3.title = @"Where is your home?";
    ORKLocationAnswerFormat *locationAnswerFormat  = [[ORKLocationAnswerFormat alloc] init];
    locationAnswerFormat.useCurrentLocation= NO;
    step3.answerFormat = locationAnswerFormat;
    [steps addObject:step3];
    
    ORKCompletionStep *step4 = [[ORKCompletionStep alloc] initWithIdentifier:@"locationTask.step4"];
    step4.title = @"Survey Complete";
    [steps addObject:step4];
    
    ORKOrderedTask *locationTask = [[ORKOrderedTask alloc] initWithIdentifier:LocationTaskIdentifier steps:steps];
    return locationTask;
}

#pragma mark - Step Will Disappear Task Delegate example

- (IBAction)stepWillDisappearButtonTapped:(id)sender {
    [self beginTaskWithIdentifier:StepWillDisappearTaskIdentifier];
}

- (ORKOrderedTask *)makeStepWillDisappearTask {
    
    ORKInstructionStep *step1 = [[ORKInstructionStep alloc] initWithIdentifier:StepWillDisappearFirstStepIdentifier];
    step1.title = @"Step Will Disappear Delegate Example";
    step1.text = @"The tint color of the task view controller is changed to magenta in the `stepViewControllerWillDisappear:` method.";
    
    ORKCompletionStep *stepLast = [[ORKCompletionStep alloc] initWithIdentifier:@"stepLast"];
    stepLast.title = @"Survey Complete";
    
    ORKOrderedTask *locationTask = [[ORKOrderedTask alloc] initWithIdentifier:StepWillDisappearTaskIdentifier steps:@[step1, stepLast]];
    return locationTask;
}

#pragma mark - Confirmation Form Item

- (IBAction)confirmationFormItemButtonTapped:(id)sender {
    [self beginTaskWithIdentifier:ConfirmationFormTaskIdentifier];
}

- (ORKOrderedTask *)makeConfirmationFormTask {
    NSMutableArray *steps = [[NSMutableArray alloc] init];
    
    ORKInstructionStep *step1 = [[ORKInstructionStep alloc] initWithIdentifier:@"confirmationForm.step1"];
    step1.title = @"Confirmation Form Items Survey";
    [steps addObject:step1];
    
    // Create a step for entering password with confirmation
    ORKFormStep *step2 = [[ORKFormStep alloc] initWithIdentifier:@"confirmationForm.step2" title:@"Password" text:nil];
    [steps addObject:step2];
    
    {
        ORKTextAnswerFormat *answerFormat = [ORKAnswerFormat textAnswerFormat];
        answerFormat.multipleLines = NO;
        answerFormat.secureTextEntry = YES;
        answerFormat.autocapitalizationType = UITextAutocapitalizationTypeNone;
        answerFormat.autocorrectionType = UITextAutocorrectionTypeNo;
        answerFormat.spellCheckingType = UITextSpellCheckingTypeNo;
        
        ORKFormItem *item = [[ORKFormItem alloc] initWithIdentifier:@"password"
                                                               text:@"Password"
                                                       answerFormat:answerFormat
                                                           optional:NO];
        item.placeholder = @"Enter password";

        ORKFormItem *confirmationItem = [item confirmationAnswerFormItemWithIdentifier:@"password.confirmation"
                                                                                  text:@"Confirm"
                                                                          errorMessage:@"Passwords do not match"];
        confirmationItem.placeholder = @"Enter password again";
        
        step2.formItems = @[item, confirmationItem];
    }
    
    // Create a step for entering participant id
    ORKFormStep *step3 = [[ORKFormStep alloc] initWithIdentifier:@"confirmationForm.step3" title:@"Participant ID" text:nil];
    [steps addObject:step3];
    
    {
        ORKTextAnswerFormat *answerFormat = [ORKAnswerFormat textAnswerFormat];
        answerFormat.multipleLines = NO;
        answerFormat.autocapitalizationType = UITextAutocapitalizationTypeAllCharacters;
        answerFormat.autocorrectionType = UITextAutocorrectionTypeNo;
        answerFormat.spellCheckingType = UITextSpellCheckingTypeNo;
        
        ORKFormItem *item = [[ORKFormItem alloc] initWithIdentifier:@"participantID"
                                                               text:@"Participant ID"
                                                       answerFormat:answerFormat
                                                           optional:YES];
        item.placeholder = @"Enter Participant ID";
        
        ORKFormItem *confirmationItem = [item confirmationAnswerFormItemWithIdentifier:@"participantID.confirmation"
                                                                                  text:@"Confirm"
                                                                          errorMessage:@"IDs do not match"];
        confirmationItem.placeholder = @"Enter ID again";
        
        step3.formItems = @[item, confirmationItem];
    }
    
    ORKCompletionStep *step4 = [[ORKCompletionStep alloc] initWithIdentifier:@"confirmationForm.lastStep"];
    step4.title = @"Survey Complete";
    [steps addObject:step4];
    
    return [[ORKOrderedTask alloc] initWithIdentifier:ConfirmationFormTaskIdentifier steps:steps];
}

#pragma mark - Continue button

- (IBAction)continueButtonButtonTapped:(id)sender {
    UIStoryboard *storyboard = [UIStoryboard storyboardWithName:@"ContinueButtonExample" bundle:nil];
    UIViewController *vc = [storyboard instantiateInitialViewController];
    [self presentViewController:vc animated:YES completion:nil];
}

#pragma mark - Instantiate Custom Step View Controller Example

- (IBAction)instantiateCustomVcButtonTapped:(id)sender {
    [self beginTaskWithIdentifier:InstantiateCustomVCTaskIdentifier];
}

- (ORKOrderedTask *)makeInstantiateCustomVCTask {
    
    ORKInstructionStep *step1 = [[ORKInstructionStep alloc] initWithIdentifier:@"locationTask.step1"];
    step1.title = @"Instantiate Custom View Controller";
    step1.text = @"The next step uses a custom subclass of an ORKFormStepViewController.";
    
    DragonPokerStep *dragonStep = [[DragonPokerStep alloc] initWithIdentifier:@"dragonStep"];
    
    ORKStep *lastStep = [[ORKCompletionStep alloc] initWithIdentifier:@"done"];
    
    return [[ORKOrderedTask alloc] initWithIdentifier:InstantiateCustomVCTaskIdentifier steps:@[step1, dragonStep, lastStep]];
}

#pragma mark - Step Table

- (IBAction)tableStepButtonTapped:(id)sender {
    [self beginTaskWithIdentifier:TableStepTaskIdentifier];
}

- (ORKOrderedTask *)makeTableStepTask {
    NSMutableArray *steps = [[NSMutableArray alloc] init];
    
    ORKInstructionStep *step1 = [[ORKInstructionStep alloc] initWithIdentifier:@"step1"];
    step1.text = @"Example of an ORKTableStepViewController";
    [steps addObject:step1];
    
    ORKTableStep *tableStep = [[ORKTableStep alloc] initWithIdentifier:@"tableStep"];
    tableStep.items = @[@"Item 1", @"Item 2", @"Item 3"];
    [steps addObject:tableStep];
    
    ORKCompletionStep *stepLast = [[ORKCompletionStep alloc] initWithIdentifier:@"lastStep"];
    stepLast.title = @"Task Complete";
    [steps addObject:stepLast];
    
    return [[ORKOrderedTask alloc] initWithIdentifier:TableStepTaskIdentifier steps:steps];
}

#pragma mark - Signature Table

- (IBAction)signatureStepButtonTapped:(id)sender {
    [self beginTaskWithIdentifier:SignatureStepTaskIdentifier];
}

- (ORKOrderedTask *)makeSignatureStepTask {
    NSMutableArray *steps = [[NSMutableArray alloc] init];
    
    ORKInstructionStep *step1 = [[ORKInstructionStep alloc] initWithIdentifier:@"step1"];
    step1.text = @"Example of an ORKSignatureStep";
    [steps addObject:step1];
    
    ORKSignatureStep *signatureStep = [[ORKSignatureStep alloc] initWithIdentifier:@"signatureStep"];
    [steps addObject:signatureStep];
    
    ORKCompletionStep *stepLast = [[ORKCompletionStep alloc] initWithIdentifier:@"lastStep"];
    stepLast.title = @"Task Complete";
    [steps addObject:stepLast];
    
    return [[ORKOrderedTask alloc] initWithIdentifier:SignatureStepTaskIdentifier steps:steps];
}

#pragma mark - Auxillary Image

- (IBAction)auxillaryImageButtonTapped:(id)sender {
    [self beginTaskWithIdentifier:AuxillaryImageTaskIdentifier];
}

- (ORKOrderedTask *)makeAuxillaryImageTask {

    ORKInstructionStep *step = [[ORKInstructionStep alloc] initWithIdentifier:AuxillaryImageTaskIdentifier];
    step.title = @"Title";
    step.text = @"This is description text.";
    step.detailText = @"This is detail text.";
    step.image = [UIImage imageNamed:@"tremortest3a" inBundle:[NSBundle bundleForClass:[ORKOrderedTask class]] compatibleWithTraitCollection:nil];
    step.auxiliaryImage = [UIImage imageNamed:@"tremortest3b" inBundle:[NSBundle bundleForClass:[ORKOrderedTask class]] compatibleWithTraitCollection:nil];
    
    return [[ORKOrderedTask alloc] initWithIdentifier:SignatureStepTaskIdentifier steps:@[step]];
}

<<<<<<< HEAD
#pragma mark - Page Step

- (IBAction)pageStepButtonTapped:(id)sender {
    [self beginTaskWithIdentifier:PageStepTaskIdentifier];
}

- (ORKOrderedTask *)makePageStepTask {
    
    NSMutableArray *steps = [[NSMutableArray alloc] init];
    
    ORKInstructionStep *step1 = [[ORKInstructionStep alloc] initWithIdentifier:@"step1"];
    step1.text = @"Example of an ORKPageStep";
    [steps addObject:step1];
    
    NSMutableArray<ORKTextChoice *> *textChoices = [[NSMutableArray alloc] init];
    [textChoices addObject:[[ORKTextChoice alloc] initWithText:@"Good" detailText:@"" value:[NSNumber numberWithInt:0] exclusive:NO]];
    [textChoices addObject:[[ORKTextChoice alloc] initWithText:@"Average" detailText:@"" value:[NSNumber numberWithInt:1] exclusive:NO]];
    [textChoices addObject:[[ORKTextChoice alloc] initWithText:@"Poor" detailText:@"" value:[NSNumber numberWithInt:2] exclusive:NO]];
    ORKAnswerFormat *answerFormat = [ORKAnswerFormat choiceAnswerFormatWithStyle:ORKChoiceAnswerStyleSingleChoice textChoices:textChoices];
    ORKFormItem *formItem = [[ORKFormItem alloc] initWithIdentifier:@"choice" text:nil answerFormat:answerFormat];
    ORKFormStep *groupStep1 = [[ORKFormStep alloc] initWithIdentifier:@"step1" title:nil text:@"How do you feel today?"];
    groupStep1.formItems = @[formItem];
    
    NSMutableArray<ORKImageChoice *> *imageChoices = [[NSMutableArray alloc] init];
    [imageChoices addObject:[[ORKImageChoice alloc] initWithNormalImage:[UIImage imageNamed:@"left_hand_outline"] selectedImage:[UIImage imageNamed:@"left_hand_solid"] text:@"Left hand" value:[NSNumber numberWithInt:1]]];
    [imageChoices addObject:[[ORKImageChoice alloc] initWithNormalImage:[UIImage imageNamed:@"right_hand_outline"] selectedImage:[UIImage imageNamed:@"right_hand_solid"] text:@"Right hand" value:[NSNumber numberWithInt:0]]];
    ORKQuestionStep *groupStep2 = [ORKQuestionStep questionStepWithIdentifier:@"step2" title:@"Which hand was injured?" answer:[ORKAnswerFormat choiceAnswerFormatWithImageChoices:imageChoices]];
    
    ORKSignatureStep *groupStep3 = [[ORKSignatureStep alloc] initWithIdentifier:@"step3"];
    
    ORKPageStep *pageStep = [[ORKPageStep alloc] initWithIdentifier:@"pageStep" steps:@[groupStep1, groupStep2, groupStep3]];
    [steps addObject:pageStep];
    
    ORKOrderedTask *audioTask = [ORKOrderedTask audioTaskWithIdentifier:@"audioTask"
                                                 intendedUseDescription:nil
                                                      speechInstruction:nil
                                                 shortSpeechInstruction:nil
                                                               duration:10
                                                      recordingSettings:nil
                                                        checkAudioLevel:YES
                                                                options:
                                 ORKPredefinedTaskOptionExcludeInstructions |
                                 ORKPredefinedTaskOptionExcludeConclusion];
    ORKPageStep *audioStep = [[ORKNavigablePageStep alloc] initWithIdentifier:@"audioStep" pageTask:audioTask];
    [steps addObject:audioStep];
    
    ORKCompletionStep *stepLast = [[ORKCompletionStep alloc] initWithIdentifier:@"lastStep"];
    stepLast.title = @"Task Complete";
    [steps addObject:stepLast];
    
    return [[ORKOrderedTask alloc] initWithIdentifier:PageStepTaskIdentifier steps:steps];
    
}

=======
#pragma mark - Completion Step Continue Button

- (IBAction)completionStepButtonTapped:(id)sender {
    [self beginTaskWithIdentifier:CompletionStepTaskIdentifier];
}

- (ORKOrderedTask *)makeCompletionStepTask {
    NSMutableArray *steps = [[NSMutableArray alloc] init];
    
    ORKCompletionStep *step1 = [[ORKCompletionStep alloc] initWithIdentifier:@"completionStepWithDoneButton"];
    step1.text = @"Example of a step view controller with the continue button in the standard location below the checkmark.";
    [steps addObject:step1];
    
    ORKCompletionStep *stepLast = [[ORKCompletionStep alloc] initWithIdentifier:@"lastStep"];
    stepLast.title = @"Example of an step view controller with the continue button in the upper right.";
    [steps addObject:stepLast];
    
    return [[ORKOrderedTask alloc] initWithIdentifier:CompletionStepTaskIdentifier steps:steps];
}
>>>>>>> e207270b

@end<|MERGE_RESOLUTION|>--- conflicted
+++ resolved
@@ -400,11 +400,8 @@
                            @"Table Step",
                            @"Signature Step",
                            @"Auxillary Image",
-<<<<<<< HEAD
                            @"Page Step",
-=======
                            @"Completion Step",
->>>>>>> e207270b
                            ],
                        ];
 }
@@ -648,7 +645,6 @@
                                                     options:ORKPredefinedTaskOptionNone];
     } else if ([identifier isEqualToString:AuxillaryImageTaskIdentifier]) {
         return [self makeAuxillaryImageTask];
-<<<<<<< HEAD
     } else if ([identifier isEqualToString:PageStepTaskIdentifier]) {
         return [self makePageStepTask];
     } else if ([identifier isEqualToString:MoodSurveyTaskIdentifier]) {
@@ -657,10 +653,8 @@
                                               frequency:ORKMoodSurveyFrequencyWeekly
                                      customQuestionText:nil
                                                 options:ORKPredefinedTaskOptionNone];
-=======
     } else if ([identifier isEqualToString:CompletionStepTaskIdentifier]) {
         return [self makeCompletionStepTask];
->>>>>>> e207270b
     }
 
     return nil;
@@ -4199,9 +4193,6 @@
     return [[ORKOrderedTask alloc] initWithIdentifier:SignatureStepTaskIdentifier steps:@[step]];
 }
 
-<<<<<<< HEAD
-#pragma mark - Page Step
-
 - (IBAction)pageStepButtonTapped:(id)sender {
     [self beginTaskWithIdentifier:PageStepTaskIdentifier];
 }
@@ -4254,7 +4245,6 @@
     
 }
 
-=======
 #pragma mark - Completion Step Continue Button
 
 - (IBAction)completionStepButtonTapped:(id)sender {
@@ -4274,6 +4264,5 @@
     
     return [[ORKOrderedTask alloc] initWithIdentifier:CompletionStepTaskIdentifier steps:steps];
 }
->>>>>>> e207270b
 
 @end