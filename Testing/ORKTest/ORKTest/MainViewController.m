--- conflicted
+++ resolved
@@ -509,7 +509,6 @@
 
     id<ORKTask> task = [self makeTaskWithIdentifier:identifier];
     
-<<<<<<< HEAD
     if (_savedViewControllers[identifier]) {
         NSData *data = _savedViewControllers[identifier];
         self.taskViewController = [[ORKTaskViewController alloc] initWithTask:task restorationData:data delegate:self];
@@ -517,12 +516,11 @@
         // No saved data, just create the task and the corresponding task view controller.
         self.taskViewController = [[ORKTaskViewController alloc] initWithTask:task taskRunUUID:[NSUUID UUID]];
     }
-=======
+    
     // If we have stored data then data will contain the stored data.
     // If we don't, data will be nil (and the task will be opened up as a 'new' task.
     NSData *data = _savedViewControllers[identifier];
     self.taskViewController = [[ORKTaskViewController alloc] initWithTask:task restorationData:data delegate:self];
->>>>>>> 9fbabf8f
     
     [self beginTask];
 }
