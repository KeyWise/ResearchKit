--- conflicted
+++ resolved
@@ -394,11 +394,7 @@
                            @"Instantiate Custom VC",
                            @"Table Step",
                            @"Signature Step",
-<<<<<<< HEAD
                            @"Video Instruction Step"
-=======
-                           @"Auxillary Image",
->>>>>>> fe9c9e1f
                            ],
                        ];
 }
@@ -4063,7 +4059,6 @@
     return [[ORKOrderedTask alloc] initWithIdentifier:SignatureStepTaskIdentifier steps:steps];
 }
 
-<<<<<<< HEAD
 #pragma mark - Video Instruction Task
 
 - (IBAction)videoInstructionStepButtonTapped:(id)sender {
@@ -4089,25 +4084,5 @@
     
     return [[ORKOrderedTask alloc] initWithIdentifier:SignatureStepTaskIdentifier steps:steps];
 }
-=======
-#pragma mark - Auxillary Image
-
-- (IBAction)auxillaryImageButtonTapped:(id)sender {
-    [self beginTaskWithIdentifier:AuxillaryImageTaskIdentifier];
-}
-
-- (ORKOrderedTask *)makeAuxillaryImageTask {
-
-    ORKInstructionStep *step = [[ORKInstructionStep alloc] initWithIdentifier:AuxillaryImageTaskIdentifier];
-    step.title = @"Title";
-    step.text = @"This is description text.";
-    step.detailText = @"This is detail text.";
-    step.image = [UIImage imageNamed:@"tremortest3a" inBundle:[NSBundle bundleForClass:[ORKOrderedTask class]] compatibleWithTraitCollection:nil];
-    step.auxiliaryImage = [UIImage imageNamed:@"tremortest3b" inBundle:[NSBundle bundleForClass:[ORKOrderedTask class]] compatibleWithTraitCollection:nil];
-    
-    return [[ORKOrderedTask alloc] initWithIdentifier:SignatureStepTaskIdentifier steps:@[step]];
-}
-
->>>>>>> fe9c9e1f
 
 @end