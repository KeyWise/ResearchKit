--- conflicted
+++ resolved
@@ -481,13 +481,8 @@
         return [self makeNavigableOrderedTask];
     } else if ([identifier isEqualToString:CustomNavigationItemTaskIdentifier]) {
         return [self makeCustomNavigationItemTask];
-<<<<<<< HEAD
     } else if ([identifier isEqualToString:ReviewStepTaskIdentifier]) {
         return [self makeReviewStepTask];
-=======
-    } else if ([identifier isEqualToString:CreatePasscodeTaskIdentifier]) {
-        return [self makeCreatePasscodeTask];
->>>>>>> c7bd1f5c
     }
     return nil;
 }
@@ -2839,7 +2834,6 @@
     [self beginTaskWithIdentifier:CustomNavigationItemTaskIdentifier];
 }
 
-<<<<<<< HEAD
 #pragma mark - Review step task
 
 - (id<ORKTask>)makeReviewStepTask {
@@ -2859,79 +2853,6 @@
 
 - (IBAction)reviewStepButtonTapped:(id)sender {
     [self beginTaskWithIdentifier:ReviewStepTaskIdentifier];
-=======
-#pragma mark - Passcode step and view controllers
-
-/*
- Tests various uses of passcode step and view controllers.
- 
- Passcode authentication and passcode editing are presented in
- the examples. Passcode creation would ideally be as part of
- the consent process.
- */
-
-- (id<ORKTask>)makeCreatePasscodeTask {
-    NSMutableArray *steps = [[NSMutableArray alloc] init];
-    ORKPasscodeStep *passcodeStep = [[ORKPasscodeStep alloc] initWithIdentifier:@"consent_passcode"];
-    passcodeStep.text = @"This passcode protects your privacy and ensures that the user giving consent is the one completing the tasks.";
-    [steps addObject: passcodeStep];
-    return [[ORKOrderedTask alloc] initWithIdentifier: CreatePasscodeTaskIdentifier steps:steps];
-}
-
-- (IBAction)createPasscodeButtonTapped:(id)sender {
-    [self beginTaskWithIdentifier:CreatePasscodeTaskIdentifier];
-}
-
-- (IBAction)removePasscodeButtonTapped:(id)sender {
-    if ([ORKPasscodeViewController isPasscodeStoredInKeychain]) {
-        if ([ORKPasscodeViewController removePasscodeFromKeychain]) {
-            [self showAlertWithTitle:@"Success" message:@"Passcode removed."];
-        } else {
-            [self showAlertWithTitle:@"Error" message:@"Passcode could not be removed."];
-        }
-    } else {
-        [self showAlertWithTitle:@"Error" message:@"There is no passcode stored in the keychain."];
-    }
-}
-
-- (IBAction)authenticatePasscodeButtonTapped:(id)sender {
-    if ([ORKPasscodeViewController isPasscodeStoredInKeychain]) {
-        ORKPasscodeViewController *viewController = [ORKPasscodeViewController
-                                                     passcodeAuthenticationViewControllerWithText:@"Authenticate your passcode in order to proceed."
-                                                     delegate:self];
-        [self presentViewController:viewController animated:YES completion:nil];
-    } else {
-        [self showAlertWithTitle:@"Error" message:@"A passcode must be created before you can authenticate it."];
-    }
-}
-
-- (IBAction)editPasscodeButtonTapped:(id)sender {
-    if ([ORKPasscodeViewController isPasscodeStoredInKeychain]) {
-        ORKPasscodeViewController *viewController = [ORKPasscodeViewController passcodeEditingViewControllerWithText:nil
-                                                                                                            delegate:self
-                                                                                                        passcodeType:ORKPasscodeType6Digit];
-        [self presentViewController:viewController animated:YES completion:nil];
-    } else {
-        [self showAlertWithTitle:@"Error" message:@"A passcode must be created before you can edit it."];
-    }
-}
-
-#pragma mark - Passcode delegate
-
-- (void)passcodeViewControllerDidFailAuthentication:(UIViewController *)viewController {
-    NSLog(@"Passcode authentication failed.");
-    [self showAlertWithTitle:@"Error" message:@"Passcode authentication failed"];
-}
-
-- (void)passcodeViewControllerDidFinishWithSuccess:(UIViewController *)viewController {
-    NSLog(@"New passcode saved.");
-    [viewController dismissViewControllerAnimated:YES completion:nil];
-}
-
-- (void)passcodeViewControllerDidCancel:(UIViewController *)viewController {
-    NSLog(@"User tapped the cancel button.");
-    [viewController dismissViewControllerAnimated:YES completion:nil];
->>>>>>> c7bd1f5c
 }
 
 #pragma mark - Helpers
