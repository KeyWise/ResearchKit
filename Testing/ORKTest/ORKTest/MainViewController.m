--- conflicted
+++ resolved
@@ -307,13 +307,7 @@
                            @"Interruptible Task",
                            @"Navigable Ordered Task",
                            @"Test Charts",
-<<<<<<< HEAD
                            @"Toggle Tint Color"
-=======
-                           @"Test Charts Performance",
-                           @"Toggle Tint Color",
-                           @"Wait Task",
->>>>>>> 9fbabf8f
                            ],
                        ];
 }
@@ -495,15 +489,10 @@
         return [self makeCustomNavigationItemTask];
     } else if ([identifier isEqualToString:CreatePasscodeTaskIdentifier]) {
         return [self makeCreatePasscodeTask];
-<<<<<<< HEAD
     } else if ([identifier isEqualToString:EmbeddedReviewStepTaskIdentifier]) {
         return [self makeEmbeddedReviewStep];
     } else if ([identifier isEqualToString:StandaloneReviewStepTaskIdentifier]) {
         return [self makeStandaloneReviewStep];
-=======
-    } if ([identifier isEqualToString:WaitTaskIdentifier]) {
-        return [self makeWaitingTask];
->>>>>>> 9fbabf8f
     }
 
     return nil;
