/*
 Copyright (c) 2015, Apple Inc. All rights reserved.
 Copyright (c) 2015, Bruce Duncan.
 
 Redistribution and use in source and binary forms, with or without modification,
 are permitted provided that the following conditions are met:
 
 1.  Redistributions of source code must retain the above copyright notice, this
 list of conditions and the following disclaimer.
 
 2.  Redistributions in binary form must reproduce the above copyright notice,
 this list of conditions and the following disclaimer in the documentation and/or
 other materials provided with the distribution.
 
 3.  Neither the name of the copyright holder(s) nor the names of any contributors
 may be used to endorse or promote products derived from this software without
 specific prior written permission. No license is granted to the trademarks of
 the copyright holders even if such marks are included in this software.
 
 THIS SOFTWARE IS PROVIDED BY THE COPYRIGHT HOLDERS AND CONTRIBUTORS "AS IS"
 AND ANY EXPRESS OR IMPLIED WARRANTIES, INCLUDING, BUT NOT LIMITED TO, THE
 IMPLIED WARRANTIES OF MERCHANTABILITY AND FITNESS FOR A PARTICULAR PURPOSE
 ARE DISCLAIMED. IN NO EVENT SHALL THE COPYRIGHT OWNER OR CONTRIBUTORS BE LIABLE
 FOR ANY DIRECT, INDIRECT, INCIDENTAL, SPECIAL, EXEMPLARY, OR CONSEQUENTIAL
 DAMAGES (INCLUDING, BUT NOT LIMITED TO, PROCUREMENT OF SUBSTITUTE GOODS OR
 SERVICES; LOSS OF USE, DATA, OR PROFITS; OR BUSINESS INTERRUPTION) HOWEVER
 CAUSED AND ON ANY THEORY OF LIABILITY, WHETHER IN CONTRACT, STRICT LIABILITY,
 OR TORT (INCLUDING NEGLIGENCE OR OTHERWISE) ARISING IN ANY WAY OUT OF THE USE
 OF THIS SOFTWARE, EVEN IF ADVISED OF THE POSSIBILITY OF SUCH DAMAGE.
 */


#import "MainViewController.h"
#import <ResearchKit/ResearchKit_Private.h>
#import <AVFoundation/AVFoundation.h>
#import "DynamicTask.h"
#import "CustomRecorder.h"
#import "AppDelegate.h"


static NSString * const DatePickingTaskIdentifier = @"dates_001";
static NSString * const SelectionSurveyTaskIdentifier = @"tid_001";
static NSString * const ActiveStepTaskIdentifier = @"tid_002";
static NSString * const ConsentReviewTaskIdentifier = @"consent_review";
static NSString * const ConsentTaskIdentifier = @"consent";
static NSString * const MiniFormTaskIdentifier = @"miniform";
static NSString * const ScreeningTaskIdentifier = @"screening";
static NSString * const ScalesTaskIdentifier = @"scales";
static NSString * const ImageChoicesTaskIdentifier = @"images";
static NSString * const AudioTaskIdentifier = @"audio";
static NSString * const ToneAudiometryTaskIdentifier = @"tone_audiometry";
static NSString * const FitnessTaskIdentifier = @"fitness";
static NSString * const GaitTaskIdentifier = @"gait";
static NSString * const MemoryTaskIdentifier = @"memory";
static NSString * const DynamicTaskIdentifier = @"dynamic_task";
static NSString * const TwoFingerTapTaskIdentifier = @"tap";
static NSString * const ReactionTimeTaskIdentifier = @"react";
static NSString * const StepNavigationTaskIdentifier = @"step_navigation";


@interface MainViewController () <ORKTaskViewControllerDelegate> {
    id<ORKTaskResultSource> _lastRouteResult;
    ORKConsentDocument *_currentDocument;
    
    NSMutableDictionary *_savedTasks;               // Maps task identifiers to archived task data
    NSMutableDictionary *_savedViewControllers;     // Maps task identifiers to task view controller restoration data
}

@property (nonatomic, strong) ORKTaskViewController *taskViewController;

@end


@implementation MainViewController

- (instancetype)initWithNibName:(NSString *)nibNameOrNil bundle:(NSBundle *)nibBundleOrNil {
    self = [super initWithNibName:nibNameOrNil bundle:nibBundleOrNil];
    if (self) {
        self.restorationIdentifier = @"main";
    }
    return self;
}

- (void)viewDidLoad {
    [super viewDidLoad];
    
    _savedTasks = [NSMutableDictionary new];
    _savedViewControllers = [NSMutableDictionary new];
    
    NSMutableDictionary *buttons = [NSMutableDictionary dictionary];
    
    /*
     One button per task, organized in two columns.
     Yes, we could have used a table view, but this was more convenient.
     */
    
    NSMutableArray *buttonKeys = [NSMutableArray array];

    {
        UIButton *button = [UIButton buttonWithType:UIButtonTypeSystem];
        [button addTarget:self action:@selector(showConsent:) forControlEvents:UIControlEventTouchUpInside];
        [button setTitle:@"Consent" forState:UIControlStateNormal];
        [buttonKeys addObject:@"consent"];
        buttons[buttonKeys.lastObject] = button;
    }

    {
        UIButton *button = [UIButton buttonWithType:UIButtonTypeSystem];
        [button addTarget:self action:@selector(showConsentReview:) forControlEvents:UIControlEventTouchUpInside];
        [button setTitle:@"Consent Review" forState:UIControlStateNormal];
        [buttonKeys addObject:@"consent_review"];
        buttons[buttonKeys.lastObject] = button;
    }
    
    {
        UIButton *button = [UIButton buttonWithType:UIButtonTypeSystem];
        [button addTarget:self action:@selector(pickDates:) forControlEvents:UIControlEventTouchUpInside];
        [button setTitle:@"Date Survey" forState:UIControlStateNormal];
        [buttonKeys addObject:@"dates"];
        buttons[buttonKeys.lastObject] = button;
    }
    
    {
        UIButton *button = [UIButton buttonWithType:UIButtonTypeSystem];
        [button addTarget:self action:@selector(showAudioTask:) forControlEvents:UIControlEventTouchUpInside];
        [button setTitle:@"Audio Task" forState:UIControlStateNormal];
        [buttonKeys addObject:@"audio"];
        buttons[buttonKeys.lastObject] = button;
    }
    
    {
        UIButton *button = [UIButton buttonWithType:UIButtonTypeSystem];
        [button addTarget:self action:@selector(showToneAudiometryTask:) forControlEvents:UIControlEventTouchUpInside];
        [button setTitle:@"Tone Audiometry Task" forState:UIControlStateNormal];
        [buttonKeys addObject:@"tone_audiometry"];
        buttons[buttonKeys.lastObject] = button;
    }
    
    {
        UIButton *button = [UIButton buttonWithType:UIButtonTypeSystem];
        [button addTarget:self action:@selector(showReactionTimeTask:) forControlEvents:UIControlEventTouchUpInside];
        [button setTitle:@"Reaction Time Task" forState:UIControlStateNormal];
        [buttonKeys addObject:@"react"];
        buttons[buttonKeys.lastObject] = button;
    }

    {
        UIButton *button = [UIButton buttonWithType:UIButtonTypeSystem];
        [button addTarget:self action:@selector(showMiniForm:) forControlEvents:UIControlEventTouchUpInside];
        [button setTitle:@"Mini Form" forState:UIControlStateNormal];
        [buttonKeys addObject:@"form"];
        buttons[buttonKeys.lastObject] = button;
    }
    
    {
        UIButton *button = [UIButton buttonWithType:UIButtonTypeSystem];
        [button addTarget:self action:@selector(showSelectionSurvey:) forControlEvents:UIControlEventTouchUpInside];
        [button setTitle:@"Selection Survey" forState:UIControlStateNormal];
        [buttonKeys addObject:@"selection_survey"];
        buttons[buttonKeys.lastObject] = button;
    }
    
    {
        UIButton *button = [UIButton buttonWithType:UIButtonTypeSystem];
        [button addTarget:self action:@selector(showGaitTask:) forControlEvents:UIControlEventTouchUpInside];
        [button setTitle:@"GAIT" forState:UIControlStateNormal];
        [buttonKeys addObject:@"gait"];
        buttons[buttonKeys.lastObject] = button;
    }
    
    {
        UIButton *button = [UIButton buttonWithType:UIButtonTypeSystem];
        [button addTarget:self action:@selector(showFitnessTask:) forControlEvents:UIControlEventTouchUpInside];
        [button setTitle:@"Fitness" forState:UIControlStateNormal];
        [buttonKeys addObject:@"fitness"];
        buttons[buttonKeys.lastObject] = button;
    }
    
    {
        UIButton *button = [UIButton buttonWithType:UIButtonTypeSystem];
        [button addTarget:self action:@selector(showTwoFingerTappingTask:) forControlEvents:UIControlEventTouchUpInside];
        [button setTitle:@"Two Finger Tapping" forState:UIControlStateNormal];
        [buttonKeys addObject:@"tapping"];
        buttons[buttonKeys.lastObject] = button;
    }
    
    {
        UIButton *button = [UIButton buttonWithType:UIButtonTypeSystem];
        [button addTarget:self action:@selector(showActiveStepTask:) forControlEvents:UIControlEventTouchUpInside];
        [button setTitle:@"ActiveStep Task" forState:UIControlStateNormal];
        [buttonKeys addObject:@"task"];
        buttons[buttonKeys.lastObject] = button;
    }
    
    {
        UIButton *button = [UIButton buttonWithType:UIButtonTypeSystem];
        [button addTarget:self action:@selector(showMemoryTask:) forControlEvents:UIControlEventTouchUpInside];
        [button setTitle:@"Memory Game" forState:UIControlStateNormal];
        [buttonKeys addObject:@"memory"];
        buttons[buttonKeys.lastObject] = button;
    }
    
    {
        UIButton *button = [UIButton buttonWithType:UIButtonTypeSystem];
        [button addTarget:self action:@selector(showDynamicTask:) forControlEvents:UIControlEventTouchUpInside];
        [button setTitle:@"Dynamic Task" forState:UIControlStateNormal];
        [buttonKeys addObject:@"dyntask"];
        buttons[buttonKeys.lastObject] = button;
    }
    
    {
        UIButton *button = [UIButton buttonWithType:UIButtonTypeSystem];
        [button addTarget:self action:@selector(showScreeningTask:) forControlEvents:UIControlEventTouchUpInside];
        [button setTitle:@"Interruptible Task" forState:UIControlStateNormal];
        [buttonKeys addObject:@"interruptible"];
        buttons[buttonKeys.lastObject] = button;
    }
    
    {
        UIButton *button = [UIButton buttonWithType:UIButtonTypeSystem];
        [button addTarget:self action:@selector(showScales:) forControlEvents:UIControlEventTouchUpInside];
        [button setTitle:@"Scale" forState:UIControlStateNormal];
        [buttonKeys addObject:@"scale"];
        buttons[buttonKeys.lastObject] = button;
    }
    
    {
        UIButton *button = [UIButton buttonWithType:UIButtonTypeSystem];
        [button addTarget:self action:@selector(showImageChoices:) forControlEvents:UIControlEventTouchUpInside];
        [button setTitle:@"Image Choices" forState:UIControlStateNormal];
        [buttonKeys addObject:@"imageChoices"];
        buttons[buttonKeys.lastObject] = button;
    }
    
<<<<<<< HEAD
    {
        UIButton *button = [UIButton buttonWithType:UIButtonTypeSystem];
        [button addTarget:self action:@selector(showReactionTimeTask:) forControlEvents:UIControlEventTouchUpInside];
        [button setTitle:@"Reaction Time" forState:UIControlStateNormal];
        [buttonKeys addObject:@"react"];
        buttons[buttonKeys.lastObject] = button;
    }

    {
        UIButton *button = [UIButton buttonWithType:UIButtonTypeSystem];
        [button addTarget:self action:@selector(showStepNavigationTask:) forControlEvents:UIControlEventTouchUpInside];
        [button setTitle:@"Step Navigation Task" forState:UIControlStateNormal];
        [buttonKeys addObject:@"step"];
        buttons[buttonKeys.lastObject] = button;
    }

=======
>>>>>>> 52f3d906
    [buttons enumerateKeysAndObjectsUsingBlock:^(id key, UIView *obj, BOOL *stop) {
        [obj setTranslatesAutoresizingMaskIntoConstraints:NO];
        [self.view addSubview:obj];
    }];
   
    if (buttons.count > 0) {
         NSString *horizVisualFormatString  = @"";
        if (buttons.count == 1) {
            horizVisualFormatString = [NSString stringWithFormat:@"H:|[%@]|", buttonKeys.firstObject];
        } else {
            horizVisualFormatString = [NSString stringWithFormat:@"H:|[%@][%@(==%@)]|", buttonKeys.firstObject, buttonKeys[1], buttonKeys.firstObject];
        }
        [self.view addConstraints:[NSLayoutConstraint constraintsWithVisualFormat:horizVisualFormatString 
                                                                          options:(NSLayoutFormatOptions)0
                                                                          metrics:nil
                                                                            views:buttons]];
        
        NSArray *allKeys = buttonKeys;
        BOOL left = YES;
        NSMutableString *leftVisualFormatString = [NSMutableString stringWithString:@"V:|-20-"];
        NSMutableString *rightVisualFormatString = [NSMutableString stringWithString:@"V:|-20-"];
        
        NSString *leftFirstKey = nil;
        NSString *rightFirstKey = nil;
        
        for (NSString *key in allKeys) {
        
            if (left == YES) {
            
                if (leftFirstKey) {
                    [leftVisualFormatString appendFormat:@"[%@(==%@)]", key, leftFirstKey];
                } else {
                    [leftVisualFormatString appendFormat:@"[%@]", key];
                }
                
                if (leftFirstKey == nil) {
                    leftFirstKey = key;
                }
            } else {
                
                if (rightFirstKey) {
                    [rightVisualFormatString appendFormat:@"[%@(==%@)]", key, rightFirstKey];
                } else {
                    [rightVisualFormatString appendFormat:@"[%@]", key];
                }
                
                if (rightFirstKey == nil) {
                    rightFirstKey = key;
                }
            }
            
            left = !left;
        }
        
        [leftVisualFormatString appendString:@"-20-|"];
        [rightVisualFormatString appendString:@"-20-|"];
        
        [self.view addConstraints:[NSLayoutConstraint constraintsWithVisualFormat:leftVisualFormatString
                                                                          options:NSLayoutFormatAlignAllCenterX
                                                                          metrics:nil
                                                                            views:buttons]];
        [self.view addConstraints:[NSLayoutConstraint constraintsWithVisualFormat:rightVisualFormatString
                                                                          options:NSLayoutFormatAlignAllCenterX
                                                                          metrics:nil
                                                                            views:buttons]];
        
    }
}

#pragma mark - Mapping identifiers to tasks

- (id<ORKTask>)makeTaskWithIdentifier:(NSString *)identifier {
    if ([identifier isEqualToString:DatePickingTaskIdentifier]) {
        return [self makeDatePickingTask];
    } else if ([identifier isEqualToString:SelectionSurveyTaskIdentifier]) {
        return [self makeSelectionSurveyTask];
    } else if ([identifier isEqualToString:ActiveStepTaskIdentifier]) {
        return [self makeActiveStepTask];
    } else if ([identifier isEqualToString:ConsentReviewTaskIdentifier]) {
        return [self makeConsentReviewTask];
    } else if ([identifier isEqualToString:ConsentTaskIdentifier]) {
        return [self makeConsentTask];
    } else if ([identifier isEqualToString:AudioTaskIdentifier]) {
        id<ORKTask> task = [ORKOrderedTask audioTaskWithIdentifier:AudioTaskIdentifier
                                            intendedUseDescription:nil
                                                 speechInstruction:nil
                                            shortSpeechInstruction:nil
                                                          duration:10
                                                 recordingSettings:nil
                                                           options:(ORKPredefinedTaskOption)0];
        return task;
    } else if ([identifier isEqualToString:ToneAudiometryTaskIdentifier]) {
        id<ORKTask> task = [ORKOrderedTask toneAudiometryTaskWithIdentifier:ToneAudiometryTaskIdentifier
                                                     intendedUseDescription:nil
                                                          speechInstruction:nil
                                                     shortSpeechInstruction:nil
                                                               toneDuration:20
                                                                    options:(ORKPredefinedTaskOption)0];
        return task;
    } else if ([identifier isEqualToString:MiniFormTaskIdentifier]) {
        return [self makeMiniFormTask];
    } else if ([identifier isEqualToString:FitnessTaskIdentifier]) {
        return [ORKOrderedTask fitnessCheckTaskWithIdentifier:FitnessTaskIdentifier
                                       intendedUseDescription:nil
                                                 walkDuration:360
                                                 restDuration:180
                                                      options:ORKPredefinedTaskOptionNone];
    } else if ([identifier isEqualToString:GaitTaskIdentifier]) {
        return [ORKOrderedTask shortWalkTaskWithIdentifier:GaitTaskIdentifier
                                    intendedUseDescription:nil
                                       numberOfStepsPerLeg:20
                                              restDuration:30
                                                   options:ORKPredefinedTaskOptionNone];
    } else if ([identifier isEqualToString:MemoryTaskIdentifier]) {
        return [ORKOrderedTask spatialSpanMemoryTaskWithIdentifier:MemoryTaskIdentifier
                                            intendedUseDescription:nil
                                                       initialSpan:3
                                                       minimumSpan:2
                                                       maximumSpan:15
                                                         playSpeed:1
                                                          maxTests:5
                                            maxConsecutiveFailures:3
                                                 customTargetImage:nil
                                            customTargetPluralName:nil
                                                   requireReversal:NO
                                                           options:ORKPredefinedTaskOptionNone];
    } else if ([identifier isEqualToString:DynamicTaskIdentifier]) {
        return [DynamicTask new];
    } else if ([identifier isEqualToString:ScreeningTaskIdentifier]) {
        return [self makeScreeningTask];
    } else if ([identifier isEqualToString:ScalesTaskIdentifier]) {
        return [self makeScalesTask];
    } else if ([identifier isEqualToString:ImageChoicesTaskIdentifier]) {
        return [self makeImageChoicesTask];
    } else if ([identifier isEqualToString:TwoFingerTapTaskIdentifier]) {
        return [ORKOrderedTask twoFingerTappingIntervalTaskWithIdentifier:TwoFingerTapTaskIdentifier
                                                   intendedUseDescription:nil
                                                                 duration:20.0 options:(ORKPredefinedTaskOption)0];
    }
    else if ([identifier isEqualToString:ReactionTimeTaskIdentifier]) {
        return [ORKOrderedTask
                deviceMotionReactionTimeTaskWithIdentifier:ReactionTimeTaskIdentifier
                intendedUseDescription:nil
                maximumStimulusInterval:8
                minimumStimulusInterval:4
                thresholdAcceleration:0.5
                numberOfAttempts:3
                timeout:10
                successSound:0
                timeoutSound:0
                failureSound:0
                options:0];
    } else if ([identifier isEqualToString:StepNavigationTaskIdentifier]) {
        return [self makeStepNavigationTask];
    }
    return nil;
}

/*
 Creates a task and presents it with a task view controller.
 */
- (void)beginTaskWithIdentifier:(NSString *)identifier {
    /*
     This is our implementation of restoration after saving during a task.
     If the user saved their work on a previous run of a task with the same
     identifier, we attempt to restore the view controller here.
     
     We also attempt to restore the task when data for an archived task is found. Task restoration
     is not always possible nor desirable. Some objects implementing the ORKTask
     protocol can chose not to adopt NSSecureCoding (such as this project's DynamicTask).
     Task archival and restoration is recommended for ORKNavigableOrderedTask, since
     that preserves the navigation stack (which allows you to navigate steps backwards).
     
     Since unarchiving can throw an exception, in a real application we would
     need to attempt to catch that exception here.
     */

    id<ORKTask> task = nil;
    NSData *taskData = _savedTasks[identifier];
    if (taskData)
    {
        /*
         We assume any restored task is of the ORKNavigableOrderedTask since that's the only kind
         we're archiving in this example. You have to make sure your are unarchiving a task of the proper class.
         */
        NSKeyedUnarchiver *unarchiver = [[NSKeyedUnarchiver alloc] initForReadingWithData:taskData];
        task = [unarchiver decodeObjectOfClass:[ORKNavigableOrderedTask class] forKey:NSKeyedArchiveRootObjectKey];
    } else {
        /*
         No task was previously stored
         */
        task = [self makeTaskWithIdentifier:identifier];
    }
    
    if (_savedViewControllers[identifier])
    {
        NSData *data = _savedViewControllers[identifier];
        self.taskViewController = [[ORKTaskViewController alloc] initWithTask:task restorationData:data];
    } else {
        // No saved data, just create the task and the corresponding task view controller.
        self.taskViewController = [[ORKTaskViewController alloc] initWithTask:task taskRunUUID:[NSUUID UUID]];
    }
    
    [self beginTask];
}

/*
 Actually presents the task view controller.
 */
- (void)beginTask {
    id<ORKTask> task = self.taskViewController.task;
    self.taskViewController.delegate = self;
    
    if (_taskViewController.outputDirectory == nil) {
        // Sets an output directory in Documents, using the `taskRunUUID` in the path.
        NSURL *documents = [NSURL fileURLWithPath:[NSSearchPathForDirectoriesInDomains(NSDocumentDirectory, NSUserDomainMask, YES) lastObject]];
        NSURL *outputDir = [documents URLByAppendingPathComponent:[self.taskViewController.taskRunUUID UUIDString]];
        [[NSFileManager defaultManager] createDirectoryAtURL:outputDir withIntermediateDirectories:YES attributes:nil error:nil];
        self.taskViewController.outputDirectory = outputDir;
    }
    
    /*
     For the dynamic task, we remember the last result and use it as a source
     of default values for any optional questions.
     */
    if ([task isKindOfClass:[DynamicTask class]])
    {
        self.taskViewController.defaultResultSource = _lastRouteResult;
    }
    
    /*
     We set a restoration identifier so that UI state restoration is enabled
     for the task view controller. We don't need to do anything else to prepare
     for state restoration of a ResearchKit framework task VC.
     */
    _taskViewController.restorationIdentifier = [task identifier];
    
    [self presentViewController:_taskViewController animated:YES completion:nil];
}

#pragma mark - Date picking

/*
 This task presents several questions which exercise functionality based on
 `UIDatePicker`.
 */
- (ORKOrderedTask *)makeDatePickingTask {
    NSMutableArray *steps = [NSMutableArray new];
    {
        ORKInstructionStep *step = [[ORKInstructionStep alloc] initWithIdentifier:@"iid_001"];
        step.title = @"Date Survey";
        step.detailText = @"date pickers";
        [steps addObject:step];
    }

    /*
     A time interval question with no default set.
     */
    {
        ORKQuestionStep *step = [ORKQuestionStep questionStepWithIdentifier:@"qid_timeInterval_001"
                                                                      title:@"How long did it take to fall asleep last night?"
                                                                     answer:[ORKAnswerFormat timeIntervalAnswerFormat]];
        [steps addObject:step];
    }
    
    
    /*
     A time interval question specifying a default and a step size.
     */
    {
        ORKQuestionStep *step = [ORKQuestionStep questionStepWithIdentifier:@"qid_timeInterval_default_002"
                                                                      title:@"How long did it take to fall asleep last night?"
                                                                     answer:[ORKAnswerFormat timeIntervalAnswerFormatWithDefaultInterval:300 step:5]];
        [steps addObject:step];
    }
    
    /*
     A date answer format question, specifying a specific calendar.
     If no calendar were specified, the user's preferred calendar would be used.
     */
    {
        ORKDateAnswerFormat *dateAnswer = [ORKDateAnswerFormat dateAnswerFormatWithDefaultDate:nil minimumDate:nil maximumDate:nil calendar: [NSCalendar calendarWithIdentifier:NSCalendarIdentifierHebrew]];
        ORKQuestionStep *step = [ORKQuestionStep questionStepWithIdentifier:@"qid_date_001"
                                                                      title:@"When is your birthday?"
                                                                     answer:dateAnswer];
        [steps addObject:step];
    }
    
    /*
     A date question with a minimum, maximum, and default.
     Also specifically requires the Gregorian calendar.
     */
    {
        NSDate *defaultDate = [[NSCalendar currentCalendar] dateByAddingUnit:NSCalendarUnitDay value:10 toDate:[NSDate date] options:(NSCalendarOptions)0];
        NSDate *minDate = [[NSCalendar currentCalendar] dateByAddingUnit:NSCalendarUnitDay value:8 toDate:[NSDate date] options:(NSCalendarOptions)0];
        NSDate *maxDate = [[NSCalendar currentCalendar] dateByAddingUnit:NSCalendarUnitDay value:12 toDate:[NSDate date] options:(NSCalendarOptions)0];
        ORKDateAnswerFormat *dateAnswer = [ORKDateAnswerFormat dateAnswerFormatWithDefaultDate:defaultDate
                                                                                   minimumDate:minDate
                                                                                   maximumDate:maxDate
                                                                                      calendar: [NSCalendar calendarWithIdentifier:NSCalendarIdentifierGregorian]];
        ORKQuestionStep *step = [ORKQuestionStep questionStepWithIdentifier:@"qid_date_default_002"
                                                                      title:@"What day are you available?"
                                                                     answer:dateAnswer];
        [steps addObject:step];
    }
    
    /*
     A time of day question with no default.
     */
    {
        ORKQuestionStep *step = [ORKQuestionStep questionStepWithIdentifier:@"qid_timeOfDay_001"
                                                                 title:@"What time do you get up?"
                                                                   answer:[ORKTimeOfDayAnswerFormat timeOfDayAnswerFormat]];
        [steps addObject:step];
    }
    
    /*
     A time of day question with a default of 8:15 AM.
     */
    {
        
        NSDateComponents *dateComponents = [[NSDateComponents alloc] init];
        dateComponents.hour = 8;
        dateComponents.minute = 15;
        ORKQuestionStep *step = [ORKQuestionStep questionStepWithIdentifier:@"qid_timeOfDay_default_001"
                                                                      title:@"What time do you get up?"
                                                                     answer:[ORKTimeOfDayAnswerFormat timeOfDayAnswerFormatWithDefaultComponents:dateComponents]];
        [steps addObject:step];
    }
    
    /*
     A date-time question with default parameters (no min, no max, default to now).
     */
    {
        ORKQuestionStep *step = [ORKQuestionStep questionStepWithIdentifier:@"qid_dateTime_001"
                                                                      title:@"When is your next meeting?"
                                                                     answer:[ORKDateAnswerFormat dateTimeAnswerFormat]];
        [steps addObject:step];
    }
    
    /*
     A date-time question with specified min, max, default date, and calendar.
     */
    {
        NSDate *defaultDate = [[NSCalendar currentCalendar] dateByAddingUnit:NSCalendarUnitDay value:10 toDate:[NSDate date] options:(NSCalendarOptions)0];
        NSDate *minDate = [[NSCalendar currentCalendar] dateByAddingUnit:NSCalendarUnitDay value:8 toDate:[NSDate date] options:(NSCalendarOptions)0];
        NSDate *maxDate = [[NSCalendar currentCalendar] dateByAddingUnit:NSCalendarUnitDay value:12 toDate:[NSDate date] options:(NSCalendarOptions)0];
        ORKQuestionStep *step = [ORKQuestionStep questionStepWithIdentifier:@"qid_dateTime_default_002"
                                                                      title:@"When is your next meeting?"
                                                                     answer:[ORKDateAnswerFormat dateTimeAnswerFormatWithDefaultDate:defaultDate minimumDate:minDate  maximumDate:maxDate calendar:[NSCalendar calendarWithIdentifier:NSCalendarIdentifierGregorian]]];
        [steps addObject:step];
        
    }
    ORKOrderedTask *task = [[ORKOrderedTask alloc] initWithIdentifier:DatePickingTaskIdentifier steps:steps];
    return task;
}

- (IBAction)pickDates:(id)sender {
    [self beginTaskWithIdentifier:DatePickingTaskIdentifier];
}

#pragma mark - Selection survey

/*
 The selection survey task is just a collection of various styles of survey questions.
 */
- (ORKOrderedTask *)makeSelectionSurveyTask {
    NSMutableArray *steps = [NSMutableArray new];
    
    {
        ORKInstructionStep *step = [[ORKInstructionStep alloc] initWithIdentifier:@"iid_001"];
        step.title = @"Selection Survey";
        [steps addObject:step];
    }
    
    {
        /*
         A numeric question requiring integer answers in a fixed range, with no default.
         */
        ORKNumericAnswerFormat *format = [ORKNumericAnswerFormat integerAnswerFormatWithUnit:@"years"];
        format.minimum = @(0);
        format.maximum = @(199);
        ORKQuestionStep *step = [ORKQuestionStep questionStepWithIdentifier:@"qid_001"
                                                                      title:@"How old are you?"
                                                                     answer:format];
        [steps addObject:step];
    }
    
    {
        /*
         A boolean question.
         */
        ORKBooleanAnswerFormat *format = [ORKBooleanAnswerFormat new];
        ORKQuestionStep *step = [ORKQuestionStep questionStepWithIdentifier:@"qid_001b"
                                                                      title:@"Do you consent to a background check?"
                                                                     answer:format];
        [steps addObject:step];
    }
    
    {
        /*
         A single-choice question presented in the tableview format.
         */
        ORKTextChoiceAnswerFormat *answerFormat = [ORKAnswerFormat choiceAnswerFormatWithStyle:ORKChoiceAnswerStyleMultipleChoice textChoices:
                                                   @[
                                                     [ORKTextChoice choiceWithText:@"Less than seven"
                                                                        detailText:nil
                                                                             value:@(7)],
                                                     [ORKTextChoice choiceWithText:@"Between seven and eight"
                                                                        detailText:nil
                                                                             value:@(8)],
                                                     [ORKTextChoice choiceWithText:@"More than eight"
                                                                        detailText:nil
                                                                             value:@(9)]
                                                     ]];
        ORKQuestionStep *step = [ORKQuestionStep questionStepWithIdentifier:@"qid_003"
                                                                      title:@"How many hours did you sleep last night?"
                                                                     answer:answerFormat];
        [steps addObject:step];
    }
    
    {
        /*
         A multiple-choice question with text choices that have detail text.
         */
        ORKTextChoiceAnswerFormat *answerFormat = [ORKAnswerFormat choiceAnswerFormatWithStyle:ORKChoiceAnswerStyleMultipleChoice textChoices:
            @[
              [ORKTextChoice choiceWithText:@"Cough"
                                 detailText:@"A cough and/or sore throat"
                                      value:@"cough"],
              [ORKTextChoice choiceWithText:@"Fever"
                                 detailText:@"A 100F or higher fever or feeling feverish"
                                      value:@"fever"],
              [ORKTextChoice choiceWithText:@"Headaches"
                                 detailText:@"Headaches and/or body aches"
                                      value:@"headache"]
              ]];
        
        ORKQuestionStep *step = [ORKQuestionStep questionStepWithIdentifier:@"qid_004"
                                                                      title:@"Which symptoms do you have?"
                                                                     answer:answerFormat];
        
        [steps addObject:step];
    }
    
    {
        /*
         A text question with the default multiple-line text entry.
         */
        ORKQuestionStep *step = [ORKQuestionStep questionStepWithIdentifier:@"qid_005"
                                                                      title:@"How did you feel last night?"
                                                                     answer:[ORKAnswerFormat textAnswerFormat]];
        [steps addObject:step];
    }
    
    {
        /*
         A text question with single-line text entry, with autocapitalization on
         for words, and autocorrection, and spellchecking turned off.
         */
        ORKTextAnswerFormat *format = [ORKAnswerFormat textAnswerFormat];
        format.multipleLines = NO;
        format.autocapitalizationType = UITextAutocapitalizationTypeWords;
        format.autocorrectionType = UITextAutocorrectionTypeNo;
        format.spellCheckingType = UITextSpellCheckingTypeNo;
        ORKQuestionStep *step = [ORKQuestionStep questionStepWithIdentifier:@"qid_005a"
                                                                      title:@"What is your name?"
                                                                     answer:format];
        [steps addObject:step];
    }
    
    {
        /*
         A text question with a length limit.
         */
        ORKQuestionStep *step = [ORKQuestionStep questionStepWithIdentifier:@"qid_005b"
                                                                      title:@"How did you feel last night?"
                                                                     answer:[ORKTextAnswerFormat textAnswerFormatWithMaximumLength:20]];
        [steps addObject:step];
    }
    
    {
        /*
         A single-select value-picker question. Rather than seeing the items in a tableview,
         the user sees them in a picker wheel. This is suitable where the list
         of items can be long, and the text describing the options can be kept short.
         */
        ORKValuePickerAnswerFormat *answerFormat = [ORKAnswerFormat valuePickerAnswerFormatWithTextChoices:
                                                    @[
                                                      [ORKTextChoice choiceWithText:@"Cough"
                                                                         detailText:nil
                                                                              value:@"cough"],
                                                      [ORKTextChoice choiceWithText:@"Fever"
                                                                         detailText:nil
                                                                              value:@"fever"],
                                                      [ORKTextChoice choiceWithText:@"Headaches"
                                                                         detailText:nil
                                                                              value:@"headache"]
                                                      ]];
        ORKQuestionStep *step = [ORKQuestionStep questionStepWithIdentifier:@"qid_081"
                                                                      title:@"Select a symptom"
                                                                     answer:answerFormat];
        
        [steps addObject:step];
    }
    
    {
        /*
         A continuous slider question.
         */
        ORKQuestionStep *step = [ORKQuestionStep questionStepWithIdentifier:@"qid_010"
                                                                      title:@"On a scale of 1 to 10, how much pain do you feel?"
                                                                     answer:[[ORKContinuousScaleAnswerFormat alloc] initWithMaximumValue:10 minimumValue:1 defaultValue:NSIntegerMax maximumFractionDigits:1]];
        [steps addObject:step];
    }
    
    {
        /*
         The same as the previous question, but now using a discrete slider.
         */
        ORKQuestionStep *step = [ORKQuestionStep questionStepWithIdentifier:@"qid_010a"
                                                                      title:@"On a scale of 1 to 10, how much pain do you feel?"
                                                                     answer:[ORKAnswerFormat scaleAnswerFormatWithMaximumValue:10
                                                                                                                  minimumValue:1
                                                                                                                  defaultValue:NSIntegerMax
                                                                                                                          step:1
                                                                                                                      vertical:NO
                                                                                                       maximumValueDescription:@"High value"
                                                                                                       minimumValueDescription:@"Low value"]];
        [steps addObject:step];
    }
    
    {
        /*
         A HealthKit answer format question for gender.
         The default value is read from HealthKit when the step is being presented,
         but the user's answer is not written back to HealthKit.
         */
        ORKQuestionStep *step = [ORKQuestionStep questionStepWithIdentifier:@"fqid_health_biologicalSex"
                                                                      title:@"What is your gender"
                                                                     answer:[ORKHealthKitCharacteristicTypeAnswerFormat answerFormatWithCharacteristicType:[HKCharacteristicType characteristicTypeForIdentifier:HKCharacteristicTypeIdentifierBiologicalSex]]];
        [steps addObject:step];
    }
    
    {
        /*
         A HealthKit answer format question for blood type.
         The default value is read from HealthKit when the step is being presented,
         but the user's answer is not written back to HealthKit.
         */
        ORKQuestionStep *step = [ORKQuestionStep questionStepWithIdentifier:@"fqid_health_bloodType"
                                                                      title:@"What is your blood type?"
                                                                     answer:[ORKHealthKitCharacteristicTypeAnswerFormat answerFormatWithCharacteristicType:[HKCharacteristicType characteristicTypeForIdentifier:HKCharacteristicTypeIdentifierBloodType]]];
        [steps addObject:step];
    }
    
    {
        /*
         A HealthKit answer format question for date of birth.
         The default value is read from HealthKit when the step is being presented,
         but the user's answer is not written back to HealthKit.
         */
        ORKQuestionStep *step = [ORKQuestionStep questionStepWithIdentifier:@"fqid_health_dob"
                                                                      title:@"What is your date of birth?"
                                                                     answer:[ORKHealthKitCharacteristicTypeAnswerFormat answerFormatWithCharacteristicType:[HKCharacteristicType characteristicTypeForIdentifier:HKCharacteristicTypeIdentifierDateOfBirth]]];
        [steps addObject:step];
    }
    
    {
        /*
         A HealthKit answer format question for weight.
         The default value is read from HealthKit when the step is being presented,
         but the user's answer is not written back to HealthKit.
         */
        ORKQuestionStep *step = [ORKQuestionStep questionStepWithIdentifier:@"fqid_health_weight"
                                                                      title:@"How much do you weigh?"
                                                                     answer:[ORKHealthKitQuantityTypeAnswerFormat answerFormatWithQuantityType:[HKQuantityType quantityTypeForIdentifier:HKQuantityTypeIdentifierBodyMass]
                                                                                                                                          unit:nil
                                                                                                                                         style:ORKNumericAnswerStyleDecimal]];
        [steps addObject:step];
    }
    
    {
        /*
         A multiple choice question where the items are mis-formatted.
         This question is used for verifying correct layout of the table view
         cells when the content is mixed or very long.
         */
        ORKTextChoiceAnswerFormat *answerFormat = [ORKAnswerFormat choiceAnswerFormatWithStyle:ORKChoiceAnswerStyleMultipleChoice textChoices:
                                                   @[
                                                     [ORKTextChoice choiceWithText:@"Cough, A cough and/or sore throat, A cough and/or sore throat"
                                                                        detailText:@"A cough and/or sore throat, A cough and/or sore throat, A cough and/or sore throat"
                                                                             value:@"cough"],
                                                     [ORKTextChoice choiceWithText:@"Fever, A 100F or higher fever or feeling feverish"
                                                                        detailText:nil
                                                                             value:@"fever"],
                                                     [ORKTextChoice choiceWithText:@""
                                                                        detailText:@"Headaches, Headaches and/or body aches"
                                                                             value:@"headache"]
                                                     ]];
        ORKQuestionStep *step = [ORKQuestionStep questionStepWithIdentifier:@"qid_000a"
                                                                      title:@"(Misused) Which symptoms do you have?"
                                                                     answer:answerFormat];
        [steps addObject:step];
    }
    
    ORKOrderedTask *task = [[ORKOrderedTask alloc] initWithIdentifier:SelectionSurveyTaskIdentifier steps:steps];
    return task;
}

- (IBAction)showSelectionSurvey:(id)sender {
    [self beginTaskWithIdentifier:SelectionSurveyTaskIdentifier];
}

#pragma mark - Active step task

/*
 This task demonstrates direct use of active steps, which is not particularly
 well-supported by the framework. The intended use of `ORKActiveStep` is as a
 base class for creating new types of active step, with matching view
 controllers appropriate to the particular task that uses them.
 
 Nonetheless, this functions as a test-bed for basic active task functonality.
 */
- (ORKOrderedTask *)makeActiveStepTask {
    NSMutableArray *steps = [NSMutableArray new];
    
    {
        /*
         Example of a fully-fledged instruction step.
         The text of this step is not appropriate to the rest of the task, but
         is helpful for verifying layout.
         */
        ORKInstructionStep *step = [[ORKInstructionStep alloc] initWithIdentifier:@"iid_001"];
        step.title = @"Demo Study";
        step.text = @"This 12-step walkthrough will explain the study and the impact it will have on your life.";
        step.detailText = @"You must complete the walkthough to participate in the study.";
        [steps addObject:step];
    }
    
    {
        /*
         Audio-recording active step, configured directly using `ORKActiveStep`.
         
         Not a recommended way of doing audio recording with the ResearchKit framework.
         */
        ORKActiveStep *step = [[ORKActiveStep alloc] initWithIdentifier:@"aid_001d"];
        step.title = @"Audio";
        step.stepDuration = 10.0;
        step.text = @"An active test recording audio";
        step.recorderConfigurations = @[[[ORKAudioRecorderConfiguration alloc] initWithIdentifier:@"aid_001d.audio" recorderSettings:@{}]];
        step.shouldUseNextAsSkipButton = YES;
        [steps addObject:step];
    }
    
    {
        /*
         Audio-recording active step with lossless audio, configured directly
         using `ORKActiveStep`.
         
         Not a recommended way of doing audio recording with the ResearchKit framework.
         */
        ORKActiveStep *step = [[ORKActiveStep alloc] initWithIdentifier:@"aid_001e"];
        step.title = @"Audio";
        step.stepDuration = 10.0;
        step.text = @"An active test recording lossless audio";
        step.shouldUseNextAsSkipButton = YES;
        step.recorderConfigurations = @[[[ORKAudioRecorderConfiguration alloc]
                                         initWithIdentifier:@"aid_001e.audio" recorderSettings:@{AVFormatIDKey : @(kAudioFormatAppleLossless),
                                                                                                 AVNumberOfChannelsKey : @(2),
                                                                                                 AVSampleRateKey: @(44100.0)
                                                                                                 }]];
        [steps addObject:step];
    }
    
    {
        /*
         Touch recorder active step. This should record touches on the primary
         view for a 30 second period.
         
         Not a recommended way of collecting touch data with the ResearchKit framework.
         */
        ORKActiveStep *step = [[ORKActiveStep alloc] initWithIdentifier:@"aid_001a"];
        step.title = @"Touch";
        step.text = @"An active test, touch collection";
        step.shouldStartTimerAutomatically = NO;
        step.stepDuration = 30.0;
        step.spokenInstruction = @"An active test, touch collection";
        step.shouldUseNextAsSkipButton = YES;
        step.recorderConfigurations = @[[[ORKTouchRecorderConfiguration alloc] initWithIdentifier:@"aid_001a.touch"]];
        [steps addObject:step];
    }
    
    {
        /*
         Demo of how to use a custom recorder to customize an active step.
         
         Not a recommended way of customizing active steps with the ResearchKit framework.
         */
        ORKActiveStep *step = [[ORKActiveStep alloc] initWithIdentifier:@"aid_001b"];
        step.title = @"Button Tap";
        step.text = @"Please tap the orange button when it appears in the green area below.";
        step.stepDuration = 10.0;
        step.shouldUseNextAsSkipButton = YES;
        step.recorderConfigurations = @[[[CustomRecorderConfiguration alloc] initWithIdentifier:@"aid_001b.audio"]];
        [steps addObject:step];
    }
    
    {
        /*
         Test for device motion recorder directly on an active step.
         
         Not a recommended way of customizing active steps with the ResearchKit framework.
         */
        ORKActiveStep *step = [[ORKActiveStep alloc] initWithIdentifier:@"aid_001c"];
        step.title = @"Motion";
        step.text = @"An active test collecting device motion data";
        step.shouldUseNextAsSkipButton = YES;
        step.recorderConfigurations = @[[[ORKDeviceMotionRecorderConfiguration alloc] initWithIdentifier:@"aid_001c.deviceMotion" frequency:100.0]];
        [steps addObject:step];
    }
    
    ORKOrderedTask *task = [[ORKOrderedTask alloc] initWithIdentifier:ActiveStepTaskIdentifier steps:steps];
    return task;
}

- (IBAction)showActiveStepTask:(id)sender {
    [self beginTaskWithIdentifier:ActiveStepTaskIdentifier];
}

#pragma mark - Consent review task

/*
 The consent review task is used to quickly verify the layout of the consent
 sharing step and the consent review step.
 
 In a real consent process, you would substitute the text of your consent document
 for the various placeholders.
 */
- (ORKOrderedTask *)makeConsentReviewTask {
    /*
     Tests layout of the consent sharing step.
     
     This step is used when you want to obtain permission to share the data
     collected with other researchers for uses beyond the present study.
     */
    ORKConsentSharingStep *sharingStep =
    [[ORKConsentSharingStep alloc] initWithIdentifier:@"consent_sharing"
                         investigatorShortDescription:@"MyInstitution"
                          investigatorLongDescription:@"MyInstitution and its partners"
                        localizedLearnMoreHTMLContent:@"Lorem ipsum dolor sit amet, consectetur adipiscing elit, sed do eiusmod tempor incididunt ut labore et dolore magna aliqua."];
    
    /*
     Tests layout of the consent review step.
     
     In the consent review step, the user reviews the consent document and
     optionally enters their name and/or scribbles a signature.
     */
    ORKConsentDocument *doc = [self buildConsentDocument];
    ORKConsentSignature *participantSig = doc.signatures[0];
    [participantSig setSignatureDateFormatString:@"yyyy-MM-dd 'at' HH:mm"];
    _currentDocument = [doc copy];
    ORKConsentReviewStep *reviewStep = [[ORKConsentReviewStep alloc] initWithIdentifier:@"consent_review" signature:participantSig inDocument:doc];
    reviewStep.text = @"Lorem ipsum dolor sit amet, consectetur adipiscing elit, sed do eiusmod tempor incididunt ut labore et dolore magna aliqua.";
    reviewStep.reasonForConsent = @"Lorem ipsum dolor sit amet, consectetur adipiscing elit, sed do eiusmod tempor incididunt ut labore et dolore magna aliqua.";
    ORKOrderedTask *task = [[ORKOrderedTask alloc] initWithIdentifier:ConsentReviewTaskIdentifier steps:@[sharingStep,reviewStep]];
    return task;
}

- (IBAction)showConsentReview:(id)sender {
    [self beginTaskWithIdentifier:ConsentReviewTaskIdentifier];
}

#pragma mark - Consent task
/*
 This consent task demonstrates visual consent, followed by a consent review step.
 
 In a real consent process, you would substitute the text of your consent document
 for the various placeholders.
 */
- (ORKOrderedTask *)makeConsentTask {
    /*
     Most of the configuration of what pages will appear in the visual consent step,
     and what content will be displayed in the consent review step, it in the
     consent document itself.
     */
    ORKConsentDocument *consentDocument = [self buildConsentDocument];
    _currentDocument = [consentDocument copy];
    
    ORKVisualConsentStep *step = [[ORKVisualConsentStep alloc] initWithIdentifier:@"visual_consent" document:consentDocument];
    ORKConsentReviewStep *reviewStep = [[ORKConsentReviewStep alloc] initWithIdentifier:@"consent_review" signature:consentDocument.signatures[0] inDocument:consentDocument];
    reviewStep.text = @"Lorem ipsum dolor sit amet, consectetur adipiscing elit, sed do eiusmod tempor incididunt ut labore et dolore magna aliqua.";
    reviewStep.reasonForConsent = @"Lorem ipsum dolor sit amet, consectetur adipiscing elit, sed do eiusmod tempor incididunt ut labore et dolore magna aliqua.";
    ORKOrderedTask *task = [[ORKOrderedTask alloc] initWithIdentifier:ConsentTaskIdentifier steps:@[step,reviewStep]];
    
    return task;
}

- (IBAction)showConsent:(id)sender {
    [self beginTaskWithIdentifier:ConsentTaskIdentifier];
}

#pragma mark - Mini form task

/*
 The mini form task is used to test survey forms functionality (`ORKFormStep`).
 */
- (id<ORKTask>)makeMiniFormTask {
    NSMutableArray *steps = [NSMutableArray new];
    
    {
        ORKInstructionStep *step = [[ORKInstructionStep alloc] initWithIdentifier:@"mini_form_001"];
        step.title = @"Mini Form";
        [steps addObject:step];
    }
    
    {
        /*
         A short form for testing behavior when loading multiple HealthKit
         default values on the same form.
         */
        ORKFormStep *step = [[ORKFormStep alloc] initWithIdentifier:@"fid_000" title:@"Mini Form" text:@"Mini Form groups multi-entry in one page"];
        NSMutableArray *items = [NSMutableArray new];
        [steps addObject:step];
        
        {
            ORKFormItem *item = [[ORKFormItem alloc] initWithIdentifier:@"fqid_health_weight1"
                                                                 text:@"Weight"
                                                         answerFormat:
                                [ORKHealthKitQuantityTypeAnswerFormat answerFormatWithQuantityType:[HKQuantityType quantityTypeForIdentifier:HKQuantityTypeIdentifierBodyMass]
                                                                                             unit:[HKUnit unitFromMassFormatterUnit:NSMassFormatterUnitPound]
                                                                                            style:ORKNumericAnswerStyleDecimal]];
            [items addObject:item];
        }
        
        {
            ORKFormItem *item = [[ORKFormItem alloc] initWithIdentifier:@"fqid_health_weight2"
                                                                 text:@"Weight"
                                                         answerFormat:
                                [ORKHealthKitQuantityTypeAnswerFormat answerFormatWithQuantityType:[HKQuantityType quantityTypeForIdentifier:HKQuantityTypeIdentifierBodyMass]
                                                                                             unit:[HKUnit unitFromMassFormatterUnit:NSMassFormatterUnitPound]
                                                                                            style:ORKNumericAnswerStyleDecimal]];
            item.placeholder = @"Add weight";
            [items addObject:item];
        }
        
        {
            ORKFormItem *item = [[ORKFormItem alloc] initWithIdentifier:@"fqid_health_weight3"
                                                                   text:@"Weight"
                                                           answerFormat:
                                 [ORKHealthKitQuantityTypeAnswerFormat answerFormatWithQuantityType:[HKQuantityType quantityTypeForIdentifier:HKQuantityTypeIdentifierBodyMass]
                                                                                               unit:[HKUnit unitFromMassFormatterUnit:NSMassFormatterUnitPound]
                                                                                              style:ORKNumericAnswerStyleDecimal]];
            item.placeholder = @"Input your body weight here. Really long text.";
            [items addObject:item];
        }
        
        
        {
            ORKFormItem *item = [[ORKFormItem alloc] initWithIdentifier:@"fqid_health_weight4"
                                                                   text:@"Weight"
                                                           answerFormat:[ORKNumericAnswerFormat decimalAnswerFormatWithUnit:nil]];
            item.placeholder = @"Input your body weight here.";
            [items addObject:item];
        }
        
        [step setFormItems:items];
    }
    
    {
        /*
         A long "kitchen-sink" form with all the different types of supported
         answer formats.
         */
        ORKFormStep *step = [[ORKFormStep alloc] initWithIdentifier:@"fid_001" title:@"Mini Form" text:@"Mini Form groups multi-entry in one page"];
        NSMutableArray *items = [NSMutableArray new];
        
        {
            
            ORKFormItem *item = [[ORKFormItem alloc] initWithIdentifier:@"fqid_health_biologicalSex" text:@"Gender" answerFormat:[ORKHealthKitCharacteristicTypeAnswerFormat answerFormatWithCharacteristicType:[HKCharacteristicType characteristicTypeForIdentifier:HKCharacteristicTypeIdentifierBiologicalSex]]];
            [items addObject:item];
        }
        
        {
            ORKFormItem *item = [[ORKFormItem alloc] initWithSectionTitle:@"Basic Information"];
            [items addObject:item];
        }
        
        {
            
            ORKFormItem *item = [[ORKFormItem alloc] initWithIdentifier:@"fqid_health_bloodType" text:@"Blood Type" answerFormat:[ORKHealthKitCharacteristicTypeAnswerFormat answerFormatWithCharacteristicType:[HKCharacteristicType characteristicTypeForIdentifier:HKCharacteristicTypeIdentifierBloodType]]];
            item.placeholder = @"Choose a type";
            [items addObject:item];
        }
        
        {
            
            ORKFormItem *item = [[ORKFormItem alloc] initWithIdentifier:@"fqid_health_dob" text:@"Date of Birth" answerFormat:[ORKHealthKitCharacteristicTypeAnswerFormat answerFormatWithCharacteristicType:[HKCharacteristicType characteristicTypeForIdentifier:HKCharacteristicTypeIdentifierDateOfBirth]]];
            item.placeholder = @"DOB";
            [items addObject:item];
        }
        
        {
            
            ORKFormItem *item = [[ORKFormItem alloc] initWithIdentifier:@"fqid_health_weight"
                                                                 text:@"Weight"
                                                         answerFormat:
                                [ORKHealthKitQuantityTypeAnswerFormat answerFormatWithQuantityType:[HKQuantityType quantityTypeForIdentifier:HKQuantityTypeIdentifierBodyMass]
                                                                                    unit:nil
                                                                                   style:ORKNumericAnswerStyleDecimal]];
            item.placeholder = @"Add weight";
            [items addObject:item];
        }
        
        {
            ORKFormItem *item = [[ORKFormItem alloc] initWithIdentifier:@"fqid_001" text:@"Have headache?" answerFormat:[ORKBooleanAnswerFormat new]];
            [items addObject:item];
        }
        
        {
            ORKFormItem *item = [[ORKFormItem alloc] initWithIdentifier:@"fqid_002" text:@"Which fruit do you like most? Please pick one from below."
                                                         answerFormat:[ORKAnswerFormat choiceAnswerFormatWithStyle:ORKChoiceAnswerStyleSingleChoice textChoices:@[@"Apple", @"Orange", @"Banana"]
                                                                                                              ]];
            [items addObject:item];
        }
        
        {
            ORKFormItem *item = [[ORKFormItem alloc] initWithIdentifier:@"fqid_003" text:@"Message"
                                                         answerFormat:[ORKAnswerFormat textAnswerFormat]];
            item.placeholder = @"Your message";
            [items addObject:item];
        }
        
        {
            ORKFormItem *item = [[ORKFormItem alloc] initWithIdentifier:@"fqid_004a" text:@"BP Diastolic"
                                                         answerFormat:[ORKAnswerFormat integerAnswerFormatWithUnit:@"mm Hg"]];
            item.placeholder = @"Enter value";
            [items addObject:item];
        }
        
        {
            ORKFormItem *item = [[ORKFormItem alloc] initWithIdentifier:@"fqid_004b" text:@"BP Systolic"
                                                         answerFormat:[ORKAnswerFormat integerAnswerFormatWithUnit:@"mm Hg"]];
            item.placeholder = @"Enter value";
            [items addObject:item];
        }
        
        {
            ORKFormItem *item = [[ORKFormItem alloc] initWithIdentifier:@"fqid_date_001" text:@"Birthdate"
                                                         answerFormat:[ORKAnswerFormat dateAnswerFormat]];
            item.placeholder = @"Pick a date";
            [items addObject:item];
        }
        
        {
            
            NSDate *defaultDate = [[NSCalendar currentCalendar] dateByAddingUnit:NSCalendarUnitYear value:-30 toDate:[NSDate date] options:(NSCalendarOptions)0];
            NSDate *minDate = [[NSCalendar currentCalendar] dateByAddingUnit:NSCalendarUnitYear value:-150 toDate:[NSDate date] options:(NSCalendarOptions)0];

            ORKFormItem *item = [[ORKFormItem alloc] initWithIdentifier:@"fqid_date_002" text:@"Birthdate"
                                                         answerFormat:[ORKAnswerFormat dateAnswerFormatWithDefaultDate:defaultDate
                                                                                                        minimumDate:minDate
                                                                                                        maximumDate:[NSDate date]
                                                                                                           calendar:nil]];
            item.placeholder = @"Pick a date (with default)";
            [items addObject:item];
        }
        
        {
            ORKFormItem *item = [[ORKFormItem alloc] initWithIdentifier:@"fqid_timeOfDay_001" text:@"Today sunset time?"
                                                         answerFormat:[ORKAnswerFormat timeOfDayAnswerFormat]];
            item.placeholder = @"No default time";
            [items addObject:item];
        }
        
        {
            NSDateComponents *defaultDC = [[NSDateComponents alloc] init];
            defaultDC.hour = 14;
            defaultDC.minute = 23;
            ORKFormItem *item = [[ORKFormItem alloc] initWithIdentifier:@"fqid_timeOfDay_002" text:@"Today sunset time?"
                                                         answerFormat:[ORKAnswerFormat timeOfDayAnswerFormatWithDefaultComponents:defaultDC]];
            item.placeholder = @"Default time 14:23";
            [items addObject:item];
        }
        
        {
            ORKFormItem *item = [[ORKFormItem alloc] initWithIdentifier:@"fqid_dateTime_001" text:@"Next eclipse visible in Cupertino?"
                                                         answerFormat:[ORKAnswerFormat dateTimeAnswerFormat]];
            
            item.placeholder = @"No default date and range";
            [items addObject:item];
        }
        
        {
            
            NSDate *defaultDate = [[NSCalendar currentCalendar] dateByAddingUnit:NSCalendarUnitDay value:3 toDate:[NSDate date] options:(NSCalendarOptions)0];
            NSDate *minDate = [[NSCalendar currentCalendar] dateByAddingUnit:NSCalendarUnitDay value:0 toDate:[NSDate date] options:(NSCalendarOptions)0];
            NSDate *maxDate = [[NSCalendar currentCalendar] dateByAddingUnit:NSCalendarUnitDay value:10 toDate:[NSDate date] options:(NSCalendarOptions)0];
            ORKFormItem *item = [[ORKFormItem alloc] initWithIdentifier:@"fqid_dateTime_002" text:@"Next eclipse visible in Cupertino?"
                                                         answerFormat:[ORKAnswerFormat dateTimeAnswerFormatWithDefaultDate:defaultDate
                                                                                                            minimumDate:minDate
                                                                                                            maximumDate:maxDate
                                                                                                               calendar:nil]];
            
            item.placeholder = @"Default date in 3 days and range(0, 10)";
            [items addObject:item];
        }
        
        {
            ORKFormItem *item = [[ORKFormItem alloc] initWithIdentifier:@"fqid_timeInterval_001" text:@"Wake up interval"
                                                           answerFormat:[ORKAnswerFormat timeIntervalAnswerFormat]];
            item.placeholder = @"No default Interval and step size";
            [items addObject:item];
        }
        
        {
            ORKFormItem *item = [[ORKFormItem alloc] initWithIdentifier:@"fqid_timeInterval_002" text:@"Wake up interval"
                                                           answerFormat:[ORKAnswerFormat timeIntervalAnswerFormatWithDefaultInterval:300 step:3]];
            
            item.placeholder = @"Default Interval 300 and step size 3";
            [items addObject:item];
        }
        
        {
            /*
             Testbed for image choice.
             
             In a real application, you would use real images rather than square
             colored boxes.
             */
            ORKImageChoice *option1 = [ORKImageChoice choiceWithNormalImage:[self imageWithColor:[UIColor redColor] size:CGSizeMake(360, 360) border:NO]
                                                              selectedImage:[self imageWithColor:[UIColor redColor] size:CGSizeMake(360, 360) border:YES]
                                                                       text:@"Red" value:@"red"];
            ORKImageChoice *option2 = [ORKImageChoice choiceWithNormalImage:[self imageWithColor:[UIColor orangeColor] size:CGSizeMake(360, 360) border:NO]
                                                              selectedImage:[self imageWithColor:[UIColor orangeColor] size:CGSizeMake(360, 360) border:YES]
                                                                       text:nil value:@"orange"];
            ORKImageChoice *option3 = [ORKImageChoice choiceWithNormalImage:[self imageWithColor:[UIColor yellowColor] size:CGSizeMake(360, 360) border:NO]
                                                              selectedImage:[self imageWithColor:[UIColor yellowColor] size:CGSizeMake(360, 360) border:YES]
                                                                       text:@"Yellow" value:@"yellow"];
            
            ORKFormItem *item3 = [[ORKFormItem alloc] initWithIdentifier:@"fqid_009_3" text:@"What is your favorite color?"
                                                          answerFormat:[ORKAnswerFormat choiceAnswerFormatWithImageChoices:@[option1, option2, option3]]];
            [items addObject:item3];
        }
        
        {
            // Discrete scale
            ORKFormItem *item = [[ORKFormItem alloc] initWithIdentifier:@"fqid_scale_001" text:@"Pick an integer" answerFormat:[[ORKScaleAnswerFormat alloc] initWithMaximumValue: 100 minimumValue: 0 defaultValue:NSIntegerMax step:10]];
            [items addObject:item];
        }
        
        {
            // Discrete scale, with default value
            ORKFormItem *item = [[ORKFormItem alloc] initWithIdentifier:@"fqid_scale_002" text:@"Pick an integer" answerFormat:[[ORKScaleAnswerFormat alloc] initWithMaximumValue: 100 minimumValue: 0 defaultValue:20 step:10]];
            [items addObject:item];
        }
        
        {
            // Continuous scale
            ORKFormItem *item = [[ORKFormItem alloc] initWithIdentifier:@"fqid_scale_003" text:@"Pick a decimal" answerFormat:[[ORKContinuousScaleAnswerFormat alloc] initWithMaximumValue: 100 minimumValue: 0 defaultValue:NSIntegerMax maximumFractionDigits:2]];
            [items addObject:item];
        }
        
        {
            // Continuous scale, with default value
            ORKFormItem *item = [[ORKFormItem alloc] initWithIdentifier:@"fqid_scale_004" text:@"Pick a decimal" answerFormat:[[ORKContinuousScaleAnswerFormat alloc] initWithMaximumValue: 100 minimumValue: 0 defaultValue:87.34 maximumFractionDigits:2]];
            [items addObject:item];
        }
        
        {
            // Vertical Discrete scale, with default value
            ORKFormItem *item = [[ORKFormItem alloc] initWithIdentifier:@"fqid_scale_005" text:@"Pick an integer" answerFormat:[[ORKScaleAnswerFormat alloc] initWithMaximumValue: 100 minimumValue: 0 defaultValue:90 step:10 vertical:YES]];
            [items addObject:item];
        }
        
        {
            // Vertical Continuous scale, with default value
            ORKFormItem *item = [[ORKFormItem alloc] initWithIdentifier:@"fqid_scale_006" text:@"Pick a decimal" answerFormat:[[ORKContinuousScaleAnswerFormat alloc] initWithMaximumValue: 100 minimumValue: 0 defaultValue:12.75 maximumFractionDigits:2 vertical:YES]];
            [items addObject:item];
        }
        
        [step setFormItems:items];
        [steps addObject:step];
    }
    
    {
        ORKInstructionStep *step = [[ORKInstructionStep alloc] initWithIdentifier:@"aid_001"];
        step.title = @"Thanks";
        [steps addObject:step];
    }
    
    ORKOrderedTask *task = [[ORKOrderedTask alloc] initWithIdentifier:MiniFormTaskIdentifier steps:steps];
    
    return task;
}

- (IBAction)showMiniForm:(id)sender {
    [self beginTaskWithIdentifier:MiniFormTaskIdentifier];
}

#pragma mark Active tasks

- (IBAction)showFitnessTask:(id)sender {
    [self beginTaskWithIdentifier:FitnessTaskIdentifier];
}

- (IBAction)showGaitTask:(id)sender {
    [self beginTaskWithIdentifier:GaitTaskIdentifier];
}

- (IBAction)showMemoryTask:(id)sender {
    [self beginTaskWithIdentifier:MemoryTaskIdentifier];
}

- (IBAction)showAudioTask:(id)sender {
    [self beginTaskWithIdentifier:AudioTaskIdentifier];
}

- (IBAction)showToneAudiometryTask:(id)sender {
    [self beginTaskWithIdentifier:ToneAudiometryTaskIdentifier];
}

- (IBAction)showTwoFingerTappingTask:(id)sender {
    [self beginTaskWithIdentifier:TwoFingerTapTaskIdentifier];
}

- (IBAction)showReactionTimeTask:(id)sender {
    [self beginTaskWithIdentifier:ReactionTimeTaskIdentifier];
}

#pragma mark Dynamic task

/*
 See the `DynamicTask` class for a definition of this task.
 */
- (IBAction)showDynamicTask:(id)sender {
    [self beginTaskWithIdentifier:DynamicTaskIdentifier];
}

#pragma mark Screening task

/*
 This demonstrates a task where if the user enters a value that is too low for
 the first question (say, under 18), the task view controller delegate API can
 be used to reject the answer and prevent forward navigation.
 
 See the implementation of the task view controller delegate methods for specific
 handling of this task.
 */
- (id<ORKTask>)makeScreeningTask {
    NSMutableArray *steps = [NSMutableArray new];
    
    {
        ORKNumericAnswerFormat *format = [ORKNumericAnswerFormat integerAnswerFormatWithUnit:@"years"];
        format.minimum = @(5);
        format.maximum = @(90);
        ORKQuestionStep *step = [ORKQuestionStep questionStepWithIdentifier:@"itid_001"
                                                                      title:@"How old are you?"
                                                                     answer:format];
        [steps addObject:step];
    }
    
    {
        ORKQuestionStep *step = [ORKQuestionStep questionStepWithIdentifier:@"itid_002"
                                                                      title:@"How much did you pay for your car?"
                                                                     answer:[ORKNumericAnswerFormat decimalAnswerFormatWithUnit:@"USD"]];
        [steps addObject:step];
    }
    
    {
        ORKInstructionStep *step = [[ORKInstructionStep alloc] initWithIdentifier:@"itid_003"];
        step.title = @"Thank you for completing this task.";
        [steps addObject:step];
    }
    
    ORKOrderedTask *task = [[ORKOrderedTask alloc] initWithIdentifier:ScreeningTaskIdentifier steps:steps];
    return task;
}

- (IBAction)showScreeningTask:(id)sender {
    [self beginTaskWithIdentifier:ScreeningTaskIdentifier];
}

#pragma mark Scales task

/*
 This task is used to test various uses of discrete and continuous, horizontal and vertical valued sliders.
 */
- (id<ORKTask>)makeScalesTask {

    NSMutableArray *steps = [NSMutableArray array];
    
    {
        /*
         Continuous scale with two decimal places.
         */
        ORKContinuousScaleAnswerFormat *scaleAnswerFormat =  [ORKAnswerFormat continuousScaleAnswerFormatWithMaximumValue:10
                                                                                                             minimumValue:1
                                                                                                             defaultValue:NSIntegerMax
                                                                                                    maximumFractionDigits:2
                                                                                                                 vertical:NO
                                                                                                  maximumValueDescription:nil
                                                                                                  minimumValueDescription:nil];
        
        ORKQuestionStep *step = [ORKQuestionStep questionStepWithIdentifier:@"scale_01"
                                                                    title:@"On a scale of 1 to 10, how much pain do you feel?"
                                                                   answer:scaleAnswerFormat];
        [steps addObject:step];
    }
    
    {
        /*
         Discrete scale, no default.
         */
        ORKScaleAnswerFormat *scaleAnswerFormat =  [ORKAnswerFormat scaleAnswerFormatWithMaximumValue:300
                                                                                         minimumValue:100
                                                                                         defaultValue:NSIntegerMax
                                                                                                 step:50
                                                                                             vertical:NO
                                                                              maximumValueDescription:nil
                                                                              minimumValueDescription:nil];
        
        ORKQuestionStep *step = [ORKQuestionStep questionStepWithIdentifier:@"scale_02"
                                                                    title:@"How much money do you need?"
                                                                   answer:scaleAnswerFormat];
        [steps addObject:step];
    }
    
    {
        /*
         Discrete scale, with a default.
         */
        ORKScaleAnswerFormat *scaleAnswerFormat =  [ORKAnswerFormat scaleAnswerFormatWithMaximumValue:10
                                                                                         minimumValue:1
                                                                                         defaultValue:5
                                                                                                 step:1
                                                                                             vertical:NO
                                                                              maximumValueDescription:nil
                                                                              minimumValueDescription:nil];
        
        ORKQuestionStep *step = [ORKQuestionStep questionStepWithIdentifier:@"scale_03"
                                                                    title:@"On a scale of 1 to 10, how much pain do you feel?"
                                                                   answer:scaleAnswerFormat];
        [steps addObject:step];
    }
    
    {
        /*
         Discrete scale, with a default that is not on a step boundary.
         */
        ORKScaleAnswerFormat *scaleAnswerFormat =  [ORKAnswerFormat scaleAnswerFormatWithMaximumValue:300
                                                                                         minimumValue:100
                                                                                         defaultValue:174
                                                                                                 step:50
                                                                                             vertical:NO
                                                                              maximumValueDescription:nil
                                                                              minimumValueDescription:nil];
        
        ORKQuestionStep *step = [ORKQuestionStep questionStepWithIdentifier:@"scale_04"
                                                                    title:@"How much money do you need?"
                                                                   answer:scaleAnswerFormat];
        [steps addObject:step];
    }

    {
        /*
         Vertical continuous scale with three decimal places and a default.
         */
        ORKContinuousScaleAnswerFormat *scaleAnswerFormat =  [ORKAnswerFormat continuousScaleAnswerFormatWithMaximumValue:10
                                                                                                             minimumValue:1
                                                                                                             defaultValue:8.725
                                                                                                    maximumFractionDigits:3
                                                                                                                 vertical:YES
                                                                                                  maximumValueDescription:nil
                                                                                                  minimumValueDescription:nil];
        
        ORKQuestionStep *step = [ORKQuestionStep questionStepWithIdentifier:@"scale_05"
                                                                      title:@"On a scale of 1 to 10, what is your mood?"
                                                                     answer:scaleAnswerFormat];
        [steps addObject:step];
    }

    {
        /*
         Vertical discrete scale, with a default on a step boundary.
         */
        ORKScaleAnswerFormat *scaleAnswerFormat =  [ORKAnswerFormat scaleAnswerFormatWithMaximumValue:10
                                                                                         minimumValue:1
                                                                                         defaultValue:5
                                                                                                 step:1
                                                                                             vertical:YES
                                                                              maximumValueDescription:nil
                                                                              minimumValueDescription:nil];
        
        ORKQuestionStep *step = [ORKQuestionStep questionStepWithIdentifier:@"scale_06"
                                                                      title:@"How was your mood yesterday?"
                                                                     answer:scaleAnswerFormat];
        [steps addObject:step];
    }
    
    {
        /*
         Vertical discrete scale, with min and max labels.
         */
        ORKScaleAnswerFormat *scaleAnswerFormat =  [ORKAnswerFormat scaleAnswerFormatWithMaximumValue:10
                                                                                         minimumValue:1
                                                                                         defaultValue:NSIntegerMax
                                                                                                 step:1
                                                                                             vertical:YES
                                                                              maximumValueDescription:@"A lot"
                                                                              minimumValueDescription:@"Not at all"];
        
        ORKQuestionStep *step = [ORKQuestionStep questionStepWithIdentifier:@"scale_07"
                                                                      title:@"On a scale of 1 to 10, what is your mood?"
                                                                     answer:scaleAnswerFormat];
        [steps addObject:step];
    }
    
    {
        /*
         Vertical continuous scale, with min and max labels.
         */
        ORKContinuousScaleAnswerFormat *scaleAnswerFormat =  [ORKAnswerFormat continuousScaleAnswerFormatWithMaximumValue:10
                                                                                                             minimumValue:1
                                                                                                             defaultValue:99
                                                                                                    maximumFractionDigits:2
                                                                                                                 vertical:YES
                                                                                                  maximumValueDescription:@"High value"
                                                                                                  minimumValueDescription:@"Low value"];
        
        ORKQuestionStep *step = [ORKQuestionStep questionStepWithIdentifier:@"scale_08"
                                                                      title:@"How would you measure your mood improvement?"
                                                                     answer:scaleAnswerFormat];
        [steps addObject:step];
    }
    
    {
        /*
         Vertical discrete scale, with min and max labels.
         */
        ORKScaleAnswerFormat *scaleAnswerFormat =  [ORKAnswerFormat scaleAnswerFormatWithMaximumValue:10
                                                                                         minimumValue:1
                                                                                         defaultValue:NSIntegerMax
                                                                                                 step:1
                                                                                             vertical:NO
                                                                              maximumValueDescription:@"A lot"
                                                                              minimumValueDescription:@"Not at all"];
        
        ORKQuestionStep *step = [ORKQuestionStep questionStepWithIdentifier:@"scale_09"
                                                                      title:@"On a scale of 1 to 10, what is your mood?"
                                                                     answer:scaleAnswerFormat];
        [steps addObject:step];
    }
    
    {
        /*
         Vertical continuous scale, with min and max labels.
         */
        ORKContinuousScaleAnswerFormat *scaleAnswerFormat =  [ORKAnswerFormat continuousScaleAnswerFormatWithMaximumValue:10
                                                                                                             minimumValue:1
                                                                                                             defaultValue:99
                                                                                                    maximumFractionDigits:2
                                                                                                                 vertical:NO
                                                                                                  maximumValueDescription:@"High value"
                                                                                                  minimumValueDescription:@"Low value"];
        
        ORKQuestionStep *step = [ORKQuestionStep questionStepWithIdentifier:@"scale_10"
                                                                      title:@"How would you measure your mood improvement?"
                                                                     answer:scaleAnswerFormat];
        [steps addObject:step];
    }

    {
        /*
         Vertical continuous scale with three decimal places, a default, and a format style.
         */
        ORKContinuousScaleAnswerFormat *scaleAnswerFormat =  [ORKAnswerFormat continuousScaleAnswerFormatWithMaximumValue:1.0
                                                                                                             minimumValue:0.0
                                                                                                             defaultValue:0.8725
                                                                                                    maximumFractionDigits:0
                                                                                                                 vertical:YES
                                                                                                  maximumValueDescription:nil
                                                                                                  minimumValueDescription:nil];

        scaleAnswerFormat.numberStyle = ORKNumberFormattingStylePercent;
        
        ORKQuestionStep *step = [ORKQuestionStep questionStepWithIdentifier:@"scale_07"
                                                                      title:@"How much has your mood improved?"
                                                                     answer:scaleAnswerFormat];
        [steps addObject:step];
    }
    
    ORKOrderedTask *task = [[ORKOrderedTask alloc] initWithIdentifier:ScalesTaskIdentifier steps:steps];
    return task;
    
}

- (IBAction)showScales:(id)sender {
    [self beginTaskWithIdentifier:ScalesTaskIdentifier];
}

#pragma mark - Image choice task

/*
 Tests various uses of image choices.
 
 All these tests use square colored images to test layout correctness. In a real
 application you would use images to convey an image scale.
 
 Tests image choices both in form items, and in question steps.
 */
- (id<ORKTask>)makeImageChoicesTask {
    NSMutableArray *steps = [NSMutableArray new];
    
    for (NSValue *ratio in @[[NSValue valueWithCGPoint:CGPointMake(1.0, 1.0)], [NSValue valueWithCGPoint:CGPointMake(2.0, 1.0)], [NSValue valueWithCGPoint:CGPointMake(1.0, 2.0)]])
    {
        ORKFormStep *step = [[ORKFormStep alloc] initWithIdentifier:[NSString stringWithFormat:@"form_step_%@",NSStringFromCGPoint(ratio.CGPointValue)] title:@"Image Choices Form" text:@"Testing image choices in a form layout."];
        
        NSMutableArray *items = [NSMutableArray new];
        
        for (NSNumber *dimension in @[@(360), @(60)])
        {
            CGSize size1 = CGSizeMake([dimension floatValue] * [ratio CGPointValue].x, [dimension floatValue] * [ratio CGPointValue].y);
            CGSize size2 = CGSizeMake([dimension floatValue] * [ratio CGPointValue].y, [dimension floatValue] * [ratio CGPointValue].x);
            
            ORKImageChoice *option1 = [ORKImageChoice choiceWithNormalImage:[self imageWithColor:[UIColor redColor] size:size1 border:NO]
                                                              selectedImage:[self imageWithColor:[UIColor redColor] size:size1 border:YES]
                                                                       text:@"Red" value:@"red"];
            ORKImageChoice *option2 = [ORKImageChoice choiceWithNormalImage:[self imageWithColor:[UIColor orangeColor] size:size1 border:NO]
                                                              selectedImage:[self imageWithColor:[UIColor orangeColor] size:size1 border:YES]
                                                                       text:nil value:@"orange"];
            ORKImageChoice *option3 = [ORKImageChoice choiceWithNormalImage:[self imageWithColor:[UIColor yellowColor] size:size1 border:NO]
                                                              selectedImage:[self imageWithColor:[UIColor yellowColor] size:size1 border:YES]
                                                                       text:@"Yellow Yellow Yellow Yellow Yellow Yellow Yellow Yellow Yellow Yellow Yellow Yellow" value:@"yellow"];
            ORKImageChoice *option4 = [ORKImageChoice choiceWithNormalImage:[self imageWithColor:[UIColor greenColor] size:size2 border:NO]
                                                              selectedImage:[self imageWithColor:[UIColor greenColor] size:size2 border:YES]
                                                                       text:@"Green" value:@"green"];
            ORKImageChoice *option5 = [ORKImageChoice choiceWithNormalImage:[self imageWithColor:[UIColor blueColor] size:size1 border:NO]
                                                              selectedImage:[self imageWithColor:[UIColor blueColor] size:size1 border:YES]
                                                                       text:nil value:@"blue"];
            ORKImageChoice *option6 = [ORKImageChoice choiceWithNormalImage:[self imageWithColor:[UIColor cyanColor] size:size2 border:NO]
                                                              selectedImage:[self imageWithColor:[UIColor cyanColor] size:size2 border:YES]
                                                                       text:@"Cyan" value:@"cyanColor"];
            
            
            ORKFormItem *item1 = [[ORKFormItem alloc] initWithIdentifier:[@"fqid_009_1" stringByAppendingFormat:@"%@",dimension] text:@"Pick a color."
                                                            answerFormat:[ORKAnswerFormat choiceAnswerFormatWithImageChoices:@[option1] ]];
            [items addObject:item1];
            
            ORKFormItem *item2 = [[ORKFormItem alloc] initWithIdentifier:[@"fqid_009_2" stringByAppendingFormat:@"%@",dimension] text:@"Pick a color."
                                                            answerFormat:[ORKAnswerFormat choiceAnswerFormatWithImageChoices:@[option1, option2] ]];
            [items addObject:item2];
            
            ORKFormItem *item3 = [[ORKFormItem alloc] initWithIdentifier:[@"fqid_009_3" stringByAppendingFormat:@"%@",dimension] text:@"Pick a color."
                                                            answerFormat:[ORKAnswerFormat choiceAnswerFormatWithImageChoices:@[option1, option2, option3] ]];
            [items addObject:item3];
            
            ORKFormItem *item6 = [[ORKFormItem alloc] initWithIdentifier:[@"fqid_009_6" stringByAppendingFormat:@"%@",dimension] text:@"Pick a color."
                                                            answerFormat:[ORKAnswerFormat choiceAnswerFormatWithImageChoices:@[option1, option2, option3, option4, option5, option6] ]];
            [items addObject:item6];
        }
        
        [step setFormItems:items];
        [steps addObject:step];
        
        for (NSNumber *dimension in @[@(360), @(60), @(20)]) {
            CGSize size1 = CGSizeMake([dimension floatValue] * [ratio CGPointValue].x, [dimension floatValue] * [ratio CGPointValue].y);
            CGSize size2 = CGSizeMake([dimension floatValue] * [ratio CGPointValue].y, [dimension floatValue] * [ratio CGPointValue].x);
            
            ORKImageChoice *option1 = [ORKImageChoice choiceWithNormalImage:[self imageWithColor:[UIColor redColor] size:size1 border:NO]
                                                              selectedImage:[self imageWithColor:[UIColor redColor] size:size1 border:YES]
                                                                       text:@"Red\nRed\nRed\nRed" value:@"red"];
            ORKImageChoice *option2 = [ORKImageChoice choiceWithNormalImage:[self imageWithColor:[UIColor orangeColor] size:size1 border:NO]
                                                              selectedImage:[self imageWithColor:[UIColor orangeColor] size:size1 border:YES]
                                                                       text:@"Orange" value:@"orange"];
            ORKImageChoice *option3 = [ORKImageChoice choiceWithNormalImage:[self imageWithColor:[UIColor yellowColor] size:size1 border:NO]
                                                              selectedImage:[self imageWithColor:[UIColor yellowColor] size:size1 border:YES]
                                                                       text:@"Yellow Yellow Yellow Yellow Yellow Yellow Yellow Yellow Yellow Yellow" value:@"yellow"];
            ORKImageChoice *option4 = [ORKImageChoice choiceWithNormalImage:[self imageWithColor:[UIColor greenColor] size:size2 border:NO]
                                                              selectedImage:[self imageWithColor:[UIColor greenColor] size:size2 border:YES]
                                                                       text:@"Green" value:@"green"];
            ORKImageChoice *option5 = [ORKImageChoice choiceWithNormalImage:[self imageWithColor:[UIColor blueColor] size:size1 border:NO]
                                                              selectedImage:[self imageWithColor:[UIColor blueColor] size:size1 border:YES]
                                                                       text:@"Blue" value:@"blue"];
            ORKImageChoice *option6 = [ORKImageChoice choiceWithNormalImage:[self imageWithColor:[UIColor cyanColor] size:size2 border:NO]
                                                              selectedImage:[self imageWithColor:[UIColor cyanColor] size:size2 border:YES]
                                                                       text:@"Cyan" value:@"cyanColor"];
            
            ORKQuestionStep *step1 = [ORKQuestionStep questionStepWithIdentifier:[NSString stringWithFormat:@"qid_color1_%@_%@", NSStringFromCGPoint(ratio.CGPointValue), dimension]
                                                                           title:@"Pick a color."
                                                                          answer:[ORKAnswerFormat choiceAnswerFormatWithImageChoices:@[option1] ]];
            [steps addObject:step1];
            
            ORKQuestionStep *step2 = [ORKQuestionStep questionStepWithIdentifier:[NSString stringWithFormat:@"qid_color2_%@_%@", NSStringFromCGPoint(ratio.CGPointValue), dimension]
                                                                           title:@"Pick a color."
                                                                          answer:[ORKAnswerFormat choiceAnswerFormatWithImageChoices:@[option1, option2] ]];
            [steps addObject:step2];
            
            ORKQuestionStep *step3 = [ORKQuestionStep questionStepWithIdentifier:[NSString stringWithFormat:@"qid_color3_%@_%@", NSStringFromCGPoint(ratio.CGPointValue), dimension]
                                                                           title:@"Pick a color."
                                                                          answer:[ORKAnswerFormat choiceAnswerFormatWithImageChoices:@[option1, option2, option3] ]];
            [steps addObject:step3];
            
            ORKQuestionStep *step6 = [ORKQuestionStep questionStepWithIdentifier:[NSString stringWithFormat:@"qid_color6_%@_%@", NSStringFromCGPoint(ratio.CGPointValue), dimension]
                                                                           title:@"Pick a color."
                                                                          answer:[ORKAnswerFormat choiceAnswerFormatWithImageChoices:@[option1, option2, option3, option4, option5, option6]]];
            [steps addObject:step6];
        }
    }
    
    {
        ORKInstructionStep *step = [[ORKInstructionStep alloc] initWithIdentifier:@"end"];
        step.title = @"Image Choices End";
        [steps addObject:step];
    }
    
    ORKOrderedTask *task = [[ORKOrderedTask alloc] initWithIdentifier:ImageChoicesTaskIdentifier steps:steps];
    return task;
    
}

- (IBAction)showImageChoices:(id)sender {
    [self beginTaskWithIdentifier:ImageChoicesTaskIdentifier];
}

- (IBAction)showStepNavigationTask:(id)sender {
    [self beginTaskWithIdentifier:StepNavigationTaskIdentifier];
}

#pragma mark - Step navigation task

- (id<ORKTask>)makeStepNavigationTask {
    NSMutableArray *steps = [NSMutableArray new];
    
    ORKAnswerFormat *answerFormat = nil;
    ORKStep *step = nil;
    
    NSArray *textChoices =
    @[
      [ORKTextChoice choiceWithText:@"Headache" value:@"headache"],
      [ORKTextChoice choiceWithText:@"Dizziness" value:@"diziness"],
      [ORKTextChoice choiceWithText:@"Nausea" value:@"nausea"]
      ];
    
    answerFormat = [ORKAnswerFormat choiceAnswerFormatWithStyle:ORKChoiceAnswerStyleSingleChoice
                                                    textChoices:textChoices];
    step = [ORKQuestionStep questionStepWithIdentifier:@"symptom" title:@"What is your symptom?" answer:answerFormat];
    step.optional = NO;
    [steps addObject:step];

    answerFormat = [ORKAnswerFormat booleanAnswerFormat];
    step = [ORKQuestionStep questionStepWithIdentifier:@"severity" title:@"Does your symptom interferes with your daily life?" answer:answerFormat];
    step.optional = NO;
    [steps addObject:step];

    step = [[ORKInstructionStep alloc] initWithIdentifier:@"blank"];
    step.title = @"This step is intentionally left blank (you should not see it)";
    [steps addObject:step];

    step = [[ORKInstructionStep alloc] initWithIdentifier:@"severe_headache"];
    step.title = @"You have a severe headache";
    [steps addObject:step];

    step = [[ORKInstructionStep alloc] initWithIdentifier:@"light_headache"];
    step.title = @"You have a light headache";
    [steps addObject:step];

    step = [[ORKInstructionStep alloc] initWithIdentifier:@"other_symptom"];
    step.title = @"You have other symptom";
    [steps addObject:step];

    step = [[ORKInstructionStep alloc] initWithIdentifier:@"end"];
    step.title = @"You have finished the task";
    [steps addObject:step];

    ORKNavigableOrderedTask *task = [[ORKNavigableOrderedTask alloc] initWithIdentifier:StepNavigationTaskIdentifier
                                                                                  steps:steps];
    
    // Build navigation rules
    
    // Individual predicates
    
    // User chose headache at the symptom step
    NSPredicate *predicateHeadache = [ORKResultPredicate predicateForChoiceQuestionResultWithResultIdentifier:@"symptom"
                                                                                               expectedString:@"headache"];
    // Equivalent to:
    //      [NSPredicate predicateWithFormat:
    //          @"SUBQUERY(SELF, $x, $x.identifier like 'symptom' \
    //                     AND SUBQUERY($x.answer, $y, $y like 'headache').@count > 0).@count > 0"];

    // User didn't chose headache at the symptom step
    NSPredicate *predicateNotHeadache = [NSCompoundPredicate notPredicateWithSubpredicate:predicateHeadache];

    // User chose YES at the severity step
    NSPredicate *predicateSevereYes = [ORKResultPredicate predicateForBooleanQuestionResultWithResultIdentifier:@"severity"
                                                                                                 expectedAnswer:YES];
    // Equivalent to:
    //      [NSPredicate predicateWithFormat:
    //          @"SUBQUERY(SELF, $x, $x.identifier like 'severity' AND $x.answer == YES).@count > 0"];

    // User chose NO at the severity step
    NSPredicate *predicateSevereNo = [ORKResultPredicate predicateForBooleanQuestionResultWithResultIdentifier:@"severity"
                                                                                                expectedAnswer:NO];

    
    // From the "symptom" step, go to "other_symptom" is user didn't chose headache.
    // Otherwise, default to going to next step (when the defaultStepIdentifier argument is omitted,
    // the regular ORKOrderedTask order applies).
    NSMutableArray *resultPredicates = [NSMutableArray new];
    NSMutableArray *matchingStepIdentifiers = [NSMutableArray new];
    
    [resultPredicates addObject:predicateNotHeadache];
    [matchingStepIdentifiers addObject:@"other_symptom"];
    
    ORKPredicateStepNavigationRule *predicateRule =
    [[ORKPredicateStepNavigationRule alloc] initWithResultPredicates:resultPredicates
                                             matchingStepIdentifiers:matchingStepIdentifiers];
    
    [task setNavigationRule:predicateRule forTriggerStepIdentifier:@"symptom"];

    
    // From the "severity" step, go to "severe_headache" or "light_headache" depending on the user answer
    resultPredicates = [NSMutableArray new];
    matchingStepIdentifiers = [NSMutableArray new];
    
    NSPredicate *predicate = [NSCompoundPredicate andPredicateWithSubpredicates:@[predicateHeadache, predicateSevereYes]];
    [resultPredicates addObject:predicate];
    [matchingStepIdentifiers addObject:@"severe_headache"];

    predicate = [NSCompoundPredicate andPredicateWithSubpredicates:@[predicateHeadache, predicateSevereNo]];
    [resultPredicates addObject:predicate];
    [matchingStepIdentifiers addObject:@"light_headache"];
    
    predicateRule =
    [[ORKPredicateStepNavigationRule alloc] initWithResultPredicates:resultPredicates
                                             matchingStepIdentifiers:matchingStepIdentifiers];
    
    [task setNavigationRule:predicateRule forTriggerStepIdentifier:@"severity"];
    
    
    // Add end direct rules to skip unneeded steps
    ORKDirectStepNavigationRule *directRule =
    [[ORKDirectStepNavigationRule alloc] initWithDestinationStepIdentifier:@"end"];
    
    [task setNavigationRule:directRule forTriggerStepIdentifier:@"severe_headache"];
    [task setNavigationRule:directRule forTriggerStepIdentifier:@"light_headache"];
    [task setNavigationRule:directRule forTriggerStepIdentifier:@"other_symptom"];
    
    return task;
}

#pragma mark - Helpers

/*
 Builds a test consent document.
 */
- (ORKConsentDocument *)buildConsentDocument {
    ORKConsentDocument *consent = [[ORKConsentDocument alloc] init];
    
    /*
     If you have HTML review content, you can substitute it for the
     concatenation of sections by doing something like this:
     consent.htmlReviewContent = [NSString stringWithContentsOfFile:[[NSBundle mainBundle] pathForResource:XXX ofType:@"html"] encoding:NSUTF8StringEncoding error:nil];
     */
    
    /*
     Title that will be shown in the generated document.
     */
    consent.title = @"Demo Consent";
    
    
    /*
     Signature page content, used in the generated document above the signatures.
     */
    consent.signaturePageTitle = @"Consent";
    consent.signaturePageContent = @"I agree  to participate in this research Study.";
    
    /*
     The empty signature that the user will fill in.
     */
    ORKConsentSignature *participantSig = [ORKConsentSignature signatureForPersonWithTitle:@"Participant" dateFormatString:nil identifier:@"participantSig"];
    [consent addSignature:participantSig];
    
    /*
     Pre-populated investigator's signature.
     */
    ORKConsentSignature *investigatorSig = [ORKConsentSignature signatureForPersonWithTitle:@"Investigator" dateFormatString:nil identifier:@"investigatorSig" givenName:@"Jake" familyName:@"Clemson" signatureImage:[UIImage imageNamed:@"signature"] dateString:@"9/2/14" ];
    [consent addSignature:investigatorSig];
    
    /*
     These are the set of consent sections that have pre-defined animations and
     images.
     
     We will create a section for each of the section types, and then add a custom
     section on the end.
     */
    NSArray *scenes = @[@(ORKConsentSectionTypeOverview),
                        @(ORKConsentSectionTypeDataGathering),
                        @(ORKConsentSectionTypePrivacy),
                        @(ORKConsentSectionTypeDataUse),
                        @(ORKConsentSectionTypeTimeCommitment),
                        @(ORKConsentSectionTypeStudySurvey),
                        @(ORKConsentSectionTypeStudyTasks),
                        @(ORKConsentSectionTypeWithdrawing)];
    
    NSMutableArray *sections = [NSMutableArray new];
    for (NSNumber *type in scenes) {
        NSString *summary = @"Lorem ipsum dolor sit amet, consectetur adipiscing elit. Nam adhuc, meo fortasse vitio, quid ego quaeram non perspicis. Plane idem, inquit, et maxima quidem, qua fieri nulla maior potest. Quonam, inquit, modo? An potest, inquit ille, quicquam esse suavius quam nihil dolere? Cave putes quicquam esse verius. Quonam, inquit, modo? Et doming eirmod delicata cum. Vel fabellas scribentur neglegentur cu, pro te iudicabit explicari. His alia idque scriptorem ei, quo no nominavi noluisse.";
        ORKConsentSection *consentSection = [[ORKConsentSection alloc] initWithType:type.integerValue];
        consentSection.summary = summary;
        
        if (type.integerValue == ORKConsentSectionTypeOverview) {
            /*
             Tests HTML content instead of text for Learn More.
             */
            consentSection.htmlContent = @"<ul><li>Lorem</li><li>ipsum</li><li>dolor</li></ul><p>Lorem ipsum dolor sit amet, consectetur adipiscing elit. Nam adhuc, meo fortasse vitio, quid ego quaeram non perspicis. Plane idem, inquit, et maxima quidem, qua fieri nulla maior potest. Quonam, inquit, modo?</p>\
                <p>Lorem ipsum dolor sit amet, consectetur adipiscing elit. Nam adhuc, meo fortasse vitio, quid ego quaeram non perspicis. Plane idem, inquit, et maxima quidem, qua fieri nulla maior potest. Quonam, inquit, modo?</p> 研究";
        } else {
            /*
             Tests text Learn More content.
             */
            consentSection.content = @"Lorem ipsum dolor sit amet, consectetur adipiscing elit. Nam adhuc, meo fortasse vitio, quid ego quaeram non perspicis. Plane idem, inquit, et maxima quidem, qua fieri nulla maior potest. Quonam, inquit, modo? An potest, inquit ille, quicquam esse suavius quam nihil dolere? Cave putes quicquam esse verius. Quonam, inquit, modo?\
                Lorem ipsum dolor sit amet, consectetur adipiscing elit. Nam adhuc, meo fortasse vitio, quid ego quaeram non perspicis. Plane idem, inquit, et maxima quidem, qua fieri nulla maior potest. Quonam, inquit, modo?\
                An potest, inquit ille, quicquam esse suavius quam nihil dolere? Cave putes quicquam esse verius. Quonam, inquit, modo? Lorem ipsum dolor sit amet, consectetur adipiscing elit. Nam adhuc, meo fortasse vitio, quid ego quaeram non perspicis. Plane idem, inquit, et maxima quidem, qua fieri nulla maior potest. Quonam, inquit, modo?\
                An potest, inquit ille, quicquam esse suavius quam nihil dolere? Cave putes quicquam esse verius. Quonam, inquit, modo? Lorem ipsum dolor sit amet, consectetur adipiscing elit. Nam adhuc, meo fortasse vitio, quid ego quaeram non perspicis. Plane idem, inquit, et maxima quidem, qua fieri nulla maior potest. Quonam, inquit, modo? An potest, inquit ille, quicquam esse suavius quam nihil dolere? Cave putes quicquam esse verius. Quonam, inquit, modo?\
                Lorem ipsum dolor sit amet, consectetur adipiscing elit. Nam adhuc, meo fortasse vitio, quid ego quaeram non perspicis. Plane idem, inquit, et maxima quidem, qua fieri nulla maior potest. Quonam, inquit, modo?\
                An potest, inquit ille, quicquam esse suavius quam nihil dolere? Cave putes quicquam esse verius. Quonam, inquit, modo?";
        }
        
        [sections addObject:consentSection];
    }
    
    {
        /*
         A custom consent scene. This doesn't demo it but you can also set a custom
         animation.
         */
        ORKConsentSection *consentSection = [[ORKConsentSection alloc] initWithType:ORKConsentSectionTypeCustom];
        consentSection.summary = @"Custom Scene summary";
        consentSection.title = @"Custom Scene";
        consentSection.customImage = [UIImage imageNamed:@"image_example.png"];
        consentSection.customLearnMoreButtonTitle = @"Learn more about customizing ResearchKit";
        consentSection.content = @"You can customize ResearchKit a lot!";
        [sections addObject:consentSection];
    }
    
    {
        /*
         An "only in document" scene. This is ignored for visual consent, but included in
         the concatenated document for review.
         */
        ORKConsentSection *consentSection = [[ORKConsentSection alloc] initWithType:ORKConsentSectionTypeOnlyInDocument];
        consentSection.summary = @"OnlyInDocument Scene summary";
        consentSection.title = @"OnlyInDocument Scene";
        consentSection.content = @"Lorem ipsum dolor sit amet, consectetur adipiscing elit. Nam adhuc, meo fortasse vitio, quid ego quaeram non perspicis. Plane idem, inquit, et maxima quidem, qua fieri nulla maior potest. Quonam, inquit, modo? An potest, inquit ille, quicquam esse suavius quam nihil dolere? Cave putes quicquam esse verius. Quonam, inquit, modo?";
        [sections addObject:consentSection];
    }
    
    consent.sections = [sections copy];
    return consent;
}

/*
 A helper for creating square colored images, which can optionally have a border.
 
 Used for testing the image choices answer format.
 
 @param color   Color to use for the image.
 @param size    Size of image.
 @param border  Boolean value indicating whether to add a black border around the image.
 
 @return An image.
 */
- (UIImage *)imageWithColor:(UIColor *)color size:(CGSize)size border:(BOOL)border {
    
    UIView *view = [[UIView alloc] initWithFrame:CGRectMake(0, 0, size.width, size.height)];
    
    view.backgroundColor = color;
    
    if (border) {
        view.layer.borderColor = [[UIColor blackColor] CGColor];
        view.layer.borderWidth = 5.0;
    }

    UIGraphicsBeginImageContextWithOptions(view.bounds.size, view.opaque, 0.0);
    [view.layer renderInContext:UIGraphicsGetCurrentContext()];
    UIImage * image = UIGraphicsGetImageFromCurrentImageContext();
    UIGraphicsEndImageContext();

    return image;
}

#pragma mark - Managing the task view controller

/*
 Dismisses the task view controller.
 */
- (void)dismissTaskViewController:(ORKTaskViewController *)taskViewController {
    _currentDocument = nil;
    
    NSURL *dir = taskViewController.outputDirectory;
    [self dismissViewControllerAnimated:YES completion:^{
        if (dir)
        {
            /*
             We attempt to clean up the output directory.
             
             This is only useful for a test app, where we don't care about the
             data after the test is complete. In a real application, only
             delete your data when you've processed it or sent it to a server.
             */
            NSError *err = nil;
            if (! [[NSFileManager defaultManager] removeItemAtURL:dir error:&err]) {
                NSLog(@"Error removing %@: %@", dir, err);
            }
        }
    }];
}

#pragma mark - ORKTaskViewControllerDelegate

/*
 Any step can have "Learn More" content.
 
 For testing, we return YES only for instruction steps, except on the active
 tasks.
 */
- (BOOL)taskViewController:(ORKTaskViewController *)taskViewController hasLearnMoreForStep:(ORKStep *)step {
    NSString *task_identifier = taskViewController.task.identifier;

    return ([step isKindOfClass:[ORKInstructionStep class]]
            && NO == [@[AudioTaskIdentifier, FitnessTaskIdentifier, GaitTaskIdentifier, TwoFingerTapTaskIdentifier, StepNavigationTaskIdentifier] containsObject:task_identifier]);
}

/*
 When the user taps on "Learn More" on a step, respond on this delegate callback.
 In this test app, we just print to the console.
 */
- (void)taskViewController:(ORKTaskViewController *)taskViewController learnMoreForStep:(ORKStepViewController *)stepViewController {
    NSLog(@"Learn more tapped for step %@", stepViewController.step.identifier);
}

- (BOOL)taskViewController:(ORKTaskViewController *)taskViewController shouldPresentStep:(ORKStep *)step {
    if ([ step.identifier isEqualToString:@"itid_002"]) {
        /*
         Tests interrupting navigation from the task view controller delegate.
         
         This is an example of preventing a user from proceeding if they don't
         enter a valid answer.
         */
        
        ORKQuestionResult *qr = (ORKQuestionResult *)[[[taskViewController result] stepResultForStepIdentifier:@"itid_001"] firstResult];
        if (qr == nil || [(NSNumber *)qr.answer integerValue] < 18) {
            UIAlertController *alertViewController =
            [UIAlertController alertControllerWithTitle:@"Warning"
                                                message:@"You can't participate if you are under 18."
                                         preferredStyle:UIAlertControllerStyleAlert];
            
            
            UIAlertAction *ok = [UIAlertAction
                                 actionWithTitle:@"OK"
                                 style:UIAlertActionStyleDefault
                                 handler:^(UIAlertAction * action)
                                 {
                                     [alertViewController dismissViewControllerAnimated:YES completion:nil];
                                 }];
            
            
            [alertViewController addAction:ok];
            
            [taskViewController presentViewController:alertViewController animated:NO completion:nil];
            return NO;
        }
    }
    return YES;
}

/*
 In `stepViewControllerWillAppear:`, it is possible to significantly customize
 the behavior of the step view controller. In this test app, we do a few funny
 things to push the limits of this customization.
 */
- (void)taskViewController:(ORKTaskViewController *)taskViewController
stepViewControllerWillAppear:(ORKStepViewController *)stepViewController {
    
    if ([stepViewController.step.identifier isEqualToString:@"aid_001c"]) {
        /*
         Tests adding a custom view to a view controller for an active step, without
         subclassing.
         
         This is possible, but not recommended. A better choice would be to create
         a custom active step subclass and a matching active step view controller
         subclass, so you completely own the view controller and its appearance.
         */
        
        UIView *customView = [UIView new];
        customView.backgroundColor = [UIColor cyanColor];
        
        // Have the custom view request the space it needs.
        // A little tricky because we need to let it size to fit if there's not enough space.
        [customView setTranslatesAutoresizingMaskIntoConstraints:NO];
        NSArray *verticalConstraints = [NSLayoutConstraint constraintsWithVisualFormat:@"V:[c(>=160)]" options:0 metrics:nil views:@{@"c":customView}];
        for (NSLayoutConstraint *constraint in verticalConstraints)
        {
            constraint.priority = UILayoutPriorityFittingSizeLevel;
        }
        [customView addConstraints:[NSLayoutConstraint constraintsWithVisualFormat:@"H:[c(>=280)]" options:0 metrics:nil views:@{@"c":customView}]];
        [customView addConstraints:verticalConstraints];
        
        [(ORKActiveStepViewController *)stepViewController setCustomView:customView];
        
        // Set custom button on navigation bar
        stepViewController.navigationItem.leftBarButtonItem = [[UIBarButtonItem alloc] initWithTitle:@"Custom button"
                                                                                               style:UIBarButtonItemStylePlain
                                                                                              target:nil
                                                                                              action:nil];
    } else if ([stepViewController.step.identifier hasPrefix:@"question_"]
               && ![stepViewController.step.identifier hasSuffix:@"6"]) {
        /*
         Tests customizing continue button ("some of the time").
         */
        stepViewController.continueButtonTitle = @"Next Question";
    } else if ([stepViewController.step.identifier isEqualToString:@"mini_form_001"]) {
        /*
         Tests customizing continue and learn more buttons.
         */
        stepViewController.continueButtonTitle = @"Try Mini Form";
        stepViewController.learnMoreButtonTitle = @"Learn more about this survey";
    } else if ([stepViewController.step.identifier isEqualToString: @"qid_001"]) {
        /*
         Example of customizing the back and cancel buttons in a way that's
         visibly obvious.
         */
        stepViewController.backButtonItem = [[UIBarButtonItem alloc] initWithTitle:@"Back1"
                                                                             style:UIBarButtonItemStylePlain
                                                                            target:stepViewController.backButtonItem.target
                                                                            action:stepViewController.backButtonItem.action];
        stepViewController.cancelButtonItem.title = @"Cancel1";
    }
}

/*
 We support save and restore on all of the tasks in this test app.
 
 In a real app, not all tasks necessarily ought to support saving -- for example,
 active tasks that can't usefully be restarted after a significant time gap
 should not support save at all.
 */
- (BOOL)taskViewControllerSupportsSaveAndRestore:(ORKTaskViewController *)taskViewController {
    return YES;
}

/*
 In almost all cases, we want to dismiss the task view controller.
 
 In this test app, we don't dismiss on a fail (we just log it).
 */
- (void)taskViewController:(ORKTaskViewController *)taskViewController didFinishWithReason:(ORKTaskViewControllerFinishReason)reason error:(NSError *)error {
    switch (reason) {
        case ORKTaskViewControllerFinishReasonCompleted:
            [self taskViewControllerDidComplete:taskViewController];
            break;
        case ORKTaskViewControllerFinishReasonFailed:
            NSLog(@"Error on step %@: %@", taskViewController.currentStepViewController.step, error);
            break;
        case ORKTaskViewControllerFinishReasonDiscarded:
            [self dismissTaskViewController:taskViewController];
            break;
        case ORKTaskViewControllerFinishReasonSaved:
        {
            /*
             Save the restoration data, dismiss the task VC, and do an early return
             so we don't clear the restoration data.
             */
            id<ORKTask> task = taskViewController.task;
            _savedViewControllers[task.identifier] = [taskViewController restorationData];
            /*
             Save only tasks of the ORKNavigableOrderedTask class, as it's useful to preserve its navigation stack
             */
            if ([task isKindOfClass:[ORKNavigableOrderedTask class]]) {
                _savedTasks[task.identifier] = [NSKeyedArchiver archivedDataWithRootObject:task];
            }
            [self dismissTaskViewController:taskViewController];
            return;
        }
            break;
            
        default:
            break;
    }
    
    [_savedViewControllers removeObjectForKey:taskViewController.task.identifier];
    [_savedTasks removeObjectForKey:taskViewController.task.identifier];
    _taskViewController = nil;
}

/*
 When a task completes, we pretty-print the result to the console.
 
 This is ok for testing, but if what you want to do is see the results of a task,
 the `ORKCatalog` Swift sample app might be a better choice, since it lets
 you navigate through the result structure.
 */
- (void)taskViewControllerDidComplete:(ORKTaskViewController *)taskViewController {
    
    NSLog(@"%@", taskViewController.result);
    for (ORKStepResult *sResult in taskViewController.result.results) {
        NSLog(@"--%@", sResult);
        for (ORKResult *result in sResult.results) {
            if ([result isKindOfClass:[ORKDateQuestionResult class]]) {
                ORKDateQuestionResult *dqr = (ORKDateQuestionResult *)result;
                NSLog(@"    %@:   %@  %@  %@", result.identifier, dqr.answer, dqr.timeZone, dqr.calendar);
            } else if ([result isKindOfClass:[ORKQuestionResult class]]) {
                ORKQuestionResult *qr = (ORKQuestionResult *)result;
                NSLog(@"    %@:   %@", result.identifier, qr.answer);
            } else if ([result isKindOfClass:[ORKTappingIntervalResult class]]) {
                ORKTappingIntervalResult *tir = (ORKTappingIntervalResult *)result;
                NSLog(@"    %@:     %@\n    %@ %@", tir.identifier, tir.samples, NSStringFromCGRect(tir.buttonRect1), NSStringFromCGRect(tir.buttonRect2));
            } else if ([result isKindOfClass:[ORKFileResult class]]) {
                ORKFileResult *fileResult = (ORKFileResult *)result;
                NSLog(@"    File: %@", fileResult.fileURL);
            } else if ([result isKindOfClass:[ORKToneAudiometryResult class]]) {
                ORKToneAudiometryResult *tor = (ORKToneAudiometryResult *)result;
                NSLog(@"    %@:     %@", tor.identifier, tor.samples);
            } else {
                NSLog(@"    %@:   userInfo: %@", result.identifier, result.userInfo);
            }
        }
    }
    
    if (_currentDocument)
    {
        /*
         This demonstrates how to take a signature result, apply it to a document,
         and then generate a PDF From the document that includes the signature.
         */
        
        ORKStep *lastStep = [[(ORKOrderedTask *)taskViewController.task steps] lastObject];
        ORKConsentSignatureResult *signatureResult = (ORKConsentSignatureResult *)[[[taskViewController result] stepResultForStepIdentifier:lastStep.identifier] firstResult];
        
        [signatureResult applyToDocument:_currentDocument];
        
        [_currentDocument makePDFWithCompletionHandler:^(NSData *pdfData, NSError *error) {
            NSLog(@"Created PDF of size %lu (error = %@)", (unsigned long)[pdfData length], error);
            
            if (! error) {
                NSURL *documents = [NSURL fileURLWithPath:[NSSearchPathForDirectoriesInDomains(NSDocumentDirectory, NSUserDomainMask, YES) lastObject]];
                NSURL *outputUrl = [documents URLByAppendingPathComponent:[NSString stringWithFormat:@"%@.pdf", [taskViewController.taskRunUUID UUIDString]]];
                
                [pdfData writeToURL:outputUrl atomically:YES];
                NSLog(@"Wrote PDF to %@", [outputUrl path]);
            }
        }];
        
        _currentDocument = nil;
    }
    
    NSURL *dir = taskViewController.outputDirectory;
    [self dismissViewControllerAnimated:YES completion:^{
        if (dir)
        {
            NSError *err = nil;
            if (! [[NSFileManager defaultManager] removeItemAtURL:dir error:&err]) {
                NSLog(@"Error removing %@: %@", dir, err);
            }
        }
    }];
}

#pragma mark UI state restoration

/*
 UI state restoration code for the MainViewController.
 
 The MainViewController needs to be able to re-create the exact task that
 was being done, in order for the task view controller to restore correctly.
 
 In a real app implementation, this might mean that you would also need to save
 and restore the actual task; here, since we know the tasks don't change during
 testing, we just re-create the task.
 */
- (void)encodeRestorableStateWithCoder:(NSCoder *)coder {
    [super encodeRestorableStateWithCoder:coder];
    
    [coder encodeObject:_taskViewController forKey:@"taskVC"];
    [coder encodeObject:_lastRouteResult forKey:@"lastRouteResult"];
}

- (void)decodeRestorableStateWithCoder:(NSCoder *)coder {
    [super decodeRestorableStateWithCoder:coder];
    
    _taskViewController = [coder decodeObjectOfClass:[UIViewController class] forKey:@"taskVC"];
    _lastRouteResult = [coder decodeObjectForKey:@"lastRouteResult"];
    
    // Need to give the task VC back a copy of its task, so it can restore itself.
    
    // Could save and restore the task's identifier separately, but the VC's
    // restoration identifier defaults to the task's identifier.
    id<ORKTask> taskForTaskViewController = [self makeTaskWithIdentifier:_taskViewController.restorationIdentifier];
    
    _taskViewController.task = taskForTaskViewController;
    if ([_taskViewController.restorationIdentifier isEqualToString:@"DynamicTask01"])
    {
        _taskViewController.defaultResultSource = _lastRouteResult;
    }
    _taskViewController.delegate = self;
}

@end<|MERGE_RESOLUTION|>--- conflicted
+++ resolved
@@ -232,7 +232,6 @@
         buttons[buttonKeys.lastObject] = button;
     }
     
-<<<<<<< HEAD
     {
         UIButton *button = [UIButton buttonWithType:UIButtonTypeSystem];
         [button addTarget:self action:@selector(showReactionTimeTask:) forControlEvents:UIControlEventTouchUpInside];
@@ -249,8 +248,6 @@
         buttons[buttonKeys.lastObject] = button;
     }
 
-=======
->>>>>>> 52f3d906
     [buttons enumerateKeysAndObjectsUsingBlock:^(id key, UIView *obj, BOOL *stop) {
         [obj setTranslatesAutoresizingMaskIntoConstraints:NO];
         [self.view addSubview:obj];
