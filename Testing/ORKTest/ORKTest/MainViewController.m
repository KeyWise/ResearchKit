/*
 Copyright (c) 2015, Apple Inc. All rights reserved.
 Copyright (c) 2015, Bruce Duncan.
 
 Redistribution and use in source and binary forms, with or without modification,
 are permitted provided that the following conditions are met:
 
 1.  Redistributions of source code must retain the above copyright notice, this
 list of conditions and the following disclaimer.
 
 2.  Redistributions in binary form must reproduce the above copyright notice,
 this list of conditions and the following disclaimer in the documentation and/or
 other materials provided with the distribution.
 
 3.  Neither the name of the copyright holder(s) nor the names of any contributors
 may be used to endorse or promote products derived from this software without
 specific prior written permission. No license is granted to the trademarks of
 the copyright holders even if such marks are included in this software.
 
 THIS SOFTWARE IS PROVIDED BY THE COPYRIGHT HOLDERS AND CONTRIBUTORS "AS IS"
 AND ANY EXPRESS OR IMPLIED WARRANTIES, INCLUDING, BUT NOT LIMITED TO, THE
 IMPLIED WARRANTIES OF MERCHANTABILITY AND FITNESS FOR A PARTICULAR PURPOSE
 ARE DISCLAIMED. IN NO EVENT SHALL THE COPYRIGHT OWNER OR CONTRIBUTORS BE LIABLE
 FOR ANY DIRECT, INDIRECT, INCIDENTAL, SPECIAL, EXEMPLARY, OR CONSEQUENTIAL
 DAMAGES (INCLUDING, BUT NOT LIMITED TO, PROCUREMENT OF SUBSTITUTE GOODS OR
 SERVICES; LOSS OF USE, DATA, OR PROFITS; OR BUSINESS INTERRUPTION) HOWEVER
 CAUSED AND ON ANY THEORY OF LIABILITY, WHETHER IN CONTRACT, STRICT LIABILITY,
 OR TORT (INCLUDING NEGLIGENCE OR OTHERWISE) ARISING IN ANY WAY OUT OF THE USE
 OF THIS SOFTWARE, EVEN IF ADVISED OF THE POSSIBILITY OF SUCH DAMAGE.
 */


#import "MainViewController.h"
#import <ResearchKit/ResearchKit_Private.h>
#import <AVFoundation/AVFoundation.h>
#import "DynamicTask.h"
#import "AppDelegate.h"


static NSString * const DatePickingTaskIdentifier = @"dates_001";
static NSString * const SelectionSurveyTaskIdentifier = @"tid_001";
static NSString * const ActiveStepTaskIdentifier = @"tid_002";
static NSString * const ConsentReviewTaskIdentifier = @"consent_review";
static NSString * const ConsentTaskIdentifier = @"consent";
static NSString * const MiniFormTaskIdentifier = @"miniform";
static NSString * const ScreeningTaskIdentifier = @"screening";
static NSString * const ScalesTaskIdentifier = @"scales";
static NSString * const ImageChoicesTaskIdentifier = @"images";
static NSString * const ImageCaptureTaskIdentifier = @"imageCapture";
static NSString * const AudioTaskIdentifier = @"audio";
static NSString * const ToneAudiometryTaskIdentifier = @"tone_audiometry";
static NSString * const FitnessTaskIdentifier = @"fitness";
static NSString * const GaitTaskIdentifier = @"gait";
static NSString * const MemoryTaskIdentifier = @"memory";
static NSString * const DynamicTaskIdentifier = @"dynamic_task";
static NSString * const TwoFingerTapTaskIdentifier = @"tap";
static NSString * const ReactionTimeTaskIdentifier = @"react";
<<<<<<< HEAD
static NSString * const TimedWalkTaskIdentifier = @"timed_walk";
=======
static NSString * const TowerOfHanoiTaskIdentifier = @"tower";
>>>>>>> 85384bbc
static NSString * const StepNavigationTaskIdentifier = @"step_navigation";
static NSString * const CustomNavigationItemTaskIdentifier = @"customNavigationItemTask";


@interface MainViewController () <ORKTaskViewControllerDelegate> {
    id<ORKTaskResultSource> _lastRouteResult;
    ORKConsentDocument *_currentDocument;
    
    NSMutableDictionary *_savedTasks;               // Maps task identifiers to archived task data
    NSMutableDictionary *_savedViewControllers;     // Maps task identifiers to task view controller restoration data
}

@property (nonatomic, strong) ORKTaskViewController *taskViewController;

@end


@implementation MainViewController

- (instancetype)initWithNibName:(NSString *)nibNameOrNil bundle:(NSBundle *)nibBundleOrNil {
    self = [super initWithNibName:nibNameOrNil bundle:nibBundleOrNil];
    if (self) {
        self.restorationIdentifier = @"main";
    }
    return self;
}

- (void)viewDidLoad {
    [super viewDidLoad];
    
    _savedTasks = [NSMutableDictionary new];
    _savedViewControllers = [NSMutableDictionary new];
    
    NSMutableDictionary *buttons = [NSMutableDictionary dictionary];
    
    /*
     One button per task, organized in two columns.
     Yes, we could have used a table view, but this was more convenient.
     */
    
    NSMutableArray *buttonKeys = [NSMutableArray array];

    {
        UIButton *button = [UIButton buttonWithType:UIButtonTypeSystem];
        [button addTarget:self action:@selector(showConsent:) forControlEvents:UIControlEventTouchUpInside];
        [button setTitle:@"Consent" forState:UIControlStateNormal];
        [buttonKeys addObject:@"consent"];
        buttons[buttonKeys.lastObject] = button;
    }

    {
        UIButton *button = [UIButton buttonWithType:UIButtonTypeSystem];
        [button addTarget:self action:@selector(showConsentReview:) forControlEvents:UIControlEventTouchUpInside];
        [button setTitle:@"Consent Review" forState:UIControlStateNormal];
        [buttonKeys addObject:@"consent_review"];
        buttons[buttonKeys.lastObject] = button;
    }
    
    {
        UIButton *button = [UIButton buttonWithType:UIButtonTypeSystem];
        [button addTarget:self action:@selector(pickDates:) forControlEvents:UIControlEventTouchUpInside];
        [button setTitle:@"Date Survey" forState:UIControlStateNormal];
        [buttonKeys addObject:@"dates"];
        buttons[buttonKeys.lastObject] = button;
    }
    
    {
        UIButton *button = [UIButton buttonWithType:UIButtonTypeSystem];
        [button addTarget:self action:@selector(showAudioTask:) forControlEvents:UIControlEventTouchUpInside];
        [button setTitle:@"Audio Task" forState:UIControlStateNormal];
        [buttonKeys addObject:@"audio"];
        buttons[buttonKeys.lastObject] = button;
    }
    
    {
        UIButton *button = [UIButton buttonWithType:UIButtonTypeSystem];
        [button addTarget:self action:@selector(showToneAudiometryTask:) forControlEvents:UIControlEventTouchUpInside];
        [button setTitle:@"Tone Audiometry Task" forState:UIControlStateNormal];
        [buttonKeys addObject:@"tone_audiometry"];
        buttons[buttonKeys.lastObject] = button;
    }
    
    {
        UIButton *button = [UIButton buttonWithType:UIButtonTypeSystem];
        [button addTarget:self action:@selector(showReactionTimeTask:) forControlEvents:UIControlEventTouchUpInside];
        [button setTitle:@"Reaction Time Task" forState:UIControlStateNormal];
        [buttonKeys addObject:@"react"];
        buttons[buttonKeys.lastObject] = button;
    }
    
    {
        UIButton *button = [UIButton buttonWithType:UIButtonTypeSystem];
<<<<<<< HEAD
        [button addTarget:self action:@selector(showTimedWalkTask:) forControlEvents:UIControlEventTouchUpInside];
        [button setTitle:@"Timed Walk" forState:UIControlStateNormal];
        [buttonKeys addObject:@"timed_walk"];
=======
        [button addTarget:self action:@selector(showTowerOfHanoiTask:) forControlEvents:UIControlEventTouchUpInside];
        [button setTitle:@"Tower Of Hanoi Task" forState:UIControlStateNormal];
        [buttonKeys addObject:@"tower"];
>>>>>>> 85384bbc
        buttons[buttonKeys.lastObject] = button;
    }

    {
        UIButton *button = [UIButton buttonWithType:UIButtonTypeSystem];
        [button addTarget:self action:@selector(showMiniForm:) forControlEvents:UIControlEventTouchUpInside];
        [button setTitle:@"Mini Form" forState:UIControlStateNormal];
        [buttonKeys addObject:@"form"];
        buttons[buttonKeys.lastObject] = button;
    }
    
    {
        UIButton *button = [UIButton buttonWithType:UIButtonTypeSystem];
        [button addTarget:self action:@selector(showSelectionSurvey:) forControlEvents:UIControlEventTouchUpInside];
        [button setTitle:@"Selection Survey" forState:UIControlStateNormal];
        [buttonKeys addObject:@"selection_survey"];
        buttons[buttonKeys.lastObject] = button;
    }
    
    {
        UIButton *button = [UIButton buttonWithType:UIButtonTypeSystem];
        [button addTarget:self action:@selector(showGaitTask:) forControlEvents:UIControlEventTouchUpInside];
        [button setTitle:@"GAIT" forState:UIControlStateNormal];
        [buttonKeys addObject:@"gait"];
        buttons[buttonKeys.lastObject] = button;
    }
    
    {
        UIButton *button = [UIButton buttonWithType:UIButtonTypeSystem];
        [button addTarget:self action:@selector(showFitnessTask:) forControlEvents:UIControlEventTouchUpInside];
        [button setTitle:@"Fitness" forState:UIControlStateNormal];
        [buttonKeys addObject:@"fitness"];
        buttons[buttonKeys.lastObject] = button;
    }
    
    {
        UIButton *button = [UIButton buttonWithType:UIButtonTypeSystem];
        [button addTarget:self action:@selector(showTwoFingerTappingTask:) forControlEvents:UIControlEventTouchUpInside];
        [button setTitle:@"Two Finger Tapping" forState:UIControlStateNormal];
        [buttonKeys addObject:@"tapping"];
        buttons[buttonKeys.lastObject] = button;
    }
    
    {
        UIButton *button = [UIButton buttonWithType:UIButtonTypeSystem];
        [button addTarget:self action:@selector(showActiveStepTask:) forControlEvents:UIControlEventTouchUpInside];
        [button setTitle:@"ActiveStep Task" forState:UIControlStateNormal];
        [buttonKeys addObject:@"task"];
        buttons[buttonKeys.lastObject] = button;
    }
    
    {
        UIButton *button = [UIButton buttonWithType:UIButtonTypeSystem];
        [button addTarget:self action:@selector(showMemoryTask:) forControlEvents:UIControlEventTouchUpInside];
        [button setTitle:@"Memory Game" forState:UIControlStateNormal];
        [buttonKeys addObject:@"memory"];
        buttons[buttonKeys.lastObject] = button;
    }
    
    {
        UIButton *button = [UIButton buttonWithType:UIButtonTypeSystem];
        [button addTarget:self action:@selector(showDynamicTask:) forControlEvents:UIControlEventTouchUpInside];
        [button setTitle:@"Dynamic Task" forState:UIControlStateNormal];
        [buttonKeys addObject:@"dyntask"];
        buttons[buttonKeys.lastObject] = button;
    }
    
    {
        UIButton *button = [UIButton buttonWithType:UIButtonTypeSystem];
        [button addTarget:self action:@selector(showScreeningTask:) forControlEvents:UIControlEventTouchUpInside];
        [button setTitle:@"Interruptible Task" forState:UIControlStateNormal];
        [buttonKeys addObject:@"interruptible"];
        buttons[buttonKeys.lastObject] = button;
    }
    
    {
        UIButton *button = [UIButton buttonWithType:UIButtonTypeSystem];
        [button addTarget:self action:@selector(showScales:) forControlEvents:UIControlEventTouchUpInside];
        [button setTitle:@"Scale" forState:UIControlStateNormal];
        [buttonKeys addObject:@"scale"];
        buttons[buttonKeys.lastObject] = button;
    }
    
    {
        UIButton *button = [UIButton buttonWithType:UIButtonTypeSystem];
        [button addTarget:self action:@selector(showImageChoices:) forControlEvents:UIControlEventTouchUpInside];
        [button setTitle:@"Image Choices" forState:UIControlStateNormal];
        [buttonKeys addObject:@"imageChoices"];
        buttons[buttonKeys.lastObject] = button;
    }
    
    {
        UIButton *button = [UIButton buttonWithType:UIButtonTypeSystem];
        [button addTarget:self action:@selector(showStepNavigationTask:) forControlEvents:UIControlEventTouchUpInside];
        [button setTitle:@"Navigable Ordered Task" forState:UIControlStateNormal];
        [buttonKeys addObject:@"step"];
        buttons[buttonKeys.lastObject] = button;
    }

    {
        UIButton *button = [UIButton buttonWithType:UIButtonTypeSystem];
        [button addTarget:self action:@selector(showImageCapture:) forControlEvents:UIControlEventTouchUpInside];
        [button setTitle:@"Image Capture" forState:UIControlStateNormal];
        [buttonKeys addObject:@"imageCapture"];
        buttons[buttonKeys.lastObject] = button;
    }

    {
        UIButton *button = [UIButton buttonWithType:UIButtonTypeSystem];
        [button addTarget:self action:@selector(toggleTintColor:) forControlEvents:UIControlEventTouchUpInside];
        [button setTitle:@"Toggle Tint Color" forState:UIControlStateNormal];
        [buttonKeys addObject:@"toggleTintColor"];
        buttons[buttonKeys.lastObject] = button;
    }

    {
        UIButton *button = [UIButton buttonWithType:UIButtonTypeSystem];
        [button addTarget:self action:@selector(showCustomNavigationItemTask:) forControlEvents:UIControlEventTouchUpInside];
        [button setTitle:@"Custom Navigation Item" forState:UIControlStateNormal];
        [buttonKeys addObject:@"customNavigationItem"];
        buttons[buttonKeys.lastObject] = button;
    }
    
    [buttons enumerateKeysAndObjectsUsingBlock:^(id key, UIView *obj, BOOL *stop) {
        [obj setTranslatesAutoresizingMaskIntoConstraints:NO];
        [self.view addSubview:obj];
    }];
   
    if (buttons.count > 0) {
         NSString *horizVisualFormatString  = @"";
        if (buttons.count == 1) {
            horizVisualFormatString = [NSString stringWithFormat:@"H:|[%@]|", buttonKeys.firstObject];
        } else {
            horizVisualFormatString = [NSString stringWithFormat:@"H:|[%@][%@(==%@)]|", buttonKeys.firstObject, buttonKeys[1], buttonKeys.firstObject];
        }
        [self.view addConstraints:[NSLayoutConstraint constraintsWithVisualFormat:horizVisualFormatString 
                                                                          options:(NSLayoutFormatOptions)0
                                                                          metrics:nil
                                                                            views:buttons]];
        
        NSArray *allKeys = buttonKeys;
        BOOL left = YES;
        NSMutableString *leftVisualFormatString = [NSMutableString stringWithString:@"V:|-20-"];
        NSMutableString *rightVisualFormatString = [NSMutableString stringWithString:@"V:|-20-"];
        
        NSString *leftFirstKey = nil;
        NSString *rightFirstKey = nil;
        
        for (NSString *key in allKeys) {
        
            if (left == YES) {
            
                if (leftFirstKey) {
                    [leftVisualFormatString appendFormat:@"[%@(==%@)]", key, leftFirstKey];
                } else {
                    [leftVisualFormatString appendFormat:@"[%@]", key];
                }
                
                if (leftFirstKey == nil) {
                    leftFirstKey = key;
                }
            } else {
                
                if (rightFirstKey) {
                    [rightVisualFormatString appendFormat:@"[%@(==%@)]", key, rightFirstKey];
                } else {
                    [rightVisualFormatString appendFormat:@"[%@]", key];
                }
                
                if (rightFirstKey == nil) {
                    rightFirstKey = key;
                }
            }
            
            left = !left;
        }
        
        [leftVisualFormatString appendString:@"-20-|"];
        [rightVisualFormatString appendString:@"-20-|"];
        
        [self.view addConstraints:[NSLayoutConstraint constraintsWithVisualFormat:leftVisualFormatString
                                                                          options:NSLayoutFormatAlignAllCenterX
                                                                          metrics:nil
                                                                            views:buttons]];
        [self.view addConstraints:[NSLayoutConstraint constraintsWithVisualFormat:rightVisualFormatString
                                                                          options:NSLayoutFormatAlignAllCenterX
                                                                          metrics:nil
                                                                            views:buttons]];
        
    }
}

#pragma mark - Mapping identifiers to tasks

- (id<ORKTask>)makeTaskWithIdentifier:(NSString *)identifier {
    if ([identifier isEqualToString:DatePickingTaskIdentifier]) {
        return [self makeDatePickingTask];
    } else if ([identifier isEqualToString:SelectionSurveyTaskIdentifier]) {
        return [self makeSelectionSurveyTask];
    } else if ([identifier isEqualToString:ActiveStepTaskIdentifier]) {
        return [self makeActiveStepTask];
    } else if ([identifier isEqualToString:ConsentReviewTaskIdentifier]) {
        return [self makeConsentReviewTask];
    } else if ([identifier isEqualToString:ConsentTaskIdentifier]) {
        return [self makeConsentTask];
    } else if ([identifier isEqualToString:AudioTaskIdentifier]) {
        id<ORKTask> task = [ORKOrderedTask audioTaskWithIdentifier:AudioTaskIdentifier
                                            intendedUseDescription:nil
                                                 speechInstruction:nil
                                            shortSpeechInstruction:nil
                                                          duration:10
                                                 recordingSettings:nil
                                                           options:(ORKPredefinedTaskOption)0];
        return task;
    } else if ([identifier isEqualToString:ToneAudiometryTaskIdentifier]) {
        id<ORKTask> task = [ORKOrderedTask toneAudiometryTaskWithIdentifier:ToneAudiometryTaskIdentifier
                                                     intendedUseDescription:nil
                                                          speechInstruction:nil
                                                     shortSpeechInstruction:nil
                                                               toneDuration:20
                                                                    options:(ORKPredefinedTaskOption)0];
        return task;
    } else if ([identifier isEqualToString:MiniFormTaskIdentifier]) {
        return [self makeMiniFormTask];
    } else if ([identifier isEqualToString:FitnessTaskIdentifier]) {
        return [ORKOrderedTask fitnessCheckTaskWithIdentifier:FitnessTaskIdentifier
                                       intendedUseDescription:nil
                                                 walkDuration:360
                                                 restDuration:180
                                                      options:ORKPredefinedTaskOptionNone];
    } else if ([identifier isEqualToString:GaitTaskIdentifier]) {
        return [ORKOrderedTask shortWalkTaskWithIdentifier:GaitTaskIdentifier
                                    intendedUseDescription:nil
                                       numberOfStepsPerLeg:20
                                              restDuration:30
                                                   options:ORKPredefinedTaskOptionNone];
    } else if ([identifier isEqualToString:MemoryTaskIdentifier]) {
        return [ORKOrderedTask spatialSpanMemoryTaskWithIdentifier:MemoryTaskIdentifier
                                            intendedUseDescription:nil
                                                       initialSpan:3
                                                       minimumSpan:2
                                                       maximumSpan:15
                                                         playSpeed:1
                                                          maxTests:5
                                            maxConsecutiveFailures:3
                                                 customTargetImage:nil
                                            customTargetPluralName:nil
                                                   requireReversal:NO
                                                           options:ORKPredefinedTaskOptionNone];
    } else if ([identifier isEqualToString:DynamicTaskIdentifier]) {
        return [DynamicTask new];
    } else if ([identifier isEqualToString:ScreeningTaskIdentifier]) {
        return [self makeScreeningTask];
    } else if ([identifier isEqualToString:ScalesTaskIdentifier]) {
        return [self makeScalesTask];
    } else if ([identifier isEqualToString:ImageChoicesTaskIdentifier]) {
        return [self makeImageChoicesTask];
    } else if ([identifier isEqualToString:ImageCaptureTaskIdentifier]) {
        return [self makeImageCaptureTask];
    } else if ([identifier isEqualToString:TwoFingerTapTaskIdentifier]) {
        return [ORKOrderedTask twoFingerTappingIntervalTaskWithIdentifier:TwoFingerTapTaskIdentifier
                                                   intendedUseDescription:nil
                                                                 duration:20.0
                                                                  options:(ORKPredefinedTaskOption)0];
    } else if ([identifier isEqualToString:ReactionTimeTaskIdentifier]) {
        return [ORKOrderedTask reactionTimeTaskWithIdentifier:ReactionTimeTaskIdentifier
                                                   intendedUseDescription:nil
                                                  maximumStimulusInterval:8
                                                  minimumStimulusInterval:4
                                                    thresholdAcceleration:0.5
                                                         numberOfAttempts:3
                                                                  timeout:10
                                                             successSound:0
                                                             timeoutSound:0
                                                             failureSound:0
                                                                  options:0];
<<<<<<< HEAD
    } else if ([identifier isEqualToString:TimedWalkTaskIdentifier]) {
        return [ORKOrderedTask timedWalkTaskWithIdentifier:TimedWalkTaskIdentifier
                                    intendedUseDescription:nil
                                          distanceInMeters:100
                                                 timeLimit:180
                                                   options:ORKPredefinedTaskOptionNone];
=======
    } else if ([identifier isEqualToString:TowerOfHanoiTaskIdentifier]) {
        return [ORKOrderedTask towerOfHanoiTaskWithIdentifier:TowerOfHanoiTaskIdentifier
                                       intendedUseDescription:nil
                                                numberOfDisks:5
                                                      options:0];
>>>>>>> 85384bbc
    } else if ([identifier isEqualToString:StepNavigationTaskIdentifier]) {
        return [self makeNavigableOrderedTask];
    } else if ([identifier isEqualToString:CustomNavigationItemTaskIdentifier]) {
        return [self makeCustomNavigationItemTask];
    }
    return nil;
}

/*
 Creates a task and presents it with a task view controller.
 */
- (void)beginTaskWithIdentifier:(NSString *)identifier {
    /*
     This is our implementation of restoration after saving during a task.
     If the user saved their work on a previous run of a task with the same
     identifier, we attempt to restore the view controller here.
     
     We also attempt to restore the task when data for an archived task is found. Task restoration
     is not always possible nor desirable. Some objects implementing the ORKTask
     protocol can chose not to adopt NSSecureCoding (such as this project's DynamicTask).
     Task archival and restoration is recommended for ORKNavigableOrderedTask, since
     that preserves the navigation stack (which allows you to navigate steps backwards).
     
     Since unarchiving can throw an exception, in a real application we would
     need to attempt to catch that exception here.
     */

    id<ORKTask> task = nil;
    NSData *taskData = _savedTasks[identifier];
    if (taskData)
    {
        /*
         We assume any restored task is of the ORKNavigableOrderedTask since that's the only kind
         we're archiving in this example. You have to make sure your are unarchiving a task of the proper class.
         */
        NSKeyedUnarchiver *unarchiver = [[NSKeyedUnarchiver alloc] initForReadingWithData:taskData];
        task = [unarchiver decodeObjectOfClass:[ORKNavigableOrderedTask class] forKey:NSKeyedArchiveRootObjectKey];
    } else {
        /*
         No task was previously stored
         */
        task = [self makeTaskWithIdentifier:identifier];
    }
    
    if (_savedViewControllers[identifier])
    {
        NSData *data = _savedViewControllers[identifier];
        self.taskViewController = [[ORKTaskViewController alloc] initWithTask:task restorationData:data delegate:self];
    } else {
        // No saved data, just create the task and the corresponding task view controller.
        self.taskViewController = [[ORKTaskViewController alloc] initWithTask:task taskRunUUID:[NSUUID UUID]];
    }
    
    [self beginTask];
}

/*
 Actually presents the task view controller.
 */
- (void)beginTask {
    id<ORKTask> task = self.taskViewController.task;
    self.taskViewController.delegate = self;
    
    if (_taskViewController.outputDirectory == nil) {
        // Sets an output directory in Documents, using the `taskRunUUID` in the path.
        NSURL *documents =  [[NSFileManager defaultManager] URLForDirectory:NSDocumentDirectory inDomain:NSUserDomainMask appropriateForURL:nil create:NO error:nil];
        NSURL *outputDir = [documents URLByAppendingPathComponent:[self.taskViewController.taskRunUUID UUIDString]];
        [[NSFileManager defaultManager] createDirectoryAtURL:outputDir withIntermediateDirectories:YES attributes:nil error:nil];
        self.taskViewController.outputDirectory = outputDir;
    }
    
    /*
     For the dynamic task, we remember the last result and use it as a source
     of default values for any optional questions.
     */
    if ([task isKindOfClass:[DynamicTask class]])
    {
        self.taskViewController.defaultResultSource = _lastRouteResult;
    }
    
    /*
     We set a restoration identifier so that UI state restoration is enabled
     for the task view controller. We don't need to do anything else to prepare
     for state restoration of a ResearchKit framework task VC.
     */
    _taskViewController.restorationIdentifier = [task identifier];
    
    if ([[task identifier] isEqualToString:CustomNavigationItemTaskIdentifier]) {
        _taskViewController.showsProgressInNavigationBar = NO;
    }
    
    [self presentViewController:_taskViewController animated:YES completion:nil];
}

#pragma mark - Date picking

/*
 This task presents several questions which exercise functionality based on
 `UIDatePicker`.
 */
- (ORKOrderedTask *)makeDatePickingTask {
    NSMutableArray *steps = [NSMutableArray new];
    {
        ORKInstructionStep *step = [[ORKInstructionStep alloc] initWithIdentifier:@"iid_001"];
        step.title = @"Date Survey";
        step.detailText = @"date pickers";
        [steps addObject:step];
    }

    /*
     A time interval question with no default set.
     */
    {
        ORKQuestionStep *step = [ORKQuestionStep questionStepWithIdentifier:@"qid_timeInterval_001"
                                                                      title:@"How long did it take to fall asleep last night?"
                                                                     answer:[ORKAnswerFormat timeIntervalAnswerFormat]];
        [steps addObject:step];
    }
    
    
    /*
     A time interval question specifying a default and a step size.
     */
    {
        ORKQuestionStep *step = [ORKQuestionStep questionStepWithIdentifier:@"qid_timeInterval_default_002"
                                                                      title:@"How long did it take to fall asleep last night?"
                                                                     answer:[ORKAnswerFormat timeIntervalAnswerFormatWithDefaultInterval:300 step:5]];
        [steps addObject:step];
    }
    
    /*
     A date answer format question, specifying a specific calendar.
     If no calendar were specified, the user's preferred calendar would be used.
     */
    {
        ORKDateAnswerFormat *dateAnswer = [ORKDateAnswerFormat dateAnswerFormatWithDefaultDate:nil minimumDate:nil maximumDate:nil calendar: [NSCalendar calendarWithIdentifier:NSCalendarIdentifierHebrew]];
        ORKQuestionStep *step = [ORKQuestionStep questionStepWithIdentifier:@"qid_date_001"
                                                                      title:@"When is your birthday?"
                                                                     answer:dateAnswer];
        [steps addObject:step];
    }
    
    /*
     A date question with a minimum, maximum, and default.
     Also specifically requires the Gregorian calendar.
     */
    {
        NSDate *defaultDate = [[NSCalendar currentCalendar] dateByAddingUnit:NSCalendarUnitDay value:10 toDate:[NSDate date] options:(NSCalendarOptions)0];
        NSDate *minDate = [[NSCalendar currentCalendar] dateByAddingUnit:NSCalendarUnitDay value:8 toDate:[NSDate date] options:(NSCalendarOptions)0];
        NSDate *maxDate = [[NSCalendar currentCalendar] dateByAddingUnit:NSCalendarUnitDay value:12 toDate:[NSDate date] options:(NSCalendarOptions)0];
        ORKDateAnswerFormat *dateAnswer = [ORKDateAnswerFormat dateAnswerFormatWithDefaultDate:defaultDate
                                                                                   minimumDate:minDate
                                                                                   maximumDate:maxDate
                                                                                      calendar: [NSCalendar calendarWithIdentifier:NSCalendarIdentifierGregorian]];
        ORKQuestionStep *step = [ORKQuestionStep questionStepWithIdentifier:@"qid_date_default_002"
                                                                      title:@"What day are you available?"
                                                                     answer:dateAnswer];
        [steps addObject:step];
    }
    
    /*
     A time of day question with no default.
     */
    {
        ORKQuestionStep *step = [ORKQuestionStep questionStepWithIdentifier:@"qid_timeOfDay_001"
                                                                 title:@"What time do you get up?"
                                                                   answer:[ORKTimeOfDayAnswerFormat timeOfDayAnswerFormat]];
        [steps addObject:step];
    }
    
    /*
     A time of day question with a default of 8:15 AM.
     */
    {
        
        NSDateComponents *dateComponents = [[NSDateComponents alloc] init];
        dateComponents.hour = 8;
        dateComponents.minute = 15;
        ORKQuestionStep *step = [ORKQuestionStep questionStepWithIdentifier:@"qid_timeOfDay_default_001"
                                                                      title:@"What time do you get up?"
                                                                     answer:[ORKTimeOfDayAnswerFormat timeOfDayAnswerFormatWithDefaultComponents:dateComponents]];
        [steps addObject:step];
    }
    
    /*
     A date-time question with default parameters (no min, no max, default to now).
     */
    {
        ORKQuestionStep *step = [ORKQuestionStep questionStepWithIdentifier:@"qid_dateTime_001"
                                                                      title:@"When is your next meeting?"
                                                                     answer:[ORKDateAnswerFormat dateTimeAnswerFormat]];
        [steps addObject:step];
    }
    
    /*
     A date-time question with specified min, max, default date, and calendar.
     */
    {
        NSDate *defaultDate = [[NSCalendar currentCalendar] dateByAddingUnit:NSCalendarUnitDay value:10 toDate:[NSDate date] options:(NSCalendarOptions)0];
        NSDate *minDate = [[NSCalendar currentCalendar] dateByAddingUnit:NSCalendarUnitDay value:8 toDate:[NSDate date] options:(NSCalendarOptions)0];
        NSDate *maxDate = [[NSCalendar currentCalendar] dateByAddingUnit:NSCalendarUnitDay value:12 toDate:[NSDate date] options:(NSCalendarOptions)0];
        ORKQuestionStep *step = [ORKQuestionStep questionStepWithIdentifier:@"qid_dateTime_default_002"
                                                                      title:@"When is your next meeting?"
                                                                     answer:[ORKDateAnswerFormat dateTimeAnswerFormatWithDefaultDate:defaultDate minimumDate:minDate  maximumDate:maxDate calendar:[NSCalendar calendarWithIdentifier:NSCalendarIdentifierGregorian]]];
        [steps addObject:step];
        
    }
    ORKOrderedTask *task = [[ORKOrderedTask alloc] initWithIdentifier:DatePickingTaskIdentifier steps:steps];
    return task;
}

- (IBAction)pickDates:(id)sender {
    [self beginTaskWithIdentifier:DatePickingTaskIdentifier];
}

#pragma mark - Selection survey

/*
 The selection survey task is just a collection of various styles of survey questions.
 */
- (ORKOrderedTask *)makeSelectionSurveyTask {
    NSMutableArray *steps = [NSMutableArray new];
    
    {
        ORKInstructionStep *step = [[ORKInstructionStep alloc] initWithIdentifier:@"iid_001"];
        step.title = @"Selection Survey";
        [steps addObject:step];
    }
    
    {
        /*
         A numeric question requiring integer answers in a fixed range, with no default.
         */
        ORKNumericAnswerFormat *format = [ORKNumericAnswerFormat integerAnswerFormatWithUnit:@"years"];
        format.minimum = @(0);
        format.maximum = @(199);
        ORKQuestionStep *step = [ORKQuestionStep questionStepWithIdentifier:@"qid_001"
                                                                      title:@"How old are you?"
                                                                     answer:format];
        [steps addObject:step];
    }
    
    {
        /*
         A boolean question.
         */
        ORKBooleanAnswerFormat *format = [ORKBooleanAnswerFormat new];
        ORKQuestionStep *step = [ORKQuestionStep questionStepWithIdentifier:@"qid_001b"
                                                                      title:@"Do you consent to a background check?"
                                                                     answer:format];
        [steps addObject:step];
    }
    
    {
        /*
         A single-choice question presented in the tableview format.
         */
        ORKTextChoiceAnswerFormat *answerFormat = [ORKAnswerFormat choiceAnswerFormatWithStyle:ORKChoiceAnswerStyleSingleChoice textChoices:
                                                   @[
                                                     [ORKTextChoice choiceWithText:@"Less than seven"
                                                                             value:@(7)],
                                                     [ORKTextChoice choiceWithText:@"Between seven and eight"
                                                                             value:@(8)],
                                                     [ORKTextChoice choiceWithText:@"More than eight"
                                                                             value:@(9)]
                                                     ]];
        ORKQuestionStep *step = [ORKQuestionStep questionStepWithIdentifier:@"qid_003"
                                                                      title:@"How many hours did you sleep last night?"
                                                                     answer:answerFormat];
        
        step.optional = NO;
        [steps addObject:step];
    }
    
    {
        /*
         A multiple-choice question presented in the tableview format.
         */
        ORKTextChoiceAnswerFormat *answerFormat = [ORKAnswerFormat choiceAnswerFormatWithStyle:ORKChoiceAnswerStyleMultipleChoice textChoices:
                                                   @[
                                                     [ORKTextChoice choiceWithText:@"Cough"
                                                                             value:@"cough"],
                                                     [ORKTextChoice choiceWithText:@"Fever"
                                                                             value:@"fever"],
                                                     [ORKTextChoice choiceWithText:@"Headaches"
                                                                             value:@"headache"],
                                                     [ORKTextChoice choiceWithText:@"None of the above"
                                                                        detailText:nil
                                                                             value:@"none"
                                                                          exclusive:YES]
                                                     ]];
        ORKQuestionStep *step = [ORKQuestionStep questionStepWithIdentifier:@"qid_004a"
                                                                      title:@"Which symptoms do you have?"
                                                                     answer:answerFormat];
        [steps addObject:step];
    }
    
    {
        /*
         A multiple-choice question with text choices that have detail text.
         */
        ORKTextChoiceAnswerFormat *answerFormat = [ORKAnswerFormat choiceAnswerFormatWithStyle:ORKChoiceAnswerStyleMultipleChoice textChoices:
            @[
              [ORKTextChoice choiceWithText:@"Cough"
                                 detailText:@"A cough and/or sore throat"
                                      value:@"cough"
                                  exclusive:NO],
              [ORKTextChoice choiceWithText:@"Fever"
                                 detailText:@"A 100F or higher fever or feeling feverish"
                                      value:@"fever"
                                  exclusive:NO],
              [ORKTextChoice choiceWithText:@"Headaches"
                                 detailText:@"Headaches and/or body aches"
                                      value:@"headache"
                                  exclusive:NO]
              ]];
        
        ORKQuestionStep *step = [ORKQuestionStep questionStepWithIdentifier:@"qid_004"
                                                                      title:@"Which symptoms do you have?"
                                                                     answer:answerFormat];
        
        [steps addObject:step];
    }
    
    {
        /*
         A text question with the default multiple-line text entry.
         */
        ORKQuestionStep *step = [ORKQuestionStep questionStepWithIdentifier:@"qid_005"
                                                                      title:@"How did you feel last night?"
                                                                     answer:[ORKAnswerFormat textAnswerFormat]];
        [steps addObject:step];
    }
    
    {
        /*
         A text question with single-line text entry, with autocapitalization on
         for words, and autocorrection, and spellchecking turned off.
         */
        ORKTextAnswerFormat *format = [ORKAnswerFormat textAnswerFormat];
        format.multipleLines = NO;
        format.autocapitalizationType = UITextAutocapitalizationTypeWords;
        format.autocorrectionType = UITextAutocorrectionTypeNo;
        format.spellCheckingType = UITextSpellCheckingTypeNo;
        ORKQuestionStep *step = [ORKQuestionStep questionStepWithIdentifier:@"qid_005a"
                                                                      title:@"What is your name?"
                                                                     answer:format];
        [steps addObject:step];
    }
    
    {
        /*
         A text question with a length limit.
         */
        ORKQuestionStep *step = [ORKQuestionStep questionStepWithIdentifier:@"qid_005b"
                                                                      title:@"How did you feel last night?"
                                                                     answer:[ORKTextAnswerFormat textAnswerFormatWithMaximumLength:20]];
        [steps addObject:step];
    }
    
    
    {
        /*
         A text question with single-line text entry and a URL keyboard.
         */
        ORKTextAnswerFormat *format = [ORKAnswerFormat textAnswerFormat];
        format.multipleLines = NO;
        format.keyboardType = UIKeyboardTypeURL;
        ORKQuestionStep *step = [ORKQuestionStep questionStepWithIdentifier:@"qid_005c"
                                                                      title:@"What is your website?"
                                                                     answer:format];
        [steps addObject:step];
    }
    
    {
        /*
         An email question with single-line text entry.
         */
        ORKEmailAnswerFormat *format = [ORKAnswerFormat emailAnswerFormat];
        ORKQuestionStep *step = [ORKQuestionStep questionStepWithIdentifier:@"qid_005d"
                                                                      title:@"What is your email?"
                                                                     answer:format];
        [steps addObject:step];
    }
    
    {
        /*
         A text question demos secureTextEntry feature
         */
        ORKTextAnswerFormat *format = [ORKAnswerFormat textAnswerFormatWithMaximumLength:10];
        format.secureTextEntry = YES;
        format.multipleLines = NO;
        ORKQuestionStep *step = [ORKQuestionStep questionStepWithIdentifier:@"qid_005sec"
                                                                      title:@"What is your passcode?"
                                                                     answer:format];
        step.placeholder = @"Tap your passcode here";
        [steps addObject:step];
    }
    
    {
        /*
         A text question with single-line text entry and a length limit.
         */
        ORKTextAnswerFormat *format = [ORKAnswerFormat textAnswerFormatWithMaximumLength:20];
        format.multipleLines = NO;
        ORKQuestionStep *step = [ORKQuestionStep questionStepWithIdentifier:@"qid_005e"
                                                                      title:@"What is your name?"
                                                                     answer:format];
        [steps addObject:step];
    }
    
    {
        /*
         A single-select value-picker question. Rather than seeing the items in a tableview,
         the user sees them in a picker wheel. This is suitable where the list
         of items can be long, and the text describing the options can be kept short.
         */
        ORKValuePickerAnswerFormat *answerFormat = [ORKAnswerFormat valuePickerAnswerFormatWithTextChoices:
                                                    @[
                                                      [ORKTextChoice choiceWithText:@"Cough"
                                                                              value:@"cough"],
                                                      [ORKTextChoice choiceWithText:@"Fever"
                                                                              value:@"fever"],
                                                      [ORKTextChoice choiceWithText:@"Headaches"
                                                                              value:@"headache"]
                                                      ]];
        ORKQuestionStep *step = [ORKQuestionStep questionStepWithIdentifier:@"qid_081"
                                                                      title:@"Select a symptom"
                                                                     answer:answerFormat];
        
        [steps addObject:step];
    }
    
    {
        /*
         A continuous slider question.
         */
        ORKQuestionStep *step = [ORKQuestionStep questionStepWithIdentifier:@"qid_010"
                                                                      title:@"On a scale of 1 to 10, how much pain do you feel?"
                                                                     answer:[[ORKContinuousScaleAnswerFormat alloc] initWithMaximumValue:10 minimumValue:1 defaultValue:NSIntegerMax maximumFractionDigits:1]];
        [steps addObject:step];
    }
    
    {
        /*
         The same as the previous question, but now using a discrete slider.
         */
        ORKQuestionStep *step = [ORKQuestionStep questionStepWithIdentifier:@"qid_010a"
                                                                      title:@"On a scale of 1 to 10, how much pain do you feel?"
                                                                     answer:[ORKAnswerFormat scaleAnswerFormatWithMaximumValue:10
                                                                                                                  minimumValue:1
                                                                                                                  defaultValue:NSIntegerMax
                                                                                                                          step:1
                                                                                                                      vertical:NO
                                                                                                       maximumValueDescription:@"High value"
                                                                                                       minimumValueDescription:@"Low value"]];
        [steps addObject:step];
    }
    
    {
        /*
         A HealthKit answer format question for gender.
         The default value is read from HealthKit when the step is being presented,
         but the user's answer is not written back to HealthKit.
         */
        ORKQuestionStep *step = [ORKQuestionStep questionStepWithIdentifier:@"fqid_health_biologicalSex"
                                                                      title:@"What is your gender"
                                                                     answer:[ORKHealthKitCharacteristicTypeAnswerFormat answerFormatWithCharacteristicType:[HKCharacteristicType characteristicTypeForIdentifier:HKCharacteristicTypeIdentifierBiologicalSex]]];
        [steps addObject:step];
    }
    
    {
        /*
         A HealthKit answer format question for blood type.
         The default value is read from HealthKit when the step is being presented,
         but the user's answer is not written back to HealthKit.
         */
        ORKQuestionStep *step = [ORKQuestionStep questionStepWithIdentifier:@"fqid_health_bloodType"
                                                                      title:@"What is your blood type?"
                                                                     answer:[ORKHealthKitCharacteristicTypeAnswerFormat answerFormatWithCharacteristicType:[HKCharacteristicType characteristicTypeForIdentifier:HKCharacteristicTypeIdentifierBloodType]]];
        [steps addObject:step];
    }
    
    {
        /*
         A HealthKit answer format question for date of birth.
         The default value is read from HealthKit when the step is being presented,
         but the user's answer is not written back to HealthKit.
         */
        ORKQuestionStep *step = [ORKQuestionStep questionStepWithIdentifier:@"fqid_health_dob"
                                                                      title:@"What is your date of birth?"
                                                                     answer:[ORKHealthKitCharacteristicTypeAnswerFormat answerFormatWithCharacteristicType:[HKCharacteristicType characteristicTypeForIdentifier:HKCharacteristicTypeIdentifierDateOfBirth]]];
        [steps addObject:step];
    }
    
    {
        /*
         A HealthKit answer format question for weight.
         The default value is read from HealthKit when the step is being presented,
         but the user's answer is not written back to HealthKit.
         */
        ORKQuestionStep *step = [ORKQuestionStep questionStepWithIdentifier:@"fqid_health_weight"
                                                                      title:@"How much do you weigh?"
                                                                     answer:[ORKHealthKitQuantityTypeAnswerFormat answerFormatWithQuantityType:[HKQuantityType quantityTypeForIdentifier:HKQuantityTypeIdentifierBodyMass]
                                                                                                                                          unit:nil
                                                                                                                                         style:ORKNumericAnswerStyleDecimal]];
        [steps addObject:step];
    }
    
    {
        /*
         A multiple choice question where the items are mis-formatted.
         This question is used for verifying correct layout of the table view
         cells when the content is mixed or very long.
         */
        ORKTextChoiceAnswerFormat *answerFormat = [ORKAnswerFormat choiceAnswerFormatWithStyle:ORKChoiceAnswerStyleMultipleChoice textChoices:
                                                   @[
                                                     [ORKTextChoice choiceWithText:@"Cough, A cough and/or sore throat, A cough and/or sore throat"
                                                                        detailText:@"A cough and/or sore throat, A cough and/or sore throat, A cough and/or sore throat"
                                                                             value:@"cough"
                                                                         exclusive:NO],
                                                     [ORKTextChoice choiceWithText:@"Fever, A 100F or higher fever or feeling feverish"
                                                                        detailText:nil
                                                                             value:@"fever"
                                                                         exclusive:NO],
                                                     [ORKTextChoice choiceWithText:@""
                                                                        detailText:@"Headaches, Headaches and/or body aches"
                                                                             value:@"headache"
                                                                         exclusive:NO]
                                                     ]];
        ORKQuestionStep *step = [ORKQuestionStep questionStepWithIdentifier:@"qid_000a"
                                                                      title:@"(Misused) Which symptoms do you have?"
                                                                     answer:answerFormat];
        [steps addObject:step];
    }
    
    ORKOrderedTask *task = [[ORKOrderedTask alloc] initWithIdentifier:SelectionSurveyTaskIdentifier steps:steps];
    return task;
}

- (IBAction)showSelectionSurvey:(id)sender {
    [self beginTaskWithIdentifier:SelectionSurveyTaskIdentifier];
}

#pragma mark - Active step task

/*
 This task demonstrates direct use of active steps, which is not particularly
 well-supported by the framework. The intended use of `ORKActiveStep` is as a
 base class for creating new types of active step, with matching view
 controllers appropriate to the particular task that uses them.
 
 Nonetheless, this functions as a test-bed for basic active task functonality.
 */
- (ORKOrderedTask *)makeActiveStepTask {
    NSMutableArray *steps = [NSMutableArray new];
    
    {
        /*
         Example of a fully-fledged instruction step.
         The text of this step is not appropriate to the rest of the task, but
         is helpful for verifying layout.
         */
        ORKInstructionStep *step = [[ORKInstructionStep alloc] initWithIdentifier:@"iid_001"];
        step.title = @"Demo Study";
        step.text = @"This 12-step walkthrough will explain the study and the impact it will have on your life.";
        step.detailText = @"You must complete the walkthough to participate in the study.";
        [steps addObject:step];
    }
    
    {
        /*
         Audio-recording active step, configured directly using `ORKActiveStep`.
         
         Not a recommended way of doing audio recording with the ResearchKit framework.
         */
        ORKActiveStep *step = [[ORKActiveStep alloc] initWithIdentifier:@"aid_001d"];
        step.title = @"Audio";
        step.stepDuration = 10.0;
        step.text = @"An active test recording audio";
        step.recorderConfigurations = @[[[ORKAudioRecorderConfiguration alloc] initWithIdentifier:@"aid_001d.audio" recorderSettings:@{}]];
        step.shouldUseNextAsSkipButton = YES;
        [steps addObject:step];
    }
    
    {
        /*
         Audio-recording active step with lossless audio, configured directly
         using `ORKActiveStep`.
         
         Not a recommended way of doing audio recording with the ResearchKit framework.
         */
        ORKActiveStep *step = [[ORKActiveStep alloc] initWithIdentifier:@"aid_001e"];
        step.title = @"Audio";
        step.stepDuration = 10.0;
        step.text = @"An active test recording lossless audio";
        step.shouldUseNextAsSkipButton = YES;
        step.recorderConfigurations = @[[[ORKAudioRecorderConfiguration alloc]
                                         initWithIdentifier:@"aid_001e.audio" recorderSettings:@{AVFormatIDKey : @(kAudioFormatAppleLossless),
                                                                                                 AVNumberOfChannelsKey : @(2),
                                                                                                 AVSampleRateKey: @(44100.0)
                                                                                                 }]];
        [steps addObject:step];
    }
    
    {
        /*
         Touch recorder active step. This should record touches on the primary
         view for a 30 second period.
         
         Not a recommended way of collecting touch data with the ResearchKit framework.
         */
        ORKActiveStep *step = [[ORKActiveStep alloc] initWithIdentifier:@"aid_001a"];
        step.title = @"Touch";
        step.text = @"An active test, touch collection";
        step.shouldStartTimerAutomatically = NO;
        step.stepDuration = 30.0;
        step.spokenInstruction = @"An active test, touch collection";
        step.shouldUseNextAsSkipButton = YES;
        step.recorderConfigurations = @[[[ORKTouchRecorderConfiguration alloc] initWithIdentifier:@"aid_001a.touch"]];
        [steps addObject:step];
    }
        
    {
        /*
         Test for device motion recorder directly on an active step.
         
         Not a recommended way of customizing active steps with the ResearchKit framework.
         */
        ORKActiveStep *step = [[ORKActiveStep alloc] initWithIdentifier:@"aid_001c"];
        step.title = @"Motion";
        step.text = @"An active test collecting device motion data";
        step.shouldUseNextAsSkipButton = YES;
        step.recorderConfigurations = @[[[ORKDeviceMotionRecorderConfiguration alloc] initWithIdentifier:@"aid_001c.deviceMotion" frequency:100.0]];
        [steps addObject:step];
    }
    
    ORKOrderedTask *task = [[ORKOrderedTask alloc] initWithIdentifier:ActiveStepTaskIdentifier steps:steps];
    return task;
}

- (IBAction)showActiveStepTask:(id)sender {
    [self beginTaskWithIdentifier:ActiveStepTaskIdentifier];
}

#pragma mark - Consent review task

/*
 The consent review task is used to quickly verify the layout of the consent
 sharing step and the consent review step.
 
 In a real consent process, you would substitute the text of your consent document
 for the various placeholders.
 */
- (ORKOrderedTask *)makeConsentReviewTask {
    /*
     Tests layout of the consent sharing step.
     
     This step is used when you want to obtain permission to share the data
     collected with other researchers for uses beyond the present study.
     */
    ORKConsentSharingStep *sharingStep =
    [[ORKConsentSharingStep alloc] initWithIdentifier:@"consent_sharing"
                         investigatorShortDescription:@"MyInstitution"
                          investigatorLongDescription:@"MyInstitution and its partners"
                        localizedLearnMoreHTMLContent:@"Lorem ipsum dolor sit amet, consectetur adipiscing elit, sed do eiusmod tempor incididunt ut labore et dolore magna aliqua."];
    
    /*
     Tests layout of the consent review step.
     
     In the consent review step, the user reviews the consent document and
     optionally enters their name and/or scribbles a signature.
     */
    ORKConsentDocument *doc = [self buildConsentDocument];
    ORKConsentSignature *participantSig = doc.signatures[0];
    [participantSig setSignatureDateFormatString:@"yyyy-MM-dd 'at' HH:mm"];
    _currentDocument = [doc copy];
    ORKConsentReviewStep *reviewStep = [[ORKConsentReviewStep alloc] initWithIdentifier:@"consent_review" signature:participantSig inDocument:doc];
    reviewStep.text = @"Lorem ipsum dolor sit amet, consectetur adipiscing elit, sed do eiusmod tempor incididunt ut labore et dolore magna aliqua.";
    reviewStep.reasonForConsent = @"Lorem ipsum dolor sit amet, consectetur adipiscing elit, sed do eiusmod tempor incididunt ut labore et dolore magna aliqua.";
    ORKOrderedTask *task = [[ORKOrderedTask alloc] initWithIdentifier:ConsentReviewTaskIdentifier steps:@[sharingStep,reviewStep]];
    return task;
}

- (IBAction)showConsentReview:(id)sender {
    [self beginTaskWithIdentifier:ConsentReviewTaskIdentifier];
}

#pragma mark - Consent task
/*
 This consent task demonstrates visual consent, followed by a consent review step.
 
 In a real consent process, you would substitute the text of your consent document
 for the various placeholders.
 */
- (ORKOrderedTask *)makeConsentTask {
    /*
     Most of the configuration of what pages will appear in the visual consent step,
     and what content will be displayed in the consent review step, it in the
     consent document itself.
     */
    ORKConsentDocument *consentDocument = [self buildConsentDocument];
    _currentDocument = [consentDocument copy];
    
    ORKVisualConsentStep *step = [[ORKVisualConsentStep alloc] initWithIdentifier:@"visual_consent" document:consentDocument];
    ORKConsentReviewStep *reviewStep = [[ORKConsentReviewStep alloc] initWithIdentifier:@"consent_review" signature:consentDocument.signatures[0] inDocument:consentDocument];
    reviewStep.text = @"Lorem ipsum dolor sit amet, consectetur adipiscing elit, sed do eiusmod tempor incididunt ut labore et dolore magna aliqua.";
    reviewStep.reasonForConsent = @"Lorem ipsum dolor sit amet, consectetur adipiscing elit, sed do eiusmod tempor incididunt ut labore et dolore magna aliqua.";
    ORKOrderedTask *task = [[ORKOrderedTask alloc] initWithIdentifier:ConsentTaskIdentifier steps:@[step,reviewStep]];
    
    return task;
}

- (IBAction)showConsent:(id)sender {
    [self beginTaskWithIdentifier:ConsentTaskIdentifier];
}

#pragma mark - Mini form task

/*
 The mini form task is used to test survey forms functionality (`ORKFormStep`).
 */
- (id<ORKTask>)makeMiniFormTask {
    NSMutableArray *steps = [NSMutableArray new];
    
    {
        ORKInstructionStep *step = [[ORKInstructionStep alloc] initWithIdentifier:@"mini_form_001"];
        step.title = @"Mini Form";
        [steps addObject:step];
    }
    
    {
        /*
         A short form for testing behavior when loading multiple HealthKit
         default values on the same form.
         */
        ORKFormStep *step = [[ORKFormStep alloc] initWithIdentifier:@"fid_000" title:@"Mini Form" text:@"Mini Form groups multi-entry in one page"];
        NSMutableArray *items = [NSMutableArray new];
        [steps addObject:step];
        
        {
            ORKFormItem *item = [[ORKFormItem alloc] initWithIdentifier:@"fqid_health_weight1"
                                                                 text:@"Weight"
                                                         answerFormat:
                                [ORKHealthKitQuantityTypeAnswerFormat answerFormatWithQuantityType:[HKQuantityType quantityTypeForIdentifier:HKQuantityTypeIdentifierBodyMass]
                                                                                             unit:[HKUnit unitFromMassFormatterUnit:NSMassFormatterUnitPound]
                                                                                            style:ORKNumericAnswerStyleDecimal]];
            [items addObject:item];
        }
        
        {
            ORKFormItem *item = [[ORKFormItem alloc] initWithIdentifier:@"fqid_health_weight2"
                                                                 text:@"Weight"
                                                         answerFormat:
                                [ORKHealthKitQuantityTypeAnswerFormat answerFormatWithQuantityType:[HKQuantityType quantityTypeForIdentifier:HKQuantityTypeIdentifierBodyMass]
                                                                                             unit:[HKUnit unitFromMassFormatterUnit:NSMassFormatterUnitPound]
                                                                                            style:ORKNumericAnswerStyleDecimal]];
            item.placeholder = @"Add weight";
            [items addObject:item];
        }
        
        {
            ORKFormItem *item = [[ORKFormItem alloc] initWithIdentifier:@"fqid_health_weight3"
                                                                   text:@"Weight"
                                                           answerFormat:
                                 [ORKHealthKitQuantityTypeAnswerFormat answerFormatWithQuantityType:[HKQuantityType quantityTypeForIdentifier:HKQuantityTypeIdentifierBodyMass]
                                                                                               unit:[HKUnit unitFromMassFormatterUnit:NSMassFormatterUnitPound]
                                                                                              style:ORKNumericAnswerStyleDecimal]];
            item.placeholder = @"Input your body weight here. Really long text.";
            [items addObject:item];
        }
        
        
        {
            ORKFormItem *item = [[ORKFormItem alloc] initWithIdentifier:@"fqid_health_weight4"
                                                                   text:@"Weight"
                                                           answerFormat:[ORKNumericAnswerFormat decimalAnswerFormatWithUnit:nil]];
            item.placeholder = @"Input your body weight here.";
            [items addObject:item];
        }
        
        [step setFormItems:items];
    }
    
    {
        /*
         A long "kitchen-sink" form with all the different types of supported
         answer formats.
         */
        ORKFormStep *step = [[ORKFormStep alloc] initWithIdentifier:@"fid_001" title:@"Mini Form" text:@"Mini Form groups multi-entry in one page"];
        NSMutableArray *items = [NSMutableArray new];
        
        {
            
            ORKFormItem *item = [[ORKFormItem alloc] initWithIdentifier:@"fqid_health_biologicalSex" text:@"Gender" answerFormat:[ORKHealthKitCharacteristicTypeAnswerFormat answerFormatWithCharacteristicType:[HKCharacteristicType characteristicTypeForIdentifier:HKCharacteristicTypeIdentifierBiologicalSex]]];
            [items addObject:item];
        }
        
        {
            ORKFormItem *item = [[ORKFormItem alloc] initWithSectionTitle:@"Pre1"];
            [items addObject:item];
        }
        {
            ORKFormItem *item = [[ORKFormItem alloc] initWithSectionTitle:@"Basic Information"];
            [items addObject:item];
        }
        
        {
            
            ORKFormItem *item = [[ORKFormItem alloc] initWithIdentifier:@"fqid_health_bloodType" text:@"Blood Type" answerFormat:[ORKHealthKitCharacteristicTypeAnswerFormat answerFormatWithCharacteristicType:[HKCharacteristicType characteristicTypeForIdentifier:HKCharacteristicTypeIdentifierBloodType]]];
            item.placeholder = @"Choose a type";
            [items addObject:item];
        }
        
        {
            
            ORKFormItem *item = [[ORKFormItem alloc] initWithIdentifier:@"fqid_health_dob" text:@"Date of Birth" answerFormat:[ORKHealthKitCharacteristicTypeAnswerFormat answerFormatWithCharacteristicType:[HKCharacteristicType characteristicTypeForIdentifier:HKCharacteristicTypeIdentifierDateOfBirth]]];
            item.placeholder = @"DOB";
            [items addObject:item];
        }
        
        {
            
            ORKFormItem *item = [[ORKFormItem alloc] initWithIdentifier:@"fqid_health_weight"
                                                                 text:@"Weight"
                                                         answerFormat:
                                [ORKHealthKitQuantityTypeAnswerFormat answerFormatWithQuantityType:[HKQuantityType quantityTypeForIdentifier:HKQuantityTypeIdentifierBodyMass]
                                                                                    unit:nil
                                                                                   style:ORKNumericAnswerStyleDecimal]];
            item.placeholder = @"Add weight";
            [items addObject:item];
        }
        
        {
            ORKFormItem *item = [[ORKFormItem alloc] initWithIdentifier:@"fqid_001" text:@"Have headache?" answerFormat:[ORKBooleanAnswerFormat new]];
            [items addObject:item];
        }
        
        {
            ORKFormItem *item = [[ORKFormItem alloc] initWithIdentifier:@"fqid_002" text:@"Which fruit do you like most? Please pick one from below."
                                                         answerFormat:[ORKAnswerFormat choiceAnswerFormatWithStyle:ORKChoiceAnswerStyleSingleChoice textChoices:@[@"Apple", @"Orange", @"Banana"]
                                                                                                              ]];
            [items addObject:item];
        }
        
        {
            ORKFormItem *item = [[ORKFormItem alloc] initWithIdentifier:@"fqid_003" text:@"Message"
                                                         answerFormat:[ORKAnswerFormat textAnswerFormat]];
            item.placeholder = @"Your message";
            [items addObject:item];
        }
        
        {
            ORKFormItem *item = [[ORKFormItem alloc] initWithIdentifier:@"fqid_004a" text:@"BP Diastolic"
                                                         answerFormat:[ORKAnswerFormat integerAnswerFormatWithUnit:@"mm Hg"]];
            item.placeholder = @"Enter value";
            [items addObject:item];
        }
        
        {
            ORKFormItem *item = [[ORKFormItem alloc] initWithIdentifier:@"fqid_004b" text:@"BP Systolic"
                                                         answerFormat:[ORKAnswerFormat integerAnswerFormatWithUnit:@"mm Hg"]];
            item.placeholder = @"Enter value";
            [items addObject:item];
        }
        
        {
            ORKFormItem *item = [[ORKFormItem alloc] initWithIdentifier:@"fqid_005" text:@"Email"
                                                           answerFormat:[ORKAnswerFormat emailAnswerFormat]];
            item.placeholder = @"Enter Email";
            [items addObject:item];
        }
        
        {
            ORKFormItem *item = [[ORKFormItem alloc] initWithIdentifier:@"fqid_006" text:@"Message"
                                                           answerFormat:[ORKAnswerFormat textAnswerFormatWithMaximumLength:20]];
            item.placeholder = @"Your message (limit 20 characters).";
            [items addObject:item];
        }
        
        {
            ORKTextAnswerFormat *format = [ORKAnswerFormat textAnswerFormatWithMaximumLength:12];
            format.secureTextEntry = YES;
            format.multipleLines = NO;
            
            ORKFormItem *item = [[ORKFormItem alloc] initWithIdentifier:@"fqid_007" text:@"Passcode"
                                                           answerFormat:format];
            item.placeholder = @"Enter Passcode";
            [items addObject:item];
        }
        
        {
            ORKFormItem *item = [[ORKFormItem alloc] initWithIdentifier:@"fqid_date_001" text:@"Birthdate"
                                                         answerFormat:[ORKAnswerFormat dateAnswerFormat]];
            item.placeholder = @"Pick a date";
            [items addObject:item];
        }
        
        {
            
            NSDate *defaultDate = [[NSCalendar currentCalendar] dateByAddingUnit:NSCalendarUnitYear value:-30 toDate:[NSDate date] options:(NSCalendarOptions)0];
            NSDate *minDate = [[NSCalendar currentCalendar] dateByAddingUnit:NSCalendarUnitYear value:-150 toDate:[NSDate date] options:(NSCalendarOptions)0];

            ORKFormItem *item = [[ORKFormItem alloc] initWithIdentifier:@"fqid_date_002" text:@"Birthdate"
                                                         answerFormat:[ORKAnswerFormat dateAnswerFormatWithDefaultDate:defaultDate
                                                                                                        minimumDate:minDate
                                                                                                        maximumDate:[NSDate date]
                                                                                                           calendar:nil]];
            item.placeholder = @"Pick a date (with default)";
            [items addObject:item];
        }
        
        {
            ORKFormItem *item = [[ORKFormItem alloc] initWithIdentifier:@"fqid_timeOfDay_001" text:@"Today sunset time?"
                                                         answerFormat:[ORKAnswerFormat timeOfDayAnswerFormat]];
            item.placeholder = @"No default time";
            [items addObject:item];
        }
        
        {
            NSDateComponents *defaultDC = [[NSDateComponents alloc] init];
            defaultDC.hour = 14;
            defaultDC.minute = 23;
            ORKFormItem *item = [[ORKFormItem alloc] initWithIdentifier:@"fqid_timeOfDay_002" text:@"Today sunset time?"
                                                         answerFormat:[ORKAnswerFormat timeOfDayAnswerFormatWithDefaultComponents:defaultDC]];
            item.placeholder = @"Default time 14:23";
            [items addObject:item];
        }
        
        {
            ORKFormItem *item = [[ORKFormItem alloc] initWithIdentifier:@"fqid_dateTime_001" text:@"Next eclipse visible in Cupertino?"
                                                         answerFormat:[ORKAnswerFormat dateTimeAnswerFormat]];
            
            item.placeholder = @"No default date and range";
            [items addObject:item];
        }
        
        {
            
            NSDate *defaultDate = [[NSCalendar currentCalendar] dateByAddingUnit:NSCalendarUnitDay value:3 toDate:[NSDate date] options:(NSCalendarOptions)0];
            NSDate *minDate = [[NSCalendar currentCalendar] dateByAddingUnit:NSCalendarUnitDay value:0 toDate:[NSDate date] options:(NSCalendarOptions)0];
            NSDate *maxDate = [[NSCalendar currentCalendar] dateByAddingUnit:NSCalendarUnitDay value:10 toDate:[NSDate date] options:(NSCalendarOptions)0];
            ORKFormItem *item = [[ORKFormItem alloc] initWithIdentifier:@"fqid_dateTime_002" text:@"Next eclipse visible in Cupertino?"
                                                         answerFormat:[ORKAnswerFormat dateTimeAnswerFormatWithDefaultDate:defaultDate
                                                                                                            minimumDate:minDate
                                                                                                            maximumDate:maxDate
                                                                                                               calendar:nil]];
            
            item.placeholder = @"Default date in 3 days and range(0, 10)";
            [items addObject:item];
        }
        
        {
            ORKFormItem *item = [[ORKFormItem alloc] initWithIdentifier:@"fqid_timeInterval_001" text:@"Wake up interval"
                                                           answerFormat:[ORKAnswerFormat timeIntervalAnswerFormat]];
            item.placeholder = @"No default Interval and step size";
            [items addObject:item];
        }
        
        {
            ORKFormItem *item = [[ORKFormItem alloc] initWithIdentifier:@"fqid_timeInterval_002" text:@"Wake up interval"
                                                           answerFormat:[ORKAnswerFormat timeIntervalAnswerFormatWithDefaultInterval:300 step:3]];
            
            item.placeholder = @"Default Interval 300 and step size 3";
            [items addObject:item];
        }
        
        {
            /*
             Testbed for image choice.
             
             In a real application, you would use real images rather than square
             colored boxes.
             */
            ORKImageChoice *option1 = [ORKImageChoice choiceWithNormalImage:[self imageWithColor:[UIColor redColor] size:CGSizeMake(360, 360) border:NO]
                                                              selectedImage:[self imageWithColor:[UIColor redColor] size:CGSizeMake(360, 360) border:YES]
                                                                       text:@"Red" value:@"red"];
            ORKImageChoice *option2 = [ORKImageChoice choiceWithNormalImage:[self imageWithColor:[UIColor orangeColor] size:CGSizeMake(360, 360) border:NO]
                                                              selectedImage:[self imageWithColor:[UIColor orangeColor] size:CGSizeMake(360, 360) border:YES]
                                                                       text:nil value:@"orange"];
            ORKImageChoice *option3 = [ORKImageChoice choiceWithNormalImage:[self imageWithColor:[UIColor yellowColor] size:CGSizeMake(360, 360) border:NO]
                                                              selectedImage:[self imageWithColor:[UIColor yellowColor] size:CGSizeMake(360, 360) border:YES]
                                                                       text:@"Yellow" value:@"yellow"];
            
            ORKFormItem *item3 = [[ORKFormItem alloc] initWithIdentifier:@"fqid_009_3" text:@"What is your favorite color?"
                                                          answerFormat:[ORKAnswerFormat choiceAnswerFormatWithImageChoices:@[option1, option2, option3]]];
            [items addObject:item3];
        }
        
        {
            // Discrete scale
            ORKFormItem *item = [[ORKFormItem alloc] initWithIdentifier:@"fqid_scale_001" text:@"Pick an integer" answerFormat:[[ORKScaleAnswerFormat alloc] initWithMaximumValue: 100 minimumValue: 0 defaultValue:NSIntegerMax step:10]];
            [items addObject:item];
        }
        
        {
            // Discrete scale, with default value
            ORKFormItem *item = [[ORKFormItem alloc] initWithIdentifier:@"fqid_scale_002" text:@"Pick an integer" answerFormat:[[ORKScaleAnswerFormat alloc] initWithMaximumValue: 100 minimumValue: 0 defaultValue:20 step:10]];
            [items addObject:item];
        }
        
        {
            // Continuous scale
            ORKFormItem *item = [[ORKFormItem alloc] initWithIdentifier:@"fqid_scale_003" text:@"Pick a decimal" answerFormat:[[ORKContinuousScaleAnswerFormat alloc] initWithMaximumValue: 100 minimumValue: 0 defaultValue:NSIntegerMax maximumFractionDigits:2]];
            [items addObject:item];
        }
        
        {
            // Continuous scale, with default value
            ORKFormItem *item = [[ORKFormItem alloc] initWithIdentifier:@"fqid_scale_004" text:@"Pick a decimal" answerFormat:[[ORKContinuousScaleAnswerFormat alloc] initWithMaximumValue: 100 minimumValue: 0 defaultValue:87.34 maximumFractionDigits:2]];
            [items addObject:item];
        }
        
        {
            // Vertical Discrete scale, with default value
            ORKFormItem *item = [[ORKFormItem alloc] initWithIdentifier:@"fqid_scale_005" text:@"Pick an integer" answerFormat:[[ORKScaleAnswerFormat alloc] initWithMaximumValue: 100 minimumValue: 0 defaultValue:90 step:10 vertical:YES]];
            [items addObject:item];
        }
        
        {
            // Vertical Continuous scale, with default value
            ORKFormItem *item = [[ORKFormItem alloc] initWithIdentifier:@"fqid_scale_006" text:@"Pick a decimal" answerFormat:[[ORKContinuousScaleAnswerFormat alloc] initWithMaximumValue: 100 minimumValue: 0 defaultValue:12.75 maximumFractionDigits:2 vertical:YES]];
            [items addObject:item];
        }
        
        [step setFormItems:items];
        [steps addObject:step];
    }
    
    {
        
        ORKFormStep *step = [[ORKFormStep alloc] initWithIdentifier:@"fid_002" title:@"Non optional form step" text:nil];
        ORKFormItem *item = [[ORKFormItem alloc] initWithIdentifier:@"fqid_001"
                                                               text:@"Value"
                                                       answerFormat:[ORKNumericAnswerFormat valuePickerAnswerFormatWithTextChoices:@[@"1", @"2", @"3"]]];
        item.placeholder = @"Pick a value";
        [step setFormItems:@[item]];
        step.optional = NO;
        [steps addObject:step];
    }
    
    {
        ORKInstructionStep *step = [[ORKInstructionStep alloc] initWithIdentifier:@"aid_001"];
        step.title = @"Thanks";
        [steps addObject:step];
    }
    
    ORKOrderedTask *task = [[ORKOrderedTask alloc] initWithIdentifier:MiniFormTaskIdentifier steps:steps];
    
    return task;
}

- (IBAction)showMiniForm:(id)sender {
    [self beginTaskWithIdentifier:MiniFormTaskIdentifier];
}

#pragma mark Active tasks

- (IBAction)showFitnessTask:(id)sender {
    [self beginTaskWithIdentifier:FitnessTaskIdentifier];
}

- (IBAction)showGaitTask:(id)sender {
    [self beginTaskWithIdentifier:GaitTaskIdentifier];
}

- (IBAction)showMemoryTask:(id)sender {
    [self beginTaskWithIdentifier:MemoryTaskIdentifier];
}

- (IBAction)showAudioTask:(id)sender {
    [self beginTaskWithIdentifier:AudioTaskIdentifier];
}

- (IBAction)showToneAudiometryTask:(id)sender {
    [self beginTaskWithIdentifier:ToneAudiometryTaskIdentifier];
}

- (IBAction)showTwoFingerTappingTask:(id)sender {
    [self beginTaskWithIdentifier:TwoFingerTapTaskIdentifier];
}

- (IBAction)showReactionTimeTask:(id)sender {
    [self beginTaskWithIdentifier:ReactionTimeTaskIdentifier];
}

<<<<<<< HEAD
- (IBAction)showTimedWalkTask:(id)sender {
    [self beginTaskWithIdentifier:TimedWalkTaskIdentifier];
=======
- (IBAction)showTowerOfHanoiTask:(id)sender {
    [self beginTaskWithIdentifier:TowerOfHanoiTaskIdentifier];
>>>>>>> 85384bbc
}

#pragma mark Dynamic task

/*
 See the `DynamicTask` class for a definition of this task.
 */
- (IBAction)showDynamicTask:(id)sender {
    [self beginTaskWithIdentifier:DynamicTaskIdentifier];
}

#pragma mark Screening task

/*
 This demonstrates a task where if the user enters a value that is too low for
 the first question (say, under 18), the task view controller delegate API can
 be used to reject the answer and prevent forward navigation.
 
 See the implementation of the task view controller delegate methods for specific
 handling of this task.
 */
- (id<ORKTask>)makeScreeningTask {
    NSMutableArray *steps = [NSMutableArray new];
    
    {
        ORKNumericAnswerFormat *format = [ORKNumericAnswerFormat integerAnswerFormatWithUnit:@"years"];
        format.minimum = @(5);
        format.maximum = @(90);
        ORKQuestionStep *step = [ORKQuestionStep questionStepWithIdentifier:@"itid_001"
                                                                      title:@"How old are you?"
                                                                     answer:format];
        [steps addObject:step];
    }
    
    {
        ORKQuestionStep *step = [ORKQuestionStep questionStepWithIdentifier:@"itid_002"
                                                                      title:@"How much did you pay for your car?"
                                                                     answer:[ORKNumericAnswerFormat decimalAnswerFormatWithUnit:@"USD"]];
        [steps addObject:step];
    }
    
    {
        ORKInstructionStep *step = [[ORKInstructionStep alloc] initWithIdentifier:@"itid_003"];
        step.title = @"Thank you for completing this task.";
        [steps addObject:step];
    }
    
    ORKOrderedTask *task = [[ORKOrderedTask alloc] initWithIdentifier:ScreeningTaskIdentifier steps:steps];
    return task;
}

- (IBAction)showScreeningTask:(id)sender {
    [self beginTaskWithIdentifier:ScreeningTaskIdentifier];
}

#pragma mark Scales task

/*
 This task is used to test various uses of discrete and continuous, horizontal and vertical valued sliders.
 */
- (id<ORKTask>)makeScalesTask {

    NSMutableArray *steps = [NSMutableArray array];
    
    {
        /*
         Continuous scale with two decimal places.
         */
        ORKContinuousScaleAnswerFormat *scaleAnswerFormat =  [ORKAnswerFormat continuousScaleAnswerFormatWithMaximumValue:10
                                                                                                             minimumValue:1
                                                                                                             defaultValue:NSIntegerMax
                                                                                                    maximumFractionDigits:2
                                                                                                                 vertical:NO
                                                                                                  maximumValueDescription:nil
                                                                                                  minimumValueDescription:nil];
        
        ORKQuestionStep *step = [ORKQuestionStep questionStepWithIdentifier:@"scale_01"
                                                                    title:@"On a scale of 1 to 10, how much pain do you feel?"
                                                                   answer:scaleAnswerFormat];
        [steps addObject:step];
    }
    
    {
        /*
         Discrete scale, no default.
         */
        ORKScaleAnswerFormat *scaleAnswerFormat =  [ORKAnswerFormat scaleAnswerFormatWithMaximumValue:300
                                                                                         minimumValue:100
                                                                                         defaultValue:NSIntegerMax
                                                                                                 step:50
                                                                                             vertical:NO
                                                                              maximumValueDescription:nil
                                                                              minimumValueDescription:nil];
        
        ORKQuestionStep *step = [ORKQuestionStep questionStepWithIdentifier:@"scale_02"
                                                                    title:@"How much money do you need?"
                                                                   answer:scaleAnswerFormat];
        [steps addObject:step];
    }
    
    {
        /*
         Discrete scale, with a default.
         */
        ORKScaleAnswerFormat *scaleAnswerFormat =  [ORKAnswerFormat scaleAnswerFormatWithMaximumValue:10
                                                                                         minimumValue:1
                                                                                         defaultValue:5
                                                                                                 step:1
                                                                                             vertical:NO
                                                                              maximumValueDescription:nil
                                                                              minimumValueDescription:nil];
        
        ORKQuestionStep *step = [ORKQuestionStep questionStepWithIdentifier:@"scale_03"
                                                                    title:@"On a scale of 1 to 10, how much pain do you feel?"
                                                                   answer:scaleAnswerFormat];
        [steps addObject:step];
    }
    
    {
        /*
         Discrete scale, with a default that is not on a step boundary.
         */
        ORKScaleAnswerFormat *scaleAnswerFormat =  [ORKAnswerFormat scaleAnswerFormatWithMaximumValue:300
                                                                                         minimumValue:100
                                                                                         defaultValue:174
                                                                                                 step:50
                                                                                             vertical:NO
                                                                              maximumValueDescription:nil
                                                                              minimumValueDescription:nil];
        
        ORKQuestionStep *step = [ORKQuestionStep questionStepWithIdentifier:@"scale_04"
                                                                    title:@"How much money do you need?"
                                                                   answer:scaleAnswerFormat];
        [steps addObject:step];
    }

    {
        /*
         Vertical continuous scale with three decimal places and a default.
         */
        ORKContinuousScaleAnswerFormat *scaleAnswerFormat =  [ORKAnswerFormat continuousScaleAnswerFormatWithMaximumValue:10
                                                                                                             minimumValue:1
                                                                                                             defaultValue:8.725
                                                                                                    maximumFractionDigits:3
                                                                                                                 vertical:YES
                                                                                                  maximumValueDescription:nil
                                                                                                  minimumValueDescription:nil];
        
        ORKQuestionStep *step = [ORKQuestionStep questionStepWithIdentifier:@"scale_05"
                                                                      title:@"On a scale of 1 to 10, what is your mood?"
                                                                     answer:scaleAnswerFormat];
        [steps addObject:step];
    }

    {
        /*
         Vertical discrete scale, with a default on a step boundary.
         */
        ORKScaleAnswerFormat *scaleAnswerFormat =  [ORKAnswerFormat scaleAnswerFormatWithMaximumValue:10
                                                                                         minimumValue:1
                                                                                         defaultValue:5
                                                                                                 step:1
                                                                                             vertical:YES
                                                                              maximumValueDescription:nil
                                                                              minimumValueDescription:nil];
        
        ORKQuestionStep *step = [ORKQuestionStep questionStepWithIdentifier:@"scale_06"
                                                                      title:@"How was your mood yesterday?"
                                                                     answer:scaleAnswerFormat];
        [steps addObject:step];
    }
    
    {
        /*
         Vertical discrete scale, with min and max labels.
         */
        ORKScaleAnswerFormat *scaleAnswerFormat =  [ORKAnswerFormat scaleAnswerFormatWithMaximumValue:10
                                                                                         minimumValue:1
                                                                                         defaultValue:NSIntegerMax
                                                                                                 step:1
                                                                                             vertical:YES
                                                                              maximumValueDescription:@"A lot"
                                                                              minimumValueDescription:@"Not at all"];
        
        ORKQuestionStep *step = [ORKQuestionStep questionStepWithIdentifier:@"scale_07"
                                                                      title:@"On a scale of 1 to 10, what is your mood?"
                                                                     answer:scaleAnswerFormat];
        [steps addObject:step];
    }
    
    {
        /*
         Vertical continuous scale, with min and max labels.
         */
        ORKContinuousScaleAnswerFormat *scaleAnswerFormat =  [ORKAnswerFormat continuousScaleAnswerFormatWithMaximumValue:10
                                                                                                             minimumValue:1
                                                                                                             defaultValue:99
                                                                                                    maximumFractionDigits:2
                                                                                                                 vertical:YES
                                                                                                  maximumValueDescription:@"High value"
                                                                                                  minimumValueDescription:@"Low value"];
        
        ORKQuestionStep *step = [ORKQuestionStep questionStepWithIdentifier:@"scale_08"
                                                                      title:@"How would you measure your mood improvement?"
                                                                     answer:scaleAnswerFormat];
        [steps addObject:step];
    }
    
    {
        /*
         Vertical discrete scale, with min and max labels.
         */
        ORKScaleAnswerFormat *scaleAnswerFormat =  [ORKAnswerFormat scaleAnswerFormatWithMaximumValue:10
                                                                                         minimumValue:1
                                                                                         defaultValue:NSIntegerMax
                                                                                                 step:1
                                                                                             vertical:NO
                                                                              maximumValueDescription:@"A lot"
                                                                              minimumValueDescription:@"Not at all"];
        
        ORKQuestionStep *step = [ORKQuestionStep questionStepWithIdentifier:@"scale_09"
                                                                      title:@"On a scale of 1 to 10, what is your mood?"
                                                                     answer:scaleAnswerFormat];
        [steps addObject:step];
    }
    
    {
        /*
         Vertical continuous scale, with min and max labels.
         */
        ORKContinuousScaleAnswerFormat *scaleAnswerFormat =  [ORKAnswerFormat continuousScaleAnswerFormatWithMaximumValue:10
                                                                                                             minimumValue:1
                                                                                                             defaultValue:99
                                                                                                    maximumFractionDigits:2
                                                                                                                 vertical:NO
                                                                                                  maximumValueDescription:@"High value"
                                                                                                  minimumValueDescription:@"Low value"];
        
        ORKQuestionStep *step = [ORKQuestionStep questionStepWithIdentifier:@"scale_10"
                                                                      title:@"How would you measure your mood improvement?"
                                                                     answer:scaleAnswerFormat];
        [steps addObject:step];
    }

    {
        /*
         Vertical continuous scale with three decimal places, a default, and a format style.
         */
        ORKContinuousScaleAnswerFormat *scaleAnswerFormat =  [ORKAnswerFormat continuousScaleAnswerFormatWithMaximumValue:1.0
                                                                                                             minimumValue:0.0
                                                                                                             defaultValue:0.8725
                                                                                                    maximumFractionDigits:0
                                                                                                                 vertical:YES
                                                                                                  maximumValueDescription:nil
                                                                                                  minimumValueDescription:nil];

        scaleAnswerFormat.numberStyle = ORKNumberFormattingStylePercent;
        
        ORKQuestionStep *step = [ORKQuestionStep questionStepWithIdentifier:@"scale_11"
                                                                      title:@"How much has your mood improved?"
                                                                     answer:scaleAnswerFormat];
        [steps addObject:step];
    }
    
    {
        /*
         Continuous scale with images.
         */
        ORKContinuousScaleAnswerFormat *scaleAnswerFormat =  [ORKAnswerFormat continuousScaleAnswerFormatWithMaximumValue:10
                                                                                                             minimumValue:1
                                                                                                             defaultValue:NSIntegerMax
                                                                                                    maximumFractionDigits:2
                                                                                                                 vertical:YES
                                                                                                  maximumValueDescription:@"Hot"
                                                                                                  minimumValueDescription:@"Warm"];
        
        scaleAnswerFormat.minimumImage = [self imageWithColor:[UIColor yellowColor] size:CGSizeMake(30, 30) border:NO];
        scaleAnswerFormat.maximumImage = [self imageWithColor:[UIColor redColor] size:CGSizeMake(30, 30) border:NO];
        scaleAnswerFormat.minimumImage.accessibilityHint = @"A yellow colored square to represent warmness.";
        scaleAnswerFormat.maximumImage.accessibilityHint = @"A red colored square to represent hot.";
        
        ORKQuestionStep *step = [ORKQuestionStep questionStepWithIdentifier:@"scale_12"
                                                                      title:@"On a scale of 1 to 10, how warm do you feel?"
                                                                     answer:scaleAnswerFormat];
        [steps addObject:step];
    }
    
    {
        /*
         Discrete scale with images.
         */
        ORKScaleAnswerFormat *scaleAnswerFormat =  [ORKAnswerFormat scaleAnswerFormatWithMaximumValue:10
                                                                                         minimumValue:1
                                                                                         defaultValue:NSIntegerMax
                                                                                                 step:1
                                                                                             vertical:NO
                                                                              maximumValueDescription:nil
                                                                              minimumValueDescription:nil];
        
        scaleAnswerFormat.minimumImage = [self imageWithColor:[UIColor yellowColor] size:CGSizeMake(30, 30) border:NO];
        scaleAnswerFormat.maximumImage = [self imageWithColor:[UIColor redColor] size:CGSizeMake(30, 30) border:NO];
        
        ORKQuestionStep *step = [ORKQuestionStep questionStepWithIdentifier:@"scale_13"
                                                                      title:@"On a scale of 1 to 10, how warm do you feel?"
                                                                     answer:scaleAnswerFormat];
        [steps addObject:step];
    }
    
    ORKOrderedTask *task = [[ORKOrderedTask alloc] initWithIdentifier:ScalesTaskIdentifier steps:steps];
    return task;
    
}

- (IBAction)showScales:(id)sender {
    [self beginTaskWithIdentifier:ScalesTaskIdentifier];
}

#pragma mark - Image choice task

/*
 Tests various uses of image choices.
 
 All these tests use square colored images to test layout correctness. In a real
 application you would use images to convey an image scale.
 
 Tests image choices both in form items, and in question steps.
 */
- (id<ORKTask>)makeImageChoicesTask {
    NSMutableArray *steps = [NSMutableArray new];
    
    for (NSValue *ratio in @[[NSValue valueWithCGPoint:CGPointMake(1.0, 1.0)], [NSValue valueWithCGPoint:CGPointMake(2.0, 1.0)], [NSValue valueWithCGPoint:CGPointMake(1.0, 2.0)]])
    {
        ORKFormStep *step = [[ORKFormStep alloc] initWithIdentifier:[NSString stringWithFormat:@"form_step_%@",NSStringFromCGPoint(ratio.CGPointValue)] title:@"Image Choices Form" text:@"Testing image choices in a form layout."];
        
        NSMutableArray *items = [NSMutableArray new];
        
        for (NSNumber *dimension in @[@(360), @(60)])
        {
            CGSize size1 = CGSizeMake([dimension floatValue] * [ratio CGPointValue].x, [dimension floatValue] * [ratio CGPointValue].y);
            CGSize size2 = CGSizeMake([dimension floatValue] * [ratio CGPointValue].y, [dimension floatValue] * [ratio CGPointValue].x);
            
            ORKImageChoice *option1 = [ORKImageChoice choiceWithNormalImage:[self imageWithColor:[UIColor redColor] size:size1 border:NO]
                                                              selectedImage:[self imageWithColor:[UIColor redColor] size:size1 border:YES]
                                                                       text:@"Red" value:@"red"];
            ORKImageChoice *option2 = [ORKImageChoice choiceWithNormalImage:[self imageWithColor:[UIColor orangeColor] size:size1 border:NO]
                                                              selectedImage:[self imageWithColor:[UIColor orangeColor] size:size1 border:YES]
                                                                       text:nil value:@"orange"];
            ORKImageChoice *option3 = [ORKImageChoice choiceWithNormalImage:[self imageWithColor:[UIColor yellowColor] size:size1 border:NO]
                                                              selectedImage:[self imageWithColor:[UIColor yellowColor] size:size1 border:YES]
                                                                       text:@"Yellow Yellow Yellow Yellow Yellow Yellow Yellow Yellow Yellow Yellow Yellow Yellow" value:@"yellow"];
            ORKImageChoice *option4 = [ORKImageChoice choiceWithNormalImage:[self imageWithColor:[UIColor greenColor] size:size2 border:NO]
                                                              selectedImage:[self imageWithColor:[UIColor greenColor] size:size2 border:YES]
                                                                       text:@"Green" value:@"green"];
            ORKImageChoice *option5 = [ORKImageChoice choiceWithNormalImage:[self imageWithColor:[UIColor blueColor] size:size1 border:NO]
                                                              selectedImage:[self imageWithColor:[UIColor blueColor] size:size1 border:YES]
                                                                       text:nil value:@"blue"];
            ORKImageChoice *option6 = [ORKImageChoice choiceWithNormalImage:[self imageWithColor:[UIColor cyanColor] size:size2 border:NO]
                                                              selectedImage:[self imageWithColor:[UIColor cyanColor] size:size2 border:YES]
                                                                       text:@"Cyan" value:@"cyanColor"];
            
            
            ORKFormItem *item1 = [[ORKFormItem alloc] initWithIdentifier:[@"fqid_009_1" stringByAppendingFormat:@"%@",dimension] text:@"Pick a color."
                                                            answerFormat:[ORKAnswerFormat choiceAnswerFormatWithImageChoices:@[option1] ]];
            [items addObject:item1];
            
            ORKFormItem *item2 = [[ORKFormItem alloc] initWithIdentifier:[@"fqid_009_2" stringByAppendingFormat:@"%@",dimension] text:@"Pick a color."
                                                            answerFormat:[ORKAnswerFormat choiceAnswerFormatWithImageChoices:@[option1, option2] ]];
            [items addObject:item2];
            
            ORKFormItem *item3 = [[ORKFormItem alloc] initWithIdentifier:[@"fqid_009_3" stringByAppendingFormat:@"%@",dimension] text:@"Pick a color."
                                                            answerFormat:[ORKAnswerFormat choiceAnswerFormatWithImageChoices:@[option1, option2, option3] ]];
            [items addObject:item3];
            
            ORKFormItem *item6 = [[ORKFormItem alloc] initWithIdentifier:[@"fqid_009_6" stringByAppendingFormat:@"%@",dimension] text:@"Pick a color."
                                                            answerFormat:[ORKAnswerFormat choiceAnswerFormatWithImageChoices:@[option1, option2, option3, option4, option5, option6] ]];
            [items addObject:item6];
        }
        
        [step setFormItems:items];
        [steps addObject:step];
        
        for (NSNumber *dimension in @[@(360), @(60), @(20)]) {
            CGSize size1 = CGSizeMake([dimension floatValue] * [ratio CGPointValue].x, [dimension floatValue] * [ratio CGPointValue].y);
            CGSize size2 = CGSizeMake([dimension floatValue] * [ratio CGPointValue].y, [dimension floatValue] * [ratio CGPointValue].x);
            
            ORKImageChoice *option1 = [ORKImageChoice choiceWithNormalImage:[self imageWithColor:[UIColor redColor] size:size1 border:NO]
                                                              selectedImage:[self imageWithColor:[UIColor redColor] size:size1 border:YES]
                                                                       text:@"Red\nRed\nRed\nRed" value:@"red"];
            ORKImageChoice *option2 = [ORKImageChoice choiceWithNormalImage:[self imageWithColor:[UIColor orangeColor] size:size1 border:NO]
                                                              selectedImage:[self imageWithColor:[UIColor orangeColor] size:size1 border:YES]
                                                                       text:@"Orange" value:@"orange"];
            ORKImageChoice *option3 = [ORKImageChoice choiceWithNormalImage:[self imageWithColor:[UIColor yellowColor] size:size1 border:NO]
                                                              selectedImage:[self imageWithColor:[UIColor yellowColor] size:size1 border:YES]
                                                                       text:@"Yellow Yellow Yellow Yellow Yellow Yellow Yellow Yellow Yellow Yellow" value:@"yellow"];
            ORKImageChoice *option4 = [ORKImageChoice choiceWithNormalImage:[self imageWithColor:[UIColor greenColor] size:size2 border:NO]
                                                              selectedImage:[self imageWithColor:[UIColor greenColor] size:size2 border:YES]
                                                                       text:@"Green" value:@"green"];
            ORKImageChoice *option5 = [ORKImageChoice choiceWithNormalImage:[self imageWithColor:[UIColor blueColor] size:size1 border:NO]
                                                              selectedImage:[self imageWithColor:[UIColor blueColor] size:size1 border:YES]
                                                                       text:@"Blue" value:@"blue"];
            ORKImageChoice *option6 = [ORKImageChoice choiceWithNormalImage:[self imageWithColor:[UIColor cyanColor] size:size2 border:NO]
                                                              selectedImage:[self imageWithColor:[UIColor cyanColor] size:size2 border:YES]
                                                                       text:@"Cyan" value:@"cyanColor"];
            
            ORKQuestionStep *step1 = [ORKQuestionStep questionStepWithIdentifier:[NSString stringWithFormat:@"qid_color1_%@_%@", NSStringFromCGPoint(ratio.CGPointValue), dimension]
                                                                           title:@"Pick a color."
                                                                          answer:[ORKAnswerFormat choiceAnswerFormatWithImageChoices:@[option1] ]];
            [steps addObject:step1];
            
            ORKQuestionStep *step2 = [ORKQuestionStep questionStepWithIdentifier:[NSString stringWithFormat:@"qid_color2_%@_%@", NSStringFromCGPoint(ratio.CGPointValue), dimension]
                                                                           title:@"Pick a color."
                                                                          answer:[ORKAnswerFormat choiceAnswerFormatWithImageChoices:@[option1, option2] ]];
            [steps addObject:step2];
            
            ORKQuestionStep *step3 = [ORKQuestionStep questionStepWithIdentifier:[NSString stringWithFormat:@"qid_color3_%@_%@", NSStringFromCGPoint(ratio.CGPointValue), dimension]
                                                                           title:@"Pick a color."
                                                                          answer:[ORKAnswerFormat choiceAnswerFormatWithImageChoices:@[option1, option2, option3] ]];
            [steps addObject:step3];
            
            ORKQuestionStep *step6 = [ORKQuestionStep questionStepWithIdentifier:[NSString stringWithFormat:@"qid_color6_%@_%@", NSStringFromCGPoint(ratio.CGPointValue), dimension]
                                                                           title:@"Pick a color."
                                                                          answer:[ORKAnswerFormat choiceAnswerFormatWithImageChoices:@[option1, option2, option3, option4, option5, option6]]];
            [steps addObject:step6];
        }
    }
    
    {
        ORKInstructionStep *step = [[ORKInstructionStep alloc] initWithIdentifier:@"end"];
        step.title = @"Image Choices End";
        [steps addObject:step];
    }
    
    ORKOrderedTask *task = [[ORKOrderedTask alloc] initWithIdentifier:ImageChoicesTaskIdentifier steps:steps];
    return task;
    
}

- (IBAction)showImageChoices:(id)sender {
    [self beginTaskWithIdentifier:ImageChoicesTaskIdentifier];
}

# pragma mark - Image Capture
- (id<ORKTask>)makeImageCaptureTask {
    NSMutableArray *steps = [NSMutableArray new];
    
    /*
     If implementing an image capture task like this one, remember that people will
     take your instructions literally. So, be cautious. Make sure your template image
     is high contrast and very visible against a variety of backgrounds.
     */
     
    
    {
        ORKInstructionStep *step = [[ORKInstructionStep alloc] initWithIdentifier:@"begin"];
        step.title = @"Hands";
        step.image = [[UIImage imageNamed:@"hands_solid"] imageWithRenderingMode:UIImageRenderingModeAlwaysTemplate];
        step.detailText = @"In this step we will capture images of both of your hands";
        [steps addObject:step];
    }
    {
        ORKInstructionStep *step = [[ORKInstructionStep alloc] initWithIdentifier:@"right1"];
        step.title = @"Right Hand";
        step.image = [[UIImage imageNamed:@"right_hand_solid"] imageWithRenderingMode:UIImageRenderingModeAlwaysTemplate];
        step.detailText = @"Let's start by capturing an image of your right hand";
        [steps addObject:step];
    }
    {
        ORKInstructionStep *step = [[ORKInstructionStep alloc] initWithIdentifier:@"right2"];
        step.title = @"Right Hand";
        step.image = [[UIImage imageNamed:@"right_hand_outline"] imageWithRenderingMode:UIImageRenderingModeAlwaysTemplate];
        step.detailText = @"Align your right hand with the on-screen outline and capture the image.  Be sure to place your hand over a contrasting background.  You can re-capture the image as many times as you need.";
        [steps addObject:step];
    }
    {
        ORKImageCaptureStep *step = [[ORKImageCaptureStep alloc] initWithIdentifier:@"right3"];
        step.templateImage = [UIImage imageNamed:@"right_hand_outline_big"];
        step.templateImageInsets = UIEdgeInsetsMake(0.05, 0.05, 0.05, 0.05);
        step.accessibilityInstructions = @"Extend your right hand, palm side down, one foot in front of your device. Tap the Capture Image button, or two-finger double tap the preview to capture the image";
        step.accessibilityHint = @"Captures the image visible in the preview";
        [steps addObject:step];
    }
    {
        ORKInstructionStep *step = [[ORKInstructionStep alloc] initWithIdentifier:@"left1"];
        step.title = @"Left Hand";
        step.image = [[UIImage imageNamed:@"left_hand_solid"] imageWithRenderingMode:UIImageRenderingModeAlwaysTemplate];
        step.detailText = @"Now let's capture an image of your left hand";
        [steps addObject:step];
    }
    {
        ORKInstructionStep *step = [[ORKInstructionStep alloc] initWithIdentifier:@"left2"];
        step.title = @"Left Hand";
        step.image = [[UIImage imageNamed:@"left_hand_outline"] imageWithRenderingMode:UIImageRenderingModeAlwaysTemplate];
        step.detailText = @"Align your left hand with the on-screen outline and capture the image.  Be sure to place your hand over a contrasting background.  You can re-capture the image as many times as you need.";
        [steps addObject:step];
    }
    {
        ORKImageCaptureStep *step = [[ORKImageCaptureStep alloc] initWithIdentifier:@"left3"];
        step.templateImage = [UIImage imageNamed:@"left_hand_outline_big"];
        step.templateImageInsets = UIEdgeInsetsMake(0.05, 0.05, 0.05, 0.05);
        step.accessibilityInstructions = @"Extend your left hand, palm side down, one foot in front of your device. Tap the Capture Image button, or two-finger double tap the preview to capture the image";
        step.accessibilityHint = @"Captures the image visible in the preview";
        [steps addObject:step];
    }
    {
        ORKInstructionStep *step = [[ORKInstructionStep alloc] initWithIdentifier:@"end"];
        step.title = @"Complete";
        step.detailText = @"Hand image capture complete";
        [steps addObject:step];
    }
    ORKOrderedTask *task = [[ORKOrderedTask alloc] initWithIdentifier:ImageCaptureTaskIdentifier steps:steps];
    return task;
    
}
- (IBAction)showImageCapture:(id)sender {
    [self beginTaskWithIdentifier:ImageCaptureTaskIdentifier];
}
- (IBAction)showStepNavigationTask:(id)sender {
    [self beginTaskWithIdentifier:StepNavigationTaskIdentifier];
}

- (IBAction)toggleTintColor:(id)sender {
    static UIColor *defaultTintColor = nil;
    if (!defaultTintColor) {
        defaultTintColor = self.view.tintColor;
    }
    if ([[UIView appearance].tintColor isEqual:[UIColor redColor]]) {
        [UIView appearance].tintColor = defaultTintColor;
    } else {
        [UIView appearance].tintColor = [UIColor redColor];
    }
    // Update appearance
    UIView *superview = self.view.superview;
    [self.view removeFromSuperview];
    [superview addSubview:self.view];
}

#pragma mark - Navigable Ordered Task

- (id<ORKTask>)makeNavigableOrderedTask {
    NSMutableArray *steps = [NSMutableArray new];
    
    ORKAnswerFormat *answerFormat = nil;
    ORKStep *step = nil;
    NSArray *textChoices = nil;
    
    // Form step
    textChoices =
    @[
      [ORKTextChoice choiceWithText:@"Good" value:@"good"],
      [ORKTextChoice choiceWithText:@"Bad" value:@"bad"]
      ];

    answerFormat = [ORKAnswerFormat choiceAnswerFormatWithStyle:ORKChoiceAnswerStyleSingleChoice
                                                    textChoices:textChoices];
    
    ORKFormItem *formItemFeeling = [[ORKFormItem alloc] initWithIdentifier:@"formFeeling" text:@"How do you feel" answerFormat:answerFormat];
    ORKFormItem *formItemMood = [[ORKFormItem alloc] initWithIdentifier:@"formMood" text:@"How is your mood" answerFormat:answerFormat];
    
    ORKFormStep *formStep = [[ORKFormStep alloc] initWithIdentifier:@"introForm"];
    formStep.optional = NO;
    formStep.formItems = @[ formItemFeeling, formItemMood ];
    [steps addObject:formStep];

    // Question steps
    textChoices =
    @[
      [ORKTextChoice choiceWithText:@"Headache" value:@"headache"],
      [ORKTextChoice choiceWithText:@"Dizziness" value:@"dizziness"],
      [ORKTextChoice choiceWithText:@"Nausea" value:@"nausea"]
      ];
    
    answerFormat = [ORKAnswerFormat choiceAnswerFormatWithStyle:ORKChoiceAnswerStyleSingleChoice
                                                    textChoices:textChoices];
    step = [ORKQuestionStep questionStepWithIdentifier:@"symptom" title:@"Which is your most severe symptom?" answer:answerFormat];
    step.optional = NO;
    [steps addObject:step];

    answerFormat = [ORKAnswerFormat booleanAnswerFormat];
    step = [ORKQuestionStep questionStepWithIdentifier:@"severity" title:@"Does your symptom interfere with your daily life?" answer:answerFormat];
    step.optional = NO;
    [steps addObject:step];

    // Instruction steps
    step = [[ORKInstructionStep alloc] initWithIdentifier:@"blank"];
    step.title = @"This step is intentionally left blank (you should not see it)";
    [steps addObject:step];

    step = [[ORKInstructionStep alloc] initWithIdentifier:@"severe_headache"];
    step.title = @"You have a severe headache";
    [steps addObject:step];

    step = [[ORKInstructionStep alloc] initWithIdentifier:@"light_headache"];
    step.title = @"You have a light headache";
    [steps addObject:step];

    step = [[ORKInstructionStep alloc] initWithIdentifier:@"other_symptom"];
    step.title = @"Your symptom is not a headache";
    [steps addObject:step];

    step = [[ORKInstructionStep alloc] initWithIdentifier:@"survey_skipped"];
    step.title = @"Please come back to this survey when you don't feel good or your mood is low.";
    [steps addObject:step];

    step = [[ORKInstructionStep alloc] initWithIdentifier:@"end"];
    step.title = @"You have finished the task";
    [steps addObject:step];

    step = [[ORKInstructionStep alloc] initWithIdentifier:@"blankB"];
    step.title = @"This step is intentionally left blank (you should not see it)";
    [steps addObject:step];

    ORKNavigableOrderedTask *task = [[ORKNavigableOrderedTask alloc] initWithIdentifier:StepNavigationTaskIdentifier
                                                                                  steps:steps];
    
    // Build navigation rules
    ORKPredicateStepNavigationRule *predicateRule = nil;

    // From the feel/mood form step, skip the survey if the user is feeling okay and has a good mood
    NSPredicate *predicateGoodFeeling = [ORKResultPredicate predicateForChoiceQuestionResultWithResultIdentifier:@"formFeeling"
                                                                                                  expectedString:@"good"];
    NSPredicate *predicateGoodMood = [ORKResultPredicate predicateForChoiceQuestionResultWithResultIdentifier:@"formMood"
                                                                                               expectedString:@"good"];
    NSPredicate *predicateGoodMoodAndFeeling = [NSCompoundPredicate andPredicateWithSubpredicates:@[predicateGoodFeeling, predicateGoodMood]];
    
    predicateRule = [[ORKPredicateStepNavigationRule alloc] initWithResultPredicates:@[ predicateGoodMoodAndFeeling ]
                                                          destinationStepIdentifiers:@[ @"survey_skipped" ] ];
    
    [task setNavigationRule:predicateRule forTriggerStepIdentifier:@"introForm"];

    
    // From the "symptom" step, go to "other_symptom" is user didn't chose headache.
    // Otherwise, default to going to next step (the regular ORKOrderedTask order applies
    //  when the defaultStepIdentifier argument is omitted).
    
    // User chose headache at the symptom step
    // Equivalent to:
    //      [NSPredicate predicateWithFormat:
    //          @"SUBQUERY(SELF, $x, $x.identifier like 'symptom' \
    //                     AND SUBQUERY($x.answer, $y, $y like 'headache').@count > 0).@count > 0"];
    NSPredicate *predicateHeadache = [ORKResultPredicate predicateForChoiceQuestionResultWithResultIdentifier:@"symptom"
                                                                                               expectedString:@"headache"];
    
    // User didn't chose headache at the symptom step
    NSPredicate *predicateNotHeadache = [NSCompoundPredicate notPredicateWithSubpredicate:predicateHeadache];

    predicateRule = [[ORKPredicateStepNavigationRule alloc] initWithResultPredicates:@[ predicateNotHeadache ]
                                                          destinationStepIdentifiers:@[ @"other_symptom" ] ];
    
    [task setNavigationRule:predicateRule forTriggerStepIdentifier:@"symptom"];

    
    // From the "severity" step, go to "severe_headache" or "light_headache" depending on the user answer
    
    // User chose YES at the severity step
    // Equivalent to:
    //      [NSPredicate predicateWithFormat:
    //          @"SUBQUERY(SELF, $x, $x.identifier like 'severity' AND $x.answer == YES).@count > 0"];
    NSPredicate *predicateSevereYes = [ORKResultPredicate predicateForBooleanQuestionResultWithResultIdentifier:@"severity"
                                                                                                 expectedAnswer:YES];
    
    // User chose NO at the severity step
    NSPredicate *predicateSevereNo = [ORKResultPredicate predicateForBooleanQuestionResultWithResultIdentifier:@"severity"
                                                                                                expectedAnswer:NO];

    NSPredicate *predicateSevereHeadache = [NSCompoundPredicate andPredicateWithSubpredicates:@[predicateHeadache, predicateSevereYes]];

    NSPredicate *predicateLightHeadache = [NSCompoundPredicate andPredicateWithSubpredicates:@[predicateHeadache, predicateSevereNo]];
    
    predicateRule =
    [[ORKPredicateStepNavigationRule alloc] initWithResultPredicates:@[ predicateSevereHeadache,
                                                                        predicateLightHeadache ]
                                          destinationStepIdentifiers:@[ @"severe_headache",
                                                                        @"light_headache" ] ];
    
    [task setNavigationRule:predicateRule forTriggerStepIdentifier:@"severity"];
    
    
    // Add end direct rules to skip unneeded steps
    ORKDirectStepNavigationRule *directRule = nil;
    
    directRule = [[ORKDirectStepNavigationRule alloc] initWithDestinationStepIdentifier:@"end"];
    [task setNavigationRule:directRule forTriggerStepIdentifier:@"severe_headache"];
    [task setNavigationRule:directRule forTriggerStepIdentifier:@"light_headache"];
    [task setNavigationRule:directRule forTriggerStepIdentifier:@"other_symptom"];
    [task setNavigationRule:directRule forTriggerStepIdentifier:@"survey_skipped"];

    directRule = [[ORKDirectStepNavigationRule alloc] initWithDestinationStepIdentifier:ORKNullStepIdentifier];
    [task setNavigationRule:directRule forTriggerStepIdentifier:@"end"];
    
    return task;
}

#pragma mark - Custom navigation item task

- (id<ORKTask>)makeCustomNavigationItemTask {
    NSMutableArray *steps = [[NSMutableArray alloc] init];
    ORKInstructionStep *step1 = [[ORKInstructionStep alloc] initWithIdentifier:@"customNavigationItemTask.step1"];
    step1.title = @"Custom Navigation Item Title";
    ORKInstructionStep *step2 = [[ORKInstructionStep alloc] initWithIdentifier:@"customNavigationItemTask.step2"];
    step2.title = @"Custom Navigation Item Title View";
    [steps addObject: step1];
    [steps addObject: step2];
    return [[ORKOrderedTask alloc] initWithIdentifier: CustomNavigationItemTaskIdentifier steps:steps];
}

- (IBAction)showCustomNavigationItemTask:(id)sender {
    [self beginTaskWithIdentifier:CustomNavigationItemTaskIdentifier];
}

#pragma mark - Helpers

/*
 Builds a test consent document.
 */
- (ORKConsentDocument *)buildConsentDocument {
    ORKConsentDocument *consent = [[ORKConsentDocument alloc] init];
    
    /*
     If you have HTML review content, you can substitute it for the
     concatenation of sections by doing something like this:
     consent.htmlReviewContent = [NSString stringWithContentsOfFile:[[NSBundle mainBundle] pathForResource:XXX ofType:@"html"] encoding:NSUTF8StringEncoding error:nil];
     */
    
    /*
     Title that will be shown in the generated document.
     */
    consent.title = @"Demo Consent";
    
    
    /*
     Signature page content, used in the generated document above the signatures.
     */
    consent.signaturePageTitle = @"Consent";
    consent.signaturePageContent = @"I agree  to participate in this research Study.";
    
    /*
     The empty signature that the user will fill in.
     */
    ORKConsentSignature *participantSig = [ORKConsentSignature signatureForPersonWithTitle:@"Participant" dateFormatString:nil identifier:@"participantSig"];
    [consent addSignature:participantSig];
    
    /*
     Pre-populated investigator's signature.
     */
    ORKConsentSignature *investigatorSig = [ORKConsentSignature signatureForPersonWithTitle:@"Investigator" dateFormatString:nil identifier:@"investigatorSig" givenName:@"Jake" familyName:@"Clemson" signatureImage:[UIImage imageNamed:@"signature"] dateString:@"9/2/14" ];
    [consent addSignature:investigatorSig];
    
    /*
     These are the set of consent sections that have pre-defined animations and
     images.
     
     We will create a section for each of the section types, and then add a custom
     section on the end.
     */
    NSArray *scenes = @[@(ORKConsentSectionTypeOverview),
                        @(ORKConsentSectionTypeDataGathering),
                        @(ORKConsentSectionTypePrivacy),
                        @(ORKConsentSectionTypeDataUse),
                        @(ORKConsentSectionTypeTimeCommitment),
                        @(ORKConsentSectionTypeStudySurvey),
                        @(ORKConsentSectionTypeStudyTasks),
                        @(ORKConsentSectionTypeWithdrawing)];
    
    NSMutableArray *sections = [NSMutableArray new];
    for (NSNumber *type in scenes) {
        NSString *summary = @"Lorem ipsum dolor sit amet, consectetur adipiscing elit. Nam adhuc, meo fortasse vitio, quid ego quaeram non perspicis. Plane idem, inquit, et maxima quidem, qua fieri nulla maior potest. Quonam, inquit, modo? An potest, inquit ille, quicquam esse suavius quam nihil dolere? Cave putes quicquam esse verius. Quonam, inquit, modo? Et doming eirmod delicata cum. Vel fabellas scribentur neglegentur cu, pro te iudicabit explicari. His alia idque scriptorem ei, quo no nominavi noluisse.";
        ORKConsentSection *consentSection = [[ORKConsentSection alloc] initWithType:type.integerValue];
        consentSection.summary = summary;
        
        if (type.integerValue == ORKConsentSectionTypeOverview) {
            /*
             Tests HTML content instead of text for Learn More.
             */
            consentSection.htmlContent = @"<ul><li>Lorem</li><li>ipsum</li><li>dolor</li></ul><p>Lorem ipsum dolor sit amet, consectetur adipiscing elit. Nam adhuc, meo fortasse vitio, quid ego quaeram non perspicis. Plane idem, inquit, et maxima quidem, qua fieri nulla maior potest. Quonam, inquit, modo?</p>\
                <p>Lorem ipsum dolor sit amet, consectetur adipiscing elit. Nam adhuc, meo fortasse vitio, quid ego quaeram non perspicis. Plane idem, inquit, et maxima quidem, qua fieri nulla maior potest. Quonam, inquit, modo?</p> 研究";
        } else if (type.integerValue == ORKConsentSectionTypeDataGathering) {
            /*
             Tests PDF content instead of text, HTML for Learn More.
             */
            NSString *path = [[NSBundle mainBundle] pathForResource:@"SAMPLE_PDF_TEST" ofType:@"pdf"];
            consentSection.contentURL = [NSURL URLWithString:path];

        } else {
            /*
             Tests text Learn More content.
             */
            consentSection.content = @"Lorem ipsum dolor sit amet, consectetur adipiscing elit. Nam adhuc, meo fortasse vitio, quid ego quaeram non perspicis. Plane idem, inquit, et maxima quidem, qua fieri nulla maior potest. Quonam, inquit, modo? An potest, inquit ille, quicquam esse suavius quam nihil dolere? Cave putes quicquam esse verius. Quonam, inquit, modo?\
                Lorem ipsum dolor sit amet, consectetur adipiscing elit. Nam adhuc, meo fortasse vitio, quid ego quaeram non perspicis. Plane idem, inquit, et maxima quidem, qua fieri nulla maior potest. Quonam, inquit, modo?\
                An potest, inquit ille, quicquam esse suavius quam nihil dolere? Cave putes quicquam esse verius. Quonam, inquit, modo? Lorem ipsum dolor sit amet, consectetur adipiscing elit. Nam adhuc, meo fortasse vitio, quid ego quaeram non perspicis. Plane idem, inquit, et maxima quidem, qua fieri nulla maior potest. Quonam, inquit, modo?\
                An potest, inquit ille, quicquam esse suavius quam nihil dolere? Cave putes quicquam esse verius. Quonam, inquit, modo? Lorem ipsum dolor sit amet, consectetur adipiscing elit. Nam adhuc, meo fortasse vitio, quid ego quaeram non perspicis. Plane idem, inquit, et maxima quidem, qua fieri nulla maior potest. Quonam, inquit, modo? An potest, inquit ille, quicquam esse suavius quam nihil dolere? Cave putes quicquam esse verius. Quonam, inquit, modo?\
                Lorem ipsum dolor sit amet, consectetur adipiscing elit. Nam adhuc, meo fortasse vitio, quid ego quaeram non perspicis. Plane idem, inquit, et maxima quidem, qua fieri nulla maior potest. Quonam, inquit, modo?\
                An potest, inquit ille, quicquam esse suavius quam nihil dolere? Cave putes quicquam esse verius. Quonam, inquit, modo?";
        }
        
        [sections addObject:consentSection];
    }
    
    {
        /*
         A custom consent scene. This doesn't demo it but you can also set a custom
         animation.
         */
        ORKConsentSection *consentSection = [[ORKConsentSection alloc] initWithType:ORKConsentSectionTypeCustom];
        consentSection.summary = @"Custom Scene summary";
        consentSection.title = @"Custom Scene";
        consentSection.customImage = [UIImage imageNamed:@"image_example.png"];
        consentSection.customLearnMoreButtonTitle = @"Learn more about customizing ResearchKit";
        consentSection.content = @"You can customize ResearchKit a lot!";
        [sections addObject:consentSection];
    }
    
    {
        /*
         An "only in document" scene. This is ignored for visual consent, but included in
         the concatenated document for review.
         */
        ORKConsentSection *consentSection = [[ORKConsentSection alloc] initWithType:ORKConsentSectionTypeOnlyInDocument];
        consentSection.summary = @"OnlyInDocument Scene summary";
        consentSection.title = @"OnlyInDocument Scene";
        consentSection.content = @"Lorem ipsum dolor sit amet, consectetur adipiscing elit. Nam adhuc, meo fortasse vitio, quid ego quaeram non perspicis. Plane idem, inquit, et maxima quidem, qua fieri nulla maior potest. Quonam, inquit, modo? An potest, inquit ille, quicquam esse suavius quam nihil dolere? Cave putes quicquam esse verius. Quonam, inquit, modo?";
        [sections addObject:consentSection];
    }
    
    consent.sections = [sections copy];
    return consent;
}

/*
 A helper for creating square colored images, which can optionally have a border.
 
 Used for testing the image choices answer format.
 
 @param color   Color to use for the image.
 @param size    Size of image.
 @param border  Boolean value indicating whether to add a black border around the image.
 
 @return An image.
 */
- (UIImage *)imageWithColor:(UIColor *)color size:(CGSize)size border:(BOOL)border {
    
    UIView *view = [[UIView alloc] initWithFrame:CGRectMake(0, 0, size.width, size.height)];
    
    view.backgroundColor = color;
    
    if (border) {
        view.layer.borderColor = [[UIColor blackColor] CGColor];
        view.layer.borderWidth = 5.0;
    }

    UIGraphicsBeginImageContextWithOptions(view.bounds.size, view.opaque, 0.0);
    [view.layer renderInContext:UIGraphicsGetCurrentContext()];
    UIImage * image = UIGraphicsGetImageFromCurrentImageContext();
    UIGraphicsEndImageContext();

    return image;
}

#pragma mark - Managing the task view controller

/*
 Dismisses the task view controller.
 */
- (void)dismissTaskViewController:(ORKTaskViewController *)taskViewController {
    _currentDocument = nil;
    
    NSURL *dir = taskViewController.outputDirectory;
    [self dismissViewControllerAnimated:YES completion:^{
        if (dir)
        {
            /*
             We attempt to clean up the output directory.
             
             This is only useful for a test app, where we don't care about the
             data after the test is complete. In a real application, only
             delete your data when you've processed it or sent it to a server.
             */
            NSError *err = nil;
            if (! [[NSFileManager defaultManager] removeItemAtURL:dir error:&err]) {
                NSLog(@"Error removing %@: %@", dir, err);
            }
        }
    }];
}

#pragma mark - ORKTaskViewControllerDelegate

/*
 Any step can have "Learn More" content.
 
 For testing, we return YES only for instruction steps, except on the active
 tasks.
 */
- (BOOL)taskViewController:(ORKTaskViewController *)taskViewController hasLearnMoreForStep:(ORKStep *)step {
    NSString *task_identifier = taskViewController.task.identifier;

    return ([step isKindOfClass:[ORKInstructionStep class]]
            && NO == [@[AudioTaskIdentifier, FitnessTaskIdentifier, GaitTaskIdentifier, TwoFingerTapTaskIdentifier, StepNavigationTaskIdentifier] containsObject:task_identifier]);
}

/*
 When the user taps on "Learn More" on a step, respond on this delegate callback.
 In this test app, we just print to the console.
 */
- (void)taskViewController:(ORKTaskViewController *)taskViewController learnMoreForStep:(ORKStepViewController *)stepViewController {
    NSLog(@"Learn more tapped for step %@", stepViewController.step.identifier);
}

- (BOOL)taskViewController:(ORKTaskViewController *)taskViewController shouldPresentStep:(ORKStep *)step {
    if ([ step.identifier isEqualToString:@"itid_002"]) {
        /*
         Tests interrupting navigation from the task view controller delegate.
         
         This is an example of preventing a user from proceeding if they don't
         enter a valid answer.
         */
        
        ORKQuestionResult *qr = (ORKQuestionResult *)[[[taskViewController result] stepResultForStepIdentifier:@"itid_001"] firstResult];
        if (qr == nil || [(NSNumber *)qr.answer integerValue] < 18) {
            UIAlertController *alertViewController =
            [UIAlertController alertControllerWithTitle:@"Warning"
                                                message:@"You can't participate if you are under 18."
                                         preferredStyle:UIAlertControllerStyleAlert];
            
            
            UIAlertAction *ok = [UIAlertAction
                                 actionWithTitle:@"OK"
                                 style:UIAlertActionStyleDefault
                                 handler:^(UIAlertAction * action)
                                 {
                                     [alertViewController dismissViewControllerAnimated:YES completion:nil];
                                 }];
            
            
            [alertViewController addAction:ok];
            
            [taskViewController presentViewController:alertViewController animated:NO completion:nil];
            return NO;
        }
    }
    return YES;
}

/*
 In `stepViewControllerWillAppear:`, it is possible to significantly customize
 the behavior of the step view controller. In this test app, we do a few funny
 things to push the limits of this customization.
 */
- (void)taskViewController:(ORKTaskViewController *)taskViewController
stepViewControllerWillAppear:(ORKStepViewController *)stepViewController {
    
    if ([stepViewController.step.identifier isEqualToString:@"aid_001c"]) {
        /*
         Tests adding a custom view to a view controller for an active step, without
         subclassing.
         
         This is possible, but not recommended. A better choice would be to create
         a custom active step subclass and a matching active step view controller
         subclass, so you completely own the view controller and its appearance.
         */
        
        UIView *customView = [UIView new];
        customView.backgroundColor = [UIColor cyanColor];
        
        // Have the custom view request the space it needs.
        // A little tricky because we need to let it size to fit if there's not enough space.
        [customView setTranslatesAutoresizingMaskIntoConstraints:NO];
        NSArray *verticalConstraints = [NSLayoutConstraint constraintsWithVisualFormat:@"V:[c(>=160)]" options:0 metrics:nil views:@{@"c":customView}];
        for (NSLayoutConstraint *constraint in verticalConstraints)
        {
            constraint.priority = UILayoutPriorityFittingSizeLevel;
        }
        [customView addConstraints:[NSLayoutConstraint constraintsWithVisualFormat:@"H:[c(>=280)]" options:0 metrics:nil views:@{@"c":customView}]];
        [customView addConstraints:verticalConstraints];
        
        [(ORKActiveStepViewController *)stepViewController setCustomView:customView];
        
        // Set custom button on navigation bar
        stepViewController.navigationItem.leftBarButtonItem = [[UIBarButtonItem alloc] initWithTitle:@"Custom button"
                                                                                               style:UIBarButtonItemStylePlain
                                                                                              target:nil
                                                                                              action:nil];
    } else if ([stepViewController.step.identifier hasPrefix:@"question_"]
               && ![stepViewController.step.identifier hasSuffix:@"6"]) {
        /*
         Tests customizing continue button ("some of the time").
         */
        stepViewController.continueButtonTitle = @"Next Question";
    } else if ([stepViewController.step.identifier isEqualToString:@"mini_form_001"]) {
        /*
         Tests customizing continue and learn more buttons.
         */
        stepViewController.continueButtonTitle = @"Try Mini Form";
        stepViewController.learnMoreButtonTitle = @"Learn more about this survey";
    } else if ([stepViewController.step.identifier isEqualToString: @"qid_001"]) {
        /*
         Example of customizing the back and cancel buttons in a way that's
         visibly obvious.
         */
        stepViewController.backButtonItem = [[UIBarButtonItem alloc] initWithTitle:@"Back1"
                                                                             style:UIBarButtonItemStylePlain
                                                                            target:stepViewController.backButtonItem.target
                                                                            action:stepViewController.backButtonItem.action];
        stepViewController.cancelButtonItem.title = @"Cancel1";
    } else if ([stepViewController.step.identifier isEqualToString:@"customNavigationItemTask.step1"]) {
        stepViewController.navigationItem.title = @"Custom title";
    } else if ([stepViewController.step.identifier isEqualToString:@"customNavigationItemTask.step2"]) {
        NSMutableArray *items = [[NSMutableArray alloc] init];
        [items addObject:@"Item1"];
        [items addObject:@"Item2"];
        [items addObject:@"Item3"];
        stepViewController.navigationItem.titleView = [[UISegmentedControl alloc] initWithItems:items];
    }
}

/*
 We support save and restore on all of the tasks in this test app.
 
 In a real app, not all tasks necessarily ought to support saving -- for example,
 active tasks that can't usefully be restarted after a significant time gap
 should not support save at all.
 */
- (BOOL)taskViewControllerSupportsSaveAndRestore:(ORKTaskViewController *)taskViewController {
    return YES;
}

/*
 In almost all cases, we want to dismiss the task view controller.
 
 In this test app, we don't dismiss on a fail (we just log it).
 */
- (void)taskViewController:(ORKTaskViewController *)taskViewController didFinishWithReason:(ORKTaskViewControllerFinishReason)reason error:(NSError *)error {
    switch (reason) {
        case ORKTaskViewControllerFinishReasonCompleted:
            [self taskViewControllerDidComplete:taskViewController];
            break;
        case ORKTaskViewControllerFinishReasonFailed:
            NSLog(@"Error on step %@: %@", taskViewController.currentStepViewController.step, error);
            break;
        case ORKTaskViewControllerFinishReasonDiscarded:
            [self dismissTaskViewController:taskViewController];
            break;
        case ORKTaskViewControllerFinishReasonSaved:
        {
            /*
             Save the restoration data, dismiss the task VC, and do an early return
             so we don't clear the restoration data.
             */
            id<ORKTask> task = taskViewController.task;
            _savedViewControllers[task.identifier] = [taskViewController restorationData];
            /*
             Save only tasks of the ORKNavigableOrderedTask class, as it's useful to preserve its navigation stack
             */
            if ([task isKindOfClass:[ORKNavigableOrderedTask class]]) {
                _savedTasks[task.identifier] = [NSKeyedArchiver archivedDataWithRootObject:task];
            }
            [self dismissTaskViewController:taskViewController];
            return;
        }
            break;
            
        default:
            break;
    }
    
    [_savedViewControllers removeObjectForKey:taskViewController.task.identifier];
    [_savedTasks removeObjectForKey:taskViewController.task.identifier];
    _taskViewController = nil;
}

/*
 When a task completes, we pretty-print the result to the console.
 
 This is ok for testing, but if what you want to do is see the results of a task,
 the `ORKCatalog` Swift sample app might be a better choice, since it lets
 you navigate through the result structure.
 */
- (void)taskViewControllerDidComplete:(ORKTaskViewController *)taskViewController {
    
    NSLog(@"%@", taskViewController.result);
    for (ORKStepResult *sResult in taskViewController.result.results) {
        NSLog(@"--%@", sResult);
        for (ORKResult *result in sResult.results) {
            if ([result isKindOfClass:[ORKDateQuestionResult class]]) {
                ORKDateQuestionResult *dqr = (ORKDateQuestionResult *)result;
                NSLog(@"    %@:   %@  %@  %@", result.identifier, dqr.answer, dqr.timeZone, dqr.calendar);
            } else if ([result isKindOfClass:[ORKQuestionResult class]]) {
                ORKQuestionResult *qr = (ORKQuestionResult *)result;
                NSLog(@"    %@:   %@", result.identifier, qr.answer);
            } else if ([result isKindOfClass:[ORKTappingIntervalResult class]]) {
                ORKTappingIntervalResult *tir = (ORKTappingIntervalResult *)result;
                NSLog(@"    %@:     %@\n    %@ %@", tir.identifier, tir.samples, NSStringFromCGRect(tir.buttonRect1), NSStringFromCGRect(tir.buttonRect2));
            } else if ([result isKindOfClass:[ORKFileResult class]]) {
                ORKFileResult *fileResult = (ORKFileResult *)result;
                NSLog(@"    File: %@", fileResult.fileURL);
            } else if ([result isKindOfClass:[ORKToneAudiometryResult class]]) {
                ORKToneAudiometryResult *tor = (ORKToneAudiometryResult *)result;
                NSLog(@"    %@:     %@", tor.identifier, tor.samples);
            } else if ([result isKindOfClass:[ORKTimedWalkResult class]]) {
                ORKTimedWalkResult *twr = (ORKTimedWalkResult *)result;
                NSLog(@"%@ %@ %@ %@", twr.identifier, @(twr.distanceInMeters), @(twr.timeLimit), @(twr.duration));
            } else {
                NSLog(@"    %@:   userInfo: %@", result.identifier, result.userInfo);
            }
        }
    }
    
    if (_currentDocument)
    {
        /*
         This demonstrates how to take a signature result, apply it to a document,
         and then generate a PDF From the document that includes the signature.
         */
        
        ORKStep *lastStep = [[(ORKOrderedTask *)taskViewController.task steps] lastObject];
        ORKConsentSignatureResult *signatureResult = (ORKConsentSignatureResult *)[[[taskViewController result] stepResultForStepIdentifier:lastStep.identifier] firstResult];
        
        [signatureResult applyToDocument:_currentDocument];
        
        [_currentDocument makePDFWithCompletionHandler:^(NSData *pdfData, NSError *error) {
            NSLog(@"Created PDF of size %lu (error = %@)", (unsigned long)[pdfData length], error);
            
            if (! error) {
                NSURL *documents = [NSURL fileURLWithPath:[NSSearchPathForDirectoriesInDomains(NSDocumentDirectory, NSUserDomainMask, YES) lastObject]];
                NSURL *outputUrl = [documents URLByAppendingPathComponent:[NSString stringWithFormat:@"%@.pdf", [taskViewController.taskRunUUID UUIDString]]];
                
                [pdfData writeToURL:outputUrl atomically:YES];
                NSLog(@"Wrote PDF to %@", [outputUrl path]);
            }
        }];
        
        _currentDocument = nil;
    }
    
    NSURL *dir = taskViewController.outputDirectory;
    [self dismissViewControllerAnimated:YES completion:^{
        if (dir)
        {
            NSError *err = nil;
            if (! [[NSFileManager defaultManager] removeItemAtURL:dir error:&err]) {
                NSLog(@"Error removing %@: %@", dir, err);
            }
        }
    }];
}

#pragma mark UI state restoration

/*
 UI state restoration code for the MainViewController.
 
 The MainViewController needs to be able to re-create the exact task that
 was being done, in order for the task view controller to restore correctly.
 
 In a real app implementation, this might mean that you would also need to save
 and restore the actual task; here, since we know the tasks don't change during
 testing, we just re-create the task.
 */
- (void)encodeRestorableStateWithCoder:(NSCoder *)coder {
    [super encodeRestorableStateWithCoder:coder];
    
    [coder encodeObject:_taskViewController forKey:@"taskVC"];
    [coder encodeObject:_lastRouteResult forKey:@"lastRouteResult"];
}

- (void)decodeRestorableStateWithCoder:(NSCoder *)coder {
    [super decodeRestorableStateWithCoder:coder];
    
    _taskViewController = [coder decodeObjectOfClass:[UIViewController class] forKey:@"taskVC"];
    _lastRouteResult = [coder decodeObjectForKey:@"lastRouteResult"];
    
    // Need to give the task VC back a copy of its task, so it can restore itself.
    
    // Could save and restore the task's identifier separately, but the VC's
    // restoration identifier defaults to the task's identifier.
    id<ORKTask> taskForTaskViewController = [self makeTaskWithIdentifier:_taskViewController.restorationIdentifier];
    
    _taskViewController.task = taskForTaskViewController;
    if ([_taskViewController.restorationIdentifier isEqualToString:@"DynamicTask01"])
    {
        _taskViewController.defaultResultSource = _lastRouteResult;
    }
    _taskViewController.delegate = self;
}

@end<|MERGE_RESOLUTION|>--- conflicted
+++ resolved
@@ -55,11 +55,8 @@
 static NSString * const DynamicTaskIdentifier = @"dynamic_task";
 static NSString * const TwoFingerTapTaskIdentifier = @"tap";
 static NSString * const ReactionTimeTaskIdentifier = @"react";
-<<<<<<< HEAD
+static NSString * const TowerOfHanoiTaskIdentifier = @"tower";
 static NSString * const TimedWalkTaskIdentifier = @"timed_walk";
-=======
-static NSString * const TowerOfHanoiTaskIdentifier = @"tower";
->>>>>>> 85384bbc
 static NSString * const StepNavigationTaskIdentifier = @"step_navigation";
 static NSString * const CustomNavigationItemTaskIdentifier = @"customNavigationItemTask";
 
@@ -151,17 +148,17 @@
     }
     
     {
+        [button addTarget:self action:@selector(showTowerOfHanoiTask:) forControlEvents:UIControlEventTouchUpInside];
+        [button setTitle:@"Tower Of Hanoi Task" forState:UIControlStateNormal];
+        [buttonKeys addObject:@"tower"];
+        buttons[buttonKeys.lastObject] = button;
+    }
+    
+    {
         UIButton *button = [UIButton buttonWithType:UIButtonTypeSystem];
-<<<<<<< HEAD
         [button addTarget:self action:@selector(showTimedWalkTask:) forControlEvents:UIControlEventTouchUpInside];
         [button setTitle:@"Timed Walk" forState:UIControlStateNormal];
         [buttonKeys addObject:@"timed_walk"];
-=======
-        [button addTarget:self action:@selector(showTowerOfHanoiTask:) forControlEvents:UIControlEventTouchUpInside];
-        [button setTitle:@"Tower Of Hanoi Task" forState:UIControlStateNormal];
-        [buttonKeys addObject:@"tower"];
->>>>>>> 85384bbc
-        buttons[buttonKeys.lastObject] = button;
     }
 
     {
@@ -437,20 +434,17 @@
                                                              timeoutSound:0
                                                              failureSound:0
                                                                   options:0];
-<<<<<<< HEAD
+    } else if ([identifier isEqualToString:TowerOfHanoiTaskIdentifier]) {
+        return [ORKOrderedTask towerOfHanoiTaskWithIdentifier:TowerOfHanoiTaskIdentifier
+                                       intendedUseDescription:nil
+                                                numberOfDisks:5
+                                                      options:0];
     } else if ([identifier isEqualToString:TimedWalkTaskIdentifier]) {
         return [ORKOrderedTask timedWalkTaskWithIdentifier:TimedWalkTaskIdentifier
                                     intendedUseDescription:nil
                                           distanceInMeters:100
                                                  timeLimit:180
                                                    options:ORKPredefinedTaskOptionNone];
-=======
-    } else if ([identifier isEqualToString:TowerOfHanoiTaskIdentifier]) {
-        return [ORKOrderedTask towerOfHanoiTaskWithIdentifier:TowerOfHanoiTaskIdentifier
-                                       intendedUseDescription:nil
-                                                numberOfDisks:5
-                                                      options:0];
->>>>>>> 85384bbc
     } else if ([identifier isEqualToString:StepNavigationTaskIdentifier]) {
         return [self makeNavigableOrderedTask];
     } else if ([identifier isEqualToString:CustomNavigationItemTaskIdentifier]) {
@@ -1537,13 +1531,12 @@
     [self beginTaskWithIdentifier:ReactionTimeTaskIdentifier];
 }
 
-<<<<<<< HEAD
+- (IBAction)showTowerOfHanoiTask:(id)sender {
+    [self beginTaskWithIdentifier:TowerOfHanoiTaskIdentifier];
+}
+
 - (IBAction)showTimedWalkTask:(id)sender {
     [self beginTaskWithIdentifier:TimedWalkTaskIdentifier];
-=======
-- (IBAction)showTowerOfHanoiTask:(id)sender {
-    [self beginTaskWithIdentifier:TowerOfHanoiTaskIdentifier];
->>>>>>> 85384bbc
 }
 
 #pragma mark Dynamic task
