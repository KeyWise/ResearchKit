--- conflicted
+++ resolved
@@ -1201,47 +1201,43 @@
                                                           answerFormat:[ORKAnswerFormat choiceAnswerFormatWithImageChoices:@[option1, option2, option3]]];
             [items addObject:item3];
         }
-<<<<<<< HEAD
-
-=======
-        
-        {
-            //Discrete scale
+        
+        {
+            // Discrete scale
             ORKFormItem *item = [[ORKFormItem alloc] initWithIdentifier:@"fqid_scale_001" text:@"Pick an integer" answerFormat:[[ORKScaleAnswerFormat alloc] initWithMaximumValue: 100 minimumValue: 0 defaultValue:NSIntegerMax step:10]];
             [items addObject:item];
         }
         
         {
-            //Discrete scale, with default value
+            // Discrete scale, with default value
             ORKFormItem *item = [[ORKFormItem alloc] initWithIdentifier:@"fqid_scale_002" text:@"Pick an integer" answerFormat:[[ORKScaleAnswerFormat alloc] initWithMaximumValue: 100 minimumValue: 0 defaultValue:20 step:10]];
             [items addObject:item];
         }
         
         {
-            //Continuous scale
+            // Continuous scale
             ORKFormItem *item = [[ORKFormItem alloc] initWithIdentifier:@"fqid_scale_003" text:@"Pick a decimal" answerFormat:[[ORKContinuousScaleAnswerFormat alloc] initWithMaximumValue: 100 minimumValue: 0 defaultValue:NSIntegerMax maximumFractionDigits:2]];
             [items addObject:item];
         }
         
         {
-            //Continuous scale, with default value
+            // Continuous scale, with default value
             ORKFormItem *item = [[ORKFormItem alloc] initWithIdentifier:@"fqid_scale_004" text:@"Pick a decimal" answerFormat:[[ORKContinuousScaleAnswerFormat alloc] initWithMaximumValue: 100 minimumValue: 0 defaultValue:87.34 maximumFractionDigits:2]];
             [items addObject:item];
         }
         
         {
-            //Vertical Discrete scale, with default value
+            // Vertical Discrete scale, with default value
             ORKFormItem *item = [[ORKFormItem alloc] initWithIdentifier:@"fqid_scale_005" text:@"Pick an integer" answerFormat:[[ORKScaleAnswerFormat alloc] initWithMaximumValue: 100 minimumValue: 0 defaultValue:90 step:10 vertical:YES]];
             [items addObject:item];
         }
         
         {
-            //Vertical Continuous scale, with default value
+            // Vertical Continuous scale, with default value
             ORKFormItem *item = [[ORKFormItem alloc] initWithIdentifier:@"fqid_scale_006" text:@"Pick a decimal" answerFormat:[[ORKContinuousScaleAnswerFormat alloc] initWithMaximumValue: 100 minimumValue: 0 defaultValue:12.75 maximumFractionDigits:2 vertical:YES]];
             [items addObject:item];
         }
         
->>>>>>> d50d647f
         [step setFormItems:items];
         [steps addObject:step];
     }
