--- conflicted
+++ resolved
@@ -38,34 +38,6 @@
 #import "AppDelegate.h"
 #import "ORKTest-Swift.h"
 
-<<<<<<< HEAD
-static NSString * const DatePickingTaskIdentifier = @"dates_001";
-static NSString * const SelectionSurveyTaskIdentifier = @"tid_001";
-static NSString * const ActiveStepTaskIdentifier = @"tid_002";
-static NSString * const ConsentReviewTaskIdentifier = @"consent_review";
-static NSString * const ConsentTaskIdentifier = @"consent";
-static NSString * const MiniFormTaskIdentifier = @"miniform";
-static NSString * const ScreeningTaskIdentifier = @"screening";
-static NSString * const ScalesTaskIdentifier = @"scales";
-static NSString * const ImageChoicesTaskIdentifier = @"images";
-static NSString * const ImageCaptureTaskIdentifier = @"imageCapture";
-static NSString * const AudioTaskIdentifier = @"audio";
-static NSString * const ToneAudiometryTaskIdentifier = @"tone_audiometry";
-static NSString * const FitnessTaskIdentifier = @"fitness";
-static NSString * const GaitTaskIdentifier = @"gait";
-static NSString * const MemoryTaskIdentifier = @"memory";
-static NSString * const DynamicTaskIdentifier = @"dynamic_task";
-static NSString * const TwoFingerTapTaskIdentifier = @"tap";
-static NSString * const ReactionTimeTaskIdentifier = @"react";
-static NSString * const TowerOfHanoiTaskIdentifier = @"tower";
-static NSString * const TimedWalkTaskIdentifier = @"timed_walk";
-static NSString * const PSATTaskIdentifier = @"PSAT";
-static NSString * const StepNavigationTaskIdentifier = @"step_navigation";
-static NSString * const CustomNavigationItemTaskIdentifier = @"customNavigationItemTask";
-
-
-@interface MainViewController () <ORKTaskViewControllerDelegate, ORKPasscodeAuthenticationDelegate, ORKPasscodeEditingDelegate> {
-=======
 
 #define DefineStringKey(x) static NSString *const x = @#x
 
@@ -92,6 +64,8 @@
 DefineStringKey(PSATTaskIdentifier);
 DefineStringKey(StepNavigationTaskIdentifier);
 DefineStringKey(CustomNavigationItemTaskIdentifier);
+DefineStringKey(EditPasscodeTaskIdentifier);
+DefineStringKey(AuthenticatePasscodeTaskIdentifier);
 
 DefineStringKey(CollectionViewHeaderReuseIdentifier);
 DefineStringKey(CollectionViewCellReuseIdentifier);
@@ -192,8 +166,7 @@
 @end
 
 
-@interface MainViewController () <ORKTaskViewControllerDelegate, UICollectionViewDataSource, UICollectionViewDelegate, UICollectionViewDelegateFlowLayout> {
->>>>>>> 714f29e1
+@interface MainViewController () <ORKTaskViewControllerDelegate, UICollectionViewDataSource, UICollectionViewDelegate, UICollectionViewDelegateFlowLayout, ORKPasscodeCreationDelegate, ORKPasscodeAuthenticationDelegate, ORKPasscodeEditingDelegate> {
     id<ORKTaskResultSource> _lastRouteResult;
     ORKConsentDocument *_currentDocument;
     
@@ -310,6 +283,8 @@
                            @"Navigable Ordered Task",
                            @"Test Charts",
                            @"Toggle Tint Color",
+                           @"Edit Passcode",
+                           @"Authenticate Passcode"
                            ],
                        ];
 }
@@ -338,99 +313,6 @@
     return ((NSArray *)_buttonTitles[section]).count;
 }
 
-<<<<<<< HEAD
-    {
-        UIButton *button = [UIButton buttonWithType:UIButtonTypeSystem];
-        [button addTarget:self action:@selector(showCustomNavigationItemTask:) forControlEvents:UIControlEventTouchUpInside];
-        [button setTitle:@"Custom Navigation Item" forState:UIControlStateNormal];
-        [buttonKeys addObject:@"customNavigationItem"];
-        buttons[buttonKeys.lastObject] = button;
-    }
-    
-    {
-        UIButton *button = [UIButton buttonWithType:UIButtonTypeSystem];
-        [button addTarget:self action:@selector(authenticatePasscode:) forControlEvents:UIControlEventTouchUpInside];
-        [button setTitle:@"Authenticate Passcode" forState:UIControlStateNormal];
-        [buttonKeys addObject:@"authenticatePasscode"];
-        buttons[buttonKeys.lastObject] = button;
-    }
-    
-    {
-        UIButton *button = [UIButton buttonWithType:UIButtonTypeSystem];
-        [button addTarget:self action:@selector(editPasscode:) forControlEvents:UIControlEventTouchUpInside];
-        [button setTitle:@"Edit Passcode" forState:UIControlStateNormal];
-        [buttonKeys addObject:@"editPasscode"];
-        buttons[buttonKeys.lastObject] = button;
-    }
-    
-    [buttons enumerateKeysAndObjectsUsingBlock:^(id key, UIView *obj, BOOL *stop) {
-        [obj setTranslatesAutoresizingMaskIntoConstraints:NO];
-        [self.view addSubview:obj];
-    }];
-   
-    if (buttons.count > 0) {
-         NSString *horizVisualFormatString  = @"";
-        if (buttons.count == 1) {
-            horizVisualFormatString = [NSString stringWithFormat:@"H:|[%@]|", buttonKeys.firstObject];
-        } else {
-            horizVisualFormatString = [NSString stringWithFormat:@"H:|[%@][%@(==%@)]|", buttonKeys.firstObject, buttonKeys[1], buttonKeys.firstObject];
-        }
-        [self.view addConstraints:[NSLayoutConstraint constraintsWithVisualFormat:horizVisualFormatString 
-                                                                          options:(NSLayoutFormatOptions)0
-                                                                          metrics:nil
-                                                                            views:buttons]];
-        
-        NSArray *allKeys = buttonKeys;
-        BOOL left = YES;
-        NSMutableString *leftVisualFormatString = [NSMutableString stringWithString:@"V:|-20-"];
-        NSMutableString *rightVisualFormatString = [NSMutableString stringWithString:@"V:|-20-"];
-        
-        NSString *leftFirstKey = nil;
-        NSString *rightFirstKey = nil;
-        
-        for (NSString *key in allKeys) {
-        
-            if (left == YES) {
-            
-                if (leftFirstKey) {
-                    [leftVisualFormatString appendFormat:@"[%@(==%@)]", key, leftFirstKey];
-                } else {
-                    [leftVisualFormatString appendFormat:@"[%@]", key];
-                }
-                
-                if (leftFirstKey == nil) {
-                    leftFirstKey = key;
-                }
-            } else {
-                
-                if (rightFirstKey) {
-                    [rightVisualFormatString appendFormat:@"[%@(==%@)]", key, rightFirstKey];
-                } else {
-                    [rightVisualFormatString appendFormat:@"[%@]", key];
-                }
-                
-                if (rightFirstKey == nil) {
-                    rightFirstKey = key;
-                }
-            }
-            
-            left = !left;
-        }
-        
-        [leftVisualFormatString appendString:@"-20-|"];
-        [rightVisualFormatString appendString:@"-20-|"];
-        
-        [self.view addConstraints:[NSLayoutConstraint constraintsWithVisualFormat:leftVisualFormatString
-                                                                          options:NSLayoutFormatAlignAllCenterX
-                                                                          metrics:nil
-                                                                            views:buttons]];
-        [self.view addConstraints:[NSLayoutConstraint constraintsWithVisualFormat:rightVisualFormatString
-                                                                          options:NSLayoutFormatAlignAllCenterX
-                                                                          metrics:nil
-                                                                            views:buttons]];
-        
-    }
-=======
 - (UICollectionReusableView *)collectionView:(UICollectionView *)collectionView viewForSupplementaryElementOfKind:(NSString *)kind atIndexPath:(NSIndexPath *)indexPath {
     SectionHeader *sectionHeader = [collectionView dequeueReusableSupplementaryViewOfKind:kind withReuseIdentifier:CollectionViewHeaderReuseIdentifier forIndexPath:indexPath];
     [sectionHeader configureHeaderWithTitle:_buttonSectionNames[indexPath.section]];
@@ -452,7 +334,6 @@
     SEL buttonSelector = [self selectorFromButtonTitle:buttonTitle];
     [buttonCell configureButtonWithTitle:buttonTitle target:self selector:buttonSelector];
     return buttonCell;
->>>>>>> 714f29e1
 }
 
 #pragma mark - Mapping identifiers to tasks
@@ -2375,6 +2256,7 @@
 }
 
 #pragma mark - Passcode view controllers
+
 /*
  Tests various uses of passcode view controller.
  
@@ -2384,14 +2266,15 @@
  project to include the passcode creation step as part of the 
  consent flow.
  */
-- (IBAction)authenticatePasscode:(id)sender {
+- (IBAction)authenticatePasscodeButtonTapped:(id)sender {
     ORKPasscodeViewController *viewController = [ORKPasscodeViewController passcodeAuthenticationViewControllerWithText:@"Authenticate your passcode in order to proceed."
                                                                                                            passcodeType:ORKPasscodeType4Digit
                                                                                                                delegate:self
                                                                                                    useTouchIdIfAvaiable:YES];
     [self presentViewController:viewController animated:YES completion:nil];
 }
-- (IBAction)editPasscode:(id)sender {
+
+- (IBAction)editPasscodeButtonTapped:(id)sender {
     ORKPasscodeViewController *viewController = [ORKPasscodeViewController passcodeEditingViewControllerWithText:nil
                                                                                                     passcodeType:ORKPasscodeType4Digit
                                                                                                         delegate:self
@@ -2400,22 +2283,24 @@
 }
 
 #pragma mark - Passcode delegate
-- (void)passcodeViewControllerDidCancel:(nonnull UIViewController *)viewController {
+
+- (void)passcodeViewControllerDidCancel:(UIViewController *)viewController {
     NSLog(@"User tapped the cancel button.");
     [viewController dismissViewControllerAnimated:YES completion:nil];
 }
-- (void)passcodeViewController:(nonnull UIViewController *)viewController didAuthenticateUsingTouchId:(BOOL)touchId {
+
+- (void)passcodeViewController:(UIViewController *)viewController didAuthenticateUsingTouchId:(BOOL)touchId {
     NSLog(@"Authenticated successfully.");
     NSLog(@"Did authenticate using Touch ID? : %@", (touchId) ? @"YES" : @"NO");
     [viewController dismissViewControllerAnimated:YES completion:nil];
 }
 
-- (BOOL)passcodeViewController:(nonnull UIViewController *)viewController isPasscodeValid:(nonnull NSString *)passcode {
+- (BOOL)passcodeViewController:(UIViewController *)viewController isPasscodeValid:(NSString *)passcode {
     NSLog(@"User's inputted passcode: %@", passcode);
     return YES;
 }
 
-- (void)passcodeViewController:(nonnull UIViewController *)viewController didFinishWithPasscode:(nonnull NSString *)passcode andTouchIdEnabled:(BOOL)touchId {
+- (void)passcodeViewController:(UIViewController *)viewController didFinishWithPasscode:(NSString *)passcode andTouchIdEnabled:(BOOL)touchId {
     NSLog(@"User's inputted passcode: %@", passcode);
     NSLog(@"Did enable Touch ID? : %@", (touchId) ? @"YES" : @"NO");
     [viewController dismissViewControllerAnimated:YES completion:nil];
