/*
 Copyright (c) 2015, Apple Inc. All rights reserved.
 Copyright (c) 2015, Bruce Duncan.
 
 Redistribution and use in source and binary forms, with or without modification,
 are permitted provided that the following conditions are met:
 
 1.  Redistributions of source code must retain the above copyright notice, this
 list of conditions and the following disclaimer.
 
 2.  Redistributions in binary form must reproduce the above copyright notice,
 this list of conditions and the following disclaimer in the documentation and/or
 other materials provided with the distribution.
 
 3.  Neither the name of the copyright holder(s) nor the names of any contributors
 may be used to endorse or promote products derived from this software without
 specific prior written permission. No license is granted to the trademarks of
 the copyright holders even if such marks are included in this software.
 
 THIS SOFTWARE IS PROVIDED BY THE COPYRIGHT HOLDERS AND CONTRIBUTORS "AS IS"
 AND ANY EXPRESS OR IMPLIED WARRANTIES, INCLUDING, BUT NOT LIMITED TO, THE
 IMPLIED WARRANTIES OF MERCHANTABILITY AND FITNESS FOR A PARTICULAR PURPOSE
 ARE DISCLAIMED. IN NO EVENT SHALL THE COPYRIGHT OWNER OR CONTRIBUTORS BE LIABLE
 FOR ANY DIRECT, INDIRECT, INCIDENTAL, SPECIAL, EXEMPLARY, OR CONSEQUENTIAL
 DAMAGES (INCLUDING, BUT NOT LIMITED TO, PROCUREMENT OF SUBSTITUTE GOODS OR
 SERVICES; LOSS OF USE, DATA, OR PROFITS; OR BUSINESS INTERRUPTION) HOWEVER
 CAUSED AND ON ANY THEORY OF LIABILITY, WHETHER IN CONTRACT, STRICT LIABILITY,
 OR TORT (INCLUDING NEGLIGENCE OR OTHERWISE) ARISING IN ANY WAY OUT OF THE USE
 OF THIS SOFTWARE, EVEN IF ADVISED OF THE POSSIBILITY OF SUCH DAMAGE.
 */


#import "MainViewController.h"
#import <ResearchKit/ResearchKit_Private.h>
#import <AVFoundation/AVFoundation.h>
#import "DynamicTask.h"
#import "CustomRecorder.h"
#import "AppDelegate.h"

<<<<<<< HEAD

static NSString *const DatePickingTaskIdentifier = @"dates_001";
static NSString *const SelectionSurveyTaskIdentifier = @"tid_001";
static NSString *const ActiveStepTaskIdentifier = @"tid_002";
static NSString *const ConsentReviewTaskIdentifier = @"consent-review";
static NSString *const ConsentTaskIdentifier = @"consent";
static NSString *const MiniFormTaskIdentifier = @"miniform";
static NSString *const ScreeningTaskIdentifier = @"screening";
static NSString *const ScalesTaskIdentifier = @"scales";
static NSString *const ImageChoicesTaskIdentifier = @"images";
static NSString *const AudioTaskIdentifier = @"audio";
static NSString *const FitnessTaskIdentifier = @"fitness";
static NSString *const GaitTaskIdentifier = @"gait";
static NSString *const MemoryTaskIdentifier = @"memory";
static NSString *const DynamicTaskIdentifier = @"dynamic_task";
static NSString *const TwoFingerTapTaskIdentifier = @"tap";

=======
static NSString * const DatePickingTaskIdentifier = @"dates_001";
static NSString * const SelectionSurveyTaskIdentifier = @"tid_001";
static NSString * const ActiveStepTaskIdentifier = @"tid_002";
static NSString * const ConsentReviewTaskIdentifier = @"consent-review";
static NSString * const ConsentTaskIdentifier = @"consent";
static NSString * const MiniFormTaskIdentifier = @"miniform";
static NSString * const ScreeningTaskIdentifier = @"screening";
static NSString * const ScalesTaskIdentifier = @"scales";
static NSString * const ImageChoicesTaskIdentifier = @"images";
static NSString * const AudioTaskIdentifier = @"audio";
static NSString * const ToneAudiometryTaskIdentifier = @"tone-audiometry";
static NSString * const FitnessTaskIdentifier = @"fitness";
static NSString * const GaitTaskIdentifier = @"gait";
static NSString * const MemoryTaskIdentifier = @"memory";
static NSString * const DynamicTaskIdentifier = @"dynamic_task";
static NSString * const TwoFingerTapTaskIdentifier = @"tap";
>>>>>>> 075dc1f7

@interface MainViewController () <ORKTaskViewControllerDelegate> {
    id<ORKTaskResultSource> _lastRouteResult;
    ORKConsentDocument *_currentDocument;
    
    // A dictionary mapping task identifiers to restoration data.
    NSMutableDictionary *_savedViewControllers;
}

@property (nonatomic, strong) ORKTaskViewController *taskViewController;

@end


@implementation MainViewController

- (instancetype)initWithNibName:(NSString *)nibNameOrNil bundle:(NSBundle *)nibBundleOrNil {
    self = [super initWithNibName:nibNameOrNil bundle:nibBundleOrNil];
    if (self) {
        self.restorationIdentifier = @"main";
    }
    return self;
}

- (void)viewDidLoad {
    [super viewDidLoad];
    
    _savedViewControllers = [NSMutableDictionary new];
    
    NSMutableDictionary *buttons = [NSMutableDictionary dictionary];
    
    /*
     One button per task, organized in two columns.
     Yes, we could have used a table view, but this was more convenient.
     */
    
    NSMutableArray *buttonKeys = [NSMutableArray array];

    {
        UIButton *button = [UIButton buttonWithType:UIButtonTypeSystem];
        [button addTarget:self action:@selector(showConsent:) forControlEvents:UIControlEventTouchUpInside];
        [button setTitle:@"Consent" forState:UIControlStateNormal];
        [buttonKeys addObject:@"consent"];
        buttons[buttonKeys.lastObject] = button;
    }

    {
        UIButton *button = [UIButton buttonWithType:UIButtonTypeSystem];
        [button addTarget:self action:@selector(showConsentReview:) forControlEvents:UIControlEventTouchUpInside];
        [button setTitle:@"Consent Review" forState:UIControlStateNormal];
        [buttonKeys addObject:@"consent_review"];
        buttons[buttonKeys.lastObject] = button;
    }
    
    {
        UIButton *button = [UIButton buttonWithType:UIButtonTypeSystem];
        [button addTarget:self action:@selector(pickDates:) forControlEvents:UIControlEventTouchUpInside];
        [button setTitle:@"Date Survey" forState:UIControlStateNormal];
        [buttonKeys addObject:@"dates"];
        buttons[buttonKeys.lastObject] = button;
    }
    
    {
        UIButton *button = [UIButton buttonWithType:UIButtonTypeSystem];
        [button addTarget:self action:@selector(showAudioTask:) forControlEvents:UIControlEventTouchUpInside];
        [button setTitle:@"Audio Task" forState:UIControlStateNormal];
        [buttonKeys addObject:@"audio"];
        buttons[buttonKeys.lastObject] = button;
    }
    {
        UIButton *button = [UIButton buttonWithType:UIButtonTypeSystem];
        [button addTarget:self action:@selector(showToneAudiometryTask:) forControlEvents:UIControlEventTouchUpInside];
        [button setTitle:@"Tone Audiometry Task" forState:UIControlStateNormal];
        [buttonKeys addObject:@"tone_audiometry"];
        buttons[buttonKeys.lastObject] = button;
    }
    {
        UIButton *button = [UIButton buttonWithType:UIButtonTypeSystem];
        [button addTarget:self action:@selector(showMiniForm:) forControlEvents:UIControlEventTouchUpInside];
        [button setTitle:@"Mini Form" forState:UIControlStateNormal];
        [buttonKeys addObject:@"form"];
        buttons[buttonKeys.lastObject] = button;
    }
    
    {
        UIButton *button = [UIButton buttonWithType:UIButtonTypeSystem];
        [button addTarget:self action:@selector(showSelectionSurvey:) forControlEvents:UIControlEventTouchUpInside];
        [button setTitle:@"Selection Survey" forState:UIControlStateNormal];
        [buttonKeys addObject:@"selection_survey"];
        buttons[buttonKeys.lastObject] = button;
    }
    
    {
        UIButton *button = [UIButton buttonWithType:UIButtonTypeSystem];
        [button addTarget:self action:@selector(showGaitTask:) forControlEvents:UIControlEventTouchUpInside];
        [button setTitle:@"GAIT" forState:UIControlStateNormal];
        [buttonKeys addObject:@"gait"];
        buttons[buttonKeys.lastObject] = button;
    }
    
    {
        UIButton *button = [UIButton buttonWithType:UIButtonTypeSystem];
        [button addTarget:self action:@selector(showFitnessTask:) forControlEvents:UIControlEventTouchUpInside];
        [button setTitle:@"Fitness" forState:UIControlStateNormal];
        [buttonKeys addObject:@"fitness"];
        buttons[buttonKeys.lastObject] = button;
    }
    
    {
        UIButton *button = [UIButton buttonWithType:UIButtonTypeSystem];
        [button addTarget:self action:@selector(showTwoFingerTappingTask:) forControlEvents:UIControlEventTouchUpInside];
        [button setTitle:@"Two Finger Tapping" forState:UIControlStateNormal];
        [buttonKeys addObject:@"tapping"];
        buttons[buttonKeys.lastObject] = button;
    }
    
    {
        UIButton *button = [UIButton buttonWithType:UIButtonTypeSystem];
        [button addTarget:self action:@selector(showActiveStepTask:) forControlEvents:UIControlEventTouchUpInside];
        [button setTitle:@"ActiveStep Task" forState:UIControlStateNormal];
        [buttonKeys addObject:@"task"];
        buttons[buttonKeys.lastObject] = button;
    }
    
    {
        UIButton *button = [UIButton buttonWithType:UIButtonTypeSystem];
        [button addTarget:self action:@selector(showMemoryTask:) forControlEvents:UIControlEventTouchUpInside];
        [button setTitle:@"Memory Game" forState:UIControlStateNormal];
        [buttonKeys addObject:@"memory"];
        buttons[buttonKeys.lastObject] = button;
    }
    
    {
        UIButton *button = [UIButton buttonWithType:UIButtonTypeSystem];
        [button addTarget:self action:@selector(showDynamicTask:) forControlEvents:UIControlEventTouchUpInside];
        [button setTitle:@"Dynamic Task" forState:UIControlStateNormal];
        [buttonKeys addObject:@"dyntask"];
        buttons[buttonKeys.lastObject] = button;
    }
    
    {
        UIButton *button = [UIButton buttonWithType:UIButtonTypeSystem];
        [button addTarget:self action:@selector(showScreeningTask:) forControlEvents:UIControlEventTouchUpInside];
        [button setTitle:@"Interruptible Task" forState:UIControlStateNormal];
        [buttonKeys addObject:@"interruptible"];
        buttons[buttonKeys.lastObject] = button;
    }
    
    {
        UIButton *button = [UIButton buttonWithType:UIButtonTypeSystem];
        [button addTarget:self action:@selector(showScales:) forControlEvents:UIControlEventTouchUpInside];
        [button setTitle:@"Scale" forState:UIControlStateNormal];
        [buttonKeys addObject:@"scale"];
        buttons[buttonKeys.lastObject] = button;
    }
    
    {
        UIButton *button = [UIButton buttonWithType:UIButtonTypeSystem];
        [button addTarget:self action:@selector(showImageChoices:) forControlEvents:UIControlEventTouchUpInside];
        [button setTitle:@"Image Choices" forState:UIControlStateNormal];
        [buttonKeys addObject:@"imageChoices"];
        buttons[buttonKeys.lastObject] = button;
    }
    
    [buttons enumerateKeysAndObjectsUsingBlock:^(id key, UIView *obj, BOOL *stop) {
        [obj setTranslatesAutoresizingMaskIntoConstraints:NO];
        [self.view addSubview:obj];
    }];
   
    if (buttons.count > 0) {
         NSString *hvfl = @"";
        if (buttons.count == 1) {
            hvfl= [NSString stringWithFormat:@"H:|[%@]|", buttonKeys.firstObject];
        } else {
            hvfl= [NSString stringWithFormat:@"H:|[%@][%@(==%@)]|", buttonKeys.firstObject, buttonKeys[1], buttonKeys.firstObject];
        }
        [self.view addConstraints:[NSLayoutConstraint constraintsWithVisualFormat:hvfl
                                                                          options:(NSLayoutFormatOptions)0
                                                                          metrics:nil
                                                                            views:buttons]];
        
        NSArray *allkeys = buttonKeys;
        BOOL left = YES;
        NSMutableString *leftVfl = [NSMutableString stringWithString:@"V:|-20-"];
        NSMutableString *rightVfl = [NSMutableString stringWithString:@"V:|-20-"];
        
        NSString *leftFirstKey = nil;
        NSString *rightFirstKey = nil;
        
        for (NSString *key in allkeys) {
        
            if (left == YES) {
            
                if (leftFirstKey) {
                    [leftVfl appendFormat:@"[%@(==%@)]", key, leftFirstKey];
                } else {
                    [leftVfl appendFormat:@"[%@]", key];
                }
                
                if (leftFirstKey == nil) {
                    leftFirstKey = key;
                }
            } else {
                
                if (rightFirstKey) {
                    [rightVfl appendFormat:@"[%@(==%@)]", key, rightFirstKey];
                } else {
                    [rightVfl appendFormat:@"[%@]", key];
                }
                
                if (rightFirstKey == nil) {
                    rightFirstKey = key;
                }
            }
            
            left = !left;
        }
        
        [leftVfl appendString:@"-20-|"];
        [rightVfl appendString:@"-20-|"];
        
        [self.view addConstraints:[NSLayoutConstraint constraintsWithVisualFormat:leftVfl options:NSLayoutFormatAlignAllCenterX metrics:nil views:buttons]];
        [self.view addConstraints:[NSLayoutConstraint constraintsWithVisualFormat:rightVfl options:NSLayoutFormatAlignAllCenterX metrics:nil views:buttons]];
        
    }
}

#pragma mark - Mapping identifiers to tasks

- (id<ORKTask>)makeTaskWithIdentifier:(NSString *)identifier {
    if ([identifier isEqualToString:DatePickingTaskIdentifier]) {
        return [self datePickingTask];
    } else if ([identifier isEqualToString:SelectionSurveyTaskIdentifier]) {
        return [self makeSelectionSurveyTask];
    } else if ([identifier isEqualToString:ActiveStepTaskIdentifier]) {
        return [self makeActiveStepTask];
    } else if ([identifier isEqualToString:ConsentReviewTaskIdentifier]) {
        return [self makeConsentReviewTask];
    } else if ([identifier isEqualToString:ConsentTaskIdentifier]) {
        return [self makeConsentTask];
    } else if ([identifier isEqualToString:AudioTaskIdentifier]) {
        id<ORKTask> task = [ORKOrderedTask audioTaskWithIdentifier:AudioTaskIdentifier
                                            intendedUseDescription:nil
                                                 speechInstruction:nil
                                            shortSpeechInstruction:nil
                                                          duration:10
                                                 recordingSettings:nil
                                                           options:(ORKPredefinedTaskOption)0];
        return task;
    } else if ([identifier isEqualToString:ToneAudiometryTaskIdentifier]) {
        id<ORKTask> task = [ORKOrderedTask toneAudiometryTaskWithIdentifier:ToneAudiometryTaskIdentifier
                                                     intendedUseDescription:nil
                                                          speechInstruction:nil
                                                     shortSpeechInstruction:nil
                                                               toneDuration:20
                                                                    options:(ORKPredefinedTaskOption)0];
        return task;
    } else if ([identifier isEqualToString:MiniFormTaskIdentifier]) {
        return [self makeMiniFormTask];
    } else if ([identifier isEqualToString:FitnessTaskIdentifier]) {
        return [ORKOrderedTask fitnessCheckTaskWithIdentifier:FitnessTaskIdentifier
                                       intendedUseDescription:nil
                                                 walkDuration:360
                                                 restDuration:180
                                                      options:ORKPredefinedTaskOptionNone];
    } else if ([identifier isEqualToString:GaitTaskIdentifier]) {
        return [ORKOrderedTask shortWalkTaskWithIdentifier:GaitTaskIdentifier
                                    intendedUseDescription:nil
                                       numberOfStepsPerLeg:20
                                              restDuration:30
                                                   options:ORKPredefinedTaskOptionNone];
    } else if ([identifier isEqualToString:MemoryTaskIdentifier]) {
        return [ORKOrderedTask spatialSpanMemoryTaskWithIdentifier:MemoryTaskIdentifier
                                            intendedUseDescription:nil
                                                       initialSpan:3
                                                       minimumSpan:2
                                                       maximumSpan:15
                                                         playSpeed:1
                                                          maxTests:5
                                            maxConsecutiveFailures:3
                                                 customTargetImage:nil
                                            customTargetPluralName:nil
                                                   requireReversal:NO
                                                           options:ORKPredefinedTaskOptionNone];
    } else if ([identifier isEqualToString:DynamicTaskIdentifier]) {
        return [DynamicTask new];
    } else if ([identifier isEqualToString:ScreeningTaskIdentifier]) {
        return [self makeScreeningTask];
    } else if ([identifier isEqualToString:ScalesTaskIdentifier]) {
        return [self makeScalesTask];
    } else if ([identifier isEqualToString:ImageChoicesTaskIdentifier]) {
        return [self makeImageChoicesTask];
    } else if ([identifier isEqualToString:TwoFingerTapTaskIdentifier]) {
        return [ORKOrderedTask twoFingerTappingIntervalTaskWithIdentifier:TwoFingerTapTaskIdentifier
                                                   intendedUseDescription:nil
                                                                 duration:20.0 options:(ORKPredefinedTaskOption)0];
    }
    return nil;
}

/*
 Creates a task and presents it with a task view controller.
 */
- (void)beginTaskWithIdentifier:(NSString *)identifier {
    id<ORKTask> task = [self makeTaskWithIdentifier:identifier];
    
    if (_savedViewControllers[identifier])
    {
        /*
         This is our implementation of restoration after saving during a task.
         If the user saved their work on a previous run of a task with the same
         identifier, we attempt to restore it here.
         
         Since unarchiving can throw an exception, in a real application we would
         need to attempt to catch that exception here.
         */
        NSData *data = _savedViewControllers[identifier];
        self.taskViewController = [[ORKTaskViewController alloc] initWithTask:task restorationData:data];
    } else {
        // No saved data, just create a task view controller.
        self.taskViewController = [[ORKTaskViewController alloc] initWithTask:task taskRunUUID:[NSUUID UUID]];
    }
    
    [self beginTask];
}

/*
 Actually presents the task view controller.
 */
- (void)beginTask {
    id<ORKTask> task = self.taskViewController.task;
    self.taskViewController.delegate = self;
    
    if (_taskViewController.outputDirectory == nil) {
        // Sets an output directory in Documents, using the `taskRunUUID` in the path.
        NSURL *documents = [NSURL fileURLWithPath:[NSSearchPathForDirectoriesInDomains(NSDocumentDirectory, NSUserDomainMask, YES) lastObject]];
        NSURL *outputDir = [documents URLByAppendingPathComponent:[self.taskViewController.taskRunUUID UUIDString]];
        [[NSFileManager defaultManager] createDirectoryAtURL:outputDir withIntermediateDirectories:YES attributes:nil error:nil];
        self.taskViewController.outputDirectory = outputDir;
    }
    
    /*
     For the dynamic task, we remember the last result and use it as a source
     of default values for any optional questions.
     */
    if ([task isKindOfClass:[DynamicTask class]])
    {
        self.taskViewController.defaultResultSource = _lastRouteResult;
    }
    
    /*
     We set a restoration identifier so that UI state restoration is enabled
     for the task view controller. We don't need to do anything else to prepare
     for state restoration of a ResearchKit framework task VC.
     */
    _taskViewController.restorationIdentifier = [task identifier];
    
    [self presentViewController:_taskViewController animated:YES completion:nil];
}

#pragma mark - Date picking

/*
 This task presents several questions which exercise functionality based on
 `UIDatePicker`.
 */
- (ORKOrderedTask *)datePickingTask {
    NSMutableArray *steps = [NSMutableArray new];
    {
        ORKInstructionStep *step = [[ORKInstructionStep alloc] initWithIdentifier:@"iid_001"];
        step.title = @"Date Survey";
        step.detailText = @"date pickers";
        [steps addObject:step];
    }

    /*
     A time interval question with no default set.
     */
    {
        ORKQuestionStep *step = [ORKQuestionStep questionStepWithIdentifier:@"qid_timeInterval_001"
                                                                      title:@"How long did it take to fall asleep last night?"
                                                                     answer:[ORKAnswerFormat timeIntervalAnswerFormat]];
        [steps addObject:step];
    }
    
    
    /*
     A time interval question specifying a default and a step size.
     */
    {
        ORKQuestionStep *step = [ORKQuestionStep questionStepWithIdentifier:@"qid_timeInterval_default_002"
                                                                      title:@"How long did it take to fall asleep last night?"
                                                                     answer:[ORKAnswerFormat timeIntervalAnswerFormatWithDefaultInterval:300 step:5]];
        [steps addObject:step];
    }
    
    /*
     A date answer format question, specifying a specific calendar.
     If no calendar were specified, the user's preferred calendar would be used.
     */
    {
        ORKDateAnswerFormat *dateAnswer = [ORKDateAnswerFormat dateAnswerFormatWithDefaultDate:nil minimumDate:nil maximumDate:nil calendar: [NSCalendar calendarWithIdentifier:NSCalendarIdentifierHebrew]];
        ORKQuestionStep *step = [ORKQuestionStep questionStepWithIdentifier:@"qid_date_001"
                                                                      title:@"When is your birthday?"
                                                                     answer:dateAnswer];
        [steps addObject:step];
    }
    
    /*
     A date question with a minimum, maximum, and default.
     Also specifically requires the Gregorian calendar.
     */
    {
        NSDate *defaultDate = [[NSCalendar currentCalendar] dateByAddingUnit:NSCalendarUnitDay value:10 toDate:[NSDate date] options:(NSCalendarOptions)0];
        NSDate *minDate = [[NSCalendar currentCalendar] dateByAddingUnit:NSCalendarUnitDay value:8 toDate:[NSDate date] options:(NSCalendarOptions)0];
        NSDate *maxDate = [[NSCalendar currentCalendar] dateByAddingUnit:NSCalendarUnitDay value:12 toDate:[NSDate date] options:(NSCalendarOptions)0];
        ORKDateAnswerFormat *dateAnswer = [ORKDateAnswerFormat dateAnswerFormatWithDefaultDate:defaultDate
                                                                                   minimumDate:minDate
                                                                                   maximumDate:maxDate
                                                                                      calendar: [NSCalendar calendarWithIdentifier:NSCalendarIdentifierGregorian]];
        ORKQuestionStep *step = [ORKQuestionStep questionStepWithIdentifier:@"qid_date_default_002"
                                                                      title:@"What day are you available?"
                                                                     answer:dateAnswer];
        [steps addObject:step];
    }
    
    /*
     A time of day question with no default.
     */
    {
        ORKQuestionStep *step = [ORKQuestionStep questionStepWithIdentifier:@"qid_timeOfDay_001"
                                                                 title:@"What time do you get up?"
                                                                   answer:[ORKTimeOfDayAnswerFormat timeOfDayAnswerFormat]];
        [steps addObject:step];
    }
    
    /*
     A time of day question with a default of 8:15 AM.
     */
    {
        
        NSDateComponents *dateComponents = [[NSDateComponents alloc] init];
        dateComponents.hour = 8;
        dateComponents.minute = 15;
        ORKQuestionStep *step = [ORKQuestionStep questionStepWithIdentifier:@"qid_timeOfDay_default_001"
                                                                      title:@"What time do you get up?"
                                                                     answer:[ORKTimeOfDayAnswerFormat timeOfDayAnswerFormatWithDefaultComponents:dateComponents]];
        [steps addObject:step];
    }
    
    /*
     A date-time question with default parameters (no min, no max, default to now).
     */
    {
        ORKQuestionStep *step = [ORKQuestionStep questionStepWithIdentifier:@"qid_dateTime_001"
                                                                      title:@"When is your next meeting?"
                                                                     answer:[ORKDateAnswerFormat dateTimeAnswerFormat]];
        [steps addObject:step];
    }
    
    /*
     A date-time question with specified min, max, default date, and calendar.
     */
    {
        NSDate *defaultDate = [[NSCalendar currentCalendar] dateByAddingUnit:NSCalendarUnitDay value:10 toDate:[NSDate date] options:(NSCalendarOptions)0];
        NSDate *minDate = [[NSCalendar currentCalendar] dateByAddingUnit:NSCalendarUnitDay value:8 toDate:[NSDate date] options:(NSCalendarOptions)0];
        NSDate *maxDate = [[NSCalendar currentCalendar] dateByAddingUnit:NSCalendarUnitDay value:12 toDate:[NSDate date] options:(NSCalendarOptions)0];
        ORKQuestionStep *step = [ORKQuestionStep questionStepWithIdentifier:@"qid_dateTime_default_002"
                                                                      title:@"When is your next meeting?"
                                                                     answer:[ORKDateAnswerFormat dateTimeAnswerFormatWithDefaultDate:defaultDate minimumDate:minDate  maximumDate:maxDate calendar:[NSCalendar calendarWithIdentifier:NSCalendarIdentifierGregorian]]];
        [steps addObject:step];
        
    }
    ORKOrderedTask *task = [[ORKOrderedTask alloc] initWithIdentifier:DatePickingTaskIdentifier steps:steps];
    return task;
}

- (IBAction)pickDates:(id)sender {
    [self beginTaskWithIdentifier:DatePickingTaskIdentifier];
}

#pragma mark - Selection survey

/*
 The selection survey task is just a collection of various styles of survey questions.
 */
- (ORKOrderedTask *)makeSelectionSurveyTask {
    NSMutableArray *steps = [NSMutableArray new];
    
    {
        ORKInstructionStep *step = [[ORKInstructionStep alloc] initWithIdentifier:@"iid_001"];
        step.title = @"Selection Survey";
        [steps addObject:step];
    }
    
    {
        /*
         A numeric question requiring integer answers in a fixed range, with no default.
         */
        ORKNumericAnswerFormat *format = [ORKNumericAnswerFormat integerAnswerFormatWithUnit:@"years"];
        format.minimum = @(0);
        format.maximum = @(199);
        ORKQuestionStep *step = [ORKQuestionStep questionStepWithIdentifier:@"qid_001"
                                                                      title:@"How old are you?"
                                                                     answer:format];
        [steps addObject:step];
    }
    
    {
        /*
         A boolean question.
         */
        ORKBooleanAnswerFormat *format = [ORKBooleanAnswerFormat new];
        ORKQuestionStep *step = [ORKQuestionStep questionStepWithIdentifier:@"qid_001b"
                                                                      title:@"Do you consent to a background check?"
                                                                     answer:format];
        [steps addObject:step];
    }
    
    {
        /*
         A single-choice question presented in the tableview format.
         */
        ORKTextChoiceAnswerFormat *answerFormat = [ORKAnswerFormat choiceAnswerFormatWithStyle:ORKChoiceAnswerStyleMultipleChoice textChoices:
                                                   @[
                                                     [ORKTextChoice choiceWithText:@"Less than seven"
                                                                        detailText:nil
                                                                             value:@(7)],
                                                     [ORKTextChoice choiceWithText:@"Between seven and eight"
                                                                        detailText:nil
                                                                             value:@(8)],
                                                     [ORKTextChoice choiceWithText:@"More than eight"
                                                                        detailText:nil
                                                                             value:@(9)]
                                                     ]];
        ORKQuestionStep *step = [ORKQuestionStep questionStepWithIdentifier:@"qid_003"
                                                                      title:@"How many hours did you sleep last night?"
                                                                     answer:answerFormat];
        [steps addObject:step];
    }
    
    {
        /*
         A multiple-choice question with text choices that have detail text.
         */
        ORKTextChoiceAnswerFormat *answerFormat = [ORKAnswerFormat choiceAnswerFormatWithStyle:ORKChoiceAnswerStyleMultipleChoice textChoices:
            @[
              [ORKTextChoice choiceWithText:@"Cough"
                                 detailText:@"A cough and/or sore throat"
                                      value:@"cough"],
              [ORKTextChoice choiceWithText:@"Fever"
                                 detailText:@"A 100F or higher fever or feeling feverish"
                                      value:@"fever"],
              [ORKTextChoice choiceWithText:@"Headaches"
                                 detailText:@"Headaches and/or body aches"
                                      value:@"headache"]
              ]];
        
        ORKQuestionStep *step = [ORKQuestionStep questionStepWithIdentifier:@"qid_004"
                                                                      title:@"Which symptoms do you have?"
                                                                     answer:answerFormat];
        
        [steps addObject:step];
    }
    
    {
        /*
         A text question with the default multiple-line text entry.
         */
        ORKQuestionStep *step = [ORKQuestionStep questionStepWithIdentifier:@"qid_005"
                                                                      title:@"How did you feel last night?"
                                                                     answer:[ORKAnswerFormat textAnswerFormat]];
        [steps addObject:step];
    }
    
    {
        /*
         A text question with single-line text entry, with autocapitalization on
         for words, and autocorrection, and spellchecking turned off.
         */
        ORKTextAnswerFormat *format = [ORKAnswerFormat textAnswerFormat];
        format.multipleLines = NO;
        format.autocapitalizationType = UITextAutocapitalizationTypeWords;
        format.autocorrectionType = UITextAutocorrectionTypeNo;
        format.spellCheckingType = UITextSpellCheckingTypeNo;
        ORKQuestionStep *step = [ORKQuestionStep questionStepWithIdentifier:@"qid_005a"
                                                                      title:@"What is your name?"
                                                                     answer:format];
        [steps addObject:step];
    }
    
    {
        /*
         A text question with a length limit.
         */
        ORKQuestionStep *step = [ORKQuestionStep questionStepWithIdentifier:@"qid_005b"
                                                                      title:@"How did you feel last night?"
                                                                     answer:[ORKTextAnswerFormat textAnswerFormatWithMaximumLength:20]];
        [steps addObject:step];
    }
    
    {
        /*
         A single-select value-picker question. Rather than seeing the items in a tableview,
         the user sees them in a picker wheel. This is suitable where the list
         of items can be long, and the text describing the options can be kept short.
         */
        ORKValuePickerAnswerFormat *answerFormat = [ORKAnswerFormat valuePickerAnswerFormatWithTextChoices:
                                                    @[
                                                      [ORKTextChoice choiceWithText:@"Cough"
                                                                         detailText:nil
                                                                              value:@"cough"],
                                                      [ORKTextChoice choiceWithText:@"Fever"
                                                                         detailText:nil
                                                                              value:@"fever"],
                                                      [ORKTextChoice choiceWithText:@"Headaches"
                                                                         detailText:nil
                                                                              value:@"headache"]
                                                      ]];
        ORKQuestionStep *step = [ORKQuestionStep questionStepWithIdentifier:@"qid_081"
                                                                      title:@"Select a symptom"
                                                                     answer:answerFormat];
        
        [steps addObject:step];
    }
    
    {
        /*
         A continuous slider question.
         */
        ORKQuestionStep *step = [ORKQuestionStep questionStepWithIdentifier:@"qid_010"
                                                                      title:@"On a scale of 1 to 10, how much pain do you feel?"
                                                                     answer:[[ORKContinuousScaleAnswerFormat alloc] initWithMaximumValue:10 minimumValue:1 defaultValue:NSIntegerMax maximumFractionDigits:1]];
        [steps addObject:step];
    }
    
    {
        /*
         The same as the previous question, but now using a discrete slider.
         */
        ORKQuestionStep *step = [ORKQuestionStep questionStepWithIdentifier:@"qid_010a"
                                                                      title:@"On a scale of 1 to 10, how much pain do you feel?"
                                                                     answer:[ORKAnswerFormat scaleAnswerFormatWithMaximumValue:10
                                                                                                                  minimumValue:1
                                                                                                                  defaultValue:NSIntegerMax
                                                                                                                          step:1
                                                                                                                      vertical:NO
                                                                                                       maximumValueDescription:@"High value"
                                                                                                       minimumValueDescription:@"Low value"]];
        [steps addObject:step];
    }
    
    {
        /*
         A HealthKit answer format question for gender.
         The default value is read from HealthKit when the step is being presented,
         but the user's answer is not written back to HealthKit.
         */
        ORKQuestionStep *step = [ORKQuestionStep questionStepWithIdentifier:@"fqid_health_biologicalSex"
                                                                      title:@"What is your gender"
                                                                     answer:[ORKHealthKitCharacteristicTypeAnswerFormat answerFormatWithCharacteristicType:[HKCharacteristicType characteristicTypeForIdentifier:HKCharacteristicTypeIdentifierBiologicalSex]]];
        [steps addObject:step];
    }
    
    {
        /*
         A HealthKit answer format question for blood type.
         The default value is read from HealthKit when the step is being presented,
         but the user's answer is not written back to HealthKit.
         */
        ORKQuestionStep *step = [ORKQuestionStep questionStepWithIdentifier:@"fqid_health_bloodType"
                                                                      title:@"What is your blood type?"
                                                                     answer:[ORKHealthKitCharacteristicTypeAnswerFormat answerFormatWithCharacteristicType:[HKCharacteristicType characteristicTypeForIdentifier:HKCharacteristicTypeIdentifierBloodType]]];
        [steps addObject:step];
    }
    
    {
        /*
         A HealthKit answer format question for date of birth.
         The default value is read from HealthKit when the step is being presented,
         but the user's answer is not written back to HealthKit.
         */
        ORKQuestionStep *step = [ORKQuestionStep questionStepWithIdentifier:@"fqid_health_dob"
                                                                      title:@"What is your date of birth?"
                                                                     answer:[ORKHealthKitCharacteristicTypeAnswerFormat answerFormatWithCharacteristicType:[HKCharacteristicType characteristicTypeForIdentifier:HKCharacteristicTypeIdentifierDateOfBirth]]];
        [steps addObject:step];
    }
    
    {
        /*
         A HealthKit answer format question for weight.
         The default value is read from HealthKit when the step is being presented,
         but the user's answer is not written back to HealthKit.
         */
        ORKQuestionStep *step = [ORKQuestionStep questionStepWithIdentifier:@"fqid_health_weight"
                                                                      title:@"How much do you weigh?"
                                                                     answer:[ORKHealthKitQuantityTypeAnswerFormat answerFormatWithQuantityType:[HKQuantityType quantityTypeForIdentifier:HKQuantityTypeIdentifierBodyMass]
                                                                                                                                          unit:nil
                                                                                                                                         style:ORKNumericAnswerStyleDecimal]];
        [steps addObject:step];
    }
    
    {
        /*
         A multiple choice question where the items are mis-formatted.
         This question is used for verifying correct layout of the table view
         cells when the content is mixed or very long.
         */
        ORKTextChoiceAnswerFormat *answerFormat = [ORKAnswerFormat choiceAnswerFormatWithStyle:ORKChoiceAnswerStyleMultipleChoice textChoices:
                                                   @[
                                                     [ORKTextChoice choiceWithText:@"Cough, A cough and/or sore throat, A cough and/or sore throat"
                                                                        detailText:@"A cough and/or sore throat, A cough and/or sore throat, A cough and/or sore throat"
                                                                             value:@"cough"],
                                                     [ORKTextChoice choiceWithText:@"Fever, A 100F or higher fever or feeling feverish"
                                                                        detailText:nil
                                                                             value:@"fever"],
                                                     [ORKTextChoice choiceWithText:@""
                                                                        detailText:@"Headaches, Headaches and/or body aches"
                                                                             value:@"headache"]
                                                     ]];
        ORKQuestionStep *step = [ORKQuestionStep questionStepWithIdentifier:@"qid_000a"
                                                                      title:@"(Misused) Which symptoms do you have?"
                                                                     answer:answerFormat];
        [steps addObject:step];
    }
    
    ORKOrderedTask *task = [[ORKOrderedTask alloc] initWithIdentifier:SelectionSurveyTaskIdentifier steps:steps];
    return task;
}

- (IBAction)showSelectionSurvey:(id)sender {
    [self beginTaskWithIdentifier:SelectionSurveyTaskIdentifier];
}

#pragma mark - Active step task

/*
 This task demonstrates direct use of active steps, which is not particularly
 well-supported by the framework. The intended use of `ORKActiveStep` is as a
 base class for creating new types of active step, with matching view
 controllers appropriate to the particular task that uses them.
 
 Nonetheless, this functions as a test-bed for basic active task functonality.
 */
- (ORKOrderedTask *)makeActiveStepTask {
    NSMutableArray *steps = [NSMutableArray new];
    
    {
        /*
         Example of a fully-fledged instruction step.
         The text of this step is not appropriate to the rest of the task, but
         is helpful for verifying layout.
         */
        ORKInstructionStep *step = [[ORKInstructionStep alloc] initWithIdentifier:@"iid_001"];
        step.title = @"Demo Study";
        step.text = @"This 12-step walkthrough will explain the study and the impact it will have on your life.";
        step.detailText = @"You must complete the walkthough to participate in the study.";
        [steps addObject:step];
    }
    
    {
        /*
         Audio-recording active step, configured directly using `ORKActiveStep`.
         
         Not a recommended way of doing audio recording with the ResearchKit framework.
         */
        ORKActiveStep *step = [[ORKActiveStep alloc] initWithIdentifier:@"aid_001d"];
        step.title = @"Audio";
        step.stepDuration = 10.0;
        step.text = @"An active test recording audio";
        step.recorderConfigurations = @[[[ORKAudioRecorderConfiguration alloc] initWithIdentifier:@"aid_001d.audio" recorderSettings:@{}]];
        step.shouldUseNextAsSkipButton = YES;
        [steps addObject:step];
    }
    
    {
        /*
         Audio-recording active step with lossless audio, configured directly
         using `ORKActiveStep`.
         
         Not a recommended way of doing audio recording with the ResearchKit framework.
         */
        ORKActiveStep *step = [[ORKActiveStep alloc] initWithIdentifier:@"aid_001e"];
        step.title = @"Audio";
        step.stepDuration = 10.0;
        step.text = @"An active test recording lossless audio";
        step.shouldUseNextAsSkipButton = YES;
        step.recorderConfigurations = @[[[ORKAudioRecorderConfiguration alloc]
                                         initWithIdentifier:@"aid_001e.audio" recorderSettings:@{AVFormatIDKey : @(kAudioFormatAppleLossless),
                                                                                                 AVNumberOfChannelsKey : @(2),
                                                                                                 AVSampleRateKey: @(44100.0)
                                                                                                 }]];
        [steps addObject:step];
    }
    
    {
        /*
         Touch recorder active step. This should record touches on the primary
         view for a 30 second period.
         
         Not a recommended way of collecting touch data with the ResearchKit framework.
         */
        ORKActiveStep *step = [[ORKActiveStep alloc] initWithIdentifier:@"aid_001a"];
        step.title = @"Touch";
        step.text = @"An active test, touch collection";
        step.shouldStartTimerAutomatically = NO;
        step.stepDuration = 30.0;
        step.spokenInstruction = @"An active test, touch collection";
        step.shouldUseNextAsSkipButton = YES;
        step.recorderConfigurations = @[[[ORKTouchRecorderConfiguration alloc] initWithIdentifier:@"aid_001a.touch"]];
        [steps addObject:step];
    }
    
    {
        /*
         Demo of how to use a custom recorder to customize an active step.
         
         Not a recommended way of customizing active steps with the ResearchKit framework.
         */
        ORKActiveStep *step = [[ORKActiveStep alloc] initWithIdentifier:@"aid_001b"];
        step.title = @"Button Tap";
        step.text = @"Please tap the orange button when it appears in the green area below.";
        step.stepDuration = 10.0;
        step.shouldUseNextAsSkipButton = YES;
        step.recorderConfigurations = @[[[CustomRecorderConfiguration alloc] initWithIdentifier:@"aid_001b.audio"]];
        [steps addObject:step];
    }
    
    {
        /*
         Test for device motion recorder directly on an active step.
         
         Not a recommended way of customizing active steps with the ResearchKit framework.
         */
        ORKActiveStep *step = [[ORKActiveStep alloc] initWithIdentifier:@"aid_001c"];
        step.title = @"Motion";
        step.text = @"An active test collecting device motion data";
        step.shouldUseNextAsSkipButton = YES;
        step.recorderConfigurations = @[[[ORKDeviceMotionRecorderConfiguration alloc] initWithIdentifier:@"aid_001c.deviceMotion" frequency:100.0]];
        [steps addObject:step];
    }
    
    ORKOrderedTask *task = [[ORKOrderedTask alloc] initWithIdentifier:ActiveStepTaskIdentifier steps:steps];
    return task;
}

- (IBAction)showActiveStepTask:(id)sender {
    [self beginTaskWithIdentifier:ActiveStepTaskIdentifier];
}

#pragma mark - Consent review task

/*
 The consent review task is used to quickly verify the layout of the consent
 sharing step and the consent review step.
 
 In a real consent process, you would substitute the text of your consent document
 for the various placeholders.
 */
- (ORKOrderedTask *)makeConsentReviewTask {
    /*
     Tests layout of the consent sharing step.
     
     This step is used when you want to obtain permission to share the data
     collected with other researchers for uses beyond the present study.
     */
    ORKConsentSharingStep *sharingStep =
    [[ORKConsentSharingStep alloc] initWithIdentifier:@"consent_sharing"
                         investigatorShortDescription:@"MyInstitution"
                          investigatorLongDescription:@"MyInstitution and its partners"
                        localizedLearnMoreHTMLContent:@"Lorem ipsum dolor sit amet, consectetur adipiscing elit, sed do eiusmod tempor incididunt ut labore et dolore magna aliqua."];
    
    /*
     Tests layout of the consent review step.
     
     In the consent review step, the user reviews the consent document and
     optionally enters their name and/or scribbles a signature.
     */
    ORKConsentDocument *doc = [self buildConsentDocument];
    ORKConsentSignature *participantSig = doc.signatures[0];
    [participantSig setSignatureDateFormatString:@"yyyy-MM-dd 'at' HH:mm"];
    _currentDocument = [doc copy];
    ORKConsentReviewStep *reviewStep = [[ORKConsentReviewStep alloc] initWithIdentifier:@"consent_review" signature:participantSig inDocument:doc];
    reviewStep.text = @"Lorem ipsum dolor sit amet, consectetur adipiscing elit, sed do eiusmod tempor incididunt ut labore et dolore magna aliqua.";
    reviewStep.reasonForConsent = @"Lorem ipsum dolor sit amet, consectetur adipiscing elit, sed do eiusmod tempor incididunt ut labore et dolore magna aliqua.";
    ORKOrderedTask *task = [[ORKOrderedTask alloc] initWithIdentifier:ConsentReviewTaskIdentifier steps:@[sharingStep,reviewStep]];
    return task;
}

- (IBAction)showConsentReview:(id)sender {
    [self beginTaskWithIdentifier:ConsentReviewTaskIdentifier];
}

#pragma mark - Consent task
/*
 This consent task demonstrates visual consent, followed by a consent review step.
 
 In a real consent process, you would substitute the text of your consent document
 for the various placeholders.
 */
- (ORKOrderedTask *)makeConsentTask {
    /*
     Most of the configuration of what pages will appear in the visual consent step,
     and what content will be displayed in the consent review step, it in the
     consent document itself.
     */
    ORKConsentDocument *consentDocument = [self buildConsentDocument];
    _currentDocument = [consentDocument copy];
    
    ORKVisualConsentStep *step = [[ORKVisualConsentStep alloc] initWithIdentifier:@"visual_consent" document:consentDocument];
    ORKConsentReviewStep *reviewStep = [[ORKConsentReviewStep alloc] initWithIdentifier:@"consent_review" signature:consentDocument.signatures[0] inDocument:consentDocument];
    reviewStep.text = @"Lorem ipsum dolor sit amet, consectetur adipiscing elit, sed do eiusmod tempor incididunt ut labore et dolore magna aliqua.";
    reviewStep.reasonForConsent = @"Lorem ipsum dolor sit amet, consectetur adipiscing elit, sed do eiusmod tempor incididunt ut labore et dolore magna aliqua.";
    ORKOrderedTask *task = [[ORKOrderedTask alloc] initWithIdentifier:ConsentTaskIdentifier steps:@[step,reviewStep]];
    
    return task;
}

- (IBAction)showConsent:(id)sender {
    [self beginTaskWithIdentifier:ConsentTaskIdentifier];
}

#pragma mark - Mini form task

/*
 The mini form task is used to test survey forms functionality (`ORKFormStep`).
 */
- (id<ORKTask>)makeMiniFormTask {
    NSMutableArray *steps = [NSMutableArray new];
    
    {
        ORKInstructionStep *step = [[ORKInstructionStep alloc] initWithIdentifier:@"mini_form_001"];
        step.title = @"Mini Form";
        [steps addObject:step];
    }
    
    {
        /*
         A short form for testing behavior when loading multiple HealthKit
         default values on the same form.
         */
        ORKFormStep *step = [[ORKFormStep alloc] initWithIdentifier:@"fid_000" title:@"Mini Form" text:@"Mini Form groups multi-entry in one page"];
        NSMutableArray *items = [NSMutableArray new];
        [steps addObject:step];
        
        {
            ORKFormItem *item = [[ORKFormItem alloc] initWithIdentifier:@"fqid_health_weight1"
                                                                 text:@"Weight"
                                                         answerFormat:
                                [ORKHealthKitQuantityTypeAnswerFormat answerFormatWithQuantityType:[HKQuantityType quantityTypeForIdentifier:HKQuantityTypeIdentifierBodyMass]
                                                                                             unit:[HKUnit unitFromMassFormatterUnit:NSMassFormatterUnitPound]
                                                                                            style:ORKNumericAnswerStyleDecimal]];
            [items addObject:item];
        }
        
        {
            ORKFormItem *item = [[ORKFormItem alloc] initWithIdentifier:@"fqid_health_weight2"
                                                                 text:@"Weight"
                                                         answerFormat:
                                [ORKHealthKitQuantityTypeAnswerFormat answerFormatWithQuantityType:[HKQuantityType quantityTypeForIdentifier:HKQuantityTypeIdentifierBodyMass]
                                                                                             unit:[HKUnit unitFromMassFormatterUnit:NSMassFormatterUnitPound]
                                                                                            style:ORKNumericAnswerStyleDecimal]];
            item.placeholder = @"Add weight";
            [items addObject:item];
        }
        
        {
            ORKFormItem *item = [[ORKFormItem alloc] initWithIdentifier:@"fqid_health_weight3"
                                                                   text:@"Weight"
                                                           answerFormat:
                                 [ORKHealthKitQuantityTypeAnswerFormat answerFormatWithQuantityType:[HKQuantityType quantityTypeForIdentifier:HKQuantityTypeIdentifierBodyMass]
                                                                                               unit:[HKUnit unitFromMassFormatterUnit:NSMassFormatterUnitPound]
                                                                                              style:ORKNumericAnswerStyleDecimal]];
            item.placeholder = @"Input your body weight here. Really long text.";
            [items addObject:item];
        }
        
        
        {
            ORKFormItem *item = [[ORKFormItem alloc] initWithIdentifier:@"fqid_health_weight4"
                                                                   text:@"Weight"
                                                           answerFormat:[ORKNumericAnswerFormat decimalAnswerFormatWithUnit:nil]];
            item.placeholder = @"Input your body weight here.";
            [items addObject:item];
        }
        
        [step setFormItems:items];
    }
    
    {
        /*
         A long "kitchen-sink" form with all the different types of supported
         answer formats.
         */
        ORKFormStep *step = [[ORKFormStep alloc] initWithIdentifier:@"fid_001" title:@"Mini Form" text:@"Mini Form groups multi-entry in one page"];
        NSMutableArray *items = [NSMutableArray new];
        
        {
            
            ORKFormItem *item = [[ORKFormItem alloc] initWithIdentifier:@"fqid_health_biologicalSex" text:@"Gender" answerFormat:[ORKHealthKitCharacteristicTypeAnswerFormat answerFormatWithCharacteristicType:[HKCharacteristicType characteristicTypeForIdentifier:HKCharacteristicTypeIdentifierBiologicalSex]]];
            [items addObject:item];
        }
        
        {
            ORKFormItem *item = [[ORKFormItem alloc] initWithSectionTitle:@"Basic Information"];
            [items addObject:item];
        }
        
        {
            
            ORKFormItem *item = [[ORKFormItem alloc] initWithIdentifier:@"fqid_health_bloodType" text:@"Blood Type" answerFormat:[ORKHealthKitCharacteristicTypeAnswerFormat answerFormatWithCharacteristicType:[HKCharacteristicType characteristicTypeForIdentifier:HKCharacteristicTypeIdentifierBloodType]]];
            item.placeholder = @"Choose a type";
            [items addObject:item];
        }
        
        {
            
            ORKFormItem *item = [[ORKFormItem alloc] initWithIdentifier:@"fqid_health_dob" text:@"Date of Birth" answerFormat:[ORKHealthKitCharacteristicTypeAnswerFormat answerFormatWithCharacteristicType:[HKCharacteristicType characteristicTypeForIdentifier:HKCharacteristicTypeIdentifierDateOfBirth]]];
            item.placeholder = @"DOB";
            [items addObject:item];
        }
        
        {
            
            ORKFormItem *item = [[ORKFormItem alloc] initWithIdentifier:@"fqid_health_weight"
                                                                 text:@"Weight"
                                                         answerFormat:
                                [ORKHealthKitQuantityTypeAnswerFormat answerFormatWithQuantityType:[HKQuantityType quantityTypeForIdentifier:HKQuantityTypeIdentifierBodyMass]
                                                                                    unit:nil
                                                                                   style:ORKNumericAnswerStyleDecimal]];
            item.placeholder = @"Add weight";
            [items addObject:item];
        }
        
        {
            ORKFormItem *item = [[ORKFormItem alloc] initWithIdentifier:@"fqid_001" text:@"Have headache?" answerFormat:[ORKBooleanAnswerFormat new]];
            [items addObject:item];
        }
        
        {
            ORKFormItem *item = [[ORKFormItem alloc] initWithIdentifier:@"fqid_002" text:@"Which fruit do you like most? Please pick one from below."
                                                         answerFormat:[ORKAnswerFormat choiceAnswerFormatWithStyle:ORKChoiceAnswerStyleSingleChoice textChoices:@[@"Apple", @"Orange", @"Banana"]
                                                                                                              ]];
            [items addObject:item];
        }
        
        {
            ORKFormItem *item = [[ORKFormItem alloc] initWithIdentifier:@"fqid_003" text:@"Message"
                                                         answerFormat:[ORKAnswerFormat textAnswerFormat]];
            item.placeholder = @"Your message";
            [items addObject:item];
        }
        
        {
            ORKFormItem *item = [[ORKFormItem alloc] initWithIdentifier:@"fqid_004a" text:@"BP Diastolic"
                                                         answerFormat:[ORKAnswerFormat integerAnswerFormatWithUnit:@"mm Hg"]];
            item.placeholder = @"Enter value";
            [items addObject:item];
        }
        
        {
            ORKFormItem *item = [[ORKFormItem alloc] initWithIdentifier:@"fqid_004b" text:@"BP Systolic"
                                                         answerFormat:[ORKAnswerFormat integerAnswerFormatWithUnit:@"mm Hg"]];
            item.placeholder = @"Enter value";
            [items addObject:item];
        }
        
        {
            ORKFormItem *item = [[ORKFormItem alloc] initWithIdentifier:@"fqid_date_001" text:@"Birthdate"
                                                         answerFormat:[ORKAnswerFormat dateAnswerFormat]];
            item.placeholder = @"Pick a date";
            [items addObject:item];
        }
        
        {
            
            NSDate *defaultDate = [[NSCalendar currentCalendar] dateByAddingUnit:NSCalendarUnitYear value:-30 toDate:[NSDate date] options:(NSCalendarOptions)0];
            NSDate *minDate = [[NSCalendar currentCalendar] dateByAddingUnit:NSCalendarUnitYear value:-150 toDate:[NSDate date] options:(NSCalendarOptions)0];

            ORKFormItem *item = [[ORKFormItem alloc] initWithIdentifier:@"fqid_date_002" text:@"Birthdate"
                                                         answerFormat:[ORKAnswerFormat dateAnswerFormatWithDefaultDate:defaultDate
                                                                                                        minimumDate:minDate
                                                                                                        maximumDate:[NSDate date]
                                                                                                           calendar:nil]];
            item.placeholder = @"Pick a date (with default)";
            [items addObject:item];
        }
        
        {
            ORKFormItem *item = [[ORKFormItem alloc] initWithIdentifier:@"fqid_timeOfDay_001" text:@"Today sunset time?"
                                                         answerFormat:[ORKAnswerFormat timeOfDayAnswerFormat]];
            item.placeholder = @"No default time";
            [items addObject:item];
        }
        
        {
            NSDateComponents *defaultDC = [[NSDateComponents alloc] init];
            defaultDC.hour = 14;
            defaultDC.minute = 23;
            ORKFormItem *item = [[ORKFormItem alloc] initWithIdentifier:@"fqid_timeOfDay_002" text:@"Today sunset time?"
                                                         answerFormat:[ORKAnswerFormat timeOfDayAnswerFormatWithDefaultComponents:defaultDC]];
            item.placeholder = @"Default time 14:23";
            [items addObject:item];
        }
        
        {
            ORKFormItem *item = [[ORKFormItem alloc] initWithIdentifier:@"fqid_dateTime_001" text:@"Next eclipse visible in Cupertino?"
                                                         answerFormat:[ORKAnswerFormat dateTimeAnswerFormat]];
            
            item.placeholder = @"No default date and range";
            [items addObject:item];
        }
        
        {
            
            NSDate *defaultDate = [[NSCalendar currentCalendar] dateByAddingUnit:NSCalendarUnitDay value:3 toDate:[NSDate date] options:(NSCalendarOptions)0];
            NSDate *minDate = [[NSCalendar currentCalendar] dateByAddingUnit:NSCalendarUnitDay value:0 toDate:[NSDate date] options:(NSCalendarOptions)0];
            NSDate *maxDate = [[NSCalendar currentCalendar] dateByAddingUnit:NSCalendarUnitDay value:10 toDate:[NSDate date] options:(NSCalendarOptions)0];
            ORKFormItem *item = [[ORKFormItem alloc] initWithIdentifier:@"fqid_dateTime_002" text:@"Next eclipse visible in Cupertino?"
                                                         answerFormat:[ORKAnswerFormat dateTimeAnswerFormatWithDefaultDate:defaultDate
                                                                                                            minimumDate:minDate
                                                                                                            maximumDate:maxDate
                                                                                                               calendar:nil]];
            
            item.placeholder = @"Default date in 3 days and range(0, 10)";
            [items addObject:item];
        }
        
        {
            ORKFormItem *item = [[ORKFormItem alloc] initWithIdentifier:@"fqid_timeInterval_001" text:@"Wake up interval"
                                                           answerFormat:[ORKAnswerFormat timeIntervalAnswerFormat]];
            item.placeholder = @"No default Interval and step size";
            [items addObject:item];
        }
        
        {
            ORKFormItem *item = [[ORKFormItem alloc] initWithIdentifier:@"fqid_timeInterval_002" text:@"Wake up interval"
                                                           answerFormat:[ORKAnswerFormat timeIntervalAnswerFormatWithDefaultInterval:300 step:3]];
            
            item.placeholder = @"Default Interval 300 and step size 3";
            [items addObject:item];
        }
        
        {
            /*
             Testbed for image choice.
             
             In a real application, you would use real images rather than square
             colored boxes.
             */
            ORKImageChoice *option1 = [ORKImageChoice choiceWithNormalImage:[self imageWithColor:[UIColor redColor] size:CGSizeMake(360, 360) border:NO]
                                                              selectedImage:[self imageWithColor:[UIColor redColor] size:CGSizeMake(360, 360) border:YES]
                                                                       text:@"Red" value:@"red"];
            ORKImageChoice *option2 = [ORKImageChoice choiceWithNormalImage:[self imageWithColor:[UIColor orangeColor] size:CGSizeMake(360, 360) border:NO]
                                                              selectedImage:[self imageWithColor:[UIColor orangeColor] size:CGSizeMake(360, 360) border:YES]
                                                                       text:nil value:@"orange"];
            ORKImageChoice *option3 = [ORKImageChoice choiceWithNormalImage:[self imageWithColor:[UIColor yellowColor] size:CGSizeMake(360, 360) border:NO]
                                                              selectedImage:[self imageWithColor:[UIColor yellowColor] size:CGSizeMake(360, 360) border:YES]
                                                                       text:@"Yellow" value:@"yellow"];
            
            ORKFormItem *item3 = [[ORKFormItem alloc] initWithIdentifier:@"fqid_009_3" text:@"What is your favorite color?"
                                                          answerFormat:[ORKAnswerFormat choiceAnswerFormatWithImageChoices:@[option1, option2, option3]]];
            [items addObject:item3];
        }
        
        {
            // Discrete scale
            ORKFormItem *item = [[ORKFormItem alloc] initWithIdentifier:@"fqid_scale_001" text:@"Pick an integer" answerFormat:[[ORKScaleAnswerFormat alloc] initWithMaximumValue: 100 minimumValue: 0 defaultValue:NSIntegerMax step:10]];
            [items addObject:item];
        }
        
        {
            // Discrete scale, with default value
            ORKFormItem *item = [[ORKFormItem alloc] initWithIdentifier:@"fqid_scale_002" text:@"Pick an integer" answerFormat:[[ORKScaleAnswerFormat alloc] initWithMaximumValue: 100 minimumValue: 0 defaultValue:20 step:10]];
            [items addObject:item];
        }
        
        {
            // Continuous scale
            ORKFormItem *item = [[ORKFormItem alloc] initWithIdentifier:@"fqid_scale_003" text:@"Pick a decimal" answerFormat:[[ORKContinuousScaleAnswerFormat alloc] initWithMaximumValue: 100 minimumValue: 0 defaultValue:NSIntegerMax maximumFractionDigits:2]];
            [items addObject:item];
        }
        
        {
            // Continuous scale, with default value
            ORKFormItem *item = [[ORKFormItem alloc] initWithIdentifier:@"fqid_scale_004" text:@"Pick a decimal" answerFormat:[[ORKContinuousScaleAnswerFormat alloc] initWithMaximumValue: 100 minimumValue: 0 defaultValue:87.34 maximumFractionDigits:2]];
            [items addObject:item];
        }
        
        {
            // Vertical Discrete scale, with default value
            ORKFormItem *item = [[ORKFormItem alloc] initWithIdentifier:@"fqid_scale_005" text:@"Pick an integer" answerFormat:[[ORKScaleAnswerFormat alloc] initWithMaximumValue: 100 minimumValue: 0 defaultValue:90 step:10 vertical:YES]];
            [items addObject:item];
        }
        
        {
            // Vertical Continuous scale, with default value
            ORKFormItem *item = [[ORKFormItem alloc] initWithIdentifier:@"fqid_scale_006" text:@"Pick a decimal" answerFormat:[[ORKContinuousScaleAnswerFormat alloc] initWithMaximumValue: 100 minimumValue: 0 defaultValue:12.75 maximumFractionDigits:2 vertical:YES]];
            [items addObject:item];
        }
        
        [step setFormItems:items];
        [steps addObject:step];
    }
    
    {
        ORKInstructionStep *step = [[ORKInstructionStep alloc] initWithIdentifier:@"aid_001"];
        step.title = @"Thanks";
        [steps addObject:step];
    }
    
    ORKOrderedTask *task = [[ORKOrderedTask alloc] initWithIdentifier:MiniFormTaskIdentifier steps:steps];
    
    return task;
}

- (IBAction)showMiniForm:(id)sender {
    [self beginTaskWithIdentifier:MiniFormTaskIdentifier];
}

#pragma mark Active tasks

- (IBAction)showFitnessTask:(id)sender {
    [self beginTaskWithIdentifier:FitnessTaskIdentifier];
}

- (IBAction)showGaitTask:(id)sender {
    [self beginTaskWithIdentifier:GaitTaskIdentifier];
}

- (IBAction)showMemoryTask:(id)sender {
    [self beginTaskWithIdentifier:MemoryTaskIdentifier];
}

- (IBAction)showAudioTask:(id)sender {
    [self beginTaskWithIdentifier:AudioTaskIdentifier];
}

- (IBAction)showToneAudiometryTask:(id)sender {
    [self beginTaskWithIdentifier:ToneAudiometryTaskIdentifier];
}

- (IBAction)showTwoFingerTappingTask:(id)sender {
    [self beginTaskWithIdentifier:TwoFingerTapTaskIdentifier];
}

#pragma mark Dynamic task

/*
 See the `DynamicTask` class for a definition of this task.
 */
- (IBAction)showDynamicTask:(id)sender {
    [self beginTaskWithIdentifier:DynamicTaskIdentifier];
}

#pragma mark Screening task

/*
 This demonstrates a task where if the user enters a value that is too low for
 the first question (say, under 18), the task view controller delegate API can
 be used to reject the answer and prevent forward navigation.
 
 See the implementation of the task view controller delegate methods for specific
 handling of this task.
 */
- (id<ORKTask>)makeScreeningTask {
    NSMutableArray *steps = [NSMutableArray new];
    
    {
        ORKNumericAnswerFormat *format = [ORKNumericAnswerFormat integerAnswerFormatWithUnit:@"years"];
        format.minimum = @(5);
        format.maximum = @(90);
        ORKQuestionStep *step = [ORKQuestionStep questionStepWithIdentifier:@"itid_001"
                                                                      title:@"How old are you?"
                                                                     answer:format];
        [steps addObject:step];
    }
    
    {
        ORKQuestionStep *step = [ORKQuestionStep questionStepWithIdentifier:@"itid_002"
                                                                      title:@"How much did you pay for your car?"
                                                                     answer:[ORKNumericAnswerFormat decimalAnswerFormatWithUnit:@"USD"]];
        [steps addObject:step];
    }
    
    {
        ORKInstructionStep *step = [[ORKInstructionStep alloc] initWithIdentifier:@"itid_003"];
        step.title = @"Thank you for completing this task.";
        [steps addObject:step];
    }
    
    ORKOrderedTask *task = [[ORKOrderedTask alloc] initWithIdentifier:ScreeningTaskIdentifier steps:steps];
    return task;
}

- (IBAction)showScreeningTask:(id)sender {
    [self beginTaskWithIdentifier:ScreeningTaskIdentifier];
}

#pragma mark Scales task

/*
 This task is used to test various uses of discrete and continuous, horizontal and vertical valued sliders.
 */
- (id<ORKTask>)makeScalesTask {

    NSMutableArray *steps = [NSMutableArray array];
    
    {
        /*
         Continuous scale with two decimal places.
         */
        ORKContinuousScaleAnswerFormat *scaleAnswerFormat =  [ORKAnswerFormat continuousScaleAnswerFormatWithMaximumValue:10
                                                                                                             minimumValue:1
                                                                                                             defaultValue:NSIntegerMax
                                                                                                    maximumFractionDigits:2
                                                                                                                 vertical:NO
                                                                                                  maximumValueDescription:nil
                                                                                                  minimumValueDescription:nil];
        
        ORKQuestionStep *step = [ORKQuestionStep questionStepWithIdentifier:@"scale_01"
                                                                    title:@"On a scale of 1 to 10, how much pain do you feel?"
                                                                   answer:scaleAnswerFormat];
        [steps addObject:step];
    }
    
    {
        /*
         Discrete scale, no default.
         */
        ORKScaleAnswerFormat *scaleAnswerFormat =  [ORKAnswerFormat scaleAnswerFormatWithMaximumValue:300
                                                                                         minimumValue:100
                                                                                         defaultValue:NSIntegerMax
                                                                                                 step:50
                                                                                             vertical:NO
                                                                              maximumValueDescription:nil
                                                                              minimumValueDescription:nil];
        
        ORKQuestionStep *step = [ORKQuestionStep questionStepWithIdentifier:@"scale_02"
                                                                    title:@"How much money do you need?"
                                                                   answer:scaleAnswerFormat];
        [steps addObject:step];
    }
    
    {
        /*
         Discrete scale, with a default.
         */
        ORKScaleAnswerFormat *scaleAnswerFormat =  [ORKAnswerFormat scaleAnswerFormatWithMaximumValue:10
                                                                                         minimumValue:1
                                                                                         defaultValue:5
                                                                                                 step:1
                                                                                             vertical:NO
                                                                              maximumValueDescription:nil
                                                                              minimumValueDescription:nil];
        
        ORKQuestionStep *step = [ORKQuestionStep questionStepWithIdentifier:@"scale_03"
                                                                    title:@"On a scale of 1 to 10, how much pain do you feel?"
                                                                   answer:scaleAnswerFormat];
        [steps addObject:step];
    }
    
    {
        /*
         Discrete scale, with a default that is not on a step boundary.
         */
        ORKScaleAnswerFormat *scaleAnswerFormat =  [ORKAnswerFormat scaleAnswerFormatWithMaximumValue:300
                                                                                         minimumValue:100
                                                                                         defaultValue:174
                                                                                                 step:50
                                                                                             vertical:NO
                                                                              maximumValueDescription:nil
                                                                              minimumValueDescription:nil];
        
        ORKQuestionStep *step = [ORKQuestionStep questionStepWithIdentifier:@"scale_04"
                                                                    title:@"How much money do you need?"
                                                                   answer:scaleAnswerFormat];
        [steps addObject:step];
    }

    {
        /*
         Vertical continuous scale with three decimal places and a default.
         */
        ORKContinuousScaleAnswerFormat *scaleAnswerFormat =  [ORKAnswerFormat continuousScaleAnswerFormatWithMaximumValue:10
                                                                                                             minimumValue:1
                                                                                                             defaultValue:8.725
                                                                                                    maximumFractionDigits:3
                                                                                                                 vertical:YES
                                                                                                  maximumValueDescription:nil
                                                                                                  minimumValueDescription:nil];
        
        ORKQuestionStep *step = [ORKQuestionStep questionStepWithIdentifier:@"scale_05"
                                                                      title:@"On a scale of 1 to 10, what is your mood?"
                                                                     answer:scaleAnswerFormat];
        [steps addObject:step];
    }

    {
        /*
         Vertical discrete scale, with a default on a step boundary.
         */
        ORKScaleAnswerFormat *scaleAnswerFormat =  [ORKAnswerFormat scaleAnswerFormatWithMaximumValue:10
                                                                                         minimumValue:1
                                                                                         defaultValue:5
                                                                                                 step:1
                                                                                             vertical:YES
                                                                              maximumValueDescription:nil
                                                                              minimumValueDescription:nil];
        
        ORKQuestionStep *step = [ORKQuestionStep questionStepWithIdentifier:@"scale_06"
                                                                      title:@"How was your mood yesterday?"
                                                                     answer:scaleAnswerFormat];
        [steps addObject:step];
    }
    
    {
        /*
         Vertical discrete scale, with min and max labels.
         */
        ORKScaleAnswerFormat *scaleAnswerFormat =  [ORKAnswerFormat scaleAnswerFormatWithMaximumValue:10
                                                                                         minimumValue:1
                                                                                         defaultValue:NSIntegerMax
                                                                                                 step:1
                                                                                             vertical:YES
                                                                              maximumValueDescription:@"A lot"
                                                                              minimumValueDescription:@"Not at all"];
        
        ORKQuestionStep *step = [ORKQuestionStep questionStepWithIdentifier:@"scale_07"
                                                                      title:@"On a scale of 1 to 10, what is your mood?"
                                                                     answer:scaleAnswerFormat];
        [steps addObject:step];
    }
    
    {
        /*
         Vertical continuous scale, with min and max labels.
         */
        ORKContinuousScaleAnswerFormat *scaleAnswerFormat =  [ORKAnswerFormat continuousScaleAnswerFormatWithMaximumValue:10
                                                                                                             minimumValue:1
                                                                                                             defaultValue:99
                                                                                                    maximumFractionDigits:2
                                                                                                                 vertical:YES
                                                                                                  maximumValueDescription:@"High value"
                                                                                                  minimumValueDescription:@"Low value"];
        
        ORKQuestionStep *step = [ORKQuestionStep questionStepWithIdentifier:@"scale_08"
                                                                      title:@"How would you measure your mood improvement?"
                                                                     answer:scaleAnswerFormat];
        [steps addObject:step];
    }
    
    {
        /*
         Vertical discrete scale, with min and max labels.
         */
        ORKScaleAnswerFormat *scaleAnswerFormat =  [ORKAnswerFormat scaleAnswerFormatWithMaximumValue:10
                                                                                         minimumValue:1
                                                                                         defaultValue:NSIntegerMax
                                                                                                 step:1
                                                                                             vertical:NO
                                                                              maximumValueDescription:@"A lot"
                                                                              minimumValueDescription:@"Not at all"];
        
        ORKQuestionStep *step = [ORKQuestionStep questionStepWithIdentifier:@"scale_09"
                                                                      title:@"On a scale of 1 to 10, what is your mood?"
                                                                     answer:scaleAnswerFormat];
        [steps addObject:step];
    }
    
    {
        /*
         Vertical continuous scale, with min and max labels.
         */
        ORKContinuousScaleAnswerFormat *scaleAnswerFormat =  [ORKAnswerFormat continuousScaleAnswerFormatWithMaximumValue:10
                                                                                                             minimumValue:1
                                                                                                             defaultValue:99
                                                                                                    maximumFractionDigits:2
                                                                                                                 vertical:NO
                                                                                                  maximumValueDescription:@"High value"
                                                                                                  minimumValueDescription:@"Low value"];
        
        ORKQuestionStep *step = [ORKQuestionStep questionStepWithIdentifier:@"scale_10"
                                                                      title:@"How would you measure your mood improvement?"
                                                                     answer:scaleAnswerFormat];
        [steps addObject:step];
    }

    {
        /*
         Vertical continuous scale with three decimal places, a default, and a format style.
         */
        ORKContinuousScaleAnswerFormat *scaleAnswerFormat =  [ORKAnswerFormat continuousScaleAnswerFormatWithMaximumValue:1.0
                                                                                                             minimumValue:0.0
                                                                                                             defaultValue:0.8725
                                                                                                    maximumFractionDigits:0
                                                                                                                 vertical:YES];
        scaleAnswerFormat.numberStyle = ORKNumberFormattingStylePercent;
        
        ORKQuestionStep *step = [ORKQuestionStep questionStepWithIdentifier:@"scale_07"
                                                                      title:@"How much has your mood improved?"
                                                                     answer:scaleAnswerFormat];
        [steps addObject:step];
    }
    
    ORKOrderedTask *task = [[ORKOrderedTask alloc] initWithIdentifier:ScalesTaskIdentifier steps:steps];
    return task;
    
}

- (IBAction)showScales:(id)sender {
    [self beginTaskWithIdentifier:ScalesTaskIdentifier];
}

#pragma mark - Image choice task

/*
 Tests various uses of image choices.
 
 All these tests use square colored images to test layout correctness. In a real
 application you would use images to convey an image scale.
 
 Tests image choices both in form items, and in question steps.
 */
- (id<ORKTask>)makeImageChoicesTask {
    NSMutableArray *steps = [NSMutableArray new];
    
    for (NSValue *ratio in @[[NSValue valueWithCGPoint:CGPointMake(1.0, 1.0)], [NSValue valueWithCGPoint:CGPointMake(2.0, 1.0)], [NSValue valueWithCGPoint:CGPointMake(1.0, 2.0)]])
    {
        ORKFormStep *step = [[ORKFormStep alloc] initWithIdentifier:[NSString stringWithFormat:@"form_step_%@",NSStringFromCGPoint(ratio.CGPointValue)] title:@"Image Choices Form" text:@"Testing image choices in a form layout."];
        
        NSMutableArray *items = [NSMutableArray new];
        
        for (NSNumber *dimension in @[@(360), @(60)])
        {
            CGSize size1 = CGSizeMake([dimension floatValue] * [ratio CGPointValue].x, [dimension floatValue] * [ratio CGPointValue].y);
            CGSize size2 = CGSizeMake([dimension floatValue] * [ratio CGPointValue].y, [dimension floatValue] * [ratio CGPointValue].x);
            
            ORKImageChoice *option1 = [ORKImageChoice choiceWithNormalImage:[self imageWithColor:[UIColor redColor] size:size1 border:NO]
                                                              selectedImage:[self imageWithColor:[UIColor redColor] size:size1 border:YES]
                                                                       text:@"Red" value:@"red"];
            ORKImageChoice *option2 = [ORKImageChoice choiceWithNormalImage:[self imageWithColor:[UIColor orangeColor] size:size1 border:NO]
                                                              selectedImage:[self imageWithColor:[UIColor orangeColor] size:size1 border:YES]
                                                                       text:nil value:@"orange"];
            ORKImageChoice *option3 = [ORKImageChoice choiceWithNormalImage:[self imageWithColor:[UIColor yellowColor] size:size1 border:NO]
                                                              selectedImage:[self imageWithColor:[UIColor yellowColor] size:size1 border:YES]
                                                                       text:@"Yellow Yellow Yellow Yellow Yellow Yellow Yellow Yellow Yellow Yellow Yellow Yellow" value:@"yellow"];
            ORKImageChoice *option4 = [ORKImageChoice choiceWithNormalImage:[self imageWithColor:[UIColor greenColor] size:size2 border:NO]
                                                              selectedImage:[self imageWithColor:[UIColor greenColor] size:size2 border:YES]
                                                                       text:@"Green" value:@"green"];
            ORKImageChoice *option5 = [ORKImageChoice choiceWithNormalImage:[self imageWithColor:[UIColor blueColor] size:size1 border:NO]
                                                              selectedImage:[self imageWithColor:[UIColor blueColor] size:size1 border:YES]
                                                                       text:nil value:@"blue"];
            ORKImageChoice *option6 = [ORKImageChoice choiceWithNormalImage:[self imageWithColor:[UIColor cyanColor] size:size2 border:NO]
                                                              selectedImage:[self imageWithColor:[UIColor cyanColor] size:size2 border:YES]
                                                                       text:@"Cyan" value:@"cyanColor"];
            
            
            ORKFormItem *item1 = [[ORKFormItem alloc] initWithIdentifier:[@"fqid_009_1" stringByAppendingFormat:@"%@",dimension] text:@"Pick a color."
                                                            answerFormat:[ORKAnswerFormat choiceAnswerFormatWithImageChoices:@[option1] ]];
            [items addObject:item1];
            
            ORKFormItem *item2 = [[ORKFormItem alloc] initWithIdentifier:[@"fqid_009_2" stringByAppendingFormat:@"%@",dimension] text:@"Pick a color."
                                                            answerFormat:[ORKAnswerFormat choiceAnswerFormatWithImageChoices:@[option1, option2] ]];
            [items addObject:item2];
            
            ORKFormItem *item3 = [[ORKFormItem alloc] initWithIdentifier:[@"fqid_009_3" stringByAppendingFormat:@"%@",dimension] text:@"Pick a color."
                                                            answerFormat:[ORKAnswerFormat choiceAnswerFormatWithImageChoices:@[option1, option2, option3] ]];
            [items addObject:item3];
            
            ORKFormItem *item6 = [[ORKFormItem alloc] initWithIdentifier:[@"fqid_009_6" stringByAppendingFormat:@"%@",dimension] text:@"Pick a color."
                                                            answerFormat:[ORKAnswerFormat choiceAnswerFormatWithImageChoices:@[option1, option2, option3, option4, option5, option6] ]];
            [items addObject:item6];
        }
        
        [step setFormItems:items];
        [steps addObject:step];
        
        for (NSNumber *dimension in @[@(360), @(60), @(20)]) {
            CGSize size1 = CGSizeMake([dimension floatValue] * [ratio CGPointValue].x, [dimension floatValue] * [ratio CGPointValue].y);
            CGSize size2 = CGSizeMake([dimension floatValue] * [ratio CGPointValue].y, [dimension floatValue] * [ratio CGPointValue].x);
            
            ORKImageChoice *option1 = [ORKImageChoice choiceWithNormalImage:[self imageWithColor:[UIColor redColor] size:size1 border:NO]
                                                              selectedImage:[self imageWithColor:[UIColor redColor] size:size1 border:YES]
                                                                       text:@"Red\nRed\nRed\nRed" value:@"red"];
            ORKImageChoice *option2 = [ORKImageChoice choiceWithNormalImage:[self imageWithColor:[UIColor orangeColor] size:size1 border:NO]
                                                              selectedImage:[self imageWithColor:[UIColor orangeColor] size:size1 border:YES]
                                                                       text:@"Orange" value:@"orange"];
            ORKImageChoice *option3 = [ORKImageChoice choiceWithNormalImage:[self imageWithColor:[UIColor yellowColor] size:size1 border:NO]
                                                              selectedImage:[self imageWithColor:[UIColor yellowColor] size:size1 border:YES]
                                                                       text:@"Yellow Yellow Yellow Yellow Yellow Yellow Yellow Yellow Yellow Yellow" value:@"yellow"];
            ORKImageChoice *option4 = [ORKImageChoice choiceWithNormalImage:[self imageWithColor:[UIColor greenColor] size:size2 border:NO]
                                                              selectedImage:[self imageWithColor:[UIColor greenColor] size:size2 border:YES]
                                                                       text:@"Green" value:@"green"];
            ORKImageChoice *option5 = [ORKImageChoice choiceWithNormalImage:[self imageWithColor:[UIColor blueColor] size:size1 border:NO]
                                                              selectedImage:[self imageWithColor:[UIColor blueColor] size:size1 border:YES]
                                                                       text:@"Blue" value:@"blue"];
            ORKImageChoice *option6 = [ORKImageChoice choiceWithNormalImage:[self imageWithColor:[UIColor cyanColor] size:size2 border:NO]
                                                              selectedImage:[self imageWithColor:[UIColor cyanColor] size:size2 border:YES]
                                                                       text:@"Cyan" value:@"cyanColor"];
            
            ORKQuestionStep *step1 = [ORKQuestionStep questionStepWithIdentifier:[NSString stringWithFormat:@"qid_color1_%@_%@", NSStringFromCGPoint(ratio.CGPointValue), dimension]
                                                                           title:@"Pick a color."
                                                                          answer:[ORKAnswerFormat choiceAnswerFormatWithImageChoices:@[option1] ]];
            [steps addObject:step1];
            
            ORKQuestionStep *step2 = [ORKQuestionStep questionStepWithIdentifier:[NSString stringWithFormat:@"qid_color2_%@_%@", NSStringFromCGPoint(ratio.CGPointValue), dimension]
                                                                           title:@"Pick a color."
                                                                          answer:[ORKAnswerFormat choiceAnswerFormatWithImageChoices:@[option1, option2] ]];
            [steps addObject:step2];
            
            ORKQuestionStep *step3 = [ORKQuestionStep questionStepWithIdentifier:[NSString stringWithFormat:@"qid_color3_%@_%@", NSStringFromCGPoint(ratio.CGPointValue), dimension]
                                                                           title:@"Pick a color."
                                                                          answer:[ORKAnswerFormat choiceAnswerFormatWithImageChoices:@[option1, option2, option3] ]];
            [steps addObject:step3];
            
            ORKQuestionStep *step6 = [ORKQuestionStep questionStepWithIdentifier:[NSString stringWithFormat:@"qid_color6_%@_%@", NSStringFromCGPoint(ratio.CGPointValue), dimension]
                                                                           title:@"Pick a color."
                                                                          answer:[ORKAnswerFormat choiceAnswerFormatWithImageChoices:@[option1, option2, option3, option4, option5, option6]]];
            [steps addObject:step6];
        }
    }
    
    {
        ORKInstructionStep *step = [[ORKInstructionStep alloc] initWithIdentifier:@"end"];
        step.title = @"Image Choices End";
        [steps addObject:step];
    }
    
    ORKOrderedTask *task = [[ORKOrderedTask alloc] initWithIdentifier:ImageChoicesTaskIdentifier steps:steps];
    return task;
    
}
- (IBAction)showImageChoices:(id)sender {
    [self beginTaskWithIdentifier:ImageChoicesTaskIdentifier];
}


#pragma mark - Helpers

/*
 Builds a test consent document.
 */
- (ORKConsentDocument *)buildConsentDocument {
    ORKConsentDocument *consent = [[ORKConsentDocument alloc] init];
    
    /*
     If you have HTML review content, you can substitute it for the
     concatenation of sections by doing something like this:
     consent.htmlReviewContent = [NSString stringWithContentsOfFile:[[NSBundle mainBundle] pathForResource:XXX ofType:@"html"] encoding:NSUTF8StringEncoding error:nil];
     */
    
    /*
     Title that will be shown in the generated document.
     */
    consent.title = @"Demo Consent";
    
    
    /*
     Signature page content, used in the generated document above the signatures.
     */
    consent.signaturePageTitle = @"Consent";
    consent.signaturePageContent = @"I agree  to participate in this research Study.";
    
    /*
     The empty signature that the user will fill in.
     */
    ORKConsentSignature *participantSig = [ORKConsentSignature signatureForPersonWithTitle:@"Participant" dateFormatString:nil identifier:@"participantSig"];
    [consent addSignature:participantSig];
    
    /*
     Pre-populated investigator's signature.
     */
    ORKConsentSignature *investigatorSig = [ORKConsentSignature signatureForPersonWithTitle:@"Investigator" dateFormatString:nil identifier:@"investigatorSig" givenName:@"Jake" familyName:@"Clemson" signatureImage:[UIImage imageNamed:@"signature"] dateString:@"9/2/14" ];
    [consent addSignature:investigatorSig];
    
    /*
     These are the set of consent sections that have pre-defined animations and
     images.
     
     We will create a section for each of the section types, and then add a custom
     section on the end.
     */
    NSArray *scenes = @[@(ORKConsentSectionTypeOverview),
                        @(ORKConsentSectionTypeDataGathering),
                        @(ORKConsentSectionTypePrivacy),
                        @(ORKConsentSectionTypeDataUse),
                        @(ORKConsentSectionTypeTimeCommitment),
                        @(ORKConsentSectionTypeStudySurvey),
                        @(ORKConsentSectionTypeStudyTasks),
                        @(ORKConsentSectionTypeWithdrawing)];
    
    NSMutableArray *sections = [NSMutableArray new];
    for (NSNumber *type in scenes) {
        NSString *summary = @"Lorem ipsum dolor sit amet, consectetur adipiscing elit. Nam adhuc, meo fortasse vitio, quid ego quaeram non perspicis. Plane idem, inquit, et maxima quidem, qua fieri nulla maior potest. Quonam, inquit, modo? An potest, inquit ille, quicquam esse suavius quam nihil dolere? Cave putes quicquam esse verius. Quonam, inquit, modo? Et doming eirmod delicata cum. Vel fabellas scribentur neglegentur cu, pro te iudicabit explicari. His alia idque scriptorem ei, quo no nominavi noluisse.";
        ORKConsentSection *consentSection = [[ORKConsentSection alloc] initWithType:type.integerValue];
        consentSection.summary = summary;
        
        if (type.integerValue == ORKConsentSectionTypeOverview) {
            /*
             Tests HTML content instead of text for Learn More.
             */
            consentSection.htmlContent = @"<ul><li>Lorem</li><li>ipsum</li><li>dolor</li></ul><p>Lorem ipsum dolor sit amet, consectetur adipiscing elit. Nam adhuc, meo fortasse vitio, quid ego quaeram non perspicis. Plane idem, inquit, et maxima quidem, qua fieri nulla maior potest. Quonam, inquit, modo?</p>\
                <p>Lorem ipsum dolor sit amet, consectetur adipiscing elit. Nam adhuc, meo fortasse vitio, quid ego quaeram non perspicis. Plane idem, inquit, et maxima quidem, qua fieri nulla maior potest. Quonam, inquit, modo?</p> 研究";
        } else {
            /*
             Tests text Learn More content.
             */
            consentSection.content = @"Lorem ipsum dolor sit amet, consectetur adipiscing elit. Nam adhuc, meo fortasse vitio, quid ego quaeram non perspicis. Plane idem, inquit, et maxima quidem, qua fieri nulla maior potest. Quonam, inquit, modo? An potest, inquit ille, quicquam esse suavius quam nihil dolere? Cave putes quicquam esse verius. Quonam, inquit, modo?\
                Lorem ipsum dolor sit amet, consectetur adipiscing elit. Nam adhuc, meo fortasse vitio, quid ego quaeram non perspicis. Plane idem, inquit, et maxima quidem, qua fieri nulla maior potest. Quonam, inquit, modo?\
                An potest, inquit ille, quicquam esse suavius quam nihil dolere? Cave putes quicquam esse verius. Quonam, inquit, modo? Lorem ipsum dolor sit amet, consectetur adipiscing elit. Nam adhuc, meo fortasse vitio, quid ego quaeram non perspicis. Plane idem, inquit, et maxima quidem, qua fieri nulla maior potest. Quonam, inquit, modo?\
                An potest, inquit ille, quicquam esse suavius quam nihil dolere? Cave putes quicquam esse verius. Quonam, inquit, modo? Lorem ipsum dolor sit amet, consectetur adipiscing elit. Nam adhuc, meo fortasse vitio, quid ego quaeram non perspicis. Plane idem, inquit, et maxima quidem, qua fieri nulla maior potest. Quonam, inquit, modo? An potest, inquit ille, quicquam esse suavius quam nihil dolere? Cave putes quicquam esse verius. Quonam, inquit, modo?\
                Lorem ipsum dolor sit amet, consectetur adipiscing elit. Nam adhuc, meo fortasse vitio, quid ego quaeram non perspicis. Plane idem, inquit, et maxima quidem, qua fieri nulla maior potest. Quonam, inquit, modo?\
                An potest, inquit ille, quicquam esse suavius quam nihil dolere? Cave putes quicquam esse verius. Quonam, inquit, modo?";
        }
        
        [sections addObject:consentSection];
    }
    
    {
        /*
         A custom consent scene. This doesn't demo it but you can also set a custom
         animation.
         */
        ORKConsentSection *consentSection = [[ORKConsentSection alloc] initWithType:ORKConsentSectionTypeCustom];
        consentSection.summary = @"Custom Scene summary";
        consentSection.title = @"Custom Scene";
        consentSection.customImage = [UIImage imageNamed:@"image_example.png"];
        consentSection.customLearnMoreButtonTitle = @"Learn more about customizing ResearchKit";
        consentSection.content = @"You can customize ResearchKit a lot!";
        [sections addObject:consentSection];
    }
    
    {
        /*
         An "only in document" scene. This is ignored for visual consent, but included in
         the concatenated document for review.
         */
        ORKConsentSection *consentSection = [[ORKConsentSection alloc] initWithType:ORKConsentSectionTypeOnlyInDocument];
        consentSection.summary = @"OnlyInDocument Scene summary";
        consentSection.title = @"OnlyInDocument Scene";
        consentSection.content = @"Lorem ipsum dolor sit amet, consectetur adipiscing elit. Nam adhuc, meo fortasse vitio, quid ego quaeram non perspicis. Plane idem, inquit, et maxima quidem, qua fieri nulla maior potest. Quonam, inquit, modo? An potest, inquit ille, quicquam esse suavius quam nihil dolere? Cave putes quicquam esse verius. Quonam, inquit, modo?";
        [sections addObject:consentSection];
    }
    
    consent.sections = [sections copy];
    return consent;
}

/*
 A helper for creating square colored images, which can optionally have a border.
 
 Used for testing the image choices answer format.
 
 @param color   Color to use for the image.
 @param size    Size of image.
 @param border  Boolean value indicating whether to add a black border around the image.
 
 @return An image.
 */
- (UIImage *)imageWithColor:(UIColor *)color size:(CGSize)size border:(BOOL)border {
    
    UIView *view = [[UIView alloc] initWithFrame:CGRectMake(0, 0, size.width, size.height)];
    
    view.backgroundColor = color;
    
    if (border) {
        view.layer.borderColor = [[UIColor blackColor] CGColor];
        view.layer.borderWidth = 5.0;
    }

    UIGraphicsBeginImageContextWithOptions(view.bounds.size, view.opaque, 0.0);
    [view.layer renderInContext:UIGraphicsGetCurrentContext()];
    UIImage * image = UIGraphicsGetImageFromCurrentImageContext();
    UIGraphicsEndImageContext();

    return image;
}

#pragma mark - Managing the task view controller

/*
 Dismisses the task view controller.
 */
- (void)dismissTaskViewController:(ORKTaskViewController *)taskViewController {
    _currentDocument = nil;
    
    NSURL *dir = taskViewController.outputDirectory;
    [self dismissViewControllerAnimated:YES completion:^{
        if (dir)
        {
            /*
             We attempt to clean up the output directory.
             
             This is only useful for a test app, where we don't care about the
             data after the test is complete. In a real application, only
             delete your data when you've processed it or sent it to a server.
             */
            NSError *err = nil;
            if (! [[NSFileManager defaultManager] removeItemAtURL:dir error:&err]) {
                NSLog(@"Error removing %@: %@", dir, err);
            }
        }
    }];
}

#pragma mark - ORKTaskViewControllerDelegate

/*
 Any step can have "Learn More" content.
 
 For testing, we return YES only for instruction steps, except on the active
 tasks.
 */
- (BOOL)taskViewController:(ORKTaskViewController *)taskViewController hasLearnMoreForStep:(ORKStep *)step {
    NSString *task_identifier = taskViewController.task.identifier;

    return ([step isKindOfClass:[ORKInstructionStep class]]
            && NO == [@[AudioTaskIdentifier, FitnessTaskIdentifier, GaitTaskIdentifier, TwoFingerTapTaskIdentifier] containsObject:task_identifier]);
}

/*
 When the user taps on "Learn More" on a step, respond on this delegate callback.
 In this test app, we just print to the console.
 */
- (void)taskViewController:(ORKTaskViewController *)taskViewController learnMoreForStep:(ORKStepViewController *)stepViewController {
    NSLog(@"Learn more tapped for step %@", stepViewController.step.identifier);
}

- (BOOL)taskViewController:(ORKTaskViewController *)taskViewController shouldPresentStep:(ORKStep *)step {
    if ([ step.identifier isEqualToString:@"itid_002"]) {
        /*
         Tests interrupting navigation from the task view controller delegate.
         
         This is an example of preventing a user from proceeding if they don't
         enter a valid answer.
         */
        
        ORKQuestionResult *qr = (ORKQuestionResult *)[[[taskViewController result] stepResultForStepIdentifier:@"itid_001"] firstResult];
        if (qr == nil || [(NSNumber *)qr.answer integerValue] < 18) {
            UIAlertController *alertViewController =
            [UIAlertController alertControllerWithTitle:@"Warning"
                                                message:@"You can't participate if you are under 18."
                                         preferredStyle:UIAlertControllerStyleAlert];
            
            
            UIAlertAction *ok = [UIAlertAction
                                 actionWithTitle:@"OK"
                                 style:UIAlertActionStyleDefault
                                 handler:^(UIAlertAction * action)
                                 {
                                     [alertViewController dismissViewControllerAnimated:YES completion:nil];
                                 }];
            
            
            [alertViewController addAction:ok];
            
            [taskViewController presentViewController:alertViewController animated:NO completion:nil];
            return NO;
        }
    }
    return YES;
}

/*
 In `stepViewControllerWillAppear:`, it is possible to significantly customize
 the behavior of the step view controller. In this test app, we do a few funny
 things to push the limits of this customization.
 */
- (void)taskViewController:(ORKTaskViewController *)taskViewController
stepViewControllerWillAppear:(ORKStepViewController *)stepViewController {
    
    if ([stepViewController.step.identifier isEqualToString:@"aid_001c"]) {
        /*
         Tests adding a custom view to a view controller for an active step, without
         subclassing.
         
         This is possible, but not recommended. A better choice would be to create
         a custom active step subclass and a matching active step view controller
         subclass, so you completely own the view controller and its appearance.
         */
        
        UIView *customView = [UIView new];
        customView.backgroundColor = [UIColor cyanColor];
        
        // Have the custom view request the space it needs.
        // A little tricky because we need to let it size to fit if there's not enough space.
        [customView setTranslatesAutoresizingMaskIntoConstraints:NO];
        NSArray *verticalConstraints = [NSLayoutConstraint constraintsWithVisualFormat:@"V:[c(>=160)]" options:0 metrics:nil views:@{@"c":customView}];
        for (NSLayoutConstraint *constraint in verticalConstraints)
        {
            constraint.priority = UILayoutPriorityFittingSizeLevel;
        }
        [customView addConstraints:[NSLayoutConstraint constraintsWithVisualFormat:@"H:[c(>=280)]" options:0 metrics:nil views:@{@"c":customView}]];
        [customView addConstraints:verticalConstraints];
        
        [(ORKActiveStepViewController *)stepViewController setCustomView:customView];
        
        // Set custom button on navigation bar
        stepViewController.navigationItem.leftBarButtonItem = [[UIBarButtonItem alloc] initWithTitle:@"Custom button"
                                                                                               style:UIBarButtonItemStylePlain
                                                                                              target:nil
                                                                                              action:nil];
    } else if ([stepViewController.step.identifier hasPrefix:@"question_"]
               && ![stepViewController.step.identifier hasSuffix:@"6"]) {
        /*
         Tests customizing continue button ("some of the time").
         */
        stepViewController.continueButtonTitle = @"Next Question";
    } else if ([stepViewController.step.identifier isEqualToString:@"mini_form_001"]) {
        /*
         Tests customizing continue and learn more buttons.
         */
        stepViewController.continueButtonTitle = @"Try Mini Form";
        stepViewController.learnMoreButtonTitle = @"Learn more about this survey";
    } else if ([stepViewController.step.identifier isEqualToString: @"qid_001"]) {
        /*
         Example of customizing the back and cancel buttons in a way that's
         visibly obvious.
         */
        stepViewController.backButtonItem = [[UIBarButtonItem alloc] initWithTitle:@"Back1"
                                                                             style:UIBarButtonItemStylePlain
                                                                            target:stepViewController.backButtonItem.target
                                                                            action:stepViewController.backButtonItem.action];
        stepViewController.cancelButtonItem.title = @"Cancel1";
    }
}

/*
 We support save and restore on all of the tasks in this test app.
 
 In a real app, not all tasks necessarily ought to support saving -- for example,
 active tasks that can't usefully be restarted after a significant time gap
 should not support save at all.
 */
- (BOOL)taskViewControllerSupportsSaveAndRestore:(ORKTaskViewController *)taskViewController {
    return YES;
}

/*
 In almost all cases, we want to dismiss the task view controller.
 
 In this test app, we don't dismiss on a fail (we just log it).
 */
- (void)taskViewController:(ORKTaskViewController *)taskViewController didFinishWithReason:(ORKTaskViewControllerFinishReason)reason error:(NSError *)error {
    switch (reason) {
        case ORKTaskViewControllerFinishReasonCompleted:
            [self taskViewControllerDidComplete:taskViewController];
            break;
        case ORKTaskViewControllerFinishReasonFailed:
            NSLog(@"Error on step %@: %@", taskViewController.currentStepViewController.step, error);
            break;
        case ORKTaskViewControllerFinishReasonDiscarded:
            [self dismissTaskViewController:taskViewController];
            break;
        case ORKTaskViewControllerFinishReasonSaved:
        {
            /*
             Save the restoration data, dismiss the task VC, and do an early return
             so we don't clear the restoration data.
             */
            _savedViewControllers[[taskViewController.task identifier]] = [taskViewController restorationData];
            [self dismissTaskViewController:taskViewController];
            return;
        }
            break;
            
        default:
            break;
    }
    
    [_savedViewControllers removeObjectForKey:[taskViewController.task identifier]];
    _taskViewController = nil;
}

/*
 When a task completes, we pretty-print the result to the console.
 
 This is ok for testing, but if what you want to do is see the results of a task,
 the `ORKCatalog` Swift sample app might be a better choice, since it lets
 you navigate through the result structure.
 */
- (void)taskViewControllerDidComplete:(ORKTaskViewController *)taskViewController {
    
    NSLog(@"%@", taskViewController.result);
    for (ORKStepResult *sResult in taskViewController.result.results) {
        NSLog(@"--%@", sResult);
        for (ORKResult *result in sResult.results) {
            if ([result isKindOfClass:[ORKDateQuestionResult class]]) {
                ORKDateQuestionResult *dqr = (ORKDateQuestionResult *)result;
                NSLog(@"    %@:   %@  %@  %@", result.identifier, dqr.answer, dqr.timeZone, dqr.calendar);
            } else if ([result isKindOfClass:[ORKQuestionResult class]]) {
                ORKQuestionResult *qr = (ORKQuestionResult *)result;
                NSLog(@"    %@:   %@", result.identifier, qr.answer);
            } else if ([result isKindOfClass:[ORKTappingIntervalResult class]]) {
                ORKTappingIntervalResult *tir = (ORKTappingIntervalResult *)result;
                NSLog(@"    %@:     %@\n    %@ %@", tir.identifier, tir.samples, NSStringFromCGRect(tir.buttonRect1), NSStringFromCGRect(tir.buttonRect2));
            } else if ([result isKindOfClass:[ORKFileResult class]]) {
                ORKFileResult *fileResult = (ORKFileResult *)result;
                NSLog(@"    File: %@", fileResult.fileURL);
<<<<<<< HEAD
            } else {
=======
            }
            else if ([result isKindOfClass:[ORKToneAudiometryResult class]])
            {
                ORKToneAudiometryResult *tor = (ORKToneAudiometryResult *)result;
                NSLog(@"    %@:     %@", tor.identifier, tor.samples);
            }
            else
            {
>>>>>>> 075dc1f7
                NSLog(@"    %@:   userInfo: %@", result.identifier, result.userInfo);
            }
        }
    }
    
    if (_currentDocument)
    {
        /*
         This demonstrates how to take a signature result, apply it to a document,
         and then generate a PDF From the document that includes the signature.
         */
        
        ORKStep *lastStep = [[(ORKOrderedTask *)taskViewController.task steps] lastObject];
        ORKConsentSignatureResult *signatureResult = (ORKConsentSignatureResult *)[[[taskViewController result] stepResultForStepIdentifier:lastStep.identifier] firstResult];
        
        [signatureResult applyToDocument:_currentDocument];
        
        [_currentDocument makePDFWithCompletionHandler:^(NSData *pdfData, NSError *error) {
            NSLog(@"Created PDF of size %lu (error = %@)", (unsigned long)[pdfData length], error);
            
            if (! error) {
                NSURL *documents = [NSURL fileURLWithPath:[NSSearchPathForDirectoriesInDomains(NSDocumentDirectory, NSUserDomainMask, YES) lastObject]];
                NSURL *outputUrl = [documents URLByAppendingPathComponent:[NSString stringWithFormat:@"%@.pdf", [taskViewController.taskRunUUID UUIDString]]];
                
                [pdfData writeToURL:outputUrl atomically:YES];
                NSLog(@"Wrote PDF to %@", [outputUrl path]);
            }
            
        }];
        
        _currentDocument = nil;
    }
    
    NSURL *dir = taskViewController.outputDirectory;
    [self dismissViewControllerAnimated:YES completion:^{
        if (dir)
        {
            NSError *err = nil;
            if (! [[NSFileManager defaultManager] removeItemAtURL:dir error:&err]) {
                NSLog(@"Error removing %@: %@", dir, err);
            }
        }
    }];
}

#pragma mark UI state restoration

/*
 UI state restoration code for the MainViewController.
 
 The MainViewController needs to be able to re-create the exact task that
 was being done, in order for the task view controller to restore correctly.
 
 In a real app implementation, this might mean that you would also need to save
 and restore the actual task; here, since we know the tasks don't change during
 testing, we just re-create the task.
 */
- (void)encodeRestorableStateWithCoder:(NSCoder *)coder {
    [super encodeRestorableStateWithCoder:coder];
    
    [coder encodeObject:_taskViewController forKey:@"taskVC"];
    [coder encodeObject:_lastRouteResult forKey:@"lastRouteResult"];
}

- (void)decodeRestorableStateWithCoder:(NSCoder *)coder {
    [super decodeRestorableStateWithCoder:coder];
    
    _taskViewController = [coder decodeObjectOfClass:[UIViewController class] forKey:@"taskVC"];
    _lastRouteResult = [coder decodeObjectForKey:@"lastRouteResult"];
    
    // Need to give the task VC back a copy of its task, so it can restore itself.
    
    // Could save and restore the task's identifier separately, but the VC's
    // restoration identifier defaults to the task's identifier.
    id<ORKTask> taskForTaskViewController = [self makeTaskWithIdentifier:_taskViewController.restorationIdentifier];
    
    _taskViewController.task = taskForTaskViewController;
    if ([_taskViewController.restorationIdentifier isEqualToString:@"DynamicTask01"])
    {
        _taskViewController.defaultResultSource = _lastRouteResult;
    }
    _taskViewController.delegate = self;
}

@end<|MERGE_RESOLUTION|>--- conflicted
+++ resolved
@@ -37,25 +37,6 @@
 #import "CustomRecorder.h"
 #import "AppDelegate.h"
 
-<<<<<<< HEAD
-
-static NSString *const DatePickingTaskIdentifier = @"dates_001";
-static NSString *const SelectionSurveyTaskIdentifier = @"tid_001";
-static NSString *const ActiveStepTaskIdentifier = @"tid_002";
-static NSString *const ConsentReviewTaskIdentifier = @"consent-review";
-static NSString *const ConsentTaskIdentifier = @"consent";
-static NSString *const MiniFormTaskIdentifier = @"miniform";
-static NSString *const ScreeningTaskIdentifier = @"screening";
-static NSString *const ScalesTaskIdentifier = @"scales";
-static NSString *const ImageChoicesTaskIdentifier = @"images";
-static NSString *const AudioTaskIdentifier = @"audio";
-static NSString *const FitnessTaskIdentifier = @"fitness";
-static NSString *const GaitTaskIdentifier = @"gait";
-static NSString *const MemoryTaskIdentifier = @"memory";
-static NSString *const DynamicTaskIdentifier = @"dynamic_task";
-static NSString *const TwoFingerTapTaskIdentifier = @"tap";
-
-=======
 static NSString * const DatePickingTaskIdentifier = @"dates_001";
 static NSString * const SelectionSurveyTaskIdentifier = @"tid_001";
 static NSString * const ActiveStepTaskIdentifier = @"tid_002";
@@ -72,7 +53,7 @@
 static NSString * const MemoryTaskIdentifier = @"memory";
 static NSString * const DynamicTaskIdentifier = @"dynamic_task";
 static NSString * const TwoFingerTapTaskIdentifier = @"tap";
->>>>>>> 075dc1f7
+
 
 @interface MainViewController () <ORKTaskViewControllerDelegate> {
     id<ORKTaskResultSource> _lastRouteResult;
@@ -2073,18 +2054,10 @@
             } else if ([result isKindOfClass:[ORKFileResult class]]) {
                 ORKFileResult *fileResult = (ORKFileResult *)result;
                 NSLog(@"    File: %@", fileResult.fileURL);
-<<<<<<< HEAD
-            } else {
-=======
-            }
-            else if ([result isKindOfClass:[ORKToneAudiometryResult class]])
-            {
+            } else if ([result isKindOfClass:[ORKToneAudiometryResult class]]) {
                 ORKToneAudiometryResult *tor = (ORKToneAudiometryResult *)result;
                 NSLog(@"    %@:     %@", tor.identifier, tor.samples);
-            }
-            else
-            {
->>>>>>> 075dc1f7
+            } else {
                 NSLog(@"    %@:   userInfo: %@", result.identifier, result.userInfo);
             }
         }
