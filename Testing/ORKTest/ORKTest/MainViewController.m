/*
 Copyright (c) 2015, Apple Inc. All rights reserved.
 Copyright (c) 2015, Bruce Duncan.
 Copyright (c) 2015-2016, Ricardo Sánchez-Sáez.
 Copyright (c) 2016, Sage Bionetworks.
 Copyright (c) 2017, Macro Yau.

 Redistribution and use in source and binary forms, with or without modification,
 are permitted provided that the following conditions are met:
 
 1.  Redistributions of source code must retain the above copyright notice, this
 list of conditions and the following disclaimer.
 
 2.  Redistributions in binary form must reproduce the above copyright notice,
 this list of conditions and the following disclaimer in the documentation and/or
 other materials provided with the distribution.
 
 3.  Neither the name of the copyright holder(s) nor the names of any contributors
 may be used to endorse or promote products derived from this software without
 specific prior written permission. No license is granted to the trademarks of
 the copyright holders even if such marks are included in this software.
 
 THIS SOFTWARE IS PROVIDED BY THE COPYRIGHT HOLDERS AND CONTRIBUTORS "AS IS"
 AND ANY EXPRESS OR IMPLIED WARRANTIES, INCLUDING, BUT NOT LIMITED TO, THE
 IMPLIED WARRANTIES OF MERCHANTABILITY AND FITNESS FOR A PARTICULAR PURPOSE
 ARE DISCLAIMED. IN NO EVENT SHALL THE COPYRIGHT OWNER OR CONTRIBUTORS BE LIABLE
 FOR ANY DIRECT, INDIRECT, INCIDENTAL, SPECIAL, EXEMPLARY, OR CONSEQUENTIAL
 DAMAGES (INCLUDING, BUT NOT LIMITED TO, PROCUREMENT OF SUBSTITUTE GOODS OR
 SERVICES; LOSS OF USE, DATA, OR PROFITS; OR BUSINESS INTERRUPTION) HOWEVER
 CAUSED AND ON ANY THEORY OF LIABILITY, WHETHER IN CONTRACT, STRICT LIABILITY,
 OR TORT (INCLUDING NEGLIGENCE OR OTHERWISE) ARISING IN ANY WAY OUT OF THE USE
 OF THIS SOFTWARE, EVEN IF ADVISED OF THE POSSIBILITY OF SUCH DAMAGE.
 */


#import "MainViewController.h"

#import "AppDelegate.h"
#import "DynamicTask.h"
#import "ORKTest-Swift.h"
#import "DragonPokerStep.h"

@import ResearchKit;

@import AVFoundation;


#define DefineStringKey(x) static NSString *const x = @#x

DefineStringKey(ConsentTaskIdentifier);
DefineStringKey(ConsentReviewTaskIdentifier);
DefineStringKey(EligibilityFormTaskIdentifier);
DefineStringKey(EligibilitySurveyTaskIdentifier);
DefineStringKey(LoginTaskIdentifier);
DefineStringKey(RegistrationTaskIdentifier);
DefineStringKey(VerificationTaskIdentifier);

DefineStringKey(CompletionStepTaskIdentifier);
DefineStringKey(DatePickingTaskIdentifier);
DefineStringKey(ImageCaptureTaskIdentifier);
DefineStringKey(VideoCaptureTaskIdentifier);
DefineStringKey(ImageChoicesTaskIdentifier);
DefineStringKey(InstantiateCustomVCTaskIdentifier);
DefineStringKey(LocationTaskIdentifier);
DefineStringKey(ScalesTaskIdentifier);
DefineStringKey(ColorScalesTaskIdentifier);
DefineStringKey(MiniFormTaskIdentifier);
DefineStringKey(OptionalFormTaskIdentifier);
DefineStringKey(SelectionSurveyTaskIdentifier);
DefineStringKey(PredicateTestsTaskIdentifier);

DefineStringKey(ActiveStepTaskIdentifier);
DefineStringKey(AudioTaskIdentifier);
DefineStringKey(AuxillaryImageTaskIdentifier);
DefineStringKey(FitnessTaskIdentifier);
DefineStringKey(FootnoteTaskIdentifier);
DefineStringKey(GaitTaskIdentifier);
DefineStringKey(GoNoGoTasIdentifier);
DefineStringKey(IconImageTaskIdentifier);
DefineStringKey(HolePegTestTaskIdentifier);
DefineStringKey(MemoryTaskIdentifier);
DefineStringKey(PSATTaskIdentifier);
DefineStringKey(ReactionTimeTaskIdentifier);
DefineStringKey(TrailMakingTaskIdentifier);
DefineStringKey(TwoFingerTapTaskIdentifier);
DefineStringKey(TimedWalkTaskIdentifier);
DefineStringKey(ToneAudiometryTaskIdentifier);
DefineStringKey(TowerOfHanoiTaskIdentifier);
DefineStringKey(TremorTaskIdentifier);
DefineStringKey(TremorRightHandTaskIdentifier);
DefineStringKey(WalkBackAndForthTaskIdentifier);
DefineStringKey(MoodSurveyTaskIdentifier);

DefineStringKey(CreatePasscodeTaskIdentifier);

DefineStringKey(CustomNavigationItemTaskIdentifier);
DefineStringKey(DynamicTaskIdentifier);
DefineStringKey(InterruptibleTaskIdentifier);
DefineStringKey(NavigableOrderedTaskIdentifier);
DefineStringKey(NavigableLoopTaskIdentifier);
DefineStringKey(WaitTaskIdentifier);

DefineStringKey(CollectionViewHeaderReuseIdentifier);
DefineStringKey(CollectionViewCellReuseIdentifier);

DefineStringKey(EmbeddedReviewTaskIdentifier);
DefineStringKey(StandaloneReviewTaskIdentifier);
DefineStringKey(ConfirmationFormTaskIdentifier);

DefineStringKey(StepWillDisappearTaskIdentifier);
DefineStringKey(StepWillDisappearFirstStepIdentifier);

DefineStringKey(TableStepTaskIdentifier);
DefineStringKey(SignatureStepTaskIdentifier);
DefineStringKey(VideoInstructionStepTaskIdentifier);
DefineStringKey(PageStepTaskIdentifier);

@interface SectionHeader: UICollectionReusableView

- (void)configureHeaderWithTitle:(NSString *)title;

@end


@implementation SectionHeader {
    UILabel *_title;
}

- (instancetype)initWithCoder:(NSCoder *)aDecoder {
    if (self = [super initWithCoder:aDecoder]) {
        [self sharedInit];
    }
    return self;
}

- (instancetype)initWithFrame:(CGRect)frame {
    if (self = [super initWithFrame:frame]) {
        [self sharedInit];
    }
    return self;
}

static UIColor *HeaderColor() {
    return [UIColor colorWithWhite:0.97 alpha:1.0];
}
static const CGFloat HeaderSideLayoutMargin = 16.0;

- (void)sharedInit {
    self.layoutMargins = UIEdgeInsetsMake(0, HeaderSideLayoutMargin, 0, HeaderSideLayoutMargin);
    self.backgroundColor = HeaderColor();
    _title = [UILabel new];
    _title.font = [UIFont systemFontOfSize:17.0 weight:UIFontWeightSemibold]; // Table view header font
    [self addSubview:_title];
    
    _title.translatesAutoresizingMaskIntoConstraints = NO;
    NSDictionary *views = @{@"title": _title};
    [self addConstraints:[NSLayoutConstraint constraintsWithVisualFormat:@"H:|-[title]-|"
                                                                 options:NSLayoutFormatDirectionLeadingToTrailing
                                                                 metrics:nil
                                                                   views:views]];
    [self addConstraints:[NSLayoutConstraint constraintsWithVisualFormat:@"V:|[title]|"
                                                                 options:0
                                                                 metrics:nil
                                                                   views:views]];
}

- (void)configureHeaderWithTitle:(NSString *)title {
    _title.text = title;
}

@end


@interface ButtonCell: UICollectionViewCell

- (void)configureButtonWithTitle:(NSString *)title target:(id)target selector:(SEL)selector;

@end


@implementation ButtonCell {
    UIButton *_button;
}

- (void)setUpButton {
    [_button removeFromSuperview];
    _button = [UIButton buttonWithType:UIButtonTypeSystem];
    _button.contentHorizontalAlignment = UIControlContentHorizontalAlignmentLeft;
    _button.contentEdgeInsets = UIEdgeInsetsMake(0.0, HeaderSideLayoutMargin, 0.0, 0.0);
    [self.contentView addSubview:_button];
    
    _button.translatesAutoresizingMaskIntoConstraints = NO;
    NSDictionary *views = @{@"button": _button};
    [self.contentView addConstraints:[NSLayoutConstraint constraintsWithVisualFormat:@"H:|[button]|"
                                                                             options:NSLayoutFormatDirectionLeadingToTrailing
                                                                             metrics:nil
                                                                               views:views]];
    [self.contentView addConstraints:[NSLayoutConstraint constraintsWithVisualFormat:@"V:|[button]|"
                                                                             options:0
                                                                             metrics:nil
                                                                               views:views]];
}

- (void)configureButtonWithTitle:(NSString *)title target:(id)target selector:(SEL)selector {
    [self setUpButton];
    [_button setTitle:title forState:UIControlStateNormal];
    [_button addTarget:target action:selector forControlEvents:UIControlEventTouchUpInside];
}

@end


/**
 A subclass is required for the login step.
 
 The implementation below demonstrates how to subclass and override button actions.
 */
@interface LoginViewController : ORKLoginStepViewController

@end

@implementation LoginViewController

- (void)forgotPasswordButtonTapped {
    UIAlertController *alert = [UIAlertController alertControllerWithTitle:@"Forgot password?"
                                                                   message:@"Button tapped"
                                                            preferredStyle:UIAlertControllerStyleAlert];
    [alert addAction:[UIAlertAction actionWithTitle:@"OK" style:UIAlertActionStyleDefault handler:nil]];
    [self presentViewController:alert animated:YES completion:nil];
}

@end


/**
 A subclass is required for the verification step.
 
 The implementation below demonstrates how to subclass and override button actions.
 */
@interface VerificationViewController : ORKVerificationStepViewController

@end

@implementation VerificationViewController

- (void)resendEmailButtonTapped {
    UIAlertController *alert = [UIAlertController alertControllerWithTitle:@"Resend Verification Email"
                                                                   message:@"Button tapped"
                                                            preferredStyle:UIAlertControllerStyleAlert];
    [alert addAction:[UIAlertAction actionWithTitle:@"OK" style:UIAlertActionStyleDefault handler:nil]];
    [self presentViewController:alert animated:YES completion:nil];
}

@end


@interface MainViewController () <ORKTaskViewControllerDelegate, UICollectionViewDataSource, UICollectionViewDelegate, UICollectionViewDelegateFlowLayout, ORKPasscodeDelegate> {
    id<ORKTaskResultSource> _lastRouteResult;
    ORKConsentDocument *_currentDocument;
    
    NSMutableDictionary<NSString *, NSData *> *_savedViewControllers;     // Maps task identifiers to task view controller restoration data
    
    UICollectionView *_collectionView;
    NSArray<NSString *> *_buttonSectionNames;
    NSArray<NSArray<NSString *> *> *_buttonTitles;
    
    ORKTaskResult *_embeddedReviewTaskResult;
}

@property (nonatomic, strong) ORKTaskViewController *taskViewController;

@end


@implementation MainViewController

- (instancetype)initWithNibName:(NSString *)nibNameOrNil bundle:(NSBundle *)nibBundleOrNil {
    self = [super initWithNibName:nibNameOrNil bundle:nibBundleOrNil];
    if (self) {
        self.restorationIdentifier = @"main";
    }
    return self;
}

- (void)viewDidLoad {
    [super viewDidLoad];
    
    _savedViewControllers = [NSMutableDictionary new];
    
    UICollectionViewFlowLayout *flowLayout = [UICollectionViewFlowLayout new];
    _collectionView = [[UICollectionView alloc] initWithFrame:self.view.bounds collectionViewLayout:flowLayout];
    _collectionView.backgroundColor = [UIColor whiteColor];
    [self.view addSubview:_collectionView];
    
    _collectionView.dataSource = self;
    _collectionView.delegate = self;
    [_collectionView registerClass:[SectionHeader class]
        forSupplementaryViewOfKind:UICollectionElementKindSectionHeader
               withReuseIdentifier:CollectionViewHeaderReuseIdentifier];
    [_collectionView registerClass:[ButtonCell class]
        forCellWithReuseIdentifier:CollectionViewCellReuseIdentifier];
    
    UIView *statusBarBackground = [UIView new];
    statusBarBackground.backgroundColor = HeaderColor();
    [self.view addSubview:statusBarBackground];

    _collectionView.translatesAutoresizingMaskIntoConstraints = NO;
    statusBarBackground.translatesAutoresizingMaskIntoConstraints = NO;
    NSDictionary *views = @{@"collectionView": _collectionView,
                            @"statusBarBackground": statusBarBackground,
                            @"topLayoutGuide": self.topLayoutGuide};
    [self.view addConstraints:[NSLayoutConstraint constraintsWithVisualFormat:@"H:|[statusBarBackground]|"
                                                                      options:NSLayoutFormatDirectionLeadingToTrailing
                                                                      metrics:nil
                                                                        views:views]];
    [self.view addConstraints:[NSLayoutConstraint constraintsWithVisualFormat:@"V:|[statusBarBackground]"
                                                                      options:0
                                                                      metrics:nil
                                                                        views:views]];
    [self.view addConstraint:[NSLayoutConstraint constraintWithItem:statusBarBackground
                                                          attribute:NSLayoutAttributeBottom
                                                          relatedBy:NSLayoutRelationEqual
                                                             toItem:self.topLayoutGuide
                                                          attribute:NSLayoutAttributeBottom
                                                         multiplier:1.0
                                                           constant:0.0]];
    [self.view addConstraints:[NSLayoutConstraint constraintsWithVisualFormat:@"H:|[collectionView]|"
                                                                      options:NSLayoutFormatDirectionLeadingToTrailing
                                                                      metrics:nil
                                                                        views:views]];
    [self.view addConstraints:[NSLayoutConstraint constraintsWithVisualFormat:@"V:|[topLayoutGuide][collectionView]|"
                                                                      options:0
                                                                      metrics:nil
                                                                        views:views]];
    
    _buttonSectionNames = @[
                            @"Onboarding",
                            @"Question Steps",
                            @"Active Tasks",
                            @"Passcode",
                            @"Review Step",
                            @"Miscellaneous",
                            ];
    _buttonTitles = @[ @[ // Onboarding
                           @"Consent",
                           @"Consent Review",
                           @"Eligibility Form",
                           @"Eligibility Survey",
                           @"Login",
                           @"Registration",
                           @"Verification",
                           ],
                       @[ // Question Steps
                           @"Date Pickers",
                           @"Image Capture",
                           @"Video Capture",
                           @"Image Choices",
                           @"Location",
                           @"Scale",
                           @"Scale Color Gradient",
                           @"Mini Form",
                           @"Optional Form",
                           @"Selection Survey",
                           ],
                       @[ // Active Tasks
                           @"Active Step Task",
                           @"Audio Task",
                           @"Fitness Task",
                           @"GAIT Task",
                           @"Hole Peg Test Task",
                           @"Memory Game Task",
                           @"PSAT Task",
                           @"Reaction Time Task",
<<<<<<< HEAD
                           @"Go/No-Go Visual Reaction Time Task",
=======
>>>>>>> 96712fcf
                           @"Trail Making Task",
                           @"Timed Walk Task",
                           @"Tone Audiometry Task",
                           @"Tower Of Hanoi Task",
                           @"Two Finger Tapping Task",
                           @"Walk And Turn Task",
                           @"Hand Tremor Task",
                           @"Right Hand Tremor Task",
                           @"Mood Survey",
                           ],
                       @[ // Passcode
                           @"Authenticate Passcode",
                           @"Create Passcode",
                           @"Edit Passcode",
                           @"Remove Passcode",
                           ],
                       @[ // Review Step
                           @"Embedded Review Task",
                           @"Standalone Review Task",
                           ],
                       @[ // Miscellaneous
                           @"Custom Navigation Item",
                           @"Dynamic Task",
                           @"Interruptible Task",
                           @"Navigable Ordered Task",
                           @"Navigable Loop Task",
                           @"Predicate Tests",
                           @"Test Charts",
                           @"Test Charts Performance",
                           @"Toggle Tint Color",
                           @"Wait Task",
                           @"Step Will Disappear",
                           @"Confirmation Form Item",
                           @"Continue Button",
                           @"Instantiate Custom VC",
                           @"Table Step",
                           @"Signature Step",
                           @"Auxillary Image",
                           @"Video Instruction Step",
                           @"Icon Image",
                           @"Completion Step",
                           @"Page Step",
                           @"Footnote",
                           ],
                       ];
}

- (void)viewWillTransitionToSize:(CGSize)size withTransitionCoordinator:(id<UIViewControllerTransitionCoordinator>)coordinator {
    [_collectionView reloadData];
}

- (CGSize)collectionView:(UICollectionView *)collectionView layout:(UICollectionViewLayout *)collectionViewLayout referenceSizeForHeaderInSection:(NSInteger)section {
    return CGSizeMake(self.view.bounds.size.width, 22.0);  // Table view header height
}

- (CGSize)collectionView:(UICollectionView *)collectionView layout:(UICollectionViewLayout *)collectionViewLayout sizeForItemAtIndexPath:(NSIndexPath *)indexPath {
    CGFloat viewWidth = self.view.bounds.size.width;
    NSUInteger numberOfColums = 2;
    if (viewWidth >= 667.0) {
        numberOfColums = 3;
    }
    CGFloat width = viewWidth / numberOfColums;
    return CGSizeMake(width, 44.0);
}

- (CGFloat)collectionView:(UICollectionView *)collectionView layout:(UICollectionViewLayout *)collectionViewLayout minimumInteritemSpacingForSectionAtIndex:(NSInteger)section {
    return 0.0;
}

- (CGFloat)collectionView:(UICollectionView *)collectionView layout:(UICollectionViewLayout *)collectionViewLayout minimumLineSpacingForSectionAtIndex:(NSInteger)section {
    return 0.0;
}

- (NSInteger)numberOfSectionsInCollectionView:(UICollectionView *)collectionView {
    return _buttonSectionNames.count;
}

- (NSInteger)collectionView:(UICollectionView *)collectionView numberOfItemsInSection:(NSInteger)section {
    return ((NSArray *)_buttonTitles[section]).count;
}

- (UICollectionReusableView *)collectionView:(UICollectionView *)collectionView viewForSupplementaryElementOfKind:(NSString *)kind atIndexPath:(NSIndexPath *)indexPath {
    SectionHeader *sectionHeader = [collectionView dequeueReusableSupplementaryViewOfKind:kind withReuseIdentifier:CollectionViewHeaderReuseIdentifier forIndexPath:indexPath];
    [sectionHeader configureHeaderWithTitle:_buttonSectionNames[indexPath.section]];
    return sectionHeader;
}

- (SEL)selectorFromButtonTitle:(NSString *)buttonTitle {
    // "THIS FOO baR title" is converted to the "thisFooBarTitleButtonTapped:" selector
    buttonTitle = buttonTitle.capitalizedString;
    NSMutableArray *titleTokens = [[buttonTitle componentsSeparatedByCharactersInSet:[NSCharacterSet whitespaceCharacterSet]] mutableCopy];
    titleTokens[0] = ((NSString *)titleTokens[0]).lowercaseString;
    NSString *selectorString = [NSString stringWithFormat:@"%@ButtonTapped:", [titleTokens componentsJoinedByString:@""]];
    return NSSelectorFromString(selectorString);
}

- (UICollectionViewCell *)collectionView:(UICollectionView *)collectionView cellForItemAtIndexPath:(NSIndexPath *)indexPath {
    ButtonCell *buttonCell = [collectionView dequeueReusableCellWithReuseIdentifier:CollectionViewCellReuseIdentifier forIndexPath:indexPath];
    NSString *buttonTitle = _buttonTitles[indexPath.section][indexPath.row];
    SEL buttonSelector = [self selectorFromButtonTitle:buttonTitle];
    [buttonCell configureButtonWithTitle:buttonTitle target:self selector:buttonSelector];
    return buttonCell;
}

#pragma mark - Mapping identifiers to tasks

- (id<ORKTask>)makeTaskWithIdentifier:(NSString *)identifier {
    if ([identifier isEqualToString:DatePickingTaskIdentifier]) {
        return [self makeDatePickingTask];
    } else if ([identifier isEqualToString:SelectionSurveyTaskIdentifier]) {
        return [self makeSelectionSurveyTask];
    } else if ([identifier isEqualToString:ActiveStepTaskIdentifier]) {
        return [self makeActiveStepTask];
    } else if ([identifier isEqualToString:ConsentReviewTaskIdentifier]) {
        return [self makeConsentReviewTask];
    } else if ([identifier isEqualToString:ConsentTaskIdentifier]) {
        return [self makeConsentTask];
    } else if ([identifier isEqualToString:EligibilityFormTaskIdentifier]) {
        return [self makeEligibilityFormTask];
    } else if ([identifier isEqualToString:EligibilitySurveyTaskIdentifier]) {
        return [self makeEligibilitySurveyTask];
    } else if ([identifier isEqualToString:LoginTaskIdentifier]) {
        return [self makeLoginTask];
    } else if ([identifier isEqualToString:RegistrationTaskIdentifier]) {
        return [self makeRegistrationTask];
    } else if ([identifier isEqualToString:VerificationTaskIdentifier]) {
        return [self makeVerificationTask];
    } else if ([identifier isEqualToString:AudioTaskIdentifier]) {
        id<ORKTask> task = [ORKOrderedTask audioTaskWithIdentifier:AudioTaskIdentifier
                                            intendedUseDescription:nil
                                                 speechInstruction:nil
                                            shortSpeechInstruction:nil
                                                          duration:10
                                                 recordingSettings:nil
                                                   checkAudioLevel:YES
                                                           options:(ORKPredefinedTaskOption)0];
        return task;
    } else if ([identifier isEqualToString:ToneAudiometryTaskIdentifier]) {
        id<ORKTask> task = [ORKOrderedTask toneAudiometryTaskWithIdentifier:ToneAudiometryTaskIdentifier
                                                     intendedUseDescription:nil
                                                          speechInstruction:nil
                                                     shortSpeechInstruction:nil
                                                               toneDuration:20
                                                                    options:(ORKPredefinedTaskOption)0];
        return task;
    } else if ([identifier isEqualToString:MiniFormTaskIdentifier]) {
        return [self makeMiniFormTask];
    } else if ([identifier isEqualToString:OptionalFormTaskIdentifier]) {
        return [self makeOptionalFormTask];
    } else if ([identifier isEqualToString:PredicateTestsTaskIdentifier]) {
        return [self makePredicateTestsTask];
    } else if ([identifier isEqualToString:FitnessTaskIdentifier]) {
        return [ORKOrderedTask fitnessCheckTaskWithIdentifier:FitnessTaskIdentifier
                                       intendedUseDescription:nil
                                                 walkDuration:360
                                                 restDuration:180
                                                      options:ORKPredefinedTaskOptionNone];
    } else if ([identifier isEqualToString:GaitTaskIdentifier]) {
        return [ORKOrderedTask shortWalkTaskWithIdentifier:GaitTaskIdentifier
                                    intendedUseDescription:nil
                                       numberOfStepsPerLeg:20
                                              restDuration:30
                                                   options:ORKPredefinedTaskOptionNone];
    } else if ([identifier isEqualToString:MemoryTaskIdentifier]) {
        return [ORKOrderedTask spatialSpanMemoryTaskWithIdentifier:MemoryTaskIdentifier
                                            intendedUseDescription:nil
                                                       initialSpan:3
                                                       minimumSpan:2
                                                       maximumSpan:15
                                                         playSpeed:1
                                                      maximumTests:5
                                        maximumConsecutiveFailures:3
                                                 customTargetImage:nil
                                            customTargetPluralName:nil
                                                   requireReversal:NO
                                                           options:ORKPredefinedTaskOptionNone];
    } else if ([identifier isEqualToString:DynamicTaskIdentifier]) {
        return [DynamicTask new];
    } else if ([identifier isEqualToString:InterruptibleTaskIdentifier]) {
        return [self makeInterruptibleTask];
    } else if ([identifier isEqualToString:ScalesTaskIdentifier]) {
        return [self makeScalesTask];
    } else if ([identifier isEqualToString:ColorScalesTaskIdentifier]) {
        return [self makeColorScalesTask];
    } else if ([identifier isEqualToString:ImageChoicesTaskIdentifier]) {
        return [self makeImageChoicesTask];
    } else if ([identifier isEqualToString:ImageCaptureTaskIdentifier]) {
        return [self makeImageCaptureTask];
    } else if ([identifier isEqualToString:VideoCaptureTaskIdentifier]) {
        return [self makeVideoCaptureTask];
    } else if ([identifier isEqualToString:TwoFingerTapTaskIdentifier]) {
        return [ORKOrderedTask twoFingerTappingIntervalTaskWithIdentifier:TwoFingerTapTaskIdentifier
                                                   intendedUseDescription:nil
                                                                 duration:20.0
                                                              handOptions:ORKPredefinedTaskHandOptionBoth
                                                                  options:(ORKPredefinedTaskOption)0];
    } else if ([identifier isEqualToString:ReactionTimeTaskIdentifier]) {
        return [ORKOrderedTask reactionTimeTaskWithIdentifier:ReactionTimeTaskIdentifier
                                       intendedUseDescription:nil
                                      maximumStimulusInterval:8
                                      minimumStimulusInterval:4
                                        thresholdAcceleration:0.5
                                             numberOfAttempts:3
                                                      timeout:10
                                                 successSound:0
                                                 timeoutSound:0
                                                 failureSound:0
                                                      options:0];
    } else if ([identifier isEqualToString:GoNoGoTasIdentifier]) {
        return [ORKOrderedTask gonogoTaskWithIdentifier:GoNoGoTasIdentifier
                                 intendedUseDescription:nil
                                maximumStimulusInterval:8
                                minimumStimulusInterval:4
                                  thresholdAcceleration:0.5
                                       numberOfAttempts:9
                                                timeout:10
                                           successSound:0
                                           timeoutSound:0
                                           failureSound:0
                                                options:0];
    } else if ([identifier isEqualToString:TowerOfHanoiTaskIdentifier]) {
        return [ORKOrderedTask towerOfHanoiTaskWithIdentifier:TowerOfHanoiTaskIdentifier
                                       intendedUseDescription:nil
                                                numberOfDisks:5
                                                      options:0];
    } else if ([identifier isEqualToString:PSATTaskIdentifier]) {
        return [ORKOrderedTask PSATTaskWithIdentifier:PSATTaskIdentifier
                               intendedUseDescription:nil
                                     presentationMode:(ORKPSATPresentationModeAuditory | ORKPSATPresentationModeVisual)
                                interStimulusInterval:3.0
                                     stimulusDuration:1.0
                                         seriesLength:60
                                              options:ORKPredefinedTaskOptionNone];
    } else if ([identifier isEqualToString:TimedWalkTaskIdentifier]) {
        return [ORKOrderedTask timedWalkTaskWithIdentifier:TimedWalkTaskIdentifier
                                    intendedUseDescription:nil
                                          distanceInMeters:100
                                                 timeLimit:180
                                       turnAroundTimeLimit:60
                                includeAssistiveDeviceForm:YES
                                                   options:ORKPredefinedTaskOptionNone];
    } else if ([identifier isEqualToString:HolePegTestTaskIdentifier]) {
        return [ORKNavigableOrderedTask holePegTestTaskWithIdentifier:HolePegTestTaskIdentifier
                                               intendedUseDescription:nil
                                                         dominantHand:ORKBodySagittalRight
                                                         numberOfPegs:9
                                                            threshold:0.2
                                                              rotated:NO
                                                            timeLimit:300.0
                                                              options:ORKPredefinedTaskOptionNone];
    } else if ([identifier isEqualToString:NavigableOrderedTaskIdentifier]) {
        return [TaskFactory makeNavigableOrderedTask:NavigableOrderedTaskIdentifier];
    } else if ([identifier isEqualToString:NavigableLoopTaskIdentifier]) {
        return [self makeNavigableLoopTask];
    } else if ([identifier isEqualToString:CustomNavigationItemTaskIdentifier]) {
        return [self makeCustomNavigationItemTask];
    } else if ([identifier isEqualToString:CreatePasscodeTaskIdentifier]) {
        return [self makeCreatePasscodeTask];
    } else if ([identifier isEqualToString:EmbeddedReviewTaskIdentifier]) {
        return [self makeEmbeddedReviewTask];
    } else if ([identifier isEqualToString:StandaloneReviewTaskIdentifier]) {
        return [self makeStandaloneReviewTask];
    } else if ([identifier isEqualToString:WaitTaskIdentifier]) {
        return [self makeWaitingTask];
    } else if ([identifier isEqualToString:LocationTaskIdentifier]) {
        return [self makeLocationTask];
    } else if ([identifier isEqualToString:StepWillDisappearTaskIdentifier]) {
        return [self makeStepWillDisappearTask];
    } else if ([identifier isEqualToString:ConfirmationFormTaskIdentifier]) {
        return [self makeConfirmationFormTask];
    } else if ([identifier isEqualToString:InstantiateCustomVCTaskIdentifier]) {
        return [self makeInstantiateCustomVCTask];
    } else if ([identifier isEqualToString:WalkBackAndForthTaskIdentifier]) {
        return [ORKOrderedTask walkBackAndForthTaskWithIdentifier:WalkBackAndForthTaskIdentifier
                                           intendedUseDescription:nil
                                                     walkDuration:30
                                                     restDuration:30
                                                          options:ORKPredefinedTaskOptionNone];
    } else if ([identifier isEqualToString:TableStepTaskIdentifier]) {
        return [self makeTableStepTask];
    } else if ([identifier isEqualToString:SignatureStepTaskIdentifier]) {
        return [self makeSignatureStepTask];
    } else if ([identifier isEqualToString:TremorTaskIdentifier]) {
        return [ORKOrderedTask tremorTestTaskWithIdentifier:TremorTaskIdentifier
                                     intendedUseDescription:nil
                                         activeStepDuration:10
                                          activeTaskOptions:
                ORKTremorActiveTaskOptionExcludeHandAtShoulderHeight |
                ORKTremorActiveTaskOptionExcludeHandAtShoulderHeightElbowBent |
                ORKTremorActiveTaskOptionExcludeHandToNose
                                                handOptions:ORKPredefinedTaskHandOptionBoth
                                                    options:ORKPredefinedTaskOptionNone];
    } else if ([identifier isEqualToString:TremorRightHandTaskIdentifier]) {
        return [ORKOrderedTask tremorTestTaskWithIdentifier:TremorRightHandTaskIdentifier
                                     intendedUseDescription:nil
                                         activeStepDuration:10
                                          activeTaskOptions:0
                                                handOptions:ORKPredefinedTaskHandOptionRight
                                                    options:ORKPredefinedTaskOptionNone];
    } else if ([identifier isEqualToString:AuxillaryImageTaskIdentifier]) {
        return [self makeAuxillaryImageTask];
    } else if ([identifier isEqualToString:IconImageTaskIdentifier]) {
        return [self makeIconImageTask];
    } else if ([identifier isEqualToString:TrailMakingTaskIdentifier]) {
        return [ORKOrderedTask trailmakingTaskWithIdentifier:TrailMakingTaskIdentifier
                                      intendedUseDescription:nil
                                      trailmakingInstruction:nil
                                                   trailType:ORKTrailMakingTypeIdentifierA
                                                     options:ORKPredefinedTaskOptionNone];
    } else if ([identifier isEqualToString:PageStepTaskIdentifier]) {
        return [self makePageStepTask];
    } else if ([identifier isEqualToString:FootnoteTaskIdentifier]) {
        return [self makeFootnoteTask];
<<<<<<< HEAD
    } else if ([identifier isEqualToString:MoodSurveyTaskIdentifier]) {
        return [ORKOrderedTask moodSurveyWithIdentifier:MoodSurveyTaskIdentifier
                                 intendedUseDescription:nil
                                              frequency:ORKMoodSurveyFrequencyWeekly
                                     customQuestionText:nil
                                                options:ORKPredefinedTaskOptionNone];
=======
>>>>>>> 96712fcf
    }
    else if ([identifier isEqualToString:VideoInstructionStepTaskIdentifier]) {
        return [self makeVideoInstructionStepTask];
    }
    
    return nil;
}

/*
 Creates a task and presents it with a task view controller.
 */
- (void)beginTaskWithIdentifier:(NSString *)identifier {
    /*
     This is our implementation of restoration after saving during a task.
     If the user saved their work on a previous run of a task with the same
     identifier, we attempt to restore the view controller here.
     
     Since unarchiving can throw an exception, in a real application we would
     need to attempt to catch that exception here.
     */

    id<ORKTask> task = [self makeTaskWithIdentifier:identifier];
    NSParameterAssert(task);
    
    if (_savedViewControllers[identifier]) {
        NSData *data = _savedViewControllers[identifier];
        self.taskViewController = [[ORKTaskViewController alloc] initWithTask:task restorationData:data delegate:self];
    } else {
        // No saved data, just create the task and the corresponding task view controller.
        self.taskViewController = [[ORKTaskViewController alloc] initWithTask:task taskRunUUID:[NSUUID UUID]];
    }
    
    // If we have stored data then data will contain the stored data.
    // If we don't, data will be nil (and the task will be opened up as a 'new' task.
    NSData *data = _savedViewControllers[identifier];
    self.taskViewController = [[ORKTaskViewController alloc] initWithTask:task restorationData:data delegate:self];
    
    [self beginTask];
}

/*
 Actually presents the task view controller.
 */
- (void)beginTask {
    id<ORKTask> task = self.taskViewController.task;
    self.taskViewController.delegate = self;
    
    if (_taskViewController.outputDirectory == nil) {
        // Sets an output directory in Documents, using the `taskRunUUID` in the path.
        NSURL *documents =  [[NSFileManager defaultManager] URLForDirectory:NSDocumentDirectory inDomain:NSUserDomainMask appropriateForURL:nil create:NO error:nil];
        NSURL *outputDir = [documents URLByAppendingPathComponent:self.taskViewController.taskRunUUID.UUIDString];
        [[NSFileManager defaultManager] createDirectoryAtURL:outputDir withIntermediateDirectories:YES attributes:nil error:nil];
        self.taskViewController.outputDirectory = outputDir;
    }
    
    /*
     For the dynamic task, we remember the last result and use it as a source
     of default values for any optional questions.
     */
    if ([task isKindOfClass:[DynamicTask class]]) {
        self.taskViewController.defaultResultSource = _lastRouteResult;
    }
    
    /*
     We set a restoration identifier so that UI state restoration is enabled
     for the task view controller. We don't need to do anything else to prepare
     for state restoration of a ResearchKit framework task VC.
     */
    _taskViewController.restorationIdentifier = [task identifier];
    
    if ([[task identifier] isEqualToString:CustomNavigationItemTaskIdentifier]) {
        _taskViewController.showsProgressInNavigationBar = NO;
    }
    
    [self presentViewController:_taskViewController animated:YES completion:nil];
}

#pragma mark - Date picking

/*
 This task presents several questions which exercise functionality based on
 `UIDatePicker`.
 */
- (ORKOrderedTask *)makeDatePickingTask {
    NSMutableArray *steps = [NSMutableArray new];
    {
        ORKInstructionStep *step = [[ORKInstructionStep alloc] initWithIdentifier:@"iid_001"];
        step.title = @"Date Survey";
        step.detailText = @"date pickers";
        [steps addObject:step];
    }

    /*
     A time interval question with no default set.
     */
    {
        ORKQuestionStep *step = [ORKQuestionStep questionStepWithIdentifier:@"qid_timeInterval_001"
                                                                      title:@"How long did it take to fall asleep last night?"
                                                                     answer:[ORKAnswerFormat timeIntervalAnswerFormat]];
        [steps addObject:step];
    }
    
    
    /*
     A time interval question specifying a default and a step size.
     */
    {
        ORKQuestionStep *step = [ORKQuestionStep questionStepWithIdentifier:@"qid_timeInterval_default_002"
                                                                      title:@"How long did it take to fall asleep last night?"
                                                                     answer:[ORKAnswerFormat timeIntervalAnswerFormatWithDefaultInterval:300 step:5]];
        [steps addObject:step];
    }
    
    /*
     A date answer format question, specifying a specific calendar.
     If no calendar were specified, the user's preferred calendar would be used.
     */
    {
        ORKDateAnswerFormat *dateAnswer = [ORKDateAnswerFormat dateAnswerFormatWithDefaultDate:nil minimumDate:nil maximumDate:nil calendar: [NSCalendar calendarWithIdentifier:NSCalendarIdentifierHebrew]];
        ORKQuestionStep *step = [ORKQuestionStep questionStepWithIdentifier:@"qid_date_001"
                                                                      title:@"When is your birthday?"
                                                                     answer:dateAnswer];
        [steps addObject:step];
    }
    
    /*
     A date question with a minimum, maximum, and default.
     Also specifically requires the Gregorian calendar.
     */
    {
        NSDate *defaultDate = [[NSCalendar currentCalendar] dateByAddingUnit:NSCalendarUnitDay value:10 toDate:[NSDate date] options:(NSCalendarOptions)0];
        NSDate *minDate = [[NSCalendar currentCalendar] dateByAddingUnit:NSCalendarUnitDay value:8 toDate:[NSDate date] options:(NSCalendarOptions)0];
        NSDate *maxDate = [[NSCalendar currentCalendar] dateByAddingUnit:NSCalendarUnitDay value:12 toDate:[NSDate date] options:(NSCalendarOptions)0];
        ORKDateAnswerFormat *dateAnswer = [ORKDateAnswerFormat dateAnswerFormatWithDefaultDate:defaultDate
                                                                                   minimumDate:minDate
                                                                                   maximumDate:maxDate
                                                                                      calendar: [NSCalendar calendarWithIdentifier:NSCalendarIdentifierGregorian]];
        ORKQuestionStep *step = [ORKQuestionStep questionStepWithIdentifier:@"qid_date_default_002"
                                                                      title:@"What day are you available?"
                                                                     answer:dateAnswer];
        [steps addObject:step];
    }
    
    /*
     A time of day question with no default.
     */
    {
        ORKQuestionStep *step = [ORKQuestionStep questionStepWithIdentifier:@"qid_timeOfDay_001"
                                                                 title:@"What time do you get up?"
                                                                   answer:[ORKTimeOfDayAnswerFormat timeOfDayAnswerFormat]];
        [steps addObject:step];
    }
    
    /*
     A time of day question with a default of 8:15 AM.
     */
    {
        
        NSDateComponents *dateComponents = [[NSDateComponents alloc] init];
        dateComponents.hour = 8;
        dateComponents.minute = 15;
        ORKQuestionStep *step = [ORKQuestionStep questionStepWithIdentifier:@"qid_timeOfDay_default_001"
                                                                      title:@"What time do you get up?"
                                                                     answer:[ORKTimeOfDayAnswerFormat timeOfDayAnswerFormatWithDefaultComponents:dateComponents]];
        [steps addObject:step];
    }
    
    /*
     A date-time question with default parameters (no min, no max, default to now).
     */
    {
        ORKQuestionStep *step = [ORKQuestionStep questionStepWithIdentifier:@"qid_dateTime_001"
                                                                      title:@"When is your next meeting?"
                                                                     answer:[ORKDateAnswerFormat dateTimeAnswerFormat]];
        [steps addObject:step];
    }
    
    /*
     A date-time question with specified min, max, default date, and calendar.
     */
    {
        NSDate *defaultDate = [[NSCalendar currentCalendar] dateByAddingUnit:NSCalendarUnitDay value:10 toDate:[NSDate date] options:(NSCalendarOptions)0];
        NSDate *minDate = [[NSCalendar currentCalendar] dateByAddingUnit:NSCalendarUnitDay value:8 toDate:[NSDate date] options:(NSCalendarOptions)0];
        NSDate *maxDate = [[NSCalendar currentCalendar] dateByAddingUnit:NSCalendarUnitDay value:12 toDate:[NSDate date] options:(NSCalendarOptions)0];
        ORKQuestionStep *step = [ORKQuestionStep questionStepWithIdentifier:@"qid_dateTime_default_002"
                                                                      title:@"When is your next meeting?"
                                                                     answer:[ORKDateAnswerFormat dateTimeAnswerFormatWithDefaultDate:defaultDate minimumDate:minDate  maximumDate:maxDate calendar:[NSCalendar calendarWithIdentifier:NSCalendarIdentifierGregorian]]];
        [steps addObject:step];
        
    }
    ORKOrderedTask *task = [[ORKOrderedTask alloc] initWithIdentifier:DatePickingTaskIdentifier steps:steps];
    return task;
}

- (void)datePickersButtonTapped:(id)sender {
    [self beginTaskWithIdentifier:DatePickingTaskIdentifier];
}

#pragma mark - Selection survey

/*
 The selection survey task is just a collection of various styles of survey questions.
 */
- (ORKOrderedTask *)makeSelectionSurveyTask {
    NSMutableArray *steps = [NSMutableArray new];
    
    {
        ORKInstructionStep *step = [[ORKInstructionStep alloc] initWithIdentifier:@"iid_001"];
        step.title = @"Selection Survey";
        [steps addObject:step];
    }
    
    {
        /*
         A numeric question requiring integer answers in a fixed range, with no default.
         */
        ORKNumericAnswerFormat *format = [ORKNumericAnswerFormat integerAnswerFormatWithUnit:@"years"];
        format.minimum = @(0);
        format.maximum = @(199);
        ORKQuestionStep *step = [ORKQuestionStep questionStepWithIdentifier:@"qid_001"
                                                                      title:@"How old are you?"
                                                                     answer:format];
        [steps addObject:step];
    }
    
    {
        /*
         A boolean question.
         */
        ORKBooleanAnswerFormat *format = [ORKBooleanAnswerFormat new];
        ORKQuestionStep *step = [ORKQuestionStep questionStepWithIdentifier:@"qid_001b"
                                                                      title:@"Do you consent to a background check?"
                                                                     answer:format];
        [steps addObject:step];
    }
    
    {
        /*
         A custom boolean question.
         */
        ORKBooleanAnswerFormat *format = [ORKAnswerFormat booleanAnswerFormatWithYesString:@"Agree" noString:@"Disagree"];
        ORKQuestionStep *step = [ORKQuestionStep questionStepWithIdentifier:@"qid_001c"
                                                                      title:@"Do you agree to proceed to the background check questions?"
                                                                     answer:format];
        [steps addObject:step];
    }
    
    {
        /*
         A single-choice question presented in the tableview format.
         */
        ORKTextChoiceAnswerFormat *answerFormat = [ORKAnswerFormat choiceAnswerFormatWithStyle:ORKChoiceAnswerStyleSingleChoice textChoices:
                                                   @[
                                                     [ORKTextChoice choiceWithText:@"Less than seven"
                                                                             value:@(7)],
                                                     [ORKTextChoice choiceWithText:@"Between seven and eight"
                                                                             value:@(8)],
                                                     [ORKTextChoice choiceWithText:@"More than eight"
                                                                             value:@(9)]
                                                     ]];
        ORKQuestionStep *step = [ORKQuestionStep questionStepWithIdentifier:@"qid_003"
                                                                      title:@"How many hours did you sleep last night?"
                                                                     answer:answerFormat];
        
        step.optional = NO;
        [steps addObject:step];
    }
    
    {
        /*
         A multiple-choice question presented in the tableview format.
         */
        ORKTextChoiceAnswerFormat *answerFormat = [ORKAnswerFormat choiceAnswerFormatWithStyle:ORKChoiceAnswerStyleMultipleChoice textChoices:
                                                   @[
                                                     [ORKTextChoice choiceWithText:@"Cough"
                                                                             value:@"cough"],
                                                     [ORKTextChoice choiceWithText:@"Fever"
                                                                             value:@"fever"],
                                                     [ORKTextChoice choiceWithText:@"Headaches"
                                                                             value:@"headache"],
                                                     [ORKTextChoice choiceWithText:@"None of the above"
                                                                        detailText:nil
                                                                             value:@"none"
                                                                          exclusive:YES]
                                                     ]];
        ORKQuestionStep *step = [ORKQuestionStep questionStepWithIdentifier:@"qid_004a"
                                                                      title:@"Which symptoms do you have?"
                                                                     answer:answerFormat];
        [steps addObject:step];
    }
    
    {
        /*
         A multiple-choice question with text choices that have detail text.
         */
        ORKTextChoiceAnswerFormat *answerFormat = [ORKAnswerFormat choiceAnswerFormatWithStyle:ORKChoiceAnswerStyleMultipleChoice textChoices:
            @[
              [ORKTextChoice choiceWithText:@"Cough"
                                 detailText:@"A cough and/or sore throat"
                                      value:@"cough"
                                  exclusive:NO],
              [ORKTextChoice choiceWithText:@"Fever"
                                 detailText:@"A 100F or higher fever or feeling feverish"
                                      value:@"fever"
                                  exclusive:NO],
              [ORKTextChoice choiceWithText:@"Headaches"
                                 detailText:@"Headaches and/or body aches"
                                      value:@"headache"
                                  exclusive:NO]
              ]];
        
        ORKQuestionStep *step = [ORKQuestionStep questionStepWithIdentifier:@"qid_004"
                                                                      title:@"Which symptoms do you have?"
                                                                     answer:answerFormat];
        
        [steps addObject:step];
    }
    
    {
        /*
         A text question with the default multiple-line text entry.
         */
        ORKQuestionStep *step = [ORKQuestionStep questionStepWithIdentifier:@"qid_005"
                                                                      title:@"How did you feel last night?"
                                                                     answer:[ORKAnswerFormat textAnswerFormat]];
        [steps addObject:step];
    }
    
    {
        /*
         A text question with single-line text entry, with autocapitalization on
         for words, and autocorrection, and spellchecking turned off.
         */
        ORKTextAnswerFormat *format = [ORKAnswerFormat textAnswerFormat];
        format.multipleLines = NO;
        format.autocapitalizationType = UITextAutocapitalizationTypeWords;
        format.autocorrectionType = UITextAutocorrectionTypeNo;
        format.spellCheckingType = UITextSpellCheckingTypeNo;
        ORKQuestionStep *step = [ORKQuestionStep questionStepWithIdentifier:@"qid_005a"
                                                                      title:@"What is your name?"
                                                                     answer:format];
        [steps addObject:step];
    }
    
    {
        /*
         A text question with a length limit.
         */
        ORKQuestionStep *step = [ORKQuestionStep questionStepWithIdentifier:@"qid_005b"
                                                                      title:@"How did you feel last night?"
                                                                     answer:[ORKTextAnswerFormat textAnswerFormatWithMaximumLength:20]];
        [steps addObject:step];
    }

    {
        /*
         An email question with single-line text entry.
         */
        ORKEmailAnswerFormat *format = [ORKAnswerFormat emailAnswerFormat];
        ORKQuestionStep *step = [ORKQuestionStep questionStepWithIdentifier:@"qid_005c"
                                                                      title:@"What is your email?"
                                                                     answer:format];
        [steps addObject:step];
    }
    
    {
        /*
         A text question demos secureTextEntry feature
         */
        ORKTextAnswerFormat *format = [ORKAnswerFormat textAnswerFormatWithMaximumLength:10];
        format.secureTextEntry = YES;
        format.multipleLines = NO;
        ORKQuestionStep *step = [ORKQuestionStep questionStepWithIdentifier:@"qid_005d"
                                                                      title:@"What is your passcode?"
                                                                     answer:format];
        step.placeholder = @"Tap your passcode here";
        [steps addObject:step];
    }
    
    {
        /*
         A text question with single-line text entry and a length limit.
         */
        ORKTextAnswerFormat *format = [ORKAnswerFormat textAnswerFormatWithMaximumLength:20];
        format.multipleLines = NO;
        ORKQuestionStep *step = [ORKQuestionStep questionStepWithIdentifier:@"qid_005e"
                                                                      title:@"What is your name?"
                                                                     answer:format];
        [steps addObject:step];
    }
    
    {
        /*
         A single-select value-picker question. Rather than seeing the items in a tableview,
         the user sees them in a picker wheel. This is suitable where the list
         of items can be long, and the text describing the options can be kept short.
         */
        ORKValuePickerAnswerFormat *answerFormat = [ORKAnswerFormat valuePickerAnswerFormatWithTextChoices:
                                                    @[
                                                      [ORKTextChoice choiceWithText:@"Cough"
                                                                              value:@"cough"],
                                                      [ORKTextChoice choiceWithText:@"Fever"
                                                                              value:@"fever"],
                                                      [ORKTextChoice choiceWithText:@"Headaches"
                                                                              value:@"headache"]
                                                      ]];
        ORKQuestionStep *step = [ORKQuestionStep questionStepWithIdentifier:@"qid_081"
                                                                      title:@"Select a symptom"
                                                                     answer:answerFormat];
        
        [steps addObject:step];
    }
    
    {
        /*
         A multiple component value-picker question. 
         */
        ORKValuePickerAnswerFormat *colorFormat = [ORKAnswerFormat valuePickerAnswerFormatWithTextChoices:
                                                    @[
                                                      [ORKTextChoice choiceWithText:@"Red"
                                                                              value:@"red"],
                                                      [ORKTextChoice choiceWithText:@"Blue"
                                                                              value:@"blue"],
                                                      [ORKTextChoice choiceWithText:@"Green"
                                                                              value:@"green"]
                                                      ]];
        
        ORKValuePickerAnswerFormat *animalFormat = [ORKAnswerFormat valuePickerAnswerFormatWithTextChoices:
                                                   @[
                                                     [ORKTextChoice choiceWithText:@"Cat"
                                                                             value:@"cat"],
                                                     [ORKTextChoice choiceWithText:@"Dog"
                                                                             value:@"dog"],
                                                     [ORKTextChoice choiceWithText:@"Turtle"
                                                                             value:@"turtle"]
                                                     ]];
        
        ORKMultipleValuePickerAnswerFormat *answerFormat = [ORKAnswerFormat multipleValuePickerAnswerFormatWithValuePickers:
                                                            @[colorFormat, animalFormat]];
        ORKQuestionStep *step = [ORKQuestionStep questionStepWithIdentifier:@"qid_multipick"
                                                                      title:@"Select a pet:"
                                                                     answer:answerFormat];
        
        [steps addObject:step];
    }
    
    
    {
        /*
         A multiple component value-picker question.
         */
        ORKValuePickerAnswerFormat *f1 = [ORKAnswerFormat valuePickerAnswerFormatWithTextChoices:
                                                   @[
                                                     [ORKTextChoice choiceWithText:@"A"
                                                                             value:@"A"],
                                                     [ORKTextChoice choiceWithText:@"B"
                                                                             value:@"B"],
                                                     [ORKTextChoice choiceWithText:@"C"
                                                                             value:@"C"]
                                                     ]];
        
        ORKValuePickerAnswerFormat *f2 = [ORKAnswerFormat valuePickerAnswerFormatWithTextChoices:
                                                    @[
                                                      [ORKTextChoice choiceWithText:@"0"
                                                                              value:@0],
                                                      [ORKTextChoice choiceWithText:@"1"
                                                                              value:@1],
                                                      [ORKTextChoice choiceWithText:@"2"
                                                                              value:@2]
                                                      ]];
        
        ORKMultipleValuePickerAnswerFormat *answerFormat = [[ORKMultipleValuePickerAnswerFormat alloc] initWithValuePickers:@[f1, f2] separator:@"-"];
        ORKQuestionStep *step = [ORKQuestionStep questionStepWithIdentifier:@"qid_multipick_dash"
                                                                      title:@"Select a letter and number code:"
                                                                     answer:answerFormat];
        
        [steps addObject:step];
    }
    
    {
        /*
         A continuous slider question.
         */
        ORKQuestionStep *step = [ORKQuestionStep questionStepWithIdentifier:@"qid_010"
                                                                      title:@"On a scale of 1 to 10, how much pain do you feel?"
                                                                     answer:[[ORKContinuousScaleAnswerFormat alloc] initWithMaximumValue:10 minimumValue:1 defaultValue:NSIntegerMax maximumFractionDigits:1]];
        [steps addObject:step];
    }
    
    {
        /*
         The same as the previous question, but now using a discrete slider.
         */
        ORKQuestionStep *step = [ORKQuestionStep questionStepWithIdentifier:@"qid_010a"
                                                                      title:@"On a scale of 1 to 10, how much pain do you feel?"
                                                                     answer:[ORKAnswerFormat scaleAnswerFormatWithMaximumValue:10
                                                                                                                  minimumValue:1
                                                                                                                  defaultValue:NSIntegerMax
                                                                                                                          step:1
                                                                                                                      vertical:NO
                                                                                                       maximumValueDescription:@"High value"
                                                                                                       minimumValueDescription:@"Low value"]];
        [steps addObject:step];
    }
    
    {
        /*
         A HealthKit answer format question for gender.
         The default value is read from HealthKit when the step is being presented,
         but the user's answer is not written back to HealthKit.
         */
        ORKQuestionStep *step = [ORKQuestionStep questionStepWithIdentifier:@"fqid_health_biologicalSex"
                                                                      title:@"What is your gender"
                                                                     answer:[ORKHealthKitCharacteristicTypeAnswerFormat answerFormatWithCharacteristicType:[HKCharacteristicType characteristicTypeForIdentifier:HKCharacteristicTypeIdentifierBiologicalSex]]];
        [steps addObject:step];
    }
    
    {
        /*
         A HealthKit answer format question for blood type.
         The default value is read from HealthKit when the step is being presented,
         but the user's answer is not written back to HealthKit.
         */
        ORKQuestionStep *step = [ORKQuestionStep questionStepWithIdentifier:@"fqid_health_bloodType"
                                                                      title:@"What is your blood type?"
                                                                     answer:[ORKHealthKitCharacteristicTypeAnswerFormat answerFormatWithCharacteristicType:[HKCharacteristicType characteristicTypeForIdentifier:HKCharacteristicTypeIdentifierBloodType]]];
        [steps addObject:step];
    }
    
    {
        /*
         A HealthKit answer format question for date of birth.
         The default value is read from HealthKit when the step is being presented,
         but the user's answer is not written back to HealthKit.
         */
        ORKQuestionStep *step = [ORKQuestionStep questionStepWithIdentifier:@"fqid_health_dob"
                                                                      title:@"What is your date of birth?"
                                                                     answer:[ORKHealthKitCharacteristicTypeAnswerFormat answerFormatWithCharacteristicType:[HKCharacteristicType characteristicTypeForIdentifier:HKCharacteristicTypeIdentifierDateOfBirth]]];
        [steps addObject:step];
    }
    
    {
        /*
         A HealthKit answer format question for weight.
         The default value is read from HealthKit when the step is being presented,
         but the user's answer is not written back to HealthKit.
         */
        ORKQuestionStep *step = [ORKQuestionStep questionStepWithIdentifier:@"fqid_health_weight"
                                                                      title:@"How much do you weigh?"
                                                                     answer:[ORKHealthKitQuantityTypeAnswerFormat answerFormatWithQuantityType:[HKQuantityType quantityTypeForIdentifier:HKQuantityTypeIdentifierBodyMass]
                                                                                                                                          unit:nil
                                                                                                                                         style:ORKNumericAnswerStyleDecimal]];
        [steps addObject:step];
    }
    
    {
        /*
         A multiple choice question where the items are mis-formatted.
         This question is used for verifying correct layout of the table view
         cells when the content is mixed or very long.
         */
        ORKTextChoiceAnswerFormat *answerFormat = [ORKAnswerFormat choiceAnswerFormatWithStyle:ORKChoiceAnswerStyleMultipleChoice textChoices:
                                                   @[
                                                     [ORKTextChoice choiceWithText:@"Cough, A cough and/or sore throat, A cough and/or sore throat"
                                                                        detailText:@"A cough and/or sore throat, A cough and/or sore throat, A cough and/or sore throat"
                                                                             value:@"cough"
                                                                         exclusive:NO],
                                                     [ORKTextChoice choiceWithText:@"Fever, A 100F or higher fever or feeling feverish"
                                                                        detailText:nil
                                                                             value:@"fever"
                                                                         exclusive:NO],
                                                     [ORKTextChoice choiceWithText:@""
                                                                        detailText:@"Headaches, Headaches and/or body aches"
                                                                             value:@"headache"
                                                                         exclusive:NO]
                                                     ]];
        ORKQuestionStep *step = [ORKQuestionStep questionStepWithIdentifier:@"qid_000a"
                                                                      title:@"(Misused) Which symptoms do you have?"
                                                                     answer:answerFormat];
        [steps addObject:step];
    }
    
    {
        ORKCompletionStep *step = [[ORKCompletionStep alloc] initWithIdentifier:@"completion"];
        step.title = @"Survey Complete";
        [steps addObject:step];
    }

    
    ORKOrderedTask *task = [[ORKOrderedTask alloc] initWithIdentifier:SelectionSurveyTaskIdentifier steps:steps];
    return task;
}

- (void)selectionSurveyButtonTapped:(id)sender {
    [self beginTaskWithIdentifier:SelectionSurveyTaskIdentifier];
}

#pragma mark - Active step task

/*
 This task demonstrates direct use of active steps, which is not particularly
 well-supported by the framework. The intended use of `ORKActiveStep` is as a
 base class for creating new types of active step, with matching view
 controllers appropriate to the particular task that uses them.
 
 Nonetheless, this functions as a test-bed for basic active task functonality.
 */
- (ORKOrderedTask *)makeActiveStepTask {
    NSMutableArray *steps = [NSMutableArray new];
    
    {
        /*
         Example of a fully-fledged instruction step.
         The text of this step is not appropriate to the rest of the task, but
         is helpful for verifying layout.
         */
        ORKInstructionStep *step = [[ORKInstructionStep alloc] initWithIdentifier:@"iid_001"];
        step.title = @"Demo Study";
        step.text = @"This 12-step walkthrough will explain the study and the impact it will have on your life.";
        step.detailText = @"You must complete the walkthough to participate in the study.";
        [steps addObject:step];
    }
    
    {
        /*
         Audio-recording active step, configured directly using `ORKActiveStep`.
         
         Not a recommended way of doing audio recording with the ResearchKit framework.
         */
        ORKActiveStep *step = [[ORKActiveStep alloc] initWithIdentifier:@"aid_001d"];
        step.title = @"Audio";
        step.stepDuration = 10.0;
        step.text = @"An active test recording audio";
        step.recorderConfigurations = @[[[ORKAudioRecorderConfiguration alloc] initWithIdentifier:@"aid_001d.audio" recorderSettings:@{}]];
        step.shouldUseNextAsSkipButton = YES;
        [steps addObject:step];
    }
    
    {
        /*
         Audio-recording active step with lossless audio, configured directly
         using `ORKActiveStep`.
         
         Not a recommended way of doing audio recording with the ResearchKit framework.
         */
        ORKActiveStep *step = [[ORKActiveStep alloc] initWithIdentifier:@"aid_001e"];
        step.title = @"Audio";
        step.stepDuration = 10.0;
        step.text = @"An active test recording lossless audio";
        step.shouldUseNextAsSkipButton = YES;
        step.recorderConfigurations = @[[[ORKAudioRecorderConfiguration alloc]
                                         initWithIdentifier:@"aid_001e.audio" recorderSettings:@{AVFormatIDKey : @(kAudioFormatAppleLossless),
                                                                                                 AVNumberOfChannelsKey : @(2),
                                                                                                 AVSampleRateKey: @(44100.0)
                                                                                                 }]];
        [steps addObject:step];
    }
    
    {
        /*
         Touch recorder active step. This should record touches on the primary
         view for a 30 second period.
         
         Not a recommended way of collecting touch data with the ResearchKit framework.
         */
        ORKActiveStep *step = [[ORKActiveStep alloc] initWithIdentifier:@"aid_001a"];
        step.title = @"Touch";
        step.text = @"An active test, touch collection";
        step.shouldStartTimerAutomatically = NO;
        step.stepDuration = 30.0;
        step.spokenInstruction = @"An active test, touch collection";
        step.shouldUseNextAsSkipButton = YES;
        step.recorderConfigurations = @[[[ORKTouchRecorderConfiguration alloc] initWithIdentifier:@"aid_001a.touch"]];
        [steps addObject:step];
    }
        
    {
        /*
         Test for device motion recorder directly on an active step.
         
         Not a recommended way of customizing active steps with the ResearchKit framework.
         */
        ORKActiveStep *step = [[ORKActiveStep alloc] initWithIdentifier:@"aid_001c"];
        step.title = @"Motion";
        step.text = @"An active test collecting device motion data";
        step.shouldUseNextAsSkipButton = YES;
        step.recorderConfigurations = @[[[ORKDeviceMotionRecorderConfiguration alloc] initWithIdentifier:@"aid_001c.deviceMotion" frequency:100.0]];
        [steps addObject:step];
    }
    
    ORKOrderedTask *task = [[ORKOrderedTask alloc] initWithIdentifier:ActiveStepTaskIdentifier steps:steps];
    return task;
}

- (void)activeStepTaskButtonTapped:(id)sender {
    [self beginTaskWithIdentifier:ActiveStepTaskIdentifier];
}

#pragma mark - Consent review task

/*
 The consent review task is used to quickly verify the layout of the consent
 sharing step and the consent review step.
 
 In a real consent process, you would substitute the text of your consent document
 for the various placeholders.
 */
- (ORKOrderedTask *)makeConsentReviewTask {
    /*
     Tests layout of the consent sharing step.
     
     This step is used when you want to obtain permission to share the data
     collected with other researchers for uses beyond the present study.
     */
    ORKConsentSharingStep *sharingStep =
    [[ORKConsentSharingStep alloc] initWithIdentifier:@"consent_sharing"
                         investigatorShortDescription:@"MyInstitution"
                          investigatorLongDescription:@"MyInstitution and its partners"
                        localizedLearnMoreHTMLContent:@"Lorem ipsum dolor sit amet, consectetur adipiscing elit, sed do eiusmod tempor incididunt ut labore et dolore magna aliqua."];
    
    /*
     Tests layout of the consent review step.
     
     In the consent review step, the user reviews the consent document and
     optionally enters their name and/or scribbles a signature.
     */
    ORKConsentDocument *doc = [self buildConsentDocument];
    ORKConsentSignature *participantSig = doc.signatures[0];
    [participantSig setSignatureDateFormatString:@"yyyy-MM-dd 'at' HH:mm"];
    _currentDocument = [doc copy];
    ORKConsentReviewStep *reviewStep = [[ORKConsentReviewStep alloc] initWithIdentifier:@"consent_review" signature:participantSig inDocument:doc];
    reviewStep.text = @"Lorem ipsum dolor sit amet, consectetur adipiscing elit, sed do eiusmod tempor incididunt ut labore et dolore magna aliqua.";
    reviewStep.reasonForConsent = @"Lorem ipsum dolor sit amet, consectetur adipiscing elit, sed do eiusmod tempor incididunt ut labore et dolore magna aliqua.";
    ORKOrderedTask *task = [[ORKOrderedTask alloc] initWithIdentifier:ConsentReviewTaskIdentifier steps:@[sharingStep,reviewStep]];
    return task;
}

- (void)consentReviewButtonTapped:(id)sender {
    [self beginTaskWithIdentifier:ConsentReviewTaskIdentifier];
}

#pragma mark - Consent task
/*
 This consent task demonstrates visual consent, followed by a consent review step.
 
 In a real consent process, you would substitute the text of your consent document
 for the various placeholders.
 */
- (ORKOrderedTask *)makeConsentTask {
    /*
     Most of the configuration of what pages will appear in the visual consent step,
     and what content will be displayed in the consent review step, it in the
     consent document itself.
     */
    ORKConsentDocument *consentDocument = [self buildConsentDocument];
    _currentDocument = [consentDocument copy];
    
    ORKVisualConsentStep *step = [[ORKVisualConsentStep alloc] initWithIdentifier:@"visual_consent" document:consentDocument];
    ORKConsentReviewStep *reviewStep = [[ORKConsentReviewStep alloc] initWithIdentifier:@"consent_review" signature:consentDocument.signatures[0] inDocument:consentDocument];
    reviewStep.text = @"Lorem ipsum dolor sit amet, consectetur adipiscing elit, sed do eiusmod tempor incididunt ut labore et dolore magna aliqua.";
    reviewStep.reasonForConsent = @"Lorem ipsum dolor sit amet, consectetur adipiscing elit, sed do eiusmod tempor incididunt ut labore et dolore magna aliqua.";

    ORKOrderedTask *task = [[ORKOrderedTask alloc] initWithIdentifier:ConsentTaskIdentifier steps:@[step, reviewStep]];
    
    return task;
}

- (void)consentButtonTapped:(id)sender {
    [self beginTaskWithIdentifier:ConsentTaskIdentifier];
}

#pragma mark - Eligibility form task
/*
 The eligibility form task is used to demonstrate an eligibility form (`ORKFormStep`, `ORKFormItem`).
 */
- (id<ORKTask>)makeEligibilityFormTask {
    NSMutableArray *steps = [NSMutableArray new];
    
    {
        ORKInstructionStep *step = [[ORKInstructionStep alloc] initWithIdentifier:@"intro_step"];
        step.title = @"Eligibility Form";
        [steps addObject:step];
    }
    
    {
        ORKFormStep *step = [[ORKFormStep alloc] initWithIdentifier:@"form_step"];
        step.optional = NO;
        step.title = @"Eligibility Form";
        step.text = @"Please answer the questions below.";
        
        NSMutableArray *items = [NSMutableArray new];
        [steps addObject:step];
        
        {
            
            ORKFormItem *item = [[ORKFormItem alloc] initWithIdentifier:@"form_item_1"
                                                                   text:@"Are you over 18 years of age?"
                                                           answerFormat:[ORKAnswerFormat booleanAnswerFormat]];
            item.optional = NO;
            [items addObject:item];
        }
        
        {
            ORKFormItem *item = [[ORKFormItem alloc] initWithIdentifier:@"form_item_2"
                                                                   text:@"Have you been diagnosed with pre-diabetes or type 2 diabetes?"
                                                           answerFormat:[ORKAnswerFormat booleanAnswerFormat]];
            item.optional = NO;
            [items addObject:item];
        }
        
        {
            ORKFormItem *item = [[ORKFormItem alloc] initWithIdentifier:@"form_item_3"
                                                                   text:@"Can you not read and understand English in order to provide informed consent and follow the instructions?"
                                                           answerFormat:[ORKAnswerFormat booleanAnswerFormat]];
            item.optional = NO;
            [items addObject:item];
        }
        
        {
            NSArray *textChoices = @[[ORKTextChoice choiceWithText:@"Yes" value:@1],
                                     [ORKTextChoice choiceWithText:@"No" value:@0],
                                     [ORKTextChoice choiceWithText:@"N/A" value:@2]];
            ORKTextChoiceAnswerFormat *answerFormat = (ORKTextChoiceAnswerFormat *)[ORKAnswerFormat choiceAnswerFormatWithStyle:ORKChoiceAnswerStyleSingleChoice
                                                                                                                    textChoices:textChoices];
            
            ORKFormItem *item = [[ORKFormItem alloc] initWithIdentifier:@"form_item_4"
                                                                   text:@"Are you pregnant?"
                                                           answerFormat:answerFormat];
            item.optional = NO;
            [items addObject:item];
        }
        
        [step setFormItems:items];
    }
    
    {
        ORKInstructionStep *step = [[ORKInstructionStep alloc] initWithIdentifier:@"ineligible_step"];
        step.title = @"You are ineligible to join the study.";
        [steps addObject:step];
    }
    
    {
        ORKCompletionStep *step = [[ORKCompletionStep alloc] initWithIdentifier:@"eligible_step"];
        step.title = @"You are eligible to join the study.";
        [steps addObject:step];
    }
    
    ORKNavigableOrderedTask *task = [[ORKNavigableOrderedTask alloc] initWithIdentifier:EligibilityFormTaskIdentifier steps:steps];
    
    // Build navigation rules.
    ORKPredicateStepNavigationRule *predicateRule = nil;
    ORKResultSelector *resultSelector = nil;
    
    resultSelector = [ORKResultSelector selectorWithStepIdentifier:@"form_step" resultIdentifier:@"form_item_1"];
    NSPredicate *predicateFormItem1 = [ORKResultPredicate predicateForBooleanQuestionResultWithResultSelector:resultSelector expectedAnswer:YES];

    resultSelector = [ORKResultSelector selectorWithStepIdentifier:@"form_step" resultIdentifier:@"form_item_2"];
    NSPredicate *predicateFormItem2 = [ORKResultPredicate predicateForBooleanQuestionResultWithResultSelector:resultSelector expectedAnswer:YES];
    
    resultSelector = [ORKResultSelector selectorWithStepIdentifier:@"form_step" resultIdentifier:@"form_item_3"];
    NSPredicate *predicateFormItem3 = [ORKResultPredicate predicateForBooleanQuestionResultWithResultSelector:resultSelector expectedAnswer:NO];
    
    resultSelector = [ORKResultSelector selectorWithStepIdentifier:@"form_step" resultIdentifier:@"form_item_4"];
    NSPredicate *predicateFormItem4a = [ORKResultPredicate predicateForChoiceQuestionResultWithResultSelector:resultSelector expectedAnswerValue:@0];
    NSPredicate *predicateFormItem4b = [ORKResultPredicate predicateForChoiceQuestionResultWithResultSelector:resultSelector expectedAnswerValue:@2];
    
    NSPredicate *predicateEligible1 = [NSCompoundPredicate andPredicateWithSubpredicates:@[predicateFormItem1,predicateFormItem2, predicateFormItem3, predicateFormItem4a]];
    NSPredicate *predicateEligible2 = [NSCompoundPredicate andPredicateWithSubpredicates:@[predicateFormItem1,predicateFormItem2, predicateFormItem3, predicateFormItem4b]];
    
    predicateRule = [[ORKPredicateStepNavigationRule alloc] initWithResultPredicates:@[predicateEligible1, predicateEligible2]
                                                          destinationStepIdentifiers:@[@"eligible_step", @"eligible_step"]];
    [task setNavigationRule:predicateRule forTriggerStepIdentifier:@"form_step"];
    
    // Add end direct rules to skip unneeded steps
    ORKDirectStepNavigationRule *directRule = nil;
    directRule = [[ORKDirectStepNavigationRule alloc] initWithDestinationStepIdentifier:ORKNullStepIdentifier];
    [task setNavigationRule:directRule forTriggerStepIdentifier:@"ineligible_step"];

    return task;
}

- (void)eligibilityFormButtonTapped:(id)sender {
    [self beginTaskWithIdentifier:EligibilityFormTaskIdentifier];
}

#pragma mark - Eligibility survey
/*
 The eligibility survey task is used to demonstrate an eligibility survey.
 */
- (id<ORKTask>)makeEligibilitySurveyTask {
    NSMutableArray *steps = [NSMutableArray new];
    
    {
        ORKInstructionStep *step = [[ORKInstructionStep alloc] initWithIdentifier:@"intro_step"];
        step.title = @"Eligibility Survey";
        [steps addObject:step];
    }
    
    {
        ORKQuestionStep *step = [ORKQuestionStep questionStepWithIdentifier:@"question_01"
                                                                      title:@"Are you over 18 years of age?"
                                                                     answer:[ORKAnswerFormat booleanAnswerFormat]];
        step.optional = NO;
        [steps addObject:step];
    }
    
    {
        ORKInstructionStep *step = [[ORKInstructionStep alloc] initWithIdentifier:@"ineligible_step"];
        step.title = @"You are ineligible to join the study.";
        [steps addObject:step];
    }
    
    {
        ORKCompletionStep *step = [[ORKCompletionStep alloc] initWithIdentifier:@"eligible_step"];
        step.title = @"You are eligible to join the study.";
        [steps addObject:step];
    }
    
    ORKNavigableOrderedTask *task = [[ORKNavigableOrderedTask alloc] initWithIdentifier:EligibilitySurveyTaskIdentifier steps:steps];

    // Build navigation rules.
    ORKResultSelector *resultSelector = [ORKResultSelector selectorWithResultIdentifier:@"question_01"];
    NSPredicate *predicateQuestion = [ORKResultPredicate predicateForBooleanQuestionResultWithResultSelector:resultSelector expectedAnswer:YES];

    ORKPredicateStepNavigationRule *predicateRule = [[ORKPredicateStepNavigationRule alloc] initWithResultPredicates:@[predicateQuestion]
                                                                                          destinationStepIdentifiers:@[@"eligible_step"]];
    [task setNavigationRule:predicateRule forTriggerStepIdentifier:@"question_01"];
    
    // Add end direct rules to skip unneeded steps
    ORKDirectStepNavigationRule *directRule = nil;
    directRule = [[ORKDirectStepNavigationRule alloc] initWithDestinationStepIdentifier:ORKNullStepIdentifier];
    [task setNavigationRule:directRule forTriggerStepIdentifier:@"ineligible_step"];
    
    return task;
}

- (void)eligibilitySurveyButtonTapped:(id)sender {
    [self beginTaskWithIdentifier:EligibilitySurveyTaskIdentifier];
}

#pragma mark - Login task
/*
 The login task is used to demonstrate a login step.
 */

- (id<ORKTask>)makeLoginTask {
    NSMutableArray *steps = [NSMutableArray new];
    
    {
        ORKLoginStep *step = [[ORKLoginStep alloc] initWithIdentifier:@"login_step"
                                                                title:@"Login"
                                                                 text:@"Enter your credentials"
                                             loginViewControllerClass:[LoginViewController class]];
        [steps addObject:step];
    }
    
    ORKOrderedTask *task = [[ORKOrderedTask alloc] initWithIdentifier:LoginTaskIdentifier steps:steps];
    return task;
}

- (IBAction)loginButtonTapped:(id)sender {
    [self beginTaskWithIdentifier:LoginTaskIdentifier];
}

#pragma mark - Registration task
/*
 The registration task is used to demonstrate a registration step.
 */
- (id<ORKTask>)makeRegistrationTask {
    NSMutableArray *steps = [NSMutableArray new];
    
    {
        ORKRegistrationStepOption options = (ORKRegistrationStepIncludeFamilyName |
                                             ORKRegistrationStepIncludeGivenName |
                                             ORKRegistrationStepIncludeDOB |
                                             ORKRegistrationStepIncludeGender);
        ORKRegistrationStep *step = [[ORKRegistrationStep alloc] initWithIdentifier:@"registration_step"
                                                                              title:@"Registration"
                                                                               text:@"Fill out the form below"
                                                                            options:options];
        [steps addObject:step];
    }
    
    ORKOrderedTask *task = [[ORKOrderedTask alloc] initWithIdentifier:RegistrationTaskIdentifier steps:steps];
    return task;
}

- (IBAction)registrationButtonTapped:(id)sender {
    [self beginTaskWithIdentifier:RegistrationTaskIdentifier];
}


#pragma mark - Verification task
/*
 The verification task is used to demonstrate a verification step.
 */
- (id<ORKTask>)makeVerificationTask {
    NSMutableArray *steps = [NSMutableArray new];
    
    {
        ORKVerificationStep *step = [[ORKVerificationStep alloc] initWithIdentifier:@"verification_step" text:@"Check your email and click on the link to verify your email address and start using the app."
                                                    verificationViewControllerClass:[VerificationViewController class]];
        [steps addObject:step];
    }
    
    ORKOrderedTask *task = [[ORKOrderedTask alloc] initWithIdentifier:VerificationTaskIdentifier steps:steps];
    return task;
}

- (IBAction)verificationButtonTapped:(id)sender {
    [self beginTaskWithIdentifier:VerificationTaskIdentifier];
}

#pragma mark - Mini form task

/*
 The mini form task is used to test survey forms functionality (`ORKFormStep`).
 */
- (id<ORKTask>)makeMiniFormTask {
    NSMutableArray *steps = [NSMutableArray new];
    
    {
        ORKInstructionStep *step = [[ORKInstructionStep alloc] initWithIdentifier:@"mini_form_001"];
        step.title = @"Mini Form";
        [steps addObject:step];
    }
    
    {
        /*
         A short form for testing behavior when loading multiple HealthKit
         default values on the same form.
         */
        ORKFormStep *step = [[ORKFormStep alloc] initWithIdentifier:@"fid_000" title:@"Mini Form" text:@"Mini form groups multi-entry in one page"];
        NSMutableArray *items = [NSMutableArray new];
        [steps addObject:step];
        
        {
            ORKFormItem *item = [[ORKFormItem alloc] initWithIdentifier:@"fqid_health_weight1"
                                                                 text:@"Weight"
                                                         answerFormat:
                                [ORKHealthKitQuantityTypeAnswerFormat answerFormatWithQuantityType:[HKQuantityType quantityTypeForIdentifier:HKQuantityTypeIdentifierBodyMass]
                                                                                             unit:[HKUnit unitFromMassFormatterUnit:NSMassFormatterUnitPound]
                                                                                            style:ORKNumericAnswerStyleDecimal]];
            [items addObject:item];
        }
        
        {
            ORKFormItem *item = [[ORKFormItem alloc] initWithIdentifier:@"fqid_health_weight2"
                                                                 text:@"Weight"
                                                         answerFormat:
                                [ORKHealthKitQuantityTypeAnswerFormat answerFormatWithQuantityType:[HKQuantityType quantityTypeForIdentifier:HKQuantityTypeIdentifierBodyMass]
                                                                                             unit:[HKUnit unitFromMassFormatterUnit:NSMassFormatterUnitPound]
                                                                                            style:ORKNumericAnswerStyleDecimal]];
            item.placeholder = @"Add weight";
            [items addObject:item];
        }
        
        {
            ORKFormItem *item = [[ORKFormItem alloc] initWithIdentifier:@"fqid_health_weight3"
                                                                   text:@"Weight"
                                                           answerFormat:
                                 [ORKHealthKitQuantityTypeAnswerFormat answerFormatWithQuantityType:[HKQuantityType quantityTypeForIdentifier:HKQuantityTypeIdentifierBodyMass]
                                                                                               unit:[HKUnit unitFromMassFormatterUnit:NSMassFormatterUnitPound]
                                                                                              style:ORKNumericAnswerStyleDecimal]];
            item.placeholder = @"Input your body weight here. Really long text.";
            [items addObject:item];
        }
        
        
        {
            ORKFormItem *item = [[ORKFormItem alloc] initWithIdentifier:@"fqid_health_weight4"
                                                                   text:@"Weight"
                                                           answerFormat:[ORKNumericAnswerFormat decimalAnswerFormatWithUnit:nil]];
            item.placeholder = @"Input your body weight here";
            [items addObject:item];
        }
        
        [step setFormItems:items];
    }
    
    {
        /*
         A long "kitchen-sink" form with all the different types of supported
         answer formats.
         */
        ORKFormStep *step = [[ORKFormStep alloc] initWithIdentifier:@"fid_001" title:@"Mini Form" text:@"Mini form groups multi-entry in one page"];
        NSMutableArray *items = [NSMutableArray new];
        
        {
            
            ORKFormItem *item = [[ORKFormItem alloc] initWithIdentifier:@"fqid_health_biologicalSex" text:@"Gender" answerFormat:[ORKHealthKitCharacteristicTypeAnswerFormat answerFormatWithCharacteristicType:[HKCharacteristicType characteristicTypeForIdentifier:HKCharacteristicTypeIdentifierBiologicalSex]]];
            [items addObject:item];
        }
        
        {
            ORKFormItem *item = [[ORKFormItem alloc] initWithSectionTitle:@"Pre1"];
            [items addObject:item];
        }
        
        {
            ORKFormItem *item = [[ORKFormItem alloc] initWithSectionTitle:@"Basic Information"];
            [items addObject:item];
        }
        
        {
            
            ORKFormItem *item = [[ORKFormItem alloc] initWithIdentifier:@"fqid_health_bloodType" text:@"Blood Type" answerFormat:[ORKHealthKitCharacteristicTypeAnswerFormat answerFormatWithCharacteristicType:[HKCharacteristicType characteristicTypeForIdentifier:HKCharacteristicTypeIdentifierBloodType]]];
            item.placeholder = @"Choose a type";
            [items addObject:item];
        }
        
        {
            
            ORKFormItem *item = [[ORKFormItem alloc] initWithIdentifier:@"fqid_health_dob" text:@"Date of Birth" answerFormat:[ORKHealthKitCharacteristicTypeAnswerFormat answerFormatWithCharacteristicType:[HKCharacteristicType characteristicTypeForIdentifier:HKCharacteristicTypeIdentifierDateOfBirth]]];
            item.placeholder = @"DOB";
            [items addObject:item];
        }
        
        {
            
            ORKFormItem *item = [[ORKFormItem alloc] initWithIdentifier:@"fqid_health_weight"
                                                                 text:@"Weight"
                                                         answerFormat:
                                [ORKHealthKitQuantityTypeAnswerFormat answerFormatWithQuantityType:[HKQuantityType quantityTypeForIdentifier:HKQuantityTypeIdentifierBodyMass]
                                                                                    unit:nil
                                                                                   style:ORKNumericAnswerStyleDecimal]];
            item.placeholder = @"Add weight";
            [items addObject:item];
        }
        
        {
            ORKFormItem *item = [[ORKFormItem alloc] initWithIdentifier:@"fqid_001" text:@"Have headache?" answerFormat:[ORKBooleanAnswerFormat new]];
            [items addObject:item];
        }
        
        {
            ORKFormItem *item = [[ORKFormItem alloc] initWithIdentifier:@"fqid_002" text:@"Which fruit do you like most? Please pick one from below."
                                                         answerFormat:[ORKAnswerFormat choiceAnswerFormatWithStyle:ORKChoiceAnswerStyleSingleChoice textChoices:@[@"Apple", @"Orange", @"Banana"]
                                                                                                              ]];
            [items addObject:item];
        }
        
        {
            ORKFormItem *item = [[ORKFormItem alloc] initWithIdentifier:@"fqid_003" text:@"Message"
                                                         answerFormat:[ORKAnswerFormat textAnswerFormat]];
            item.placeholder = @"Your message";
            [items addObject:item];
        }
        
        {
            ORKFormItem *item = [[ORKFormItem alloc] initWithIdentifier:@"fqid_004a" text:@"BP Diastolic"
                                                         answerFormat:[ORKAnswerFormat integerAnswerFormatWithUnit:@"mm Hg"]];
            item.placeholder = @"Enter value";
            [items addObject:item];
        }
        
        {
            ORKFormItem *item = [[ORKFormItem alloc] initWithIdentifier:@"fqid_004b" text:@"BP Systolic"
                                                         answerFormat:[ORKAnswerFormat integerAnswerFormatWithUnit:@"mm Hg"]];
            item.placeholder = @"Enter value";
            [items addObject:item];
        }
        
        {
            ORKFormItem *item = [[ORKFormItem alloc] initWithIdentifier:@"fqid_005" text:@"Email"
                                                           answerFormat:[ORKAnswerFormat emailAnswerFormat]];
            item.placeholder = @"Enter Email";
            [items addObject:item];
        }
        
        {
            ORKTextAnswerFormat *format = [ORKAnswerFormat textAnswerFormatWithValidationRegex:@"^(https?:\\/\\/)?([\\da-z\\.-]+)\\.([a-z\\.]{2,6})([\\/\\w \\.-]*)*\\/?$" invalidMessage:@"Invalid URL: %@"];
            format.multipleLines = NO;
            format.keyboardType = UIKeyboardTypeURL;
            format.autocapitalizationType = UITextAutocapitalizationTypeNone;
            format.autocorrectionType = UITextAutocorrectionTypeNo;
            format.spellCheckingType = UITextSpellCheckingTypeNo;
            
            ORKFormItem *item = [[ORKFormItem alloc] initWithIdentifier:@"fqid_006" text:@"URL"
                                                           answerFormat:format];
            item.placeholder = @"Enter URL";
            [items addObject:item];
        }

        {
            ORKFormItem *item = [[ORKFormItem alloc] initWithIdentifier:@"fqid_007" text:@"Message"
                                                           answerFormat:[ORKAnswerFormat textAnswerFormatWithMaximumLength:20]];
            item.placeholder = @"Your message (limit 20 characters).";
            [items addObject:item];
        }
        
        {
            ORKTextAnswerFormat *format = [ORKAnswerFormat textAnswerFormatWithMaximumLength:12];
            format.secureTextEntry = YES;
            format.multipleLines = NO;
            
            ORKFormItem *item = [[ORKFormItem alloc] initWithIdentifier:@"fqid_008" text:@"Passcode"
                                                           answerFormat:format];
            item.placeholder = @"Enter Passcode";
            [items addObject:item];
        }

        {
            ORKFormItem *item = [[ORKFormItem alloc] initWithIdentifier:@"fqid_height_001" text:@"Height"
                                                           answerFormat:[ORKAnswerFormat heightAnswerFormat]];
            item.placeholder = @"Pick a height (local system)";
            [items addObject:item];
        }

        {
            ORKFormItem *item = [[ORKFormItem alloc] initWithIdentifier:@"fqid_height_002" text:@"Height"
                                                           answerFormat:[ORKAnswerFormat heightAnswerFormatWithMeasurementSystem:ORKMeasurementSystemMetric]];
            item.placeholder = @"Pick a height (metric system)";
            [items addObject:item];
        }

        {
            ORKFormItem *item = [[ORKFormItem alloc] initWithIdentifier:@"fqid_height_003" text:@"Height"
                                                           answerFormat:[ORKAnswerFormat heightAnswerFormatWithMeasurementSystem:ORKMeasurementSystemUSC]];
            item.placeholder = @"Pick a height (imperial system)";
            [items addObject:item];
        }

        {
            ORKFormItem *item = [[ORKFormItem alloc] initWithIdentifier:@"fqid_date_001" text:@"Birthdate"
                                                         answerFormat:[ORKAnswerFormat dateAnswerFormat]];
            item.placeholder = @"Pick a date";
            [items addObject:item];
        }
        
        {
            NSDate *defaultDate = [[NSCalendar currentCalendar] dateByAddingUnit:NSCalendarUnitYear value:-30 toDate:[NSDate date] options:(NSCalendarOptions)0];
            NSDate *minDate = [[NSCalendar currentCalendar] dateByAddingUnit:NSCalendarUnitYear value:-150 toDate:[NSDate date] options:(NSCalendarOptions)0];

            ORKFormItem *item = [[ORKFormItem alloc] initWithIdentifier:@"fqid_date_002" text:@"Birthdate"
                                                         answerFormat:[ORKAnswerFormat dateAnswerFormatWithDefaultDate:defaultDate
                                                                                                        minimumDate:minDate
                                                                                                        maximumDate:[NSDate date]
                                                                                                           calendar:nil]];
            item.placeholder = @"Pick a date (with default)";
            [items addObject:item];
        }
        
        {
            ORKFormItem *item = [[ORKFormItem alloc] initWithIdentifier:@"fqid_timeOfDay_001" text:@"Today sunset time?"
                                                         answerFormat:[ORKAnswerFormat timeOfDayAnswerFormat]];
            item.placeholder = @"No default time";
            [items addObject:item];
        }
        
        {
            NSDateComponents *defaultDC = [[NSDateComponents alloc] init];
            defaultDC.hour = 14;
            defaultDC.minute = 23;
            ORKFormItem *item = [[ORKFormItem alloc] initWithIdentifier:@"fqid_timeOfDay_002" text:@"Today sunset time?"
                                                         answerFormat:[ORKAnswerFormat timeOfDayAnswerFormatWithDefaultComponents:defaultDC]];
            item.placeholder = @"Default time 14:23";
            [items addObject:item];
        }
        
        {
            ORKFormItem *item = [[ORKFormItem alloc] initWithIdentifier:@"fqid_dateTime_001" text:@"Next eclipse visible in Cupertino?"
                                                         answerFormat:[ORKAnswerFormat dateTimeAnswerFormat]];
            
            item.placeholder = @"No default date and range";
            [items addObject:item];
        }
        
        {
            
            NSDate *defaultDate = [[NSCalendar currentCalendar] dateByAddingUnit:NSCalendarUnitDay value:3 toDate:[NSDate date] options:(NSCalendarOptions)0];
            NSDate *minDate = [[NSCalendar currentCalendar] dateByAddingUnit:NSCalendarUnitDay value:0 toDate:[NSDate date] options:(NSCalendarOptions)0];
            NSDate *maxDate = [[NSCalendar currentCalendar] dateByAddingUnit:NSCalendarUnitDay value:10 toDate:[NSDate date] options:(NSCalendarOptions)0];
            ORKFormItem *item = [[ORKFormItem alloc] initWithIdentifier:@"fqid_dateTime_002" text:@"Next eclipse visible in Cupertino?"
                                                         answerFormat:[ORKAnswerFormat dateTimeAnswerFormatWithDefaultDate:defaultDate
                                                                                                            minimumDate:minDate
                                                                                                            maximumDate:maxDate
                                                                                                               calendar:nil]];
            
            item.placeholder = @"Default date in 3 days and range(0, 10)";
            [items addObject:item];
        }
        
        {
            ORKFormItem *item = [[ORKFormItem alloc] initWithIdentifier:@"fqid_timeInterval_001" text:@"Wake up interval"
                                                           answerFormat:[ORKAnswerFormat timeIntervalAnswerFormat]];
            item.placeholder = @"No default Interval and step size";
            [items addObject:item];
        }
        
        {
            ORKFormItem *item = [[ORKFormItem alloc] initWithIdentifier:@"fqid_timeInterval_002" text:@"Wake up interval"
                                                           answerFormat:[ORKAnswerFormat timeIntervalAnswerFormatWithDefaultInterval:300 step:3]];
            
            item.placeholder = @"Default Interval 300 and step size 3";
            [items addObject:item];
        }
        
        {
            /*
             Testbed for image choice.
             
             In a real application, you would use real images rather than square
             colored boxes.
             */
            ORKImageChoice *option1 = [ORKImageChoice choiceWithNormalImage:[self imageWithColor:[UIColor redColor] size:CGSizeMake(360, 360) border:NO]
                                                              selectedImage:[self imageWithColor:[UIColor redColor] size:CGSizeMake(360, 360) border:YES]
                                                                       text:@"Red" value:@"red"];
            ORKImageChoice *option2 = [ORKImageChoice choiceWithNormalImage:[self imageWithColor:[UIColor orangeColor] size:CGSizeMake(360, 360) border:NO]
                                                              selectedImage:[self imageWithColor:[UIColor orangeColor] size:CGSizeMake(360, 360) border:YES]
                                                                       text:nil value:@"orange"];
            ORKImageChoice *option3 = [ORKImageChoice choiceWithNormalImage:[self imageWithColor:[UIColor yellowColor] size:CGSizeMake(360, 360) border:NO]
                                                              selectedImage:[self imageWithColor:[UIColor yellowColor] size:CGSizeMake(360, 360) border:YES]
                                                                       text:@"Yellow" value:@"yellow"];
            
            ORKFormItem *item3 = [[ORKFormItem alloc] initWithIdentifier:@"fqid_009_3" text:@"What is your favorite color?"
                                                          answerFormat:[ORKAnswerFormat choiceAnswerFormatWithImageChoices:@[option1, option2, option3]]];
            [items addObject:item3];
        }
        
        {
            // Discrete scale
            ORKFormItem *item = [[ORKFormItem alloc] initWithIdentifier:@"fqid_scale_001" text:@"Pick an integer" answerFormat:[[ORKScaleAnswerFormat alloc] initWithMaximumValue: 100 minimumValue: 0 defaultValue:NSIntegerMax step:10]];
            [items addObject:item];
        }
        
        {
            // Discrete scale, with default value
            ORKFormItem *item = [[ORKFormItem alloc] initWithIdentifier:@"fqid_scale_002" text:@"Pick an integer" answerFormat:[[ORKScaleAnswerFormat alloc] initWithMaximumValue: 100 minimumValue: 0 defaultValue:20 step:10]];
            [items addObject:item];
        }
        
        {
            // Continuous scale
            ORKFormItem *item = [[ORKFormItem alloc] initWithIdentifier:@"fqid_scale_003" text:@"Pick a decimal" answerFormat:[[ORKContinuousScaleAnswerFormat alloc] initWithMaximumValue: 100 minimumValue: 0 defaultValue:NSIntegerMax maximumFractionDigits:2]];
            [items addObject:item];
        }
        
        {
            // Continuous scale, with default value
            ORKFormItem *item = [[ORKFormItem alloc] initWithIdentifier:@"fqid_scale_004" text:@"Pick a decimal" answerFormat:[[ORKContinuousScaleAnswerFormat alloc] initWithMaximumValue: 100 minimumValue: 0 defaultValue:87.34 maximumFractionDigits:2]];
            [items addObject:item];
        }
        
        {
            // Vertical Discrete scale, with default value
            ORKFormItem *item = [[ORKFormItem alloc] initWithIdentifier:@"fqid_scale_005" text:@"Pick an integer" answerFormat:[[ORKScaleAnswerFormat alloc] initWithMaximumValue: 100 minimumValue: 0 defaultValue:90 step:10 vertical:YES]];
            [items addObject:item];
        }
        
        {
            // Vertical Continuous scale, with default value
            ORKFormItem *item = [[ORKFormItem alloc] initWithIdentifier:@"fqid_scale_006" text:@"Pick a decimal" answerFormat:[[ORKContinuousScaleAnswerFormat alloc] initWithMaximumValue: 100 minimumValue: 0 defaultValue:12.75 maximumFractionDigits:2 vertical:YES]];
            [items addObject:item];
        }
        
        {
            ORKTextChoice *textChoice1 = [ORKTextChoice choiceWithText:@"Poor" value:@(1)];
            ORKTextChoice *textChoice2 = [ORKTextChoice choiceWithText:@"Fair" value:@(2)];
            ORKTextChoice *textChoice3 = [ORKTextChoice choiceWithText:@"Good" value:@(3)];
            ORKTextChoice *textChoice4 = [ORKTextChoice choiceWithText:@"Above Average" value:@(4)];
            ORKTextChoice *textChoice5 = [ORKTextChoice choiceWithText:@"Excellent" value:@(5)];
            
            NSArray *textChoices = @[textChoice1, textChoice2, textChoice3, textChoice4, textChoice5];
            
            ORKTextScaleAnswerFormat *scaleAnswerFormat = [ORKAnswerFormat textScaleAnswerFormatWithTextChoices:textChoices
                                                                                                   defaultIndex:NSIntegerMax
                                                                                                       vertical:NO];
            
            ORKFormItem *item = [[ORKFormItem alloc] initWithIdentifier:@"fqid_scale_007"
                                                                   text:@"How are you feeling today?"
                                                           answerFormat:scaleAnswerFormat];
            [items addObject:item];
        }
        
        {
            ORKTextChoice *textChoice1 = [ORKTextChoice choiceWithText:@"Poor" value:@(1)];
            ORKTextChoice *textChoice2 = [ORKTextChoice choiceWithText:@"Fair" value:@(2)];
            ORKTextChoice *textChoice3 = [ORKTextChoice choiceWithText:@"Good" value:@(3)];
            ORKTextChoice *textChoice4 = [ORKTextChoice choiceWithText:@"Above Average" value:@(4)];
            ORKTextChoice *textChoice5 = [ORKTextChoice choiceWithText:@"Excellent" value:@(5)];
            
            NSArray *textChoices = @[textChoice1, textChoice2, textChoice3, textChoice4, textChoice5];
            
            ORKTextScaleAnswerFormat *scaleAnswerFormat = [ORKAnswerFormat textScaleAnswerFormatWithTextChoices:textChoices
                                                                                                   defaultIndex:NSIntegerMax
                                                                                                       vertical:YES];
            
            ORKFormItem *item = [[ORKFormItem alloc] initWithIdentifier:@"fqid_scale_008"
                                                                   text:@"How are you feeling today?"
                                                           answerFormat:scaleAnswerFormat];
            [items addObject:item];
        }
        
        {
            //Location
            ORKFormItem *item = [[ORKFormItem alloc] initWithIdentifier:@"fiqd_location" text:@"Pick a location" answerFormat:[ORKAnswerFormat locationAnswerFormat]];
            [items addObject:item];
        }
        
        [step setFormItems:items];
        [steps addObject:step];
    }

    {
        
        ORKFormStep *step = [[ORKFormStep alloc] initWithIdentifier:@"fid_002" title:@"Required form step" text:nil];
        ORKFormItem *item = [[ORKFormItem alloc] initWithIdentifier:@"fqid_001"
                                                               text:@"Value"
                                                       answerFormat:[ORKNumericAnswerFormat valuePickerAnswerFormatWithTextChoices:@[@"1", @"2", @"3"]]];
        item.placeholder = @"Pick a value";
        [step setFormItems:@[item]];
        step.optional = NO;
        [steps addObject:step];
    }
    
    {
        ORKInstructionStep *step = [[ORKInstructionStep alloc] initWithIdentifier:@"aid_001"];
        step.title = @"Thanks";
        [steps addObject:step];
    }
    
    ORKOrderedTask *task = [[ORKOrderedTask alloc] initWithIdentifier:MiniFormTaskIdentifier steps:steps];
    
    return task;
}

- (void)miniFormButtonTapped:(id)sender {
    [self beginTaskWithIdentifier:MiniFormTaskIdentifier];
}

#pragma mark - Mini form task

/*
 The optional form task is used to test form items' optional functionality (`ORKFormStep`, `ORKFormItem`).
 */
- (id<ORKTask>)makeOptionalFormTask {
    NSMutableArray *steps = [NSMutableArray new];
    
    {
        {
            ORKFormStep *step = [[ORKFormStep alloc] initWithIdentifier:@"scale_form_00" title:@"Optional Form Items" text:@"Optional form with a required scale item with a default value"];
            NSMutableArray *items = [NSMutableArray new];
            [steps addObject:step];
            
            {
                ORKScaleAnswerFormat *format = [ORKScaleAnswerFormat scaleAnswerFormatWithMaximumValue:10 minimumValue:1 defaultValue:4 step:1 vertical:YES maximumValueDescription:nil minimumValueDescription:nil];
                ORKFormItem *item = [[ORKFormItem alloc] initWithIdentifier:@"scale_form"
                                                                       text:@"Optional scale"
                                                               answerFormat:format];
                item.optional = NO;
                [items addObject:item];
            }
                 
            [step setFormItems:items];
        }

        
        ORKFormStep *step = [[ORKFormStep alloc] initWithIdentifier:@"fid_000" title:@"Optional Form Items" text:@"Optional form with no required items"];
        NSMutableArray *items = [NSMutableArray new];
        [steps addObject:step];
        
        {
            ORKFormItem *item = [[ORKFormItem alloc] initWithSectionTitle:@"Optional"];
            [items addObject:item];
        }

        {
            ORKTextAnswerFormat *format = [ORKAnswerFormat textAnswerFormatWithMaximumLength:12];
            format.multipleLines = NO;
            ORKFormItem *item = [[ORKFormItem alloc] initWithIdentifier:@"fqid_text3"
                                                                   text:@"Text"
                                                           answerFormat:format];
            item.placeholder = @"Input any text here.";
            [items addObject:item];
        }
        
        {
            ORKFormItem *item = [[ORKFormItem alloc] initWithIdentifier:@"fqid_text4"
                                                                   text:@"Number"
                                                           answerFormat:[ORKNumericAnswerFormat decimalAnswerFormatWithUnit:nil]];
            item.placeholder = @"Input any number here.";
            [items addObject:item];
        }
        
        [step setFormItems:items];
    }
    
    {
        ORKFormStep *step = [[ORKFormStep alloc] initWithIdentifier:@"fid_001" title:@"Optional Form Items" text:@"Optional form with some required items"];
        NSMutableArray *items = [NSMutableArray new];
        [steps addObject:step];
        
        {
            ORKFormItem *item = [[ORKFormItem alloc] initWithSectionTitle:@"Optional"];
            [items addObject:item];
        }

        ORKTextAnswerFormat *format = [ORKAnswerFormat textAnswerFormatWithMaximumLength:12];
        format.multipleLines = NO;
        {
            ORKFormItem *item = [[ORKFormItem alloc] initWithIdentifier:@"fqid_text1"
                                                                   text:@"Text A"
                                                           answerFormat:format];
            item.placeholder = @"Input any text here.";
            [items addObject:item];
        }
        
        {
            ORKFormItem *item = [[ORKFormItem alloc] initWithIdentifier:@"fqid_text2"
                                                                   text:@"Text B"
                                                           answerFormat:format];
            item.placeholder = @"Input any text here.";
            [items addObject:item];
        }
        
        {
            ORKFormItem *item = [[ORKFormItem alloc] initWithSectionTitle:@"Required"];
            [items addObject:item];
        }

        {
            ORKFormItem *item = [[ORKFormItem alloc] initWithIdentifier:@"fqid_text3"
                                                                   text:@"Text C"
                                                           answerFormat:format
                                                               optional:NO];
            item.placeholder = @"Input any text here.";
            [items addObject:item];
        }
        
        {
            ORKFormItem *item = [[ORKFormItem alloc] initWithIdentifier:@"fqid_text4"
                                                                   text:@"Number"
                                                           answerFormat:[ORKNumericAnswerFormat decimalAnswerFormatWithUnit:nil]
                                                               optional:NO];
            item.placeholder = @"Input any number here.";
            [items addObject:item];
        }
        
        [step setFormItems:items];
    }

    {
        ORKFormStep *step = [[ORKFormStep alloc] initWithIdentifier:@"fid_002" title:@"Optional Form Items" text:@"Optional form with all items required"];
        NSMutableArray *items = [NSMutableArray new];
        [steps addObject:step];
        
        {
            ORKFormItem *item = [[ORKFormItem alloc] initWithSectionTitle:@"Required"];
            [items addObject:item];
        }

        ORKTextAnswerFormat *format = [ORKAnswerFormat textAnswerFormatWithMaximumLength:12];
        format.multipleLines = NO;
        {
            ORKFormItem *item = [[ORKFormItem alloc] initWithIdentifier:@"fqid_text1"
                                                                   text:@"Text A"
                                                           answerFormat:format
                                                               optional:NO];
            item.placeholder = @"Input any text here.";
            [items addObject:item];
        }
        
        {
            ORKFormItem *item = [[ORKFormItem alloc] initWithIdentifier:@"fqid_text2"
                                                                   text:@"Text B"
                                                           answerFormat:format
                                                               optional:NO];
            item.placeholder = @"Input any text here.";
            [items addObject:item];
        }
        
        {
            ORKFormItem *item = [[ORKFormItem alloc] initWithIdentifier:@"fqid_text3"
                                                                   text:@"Text C"
                                                           answerFormat:format
                                                               optional:NO];
            item.placeholder = @"Input any text here.";
            [items addObject:item];
        }
        
        {
            ORKFormItem *item = [[ORKFormItem alloc] initWithIdentifier:@"fqid_text4"
                                                                   text:@"Number"
                                                           answerFormat:[ORKNumericAnswerFormat decimalAnswerFormatWithUnit:nil]
                                                               optional:NO];
            item.placeholder = @"Input any number here.";
            [items addObject:item];
        }
        
        [step setFormItems:items];
    }

    {
        ORKFormStep *step = [[ORKFormStep alloc] initWithIdentifier:@"fid_003" title:@"Optional Form Items" text:@"Required form with no required items"];
        NSMutableArray *items = [NSMutableArray new];
        [steps addObject:step];
        
        {
            ORKFormItem *item = [[ORKFormItem alloc] initWithSectionTitle:@"Optional"];
            [items addObject:item];
        }

        {
            ORKTextAnswerFormat *format = [ORKAnswerFormat textAnswerFormatWithMaximumLength:6];
            format.multipleLines = NO;
            ORKFormItem *item = [[ORKFormItem alloc] initWithIdentifier:@"fqid_text3"
                                                                   text:@"Text"
                                                           answerFormat:format];
            item.placeholder = @"Input any text here.";
            [items addObject:item];
        }
        
        {
            ORKFormItem *item = [[ORKFormItem alloc] initWithIdentifier:@"fqid_text4"
                                                                   text:@"Number"
                                                           answerFormat:[ORKNumericAnswerFormat decimalAnswerFormatWithUnit:nil]];
            item.placeholder = @"Input any number here.";
            [items addObject:item];
        }
        
        [step setFormItems:items];
        step.optional = NO;
    }
    
    {
        ORKFormStep *step = [[ORKFormStep alloc] initWithIdentifier:@"fid_004" title:@"Optional Form Items" text:@"Required form with some required items"];
        NSMutableArray *items = [NSMutableArray new];
        [steps addObject:step];
        
        {
            ORKFormItem *item = [[ORKFormItem alloc] initWithSectionTitle:@"Optional"];
            [items addObject:item];
        }

        ORKTextAnswerFormat *format = [ORKAnswerFormat textAnswerFormatWithMaximumLength:12];
        format.multipleLines = NO;
        {
            ORKFormItem *item = [[ORKFormItem alloc] initWithIdentifier:@"fqid_text1"
                                                                   text:@"Text A"
                                                           answerFormat:format];
            item.placeholder = @"Input your text here.";
            [items addObject:item];
        }
        
        {
            ORKFormItem *item = [[ORKFormItem alloc] initWithIdentifier:@"fqid_text2"
                                                                   text:@"Text B"
                                                           answerFormat:format];
            item.placeholder = @"Input your text here.";
            [items addObject:item];
        }
        
        {
            ORKFormItem *item = [[ORKFormItem alloc] initWithSectionTitle:@"Required"];
            [items addObject:item];
        }

        {
            ORKFormItem *item = [[ORKFormItem alloc] initWithIdentifier:@"fqid_text3"
                                                                   text:@"Text C"
                                                           answerFormat:format];
            item.optional = NO;
            item.placeholder = @"Input your text here.";
            [items addObject:item];
        }
        
        {
            ORKFormItem *item = [[ORKFormItem alloc] initWithIdentifier:@"fqid_text4"
                                                                   text:@"Number"
                                                           answerFormat:[ORKNumericAnswerFormat decimalAnswerFormatWithUnit:nil]];
            item.optional = NO;
            item.placeholder = @"Input any number here.";
            [items addObject:item];
        }
        
        [step setFormItems:items];
        step.optional = NO;
    }

    {
        ORKFormStep *step = [[ORKFormStep alloc] initWithIdentifier:@"fid_005" title:@"Optional Form Items" text:@"Required form with all items required"];
        NSMutableArray *items = [NSMutableArray new];
        [steps addObject:step];
        
        {
            ORKFormItem *item = [[ORKFormItem alloc] initWithSectionTitle:@"Required"];
            [items addObject:item];
        }

        ORKTextAnswerFormat *format = [ORKAnswerFormat textAnswerFormatWithMaximumLength:12];
        format.multipleLines = NO;
        {
            ORKFormItem *item = [[ORKFormItem alloc] initWithIdentifier:@"fqid_text1"
                                                                   text:@"Text A"
                                                           answerFormat:format];
            item.optional = NO;
            item.placeholder = @"Input any text here.";
            [items addObject:item];
        }
        
        {
            ORKFormItem *item = [[ORKFormItem alloc] initWithIdentifier:@"fqid_text2"
                                                                   text:@"Text B"
                                                           answerFormat:format];
            item.optional = NO;
            item.placeholder = @"Input any text here.";
            [items addObject:item];
        }
        
        {
            ORKFormItem *item = [[ORKFormItem alloc] initWithIdentifier:@"fqid_text3"
                                                                   text:@"Text C"
                                                           answerFormat:format];
            item.optional = NO;
            item.placeholder = @"Input any text here.";
            [items addObject:item];
        }
        
        {
            ORKFormItem *item = [[ORKFormItem alloc] initWithIdentifier:@"fqid_text4"
                                                                   text:@"Number"
                                                           answerFormat:[ORKNumericAnswerFormat decimalAnswerFormatWithUnit:nil]];
            item.optional = NO;
            item.placeholder = @"Input any number here.";
            [items addObject:item];
        }
        
        [step setFormItems:items];
        step.optional = NO;
    }
    
    ORKOrderedTask *task = [[ORKOrderedTask alloc] initWithIdentifier:MiniFormTaskIdentifier steps:steps];
    
    return task;
}

- (void)optionalFormButtonTapped:(id)sender {
    [self beginTaskWithIdentifier:OptionalFormTaskIdentifier];
}

#pragma mark - Predicate Tests
/*
 This is intended to test the predicate functions and APIs
 */
- (id<ORKTask>)makePredicateTestsTask {
    NSMutableArray *steps = [NSMutableArray new];
    
    {
        ORKInstructionStep *step = [[ORKInstructionStep alloc] initWithIdentifier:@"intro_step"];
        step.title = @"Predicate Tests";
        [steps addObject:step];
    }
    
    // Test Expected Boolean value
    {
        ORKQuestionStep *step = [ORKQuestionStep questionStepWithIdentifier:@"question_01"
                                                                      title:@"Pass the Boolean question?"
                                                                     answer:[ORKAnswerFormat booleanAnswerFormat]];
        [steps addObject:step];
    }
    
    {
        ORKInstructionStep *step = [[ORKInstructionStep alloc] initWithIdentifier:@"question_01_fail"];
        step.title = @"You failed the Boolean question.";
        [steps addObject:step];
    }
    
    {
        ORKInstructionStep *step = [[ORKInstructionStep alloc] initWithIdentifier:@"question_01_pass"];
        step.title = @"You passed the Boolean question.";
        [steps addObject:step];
    }
    
    // Test expected Single Choice
    {
        ORKAnswerFormat *answer = [ORKAnswerFormat choiceAnswerFormatWithStyle:ORKChoiceAnswerStyleSingleChoice textChoices:[NSArray arrayWithObjects:@"Choose Yes", @"Choose No", nil]];
        ORKQuestionStep *step = [ORKQuestionStep questionStepWithIdentifier:@"question_02"
                                                                      title:@"Pass the single choice question?"
                                                                     answer:answer];
        [steps addObject:step];
    }
    
    {
        ORKInstructionStep *step = [[ORKInstructionStep alloc] initWithIdentifier:@"question_02_fail"];
        step.title = @"You failed the single choice question.";
        [steps addObject:step];
    }
    
    {
        ORKInstructionStep *step = [[ORKInstructionStep alloc] initWithIdentifier:@"question_02_pass"];
        step.title = @"You passed the single choice question.";
        [steps addObject:step];
    }
    
    //  Test expected multiple choices
    {
        ORKAnswerFormat *answer = [ORKAnswerFormat choiceAnswerFormatWithStyle:ORKChoiceAnswerStyleMultipleChoice textChoices:[NSArray arrayWithObjects:@"Cat", @"Dog", @"Rock", nil]];
        ORKQuestionStep *step = [ORKQuestionStep questionStepWithIdentifier:@"question_03"
                                                                      title:@"Select all the animals"
                                                                     answer:answer];
        [steps addObject:step];
    }
    
    {
        ORKInstructionStep *step = [[ORKInstructionStep alloc] initWithIdentifier:@"question_03_fail"];
        step.title = @"You failed the multiple choice animals question.";
        [steps addObject:step];
    }
    
    {
        ORKInstructionStep *step = [[ORKInstructionStep alloc] initWithIdentifier:@"question_03_pass"];
        step.title = @"You passed the multiple choice animals question.";
        [steps addObject:step];
    }

    //  Test expected multiple choices
    {
        ORKAnswerFormat *answer = [ORKAnswerFormat choiceAnswerFormatWithStyle:ORKChoiceAnswerStyleSingleChoice textChoices:[NSArray arrayWithObjects:@"Cat", @"Catheter", @"Cathedral", @"Dog", nil]];
        ORKQuestionStep *step = [ORKQuestionStep questionStepWithIdentifier:@"question_04"
                                                                      title:@"Choose any word containing the word 'Cat'"
                                                                     answer:answer];
        [steps addObject:step];
    }
    
    {
        ORKInstructionStep *step = [[ORKInstructionStep alloc] initWithIdentifier:@"question_04_fail"];
        step.title = @"You failed the 'Cat' pattern match question.";
        [steps addObject:step];
    }
    
    {
        ORKInstructionStep *step = [[ORKInstructionStep alloc] initWithIdentifier:@"question_04_pass"];
        step.title = @"You passed the 'Cat' pattern match question.";
        [steps addObject:step];
    }

    //  Test expected text
    {
        ORKAnswerFormat *answer = [ORKAnswerFormat textAnswerFormat];
        ORKQuestionStep *step = [ORKQuestionStep questionStepWithIdentifier:@"question_05"
                                                                      title:@"Write the word 'Dog'"
                                                                     answer:answer];
        [steps addObject:step];
    }
    
    {
        ORKInstructionStep *step = [[ORKInstructionStep alloc] initWithIdentifier:@"question_05_fail"];
        step.title = @"You didn't write 'Dog'.";
        [steps addObject:step];
    }
    
    {
        ORKInstructionStep *step = [[ORKInstructionStep alloc] initWithIdentifier:@"question_05_pass"];
        step.title = @"You wrote 'Dog'.";
        [steps addObject:step];
    }
    
    //  Test matching text
    {
        ORKAnswerFormat *answer = [ORKAnswerFormat textAnswerFormat];
        ORKQuestionStep *step = [ORKQuestionStep questionStepWithIdentifier:@"question_06"
                                                                      title:@"Write a word matching '*og'"
                                                                     answer:answer];
        [steps addObject:step];
    }
    
    {
        ORKInstructionStep *step = [[ORKInstructionStep alloc] initWithIdentifier:@"question_06_fail"];
        step.title = @"You didn't write a word matching '*og'.";
        [steps addObject:step];
    }
    
    {
        ORKInstructionStep *step = [[ORKInstructionStep alloc] initWithIdentifier:@"question_06_pass"];
        step.title = @"You wrote a word matching '*og'.";
        [steps addObject:step];
    }
    
    //  Numeric test - any number over 10
    {
        ORKAnswerFormat *answer = [ORKAnswerFormat integerAnswerFormatWithUnit:nil];
        ORKQuestionStep *step = [ORKQuestionStep questionStepWithIdentifier:@"question_07"
                                                                      title:@"Enter a number over 10"
                                                                     answer:answer];
        [steps addObject:step];
    }
    
    {
        ORKInstructionStep *step = [[ORKInstructionStep alloc] initWithIdentifier:@"question_07_fail"];
        step.title = @"Your number was less then 10.";
        [steps addObject:step];
    }
    
    {
        ORKInstructionStep *step = [[ORKInstructionStep alloc] initWithIdentifier:@"question_07_pass"];
        step.title = @"Your number was over 10.";
        [steps addObject:step];
    }
    
    {
        /*
         Vertical continuous scale with three decimal places and a default.
         */
        ORKContinuousScaleAnswerFormat *scaleAnswerFormat =  [ORKAnswerFormat continuousScaleAnswerFormatWithMaximumValue:10
                                                                                                             minimumValue:1
                                                                                                             defaultValue:8.725
                                                                                                    maximumFractionDigits:3
                                                                                                                 vertical:YES
                                                                                                  maximumValueDescription:nil
                                                                                                  minimumValueDescription:nil];
        
        ORKQuestionStep *step = [ORKQuestionStep questionStepWithIdentifier:@"question_08"
                                                                      title:@"Choose a value under 5"
                                                                     answer:scaleAnswerFormat];
        [steps addObject:step];
    }
    
    {
        ORKInstructionStep *step = [[ORKInstructionStep alloc] initWithIdentifier:@"question_08_fail"];
        step.title = @"Your number was more than 5.";
        [steps addObject:step];
    }
    
    {
        ORKInstructionStep *step = [[ORKInstructionStep alloc] initWithIdentifier:@"question_08_pass"];
        step.title = @"Your number was less than 5.";
        [steps addObject:step];
    }


    {
        ORKCompletionStep *step = [[ORKCompletionStep alloc] initWithIdentifier:@"all_passed"];
        step.title = @"All validation tests now completed.";
        [steps addObject:step];
    }
    
    ORKNavigableOrderedTask *task = [[ORKNavigableOrderedTask alloc] initWithIdentifier:EligibilitySurveyTaskIdentifier steps:steps];
    
    // Build navigation rules.
    {
        // If we answer 'Yes' to Question 1, then proceed to the pass screen
        ORKResultSelector *resultSelector = [ORKResultSelector selectorWithResultIdentifier:@"question_01"];
        NSPredicate *predicateQuestion = [ORKResultPredicate predicateForBooleanQuestionResultWithResultSelector:resultSelector expectedAnswer:YES];
    
        ORKPredicateStepNavigationRule *predicateRule = [[ORKPredicateStepNavigationRule alloc] initWithResultPredicates:@[predicateQuestion]
                                                                                          destinationStepIdentifiers:@[@"question_01_pass"]];
        [task setNavigationRule:predicateRule forTriggerStepIdentifier:@"question_01"];
    }
    
    {
        // If we arrived at question_01_fail then fall through to question 2
        ORKDirectStepNavigationRule *directRule = nil;
        directRule = [[ORKDirectStepNavigationRule alloc] initWithDestinationStepIdentifier:@"question_02"];
        [task setNavigationRule:directRule forTriggerStepIdentifier:@"question_01_fail"];
    }
    
    {
        // If we answer 'Yes' to Question 2, then proceed to the pass screen
        ORKResultSelector *resultSelector = [ORKResultSelector selectorWithResultIdentifier:@"question_02"];
        NSPredicate *predicateQuestion = [ORKResultPredicate predicateForChoiceQuestionResultWithResultSelector:resultSelector expectedAnswerValue:@"Choose Yes"];
    
        ORKPredicateStepNavigationRule *predicateRule = [[ORKPredicateStepNavigationRule alloc] initWithResultPredicates:@[predicateQuestion]
                                                                                          destinationStepIdentifiers:@[@"question_02_pass"]];
        [task setNavigationRule:predicateRule forTriggerStepIdentifier:@"question_02"];
    }
    
    {
        // If we arrived at question_02_fail then fall through to question 3
        ORKDirectStepNavigationRule *directRule = nil;
        directRule = [[ORKDirectStepNavigationRule alloc] initWithDestinationStepIdentifier:@"question_03"];
        [task setNavigationRule:directRule forTriggerStepIdentifier:@"question_02_fail"];
    }
    
    {
        // If we answer 'Yes' to Question 3, then proceed to the pass screen
        ORKResultSelector *resultSelector = [ORKResultSelector selectorWithResultIdentifier:@"question_03"];
        NSPredicate *predicateQuestion = [ORKResultPredicate predicateForChoiceQuestionResultWithResultSelector:resultSelector expectedAnswerValues:[NSArray arrayWithObjects: @"Cat",@"Dog", nil]];
        
        ORKPredicateStepNavigationRule *predicateRule = [[ORKPredicateStepNavigationRule alloc] initWithResultPredicates:@[predicateQuestion]
                                                                                              destinationStepIdentifiers:@[@"question_03_pass"]];
        [task setNavigationRule:predicateRule forTriggerStepIdentifier:@"question_03"];
    }
    
    {
        // If we arrived at question_03_fail then fall through to question 4
        ORKDirectStepNavigationRule *directRule = nil;
        directRule = [[ORKDirectStepNavigationRule alloc] initWithDestinationStepIdentifier:@"question_04"];
        [task setNavigationRule:directRule forTriggerStepIdentifier:@"question_03_fail"];
    }
    
    {
        // If we answer 'Yes' to Question 4, then proceed to the pass screen
        ORKResultSelector *resultSelector = [ORKResultSelector selectorWithResultIdentifier:@"question_04"];
        NSPredicate *predicateQuestion = [ORKResultPredicate predicateForChoiceQuestionResultWithResultSelector:resultSelector matchingPattern:@"Cat.*"];
        
        ORKPredicateStepNavigationRule *predicateRule = [[ORKPredicateStepNavigationRule alloc] initWithResultPredicates:@[predicateQuestion]
                                                                                              destinationStepIdentifiers:@[@"question_04_pass"]];
        [task setNavigationRule:predicateRule forTriggerStepIdentifier:@"question_04"];
    }
    
    {
        // If we arrived at question_04_fail then fall through to question 5
        ORKDirectStepNavigationRule *directRule = nil;
        directRule = [[ORKDirectStepNavigationRule alloc] initWithDestinationStepIdentifier:@"question_05"];
        [task setNavigationRule:directRule forTriggerStepIdentifier:@"question_04_fail"];
    }
    
    {
        // If we answer 'Dog' to Question 5, then proceed to the pass screen
        ORKResultSelector *resultSelector = [ORKResultSelector selectorWithResultIdentifier:@"question_05"];
        NSPredicate *predicateQuestion = [ORKResultPredicate predicateForTextQuestionResultWithResultSelector:resultSelector expectedString:@"Dog"];
        
        ORKPredicateStepNavigationRule *predicateRule = [[ORKPredicateStepNavigationRule alloc] initWithResultPredicates:@[predicateQuestion]
                                                                                              destinationStepIdentifiers:@[@"question_05_pass"]];
        [task setNavigationRule:predicateRule forTriggerStepIdentifier:@"question_05"];
    }
    
    {
        // If we arrived at question_05_fail then fall through to question 6
        ORKDirectStepNavigationRule *directRule = nil;
        directRule = [[ORKDirectStepNavigationRule alloc] initWithDestinationStepIdentifier:@"question_06"];
        [task setNavigationRule:directRule forTriggerStepIdentifier:@"question_05_fail"];
    }
    
    
    {
        // If we answer '*og' to Question 6, then proceed to the pass screen
        ORKResultSelector *resultSelector = [ORKResultSelector selectorWithResultIdentifier:@"question_06"];
        NSPredicate *predicateQuestion = [ORKResultPredicate predicateForTextQuestionResultWithResultSelector:resultSelector matchingPattern:@".*og"];
        
        ORKPredicateStepNavigationRule *predicateRule = [[ORKPredicateStepNavigationRule alloc] initWithResultPredicates:@[predicateQuestion]
                                                                                              destinationStepIdentifiers:@[@"question_06_pass"]];
        [task setNavigationRule:predicateRule forTriggerStepIdentifier:@"question_06"];
    }
    
    {
        // If we arrived at question_06_fail then fall through to question 7
        ORKDirectStepNavigationRule *directRule = nil;
        directRule = [[ORKDirectStepNavigationRule alloc] initWithDestinationStepIdentifier:@"question_07"];
        [task setNavigationRule:directRule forTriggerStepIdentifier:@"question_06_fail"];
    }
    
    {
        // If we answer '*og' to Question 7, then proceed to the pass screen
        ORKResultSelector *resultSelector = [ORKResultSelector selectorWithResultIdentifier:@"question_07"];
        NSPredicate *predicateQuestion = [ORKResultPredicate predicateForNumericQuestionResultWithResultSelector:resultSelector minimumExpectedAnswerValue:10];
        
        ORKPredicateStepNavigationRule *predicateRule = [[ORKPredicateStepNavigationRule alloc] initWithResultPredicates:@[predicateQuestion]
                                                                                              destinationStepIdentifiers:@[@"question_07_pass"]];
        [task setNavigationRule:predicateRule forTriggerStepIdentifier:@"question_07"];
    }
    
    {
        // If we arrived at question_05_fail then fall through to question 6
        ORKDirectStepNavigationRule *directRule = nil;
        directRule = [[ORKDirectStepNavigationRule alloc] initWithDestinationStepIdentifier:@"question_08"];
        [task setNavigationRule:directRule forTriggerStepIdentifier:@"question_07_fail"];
    }
    
    {
        // If we answer '*og' to Question 7, then proceed to the pass screen
        ORKResultSelector *resultSelector = [ORKResultSelector selectorWithResultIdentifier:@"question_08"];
        NSPredicate *predicateQuestion = [ORKResultPredicate predicateForScaleQuestionResultWithResultSelector:resultSelector maximumExpectedAnswerValue:5];
        
        ORKPredicateStepNavigationRule *predicateRule = [[ORKPredicateStepNavigationRule alloc] initWithResultPredicates:@[predicateQuestion]
                                                                                              destinationStepIdentifiers:@[@"question_08_pass"]];
        [task setNavigationRule:predicateRule forTriggerStepIdentifier:@"question_08"];
    }
    
    {
        // If we arrived at question_05_fail then fall through to question 6
        ORKDirectStepNavigationRule *directRule = nil;
        directRule = [[ORKDirectStepNavigationRule alloc] initWithDestinationStepIdentifier:@"all_passed"];
        [task setNavigationRule:directRule forTriggerStepIdentifier:@"question_08_fail"];
    }

    return task;
}

- (void)predicateTestsButtonTapped:(id)sender {
    [self beginTaskWithIdentifier:PredicateTestsTaskIdentifier];
}

#pragma mark - Active tasks

- (void)fitnessTaskButtonTapped:(id)sender {
    [self beginTaskWithIdentifier:FitnessTaskIdentifier];
}

- (void)gaitTaskButtonTapped:(id)sender {
    [self beginTaskWithIdentifier:GaitTaskIdentifier];
}

- (void)memoryGameTaskButtonTapped:(id)sender {
    [self beginTaskWithIdentifier:MemoryTaskIdentifier];
}

- (IBAction)waitTaskButtonTapped:(id)sender {
    [self beginTaskWithIdentifier:WaitTaskIdentifier];
}

- (void)audioTaskButtonTapped:(id)sender {
    [self beginTaskWithIdentifier:AudioTaskIdentifier];
}

- (void)toneAudiometryTaskButtonTapped:(id)sender {
    [self beginTaskWithIdentifier:ToneAudiometryTaskIdentifier];
}

- (void)twoFingerTappingTaskButtonTapped:(id)sender {
    [self beginTaskWithIdentifier:TwoFingerTapTaskIdentifier];
}

- (void)reactionTimeTaskButtonTapped:(id)sender {
    [self beginTaskWithIdentifier:ReactionTimeTaskIdentifier];
}

- (void)goNoGoTaskButtonTapped:(id)sender {
    [self beginTaskWithIdentifier:GoNoGoTasIdentifier];
}

- (void)towerOfHanoiTaskButtonTapped:(id)sender {
    [self beginTaskWithIdentifier:TowerOfHanoiTaskIdentifier];
}

- (void)timedWalkTaskButtonTapped:(id)sender {
    [self beginTaskWithIdentifier:TimedWalkTaskIdentifier];
}

- (void)psatTaskButtonTapped:(id)sender {
    [self beginTaskWithIdentifier:PSATTaskIdentifier];
}

- (void)holePegTestTaskButtonTapped:(id)sender {
    [self beginTaskWithIdentifier:HolePegTestTaskIdentifier];
}

- (void)walkAndTurnTaskButtonTapped:(id)sender {
    [self beginTaskWithIdentifier:WalkBackAndForthTaskIdentifier];
}

- (void)handTremorTaskButtonTapped:(id)sender {
    [self beginTaskWithIdentifier:TremorTaskIdentifier];
}

- (void)rightHandTremorTaskButtonTapped:(id)sender {
    [self beginTaskWithIdentifier:TremorRightHandTaskIdentifier];
}

- (void)moodSurveyButtonTapped:(id)sender {
    [self beginTaskWithIdentifier:MoodSurveyTaskIdentifier];
}

#pragma mark - Dynamic task

/*
 See the `DynamicTask` class for a definition of this task.
 */
- (void)dynamicTaskButtonTapped:(id)sender {
    [self beginTaskWithIdentifier:DynamicTaskIdentifier];
}

#pragma mark - Screening task

/*
 This demonstrates a task where if the user enters a value that is too low for
 the first question (say, under 18), the task view controller delegate API can
 be used to reject the answer and prevent forward navigation.
 
 See the implementation of the task view controller delegate methods for specific
 handling of this task.
 */
- (id<ORKTask>)makeInterruptibleTask {
    NSMutableArray *steps = [NSMutableArray new];
    
    {
        ORKNumericAnswerFormat *format = [ORKNumericAnswerFormat integerAnswerFormatWithUnit:@"years"];
        format.minimum = @(5);
        format.maximum = @(90);
        ORKQuestionStep *step = [ORKQuestionStep questionStepWithIdentifier:@"itid_001"
                                                                      title:@"How old are you?"
                                                                     answer:format];
        [steps addObject:step];
    }
    
    {
        ORKQuestionStep *step = [ORKQuestionStep questionStepWithIdentifier:@"itid_002"
                                                                      title:@"How much did you pay for your car?"
                                                                     answer:[ORKNumericAnswerFormat decimalAnswerFormatWithUnit:@"USD"]];
        [steps addObject:step];
    }
    
    {
        ORKInstructionStep *step = [[ORKInstructionStep alloc] initWithIdentifier:@"itid_003"];
        step.title = @"Thank you for completing this task.";
        [steps addObject:step];
    }
    
    ORKOrderedTask *task = [[ORKOrderedTask alloc] initWithIdentifier:InterruptibleTaskIdentifier steps:steps];
    return task;
}

- (void)interruptibleTaskButtonTapped:(id)sender {
    [self beginTaskWithIdentifier:InterruptibleTaskIdentifier];
}

#pragma mark - Scales task

/*
 This task is used to test various uses of discrete and continuous, horizontal and vertical valued sliders.
 */
- (id<ORKTask>)makeScalesTask {

    NSMutableArray *steps = [NSMutableArray array];
    
    {
        /*
         Continuous scale with two decimal places.
         */
        ORKContinuousScaleAnswerFormat *scaleAnswerFormat =  [ORKAnswerFormat continuousScaleAnswerFormatWithMaximumValue:10
                                                                                                             minimumValue:1
                                                                                                             defaultValue:NSIntegerMax
                                                                                                    maximumFractionDigits:2
                                                                                                                 vertical:NO
                                                                                                  maximumValueDescription:nil
                                                                                                  minimumValueDescription:nil];
        
        ORKQuestionStep *step = [ORKQuestionStep questionStepWithIdentifier:@"scale_01"
                                                                    title:@"On a scale of 1 to 10, how much pain do you feel?"
                                                                   answer:scaleAnswerFormat];
        [steps addObject:step];
    }
    
    {
        /*
         Discrete scale, no default.
         */
        ORKScaleAnswerFormat *scaleAnswerFormat =  [ORKAnswerFormat scaleAnswerFormatWithMaximumValue:300
                                                                                         minimumValue:100
                                                                                         defaultValue:NSIntegerMax
                                                                                                 step:50
                                                                                             vertical:NO
                                                                              maximumValueDescription:nil
                                                                              minimumValueDescription:nil];
        
        ORKQuestionStep *step = [ORKQuestionStep questionStepWithIdentifier:@"scale_02"
                                                                    title:@"How much money do you need?"
                                                                   answer:scaleAnswerFormat];
        [steps addObject:step];
    }
    
    {
        /*
         Discrete scale, with a default.
         */
        ORKScaleAnswerFormat *scaleAnswerFormat =  [ORKAnswerFormat scaleAnswerFormatWithMaximumValue:10
                                                                                         minimumValue:1
                                                                                         defaultValue:5
                                                                                                 step:1
                                                                                             vertical:NO
                                                                              maximumValueDescription:nil
                                                                              minimumValueDescription:nil];
        
        ORKQuestionStep *step = [ORKQuestionStep questionStepWithIdentifier:@"scale_03"
                                                                    title:@"On a scale of 1 to 10, how much pain do you feel?"
                                                                   answer:scaleAnswerFormat];
        [steps addObject:step];
    }
    
    {
        /*
         Discrete scale, with a default that is not on a step boundary.
         */
        ORKScaleAnswerFormat *scaleAnswerFormat =  [ORKAnswerFormat scaleAnswerFormatWithMaximumValue:300
                                                                                         minimumValue:100
                                                                                         defaultValue:174
                                                                                                 step:50
                                                                                             vertical:NO
                                                                              maximumValueDescription:nil
                                                                              minimumValueDescription:nil];
        
        ORKQuestionStep *step = [ORKQuestionStep questionStepWithIdentifier:@"scale_04"
                                                                    title:@"How much money do you need?"
                                                                   answer:scaleAnswerFormat];
        [steps addObject:step];
    }

    {
        /*
         Vertical continuous scale with three decimal places and a default.
         */
        ORKContinuousScaleAnswerFormat *scaleAnswerFormat =  [ORKAnswerFormat continuousScaleAnswerFormatWithMaximumValue:10
                                                                                                             minimumValue:1
                                                                                                             defaultValue:8.725
                                                                                                    maximumFractionDigits:3
                                                                                                                 vertical:YES
                                                                                                  maximumValueDescription:nil
                                                                                                  minimumValueDescription:nil];
        
        ORKQuestionStep *step = [ORKQuestionStep questionStepWithIdentifier:@"scale_05"
                                                                      title:@"On a scale of 1 to 10, what is your mood?"
                                                                     answer:scaleAnswerFormat];
        [steps addObject:step];
    }

    {
        /*
         Vertical discrete scale, with a default on a step boundary.
         */
        ORKScaleAnswerFormat *scaleAnswerFormat =  [ORKAnswerFormat scaleAnswerFormatWithMaximumValue:10
                                                                                         minimumValue:1
                                                                                         defaultValue:5
                                                                                                 step:1
                                                                                             vertical:YES
                                                                              maximumValueDescription:nil
                                                                              minimumValueDescription:nil];
        
        ORKQuestionStep *step = [ORKQuestionStep questionStepWithIdentifier:@"scale_06"
                                                                      title:@"How was your mood yesterday?"
                                                                     answer:scaleAnswerFormat];
        [steps addObject:step];
    }
    
    {
        /*
         Vertical discrete scale, with min and max labels.
         */
        ORKScaleAnswerFormat *scaleAnswerFormat =  [ORKAnswerFormat scaleAnswerFormatWithMaximumValue:10
                                                                                         minimumValue:1
                                                                                         defaultValue:NSIntegerMax
                                                                                                 step:1
                                                                                             vertical:YES
                                                                              maximumValueDescription:@"A lot"
                                                                              minimumValueDescription:@"Not at all"];
        
        ORKQuestionStep *step = [ORKQuestionStep questionStepWithIdentifier:@"scale_07"
                                                                      title:@"On a scale of 1 to 10, what is your mood?"
                                                                     answer:scaleAnswerFormat];
        [steps addObject:step];
    }
    
    {
        /*
         Vertical continuous scale, with min and max labels.
         */
        ORKContinuousScaleAnswerFormat *scaleAnswerFormat =  [ORKAnswerFormat continuousScaleAnswerFormatWithMaximumValue:10
                                                                                                             minimumValue:1
                                                                                                             defaultValue:99
                                                                                                    maximumFractionDigits:2
                                                                                                                 vertical:YES
                                                                                                  maximumValueDescription:@"High value"
                                                                                                  minimumValueDescription:@"Low value"];
        
        ORKQuestionStep *step = [ORKQuestionStep questionStepWithIdentifier:@"scale_08"
                                                                      title:@"How would you measure your mood improvement?"
                                                                     answer:scaleAnswerFormat];
        [steps addObject:step];
    }
    
    {
        /*
         Vertical discrete scale, with min and max labels.
         */
        ORKScaleAnswerFormat *scaleAnswerFormat =  [ORKAnswerFormat scaleAnswerFormatWithMaximumValue:10
                                                                                         minimumValue:1
                                                                                         defaultValue:NSIntegerMax
                                                                                                 step:1
                                                                                             vertical:NO
                                                                              maximumValueDescription:@"A lot"
                                                                              minimumValueDescription:@"Not at all"];
        
        ORKQuestionStep *step = [ORKQuestionStep questionStepWithIdentifier:@"scale_09"
                                                                      title:@"On a scale of 1 to 10, what is your mood?"
                                                                     answer:scaleAnswerFormat];
        [steps addObject:step];
    }
    
    {
        /*
         Vertical continuous scale, with min and max labels.
         */
        ORKContinuousScaleAnswerFormat *scaleAnswerFormat =  [ORKAnswerFormat continuousScaleAnswerFormatWithMaximumValue:10
                                                                                                             minimumValue:1
                                                                                                             defaultValue:99
                                                                                                    maximumFractionDigits:2
                                                                                                                 vertical:NO
                                                                                                  maximumValueDescription:@"High value"
                                                                                                  minimumValueDescription:@"Low value"];
        
        ORKQuestionStep *step = [ORKQuestionStep questionStepWithIdentifier:@"scale_10"
                                                                      title:@"How would you measure your mood improvement?"
                                                                     answer:scaleAnswerFormat];
        [steps addObject:step];
    }

    {
        /*
         Vertical continuous scale with three decimal places, a default, and a format style.
         */
        ORKContinuousScaleAnswerFormat *scaleAnswerFormat =  [ORKAnswerFormat continuousScaleAnswerFormatWithMaximumValue:1.0
                                                                                                             minimumValue:0.0
                                                                                                             defaultValue:0.8725
                                                                                                    maximumFractionDigits:0
                                                                                                                 vertical:YES
                                                                                                  maximumValueDescription:nil
                                                                                                  minimumValueDescription:nil];

        scaleAnswerFormat.numberStyle = ORKNumberFormattingStylePercent;
        
        ORKQuestionStep *step = [ORKQuestionStep questionStepWithIdentifier:@"scale_11"
                                                                      title:@"How much has your mood improved?"
                                                                     answer:scaleAnswerFormat];
        [steps addObject:step];
    }
    
    {
        /*
         Continuous scale with images.
         */
        ORKContinuousScaleAnswerFormat *scaleAnswerFormat =  [ORKAnswerFormat continuousScaleAnswerFormatWithMaximumValue:10
                                                                                                             minimumValue:1
                                                                                                             defaultValue:NSIntegerMax
                                                                                                    maximumFractionDigits:2
                                                                                                                 vertical:YES
                                                                                                  maximumValueDescription:@"Hot"
                                                                                                  minimumValueDescription:@"Warm"];
        
        scaleAnswerFormat.minimumImage = [self imageWithColor:[UIColor yellowColor] size:CGSizeMake(30, 30) border:NO];
        scaleAnswerFormat.maximumImage = [self imageWithColor:[UIColor redColor] size:CGSizeMake(30, 30) border:NO];
        scaleAnswerFormat.minimumImage.accessibilityHint = @"A yellow colored square to represent warmness.";
        scaleAnswerFormat.maximumImage.accessibilityHint = @"A red colored square to represent hot.";
        
        ORKQuestionStep *step = [ORKQuestionStep questionStepWithIdentifier:@"scale_12"
                                                                      title:@"On a scale of 1 to 10, how warm do you feel?"
                                                                     answer:scaleAnswerFormat];
        [steps addObject:step];
    }
    
    {
        /*
         Discrete scale with images.
         */
        ORKScaleAnswerFormat *scaleAnswerFormat =  [ORKAnswerFormat scaleAnswerFormatWithMaximumValue:10
                                                                                         minimumValue:1
                                                                                         defaultValue:NSIntegerMax
                                                                                                 step:1
                                                                                             vertical:NO
                                                                              maximumValueDescription:nil
                                                                              minimumValueDescription:nil];
        
        scaleAnswerFormat.minimumImage = [self imageWithColor:[UIColor yellowColor] size:CGSizeMake(30, 30) border:NO];
        scaleAnswerFormat.maximumImage = [self imageWithColor:[UIColor redColor] size:CGSizeMake(30, 30) border:NO];
        
        ORKQuestionStep *step = [ORKQuestionStep questionStepWithIdentifier:@"scale_13"
                                                                      title:@"On a scale of 1 to 10, how warm do you feel?"
                                                                     answer:scaleAnswerFormat];
        [steps addObject:step];
    }
    
    {
        ORKTextChoice *textChoice1 = [ORKTextChoice choiceWithText:@"Poor" value:@(1)];
        ORKTextChoice *textChoice2 = [ORKTextChoice choiceWithText:@"Fair" value:@(2)];
        ORKTextChoice *textChoice3 = [ORKTextChoice choiceWithText:@"Good" value:@(3)];
        ORKTextChoice *textChoice4 = [ORKTextChoice choiceWithText:@"Above Average" value:@(4)];
        ORKTextChoice *textChoice5 = [ORKTextChoice choiceWithText:@"Excellent" value:@(5)];
        
        NSArray *textChoices = @[textChoice1, textChoice2, textChoice3, textChoice4, textChoice5];
        
        ORKTextScaleAnswerFormat *scaleAnswerFormat = [ORKAnswerFormat textScaleAnswerFormatWithTextChoices:textChoices
                                                                                               defaultIndex:3
                                                                                                   vertical:NO];
        
        ORKQuestionStep *step = [ORKQuestionStep questionStepWithIdentifier:@"scale_14"
                                                                      title:@"How are you feeling today?"
                                                                     answer:scaleAnswerFormat];
        
        [steps addObject:step];
    }
    
    {
        ORKTextChoice *textChoice1 = [ORKTextChoice choiceWithText:@"Poor" value:@(1)];
        ORKTextChoice *textChoice2 = [ORKTextChoice choiceWithText:@"Fair" value:@(2)];
        ORKTextChoice *textChoice3 = [ORKTextChoice choiceWithText:@"Good" value:@(3)];
        ORKTextChoice *textChoice4 = [ORKTextChoice choiceWithText:@"Above Average" value:@(4)];
        ORKTextChoice *textChoice5 = [ORKTextChoice choiceWithText:@"Excellent" value:@(5)];
        
        NSArray *textChoices = @[textChoice1, textChoice2, textChoice3, textChoice4, textChoice5];
        
        ORKTextScaleAnswerFormat *scaleAnswerFormat = [ORKAnswerFormat textScaleAnswerFormatWithTextChoices:textChoices
                                                                                               defaultIndex:NSIntegerMax
                                                                                                   vertical:YES];
        
        ORKQuestionStep *step = [ORKQuestionStep questionStepWithIdentifier:@"scale_15"
                                                                      title:@"How are you feeling today?"
                                                                     answer:scaleAnswerFormat];
        
        [steps addObject:step];
    }

    
    ORKOrderedTask *task = [[ORKOrderedTask alloc] initWithIdentifier:ScalesTaskIdentifier steps:steps];
    return task;
    
}

- (void)scaleButtonTapped:(id)sender {
    [self beginTaskWithIdentifier:ScalesTaskIdentifier];
}

- (id<ORKTask>)makeColorScalesTask {
    ORKOrderedTask *task = (ORKOrderedTask *)[self makeScalesTask];
    
    for (ORKQuestionStep *step in task.steps) {
        if ([step isKindOfClass:[ORKQuestionStep class]]) {
            ORKAnswerFormat *answerFormat  = step.answerFormat;
            if ([answerFormat respondsToSelector:@selector(setGradientColors:)]) {
                [answerFormat performSelector:@selector(setGradientColors:) withObject:@[[UIColor redColor],
                                                                                         [UIColor greenColor],
                                                                                         [UIColor greenColor],
                                                                                         [UIColor yellowColor],
                                                                                         [UIColor yellowColor]]];
                [answerFormat performSelector:@selector(setGradientLocations:) withObject:@[@0.2, @0.2, @0.7, @0.7, @0.8]];
            }
        }
    }
    
    return task;
}

- (void)scaleColorGradientButtonTapped:(id)sender {
    [self beginTaskWithIdentifier:ColorScalesTaskIdentifier];
}

#pragma mark - Image choice task

/*
 Tests various uses of image choices.
 
 All these tests use square colored images to test layout correctness. In a real
 application you would use images to convey an image scale.
 
 Tests image choices both in form items, and in question steps.
 */
- (id<ORKTask>)makeImageChoicesTask {
    NSMutableArray *steps = [NSMutableArray new];
    
    for (NSValue *ratio in @[[NSValue valueWithCGPoint:CGPointMake(1.0, 1.0)], [NSValue valueWithCGPoint:CGPointMake(2.0, 1.0)], [NSValue valueWithCGPoint:CGPointMake(1.0, 2.0)]])
    {
        ORKFormStep *step = [[ORKFormStep alloc] initWithIdentifier:[NSString stringWithFormat:@"form_step_%@",NSStringFromCGPoint(ratio.CGPointValue)] title:@"Image Choices Form" text:@"Testing image choices in a form layout."];
        
        NSMutableArray *items = [NSMutableArray new];
        
        for (NSNumber *dimension in @[@(360), @(60)])
        {
            CGSize size1 = CGSizeMake(dimension.floatValue * ratio.CGPointValue.x, dimension.floatValue * ratio.CGPointValue.y);
            CGSize size2 = CGSizeMake(dimension.floatValue * ratio.CGPointValue.y, dimension.floatValue * ratio.CGPointValue.x);
            
            ORKImageChoice *option1 = [ORKImageChoice choiceWithNormalImage:[self imageWithColor:[UIColor redColor] size:size1 border:NO]
                                                              selectedImage:[self imageWithColor:[UIColor redColor] size:size1 border:YES]
                                                                       text:@"Red" value:@"red"];
            ORKImageChoice *option2 = [ORKImageChoice choiceWithNormalImage:[self imageWithColor:[UIColor orangeColor] size:size1 border:NO]
                                                              selectedImage:[self imageWithColor:[UIColor orangeColor] size:size1 border:YES]
                                                                       text:nil value:@"orange"];
            ORKImageChoice *option3 = [ORKImageChoice choiceWithNormalImage:[self imageWithColor:[UIColor yellowColor] size:size1 border:NO]
                                                              selectedImage:[self imageWithColor:[UIColor yellowColor] size:size1 border:YES]
                                                                       text:@"Yellow Yellow Yellow Yellow Yellow Yellow Yellow Yellow Yellow Yellow Yellow Yellow" value:@"yellow"];
            ORKImageChoice *option4 = [ORKImageChoice choiceWithNormalImage:[self imageWithColor:[UIColor greenColor] size:size2 border:NO]
                                                              selectedImage:[self imageWithColor:[UIColor greenColor] size:size2 border:YES]
                                                                       text:@"Green" value:@"green"];
            ORKImageChoice *option5 = [ORKImageChoice choiceWithNormalImage:[self imageWithColor:[UIColor blueColor] size:size1 border:NO]
                                                              selectedImage:[self imageWithColor:[UIColor blueColor] size:size1 border:YES]
                                                                       text:nil value:@"blue"];
            ORKImageChoice *option6 = [ORKImageChoice choiceWithNormalImage:[self imageWithColor:[UIColor cyanColor] size:size2 border:NO]
                                                              selectedImage:[self imageWithColor:[UIColor cyanColor] size:size2 border:YES]
                                                                       text:@"Cyan" value:@"cyanColor"];
            
            
            ORKFormItem *item1 = [[ORKFormItem alloc] initWithIdentifier:[@"fqid_009_1" stringByAppendingFormat:@"%@",dimension] text:@"Pick a color."
                                                            answerFormat:[ORKAnswerFormat choiceAnswerFormatWithImageChoices:@[option1] ]];
            [items addObject:item1];
            
            ORKFormItem *item2 = [[ORKFormItem alloc] initWithIdentifier:[@"fqid_009_2" stringByAppendingFormat:@"%@",dimension] text:@"Pick a color."
                                                            answerFormat:[ORKAnswerFormat choiceAnswerFormatWithImageChoices:@[option1, option2] ]];
            [items addObject:item2];
            
            ORKFormItem *item3 = [[ORKFormItem alloc] initWithIdentifier:[@"fqid_009_3" stringByAppendingFormat:@"%@",dimension] text:@"Pick a color."
                                                            answerFormat:[ORKAnswerFormat choiceAnswerFormatWithImageChoices:@[option1, option2, option3] ]];
            [items addObject:item3];
            
            ORKFormItem *item6 = [[ORKFormItem alloc] initWithIdentifier:[@"fqid_009_6" stringByAppendingFormat:@"%@",dimension] text:@"Pick a color."
                                                            answerFormat:[ORKAnswerFormat choiceAnswerFormatWithImageChoices:@[option1, option2, option3, option4, option5, option6] ]];
            [items addObject:item6];
        }
        
        [step setFormItems:items];
        [steps addObject:step];
        
        for (NSNumber *dimension in @[@(360), @(60), @(20)]) {
            CGSize size1 = CGSizeMake(dimension.floatValue * ratio.CGPointValue.x, dimension.floatValue * ratio.CGPointValue.y);
            CGSize size2 = CGSizeMake(dimension.floatValue * ratio.CGPointValue.y, dimension.floatValue * ratio.CGPointValue.x);

            ORKImageChoice *option1 = [ORKImageChoice choiceWithNormalImage:[self imageWithColor:[UIColor redColor] size:size1 border:NO]
                                                              selectedImage:[self imageWithColor:[UIColor redColor] size:size1 border:YES]
                                                                       text:@"Red\nRed\nRed\nRed" value:@"red"];
            ORKImageChoice *option2 = [ORKImageChoice choiceWithNormalImage:[self imageWithColor:[UIColor orangeColor] size:size1 border:NO]
                                                              selectedImage:[self imageWithColor:[UIColor orangeColor] size:size1 border:YES]
                                                                       text:@"Orange" value:@"orange"];
            ORKImageChoice *option3 = [ORKImageChoice choiceWithNormalImage:[self imageWithColor:[UIColor yellowColor] size:size1 border:NO]
                                                              selectedImage:[self imageWithColor:[UIColor yellowColor] size:size1 border:YES]
                                                                       text:@"Yellow Yellow Yellow Yellow Yellow Yellow Yellow Yellow Yellow Yellow" value:@"yellow"];
            ORKImageChoice *option4 = [ORKImageChoice choiceWithNormalImage:[self imageWithColor:[UIColor greenColor] size:size2 border:NO]
                                                              selectedImage:[self imageWithColor:[UIColor greenColor] size:size2 border:YES]
                                                                       text:@"Green" value:@"green"];
            ORKImageChoice *option5 = [ORKImageChoice choiceWithNormalImage:[self imageWithColor:[UIColor blueColor] size:size1 border:NO]
                                                              selectedImage:[self imageWithColor:[UIColor blueColor] size:size1 border:YES]
                                                                       text:@"Blue" value:@"blue"];
            ORKImageChoice *option6 = [ORKImageChoice choiceWithNormalImage:[self imageWithColor:[UIColor cyanColor] size:size2 border:NO]
                                                              selectedImage:[self imageWithColor:[UIColor cyanColor] size:size2 border:YES]
                                                                       text:@"Cyan" value:@"cyanColor"];
            
            ORKQuestionStep *step1 = [ORKQuestionStep questionStepWithIdentifier:[NSString stringWithFormat:@"qid_color1_%@_%@", NSStringFromCGPoint(ratio.CGPointValue), dimension]
                                                                           title:@"Pick a color."
                                                                          answer:[ORKAnswerFormat choiceAnswerFormatWithImageChoices:@[option1] ]];
            [steps addObject:step1];
            
            ORKQuestionStep *step2 = [ORKQuestionStep questionStepWithIdentifier:[NSString stringWithFormat:@"qid_color2_%@_%@", NSStringFromCGPoint(ratio.CGPointValue), dimension]
                                                                           title:@"Pick a color."
                                                                          answer:[ORKAnswerFormat choiceAnswerFormatWithImageChoices:@[option1, option2] ]];
            [steps addObject:step2];
            
            ORKQuestionStep *step3 = [ORKQuestionStep questionStepWithIdentifier:[NSString stringWithFormat:@"qid_color3_%@_%@", NSStringFromCGPoint(ratio.CGPointValue), dimension]
                                                                           title:@"Pick a color."
                                                                          answer:[ORKAnswerFormat choiceAnswerFormatWithImageChoices:@[option1, option2, option3] ]];
            [steps addObject:step3];
            
            ORKQuestionStep *step6 = [ORKQuestionStep questionStepWithIdentifier:[NSString stringWithFormat:@"qid_color6_%@_%@", NSStringFromCGPoint(ratio.CGPointValue), dimension]
                                                                           title:@"Pick a color."
                                                                          answer:[ORKAnswerFormat choiceAnswerFormatWithImageChoices:@[option1, option2, option3, option4, option5, option6]]];
            [steps addObject:step6];
        }
    }
    
    {
        ORKInstructionStep *step = [[ORKInstructionStep alloc] initWithIdentifier:@"end"];
        step.title = @"Image Choices End";
        [steps addObject:step];
    }
    
    ORKOrderedTask *task = [[ORKOrderedTask alloc] initWithIdentifier:ImageChoicesTaskIdentifier steps:steps];
    return task;
    
}

- (void)imageChoicesButtonTapped:(id)sender {
    [self beginTaskWithIdentifier:ImageChoicesTaskIdentifier];
}

# pragma mark - Image Capture
- (id<ORKTask>)makeImageCaptureTask {
    NSMutableArray *steps = [NSMutableArray new];
    
    /*
     If implementing an image capture task like this one, remember that people will
     take your instructions literally. So, be cautious. Make sure your template image
     is high contrast and very visible against a variety of backgrounds.
     */
    {
        ORKInstructionStep *step = [[ORKInstructionStep alloc] initWithIdentifier:@"begin"];
        step.title = @"Hands";
        step.image = [[UIImage imageNamed:@"hands_solid"] imageWithRenderingMode:UIImageRenderingModeAlwaysTemplate];
        step.detailText = @"In this step we will capture images of both of your hands";
        [steps addObject:step];
    }
    
    {
        ORKInstructionStep *step = [[ORKInstructionStep alloc] initWithIdentifier:@"right1"];
        step.title = @"Right Hand";
        step.image = [[UIImage imageNamed:@"right_hand_solid"] imageWithRenderingMode:UIImageRenderingModeAlwaysTemplate];
        step.detailText = @"Let's start by capturing an image of your right hand";
        [steps addObject:step];
    }
    
    {
        ORKInstructionStep *step = [[ORKInstructionStep alloc] initWithIdentifier:@"right2"];
        step.title = @"Right Hand";
        step.image = [[UIImage imageNamed:@"right_hand_outline"] imageWithRenderingMode:UIImageRenderingModeAlwaysTemplate];
        step.detailText = @"Align your right hand with the on-screen outline and capture the image.  Be sure to place your hand over a contrasting background.  You can re-capture the image as many times as you need.";
        [steps addObject:step];
    }
    
    {
        ORKImageCaptureStep *step = [[ORKImageCaptureStep alloc] initWithIdentifier:@"right3"];
        step.templateImage = [UIImage imageNamed:@"right_hand_outline_big"];
        step.templateImageInsets = UIEdgeInsetsMake(0.05, 0.05, 0.05, 0.05);
        step.accessibilityInstructions = @"Extend your right hand, palm side down, one foot in front of your device. Tap the Capture Image button, or two-finger double tap the preview to capture the image";
        step.accessibilityHint = @"Captures the image visible in the preview";
        [steps addObject:step];
    }
    
    {
        ORKInstructionStep *step = [[ORKInstructionStep alloc] initWithIdentifier:@"left1"];
        step.title = @"Left Hand";
        step.image = [[UIImage imageNamed:@"left_hand_solid"] imageWithRenderingMode:UIImageRenderingModeAlwaysTemplate];
        step.detailText = @"Now let's capture an image of your left hand";
        [steps addObject:step];
    }
    
    {
        ORKInstructionStep *step = [[ORKInstructionStep alloc] initWithIdentifier:@"left2"];
        step.title = @"Left Hand";
        step.image = [[UIImage imageNamed:@"left_hand_outline"] imageWithRenderingMode:UIImageRenderingModeAlwaysTemplate];
        step.detailText = @"Align your left hand with the on-screen outline and capture the image.  Be sure to place your hand over a contrasting background.  You can re-capture the image as many times as you need.";
        [steps addObject:step];
    }
    
    {
        ORKImageCaptureStep *step = [[ORKImageCaptureStep alloc] initWithIdentifier:@"left3"];
        step.templateImage = [UIImage imageNamed:@"left_hand_outline_big"];
        step.templateImageInsets = UIEdgeInsetsMake(0.05, 0.05, 0.05, 0.05);
        step.accessibilityInstructions = @"Extend your left hand, palm side down, one foot in front of your device. Tap the Capture Image button, or two-finger double tap the preview to capture the image";
        step.accessibilityHint = @"Captures the image visible in the preview";
        [steps addObject:step];
    }
    
    {
        ORKInstructionStep *step = [[ORKInstructionStep alloc] initWithIdentifier:@"end"];
        step.title = @"Complete";
        step.detailText = @"Hand image capture complete";
        [steps addObject:step];
    }
    
    ORKOrderedTask *task = [[ORKOrderedTask alloc] initWithIdentifier:ImageCaptureTaskIdentifier steps:steps];
    return task;
}

- (void)imageCaptureButtonTapped:(id)sender {
    [self beginTaskWithIdentifier:ImageCaptureTaskIdentifier];
}

#pragma mark - Video Capture
- (id<ORKTask>)makeVideoCaptureTask {
    NSMutableArray *steps = [NSMutableArray new];
    
    /*
     If implementing an video capture task like this one, remember that people will
     take your instructions literally. So, be cautious. Make sure your template image
     is high contrast and very visible against a variety of backgrounds.
     */
    {
        ORKInstructionStep *step = [[ORKInstructionStep alloc] initWithIdentifier:@"begin"];
        step.title = @"Hands";
        step.image = [[UIImage imageNamed:@"hands_solid"] imageWithRenderingMode:UIImageRenderingModeAlwaysTemplate];
        step.detailText = @"In this step we will capture 5 second videos of both of your hands";
        [steps addObject:step];
    }
    
    {
        ORKInstructionStep *step = [[ORKInstructionStep alloc] initWithIdentifier:@"right1"];
        step.title = @"Right Hand";
        step.image = [[UIImage imageNamed:@"right_hand_solid"] imageWithRenderingMode:UIImageRenderingModeAlwaysTemplate];
        step.detailText = @"Let's start by capturing a video of your right hand";
        [steps addObject:step];
    }
    
    {
        ORKInstructionStep *step = [[ORKInstructionStep alloc] initWithIdentifier:@"right2"];
        step.title = @"Right Hand";
        step.image = [[UIImage imageNamed:@"right_hand_outline"] imageWithRenderingMode:UIImageRenderingModeAlwaysTemplate];
        step.detailText = @"Align your right hand with the on-screen outline and record the video.  Be sure to place your hand over a contrasting background.  You can re-capture the video as many times as you need.";
        [steps addObject:step];
    }
    
    {
        ORKVideoCaptureStep *step = [[ORKVideoCaptureStep alloc] initWithIdentifier:@"right3"];
        step.templateImage = [UIImage imageNamed:@"right_hand_outline_big"];
        step.templateImageInsets = UIEdgeInsetsMake(0.05, 0.05, 0.05, 0.05);
        step.duration = @5.0;
        step.accessibilityInstructions = @"Extend your right hand, palm side down, one foot in front of your device. Tap the Start Recording button, or two-finger double tap the preview to capture the video";
        step.accessibilityHint = @"Records the video visible in the preview";
        [steps addObject:step];
    }
    
    {
        ORKInstructionStep *step = [[ORKInstructionStep alloc] initWithIdentifier:@"left1"];
        step.title = @"Left Hand";
        step.image = [[UIImage imageNamed:@"left_hand_solid"] imageWithRenderingMode:UIImageRenderingModeAlwaysTemplate];
        step.detailText = @"Now let's capture a video of your left hand";
        [steps addObject:step];
    }
    
    {
        ORKInstructionStep *step = [[ORKInstructionStep alloc] initWithIdentifier:@"left2"];
        step.title = @"Left Hand";
        step.image = [[UIImage imageNamed:@"left_hand_outline"] imageWithRenderingMode:UIImageRenderingModeAlwaysTemplate];
        step.detailText = @"Align your left hand with the on-screen outline and record the video.  Be sure to place your hand over a contrasting background.  You can re-capture the video as many times as you need.";
        [steps addObject:step];
    }
    
    {
        ORKVideoCaptureStep *step = [[ORKVideoCaptureStep alloc] initWithIdentifier:@"left3"];
        step.templateImage = [UIImage imageNamed:@"left_hand_outline_big"];
        step.templateImageInsets = UIEdgeInsetsMake(0.05, 0.05, 0.05, 0.05);
        step.duration = @5.0;
        step.accessibilityInstructions = @"Extend your left hand, palm side down, one foot in front of your device. Tap the Start Recording button, or two-finger double tap the preview to capture the video";
        step.accessibilityHint = @"Records the video visible in the preview";
        [steps addObject:step];
    }
    
    {
        ORKInstructionStep *step = [[ORKInstructionStep alloc] initWithIdentifier:@"end"];
        step.title = @"Complete";
        step.detailText = @"Hand video capture complete";
        [steps addObject:step];
    }
    
    ORKOrderedTask *task = [[ORKOrderedTask alloc] initWithIdentifier:VideoCaptureTaskIdentifier steps:steps];
    return task;
}

- (void)videoCaptureButtonTapped:(id)sender {
    [self beginTaskWithIdentifier:VideoCaptureTaskIdentifier];
}


- (void)navigableOrderedTaskButtonTapped:(id)sender {
    [self beginTaskWithIdentifier:NavigableOrderedTaskIdentifier];
}

- (void)navigableLoopTaskButtonTapped:(id)sender {
    [self beginTaskWithIdentifier:NavigableLoopTaskIdentifier];
}

- (void)toggleTintColorButtonTapped:(id)sender {
    static UIColor *defaultTintColor = nil;
    if (!defaultTintColor) {
        defaultTintColor = self.view.tintColor;
    }
    if ([[UIView appearance].tintColor isEqual:[UIColor redColor]]) {
        [UIView appearance].tintColor = defaultTintColor;
    } else {
        [UIView appearance].tintColor = [UIColor redColor];
    }
    // Update appearance
    UIView *superview = self.view.superview;
    [self.view removeFromSuperview];
    [superview addSubview:self.view];
}

#pragma mark - Navigable Loop Task

- (id<ORKTask>)makeNavigableLoopTask {
    NSMutableArray *steps = [NSMutableArray new];
    
    ORKAnswerFormat *answerFormat = nil;
    ORKStep *step = nil;
    NSArray *textChoices = nil;
    ORKQuestionStep *questionStep = nil;
    
    // Intro step
    step = [[ORKInstructionStep alloc] initWithIdentifier:@"introStep"];
    step.title = @"This task demonstrates an skippable step and an optional loop within a navigable ordered task";
    [steps addObject:step];

    // Skippable step
    answerFormat = [ORKAnswerFormat booleanAnswerFormat];
    questionStep = [ORKQuestionStep questionStepWithIdentifier:@"skipNextStep" title:@"Do you want to skip the next step?" answer:answerFormat];
    questionStep.optional = NO;
    [steps addObject:questionStep];

    step = [[ORKInstructionStep alloc] initWithIdentifier:@"skippableStep"];
    step.title = @"You'll optionally skip this step";
    step.text = @"You should only see this step if you answered the previous question with 'No'";
    [steps addObject:step];
    
    // Loop target step
    step = [[ORKInstructionStep alloc] initWithIdentifier:@"loopAStep"];
    step.title = @"You'll optionally return to this step";
    [steps addObject:step];

    // Branching paths
    textChoices =
    @[
      [ORKTextChoice choiceWithText:@"Scale" value:@"scale"],
      [ORKTextChoice choiceWithText:@"Text Choice" value:@"textchoice"]
      ];
    
    answerFormat = [ORKAnswerFormat choiceAnswerFormatWithStyle:ORKChoiceAnswerStyleSingleChoice
                                                    textChoices:textChoices];
    
    questionStep = [ORKQuestionStep questionStepWithIdentifier:@"branchingStep" title:@"Which kind of question do you prefer?" answer:answerFormat];
    questionStep.optional = NO;
    [steps addObject:questionStep];

    // Scale question step
    ORKContinuousScaleAnswerFormat *scaleAnswerFormat =  [ORKAnswerFormat continuousScaleAnswerFormatWithMaximumValue:10
                                                                                                         minimumValue:1
                                                                                                         defaultValue:8.725
                                                                                                maximumFractionDigits:3
                                                                                                             vertical:YES
                                                                                              maximumValueDescription:nil
                                                                                              minimumValueDescription:nil];
    
    step = [ORKQuestionStep questionStepWithIdentifier:@"scaleStep"
                                                 title:@"On a scale of 1 to 10, what is your mood?"
                                                answer:scaleAnswerFormat];
    [steps addObject:step];
    
    // Text choice question step
    textChoices =
    @[
      [ORKTextChoice choiceWithText:@"Good" value:@"good"],
      [ORKTextChoice choiceWithText:@"Bad" value:@"bad"]
      ];
    
    answerFormat = [ORKAnswerFormat choiceAnswerFormatWithStyle:ORKChoiceAnswerStyleSingleChoice
                                                    textChoices:textChoices];
    
    questionStep = [ORKQuestionStep questionStepWithIdentifier:@"textChoiceStep" title:@"How is your mood?" answer:answerFormat];
    questionStep.optional = NO;
    [steps addObject:questionStep];

    // Loop conditional step
    answerFormat = [ORKAnswerFormat booleanAnswerFormat];
    step = [ORKQuestionStep questionStepWithIdentifier:@"loopBStep" title:@"Do you want to repeat the survey?" answer:answerFormat];
    step.optional = NO;
    [steps addObject:step];
    
    step = [[ORKInstructionStep alloc] initWithIdentifier:@"endStep"];
    step.title = @"You have finished the task";
    [steps addObject:step];
    
    ORKNavigableOrderedTask *task = [[ORKNavigableOrderedTask alloc] initWithIdentifier:NavigableLoopTaskIdentifier
                                                                                  steps:steps];
    
    // Build navigation rules
    ORKResultSelector *resultSelector = nil;
    ORKPredicateStepNavigationRule *predicateRule = nil;
    ORKDirectStepNavigationRule *directRule = nil;
    ORKPredicateSkipStepNavigationRule *predicateSkipRule = nil;
    
    // skippable step
    resultSelector = [ORKResultSelector selectorWithResultIdentifier:@"skipNextStep"];
    NSPredicate *predicateSkipStep = [ORKResultPredicate predicateForBooleanQuestionResultWithResultSelector:resultSelector
                                                                                              expectedAnswer:YES];
    predicateSkipRule = [[ORKPredicateSkipStepNavigationRule alloc] initWithResultPredicate:predicateSkipStep];
    [task setSkipNavigationRule:predicateSkipRule forStepIdentifier:@"skippableStep"];

    // From the branching step, go to either scaleStep or textChoiceStep
    resultSelector = [ORKResultSelector selectorWithResultIdentifier:@"branchingStep"];
    NSPredicate *predicateAnswerTypeScale = [ORKResultPredicate predicateForChoiceQuestionResultWithResultSelector:resultSelector
                                                                                               expectedAnswerValue:@"scale"];
    predicateRule = [[ORKPredicateStepNavigationRule alloc] initWithResultPredicates:@[ predicateAnswerTypeScale ]
                                                          destinationStepIdentifiers:@[ @"scaleStep" ]
                                                               defaultStepIdentifier:@"textChoiceStep"];
    [task setNavigationRule:predicateRule forTriggerStepIdentifier:@"branchingStep"];
    
    // From the loopB step, return to loopA if user chooses so
    resultSelector = [ORKResultSelector selectorWithResultIdentifier:@"loopBStep"];
    NSPredicate *predicateLoopYes = [ORKResultPredicate predicateForBooleanQuestionResultWithResultSelector:resultSelector
                                                                                             expectedAnswer:YES];
    predicateRule = [[ORKPredicateStepNavigationRule alloc] initWithResultPredicates:@[ predicateLoopYes ]
                                                          destinationStepIdentifiers:@[ @"loopAStep" ] ];
    [task setNavigationRule:predicateRule forTriggerStepIdentifier:@"loopBStep"];
    
    // scaleStep to loopB direct navigation rule
    directRule = [[ORKDirectStepNavigationRule alloc] initWithDestinationStepIdentifier:@"loopBStep"];
    [task setNavigationRule:directRule forTriggerStepIdentifier:@"scaleStep"];
    
    return task;
}

#pragma mark - Custom navigation item task

- (id<ORKTask>)makeCustomNavigationItemTask {
    NSMutableArray *steps = [[NSMutableArray alloc] init];
    ORKInstructionStep *step1 = [[ORKInstructionStep alloc] initWithIdentifier:@"customNavigationItemTask.step1"];
    step1.title = @"Custom Navigation Item Title";
    ORKInstructionStep *step2 = [[ORKInstructionStep alloc] initWithIdentifier:@"customNavigationItemTask.step2"];
    step2.title = @"Custom Navigation Item Title View";
    [steps addObject: step1];
    [steps addObject: step2];
    return [[ORKOrderedTask alloc] initWithIdentifier: CustomNavigationItemTaskIdentifier steps:steps];
}

- (void)customNavigationItemButtonTapped:(id)sender {
    [self beginTaskWithIdentifier:CustomNavigationItemTaskIdentifier];
}

#pragma mark - Passcode step and view controllers

/*
 Tests various uses of passcode step and view controllers.
 
 Passcode authentication and passcode editing are presented in
 the examples. Passcode creation would ideally be as part of
 the consent process.
 */

- (id<ORKTask>)makeCreatePasscodeTask {
    NSMutableArray *steps = [[NSMutableArray alloc] init];
    ORKPasscodeStep *passcodeStep = [[ORKPasscodeStep alloc] initWithIdentifier:@"consent_passcode"];
    passcodeStep.text = @"This passcode protects your privacy and ensures that the user giving consent is the one completing the tasks.";
    [steps addObject: passcodeStep];
    return [[ORKOrderedTask alloc] initWithIdentifier: CreatePasscodeTaskIdentifier steps:steps];
}

- (void)createPasscodeButtonTapped:(id)sender {
    [self beginTaskWithIdentifier:CreatePasscodeTaskIdentifier];
}

- (void)removePasscodeButtonTapped:(id)sender {
    if ([ORKPasscodeViewController isPasscodeStoredInKeychain]) {
        if ([ORKPasscodeViewController removePasscodeFromKeychain]) {
            [self showAlertWithTitle:@"Success" message:@"Passcode removed."];
        } else {
            [self showAlertWithTitle:@"Error" message:@"Passcode could not be removed."];
        }
    } else {
        [self showAlertWithTitle:@"Error" message:@"There is no passcode stored in the keychain."];
    }
}

- (void)authenticatePasscodeButtonTapped:(id)sender {
    if ([ORKPasscodeViewController isPasscodeStoredInKeychain]) {
        ORKPasscodeViewController *viewController = [ORKPasscodeViewController
                                                     passcodeAuthenticationViewControllerWithText:@"Authenticate your passcode in order to proceed."
                                                     delegate:self];
        [self presentViewController:viewController animated:YES completion:nil];
    } else {
        [self showAlertWithTitle:@"Error" message:@"A passcode must be created before you can authenticate it."];
    }
}

- (void)editPasscodeButtonTapped:(id)sender {
    if ([ORKPasscodeViewController isPasscodeStoredInKeychain]) {
        ORKPasscodeViewController *viewController = [ORKPasscodeViewController passcodeEditingViewControllerWithText:nil
                                                                                                            delegate:self
                                                                                                        passcodeType:ORKPasscodeType6Digit];
        [self presentViewController:viewController animated:YES completion:nil];
    } else {
        [self showAlertWithTitle:@"Error" message:@"A passcode must be created before you can edit it."];
    }
}

#pragma mark - Passcode delegate

- (void)passcodeViewControllerDidFailAuthentication:(UIViewController *)viewController {
    NSLog(@"Passcode authentication failed.");
    [self showAlertWithTitle:@"Error" message:@"Passcode authentication failed"];
}

- (void)passcodeViewControllerDidFinishWithSuccess:(UIViewController *)viewController {
    NSLog(@"New passcode saved.");
    [viewController dismissViewControllerAnimated:YES completion:nil];
}

- (void)passcodeViewControllerDidCancel:(UIViewController *)viewController {
    NSLog(@"User tapped the cancel button.");
    [viewController dismissViewControllerAnimated:YES completion:nil];
}

- (void)passcodeViewControllerForgotPasscodeTapped:(UIViewController *)viewController {
    NSLog(@"Forgot Passcode tapped.");
    UIAlertController *alert = [UIAlertController alertControllerWithTitle:@"Forgot Passcode"
                                                                   message:@"Forgot Passcode tapped."
                                                            preferredStyle:UIAlertControllerStyleAlert];
    [alert addAction:[UIAlertAction actionWithTitle:@"OK" style:UIAlertActionStyleDefault handler:nil]];
    [viewController presentViewController:alert animated:YES completion:nil];
}

#pragma mark - Review step

- (NSArray<ORKStep *> *)stepsForReviewTasks {
    // ORKInstructionStep
    ORKInstructionStep *instructionStep = [[ORKInstructionStep alloc] initWithIdentifier:@"instructionStep"];
    instructionStep.title = @"Review Task";
    instructionStep.text = @"The task demonstrates the usage of ORKReviewStep within a task";
    NSMutableArray<ORKTextChoice *> *textChoices = [[NSMutableArray alloc] init];
    [textChoices addObject:[[ORKTextChoice alloc] initWithText:@"Good" detailText:@"" value:[NSNumber numberWithInt:0] exclusive:NO]];
    [textChoices addObject:[[ORKTextChoice alloc] initWithText:@"Average" detailText:@"" value:[NSNumber numberWithInt:1] exclusive:NO]];
    [textChoices addObject:[[ORKTextChoice alloc] initWithText:@"Poor" detailText:@"" value:[NSNumber numberWithInt:2] exclusive:NO]];
    ORKQuestionStep *step1 = [ORKQuestionStep questionStepWithIdentifier:@"step1" title:@"How do you feel today?" answer:[ORKAnswerFormat valuePickerAnswerFormatWithTextChoices:textChoices]];
    // ORKImageChoiceAnswerFormat
    NSMutableArray<ORKImageChoice *> *imageChoices = [[NSMutableArray alloc] init];
    [imageChoices addObject:[[ORKImageChoice alloc] initWithNormalImage:[UIImage imageNamed:@"left_hand_outline"] selectedImage:[UIImage imageNamed:@"left_hand_solid"] text:@"Left hand" value:[NSNumber numberWithInt:1]]];
    [imageChoices addObject:[[ORKImageChoice alloc] initWithNormalImage:[UIImage imageNamed:@"right_hand_outline"] selectedImage:[UIImage imageNamed:@"right_hand_solid"] text:@"Right hand" value:[NSNumber numberWithInt:0]]];
    ORKQuestionStep *step2 = [ORKQuestionStep questionStepWithIdentifier:@"step2" title:@"Which hand was injured?" answer:[ORKAnswerFormat choiceAnswerFormatWithImageChoices:imageChoices]];
    // ORKTextChoiceAnswerFormat
    ORKQuestionStep *step3 = [ORKQuestionStep questionStepWithIdentifier:@"step3" title:@"How do you feel today?" answer:[ORKAnswerFormat choiceAnswerFormatWithStyle:ORKChoiceAnswerStyleSingleChoice textChoices:textChoices]];
    // ORKBooleanAnswerFormat
    ORKQuestionStep *step4 = [ORKQuestionStep questionStepWithIdentifier:@"step4" title:@"Are you at least 18 years old?" answer:[ORKAnswerFormat booleanAnswerFormat]];
    // ORKTimeOfDayAnswerFormat
    ORKQuestionStep *step5 = [ORKQuestionStep questionStepWithIdentifier:@"step5" title:@"When did you wake up today?" answer:[ORKAnswerFormat timeOfDayAnswerFormat]];
    // ORKDateAnswerFormat
    ORKQuestionStep *step6 = [ORKQuestionStep questionStepWithIdentifier:@"step6" title:@"When is your birthday?" answer:[ORKAnswerFormat dateAnswerFormat]];
    // ORKFormStep
    ORKFormStep *formStep = [[ORKFormStep alloc] initWithIdentifier:@"formStep" title:@"Survey" text:@"Please answer the following set of questions"];
    ORKFormItem *formItem1 = [[ORKFormItem alloc] initWithIdentifier:@"formItem1" text:@"How do you feel today?" answerFormat:[ORKAnswerFormat choiceAnswerFormatWithStyle:ORKChoiceAnswerStyleSingleChoice textChoices:textChoices]];
    ORKFormItem *formItem2 = [[ORKFormItem alloc] initWithIdentifier:@"formItem2" text:@"Are you pregnant?" answerFormat:[ORKAnswerFormat booleanAnswerFormat]];
    formStep.formItems = @[formItem1, formItem2];
    // ORKReviewStep
    ORKReviewStep *reviewStep = [ORKReviewStep embeddedReviewStepWithIdentifier:@"embeddedReviewStep"];
    reviewStep.title = @"Review";
    reviewStep.text = @"Review your answers";
    // ORKNumericAnswerFormat
    ORKQuestionStep *step7 = [ORKQuestionStep questionStepWithIdentifier:@"step7" title:@"How many children do you have?" answer:[ORKAnswerFormat integerAnswerFormatWithUnit:@"children"]];
    // ORKScaleAnswerFormat
    ORKQuestionStep *step8 = [ORKQuestionStep questionStepWithIdentifier:@"step8" title:@"On a scale from 1 to 10: How do you feel today?" answer:[ORKAnswerFormat scaleAnswerFormatWithMaximumValue:10 minimumValue:1 defaultValue:6 step:1 vertical:NO maximumValueDescription:@"Excellent" minimumValueDescription:@"Poor"]];
    // ORKContinousScaleAnswerFormat
    ORKQuestionStep *step9 = [ORKQuestionStep questionStepWithIdentifier:@"step9" title:@"On a scale from 1 to 10: How do you feel today?" answer:[ORKAnswerFormat continuousScaleAnswerFormatWithMaximumValue:10 minimumValue:1 defaultValue:6 maximumFractionDigits:2 vertical:NO maximumValueDescription:@"Excellent" minimumValueDescription:@"Poor"]];
    // ORKTextScaleAnswerFormat
    ORKQuestionStep *step10 = [ORKQuestionStep questionStepWithIdentifier:@"step10" title:@"How do you feel today?" answer:[ORKAnswerFormat textScaleAnswerFormatWithTextChoices:textChoices defaultIndex:0 vertical:NO]];
    // ORKTextAnswerFormat
    ORKQuestionStep *step11 = [ORKQuestionStep questionStepWithIdentifier:@"step11" title:@"What books do you like best?" answer:[ORKAnswerFormat textAnswerFormat]];
    // ORKEmailAnswerFormat
    ORKQuestionStep *step12 = [ORKQuestionStep questionStepWithIdentifier:@"step12" title:@"What is your e-mail address?" answer:[ORKAnswerFormat emailAnswerFormat]];
    // ORKTimeIntervalAnswerFormat
    ORKQuestionStep *step13 = [ORKQuestionStep questionStepWithIdentifier:@"step13" title:@"How many hours did you sleep last night?" answer:[ORKAnswerFormat timeIntervalAnswerFormat]];
    // ORKHeightAnswerFormat
    ORKQuestionStep *step14 = [ORKQuestionStep questionStepWithIdentifier:@"step14" title:@"What is your height?" answer:[ORKAnswerFormat heightAnswerFormat]];
    // ORKLocationAnswerFormat
    ORKQuestionStep *step15 = [ORKQuestionStep questionStepWithIdentifier:@"step15" title:@"Where do you live?" answer:[ORKAnswerFormat locationAnswerFormat]];

    return @[instructionStep, step1, step2, step3, step4, step5, step6, formStep, reviewStep, step7, step8, step9, step10, step11, step12, step13, step14, step15];
}

- (id<ORKTask>)makeEmbeddedReviewTask {
    // ORKValuePickerAnswerFormat
    NSMutableArray<ORKStep *> *steps = [[NSMutableArray alloc] initWithArray:[self stepsForReviewTasks]];
    ORKReviewStep *reviewStep = [ORKReviewStep embeddedReviewStepWithIdentifier:@"reviewStep"];
    reviewStep.title = @"Review";
    reviewStep.text = @"Review your answers";
    [steps addObject:reviewStep];
    ORKOrderedTask *task = [[ORKOrderedTask alloc] initWithIdentifier:EmbeddedReviewTaskIdentifier steps:steps];
    return task;
}

- (IBAction)embeddedReviewTaskButtonTapped:(id)sender {
    [self beginTaskWithIdentifier:EmbeddedReviewTaskIdentifier];
}

- (id<ORKTask>)makeStandaloneReviewTask {
    NSMutableArray<ORKStep *> *steps = [[NSMutableArray alloc] initWithArray:[self stepsForReviewTasks]];
    ORKReviewStep *reviewStep = [ORKReviewStep standaloneReviewStepWithIdentifier:@"reviewStep" steps:steps resultSource:_embeddedReviewTaskResult];
    reviewStep.title = @"Review";
    reviewStep.text = @"Review your answers from your last survey";
    reviewStep.excludeInstructionSteps = YES;
    return [[ORKOrderedTask alloc] initWithIdentifier:StandaloneReviewTaskIdentifier steps:@[reviewStep]];
}

- (IBAction)standaloneReviewTaskButtonTapped:(id)sender {
    if (_embeddedReviewTaskResult != nil) {
        [self beginTaskWithIdentifier:StandaloneReviewTaskIdentifier];
    } else {
        [self showAlertWithTitle:@"Alert" message:@"Please run embedded review task first"];
    }
}

#pragma mark - Helpers

/*
 Shows an alert.
 
 Used to display an alert with the provided title and message.
 
 @param title       The title text for the alert.
 @param message     The message text for the alert.
 */
- (void)showAlertWithTitle:(NSString *)title message:(NSString *)message {
    UIAlertController *alert = [UIAlertController alertControllerWithTitle:title
                                                                   message:message
                                                            preferredStyle:UIAlertControllerStyleAlert];
    [alert addAction:[UIAlertAction actionWithTitle:@"OK" style:UIAlertActionStyleDefault handler:nil]];
    [self presentViewController:alert animated:YES completion:nil];
}
 
/*
 Builds a test consent document.
 */
- (ORKConsentDocument *)buildConsentDocument {
    ORKConsentDocument *consent = [[ORKConsentDocument alloc] init];
    
    /*
     If you have HTML review content, you can substitute it for the
     concatenation of sections by doing something like this:
     consent.htmlReviewContent = [NSString stringWithContentsOfFile:[[NSBundle mainBundle] pathForResource:XXX ofType:@"html"] encoding:NSUTF8StringEncoding error:nil];
     */
    
    /*
     Title that will be shown in the generated document.
     */
    consent.title = @"Demo Consent";
    
    
    /*
     Signature page content, used in the generated document above the signatures.
     */
    consent.signaturePageTitle = @"Consent";
    consent.signaturePageContent = @"I agree  to participate in this research Study.";
    
    /*
     The empty signature that the user will fill in.
     */
    ORKConsentSignature *participantSig = [ORKConsentSignature signatureForPersonWithTitle:@"Participant" dateFormatString:nil identifier:@"participantSig"];
    [consent addSignature:participantSig];
    
    /*
     Pre-populated investigator's signature.
     */
    ORKConsentSignature *investigatorSig = [ORKConsentSignature signatureForPersonWithTitle:@"Investigator" dateFormatString:nil identifier:@"investigatorSig" givenName:@"Jake" familyName:@"Clemson" signatureImage:[UIImage imageNamed:@"signature"] dateString:@"9/2/14" ];
    [consent addSignature:investigatorSig];
    
    /*
     These are the set of consent sections that have pre-defined animations and
     images.
     
     We will create a section for each of the section types, and then add a custom
     section on the end.
     */
    NSArray *scenes = @[@(ORKConsentSectionTypeOverview),
                        @(ORKConsentSectionTypeDataGathering),
                        @(ORKConsentSectionTypePrivacy),
                        @(ORKConsentSectionTypeDataUse),
                        @(ORKConsentSectionTypeTimeCommitment),
                        @(ORKConsentSectionTypeStudySurvey),
                        @(ORKConsentSectionTypeStudyTasks),
                        @(ORKConsentSectionTypeWithdrawing)];
    
    NSMutableArray *sections = [NSMutableArray new];
    for (NSNumber *type in scenes) {
        NSString *summary = @"Lorem ipsum dolor sit amet, consectetur adipiscing elit. Nam adhuc, meo fortasse vitio, quid ego quaeram non perspicis. Plane idem, inquit, et maxima quidem, qua fieri nulla maior potest. Quonam, inquit, modo? An potest, inquit ille, quicquam esse suavius quam nihil dolere? Cave putes quicquam esse verius. Quonam, inquit, modo? Et doming eirmod delicata cum. Vel fabellas scribentur neglegentur cu, pro te iudicabit explicari. His alia idque scriptorem ei, quo no nominavi noluisse.";
        ORKConsentSection *consentSection = [[ORKConsentSection alloc] initWithType:type.integerValue];
        consentSection.summary = summary;
        
        if (type.integerValue == ORKConsentSectionTypeOverview) {
            /*
             Tests HTML content instead of text for Learn More.
             */
            consentSection.htmlContent = @"<ul><li>Lorem</li><li>ipsum</li><li>dolor</li></ul><p>Lorem ipsum dolor sit amet, consectetur adipiscing elit. Nam adhuc, meo fortasse vitio, quid ego quaeram non perspicis. Plane idem, inquit, et maxima quidem, qua fieri nulla maior potest. Quonam, inquit, modo?</p>\
                <p>Lorem ipsum dolor sit amet, consectetur adipiscing elit. Nam adhuc, meo fortasse vitio, quid ego quaeram non perspicis. Plane idem, inquit, et maxima quidem, qua fieri nulla maior potest. Quonam, inquit, modo?</p> 研究";
        } else if (type.integerValue == ORKConsentSectionTypeDataGathering) {
            /*
             Tests PDF content instead of text, HTML for Learn More.
             */
            NSString *path = [[NSBundle mainBundle] pathForResource:@"SAMPLE_PDF_TEST" ofType:@"pdf"];
            consentSection.contentURL = [NSURL URLWithString:path];

        } else {
            /*
             Tests text Learn More content.
             */
            consentSection.content = @"Lorem ipsum dolor sit amet, consectetur adipiscing elit. Nam adhuc, meo fortasse vitio, quid ego quaeram non perspicis. Plane idem, inquit, et maxima quidem, qua fieri nulla maior potest. Quonam, inquit, modo? An potest, inquit ille, quicquam esse suavius quam nihil dolere? Cave putes quicquam esse verius. Quonam, inquit, modo?\
                Lorem ipsum dolor sit amet, consectetur adipiscing elit. Nam adhuc, meo fortasse vitio, quid ego quaeram non perspicis. Plane idem, inquit, et maxima quidem, qua fieri nulla maior potest. Quonam, inquit, modo?\
                An potest, inquit ille, quicquam esse suavius quam nihil dolere? Cave putes quicquam esse verius. Quonam, inquit, modo? Lorem ipsum dolor sit amet, consectetur adipiscing elit. Nam adhuc, meo fortasse vitio, quid ego quaeram non perspicis. Plane idem, inquit, et maxima quidem, qua fieri nulla maior potest. Quonam, inquit, modo?\
                An potest, inquit ille, quicquam esse suavius quam nihil dolere? Cave putes quicquam esse verius. Quonam, inquit, modo? Lorem ipsum dolor sit amet, consectetur adipiscing elit. Nam adhuc, meo fortasse vitio, quid ego quaeram non perspicis. Plane idem, inquit, et maxima quidem, qua fieri nulla maior potest. Quonam, inquit, modo? An potest, inquit ille, quicquam esse suavius quam nihil dolere? Cave putes quicquam esse verius. Quonam, inquit, modo?\
                Lorem ipsum dolor sit amet, consectetur adipiscing elit. Nam adhuc, meo fortasse vitio, quid ego quaeram non perspicis. Plane idem, inquit, et maxima quidem, qua fieri nulla maior potest. Quonam, inquit, modo?\
                An potest, inquit ille, quicquam esse suavius quam nihil dolere? Cave putes quicquam esse verius. Quonam, inquit, modo?";
        }
        
        [sections addObject:consentSection];
    }
    
    {
        /*
         A custom consent scene. This doesn't demo it but you can also set a custom
         animation.
         */
        ORKConsentSection *consentSection = [[ORKConsentSection alloc] initWithType:ORKConsentSectionTypeCustom];
        consentSection.summary = @"Custom Scene summary";
        consentSection.title = @"Custom Scene";
        consentSection.customImage = [UIImage imageNamed:@"image_example.png"];
        consentSection.customLearnMoreButtonTitle = @"Learn more about customizing ResearchKit";
        consentSection.content = @"You can customize ResearchKit a lot!";
        [sections addObject:consentSection];
    }
    
    {
        /*
         An "only in document" scene. This is ignored for visual consent, but included in
         the concatenated document for review.
         */
        ORKConsentSection *consentSection = [[ORKConsentSection alloc] initWithType:ORKConsentSectionTypeOnlyInDocument];
        consentSection.summary = @"OnlyInDocument Scene summary";
        consentSection.title = @"OnlyInDocument Scene";
        consentSection.content = @"Lorem ipsum dolor sit amet, consectetur adipiscing elit. Nam adhuc, meo fortasse vitio, quid ego quaeram non perspicis. Plane idem, inquit, et maxima quidem, qua fieri nulla maior potest. Quonam, inquit, modo? An potest, inquit ille, quicquam esse suavius quam nihil dolere? Cave putes quicquam esse verius. Quonam, inquit, modo?";
        [sections addObject:consentSection];
    }
    
    consent.sections = [sections copy];
    return consent;
}

/*
 A helper for creating square colored images, which can optionally have a border.
 
 Used for testing the image choices answer format.
 
 @param color   Color to use for the image.
 @param size    Size of image.
 @param border  Boolean value indicating whether to add a black border around the image.
 
 @return An image.
 */
- (UIImage *)imageWithColor:(UIColor *)color size:(CGSize)size border:(BOOL)border {
    
    UIView *view = [[UIView alloc] initWithFrame:CGRectMake(0, 0, size.width, size.height)];
    
    view.backgroundColor = color;
    
    if (border) {
        view.layer.borderColor = [[UIColor blackColor] CGColor];
        view.layer.borderWidth = 5.0;
    }

    UIGraphicsBeginImageContextWithOptions(view.bounds.size, view.opaque, 0.0);
    [view.layer renderInContext:UIGraphicsGetCurrentContext()];
    UIImage *image = UIGraphicsGetImageFromCurrentImageContext();
    UIGraphicsEndImageContext();

    return image;
}

#pragma mark - Managing the task view controller

/*
 Dismisses the task view controller.
 */
- (void)dismissTaskViewController:(ORKTaskViewController *)taskViewController removeOutputDirectory:(BOOL)removeOutputDirectory {
    _currentDocument = nil;
    
    NSURL *outputDirectoryURL = taskViewController.outputDirectory;
    [self dismissViewControllerAnimated:YES completion:^{
        if (outputDirectoryURL && removeOutputDirectory)
        {
            /*
             We attempt to clean up the output directory.
             
             This is only useful for a test app, where we don't care about the
             data after the test is complete. In a real application, only
             delete your data when you've processed it or sent it to a server.
             */
            NSError *err = nil;
            if (![[NSFileManager defaultManager] removeItemAtURL:outputDirectoryURL error:&err]) {
                NSLog(@"Error removing %@: %@", outputDirectoryURL, err);
            }
        }
    }];
}

#pragma mark - ORKTaskViewControllerDelegate

/*
 Any step can have "Learn More" content.
 
 For testing, we return YES only for instruction steps, except on the active
 tasks.
 */
- (BOOL)taskViewController:(ORKTaskViewController *)taskViewController hasLearnMoreForStep:(ORKStep *)step {
    NSString *task_identifier = taskViewController.task.identifier;

    return ([step isKindOfClass:[ORKInstructionStep class]]
            && NO == [@[AudioTaskIdentifier, FitnessTaskIdentifier, GaitTaskIdentifier, TwoFingerTapTaskIdentifier, NavigableOrderedTaskIdentifier, NavigableLoopTaskIdentifier] containsObject:task_identifier]);
}

/*
 When the user taps on "Learn More" on a step, respond on this delegate callback.
 In this test app, we just print to the console.
 */
- (void)taskViewController:(ORKTaskViewController *)taskViewController learnMoreForStep:(ORKStepViewController *)stepViewController {
    NSLog(@"Learn more tapped for step %@", stepViewController.step.identifier);
}

- (BOOL)taskViewController:(ORKTaskViewController *)taskViewController shouldPresentStep:(ORKStep *)step {
    if ([ step.identifier isEqualToString:@"itid_002"]) {
        /*
         Tests interrupting navigation from the task view controller delegate.
         
         This is an example of preventing a user from proceeding if they don't
         enter a valid answer.
         */
        
        ORKQuestionResult *questionResult = (ORKQuestionResult *)[[[taskViewController result] stepResultForStepIdentifier:@"itid_001"] firstResult];
        if (questionResult == nil || [(NSNumber *)questionResult.answer integerValue] < 18) {
            UIAlertController *alertViewController =
            [UIAlertController alertControllerWithTitle:@"Warning"
                                                message:@"You can't participate if you are under 18."
                                         preferredStyle:UIAlertControllerStyleAlert];
            
            
            UIAlertAction *ok = [UIAlertAction
                                 actionWithTitle:@"OK"
                                 style:UIAlertActionStyleDefault
                                 handler:^(UIAlertAction * action)
                                 {
                                     [alertViewController dismissViewControllerAnimated:YES completion:nil];
                                 }];
            
            
            [alertViewController addAction:ok];
            
            [taskViewController presentViewController:alertViewController animated:NO completion:nil];
            return NO;
        }
    }
    return YES;
}

/*
 In `stepViewControllerWillAppear:`, it is possible to significantly customize
 the behavior of the step view controller. In this test app, we do a few funny
 things to push the limits of this customization.
 */
- (void)taskViewController:(ORKTaskViewController *)taskViewController
stepViewControllerWillAppear:(ORKStepViewController *)stepViewController {
    
    if ([stepViewController.step.identifier isEqualToString:@"aid_001c"]) {
        /*
         Tests adding a custom view to a view controller for an active step, without
         subclassing.
         
         This is possible, but not recommended. A better choice would be to create
         a custom active step subclass and a matching active step view controller
         subclass, so you completely own the view controller and its appearance.
         */
        
        UIView *customView = [UIView new];
        customView.backgroundColor = [UIColor cyanColor];
        
        // Have the custom view request the space it needs.
        // A little tricky because we need to let it size to fit if there's not enough space.
        customView.translatesAutoresizingMaskIntoConstraints = NO;
        NSArray *verticalConstraints = [NSLayoutConstraint constraintsWithVisualFormat:@"V:[c(>=160)]"
                                                                               options:(NSLayoutFormatOptions)0
                                                                               metrics:nil
                                                                                 views:@{@"c":customView}];
        for (NSLayoutConstraint *constraint in verticalConstraints)
        {
            constraint.priority = UILayoutPriorityFittingSizeLevel;
        }
        [NSLayoutConstraint activateConstraints:verticalConstraints];
        [NSLayoutConstraint activateConstraints:[NSLayoutConstraint constraintsWithVisualFormat:@"H:[c(>=280)]"
                                                                                        options:(NSLayoutFormatOptions)0
                                                                                        metrics:nil
                                                                                          views:@{@"c":customView}]];
        
        [(ORKActiveStepViewController *)stepViewController setCustomView:customView];
        
        // Set custom button on navigation bar
        stepViewController.navigationItem.leftBarButtonItem = [[UIBarButtonItem alloc] initWithTitle:@"Custom button"
                                                                                               style:UIBarButtonItemStylePlain
                                                                                              target:nil
                                                                                              action:nil];
    } else if ([stepViewController.step.identifier hasPrefix:@"question_"]
               && ![stepViewController.step.identifier hasSuffix:@"6"]) {
        /*
         Tests customizing continue button ("some of the time").
         */
        stepViewController.continueButtonTitle = @"Next Question";
    } else if ([stepViewController.step.identifier isEqualToString:@"mini_form_001"]) {
        /*
         Tests customizing continue and learn more buttons.
         */
        stepViewController.continueButtonTitle = @"Try Mini Form";
        stepViewController.learnMoreButtonTitle = @"Learn more about this survey";
    } else if ([stepViewController.step.identifier isEqualToString: @"qid_001"]) {
        /*
         Example of customizing the back and cancel buttons in a way that's
         visibly obvious.
         */
        stepViewController.backButtonItem = [[UIBarButtonItem alloc] initWithTitle:@"Back1"
                                                                             style:UIBarButtonItemStylePlain
                                                                            target:stepViewController.backButtonItem.target
                                                                            action:stepViewController.backButtonItem.action];
        stepViewController.cancelButtonItem.title = @"Cancel1";
    } else if ([stepViewController.step.identifier isEqualToString:@"customNavigationItemTask.step1"]) {
        stepViewController.navigationItem.title = @"Custom title";
    } else if ([stepViewController.step.identifier isEqualToString:@"customNavigationItemTask.step2"]) {
        NSMutableArray *items = [[NSMutableArray alloc] init];
        [items addObject:@"Item1"];
        [items addObject:@"Item2"];
        [items addObject:@"Item3"];
        stepViewController.navigationItem.titleView = [[UISegmentedControl alloc] initWithItems:items];
    } else if ([stepViewController.step.identifier isEqualToString:@"waitTask.step2"]) {
        // Indeterminate step
        [((ORKWaitStepViewController *)stepViewController) performSelector:@selector(updateText:) withObject:@"Updated text" afterDelay:2.0];
        [((ORKWaitStepViewController *)stepViewController) performSelector:@selector(goForward) withObject:nil afterDelay:5.0];
    } else if ([stepViewController.step.identifier isEqualToString:@"waitTask.step4"]) {
        // Determinate step
        [self updateProgress:0.0 waitStepViewController:((ORKWaitStepViewController *)stepViewController)];
    } else if ([stepViewController.step.identifier isEqualToString:@"completionStepWithDoneButton"] &&
               [stepViewController isKindOfClass:[ORKCompletionStepViewController class]]) {
        ((ORKCompletionStepViewController*)stepViewController).shouldShowContinueButton = YES;
    }

}

/*
 We support save and restore on all of the tasks in this test app.
 
 In a real app, not all tasks necessarily ought to support saving -- for example,
 active tasks that can't usefully be restarted after a significant time gap
 should not support save at all.
 */
- (BOOL)taskViewControllerSupportsSaveAndRestore:(ORKTaskViewController *)taskViewController {
    return YES;
}

/*
 In almost all cases, we want to dismiss the task view controller.
 
 In this test app, we don't dismiss on a fail (we just log it).
 */
- (void)taskViewController:(ORKTaskViewController *)taskViewController didFinishWithReason:(ORKTaskViewControllerFinishReason)reason error:(NSError *)error {
    switch (reason) {
        case ORKTaskViewControllerFinishReasonCompleted:
            if ([taskViewController.task.identifier isEqualToString:EmbeddedReviewTaskIdentifier]) {
                _embeddedReviewTaskResult = taskViewController.result;
            }
            [self taskViewControllerDidComplete:taskViewController];
            break;
        case ORKTaskViewControllerFinishReasonFailed:
            NSLog(@"Error on step %@: %@", taskViewController.currentStepViewController.step, error);
            break;
        case ORKTaskViewControllerFinishReasonDiscarded:
            if ([taskViewController.task.identifier isEqualToString:EmbeddedReviewTaskIdentifier]) {
                _embeddedReviewTaskResult = nil;
            }
            [self dismissTaskViewController:taskViewController removeOutputDirectory:YES];
            break;
        case ORKTaskViewControllerFinishReasonSaved:
        {
            if ([taskViewController.task.identifier isEqualToString:EmbeddedReviewTaskIdentifier]) {
                _embeddedReviewTaskResult = taskViewController.result;
            }
            /*
             Save the restoration data, dismiss the task VC, and do an early return
             so we don't clear the restoration data.
             */
            id<ORKTask> task = taskViewController.task;
            _savedViewControllers[task.identifier] = taskViewController.restorationData;
            [self dismissTaskViewController:taskViewController removeOutputDirectory:NO];
            return;
        }
            break;
            
        default:
            break;
    }
    
    [_savedViewControllers removeObjectForKey:taskViewController.task.identifier];
    _taskViewController = nil;
}

/*
 When a task completes, we pretty-print the result to the console.
 
 This is ok for testing, but if what you want to do is see the results of a task,
 the `ORKCatalog` Swift sample app might be a better choice, since it lets
 you navigate through the result structure.
 */
- (void)taskViewControllerDidComplete:(ORKTaskViewController *)taskViewController {
    
    NSLog(@"[ORKTest] task results: %@", taskViewController.result);
    
    // Validate the results
    NSArray *results = taskViewController.result.results;
    if (results) {
        NSSet *uniqueResults = [NSSet setWithArray:results];
        BOOL allResultsUnique = (results.count == uniqueResults.count);
        NSAssert(allResultsUnique, @"The returned results have duplicates of the same object.");
    }
    
    if (_currentDocument) {
        /*
         This demonstrates how to take a signature result, apply it to a document,
         and then generate a PDF From the document that includes the signature.
         */
        
        // Search for the review step.
        NSArray *steps = [(ORKOrderedTask *)taskViewController.task steps];
        NSPredicate *predicate = [NSPredicate predicateWithFormat: @"self isKindOfClass: %@", [ORKConsentReviewStep class]];
        ORKStep *reviewStep = [[steps filteredArrayUsingPredicate:predicate] firstObject];
        ORKConsentSignatureResult *signatureResult = (ORKConsentSignatureResult *)[[[taskViewController result] stepResultForStepIdentifier:reviewStep.identifier] firstResult];
        
        [signatureResult applyToDocument:_currentDocument];
        
        [_currentDocument makePDFWithCompletionHandler:^(NSData *pdfData, NSError *error) {
            NSLog(@"Created PDF of size %lu (error = %@)", (unsigned long)pdfData.length, error);
            
            if (!error) {
                NSURL *documents = [NSURL fileURLWithPath:NSSearchPathForDirectoriesInDomains(NSDocumentDirectory, NSUserDomainMask, YES).lastObject];
                NSURL *outputUrl = [documents URLByAppendingPathComponent:[NSString stringWithFormat:@"%@.pdf", taskViewController.taskRunUUID.UUIDString]];
                
                [pdfData writeToURL:outputUrl atomically:YES];
                NSLog(@"Wrote PDF to %@", [outputUrl path]);
            }
        }];
        
        _currentDocument = nil;
    }
    
    NSURL *dir = taskViewController.outputDirectory;
    [self dismissViewControllerAnimated:YES completion:^{
        if (dir)
        {
            NSError *err = nil;
            if (![[NSFileManager defaultManager] removeItemAtURL:dir error:&err]) {
                NSLog(@"Error removing %@: %@", dir, err);
            }
        }
    }];
}

/**
  When a task has completed it calls this method to post the result of the task to the delegate.
*/
- (void)taskViewController:(ORKTaskViewController *)taskViewController didChangeResult:(ORKTaskResult *)result {
    /*
     Upon creation of a Passcode by a user, the results of their creation
     are returned by getting it from ORKPasscodeResult in this delegate call.
     This is triggered upon completion/failure/or cancel
     */
    ORKStepResult *stepResult = (ORKStepResult *)[[result results] firstObject];
    if ([[[stepResult results] firstObject] isKindOfClass:[ORKPasscodeResult class]]) {
        ORKPasscodeResult *passcodeResult = (ORKPasscodeResult *)[[stepResult results] firstObject];
        NSLog(@"passcode saved: %d , Touch ID Enabled: %d", passcodeResult.passcodeSaved, passcodeResult.touchIdEnabled);

    }
}

- (void)taskViewController:(ORKTaskViewController *)taskViewController stepViewControllerWillDisappear:(ORKStepViewController *)stepViewController navigationDirection:(ORKStepViewControllerNavigationDirection)direction {
    if ([taskViewController.task.identifier isEqualToString:StepWillDisappearTaskIdentifier] &&
        [stepViewController.step.identifier isEqualToString:StepWillDisappearFirstStepIdentifier]) {
        taskViewController.view.tintColor = [UIColor magentaColor];
    }
}

#pragma mark - UI state restoration

/*
 UI state restoration code for the MainViewController.
 
 The MainViewController needs to be able to re-create the exact task that
 was being done, in order for the task view controller to restore correctly.
 
 In a real app implementation, this might mean that you would also need to save
 and restore the actual task; here, since we know the tasks don't change during
 testing, we just re-create the task.
 */
- (void)encodeRestorableStateWithCoder:(NSCoder *)coder {
    [super encodeRestorableStateWithCoder:coder];
    
    [coder encodeObject:_taskViewController forKey:@"taskVC"];
    [coder encodeObject:_lastRouteResult forKey:@"lastRouteResult"];
    [coder encodeObject:_embeddedReviewTaskResult forKey:@"embeddedReviewTaskResult"];
}

- (void)decodeRestorableStateWithCoder:(NSCoder *)coder {
    [super decodeRestorableStateWithCoder:coder];
    
    _taskViewController = [coder decodeObjectOfClass:[UIViewController class] forKey:@"taskVC"];
    _lastRouteResult = [coder decodeObjectForKey:@"lastRouteResult"];
    
    // Need to give the task VC back a copy of its task, so it can restore itself.
    
    // Could save and restore the task's identifier separately, but the VC's
    // restoration identifier defaults to the task's identifier.
    id<ORKTask> taskForTaskViewController = [self makeTaskWithIdentifier:_taskViewController.restorationIdentifier];
    
    _taskViewController.task = taskForTaskViewController;
    if ([_taskViewController.restorationIdentifier isEqualToString:@"DynamicTask01"])
    {
        _taskViewController.defaultResultSource = _lastRouteResult;
    }
    _taskViewController.delegate = self;
}

#pragma mark - Charts

- (void)testChartsButtonTapped:(id)sender {
    UIStoryboard *chartStoryboard = [UIStoryboard storyboardWithName:@"Charts" bundle:nil];
    UIViewController *chartListViewController = [chartStoryboard instantiateViewControllerWithIdentifier:@"ChartListViewController"];
    [self presentViewController:chartListViewController animated:YES completion:nil];
}

- (void)testChartsPerformanceButtonTapped:(id)sender {
    UIStoryboard *chartStoryboard = [UIStoryboard storyboardWithName:@"Charts" bundle:nil];
    UIViewController *chartListViewController = [chartStoryboard instantiateViewControllerWithIdentifier:@"ChartPerformanceListViewController"];
    [self presentViewController:chartListViewController animated:YES completion:nil];
}

#pragma mark - Wait Task

- (ORKOrderedTask *)makeWaitingTask {
    
    NSMutableArray *steps = [[NSMutableArray alloc] init];
    
    /*
     To properly use the wait steps, one needs to implement the "" method of ORKTaskViewControllerDelegate to start their background action when the wait task begins, and then call the "finish" method on the ORKWaitTaskViewController when the background task has been completed.
     */
    ORKInstructionStep *step1 = [[ORKInstructionStep alloc] initWithIdentifier:@"waitTask.step1"];
    step1.title = @"Setup";
    step1.detailText = @"ORKTest needs to set up some things before you begin, once the setup is complete you will be able to continue.";
    [steps addObject:step1];
    
    // Interterminate wait step.
    ORKWaitStep *step2 = [[ORKWaitStep alloc] initWithIdentifier:@"waitTask.step2"];
    step2.title = @"Getting Ready";
    step2.text = @"Please wait while the setup completes.";
    [steps addObject:step2];
    
    ORKInstructionStep *step3 = [[ORKInstructionStep alloc] initWithIdentifier:@"waitTask.step3"];
    step3.title = @"Account Setup";
    step3.detailText = @"The information you entered will be sent to the secure server to complete your account setup.";
    [steps addObject:step3];
    
    // Determinate wait step.
    ORKWaitStep *step4 = [[ORKWaitStep alloc] initWithIdentifier:@"waitTask.step4"];
    step4.title = @"Syncing Account";
    step4.text = @"Please wait while the data is uploaded.";
    step4.indicatorType = ORKProgressIndicatorTypeProgressBar;
    [steps addObject:step4];
    
    ORKCompletionStep *step5 = [[ORKCompletionStep alloc] initWithIdentifier:@"waitTask.step5"];
    step5.title = @"Setup Complete";
    [steps addObject:step5];

    ORKOrderedTask *waitTask = [[ORKOrderedTask alloc] initWithIdentifier:WaitTaskIdentifier steps:steps];
    return waitTask;
}

- (void)updateProgress:(CGFloat)progress waitStepViewController:(ORKWaitStepViewController *)waitStepviewController {
    if (progress <= 1.0) {
        [waitStepviewController setProgress:progress animated:true];
        double delayInSeconds = 0.1;
        dispatch_time_t popTime = dispatch_time(DISPATCH_TIME_NOW, (int64_t)(delayInSeconds * NSEC_PER_SEC));
        dispatch_after(popTime, dispatch_get_main_queue(), ^(void) {
            [self updateProgress:(progress + 0.01) waitStepViewController:waitStepviewController];
            if (progress > 0.495 && progress < 0.505) {
                NSString *newText = @"Please wait while the data is downloaded.";
                [waitStepviewController updateText:newText];
            }
        });
    } else {
        [waitStepviewController goForward];
    }
}

#pragma mark - Location Task

- (IBAction)locationButtonTapped:(id)sender {
    [self beginTaskWithIdentifier:LocationTaskIdentifier];
}

- (ORKOrderedTask *)makeLocationTask {
    NSMutableArray *steps = [[NSMutableArray alloc] init];
    
    ORKInstructionStep *step1 = [[ORKInstructionStep alloc] initWithIdentifier:@"locationTask.step1"];
    step1.title = @"Location Survey";
    [steps addObject:step1];
    
    // Location question with current location observing on
    ORKQuestionStep *step2 = [[ORKQuestionStep alloc] initWithIdentifier:@"locationTask.step2"];
    step2.title = @"Where are you right now?";
    step2.answerFormat = [[ORKLocationAnswerFormat alloc] init];
    [steps addObject:step2];
    
    // Location question with current location observing off
    ORKQuestionStep *step3 = [[ORKQuestionStep alloc] initWithIdentifier:@"locationTask.step3"];
    step3.title = @"Where is your home?";
    ORKLocationAnswerFormat *locationAnswerFormat  = [[ORKLocationAnswerFormat alloc] init];
    locationAnswerFormat.useCurrentLocation= NO;
    step3.answerFormat = locationAnswerFormat;
    [steps addObject:step3];
    
    ORKCompletionStep *step4 = [[ORKCompletionStep alloc] initWithIdentifier:@"locationTask.step4"];
    step4.title = @"Survey Complete";
    [steps addObject:step4];
    
    ORKOrderedTask *locationTask = [[ORKOrderedTask alloc] initWithIdentifier:LocationTaskIdentifier steps:steps];
    return locationTask;
}

#pragma mark - Step Will Disappear Task Delegate example

- (IBAction)stepWillDisappearButtonTapped:(id)sender {
    [self beginTaskWithIdentifier:StepWillDisappearTaskIdentifier];
}

- (ORKOrderedTask *)makeStepWillDisappearTask {
    
    ORKInstructionStep *step1 = [[ORKInstructionStep alloc] initWithIdentifier:StepWillDisappearFirstStepIdentifier];
    step1.title = @"Step Will Disappear Delegate Example";
    step1.text = @"The tint color of the task view controller is changed to magenta in the `stepViewControllerWillDisappear:` method.";
    
    ORKCompletionStep *stepLast = [[ORKCompletionStep alloc] initWithIdentifier:@"stepLast"];
    stepLast.title = @"Survey Complete";
    
    ORKOrderedTask *locationTask = [[ORKOrderedTask alloc] initWithIdentifier:StepWillDisappearTaskIdentifier steps:@[step1, stepLast]];
    return locationTask;
}

#pragma mark - Confirmation Form Item

- (IBAction)confirmationFormItemButtonTapped:(id)sender {
    [self beginTaskWithIdentifier:ConfirmationFormTaskIdentifier];
}

- (ORKOrderedTask *)makeConfirmationFormTask {
    NSMutableArray *steps = [[NSMutableArray alloc] init];
    
    ORKInstructionStep *step1 = [[ORKInstructionStep alloc] initWithIdentifier:@"confirmationForm.step1"];
    step1.title = @"Confirmation Form Items Survey";
    [steps addObject:step1];
    
    // Create a step for entering password with confirmation
    ORKFormStep *step2 = [[ORKFormStep alloc] initWithIdentifier:@"confirmationForm.step2" title:@"Password" text:nil];
    [steps addObject:step2];
    
    {
        ORKTextAnswerFormat *answerFormat = [ORKAnswerFormat textAnswerFormat];
        answerFormat.multipleLines = NO;
        answerFormat.secureTextEntry = YES;
        answerFormat.autocapitalizationType = UITextAutocapitalizationTypeNone;
        answerFormat.autocorrectionType = UITextAutocorrectionTypeNo;
        answerFormat.spellCheckingType = UITextSpellCheckingTypeNo;
        
        ORKFormItem *item = [[ORKFormItem alloc] initWithIdentifier:@"password"
                                                               text:@"Password"
                                                       answerFormat:answerFormat
                                                           optional:NO];
        item.placeholder = @"Enter password";

        ORKFormItem *confirmationItem = [item confirmationAnswerFormItemWithIdentifier:@"password.confirmation"
                                                                                  text:@"Confirm"
                                                                          errorMessage:@"Passwords do not match"];
        confirmationItem.placeholder = @"Enter password again";
        
        step2.formItems = @[item, confirmationItem];
    }
    
    // Create a step for entering participant id
    ORKFormStep *step3 = [[ORKFormStep alloc] initWithIdentifier:@"confirmationForm.step3" title:@"Participant ID" text:nil];
    [steps addObject:step3];
    
    {
        ORKTextAnswerFormat *answerFormat = [ORKAnswerFormat textAnswerFormat];
        answerFormat.multipleLines = NO;
        answerFormat.autocapitalizationType = UITextAutocapitalizationTypeAllCharacters;
        answerFormat.autocorrectionType = UITextAutocorrectionTypeNo;
        answerFormat.spellCheckingType = UITextSpellCheckingTypeNo;
        
        ORKFormItem *item = [[ORKFormItem alloc] initWithIdentifier:@"participantID"
                                                               text:@"Participant ID"
                                                       answerFormat:answerFormat
                                                           optional:YES];
        item.placeholder = @"Enter Participant ID";
        
        ORKFormItem *confirmationItem = [item confirmationAnswerFormItemWithIdentifier:@"participantID.confirmation"
                                                                                  text:@"Confirm"
                                                                          errorMessage:@"IDs do not match"];
        confirmationItem.placeholder = @"Enter ID again";
        
        step3.formItems = @[item, confirmationItem];
    }
    
    ORKCompletionStep *step4 = [[ORKCompletionStep alloc] initWithIdentifier:@"confirmationForm.lastStep"];
    step4.title = @"Survey Complete";
    [steps addObject:step4];
    
    return [[ORKOrderedTask alloc] initWithIdentifier:ConfirmationFormTaskIdentifier steps:steps];
}

#pragma mark - Continue button

- (IBAction)continueButtonButtonTapped:(id)sender {
    UIStoryboard *storyboard = [UIStoryboard storyboardWithName:@"ContinueButtonExample" bundle:nil];
    UIViewController *vc = [storyboard instantiateInitialViewController];
    [self presentViewController:vc animated:YES completion:nil];
}

#pragma mark - Instantiate Custom Step View Controller Example

- (IBAction)instantiateCustomVcButtonTapped:(id)sender {
    [self beginTaskWithIdentifier:InstantiateCustomVCTaskIdentifier];
}

- (ORKOrderedTask *)makeInstantiateCustomVCTask {
    
    ORKInstructionStep *step1 = [[ORKInstructionStep alloc] initWithIdentifier:@"locationTask.step1"];
    step1.title = @"Instantiate Custom View Controller";
    step1.text = @"The next step uses a custom subclass of an ORKFormStepViewController.";
    
    DragonPokerStep *dragonStep = [[DragonPokerStep alloc] initWithIdentifier:@"dragonStep"];
    
    ORKStep *lastStep = [[ORKCompletionStep alloc] initWithIdentifier:@"done"];
    
    return [[ORKOrderedTask alloc] initWithIdentifier:InstantiateCustomVCTaskIdentifier steps:@[step1, dragonStep, lastStep]];
}

#pragma mark - Step Table

- (IBAction)tableStepButtonTapped:(id)sender {
    [self beginTaskWithIdentifier:TableStepTaskIdentifier];
}

- (ORKOrderedTask *)makeTableStepTask {
    NSMutableArray *steps = [[NSMutableArray alloc] init];
    
    ORKInstructionStep *step1 = [[ORKInstructionStep alloc] initWithIdentifier:@"step1"];
    step1.text = @"Example of an ORKTableStepViewController";
    [steps addObject:step1];
    
    ORKTableStep *tableStep = [[ORKTableStep alloc] initWithIdentifier:@"tableStep"];
    tableStep.items = @[@"Item 1", @"Item 2", @"Item 3"];
    [steps addObject:tableStep];
    
    ORKCompletionStep *stepLast = [[ORKCompletionStep alloc] initWithIdentifier:@"lastStep"];
    stepLast.title = @"Task Complete";
    [steps addObject:stepLast];
    
    return [[ORKOrderedTask alloc] initWithIdentifier:TableStepTaskIdentifier steps:steps];
}

#pragma mark - Signature Table

- (IBAction)signatureStepButtonTapped:(id)sender {
    [self beginTaskWithIdentifier:SignatureStepTaskIdentifier];
}

- (ORKOrderedTask *)makeSignatureStepTask {
    NSMutableArray *steps = [[NSMutableArray alloc] init];
    
    ORKInstructionStep *step1 = [[ORKInstructionStep alloc] initWithIdentifier:@"step1"];
    step1.text = @"Example of an ORKSignatureStep";
    [steps addObject:step1];
    
    ORKSignatureStep *signatureStep = [[ORKSignatureStep alloc] initWithIdentifier:@"signatureStep"];
    [steps addObject:signatureStep];
    
    ORKCompletionStep *stepLast = [[ORKCompletionStep alloc] initWithIdentifier:@"lastStep"];
    stepLast.title = @"Task Complete";
    [steps addObject:stepLast];
    
    return [[ORKOrderedTask alloc] initWithIdentifier:SignatureStepTaskIdentifier steps:steps];
}

#pragma mark - Auxillary Image

- (IBAction)auxillaryImageButtonTapped:(id)sender {
    [self beginTaskWithIdentifier:AuxillaryImageTaskIdentifier];
}

- (ORKOrderedTask *)makeAuxillaryImageTask {
    
    ORKInstructionStep *step = [[ORKInstructionStep alloc] initWithIdentifier:AuxillaryImageTaskIdentifier];
    step.title = @"Title";
    step.text = @"This is description text.";
    step.detailText = @"This is detail text.";
    step.image = [UIImage imageNamed:@"tremortest3a" inBundle:[NSBundle bundleForClass:[ORKOrderedTask class]] compatibleWithTraitCollection:nil];
    step.auxiliaryImage = [UIImage imageNamed:@"tremortest3b" inBundle:[NSBundle bundleForClass:[ORKOrderedTask class]] compatibleWithTraitCollection:nil];
    
    return [[ORKOrderedTask alloc] initWithIdentifier:SignatureStepTaskIdentifier steps:@[step]];
}

#pragma mark - Video Instruction Task

- (IBAction)videoInstructionStepButtonTapped:(id)sender {
    [self beginTaskWithIdentifier:VideoInstructionStepTaskIdentifier];
}

- (ORKOrderedTask *)makeVideoInstructionStepTask {
    NSMutableArray *steps = [[NSMutableArray alloc] init];
    
    ORKInstructionStep *firstStep = [[ORKInstructionStep alloc] initWithIdentifier:@"firstStep"];
    firstStep.text = @"Example of an ORKVideoInstructionStep";
    [steps addObject:firstStep];
    
    ORKVideoInstructionStep *videoInstructionStep = [[ORKVideoInstructionStep alloc] initWithIdentifier:@"videoInstructionStep"];
    videoInstructionStep.text = @"Video Instruction";
    videoInstructionStep.videoURL = [[NSURL alloc] initWithString:@"https://www.apple.com/media/us/researchkit/2016/a63aa7d4_e6fd_483f_a59d_d962016c8093/films/carekit/researchkit-carekit-cc-us-20160321_r848-9dwc.mov"];
    
    [steps addObject:videoInstructionStep];
    
    ORKCompletionStep *lastStep = [[ORKCompletionStep alloc] initWithIdentifier:@"lastStep"];
    lastStep.title = @"Task Complete";
    [steps addObject:lastStep];
    
    return [[ORKOrderedTask alloc] initWithIdentifier:SignatureStepTaskIdentifier steps:steps];
}

#pragma mark - Icon Image

- (IBAction)iconImageButtonTapped:(id)sender {
    [self beginTaskWithIdentifier:IconImageTaskIdentifier];
}

- (ORKOrderedTask *)makeIconImageTask {
    
    ORKInstructionStep *step1 = [[ORKInstructionStep alloc] initWithIdentifier:@"step1"];
    step1.title = @"Title";
    step1.text = @"This is an example of a step with an icon image.";

    NSDictionary *infoPlist = [[NSBundle mainBundle] infoDictionary];
    NSString *icon = [[infoPlist valueForKeyPath:@"CFBundleIcons.CFBundlePrimaryIcon.CFBundleIconFiles"] lastObject];
    step1.iconImage = [UIImage imageNamed:icon];
    
    ORKInstructionStep *step2 = [[ORKInstructionStep alloc] initWithIdentifier:@"step2"];
    step2.text = @"This is an example of a step with an icon image and no title.";
    step2.iconImage = [UIImage imageNamed:icon];
    
    ORKInstructionStep *step3 = [[ORKInstructionStep alloc] initWithIdentifier:@"step3"];
    step3.title = @"Title";
    step3.text = @"This is an example of a step with an icon image that is very big.";
    step3.iconImage = [UIImage imageNamed:@"Poppies"];
    
    return [[ORKOrderedTask alloc] initWithIdentifier:IconImageTaskIdentifier steps:@[step1, step2, step3]];
}

#pragma mark - Trail Making Task

- (IBAction)trailMakingTaskButtonTapped:(id)sender {
    [self beginTaskWithIdentifier:TrailMakingTaskIdentifier];
}

#pragma mark - Completion Step Continue Button

- (IBAction)completionStepButtonTapped:(id)sender {
    [self beginTaskWithIdentifier:CompletionStepTaskIdentifier];
}

- (ORKOrderedTask *)makeCompletionStepTask {
    NSMutableArray *steps = [[NSMutableArray alloc] init];
    
    ORKCompletionStep *step1 = [[ORKCompletionStep alloc] initWithIdentifier:@"completionStepWithDoneButton"];
    step1.text = @"Example of a step view controller with the continue button in the standard location below the checkmark.";
    [steps addObject:step1];
    
    ORKCompletionStep *stepLast = [[ORKCompletionStep alloc] initWithIdentifier:@"lastStep"];
    stepLast.title = @"Example of an step view controller with the continue button in the upper right.";
    [steps addObject:stepLast];
    
    return [[ORKOrderedTask alloc] initWithIdentifier:CompletionStepTaskIdentifier steps:steps];
}

#pragma mark - Page Step

- (IBAction)pageStepButtonTapped:(id)sender {
    [self beginTaskWithIdentifier:PageStepTaskIdentifier];
}

- (ORKOrderedTask *)makePageStepTask {
    
    NSMutableArray *steps = [[NSMutableArray alloc] init];
    
    ORKInstructionStep *step1 = [[ORKInstructionStep alloc] initWithIdentifier:@"step1"];
    step1.text = @"Example of an ORKPageStep";
    [steps addObject:step1];
    
    NSMutableArray<ORKTextChoice *> *textChoices = [[NSMutableArray alloc] init];
    [textChoices addObject:[[ORKTextChoice alloc] initWithText:@"Good" detailText:@"" value:[NSNumber numberWithInt:0] exclusive:NO]];
    [textChoices addObject:[[ORKTextChoice alloc] initWithText:@"Average" detailText:@"" value:[NSNumber numberWithInt:1] exclusive:NO]];
    [textChoices addObject:[[ORKTextChoice alloc] initWithText:@"Poor" detailText:@"" value:[NSNumber numberWithInt:2] exclusive:NO]];
    ORKAnswerFormat *answerFormat = [ORKAnswerFormat choiceAnswerFormatWithStyle:ORKChoiceAnswerStyleSingleChoice textChoices:textChoices];
    ORKFormItem *formItem = [[ORKFormItem alloc] initWithIdentifier:@"choice" text:nil answerFormat:answerFormat];
    ORKFormStep *groupStep1 = [[ORKFormStep alloc] initWithIdentifier:@"step1" title:nil text:@"How do you feel today?"];
    groupStep1.formItems = @[formItem];
    
    NSMutableArray<ORKImageChoice *> *imageChoices = [[NSMutableArray alloc] init];
    [imageChoices addObject:[[ORKImageChoice alloc] initWithNormalImage:[UIImage imageNamed:@"left_hand_outline"] selectedImage:[UIImage imageNamed:@"left_hand_solid"] text:@"Left hand" value:[NSNumber numberWithInt:1]]];
    [imageChoices addObject:[[ORKImageChoice alloc] initWithNormalImage:[UIImage imageNamed:@"right_hand_outline"] selectedImage:[UIImage imageNamed:@"right_hand_solid"] text:@"Right hand" value:[NSNumber numberWithInt:0]]];
    ORKQuestionStep *groupStep2 = [ORKQuestionStep questionStepWithIdentifier:@"step2" title:@"Which hand was injured?" answer:[ORKAnswerFormat choiceAnswerFormatWithImageChoices:imageChoices]];
    
    ORKSignatureStep *groupStep3 = [[ORKSignatureStep alloc] initWithIdentifier:@"step3"];
    
    ORKStep *groupStep4 = [[ORKConsentReviewStep alloc] initWithIdentifier:@"groupStep4" signature:nil inDocument:[self buildConsentDocument]];
    
    ORKPageStep *pageStep = [[ORKPageStep alloc] initWithIdentifier:@"pageStep" steps:@[groupStep1, groupStep2, groupStep3, groupStep4]];
    [steps addObject:pageStep];
    
    ORKOrderedTask *audioTask = [ORKOrderedTask audioTaskWithIdentifier:@"audioTask"
                                                 intendedUseDescription:nil
                                                      speechInstruction:nil
                                                 shortSpeechInstruction:nil
                                                               duration:10
                                                      recordingSettings:nil
                                                        checkAudioLevel:YES
                                                                options:
                                 ORKPredefinedTaskOptionExcludeInstructions |
                                 ORKPredefinedTaskOptionExcludeConclusion];
    ORKPageStep *audioStep = [[ORKNavigablePageStep alloc] initWithIdentifier:@"audioStep" pageTask:audioTask];
    [steps addObject:audioStep];
    
    ORKCompletionStep *stepLast = [[ORKCompletionStep alloc] initWithIdentifier:@"lastStep"];
    stepLast.title = @"Task Complete";
    [steps addObject:stepLast];
    
    return [[ORKOrderedTask alloc] initWithIdentifier:PageStepTaskIdentifier steps:steps];
    
}


#pragma mark - Footnote

- (IBAction)footnoteButtonTapped:(id)sender {
    [self beginTaskWithIdentifier:FootnoteTaskIdentifier];
}

- (ORKOrderedTask *)makeFootnoteTask {
    
    ORKInstructionStep *step1 = [[ORKInstructionStep alloc] initWithIdentifier:@"step1"];
    step1.title = @"Footnote example";
    step1.text = @"This is an instruction step with a footnote.";
    step1.footnote = @"Lorem ipsum dolor sit amet, consectetur adipiscing elit. Fusce dignissim tortor eget orci placerat, eu congue diam tempor. In hac.";
    
    ORKInstructionStep *step2 = [[ORKInstructionStep alloc] initWithIdentifier:@"step2"];
    step2.title = @"Image and No Footnote";
    step2.text = @"This is an instruction step with an image and NO footnote.";
    step2.image = [UIImage imageNamed:@"image_example"];
    
    ORKInstructionStep *step3 = [[ORKInstructionStep alloc] initWithIdentifier:@"step3"];
    step3.title = @"Image and Footnote";
    step3.text = @"This is an instruction step with an image and a footnote.";
    step3.image = [UIImage imageNamed:@"image_example"];
    step3.footnote = @"Lorem ipsum dolor sit amet, consectetur adipiscing elit. Fusce dignissim tortor eget orci placerat, eu congue diam tempor. In hac.";
    
    ORKFormStep *step4 = [[ORKFormStep alloc] initWithIdentifier:@"step4" title:@"Form Step with skip" text:@"This is a form step with a skip button."];
    step4.formItems = @[[[ORKFormItem alloc] initWithIdentifier:@"form_item_1"
                                                           text:@"Are you over 18 years of age?"
                                                   answerFormat:[ORKAnswerFormat booleanAnswerFormat]]];
    step4.optional = YES;
    
    ORKFormStep *step5 = [[ORKFormStep alloc] initWithIdentifier:@"step5" title:@"Form Step with Footnote" text:@"This is a form step with a skip button and footnote."];
    step5.formItems = @[[[ORKFormItem alloc] initWithIdentifier:@"form_item_1"
                                                           text:@"Are you over 18 years of age?"
                                                   answerFormat:[ORKAnswerFormat booleanAnswerFormat]]];
    step5.optional = YES;
    step5.footnote = @"Lorem ipsum dolor sit amet, consectetur adipiscing elit. Fusce dignissim tortor eget orci placerat, eu congue diam tempor. In hac.";

    ORKCompletionStep *lastStep = [[ORKCompletionStep alloc] initWithIdentifier:@"lastStep"];
    lastStep.title = @"Last step.";
    lastStep.text = @"This is a completion step with a footnote.";
    lastStep.footnote = @"Lorem ipsum dolor sit amet, consectetur adipiscing elit. Fusce dignissim tortor eget orci placerat, eu congue diam tempor. In hac.";

    return [[ORKOrderedTask alloc] initWithIdentifier:FootnoteTaskIdentifier steps:@[step1, step2, step3, step4, step5, lastStep]];
}


@end<|MERGE_RESOLUTION|>--- conflicted
+++ resolved
@@ -371,10 +371,7 @@
                            @"Memory Game Task",
                            @"PSAT Task",
                            @"Reaction Time Task",
-<<<<<<< HEAD
                            @"Go/No-Go Visual Reaction Time Task",
-=======
->>>>>>> 96712fcf
                            @"Trail Making Task",
                            @"Timed Walk Task",
                            @"Tone Audiometry Task",
@@ -688,15 +685,12 @@
         return [self makePageStepTask];
     } else if ([identifier isEqualToString:FootnoteTaskIdentifier]) {
         return [self makeFootnoteTask];
-<<<<<<< HEAD
     } else if ([identifier isEqualToString:MoodSurveyTaskIdentifier]) {
         return [ORKOrderedTask moodSurveyWithIdentifier:MoodSurveyTaskIdentifier
                                  intendedUseDescription:nil
                                               frequency:ORKMoodSurveyFrequencyWeekly
                                      customQuestionText:nil
                                                 options:ORKPredefinedTaskOptionNone];
-=======
->>>>>>> 96712fcf
     }
     else if ([identifier isEqualToString:VideoInstructionStepTaskIdentifier]) {
         return [self makeVideoInstructionStepTask];
