/*
 Copyright (c) 2015, Apple Inc. All rights reserved.
 Copyright (c) 2015, Bruce Duncan.
 Copyright (c) 2015-2016, Ricardo Sánchez-Sáez.
 Copyright (c) 2016, Sage Bionetworks

 Redistribution and use in source and binary forms, with or without modification,
 are permitted provided that the following conditions are met:
 
 1.  Redistributions of source code must retain the above copyright notice, this
 list of conditions and the following disclaimer.
 
 2.  Redistributions in binary form must reproduce the above copyright notice,
 this list of conditions and the following disclaimer in the documentation and/or
 other materials provided with the distribution.
 
 3.  Neither the name of the copyright holder(s) nor the names of any contributors
 may be used to endorse or promote products derived from this software without
 specific prior written permission. No license is granted to the trademarks of
 the copyright holders even if such marks are included in this software.
 
 THIS SOFTWARE IS PROVIDED BY THE COPYRIGHT HOLDERS AND CONTRIBUTORS "AS IS"
 AND ANY EXPRESS OR IMPLIED WARRANTIES, INCLUDING, BUT NOT LIMITED TO, THE
 IMPLIED WARRANTIES OF MERCHANTABILITY AND FITNESS FOR A PARTICULAR PURPOSE
 ARE DISCLAIMED. IN NO EVENT SHALL THE COPYRIGHT OWNER OR CONTRIBUTORS BE LIABLE
 FOR ANY DIRECT, INDIRECT, INCIDENTAL, SPECIAL, EXEMPLARY, OR CONSEQUENTIAL
 DAMAGES (INCLUDING, BUT NOT LIMITED TO, PROCUREMENT OF SUBSTITUTE GOODS OR
 SERVICES; LOSS OF USE, DATA, OR PROFITS; OR BUSINESS INTERRUPTION) HOWEVER
 CAUSED AND ON ANY THEORY OF LIABILITY, WHETHER IN CONTRACT, STRICT LIABILITY,
 OR TORT (INCLUDING NEGLIGENCE OR OTHERWISE) ARISING IN ANY WAY OUT OF THE USE
 OF THIS SOFTWARE, EVEN IF ADVISED OF THE POSSIBILITY OF SUCH DAMAGE.
 */


#import "MainViewController.h"

#import "AppDelegate.h"
#import "DynamicTask.h"
#import "ORKTest-Swift.h"
#import "DragonPokerStep.h"

@import ResearchKit;

@import AVFoundation;


#define DefineStringKey(x) static NSString *const x = @#x

DefineStringKey(ConsentTaskIdentifier);
DefineStringKey(ConsentReviewTaskIdentifier);
DefineStringKey(EligibilityFormTaskIdentifier);
DefineStringKey(EligibilitySurveyTaskIdentifier);
DefineStringKey(LoginTaskIdentifier);
DefineStringKey(RegistrationTaskIdentifier);
DefineStringKey(VerificationTaskIdentifier);

DefineStringKey(CompletionStepTaskIdentifier);
DefineStringKey(DatePickingTaskIdentifier);
DefineStringKey(ImageCaptureTaskIdentifier);
DefineStringKey(VideoCaptureTaskIdentifier);
DefineStringKey(ImageChoicesTaskIdentifier);
DefineStringKey(InstantiateCustomVCTaskIdentifier);
DefineStringKey(LocationTaskIdentifier);
DefineStringKey(ScalesTaskIdentifier);
DefineStringKey(ColorScalesTaskIdentifier);
DefineStringKey(MiniFormTaskIdentifier);
DefineStringKey(OptionalFormTaskIdentifier);
DefineStringKey(SelectionSurveyTaskIdentifier);
DefineStringKey(PredicateTestsTaskIdentifier);

DefineStringKey(ActiveStepTaskIdentifier);
DefineStringKey(AudioTaskIdentifier);
DefineStringKey(AuxillaryImageTaskIdentifier);
DefineStringKey(FitnessTaskIdentifier);
DefineStringKey(FootnoteTaskIdentifier);
DefineStringKey(GaitTaskIdentifier);
DefineStringKey(IconImageTaskIdentifier);
DefineStringKey(HolePegTestTaskIdentifier);
DefineStringKey(MemoryTaskIdentifier);
DefineStringKey(PSATTaskIdentifier);
DefineStringKey(ReactionTimeTaskIdentifier);
DefineStringKey(TrailMakingTaskIdentifier);
DefineStringKey(TwoFingerTapTaskIdentifier);
DefineStringKey(TimedWalkTaskIdentifier);
DefineStringKey(ToneAudiometryTaskIdentifier);
DefineStringKey(TowerOfHanoiTaskIdentifier);
DefineStringKey(TremorTaskIdentifier);
DefineStringKey(TremorRightHandTaskIdentifier);
DefineStringKey(WalkBackAndForthTaskIdentifier);
DefineStringKey(MoodSurveyTaskIdentifier);

DefineStringKey(CreatePasscodeTaskIdentifier);

DefineStringKey(CustomNavigationItemTaskIdentifier);
DefineStringKey(DynamicTaskIdentifier);
DefineStringKey(InterruptibleTaskIdentifier);
DefineStringKey(NavigableOrderedTaskIdentifier);
DefineStringKey(NavigableLoopTaskIdentifier);
DefineStringKey(WaitTaskIdentifier);

DefineStringKey(CollectionViewHeaderReuseIdentifier);
DefineStringKey(CollectionViewCellReuseIdentifier);

DefineStringKey(EmbeddedReviewTaskIdentifier);
DefineStringKey(StandaloneReviewTaskIdentifier);
DefineStringKey(ConfirmationFormTaskIdentifier);

DefineStringKey(StepWillDisappearTaskIdentifier);
DefineStringKey(StepWillDisappearFirstStepIdentifier);

DefineStringKey(TableStepTaskIdentifier);
DefineStringKey(SignatureStepTaskIdentifier);
DefineStringKey(PageStepTaskIdentifier);

@interface SectionHeader: UICollectionReusableView

- (void)configureHeaderWithTitle:(NSString *)title;

@end


@implementation SectionHeader {
    UILabel *_title;
}

- (instancetype)initWithCoder:(NSCoder *)aDecoder {
    if (self = [super initWithCoder:aDecoder]) {
        [self sharedInit];
    }
    return self;
}

- (instancetype)initWithFrame:(CGRect)frame {
    if (self = [super initWithFrame:frame]) {
        [self sharedInit];
    }
    return self;
}

static UIColor *HeaderColor() {
    return [UIColor colorWithWhite:0.97 alpha:1.0];
}
static const CGFloat HeaderSideLayoutMargin = 16.0;

- (void)sharedInit {
    self.layoutMargins = UIEdgeInsetsMake(0, HeaderSideLayoutMargin, 0, HeaderSideLayoutMargin);
    self.backgroundColor = HeaderColor();
    _title = [UILabel new];
    _title.font = [UIFont systemFontOfSize:17.0 weight:UIFontWeightSemibold]; // Table view header font
    [self addSubview:_title];
    
    _title.translatesAutoresizingMaskIntoConstraints = NO;
    NSDictionary *views = @{@"title": _title};
    [self addConstraints:[NSLayoutConstraint constraintsWithVisualFormat:@"H:|-[title]-|"
                                                                 options:NSLayoutFormatDirectionLeadingToTrailing
                                                                 metrics:nil
                                                                   views:views]];
    [self addConstraints:[NSLayoutConstraint constraintsWithVisualFormat:@"V:|[title]|"
                                                                 options:0
                                                                 metrics:nil
                                                                   views:views]];
}

- (void)configureHeaderWithTitle:(NSString *)title {
    _title.text = title;
}

@end


@interface ButtonCell: UICollectionViewCell

- (void)configureButtonWithTitle:(NSString *)title target:(id)target selector:(SEL)selector;

@end


@implementation ButtonCell {
    UIButton *_button;
}

- (void)setUpButton {
    [_button removeFromSuperview];
    _button = [UIButton buttonWithType:UIButtonTypeSystem];
    _button.contentHorizontalAlignment = UIControlContentHorizontalAlignmentLeft;
    _button.contentEdgeInsets = UIEdgeInsetsMake(0.0, HeaderSideLayoutMargin, 0.0, 0.0);
    [self.contentView addSubview:_button];
    
    _button.translatesAutoresizingMaskIntoConstraints = NO;
    NSDictionary *views = @{@"button": _button};
    [self.contentView addConstraints:[NSLayoutConstraint constraintsWithVisualFormat:@"H:|[button]|"
                                                                             options:NSLayoutFormatDirectionLeadingToTrailing
                                                                             metrics:nil
                                                                               views:views]];
    [self.contentView addConstraints:[NSLayoutConstraint constraintsWithVisualFormat:@"V:|[button]|"
                                                                             options:0
                                                                             metrics:nil
                                                                               views:views]];
}

- (void)configureButtonWithTitle:(NSString *)title target:(id)target selector:(SEL)selector {
    [self setUpButton];
    [_button setTitle:title forState:UIControlStateNormal];
    [_button addTarget:target action:selector forControlEvents:UIControlEventTouchUpInside];
}

@end


/**
 A subclass is required for the login step.
 
 The implementation below demonstrates how to subclass and override button actions.
 */
@interface LoginViewController : ORKLoginStepViewController

@end

@implementation LoginViewController

- (void)forgotPasswordButtonTapped {
    UIAlertController *alert = [UIAlertController alertControllerWithTitle:@"Forgot password?"
                                                                   message:@"Button tapped"
                                                            preferredStyle:UIAlertControllerStyleAlert];
    [alert addAction:[UIAlertAction actionWithTitle:@"OK" style:UIAlertActionStyleDefault handler:nil]];
    [self presentViewController:alert animated:YES completion:nil];
}

@end


/**
 A subclass is required for the verification step.
 
 The implementation below demonstrates how to subclass and override button actions.
 */
@interface VerificationViewController : ORKVerificationStepViewController

@end

@implementation VerificationViewController

- (void)resendEmailButtonTapped {
    UIAlertController *alert = [UIAlertController alertControllerWithTitle:@"Resend Verification Email"
                                                                   message:@"Button tapped"
                                                            preferredStyle:UIAlertControllerStyleAlert];
    [alert addAction:[UIAlertAction actionWithTitle:@"OK" style:UIAlertActionStyleDefault handler:nil]];
    [self presentViewController:alert animated:YES completion:nil];
}

@end


@interface MainViewController () <ORKTaskViewControllerDelegate, UICollectionViewDataSource, UICollectionViewDelegate, UICollectionViewDelegateFlowLayout, ORKPasscodeDelegate> {
    id<ORKTaskResultSource> _lastRouteResult;
    ORKConsentDocument *_currentDocument;
    
    NSMutableDictionary<NSString *, NSData *> *_savedViewControllers;     // Maps task identifiers to task view controller restoration data
    
    UICollectionView *_collectionView;
    NSArray<NSString *> *_buttonSectionNames;
    NSArray<NSArray<NSString *> *> *_buttonTitles;
    
    ORKTaskResult *_embeddedReviewTaskResult;
}

@property (nonatomic, strong) ORKTaskViewController *taskViewController;

@end


@implementation MainViewController

- (instancetype)initWithNibName:(NSString *)nibNameOrNil bundle:(NSBundle *)nibBundleOrNil {
    self = [super initWithNibName:nibNameOrNil bundle:nibBundleOrNil];
    if (self) {
        self.restorationIdentifier = @"main";
    }
    return self;
}

- (void)viewDidLoad {
    [super viewDidLoad];
    
    _savedViewControllers = [NSMutableDictionary new];
    
    UICollectionViewFlowLayout *flowLayout = [UICollectionViewFlowLayout new];
    _collectionView = [[UICollectionView alloc] initWithFrame:self.view.bounds collectionViewLayout:flowLayout];
    _collectionView.backgroundColor = [UIColor whiteColor];
    [self.view addSubview:_collectionView];
    
    _collectionView.dataSource = self;
    _collectionView.delegate = self;
    [_collectionView registerClass:[SectionHeader class]
        forSupplementaryViewOfKind:UICollectionElementKindSectionHeader
               withReuseIdentifier:CollectionViewHeaderReuseIdentifier];
    [_collectionView registerClass:[ButtonCell class]
        forCellWithReuseIdentifier:CollectionViewCellReuseIdentifier];
    
    UIView *statusBarBackground = [UIView new];
    statusBarBackground.backgroundColor = HeaderColor();
    [self.view addSubview:statusBarBackground];

    _collectionView.translatesAutoresizingMaskIntoConstraints = NO;
    statusBarBackground.translatesAutoresizingMaskIntoConstraints = NO;
    NSDictionary *views = @{@"collectionView": _collectionView,
                            @"statusBarBackground": statusBarBackground,
                            @"topLayoutGuide": self.topLayoutGuide};
    [self.view addConstraints:[NSLayoutConstraint constraintsWithVisualFormat:@"H:|[statusBarBackground]|"
                                                                      options:NSLayoutFormatDirectionLeadingToTrailing
                                                                      metrics:nil
                                                                        views:views]];
    [self.view addConstraints:[NSLayoutConstraint constraintsWithVisualFormat:@"V:|[statusBarBackground]"
                                                                      options:0
                                                                      metrics:nil
                                                                        views:views]];
    [self.view addConstraint:[NSLayoutConstraint constraintWithItem:statusBarBackground
                                                          attribute:NSLayoutAttributeBottom
                                                          relatedBy:NSLayoutRelationEqual
                                                             toItem:self.topLayoutGuide
                                                          attribute:NSLayoutAttributeBottom
                                                         multiplier:1.0
                                                           constant:0.0]];
    [self.view addConstraints:[NSLayoutConstraint constraintsWithVisualFormat:@"H:|[collectionView]|"
                                                                      options:NSLayoutFormatDirectionLeadingToTrailing
                                                                      metrics:nil
                                                                        views:views]];
    [self.view addConstraints:[NSLayoutConstraint constraintsWithVisualFormat:@"V:|[topLayoutGuide][collectionView]|"
                                                                      options:0
                                                                      metrics:nil
                                                                        views:views]];
    
    _buttonSectionNames = @[
                            @"Onboarding",
                            @"Question Steps",
                            @"Active Tasks",
                            @"Passcode",
                            @"Review Step",
                            @"Miscellaneous",
                            ];
    _buttonTitles = @[ @[ // Onboarding
                           @"Consent",
                           @"Consent Review",
                           @"Eligibility Form",
                           @"Eligibility Survey",
                           @"Login",
                           @"Registration",
                           @"Verification",
                           ],
                       @[ // Question Steps
                           @"Date Pickers",
                           @"Image Capture",
                           @"Video Capture",
                           @"Image Choices",
                           @"Location",
                           @"Scale",
                           @"Scale Color Gradient",
                           @"Mini Form",
                           @"Optional Form",
                           @"Selection Survey",
                           ],
                       @[ // Active Tasks
                           @"Active Step Task",
                           @"Audio Task",
                           @"Fitness Task",
                           @"GAIT Task",
                           @"Hole Peg Test Task",
                           @"Memory Game Task",
                           @"PSAT Task",
                           @"Reaction Time Task",
                           @"Trail Making Task",
                           @"Timed Walk Task",
                           @"Tone Audiometry Task",
                           @"Tower Of Hanoi Task",
                           @"Two Finger Tapping Task",
                           @"Walk And Turn Task",
                           @"Hand Tremor Task",
                           @"Right Hand Tremor Task",
                           @"Mood Survey",
                           ],
                       @[ // Passcode
                           @"Authenticate Passcode",
                           @"Create Passcode",
                           @"Edit Passcode",
                           @"Remove Passcode",
                           ],
                       @[ // Review Step
                           @"Embedded Review Task",
                           @"Standalone Review Task",
                           ],
                       @[ // Miscellaneous
                           @"Custom Navigation Item",
                           @"Dynamic Task",
                           @"Interruptible Task",
                           @"Navigable Ordered Task",
                           @"Navigable Loop Task",
                           @"Predicate Tests",
                           @"Test Charts",
                           @"Test Charts Performance",
                           @"Toggle Tint Color",
                           @"Wait Task",
                           @"Step Will Disappear",
                           @"Confirmation Form Item",
                           @"Continue Button",
                           @"Instantiate Custom VC",
                           @"Table Step",
                           @"Signature Step",
                           @"Auxillary Image",
                           @"Page Step",
                           @"Completion Step",
                           @"Icon Image",
<<<<<<< HEAD
                           @"Footnote",
=======
                           @"Completion Step",
                           @"Page Step",
>>>>>>> dc185c69
                           ],
                       ];
}

- (void)viewWillTransitionToSize:(CGSize)size withTransitionCoordinator:(id<UIViewControllerTransitionCoordinator>)coordinator {
    [_collectionView reloadData];
}

- (CGSize)collectionView:(UICollectionView *)collectionView layout:(UICollectionViewLayout *)collectionViewLayout referenceSizeForHeaderInSection:(NSInteger)section {
    return CGSizeMake(self.view.bounds.size.width, 22.0);  // Table view header height
}

- (CGSize)collectionView:(UICollectionView *)collectionView layout:(UICollectionViewLayout *)collectionViewLayout sizeForItemAtIndexPath:(NSIndexPath *)indexPath {
    CGFloat viewWidth = self.view.bounds.size.width;
    NSUInteger numberOfColums = 2;
    if (viewWidth >= 667.0) {
        numberOfColums = 3;
    }
    CGFloat width = viewWidth / numberOfColums;
    return CGSizeMake(width, 44.0);
}

- (CGFloat)collectionView:(UICollectionView *)collectionView layout:(UICollectionViewLayout *)collectionViewLayout minimumInteritemSpacingForSectionAtIndex:(NSInteger)section {
    return 0.0;
}

- (CGFloat)collectionView:(UICollectionView *)collectionView layout:(UICollectionViewLayout *)collectionViewLayout minimumLineSpacingForSectionAtIndex:(NSInteger)section {
    return 0.0;
}

- (NSInteger)numberOfSectionsInCollectionView:(UICollectionView *)collectionView {
    return _buttonSectionNames.count;
}

- (NSInteger)collectionView:(UICollectionView *)collectionView numberOfItemsInSection:(NSInteger)section {
    return ((NSArray *)_buttonTitles[section]).count;
}

- (UICollectionReusableView *)collectionView:(UICollectionView *)collectionView viewForSupplementaryElementOfKind:(NSString *)kind atIndexPath:(NSIndexPath *)indexPath {
    SectionHeader *sectionHeader = [collectionView dequeueReusableSupplementaryViewOfKind:kind withReuseIdentifier:CollectionViewHeaderReuseIdentifier forIndexPath:indexPath];
    [sectionHeader configureHeaderWithTitle:_buttonSectionNames[indexPath.section]];
    return sectionHeader;
}

- (SEL)selectorFromButtonTitle:(NSString *)buttonTitle {
    // "THIS FOO baR title" is converted to the "thisFooBarTitleButtonTapped:" selector
    buttonTitle = buttonTitle.capitalizedString;
    NSMutableArray *titleTokens = [[buttonTitle componentsSeparatedByCharactersInSet:[NSCharacterSet whitespaceCharacterSet]] mutableCopy];
    titleTokens[0] = ((NSString *)titleTokens[0]).lowercaseString;
    NSString *selectorString = [NSString stringWithFormat:@"%@ButtonTapped:", [titleTokens componentsJoinedByString:@""]];
    return NSSelectorFromString(selectorString);
}

- (UICollectionViewCell *)collectionView:(UICollectionView *)collectionView cellForItemAtIndexPath:(NSIndexPath *)indexPath {
    ButtonCell *buttonCell = [collectionView dequeueReusableCellWithReuseIdentifier:CollectionViewCellReuseIdentifier forIndexPath:indexPath];
    NSString *buttonTitle = _buttonTitles[indexPath.section][indexPath.row];
    SEL buttonSelector = [self selectorFromButtonTitle:buttonTitle];
    [buttonCell configureButtonWithTitle:buttonTitle target:self selector:buttonSelector];
    return buttonCell;
}

#pragma mark - Mapping identifiers to tasks

- (id<ORKTask>)makeTaskWithIdentifier:(NSString *)identifier {
    if ([identifier isEqualToString:DatePickingTaskIdentifier]) {
        return [self makeDatePickingTask];
    } else if ([identifier isEqualToString:SelectionSurveyTaskIdentifier]) {
        return [self makeSelectionSurveyTask];
    } else if ([identifier isEqualToString:ActiveStepTaskIdentifier]) {
        return [self makeActiveStepTask];
    } else if ([identifier isEqualToString:ConsentReviewTaskIdentifier]) {
        return [self makeConsentReviewTask];
    } else if ([identifier isEqualToString:ConsentTaskIdentifier]) {
        return [self makeConsentTask];
    } else if ([identifier isEqualToString:EligibilityFormTaskIdentifier]) {
        return [self makeEligibilityFormTask];
    } else if ([identifier isEqualToString:EligibilitySurveyTaskIdentifier]) {
        return [self makeEligibilitySurveyTask];
    } else if ([identifier isEqualToString:LoginTaskIdentifier]) {
        return [self makeLoginTask];
    } else if ([identifier isEqualToString:RegistrationTaskIdentifier]) {
        return [self makeRegistrationTask];
    } else if ([identifier isEqualToString:VerificationTaskIdentifier]) {
        return [self makeVerificationTask];
    } else if ([identifier isEqualToString:AudioTaskIdentifier]) {
        id<ORKTask> task = [ORKOrderedTask audioTaskWithIdentifier:AudioTaskIdentifier
                                            intendedUseDescription:nil
                                                 speechInstruction:nil
                                            shortSpeechInstruction:nil
                                                          duration:10
                                                 recordingSettings:nil
                                                   checkAudioLevel:YES
                                                           options:(ORKPredefinedTaskOption)0];
        return task;
    } else if ([identifier isEqualToString:ToneAudiometryTaskIdentifier]) {
        id<ORKTask> task = [ORKOrderedTask toneAudiometryTaskWithIdentifier:ToneAudiometryTaskIdentifier
                                                     intendedUseDescription:nil
                                                          speechInstruction:nil
                                                     shortSpeechInstruction:nil
                                                               toneDuration:20
                                                                    options:(ORKPredefinedTaskOption)0];
        return task;
    } else if ([identifier isEqualToString:MiniFormTaskIdentifier]) {
        return [self makeMiniFormTask];
    } else if ([identifier isEqualToString:OptionalFormTaskIdentifier]) {
        return [self makeOptionalFormTask];
    } else if ([identifier isEqualToString:PredicateTestsTaskIdentifier]) {
        return [self makePredicateTestsTask];
    } else if ([identifier isEqualToString:FitnessTaskIdentifier]) {
        return [ORKOrderedTask fitnessCheckTaskWithIdentifier:FitnessTaskIdentifier
                                       intendedUseDescription:nil
                                                 walkDuration:360
                                                 restDuration:180
                                                      options:ORKPredefinedTaskOptionNone];
    } else if ([identifier isEqualToString:GaitTaskIdentifier]) {
        return [ORKOrderedTask shortWalkTaskWithIdentifier:GaitTaskIdentifier
                                    intendedUseDescription:nil
                                       numberOfStepsPerLeg:20
                                              restDuration:30
                                                   options:ORKPredefinedTaskOptionNone];
    } else if ([identifier isEqualToString:MemoryTaskIdentifier]) {
        return [ORKOrderedTask spatialSpanMemoryTaskWithIdentifier:MemoryTaskIdentifier
                                            intendedUseDescription:nil
                                                       initialSpan:3
                                                       minimumSpan:2
                                                       maximumSpan:15
                                                         playSpeed:1
                                                      maximumTests:5
                                        maximumConsecutiveFailures:3
                                                 customTargetImage:nil
                                            customTargetPluralName:nil
                                                   requireReversal:NO
                                                           options:ORKPredefinedTaskOptionNone];
    } else if ([identifier isEqualToString:DynamicTaskIdentifier]) {
        return [DynamicTask new];
    } else if ([identifier isEqualToString:InterruptibleTaskIdentifier]) {
        return [self makeInterruptibleTask];
    } else if ([identifier isEqualToString:ScalesTaskIdentifier]) {
        return [self makeScalesTask];
    } else if ([identifier isEqualToString:ColorScalesTaskIdentifier]) {
        return [self makeColorScalesTask];
    } else if ([identifier isEqualToString:ImageChoicesTaskIdentifier]) {
        return [self makeImageChoicesTask];
    } else if ([identifier isEqualToString:ImageCaptureTaskIdentifier]) {
        return [self makeImageCaptureTask];
    } else if ([identifier isEqualToString:VideoCaptureTaskIdentifier]) {
        return [self makeVideoCaptureTask];
    } else if ([identifier isEqualToString:TwoFingerTapTaskIdentifier]) {
        return [ORKOrderedTask twoFingerTappingIntervalTaskWithIdentifier:TwoFingerTapTaskIdentifier
                                                   intendedUseDescription:nil
                                                                 duration:20.0
                                                              handOptions:ORKPredefinedTaskHandOptionBoth
                                                                  options:(ORKPredefinedTaskOption)0];
    } else if ([identifier isEqualToString:ReactionTimeTaskIdentifier]) {
        return [ORKOrderedTask reactionTimeTaskWithIdentifier:ReactionTimeTaskIdentifier
                                       intendedUseDescription:nil
                                      maximumStimulusInterval:8
                                      minimumStimulusInterval:4
                                        thresholdAcceleration:0.5
                                             numberOfAttempts:3
                                                      timeout:10
                                                 successSound:0
                                                 timeoutSound:0
                                                 failureSound:0
                                                      options:0];
    } else if ([identifier isEqualToString:TowerOfHanoiTaskIdentifier]) {
        return [ORKOrderedTask towerOfHanoiTaskWithIdentifier:TowerOfHanoiTaskIdentifier
                                       intendedUseDescription:nil
                                                numberOfDisks:5
                                                      options:0];
    } else if ([identifier isEqualToString:PSATTaskIdentifier]) {
        return [ORKOrderedTask PSATTaskWithIdentifier:PSATTaskIdentifier
                               intendedUseDescription:nil
                                     presentationMode:(ORKPSATPresentationModeAuditory | ORKPSATPresentationModeVisual)
                                interStimulusInterval:3.0
                                     stimulusDuration:1.0
                                         seriesLength:60
                                              options:ORKPredefinedTaskOptionNone];
    } else if ([identifier isEqualToString:TimedWalkTaskIdentifier]) {
        return [ORKOrderedTask timedWalkTaskWithIdentifier:TimedWalkTaskIdentifier
                                    intendedUseDescription:nil
                                          distanceInMeters:100
                                                 timeLimit:180
                                       turnAroundTimeLimit:60
                                includeAssistiveDeviceForm:YES
                                                   options:ORKPredefinedTaskOptionNone];
    } else if ([identifier isEqualToString:HolePegTestTaskIdentifier]) {
        return [ORKNavigableOrderedTask holePegTestTaskWithIdentifier:HolePegTestTaskIdentifier
                                               intendedUseDescription:nil
                                                         dominantHand:ORKBodySagittalRight
                                                         numberOfPegs:9
                                                            threshold:0.2
                                                              rotated:NO
                                                            timeLimit:300.0
                                                              options:ORKPredefinedTaskOptionNone];
    } else if ([identifier isEqualToString:NavigableOrderedTaskIdentifier]) {
        return [TaskFactory makeNavigableOrderedTask:NavigableOrderedTaskIdentifier];
    } else if ([identifier isEqualToString:NavigableLoopTaskIdentifier]) {
        return [self makeNavigableLoopTask];
    } else if ([identifier isEqualToString:CustomNavigationItemTaskIdentifier]) {
        return [self makeCustomNavigationItemTask];
    } else if ([identifier isEqualToString:CreatePasscodeTaskIdentifier]) {
        return [self makeCreatePasscodeTask];
    } else if ([identifier isEqualToString:EmbeddedReviewTaskIdentifier]) {
        return [self makeEmbeddedReviewTask];
    } else if ([identifier isEqualToString:StandaloneReviewTaskIdentifier]) {
        return [self makeStandaloneReviewTask];
    } else if ([identifier isEqualToString:WaitTaskIdentifier]) {
        return [self makeWaitingTask];
    } else if ([identifier isEqualToString:LocationTaskIdentifier]) {
        return [self makeLocationTask];
    } else if ([identifier isEqualToString:StepWillDisappearTaskIdentifier]) {
        return [self makeStepWillDisappearTask];
    } else if ([identifier isEqualToString:ConfirmationFormTaskIdentifier]) {
        return [self makeConfirmationFormTask];
    } else if ([identifier isEqualToString:InstantiateCustomVCTaskIdentifier]) {
        return [self makeInstantiateCustomVCTask];
    } else if ([identifier isEqualToString:WalkBackAndForthTaskIdentifier]) {
        return [ORKOrderedTask walkBackAndForthTaskWithIdentifier:WalkBackAndForthTaskIdentifier
                                           intendedUseDescription:nil
                                                     walkDuration:30
                                                     restDuration:30
                                                          options:ORKPredefinedTaskOptionNone];
    } else if ([identifier isEqualToString:TableStepTaskIdentifier]) {
        return [self makeTableStepTask];
    } else if ([identifier isEqualToString:SignatureStepTaskIdentifier]) {
        return [self makeSignatureStepTask];
    } else if ([identifier isEqualToString:TremorTaskIdentifier]) {
        return [ORKOrderedTask tremorTestTaskWithIdentifier:TremorTaskIdentifier
                                     intendedUseDescription:nil
                                         activeStepDuration:10
                                          activeTaskOptions:
                ORKTremorActiveTaskOptionExcludeHandAtShoulderHeight |
                ORKTremorActiveTaskOptionExcludeHandAtShoulderHeightElbowBent |
                ORKTremorActiveTaskOptionExcludeHandToNose
                                                handOptions:ORKPredefinedTaskHandOptionBoth
                                                    options:ORKPredefinedTaskOptionNone];
    } else if ([identifier isEqualToString:TremorRightHandTaskIdentifier]) {
        return [ORKOrderedTask tremorTestTaskWithIdentifier:TremorRightHandTaskIdentifier
                                     intendedUseDescription:nil
                                         activeStepDuration:10
                                          activeTaskOptions:0
                                                handOptions:ORKPredefinedTaskHandOptionRight
                                                    options:ORKPredefinedTaskOptionNone];
    } else if ([identifier isEqualToString:AuxillaryImageTaskIdentifier]) {
        return [self makeAuxillaryImageTask];
    } else if ([identifier isEqualToString:IconImageTaskIdentifier]) {
        return [self makeIconImageTask];
<<<<<<< HEAD
    } else if ([identifier isEqualToString:TrailMakingTaskIdentifier]) {
        return [ORKOrderedTask trailmakingTaskWithIdentifier:TrailMakingTaskIdentifier
                                      intendedUseDescription:nil
                                      trailmakingInstruction:nil
                                                   trailType:ORKTrailMakingTypeIdentifierA
                                                     options:ORKPredefinedTaskOptionNone];
    } else if ([identifier isEqualToString:PageStepTaskIdentifier]) {
        return [self makePageStepTask];
    } else if ([identifier isEqualToString:MoodSurveyTaskIdentifier]) {
        return [ORKOrderedTask moodSurveyWithIdentifier:MoodSurveyTaskIdentifier
                                 intendedUseDescription:nil
                                              frequency:ORKMoodSurveyFrequencyWeekly
                                     customQuestionText:nil
                                                options:ORKPredefinedTaskOptionNone];
    } else if ([identifier isEqualToString:CompletionStepTaskIdentifier]) {
        return [self makeCompletionStepTask];
    } else if ([identifier isEqualToString:IconImageTaskIdentifier]) {
        return [self makeIconImageTask];
    } else if ([identifier isEqualToString:FootnoteTaskIdentifier]) {
        return [self makeFootnoteTask];
=======
    } else if ([identifier isEqualToString:PageStepTaskIdentifier]) {
        return [self makePageStepTask];
>>>>>>> dc185c69
    }

    return nil;
}

/*
 Creates a task and presents it with a task view controller.
 */
- (void)beginTaskWithIdentifier:(NSString *)identifier {
    /*
     This is our implementation of restoration after saving during a task.
     If the user saved their work on a previous run of a task with the same
     identifier, we attempt to restore the view controller here.
     
     Since unarchiving can throw an exception, in a real application we would
     need to attempt to catch that exception here.
     */

    id<ORKTask> task = [self makeTaskWithIdentifier:identifier];
    NSParameterAssert(task);
    
    if (_savedViewControllers[identifier]) {
        NSData *data = _savedViewControllers[identifier];
        self.taskViewController = [[ORKTaskViewController alloc] initWithTask:task restorationData:data delegate:self];
    } else {
        // No saved data, just create the task and the corresponding task view controller.
        self.taskViewController = [[ORKTaskViewController alloc] initWithTask:task taskRunUUID:[NSUUID UUID]];
    }
    
    // If we have stored data then data will contain the stored data.
    // If we don't, data will be nil (and the task will be opened up as a 'new' task.
    NSData *data = _savedViewControllers[identifier];
    self.taskViewController = [[ORKTaskViewController alloc] initWithTask:task restorationData:data delegate:self];
    
    [self beginTask];
}

/*
 Actually presents the task view controller.
 */
- (void)beginTask {
    id<ORKTask> task = self.taskViewController.task;
    self.taskViewController.delegate = self;
    
    if (_taskViewController.outputDirectory == nil) {
        // Sets an output directory in Documents, using the `taskRunUUID` in the path.
        NSURL *documents =  [[NSFileManager defaultManager] URLForDirectory:NSDocumentDirectory inDomain:NSUserDomainMask appropriateForURL:nil create:NO error:nil];
        NSURL *outputDir = [documents URLByAppendingPathComponent:self.taskViewController.taskRunUUID.UUIDString];
        [[NSFileManager defaultManager] createDirectoryAtURL:outputDir withIntermediateDirectories:YES attributes:nil error:nil];
        self.taskViewController.outputDirectory = outputDir;
    }
    
    /*
     For the dynamic task, we remember the last result and use it as a source
     of default values for any optional questions.
     */
    if ([task isKindOfClass:[DynamicTask class]]) {
        self.taskViewController.defaultResultSource = _lastRouteResult;
    }
    
    /*
     We set a restoration identifier so that UI state restoration is enabled
     for the task view controller. We don't need to do anything else to prepare
     for state restoration of a ResearchKit framework task VC.
     */
    _taskViewController.restorationIdentifier = [task identifier];
    
    if ([[task identifier] isEqualToString:CustomNavigationItemTaskIdentifier]) {
        _taskViewController.showsProgressInNavigationBar = NO;
    }
    
    [self presentViewController:_taskViewController animated:YES completion:nil];
}

#pragma mark - Date picking

/*
 This task presents several questions which exercise functionality based on
 `UIDatePicker`.
 */
- (ORKOrderedTask *)makeDatePickingTask {
    NSMutableArray *steps = [NSMutableArray new];
    {
        ORKInstructionStep *step = [[ORKInstructionStep alloc] initWithIdentifier:@"iid_001"];
        step.title = @"Date Survey";
        step.detailText = @"date pickers";
        [steps addObject:step];
    }

    /*
     A time interval question with no default set.
     */
    {
        ORKQuestionStep *step = [ORKQuestionStep questionStepWithIdentifier:@"qid_timeInterval_001"
                                                                      title:@"How long did it take to fall asleep last night?"
                                                                     answer:[ORKAnswerFormat timeIntervalAnswerFormat]];
        [steps addObject:step];
    }
    
    
    /*
     A time interval question specifying a default and a step size.
     */
    {
        ORKQuestionStep *step = [ORKQuestionStep questionStepWithIdentifier:@"qid_timeInterval_default_002"
                                                                      title:@"How long did it take to fall asleep last night?"
                                                                     answer:[ORKAnswerFormat timeIntervalAnswerFormatWithDefaultInterval:300 step:5]];
        [steps addObject:step];
    }
    
    /*
     A date answer format question, specifying a specific calendar.
     If no calendar were specified, the user's preferred calendar would be used.
     */
    {
        ORKDateAnswerFormat *dateAnswer = [ORKDateAnswerFormat dateAnswerFormatWithDefaultDate:nil minimumDate:nil maximumDate:nil calendar: [NSCalendar calendarWithIdentifier:NSCalendarIdentifierHebrew]];
        ORKQuestionStep *step = [ORKQuestionStep questionStepWithIdentifier:@"qid_date_001"
                                                                      title:@"When is your birthday?"
                                                                     answer:dateAnswer];
        [steps addObject:step];
    }
    
    /*
     A date question with a minimum, maximum, and default.
     Also specifically requires the Gregorian calendar.
     */
    {
        NSDate *defaultDate = [[NSCalendar currentCalendar] dateByAddingUnit:NSCalendarUnitDay value:10 toDate:[NSDate date] options:(NSCalendarOptions)0];
        NSDate *minDate = [[NSCalendar currentCalendar] dateByAddingUnit:NSCalendarUnitDay value:8 toDate:[NSDate date] options:(NSCalendarOptions)0];
        NSDate *maxDate = [[NSCalendar currentCalendar] dateByAddingUnit:NSCalendarUnitDay value:12 toDate:[NSDate date] options:(NSCalendarOptions)0];
        ORKDateAnswerFormat *dateAnswer = [ORKDateAnswerFormat dateAnswerFormatWithDefaultDate:defaultDate
                                                                                   minimumDate:minDate
                                                                                   maximumDate:maxDate
                                                                                      calendar: [NSCalendar calendarWithIdentifier:NSCalendarIdentifierGregorian]];
        ORKQuestionStep *step = [ORKQuestionStep questionStepWithIdentifier:@"qid_date_default_002"
                                                                      title:@"What day are you available?"
                                                                     answer:dateAnswer];
        [steps addObject:step];
    }
    
    /*
     A time of day question with no default.
     */
    {
        ORKQuestionStep *step = [ORKQuestionStep questionStepWithIdentifier:@"qid_timeOfDay_001"
                                                                 title:@"What time do you get up?"
                                                                   answer:[ORKTimeOfDayAnswerFormat timeOfDayAnswerFormat]];
        [steps addObject:step];
    }
    
    /*
     A time of day question with a default of 8:15 AM.
     */
    {
        
        NSDateComponents *dateComponents = [[NSDateComponents alloc] init];
        dateComponents.hour = 8;
        dateComponents.minute = 15;
        ORKQuestionStep *step = [ORKQuestionStep questionStepWithIdentifier:@"qid_timeOfDay_default_001"
                                                                      title:@"What time do you get up?"
                                                                     answer:[ORKTimeOfDayAnswerFormat timeOfDayAnswerFormatWithDefaultComponents:dateComponents]];
        [steps addObject:step];
    }
    
    /*
     A date-time question with default parameters (no min, no max, default to now).
     */
    {
        ORKQuestionStep *step = [ORKQuestionStep questionStepWithIdentifier:@"qid_dateTime_001"
                                                                      title:@"When is your next meeting?"
                                                                     answer:[ORKDateAnswerFormat dateTimeAnswerFormat]];
        [steps addObject:step];
    }
    
    /*
     A date-time question with specified min, max, default date, and calendar.
     */
    {
        NSDate *defaultDate = [[NSCalendar currentCalendar] dateByAddingUnit:NSCalendarUnitDay value:10 toDate:[NSDate date] options:(NSCalendarOptions)0];
        NSDate *minDate = [[NSCalendar currentCalendar] dateByAddingUnit:NSCalendarUnitDay value:8 toDate:[NSDate date] options:(NSCalendarOptions)0];
        NSDate *maxDate = [[NSCalendar currentCalendar] dateByAddingUnit:NSCalendarUnitDay value:12 toDate:[NSDate date] options:(NSCalendarOptions)0];
        ORKQuestionStep *step = [ORKQuestionStep questionStepWithIdentifier:@"qid_dateTime_default_002"
                                                                      title:@"When is your next meeting?"
                                                                     answer:[ORKDateAnswerFormat dateTimeAnswerFormatWithDefaultDate:defaultDate minimumDate:minDate  maximumDate:maxDate calendar:[NSCalendar calendarWithIdentifier:NSCalendarIdentifierGregorian]]];
        [steps addObject:step];
        
    }
    ORKOrderedTask *task = [[ORKOrderedTask alloc] initWithIdentifier:DatePickingTaskIdentifier steps:steps];
    return task;
}

- (void)datePickersButtonTapped:(id)sender {
    [self beginTaskWithIdentifier:DatePickingTaskIdentifier];
}

#pragma mark - Selection survey

/*
 The selection survey task is just a collection of various styles of survey questions.
 */
- (ORKOrderedTask *)makeSelectionSurveyTask {
    NSMutableArray *steps = [NSMutableArray new];
    
    {
        ORKInstructionStep *step = [[ORKInstructionStep alloc] initWithIdentifier:@"iid_001"];
        step.title = @"Selection Survey";
        [steps addObject:step];
    }
    
    {
        /*
         A numeric question requiring integer answers in a fixed range, with no default.
         */
        ORKNumericAnswerFormat *format = [ORKNumericAnswerFormat integerAnswerFormatWithUnit:@"years"];
        format.minimum = @(0);
        format.maximum = @(199);
        ORKQuestionStep *step = [ORKQuestionStep questionStepWithIdentifier:@"qid_001"
                                                                      title:@"How old are you?"
                                                                     answer:format];
        [steps addObject:step];
    }
    
    {
        /*
         A boolean question.
         */
        ORKBooleanAnswerFormat *format = [ORKBooleanAnswerFormat new];
        ORKQuestionStep *step = [ORKQuestionStep questionStepWithIdentifier:@"qid_001b"
                                                                      title:@"Do you consent to a background check?"
                                                                     answer:format];
        [steps addObject:step];
    }
    
    {
        /*
         A single-choice question presented in the tableview format.
         */
        ORKTextChoiceAnswerFormat *answerFormat = [ORKAnswerFormat choiceAnswerFormatWithStyle:ORKChoiceAnswerStyleSingleChoice textChoices:
                                                   @[
                                                     [ORKTextChoice choiceWithText:@"Less than seven"
                                                                             value:@(7)],
                                                     [ORKTextChoice choiceWithText:@"Between seven and eight"
                                                                             value:@(8)],
                                                     [ORKTextChoice choiceWithText:@"More than eight"
                                                                             value:@(9)]
                                                     ]];
        ORKQuestionStep *step = [ORKQuestionStep questionStepWithIdentifier:@"qid_003"
                                                                      title:@"How many hours did you sleep last night?"
                                                                     answer:answerFormat];
        
        step.optional = NO;
        [steps addObject:step];
    }
    
    {
        /*
         A multiple-choice question presented in the tableview format.
         */
        ORKTextChoiceAnswerFormat *answerFormat = [ORKAnswerFormat choiceAnswerFormatWithStyle:ORKChoiceAnswerStyleMultipleChoice textChoices:
                                                   @[
                                                     [ORKTextChoice choiceWithText:@"Cough"
                                                                             value:@"cough"],
                                                     [ORKTextChoice choiceWithText:@"Fever"
                                                                             value:@"fever"],
                                                     [ORKTextChoice choiceWithText:@"Headaches"
                                                                             value:@"headache"],
                                                     [ORKTextChoice choiceWithText:@"None of the above"
                                                                        detailText:nil
                                                                             value:@"none"
                                                                          exclusive:YES]
                                                     ]];
        ORKQuestionStep *step = [ORKQuestionStep questionStepWithIdentifier:@"qid_004a"
                                                                      title:@"Which symptoms do you have?"
                                                                     answer:answerFormat];
        [steps addObject:step];
    }
    
    {
        /*
         A multiple-choice question with text choices that have detail text.
         */
        ORKTextChoiceAnswerFormat *answerFormat = [ORKAnswerFormat choiceAnswerFormatWithStyle:ORKChoiceAnswerStyleMultipleChoice textChoices:
            @[
              [ORKTextChoice choiceWithText:@"Cough"
                                 detailText:@"A cough and/or sore throat"
                                      value:@"cough"
                                  exclusive:NO],
              [ORKTextChoice choiceWithText:@"Fever"
                                 detailText:@"A 100F or higher fever or feeling feverish"
                                      value:@"fever"
                                  exclusive:NO],
              [ORKTextChoice choiceWithText:@"Headaches"
                                 detailText:@"Headaches and/or body aches"
                                      value:@"headache"
                                  exclusive:NO]
              ]];
        
        ORKQuestionStep *step = [ORKQuestionStep questionStepWithIdentifier:@"qid_004"
                                                                      title:@"Which symptoms do you have?"
                                                                     answer:answerFormat];
        
        [steps addObject:step];
    }
    
    {
        /*
         A text question with the default multiple-line text entry.
         */
        ORKQuestionStep *step = [ORKQuestionStep questionStepWithIdentifier:@"qid_005"
                                                                      title:@"How did you feel last night?"
                                                                     answer:[ORKAnswerFormat textAnswerFormat]];
        [steps addObject:step];
    }
    
    {
        /*
         A text question with single-line text entry, with autocapitalization on
         for words, and autocorrection, and spellchecking turned off.
         */
        ORKTextAnswerFormat *format = [ORKAnswerFormat textAnswerFormat];
        format.multipleLines = NO;
        format.autocapitalizationType = UITextAutocapitalizationTypeWords;
        format.autocorrectionType = UITextAutocorrectionTypeNo;
        format.spellCheckingType = UITextSpellCheckingTypeNo;
        ORKQuestionStep *step = [ORKQuestionStep questionStepWithIdentifier:@"qid_005a"
                                                                      title:@"What is your name?"
                                                                     answer:format];
        [steps addObject:step];
    }
    
    {
        /*
         A text question with a length limit.
         */
        ORKQuestionStep *step = [ORKQuestionStep questionStepWithIdentifier:@"qid_005b"
                                                                      title:@"How did you feel last night?"
                                                                     answer:[ORKTextAnswerFormat textAnswerFormatWithMaximumLength:20]];
        [steps addObject:step];
    }

    {
        /*
         An email question with single-line text entry.
         */
        ORKEmailAnswerFormat *format = [ORKAnswerFormat emailAnswerFormat];
        ORKQuestionStep *step = [ORKQuestionStep questionStepWithIdentifier:@"qid_005c"
                                                                      title:@"What is your email?"
                                                                     answer:format];
        [steps addObject:step];
    }
    
    {
        /*
         A text question demos secureTextEntry feature
         */
        ORKTextAnswerFormat *format = [ORKAnswerFormat textAnswerFormatWithMaximumLength:10];
        format.secureTextEntry = YES;
        format.multipleLines = NO;
        ORKQuestionStep *step = [ORKQuestionStep questionStepWithIdentifier:@"qid_005d"
                                                                      title:@"What is your passcode?"
                                                                     answer:format];
        step.placeholder = @"Tap your passcode here";
        [steps addObject:step];
    }
    
    {
        /*
         A text question with single-line text entry and a length limit.
         */
        ORKTextAnswerFormat *format = [ORKAnswerFormat textAnswerFormatWithMaximumLength:20];
        format.multipleLines = NO;
        ORKQuestionStep *step = [ORKQuestionStep questionStepWithIdentifier:@"qid_005e"
                                                                      title:@"What is your name?"
                                                                     answer:format];
        [steps addObject:step];
    }
    
    {
        /*
         A single-select value-picker question. Rather than seeing the items in a tableview,
         the user sees them in a picker wheel. This is suitable where the list
         of items can be long, and the text describing the options can be kept short.
         */
        ORKValuePickerAnswerFormat *answerFormat = [ORKAnswerFormat valuePickerAnswerFormatWithTextChoices:
                                                    @[
                                                      [ORKTextChoice choiceWithText:@"Cough"
                                                                              value:@"cough"],
                                                      [ORKTextChoice choiceWithText:@"Fever"
                                                                              value:@"fever"],
                                                      [ORKTextChoice choiceWithText:@"Headaches"
                                                                              value:@"headache"]
                                                      ]];
        ORKQuestionStep *step = [ORKQuestionStep questionStepWithIdentifier:@"qid_081"
                                                                      title:@"Select a symptom"
                                                                     answer:answerFormat];
        
        [steps addObject:step];
    }
    
    {
        /*
         A multiple component value-picker question. 
         */
        ORKValuePickerAnswerFormat *colorFormat = [ORKAnswerFormat valuePickerAnswerFormatWithTextChoices:
                                                    @[
                                                      [ORKTextChoice choiceWithText:@"Red"
                                                                              value:@"red"],
                                                      [ORKTextChoice choiceWithText:@"Blue"
                                                                              value:@"blue"],
                                                      [ORKTextChoice choiceWithText:@"Green"
                                                                              value:@"green"]
                                                      ]];
        
        ORKValuePickerAnswerFormat *animalFormat = [ORKAnswerFormat valuePickerAnswerFormatWithTextChoices:
                                                   @[
                                                     [ORKTextChoice choiceWithText:@"Cat"
                                                                             value:@"cat"],
                                                     [ORKTextChoice choiceWithText:@"Dog"
                                                                             value:@"dog"],
                                                     [ORKTextChoice choiceWithText:@"Turtle"
                                                                             value:@"turtle"]
                                                     ]];
        
        ORKMultipleValuePickerAnswerFormat *answerFormat = [ORKAnswerFormat multipleValuePickerAnswerFormatWithValuePickers:
                                                            @[colorFormat, animalFormat]];
        ORKQuestionStep *step = [ORKQuestionStep questionStepWithIdentifier:@"qid_multipick"
                                                                      title:@"Select a pet:"
                                                                     answer:answerFormat];
        
        [steps addObject:step];
    }
    
    
    {
        /*
         A multiple component value-picker question.
         */
        ORKValuePickerAnswerFormat *f1 = [ORKAnswerFormat valuePickerAnswerFormatWithTextChoices:
                                                   @[
                                                     [ORKTextChoice choiceWithText:@"A"
                                                                             value:@"A"],
                                                     [ORKTextChoice choiceWithText:@"B"
                                                                             value:@"B"],
                                                     [ORKTextChoice choiceWithText:@"C"
                                                                             value:@"C"]
                                                     ]];
        
        ORKValuePickerAnswerFormat *f2 = [ORKAnswerFormat valuePickerAnswerFormatWithTextChoices:
                                                    @[
                                                      [ORKTextChoice choiceWithText:@"0"
                                                                              value:@0],
                                                      [ORKTextChoice choiceWithText:@"1"
                                                                              value:@1],
                                                      [ORKTextChoice choiceWithText:@"2"
                                                                              value:@2]
                                                      ]];
        
        ORKMultipleValuePickerAnswerFormat *answerFormat = [[ORKMultipleValuePickerAnswerFormat alloc] initWithValuePickers:@[f1, f2] separator:@"-"];
        ORKQuestionStep *step = [ORKQuestionStep questionStepWithIdentifier:@"qid_multipick_dash"
                                                                      title:@"Select a letter and number code:"
                                                                     answer:answerFormat];
        
        [steps addObject:step];
    }
    
    {
        /*
         A continuous slider question.
         */
        ORKQuestionStep *step = [ORKQuestionStep questionStepWithIdentifier:@"qid_010"
                                                                      title:@"On a scale of 1 to 10, how much pain do you feel?"
                                                                     answer:[[ORKContinuousScaleAnswerFormat alloc] initWithMaximumValue:10 minimumValue:1 defaultValue:NSIntegerMax maximumFractionDigits:1]];
        [steps addObject:step];
    }
    
    {
        /*
         The same as the previous question, but now using a discrete slider.
         */
        ORKQuestionStep *step = [ORKQuestionStep questionStepWithIdentifier:@"qid_010a"
                                                                      title:@"On a scale of 1 to 10, how much pain do you feel?"
                                                                     answer:[ORKAnswerFormat scaleAnswerFormatWithMaximumValue:10
                                                                                                                  minimumValue:1
                                                                                                                  defaultValue:NSIntegerMax
                                                                                                                          step:1
                                                                                                                      vertical:NO
                                                                                                       maximumValueDescription:@"High value"
                                                                                                       minimumValueDescription:@"Low value"]];
        [steps addObject:step];
    }
    
    {
        /*
         A HealthKit answer format question for gender.
         The default value is read from HealthKit when the step is being presented,
         but the user's answer is not written back to HealthKit.
         */
        ORKQuestionStep *step = [ORKQuestionStep questionStepWithIdentifier:@"fqid_health_biologicalSex"
                                                                      title:@"What is your gender"
                                                                     answer:[ORKHealthKitCharacteristicTypeAnswerFormat answerFormatWithCharacteristicType:[HKCharacteristicType characteristicTypeForIdentifier:HKCharacteristicTypeIdentifierBiologicalSex]]];
        [steps addObject:step];
    }
    
    {
        /*
         A HealthKit answer format question for blood type.
         The default value is read from HealthKit when the step is being presented,
         but the user's answer is not written back to HealthKit.
         */
        ORKQuestionStep *step = [ORKQuestionStep questionStepWithIdentifier:@"fqid_health_bloodType"
                                                                      title:@"What is your blood type?"
                                                                     answer:[ORKHealthKitCharacteristicTypeAnswerFormat answerFormatWithCharacteristicType:[HKCharacteristicType characteristicTypeForIdentifier:HKCharacteristicTypeIdentifierBloodType]]];
        [steps addObject:step];
    }
    
    {
        /*
         A HealthKit answer format question for date of birth.
         The default value is read from HealthKit when the step is being presented,
         but the user's answer is not written back to HealthKit.
         */
        ORKQuestionStep *step = [ORKQuestionStep questionStepWithIdentifier:@"fqid_health_dob"
                                                                      title:@"What is your date of birth?"
                                                                     answer:[ORKHealthKitCharacteristicTypeAnswerFormat answerFormatWithCharacteristicType:[HKCharacteristicType characteristicTypeForIdentifier:HKCharacteristicTypeIdentifierDateOfBirth]]];
        [steps addObject:step];
    }
    
    {
        /*
         A HealthKit answer format question for weight.
         The default value is read from HealthKit when the step is being presented,
         but the user's answer is not written back to HealthKit.
         */
        ORKQuestionStep *step = [ORKQuestionStep questionStepWithIdentifier:@"fqid_health_weight"
                                                                      title:@"How much do you weigh?"
                                                                     answer:[ORKHealthKitQuantityTypeAnswerFormat answerFormatWithQuantityType:[HKQuantityType quantityTypeForIdentifier:HKQuantityTypeIdentifierBodyMass]
                                                                                                                                          unit:nil
                                                                                                                                         style:ORKNumericAnswerStyleDecimal]];
        [steps addObject:step];
    }
    
    {
        /*
         A multiple choice question where the items are mis-formatted.
         This question is used for verifying correct layout of the table view
         cells when the content is mixed or very long.
         */
        ORKTextChoiceAnswerFormat *answerFormat = [ORKAnswerFormat choiceAnswerFormatWithStyle:ORKChoiceAnswerStyleMultipleChoice textChoices:
                                                   @[
                                                     [ORKTextChoice choiceWithText:@"Cough, A cough and/or sore throat, A cough and/or sore throat"
                                                                        detailText:@"A cough and/or sore throat, A cough and/or sore throat, A cough and/or sore throat"
                                                                             value:@"cough"
                                                                         exclusive:NO],
                                                     [ORKTextChoice choiceWithText:@"Fever, A 100F or higher fever or feeling feverish"
                                                                        detailText:nil
                                                                             value:@"fever"
                                                                         exclusive:NO],
                                                     [ORKTextChoice choiceWithText:@""
                                                                        detailText:@"Headaches, Headaches and/or body aches"
                                                                             value:@"headache"
                                                                         exclusive:NO]
                                                     ]];
        ORKQuestionStep *step = [ORKQuestionStep questionStepWithIdentifier:@"qid_000a"
                                                                      title:@"(Misused) Which symptoms do you have?"
                                                                     answer:answerFormat];
        [steps addObject:step];
    }
    
    {
        ORKCompletionStep *step = [[ORKCompletionStep alloc] initWithIdentifier:@"completion"];
        step.title = @"Survey Complete";
        [steps addObject:step];
    }

    
    ORKOrderedTask *task = [[ORKOrderedTask alloc] initWithIdentifier:SelectionSurveyTaskIdentifier steps:steps];
    return task;
}

- (void)selectionSurveyButtonTapped:(id)sender {
    [self beginTaskWithIdentifier:SelectionSurveyTaskIdentifier];
}

#pragma mark - Active step task

/*
 This task demonstrates direct use of active steps, which is not particularly
 well-supported by the framework. The intended use of `ORKActiveStep` is as a
 base class for creating new types of active step, with matching view
 controllers appropriate to the particular task that uses them.
 
 Nonetheless, this functions as a test-bed for basic active task functonality.
 */
- (ORKOrderedTask *)makeActiveStepTask {
    NSMutableArray *steps = [NSMutableArray new];
    
    {
        /*
         Example of a fully-fledged instruction step.
         The text of this step is not appropriate to the rest of the task, but
         is helpful for verifying layout.
         */
        ORKInstructionStep *step = [[ORKInstructionStep alloc] initWithIdentifier:@"iid_001"];
        step.title = @"Demo Study";
        step.text = @"This 12-step walkthrough will explain the study and the impact it will have on your life.";
        step.detailText = @"You must complete the walkthough to participate in the study.";
        [steps addObject:step];
    }
    
    {
        /*
         Audio-recording active step, configured directly using `ORKActiveStep`.
         
         Not a recommended way of doing audio recording with the ResearchKit framework.
         */
        ORKActiveStep *step = [[ORKActiveStep alloc] initWithIdentifier:@"aid_001d"];
        step.title = @"Audio";
        step.stepDuration = 10.0;
        step.text = @"An active test recording audio";
        step.recorderConfigurations = @[[[ORKAudioRecorderConfiguration alloc] initWithIdentifier:@"aid_001d.audio" recorderSettings:@{}]];
        step.shouldUseNextAsSkipButton = YES;
        [steps addObject:step];
    }
    
    {
        /*
         Audio-recording active step with lossless audio, configured directly
         using `ORKActiveStep`.
         
         Not a recommended way of doing audio recording with the ResearchKit framework.
         */
        ORKActiveStep *step = [[ORKActiveStep alloc] initWithIdentifier:@"aid_001e"];
        step.title = @"Audio";
        step.stepDuration = 10.0;
        step.text = @"An active test recording lossless audio";
        step.shouldUseNextAsSkipButton = YES;
        step.recorderConfigurations = @[[[ORKAudioRecorderConfiguration alloc]
                                         initWithIdentifier:@"aid_001e.audio" recorderSettings:@{AVFormatIDKey : @(kAudioFormatAppleLossless),
                                                                                                 AVNumberOfChannelsKey : @(2),
                                                                                                 AVSampleRateKey: @(44100.0)
                                                                                                 }]];
        [steps addObject:step];
    }
    
    {
        /*
         Touch recorder active step. This should record touches on the primary
         view for a 30 second period.
         
         Not a recommended way of collecting touch data with the ResearchKit framework.
         */
        ORKActiveStep *step = [[ORKActiveStep alloc] initWithIdentifier:@"aid_001a"];
        step.title = @"Touch";
        step.text = @"An active test, touch collection";
        step.shouldStartTimerAutomatically = NO;
        step.stepDuration = 30.0;
        step.spokenInstruction = @"An active test, touch collection";
        step.shouldUseNextAsSkipButton = YES;
        step.recorderConfigurations = @[[[ORKTouchRecorderConfiguration alloc] initWithIdentifier:@"aid_001a.touch"]];
        [steps addObject:step];
    }
        
    {
        /*
         Test for device motion recorder directly on an active step.
         
         Not a recommended way of customizing active steps with the ResearchKit framework.
         */
        ORKActiveStep *step = [[ORKActiveStep alloc] initWithIdentifier:@"aid_001c"];
        step.title = @"Motion";
        step.text = @"An active test collecting device motion data";
        step.shouldUseNextAsSkipButton = YES;
        step.recorderConfigurations = @[[[ORKDeviceMotionRecorderConfiguration alloc] initWithIdentifier:@"aid_001c.deviceMotion" frequency:100.0]];
        [steps addObject:step];
    }
    
    ORKOrderedTask *task = [[ORKOrderedTask alloc] initWithIdentifier:ActiveStepTaskIdentifier steps:steps];
    return task;
}

- (void)activeStepTaskButtonTapped:(id)sender {
    [self beginTaskWithIdentifier:ActiveStepTaskIdentifier];
}

#pragma mark - Consent review task

/*
 The consent review task is used to quickly verify the layout of the consent
 sharing step and the consent review step.
 
 In a real consent process, you would substitute the text of your consent document
 for the various placeholders.
 */
- (ORKOrderedTask *)makeConsentReviewTask {
    /*
     Tests layout of the consent sharing step.
     
     This step is used when you want to obtain permission to share the data
     collected with other researchers for uses beyond the present study.
     */
    ORKConsentSharingStep *sharingStep =
    [[ORKConsentSharingStep alloc] initWithIdentifier:@"consent_sharing"
                         investigatorShortDescription:@"MyInstitution"
                          investigatorLongDescription:@"MyInstitution and its partners"
                        localizedLearnMoreHTMLContent:@"Lorem ipsum dolor sit amet, consectetur adipiscing elit, sed do eiusmod tempor incididunt ut labore et dolore magna aliqua."];
    
    /*
     Tests layout of the consent review step.
     
     In the consent review step, the user reviews the consent document and
     optionally enters their name and/or scribbles a signature.
     */
    ORKConsentDocument *doc = [self buildConsentDocument];
    ORKConsentSignature *participantSig = doc.signatures[0];
    [participantSig setSignatureDateFormatString:@"yyyy-MM-dd 'at' HH:mm"];
    _currentDocument = [doc copy];
    ORKConsentReviewStep *reviewStep = [[ORKConsentReviewStep alloc] initWithIdentifier:@"consent_review" signature:participantSig inDocument:doc];
    reviewStep.text = @"Lorem ipsum dolor sit amet, consectetur adipiscing elit, sed do eiusmod tempor incididunt ut labore et dolore magna aliqua.";
    reviewStep.reasonForConsent = @"Lorem ipsum dolor sit amet, consectetur adipiscing elit, sed do eiusmod tempor incididunt ut labore et dolore magna aliqua.";
    ORKOrderedTask *task = [[ORKOrderedTask alloc] initWithIdentifier:ConsentReviewTaskIdentifier steps:@[sharingStep,reviewStep]];
    return task;
}

- (void)consentReviewButtonTapped:(id)sender {
    [self beginTaskWithIdentifier:ConsentReviewTaskIdentifier];
}

#pragma mark - Consent task
/*
 This consent task demonstrates visual consent, followed by a consent review step.
 
 In a real consent process, you would substitute the text of your consent document
 for the various placeholders.
 */
- (ORKOrderedTask *)makeConsentTask {
    /*
     Most of the configuration of what pages will appear in the visual consent step,
     and what content will be displayed in the consent review step, it in the
     consent document itself.
     */
    ORKConsentDocument *consentDocument = [self buildConsentDocument];
    _currentDocument = [consentDocument copy];
    
    ORKVisualConsentStep *step = [[ORKVisualConsentStep alloc] initWithIdentifier:@"visual_consent" document:consentDocument];
    ORKConsentReviewStep *reviewStep = [[ORKConsentReviewStep alloc] initWithIdentifier:@"consent_review" signature:consentDocument.signatures[0] inDocument:consentDocument];
    reviewStep.text = @"Lorem ipsum dolor sit amet, consectetur adipiscing elit, sed do eiusmod tempor incididunt ut labore et dolore magna aliqua.";
    reviewStep.reasonForConsent = @"Lorem ipsum dolor sit amet, consectetur adipiscing elit, sed do eiusmod tempor incididunt ut labore et dolore magna aliqua.";

    ORKOrderedTask *task = [[ORKOrderedTask alloc] initWithIdentifier:ConsentTaskIdentifier steps:@[step, reviewStep]];
    
    return task;
}

- (void)consentButtonTapped:(id)sender {
    [self beginTaskWithIdentifier:ConsentTaskIdentifier];
}

#pragma mark - Eligibility form task
/*
 The eligibility form task is used to demonstrate an eligibility form (`ORKFormStep`, `ORKFormItem`).
 */
- (id<ORKTask>)makeEligibilityFormTask {
    NSMutableArray *steps = [NSMutableArray new];
    
    {
        ORKInstructionStep *step = [[ORKInstructionStep alloc] initWithIdentifier:@"intro_step"];
        step.title = @"Eligibility Form";
        [steps addObject:step];
    }
    
    {
        ORKFormStep *step = [[ORKFormStep alloc] initWithIdentifier:@"form_step"];
        step.optional = NO;
        step.title = @"Eligibility Form";
        step.text = @"Please answer the questions below.";
        
        NSMutableArray *items = [NSMutableArray new];
        [steps addObject:step];
        
        {
            
            ORKFormItem *item = [[ORKFormItem alloc] initWithIdentifier:@"form_item_1"
                                                                   text:@"Are you over 18 years of age?"
                                                           answerFormat:[ORKAnswerFormat booleanAnswerFormat]];
            item.optional = NO;
            [items addObject:item];
        }
        
        {
            ORKFormItem *item = [[ORKFormItem alloc] initWithIdentifier:@"form_item_2"
                                                                   text:@"Have you been diagnosed with pre-diabetes or type 2 diabetes?"
                                                           answerFormat:[ORKAnswerFormat booleanAnswerFormat]];
            item.optional = NO;
            [items addObject:item];
        }
        
        {
            ORKFormItem *item = [[ORKFormItem alloc] initWithIdentifier:@"form_item_3"
                                                                   text:@"Can you not read and understand English in order to provide informed consent and follow the instructions?"
                                                           answerFormat:[ORKAnswerFormat booleanAnswerFormat]];
            item.optional = NO;
            [items addObject:item];
        }
        
        {
            NSArray *textChoices = @[[ORKTextChoice choiceWithText:@"Yes" value:@1],
                                     [ORKTextChoice choiceWithText:@"No" value:@0],
                                     [ORKTextChoice choiceWithText:@"N/A" value:@2]];
            ORKTextChoiceAnswerFormat *answerFormat = (ORKTextChoiceAnswerFormat *)[ORKAnswerFormat choiceAnswerFormatWithStyle:ORKChoiceAnswerStyleSingleChoice
                                                                                                                    textChoices:textChoices];
            
            ORKFormItem *item = [[ORKFormItem alloc] initWithIdentifier:@"form_item_4"
                                                                   text:@"Are you pregnant?"
                                                           answerFormat:answerFormat];
            item.optional = NO;
            [items addObject:item];
        }
        
        [step setFormItems:items];
    }
    
    {
        ORKInstructionStep *step = [[ORKInstructionStep alloc] initWithIdentifier:@"ineligible_step"];
        step.title = @"You are ineligible to join the study.";
        [steps addObject:step];
    }
    
    {
        ORKCompletionStep *step = [[ORKCompletionStep alloc] initWithIdentifier:@"eligible_step"];
        step.title = @"You are eligible to join the study.";
        [steps addObject:step];
    }
    
    ORKNavigableOrderedTask *task = [[ORKNavigableOrderedTask alloc] initWithIdentifier:EligibilityFormTaskIdentifier steps:steps];
    
    // Build navigation rules.
    ORKPredicateStepNavigationRule *predicateRule = nil;
    ORKResultSelector *resultSelector = nil;
    
    resultSelector = [ORKResultSelector selectorWithStepIdentifier:@"form_step" resultIdentifier:@"form_item_1"];
    NSPredicate *predicateFormItem1 = [ORKResultPredicate predicateForBooleanQuestionResultWithResultSelector:resultSelector expectedAnswer:YES];

    resultSelector = [ORKResultSelector selectorWithStepIdentifier:@"form_step" resultIdentifier:@"form_item_2"];
    NSPredicate *predicateFormItem2 = [ORKResultPredicate predicateForBooleanQuestionResultWithResultSelector:resultSelector expectedAnswer:YES];
    
    resultSelector = [ORKResultSelector selectorWithStepIdentifier:@"form_step" resultIdentifier:@"form_item_3"];
    NSPredicate *predicateFormItem3 = [ORKResultPredicate predicateForBooleanQuestionResultWithResultSelector:resultSelector expectedAnswer:NO];
    
    resultSelector = [ORKResultSelector selectorWithStepIdentifier:@"form_step" resultIdentifier:@"form_item_4"];
    NSPredicate *predicateFormItem4a = [ORKResultPredicate predicateForChoiceQuestionResultWithResultSelector:resultSelector expectedAnswerValue:@0];
    NSPredicate *predicateFormItem4b = [ORKResultPredicate predicateForChoiceQuestionResultWithResultSelector:resultSelector expectedAnswerValue:@2];
    
    NSPredicate *predicateEligible1 = [NSCompoundPredicate andPredicateWithSubpredicates:@[predicateFormItem1,predicateFormItem2, predicateFormItem3, predicateFormItem4a]];
    NSPredicate *predicateEligible2 = [NSCompoundPredicate andPredicateWithSubpredicates:@[predicateFormItem1,predicateFormItem2, predicateFormItem3, predicateFormItem4b]];
    
    predicateRule = [[ORKPredicateStepNavigationRule alloc] initWithResultPredicates:@[predicateEligible1, predicateEligible2]
                                                          destinationStepIdentifiers:@[@"eligible_step", @"eligible_step"]];
    [task setNavigationRule:predicateRule forTriggerStepIdentifier:@"form_step"];
    
    // Add end direct rules to skip unneeded steps
    ORKDirectStepNavigationRule *directRule = nil;
    directRule = [[ORKDirectStepNavigationRule alloc] initWithDestinationStepIdentifier:ORKNullStepIdentifier];
    [task setNavigationRule:directRule forTriggerStepIdentifier:@"ineligible_step"];

    return task;
}

- (void)eligibilityFormButtonTapped:(id)sender {
    [self beginTaskWithIdentifier:EligibilityFormTaskIdentifier];
}

#pragma mark - Eligibility survey
/*
 The eligibility survey task is used to demonstrate an eligibility survey.
 */
- (id<ORKTask>)makeEligibilitySurveyTask {
    NSMutableArray *steps = [NSMutableArray new];
    
    {
        ORKInstructionStep *step = [[ORKInstructionStep alloc] initWithIdentifier:@"intro_step"];
        step.title = @"Eligibility Survey";
        [steps addObject:step];
    }
    
    {
        ORKQuestionStep *step = [ORKQuestionStep questionStepWithIdentifier:@"question_01"
                                                                      title:@"Are you over 18 years of age?"
                                                                     answer:[ORKAnswerFormat booleanAnswerFormat]];
        step.optional = NO;
        [steps addObject:step];
    }
    
    {
        ORKInstructionStep *step = [[ORKInstructionStep alloc] initWithIdentifier:@"ineligible_step"];
        step.title = @"You are ineligible to join the study.";
        [steps addObject:step];
    }
    
    {
        ORKCompletionStep *step = [[ORKCompletionStep alloc] initWithIdentifier:@"eligible_step"];
        step.title = @"You are eligible to join the study.";
        [steps addObject:step];
    }
    
    ORKNavigableOrderedTask *task = [[ORKNavigableOrderedTask alloc] initWithIdentifier:EligibilitySurveyTaskIdentifier steps:steps];

    // Build navigation rules.
    ORKResultSelector *resultSelector = [ORKResultSelector selectorWithResultIdentifier:@"question_01"];
    NSPredicate *predicateQuestion = [ORKResultPredicate predicateForBooleanQuestionResultWithResultSelector:resultSelector expectedAnswer:YES];

    ORKPredicateStepNavigationRule *predicateRule = [[ORKPredicateStepNavigationRule alloc] initWithResultPredicates:@[predicateQuestion]
                                                                                          destinationStepIdentifiers:@[@"eligible_step"]];
    [task setNavigationRule:predicateRule forTriggerStepIdentifier:@"question_01"];
    
    // Add end direct rules to skip unneeded steps
    ORKDirectStepNavigationRule *directRule = nil;
    directRule = [[ORKDirectStepNavigationRule alloc] initWithDestinationStepIdentifier:ORKNullStepIdentifier];
    [task setNavigationRule:directRule forTriggerStepIdentifier:@"ineligible_step"];
    
    return task;
}

- (void)eligibilitySurveyButtonTapped:(id)sender {
    [self beginTaskWithIdentifier:EligibilitySurveyTaskIdentifier];
}

#pragma mark - Login task
/*
 The login task is used to demonstrate a login step.
 */

- (id<ORKTask>)makeLoginTask {
    NSMutableArray *steps = [NSMutableArray new];
    
    {
        ORKLoginStep *step = [[ORKLoginStep alloc] initWithIdentifier:@"login_step"
                                                                title:@"Login"
                                                                 text:@"Enter your credentials"
                                             loginViewControllerClass:[LoginViewController class]];
        [steps addObject:step];
    }
    
    ORKOrderedTask *task = [[ORKOrderedTask alloc] initWithIdentifier:LoginTaskIdentifier steps:steps];
    return task;
}

- (IBAction)loginButtonTapped:(id)sender {
    [self beginTaskWithIdentifier:LoginTaskIdentifier];
}

#pragma mark - Registration task
/*
 The registration task is used to demonstrate a registration step.
 */
- (id<ORKTask>)makeRegistrationTask {
    NSMutableArray *steps = [NSMutableArray new];
    
    {
        ORKRegistrationStepOption options = (ORKRegistrationStepIncludeFamilyName |
                                             ORKRegistrationStepIncludeGivenName |
                                             ORKRegistrationStepIncludeDOB |
                                             ORKRegistrationStepIncludeGender);
        ORKRegistrationStep *step = [[ORKRegistrationStep alloc] initWithIdentifier:@"registration_step"
                                                                              title:@"Registration"
                                                                               text:@"Fill out the form below"
                                                                            options:options];
        [steps addObject:step];
    }
    
    ORKOrderedTask *task = [[ORKOrderedTask alloc] initWithIdentifier:RegistrationTaskIdentifier steps:steps];
    return task;
}

- (IBAction)registrationButtonTapped:(id)sender {
    [self beginTaskWithIdentifier:RegistrationTaskIdentifier];
}


#pragma mark - Verification task
/*
 The verification task is used to demonstrate a verification step.
 */
- (id<ORKTask>)makeVerificationTask {
    NSMutableArray *steps = [NSMutableArray new];
    
    {
        ORKVerificationStep *step = [[ORKVerificationStep alloc] initWithIdentifier:@"verification_step" text:@"Check your email and click on the link to verify your email address and start using the app."
                                                    verificationViewControllerClass:[VerificationViewController class]];
        [steps addObject:step];
    }
    
    ORKOrderedTask *task = [[ORKOrderedTask alloc] initWithIdentifier:VerificationTaskIdentifier steps:steps];
    return task;
}

- (IBAction)verificationButtonTapped:(id)sender {
    [self beginTaskWithIdentifier:VerificationTaskIdentifier];
}

#pragma mark - Mini form task

/*
 The mini form task is used to test survey forms functionality (`ORKFormStep`).
 */
- (id<ORKTask>)makeMiniFormTask {
    NSMutableArray *steps = [NSMutableArray new];
    
    {
        ORKInstructionStep *step = [[ORKInstructionStep alloc] initWithIdentifier:@"mini_form_001"];
        step.title = @"Mini Form";
        [steps addObject:step];
    }
    
    {
        /*
         A short form for testing behavior when loading multiple HealthKit
         default values on the same form.
         */
        ORKFormStep *step = [[ORKFormStep alloc] initWithIdentifier:@"fid_000" title:@"Mini Form" text:@"Mini form groups multi-entry in one page"];
        NSMutableArray *items = [NSMutableArray new];
        [steps addObject:step];
        
        {
            ORKFormItem *item = [[ORKFormItem alloc] initWithIdentifier:@"fqid_health_weight1"
                                                                 text:@"Weight"
                                                         answerFormat:
                                [ORKHealthKitQuantityTypeAnswerFormat answerFormatWithQuantityType:[HKQuantityType quantityTypeForIdentifier:HKQuantityTypeIdentifierBodyMass]
                                                                                             unit:[HKUnit unitFromMassFormatterUnit:NSMassFormatterUnitPound]
                                                                                            style:ORKNumericAnswerStyleDecimal]];
            [items addObject:item];
        }
        
        {
            ORKFormItem *item = [[ORKFormItem alloc] initWithIdentifier:@"fqid_health_weight2"
                                                                 text:@"Weight"
                                                         answerFormat:
                                [ORKHealthKitQuantityTypeAnswerFormat answerFormatWithQuantityType:[HKQuantityType quantityTypeForIdentifier:HKQuantityTypeIdentifierBodyMass]
                                                                                             unit:[HKUnit unitFromMassFormatterUnit:NSMassFormatterUnitPound]
                                                                                            style:ORKNumericAnswerStyleDecimal]];
            item.placeholder = @"Add weight";
            [items addObject:item];
        }
        
        {
            ORKFormItem *item = [[ORKFormItem alloc] initWithIdentifier:@"fqid_health_weight3"
                                                                   text:@"Weight"
                                                           answerFormat:
                                 [ORKHealthKitQuantityTypeAnswerFormat answerFormatWithQuantityType:[HKQuantityType quantityTypeForIdentifier:HKQuantityTypeIdentifierBodyMass]
                                                                                               unit:[HKUnit unitFromMassFormatterUnit:NSMassFormatterUnitPound]
                                                                                              style:ORKNumericAnswerStyleDecimal]];
            item.placeholder = @"Input your body weight here. Really long text.";
            [items addObject:item];
        }
        
        
        {
            ORKFormItem *item = [[ORKFormItem alloc] initWithIdentifier:@"fqid_health_weight4"
                                                                   text:@"Weight"
                                                           answerFormat:[ORKNumericAnswerFormat decimalAnswerFormatWithUnit:nil]];
            item.placeholder = @"Input your body weight here";
            [items addObject:item];
        }
        
        [step setFormItems:items];
    }
    
    {
        /*
         A long "kitchen-sink" form with all the different types of supported
         answer formats.
         */
        ORKFormStep *step = [[ORKFormStep alloc] initWithIdentifier:@"fid_001" title:@"Mini Form" text:@"Mini form groups multi-entry in one page"];
        NSMutableArray *items = [NSMutableArray new];
        
        {
            
            ORKFormItem *item = [[ORKFormItem alloc] initWithIdentifier:@"fqid_health_biologicalSex" text:@"Gender" answerFormat:[ORKHealthKitCharacteristicTypeAnswerFormat answerFormatWithCharacteristicType:[HKCharacteristicType characteristicTypeForIdentifier:HKCharacteristicTypeIdentifierBiologicalSex]]];
            [items addObject:item];
        }
        
        {
            ORKFormItem *item = [[ORKFormItem alloc] initWithSectionTitle:@"Pre1"];
            [items addObject:item];
        }
        
        {
            ORKFormItem *item = [[ORKFormItem alloc] initWithSectionTitle:@"Basic Information"];
            [items addObject:item];
        }
        
        {
            
            ORKFormItem *item = [[ORKFormItem alloc] initWithIdentifier:@"fqid_health_bloodType" text:@"Blood Type" answerFormat:[ORKHealthKitCharacteristicTypeAnswerFormat answerFormatWithCharacteristicType:[HKCharacteristicType characteristicTypeForIdentifier:HKCharacteristicTypeIdentifierBloodType]]];
            item.placeholder = @"Choose a type";
            [items addObject:item];
        }
        
        {
            
            ORKFormItem *item = [[ORKFormItem alloc] initWithIdentifier:@"fqid_health_dob" text:@"Date of Birth" answerFormat:[ORKHealthKitCharacteristicTypeAnswerFormat answerFormatWithCharacteristicType:[HKCharacteristicType characteristicTypeForIdentifier:HKCharacteristicTypeIdentifierDateOfBirth]]];
            item.placeholder = @"DOB";
            [items addObject:item];
        }
        
        {
            
            ORKFormItem *item = [[ORKFormItem alloc] initWithIdentifier:@"fqid_health_weight"
                                                                 text:@"Weight"
                                                         answerFormat:
                                [ORKHealthKitQuantityTypeAnswerFormat answerFormatWithQuantityType:[HKQuantityType quantityTypeForIdentifier:HKQuantityTypeIdentifierBodyMass]
                                                                                    unit:nil
                                                                                   style:ORKNumericAnswerStyleDecimal]];
            item.placeholder = @"Add weight";
            [items addObject:item];
        }
        
        {
            ORKFormItem *item = [[ORKFormItem alloc] initWithIdentifier:@"fqid_001" text:@"Have headache?" answerFormat:[ORKBooleanAnswerFormat new]];
            [items addObject:item];
        }
        
        {
            ORKFormItem *item = [[ORKFormItem alloc] initWithIdentifier:@"fqid_002" text:@"Which fruit do you like most? Please pick one from below."
                                                         answerFormat:[ORKAnswerFormat choiceAnswerFormatWithStyle:ORKChoiceAnswerStyleSingleChoice textChoices:@[@"Apple", @"Orange", @"Banana"]
                                                                                                              ]];
            [items addObject:item];
        }
        
        {
            ORKFormItem *item = [[ORKFormItem alloc] initWithIdentifier:@"fqid_003" text:@"Message"
                                                         answerFormat:[ORKAnswerFormat textAnswerFormat]];
            item.placeholder = @"Your message";
            [items addObject:item];
        }
        
        {
            ORKFormItem *item = [[ORKFormItem alloc] initWithIdentifier:@"fqid_004a" text:@"BP Diastolic"
                                                         answerFormat:[ORKAnswerFormat integerAnswerFormatWithUnit:@"mm Hg"]];
            item.placeholder = @"Enter value";
            [items addObject:item];
        }
        
        {
            ORKFormItem *item = [[ORKFormItem alloc] initWithIdentifier:@"fqid_004b" text:@"BP Systolic"
                                                         answerFormat:[ORKAnswerFormat integerAnswerFormatWithUnit:@"mm Hg"]];
            item.placeholder = @"Enter value";
            [items addObject:item];
        }
        
        {
            ORKFormItem *item = [[ORKFormItem alloc] initWithIdentifier:@"fqid_005" text:@"Email"
                                                           answerFormat:[ORKAnswerFormat emailAnswerFormat]];
            item.placeholder = @"Enter Email";
            [items addObject:item];
        }
        
        {
            ORKTextAnswerFormat *format = [ORKAnswerFormat textAnswerFormatWithValidationRegex:@"^(https?:\\/\\/)?([\\da-z\\.-]+)\\.([a-z\\.]{2,6})([\\/\\w \\.-]*)*\\/?$" invalidMessage:@"Invalid URL: %@"];
            format.multipleLines = NO;
            format.keyboardType = UIKeyboardTypeURL;
            format.autocapitalizationType = UITextAutocapitalizationTypeNone;
            format.autocorrectionType = UITextAutocorrectionTypeNo;
            format.spellCheckingType = UITextSpellCheckingTypeNo;
            
            ORKFormItem *item = [[ORKFormItem alloc] initWithIdentifier:@"fqid_006" text:@"URL"
                                                           answerFormat:format];
            item.placeholder = @"Enter URL";
            [items addObject:item];
        }

        {
            ORKFormItem *item = [[ORKFormItem alloc] initWithIdentifier:@"fqid_007" text:@"Message"
                                                           answerFormat:[ORKAnswerFormat textAnswerFormatWithMaximumLength:20]];
            item.placeholder = @"Your message (limit 20 characters).";
            [items addObject:item];
        }
        
        {
            ORKTextAnswerFormat *format = [ORKAnswerFormat textAnswerFormatWithMaximumLength:12];
            format.secureTextEntry = YES;
            format.multipleLines = NO;
            
            ORKFormItem *item = [[ORKFormItem alloc] initWithIdentifier:@"fqid_008" text:@"Passcode"
                                                           answerFormat:format];
            item.placeholder = @"Enter Passcode";
            [items addObject:item];
        }

        {
            ORKFormItem *item = [[ORKFormItem alloc] initWithIdentifier:@"fqid_height_001" text:@"Height"
                                                           answerFormat:[ORKAnswerFormat heightAnswerFormat]];
            item.placeholder = @"Pick a height (local system)";
            [items addObject:item];
        }

        {
            ORKFormItem *item = [[ORKFormItem alloc] initWithIdentifier:@"fqid_height_002" text:@"Height"
                                                           answerFormat:[ORKAnswerFormat heightAnswerFormatWithMeasurementSystem:ORKMeasurementSystemMetric]];
            item.placeholder = @"Pick a height (metric system)";
            [items addObject:item];
        }

        {
            ORKFormItem *item = [[ORKFormItem alloc] initWithIdentifier:@"fqid_height_003" text:@"Height"
                                                           answerFormat:[ORKAnswerFormat heightAnswerFormatWithMeasurementSystem:ORKMeasurementSystemUSC]];
            item.placeholder = @"Pick a height (imperial system)";
            [items addObject:item];
        }

        {
            ORKFormItem *item = [[ORKFormItem alloc] initWithIdentifier:@"fqid_date_001" text:@"Birthdate"
                                                         answerFormat:[ORKAnswerFormat dateAnswerFormat]];
            item.placeholder = @"Pick a date";
            [items addObject:item];
        }
        
        {
            NSDate *defaultDate = [[NSCalendar currentCalendar] dateByAddingUnit:NSCalendarUnitYear value:-30 toDate:[NSDate date] options:(NSCalendarOptions)0];
            NSDate *minDate = [[NSCalendar currentCalendar] dateByAddingUnit:NSCalendarUnitYear value:-150 toDate:[NSDate date] options:(NSCalendarOptions)0];

            ORKFormItem *item = [[ORKFormItem alloc] initWithIdentifier:@"fqid_date_002" text:@"Birthdate"
                                                         answerFormat:[ORKAnswerFormat dateAnswerFormatWithDefaultDate:defaultDate
                                                                                                        minimumDate:minDate
                                                                                                        maximumDate:[NSDate date]
                                                                                                           calendar:nil]];
            item.placeholder = @"Pick a date (with default)";
            [items addObject:item];
        }
        
        {
            ORKFormItem *item = [[ORKFormItem alloc] initWithIdentifier:@"fqid_timeOfDay_001" text:@"Today sunset time?"
                                                         answerFormat:[ORKAnswerFormat timeOfDayAnswerFormat]];
            item.placeholder = @"No default time";
            [items addObject:item];
        }
        
        {
            NSDateComponents *defaultDC = [[NSDateComponents alloc] init];
            defaultDC.hour = 14;
            defaultDC.minute = 23;
            ORKFormItem *item = [[ORKFormItem alloc] initWithIdentifier:@"fqid_timeOfDay_002" text:@"Today sunset time?"
                                                         answerFormat:[ORKAnswerFormat timeOfDayAnswerFormatWithDefaultComponents:defaultDC]];
            item.placeholder = @"Default time 14:23";
            [items addObject:item];
        }
        
        {
            ORKFormItem *item = [[ORKFormItem alloc] initWithIdentifier:@"fqid_dateTime_001" text:@"Next eclipse visible in Cupertino?"
                                                         answerFormat:[ORKAnswerFormat dateTimeAnswerFormat]];
            
            item.placeholder = @"No default date and range";
            [items addObject:item];
        }
        
        {
            
            NSDate *defaultDate = [[NSCalendar currentCalendar] dateByAddingUnit:NSCalendarUnitDay value:3 toDate:[NSDate date] options:(NSCalendarOptions)0];
            NSDate *minDate = [[NSCalendar currentCalendar] dateByAddingUnit:NSCalendarUnitDay value:0 toDate:[NSDate date] options:(NSCalendarOptions)0];
            NSDate *maxDate = [[NSCalendar currentCalendar] dateByAddingUnit:NSCalendarUnitDay value:10 toDate:[NSDate date] options:(NSCalendarOptions)0];
            ORKFormItem *item = [[ORKFormItem alloc] initWithIdentifier:@"fqid_dateTime_002" text:@"Next eclipse visible in Cupertino?"
                                                         answerFormat:[ORKAnswerFormat dateTimeAnswerFormatWithDefaultDate:defaultDate
                                                                                                            minimumDate:minDate
                                                                                                            maximumDate:maxDate
                                                                                                               calendar:nil]];
            
            item.placeholder = @"Default date in 3 days and range(0, 10)";
            [items addObject:item];
        }
        
        {
            ORKFormItem *item = [[ORKFormItem alloc] initWithIdentifier:@"fqid_timeInterval_001" text:@"Wake up interval"
                                                           answerFormat:[ORKAnswerFormat timeIntervalAnswerFormat]];
            item.placeholder = @"No default Interval and step size";
            [items addObject:item];
        }
        
        {
            ORKFormItem *item = [[ORKFormItem alloc] initWithIdentifier:@"fqid_timeInterval_002" text:@"Wake up interval"
                                                           answerFormat:[ORKAnswerFormat timeIntervalAnswerFormatWithDefaultInterval:300 step:3]];
            
            item.placeholder = @"Default Interval 300 and step size 3";
            [items addObject:item];
        }
        
        {
            /*
             Testbed for image choice.
             
             In a real application, you would use real images rather than square
             colored boxes.
             */
            ORKImageChoice *option1 = [ORKImageChoice choiceWithNormalImage:[self imageWithColor:[UIColor redColor] size:CGSizeMake(360, 360) border:NO]
                                                              selectedImage:[self imageWithColor:[UIColor redColor] size:CGSizeMake(360, 360) border:YES]
                                                                       text:@"Red" value:@"red"];
            ORKImageChoice *option2 = [ORKImageChoice choiceWithNormalImage:[self imageWithColor:[UIColor orangeColor] size:CGSizeMake(360, 360) border:NO]
                                                              selectedImage:[self imageWithColor:[UIColor orangeColor] size:CGSizeMake(360, 360) border:YES]
                                                                       text:nil value:@"orange"];
            ORKImageChoice *option3 = [ORKImageChoice choiceWithNormalImage:[self imageWithColor:[UIColor yellowColor] size:CGSizeMake(360, 360) border:NO]
                                                              selectedImage:[self imageWithColor:[UIColor yellowColor] size:CGSizeMake(360, 360) border:YES]
                                                                       text:@"Yellow" value:@"yellow"];
            
            ORKFormItem *item3 = [[ORKFormItem alloc] initWithIdentifier:@"fqid_009_3" text:@"What is your favorite color?"
                                                          answerFormat:[ORKAnswerFormat choiceAnswerFormatWithImageChoices:@[option1, option2, option3]]];
            [items addObject:item3];
        }
        
        {
            // Discrete scale
            ORKFormItem *item = [[ORKFormItem alloc] initWithIdentifier:@"fqid_scale_001" text:@"Pick an integer" answerFormat:[[ORKScaleAnswerFormat alloc] initWithMaximumValue: 100 minimumValue: 0 defaultValue:NSIntegerMax step:10]];
            [items addObject:item];
        }
        
        {
            // Discrete scale, with default value
            ORKFormItem *item = [[ORKFormItem alloc] initWithIdentifier:@"fqid_scale_002" text:@"Pick an integer" answerFormat:[[ORKScaleAnswerFormat alloc] initWithMaximumValue: 100 minimumValue: 0 defaultValue:20 step:10]];
            [items addObject:item];
        }
        
        {
            // Continuous scale
            ORKFormItem *item = [[ORKFormItem alloc] initWithIdentifier:@"fqid_scale_003" text:@"Pick a decimal" answerFormat:[[ORKContinuousScaleAnswerFormat alloc] initWithMaximumValue: 100 minimumValue: 0 defaultValue:NSIntegerMax maximumFractionDigits:2]];
            [items addObject:item];
        }
        
        {
            // Continuous scale, with default value
            ORKFormItem *item = [[ORKFormItem alloc] initWithIdentifier:@"fqid_scale_004" text:@"Pick a decimal" answerFormat:[[ORKContinuousScaleAnswerFormat alloc] initWithMaximumValue: 100 minimumValue: 0 defaultValue:87.34 maximumFractionDigits:2]];
            [items addObject:item];
        }
        
        {
            // Vertical Discrete scale, with default value
            ORKFormItem *item = [[ORKFormItem alloc] initWithIdentifier:@"fqid_scale_005" text:@"Pick an integer" answerFormat:[[ORKScaleAnswerFormat alloc] initWithMaximumValue: 100 minimumValue: 0 defaultValue:90 step:10 vertical:YES]];
            [items addObject:item];
        }
        
        {
            // Vertical Continuous scale, with default value
            ORKFormItem *item = [[ORKFormItem alloc] initWithIdentifier:@"fqid_scale_006" text:@"Pick a decimal" answerFormat:[[ORKContinuousScaleAnswerFormat alloc] initWithMaximumValue: 100 minimumValue: 0 defaultValue:12.75 maximumFractionDigits:2 vertical:YES]];
            [items addObject:item];
        }
        
        {
            ORKTextChoice *textChoice1 = [ORKTextChoice choiceWithText:@"Poor" value:@(1)];
            ORKTextChoice *textChoice2 = [ORKTextChoice choiceWithText:@"Fair" value:@(2)];
            ORKTextChoice *textChoice3 = [ORKTextChoice choiceWithText:@"Good" value:@(3)];
            ORKTextChoice *textChoice4 = [ORKTextChoice choiceWithText:@"Above Average" value:@(4)];
            ORKTextChoice *textChoice5 = [ORKTextChoice choiceWithText:@"Excellent" value:@(5)];
            
            NSArray *textChoices = @[textChoice1, textChoice2, textChoice3, textChoice4, textChoice5];
            
            ORKTextScaleAnswerFormat *scaleAnswerFormat = [ORKAnswerFormat textScaleAnswerFormatWithTextChoices:textChoices
                                                                                                   defaultIndex:NSIntegerMax
                                                                                                       vertical:NO];
            
            ORKFormItem *item = [[ORKFormItem alloc] initWithIdentifier:@"fqid_scale_007"
                                                                   text:@"How are you feeling today?"
                                                           answerFormat:scaleAnswerFormat];
            [items addObject:item];
        }
        
        {
            ORKTextChoice *textChoice1 = [ORKTextChoice choiceWithText:@"Poor" value:@(1)];
            ORKTextChoice *textChoice2 = [ORKTextChoice choiceWithText:@"Fair" value:@(2)];
            ORKTextChoice *textChoice3 = [ORKTextChoice choiceWithText:@"Good" value:@(3)];
            ORKTextChoice *textChoice4 = [ORKTextChoice choiceWithText:@"Above Average" value:@(4)];
            ORKTextChoice *textChoice5 = [ORKTextChoice choiceWithText:@"Excellent" value:@(5)];
            
            NSArray *textChoices = @[textChoice1, textChoice2, textChoice3, textChoice4, textChoice5];
            
            ORKTextScaleAnswerFormat *scaleAnswerFormat = [ORKAnswerFormat textScaleAnswerFormatWithTextChoices:textChoices
                                                                                                   defaultIndex:NSIntegerMax
                                                                                                       vertical:YES];
            
            ORKFormItem *item = [[ORKFormItem alloc] initWithIdentifier:@"fqid_scale_008"
                                                                   text:@"How are you feeling today?"
                                                           answerFormat:scaleAnswerFormat];
            [items addObject:item];
        }
        
        {
            //Location
            ORKFormItem *item = [[ORKFormItem alloc] initWithIdentifier:@"fiqd_location" text:@"Pick a location" answerFormat:[ORKAnswerFormat locationAnswerFormat]];
            [items addObject:item];
        }
        
        [step setFormItems:items];
        [steps addObject:step];
    }

    {
        
        ORKFormStep *step = [[ORKFormStep alloc] initWithIdentifier:@"fid_002" title:@"Required form step" text:nil];
        ORKFormItem *item = [[ORKFormItem alloc] initWithIdentifier:@"fqid_001"
                                                               text:@"Value"
                                                       answerFormat:[ORKNumericAnswerFormat valuePickerAnswerFormatWithTextChoices:@[@"1", @"2", @"3"]]];
        item.placeholder = @"Pick a value";
        [step setFormItems:@[item]];
        step.optional = NO;
        [steps addObject:step];
    }
    
    {
        ORKInstructionStep *step = [[ORKInstructionStep alloc] initWithIdentifier:@"aid_001"];
        step.title = @"Thanks";
        [steps addObject:step];
    }
    
    ORKOrderedTask *task = [[ORKOrderedTask alloc] initWithIdentifier:MiniFormTaskIdentifier steps:steps];
    
    return task;
}

- (void)miniFormButtonTapped:(id)sender {
    [self beginTaskWithIdentifier:MiniFormTaskIdentifier];
}

#pragma mark - Mini form task

/*
 The optional form task is used to test form items' optional functionality (`ORKFormStep`, `ORKFormItem`).
 */
- (id<ORKTask>)makeOptionalFormTask {
    NSMutableArray *steps = [NSMutableArray new];
    
    {
        {
            ORKFormStep *step = [[ORKFormStep alloc] initWithIdentifier:@"scale_form_00" title:@"Optional Form Items" text:@"Optional form with a required scale item with a default value"];
            NSMutableArray *items = [NSMutableArray new];
            [steps addObject:step];
            
            {
                ORKScaleAnswerFormat *format = [ORKScaleAnswerFormat scaleAnswerFormatWithMaximumValue:10 minimumValue:1 defaultValue:4 step:1 vertical:YES maximumValueDescription:nil minimumValueDescription:nil];
                ORKFormItem *item = [[ORKFormItem alloc] initWithIdentifier:@"scale_form"
                                                                       text:@"Optional scale"
                                                               answerFormat:format];
                item.optional = NO;
                [items addObject:item];
            }
                 
            [step setFormItems:items];
        }

        
        ORKFormStep *step = [[ORKFormStep alloc] initWithIdentifier:@"fid_000" title:@"Optional Form Items" text:@"Optional form with no required items"];
        NSMutableArray *items = [NSMutableArray new];
        [steps addObject:step];
        
        {
            ORKFormItem *item = [[ORKFormItem alloc] initWithSectionTitle:@"Optional"];
            [items addObject:item];
        }

        {
            ORKTextAnswerFormat *format = [ORKAnswerFormat textAnswerFormatWithMaximumLength:12];
            format.multipleLines = NO;
            ORKFormItem *item = [[ORKFormItem alloc] initWithIdentifier:@"fqid_text3"
                                                                   text:@"Text"
                                                           answerFormat:format];
            item.placeholder = @"Input any text here.";
            [items addObject:item];
        }
        
        {
            ORKFormItem *item = [[ORKFormItem alloc] initWithIdentifier:@"fqid_text4"
                                                                   text:@"Number"
                                                           answerFormat:[ORKNumericAnswerFormat decimalAnswerFormatWithUnit:nil]];
            item.placeholder = @"Input any number here.";
            [items addObject:item];
        }
        
        [step setFormItems:items];
    }
    
    {
        ORKFormStep *step = [[ORKFormStep alloc] initWithIdentifier:@"fid_001" title:@"Optional Form Items" text:@"Optional form with some required items"];
        NSMutableArray *items = [NSMutableArray new];
        [steps addObject:step];
        
        {
            ORKFormItem *item = [[ORKFormItem alloc] initWithSectionTitle:@"Optional"];
            [items addObject:item];
        }

        ORKTextAnswerFormat *format = [ORKAnswerFormat textAnswerFormatWithMaximumLength:12];
        format.multipleLines = NO;
        {
            ORKFormItem *item = [[ORKFormItem alloc] initWithIdentifier:@"fqid_text1"
                                                                   text:@"Text A"
                                                           answerFormat:format];
            item.placeholder = @"Input any text here.";
            [items addObject:item];
        }
        
        {
            ORKFormItem *item = [[ORKFormItem alloc] initWithIdentifier:@"fqid_text2"
                                                                   text:@"Text B"
                                                           answerFormat:format];
            item.placeholder = @"Input any text here.";
            [items addObject:item];
        }
        
        {
            ORKFormItem *item = [[ORKFormItem alloc] initWithSectionTitle:@"Required"];
            [items addObject:item];
        }

        {
            ORKFormItem *item = [[ORKFormItem alloc] initWithIdentifier:@"fqid_text3"
                                                                   text:@"Text C"
                                                           answerFormat:format
                                                               optional:NO];
            item.placeholder = @"Input any text here.";
            [items addObject:item];
        }
        
        {
            ORKFormItem *item = [[ORKFormItem alloc] initWithIdentifier:@"fqid_text4"
                                                                   text:@"Number"
                                                           answerFormat:[ORKNumericAnswerFormat decimalAnswerFormatWithUnit:nil]
                                                               optional:NO];
            item.placeholder = @"Input any number here.";
            [items addObject:item];
        }
        
        [step setFormItems:items];
    }

    {
        ORKFormStep *step = [[ORKFormStep alloc] initWithIdentifier:@"fid_002" title:@"Optional Form Items" text:@"Optional form with all items required"];
        NSMutableArray *items = [NSMutableArray new];
        [steps addObject:step];
        
        {
            ORKFormItem *item = [[ORKFormItem alloc] initWithSectionTitle:@"Required"];
            [items addObject:item];
        }

        ORKTextAnswerFormat *format = [ORKAnswerFormat textAnswerFormatWithMaximumLength:12];
        format.multipleLines = NO;
        {
            ORKFormItem *item = [[ORKFormItem alloc] initWithIdentifier:@"fqid_text1"
                                                                   text:@"Text A"
                                                           answerFormat:format
                                                               optional:NO];
            item.placeholder = @"Input any text here.";
            [items addObject:item];
        }
        
        {
            ORKFormItem *item = [[ORKFormItem alloc] initWithIdentifier:@"fqid_text2"
                                                                   text:@"Text B"
                                                           answerFormat:format
                                                               optional:NO];
            item.placeholder = @"Input any text here.";
            [items addObject:item];
        }
        
        {
            ORKFormItem *item = [[ORKFormItem alloc] initWithIdentifier:@"fqid_text3"
                                                                   text:@"Text C"
                                                           answerFormat:format
                                                               optional:NO];
            item.placeholder = @"Input any text here.";
            [items addObject:item];
        }
        
        {
            ORKFormItem *item = [[ORKFormItem alloc] initWithIdentifier:@"fqid_text4"
                                                                   text:@"Number"
                                                           answerFormat:[ORKNumericAnswerFormat decimalAnswerFormatWithUnit:nil]
                                                               optional:NO];
            item.placeholder = @"Input any number here.";
            [items addObject:item];
        }
        
        [step setFormItems:items];
    }

    {
        ORKFormStep *step = [[ORKFormStep alloc] initWithIdentifier:@"fid_003" title:@"Optional Form Items" text:@"Required form with no required items"];
        NSMutableArray *items = [NSMutableArray new];
        [steps addObject:step];
        
        {
            ORKFormItem *item = [[ORKFormItem alloc] initWithSectionTitle:@"Optional"];
            [items addObject:item];
        }

        {
            ORKTextAnswerFormat *format = [ORKAnswerFormat textAnswerFormatWithMaximumLength:6];
            format.multipleLines = NO;
            ORKFormItem *item = [[ORKFormItem alloc] initWithIdentifier:@"fqid_text3"
                                                                   text:@"Text"
                                                           answerFormat:format];
            item.placeholder = @"Input any text here.";
            [items addObject:item];
        }
        
        {
            ORKFormItem *item = [[ORKFormItem alloc] initWithIdentifier:@"fqid_text4"
                                                                   text:@"Number"
                                                           answerFormat:[ORKNumericAnswerFormat decimalAnswerFormatWithUnit:nil]];
            item.placeholder = @"Input any number here.";
            [items addObject:item];
        }
        
        [step setFormItems:items];
        step.optional = NO;
    }
    
    {
        ORKFormStep *step = [[ORKFormStep alloc] initWithIdentifier:@"fid_004" title:@"Optional Form Items" text:@"Required form with some required items"];
        NSMutableArray *items = [NSMutableArray new];
        [steps addObject:step];
        
        {
            ORKFormItem *item = [[ORKFormItem alloc] initWithSectionTitle:@"Optional"];
            [items addObject:item];
        }

        ORKTextAnswerFormat *format = [ORKAnswerFormat textAnswerFormatWithMaximumLength:12];
        format.multipleLines = NO;
        {
            ORKFormItem *item = [[ORKFormItem alloc] initWithIdentifier:@"fqid_text1"
                                                                   text:@"Text A"
                                                           answerFormat:format];
            item.placeholder = @"Input your text here.";
            [items addObject:item];
        }
        
        {
            ORKFormItem *item = [[ORKFormItem alloc] initWithIdentifier:@"fqid_text2"
                                                                   text:@"Text B"
                                                           answerFormat:format];
            item.placeholder = @"Input your text here.";
            [items addObject:item];
        }
        
        {
            ORKFormItem *item = [[ORKFormItem alloc] initWithSectionTitle:@"Required"];
            [items addObject:item];
        }

        {
            ORKFormItem *item = [[ORKFormItem alloc] initWithIdentifier:@"fqid_text3"
                                                                   text:@"Text C"
                                                           answerFormat:format];
            item.optional = NO;
            item.placeholder = @"Input your text here.";
            [items addObject:item];
        }
        
        {
            ORKFormItem *item = [[ORKFormItem alloc] initWithIdentifier:@"fqid_text4"
                                                                   text:@"Number"
                                                           answerFormat:[ORKNumericAnswerFormat decimalAnswerFormatWithUnit:nil]];
            item.optional = NO;
            item.placeholder = @"Input any number here.";
            [items addObject:item];
        }
        
        [step setFormItems:items];
        step.optional = NO;
    }

    {
        ORKFormStep *step = [[ORKFormStep alloc] initWithIdentifier:@"fid_005" title:@"Optional Form Items" text:@"Required form with all items required"];
        NSMutableArray *items = [NSMutableArray new];
        [steps addObject:step];
        
        {
            ORKFormItem *item = [[ORKFormItem alloc] initWithSectionTitle:@"Required"];
            [items addObject:item];
        }

        ORKTextAnswerFormat *format = [ORKAnswerFormat textAnswerFormatWithMaximumLength:12];
        format.multipleLines = NO;
        {
            ORKFormItem *item = [[ORKFormItem alloc] initWithIdentifier:@"fqid_text1"
                                                                   text:@"Text A"
                                                           answerFormat:format];
            item.optional = NO;
            item.placeholder = @"Input any text here.";
            [items addObject:item];
        }
        
        {
            ORKFormItem *item = [[ORKFormItem alloc] initWithIdentifier:@"fqid_text2"
                                                                   text:@"Text B"
                                                           answerFormat:format];
            item.optional = NO;
            item.placeholder = @"Input any text here.";
            [items addObject:item];
        }
        
        {
            ORKFormItem *item = [[ORKFormItem alloc] initWithIdentifier:@"fqid_text3"
                                                                   text:@"Text C"
                                                           answerFormat:format];
            item.optional = NO;
            item.placeholder = @"Input any text here.";
            [items addObject:item];
        }
        
        {
            ORKFormItem *item = [[ORKFormItem alloc] initWithIdentifier:@"fqid_text4"
                                                                   text:@"Number"
                                                           answerFormat:[ORKNumericAnswerFormat decimalAnswerFormatWithUnit:nil]];
            item.optional = NO;
            item.placeholder = @"Input any number here.";
            [items addObject:item];
        }
        
        [step setFormItems:items];
        step.optional = NO;
    }
    
    ORKOrderedTask *task = [[ORKOrderedTask alloc] initWithIdentifier:MiniFormTaskIdentifier steps:steps];
    
    return task;
}

- (void)optionalFormButtonTapped:(id)sender {
    [self beginTaskWithIdentifier:OptionalFormTaskIdentifier];
}

#pragma mark - Predicate Tests
/*
 This is intended to test the predicate functions and APIs
 */
- (id<ORKTask>)makePredicateTestsTask {
    NSMutableArray *steps = [NSMutableArray new];
    
    {
        ORKInstructionStep *step = [[ORKInstructionStep alloc] initWithIdentifier:@"intro_step"];
        step.title = @"Predicate Tests";
        [steps addObject:step];
    }
    
    // Test Expected Boolean value
    {
        ORKQuestionStep *step = [ORKQuestionStep questionStepWithIdentifier:@"question_01"
                                                                      title:@"Pass the Boolean question?"
                                                                     answer:[ORKAnswerFormat booleanAnswerFormat]];
        [steps addObject:step];
    }
    
    {
        ORKInstructionStep *step = [[ORKInstructionStep alloc] initWithIdentifier:@"question_01_fail"];
        step.title = @"You failed the Boolean question.";
        [steps addObject:step];
    }
    
    {
        ORKInstructionStep *step = [[ORKInstructionStep alloc] initWithIdentifier:@"question_01_pass"];
        step.title = @"You passed the Boolean question.";
        [steps addObject:step];
    }
    
    // Test expected Single Choice
    {
        ORKAnswerFormat *answer = [ORKAnswerFormat choiceAnswerFormatWithStyle:ORKChoiceAnswerStyleSingleChoice textChoices:[NSArray arrayWithObjects:@"Choose Yes", @"Choose No", nil]];
        ORKQuestionStep *step = [ORKQuestionStep questionStepWithIdentifier:@"question_02"
                                                                      title:@"Pass the single choice question?"
                                                                     answer:answer];
        [steps addObject:step];
    }
    
    {
        ORKInstructionStep *step = [[ORKInstructionStep alloc] initWithIdentifier:@"question_02_fail"];
        step.title = @"You failed the single choice question.";
        [steps addObject:step];
    }
    
    {
        ORKInstructionStep *step = [[ORKInstructionStep alloc] initWithIdentifier:@"question_02_pass"];
        step.title = @"You passed the single choice question.";
        [steps addObject:step];
    }
    
    //  Test expected multiple choices
    {
        ORKAnswerFormat *answer = [ORKAnswerFormat choiceAnswerFormatWithStyle:ORKChoiceAnswerStyleMultipleChoice textChoices:[NSArray arrayWithObjects:@"Cat", @"Dog", @"Rock", nil]];
        ORKQuestionStep *step = [ORKQuestionStep questionStepWithIdentifier:@"question_03"
                                                                      title:@"Select all the animals"
                                                                     answer:answer];
        [steps addObject:step];
    }
    
    {
        ORKInstructionStep *step = [[ORKInstructionStep alloc] initWithIdentifier:@"question_03_fail"];
        step.title = @"You failed the multiple choice animals question.";
        [steps addObject:step];
    }
    
    {
        ORKInstructionStep *step = [[ORKInstructionStep alloc] initWithIdentifier:@"question_03_pass"];
        step.title = @"You passed the multiple choice animals question.";
        [steps addObject:step];
    }

    //  Test expected multiple choices
    {
        ORKAnswerFormat *answer = [ORKAnswerFormat choiceAnswerFormatWithStyle:ORKChoiceAnswerStyleSingleChoice textChoices:[NSArray arrayWithObjects:@"Cat", @"Catheter", @"Cathedral", @"Dog", nil]];
        ORKQuestionStep *step = [ORKQuestionStep questionStepWithIdentifier:@"question_04"
                                                                      title:@"Choose any word containing the word 'Cat'"
                                                                     answer:answer];
        [steps addObject:step];
    }
    
    {
        ORKInstructionStep *step = [[ORKInstructionStep alloc] initWithIdentifier:@"question_04_fail"];
        step.title = @"You failed the 'Cat' pattern match question.";
        [steps addObject:step];
    }
    
    {
        ORKInstructionStep *step = [[ORKInstructionStep alloc] initWithIdentifier:@"question_04_pass"];
        step.title = @"You passed the 'Cat' pattern match question.";
        [steps addObject:step];
    }

    //  Test expected text
    {
        ORKAnswerFormat *answer = [ORKAnswerFormat textAnswerFormat];
        ORKQuestionStep *step = [ORKQuestionStep questionStepWithIdentifier:@"question_05"
                                                                      title:@"Write the word 'Dog'"
                                                                     answer:answer];
        [steps addObject:step];
    }
    
    {
        ORKInstructionStep *step = [[ORKInstructionStep alloc] initWithIdentifier:@"question_05_fail"];
        step.title = @"You didn't write 'Dog'.";
        [steps addObject:step];
    }
    
    {
        ORKInstructionStep *step = [[ORKInstructionStep alloc] initWithIdentifier:@"question_05_pass"];
        step.title = @"You wrote 'Dog'.";
        [steps addObject:step];
    }
    
    //  Test matching text
    {
        ORKAnswerFormat *answer = [ORKAnswerFormat textAnswerFormat];
        ORKQuestionStep *step = [ORKQuestionStep questionStepWithIdentifier:@"question_06"
                                                                      title:@"Write a word matching '*og'"
                                                                     answer:answer];
        [steps addObject:step];
    }
    
    {
        ORKInstructionStep *step = [[ORKInstructionStep alloc] initWithIdentifier:@"question_06_fail"];
        step.title = @"You didn't write a word matching '*og'.";
        [steps addObject:step];
    }
    
    {
        ORKInstructionStep *step = [[ORKInstructionStep alloc] initWithIdentifier:@"question_06_pass"];
        step.title = @"You wrote a word matching '*og'.";
        [steps addObject:step];
    }
    
    //  Numeric test - any number over 10
    {
        ORKAnswerFormat *answer = [ORKAnswerFormat integerAnswerFormatWithUnit:nil];
        ORKQuestionStep *step = [ORKQuestionStep questionStepWithIdentifier:@"question_07"
                                                                      title:@"Enter a number over 10"
                                                                     answer:answer];
        [steps addObject:step];
    }
    
    {
        ORKInstructionStep *step = [[ORKInstructionStep alloc] initWithIdentifier:@"question_07_fail"];
        step.title = @"Your number was less then 10.";
        [steps addObject:step];
    }
    
    {
        ORKInstructionStep *step = [[ORKInstructionStep alloc] initWithIdentifier:@"question_07_pass"];
        step.title = @"Your number was over 10.";
        [steps addObject:step];
    }
    
    {
        /*
         Vertical continuous scale with three decimal places and a default.
         */
        ORKContinuousScaleAnswerFormat *scaleAnswerFormat =  [ORKAnswerFormat continuousScaleAnswerFormatWithMaximumValue:10
                                                                                                             minimumValue:1
                                                                                                             defaultValue:8.725
                                                                                                    maximumFractionDigits:3
                                                                                                                 vertical:YES
                                                                                                  maximumValueDescription:nil
                                                                                                  minimumValueDescription:nil];
        
        ORKQuestionStep *step = [ORKQuestionStep questionStepWithIdentifier:@"question_08"
                                                                      title:@"Choose a value under 5"
                                                                     answer:scaleAnswerFormat];
        [steps addObject:step];
    }
    
    {
        ORKInstructionStep *step = [[ORKInstructionStep alloc] initWithIdentifier:@"question_08_fail"];
        step.title = @"Your number was more than 5.";
        [steps addObject:step];
    }
    
    {
        ORKInstructionStep *step = [[ORKInstructionStep alloc] initWithIdentifier:@"question_08_pass"];
        step.title = @"Your number was less than 5.";
        [steps addObject:step];
    }


    {
        ORKCompletionStep *step = [[ORKCompletionStep alloc] initWithIdentifier:@"all_passed"];
        step.title = @"All validation tests now completed.";
        [steps addObject:step];
    }
    
    ORKNavigableOrderedTask *task = [[ORKNavigableOrderedTask alloc] initWithIdentifier:EligibilitySurveyTaskIdentifier steps:steps];
    
    // Build navigation rules.
    {
        // If we answer 'Yes' to Question 1, then proceed to the pass screen
        ORKResultSelector *resultSelector = [ORKResultSelector selectorWithResultIdentifier:@"question_01"];
        NSPredicate *predicateQuestion = [ORKResultPredicate predicateForBooleanQuestionResultWithResultSelector:resultSelector expectedAnswer:YES];
    
        ORKPredicateStepNavigationRule *predicateRule = [[ORKPredicateStepNavigationRule alloc] initWithResultPredicates:@[predicateQuestion]
                                                                                          destinationStepIdentifiers:@[@"question_01_pass"]];
        [task setNavigationRule:predicateRule forTriggerStepIdentifier:@"question_01"];
    }
    
    {
        // If we arrived at question_01_fail then fall through to question 2
        ORKDirectStepNavigationRule *directRule = nil;
        directRule = [[ORKDirectStepNavigationRule alloc] initWithDestinationStepIdentifier:@"question_02"];
        [task setNavigationRule:directRule forTriggerStepIdentifier:@"question_01_fail"];
    }
    
    {
        // If we answer 'Yes' to Question 2, then proceed to the pass screen
        ORKResultSelector *resultSelector = [ORKResultSelector selectorWithResultIdentifier:@"question_02"];
        NSPredicate *predicateQuestion = [ORKResultPredicate predicateForChoiceQuestionResultWithResultSelector:resultSelector expectedAnswerValue:@"Choose Yes"];
    
        ORKPredicateStepNavigationRule *predicateRule = [[ORKPredicateStepNavigationRule alloc] initWithResultPredicates:@[predicateQuestion]
                                                                                          destinationStepIdentifiers:@[@"question_02_pass"]];
        [task setNavigationRule:predicateRule forTriggerStepIdentifier:@"question_02"];
    }
    
    {
        // If we arrived at question_02_fail then fall through to question 3
        ORKDirectStepNavigationRule *directRule = nil;
        directRule = [[ORKDirectStepNavigationRule alloc] initWithDestinationStepIdentifier:@"question_03"];
        [task setNavigationRule:directRule forTriggerStepIdentifier:@"question_02_fail"];
    }
    
    {
        // If we answer 'Yes' to Question 3, then proceed to the pass screen
        ORKResultSelector *resultSelector = [ORKResultSelector selectorWithResultIdentifier:@"question_03"];
        NSPredicate *predicateQuestion = [ORKResultPredicate predicateForChoiceQuestionResultWithResultSelector:resultSelector expectedAnswerValues:[NSArray arrayWithObjects: @"Cat",@"Dog", nil]];
        
        ORKPredicateStepNavigationRule *predicateRule = [[ORKPredicateStepNavigationRule alloc] initWithResultPredicates:@[predicateQuestion]
                                                                                              destinationStepIdentifiers:@[@"question_03_pass"]];
        [task setNavigationRule:predicateRule forTriggerStepIdentifier:@"question_03"];
    }
    
    {
        // If we arrived at question_03_fail then fall through to question 4
        ORKDirectStepNavigationRule *directRule = nil;
        directRule = [[ORKDirectStepNavigationRule alloc] initWithDestinationStepIdentifier:@"question_04"];
        [task setNavigationRule:directRule forTriggerStepIdentifier:@"question_03_fail"];
    }
    
    {
        // If we answer 'Yes' to Question 4, then proceed to the pass screen
        ORKResultSelector *resultSelector = [ORKResultSelector selectorWithResultIdentifier:@"question_04"];
        NSPredicate *predicateQuestion = [ORKResultPredicate predicateForChoiceQuestionResultWithResultSelector:resultSelector matchingPattern:@"Cat.*"];
        
        ORKPredicateStepNavigationRule *predicateRule = [[ORKPredicateStepNavigationRule alloc] initWithResultPredicates:@[predicateQuestion]
                                                                                              destinationStepIdentifiers:@[@"question_04_pass"]];
        [task setNavigationRule:predicateRule forTriggerStepIdentifier:@"question_04"];
    }
    
    {
        // If we arrived at question_04_fail then fall through to question 5
        ORKDirectStepNavigationRule *directRule = nil;
        directRule = [[ORKDirectStepNavigationRule alloc] initWithDestinationStepIdentifier:@"question_05"];
        [task setNavigationRule:directRule forTriggerStepIdentifier:@"question_04_fail"];
    }
    
    {
        // If we answer 'Dog' to Question 5, then proceed to the pass screen
        ORKResultSelector *resultSelector = [ORKResultSelector selectorWithResultIdentifier:@"question_05"];
        NSPredicate *predicateQuestion = [ORKResultPredicate predicateForTextQuestionResultWithResultSelector:resultSelector expectedString:@"Dog"];
        
        ORKPredicateStepNavigationRule *predicateRule = [[ORKPredicateStepNavigationRule alloc] initWithResultPredicates:@[predicateQuestion]
                                                                                              destinationStepIdentifiers:@[@"question_05_pass"]];
        [task setNavigationRule:predicateRule forTriggerStepIdentifier:@"question_05"];
    }
    
    {
        // If we arrived at question_05_fail then fall through to question 6
        ORKDirectStepNavigationRule *directRule = nil;
        directRule = [[ORKDirectStepNavigationRule alloc] initWithDestinationStepIdentifier:@"question_06"];
        [task setNavigationRule:directRule forTriggerStepIdentifier:@"question_05_fail"];
    }
    
    
    {
        // If we answer '*og' to Question 6, then proceed to the pass screen
        ORKResultSelector *resultSelector = [ORKResultSelector selectorWithResultIdentifier:@"question_06"];
        NSPredicate *predicateQuestion = [ORKResultPredicate predicateForTextQuestionResultWithResultSelector:resultSelector matchingPattern:@".*og"];
        
        ORKPredicateStepNavigationRule *predicateRule = [[ORKPredicateStepNavigationRule alloc] initWithResultPredicates:@[predicateQuestion]
                                                                                              destinationStepIdentifiers:@[@"question_06_pass"]];
        [task setNavigationRule:predicateRule forTriggerStepIdentifier:@"question_06"];
    }
    
    {
        // If we arrived at question_06_fail then fall through to question 7
        ORKDirectStepNavigationRule *directRule = nil;
        directRule = [[ORKDirectStepNavigationRule alloc] initWithDestinationStepIdentifier:@"question_07"];
        [task setNavigationRule:directRule forTriggerStepIdentifier:@"question_06_fail"];
    }
    
    {
        // If we answer '*og' to Question 7, then proceed to the pass screen
        ORKResultSelector *resultSelector = [ORKResultSelector selectorWithResultIdentifier:@"question_07"];
        NSPredicate *predicateQuestion = [ORKResultPredicate predicateForNumericQuestionResultWithResultSelector:resultSelector minimumExpectedAnswerValue:10];
        
        ORKPredicateStepNavigationRule *predicateRule = [[ORKPredicateStepNavigationRule alloc] initWithResultPredicates:@[predicateQuestion]
                                                                                              destinationStepIdentifiers:@[@"question_07_pass"]];
        [task setNavigationRule:predicateRule forTriggerStepIdentifier:@"question_07"];
    }
    
    {
        // If we arrived at question_05_fail then fall through to question 6
        ORKDirectStepNavigationRule *directRule = nil;
        directRule = [[ORKDirectStepNavigationRule alloc] initWithDestinationStepIdentifier:@"question_08"];
        [task setNavigationRule:directRule forTriggerStepIdentifier:@"question_07_fail"];
    }
    
    {
        // If we answer '*og' to Question 7, then proceed to the pass screen
        ORKResultSelector *resultSelector = [ORKResultSelector selectorWithResultIdentifier:@"question_08"];
        NSPredicate *predicateQuestion = [ORKResultPredicate predicateForScaleQuestionResultWithResultSelector:resultSelector maximumExpectedAnswerValue:5];
        
        ORKPredicateStepNavigationRule *predicateRule = [[ORKPredicateStepNavigationRule alloc] initWithResultPredicates:@[predicateQuestion]
                                                                                              destinationStepIdentifiers:@[@"question_08_pass"]];
        [task setNavigationRule:predicateRule forTriggerStepIdentifier:@"question_08"];
    }
    
    {
        // If we arrived at question_05_fail then fall through to question 6
        ORKDirectStepNavigationRule *directRule = nil;
        directRule = [[ORKDirectStepNavigationRule alloc] initWithDestinationStepIdentifier:@"all_passed"];
        [task setNavigationRule:directRule forTriggerStepIdentifier:@"question_08_fail"];
    }

    return task;
}

- (void)predicateTestsButtonTapped:(id)sender {
    [self beginTaskWithIdentifier:PredicateTestsTaskIdentifier];
}

#pragma mark - Active tasks

- (void)fitnessTaskButtonTapped:(id)sender {
    [self beginTaskWithIdentifier:FitnessTaskIdentifier];
}

- (void)gaitTaskButtonTapped:(id)sender {
    [self beginTaskWithIdentifier:GaitTaskIdentifier];
}

- (void)memoryGameTaskButtonTapped:(id)sender {
    [self beginTaskWithIdentifier:MemoryTaskIdentifier];
}

- (IBAction)waitTaskButtonTapped:(id)sender {
    [self beginTaskWithIdentifier:WaitTaskIdentifier];
}

- (void)audioTaskButtonTapped:(id)sender {
    [self beginTaskWithIdentifier:AudioTaskIdentifier];
}

- (void)toneAudiometryTaskButtonTapped:(id)sender {
    [self beginTaskWithIdentifier:ToneAudiometryTaskIdentifier];
}

- (void)twoFingerTappingTaskButtonTapped:(id)sender {
    [self beginTaskWithIdentifier:TwoFingerTapTaskIdentifier];
}

- (void)reactionTimeTaskButtonTapped:(id)sender {
    [self beginTaskWithIdentifier:ReactionTimeTaskIdentifier];
}

- (void)towerOfHanoiTaskButtonTapped:(id)sender {
    [self beginTaskWithIdentifier:TowerOfHanoiTaskIdentifier];
}

- (void)timedWalkTaskButtonTapped:(id)sender {
    [self beginTaskWithIdentifier:TimedWalkTaskIdentifier];
}

- (void)psatTaskButtonTapped:(id)sender {
    [self beginTaskWithIdentifier:PSATTaskIdentifier];
}

- (void)holePegTestTaskButtonTapped:(id)sender {
    [self beginTaskWithIdentifier:HolePegTestTaskIdentifier];
}

- (void)walkAndTurnTaskButtonTapped:(id)sender {
    [self beginTaskWithIdentifier:WalkBackAndForthTaskIdentifier];
}

- (void)handTremorTaskButtonTapped:(id)sender {
    [self beginTaskWithIdentifier:TremorTaskIdentifier];
}

- (void)rightHandTremorTaskButtonTapped:(id)sender {
    [self beginTaskWithIdentifier:TremorRightHandTaskIdentifier];
}

- (void)moodSurveyButtonTapped:(id)sender {
    [self beginTaskWithIdentifier:MoodSurveyTaskIdentifier];
}

#pragma mark - Dynamic task

/*
 See the `DynamicTask` class for a definition of this task.
 */
- (void)dynamicTaskButtonTapped:(id)sender {
    [self beginTaskWithIdentifier:DynamicTaskIdentifier];
}

#pragma mark - Screening task

/*
 This demonstrates a task where if the user enters a value that is too low for
 the first question (say, under 18), the task view controller delegate API can
 be used to reject the answer and prevent forward navigation.
 
 See the implementation of the task view controller delegate methods for specific
 handling of this task.
 */
- (id<ORKTask>)makeInterruptibleTask {
    NSMutableArray *steps = [NSMutableArray new];
    
    {
        ORKNumericAnswerFormat *format = [ORKNumericAnswerFormat integerAnswerFormatWithUnit:@"years"];
        format.minimum = @(5);
        format.maximum = @(90);
        ORKQuestionStep *step = [ORKQuestionStep questionStepWithIdentifier:@"itid_001"
                                                                      title:@"How old are you?"
                                                                     answer:format];
        [steps addObject:step];
    }
    
    {
        ORKQuestionStep *step = [ORKQuestionStep questionStepWithIdentifier:@"itid_002"
                                                                      title:@"How much did you pay for your car?"
                                                                     answer:[ORKNumericAnswerFormat decimalAnswerFormatWithUnit:@"USD"]];
        [steps addObject:step];
    }
    
    {
        ORKInstructionStep *step = [[ORKInstructionStep alloc] initWithIdentifier:@"itid_003"];
        step.title = @"Thank you for completing this task.";
        [steps addObject:step];
    }
    
    ORKOrderedTask *task = [[ORKOrderedTask alloc] initWithIdentifier:InterruptibleTaskIdentifier steps:steps];
    return task;
}

- (void)interruptibleTaskButtonTapped:(id)sender {
    [self beginTaskWithIdentifier:InterruptibleTaskIdentifier];
}

#pragma mark - Scales task

/*
 This task is used to test various uses of discrete and continuous, horizontal and vertical valued sliders.
 */
- (id<ORKTask>)makeScalesTask {

    NSMutableArray *steps = [NSMutableArray array];
    
    {
        /*
         Continuous scale with two decimal places.
         */
        ORKContinuousScaleAnswerFormat *scaleAnswerFormat =  [ORKAnswerFormat continuousScaleAnswerFormatWithMaximumValue:10
                                                                                                             minimumValue:1
                                                                                                             defaultValue:NSIntegerMax
                                                                                                    maximumFractionDigits:2
                                                                                                                 vertical:NO
                                                                                                  maximumValueDescription:nil
                                                                                                  minimumValueDescription:nil];
        
        ORKQuestionStep *step = [ORKQuestionStep questionStepWithIdentifier:@"scale_01"
                                                                    title:@"On a scale of 1 to 10, how much pain do you feel?"
                                                                   answer:scaleAnswerFormat];
        [steps addObject:step];
    }
    
    {
        /*
         Discrete scale, no default.
         */
        ORKScaleAnswerFormat *scaleAnswerFormat =  [ORKAnswerFormat scaleAnswerFormatWithMaximumValue:300
                                                                                         minimumValue:100
                                                                                         defaultValue:NSIntegerMax
                                                                                                 step:50
                                                                                             vertical:NO
                                                                              maximumValueDescription:nil
                                                                              minimumValueDescription:nil];
        
        ORKQuestionStep *step = [ORKQuestionStep questionStepWithIdentifier:@"scale_02"
                                                                    title:@"How much money do you need?"
                                                                   answer:scaleAnswerFormat];
        [steps addObject:step];
    }
    
    {
        /*
         Discrete scale, with a default.
         */
        ORKScaleAnswerFormat *scaleAnswerFormat =  [ORKAnswerFormat scaleAnswerFormatWithMaximumValue:10
                                                                                         minimumValue:1
                                                                                         defaultValue:5
                                                                                                 step:1
                                                                                             vertical:NO
                                                                              maximumValueDescription:nil
                                                                              minimumValueDescription:nil];
        
        ORKQuestionStep *step = [ORKQuestionStep questionStepWithIdentifier:@"scale_03"
                                                                    title:@"On a scale of 1 to 10, how much pain do you feel?"
                                                                   answer:scaleAnswerFormat];
        [steps addObject:step];
    }
    
    {
        /*
         Discrete scale, with a default that is not on a step boundary.
         */
        ORKScaleAnswerFormat *scaleAnswerFormat =  [ORKAnswerFormat scaleAnswerFormatWithMaximumValue:300
                                                                                         minimumValue:100
                                                                                         defaultValue:174
                                                                                                 step:50
                                                                                             vertical:NO
                                                                              maximumValueDescription:nil
                                                                              minimumValueDescription:nil];
        
        ORKQuestionStep *step = [ORKQuestionStep questionStepWithIdentifier:@"scale_04"
                                                                    title:@"How much money do you need?"
                                                                   answer:scaleAnswerFormat];
        [steps addObject:step];
    }

    {
        /*
         Vertical continuous scale with three decimal places and a default.
         */
        ORKContinuousScaleAnswerFormat *scaleAnswerFormat =  [ORKAnswerFormat continuousScaleAnswerFormatWithMaximumValue:10
                                                                                                             minimumValue:1
                                                                                                             defaultValue:8.725
                                                                                                    maximumFractionDigits:3
                                                                                                                 vertical:YES
                                                                                                  maximumValueDescription:nil
                                                                                                  minimumValueDescription:nil];
        
        ORKQuestionStep *step = [ORKQuestionStep questionStepWithIdentifier:@"scale_05"
                                                                      title:@"On a scale of 1 to 10, what is your mood?"
                                                                     answer:scaleAnswerFormat];
        [steps addObject:step];
    }

    {
        /*
         Vertical discrete scale, with a default on a step boundary.
         */
        ORKScaleAnswerFormat *scaleAnswerFormat =  [ORKAnswerFormat scaleAnswerFormatWithMaximumValue:10
                                                                                         minimumValue:1
                                                                                         defaultValue:5
                                                                                                 step:1
                                                                                             vertical:YES
                                                                              maximumValueDescription:nil
                                                                              minimumValueDescription:nil];
        
        ORKQuestionStep *step = [ORKQuestionStep questionStepWithIdentifier:@"scale_06"
                                                                      title:@"How was your mood yesterday?"
                                                                     answer:scaleAnswerFormat];
        [steps addObject:step];
    }
    
    {
        /*
         Vertical discrete scale, with min and max labels.
         */
        ORKScaleAnswerFormat *scaleAnswerFormat =  [ORKAnswerFormat scaleAnswerFormatWithMaximumValue:10
                                                                                         minimumValue:1
                                                                                         defaultValue:NSIntegerMax
                                                                                                 step:1
                                                                                             vertical:YES
                                                                              maximumValueDescription:@"A lot"
                                                                              minimumValueDescription:@"Not at all"];
        
        ORKQuestionStep *step = [ORKQuestionStep questionStepWithIdentifier:@"scale_07"
                                                                      title:@"On a scale of 1 to 10, what is your mood?"
                                                                     answer:scaleAnswerFormat];
        [steps addObject:step];
    }
    
    {
        /*
         Vertical continuous scale, with min and max labels.
         */
        ORKContinuousScaleAnswerFormat *scaleAnswerFormat =  [ORKAnswerFormat continuousScaleAnswerFormatWithMaximumValue:10
                                                                                                             minimumValue:1
                                                                                                             defaultValue:99
                                                                                                    maximumFractionDigits:2
                                                                                                                 vertical:YES
                                                                                                  maximumValueDescription:@"High value"
                                                                                                  minimumValueDescription:@"Low value"];
        
        ORKQuestionStep *step = [ORKQuestionStep questionStepWithIdentifier:@"scale_08"
                                                                      title:@"How would you measure your mood improvement?"
                                                                     answer:scaleAnswerFormat];
        [steps addObject:step];
    }
    
    {
        /*
         Vertical discrete scale, with min and max labels.
         */
        ORKScaleAnswerFormat *scaleAnswerFormat =  [ORKAnswerFormat scaleAnswerFormatWithMaximumValue:10
                                                                                         minimumValue:1
                                                                                         defaultValue:NSIntegerMax
                                                                                                 step:1
                                                                                             vertical:NO
                                                                              maximumValueDescription:@"A lot"
                                                                              minimumValueDescription:@"Not at all"];
        
        ORKQuestionStep *step = [ORKQuestionStep questionStepWithIdentifier:@"scale_09"
                                                                      title:@"On a scale of 1 to 10, what is your mood?"
                                                                     answer:scaleAnswerFormat];
        [steps addObject:step];
    }
    
    {
        /*
         Vertical continuous scale, with min and max labels.
         */
        ORKContinuousScaleAnswerFormat *scaleAnswerFormat =  [ORKAnswerFormat continuousScaleAnswerFormatWithMaximumValue:10
                                                                                                             minimumValue:1
                                                                                                             defaultValue:99
                                                                                                    maximumFractionDigits:2
                                                                                                                 vertical:NO
                                                                                                  maximumValueDescription:@"High value"
                                                                                                  minimumValueDescription:@"Low value"];
        
        ORKQuestionStep *step = [ORKQuestionStep questionStepWithIdentifier:@"scale_10"
                                                                      title:@"How would you measure your mood improvement?"
                                                                     answer:scaleAnswerFormat];
        [steps addObject:step];
    }

    {
        /*
         Vertical continuous scale with three decimal places, a default, and a format style.
         */
        ORKContinuousScaleAnswerFormat *scaleAnswerFormat =  [ORKAnswerFormat continuousScaleAnswerFormatWithMaximumValue:1.0
                                                                                                             minimumValue:0.0
                                                                                                             defaultValue:0.8725
                                                                                                    maximumFractionDigits:0
                                                                                                                 vertical:YES
                                                                                                  maximumValueDescription:nil
                                                                                                  minimumValueDescription:nil];

        scaleAnswerFormat.numberStyle = ORKNumberFormattingStylePercent;
        
        ORKQuestionStep *step = [ORKQuestionStep questionStepWithIdentifier:@"scale_11"
                                                                      title:@"How much has your mood improved?"
                                                                     answer:scaleAnswerFormat];
        [steps addObject:step];
    }
    
    {
        /*
         Continuous scale with images.
         */
        ORKContinuousScaleAnswerFormat *scaleAnswerFormat =  [ORKAnswerFormat continuousScaleAnswerFormatWithMaximumValue:10
                                                                                                             minimumValue:1
                                                                                                             defaultValue:NSIntegerMax
                                                                                                    maximumFractionDigits:2
                                                                                                                 vertical:YES
                                                                                                  maximumValueDescription:@"Hot"
                                                                                                  minimumValueDescription:@"Warm"];
        
        scaleAnswerFormat.minimumImage = [self imageWithColor:[UIColor yellowColor] size:CGSizeMake(30, 30) border:NO];
        scaleAnswerFormat.maximumImage = [self imageWithColor:[UIColor redColor] size:CGSizeMake(30, 30) border:NO];
        scaleAnswerFormat.minimumImage.accessibilityHint = @"A yellow colored square to represent warmness.";
        scaleAnswerFormat.maximumImage.accessibilityHint = @"A red colored square to represent hot.";
        
        ORKQuestionStep *step = [ORKQuestionStep questionStepWithIdentifier:@"scale_12"
                                                                      title:@"On a scale of 1 to 10, how warm do you feel?"
                                                                     answer:scaleAnswerFormat];
        [steps addObject:step];
    }
    
    {
        /*
         Discrete scale with images.
         */
        ORKScaleAnswerFormat *scaleAnswerFormat =  [ORKAnswerFormat scaleAnswerFormatWithMaximumValue:10
                                                                                         minimumValue:1
                                                                                         defaultValue:NSIntegerMax
                                                                                                 step:1
                                                                                             vertical:NO
                                                                              maximumValueDescription:nil
                                                                              minimumValueDescription:nil];
        
        scaleAnswerFormat.minimumImage = [self imageWithColor:[UIColor yellowColor] size:CGSizeMake(30, 30) border:NO];
        scaleAnswerFormat.maximumImage = [self imageWithColor:[UIColor redColor] size:CGSizeMake(30, 30) border:NO];
        
        ORKQuestionStep *step = [ORKQuestionStep questionStepWithIdentifier:@"scale_13"
                                                                      title:@"On a scale of 1 to 10, how warm do you feel?"
                                                                     answer:scaleAnswerFormat];
        [steps addObject:step];
    }
    
    {
        ORKTextChoice *textChoice1 = [ORKTextChoice choiceWithText:@"Poor" value:@(1)];
        ORKTextChoice *textChoice2 = [ORKTextChoice choiceWithText:@"Fair" value:@(2)];
        ORKTextChoice *textChoice3 = [ORKTextChoice choiceWithText:@"Good" value:@(3)];
        ORKTextChoice *textChoice4 = [ORKTextChoice choiceWithText:@"Above Average" value:@(4)];
        ORKTextChoice *textChoice5 = [ORKTextChoice choiceWithText:@"Excellent" value:@(5)];
        
        NSArray *textChoices = @[textChoice1, textChoice2, textChoice3, textChoice4, textChoice5];
        
        ORKTextScaleAnswerFormat *scaleAnswerFormat = [ORKAnswerFormat textScaleAnswerFormatWithTextChoices:textChoices
                                                                                               defaultIndex:3
                                                                                                   vertical:NO];
        
        ORKQuestionStep *step = [ORKQuestionStep questionStepWithIdentifier:@"scale_14"
                                                                      title:@"How are you feeling today?"
                                                                     answer:scaleAnswerFormat];
        
        [steps addObject:step];
    }
    
    {
        ORKTextChoice *textChoice1 = [ORKTextChoice choiceWithText:@"Poor" value:@(1)];
        ORKTextChoice *textChoice2 = [ORKTextChoice choiceWithText:@"Fair" value:@(2)];
        ORKTextChoice *textChoice3 = [ORKTextChoice choiceWithText:@"Good" value:@(3)];
        ORKTextChoice *textChoice4 = [ORKTextChoice choiceWithText:@"Above Average" value:@(4)];
        ORKTextChoice *textChoice5 = [ORKTextChoice choiceWithText:@"Excellent" value:@(5)];
        
        NSArray *textChoices = @[textChoice1, textChoice2, textChoice3, textChoice4, textChoice5];
        
        ORKTextScaleAnswerFormat *scaleAnswerFormat = [ORKAnswerFormat textScaleAnswerFormatWithTextChoices:textChoices
                                                                                               defaultIndex:NSIntegerMax
                                                                                                   vertical:YES];
        
        ORKQuestionStep *step = [ORKQuestionStep questionStepWithIdentifier:@"scale_15"
                                                                      title:@"How are you feeling today?"
                                                                     answer:scaleAnswerFormat];
        
        [steps addObject:step];
    }

    
    ORKOrderedTask *task = [[ORKOrderedTask alloc] initWithIdentifier:ScalesTaskIdentifier steps:steps];
    return task;
    
}

- (void)scaleButtonTapped:(id)sender {
    [self beginTaskWithIdentifier:ScalesTaskIdentifier];
}

- (id<ORKTask>)makeColorScalesTask {
    ORKOrderedTask *task = (ORKOrderedTask *)[self makeScalesTask];
    
    for (ORKQuestionStep *step in task.steps) {
        if ([step isKindOfClass:[ORKQuestionStep class]]) {
            ORKAnswerFormat *answerFormat  = step.answerFormat;
            if ([answerFormat respondsToSelector:@selector(setGradientColors:)]) {
                [answerFormat performSelector:@selector(setGradientColors:) withObject:@[[UIColor redColor],
                                                                                         [UIColor greenColor],
                                                                                         [UIColor greenColor],
                                                                                         [UIColor yellowColor],
                                                                                         [UIColor yellowColor]]];
                [answerFormat performSelector:@selector(setGradientLocations:) withObject:@[@0.2, @0.2, @0.7, @0.7, @0.8]];
            }
        }
    }
    
    return task;
}

- (void)scaleColorGradientButtonTapped:(id)sender {
    [self beginTaskWithIdentifier:ColorScalesTaskIdentifier];
}

#pragma mark - Image choice task

/*
 Tests various uses of image choices.
 
 All these tests use square colored images to test layout correctness. In a real
 application you would use images to convey an image scale.
 
 Tests image choices both in form items, and in question steps.
 */
- (id<ORKTask>)makeImageChoicesTask {
    NSMutableArray *steps = [NSMutableArray new];
    
    for (NSValue *ratio in @[[NSValue valueWithCGPoint:CGPointMake(1.0, 1.0)], [NSValue valueWithCGPoint:CGPointMake(2.0, 1.0)], [NSValue valueWithCGPoint:CGPointMake(1.0, 2.0)]])
    {
        ORKFormStep *step = [[ORKFormStep alloc] initWithIdentifier:[NSString stringWithFormat:@"form_step_%@",NSStringFromCGPoint(ratio.CGPointValue)] title:@"Image Choices Form" text:@"Testing image choices in a form layout."];
        
        NSMutableArray *items = [NSMutableArray new];
        
        for (NSNumber *dimension in @[@(360), @(60)])
        {
            CGSize size1 = CGSizeMake(dimension.floatValue * ratio.CGPointValue.x, dimension.floatValue * ratio.CGPointValue.y);
            CGSize size2 = CGSizeMake(dimension.floatValue * ratio.CGPointValue.y, dimension.floatValue * ratio.CGPointValue.x);
            
            ORKImageChoice *option1 = [ORKImageChoice choiceWithNormalImage:[self imageWithColor:[UIColor redColor] size:size1 border:NO]
                                                              selectedImage:[self imageWithColor:[UIColor redColor] size:size1 border:YES]
                                                                       text:@"Red" value:@"red"];
            ORKImageChoice *option2 = [ORKImageChoice choiceWithNormalImage:[self imageWithColor:[UIColor orangeColor] size:size1 border:NO]
                                                              selectedImage:[self imageWithColor:[UIColor orangeColor] size:size1 border:YES]
                                                                       text:nil value:@"orange"];
            ORKImageChoice *option3 = [ORKImageChoice choiceWithNormalImage:[self imageWithColor:[UIColor yellowColor] size:size1 border:NO]
                                                              selectedImage:[self imageWithColor:[UIColor yellowColor] size:size1 border:YES]
                                                                       text:@"Yellow Yellow Yellow Yellow Yellow Yellow Yellow Yellow Yellow Yellow Yellow Yellow" value:@"yellow"];
            ORKImageChoice *option4 = [ORKImageChoice choiceWithNormalImage:[self imageWithColor:[UIColor greenColor] size:size2 border:NO]
                                                              selectedImage:[self imageWithColor:[UIColor greenColor] size:size2 border:YES]
                                                                       text:@"Green" value:@"green"];
            ORKImageChoice *option5 = [ORKImageChoice choiceWithNormalImage:[self imageWithColor:[UIColor blueColor] size:size1 border:NO]
                                                              selectedImage:[self imageWithColor:[UIColor blueColor] size:size1 border:YES]
                                                                       text:nil value:@"blue"];
            ORKImageChoice *option6 = [ORKImageChoice choiceWithNormalImage:[self imageWithColor:[UIColor cyanColor] size:size2 border:NO]
                                                              selectedImage:[self imageWithColor:[UIColor cyanColor] size:size2 border:YES]
                                                                       text:@"Cyan" value:@"cyanColor"];
            
            
            ORKFormItem *item1 = [[ORKFormItem alloc] initWithIdentifier:[@"fqid_009_1" stringByAppendingFormat:@"%@",dimension] text:@"Pick a color."
                                                            answerFormat:[ORKAnswerFormat choiceAnswerFormatWithImageChoices:@[option1] ]];
            [items addObject:item1];
            
            ORKFormItem *item2 = [[ORKFormItem alloc] initWithIdentifier:[@"fqid_009_2" stringByAppendingFormat:@"%@",dimension] text:@"Pick a color."
                                                            answerFormat:[ORKAnswerFormat choiceAnswerFormatWithImageChoices:@[option1, option2] ]];
            [items addObject:item2];
            
            ORKFormItem *item3 = [[ORKFormItem alloc] initWithIdentifier:[@"fqid_009_3" stringByAppendingFormat:@"%@",dimension] text:@"Pick a color."
                                                            answerFormat:[ORKAnswerFormat choiceAnswerFormatWithImageChoices:@[option1, option2, option3] ]];
            [items addObject:item3];
            
            ORKFormItem *item6 = [[ORKFormItem alloc] initWithIdentifier:[@"fqid_009_6" stringByAppendingFormat:@"%@",dimension] text:@"Pick a color."
                                                            answerFormat:[ORKAnswerFormat choiceAnswerFormatWithImageChoices:@[option1, option2, option3, option4, option5, option6] ]];
            [items addObject:item6];
        }
        
        [step setFormItems:items];
        [steps addObject:step];
        
        for (NSNumber *dimension in @[@(360), @(60), @(20)]) {
            CGSize size1 = CGSizeMake(dimension.floatValue * ratio.CGPointValue.x, dimension.floatValue * ratio.CGPointValue.y);
            CGSize size2 = CGSizeMake(dimension.floatValue * ratio.CGPointValue.y, dimension.floatValue * ratio.CGPointValue.x);

            ORKImageChoice *option1 = [ORKImageChoice choiceWithNormalImage:[self imageWithColor:[UIColor redColor] size:size1 border:NO]
                                                              selectedImage:[self imageWithColor:[UIColor redColor] size:size1 border:YES]
                                                                       text:@"Red\nRed\nRed\nRed" value:@"red"];
            ORKImageChoice *option2 = [ORKImageChoice choiceWithNormalImage:[self imageWithColor:[UIColor orangeColor] size:size1 border:NO]
                                                              selectedImage:[self imageWithColor:[UIColor orangeColor] size:size1 border:YES]
                                                                       text:@"Orange" value:@"orange"];
            ORKImageChoice *option3 = [ORKImageChoice choiceWithNormalImage:[self imageWithColor:[UIColor yellowColor] size:size1 border:NO]
                                                              selectedImage:[self imageWithColor:[UIColor yellowColor] size:size1 border:YES]
                                                                       text:@"Yellow Yellow Yellow Yellow Yellow Yellow Yellow Yellow Yellow Yellow" value:@"yellow"];
            ORKImageChoice *option4 = [ORKImageChoice choiceWithNormalImage:[self imageWithColor:[UIColor greenColor] size:size2 border:NO]
                                                              selectedImage:[self imageWithColor:[UIColor greenColor] size:size2 border:YES]
                                                                       text:@"Green" value:@"green"];
            ORKImageChoice *option5 = [ORKImageChoice choiceWithNormalImage:[self imageWithColor:[UIColor blueColor] size:size1 border:NO]
                                                              selectedImage:[self imageWithColor:[UIColor blueColor] size:size1 border:YES]
                                                                       text:@"Blue" value:@"blue"];
            ORKImageChoice *option6 = [ORKImageChoice choiceWithNormalImage:[self imageWithColor:[UIColor cyanColor] size:size2 border:NO]
                                                              selectedImage:[self imageWithColor:[UIColor cyanColor] size:size2 border:YES]
                                                                       text:@"Cyan" value:@"cyanColor"];
            
            ORKQuestionStep *step1 = [ORKQuestionStep questionStepWithIdentifier:[NSString stringWithFormat:@"qid_color1_%@_%@", NSStringFromCGPoint(ratio.CGPointValue), dimension]
                                                                           title:@"Pick a color."
                                                                          answer:[ORKAnswerFormat choiceAnswerFormatWithImageChoices:@[option1] ]];
            [steps addObject:step1];
            
            ORKQuestionStep *step2 = [ORKQuestionStep questionStepWithIdentifier:[NSString stringWithFormat:@"qid_color2_%@_%@", NSStringFromCGPoint(ratio.CGPointValue), dimension]
                                                                           title:@"Pick a color."
                                                                          answer:[ORKAnswerFormat choiceAnswerFormatWithImageChoices:@[option1, option2] ]];
            [steps addObject:step2];
            
            ORKQuestionStep *step3 = [ORKQuestionStep questionStepWithIdentifier:[NSString stringWithFormat:@"qid_color3_%@_%@", NSStringFromCGPoint(ratio.CGPointValue), dimension]
                                                                           title:@"Pick a color."
                                                                          answer:[ORKAnswerFormat choiceAnswerFormatWithImageChoices:@[option1, option2, option3] ]];
            [steps addObject:step3];
            
            ORKQuestionStep *step6 = [ORKQuestionStep questionStepWithIdentifier:[NSString stringWithFormat:@"qid_color6_%@_%@", NSStringFromCGPoint(ratio.CGPointValue), dimension]
                                                                           title:@"Pick a color."
                                                                          answer:[ORKAnswerFormat choiceAnswerFormatWithImageChoices:@[option1, option2, option3, option4, option5, option6]]];
            [steps addObject:step6];
        }
    }
    
    {
        ORKInstructionStep *step = [[ORKInstructionStep alloc] initWithIdentifier:@"end"];
        step.title = @"Image Choices End";
        [steps addObject:step];
    }
    
    ORKOrderedTask *task = [[ORKOrderedTask alloc] initWithIdentifier:ImageChoicesTaskIdentifier steps:steps];
    return task;
    
}

- (void)imageChoicesButtonTapped:(id)sender {
    [self beginTaskWithIdentifier:ImageChoicesTaskIdentifier];
}

# pragma mark - Image Capture
- (id<ORKTask>)makeImageCaptureTask {
    NSMutableArray *steps = [NSMutableArray new];
    
    /*
     If implementing an image capture task like this one, remember that people will
     take your instructions literally. So, be cautious. Make sure your template image
     is high contrast and very visible against a variety of backgrounds.
     */
    {
        ORKInstructionStep *step = [[ORKInstructionStep alloc] initWithIdentifier:@"begin"];
        step.title = @"Hands";
        step.image = [[UIImage imageNamed:@"hands_solid"] imageWithRenderingMode:UIImageRenderingModeAlwaysTemplate];
        step.detailText = @"In this step we will capture images of both of your hands";
        [steps addObject:step];
    }
    
    {
        ORKInstructionStep *step = [[ORKInstructionStep alloc] initWithIdentifier:@"right1"];
        step.title = @"Right Hand";
        step.image = [[UIImage imageNamed:@"right_hand_solid"] imageWithRenderingMode:UIImageRenderingModeAlwaysTemplate];
        step.detailText = @"Let's start by capturing an image of your right hand";
        [steps addObject:step];
    }
    
    {
        ORKInstructionStep *step = [[ORKInstructionStep alloc] initWithIdentifier:@"right2"];
        step.title = @"Right Hand";
        step.image = [[UIImage imageNamed:@"right_hand_outline"] imageWithRenderingMode:UIImageRenderingModeAlwaysTemplate];
        step.detailText = @"Align your right hand with the on-screen outline and capture the image.  Be sure to place your hand over a contrasting background.  You can re-capture the image as many times as you need.";
        [steps addObject:step];
    }
    
    {
        ORKImageCaptureStep *step = [[ORKImageCaptureStep alloc] initWithIdentifier:@"right3"];
        step.templateImage = [UIImage imageNamed:@"right_hand_outline_big"];
        step.templateImageInsets = UIEdgeInsetsMake(0.05, 0.05, 0.05, 0.05);
        step.accessibilityInstructions = @"Extend your right hand, palm side down, one foot in front of your device. Tap the Capture Image button, or two-finger double tap the preview to capture the image";
        step.accessibilityHint = @"Captures the image visible in the preview";
        [steps addObject:step];
    }
    
    {
        ORKInstructionStep *step = [[ORKInstructionStep alloc] initWithIdentifier:@"left1"];
        step.title = @"Left Hand";
        step.image = [[UIImage imageNamed:@"left_hand_solid"] imageWithRenderingMode:UIImageRenderingModeAlwaysTemplate];
        step.detailText = @"Now let's capture an image of your left hand";
        [steps addObject:step];
    }
    
    {
        ORKInstructionStep *step = [[ORKInstructionStep alloc] initWithIdentifier:@"left2"];
        step.title = @"Left Hand";
        step.image = [[UIImage imageNamed:@"left_hand_outline"] imageWithRenderingMode:UIImageRenderingModeAlwaysTemplate];
        step.detailText = @"Align your left hand with the on-screen outline and capture the image.  Be sure to place your hand over a contrasting background.  You can re-capture the image as many times as you need.";
        [steps addObject:step];
    }
    
    {
        ORKImageCaptureStep *step = [[ORKImageCaptureStep alloc] initWithIdentifier:@"left3"];
        step.templateImage = [UIImage imageNamed:@"left_hand_outline_big"];
        step.templateImageInsets = UIEdgeInsetsMake(0.05, 0.05, 0.05, 0.05);
        step.accessibilityInstructions = @"Extend your left hand, palm side down, one foot in front of your device. Tap the Capture Image button, or two-finger double tap the preview to capture the image";
        step.accessibilityHint = @"Captures the image visible in the preview";
        [steps addObject:step];
    }
    
    {
        ORKInstructionStep *step = [[ORKInstructionStep alloc] initWithIdentifier:@"end"];
        step.title = @"Complete";
        step.detailText = @"Hand image capture complete";
        [steps addObject:step];
    }
    
    ORKOrderedTask *task = [[ORKOrderedTask alloc] initWithIdentifier:ImageCaptureTaskIdentifier steps:steps];
    return task;
}

- (void)imageCaptureButtonTapped:(id)sender {
    [self beginTaskWithIdentifier:ImageCaptureTaskIdentifier];
}

#pragma mark - Video Capture
- (id<ORKTask>)makeVideoCaptureTask {
    NSMutableArray *steps = [NSMutableArray new];
    
    /*
     If implementing an video capture task like this one, remember that people will
     take your instructions literally. So, be cautious. Make sure your template image
     is high contrast and very visible against a variety of backgrounds.
     */
    {
        ORKInstructionStep *step = [[ORKInstructionStep alloc] initWithIdentifier:@"begin"];
        step.title = @"Hands";
        step.image = [[UIImage imageNamed:@"hands_solid"] imageWithRenderingMode:UIImageRenderingModeAlwaysTemplate];
        step.detailText = @"In this step we will capture 5 second videos of both of your hands";
        [steps addObject:step];
    }
    
    {
        ORKInstructionStep *step = [[ORKInstructionStep alloc] initWithIdentifier:@"right1"];
        step.title = @"Right Hand";
        step.image = [[UIImage imageNamed:@"right_hand_solid"] imageWithRenderingMode:UIImageRenderingModeAlwaysTemplate];
        step.detailText = @"Let's start by capturing a video of your right hand";
        [steps addObject:step];
    }
    
    {
        ORKInstructionStep *step = [[ORKInstructionStep alloc] initWithIdentifier:@"right2"];
        step.title = @"Right Hand";
        step.image = [[UIImage imageNamed:@"right_hand_outline"] imageWithRenderingMode:UIImageRenderingModeAlwaysTemplate];
        step.detailText = @"Align your right hand with the on-screen outline and record the video.  Be sure to place your hand over a contrasting background.  You can re-capture the video as many times as you need.";
        [steps addObject:step];
    }
    
    {
        ORKVideoCaptureStep *step = [[ORKVideoCaptureStep alloc] initWithIdentifier:@"right3"];
        step.templateImage = [UIImage imageNamed:@"right_hand_outline_big"];
        step.templateImageInsets = UIEdgeInsetsMake(0.05, 0.05, 0.05, 0.05);
        step.duration = @5.0;
        step.accessibilityInstructions = @"Extend your right hand, palm side down, one foot in front of your device. Tap the Start Recording button, or two-finger double tap the preview to capture the video";
        step.accessibilityHint = @"Records the video visible in the preview";
        [steps addObject:step];
    }
    
    {
        ORKInstructionStep *step = [[ORKInstructionStep alloc] initWithIdentifier:@"left1"];
        step.title = @"Left Hand";
        step.image = [[UIImage imageNamed:@"left_hand_solid"] imageWithRenderingMode:UIImageRenderingModeAlwaysTemplate];
        step.detailText = @"Now let's capture a video of your left hand";
        [steps addObject:step];
    }
    
    {
        ORKInstructionStep *step = [[ORKInstructionStep alloc] initWithIdentifier:@"left2"];
        step.title = @"Left Hand";
        step.image = [[UIImage imageNamed:@"left_hand_outline"] imageWithRenderingMode:UIImageRenderingModeAlwaysTemplate];
        step.detailText = @"Align your left hand with the on-screen outline and record the video.  Be sure to place your hand over a contrasting background.  You can re-capture the video as many times as you need.";
        [steps addObject:step];
    }
    
    {
        ORKVideoCaptureStep *step = [[ORKVideoCaptureStep alloc] initWithIdentifier:@"left3"];
        step.templateImage = [UIImage imageNamed:@"left_hand_outline_big"];
        step.templateImageInsets = UIEdgeInsetsMake(0.05, 0.05, 0.05, 0.05);
        step.duration = @5.0;
        step.accessibilityInstructions = @"Extend your left hand, palm side down, one foot in front of your device. Tap the Start Recording button, or two-finger double tap the preview to capture the video";
        step.accessibilityHint = @"Records the video visible in the preview";
        [steps addObject:step];
    }
    
    {
        ORKInstructionStep *step = [[ORKInstructionStep alloc] initWithIdentifier:@"end"];
        step.title = @"Complete";
        step.detailText = @"Hand video capture complete";
        [steps addObject:step];
    }
    
    ORKOrderedTask *task = [[ORKOrderedTask alloc] initWithIdentifier:VideoCaptureTaskIdentifier steps:steps];
    return task;
}

- (void)videoCaptureButtonTapped:(id)sender {
    [self beginTaskWithIdentifier:VideoCaptureTaskIdentifier];
}


- (void)navigableOrderedTaskButtonTapped:(id)sender {
    [self beginTaskWithIdentifier:NavigableOrderedTaskIdentifier];
}

- (void)navigableLoopTaskButtonTapped:(id)sender {
    [self beginTaskWithIdentifier:NavigableLoopTaskIdentifier];
}

- (void)toggleTintColorButtonTapped:(id)sender {
    static UIColor *defaultTintColor = nil;
    if (!defaultTintColor) {
        defaultTintColor = self.view.tintColor;
    }
    if ([[UIView appearance].tintColor isEqual:[UIColor redColor]]) {
        [UIView appearance].tintColor = defaultTintColor;
    } else {
        [UIView appearance].tintColor = [UIColor redColor];
    }
    // Update appearance
    UIView *superview = self.view.superview;
    [self.view removeFromSuperview];
    [superview addSubview:self.view];
}

#pragma mark - Navigable Loop Task

- (id<ORKTask>)makeNavigableLoopTask {
    NSMutableArray *steps = [NSMutableArray new];
    
    ORKAnswerFormat *answerFormat = nil;
    ORKStep *step = nil;
    NSArray *textChoices = nil;
    ORKQuestionStep *questionStep = nil;
    
    // Intro step
    step = [[ORKInstructionStep alloc] initWithIdentifier:@"introStep"];
    step.title = @"This task demonstrates an skippable step and an optional loop within a navigable ordered task";
    [steps addObject:step];

    // Skippable step
    answerFormat = [ORKAnswerFormat booleanAnswerFormat];
    questionStep = [ORKQuestionStep questionStepWithIdentifier:@"skipNextStep" title:@"Do you want to skip the next step?" answer:answerFormat];
    questionStep.optional = NO;
    [steps addObject:questionStep];

    step = [[ORKInstructionStep alloc] initWithIdentifier:@"skippableStep"];
    step.title = @"You'll optionally skip this step";
    step.text = @"You should only see this step if you answered the previous question with 'No'";
    [steps addObject:step];
    
    // Loop target step
    step = [[ORKInstructionStep alloc] initWithIdentifier:@"loopAStep"];
    step.title = @"You'll optionally return to this step";
    [steps addObject:step];

    // Branching paths
    textChoices =
    @[
      [ORKTextChoice choiceWithText:@"Scale" value:@"scale"],
      [ORKTextChoice choiceWithText:@"Text Choice" value:@"textchoice"]
      ];
    
    answerFormat = [ORKAnswerFormat choiceAnswerFormatWithStyle:ORKChoiceAnswerStyleSingleChoice
                                                    textChoices:textChoices];
    
    questionStep = [ORKQuestionStep questionStepWithIdentifier:@"branchingStep" title:@"Which kind of question do you prefer?" answer:answerFormat];
    questionStep.optional = NO;
    [steps addObject:questionStep];

    // Scale question step
    ORKContinuousScaleAnswerFormat *scaleAnswerFormat =  [ORKAnswerFormat continuousScaleAnswerFormatWithMaximumValue:10
                                                                                                         minimumValue:1
                                                                                                         defaultValue:8.725
                                                                                                maximumFractionDigits:3
                                                                                                             vertical:YES
                                                                                              maximumValueDescription:nil
                                                                                              minimumValueDescription:nil];
    
    step = [ORKQuestionStep questionStepWithIdentifier:@"scaleStep"
                                                 title:@"On a scale of 1 to 10, what is your mood?"
                                                answer:scaleAnswerFormat];
    [steps addObject:step];
    
    // Text choice question step
    textChoices =
    @[
      [ORKTextChoice choiceWithText:@"Good" value:@"good"],
      [ORKTextChoice choiceWithText:@"Bad" value:@"bad"]
      ];
    
    answerFormat = [ORKAnswerFormat choiceAnswerFormatWithStyle:ORKChoiceAnswerStyleSingleChoice
                                                    textChoices:textChoices];
    
    questionStep = [ORKQuestionStep questionStepWithIdentifier:@"textChoiceStep" title:@"How is your mood?" answer:answerFormat];
    questionStep.optional = NO;
    [steps addObject:questionStep];

    // Loop conditional step
    answerFormat = [ORKAnswerFormat booleanAnswerFormat];
    step = [ORKQuestionStep questionStepWithIdentifier:@"loopBStep" title:@"Do you want to repeat the survey?" answer:answerFormat];
    step.optional = NO;
    [steps addObject:step];
    
    step = [[ORKInstructionStep alloc] initWithIdentifier:@"endStep"];
    step.title = @"You have finished the task";
    [steps addObject:step];
    
    ORKNavigableOrderedTask *task = [[ORKNavigableOrderedTask alloc] initWithIdentifier:NavigableLoopTaskIdentifier
                                                                                  steps:steps];
    
    // Build navigation rules
    ORKResultSelector *resultSelector = nil;
    ORKPredicateStepNavigationRule *predicateRule = nil;
    ORKDirectStepNavigationRule *directRule = nil;
    ORKPredicateSkipStepNavigationRule *predicateSkipRule = nil;
    
    // skippable step
    resultSelector = [ORKResultSelector selectorWithResultIdentifier:@"skipNextStep"];
    NSPredicate *predicateSkipStep = [ORKResultPredicate predicateForBooleanQuestionResultWithResultSelector:resultSelector
                                                                                              expectedAnswer:YES];
    predicateSkipRule = [[ORKPredicateSkipStepNavigationRule alloc] initWithResultPredicate:predicateSkipStep];
    [task setSkipNavigationRule:predicateSkipRule forStepIdentifier:@"skippableStep"];

    // From the branching step, go to either scaleStep or textChoiceStep
    resultSelector = [ORKResultSelector selectorWithResultIdentifier:@"branchingStep"];
    NSPredicate *predicateAnswerTypeScale = [ORKResultPredicate predicateForChoiceQuestionResultWithResultSelector:resultSelector
                                                                                               expectedAnswerValue:@"scale"];
    predicateRule = [[ORKPredicateStepNavigationRule alloc] initWithResultPredicates:@[ predicateAnswerTypeScale ]
                                                          destinationStepIdentifiers:@[ @"scaleStep" ]
                                                               defaultStepIdentifier:@"textChoiceStep"];
    [task setNavigationRule:predicateRule forTriggerStepIdentifier:@"branchingStep"];
    
    // From the loopB step, return to loopA if user chooses so
    resultSelector = [ORKResultSelector selectorWithResultIdentifier:@"loopBStep"];
    NSPredicate *predicateLoopYes = [ORKResultPredicate predicateForBooleanQuestionResultWithResultSelector:resultSelector
                                                                                             expectedAnswer:YES];
    predicateRule = [[ORKPredicateStepNavigationRule alloc] initWithResultPredicates:@[ predicateLoopYes ]
                                                          destinationStepIdentifiers:@[ @"loopAStep" ] ];
    [task setNavigationRule:predicateRule forTriggerStepIdentifier:@"loopBStep"];
    
    // scaleStep to loopB direct navigation rule
    directRule = [[ORKDirectStepNavigationRule alloc] initWithDestinationStepIdentifier:@"loopBStep"];
    [task setNavigationRule:directRule forTriggerStepIdentifier:@"scaleStep"];
    
    return task;
}

#pragma mark - Custom navigation item task

- (id<ORKTask>)makeCustomNavigationItemTask {
    NSMutableArray *steps = [[NSMutableArray alloc] init];
    ORKInstructionStep *step1 = [[ORKInstructionStep alloc] initWithIdentifier:@"customNavigationItemTask.step1"];
    step1.title = @"Custom Navigation Item Title";
    ORKInstructionStep *step2 = [[ORKInstructionStep alloc] initWithIdentifier:@"customNavigationItemTask.step2"];
    step2.title = @"Custom Navigation Item Title View";
    [steps addObject: step1];
    [steps addObject: step2];
    return [[ORKOrderedTask alloc] initWithIdentifier: CustomNavigationItemTaskIdentifier steps:steps];
}

- (void)customNavigationItemButtonTapped:(id)sender {
    [self beginTaskWithIdentifier:CustomNavigationItemTaskIdentifier];
}

#pragma mark - Passcode step and view controllers

/*
 Tests various uses of passcode step and view controllers.
 
 Passcode authentication and passcode editing are presented in
 the examples. Passcode creation would ideally be as part of
 the consent process.
 */

- (id<ORKTask>)makeCreatePasscodeTask {
    NSMutableArray *steps = [[NSMutableArray alloc] init];
    ORKPasscodeStep *passcodeStep = [[ORKPasscodeStep alloc] initWithIdentifier:@"consent_passcode"];
    passcodeStep.text = @"This passcode protects your privacy and ensures that the user giving consent is the one completing the tasks.";
    [steps addObject: passcodeStep];
    return [[ORKOrderedTask alloc] initWithIdentifier: CreatePasscodeTaskIdentifier steps:steps];
}

- (void)createPasscodeButtonTapped:(id)sender {
    [self beginTaskWithIdentifier:CreatePasscodeTaskIdentifier];
}

- (void)removePasscodeButtonTapped:(id)sender {
    if ([ORKPasscodeViewController isPasscodeStoredInKeychain]) {
        if ([ORKPasscodeViewController removePasscodeFromKeychain]) {
            [self showAlertWithTitle:@"Success" message:@"Passcode removed."];
        } else {
            [self showAlertWithTitle:@"Error" message:@"Passcode could not be removed."];
        }
    } else {
        [self showAlertWithTitle:@"Error" message:@"There is no passcode stored in the keychain."];
    }
}

- (void)authenticatePasscodeButtonTapped:(id)sender {
    if ([ORKPasscodeViewController isPasscodeStoredInKeychain]) {
        ORKPasscodeViewController *viewController = [ORKPasscodeViewController
                                                     passcodeAuthenticationViewControllerWithText:@"Authenticate your passcode in order to proceed."
                                                     delegate:self];
        [self presentViewController:viewController animated:YES completion:nil];
    } else {
        [self showAlertWithTitle:@"Error" message:@"A passcode must be created before you can authenticate it."];
    }
}

- (void)editPasscodeButtonTapped:(id)sender {
    if ([ORKPasscodeViewController isPasscodeStoredInKeychain]) {
        ORKPasscodeViewController *viewController = [ORKPasscodeViewController passcodeEditingViewControllerWithText:nil
                                                                                                            delegate:self
                                                                                                        passcodeType:ORKPasscodeType6Digit];
        [self presentViewController:viewController animated:YES completion:nil];
    } else {
        [self showAlertWithTitle:@"Error" message:@"A passcode must be created before you can edit it."];
    }
}

#pragma mark - Passcode delegate

- (void)passcodeViewControllerDidFailAuthentication:(UIViewController *)viewController {
    NSLog(@"Passcode authentication failed.");
    [self showAlertWithTitle:@"Error" message:@"Passcode authentication failed"];
}

- (void)passcodeViewControllerDidFinishWithSuccess:(UIViewController *)viewController {
    NSLog(@"New passcode saved.");
    [viewController dismissViewControllerAnimated:YES completion:nil];
}

- (void)passcodeViewControllerDidCancel:(UIViewController *)viewController {
    NSLog(@"User tapped the cancel button.");
    [viewController dismissViewControllerAnimated:YES completion:nil];
}

- (void)passcodeViewControllerForgotPasscodeTapped:(UIViewController *)viewController {
    NSLog(@"Forgot Passcode tapped.");
    UIAlertController *alert = [UIAlertController alertControllerWithTitle:@"Forgot Passcode"
                                                                   message:@"Forgot Passcode tapped."
                                                            preferredStyle:UIAlertControllerStyleAlert];
    [alert addAction:[UIAlertAction actionWithTitle:@"OK" style:UIAlertActionStyleDefault handler:nil]];
    [viewController presentViewController:alert animated:YES completion:nil];
}

#pragma mark - Review step

- (NSArray<ORKStep *> *)stepsForReviewTasks {
    // ORKInstructionStep
    ORKInstructionStep *instructionStep = [[ORKInstructionStep alloc] initWithIdentifier:@"instructionStep"];
    instructionStep.title = @"Review Task";
    instructionStep.text = @"The task demonstrates the usage of ORKReviewStep within a task";
    NSMutableArray<ORKTextChoice *> *textChoices = [[NSMutableArray alloc] init];
    [textChoices addObject:[[ORKTextChoice alloc] initWithText:@"Good" detailText:@"" value:[NSNumber numberWithInt:0] exclusive:NO]];
    [textChoices addObject:[[ORKTextChoice alloc] initWithText:@"Average" detailText:@"" value:[NSNumber numberWithInt:1] exclusive:NO]];
    [textChoices addObject:[[ORKTextChoice alloc] initWithText:@"Poor" detailText:@"" value:[NSNumber numberWithInt:2] exclusive:NO]];
    ORKQuestionStep *step1 = [ORKQuestionStep questionStepWithIdentifier:@"step1" title:@"How do you feel today?" answer:[ORKAnswerFormat valuePickerAnswerFormatWithTextChoices:textChoices]];
    // ORKImageChoiceAnswerFormat
    NSMutableArray<ORKImageChoice *> *imageChoices = [[NSMutableArray alloc] init];
    [imageChoices addObject:[[ORKImageChoice alloc] initWithNormalImage:[UIImage imageNamed:@"left_hand_outline"] selectedImage:[UIImage imageNamed:@"left_hand_solid"] text:@"Left hand" value:[NSNumber numberWithInt:1]]];
    [imageChoices addObject:[[ORKImageChoice alloc] initWithNormalImage:[UIImage imageNamed:@"right_hand_outline"] selectedImage:[UIImage imageNamed:@"right_hand_solid"] text:@"Right hand" value:[NSNumber numberWithInt:0]]];
    ORKQuestionStep *step2 = [ORKQuestionStep questionStepWithIdentifier:@"step2" title:@"Which hand was injured?" answer:[ORKAnswerFormat choiceAnswerFormatWithImageChoices:imageChoices]];
    // ORKTextChoiceAnswerFormat
    ORKQuestionStep *step3 = [ORKQuestionStep questionStepWithIdentifier:@"step3" title:@"How do you feel today?" answer:[ORKAnswerFormat choiceAnswerFormatWithStyle:ORKChoiceAnswerStyleSingleChoice textChoices:textChoices]];
    // ORKBooleanAnswerFormat
    ORKQuestionStep *step4 = [ORKQuestionStep questionStepWithIdentifier:@"step4" title:@"Are you at least 18 years old?" answer:[ORKAnswerFormat booleanAnswerFormat]];
    // ORKTimeOfDayAnswerFormat
    ORKQuestionStep *step5 = [ORKQuestionStep questionStepWithIdentifier:@"step5" title:@"When did you wake up today?" answer:[ORKAnswerFormat timeOfDayAnswerFormat]];
    // ORKDateAnswerFormat
    ORKQuestionStep *step6 = [ORKQuestionStep questionStepWithIdentifier:@"step6" title:@"When is your birthday?" answer:[ORKAnswerFormat dateAnswerFormat]];
    // ORKFormStep
    ORKFormStep *formStep = [[ORKFormStep alloc] initWithIdentifier:@"formStep" title:@"Survey" text:@"Please answer the following set of questions"];
    ORKFormItem *formItem1 = [[ORKFormItem alloc] initWithIdentifier:@"formItem1" text:@"How do you feel today?" answerFormat:[ORKAnswerFormat choiceAnswerFormatWithStyle:ORKChoiceAnswerStyleSingleChoice textChoices:textChoices]];
    ORKFormItem *formItem2 = [[ORKFormItem alloc] initWithIdentifier:@"formItem2" text:@"Are you pregnant?" answerFormat:[ORKAnswerFormat booleanAnswerFormat]];
    formStep.formItems = @[formItem1, formItem2];
    // ORKReviewStep
    ORKReviewStep *reviewStep = [ORKReviewStep embeddedReviewStepWithIdentifier:@"embeddedReviewStep"];
    reviewStep.title = @"Review";
    reviewStep.text = @"Review your answers";
    // ORKNumericAnswerFormat
    ORKQuestionStep *step7 = [ORKQuestionStep questionStepWithIdentifier:@"step7" title:@"How many children do you have?" answer:[ORKAnswerFormat integerAnswerFormatWithUnit:@"children"]];
    // ORKScaleAnswerFormat
    ORKQuestionStep *step8 = [ORKQuestionStep questionStepWithIdentifier:@"step8" title:@"On a scale from 1 to 10: How do you feel today?" answer:[ORKAnswerFormat scaleAnswerFormatWithMaximumValue:10 minimumValue:1 defaultValue:6 step:1 vertical:NO maximumValueDescription:@"Excellent" minimumValueDescription:@"Poor"]];
    // ORKContinousScaleAnswerFormat
    ORKQuestionStep *step9 = [ORKQuestionStep questionStepWithIdentifier:@"step9" title:@"On a scale from 1 to 10: How do you feel today?" answer:[ORKAnswerFormat continuousScaleAnswerFormatWithMaximumValue:10 minimumValue:1 defaultValue:6 maximumFractionDigits:2 vertical:NO maximumValueDescription:@"Excellent" minimumValueDescription:@"Poor"]];
    // ORKTextScaleAnswerFormat
    ORKQuestionStep *step10 = [ORKQuestionStep questionStepWithIdentifier:@"step10" title:@"How do you feel today?" answer:[ORKAnswerFormat textScaleAnswerFormatWithTextChoices:textChoices defaultIndex:0 vertical:NO]];
    // ORKTextAnswerFormat
    ORKQuestionStep *step11 = [ORKQuestionStep questionStepWithIdentifier:@"step11" title:@"What books do you like best?" answer:[ORKAnswerFormat textAnswerFormat]];
    // ORKEmailAnswerFormat
    ORKQuestionStep *step12 = [ORKQuestionStep questionStepWithIdentifier:@"step12" title:@"What is your e-mail address?" answer:[ORKAnswerFormat emailAnswerFormat]];
    // ORKTimeIntervalAnswerFormat
    ORKQuestionStep *step13 = [ORKQuestionStep questionStepWithIdentifier:@"step13" title:@"How many hours did you sleep last night?" answer:[ORKAnswerFormat timeIntervalAnswerFormat]];
    // ORKHeightAnswerFormat
    ORKQuestionStep *step14 = [ORKQuestionStep questionStepWithIdentifier:@"step14" title:@"What is your height?" answer:[ORKAnswerFormat heightAnswerFormat]];
    // ORKLocationAnswerFormat
    ORKQuestionStep *step15 = [ORKQuestionStep questionStepWithIdentifier:@"step15" title:@"Where do you live?" answer:[ORKAnswerFormat locationAnswerFormat]];

    return @[instructionStep, step1, step2, step3, step4, step5, step6, formStep, reviewStep, step7, step8, step9, step10, step11, step12, step13, step14, step15];
}

- (id<ORKTask>)makeEmbeddedReviewTask {
    // ORKValuePickerAnswerFormat
    NSMutableArray<ORKStep *> *steps = [[NSMutableArray alloc] initWithArray:[self stepsForReviewTasks]];
    ORKReviewStep *reviewStep = [ORKReviewStep embeddedReviewStepWithIdentifier:@"reviewStep"];
    reviewStep.title = @"Review";
    reviewStep.text = @"Review your answers";
    [steps addObject:reviewStep];
    ORKOrderedTask *task = [[ORKOrderedTask alloc] initWithIdentifier:EmbeddedReviewTaskIdentifier steps:steps];
    return task;
}

- (IBAction)embeddedReviewTaskButtonTapped:(id)sender {
    [self beginTaskWithIdentifier:EmbeddedReviewTaskIdentifier];
}

- (id<ORKTask>)makeStandaloneReviewTask {
    NSMutableArray<ORKStep *> *steps = [[NSMutableArray alloc] initWithArray:[self stepsForReviewTasks]];
    ORKReviewStep *reviewStep = [ORKReviewStep standaloneReviewStepWithIdentifier:@"reviewStep" steps:steps resultSource:_embeddedReviewTaskResult];
    reviewStep.title = @"Review";
    reviewStep.text = @"Review your answers from your last survey";
    reviewStep.excludeInstructionSteps = YES;
    return [[ORKOrderedTask alloc] initWithIdentifier:StandaloneReviewTaskIdentifier steps:@[reviewStep]];
}

- (IBAction)standaloneReviewTaskButtonTapped:(id)sender {
    if (_embeddedReviewTaskResult != nil) {
        [self beginTaskWithIdentifier:StandaloneReviewTaskIdentifier];
    } else {
        [self showAlertWithTitle:@"Alert" message:@"Please run embedded review task first"];
    }
}

#pragma mark - Helpers

/*
 Shows an alert.
 
 Used to display an alert with the provided title and message.
 
 @param title       The title text for the alert.
 @param message     The message text for the alert.
 */
- (void)showAlertWithTitle:(NSString *)title message:(NSString *)message {
    UIAlertController *alert = [UIAlertController alertControllerWithTitle:title
                                                                   message:message
                                                            preferredStyle:UIAlertControllerStyleAlert];
    [alert addAction:[UIAlertAction actionWithTitle:@"OK" style:UIAlertActionStyleDefault handler:nil]];
    [self presentViewController:alert animated:YES completion:nil];
}
 
/*
 Builds a test consent document.
 */
- (ORKConsentDocument *)buildConsentDocument {
    ORKConsentDocument *consent = [[ORKConsentDocument alloc] init];
    
    /*
     If you have HTML review content, you can substitute it for the
     concatenation of sections by doing something like this:
     consent.htmlReviewContent = [NSString stringWithContentsOfFile:[[NSBundle mainBundle] pathForResource:XXX ofType:@"html"] encoding:NSUTF8StringEncoding error:nil];
     */
    
    /*
     Title that will be shown in the generated document.
     */
    consent.title = @"Demo Consent";
    
    
    /*
     Signature page content, used in the generated document above the signatures.
     */
    consent.signaturePageTitle = @"Consent";
    consent.signaturePageContent = @"I agree  to participate in this research Study.";
    
    /*
     The empty signature that the user will fill in.
     */
    ORKConsentSignature *participantSig = [ORKConsentSignature signatureForPersonWithTitle:@"Participant" dateFormatString:nil identifier:@"participantSig"];
    [consent addSignature:participantSig];
    
    /*
     Pre-populated investigator's signature.
     */
    ORKConsentSignature *investigatorSig = [ORKConsentSignature signatureForPersonWithTitle:@"Investigator" dateFormatString:nil identifier:@"investigatorSig" givenName:@"Jake" familyName:@"Clemson" signatureImage:[UIImage imageNamed:@"signature"] dateString:@"9/2/14" ];
    [consent addSignature:investigatorSig];
    
    /*
     These are the set of consent sections that have pre-defined animations and
     images.
     
     We will create a section for each of the section types, and then add a custom
     section on the end.
     */
    NSArray *scenes = @[@(ORKConsentSectionTypeOverview),
                        @(ORKConsentSectionTypeDataGathering),
                        @(ORKConsentSectionTypePrivacy),
                        @(ORKConsentSectionTypeDataUse),
                        @(ORKConsentSectionTypeTimeCommitment),
                        @(ORKConsentSectionTypeStudySurvey),
                        @(ORKConsentSectionTypeStudyTasks),
                        @(ORKConsentSectionTypeWithdrawing)];
    
    NSMutableArray *sections = [NSMutableArray new];
    for (NSNumber *type in scenes) {
        NSString *summary = @"Lorem ipsum dolor sit amet, consectetur adipiscing elit. Nam adhuc, meo fortasse vitio, quid ego quaeram non perspicis. Plane idem, inquit, et maxima quidem, qua fieri nulla maior potest. Quonam, inquit, modo? An potest, inquit ille, quicquam esse suavius quam nihil dolere? Cave putes quicquam esse verius. Quonam, inquit, modo? Et doming eirmod delicata cum. Vel fabellas scribentur neglegentur cu, pro te iudicabit explicari. His alia idque scriptorem ei, quo no nominavi noluisse.";
        ORKConsentSection *consentSection = [[ORKConsentSection alloc] initWithType:type.integerValue];
        consentSection.summary = summary;
        
        if (type.integerValue == ORKConsentSectionTypeOverview) {
            /*
             Tests HTML content instead of text for Learn More.
             */
            consentSection.htmlContent = @"<ul><li>Lorem</li><li>ipsum</li><li>dolor</li></ul><p>Lorem ipsum dolor sit amet, consectetur adipiscing elit. Nam adhuc, meo fortasse vitio, quid ego quaeram non perspicis. Plane idem, inquit, et maxima quidem, qua fieri nulla maior potest. Quonam, inquit, modo?</p>\
                <p>Lorem ipsum dolor sit amet, consectetur adipiscing elit. Nam adhuc, meo fortasse vitio, quid ego quaeram non perspicis. Plane idem, inquit, et maxima quidem, qua fieri nulla maior potest. Quonam, inquit, modo?</p> 研究";
        } else if (type.integerValue == ORKConsentSectionTypeDataGathering) {
            /*
             Tests PDF content instead of text, HTML for Learn More.
             */
            NSString *path = [[NSBundle mainBundle] pathForResource:@"SAMPLE_PDF_TEST" ofType:@"pdf"];
            consentSection.contentURL = [NSURL URLWithString:path];

        } else {
            /*
             Tests text Learn More content.
             */
            consentSection.content = @"Lorem ipsum dolor sit amet, consectetur adipiscing elit. Nam adhuc, meo fortasse vitio, quid ego quaeram non perspicis. Plane idem, inquit, et maxima quidem, qua fieri nulla maior potest. Quonam, inquit, modo? An potest, inquit ille, quicquam esse suavius quam nihil dolere? Cave putes quicquam esse verius. Quonam, inquit, modo?\
                Lorem ipsum dolor sit amet, consectetur adipiscing elit. Nam adhuc, meo fortasse vitio, quid ego quaeram non perspicis. Plane idem, inquit, et maxima quidem, qua fieri nulla maior potest. Quonam, inquit, modo?\
                An potest, inquit ille, quicquam esse suavius quam nihil dolere? Cave putes quicquam esse verius. Quonam, inquit, modo? Lorem ipsum dolor sit amet, consectetur adipiscing elit. Nam adhuc, meo fortasse vitio, quid ego quaeram non perspicis. Plane idem, inquit, et maxima quidem, qua fieri nulla maior potest. Quonam, inquit, modo?\
                An potest, inquit ille, quicquam esse suavius quam nihil dolere? Cave putes quicquam esse verius. Quonam, inquit, modo? Lorem ipsum dolor sit amet, consectetur adipiscing elit. Nam adhuc, meo fortasse vitio, quid ego quaeram non perspicis. Plane idem, inquit, et maxima quidem, qua fieri nulla maior potest. Quonam, inquit, modo? An potest, inquit ille, quicquam esse suavius quam nihil dolere? Cave putes quicquam esse verius. Quonam, inquit, modo?\
                Lorem ipsum dolor sit amet, consectetur adipiscing elit. Nam adhuc, meo fortasse vitio, quid ego quaeram non perspicis. Plane idem, inquit, et maxima quidem, qua fieri nulla maior potest. Quonam, inquit, modo?\
                An potest, inquit ille, quicquam esse suavius quam nihil dolere? Cave putes quicquam esse verius. Quonam, inquit, modo?";
        }
        
        [sections addObject:consentSection];
    }
    
    {
        /*
         A custom consent scene. This doesn't demo it but you can also set a custom
         animation.
         */
        ORKConsentSection *consentSection = [[ORKConsentSection alloc] initWithType:ORKConsentSectionTypeCustom];
        consentSection.summary = @"Custom Scene summary";
        consentSection.title = @"Custom Scene";
        consentSection.customImage = [UIImage imageNamed:@"image_example.png"];
        consentSection.customLearnMoreButtonTitle = @"Learn more about customizing ResearchKit";
        consentSection.content = @"You can customize ResearchKit a lot!";
        [sections addObject:consentSection];
    }
    
    {
        /*
         An "only in document" scene. This is ignored for visual consent, but included in
         the concatenated document for review.
         */
        ORKConsentSection *consentSection = [[ORKConsentSection alloc] initWithType:ORKConsentSectionTypeOnlyInDocument];
        consentSection.summary = @"OnlyInDocument Scene summary";
        consentSection.title = @"OnlyInDocument Scene";
        consentSection.content = @"Lorem ipsum dolor sit amet, consectetur adipiscing elit. Nam adhuc, meo fortasse vitio, quid ego quaeram non perspicis. Plane idem, inquit, et maxima quidem, qua fieri nulla maior potest. Quonam, inquit, modo? An potest, inquit ille, quicquam esse suavius quam nihil dolere? Cave putes quicquam esse verius. Quonam, inquit, modo?";
        [sections addObject:consentSection];
    }
    
    consent.sections = [sections copy];
    return consent;
}

/*
 A helper for creating square colored images, which can optionally have a border.
 
 Used for testing the image choices answer format.
 
 @param color   Color to use for the image.
 @param size    Size of image.
 @param border  Boolean value indicating whether to add a black border around the image.
 
 @return An image.
 */
- (UIImage *)imageWithColor:(UIColor *)color size:(CGSize)size border:(BOOL)border {
    
    UIView *view = [[UIView alloc] initWithFrame:CGRectMake(0, 0, size.width, size.height)];
    
    view.backgroundColor = color;
    
    if (border) {
        view.layer.borderColor = [[UIColor blackColor] CGColor];
        view.layer.borderWidth = 5.0;
    }

    UIGraphicsBeginImageContextWithOptions(view.bounds.size, view.opaque, 0.0);
    [view.layer renderInContext:UIGraphicsGetCurrentContext()];
    UIImage *image = UIGraphicsGetImageFromCurrentImageContext();
    UIGraphicsEndImageContext();

    return image;
}

#pragma mark - Managing the task view controller

/*
 Dismisses the task view controller.
 */
- (void)dismissTaskViewController:(ORKTaskViewController *)taskViewController removeOutputDirectory:(BOOL)removeOutputDirectory {
    _currentDocument = nil;
    
    NSURL *outputDirectoryURL = taskViewController.outputDirectory;
    [self dismissViewControllerAnimated:YES completion:^{
        if (outputDirectoryURL && removeOutputDirectory)
        {
            /*
             We attempt to clean up the output directory.
             
             This is only useful for a test app, where we don't care about the
             data after the test is complete. In a real application, only
             delete your data when you've processed it or sent it to a server.
             */
            NSError *err = nil;
            if (![[NSFileManager defaultManager] removeItemAtURL:outputDirectoryURL error:&err]) {
                NSLog(@"Error removing %@: %@", outputDirectoryURL, err);
            }
        }
    }];
}

#pragma mark - ORKTaskViewControllerDelegate

/*
 Any step can have "Learn More" content.
 
 For testing, we return YES only for instruction steps, except on the active
 tasks.
 */
- (BOOL)taskViewController:(ORKTaskViewController *)taskViewController hasLearnMoreForStep:(ORKStep *)step {
    NSString *task_identifier = taskViewController.task.identifier;

    return ([step isKindOfClass:[ORKInstructionStep class]]
            && NO == [@[AudioTaskIdentifier, FitnessTaskIdentifier, GaitTaskIdentifier, TwoFingerTapTaskIdentifier, NavigableOrderedTaskIdentifier, NavigableLoopTaskIdentifier] containsObject:task_identifier]);
}

/*
 When the user taps on "Learn More" on a step, respond on this delegate callback.
 In this test app, we just print to the console.
 */
- (void)taskViewController:(ORKTaskViewController *)taskViewController learnMoreForStep:(ORKStepViewController *)stepViewController {
    NSLog(@"Learn more tapped for step %@", stepViewController.step.identifier);
}

- (BOOL)taskViewController:(ORKTaskViewController *)taskViewController shouldPresentStep:(ORKStep *)step {
    if ([ step.identifier isEqualToString:@"itid_002"]) {
        /*
         Tests interrupting navigation from the task view controller delegate.
         
         This is an example of preventing a user from proceeding if they don't
         enter a valid answer.
         */
        
        ORKQuestionResult *questionResult = (ORKQuestionResult *)[[[taskViewController result] stepResultForStepIdentifier:@"itid_001"] firstResult];
        if (questionResult == nil || [(NSNumber *)questionResult.answer integerValue] < 18) {
            UIAlertController *alertViewController =
            [UIAlertController alertControllerWithTitle:@"Warning"
                                                message:@"You can't participate if you are under 18."
                                         preferredStyle:UIAlertControllerStyleAlert];
            
            
            UIAlertAction *ok = [UIAlertAction
                                 actionWithTitle:@"OK"
                                 style:UIAlertActionStyleDefault
                                 handler:^(UIAlertAction * action)
                                 {
                                     [alertViewController dismissViewControllerAnimated:YES completion:nil];
                                 }];
            
            
            [alertViewController addAction:ok];
            
            [taskViewController presentViewController:alertViewController animated:NO completion:nil];
            return NO;
        }
    }
    return YES;
}

/*
 In `stepViewControllerWillAppear:`, it is possible to significantly customize
 the behavior of the step view controller. In this test app, we do a few funny
 things to push the limits of this customization.
 */
- (void)taskViewController:(ORKTaskViewController *)taskViewController
stepViewControllerWillAppear:(ORKStepViewController *)stepViewController {
    
    if ([stepViewController.step.identifier isEqualToString:@"aid_001c"]) {
        /*
         Tests adding a custom view to a view controller for an active step, without
         subclassing.
         
         This is possible, but not recommended. A better choice would be to create
         a custom active step subclass and a matching active step view controller
         subclass, so you completely own the view controller and its appearance.
         */
        
        UIView *customView = [UIView new];
        customView.backgroundColor = [UIColor cyanColor];
        
        // Have the custom view request the space it needs.
        // A little tricky because we need to let it size to fit if there's not enough space.
        customView.translatesAutoresizingMaskIntoConstraints = NO;
        NSArray *verticalConstraints = [NSLayoutConstraint constraintsWithVisualFormat:@"V:[c(>=160)]"
                                                                               options:(NSLayoutFormatOptions)0
                                                                               metrics:nil
                                                                                 views:@{@"c":customView}];
        for (NSLayoutConstraint *constraint in verticalConstraints)
        {
            constraint.priority = UILayoutPriorityFittingSizeLevel;
        }
        [NSLayoutConstraint activateConstraints:verticalConstraints];
        [NSLayoutConstraint activateConstraints:[NSLayoutConstraint constraintsWithVisualFormat:@"H:[c(>=280)]"
                                                                                        options:(NSLayoutFormatOptions)0
                                                                                        metrics:nil
                                                                                          views:@{@"c":customView}]];
        
        [(ORKActiveStepViewController *)stepViewController setCustomView:customView];
        
        // Set custom button on navigation bar
        stepViewController.navigationItem.leftBarButtonItem = [[UIBarButtonItem alloc] initWithTitle:@"Custom button"
                                                                                               style:UIBarButtonItemStylePlain
                                                                                              target:nil
                                                                                              action:nil];
    } else if ([stepViewController.step.identifier hasPrefix:@"question_"]
               && ![stepViewController.step.identifier hasSuffix:@"6"]) {
        /*
         Tests customizing continue button ("some of the time").
         */
        stepViewController.continueButtonTitle = @"Next Question";
    } else if ([stepViewController.step.identifier isEqualToString:@"mini_form_001"]) {
        /*
         Tests customizing continue and learn more buttons.
         */
        stepViewController.continueButtonTitle = @"Try Mini Form";
        stepViewController.learnMoreButtonTitle = @"Learn more about this survey";
    } else if ([stepViewController.step.identifier isEqualToString: @"qid_001"]) {
        /*
         Example of customizing the back and cancel buttons in a way that's
         visibly obvious.
         */
        stepViewController.backButtonItem = [[UIBarButtonItem alloc] initWithTitle:@"Back1"
                                                                             style:UIBarButtonItemStylePlain
                                                                            target:stepViewController.backButtonItem.target
                                                                            action:stepViewController.backButtonItem.action];
        stepViewController.cancelButtonItem.title = @"Cancel1";
    } else if ([stepViewController.step.identifier isEqualToString:@"customNavigationItemTask.step1"]) {
        stepViewController.navigationItem.title = @"Custom title";
    } else if ([stepViewController.step.identifier isEqualToString:@"customNavigationItemTask.step2"]) {
        NSMutableArray *items = [[NSMutableArray alloc] init];
        [items addObject:@"Item1"];
        [items addObject:@"Item2"];
        [items addObject:@"Item3"];
        stepViewController.navigationItem.titleView = [[UISegmentedControl alloc] initWithItems:items];
    } else if ([stepViewController.step.identifier isEqualToString:@"waitTask.step2"]) {
        // Indeterminate step
        [((ORKWaitStepViewController *)stepViewController) performSelector:@selector(updateText:) withObject:@"Updated text" afterDelay:2.0];
        [((ORKWaitStepViewController *)stepViewController) performSelector:@selector(goForward) withObject:nil afterDelay:5.0];
    } else if ([stepViewController.step.identifier isEqualToString:@"waitTask.step4"]) {
        // Determinate step
        [self updateProgress:0.0 waitStepViewController:((ORKWaitStepViewController *)stepViewController)];
    } else if ([stepViewController.step.identifier isEqualToString:@"completionStepWithDoneButton"] &&
               [stepViewController isKindOfClass:[ORKCompletionStepViewController class]]) {
        ((ORKCompletionStepViewController*)stepViewController).shouldShowContinueButton = YES;
    }

}

/*
 We support save and restore on all of the tasks in this test app.
 
 In a real app, not all tasks necessarily ought to support saving -- for example,
 active tasks that can't usefully be restarted after a significant time gap
 should not support save at all.
 */
- (BOOL)taskViewControllerSupportsSaveAndRestore:(ORKTaskViewController *)taskViewController {
    return YES;
}

/*
 In almost all cases, we want to dismiss the task view controller.
 
 In this test app, we don't dismiss on a fail (we just log it).
 */
- (void)taskViewController:(ORKTaskViewController *)taskViewController didFinishWithReason:(ORKTaskViewControllerFinishReason)reason error:(NSError *)error {
    switch (reason) {
        case ORKTaskViewControllerFinishReasonCompleted:
            if ([taskViewController.task.identifier isEqualToString:EmbeddedReviewTaskIdentifier]) {
                _embeddedReviewTaskResult = taskViewController.result;
            }
            [self taskViewControllerDidComplete:taskViewController];
            break;
        case ORKTaskViewControllerFinishReasonFailed:
            NSLog(@"Error on step %@: %@", taskViewController.currentStepViewController.step, error);
            break;
        case ORKTaskViewControllerFinishReasonDiscarded:
            if ([taskViewController.task.identifier isEqualToString:EmbeddedReviewTaskIdentifier]) {
                _embeddedReviewTaskResult = nil;
            }
            [self dismissTaskViewController:taskViewController removeOutputDirectory:YES];
            break;
        case ORKTaskViewControllerFinishReasonSaved:
        {
            if ([taskViewController.task.identifier isEqualToString:EmbeddedReviewTaskIdentifier]) {
                _embeddedReviewTaskResult = taskViewController.result;
            }
            /*
             Save the restoration data, dismiss the task VC, and do an early return
             so we don't clear the restoration data.
             */
            id<ORKTask> task = taskViewController.task;
            _savedViewControllers[task.identifier] = taskViewController.restorationData;
            [self dismissTaskViewController:taskViewController removeOutputDirectory:NO];
            return;
        }
            break;
            
        default:
            break;
    }
    
    [_savedViewControllers removeObjectForKey:taskViewController.task.identifier];
    _taskViewController = nil;
}

/*
 When a task completes, we pretty-print the result to the console.
 
 This is ok for testing, but if what you want to do is see the results of a task,
 the `ORKCatalog` Swift sample app might be a better choice, since it lets
 you navigate through the result structure.
 */
- (void)taskViewControllerDidComplete:(ORKTaskViewController *)taskViewController {
    
    NSLog(@"[ORKTest] task results: %@", taskViewController.result);
    
    // Validate the results
    NSArray *results = taskViewController.result.results;
    if (results) {
        NSSet *uniqueResults = [NSSet setWithArray:results];
        BOOL allResultsUnique = (results.count == uniqueResults.count);
<<<<<<< HEAD
        NSAssert(allResultsUnique, @"The returns results have duplicates of the same object.");
=======
        NSAssert(allResultsUnique, @"The returned results have duplicates of the same object.");
>>>>>>> dc185c69
    }
    
    if (_currentDocument) {
        /*
         This demonstrates how to take a signature result, apply it to a document,
         and then generate a PDF From the document that includes the signature.
         */
        
        // Search for the review step.
        NSArray *steps = [(ORKOrderedTask *)taskViewController.task steps];
        NSPredicate *predicate = [NSPredicate predicateWithFormat: @"self isKindOfClass: %@", [ORKConsentReviewStep class]];
        ORKStep *reviewStep = [[steps filteredArrayUsingPredicate:predicate] firstObject];
        ORKConsentSignatureResult *signatureResult = (ORKConsentSignatureResult *)[[[taskViewController result] stepResultForStepIdentifier:reviewStep.identifier] firstResult];
        
        [signatureResult applyToDocument:_currentDocument];
        
        [_currentDocument makePDFWithCompletionHandler:^(NSData *pdfData, NSError *error) {
            NSLog(@"Created PDF of size %lu (error = %@)", (unsigned long)pdfData.length, error);
            
            if (!error) {
                NSURL *documents = [NSURL fileURLWithPath:NSSearchPathForDirectoriesInDomains(NSDocumentDirectory, NSUserDomainMask, YES).lastObject];
                NSURL *outputUrl = [documents URLByAppendingPathComponent:[NSString stringWithFormat:@"%@.pdf", taskViewController.taskRunUUID.UUIDString]];
                
                [pdfData writeToURL:outputUrl atomically:YES];
                NSLog(@"Wrote PDF to %@", [outputUrl path]);
            }
        }];
        
        _currentDocument = nil;
    }
    
    NSURL *dir = taskViewController.outputDirectory;
    [self dismissViewControllerAnimated:YES completion:^{
        if (dir)
        {
            NSError *err = nil;
            if (![[NSFileManager defaultManager] removeItemAtURL:dir error:&err]) {
                NSLog(@"Error removing %@: %@", dir, err);
            }
        }
    }];
}

/**
  When a task has completed it calls this method to post the result of the task to the delegate.
*/
- (void)taskViewController:(ORKTaskViewController *)taskViewController didChangeResult:(ORKTaskResult *)result {
    /*
     Upon creation of a Passcode by a user, the results of their creation
     are returned by getting it from ORKPasscodeResult in this delegate call.
     This is triggered upon completion/failure/or cancel
     */
    ORKStepResult *stepResult = (ORKStepResult *)[[result results] firstObject];
    if ([[[stepResult results] firstObject] isKindOfClass:[ORKPasscodeResult class]]) {
        ORKPasscodeResult *passcodeResult = (ORKPasscodeResult *)[[stepResult results] firstObject];
        NSLog(@"passcode saved: %d , Touch ID Enabled: %d", passcodeResult.passcodeSaved, passcodeResult.touchIdEnabled);

    }
}

- (void)taskViewController:(ORKTaskViewController *)taskViewController stepViewControllerWillDisappear:(ORKStepViewController *)stepViewController navigationDirection:(ORKStepViewControllerNavigationDirection)direction {
    if ([taskViewController.task.identifier isEqualToString:StepWillDisappearTaskIdentifier] &&
        [stepViewController.step.identifier isEqualToString:StepWillDisappearFirstStepIdentifier]) {
        taskViewController.view.tintColor = [UIColor magentaColor];
    }
}

#pragma mark - UI state restoration

/*
 UI state restoration code for the MainViewController.
 
 The MainViewController needs to be able to re-create the exact task that
 was being done, in order for the task view controller to restore correctly.
 
 In a real app implementation, this might mean that you would also need to save
 and restore the actual task; here, since we know the tasks don't change during
 testing, we just re-create the task.
 */
- (void)encodeRestorableStateWithCoder:(NSCoder *)coder {
    [super encodeRestorableStateWithCoder:coder];
    
    [coder encodeObject:_taskViewController forKey:@"taskVC"];
    [coder encodeObject:_lastRouteResult forKey:@"lastRouteResult"];
    [coder encodeObject:_embeddedReviewTaskResult forKey:@"embeddedReviewTaskResult"];
}

- (void)decodeRestorableStateWithCoder:(NSCoder *)coder {
    [super decodeRestorableStateWithCoder:coder];
    
    _taskViewController = [coder decodeObjectOfClass:[UIViewController class] forKey:@"taskVC"];
    _lastRouteResult = [coder decodeObjectForKey:@"lastRouteResult"];
    
    // Need to give the task VC back a copy of its task, so it can restore itself.
    
    // Could save and restore the task's identifier separately, but the VC's
    // restoration identifier defaults to the task's identifier.
    id<ORKTask> taskForTaskViewController = [self makeTaskWithIdentifier:_taskViewController.restorationIdentifier];
    
    _taskViewController.task = taskForTaskViewController;
    if ([_taskViewController.restorationIdentifier isEqualToString:@"DynamicTask01"])
    {
        _taskViewController.defaultResultSource = _lastRouteResult;
    }
    _taskViewController.delegate = self;
}

#pragma mark - Charts

- (void)testChartsButtonTapped:(id)sender {
    UIStoryboard *chartStoryboard = [UIStoryboard storyboardWithName:@"Charts" bundle:nil];
    UIViewController *chartListViewController = [chartStoryboard instantiateViewControllerWithIdentifier:@"ChartListViewController"];
    [self presentViewController:chartListViewController animated:YES completion:nil];
}

- (void)testChartsPerformanceButtonTapped:(id)sender {
    UIStoryboard *chartStoryboard = [UIStoryboard storyboardWithName:@"Charts" bundle:nil];
    UIViewController *chartListViewController = [chartStoryboard instantiateViewControllerWithIdentifier:@"ChartPerformanceListViewController"];
    [self presentViewController:chartListViewController animated:YES completion:nil];
}

#pragma mark - Wait Task

- (ORKOrderedTask *)makeWaitingTask {
    
    NSMutableArray *steps = [[NSMutableArray alloc] init];
    
    /*
     To properly use the wait steps, one needs to implement the "" method of ORKTaskViewControllerDelegate to start their background action when the wait task begins, and then call the "finish" method on the ORKWaitTaskViewController when the background task has been completed.
     */
    ORKInstructionStep *step1 = [[ORKInstructionStep alloc] initWithIdentifier:@"waitTask.step1"];
    step1.title = @"Setup";
    step1.detailText = @"ORKTest needs to set up some things before you begin, once the setup is complete you will be able to continue.";
    [steps addObject:step1];
    
    // Interterminate wait step.
    ORKWaitStep *step2 = [[ORKWaitStep alloc] initWithIdentifier:@"waitTask.step2"];
    step2.title = @"Getting Ready";
    step2.text = @"Please wait while the setup completes.";
    [steps addObject:step2];
    
    ORKInstructionStep *step3 = [[ORKInstructionStep alloc] initWithIdentifier:@"waitTask.step3"];
    step3.title = @"Account Setup";
    step3.detailText = @"The information you entered will be sent to the secure server to complete your account setup.";
    [steps addObject:step3];
    
    // Determinate wait step.
    ORKWaitStep *step4 = [[ORKWaitStep alloc] initWithIdentifier:@"waitTask.step4"];
    step4.title = @"Syncing Account";
    step4.text = @"Please wait while the data is uploaded.";
    step4.indicatorType = ORKProgressIndicatorTypeProgressBar;
    [steps addObject:step4];
    
    ORKCompletionStep *step5 = [[ORKCompletionStep alloc] initWithIdentifier:@"waitTask.step5"];
    step5.title = @"Setup Complete";
    [steps addObject:step5];

    ORKOrderedTask *waitTask = [[ORKOrderedTask alloc] initWithIdentifier:WaitTaskIdentifier steps:steps];
    return waitTask;
}

- (void)updateProgress:(CGFloat)progress waitStepViewController:(ORKWaitStepViewController *)waitStepviewController {
    if (progress <= 1.0) {
        [waitStepviewController setProgress:progress animated:true];
        double delayInSeconds = 0.1;
        dispatch_time_t popTime = dispatch_time(DISPATCH_TIME_NOW, (int64_t)(delayInSeconds * NSEC_PER_SEC));
        dispatch_after(popTime, dispatch_get_main_queue(), ^(void) {
            [self updateProgress:(progress + 0.01) waitStepViewController:waitStepviewController];
            if (progress > 0.495 && progress < 0.505) {
                NSString *newText = @"Please wait while the data is downloaded.";
                [waitStepviewController updateText:newText];
            }
        });
    } else {
        [waitStepviewController goForward];
    }
}

#pragma mark - Location Task

- (IBAction)locationButtonTapped:(id)sender {
    [self beginTaskWithIdentifier:LocationTaskIdentifier];
}

- (ORKOrderedTask *)makeLocationTask {
    NSMutableArray *steps = [[NSMutableArray alloc] init];
    
    ORKInstructionStep *step1 = [[ORKInstructionStep alloc] initWithIdentifier:@"locationTask.step1"];
    step1.title = @"Location Survey";
    [steps addObject:step1];
    
    // Location question with current location observing on
    ORKQuestionStep *step2 = [[ORKQuestionStep alloc] initWithIdentifier:@"locationTask.step2"];
    step2.title = @"Where are you right now?";
    step2.answerFormat = [[ORKLocationAnswerFormat alloc] init];
    [steps addObject:step2];
    
    // Location question with current location observing off
    ORKQuestionStep *step3 = [[ORKQuestionStep alloc] initWithIdentifier:@"locationTask.step3"];
    step3.title = @"Where is your home?";
    ORKLocationAnswerFormat *locationAnswerFormat  = [[ORKLocationAnswerFormat alloc] init];
    locationAnswerFormat.useCurrentLocation= NO;
    step3.answerFormat = locationAnswerFormat;
    [steps addObject:step3];
    
    ORKCompletionStep *step4 = [[ORKCompletionStep alloc] initWithIdentifier:@"locationTask.step4"];
    step4.title = @"Survey Complete";
    [steps addObject:step4];
    
    ORKOrderedTask *locationTask = [[ORKOrderedTask alloc] initWithIdentifier:LocationTaskIdentifier steps:steps];
    return locationTask;
}

#pragma mark - Step Will Disappear Task Delegate example

- (IBAction)stepWillDisappearButtonTapped:(id)sender {
    [self beginTaskWithIdentifier:StepWillDisappearTaskIdentifier];
}

- (ORKOrderedTask *)makeStepWillDisappearTask {
    
    ORKInstructionStep *step1 = [[ORKInstructionStep alloc] initWithIdentifier:StepWillDisappearFirstStepIdentifier];
    step1.title = @"Step Will Disappear Delegate Example";
    step1.text = @"The tint color of the task view controller is changed to magenta in the `stepViewControllerWillDisappear:` method.";
    
    ORKCompletionStep *stepLast = [[ORKCompletionStep alloc] initWithIdentifier:@"stepLast"];
    stepLast.title = @"Survey Complete";
    
    ORKOrderedTask *locationTask = [[ORKOrderedTask alloc] initWithIdentifier:StepWillDisappearTaskIdentifier steps:@[step1, stepLast]];
    return locationTask;
}

#pragma mark - Confirmation Form Item

- (IBAction)confirmationFormItemButtonTapped:(id)sender {
    [self beginTaskWithIdentifier:ConfirmationFormTaskIdentifier];
}

- (ORKOrderedTask *)makeConfirmationFormTask {
    NSMutableArray *steps = [[NSMutableArray alloc] init];
    
    ORKInstructionStep *step1 = [[ORKInstructionStep alloc] initWithIdentifier:@"confirmationForm.step1"];
    step1.title = @"Confirmation Form Items Survey";
    [steps addObject:step1];
    
    // Create a step for entering password with confirmation
    ORKFormStep *step2 = [[ORKFormStep alloc] initWithIdentifier:@"confirmationForm.step2" title:@"Password" text:nil];
    [steps addObject:step2];
    
    {
        ORKTextAnswerFormat *answerFormat = [ORKAnswerFormat textAnswerFormat];
        answerFormat.multipleLines = NO;
        answerFormat.secureTextEntry = YES;
        answerFormat.autocapitalizationType = UITextAutocapitalizationTypeNone;
        answerFormat.autocorrectionType = UITextAutocorrectionTypeNo;
        answerFormat.spellCheckingType = UITextSpellCheckingTypeNo;
        
        ORKFormItem *item = [[ORKFormItem alloc] initWithIdentifier:@"password"
                                                               text:@"Password"
                                                       answerFormat:answerFormat
                                                           optional:NO];
        item.placeholder = @"Enter password";

        ORKFormItem *confirmationItem = [item confirmationAnswerFormItemWithIdentifier:@"password.confirmation"
                                                                                  text:@"Confirm"
                                                                          errorMessage:@"Passwords do not match"];
        confirmationItem.placeholder = @"Enter password again";
        
        step2.formItems = @[item, confirmationItem];
    }
    
    // Create a step for entering participant id
    ORKFormStep *step3 = [[ORKFormStep alloc] initWithIdentifier:@"confirmationForm.step3" title:@"Participant ID" text:nil];
    [steps addObject:step3];
    
    {
        ORKTextAnswerFormat *answerFormat = [ORKAnswerFormat textAnswerFormat];
        answerFormat.multipleLines = NO;
        answerFormat.autocapitalizationType = UITextAutocapitalizationTypeAllCharacters;
        answerFormat.autocorrectionType = UITextAutocorrectionTypeNo;
        answerFormat.spellCheckingType = UITextSpellCheckingTypeNo;
        
        ORKFormItem *item = [[ORKFormItem alloc] initWithIdentifier:@"participantID"
                                                               text:@"Participant ID"
                                                       answerFormat:answerFormat
                                                           optional:YES];
        item.placeholder = @"Enter Participant ID";
        
        ORKFormItem *confirmationItem = [item confirmationAnswerFormItemWithIdentifier:@"participantID.confirmation"
                                                                                  text:@"Confirm"
                                                                          errorMessage:@"IDs do not match"];
        confirmationItem.placeholder = @"Enter ID again";
        
        step3.formItems = @[item, confirmationItem];
    }
    
    ORKCompletionStep *step4 = [[ORKCompletionStep alloc] initWithIdentifier:@"confirmationForm.lastStep"];
    step4.title = @"Survey Complete";
    [steps addObject:step4];
    
    return [[ORKOrderedTask alloc] initWithIdentifier:ConfirmationFormTaskIdentifier steps:steps];
}

#pragma mark - Continue button

- (IBAction)continueButtonButtonTapped:(id)sender {
    UIStoryboard *storyboard = [UIStoryboard storyboardWithName:@"ContinueButtonExample" bundle:nil];
    UIViewController *vc = [storyboard instantiateInitialViewController];
    [self presentViewController:vc animated:YES completion:nil];
}

#pragma mark - Instantiate Custom Step View Controller Example

- (IBAction)instantiateCustomVcButtonTapped:(id)sender {
    [self beginTaskWithIdentifier:InstantiateCustomVCTaskIdentifier];
}

- (ORKOrderedTask *)makeInstantiateCustomVCTask {
    
    ORKInstructionStep *step1 = [[ORKInstructionStep alloc] initWithIdentifier:@"locationTask.step1"];
    step1.title = @"Instantiate Custom View Controller";
    step1.text = @"The next step uses a custom subclass of an ORKFormStepViewController.";
    
    DragonPokerStep *dragonStep = [[DragonPokerStep alloc] initWithIdentifier:@"dragonStep"];
    
    ORKStep *lastStep = [[ORKCompletionStep alloc] initWithIdentifier:@"done"];
    
    return [[ORKOrderedTask alloc] initWithIdentifier:InstantiateCustomVCTaskIdentifier steps:@[step1, dragonStep, lastStep]];
}

#pragma mark - Step Table

- (IBAction)tableStepButtonTapped:(id)sender {
    [self beginTaskWithIdentifier:TableStepTaskIdentifier];
}

- (ORKOrderedTask *)makeTableStepTask {
    NSMutableArray *steps = [[NSMutableArray alloc] init];
    
    ORKInstructionStep *step1 = [[ORKInstructionStep alloc] initWithIdentifier:@"step1"];
    step1.text = @"Example of an ORKTableStepViewController";
    [steps addObject:step1];
    
    ORKTableStep *tableStep = [[ORKTableStep alloc] initWithIdentifier:@"tableStep"];
    tableStep.items = @[@"Item 1", @"Item 2", @"Item 3"];
    [steps addObject:tableStep];
    
    ORKCompletionStep *stepLast = [[ORKCompletionStep alloc] initWithIdentifier:@"lastStep"];
    stepLast.title = @"Task Complete";
    [steps addObject:stepLast];
    
    return [[ORKOrderedTask alloc] initWithIdentifier:TableStepTaskIdentifier steps:steps];
}

#pragma mark - Signature Table

- (IBAction)signatureStepButtonTapped:(id)sender {
    [self beginTaskWithIdentifier:SignatureStepTaskIdentifier];
}

- (ORKOrderedTask *)makeSignatureStepTask {
    NSMutableArray *steps = [[NSMutableArray alloc] init];
    
    ORKInstructionStep *step1 = [[ORKInstructionStep alloc] initWithIdentifier:@"step1"];
    step1.text = @"Example of an ORKSignatureStep";
    [steps addObject:step1];
    
    ORKSignatureStep *signatureStep = [[ORKSignatureStep alloc] initWithIdentifier:@"signatureStep"];
    [steps addObject:signatureStep];
    
    ORKCompletionStep *stepLast = [[ORKCompletionStep alloc] initWithIdentifier:@"lastStep"];
    stepLast.title = @"Task Complete";
    [steps addObject:stepLast];
    
    return [[ORKOrderedTask alloc] initWithIdentifier:SignatureStepTaskIdentifier steps:steps];
}

#pragma mark - Auxillary Image

- (IBAction)auxillaryImageButtonTapped:(id)sender {
    [self beginTaskWithIdentifier:AuxillaryImageTaskIdentifier];
}

- (ORKOrderedTask *)makeAuxillaryImageTask {

    ORKInstructionStep *step = [[ORKInstructionStep alloc] initWithIdentifier:AuxillaryImageTaskIdentifier];
    step.title = @"Title";
    step.text = @"This is description text.";
    step.detailText = @"This is detail text.";
    step.image = [UIImage imageNamed:@"tremortest3a" inBundle:[NSBundle bundleForClass:[ORKOrderedTask class]] compatibleWithTraitCollection:nil];
    step.auxiliaryImage = [UIImage imageNamed:@"tremortest3b" inBundle:[NSBundle bundleForClass:[ORKOrderedTask class]] compatibleWithTraitCollection:nil];
    
    return [[ORKOrderedTask alloc] initWithIdentifier:SignatureStepTaskIdentifier steps:@[step]];
}

#pragma mark - Icon Image

- (IBAction)iconImageButtonTapped:(id)sender {
    [self beginTaskWithIdentifier:IconImageTaskIdentifier];
}

- (ORKOrderedTask *)makeIconImageTask {
    
    ORKInstructionStep *step1 = [[ORKInstructionStep alloc] initWithIdentifier:@"step1"];
    step1.title = @"Title";
    step1.text = @"This is an example of a step with an icon image.";

    NSDictionary *infoPlist = [[NSBundle mainBundle] infoDictionary];
    NSString *icon = [[infoPlist valueForKeyPath:@"CFBundleIcons.CFBundlePrimaryIcon.CFBundleIconFiles"] lastObject];
    step1.iconImage = [UIImage imageNamed:icon];
    
    ORKInstructionStep *step2 = [[ORKInstructionStep alloc] initWithIdentifier:@"step2"];
    step2.text = @"This is an example of a step with an icon image and no title.";
    step2.iconImage = [UIImage imageNamed:icon];
    
    ORKInstructionStep *step3 = [[ORKInstructionStep alloc] initWithIdentifier:@"step3"];
    step3.title = @"Title";
    step3.text = @"This is an example of a step with an icon image that is very big.";
    step3.iconImage = [UIImage imageNamed:@"Poppies"];
    
    return [[ORKOrderedTask alloc] initWithIdentifier:IconImageTaskIdentifier steps:@[step1, step2, step3]];
}

<<<<<<< HEAD
#pragma mark - Trail Making Task

- (IBAction)trailMakingTaskButtonTapped:(id)sender {
    [self beginTaskWithIdentifier:TrailMakingTaskIdentifier];
}


#pragma mark - Page Step
=======
#pragma mark - Completion Step Continue Button

- (IBAction)completionStepButtonTapped:(id)sender {
    [self beginTaskWithIdentifier:CompletionStepTaskIdentifier];
}

- (ORKOrderedTask *)makeCompletionStepTask {
    NSMutableArray *steps = [[NSMutableArray alloc] init];
    
    ORKCompletionStep *step1 = [[ORKCompletionStep alloc] initWithIdentifier:@"completionStepWithDoneButton"];
    step1.text = @"Example of a step view controller with the continue button in the standard location below the checkmark.";
    [steps addObject:step1];
    
    ORKCompletionStep *stepLast = [[ORKCompletionStep alloc] initWithIdentifier:@"lastStep"];
    stepLast.title = @"Example of an step view controller with the continue button in the upper right.";
    [steps addObject:stepLast];
    
    return [[ORKOrderedTask alloc] initWithIdentifier:CompletionStepTaskIdentifier steps:steps];
}
>>>>>>> dc185c69

- (IBAction)pageStepButtonTapped:(id)sender {
    [self beginTaskWithIdentifier:PageStepTaskIdentifier];
}

<<<<<<< HEAD
=======
#pragma mark - Page Step

>>>>>>> dc185c69
- (ORKOrderedTask *)makePageStepTask {
    
    NSMutableArray *steps = [[NSMutableArray alloc] init];
    
    ORKInstructionStep *step1 = [[ORKInstructionStep alloc] initWithIdentifier:@"step1"];
    step1.text = @"Example of an ORKPageStep";
    [steps addObject:step1];
    
    NSMutableArray<ORKTextChoice *> *textChoices = [[NSMutableArray alloc] init];
    [textChoices addObject:[[ORKTextChoice alloc] initWithText:@"Good" detailText:@"" value:[NSNumber numberWithInt:0] exclusive:NO]];
    [textChoices addObject:[[ORKTextChoice alloc] initWithText:@"Average" detailText:@"" value:[NSNumber numberWithInt:1] exclusive:NO]];
    [textChoices addObject:[[ORKTextChoice alloc] initWithText:@"Poor" detailText:@"" value:[NSNumber numberWithInt:2] exclusive:NO]];
    ORKAnswerFormat *answerFormat = [ORKAnswerFormat choiceAnswerFormatWithStyle:ORKChoiceAnswerStyleSingleChoice textChoices:textChoices];
    ORKFormItem *formItem = [[ORKFormItem alloc] initWithIdentifier:@"choice" text:nil answerFormat:answerFormat];
    ORKFormStep *groupStep1 = [[ORKFormStep alloc] initWithIdentifier:@"step1" title:nil text:@"How do you feel today?"];
    groupStep1.formItems = @[formItem];
    
    NSMutableArray<ORKImageChoice *> *imageChoices = [[NSMutableArray alloc] init];
    [imageChoices addObject:[[ORKImageChoice alloc] initWithNormalImage:[UIImage imageNamed:@"left_hand_outline"] selectedImage:[UIImage imageNamed:@"left_hand_solid"] text:@"Left hand" value:[NSNumber numberWithInt:1]]];
    [imageChoices addObject:[[ORKImageChoice alloc] initWithNormalImage:[UIImage imageNamed:@"right_hand_outline"] selectedImage:[UIImage imageNamed:@"right_hand_solid"] text:@"Right hand" value:[NSNumber numberWithInt:0]]];
    ORKQuestionStep *groupStep2 = [ORKQuestionStep questionStepWithIdentifier:@"step2" title:@"Which hand was injured?" answer:[ORKAnswerFormat choiceAnswerFormatWithImageChoices:imageChoices]];
    
    ORKSignatureStep *groupStep3 = [[ORKSignatureStep alloc] initWithIdentifier:@"step3"];
    
<<<<<<< HEAD
    ORKPageStep *pageStep = [[ORKPageStep alloc] initWithIdentifier:@"pageStep" steps:@[groupStep1, groupStep2, groupStep3]];
=======
    ORKStep *groupStep4 = [[ORKConsentReviewStep alloc] initWithIdentifier:@"groupStep4" signature:nil inDocument:[self buildConsentDocument]];
    
    ORKPageStep *pageStep = [[ORKPageStep alloc] initWithIdentifier:@"pageStep" steps:@[groupStep1, groupStep2, groupStep3, groupStep4]];
>>>>>>> dc185c69
    [steps addObject:pageStep];
    
    ORKOrderedTask *audioTask = [ORKOrderedTask audioTaskWithIdentifier:@"audioTask"
                                                 intendedUseDescription:nil
                                                      speechInstruction:nil
                                                 shortSpeechInstruction:nil
                                                               duration:10
                                                      recordingSettings:nil
                                                        checkAudioLevel:YES
                                                                options:
                                 ORKPredefinedTaskOptionExcludeInstructions |
                                 ORKPredefinedTaskOptionExcludeConclusion];
    ORKPageStep *audioStep = [[ORKNavigablePageStep alloc] initWithIdentifier:@"audioStep" pageTask:audioTask];
    [steps addObject:audioStep];
    
    ORKCompletionStep *stepLast = [[ORKCompletionStep alloc] initWithIdentifier:@"lastStep"];
    stepLast.title = @"Task Complete";
    [steps addObject:stepLast];
    
    return [[ORKOrderedTask alloc] initWithIdentifier:PageStepTaskIdentifier steps:steps];
    
}

<<<<<<< HEAD
#pragma mark - Completion Step Continue Button

- (IBAction)completionStepButtonTapped:(id)sender {
    [self beginTaskWithIdentifier:CompletionStepTaskIdentifier];
}

- (ORKOrderedTask *)makeCompletionStepTask {
    NSMutableArray *steps = [[NSMutableArray alloc] init];
    
    ORKCompletionStep *step1 = [[ORKCompletionStep alloc] initWithIdentifier:@"completionStepWithDoneButton"];
    step1.text = @"Example of a step view controller with the continue button in the standard location below the checkmark.";
    [steps addObject:step1];
    
    ORKCompletionStep *stepLast = [[ORKCompletionStep alloc] initWithIdentifier:@"lastStep"];
    stepLast.title = @"Example of an step view controller with the continue button in the upper right.";
    [steps addObject:stepLast];
    
    return [[ORKOrderedTask alloc] initWithIdentifier:CompletionStepTaskIdentifier steps:steps];
}

#pragma mark - Icon Image

- (IBAction)iconImageButtonTapped:(id)sender {
    [self beginTaskWithIdentifier:IconImageTaskIdentifier];
}

- (ORKOrderedTask *)makeIconImageTask {
    
    ORKInstructionStep *step1 = [[ORKInstructionStep alloc] initWithIdentifier:@"step1"];
    step1.title = @"Title";
    step1.text = @"This is an example of a step with an icon image.";

    NSDictionary *infoPlist = [[NSBundle mainBundle] infoDictionary];
    NSString *icon = [[infoPlist valueForKeyPath:@"CFBundleIcons.CFBundlePrimaryIcon.CFBundleIconFiles"] lastObject];
    step1.iconImage = [UIImage imageNamed:icon];
    
    ORKInstructionStep *step2 = [[ORKInstructionStep alloc] initWithIdentifier:@"step2"];
    step2.text = @"This is an example of a step with an icon image and no title.";
    step2.iconImage = [UIImage imageNamed:icon];
    
    return [[ORKOrderedTask alloc] initWithIdentifier:IconImageTaskIdentifier steps:@[step1, step2]];
}

#pragma mark - Footnote

- (IBAction)footnoteButtonTapped:(id)sender {
    [self beginTaskWithIdentifier:FootnoteTaskIdentifier];
}

- (ORKOrderedTask *)makeFootnoteTask {
    
    ORKInstructionStep *step1 = [[ORKInstructionStep alloc] initWithIdentifier:@"step1"];
    step1.title = @"Footnote example";
    step1.text = @"This is an instruction step with a footnote.";
    step1.footnote = @"Lorem ipsum dolor sit amet, consectetur adipiscing elit. Fusce dignissim tortor eget orci placerat, eu congue diam tempor. In hac.";
    
    ORKInstructionStep *step2 = [[ORKInstructionStep alloc] initWithIdentifier:@"step2"];
    step2.title = @"Image and No Footnote";
    step2.text = @"This is an instruction step with an image and NO footnote.";
    step2.image = [UIImage imageNamed:@"image_example"];
    
    ORKInstructionStep *step3 = [[ORKInstructionStep alloc] initWithIdentifier:@"step3"];
    step3.title = @"Image and Footnote";
    step3.text = @"This is an instruction step with an image and a footnote.";
    step3.image = [UIImage imageNamed:@"image_example"];
    step3.footnote = @"Lorem ipsum dolor sit amet, consectetur adipiscing elit. Fusce dignissim tortor eget orci placerat, eu congue diam tempor. In hac.";
    
    ORKFormStep *step4 = [[ORKFormStep alloc] initWithIdentifier:@"step4" title:@"Form Step with skip" text:@"This is a form step with a skip button."];
    step4.formItems = @[[[ORKFormItem alloc] initWithIdentifier:@"form_item_1"
                                                           text:@"Are you over 18 years of age?"
                                                   answerFormat:[ORKAnswerFormat booleanAnswerFormat]]];
    step4.optional = YES;
    
    ORKFormStep *step5 = [[ORKFormStep alloc] initWithIdentifier:@"step5" title:@"Form Step with Footnote" text:@"This is a form step with a skip button and footnote."];
    step5.formItems = @[[[ORKFormItem alloc] initWithIdentifier:@"form_item_1"
                                                           text:@"Are you over 18 years of age?"
                                                   answerFormat:[ORKAnswerFormat booleanAnswerFormat]]];
    step5.optional = YES;
    step5.footnote = @"Lorem ipsum dolor sit amet, consectetur adipiscing elit. Fusce dignissim tortor eget orci placerat, eu congue diam tempor. In hac.";

    ORKCompletionStep *lastStep = [[ORKCompletionStep alloc] initWithIdentifier:@"lastStep"];
    lastStep.title = @"Last step.";
    lastStep.text = @"This is a completion step with a footnote.";
    lastStep.footnote = @"Lorem ipsum dolor sit amet, consectetur adipiscing elit. Fusce dignissim tortor eget orci placerat, eu congue diam tempor. In hac.";

    return [[ORKOrderedTask alloc] initWithIdentifier:FootnoteTaskIdentifier steps:@[step1, step2, step3, step4, step5, lastStep]];
}

=======
>>>>>>> dc185c69

@end<|MERGE_RESOLUTION|>--- conflicted
+++ resolved
@@ -409,12 +409,7 @@
                            @"Page Step",
                            @"Completion Step",
                            @"Icon Image",
-<<<<<<< HEAD
                            @"Footnote",
-=======
-                           @"Completion Step",
-                           @"Page Step",
->>>>>>> dc185c69
                            ],
                        ];
 }
@@ -663,7 +658,6 @@
         return [self makeAuxillaryImageTask];
     } else if ([identifier isEqualToString:IconImageTaskIdentifier]) {
         return [self makeIconImageTask];
-<<<<<<< HEAD
     } else if ([identifier isEqualToString:TrailMakingTaskIdentifier]) {
         return [ORKOrderedTask trailmakingTaskWithIdentifier:TrailMakingTaskIdentifier
                                       intendedUseDescription:nil
@@ -684,10 +678,6 @@
         return [self makeIconImageTask];
     } else if ([identifier isEqualToString:FootnoteTaskIdentifier]) {
         return [self makeFootnoteTask];
-=======
-    } else if ([identifier isEqualToString:PageStepTaskIdentifier]) {
-        return [self makePageStepTask];
->>>>>>> dc185c69
     }
 
     return nil;
@@ -4240,11 +4230,7 @@
     if (results) {
         NSSet *uniqueResults = [NSSet setWithArray:results];
         BOOL allResultsUnique = (results.count == uniqueResults.count);
-<<<<<<< HEAD
-        NSAssert(allResultsUnique, @"The returns results have duplicates of the same object.");
-=======
         NSAssert(allResultsUnique, @"The returned results have duplicates of the same object.");
->>>>>>> dc185c69
     }
     
     if (_currentDocument) {
@@ -4668,7 +4654,6 @@
     return [[ORKOrderedTask alloc] initWithIdentifier:IconImageTaskIdentifier steps:@[step1, step2, step3]];
 }
 
-<<<<<<< HEAD
 #pragma mark - Trail Making Task
 
 - (IBAction)trailMakingTaskButtonTapped:(id)sender {
@@ -4677,37 +4662,11 @@
 
 
 #pragma mark - Page Step
-=======
-#pragma mark - Completion Step Continue Button
-
-- (IBAction)completionStepButtonTapped:(id)sender {
-    [self beginTaskWithIdentifier:CompletionStepTaskIdentifier];
-}
-
-- (ORKOrderedTask *)makeCompletionStepTask {
-    NSMutableArray *steps = [[NSMutableArray alloc] init];
-    
-    ORKCompletionStep *step1 = [[ORKCompletionStep alloc] initWithIdentifier:@"completionStepWithDoneButton"];
-    step1.text = @"Example of a step view controller with the continue button in the standard location below the checkmark.";
-    [steps addObject:step1];
-    
-    ORKCompletionStep *stepLast = [[ORKCompletionStep alloc] initWithIdentifier:@"lastStep"];
-    stepLast.title = @"Example of an step view controller with the continue button in the upper right.";
-    [steps addObject:stepLast];
-    
-    return [[ORKOrderedTask alloc] initWithIdentifier:CompletionStepTaskIdentifier steps:steps];
-}
->>>>>>> dc185c69
 
 - (IBAction)pageStepButtonTapped:(id)sender {
     [self beginTaskWithIdentifier:PageStepTaskIdentifier];
 }
 
-<<<<<<< HEAD
-=======
-#pragma mark - Page Step
-
->>>>>>> dc185c69
 - (ORKOrderedTask *)makePageStepTask {
     
     NSMutableArray *steps = [[NSMutableArray alloc] init];
@@ -4732,13 +4691,7 @@
     
     ORKSignatureStep *groupStep3 = [[ORKSignatureStep alloc] initWithIdentifier:@"step3"];
     
-<<<<<<< HEAD
     ORKPageStep *pageStep = [[ORKPageStep alloc] initWithIdentifier:@"pageStep" steps:@[groupStep1, groupStep2, groupStep3]];
-=======
-    ORKStep *groupStep4 = [[ORKConsentReviewStep alloc] initWithIdentifier:@"groupStep4" signature:nil inDocument:[self buildConsentDocument]];
-    
-    ORKPageStep *pageStep = [[ORKPageStep alloc] initWithIdentifier:@"pageStep" steps:@[groupStep1, groupStep2, groupStep3, groupStep4]];
->>>>>>> dc185c69
     [steps addObject:pageStep];
     
     ORKOrderedTask *audioTask = [ORKOrderedTask audioTaskWithIdentifier:@"audioTask"
@@ -4762,7 +4715,6 @@
     
 }
 
-<<<<<<< HEAD
 #pragma mark - Completion Step Continue Button
 
 - (IBAction)completionStepButtonTapped:(id)sender {
@@ -4851,7 +4803,5 @@
     return [[ORKOrderedTask alloc] initWithIdentifier:FootnoteTaskIdentifier steps:@[step1, step2, step3, step4, step5, lastStep]];
 }
 
-=======
->>>>>>> dc185c69
 
 @end