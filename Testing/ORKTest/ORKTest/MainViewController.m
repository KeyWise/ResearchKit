--- conflicted
+++ resolved
@@ -141,14 +141,71 @@
              ];
 }
 
-<<<<<<< HEAD
+DefineStringKey(ConsentTaskIdentifier);
+DefineStringKey(ConsentReviewTaskIdentifier);
+DefineStringKey(EligibilityFormTaskIdentifier);
+DefineStringKey(EligibilitySurveyTaskIdentifier);
+DefineStringKey(LoginTaskIdentifier);
+DefineStringKey(RegistrationTaskIdentifier);
+DefineStringKey(VerificationTaskIdentifier);
+
+DefineStringKey(CompletionStepTaskIdentifier);
+DefineStringKey(DatePickingTaskIdentifier);
+DefineStringKey(ImageCaptureTaskIdentifier);
+DefineStringKey(VideoCaptureTaskIdentifier);
+DefineStringKey(ImageChoicesTaskIdentifier);
+DefineStringKey(InstantiateCustomVCTaskIdentifier);
+DefineStringKey(LocationTaskIdentifier);
+DefineStringKey(ScalesTaskIdentifier);
+DefineStringKey(ColorScalesTaskIdentifier);
+DefineStringKey(MiniFormTaskIdentifier);
+DefineStringKey(OptionalFormTaskIdentifier);
+DefineStringKey(SelectionSurveyTaskIdentifier);
+DefineStringKey(PredicateTestsTaskIdentifier);
+
+DefineStringKey(ActiveStepTaskIdentifier);
+DefineStringKey(AudioTaskIdentifier);
+DefineStringKey(AuxillaryImageTaskIdentifier);
+DefineStringKey(FitnessTaskIdentifier);
+DefineStringKey(FootnoteTaskIdentifier);
+DefineStringKey(GaitTaskIdentifier);
+DefineStringKey(IconImageTaskIdentifier);
+DefineStringKey(HolePegTestTaskIdentifier);
+DefineStringKey(MemoryTaskIdentifier);
+DefineStringKey(PSATTaskIdentifier);
+DefineStringKey(ReactionTimeTaskIdentifier);
+DefineStringKey(TrailMakingTaskIdentifier);
+DefineStringKey(TwoFingerTapTaskIdentifier);
+DefineStringKey(TimedWalkTaskIdentifier);
+DefineStringKey(ToneAudiometryTaskIdentifier);
+DefineStringKey(TowerOfHanoiTaskIdentifier);
+DefineStringKey(TremorTaskIdentifier);
+DefineStringKey(TremorRightHandTaskIdentifier);
+DefineStringKey(WalkBackAndForthTaskIdentifier);
+
+DefineStringKey(CreatePasscodeTaskIdentifier);
+
+DefineStringKey(CustomNavigationItemTaskIdentifier);
+DefineStringKey(DynamicTaskIdentifier);
+DefineStringKey(InterruptibleTaskIdentifier);
+DefineStringKey(NavigableOrderedTaskIdentifier);
+DefineStringKey(NavigableLoopTaskIdentifier);
+DefineStringKey(WaitTaskIdentifier);
+
+DefineStringKey(CollectionViewHeaderReuseIdentifier);
+DefineStringKey(CollectionViewCellReuseIdentifier);
+
+DefineStringKey(EmbeddedReviewTaskIdentifier);
+DefineStringKey(StandaloneReviewTaskIdentifier);
+DefineStringKey(ConfirmationFormTaskIdentifier);
+
+DefineStringKey(StepWillDisappearTaskIdentifier);
+DefineStringKey(StepWillDisappearFirstStepIdentifier);
+
 DefineStringKey(TableStepTaskIdentifier);
 DefineStringKey(SignatureStepTaskIdentifier);
 DefineStringKey(VideoInstructionStepTaskIdentifier);
 DefineStringKey(PageStepTaskIdentifier);
-DefineStringKey(WebViewStepTaskIdentifier);
-=======
->>>>>>> b9c5ed66
 
 @interface SectionHeader: UICollectionReusableView
 
@@ -327,7 +384,6 @@
                                                                       metrics:nil
                                                                         views:views]];
     
-<<<<<<< HEAD
     _buttonSectionNames = @[
                             @"Onboarding",
                             @"Question Steps",
@@ -408,12 +464,8 @@
                            @"Completion Step",
                            @"Page Step",
                            @"Footnote",
-                           @"Web View Step"
                            ],
                        ];
-=======
-    _buttonSections = TestButtonTable();
->>>>>>> b9c5ed66
 }
 
 - (void)viewWillTransitionToSize:(CGSize)size withTransitionCoordinator:(id<UIViewControllerTransitionCoordinator>)coordinator {
@@ -489,7 +541,6 @@
     return buttonCell;
 }
 
-<<<<<<< HEAD
 #pragma mark - Mapping identifiers to tasks
 
 - (id<ORKTask>)makeTaskWithIdentifier:(NSString *)identifier {
@@ -687,23 +738,12 @@
         return [self makePageStepTask];
     } else if ([identifier isEqualToString:FootnoteTaskIdentifier]) {
         return [self makeFootnoteTask];
-    } else if ([identifier isEqualToString:VideoInstructionStepTaskIdentifier]) {
+    }
+    else if ([identifier isEqualToString:VideoInstructionStepTaskIdentifier]) {
         return [self makeVideoInstructionStepTask];
-    } else if ([identifier isEqualToString:WebViewStepTaskIdentifier]) {
-        return [self makeWebViewStepTask];
-=======
-- (void)buttonTapped:(UIButton *)button {
-    NSString *buttonTitle = button.titleLabel.text;
-    SEL buttonSelector = [self selectorFromButtonTitle:buttonTitle];
-    if ([self respondsToSelector:buttonSelector]) {
-        // Equivalent to [self peformSelector:buttonSelector], but ARC safe
-        IMP imp = [self methodForSelector:buttonSelector];
-        void (*func)(id, SEL, UIButton *button) = (void *)imp;
-        func(self, buttonSelector, button);
-    } else {
-        [self beginTaskWithIdentifier:[self taskIdentifierFromButtonTitle:buttonTitle]];
->>>>>>> b9c5ed66
-    }
+    }
+    
+    return nil;
 }
 
 /*
@@ -1157,7 +1197,6 @@
     _taskViewController.delegate = self;
 }
 
-<<<<<<< HEAD
 #pragma mark - Charts
 
 - (void)testChartsButtonTapped:(id)sender {
@@ -1469,7 +1508,7 @@
     lastStep.title = @"Task Complete";
     [steps addObject:lastStep];
     
-    return [[ORKOrderedTask alloc] initWithIdentifier:VideoInstructionStepTaskIdentifier steps:steps];
+    return [[ORKOrderedTask alloc] initWithIdentifier:SignatureStepTaskIdentifier steps:steps];
 }
 
 #pragma mark - Icon Image
@@ -1628,48 +1667,5 @@
     return [[ORKOrderedTask alloc] initWithIdentifier:FootnoteTaskIdentifier steps:@[step1, step2, step3, step4, step5, lastStep]];
 }
 
-#pragma mark - Web View Task
-
-- (IBAction)webViewStepButtonTapped:(id)sender {
-    [self beginTaskWithIdentifier:WebViewStepTaskIdentifier];
-}
-
-- (ORKOrderedTask *)makeWebViewStepTask {
-    NSMutableArray *steps = [[NSMutableArray alloc] init];
-    
-    ORKInstructionStep *firstStep = [[ORKInstructionStep alloc] initWithIdentifier:@"firstStep"];
-    firstStep.text = @"Example of an ORKWebViewStep";
-    [steps addObject:firstStep];
-    
-    NSString * html = @"<!DOCTYPE html>"
-    "<html lang=\"en\" xmlns=\"http://www.w3.org/1999/xhtml\">"
-    "<head>"
-    "<meta name=\"viewport\" content=\"width=400, user-scalable=no\">"
-    "<script type=\"text/javascript\">"
-    "function completeStep() {"
-    "    var answer = document.getElementById(\"answer\").value;"
-    "    window.webkit.messageHandlers.ResearchKit.postMessage(answer);"
-    "}"
-    "</script>"
-    "</head>"
-    "<body>"
-    "<div class=\"container\">"
-    "<input type=\"text\" id=\"answer\" class=\"answer-box\" placeholder=\"Answer\" />"
-    "<button onclick=\"completeStep();\" class=\"continue-button\">Continue</button>"
-    "</div>"
-    "</body>"
-    "</html>";
-    
-    ORKWebViewStep *webViewStep = [ORKWebViewStep webViewStepWithIdentifier:@"webViewStep" html:html];
-    [steps addObject:webViewStep];
-    
-    ORKCompletionStep *lastStep = [[ORKCompletionStep alloc] initWithIdentifier:@"lastStep"];
-    lastStep.title = @"Task Complete";
-    [steps addObject:lastStep];
-    
-    return [[ORKOrderedTask alloc] initWithIdentifier:WebViewStepTaskIdentifier steps:steps];
-}
-
-=======
->>>>>>> b9c5ed66
+
 @end