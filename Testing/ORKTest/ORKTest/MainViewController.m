--- conflicted
+++ resolved
@@ -644,17 +644,14 @@
                                                     options:ORKPredefinedTaskOptionNone];
     } else if ([identifier isEqualToString:AuxillaryImageTaskIdentifier]) {
         return [self makeAuxillaryImageTask];
-<<<<<<< HEAD
+    } else if ([identifier isEqualToString:IconImageTaskIdentifier]) {
+        return [self makeIconImageTask];
     } else if ([identifier isEqualToString:MoodSurveyTaskIdentifier]) {
         return [ORKOrderedTask moodSurveyWithIdentifier:MoodSurveyTaskIdentifier
                                  intendedUseDescription:nil
                                               frequency:ORKMoodSurveyFrequencyWeekly
                                      customQuestionText:nil
                                                 options:ORKPredefinedTaskOptionNone];
-=======
-    } else if ([identifier isEqualToString:IconImageTaskIdentifier]) {
-        return [self makeIconImageTask];
->>>>>>> 67dbd30e
     }
 
     return nil;
