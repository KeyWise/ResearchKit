/*
 Copyright (c) 2015, Apple Inc. All rights reserved.
 Copyright (c) 2015, Bruce Duncan.
 
 Redistribution and use in source and binary forms, with or without modification,
 are permitted provided that the following conditions are met:
 
 1.  Redistributions of source code must retain the above copyright notice, this
 list of conditions and the following disclaimer.
 
 2.  Redistributions in binary form must reproduce the above copyright notice,
 this list of conditions and the following disclaimer in the documentation and/or
 other materials provided with the distribution.
 
 3.  Neither the name of the copyright holder(s) nor the names of any contributors
 may be used to endorse or promote products derived from this software without
 specific prior written permission. No license is granted to the trademarks of
 the copyright holders even if such marks are included in this software.
 
 THIS SOFTWARE IS PROVIDED BY THE COPYRIGHT HOLDERS AND CONTRIBUTORS "AS IS"
 AND ANY EXPRESS OR IMPLIED WARRANTIES, INCLUDING, BUT NOT LIMITED TO, THE
 IMPLIED WARRANTIES OF MERCHANTABILITY AND FITNESS FOR A PARTICULAR PURPOSE
 ARE DISCLAIMED. IN NO EVENT SHALL THE COPYRIGHT OWNER OR CONTRIBUTORS BE LIABLE
 FOR ANY DIRECT, INDIRECT, INCIDENTAL, SPECIAL, EXEMPLARY, OR CONSEQUENTIAL
 DAMAGES (INCLUDING, BUT NOT LIMITED TO, PROCUREMENT OF SUBSTITUTE GOODS OR
 SERVICES; LOSS OF USE, DATA, OR PROFITS; OR BUSINESS INTERRUPTION) HOWEVER
 CAUSED AND ON ANY THEORY OF LIABILITY, WHETHER IN CONTRACT, STRICT LIABILITY,
 OR TORT (INCLUDING NEGLIGENCE OR OTHERWISE) ARISING IN ANY WAY OUT OF THE USE
 OF THIS SOFTWARE, EVEN IF ADVISED OF THE POSSIBILITY OF SUCH DAMAGE.
 */


#import "MainViewController.h"
#import <ResearchKit/ResearchKit_Private.h>
#import <AVFoundation/AVFoundation.h>
#import "DynamicTask.h"
#import "CustomRecorder.h"
#import "AppDelegate.h"


static NSString * const DatePickingTaskIdentifier = @"dates_001";
static NSString * const SelectionSurveyTaskIdentifier = @"tid_001";
static NSString * const ActiveStepTaskIdentifier = @"tid_002";
static NSString * const ConsentReviewTaskIdentifier = @"consent_review";
static NSString * const ConsentTaskIdentifier = @"consent";
static NSString * const MiniFormTaskIdentifier = @"miniform";
static NSString * const ScreeningTaskIdentifier = @"screening";
static NSString * const ScalesTaskIdentifier = @"scales";
static NSString * const ImageChoicesTaskIdentifier = @"images";
static NSString * const ImageCaptureTaskIdentifier = @"imageCapture";
static NSString * const AudioTaskIdentifier = @"audio";
static NSString * const ToneAudiometryTaskIdentifier = @"tone_audiometry";
static NSString * const FitnessTaskIdentifier = @"fitness";
static NSString * const GaitTaskIdentifier = @"gait";
static NSString * const MemoryTaskIdentifier = @"memory";
static NSString * const DynamicTaskIdentifier = @"dynamic_task";
static NSString * const TwoFingerTapTaskIdentifier = @"tap";
static NSString * const ReactionTimeTaskIdentifier = @"react";
static NSString * const StepNavigationTaskIdentifier = @"step_navigation";


@interface MainViewController () <ORKTaskViewControllerDelegate> {
    id<ORKTaskResultSource> _lastRouteResult;
    ORKConsentDocument *_currentDocument;
    
    NSMutableDictionary *_savedTasks;               // Maps task identifiers to archived task data
    NSMutableDictionary *_savedViewControllers;     // Maps task identifiers to task view controller restoration data
}

@property (nonatomic, strong) ORKTaskViewController *taskViewController;

@end


@implementation MainViewController

- (instancetype)initWithNibName:(NSString *)nibNameOrNil bundle:(NSBundle *)nibBundleOrNil {
    self = [super initWithNibName:nibNameOrNil bundle:nibBundleOrNil];
    if (self) {
        self.restorationIdentifier = @"main";
    }
    return self;
}

- (void)viewDidLoad {
    [super viewDidLoad];
    
    _savedTasks = [NSMutableDictionary new];
    _savedViewControllers = [NSMutableDictionary new];
    
    NSMutableDictionary *buttons = [NSMutableDictionary dictionary];
    
    /*
     One button per task, organized in two columns.
     Yes, we could have used a table view, but this was more convenient.
     */
    
    NSMutableArray *buttonKeys = [NSMutableArray array];

    {
        UIButton *button = [UIButton buttonWithType:UIButtonTypeSystem];
        [button addTarget:self action:@selector(showConsent:) forControlEvents:UIControlEventTouchUpInside];
        [button setTitle:@"Consent" forState:UIControlStateNormal];
        [buttonKeys addObject:@"consent"];
        buttons[buttonKeys.lastObject] = button;
    }

    {
        UIButton *button = [UIButton buttonWithType:UIButtonTypeSystem];
        [button addTarget:self action:@selector(showConsentReview:) forControlEvents:UIControlEventTouchUpInside];
        [button setTitle:@"Consent Review" forState:UIControlStateNormal];
        [buttonKeys addObject:@"consent_review"];
        buttons[buttonKeys.lastObject] = button;
    }
    
    {
        UIButton *button = [UIButton buttonWithType:UIButtonTypeSystem];
        [button addTarget:self action:@selector(pickDates:) forControlEvents:UIControlEventTouchUpInside];
        [button setTitle:@"Date Survey" forState:UIControlStateNormal];
        [buttonKeys addObject:@"dates"];
        buttons[buttonKeys.lastObject] = button;
    }
    
    {
        UIButton *button = [UIButton buttonWithType:UIButtonTypeSystem];
        [button addTarget:self action:@selector(showAudioTask:) forControlEvents:UIControlEventTouchUpInside];
        [button setTitle:@"Audio Task" forState:UIControlStateNormal];
        [buttonKeys addObject:@"audio"];
        buttons[buttonKeys.lastObject] = button;
    }
    
    {
        UIButton *button = [UIButton buttonWithType:UIButtonTypeSystem];
        [button addTarget:self action:@selector(showToneAudiometryTask:) forControlEvents:UIControlEventTouchUpInside];
        [button setTitle:@"Tone Audiometry Task" forState:UIControlStateNormal];
        [buttonKeys addObject:@"tone_audiometry"];
        buttons[buttonKeys.lastObject] = button;
    }
    
    {
        UIButton *button = [UIButton buttonWithType:UIButtonTypeSystem];
        [button addTarget:self action:@selector(showReactionTimeTask:) forControlEvents:UIControlEventTouchUpInside];
        [button setTitle:@"Reaction Time Task" forState:UIControlStateNormal];
        [buttonKeys addObject:@"react"];
        buttons[buttonKeys.lastObject] = button;
    }

    {
        UIButton *button = [UIButton buttonWithType:UIButtonTypeSystem];
        [button addTarget:self action:@selector(showMiniForm:) forControlEvents:UIControlEventTouchUpInside];
        [button setTitle:@"Mini Form" forState:UIControlStateNormal];
        [buttonKeys addObject:@"form"];
        buttons[buttonKeys.lastObject] = button;
    }
    
    {
        UIButton *button = [UIButton buttonWithType:UIButtonTypeSystem];
        [button addTarget:self action:@selector(showSelectionSurvey:) forControlEvents:UIControlEventTouchUpInside];
        [button setTitle:@"Selection Survey" forState:UIControlStateNormal];
        [buttonKeys addObject:@"selection_survey"];
        buttons[buttonKeys.lastObject] = button;
    }
    
    {
        UIButton *button = [UIButton buttonWithType:UIButtonTypeSystem];
        [button addTarget:self action:@selector(showGaitTask:) forControlEvents:UIControlEventTouchUpInside];
        [button setTitle:@"GAIT" forState:UIControlStateNormal];
        [buttonKeys addObject:@"gait"];
        buttons[buttonKeys.lastObject] = button;
    }
    
    {
        UIButton *button = [UIButton buttonWithType:UIButtonTypeSystem];
        [button addTarget:self action:@selector(showFitnessTask:) forControlEvents:UIControlEventTouchUpInside];
        [button setTitle:@"Fitness" forState:UIControlStateNormal];
        [buttonKeys addObject:@"fitness"];
        buttons[buttonKeys.lastObject] = button;
    }
    
    {
        UIButton *button = [UIButton buttonWithType:UIButtonTypeSystem];
        [button addTarget:self action:@selector(showTwoFingerTappingTask:) forControlEvents:UIControlEventTouchUpInside];
        [button setTitle:@"Two Finger Tapping" forState:UIControlStateNormal];
        [buttonKeys addObject:@"tapping"];
        buttons[buttonKeys.lastObject] = button;
    }
    
    {
        UIButton *button = [UIButton buttonWithType:UIButtonTypeSystem];
        [button addTarget:self action:@selector(showActiveStepTask:) forControlEvents:UIControlEventTouchUpInside];
        [button setTitle:@"ActiveStep Task" forState:UIControlStateNormal];
        [buttonKeys addObject:@"task"];
        buttons[buttonKeys.lastObject] = button;
    }
    
    {
        UIButton *button = [UIButton buttonWithType:UIButtonTypeSystem];
        [button addTarget:self action:@selector(showMemoryTask:) forControlEvents:UIControlEventTouchUpInside];
        [button setTitle:@"Memory Game" forState:UIControlStateNormal];
        [buttonKeys addObject:@"memory"];
        buttons[buttonKeys.lastObject] = button;
    }
    
    {
        UIButton *button = [UIButton buttonWithType:UIButtonTypeSystem];
        [button addTarget:self action:@selector(showDynamicTask:) forControlEvents:UIControlEventTouchUpInside];
        [button setTitle:@"Dynamic Task" forState:UIControlStateNormal];
        [buttonKeys addObject:@"dyntask"];
        buttons[buttonKeys.lastObject] = button;
    }
    
    {
        UIButton *button = [UIButton buttonWithType:UIButtonTypeSystem];
        [button addTarget:self action:@selector(showScreeningTask:) forControlEvents:UIControlEventTouchUpInside];
        [button setTitle:@"Interruptible Task" forState:UIControlStateNormal];
        [buttonKeys addObject:@"interruptible"];
        buttons[buttonKeys.lastObject] = button;
    }
    
    {
        UIButton *button = [UIButton buttonWithType:UIButtonTypeSystem];
        [button addTarget:self action:@selector(showScales:) forControlEvents:UIControlEventTouchUpInside];
        [button setTitle:@"Scale" forState:UIControlStateNormal];
        [buttonKeys addObject:@"scale"];
        buttons[buttonKeys.lastObject] = button;
    }
    
    {
        UIButton *button = [UIButton buttonWithType:UIButtonTypeSystem];
        [button addTarget:self action:@selector(showImageChoices:) forControlEvents:UIControlEventTouchUpInside];
        [button setTitle:@"Image Choices" forState:UIControlStateNormal];
        [buttonKeys addObject:@"imageChoices"];
        buttons[buttonKeys.lastObject] = button;
    }
    
    {
        UIButton *button = [UIButton buttonWithType:UIButtonTypeSystem];
<<<<<<< HEAD
        [button addTarget:self action:@selector(showStepNavigationTask:) forControlEvents:UIControlEventTouchUpInside];
        [button setTitle:@"Step Navigation Task" forState:UIControlStateNormal];
        [buttonKeys addObject:@"step"];
        buttons[buttonKeys.lastObject] = button;
    }

=======
        [button addTarget:self action:@selector(showImageCapture:) forControlEvents:UIControlEventTouchUpInside];
        [button setTitle:@"Image Capture" forState:UIControlStateNormal];
        [buttonKeys addObject:@"imageCapture"];
        buttons[buttonKeys.lastObject] = button;
    }
    
>>>>>>> b6f4dbc3
    [buttons enumerateKeysAndObjectsUsingBlock:^(id key, UIView *obj, BOOL *stop) {
        [obj setTranslatesAutoresizingMaskIntoConstraints:NO];
        [self.view addSubview:obj];
    }];
   
    if (buttons.count > 0) {
         NSString *horizVisualFormatString  = @"";
        if (buttons.count == 1) {
            horizVisualFormatString = [NSString stringWithFormat:@"H:|[%@]|", buttonKeys.firstObject];
        } else {
            horizVisualFormatString = [NSString stringWithFormat:@"H:|[%@][%@(==%@)]|", buttonKeys.firstObject, buttonKeys[1], buttonKeys.firstObject];
        }
        [self.view addConstraints:[NSLayoutConstraint constraintsWithVisualFormat:horizVisualFormatString 
                                                                          options:(NSLayoutFormatOptions)0
                                                                          metrics:nil
                                                                            views:buttons]];
        
        NSArray *allKeys = buttonKeys;
        BOOL left = YES;
        NSMutableString *leftVisualFormatString = [NSMutableString stringWithString:@"V:|-20-"];
        NSMutableString *rightVisualFormatString = [NSMutableString stringWithString:@"V:|-20-"];
        
        NSString *leftFirstKey = nil;
        NSString *rightFirstKey = nil;
        
        for (NSString *key in allKeys) {
        
            if (left == YES) {
            
                if (leftFirstKey) {
                    [leftVisualFormatString appendFormat:@"[%@(==%@)]", key, leftFirstKey];
                } else {
                    [leftVisualFormatString appendFormat:@"[%@]", key];
                }
                
                if (leftFirstKey == nil) {
                    leftFirstKey = key;
                }
            } else {
                
                if (rightFirstKey) {
                    [rightVisualFormatString appendFormat:@"[%@(==%@)]", key, rightFirstKey];
                } else {
                    [rightVisualFormatString appendFormat:@"[%@]", key];
                }
                
                if (rightFirstKey == nil) {
                    rightFirstKey = key;
                }
            }
            
            left = !left;
        }
        
        [leftVisualFormatString appendString:@"-20-|"];
        [rightVisualFormatString appendString:@"-20-|"];
        
        [self.view addConstraints:[NSLayoutConstraint constraintsWithVisualFormat:leftVisualFormatString
                                                                          options:NSLayoutFormatAlignAllCenterX
                                                                          metrics:nil
                                                                            views:buttons]];
        [self.view addConstraints:[NSLayoutConstraint constraintsWithVisualFormat:rightVisualFormatString
                                                                          options:NSLayoutFormatAlignAllCenterX
                                                                          metrics:nil
                                                                            views:buttons]];
        
    }
}

#pragma mark - Mapping identifiers to tasks

- (id<ORKTask>)makeTaskWithIdentifier:(NSString *)identifier {
    if ([identifier isEqualToString:DatePickingTaskIdentifier]) {
        return [self makeDatePickingTask];
    } else if ([identifier isEqualToString:SelectionSurveyTaskIdentifier]) {
        return [self makeSelectionSurveyTask];
    } else if ([identifier isEqualToString:ActiveStepTaskIdentifier]) {
        return [self makeActiveStepTask];
    } else if ([identifier isEqualToString:ConsentReviewTaskIdentifier]) {
        return [self makeConsentReviewTask];
    } else if ([identifier isEqualToString:ConsentTaskIdentifier]) {
        return [self makeConsentTask];
    } else if ([identifier isEqualToString:AudioTaskIdentifier]) {
        id<ORKTask> task = [ORKOrderedTask audioTaskWithIdentifier:AudioTaskIdentifier
                                            intendedUseDescription:nil
                                                 speechInstruction:nil
                                            shortSpeechInstruction:nil
                                                          duration:10
                                                 recordingSettings:nil
                                                           options:(ORKPredefinedTaskOption)0];
        return task;
    } else if ([identifier isEqualToString:ToneAudiometryTaskIdentifier]) {
        id<ORKTask> task = [ORKOrderedTask toneAudiometryTaskWithIdentifier:ToneAudiometryTaskIdentifier
                                                     intendedUseDescription:nil
                                                          speechInstruction:nil
                                                     shortSpeechInstruction:nil
                                                               toneDuration:20
                                                                    options:(ORKPredefinedTaskOption)0];
        return task;
    } else if ([identifier isEqualToString:MiniFormTaskIdentifier]) {
        return [self makeMiniFormTask];
    } else if ([identifier isEqualToString:FitnessTaskIdentifier]) {
        return [ORKOrderedTask fitnessCheckTaskWithIdentifier:FitnessTaskIdentifier
                                       intendedUseDescription:nil
                                                 walkDuration:360
                                                 restDuration:180
                                                      options:ORKPredefinedTaskOptionNone];
    } else if ([identifier isEqualToString:GaitTaskIdentifier]) {
        return [ORKOrderedTask shortWalkTaskWithIdentifier:GaitTaskIdentifier
                                    intendedUseDescription:nil
                                       numberOfStepsPerLeg:20
                                              restDuration:30
                                                   options:ORKPredefinedTaskOptionNone];
    } else if ([identifier isEqualToString:MemoryTaskIdentifier]) {
        return [ORKOrderedTask spatialSpanMemoryTaskWithIdentifier:MemoryTaskIdentifier
                                            intendedUseDescription:nil
                                                       initialSpan:3
                                                       minimumSpan:2
                                                       maximumSpan:15
                                                         playSpeed:1
                                                          maxTests:5
                                            maxConsecutiveFailures:3
                                                 customTargetImage:nil
                                            customTargetPluralName:nil
                                                   requireReversal:NO
                                                           options:ORKPredefinedTaskOptionNone];
    } else if ([identifier isEqualToString:DynamicTaskIdentifier]) {
        return [DynamicTask new];
    } else if ([identifier isEqualToString:ScreeningTaskIdentifier]) {
        return [self makeScreeningTask];
    } else if ([identifier isEqualToString:ScalesTaskIdentifier]) {
        return [self makeScalesTask];
    } else if ([identifier isEqualToString:ImageChoicesTaskIdentifier]) {
        return [self makeImageChoicesTask];
    } else if ([identifier isEqualToString:ImageCaptureTaskIdentifier]) {
        return [self makeImageCaptureTask];
    } else if ([identifier isEqualToString:TwoFingerTapTaskIdentifier]) {
        return [ORKOrderedTask twoFingerTappingIntervalTaskWithIdentifier:TwoFingerTapTaskIdentifier
                                                   intendedUseDescription:nil
                                                                 duration:20.0 options:(ORKPredefinedTaskOption)0];
    }
    else if ([identifier isEqualToString:ReactionTimeTaskIdentifier]) {
        return [ORKOrderedTask
                deviceMotionReactionTimeTaskWithIdentifier:ReactionTimeTaskIdentifier
                intendedUseDescription:nil
                maximumStimulusInterval:8
                minimumStimulusInterval:4
                thresholdAcceleration:0.5
                numberOfAttempts:3
                timeout:10
                successSound:0
                timeoutSound:0
                failureSound:0
                options:0];
    } else if ([identifier isEqualToString:StepNavigationTaskIdentifier]) {
        return [self makeStepNavigationTask];
    }
    return nil;
}

/*
 Creates a task and presents it with a task view controller.
 */
- (void)beginTaskWithIdentifier:(NSString *)identifier {
    /*
     This is our implementation of restoration after saving during a task.
     If the user saved their work on a previous run of a task with the same
     identifier, we attempt to restore the view controller here.
     
     We also attempt to restore the task when data for an archived task is found. Task restoration
     is not always possible nor desirable. Some objects implementing the ORKTask
     protocol can chose not to adopt NSSecureCoding (such as this project's DynamicTask).
     Task archival and restoration is recommended for ORKNavigableOrderedTask, since
     that preserves the navigation stack (which allows you to navigate steps backwards).
     
     Since unarchiving can throw an exception, in a real application we would
     need to attempt to catch that exception here.
     */

    id<ORKTask> task = nil;
    NSData *taskData = _savedTasks[identifier];
    if (taskData)
    {
        /*
         We assume any restored task is of the ORKNavigableOrderedTask since that's the only kind
         we're archiving in this example. You have to make sure your are unarchiving a task of the proper class.
         */
        NSKeyedUnarchiver *unarchiver = [[NSKeyedUnarchiver alloc] initForReadingWithData:taskData];
        task = [unarchiver decodeObjectOfClass:[ORKNavigableOrderedTask class] forKey:NSKeyedArchiveRootObjectKey];
    } else {
        /*
         No task was previously stored
         */
        task = [self makeTaskWithIdentifier:identifier];
    }
    
    if (_savedViewControllers[identifier])
    {
        NSData *data = _savedViewControllers[identifier];
        self.taskViewController = [[ORKTaskViewController alloc] initWithTask:task restorationData:data];
    } else {
        // No saved data, just create the task and the corresponding task view controller.
        self.taskViewController = [[ORKTaskViewController alloc] initWithTask:task taskRunUUID:[NSUUID UUID]];
    }
    
    [self beginTask];
}

/*
 Actually presents the task view controller.
 */
- (void)beginTask {
    id<ORKTask> task = self.taskViewController.task;
    self.taskViewController.delegate = self;
    
    if (_taskViewController.outputDirectory == nil) {
        // Sets an output directory in Documents, using the `taskRunUUID` in the path.
        NSURL *documents = [NSURL fileURLWithPath:[NSSearchPathForDirectoriesInDomains(NSDocumentDirectory, NSUserDomainMask, YES) lastObject]];
        NSURL *outputDir = [documents URLByAppendingPathComponent:[self.taskViewController.taskRunUUID UUIDString]];
        [[NSFileManager defaultManager] createDirectoryAtURL:outputDir withIntermediateDirectories:YES attributes:nil error:nil];
        self.taskViewController.outputDirectory = outputDir;
    }
    
    /*
     For the dynamic task, we remember the last result and use it as a source
     of default values for any optional questions.
     */
    if ([task isKindOfClass:[DynamicTask class]])
    {
        self.taskViewController.defaultResultSource = _lastRouteResult;
    }
    
    /*
     We set a restoration identifier so that UI state restoration is enabled
     for the task view controller. We don't need to do anything else to prepare
     for state restoration of a ResearchKit framework task VC.
     */
    _taskViewController.restorationIdentifier = [task identifier];
    
    [self presentViewController:_taskViewController animated:YES completion:nil];
}

#pragma mark - Date picking

/*
 This task presents several questions which exercise functionality based on
 `UIDatePicker`.
 */
- (ORKOrderedTask *)makeDatePickingTask {
    NSMutableArray *steps = [NSMutableArray new];
    {
        ORKInstructionStep *step = [[ORKInstructionStep alloc] initWithIdentifier:@"iid_001"];
        step.title = @"Date Survey";
        step.detailText = @"date pickers";
        [steps addObject:step];
    }

    /*
     A time interval question with no default set.
     */
    {
        ORKQuestionStep *step = [ORKQuestionStep questionStepWithIdentifier:@"qid_timeInterval_001"
                                                                      title:@"How long did it take to fall asleep last night?"
                                                                     answer:[ORKAnswerFormat timeIntervalAnswerFormat]];
        [steps addObject:step];
    }
    
    
    /*
     A time interval question specifying a default and a step size.
     */
    {
        ORKQuestionStep *step = [ORKQuestionStep questionStepWithIdentifier:@"qid_timeInterval_default_002"
                                                                      title:@"How long did it take to fall asleep last night?"
                                                                     answer:[ORKAnswerFormat timeIntervalAnswerFormatWithDefaultInterval:300 step:5]];
        [steps addObject:step];
    }
    
    /*
     A date answer format question, specifying a specific calendar.
     If no calendar were specified, the user's preferred calendar would be used.
     */
    {
        ORKDateAnswerFormat *dateAnswer = [ORKDateAnswerFormat dateAnswerFormatWithDefaultDate:nil minimumDate:nil maximumDate:nil calendar: [NSCalendar calendarWithIdentifier:NSCalendarIdentifierHebrew]];
        ORKQuestionStep *step = [ORKQuestionStep questionStepWithIdentifier:@"qid_date_001"
                                                                      title:@"When is your birthday?"
                                                                     answer:dateAnswer];
        [steps addObject:step];
    }
    
    /*
     A date question with a minimum, maximum, and default.
     Also specifically requires the Gregorian calendar.
     */
    {
        NSDate *defaultDate = [[NSCalendar currentCalendar] dateByAddingUnit:NSCalendarUnitDay value:10 toDate:[NSDate date] options:(NSCalendarOptions)0];
        NSDate *minDate = [[NSCalendar currentCalendar] dateByAddingUnit:NSCalendarUnitDay value:8 toDate:[NSDate date] options:(NSCalendarOptions)0];
        NSDate *maxDate = [[NSCalendar currentCalendar] dateByAddingUnit:NSCalendarUnitDay value:12 toDate:[NSDate date] options:(NSCalendarOptions)0];
        ORKDateAnswerFormat *dateAnswer = [ORKDateAnswerFormat dateAnswerFormatWithDefaultDate:defaultDate
                                                                                   minimumDate:minDate
                                                                                   maximumDate:maxDate
                                                                                      calendar: [NSCalendar calendarWithIdentifier:NSCalendarIdentifierGregorian]];
        ORKQuestionStep *step = [ORKQuestionStep questionStepWithIdentifier:@"qid_date_default_002"
                                                                      title:@"What day are you available?"
                                                                     answer:dateAnswer];
        [steps addObject:step];
    }
    
    /*
     A time of day question with no default.
     */
    {
        ORKQuestionStep *step = [ORKQuestionStep questionStepWithIdentifier:@"qid_timeOfDay_001"
                                                                 title:@"What time do you get up?"
                                                                   answer:[ORKTimeOfDayAnswerFormat timeOfDayAnswerFormat]];
        [steps addObject:step];
    }
    
    /*
     A time of day question with a default of 8:15 AM.
     */
    {
        
        NSDateComponents *dateComponents = [[NSDateComponents alloc] init];
        dateComponents.hour = 8;
        dateComponents.minute = 15;
        ORKQuestionStep *step = [ORKQuestionStep questionStepWithIdentifier:@"qid_timeOfDay_default_001"
                                                                      title:@"What time do you get up?"
                                                                     answer:[ORKTimeOfDayAnswerFormat timeOfDayAnswerFormatWithDefaultComponents:dateComponents]];
        [steps addObject:step];
    }
    
    /*
     A date-time question with default parameters (no min, no max, default to now).
     */
    {
        ORKQuestionStep *step = [ORKQuestionStep questionStepWithIdentifier:@"qid_dateTime_001"
                                                                      title:@"When is your next meeting?"
                                                                     answer:[ORKDateAnswerFormat dateTimeAnswerFormat]];
        [steps addObject:step];
    }
    
    /*
     A date-time question with specified min, max, default date, and calendar.
     */
    {
        NSDate *defaultDate = [[NSCalendar currentCalendar] dateByAddingUnit:NSCalendarUnitDay value:10 toDate:[NSDate date] options:(NSCalendarOptions)0];
        NSDate *minDate = [[NSCalendar currentCalendar] dateByAddingUnit:NSCalendarUnitDay value:8 toDate:[NSDate date] options:(NSCalendarOptions)0];
        NSDate *maxDate = [[NSCalendar currentCalendar] dateByAddingUnit:NSCalendarUnitDay value:12 toDate:[NSDate date] options:(NSCalendarOptions)0];
        ORKQuestionStep *step = [ORKQuestionStep questionStepWithIdentifier:@"qid_dateTime_default_002"
                                                                      title:@"When is your next meeting?"
                                                                     answer:[ORKDateAnswerFormat dateTimeAnswerFormatWithDefaultDate:defaultDate minimumDate:minDate  maximumDate:maxDate calendar:[NSCalendar calendarWithIdentifier:NSCalendarIdentifierGregorian]]];
        [steps addObject:step];
        
    }
    ORKOrderedTask *task = [[ORKOrderedTask alloc] initWithIdentifier:DatePickingTaskIdentifier steps:steps];
    return task;
}

- (IBAction)pickDates:(id)sender {
    [self beginTaskWithIdentifier:DatePickingTaskIdentifier];
}

#pragma mark - Selection survey

/*
 The selection survey task is just a collection of various styles of survey questions.
 */
- (ORKOrderedTask *)makeSelectionSurveyTask {
    NSMutableArray *steps = [NSMutableArray new];
    
    {
        ORKInstructionStep *step = [[ORKInstructionStep alloc] initWithIdentifier:@"iid_001"];
        step.title = @"Selection Survey";
        [steps addObject:step];
    }
    
    {
        /*
         A numeric question requiring integer answers in a fixed range, with no default.
         */
        ORKNumericAnswerFormat *format = [ORKNumericAnswerFormat integerAnswerFormatWithUnit:@"years"];
        format.minimum = @(0);
        format.maximum = @(199);
        ORKQuestionStep *step = [ORKQuestionStep questionStepWithIdentifier:@"qid_001"
                                                                      title:@"How old are you?"
                                                                     answer:format];
        [steps addObject:step];
    }
    
    {
        /*
         A boolean question.
         */
        ORKBooleanAnswerFormat *format = [ORKBooleanAnswerFormat new];
        ORKQuestionStep *step = [ORKQuestionStep questionStepWithIdentifier:@"qid_001b"
                                                                      title:@"Do you consent to a background check?"
                                                                     answer:format];
        [steps addObject:step];
    }
    
    {
        /*
         A single-choice question presented in the tableview format.
         */
        ORKTextChoiceAnswerFormat *answerFormat = [ORKAnswerFormat choiceAnswerFormatWithStyle:ORKChoiceAnswerStyleMultipleChoice textChoices:
                                                   @[
                                                     [ORKTextChoice choiceWithText:@"Less than seven"
                                                                        detailText:nil
                                                                             value:@(7)],
                                                     [ORKTextChoice choiceWithText:@"Between seven and eight"
                                                                        detailText:nil
                                                                             value:@(8)],
                                                     [ORKTextChoice choiceWithText:@"More than eight"
                                                                        detailText:nil
                                                                             value:@(9)]
                                                     ]];
        ORKQuestionStep *step = [ORKQuestionStep questionStepWithIdentifier:@"qid_003"
                                                                      title:@"How many hours did you sleep last night?"
                                                                     answer:answerFormat];
        [steps addObject:step];
    }
    
    {
        /*
         A multiple-choice question with text choices that have detail text.
         */
        ORKTextChoiceAnswerFormat *answerFormat = [ORKAnswerFormat choiceAnswerFormatWithStyle:ORKChoiceAnswerStyleMultipleChoice textChoices:
            @[
              [ORKTextChoice choiceWithText:@"Cough"
                                 detailText:@"A cough and/or sore throat"
                                      value:@"cough"],
              [ORKTextChoice choiceWithText:@"Fever"
                                 detailText:@"A 100F or higher fever or feeling feverish"
                                      value:@"fever"],
              [ORKTextChoice choiceWithText:@"Headaches"
                                 detailText:@"Headaches and/or body aches"
                                      value:@"headache"]
              ]];
        
        ORKQuestionStep *step = [ORKQuestionStep questionStepWithIdentifier:@"qid_004"
                                                                      title:@"Which symptoms do you have?"
                                                                     answer:answerFormat];
        
        [steps addObject:step];
    }
    
    {
        /*
         A text question with the default multiple-line text entry.
         */
        ORKQuestionStep *step = [ORKQuestionStep questionStepWithIdentifier:@"qid_005"
                                                                      title:@"How did you feel last night?"
                                                                     answer:[ORKAnswerFormat textAnswerFormat]];
        [steps addObject:step];
    }
    
    {
        /*
         A text question with single-line text entry, with autocapitalization on
         for words, and autocorrection, and spellchecking turned off.
         */
        ORKTextAnswerFormat *format = [ORKAnswerFormat textAnswerFormat];
        format.multipleLines = NO;
        format.autocapitalizationType = UITextAutocapitalizationTypeWords;
        format.autocorrectionType = UITextAutocorrectionTypeNo;
        format.spellCheckingType = UITextSpellCheckingTypeNo;
        ORKQuestionStep *step = [ORKQuestionStep questionStepWithIdentifier:@"qid_005a"
                                                                      title:@"What is your name?"
                                                                     answer:format];
        [steps addObject:step];
    }
    
    {
        /*
         A text question with a length limit.
         */
        ORKQuestionStep *step = [ORKQuestionStep questionStepWithIdentifier:@"qid_005b"
                                                                      title:@"How did you feel last night?"
                                                                     answer:[ORKTextAnswerFormat textAnswerFormatWithMaximumLength:20]];
        [steps addObject:step];
    }
    
    {
        /*
         A single-select value-picker question. Rather than seeing the items in a tableview,
         the user sees them in a picker wheel. This is suitable where the list
         of items can be long, and the text describing the options can be kept short.
         */
        ORKValuePickerAnswerFormat *answerFormat = [ORKAnswerFormat valuePickerAnswerFormatWithTextChoices:
                                                    @[
                                                      [ORKTextChoice choiceWithText:@"Cough"
                                                                         detailText:nil
                                                                              value:@"cough"],
                                                      [ORKTextChoice choiceWithText:@"Fever"
                                                                         detailText:nil
                                                                              value:@"fever"],
                                                      [ORKTextChoice choiceWithText:@"Headaches"
                                                                         detailText:nil
                                                                              value:@"headache"]
                                                      ]];
        ORKQuestionStep *step = [ORKQuestionStep questionStepWithIdentifier:@"qid_081"
                                                                      title:@"Select a symptom"
                                                                     answer:answerFormat];
        
        [steps addObject:step];
    }
    
    {
        /*
         A continuous slider question.
         */
        ORKQuestionStep *step = [ORKQuestionStep questionStepWithIdentifier:@"qid_010"
                                                                      title:@"On a scale of 1 to 10, how much pain do you feel?"
                                                                     answer:[[ORKContinuousScaleAnswerFormat alloc] initWithMaximumValue:10 minimumValue:1 defaultValue:NSIntegerMax maximumFractionDigits:1]];
        [steps addObject:step];
    }
    
    {
        /*
         The same as the previous question, but now using a discrete slider.
         */
        ORKQuestionStep *step = [ORKQuestionStep questionStepWithIdentifier:@"qid_010a"
                                                                      title:@"On a scale of 1 to 10, how much pain do you feel?"
                                                                     answer:[ORKAnswerFormat scaleAnswerFormatWithMaximumValue:10
                                                                                                                  minimumValue:1
                                                                                                                  defaultValue:NSIntegerMax
                                                                                                                          step:1
                                                                                                                      vertical:NO
                                                                                                       maximumValueDescription:@"High value"
                                                                                                       minimumValueDescription:@"Low value"]];
        [steps addObject:step];
    }
    
    {
        /*
         A HealthKit answer format question for gender.
         The default value is read from HealthKit when the step is being presented,
         but the user's answer is not written back to HealthKit.
         */
        ORKQuestionStep *step = [ORKQuestionStep questionStepWithIdentifier:@"fqid_health_biologicalSex"
                                                                      title:@"What is your gender"
                                                                     answer:[ORKHealthKitCharacteristicTypeAnswerFormat answerFormatWithCharacteristicType:[HKCharacteristicType characteristicTypeForIdentifier:HKCharacteristicTypeIdentifierBiologicalSex]]];
        [steps addObject:step];
    }
    
    {
        /*
         A HealthKit answer format question for blood type.
         The default value is read from HealthKit when the step is being presented,
         but the user's answer is not written back to HealthKit.
         */
        ORKQuestionStep *step = [ORKQuestionStep questionStepWithIdentifier:@"fqid_health_bloodType"
                                                                      title:@"What is your blood type?"
                                                                     answer:[ORKHealthKitCharacteristicTypeAnswerFormat answerFormatWithCharacteristicType:[HKCharacteristicType characteristicTypeForIdentifier:HKCharacteristicTypeIdentifierBloodType]]];
        [steps addObject:step];
    }
    
    {
        /*
         A HealthKit answer format question for date of birth.
         The default value is read from HealthKit when the step is being presented,
         but the user's answer is not written back to HealthKit.
         */
        ORKQuestionStep *step = [ORKQuestionStep questionStepWithIdentifier:@"fqid_health_dob"
                                                                      title:@"What is your date of birth?"
                                                                     answer:[ORKHealthKitCharacteristicTypeAnswerFormat answerFormatWithCharacteristicType:[HKCharacteristicType characteristicTypeForIdentifier:HKCharacteristicTypeIdentifierDateOfBirth]]];
        [steps addObject:step];
    }
    
    {
        /*
         A HealthKit answer format question for weight.
         The default value is read from HealthKit when the step is being presented,
         but the user's answer is not written back to HealthKit.
         */
        ORKQuestionStep *step = [ORKQuestionStep questionStepWithIdentifier:@"fqid_health_weight"
                                                                      title:@"How much do you weigh?"
                                                                     answer:[ORKHealthKitQuantityTypeAnswerFormat answerFormatWithQuantityType:[HKQuantityType quantityTypeForIdentifier:HKQuantityTypeIdentifierBodyMass]
                                                                                                                                          unit:nil
                                                                                                                                         style:ORKNumericAnswerStyleDecimal]];
        [steps addObject:step];
    }
    
    {
        /*
         A multiple choice question where the items are mis-formatted.
         This question is used for verifying correct layout of the table view
         cells when the content is mixed or very long.
         */
        ORKTextChoiceAnswerFormat *answerFormat = [ORKAnswerFormat choiceAnswerFormatWithStyle:ORKChoiceAnswerStyleMultipleChoice textChoices:
                                                   @[
                                                     [ORKTextChoice choiceWithText:@"Cough, A cough and/or sore throat, A cough and/or sore throat"
                                                                        detailText:@"A cough and/or sore throat, A cough and/or sore throat, A cough and/or sore throat"
                                                                             value:@"cough"],
                                                     [ORKTextChoice choiceWithText:@"Fever, A 100F or higher fever or feeling feverish"
                                                                        detailText:nil
                                                                             value:@"fever"],
                                                     [ORKTextChoice choiceWithText:@""
                                                                        detailText:@"Headaches, Headaches and/or body aches"
                                                                             value:@"headache"]
                                                     ]];
        ORKQuestionStep *step = [ORKQuestionStep questionStepWithIdentifier:@"qid_000a"
                                                                      title:@"(Misused) Which symptoms do you have?"
                                                                     answer:answerFormat];
        [steps addObject:step];
    }
    
    ORKOrderedTask *task = [[ORKOrderedTask alloc] initWithIdentifier:SelectionSurveyTaskIdentifier steps:steps];
    return task;
}

- (IBAction)showSelectionSurvey:(id)sender {
    [self beginTaskWithIdentifier:SelectionSurveyTaskIdentifier];
}

#pragma mark - Active step task

/*
 This task demonstrates direct use of active steps, which is not particularly
 well-supported by the framework. The intended use of `ORKActiveStep` is as a
 base class for creating new types of active step, with matching view
 controllers appropriate to the particular task that uses them.
 
 Nonetheless, this functions as a test-bed for basic active task functonality.
 */
- (ORKOrderedTask *)makeActiveStepTask {
    NSMutableArray *steps = [NSMutableArray new];
    
    {
        /*
         Example of a fully-fledged instruction step.
         The text of this step is not appropriate to the rest of the task, but
         is helpful for verifying layout.
         */
        ORKInstructionStep *step = [[ORKInstructionStep alloc] initWithIdentifier:@"iid_001"];
        step.title = @"Demo Study";
        step.text = @"This 12-step walkthrough will explain the study and the impact it will have on your life.";
        step.detailText = @"You must complete the walkthough to participate in the study.";
        [steps addObject:step];
    }
    
    {
        /*
         Audio-recording active step, configured directly using `ORKActiveStep`.
         
         Not a recommended way of doing audio recording with the ResearchKit framework.
         */
        ORKActiveStep *step = [[ORKActiveStep alloc] initWithIdentifier:@"aid_001d"];
        step.title = @"Audio";
        step.stepDuration = 10.0;
        step.text = @"An active test recording audio";
        step.recorderConfigurations = @[[[ORKAudioRecorderConfiguration alloc] initWithIdentifier:@"aid_001d.audio" recorderSettings:@{}]];
        step.shouldUseNextAsSkipButton = YES;
        [steps addObject:step];
    }
    
    {
        /*
         Audio-recording active step with lossless audio, configured directly
         using `ORKActiveStep`.
         
         Not a recommended way of doing audio recording with the ResearchKit framework.
         */
        ORKActiveStep *step = [[ORKActiveStep alloc] initWithIdentifier:@"aid_001e"];
        step.title = @"Audio";
        step.stepDuration = 10.0;
        step.text = @"An active test recording lossless audio";
        step.shouldUseNextAsSkipButton = YES;
        step.recorderConfigurations = @[[[ORKAudioRecorderConfiguration alloc]
                                         initWithIdentifier:@"aid_001e.audio" recorderSettings:@{AVFormatIDKey : @(kAudioFormatAppleLossless),
                                                                                                 AVNumberOfChannelsKey : @(2),
                                                                                                 AVSampleRateKey: @(44100.0)
                                                                                                 }]];
        [steps addObject:step];
    }
    
    {
        /*
         Touch recorder active step. This should record touches on the primary
         view for a 30 second period.
         
         Not a recommended way of collecting touch data with the ResearchKit framework.
         */
        ORKActiveStep *step = [[ORKActiveStep alloc] initWithIdentifier:@"aid_001a"];
        step.title = @"Touch";
        step.text = @"An active test, touch collection";
        step.shouldStartTimerAutomatically = NO;
        step.stepDuration = 30.0;
        step.spokenInstruction = @"An active test, touch collection";
        step.shouldUseNextAsSkipButton = YES;
        step.recorderConfigurations = @[[[ORKTouchRecorderConfiguration alloc] initWithIdentifier:@"aid_001a.touch"]];
        [steps addObject:step];
    }
    
    {
        /*
         Demo of how to use a custom recorder to customize an active step.
         
         Not a recommended way of customizing active steps with the ResearchKit framework.
         */
        ORKActiveStep *step = [[ORKActiveStep alloc] initWithIdentifier:@"aid_001b"];
        step.title = @"Button Tap";
        step.text = @"Please tap the orange button when it appears in the green area below.";
        step.stepDuration = 10.0;
        step.shouldUseNextAsSkipButton = YES;
        step.recorderConfigurations = @[[[CustomRecorderConfiguration alloc] initWithIdentifier:@"aid_001b.audio"]];
        [steps addObject:step];
    }
    
    {
        /*
         Test for device motion recorder directly on an active step.
         
         Not a recommended way of customizing active steps with the ResearchKit framework.
         */
        ORKActiveStep *step = [[ORKActiveStep alloc] initWithIdentifier:@"aid_001c"];
        step.title = @"Motion";
        step.text = @"An active test collecting device motion data";
        step.shouldUseNextAsSkipButton = YES;
        step.recorderConfigurations = @[[[ORKDeviceMotionRecorderConfiguration alloc] initWithIdentifier:@"aid_001c.deviceMotion" frequency:100.0]];
        [steps addObject:step];
    }
    
    ORKOrderedTask *task = [[ORKOrderedTask alloc] initWithIdentifier:ActiveStepTaskIdentifier steps:steps];
    return task;
}

- (IBAction)showActiveStepTask:(id)sender {
    [self beginTaskWithIdentifier:ActiveStepTaskIdentifier];
}

#pragma mark - Consent review task

/*
 The consent review task is used to quickly verify the layout of the consent
 sharing step and the consent review step.
 
 In a real consent process, you would substitute the text of your consent document
 for the various placeholders.
 */
- (ORKOrderedTask *)makeConsentReviewTask {
    /*
     Tests layout of the consent sharing step.
     
     This step is used when you want to obtain permission to share the data
     collected with other researchers for uses beyond the present study.
     */
    ORKConsentSharingStep *sharingStep =
    [[ORKConsentSharingStep alloc] initWithIdentifier:@"consent_sharing"
                         investigatorShortDescription:@"MyInstitution"
                          investigatorLongDescription:@"MyInstitution and its partners"
                        localizedLearnMoreHTMLContent:@"Lorem ipsum dolor sit amet, consectetur adipiscing elit, sed do eiusmod tempor incididunt ut labore et dolore magna aliqua."];
    
    /*
     Tests layout of the consent review step.
     
     In the consent review step, the user reviews the consent document and
     optionally enters their name and/or scribbles a signature.
     */
    ORKConsentDocument *doc = [self buildConsentDocument];
    ORKConsentSignature *participantSig = doc.signatures[0];
    [participantSig setSignatureDateFormatString:@"yyyy-MM-dd 'at' HH:mm"];
    _currentDocument = [doc copy];
    ORKConsentReviewStep *reviewStep = [[ORKConsentReviewStep alloc] initWithIdentifier:@"consent_review" signature:participantSig inDocument:doc];
    reviewStep.text = @"Lorem ipsum dolor sit amet, consectetur adipiscing elit, sed do eiusmod tempor incididunt ut labore et dolore magna aliqua.";
    reviewStep.reasonForConsent = @"Lorem ipsum dolor sit amet, consectetur adipiscing elit, sed do eiusmod tempor incididunt ut labore et dolore magna aliqua.";
    ORKOrderedTask *task = [[ORKOrderedTask alloc] initWithIdentifier:ConsentReviewTaskIdentifier steps:@[sharingStep,reviewStep]];
    return task;
}

- (IBAction)showConsentReview:(id)sender {
    [self beginTaskWithIdentifier:ConsentReviewTaskIdentifier];
}

#pragma mark - Consent task
/*
 This consent task demonstrates visual consent, followed by a consent review step.
 
 In a real consent process, you would substitute the text of your consent document
 for the various placeholders.
 */
- (ORKOrderedTask *)makeConsentTask {
    /*
     Most of the configuration of what pages will appear in the visual consent step,
     and what content will be displayed in the consent review step, it in the
     consent document itself.
     */
    ORKConsentDocument *consentDocument = [self buildConsentDocument];
    _currentDocument = [consentDocument copy];
    
    ORKVisualConsentStep *step = [[ORKVisualConsentStep alloc] initWithIdentifier:@"visual_consent" document:consentDocument];
    ORKConsentReviewStep *reviewStep = [[ORKConsentReviewStep alloc] initWithIdentifier:@"consent_review" signature:consentDocument.signatures[0] inDocument:consentDocument];
    reviewStep.text = @"Lorem ipsum dolor sit amet, consectetur adipiscing elit, sed do eiusmod tempor incididunt ut labore et dolore magna aliqua.";
    reviewStep.reasonForConsent = @"Lorem ipsum dolor sit amet, consectetur adipiscing elit, sed do eiusmod tempor incididunt ut labore et dolore magna aliqua.";
    ORKOrderedTask *task = [[ORKOrderedTask alloc] initWithIdentifier:ConsentTaskIdentifier steps:@[step,reviewStep]];
    
    return task;
}

- (IBAction)showConsent:(id)sender {
    [self beginTaskWithIdentifier:ConsentTaskIdentifier];
}

#pragma mark - Mini form task

/*
 The mini form task is used to test survey forms functionality (`ORKFormStep`).
 */
- (id<ORKTask>)makeMiniFormTask {
    NSMutableArray *steps = [NSMutableArray new];
    
    {
        ORKInstructionStep *step = [[ORKInstructionStep alloc] initWithIdentifier:@"mini_form_001"];
        step.title = @"Mini Form";
        [steps addObject:step];
    }
    
    {
        /*
         A short form for testing behavior when loading multiple HealthKit
         default values on the same form.
         */
        ORKFormStep *step = [[ORKFormStep alloc] initWithIdentifier:@"fid_000" title:@"Mini Form" text:@"Mini Form groups multi-entry in one page"];
        NSMutableArray *items = [NSMutableArray new];
        [steps addObject:step];
        
        {
            ORKFormItem *item = [[ORKFormItem alloc] initWithIdentifier:@"fqid_health_weight1"
                                                                 text:@"Weight"
                                                         answerFormat:
                                [ORKHealthKitQuantityTypeAnswerFormat answerFormatWithQuantityType:[HKQuantityType quantityTypeForIdentifier:HKQuantityTypeIdentifierBodyMass]
                                                                                             unit:[HKUnit unitFromMassFormatterUnit:NSMassFormatterUnitPound]
                                                                                            style:ORKNumericAnswerStyleDecimal]];
            [items addObject:item];
        }
        
        {
            ORKFormItem *item = [[ORKFormItem alloc] initWithIdentifier:@"fqid_health_weight2"
                                                                 text:@"Weight"
                                                         answerFormat:
                                [ORKHealthKitQuantityTypeAnswerFormat answerFormatWithQuantityType:[HKQuantityType quantityTypeForIdentifier:HKQuantityTypeIdentifierBodyMass]
                                                                                             unit:[HKUnit unitFromMassFormatterUnit:NSMassFormatterUnitPound]
                                                                                            style:ORKNumericAnswerStyleDecimal]];
            item.placeholder = @"Add weight";
            [items addObject:item];
        }
        
        {
            ORKFormItem *item = [[ORKFormItem alloc] initWithIdentifier:@"fqid_health_weight3"
                                                                   text:@"Weight"
                                                           answerFormat:
                                 [ORKHealthKitQuantityTypeAnswerFormat answerFormatWithQuantityType:[HKQuantityType quantityTypeForIdentifier:HKQuantityTypeIdentifierBodyMass]
                                                                                               unit:[HKUnit unitFromMassFormatterUnit:NSMassFormatterUnitPound]
                                                                                              style:ORKNumericAnswerStyleDecimal]];
            item.placeholder = @"Input your body weight here. Really long text.";
            [items addObject:item];
        }
        
        
        {
            ORKFormItem *item = [[ORKFormItem alloc] initWithIdentifier:@"fqid_health_weight4"
                                                                   text:@"Weight"
                                                           answerFormat:[ORKNumericAnswerFormat decimalAnswerFormatWithUnit:nil]];
            item.placeholder = @"Input your body weight here.";
            [items addObject:item];
        }
        
        [step setFormItems:items];
    }
    
    {
        /*
         A long "kitchen-sink" form with all the different types of supported
         answer formats.
         */
        ORKFormStep *step = [[ORKFormStep alloc] initWithIdentifier:@"fid_001" title:@"Mini Form" text:@"Mini Form groups multi-entry in one page"];
        NSMutableArray *items = [NSMutableArray new];
        
        {
            
            ORKFormItem *item = [[ORKFormItem alloc] initWithIdentifier:@"fqid_health_biologicalSex" text:@"Gender" answerFormat:[ORKHealthKitCharacteristicTypeAnswerFormat answerFormatWithCharacteristicType:[HKCharacteristicType characteristicTypeForIdentifier:HKCharacteristicTypeIdentifierBiologicalSex]]];
            [items addObject:item];
        }
        
        {
            ORKFormItem *item = [[ORKFormItem alloc] initWithSectionTitle:@"Basic Information"];
            [items addObject:item];
        }
        
        {
            
            ORKFormItem *item = [[ORKFormItem alloc] initWithIdentifier:@"fqid_health_bloodType" text:@"Blood Type" answerFormat:[ORKHealthKitCharacteristicTypeAnswerFormat answerFormatWithCharacteristicType:[HKCharacteristicType characteristicTypeForIdentifier:HKCharacteristicTypeIdentifierBloodType]]];
            item.placeholder = @"Choose a type";
            [items addObject:item];
        }
        
        {
            
            ORKFormItem *item = [[ORKFormItem alloc] initWithIdentifier:@"fqid_health_dob" text:@"Date of Birth" answerFormat:[ORKHealthKitCharacteristicTypeAnswerFormat answerFormatWithCharacteristicType:[HKCharacteristicType characteristicTypeForIdentifier:HKCharacteristicTypeIdentifierDateOfBirth]]];
            item.placeholder = @"DOB";
            [items addObject:item];
        }
        
        {
            
            ORKFormItem *item = [[ORKFormItem alloc] initWithIdentifier:@"fqid_health_weight"
                                                                 text:@"Weight"
                                                         answerFormat:
                                [ORKHealthKitQuantityTypeAnswerFormat answerFormatWithQuantityType:[HKQuantityType quantityTypeForIdentifier:HKQuantityTypeIdentifierBodyMass]
                                                                                    unit:nil
                                                                                   style:ORKNumericAnswerStyleDecimal]];
            item.placeholder = @"Add weight";
            [items addObject:item];
        }
        
        {
            ORKFormItem *item = [[ORKFormItem alloc] initWithIdentifier:@"fqid_001" text:@"Have headache?" answerFormat:[ORKBooleanAnswerFormat new]];
            [items addObject:item];
        }
        
        {
            ORKFormItem *item = [[ORKFormItem alloc] initWithIdentifier:@"fqid_002" text:@"Which fruit do you like most? Please pick one from below."
                                                         answerFormat:[ORKAnswerFormat choiceAnswerFormatWithStyle:ORKChoiceAnswerStyleSingleChoice textChoices:@[@"Apple", @"Orange", @"Banana"]
                                                                                                              ]];
            [items addObject:item];
        }
        
        {
            ORKFormItem *item = [[ORKFormItem alloc] initWithIdentifier:@"fqid_003" text:@"Message"
                                                         answerFormat:[ORKAnswerFormat textAnswerFormat]];
            item.placeholder = @"Your message";
            [items addObject:item];
        }
        
        {
            ORKFormItem *item = [[ORKFormItem alloc] initWithIdentifier:@"fqid_004a" text:@"BP Diastolic"
                                                         answerFormat:[ORKAnswerFormat integerAnswerFormatWithUnit:@"mm Hg"]];
            item.placeholder = @"Enter value";
            [items addObject:item];
        }
        
        {
            ORKFormItem *item = [[ORKFormItem alloc] initWithIdentifier:@"fqid_004b" text:@"BP Systolic"
                                                         answerFormat:[ORKAnswerFormat integerAnswerFormatWithUnit:@"mm Hg"]];
            item.placeholder = @"Enter value";
            [items addObject:item];
        }
        
        {
            ORKFormItem *item = [[ORKFormItem alloc] initWithIdentifier:@"fqid_date_001" text:@"Birthdate"
                                                         answerFormat:[ORKAnswerFormat dateAnswerFormat]];
            item.placeholder = @"Pick a date";
            [items addObject:item];
        }
        
        {
            
            NSDate *defaultDate = [[NSCalendar currentCalendar] dateByAddingUnit:NSCalendarUnitYear value:-30 toDate:[NSDate date] options:(NSCalendarOptions)0];
            NSDate *minDate = [[NSCalendar currentCalendar] dateByAddingUnit:NSCalendarUnitYear value:-150 toDate:[NSDate date] options:(NSCalendarOptions)0];

            ORKFormItem *item = [[ORKFormItem alloc] initWithIdentifier:@"fqid_date_002" text:@"Birthdate"
                                                         answerFormat:[ORKAnswerFormat dateAnswerFormatWithDefaultDate:defaultDate
                                                                                                        minimumDate:minDate
                                                                                                        maximumDate:[NSDate date]
                                                                                                           calendar:nil]];
            item.placeholder = @"Pick a date (with default)";
            [items addObject:item];
        }
        
        {
            ORKFormItem *item = [[ORKFormItem alloc] initWithIdentifier:@"fqid_timeOfDay_001" text:@"Today sunset time?"
                                                         answerFormat:[ORKAnswerFormat timeOfDayAnswerFormat]];
            item.placeholder = @"No default time";
            [items addObject:item];
        }
        
        {
            NSDateComponents *defaultDC = [[NSDateComponents alloc] init];
            defaultDC.hour = 14;
            defaultDC.minute = 23;
            ORKFormItem *item = [[ORKFormItem alloc] initWithIdentifier:@"fqid_timeOfDay_002" text:@"Today sunset time?"
                                                         answerFormat:[ORKAnswerFormat timeOfDayAnswerFormatWithDefaultComponents:defaultDC]];
            item.placeholder = @"Default time 14:23";
            [items addObject:item];
        }
        
        {
            ORKFormItem *item = [[ORKFormItem alloc] initWithIdentifier:@"fqid_dateTime_001" text:@"Next eclipse visible in Cupertino?"
                                                         answerFormat:[ORKAnswerFormat dateTimeAnswerFormat]];
            
            item.placeholder = @"No default date and range";
            [items addObject:item];
        }
        
        {
            
            NSDate *defaultDate = [[NSCalendar currentCalendar] dateByAddingUnit:NSCalendarUnitDay value:3 toDate:[NSDate date] options:(NSCalendarOptions)0];
            NSDate *minDate = [[NSCalendar currentCalendar] dateByAddingUnit:NSCalendarUnitDay value:0 toDate:[NSDate date] options:(NSCalendarOptions)0];
            NSDate *maxDate = [[NSCalendar currentCalendar] dateByAddingUnit:NSCalendarUnitDay value:10 toDate:[NSDate date] options:(NSCalendarOptions)0];
            ORKFormItem *item = [[ORKFormItem alloc] initWithIdentifier:@"fqid_dateTime_002" text:@"Next eclipse visible in Cupertino?"
                                                         answerFormat:[ORKAnswerFormat dateTimeAnswerFormatWithDefaultDate:defaultDate
                                                                                                            minimumDate:minDate
                                                                                                            maximumDate:maxDate
                                                                                                               calendar:nil]];
            
            item.placeholder = @"Default date in 3 days and range(0, 10)";
            [items addObject:item];
        }
        
        {
            ORKFormItem *item = [[ORKFormItem alloc] initWithIdentifier:@"fqid_timeInterval_001" text:@"Wake up interval"
                                                           answerFormat:[ORKAnswerFormat timeIntervalAnswerFormat]];
            item.placeholder = @"No default Interval and step size";
            [items addObject:item];
        }
        
        {
            ORKFormItem *item = [[ORKFormItem alloc] initWithIdentifier:@"fqid_timeInterval_002" text:@"Wake up interval"
                                                           answerFormat:[ORKAnswerFormat timeIntervalAnswerFormatWithDefaultInterval:300 step:3]];
            
            item.placeholder = @"Default Interval 300 and step size 3";
            [items addObject:item];
        }
        
        {
            /*
             Testbed for image choice.
             
             In a real application, you would use real images rather than square
             colored boxes.
             */
            ORKImageChoice *option1 = [ORKImageChoice choiceWithNormalImage:[self imageWithColor:[UIColor redColor] size:CGSizeMake(360, 360) border:NO]
                                                              selectedImage:[self imageWithColor:[UIColor redColor] size:CGSizeMake(360, 360) border:YES]
                                                                       text:@"Red" value:@"red"];
            ORKImageChoice *option2 = [ORKImageChoice choiceWithNormalImage:[self imageWithColor:[UIColor orangeColor] size:CGSizeMake(360, 360) border:NO]
                                                              selectedImage:[self imageWithColor:[UIColor orangeColor] size:CGSizeMake(360, 360) border:YES]
                                                                       text:nil value:@"orange"];
            ORKImageChoice *option3 = [ORKImageChoice choiceWithNormalImage:[self imageWithColor:[UIColor yellowColor] size:CGSizeMake(360, 360) border:NO]
                                                              selectedImage:[self imageWithColor:[UIColor yellowColor] size:CGSizeMake(360, 360) border:YES]
                                                                       text:@"Yellow" value:@"yellow"];
            
            ORKFormItem *item3 = [[ORKFormItem alloc] initWithIdentifier:@"fqid_009_3" text:@"What is your favorite color?"
                                                          answerFormat:[ORKAnswerFormat choiceAnswerFormatWithImageChoices:@[option1, option2, option3]]];
            [items addObject:item3];
        }
        
        {
            // Discrete scale
            ORKFormItem *item = [[ORKFormItem alloc] initWithIdentifier:@"fqid_scale_001" text:@"Pick an integer" answerFormat:[[ORKScaleAnswerFormat alloc] initWithMaximumValue: 100 minimumValue: 0 defaultValue:NSIntegerMax step:10]];
            [items addObject:item];
        }
        
        {
            // Discrete scale, with default value
            ORKFormItem *item = [[ORKFormItem alloc] initWithIdentifier:@"fqid_scale_002" text:@"Pick an integer" answerFormat:[[ORKScaleAnswerFormat alloc] initWithMaximumValue: 100 minimumValue: 0 defaultValue:20 step:10]];
            [items addObject:item];
        }
        
        {
            // Continuous scale
            ORKFormItem *item = [[ORKFormItem alloc] initWithIdentifier:@"fqid_scale_003" text:@"Pick a decimal" answerFormat:[[ORKContinuousScaleAnswerFormat alloc] initWithMaximumValue: 100 minimumValue: 0 defaultValue:NSIntegerMax maximumFractionDigits:2]];
            [items addObject:item];
        }
        
        {
            // Continuous scale, with default value
            ORKFormItem *item = [[ORKFormItem alloc] initWithIdentifier:@"fqid_scale_004" text:@"Pick a decimal" answerFormat:[[ORKContinuousScaleAnswerFormat alloc] initWithMaximumValue: 100 minimumValue: 0 defaultValue:87.34 maximumFractionDigits:2]];
            [items addObject:item];
        }
        
        {
            // Vertical Discrete scale, with default value
            ORKFormItem *item = [[ORKFormItem alloc] initWithIdentifier:@"fqid_scale_005" text:@"Pick an integer" answerFormat:[[ORKScaleAnswerFormat alloc] initWithMaximumValue: 100 minimumValue: 0 defaultValue:90 step:10 vertical:YES]];
            [items addObject:item];
        }
        
        {
            // Vertical Continuous scale, with default value
            ORKFormItem *item = [[ORKFormItem alloc] initWithIdentifier:@"fqid_scale_006" text:@"Pick a decimal" answerFormat:[[ORKContinuousScaleAnswerFormat alloc] initWithMaximumValue: 100 minimumValue: 0 defaultValue:12.75 maximumFractionDigits:2 vertical:YES]];
            [items addObject:item];
        }
        
        [step setFormItems:items];
        [steps addObject:step];
    }
    
    {
        ORKInstructionStep *step = [[ORKInstructionStep alloc] initWithIdentifier:@"aid_001"];
        step.title = @"Thanks";
        [steps addObject:step];
    }
    
    ORKOrderedTask *task = [[ORKOrderedTask alloc] initWithIdentifier:MiniFormTaskIdentifier steps:steps];
    
    return task;
}

- (IBAction)showMiniForm:(id)sender {
    [self beginTaskWithIdentifier:MiniFormTaskIdentifier];
}

#pragma mark Active tasks

- (IBAction)showFitnessTask:(id)sender {
    [self beginTaskWithIdentifier:FitnessTaskIdentifier];
}

- (IBAction)showGaitTask:(id)sender {
    [self beginTaskWithIdentifier:GaitTaskIdentifier];
}

- (IBAction)showMemoryTask:(id)sender {
    [self beginTaskWithIdentifier:MemoryTaskIdentifier];
}

- (IBAction)showAudioTask:(id)sender {
    [self beginTaskWithIdentifier:AudioTaskIdentifier];
}

- (IBAction)showToneAudiometryTask:(id)sender {
    [self beginTaskWithIdentifier:ToneAudiometryTaskIdentifier];
}

- (IBAction)showTwoFingerTappingTask:(id)sender {
    [self beginTaskWithIdentifier:TwoFingerTapTaskIdentifier];
}

- (IBAction)showReactionTimeTask:(id)sender {
    [self beginTaskWithIdentifier:ReactionTimeTaskIdentifier];
}

#pragma mark Dynamic task

/*
 See the `DynamicTask` class for a definition of this task.
 */
- (IBAction)showDynamicTask:(id)sender {
    [self beginTaskWithIdentifier:DynamicTaskIdentifier];
}

#pragma mark Screening task

/*
 This demonstrates a task where if the user enters a value that is too low for
 the first question (say, under 18), the task view controller delegate API can
 be used to reject the answer and prevent forward navigation.
 
 See the implementation of the task view controller delegate methods for specific
 handling of this task.
 */
- (id<ORKTask>)makeScreeningTask {
    NSMutableArray *steps = [NSMutableArray new];
    
    {
        ORKNumericAnswerFormat *format = [ORKNumericAnswerFormat integerAnswerFormatWithUnit:@"years"];
        format.minimum = @(5);
        format.maximum = @(90);
        ORKQuestionStep *step = [ORKQuestionStep questionStepWithIdentifier:@"itid_001"
                                                                      title:@"How old are you?"
                                                                     answer:format];
        [steps addObject:step];
    }
    
    {
        ORKQuestionStep *step = [ORKQuestionStep questionStepWithIdentifier:@"itid_002"
                                                                      title:@"How much did you pay for your car?"
                                                                     answer:[ORKNumericAnswerFormat decimalAnswerFormatWithUnit:@"USD"]];
        [steps addObject:step];
    }
    
    {
        ORKInstructionStep *step = [[ORKInstructionStep alloc] initWithIdentifier:@"itid_003"];
        step.title = @"Thank you for completing this task.";
        [steps addObject:step];
    }
    
    ORKOrderedTask *task = [[ORKOrderedTask alloc] initWithIdentifier:ScreeningTaskIdentifier steps:steps];
    return task;
}

- (IBAction)showScreeningTask:(id)sender {
    [self beginTaskWithIdentifier:ScreeningTaskIdentifier];
}

#pragma mark Scales task

/*
 This task is used to test various uses of discrete and continuous, horizontal and vertical valued sliders.
 */
- (id<ORKTask>)makeScalesTask {

    NSMutableArray *steps = [NSMutableArray array];
    
    {
        /*
         Continuous scale with two decimal places.
         */
        ORKContinuousScaleAnswerFormat *scaleAnswerFormat =  [ORKAnswerFormat continuousScaleAnswerFormatWithMaximumValue:10
                                                                                                             minimumValue:1
                                                                                                             defaultValue:NSIntegerMax
                                                                                                    maximumFractionDigits:2
                                                                                                                 vertical:NO
                                                                                                  maximumValueDescription:nil
                                                                                                  minimumValueDescription:nil];
        
        ORKQuestionStep *step = [ORKQuestionStep questionStepWithIdentifier:@"scale_01"
                                                                    title:@"On a scale of 1 to 10, how much pain do you feel?"
                                                                   answer:scaleAnswerFormat];
        [steps addObject:step];
    }
    
    {
        /*
         Discrete scale, no default.
         */
        ORKScaleAnswerFormat *scaleAnswerFormat =  [ORKAnswerFormat scaleAnswerFormatWithMaximumValue:300
                                                                                         minimumValue:100
                                                                                         defaultValue:NSIntegerMax
                                                                                                 step:50
                                                                                             vertical:NO
                                                                              maximumValueDescription:nil
                                                                              minimumValueDescription:nil];
        
        ORKQuestionStep *step = [ORKQuestionStep questionStepWithIdentifier:@"scale_02"
                                                                    title:@"How much money do you need?"
                                                                   answer:scaleAnswerFormat];
        [steps addObject:step];
    }
    
    {
        /*
         Discrete scale, with a default.
         */
        ORKScaleAnswerFormat *scaleAnswerFormat =  [ORKAnswerFormat scaleAnswerFormatWithMaximumValue:10
                                                                                         minimumValue:1
                                                                                         defaultValue:5
                                                                                                 step:1
                                                                                             vertical:NO
                                                                              maximumValueDescription:nil
                                                                              minimumValueDescription:nil];
        
        ORKQuestionStep *step = [ORKQuestionStep questionStepWithIdentifier:@"scale_03"
                                                                    title:@"On a scale of 1 to 10, how much pain do you feel?"
                                                                   answer:scaleAnswerFormat];
        [steps addObject:step];
    }
    
    {
        /*
         Discrete scale, with a default that is not on a step boundary.
         */
        ORKScaleAnswerFormat *scaleAnswerFormat =  [ORKAnswerFormat scaleAnswerFormatWithMaximumValue:300
                                                                                         minimumValue:100
                                                                                         defaultValue:174
                                                                                                 step:50
                                                                                             vertical:NO
                                                                              maximumValueDescription:nil
                                                                              minimumValueDescription:nil];
        
        ORKQuestionStep *step = [ORKQuestionStep questionStepWithIdentifier:@"scale_04"
                                                                    title:@"How much money do you need?"
                                                                   answer:scaleAnswerFormat];
        [steps addObject:step];
    }

    {
        /*
         Vertical continuous scale with three decimal places and a default.
         */
        ORKContinuousScaleAnswerFormat *scaleAnswerFormat =  [ORKAnswerFormat continuousScaleAnswerFormatWithMaximumValue:10
                                                                                                             minimumValue:1
                                                                                                             defaultValue:8.725
                                                                                                    maximumFractionDigits:3
                                                                                                                 vertical:YES
                                                                                                  maximumValueDescription:nil
                                                                                                  minimumValueDescription:nil];
        
        ORKQuestionStep *step = [ORKQuestionStep questionStepWithIdentifier:@"scale_05"
                                                                      title:@"On a scale of 1 to 10, what is your mood?"
                                                                     answer:scaleAnswerFormat];
        [steps addObject:step];
    }

    {
        /*
         Vertical discrete scale, with a default on a step boundary.
         */
        ORKScaleAnswerFormat *scaleAnswerFormat =  [ORKAnswerFormat scaleAnswerFormatWithMaximumValue:10
                                                                                         minimumValue:1
                                                                                         defaultValue:5
                                                                                                 step:1
                                                                                             vertical:YES
                                                                              maximumValueDescription:nil
                                                                              minimumValueDescription:nil];
        
        ORKQuestionStep *step = [ORKQuestionStep questionStepWithIdentifier:@"scale_06"
                                                                      title:@"How was your mood yesterday?"
                                                                     answer:scaleAnswerFormat];
        [steps addObject:step];
    }
    
    {
        /*
         Vertical discrete scale, with min and max labels.
         */
        ORKScaleAnswerFormat *scaleAnswerFormat =  [ORKAnswerFormat scaleAnswerFormatWithMaximumValue:10
                                                                                         minimumValue:1
                                                                                         defaultValue:NSIntegerMax
                                                                                                 step:1
                                                                                             vertical:YES
                                                                              maximumValueDescription:@"A lot"
                                                                              minimumValueDescription:@"Not at all"];
        
        ORKQuestionStep *step = [ORKQuestionStep questionStepWithIdentifier:@"scale_07"
                                                                      title:@"On a scale of 1 to 10, what is your mood?"
                                                                     answer:scaleAnswerFormat];
        [steps addObject:step];
    }
    
    {
        /*
         Vertical continuous scale, with min and max labels.
         */
        ORKContinuousScaleAnswerFormat *scaleAnswerFormat =  [ORKAnswerFormat continuousScaleAnswerFormatWithMaximumValue:10
                                                                                                             minimumValue:1
                                                                                                             defaultValue:99
                                                                                                    maximumFractionDigits:2
                                                                                                                 vertical:YES
                                                                                                  maximumValueDescription:@"High value"
                                                                                                  minimumValueDescription:@"Low value"];
        
        ORKQuestionStep *step = [ORKQuestionStep questionStepWithIdentifier:@"scale_08"
                                                                      title:@"How would you measure your mood improvement?"
                                                                     answer:scaleAnswerFormat];
        [steps addObject:step];
    }
    
    {
        /*
         Vertical discrete scale, with min and max labels.
         */
        ORKScaleAnswerFormat *scaleAnswerFormat =  [ORKAnswerFormat scaleAnswerFormatWithMaximumValue:10
                                                                                         minimumValue:1
                                                                                         defaultValue:NSIntegerMax
                                                                                                 step:1
                                                                                             vertical:NO
                                                                              maximumValueDescription:@"A lot"
                                                                              minimumValueDescription:@"Not at all"];
        
        ORKQuestionStep *step = [ORKQuestionStep questionStepWithIdentifier:@"scale_09"
                                                                      title:@"On a scale of 1 to 10, what is your mood?"
                                                                     answer:scaleAnswerFormat];
        [steps addObject:step];
    }
    
    {
        /*
         Vertical continuous scale, with min and max labels.
         */
        ORKContinuousScaleAnswerFormat *scaleAnswerFormat =  [ORKAnswerFormat continuousScaleAnswerFormatWithMaximumValue:10
                                                                                                             minimumValue:1
                                                                                                             defaultValue:99
                                                                                                    maximumFractionDigits:2
                                                                                                                 vertical:NO
                                                                                                  maximumValueDescription:@"High value"
                                                                                                  minimumValueDescription:@"Low value"];
        
        ORKQuestionStep *step = [ORKQuestionStep questionStepWithIdentifier:@"scale_10"
                                                                      title:@"How would you measure your mood improvement?"
                                                                     answer:scaleAnswerFormat];
        [steps addObject:step];
    }

    {
        /*
         Vertical continuous scale with three decimal places, a default, and a format style.
         */
        ORKContinuousScaleAnswerFormat *scaleAnswerFormat =  [ORKAnswerFormat continuousScaleAnswerFormatWithMaximumValue:1.0
                                                                                                             minimumValue:0.0
                                                                                                             defaultValue:0.8725
                                                                                                    maximumFractionDigits:0
                                                                                                                 vertical:YES
                                                                                                  maximumValueDescription:nil
                                                                                                  minimumValueDescription:nil];

        scaleAnswerFormat.numberStyle = ORKNumberFormattingStylePercent;
        
        ORKQuestionStep *step = [ORKQuestionStep questionStepWithIdentifier:@"scale_11"
                                                                      title:@"How much has your mood improved?"
                                                                     answer:scaleAnswerFormat];
        [steps addObject:step];
    }
    
    ORKOrderedTask *task = [[ORKOrderedTask alloc] initWithIdentifier:ScalesTaskIdentifier steps:steps];
    return task;
    
}

- (IBAction)showScales:(id)sender {
    [self beginTaskWithIdentifier:ScalesTaskIdentifier];
}

#pragma mark - Image choice task

/*
 Tests various uses of image choices.
 
 All these tests use square colored images to test layout correctness. In a real
 application you would use images to convey an image scale.
 
 Tests image choices both in form items, and in question steps.
 */
- (id<ORKTask>)makeImageChoicesTask {
    NSMutableArray *steps = [NSMutableArray new];
    
    for (NSValue *ratio in @[[NSValue valueWithCGPoint:CGPointMake(1.0, 1.0)], [NSValue valueWithCGPoint:CGPointMake(2.0, 1.0)], [NSValue valueWithCGPoint:CGPointMake(1.0, 2.0)]])
    {
        ORKFormStep *step = [[ORKFormStep alloc] initWithIdentifier:[NSString stringWithFormat:@"form_step_%@",NSStringFromCGPoint(ratio.CGPointValue)] title:@"Image Choices Form" text:@"Testing image choices in a form layout."];
        
        NSMutableArray *items = [NSMutableArray new];
        
        for (NSNumber *dimension in @[@(360), @(60)])
        {
            CGSize size1 = CGSizeMake([dimension floatValue] * [ratio CGPointValue].x, [dimension floatValue] * [ratio CGPointValue].y);
            CGSize size2 = CGSizeMake([dimension floatValue] * [ratio CGPointValue].y, [dimension floatValue] * [ratio CGPointValue].x);
            
            ORKImageChoice *option1 = [ORKImageChoice choiceWithNormalImage:[self imageWithColor:[UIColor redColor] size:size1 border:NO]
                                                              selectedImage:[self imageWithColor:[UIColor redColor] size:size1 border:YES]
                                                                       text:@"Red" value:@"red"];
            ORKImageChoice *option2 = [ORKImageChoice choiceWithNormalImage:[self imageWithColor:[UIColor orangeColor] size:size1 border:NO]
                                                              selectedImage:[self imageWithColor:[UIColor orangeColor] size:size1 border:YES]
                                                                       text:nil value:@"orange"];
            ORKImageChoice *option3 = [ORKImageChoice choiceWithNormalImage:[self imageWithColor:[UIColor yellowColor] size:size1 border:NO]
                                                              selectedImage:[self imageWithColor:[UIColor yellowColor] size:size1 border:YES]
                                                                       text:@"Yellow Yellow Yellow Yellow Yellow Yellow Yellow Yellow Yellow Yellow Yellow Yellow" value:@"yellow"];
            ORKImageChoice *option4 = [ORKImageChoice choiceWithNormalImage:[self imageWithColor:[UIColor greenColor] size:size2 border:NO]
                                                              selectedImage:[self imageWithColor:[UIColor greenColor] size:size2 border:YES]
                                                                       text:@"Green" value:@"green"];
            ORKImageChoice *option5 = [ORKImageChoice choiceWithNormalImage:[self imageWithColor:[UIColor blueColor] size:size1 border:NO]
                                                              selectedImage:[self imageWithColor:[UIColor blueColor] size:size1 border:YES]
                                                                       text:nil value:@"blue"];
            ORKImageChoice *option6 = [ORKImageChoice choiceWithNormalImage:[self imageWithColor:[UIColor cyanColor] size:size2 border:NO]
                                                              selectedImage:[self imageWithColor:[UIColor cyanColor] size:size2 border:YES]
                                                                       text:@"Cyan" value:@"cyanColor"];
            
            
            ORKFormItem *item1 = [[ORKFormItem alloc] initWithIdentifier:[@"fqid_009_1" stringByAppendingFormat:@"%@",dimension] text:@"Pick a color."
                                                            answerFormat:[ORKAnswerFormat choiceAnswerFormatWithImageChoices:@[option1] ]];
            [items addObject:item1];
            
            ORKFormItem *item2 = [[ORKFormItem alloc] initWithIdentifier:[@"fqid_009_2" stringByAppendingFormat:@"%@",dimension] text:@"Pick a color."
                                                            answerFormat:[ORKAnswerFormat choiceAnswerFormatWithImageChoices:@[option1, option2] ]];
            [items addObject:item2];
            
            ORKFormItem *item3 = [[ORKFormItem alloc] initWithIdentifier:[@"fqid_009_3" stringByAppendingFormat:@"%@",dimension] text:@"Pick a color."
                                                            answerFormat:[ORKAnswerFormat choiceAnswerFormatWithImageChoices:@[option1, option2, option3] ]];
            [items addObject:item3];
            
            ORKFormItem *item6 = [[ORKFormItem alloc] initWithIdentifier:[@"fqid_009_6" stringByAppendingFormat:@"%@",dimension] text:@"Pick a color."
                                                            answerFormat:[ORKAnswerFormat choiceAnswerFormatWithImageChoices:@[option1, option2, option3, option4, option5, option6] ]];
            [items addObject:item6];
        }
        
        [step setFormItems:items];
        [steps addObject:step];
        
        for (NSNumber *dimension in @[@(360), @(60), @(20)]) {
            CGSize size1 = CGSizeMake([dimension floatValue] * [ratio CGPointValue].x, [dimension floatValue] * [ratio CGPointValue].y);
            CGSize size2 = CGSizeMake([dimension floatValue] * [ratio CGPointValue].y, [dimension floatValue] * [ratio CGPointValue].x);
            
            ORKImageChoice *option1 = [ORKImageChoice choiceWithNormalImage:[self imageWithColor:[UIColor redColor] size:size1 border:NO]
                                                              selectedImage:[self imageWithColor:[UIColor redColor] size:size1 border:YES]
                                                                       text:@"Red\nRed\nRed\nRed" value:@"red"];
            ORKImageChoice *option2 = [ORKImageChoice choiceWithNormalImage:[self imageWithColor:[UIColor orangeColor] size:size1 border:NO]
                                                              selectedImage:[self imageWithColor:[UIColor orangeColor] size:size1 border:YES]
                                                                       text:@"Orange" value:@"orange"];
            ORKImageChoice *option3 = [ORKImageChoice choiceWithNormalImage:[self imageWithColor:[UIColor yellowColor] size:size1 border:NO]
                                                              selectedImage:[self imageWithColor:[UIColor yellowColor] size:size1 border:YES]
                                                                       text:@"Yellow Yellow Yellow Yellow Yellow Yellow Yellow Yellow Yellow Yellow" value:@"yellow"];
            ORKImageChoice *option4 = [ORKImageChoice choiceWithNormalImage:[self imageWithColor:[UIColor greenColor] size:size2 border:NO]
                                                              selectedImage:[self imageWithColor:[UIColor greenColor] size:size2 border:YES]
                                                                       text:@"Green" value:@"green"];
            ORKImageChoice *option5 = [ORKImageChoice choiceWithNormalImage:[self imageWithColor:[UIColor blueColor] size:size1 border:NO]
                                                              selectedImage:[self imageWithColor:[UIColor blueColor] size:size1 border:YES]
                                                                       text:@"Blue" value:@"blue"];
            ORKImageChoice *option6 = [ORKImageChoice choiceWithNormalImage:[self imageWithColor:[UIColor cyanColor] size:size2 border:NO]
                                                              selectedImage:[self imageWithColor:[UIColor cyanColor] size:size2 border:YES]
                                                                       text:@"Cyan" value:@"cyanColor"];
            
            ORKQuestionStep *step1 = [ORKQuestionStep questionStepWithIdentifier:[NSString stringWithFormat:@"qid_color1_%@_%@", NSStringFromCGPoint(ratio.CGPointValue), dimension]
                                                                           title:@"Pick a color."
                                                                          answer:[ORKAnswerFormat choiceAnswerFormatWithImageChoices:@[option1] ]];
            [steps addObject:step1];
            
            ORKQuestionStep *step2 = [ORKQuestionStep questionStepWithIdentifier:[NSString stringWithFormat:@"qid_color2_%@_%@", NSStringFromCGPoint(ratio.CGPointValue), dimension]
                                                                           title:@"Pick a color."
                                                                          answer:[ORKAnswerFormat choiceAnswerFormatWithImageChoices:@[option1, option2] ]];
            [steps addObject:step2];
            
            ORKQuestionStep *step3 = [ORKQuestionStep questionStepWithIdentifier:[NSString stringWithFormat:@"qid_color3_%@_%@", NSStringFromCGPoint(ratio.CGPointValue), dimension]
                                                                           title:@"Pick a color."
                                                                          answer:[ORKAnswerFormat choiceAnswerFormatWithImageChoices:@[option1, option2, option3] ]];
            [steps addObject:step3];
            
            ORKQuestionStep *step6 = [ORKQuestionStep questionStepWithIdentifier:[NSString stringWithFormat:@"qid_color6_%@_%@", NSStringFromCGPoint(ratio.CGPointValue), dimension]
                                                                           title:@"Pick a color."
                                                                          answer:[ORKAnswerFormat choiceAnswerFormatWithImageChoices:@[option1, option2, option3, option4, option5, option6]]];
            [steps addObject:step6];
        }
    }
    
    {
        ORKInstructionStep *step = [[ORKInstructionStep alloc] initWithIdentifier:@"end"];
        step.title = @"Image Choices End";
        [steps addObject:step];
    }
    
    ORKOrderedTask *task = [[ORKOrderedTask alloc] initWithIdentifier:ImageChoicesTaskIdentifier steps:steps];
    return task;
    
}

- (IBAction)showImageChoices:(id)sender {
    [self beginTaskWithIdentifier:ImageChoicesTaskIdentifier];
}

<<<<<<< HEAD
- (IBAction)showStepNavigationTask:(id)sender {
    [self beginTaskWithIdentifier:StepNavigationTaskIdentifier];
}

#pragma mark - Step navigation task

- (id<ORKTask>)makeStepNavigationTask {
    NSMutableArray *steps = [NSMutableArray new];
    
    ORKAnswerFormat *answerFormat = nil;
    ORKStep *step = nil;
    
    NSArray *textChoices =
    @[
      [ORKTextChoice choiceWithText:@"Headache" value:@"headache"],
      [ORKTextChoice choiceWithText:@"Dizziness" value:@"dizziness"],
      [ORKTextChoice choiceWithText:@"Nausea" value:@"nausea"]
      ];
    
    answerFormat = [ORKAnswerFormat choiceAnswerFormatWithStyle:ORKChoiceAnswerStyleSingleChoice
                                                    textChoices:textChoices];
    step = [ORKQuestionStep questionStepWithIdentifier:@"symptom" title:@"What is your symptom?" answer:answerFormat];
    step.optional = NO;
    [steps addObject:step];

    answerFormat = [ORKAnswerFormat booleanAnswerFormat];
    step = [ORKQuestionStep questionStepWithIdentifier:@"severity" title:@"Does your symptom interferes with your daily life?" answer:answerFormat];
    step.optional = NO;
    [steps addObject:step];

    step = [[ORKInstructionStep alloc] initWithIdentifier:@"blank"];
    step.title = @"This step is intentionally left blank (you should not see it)";
    [steps addObject:step];

    step = [[ORKInstructionStep alloc] initWithIdentifier:@"severe_headache"];
    step.title = @"You have a severe headache";
    [steps addObject:step];

    step = [[ORKInstructionStep alloc] initWithIdentifier:@"light_headache"];
    step.title = @"You have a light headache";
    [steps addObject:step];

    step = [[ORKInstructionStep alloc] initWithIdentifier:@"other_symptom"];
    step.title = @"You have other symptom";
    [steps addObject:step];

    step = [[ORKInstructionStep alloc] initWithIdentifier:@"end"];
    step.title = @"You have finished the task";
    [steps addObject:step];

    step = [[ORKInstructionStep alloc] initWithIdentifier:@"blankB"];
    step.title = @"This step is intentionally left blank (you should not see it)";
    [steps addObject:step];

    ORKNavigableOrderedTask *task = [[ORKNavigableOrderedTask alloc] initWithIdentifier:StepNavigationTaskIdentifier
                                                                                  steps:steps];
    
    // Build navigation rules
    
    // Individual predicates
    
    // User chose headache at the symptom step
    NSPredicate *predicateHeadache = [ORKResultPredicate predicateForChoiceQuestionResultWithResultIdentifier:@"symptom"
                                                                                               expectedString:@"headache"];
    // Equivalent to:
    //      [NSPredicate predicateWithFormat:
    //          @"SUBQUERY(SELF, $x, $x.identifier like 'symptom' \
    //                     AND SUBQUERY($x.answer, $y, $y like 'headache').@count > 0).@count > 0"];

    // User didn't chose headache at the symptom step
    NSPredicate *predicateNotHeadache = [NSCompoundPredicate notPredicateWithSubpredicate:predicateHeadache];

    // User chose YES at the severity step
    NSPredicate *predicateSevereYes = [ORKResultPredicate predicateForBooleanQuestionResultWithResultIdentifier:@"severity"
                                                                                                 expectedAnswer:YES];
    // Equivalent to:
    //      [NSPredicate predicateWithFormat:
    //          @"SUBQUERY(SELF, $x, $x.identifier like 'severity' AND $x.answer == YES).@count > 0"];

    // User chose NO at the severity step
    NSPredicate *predicateSevereNo = [ORKResultPredicate predicateForBooleanQuestionResultWithResultIdentifier:@"severity"
                                                                                                expectedAnswer:NO];

    
    // From the "symptom" step, go to "other_symptom" is user didn't chose headache.
    // Otherwise, default to going to next step (when the defaultStepIdentifier argument is omitted,
    // the regular ORKOrderedTask order applies).
    NSMutableArray *resultPredicates = [NSMutableArray new];
    NSMutableArray *matchingStepIdentifiers = [NSMutableArray new];
    
    [resultPredicates addObject:predicateNotHeadache];
    [matchingStepIdentifiers addObject:@"other_symptom"];
    
    ORKPredicateStepNavigationRule *predicateRule =
    [[ORKPredicateStepNavigationRule alloc] initWithResultPredicates:resultPredicates
                                             matchingStepIdentifiers:matchingStepIdentifiers];
    
    [task setNavigationRule:predicateRule forTriggerStepIdentifier:@"symptom"];

    
    // From the "severity" step, go to "severe_headache" or "light_headache" depending on the user answer
    resultPredicates = [NSMutableArray new];
    matchingStepIdentifiers = [NSMutableArray new];
    
    NSPredicate *predicate = [NSCompoundPredicate andPredicateWithSubpredicates:@[predicateHeadache, predicateSevereYes]];
    [resultPredicates addObject:predicate];
    [matchingStepIdentifiers addObject:@"severe_headache"];

    predicate = [NSCompoundPredicate andPredicateWithSubpredicates:@[predicateHeadache, predicateSevereNo]];
    [resultPredicates addObject:predicate];
    [matchingStepIdentifiers addObject:@"light_headache"];
    
    predicateRule =
    [[ORKPredicateStepNavigationRule alloc] initWithResultPredicates:resultPredicates
                                             matchingStepIdentifiers:matchingStepIdentifiers];
    
    [task setNavigationRule:predicateRule forTriggerStepIdentifier:@"severity"];
    
    
    // Add end direct rules to skip unneeded steps
    ORKDirectStepNavigationRule *directRule = nil;
    
    directRule = [[ORKDirectStepNavigationRule alloc] initWithDestinationStepIdentifier:@"end"];
    [task setNavigationRule:directRule forTriggerStepIdentifier:@"severe_headache"];
    [task setNavigationRule:directRule forTriggerStepIdentifier:@"light_headache"];
    [task setNavigationRule:directRule forTriggerStepIdentifier:@"other_symptom"];

    directRule = [[ORKDirectStepNavigationRule alloc] initWithDestinationStepIdentifier:ORKNullStepIdentifier];
    [task setNavigationRule:directRule forTriggerStepIdentifier:@"end"];
    
    return task;
}
=======
# pragma mark - Image Capture
- (id<ORKTask>)makeImageCaptureTask {
    NSMutableArray *steps = [NSMutableArray new];
    
    {
        ORKInstructionStep *step = [[ORKInstructionStep alloc] initWithIdentifier:@"begin"];
        step.title = @"Hands";
        step.image = [[UIImage imageNamed:@"hands_solid"] imageWithRenderingMode:UIImageRenderingModeAlwaysTemplate];
        step.detailText = @"In this step we will capture images of both of your hands";
        [steps addObject:step];
    }
    {
        ORKInstructionStep *step = [[ORKInstructionStep alloc] initWithIdentifier:@"right1"];
        step.title = @"Right Hand";
        step.image = [[UIImage imageNamed:@"right_hand_solid"] imageWithRenderingMode:UIImageRenderingModeAlwaysTemplate];
        step.detailText = @"Let's start by capturing an image of your right hand";
        [steps addObject:step];
    }
    {
        ORKInstructionStep *step = [[ORKInstructionStep alloc] initWithIdentifier:@"right2"];
        step.title = @"Right Hand";
        step.image = [[UIImage imageNamed:@"right_hand_outline"] imageWithRenderingMode:UIImageRenderingModeAlwaysTemplate];
        step.detailText = @"Align your right hand with the onscreen outline and capture the image.  Be sure to place your hand over a contrasting background.  You can re-capture the image as many times as you need.";
        [steps addObject:step];
    }
    {
        ORKImageCaptureStep *step = [[ORKImageCaptureStep alloc] initWithIdentifier:@"right3"];
        step.templateImage = [UIImage imageNamed:@"right_hand_outline_big"];
        step.templateImageInsets = UIEdgeInsetsMake(0.10, 0.10, 0.10, 0.10);
        [steps addObject:step];
    }
    {
        ORKInstructionStep *step = [[ORKInstructionStep alloc] initWithIdentifier:@"left1"];
        step.title = @"Left Hand";
        step.image = [[UIImage imageNamed:@"left_hand_solid"] imageWithRenderingMode:UIImageRenderingModeAlwaysTemplate];
        step.detailText = @"Now let's capture an image of your left hand";
        [steps addObject:step];
    }
    {
        ORKInstructionStep *step = [[ORKInstructionStep alloc] initWithIdentifier:@"left2"];
        step.title = @"Left Hand";
        step.image = [[UIImage imageNamed:@"left_hand_outline"] imageWithRenderingMode:UIImageRenderingModeAlwaysTemplate];
        step.detailText = @"Align your left hand with the onscreen outline and capture the image.  Be sure to place your hand over a contrasting background.  You can re-capture the image as many times as you need.";
        [steps addObject:step];
    }
    {
        ORKImageCaptureStep *step = [[ORKImageCaptureStep alloc] initWithIdentifier:@"left3"];
        step.templateImage = [UIImage imageNamed:@"left_hand_outline_big"];
        step.templateImageInsets = UIEdgeInsetsMake(0.10, 0.10, 0.10, 0.10);
        [steps addObject:step];
    }
    {
        ORKInstructionStep *step = [[ORKInstructionStep alloc] initWithIdentifier:@"end"];
        step.title = @"Complete";
        step.detailText = @"Hand image capture complete";
        [steps addObject:step];
    }
    ORKOrderedTask *task = [[ORKOrderedTask alloc] initWithIdentifier:ImageCaptureTaskIdentifier steps:steps];
    return task;
    
}
- (IBAction)showImageCapture:(id)sender {
    [self beginTaskWithIdentifier:ImageCaptureTaskIdentifier];
}

>>>>>>> b6f4dbc3

#pragma mark - Helpers

/*
 Builds a test consent document.
 */
- (ORKConsentDocument *)buildConsentDocument {
    ORKConsentDocument *consent = [[ORKConsentDocument alloc] init];
    
    /*
     If you have HTML review content, you can substitute it for the
     concatenation of sections by doing something like this:
     consent.htmlReviewContent = [NSString stringWithContentsOfFile:[[NSBundle mainBundle] pathForResource:XXX ofType:@"html"] encoding:NSUTF8StringEncoding error:nil];
     */
    
    /*
     Title that will be shown in the generated document.
     */
    consent.title = @"Demo Consent";
    
    
    /*
     Signature page content, used in the generated document above the signatures.
     */
    consent.signaturePageTitle = @"Consent";
    consent.signaturePageContent = @"I agree  to participate in this research Study.";
    
    /*
     The empty signature that the user will fill in.
     */
    ORKConsentSignature *participantSig = [ORKConsentSignature signatureForPersonWithTitle:@"Participant" dateFormatString:nil identifier:@"participantSig"];
    [consent addSignature:participantSig];
    
    /*
     Pre-populated investigator's signature.
     */
    ORKConsentSignature *investigatorSig = [ORKConsentSignature signatureForPersonWithTitle:@"Investigator" dateFormatString:nil identifier:@"investigatorSig" givenName:@"Jake" familyName:@"Clemson" signatureImage:[UIImage imageNamed:@"signature"] dateString:@"9/2/14" ];
    [consent addSignature:investigatorSig];
    
    /*
     These are the set of consent sections that have pre-defined animations and
     images.
     
     We will create a section for each of the section types, and then add a custom
     section on the end.
     */
    NSArray *scenes = @[@(ORKConsentSectionTypeOverview),
                        @(ORKConsentSectionTypeDataGathering),
                        @(ORKConsentSectionTypePrivacy),
                        @(ORKConsentSectionTypeDataUse),
                        @(ORKConsentSectionTypeTimeCommitment),
                        @(ORKConsentSectionTypeStudySurvey),
                        @(ORKConsentSectionTypeStudyTasks),
                        @(ORKConsentSectionTypeWithdrawing)];
    
    NSMutableArray *sections = [NSMutableArray new];
    for (NSNumber *type in scenes) {
        NSString *summary = @"Lorem ipsum dolor sit amet, consectetur adipiscing elit. Nam adhuc, meo fortasse vitio, quid ego quaeram non perspicis. Plane idem, inquit, et maxima quidem, qua fieri nulla maior potest. Quonam, inquit, modo? An potest, inquit ille, quicquam esse suavius quam nihil dolere? Cave putes quicquam esse verius. Quonam, inquit, modo? Et doming eirmod delicata cum. Vel fabellas scribentur neglegentur cu, pro te iudicabit explicari. His alia idque scriptorem ei, quo no nominavi noluisse.";
        ORKConsentSection *consentSection = [[ORKConsentSection alloc] initWithType:type.integerValue];
        consentSection.summary = summary;
        
        if (type.integerValue == ORKConsentSectionTypeOverview) {
            /*
             Tests HTML content instead of text for Learn More.
             */
            consentSection.htmlContent = @"<ul><li>Lorem</li><li>ipsum</li><li>dolor</li></ul><p>Lorem ipsum dolor sit amet, consectetur adipiscing elit. Nam adhuc, meo fortasse vitio, quid ego quaeram non perspicis. Plane idem, inquit, et maxima quidem, qua fieri nulla maior potest. Quonam, inquit, modo?</p>\
                <p>Lorem ipsum dolor sit amet, consectetur adipiscing elit. Nam adhuc, meo fortasse vitio, quid ego quaeram non perspicis. Plane idem, inquit, et maxima quidem, qua fieri nulla maior potest. Quonam, inquit, modo?</p> 研究";
        } else {
            /*
             Tests text Learn More content.
             */
            consentSection.content = @"Lorem ipsum dolor sit amet, consectetur adipiscing elit. Nam adhuc, meo fortasse vitio, quid ego quaeram non perspicis. Plane idem, inquit, et maxima quidem, qua fieri nulla maior potest. Quonam, inquit, modo? An potest, inquit ille, quicquam esse suavius quam nihil dolere? Cave putes quicquam esse verius. Quonam, inquit, modo?\
                Lorem ipsum dolor sit amet, consectetur adipiscing elit. Nam adhuc, meo fortasse vitio, quid ego quaeram non perspicis. Plane idem, inquit, et maxima quidem, qua fieri nulla maior potest. Quonam, inquit, modo?\
                An potest, inquit ille, quicquam esse suavius quam nihil dolere? Cave putes quicquam esse verius. Quonam, inquit, modo? Lorem ipsum dolor sit amet, consectetur adipiscing elit. Nam adhuc, meo fortasse vitio, quid ego quaeram non perspicis. Plane idem, inquit, et maxima quidem, qua fieri nulla maior potest. Quonam, inquit, modo?\
                An potest, inquit ille, quicquam esse suavius quam nihil dolere? Cave putes quicquam esse verius. Quonam, inquit, modo? Lorem ipsum dolor sit amet, consectetur adipiscing elit. Nam adhuc, meo fortasse vitio, quid ego quaeram non perspicis. Plane idem, inquit, et maxima quidem, qua fieri nulla maior potest. Quonam, inquit, modo? An potest, inquit ille, quicquam esse suavius quam nihil dolere? Cave putes quicquam esse verius. Quonam, inquit, modo?\
                Lorem ipsum dolor sit amet, consectetur adipiscing elit. Nam adhuc, meo fortasse vitio, quid ego quaeram non perspicis. Plane idem, inquit, et maxima quidem, qua fieri nulla maior potest. Quonam, inquit, modo?\
                An potest, inquit ille, quicquam esse suavius quam nihil dolere? Cave putes quicquam esse verius. Quonam, inquit, modo?";
        }
        
        [sections addObject:consentSection];
    }
    
    {
        /*
         A custom consent scene. This doesn't demo it but you can also set a custom
         animation.
         */
        ORKConsentSection *consentSection = [[ORKConsentSection alloc] initWithType:ORKConsentSectionTypeCustom];
        consentSection.summary = @"Custom Scene summary";
        consentSection.title = @"Custom Scene";
        consentSection.customImage = [UIImage imageNamed:@"image_example.png"];
        consentSection.customLearnMoreButtonTitle = @"Learn more about customizing ResearchKit";
        consentSection.content = @"You can customize ResearchKit a lot!";
        [sections addObject:consentSection];
    }
    
    {
        /*
         An "only in document" scene. This is ignored for visual consent, but included in
         the concatenated document for review.
         */
        ORKConsentSection *consentSection = [[ORKConsentSection alloc] initWithType:ORKConsentSectionTypeOnlyInDocument];
        consentSection.summary = @"OnlyInDocument Scene summary";
        consentSection.title = @"OnlyInDocument Scene";
        consentSection.content = @"Lorem ipsum dolor sit amet, consectetur adipiscing elit. Nam adhuc, meo fortasse vitio, quid ego quaeram non perspicis. Plane idem, inquit, et maxima quidem, qua fieri nulla maior potest. Quonam, inquit, modo? An potest, inquit ille, quicquam esse suavius quam nihil dolere? Cave putes quicquam esse verius. Quonam, inquit, modo?";
        [sections addObject:consentSection];
    }
    
    consent.sections = [sections copy];
    return consent;
}

/*
 A helper for creating square colored images, which can optionally have a border.
 
 Used for testing the image choices answer format.
 
 @param color   Color to use for the image.
 @param size    Size of image.
 @param border  Boolean value indicating whether to add a black border around the image.
 
 @return An image.
 */
- (UIImage *)imageWithColor:(UIColor *)color size:(CGSize)size border:(BOOL)border {
    
    UIView *view = [[UIView alloc] initWithFrame:CGRectMake(0, 0, size.width, size.height)];
    
    view.backgroundColor = color;
    
    if (border) {
        view.layer.borderColor = [[UIColor blackColor] CGColor];
        view.layer.borderWidth = 5.0;
    }

    UIGraphicsBeginImageContextWithOptions(view.bounds.size, view.opaque, 0.0);
    [view.layer renderInContext:UIGraphicsGetCurrentContext()];
    UIImage * image = UIGraphicsGetImageFromCurrentImageContext();
    UIGraphicsEndImageContext();

    return image;
}

#pragma mark - Managing the task view controller

/*
 Dismisses the task view controller.
 */
- (void)dismissTaskViewController:(ORKTaskViewController *)taskViewController {
    _currentDocument = nil;
    
    NSURL *dir = taskViewController.outputDirectory;
    [self dismissViewControllerAnimated:YES completion:^{
        if (dir)
        {
            /*
             We attempt to clean up the output directory.
             
             This is only useful for a test app, where we don't care about the
             data after the test is complete. In a real application, only
             delete your data when you've processed it or sent it to a server.
             */
            NSError *err = nil;
            if (! [[NSFileManager defaultManager] removeItemAtURL:dir error:&err]) {
                NSLog(@"Error removing %@: %@", dir, err);
            }
        }
    }];
}

#pragma mark - ORKTaskViewControllerDelegate

/*
 Any step can have "Learn More" content.
 
 For testing, we return YES only for instruction steps, except on the active
 tasks.
 */
- (BOOL)taskViewController:(ORKTaskViewController *)taskViewController hasLearnMoreForStep:(ORKStep *)step {
    NSString *task_identifier = taskViewController.task.identifier;

    return ([step isKindOfClass:[ORKInstructionStep class]]
            && NO == [@[AudioTaskIdentifier, FitnessTaskIdentifier, GaitTaskIdentifier, TwoFingerTapTaskIdentifier, StepNavigationTaskIdentifier] containsObject:task_identifier]);
}

/*
 When the user taps on "Learn More" on a step, respond on this delegate callback.
 In this test app, we just print to the console.
 */
- (void)taskViewController:(ORKTaskViewController *)taskViewController learnMoreForStep:(ORKStepViewController *)stepViewController {
    NSLog(@"Learn more tapped for step %@", stepViewController.step.identifier);
}

- (BOOL)taskViewController:(ORKTaskViewController *)taskViewController shouldPresentStep:(ORKStep *)step {
    if ([ step.identifier isEqualToString:@"itid_002"]) {
        /*
         Tests interrupting navigation from the task view controller delegate.
         
         This is an example of preventing a user from proceeding if they don't
         enter a valid answer.
         */
        
        ORKQuestionResult *qr = (ORKQuestionResult *)[[[taskViewController result] stepResultForStepIdentifier:@"itid_001"] firstResult];
        if (qr == nil || [(NSNumber *)qr.answer integerValue] < 18) {
            UIAlertController *alertViewController =
            [UIAlertController alertControllerWithTitle:@"Warning"
                                                message:@"You can't participate if you are under 18."
                                         preferredStyle:UIAlertControllerStyleAlert];
            
            
            UIAlertAction *ok = [UIAlertAction
                                 actionWithTitle:@"OK"
                                 style:UIAlertActionStyleDefault
                                 handler:^(UIAlertAction * action)
                                 {
                                     [alertViewController dismissViewControllerAnimated:YES completion:nil];
                                 }];
            
            
            [alertViewController addAction:ok];
            
            [taskViewController presentViewController:alertViewController animated:NO completion:nil];
            return NO;
        }
    }
    return YES;
}

/*
 In `stepViewControllerWillAppear:`, it is possible to significantly customize
 the behavior of the step view controller. In this test app, we do a few funny
 things to push the limits of this customization.
 */
- (void)taskViewController:(ORKTaskViewController *)taskViewController
stepViewControllerWillAppear:(ORKStepViewController *)stepViewController {
    
    if ([stepViewController.step.identifier isEqualToString:@"aid_001c"]) {
        /*
         Tests adding a custom view to a view controller for an active step, without
         subclassing.
         
         This is possible, but not recommended. A better choice would be to create
         a custom active step subclass and a matching active step view controller
         subclass, so you completely own the view controller and its appearance.
         */
        
        UIView *customView = [UIView new];
        customView.backgroundColor = [UIColor cyanColor];
        
        // Have the custom view request the space it needs.
        // A little tricky because we need to let it size to fit if there's not enough space.
        [customView setTranslatesAutoresizingMaskIntoConstraints:NO];
        NSArray *verticalConstraints = [NSLayoutConstraint constraintsWithVisualFormat:@"V:[c(>=160)]" options:0 metrics:nil views:@{@"c":customView}];
        for (NSLayoutConstraint *constraint in verticalConstraints)
        {
            constraint.priority = UILayoutPriorityFittingSizeLevel;
        }
        [customView addConstraints:[NSLayoutConstraint constraintsWithVisualFormat:@"H:[c(>=280)]" options:0 metrics:nil views:@{@"c":customView}]];
        [customView addConstraints:verticalConstraints];
        
        [(ORKActiveStepViewController *)stepViewController setCustomView:customView];
        
        // Set custom button on navigation bar
        stepViewController.navigationItem.leftBarButtonItem = [[UIBarButtonItem alloc] initWithTitle:@"Custom button"
                                                                                               style:UIBarButtonItemStylePlain
                                                                                              target:nil
                                                                                              action:nil];
    } else if ([stepViewController.step.identifier hasPrefix:@"question_"]
               && ![stepViewController.step.identifier hasSuffix:@"6"]) {
        /*
         Tests customizing continue button ("some of the time").
         */
        stepViewController.continueButtonTitle = @"Next Question";
    } else if ([stepViewController.step.identifier isEqualToString:@"mini_form_001"]) {
        /*
         Tests customizing continue and learn more buttons.
         */
        stepViewController.continueButtonTitle = @"Try Mini Form";
        stepViewController.learnMoreButtonTitle = @"Learn more about this survey";
    } else if ([stepViewController.step.identifier isEqualToString: @"qid_001"]) {
        /*
         Example of customizing the back and cancel buttons in a way that's
         visibly obvious.
         */
        stepViewController.backButtonItem = [[UIBarButtonItem alloc] initWithTitle:@"Back1"
                                                                             style:UIBarButtonItemStylePlain
                                                                            target:stepViewController.backButtonItem.target
                                                                            action:stepViewController.backButtonItem.action];
        stepViewController.cancelButtonItem.title = @"Cancel1";
    }
}

/*
 We support save and restore on all of the tasks in this test app.
 
 In a real app, not all tasks necessarily ought to support saving -- for example,
 active tasks that can't usefully be restarted after a significant time gap
 should not support save at all.
 */
- (BOOL)taskViewControllerSupportsSaveAndRestore:(ORKTaskViewController *)taskViewController {
    return YES;
}

/*
 In almost all cases, we want to dismiss the task view controller.
 
 In this test app, we don't dismiss on a fail (we just log it).
 */
- (void)taskViewController:(ORKTaskViewController *)taskViewController didFinishWithReason:(ORKTaskViewControllerFinishReason)reason error:(NSError *)error {
    switch (reason) {
        case ORKTaskViewControllerFinishReasonCompleted:
            [self taskViewControllerDidComplete:taskViewController];
            break;
        case ORKTaskViewControllerFinishReasonFailed:
            NSLog(@"Error on step %@: %@", taskViewController.currentStepViewController.step, error);
            break;
        case ORKTaskViewControllerFinishReasonDiscarded:
            [self dismissTaskViewController:taskViewController];
            break;
        case ORKTaskViewControllerFinishReasonSaved:
        {
            /*
             Save the restoration data, dismiss the task VC, and do an early return
             so we don't clear the restoration data.
             */
            id<ORKTask> task = taskViewController.task;
            _savedViewControllers[task.identifier] = [taskViewController restorationData];
            /*
             Save only tasks of the ORKNavigableOrderedTask class, as it's useful to preserve its navigation stack
             */
            if ([task isKindOfClass:[ORKNavigableOrderedTask class]]) {
                _savedTasks[task.identifier] = [NSKeyedArchiver archivedDataWithRootObject:task];
            }
            [self dismissTaskViewController:taskViewController];
            return;
        }
            break;
            
        default:
            break;
    }
    
    [_savedViewControllers removeObjectForKey:taskViewController.task.identifier];
    [_savedTasks removeObjectForKey:taskViewController.task.identifier];
    _taskViewController = nil;
}

/*
 When a task completes, we pretty-print the result to the console.
 
 This is ok for testing, but if what you want to do is see the results of a task,
 the `ORKCatalog` Swift sample app might be a better choice, since it lets
 you navigate through the result structure.
 */
- (void)taskViewControllerDidComplete:(ORKTaskViewController *)taskViewController {
    
    NSLog(@"%@", taskViewController.result);
    for (ORKStepResult *sResult in taskViewController.result.results) {
        NSLog(@"--%@", sResult);
        for (ORKResult *result in sResult.results) {
            if ([result isKindOfClass:[ORKDateQuestionResult class]]) {
                ORKDateQuestionResult *dqr = (ORKDateQuestionResult *)result;
                NSLog(@"    %@:   %@  %@  %@", result.identifier, dqr.answer, dqr.timeZone, dqr.calendar);
            } else if ([result isKindOfClass:[ORKQuestionResult class]]) {
                ORKQuestionResult *qr = (ORKQuestionResult *)result;
                NSLog(@"    %@:   %@", result.identifier, qr.answer);
            } else if ([result isKindOfClass:[ORKTappingIntervalResult class]]) {
                ORKTappingIntervalResult *tir = (ORKTappingIntervalResult *)result;
                NSLog(@"    %@:     %@\n    %@ %@", tir.identifier, tir.samples, NSStringFromCGRect(tir.buttonRect1), NSStringFromCGRect(tir.buttonRect2));
            } else if ([result isKindOfClass:[ORKFileResult class]]) {
                ORKFileResult *fileResult = (ORKFileResult *)result;
                NSLog(@"    File: %@", fileResult.fileURL);
            } else if ([result isKindOfClass:[ORKToneAudiometryResult class]]) {
                ORKToneAudiometryResult *tor = (ORKToneAudiometryResult *)result;
                NSLog(@"    %@:     %@", tor.identifier, tor.samples);
            } else {
                NSLog(@"    %@:   userInfo: %@", result.identifier, result.userInfo);
            }
        }
    }
    
    if (_currentDocument)
    {
        /*
         This demonstrates how to take a signature result, apply it to a document,
         and then generate a PDF From the document that includes the signature.
         */
        
        ORKStep *lastStep = [[(ORKOrderedTask *)taskViewController.task steps] lastObject];
        ORKConsentSignatureResult *signatureResult = (ORKConsentSignatureResult *)[[[taskViewController result] stepResultForStepIdentifier:lastStep.identifier] firstResult];
        
        [signatureResult applyToDocument:_currentDocument];
        
        [_currentDocument makePDFWithCompletionHandler:^(NSData *pdfData, NSError *error) {
            NSLog(@"Created PDF of size %lu (error = %@)", (unsigned long)[pdfData length], error);
            
            if (! error) {
                NSURL *documents = [NSURL fileURLWithPath:[NSSearchPathForDirectoriesInDomains(NSDocumentDirectory, NSUserDomainMask, YES) lastObject]];
                NSURL *outputUrl = [documents URLByAppendingPathComponent:[NSString stringWithFormat:@"%@.pdf", [taskViewController.taskRunUUID UUIDString]]];
                
                [pdfData writeToURL:outputUrl atomically:YES];
                NSLog(@"Wrote PDF to %@", [outputUrl path]);
            }
        }];
        
        _currentDocument = nil;
    }
    
    NSURL *dir = taskViewController.outputDirectory;
    [self dismissViewControllerAnimated:YES completion:^{
        if (dir)
        {
            NSError *err = nil;
            if (! [[NSFileManager defaultManager] removeItemAtURL:dir error:&err]) {
                NSLog(@"Error removing %@: %@", dir, err);
            }
        }
    }];
}

#pragma mark UI state restoration

/*
 UI state restoration code for the MainViewController.
 
 The MainViewController needs to be able to re-create the exact task that
 was being done, in order for the task view controller to restore correctly.
 
 In a real app implementation, this might mean that you would also need to save
 and restore the actual task; here, since we know the tasks don't change during
 testing, we just re-create the task.
 */
- (void)encodeRestorableStateWithCoder:(NSCoder *)coder {
    [super encodeRestorableStateWithCoder:coder];
    
    [coder encodeObject:_taskViewController forKey:@"taskVC"];
    [coder encodeObject:_lastRouteResult forKey:@"lastRouteResult"];
}

- (void)decodeRestorableStateWithCoder:(NSCoder *)coder {
    [super decodeRestorableStateWithCoder:coder];
    
    _taskViewController = [coder decodeObjectOfClass:[UIViewController class] forKey:@"taskVC"];
    _lastRouteResult = [coder decodeObjectForKey:@"lastRouteResult"];
    
    // Need to give the task VC back a copy of its task, so it can restore itself.
    
    // Could save and restore the task's identifier separately, but the VC's
    // restoration identifier defaults to the task's identifier.
    id<ORKTask> taskForTaskViewController = [self makeTaskWithIdentifier:_taskViewController.restorationIdentifier];
    
    _taskViewController.task = taskForTaskViewController;
    if ([_taskViewController.restorationIdentifier isEqualToString:@"DynamicTask01"])
    {
        _taskViewController.defaultResultSource = _lastRouteResult;
    }
    _taskViewController.delegate = self;
}

@end<|MERGE_RESOLUTION|>--- conflicted
+++ resolved
@@ -235,21 +235,20 @@
     
     {
         UIButton *button = [UIButton buttonWithType:UIButtonTypeSystem];
-<<<<<<< HEAD
         [button addTarget:self action:@selector(showStepNavigationTask:) forControlEvents:UIControlEventTouchUpInside];
         [button setTitle:@"Step Navigation Task" forState:UIControlStateNormal];
         [buttonKeys addObject:@"step"];
         buttons[buttonKeys.lastObject] = button;
     }
 
-=======
+    {
+        UIButton *button = [UIButton buttonWithType:UIButtonTypeSystem];
         [button addTarget:self action:@selector(showImageCapture:) forControlEvents:UIControlEventTouchUpInside];
         [button setTitle:@"Image Capture" forState:UIControlStateNormal];
         [buttonKeys addObject:@"imageCapture"];
         buttons[buttonKeys.lastObject] = button;
     }
     
->>>>>>> b6f4dbc3
     [buttons enumerateKeysAndObjectsUsingBlock:^(id key, UIView *obj, BOOL *stop) {
         [obj setTranslatesAutoresizingMaskIntoConstraints:NO];
         [self.view addSubview:obj];
@@ -1777,7 +1776,70 @@
     [self beginTaskWithIdentifier:ImageChoicesTaskIdentifier];
 }
 
-<<<<<<< HEAD
+# pragma mark - Image Capture
+- (id<ORKTask>)makeImageCaptureTask {
+    NSMutableArray *steps = [NSMutableArray new];
+    
+    {
+        ORKInstructionStep *step = [[ORKInstructionStep alloc] initWithIdentifier:@"begin"];
+        step.title = @"Hands";
+        step.image = [[UIImage imageNamed:@"hands_solid"] imageWithRenderingMode:UIImageRenderingModeAlwaysTemplate];
+        step.detailText = @"In this step we will capture images of both of your hands";
+        [steps addObject:step];
+    }
+    {
+        ORKInstructionStep *step = [[ORKInstructionStep alloc] initWithIdentifier:@"right1"];
+        step.title = @"Right Hand";
+        step.image = [[UIImage imageNamed:@"right_hand_solid"] imageWithRenderingMode:UIImageRenderingModeAlwaysTemplate];
+        step.detailText = @"Let's start by capturing an image of your right hand";
+        [steps addObject:step];
+    }
+    {
+        ORKInstructionStep *step = [[ORKInstructionStep alloc] initWithIdentifier:@"right2"];
+        step.title = @"Right Hand";
+        step.image = [[UIImage imageNamed:@"right_hand_outline"] imageWithRenderingMode:UIImageRenderingModeAlwaysTemplate];
+        step.detailText = @"Align your right hand with the onscreen outline and capture the image.  Be sure to place your hand over a contrasting background.  You can re-capture the image as many times as you need.";
+        [steps addObject:step];
+    }
+    {
+        ORKImageCaptureStep *step = [[ORKImageCaptureStep alloc] initWithIdentifier:@"right3"];
+        step.templateImage = [UIImage imageNamed:@"right_hand_outline_big"];
+        step.templateImageInsets = UIEdgeInsetsMake(0.10, 0.10, 0.10, 0.10);
+        [steps addObject:step];
+    }
+    {
+        ORKInstructionStep *step = [[ORKInstructionStep alloc] initWithIdentifier:@"left1"];
+        step.title = @"Left Hand";
+        step.image = [[UIImage imageNamed:@"left_hand_solid"] imageWithRenderingMode:UIImageRenderingModeAlwaysTemplate];
+        step.detailText = @"Now let's capture an image of your left hand";
+        [steps addObject:step];
+    }
+    {
+        ORKInstructionStep *step = [[ORKInstructionStep alloc] initWithIdentifier:@"left2"];
+        step.title = @"Left Hand";
+        step.image = [[UIImage imageNamed:@"left_hand_outline"] imageWithRenderingMode:UIImageRenderingModeAlwaysTemplate];
+        step.detailText = @"Align your left hand with the onscreen outline and capture the image.  Be sure to place your hand over a contrasting background.  You can re-capture the image as many times as you need.";
+        [steps addObject:step];
+    }
+    {
+        ORKImageCaptureStep *step = [[ORKImageCaptureStep alloc] initWithIdentifier:@"left3"];
+        step.templateImage = [UIImage imageNamed:@"left_hand_outline_big"];
+        step.templateImageInsets = UIEdgeInsetsMake(0.10, 0.10, 0.10, 0.10);
+        [steps addObject:step];
+    }
+    {
+        ORKInstructionStep *step = [[ORKInstructionStep alloc] initWithIdentifier:@"end"];
+        step.title = @"Complete";
+        step.detailText = @"Hand image capture complete";
+        [steps addObject:step];
+    }
+    ORKOrderedTask *task = [[ORKOrderedTask alloc] initWithIdentifier:ImageCaptureTaskIdentifier steps:steps];
+    return task;
+    
+}
+- (IBAction)showImageCapture:(id)sender {
+    [self beginTaskWithIdentifier:ImageCaptureTaskIdentifier];
+}
 - (IBAction)showStepNavigationTask:(id)sender {
     [self beginTaskWithIdentifier:StepNavigationTaskIdentifier];
 }
@@ -1910,73 +1972,6 @@
     
     return task;
 }
-=======
-# pragma mark - Image Capture
-- (id<ORKTask>)makeImageCaptureTask {
-    NSMutableArray *steps = [NSMutableArray new];
-    
-    {
-        ORKInstructionStep *step = [[ORKInstructionStep alloc] initWithIdentifier:@"begin"];
-        step.title = @"Hands";
-        step.image = [[UIImage imageNamed:@"hands_solid"] imageWithRenderingMode:UIImageRenderingModeAlwaysTemplate];
-        step.detailText = @"In this step we will capture images of both of your hands";
-        [steps addObject:step];
-    }
-    {
-        ORKInstructionStep *step = [[ORKInstructionStep alloc] initWithIdentifier:@"right1"];
-        step.title = @"Right Hand";
-        step.image = [[UIImage imageNamed:@"right_hand_solid"] imageWithRenderingMode:UIImageRenderingModeAlwaysTemplate];
-        step.detailText = @"Let's start by capturing an image of your right hand";
-        [steps addObject:step];
-    }
-    {
-        ORKInstructionStep *step = [[ORKInstructionStep alloc] initWithIdentifier:@"right2"];
-        step.title = @"Right Hand";
-        step.image = [[UIImage imageNamed:@"right_hand_outline"] imageWithRenderingMode:UIImageRenderingModeAlwaysTemplate];
-        step.detailText = @"Align your right hand with the onscreen outline and capture the image.  Be sure to place your hand over a contrasting background.  You can re-capture the image as many times as you need.";
-        [steps addObject:step];
-    }
-    {
-        ORKImageCaptureStep *step = [[ORKImageCaptureStep alloc] initWithIdentifier:@"right3"];
-        step.templateImage = [UIImage imageNamed:@"right_hand_outline_big"];
-        step.templateImageInsets = UIEdgeInsetsMake(0.10, 0.10, 0.10, 0.10);
-        [steps addObject:step];
-    }
-    {
-        ORKInstructionStep *step = [[ORKInstructionStep alloc] initWithIdentifier:@"left1"];
-        step.title = @"Left Hand";
-        step.image = [[UIImage imageNamed:@"left_hand_solid"] imageWithRenderingMode:UIImageRenderingModeAlwaysTemplate];
-        step.detailText = @"Now let's capture an image of your left hand";
-        [steps addObject:step];
-    }
-    {
-        ORKInstructionStep *step = [[ORKInstructionStep alloc] initWithIdentifier:@"left2"];
-        step.title = @"Left Hand";
-        step.image = [[UIImage imageNamed:@"left_hand_outline"] imageWithRenderingMode:UIImageRenderingModeAlwaysTemplate];
-        step.detailText = @"Align your left hand with the onscreen outline and capture the image.  Be sure to place your hand over a contrasting background.  You can re-capture the image as many times as you need.";
-        [steps addObject:step];
-    }
-    {
-        ORKImageCaptureStep *step = [[ORKImageCaptureStep alloc] initWithIdentifier:@"left3"];
-        step.templateImage = [UIImage imageNamed:@"left_hand_outline_big"];
-        step.templateImageInsets = UIEdgeInsetsMake(0.10, 0.10, 0.10, 0.10);
-        [steps addObject:step];
-    }
-    {
-        ORKInstructionStep *step = [[ORKInstructionStep alloc] initWithIdentifier:@"end"];
-        step.title = @"Complete";
-        step.detailText = @"Hand image capture complete";
-        [steps addObject:step];
-    }
-    ORKOrderedTask *task = [[ORKOrderedTask alloc] initWithIdentifier:ImageCaptureTaskIdentifier steps:steps];
-    return task;
-    
-}
-- (IBAction)showImageCapture:(id)sender {
-    [self beginTaskWithIdentifier:ImageCaptureTaskIdentifier];
-}
-
->>>>>>> b6f4dbc3
 
 #pragma mark - Helpers
 
