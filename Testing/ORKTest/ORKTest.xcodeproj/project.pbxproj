--- conflicted
+++ resolved
@@ -133,24 +133,21 @@
 		86717B2B1AC0CC4A00AC2A23 /* hu */ = {isa = PBXFileReference; lastKnownFileType = text.plist.strings; name = hu; path = hu.lproj/Localizable.strings; sourceTree = "<group>"; };
 		86D347F91AC0E1B4006DB02B /* HealthKit.framework */ = {isa = PBXFileReference; lastKnownFileType = wrapper.framework; name = HealthKit.framework; path = System/Library/Frameworks/HealthKit.framework; sourceTree = SDKROOT; };
 		86D347FB1AC0E1B4006DB02B /* ORKTest.entitlements */ = {isa = PBXFileReference; lastKnownFileType = text.xml; path = ORKTest.entitlements; sourceTree = "<group>"; };
-<<<<<<< HEAD
-		BC9A27141B81743800BDA84D /* ORKTest-Bridging-Header.h */ = {isa = PBXFileReference; lastKnownFileType = sourcecode.c.h; path = "ORKTest-Bridging-Header.h"; sourceTree = "<group>"; };
-		BC9A27151B81743900BDA84D /* ChartDataSources.swift */ = {isa = PBXFileReference; fileEncoding = 4; lastKnownFileType = sourcecode.swift; name = ChartDataSources.swift; path = Charts/ChartDataSources.swift; sourceTree = "<group>"; };
-		BC9A27161B81743900BDA84D /* ChartListViewController.swift */ = {isa = PBXFileReference; fileEncoding = 4; lastKnownFileType = sourcecode.swift; name = ChartListViewController.swift; path = Charts/ChartListViewController.swift; sourceTree = "<group>"; };
-		BC9A27171B81743900BDA84D /* ChartTableViewCells.swift */ = {isa = PBXFileReference; fileEncoding = 4; lastKnownFileType = sourcecode.swift; name = ChartTableViewCells.swift; path = Charts/ChartTableViewCells.swift; sourceTree = "<group>"; };
-		BC9A271B1B81752800BDA84D /* Chart.storyboard */ = {isa = PBXFileReference; fileEncoding = 4; lastKnownFileType = file.storyboard; name = Chart.storyboard; path = Charts/Chart.storyboard; sourceTree = "<group>"; };
-=======
 		B1337BA01B1E709B0098AA54 /* fr-CA */ = {isa = PBXFileReference; lastKnownFileType = text.plist.strings; name = "fr-CA"; path = "fr-CA.lproj/Localizable.strings"; sourceTree = "<group>"; };
 		B1337BA11B1E709C0098AA54 /* zh-Hans */ = {isa = PBXFileReference; lastKnownFileType = text.plist.strings; name = "zh-Hans"; path = "zh-Hans.lproj/Localizable.strings"; sourceTree = "<group>"; };
 		B1337BA21B1E70A00098AA54 /* zh-HK */ = {isa = PBXFileReference; lastKnownFileType = text.plist.strings; name = "zh-HK"; path = "zh-HK.lproj/Localizable.strings"; sourceTree = "<group>"; };
+		BC9A27141B81743800BDA84D /* ORKTest-Bridging-Header.h */ = {isa = PBXFileReference; lastKnownFileType = sourcecode.c.h; path = "ORKTest-Bridging-Header.h"; sourceTree = "<group>"; };
+		BC9A27151B81743900BDA84D /* ChartDataSources.swift */ = {isa = PBXFileReference; fileEncoding = 4; lastKnownFileType = sourcecode.swift; name = ChartDataSources.swift; path = Charts/ChartDataSources.swift; sourceTree = "<group>"; };
 		B1337BA31B1E70A10098AA54 /* zh-Hant */ = {isa = PBXFileReference; lastKnownFileType = text.plist.strings; name = "zh-Hant"; path = "zh-Hant.lproj/Localizable.strings"; sourceTree = "<group>"; };
 		B1337BA41B1E70A20098AA54 /* es-MX */ = {isa = PBXFileReference; lastKnownFileType = text.plist.strings; name = "es-MX"; path = "es-MX.lproj/Localizable.strings"; sourceTree = "<group>"; };
+		BC9A27161B81743900BDA84D /* ChartListViewController.swift */ = {isa = PBXFileReference; fileEncoding = 4; lastKnownFileType = sourcecode.swift; name = ChartListViewController.swift; path = Charts/ChartListViewController.swift; sourceTree = "<group>"; };
 		B1337BA51B1E70AA0098AA54 /* hi */ = {isa = PBXFileReference; lastKnownFileType = text.plist.strings; name = hi; path = hi.lproj/Localizable.strings; sourceTree = "<group>"; };
 		B1337BA61B1E70AB0098AA54 /* nb */ = {isa = PBXFileReference; lastKnownFileType = text.plist.strings; name = nb; path = nb.lproj/Localizable.strings; sourceTree = "<group>"; };
+		BC9A27171B81743900BDA84D /* ChartTableViewCells.swift */ = {isa = PBXFileReference; fileEncoding = 4; lastKnownFileType = sourcecode.swift; name = ChartTableViewCells.swift; path = Charts/ChartTableViewCells.swift; sourceTree = "<group>"; };
 		B1337BA71B1E70AC0098AA54 /* pt-PT */ = {isa = PBXFileReference; lastKnownFileType = text.plist.strings; name = "pt-PT"; path = "pt-PT.lproj/Localizable.strings"; sourceTree = "<group>"; };
 		B15636901B1F8A0700B28200 /* en-GB */ = {isa = PBXFileReference; lastKnownFileType = text.plist.strings; name = "en-GB"; path = "en-GB.lproj/Localizable.strings"; sourceTree = "<group>"; };
+		BC9A271B1B81752800BDA84D /* Chart.storyboard */ = {isa = PBXFileReference; fileEncoding = 4; lastKnownFileType = file.storyboard; name = Chart.storyboard; path = Charts/Chart.storyboard; sourceTree = "<group>"; };
 		B15636931B1F8A0800B28200 /* en-AU */ = {isa = PBXFileReference; lastKnownFileType = text.plist.strings; name = "en-AU"; path = "en-AU.lproj/Localizable.strings"; sourceTree = "<group>"; };
->>>>>>> 7ee10516
 /* End PBXFileReference section */
 
 /* Begin PBXFrameworksBuildPhase section */
@@ -464,13 +461,10 @@
 			buildActionMask = 2147483647;
 			files = (
 				86717AE81AC0C53800AC2A23 /* DynamicTask.m in Sources */,
-<<<<<<< HEAD
 				BC9A27181B81743900BDA84D /* ChartDataSources.swift in Sources */,
 				BC9A27191B81743900BDA84D /* ChartListViewController.swift in Sources */,
 				86717AE41AC0C53800AC2A23 /* CustomRecorder.m in Sources */,
 				BC9A271A1B81743900BDA84D /* ChartTableViewCells.swift in Sources */,
-=======
->>>>>>> 7ee10516
 				86717A931AC0C0FE00AC2A23 /* AppDelegate.m in Sources */,
 				86717AE51AC0C53800AC2A23 /* MainViewController.m in Sources */,
 				86717A901AC0C0FE00AC2A23 /* main.m in Sources */,
