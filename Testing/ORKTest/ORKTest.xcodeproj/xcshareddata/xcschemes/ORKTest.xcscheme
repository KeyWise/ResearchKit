--- conflicted
+++ resolved
@@ -1,12 +1,7 @@
 <?xml version="1.0" encoding="UTF-8"?>
 <Scheme
-<<<<<<< HEAD
    LastUpgradeVersion = "0700"
    version = "1.3">
-=======
-   LastUpgradeVersion = "0640"
-   version = "1.8">
->>>>>>> 445d8af2
    <BuildAction
       parallelizeBuildables = "YES"
       buildImplicitDependencies = "YES">
@@ -42,10 +37,10 @@
       </BuildActionEntries>
    </BuildAction>
    <TestAction
+      buildConfiguration = "Debug"
       selectedDebuggerIdentifier = "Xcode.DebuggerFoundation.Debugger.LLDB"
       selectedLauncherIdentifier = "Xcode.DebuggerFoundation.Launcher.LLDB"
-      shouldUseLaunchSchemeArgsEnv = "YES"
-      buildConfiguration = "Debug">
+      shouldUseLaunchSchemeArgsEnv = "YES">
       <Testables>
          <TestableReference
             skipped = "NO">
@@ -71,11 +66,11 @@
       </AdditionalOptions>
    </TestAction>
    <LaunchAction
+      buildConfiguration = "Debug"
       selectedDebuggerIdentifier = "Xcode.DebuggerFoundation.Debugger.LLDB"
       selectedLauncherIdentifier = "Xcode.DebuggerFoundation.Launcher.LLDB"
       launchStyle = "0"
       useCustomWorkingDirectory = "NO"
-      buildConfiguration = "Debug"
       ignoresPersistentStateOnLaunch = "NO"
       debugDocumentVersioning = "YES"
       debugServiceExtension = "internal"
@@ -94,10 +89,10 @@
       </AdditionalOptions>
    </LaunchAction>
    <ProfileAction
+      buildConfiguration = "Release"
       shouldUseLaunchSchemeArgsEnv = "YES"
       savedToolIdentifier = ""
       useCustomWorkingDirectory = "NO"
-      buildConfiguration = "Release"
       debugDocumentVersioning = "YES">
       <BuildableProductRunnable
          runnableDebuggingMode = "0">
