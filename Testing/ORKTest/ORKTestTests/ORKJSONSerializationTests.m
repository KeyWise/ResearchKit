/*
 Copyright (c) 2015, Apple Inc. All rights reserved.
 
 Redistribution and use in source and binary forms, with or without modification,
 are permitted provided that the following conditions are met:
 
 1.  Redistributions of source code must retain the above copyright notice, this
 list of conditions and the following disclaimer.
 
 2.  Redistributions in binary form must reproduce the above copyright notice,
 this list of conditions and the following disclaimer in the documentation and/or
 other materials provided with the distribution.
 
 3.  Neither the name of the copyright holder(s) nor the names of any contributors
 may be used to endorse or promote products derived from this software without
 specific prior written permission. No license is granted to the trademarks of
 the copyright holders even if such marks are included in this software.
 
 THIS SOFTWARE IS PROVIDED BY THE COPYRIGHT HOLDERS AND CONTRIBUTORS "AS IS"
 AND ANY EXPRESS OR IMPLIED WARRANTIES, INCLUDING, BUT NOT LIMITED TO, THE
 IMPLIED WARRANTIES OF MERCHANTABILITY AND FITNESS FOR A PARTICULAR PURPOSE
 ARE DISCLAIMED. IN NO EVENT SHALL THE COPYRIGHT OWNER OR CONTRIBUTORS BE LIABLE
 FOR ANY DIRECT, INDIRECT, INCIDENTAL, SPECIAL, EXEMPLARY, OR CONSEQUENTIAL
 DAMAGES (INCLUDING, BUT NOT LIMITED TO, PROCUREMENT OF SUBSTITUTE GOODS OR
 SERVICES; LOSS OF USE, DATA, OR PROFITS; OR BUSINESS INTERRUPTION) HOWEVER
 CAUSED AND ON ANY THEORY OF LIABILITY, WHETHER IN CONTRACT, STRICT LIABILITY,
 OR TORT (INCLUDING NEGLIGENCE OR OTHERWISE) ARISING IN ANY WAY OUT OF THE USE
 OF THIS SOFTWARE, EVEN IF ADVISED OF THE POSSIBILITY OF SUCH DAMAGE.
 */


#import <XCTest/XCTest.h>
#import <Foundation/Foundation.h>
#import <ResearchKit/ResearchKit.h>
#import <ResearchKit/ResearchKit_Private.h>
#import <CoreMotion/CoreMotion.h>
#import <objc/runtime.h>
#import <stdio.h>
#import <stdlib.h>
#import <HealthKit/HealthKit.h>
#import <MapKit/MapKit.h>

#import <ResearchKit/ORKResult_Private.h>
#import "ORKESerialization.h"


@interface ClassProperty : NSObject

@property (nonatomic, copy) NSString *propertyName;
@property (nonatomic, strong) Class propertyClass;
@property (nonatomic) BOOL isPrimitiveType;

- (instancetype)initWithObjcProperty:(objc_property_t)property;

@end


@implementation ClassProperty

- (instancetype)initWithObjcProperty:(objc_property_t)property {
    
    self = [super init];
    if (self) {
        const char * name = property_getName(property);
        self.propertyName = [NSString stringWithCString:name encoding:NSUTF8StringEncoding];
        
        const char * type = property_getAttributes(property);
        NSString * typeString = [NSString stringWithUTF8String:type];
        NSArray * attributes = [typeString componentsSeparatedByString:@","];
        NSString * typeAttribute = attributes[0];
        
        _isPrimitiveType = YES;
        if ([typeAttribute hasPrefix:@"T@"]) {
             _isPrimitiveType = NO;
            Class typeClass = nil;
            if (typeAttribute.length > 4) {
                NSString * typeClassName = [typeAttribute substringWithRange:NSMakeRange(3, typeAttribute.length-4)];  //turns @"NSDate" into NSDate
                typeClass = NSClassFromString(typeClassName);
            } else {
                typeClass = [NSObject class];
            }
            self.propertyClass = typeClass;
           
        } else if ([@[@"Ti", @"Tq", @"TI", @"TQ"] containsObject:typeAttribute]) {
            self.propertyClass = [NSNumber class];
        }
    }
    return self;
}

@end


@interface MockCountingDictionary : NSObject

- (instancetype)initWithDictionary:(NSDictionary *)dictionary;

- (void)startObserving;

- (void)stopObserving;

- (NSArray *)unTouchedKeys;

@property (nonatomic, strong) NSMutableSet *touchedKeys;

@end


@implementation MockCountingDictionary {
    NSDictionary *_d;
}

- (instancetype)initWithDictionary:(NSDictionary *)dictionary {
    self = [super init];
    _d = dictionary;
    return self;
}

- (BOOL)isKindOfClass:(Class)aClass {
    if ([aClass isSubclassOfClass:[NSDictionary class]]) {
        return YES;
    }
    return [super isKindOfClass:aClass];
}

- (NSMethodSignature *)methodSignatureForSelector:(SEL)aSelector {
    return [_d methodSignatureForSelector:aSelector];
}

- (void)forwardInvocation:(NSInvocation *)anInvocation {
    if ([_d respondsToSelector:[anInvocation selector]]) {
        [anInvocation invokeWithTarget:_d];
    } else {
        [super forwardInvocation:anInvocation];
    }
}

- (void)startObserving {
    self.touchedKeys = [NSMutableSet new];
}

- (void)stopObserving {
    self.touchedKeys = nil;
}

- (NSArray *)unTouchedKeys {
    NSMutableArray *unTouchedKeys = [NSMutableArray new];
    NSArray *keys = [_d allKeys];
    for (NSString *key in keys) {
        if ([self.touchedKeys containsObject:key] == NO) {
            [unTouchedKeys addObject:key];
        }
    }
    return [unTouchedKeys copy];
}

- (id)objectForKey:(id)aKey {
    if (aKey && self.touchedKeys) {
        [self.touchedKeys addObject:aKey];
    }
    return [_d objectForKey:aKey];
}

- (id)objectForKeyedSubscript:(id)key {
    if (key && self.touchedKeys) {
        [self.touchedKeys addObject:key];
    }
    return [_d objectForKeyedSubscript:key];
}

@end

#define ORK_MAKE_TEST_INIT(class, block) \
@interface class (ORKTest) \
- (instancetype)orktest_init; \
@end \
\
@implementation class (ORKTest) \
- (instancetype)orktest_init { \
    return block(); \
} \
@end \


/*
 Add an orktest_init method to all the classes which make init unavailable. This
 allows us to write very short code to instantiate valid objects during these tests.
 */
ORK_MAKE_TEST_INIT(ORKStepNavigationRule, ^{return [super init];});
ORK_MAKE_TEST_INIT(ORKSkipStepNavigationRule, ^{return [super init];});
ORK_MAKE_TEST_INIT(ORKAnswerFormat, ^{return [super init];});
ORK_MAKE_TEST_INIT(ORKLoginStep, ^{return [self initWithIdentifier:[NSUUID UUID].UUIDString title:@"title" text:@"text" loginViewControllerClass:NSClassFromString(@"ORKLoginStepViewController") ];});
ORK_MAKE_TEST_INIT(ORKVerificationStep, ^{return [self initWithIdentifier:[NSUUID UUID].UUIDString text:@"text" verificationViewControllerClass:NSClassFromString(@"ORKVerificationStepViewController") ];});
ORK_MAKE_TEST_INIT(ORKStep, ^{return [self initWithIdentifier:[NSUUID UUID].UUIDString];});
ORK_MAKE_TEST_INIT(ORKReviewStep, ^{return [[self class] standaloneReviewStepWithIdentifier:[NSUUID UUID].UUIDString steps:@[] resultSource:[ORKTaskResult new]];});
ORK_MAKE_TEST_INIT(ORKOrderedTask, ^{return [self initWithIdentifier:@"test1" steps:nil];});
ORK_MAKE_TEST_INIT(ORKImageChoice, ^{return [super init];});
ORK_MAKE_TEST_INIT(ORKTextChoice, ^{return [super init];});
ORK_MAKE_TEST_INIT(ORKPredicateStepNavigationRule, ^{return [self initWithResultPredicates:@[[ORKResultPredicate predicateForBooleanQuestionResultWithResultSelector:[ORKResultSelector selectorWithResultIdentifier:@"test"] expectedAnswer:YES]] destinationStepIdentifiers:@[@"test2"]];});
ORK_MAKE_TEST_INIT(ORKResultSelector, ^{return [self initWithResultIdentifier:@"resultIdentifier"];});
ORK_MAKE_TEST_INIT(ORKRecorderConfiguration, ^{return [self initWithIdentifier:@"testRecorder"];});
ORK_MAKE_TEST_INIT(ORKAccelerometerRecorderConfiguration, ^{return [super initWithIdentifier:@"testRecorder"];});
ORK_MAKE_TEST_INIT(ORKHealthQuantityTypeRecorderConfiguration, ^{ return [super initWithIdentifier:@"testRecorder"];});
ORK_MAKE_TEST_INIT(ORKAudioRecorderConfiguration, ^{ return [super initWithIdentifier:@"testRecorder"];});
ORK_MAKE_TEST_INIT(ORKDeviceMotionRecorderConfiguration, ^{ return [super initWithIdentifier:@"testRecorder"];});
ORK_MAKE_TEST_INIT(ORKLocation, (^{
    ORKLocation *location = [self initWithCoordinate:CLLocationCoordinate2DMake(2.0, 3.0) region:[[CLCircularRegion alloc] initWithCenter:CLLocationCoordinate2DMake(2.0, 3.0) radius:100.0 identifier:@"identifier"] userInput:@"addressString" addressDictionary:@{@"city":@"city", @"street":@"street"}];
    return location;
}));

                                                
@interface ORKJSONSerializationTests : XCTestCase <NSKeyedUnarchiverDelegate>

@end


@implementation ORKJSONSerializationTests

- (Class)unarchiver:(NSKeyedUnarchiver *)unarchiver cannotDecodeObjectOfClassName:(NSString *)name originalClasses:(NSArray *)classNames {
    NSLog(@"Cannot decode object with class: %@ (original classes: %@)", name, classNames);
    return nil;
}

- (void)setUp {
    [super setUp];
    // Put setup code here. This method is called before the invocation of each test method in the class.
}

- (void)tearDown {
    // Put teardown code here. This method is called after the invocation of each test method in the class.
    [super tearDown];
}

- (void)testTaskResult {
    
    //ORKTaskResult *result = [[ORKTaskResult alloc] initWithTaskIdentifier:@"a000012" taskRunUUID:[NSUUID UUID] outputDirectory:[NSURL fileURLWithPath:NSTemporaryDirectory()]];
    
    ORKQuestionResult *qr = [[ORKQuestionResult alloc] init];
    qr.answer = @(1010);
    qr.questionType = ORKQuestionTypeInteger;
    qr.identifier = @"a000012.s05";
    
    ORKStepResult *stepResult = [[ORKStepResult alloc] initWithStepIdentifier:@"stepIdentifier" results:@[qr]];
    stepResult.results = @[qr];
}

- (void)testTaskModel {
    
    ORKActiveStep *activeStep = [[ORKActiveStep alloc] initWithIdentifier:@"id"];
    activeStep.shouldPlaySoundOnStart = YES;
    activeStep.shouldVibrateOnStart = YES;
    activeStep.stepDuration = 100.0;
    activeStep.recorderConfigurations =
    @[[[ORKAccelerometerRecorderConfiguration alloc] initWithIdentifier:@"id.accelerometer" frequency:11.0],
      [[ORKTouchRecorderConfiguration alloc] initWithIdentifier:@"id.touch"],
      [[ORKAudioRecorderConfiguration alloc] initWithIdentifier:@"id.audio" recorderSettings:@{}]];
    
    ORKQuestionStep *questionStep = [ORKQuestionStep questionStepWithIdentifier:@"id1" title:@"question" answer:[ORKAnswerFormat choiceAnswerFormatWithStyle:ORKChoiceAnswerStyleMultipleChoice textChoices:@[[[ORKTextChoice alloc] initWithText:@"test1" detailText:nil value:@(1) exclusive:NO]  ]]];
    
    ORKQuestionStep *questionStep2 = [ORKQuestionStep questionStepWithIdentifier:@"id2"
                                                                     title:@"question" answer:[ORKNumericAnswerFormat decimalAnswerFormatWithUnit:@"kg"]];

    ORKQuestionStep *questionStep3 = [ORKQuestionStep questionStepWithIdentifier:@"id3"
                                                                           title:@"question" answer:[ORKScaleAnswerFormat scaleAnswerFormatWithMaximumValue:10.0 minimumValue:1.0 defaultValue:5.0 step:1.0 vertical:YES maximumValueDescription:@"High value" minimumValueDescription:@"Low value"]];

    ORKOrderedTask *task = [[ORKOrderedTask alloc] initWithIdentifier:@"id" steps:@[activeStep, questionStep, questionStep2, questionStep3]];
    
    NSDictionary *dict1 = [ORKESerializer JSONObjectForObject:task error:nil];
    
    NSData *data = [NSJSONSerialization dataWithJSONObject:dict1 options:NSJSONWritingPrettyPrinted error:nil];
    NSString *tempPath = [NSTemporaryDirectory() stringByAppendingPathComponent:[[NSUUID UUID].UUIDString stringByAppendingPathExtension:@"json"]];
    [data writeToFile:tempPath atomically:YES];
    NSLog(@"JSON file at %@", tempPath);
    
    ORKOrderedTask *task2 = [ORKESerializer objectFromJSONObject:dict1 error:nil];
    
    NSDictionary *dict2 = [ORKESerializer JSONObjectForObject:task2 error:nil];
    
    XCTAssertTrue([dict1 isEqualToDictionary:dict2], @"Should be equal");
    
}

- (NSArray<Class> *)classesWithSecureCoding {
    
    NSArray *classesExcluded = @[]; // classes not intended to be serialized standalone
    NSMutableArray *stringsForClassesExcluded = [NSMutableArray array];
    for (Class c in classesExcluded) {
        [stringsForClassesExcluded addObject:NSStringFromClass(c)];
    }
    
    // Find all classes that conform to NSSecureCoding
    NSMutableArray<Class> *classesWithSecureCoding = [NSMutableArray new];
    int numClasses = objc_getClassList(NULL, 0);
    Class classes[numClasses];
    numClasses = objc_getClassList(classes, numClasses);
    for (int index = 0; index < numClasses; index++) {
        Class aClass = classes[index];
        if ([stringsForClassesExcluded containsObject:NSStringFromClass(aClass)]) {
            continue;
        }
        
        if ([NSStringFromClass(aClass) hasPrefix:@"ORK"] &&
            [aClass conformsToProtocol:@protocol(NSSecureCoding)]) {
            [classesWithSecureCoding addObject:aClass];
        }
    }
    
    return [classesWithSecureCoding copy];
}

- (void)testORKSerialization {
    
    // Find all classes that are serializable this way
    NSArray *classesWithORKSerialization = [ORKESerializer serializableClasses];
    
    // All classes that conform to NSSecureCoding should also support ORKESerialization
    NSArray *classesWithSecureCoding = [self classesWithSecureCoding];
    
    NSArray *classesExcludedForORKESerialization = @[
                                                     [ORKStepNavigationRule class],     // abstract base class
                                                     [ORKSkipStepNavigationRule class],     // abstract base class
                                                     [ORKPredicateSkipStepNavigationRule class],     // NSPredicate doesn't yet support JSON serialzation 
                                                     ];
    
    if ((classesExcludedForORKESerialization.count + classesWithORKSerialization.count) != classesWithSecureCoding.count) {
        NSMutableArray *unregisteredList = [classesWithSecureCoding mutableCopy];
        [unregisteredList removeObjectsInArray:classesWithORKSerialization];
        [unregisteredList removeObjectsInArray:classesExcludedForORKESerialization];
        XCTAssertEqual(unregisteredList.count, 0, @"Classes didn't implement ORKSerialization %@", unregisteredList);
    }
    
    // Predefined exception
    NSArray *propertyExclusionList = @[
                                       @"superclass",
                                       @"description",
                                       @"descriptionSuffix",
                                       @"debugDescription",
                                       @"hash",
                                       @"requestedHealthKitTypesForReading",
                                       @"requestedHealthKitTypesForWriting",
                                       @"healthKitUnit",
                                       @"answer",
                                       @"firstResult",
                                       ];
    NSArray *knownNotSerializedProperties = @[
                                              @"ORKStep.task",
                                              @"ORKStep.restorable",
                                              @"ORKReviewStep.isStandalone",
                                              @"ORKAnswerFormat.questionType",
                                              @"ORKQuestionStep.questionType",
                                              @"ORKActiveStep.image",
                                              @"ORKConsentSection.customImage",
                                              @"ORKConsentSection.escapedContent",
                                              @"ORKConsentSignature.signatureImage",
                                              @"ORKConsentDocument.writer",
                                              @"ORKConsentDocument.signatureFormatter",
                                              @"ORKConsentDocument.sectionFormatter",
                                              @"ORKConsentDocument.sections",
                                              @"ORKConsentDocument.signatures",
                                              @"ORKContinuousScaleAnswerFormat.numberFormatter",
                                              @"ORKFormItem.step",
                                              @"ORKTimeIntervalAnswerFormat.maximumInterval",
                                              @"ORKTimeIntervalAnswerFormat.defaultInterval",
                                              @"ORKTimeIntervalAnswerFormat.step",
                                              @"ORKTextAnswerFormat.maximumLength",
                                              @"ORKTextAnswerFormat.autocapitalizationType",
                                              @"ORKTextAnswerFormat.autocorrectionType",
                                              @"ORKTextAnswerFormat.spellCheckingType",
                                              @"ORKInstructionStep.image",
                                              @"ORKImageChoice.normalStateImage",
                                              @"ORKImageChoice.selectedStateImage",
                                              @"ORKImageCaptureStep.templateImage",
                                              @"ORKStep.requestedPermissions",
                                              @"ORKOrderedTask.providesBackgroundAudioPrompts",
                                              @"ORKScaleAnswerFormat.numberFormatter",
                                              @"ORKSpatialSpanMemoryStep.customTargetImage",
                                              @"ORKStep.allowsBackNavigation",
                                              @"ORKAnswerFormat.healthKitUserUnit",
                                              @"ORKOrderedTask.requestedPermissions",
                                              @"ORKStep.showsProgress",
                                              @"ORKResult.saveable",
                                              @"ORKCollectionResult.firstResult",
                                              @"ORKScaleAnswerFormat.minimumImage",
                                              @"ORKScaleAnswerFormat.maximumImage",
                                              @"ORKContinuousScaleAnswerFormat.minimumImage",
                                              @"ORKContinuousScaleAnswerFormat.maximumImage",
                                              @"ORKDataResult.data",
                                              @"ORKVerificationStep.verificationViewControllerClass",
                                              @"ORKLoginStep.loginViewControllerClass",
                                              @"ORKRegistrationStep.passcodeValidationRegex",
                                              @"ORKRegistrationStep.passcodeInvalidMessage",
                                              @"ORKSignatureResult.signatureImage",
                                              @"ORKSignatureResult.signaturePath",
                                              ];
    NSArray *allowedUnTouchedKeys = @[@"_class"];
    
    // Test Each class
    for (Class aClass in classesWithORKSerialization) {
        
        id instance = [self instanceForClass:aClass];
        
        // Find all properties of this class
        NSMutableArray *propertyNames = [NSMutableArray array];
        NSMutableDictionary *dottedPropertyNames = [NSMutableDictionary dictionary];
        unsigned int count;
        
        // Walk superclasses of this class, looking at all properties.
        // Otherwise we don't catch failures to base-call in initWithDictionary (etc)
        Class currentClass = aClass;
        while ([classesWithORKSerialization containsObject:currentClass]) {
            
            objc_property_t *props = class_copyPropertyList(currentClass, &count);
            for (int i = 0; i < count; i++) {
                objc_property_t property = props[i];
                ClassProperty *p = [[ClassProperty alloc] initWithObjcProperty:property];
                
                if ([propertyExclusionList containsObject: p.propertyName] == NO) {
                    if (p.isPrimitiveType == NO) {
                        // Assign value to object type property
                        if (p.propertyClass == [NSObject class] && (aClass == [ORKTextChoice class]|| aClass == [ORKImageChoice class]))
                        {
                            // Map NSObject to string, since it's used where either a string or a number is acceptable
                            [instance setValue:@"test" forKey:p.propertyName];
                        } else if (p.propertyClass == [NSNumber class]) {
                            [instance setValue:@(123) forKey:p.propertyName];
                        } else if (p.propertyClass == [HKUnit class]) {
                            [instance setValue:[HKUnit unitFromString:@"kg"] forKey:p.propertyName];
                        } else if (p.propertyClass == [NSURL class]) {
                            [instance setValue:[NSURL fileURLWithPath:@"/usr"] forKey:p.propertyName];
                        } else if (p.propertyClass == [NSTimeZone class]) {
                            [instance setValue:[NSTimeZone timeZoneForSecondsFromGMT:60*60] forKey:p.propertyName];
                        } else if (p.propertyClass == [HKQuantityType class]) {
                            [instance setValue:[HKQuantityType quantityTypeForIdentifier:HKQuantityTypeIdentifierBodyMass] forKey:p.propertyName];
                        } else if (p.propertyClass == [HKCharacteristicType class]) {
                            [instance setValue:[HKCharacteristicType characteristicTypeForIdentifier:HKCharacteristicTypeIdentifierBloodType] forKey:p.propertyName];
                        } else if (p.propertyClass == [NSCalendar class]) {
                            [instance setValue:[NSCalendar calendarWithIdentifier:NSCalendarIdentifierGregorian] forKey:p.propertyName];
                        } else if (p.propertyClass == [ORKLocation class]) {
                            [instance setValue:[[ORKLocation alloc] initWithCoordinate:CLLocationCoordinate2DMake(2.0, 3.0) region:[[CLCircularRegion alloc] initWithCenter:CLLocationCoordinate2DMake(2.0, 3.0) radius:100.0 identifier:@"identifier"] userInput:@"addressString" addressDictionary:@{@"city":@"city", @"street":@"street"}] forKey:p.propertyName];
                        } else {
                            id itemInstance = [self instanceForClass:p.propertyClass];
                            [instance setValue:itemInstance forKey:p.propertyName];
                        }
                    }
                    [propertyNames addObject:p.propertyName];
                    dottedPropertyNames[p.propertyName] = [NSString stringWithFormat:@"%@.%@",NSStringFromClass(currentClass),p.propertyName];
                }
            }
            currentClass = [currentClass superclass];

        }
        
        if ([aClass isSubclassOfClass:[ORKTextScaleAnswerFormat class]]) {
            [instance setValue:@[[ORKTextChoice choiceWithText:@"Poor" value:@1], [ORKTextChoice choiceWithText:@"Excellent" value:@2]] forKey:@"textChoices"];
        }
        if ([aClass isSubclassOfClass:[ORKContinuousScaleAnswerFormat class]]) {
            [instance setValue:@(100) forKey:@"maximum"];
            [instance setValue:@(ORKNumberFormattingStylePercent) forKey:@"numberStyle"];
        } else if ([aClass isSubclassOfClass:[ORKScaleAnswerFormat class]]) {
            [instance setValue:@(0) forKey:@"minimum"];
            [instance setValue:@(100) forKey:@"maximum"];
            [instance setValue:@(10) forKey:@"step"];
        } else if ([aClass isSubclassOfClass:[ORKImageChoice class]] || [aClass isSubclassOfClass:[ORKTextChoice class]]) {
            [instance setValue:@"blah" forKey:@"value"];
        } else if ([aClass isSubclassOfClass:[ORKConsentSection class]]) {
            [instance setValue:[NSURL URLWithString:@"http://www.apple.com/"] forKey:@"customAnimationURL"];
        } else if ([aClass isSubclassOfClass:[ORKImageCaptureStep class]]) {
            [instance setValue:[NSValue valueWithUIEdgeInsets:(UIEdgeInsets){1,1,1,1}] forKey:@"templateImageInsets"];
        } else if ([aClass isSubclassOfClass:[ORKTimeIntervalAnswerFormat class]]) {
            [instance setValue:@(1) forKey:@"step"];
        } else if ([aClass isSubclassOfClass:[ORKLoginStep class]]) {
            [instance setValue:NSStringFromClass([ORKLoginStepViewController class]) forKey:@"loginViewControllerString"];
        } else if ([aClass isSubclassOfClass:[ORKVerificationStep class]]) {
            [instance setValue:NSStringFromClass([ORKVerificationStepViewController class]) forKey:@"verificationViewControllerString"];
        } else if ([aClass isSubclassOfClass:[ORKReviewStep class]]) {
            [instance setValue:[ORKTaskResult new] forKey:@"resultSource"]; // Manually add here because it's a protocol and hence property doesn't have a class
        }
        
        // Serialization
        id mockDictionary = [[MockCountingDictionary alloc] initWithDictionary:[ORKESerializer JSONObjectForObject:instance error:NULL]];
        
        // Must contain corrected _class field
        XCTAssertTrue([NSStringFromClass(aClass) isEqualToString:mockDictionary[@"_class"]]);
        
        // All properties should have matching fields in dictionary (allow predefined exceptions)
        for (NSString *pName in propertyNames) {
            if (mockDictionary[pName] == nil) {
                NSString *notSerializedProperty = dottedPropertyNames[pName];
                BOOL success = [knownNotSerializedProperties containsObject:notSerializedProperty];
                if (!success) {
                    XCTAssertTrue(success, "Unexpected notSerializedProperty = %@ (%@)", notSerializedProperty, NSStringFromClass(aClass));
                }
            }
        }
        
        [mockDictionary startObserving];
       
        id instance2 = [ORKESerializer objectFromJSONObject:mockDictionary error:NULL];
       
        NSArray *unTouchedKeys = [mockDictionary unTouchedKeys];
        
        // Make sure all keys are touched by initializer
        for (NSString *key in unTouchedKeys) {
            XCTAssertTrue([allowedUnTouchedKeys containsObject:key], @"untouched %@", key);
        }
        
        [mockDictionary stopObserving];
        
        // Serialize again, the output ought to be equal
        NSDictionary *dictionary2 = [ORKESerializer JSONObjectForObject:instance2 error:NULL];
        BOOL isMatch = [mockDictionary isEqualToDictionary:dictionary2];
        if (!isMatch) {
            XCTAssertTrue(isMatch, @"Should be equal for class: %@", NSStringFromClass(aClass));
        }
    }

}

- (BOOL)applySomeValueToClassProperty:(ClassProperty *)p forObject:(id)instance index:(NSInteger)index forEqualityCheck:(BOOL)equality {
    // return YES if the index makes it distinct
    
    Class aClass = [instance class];
    // Assign value to object type property
    if (p.propertyClass == [NSObject class] && (aClass == [ORKTextChoice class]|| aClass == [ORKImageChoice class] || (aClass == [ORKQuestionResult class])))
    {
        // Map NSObject to string, since it's used where either a string or a number is acceptable
        [instance setValue:index?@"blah":@"test" forKey:p.propertyName];
    } else if (p.propertyClass == [NSNumber class]) {
        [instance setValue:index?@(12):@(123) forKey:p.propertyName];
    } else if (p.propertyClass == [NSURL class]) {
        NSURL *url = [NSURL fileURLWithFileSystemRepresentation:[index?@"xxx":@"blah" UTF8String]  isDirectory:NO relativeToURL:[NSURL fileURLWithPath:NSHomeDirectory()]];
        [instance setValue:url forKey:p.propertyName];
        [[NSFileManager defaultManager] createFileAtPath:[url path] contents:nil attributes:nil];
    } else if (p.propertyClass == [HKUnit class]) {
        [instance setValue:[HKUnit unitFromString:index?@"g":@"kg"] forKey:p.propertyName];
    } else if (p.propertyClass == [HKQuantityType class]) {
        [instance setValue:[HKQuantityType quantityTypeForIdentifier:index?HKQuantityTypeIdentifierActiveEnergyBurned : HKQuantityTypeIdentifierBodyMass] forKey:p.propertyName];
    } else if (p.propertyClass == [HKCharacteristicType class]) {
        [instance setValue:[HKCharacteristicType characteristicTypeForIdentifier:index?HKCharacteristicTypeIdentifierBiologicalSex: HKCharacteristicTypeIdentifierBloodType] forKey:p.propertyName];
    } else if (p.propertyClass == [NSCalendar class]) {
        [instance setValue:index?[NSCalendar calendarWithIdentifier:NSCalendarIdentifierChinese]:[NSCalendar calendarWithIdentifier:NSCalendarIdentifierGregorian] forKey:p.propertyName];
    } else if (p.propertyClass == [NSTimeZone class]) {
        [instance setValue:index?[NSTimeZone timeZoneWithName:[NSTimeZone knownTimeZoneNames][0]]:[NSTimeZone timeZoneForSecondsFromGMT:1000] forKey:p.propertyName];
    } else if (p.propertyClass == [ORKLocation class]) {
        [instance setValue:[[ORKLocation alloc] initWithCoordinate:CLLocationCoordinate2DMake(index? 2.0 : 3.0, 3.0) region:[[CLCircularRegion alloc] initWithCenter:CLLocationCoordinate2DMake(2.0, 3.0) radius:100.0 identifier:@"identifier"] userInput:@"addressString" addressDictionary:@{@"city":@"city", @"street":@"street"}] forKey:p.propertyName];
    } else if (p.propertyClass == [CLCircularRegion class]) {
        [instance setValue:[[CLCircularRegion alloc] initWithCenter:CLLocationCoordinate2DMake(index? 2.0 : 3.0, 3.0) radius:100.0 identifier:@"identifier"] forKey:p.propertyName];
    } else if (p.propertyClass == [NSPredicate class]) {
        [instance setValue:[NSPredicate predicateWithFormat:index?@"1 == 1":@"1 == 2"] forKey:p.propertyName];
    } else if (equality && (p.propertyClass == [UIImage class])) {
        // do nothing - meaningless for the equality check
        return NO;
    } else if (aClass == [ORKReviewStep class] && [p.propertyName isEqualToString:@"resultSource"]) {
        [instance setValue:[[ORKTaskResult alloc] initWithIdentifier:@"blah"] forKey:p.propertyName];
        return NO;
    } else {
        id instanceForChild = [self instanceForClass:p.propertyClass];
        [instance setValue:instanceForChild forKey:p.propertyName];
        return NO;
    }
    return YES;
}

- (void)testORKSecureCoding {
    
    NSArray<Class> *classesWithSecureCoding = [self classesWithSecureCoding];
    
    // Predefined exception
    NSArray *propertyExclusionList = @[@"superclass",
                                       @"description",
                                       @"descriptionSuffix",
                                       @"debugDescription",
                                       @"hash",
                                       @"requestedHealthKitTypesForReading",
                                       @"requestedHealthKitTypesForWriting",
                                       @"healthKitUnit",
                                       @"firstResult",
                                       ];
    NSArray *knownNotSerializedProperties = @[@"ORKConsentDocument.writer", // created on demand
                                              @"ORKConsentDocument.signatureFormatter", // created on demand
                                              @"ORKConsentDocument.sectionFormatter", // created on demand
                                              @"ORKStep.task", // weak ref - object will be nil
                                              @"ORKFormItem.step",  // weak ref - object will be nil
                                              
                                              // id<> properties - these are actually serialized, but we can't fill them in properly for this test
                                              @"ORKTextChoice.value",
                                              @"ORKImageChoice.value",
                                              @"ORKQuestionResult.answer",
                                              @"ORKVerificationStep.verificationViewControllerClass",
                                              @"ORKLoginStep.loginViewControllerClass",
                                              
                                              // Not serialized - computed property
                                              @"ORKAnswerFormat.healthKitUnit",
                                              @"ORKAnswerFormat.healthKitUserUnit",
                                              @"ORKCollectionResult.firstResult",
                                              
                                              // Images: ignored so we can do the equality test and pass
                                              @"ORKImageChoice.normalStateImage",
                                              @"ORKImageChoice.selectedStateImage",
                                              @"ORKImageCaptureStep.templateImage",
                                              @"ORKConsentSignature.signatureImage",
                                              @"ORKConsentSection.customImage",
                                              @"ORKInstructionStep.image",
                                              @"ORKActiveStep.image",
                                              @"ORKSpatialSpanMemoryStep.customTargetImage",
                                              @"ORKScaleAnswerFormat.minimumImage",
                                              @"ORKScaleAnswerFormat.maximumImage",
                                              @"ORKContinuousScaleAnswerFormat.minimumImage",
                                              @"ORKContinuousScaleAnswerFormat.maximumImage",
                                              @"ORKSignatureResult.signatureImage",
                                              @"ORKSignatureResult.signaturePath",
                                              ];
    
    // Test Each class
    for (Class aClass in classesWithSecureCoding) {
        id instance = [self instanceForClass:aClass];
        
        // Find all properties of this class
        NSMutableArray *propertyNames = [NSMutableArray array];
        unsigned int count;
        objc_property_t *props = class_copyPropertyList(aClass, &count);
        for (int i = 0; i < count; i++) {
            objc_property_t property = props[i];
            ClassProperty *p = [[ClassProperty alloc] initWithObjcProperty:property];
            
            if ([propertyExclusionList containsObject: p.propertyName] == NO) {
                if (p.isPrimitiveType == NO) {
                    [self applySomeValueToClassProperty:p forObject:instance index:0 forEqualityCheck:YES];
                }
                [propertyNames addObject:p.propertyName];
            }
        }
        
        NSData *data = [NSKeyedArchiver archivedDataWithRootObject:instance];
        XCTAssertNotNil(data);
        
        NSKeyedUnarchiver *unarchiver = [[NSKeyedUnarchiver alloc] initForReadingWithData:data];
        unarchiver.requiresSecureCoding = YES;
        unarchiver.delegate = self;
        id newInstance = [unarchiver decodeObjectOfClasses:[NSSet setWithArray:classesWithSecureCoding] forKey:NSKeyedArchiveRootObjectKey];
        
        // Set of classes we can check for equality. Would like to get rid of this once we implement
        NSSet *checkableClasses = [NSSet setWithObjects:[NSNumber class], [NSString class], [NSDictionary class], [NSURL class], nil];
        // All properties should have matching fields in dictionary (allow predefined exceptions)
        for (NSString *pName in propertyNames) {
            id newValue = [newInstance valueForKey:pName];
            id oldValue = [instance valueForKey:pName];
            
            if (newValue == nil) {
                NSString *notSerializedProperty = [NSString stringWithFormat:@"%@.%@", NSStringFromClass(aClass), pName];
                BOOL success = [knownNotSerializedProperties containsObject:notSerializedProperty];
                if (!success) {
                    XCTAssertTrue(success, "Unexpected notSerializedProperty = %@", notSerializedProperty);
                }
            }
            for (Class c in checkableClasses) {
                if ([oldValue isKindOfClass:c]) {
                    if ([newValue isKindOfClass:[NSURL class]] || [oldValue isKindOfClass:[NSURL class]]) {
                        if (![[newValue absoluteString] isEqualToString:[oldValue absoluteString]]) {
                            XCTAssertTrue([[newValue absoluteString] isEqualToString:[oldValue absoluteString]]);
                        }
                    } else {
                        XCTAssertEqualObjects(newValue, oldValue);
                    }
                    break;
                }
            }
        }
    
        // NSData and NSDateComponents in your properties mess up the following test.
        // NSDateComponents - seems to be due to serializing and then deserializing introducing a leap month:no flag.
        if (aClass == [NSDateComponents class] || aClass == [ORKDateQuestionResult class] || aClass == [ORKDateAnswerFormat class] || aClass == [ORKDataResult class]) {
            continue;
        }
        
        NSData *data2 = [NSKeyedArchiver archivedDataWithRootObject:newInstance];
        
        NSKeyedUnarchiver *unarchiver2 = [[NSKeyedUnarchiver alloc] initForReadingWithData:data2];
        unarchiver2.requiresSecureCoding = YES;
        unarchiver2.delegate = self;
        id newInstance2 = [unarchiver2 decodeObjectOfClasses:[NSSet setWithArray:classesWithSecureCoding] forKey:NSKeyedArchiveRootObjectKey];
        NSData *data3 = [NSKeyedArchiver archivedDataWithRootObject:newInstance2];
        
        if (![data isEqualToData:data2]) { // allow breakpointing
            if (![aClass isSubclassOfClass:[ORKConsentSection class]]) {
                // ORKConsentSection mis-matches, but it is still "equal" because
                // the net custom animation URL is a match.
                XCTAssertEqualObjects(data, data2, @"data mismatch for %@", NSStringFromClass(aClass));
            }
        }
        if (![data2 isEqualToData:data3]) { // allow breakpointing
            XCTAssertEqualObjects(data2, data3, @"data mismatch for %@", NSStringFromClass(aClass));
        }
        
        if (![newInstance isEqual:instance]) {
            XCTAssertEqualObjects(newInstance, instance, @"equality mismatch for %@", NSStringFromClass(aClass));
        }
        if (![newInstance2 isEqual:instance]) {
            XCTAssertEqualObjects(newInstance2, instance, @"equality mismatch for %@", NSStringFromClass(aClass));
        }
    }
}

- (id)instanceForClass:(Class)c {
    if (([c isSubclassOfClass:[ORKStepNavigationRule class]]) ||
        ([c isSubclassOfClass:[ORKSkipStepNavigationRule class]]) ||
        ([c isSubclassOfClass:[ORKStep class]]) ||
         ([c isSubclassOfClass:[ORKOrderedTask class]]) ||
         (c == [ORKTextChoice class]) ||
         (c == [ORKImageChoice class]) ||
         ([c isSubclassOfClass:[ORKAnswerFormat class]]) ||
         ([c isSubclassOfClass:[ORKRecorderConfiguration class]]) ||
<<<<<<< HEAD
         (c == [ORKLocation class]) ||
         (c == [ORKResultSelector class]))
    ) {
=======
         (c == [ORKLocation class]))
    {
>>>>>>> b1b25f9a
        return [[c alloc] orktest_init];
    }
    
    return [[c alloc] init];
}

- (void)testEquality {
    NSArray *classesExcluded = @[]; // classes not intended to be serialized standalone
    // Each time ORKRegistrationStep returns a new date in its answer fromat, cannot be tested.
    NSMutableArray *stringsForClassesExcluded = [NSMutableArray arrayWithObjects:NSStringFromClass([ORKRegistrationStep class]), nil];
    for (Class c in classesExcluded) {
        [stringsForClassesExcluded addObject:NSStringFromClass(c)];
    }
    
    // Find all classes that conform to NSSecureCoding
    NSMutableArray *classesWithSecureCodingAndCopying = [NSMutableArray new];
    int numClasses = objc_getClassList(NULL, 0);
    Class classes[numClasses];
    numClasses = objc_getClassList(classes, numClasses);
    for (int index = 0; index < numClasses; index++) {
        Class aClass = classes[index];
        if ([stringsForClassesExcluded containsObject:NSStringFromClass(aClass)]) {
            continue;
        }
        
        if ([NSStringFromClass(aClass) hasPrefix:@"ORK"] &&
            [aClass conformsToProtocol:@protocol(NSSecureCoding)] &&
            [aClass conformsToProtocol:@protocol(NSCopying)]) {
            
            [classesWithSecureCodingAndCopying addObject:aClass];
        }
    }
    
    // Predefined exception
    NSArray *propertyExclusionList = @[@"superclass",
                                       @"description",
                                       @"descriptionSuffix",
                                       @"debugDescription",
                                       @"hash",
                                       @"requestedHealthKitTypesForReading",
                                       @"healthKitUnit",
                                       @"requestedHealthKitTypesForWriting",
                                       @"answer",
                                       @"firstResult",
                                       ];
    
    // Test Each class
    for (Class aClass in classesWithSecureCodingAndCopying) {
        id instance = [self instanceForClass:aClass];
        
        // Find all properties of this class
        NSMutableArray *propertyNames = [NSMutableArray array];
        unsigned int count;
        objc_property_t *props = class_copyPropertyList(aClass, &count);
        for (int i = 0; i < count; i++) {
            objc_property_t property = props[i];
            ClassProperty *p = [[ClassProperty alloc] initWithObjcProperty:property];
            
            if ([propertyExclusionList containsObject: p.propertyName] == NO) {
                if (p.isPrimitiveType == NO) {
                    if ([instance valueForKey:p.propertyName] == nil) {
                        [self applySomeValueToClassProperty:p forObject:instance index:0 forEqualityCheck:YES];
                    }
                }
                [propertyNames addObject:p.propertyName];
            }
        }
        
        id copiedInstance = [instance copy];
        if (![copiedInstance isEqual:instance]) {
            XCTAssertEqualObjects(copiedInstance, instance);
        }
       
        for (int i = 0; i < count; i++) {
            objc_property_t property = props[i];
            ClassProperty *p = [[ClassProperty alloc] initWithObjcProperty:property];
            
            if ([propertyExclusionList containsObject: p.propertyName] == NO) {
                if (p.isPrimitiveType == NO) {
                    copiedInstance = [instance copy];
                    if (instance == copiedInstance) {
                        // Totally immutable object.
                        continue;
                    }
                    if ([self applySomeValueToClassProperty:p forObject:copiedInstance index:1 forEqualityCheck:YES])
                    {
                        if ([copiedInstance isEqual:instance]) {
                            XCTAssertNotEqualObjects(copiedInstance, instance);
                        }
                        [self applySomeValueToClassProperty:p forObject:copiedInstance index:0 forEqualityCheck:YES];
                        XCTAssertEqualObjects(copiedInstance, instance);
                        
                        [copiedInstance setValue:nil forKey:p.propertyName];
                        XCTAssertNotEqualObjects(copiedInstance, instance);
                    }
                }
            }
        }
    }
}

- (void)testDateComponentsSerialization {
    
    // Trying to get NSDateComponents to change when you serialize / deserialize twice. But the test passes here.
    
    NSDateComponents *a = [NSDateComponents new];
    NSData *d1 = [NSKeyedArchiver archivedDataWithRootObject:a];
    NSDateComponents *b = [NSKeyedUnarchiver unarchiveObjectWithData:d1];
    NSData *d2 = [NSKeyedArchiver archivedDataWithRootObject:b];
    
    XCTAssertEqualObjects(d1, d2);
    XCTAssertEqualObjects(a, b);
}

@end<|MERGE_RESOLUTION|>--- conflicted
+++ resolved
@@ -61,20 +61,20 @@
     
     self = [super init];
     if (self) {
-        const char * name = property_getName(property);
+        const char *name = property_getName(property);
         self.propertyName = [NSString stringWithCString:name encoding:NSUTF8StringEncoding];
         
-        const char * type = property_getAttributes(property);
-        NSString * typeString = [NSString stringWithUTF8String:type];
-        NSArray * attributes = [typeString componentsSeparatedByString:@","];
-        NSString * typeAttribute = attributes[0];
+        const char *type = property_getAttributes(property);
+        NSString *typeString = [NSString stringWithUTF8String:type];
+        NSArray *attributes = [typeString componentsSeparatedByString:@","];
+        NSString *typeAttribute = attributes[0];
         
         _isPrimitiveType = YES;
         if ([typeAttribute hasPrefix:@"T@"]) {
              _isPrimitiveType = NO;
             Class typeClass = nil;
             if (typeAttribute.length > 4) {
-                NSString * typeClassName = [typeAttribute substringWithRange:NSMakeRange(3, typeAttribute.length-4)];  //turns @"NSDate" into NSDate
+                NSString *typeClassName = [typeAttribute substringWithRange:NSMakeRange(3, typeAttribute.length-4)];  //turns @"NSDate" into NSDate
                 typeClass = NSClassFromString(typeClassName);
             } else {
                 typeClass = [NSObject class];
@@ -710,14 +710,9 @@
          (c == [ORKImageChoice class]) ||
          ([c isSubclassOfClass:[ORKAnswerFormat class]]) ||
          ([c isSubclassOfClass:[ORKRecorderConfiguration class]]) ||
-<<<<<<< HEAD
          (c == [ORKLocation class]) ||
          (c == [ORKResultSelector class]))
-    ) {
-=======
-         (c == [ORKLocation class]))
     {
->>>>>>> b1b25f9a
         return [[c alloc] orktest_init];
     }
     
