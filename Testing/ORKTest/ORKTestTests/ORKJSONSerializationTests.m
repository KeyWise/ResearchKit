/*
 Copyright (c) 2015, Apple Inc. All rights reserved.
 
 Redistribution and use in source and binary forms, with or without modification,
 are permitted provided that the following conditions are met:
 
 1.  Redistributions of source code must retain the above copyright notice, this
 list of conditions and the following disclaimer.
 
 2.  Redistributions in binary form must reproduce the above copyright notice,
 this list of conditions and the following disclaimer in the documentation and/or
 other materials provided with the distribution.
 
 3.  Neither the name of the copyright holder(s) nor the names of any contributors
 may be used to endorse or promote products derived from this software without
 specific prior written permission. No license is granted to the trademarks of
 the copyright holders even if such marks are included in this software.
 
 THIS SOFTWARE IS PROVIDED BY THE COPYRIGHT HOLDERS AND CONTRIBUTORS "AS IS"
 AND ANY EXPRESS OR IMPLIED WARRANTIES, INCLUDING, BUT NOT LIMITED TO, THE
 IMPLIED WARRANTIES OF MERCHANTABILITY AND FITNESS FOR A PARTICULAR PURPOSE
 ARE DISCLAIMED. IN NO EVENT SHALL THE COPYRIGHT OWNER OR CONTRIBUTORS BE LIABLE
 FOR ANY DIRECT, INDIRECT, INCIDENTAL, SPECIAL, EXEMPLARY, OR CONSEQUENTIAL
 DAMAGES (INCLUDING, BUT NOT LIMITED TO, PROCUREMENT OF SUBSTITUTE GOODS OR
 SERVICES; LOSS OF USE, DATA, OR PROFITS; OR BUSINESS INTERRUPTION) HOWEVER
 CAUSED AND ON ANY THEORY OF LIABILITY, WHETHER IN CONTRACT, STRICT LIABILITY,
 OR TORT (INCLUDING NEGLIGENCE OR OTHERWISE) ARISING IN ANY WAY OUT OF THE USE
 OF THIS SOFTWARE, EVEN IF ADVISED OF THE POSSIBILITY OF SUCH DAMAGE.
 */


@import XCTest;
@import ResearchKit.Private;

#import "ORKESerialization.h"

#import <objc/runtime.h>


@interface ClassProperty : NSObject

@property (nonatomic, copy) NSString *propertyName;
@property (nonatomic, strong) Class propertyClass;
@property (nonatomic) BOOL isPrimitiveType;

- (instancetype)initWithObjcProperty:(objc_property_t)property;

@end


@implementation ClassProperty

- (instancetype)initWithObjcProperty:(objc_property_t)property {
    
    self = [super init];
    if (self) {
        const char *name = property_getName(property);
        self.propertyName = [NSString stringWithCString:name encoding:NSUTF8StringEncoding];
        
        const char *type = property_getAttributes(property);
        NSString *typeString = [NSString stringWithUTF8String:type];
        NSArray *attributes = [typeString componentsSeparatedByString:@","];
        NSString *typeAttribute = attributes[0];
        
        _isPrimitiveType = YES;
        if ([typeAttribute hasPrefix:@"T@"]) {
             _isPrimitiveType = NO;
            Class typeClass = nil;
            if (typeAttribute.length > 4) {
                NSString *typeClassName = [typeAttribute substringWithRange:NSMakeRange(3, typeAttribute.length-4)];  //turns @"NSDate" into NSDate
                typeClass = NSClassFromString(typeClassName);
            } else {
                typeClass = [NSObject class];
            }
            self.propertyClass = typeClass;
           
        } else if ([@[@"Ti", @"Tq", @"TI", @"TQ"] containsObject:typeAttribute]) {
            self.propertyClass = [NSNumber class];
        }
    }
    return self;
}

@end


@interface MockCountingDictionary : NSObject

- (instancetype)initWithDictionary:(NSDictionary *)dictionary;

- (void)startObserving;

- (void)stopObserving;

- (NSArray *)unTouchedKeys;

@property (nonatomic, strong) NSMutableSet *touchedKeys;

@end


@implementation MockCountingDictionary {
    NSDictionary *_d;
}

- (instancetype)initWithDictionary:(NSDictionary *)dictionary {
    self = [super init];
    _d = dictionary;
    return self;
}

- (BOOL)isKindOfClass:(Class)aClass {
    if ([aClass isSubclassOfClass:[NSDictionary class]]) {
        return YES;
    }
    return [super isKindOfClass:aClass];
}

- (NSMethodSignature *)methodSignatureForSelector:(SEL)aSelector {
    return [_d methodSignatureForSelector:aSelector];
}

- (void)forwardInvocation:(NSInvocation *)anInvocation {
    if ([_d respondsToSelector:[anInvocation selector]]) {
        [anInvocation invokeWithTarget:_d];
    } else {
        [super forwardInvocation:anInvocation];
    }
}

- (void)startObserving {
    self.touchedKeys = [NSMutableSet new];
}

- (void)stopObserving {
    self.touchedKeys = nil;
}

- (NSArray *)unTouchedKeys {
    NSMutableArray *unTouchedKeys = [NSMutableArray new];
    NSArray *keys = [_d allKeys];
    for (NSString *key in keys) {
        if ([self.touchedKeys containsObject:key] == NO) {
            [unTouchedKeys addObject:key];
        }
    }
    return [unTouchedKeys copy];
}

- (id)objectForKey:(id)aKey {
    if (aKey && self.touchedKeys) {
        [self.touchedKeys addObject:aKey];
    }
    return [_d objectForKey:aKey];
}

- (id)objectForKeyedSubscript:(id)key {
    if (key && self.touchedKeys) {
        [self.touchedKeys addObject:key];
    }
    return [_d objectForKeyedSubscript:key];
}

@end

#define ORK_MAKE_TEST_INIT(class, block) \
@interface class (ORKTest) \
- (instancetype)orktest_init; \
@end \
\
@implementation class (ORKTest) \
- (instancetype)orktest_init { \
    return block(); \
} \
@end \


/*
 Add an orktest_init method to all the classes which make init unavailable. This
 allows us to write very short code to instantiate valid objects during these tests.
 */
ORK_MAKE_TEST_INIT(ORKStepNavigationRule, ^{return [super init];});
ORK_MAKE_TEST_INIT(ORKSkipStepNavigationRule, ^{return [super init];});
ORK_MAKE_TEST_INIT(ORKAnswerFormat, ^{return [super init];});
ORK_MAKE_TEST_INIT(ORKLoginStep, ^{return [self initWithIdentifier:[NSUUID UUID].UUIDString title:@"title" text:@"text" loginViewControllerClass:NSClassFromString(@"ORKLoginStepViewController") ];});
ORK_MAKE_TEST_INIT(ORKVerificationStep, ^{return [self initWithIdentifier:[NSUUID UUID].UUIDString text:@"text" verificationViewControllerClass:NSClassFromString(@"ORKVerificationStepViewController") ];});
ORK_MAKE_TEST_INIT(ORKStep, ^{return [self initWithIdentifier:[NSUUID UUID].UUIDString];});
ORK_MAKE_TEST_INIT(ORKReviewStep, ^{return [[self class] standaloneReviewStepWithIdentifier:[NSUUID UUID].UUIDString steps:@[] resultSource:[ORKTaskResult new]];});
ORK_MAKE_TEST_INIT(ORKOrderedTask, ^{return [self initWithIdentifier:@"test1" steps:nil];});
ORK_MAKE_TEST_INIT(ORKImageChoice, ^{return [super init];});
ORK_MAKE_TEST_INIT(ORKTextChoice, ^{return [super init];});
ORK_MAKE_TEST_INIT(ORKPredicateStepNavigationRule, ^{return [self initWithResultPredicates:@[[ORKResultPredicate predicateForBooleanQuestionResultWithResultSelector:[ORKResultSelector selectorWithResultIdentifier:@"test"] expectedAnswer:YES]] destinationStepIdentifiers:@[@"test2"]];});
ORK_MAKE_TEST_INIT(ORKResultSelector, ^{return [self initWithResultIdentifier:@"resultIdentifier"];});
ORK_MAKE_TEST_INIT(ORKRecorderConfiguration, ^{return [self initWithIdentifier:@"testRecorder"];});
ORK_MAKE_TEST_INIT(ORKAccelerometerRecorderConfiguration, ^{return [super initWithIdentifier:@"testRecorder"];});
ORK_MAKE_TEST_INIT(ORKHealthQuantityTypeRecorderConfiguration, ^{ return [super initWithIdentifier:@"testRecorder"];});
ORK_MAKE_TEST_INIT(ORKAudioRecorderConfiguration, ^{ return [super initWithIdentifier:@"testRecorder"];});
ORK_MAKE_TEST_INIT(ORKDeviceMotionRecorderConfiguration, ^{ return [super initWithIdentifier:@"testRecorder"];});
ORK_MAKE_TEST_INIT(ORKLocation, (^{
    ORKLocation *location = [self initWithCoordinate:CLLocationCoordinate2DMake(2.0, 3.0) region:[[CLCircularRegion alloc] initWithCenter:CLLocationCoordinate2DMake(2.0, 3.0) radius:100.0 identifier:@"identifier"] userInput:@"addressString" addressDictionary:@{@"city":@"city", @"street":@"street"}];
    return location;
}));
ORK_MAKE_TEST_INIT(HKObjectType, (^{
    if (self.class == [HKQuantityType class]) {
        return (HKObjectType *)[HKObjectType quantityTypeForIdentifier:HKQuantityTypeIdentifierHeartRate];
    } else {
        return (HKObjectType *)[HKObjectType correlationTypeForIdentifier:HKCorrelationTypeIdentifierBloodPressure];
    }
}))

                                                
@interface ORKJSONSerializationTests : XCTestCase <NSKeyedUnarchiverDelegate>

@end


@implementation ORKJSONSerializationTests

- (Class)unarchiver:(NSKeyedUnarchiver *)unarchiver cannotDecodeObjectOfClassName:(NSString *)name originalClasses:(NSArray *)classNames {
    NSLog(@"Cannot decode object with class: %@ (original classes: %@)", name, classNames);
    return nil;
}

- (void)setUp {
    [super setUp];
    // Put setup code here. This method is called before the invocation of each test method in the class.
}

- (void)tearDown {
    // Put teardown code here. This method is called after the invocation of each test method in the class.
    [super tearDown];
}

- (void)testTaskResult {
    
    //ORKTaskResult *result = [[ORKTaskResult alloc] initWithTaskIdentifier:@"a000012" taskRunUUID:[NSUUID UUID] outputDirectory:[NSURL fileURLWithPath:NSTemporaryDirectory()]];
    
    ORKQuestionResult *qr = [[ORKQuestionResult alloc] init];
    qr.answer = @(1010);
    qr.questionType = ORKQuestionTypeInteger;
    qr.identifier = @"a000012.s05";
    
    ORKStepResult *stepResult = [[ORKStepResult alloc] initWithStepIdentifier:@"stepIdentifier" results:@[qr]];
    stepResult.results = @[qr];
}

- (void)testTaskModel {
    
    ORKActiveStep *activeStep = [[ORKActiveStep alloc] initWithIdentifier:@"id"];
    activeStep.shouldPlaySoundOnStart = YES;
    activeStep.shouldVibrateOnStart = YES;
    activeStep.stepDuration = 100.0;
    activeStep.recorderConfigurations =
    @[[[ORKAccelerometerRecorderConfiguration alloc] initWithIdentifier:@"id.accelerometer" frequency:11.0],
      [[ORKTouchRecorderConfiguration alloc] initWithIdentifier:@"id.touch"],
      [[ORKAudioRecorderConfiguration alloc] initWithIdentifier:@"id.audio" recorderSettings:@{}]];
    
    ORKQuestionStep *questionStep = [ORKQuestionStep questionStepWithIdentifier:@"id1" title:@"question" answer:[ORKAnswerFormat choiceAnswerFormatWithStyle:ORKChoiceAnswerStyleMultipleChoice textChoices:@[[[ORKTextChoice alloc] initWithText:@"test1" detailText:nil value:@(1) exclusive:NO]  ]]];
    
    ORKQuestionStep *questionStep2 = [ORKQuestionStep questionStepWithIdentifier:@"id2"
                                                                     title:@"question" answer:[ORKNumericAnswerFormat decimalAnswerFormatWithUnit:@"kg"]];

    ORKQuestionStep *questionStep3 = [ORKQuestionStep questionStepWithIdentifier:@"id3"
                                                                           title:@"question" answer:[ORKScaleAnswerFormat scaleAnswerFormatWithMaximumValue:10.0 minimumValue:1.0 defaultValue:5.0 step:1.0 vertical:YES maximumValueDescription:@"High value" minimumValueDescription:@"Low value"]];

    ORKOrderedTask *task = [[ORKOrderedTask alloc] initWithIdentifier:@"id" steps:@[activeStep, questionStep, questionStep2, questionStep3]];
    
    NSDictionary *dict1 = [ORKESerializer JSONObjectForObject:task error:nil];
    
    NSData *data = [NSJSONSerialization dataWithJSONObject:dict1 options:NSJSONWritingPrettyPrinted error:nil];
    NSString *tempPath = [NSTemporaryDirectory() stringByAppendingPathComponent:[[NSUUID UUID].UUIDString stringByAppendingPathExtension:@"json"]];
    [data writeToFile:tempPath atomically:YES];
    NSLog(@"JSON file at %@", tempPath);
    
    ORKOrderedTask *task2 = [ORKESerializer objectFromJSONObject:dict1 error:nil];
    
    NSDictionary *dict2 = [ORKESerializer JSONObjectForObject:task2 error:nil];
    
    XCTAssertTrue([dict1 isEqualToDictionary:dict2], @"Should be equal");
    
}

- (NSArray<Class> *)classesWithSecureCoding {
    
    NSArray *classesExcluded = @[]; // classes not intended to be serialized standalone
    NSMutableArray *stringsForClassesExcluded = [NSMutableArray array];
    for (Class c in classesExcluded) {
        [stringsForClassesExcluded addObject:NSStringFromClass(c)];
    }
    
    // Find all classes that conform to NSSecureCoding
    NSMutableArray<Class> *classesWithSecureCoding = [NSMutableArray new];
    int numClasses = objc_getClassList(NULL, 0);
    Class classes[numClasses];
    numClasses = objc_getClassList(classes, numClasses);
    for (int index = 0; index < numClasses; index++) {
        Class aClass = classes[index];
        if ([stringsForClassesExcluded containsObject:NSStringFromClass(aClass)]) {
            continue;
        }
        
        if ([NSStringFromClass(aClass) hasPrefix:@"ORK"] &&
            [aClass conformsToProtocol:@protocol(NSSecureCoding)]) {
            [classesWithSecureCoding addObject:aClass];
        }
    }
    
    return [classesWithSecureCoding copy];
}

// JSON Serialization
- (void)testORKSerialization {
    
    // Find all classes that are serializable this way
    NSArray *classesWithORKSerialization = [ORKESerializer serializableClasses];
    
    // All classes that conform to NSSecureCoding should also support ORKESerialization
    NSArray *classesWithSecureCoding = [self classesWithSecureCoding];
    
    NSArray *classesExcludedForORKESerialization = @[
                                                     [ORKStepNavigationRule class],     // abstract base class
                                                     [ORKSkipStepNavigationRule class],     // abstract base class
                                                     [ORKPredicateSkipStepNavigationRule class],     // NSPredicate doesn't yet support JSON serialzation
                                                     [ORKCollector class], // ORKCollector doesn't support JSON serialzation
                                                     [ORKHealthCollector class],
                                                     [ORKHealthCorrelationCollector class],
                                                     [ORKMotionActivityCollector class]
                                                     ];
    
    if ((classesExcludedForORKESerialization.count + classesWithORKSerialization.count) != classesWithSecureCoding.count) {
        NSMutableArray *unregisteredList = [classesWithSecureCoding mutableCopy];
        [unregisteredList removeObjectsInArray:classesWithORKSerialization];
        [unregisteredList removeObjectsInArray:classesExcludedForORKESerialization];
        XCTAssertEqual(unregisteredList.count, 0, @"Classes didn't implement ORKSerialization %@", unregisteredList);
    }
    
    // Predefined exception
    NSArray *propertyExclusionList = @[
                                       @"superclass",
                                       @"description",
                                       @"descriptionSuffix",
                                       @"debugDescription",
                                       @"hash",
                                       @"requestedHealthKitTypesForReading",
                                       @"requestedHealthKitTypesForWriting",
                                       @"healthKitUnit",
                                       @"answer",
                                       @"firstResult",
                                       @"ORKPageStep.steps",
                                       @"ORKNavigablePageStep.steps",
                                       ];
    NSArray *knownNotSerializedProperties = @[
                                              @"ORKStep.task",
                                              @"ORKStep.restorable",
                                              @"ORKReviewStep.isStandalone",
                                              @"ORKAnswerFormat.questionType",
                                              @"ORKQuestionStep.questionType",
                                              @"ORKActiveStep.image",
                                              @"ORKConsentSection.customImage",
                                              @"ORKConsentSection.escapedContent",
                                              @"ORKConsentSignature.signatureImage",
                                              @"ORKConsentDocument.writer",
                                              @"ORKConsentDocument.signatureFormatter",
                                              @"ORKConsentDocument.sectionFormatter",
                                              @"ORKConsentDocument.sections",
                                              @"ORKConsentDocument.signatures",
                                              @"ORKContinuousScaleAnswerFormat.numberFormatter",
                                              @"ORKFormItem.step",
                                              @"ORKTimeIntervalAnswerFormat.maximumInterval",
                                              @"ORKTimeIntervalAnswerFormat.defaultInterval",
                                              @"ORKTimeIntervalAnswerFormat.step",
                                              @"ORKTextAnswerFormat.maximumLength",
                                              @"ORKTextAnswerFormat.autocapitalizationType",
                                              @"ORKTextAnswerFormat.autocorrectionType",
                                              @"ORKTextAnswerFormat.spellCheckingType",
                                              @"ORKInstructionStep.image",
                                              @"ORKInstructionStep.auxiliaryImage",
                                              @"ORKImageChoice.normalStateImage",
                                              @"ORKImageChoice.selectedStateImage",
                                              @"ORKImageCaptureStep.templateImage",
                                              @"ORKVideoCaptureStep.templateImage",
                                              @"ORKStep.requestedPermissions",
                                              @"ORKOrderedTask.providesBackgroundAudioPrompts",
                                              @"ORKScaleAnswerFormat.numberFormatter",
                                              @"ORKSpatialSpanMemoryStep.customTargetImage",
                                              @"ORKStep.allowsBackNavigation",
                                              @"ORKAnswerFormat.healthKitUserUnit",
                                              @"ORKOrderedTask.requestedPermissions",
                                              @"ORKStep.showsProgress",
                                              @"ORKResult.saveable",
                                              @"ORKCollectionResult.firstResult",
                                              @"ORKScaleAnswerFormat.minimumImage",
                                              @"ORKScaleAnswerFormat.maximumImage",
                                              @"ORKContinuousScaleAnswerFormat.minimumImage",
                                              @"ORKContinuousScaleAnswerFormat.maximumImage",
                                              @"ORKHeightAnswerFormat.useMetricSystem",
                                              @"ORKDataResult.data",
                                              @"ORKVerificationStep.verificationViewControllerClass",
                                              @"ORKLoginStep.loginViewControllerClass",
                                              @"ORKRegistrationStep.passcodeValidationRegex",
                                              @"ORKRegistrationStep.passcodeInvalidMessage",
                                              @"ORKSignatureResult.signatureImage",
                                              @"ORKSignatureResult.signaturePath",
<<<<<<< HEAD
                                              @"ORKPageStep.steps",
                                              @"ORKNavigablePageStep.steps",
=======
                                              @"ORKMoodScaleQuestionResult.scaleAnswer",
>>>>>>> 1d47813d
                                              ];
    NSArray *allowedUnTouchedKeys = @[@"_class"];
    
    // Test Each class
    for (Class aClass in classesWithORKSerialization) {
        
        id instance = [self instanceForClass:aClass];
        
        // Find all properties of this class
        NSMutableArray *propertyNames = [NSMutableArray array];
        NSMutableDictionary *dottedPropertyNames = [NSMutableDictionary dictionary];
        unsigned int count;
        
        // Walk superclasses of this class, looking at all properties.
        // Otherwise we don't catch failures to base-call in initWithDictionary (etc)
        Class currentClass = aClass;
        while ([classesWithORKSerialization containsObject:currentClass]) {
            
            objc_property_t *props = class_copyPropertyList(currentClass, &count);
            for (int i = 0; i < count; i++) {
                objc_property_t property = props[i];
                ClassProperty *p = [[ClassProperty alloc] initWithObjcProperty:property];
                
                NSString *dottedPropertyName = [NSString stringWithFormat:@"%@.%@",NSStringFromClass(currentClass),p.propertyName];
                if ([propertyExclusionList containsObject: p.propertyName] == NO &&
                    [propertyExclusionList containsObject: dottedPropertyName] == NO) {
                    if (p.isPrimitiveType == NO) {
                        // Assign value to object type property
                        if (p.propertyClass == [NSObject class] && (aClass == [ORKTextChoice class]|| aClass == [ORKImageChoice class]))
                        {
                            // Map NSObject to string, since it's used where either a string or a number is acceptable
                            [instance setValue:@"test" forKey:p.propertyName];
                        } else if (p.propertyClass == [NSNumber class]) {
                            [instance setValue:@(123) forKey:p.propertyName];
                        } else if (p.propertyClass == [HKUnit class]) {
                            [instance setValue:[HKUnit unitFromString:@"kg"] forKey:p.propertyName];
                        } else if (p.propertyClass == [NSURL class]) {
                            [instance setValue:[NSURL fileURLWithPath:@"/usr"] forKey:p.propertyName];
                        } else if (p.propertyClass == [NSTimeZone class]) {
                            [instance setValue:[NSTimeZone timeZoneForSecondsFromGMT:60*60] forKey:p.propertyName];
                        } else if (p.propertyClass == [HKQuantityType class]) {
                            [instance setValue:[HKQuantityType quantityTypeForIdentifier:HKQuantityTypeIdentifierBodyMass] forKey:p.propertyName];
                        } else if (p.propertyClass == [HKCharacteristicType class]) {
                            [instance setValue:[HKCharacteristicType characteristicTypeForIdentifier:HKCharacteristicTypeIdentifierBloodType] forKey:p.propertyName];
                        } else if (p.propertyClass == [NSCalendar class]) {
                            [instance setValue:[NSCalendar calendarWithIdentifier:NSCalendarIdentifierGregorian] forKey:p.propertyName];
                        } else if (p.propertyClass == [ORKLocation class]) {
                            [instance setValue:[[ORKLocation alloc] initWithCoordinate:CLLocationCoordinate2DMake(2.0, 3.0) region:[[CLCircularRegion alloc] initWithCenter:CLLocationCoordinate2DMake(2.0, 3.0) radius:100.0 identifier:@"identifier"] userInput:@"addressString" addressDictionary:@{@"city":@"city", @"street":@"street"}] forKey:p.propertyName];
                        } else {
                            id itemInstance = [self instanceForClass:p.propertyClass];
                            [instance setValue:itemInstance forKey:p.propertyName];
                        }
                    }
                    [propertyNames addObject:p.propertyName];
                    dottedPropertyNames[p.propertyName] = dottedPropertyName;
                }
            }
            currentClass = [currentClass superclass];

        }
        
        if ([aClass isSubclassOfClass:[ORKTextScaleAnswerFormat class]]) {
            [instance setValue:@[[ORKTextChoice choiceWithText:@"Poor" value:@1], [ORKTextChoice choiceWithText:@"Excellent" value:@2]] forKey:@"textChoices"];
        }
        if ([aClass isSubclassOfClass:[ORKContinuousScaleAnswerFormat class]]) {
            [instance setValue:@(100) forKey:@"maximum"];
            [instance setValue:@(ORKNumberFormattingStylePercent) forKey:@"numberStyle"];
        } else if ([aClass isSubclassOfClass:[ORKScaleAnswerFormat class]]) {
            [instance setValue:@(0) forKey:@"minimum"];
            [instance setValue:@(100) forKey:@"maximum"];
            [instance setValue:@(10) forKey:@"step"];
        } else if ([aClass isSubclassOfClass:[ORKImageChoice class]] || [aClass isSubclassOfClass:[ORKTextChoice class]]) {
            [instance setValue:@"blah" forKey:@"value"];
        } else if ([aClass isSubclassOfClass:[ORKConsentSection class]]) {
            [instance setValue:[NSURL URLWithString:@"http://www.apple.com/"] forKey:@"customAnimationURL"];
        } else if ([aClass isSubclassOfClass:[ORKImageCaptureStep class]] || [aClass isSubclassOfClass:[ORKVideoCaptureStep class]]) {
            [instance setValue:[NSValue valueWithUIEdgeInsets:(UIEdgeInsets){1,1,1,1}] forKey:@"templateImageInsets"];
        } else if ([aClass isSubclassOfClass:[ORKTimeIntervalAnswerFormat class]]) {
            [instance setValue:@(1) forKey:@"step"];
        } else if ([aClass isSubclassOfClass:[ORKLoginStep class]]) {
            [instance setValue:NSStringFromClass([ORKLoginStepViewController class]) forKey:@"loginViewControllerString"];
        } else if ([aClass isSubclassOfClass:[ORKVerificationStep class]]) {
            [instance setValue:NSStringFromClass([ORKVerificationStepViewController class]) forKey:@"verificationViewControllerString"];
        } else if ([aClass isSubclassOfClass:[ORKReviewStep class]]) {
            [instance setValue:[ORKTaskResult new] forKey:@"resultSource"]; // Manually add here because it's a protocol and hence property doesn't have a class
        }
        
        // Serialization
        id mockDictionary = [[MockCountingDictionary alloc] initWithDictionary:[ORKESerializer JSONObjectForObject:instance error:NULL]];
        
        // Must contain corrected _class field
        XCTAssertTrue([NSStringFromClass(aClass) isEqualToString:mockDictionary[@"_class"]]);
        
        // All properties should have matching fields in dictionary (allow predefined exceptions)
        for (NSString *pName in propertyNames) {
            if (mockDictionary[pName] == nil) {
                NSString *notSerializedProperty = dottedPropertyNames[pName];
                BOOL success = [knownNotSerializedProperties containsObject:notSerializedProperty];
                if (!success) {
                    XCTAssertTrue(success, "Unexpected notSerializedProperty = %@ (%@)", notSerializedProperty, NSStringFromClass(aClass));
                }
            }
        }
        
        [mockDictionary startObserving];
       
        id instance2 = [ORKESerializer objectFromJSONObject:mockDictionary error:NULL];
       
        NSArray *unTouchedKeys = [mockDictionary unTouchedKeys];
        
        // Make sure all keys are touched by initializer
        for (NSString *key in unTouchedKeys) {
            XCTAssertTrue([allowedUnTouchedKeys containsObject:key], @"untouched %@", key);
        }
        
        [mockDictionary stopObserving];
        
        // Serialize again, the output ought to be equal
        NSDictionary *dictionary2 = [ORKESerializer JSONObjectForObject:instance2 error:NULL];
        BOOL isMatch = [mockDictionary isEqualToDictionary:dictionary2];
        if (!isMatch) {
            XCTAssertTrue(isMatch, @"Should be equal for class: %@", NSStringFromClass(aClass));
        }
    }

}

- (BOOL)applySomeValueToClassProperty:(ClassProperty *)p forObject:(id)instance index:(NSInteger)index forEqualityCheck:(BOOL)equality {
    // return YES if the index makes it distinct
    
    Class aClass = [instance class];
    // Assign value to object type property
    if (p.propertyClass == [NSObject class] && (aClass == [ORKTextChoice class]|| aClass == [ORKImageChoice class] || (aClass == [ORKQuestionResult class])))
    {
        // Map NSObject to string, since it's used where either a string or a number is acceptable
        [instance setValue:index?@"blah":@"test" forKey:p.propertyName];
    } else if (p.propertyClass == [NSNumber class]) {
        [instance setValue:index?@(12):@(123) forKey:p.propertyName];
    } else if (p.propertyClass == [NSURL class]) {
        NSURL *url = [NSURL fileURLWithFileSystemRepresentation:[index?@"xxx":@"blah" UTF8String]  isDirectory:NO relativeToURL:[NSURL fileURLWithPath:NSHomeDirectory()]];
        [instance setValue:url forKey:p.propertyName];
        [[NSFileManager defaultManager] createFileAtPath:[url path] contents:nil attributes:nil];
    } else if (p.propertyClass == [HKUnit class]) {
        [instance setValue:[HKUnit unitFromString:index?@"g":@"kg"] forKey:p.propertyName];
    } else if (p.propertyClass == [HKQuantityType class]) {
        [instance setValue:[HKQuantityType quantityTypeForIdentifier:index?HKQuantityTypeIdentifierActiveEnergyBurned : HKQuantityTypeIdentifierBodyMass] forKey:p.propertyName];
    } else if (p.propertyClass == [HKCharacteristicType class]) {
        [instance setValue:[HKCharacteristicType characteristicTypeForIdentifier:index?HKCharacteristicTypeIdentifierBiologicalSex: HKCharacteristicTypeIdentifierBloodType] forKey:p.propertyName];
    } else if (p.propertyClass == [NSCalendar class]) {
        [instance setValue:index?[NSCalendar calendarWithIdentifier:NSCalendarIdentifierChinese]:[NSCalendar calendarWithIdentifier:NSCalendarIdentifierGregorian] forKey:p.propertyName];
    } else if (p.propertyClass == [NSTimeZone class]) {
        [instance setValue:index?[NSTimeZone timeZoneWithName:[NSTimeZone knownTimeZoneNames][0]]:[NSTimeZone timeZoneForSecondsFromGMT:1000] forKey:p.propertyName];
    } else if (p.propertyClass == [ORKLocation class]) {
        [instance setValue:[[ORKLocation alloc] initWithCoordinate:CLLocationCoordinate2DMake(index? 2.0 : 3.0, 3.0) region:[[CLCircularRegion alloc] initWithCenter:CLLocationCoordinate2DMake(2.0, 3.0) radius:100.0 identifier:@"identifier"] userInput:@"addressString" addressDictionary:@{@"city":@"city", @"street":@"street"}] forKey:p.propertyName];
    } else if (p.propertyClass == [CLCircularRegion class]) {
        [instance setValue:[[CLCircularRegion alloc] initWithCenter:CLLocationCoordinate2DMake(index? 2.0 : 3.0, 3.0) radius:100.0 identifier:@"identifier"] forKey:p.propertyName];
    } else if (p.propertyClass == [NSPredicate class]) {
        [instance setValue:[NSPredicate predicateWithFormat:index?@"1 == 1":@"1 == 2"] forKey:p.propertyName];
    } else if (equality && (p.propertyClass == [UIImage class])) {
        // do nothing - meaningless for the equality check
        return NO;
    } else if (aClass == [ORKReviewStep class] && [p.propertyName isEqualToString:@"resultSource"]) {
        [instance setValue:[[ORKTaskResult alloc] initWithIdentifier:@"blah"] forKey:p.propertyName];
        return NO;
    } else {
        id instanceForChild = [self instanceForClass:p.propertyClass];
        [instance setValue:instanceForChild forKey:p.propertyName];
        return NO;
    }
    return YES;
}

- (void)testSecureCoding {
    
    NSArray<Class> *classesWithSecureCoding = [self classesWithSecureCoding];
    
    // Predefined exception
    NSArray *propertyExclusionList = @[@"superclass",
                                       @"description",
                                       @"descriptionSuffix",
                                       @"debugDescription",
                                       @"hash",
                                       @"requestedHealthKitTypesForReading",
                                       @"requestedHealthKitTypesForWriting",
                                       @"healthKitUnit",
                                       @"firstResult",
                                       @"correlationType",
                                       @"sampleType",
                                       @"unit"
                                       @"ORKPageStep.steps",
                                       @"ORKNavigablePageStep.steps",
                                       ];
    NSArray *knownNotSerializedProperties = @[@"ORKConsentDocument.writer", // created on demand
                                              @"ORKConsentDocument.signatureFormatter", // created on demand
                                              @"ORKConsentDocument.sectionFormatter", // created on demand
                                              @"ORKStep.task", // weak ref - object will be nil
                                              @"ORKFormItem.step",  // weak ref - object will be nil
                                              
                                              // id<> properties - these are actually serialized, but we can't fill them in properly for this test
                                              @"ORKTextChoice.value",
                                              @"ORKImageChoice.value",
                                              @"ORKQuestionResult.answer",
                                              @"ORKVerificationStep.verificationViewControllerClass",
                                              @"ORKLoginStep.loginViewControllerClass",
                                              
                                              // Not serialized - computed property
                                              @"ORKAnswerFormat.healthKitUnit",
                                              @"ORKAnswerFormat.healthKitUserUnit",
                                              @"ORKCollectionResult.firstResult",
                                              
                                              // Images: ignored so we can do the equality test and pass
                                              @"ORKImageChoice.normalStateImage",
                                              @"ORKImageChoice.selectedStateImage",
                                              @"ORKImageCaptureStep.templateImage",
                                              @"ORKVideoCaptureStep.templateImage",
                                              @"ORKConsentSignature.signatureImage",
                                              @"ORKConsentSection.customImage",
                                              @"ORKInstructionStep.image",
                                              @"ORKInstructionStep.auxiliaryImage",
                                              @"ORKActiveStep.image",
                                              @"ORKSpatialSpanMemoryStep.customTargetImage",
                                              @"ORKScaleAnswerFormat.minimumImage",
                                              @"ORKScaleAnswerFormat.maximumImage",
                                              @"ORKContinuousScaleAnswerFormat.minimumImage",
                                              @"ORKContinuousScaleAnswerFormat.maximumImage",
                                              @"ORKSignatureResult.signatureImage",
                                              @"ORKSignatureResult.signaturePath",
                                              @"ORKPageStep.steps",
                                              @"ORKNavigablePageStep.steps",
                                              ];
    
    // Test Each class
    for (Class aClass in classesWithSecureCoding) {
        id instance = [self instanceForClass:aClass];
        
        // Find all properties of this class
        NSMutableArray *propertyNames = [NSMutableArray array];
        unsigned int count;
        objc_property_t *props = class_copyPropertyList(aClass, &count);
        for (int i = 0; i < count; i++) {
            objc_property_t property = props[i];
            ClassProperty *p = [[ClassProperty alloc] initWithObjcProperty:property];
            
            NSString *dottedPropertyName = [NSString stringWithFormat:@"%@.%@",NSStringFromClass(aClass),p.propertyName];
            if ([propertyExclusionList containsObject: p.propertyName] == NO &&
                [propertyExclusionList containsObject: dottedPropertyName] == NO) {
                if (p.isPrimitiveType == NO) {
                    [self applySomeValueToClassProperty:p forObject:instance index:0 forEqualityCheck:YES];
                }
                [propertyNames addObject:p.propertyName];
            }
        }
        
        NSData *data = [NSKeyedArchiver archivedDataWithRootObject:instance];
        XCTAssertNotNil(data);
        
        NSKeyedUnarchiver *unarchiver = [[NSKeyedUnarchiver alloc] initForReadingWithData:data];
        unarchiver.requiresSecureCoding = YES;
        unarchiver.delegate = self;
        NSMutableSet<Class> *decodingClasses = [NSMutableSet setWithArray:classesWithSecureCoding];
        [decodingClasses addObject:[NSDate class]];
        [decodingClasses addObject:[HKQueryAnchor class]];
        
        id newInstance = [unarchiver decodeObjectOfClasses:decodingClasses forKey:NSKeyedArchiveRootObjectKey];
        
        // Set of classes we can check for equality. Would like to get rid of this once we implement
        NSSet *checkableClasses = [NSSet setWithObjects:[NSNumber class], [NSString class], [NSDictionary class], [NSURL class], nil];
        // All properties should have matching fields in dictionary (allow predefined exceptions)
        for (NSString *pName in propertyNames) {
            id newValue = [newInstance valueForKey:pName];
            id oldValue = [instance valueForKey:pName];
            
            if (newValue == nil) {
                NSString *notSerializedProperty = [NSString stringWithFormat:@"%@.%@", NSStringFromClass(aClass), pName];
                BOOL success = [knownNotSerializedProperties containsObject:notSerializedProperty];
                if (!success) {
                    XCTAssertTrue(success, "Unexpected notSerializedProperty = %@", notSerializedProperty);
                }
            }
            for (Class c in checkableClasses) {
                if ([oldValue isKindOfClass:c]) {
                    if ([newValue isKindOfClass:[NSURL class]] || [oldValue isKindOfClass:[NSURL class]]) {
                        if (![[newValue absoluteString] isEqualToString:[oldValue absoluteString]]) {
                            XCTAssertTrue([[newValue absoluteString] isEqualToString:[oldValue absoluteString]]);
                        }
                    } else {
                        XCTAssertEqualObjects(newValue, oldValue);
                    }
                    break;
                }
            }
        }
    
        // NSData and NSDateComponents in your properties mess up the following test.
        // NSDateComponents - seems to be due to serializing and then deserializing introducing a leap month:no flag.
        if (aClass == [NSDateComponents class] || aClass == [ORKDateQuestionResult class] || aClass == [ORKDateAnswerFormat class] || aClass == [ORKDataResult class]) {
            continue;
        }
        
        NSData *data2 = [NSKeyedArchiver archivedDataWithRootObject:newInstance];
        
        NSKeyedUnarchiver *unarchiver2 = [[NSKeyedUnarchiver alloc] initForReadingWithData:data2];
        unarchiver2.requiresSecureCoding = YES;
        unarchiver2.delegate = self;
        id newInstance2 = [unarchiver2 decodeObjectOfClasses:decodingClasses forKey:NSKeyedArchiveRootObjectKey];
        NSData *data3 = [NSKeyedArchiver archivedDataWithRootObject:newInstance2];
        
        if (![data isEqualToData:data2]) { // allow breakpointing
            if (![aClass isSubclassOfClass:[ORKConsentSection class]]) {
                // ORKConsentSection mis-matches, but it is still "equal" because
                // the net custom animation URL is a match.
                XCTAssertEqualObjects(data, data2, @"data mismatch for %@", NSStringFromClass(aClass));
            }
        }
        if (![data2 isEqualToData:data3]) { // allow breakpointing
            XCTAssertEqualObjects(data2, data3, @"data mismatch for %@", NSStringFromClass(aClass));
        }
        
        if (![newInstance isEqual:instance]) {
            XCTAssertEqualObjects(newInstance, instance, @"equality mismatch for %@", NSStringFromClass(aClass));
        }
        if (![newInstance2 isEqual:instance]) {
            XCTAssertEqualObjects(newInstance2, instance, @"equality mismatch for %@", NSStringFromClass(aClass));
        }
    }
}

- (id)instanceForClass:(Class)c {
    if (([c isSubclassOfClass:[ORKStepNavigationRule class]]) ||
        ([c isSubclassOfClass:[ORKSkipStepNavigationRule class]]) ||
        ([c isSubclassOfClass:[ORKStep class]]) ||
         ([c isSubclassOfClass:[ORKOrderedTask class]]) ||
         (c == [ORKTextChoice class]) ||
         (c == [ORKImageChoice class]) ||
         ([c isSubclassOfClass:[ORKAnswerFormat class]]) ||
         ([c isSubclassOfClass:[ORKRecorderConfiguration class]]) ||
         (c == [ORKLocation class]) ||
         (c == [ORKResultSelector class]) ||
         [c isSubclassOfClass:[HKObjectType class]])
    {
        return [[c alloc] orktest_init];
    }
    
    return [[c alloc] init];
}

- (void)testEquality {
    NSArray *classesExcluded = @[]; // classes not intended to be serialized standalone
    // Each time ORKRegistrationStep returns a new date in its answer fromat, cannot be tested.
    NSMutableArray *stringsForClassesExcluded = [NSMutableArray arrayWithObjects:NSStringFromClass([ORKRegistrationStep class]), nil];
    for (Class c in classesExcluded) {
        [stringsForClassesExcluded addObject:NSStringFromClass(c)];
    }
    
    // Find all classes that conform to NSSecureCoding
    NSMutableArray *classesWithSecureCodingAndCopying = [NSMutableArray new];
    int numClasses = objc_getClassList(NULL, 0);
    Class classes[numClasses];
    numClasses = objc_getClassList(classes, numClasses);
    for (int index = 0; index < numClasses; index++) {
        Class aClass = classes[index];
        if ([stringsForClassesExcluded containsObject:NSStringFromClass(aClass)]) {
            continue;
        }
        
        if ([NSStringFromClass(aClass) hasPrefix:@"ORK"] &&
            [aClass conformsToProtocol:@protocol(NSSecureCoding)] &&
            [aClass conformsToProtocol:@protocol(NSCopying)]) {
            
            [classesWithSecureCodingAndCopying addObject:aClass];
        }
    }
    
    // Predefined exception
    NSArray *propertyExclusionList = @[@"superclass",
                                       @"description",
                                       @"descriptionSuffix",
                                       @"debugDescription",
                                       @"hash",
                                       @"requestedHealthKitTypesForReading",
                                       @"healthKitUnit",
                                       @"requestedHealthKitTypesForWriting",
                                       @"answer",
                                       @"firstResult",
                                       @"ORKPageStep.steps",
                                       @"ORKNavigablePageStep.steps",
                                       ];
    
    // Test Each class
    for (Class aClass in classesWithSecureCodingAndCopying) {
        id instance = [self instanceForClass:aClass];
        
        // Find all properties of this class
        NSMutableArray *propertyNames = [NSMutableArray array];
        unsigned int count;
        objc_property_t *props = class_copyPropertyList(aClass, &count);
        for (int i = 0; i < count; i++) {
            objc_property_t property = props[i];
            ClassProperty *p = [[ClassProperty alloc] initWithObjcProperty:property];
            
            NSString *dottedPropertyName = [NSString stringWithFormat:@"%@.%@",NSStringFromClass(aClass),p.propertyName];
            if ([propertyExclusionList containsObject: p.propertyName] == NO &&
                [propertyExclusionList containsObject: dottedPropertyName] == NO) {
                if (p.isPrimitiveType == NO) {
                    if ([instance valueForKey:p.propertyName] == nil) {
                        [self applySomeValueToClassProperty:p forObject:instance index:0 forEqualityCheck:YES];
                    }
                }
                [propertyNames addObject:p.propertyName];
            }
        }
        
        id copiedInstance = [instance copy];
        if (![copiedInstance isEqual:instance]) {
            XCTAssertEqualObjects(copiedInstance, instance);
        }
       
        for (int i = 0; i < count; i++) {
            objc_property_t property = props[i];
            ClassProperty *p = [[ClassProperty alloc] initWithObjcProperty:property];
            
            NSString *dottedPropertyName = [NSString stringWithFormat:@"%@.%@",NSStringFromClass(aClass),p.propertyName];
            if ([propertyExclusionList containsObject: p.propertyName] == NO &&
                [propertyExclusionList containsObject: dottedPropertyName] == NO) {
                if (p.isPrimitiveType == NO) {
                    copiedInstance = [instance copy];
                    if (instance == copiedInstance) {
                        // Totally immutable object.
                        continue;
                    }
                    if ([self applySomeValueToClassProperty:p forObject:copiedInstance index:1 forEqualityCheck:YES])
                    {
                        if ([copiedInstance isEqual:instance]) {
                            XCTAssertNotEqualObjects(copiedInstance, instance);
                        }
                        [self applySomeValueToClassProperty:p forObject:copiedInstance index:0 forEqualityCheck:YES];
                        XCTAssertEqualObjects(copiedInstance, instance);
                        
                        [copiedInstance setValue:nil forKey:p.propertyName];
                        XCTAssertNotEqualObjects(copiedInstance, instance);
                    }
                }
            }
        }
    }
}

- (void)testDateComponentsSerialization {
    
    // Trying to get NSDateComponents to change when you serialize / deserialize twice. But the test passes here.
    
    NSDateComponents *a = [NSDateComponents new];
    NSData *d1 = [NSKeyedArchiver archivedDataWithRootObject:a];
    NSDateComponents *b = [NSKeyedUnarchiver unarchiveObjectWithData:d1];
    NSData *d2 = [NSKeyedArchiver archivedDataWithRootObject:b];
    
    XCTAssertEqualObjects(d1, d2);
    XCTAssertEqualObjects(a, b);
}

@end<|MERGE_RESOLUTION|>--- conflicted
+++ resolved
@@ -401,12 +401,9 @@
                                               @"ORKRegistrationStep.passcodeInvalidMessage",
                                               @"ORKSignatureResult.signatureImage",
                                               @"ORKSignatureResult.signaturePath",
-<<<<<<< HEAD
                                               @"ORKPageStep.steps",
                                               @"ORKNavigablePageStep.steps",
-=======
                                               @"ORKMoodScaleQuestionResult.scaleAnswer",
->>>>>>> 1d47813d
                                               ];
     NSArray *allowedUnTouchedKeys = @[@"_class"];
     
