--- conflicted
+++ resolved
@@ -408,12 +408,9 @@
                                               @"ORKRegistrationStep.passcodeInvalidMessage",
                                               @"ORKSignatureResult.signatureImage",
                                               @"ORKSignatureResult.signaturePath",
-<<<<<<< HEAD
-                                              @"ORKMoodScaleQuestionResult.scaleAnswer",
-=======
                                               @"ORKPageStep.steps",
                                               @"ORKNavigablePageStep.steps",
->>>>>>> c024cbd5
+                                              @"ORKMoodScaleQuestionResult.scaleAnswer",
                                               ];
     NSArray *allowedUnTouchedKeys = @[@"_class"];
     
