// !$*UTF8*$!
{
	archiveVersion = 1;
	classes = {
	};
	objectVersion = 46;
	objects = {

/* Begin PBXAggregateTarget section */
		B18FF3A41A9FE25700C0C3B0 /* docs */ = {
			isa = PBXAggregateTarget;
			buildConfigurationList = B18FF3A71A9FE25700C0C3B0 /* Build configuration list for PBXAggregateTarget "docs" */;
			buildPhases = (
				B18FF3A81A9FE26300C0C3B0 /* ShellScript */,
			);
			dependencies = (
				B11DF3B11AA10795009E76D2 /* PBXTargetDependency */,
			);
			name = docs;
			productName = docs;
		};
/* End PBXAggregateTarget section */

/* Begin PBXBuildFile section */
		106FF29E1B663FCE004EACF2 /* ORKHolePegTestPlaceStep.h in Headers */ = {isa = PBXBuildFile; fileRef = 106FF29C1B663FCE004EACF2 /* ORKHolePegTestPlaceStep.h */; settings = {ATTRIBUTES = (Private, ); }; };
		106FF29F1B663FCE004EACF2 /* ORKHolePegTestPlaceStep.m in Sources */ = {isa = PBXBuildFile; fileRef = 106FF29D1B663FCE004EACF2 /* ORKHolePegTestPlaceStep.m */; };
		106FF2A21B665B86004EACF2 /* ORKHolePegTestPlaceStepViewController.h in Headers */ = {isa = PBXBuildFile; fileRef = 106FF2A01B665B86004EACF2 /* ORKHolePegTestPlaceStepViewController.h */; settings = {ATTRIBUTES = (Private, ); }; };
		106FF2A31B665B86004EACF2 /* ORKHolePegTestPlaceStepViewController.m in Sources */ = {isa = PBXBuildFile; fileRef = 106FF2A11B665B86004EACF2 /* ORKHolePegTestPlaceStepViewController.m */; };
		106FF2A61B665CF5004EACF2 /* ORKHolePegTestPlaceContentView.h in Headers */ = {isa = PBXBuildFile; fileRef = 106FF2A41B665CF5004EACF2 /* ORKHolePegTestPlaceContentView.h */; };
		106FF2A71B665CF5004EACF2 /* ORKHolePegTestPlaceContentView.m in Sources */ = {isa = PBXBuildFile; fileRef = 106FF2A51B665CF5004EACF2 /* ORKHolePegTestPlaceContentView.m */; };
		106FF2AA1B690FD7004EACF2 /* ORKHolePegTestPlacePegView.h in Headers */ = {isa = PBXBuildFile; fileRef = 106FF2A81B690FD7004EACF2 /* ORKHolePegTestPlacePegView.h */; };
		106FF2AB1B690FD7004EACF2 /* ORKHolePegTestPlacePegView.m in Sources */ = {isa = PBXBuildFile; fileRef = 106FF2A91B690FD7004EACF2 /* ORKHolePegTestPlacePegView.m */; };
		106FF2AE1B6FACA8004EACF2 /* ORKDirectionView.h in Headers */ = {isa = PBXBuildFile; fileRef = 106FF2AC1B6FACA8004EACF2 /* ORKDirectionView.h */; };
		106FF2AF1B6FACA8004EACF2 /* ORKDirectionView.m in Sources */ = {isa = PBXBuildFile; fileRef = 106FF2AD1B6FACA8004EACF2 /* ORKDirectionView.m */; };
		106FF2B41B71F18E004EACF2 /* ORKHolePegTestPlaceHoleView.h in Headers */ = {isa = PBXBuildFile; fileRef = 106FF2B21B71F18E004EACF2 /* ORKHolePegTestPlaceHoleView.h */; };
		106FF2B51B71F18E004EACF2 /* ORKHolePegTestPlaceHoleView.m in Sources */ = {isa = PBXBuildFile; fileRef = 106FF2B31B71F18E004EACF2 /* ORKHolePegTestPlaceHoleView.m */; };
		10864C9E1B27146B000F4158 /* ORKPSATStep.h in Headers */ = {isa = PBXBuildFile; fileRef = 10864C961B27146B000F4158 /* ORKPSATStep.h */; settings = {ATTRIBUTES = (Private, ); }; };
		10864C9F1B27146B000F4158 /* ORKPSATStep.m in Sources */ = {isa = PBXBuildFile; fileRef = 10864C971B27146B000F4158 /* ORKPSATStep.m */; };
		10864CA01B27146B000F4158 /* ORKPSATStepViewController.h in Headers */ = {isa = PBXBuildFile; fileRef = 10864C981B27146B000F4158 /* ORKPSATStepViewController.h */; settings = {ATTRIBUTES = (Private, ); }; };
		10864CA11B27146B000F4158 /* ORKPSATStepViewController.m in Sources */ = {isa = PBXBuildFile; fileRef = 10864C991B27146B000F4158 /* ORKPSATStepViewController.m */; };
		10864CA21B27146B000F4158 /* ORKPSATContentView.h in Headers */ = {isa = PBXBuildFile; fileRef = 10864C9A1B27146B000F4158 /* ORKPSATContentView.h */; };
		10864CA31B27146B000F4158 /* ORKPSATContentView.m in Sources */ = {isa = PBXBuildFile; fileRef = 10864C9B1B27146B000F4158 /* ORKPSATContentView.m */; };
		10864CA41B27146B000F4158 /* ORKPSATKeyboardView.h in Headers */ = {isa = PBXBuildFile; fileRef = 10864C9C1B27146B000F4158 /* ORKPSATKeyboardView.h */; };
		10864CA51B27146B000F4158 /* ORKPSATKeyboardView.m in Sources */ = {isa = PBXBuildFile; fileRef = 10864C9D1B27146B000F4158 /* ORKPSATKeyboardView.m */; };
		10BAA2CA1B5FCB4F004FE478 /* ORKProgressView.h in Headers */ = {isa = PBXBuildFile; fileRef = 10BAA2C81B5FCB4F004FE478 /* ORKProgressView.h */; };
		10BAA2CB1B5FCB4F004FE478 /* ORKProgressView.m in Sources */ = {isa = PBXBuildFile; fileRef = 10BAA2C91B5FCB4F004FE478 /* ORKProgressView.m */; };
		10FF9AC31B79EF2800ECB5B4 /* ORKHolePegTestRemoveStep.h in Headers */ = {isa = PBXBuildFile; fileRef = 10FF9AC11B79EF2800ECB5B4 /* ORKHolePegTestRemoveStep.h */; settings = {ATTRIBUTES = (Private, ); }; };
		10FF9AC41B79EF2800ECB5B4 /* ORKHolePegTestRemoveStep.m in Sources */ = {isa = PBXBuildFile; fileRef = 10FF9AC21B79EF2800ECB5B4 /* ORKHolePegTestRemoveStep.m */; };
		10FF9ACB1B79F22900ECB5B4 /* ORKHolePegTestRemoveStepViewController.h in Headers */ = {isa = PBXBuildFile; fileRef = 10FF9AC91B79F22900ECB5B4 /* ORKHolePegTestRemoveStepViewController.h */; settings = {ATTRIBUTES = (Private, ); }; };
		10FF9ACC1B79F22900ECB5B4 /* ORKHolePegTestRemoveStepViewController.m in Sources */ = {isa = PBXBuildFile; fileRef = 10FF9ACA1B79F22900ECB5B4 /* ORKHolePegTestRemoveStepViewController.m */; };
		10FF9ACF1B79F5CE00ECB5B4 /* ORKHolePegTestRemoveContentView.h in Headers */ = {isa = PBXBuildFile; fileRef = 10FF9ACD1B79F5CE00ECB5B4 /* ORKHolePegTestRemoveContentView.h */; };
		10FF9AD01B79F5CE00ECB5B4 /* ORKHolePegTestRemoveContentView.m in Sources */ = {isa = PBXBuildFile; fileRef = 10FF9ACE1B79F5CE00ECB5B4 /* ORKHolePegTestRemoveContentView.m */; };
		10FF9AD31B79F5EA00ECB5B4 /* ORKHolePegTestRemovePegView.h in Headers */ = {isa = PBXBuildFile; fileRef = 10FF9AD11B79F5EA00ECB5B4 /* ORKHolePegTestRemovePegView.h */; };
		10FF9AD41B79F5EA00ECB5B4 /* ORKHolePegTestRemovePegView.m in Sources */ = {isa = PBXBuildFile; fileRef = 10FF9AD21B79F5EA00ECB5B4 /* ORKHolePegTestRemovePegView.m */; };
		10FF9AD71B7A045E00ECB5B4 /* ORKSeparatorView.h in Headers */ = {isa = PBXBuildFile; fileRef = 10FF9AD51B7A045E00ECB5B4 /* ORKSeparatorView.h */; };
		10FF9AD81B7A045E00ECB5B4 /* ORKSeparatorView.m in Sources */ = {isa = PBXBuildFile; fileRef = 10FF9AD61B7A045E00ECB5B4 /* ORKSeparatorView.m */; };
		10FF9ADB1B7BA78400ECB5B4 /* ORKOrderedTask_Private.h in Headers */ = {isa = PBXBuildFile; fileRef = 10FF9AD91B7BA78400ECB5B4 /* ORKOrderedTask_Private.h */; settings = {ATTRIBUTES = (Private, ); }; };
		147503AF1AEE8071004B17F3 /* ORKAudioGenerator.h in Headers */ = {isa = PBXBuildFile; fileRef = 147503AD1AEE8071004B17F3 /* ORKAudioGenerator.h */; };
		147503B01AEE8071004B17F3 /* ORKAudioGenerator.m in Sources */ = {isa = PBXBuildFile; fileRef = 147503AE1AEE8071004B17F3 /* ORKAudioGenerator.m */; };
		147503B71AEE807C004B17F3 /* ORKToneAudiometryContentView.h in Headers */ = {isa = PBXBuildFile; fileRef = 147503B11AEE807C004B17F3 /* ORKToneAudiometryContentView.h */; };
		147503B81AEE807C004B17F3 /* ORKToneAudiometryContentView.m in Sources */ = {isa = PBXBuildFile; fileRef = 147503B21AEE807C004B17F3 /* ORKToneAudiometryContentView.m */; };
		147503B91AEE807C004B17F3 /* ORKToneAudiometryStep.h in Headers */ = {isa = PBXBuildFile; fileRef = 147503B31AEE807C004B17F3 /* ORKToneAudiometryStep.h */; settings = {ATTRIBUTES = (Private, ); }; };
		147503BA1AEE807C004B17F3 /* ORKToneAudiometryStep.m in Sources */ = {isa = PBXBuildFile; fileRef = 147503B41AEE807C004B17F3 /* ORKToneAudiometryStep.m */; };
		147503BB1AEE807C004B17F3 /* ORKToneAudiometryStepViewController.h in Headers */ = {isa = PBXBuildFile; fileRef = 147503B51AEE807C004B17F3 /* ORKToneAudiometryStepViewController.h */; settings = {ATTRIBUTES = (Private, ); }; };
		147503BC1AEE807C004B17F3 /* ORKToneAudiometryStepViewController.m in Sources */ = {isa = PBXBuildFile; fileRef = 147503B61AEE807C004B17F3 /* ORKToneAudiometryStepViewController.m */; };
		1B4B95B81F5F012E006B629F /* ORKWeightPicker.m in Sources */ = {isa = PBXBuildFile; fileRef = 1B4B95B71F5F012E006B629F /* ORKWeightPicker.m */; };
		1B4B95BA1F5F014E006B629F /* ORKWeightPicker.h in Headers */ = {isa = PBXBuildFile; fileRef = 1B4B95B91F5F014E006B629F /* ORKWeightPicker.h */; };
		241A2E871B94FD8800ED3B39 /* ORKPasscodeStepViewController_Internal.h in Headers */ = {isa = PBXBuildFile; fileRef = 241A2E861B94FD8800ED3B39 /* ORKPasscodeStepViewController_Internal.h */; };
		2429D5721BBB5397003A512F /* ORKRegistrationStep.h in Headers */ = {isa = PBXBuildFile; fileRef = 2429D5701BBB5397003A512F /* ORKRegistrationStep.h */; settings = {ATTRIBUTES = (Public, ); }; };
		2429D5731BBB5397003A512F /* ORKRegistrationStep.m in Sources */ = {isa = PBXBuildFile; fileRef = 2429D5711BBB5397003A512F /* ORKRegistrationStep.m */; };
		242C9E051BBDFDAC0088B7F4 /* ORKVerificationStep.h in Headers */ = {isa = PBXBuildFile; fileRef = 242C9E031BBDFDAC0088B7F4 /* ORKVerificationStep.h */; settings = {ATTRIBUTES = (Public, ); }; };
		242C9E061BBDFDAC0088B7F4 /* ORKVerificationStep.m in Sources */ = {isa = PBXBuildFile; fileRef = 242C9E041BBDFDAC0088B7F4 /* ORKVerificationStep.m */; };
		242C9E0D1BBE03F90088B7F4 /* ORKVerificationStepViewController.h in Headers */ = {isa = PBXBuildFile; fileRef = 242C9E0B1BBE03F90088B7F4 /* ORKVerificationStepViewController.h */; settings = {ATTRIBUTES = (Public, ); }; };
		242C9E0E1BBE03F90088B7F4 /* ORKVerificationStepViewController.m in Sources */ = {isa = PBXBuildFile; fileRef = 242C9E0C1BBE03F90088B7F4 /* ORKVerificationStepViewController.m */; };
		242C9E111BBE06DE0088B7F4 /* ORKVerificationStepView.h in Headers */ = {isa = PBXBuildFile; fileRef = 242C9E0F1BBE06DE0088B7F4 /* ORKVerificationStepView.h */; };
		242C9E121BBE06DE0088B7F4 /* ORKVerificationStepView.m in Sources */ = {isa = PBXBuildFile; fileRef = 242C9E101BBE06DE0088B7F4 /* ORKVerificationStepView.m */; };
		2433C9E31B9A506F0052D375 /* ORKKeychainWrapper.h in Headers */ = {isa = PBXBuildFile; fileRef = 2433C9E11B9A506F0052D375 /* ORKKeychainWrapper.h */; settings = {ATTRIBUTES = (Public, ); }; };
		2433C9E41B9A506F0052D375 /* ORKKeychainWrapper.m in Sources */ = {isa = PBXBuildFile; fileRef = 2433C9E21B9A506F0052D375 /* ORKKeychainWrapper.m */; };
		2441034F1B966D4C00EEAB0C /* ORKPasscodeViewController.h in Headers */ = {isa = PBXBuildFile; fileRef = 2441034D1B966D4C00EEAB0C /* ORKPasscodeViewController.h */; settings = {ATTRIBUTES = (Public, ); }; };
		244103501B966D4C00EEAB0C /* ORKPasscodeViewController.m in Sources */ = {isa = PBXBuildFile; fileRef = 2441034E1B966D4C00EEAB0C /* ORKPasscodeViewController.m */; };
		244EFAD21BCEFD83001850D9 /* ORKAnswerFormat_Private.h in Headers */ = {isa = PBXBuildFile; fileRef = 244EFAD11BCEFD83001850D9 /* ORKAnswerFormat_Private.h */; settings = {ATTRIBUTES = (Private, ); }; };
		24850E191BCDA9C7006E91FB /* ORKLoginStepViewController.h in Headers */ = {isa = PBXBuildFile; fileRef = 24850E171BCDA9C7006E91FB /* ORKLoginStepViewController.h */; settings = {ATTRIBUTES = (Public, ); }; };
		24850E1A1BCDA9C7006E91FB /* ORKLoginStepViewController.m in Sources */ = {isa = PBXBuildFile; fileRef = 24850E181BCDA9C7006E91FB /* ORKLoginStepViewController.m */; };
		248604061B4C98760010C8A0 /* ORKAnswerFormatTests.m in Sources */ = {isa = PBXBuildFile; fileRef = 248604051B4C98760010C8A0 /* ORKAnswerFormatTests.m */; };
		24898B0D1B7186C000B0E7E7 /* ORKScaleRangeImageView.h in Headers */ = {isa = PBXBuildFile; fileRef = 24898B0B1B7186C000B0E7E7 /* ORKScaleRangeImageView.h */; };
		24898B0E1B7186C000B0E7E7 /* ORKScaleRangeImageView.m in Sources */ = {isa = PBXBuildFile; fileRef = 24898B0C1B7186C000B0E7E7 /* ORKScaleRangeImageView.m */; };
		2489F7AF1D65214D008DEF20 /* ORKVideoCaptureCameraPreviewView.h in Headers */ = {isa = PBXBuildFile; fileRef = 2489F7A71D65214D008DEF20 /* ORKVideoCaptureCameraPreviewView.h */; };
		2489F7B01D65214D008DEF20 /* ORKVideoCaptureCameraPreviewView.m in Sources */ = {isa = PBXBuildFile; fileRef = 2489F7A81D65214D008DEF20 /* ORKVideoCaptureCameraPreviewView.m */; };
		2489F7B11D65214D008DEF20 /* ORKVideoCaptureStep.h in Headers */ = {isa = PBXBuildFile; fileRef = 2489F7A91D65214D008DEF20 /* ORKVideoCaptureStep.h */; settings = {ATTRIBUTES = (Public, ); }; };
		2489F7B21D65214D008DEF20 /* ORKVideoCaptureStep.m in Sources */ = {isa = PBXBuildFile; fileRef = 2489F7AA1D65214D008DEF20 /* ORKVideoCaptureStep.m */; };
		2489F7B31D65214D008DEF20 /* ORKVideoCaptureStepViewController.h in Headers */ = {isa = PBXBuildFile; fileRef = 2489F7AB1D65214D008DEF20 /* ORKVideoCaptureStepViewController.h */; };
		2489F7B41D65214D008DEF20 /* ORKVideoCaptureStepViewController.m in Sources */ = {isa = PBXBuildFile; fileRef = 2489F7AC1D65214D008DEF20 /* ORKVideoCaptureStepViewController.m */; };
		2489F7B51D65214D008DEF20 /* ORKVideoCaptureView.h in Headers */ = {isa = PBXBuildFile; fileRef = 2489F7AD1D65214D008DEF20 /* ORKVideoCaptureView.h */; };
		2489F7B61D65214D008DEF20 /* ORKVideoCaptureView.m in Sources */ = {isa = PBXBuildFile; fileRef = 2489F7AE1D65214D008DEF20 /* ORKVideoCaptureView.m */; };
		249F44E51BCD9EAC0000D57E /* ORKFormStepViewController_Internal.h in Headers */ = {isa = PBXBuildFile; fileRef = 249F44E31BCD9EAC0000D57E /* ORKFormStepViewController_Internal.h */; };
		24A4DA101B8D0F21009C797A /* ORKPasscodeStepView.h in Headers */ = {isa = PBXBuildFile; fileRef = 24A4DA0E1B8D0F21009C797A /* ORKPasscodeStepView.h */; };
		24A4DA111B8D0F21009C797A /* ORKPasscodeStepView.m in Sources */ = {isa = PBXBuildFile; fileRef = 24A4DA0F1B8D0F21009C797A /* ORKPasscodeStepView.m */; };
		24A4DA141B8D1115009C797A /* ORKPasscodeStep.h in Headers */ = {isa = PBXBuildFile; fileRef = 24A4DA121B8D1115009C797A /* ORKPasscodeStep.h */; settings = {ATTRIBUTES = (Public, ); }; };
		24A4DA151B8D1115009C797A /* ORKPasscodeStep.m in Sources */ = {isa = PBXBuildFile; fileRef = 24A4DA131B8D1115009C797A /* ORKPasscodeStep.m */; };
		24A4DA181B8D13FE009C797A /* ORKPasscodeStepViewController.h in Headers */ = {isa = PBXBuildFile; fileRef = 24A4DA161B8D13FE009C797A /* ORKPasscodeStepViewController.h */; settings = {ATTRIBUTES = (Private, ); }; };
		24A4DA191B8D13FE009C797A /* ORKPasscodeStepViewController.m in Sources */ = {isa = PBXBuildFile; fileRef = 24A4DA171B8D13FE009C797A /* ORKPasscodeStepViewController.m */; };
		24BC5CEE1BC345D900846B43 /* ORKLoginStep.h in Headers */ = {isa = PBXBuildFile; fileRef = 24BC5CEC1BC345D900846B43 /* ORKLoginStep.h */; settings = {ATTRIBUTES = (Public, ); }; };
		24BC5CEF1BC345D900846B43 /* ORKLoginStep.m in Sources */ = {isa = PBXBuildFile; fileRef = 24BC5CED1BC345D900846B43 /* ORKLoginStep.m */; };
		24C296751BD052F800B42EF1 /* ORKVerificationStep_Internal.h in Headers */ = {isa = PBXBuildFile; fileRef = 24C296741BD052F800B42EF1 /* ORKVerificationStep_Internal.h */; };
		24C296771BD055B800B42EF1 /* ORKLoginStep_Internal.h in Headers */ = {isa = PBXBuildFile; fileRef = 24C296761BD055B800B42EF1 /* ORKLoginStep_Internal.h */; };
		250F94041B4C5A6600FA23EB /* ORKTowerOfHanoiStep.h in Headers */ = {isa = PBXBuildFile; fileRef = 250F94021B4C5A6600FA23EB /* ORKTowerOfHanoiStep.h */; settings = {ATTRIBUTES = (Private, ); }; };
		250F94051B4C5A6600FA23EB /* ORKTowerOfHanoiStep.m in Sources */ = {isa = PBXBuildFile; fileRef = 250F94031B4C5A6600FA23EB /* ORKTowerOfHanoiStep.m */; };
		250F94081B4C5AA400FA23EB /* ORKTowerOfHanoiStepViewController.h in Headers */ = {isa = PBXBuildFile; fileRef = 250F94061B4C5AA400FA23EB /* ORKTowerOfHanoiStepViewController.h */; };
		250F94091B4C5AA400FA23EB /* ORKTowerOfHanoiStepViewController.m in Sources */ = {isa = PBXBuildFile; fileRef = 250F94071B4C5AA400FA23EB /* ORKTowerOfHanoiStepViewController.m */; };
		257FCE1F1B4D14E50001EF06 /* ORKTowerOfHanoiTowerView.h in Headers */ = {isa = PBXBuildFile; fileRef = 257FCE1D1B4D14E50001EF06 /* ORKTowerOfHanoiTowerView.h */; };
		257FCE201B4D14E50001EF06 /* ORKTowerOfHanoiTowerView.m in Sources */ = {isa = PBXBuildFile; fileRef = 257FCE1E1B4D14E50001EF06 /* ORKTowerOfHanoiTowerView.m */; };
		257FCE231B4D37A80001EF06 /* ORKTowerOfHanoiTower.h in Headers */ = {isa = PBXBuildFile; fileRef = 257FCE211B4D37A80001EF06 /* ORKTowerOfHanoiTower.h */; };
		257FCE241B4D37A80001EF06 /* ORKTowerOfHanoiTower.m in Sources */ = {isa = PBXBuildFile; fileRef = 257FCE221B4D37A80001EF06 /* ORKTowerOfHanoiTower.m */; };
		25ECC0951AFBD68300F3D63B /* ORKReactionTimeStep.h in Headers */ = {isa = PBXBuildFile; fileRef = 25ECC0931AFBD68300F3D63B /* ORKReactionTimeStep.h */; settings = {ATTRIBUTES = (Private, ); }; };
		25ECC0961AFBD68300F3D63B /* ORKReactionTimeStep.m in Sources */ = {isa = PBXBuildFile; fileRef = 25ECC0941AFBD68300F3D63B /* ORKReactionTimeStep.m */; };
		25ECC09B1AFBD8B300F3D63B /* ORKReactionTimeViewController.h in Headers */ = {isa = PBXBuildFile; fileRef = 25ECC0991AFBD8B300F3D63B /* ORKReactionTimeViewController.h */; };
		25ECC09C1AFBD8B300F3D63B /* ORKReactionTimeViewController.m in Sources */ = {isa = PBXBuildFile; fileRef = 25ECC09A1AFBD8B300F3D63B /* ORKReactionTimeViewController.m */; };
		25ECC09F1AFBD92D00F3D63B /* ORKReactionTimeContentView.h in Headers */ = {isa = PBXBuildFile; fileRef = 25ECC09D1AFBD92D00F3D63B /* ORKReactionTimeContentView.h */; };
		25ECC0A01AFBD92D00F3D63B /* ORKReactionTimeContentView.m in Sources */ = {isa = PBXBuildFile; fileRef = 25ECC09E1AFBD92D00F3D63B /* ORKReactionTimeContentView.m */; };
		25ECC0A31AFBDD2700F3D63B /* ORKReactionTimeStimulusView.h in Headers */ = {isa = PBXBuildFile; fileRef = 25ECC0A11AFBDD2700F3D63B /* ORKReactionTimeStimulusView.h */; };
		25ECC0A41AFBDD2700F3D63B /* ORKReactionTimeStimulusView.m in Sources */ = {isa = PBXBuildFile; fileRef = 25ECC0A21AFBDD2700F3D63B /* ORKReactionTimeStimulusView.m */; };
		2EBFE11D1AE1B32D00CB8254 /* ORKUIViewAccessibilityTests.m in Sources */ = {isa = PBXBuildFile; fileRef = 2EBFE11C1AE1B32D00CB8254 /* ORKUIViewAccessibilityTests.m */; };
		2EBFE1201AE1B74100CB8254 /* ORKVoiceEngineTests.m in Sources */ = {isa = PBXBuildFile; fileRef = 2EBFE11F1AE1B74100CB8254 /* ORKVoiceEngineTests.m */; };
		6146D0A31B84A91E0068491D /* ORKLineGraphAccessibilityElement.h in Headers */ = {isa = PBXBuildFile; fileRef = 6146D0A11B84A91E0068491D /* ORKLineGraphAccessibilityElement.h */; };
		6146D0A41B84A91E0068491D /* ORKLineGraphAccessibilityElement.m in Sources */ = {isa = PBXBuildFile; fileRef = 6146D0A21B84A91E0068491D /* ORKLineGraphAccessibilityElement.m */; };
		618DA04E1A93D0D600E63AA8 /* ORKAccessibility.h in Headers */ = {isa = PBXBuildFile; fileRef = 618DA0481A93D0D600E63AA8 /* ORKAccessibility.h */; };
		618DA0501A93D0D600E63AA8 /* ORKAccessibilityFunctions.h in Headers */ = {isa = PBXBuildFile; fileRef = 618DA0491A93D0D600E63AA8 /* ORKAccessibilityFunctions.h */; };
		618DA0521A93D0D600E63AA8 /* ORKAccessibilityFunctions.m in Sources */ = {isa = PBXBuildFile; fileRef = 618DA04A1A93D0D600E63AA8 /* ORKAccessibilityFunctions.m */; };
		618DA0541A93D0D600E63AA8 /* UIView+ORKAccessibility.h in Headers */ = {isa = PBXBuildFile; fileRef = 618DA04B1A93D0D600E63AA8 /* UIView+ORKAccessibility.h */; };
		618DA0561A93D0D600E63AA8 /* UIView+ORKAccessibility.m in Sources */ = {isa = PBXBuildFile; fileRef = 618DA04C1A93D0D600E63AA8 /* UIView+ORKAccessibility.m */; };
		781D54101DF886AB00223305 /* ORKTrailmakingContentView.h in Headers */ = {isa = PBXBuildFile; fileRef = 781D540A1DF886AB00223305 /* ORKTrailmakingContentView.h */; };
		781D54111DF886AB00223305 /* ORKTrailmakingContentView.m in Sources */ = {isa = PBXBuildFile; fileRef = 781D540B1DF886AB00223305 /* ORKTrailmakingContentView.m */; };
		781D54121DF886AB00223305 /* ORKTrailmakingStep.h in Headers */ = {isa = PBXBuildFile; fileRef = 781D540C1DF886AB00223305 /* ORKTrailmakingStep.h */; settings = {ATTRIBUTES = (Private, ); }; };
		781D54131DF886AB00223305 /* ORKTrailmakingStep.m in Sources */ = {isa = PBXBuildFile; fileRef = 781D540D1DF886AB00223305 /* ORKTrailmakingStep.m */; };
		781D54141DF886AB00223305 /* ORKTrailmakingStepViewController.h in Headers */ = {isa = PBXBuildFile; fileRef = 781D540E1DF886AB00223305 /* ORKTrailmakingStepViewController.h */; };
		781D54151DF886AB00223305 /* ORKTrailmakingStepViewController.m in Sources */ = {isa = PBXBuildFile; fileRef = 781D540F1DF886AB00223305 /* ORKTrailmakingStepViewController.m */; };
		805685791C90C19500BF437A /* UIImage+ResearchKit.h in Headers */ = {isa = PBXBuildFile; fileRef = 805685771C90C19500BF437A /* UIImage+ResearchKit.h */; };
		8056857A1C90C19500BF437A /* UIImage+ResearchKit.m in Sources */ = {isa = PBXBuildFile; fileRef = 805685781C90C19500BF437A /* UIImage+ResearchKit.m */; };
		8419D66E1FB73CC80088D7E5 /* ORKWebViewStep.h in Headers */ = {isa = PBXBuildFile; fileRef = 8419D66C1FB73CC80088D7E5 /* ORKWebViewStep.h */; settings = {ATTRIBUTES = (Public, ); }; };
		8419D66F1FB73CC80088D7E5 /* ORKWebViewStep.m in Sources */ = {isa = PBXBuildFile; fileRef = 8419D66D1FB73CC80088D7E5 /* ORKWebViewStep.m */; };
		8419D6721FB73EC60088D7E5 /* ORKWebViewStepViewController.h in Headers */ = {isa = PBXBuildFile; fileRef = 8419D6701FB73EC60088D7E5 /* ORKWebViewStepViewController.h */; settings = {ATTRIBUTES = (Public, ); }; };
		8419D6731FB73EC60088D7E5 /* ORKWebViewStepViewController.m in Sources */ = {isa = PBXBuildFile; fileRef = 8419D6711FB73EC60088D7E5 /* ORKWebViewStepViewController.m */; };
		861D11A91AA691BB003C98A7 /* ORKScaleSliderView.h in Headers */ = {isa = PBXBuildFile; fileRef = 861D11A71AA691BB003C98A7 /* ORKScaleSliderView.h */; };
		861D11AA1AA691BB003C98A7 /* ORKScaleSliderView.m in Sources */ = {isa = PBXBuildFile; fileRef = 861D11A81AA691BB003C98A7 /* ORKScaleSliderView.m */; };
		861D11AD1AA7951F003C98A7 /* ORKChoiceAnswerFormatHelper.h in Headers */ = {isa = PBXBuildFile; fileRef = 861D11AB1AA7951F003C98A7 /* ORKChoiceAnswerFormatHelper.h */; };
		861D11AE1AA7951F003C98A7 /* ORKChoiceAnswerFormatHelper.m in Sources */ = {isa = PBXBuildFile; fileRef = 861D11AC1AA7951F003C98A7 /* ORKChoiceAnswerFormatHelper.m */; };
		861D11B51AA7D073003C98A7 /* ORKTextChoiceCellGroup.h in Headers */ = {isa = PBXBuildFile; fileRef = 861D11B31AA7D073003C98A7 /* ORKTextChoiceCellGroup.h */; };
		861D11B61AA7D073003C98A7 /* ORKTextChoiceCellGroup.m in Sources */ = {isa = PBXBuildFile; fileRef = 861D11B41AA7D073003C98A7 /* ORKTextChoiceCellGroup.m */; };
		861D2AE81B840991008C4CD0 /* ORKTimedWalkStep.h in Headers */ = {isa = PBXBuildFile; fileRef = 861D2AE61B840991008C4CD0 /* ORKTimedWalkStep.h */; settings = {ATTRIBUTES = (Private, ); }; };
		861D2AE91B840991008C4CD0 /* ORKTimedWalkStep.m in Sources */ = {isa = PBXBuildFile; fileRef = 861D2AE71B840991008C4CD0 /* ORKTimedWalkStep.m */; };
		861D2AEC1B8409B2008C4CD0 /* ORKTimedWalkStepViewController.h in Headers */ = {isa = PBXBuildFile; fileRef = 861D2AEA1B8409B2008C4CD0 /* ORKTimedWalkStepViewController.h */; settings = {ATTRIBUTES = (Private, ); }; };
		861D2AED1B8409B2008C4CD0 /* ORKTimedWalkStepViewController.m in Sources */ = {isa = PBXBuildFile; fileRef = 861D2AEB1B8409B2008C4CD0 /* ORKTimedWalkStepViewController.m */; };
		861D2AF01B8409D9008C4CD0 /* ORKTimedWalkContentView.h in Headers */ = {isa = PBXBuildFile; fileRef = 861D2AEE1B8409D9008C4CD0 /* ORKTimedWalkContentView.h */; };
		861D2AF11B8409D9008C4CD0 /* ORKTimedWalkContentView.m in Sources */ = {isa = PBXBuildFile; fileRef = 861D2AEF1B8409D9008C4CD0 /* ORKTimedWalkContentView.m */; };
		861D2AF71B843968008C4CD0 /* ORKCompletionStepViewController.m in Sources */ = {isa = PBXBuildFile; fileRef = 86C40B551A8D7C5B00081FAC /* ORKCompletionStepViewController.m */; };
		865EA1621AB8DF750037C68E /* ORKDateTimePicker.h in Headers */ = {isa = PBXBuildFile; fileRef = 865EA1601AB8DF750037C68E /* ORKDateTimePicker.h */; };
		865EA1631AB8DF750037C68E /* ORKDateTimePicker.m in Sources */ = {isa = PBXBuildFile; fileRef = 865EA1611AB8DF750037C68E /* ORKDateTimePicker.m */; };
		865EA1681ABA1AA10037C68E /* ORKPicker.h in Headers */ = {isa = PBXBuildFile; fileRef = 865EA1661ABA1AA10037C68E /* ORKPicker.h */; };
		865EA1691ABA1AA10037C68E /* ORKPicker.m in Sources */ = {isa = PBXBuildFile; fileRef = 865EA1671ABA1AA10037C68E /* ORKPicker.m */; };
		865EA16C1ABA1BE20037C68E /* ORKSurveyAnswerCellForPicker.h in Headers */ = {isa = PBXBuildFile; fileRef = 865EA16A1ABA1BE20037C68E /* ORKSurveyAnswerCellForPicker.h */; };
		865EA16D1ABA1BE20037C68E /* ORKSurveyAnswerCellForPicker.m in Sources */ = {isa = PBXBuildFile; fileRef = 865EA16B1ABA1BE20037C68E /* ORKSurveyAnswerCellForPicker.m */; };
		866DA51F1D63D04700C9AF3F /* ORKCollector_Internal.h in Headers */ = {isa = PBXBuildFile; fileRef = 866DA5131D63D04700C9AF3F /* ORKCollector_Internal.h */; };
		866DA5201D63D04700C9AF3F /* ORKCollector.h in Headers */ = {isa = PBXBuildFile; fileRef = 866DA5141D63D04700C9AF3F /* ORKCollector.h */; settings = {ATTRIBUTES = (Public, ); }; };
		866DA5211D63D04700C9AF3F /* ORKCollector.m in Sources */ = {isa = PBXBuildFile; fileRef = 866DA5151D63D04700C9AF3F /* ORKCollector.m */; };
		866DA5221D63D04700C9AF3F /* ORKDataCollectionManager_Internal.h in Headers */ = {isa = PBXBuildFile; fileRef = 866DA5161D63D04700C9AF3F /* ORKDataCollectionManager_Internal.h */; };
		866DA5231D63D04700C9AF3F /* ORKDataCollectionManager.h in Headers */ = {isa = PBXBuildFile; fileRef = 866DA5171D63D04700C9AF3F /* ORKDataCollectionManager.h */; settings = {ATTRIBUTES = (Public, ); }; };
		866DA5241D63D04700C9AF3F /* ORKDataCollectionManager.m in Sources */ = {isa = PBXBuildFile; fileRef = 866DA5181D63D04700C9AF3F /* ORKDataCollectionManager.m */; };
		866DA5251D63D04700C9AF3F /* ORKHealthSampleQueryOperation.h in Headers */ = {isa = PBXBuildFile; fileRef = 866DA5191D63D04700C9AF3F /* ORKHealthSampleQueryOperation.h */; };
		866DA5261D63D04700C9AF3F /* ORKHealthSampleQueryOperation.m in Sources */ = {isa = PBXBuildFile; fileRef = 866DA51A1D63D04700C9AF3F /* ORKHealthSampleQueryOperation.m */; };
		866DA5271D63D04700C9AF3F /* ORKMotionActivityQueryOperation.h in Headers */ = {isa = PBXBuildFile; fileRef = 866DA51B1D63D04700C9AF3F /* ORKMotionActivityQueryOperation.h */; };
		866DA5281D63D04700C9AF3F /* ORKMotionActivityQueryOperation.m in Sources */ = {isa = PBXBuildFile; fileRef = 866DA51C1D63D04700C9AF3F /* ORKMotionActivityQueryOperation.m */; };
		866DA5291D63D04700C9AF3F /* ORKOperation.h in Headers */ = {isa = PBXBuildFile; fileRef = 866DA51D1D63D04700C9AF3F /* ORKOperation.h */; };
		866DA52A1D63D04700C9AF3F /* ORKOperation.m in Sources */ = {isa = PBXBuildFile; fileRef = 866DA51E1D63D04700C9AF3F /* ORKOperation.m */; };
		866F86011A96CBF3007B282C /* ORKSurveyAnswerCell.m in Sources */ = {isa = PBXBuildFile; fileRef = 866F86001A96CBF3007B282C /* ORKSurveyAnswerCell.m */; };
		86AD910A1AB7AD1E00361FEB /* ORKNavigationContainerView.h in Headers */ = {isa = PBXBuildFile; fileRef = 86AD91081AB7AD1E00361FEB /* ORKNavigationContainerView.h */; };
		86AD910B1AB7AD1E00361FEB /* ORKNavigationContainerView.m in Sources */ = {isa = PBXBuildFile; fileRef = 86AD91091AB7AD1E00361FEB /* ORKNavigationContainerView.m */; };
		86AD910D1AB7AE4100361FEB /* ORKNavigationContainerView_Internal.h in Headers */ = {isa = PBXBuildFile; fileRef = 86AD910C1AB7AE4100361FEB /* ORKNavigationContainerView_Internal.h */; };
		86AD91101AB7B8A600361FEB /* ORKActiveStepView.h in Headers */ = {isa = PBXBuildFile; fileRef = 86AD910E1AB7B8A600361FEB /* ORKActiveStepView.h */; };
		86AD91111AB7B8A600361FEB /* ORKActiveStepView.m in Sources */ = {isa = PBXBuildFile; fileRef = 86AD910F1AB7B8A600361FEB /* ORKActiveStepView.m */; };
		86AD91141AB7B97E00361FEB /* ORKQuestionStepView.h in Headers */ = {isa = PBXBuildFile; fileRef = 86AD91121AB7B97E00361FEB /* ORKQuestionStepView.h */; };
		86AD91151AB7B97E00361FEB /* ORKQuestionStepView.m in Sources */ = {isa = PBXBuildFile; fileRef = 86AD91131AB7B97E00361FEB /* ORKQuestionStepView.m */; };
		86B781BB1AA668ED00688151 /* ORKTimeIntervalPicker.h in Headers */ = {isa = PBXBuildFile; fileRef = 86B781B71AA668ED00688151 /* ORKTimeIntervalPicker.h */; };
		86B781BC1AA668ED00688151 /* ORKTimeIntervalPicker.m in Sources */ = {isa = PBXBuildFile; fileRef = 86B781B81AA668ED00688151 /* ORKTimeIntervalPicker.m */; };
		86B781BD1AA668ED00688151 /* ORKValuePicker.h in Headers */ = {isa = PBXBuildFile; fileRef = 86B781B91AA668ED00688151 /* ORKValuePicker.h */; };
		86B781BE1AA668ED00688151 /* ORKValuePicker.m in Sources */ = {isa = PBXBuildFile; fileRef = 86B781BA1AA668ED00688151 /* ORKValuePicker.m */; };
		86B89ABB1AB3BECC001626A4 /* ORKStepHeaderView.h in Headers */ = {isa = PBXBuildFile; fileRef = 86B89AB91AB3BECC001626A4 /* ORKStepHeaderView.h */; };
		86B89ABC1AB3BECC001626A4 /* ORKStepHeaderView.m in Sources */ = {isa = PBXBuildFile; fileRef = 86B89ABA1AB3BECC001626A4 /* ORKStepHeaderView.m */; };
		86B89ABE1AB3BFDB001626A4 /* ORKStepHeaderView_Internal.h in Headers */ = {isa = PBXBuildFile; fileRef = 86B89ABD1AB3BFDB001626A4 /* ORKStepHeaderView_Internal.h */; };
		86C40C121A8D7C5C00081FAC /* ORKActiveStepQuantityView.h in Headers */ = {isa = PBXBuildFile; fileRef = 86C40AFA1A8D7C5B00081FAC /* ORKActiveStepQuantityView.h */; };
		86C40C141A8D7C5C00081FAC /* ORKActiveStepQuantityView.m in Sources */ = {isa = PBXBuildFile; fileRef = 86C40AFB1A8D7C5B00081FAC /* ORKActiveStepQuantityView.m */; };
		86C40C161A8D7C5C00081FAC /* ORKAudioContentView.h in Headers */ = {isa = PBXBuildFile; fileRef = 86C40AFC1A8D7C5B00081FAC /* ORKAudioContentView.h */; };
		86C40C181A8D7C5C00081FAC /* ORKAudioContentView.m in Sources */ = {isa = PBXBuildFile; fileRef = 86C40AFD1A8D7C5B00081FAC /* ORKAudioContentView.m */; };
		86C40C1A1A8D7C5C00081FAC /* ORKAudioStep.h in Headers */ = {isa = PBXBuildFile; fileRef = 86C40AFE1A8D7C5B00081FAC /* ORKAudioStep.h */; settings = {ATTRIBUTES = (Private, ); }; };
		86C40C1C1A8D7C5C00081FAC /* ORKAudioStep.m in Sources */ = {isa = PBXBuildFile; fileRef = 86C40AFF1A8D7C5B00081FAC /* ORKAudioStep.m */; };
		86C40C1E1A8D7C5C00081FAC /* ORKAudioStepViewController.h in Headers */ = {isa = PBXBuildFile; fileRef = 86C40B001A8D7C5B00081FAC /* ORKAudioStepViewController.h */; settings = {ATTRIBUTES = (Private, ); }; };
		86C40C201A8D7C5C00081FAC /* ORKAudioStepViewController.m in Sources */ = {isa = PBXBuildFile; fileRef = 86C40B011A8D7C5B00081FAC /* ORKAudioStepViewController.m */; };
		86C40C221A8D7C5C00081FAC /* ORKCountdownStep.h in Headers */ = {isa = PBXBuildFile; fileRef = 86C40B021A8D7C5B00081FAC /* ORKCountdownStep.h */; settings = {ATTRIBUTES = (Private, ); }; };
		86C40C241A8D7C5C00081FAC /* ORKCountdownStep.m in Sources */ = {isa = PBXBuildFile; fileRef = 86C40B031A8D7C5B00081FAC /* ORKCountdownStep.m */; };
		86C40C261A8D7C5C00081FAC /* ORKCountdownStepViewController.h in Headers */ = {isa = PBXBuildFile; fileRef = 86C40B041A8D7C5B00081FAC /* ORKCountdownStepViewController.h */; settings = {ATTRIBUTES = (Private, ); }; };
		86C40C281A8D7C5C00081FAC /* ORKCountdownStepViewController.m in Sources */ = {isa = PBXBuildFile; fileRef = 86C40B051A8D7C5B00081FAC /* ORKCountdownStepViewController.m */; };
		86C40C2A1A8D7C5C00081FAC /* ORKFitnessContentView.h in Headers */ = {isa = PBXBuildFile; fileRef = 86C40B061A8D7C5B00081FAC /* ORKFitnessContentView.h */; };
		86C40C2C1A8D7C5C00081FAC /* ORKFitnessContentView.m in Sources */ = {isa = PBXBuildFile; fileRef = 86C40B071A8D7C5B00081FAC /* ORKFitnessContentView.m */; };
		86C40C2E1A8D7C5C00081FAC /* ORKFitnessStep.h in Headers */ = {isa = PBXBuildFile; fileRef = 86C40B081A8D7C5B00081FAC /* ORKFitnessStep.h */; settings = {ATTRIBUTES = (Private, ); }; };
		86C40C301A8D7C5C00081FAC /* ORKFitnessStep.m in Sources */ = {isa = PBXBuildFile; fileRef = 86C40B091A8D7C5B00081FAC /* ORKFitnessStep.m */; };
		86C40C321A8D7C5C00081FAC /* ORKFitnessStepViewController.h in Headers */ = {isa = PBXBuildFile; fileRef = 86C40B0A1A8D7C5B00081FAC /* ORKFitnessStepViewController.h */; settings = {ATTRIBUTES = (Private, ); }; };
		86C40C341A8D7C5C00081FAC /* ORKFitnessStepViewController.m in Sources */ = {isa = PBXBuildFile; fileRef = 86C40B0B1A8D7C5B00081FAC /* ORKFitnessStepViewController.m */; };
		86C40C361A8D7C5C00081FAC /* ORKSpatialSpanGame.h in Headers */ = {isa = PBXBuildFile; fileRef = 86C40B0C1A8D7C5B00081FAC /* ORKSpatialSpanGame.h */; };
		86C40C381A8D7C5C00081FAC /* ORKSpatialSpanGame.m in Sources */ = {isa = PBXBuildFile; fileRef = 86C40B0D1A8D7C5B00081FAC /* ORKSpatialSpanGame.m */; };
		86C40C3A1A8D7C5C00081FAC /* ORKSpatialSpanGameState.h in Headers */ = {isa = PBXBuildFile; fileRef = 86C40B0E1A8D7C5B00081FAC /* ORKSpatialSpanGameState.h */; };
		86C40C3C1A8D7C5C00081FAC /* ORKSpatialSpanGameState.m in Sources */ = {isa = PBXBuildFile; fileRef = 86C40B0F1A8D7C5B00081FAC /* ORKSpatialSpanGameState.m */; };
		86C40C3E1A8D7C5C00081FAC /* ORKSpatialSpanMemoryContentView.h in Headers */ = {isa = PBXBuildFile; fileRef = 86C40B101A8D7C5B00081FAC /* ORKSpatialSpanMemoryContentView.h */; };
		86C40C401A8D7C5C00081FAC /* ORKSpatialSpanMemoryContentView.m in Sources */ = {isa = PBXBuildFile; fileRef = 86C40B111A8D7C5B00081FAC /* ORKSpatialSpanMemoryContentView.m */; };
		86C40C421A8D7C5C00081FAC /* ORKSpatialSpanMemoryStep.h in Headers */ = {isa = PBXBuildFile; fileRef = 86C40B121A8D7C5B00081FAC /* ORKSpatialSpanMemoryStep.h */; settings = {ATTRIBUTES = (Private, ); }; };
		86C40C441A8D7C5C00081FAC /* ORKSpatialSpanMemoryStep.m in Sources */ = {isa = PBXBuildFile; fileRef = 86C40B131A8D7C5B00081FAC /* ORKSpatialSpanMemoryStep.m */; };
		86C40C461A8D7C5C00081FAC /* ORKSpatialSpanMemoryStepViewController.h in Headers */ = {isa = PBXBuildFile; fileRef = 86C40B141A8D7C5B00081FAC /* ORKSpatialSpanMemoryStepViewController.h */; settings = {ATTRIBUTES = (Private, ); }; };
		86C40C481A8D7C5C00081FAC /* ORKSpatialSpanMemoryStepViewController.m in Sources */ = {isa = PBXBuildFile; fileRef = 86C40B151A8D7C5B00081FAC /* ORKSpatialSpanMemoryStepViewController.m */; };
		86C40C4A1A8D7C5C00081FAC /* ORKSpatialSpanTargetView.h in Headers */ = {isa = PBXBuildFile; fileRef = 86C40B161A8D7C5B00081FAC /* ORKSpatialSpanTargetView.h */; };
		86C40C4C1A8D7C5C00081FAC /* ORKSpatialSpanTargetView.m in Sources */ = {isa = PBXBuildFile; fileRef = 86C40B171A8D7C5B00081FAC /* ORKSpatialSpanTargetView.m */; };
		86C40C4E1A8D7C5C00081FAC /* ORKTappingContentView.h in Headers */ = {isa = PBXBuildFile; fileRef = 86C40B181A8D7C5B00081FAC /* ORKTappingContentView.h */; };
		86C40C501A8D7C5C00081FAC /* ORKTappingContentView.m in Sources */ = {isa = PBXBuildFile; fileRef = 86C40B191A8D7C5B00081FAC /* ORKTappingContentView.m */; };
		86C40C521A8D7C5C00081FAC /* ORKTappingIntervalStep.h in Headers */ = {isa = PBXBuildFile; fileRef = 86C40B1A1A8D7C5B00081FAC /* ORKTappingIntervalStep.h */; settings = {ATTRIBUTES = (Private, ); }; };
		86C40C541A8D7C5C00081FAC /* ORKTappingIntervalStep.m in Sources */ = {isa = PBXBuildFile; fileRef = 86C40B1B1A8D7C5B00081FAC /* ORKTappingIntervalStep.m */; };
		86C40C561A8D7C5C00081FAC /* ORKTappingIntervalStepViewController.h in Headers */ = {isa = PBXBuildFile; fileRef = 86C40B1C1A8D7C5B00081FAC /* ORKTappingIntervalStepViewController.h */; settings = {ATTRIBUTES = (Private, ); }; };
		86C40C581A8D7C5C00081FAC /* ORKTappingIntervalStepViewController.m in Sources */ = {isa = PBXBuildFile; fileRef = 86C40B1D1A8D7C5B00081FAC /* ORKTappingIntervalStepViewController.m */; };
		86C40C5A1A8D7C5C00081FAC /* ORKWalkingTaskStep.h in Headers */ = {isa = PBXBuildFile; fileRef = 86C40B1E1A8D7C5B00081FAC /* ORKWalkingTaskStep.h */; settings = {ATTRIBUTES = (Private, ); }; };
		86C40C5C1A8D7C5C00081FAC /* ORKWalkingTaskStep.m in Sources */ = {isa = PBXBuildFile; fileRef = 86C40B1F1A8D7C5B00081FAC /* ORKWalkingTaskStep.m */; };
		86C40C5E1A8D7C5C00081FAC /* ORKWalkingTaskStepViewController.h in Headers */ = {isa = PBXBuildFile; fileRef = 86C40B201A8D7C5B00081FAC /* ORKWalkingTaskStepViewController.h */; settings = {ATTRIBUTES = (Private, ); }; };
		86C40C601A8D7C5C00081FAC /* ORKWalkingTaskStepViewController.m in Sources */ = {isa = PBXBuildFile; fileRef = 86C40B211A8D7C5B00081FAC /* ORKWalkingTaskStepViewController.m */; };
		86C40C621A8D7C5C00081FAC /* CLLocation+ORKJSONDictionary.h in Headers */ = {isa = PBXBuildFile; fileRef = 86C40B221A8D7C5B00081FAC /* CLLocation+ORKJSONDictionary.h */; };
		86C40C641A8D7C5C00081FAC /* CLLocation+ORKJSONDictionary.m in Sources */ = {isa = PBXBuildFile; fileRef = 86C40B231A8D7C5B00081FAC /* CLLocation+ORKJSONDictionary.m */; };
		86C40C661A8D7C5C00081FAC /* CMAccelerometerData+ORKJSONDictionary.h in Headers */ = {isa = PBXBuildFile; fileRef = 86C40B241A8D7C5B00081FAC /* CMAccelerometerData+ORKJSONDictionary.h */; };
		86C40C681A8D7C5C00081FAC /* CMAccelerometerData+ORKJSONDictionary.m in Sources */ = {isa = PBXBuildFile; fileRef = 86C40B251A8D7C5B00081FAC /* CMAccelerometerData+ORKJSONDictionary.m */; };
		86C40C6A1A8D7C5C00081FAC /* CMDeviceMotion+ORKJSONDictionary.h in Headers */ = {isa = PBXBuildFile; fileRef = 86C40B261A8D7C5B00081FAC /* CMDeviceMotion+ORKJSONDictionary.h */; };
		86C40C6C1A8D7C5C00081FAC /* CMDeviceMotion+ORKJSONDictionary.m in Sources */ = {isa = PBXBuildFile; fileRef = 86C40B271A8D7C5B00081FAC /* CMDeviceMotion+ORKJSONDictionary.m */; };
		86C40C6E1A8D7C5C00081FAC /* CMMotionActivity+ORKJSONDictionary.h in Headers */ = {isa = PBXBuildFile; fileRef = 86C40B281A8D7C5B00081FAC /* CMMotionActivity+ORKJSONDictionary.h */; };
		86C40C701A8D7C5C00081FAC /* CMMotionActivity+ORKJSONDictionary.m in Sources */ = {isa = PBXBuildFile; fileRef = 86C40B291A8D7C5B00081FAC /* CMMotionActivity+ORKJSONDictionary.m */; };
		86C40C721A8D7C5C00081FAC /* CMPedometerData+ORKJSONDictionary.h in Headers */ = {isa = PBXBuildFile; fileRef = 86C40B2A1A8D7C5B00081FAC /* CMPedometerData+ORKJSONDictionary.h */; };
		86C40C741A8D7C5C00081FAC /* CMPedometerData+ORKJSONDictionary.m in Sources */ = {isa = PBXBuildFile; fileRef = 86C40B2B1A8D7C5B00081FAC /* CMPedometerData+ORKJSONDictionary.m */; };
		86C40C761A8D7C5C00081FAC /* HKSample+ORKJSONDictionary.h in Headers */ = {isa = PBXBuildFile; fileRef = 86C40B2C1A8D7C5B00081FAC /* HKSample+ORKJSONDictionary.h */; };
		86C40C781A8D7C5C00081FAC /* HKSample+ORKJSONDictionary.m in Sources */ = {isa = PBXBuildFile; fileRef = 86C40B2D1A8D7C5B00081FAC /* HKSample+ORKJSONDictionary.m */; };
		86C40C7A1A8D7C5C00081FAC /* ORKAccelerometerRecorder.h in Headers */ = {isa = PBXBuildFile; fileRef = 86C40B2E1A8D7C5B00081FAC /* ORKAccelerometerRecorder.h */; settings = {ATTRIBUTES = (Private, ); }; };
		86C40C7C1A8D7C5C00081FAC /* ORKAccelerometerRecorder.m in Sources */ = {isa = PBXBuildFile; fileRef = 86C40B2F1A8D7C5B00081FAC /* ORKAccelerometerRecorder.m */; };
		86C40C7E1A8D7C5C00081FAC /* ORKActiveStep.h in Headers */ = {isa = PBXBuildFile; fileRef = 86C40B301A8D7C5B00081FAC /* ORKActiveStep.h */; settings = {ATTRIBUTES = (Public, ); }; };
		86C40C801A8D7C5C00081FAC /* ORKActiveStep.m in Sources */ = {isa = PBXBuildFile; fileRef = 86C40B311A8D7C5B00081FAC /* ORKActiveStep.m */; };
		86C40C821A8D7C5C00081FAC /* ORKActiveStep_Internal.h in Headers */ = {isa = PBXBuildFile; fileRef = 86C40B321A8D7C5B00081FAC /* ORKActiveStep_Internal.h */; };
		86C40C841A8D7C5C00081FAC /* ORKActiveStepTimer.h in Headers */ = {isa = PBXBuildFile; fileRef = 86C40B331A8D7C5B00081FAC /* ORKActiveStepTimer.h */; };
		86C40C861A8D7C5C00081FAC /* ORKActiveStepTimer.m in Sources */ = {isa = PBXBuildFile; fileRef = 86C40B341A8D7C5B00081FAC /* ORKActiveStepTimer.m */; };
		86C40C881A8D7C5C00081FAC /* ORKActiveStepTimerView.h in Headers */ = {isa = PBXBuildFile; fileRef = 86C40B351A8D7C5B00081FAC /* ORKActiveStepTimerView.h */; };
		86C40C8A1A8D7C5C00081FAC /* ORKActiveStepTimerView.m in Sources */ = {isa = PBXBuildFile; fileRef = 86C40B361A8D7C5B00081FAC /* ORKActiveStepTimerView.m */; };
		86C40C8C1A8D7C5C00081FAC /* ORKActiveStepViewController.h in Headers */ = {isa = PBXBuildFile; fileRef = 86C40B371A8D7C5B00081FAC /* ORKActiveStepViewController.h */; settings = {ATTRIBUTES = (Public, ); }; };
		86C40C8E1A8D7C5C00081FAC /* ORKActiveStepViewController.m in Sources */ = {isa = PBXBuildFile; fileRef = 86C40B381A8D7C5B00081FAC /* ORKActiveStepViewController.m */; };
		86C40C901A8D7C5C00081FAC /* ORKActiveStepViewController_Internal.h in Headers */ = {isa = PBXBuildFile; fileRef = 86C40B391A8D7C5B00081FAC /* ORKActiveStepViewController_Internal.h */; };
		86C40C921A8D7C5C00081FAC /* ORKAudioRecorder.h in Headers */ = {isa = PBXBuildFile; fileRef = 86C40B3A1A8D7C5B00081FAC /* ORKAudioRecorder.h */; settings = {ATTRIBUTES = (Private, ); }; };
		86C40C941A8D7C5C00081FAC /* ORKAudioRecorder.m in Sources */ = {isa = PBXBuildFile; fileRef = 86C40B3B1A8D7C5B00081FAC /* ORKAudioRecorder.m */; };
		86C40C961A8D7C5C00081FAC /* ORKDataLogger.h in Headers */ = {isa = PBXBuildFile; fileRef = 86C40B3C1A8D7C5B00081FAC /* ORKDataLogger.h */; settings = {ATTRIBUTES = (Private, ); }; };
		86C40C981A8D7C5C00081FAC /* ORKDataLogger.m in Sources */ = {isa = PBXBuildFile; fileRef = 86C40B3D1A8D7C5B00081FAC /* ORKDataLogger.m */; };
		86C40C9C1A8D7C5C00081FAC /* ORKDeviceMotionRecorder.h in Headers */ = {isa = PBXBuildFile; fileRef = 86C40B3F1A8D7C5B00081FAC /* ORKDeviceMotionRecorder.h */; settings = {ATTRIBUTES = (Private, ); }; };
		86C40C9E1A8D7C5C00081FAC /* ORKDeviceMotionRecorder.m in Sources */ = {isa = PBXBuildFile; fileRef = 86C40B401A8D7C5B00081FAC /* ORKDeviceMotionRecorder.m */; };
		86C40CA01A8D7C5C00081FAC /* ORKHealthQuantityTypeRecorder.h in Headers */ = {isa = PBXBuildFile; fileRef = 86C40B411A8D7C5B00081FAC /* ORKHealthQuantityTypeRecorder.h */; settings = {ATTRIBUTES = (Private, ); }; };
		86C40CA21A8D7C5C00081FAC /* ORKHealthQuantityTypeRecorder.m in Sources */ = {isa = PBXBuildFile; fileRef = 86C40B421A8D7C5B00081FAC /* ORKHealthQuantityTypeRecorder.m */; };
		86C40CA41A8D7C5C00081FAC /* ORKLocationRecorder.h in Headers */ = {isa = PBXBuildFile; fileRef = 86C40B431A8D7C5B00081FAC /* ORKLocationRecorder.h */; settings = {ATTRIBUTES = (Private, ); }; };
		86C40CA61A8D7C5C00081FAC /* ORKLocationRecorder.m in Sources */ = {isa = PBXBuildFile; fileRef = 86C40B441A8D7C5B00081FAC /* ORKLocationRecorder.m */; };
		86C40CA81A8D7C5C00081FAC /* ORKPedometerRecorder.h in Headers */ = {isa = PBXBuildFile; fileRef = 86C40B451A8D7C5B00081FAC /* ORKPedometerRecorder.h */; settings = {ATTRIBUTES = (Private, ); }; };
		86C40CAA1A8D7C5C00081FAC /* ORKPedometerRecorder.m in Sources */ = {isa = PBXBuildFile; fileRef = 86C40B461A8D7C5B00081FAC /* ORKPedometerRecorder.m */; };
		86C40CAC1A8D7C5C00081FAC /* ORKRecorder.h in Headers */ = {isa = PBXBuildFile; fileRef = 86C40B471A8D7C5B00081FAC /* ORKRecorder.h */; settings = {ATTRIBUTES = (Public, ); }; };
		86C40CAE1A8D7C5C00081FAC /* ORKRecorder.m in Sources */ = {isa = PBXBuildFile; fileRef = 86C40B481A8D7C5B00081FAC /* ORKRecorder.m */; };
		86C40CB01A8D7C5C00081FAC /* ORKRecorder_Internal.h in Headers */ = {isa = PBXBuildFile; fileRef = 86C40B491A8D7C5B00081FAC /* ORKRecorder_Internal.h */; };
		86C40CB21A8D7C5C00081FAC /* ORKRecorder_Private.h in Headers */ = {isa = PBXBuildFile; fileRef = 86C40B4A1A8D7C5B00081FAC /* ORKRecorder_Private.h */; settings = {ATTRIBUTES = (Private, ); }; };
		86C40CB41A8D7C5C00081FAC /* ORKTouchRecorder.h in Headers */ = {isa = PBXBuildFile; fileRef = 86C40B4B1A8D7C5B00081FAC /* ORKTouchRecorder.h */; settings = {ATTRIBUTES = (Private, ); }; };
		86C40CB61A8D7C5C00081FAC /* ORKTouchRecorder.m in Sources */ = {isa = PBXBuildFile; fileRef = 86C40B4C1A8D7C5B00081FAC /* ORKTouchRecorder.m */; };
		86C40CB81A8D7C5C00081FAC /* ORKVoiceEngine.h in Headers */ = {isa = PBXBuildFile; fileRef = 86C40B4D1A8D7C5B00081FAC /* ORKVoiceEngine.h */; };
		86C40CBA1A8D7C5C00081FAC /* ORKVoiceEngine.m in Sources */ = {isa = PBXBuildFile; fileRef = 86C40B4E1A8D7C5B00081FAC /* ORKVoiceEngine.m */; };
		86C40CBC1A8D7C5C00081FAC /* UITouch+ORKJSONDictionary.h in Headers */ = {isa = PBXBuildFile; fileRef = 86C40B4F1A8D7C5B00081FAC /* UITouch+ORKJSONDictionary.h */; };
		86C40CBE1A8D7C5C00081FAC /* UITouch+ORKJSONDictionary.m in Sources */ = {isa = PBXBuildFile; fileRef = 86C40B501A8D7C5B00081FAC /* UITouch+ORKJSONDictionary.m */; };
		86C40CC01A8D7C5C00081FAC /* ORKCompletionStep.h in Headers */ = {isa = PBXBuildFile; fileRef = 86C40B521A8D7C5B00081FAC /* ORKCompletionStep.h */; settings = {ATTRIBUTES = (Private, ); }; };
		86C40CC21A8D7C5C00081FAC /* ORKCompletionStep.m in Sources */ = {isa = PBXBuildFile; fileRef = 86C40B531A8D7C5B00081FAC /* ORKCompletionStep.m */; };
		86C40CC41A8D7C5C00081FAC /* ORKCompletionStepViewController.h in Headers */ = {isa = PBXBuildFile; fileRef = 86C40B541A8D7C5B00081FAC /* ORKCompletionStepViewController.h */; settings = {ATTRIBUTES = (Public, ); }; };
		86C40CC81A8D7C5C00081FAC /* ORKFormItemCell.h in Headers */ = {isa = PBXBuildFile; fileRef = 86C40B561A8D7C5B00081FAC /* ORKFormItemCell.h */; };
		86C40CCA1A8D7C5C00081FAC /* ORKFormItemCell.m in Sources */ = {isa = PBXBuildFile; fileRef = 86C40B571A8D7C5B00081FAC /* ORKFormItemCell.m */; };
		86C40CCC1A8D7C5C00081FAC /* ORKImageSelectionView.h in Headers */ = {isa = PBXBuildFile; fileRef = 86C40B581A8D7C5B00081FAC /* ORKImageSelectionView.h */; };
		86C40CCE1A8D7C5C00081FAC /* ORKImageSelectionView.m in Sources */ = {isa = PBXBuildFile; fileRef = 86C40B591A8D7C5B00081FAC /* ORKImageSelectionView.m */; };
		86C40CD01A8D7C5C00081FAC /* ORKInstructionStepView.h in Headers */ = {isa = PBXBuildFile; fileRef = 86C40B5A1A8D7C5B00081FAC /* ORKInstructionStepView.h */; };
		86C40CD21A8D7C5C00081FAC /* ORKInstructionStepView.m in Sources */ = {isa = PBXBuildFile; fileRef = 86C40B5B1A8D7C5B00081FAC /* ORKInstructionStepView.m */; };
		86C40CD41A8D7C5C00081FAC /* ORKTableContainerView.h in Headers */ = {isa = PBXBuildFile; fileRef = 86C40B5C1A8D7C5B00081FAC /* ORKTableContainerView.h */; };
		86C40CD61A8D7C5C00081FAC /* ORKTableContainerView.m in Sources */ = {isa = PBXBuildFile; fileRef = 86C40B5D1A8D7C5B00081FAC /* ORKTableContainerView.m */; };
		86C40CD81A8D7C5C00081FAC /* ORKTextFieldView.h in Headers */ = {isa = PBXBuildFile; fileRef = 86C40B5E1A8D7C5B00081FAC /* ORKTextFieldView.h */; };
		86C40CDA1A8D7C5C00081FAC /* ORKTextFieldView.m in Sources */ = {isa = PBXBuildFile; fileRef = 86C40B5F1A8D7C5B00081FAC /* ORKTextFieldView.m */; };
		86C40CDC1A8D7C5C00081FAC /* ORKTintedImageView.h in Headers */ = {isa = PBXBuildFile; fileRef = 86C40B601A8D7C5B00081FAC /* ORKTintedImageView.h */; };
		86C40CDE1A8D7C5C00081FAC /* ORKTintedImageView.m in Sources */ = {isa = PBXBuildFile; fileRef = 86C40B611A8D7C5B00081FAC /* ORKTintedImageView.m */; };
		86C40CE41A8D7C5C00081FAC /* ORKAnswerFormat.h in Headers */ = {isa = PBXBuildFile; fileRef = 86C40B641A8D7C5B00081FAC /* ORKAnswerFormat.h */; settings = {ATTRIBUTES = (Public, ); }; };
		86C40CE61A8D7C5C00081FAC /* ORKAnswerFormat.m in Sources */ = {isa = PBXBuildFile; fileRef = 86C40B651A8D7C5B00081FAC /* ORKAnswerFormat.m */; };
		86C40CE81A8D7C5C00081FAC /* ORKAnswerFormat_Internal.h in Headers */ = {isa = PBXBuildFile; fileRef = 86C40B661A8D7C5B00081FAC /* ORKAnswerFormat_Internal.h */; };
		86C40CEA1A8D7C5C00081FAC /* ORKAnswerTextField.h in Headers */ = {isa = PBXBuildFile; fileRef = 86C40B671A8D7C5B00081FAC /* ORKAnswerTextField.h */; };
		86C40CEC1A8D7C5C00081FAC /* ORKAnswerTextField.m in Sources */ = {isa = PBXBuildFile; fileRef = 86C40B681A8D7C5B00081FAC /* ORKAnswerTextField.m */; };
		86C40CEE1A8D7C5C00081FAC /* ORKAnswerTextView.h in Headers */ = {isa = PBXBuildFile; fileRef = 86C40B691A8D7C5B00081FAC /* ORKAnswerTextView.h */; };
		86C40CF01A8D7C5C00081FAC /* ORKAnswerTextView.m in Sources */ = {isa = PBXBuildFile; fileRef = 86C40B6A1A8D7C5B00081FAC /* ORKAnswerTextView.m */; };
		86C40CF21A8D7C5C00081FAC /* ORKBodyLabel.h in Headers */ = {isa = PBXBuildFile; fileRef = 86C40B6B1A8D7C5B00081FAC /* ORKBodyLabel.h */; };
		86C40CF41A8D7C5C00081FAC /* ORKBodyLabel.m in Sources */ = {isa = PBXBuildFile; fileRef = 86C40B6C1A8D7C5B00081FAC /* ORKBodyLabel.m */; };
		86C40CF61A8D7C5C00081FAC /* ORKBorderedButton.h in Headers */ = {isa = PBXBuildFile; fileRef = 86C40B6D1A8D7C5B00081FAC /* ORKBorderedButton.h */; settings = {ATTRIBUTES = (Public, ); }; };
		86C40CF81A8D7C5C00081FAC /* ORKBorderedButton.m in Sources */ = {isa = PBXBuildFile; fileRef = 86C40B6E1A8D7C5C00081FAC /* ORKBorderedButton.m */; };
		86C40CFA1A8D7C5C00081FAC /* ORKCaption1Label.h in Headers */ = {isa = PBXBuildFile; fileRef = 86C40B6F1A8D7C5C00081FAC /* ORKCaption1Label.h */; };
		86C40CFC1A8D7C5C00081FAC /* ORKCaption1Label.m in Sources */ = {isa = PBXBuildFile; fileRef = 86C40B701A8D7C5C00081FAC /* ORKCaption1Label.m */; };
		86C40CFE1A8D7C5C00081FAC /* ORKChoiceViewCell.h in Headers */ = {isa = PBXBuildFile; fileRef = 86C40B711A8D7C5C00081FAC /* ORKChoiceViewCell.h */; };
		86C40D001A8D7C5C00081FAC /* ORKChoiceViewCell.m in Sources */ = {isa = PBXBuildFile; fileRef = 86C40B721A8D7C5C00081FAC /* ORKChoiceViewCell.m */; };
		86C40D021A8D7C5C00081FAC /* ORKContinueButton.h in Headers */ = {isa = PBXBuildFile; fileRef = 86C40B731A8D7C5C00081FAC /* ORKContinueButton.h */; settings = {ATTRIBUTES = (Public, ); }; };
		86C40D041A8D7C5C00081FAC /* ORKContinueButton.m in Sources */ = {isa = PBXBuildFile; fileRef = 86C40B741A8D7C5C00081FAC /* ORKContinueButton.m */; };
		86C40D061A8D7C5C00081FAC /* ORKCountdownLabel.h in Headers */ = {isa = PBXBuildFile; fileRef = 86C40B751A8D7C5C00081FAC /* ORKCountdownLabel.h */; };
		86C40D081A8D7C5C00081FAC /* ORKCountdownLabel.m in Sources */ = {isa = PBXBuildFile; fileRef = 86C40B761A8D7C5C00081FAC /* ORKCountdownLabel.m */; };
		86C40D0A1A8D7C5C00081FAC /* ORKCustomStepView.h in Headers */ = {isa = PBXBuildFile; fileRef = 86C40B771A8D7C5C00081FAC /* ORKCustomStepView.h */; settings = {ATTRIBUTES = (Private, ); }; };
		86C40D0C1A8D7C5C00081FAC /* ORKCustomStepView.m in Sources */ = {isa = PBXBuildFile; fileRef = 86C40B781A8D7C5C00081FAC /* ORKCustomStepView.m */; };
		86C40D0E1A8D7C5C00081FAC /* ORKCustomStepView_Internal.h in Headers */ = {isa = PBXBuildFile; fileRef = 86C40B791A8D7C5C00081FAC /* ORKCustomStepView_Internal.h */; };
		86C40D101A8D7C5C00081FAC /* ORKDefaultFont.h in Headers */ = {isa = PBXBuildFile; fileRef = 86C40B7A1A8D7C5C00081FAC /* ORKDefaultFont.h */; };
		86C40D121A8D7C5C00081FAC /* ORKDefines.h in Headers */ = {isa = PBXBuildFile; fileRef = 86C40B7B1A8D7C5C00081FAC /* ORKDefines.h */; settings = {ATTRIBUTES = (Public, ); }; };
		86C40D141A8D7C5C00081FAC /* ORKHelpers_Private.h in Headers */ = {isa = PBXBuildFile; fileRef = 86C40B7C1A8D7C5C00081FAC /* ORKHelpers_Private.h */; settings = {ATTRIBUTES = (Private, ); }; };
		86C40D161A8D7C5C00081FAC /* ORKErrors.h in Headers */ = {isa = PBXBuildFile; fileRef = 86C40B7D1A8D7C5C00081FAC /* ORKErrors.h */; settings = {ATTRIBUTES = (Private, ); }; };
		86C40D181A8D7C5C00081FAC /* ORKErrors.m in Sources */ = {isa = PBXBuildFile; fileRef = 86C40B7E1A8D7C5C00081FAC /* ORKErrors.m */; };
		86C40D1A1A8D7C5C00081FAC /* ORKFormItem_Internal.h in Headers */ = {isa = PBXBuildFile; fileRef = 86C40B7F1A8D7C5C00081FAC /* ORKFormItem_Internal.h */; };
		86C40D1C1A8D7C5C00081FAC /* ORKFormSectionTitleLabel.h in Headers */ = {isa = PBXBuildFile; fileRef = 86C40B801A8D7C5C00081FAC /* ORKFormSectionTitleLabel.h */; };
		86C40D1E1A8D7C5C00081FAC /* ORKFormSectionTitleLabel.m in Sources */ = {isa = PBXBuildFile; fileRef = 86C40B811A8D7C5C00081FAC /* ORKFormSectionTitleLabel.m */; };
		86C40D201A8D7C5C00081FAC /* ORKFormStep.h in Headers */ = {isa = PBXBuildFile; fileRef = 86C40B821A8D7C5C00081FAC /* ORKFormStep.h */; settings = {ATTRIBUTES = (Public, ); }; };
		86C40D221A8D7C5C00081FAC /* ORKFormStep.m in Sources */ = {isa = PBXBuildFile; fileRef = 86C40B831A8D7C5C00081FAC /* ORKFormStep.m */; };
		86C40D241A8D7C5C00081FAC /* ORKFormStepViewController.h in Headers */ = {isa = PBXBuildFile; fileRef = 86C40B841A8D7C5C00081FAC /* ORKFormStepViewController.h */; settings = {ATTRIBUTES = (Public, ); }; };
		86C40D261A8D7C5C00081FAC /* ORKFormStepViewController.m in Sources */ = {isa = PBXBuildFile; fileRef = 86C40B851A8D7C5C00081FAC /* ORKFormStepViewController.m */; };
		86C40D281A8D7C5C00081FAC /* ORKFormTextView.h in Headers */ = {isa = PBXBuildFile; fileRef = 86C40B861A8D7C5C00081FAC /* ORKFormTextView.h */; };
		86C40D2A1A8D7C5C00081FAC /* ORKFormTextView.m in Sources */ = {isa = PBXBuildFile; fileRef = 86C40B871A8D7C5C00081FAC /* ORKFormTextView.m */; };
		86C40D2C1A8D7C5C00081FAC /* ORKHeadlineLabel.h in Headers */ = {isa = PBXBuildFile; fileRef = 86C40B881A8D7C5C00081FAC /* ORKHeadlineLabel.h */; };
		86C40D2E1A8D7C5C00081FAC /* ORKHeadlineLabel.m in Sources */ = {isa = PBXBuildFile; fileRef = 86C40B891A8D7C5C00081FAC /* ORKHeadlineLabel.m */; };
		86C40D301A8D7C5C00081FAC /* ORKHealthAnswerFormat.h in Headers */ = {isa = PBXBuildFile; fileRef = 86C40B8A1A8D7C5C00081FAC /* ORKHealthAnswerFormat.h */; settings = {ATTRIBUTES = (Public, ); }; };
		86C40D321A8D7C5C00081FAC /* ORKHealthAnswerFormat.m in Sources */ = {isa = PBXBuildFile; fileRef = 86C40B8B1A8D7C5C00081FAC /* ORKHealthAnswerFormat.m */; };
		86C40D341A8D7C5C00081FAC /* ORKHelpers_Internal.h in Headers */ = {isa = PBXBuildFile; fileRef = 86C40B8C1A8D7C5C00081FAC /* ORKHelpers_Internal.h */; };
		86C40D361A8D7C5C00081FAC /* ORKHelpers.m in Sources */ = {isa = PBXBuildFile; fileRef = 86C40B8D1A8D7C5C00081FAC /* ORKHelpers.m */; };
		86C40D381A8D7C5C00081FAC /* ORKHTMLPDFWriter.h in Headers */ = {isa = PBXBuildFile; fileRef = 86C40B8E1A8D7C5C00081FAC /* ORKHTMLPDFWriter.h */; };
		86C40D3A1A8D7C5C00081FAC /* ORKHTMLPDFWriter.m in Sources */ = {isa = PBXBuildFile; fileRef = 86C40B8F1A8D7C5C00081FAC /* ORKHTMLPDFWriter.m */; };
		86C40D3C1A8D7C5C00081FAC /* ORKImageChoiceLabel.h in Headers */ = {isa = PBXBuildFile; fileRef = 86C40B901A8D7C5C00081FAC /* ORKImageChoiceLabel.h */; };
		86C40D3E1A8D7C5C00081FAC /* ORKImageChoiceLabel.m in Sources */ = {isa = PBXBuildFile; fileRef = 86C40B911A8D7C5C00081FAC /* ORKImageChoiceLabel.m */; };
		86C40D401A8D7C5C00081FAC /* ORKInstructionStep.h in Headers */ = {isa = PBXBuildFile; fileRef = 86C40B921A8D7C5C00081FAC /* ORKInstructionStep.h */; settings = {ATTRIBUTES = (Public, ); }; };
		86C40D421A8D7C5C00081FAC /* ORKInstructionStep.m in Sources */ = {isa = PBXBuildFile; fileRef = 86C40B931A8D7C5C00081FAC /* ORKInstructionStep.m */; };
		86C40D441A8D7C5C00081FAC /* ORKInstructionStepViewController.h in Headers */ = {isa = PBXBuildFile; fileRef = 86C40B941A8D7C5C00081FAC /* ORKInstructionStepViewController.h */; settings = {ATTRIBUTES = (Public, ); }; };
		86C40D461A8D7C5C00081FAC /* ORKInstructionStepViewController.m in Sources */ = {isa = PBXBuildFile; fileRef = 86C40B951A8D7C5C00081FAC /* ORKInstructionStepViewController.m */; };
		86C40D481A8D7C5C00081FAC /* ORKInstructionStepViewController_Internal.h in Headers */ = {isa = PBXBuildFile; fileRef = 86C40B961A8D7C5C00081FAC /* ORKInstructionStepViewController_Internal.h */; };
		86C40D4A1A8D7C5C00081FAC /* ORKLabel.h in Headers */ = {isa = PBXBuildFile; fileRef = 86C40B971A8D7C5C00081FAC /* ORKLabel.h */; };
		86C40D4C1A8D7C5C00081FAC /* ORKLabel.m in Sources */ = {isa = PBXBuildFile; fileRef = 86C40B981A8D7C5C00081FAC /* ORKLabel.m */; };
		86C40D561A8D7C5C00081FAC /* ORKOrderedTask.h in Headers */ = {isa = PBXBuildFile; fileRef = 86C40B9D1A8D7C5C00081FAC /* ORKOrderedTask.h */; settings = {ATTRIBUTES = (Public, ); }; };
		86C40D581A8D7C5C00081FAC /* ORKOrderedTask.m in Sources */ = {isa = PBXBuildFile; fileRef = 86C40B9E1A8D7C5C00081FAC /* ORKOrderedTask.m */; };
		86C40D5E1A8D7C5C00081FAC /* ORKQuestionStep.h in Headers */ = {isa = PBXBuildFile; fileRef = 86C40BA11A8D7C5C00081FAC /* ORKQuestionStep.h */; settings = {ATTRIBUTES = (Public, ); }; };
		86C40D601A8D7C5C00081FAC /* ORKQuestionStep.m in Sources */ = {isa = PBXBuildFile; fileRef = 86C40BA21A8D7C5C00081FAC /* ORKQuestionStep.m */; };
		86C40D621A8D7C5C00081FAC /* ORKQuestionStep_Internal.h in Headers */ = {isa = PBXBuildFile; fileRef = 86C40BA31A8D7C5C00081FAC /* ORKQuestionStep_Internal.h */; };
		86C40D641A8D7C5C00081FAC /* ORKQuestionStepViewController.h in Headers */ = {isa = PBXBuildFile; fileRef = 86C40BA41A8D7C5C00081FAC /* ORKQuestionStepViewController.h */; settings = {ATTRIBUTES = (Private, ); }; };
		86C40D661A8D7C5C00081FAC /* ORKQuestionStepViewController.m in Sources */ = {isa = PBXBuildFile; fileRef = 86C40BA51A8D7C5C00081FAC /* ORKQuestionStepViewController.m */; };
		86C40D681A8D7C5C00081FAC /* ORKQuestionStepViewController_Private.h in Headers */ = {isa = PBXBuildFile; fileRef = 86C40BA61A8D7C5C00081FAC /* ORKQuestionStepViewController_Private.h */; settings = {ATTRIBUTES = (Private, ); }; };
		86C40D6A1A8D7C5C00081FAC /* ORKResult.h in Headers */ = {isa = PBXBuildFile; fileRef = 86C40BA71A8D7C5C00081FAC /* ORKResult.h */; settings = {ATTRIBUTES = (Public, ); }; };
		86C40D6C1A8D7C5C00081FAC /* ORKResult.m in Sources */ = {isa = PBXBuildFile; fileRef = 86C40BA81A8D7C5C00081FAC /* ORKResult.m */; };
		86C40D6E1A8D7C5C00081FAC /* ORKResult_Private.h in Headers */ = {isa = PBXBuildFile; fileRef = 86C40BA91A8D7C5C00081FAC /* ORKResult_Private.h */; settings = {ATTRIBUTES = (Private, ); }; };
		86C40D701A8D7C5C00081FAC /* ORKRoundTappingButton.h in Headers */ = {isa = PBXBuildFile; fileRef = 86C40BAA1A8D7C5C00081FAC /* ORKRoundTappingButton.h */; };
		86C40D721A8D7C5C00081FAC /* ORKRoundTappingButton.m in Sources */ = {isa = PBXBuildFile; fileRef = 86C40BAB1A8D7C5C00081FAC /* ORKRoundTappingButton.m */; };
		86C40D741A8D7C5C00081FAC /* ORKScaleRangeLabel.h in Headers */ = {isa = PBXBuildFile; fileRef = 86C40BAC1A8D7C5C00081FAC /* ORKScaleRangeLabel.h */; };
		86C40D761A8D7C5C00081FAC /* ORKScaleRangeLabel.m in Sources */ = {isa = PBXBuildFile; fileRef = 86C40BAD1A8D7C5C00081FAC /* ORKScaleRangeLabel.m */; };
		86C40D781A8D7C5C00081FAC /* ORKScaleSlider.h in Headers */ = {isa = PBXBuildFile; fileRef = 86C40BAE1A8D7C5C00081FAC /* ORKScaleSlider.h */; };
		86C40D7A1A8D7C5C00081FAC /* ORKScaleSlider.m in Sources */ = {isa = PBXBuildFile; fileRef = 86C40BAF1A8D7C5C00081FAC /* ORKScaleSlider.m */; };
		86C40D7C1A8D7C5C00081FAC /* ORKScaleValueLabel.h in Headers */ = {isa = PBXBuildFile; fileRef = 86C40BB01A8D7C5C00081FAC /* ORKScaleValueLabel.h */; };
		86C40D7E1A8D7C5C00081FAC /* ORKScaleValueLabel.m in Sources */ = {isa = PBXBuildFile; fileRef = 86C40BB11A8D7C5C00081FAC /* ORKScaleValueLabel.m */; };
		86C40D801A8D7C5C00081FAC /* ORKSelectionSubTitleLabel.h in Headers */ = {isa = PBXBuildFile; fileRef = 86C40BB21A8D7C5C00081FAC /* ORKSelectionSubTitleLabel.h */; };
		86C40D821A8D7C5C00081FAC /* ORKSelectionSubTitleLabel.m in Sources */ = {isa = PBXBuildFile; fileRef = 86C40BB31A8D7C5C00081FAC /* ORKSelectionSubTitleLabel.m */; };
		86C40D841A8D7C5C00081FAC /* ORKSelectionTitleLabel.h in Headers */ = {isa = PBXBuildFile; fileRef = 86C40BB41A8D7C5C00081FAC /* ORKSelectionTitleLabel.h */; };
		86C40D861A8D7C5C00081FAC /* ORKSelectionTitleLabel.m in Sources */ = {isa = PBXBuildFile; fileRef = 86C40BB51A8D7C5C00081FAC /* ORKSelectionTitleLabel.m */; };
		86C40D8A1A8D7C5C00081FAC /* ORKSkin.h in Headers */ = {isa = PBXBuildFile; fileRef = 86C40BB71A8D7C5C00081FAC /* ORKSkin.h */; };
		86C40D8C1A8D7C5C00081FAC /* ORKSkin.m in Sources */ = {isa = PBXBuildFile; fileRef = 86C40BB81A8D7C5C00081FAC /* ORKSkin.m */; };
		86C40D8E1A8D7C5C00081FAC /* ORKStep.h in Headers */ = {isa = PBXBuildFile; fileRef = 86C40BB91A8D7C5C00081FAC /* ORKStep.h */; settings = {ATTRIBUTES = (Public, ); }; };
		86C40D901A8D7C5C00081FAC /* ORKStep.m in Sources */ = {isa = PBXBuildFile; fileRef = 86C40BBA1A8D7C5C00081FAC /* ORKStep.m */; };
		86C40D921A8D7C5C00081FAC /* ORKStep_Private.h in Headers */ = {isa = PBXBuildFile; fileRef = 86C40BBB1A8D7C5C00081FAC /* ORKStep_Private.h */; };
		86C40D941A8D7C5C00081FAC /* ORKStepViewController.h in Headers */ = {isa = PBXBuildFile; fileRef = 86C40BBC1A8D7C5C00081FAC /* ORKStepViewController.h */; settings = {ATTRIBUTES = (Public, ); }; };
		86C40D961A8D7C5C00081FAC /* ORKStepViewController.m in Sources */ = {isa = PBXBuildFile; fileRef = 86C40BBD1A8D7C5C00081FAC /* ORKStepViewController.m */; };
		86C40D981A8D7C5C00081FAC /* ORKStepViewController_Internal.h in Headers */ = {isa = PBXBuildFile; fileRef = 86C40BBE1A8D7C5C00081FAC /* ORKStepViewController_Internal.h */; };
		86C40D9C1A8D7C5C00081FAC /* ORKSubheadlineLabel.h in Headers */ = {isa = PBXBuildFile; fileRef = 86C40BC01A8D7C5C00081FAC /* ORKSubheadlineLabel.h */; };
		86C40D9E1A8D7C5C00081FAC /* ORKSubheadlineLabel.m in Sources */ = {isa = PBXBuildFile; fileRef = 86C40BC11A8D7C5C00081FAC /* ORKSubheadlineLabel.m */; };
		86C40DA01A8D7C5C00081FAC /* ORKSurveyAnswerCell.h in Headers */ = {isa = PBXBuildFile; fileRef = 86C40BC21A8D7C5C00081FAC /* ORKSurveyAnswerCell.h */; };
		86C40DA61A8D7C5C00081FAC /* ORKSurveyAnswerCellForImageSelection.h in Headers */ = {isa = PBXBuildFile; fileRef = 86C40BC51A8D7C5C00081FAC /* ORKSurveyAnswerCellForImageSelection.h */; };
		86C40DA81A8D7C5C00081FAC /* ORKSurveyAnswerCellForImageSelection.m in Sources */ = {isa = PBXBuildFile; fileRef = 86C40BC61A8D7C5C00081FAC /* ORKSurveyAnswerCellForImageSelection.m */; };
		86C40DAA1A8D7C5C00081FAC /* ORKSurveyAnswerCellForNumber.h in Headers */ = {isa = PBXBuildFile; fileRef = 86C40BC71A8D7C5C00081FAC /* ORKSurveyAnswerCellForNumber.h */; };
		86C40DAC1A8D7C5C00081FAC /* ORKSurveyAnswerCellForNumber.m in Sources */ = {isa = PBXBuildFile; fileRef = 86C40BC81A8D7C5C00081FAC /* ORKSurveyAnswerCellForNumber.m */; };
		86C40DAE1A8D7C5C00081FAC /* ORKSurveyAnswerCellForScale.h in Headers */ = {isa = PBXBuildFile; fileRef = 86C40BC91A8D7C5C00081FAC /* ORKSurveyAnswerCellForScale.h */; };
		86C40DB01A8D7C5C00081FAC /* ORKSurveyAnswerCellForScale.m in Sources */ = {isa = PBXBuildFile; fileRef = 86C40BCA1A8D7C5C00081FAC /* ORKSurveyAnswerCellForScale.m */; };
		86C40DB61A8D7C5C00081FAC /* ORKSurveyAnswerCellForText.h in Headers */ = {isa = PBXBuildFile; fileRef = 86C40BCD1A8D7C5C00081FAC /* ORKSurveyAnswerCellForText.h */; };
		86C40DB81A8D7C5C00081FAC /* ORKSurveyAnswerCellForText.m in Sources */ = {isa = PBXBuildFile; fileRef = 86C40BCE1A8D7C5C00081FAC /* ORKSurveyAnswerCellForText.m */; };
		86C40DBE1A8D7C5C00081FAC /* ORKTableViewCell.h in Headers */ = {isa = PBXBuildFile; fileRef = 86C40BD11A8D7C5C00081FAC /* ORKTableViewCell.h */; };
		86C40DC01A8D7C5C00081FAC /* ORKTableViewCell.m in Sources */ = {isa = PBXBuildFile; fileRef = 86C40BD21A8D7C5C00081FAC /* ORKTableViewCell.m */; };
		86C40DC21A8D7C5C00081FAC /* ORKTapCountLabel.h in Headers */ = {isa = PBXBuildFile; fileRef = 86C40BD31A8D7C5C00081FAC /* ORKTapCountLabel.h */; };
		86C40DC41A8D7C5C00081FAC /* ORKTapCountLabel.m in Sources */ = {isa = PBXBuildFile; fileRef = 86C40BD41A8D7C5C00081FAC /* ORKTapCountLabel.m */; };
		86C40DC61A8D7C5C00081FAC /* ORKTask.h in Headers */ = {isa = PBXBuildFile; fileRef = 86C40BD51A8D7C5C00081FAC /* ORKTask.h */; settings = {ATTRIBUTES = (Public, ); }; };
		86C40DCA1A8D7C5C00081FAC /* ORKTaskViewController.h in Headers */ = {isa = PBXBuildFile; fileRef = 86C40BD71A8D7C5C00081FAC /* ORKTaskViewController.h */; settings = {ATTRIBUTES = (Public, ); }; };
		86C40DCC1A8D7C5C00081FAC /* ORKTaskViewController.m in Sources */ = {isa = PBXBuildFile; fileRef = 86C40BD81A8D7C5C00081FAC /* ORKTaskViewController.m */; };
		86C40DCE1A8D7C5C00081FAC /* ORKTaskViewController_Internal.h in Headers */ = {isa = PBXBuildFile; fileRef = 86C40BD91A8D7C5C00081FAC /* ORKTaskViewController_Internal.h */; };
		86C40DD01A8D7C5C00081FAC /* ORKTaskViewController_Private.h in Headers */ = {isa = PBXBuildFile; fileRef = 86C40BDA1A8D7C5C00081FAC /* ORKTaskViewController_Private.h */; settings = {ATTRIBUTES = (Private, ); }; };
		86C40DD21A8D7C5C00081FAC /* ORKTextButton.h in Headers */ = {isa = PBXBuildFile; fileRef = 86C40BDB1A8D7C5C00081FAC /* ORKTextButton.h */; settings = {ATTRIBUTES = (Public, ); }; };
		86C40DD41A8D7C5C00081FAC /* ORKTextButton.m in Sources */ = {isa = PBXBuildFile; fileRef = 86C40BDC1A8D7C5C00081FAC /* ORKTextButton.m */; };
		86C40DD61A8D7C5C00081FAC /* ORKUnitLabel.h in Headers */ = {isa = PBXBuildFile; fileRef = 86C40BDD1A8D7C5C00081FAC /* ORKUnitLabel.h */; };
		86C40DD81A8D7C5C00081FAC /* ORKUnitLabel.m in Sources */ = {isa = PBXBuildFile; fileRef = 86C40BDE1A8D7C5C00081FAC /* ORKUnitLabel.m */; };
		86C40DDE1A8D7C5C00081FAC /* ORKVerticalContainerView.h in Headers */ = {isa = PBXBuildFile; fileRef = 86C40BE11A8D7C5C00081FAC /* ORKVerticalContainerView.h */; };
		86C40DE01A8D7C5C00081FAC /* ORKVerticalContainerView.m in Sources */ = {isa = PBXBuildFile; fileRef = 86C40BE21A8D7C5C00081FAC /* ORKVerticalContainerView.m */; };
		86C40DE21A8D7C5C00081FAC /* ORKVerticalContainerView_Internal.h in Headers */ = {isa = PBXBuildFile; fileRef = 86C40BE31A8D7C5C00081FAC /* ORKVerticalContainerView_Internal.h */; };
		86C40DEA1A8D7C5C00081FAC /* UIBarButtonItem+ORKBarButtonItem.h in Headers */ = {isa = PBXBuildFile; fileRef = 86C40BE71A8D7C5C00081FAC /* UIBarButtonItem+ORKBarButtonItem.h */; };
		86C40DEC1A8D7C5C00081FAC /* UIBarButtonItem+ORKBarButtonItem.m in Sources */ = {isa = PBXBuildFile; fileRef = 86C40BE81A8D7C5C00081FAC /* UIBarButtonItem+ORKBarButtonItem.m */; };
		86C40DEE1A8D7C5C00081FAC /* UIResponder+ResearchKit.h in Headers */ = {isa = PBXBuildFile; fileRef = 86C40BE91A8D7C5C00081FAC /* UIResponder+ResearchKit.h */; };
		86C40DF01A8D7C5C00081FAC /* UIResponder+ResearchKit.m in Sources */ = {isa = PBXBuildFile; fileRef = 86C40BEA1A8D7C5C00081FAC /* UIResponder+ResearchKit.m */; };
		86C40DF21A8D7C5C00081FAC /* ORKConsentReviewController.h in Headers */ = {isa = PBXBuildFile; fileRef = 86C40BEC1A8D7C5C00081FAC /* ORKConsentReviewController.h */; };
		86C40DF41A8D7C5C00081FAC /* ORKConsentReviewController.m in Sources */ = {isa = PBXBuildFile; fileRef = 86C40BED1A8D7C5C00081FAC /* ORKConsentReviewController.m */; };
		86C40DF61A8D7C5C00081FAC /* ORKSignatureStepViewController.h in Headers */ = {isa = PBXBuildFile; fileRef = 86C40BEE1A8D7C5C00081FAC /* ORKSignatureStepViewController.h */; settings = {ATTRIBUTES = (Private, ); }; };
		86C40DF81A8D7C5C00081FAC /* ORKSignatureStepViewController.m in Sources */ = {isa = PBXBuildFile; fileRef = 86C40BEF1A8D7C5C00081FAC /* ORKSignatureStepViewController.m */; };
		86C40DFA1A8D7C5C00081FAC /* MovieTintShader.fsh in Resources */ = {isa = PBXBuildFile; fileRef = 86C40BF01A8D7C5C00081FAC /* MovieTintShader.fsh */; };
		86C40DFC1A8D7C5C00081FAC /* MovieTintShader.vsh in Resources */ = {isa = PBXBuildFile; fileRef = 86C40BF11A8D7C5C00081FAC /* MovieTintShader.vsh */; };
		86C40DFE1A8D7C5C00081FAC /* ORKConsentDocument.h in Headers */ = {isa = PBXBuildFile; fileRef = 86C40BF21A8D7C5C00081FAC /* ORKConsentDocument.h */; settings = {ATTRIBUTES = (Public, ); }; };
		86C40E001A8D7C5C00081FAC /* ORKConsentDocument.m in Sources */ = {isa = PBXBuildFile; fileRef = 86C40BF31A8D7C5C00081FAC /* ORKConsentDocument.m */; };
		86C40E021A8D7C5C00081FAC /* ORKConsentDocument_Internal.h in Headers */ = {isa = PBXBuildFile; fileRef = 86C40BF41A8D7C5C00081FAC /* ORKConsentDocument_Internal.h */; };
		86C40E041A8D7C5C00081FAC /* ORKConsentLearnMoreViewController.h in Headers */ = {isa = PBXBuildFile; fileRef = 86C40BF51A8D7C5C00081FAC /* ORKConsentLearnMoreViewController.h */; };
		86C40E061A8D7C5C00081FAC /* ORKConsentLearnMoreViewController.m in Sources */ = {isa = PBXBuildFile; fileRef = 86C40BF61A8D7C5C00081FAC /* ORKConsentLearnMoreViewController.m */; };
		86C40E081A8D7C5C00081FAC /* ORKConsentReviewStep.h in Headers */ = {isa = PBXBuildFile; fileRef = 86C40BF71A8D7C5C00081FAC /* ORKConsentReviewStep.h */; settings = {ATTRIBUTES = (Public, ); }; };
		86C40E0A1A8D7C5C00081FAC /* ORKConsentReviewStep.m in Sources */ = {isa = PBXBuildFile; fileRef = 86C40BF81A8D7C5C00081FAC /* ORKConsentReviewStep.m */; };
		86C40E0C1A8D7C5C00081FAC /* ORKConsentReviewStepViewController.h in Headers */ = {isa = PBXBuildFile; fileRef = 86C40BF91A8D7C5C00081FAC /* ORKConsentReviewStepViewController.h */; settings = {ATTRIBUTES = (Private, ); }; };
		86C40E0E1A8D7C5C00081FAC /* ORKConsentReviewStepViewController.m in Sources */ = {isa = PBXBuildFile; fileRef = 86C40BFA1A8D7C5C00081FAC /* ORKConsentReviewStepViewController.m */; };
		86C40E101A8D7C5C00081FAC /* ORKConsentSceneViewController.h in Headers */ = {isa = PBXBuildFile; fileRef = 86C40BFB1A8D7C5C00081FAC /* ORKConsentSceneViewController.h */; };
		86C40E121A8D7C5C00081FAC /* ORKConsentSceneViewController.m in Sources */ = {isa = PBXBuildFile; fileRef = 86C40BFC1A8D7C5C00081FAC /* ORKConsentSceneViewController.m */; };
		86C40E181A8D7C5C00081FAC /* ORKConsentSection.h in Headers */ = {isa = PBXBuildFile; fileRef = 86C40BFF1A8D7C5C00081FAC /* ORKConsentSection.h */; settings = {ATTRIBUTES = (Public, ); }; };
		86C40E1A1A8D7C5C00081FAC /* ORKConsentSection.m in Sources */ = {isa = PBXBuildFile; fileRef = 86C40C001A8D7C5C00081FAC /* ORKConsentSection.m */; };
		86C40E1C1A8D7C5C00081FAC /* ORKConsentSection_Private.h in Headers */ = {isa = PBXBuildFile; fileRef = 86C40C011A8D7C5C00081FAC /* ORKConsentSection_Private.h */; settings = {ATTRIBUTES = (Private, ); }; };
		86C40E1E1A8D7C5C00081FAC /* ORKConsentSignature.h in Headers */ = {isa = PBXBuildFile; fileRef = 86C40C021A8D7C5C00081FAC /* ORKConsentSignature.h */; settings = {ATTRIBUTES = (Public, ); }; };
		86C40E201A8D7C5C00081FAC /* ORKConsentSignature.m in Sources */ = {isa = PBXBuildFile; fileRef = 86C40C031A8D7C5C00081FAC /* ORKConsentSignature.m */; };
		86C40E241A8D7C5C00081FAC /* ORKEAGLMoviePlayerView.h in Headers */ = {isa = PBXBuildFile; fileRef = 86C40C051A8D7C5C00081FAC /* ORKEAGLMoviePlayerView.h */; };
		86C40E261A8D7C5C00081FAC /* ORKEAGLMoviePlayerView.m in Sources */ = {isa = PBXBuildFile; fileRef = 86C40C061A8D7C5C00081FAC /* ORKEAGLMoviePlayerView.m */; };
		86C40E281A8D7C5C00081FAC /* ORKSignatureView.h in Headers */ = {isa = PBXBuildFile; fileRef = 86C40C071A8D7C5C00081FAC /* ORKSignatureView.h */; };
		86C40E2A1A8D7C5C00081FAC /* ORKSignatureView.m in Sources */ = {isa = PBXBuildFile; fileRef = 86C40C081A8D7C5C00081FAC /* ORKSignatureView.m */; };
		86C40E2C1A8D7C5C00081FAC /* ORKVisualConsentStep.h in Headers */ = {isa = PBXBuildFile; fileRef = 86C40C091A8D7C5C00081FAC /* ORKVisualConsentStep.h */; settings = {ATTRIBUTES = (Public, ); }; };
		86C40E2E1A8D7C5C00081FAC /* ORKVisualConsentStep.m in Sources */ = {isa = PBXBuildFile; fileRef = 86C40C0A1A8D7C5C00081FAC /* ORKVisualConsentStep.m */; };
		86C40E301A8D7C5C00081FAC /* ORKVisualConsentStepViewController.h in Headers */ = {isa = PBXBuildFile; fileRef = 86C40C0B1A8D7C5C00081FAC /* ORKVisualConsentStepViewController.h */; settings = {ATTRIBUTES = (Private, ); }; };
		86C40E321A8D7C5C00081FAC /* ORKVisualConsentStepViewController.m in Sources */ = {isa = PBXBuildFile; fileRef = 86C40C0C1A8D7C5C00081FAC /* ORKVisualConsentStepViewController.m */; };
		86C40E341A8D7C5C00081FAC /* ORKVisualConsentStepViewController_Internal.h in Headers */ = {isa = PBXBuildFile; fileRef = 86C40C0D1A8D7C5C00081FAC /* ORKVisualConsentStepViewController_Internal.h */; };
		86C40E361A8D7C5C00081FAC /* ORKVisualConsentTransitionAnimator.h in Headers */ = {isa = PBXBuildFile; fileRef = 86C40C0E1A8D7C5C00081FAC /* ORKVisualConsentTransitionAnimator.h */; };
		86C40E381A8D7C5C00081FAC /* ORKVisualConsentTransitionAnimator.m in Sources */ = {isa = PBXBuildFile; fileRef = 86C40C0F1A8D7C5C00081FAC /* ORKVisualConsentTransitionAnimator.m */; };
		86CC8EB31AC09383001CCD89 /* ORKAccessibilityTests.m in Sources */ = {isa = PBXBuildFile; fileRef = 86CC8EA81AC09383001CCD89 /* ORKAccessibilityTests.m */; };
		86CC8EB41AC09383001CCD89 /* ORKChoiceAnswerFormatHelperTests.m in Sources */ = {isa = PBXBuildFile; fileRef = 86CC8EA91AC09383001CCD89 /* ORKChoiceAnswerFormatHelperTests.m */; };
		86CC8EB51AC09383001CCD89 /* ORKConsentTests.m in Sources */ = {isa = PBXBuildFile; fileRef = 86CC8EAA1AC09383001CCD89 /* ORKConsentTests.m */; };
		86CC8EB61AC09383001CCD89 /* ORKDataLoggerManagerTests.m in Sources */ = {isa = PBXBuildFile; fileRef = 86CC8EAB1AC09383001CCD89 /* ORKDataLoggerManagerTests.m */; };
		86CC8EB71AC09383001CCD89 /* ORKDataLoggerTests.m in Sources */ = {isa = PBXBuildFile; fileRef = 86CC8EAC1AC09383001CCD89 /* ORKDataLoggerTests.m */; };
		86CC8EB81AC09383001CCD89 /* ORKHKSampleTests.m in Sources */ = {isa = PBXBuildFile; fileRef = 86CC8EAD1AC09383001CCD89 /* ORKHKSampleTests.m */; };
		86CC8EBA1AC09383001CCD89 /* ORKResultTests.m in Sources */ = {isa = PBXBuildFile; fileRef = 86CC8EAF1AC09383001CCD89 /* ORKResultTests.m */; };
		86CC8EBB1AC09383001CCD89 /* ORKTextChoiceCellGroupTests.m in Sources */ = {isa = PBXBuildFile; fileRef = 86CC8EB01AC09383001CCD89 /* ORKTextChoiceCellGroupTests.m */; };
		86D348021AC161B0006DB02B /* ORKRecorderTests.m in Sources */ = {isa = PBXBuildFile; fileRef = 86D348001AC16175006DB02B /* ORKRecorderTests.m */; };
		9550E6731D58DBCF00C691B8 /* ORKTouchAnywhereStep.h in Headers */ = {isa = PBXBuildFile; fileRef = 9550E6711D58DBCF00C691B8 /* ORKTouchAnywhereStep.h */; settings = {ATTRIBUTES = (Public, ); }; };
		9550E6741D58DBCF00C691B8 /* ORKTouchAnywhereStep.m in Sources */ = {isa = PBXBuildFile; fileRef = 9550E6721D58DBCF00C691B8 /* ORKTouchAnywhereStep.m */; };
		9550E67C1D58DD2000C691B8 /* ORKTouchAnywhereStepViewController.h in Headers */ = {isa = PBXBuildFile; fileRef = 9550E67A1D58DD2000C691B8 /* ORKTouchAnywhereStepViewController.h */; settings = {ATTRIBUTES = (Public, ); }; };
		9550E67D1D58DD2000C691B8 /* ORKTouchAnywhereStepViewController.m in Sources */ = {isa = PBXBuildFile; fileRef = 9550E67B1D58DD2000C691B8 /* ORKTouchAnywhereStepViewController.m */; };
		959A2BFC1D68B98700841B04 /* ORKRangeOfMotionStep.h in Headers */ = {isa = PBXBuildFile; fileRef = 959A2BFA1D68B98700841B04 /* ORKRangeOfMotionStep.h */; settings = {ATTRIBUTES = (Private, ); }; };
		959A2BFD1D68B98700841B04 /* ORKRangeOfMotionStep.m in Sources */ = {isa = PBXBuildFile; fileRef = 959A2BFB1D68B98700841B04 /* ORKRangeOfMotionStep.m */; };
		959A2C001D68B9DA00841B04 /* ORKRangeOfMotionStepViewController.h in Headers */ = {isa = PBXBuildFile; fileRef = 959A2BFE1D68B9DA00841B04 /* ORKRangeOfMotionStepViewController.h */; };
		959A2C011D68B9DA00841B04 /* ORKRangeOfMotionStepViewController.m in Sources */ = {isa = PBXBuildFile; fileRef = 959A2BFF1D68B9DA00841B04 /* ORKRangeOfMotionStepViewController.m */; };
		959A2C0D1D68C91400841B04 /* ORKShoulderRangeOfMotionStep.h in Headers */ = {isa = PBXBuildFile; fileRef = 959A2C0B1D68C91400841B04 /* ORKShoulderRangeOfMotionStep.h */; settings = {ATTRIBUTES = (Private, ); }; };
		959A2C0E1D68C91400841B04 /* ORKShoulderRangeOfMotionStep.m in Sources */ = {isa = PBXBuildFile; fileRef = 959A2C0C1D68C91400841B04 /* ORKShoulderRangeOfMotionStep.m */; };
		95E11E551D73396300BF865B /* ORKShoulderRangeOfMotionStepViewController.h in Headers */ = {isa = PBXBuildFile; fileRef = 95E11E531D73396300BF865B /* ORKShoulderRangeOfMotionStepViewController.h */; };
		95E11E561D73396300BF865B /* ORKShoulderRangeOfMotionStepViewController.m in Sources */ = {isa = PBXBuildFile; fileRef = 95E11E541D73396300BF865B /* ORKShoulderRangeOfMotionStepViewController.m */; };
		B11C54991A9EEF8800265E61 /* ORKConsentSharingStep.h in Headers */ = {isa = PBXBuildFile; fileRef = B11C54961A9EEF8800265E61 /* ORKConsentSharingStep.h */; settings = {ATTRIBUTES = (Public, ); }; };
		B11C549B1A9EEF8800265E61 /* ORKConsentSharingStep.m in Sources */ = {isa = PBXBuildFile; fileRef = B11C54971A9EEF8800265E61 /* ORKConsentSharingStep.m */; };
		B11C549F1A9EF4A700265E61 /* ORKConsentSharingStepViewController.h in Headers */ = {isa = PBXBuildFile; fileRef = B11C549C1A9EF4A700265E61 /* ORKConsentSharingStepViewController.h */; settings = {ATTRIBUTES = (Private, ); }; };
		B11C54A11A9EF4A700265E61 /* ORKConsentSharingStepViewController.m in Sources */ = {isa = PBXBuildFile; fileRef = B11C549D1A9EF4A700265E61 /* ORKConsentSharingStepViewController.m */; };
		B12EA0151B0D73A500F9F554 /* ORKToneAudiometryPracticeStep.h in Headers */ = {isa = PBXBuildFile; fileRef = B12EA0131B0D73A500F9F554 /* ORKToneAudiometryPracticeStep.h */; settings = {ATTRIBUTES = (Private, ); }; };
		B12EA0161B0D73A500F9F554 /* ORKToneAudiometryPracticeStep.m in Sources */ = {isa = PBXBuildFile; fileRef = B12EA0141B0D73A500F9F554 /* ORKToneAudiometryPracticeStep.m */; };
		B12EA0191B0D76AD00F9F554 /* ORKToneAudiometryPracticeStepViewController.h in Headers */ = {isa = PBXBuildFile; fileRef = B12EA0171B0D76AD00F9F554 /* ORKToneAudiometryPracticeStepViewController.h */; settings = {ATTRIBUTES = (Private, ); }; };
		B12EA01A1B0D76AD00F9F554 /* ORKToneAudiometryPracticeStepViewController.m in Sources */ = {isa = PBXBuildFile; fileRef = B12EA0181B0D76AD00F9F554 /* ORKToneAudiometryPracticeStepViewController.m */; };
		B17FE7FD1A8DBE7C00BF9C28 /* Artwork.xcassets in Resources */ = {isa = PBXBuildFile; fileRef = 861610BF1A8D8EDD00245F7A /* Artwork.xcassets */; };
		B183A4A21A8535D100C76870 /* ResearchKit_Private.h in Headers */ = {isa = PBXBuildFile; fileRef = B1B894391A00345200C5CF2D /* ResearchKit_Private.h */; settings = {ATTRIBUTES = (Private, ); }; };
		B183A4DD1A8535D100C76870 /* ResearchKit.h in Headers */ = {isa = PBXBuildFile; fileRef = B1C1DE4F196F541F00F75544 /* ResearchKit.h */; settings = {ATTRIBUTES = (Public, ); }; };
		B1A860EA1A9693C400EA57B7 /* consent_01@2x.m4v in Resources */ = {isa = PBXBuildFile; fileRef = B1A860DB1A9693C400EA57B7 /* consent_01@2x.m4v */; };
		B1A860EB1A9693C400EA57B7 /* consent_02@2x.m4v in Resources */ = {isa = PBXBuildFile; fileRef = B1A860DC1A9693C400EA57B7 /* consent_02@2x.m4v */; };
		B1A860EC1A9693C400EA57B7 /* consent_03@2x.m4v in Resources */ = {isa = PBXBuildFile; fileRef = B1A860DD1A9693C400EA57B7 /* consent_03@2x.m4v */; };
		B1A860ED1A9693C400EA57B7 /* consent_04@2x.m4v in Resources */ = {isa = PBXBuildFile; fileRef = B1A860DE1A9693C400EA57B7 /* consent_04@2x.m4v */; };
		B1A860EE1A9693C400EA57B7 /* consent_05@2x.m4v in Resources */ = {isa = PBXBuildFile; fileRef = B1A860DF1A9693C400EA57B7 /* consent_05@2x.m4v */; };
		B1A860EF1A9693C400EA57B7 /* consent_06@2x.m4v in Resources */ = {isa = PBXBuildFile; fileRef = B1A860E01A9693C400EA57B7 /* consent_06@2x.m4v */; };
		B1A860F01A9693C400EA57B7 /* consent_07@2x.m4v in Resources */ = {isa = PBXBuildFile; fileRef = B1A860E11A9693C400EA57B7 /* consent_07@2x.m4v */; };
		B1A860F11A9693C400EA57B7 /* consent_01@3x.m4v in Resources */ = {isa = PBXBuildFile; fileRef = B1A860E31A9693C400EA57B7 /* consent_01@3x.m4v */; };
		B1A860F21A9693C400EA57B7 /* consent_02@3x.m4v in Resources */ = {isa = PBXBuildFile; fileRef = B1A860E41A9693C400EA57B7 /* consent_02@3x.m4v */; };
		B1A860F31A9693C400EA57B7 /* consent_03@3x.m4v in Resources */ = {isa = PBXBuildFile; fileRef = B1A860E51A9693C400EA57B7 /* consent_03@3x.m4v */; };
		B1A860F41A9693C400EA57B7 /* consent_04@3x.m4v in Resources */ = {isa = PBXBuildFile; fileRef = B1A860E61A9693C400EA57B7 /* consent_04@3x.m4v */; };
		B1A860F51A9693C400EA57B7 /* consent_05@3x.m4v in Resources */ = {isa = PBXBuildFile; fileRef = B1A860E71A9693C400EA57B7 /* consent_05@3x.m4v */; };
		B1A860F61A9693C400EA57B7 /* consent_06@3x.m4v in Resources */ = {isa = PBXBuildFile; fileRef = B1A860E81A9693C400EA57B7 /* consent_06@3x.m4v */; };
		B1A860F71A9693C400EA57B7 /* consent_07@3x.m4v in Resources */ = {isa = PBXBuildFile; fileRef = B1A860E91A9693C400EA57B7 /* consent_07@3x.m4v */; };
		B1C0F4E41A9BA65F0022C153 /* ResearchKit.strings in Resources */ = {isa = PBXBuildFile; fileRef = B1C0F4E11A9BA65F0022C153 /* ResearchKit.strings */; };
		B1C7955E1A9FBF04007279BA /* HealthKit.framework in Frameworks */ = {isa = PBXBuildFile; fileRef = B1C7955D1A9FBF04007279BA /* HealthKit.framework */; settings = {ATTRIBUTES = (Required, ); }; };
		B8760F2B1AFBEFB0007FA16F /* ORKScaleRangeDescriptionLabel.h in Headers */ = {isa = PBXBuildFile; fileRef = B8760F291AFBEFB0007FA16F /* ORKScaleRangeDescriptionLabel.h */; };
		B8760F2C1AFBEFB0007FA16F /* ORKScaleRangeDescriptionLabel.m in Sources */ = {isa = PBXBuildFile; fileRef = B8760F2A1AFBEFB0007FA16F /* ORKScaleRangeDescriptionLabel.m */; };
		BA0AA6941EAEC0B600671ACE /* ORKStroopContentView.h in Headers */ = {isa = PBXBuildFile; fileRef = BA0AA68E1EAEC0B600671ACE /* ORKStroopContentView.h */; };
		BA0AA6951EAEC0B600671ACE /* ORKStroopContentView.m in Sources */ = {isa = PBXBuildFile; fileRef = BA0AA68F1EAEC0B600671ACE /* ORKStroopContentView.m */; };
		BA0AA6961EAEC0B600671ACE /* ORKStroopStep.h in Headers */ = {isa = PBXBuildFile; fileRef = BA0AA6901EAEC0B600671ACE /* ORKStroopStep.h */; settings = {ATTRIBUTES = (Private, ); }; };
		BA0AA6971EAEC0B600671ACE /* ORKStroopStep.m in Sources */ = {isa = PBXBuildFile; fileRef = BA0AA6911EAEC0B600671ACE /* ORKStroopStep.m */; };
		BA0AA6981EAEC0B600671ACE /* ORKStroopStepViewController.h in Headers */ = {isa = PBXBuildFile; fileRef = BA0AA6921EAEC0B600671ACE /* ORKStroopStepViewController.h */; settings = {ATTRIBUTES = (Private, ); }; };
		BA0AA6991EAEC0B600671ACE /* ORKStroopStepViewController.m in Sources */ = {isa = PBXBuildFile; fileRef = BA0AA6931EAEC0B600671ACE /* ORKStroopStepViewController.m */; };
		BC01B0FB1B0EB99700863803 /* ORKTintedImageView_Internal.h in Headers */ = {isa = PBXBuildFile; fileRef = BC01B0FA1B0EB99700863803 /* ORKTintedImageView_Internal.h */; };
		BC13CE391B0660220044153C /* ORKNavigableOrderedTask.h in Headers */ = {isa = PBXBuildFile; fileRef = BC13CE371B0660220044153C /* ORKNavigableOrderedTask.h */; settings = {ATTRIBUTES = (Public, ); }; };
		BC13CE3A1B0660220044153C /* ORKNavigableOrderedTask.m in Sources */ = {isa = PBXBuildFile; fileRef = BC13CE381B0660220044153C /* ORKNavigableOrderedTask.m */; };
		BC13CE3C1B0662990044153C /* ORKStepNavigationRule_Private.h in Headers */ = {isa = PBXBuildFile; fileRef = BC13CE3B1B0662990044153C /* ORKStepNavigationRule_Private.h */; settings = {ATTRIBUTES = (Private, ); }; };
		BC13CE401B0666FD0044153C /* ORKResultPredicate.h in Headers */ = {isa = PBXBuildFile; fileRef = BC13CE3F1B0666FD0044153C /* ORKResultPredicate.h */; settings = {ATTRIBUTES = (Public, ); }; };
		BC13CE421B066A990044153C /* ORKStepNavigationRule_Internal.h in Headers */ = {isa = PBXBuildFile; fileRef = BC13CE411B066A990044153C /* ORKStepNavigationRule_Internal.h */; };
		BC1C032C1CA301E300869355 /* ORKHeightPicker.h in Headers */ = {isa = PBXBuildFile; fileRef = BC1C032A1CA301E300869355 /* ORKHeightPicker.h */; };
		BC1C032D1CA301E300869355 /* ORKHeightPicker.m in Sources */ = {isa = PBXBuildFile; fileRef = BC1C032B1CA301E300869355 /* ORKHeightPicker.m */; };
		BC2908BC1FBD628F0030AB89 /* ORKTypes.m in Sources */ = {isa = PBXBuildFile; fileRef = BC2908BB1FBD628F0030AB89 /* ORKTypes.m */; };
		BC4194291AE8453A00073D6B /* ORKObserver.h in Headers */ = {isa = PBXBuildFile; fileRef = BC4194271AE8453A00073D6B /* ORKObserver.h */; };
		BC41942A1AE8453A00073D6B /* ORKObserver.m in Sources */ = {isa = PBXBuildFile; fileRef = BC4194281AE8453A00073D6B /* ORKObserver.m */; };
		BC4A213F1C85FC0000BFC271 /* ORKBarGraphChartView.h in Headers */ = {isa = PBXBuildFile; fileRef = BC4A213D1C85FC0000BFC271 /* ORKBarGraphChartView.h */; settings = {ATTRIBUTES = (Public, ); }; };
		BC4A21401C85FC0000BFC271 /* ORKBarGraphChartView.m in Sources */ = {isa = PBXBuildFile; fileRef = BC4A213E1C85FC0000BFC271 /* ORKBarGraphChartView.m */; };
		BC5FAF841C6901A200057CF1 /* ORKChartTypes.h in Headers */ = {isa = PBXBuildFile; fileRef = BC5FAF821C6901A200057CF1 /* ORKChartTypes.h */; settings = {ATTRIBUTES = (Public, ); }; };
		BC5FAF851C6901A200057CF1 /* ORKChartTypes.m in Sources */ = {isa = PBXBuildFile; fileRef = BC5FAF831C6901A200057CF1 /* ORKChartTypes.m */; };
		BC8FC6781CA9B17C00D12768 /* ORKVoiceEngine_Internal.h in Headers */ = {isa = PBXBuildFile; fileRef = 2EBFE11E1AE1B68800CB8254 /* ORKVoiceEngine_Internal.h */; };
		BC94EF311E962F7400143081 /* ORKDeprecated.h in Headers */ = {isa = PBXBuildFile; fileRef = BC94EF2F1E962F7400143081 /* ORKDeprecated.h */; settings = {ATTRIBUTES = (Public, ); }; };
		BC94EF321E962F7400143081 /* ORKDeprecated.m in Sources */ = {isa = PBXBuildFile; fileRef = BC94EF301E962F7400143081 /* ORKDeprecated.m */; };
		BC94EF361E96394C00143081 /* ORKRegistrationStep_Internal.h in Headers */ = {isa = PBXBuildFile; fileRef = BC94EF351E96394C00143081 /* ORKRegistrationStep_Internal.h */; };
		BCA5C0351AEC05F20092AC8D /* ORKStepNavigationRule.h in Headers */ = {isa = PBXBuildFile; fileRef = BCA5C0331AEC05F20092AC8D /* ORKStepNavigationRule.h */; settings = {ATTRIBUTES = (Public, ); }; };
		BCA5C0361AEC05F20092AC8D /* ORKStepNavigationRule.m in Sources */ = {isa = PBXBuildFile; fileRef = BCA5C0341AEC05F20092AC8D /* ORKStepNavigationRule.m */; };
		BCAD50E81B0201EE0034806A /* ORKTaskTests.m in Sources */ = {isa = PBXBuildFile; fileRef = BCAD50E71B0201EE0034806A /* ORKTaskTests.m */; };
		BCB080A11B83EFB900A3F400 /* ORKStepNavigationRule.swift in Sources */ = {isa = PBXBuildFile; fileRef = BCB080A01B83EFB900A3F400 /* ORKStepNavigationRule.swift */; };
		BCB6E64A1B7D531C000D5B34 /* ORKPieChartView.h in Headers */ = {isa = PBXBuildFile; fileRef = BCB6E6481B7D531C000D5B34 /* ORKPieChartView.h */; settings = {ATTRIBUTES = (Public, ); }; };
		BCB6E64B1B7D531C000D5B34 /* ORKPieChartView.m in Sources */ = {isa = PBXBuildFile; fileRef = BCB6E6491B7D531C000D5B34 /* ORKPieChartView.m */; };
		BCB6E6501B7D533B000D5B34 /* ORKPieChartLegendCollectionViewLayout.h in Headers */ = {isa = PBXBuildFile; fileRef = BCB6E64C1B7D533B000D5B34 /* ORKPieChartLegendCollectionViewLayout.h */; };
		BCB6E6511B7D533B000D5B34 /* ORKPieChartLegendCollectionViewLayout.m in Sources */ = {isa = PBXBuildFile; fileRef = BCB6E64D1B7D533B000D5B34 /* ORKPieChartLegendCollectionViewLayout.m */; };
		BCB6E6521B7D533B000D5B34 /* ORKPieChartLegendCell.h in Headers */ = {isa = PBXBuildFile; fileRef = BCB6E64E1B7D533B000D5B34 /* ORKPieChartLegendCell.h */; };
		BCB6E6531B7D533B000D5B34 /* ORKPieChartLegendCell.m in Sources */ = {isa = PBXBuildFile; fileRef = BCB6E64F1B7D533B000D5B34 /* ORKPieChartLegendCell.m */; };
		BCB6E65B1B7D534C000D5B34 /* ORKDiscreteGraphChartView.h in Headers */ = {isa = PBXBuildFile; fileRef = BCB6E6541B7D534C000D5B34 /* ORKDiscreteGraphChartView.h */; settings = {ATTRIBUTES = (Public, ); }; };
		BCB6E65C1B7D534C000D5B34 /* ORKDiscreteGraphChartView.m in Sources */ = {isa = PBXBuildFile; fileRef = BCB6E6551B7D534C000D5B34 /* ORKDiscreteGraphChartView.m */; };
		BCB6E65D1B7D534C000D5B34 /* ORKGraphChartView_Internal.h in Headers */ = {isa = PBXBuildFile; fileRef = BCB6E6561B7D534C000D5B34 /* ORKGraphChartView_Internal.h */; };
		BCB6E65E1B7D534C000D5B34 /* ORKGraphChartView.h in Headers */ = {isa = PBXBuildFile; fileRef = BCB6E6571B7D534C000D5B34 /* ORKGraphChartView.h */; settings = {ATTRIBUTES = (Public, ); }; };
		BCB6E65F1B7D534C000D5B34 /* ORKGraphChartView.m in Sources */ = {isa = PBXBuildFile; fileRef = BCB6E6581B7D534C000D5B34 /* ORKGraphChartView.m */; };
		BCB6E6601B7D534C000D5B34 /* ORKLineGraphChartView.h in Headers */ = {isa = PBXBuildFile; fileRef = BCB6E6591B7D534C000D5B34 /* ORKLineGraphChartView.h */; settings = {ATTRIBUTES = (Public, ); }; };
		BCB6E6611B7D534C000D5B34 /* ORKLineGraphChartView.m in Sources */ = {isa = PBXBuildFile; fileRef = BCB6E65A1B7D534C000D5B34 /* ORKLineGraphChartView.m */; };
		BCB6E6661B7D535F000D5B34 /* ORKXAxisView.h in Headers */ = {isa = PBXBuildFile; fileRef = BCB6E6621B7D535F000D5B34 /* ORKXAxisView.h */; };
		BCB6E6671B7D535F000D5B34 /* ORKXAxisView.m in Sources */ = {isa = PBXBuildFile; fileRef = BCB6E6631B7D535F000D5B34 /* ORKXAxisView.m */; };
		BCB8133C1C98367A00346561 /* ORKTypes.h in Headers */ = {isa = PBXBuildFile; fileRef = BCB8133B1C98367A00346561 /* ORKTypes.h */; settings = {ATTRIBUTES = (Public, ); }; };
		BCB96C131B19C0EC002A0B96 /* ORKStepTests.m in Sources */ = {isa = PBXBuildFile; fileRef = BCB96C121B19C0EC002A0B96 /* ORKStepTests.m */; };
		BCC1CD9A1B7ED64F00D86886 /* ORKYAxisView.h in Headers */ = {isa = PBXBuildFile; fileRef = BCC1CD981B7ED64F00D86886 /* ORKYAxisView.h */; };
		BCC1CD9B1B7ED64F00D86886 /* ORKYAxisView.m in Sources */ = {isa = PBXBuildFile; fileRef = BCC1CD991B7ED64F00D86886 /* ORKYAxisView.m */; };
		BCD192DF1B81240400FCC08A /* ORKPieChartPieView.h in Headers */ = {isa = PBXBuildFile; fileRef = BCD192DD1B81240400FCC08A /* ORKPieChartPieView.h */; };
		BCD192E01B81240400FCC08A /* ORKPieChartPieView.m in Sources */ = {isa = PBXBuildFile; fileRef = BCD192DE1B81240400FCC08A /* ORKPieChartPieView.m */; };
		BCD192E71B81243900FCC08A /* ORKPieChartLegendView.h in Headers */ = {isa = PBXBuildFile; fileRef = BCD192E51B81243900FCC08A /* ORKPieChartLegendView.h */; };
		BCD192E81B81243900FCC08A /* ORKPieChartLegendView.m in Sources */ = {isa = PBXBuildFile; fileRef = BCD192E61B81243900FCC08A /* ORKPieChartLegendView.m */; };
		BCD192EB1B81245500FCC08A /* ORKPieChartTitleTextView.h in Headers */ = {isa = PBXBuildFile; fileRef = BCD192E91B81245500FCC08A /* ORKPieChartTitleTextView.h */; };
		BCD192EC1B81245500FCC08A /* ORKPieChartTitleTextView.m in Sources */ = {isa = PBXBuildFile; fileRef = BCD192EA1B81245500FCC08A /* ORKPieChartTitleTextView.m */; };
		BCD192EE1B81255F00FCC08A /* ORKPieChartView_Internal.h in Headers */ = {isa = PBXBuildFile; fileRef = BCD192ED1B81255F00FCC08A /* ORKPieChartView_Internal.h */; };
		BCFF24BD1B0798D10044EC35 /* ORKResultPredicate.m in Sources */ = {isa = PBXBuildFile; fileRef = BCFF24BC1B0798D10044EC35 /* ORKResultPredicate.m */; };
		BF1D43851D4904C6007EE90B /* ORKVideoInstructionStep.h in Headers */ = {isa = PBXBuildFile; fileRef = BF1D43831D4904C6007EE90B /* ORKVideoInstructionStep.h */; settings = {ATTRIBUTES = (Public, ); }; };
		BF1D43861D4904C6007EE90B /* ORKVideoInstructionStep.m in Sources */ = {isa = PBXBuildFile; fileRef = BF1D43841D4904C6007EE90B /* ORKVideoInstructionStep.m */; };
		BF1D43891D4905FC007EE90B /* ORKVideoInstructionStepViewController.h in Headers */ = {isa = PBXBuildFile; fileRef = BF1D43871D4905FC007EE90B /* ORKVideoInstructionStepViewController.h */; settings = {ATTRIBUTES = (Private, ); }; };
		BF1D438A1D4905FC007EE90B /* ORKVideoInstructionStepViewController.m in Sources */ = {isa = PBXBuildFile; fileRef = BF1D43881D4905FC007EE90B /* ORKVideoInstructionStepViewController.m */; };
		BF5161501BE9C53D00174DDD /* ORKWaitStep.h in Headers */ = {isa = PBXBuildFile; fileRef = BF9155A11BDE8DA9007FA459 /* ORKWaitStep.h */; settings = {ATTRIBUTES = (Public, ); }; };
		BF91559B1BDE8D7D007FA459 /* ORKReviewStep_Internal.h in Headers */ = {isa = PBXBuildFile; fileRef = BF9155951BDE8D7D007FA459 /* ORKReviewStep_Internal.h */; };
		BF91559C1BDE8D7D007FA459 /* ORKReviewStep.h in Headers */ = {isa = PBXBuildFile; fileRef = BF9155961BDE8D7D007FA459 /* ORKReviewStep.h */; settings = {ATTRIBUTES = (Public, ); }; };
		BF91559D1BDE8D7D007FA459 /* ORKReviewStep.m in Sources */ = {isa = PBXBuildFile; fileRef = BF9155971BDE8D7D007FA459 /* ORKReviewStep.m */; };
		BF91559E1BDE8D7E007FA459 /* ORKReviewStepViewController_Internal.h in Headers */ = {isa = PBXBuildFile; fileRef = BF9155981BDE8D7D007FA459 /* ORKReviewStepViewController_Internal.h */; };
		BF91559F1BDE8D7E007FA459 /* ORKReviewStepViewController.h in Headers */ = {isa = PBXBuildFile; fileRef = BF9155991BDE8D7D007FA459 /* ORKReviewStepViewController.h */; settings = {ATTRIBUTES = (Private, ); }; };
		BF9155A01BDE8D7E007FA459 /* ORKReviewStepViewController.m in Sources */ = {isa = PBXBuildFile; fileRef = BF91559A1BDE8D7D007FA459 /* ORKReviewStepViewController.m */; };
		BF9155A81BDE8DA9007FA459 /* ORKWaitStep.m in Sources */ = {isa = PBXBuildFile; fileRef = BF9155A21BDE8DA9007FA459 /* ORKWaitStep.m */; };
		BF9155A91BDE8DA9007FA459 /* ORKWaitStepView.h in Headers */ = {isa = PBXBuildFile; fileRef = BF9155A31BDE8DA9007FA459 /* ORKWaitStepView.h */; };
		BF9155AA1BDE8DA9007FA459 /* ORKWaitStepView.m in Sources */ = {isa = PBXBuildFile; fileRef = BF9155A41BDE8DA9007FA459 /* ORKWaitStepView.m */; };
		BF9155AB1BDE8DA9007FA459 /* ORKWaitStepViewController.h in Headers */ = {isa = PBXBuildFile; fileRef = BF9155A51BDE8DA9007FA459 /* ORKWaitStepViewController.h */; settings = {ATTRIBUTES = (Public, ); }; };
		BF9155AC1BDE8DA9007FA459 /* ORKWaitStepViewController.m in Sources */ = {isa = PBXBuildFile; fileRef = BF9155A61BDE8DA9007FA459 /* ORKWaitStepViewController.m */; };
		CBD34A561BB1FB9000F204EA /* ORKLocationSelectionView.h in Headers */ = {isa = PBXBuildFile; fileRef = CBD34A541BB1FB9000F204EA /* ORKLocationSelectionView.h */; };
		CBD34A571BB1FB9000F204EA /* ORKLocationSelectionView.m in Sources */ = {isa = PBXBuildFile; fileRef = CBD34A551BB1FB9000F204EA /* ORKLocationSelectionView.m */; };
		CBD34A5A1BB207FC00F204EA /* ORKSurveyAnswerCellForLocation.h in Headers */ = {isa = PBXBuildFile; fileRef = CBD34A581BB207FC00F204EA /* ORKSurveyAnswerCellForLocation.h */; };
		CBD34A5B1BB207FC00F204EA /* ORKSurveyAnswerCellForLocation.m in Sources */ = {isa = PBXBuildFile; fileRef = CBD34A591BB207FC00F204EA /* ORKSurveyAnswerCellForLocation.m */; };
		D42FEFB81AF7557000A124F8 /* ORKImageCaptureView.h in Headers */ = {isa = PBXBuildFile; fileRef = D42FEFB61AF7557000A124F8 /* ORKImageCaptureView.h */; };
		D42FEFB91AF7557000A124F8 /* ORKImageCaptureView.m in Sources */ = {isa = PBXBuildFile; fileRef = D42FEFB71AF7557000A124F8 /* ORKImageCaptureView.m */; };
		D44239791AF17F5100559D96 /* ORKImageCaptureStep.h in Headers */ = {isa = PBXBuildFile; fileRef = D44239771AF17F5100559D96 /* ORKImageCaptureStep.h */; settings = {ATTRIBUTES = (Public, ); }; };
		D442397A1AF17F5100559D96 /* ORKImageCaptureStep.m in Sources */ = {isa = PBXBuildFile; fileRef = D44239781AF17F5100559D96 /* ORKImageCaptureStep.m */; };
		D442397D1AF17F7600559D96 /* ORKImageCaptureStepViewController.h in Headers */ = {isa = PBXBuildFile; fileRef = D442397B1AF17F7600559D96 /* ORKImageCaptureStepViewController.h */; settings = {ATTRIBUTES = (Private, ); }; };
		D442397E1AF17F7600559D96 /* ORKImageCaptureStepViewController.m in Sources */ = {isa = PBXBuildFile; fileRef = D442397C1AF17F7600559D96 /* ORKImageCaptureStepViewController.m */; };
		D458520A1AF6CCFA00A2DE13 /* ORKImageCaptureCameraPreviewView.h in Headers */ = {isa = PBXBuildFile; fileRef = D45852081AF6CCFA00A2DE13 /* ORKImageCaptureCameraPreviewView.h */; };
		D458520B1AF6CCFA00A2DE13 /* ORKImageCaptureCameraPreviewView.m in Sources */ = {isa = PBXBuildFile; fileRef = D45852091AF6CCFA00A2DE13 /* ORKImageCaptureCameraPreviewView.m */; };
		FA7A9D2B1B082688005A2BEA /* ORKConsentDocumentTests.m in Sources */ = {isa = PBXBuildFile; fileRef = FA7A9D2A1B082688005A2BEA /* ORKConsentDocumentTests.m */; };
		FA7A9D2F1B083DD3005A2BEA /* ORKConsentSectionFormatter.h in Headers */ = {isa = PBXBuildFile; fileRef = FA7A9D2D1B083DD3005A2BEA /* ORKConsentSectionFormatter.h */; };
		FA7A9D301B083DD3005A2BEA /* ORKConsentSectionFormatter.m in Sources */ = {isa = PBXBuildFile; fileRef = FA7A9D2E1B083DD3005A2BEA /* ORKConsentSectionFormatter.m */; };
		FA7A9D331B0843A9005A2BEA /* ORKConsentSignatureFormatter.h in Headers */ = {isa = PBXBuildFile; fileRef = FA7A9D311B0843A9005A2BEA /* ORKConsentSignatureFormatter.h */; };
		FA7A9D341B0843A9005A2BEA /* ORKConsentSignatureFormatter.m in Sources */ = {isa = PBXBuildFile; fileRef = FA7A9D321B0843A9005A2BEA /* ORKConsentSignatureFormatter.m */; };
		FA7A9D371B09365F005A2BEA /* ORKConsentSectionFormatterTests.m in Sources */ = {isa = PBXBuildFile; fileRef = FA7A9D361B09365F005A2BEA /* ORKConsentSectionFormatterTests.m */; };
		FA7A9D391B0969A7005A2BEA /* ORKConsentSignatureFormatterTests.m in Sources */ = {isa = PBXBuildFile; fileRef = FA7A9D381B0969A7005A2BEA /* ORKConsentSignatureFormatterTests.m */; };
		FF0CB38A1FD5C4C3002D838C /* ORKWebViewStepResult.h in Headers */ = {isa = PBXBuildFile; fileRef = FF0CB3881FD5C4C3002D838C /* ORKWebViewStepResult.h */; settings = {ATTRIBUTES = (Public, ); }; };
		FF0CB38B1FD5C4C3002D838C /* ORKWebViewStepResult.m in Sources */ = {isa = PBXBuildFile; fileRef = FF0CB3891FD5C4C3002D838C /* ORKWebViewStepResult.m */; };
		FF154FB41E82EF5E004ED908 /* ORKOrderedTask+ORKPredefinedActiveTask.h in Headers */ = {isa = PBXBuildFile; fileRef = FF154FB21E82EF5E004ED908 /* ORKOrderedTask+ORKPredefinedActiveTask.h */; settings = {ATTRIBUTES = (Public, ); }; };
		FF154FB51E82EF5E004ED908 /* ORKOrderedTask+ORKPredefinedActiveTask.m in Sources */ = {isa = PBXBuildFile; fileRef = FF154FB31E82EF5E004ED908 /* ORKOrderedTask+ORKPredefinedActiveTask.m */; };
		FF36A48D1D1A0ACA00DE8470 /* ORKAudioLevelNavigationRule.h in Headers */ = {isa = PBXBuildFile; fileRef = FF36A48B1D1A0ACA00DE8470 /* ORKAudioLevelNavigationRule.h */; settings = {ATTRIBUTES = (Private, ); }; };
		FF36A48E1D1A0ACA00DE8470 /* ORKAudioLevelNavigationRule.m in Sources */ = {isa = PBXBuildFile; fileRef = FF36A48C1D1A0ACA00DE8470 /* ORKAudioLevelNavigationRule.m */; };
		FF36A49C1D1A15FC00DE8470 /* ORKTableStepViewController_Internal.h in Headers */ = {isa = PBXBuildFile; fileRef = FF36A4991D1A15FC00DE8470 /* ORKTableStepViewController_Internal.h */; };
		FF36A49D1D1A15FC00DE8470 /* ORKTableStepViewController.h in Headers */ = {isa = PBXBuildFile; fileRef = FF36A49A1D1A15FC00DE8470 /* ORKTableStepViewController.h */; settings = {ATTRIBUTES = (Public, ); }; };
		FF36A49E1D1A15FC00DE8470 /* ORKTableStepViewController.m in Sources */ = {isa = PBXBuildFile; fileRef = FF36A49B1D1A15FC00DE8470 /* ORKTableStepViewController.m */; };
		FF5051ED1D668FF80065E677 /* ORKPageStep_Private.h in Headers */ = {isa = PBXBuildFile; fileRef = FF5051EC1D668FF80065E677 /* ORKPageStep_Private.h */; settings = {ATTRIBUTES = (Private, ); }; };
		FF5051F01D66908C0065E677 /* ORKNavigablePageStep.h in Headers */ = {isa = PBXBuildFile; fileRef = FF5051EE1D66908C0065E677 /* ORKNavigablePageStep.h */; settings = {ATTRIBUTES = (Public, ); }; };
		FF5051F11D66908C0065E677 /* ORKNavigablePageStep.m in Sources */ = {isa = PBXBuildFile; fileRef = FF5051EF1D66908C0065E677 /* ORKNavigablePageStep.m */; };
		FF5424531DF1513B00A86918 /* ORKHealthAnswerFormat.swift in Sources */ = {isa = PBXBuildFile; fileRef = FF5424521DF1513B00A86918 /* ORKHealthAnswerFormat.swift */; };
		FF5CA6121D2C2670001660A3 /* ORKTableStep.h in Headers */ = {isa = PBXBuildFile; fileRef = FF5CA6101D2C2670001660A3 /* ORKTableStep.h */; settings = {ATTRIBUTES = (Public, ); }; };
		FF5CA6131D2C2670001660A3 /* ORKTableStep.m in Sources */ = {isa = PBXBuildFile; fileRef = FF5CA6111D2C2670001660A3 /* ORKTableStep.m */; };
		FF5CA61B1D2C6453001660A3 /* ORKSignatureStep.h in Headers */ = {isa = PBXBuildFile; fileRef = FF5CA6191D2C6453001660A3 /* ORKSignatureStep.h */; settings = {ATTRIBUTES = (Public, ); }; };
		FF5CA61C1D2C6453001660A3 /* ORKSignatureStep.m in Sources */ = {isa = PBXBuildFile; fileRef = FF5CA61A1D2C6453001660A3 /* ORKSignatureStep.m */; };
		FF5E3CCB1D23444400ECE4B7 /* ORKPageStepViewController.h in Headers */ = {isa = PBXBuildFile; fileRef = FF5E3CC91D23444400ECE4B7 /* ORKPageStepViewController.h */; settings = {ATTRIBUTES = (Public, ); }; };
		FF5E3CCC1D23444400ECE4B7 /* ORKPageStepViewController.m in Sources */ = {isa = PBXBuildFile; fileRef = FF5E3CCA1D23444400ECE4B7 /* ORKPageStepViewController.m */; };
		FF72B1EF1F5F10CD004C6F15 /* ORKStroopResult.h in Headers */ = {isa = PBXBuildFile; fileRef = FF72B1ED1F5F10CD004C6F15 /* ORKStroopResult.h */; settings = {ATTRIBUTES = (Public, ); }; };
		FF72B1F01F5F10CD004C6F15 /* ORKStroopResult.m in Sources */ = {isa = PBXBuildFile; fileRef = FF72B1EE1F5F10CD004C6F15 /* ORKStroopResult.m */; };
		FF919A221E81A56F005C2A1E /* ORKTappingIntervalResult.h in Headers */ = {isa = PBXBuildFile; fileRef = FF919A201E81A56F005C2A1E /* ORKTappingIntervalResult.h */; settings = {ATTRIBUTES = (Public, ); }; };
		FF919A231E81A56F005C2A1E /* ORKTappingIntervalResult.m in Sources */ = {isa = PBXBuildFile; fileRef = FF919A211E81A56F005C2A1E /* ORKTappingIntervalResult.m */; };
		FF919A271E81A87B005C2A1E /* ORKActiveTaskResult.h in Headers */ = {isa = PBXBuildFile; fileRef = FF919A261E81A87B005C2A1E /* ORKActiveTaskResult.h */; settings = {ATTRIBUTES = (Public, ); }; };
		FF919A2A1E81A94B005C2A1E /* ORKRangeOfMotionResult.h in Headers */ = {isa = PBXBuildFile; fileRef = FF919A281E81A94B005C2A1E /* ORKRangeOfMotionResult.h */; settings = {ATTRIBUTES = (Public, ); }; };
		FF919A2B1E81A94B005C2A1E /* ORKRangeOfMotionResult.m in Sources */ = {isa = PBXBuildFile; fileRef = FF919A291E81A94B005C2A1E /* ORKRangeOfMotionResult.m */; };
		FF919A2E1E81AAD0005C2A1E /* ORKTowerOfHanoiResult.h in Headers */ = {isa = PBXBuildFile; fileRef = FF919A2C1E81AAD0005C2A1E /* ORKTowerOfHanoiResult.h */; settings = {ATTRIBUTES = (Public, ); }; };
		FF919A2F1E81AAD0005C2A1E /* ORKTowerOfHanoiResult.m in Sources */ = {isa = PBXBuildFile; fileRef = FF919A2D1E81AAD0005C2A1E /* ORKTowerOfHanoiResult.m */; };
		FF919A321E81AC26005C2A1E /* ORKToneAudiometryResult.h in Headers */ = {isa = PBXBuildFile; fileRef = FF919A301E81AC26005C2A1E /* ORKToneAudiometryResult.h */; settings = {ATTRIBUTES = (Public, ); }; };
		FF919A331E81AC26005C2A1E /* ORKToneAudiometryResult.m in Sources */ = {isa = PBXBuildFile; fileRef = FF919A311E81AC26005C2A1E /* ORKToneAudiometryResult.m */; };
		FF919A361E81AD9C005C2A1E /* ORKSpatialSpanMemoryResult.h in Headers */ = {isa = PBXBuildFile; fileRef = FF919A341E81AD9C005C2A1E /* ORKSpatialSpanMemoryResult.h */; settings = {ATTRIBUTES = (Public, ); }; };
		FF919A371E81AD9C005C2A1E /* ORKSpatialSpanMemoryResult.m in Sources */ = {isa = PBXBuildFile; fileRef = FF919A351E81AD9C005C2A1E /* ORKSpatialSpanMemoryResult.m */; };
		FF919A3B1E81AF1D005C2A1E /* ORKFileResult.h in Headers */ = {isa = PBXBuildFile; fileRef = FF919A391E81AF1D005C2A1E /* ORKFileResult.h */; settings = {ATTRIBUTES = (Public, ); }; };
		FF919A3C1E81AF1D005C2A1E /* ORKFileResult.m in Sources */ = {isa = PBXBuildFile; fileRef = FF919A3A1E81AF1D005C2A1E /* ORKFileResult.m */; };
		FF919A3F1E81AFEF005C2A1E /* ORKReactionTimeResult.h in Headers */ = {isa = PBXBuildFile; fileRef = FF919A3D1E81AFEF005C2A1E /* ORKReactionTimeResult.h */; settings = {ATTRIBUTES = (Public, ); }; };
		FF919A401E81AFEF005C2A1E /* ORKReactionTimeResult.m in Sources */ = {isa = PBXBuildFile; fileRef = FF919A3E1E81AFEF005C2A1E /* ORKReactionTimeResult.m */; };
		FF919A431E81B904005C2A1E /* ORKPSATResult.h in Headers */ = {isa = PBXBuildFile; fileRef = FF919A411E81B904005C2A1E /* ORKPSATResult.h */; settings = {ATTRIBUTES = (Public, ); }; };
		FF919A441E81B904005C2A1E /* ORKPSATResult.m in Sources */ = {isa = PBXBuildFile; fileRef = FF919A421E81B904005C2A1E /* ORKPSATResult.m */; };
		FF919A471E81BA3D005C2A1E /* ORKHolePegTestResult.h in Headers */ = {isa = PBXBuildFile; fileRef = FF919A451E81BA3D005C2A1E /* ORKHolePegTestResult.h */; settings = {ATTRIBUTES = (Public, ); }; };
		FF919A481E81BA3D005C2A1E /* ORKHolePegTestResult.m in Sources */ = {isa = PBXBuildFile; fileRef = FF919A461E81BA3D005C2A1E /* ORKHolePegTestResult.m */; };
		FF919A4B1E81BB7E005C2A1E /* ORKTimedWalkResult.h in Headers */ = {isa = PBXBuildFile; fileRef = FF919A491E81BB7E005C2A1E /* ORKTimedWalkResult.h */; settings = {ATTRIBUTES = (Public, ); }; };
		FF919A4C1E81BB7E005C2A1E /* ORKTimedWalkResult.m in Sources */ = {isa = PBXBuildFile; fileRef = FF919A4A1E81BB7E005C2A1E /* ORKTimedWalkResult.m */; };
		FF919A4F1E81BD05005C2A1E /* ORKTrailmakingResult.h in Headers */ = {isa = PBXBuildFile; fileRef = FF919A4D1E81BD05005C2A1E /* ORKTrailmakingResult.h */; settings = {ATTRIBUTES = (Public, ); }; };
		FF919A501E81BD05005C2A1E /* ORKTrailmakingResult.m in Sources */ = {isa = PBXBuildFile; fileRef = FF919A4E1E81BD05005C2A1E /* ORKTrailmakingResult.m */; };
		FF919A531E81BEB5005C2A1E /* ORKCollectionResult.h in Headers */ = {isa = PBXBuildFile; fileRef = FF919A511E81BEB5005C2A1E /* ORKCollectionResult.h */; settings = {ATTRIBUTES = (Public, ); }; };
		FF919A541E81BEB5005C2A1E /* ORKCollectionResult.m in Sources */ = {isa = PBXBuildFile; fileRef = FF919A521E81BEB5005C2A1E /* ORKCollectionResult.m */; };
		FF919A561E81BEE0005C2A1E /* ORKCollectionResult_Private.h in Headers */ = {isa = PBXBuildFile; fileRef = FF919A551E81BEDD005C2A1E /* ORKCollectionResult_Private.h */; settings = {ATTRIBUTES = (Private, ); }; };
		FF919A591E81C628005C2A1E /* ORKQuestionResult.h in Headers */ = {isa = PBXBuildFile; fileRef = FF919A571E81C628005C2A1E /* ORKQuestionResult.h */; settings = {ATTRIBUTES = (Public, ); }; };
		FF919A5A1E81C628005C2A1E /* ORKQuestionResult.m in Sources */ = {isa = PBXBuildFile; fileRef = FF919A581E81C628005C2A1E /* ORKQuestionResult.m */; };
		FF919A5C1E81C641005C2A1E /* ORKQuestionResult_Private.h in Headers */ = {isa = PBXBuildFile; fileRef = FF919A5B1E81C63B005C2A1E /* ORKQuestionResult_Private.h */; settings = {ATTRIBUTES = (Private, ); }; };
		FF919A5F1E81CF07005C2A1E /* ORKVideoInstructionStepResult.h in Headers */ = {isa = PBXBuildFile; fileRef = FF919A5D1E81CF07005C2A1E /* ORKVideoInstructionStepResult.h */; settings = {ATTRIBUTES = (Public, ); }; };
		FF919A601E81CF07005C2A1E /* ORKVideoInstructionStepResult.m in Sources */ = {isa = PBXBuildFile; fileRef = FF919A5E1E81CF07005C2A1E /* ORKVideoInstructionStepResult.m */; };
		FF919A631E81D04D005C2A1E /* ORKSignatureResult.h in Headers */ = {isa = PBXBuildFile; fileRef = FF919A611E81D04D005C2A1E /* ORKSignatureResult.h */; settings = {ATTRIBUTES = (Public, ); }; };
		FF919A641E81D04D005C2A1E /* ORKSignatureResult.m in Sources */ = {isa = PBXBuildFile; fileRef = FF919A621E81D04D005C2A1E /* ORKSignatureResult.m */; };
		FF919A661E81D168005C2A1E /* ORKSignatureResult_Private.h in Headers */ = {isa = PBXBuildFile; fileRef = FF919A651E81D164005C2A1E /* ORKSignatureResult_Private.h */; settings = {ATTRIBUTES = (Private, ); }; };
		FF919A691E81D255005C2A1E /* ORKConsentSignatureResult.h in Headers */ = {isa = PBXBuildFile; fileRef = FF919A671E81D255005C2A1E /* ORKConsentSignatureResult.h */; settings = {ATTRIBUTES = (Public, ); }; };
		FF919A6A1E81D255005C2A1E /* ORKConsentSignatureResult.m in Sources */ = {isa = PBXBuildFile; fileRef = FF919A681E81D255005C2A1E /* ORKConsentSignatureResult.m */; };
		FF919A6D1E81D3B0005C2A1E /* ORKPasscodeResult.h in Headers */ = {isa = PBXBuildFile; fileRef = FF919A6B1E81D3B0005C2A1E /* ORKPasscodeResult.h */; settings = {ATTRIBUTES = (Public, ); }; };
		FF919A6E1E81D3B0005C2A1E /* ORKPasscodeResult.m in Sources */ = {isa = PBXBuildFile; fileRef = FF919A6C1E81D3B0005C2A1E /* ORKPasscodeResult.m */; };
		FFAE71401DAEC66200AE82B4 /* ORKFootnoteLabel.h in Headers */ = {isa = PBXBuildFile; fileRef = FFAE713E1DAEC66200AE82B4 /* ORKFootnoteLabel.h */; };
		FFAE71411DAEC66200AE82B4 /* ORKFootnoteLabel.m in Sources */ = {isa = PBXBuildFile; fileRef = FFAE713F1DAEC66200AE82B4 /* ORKFootnoteLabel.m */; };
		FFDDD8491D3555EA00446806 /* ORKPageStep.h in Headers */ = {isa = PBXBuildFile; fileRef = FFDDD8471D3555EA00446806 /* ORKPageStep.h */; settings = {ATTRIBUTES = (Public, ); }; };
		FFDDD84A1D3555EA00446806 /* ORKPageStep.m in Sources */ = {isa = PBXBuildFile; fileRef = FFDDD8481D3555EA00446806 /* ORKPageStep.m */; };
		FFF65AB81E318F2D0043FB40 /* ORKMultipleValuePicker.h in Headers */ = {isa = PBXBuildFile; fileRef = FFF65AB61E318F2D0043FB40 /* ORKMultipleValuePicker.h */; };
		FFF65AB91E318F2D0043FB40 /* ORKMultipleValuePicker.m in Sources */ = {isa = PBXBuildFile; fileRef = FFF65AB71E318F2D0043FB40 /* ORKMultipleValuePicker.m */; };
/* End PBXBuildFile section */

/* Begin PBXContainerItemProxy section */
		86CC8EA11AC09332001CCD89 /* PBXContainerItemProxy */ = {
			isa = PBXContainerItemProxy;
			containerPortal = 3FFF18351829DB1D00167070 /* Project object */;
			proxyType = 1;
			remoteGlobalIDString = B183A4731A8535D100C76870;
			remoteInfo = OpenResearchKit;
		};
		B11DF3B01AA10795009E76D2 /* PBXContainerItemProxy */ = {
			isa = PBXContainerItemProxy;
			containerPortal = 3FFF18351829DB1D00167070 /* Project object */;
			proxyType = 1;
			remoteGlobalIDString = B183A4731A8535D100C76870;
			remoteInfo = OpenResearchKit;
		};
/* End PBXContainerItemProxy section */

/* Begin PBXFileReference section */
		106FF29C1B663FCE004EACF2 /* ORKHolePegTestPlaceStep.h */ = {isa = PBXFileReference; fileEncoding = 4; lastKnownFileType = sourcecode.c.h; path = ORKHolePegTestPlaceStep.h; sourceTree = "<group>"; };
		106FF29D1B663FCE004EACF2 /* ORKHolePegTestPlaceStep.m */ = {isa = PBXFileReference; fileEncoding = 4; lastKnownFileType = sourcecode.c.objc; path = ORKHolePegTestPlaceStep.m; sourceTree = "<group>"; };
		106FF2A01B665B86004EACF2 /* ORKHolePegTestPlaceStepViewController.h */ = {isa = PBXFileReference; fileEncoding = 4; lastKnownFileType = sourcecode.c.h; path = ORKHolePegTestPlaceStepViewController.h; sourceTree = "<group>"; };
		106FF2A11B665B86004EACF2 /* ORKHolePegTestPlaceStepViewController.m */ = {isa = PBXFileReference; fileEncoding = 4; lastKnownFileType = sourcecode.c.objc; path = ORKHolePegTestPlaceStepViewController.m; sourceTree = "<group>"; };
		106FF2A41B665CF5004EACF2 /* ORKHolePegTestPlaceContentView.h */ = {isa = PBXFileReference; fileEncoding = 4; lastKnownFileType = sourcecode.c.h; path = ORKHolePegTestPlaceContentView.h; sourceTree = "<group>"; };
		106FF2A51B665CF5004EACF2 /* ORKHolePegTestPlaceContentView.m */ = {isa = PBXFileReference; fileEncoding = 4; lastKnownFileType = sourcecode.c.objc; path = ORKHolePegTestPlaceContentView.m; sourceTree = "<group>"; };
		106FF2A81B690FD7004EACF2 /* ORKHolePegTestPlacePegView.h */ = {isa = PBXFileReference; fileEncoding = 4; lastKnownFileType = sourcecode.c.h; path = ORKHolePegTestPlacePegView.h; sourceTree = "<group>"; };
		106FF2A91B690FD7004EACF2 /* ORKHolePegTestPlacePegView.m */ = {isa = PBXFileReference; fileEncoding = 4; lastKnownFileType = sourcecode.c.objc; path = ORKHolePegTestPlacePegView.m; sourceTree = "<group>"; };
		106FF2AC1B6FACA8004EACF2 /* ORKDirectionView.h */ = {isa = PBXFileReference; fileEncoding = 4; lastKnownFileType = sourcecode.c.h; path = ORKDirectionView.h; sourceTree = "<group>"; };
		106FF2AD1B6FACA8004EACF2 /* ORKDirectionView.m */ = {isa = PBXFileReference; fileEncoding = 4; lastKnownFileType = sourcecode.c.objc; path = ORKDirectionView.m; sourceTree = "<group>"; };
		106FF2B21B71F18E004EACF2 /* ORKHolePegTestPlaceHoleView.h */ = {isa = PBXFileReference; fileEncoding = 4; lastKnownFileType = sourcecode.c.h; path = ORKHolePegTestPlaceHoleView.h; sourceTree = "<group>"; };
		106FF2B31B71F18E004EACF2 /* ORKHolePegTestPlaceHoleView.m */ = {isa = PBXFileReference; fileEncoding = 4; lastKnownFileType = sourcecode.c.objc; path = ORKHolePegTestPlaceHoleView.m; sourceTree = "<group>"; };
		10864C961B27146B000F4158 /* ORKPSATStep.h */ = {isa = PBXFileReference; fileEncoding = 4; lastKnownFileType = sourcecode.c.h; path = ORKPSATStep.h; sourceTree = "<group>"; };
		10864C971B27146B000F4158 /* ORKPSATStep.m */ = {isa = PBXFileReference; fileEncoding = 4; lastKnownFileType = sourcecode.c.objc; path = ORKPSATStep.m; sourceTree = "<group>"; };
		10864C981B27146B000F4158 /* ORKPSATStepViewController.h */ = {isa = PBXFileReference; fileEncoding = 4; lastKnownFileType = sourcecode.c.h; path = ORKPSATStepViewController.h; sourceTree = "<group>"; };
		10864C991B27146B000F4158 /* ORKPSATStepViewController.m */ = {isa = PBXFileReference; fileEncoding = 4; lastKnownFileType = sourcecode.c.objc; path = ORKPSATStepViewController.m; sourceTree = "<group>"; };
		10864C9A1B27146B000F4158 /* ORKPSATContentView.h */ = {isa = PBXFileReference; fileEncoding = 4; lastKnownFileType = sourcecode.c.h; path = ORKPSATContentView.h; sourceTree = "<group>"; };
		10864C9B1B27146B000F4158 /* ORKPSATContentView.m */ = {isa = PBXFileReference; fileEncoding = 4; lastKnownFileType = sourcecode.c.objc; path = ORKPSATContentView.m; sourceTree = "<group>"; };
		10864C9C1B27146B000F4158 /* ORKPSATKeyboardView.h */ = {isa = PBXFileReference; fileEncoding = 4; lastKnownFileType = sourcecode.c.h; path = ORKPSATKeyboardView.h; sourceTree = "<group>"; };
		10864C9D1B27146B000F4158 /* ORKPSATKeyboardView.m */ = {isa = PBXFileReference; fileEncoding = 4; lastKnownFileType = sourcecode.c.objc; path = ORKPSATKeyboardView.m; sourceTree = "<group>"; };
		10BAA2C81B5FCB4F004FE478 /* ORKProgressView.h */ = {isa = PBXFileReference; fileEncoding = 4; lastKnownFileType = sourcecode.c.h; path = ORKProgressView.h; sourceTree = "<group>"; };
		10BAA2C91B5FCB4F004FE478 /* ORKProgressView.m */ = {isa = PBXFileReference; fileEncoding = 4; lastKnownFileType = sourcecode.c.objc; path = ORKProgressView.m; sourceTree = "<group>"; };
		10FF9AC11B79EF2800ECB5B4 /* ORKHolePegTestRemoveStep.h */ = {isa = PBXFileReference; fileEncoding = 4; lastKnownFileType = sourcecode.c.h; path = ORKHolePegTestRemoveStep.h; sourceTree = "<group>"; };
		10FF9AC21B79EF2800ECB5B4 /* ORKHolePegTestRemoveStep.m */ = {isa = PBXFileReference; fileEncoding = 4; lastKnownFileType = sourcecode.c.objc; path = ORKHolePegTestRemoveStep.m; sourceTree = "<group>"; };
		10FF9AC91B79F22900ECB5B4 /* ORKHolePegTestRemoveStepViewController.h */ = {isa = PBXFileReference; fileEncoding = 4; lastKnownFileType = sourcecode.c.h; path = ORKHolePegTestRemoveStepViewController.h; sourceTree = "<group>"; };
		10FF9ACA1B79F22900ECB5B4 /* ORKHolePegTestRemoveStepViewController.m */ = {isa = PBXFileReference; fileEncoding = 4; lastKnownFileType = sourcecode.c.objc; path = ORKHolePegTestRemoveStepViewController.m; sourceTree = "<group>"; };
		10FF9ACD1B79F5CE00ECB5B4 /* ORKHolePegTestRemoveContentView.h */ = {isa = PBXFileReference; fileEncoding = 4; lastKnownFileType = sourcecode.c.h; path = ORKHolePegTestRemoveContentView.h; sourceTree = "<group>"; };
		10FF9ACE1B79F5CE00ECB5B4 /* ORKHolePegTestRemoveContentView.m */ = {isa = PBXFileReference; fileEncoding = 4; lastKnownFileType = sourcecode.c.objc; path = ORKHolePegTestRemoveContentView.m; sourceTree = "<group>"; };
		10FF9AD11B79F5EA00ECB5B4 /* ORKHolePegTestRemovePegView.h */ = {isa = PBXFileReference; fileEncoding = 4; lastKnownFileType = sourcecode.c.h; path = ORKHolePegTestRemovePegView.h; sourceTree = "<group>"; };
		10FF9AD21B79F5EA00ECB5B4 /* ORKHolePegTestRemovePegView.m */ = {isa = PBXFileReference; fileEncoding = 4; lastKnownFileType = sourcecode.c.objc; path = ORKHolePegTestRemovePegView.m; sourceTree = "<group>"; };
		10FF9AD51B7A045E00ECB5B4 /* ORKSeparatorView.h */ = {isa = PBXFileReference; fileEncoding = 4; lastKnownFileType = sourcecode.c.h; path = ORKSeparatorView.h; sourceTree = "<group>"; };
		10FF9AD61B7A045E00ECB5B4 /* ORKSeparatorView.m */ = {isa = PBXFileReference; fileEncoding = 4; lastKnownFileType = sourcecode.c.objc; path = ORKSeparatorView.m; sourceTree = "<group>"; };
		10FF9AD91B7BA78400ECB5B4 /* ORKOrderedTask_Private.h */ = {isa = PBXFileReference; fileEncoding = 4; lastKnownFileType = sourcecode.c.h; path = ORKOrderedTask_Private.h; sourceTree = "<group>"; };
		147503AD1AEE8071004B17F3 /* ORKAudioGenerator.h */ = {isa = PBXFileReference; fileEncoding = 4; lastKnownFileType = sourcecode.c.h; path = ORKAudioGenerator.h; sourceTree = "<group>"; };
		147503AE1AEE8071004B17F3 /* ORKAudioGenerator.m */ = {isa = PBXFileReference; fileEncoding = 4; lastKnownFileType = sourcecode.c.objc; path = ORKAudioGenerator.m; sourceTree = "<group>"; };
		147503B11AEE807C004B17F3 /* ORKToneAudiometryContentView.h */ = {isa = PBXFileReference; fileEncoding = 4; lastKnownFileType = sourcecode.c.h; path = ORKToneAudiometryContentView.h; sourceTree = "<group>"; };
		147503B21AEE807C004B17F3 /* ORKToneAudiometryContentView.m */ = {isa = PBXFileReference; fileEncoding = 4; lastKnownFileType = sourcecode.c.objc; path = ORKToneAudiometryContentView.m; sourceTree = "<group>"; };
		147503B31AEE807C004B17F3 /* ORKToneAudiometryStep.h */ = {isa = PBXFileReference; fileEncoding = 4; lastKnownFileType = sourcecode.c.h; path = ORKToneAudiometryStep.h; sourceTree = "<group>"; };
		147503B41AEE807C004B17F3 /* ORKToneAudiometryStep.m */ = {isa = PBXFileReference; fileEncoding = 4; lastKnownFileType = sourcecode.c.objc; path = ORKToneAudiometryStep.m; sourceTree = "<group>"; };
		147503B51AEE807C004B17F3 /* ORKToneAudiometryStepViewController.h */ = {isa = PBXFileReference; fileEncoding = 4; lastKnownFileType = sourcecode.c.h; path = ORKToneAudiometryStepViewController.h; sourceTree = "<group>"; };
		147503B61AEE807C004B17F3 /* ORKToneAudiometryStepViewController.m */ = {isa = PBXFileReference; fileEncoding = 4; lastKnownFileType = sourcecode.c.objc; path = ORKToneAudiometryStepViewController.m; sourceTree = "<group>"; };
		1B4B95B71F5F012E006B629F /* ORKWeightPicker.m */ = {isa = PBXFileReference; fileEncoding = 4; lastKnownFileType = sourcecode.c.objc; path = ORKWeightPicker.m; sourceTree = "<group>"; };
		1B4B95B91F5F014E006B629F /* ORKWeightPicker.h */ = {isa = PBXFileReference; fileEncoding = 4; lastKnownFileType = sourcecode.c.h; path = ORKWeightPicker.h; sourceTree = "<group>"; };
		241A2E861B94FD8800ED3B39 /* ORKPasscodeStepViewController_Internal.h */ = {isa = PBXFileReference; fileEncoding = 4; lastKnownFileType = sourcecode.c.h; path = ORKPasscodeStepViewController_Internal.h; sourceTree = "<group>"; };
		2429D5701BBB5397003A512F /* ORKRegistrationStep.h */ = {isa = PBXFileReference; fileEncoding = 4; lastKnownFileType = sourcecode.c.h; name = ORKRegistrationStep.h; path = Onboarding/ORKRegistrationStep.h; sourceTree = "<group>"; };
		2429D5711BBB5397003A512F /* ORKRegistrationStep.m */ = {isa = PBXFileReference; fileEncoding = 4; lastKnownFileType = sourcecode.c.objc; name = ORKRegistrationStep.m; path = Onboarding/ORKRegistrationStep.m; sourceTree = "<group>"; };
		242C9E031BBDFDAC0088B7F4 /* ORKVerificationStep.h */ = {isa = PBXFileReference; fileEncoding = 4; lastKnownFileType = sourcecode.c.h; name = ORKVerificationStep.h; path = Onboarding/ORKVerificationStep.h; sourceTree = "<group>"; };
		242C9E041BBDFDAC0088B7F4 /* ORKVerificationStep.m */ = {isa = PBXFileReference; fileEncoding = 4; lastKnownFileType = sourcecode.c.objc; name = ORKVerificationStep.m; path = Onboarding/ORKVerificationStep.m; sourceTree = "<group>"; };
		242C9E0B1BBE03F90088B7F4 /* ORKVerificationStepViewController.h */ = {isa = PBXFileReference; fileEncoding = 4; lastKnownFileType = sourcecode.c.h; name = ORKVerificationStepViewController.h; path = Onboarding/ORKVerificationStepViewController.h; sourceTree = "<group>"; };
		242C9E0C1BBE03F90088B7F4 /* ORKVerificationStepViewController.m */ = {isa = PBXFileReference; fileEncoding = 4; lastKnownFileType = sourcecode.c.objc; name = ORKVerificationStepViewController.m; path = Onboarding/ORKVerificationStepViewController.m; sourceTree = "<group>"; };
		242C9E0F1BBE06DE0088B7F4 /* ORKVerificationStepView.h */ = {isa = PBXFileReference; fileEncoding = 4; lastKnownFileType = sourcecode.c.h; name = ORKVerificationStepView.h; path = Onboarding/ORKVerificationStepView.h; sourceTree = "<group>"; };
		242C9E101BBE06DE0088B7F4 /* ORKVerificationStepView.m */ = {isa = PBXFileReference; fileEncoding = 4; lastKnownFileType = sourcecode.c.objc; name = ORKVerificationStepView.m; path = Onboarding/ORKVerificationStepView.m; sourceTree = "<group>"; };
		2433C9E11B9A506F0052D375 /* ORKKeychainWrapper.h */ = {isa = PBXFileReference; fileEncoding = 4; lastKnownFileType = sourcecode.c.h; path = ORKKeychainWrapper.h; sourceTree = "<group>"; };
		2433C9E21B9A506F0052D375 /* ORKKeychainWrapper.m */ = {isa = PBXFileReference; fileEncoding = 4; lastKnownFileType = sourcecode.c.objc; path = ORKKeychainWrapper.m; sourceTree = "<group>"; };
		2441034D1B966D4C00EEAB0C /* ORKPasscodeViewController.h */ = {isa = PBXFileReference; fileEncoding = 4; lastKnownFileType = sourcecode.c.h; path = ORKPasscodeViewController.h; sourceTree = "<group>"; };
		2441034E1B966D4C00EEAB0C /* ORKPasscodeViewController.m */ = {isa = PBXFileReference; fileEncoding = 4; lastKnownFileType = sourcecode.c.objc; path = ORKPasscodeViewController.m; sourceTree = "<group>"; };
		244EFAD11BCEFD83001850D9 /* ORKAnswerFormat_Private.h */ = {isa = PBXFileReference; fileEncoding = 4; lastKnownFileType = sourcecode.c.h; path = ORKAnswerFormat_Private.h; sourceTree = "<group>"; };
		24850E171BCDA9C7006E91FB /* ORKLoginStepViewController.h */ = {isa = PBXFileReference; fileEncoding = 4; lastKnownFileType = sourcecode.c.h; name = ORKLoginStepViewController.h; path = Onboarding/ORKLoginStepViewController.h; sourceTree = "<group>"; };
		24850E181BCDA9C7006E91FB /* ORKLoginStepViewController.m */ = {isa = PBXFileReference; fileEncoding = 4; lastKnownFileType = sourcecode.c.objc; name = ORKLoginStepViewController.m; path = Onboarding/ORKLoginStepViewController.m; sourceTree = "<group>"; };
		248604051B4C98760010C8A0 /* ORKAnswerFormatTests.m */ = {isa = PBXFileReference; fileEncoding = 4; lastKnownFileType = sourcecode.c.objc; path = ORKAnswerFormatTests.m; sourceTree = "<group>"; };
		24898B0B1B7186C000B0E7E7 /* ORKScaleRangeImageView.h */ = {isa = PBXFileReference; fileEncoding = 4; lastKnownFileType = sourcecode.c.h; path = ORKScaleRangeImageView.h; sourceTree = "<group>"; };
		24898B0C1B7186C000B0E7E7 /* ORKScaleRangeImageView.m */ = {isa = PBXFileReference; fileEncoding = 4; lastKnownFileType = sourcecode.c.objc; path = ORKScaleRangeImageView.m; sourceTree = "<group>"; };
		2489F7A71D65214D008DEF20 /* ORKVideoCaptureCameraPreviewView.h */ = {isa = PBXFileReference; fileEncoding = 4; lastKnownFileType = sourcecode.c.h; path = ORKVideoCaptureCameraPreviewView.h; sourceTree = "<group>"; };
		2489F7A81D65214D008DEF20 /* ORKVideoCaptureCameraPreviewView.m */ = {isa = PBXFileReference; fileEncoding = 4; lastKnownFileType = sourcecode.c.objc; path = ORKVideoCaptureCameraPreviewView.m; sourceTree = "<group>"; };
		2489F7A91D65214D008DEF20 /* ORKVideoCaptureStep.h */ = {isa = PBXFileReference; fileEncoding = 4; lastKnownFileType = sourcecode.c.h; path = ORKVideoCaptureStep.h; sourceTree = "<group>"; };
		2489F7AA1D65214D008DEF20 /* ORKVideoCaptureStep.m */ = {isa = PBXFileReference; fileEncoding = 4; lastKnownFileType = sourcecode.c.objc; path = ORKVideoCaptureStep.m; sourceTree = "<group>"; };
		2489F7AB1D65214D008DEF20 /* ORKVideoCaptureStepViewController.h */ = {isa = PBXFileReference; fileEncoding = 4; lastKnownFileType = sourcecode.c.h; path = ORKVideoCaptureStepViewController.h; sourceTree = "<group>"; };
		2489F7AC1D65214D008DEF20 /* ORKVideoCaptureStepViewController.m */ = {isa = PBXFileReference; fileEncoding = 4; lastKnownFileType = sourcecode.c.objc; path = ORKVideoCaptureStepViewController.m; sourceTree = "<group>"; };
		2489F7AD1D65214D008DEF20 /* ORKVideoCaptureView.h */ = {isa = PBXFileReference; fileEncoding = 4; lastKnownFileType = sourcecode.c.h; path = ORKVideoCaptureView.h; sourceTree = "<group>"; };
		2489F7AE1D65214D008DEF20 /* ORKVideoCaptureView.m */ = {isa = PBXFileReference; fileEncoding = 4; lastKnownFileType = sourcecode.c.objc; path = ORKVideoCaptureView.m; sourceTree = "<group>"; };
		249F44E31BCD9EAC0000D57E /* ORKFormStepViewController_Internal.h */ = {isa = PBXFileReference; fileEncoding = 4; lastKnownFileType = sourcecode.c.h; path = ORKFormStepViewController_Internal.h; sourceTree = "<group>"; };
		24A4DA0E1B8D0F21009C797A /* ORKPasscodeStepView.h */ = {isa = PBXFileReference; fileEncoding = 4; lastKnownFileType = sourcecode.c.h; path = ORKPasscodeStepView.h; sourceTree = "<group>"; };
		24A4DA0F1B8D0F21009C797A /* ORKPasscodeStepView.m */ = {isa = PBXFileReference; fileEncoding = 4; lastKnownFileType = sourcecode.c.objc; path = ORKPasscodeStepView.m; sourceTree = "<group>"; };
		24A4DA121B8D1115009C797A /* ORKPasscodeStep.h */ = {isa = PBXFileReference; fileEncoding = 4; lastKnownFileType = sourcecode.c.h; path = ORKPasscodeStep.h; sourceTree = "<group>"; };
		24A4DA131B8D1115009C797A /* ORKPasscodeStep.m */ = {isa = PBXFileReference; fileEncoding = 4; lastKnownFileType = sourcecode.c.objc; path = ORKPasscodeStep.m; sourceTree = "<group>"; };
		24A4DA161B8D13FE009C797A /* ORKPasscodeStepViewController.h */ = {isa = PBXFileReference; fileEncoding = 4; lastKnownFileType = sourcecode.c.h; path = ORKPasscodeStepViewController.h; sourceTree = "<group>"; };
		24A4DA171B8D13FE009C797A /* ORKPasscodeStepViewController.m */ = {isa = PBXFileReference; fileEncoding = 4; lastKnownFileType = sourcecode.c.objc; path = ORKPasscodeStepViewController.m; sourceTree = "<group>"; };
		24BC5CEC1BC345D900846B43 /* ORKLoginStep.h */ = {isa = PBXFileReference; fileEncoding = 4; lastKnownFileType = sourcecode.c.h; name = ORKLoginStep.h; path = Onboarding/ORKLoginStep.h; sourceTree = "<group>"; };
		24BC5CED1BC345D900846B43 /* ORKLoginStep.m */ = {isa = PBXFileReference; fileEncoding = 4; lastKnownFileType = sourcecode.c.objc; name = ORKLoginStep.m; path = Onboarding/ORKLoginStep.m; sourceTree = "<group>"; };
		24C296741BD052F800B42EF1 /* ORKVerificationStep_Internal.h */ = {isa = PBXFileReference; fileEncoding = 4; lastKnownFileType = sourcecode.c.h; name = ORKVerificationStep_Internal.h; path = Onboarding/ORKVerificationStep_Internal.h; sourceTree = "<group>"; };
		24C296761BD055B800B42EF1 /* ORKLoginStep_Internal.h */ = {isa = PBXFileReference; fileEncoding = 4; lastKnownFileType = sourcecode.c.h; name = ORKLoginStep_Internal.h; path = Onboarding/ORKLoginStep_Internal.h; sourceTree = "<group>"; };
		250F94021B4C5A6600FA23EB /* ORKTowerOfHanoiStep.h */ = {isa = PBXFileReference; fileEncoding = 4; lastKnownFileType = sourcecode.c.h; path = ORKTowerOfHanoiStep.h; sourceTree = "<group>"; };
		250F94031B4C5A6600FA23EB /* ORKTowerOfHanoiStep.m */ = {isa = PBXFileReference; fileEncoding = 4; lastKnownFileType = sourcecode.c.objc; path = ORKTowerOfHanoiStep.m; sourceTree = "<group>"; };
		250F94061B4C5AA400FA23EB /* ORKTowerOfHanoiStepViewController.h */ = {isa = PBXFileReference; fileEncoding = 4; lastKnownFileType = sourcecode.c.h; path = ORKTowerOfHanoiStepViewController.h; sourceTree = "<group>"; };
		250F94071B4C5AA400FA23EB /* ORKTowerOfHanoiStepViewController.m */ = {isa = PBXFileReference; fileEncoding = 4; lastKnownFileType = sourcecode.c.objc; path = ORKTowerOfHanoiStepViewController.m; sourceTree = "<group>"; };
		257FCE1D1B4D14E50001EF06 /* ORKTowerOfHanoiTowerView.h */ = {isa = PBXFileReference; fileEncoding = 4; lastKnownFileType = sourcecode.c.h; path = ORKTowerOfHanoiTowerView.h; sourceTree = "<group>"; };
		257FCE1E1B4D14E50001EF06 /* ORKTowerOfHanoiTowerView.m */ = {isa = PBXFileReference; fileEncoding = 4; lastKnownFileType = sourcecode.c.objc; path = ORKTowerOfHanoiTowerView.m; sourceTree = "<group>"; };
		257FCE211B4D37A80001EF06 /* ORKTowerOfHanoiTower.h */ = {isa = PBXFileReference; fileEncoding = 4; lastKnownFileType = sourcecode.c.h; path = ORKTowerOfHanoiTower.h; sourceTree = "<group>"; };
		257FCE221B4D37A80001EF06 /* ORKTowerOfHanoiTower.m */ = {isa = PBXFileReference; fileEncoding = 4; lastKnownFileType = sourcecode.c.objc; path = ORKTowerOfHanoiTower.m; sourceTree = "<group>"; };
		25ECC0931AFBD68300F3D63B /* ORKReactionTimeStep.h */ = {isa = PBXFileReference; fileEncoding = 4; lastKnownFileType = sourcecode.c.h; path = ORKReactionTimeStep.h; sourceTree = "<group>"; };
		25ECC0941AFBD68300F3D63B /* ORKReactionTimeStep.m */ = {isa = PBXFileReference; fileEncoding = 4; lastKnownFileType = sourcecode.c.objc; path = ORKReactionTimeStep.m; sourceTree = "<group>"; };
		25ECC0991AFBD8B300F3D63B /* ORKReactionTimeViewController.h */ = {isa = PBXFileReference; fileEncoding = 4; lastKnownFileType = sourcecode.c.h; path = ORKReactionTimeViewController.h; sourceTree = "<group>"; };
		25ECC09A1AFBD8B300F3D63B /* ORKReactionTimeViewController.m */ = {isa = PBXFileReference; fileEncoding = 4; lastKnownFileType = sourcecode.c.objc; path = ORKReactionTimeViewController.m; sourceTree = "<group>"; };
		25ECC09D1AFBD92D00F3D63B /* ORKReactionTimeContentView.h */ = {isa = PBXFileReference; fileEncoding = 4; lastKnownFileType = sourcecode.c.h; path = ORKReactionTimeContentView.h; sourceTree = "<group>"; };
		25ECC09E1AFBD92D00F3D63B /* ORKReactionTimeContentView.m */ = {isa = PBXFileReference; fileEncoding = 4; lastKnownFileType = sourcecode.c.objc; path = ORKReactionTimeContentView.m; sourceTree = "<group>"; };
		25ECC0A11AFBDD2700F3D63B /* ORKReactionTimeStimulusView.h */ = {isa = PBXFileReference; fileEncoding = 4; lastKnownFileType = sourcecode.c.h; path = ORKReactionTimeStimulusView.h; sourceTree = "<group>"; };
		25ECC0A21AFBDD2700F3D63B /* ORKReactionTimeStimulusView.m */ = {isa = PBXFileReference; fileEncoding = 4; lastKnownFileType = sourcecode.c.objc; path = ORKReactionTimeStimulusView.m; sourceTree = "<group>"; };
		2EBFE11C1AE1B32D00CB8254 /* ORKUIViewAccessibilityTests.m */ = {isa = PBXFileReference; fileEncoding = 4; lastKnownFileType = sourcecode.c.objc; path = ORKUIViewAccessibilityTests.m; sourceTree = "<group>"; };
		2EBFE11E1AE1B68800CB8254 /* ORKVoiceEngine_Internal.h */ = {isa = PBXFileReference; lastKnownFileType = sourcecode.c.h; path = ORKVoiceEngine_Internal.h; sourceTree = "<group>"; };
		2EBFE11F1AE1B74100CB8254 /* ORKVoiceEngineTests.m */ = {isa = PBXFileReference; fileEncoding = 4; lastKnownFileType = sourcecode.c.objc; path = ORKVoiceEngineTests.m; sourceTree = "<group>"; };
		6146D0A11B84A91E0068491D /* ORKLineGraphAccessibilityElement.h */ = {isa = PBXFileReference; fileEncoding = 4; lastKnownFileType = sourcecode.c.h; path = ORKLineGraphAccessibilityElement.h; sourceTree = "<group>"; };
		6146D0A21B84A91E0068491D /* ORKLineGraphAccessibilityElement.m */ = {isa = PBXFileReference; fileEncoding = 4; lastKnownFileType = sourcecode.c.objc; path = ORKLineGraphAccessibilityElement.m; sourceTree = "<group>"; };
		618DA0481A93D0D600E63AA8 /* ORKAccessibility.h */ = {isa = PBXFileReference; fileEncoding = 4; lastKnownFileType = sourcecode.c.h; path = ORKAccessibility.h; sourceTree = "<group>"; };
		618DA0491A93D0D600E63AA8 /* ORKAccessibilityFunctions.h */ = {isa = PBXFileReference; fileEncoding = 4; lastKnownFileType = sourcecode.c.h; path = ORKAccessibilityFunctions.h; sourceTree = "<group>"; };
		618DA04A1A93D0D600E63AA8 /* ORKAccessibilityFunctions.m */ = {isa = PBXFileReference; fileEncoding = 4; lastKnownFileType = sourcecode.c.objc; path = ORKAccessibilityFunctions.m; sourceTree = "<group>"; };
		618DA04B1A93D0D600E63AA8 /* UIView+ORKAccessibility.h */ = {isa = PBXFileReference; fileEncoding = 4; lastKnownFileType = sourcecode.c.h; lineEnding = 0; path = "UIView+ORKAccessibility.h"; sourceTree = "<group>"; xcLanguageSpecificationIdentifier = xcode.lang.objcpp; };
		618DA04C1A93D0D600E63AA8 /* UIView+ORKAccessibility.m */ = {isa = PBXFileReference; fileEncoding = 4; lastKnownFileType = sourcecode.c.objc; lineEnding = 0; path = "UIView+ORKAccessibility.m"; sourceTree = "<group>"; xcLanguageSpecificationIdentifier = xcode.lang.objc; };
		781D540A1DF886AB00223305 /* ORKTrailmakingContentView.h */ = {isa = PBXFileReference; fileEncoding = 4; lastKnownFileType = sourcecode.c.h; path = ORKTrailmakingContentView.h; sourceTree = "<group>"; };
		781D540B1DF886AB00223305 /* ORKTrailmakingContentView.m */ = {isa = PBXFileReference; fileEncoding = 4; lastKnownFileType = sourcecode.c.objc; path = ORKTrailmakingContentView.m; sourceTree = "<group>"; };
		781D540C1DF886AB00223305 /* ORKTrailmakingStep.h */ = {isa = PBXFileReference; fileEncoding = 4; lastKnownFileType = sourcecode.c.h; path = ORKTrailmakingStep.h; sourceTree = "<group>"; };
		781D540D1DF886AB00223305 /* ORKTrailmakingStep.m */ = {isa = PBXFileReference; fileEncoding = 4; lastKnownFileType = sourcecode.c.objc; path = ORKTrailmakingStep.m; sourceTree = "<group>"; };
		781D540E1DF886AB00223305 /* ORKTrailmakingStepViewController.h */ = {isa = PBXFileReference; fileEncoding = 4; lastKnownFileType = sourcecode.c.h; path = ORKTrailmakingStepViewController.h; sourceTree = "<group>"; };
		781D540F1DF886AB00223305 /* ORKTrailmakingStepViewController.m */ = {isa = PBXFileReference; fileEncoding = 4; lastKnownFileType = sourcecode.c.objc; path = ORKTrailmakingStepViewController.m; sourceTree = "<group>"; };
		805685771C90C19500BF437A /* UIImage+ResearchKit.h */ = {isa = PBXFileReference; fileEncoding = 4; lastKnownFileType = sourcecode.c.h; path = "UIImage+ResearchKit.h"; sourceTree = "<group>"; };
		805685781C90C19500BF437A /* UIImage+ResearchKit.m */ = {isa = PBXFileReference; fileEncoding = 4; lastKnownFileType = sourcecode.c.objc; path = "UIImage+ResearchKit.m"; sourceTree = "<group>"; };
		8419D66C1FB73CC80088D7E5 /* ORKWebViewStep.h */ = {isa = PBXFileReference; fileEncoding = 4; lastKnownFileType = sourcecode.c.h; path = ORKWebViewStep.h; sourceTree = "<group>"; };
		8419D66D1FB73CC80088D7E5 /* ORKWebViewStep.m */ = {isa = PBXFileReference; fileEncoding = 4; lastKnownFileType = sourcecode.c.objc; path = ORKWebViewStep.m; sourceTree = "<group>"; };
		8419D6701FB73EC60088D7E5 /* ORKWebViewStepViewController.h */ = {isa = PBXFileReference; fileEncoding = 4; lastKnownFileType = sourcecode.c.h; path = ORKWebViewStepViewController.h; sourceTree = "<group>"; };
		8419D6711FB73EC60088D7E5 /* ORKWebViewStepViewController.m */ = {isa = PBXFileReference; fileEncoding = 4; lastKnownFileType = sourcecode.c.objc; path = ORKWebViewStepViewController.m; sourceTree = "<group>"; };
		861610BF1A8D8EDD00245F7A /* Artwork.xcassets */ = {isa = PBXFileReference; lastKnownFileType = folder.assetcatalog; path = Artwork.xcassets; sourceTree = "<group>"; };
		861D11A71AA691BB003C98A7 /* ORKScaleSliderView.h */ = {isa = PBXFileReference; fileEncoding = 4; lastKnownFileType = sourcecode.c.h; path = ORKScaleSliderView.h; sourceTree = "<group>"; };
		861D11A81AA691BB003C98A7 /* ORKScaleSliderView.m */ = {isa = PBXFileReference; fileEncoding = 4; lastKnownFileType = sourcecode.c.objc; path = ORKScaleSliderView.m; sourceTree = "<group>"; };
		861D11AB1AA7951F003C98A7 /* ORKChoiceAnswerFormatHelper.h */ = {isa = PBXFileReference; fileEncoding = 4; lastKnownFileType = sourcecode.c.h; path = ORKChoiceAnswerFormatHelper.h; sourceTree = "<group>"; };
		861D11AC1AA7951F003C98A7 /* ORKChoiceAnswerFormatHelper.m */ = {isa = PBXFileReference; fileEncoding = 4; lastKnownFileType = sourcecode.c.objc; path = ORKChoiceAnswerFormatHelper.m; sourceTree = "<group>"; };
		861D11B31AA7D073003C98A7 /* ORKTextChoiceCellGroup.h */ = {isa = PBXFileReference; fileEncoding = 4; lastKnownFileType = sourcecode.c.h; path = ORKTextChoiceCellGroup.h; sourceTree = "<group>"; };
		861D11B41AA7D073003C98A7 /* ORKTextChoiceCellGroup.m */ = {isa = PBXFileReference; fileEncoding = 4; lastKnownFileType = sourcecode.c.objc; lineEnding = 0; path = ORKTextChoiceCellGroup.m; sourceTree = "<group>"; xcLanguageSpecificationIdentifier = xcode.lang.objc; };
		861D2AE61B840991008C4CD0 /* ORKTimedWalkStep.h */ = {isa = PBXFileReference; fileEncoding = 4; lastKnownFileType = sourcecode.c.h; name = ORKTimedWalkStep.h; path = ResearchKit/ActiveTasks/ORKTimedWalkStep.h; sourceTree = SOURCE_ROOT; };
		861D2AE71B840991008C4CD0 /* ORKTimedWalkStep.m */ = {isa = PBXFileReference; fileEncoding = 4; lastKnownFileType = sourcecode.c.objc; name = ORKTimedWalkStep.m; path = ResearchKit/ActiveTasks/ORKTimedWalkStep.m; sourceTree = SOURCE_ROOT; };
		861D2AEA1B8409B2008C4CD0 /* ORKTimedWalkStepViewController.h */ = {isa = PBXFileReference; fileEncoding = 4; lastKnownFileType = sourcecode.c.h; name = ORKTimedWalkStepViewController.h; path = ResearchKit/ActiveTasks/ORKTimedWalkStepViewController.h; sourceTree = SOURCE_ROOT; };
		861D2AEB1B8409B2008C4CD0 /* ORKTimedWalkStepViewController.m */ = {isa = PBXFileReference; fileEncoding = 4; lastKnownFileType = sourcecode.c.objc; name = ORKTimedWalkStepViewController.m; path = ResearchKit/ActiveTasks/ORKTimedWalkStepViewController.m; sourceTree = SOURCE_ROOT; };
		861D2AEE1B8409D9008C4CD0 /* ORKTimedWalkContentView.h */ = {isa = PBXFileReference; fileEncoding = 4; lastKnownFileType = sourcecode.c.h; name = ORKTimedWalkContentView.h; path = ResearchKit/ActiveTasks/ORKTimedWalkContentView.h; sourceTree = SOURCE_ROOT; };
		861D2AEF1B8409D9008C4CD0 /* ORKTimedWalkContentView.m */ = {isa = PBXFileReference; fileEncoding = 4; lastKnownFileType = sourcecode.c.objc; name = ORKTimedWalkContentView.m; path = ResearchKit/ActiveTasks/ORKTimedWalkContentView.m; sourceTree = SOURCE_ROOT; };
		865EA1601AB8DF750037C68E /* ORKDateTimePicker.h */ = {isa = PBXFileReference; fileEncoding = 4; lastKnownFileType = sourcecode.c.h; path = ORKDateTimePicker.h; sourceTree = "<group>"; };
		865EA1611AB8DF750037C68E /* ORKDateTimePicker.m */ = {isa = PBXFileReference; fileEncoding = 4; lastKnownFileType = sourcecode.c.objc; lineEnding = 0; path = ORKDateTimePicker.m; sourceTree = "<group>"; xcLanguageSpecificationIdentifier = xcode.lang.objc; };
		865EA1661ABA1AA10037C68E /* ORKPicker.h */ = {isa = PBXFileReference; fileEncoding = 4; lastKnownFileType = sourcecode.c.h; path = ORKPicker.h; sourceTree = "<group>"; };
		865EA1671ABA1AA10037C68E /* ORKPicker.m */ = {isa = PBXFileReference; fileEncoding = 4; lastKnownFileType = sourcecode.c.objc; path = ORKPicker.m; sourceTree = "<group>"; };
		865EA16A1ABA1BE20037C68E /* ORKSurveyAnswerCellForPicker.h */ = {isa = PBXFileReference; fileEncoding = 4; lastKnownFileType = sourcecode.c.h; path = ORKSurveyAnswerCellForPicker.h; sourceTree = "<group>"; };
		865EA16B1ABA1BE20037C68E /* ORKSurveyAnswerCellForPicker.m */ = {isa = PBXFileReference; fileEncoding = 4; lastKnownFileType = sourcecode.c.objc; lineEnding = 0; path = ORKSurveyAnswerCellForPicker.m; sourceTree = "<group>"; xcLanguageSpecificationIdentifier = xcode.lang.objc; };
		866DA5131D63D04700C9AF3F /* ORKCollector_Internal.h */ = {isa = PBXFileReference; fileEncoding = 4; lastKnownFileType = sourcecode.c.h; path = ORKCollector_Internal.h; sourceTree = "<group>"; };
		866DA5141D63D04700C9AF3F /* ORKCollector.h */ = {isa = PBXFileReference; fileEncoding = 4; lastKnownFileType = sourcecode.c.h; path = ORKCollector.h; sourceTree = "<group>"; };
		866DA5151D63D04700C9AF3F /* ORKCollector.m */ = {isa = PBXFileReference; fileEncoding = 4; lastKnownFileType = sourcecode.c.objc; path = ORKCollector.m; sourceTree = "<group>"; };
		866DA5161D63D04700C9AF3F /* ORKDataCollectionManager_Internal.h */ = {isa = PBXFileReference; fileEncoding = 4; lastKnownFileType = sourcecode.c.h; path = ORKDataCollectionManager_Internal.h; sourceTree = "<group>"; };
		866DA5171D63D04700C9AF3F /* ORKDataCollectionManager.h */ = {isa = PBXFileReference; fileEncoding = 4; lastKnownFileType = sourcecode.c.h; path = ORKDataCollectionManager.h; sourceTree = "<group>"; };
		866DA5181D63D04700C9AF3F /* ORKDataCollectionManager.m */ = {isa = PBXFileReference; fileEncoding = 4; lastKnownFileType = sourcecode.c.objc; path = ORKDataCollectionManager.m; sourceTree = "<group>"; };
		866DA5191D63D04700C9AF3F /* ORKHealthSampleQueryOperation.h */ = {isa = PBXFileReference; fileEncoding = 4; lastKnownFileType = sourcecode.c.h; path = ORKHealthSampleQueryOperation.h; sourceTree = "<group>"; };
		866DA51A1D63D04700C9AF3F /* ORKHealthSampleQueryOperation.m */ = {isa = PBXFileReference; fileEncoding = 4; lastKnownFileType = sourcecode.c.objc; path = ORKHealthSampleQueryOperation.m; sourceTree = "<group>"; };
		866DA51B1D63D04700C9AF3F /* ORKMotionActivityQueryOperation.h */ = {isa = PBXFileReference; fileEncoding = 4; lastKnownFileType = sourcecode.c.h; path = ORKMotionActivityQueryOperation.h; sourceTree = "<group>"; };
		866DA51C1D63D04700C9AF3F /* ORKMotionActivityQueryOperation.m */ = {isa = PBXFileReference; fileEncoding = 4; lastKnownFileType = sourcecode.c.objc; path = ORKMotionActivityQueryOperation.m; sourceTree = "<group>"; };
		866DA51D1D63D04700C9AF3F /* ORKOperation.h */ = {isa = PBXFileReference; fileEncoding = 4; lastKnownFileType = sourcecode.c.h; path = ORKOperation.h; sourceTree = "<group>"; };
		866DA51E1D63D04700C9AF3F /* ORKOperation.m */ = {isa = PBXFileReference; fileEncoding = 4; lastKnownFileType = sourcecode.c.objc; path = ORKOperation.m; sourceTree = "<group>"; };
		866F86001A96CBF3007B282C /* ORKSurveyAnswerCell.m */ = {isa = PBXFileReference; fileEncoding = 4; lastKnownFileType = sourcecode.c.objc; path = ORKSurveyAnswerCell.m; sourceTree = "<group>"; };
		86AD91081AB7AD1E00361FEB /* ORKNavigationContainerView.h */ = {isa = PBXFileReference; fileEncoding = 4; lastKnownFileType = sourcecode.c.h; path = ORKNavigationContainerView.h; sourceTree = "<group>"; };
		86AD91091AB7AD1E00361FEB /* ORKNavigationContainerView.m */ = {isa = PBXFileReference; fileEncoding = 4; lastKnownFileType = sourcecode.c.objc; lineEnding = 0; path = ORKNavigationContainerView.m; sourceTree = "<group>"; xcLanguageSpecificationIdentifier = xcode.lang.objc; };
		86AD910C1AB7AE4100361FEB /* ORKNavigationContainerView_Internal.h */ = {isa = PBXFileReference; fileEncoding = 4; lastKnownFileType = sourcecode.c.h; path = ORKNavigationContainerView_Internal.h; sourceTree = "<group>"; };
		86AD910E1AB7B8A600361FEB /* ORKActiveStepView.h */ = {isa = PBXFileReference; fileEncoding = 4; lastKnownFileType = sourcecode.c.h; name = ORKActiveStepView.h; path = ../Common/ORKActiveStepView.h; sourceTree = "<group>"; };
		86AD910F1AB7B8A600361FEB /* ORKActiveStepView.m */ = {isa = PBXFileReference; fileEncoding = 4; lastKnownFileType = sourcecode.c.objc; lineEnding = 0; name = ORKActiveStepView.m; path = ../Common/ORKActiveStepView.m; sourceTree = "<group>"; xcLanguageSpecificationIdentifier = xcode.lang.objc; };
		86AD91121AB7B97E00361FEB /* ORKQuestionStepView.h */ = {isa = PBXFileReference; fileEncoding = 4; lastKnownFileType = sourcecode.c.h; path = ORKQuestionStepView.h; sourceTree = "<group>"; };
		86AD91131AB7B97E00361FEB /* ORKQuestionStepView.m */ = {isa = PBXFileReference; fileEncoding = 4; lastKnownFileType = sourcecode.c.objc; lineEnding = 0; path = ORKQuestionStepView.m; sourceTree = "<group>"; xcLanguageSpecificationIdentifier = xcode.lang.objc; };
		86B781B71AA668ED00688151 /* ORKTimeIntervalPicker.h */ = {isa = PBXFileReference; fileEncoding = 4; lastKnownFileType = sourcecode.c.h; path = ORKTimeIntervalPicker.h; sourceTree = "<group>"; };
		86B781B81AA668ED00688151 /* ORKTimeIntervalPicker.m */ = {isa = PBXFileReference; fileEncoding = 4; lastKnownFileType = sourcecode.c.objc; path = ORKTimeIntervalPicker.m; sourceTree = "<group>"; };
		86B781B91AA668ED00688151 /* ORKValuePicker.h */ = {isa = PBXFileReference; fileEncoding = 4; lastKnownFileType = sourcecode.c.h; path = ORKValuePicker.h; sourceTree = "<group>"; };
		86B781BA1AA668ED00688151 /* ORKValuePicker.m */ = {isa = PBXFileReference; fileEncoding = 4; lastKnownFileType = sourcecode.c.objc; path = ORKValuePicker.m; sourceTree = "<group>"; };
		86B89AB91AB3BECC001626A4 /* ORKStepHeaderView.h */ = {isa = PBXFileReference; fileEncoding = 4; lastKnownFileType = sourcecode.c.h; path = ORKStepHeaderView.h; sourceTree = "<group>"; };
		86B89ABA1AB3BECC001626A4 /* ORKStepHeaderView.m */ = {isa = PBXFileReference; fileEncoding = 4; lastKnownFileType = sourcecode.c.objc; lineEnding = 0; path = ORKStepHeaderView.m; sourceTree = "<group>"; xcLanguageSpecificationIdentifier = xcode.lang.objc; };
		86B89ABD1AB3BFDB001626A4 /* ORKStepHeaderView_Internal.h */ = {isa = PBXFileReference; fileEncoding = 4; lastKnownFileType = sourcecode.c.h; path = ORKStepHeaderView_Internal.h; sourceTree = "<group>"; };
		86C40AFA1A8D7C5B00081FAC /* ORKActiveStepQuantityView.h */ = {isa = PBXFileReference; fileEncoding = 4; lastKnownFileType = sourcecode.c.h; path = ORKActiveStepQuantityView.h; sourceTree = "<group>"; };
		86C40AFB1A8D7C5B00081FAC /* ORKActiveStepQuantityView.m */ = {isa = PBXFileReference; fileEncoding = 4; lastKnownFileType = sourcecode.c.objc; lineEnding = 0; path = ORKActiveStepQuantityView.m; sourceTree = "<group>"; xcLanguageSpecificationIdentifier = xcode.lang.objc; };
		86C40AFC1A8D7C5B00081FAC /* ORKAudioContentView.h */ = {isa = PBXFileReference; fileEncoding = 4; lastKnownFileType = sourcecode.c.h; path = ORKAudioContentView.h; sourceTree = "<group>"; };
		86C40AFD1A8D7C5B00081FAC /* ORKAudioContentView.m */ = {isa = PBXFileReference; fileEncoding = 4; lastKnownFileType = sourcecode.c.objc; lineEnding = 0; path = ORKAudioContentView.m; sourceTree = "<group>"; xcLanguageSpecificationIdentifier = xcode.lang.objc; };
		86C40AFE1A8D7C5B00081FAC /* ORKAudioStep.h */ = {isa = PBXFileReference; fileEncoding = 4; lastKnownFileType = sourcecode.c.h; path = ORKAudioStep.h; sourceTree = "<group>"; };
		86C40AFF1A8D7C5B00081FAC /* ORKAudioStep.m */ = {isa = PBXFileReference; fileEncoding = 4; lastKnownFileType = sourcecode.c.objc; path = ORKAudioStep.m; sourceTree = "<group>"; };
		86C40B001A8D7C5B00081FAC /* ORKAudioStepViewController.h */ = {isa = PBXFileReference; fileEncoding = 4; lastKnownFileType = sourcecode.c.h; lineEnding = 0; path = ORKAudioStepViewController.h; sourceTree = "<group>"; xcLanguageSpecificationIdentifier = xcode.lang.objcpp; };
		86C40B011A8D7C5B00081FAC /* ORKAudioStepViewController.m */ = {isa = PBXFileReference; fileEncoding = 4; lastKnownFileType = sourcecode.c.objc; lineEnding = 0; path = ORKAudioStepViewController.m; sourceTree = "<group>"; xcLanguageSpecificationIdentifier = xcode.lang.objc; };
		86C40B021A8D7C5B00081FAC /* ORKCountdownStep.h */ = {isa = PBXFileReference; fileEncoding = 4; lastKnownFileType = sourcecode.c.h; path = ORKCountdownStep.h; sourceTree = "<group>"; };
		86C40B031A8D7C5B00081FAC /* ORKCountdownStep.m */ = {isa = PBXFileReference; fileEncoding = 4; lastKnownFileType = sourcecode.c.objc; lineEnding = 0; path = ORKCountdownStep.m; sourceTree = "<group>"; xcLanguageSpecificationIdentifier = xcode.lang.objc; };
		86C40B041A8D7C5B00081FAC /* ORKCountdownStepViewController.h */ = {isa = PBXFileReference; fileEncoding = 4; lastKnownFileType = sourcecode.c.h; lineEnding = 0; path = ORKCountdownStepViewController.h; sourceTree = "<group>"; xcLanguageSpecificationIdentifier = xcode.lang.objcpp; };
		86C40B051A8D7C5B00081FAC /* ORKCountdownStepViewController.m */ = {isa = PBXFileReference; fileEncoding = 4; lastKnownFileType = sourcecode.c.objc; lineEnding = 0; path = ORKCountdownStepViewController.m; sourceTree = "<group>"; xcLanguageSpecificationIdentifier = xcode.lang.objc; };
		86C40B061A8D7C5B00081FAC /* ORKFitnessContentView.h */ = {isa = PBXFileReference; fileEncoding = 4; lastKnownFileType = sourcecode.c.h; path = ORKFitnessContentView.h; sourceTree = "<group>"; };
		86C40B071A8D7C5B00081FAC /* ORKFitnessContentView.m */ = {isa = PBXFileReference; fileEncoding = 4; lastKnownFileType = sourcecode.c.objc; lineEnding = 0; path = ORKFitnessContentView.m; sourceTree = "<group>"; xcLanguageSpecificationIdentifier = xcode.lang.objc; };
		86C40B081A8D7C5B00081FAC /* ORKFitnessStep.h */ = {isa = PBXFileReference; fileEncoding = 4; lastKnownFileType = sourcecode.c.h; path = ORKFitnessStep.h; sourceTree = "<group>"; };
		86C40B091A8D7C5B00081FAC /* ORKFitnessStep.m */ = {isa = PBXFileReference; fileEncoding = 4; lastKnownFileType = sourcecode.c.objc; path = ORKFitnessStep.m; sourceTree = "<group>"; };
		86C40B0A1A8D7C5B00081FAC /* ORKFitnessStepViewController.h */ = {isa = PBXFileReference; fileEncoding = 4; lastKnownFileType = sourcecode.c.h; path = ORKFitnessStepViewController.h; sourceTree = "<group>"; };
		86C40B0B1A8D7C5B00081FAC /* ORKFitnessStepViewController.m */ = {isa = PBXFileReference; fileEncoding = 4; lastKnownFileType = sourcecode.c.objc; lineEnding = 0; path = ORKFitnessStepViewController.m; sourceTree = "<group>"; xcLanguageSpecificationIdentifier = xcode.lang.objc; };
		86C40B0C1A8D7C5B00081FAC /* ORKSpatialSpanGame.h */ = {isa = PBXFileReference; fileEncoding = 4; lastKnownFileType = sourcecode.c.h; path = ORKSpatialSpanGame.h; sourceTree = "<group>"; };
		86C40B0D1A8D7C5B00081FAC /* ORKSpatialSpanGame.m */ = {isa = PBXFileReference; fileEncoding = 4; lastKnownFileType = sourcecode.c.objc; path = ORKSpatialSpanGame.m; sourceTree = "<group>"; };
		86C40B0E1A8D7C5B00081FAC /* ORKSpatialSpanGameState.h */ = {isa = PBXFileReference; fileEncoding = 4; lastKnownFileType = sourcecode.c.h; path = ORKSpatialSpanGameState.h; sourceTree = "<group>"; };
		86C40B0F1A8D7C5B00081FAC /* ORKSpatialSpanGameState.m */ = {isa = PBXFileReference; fileEncoding = 4; lastKnownFileType = sourcecode.c.objc; path = ORKSpatialSpanGameState.m; sourceTree = "<group>"; };
		86C40B101A8D7C5B00081FAC /* ORKSpatialSpanMemoryContentView.h */ = {isa = PBXFileReference; fileEncoding = 4; lastKnownFileType = sourcecode.c.h; path = ORKSpatialSpanMemoryContentView.h; sourceTree = "<group>"; };
		86C40B111A8D7C5B00081FAC /* ORKSpatialSpanMemoryContentView.m */ = {isa = PBXFileReference; fileEncoding = 4; lastKnownFileType = sourcecode.c.objc; path = ORKSpatialSpanMemoryContentView.m; sourceTree = "<group>"; };
		86C40B121A8D7C5B00081FAC /* ORKSpatialSpanMemoryStep.h */ = {isa = PBXFileReference; fileEncoding = 4; lastKnownFileType = sourcecode.c.h; path = ORKSpatialSpanMemoryStep.h; sourceTree = "<group>"; };
		86C40B131A8D7C5B00081FAC /* ORKSpatialSpanMemoryStep.m */ = {isa = PBXFileReference; fileEncoding = 4; lastKnownFileType = sourcecode.c.objc; path = ORKSpatialSpanMemoryStep.m; sourceTree = "<group>"; };
		86C40B141A8D7C5B00081FAC /* ORKSpatialSpanMemoryStepViewController.h */ = {isa = PBXFileReference; fileEncoding = 4; lastKnownFileType = sourcecode.c.h; path = ORKSpatialSpanMemoryStepViewController.h; sourceTree = "<group>"; };
		86C40B151A8D7C5B00081FAC /* ORKSpatialSpanMemoryStepViewController.m */ = {isa = PBXFileReference; fileEncoding = 4; lastKnownFileType = sourcecode.c.objc; lineEnding = 0; path = ORKSpatialSpanMemoryStepViewController.m; sourceTree = "<group>"; xcLanguageSpecificationIdentifier = xcode.lang.objc; };
		86C40B161A8D7C5B00081FAC /* ORKSpatialSpanTargetView.h */ = {isa = PBXFileReference; fileEncoding = 4; lastKnownFileType = sourcecode.c.h; path = ORKSpatialSpanTargetView.h; sourceTree = "<group>"; };
		86C40B171A8D7C5B00081FAC /* ORKSpatialSpanTargetView.m */ = {isa = PBXFileReference; fileEncoding = 4; lastKnownFileType = sourcecode.c.objc; path = ORKSpatialSpanTargetView.m; sourceTree = "<group>"; };
		86C40B181A8D7C5B00081FAC /* ORKTappingContentView.h */ = {isa = PBXFileReference; fileEncoding = 4; lastKnownFileType = sourcecode.c.h; path = ORKTappingContentView.h; sourceTree = "<group>"; };
		86C40B191A8D7C5B00081FAC /* ORKTappingContentView.m */ = {isa = PBXFileReference; fileEncoding = 4; lastKnownFileType = sourcecode.c.objc; path = ORKTappingContentView.m; sourceTree = "<group>"; };
		86C40B1A1A8D7C5B00081FAC /* ORKTappingIntervalStep.h */ = {isa = PBXFileReference; fileEncoding = 4; lastKnownFileType = sourcecode.c.h; path = ORKTappingIntervalStep.h; sourceTree = "<group>"; };
		86C40B1B1A8D7C5B00081FAC /* ORKTappingIntervalStep.m */ = {isa = PBXFileReference; fileEncoding = 4; lastKnownFileType = sourcecode.c.objc; path = ORKTappingIntervalStep.m; sourceTree = "<group>"; };
		86C40B1C1A8D7C5B00081FAC /* ORKTappingIntervalStepViewController.h */ = {isa = PBXFileReference; fileEncoding = 4; lastKnownFileType = sourcecode.c.h; path = ORKTappingIntervalStepViewController.h; sourceTree = "<group>"; };
		86C40B1D1A8D7C5B00081FAC /* ORKTappingIntervalStepViewController.m */ = {isa = PBXFileReference; fileEncoding = 4; lastKnownFileType = sourcecode.c.objc; lineEnding = 0; path = ORKTappingIntervalStepViewController.m; sourceTree = "<group>"; xcLanguageSpecificationIdentifier = xcode.lang.objc; };
		86C40B1E1A8D7C5B00081FAC /* ORKWalkingTaskStep.h */ = {isa = PBXFileReference; fileEncoding = 4; lastKnownFileType = sourcecode.c.h; path = ORKWalkingTaskStep.h; sourceTree = "<group>"; };
		86C40B1F1A8D7C5B00081FAC /* ORKWalkingTaskStep.m */ = {isa = PBXFileReference; fileEncoding = 4; lastKnownFileType = sourcecode.c.objc; path = ORKWalkingTaskStep.m; sourceTree = "<group>"; };
		86C40B201A8D7C5B00081FAC /* ORKWalkingTaskStepViewController.h */ = {isa = PBXFileReference; fileEncoding = 4; lastKnownFileType = sourcecode.c.h; path = ORKWalkingTaskStepViewController.h; sourceTree = "<group>"; };
		86C40B211A8D7C5B00081FAC /* ORKWalkingTaskStepViewController.m */ = {isa = PBXFileReference; fileEncoding = 4; lastKnownFileType = sourcecode.c.objc; lineEnding = 0; path = ORKWalkingTaskStepViewController.m; sourceTree = "<group>"; xcLanguageSpecificationIdentifier = xcode.lang.objc; };
		86C40B221A8D7C5B00081FAC /* CLLocation+ORKJSONDictionary.h */ = {isa = PBXFileReference; fileEncoding = 4; lastKnownFileType = sourcecode.c.h; lineEnding = 0; path = "CLLocation+ORKJSONDictionary.h"; sourceTree = "<group>"; xcLanguageSpecificationIdentifier = xcode.lang.objcpp; };
		86C40B231A8D7C5B00081FAC /* CLLocation+ORKJSONDictionary.m */ = {isa = PBXFileReference; fileEncoding = 4; lastKnownFileType = sourcecode.c.objc; lineEnding = 0; path = "CLLocation+ORKJSONDictionary.m"; sourceTree = "<group>"; xcLanguageSpecificationIdentifier = xcode.lang.objc; };
		86C40B241A8D7C5B00081FAC /* CMAccelerometerData+ORKJSONDictionary.h */ = {isa = PBXFileReference; fileEncoding = 4; lastKnownFileType = sourcecode.c.h; lineEnding = 0; path = "CMAccelerometerData+ORKJSONDictionary.h"; sourceTree = "<group>"; xcLanguageSpecificationIdentifier = xcode.lang.objcpp; };
		86C40B251A8D7C5B00081FAC /* CMAccelerometerData+ORKJSONDictionary.m */ = {isa = PBXFileReference; fileEncoding = 4; lastKnownFileType = sourcecode.c.objc; lineEnding = 0; path = "CMAccelerometerData+ORKJSONDictionary.m"; sourceTree = "<group>"; xcLanguageSpecificationIdentifier = xcode.lang.objc; };
		86C40B261A8D7C5B00081FAC /* CMDeviceMotion+ORKJSONDictionary.h */ = {isa = PBXFileReference; fileEncoding = 4; lastKnownFileType = sourcecode.c.h; lineEnding = 0; path = "CMDeviceMotion+ORKJSONDictionary.h"; sourceTree = "<group>"; xcLanguageSpecificationIdentifier = xcode.lang.objcpp; };
		86C40B271A8D7C5B00081FAC /* CMDeviceMotion+ORKJSONDictionary.m */ = {isa = PBXFileReference; fileEncoding = 4; lastKnownFileType = sourcecode.c.objc; lineEnding = 0; path = "CMDeviceMotion+ORKJSONDictionary.m"; sourceTree = "<group>"; xcLanguageSpecificationIdentifier = xcode.lang.objc; };
		86C40B281A8D7C5B00081FAC /* CMMotionActivity+ORKJSONDictionary.h */ = {isa = PBXFileReference; fileEncoding = 4; lastKnownFileType = sourcecode.c.h; lineEnding = 0; path = "CMMotionActivity+ORKJSONDictionary.h"; sourceTree = "<group>"; xcLanguageSpecificationIdentifier = xcode.lang.objcpp; };
		86C40B291A8D7C5B00081FAC /* CMMotionActivity+ORKJSONDictionary.m */ = {isa = PBXFileReference; fileEncoding = 4; lastKnownFileType = sourcecode.c.objc; lineEnding = 0; path = "CMMotionActivity+ORKJSONDictionary.m"; sourceTree = "<group>"; xcLanguageSpecificationIdentifier = xcode.lang.objc; };
		86C40B2A1A8D7C5B00081FAC /* CMPedometerData+ORKJSONDictionary.h */ = {isa = PBXFileReference; fileEncoding = 4; lastKnownFileType = sourcecode.c.h; lineEnding = 0; path = "CMPedometerData+ORKJSONDictionary.h"; sourceTree = "<group>"; xcLanguageSpecificationIdentifier = xcode.lang.objcpp; };
		86C40B2B1A8D7C5B00081FAC /* CMPedometerData+ORKJSONDictionary.m */ = {isa = PBXFileReference; fileEncoding = 4; lastKnownFileType = sourcecode.c.objc; lineEnding = 0; path = "CMPedometerData+ORKJSONDictionary.m"; sourceTree = "<group>"; xcLanguageSpecificationIdentifier = xcode.lang.objc; };
		86C40B2C1A8D7C5B00081FAC /* HKSample+ORKJSONDictionary.h */ = {isa = PBXFileReference; fileEncoding = 4; lastKnownFileType = sourcecode.c.h; lineEnding = 0; path = "HKSample+ORKJSONDictionary.h"; sourceTree = "<group>"; xcLanguageSpecificationIdentifier = xcode.lang.objcpp; };
		86C40B2D1A8D7C5B00081FAC /* HKSample+ORKJSONDictionary.m */ = {isa = PBXFileReference; fileEncoding = 4; lastKnownFileType = sourcecode.c.objc; lineEnding = 0; path = "HKSample+ORKJSONDictionary.m"; sourceTree = "<group>"; xcLanguageSpecificationIdentifier = xcode.lang.objc; };
		86C40B2E1A8D7C5B00081FAC /* ORKAccelerometerRecorder.h */ = {isa = PBXFileReference; fileEncoding = 4; lastKnownFileType = sourcecode.c.h; lineEnding = 0; path = ORKAccelerometerRecorder.h; sourceTree = "<group>"; xcLanguageSpecificationIdentifier = xcode.lang.objcpp; };
		86C40B2F1A8D7C5B00081FAC /* ORKAccelerometerRecorder.m */ = {isa = PBXFileReference; fileEncoding = 4; lastKnownFileType = sourcecode.c.objc; lineEnding = 0; path = ORKAccelerometerRecorder.m; sourceTree = "<group>"; xcLanguageSpecificationIdentifier = xcode.lang.objc; };
		86C40B301A8D7C5B00081FAC /* ORKActiveStep.h */ = {isa = PBXFileReference; fileEncoding = 4; lastKnownFileType = sourcecode.c.h; path = ORKActiveStep.h; sourceTree = "<group>"; };
		86C40B311A8D7C5B00081FAC /* ORKActiveStep.m */ = {isa = PBXFileReference; fileEncoding = 4; lastKnownFileType = sourcecode.c.objc; path = ORKActiveStep.m; sourceTree = "<group>"; };
		86C40B321A8D7C5B00081FAC /* ORKActiveStep_Internal.h */ = {isa = PBXFileReference; fileEncoding = 4; lastKnownFileType = sourcecode.c.h; lineEnding = 0; path = ORKActiveStep_Internal.h; sourceTree = "<group>"; xcLanguageSpecificationIdentifier = xcode.lang.objcpp; };
		86C40B331A8D7C5B00081FAC /* ORKActiveStepTimer.h */ = {isa = PBXFileReference; fileEncoding = 4; lastKnownFileType = sourcecode.c.h; lineEnding = 0; path = ORKActiveStepTimer.h; sourceTree = "<group>"; xcLanguageSpecificationIdentifier = xcode.lang.objcpp; };
		86C40B341A8D7C5B00081FAC /* ORKActiveStepTimer.m */ = {isa = PBXFileReference; fileEncoding = 4; lastKnownFileType = sourcecode.c.objc; lineEnding = 0; path = ORKActiveStepTimer.m; sourceTree = "<group>"; xcLanguageSpecificationIdentifier = xcode.lang.objc; };
		86C40B351A8D7C5B00081FAC /* ORKActiveStepTimerView.h */ = {isa = PBXFileReference; fileEncoding = 4; lastKnownFileType = sourcecode.c.h; lineEnding = 0; path = ORKActiveStepTimerView.h; sourceTree = "<group>"; xcLanguageSpecificationIdentifier = xcode.lang.objcpp; };
		86C40B361A8D7C5B00081FAC /* ORKActiveStepTimerView.m */ = {isa = PBXFileReference; fileEncoding = 4; lastKnownFileType = sourcecode.c.objc; lineEnding = 0; path = ORKActiveStepTimerView.m; sourceTree = "<group>"; xcLanguageSpecificationIdentifier = xcode.lang.objc; };
		86C40B371A8D7C5B00081FAC /* ORKActiveStepViewController.h */ = {isa = PBXFileReference; fileEncoding = 4; lastKnownFileType = sourcecode.c.h; path = ORKActiveStepViewController.h; sourceTree = "<group>"; };
		86C40B381A8D7C5B00081FAC /* ORKActiveStepViewController.m */ = {isa = PBXFileReference; fileEncoding = 4; lastKnownFileType = sourcecode.c.objc; lineEnding = 0; path = ORKActiveStepViewController.m; sourceTree = "<group>"; xcLanguageSpecificationIdentifier = xcode.lang.objc; };
		86C40B391A8D7C5B00081FAC /* ORKActiveStepViewController_Internal.h */ = {isa = PBXFileReference; fileEncoding = 4; lastKnownFileType = sourcecode.c.h; lineEnding = 0; path = ORKActiveStepViewController_Internal.h; sourceTree = "<group>"; xcLanguageSpecificationIdentifier = xcode.lang.objcpp; };
		86C40B3A1A8D7C5B00081FAC /* ORKAudioRecorder.h */ = {isa = PBXFileReference; fileEncoding = 4; lastKnownFileType = sourcecode.c.h; lineEnding = 0; path = ORKAudioRecorder.h; sourceTree = "<group>"; xcLanguageSpecificationIdentifier = xcode.lang.objcpp; };
		86C40B3B1A8D7C5B00081FAC /* ORKAudioRecorder.m */ = {isa = PBXFileReference; fileEncoding = 4; lastKnownFileType = sourcecode.c.objc; lineEnding = 0; path = ORKAudioRecorder.m; sourceTree = "<group>"; xcLanguageSpecificationIdentifier = xcode.lang.objc; };
		86C40B3C1A8D7C5B00081FAC /* ORKDataLogger.h */ = {isa = PBXFileReference; fileEncoding = 4; lastKnownFileType = sourcecode.c.h; path = ORKDataLogger.h; sourceTree = "<group>"; };
		86C40B3D1A8D7C5B00081FAC /* ORKDataLogger.m */ = {isa = PBXFileReference; fileEncoding = 4; lastKnownFileType = sourcecode.c.objc; lineEnding = 0; path = ORKDataLogger.m; sourceTree = "<group>"; xcLanguageSpecificationIdentifier = xcode.lang.objc; };
		86C40B3F1A8D7C5B00081FAC /* ORKDeviceMotionRecorder.h */ = {isa = PBXFileReference; fileEncoding = 4; lastKnownFileType = sourcecode.c.h; path = ORKDeviceMotionRecorder.h; sourceTree = "<group>"; };
		86C40B401A8D7C5B00081FAC /* ORKDeviceMotionRecorder.m */ = {isa = PBXFileReference; fileEncoding = 4; lastKnownFileType = sourcecode.c.objc; lineEnding = 0; path = ORKDeviceMotionRecorder.m; sourceTree = "<group>"; xcLanguageSpecificationIdentifier = xcode.lang.objc; };
		86C40B411A8D7C5B00081FAC /* ORKHealthQuantityTypeRecorder.h */ = {isa = PBXFileReference; fileEncoding = 4; lastKnownFileType = sourcecode.c.h; path = ORKHealthQuantityTypeRecorder.h; sourceTree = "<group>"; };
		86C40B421A8D7C5B00081FAC /* ORKHealthQuantityTypeRecorder.m */ = {isa = PBXFileReference; fileEncoding = 4; lastKnownFileType = sourcecode.c.objc; lineEnding = 0; path = ORKHealthQuantityTypeRecorder.m; sourceTree = "<group>"; xcLanguageSpecificationIdentifier = xcode.lang.objc; };
		86C40B431A8D7C5B00081FAC /* ORKLocationRecorder.h */ = {isa = PBXFileReference; fileEncoding = 4; lastKnownFileType = sourcecode.c.h; path = ORKLocationRecorder.h; sourceTree = "<group>"; };
		86C40B441A8D7C5B00081FAC /* ORKLocationRecorder.m */ = {isa = PBXFileReference; fileEncoding = 4; lastKnownFileType = sourcecode.c.objc; lineEnding = 0; path = ORKLocationRecorder.m; sourceTree = "<group>"; xcLanguageSpecificationIdentifier = xcode.lang.objc; };
		86C40B451A8D7C5B00081FAC /* ORKPedometerRecorder.h */ = {isa = PBXFileReference; fileEncoding = 4; lastKnownFileType = sourcecode.c.h; path = ORKPedometerRecorder.h; sourceTree = "<group>"; };
		86C40B461A8D7C5B00081FAC /* ORKPedometerRecorder.m */ = {isa = PBXFileReference; fileEncoding = 4; lastKnownFileType = sourcecode.c.objc; lineEnding = 0; path = ORKPedometerRecorder.m; sourceTree = "<group>"; xcLanguageSpecificationIdentifier = xcode.lang.objc; };
		86C40B471A8D7C5B00081FAC /* ORKRecorder.h */ = {isa = PBXFileReference; fileEncoding = 4; lastKnownFileType = sourcecode.c.h; lineEnding = 0; path = ORKRecorder.h; sourceTree = "<group>"; xcLanguageSpecificationIdentifier = xcode.lang.objcpp; };
		86C40B481A8D7C5B00081FAC /* ORKRecorder.m */ = {isa = PBXFileReference; fileEncoding = 4; lastKnownFileType = sourcecode.c.objc; lineEnding = 0; path = ORKRecorder.m; sourceTree = "<group>"; xcLanguageSpecificationIdentifier = xcode.lang.objc; };
		86C40B491A8D7C5B00081FAC /* ORKRecorder_Internal.h */ = {isa = PBXFileReference; fileEncoding = 4; lastKnownFileType = sourcecode.c.h; path = ORKRecorder_Internal.h; sourceTree = "<group>"; };
		86C40B4A1A8D7C5B00081FAC /* ORKRecorder_Private.h */ = {isa = PBXFileReference; fileEncoding = 4; lastKnownFileType = sourcecode.c.h; path = ORKRecorder_Private.h; sourceTree = "<group>"; };
		86C40B4B1A8D7C5B00081FAC /* ORKTouchRecorder.h */ = {isa = PBXFileReference; fileEncoding = 4; lastKnownFileType = sourcecode.c.h; path = ORKTouchRecorder.h; sourceTree = "<group>"; };
		86C40B4C1A8D7C5B00081FAC /* ORKTouchRecorder.m */ = {isa = PBXFileReference; fileEncoding = 4; lastKnownFileType = sourcecode.c.objc; lineEnding = 0; path = ORKTouchRecorder.m; sourceTree = "<group>"; xcLanguageSpecificationIdentifier = xcode.lang.objc; };
		86C40B4D1A8D7C5B00081FAC /* ORKVoiceEngine.h */ = {isa = PBXFileReference; fileEncoding = 4; lastKnownFileType = sourcecode.c.h; path = ORKVoiceEngine.h; sourceTree = "<group>"; };
		86C40B4E1A8D7C5B00081FAC /* ORKVoiceEngine.m */ = {isa = PBXFileReference; fileEncoding = 4; lastKnownFileType = sourcecode.c.objc; lineEnding = 0; path = ORKVoiceEngine.m; sourceTree = "<group>"; xcLanguageSpecificationIdentifier = xcode.lang.objc; };
		86C40B4F1A8D7C5B00081FAC /* UITouch+ORKJSONDictionary.h */ = {isa = PBXFileReference; fileEncoding = 4; lastKnownFileType = sourcecode.c.h; lineEnding = 0; path = "UITouch+ORKJSONDictionary.h"; sourceTree = "<group>"; xcLanguageSpecificationIdentifier = xcode.lang.objcpp; };
		86C40B501A8D7C5B00081FAC /* UITouch+ORKJSONDictionary.m */ = {isa = PBXFileReference; fileEncoding = 4; lastKnownFileType = sourcecode.c.objc; lineEnding = 0; path = "UITouch+ORKJSONDictionary.m"; sourceTree = "<group>"; xcLanguageSpecificationIdentifier = xcode.lang.objc; };
		86C40B521A8D7C5B00081FAC /* ORKCompletionStep.h */ = {isa = PBXFileReference; fileEncoding = 4; lastKnownFileType = sourcecode.c.h; lineEnding = 0; path = ORKCompletionStep.h; sourceTree = "<group>"; xcLanguageSpecificationIdentifier = xcode.lang.objcpp; };
		86C40B531A8D7C5B00081FAC /* ORKCompletionStep.m */ = {isa = PBXFileReference; fileEncoding = 4; lastKnownFileType = sourcecode.c.objc; lineEnding = 0; path = ORKCompletionStep.m; sourceTree = "<group>"; xcLanguageSpecificationIdentifier = xcode.lang.objc; };
		86C40B541A8D7C5B00081FAC /* ORKCompletionStepViewController.h */ = {isa = PBXFileReference; fileEncoding = 4; lastKnownFileType = sourcecode.c.h; lineEnding = 0; path = ORKCompletionStepViewController.h; sourceTree = "<group>"; xcLanguageSpecificationIdentifier = xcode.lang.objcpp; };
		86C40B551A8D7C5B00081FAC /* ORKCompletionStepViewController.m */ = {isa = PBXFileReference; fileEncoding = 4; lastKnownFileType = sourcecode.c.objc; lineEnding = 0; path = ORKCompletionStepViewController.m; sourceTree = "<group>"; xcLanguageSpecificationIdentifier = xcode.lang.objc; };
		86C40B561A8D7C5B00081FAC /* ORKFormItemCell.h */ = {isa = PBXFileReference; fileEncoding = 4; lastKnownFileType = sourcecode.c.h; path = ORKFormItemCell.h; sourceTree = "<group>"; };
		86C40B571A8D7C5B00081FAC /* ORKFormItemCell.m */ = {isa = PBXFileReference; fileEncoding = 4; lastKnownFileType = sourcecode.c.objc; lineEnding = 0; path = ORKFormItemCell.m; sourceTree = "<group>"; xcLanguageSpecificationIdentifier = xcode.lang.objc; };
		86C40B581A8D7C5B00081FAC /* ORKImageSelectionView.h */ = {isa = PBXFileReference; fileEncoding = 4; lastKnownFileType = sourcecode.c.h; path = ORKImageSelectionView.h; sourceTree = "<group>"; };
		86C40B591A8D7C5B00081FAC /* ORKImageSelectionView.m */ = {isa = PBXFileReference; fileEncoding = 4; lastKnownFileType = sourcecode.c.objc; lineEnding = 0; path = ORKImageSelectionView.m; sourceTree = "<group>"; xcLanguageSpecificationIdentifier = xcode.lang.objc; };
		86C40B5A1A8D7C5B00081FAC /* ORKInstructionStepView.h */ = {isa = PBXFileReference; fileEncoding = 4; lastKnownFileType = sourcecode.c.h; path = ORKInstructionStepView.h; sourceTree = "<group>"; };
		86C40B5B1A8D7C5B00081FAC /* ORKInstructionStepView.m */ = {isa = PBXFileReference; fileEncoding = 4; lastKnownFileType = sourcecode.c.objc; lineEnding = 0; path = ORKInstructionStepView.m; sourceTree = "<group>"; xcLanguageSpecificationIdentifier = xcode.lang.objc; };
		86C40B5C1A8D7C5B00081FAC /* ORKTableContainerView.h */ = {isa = PBXFileReference; fileEncoding = 4; lastKnownFileType = sourcecode.c.h; path = ORKTableContainerView.h; sourceTree = "<group>"; };
		86C40B5D1A8D7C5B00081FAC /* ORKTableContainerView.m */ = {isa = PBXFileReference; fileEncoding = 4; lastKnownFileType = sourcecode.c.objc; lineEnding = 0; path = ORKTableContainerView.m; sourceTree = "<group>"; xcLanguageSpecificationIdentifier = xcode.lang.objc; };
		86C40B5E1A8D7C5B00081FAC /* ORKTextFieldView.h */ = {isa = PBXFileReference; fileEncoding = 4; lastKnownFileType = sourcecode.c.h; path = ORKTextFieldView.h; sourceTree = "<group>"; };
		86C40B5F1A8D7C5B00081FAC /* ORKTextFieldView.m */ = {isa = PBXFileReference; fileEncoding = 4; lastKnownFileType = sourcecode.c.objc; lineEnding = 0; path = ORKTextFieldView.m; sourceTree = "<group>"; xcLanguageSpecificationIdentifier = xcode.lang.objc; };
		86C40B601A8D7C5B00081FAC /* ORKTintedImageView.h */ = {isa = PBXFileReference; fileEncoding = 4; lastKnownFileType = sourcecode.c.h; path = ORKTintedImageView.h; sourceTree = "<group>"; };
		86C40B611A8D7C5B00081FAC /* ORKTintedImageView.m */ = {isa = PBXFileReference; fileEncoding = 4; lastKnownFileType = sourcecode.c.objc; path = ORKTintedImageView.m; sourceTree = "<group>"; };
		86C40B641A8D7C5B00081FAC /* ORKAnswerFormat.h */ = {isa = PBXFileReference; fileEncoding = 4; lastKnownFileType = sourcecode.c.h; path = ORKAnswerFormat.h; sourceTree = "<group>"; };
		86C40B651A8D7C5B00081FAC /* ORKAnswerFormat.m */ = {isa = PBXFileReference; fileEncoding = 4; lastKnownFileType = sourcecode.c.objc; lineEnding = 0; path = ORKAnswerFormat.m; sourceTree = "<group>"; xcLanguageSpecificationIdentifier = xcode.lang.objc; };
		86C40B661A8D7C5B00081FAC /* ORKAnswerFormat_Internal.h */ = {isa = PBXFileReference; fileEncoding = 4; lastKnownFileType = sourcecode.c.h; lineEnding = 0; path = ORKAnswerFormat_Internal.h; sourceTree = "<group>"; xcLanguageSpecificationIdentifier = xcode.lang.objcpp; };
		86C40B671A8D7C5B00081FAC /* ORKAnswerTextField.h */ = {isa = PBXFileReference; fileEncoding = 4; lastKnownFileType = sourcecode.c.h; lineEnding = 0; path = ORKAnswerTextField.h; sourceTree = "<group>"; xcLanguageSpecificationIdentifier = xcode.lang.objcpp; };
		86C40B681A8D7C5B00081FAC /* ORKAnswerTextField.m */ = {isa = PBXFileReference; fileEncoding = 4; lastKnownFileType = sourcecode.c.objc; lineEnding = 0; path = ORKAnswerTextField.m; sourceTree = "<group>"; xcLanguageSpecificationIdentifier = xcode.lang.objc; };
		86C40B691A8D7C5B00081FAC /* ORKAnswerTextView.h */ = {isa = PBXFileReference; fileEncoding = 4; lastKnownFileType = sourcecode.c.h; lineEnding = 0; path = ORKAnswerTextView.h; sourceTree = "<group>"; xcLanguageSpecificationIdentifier = xcode.lang.objcpp; };
		86C40B6A1A8D7C5B00081FAC /* ORKAnswerTextView.m */ = {isa = PBXFileReference; fileEncoding = 4; lastKnownFileType = sourcecode.c.objc; lineEnding = 0; path = ORKAnswerTextView.m; sourceTree = "<group>"; xcLanguageSpecificationIdentifier = xcode.lang.objc; };
		86C40B6B1A8D7C5B00081FAC /* ORKBodyLabel.h */ = {isa = PBXFileReference; fileEncoding = 4; lastKnownFileType = sourcecode.c.h; lineEnding = 0; path = ORKBodyLabel.h; sourceTree = "<group>"; xcLanguageSpecificationIdentifier = xcode.lang.objcpp; };
		86C40B6C1A8D7C5B00081FAC /* ORKBodyLabel.m */ = {isa = PBXFileReference; fileEncoding = 4; lastKnownFileType = sourcecode.c.objc; lineEnding = 0; path = ORKBodyLabel.m; sourceTree = "<group>"; xcLanguageSpecificationIdentifier = xcode.lang.objc; };
		86C40B6D1A8D7C5B00081FAC /* ORKBorderedButton.h */ = {isa = PBXFileReference; fileEncoding = 4; lastKnownFileType = sourcecode.c.h; lineEnding = 0; path = ORKBorderedButton.h; sourceTree = "<group>"; xcLanguageSpecificationIdentifier = xcode.lang.objcpp; };
		86C40B6E1A8D7C5C00081FAC /* ORKBorderedButton.m */ = {isa = PBXFileReference; fileEncoding = 4; lastKnownFileType = sourcecode.c.objc; lineEnding = 0; path = ORKBorderedButton.m; sourceTree = "<group>"; xcLanguageSpecificationIdentifier = xcode.lang.objc; };
		86C40B6F1A8D7C5C00081FAC /* ORKCaption1Label.h */ = {isa = PBXFileReference; fileEncoding = 4; lastKnownFileType = sourcecode.c.h; lineEnding = 0; path = ORKCaption1Label.h; sourceTree = "<group>"; xcLanguageSpecificationIdentifier = xcode.lang.objcpp; };
		86C40B701A8D7C5C00081FAC /* ORKCaption1Label.m */ = {isa = PBXFileReference; fileEncoding = 4; lastKnownFileType = sourcecode.c.objc; lineEnding = 0; path = ORKCaption1Label.m; sourceTree = "<group>"; xcLanguageSpecificationIdentifier = xcode.lang.objc; };
		86C40B711A8D7C5C00081FAC /* ORKChoiceViewCell.h */ = {isa = PBXFileReference; fileEncoding = 4; lastKnownFileType = sourcecode.c.h; path = ORKChoiceViewCell.h; sourceTree = "<group>"; };
		86C40B721A8D7C5C00081FAC /* ORKChoiceViewCell.m */ = {isa = PBXFileReference; fileEncoding = 4; lastKnownFileType = sourcecode.c.objc; lineEnding = 0; path = ORKChoiceViewCell.m; sourceTree = "<group>"; xcLanguageSpecificationIdentifier = xcode.lang.objc; };
		86C40B731A8D7C5C00081FAC /* ORKContinueButton.h */ = {isa = PBXFileReference; fileEncoding = 4; lastKnownFileType = sourcecode.c.h; path = ORKContinueButton.h; sourceTree = "<group>"; };
		86C40B741A8D7C5C00081FAC /* ORKContinueButton.m */ = {isa = PBXFileReference; fileEncoding = 4; lastKnownFileType = sourcecode.c.objc; path = ORKContinueButton.m; sourceTree = "<group>"; };
		86C40B751A8D7C5C00081FAC /* ORKCountdownLabel.h */ = {isa = PBXFileReference; fileEncoding = 4; lastKnownFileType = sourcecode.c.h; path = ORKCountdownLabel.h; sourceTree = "<group>"; };
		86C40B761A8D7C5C00081FAC /* ORKCountdownLabel.m */ = {isa = PBXFileReference; fileEncoding = 4; lastKnownFileType = sourcecode.c.objc; path = ORKCountdownLabel.m; sourceTree = "<group>"; };
		86C40B771A8D7C5C00081FAC /* ORKCustomStepView.h */ = {isa = PBXFileReference; fileEncoding = 4; lastKnownFileType = sourcecode.c.h; path = ORKCustomStepView.h; sourceTree = "<group>"; };
		86C40B781A8D7C5C00081FAC /* ORKCustomStepView.m */ = {isa = PBXFileReference; fileEncoding = 4; lastKnownFileType = sourcecode.c.objc; lineEnding = 0; path = ORKCustomStepView.m; sourceTree = "<group>"; xcLanguageSpecificationIdentifier = xcode.lang.objc; };
		86C40B791A8D7C5C00081FAC /* ORKCustomStepView_Internal.h */ = {isa = PBXFileReference; fileEncoding = 4; lastKnownFileType = sourcecode.c.h; path = ORKCustomStepView_Internal.h; sourceTree = "<group>"; };
		86C40B7A1A8D7C5C00081FAC /* ORKDefaultFont.h */ = {isa = PBXFileReference; fileEncoding = 4; lastKnownFileType = sourcecode.c.h; path = ORKDefaultFont.h; sourceTree = "<group>"; };
		86C40B7B1A8D7C5C00081FAC /* ORKDefines.h */ = {isa = PBXFileReference; fileEncoding = 4; lastKnownFileType = sourcecode.c.h; path = ORKDefines.h; sourceTree = "<group>"; };
		86C40B7C1A8D7C5C00081FAC /* ORKHelpers_Private.h */ = {isa = PBXFileReference; fileEncoding = 4; lastKnownFileType = sourcecode.c.h; path = ORKHelpers_Private.h; sourceTree = "<group>"; };
		86C40B7D1A8D7C5C00081FAC /* ORKErrors.h */ = {isa = PBXFileReference; fileEncoding = 4; lastKnownFileType = sourcecode.c.h; path = ORKErrors.h; sourceTree = "<group>"; };
		86C40B7E1A8D7C5C00081FAC /* ORKErrors.m */ = {isa = PBXFileReference; fileEncoding = 4; lastKnownFileType = sourcecode.c.objc; path = ORKErrors.m; sourceTree = "<group>"; };
		86C40B7F1A8D7C5C00081FAC /* ORKFormItem_Internal.h */ = {isa = PBXFileReference; fileEncoding = 4; lastKnownFileType = sourcecode.c.h; lineEnding = 0; path = ORKFormItem_Internal.h; sourceTree = "<group>"; xcLanguageSpecificationIdentifier = xcode.lang.objcpp; };
		86C40B801A8D7C5C00081FAC /* ORKFormSectionTitleLabel.h */ = {isa = PBXFileReference; fileEncoding = 4; lastKnownFileType = sourcecode.c.h; path = ORKFormSectionTitleLabel.h; sourceTree = "<group>"; };
		86C40B811A8D7C5C00081FAC /* ORKFormSectionTitleLabel.m */ = {isa = PBXFileReference; fileEncoding = 4; lastKnownFileType = sourcecode.c.objc; path = ORKFormSectionTitleLabel.m; sourceTree = "<group>"; };
		86C40B821A8D7C5C00081FAC /* ORKFormStep.h */ = {isa = PBXFileReference; fileEncoding = 4; lastKnownFileType = sourcecode.c.h; path = ORKFormStep.h; sourceTree = "<group>"; };
		86C40B831A8D7C5C00081FAC /* ORKFormStep.m */ = {isa = PBXFileReference; fileEncoding = 4; lastKnownFileType = sourcecode.c.objc; path = ORKFormStep.m; sourceTree = "<group>"; };
		86C40B841A8D7C5C00081FAC /* ORKFormStepViewController.h */ = {isa = PBXFileReference; fileEncoding = 4; lastKnownFileType = sourcecode.c.h; path = ORKFormStepViewController.h; sourceTree = "<group>"; };
		86C40B851A8D7C5C00081FAC /* ORKFormStepViewController.m */ = {isa = PBXFileReference; fileEncoding = 4; lastKnownFileType = sourcecode.c.objc; lineEnding = 0; path = ORKFormStepViewController.m; sourceTree = "<group>"; xcLanguageSpecificationIdentifier = xcode.lang.objc; };
		86C40B861A8D7C5C00081FAC /* ORKFormTextView.h */ = {isa = PBXFileReference; fileEncoding = 4; lastKnownFileType = sourcecode.c.h; path = ORKFormTextView.h; sourceTree = "<group>"; };
		86C40B871A8D7C5C00081FAC /* ORKFormTextView.m */ = {isa = PBXFileReference; fileEncoding = 4; lastKnownFileType = sourcecode.c.objc; path = ORKFormTextView.m; sourceTree = "<group>"; };
		86C40B881A8D7C5C00081FAC /* ORKHeadlineLabel.h */ = {isa = PBXFileReference; fileEncoding = 4; lastKnownFileType = sourcecode.c.h; path = ORKHeadlineLabel.h; sourceTree = "<group>"; };
		86C40B891A8D7C5C00081FAC /* ORKHeadlineLabel.m */ = {isa = PBXFileReference; fileEncoding = 4; lastKnownFileType = sourcecode.c.objc; lineEnding = 0; path = ORKHeadlineLabel.m; sourceTree = "<group>"; xcLanguageSpecificationIdentifier = xcode.lang.objc; };
		86C40B8A1A8D7C5C00081FAC /* ORKHealthAnswerFormat.h */ = {isa = PBXFileReference; fileEncoding = 4; lastKnownFileType = sourcecode.c.h; path = ORKHealthAnswerFormat.h; sourceTree = "<group>"; };
		86C40B8B1A8D7C5C00081FAC /* ORKHealthAnswerFormat.m */ = {isa = PBXFileReference; fileEncoding = 4; lastKnownFileType = sourcecode.c.objc; lineEnding = 0; path = ORKHealthAnswerFormat.m; sourceTree = "<group>"; xcLanguageSpecificationIdentifier = xcode.lang.objc; };
		86C40B8C1A8D7C5C00081FAC /* ORKHelpers_Internal.h */ = {isa = PBXFileReference; fileEncoding = 4; lastKnownFileType = sourcecode.c.h; path = ORKHelpers_Internal.h; sourceTree = "<group>"; };
		86C40B8D1A8D7C5C00081FAC /* ORKHelpers.m */ = {isa = PBXFileReference; fileEncoding = 4; lastKnownFileType = sourcecode.c.objc; lineEnding = 0; path = ORKHelpers.m; sourceTree = "<group>"; xcLanguageSpecificationIdentifier = xcode.lang.objc; };
		86C40B8E1A8D7C5C00081FAC /* ORKHTMLPDFWriter.h */ = {isa = PBXFileReference; fileEncoding = 4; lastKnownFileType = sourcecode.c.h; path = ORKHTMLPDFWriter.h; sourceTree = "<group>"; };
		86C40B8F1A8D7C5C00081FAC /* ORKHTMLPDFWriter.m */ = {isa = PBXFileReference; fileEncoding = 4; lastKnownFileType = sourcecode.c.objc; lineEnding = 0; path = ORKHTMLPDFWriter.m; sourceTree = "<group>"; xcLanguageSpecificationIdentifier = xcode.lang.objc; };
		86C40B901A8D7C5C00081FAC /* ORKImageChoiceLabel.h */ = {isa = PBXFileReference; fileEncoding = 4; lastKnownFileType = sourcecode.c.h; path = ORKImageChoiceLabel.h; sourceTree = "<group>"; };
		86C40B911A8D7C5C00081FAC /* ORKImageChoiceLabel.m */ = {isa = PBXFileReference; fileEncoding = 4; lastKnownFileType = sourcecode.c.objc; path = ORKImageChoiceLabel.m; sourceTree = "<group>"; };
		86C40B921A8D7C5C00081FAC /* ORKInstructionStep.h */ = {isa = PBXFileReference; fileEncoding = 4; lastKnownFileType = sourcecode.c.h; path = ORKInstructionStep.h; sourceTree = "<group>"; };
		86C40B931A8D7C5C00081FAC /* ORKInstructionStep.m */ = {isa = PBXFileReference; fileEncoding = 4; lastKnownFileType = sourcecode.c.objc; path = ORKInstructionStep.m; sourceTree = "<group>"; };
		86C40B941A8D7C5C00081FAC /* ORKInstructionStepViewController.h */ = {isa = PBXFileReference; fileEncoding = 4; lastKnownFileType = sourcecode.c.h; path = ORKInstructionStepViewController.h; sourceTree = "<group>"; };
		86C40B951A8D7C5C00081FAC /* ORKInstructionStepViewController.m */ = {isa = PBXFileReference; fileEncoding = 4; lastKnownFileType = sourcecode.c.objc; lineEnding = 0; path = ORKInstructionStepViewController.m; sourceTree = "<group>"; xcLanguageSpecificationIdentifier = xcode.lang.objc; };
		86C40B961A8D7C5C00081FAC /* ORKInstructionStepViewController_Internal.h */ = {isa = PBXFileReference; fileEncoding = 4; lastKnownFileType = sourcecode.c.h; path = ORKInstructionStepViewController_Internal.h; sourceTree = "<group>"; };
		86C40B971A8D7C5C00081FAC /* ORKLabel.h */ = {isa = PBXFileReference; fileEncoding = 4; lastKnownFileType = sourcecode.c.h; path = ORKLabel.h; sourceTree = "<group>"; };
		86C40B981A8D7C5C00081FAC /* ORKLabel.m */ = {isa = PBXFileReference; fileEncoding = 4; lastKnownFileType = sourcecode.c.objc; lineEnding = 0; path = ORKLabel.m; sourceTree = "<group>"; xcLanguageSpecificationIdentifier = xcode.lang.objc; };
		86C40B9D1A8D7C5C00081FAC /* ORKOrderedTask.h */ = {isa = PBXFileReference; fileEncoding = 4; lastKnownFileType = sourcecode.c.h; path = ORKOrderedTask.h; sourceTree = "<group>"; };
		86C40B9E1A8D7C5C00081FAC /* ORKOrderedTask.m */ = {isa = PBXFileReference; fileEncoding = 4; lastKnownFileType = sourcecode.c.objc; lineEnding = 0; path = ORKOrderedTask.m; sourceTree = "<group>"; xcLanguageSpecificationIdentifier = xcode.lang.objc; };
		86C40BA11A8D7C5C00081FAC /* ORKQuestionStep.h */ = {isa = PBXFileReference; fileEncoding = 4; lastKnownFileType = sourcecode.c.h; path = ORKQuestionStep.h; sourceTree = "<group>"; };
		86C40BA21A8D7C5C00081FAC /* ORKQuestionStep.m */ = {isa = PBXFileReference; fileEncoding = 4; lastKnownFileType = sourcecode.c.objc; lineEnding = 0; path = ORKQuestionStep.m; sourceTree = "<group>"; xcLanguageSpecificationIdentifier = xcode.lang.objc; };
		86C40BA31A8D7C5C00081FAC /* ORKQuestionStep_Internal.h */ = {isa = PBXFileReference; fileEncoding = 4; lastKnownFileType = sourcecode.c.h; path = ORKQuestionStep_Internal.h; sourceTree = "<group>"; };
		86C40BA41A8D7C5C00081FAC /* ORKQuestionStepViewController.h */ = {isa = PBXFileReference; fileEncoding = 4; lastKnownFileType = sourcecode.c.h; path = ORKQuestionStepViewController.h; sourceTree = "<group>"; };
		86C40BA51A8D7C5C00081FAC /* ORKQuestionStepViewController.m */ = {isa = PBXFileReference; fileEncoding = 4; lastKnownFileType = sourcecode.c.objc; lineEnding = 0; path = ORKQuestionStepViewController.m; sourceTree = "<group>"; xcLanguageSpecificationIdentifier = xcode.lang.objc; };
		86C40BA61A8D7C5C00081FAC /* ORKQuestionStepViewController_Private.h */ = {isa = PBXFileReference; fileEncoding = 4; lastKnownFileType = sourcecode.c.h; path = ORKQuestionStepViewController_Private.h; sourceTree = "<group>"; };
		86C40BA71A8D7C5C00081FAC /* ORKResult.h */ = {isa = PBXFileReference; fileEncoding = 4; lastKnownFileType = sourcecode.c.h; path = ORKResult.h; sourceTree = "<group>"; };
		86C40BA81A8D7C5C00081FAC /* ORKResult.m */ = {isa = PBXFileReference; fileEncoding = 4; lastKnownFileType = sourcecode.c.objc; path = ORKResult.m; sourceTree = "<group>"; };
		86C40BA91A8D7C5C00081FAC /* ORKResult_Private.h */ = {isa = PBXFileReference; fileEncoding = 4; lastKnownFileType = sourcecode.c.h; path = ORKResult_Private.h; sourceTree = "<group>"; };
		86C40BAA1A8D7C5C00081FAC /* ORKRoundTappingButton.h */ = {isa = PBXFileReference; fileEncoding = 4; lastKnownFileType = sourcecode.c.h; path = ORKRoundTappingButton.h; sourceTree = "<group>"; };
		86C40BAB1A8D7C5C00081FAC /* ORKRoundTappingButton.m */ = {isa = PBXFileReference; fileEncoding = 4; lastKnownFileType = sourcecode.c.objc; path = ORKRoundTappingButton.m; sourceTree = "<group>"; };
		86C40BAC1A8D7C5C00081FAC /* ORKScaleRangeLabel.h */ = {isa = PBXFileReference; fileEncoding = 4; lastKnownFileType = sourcecode.c.h; path = ORKScaleRangeLabel.h; sourceTree = "<group>"; };
		86C40BAD1A8D7C5C00081FAC /* ORKScaleRangeLabel.m */ = {isa = PBXFileReference; fileEncoding = 4; lastKnownFileType = sourcecode.c.objc; path = ORKScaleRangeLabel.m; sourceTree = "<group>"; };
		86C40BAE1A8D7C5C00081FAC /* ORKScaleSlider.h */ = {isa = PBXFileReference; fileEncoding = 4; lastKnownFileType = sourcecode.c.h; path = ORKScaleSlider.h; sourceTree = "<group>"; };
		86C40BAF1A8D7C5C00081FAC /* ORKScaleSlider.m */ = {isa = PBXFileReference; fileEncoding = 4; lastKnownFileType = sourcecode.c.objc; path = ORKScaleSlider.m; sourceTree = "<group>"; };
		86C40BB01A8D7C5C00081FAC /* ORKScaleValueLabel.h */ = {isa = PBXFileReference; fileEncoding = 4; lastKnownFileType = sourcecode.c.h; path = ORKScaleValueLabel.h; sourceTree = "<group>"; };
		86C40BB11A8D7C5C00081FAC /* ORKScaleValueLabel.m */ = {isa = PBXFileReference; fileEncoding = 4; lastKnownFileType = sourcecode.c.objc; path = ORKScaleValueLabel.m; sourceTree = "<group>"; };
		86C40BB21A8D7C5C00081FAC /* ORKSelectionSubTitleLabel.h */ = {isa = PBXFileReference; fileEncoding = 4; lastKnownFileType = sourcecode.c.h; path = ORKSelectionSubTitleLabel.h; sourceTree = "<group>"; };
		86C40BB31A8D7C5C00081FAC /* ORKSelectionSubTitleLabel.m */ = {isa = PBXFileReference; fileEncoding = 4; lastKnownFileType = sourcecode.c.objc; path = ORKSelectionSubTitleLabel.m; sourceTree = "<group>"; };
		86C40BB41A8D7C5C00081FAC /* ORKSelectionTitleLabel.h */ = {isa = PBXFileReference; fileEncoding = 4; lastKnownFileType = sourcecode.c.h; path = ORKSelectionTitleLabel.h; sourceTree = "<group>"; };
		86C40BB51A8D7C5C00081FAC /* ORKSelectionTitleLabel.m */ = {isa = PBXFileReference; fileEncoding = 4; lastKnownFileType = sourcecode.c.objc; path = ORKSelectionTitleLabel.m; sourceTree = "<group>"; };
		86C40BB71A8D7C5C00081FAC /* ORKSkin.h */ = {isa = PBXFileReference; fileEncoding = 4; lastKnownFileType = sourcecode.c.h; path = ORKSkin.h; sourceTree = "<group>"; };
		86C40BB81A8D7C5C00081FAC /* ORKSkin.m */ = {isa = PBXFileReference; fileEncoding = 4; lastKnownFileType = sourcecode.c.objc; path = ORKSkin.m; sourceTree = "<group>"; };
		86C40BB91A8D7C5C00081FAC /* ORKStep.h */ = {isa = PBXFileReference; fileEncoding = 4; lastKnownFileType = sourcecode.c.h; path = ORKStep.h; sourceTree = "<group>"; };
		86C40BBA1A8D7C5C00081FAC /* ORKStep.m */ = {isa = PBXFileReference; fileEncoding = 4; lastKnownFileType = sourcecode.c.objc; lineEnding = 0; path = ORKStep.m; sourceTree = "<group>"; xcLanguageSpecificationIdentifier = xcode.lang.objc; };
		86C40BBB1A8D7C5C00081FAC /* ORKStep_Private.h */ = {isa = PBXFileReference; fileEncoding = 4; lastKnownFileType = sourcecode.c.h; path = ORKStep_Private.h; sourceTree = "<group>"; };
		86C40BBC1A8D7C5C00081FAC /* ORKStepViewController.h */ = {isa = PBXFileReference; fileEncoding = 4; lastKnownFileType = sourcecode.c.h; lineEnding = 0; path = ORKStepViewController.h; sourceTree = "<group>"; xcLanguageSpecificationIdentifier = xcode.lang.objcpp; };
		86C40BBD1A8D7C5C00081FAC /* ORKStepViewController.m */ = {isa = PBXFileReference; fileEncoding = 4; lastKnownFileType = sourcecode.c.objc; lineEnding = 0; path = ORKStepViewController.m; sourceTree = "<group>"; xcLanguageSpecificationIdentifier = xcode.lang.objc; };
		86C40BBE1A8D7C5C00081FAC /* ORKStepViewController_Internal.h */ = {isa = PBXFileReference; fileEncoding = 4; lastKnownFileType = sourcecode.c.h; path = ORKStepViewController_Internal.h; sourceTree = "<group>"; };
		86C40BC01A8D7C5C00081FAC /* ORKSubheadlineLabel.h */ = {isa = PBXFileReference; fileEncoding = 4; lastKnownFileType = sourcecode.c.h; path = ORKSubheadlineLabel.h; sourceTree = "<group>"; };
		86C40BC11A8D7C5C00081FAC /* ORKSubheadlineLabel.m */ = {isa = PBXFileReference; fileEncoding = 4; lastKnownFileType = sourcecode.c.objc; path = ORKSubheadlineLabel.m; sourceTree = "<group>"; };
		86C40BC21A8D7C5C00081FAC /* ORKSurveyAnswerCell.h */ = {isa = PBXFileReference; fileEncoding = 4; lastKnownFileType = sourcecode.c.h; path = ORKSurveyAnswerCell.h; sourceTree = "<group>"; };
		86C40BC51A8D7C5C00081FAC /* ORKSurveyAnswerCellForImageSelection.h */ = {isa = PBXFileReference; fileEncoding = 4; lastKnownFileType = sourcecode.c.h; path = ORKSurveyAnswerCellForImageSelection.h; sourceTree = "<group>"; };
		86C40BC61A8D7C5C00081FAC /* ORKSurveyAnswerCellForImageSelection.m */ = {isa = PBXFileReference; fileEncoding = 4; lastKnownFileType = sourcecode.c.objc; path = ORKSurveyAnswerCellForImageSelection.m; sourceTree = "<group>"; };
		86C40BC71A8D7C5C00081FAC /* ORKSurveyAnswerCellForNumber.h */ = {isa = PBXFileReference; fileEncoding = 4; lastKnownFileType = sourcecode.c.h; path = ORKSurveyAnswerCellForNumber.h; sourceTree = "<group>"; };
		86C40BC81A8D7C5C00081FAC /* ORKSurveyAnswerCellForNumber.m */ = {isa = PBXFileReference; fileEncoding = 4; lastKnownFileType = sourcecode.c.objc; lineEnding = 0; path = ORKSurveyAnswerCellForNumber.m; sourceTree = "<group>"; xcLanguageSpecificationIdentifier = xcode.lang.objc; };
		86C40BC91A8D7C5C00081FAC /* ORKSurveyAnswerCellForScale.h */ = {isa = PBXFileReference; fileEncoding = 4; lastKnownFileType = sourcecode.c.h; path = ORKSurveyAnswerCellForScale.h; sourceTree = "<group>"; };
		86C40BCA1A8D7C5C00081FAC /* ORKSurveyAnswerCellForScale.m */ = {isa = PBXFileReference; fileEncoding = 4; lastKnownFileType = sourcecode.c.objc; lineEnding = 0; path = ORKSurveyAnswerCellForScale.m; sourceTree = "<group>"; xcLanguageSpecificationIdentifier = xcode.lang.objc; };
		86C40BCD1A8D7C5C00081FAC /* ORKSurveyAnswerCellForText.h */ = {isa = PBXFileReference; fileEncoding = 4; lastKnownFileType = sourcecode.c.h; path = ORKSurveyAnswerCellForText.h; sourceTree = "<group>"; };
		86C40BCE1A8D7C5C00081FAC /* ORKSurveyAnswerCellForText.m */ = {isa = PBXFileReference; fileEncoding = 4; lastKnownFileType = sourcecode.c.objc; lineEnding = 0; path = ORKSurveyAnswerCellForText.m; sourceTree = "<group>"; xcLanguageSpecificationIdentifier = xcode.lang.objc; };
		86C40BD11A8D7C5C00081FAC /* ORKTableViewCell.h */ = {isa = PBXFileReference; fileEncoding = 4; lastKnownFileType = sourcecode.c.h; path = ORKTableViewCell.h; sourceTree = "<group>"; };
		86C40BD21A8D7C5C00081FAC /* ORKTableViewCell.m */ = {isa = PBXFileReference; fileEncoding = 4; lastKnownFileType = sourcecode.c.objc; lineEnding = 0; path = ORKTableViewCell.m; sourceTree = "<group>"; xcLanguageSpecificationIdentifier = xcode.lang.objc; };
		86C40BD31A8D7C5C00081FAC /* ORKTapCountLabel.h */ = {isa = PBXFileReference; fileEncoding = 4; lastKnownFileType = sourcecode.c.h; path = ORKTapCountLabel.h; sourceTree = "<group>"; };
		86C40BD41A8D7C5C00081FAC /* ORKTapCountLabel.m */ = {isa = PBXFileReference; fileEncoding = 4; lastKnownFileType = sourcecode.c.objc; path = ORKTapCountLabel.m; sourceTree = "<group>"; };
		86C40BD51A8D7C5C00081FAC /* ORKTask.h */ = {isa = PBXFileReference; fileEncoding = 4; lastKnownFileType = sourcecode.c.h; path = ORKTask.h; sourceTree = "<group>"; };
		86C40BD71A8D7C5C00081FAC /* ORKTaskViewController.h */ = {isa = PBXFileReference; fileEncoding = 4; lastKnownFileType = sourcecode.c.h; lineEnding = 0; path = ORKTaskViewController.h; sourceTree = "<group>"; xcLanguageSpecificationIdentifier = xcode.lang.objcpp; };
		86C40BD81A8D7C5C00081FAC /* ORKTaskViewController.m */ = {isa = PBXFileReference; fileEncoding = 4; lastKnownFileType = sourcecode.c.objc; lineEnding = 0; path = ORKTaskViewController.m; sourceTree = "<group>"; xcLanguageSpecificationIdentifier = xcode.lang.objc; };
		86C40BD91A8D7C5C00081FAC /* ORKTaskViewController_Internal.h */ = {isa = PBXFileReference; fileEncoding = 4; lastKnownFileType = sourcecode.c.h; path = ORKTaskViewController_Internal.h; sourceTree = "<group>"; };
		86C40BDA1A8D7C5C00081FAC /* ORKTaskViewController_Private.h */ = {isa = PBXFileReference; fileEncoding = 4; lastKnownFileType = sourcecode.c.h; path = ORKTaskViewController_Private.h; sourceTree = "<group>"; };
		86C40BDB1A8D7C5C00081FAC /* ORKTextButton.h */ = {isa = PBXFileReference; fileEncoding = 4; lastKnownFileType = sourcecode.c.h; path = ORKTextButton.h; sourceTree = "<group>"; };
		86C40BDC1A8D7C5C00081FAC /* ORKTextButton.m */ = {isa = PBXFileReference; fileEncoding = 4; lastKnownFileType = sourcecode.c.objc; lineEnding = 0; path = ORKTextButton.m; sourceTree = "<group>"; xcLanguageSpecificationIdentifier = xcode.lang.objc; };
		86C40BDD1A8D7C5C00081FAC /* ORKUnitLabel.h */ = {isa = PBXFileReference; fileEncoding = 4; lastKnownFileType = sourcecode.c.h; path = ORKUnitLabel.h; sourceTree = "<group>"; };
		86C40BDE1A8D7C5C00081FAC /* ORKUnitLabel.m */ = {isa = PBXFileReference; fileEncoding = 4; lastKnownFileType = sourcecode.c.objc; path = ORKUnitLabel.m; sourceTree = "<group>"; };
		86C40BE11A8D7C5C00081FAC /* ORKVerticalContainerView.h */ = {isa = PBXFileReference; fileEncoding = 4; lastKnownFileType = sourcecode.c.h; path = ORKVerticalContainerView.h; sourceTree = "<group>"; };
		86C40BE21A8D7C5C00081FAC /* ORKVerticalContainerView.m */ = {isa = PBXFileReference; fileEncoding = 4; lastKnownFileType = sourcecode.c.objc; lineEnding = 0; path = ORKVerticalContainerView.m; sourceTree = "<group>"; xcLanguageSpecificationIdentifier = xcode.lang.objc; };
		86C40BE31A8D7C5C00081FAC /* ORKVerticalContainerView_Internal.h */ = {isa = PBXFileReference; fileEncoding = 4; lastKnownFileType = sourcecode.c.h; path = ORKVerticalContainerView_Internal.h; sourceTree = "<group>"; };
		86C40BE71A8D7C5C00081FAC /* UIBarButtonItem+ORKBarButtonItem.h */ = {isa = PBXFileReference; fileEncoding = 4; lastKnownFileType = sourcecode.c.h; lineEnding = 0; path = "UIBarButtonItem+ORKBarButtonItem.h"; sourceTree = "<group>"; xcLanguageSpecificationIdentifier = xcode.lang.objcpp; };
		86C40BE81A8D7C5C00081FAC /* UIBarButtonItem+ORKBarButtonItem.m */ = {isa = PBXFileReference; fileEncoding = 4; lastKnownFileType = sourcecode.c.objc; lineEnding = 0; path = "UIBarButtonItem+ORKBarButtonItem.m"; sourceTree = "<group>"; xcLanguageSpecificationIdentifier = xcode.lang.objc; };
		86C40BE91A8D7C5C00081FAC /* UIResponder+ResearchKit.h */ = {isa = PBXFileReference; fileEncoding = 4; lastKnownFileType = sourcecode.c.h; lineEnding = 0; path = "UIResponder+ResearchKit.h"; sourceTree = "<group>"; xcLanguageSpecificationIdentifier = xcode.lang.objcpp; };
		86C40BEA1A8D7C5C00081FAC /* UIResponder+ResearchKit.m */ = {isa = PBXFileReference; fileEncoding = 4; lastKnownFileType = sourcecode.c.objc; lineEnding = 0; path = "UIResponder+ResearchKit.m"; sourceTree = "<group>"; xcLanguageSpecificationIdentifier = xcode.lang.objc; };
		86C40BEC1A8D7C5C00081FAC /* ORKConsentReviewController.h */ = {isa = PBXFileReference; fileEncoding = 4; lastKnownFileType = sourcecode.c.h; path = ORKConsentReviewController.h; sourceTree = "<group>"; };
		86C40BED1A8D7C5C00081FAC /* ORKConsentReviewController.m */ = {isa = PBXFileReference; fileEncoding = 4; lastKnownFileType = sourcecode.c.objc; path = ORKConsentReviewController.m; sourceTree = "<group>"; };
		86C40BEE1A8D7C5C00081FAC /* ORKSignatureStepViewController.h */ = {isa = PBXFileReference; fileEncoding = 4; lastKnownFileType = sourcecode.c.h; path = ORKSignatureStepViewController.h; sourceTree = "<group>"; };
		86C40BEF1A8D7C5C00081FAC /* ORKSignatureStepViewController.m */ = {isa = PBXFileReference; fileEncoding = 4; lastKnownFileType = sourcecode.c.objc; lineEnding = 0; path = ORKSignatureStepViewController.m; sourceTree = "<group>"; xcLanguageSpecificationIdentifier = xcode.lang.objc; };
		86C40BF01A8D7C5C00081FAC /* MovieTintShader.fsh */ = {isa = PBXFileReference; fileEncoding = 4; lastKnownFileType = sourcecode.glsl; path = MovieTintShader.fsh; sourceTree = "<group>"; };
		86C40BF11A8D7C5C00081FAC /* MovieTintShader.vsh */ = {isa = PBXFileReference; fileEncoding = 4; lastKnownFileType = sourcecode.glsl; path = MovieTintShader.vsh; sourceTree = "<group>"; };
		86C40BF21A8D7C5C00081FAC /* ORKConsentDocument.h */ = {isa = PBXFileReference; fileEncoding = 4; lastKnownFileType = sourcecode.c.h; path = ORKConsentDocument.h; sourceTree = "<group>"; };
		86C40BF31A8D7C5C00081FAC /* ORKConsentDocument.m */ = {isa = PBXFileReference; fileEncoding = 4; lastKnownFileType = sourcecode.c.objc; lineEnding = 0; path = ORKConsentDocument.m; sourceTree = "<group>"; xcLanguageSpecificationIdentifier = xcode.lang.objc; };
		86C40BF41A8D7C5C00081FAC /* ORKConsentDocument_Internal.h */ = {isa = PBXFileReference; fileEncoding = 4; lastKnownFileType = sourcecode.c.h; lineEnding = 0; path = ORKConsentDocument_Internal.h; sourceTree = "<group>"; xcLanguageSpecificationIdentifier = xcode.lang.objcpp; };
		86C40BF51A8D7C5C00081FAC /* ORKConsentLearnMoreViewController.h */ = {isa = PBXFileReference; fileEncoding = 4; lastKnownFileType = sourcecode.c.h; path = ORKConsentLearnMoreViewController.h; sourceTree = "<group>"; };
		86C40BF61A8D7C5C00081FAC /* ORKConsentLearnMoreViewController.m */ = {isa = PBXFileReference; fileEncoding = 4; lastKnownFileType = sourcecode.c.objc; lineEnding = 0; path = ORKConsentLearnMoreViewController.m; sourceTree = "<group>"; xcLanguageSpecificationIdentifier = xcode.lang.objc; };
		86C40BF71A8D7C5C00081FAC /* ORKConsentReviewStep.h */ = {isa = PBXFileReference; fileEncoding = 4; lastKnownFileType = sourcecode.c.h; path = ORKConsentReviewStep.h; sourceTree = "<group>"; };
		86C40BF81A8D7C5C00081FAC /* ORKConsentReviewStep.m */ = {isa = PBXFileReference; fileEncoding = 4; lastKnownFileType = sourcecode.c.objc; lineEnding = 0; path = ORKConsentReviewStep.m; sourceTree = "<group>"; xcLanguageSpecificationIdentifier = xcode.lang.objc; };
		86C40BF91A8D7C5C00081FAC /* ORKConsentReviewStepViewController.h */ = {isa = PBXFileReference; fileEncoding = 4; lastKnownFileType = sourcecode.c.h; path = ORKConsentReviewStepViewController.h; sourceTree = "<group>"; };
		86C40BFA1A8D7C5C00081FAC /* ORKConsentReviewStepViewController.m */ = {isa = PBXFileReference; fileEncoding = 4; lastKnownFileType = sourcecode.c.objc; lineEnding = 0; path = ORKConsentReviewStepViewController.m; sourceTree = "<group>"; xcLanguageSpecificationIdentifier = xcode.lang.objc; };
		86C40BFB1A8D7C5C00081FAC /* ORKConsentSceneViewController.h */ = {isa = PBXFileReference; fileEncoding = 4; lastKnownFileType = sourcecode.c.h; path = ORKConsentSceneViewController.h; sourceTree = "<group>"; };
		86C40BFC1A8D7C5C00081FAC /* ORKConsentSceneViewController.m */ = {isa = PBXFileReference; fileEncoding = 4; lastKnownFileType = sourcecode.c.objc; lineEnding = 0; path = ORKConsentSceneViewController.m; sourceTree = "<group>"; xcLanguageSpecificationIdentifier = xcode.lang.objc; };
		86C40BFF1A8D7C5C00081FAC /* ORKConsentSection.h */ = {isa = PBXFileReference; fileEncoding = 4; lastKnownFileType = sourcecode.c.h; path = ORKConsentSection.h; sourceTree = "<group>"; };
		86C40C001A8D7C5C00081FAC /* ORKConsentSection.m */ = {isa = PBXFileReference; fileEncoding = 4; lastKnownFileType = sourcecode.c.objc; path = ORKConsentSection.m; sourceTree = "<group>"; };
		86C40C011A8D7C5C00081FAC /* ORKConsentSection_Private.h */ = {isa = PBXFileReference; fileEncoding = 4; lastKnownFileType = sourcecode.c.h; path = ORKConsentSection_Private.h; sourceTree = "<group>"; };
		86C40C021A8D7C5C00081FAC /* ORKConsentSignature.h */ = {isa = PBXFileReference; fileEncoding = 4; lastKnownFileType = sourcecode.c.h; path = ORKConsentSignature.h; sourceTree = "<group>"; };
		86C40C031A8D7C5C00081FAC /* ORKConsentSignature.m */ = {isa = PBXFileReference; fileEncoding = 4; lastKnownFileType = sourcecode.c.objc; path = ORKConsentSignature.m; sourceTree = "<group>"; };
		86C40C051A8D7C5C00081FAC /* ORKEAGLMoviePlayerView.h */ = {isa = PBXFileReference; fileEncoding = 4; lastKnownFileType = sourcecode.c.h; path = ORKEAGLMoviePlayerView.h; sourceTree = "<group>"; };
		86C40C061A8D7C5C00081FAC /* ORKEAGLMoviePlayerView.m */ = {isa = PBXFileReference; fileEncoding = 4; lastKnownFileType = sourcecode.c.objc; path = ORKEAGLMoviePlayerView.m; sourceTree = "<group>"; };
		86C40C071A8D7C5C00081FAC /* ORKSignatureView.h */ = {isa = PBXFileReference; fileEncoding = 4; lastKnownFileType = sourcecode.c.h; path = ORKSignatureView.h; sourceTree = "<group>"; };
		86C40C081A8D7C5C00081FAC /* ORKSignatureView.m */ = {isa = PBXFileReference; fileEncoding = 4; lastKnownFileType = sourcecode.c.objc; path = ORKSignatureView.m; sourceTree = "<group>"; };
		86C40C091A8D7C5C00081FAC /* ORKVisualConsentStep.h */ = {isa = PBXFileReference; fileEncoding = 4; lastKnownFileType = sourcecode.c.h; path = ORKVisualConsentStep.h; sourceTree = "<group>"; };
		86C40C0A1A8D7C5C00081FAC /* ORKVisualConsentStep.m */ = {isa = PBXFileReference; fileEncoding = 4; lastKnownFileType = sourcecode.c.objc; lineEnding = 0; path = ORKVisualConsentStep.m; sourceTree = "<group>"; xcLanguageSpecificationIdentifier = xcode.lang.objc; };
		86C40C0B1A8D7C5C00081FAC /* ORKVisualConsentStepViewController.h */ = {isa = PBXFileReference; fileEncoding = 4; lastKnownFileType = sourcecode.c.h; path = ORKVisualConsentStepViewController.h; sourceTree = "<group>"; };
		86C40C0C1A8D7C5C00081FAC /* ORKVisualConsentStepViewController.m */ = {isa = PBXFileReference; fileEncoding = 4; lastKnownFileType = sourcecode.c.objc; lineEnding = 0; path = ORKVisualConsentStepViewController.m; sourceTree = "<group>"; xcLanguageSpecificationIdentifier = xcode.lang.objc; };
		86C40C0D1A8D7C5C00081FAC /* ORKVisualConsentStepViewController_Internal.h */ = {isa = PBXFileReference; fileEncoding = 4; lastKnownFileType = sourcecode.c.h; path = ORKVisualConsentStepViewController_Internal.h; sourceTree = "<group>"; };
		86C40C0E1A8D7C5C00081FAC /* ORKVisualConsentTransitionAnimator.h */ = {isa = PBXFileReference; fileEncoding = 4; lastKnownFileType = sourcecode.c.h; path = ORKVisualConsentTransitionAnimator.h; sourceTree = "<group>"; };
		86C40C0F1A8D7C5C00081FAC /* ORKVisualConsentTransitionAnimator.m */ = {isa = PBXFileReference; fileEncoding = 4; lastKnownFileType = sourcecode.c.objc; lineEnding = 0; path = ORKVisualConsentTransitionAnimator.m; sourceTree = "<group>"; xcLanguageSpecificationIdentifier = xcode.lang.objc; };
		86C40C101A8D7C5C00081FAC /* Info.plist */ = {isa = PBXFileReference; fileEncoding = 4; lastKnownFileType = text.plist.xml; path = Info.plist; sourceTree = "<group>"; };
		86CC8E9A1AC09332001CCD89 /* ResearchKitTests.xctest */ = {isa = PBXFileReference; explicitFileType = wrapper.cfbundle; includeInIndex = 0; path = ResearchKitTests.xctest; sourceTree = BUILT_PRODUCTS_DIR; };
		86CC8EA71AC09383001CCD89 /* Info.plist */ = {isa = PBXFileReference; fileEncoding = 4; lastKnownFileType = text.plist.xml; path = Info.plist; sourceTree = "<group>"; };
		86CC8EA81AC09383001CCD89 /* ORKAccessibilityTests.m */ = {isa = PBXFileReference; fileEncoding = 4; lastKnownFileType = sourcecode.c.objc; path = ORKAccessibilityTests.m; sourceTree = "<group>"; };
		86CC8EA91AC09383001CCD89 /* ORKChoiceAnswerFormatHelperTests.m */ = {isa = PBXFileReference; fileEncoding = 4; lastKnownFileType = sourcecode.c.objc; path = ORKChoiceAnswerFormatHelperTests.m; sourceTree = "<group>"; };
		86CC8EAA1AC09383001CCD89 /* ORKConsentTests.m */ = {isa = PBXFileReference; fileEncoding = 4; lastKnownFileType = sourcecode.c.objc; path = ORKConsentTests.m; sourceTree = "<group>"; };
		86CC8EAB1AC09383001CCD89 /* ORKDataLoggerManagerTests.m */ = {isa = PBXFileReference; fileEncoding = 4; lastKnownFileType = sourcecode.c.objc; path = ORKDataLoggerManagerTests.m; sourceTree = "<group>"; };
		86CC8EAC1AC09383001CCD89 /* ORKDataLoggerTests.m */ = {isa = PBXFileReference; fileEncoding = 4; lastKnownFileType = sourcecode.c.objc; path = ORKDataLoggerTests.m; sourceTree = "<group>"; };
		86CC8EAD1AC09383001CCD89 /* ORKHKSampleTests.m */ = {isa = PBXFileReference; fileEncoding = 4; lastKnownFileType = sourcecode.c.objc; path = ORKHKSampleTests.m; sourceTree = "<group>"; };
		86CC8EAF1AC09383001CCD89 /* ORKResultTests.m */ = {isa = PBXFileReference; fileEncoding = 4; lastKnownFileType = sourcecode.c.objc; path = ORKResultTests.m; sourceTree = "<group>"; };
		86CC8EB01AC09383001CCD89 /* ORKTextChoiceCellGroupTests.m */ = {isa = PBXFileReference; fileEncoding = 4; lastKnownFileType = sourcecode.c.objc; path = ORKTextChoiceCellGroupTests.m; sourceTree = "<group>"; };
		86D348001AC16175006DB02B /* ORKRecorderTests.m */ = {isa = PBXFileReference; fileEncoding = 4; lastKnownFileType = sourcecode.c.objc; lineEnding = 0; path = ORKRecorderTests.m; sourceTree = "<group>"; xcLanguageSpecificationIdentifier = xcode.lang.objc; };
		9550E6711D58DBCF00C691B8 /* ORKTouchAnywhereStep.h */ = {isa = PBXFileReference; fileEncoding = 4; lastKnownFileType = sourcecode.c.h; path = ORKTouchAnywhereStep.h; sourceTree = "<group>"; };
		9550E6721D58DBCF00C691B8 /* ORKTouchAnywhereStep.m */ = {isa = PBXFileReference; fileEncoding = 4; lastKnownFileType = sourcecode.c.objc; path = ORKTouchAnywhereStep.m; sourceTree = "<group>"; };
		9550E67A1D58DD2000C691B8 /* ORKTouchAnywhereStepViewController.h */ = {isa = PBXFileReference; fileEncoding = 4; lastKnownFileType = sourcecode.c.h; path = ORKTouchAnywhereStepViewController.h; sourceTree = "<group>"; };
		9550E67B1D58DD2000C691B8 /* ORKTouchAnywhereStepViewController.m */ = {isa = PBXFileReference; fileEncoding = 4; lastKnownFileType = sourcecode.c.objc; path = ORKTouchAnywhereStepViewController.m; sourceTree = "<group>"; };
		959A2BFA1D68B98700841B04 /* ORKRangeOfMotionStep.h */ = {isa = PBXFileReference; fileEncoding = 4; lastKnownFileType = sourcecode.c.h; path = ORKRangeOfMotionStep.h; sourceTree = "<group>"; };
		959A2BFB1D68B98700841B04 /* ORKRangeOfMotionStep.m */ = {isa = PBXFileReference; fileEncoding = 4; lastKnownFileType = sourcecode.c.objc; path = ORKRangeOfMotionStep.m; sourceTree = "<group>"; };
		959A2BFE1D68B9DA00841B04 /* ORKRangeOfMotionStepViewController.h */ = {isa = PBXFileReference; fileEncoding = 4; lastKnownFileType = sourcecode.c.h; path = ORKRangeOfMotionStepViewController.h; sourceTree = "<group>"; };
		959A2BFF1D68B9DA00841B04 /* ORKRangeOfMotionStepViewController.m */ = {isa = PBXFileReference; fileEncoding = 4; lastKnownFileType = sourcecode.c.objc; path = ORKRangeOfMotionStepViewController.m; sourceTree = "<group>"; };
		959A2C0B1D68C91400841B04 /* ORKShoulderRangeOfMotionStep.h */ = {isa = PBXFileReference; fileEncoding = 4; lastKnownFileType = sourcecode.c.h; path = ORKShoulderRangeOfMotionStep.h; sourceTree = "<group>"; };
		959A2C0C1D68C91400841B04 /* ORKShoulderRangeOfMotionStep.m */ = {isa = PBXFileReference; fileEncoding = 4; lastKnownFileType = sourcecode.c.objc; path = ORKShoulderRangeOfMotionStep.m; sourceTree = "<group>"; };
		95E11E531D73396300BF865B /* ORKShoulderRangeOfMotionStepViewController.h */ = {isa = PBXFileReference; fileEncoding = 4; lastKnownFileType = sourcecode.c.h; path = ORKShoulderRangeOfMotionStepViewController.h; sourceTree = "<group>"; };
		95E11E541D73396300BF865B /* ORKShoulderRangeOfMotionStepViewController.m */ = {isa = PBXFileReference; fileEncoding = 4; lastKnownFileType = sourcecode.c.objc; path = ORKShoulderRangeOfMotionStepViewController.m; sourceTree = "<group>"; };
		B11C54961A9EEF8800265E61 /* ORKConsentSharingStep.h */ = {isa = PBXFileReference; fileEncoding = 4; lastKnownFileType = sourcecode.c.h; path = ORKConsentSharingStep.h; sourceTree = "<group>"; };
		B11C54971A9EEF8800265E61 /* ORKConsentSharingStep.m */ = {isa = PBXFileReference; fileEncoding = 4; lastKnownFileType = sourcecode.c.objc; path = ORKConsentSharingStep.m; sourceTree = "<group>"; };
		B11C549C1A9EF4A700265E61 /* ORKConsentSharingStepViewController.h */ = {isa = PBXFileReference; fileEncoding = 4; lastKnownFileType = sourcecode.c.h; path = ORKConsentSharingStepViewController.h; sourceTree = "<group>"; };
		B11C549D1A9EF4A700265E61 /* ORKConsentSharingStepViewController.m */ = {isa = PBXFileReference; fileEncoding = 4; lastKnownFileType = sourcecode.c.objc; lineEnding = 0; path = ORKConsentSharingStepViewController.m; sourceTree = "<group>"; xcLanguageSpecificationIdentifier = xcode.lang.objc; };
		B11DF3B31AA109C8009E76D2 /* AppledocSettings.plist */ = {isa = PBXFileReference; lastKnownFileType = text.plist.xml; path = AppledocSettings.plist; sourceTree = "<group>"; };
		B11DF4C21AA10D70009E76D2 /* tr */ = {isa = PBXFileReference; lastKnownFileType = text.plist.strings; name = tr; path = tr.lproj/ResearchKit.strings; sourceTree = "<group>"; };
		B12EA0131B0D73A500F9F554 /* ORKToneAudiometryPracticeStep.h */ = {isa = PBXFileReference; fileEncoding = 4; lastKnownFileType = sourcecode.c.h; path = ORKToneAudiometryPracticeStep.h; sourceTree = "<group>"; };
		B12EA0141B0D73A500F9F554 /* ORKToneAudiometryPracticeStep.m */ = {isa = PBXFileReference; fileEncoding = 4; lastKnownFileType = sourcecode.c.objc; path = ORKToneAudiometryPracticeStep.m; sourceTree = "<group>"; };
		B12EA0171B0D76AD00F9F554 /* ORKToneAudiometryPracticeStepViewController.h */ = {isa = PBXFileReference; fileEncoding = 4; lastKnownFileType = sourcecode.c.h; path = ORKToneAudiometryPracticeStepViewController.h; sourceTree = "<group>"; };
		B12EA0181B0D76AD00F9F554 /* ORKToneAudiometryPracticeStepViewController.m */ = {isa = PBXFileReference; fileEncoding = 4; lastKnownFileType = sourcecode.c.objc; path = ORKToneAudiometryPracticeStepViewController.m; sourceTree = "<group>"; };
		B14660481AA10DD7002F95C2 /* zh_TW */ = {isa = PBXFileReference; explicitFileType = text.plist.strings; name = zh_TW; path = zh_TW.lproj/ResearchKit.strings; sourceTree = "<group>"; };
		B183A5951A8535D100C76870 /* ResearchKit.framework */ = {isa = PBXFileReference; explicitFileType = wrapper.framework; includeInIndex = 0; path = ResearchKit.framework; sourceTree = BUILT_PRODUCTS_DIR; };
		B18AABE01A9F08D9003871B5 /* ResearchKit.modulemap */ = {isa = PBXFileReference; lastKnownFileType = "sourcecode.module-map"; path = ResearchKit.modulemap; sourceTree = "<group>"; };
		B1A860DB1A9693C400EA57B7 /* consent_01@2x.m4v */ = {isa = PBXFileReference; lastKnownFileType = file; path = "consent_01@2x.m4v"; sourceTree = "<group>"; };
		B1A860DC1A9693C400EA57B7 /* consent_02@2x.m4v */ = {isa = PBXFileReference; lastKnownFileType = file; path = "consent_02@2x.m4v"; sourceTree = "<group>"; };
		B1A860DD1A9693C400EA57B7 /* consent_03@2x.m4v */ = {isa = PBXFileReference; lastKnownFileType = file; path = "consent_03@2x.m4v"; sourceTree = "<group>"; };
		B1A860DE1A9693C400EA57B7 /* consent_04@2x.m4v */ = {isa = PBXFileReference; lastKnownFileType = file; path = "consent_04@2x.m4v"; sourceTree = "<group>"; };
		B1A860DF1A9693C400EA57B7 /* consent_05@2x.m4v */ = {isa = PBXFileReference; lastKnownFileType = file; path = "consent_05@2x.m4v"; sourceTree = "<group>"; };
		B1A860E01A9693C400EA57B7 /* consent_06@2x.m4v */ = {isa = PBXFileReference; lastKnownFileType = file; path = "consent_06@2x.m4v"; sourceTree = "<group>"; };
		B1A860E11A9693C400EA57B7 /* consent_07@2x.m4v */ = {isa = PBXFileReference; lastKnownFileType = file; path = "consent_07@2x.m4v"; sourceTree = "<group>"; };
		B1A860E31A9693C400EA57B7 /* consent_01@3x.m4v */ = {isa = PBXFileReference; lastKnownFileType = file; path = "consent_01@3x.m4v"; sourceTree = "<group>"; };
		B1A860E41A9693C400EA57B7 /* consent_02@3x.m4v */ = {isa = PBXFileReference; lastKnownFileType = file; path = "consent_02@3x.m4v"; sourceTree = "<group>"; };
		B1A860E51A9693C400EA57B7 /* consent_03@3x.m4v */ = {isa = PBXFileReference; lastKnownFileType = file; path = "consent_03@3x.m4v"; sourceTree = "<group>"; };
		B1A860E61A9693C400EA57B7 /* consent_04@3x.m4v */ = {isa = PBXFileReference; lastKnownFileType = file; path = "consent_04@3x.m4v"; sourceTree = "<group>"; };
		B1A860E71A9693C400EA57B7 /* consent_05@3x.m4v */ = {isa = PBXFileReference; lastKnownFileType = file; path = "consent_05@3x.m4v"; sourceTree = "<group>"; };
		B1A860E81A9693C400EA57B7 /* consent_06@3x.m4v */ = {isa = PBXFileReference; lastKnownFileType = file; path = "consent_06@3x.m4v"; sourceTree = "<group>"; };
		B1A860E91A9693C400EA57B7 /* consent_07@3x.m4v */ = {isa = PBXFileReference; lastKnownFileType = file; path = "consent_07@3x.m4v"; sourceTree = "<group>"; };
		B1B349E41AA10DED005FAD66 /* zh_HK */ = {isa = PBXFileReference; explicitFileType = text.plist.strings; name = zh_HK; path = zh_HK.lproj/ResearchKit.strings; sourceTree = "<group>"; };
		B1B349E51AA10DF8005FAD66 /* zh_CN */ = {isa = PBXFileReference; explicitFileType = text.plist.strings; name = zh_CN; path = zh_CN.lproj/ResearchKit.strings; sourceTree = "<group>"; };
		B1B349E61AA10E02005FAD66 /* vi */ = {isa = PBXFileReference; explicitFileType = text.plist.strings; name = vi; path = vi.lproj/ResearchKit.strings; sourceTree = "<group>"; };
		B1B349E71AA10E0B005FAD66 /* uk */ = {isa = PBXFileReference; explicitFileType = text.plist.strings; name = uk; path = uk.lproj/ResearchKit.strings; sourceTree = "<group>"; };
		B1B349E81AA10E12005FAD66 /* th */ = {isa = PBXFileReference; explicitFileType = text.plist.strings; name = th; path = th.lproj/ResearchKit.strings; sourceTree = "<group>"; };
		B1B349E91AA10E27005FAD66 /* sv */ = {isa = PBXFileReference; explicitFileType = text.plist.strings; name = sv; path = sv.lproj/ResearchKit.strings; sourceTree = "<group>"; };
		B1B349EA1AA10E2E005FAD66 /* sk */ = {isa = PBXFileReference; explicitFileType = text.plist.strings; name = sk; path = sk.lproj/ResearchKit.strings; sourceTree = "<group>"; };
		B1B349EB1AA10E38005FAD66 /* ru */ = {isa = PBXFileReference; explicitFileType = text.plist.strings; name = ru; path = ru.lproj/ResearchKit.strings; sourceTree = "<group>"; };
		B1B349EC1AA10E40005FAD66 /* ro */ = {isa = PBXFileReference; explicitFileType = text.plist.strings; name = ro; path = ro.lproj/ResearchKit.strings; sourceTree = "<group>"; };
		B1B349ED1AA10E47005FAD66 /* pt */ = {isa = PBXFileReference; explicitFileType = text.plist.strings; name = pt; path = pt.lproj/ResearchKit.strings; sourceTree = "<group>"; };
		B1B349EE1AA10E4F005FAD66 /* pt_PT */ = {isa = PBXFileReference; explicitFileType = text.plist.strings; name = pt_PT; path = pt_PT.lproj/ResearchKit.strings; sourceTree = "<group>"; };
		B1B349EF1AA10E56005FAD66 /* pl */ = {isa = PBXFileReference; explicitFileType = text.plist.strings; name = pl; path = pl.lproj/ResearchKit.strings; sourceTree = "<group>"; };
		B1B349F01AA10E5E005FAD66 /* nl */ = {isa = PBXFileReference; explicitFileType = text.plist.strings; name = nl; path = nl.lproj/ResearchKit.strings; sourceTree = "<group>"; };
		B1B349F11AA10E65005FAD66 /* ms */ = {isa = PBXFileReference; explicitFileType = text.plist.strings; name = ms; path = ms.lproj/ResearchKit.strings; sourceTree = "<group>"; };
		B1B349F21AA10E6C005FAD66 /* ko */ = {isa = PBXFileReference; explicitFileType = text.plist.strings; name = ko; path = ko.lproj/ResearchKit.strings; sourceTree = "<group>"; };
		B1B349F31AA10E73005FAD66 /* ja */ = {isa = PBXFileReference; explicitFileType = text.plist.strings; name = ja; path = ja.lproj/ResearchKit.strings; sourceTree = "<group>"; };
		B1B349F41AA10E79005FAD66 /* it */ = {isa = PBXFileReference; explicitFileType = text.plist.strings; name = it; path = it.lproj/ResearchKit.strings; sourceTree = "<group>"; };
		B1B349F51AA10E80005FAD66 /* id */ = {isa = PBXFileReference; explicitFileType = text.plist.strings; name = id; path = id.lproj/ResearchKit.strings; sourceTree = "<group>"; };
		B1B349F61AA10E89005FAD66 /* hu */ = {isa = PBXFileReference; explicitFileType = text.plist.strings; name = hu; path = hu.lproj/ResearchKit.strings; sourceTree = "<group>"; };
		B1B349F71AA10E90005FAD66 /* hr */ = {isa = PBXFileReference; explicitFileType = text.plist.strings; name = hr; path = hr.lproj/ResearchKit.strings; sourceTree = "<group>"; };
		B1B349F81AA10E96005FAD66 /* hi */ = {isa = PBXFileReference; explicitFileType = text.plist.strings; name = hi; path = hi.lproj/ResearchKit.strings; sourceTree = "<group>"; };
		B1B349F91AA10E9C005FAD66 /* he */ = {isa = PBXFileReference; explicitFileType = text.plist.strings; name = he; path = he.lproj/ResearchKit.strings; sourceTree = "<group>"; };
		B1B349FA1AA10EA2005FAD66 /* fr */ = {isa = PBXFileReference; explicitFileType = text.plist.strings; name = fr; path = fr.lproj/ResearchKit.strings; sourceTree = "<group>"; };
		B1B349FB1AA10EA8005FAD66 /* fr_CA */ = {isa = PBXFileReference; explicitFileType = text.plist.strings; name = fr_CA; path = fr_CA.lproj/ResearchKit.strings; sourceTree = "<group>"; };
		B1B349FC1AA10EAE005FAD66 /* fi */ = {isa = PBXFileReference; explicitFileType = text.plist.strings; name = fi; path = fi.lproj/ResearchKit.strings; sourceTree = "<group>"; };
		B1B349FD1AA10EB4005FAD66 /* es */ = {isa = PBXFileReference; explicitFileType = text.plist.strings; name = es; path = es.lproj/ResearchKit.strings; sourceTree = "<group>"; };
		B1B349FE1AA10EBA005FAD66 /* es_MX */ = {isa = PBXFileReference; explicitFileType = text.plist.strings; name = es_MX; path = es_419.lproj/ResearchKit.strings; sourceTree = "<group>"; };
		B1B349FF1AA10EC1005FAD66 /* en_GB */ = {isa = PBXFileReference; explicitFileType = text.plist.strings; name = en_GB; path = en_GB.lproj/ResearchKit.strings; sourceTree = "<group>"; };
		B1B34A001AA10EC6005FAD66 /* en_AU */ = {isa = PBXFileReference; explicitFileType = text.plist.strings; name = en_AU; path = en_AU.lproj/ResearchKit.strings; sourceTree = "<group>"; };
		B1B34A011AA10ECB005FAD66 /* el */ = {isa = PBXFileReference; explicitFileType = text.plist.strings; name = el; path = el.lproj/ResearchKit.strings; sourceTree = "<group>"; };
		B1B34A021AA10ED1005FAD66 /* de */ = {isa = PBXFileReference; explicitFileType = text.plist.strings; name = de; path = de.lproj/ResearchKit.strings; sourceTree = "<group>"; };
		B1B34A031AA10ED5005FAD66 /* da */ = {isa = PBXFileReference; explicitFileType = text.plist.strings; name = da; path = da.lproj/ResearchKit.strings; sourceTree = "<group>"; };
		B1B34A041AA10EDA005FAD66 /* cs */ = {isa = PBXFileReference; explicitFileType = text.plist.strings; name = cs; path = cs.lproj/ResearchKit.strings; sourceTree = "<group>"; };
		B1B34A051AA10EDF005FAD66 /* ca */ = {isa = PBXFileReference; explicitFileType = text.plist.strings; name = ca; path = ca.lproj/ResearchKit.strings; sourceTree = "<group>"; };
		B1B34A061AA10EE4005FAD66 /* ar */ = {isa = PBXFileReference; explicitFileType = text.plist.strings; name = ar; path = ar.lproj/ResearchKit.strings; sourceTree = "<group>"; };
		B1B34A061AABBCCDDEEFFAAA /* no */ = {isa = PBXFileReference; explicitFileType = text.plist.strings; name = no; path = nb.lproj/ResearchKit.strings; sourceTree = "<group>"; };
		B1B894391A00345200C5CF2D /* ResearchKit_Private.h */ = {isa = PBXFileReference; fileEncoding = 4; lastKnownFileType = sourcecode.c.h; lineEnding = 0; path = ResearchKit_Private.h; sourceTree = "<group>"; xcLanguageSpecificationIdentifier = xcode.lang.objcpp; };
		B1C0F4E21A9BA65F0022C153 /* en */ = {isa = PBXFileReference; lastKnownFileType = text.plist.strings; name = en; path = en.lproj/ResearchKit.strings; sourceTree = "<group>"; };
		B1C1DE4F196F541F00F75544 /* ResearchKit.h */ = {isa = PBXFileReference; fileEncoding = 4; lastKnownFileType = sourcecode.c.h; path = ResearchKit.h; sourceTree = "<group>"; };
		B1C7955D1A9FBF04007279BA /* HealthKit.framework */ = {isa = PBXFileReference; lastKnownFileType = wrapper.framework; name = HealthKit.framework; path = System/Library/Frameworks/HealthKit.framework; sourceTree = SDKROOT; };
		B8760F291AFBEFB0007FA16F /* ORKScaleRangeDescriptionLabel.h */ = {isa = PBXFileReference; fileEncoding = 4; lastKnownFileType = sourcecode.c.h; path = ORKScaleRangeDescriptionLabel.h; sourceTree = "<group>"; };
		B8760F2A1AFBEFB0007FA16F /* ORKScaleRangeDescriptionLabel.m */ = {isa = PBXFileReference; fileEncoding = 4; lastKnownFileType = sourcecode.c.objc; path = ORKScaleRangeDescriptionLabel.m; sourceTree = "<group>"; };
		BA0AA68E1EAEC0B600671ACE /* ORKStroopContentView.h */ = {isa = PBXFileReference; fileEncoding = 4; lastKnownFileType = sourcecode.c.h; path = ORKStroopContentView.h; sourceTree = "<group>"; };
		BA0AA68F1EAEC0B600671ACE /* ORKStroopContentView.m */ = {isa = PBXFileReference; fileEncoding = 4; lastKnownFileType = sourcecode.c.objc; path = ORKStroopContentView.m; sourceTree = "<group>"; };
		BA0AA6901EAEC0B600671ACE /* ORKStroopStep.h */ = {isa = PBXFileReference; fileEncoding = 4; lastKnownFileType = sourcecode.c.h; path = ORKStroopStep.h; sourceTree = "<group>"; };
		BA0AA6911EAEC0B600671ACE /* ORKStroopStep.m */ = {isa = PBXFileReference; fileEncoding = 4; lastKnownFileType = sourcecode.c.objc; path = ORKStroopStep.m; sourceTree = "<group>"; };
		BA0AA6921EAEC0B600671ACE /* ORKStroopStepViewController.h */ = {isa = PBXFileReference; fileEncoding = 4; lastKnownFileType = sourcecode.c.h; path = ORKStroopStepViewController.h; sourceTree = "<group>"; };
		BA0AA6931EAEC0B600671ACE /* ORKStroopStepViewController.m */ = {isa = PBXFileReference; fileEncoding = 4; lastKnownFileType = sourcecode.c.objc; path = ORKStroopStepViewController.m; sourceTree = "<group>"; };
		BC01B0FA1B0EB99700863803 /* ORKTintedImageView_Internal.h */ = {isa = PBXFileReference; fileEncoding = 4; lastKnownFileType = sourcecode.c.h; path = ORKTintedImageView_Internal.h; sourceTree = "<group>"; };
		BC13CE371B0660220044153C /* ORKNavigableOrderedTask.h */ = {isa = PBXFileReference; fileEncoding = 4; lastKnownFileType = sourcecode.c.h; path = ORKNavigableOrderedTask.h; sourceTree = "<group>"; };
		BC13CE381B0660220044153C /* ORKNavigableOrderedTask.m */ = {isa = PBXFileReference; fileEncoding = 4; lastKnownFileType = sourcecode.c.objc; path = ORKNavigableOrderedTask.m; sourceTree = "<group>"; };
		BC13CE3B1B0662990044153C /* ORKStepNavigationRule_Private.h */ = {isa = PBXFileReference; fileEncoding = 4; lastKnownFileType = sourcecode.c.h; path = ORKStepNavigationRule_Private.h; sourceTree = "<group>"; };
		BC13CE3F1B0666FD0044153C /* ORKResultPredicate.h */ = {isa = PBXFileReference; fileEncoding = 4; lastKnownFileType = sourcecode.c.h; path = ORKResultPredicate.h; sourceTree = "<group>"; };
		BC13CE411B066A990044153C /* ORKStepNavigationRule_Internal.h */ = {isa = PBXFileReference; fileEncoding = 4; lastKnownFileType = sourcecode.c.h; path = ORKStepNavigationRule_Internal.h; sourceTree = "<group>"; };
		BC1C032A1CA301E300869355 /* ORKHeightPicker.h */ = {isa = PBXFileReference; fileEncoding = 4; lastKnownFileType = sourcecode.c.h; path = ORKHeightPicker.h; sourceTree = "<group>"; };
		BC1C032B1CA301E300869355 /* ORKHeightPicker.m */ = {isa = PBXFileReference; fileEncoding = 4; lastKnownFileType = sourcecode.c.objc; path = ORKHeightPicker.m; sourceTree = "<group>"; };
		BC2908BB1FBD628F0030AB89 /* ORKTypes.m */ = {isa = PBXFileReference; fileEncoding = 4; lastKnownFileType = sourcecode.c.objc; path = ORKTypes.m; sourceTree = "<group>"; };
		BC4194271AE8453A00073D6B /* ORKObserver.h */ = {isa = PBXFileReference; fileEncoding = 4; lastKnownFileType = sourcecode.c.h; path = ORKObserver.h; sourceTree = "<group>"; };
		BC4194281AE8453A00073D6B /* ORKObserver.m */ = {isa = PBXFileReference; fileEncoding = 4; lastKnownFileType = sourcecode.c.objc; path = ORKObserver.m; sourceTree = "<group>"; };
		BC4A213D1C85FC0000BFC271 /* ORKBarGraphChartView.h */ = {isa = PBXFileReference; fileEncoding = 4; lastKnownFileType = sourcecode.c.h; name = ORKBarGraphChartView.h; path = Charts/ORKBarGraphChartView.h; sourceTree = "<group>"; };
		BC4A213E1C85FC0000BFC271 /* ORKBarGraphChartView.m */ = {isa = PBXFileReference; fileEncoding = 4; lastKnownFileType = sourcecode.c.objc; name = ORKBarGraphChartView.m; path = Charts/ORKBarGraphChartView.m; sourceTree = "<group>"; };
		BC5FAF821C6901A200057CF1 /* ORKChartTypes.h */ = {isa = PBXFileReference; fileEncoding = 4; lastKnownFileType = sourcecode.c.h; name = ORKChartTypes.h; path = Charts/ORKChartTypes.h; sourceTree = "<group>"; };
		BC5FAF831C6901A200057CF1 /* ORKChartTypes.m */ = {isa = PBXFileReference; fileEncoding = 4; lastKnownFileType = sourcecode.c.objc; name = ORKChartTypes.m; path = Charts/ORKChartTypes.m; sourceTree = "<group>"; };
		BC94EF2F1E962F7400143081 /* ORKDeprecated.h */ = {isa = PBXFileReference; fileEncoding = 4; lastKnownFileType = sourcecode.c.h; path = ORKDeprecated.h; sourceTree = "<group>"; };
		BC94EF301E962F7400143081 /* ORKDeprecated.m */ = {isa = PBXFileReference; fileEncoding = 4; lastKnownFileType = sourcecode.c.objc; path = ORKDeprecated.m; sourceTree = "<group>"; };
		BC94EF351E96394C00143081 /* ORKRegistrationStep_Internal.h */ = {isa = PBXFileReference; fileEncoding = 4; lastKnownFileType = sourcecode.c.h; name = ORKRegistrationStep_Internal.h; path = Onboarding/ORKRegistrationStep_Internal.h; sourceTree = "<group>"; };
		BCA5C0331AEC05F20092AC8D /* ORKStepNavigationRule.h */ = {isa = PBXFileReference; fileEncoding = 4; lastKnownFileType = sourcecode.c.h; path = ORKStepNavigationRule.h; sourceTree = "<group>"; };
		BCA5C0341AEC05F20092AC8D /* ORKStepNavigationRule.m */ = {isa = PBXFileReference; fileEncoding = 4; lastKnownFileType = sourcecode.c.objc; path = ORKStepNavigationRule.m; sourceTree = "<group>"; };
		BCAD50E71B0201EE0034806A /* ORKTaskTests.m */ = {isa = PBXFileReference; fileEncoding = 4; lastKnownFileType = sourcecode.c.objc; path = ORKTaskTests.m; sourceTree = "<group>"; };
		BCB080A01B83EFB900A3F400 /* ORKStepNavigationRule.swift */ = {isa = PBXFileReference; fileEncoding = 4; lastKnownFileType = sourcecode.swift; path = ORKStepNavigationRule.swift; sourceTree = "<group>"; };
		BCB6E6481B7D531C000D5B34 /* ORKPieChartView.h */ = {isa = PBXFileReference; fileEncoding = 4; lastKnownFileType = sourcecode.c.h; name = ORKPieChartView.h; path = Charts/ORKPieChartView.h; sourceTree = "<group>"; };
		BCB6E6491B7D531C000D5B34 /* ORKPieChartView.m */ = {isa = PBXFileReference; fileEncoding = 4; lastKnownFileType = sourcecode.c.objc; name = ORKPieChartView.m; path = Charts/ORKPieChartView.m; sourceTree = "<group>"; };
		BCB6E64C1B7D533B000D5B34 /* ORKPieChartLegendCollectionViewLayout.h */ = {isa = PBXFileReference; fileEncoding = 4; lastKnownFileType = sourcecode.c.h; name = ORKPieChartLegendCollectionViewLayout.h; path = Charts/ORKPieChartLegendCollectionViewLayout.h; sourceTree = "<group>"; };
		BCB6E64D1B7D533B000D5B34 /* ORKPieChartLegendCollectionViewLayout.m */ = {isa = PBXFileReference; fileEncoding = 4; lastKnownFileType = sourcecode.c.objc; name = ORKPieChartLegendCollectionViewLayout.m; path = Charts/ORKPieChartLegendCollectionViewLayout.m; sourceTree = "<group>"; };
		BCB6E64E1B7D533B000D5B34 /* ORKPieChartLegendCell.h */ = {isa = PBXFileReference; fileEncoding = 4; lastKnownFileType = sourcecode.c.h; name = ORKPieChartLegendCell.h; path = Charts/ORKPieChartLegendCell.h; sourceTree = "<group>"; };
		BCB6E64F1B7D533B000D5B34 /* ORKPieChartLegendCell.m */ = {isa = PBXFileReference; fileEncoding = 4; lastKnownFileType = sourcecode.c.objc; name = ORKPieChartLegendCell.m; path = Charts/ORKPieChartLegendCell.m; sourceTree = "<group>"; };
		BCB6E6541B7D534C000D5B34 /* ORKDiscreteGraphChartView.h */ = {isa = PBXFileReference; fileEncoding = 4; lastKnownFileType = sourcecode.c.h; name = ORKDiscreteGraphChartView.h; path = Charts/ORKDiscreteGraphChartView.h; sourceTree = "<group>"; };
		BCB6E6551B7D534C000D5B34 /* ORKDiscreteGraphChartView.m */ = {isa = PBXFileReference; fileEncoding = 4; lastKnownFileType = sourcecode.c.objc; name = ORKDiscreteGraphChartView.m; path = Charts/ORKDiscreteGraphChartView.m; sourceTree = "<group>"; };
		BCB6E6561B7D534C000D5B34 /* ORKGraphChartView_Internal.h */ = {isa = PBXFileReference; fileEncoding = 4; lastKnownFileType = sourcecode.c.h; name = ORKGraphChartView_Internal.h; path = Charts/ORKGraphChartView_Internal.h; sourceTree = "<group>"; };
		BCB6E6571B7D534C000D5B34 /* ORKGraphChartView.h */ = {isa = PBXFileReference; fileEncoding = 4; lastKnownFileType = sourcecode.c.h; name = ORKGraphChartView.h; path = Charts/ORKGraphChartView.h; sourceTree = "<group>"; };
		BCB6E6581B7D534C000D5B34 /* ORKGraphChartView.m */ = {isa = PBXFileReference; fileEncoding = 4; lastKnownFileType = sourcecode.c.objc; name = ORKGraphChartView.m; path = Charts/ORKGraphChartView.m; sourceTree = "<group>"; };
		BCB6E6591B7D534C000D5B34 /* ORKLineGraphChartView.h */ = {isa = PBXFileReference; fileEncoding = 4; lastKnownFileType = sourcecode.c.h; name = ORKLineGraphChartView.h; path = Charts/ORKLineGraphChartView.h; sourceTree = "<group>"; };
		BCB6E65A1B7D534C000D5B34 /* ORKLineGraphChartView.m */ = {isa = PBXFileReference; fileEncoding = 4; lastKnownFileType = sourcecode.c.objc; lineEnding = 0; name = ORKLineGraphChartView.m; path = Charts/ORKLineGraphChartView.m; sourceTree = "<group>"; xcLanguageSpecificationIdentifier = xcode.lang.objc; };
		BCB6E6621B7D535F000D5B34 /* ORKXAxisView.h */ = {isa = PBXFileReference; fileEncoding = 4; lastKnownFileType = sourcecode.c.h; name = ORKXAxisView.h; path = Charts/ORKXAxisView.h; sourceTree = "<group>"; };
		BCB6E6631B7D535F000D5B34 /* ORKXAxisView.m */ = {isa = PBXFileReference; fileEncoding = 4; lastKnownFileType = sourcecode.c.objc; name = ORKXAxisView.m; path = Charts/ORKXAxisView.m; sourceTree = "<group>"; };
		BCB8133B1C98367A00346561 /* ORKTypes.h */ = {isa = PBXFileReference; fileEncoding = 4; lastKnownFileType = sourcecode.c.h; path = ORKTypes.h; sourceTree = "<group>"; };
		BCB96C121B19C0EC002A0B96 /* ORKStepTests.m */ = {isa = PBXFileReference; fileEncoding = 4; lastKnownFileType = sourcecode.c.objc; path = ORKStepTests.m; sourceTree = "<group>"; };
		BCC1CD981B7ED64F00D86886 /* ORKYAxisView.h */ = {isa = PBXFileReference; fileEncoding = 4; lastKnownFileType = sourcecode.c.h; name = ORKYAxisView.h; path = Charts/ORKYAxisView.h; sourceTree = "<group>"; };
		BCC1CD991B7ED64F00D86886 /* ORKYAxisView.m */ = {isa = PBXFileReference; fileEncoding = 4; lastKnownFileType = sourcecode.c.objc; lineEnding = 0; name = ORKYAxisView.m; path = Charts/ORKYAxisView.m; sourceTree = "<group>"; xcLanguageSpecificationIdentifier = xcode.lang.objc; };
		BCD192DD1B81240400FCC08A /* ORKPieChartPieView.h */ = {isa = PBXFileReference; fileEncoding = 4; lastKnownFileType = sourcecode.c.h; name = ORKPieChartPieView.h; path = Charts/ORKPieChartPieView.h; sourceTree = "<group>"; };
		BCD192DE1B81240400FCC08A /* ORKPieChartPieView.m */ = {isa = PBXFileReference; fileEncoding = 4; lastKnownFileType = sourcecode.c.objc; name = ORKPieChartPieView.m; path = Charts/ORKPieChartPieView.m; sourceTree = "<group>"; };
		BCD192E51B81243900FCC08A /* ORKPieChartLegendView.h */ = {isa = PBXFileReference; fileEncoding = 4; lastKnownFileType = sourcecode.c.h; name = ORKPieChartLegendView.h; path = Charts/ORKPieChartLegendView.h; sourceTree = "<group>"; };
		BCD192E61B81243900FCC08A /* ORKPieChartLegendView.m */ = {isa = PBXFileReference; fileEncoding = 4; lastKnownFileType = sourcecode.c.objc; name = ORKPieChartLegendView.m; path = Charts/ORKPieChartLegendView.m; sourceTree = "<group>"; };
		BCD192E91B81245500FCC08A /* ORKPieChartTitleTextView.h */ = {isa = PBXFileReference; fileEncoding = 4; lastKnownFileType = sourcecode.c.h; name = ORKPieChartTitleTextView.h; path = Charts/ORKPieChartTitleTextView.h; sourceTree = "<group>"; };
		BCD192EA1B81245500FCC08A /* ORKPieChartTitleTextView.m */ = {isa = PBXFileReference; fileEncoding = 4; lastKnownFileType = sourcecode.c.objc; name = ORKPieChartTitleTextView.m; path = Charts/ORKPieChartTitleTextView.m; sourceTree = "<group>"; };
		BCD192ED1B81255F00FCC08A /* ORKPieChartView_Internal.h */ = {isa = PBXFileReference; fileEncoding = 4; lastKnownFileType = sourcecode.c.h; name = ORKPieChartView_Internal.h; path = Charts/ORKPieChartView_Internal.h; sourceTree = "<group>"; };
		BCFB2EAF1AE70E4E0070B5D0 /* ORKConsentSceneViewController_Internal.h */ = {isa = PBXFileReference; lastKnownFileType = sourcecode.c.h; path = ORKConsentSceneViewController_Internal.h; sourceTree = "<group>"; };
		BCFF24BC1B0798D10044EC35 /* ORKResultPredicate.m */ = {isa = PBXFileReference; fileEncoding = 4; lastKnownFileType = sourcecode.c.objc; path = ORKResultPredicate.m; sourceTree = "<group>"; };
		BF1D43831D4904C6007EE90B /* ORKVideoInstructionStep.h */ = {isa = PBXFileReference; fileEncoding = 4; lastKnownFileType = sourcecode.c.h; path = ORKVideoInstructionStep.h; sourceTree = "<group>"; };
		BF1D43841D4904C6007EE90B /* ORKVideoInstructionStep.m */ = {isa = PBXFileReference; fileEncoding = 4; lastKnownFileType = sourcecode.c.objc; path = ORKVideoInstructionStep.m; sourceTree = "<group>"; };
		BF1D43871D4905FC007EE90B /* ORKVideoInstructionStepViewController.h */ = {isa = PBXFileReference; fileEncoding = 4; lastKnownFileType = sourcecode.c.h; path = ORKVideoInstructionStepViewController.h; sourceTree = "<group>"; };
		BF1D43881D4905FC007EE90B /* ORKVideoInstructionStepViewController.m */ = {isa = PBXFileReference; fileEncoding = 4; lastKnownFileType = sourcecode.c.objc; path = ORKVideoInstructionStepViewController.m; sourceTree = "<group>"; };
		BF9155951BDE8D7D007FA459 /* ORKReviewStep_Internal.h */ = {isa = PBXFileReference; fileEncoding = 4; lastKnownFileType = sourcecode.c.h; path = ORKReviewStep_Internal.h; sourceTree = "<group>"; };
		BF9155961BDE8D7D007FA459 /* ORKReviewStep.h */ = {isa = PBXFileReference; fileEncoding = 4; lastKnownFileType = sourcecode.c.h; path = ORKReviewStep.h; sourceTree = "<group>"; };
		BF9155971BDE8D7D007FA459 /* ORKReviewStep.m */ = {isa = PBXFileReference; fileEncoding = 4; lastKnownFileType = sourcecode.c.objc; path = ORKReviewStep.m; sourceTree = "<group>"; };
		BF9155981BDE8D7D007FA459 /* ORKReviewStepViewController_Internal.h */ = {isa = PBXFileReference; fileEncoding = 4; lastKnownFileType = sourcecode.c.h; path = ORKReviewStepViewController_Internal.h; sourceTree = "<group>"; };
		BF9155991BDE8D7D007FA459 /* ORKReviewStepViewController.h */ = {isa = PBXFileReference; fileEncoding = 4; lastKnownFileType = sourcecode.c.h; path = ORKReviewStepViewController.h; sourceTree = "<group>"; };
		BF91559A1BDE8D7D007FA459 /* ORKReviewStepViewController.m */ = {isa = PBXFileReference; fileEncoding = 4; lastKnownFileType = sourcecode.c.objc; path = ORKReviewStepViewController.m; sourceTree = "<group>"; };
		BF9155A11BDE8DA9007FA459 /* ORKWaitStep.h */ = {isa = PBXFileReference; fileEncoding = 4; lastKnownFileType = sourcecode.c.h; path = ORKWaitStep.h; sourceTree = "<group>"; };
		BF9155A21BDE8DA9007FA459 /* ORKWaitStep.m */ = {isa = PBXFileReference; fileEncoding = 4; lastKnownFileType = sourcecode.c.objc; path = ORKWaitStep.m; sourceTree = "<group>"; };
		BF9155A31BDE8DA9007FA459 /* ORKWaitStepView.h */ = {isa = PBXFileReference; fileEncoding = 4; lastKnownFileType = sourcecode.c.h; path = ORKWaitStepView.h; sourceTree = "<group>"; };
		BF9155A41BDE8DA9007FA459 /* ORKWaitStepView.m */ = {isa = PBXFileReference; fileEncoding = 4; lastKnownFileType = sourcecode.c.objc; path = ORKWaitStepView.m; sourceTree = "<group>"; };
		BF9155A51BDE8DA9007FA459 /* ORKWaitStepViewController.h */ = {isa = PBXFileReference; fileEncoding = 4; lastKnownFileType = sourcecode.c.h; path = ORKWaitStepViewController.h; sourceTree = "<group>"; };
		BF9155A61BDE8DA9007FA459 /* ORKWaitStepViewController.m */ = {isa = PBXFileReference; fileEncoding = 4; lastKnownFileType = sourcecode.c.objc; path = ORKWaitStepViewController.m; sourceTree = "<group>"; };
		CBD34A541BB1FB9000F204EA /* ORKLocationSelectionView.h */ = {isa = PBXFileReference; fileEncoding = 4; lastKnownFileType = sourcecode.c.h; path = ORKLocationSelectionView.h; sourceTree = "<group>"; };
		CBD34A551BB1FB9000F204EA /* ORKLocationSelectionView.m */ = {isa = PBXFileReference; fileEncoding = 4; lastKnownFileType = sourcecode.c.objc; path = ORKLocationSelectionView.m; sourceTree = "<group>"; };
		CBD34A581BB207FC00F204EA /* ORKSurveyAnswerCellForLocation.h */ = {isa = PBXFileReference; fileEncoding = 4; lastKnownFileType = sourcecode.c.h; path = ORKSurveyAnswerCellForLocation.h; sourceTree = "<group>"; };
		CBD34A591BB207FC00F204EA /* ORKSurveyAnswerCellForLocation.m */ = {isa = PBXFileReference; fileEncoding = 4; lastKnownFileType = sourcecode.c.objc; lineEnding = 0; path = ORKSurveyAnswerCellForLocation.m; sourceTree = "<group>"; xcLanguageSpecificationIdentifier = xcode.lang.objc; };
		D42FEFB61AF7557000A124F8 /* ORKImageCaptureView.h */ = {isa = PBXFileReference; fileEncoding = 4; lastKnownFileType = sourcecode.c.h; path = ORKImageCaptureView.h; sourceTree = "<group>"; };
		D42FEFB71AF7557000A124F8 /* ORKImageCaptureView.m */ = {isa = PBXFileReference; fileEncoding = 4; lastKnownFileType = sourcecode.c.objc; lineEnding = 0; path = ORKImageCaptureView.m; sourceTree = "<group>"; xcLanguageSpecificationIdentifier = xcode.lang.objc; };
		D44239771AF17F5100559D96 /* ORKImageCaptureStep.h */ = {isa = PBXFileReference; fileEncoding = 4; lastKnownFileType = sourcecode.c.h; path = ORKImageCaptureStep.h; sourceTree = "<group>"; };
		D44239781AF17F5100559D96 /* ORKImageCaptureStep.m */ = {isa = PBXFileReference; fileEncoding = 4; lastKnownFileType = sourcecode.c.objc; path = ORKImageCaptureStep.m; sourceTree = "<group>"; };
		D442397B1AF17F7600559D96 /* ORKImageCaptureStepViewController.h */ = {isa = PBXFileReference; fileEncoding = 4; lastKnownFileType = sourcecode.c.h; path = ORKImageCaptureStepViewController.h; sourceTree = "<group>"; };
		D442397C1AF17F7600559D96 /* ORKImageCaptureStepViewController.m */ = {isa = PBXFileReference; fileEncoding = 4; lastKnownFileType = sourcecode.c.objc; path = ORKImageCaptureStepViewController.m; sourceTree = "<group>"; };
		D45852081AF6CCFA00A2DE13 /* ORKImageCaptureCameraPreviewView.h */ = {isa = PBXFileReference; fileEncoding = 4; lastKnownFileType = sourcecode.c.h; path = ORKImageCaptureCameraPreviewView.h; sourceTree = "<group>"; };
		D45852091AF6CCFA00A2DE13 /* ORKImageCaptureCameraPreviewView.m */ = {isa = PBXFileReference; fileEncoding = 4; lastKnownFileType = sourcecode.c.objc; path = ORKImageCaptureCameraPreviewView.m; sourceTree = "<group>"; };
		FA7A9D2A1B082688005A2BEA /* ORKConsentDocumentTests.m */ = {isa = PBXFileReference; fileEncoding = 4; lastKnownFileType = sourcecode.c.objc; path = ORKConsentDocumentTests.m; sourceTree = "<group>"; };
		FA7A9D2D1B083DD3005A2BEA /* ORKConsentSectionFormatter.h */ = {isa = PBXFileReference; fileEncoding = 4; lastKnownFileType = sourcecode.c.h; path = ORKConsentSectionFormatter.h; sourceTree = "<group>"; };
		FA7A9D2E1B083DD3005A2BEA /* ORKConsentSectionFormatter.m */ = {isa = PBXFileReference; fileEncoding = 4; lastKnownFileType = sourcecode.c.objc; path = ORKConsentSectionFormatter.m; sourceTree = "<group>"; };
		FA7A9D311B0843A9005A2BEA /* ORKConsentSignatureFormatter.h */ = {isa = PBXFileReference; fileEncoding = 4; lastKnownFileType = sourcecode.c.h; path = ORKConsentSignatureFormatter.h; sourceTree = "<group>"; };
		FA7A9D321B0843A9005A2BEA /* ORKConsentSignatureFormatter.m */ = {isa = PBXFileReference; fileEncoding = 4; lastKnownFileType = sourcecode.c.objc; path = ORKConsentSignatureFormatter.m; sourceTree = "<group>"; };
		FA7A9D361B09365F005A2BEA /* ORKConsentSectionFormatterTests.m */ = {isa = PBXFileReference; fileEncoding = 4; lastKnownFileType = sourcecode.c.objc; path = ORKConsentSectionFormatterTests.m; sourceTree = "<group>"; };
		FA7A9D381B0969A7005A2BEA /* ORKConsentSignatureFormatterTests.m */ = {isa = PBXFileReference; fileEncoding = 4; lastKnownFileType = sourcecode.c.objc; path = ORKConsentSignatureFormatterTests.m; sourceTree = "<group>"; };
<<<<<<< HEAD
=======
		FB30E8571C7D030F0005AD25 /* ORKTextButton_Internal.h */ = {isa = PBXFileReference; lastKnownFileType = sourcecode.c.h; name = ORKTextButton_Internal.h; path = ../../../ResearchKit/ResearchKit/Common/ORKTextButton_Internal.h; sourceTree = "<group>"; };
		FF0CB3881FD5C4C3002D838C /* ORKWebViewStepResult.h */ = {isa = PBXFileReference; lastKnownFileType = sourcecode.c.h; path = ORKWebViewStepResult.h; sourceTree = "<group>"; };
		FF0CB3891FD5C4C3002D838C /* ORKWebViewStepResult.m */ = {isa = PBXFileReference; lastKnownFileType = sourcecode.c.objc; path = ORKWebViewStepResult.m; sourceTree = "<group>"; };
>>>>>>> 33609c0f
		FF154FB21E82EF5E004ED908 /* ORKOrderedTask+ORKPredefinedActiveTask.h */ = {isa = PBXFileReference; fileEncoding = 4; lastKnownFileType = sourcecode.c.h; path = "ORKOrderedTask+ORKPredefinedActiveTask.h"; sourceTree = "<group>"; };
		FF154FB31E82EF5E004ED908 /* ORKOrderedTask+ORKPredefinedActiveTask.m */ = {isa = PBXFileReference; fileEncoding = 4; lastKnownFileType = sourcecode.c.objc; path = "ORKOrderedTask+ORKPredefinedActiveTask.m"; sourceTree = "<group>"; };
		FF36A48B1D1A0ACA00DE8470 /* ORKAudioLevelNavigationRule.h */ = {isa = PBXFileReference; fileEncoding = 4; lastKnownFileType = sourcecode.c.h; path = ORKAudioLevelNavigationRule.h; sourceTree = "<group>"; };
		FF36A48C1D1A0ACA00DE8470 /* ORKAudioLevelNavigationRule.m */ = {isa = PBXFileReference; fileEncoding = 4; lastKnownFileType = sourcecode.c.objc; path = ORKAudioLevelNavigationRule.m; sourceTree = "<group>"; };
		FF36A4991D1A15FC00DE8470 /* ORKTableStepViewController_Internal.h */ = {isa = PBXFileReference; fileEncoding = 4; lastKnownFileType = sourcecode.c.h; path = ORKTableStepViewController_Internal.h; sourceTree = "<group>"; };
		FF36A49A1D1A15FC00DE8470 /* ORKTableStepViewController.h */ = {isa = PBXFileReference; fileEncoding = 4; lastKnownFileType = sourcecode.c.h; path = ORKTableStepViewController.h; sourceTree = "<group>"; };
		FF36A49B1D1A15FC00DE8470 /* ORKTableStepViewController.m */ = {isa = PBXFileReference; fileEncoding = 4; lastKnownFileType = sourcecode.c.objc; path = ORKTableStepViewController.m; sourceTree = "<group>"; };
		FF5051EC1D668FF80065E677 /* ORKPageStep_Private.h */ = {isa = PBXFileReference; fileEncoding = 4; lastKnownFileType = sourcecode.c.h; path = ORKPageStep_Private.h; sourceTree = "<group>"; };
		FF5051EE1D66908C0065E677 /* ORKNavigablePageStep.h */ = {isa = PBXFileReference; fileEncoding = 4; lastKnownFileType = sourcecode.c.h; path = ORKNavigablePageStep.h; sourceTree = "<group>"; };
		FF5051EF1D66908C0065E677 /* ORKNavigablePageStep.m */ = {isa = PBXFileReference; fileEncoding = 4; lastKnownFileType = sourcecode.c.objc; path = ORKNavigablePageStep.m; sourceTree = "<group>"; };
		FF5424521DF1513B00A86918 /* ORKHealthAnswerFormat.swift */ = {isa = PBXFileReference; fileEncoding = 4; lastKnownFileType = sourcecode.swift; path = ORKHealthAnswerFormat.swift; sourceTree = "<group>"; };
		FF5CA6101D2C2670001660A3 /* ORKTableStep.h */ = {isa = PBXFileReference; fileEncoding = 4; lastKnownFileType = sourcecode.c.h; path = ORKTableStep.h; sourceTree = "<group>"; };
		FF5CA6111D2C2670001660A3 /* ORKTableStep.m */ = {isa = PBXFileReference; fileEncoding = 4; lastKnownFileType = sourcecode.c.objc; path = ORKTableStep.m; sourceTree = "<group>"; };
		FF5CA6191D2C6453001660A3 /* ORKSignatureStep.h */ = {isa = PBXFileReference; fileEncoding = 4; lastKnownFileType = sourcecode.c.h; path = ORKSignatureStep.h; sourceTree = "<group>"; };
		FF5CA61A1D2C6453001660A3 /* ORKSignatureStep.m */ = {isa = PBXFileReference; fileEncoding = 4; lastKnownFileType = sourcecode.c.objc; path = ORKSignatureStep.m; sourceTree = "<group>"; };
		FF5E3CC91D23444400ECE4B7 /* ORKPageStepViewController.h */ = {isa = PBXFileReference; fileEncoding = 4; lastKnownFileType = sourcecode.c.h; path = ORKPageStepViewController.h; sourceTree = "<group>"; };
		FF5E3CCA1D23444400ECE4B7 /* ORKPageStepViewController.m */ = {isa = PBXFileReference; fileEncoding = 4; lastKnownFileType = sourcecode.c.objc; path = ORKPageStepViewController.m; sourceTree = "<group>"; };
		FF72B1ED1F5F10CD004C6F15 /* ORKStroopResult.h */ = {isa = PBXFileReference; fileEncoding = 4; lastKnownFileType = sourcecode.c.h; path = ORKStroopResult.h; sourceTree = "<group>"; };
		FF72B1EE1F5F10CD004C6F15 /* ORKStroopResult.m */ = {isa = PBXFileReference; fileEncoding = 4; lastKnownFileType = sourcecode.c.objc; path = ORKStroopResult.m; sourceTree = "<group>"; };
		FF919A201E81A56F005C2A1E /* ORKTappingIntervalResult.h */ = {isa = PBXFileReference; fileEncoding = 4; lastKnownFileType = sourcecode.c.h; path = ORKTappingIntervalResult.h; sourceTree = "<group>"; };
		FF919A211E81A56F005C2A1E /* ORKTappingIntervalResult.m */ = {isa = PBXFileReference; fileEncoding = 4; lastKnownFileType = sourcecode.c.objc; path = ORKTappingIntervalResult.m; sourceTree = "<group>"; };
		FF919A261E81A87B005C2A1E /* ORKActiveTaskResult.h */ = {isa = PBXFileReference; fileEncoding = 4; lastKnownFileType = sourcecode.c.h; path = ORKActiveTaskResult.h; sourceTree = "<group>"; };
		FF919A281E81A94B005C2A1E /* ORKRangeOfMotionResult.h */ = {isa = PBXFileReference; fileEncoding = 4; lastKnownFileType = sourcecode.c.h; path = ORKRangeOfMotionResult.h; sourceTree = "<group>"; };
		FF919A291E81A94B005C2A1E /* ORKRangeOfMotionResult.m */ = {isa = PBXFileReference; fileEncoding = 4; lastKnownFileType = sourcecode.c.objc; path = ORKRangeOfMotionResult.m; sourceTree = "<group>"; };
		FF919A2C1E81AAD0005C2A1E /* ORKTowerOfHanoiResult.h */ = {isa = PBXFileReference; fileEncoding = 4; lastKnownFileType = sourcecode.c.h; path = ORKTowerOfHanoiResult.h; sourceTree = "<group>"; };
		FF919A2D1E81AAD0005C2A1E /* ORKTowerOfHanoiResult.m */ = {isa = PBXFileReference; fileEncoding = 4; lastKnownFileType = sourcecode.c.objc; path = ORKTowerOfHanoiResult.m; sourceTree = "<group>"; };
		FF919A301E81AC26005C2A1E /* ORKToneAudiometryResult.h */ = {isa = PBXFileReference; fileEncoding = 4; lastKnownFileType = sourcecode.c.h; path = ORKToneAudiometryResult.h; sourceTree = "<group>"; };
		FF919A311E81AC26005C2A1E /* ORKToneAudiometryResult.m */ = {isa = PBXFileReference; fileEncoding = 4; lastKnownFileType = sourcecode.c.objc; path = ORKToneAudiometryResult.m; sourceTree = "<group>"; };
		FF919A341E81AD9C005C2A1E /* ORKSpatialSpanMemoryResult.h */ = {isa = PBXFileReference; fileEncoding = 4; lastKnownFileType = sourcecode.c.h; path = ORKSpatialSpanMemoryResult.h; sourceTree = "<group>"; };
		FF919A351E81AD9C005C2A1E /* ORKSpatialSpanMemoryResult.m */ = {isa = PBXFileReference; fileEncoding = 4; lastKnownFileType = sourcecode.c.objc; path = ORKSpatialSpanMemoryResult.m; sourceTree = "<group>"; };
		FF919A391E81AF1D005C2A1E /* ORKFileResult.h */ = {isa = PBXFileReference; fileEncoding = 4; lastKnownFileType = sourcecode.c.h; path = ORKFileResult.h; sourceTree = "<group>"; };
		FF919A3A1E81AF1D005C2A1E /* ORKFileResult.m */ = {isa = PBXFileReference; fileEncoding = 4; lastKnownFileType = sourcecode.c.objc; path = ORKFileResult.m; sourceTree = "<group>"; };
		FF919A3D1E81AFEF005C2A1E /* ORKReactionTimeResult.h */ = {isa = PBXFileReference; fileEncoding = 4; lastKnownFileType = sourcecode.c.h; path = ORKReactionTimeResult.h; sourceTree = "<group>"; };
		FF919A3E1E81AFEF005C2A1E /* ORKReactionTimeResult.m */ = {isa = PBXFileReference; fileEncoding = 4; lastKnownFileType = sourcecode.c.objc; path = ORKReactionTimeResult.m; sourceTree = "<group>"; };
		FF919A411E81B904005C2A1E /* ORKPSATResult.h */ = {isa = PBXFileReference; fileEncoding = 4; lastKnownFileType = sourcecode.c.h; path = ORKPSATResult.h; sourceTree = "<group>"; };
		FF919A421E81B904005C2A1E /* ORKPSATResult.m */ = {isa = PBXFileReference; fileEncoding = 4; lastKnownFileType = sourcecode.c.objc; path = ORKPSATResult.m; sourceTree = "<group>"; };
		FF919A451E81BA3D005C2A1E /* ORKHolePegTestResult.h */ = {isa = PBXFileReference; fileEncoding = 4; lastKnownFileType = sourcecode.c.h; path = ORKHolePegTestResult.h; sourceTree = "<group>"; };
		FF919A461E81BA3D005C2A1E /* ORKHolePegTestResult.m */ = {isa = PBXFileReference; fileEncoding = 4; lastKnownFileType = sourcecode.c.objc; path = ORKHolePegTestResult.m; sourceTree = "<group>"; };
		FF919A491E81BB7E005C2A1E /* ORKTimedWalkResult.h */ = {isa = PBXFileReference; fileEncoding = 4; lastKnownFileType = sourcecode.c.h; path = ORKTimedWalkResult.h; sourceTree = "<group>"; };
		FF919A4A1E81BB7E005C2A1E /* ORKTimedWalkResult.m */ = {isa = PBXFileReference; fileEncoding = 4; lastKnownFileType = sourcecode.c.objc; path = ORKTimedWalkResult.m; sourceTree = "<group>"; };
		FF919A4D1E81BD05005C2A1E /* ORKTrailmakingResult.h */ = {isa = PBXFileReference; fileEncoding = 4; lastKnownFileType = sourcecode.c.h; path = ORKTrailmakingResult.h; sourceTree = "<group>"; };
		FF919A4E1E81BD05005C2A1E /* ORKTrailmakingResult.m */ = {isa = PBXFileReference; fileEncoding = 4; lastKnownFileType = sourcecode.c.objc; path = ORKTrailmakingResult.m; sourceTree = "<group>"; };
		FF919A511E81BEB5005C2A1E /* ORKCollectionResult.h */ = {isa = PBXFileReference; fileEncoding = 4; lastKnownFileType = sourcecode.c.h; path = ORKCollectionResult.h; sourceTree = "<group>"; };
		FF919A521E81BEB5005C2A1E /* ORKCollectionResult.m */ = {isa = PBXFileReference; fileEncoding = 4; lastKnownFileType = sourcecode.c.objc; path = ORKCollectionResult.m; sourceTree = "<group>"; };
		FF919A551E81BEDD005C2A1E /* ORKCollectionResult_Private.h */ = {isa = PBXFileReference; lastKnownFileType = sourcecode.c.h; path = ORKCollectionResult_Private.h; sourceTree = "<group>"; };
		FF919A571E81C628005C2A1E /* ORKQuestionResult.h */ = {isa = PBXFileReference; fileEncoding = 4; lastKnownFileType = sourcecode.c.h; path = ORKQuestionResult.h; sourceTree = "<group>"; };
		FF919A581E81C628005C2A1E /* ORKQuestionResult.m */ = {isa = PBXFileReference; fileEncoding = 4; lastKnownFileType = sourcecode.c.objc; path = ORKQuestionResult.m; sourceTree = "<group>"; };
		FF919A5B1E81C63B005C2A1E /* ORKQuestionResult_Private.h */ = {isa = PBXFileReference; lastKnownFileType = sourcecode.c.h; path = ORKQuestionResult_Private.h; sourceTree = "<group>"; };
		FF919A5D1E81CF07005C2A1E /* ORKVideoInstructionStepResult.h */ = {isa = PBXFileReference; fileEncoding = 4; lastKnownFileType = sourcecode.c.h; path = ORKVideoInstructionStepResult.h; sourceTree = "<group>"; };
		FF919A5E1E81CF07005C2A1E /* ORKVideoInstructionStepResult.m */ = {isa = PBXFileReference; fileEncoding = 4; lastKnownFileType = sourcecode.c.objc; path = ORKVideoInstructionStepResult.m; sourceTree = "<group>"; };
		FF919A611E81D04D005C2A1E /* ORKSignatureResult.h */ = {isa = PBXFileReference; fileEncoding = 4; lastKnownFileType = sourcecode.c.h; path = ORKSignatureResult.h; sourceTree = "<group>"; };
		FF919A621E81D04D005C2A1E /* ORKSignatureResult.m */ = {isa = PBXFileReference; fileEncoding = 4; lastKnownFileType = sourcecode.c.objc; path = ORKSignatureResult.m; sourceTree = "<group>"; };
		FF919A651E81D164005C2A1E /* ORKSignatureResult_Private.h */ = {isa = PBXFileReference; lastKnownFileType = sourcecode.c.h; path = ORKSignatureResult_Private.h; sourceTree = "<group>"; };
		FF919A671E81D255005C2A1E /* ORKConsentSignatureResult.h */ = {isa = PBXFileReference; fileEncoding = 4; lastKnownFileType = sourcecode.c.h; path = ORKConsentSignatureResult.h; sourceTree = "<group>"; };
		FF919A681E81D255005C2A1E /* ORKConsentSignatureResult.m */ = {isa = PBXFileReference; fileEncoding = 4; lastKnownFileType = sourcecode.c.objc; path = ORKConsentSignatureResult.m; sourceTree = "<group>"; };
		FF919A6B1E81D3B0005C2A1E /* ORKPasscodeResult.h */ = {isa = PBXFileReference; fileEncoding = 4; lastKnownFileType = sourcecode.c.h; path = ORKPasscodeResult.h; sourceTree = "<group>"; };
		FF919A6C1E81D3B0005C2A1E /* ORKPasscodeResult.m */ = {isa = PBXFileReference; fileEncoding = 4; lastKnownFileType = sourcecode.c.objc; path = ORKPasscodeResult.m; sourceTree = "<group>"; };
		FFAE713E1DAEC66200AE82B4 /* ORKFootnoteLabel.h */ = {isa = PBXFileReference; fileEncoding = 4; lastKnownFileType = sourcecode.c.h; path = ORKFootnoteLabel.h; sourceTree = "<group>"; };
		FFAE713F1DAEC66200AE82B4 /* ORKFootnoteLabel.m */ = {isa = PBXFileReference; fileEncoding = 4; lastKnownFileType = sourcecode.c.objc; path = ORKFootnoteLabel.m; sourceTree = "<group>"; };
		FFDDD8471D3555EA00446806 /* ORKPageStep.h */ = {isa = PBXFileReference; fileEncoding = 4; lastKnownFileType = sourcecode.c.h; path = ORKPageStep.h; sourceTree = "<group>"; };
		FFDDD8481D3555EA00446806 /* ORKPageStep.m */ = {isa = PBXFileReference; fileEncoding = 4; lastKnownFileType = sourcecode.c.objc; path = ORKPageStep.m; sourceTree = "<group>"; };
		FFF65AB61E318F2D0043FB40 /* ORKMultipleValuePicker.h */ = {isa = PBXFileReference; fileEncoding = 4; lastKnownFileType = sourcecode.c.h; path = ORKMultipleValuePicker.h; sourceTree = "<group>"; };
		FFF65AB71E318F2D0043FB40 /* ORKMultipleValuePicker.m */ = {isa = PBXFileReference; fileEncoding = 4; lastKnownFileType = sourcecode.c.objc; path = ORKMultipleValuePicker.m; sourceTree = "<group>"; };
/* End PBXFileReference section */

/* Begin PBXFrameworksBuildPhase section */
		86CC8E971AC09332001CCD89 /* Frameworks */ = {
			isa = PBXFrameworksBuildPhase;
			buildActionMask = 2147483647;
			files = (
			);
			runOnlyForDeploymentPostprocessing = 0;
		};
		B183A5591A8535D100C76870 /* Frameworks */ = {
			isa = PBXFrameworksBuildPhase;
			buildActionMask = 2147483647;
			files = (
				B1C7955E1A9FBF04007279BA /* HealthKit.framework in Frameworks */,
			);
			runOnlyForDeploymentPostprocessing = 0;
		};
/* End PBXFrameworksBuildPhase section */

/* Begin PBXGroup section */
		106FF29B1B663F5C004EACF2 /* Hole Peg Test */ = {
			isa = PBXGroup;
			children = (
				10FF9A851B74ADB400ECB5B4 /* Place Step */,
				10FF9A861B74B24500ECB5B4 /* Remove Step */,
				FF919A451E81BA3D005C2A1E /* ORKHolePegTestResult.h */,
				FF919A461E81BA3D005C2A1E /* ORKHolePegTestResult.m */,
			);
			name = "Hole Peg Test";
			sourceTree = "<group>";
		};
		10864C951B271456000F4158 /* PSAT */ = {
			isa = PBXGroup;
			children = (
				FF919A411E81B904005C2A1E /* ORKPSATResult.h */,
				FF919A421E81B904005C2A1E /* ORKPSATResult.m */,
				10864C961B27146B000F4158 /* ORKPSATStep.h */,
				10864C971B27146B000F4158 /* ORKPSATStep.m */,
				10864C981B27146B000F4158 /* ORKPSATStepViewController.h */,
				10864C991B27146B000F4158 /* ORKPSATStepViewController.m */,
				10864C9A1B27146B000F4158 /* ORKPSATContentView.h */,
				10864C9B1B27146B000F4158 /* ORKPSATContentView.m */,
				10864C9C1B27146B000F4158 /* ORKPSATKeyboardView.h */,
				10864C9D1B27146B000F4158 /* ORKPSATKeyboardView.m */,
			);
			name = PSAT;
			sourceTree = "<group>";
		};
		10BAA2CC1B5FCDB1004FE478 /* Walking */ = {
			isa = PBXGroup;
			children = (
				B12EFF601AB2178B00A80147 /* Short Walk */,
				10BAA2CD1B5FCDFB004FE478 /* Timed Walk */,
			);
			name = Walking;
			sourceTree = "<group>";
		};
		10BAA2CD1B5FCDFB004FE478 /* Timed Walk */ = {
			isa = PBXGroup;
			children = (
				861D2AEE1B8409D9008C4CD0 /* ORKTimedWalkContentView.h */,
				861D2AEF1B8409D9008C4CD0 /* ORKTimedWalkContentView.m */,
				FF919A491E81BB7E005C2A1E /* ORKTimedWalkResult.h */,
				FF919A4A1E81BB7E005C2A1E /* ORKTimedWalkResult.m */,
				861D2AEA1B8409B2008C4CD0 /* ORKTimedWalkStepViewController.h */,
				861D2AEB1B8409B2008C4CD0 /* ORKTimedWalkStepViewController.m */,
				861D2AE61B840991008C4CD0 /* ORKTimedWalkStep.h */,
				861D2AE71B840991008C4CD0 /* ORKTimedWalkStep.m */,
			);
			name = "Timed Walk";
			sourceTree = "<group>";
		};
		10FF9A851B74ADB400ECB5B4 /* Place Step */ = {
			isa = PBXGroup;
			children = (
				106FF29C1B663FCE004EACF2 /* ORKHolePegTestPlaceStep.h */,
				106FF29D1B663FCE004EACF2 /* ORKHolePegTestPlaceStep.m */,
				106FF2A01B665B86004EACF2 /* ORKHolePegTestPlaceStepViewController.h */,
				106FF2A11B665B86004EACF2 /* ORKHolePegTestPlaceStepViewController.m */,
				106FF2A41B665CF5004EACF2 /* ORKHolePegTestPlaceContentView.h */,
				106FF2A51B665CF5004EACF2 /* ORKHolePegTestPlaceContentView.m */,
				106FF2A81B690FD7004EACF2 /* ORKHolePegTestPlacePegView.h */,
				106FF2A91B690FD7004EACF2 /* ORKHolePegTestPlacePegView.m */,
				106FF2B21B71F18E004EACF2 /* ORKHolePegTestPlaceHoleView.h */,
				106FF2B31B71F18E004EACF2 /* ORKHolePegTestPlaceHoleView.m */,
			);
			name = "Place Step";
			sourceTree = "<group>";
		};
		10FF9A861B74B24500ECB5B4 /* Remove Step */ = {
			isa = PBXGroup;
			children = (
				10FF9AC11B79EF2800ECB5B4 /* ORKHolePegTestRemoveStep.h */,
				10FF9AC21B79EF2800ECB5B4 /* ORKHolePegTestRemoveStep.m */,
				10FF9AC91B79F22900ECB5B4 /* ORKHolePegTestRemoveStepViewController.h */,
				10FF9ACA1B79F22900ECB5B4 /* ORKHolePegTestRemoveStepViewController.m */,
				10FF9ACD1B79F5CE00ECB5B4 /* ORKHolePegTestRemoveContentView.h */,
				10FF9ACE1B79F5CE00ECB5B4 /* ORKHolePegTestRemoveContentView.m */,
				10FF9AD11B79F5EA00ECB5B4 /* ORKHolePegTestRemovePegView.h */,
				10FF9AD21B79F5EA00ECB5B4 /* ORKHolePegTestRemovePegView.m */,
			);
			name = "Remove Step";
			sourceTree = "<group>";
		};
		147503AC1AEE8058004B17F3 /* Tone Audiometry */ = {
			isa = PBXGroup;
			children = (
				147503AD1AEE8071004B17F3 /* ORKAudioGenerator.h */,
				147503AE1AEE8071004B17F3 /* ORKAudioGenerator.m */,
				147503B11AEE807C004B17F3 /* ORKToneAudiometryContentView.h */,
				147503B21AEE807C004B17F3 /* ORKToneAudiometryContentView.m */,
				B12EA0131B0D73A500F9F554 /* ORKToneAudiometryPracticeStep.h */,
				B12EA0141B0D73A500F9F554 /* ORKToneAudiometryPracticeStep.m */,
				FF919A301E81AC26005C2A1E /* ORKToneAudiometryResult.h */,
				FF919A311E81AC26005C2A1E /* ORKToneAudiometryResult.m */,
				147503B31AEE807C004B17F3 /* ORKToneAudiometryStep.h */,
				147503B41AEE807C004B17F3 /* ORKToneAudiometryStep.m */,
				B12EA0171B0D76AD00F9F554 /* ORKToneAudiometryPracticeStepViewController.h */,
				B12EA0181B0D76AD00F9F554 /* ORKToneAudiometryPracticeStepViewController.m */,
				147503B51AEE807C004B17F3 /* ORKToneAudiometryStepViewController.h */,
				147503B61AEE807C004B17F3 /* ORKToneAudiometryStepViewController.m */,
			);
			name = "Tone Audiometry";
			sourceTree = "<group>";
		};
		2429D56D1BBB52E4003A512F /* Onboarding */ = {
			isa = PBXGroup;
			children = (
				2429D56E1BBB5352003A512F /* Account */,
			);
			name = Onboarding;
			sourceTree = "<group>";
		};
		2429D56E1BBB5352003A512F /* Account */ = {
			isa = PBXGroup;
			children = (
				2429D5701BBB5397003A512F /* ORKRegistrationStep.h */,
				BC94EF351E96394C00143081 /* ORKRegistrationStep_Internal.h */,
				2429D5711BBB5397003A512F /* ORKRegistrationStep.m */,
				242C9E031BBDFDAC0088B7F4 /* ORKVerificationStep.h */,
				242C9E041BBDFDAC0088B7F4 /* ORKVerificationStep.m */,
				24C296741BD052F800B42EF1 /* ORKVerificationStep_Internal.h */,
				242C9E0B1BBE03F90088B7F4 /* ORKVerificationStepViewController.h */,
				242C9E0C1BBE03F90088B7F4 /* ORKVerificationStepViewController.m */,
				242C9E0F1BBE06DE0088B7F4 /* ORKVerificationStepView.h */,
				242C9E101BBE06DE0088B7F4 /* ORKVerificationStepView.m */,
				24BC5CEC1BC345D900846B43 /* ORKLoginStep.h */,
				24BC5CED1BC345D900846B43 /* ORKLoginStep.m */,
				24C296761BD055B800B42EF1 /* ORKLoginStep_Internal.h */,
				24850E171BCDA9C7006E91FB /* ORKLoginStepViewController.h */,
				24850E181BCDA9C7006E91FB /* ORKLoginStepViewController.m */,
			);
			name = Account;
			sourceTree = "<group>";
		};
		2489F7A61D65213D008DEF20 /* Video Capture Step */ = {
			isa = PBXGroup;
			children = (
				2489F7A91D65214D008DEF20 /* ORKVideoCaptureStep.h */,
				2489F7AA1D65214D008DEF20 /* ORKVideoCaptureStep.m */,
				2489F7AB1D65214D008DEF20 /* ORKVideoCaptureStepViewController.h */,
				2489F7AC1D65214D008DEF20 /* ORKVideoCaptureStepViewController.m */,
				2489F7A71D65214D008DEF20 /* ORKVideoCaptureCameraPreviewView.h */,
				2489F7A81D65214D008DEF20 /* ORKVideoCaptureCameraPreviewView.m */,
				2489F7AD1D65214D008DEF20 /* ORKVideoCaptureView.h */,
				2489F7AE1D65214D008DEF20 /* ORKVideoCaptureView.m */,
			);
			name = "Video Capture Step";
			sourceTree = "<group>";
		};
		24A4DA091B8D0CC8009C797A /* Passcode Step */ = {
			isa = PBXGroup;
			children = (
				FF919A6B1E81D3B0005C2A1E /* ORKPasscodeResult.h */,
				FF919A6C1E81D3B0005C2A1E /* ORKPasscodeResult.m */,
				24A4DA121B8D1115009C797A /* ORKPasscodeStep.h */,
				24A4DA131B8D1115009C797A /* ORKPasscodeStep.m */,
				241A2E861B94FD8800ED3B39 /* ORKPasscodeStepViewController_Internal.h */,
				24A4DA161B8D13FE009C797A /* ORKPasscodeStepViewController.h */,
				24A4DA171B8D13FE009C797A /* ORKPasscodeStepViewController.m */,
				24A4DA0E1B8D0F21009C797A /* ORKPasscodeStepView.h */,
				24A4DA0F1B8D0F21009C797A /* ORKPasscodeStepView.m */,
				2441034D1B966D4C00EEAB0C /* ORKPasscodeViewController.h */,
				2441034E1B966D4C00EEAB0C /* ORKPasscodeViewController.m */,
			);
			name = "Passcode Step";
			sourceTree = "<group>";
		};
		24B3535D1BB21137009ED6F8 /* Utilities */ = {
			isa = PBXGroup;
			children = (
				2433C9E11B9A506F0052D375 /* ORKKeychainWrapper.h */,
				2433C9E21B9A506F0052D375 /* ORKKeychainWrapper.m */,
				86C40B8C1A8D7C5C00081FAC /* ORKHelpers_Internal.h */,
				86C40B7C1A8D7C5C00081FAC /* ORKHelpers_Private.h */,
				86C40B8D1A8D7C5C00081FAC /* ORKHelpers.m */,
			);
			name = Utilities;
			sourceTree = "<group>";
		};
		259E76FB1AFFAEAC0070F786 /* Charts */ = {
			isa = PBXGroup;
			children = (
				25BD76671B00B37100478C5D /* Pie */,
				25BD76601B00A5CF00478C5D /* Graphs */,
			);
			name = Charts;
			sourceTree = "<group>";
		};
		25BD76601B00A5CF00478C5D /* Graphs */ = {
			isa = PBXGroup;
			children = (
				25BD76611B00A5E700478C5D /* Components */,
				BC4A213D1C85FC0000BFC271 /* ORKBarGraphChartView.h */,
				BC4A213E1C85FC0000BFC271 /* ORKBarGraphChartView.m */,
				BCB6E6541B7D534C000D5B34 /* ORKDiscreteGraphChartView.h */,
				BCB6E6551B7D534C000D5B34 /* ORKDiscreteGraphChartView.m */,
				BC5FAF821C6901A200057CF1 /* ORKChartTypes.h */,
				BC5FAF831C6901A200057CF1 /* ORKChartTypes.m */,
				BCB6E6561B7D534C000D5B34 /* ORKGraphChartView_Internal.h */,
				BCB6E6571B7D534C000D5B34 /* ORKGraphChartView.h */,
				BCB6E6581B7D534C000D5B34 /* ORKGraphChartView.m */,
				BCB6E6591B7D534C000D5B34 /* ORKLineGraphChartView.h */,
				BCB6E65A1B7D534C000D5B34 /* ORKLineGraphChartView.m */,
			);
			name = Graphs;
			sourceTree = "<group>";
		};
		25BD76611B00A5E700478C5D /* Components */ = {
			isa = PBXGroup;
			children = (
				BCC1CD981B7ED64F00D86886 /* ORKYAxisView.h */,
				BCC1CD991B7ED64F00D86886 /* ORKYAxisView.m */,
				BCB6E6621B7D535F000D5B34 /* ORKXAxisView.h */,
				BCB6E6631B7D535F000D5B34 /* ORKXAxisView.m */,
			);
			name = Components;
			sourceTree = "<group>";
		};
		25BD76671B00B37100478C5D /* Pie */ = {
			isa = PBXGroup;
			children = (
				25C17CBB1B2058D4001ADDD2 /* Components */,
				BCD192ED1B81255F00FCC08A /* ORKPieChartView_Internal.h */,
				BCB6E6481B7D531C000D5B34 /* ORKPieChartView.h */,
				BCB6E6491B7D531C000D5B34 /* ORKPieChartView.m */,
			);
			name = Pie;
			sourceTree = "<group>";
		};
		25C17CBB1B2058D4001ADDD2 /* Components */ = {
			isa = PBXGroup;
			children = (
				BCB6E64C1B7D533B000D5B34 /* ORKPieChartLegendCollectionViewLayout.h */,
				BCB6E64D1B7D533B000D5B34 /* ORKPieChartLegendCollectionViewLayout.m */,
				BCB6E64E1B7D533B000D5B34 /* ORKPieChartLegendCell.h */,
				BCB6E64F1B7D533B000D5B34 /* ORKPieChartLegendCell.m */,
				BCD192DD1B81240400FCC08A /* ORKPieChartPieView.h */,
				BCD192DE1B81240400FCC08A /* ORKPieChartPieView.m */,
				BCD192E51B81243900FCC08A /* ORKPieChartLegendView.h */,
				BCD192E61B81243900FCC08A /* ORKPieChartLegendView.m */,
				BCD192E91B81245500FCC08A /* ORKPieChartTitleTextView.h */,
				BCD192EA1B81245500FCC08A /* ORKPieChartTitleTextView.m */,
			);
			name = Components;
			sourceTree = "<group>";
		};
		25ECC0921AFBD64800F3D63B /* Reaction Time */ = {
			isa = PBXGroup;
			children = (
				FF919A3D1E81AFEF005C2A1E /* ORKReactionTimeResult.h */,
				FF919A3E1E81AFEF005C2A1E /* ORKReactionTimeResult.m */,
				25ECC0931AFBD68300F3D63B /* ORKReactionTimeStep.h */,
				25ECC0941AFBD68300F3D63B /* ORKReactionTimeStep.m */,
				25ECC0991AFBD8B300F3D63B /* ORKReactionTimeViewController.h */,
				25ECC09A1AFBD8B300F3D63B /* ORKReactionTimeViewController.m */,
				25ECC09D1AFBD92D00F3D63B /* ORKReactionTimeContentView.h */,
				25ECC09E1AFBD92D00F3D63B /* ORKReactionTimeContentView.m */,
				25ECC0A11AFBDD2700F3D63B /* ORKReactionTimeStimulusView.h */,
				25ECC0A21AFBDD2700F3D63B /* ORKReactionTimeStimulusView.m */,
			);
			name = "Reaction Time";
			sourceTree = "<group>";
		};
		25F5CEDC1B4C3F1D0031E2A4 /* TowerOfHanoi */ = {
			isa = PBXGroup;
			children = (
				250F94021B4C5A6600FA23EB /* ORKTowerOfHanoiStep.h */,
				250F94031B4C5A6600FA23EB /* ORKTowerOfHanoiStep.m */,
				250F94061B4C5AA400FA23EB /* ORKTowerOfHanoiStepViewController.h */,
				250F94071B4C5AA400FA23EB /* ORKTowerOfHanoiStepViewController.m */,
				257FCE1D1B4D14E50001EF06 /* ORKTowerOfHanoiTowerView.h */,
				257FCE1E1B4D14E50001EF06 /* ORKTowerOfHanoiTowerView.m */,
				257FCE211B4D37A80001EF06 /* ORKTowerOfHanoiTower.h */,
				257FCE221B4D37A80001EF06 /* ORKTowerOfHanoiTower.m */,
				FF919A2C1E81AAD0005C2A1E /* ORKTowerOfHanoiResult.h */,
				FF919A2D1E81AAD0005C2A1E /* ORKTowerOfHanoiResult.m */,
			);
			name = TowerOfHanoi;
			sourceTree = "<group>";
		};
		3FFF18341829DB1D00167070 = {
			isa = PBXGroup;
			children = (
				B11DF3B21AA109C8009E76D2 /* docs */,
				86B623AF19520B770074CD3C /* ResearchKit */,
				86CC8EA61AC09383001CCD89 /* ResearchKitTests */,
				3FFF183F1829DB1D00167070 /* Frameworks */,
				3FFF183E1829DB1D00167070 /* Products */,
				8419D66A1FB73C5A0088D7E5 /* Recovered References */,
			);
			sourceTree = "<group>";
		};
		3FFF183E1829DB1D00167070 /* Products */ = {
			isa = PBXGroup;
			children = (
				B183A5951A8535D100C76870 /* ResearchKit.framework */,
				86CC8E9A1AC09332001CCD89 /* ResearchKitTests.xctest */,
			);
			name = Products;
			sourceTree = "<group>";
		};
		3FFF183F1829DB1D00167070 /* Frameworks */ = {
			isa = PBXGroup;
			children = (
				B1C7955D1A9FBF04007279BA /* HealthKit.framework */,
			);
			name = Frameworks;
			sourceTree = "<group>";
		};
		618DA0471A93D0D600E63AA8 /* Accessibility */ = {
			isa = PBXGroup;
			children = (
				618DA0481A93D0D600E63AA8 /* ORKAccessibility.h */,
				618DA0491A93D0D600E63AA8 /* ORKAccessibilityFunctions.h */,
				618DA04A1A93D0D600E63AA8 /* ORKAccessibilityFunctions.m */,
				618DA04B1A93D0D600E63AA8 /* UIView+ORKAccessibility.h */,
				618DA04C1A93D0D600E63AA8 /* UIView+ORKAccessibility.m */,
				6146D0A11B84A91E0068491D /* ORKLineGraphAccessibilityElement.h */,
				6146D0A21B84A91E0068491D /* ORKLineGraphAccessibilityElement.m */,
			);
			path = Accessibility;
			sourceTree = "<group>";
		};
		781D54091DF884C400223305 /* Trailmaking */ = {
			isa = PBXGroup;
			children = (
				781D540A1DF886AB00223305 /* ORKTrailmakingContentView.h */,
				781D540B1DF886AB00223305 /* ORKTrailmakingContentView.m */,
				FF919A4D1E81BD05005C2A1E /* ORKTrailmakingResult.h */,
				FF919A4E1E81BD05005C2A1E /* ORKTrailmakingResult.m */,
				781D540C1DF886AB00223305 /* ORKTrailmakingStep.h */,
				781D540D1DF886AB00223305 /* ORKTrailmakingStep.m */,
				781D540E1DF886AB00223305 /* ORKTrailmakingStepViewController.h */,
				781D540F1DF886AB00223305 /* ORKTrailmakingStepViewController.m */,
			);
			name = Trailmaking;
			sourceTree = "<group>";
		};
		8419D66A1FB73C5A0088D7E5 /* Recovered References */ = {
			isa = PBXGroup;
			children = (
				FB30E8571C7D030F0005AD25 /* ORKTextButton_Internal.h */,
			);
			name = "Recovered References";
			sourceTree = "<group>";
		};
		8419D66B1FB73C800088D7E5 /* WebView Step */ = {
			isa = PBXGroup;
			children = (
				8419D66C1FB73CC80088D7E5 /* ORKWebViewStep.h */,
				8419D66D1FB73CC80088D7E5 /* ORKWebViewStep.m */,
				FF0CB3881FD5C4C3002D838C /* ORKWebViewStepResult.h */,
				FF0CB3891FD5C4C3002D838C /* ORKWebViewStepResult.m */,
				8419D6701FB73EC60088D7E5 /* ORKWebViewStepViewController.h */,
				8419D6711FB73EC60088D7E5 /* ORKWebViewStepViewController.m */,
			);
			name = "WebView Step";
			sourceTree = "<group>";
		};
		866DA5121D63D01C00C9AF3F /* DataCollection */ = {
			isa = PBXGroup;
			children = (
				866DA5131D63D04700C9AF3F /* ORKCollector_Internal.h */,
				866DA5141D63D04700C9AF3F /* ORKCollector.h */,
				866DA5151D63D04700C9AF3F /* ORKCollector.m */,
				866DA5161D63D04700C9AF3F /* ORKDataCollectionManager_Internal.h */,
				866DA5171D63D04700C9AF3F /* ORKDataCollectionManager.h */,
				866DA5181D63D04700C9AF3F /* ORKDataCollectionManager.m */,
				866DA5191D63D04700C9AF3F /* ORKHealthSampleQueryOperation.h */,
				866DA51A1D63D04700C9AF3F /* ORKHealthSampleQueryOperation.m */,
				866DA51B1D63D04700C9AF3F /* ORKMotionActivityQueryOperation.h */,
				866DA51C1D63D04700C9AF3F /* ORKMotionActivityQueryOperation.m */,
				866DA51D1D63D04700C9AF3F /* ORKOperation.h */,
				866DA51E1D63D04700C9AF3F /* ORKOperation.m */,
			);
			name = DataCollection;
			sourceTree = "<group>";
		};
		86B623AF19520B770074CD3C /* ResearchKit */ = {
			isa = PBXGroup;
			children = (
				B1C1DE4F196F541F00F75544 /* ResearchKit.h */,
				B1B894391A00345200C5CF2D /* ResearchKit_Private.h */,
				BC94EF2F1E962F7400143081 /* ORKDeprecated.h */,
				BC94EF301E962F7400143081 /* ORKDeprecated.m */,
				86C40B511A8D7C5B00081FAC /* Common */,
				86C40AF91A8D7C5B00081FAC /* Active Tasks */,
				259E76FB1AFFAEAC0070F786 /* Charts */,
				86C40BEB1A8D7C5C00081FAC /* Consent */,
				2429D56D1BBB52E4003A512F /* Onboarding */,
				618DA0471A93D0D600E63AA8 /* Accessibility */,
				B1A860D91A9693C400EA57B7 /* Animations */,
				861610BF1A8D8EDD00245F7A /* Artwork.xcassets */,
				B1C0F4E01A9BA65F0022C153 /* Localized */,
				86C40C101A8D7C5C00081FAC /* Info.plist */,
				B18AABE01A9F08D9003871B5 /* ResearchKit.modulemap */,
			);
			path = ResearchKit;
			sourceTree = "<group>";
		};
		86C40AF91A8D7C5B00081FAC /* Active Tasks */ = {
			isa = PBXGroup;
			children = (
				B12EFF4F1AB2165B00A80147 /* Common */,
				B12EFF4E1AB2161500A80147 /* Audio */,
				B12EFF5D1AB2177700A80147 /* Fitness */,
				106FF29B1B663F5C004EACF2 /* Hole Peg Test */,
				10864C951B271456000F4158 /* PSAT */,
				95E25CF71D39FB240089C0B8 /* Range of Motion */,
				25ECC0921AFBD64800F3D63B /* Reaction Time */,
				B12EFF5E1AB2177D00A80147 /* Spatial Span Memory */,
				BA0AA68D1EAEC06A00671ACE /* Stroop */,
				B12EFF5F1AB2178500A80147 /* Tapping */,
				147503AC1AEE8058004B17F3 /* Tone Audiometry */,
				25F5CEDC1B4C3F1D0031E2A4 /* TowerOfHanoi */,
				781D54091DF884C400223305 /* Trailmaking */,
				10BAA2CC1B5FCDB1004FE478 /* Walking */,
			);
			name = "Active Tasks";
			path = ActiveTasks;
			sourceTree = "<group>";
		};
		86C40B511A8D7C5B00081FAC /* Common */ = {
			isa = PBXGroup;
			children = (
				B12EFF3B1AB211E000A80147 /* Answer Format */,
				B12EFF3A1AB211CC00A80147 /* Container Views */,
				B12EFF3D1AB2121000A80147 /* Definitions */,
				BC4194261AE8451F00073D6B /* Misc */,
				B12EFF431AB2141A00A80147 /* PDF */,
				B12EFF371AB2118500A80147 /* Result */,
				B12EFF311AB2100400A80147 /* Skin */,
				B12EFF341AB2111200A80147 /* Step */,
				B12EFF331AB2110300A80147 /* Task */,
				B12EFF321AB2106F00A80147 /* UIKitCategories */,
				866DA5121D63D01C00C9AF3F /* DataCollection */,
				24B3535D1BB21137009ED6F8 /* Utilities */,
			);
			path = Common;
			sourceTree = "<group>";
		};
		86C40BEB1A8D7C5C00081FAC /* Consent */ = {
			isa = PBXGroup;
			children = (
				FA7A9D2C1B083D90005A2BEA /* Formatters */,
				B12EFF451AB214E000A80147 /* Model */,
				B12EFF461AB2150C00A80147 /* Visual */,
				B12EFF481AB2152D00A80147 /* Sharing */,
				B12EFF471AB2151B00A80147 /* Review */,
			);
			path = Consent;
			sourceTree = "<group>";
		};
		86CC8EA61AC09383001CCD89 /* ResearchKitTests */ = {
			isa = PBXGroup;
			children = (
				FA7A9D351B09362D005A2BEA /* Consent */,
				86CC8EA71AC09383001CCD89 /* Info.plist */,
				86CC8EA81AC09383001CCD89 /* ORKAccessibilityTests.m */,
				248604051B4C98760010C8A0 /* ORKAnswerFormatTests.m */,
				86CC8EA91AC09383001CCD89 /* ORKChoiceAnswerFormatHelperTests.m */,
				86CC8EAB1AC09383001CCD89 /* ORKDataLoggerManagerTests.m */,
				86CC8EAC1AC09383001CCD89 /* ORKDataLoggerTests.m */,
				86CC8EAD1AC09383001CCD89 /* ORKHKSampleTests.m */,
				86D348001AC16175006DB02B /* ORKRecorderTests.m */,
				86CC8EAF1AC09383001CCD89 /* ORKResultTests.m */,
				BCB96C121B19C0EC002A0B96 /* ORKStepTests.m */,
				BCAD50E71B0201EE0034806A /* ORKTaskTests.m */,
				86CC8EB01AC09383001CCD89 /* ORKTextChoiceCellGroupTests.m */,
				2EBFE11C1AE1B32D00CB8254 /* ORKUIViewAccessibilityTests.m */,
				2EBFE11F1AE1B74100CB8254 /* ORKVoiceEngineTests.m */,
			);
			path = ResearchKitTests;
			sourceTree = "<group>";
		};
		9550E6701D58DB9A00C691B8 /* Touch Anywhere Step */ = {
			isa = PBXGroup;
			children = (
				9550E6711D58DBCF00C691B8 /* ORKTouchAnywhereStep.h */,
				9550E6721D58DBCF00C691B8 /* ORKTouchAnywhereStep.m */,
				9550E67A1D58DD2000C691B8 /* ORKTouchAnywhereStepViewController.h */,
				9550E67B1D58DD2000C691B8 /* ORKTouchAnywhereStepViewController.m */,
			);
			name = "Touch Anywhere Step";
			sourceTree = "<group>";
		};
		959A2C0A1D68C8F100841B04 /* Shoulder */ = {
			isa = PBXGroup;
			children = (
				959A2C0B1D68C91400841B04 /* ORKShoulderRangeOfMotionStep.h */,
				959A2C0C1D68C91400841B04 /* ORKShoulderRangeOfMotionStep.m */,
				95E11E531D73396300BF865B /* ORKShoulderRangeOfMotionStepViewController.h */,
				95E11E541D73396300BF865B /* ORKShoulderRangeOfMotionStepViewController.m */,
			);
			name = Shoulder;
			sourceTree = "<group>";
		};
		95E25CF71D39FB240089C0B8 /* Range of Motion */ = {
			isa = PBXGroup;
			children = (
				959A2C0A1D68C8F100841B04 /* Shoulder */,
				FF919A281E81A94B005C2A1E /* ORKRangeOfMotionResult.h */,
				FF919A291E81A94B005C2A1E /* ORKRangeOfMotionResult.m */,
				959A2BFA1D68B98700841B04 /* ORKRangeOfMotionStep.h */,
				959A2BFB1D68B98700841B04 /* ORKRangeOfMotionStep.m */,
				959A2BFE1D68B9DA00841B04 /* ORKRangeOfMotionStepViewController.h */,
				959A2BFF1D68B9DA00841B04 /* ORKRangeOfMotionStepViewController.m */,
			);
			name = "Range of Motion";
			sourceTree = "<group>";
		};
		B11DF3B21AA109C8009E76D2 /* docs */ = {
			isa = PBXGroup;
			children = (
				B11DF3B31AA109C8009E76D2 /* AppledocSettings.plist */,
			);
			path = docs;
			sourceTree = "<group>";
		};
		B12EFF301AB20E7500A80147 /* Completion Step */ = {
			isa = PBXGroup;
			children = (
				86C40B521A8D7C5B00081FAC /* ORKCompletionStep.h */,
				86C40B531A8D7C5B00081FAC /* ORKCompletionStep.m */,
				86C40B541A8D7C5B00081FAC /* ORKCompletionStepViewController.h */,
				86C40B551A8D7C5B00081FAC /* ORKCompletionStepViewController.m */,
			);
			name = "Completion Step";
			sourceTree = "<group>";
		};
		B12EFF311AB2100400A80147 /* Skin */ = {
			isa = PBXGroup;
			children = (
				86C40B6B1A8D7C5B00081FAC /* ORKBodyLabel.h */,
				86C40B6C1A8D7C5B00081FAC /* ORKBodyLabel.m */,
				86C40B6D1A8D7C5B00081FAC /* ORKBorderedButton.h */,
				86C40B6E1A8D7C5C00081FAC /* ORKBorderedButton.m */,
				86C40B6F1A8D7C5C00081FAC /* ORKCaption1Label.h */,
				86C40B701A8D7C5C00081FAC /* ORKCaption1Label.m */,
				86C40B711A8D7C5C00081FAC /* ORKChoiceViewCell.h */,
				86C40B721A8D7C5C00081FAC /* ORKChoiceViewCell.m */,
				86C40B731A8D7C5C00081FAC /* ORKContinueButton.h */,
				86C40B741A8D7C5C00081FAC /* ORKContinueButton.m */,
				86C40B751A8D7C5C00081FAC /* ORKCountdownLabel.h */,
				86C40B761A8D7C5C00081FAC /* ORKCountdownLabel.m */,
				86C40B7A1A8D7C5C00081FAC /* ORKDefaultFont.h */,
				106FF2AC1B6FACA8004EACF2 /* ORKDirectionView.h */,
				106FF2AD1B6FACA8004EACF2 /* ORKDirectionView.m */,
				FFAE713E1DAEC66200AE82B4 /* ORKFootnoteLabel.h */,
				FFAE713F1DAEC66200AE82B4 /* ORKFootnoteLabel.m */,
				86C40B881A8D7C5C00081FAC /* ORKHeadlineLabel.h */,
				86C40B891A8D7C5C00081FAC /* ORKHeadlineLabel.m */,
				86C40B901A8D7C5C00081FAC /* ORKImageChoiceLabel.h */,
				86C40B911A8D7C5C00081FAC /* ORKImageChoiceLabel.m */,
				86C40B971A8D7C5C00081FAC /* ORKLabel.h */,
				86C40B981A8D7C5C00081FAC /* ORKLabel.m */,
				10BAA2C81B5FCB4F004FE478 /* ORKProgressView.h */,
				10BAA2C91B5FCB4F004FE478 /* ORKProgressView.m */,
				86C40BAA1A8D7C5C00081FAC /* ORKRoundTappingButton.h */,
				86C40BAB1A8D7C5C00081FAC /* ORKRoundTappingButton.m */,
				B8760F291AFBEFB0007FA16F /* ORKScaleRangeDescriptionLabel.h */,
				B8760F2A1AFBEFB0007FA16F /* ORKScaleRangeDescriptionLabel.m */,
				24898B0B1B7186C000B0E7E7 /* ORKScaleRangeImageView.h */,
				24898B0C1B7186C000B0E7E7 /* ORKScaleRangeImageView.m */,
				86C40BAC1A8D7C5C00081FAC /* ORKScaleRangeLabel.h */,
				86C40BAD1A8D7C5C00081FAC /* ORKScaleRangeLabel.m */,
				86C40BB01A8D7C5C00081FAC /* ORKScaleValueLabel.h */,
				86C40BB11A8D7C5C00081FAC /* ORKScaleValueLabel.m */,
				86C40BB21A8D7C5C00081FAC /* ORKSelectionSubTitleLabel.h */,
				86C40BB31A8D7C5C00081FAC /* ORKSelectionSubTitleLabel.m */,
				86C40BB41A8D7C5C00081FAC /* ORKSelectionTitleLabel.h */,
				86C40BB51A8D7C5C00081FAC /* ORKSelectionTitleLabel.m */,
				10FF9AD51B7A045E00ECB5B4 /* ORKSeparatorView.h */,
				10FF9AD61B7A045E00ECB5B4 /* ORKSeparatorView.m */,
				86C40BB71A8D7C5C00081FAC /* ORKSkin.h */,
				86C40BB81A8D7C5C00081FAC /* ORKSkin.m */,
				86C40BC01A8D7C5C00081FAC /* ORKSubheadlineLabel.h */,
				86C40BC11A8D7C5C00081FAC /* ORKSubheadlineLabel.m */,
				86C40BD11A8D7C5C00081FAC /* ORKTableViewCell.h */,
				86C40BD21A8D7C5C00081FAC /* ORKTableViewCell.m */,
				86C40BD31A8D7C5C00081FAC /* ORKTapCountLabel.h */,
				86C40BD41A8D7C5C00081FAC /* ORKTapCountLabel.m */,
				86C40BDB1A8D7C5C00081FAC /* ORKTextButton.h */,
				86C40BDC1A8D7C5C00081FAC /* ORKTextButton.m */,
				86C40B5E1A8D7C5B00081FAC /* ORKTextFieldView.h */,
				86C40B5F1A8D7C5B00081FAC /* ORKTextFieldView.m */,
				BC01B0FA1B0EB99700863803 /* ORKTintedImageView_Internal.h */,
				86C40B601A8D7C5B00081FAC /* ORKTintedImageView.h */,
				86C40B611A8D7C5B00081FAC /* ORKTintedImageView.m */,
				86C40BDD1A8D7C5C00081FAC /* ORKUnitLabel.h */,
				86C40BDE1A8D7C5C00081FAC /* ORKUnitLabel.m */,
			);
			name = Skin;
			sourceTree = "<group>";
		};
		B12EFF321AB2106F00A80147 /* UIKitCategories */ = {
			isa = PBXGroup;
			children = (
				86C40BE71A8D7C5C00081FAC /* UIBarButtonItem+ORKBarButtonItem.h */,
				86C40BE81A8D7C5C00081FAC /* UIBarButtonItem+ORKBarButtonItem.m */,
				86C40BE91A8D7C5C00081FAC /* UIResponder+ResearchKit.h */,
				86C40BEA1A8D7C5C00081FAC /* UIResponder+ResearchKit.m */,
				805685771C90C19500BF437A /* UIImage+ResearchKit.h */,
				805685781C90C19500BF437A /* UIImage+ResearchKit.m */,
			);
			name = UIKitCategories;
			sourceTree = "<group>";
		};
		B12EFF331AB2110300A80147 /* Task */ = {
			isa = PBXGroup;
			children = (
				BC13CE371B0660220044153C /* ORKNavigableOrderedTask.h */,
				BC13CE381B0660220044153C /* ORKNavigableOrderedTask.m */,
				86C40BD51A8D7C5C00081FAC /* ORKTask.h */,
				86C40B9D1A8D7C5C00081FAC /* ORKOrderedTask.h */,
				86C40B9E1A8D7C5C00081FAC /* ORKOrderedTask.m */,
				FF154FB21E82EF5E004ED908 /* ORKOrderedTask+ORKPredefinedActiveTask.h */,
				FF154FB31E82EF5E004ED908 /* ORKOrderedTask+ORKPredefinedActiveTask.m */,
				10FF9AD91B7BA78400ECB5B4 /* ORKOrderedTask_Private.h */,
				86C40BD71A8D7C5C00081FAC /* ORKTaskViewController.h */,
				86C40BD81A8D7C5C00081FAC /* ORKTaskViewController.m */,
				86C40BD91A8D7C5C00081FAC /* ORKTaskViewController_Internal.h */,
				86C40BDA1A8D7C5C00081FAC /* ORKTaskViewController_Private.h */,
			);
			name = Task;
			sourceTree = "<group>";
		};
		B12EFF341AB2111200A80147 /* Step */ = {
			isa = PBXGroup;
			children = (
				86C40BB91A8D7C5C00081FAC /* ORKStep.h */,
				86C40BBA1A8D7C5C00081FAC /* ORKStep.m */,
				86C40BBB1A8D7C5C00081FAC /* ORKStep_Private.h */,
				86C40BBC1A8D7C5C00081FAC /* ORKStepViewController.h */,
				86C40BBD1A8D7C5C00081FAC /* ORKStepViewController.m */,
				86C40BBE1A8D7C5C00081FAC /* ORKStepViewController_Internal.h */,
				BCA5C0331AEC05F20092AC8D /* ORKStepNavigationRule.h */,
				BCA5C0341AEC05F20092AC8D /* ORKStepNavigationRule.m */,
				BC13CE3B1B0662990044153C /* ORKStepNavigationRule_Private.h */,
				BC13CE411B066A990044153C /* ORKStepNavigationRule_Internal.h */,
				BCB080A01B83EFB900A3F400 /* ORKStepNavigationRule.swift */,
				86C40B771A8D7C5C00081FAC /* ORKCustomStepView.h */,
				86C40B781A8D7C5C00081FAC /* ORKCustomStepView.m */,
				86C40B791A8D7C5C00081FAC /* ORKCustomStepView_Internal.h */,
				B12EFF351AB2116400A80147 /* Instruction Step */,
				B12EFF361AB2117B00A80147 /* Question Step */,
				B12EFF3C1AB211FB00A80147 /* Form Step */,
				D44239761AF17EE700559D96 /* Image Capture Step */,
				2489F7A61D65213D008DEF20 /* Video Capture Step */,
				24A4DA091B8D0CC8009C797A /* Passcode Step */,
				FFDDD8461D3453A200446806 /* Page Step */,
				FF5CA60F1D2C2630001660A3 /* Table Step */,
				BF9D62C41BD244C4000AA6A7 /* Wait Step */,
				BF690AD61BAD3DC0009C5ADA /* Review Step */,
				B12EFF491AB2155700A80147 /* Signature Step */,
				8419D66B1FB73C800088D7E5 /* WebView Step */,
			);
			name = Step;
			sourceTree = "<group>";
		};
		B12EFF351AB2116400A80147 /* Instruction Step */ = {
			isa = PBXGroup;
			children = (
				86C40B921A8D7C5C00081FAC /* ORKInstructionStep.h */,
				86C40B931A8D7C5C00081FAC /* ORKInstructionStep.m */,
				86C40B941A8D7C5C00081FAC /* ORKInstructionStepViewController.h */,
				86C40B951A8D7C5C00081FAC /* ORKInstructionStepViewController.m */,
				86C40B961A8D7C5C00081FAC /* ORKInstructionStepViewController_Internal.h */,
				86C40B5A1A8D7C5B00081FAC /* ORKInstructionStepView.h */,
				86C40B5B1A8D7C5B00081FAC /* ORKInstructionStepView.m */,
				B12EFF301AB20E7500A80147 /* Completion Step */,
				BF1D43821D490482007EE90B /* Video Instruction Step */,
			);
			name = "Instruction Step";
			sourceTree = "<group>";
		};
		B12EFF361AB2117B00A80147 /* Question Step */ = {
			isa = PBXGroup;
			children = (
				86C40BA11A8D7C5C00081FAC /* ORKQuestionStep.h */,
				86C40BA21A8D7C5C00081FAC /* ORKQuestionStep.m */,
				86C40BA31A8D7C5C00081FAC /* ORKQuestionStep_Internal.h */,
				86C40BA41A8D7C5C00081FAC /* ORKQuestionStepViewController.h */,
				86C40BA51A8D7C5C00081FAC /* ORKQuestionStepViewController.m */,
				86C40BA61A8D7C5C00081FAC /* ORKQuestionStepViewController_Private.h */,
			);
			name = "Question Step";
			sourceTree = "<group>";
		};
		B12EFF371AB2118500A80147 /* Result */ = {
			isa = PBXGroup;
			children = (
				86C40BA71A8D7C5C00081FAC /* ORKResult.h */,
				86C40BA81A8D7C5C00081FAC /* ORKResult.m */,
				86C40BA91A8D7C5C00081FAC /* ORKResult_Private.h */,
				BC13CE3F1B0666FD0044153C /* ORKResultPredicate.h */,
				BCFF24BC1B0798D10044EC35 /* ORKResultPredicate.m */,
				FF919A261E81A87B005C2A1E /* ORKActiveTaskResult.h */,
				FF919A511E81BEB5005C2A1E /* ORKCollectionResult.h */,
				FF919A521E81BEB5005C2A1E /* ORKCollectionResult.m */,
				FF919A551E81BEDD005C2A1E /* ORKCollectionResult_Private.h */,
				FF919A571E81C628005C2A1E /* ORKQuestionResult.h */,
				FF919A581E81C628005C2A1E /* ORKQuestionResult.m */,
				FF919A5B1E81C63B005C2A1E /* ORKQuestionResult_Private.h */,
			);
			name = Result;
			sourceTree = "<group>";
		};
		B12EFF3A1AB211CC00A80147 /* Container Views */ = {
			isa = PBXGroup;
			children = (
				86C40B5C1A8D7C5B00081FAC /* ORKTableContainerView.h */,
				86C40B5D1A8D7C5B00081FAC /* ORKTableContainerView.m */,
				86C40BE11A8D7C5C00081FAC /* ORKVerticalContainerView.h */,
				86C40BE21A8D7C5C00081FAC /* ORKVerticalContainerView.m */,
				86C40BE31A8D7C5C00081FAC /* ORKVerticalContainerView_Internal.h */,
				86B89AB91AB3BECC001626A4 /* ORKStepHeaderView.h */,
				86B89ABA1AB3BECC001626A4 /* ORKStepHeaderView.m */,
				86B89ABD1AB3BFDB001626A4 /* ORKStepHeaderView_Internal.h */,
				86AD91081AB7AD1E00361FEB /* ORKNavigationContainerView.h */,
				86AD91091AB7AD1E00361FEB /* ORKNavigationContainerView.m */,
				86AD910C1AB7AE4100361FEB /* ORKNavigationContainerView_Internal.h */,
			);
			name = "Container Views";
			sourceTree = "<group>";
		};
		B12EFF3B1AB211E000A80147 /* Answer Format */ = {
			isa = PBXGroup;
			children = (
				B12EFF421AB2134100A80147 /* Choice Format Helpers */,
				B12EFF411AB212E100A80147 /* Control Views */,
				B12EFF3E1AB2123000A80147 /* Form Step Views */,
				B12EFF3F1AB2125E00A80147 /* Question Step Views */,
				86C40B641A8D7C5B00081FAC /* ORKAnswerFormat.h */,
				86C40B651A8D7C5B00081FAC /* ORKAnswerFormat.m */,
				86C40B661A8D7C5B00081FAC /* ORKAnswerFormat_Internal.h */,
				244EFAD11BCEFD83001850D9 /* ORKAnswerFormat_Private.h */,
				86C40B8A1A8D7C5C00081FAC /* ORKHealthAnswerFormat.h */,
				86C40B8B1A8D7C5C00081FAC /* ORKHealthAnswerFormat.m */,
				FF5424521DF1513B00A86918 /* ORKHealthAnswerFormat.swift */,
			);
			name = "Answer Format";
			sourceTree = "<group>";
		};
		B12EFF3C1AB211FB00A80147 /* Form Step */ = {
			isa = PBXGroup;
			children = (
				86C40B821A8D7C5C00081FAC /* ORKFormStep.h */,
				86C40B831A8D7C5C00081FAC /* ORKFormStep.m */,
				86C40B7F1A8D7C5C00081FAC /* ORKFormItem_Internal.h */,
				86C40B841A8D7C5C00081FAC /* ORKFormStepViewController.h */,
				86C40B851A8D7C5C00081FAC /* ORKFormStepViewController.m */,
				249F44E31BCD9EAC0000D57E /* ORKFormStepViewController_Internal.h */,
			);
			name = "Form Step";
			sourceTree = "<group>";
		};
		B12EFF3D1AB2121000A80147 /* Definitions */ = {
			isa = PBXGroup;
			children = (
				BC2908BB1FBD628F0030AB89 /* ORKTypes.m */,
				BCB8133B1C98367A00346561 /* ORKTypes.h */,
				86C40B7B1A8D7C5C00081FAC /* ORKDefines.h */,
				86C40B7D1A8D7C5C00081FAC /* ORKErrors.h */,
				86C40B7E1A8D7C5C00081FAC /* ORKErrors.m */,
			);
			name = Definitions;
			sourceTree = "<group>";
		};
		B12EFF3E1AB2123000A80147 /* Form Step Views */ = {
			isa = PBXGroup;
			children = (
				86C40B861A8D7C5C00081FAC /* ORKFormTextView.h */,
				86C40B871A8D7C5C00081FAC /* ORKFormTextView.m */,
				86C40B561A8D7C5B00081FAC /* ORKFormItemCell.h */,
				86C40B571A8D7C5B00081FAC /* ORKFormItemCell.m */,
				86C40B801A8D7C5C00081FAC /* ORKFormSectionTitleLabel.h */,
				86C40B811A8D7C5C00081FAC /* ORKFormSectionTitleLabel.m */,
			);
			name = "Form Step Views";
			sourceTree = "<group>";
		};
		B12EFF3F1AB2125E00A80147 /* Question Step Views */ = {
			isa = PBXGroup;
			children = (
				86AD91121AB7B97E00361FEB /* ORKQuestionStepView.h */,
				86AD91131AB7B97E00361FEB /* ORKQuestionStepView.m */,
				86C40BC21A8D7C5C00081FAC /* ORKSurveyAnswerCell.h */,
				866F86001A96CBF3007B282C /* ORKSurveyAnswerCell.m */,
				86C40BC51A8D7C5C00081FAC /* ORKSurveyAnswerCellForImageSelection.h */,
				86C40BC61A8D7C5C00081FAC /* ORKSurveyAnswerCellForImageSelection.m */,
				86C40BC71A8D7C5C00081FAC /* ORKSurveyAnswerCellForNumber.h */,
				86C40BC81A8D7C5C00081FAC /* ORKSurveyAnswerCellForNumber.m */,
				86C40BC91A8D7C5C00081FAC /* ORKSurveyAnswerCellForScale.h */,
				86C40BCA1A8D7C5C00081FAC /* ORKSurveyAnswerCellForScale.m */,
				86C40BCD1A8D7C5C00081FAC /* ORKSurveyAnswerCellForText.h */,
				86C40BCE1A8D7C5C00081FAC /* ORKSurveyAnswerCellForText.m */,
				865EA16A1ABA1BE20037C68E /* ORKSurveyAnswerCellForPicker.h */,
				865EA16B1ABA1BE20037C68E /* ORKSurveyAnswerCellForPicker.m */,
				CBD34A581BB207FC00F204EA /* ORKSurveyAnswerCellForLocation.h */,
				CBD34A591BB207FC00F204EA /* ORKSurveyAnswerCellForLocation.m */,
			);
			name = "Question Step Views";
			sourceTree = "<group>";
		};
		B12EFF411AB212E100A80147 /* Control Views */ = {
			isa = PBXGroup;
			children = (
				BC1C032A1CA301E300869355 /* ORKHeightPicker.h */,
				BC1C032B1CA301E300869355 /* ORKHeightPicker.m */,
				1B4B95B91F5F014E006B629F /* ORKWeightPicker.h */,
				1B4B95B71F5F012E006B629F /* ORKWeightPicker.m */,
				86B781B71AA668ED00688151 /* ORKTimeIntervalPicker.h */,
				86B781B81AA668ED00688151 /* ORKTimeIntervalPicker.m */,
				86B781B91AA668ED00688151 /* ORKValuePicker.h */,
				86B781BA1AA668ED00688151 /* ORKValuePicker.m */,
				86C40B581A8D7C5B00081FAC /* ORKImageSelectionView.h */,
				86C40B591A8D7C5B00081FAC /* ORKImageSelectionView.m */,
				86C40B671A8D7C5B00081FAC /* ORKAnswerTextField.h */,
				86C40B681A8D7C5B00081FAC /* ORKAnswerTextField.m */,
				86C40B691A8D7C5B00081FAC /* ORKAnswerTextView.h */,
				86C40B6A1A8D7C5B00081FAC /* ORKAnswerTextView.m */,
				CBD34A541BB1FB9000F204EA /* ORKLocationSelectionView.h */,
				CBD34A551BB1FB9000F204EA /* ORKLocationSelectionView.m */,
				861D11A71AA691BB003C98A7 /* ORKScaleSliderView.h */,
				861D11A81AA691BB003C98A7 /* ORKScaleSliderView.m */,
				86C40BAE1A8D7C5C00081FAC /* ORKScaleSlider.h */,
				86C40BAF1A8D7C5C00081FAC /* ORKScaleSlider.m */,
				865EA1601AB8DF750037C68E /* ORKDateTimePicker.h */,
				865EA1611AB8DF750037C68E /* ORKDateTimePicker.m */,
				865EA1661ABA1AA10037C68E /* ORKPicker.h */,
				865EA1671ABA1AA10037C68E /* ORKPicker.m */,
				FFF65AB61E318F2D0043FB40 /* ORKMultipleValuePicker.h */,
				FFF65AB71E318F2D0043FB40 /* ORKMultipleValuePicker.m */,
			);
			name = "Control Views";
			sourceTree = "<group>";
		};
		B12EFF421AB2134100A80147 /* Choice Format Helpers */ = {
			isa = PBXGroup;
			children = (
				861D11AB1AA7951F003C98A7 /* ORKChoiceAnswerFormatHelper.h */,
				861D11AC1AA7951F003C98A7 /* ORKChoiceAnswerFormatHelper.m */,
				861D11B31AA7D073003C98A7 /* ORKTextChoiceCellGroup.h */,
				861D11B41AA7D073003C98A7 /* ORKTextChoiceCellGroup.m */,
			);
			name = "Choice Format Helpers";
			sourceTree = "<group>";
		};
		B12EFF431AB2141A00A80147 /* PDF */ = {
			isa = PBXGroup;
			children = (
				86C40B8E1A8D7C5C00081FAC /* ORKHTMLPDFWriter.h */,
				86C40B8F1A8D7C5C00081FAC /* ORKHTMLPDFWriter.m */,
			);
			name = PDF;
			sourceTree = "<group>";
		};
		B12EFF441AB214B400A80147 /* Tinted Animations */ = {
			isa = PBXGroup;
			children = (
				86C40C051A8D7C5C00081FAC /* ORKEAGLMoviePlayerView.h */,
				86C40C061A8D7C5C00081FAC /* ORKEAGLMoviePlayerView.m */,
				86C40BF01A8D7C5C00081FAC /* MovieTintShader.fsh */,
				86C40BF11A8D7C5C00081FAC /* MovieTintShader.vsh */,
			);
			name = "Tinted Animations";
			sourceTree = "<group>";
		};
		B12EFF451AB214E000A80147 /* Model */ = {
			isa = PBXGroup;
			children = (
				86C40BF21A8D7C5C00081FAC /* ORKConsentDocument.h */,
				86C40BF31A8D7C5C00081FAC /* ORKConsentDocument.m */,
				86C40BF41A8D7C5C00081FAC /* ORKConsentDocument_Internal.h */,
				86C40BFF1A8D7C5C00081FAC /* ORKConsentSection.h */,
				86C40C001A8D7C5C00081FAC /* ORKConsentSection.m */,
				86C40C011A8D7C5C00081FAC /* ORKConsentSection_Private.h */,
				86C40C021A8D7C5C00081FAC /* ORKConsentSignature.h */,
				86C40C031A8D7C5C00081FAC /* ORKConsentSignature.m */,
			);
			name = Model;
			sourceTree = "<group>";
		};
		B12EFF461AB2150C00A80147 /* Visual */ = {
			isa = PBXGroup;
			children = (
				86C40C091A8D7C5C00081FAC /* ORKVisualConsentStep.h */,
				86C40C0A1A8D7C5C00081FAC /* ORKVisualConsentStep.m */,
				86C40C0B1A8D7C5C00081FAC /* ORKVisualConsentStepViewController.h */,
				86C40C0C1A8D7C5C00081FAC /* ORKVisualConsentStepViewController.m */,
				86C40C0D1A8D7C5C00081FAC /* ORKVisualConsentStepViewController_Internal.h */,
				B12EFF4C1AB2158100A80147 /* Consent Views */,
				B12EFF4B1AB2157000A80147 /* Learn More */,
			);
			name = Visual;
			sourceTree = "<group>";
		};
		B12EFF471AB2151B00A80147 /* Review */ = {
			isa = PBXGroup;
			children = (
				86C40BF71A8D7C5C00081FAC /* ORKConsentReviewStep.h */,
				86C40BF81A8D7C5C00081FAC /* ORKConsentReviewStep.m */,
				86C40BF91A8D7C5C00081FAC /* ORKConsentReviewStepViewController.h */,
				86C40BFA1A8D7C5C00081FAC /* ORKConsentReviewStepViewController.m */,
				FF919A671E81D255005C2A1E /* ORKConsentSignatureResult.h */,
				FF919A681E81D255005C2A1E /* ORKConsentSignatureResult.m */,
				B12EFF4A1AB2155C00A80147 /* Document Review */,
			);
			name = Review;
			sourceTree = "<group>";
		};
		B12EFF481AB2152D00A80147 /* Sharing */ = {
			isa = PBXGroup;
			children = (
				B11C54961A9EEF8800265E61 /* ORKConsentSharingStep.h */,
				B11C54971A9EEF8800265E61 /* ORKConsentSharingStep.m */,
				B11C549C1A9EF4A700265E61 /* ORKConsentSharingStepViewController.h */,
				B11C549D1A9EF4A700265E61 /* ORKConsentSharingStepViewController.m */,
			);
			name = Sharing;
			sourceTree = "<group>";
		};
		B12EFF491AB2155700A80147 /* Signature Step */ = {
			isa = PBXGroup;
			children = (
				86C40BEE1A8D7C5C00081FAC /* ORKSignatureStepViewController.h */,
				86C40BEF1A8D7C5C00081FAC /* ORKSignatureStepViewController.m */,
				86C40C071A8D7C5C00081FAC /* ORKSignatureView.h */,
				86C40C081A8D7C5C00081FAC /* ORKSignatureView.m */,
				FF5CA6191D2C6453001660A3 /* ORKSignatureStep.h */,
				FF5CA61A1D2C6453001660A3 /* ORKSignatureStep.m */,
				FF919A611E81D04D005C2A1E /* ORKSignatureResult.h */,
				FF919A621E81D04D005C2A1E /* ORKSignatureResult.m */,
				FF919A651E81D164005C2A1E /* ORKSignatureResult_Private.h */,
			);
			name = "Signature Step";
			sourceTree = "<group>";
		};
		B12EFF4A1AB2155C00A80147 /* Document Review */ = {
			isa = PBXGroup;
			children = (
				86C40BEC1A8D7C5C00081FAC /* ORKConsentReviewController.h */,
				86C40BED1A8D7C5C00081FAC /* ORKConsentReviewController.m */,
			);
			name = "Document Review";
			sourceTree = "<group>";
		};
		B12EFF4B1AB2157000A80147 /* Learn More */ = {
			isa = PBXGroup;
			children = (
				86C40BF51A8D7C5C00081FAC /* ORKConsentLearnMoreViewController.h */,
				86C40BF61A8D7C5C00081FAC /* ORKConsentLearnMoreViewController.m */,
			);
			name = "Learn More";
			sourceTree = "<group>";
		};
		B12EFF4C1AB2158100A80147 /* Consent Views */ = {
			isa = PBXGroup;
			children = (
				86C40BFB1A8D7C5C00081FAC /* ORKConsentSceneViewController.h */,
				86C40BFC1A8D7C5C00081FAC /* ORKConsentSceneViewController.m */,
				86C40C0E1A8D7C5C00081FAC /* ORKVisualConsentTransitionAnimator.h */,
				86C40C0F1A8D7C5C00081FAC /* ORKVisualConsentTransitionAnimator.m */,
				B12EFF441AB214B400A80147 /* Tinted Animations */,
				BCFB2EAF1AE70E4E0070B5D0 /* ORKConsentSceneViewController_Internal.h */,
			);
			name = "Consent Views";
			sourceTree = "<group>";
		};
		B12EFF4E1AB2161500A80147 /* Audio */ = {
			isa = PBXGroup;
			children = (
				86C40AFE1A8D7C5B00081FAC /* ORKAudioStep.h */,
				86C40AFF1A8D7C5B00081FAC /* ORKAudioStep.m */,
				86C40B001A8D7C5B00081FAC /* ORKAudioStepViewController.h */,
				86C40B011A8D7C5B00081FAC /* ORKAudioStepViewController.m */,
				86C40AFC1A8D7C5B00081FAC /* ORKAudioContentView.h */,
				86C40AFD1A8D7C5B00081FAC /* ORKAudioContentView.m */,
				FF36A48B1D1A0ACA00DE8470 /* ORKAudioLevelNavigationRule.h */,
				FF36A48C1D1A0ACA00DE8470 /* ORKAudioLevelNavigationRule.m */,
			);
			name = Audio;
			sourceTree = "<group>";
		};
		B12EFF4F1AB2165B00A80147 /* Common */ = {
			isa = PBXGroup;
			children = (
				9550E6701D58DB9A00C691B8 /* Touch Anywhere Step */,
				B12EFF501AB2167400A80147 /* Active Step */,
				B12EFF5C1AB2175B00A80147 /* Countdown Step */,
				B12EFF531AB216AA00A80147 /* Recorders */,
				FF919A381E81AEF8005C2A1E /* Results */,
			);
			name = Common;
			sourceTree = "<group>";
		};
		B12EFF501AB2167400A80147 /* Active Step */ = {
			isa = PBXGroup;
			children = (
				86C40B301A8D7C5B00081FAC /* ORKActiveStep.h */,
				86C40B311A8D7C5B00081FAC /* ORKActiveStep.m */,
				86C40B321A8D7C5B00081FAC /* ORKActiveStep_Internal.h */,
				86C40B371A8D7C5B00081FAC /* ORKActiveStepViewController.h */,
				86C40B381A8D7C5B00081FAC /* ORKActiveStepViewController.m */,
				86C40B391A8D7C5B00081FAC /* ORKActiveStepViewController_Internal.h */,
				B12EFF511AB2168100A80147 /* Timing */,
				B12EFF611AB217AE00A80147 /* Speech Synthesis */,
				B12EFF521AB2168C00A80147 /* Views */,
			);
			name = "Active Step";
			sourceTree = "<group>";
		};
		B12EFF511AB2168100A80147 /* Timing */ = {
			isa = PBXGroup;
			children = (
				86C40B331A8D7C5B00081FAC /* ORKActiveStepTimer.h */,
				86C40B341A8D7C5B00081FAC /* ORKActiveStepTimer.m */,
			);
			name = Timing;
			sourceTree = "<group>";
		};
		B12EFF521AB2168C00A80147 /* Views */ = {
			isa = PBXGroup;
			children = (
				86AD910E1AB7B8A600361FEB /* ORKActiveStepView.h */,
				86AD910F1AB7B8A600361FEB /* ORKActiveStepView.m */,
				86C40AFA1A8D7C5B00081FAC /* ORKActiveStepQuantityView.h */,
				86C40AFB1A8D7C5B00081FAC /* ORKActiveStepQuantityView.m */,
				86C40B351A8D7C5B00081FAC /* ORKActiveStepTimerView.h */,
				86C40B361A8D7C5B00081FAC /* ORKActiveStepTimerView.m */,
			);
			name = Views;
			sourceTree = "<group>";
		};
		B12EFF531AB216AA00A80147 /* Recorders */ = {
			isa = PBXGroup;
			children = (
				86C40B471A8D7C5B00081FAC /* ORKRecorder.h */,
				86C40B481A8D7C5B00081FAC /* ORKRecorder.m */,
				86C40B491A8D7C5B00081FAC /* ORKRecorder_Internal.h */,
				86C40B4A1A8D7C5B00081FAC /* ORKRecorder_Private.h */,
				86C40B3C1A8D7C5B00081FAC /* ORKDataLogger.h */,
				86C40B3D1A8D7C5B00081FAC /* ORKDataLogger.m */,
				B12EFF551AB216E700A80147 /* Accelerometer */,
				B12EFF561AB216EE00A80147 /* Audio */,
				B12EFF571AB216FD00A80147 /* Device Motion */,
				B12EFF581AB2170A00A80147 /* Health */,
				B12EFF591AB2171900A80147 /* Location */,
				B12EFF5A1AB2172100A80147 /* Pedometer */,
				B12EFF5B1AB2172B00A80147 /* Touch */,
			);
			name = Recorders;
			sourceTree = "<group>";
		};
		B12EFF551AB216E700A80147 /* Accelerometer */ = {
			isa = PBXGroup;
			children = (
				86C40B2E1A8D7C5B00081FAC /* ORKAccelerometerRecorder.h */,
				86C40B2F1A8D7C5B00081FAC /* ORKAccelerometerRecorder.m */,
				86C40B241A8D7C5B00081FAC /* CMAccelerometerData+ORKJSONDictionary.h */,
				86C40B251A8D7C5B00081FAC /* CMAccelerometerData+ORKJSONDictionary.m */,
			);
			name = Accelerometer;
			sourceTree = "<group>";
		};
		B12EFF561AB216EE00A80147 /* Audio */ = {
			isa = PBXGroup;
			children = (
				86C40B3A1A8D7C5B00081FAC /* ORKAudioRecorder.h */,
				86C40B3B1A8D7C5B00081FAC /* ORKAudioRecorder.m */,
			);
			name = Audio;
			sourceTree = "<group>";
		};
		B12EFF571AB216FD00A80147 /* Device Motion */ = {
			isa = PBXGroup;
			children = (
				86C40B3F1A8D7C5B00081FAC /* ORKDeviceMotionRecorder.h */,
				86C40B401A8D7C5B00081FAC /* ORKDeviceMotionRecorder.m */,
				86C40B261A8D7C5B00081FAC /* CMDeviceMotion+ORKJSONDictionary.h */,
				86C40B271A8D7C5B00081FAC /* CMDeviceMotion+ORKJSONDictionary.m */,
				86C40B281A8D7C5B00081FAC /* CMMotionActivity+ORKJSONDictionary.h */,
				86C40B291A8D7C5B00081FAC /* CMMotionActivity+ORKJSONDictionary.m */,
			);
			name = "Device Motion";
			sourceTree = "<group>";
		};
		B12EFF581AB2170A00A80147 /* Health */ = {
			isa = PBXGroup;
			children = (
				86C40B411A8D7C5B00081FAC /* ORKHealthQuantityTypeRecorder.h */,
				86C40B421A8D7C5B00081FAC /* ORKHealthQuantityTypeRecorder.m */,
				86C40B2C1A8D7C5B00081FAC /* HKSample+ORKJSONDictionary.h */,
				86C40B2D1A8D7C5B00081FAC /* HKSample+ORKJSONDictionary.m */,
			);
			name = Health;
			sourceTree = "<group>";
		};
		B12EFF591AB2171900A80147 /* Location */ = {
			isa = PBXGroup;
			children = (
				86C40B431A8D7C5B00081FAC /* ORKLocationRecorder.h */,
				86C40B441A8D7C5B00081FAC /* ORKLocationRecorder.m */,
				86C40B221A8D7C5B00081FAC /* CLLocation+ORKJSONDictionary.h */,
				86C40B231A8D7C5B00081FAC /* CLLocation+ORKJSONDictionary.m */,
			);
			name = Location;
			sourceTree = "<group>";
		};
		B12EFF5A1AB2172100A80147 /* Pedometer */ = {
			isa = PBXGroup;
			children = (
				86C40B451A8D7C5B00081FAC /* ORKPedometerRecorder.h */,
				86C40B461A8D7C5B00081FAC /* ORKPedometerRecorder.m */,
				86C40B2A1A8D7C5B00081FAC /* CMPedometerData+ORKJSONDictionary.h */,
				86C40B2B1A8D7C5B00081FAC /* CMPedometerData+ORKJSONDictionary.m */,
			);
			name = Pedometer;
			sourceTree = "<group>";
		};
		B12EFF5B1AB2172B00A80147 /* Touch */ = {
			isa = PBXGroup;
			children = (
				86C40B4B1A8D7C5B00081FAC /* ORKTouchRecorder.h */,
				86C40B4C1A8D7C5B00081FAC /* ORKTouchRecorder.m */,
				86C40B4F1A8D7C5B00081FAC /* UITouch+ORKJSONDictionary.h */,
				86C40B501A8D7C5B00081FAC /* UITouch+ORKJSONDictionary.m */,
			);
			name = Touch;
			sourceTree = "<group>";
		};
		B12EFF5C1AB2175B00A80147 /* Countdown Step */ = {
			isa = PBXGroup;
			children = (
				86C40B021A8D7C5B00081FAC /* ORKCountdownStep.h */,
				86C40B031A8D7C5B00081FAC /* ORKCountdownStep.m */,
				86C40B041A8D7C5B00081FAC /* ORKCountdownStepViewController.h */,
				86C40B051A8D7C5B00081FAC /* ORKCountdownStepViewController.m */,
			);
			name = "Countdown Step";
			sourceTree = "<group>";
		};
		B12EFF5D1AB2177700A80147 /* Fitness */ = {
			isa = PBXGroup;
			children = (
				86C40B081A8D7C5B00081FAC /* ORKFitnessStep.h */,
				86C40B091A8D7C5B00081FAC /* ORKFitnessStep.m */,
				86C40B0A1A8D7C5B00081FAC /* ORKFitnessStepViewController.h */,
				86C40B0B1A8D7C5B00081FAC /* ORKFitnessStepViewController.m */,
				86C40B061A8D7C5B00081FAC /* ORKFitnessContentView.h */,
				86C40B071A8D7C5B00081FAC /* ORKFitnessContentView.m */,
			);
			name = Fitness;
			sourceTree = "<group>";
		};
		B12EFF5E1AB2177D00A80147 /* Spatial Span Memory */ = {
			isa = PBXGroup;
			children = (
				FF919A341E81AD9C005C2A1E /* ORKSpatialSpanMemoryResult.h */,
				FF919A351E81AD9C005C2A1E /* ORKSpatialSpanMemoryResult.m */,
				86C40B121A8D7C5B00081FAC /* ORKSpatialSpanMemoryStep.h */,
				86C40B131A8D7C5B00081FAC /* ORKSpatialSpanMemoryStep.m */,
				86C40B141A8D7C5B00081FAC /* ORKSpatialSpanMemoryStepViewController.h */,
				86C40B151A8D7C5B00081FAC /* ORKSpatialSpanMemoryStepViewController.m */,
				86C40B0C1A8D7C5B00081FAC /* ORKSpatialSpanGame.h */,
				86C40B0D1A8D7C5B00081FAC /* ORKSpatialSpanGame.m */,
				86C40B0E1A8D7C5B00081FAC /* ORKSpatialSpanGameState.h */,
				86C40B0F1A8D7C5B00081FAC /* ORKSpatialSpanGameState.m */,
				86C40B101A8D7C5B00081FAC /* ORKSpatialSpanMemoryContentView.h */,
				86C40B111A8D7C5B00081FAC /* ORKSpatialSpanMemoryContentView.m */,
				86C40B161A8D7C5B00081FAC /* ORKSpatialSpanTargetView.h */,
				86C40B171A8D7C5B00081FAC /* ORKSpatialSpanTargetView.m */,
			);
			name = "Spatial Span Memory";
			sourceTree = "<group>";
		};
		B12EFF5F1AB2178500A80147 /* Tapping */ = {
			isa = PBXGroup;
			children = (
				86C40B181A8D7C5B00081FAC /* ORKTappingContentView.h */,
				86C40B191A8D7C5B00081FAC /* ORKTappingContentView.m */,
				FF919A201E81A56F005C2A1E /* ORKTappingIntervalResult.h */,
				FF919A211E81A56F005C2A1E /* ORKTappingIntervalResult.m */,
				86C40B1A1A8D7C5B00081FAC /* ORKTappingIntervalStep.h */,
				86C40B1B1A8D7C5B00081FAC /* ORKTappingIntervalStep.m */,
				86C40B1C1A8D7C5B00081FAC /* ORKTappingIntervalStepViewController.h */,
				86C40B1D1A8D7C5B00081FAC /* ORKTappingIntervalStepViewController.m */,
			);
			name = Tapping;
			sourceTree = "<group>";
		};
		B12EFF601AB2178B00A80147 /* Short Walk */ = {
			isa = PBXGroup;
			children = (
				86C40B1E1A8D7C5B00081FAC /* ORKWalkingTaskStep.h */,
				86C40B1F1A8D7C5B00081FAC /* ORKWalkingTaskStep.m */,
				86C40B201A8D7C5B00081FAC /* ORKWalkingTaskStepViewController.h */,
				86C40B211A8D7C5B00081FAC /* ORKWalkingTaskStepViewController.m */,
			);
			name = "Short Walk";
			sourceTree = "<group>";
		};
		B12EFF611AB217AE00A80147 /* Speech Synthesis */ = {
			isa = PBXGroup;
			children = (
				86C40B4D1A8D7C5B00081FAC /* ORKVoiceEngine.h */,
				86C40B4E1A8D7C5B00081FAC /* ORKVoiceEngine.m */,
				2EBFE11E1AE1B68800CB8254 /* ORKVoiceEngine_Internal.h */,
			);
			name = "Speech Synthesis";
			sourceTree = "<group>";
		};
		B1A860D91A9693C400EA57B7 /* Animations */ = {
			isa = PBXGroup;
			children = (
				B1A860DA1A9693C400EA57B7 /* phone@2x */,
				B1A860E21A9693C400EA57B7 /* phone@3x */,
			);
			path = Animations;
			sourceTree = "<group>";
		};
		B1A860DA1A9693C400EA57B7 /* phone@2x */ = {
			isa = PBXGroup;
			children = (
				B1A860DB1A9693C400EA57B7 /* consent_01@2x.m4v */,
				B1A860DC1A9693C400EA57B7 /* consent_02@2x.m4v */,
				B1A860DD1A9693C400EA57B7 /* consent_03@2x.m4v */,
				B1A860DE1A9693C400EA57B7 /* consent_04@2x.m4v */,
				B1A860DF1A9693C400EA57B7 /* consent_05@2x.m4v */,
				B1A860E01A9693C400EA57B7 /* consent_06@2x.m4v */,
				B1A860E11A9693C400EA57B7 /* consent_07@2x.m4v */,
			);
			path = "phone@2x";
			sourceTree = "<group>";
		};
		B1A860E21A9693C400EA57B7 /* phone@3x */ = {
			isa = PBXGroup;
			children = (
				B1A860E31A9693C400EA57B7 /* consent_01@3x.m4v */,
				B1A860E41A9693C400EA57B7 /* consent_02@3x.m4v */,
				B1A860E51A9693C400EA57B7 /* consent_03@3x.m4v */,
				B1A860E61A9693C400EA57B7 /* consent_04@3x.m4v */,
				B1A860E71A9693C400EA57B7 /* consent_05@3x.m4v */,
				B1A860E81A9693C400EA57B7 /* consent_06@3x.m4v */,
				B1A860E91A9693C400EA57B7 /* consent_07@3x.m4v */,
			);
			path = "phone@3x";
			sourceTree = "<group>";
		};
		B1C0F4E01A9BA65F0022C153 /* Localized */ = {
			isa = PBXGroup;
			children = (
				B1C0F4E11A9BA65F0022C153 /* ResearchKit.strings */,
			);
			path = Localized;
			sourceTree = "<group>";
		};
		BA0AA68D1EAEC06A00671ACE /* Stroop */ = {
			isa = PBXGroup;
			children = (
				BA0AA68E1EAEC0B600671ACE /* ORKStroopContentView.h */,
				BA0AA68F1EAEC0B600671ACE /* ORKStroopContentView.m */,
				FF72B1ED1F5F10CD004C6F15 /* ORKStroopResult.h */,
				FF72B1EE1F5F10CD004C6F15 /* ORKStroopResult.m */,
				BA0AA6901EAEC0B600671ACE /* ORKStroopStep.h */,
				BA0AA6911EAEC0B600671ACE /* ORKStroopStep.m */,
				BA0AA6921EAEC0B600671ACE /* ORKStroopStepViewController.h */,
				BA0AA6931EAEC0B600671ACE /* ORKStroopStepViewController.m */,
			);
			name = Stroop;
			sourceTree = "<group>";
		};
		BC4194261AE8451F00073D6B /* Misc */ = {
			isa = PBXGroup;
			children = (
				BC4194271AE8453A00073D6B /* ORKObserver.h */,
				BC4194281AE8453A00073D6B /* ORKObserver.m */,
			);
			name = Misc;
			sourceTree = "<group>";
		};
		BF1D43821D490482007EE90B /* Video Instruction Step */ = {
			isa = PBXGroup;
			children = (
				BF1D43831D4904C6007EE90B /* ORKVideoInstructionStep.h */,
				BF1D43841D4904C6007EE90B /* ORKVideoInstructionStep.m */,
				FF919A5D1E81CF07005C2A1E /* ORKVideoInstructionStepResult.h */,
				FF919A5E1E81CF07005C2A1E /* ORKVideoInstructionStepResult.m */,
				BF1D43871D4905FC007EE90B /* ORKVideoInstructionStepViewController.h */,
				BF1D43881D4905FC007EE90B /* ORKVideoInstructionStepViewController.m */,
			);
			name = "Video Instruction Step";
			sourceTree = "<group>";
		};
		BF690AD61BAD3DC0009C5ADA /* Review Step */ = {
			isa = PBXGroup;
			children = (
				BF9155951BDE8D7D007FA459 /* ORKReviewStep_Internal.h */,
				BF9155961BDE8D7D007FA459 /* ORKReviewStep.h */,
				BF9155971BDE8D7D007FA459 /* ORKReviewStep.m */,
				BF9155981BDE8D7D007FA459 /* ORKReviewStepViewController_Internal.h */,
				BF9155991BDE8D7D007FA459 /* ORKReviewStepViewController.h */,
				BF91559A1BDE8D7D007FA459 /* ORKReviewStepViewController.m */,
			);
			name = "Review Step";
			sourceTree = "<group>";
		};
		BF9D62C41BD244C4000AA6A7 /* Wait Step */ = {
			isa = PBXGroup;
			children = (
				BF9155A11BDE8DA9007FA459 /* ORKWaitStep.h */,
				BF9155A21BDE8DA9007FA459 /* ORKWaitStep.m */,
				BF9155A31BDE8DA9007FA459 /* ORKWaitStepView.h */,
				BF9155A41BDE8DA9007FA459 /* ORKWaitStepView.m */,
				BF9155A51BDE8DA9007FA459 /* ORKWaitStepViewController.h */,
				BF9155A61BDE8DA9007FA459 /* ORKWaitStepViewController.m */,
			);
			name = "Wait Step";
			sourceTree = "<group>";
		};
		D44239761AF17EE700559D96 /* Image Capture Step */ = {
			isa = PBXGroup;
			children = (
				D44239771AF17F5100559D96 /* ORKImageCaptureStep.h */,
				D44239781AF17F5100559D96 /* ORKImageCaptureStep.m */,
				D442397B1AF17F7600559D96 /* ORKImageCaptureStepViewController.h */,
				D442397C1AF17F7600559D96 /* ORKImageCaptureStepViewController.m */,
				D45852081AF6CCFA00A2DE13 /* ORKImageCaptureCameraPreviewView.h */,
				D45852091AF6CCFA00A2DE13 /* ORKImageCaptureCameraPreviewView.m */,
				D42FEFB61AF7557000A124F8 /* ORKImageCaptureView.h */,
				D42FEFB71AF7557000A124F8 /* ORKImageCaptureView.m */,
			);
			name = "Image Capture Step";
			sourceTree = "<group>";
		};
		FA7A9D2C1B083D90005A2BEA /* Formatters */ = {
			isa = PBXGroup;
			children = (
				FA7A9D2D1B083DD3005A2BEA /* ORKConsentSectionFormatter.h */,
				FA7A9D2E1B083DD3005A2BEA /* ORKConsentSectionFormatter.m */,
				FA7A9D311B0843A9005A2BEA /* ORKConsentSignatureFormatter.h */,
				FA7A9D321B0843A9005A2BEA /* ORKConsentSignatureFormatter.m */,
			);
			name = Formatters;
			sourceTree = "<group>";
		};
		FA7A9D351B09362D005A2BEA /* Consent */ = {
			isa = PBXGroup;
			children = (
				86CC8EAA1AC09383001CCD89 /* ORKConsentTests.m */,
				FA7A9D2A1B082688005A2BEA /* ORKConsentDocumentTests.m */,
				FA7A9D361B09365F005A2BEA /* ORKConsentSectionFormatterTests.m */,
				FA7A9D381B0969A7005A2BEA /* ORKConsentSignatureFormatterTests.m */,
			);
			name = Consent;
			sourceTree = "<group>";
		};
		FF5CA60F1D2C2630001660A3 /* Table Step */ = {
			isa = PBXGroup;
			children = (
				FF5CA6101D2C2670001660A3 /* ORKTableStep.h */,
				FF5CA6111D2C2670001660A3 /* ORKTableStep.m */,
				FF36A49A1D1A15FC00DE8470 /* ORKTableStepViewController.h */,
				FF36A49B1D1A15FC00DE8470 /* ORKTableStepViewController.m */,
				FF36A4991D1A15FC00DE8470 /* ORKTableStepViewController_Internal.h */,
			);
			name = "Table Step";
			sourceTree = "<group>";
		};
		FF919A381E81AEF8005C2A1E /* Results */ = {
			isa = PBXGroup;
			children = (
				FF919A391E81AF1D005C2A1E /* ORKFileResult.h */,
				FF919A3A1E81AF1D005C2A1E /* ORKFileResult.m */,
			);
			name = Results;
			sourceTree = "<group>";
		};
		FFDDD8461D3453A200446806 /* Page Step */ = {
			isa = PBXGroup;
			children = (
				FFDDD8471D3555EA00446806 /* ORKPageStep.h */,
				FFDDD8481D3555EA00446806 /* ORKPageStep.m */,
				FF5051EC1D668FF80065E677 /* ORKPageStep_Private.h */,
				FF5051EE1D66908C0065E677 /* ORKNavigablePageStep.h */,
				FF5051EF1D66908C0065E677 /* ORKNavigablePageStep.m */,
				FF5E3CC91D23444400ECE4B7 /* ORKPageStepViewController.h */,
				FF5E3CCA1D23444400ECE4B7 /* ORKPageStepViewController.m */,
			);
			name = "Page Step";
			sourceTree = "<group>";
		};
/* End PBXGroup section */

/* Begin PBXHeadersBuildPhase section */
		B183A4741A8535D100C76870 /* Headers */ = {
			isa = PBXHeadersBuildPhase;
			buildActionMask = 2147483647;
			files = (
				BF1D43851D4904C6007EE90B /* ORKVideoInstructionStep.h in Headers */,
				BF5161501BE9C53D00174DDD /* ORKWaitStep.h in Headers */,
				244EFAD21BCEFD83001850D9 /* ORKAnswerFormat_Private.h in Headers */,
				BCA5C0351AEC05F20092AC8D /* ORKStepNavigationRule.h in Headers */,
				BF91559C1BDE8D7D007FA459 /* ORKReviewStep.h in Headers */,
				BC13CE391B0660220044153C /* ORKNavigableOrderedTask.h in Headers */,
				86C40C921A8D7C5C00081FAC /* ORKAudioRecorder.h in Headers */,
				BCB6E65B1B7D534C000D5B34 /* ORKDiscreteGraphChartView.h in Headers */,
				86C40D8E1A8D7C5C00081FAC /* ORKStep.h in Headers */,
				618DA04E1A93D0D600E63AA8 /* ORKAccessibility.h in Headers */,
				FFF65AB81E318F2D0043FB40 /* ORKMultipleValuePicker.h in Headers */,
				86B781BB1AA668ED00688151 /* ORKTimeIntervalPicker.h in Headers */,
				24C296751BD052F800B42EF1 /* ORKVerificationStep_Internal.h in Headers */,
				86C40C6A1A8D7C5C00081FAC /* CMDeviceMotion+ORKJSONDictionary.h in Headers */,
				86C40CE41A8D7C5C00081FAC /* ORKAnswerFormat.h in Headers */,
				25ECC0951AFBD68300F3D63B /* ORKReactionTimeStep.h in Headers */,
				FF919A531E81BEB5005C2A1E /* ORKCollectionResult.h in Headers */,
				86C40D0A1A8D7C5C00081FAC /* ORKCustomStepView.h in Headers */,
				BCD192EE1B81255F00FCC08A /* ORKPieChartView_Internal.h in Headers */,
				86C40DCE1A8D7C5C00081FAC /* ORKTaskViewController_Internal.h in Headers */,
				25ECC09F1AFBD92D00F3D63B /* ORKReactionTimeContentView.h in Headers */,
				10FF9AC31B79EF2800ECB5B4 /* ORKHolePegTestRemoveStep.h in Headers */,
				86C40C361A8D7C5C00081FAC /* ORKSpatialSpanGame.h in Headers */,
				86C40CAC1A8D7C5C00081FAC /* ORKRecorder.h in Headers */,
				865EA1681ABA1AA10037C68E /* ORKPicker.h in Headers */,
				86C40CC81A8D7C5C00081FAC /* ORKFormItemCell.h in Headers */,
				86C40DF21A8D7C5C00081FAC /* ORKConsentReviewController.h in Headers */,
				86C40C961A8D7C5C00081FAC /* ORKDataLogger.h in Headers */,
				BC13CE421B066A990044153C /* ORKStepNavigationRule_Internal.h in Headers */,
				86C40D781A8D7C5C00081FAC /* ORKScaleSlider.h in Headers */,
				BA0AA6981EAEC0B600671ACE /* ORKStroopStepViewController.h in Headers */,
				861D2AE81B840991008C4CD0 /* ORKTimedWalkStep.h in Headers */,
				86C40D241A8D7C5C00081FAC /* ORKFormStepViewController.h in Headers */,
				959A2C001D68B9DA00841B04 /* ORKRangeOfMotionStepViewController.h in Headers */,
				86C40D6A1A8D7C5C00081FAC /* ORKResult.h in Headers */,
				FF919A3F1E81AFEF005C2A1E /* ORKReactionTimeResult.h in Headers */,
				86C40DD61A8D7C5C00081FAC /* ORKUnitLabel.h in Headers */,
				10FF9AD71B7A045E00ECB5B4 /* ORKSeparatorView.h in Headers */,
				FF72B1EF1F5F10CD004C6F15 /* ORKStroopResult.h in Headers */,
				86C40D9C1A8D7C5C00081FAC /* ORKSubheadlineLabel.h in Headers */,
				147503BB1AEE807C004B17F3 /* ORKToneAudiometryStepViewController.h in Headers */,
				BCD192DF1B81240400FCC08A /* ORKPieChartPieView.h in Headers */,
				86C40D441A8D7C5C00081FAC /* ORKInstructionStepViewController.h in Headers */,
				86C40D841A8D7C5C00081FAC /* ORKSelectionTitleLabel.h in Headers */,
				BC13CE3C1B0662990044153C /* ORKStepNavigationRule_Private.h in Headers */,
				BCB8133C1C98367A00346561 /* ORKTypes.h in Headers */,
				86C40D3C1A8D7C5C00081FAC /* ORKImageChoiceLabel.h in Headers */,
				BC4194291AE8453A00073D6B /* ORKObserver.h in Headers */,
				10FF9AD31B79F5EA00ECB5B4 /* ORKHolePegTestRemovePegView.h in Headers */,
				FF919A5F1E81CF07005C2A1E /* ORKVideoInstructionStepResult.h in Headers */,
				866DA5201D63D04700C9AF3F /* ORKCollector.h in Headers */,
				BF9155AB1BDE8DA9007FA459 /* ORKWaitStepViewController.h in Headers */,
				BF9155A91BDE8DA9007FA459 /* ORKWaitStepView.h in Headers */,
				86C40C661A8D7C5C00081FAC /* CMAccelerometerData+ORKJSONDictionary.h in Headers */,
				BF91559F1BDE8D7E007FA459 /* ORKReviewStepViewController.h in Headers */,
				BF91559B1BDE8D7D007FA459 /* ORKReviewStep_Internal.h in Headers */,
				BF91559E1BDE8D7E007FA459 /* ORKReviewStepViewController_Internal.h in Headers */,
				FF919A3B1E81AF1D005C2A1E /* ORKFileResult.h in Headers */,
				FF919A561E81BEE0005C2A1E /* ORKCollectionResult_Private.h in Headers */,
				FF919A661E81D168005C2A1E /* ORKSignatureResult_Private.h in Headers */,
				FFAE71401DAEC66200AE82B4 /* ORKFootnoteLabel.h in Headers */,
				FF5CA61B1D2C6453001660A3 /* ORKSignatureStep.h in Headers */,
				FF919A471E81BA3D005C2A1E /* ORKHolePegTestResult.h in Headers */,
				25ECC0A31AFBDD2700F3D63B /* ORKReactionTimeStimulusView.h in Headers */,
				106FF2AA1B690FD7004EACF2 /* ORKHolePegTestPlacePegView.h in Headers */,
				86C40D701A8D7C5C00081FAC /* ORKRoundTappingButton.h in Headers */,
				BCB6E6501B7D533B000D5B34 /* ORKPieChartLegendCollectionViewLayout.h in Headers */,
				BF1D43891D4905FC007EE90B /* ORKVideoInstructionStepViewController.h in Headers */,
				CBD34A561BB1FB9000F204EA /* ORKLocationSelectionView.h in Headers */,
				865EA1621AB8DF750037C68E /* ORKDateTimePicker.h in Headers */,
				86C40DA01A8D7C5C00081FAC /* ORKSurveyAnswerCell.h in Headers */,
				86C40D941A8D7C5C00081FAC /* ORKStepViewController.h in Headers */,
				B8760F2B1AFBEFB0007FA16F /* ORKScaleRangeDescriptionLabel.h in Headers */,
				86C40C221A8D7C5C00081FAC /* ORKCountdownStep.h in Headers */,
				86C40DB61A8D7C5C00081FAC /* ORKSurveyAnswerCellForText.h in Headers */,
				86C40E281A8D7C5C00081FAC /* ORKSignatureView.h in Headers */,
				2489F7AF1D65214D008DEF20 /* ORKVideoCaptureCameraPreviewView.h in Headers */,
				BCB6E65D1B7D534C000D5B34 /* ORKGraphChartView_Internal.h in Headers */,
				86C40C8C1A8D7C5C00081FAC /* ORKActiveStepViewController.h in Headers */,
				618DA0541A93D0D600E63AA8 /* UIView+ORKAccessibility.h in Headers */,
				86C40C3A1A8D7C5C00081FAC /* ORKSpatialSpanGameState.h in Headers */,
				10864CA21B27146B000F4158 /* ORKPSATContentView.h in Headers */,
				618DA0501A93D0D600E63AA8 /* ORKAccessibilityFunctions.h in Headers */,
				FF5E3CCB1D23444400ECE4B7 /* ORKPageStepViewController.h in Headers */,
				86C40C721A8D7C5C00081FAC /* CMPedometerData+ORKJSONDictionary.h in Headers */,
				106FF2A61B665CF5004EACF2 /* ORKHolePegTestPlaceContentView.h in Headers */,
				86C40CA41A8D7C5C00081FAC /* ORKLocationRecorder.h in Headers */,
				86C40D201A8D7C5C00081FAC /* ORKFormStep.h in Headers */,
				BCD192EB1B81245500FCC08A /* ORKPieChartTitleTextView.h in Headers */,
				249F44E51BCD9EAC0000D57E /* ORKFormStepViewController_Internal.h in Headers */,
				781D54101DF886AB00223305 /* ORKTrailmakingContentView.h in Headers */,
				86C40C761A8D7C5C00081FAC /* HKSample+ORKJSONDictionary.h in Headers */,
				BA0AA6961EAEC0B600671ACE /* ORKStroopStep.h in Headers */,
				86C40CEA1A8D7C5C00081FAC /* ORKAnswerTextField.h in Headers */,
				B12EA0191B0D76AD00F9F554 /* ORKToneAudiometryPracticeStepViewController.h in Headers */,
				2429D5721BBB5397003A512F /* ORKRegistrationStep.h in Headers */,
				B183A4A21A8535D100C76870 /* ResearchKit_Private.h in Headers */,
				242C9E111BBE06DE0088B7F4 /* ORKVerificationStepView.h in Headers */,
				86C40CE81A8D7C5C00081FAC /* ORKAnswerFormat_Internal.h in Headers */,
				106FF29E1B663FCE004EACF2 /* ORKHolePegTestPlaceStep.h in Headers */,
				BC94EF361E96394C00143081 /* ORKRegistrationStep_Internal.h in Headers */,
				86C40D021A8D7C5C00081FAC /* ORKContinueButton.h in Headers */,
				86C40D681A8D7C5C00081FAC /* ORKQuestionStepViewController_Private.h in Headers */,
				BCB6E6661B7D535F000D5B34 /* ORKXAxisView.h in Headers */,
				86C40D121A8D7C5C00081FAC /* ORKDefines.h in Headers */,
				86C40D401A8D7C5C00081FAC /* ORKInstructionStep.h in Headers */,
				147503B71AEE807C004B17F3 /* ORKToneAudiometryContentView.h in Headers */,
				86C40D981A8D7C5C00081FAC /* ORKStepViewController_Internal.h in Headers */,
				959A2C0D1D68C91400841B04 /* ORKShoulderRangeOfMotionStep.h in Headers */,
				86B89ABB1AB3BECC001626A4 /* ORKStepHeaderView.h in Headers */,
				FF154FB41E82EF5E004ED908 /* ORKOrderedTask+ORKPredefinedActiveTask.h in Headers */,
				FF36A49D1D1A15FC00DE8470 /* ORKTableStepViewController.h in Headers */,
				2489F7B51D65214D008DEF20 /* ORKVideoCaptureView.h in Headers */,
				FF919A5C1E81C641005C2A1E /* ORKQuestionResult_Private.h in Headers */,
				D42FEFB81AF7557000A124F8 /* ORKImageCaptureView.h in Headers */,
				10FF9ADB1B7BA78400ECB5B4 /* ORKOrderedTask_Private.h in Headers */,
				86C40D1A1A8D7C5C00081FAC /* ORKFormItem_Internal.h in Headers */,
				BC5FAF841C6901A200057CF1 /* ORKChartTypes.h in Headers */,
				86C40E1C1A8D7C5C00081FAC /* ORKConsentSection_Private.h in Headers */,
				861D2AEC1B8409B2008C4CD0 /* ORKTimedWalkStepViewController.h in Headers */,
				86C40C7A1A8D7C5C00081FAC /* ORKAccelerometerRecorder.h in Headers */,
				242C9E051BBDFDAC0088B7F4 /* ORKVerificationStep.h in Headers */,
				86C40D141A8D7C5C00081FAC /* ORKHelpers_Private.h in Headers */,
				FF919A2E1E81AAD0005C2A1E /* ORKTowerOfHanoiResult.h in Headers */,
				86C40CA81A8D7C5C00081FAC /* ORKPedometerRecorder.h in Headers */,
				86C40CD01A8D7C5C00081FAC /* ORKInstructionStepView.h in Headers */,
				86C40E021A8D7C5C00081FAC /* ORKConsentDocument_Internal.h in Headers */,
				86C40E181A8D7C5C00081FAC /* ORKConsentSection.h in Headers */,
				FF919A4F1E81BD05005C2A1E /* ORKTrailmakingResult.h in Headers */,
				86AD910A1AB7AD1E00361FEB /* ORKNavigationContainerView.h in Headers */,
				FF919A4B1E81BB7E005C2A1E /* ORKTimedWalkResult.h in Headers */,
				865EA16C1ABA1BE20037C68E /* ORKSurveyAnswerCellForPicker.h in Headers */,
				86C40C121A8D7C5C00081FAC /* ORKActiveStepQuantityView.h in Headers */,
				86C40CCC1A8D7C5C00081FAC /* ORKImageSelectionView.h in Headers */,
				866DA5251D63D04700C9AF3F /* ORKHealthSampleQueryOperation.h in Headers */,
				2441034F1B966D4C00EEAB0C /* ORKPasscodeViewController.h in Headers */,
				B11C549F1A9EF4A700265E61 /* ORKConsentSharingStepViewController.h in Headers */,
				BC4A213F1C85FC0000BFC271 /* ORKBarGraphChartView.h in Headers */,
				86C40D621A8D7C5C00081FAC /* ORKQuestionStep_Internal.h in Headers */,
				86C40D641A8D7C5C00081FAC /* ORKQuestionStepViewController.h in Headers */,
				10BAA2CA1B5FCB4F004FE478 /* ORKProgressView.h in Headers */,
				BCB6E6601B7D534C000D5B34 /* ORKLineGraphChartView.h in Headers */,
				86C40E241A8D7C5C00081FAC /* ORKEAGLMoviePlayerView.h in Headers */,
				B183A4DD1A8535D100C76870 /* ResearchKit.h in Headers */,
				95E11E551D73396300BF865B /* ORKShoulderRangeOfMotionStepViewController.h in Headers */,
				86C40D101A8D7C5C00081FAC /* ORKDefaultFont.h in Headers */,
				86C40E301A8D7C5C00081FAC /* ORKVisualConsentStepViewController.h in Headers */,
				86C40DCA1A8D7C5C00081FAC /* ORKTaskViewController.h in Headers */,
				1B4B95BA1F5F014E006B629F /* ORKWeightPicker.h in Headers */,
				86C40C7E1A8D7C5C00081FAC /* ORKActiveStep.h in Headers */,
				BCB6E65E1B7D534C000D5B34 /* ORKGraphChartView.h in Headers */,
				86C40DD21A8D7C5C00081FAC /* ORKTextButton.h in Headers */,
				86C40CD41A8D7C5C00081FAC /* ORKTableContainerView.h in Headers */,
				86C40D0E1A8D7C5C00081FAC /* ORKCustomStepView_Internal.h in Headers */,
				866DA51F1D63D04700C9AF3F /* ORKCollector_Internal.h in Headers */,
				86C40CF21A8D7C5C00081FAC /* ORKBodyLabel.h in Headers */,
				FF919A691E81D255005C2A1E /* ORKConsentSignatureResult.h in Headers */,
				866DA5271D63D04700C9AF3F /* ORKMotionActivityQueryOperation.h in Headers */,
				106FF2B41B71F18E004EACF2 /* ORKHolePegTestPlaceHoleView.h in Headers */,
				86C40D921A8D7C5C00081FAC /* ORKStep_Private.h in Headers */,
				86C40CC41A8D7C5C00081FAC /* ORKCompletionStepViewController.h in Headers */,
				FF919A431E81B904005C2A1E /* ORKPSATResult.h in Headers */,
				FF36A49C1D1A15FC00DE8470 /* ORKTableStepViewController_Internal.h in Headers */,
				FF919A631E81D04D005C2A1E /* ORKSignatureResult.h in Headers */,
				86C40D7C1A8D7C5C00081FAC /* ORKScaleValueLabel.h in Headers */,
				250F94081B4C5AA400FA23EB /* ORKTowerOfHanoiStepViewController.h in Headers */,
				86C40E2C1A8D7C5C00081FAC /* ORKVisualConsentStep.h in Headers */,
				257FCE1F1B4D14E50001EF06 /* ORKTowerOfHanoiTowerView.h in Headers */,
				24A4DA181B8D13FE009C797A /* ORKPasscodeStepViewController.h in Headers */,
				86C40CB81A8D7C5C00081FAC /* ORKVoiceEngine.h in Headers */,
				24A4DA141B8D1115009C797A /* ORKPasscodeStep.h in Headers */,
				BCB6E6521B7D533B000D5B34 /* ORKPieChartLegendCell.h in Headers */,
				FA7A9D331B0843A9005A2BEA /* ORKConsentSignatureFormatter.h in Headers */,
				86C40C5A1A8D7C5C00081FAC /* ORKWalkingTaskStep.h in Headers */,
				BC1C032C1CA301E300869355 /* ORKHeightPicker.h in Headers */,
				866DA5231D63D04700C9AF3F /* ORKDataCollectionManager.h in Headers */,
				86C40E361A8D7C5C00081FAC /* ORKVisualConsentTransitionAnimator.h in Headers */,
				86AD910D1AB7AE4100361FEB /* ORKNavigationContainerView_Internal.h in Headers */,
				2433C9E31B9A506F0052D375 /* ORKKeychainWrapper.h in Headers */,
				86C40CEE1A8D7C5C00081FAC /* ORKAnswerTextView.h in Headers */,
				FF919A271E81A87B005C2A1E /* ORKActiveTaskResult.h in Headers */,
				B12EA0151B0D73A500F9F554 /* ORKToneAudiometryPracticeStep.h in Headers */,
				86C40C421A8D7C5C00081FAC /* ORKSpatialSpanMemoryStep.h in Headers */,
				86C40C6E1A8D7C5C00081FAC /* CMMotionActivity+ORKJSONDictionary.h in Headers */,
				B11C54991A9EEF8800265E61 /* ORKConsentSharingStep.h in Headers */,
				805685791C90C19500BF437A /* UIImage+ResearchKit.h in Headers */,
				106FF2AE1B6FACA8004EACF2 /* ORKDirectionView.h in Headers */,
				86C40DA61A8D7C5C00081FAC /* ORKSurveyAnswerCellForImageSelection.h in Headers */,
				86C40D5E1A8D7C5C00081FAC /* ORKQuestionStep.h in Headers */,
				6146D0A31B84A91E0068491D /* ORKLineGraphAccessibilityElement.h in Headers */,
				86C40C841A8D7C5C00081FAC /* ORKActiveStepTimer.h in Headers */,
				86B781BD1AA668ED00688151 /* ORKValuePicker.h in Headers */,
				86C40DE21A8D7C5C00081FAC /* ORKVerticalContainerView_Internal.h in Headers */,
				BC01B0FB1B0EB99700863803 /* ORKTintedImageView_Internal.h in Headers */,
				FF919A591E81C628005C2A1E /* ORKQuestionResult.h in Headers */,
				86B89ABE1AB3BFDB001626A4 /* ORKStepHeaderView_Internal.h in Headers */,
				8419D66E1FB73CC80088D7E5 /* ORKWebViewStep.h in Headers */,
				BC8FC6781CA9B17C00D12768 /* ORKVoiceEngine_Internal.h in Headers */,
				86C40C1E1A8D7C5C00081FAC /* ORKAudioStepViewController.h in Headers */,
				FFDDD8491D3555EA00446806 /* ORKPageStep.h in Headers */,
				147503AF1AEE8071004B17F3 /* ORKAudioGenerator.h in Headers */,
				86AD91141AB7B97E00361FEB /* ORKQuestionStepView.h in Headers */,
				86C40C621A8D7C5C00081FAC /* CLLocation+ORKJSONDictionary.h in Headers */,
				86C40D801A8D7C5C00081FAC /* ORKSelectionSubTitleLabel.h in Headers */,
				D458520A1AF6CCFA00A2DE13 /* ORKImageCaptureCameraPreviewView.h in Headers */,
				D44239791AF17F5100559D96 /* ORKImageCaptureStep.h in Headers */,
				86C40CB21A8D7C5C00081FAC /* ORKRecorder_Private.h in Headers */,
				BCD192E71B81243900FCC08A /* ORKPieChartLegendView.h in Headers */,
				86C40C881A8D7C5C00081FAC /* ORKActiveStepTimerView.h in Headers */,
				86C40C161A8D7C5C00081FAC /* ORKAudioContentView.h in Headers */,
				86C40CB41A8D7C5C00081FAC /* ORKTouchRecorder.h in Headers */,
				86C40DEA1A8D7C5C00081FAC /* UIBarButtonItem+ORKBarButtonItem.h in Headers */,
				9550E6731D58DBCF00C691B8 /* ORKTouchAnywhereStep.h in Headers */,
				86C40CF61A8D7C5C00081FAC /* ORKBorderedButton.h in Headers */,
				FF919A6D1E81D3B0005C2A1E /* ORKPasscodeResult.h in Headers */,
				86C40D4A1A8D7C5C00081FAC /* ORKLabel.h in Headers */,
				250F94041B4C5A6600FA23EB /* ORKTowerOfHanoiStep.h in Headers */,
				861D11A91AA691BB003C98A7 /* ORKScaleSliderView.h in Headers */,
				10FF9ACB1B79F22900ECB5B4 /* ORKHolePegTestRemoveStepViewController.h in Headers */,
				10864CA01B27146B000F4158 /* ORKPSATStepViewController.h in Headers */,
				86C40C3E1A8D7C5C00081FAC /* ORKSpatialSpanMemoryContentView.h in Headers */,
				24C296771BD055B800B42EF1 /* ORKLoginStep_Internal.h in Headers */,
				257FCE231B4D37A80001EF06 /* ORKTowerOfHanoiTower.h in Headers */,
				86C40CC01A8D7C5C00081FAC /* ORKCompletionStep.h in Headers */,
				86C40DF61A8D7C5C00081FAC /* ORKSignatureStepViewController.h in Headers */,
				86C40CDC1A8D7C5C00081FAC /* ORKTintedImageView.h in Headers */,
				86C40D281A8D7C5C00081FAC /* ORKFormTextView.h in Headers */,
				FF919A321E81AC26005C2A1E /* ORKToneAudiometryResult.h in Headers */,
				FF0CB38A1FD5C4C3002D838C /* ORKWebViewStepResult.h in Headers */,
				86C40DEE1A8D7C5C00081FAC /* UIResponder+ResearchKit.h in Headers */,
				86C40E041A8D7C5C00081FAC /* ORKConsentLearnMoreViewController.h in Headers */,
				25ECC09B1AFBD8B300F3D63B /* ORKReactionTimeViewController.h in Headers */,
				86C40D061A8D7C5C00081FAC /* ORKCountdownLabel.h in Headers */,
				86C40C2A1A8D7C5C00081FAC /* ORKFitnessContentView.h in Headers */,
				86C40DC21A8D7C5C00081FAC /* ORKTapCountLabel.h in Headers */,
				86C40D301A8D7C5C00081FAC /* ORKHealthAnswerFormat.h in Headers */,
				781D54141DF886AB00223305 /* ORKTrailmakingStepViewController.h in Headers */,
				86C40C261A8D7C5C00081FAC /* ORKCountdownStepViewController.h in Headers */,
				FF919A2A1E81A94B005C2A1E /* ORKRangeOfMotionResult.h in Headers */,
				861D2AF01B8409D9008C4CD0 /* ORKTimedWalkContentView.h in Headers */,
				2489F7B31D65214D008DEF20 /* ORKVideoCaptureStepViewController.h in Headers */,
				86C40E0C1A8D7C5C00081FAC /* ORKConsentReviewStepViewController.h in Headers */,
				86C40C321A8D7C5C00081FAC /* ORKFitnessStepViewController.h in Headers */,
				FF5CA6121D2C2670001660A3 /* ORKTableStep.h in Headers */,
				BCC1CD9A1B7ED64F00D86886 /* ORKYAxisView.h in Headers */,
				86C40DBE1A8D7C5C00081FAC /* ORKTableViewCell.h in Headers */,
				BCB6E64A1B7D531C000D5B34 /* ORKPieChartView.h in Headers */,
				86C40C2E1A8D7C5C00081FAC /* ORKFitnessStep.h in Headers */,
				86C40C821A8D7C5C00081FAC /* ORKActiveStep_Internal.h in Headers */,
				86C40D481A8D7C5C00081FAC /* ORKInstructionStepViewController_Internal.h in Headers */,
				86C40D341A8D7C5C00081FAC /* ORKHelpers_Internal.h in Headers */,
				BA0AA6941EAEC0B600671ACE /* ORKStroopContentView.h in Headers */,
				FA7A9D2F1B083DD3005A2BEA /* ORKConsentSectionFormatter.h in Headers */,
				86C40E341A8D7C5C00081FAC /* ORKVisualConsentStepViewController_Internal.h in Headers */,
				86C40D381A8D7C5C00081FAC /* ORKHTMLPDFWriter.h in Headers */,
				959A2BFC1D68B98700841B04 /* ORKRangeOfMotionStep.h in Headers */,
				86C40D561A8D7C5C00081FAC /* ORKOrderedTask.h in Headers */,
				86C40C4E1A8D7C5C00081FAC /* ORKTappingContentView.h in Headers */,
				FF5051F01D66908C0065E677 /* ORKNavigablePageStep.h in Headers */,
				86C40CA01A8D7C5C00081FAC /* ORKHealthQuantityTypeRecorder.h in Headers */,
				24850E191BCDA9C7006E91FB /* ORKLoginStepViewController.h in Headers */,
				BC13CE401B0666FD0044153C /* ORKResultPredicate.h in Headers */,
				242C9E0D1BBE03F90088B7F4 /* ORKVerificationStepViewController.h in Headers */,
				86C40CFA1A8D7C5C00081FAC /* ORKCaption1Label.h in Headers */,
				FF919A361E81AD9C005C2A1E /* ORKSpatialSpanMemoryResult.h in Headers */,
				86C40E081A8D7C5C00081FAC /* ORKConsentReviewStep.h in Headers */,
				86C40C901A8D7C5C00081FAC /* ORKActiveStepViewController_Internal.h in Headers */,
				86C40CD81A8D7C5C00081FAC /* ORKTextFieldView.h in Headers */,
				86C40DD01A8D7C5C00081FAC /* ORKTaskViewController_Private.h in Headers */,
				10FF9ACF1B79F5CE00ECB5B4 /* ORKHolePegTestRemoveContentView.h in Headers */,
				86C40DAE1A8D7C5C00081FAC /* ORKSurveyAnswerCellForScale.h in Headers */,
				10864CA41B27146B000F4158 /* ORKPSATKeyboardView.h in Headers */,
				86C40CFE1A8D7C5C00081FAC /* ORKChoiceViewCell.h in Headers */,
				86C40DC61A8D7C5C00081FAC /* ORKTask.h in Headers */,
				86C40C561A8D7C5C00081FAC /* ORKTappingIntervalStepViewController.h in Headers */,
				86AD91101AB7B8A600361FEB /* ORKActiveStepView.h in Headers */,
				86C40C9C1A8D7C5C00081FAC /* ORKDeviceMotionRecorder.h in Headers */,
				86C40E1E1A8D7C5C00081FAC /* ORKConsentSignature.h in Headers */,
				24898B0D1B7186C000B0E7E7 /* ORKScaleRangeImageView.h in Headers */,
				CBD34A5A1BB207FC00F204EA /* ORKSurveyAnswerCellForLocation.h in Headers */,
				FF36A48D1D1A0ACA00DE8470 /* ORKAudioLevelNavigationRule.h in Headers */,
				86C40C5E1A8D7C5C00081FAC /* ORKWalkingTaskStepViewController.h in Headers */,
				86C40D2C1A8D7C5C00081FAC /* ORKHeadlineLabel.h in Headers */,
				86C40D1C1A8D7C5C00081FAC /* ORKFormSectionTitleLabel.h in Headers */,
				86C40CBC1A8D7C5C00081FAC /* UITouch+ORKJSONDictionary.h in Headers */,
				241A2E871B94FD8800ED3B39 /* ORKPasscodeStepViewController_Internal.h in Headers */,
				FF5051ED1D668FF80065E677 /* ORKPageStep_Private.h in Headers */,
				86C40D741A8D7C5C00081FAC /* ORKScaleRangeLabel.h in Headers */,
				86C40DDE1A8D7C5C00081FAC /* ORKVerticalContainerView.h in Headers */,
				9550E67C1D58DD2000C691B8 /* ORKTouchAnywhereStepViewController.h in Headers */,
				BC94EF311E962F7400143081 /* ORKDeprecated.h in Headers */,
				86C40CB01A8D7C5C00081FAC /* ORKRecorder_Internal.h in Headers */,
				86C40E101A8D7C5C00081FAC /* ORKConsentSceneViewController.h in Headers */,
				86C40DAA1A8D7C5C00081FAC /* ORKSurveyAnswerCellForNumber.h in Headers */,
				10864C9E1B27146B000F4158 /* ORKPSATStep.h in Headers */,
				86C40D6E1A8D7C5C00081FAC /* ORKResult_Private.h in Headers */,
				781D54121DF886AB00223305 /* ORKTrailmakingStep.h in Headers */,
				86C40D161A8D7C5C00081FAC /* ORKErrors.h in Headers */,
				866DA5291D63D04700C9AF3F /* ORKOperation.h in Headers */,
				861D11B51AA7D073003C98A7 /* ORKTextChoiceCellGroup.h in Headers */,
				24BC5CEE1BC345D900846B43 /* ORKLoginStep.h in Headers */,
				147503B91AEE807C004B17F3 /* ORKToneAudiometryStep.h in Headers */,
				FF919A221E81A56F005C2A1E /* ORKTappingIntervalResult.h in Headers */,
				106FF2A21B665B86004EACF2 /* ORKHolePegTestPlaceStepViewController.h in Headers */,
				24A4DA101B8D0F21009C797A /* ORKPasscodeStepView.h in Headers */,
				2489F7B11D65214D008DEF20 /* ORKVideoCaptureStep.h in Headers */,
				861D11AD1AA7951F003C98A7 /* ORKChoiceAnswerFormatHelper.h in Headers */,
				86C40C461A8D7C5C00081FAC /* ORKSpatialSpanMemoryStepViewController.h in Headers */,
				86C40C521A8D7C5C00081FAC /* ORKTappingIntervalStep.h in Headers */,
				86C40D8A1A8D7C5C00081FAC /* ORKSkin.h in Headers */,
				8419D6721FB73EC60088D7E5 /* ORKWebViewStepViewController.h in Headers */,
				86C40DFE1A8D7C5C00081FAC /* ORKConsentDocument.h in Headers */,
				D442397D1AF17F7600559D96 /* ORKImageCaptureStepViewController.h in Headers */,
				86C40C4A1A8D7C5C00081FAC /* ORKSpatialSpanTargetView.h in Headers */,
				866DA5221D63D04700C9AF3F /* ORKDataCollectionManager_Internal.h in Headers */,
				86C40C1A1A8D7C5C00081FAC /* ORKAudioStep.h in Headers */,
			);
			runOnlyForDeploymentPostprocessing = 0;
		};
/* End PBXHeadersBuildPhase section */

/* Begin PBXNativeTarget section */
		86CC8E991AC09332001CCD89 /* ResearchKitTests */ = {
			isa = PBXNativeTarget;
			buildConfigurationList = 86CC8EA31AC09332001CCD89 /* Build configuration list for PBXNativeTarget "ResearchKitTests" */;
			buildPhases = (
				86CC8E961AC09332001CCD89 /* Sources */,
				86CC8E971AC09332001CCD89 /* Frameworks */,
				86CC8E981AC09332001CCD89 /* Resources */,
			);
			buildRules = (
			);
			dependencies = (
				86CC8EA21AC09332001CCD89 /* PBXTargetDependency */,
			);
			name = ResearchKitTests;
			productName = "ResearchKit Tests";
			productReference = 86CC8E9A1AC09332001CCD89 /* ResearchKitTests.xctest */;
			productType = "com.apple.product-type.bundle.unit-test";
		};
		B183A4731A8535D100C76870 /* ResearchKit */ = {
			isa = PBXNativeTarget;
			buildConfigurationList = B183A5921A8535D100C76870 /* Build configuration list for PBXNativeTarget "ResearchKit" */;
			buildPhases = (
				B183A4741A8535D100C76870 /* Headers */,
				B183A4F71A8535D100C76870 /* Sources */,
				B183A5591A8535D100C76870 /* Frameworks */,
				B183A5681A8535D100C76870 /* Resources */,
				B1429E9C1AAA651C003DE546 /* ShellScript */,
			);
			buildRules = (
			);
			dependencies = (
			);
			name = ResearchKit;
			productName = ResearchKit;
			productReference = B183A5951A8535D100C76870 /* ResearchKit.framework */;
			productType = "com.apple.product-type.framework";
		};
/* End PBXNativeTarget section */

/* Begin PBXProject section */
		3FFF18351829DB1D00167070 /* Project object */ = {
			isa = PBXProject;
			attributes = {
				CLASSPREFIX = ORK;
				LastSwiftUpdateCheck = 0700;
				LastUpgradeCheck = 0910;
				ORGANIZATIONNAME = researchkit.org;
				TargetAttributes = {
					86CC8E991AC09332001CCD89 = {
						CreatedOnToolsVersion = 6.2;
					};
					B183A4731A8535D100C76870 = {
						LastSwiftMigration = 0900;
					};
					B18FF3A41A9FE25700C0C3B0 = {
						CreatedOnToolsVersion = 7.0;
					};
				};
			};
			buildConfigurationList = 3FFF18381829DB1D00167070 /* Build configuration list for PBXProject "ResearchKit" */;
			compatibilityVersion = "Xcode 3.2";
			developmentRegion = English;
			hasScannedForEncodings = 0;
			knownRegions = (
				en,
				Base,
				tr,
				zh_TW,
				zh_HK,
				zh_CN,
				vi,
				uk,
				th,
				sv,
				sk,
				ru,
				ro,
				pt,
				pt_PT,
				pl,
				nl,
				ms,
				ko,
				ja,
				it,
				id,
				hu,
				hr,
				hi,
				he,
				fr,
				fr_CA,
				fi,
				es,
				es_MX,
				en_GB,
				en_AU,
				el,
				de,
				da,
				cs,
				ca,
				ar,
				"zh-Hant",
				"zh-HK",
				"zh-Hans",
				"pt-PT",
				"fr-CA",
				"es-MX",
				"en-GB",
				"en-AU",
				nb,
			);
			mainGroup = 3FFF18341829DB1D00167070;
			productRefGroup = 3FFF183E1829DB1D00167070 /* Products */;
			projectDirPath = "";
			projectRoot = "";
			targets = (
				B183A4731A8535D100C76870 /* ResearchKit */,
				86CC8E991AC09332001CCD89 /* ResearchKitTests */,
				B18FF3A41A9FE25700C0C3B0 /* docs */,
			);
		};
/* End PBXProject section */

/* Begin PBXResourcesBuildPhase section */
		86CC8E981AC09332001CCD89 /* Resources */ = {
			isa = PBXResourcesBuildPhase;
			buildActionMask = 2147483647;
			files = (
			);
			runOnlyForDeploymentPostprocessing = 0;
		};
		B183A5681A8535D100C76870 /* Resources */ = {
			isa = PBXResourcesBuildPhase;
			buildActionMask = 2147483647;
			files = (
				B1A860EE1A9693C400EA57B7 /* consent_05@2x.m4v in Resources */,
				86C40DFA1A8D7C5C00081FAC /* MovieTintShader.fsh in Resources */,
				B1A860EA1A9693C400EA57B7 /* consent_01@2x.m4v in Resources */,
				B1A860F31A9693C400EA57B7 /* consent_03@3x.m4v in Resources */,
				B1A860F11A9693C400EA57B7 /* consent_01@3x.m4v in Resources */,
				B1A860F71A9693C400EA57B7 /* consent_07@3x.m4v in Resources */,
				B1A860F21A9693C400EA57B7 /* consent_02@3x.m4v in Resources */,
				B1A860EB1A9693C400EA57B7 /* consent_02@2x.m4v in Resources */,
				B1A860F61A9693C400EA57B7 /* consent_06@3x.m4v in Resources */,
				B1A860F01A9693C400EA57B7 /* consent_07@2x.m4v in Resources */,
				B1A860EF1A9693C400EA57B7 /* consent_06@2x.m4v in Resources */,
				B1A860EC1A9693C400EA57B7 /* consent_03@2x.m4v in Resources */,
				B1A860F41A9693C400EA57B7 /* consent_04@3x.m4v in Resources */,
				B1A860ED1A9693C400EA57B7 /* consent_04@2x.m4v in Resources */,
				B17FE7FD1A8DBE7C00BF9C28 /* Artwork.xcassets in Resources */,
				B1C0F4E41A9BA65F0022C153 /* ResearchKit.strings in Resources */,
				86C40DFC1A8D7C5C00081FAC /* MovieTintShader.vsh in Resources */,
				B1A860F51A9693C400EA57B7 /* consent_05@3x.m4v in Resources */,
			);
			runOnlyForDeploymentPostprocessing = 0;
		};
/* End PBXResourcesBuildPhase section */

/* Begin PBXShellScriptBuildPhase section */
		B1429E9C1AAA651C003DE546 /* ShellScript */ = {
			isa = PBXShellScriptBuildPhase;
			buildActionMask = 2147483647;
			files = (
			);
			inputPaths = (
			);
			outputPaths = (
			);
			runOnlyForDeploymentPostprocessing = 0;
			shellPath = /bin/sh;
			shellScript = "# License check: all\n\necho \"Checking for BSD license text (files missing licenses listed below):\"\n\nLICENSE_MISSING=`find . -name '*.[hm]' -o -name '*.vsh' -o -name '*.fsh' -exec grep -iL \"THIS SOFTWARE IS PROVIDED BY THE COPYRIGHT HOLDERS AND CONTRIBUTORS\" {} \\;`\necho \"$LICENSE_MISSING\"\n\ntest \"$LICENSE_MISSING\" == \"\"\n\n";
			showEnvVarsInLog = 0;
		};
		B18FF3A81A9FE26300C0C3B0 /* ShellScript */ = {
			isa = PBXShellScriptBuildPhase;
			buildActionMask = 2147483647;
			files = (
			);
			inputPaths = (
			);
			outputPaths = (
			);
			runOnlyForDeploymentPostprocessing = 0;
			shellPath = /bin/sh;
			shellScript = "if [ ! -x /usr/local/bin/appledoc ]; then\n    echo \"error: appledoc is required for building ResearchKit's documentation. See http://appledoc.gentlebytes.com\" 1>&2\n    exit 1\nfi\n\n/usr/local/bin/appledoc --print-settings --publish-docset --install-docset --output \"${BUILT_PRODUCTS_DIR}/docs/\" --include \"docs/ActiveTasks\" --include \"docs/InformedConsent\" --include \"docs/Overview\" --include \"docs/Survey\" --include \"docs/ChartsAndGraphs\" --include \"docs/Utility\" --include \"docs/Account\" --ignore \"docs/templates\" --templates \"docs/templates\" \"${BUILT_PRODUCTS_DIR}/ResearchKit.framework\" \"docs\"\n\necho \"note: Opening documentation in browser...\"\nopen \"$HOME/Library/Developer/Shared/Documentation/DocSets/org.researchkit.ResearchKit.docset/Contents/Resources/Documents/index.html\"";
			showEnvVarsInLog = 0;
		};
/* End PBXShellScriptBuildPhase section */

/* Begin PBXSourcesBuildPhase section */
		86CC8E961AC09332001CCD89 /* Sources */ = {
			isa = PBXSourcesBuildPhase;
			buildActionMask = 2147483647;
			files = (
				86CC8EB71AC09383001CCD89 /* ORKDataLoggerTests.m in Sources */,
				248604061B4C98760010C8A0 /* ORKAnswerFormatTests.m in Sources */,
				86CC8EBA1AC09383001CCD89 /* ORKResultTests.m in Sources */,
				FA7A9D391B0969A7005A2BEA /* ORKConsentSignatureFormatterTests.m in Sources */,
				86CC8EB81AC09383001CCD89 /* ORKHKSampleTests.m in Sources */,
				BCB96C131B19C0EC002A0B96 /* ORKStepTests.m in Sources */,
				86CC8EB51AC09383001CCD89 /* ORKConsentTests.m in Sources */,
				2EBFE11D1AE1B32D00CB8254 /* ORKUIViewAccessibilityTests.m in Sources */,
				86CC8EB41AC09383001CCD89 /* ORKChoiceAnswerFormatHelperTests.m in Sources */,
				2EBFE1201AE1B74100CB8254 /* ORKVoiceEngineTests.m in Sources */,
				BCAD50E81B0201EE0034806A /* ORKTaskTests.m in Sources */,
				86CC8EBB1AC09383001CCD89 /* ORKTextChoiceCellGroupTests.m in Sources */,
				FA7A9D2B1B082688005A2BEA /* ORKConsentDocumentTests.m in Sources */,
				FA7A9D371B09365F005A2BEA /* ORKConsentSectionFormatterTests.m in Sources */,
				86D348021AC161B0006DB02B /* ORKRecorderTests.m in Sources */,
				86CC8EB61AC09383001CCD89 /* ORKDataLoggerManagerTests.m in Sources */,
				86CC8EB31AC09383001CCD89 /* ORKAccessibilityTests.m in Sources */,
			);
			runOnlyForDeploymentPostprocessing = 0;
		};
		B183A4F71A8535D100C76870 /* Sources */ = {
			isa = PBXSourcesBuildPhase;
			buildActionMask = 2147483647;
			files = (
				861D2AED1B8409B2008C4CD0 /* ORKTimedWalkStepViewController.m in Sources */,
				86C40C341A8D7C5C00081FAC /* ORKFitnessStepViewController.m in Sources */,
				86C40E2E1A8D7C5C00081FAC /* ORKVisualConsentStep.m in Sources */,
				2433C9E41B9A506F0052D375 /* ORKKeychainWrapper.m in Sources */,
				FF919A2B1E81A94B005C2A1E /* ORKRangeOfMotionResult.m in Sources */,
				86C40CA61A8D7C5C00081FAC /* ORKLocationRecorder.m in Sources */,
				86C40CB61A8D7C5C00081FAC /* ORKTouchRecorder.m in Sources */,
				BC2908BC1FBD628F0030AB89 /* ORKTypes.m in Sources */,
				B12EA0161B0D73A500F9F554 /* ORKToneAudiometryPracticeStep.m in Sources */,
				CBD34A5B1BB207FC00F204EA /* ORKSurveyAnswerCellForLocation.m in Sources */,
				959A2C011D68B9DA00841B04 /* ORKRangeOfMotionStepViewController.m in Sources */,
				861D2AF11B8409D9008C4CD0 /* ORKTimedWalkContentView.m in Sources */,
				86C40DC41A8D7C5C00081FAC /* ORKTapCountLabel.m in Sources */,
				25ECC0A01AFBD92D00F3D63B /* ORKReactionTimeContentView.m in Sources */,
				86C40D4C1A8D7C5C00081FAC /* ORKLabel.m in Sources */,
				86C40C9E1A8D7C5C00081FAC /* ORKDeviceMotionRecorder.m in Sources */,
				FFF65AB91E318F2D0043FB40 /* ORKMultipleValuePicker.m in Sources */,
				86C40D961A8D7C5C00081FAC /* ORKStepViewController.m in Sources */,
				2489F7B21D65214D008DEF20 /* ORKVideoCaptureStep.m in Sources */,
				86C40DF81A8D7C5C00081FAC /* ORKSignatureStepViewController.m in Sources */,
				FF919A601E81CF07005C2A1E /* ORKVideoInstructionStepResult.m in Sources */,
				959A2BFD1D68B98700841B04 /* ORKRangeOfMotionStep.m in Sources */,
				FF919A2F1E81AAD0005C2A1E /* ORKTowerOfHanoiResult.m in Sources */,
				BCB6E6531B7D533B000D5B34 /* ORKPieChartLegendCell.m in Sources */,
				866DA52A1D63D04700C9AF3F /* ORKOperation.m in Sources */,
				86C40D8C1A8D7C5C00081FAC /* ORKSkin.m in Sources */,
				86C40D221A8D7C5C00081FAC /* ORKFormStep.m in Sources */,
				10FF9ACC1B79F22900ECB5B4 /* ORKHolePegTestRemoveStepViewController.m in Sources */,
				86C40CD61A8D7C5C00081FAC /* ORKTableContainerView.m in Sources */,
				2429D5731BBB5397003A512F /* ORKRegistrationStep.m in Sources */,
				257FCE201B4D14E50001EF06 /* ORKTowerOfHanoiTowerView.m in Sources */,
				2489F7B61D65214D008DEF20 /* ORKVideoCaptureView.m in Sources */,
				861D11AE1AA7951F003C98A7 /* ORKChoiceAnswerFormatHelper.m in Sources */,
				106FF2AB1B690FD7004EACF2 /* ORKHolePegTestPlacePegView.m in Sources */,
				BF91559D1BDE8D7D007FA459 /* ORKReviewStep.m in Sources */,
				86C40C381A8D7C5C00081FAC /* ORKSpatialSpanGame.m in Sources */,
				86C40C481A8D7C5C00081FAC /* ORKSpatialSpanMemoryStepViewController.m in Sources */,
				86C40CDA1A8D7C5C00081FAC /* ORKTextFieldView.m in Sources */,
				8419D6731FB73EC60088D7E5 /* ORKWebViewStepViewController.m in Sources */,
				B8760F2C1AFBEFB0007FA16F /* ORKScaleRangeDescriptionLabel.m in Sources */,
				86C40D821A8D7C5C00081FAC /* ORKSelectionSubTitleLabel.m in Sources */,
				FF919A441E81B904005C2A1E /* ORKPSATResult.m in Sources */,
				86C40DCC1A8D7C5C00081FAC /* ORKTaskViewController.m in Sources */,
				86C40E061A8D7C5C00081FAC /* ORKConsentLearnMoreViewController.m in Sources */,
				86C40D7A1A8D7C5C00081FAC /* ORKScaleSlider.m in Sources */,
				244103501B966D4C00EEAB0C /* ORKPasscodeViewController.m in Sources */,
				86C40C801A8D7C5C00081FAC /* ORKActiveStep.m in Sources */,
				86C40D721A8D7C5C00081FAC /* ORKRoundTappingButton.m in Sources */,
				86C40E2A1A8D7C5C00081FAC /* ORKSignatureView.m in Sources */,
				866DA5281D63D04700C9AF3F /* ORKMotionActivityQueryOperation.m in Sources */,
				BCFF24BD1B0798D10044EC35 /* ORKResultPredicate.m in Sources */,
				106FF2B51B71F18E004EACF2 /* ORKHolePegTestPlaceHoleView.m in Sources */,
				106FF2A31B665B86004EACF2 /* ORKHolePegTestPlaceStepViewController.m in Sources */,
				25ECC0A41AFBDD2700F3D63B /* ORKReactionTimeStimulusView.m in Sources */,
				86C40CBA1A8D7C5C00081FAC /* ORKVoiceEngine.m in Sources */,
				861D11B61AA7D073003C98A7 /* ORKTextChoiceCellGroup.m in Sources */,
				86C40CCA1A8D7C5C00081FAC /* ORKFormItemCell.m in Sources */,
				147503B81AEE807C004B17F3 /* ORKToneAudiometryContentView.m in Sources */,
				86C40CBE1A8D7C5C00081FAC /* UITouch+ORKJSONDictionary.m in Sources */,
				618DA0521A93D0D600E63AA8 /* ORKAccessibilityFunctions.m in Sources */,
				BF9155AC1BDE8DA9007FA459 /* ORKWaitStepViewController.m in Sources */,
				86C40DB81A8D7C5C00081FAC /* ORKSurveyAnswerCellForText.m in Sources */,
				86C40CF01A8D7C5C00081FAC /* ORKAnswerTextView.m in Sources */,
				86C40D3E1A8D7C5C00081FAC /* ORKImageChoiceLabel.m in Sources */,
				1B4B95B81F5F012E006B629F /* ORKWeightPicker.m in Sources */,
				250F94051B4C5A6600FA23EB /* ORKTowerOfHanoiStep.m in Sources */,
				86C40E0A1A8D7C5C00081FAC /* ORKConsentReviewStep.m in Sources */,
				BCD192E81B81243900FCC08A /* ORKPieChartLegendView.m in Sources */,
				FF919A481E81BA3D005C2A1E /* ORKHolePegTestResult.m in Sources */,
				86C40D1E1A8D7C5C00081FAC /* ORKFormSectionTitleLabel.m in Sources */,
				250F94091B4C5AA400FA23EB /* ORKTowerOfHanoiStepViewController.m in Sources */,
				FF72B1F01F5F10CD004C6F15 /* ORKStroopResult.m in Sources */,
				BC1C032D1CA301E300869355 /* ORKHeightPicker.m in Sources */,
				86C40CF81A8D7C5C00081FAC /* ORKBorderedButton.m in Sources */,
				86C40E201A8D7C5C00081FAC /* ORKConsentSignature.m in Sources */,
				BF1D43861D4904C6007EE90B /* ORKVideoInstructionStep.m in Sources */,
				9550E67D1D58DD2000C691B8 /* ORKTouchAnywhereStepViewController.m in Sources */,
				86C40C601A8D7C5C00081FAC /* ORKWalkingTaskStepViewController.m in Sources */,
				BCD192E01B81240400FCC08A /* ORKPieChartPieView.m in Sources */,
				FF919A6E1E81D3B0005C2A1E /* ORKPasscodeResult.m in Sources */,
				959A2C0E1D68C91400841B04 /* ORKShoulderRangeOfMotionStep.m in Sources */,
				866F86011A96CBF3007B282C /* ORKSurveyAnswerCell.m in Sources */,
				86C40E321A8D7C5C00081FAC /* ORKVisualConsentStepViewController.m in Sources */,
				FF919A641E81D04D005C2A1E /* ORKSignatureResult.m in Sources */,
				10FF9AD01B79F5CE00ECB5B4 /* ORKHolePegTestRemoveContentView.m in Sources */,
				10FF9AD41B79F5EA00ECB5B4 /* ORKHolePegTestRemovePegView.m in Sources */,
				618DA0561A93D0D600E63AA8 /* UIView+ORKAccessibility.m in Sources */,
				8419D66F1FB73CC80088D7E5 /* ORKWebViewStep.m in Sources */,
				866DA5211D63D04700C9AF3F /* ORKCollector.m in Sources */,
				BC4A21401C85FC0000BFC271 /* ORKBarGraphChartView.m in Sources */,
				86C40D3A1A8D7C5C00081FAC /* ORKHTMLPDFWriter.m in Sources */,
				865EA1691ABA1AA10037C68E /* ORKPicker.m in Sources */,
				BCB6E6511B7D533B000D5B34 /* ORKPieChartLegendCollectionViewLayout.m in Sources */,
				86C40D321A8D7C5C00081FAC /* ORKHealthAnswerFormat.m in Sources */,
				10FF9AC41B79EF2800ECB5B4 /* ORKHolePegTestRemoveStep.m in Sources */,
				10BAA2CB1B5FCB4F004FE478 /* ORKProgressView.m in Sources */,
				86C40D861A8D7C5C00081FAC /* ORKSelectionTitleLabel.m in Sources */,
				FF36A49E1D1A15FC00DE8470 /* ORKTableStepViewController.m in Sources */,
				86C40D001A8D7C5C00081FAC /* ORKChoiceViewCell.m in Sources */,
				86C40C4C1A8D7C5C00081FAC /* ORKSpatialSpanTargetView.m in Sources */,
				86C40D9E1A8D7C5C00081FAC /* ORKSubheadlineLabel.m in Sources */,
				10864CA31B27146B000F4158 /* ORKPSATContentView.m in Sources */,
				6146D0A41B84A91E0068491D /* ORKLineGraphAccessibilityElement.m in Sources */,
				D42FEFB91AF7557000A124F8 /* ORKImageCaptureView.m in Sources */,
				86C40C401A8D7C5C00081FAC /* ORKSpatialSpanMemoryContentView.m in Sources */,
				BCB6E6671B7D535F000D5B34 /* ORKXAxisView.m in Sources */,
				FF919A3C1E81AF1D005C2A1E /* ORKFileResult.m in Sources */,
				147503BC1AEE807C004B17F3 /* ORKToneAudiometryStepViewController.m in Sources */,
				86AD910B1AB7AD1E00361FEB /* ORKNavigationContainerView.m in Sources */,
				FFDDD84A1D3555EA00446806 /* ORKPageStep.m in Sources */,
				865EA1631AB8DF750037C68E /* ORKDateTimePicker.m in Sources */,
				FF154FB51E82EF5E004ED908 /* ORKOrderedTask+ORKPredefinedActiveTask.m in Sources */,
				866DA5241D63D04700C9AF3F /* ORKDataCollectionManager.m in Sources */,
				9550E6741D58DBCF00C691B8 /* ORKTouchAnywhereStep.m in Sources */,
				86C40C781A8D7C5C00081FAC /* HKSample+ORKJSONDictionary.m in Sources */,
				86C40D421A8D7C5C00081FAC /* ORKInstructionStep.m in Sources */,
				86C40C2C1A8D7C5C00081FAC /* ORKFitnessContentView.m in Sources */,
				CBD34A571BB1FB9000F204EA /* ORKLocationSelectionView.m in Sources */,
				FF919A5A1E81C628005C2A1E /* ORKQuestionResult.m in Sources */,
				D458520B1AF6CCFA00A2DE13 /* ORKImageCaptureCameraPreviewView.m in Sources */,
				86C40E1A1A8D7C5C00081FAC /* ORKConsentSection.m in Sources */,
				86C40C241A8D7C5C00081FAC /* ORKCountdownStep.m in Sources */,
				BCB6E65C1B7D534C000D5B34 /* ORKDiscreteGraphChartView.m in Sources */,
				86C40CA21A8D7C5C00081FAC /* ORKHealthQuantityTypeRecorder.m in Sources */,
				95E11E561D73396300BF865B /* ORKShoulderRangeOfMotionStepViewController.m in Sources */,
				86C40DC01A8D7C5C00081FAC /* ORKTableViewCell.m in Sources */,
				24A4DA111B8D0F21009C797A /* ORKPasscodeStepView.m in Sources */,
				BC41942A1AE8453A00073D6B /* ORKObserver.m in Sources */,
				86C40C681A8D7C5C00081FAC /* CMAccelerometerData+ORKJSONDictionary.m in Sources */,
				86C40C701A8D7C5C00081FAC /* CMMotionActivity+ORKJSONDictionary.m in Sources */,
				147503B01AEE8071004B17F3 /* ORKAudioGenerator.m in Sources */,
				86C40D7E1A8D7C5C00081FAC /* ORKScaleValueLabel.m in Sources */,
				B12EA01A1B0D76AD00F9F554 /* ORKToneAudiometryPracticeStepViewController.m in Sources */,
				8056857A1C90C19500BF437A /* UIImage+ResearchKit.m in Sources */,
				BC94EF321E962F7400143081 /* ORKDeprecated.m in Sources */,
				86C40D901A8D7C5C00081FAC /* ORKStep.m in Sources */,
				86C40D2E1A8D7C5C00081FAC /* ORKHeadlineLabel.m in Sources */,
				FA7A9D341B0843A9005A2BEA /* ORKConsentSignatureFormatter.m in Sources */,
				86C40CFC1A8D7C5C00081FAC /* ORKCaption1Label.m in Sources */,
				86C40E001A8D7C5C00081FAC /* ORKConsentDocument.m in Sources */,
				D442397A1AF17F5100559D96 /* ORKImageCaptureStep.m in Sources */,
				FF36A48E1D1A0ACA00DE8470 /* ORKAudioLevelNavigationRule.m in Sources */,
				86C40CDE1A8D7C5C00081FAC /* ORKTintedImageView.m in Sources */,
				86B781BC1AA668ED00688151 /* ORKTimeIntervalPicker.m in Sources */,
				86B781BE1AA668ED00688151 /* ORKValuePicker.m in Sources */,
				86B89ABC1AB3BECC001626A4 /* ORKStepHeaderView.m in Sources */,
				861D11AA1AA691BB003C98A7 /* ORKScaleSliderView.m in Sources */,
				86C40C141A8D7C5C00081FAC /* ORKActiveStepQuantityView.m in Sources */,
				86C40C6C1A8D7C5C00081FAC /* CMDeviceMotion+ORKJSONDictionary.m in Sources */,
				86C40DF01A8D7C5C00081FAC /* UIResponder+ResearchKit.m in Sources */,
				865EA16D1ABA1BE20037C68E /* ORKSurveyAnswerCellForPicker.m in Sources */,
				BF9155AA1BDE8DA9007FA459 /* ORKWaitStepView.m in Sources */,
				86C40D261A8D7C5C00081FAC /* ORKFormStepViewController.m in Sources */,
				BC5FAF851C6901A200057CF1 /* ORKChartTypes.m in Sources */,
				866DA5261D63D04700C9AF3F /* ORKHealthSampleQueryOperation.m in Sources */,
				FF5CA6131D2C2670001660A3 /* ORKTableStep.m in Sources */,
				86C40C8A1A8D7C5C00081FAC /* ORKActiveStepTimerView.m in Sources */,
				86AD91111AB7B8A600361FEB /* ORKActiveStepView.m in Sources */,
				86C40C201A8D7C5C00081FAC /* ORKAudioStepViewController.m in Sources */,
				86C40D081A8D7C5C00081FAC /* ORKCountdownLabel.m in Sources */,
				86C40E121A8D7C5C00081FAC /* ORKConsentSceneViewController.m in Sources */,
				D442397E1AF17F7600559D96 /* ORKImageCaptureStepViewController.m in Sources */,
				86C40CAE1A8D7C5C00081FAC /* ORKRecorder.m in Sources */,
				FF919A401E81AFEF005C2A1E /* ORKReactionTimeResult.m in Sources */,
				86C40DAC1A8D7C5C00081FAC /* ORKSurveyAnswerCellForNumber.m in Sources */,
				86C40C541A8D7C5C00081FAC /* ORKTappingIntervalStep.m in Sources */,
				86C40D6C1A8D7C5C00081FAC /* ORKResult.m in Sources */,
				781D54151DF886AB00223305 /* ORKTrailmakingStepViewController.m in Sources */,
				86C40CD21A8D7C5C00081FAC /* ORKInstructionStepView.m in Sources */,
				10FF9AD81B7A045E00ECB5B4 /* ORKSeparatorView.m in Sources */,
				86C40D181A8D7C5C00081FAC /* ORKErrors.m in Sources */,
				24850E1A1BCDA9C7006E91FB /* ORKLoginStepViewController.m in Sources */,
				25ECC09C1AFBD8B300F3D63B /* ORKReactionTimeViewController.m in Sources */,
				86C40DB01A8D7C5C00081FAC /* ORKSurveyAnswerCellForScale.m in Sources */,
				86C40C281A8D7C5C00081FAC /* ORKCountdownStepViewController.m in Sources */,
				86C40C641A8D7C5C00081FAC /* CLLocation+ORKJSONDictionary.m in Sources */,
				86C40D041A8D7C5C00081FAC /* ORKContinueButton.m in Sources */,
				24A4DA151B8D1115009C797A /* ORKPasscodeStep.m in Sources */,
				86C40DEC1A8D7C5C00081FAC /* UIBarButtonItem+ORKBarButtonItem.m in Sources */,
				106FF2AF1B6FACA8004EACF2 /* ORKDirectionView.m in Sources */,
				BF1D438A1D4905FC007EE90B /* ORKVideoInstructionStepViewController.m in Sources */,
				86C40CAA1A8D7C5C00081FAC /* ORKPedometerRecorder.m in Sources */,
				BCA5C0361AEC05F20092AC8D /* ORKStepNavigationRule.m in Sources */,
				106FF2A71B665CF5004EACF2 /* ORKHolePegTestPlaceContentView.m in Sources */,
				86C40D761A8D7C5C00081FAC /* ORKScaleRangeLabel.m in Sources */,
				86C40C741A8D7C5C00081FAC /* CMPedometerData+ORKJSONDictionary.m in Sources */,
				86AD91151AB7B97E00361FEB /* ORKQuestionStepView.m in Sources */,
				10864CA11B27146B000F4158 /* ORKPSATStepViewController.m in Sources */,
				FF919A6A1E81D255005C2A1E /* ORKConsentSignatureResult.m in Sources */,
				86C40C5C1A8D7C5C00081FAC /* ORKWalkingTaskStep.m in Sources */,
				257FCE241B4D37A80001EF06 /* ORKTowerOfHanoiTower.m in Sources */,
				86C40C3C1A8D7C5C00081FAC /* ORKSpatialSpanGameState.m in Sources */,
				FF919A371E81AD9C005C2A1E /* ORKSpatialSpanMemoryResult.m in Sources */,
				86C40CF41A8D7C5C00081FAC /* ORKBodyLabel.m in Sources */,
				FF919A4C1E81BB7E005C2A1E /* ORKTimedWalkResult.m in Sources */,
				106FF29F1B663FCE004EACF2 /* ORKHolePegTestPlaceStep.m in Sources */,
				FFAE71411DAEC66200AE82B4 /* ORKFootnoteLabel.m in Sources */,
				86C40C941A8D7C5C00081FAC /* ORKAudioRecorder.m in Sources */,
				FF5E3CCC1D23444400ECE4B7 /* ORKPageStepViewController.m in Sources */,
				86C40C581A8D7C5C00081FAC /* ORKTappingIntervalStepViewController.m in Sources */,
				BA0AA6971EAEC0B600671ACE /* ORKStroopStep.m in Sources */,
				86C40E0E1A8D7C5C00081FAC /* ORKConsentReviewStepViewController.m in Sources */,
				BF9155A01BDE8D7E007FA459 /* ORKReviewStepViewController.m in Sources */,
				86C40E261A8D7C5C00081FAC /* ORKEAGLMoviePlayerView.m in Sources */,
				86C40CC21A8D7C5C00081FAC /* ORKCompletionStep.m in Sources */,
				86C40C301A8D7C5C00081FAC /* ORKFitnessStep.m in Sources */,
				86C40C501A8D7C5C00081FAC /* ORKTappingContentView.m in Sources */,
				24A4DA191B8D13FE009C797A /* ORKPasscodeStepViewController.m in Sources */,
				BF9155A81BDE8DA9007FA459 /* ORKWaitStep.m in Sources */,
				86C40CEC1A8D7C5C00081FAC /* ORKAnswerTextField.m in Sources */,
				86C40C441A8D7C5C00081FAC /* ORKSpatialSpanMemoryStep.m in Sources */,
				BCB080A11B83EFB900A3F400 /* ORKStepNavigationRule.swift in Sources */,
				24898B0E1B7186C000B0E7E7 /* ORKScaleRangeImageView.m in Sources */,
				86C40DD81A8D7C5C00081FAC /* ORKUnitLabel.m in Sources */,
				86C40D361A8D7C5C00081FAC /* ORKHelpers.m in Sources */,
				86C40C181A8D7C5C00081FAC /* ORKAudioContentView.m in Sources */,
				86C40C8E1A8D7C5C00081FAC /* ORKActiveStepViewController.m in Sources */,
				10864CA51B27146B000F4158 /* ORKPSATKeyboardView.m in Sources */,
				86C40CE61A8D7C5C00081FAC /* ORKAnswerFormat.m in Sources */,
				FF5424531DF1513B00A86918 /* ORKHealthAnswerFormat.swift in Sources */,
				25ECC0961AFBD68300F3D63B /* ORKReactionTimeStep.m in Sources */,
				BC13CE3A1B0660220044153C /* ORKNavigableOrderedTask.m in Sources */,
				BA0AA6991EAEC0B600671ACE /* ORKStroopStepViewController.m in Sources */,
				B11C54A11A9EF4A700265E61 /* ORKConsentSharingStepViewController.m in Sources */,
				86C40DA81A8D7C5C00081FAC /* ORKSurveyAnswerCellForImageSelection.m in Sources */,
				86C40CCE1A8D7C5C00081FAC /* ORKImageSelectionView.m in Sources */,
				86C40D461A8D7C5C00081FAC /* ORKInstructionStepViewController.m in Sources */,
				FF919A331E81AC26005C2A1E /* ORKToneAudiometryResult.m in Sources */,
				BCB6E6611B7D534C000D5B34 /* ORKLineGraphChartView.m in Sources */,
				86C40C7C1A8D7C5C00081FAC /* ORKAccelerometerRecorder.m in Sources */,
				781D54111DF886AB00223305 /* ORKTrailmakingContentView.m in Sources */,
				FF919A501E81BD05005C2A1E /* ORKTrailmakingResult.m in Sources */,
				FF5051F11D66908C0065E677 /* ORKNavigablePageStep.m in Sources */,
				86C40C861A8D7C5C00081FAC /* ORKActiveStepTimer.m in Sources */,
				242C9E061BBDFDAC0088B7F4 /* ORKVerificationStep.m in Sources */,
				B11C549B1A9EEF8800265E61 /* ORKConsentSharingStep.m in Sources */,
				FF0CB38B1FD5C4C3002D838C /* ORKWebViewStepResult.m in Sources */,
				86C40DE01A8D7C5C00081FAC /* ORKVerticalContainerView.m in Sources */,
				BCD192EC1B81245500FCC08A /* ORKPieChartTitleTextView.m in Sources */,
				2489F7B41D65214D008DEF20 /* ORKVideoCaptureStepViewController.m in Sources */,
				861D2AF71B843968008C4CD0 /* ORKCompletionStepViewController.m in Sources */,
				BCB6E65F1B7D534C000D5B34 /* ORKGraphChartView.m in Sources */,
				24BC5CEF1BC345D900846B43 /* ORKLoginStep.m in Sources */,
				861D2AE91B840991008C4CD0 /* ORKTimedWalkStep.m in Sources */,
				86C40D661A8D7C5C00081FAC /* ORKQuestionStepViewController.m in Sources */,
				86C40DF41A8D7C5C00081FAC /* ORKConsentReviewController.m in Sources */,
				242C9E121BBE06DE0088B7F4 /* ORKVerificationStepView.m in Sources */,
				2489F7B01D65214D008DEF20 /* ORKVideoCaptureCameraPreviewView.m in Sources */,
				BA0AA6951EAEC0B600671ACE /* ORKStroopContentView.m in Sources */,
				147503BA1AEE807C004B17F3 /* ORKToneAudiometryStep.m in Sources */,
				781D54131DF886AB00223305 /* ORKTrailmakingStep.m in Sources */,
				FA7A9D301B083DD3005A2BEA /* ORKConsentSectionFormatter.m in Sources */,
				86C40D2A1A8D7C5C00081FAC /* ORKFormTextView.m in Sources */,
				242C9E0E1BBE03F90088B7F4 /* ORKVerificationStepViewController.m in Sources */,
				86C40DD41A8D7C5C00081FAC /* ORKTextButton.m in Sources */,
				86C40C981A8D7C5C00081FAC /* ORKDataLogger.m in Sources */,
				86C40D0C1A8D7C5C00081FAC /* ORKCustomStepView.m in Sources */,
				FF919A231E81A56F005C2A1E /* ORKTappingIntervalResult.m in Sources */,
				FF5CA61C1D2C6453001660A3 /* ORKSignatureStep.m in Sources */,
				86C40C1C1A8D7C5C00081FAC /* ORKAudioStep.m in Sources */,
				BCC1CD9B1B7ED64F00D86886 /* ORKYAxisView.m in Sources */,
				FF919A541E81BEB5005C2A1E /* ORKCollectionResult.m in Sources */,
				86C40D581A8D7C5C00081FAC /* ORKOrderedTask.m in Sources */,
				86C40D601A8D7C5C00081FAC /* ORKQuestionStep.m in Sources */,
				86C40E381A8D7C5C00081FAC /* ORKVisualConsentTransitionAnimator.m in Sources */,
				BCB6E64B1B7D531C000D5B34 /* ORKPieChartView.m in Sources */,
				10864C9F1B27146B000F4158 /* ORKPSATStep.m in Sources */,
			);
			runOnlyForDeploymentPostprocessing = 0;
		};
/* End PBXSourcesBuildPhase section */

/* Begin PBXTargetDependency section */
		86CC8EA21AC09332001CCD89 /* PBXTargetDependency */ = {
			isa = PBXTargetDependency;
			target = B183A4731A8535D100C76870 /* ResearchKit */;
			targetProxy = 86CC8EA11AC09332001CCD89 /* PBXContainerItemProxy */;
		};
		B11DF3B11AA10795009E76D2 /* PBXTargetDependency */ = {
			isa = PBXTargetDependency;
			target = B183A4731A8535D100C76870 /* ResearchKit */;
			targetProxy = B11DF3B01AA10795009E76D2 /* PBXContainerItemProxy */;
		};
/* End PBXTargetDependency section */

/* Begin PBXVariantGroup section */
		B1C0F4E11A9BA65F0022C153 /* ResearchKit.strings */ = {
			isa = PBXVariantGroup;
			children = (
				B1C0F4E21A9BA65F0022C153 /* en */,
				B11DF4C21AA10D70009E76D2 /* tr */,
				B14660481AA10DD7002F95C2 /* zh_TW */,
				B1B349E41AA10DED005FAD66 /* zh_HK */,
				B1B349E51AA10DF8005FAD66 /* zh_CN */,
				B1B349E61AA10E02005FAD66 /* vi */,
				B1B349E71AA10E0B005FAD66 /* uk */,
				B1B349E81AA10E12005FAD66 /* th */,
				B1B349E91AA10E27005FAD66 /* sv */,
				B1B349EA1AA10E2E005FAD66 /* sk */,
				B1B349EB1AA10E38005FAD66 /* ru */,
				B1B349EC1AA10E40005FAD66 /* ro */,
				B1B349ED1AA10E47005FAD66 /* pt */,
				B1B349EE1AA10E4F005FAD66 /* pt_PT */,
				B1B349EF1AA10E56005FAD66 /* pl */,
				B1B349F01AA10E5E005FAD66 /* nl */,
				B1B349F11AA10E65005FAD66 /* ms */,
				B1B349F21AA10E6C005FAD66 /* ko */,
				B1B349F31AA10E73005FAD66 /* ja */,
				B1B349F41AA10E79005FAD66 /* it */,
				B1B349F51AA10E80005FAD66 /* id */,
				B1B349F61AA10E89005FAD66 /* hu */,
				B1B349F71AA10E90005FAD66 /* hr */,
				B1B349F81AA10E96005FAD66 /* hi */,
				B1B349F91AA10E9C005FAD66 /* he */,
				B1B349FA1AA10EA2005FAD66 /* fr */,
				B1B349FB1AA10EA8005FAD66 /* fr_CA */,
				B1B349FC1AA10EAE005FAD66 /* fi */,
				B1B349FD1AA10EB4005FAD66 /* es */,
				B1B349FE1AA10EBA005FAD66 /* es_MX */,
				B1B349FF1AA10EC1005FAD66 /* en_GB */,
				B1B34A001AA10EC6005FAD66 /* en_AU */,
				B1B34A011AA10ECB005FAD66 /* el */,
				B1B34A021AA10ED1005FAD66 /* de */,
				B1B34A031AA10ED5005FAD66 /* da */,
				B1B34A041AA10EDA005FAD66 /* cs */,
				B1B34A051AA10EDF005FAD66 /* ca */,
				B1B34A061AA10EE4005FAD66 /* ar */,
				B1B34A061AABBCCDDEEFFAAA /* no */,
			);
			name = ResearchKit.strings;
			sourceTree = "<group>";
		};
/* End PBXVariantGroup section */

/* Begin XCBuildConfiguration section */
		3FFF18691829DB1E00167070 /* Debug */ = {
			isa = XCBuildConfiguration;
			buildSettings = {
				ALWAYS_SEARCH_USER_PATHS = NO;
				CLANG_ANALYZER_LOCALIZABILITY_NONLOCALIZED = YES;
				CLANG_CXX_LIBRARY = "libc++";
				CLANG_ENABLE_MODULES = YES;
				CLANG_ENABLE_OBJC_ARC = YES;
				CLANG_WARN_BLOCK_CAPTURE_AUTORELEASING = YES;
				CLANG_WARN_BOOL_CONVERSION = YES;
				CLANG_WARN_COMMA = YES;
				CLANG_WARN_CONSTANT_CONVERSION = YES;
				CLANG_WARN_DIRECT_OBJC_ISA_USAGE = YES_ERROR;
				CLANG_WARN_EMPTY_BODY = YES;
				CLANG_WARN_ENUM_CONVERSION = YES;
				CLANG_WARN_INFINITE_RECURSION = YES;
				CLANG_WARN_INT_CONVERSION = YES;
				CLANG_WARN_NON_LITERAL_NULL_CONVERSION = YES;
				CLANG_WARN_OBJC_LITERAL_CONVERSION = YES;
				CLANG_WARN_OBJC_ROOT_CLASS = YES_ERROR;
				CLANG_WARN_RANGE_LOOP_ANALYSIS = YES;
				CLANG_WARN_STRICT_PROTOTYPES = YES;
				CLANG_WARN_SUSPICIOUS_MOVE = YES;
				CLANG_WARN_UNREACHABLE_CODE = YES;
				CLANG_WARN__DUPLICATE_METHOD_MATCH = YES;
				COPY_PHASE_STRIP = NO;
				ENABLE_STRICT_OBJC_MSGSEND = YES;
				ENABLE_TESTABILITY = YES;
				GCC_DYNAMIC_NO_PIC = NO;
				GCC_NO_COMMON_BLOCKS = YES;
				GCC_OPTIMIZATION_LEVEL = 0;
				GCC_PREPROCESSOR_DEFINITIONS = (
					"DEBUG=1",
					"$(inherited)",
				);
				GCC_SYMBOLS_PRIVATE_EXTERN = NO;
				GCC_WARN_64_TO_32_BIT_CONVERSION = YES;
				GCC_WARN_ABOUT_RETURN_TYPE = YES_ERROR;
				GCC_WARN_UNDECLARED_SELECTOR = YES;
				GCC_WARN_UNINITIALIZED_AUTOS = YES;
				GCC_WARN_UNUSED_FUNCTION = YES;
				GCC_WARN_UNUSED_VARIABLE = YES;
				IPHONEOS_DEPLOYMENT_TARGET = 8.2;
				ONLY_ACTIVE_ARCH = YES;
				SDKROOT = iphoneos;
				TARGETED_DEVICE_FAMILY = 1;
				TOOLCHAINS = default;
			};
			name = Debug;
		};
		3FFF186A1829DB1E00167070 /* Release */ = {
			isa = XCBuildConfiguration;
			buildSettings = {
				ALWAYS_SEARCH_USER_PATHS = NO;
				CLANG_ANALYZER_LOCALIZABILITY_NONLOCALIZED = YES;
				CLANG_CXX_LIBRARY = "libc++";
				CLANG_ENABLE_MODULES = YES;
				CLANG_ENABLE_OBJC_ARC = YES;
				CLANG_WARN_BLOCK_CAPTURE_AUTORELEASING = YES;
				CLANG_WARN_BOOL_CONVERSION = YES;
				CLANG_WARN_COMMA = YES;
				CLANG_WARN_CONSTANT_CONVERSION = YES;
				CLANG_WARN_DIRECT_OBJC_ISA_USAGE = YES_ERROR;
				CLANG_WARN_EMPTY_BODY = YES;
				CLANG_WARN_ENUM_CONVERSION = YES;
				CLANG_WARN_INFINITE_RECURSION = YES;
				CLANG_WARN_INT_CONVERSION = YES;
				CLANG_WARN_NON_LITERAL_NULL_CONVERSION = YES;
				CLANG_WARN_OBJC_LITERAL_CONVERSION = YES;
				CLANG_WARN_OBJC_ROOT_CLASS = YES_ERROR;
				CLANG_WARN_RANGE_LOOP_ANALYSIS = YES;
				CLANG_WARN_STRICT_PROTOTYPES = YES;
				CLANG_WARN_SUSPICIOUS_MOVE = YES;
				CLANG_WARN_UNREACHABLE_CODE = YES;
				CLANG_WARN__DUPLICATE_METHOD_MATCH = YES;
				COPY_PHASE_STRIP = YES;
				ENABLE_NS_ASSERTIONS = NO;
				ENABLE_STRICT_OBJC_MSGSEND = YES;
				GCC_NO_COMMON_BLOCKS = YES;
				GCC_SYMBOLS_PRIVATE_EXTERN = NO;
				GCC_WARN_64_TO_32_BIT_CONVERSION = YES;
				GCC_WARN_ABOUT_RETURN_TYPE = YES_ERROR;
				GCC_WARN_UNDECLARED_SELECTOR = YES;
				GCC_WARN_UNINITIALIZED_AUTOS = YES;
				GCC_WARN_UNUSED_FUNCTION = YES;
				GCC_WARN_UNUSED_VARIABLE = YES;
				IPHONEOS_DEPLOYMENT_TARGET = 8.2;
				SDKROOT = iphoneos;
				SWIFT_OPTIMIZATION_LEVEL = "-Owholemodule";
				TARGETED_DEVICE_FAMILY = 1;
				TOOLCHAINS = default;
				VALIDATE_PRODUCT = YES;
			};
			name = Release;
		};
		86CC8EA41AC09332001CCD89 /* Debug */ = {
			isa = XCBuildConfiguration;
			buildSettings = {
				ALWAYS_EMBED_SWIFT_STANDARD_LIBRARIES = YES;
				CLANG_CXX_LANGUAGE_STANDARD = "gnu++0x";
				CLANG_WARN_UNREACHABLE_CODE = YES;
				ENABLE_STRICT_OBJC_MSGSEND = YES;
				FRAMEWORK_SEARCH_PATHS = "$(inherited)";
				GCC_C_LANGUAGE_STANDARD = gnu99;
				GCC_PREPROCESSOR_DEFINITIONS = (
					"DEBUG=1",
					"$(inherited)",
				);
				GCC_WARN_UNINITIALIZED_AUTOS = YES_AGGRESSIVE;
				INFOPLIST_FILE = "$(SRCROOT)/ResearchKitTests/Info.plist";
				IPHONEOS_DEPLOYMENT_TARGET = 8.2;
				LD_RUNPATH_SEARCH_PATHS = "$(inherited) @executable_path/Frameworks @loader_path/Frameworks";
				MTL_ENABLE_DEBUG_INFO = YES;
				PRODUCT_BUNDLE_IDENTIFIER = "org.researchkit.$(PRODUCT_NAME:rfc1034identifier)";
				PRODUCT_NAME = "$(TARGET_NAME)";
			};
			name = Debug;
		};
		86CC8EA51AC09332001CCD89 /* Release */ = {
			isa = XCBuildConfiguration;
			buildSettings = {
				ALWAYS_EMBED_SWIFT_STANDARD_LIBRARIES = YES;
				CLANG_CXX_LANGUAGE_STANDARD = "gnu++0x";
				CLANG_WARN_UNREACHABLE_CODE = YES;
				COPY_PHASE_STRIP = NO;
				ENABLE_STRICT_OBJC_MSGSEND = YES;
				FRAMEWORK_SEARCH_PATHS = "$(inherited)";
				GCC_C_LANGUAGE_STANDARD = gnu99;
				GCC_WARN_UNINITIALIZED_AUTOS = YES_AGGRESSIVE;
				INFOPLIST_FILE = "$(SRCROOT)/ResearchKitTests/Info.plist";
				IPHONEOS_DEPLOYMENT_TARGET = 8.2;
				LD_RUNPATH_SEARCH_PATHS = "$(inherited) @executable_path/Frameworks @loader_path/Frameworks";
				MTL_ENABLE_DEBUG_INFO = NO;
				PRODUCT_BUNDLE_IDENTIFIER = "org.researchkit.$(PRODUCT_NAME:rfc1034identifier)";
				PRODUCT_NAME = "$(TARGET_NAME)";
			};
			name = Release;
		};
		B183A5931A8535D100C76870 /* Debug */ = {
			isa = XCBuildConfiguration;
			buildSettings = {
				CLANG_ENABLE_MODULES = YES;
				CLANG_WARN_UNREACHABLE_CODE = YES;
				"CODE_SIGN_IDENTITY[sdk=iphoneos*]" = "";
				DEAD_CODE_STRIPPING = YES;
				DEFINES_MODULE = YES;
				DYLIB_COMPATIBILITY_VERSION = 1;
				DYLIB_CURRENT_VERSION = 1;
				DYLIB_INSTALL_NAME_BASE = "@rpath";
				ENABLE_STRICT_OBJC_MSGSEND = YES;
				GCC_PRECOMPILE_PREFIX_HEADER = YES;
				GCC_PREPROCESSOR_DEFINITIONS = (
					"$(inherited)",
					"ORK_LOG_LEVEL_WARNING=1",
				);
				GCC_SYMBOLS_PRIVATE_EXTERN = NO;
				GCC_WARN_UNINITIALIZED_AUTOS = YES_AGGRESSIVE;
				INFOPLIST_FILE = "$(SRCROOT)/ResearchKit/Info.plist";
				INSTALL_PATH = "$(LOCAL_LIBRARY_DIR)/Frameworks";
				IPHONEOS_DEPLOYMENT_TARGET = 9.0;
				LD_RUNPATH_SEARCH_PATHS = "$(inherited) @executable_path/Frameworks @loader_path/Frameworks";
				MODULEMAP_FILE = ResearchKit/ResearchKit.modulemap;
				MTL_ENABLE_DEBUG_INFO = YES;
				PRODUCT_BUNDLE_IDENTIFIER = "org.researchkit.${PRODUCT_NAME:rfc1034identifier}";
				PRODUCT_NAME = ResearchKit;
				SDKROOT = iphoneos;
				SKIP_INSTALL = YES;
				SWIFT_OPTIMIZATION_LEVEL = "-Onone";
				SWIFT_SWIFT3_OBJC_INFERENCE = Default;
				SWIFT_VERSION = 3.0;
				TARGETED_DEVICE_FAMILY = "1,2";
			};
			name = Debug;
		};
		B183A5941A8535D100C76870 /* Release */ = {
			isa = XCBuildConfiguration;
			buildSettings = {
				CLANG_ENABLE_MODULES = YES;
				CLANG_WARN_UNREACHABLE_CODE = YES;
				"CODE_SIGN_IDENTITY[sdk=iphoneos*]" = "";
				DEAD_CODE_STRIPPING = YES;
				DEFINES_MODULE = YES;
				DYLIB_COMPATIBILITY_VERSION = 1;
				DYLIB_CURRENT_VERSION = 1;
				DYLIB_INSTALL_NAME_BASE = "@rpath";
				ENABLE_STRICT_OBJC_MSGSEND = YES;
				GCC_PRECOMPILE_PREFIX_HEADER = YES;
				GCC_PREPROCESSOR_DEFINITIONS = "ORK_LOG_LEVEL_WARNING=1";
				GCC_SYMBOLS_PRIVATE_EXTERN = YES;
				GCC_WARN_UNINITIALIZED_AUTOS = YES_AGGRESSIVE;
				INFOPLIST_FILE = "$(SRCROOT)/ResearchKit/Info.plist";
				INSTALL_PATH = "$(LOCAL_LIBRARY_DIR)/Frameworks";
				IPHONEOS_DEPLOYMENT_TARGET = 9.0;
				LD_RUNPATH_SEARCH_PATHS = "$(inherited) @executable_path/Frameworks @loader_path/Frameworks";
				MODULEMAP_FILE = ResearchKit/ResearchKit.modulemap;
				MTL_ENABLE_DEBUG_INFO = NO;
				PRODUCT_BUNDLE_IDENTIFIER = "org.researchkit.${PRODUCT_NAME:rfc1034identifier}";
				PRODUCT_NAME = ResearchKit;
				SDKROOT = iphoneos;
				SKIP_INSTALL = YES;
				SWIFT_OPTIMIZATION_LEVEL = "-Owholemodule";
				SWIFT_SWIFT3_OBJC_INFERENCE = Default;
				SWIFT_VERSION = 3.0;
				TARGETED_DEVICE_FAMILY = "1,2";
			};
			name = Release;
		};
		B18FF3A51A9FE25700C0C3B0 /* Debug */ = {
			isa = XCBuildConfiguration;
			buildSettings = {
				PRODUCT_NAME = "$(TARGET_NAME)";
			};
			name = Debug;
		};
		B18FF3A61A9FE25700C0C3B0 /* Release */ = {
			isa = XCBuildConfiguration;
			buildSettings = {
				PRODUCT_NAME = "$(TARGET_NAME)";
			};
			name = Release;
		};
/* End XCBuildConfiguration section */

/* Begin XCConfigurationList section */
		3FFF18381829DB1D00167070 /* Build configuration list for PBXProject "ResearchKit" */ = {
			isa = XCConfigurationList;
			buildConfigurations = (
				3FFF18691829DB1E00167070 /* Debug */,
				3FFF186A1829DB1E00167070 /* Release */,
			);
			defaultConfigurationIsVisible = 0;
			defaultConfigurationName = Release;
		};
		86CC8EA31AC09332001CCD89 /* Build configuration list for PBXNativeTarget "ResearchKitTests" */ = {
			isa = XCConfigurationList;
			buildConfigurations = (
				86CC8EA41AC09332001CCD89 /* Debug */,
				86CC8EA51AC09332001CCD89 /* Release */,
			);
			defaultConfigurationIsVisible = 0;
			defaultConfigurationName = Release;
		};
		B183A5921A8535D100C76870 /* Build configuration list for PBXNativeTarget "ResearchKit" */ = {
			isa = XCConfigurationList;
			buildConfigurations = (
				B183A5931A8535D100C76870 /* Debug */,
				B183A5941A8535D100C76870 /* Release */,
			);
			defaultConfigurationIsVisible = 0;
			defaultConfigurationName = Release;
		};
		B18FF3A71A9FE25700C0C3B0 /* Build configuration list for PBXAggregateTarget "docs" */ = {
			isa = XCConfigurationList;
			buildConfigurations = (
				B18FF3A51A9FE25700C0C3B0 /* Debug */,
				B18FF3A61A9FE25700C0C3B0 /* Release */,
			);
			defaultConfigurationIsVisible = 0;
			defaultConfigurationName = Release;
		};
/* End XCConfigurationList section */
	};
	rootObject = 3FFF18351829DB1D00167070 /* Project object */;
}<|MERGE_RESOLUTION|>--- conflicted
+++ resolved
@@ -1260,12 +1260,9 @@
 		FA7A9D321B0843A9005A2BEA /* ORKConsentSignatureFormatter.m */ = {isa = PBXFileReference; fileEncoding = 4; lastKnownFileType = sourcecode.c.objc; path = ORKConsentSignatureFormatter.m; sourceTree = "<group>"; };
 		FA7A9D361B09365F005A2BEA /* ORKConsentSectionFormatterTests.m */ = {isa = PBXFileReference; fileEncoding = 4; lastKnownFileType = sourcecode.c.objc; path = ORKConsentSectionFormatterTests.m; sourceTree = "<group>"; };
 		FA7A9D381B0969A7005A2BEA /* ORKConsentSignatureFormatterTests.m */ = {isa = PBXFileReference; fileEncoding = 4; lastKnownFileType = sourcecode.c.objc; path = ORKConsentSignatureFormatterTests.m; sourceTree = "<group>"; };
-<<<<<<< HEAD
-=======
 		FB30E8571C7D030F0005AD25 /* ORKTextButton_Internal.h */ = {isa = PBXFileReference; lastKnownFileType = sourcecode.c.h; name = ORKTextButton_Internal.h; path = ../../../ResearchKit/ResearchKit/Common/ORKTextButton_Internal.h; sourceTree = "<group>"; };
 		FF0CB3881FD5C4C3002D838C /* ORKWebViewStepResult.h */ = {isa = PBXFileReference; lastKnownFileType = sourcecode.c.h; path = ORKWebViewStepResult.h; sourceTree = "<group>"; };
 		FF0CB3891FD5C4C3002D838C /* ORKWebViewStepResult.m */ = {isa = PBXFileReference; lastKnownFileType = sourcecode.c.objc; path = ORKWebViewStepResult.m; sourceTree = "<group>"; };
->>>>>>> 33609c0f
 		FF154FB21E82EF5E004ED908 /* ORKOrderedTask+ORKPredefinedActiveTask.h */ = {isa = PBXFileReference; fileEncoding = 4; lastKnownFileType = sourcecode.c.h; path = "ORKOrderedTask+ORKPredefinedActiveTask.h"; sourceTree = "<group>"; };
 		FF154FB31E82EF5E004ED908 /* ORKOrderedTask+ORKPredefinedActiveTask.m */ = {isa = PBXFileReference; fileEncoding = 4; lastKnownFileType = sourcecode.c.objc; path = "ORKOrderedTask+ORKPredefinedActiveTask.m"; sourceTree = "<group>"; };
 		FF36A48B1D1A0ACA00DE8470 /* ORKAudioLevelNavigationRule.h */ = {isa = PBXFileReference; fileEncoding = 4; lastKnownFileType = sourcecode.c.h; path = ORKAudioLevelNavigationRule.h; sourceTree = "<group>"; };
