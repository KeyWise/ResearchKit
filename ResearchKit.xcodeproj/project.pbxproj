--- conflicted
+++ resolved
@@ -556,13 +556,10 @@
 		FF36A49C1D1A15FC00DE8470 /* ORKTableStepViewController_Internal.h in Headers */ = {isa = PBXBuildFile; fileRef = FF36A4991D1A15FC00DE8470 /* ORKTableStepViewController_Internal.h */; };
 		FF36A49D1D1A15FC00DE8470 /* ORKTableStepViewController.h in Headers */ = {isa = PBXBuildFile; fileRef = FF36A49A1D1A15FC00DE8470 /* ORKTableStepViewController.h */; settings = {ATTRIBUTES = (Public, ); }; };
 		FF36A49E1D1A15FC00DE8470 /* ORKTableStepViewController.m in Sources */ = {isa = PBXBuildFile; fileRef = FF36A49B1D1A15FC00DE8470 /* ORKTableStepViewController.m */; };
-<<<<<<< HEAD
 		FF5051ED1D668FF80065E677 /* ORKPageStep_Private.h in Headers */ = {isa = PBXBuildFile; fileRef = FF5051EC1D668FF80065E677 /* ORKPageStep_Private.h */; settings = {ATTRIBUTES = (Private, ); }; };
 		FF5051F01D66908C0065E677 /* ORKNavigablePageStep.h in Headers */ = {isa = PBXBuildFile; fileRef = FF5051EE1D66908C0065E677 /* ORKNavigablePageStep.h */; settings = {ATTRIBUTES = (Public, ); }; };
 		FF5051F11D66908C0065E677 /* ORKNavigablePageStep.m in Sources */ = {isa = PBXBuildFile; fileRef = FF5051EF1D66908C0065E677 /* ORKNavigablePageStep.m */; };
-=======
 		FF5424531DF1513B00A86918 /* ORKHealthAnswerFormat.swift in Sources */ = {isa = PBXBuildFile; fileRef = FF5424521DF1513B00A86918 /* ORKHealthAnswerFormat.swift */; };
->>>>>>> 0779f9ca
 		FF5CA6121D2C2670001660A3 /* ORKTableStep.h in Headers */ = {isa = PBXBuildFile; fileRef = FF5CA6101D2C2670001660A3 /* ORKTableStep.h */; settings = {ATTRIBUTES = (Public, ); }; };
 		FF5CA6131D2C2670001660A3 /* ORKTableStep.m in Sources */ = {isa = PBXBuildFile; fileRef = FF5CA6111D2C2670001660A3 /* ORKTableStep.m */; };
 		FF5CA61B1D2C6453001660A3 /* ORKSignatureStep.h in Headers */ = {isa = PBXBuildFile; fileRef = FF5CA6191D2C6453001660A3 /* ORKSignatureStep.h */; settings = {ATTRIBUTES = (Public, ); }; };
@@ -1173,13 +1170,10 @@
 		FF36A4991D1A15FC00DE8470 /* ORKTableStepViewController_Internal.h */ = {isa = PBXFileReference; fileEncoding = 4; lastKnownFileType = sourcecode.c.h; path = ORKTableStepViewController_Internal.h; sourceTree = "<group>"; };
 		FF36A49A1D1A15FC00DE8470 /* ORKTableStepViewController.h */ = {isa = PBXFileReference; fileEncoding = 4; lastKnownFileType = sourcecode.c.h; path = ORKTableStepViewController.h; sourceTree = "<group>"; };
 		FF36A49B1D1A15FC00DE8470 /* ORKTableStepViewController.m */ = {isa = PBXFileReference; fileEncoding = 4; lastKnownFileType = sourcecode.c.objc; path = ORKTableStepViewController.m; sourceTree = "<group>"; };
-<<<<<<< HEAD
 		FF5051EC1D668FF80065E677 /* ORKPageStep_Private.h */ = {isa = PBXFileReference; fileEncoding = 4; lastKnownFileType = sourcecode.c.h; path = ORKPageStep_Private.h; sourceTree = "<group>"; };
 		FF5051EE1D66908C0065E677 /* ORKNavigablePageStep.h */ = {isa = PBXFileReference; fileEncoding = 4; lastKnownFileType = sourcecode.c.h; path = ORKNavigablePageStep.h; sourceTree = "<group>"; };
 		FF5051EF1D66908C0065E677 /* ORKNavigablePageStep.m */ = {isa = PBXFileReference; fileEncoding = 4; lastKnownFileType = sourcecode.c.objc; path = ORKNavigablePageStep.m; sourceTree = "<group>"; };
-=======
 		FF5424521DF1513B00A86918 /* ORKHealthAnswerFormat.swift */ = {isa = PBXFileReference; fileEncoding = 4; lastKnownFileType = sourcecode.swift; path = ORKHealthAnswerFormat.swift; sourceTree = "<group>"; };
->>>>>>> 0779f9ca
 		FF5CA6101D2C2670001660A3 /* ORKTableStep.h */ = {isa = PBXFileReference; fileEncoding = 4; lastKnownFileType = sourcecode.c.h; path = ORKTableStep.h; sourceTree = "<group>"; };
 		FF5CA6111D2C2670001660A3 /* ORKTableStep.m */ = {isa = PBXFileReference; fileEncoding = 4; lastKnownFileType = sourcecode.c.objc; path = ORKTableStep.m; sourceTree = "<group>"; };
 		FF5CA6191D2C6453001660A3 /* ORKSignatureStep.h */ = {isa = PBXFileReference; fileEncoding = 4; lastKnownFileType = sourcecode.c.h; path = ORKSignatureStep.h; sourceTree = "<group>"; };
