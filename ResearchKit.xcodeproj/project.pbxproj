// !$*UTF8*$!
{
	archiveVersion = 1;
	classes = {
	};
	objectVersion = 46;
	objects = {

/* Begin PBXAggregateTarget section */
		B18FF3A41A9FE25700C0C3B0 /* docs */ = {
			isa = PBXAggregateTarget;
			buildConfigurationList = B18FF3A71A9FE25700C0C3B0 /* Build configuration list for PBXAggregateTarget "docs" */;
			buildPhases = (
				B18FF3A81A9FE26300C0C3B0 /* ShellScript */,
			);
			dependencies = (
				B11DF3B11AA10795009E76D2 /* PBXTargetDependency */,
			);
			name = docs;
			productName = docs;
		};
/* End PBXAggregateTarget section */

/* Begin PBXBuildFile section */
		106FF29E1B663FCE004EACF2 /* ORKHolePegTestPlaceStep.h in Headers */ = {isa = PBXBuildFile; fileRef = 106FF29C1B663FCE004EACF2 /* ORKHolePegTestPlaceStep.h */; settings = {ATTRIBUTES = (Private, ); }; };
		106FF29F1B663FCE004EACF2 /* ORKHolePegTestPlaceStep.m in Sources */ = {isa = PBXBuildFile; fileRef = 106FF29D1B663FCE004EACF2 /* ORKHolePegTestPlaceStep.m */; };
		106FF2A21B665B86004EACF2 /* ORKHolePegTestPlaceStepViewController.h in Headers */ = {isa = PBXBuildFile; fileRef = 106FF2A01B665B86004EACF2 /* ORKHolePegTestPlaceStepViewController.h */; settings = {ATTRIBUTES = (Private, ); }; };
		106FF2A31B665B86004EACF2 /* ORKHolePegTestPlaceStepViewController.m in Sources */ = {isa = PBXBuildFile; fileRef = 106FF2A11B665B86004EACF2 /* ORKHolePegTestPlaceStepViewController.m */; };
		106FF2A61B665CF5004EACF2 /* ORKHolePegTestPlaceContentView.h in Headers */ = {isa = PBXBuildFile; fileRef = 106FF2A41B665CF5004EACF2 /* ORKHolePegTestPlaceContentView.h */; };
		106FF2A71B665CF5004EACF2 /* ORKHolePegTestPlaceContentView.m in Sources */ = {isa = PBXBuildFile; fileRef = 106FF2A51B665CF5004EACF2 /* ORKHolePegTestPlaceContentView.m */; };
		106FF2AA1B690FD7004EACF2 /* ORKHolePegTestPlacePegView.h in Headers */ = {isa = PBXBuildFile; fileRef = 106FF2A81B690FD7004EACF2 /* ORKHolePegTestPlacePegView.h */; };
		106FF2AB1B690FD7004EACF2 /* ORKHolePegTestPlacePegView.m in Sources */ = {isa = PBXBuildFile; fileRef = 106FF2A91B690FD7004EACF2 /* ORKHolePegTestPlacePegView.m */; };
		106FF2AE1B6FACA8004EACF2 /* ORKDirectionView.h in Headers */ = {isa = PBXBuildFile; fileRef = 106FF2AC1B6FACA8004EACF2 /* ORKDirectionView.h */; };
		106FF2AF1B6FACA8004EACF2 /* ORKDirectionView.m in Sources */ = {isa = PBXBuildFile; fileRef = 106FF2AD1B6FACA8004EACF2 /* ORKDirectionView.m */; };
		106FF2B41B71F18E004EACF2 /* ORKHolePegTestPlaceHoleView.h in Headers */ = {isa = PBXBuildFile; fileRef = 106FF2B21B71F18E004EACF2 /* ORKHolePegTestPlaceHoleView.h */; };
		106FF2B51B71F18E004EACF2 /* ORKHolePegTestPlaceHoleView.m in Sources */ = {isa = PBXBuildFile; fileRef = 106FF2B31B71F18E004EACF2 /* ORKHolePegTestPlaceHoleView.m */; };
		10FF9AC31B79EF2800ECB5B4 /* ORKHolePegTestRemoveStep.h in Headers */ = {isa = PBXBuildFile; fileRef = 10FF9AC11B79EF2800ECB5B4 /* ORKHolePegTestRemoveStep.h */; settings = {ATTRIBUTES = (Private, ); }; };
		10FF9AC41B79EF2800ECB5B4 /* ORKHolePegTestRemoveStep.m in Sources */ = {isa = PBXBuildFile; fileRef = 10FF9AC21B79EF2800ECB5B4 /* ORKHolePegTestRemoveStep.m */; };
		10FF9ACB1B79F22900ECB5B4 /* ORKHolePegTestRemoveStepViewController.h in Headers */ = {isa = PBXBuildFile; fileRef = 10FF9AC91B79F22900ECB5B4 /* ORKHolePegTestRemoveStepViewController.h */; settings = {ATTRIBUTES = (Private, ); }; };
		10FF9ACC1B79F22900ECB5B4 /* ORKHolePegTestRemoveStepViewController.m in Sources */ = {isa = PBXBuildFile; fileRef = 10FF9ACA1B79F22900ECB5B4 /* ORKHolePegTestRemoveStepViewController.m */; };
		10FF9ACF1B79F5CE00ECB5B4 /* ORKHolePegTestRemoveContentView.h in Headers */ = {isa = PBXBuildFile; fileRef = 10FF9ACD1B79F5CE00ECB5B4 /* ORKHolePegTestRemoveContentView.h */; };
		10FF9AD01B79F5CE00ECB5B4 /* ORKHolePegTestRemoveContentView.m in Sources */ = {isa = PBXBuildFile; fileRef = 10FF9ACE1B79F5CE00ECB5B4 /* ORKHolePegTestRemoveContentView.m */; };
		10FF9AD31B79F5EA00ECB5B4 /* ORKHolePegTestRemovePegView.h in Headers */ = {isa = PBXBuildFile; fileRef = 10FF9AD11B79F5EA00ECB5B4 /* ORKHolePegTestRemovePegView.h */; };
		10FF9AD41B79F5EA00ECB5B4 /* ORKHolePegTestRemovePegView.m in Sources */ = {isa = PBXBuildFile; fileRef = 10FF9AD21B79F5EA00ECB5B4 /* ORKHolePegTestRemovePegView.m */; };
		10FF9AD71B7A045E00ECB5B4 /* ORKSeparatorView.h in Headers */ = {isa = PBXBuildFile; fileRef = 10FF9AD51B7A045E00ECB5B4 /* ORKSeparatorView.h */; };
		10FF9AD81B7A045E00ECB5B4 /* ORKSeparatorView.m in Sources */ = {isa = PBXBuildFile; fileRef = 10FF9AD61B7A045E00ECB5B4 /* ORKSeparatorView.m */; };
		10FF9ADB1B7BA78400ECB5B4 /* ORKOrderedTask_Private.h in Headers */ = {isa = PBXBuildFile; fileRef = 10FF9AD91B7BA78400ECB5B4 /* ORKOrderedTask_Private.h */; settings = {ATTRIBUTES = (Private, ); }; };
		10864C9E1B27146B000F4158 /* ORKPSATStep.h in Headers */ = {isa = PBXBuildFile; fileRef = 10864C961B27146B000F4158 /* ORKPSATStep.h */; settings = {ATTRIBUTES = (Private, ); }; };
		10864C9F1B27146B000F4158 /* ORKPSATStep.m in Sources */ = {isa = PBXBuildFile; fileRef = 10864C971B27146B000F4158 /* ORKPSATStep.m */; };
		10864CA01B27146B000F4158 /* ORKPSATStepViewController.h in Headers */ = {isa = PBXBuildFile; fileRef = 10864C981B27146B000F4158 /* ORKPSATStepViewController.h */; settings = {ATTRIBUTES = (Private, ); }; };
		10864CA11B27146B000F4158 /* ORKPSATStepViewController.m in Sources */ = {isa = PBXBuildFile; fileRef = 10864C991B27146B000F4158 /* ORKPSATStepViewController.m */; };
		10864CA21B27146B000F4158 /* ORKPSATContentView.h in Headers */ = {isa = PBXBuildFile; fileRef = 10864C9A1B27146B000F4158 /* ORKPSATContentView.h */; };
		10864CA31B27146B000F4158 /* ORKPSATContentView.m in Sources */ = {isa = PBXBuildFile; fileRef = 10864C9B1B27146B000F4158 /* ORKPSATContentView.m */; };
		10864CA41B27146B000F4158 /* ORKPSATKeyboardView.h in Headers */ = {isa = PBXBuildFile; fileRef = 10864C9C1B27146B000F4158 /* ORKPSATKeyboardView.h */; };
		10864CA51B27146B000F4158 /* ORKPSATKeyboardView.m in Sources */ = {isa = PBXBuildFile; fileRef = 10864C9D1B27146B000F4158 /* ORKPSATKeyboardView.m */; };
		10BAA2CA1B5FCB4F004FE478 /* ORKProgressView.h in Headers */ = {isa = PBXBuildFile; fileRef = 10BAA2C81B5FCB4F004FE478 /* ORKProgressView.h */; };
		10BAA2CB1B5FCB4F004FE478 /* ORKProgressView.m in Sources */ = {isa = PBXBuildFile; fileRef = 10BAA2C91B5FCB4F004FE478 /* ORKProgressView.m */; };
		147503AF1AEE8071004B17F3 /* ORKAudioGenerator.h in Headers */ = {isa = PBXBuildFile; fileRef = 147503AD1AEE8071004B17F3 /* ORKAudioGenerator.h */; };
		147503B01AEE8071004B17F3 /* ORKAudioGenerator.m in Sources */ = {isa = PBXBuildFile; fileRef = 147503AE1AEE8071004B17F3 /* ORKAudioGenerator.m */; };
		147503B71AEE807C004B17F3 /* ORKToneAudiometryContentView.h in Headers */ = {isa = PBXBuildFile; fileRef = 147503B11AEE807C004B17F3 /* ORKToneAudiometryContentView.h */; };
		147503B81AEE807C004B17F3 /* ORKToneAudiometryContentView.m in Sources */ = {isa = PBXBuildFile; fileRef = 147503B21AEE807C004B17F3 /* ORKToneAudiometryContentView.m */; };
		147503B91AEE807C004B17F3 /* ORKToneAudiometryStep.h in Headers */ = {isa = PBXBuildFile; fileRef = 147503B31AEE807C004B17F3 /* ORKToneAudiometryStep.h */; settings = {ATTRIBUTES = (Private, ); }; };
		147503BA1AEE807C004B17F3 /* ORKToneAudiometryStep.m in Sources */ = {isa = PBXBuildFile; fileRef = 147503B41AEE807C004B17F3 /* ORKToneAudiometryStep.m */; };
		147503BB1AEE807C004B17F3 /* ORKToneAudiometryStepViewController.h in Headers */ = {isa = PBXBuildFile; fileRef = 147503B51AEE807C004B17F3 /* ORKToneAudiometryStepViewController.h */; settings = {ATTRIBUTES = (Private, ); }; };
		147503BC1AEE807C004B17F3 /* ORKToneAudiometryStepViewController.m in Sources */ = {isa = PBXBuildFile; fileRef = 147503B61AEE807C004B17F3 /* ORKToneAudiometryStepViewController.m */; };
<<<<<<< HEAD
		246D15D81BA3438A009C99FC /* ORKEligibilitySelectionView.h in Headers */ = {isa = PBXBuildFile; fileRef = 246D15D61BA3438A009C99FC /* ORKEligibilitySelectionView.h */; settings = {ASSET_TAGS = (); }; };
		246D15D91BA3438A009C99FC /* ORKEligibilitySelectionView.m in Sources */ = {isa = PBXBuildFile; fileRef = 246D15D71BA3438A009C99FC /* ORKEligibilitySelectionView.m */; settings = {ASSET_TAGS = (); }; };
		246D15E21BA4EE49009C99FC /* ORKSurveyAnswerCellForEligibility.h in Headers */ = {isa = PBXBuildFile; fileRef = 246D15E01BA4EE49009C99FC /* ORKSurveyAnswerCellForEligibility.h */; settings = {ASSET_TAGS = (); }; };
		246D15E31BA4EE49009C99FC /* ORKSurveyAnswerCellForEligibility.m in Sources */ = {isa = PBXBuildFile; fileRef = 246D15E11BA4EE49009C99FC /* ORKSurveyAnswerCellForEligibility.m */; settings = {ASSET_TAGS = (); }; };
=======
		241A2E871B94FD8800ED3B39 /* ORKPasscodeStepViewController_Internal.h in Headers */ = {isa = PBXBuildFile; fileRef = 241A2E861B94FD8800ED3B39 /* ORKPasscodeStepViewController_Internal.h */; };
		2433C9E31B9A506F0052D375 /* ORKKeychainWrapper.h in Headers */ = {isa = PBXBuildFile; fileRef = 2433C9E11B9A506F0052D375 /* ORKKeychainWrapper.h */; settings = {ATTRIBUTES = (Public, ); }; };
		2433C9E41B9A506F0052D375 /* ORKKeychainWrapper.m in Sources */ = {isa = PBXBuildFile; fileRef = 2433C9E21B9A506F0052D375 /* ORKKeychainWrapper.m */; settings = {ASSET_TAGS = (); }; };
		2441034F1B966D4C00EEAB0C /* ORKPasscodeViewController.h in Headers */ = {isa = PBXBuildFile; fileRef = 2441034D1B966D4C00EEAB0C /* ORKPasscodeViewController.h */; settings = {ATTRIBUTES = (Public, ); }; };
		244103501B966D4C00EEAB0C /* ORKPasscodeViewController.m in Sources */ = {isa = PBXBuildFile; fileRef = 2441034E1B966D4C00EEAB0C /* ORKPasscodeViewController.m */; };
>>>>>>> a796e6cc
		248604061B4C98760010C8A0 /* ORKAnswerFormatTests.m in Sources */ = {isa = PBXBuildFile; fileRef = 248604051B4C98760010C8A0 /* ORKAnswerFormatTests.m */; };
		24898B0D1B7186C000B0E7E7 /* ORKScaleRangeImageView.h in Headers */ = {isa = PBXBuildFile; fileRef = 24898B0B1B7186C000B0E7E7 /* ORKScaleRangeImageView.h */; };
		24898B0E1B7186C000B0E7E7 /* ORKScaleRangeImageView.m in Sources */ = {isa = PBXBuildFile; fileRef = 24898B0C1B7186C000B0E7E7 /* ORKScaleRangeImageView.m */; };
		24A4DA101B8D0F21009C797A /* ORKPasscodeStepView.h in Headers */ = {isa = PBXBuildFile; fileRef = 24A4DA0E1B8D0F21009C797A /* ORKPasscodeStepView.h */; };
		24A4DA111B8D0F21009C797A /* ORKPasscodeStepView.m in Sources */ = {isa = PBXBuildFile; fileRef = 24A4DA0F1B8D0F21009C797A /* ORKPasscodeStepView.m */; };
		24A4DA141B8D1115009C797A /* ORKPasscodeStep.h in Headers */ = {isa = PBXBuildFile; fileRef = 24A4DA121B8D1115009C797A /* ORKPasscodeStep.h */; settings = {ATTRIBUTES = (Public, ); }; };
		24A4DA151B8D1115009C797A /* ORKPasscodeStep.m in Sources */ = {isa = PBXBuildFile; fileRef = 24A4DA131B8D1115009C797A /* ORKPasscodeStep.m */; };
		24A4DA181B8D13FE009C797A /* ORKPasscodeStepViewController.h in Headers */ = {isa = PBXBuildFile; fileRef = 24A4DA161B8D13FE009C797A /* ORKPasscodeStepViewController.h */; settings = {ATTRIBUTES = (Private, ); }; };
		24A4DA191B8D13FE009C797A /* ORKPasscodeStepViewController.m in Sources */ = {isa = PBXBuildFile; fileRef = 24A4DA171B8D13FE009C797A /* ORKPasscodeStepViewController.m */; };
		250F94041B4C5A6600FA23EB /* ORKTowerOfHanoiStep.h in Headers */ = {isa = PBXBuildFile; fileRef = 250F94021B4C5A6600FA23EB /* ORKTowerOfHanoiStep.h */; };
		250F94051B4C5A6600FA23EB /* ORKTowerOfHanoiStep.m in Sources */ = {isa = PBXBuildFile; fileRef = 250F94031B4C5A6600FA23EB /* ORKTowerOfHanoiStep.m */; };
		250F94081B4C5AA400FA23EB /* ORKTowerOfHanoiStepViewController.h in Headers */ = {isa = PBXBuildFile; fileRef = 250F94061B4C5AA400FA23EB /* ORKTowerOfHanoiStepViewController.h */; };
		250F94091B4C5AA400FA23EB /* ORKTowerOfHanoiStepViewController.m in Sources */ = {isa = PBXBuildFile; fileRef = 250F94071B4C5AA400FA23EB /* ORKTowerOfHanoiStepViewController.m */; };
		257FCE1F1B4D14E50001EF06 /* ORKTowerOfHanoiTowerView.h in Headers */ = {isa = PBXBuildFile; fileRef = 257FCE1D1B4D14E50001EF06 /* ORKTowerOfHanoiTowerView.h */; };
		257FCE201B4D14E50001EF06 /* ORKTowerOfHanoiTowerView.m in Sources */ = {isa = PBXBuildFile; fileRef = 257FCE1E1B4D14E50001EF06 /* ORKTowerOfHanoiTowerView.m */; };
		257FCE231B4D37A80001EF06 /* ORKTowerOfHanoiTower.h in Headers */ = {isa = PBXBuildFile; fileRef = 257FCE211B4D37A80001EF06 /* ORKTowerOfHanoiTower.h */; };
		257FCE241B4D37A80001EF06 /* ORKTowerOfHanoiTower.m in Sources */ = {isa = PBXBuildFile; fileRef = 257FCE221B4D37A80001EF06 /* ORKTowerOfHanoiTower.m */; };
		25ECC0951AFBD68300F3D63B /* ORKReactionTimeStep.h in Headers */ = {isa = PBXBuildFile; fileRef = 25ECC0931AFBD68300F3D63B /* ORKReactionTimeStep.h */; };
		25ECC0961AFBD68300F3D63B /* ORKReactionTimeStep.m in Sources */ = {isa = PBXBuildFile; fileRef = 25ECC0941AFBD68300F3D63B /* ORKReactionTimeStep.m */; };
		25ECC09B1AFBD8B300F3D63B /* ORKReactionTimeViewController.h in Headers */ = {isa = PBXBuildFile; fileRef = 25ECC0991AFBD8B300F3D63B /* ORKReactionTimeViewController.h */; };
		25ECC09C1AFBD8B300F3D63B /* ORKReactionTimeViewController.m in Sources */ = {isa = PBXBuildFile; fileRef = 25ECC09A1AFBD8B300F3D63B /* ORKReactionTimeViewController.m */; };
		25ECC09F1AFBD92D00F3D63B /* ORKReactionTimeContentView.h in Headers */ = {isa = PBXBuildFile; fileRef = 25ECC09D1AFBD92D00F3D63B /* ORKReactionTimeContentView.h */; };
		25ECC0A01AFBD92D00F3D63B /* ORKReactionTimeContentView.m in Sources */ = {isa = PBXBuildFile; fileRef = 25ECC09E1AFBD92D00F3D63B /* ORKReactionTimeContentView.m */; };
		25ECC0A31AFBDD2700F3D63B /* ORKReactionTimeStimulusView.h in Headers */ = {isa = PBXBuildFile; fileRef = 25ECC0A11AFBDD2700F3D63B /* ORKReactionTimeStimulusView.h */; };
		25ECC0A41AFBDD2700F3D63B /* ORKReactionTimeStimulusView.m in Sources */ = {isa = PBXBuildFile; fileRef = 25ECC0A21AFBDD2700F3D63B /* ORKReactionTimeStimulusView.m */; };
		2EBFE11D1AE1B32D00CB8254 /* ORKUIViewAccessibilityTests.m in Sources */ = {isa = PBXBuildFile; fileRef = 2EBFE11C1AE1B32D00CB8254 /* ORKUIViewAccessibilityTests.m */; };
		2EBFE1201AE1B74100CB8254 /* ORKVoiceEngineTests.m in Sources */ = {isa = PBXBuildFile; fileRef = 2EBFE11F1AE1B74100CB8254 /* ORKVoiceEngineTests.m */; };
		6146D0A31B84A91E0068491D /* ORKLineGraphAccessibilityElement.h in Headers */ = {isa = PBXBuildFile; fileRef = 6146D0A11B84A91E0068491D /* ORKLineGraphAccessibilityElement.h */; };
		6146D0A41B84A91E0068491D /* ORKLineGraphAccessibilityElement.m in Sources */ = {isa = PBXBuildFile; fileRef = 6146D0A21B84A91E0068491D /* ORKLineGraphAccessibilityElement.m */; };
		618DA04E1A93D0D600E63AA8 /* ORKAccessibility.h in Headers */ = {isa = PBXBuildFile; fileRef = 618DA0481A93D0D600E63AA8 /* ORKAccessibility.h */; };
		618DA0501A93D0D600E63AA8 /* ORKAccessibilityFunctions.h in Headers */ = {isa = PBXBuildFile; fileRef = 618DA0491A93D0D600E63AA8 /* ORKAccessibilityFunctions.h */; };
		618DA0521A93D0D600E63AA8 /* ORKAccessibilityFunctions.m in Sources */ = {isa = PBXBuildFile; fileRef = 618DA04A1A93D0D600E63AA8 /* ORKAccessibilityFunctions.m */; };
		618DA0541A93D0D600E63AA8 /* UIView+ORKAccessibility.h in Headers */ = {isa = PBXBuildFile; fileRef = 618DA04B1A93D0D600E63AA8 /* UIView+ORKAccessibility.h */; };
		618DA0561A93D0D600E63AA8 /* UIView+ORKAccessibility.m in Sources */ = {isa = PBXBuildFile; fileRef = 618DA04C1A93D0D600E63AA8 /* UIView+ORKAccessibility.m */; };
		861D11A91AA691BB003C98A7 /* ORKScaleSliderView.h in Headers */ = {isa = PBXBuildFile; fileRef = 861D11A71AA691BB003C98A7 /* ORKScaleSliderView.h */; };
		861D11AA1AA691BB003C98A7 /* ORKScaleSliderView.m in Sources */ = {isa = PBXBuildFile; fileRef = 861D11A81AA691BB003C98A7 /* ORKScaleSliderView.m */; };
		861D11AD1AA7951F003C98A7 /* ORKChoiceAnswerFormatHelper.h in Headers */ = {isa = PBXBuildFile; fileRef = 861D11AB1AA7951F003C98A7 /* ORKChoiceAnswerFormatHelper.h */; };
		861D11AE1AA7951F003C98A7 /* ORKChoiceAnswerFormatHelper.m in Sources */ = {isa = PBXBuildFile; fileRef = 861D11AC1AA7951F003C98A7 /* ORKChoiceAnswerFormatHelper.m */; };
		861D11B51AA7D073003C98A7 /* ORKTextChoiceCellGroup.h in Headers */ = {isa = PBXBuildFile; fileRef = 861D11B31AA7D073003C98A7 /* ORKTextChoiceCellGroup.h */; };
		861D11B61AA7D073003C98A7 /* ORKTextChoiceCellGroup.m in Sources */ = {isa = PBXBuildFile; fileRef = 861D11B41AA7D073003C98A7 /* ORKTextChoiceCellGroup.m */; };
		861D2AE81B840991008C4CD0 /* ORKTimedWalkStep.h in Headers */ = {isa = PBXBuildFile; fileRef = 861D2AE61B840991008C4CD0 /* ORKTimedWalkStep.h */; settings = {ATTRIBUTES = (Public, ); }; };
		861D2AE91B840991008C4CD0 /* ORKTimedWalkStep.m in Sources */ = {isa = PBXBuildFile; fileRef = 861D2AE71B840991008C4CD0 /* ORKTimedWalkStep.m */; };
		861D2AEC1B8409B2008C4CD0 /* ORKTimedWalkStepViewController.h in Headers */ = {isa = PBXBuildFile; fileRef = 861D2AEA1B8409B2008C4CD0 /* ORKTimedWalkStepViewController.h */; settings = {ATTRIBUTES = (Private, ); }; };
		861D2AED1B8409B2008C4CD0 /* ORKTimedWalkStepViewController.m in Sources */ = {isa = PBXBuildFile; fileRef = 861D2AEB1B8409B2008C4CD0 /* ORKTimedWalkStepViewController.m */; };
		861D2AF01B8409D9008C4CD0 /* ORKTimedWalkContentView.h in Headers */ = {isa = PBXBuildFile; fileRef = 861D2AEE1B8409D9008C4CD0 /* ORKTimedWalkContentView.h */; };
		861D2AF11B8409D9008C4CD0 /* ORKTimedWalkContentView.m in Sources */ = {isa = PBXBuildFile; fileRef = 861D2AEF1B8409D9008C4CD0 /* ORKTimedWalkContentView.m */; };
		861D2AF71B843968008C4CD0 /* ORKCompletionStepViewController.m in Sources */ = {isa = PBXBuildFile; fileRef = 86C40B551A8D7C5B00081FAC /* ORKCompletionStepViewController.m */; };
		865EA1621AB8DF750037C68E /* ORKDateTimePicker.h in Headers */ = {isa = PBXBuildFile; fileRef = 865EA1601AB8DF750037C68E /* ORKDateTimePicker.h */; };
		865EA1631AB8DF750037C68E /* ORKDateTimePicker.m in Sources */ = {isa = PBXBuildFile; fileRef = 865EA1611AB8DF750037C68E /* ORKDateTimePicker.m */; };
		865EA1681ABA1AA10037C68E /* ORKPicker.h in Headers */ = {isa = PBXBuildFile; fileRef = 865EA1661ABA1AA10037C68E /* ORKPicker.h */; };
		865EA1691ABA1AA10037C68E /* ORKPicker.m in Sources */ = {isa = PBXBuildFile; fileRef = 865EA1671ABA1AA10037C68E /* ORKPicker.m */; };
		865EA16C1ABA1BE20037C68E /* ORKSurveyAnswerCellForPicker.h in Headers */ = {isa = PBXBuildFile; fileRef = 865EA16A1ABA1BE20037C68E /* ORKSurveyAnswerCellForPicker.h */; };
		865EA16D1ABA1BE20037C68E /* ORKSurveyAnswerCellForPicker.m in Sources */ = {isa = PBXBuildFile; fileRef = 865EA16B1ABA1BE20037C68E /* ORKSurveyAnswerCellForPicker.m */; };
		866F86011A96CBF3007B282C /* ORKSurveyAnswerCell.m in Sources */ = {isa = PBXBuildFile; fileRef = 866F86001A96CBF3007B282C /* ORKSurveyAnswerCell.m */; };
		86AD910A1AB7AD1E00361FEB /* ORKNavigationContainerView.h in Headers */ = {isa = PBXBuildFile; fileRef = 86AD91081AB7AD1E00361FEB /* ORKNavigationContainerView.h */; };
		86AD910B1AB7AD1E00361FEB /* ORKNavigationContainerView.m in Sources */ = {isa = PBXBuildFile; fileRef = 86AD91091AB7AD1E00361FEB /* ORKNavigationContainerView.m */; };
		86AD910D1AB7AE4100361FEB /* ORKNavigationContainerView_Internal.h in Headers */ = {isa = PBXBuildFile; fileRef = 86AD910C1AB7AE4100361FEB /* ORKNavigationContainerView_Internal.h */; };
		86AD91101AB7B8A600361FEB /* ORKActiveStepView.h in Headers */ = {isa = PBXBuildFile; fileRef = 86AD910E1AB7B8A600361FEB /* ORKActiveStepView.h */; };
		86AD91111AB7B8A600361FEB /* ORKActiveStepView.m in Sources */ = {isa = PBXBuildFile; fileRef = 86AD910F1AB7B8A600361FEB /* ORKActiveStepView.m */; };
		86AD91141AB7B97E00361FEB /* ORKQuestionStepView.h in Headers */ = {isa = PBXBuildFile; fileRef = 86AD91121AB7B97E00361FEB /* ORKQuestionStepView.h */; };
		86AD91151AB7B97E00361FEB /* ORKQuestionStepView.m in Sources */ = {isa = PBXBuildFile; fileRef = 86AD91131AB7B97E00361FEB /* ORKQuestionStepView.m */; };
		86B781BB1AA668ED00688151 /* ORKTimeIntervalPicker.h in Headers */ = {isa = PBXBuildFile; fileRef = 86B781B71AA668ED00688151 /* ORKTimeIntervalPicker.h */; };
		86B781BC1AA668ED00688151 /* ORKTimeIntervalPicker.m in Sources */ = {isa = PBXBuildFile; fileRef = 86B781B81AA668ED00688151 /* ORKTimeIntervalPicker.m */; };
		86B781BD1AA668ED00688151 /* ORKValuePicker.h in Headers */ = {isa = PBXBuildFile; fileRef = 86B781B91AA668ED00688151 /* ORKValuePicker.h */; };
		86B781BE1AA668ED00688151 /* ORKValuePicker.m in Sources */ = {isa = PBXBuildFile; fileRef = 86B781BA1AA668ED00688151 /* ORKValuePicker.m */; };
		86B89ABB1AB3BECC001626A4 /* ORKStepHeaderView.h in Headers */ = {isa = PBXBuildFile; fileRef = 86B89AB91AB3BECC001626A4 /* ORKStepHeaderView.h */; };
		86B89ABC1AB3BECC001626A4 /* ORKStepHeaderView.m in Sources */ = {isa = PBXBuildFile; fileRef = 86B89ABA1AB3BECC001626A4 /* ORKStepHeaderView.m */; };
		86B89ABE1AB3BFDB001626A4 /* ORKStepHeaderView_Internal.h in Headers */ = {isa = PBXBuildFile; fileRef = 86B89ABD1AB3BFDB001626A4 /* ORKStepHeaderView_Internal.h */; };
		86C40C121A8D7C5C00081FAC /* ORKActiveStepQuantityView.h in Headers */ = {isa = PBXBuildFile; fileRef = 86C40AFA1A8D7C5B00081FAC /* ORKActiveStepQuantityView.h */; };
		86C40C141A8D7C5C00081FAC /* ORKActiveStepQuantityView.m in Sources */ = {isa = PBXBuildFile; fileRef = 86C40AFB1A8D7C5B00081FAC /* ORKActiveStepQuantityView.m */; };
		86C40C161A8D7C5C00081FAC /* ORKAudioContentView.h in Headers */ = {isa = PBXBuildFile; fileRef = 86C40AFC1A8D7C5B00081FAC /* ORKAudioContentView.h */; };
		86C40C181A8D7C5C00081FAC /* ORKAudioContentView.m in Sources */ = {isa = PBXBuildFile; fileRef = 86C40AFD1A8D7C5B00081FAC /* ORKAudioContentView.m */; };
		86C40C1A1A8D7C5C00081FAC /* ORKAudioStep.h in Headers */ = {isa = PBXBuildFile; fileRef = 86C40AFE1A8D7C5B00081FAC /* ORKAudioStep.h */; settings = {ATTRIBUTES = (Private, ); }; };
		86C40C1C1A8D7C5C00081FAC /* ORKAudioStep.m in Sources */ = {isa = PBXBuildFile; fileRef = 86C40AFF1A8D7C5B00081FAC /* ORKAudioStep.m */; };
		86C40C1E1A8D7C5C00081FAC /* ORKAudioStepViewController.h in Headers */ = {isa = PBXBuildFile; fileRef = 86C40B001A8D7C5B00081FAC /* ORKAudioStepViewController.h */; settings = {ATTRIBUTES = (Private, ); }; };
		86C40C201A8D7C5C00081FAC /* ORKAudioStepViewController.m in Sources */ = {isa = PBXBuildFile; fileRef = 86C40B011A8D7C5B00081FAC /* ORKAudioStepViewController.m */; };
		86C40C221A8D7C5C00081FAC /* ORKCountdownStep.h in Headers */ = {isa = PBXBuildFile; fileRef = 86C40B021A8D7C5B00081FAC /* ORKCountdownStep.h */; settings = {ATTRIBUTES = (Private, ); }; };
		86C40C241A8D7C5C00081FAC /* ORKCountdownStep.m in Sources */ = {isa = PBXBuildFile; fileRef = 86C40B031A8D7C5B00081FAC /* ORKCountdownStep.m */; };
		86C40C261A8D7C5C00081FAC /* ORKCountdownStepViewController.h in Headers */ = {isa = PBXBuildFile; fileRef = 86C40B041A8D7C5B00081FAC /* ORKCountdownStepViewController.h */; settings = {ATTRIBUTES = (Private, ); }; };
		86C40C281A8D7C5C00081FAC /* ORKCountdownStepViewController.m in Sources */ = {isa = PBXBuildFile; fileRef = 86C40B051A8D7C5B00081FAC /* ORKCountdownStepViewController.m */; };
		86C40C2A1A8D7C5C00081FAC /* ORKFitnessContentView.h in Headers */ = {isa = PBXBuildFile; fileRef = 86C40B061A8D7C5B00081FAC /* ORKFitnessContentView.h */; };
		86C40C2C1A8D7C5C00081FAC /* ORKFitnessContentView.m in Sources */ = {isa = PBXBuildFile; fileRef = 86C40B071A8D7C5B00081FAC /* ORKFitnessContentView.m */; };
		86C40C2E1A8D7C5C00081FAC /* ORKFitnessStep.h in Headers */ = {isa = PBXBuildFile; fileRef = 86C40B081A8D7C5B00081FAC /* ORKFitnessStep.h */; settings = {ATTRIBUTES = (Private, ); }; };
		86C40C301A8D7C5C00081FAC /* ORKFitnessStep.m in Sources */ = {isa = PBXBuildFile; fileRef = 86C40B091A8D7C5B00081FAC /* ORKFitnessStep.m */; };
		86C40C321A8D7C5C00081FAC /* ORKFitnessStepViewController.h in Headers */ = {isa = PBXBuildFile; fileRef = 86C40B0A1A8D7C5B00081FAC /* ORKFitnessStepViewController.h */; settings = {ATTRIBUTES = (Private, ); }; };
		86C40C341A8D7C5C00081FAC /* ORKFitnessStepViewController.m in Sources */ = {isa = PBXBuildFile; fileRef = 86C40B0B1A8D7C5B00081FAC /* ORKFitnessStepViewController.m */; };
		86C40C361A8D7C5C00081FAC /* ORKSpatialSpanGame.h in Headers */ = {isa = PBXBuildFile; fileRef = 86C40B0C1A8D7C5B00081FAC /* ORKSpatialSpanGame.h */; };
		86C40C381A8D7C5C00081FAC /* ORKSpatialSpanGame.m in Sources */ = {isa = PBXBuildFile; fileRef = 86C40B0D1A8D7C5B00081FAC /* ORKSpatialSpanGame.m */; };
		86C40C3A1A8D7C5C00081FAC /* ORKSpatialSpanGameState.h in Headers */ = {isa = PBXBuildFile; fileRef = 86C40B0E1A8D7C5B00081FAC /* ORKSpatialSpanGameState.h */; };
		86C40C3C1A8D7C5C00081FAC /* ORKSpatialSpanGameState.m in Sources */ = {isa = PBXBuildFile; fileRef = 86C40B0F1A8D7C5B00081FAC /* ORKSpatialSpanGameState.m */; };
		86C40C3E1A8D7C5C00081FAC /* ORKSpatialSpanMemoryContentView.h in Headers */ = {isa = PBXBuildFile; fileRef = 86C40B101A8D7C5B00081FAC /* ORKSpatialSpanMemoryContentView.h */; };
		86C40C401A8D7C5C00081FAC /* ORKSpatialSpanMemoryContentView.m in Sources */ = {isa = PBXBuildFile; fileRef = 86C40B111A8D7C5B00081FAC /* ORKSpatialSpanMemoryContentView.m */; };
		86C40C421A8D7C5C00081FAC /* ORKSpatialSpanMemoryStep.h in Headers */ = {isa = PBXBuildFile; fileRef = 86C40B121A8D7C5B00081FAC /* ORKSpatialSpanMemoryStep.h */; settings = {ATTRIBUTES = (Private, ); }; };
		86C40C441A8D7C5C00081FAC /* ORKSpatialSpanMemoryStep.m in Sources */ = {isa = PBXBuildFile; fileRef = 86C40B131A8D7C5B00081FAC /* ORKSpatialSpanMemoryStep.m */; };
		86C40C461A8D7C5C00081FAC /* ORKSpatialSpanMemoryStepViewController.h in Headers */ = {isa = PBXBuildFile; fileRef = 86C40B141A8D7C5B00081FAC /* ORKSpatialSpanMemoryStepViewController.h */; settings = {ATTRIBUTES = (Private, ); }; };
		86C40C481A8D7C5C00081FAC /* ORKSpatialSpanMemoryStepViewController.m in Sources */ = {isa = PBXBuildFile; fileRef = 86C40B151A8D7C5B00081FAC /* ORKSpatialSpanMemoryStepViewController.m */; };
		86C40C4A1A8D7C5C00081FAC /* ORKSpatialSpanTargetView.h in Headers */ = {isa = PBXBuildFile; fileRef = 86C40B161A8D7C5B00081FAC /* ORKSpatialSpanTargetView.h */; };
		86C40C4C1A8D7C5C00081FAC /* ORKSpatialSpanTargetView.m in Sources */ = {isa = PBXBuildFile; fileRef = 86C40B171A8D7C5B00081FAC /* ORKSpatialSpanTargetView.m */; };
		86C40C4E1A8D7C5C00081FAC /* ORKTappingContentView.h in Headers */ = {isa = PBXBuildFile; fileRef = 86C40B181A8D7C5B00081FAC /* ORKTappingContentView.h */; };
		86C40C501A8D7C5C00081FAC /* ORKTappingContentView.m in Sources */ = {isa = PBXBuildFile; fileRef = 86C40B191A8D7C5B00081FAC /* ORKTappingContentView.m */; };
		86C40C521A8D7C5C00081FAC /* ORKTappingIntervalStep.h in Headers */ = {isa = PBXBuildFile; fileRef = 86C40B1A1A8D7C5B00081FAC /* ORKTappingIntervalStep.h */; settings = {ATTRIBUTES = (Private, ); }; };
		86C40C541A8D7C5C00081FAC /* ORKTappingIntervalStep.m in Sources */ = {isa = PBXBuildFile; fileRef = 86C40B1B1A8D7C5B00081FAC /* ORKTappingIntervalStep.m */; };
		86C40C561A8D7C5C00081FAC /* ORKTappingIntervalStepViewController.h in Headers */ = {isa = PBXBuildFile; fileRef = 86C40B1C1A8D7C5B00081FAC /* ORKTappingIntervalStepViewController.h */; settings = {ATTRIBUTES = (Private, ); }; };
		86C40C581A8D7C5C00081FAC /* ORKTappingIntervalStepViewController.m in Sources */ = {isa = PBXBuildFile; fileRef = 86C40B1D1A8D7C5B00081FAC /* ORKTappingIntervalStepViewController.m */; };
		86C40C5A1A8D7C5C00081FAC /* ORKWalkingTaskStep.h in Headers */ = {isa = PBXBuildFile; fileRef = 86C40B1E1A8D7C5B00081FAC /* ORKWalkingTaskStep.h */; settings = {ATTRIBUTES = (Private, ); }; };
		86C40C5C1A8D7C5C00081FAC /* ORKWalkingTaskStep.m in Sources */ = {isa = PBXBuildFile; fileRef = 86C40B1F1A8D7C5B00081FAC /* ORKWalkingTaskStep.m */; };
		86C40C5E1A8D7C5C00081FAC /* ORKWalkingTaskStepViewController.h in Headers */ = {isa = PBXBuildFile; fileRef = 86C40B201A8D7C5B00081FAC /* ORKWalkingTaskStepViewController.h */; settings = {ATTRIBUTES = (Private, ); }; };
		86C40C601A8D7C5C00081FAC /* ORKWalkingTaskStepViewController.m in Sources */ = {isa = PBXBuildFile; fileRef = 86C40B211A8D7C5B00081FAC /* ORKWalkingTaskStepViewController.m */; };
		86C40C621A8D7C5C00081FAC /* CLLocation+ORKJSONDictionary.h in Headers */ = {isa = PBXBuildFile; fileRef = 86C40B221A8D7C5B00081FAC /* CLLocation+ORKJSONDictionary.h */; };
		86C40C641A8D7C5C00081FAC /* CLLocation+ORKJSONDictionary.m in Sources */ = {isa = PBXBuildFile; fileRef = 86C40B231A8D7C5B00081FAC /* CLLocation+ORKJSONDictionary.m */; };
		86C40C661A8D7C5C00081FAC /* CMAccelerometerData+ORKJSONDictionary.h in Headers */ = {isa = PBXBuildFile; fileRef = 86C40B241A8D7C5B00081FAC /* CMAccelerometerData+ORKJSONDictionary.h */; };
		86C40C681A8D7C5C00081FAC /* CMAccelerometerData+ORKJSONDictionary.m in Sources */ = {isa = PBXBuildFile; fileRef = 86C40B251A8D7C5B00081FAC /* CMAccelerometerData+ORKJSONDictionary.m */; };
		86C40C6A1A8D7C5C00081FAC /* CMDeviceMotion+ORKJSONDictionary.h in Headers */ = {isa = PBXBuildFile; fileRef = 86C40B261A8D7C5B00081FAC /* CMDeviceMotion+ORKJSONDictionary.h */; };
		86C40C6C1A8D7C5C00081FAC /* CMDeviceMotion+ORKJSONDictionary.m in Sources */ = {isa = PBXBuildFile; fileRef = 86C40B271A8D7C5B00081FAC /* CMDeviceMotion+ORKJSONDictionary.m */; };
		86C40C6E1A8D7C5C00081FAC /* CMMotionActivity+ORKJSONDictionary.h in Headers */ = {isa = PBXBuildFile; fileRef = 86C40B281A8D7C5B00081FAC /* CMMotionActivity+ORKJSONDictionary.h */; };
		86C40C701A8D7C5C00081FAC /* CMMotionActivity+ORKJSONDictionary.m in Sources */ = {isa = PBXBuildFile; fileRef = 86C40B291A8D7C5B00081FAC /* CMMotionActivity+ORKJSONDictionary.m */; };
		86C40C721A8D7C5C00081FAC /* CMPedometerData+ORKJSONDictionary.h in Headers */ = {isa = PBXBuildFile; fileRef = 86C40B2A1A8D7C5B00081FAC /* CMPedometerData+ORKJSONDictionary.h */; };
		86C40C741A8D7C5C00081FAC /* CMPedometerData+ORKJSONDictionary.m in Sources */ = {isa = PBXBuildFile; fileRef = 86C40B2B1A8D7C5B00081FAC /* CMPedometerData+ORKJSONDictionary.m */; };
		86C40C761A8D7C5C00081FAC /* HKSample+ORKJSONDictionary.h in Headers */ = {isa = PBXBuildFile; fileRef = 86C40B2C1A8D7C5B00081FAC /* HKSample+ORKJSONDictionary.h */; };
		86C40C781A8D7C5C00081FAC /* HKSample+ORKJSONDictionary.m in Sources */ = {isa = PBXBuildFile; fileRef = 86C40B2D1A8D7C5B00081FAC /* HKSample+ORKJSONDictionary.m */; };
		86C40C7A1A8D7C5C00081FAC /* ORKAccelerometerRecorder.h in Headers */ = {isa = PBXBuildFile; fileRef = 86C40B2E1A8D7C5B00081FAC /* ORKAccelerometerRecorder.h */; };
		86C40C7C1A8D7C5C00081FAC /* ORKAccelerometerRecorder.m in Sources */ = {isa = PBXBuildFile; fileRef = 86C40B2F1A8D7C5B00081FAC /* ORKAccelerometerRecorder.m */; };
		86C40C7E1A8D7C5C00081FAC /* ORKActiveStep.h in Headers */ = {isa = PBXBuildFile; fileRef = 86C40B301A8D7C5B00081FAC /* ORKActiveStep.h */; settings = {ATTRIBUTES = (Public, ); }; };
		86C40C801A8D7C5C00081FAC /* ORKActiveStep.m in Sources */ = {isa = PBXBuildFile; fileRef = 86C40B311A8D7C5B00081FAC /* ORKActiveStep.m */; };
		86C40C821A8D7C5C00081FAC /* ORKActiveStep_Internal.h in Headers */ = {isa = PBXBuildFile; fileRef = 86C40B321A8D7C5B00081FAC /* ORKActiveStep_Internal.h */; };
		86C40C841A8D7C5C00081FAC /* ORKActiveStepTimer.h in Headers */ = {isa = PBXBuildFile; fileRef = 86C40B331A8D7C5B00081FAC /* ORKActiveStepTimer.h */; };
		86C40C861A8D7C5C00081FAC /* ORKActiveStepTimer.m in Sources */ = {isa = PBXBuildFile; fileRef = 86C40B341A8D7C5B00081FAC /* ORKActiveStepTimer.m */; };
		86C40C881A8D7C5C00081FAC /* ORKActiveStepTimerView.h in Headers */ = {isa = PBXBuildFile; fileRef = 86C40B351A8D7C5B00081FAC /* ORKActiveStepTimerView.h */; };
		86C40C8A1A8D7C5C00081FAC /* ORKActiveStepTimerView.m in Sources */ = {isa = PBXBuildFile; fileRef = 86C40B361A8D7C5B00081FAC /* ORKActiveStepTimerView.m */; };
		86C40C8C1A8D7C5C00081FAC /* ORKActiveStepViewController.h in Headers */ = {isa = PBXBuildFile; fileRef = 86C40B371A8D7C5B00081FAC /* ORKActiveStepViewController.h */; settings = {ATTRIBUTES = (Public, ); }; };
		86C40C8E1A8D7C5C00081FAC /* ORKActiveStepViewController.m in Sources */ = {isa = PBXBuildFile; fileRef = 86C40B381A8D7C5B00081FAC /* ORKActiveStepViewController.m */; };
		86C40C901A8D7C5C00081FAC /* ORKActiveStepViewController_Internal.h in Headers */ = {isa = PBXBuildFile; fileRef = 86C40B391A8D7C5B00081FAC /* ORKActiveStepViewController_Internal.h */; };
		86C40C921A8D7C5C00081FAC /* ORKAudioRecorder.h in Headers */ = {isa = PBXBuildFile; fileRef = 86C40B3A1A8D7C5B00081FAC /* ORKAudioRecorder.h */; };
		86C40C941A8D7C5C00081FAC /* ORKAudioRecorder.m in Sources */ = {isa = PBXBuildFile; fileRef = 86C40B3B1A8D7C5B00081FAC /* ORKAudioRecorder.m */; };
		86C40C961A8D7C5C00081FAC /* ORKDataLogger.h in Headers */ = {isa = PBXBuildFile; fileRef = 86C40B3C1A8D7C5B00081FAC /* ORKDataLogger.h */; settings = {ATTRIBUTES = (Private, ); }; };
		86C40C981A8D7C5C00081FAC /* ORKDataLogger.m in Sources */ = {isa = PBXBuildFile; fileRef = 86C40B3D1A8D7C5B00081FAC /* ORKDataLogger.m */; };
		86C40C9A1A8D7C5C00081FAC /* ORKDataLogger_Private.h in Headers */ = {isa = PBXBuildFile; fileRef = 86C40B3E1A8D7C5B00081FAC /* ORKDataLogger_Private.h */; };
		86C40C9C1A8D7C5C00081FAC /* ORKDeviceMotionRecorder.h in Headers */ = {isa = PBXBuildFile; fileRef = 86C40B3F1A8D7C5B00081FAC /* ORKDeviceMotionRecorder.h */; };
		86C40C9E1A8D7C5C00081FAC /* ORKDeviceMotionRecorder.m in Sources */ = {isa = PBXBuildFile; fileRef = 86C40B401A8D7C5B00081FAC /* ORKDeviceMotionRecorder.m */; };
		86C40CA01A8D7C5C00081FAC /* ORKHealthQuantityTypeRecorder.h in Headers */ = {isa = PBXBuildFile; fileRef = 86C40B411A8D7C5B00081FAC /* ORKHealthQuantityTypeRecorder.h */; };
		86C40CA21A8D7C5C00081FAC /* ORKHealthQuantityTypeRecorder.m in Sources */ = {isa = PBXBuildFile; fileRef = 86C40B421A8D7C5B00081FAC /* ORKHealthQuantityTypeRecorder.m */; };
		86C40CA41A8D7C5C00081FAC /* ORKLocationRecorder.h in Headers */ = {isa = PBXBuildFile; fileRef = 86C40B431A8D7C5B00081FAC /* ORKLocationRecorder.h */; };
		86C40CA61A8D7C5C00081FAC /* ORKLocationRecorder.m in Sources */ = {isa = PBXBuildFile; fileRef = 86C40B441A8D7C5B00081FAC /* ORKLocationRecorder.m */; };
		86C40CA81A8D7C5C00081FAC /* ORKPedometerRecorder.h in Headers */ = {isa = PBXBuildFile; fileRef = 86C40B451A8D7C5B00081FAC /* ORKPedometerRecorder.h */; };
		86C40CAA1A8D7C5C00081FAC /* ORKPedometerRecorder.m in Sources */ = {isa = PBXBuildFile; fileRef = 86C40B461A8D7C5B00081FAC /* ORKPedometerRecorder.m */; };
		86C40CAC1A8D7C5C00081FAC /* ORKRecorder.h in Headers */ = {isa = PBXBuildFile; fileRef = 86C40B471A8D7C5B00081FAC /* ORKRecorder.h */; settings = {ATTRIBUTES = (Public, ); }; };
		86C40CAE1A8D7C5C00081FAC /* ORKRecorder.m in Sources */ = {isa = PBXBuildFile; fileRef = 86C40B481A8D7C5B00081FAC /* ORKRecorder.m */; };
		86C40CB01A8D7C5C00081FAC /* ORKRecorder_Internal.h in Headers */ = {isa = PBXBuildFile; fileRef = 86C40B491A8D7C5B00081FAC /* ORKRecorder_Internal.h */; };
		86C40CB21A8D7C5C00081FAC /* ORKRecorder_Private.h in Headers */ = {isa = PBXBuildFile; fileRef = 86C40B4A1A8D7C5B00081FAC /* ORKRecorder_Private.h */; settings = {ATTRIBUTES = (Private, ); }; };
		86C40CB41A8D7C5C00081FAC /* ORKTouchRecorder.h in Headers */ = {isa = PBXBuildFile; fileRef = 86C40B4B1A8D7C5B00081FAC /* ORKTouchRecorder.h */; };
		86C40CB61A8D7C5C00081FAC /* ORKTouchRecorder.m in Sources */ = {isa = PBXBuildFile; fileRef = 86C40B4C1A8D7C5B00081FAC /* ORKTouchRecorder.m */; };
		86C40CB81A8D7C5C00081FAC /* ORKVoiceEngine.h in Headers */ = {isa = PBXBuildFile; fileRef = 86C40B4D1A8D7C5B00081FAC /* ORKVoiceEngine.h */; };
		86C40CBA1A8D7C5C00081FAC /* ORKVoiceEngine.m in Sources */ = {isa = PBXBuildFile; fileRef = 86C40B4E1A8D7C5B00081FAC /* ORKVoiceEngine.m */; };
		86C40CBC1A8D7C5C00081FAC /* UITouch+ORKJSONDictionary.h in Headers */ = {isa = PBXBuildFile; fileRef = 86C40B4F1A8D7C5B00081FAC /* UITouch+ORKJSONDictionary.h */; };
		86C40CBE1A8D7C5C00081FAC /* UITouch+ORKJSONDictionary.m in Sources */ = {isa = PBXBuildFile; fileRef = 86C40B501A8D7C5B00081FAC /* UITouch+ORKJSONDictionary.m */; };
		86C40CC01A8D7C5C00081FAC /* ORKCompletionStep.h in Headers */ = {isa = PBXBuildFile; fileRef = 86C40B521A8D7C5B00081FAC /* ORKCompletionStep.h */; settings = {ATTRIBUTES = (Private, ); }; };
		86C40CC21A8D7C5C00081FAC /* ORKCompletionStep.m in Sources */ = {isa = PBXBuildFile; fileRef = 86C40B531A8D7C5B00081FAC /* ORKCompletionStep.m */; };
		86C40CC41A8D7C5C00081FAC /* ORKCompletionStepViewController.h in Headers */ = {isa = PBXBuildFile; fileRef = 86C40B541A8D7C5B00081FAC /* ORKCompletionStepViewController.h */; settings = {ATTRIBUTES = (Private, ); }; };
		86C40CC81A8D7C5C00081FAC /* ORKFormItemCell.h in Headers */ = {isa = PBXBuildFile; fileRef = 86C40B561A8D7C5B00081FAC /* ORKFormItemCell.h */; };
		86C40CCA1A8D7C5C00081FAC /* ORKFormItemCell.m in Sources */ = {isa = PBXBuildFile; fileRef = 86C40B571A8D7C5B00081FAC /* ORKFormItemCell.m */; };
		86C40CCC1A8D7C5C00081FAC /* ORKImageSelectionView.h in Headers */ = {isa = PBXBuildFile; fileRef = 86C40B581A8D7C5B00081FAC /* ORKImageSelectionView.h */; };
		86C40CCE1A8D7C5C00081FAC /* ORKImageSelectionView.m in Sources */ = {isa = PBXBuildFile; fileRef = 86C40B591A8D7C5B00081FAC /* ORKImageSelectionView.m */; };
		86C40CD01A8D7C5C00081FAC /* ORKInstructionStepView.h in Headers */ = {isa = PBXBuildFile; fileRef = 86C40B5A1A8D7C5B00081FAC /* ORKInstructionStepView.h */; };
		86C40CD21A8D7C5C00081FAC /* ORKInstructionStepView.m in Sources */ = {isa = PBXBuildFile; fileRef = 86C40B5B1A8D7C5B00081FAC /* ORKInstructionStepView.m */; };
		86C40CD41A8D7C5C00081FAC /* ORKTableContainerView.h in Headers */ = {isa = PBXBuildFile; fileRef = 86C40B5C1A8D7C5B00081FAC /* ORKTableContainerView.h */; };
		86C40CD61A8D7C5C00081FAC /* ORKTableContainerView.m in Sources */ = {isa = PBXBuildFile; fileRef = 86C40B5D1A8D7C5B00081FAC /* ORKTableContainerView.m */; };
		86C40CD81A8D7C5C00081FAC /* ORKTextFieldView.h in Headers */ = {isa = PBXBuildFile; fileRef = 86C40B5E1A8D7C5B00081FAC /* ORKTextFieldView.h */; };
		86C40CDA1A8D7C5C00081FAC /* ORKTextFieldView.m in Sources */ = {isa = PBXBuildFile; fileRef = 86C40B5F1A8D7C5B00081FAC /* ORKTextFieldView.m */; };
		86C40CDC1A8D7C5C00081FAC /* ORKTintedImageView.h in Headers */ = {isa = PBXBuildFile; fileRef = 86C40B601A8D7C5B00081FAC /* ORKTintedImageView.h */; };
		86C40CDE1A8D7C5C00081FAC /* ORKTintedImageView.m in Sources */ = {isa = PBXBuildFile; fileRef = 86C40B611A8D7C5B00081FAC /* ORKTintedImageView.m */; };
		86C40CE41A8D7C5C00081FAC /* ORKAnswerFormat.h in Headers */ = {isa = PBXBuildFile; fileRef = 86C40B641A8D7C5B00081FAC /* ORKAnswerFormat.h */; settings = {ATTRIBUTES = (Public, ); }; };
		86C40CE61A8D7C5C00081FAC /* ORKAnswerFormat.m in Sources */ = {isa = PBXBuildFile; fileRef = 86C40B651A8D7C5B00081FAC /* ORKAnswerFormat.m */; };
		86C40CE81A8D7C5C00081FAC /* ORKAnswerFormat_Internal.h in Headers */ = {isa = PBXBuildFile; fileRef = 86C40B661A8D7C5B00081FAC /* ORKAnswerFormat_Internal.h */; };
		86C40CEA1A8D7C5C00081FAC /* ORKAnswerTextField.h in Headers */ = {isa = PBXBuildFile; fileRef = 86C40B671A8D7C5B00081FAC /* ORKAnswerTextField.h */; };
		86C40CEC1A8D7C5C00081FAC /* ORKAnswerTextField.m in Sources */ = {isa = PBXBuildFile; fileRef = 86C40B681A8D7C5B00081FAC /* ORKAnswerTextField.m */; };
		86C40CEE1A8D7C5C00081FAC /* ORKAnswerTextView.h in Headers */ = {isa = PBXBuildFile; fileRef = 86C40B691A8D7C5B00081FAC /* ORKAnswerTextView.h */; };
		86C40CF01A8D7C5C00081FAC /* ORKAnswerTextView.m in Sources */ = {isa = PBXBuildFile; fileRef = 86C40B6A1A8D7C5B00081FAC /* ORKAnswerTextView.m */; };
		86C40CF21A8D7C5C00081FAC /* ORKBodyLabel.h in Headers */ = {isa = PBXBuildFile; fileRef = 86C40B6B1A8D7C5B00081FAC /* ORKBodyLabel.h */; };
		86C40CF41A8D7C5C00081FAC /* ORKBodyLabel.m in Sources */ = {isa = PBXBuildFile; fileRef = 86C40B6C1A8D7C5B00081FAC /* ORKBodyLabel.m */; };
		86C40CF61A8D7C5C00081FAC /* ORKBorderedButton.h in Headers */ = {isa = PBXBuildFile; fileRef = 86C40B6D1A8D7C5B00081FAC /* ORKBorderedButton.h */; };
		86C40CF81A8D7C5C00081FAC /* ORKBorderedButton.m in Sources */ = {isa = PBXBuildFile; fileRef = 86C40B6E1A8D7C5C00081FAC /* ORKBorderedButton.m */; };
		86C40CFA1A8D7C5C00081FAC /* ORKCaption1Label.h in Headers */ = {isa = PBXBuildFile; fileRef = 86C40B6F1A8D7C5C00081FAC /* ORKCaption1Label.h */; };
		86C40CFC1A8D7C5C00081FAC /* ORKCaption1Label.m in Sources */ = {isa = PBXBuildFile; fileRef = 86C40B701A8D7C5C00081FAC /* ORKCaption1Label.m */; };
		86C40CFE1A8D7C5C00081FAC /* ORKChoiceViewCell.h in Headers */ = {isa = PBXBuildFile; fileRef = 86C40B711A8D7C5C00081FAC /* ORKChoiceViewCell.h */; };
		86C40D001A8D7C5C00081FAC /* ORKChoiceViewCell.m in Sources */ = {isa = PBXBuildFile; fileRef = 86C40B721A8D7C5C00081FAC /* ORKChoiceViewCell.m */; };
		86C40D021A8D7C5C00081FAC /* ORKContinueButton.h in Headers */ = {isa = PBXBuildFile; fileRef = 86C40B731A8D7C5C00081FAC /* ORKContinueButton.h */; };
		86C40D041A8D7C5C00081FAC /* ORKContinueButton.m in Sources */ = {isa = PBXBuildFile; fileRef = 86C40B741A8D7C5C00081FAC /* ORKContinueButton.m */; };
		86C40D061A8D7C5C00081FAC /* ORKCountdownLabel.h in Headers */ = {isa = PBXBuildFile; fileRef = 86C40B751A8D7C5C00081FAC /* ORKCountdownLabel.h */; };
		86C40D081A8D7C5C00081FAC /* ORKCountdownLabel.m in Sources */ = {isa = PBXBuildFile; fileRef = 86C40B761A8D7C5C00081FAC /* ORKCountdownLabel.m */; };
		86C40D0A1A8D7C5C00081FAC /* ORKCustomStepView.h in Headers */ = {isa = PBXBuildFile; fileRef = 86C40B771A8D7C5C00081FAC /* ORKCustomStepView.h */; settings = {ATTRIBUTES = (Private, ); }; };
		86C40D0C1A8D7C5C00081FAC /* ORKCustomStepView.m in Sources */ = {isa = PBXBuildFile; fileRef = 86C40B781A8D7C5C00081FAC /* ORKCustomStepView.m */; };
		86C40D0E1A8D7C5C00081FAC /* ORKCustomStepView_Internal.h in Headers */ = {isa = PBXBuildFile; fileRef = 86C40B791A8D7C5C00081FAC /* ORKCustomStepView_Internal.h */; };
		86C40D101A8D7C5C00081FAC /* ORKDefaultFont.h in Headers */ = {isa = PBXBuildFile; fileRef = 86C40B7A1A8D7C5C00081FAC /* ORKDefaultFont.h */; };
		86C40D121A8D7C5C00081FAC /* ORKDefines.h in Headers */ = {isa = PBXBuildFile; fileRef = 86C40B7B1A8D7C5C00081FAC /* ORKDefines.h */; settings = {ATTRIBUTES = (Public, ); }; };
		86C40D141A8D7C5C00081FAC /* ORKDefines_Private.h in Headers */ = {isa = PBXBuildFile; fileRef = 86C40B7C1A8D7C5C00081FAC /* ORKDefines_Private.h */; settings = {ATTRIBUTES = (Private, ); }; };
		86C40D161A8D7C5C00081FAC /* ORKErrors.h in Headers */ = {isa = PBXBuildFile; fileRef = 86C40B7D1A8D7C5C00081FAC /* ORKErrors.h */; settings = {ATTRIBUTES = (Private, ); }; };
		86C40D181A8D7C5C00081FAC /* ORKErrors.m in Sources */ = {isa = PBXBuildFile; fileRef = 86C40B7E1A8D7C5C00081FAC /* ORKErrors.m */; };
		86C40D1A1A8D7C5C00081FAC /* ORKFormItem_Internal.h in Headers */ = {isa = PBXBuildFile; fileRef = 86C40B7F1A8D7C5C00081FAC /* ORKFormItem_Internal.h */; };
		86C40D1C1A8D7C5C00081FAC /* ORKFormSectionTitleLabel.h in Headers */ = {isa = PBXBuildFile; fileRef = 86C40B801A8D7C5C00081FAC /* ORKFormSectionTitleLabel.h */; };
		86C40D1E1A8D7C5C00081FAC /* ORKFormSectionTitleLabel.m in Sources */ = {isa = PBXBuildFile; fileRef = 86C40B811A8D7C5C00081FAC /* ORKFormSectionTitleLabel.m */; };
		86C40D201A8D7C5C00081FAC /* ORKFormStep.h in Headers */ = {isa = PBXBuildFile; fileRef = 86C40B821A8D7C5C00081FAC /* ORKFormStep.h */; settings = {ATTRIBUTES = (Public, ); }; };
		86C40D221A8D7C5C00081FAC /* ORKFormStep.m in Sources */ = {isa = PBXBuildFile; fileRef = 86C40B831A8D7C5C00081FAC /* ORKFormStep.m */; };
		86C40D241A8D7C5C00081FAC /* ORKFormStepViewController.h in Headers */ = {isa = PBXBuildFile; fileRef = 86C40B841A8D7C5C00081FAC /* ORKFormStepViewController.h */; settings = {ATTRIBUTES = (Private, ); }; };
		86C40D261A8D7C5C00081FAC /* ORKFormStepViewController.m in Sources */ = {isa = PBXBuildFile; fileRef = 86C40B851A8D7C5C00081FAC /* ORKFormStepViewController.m */; };
		86C40D281A8D7C5C00081FAC /* ORKFormTextView.h in Headers */ = {isa = PBXBuildFile; fileRef = 86C40B861A8D7C5C00081FAC /* ORKFormTextView.h */; };
		86C40D2A1A8D7C5C00081FAC /* ORKFormTextView.m in Sources */ = {isa = PBXBuildFile; fileRef = 86C40B871A8D7C5C00081FAC /* ORKFormTextView.m */; };
		86C40D2C1A8D7C5C00081FAC /* ORKHeadlineLabel.h in Headers */ = {isa = PBXBuildFile; fileRef = 86C40B881A8D7C5C00081FAC /* ORKHeadlineLabel.h */; };
		86C40D2E1A8D7C5C00081FAC /* ORKHeadlineLabel.m in Sources */ = {isa = PBXBuildFile; fileRef = 86C40B891A8D7C5C00081FAC /* ORKHeadlineLabel.m */; };
		86C40D301A8D7C5C00081FAC /* ORKHealthAnswerFormat.h in Headers */ = {isa = PBXBuildFile; fileRef = 86C40B8A1A8D7C5C00081FAC /* ORKHealthAnswerFormat.h */; settings = {ATTRIBUTES = (Public, ); }; };
		86C40D321A8D7C5C00081FAC /* ORKHealthAnswerFormat.m in Sources */ = {isa = PBXBuildFile; fileRef = 86C40B8B1A8D7C5C00081FAC /* ORKHealthAnswerFormat.m */; };
		86C40D341A8D7C5C00081FAC /* ORKHelpers.h in Headers */ = {isa = PBXBuildFile; fileRef = 86C40B8C1A8D7C5C00081FAC /* ORKHelpers.h */; };
		86C40D361A8D7C5C00081FAC /* ORKHelpers.m in Sources */ = {isa = PBXBuildFile; fileRef = 86C40B8D1A8D7C5C00081FAC /* ORKHelpers.m */; };
		86C40D381A8D7C5C00081FAC /* ORKHTMLPDFWriter.h in Headers */ = {isa = PBXBuildFile; fileRef = 86C40B8E1A8D7C5C00081FAC /* ORKHTMLPDFWriter.h */; };
		86C40D3A1A8D7C5C00081FAC /* ORKHTMLPDFWriter.m in Sources */ = {isa = PBXBuildFile; fileRef = 86C40B8F1A8D7C5C00081FAC /* ORKHTMLPDFWriter.m */; };
		86C40D3C1A8D7C5C00081FAC /* ORKImageChoiceLabel.h in Headers */ = {isa = PBXBuildFile; fileRef = 86C40B901A8D7C5C00081FAC /* ORKImageChoiceLabel.h */; };
		86C40D3E1A8D7C5C00081FAC /* ORKImageChoiceLabel.m in Sources */ = {isa = PBXBuildFile; fileRef = 86C40B911A8D7C5C00081FAC /* ORKImageChoiceLabel.m */; };
		86C40D401A8D7C5C00081FAC /* ORKInstructionStep.h in Headers */ = {isa = PBXBuildFile; fileRef = 86C40B921A8D7C5C00081FAC /* ORKInstructionStep.h */; settings = {ATTRIBUTES = (Public, ); }; };
		86C40D421A8D7C5C00081FAC /* ORKInstructionStep.m in Sources */ = {isa = PBXBuildFile; fileRef = 86C40B931A8D7C5C00081FAC /* ORKInstructionStep.m */; };
		86C40D441A8D7C5C00081FAC /* ORKInstructionStepViewController.h in Headers */ = {isa = PBXBuildFile; fileRef = 86C40B941A8D7C5C00081FAC /* ORKInstructionStepViewController.h */; settings = {ATTRIBUTES = (Private, ); }; };
		86C40D461A8D7C5C00081FAC /* ORKInstructionStepViewController.m in Sources */ = {isa = PBXBuildFile; fileRef = 86C40B951A8D7C5C00081FAC /* ORKInstructionStepViewController.m */; };
		86C40D481A8D7C5C00081FAC /* ORKInstructionStepViewController_Internal.h in Headers */ = {isa = PBXBuildFile; fileRef = 86C40B961A8D7C5C00081FAC /* ORKInstructionStepViewController_Internal.h */; };
		86C40D4A1A8D7C5C00081FAC /* ORKLabel.h in Headers */ = {isa = PBXBuildFile; fileRef = 86C40B971A8D7C5C00081FAC /* ORKLabel.h */; };
		86C40D4C1A8D7C5C00081FAC /* ORKLabel.m in Sources */ = {isa = PBXBuildFile; fileRef = 86C40B981A8D7C5C00081FAC /* ORKLabel.m */; };
		86C40D561A8D7C5C00081FAC /* ORKOrderedTask.h in Headers */ = {isa = PBXBuildFile; fileRef = 86C40B9D1A8D7C5C00081FAC /* ORKOrderedTask.h */; settings = {ATTRIBUTES = (Public, ); }; };
		86C40D581A8D7C5C00081FAC /* ORKOrderedTask.m in Sources */ = {isa = PBXBuildFile; fileRef = 86C40B9E1A8D7C5C00081FAC /* ORKOrderedTask.m */; };
		86C40D5E1A8D7C5C00081FAC /* ORKQuestionStep.h in Headers */ = {isa = PBXBuildFile; fileRef = 86C40BA11A8D7C5C00081FAC /* ORKQuestionStep.h */; settings = {ATTRIBUTES = (Public, ); }; };
		86C40D601A8D7C5C00081FAC /* ORKQuestionStep.m in Sources */ = {isa = PBXBuildFile; fileRef = 86C40BA21A8D7C5C00081FAC /* ORKQuestionStep.m */; };
		86C40D621A8D7C5C00081FAC /* ORKQuestionStep_Internal.h in Headers */ = {isa = PBXBuildFile; fileRef = 86C40BA31A8D7C5C00081FAC /* ORKQuestionStep_Internal.h */; };
		86C40D641A8D7C5C00081FAC /* ORKQuestionStepViewController.h in Headers */ = {isa = PBXBuildFile; fileRef = 86C40BA41A8D7C5C00081FAC /* ORKQuestionStepViewController.h */; settings = {ATTRIBUTES = (Private, ); }; };
		86C40D661A8D7C5C00081FAC /* ORKQuestionStepViewController.m in Sources */ = {isa = PBXBuildFile; fileRef = 86C40BA51A8D7C5C00081FAC /* ORKQuestionStepViewController.m */; };
		86C40D681A8D7C5C00081FAC /* ORKQuestionStepViewController_Private.h in Headers */ = {isa = PBXBuildFile; fileRef = 86C40BA61A8D7C5C00081FAC /* ORKQuestionStepViewController_Private.h */; settings = {ATTRIBUTES = (Private, ); }; };
		86C40D6A1A8D7C5C00081FAC /* ORKResult.h in Headers */ = {isa = PBXBuildFile; fileRef = 86C40BA71A8D7C5C00081FAC /* ORKResult.h */; settings = {ATTRIBUTES = (Public, ); }; };
		86C40D6C1A8D7C5C00081FAC /* ORKResult.m in Sources */ = {isa = PBXBuildFile; fileRef = 86C40BA81A8D7C5C00081FAC /* ORKResult.m */; };
		86C40D6E1A8D7C5C00081FAC /* ORKResult_Private.h in Headers */ = {isa = PBXBuildFile; fileRef = 86C40BA91A8D7C5C00081FAC /* ORKResult_Private.h */; settings = {ATTRIBUTES = (Private, ); }; };
		86C40D701A8D7C5C00081FAC /* ORKRoundTappingButton.h in Headers */ = {isa = PBXBuildFile; fileRef = 86C40BAA1A8D7C5C00081FAC /* ORKRoundTappingButton.h */; };
		86C40D721A8D7C5C00081FAC /* ORKRoundTappingButton.m in Sources */ = {isa = PBXBuildFile; fileRef = 86C40BAB1A8D7C5C00081FAC /* ORKRoundTappingButton.m */; };
		86C40D741A8D7C5C00081FAC /* ORKScaleRangeLabel.h in Headers */ = {isa = PBXBuildFile; fileRef = 86C40BAC1A8D7C5C00081FAC /* ORKScaleRangeLabel.h */; };
		86C40D761A8D7C5C00081FAC /* ORKScaleRangeLabel.m in Sources */ = {isa = PBXBuildFile; fileRef = 86C40BAD1A8D7C5C00081FAC /* ORKScaleRangeLabel.m */; };
		86C40D781A8D7C5C00081FAC /* ORKScaleSlider.h in Headers */ = {isa = PBXBuildFile; fileRef = 86C40BAE1A8D7C5C00081FAC /* ORKScaleSlider.h */; };
		86C40D7A1A8D7C5C00081FAC /* ORKScaleSlider.m in Sources */ = {isa = PBXBuildFile; fileRef = 86C40BAF1A8D7C5C00081FAC /* ORKScaleSlider.m */; };
		86C40D7C1A8D7C5C00081FAC /* ORKScaleValueLabel.h in Headers */ = {isa = PBXBuildFile; fileRef = 86C40BB01A8D7C5C00081FAC /* ORKScaleValueLabel.h */; };
		86C40D7E1A8D7C5C00081FAC /* ORKScaleValueLabel.m in Sources */ = {isa = PBXBuildFile; fileRef = 86C40BB11A8D7C5C00081FAC /* ORKScaleValueLabel.m */; };
		86C40D801A8D7C5C00081FAC /* ORKSelectionSubTitleLabel.h in Headers */ = {isa = PBXBuildFile; fileRef = 86C40BB21A8D7C5C00081FAC /* ORKSelectionSubTitleLabel.h */; };
		86C40D821A8D7C5C00081FAC /* ORKSelectionSubTitleLabel.m in Sources */ = {isa = PBXBuildFile; fileRef = 86C40BB31A8D7C5C00081FAC /* ORKSelectionSubTitleLabel.m */; };
		86C40D841A8D7C5C00081FAC /* ORKSelectionTitleLabel.h in Headers */ = {isa = PBXBuildFile; fileRef = 86C40BB41A8D7C5C00081FAC /* ORKSelectionTitleLabel.h */; };
		86C40D861A8D7C5C00081FAC /* ORKSelectionTitleLabel.m in Sources */ = {isa = PBXBuildFile; fileRef = 86C40BB51A8D7C5C00081FAC /* ORKSelectionTitleLabel.m */; };
		86C40D8A1A8D7C5C00081FAC /* ORKSkin.h in Headers */ = {isa = PBXBuildFile; fileRef = 86C40BB71A8D7C5C00081FAC /* ORKSkin.h */; };
		86C40D8C1A8D7C5C00081FAC /* ORKSkin.m in Sources */ = {isa = PBXBuildFile; fileRef = 86C40BB81A8D7C5C00081FAC /* ORKSkin.m */; };
		86C40D8E1A8D7C5C00081FAC /* ORKStep.h in Headers */ = {isa = PBXBuildFile; fileRef = 86C40BB91A8D7C5C00081FAC /* ORKStep.h */; settings = {ATTRIBUTES = (Public, ); }; };
		86C40D901A8D7C5C00081FAC /* ORKStep.m in Sources */ = {isa = PBXBuildFile; fileRef = 86C40BBA1A8D7C5C00081FAC /* ORKStep.m */; };
		86C40D921A8D7C5C00081FAC /* ORKStep_Private.h in Headers */ = {isa = PBXBuildFile; fileRef = 86C40BBB1A8D7C5C00081FAC /* ORKStep_Private.h */; };
		86C40D941A8D7C5C00081FAC /* ORKStepViewController.h in Headers */ = {isa = PBXBuildFile; fileRef = 86C40BBC1A8D7C5C00081FAC /* ORKStepViewController.h */; settings = {ATTRIBUTES = (Public, ); }; };
		86C40D961A8D7C5C00081FAC /* ORKStepViewController.m in Sources */ = {isa = PBXBuildFile; fileRef = 86C40BBD1A8D7C5C00081FAC /* ORKStepViewController.m */; };
		86C40D981A8D7C5C00081FAC /* ORKStepViewController_Internal.h in Headers */ = {isa = PBXBuildFile; fileRef = 86C40BBE1A8D7C5C00081FAC /* ORKStepViewController_Internal.h */; };
		86C40D9C1A8D7C5C00081FAC /* ORKSubheadlineLabel.h in Headers */ = {isa = PBXBuildFile; fileRef = 86C40BC01A8D7C5C00081FAC /* ORKSubheadlineLabel.h */; };
		86C40D9E1A8D7C5C00081FAC /* ORKSubheadlineLabel.m in Sources */ = {isa = PBXBuildFile; fileRef = 86C40BC11A8D7C5C00081FAC /* ORKSubheadlineLabel.m */; };
		86C40DA01A8D7C5C00081FAC /* ORKSurveyAnswerCell.h in Headers */ = {isa = PBXBuildFile; fileRef = 86C40BC21A8D7C5C00081FAC /* ORKSurveyAnswerCell.h */; };
		86C40DA61A8D7C5C00081FAC /* ORKSurveyAnswerCellForImageSelection.h in Headers */ = {isa = PBXBuildFile; fileRef = 86C40BC51A8D7C5C00081FAC /* ORKSurveyAnswerCellForImageSelection.h */; };
		86C40DA81A8D7C5C00081FAC /* ORKSurveyAnswerCellForImageSelection.m in Sources */ = {isa = PBXBuildFile; fileRef = 86C40BC61A8D7C5C00081FAC /* ORKSurveyAnswerCellForImageSelection.m */; };
		86C40DAA1A8D7C5C00081FAC /* ORKSurveyAnswerCellForNumber.h in Headers */ = {isa = PBXBuildFile; fileRef = 86C40BC71A8D7C5C00081FAC /* ORKSurveyAnswerCellForNumber.h */; };
		86C40DAC1A8D7C5C00081FAC /* ORKSurveyAnswerCellForNumber.m in Sources */ = {isa = PBXBuildFile; fileRef = 86C40BC81A8D7C5C00081FAC /* ORKSurveyAnswerCellForNumber.m */; };
		86C40DAE1A8D7C5C00081FAC /* ORKSurveyAnswerCellForScale.h in Headers */ = {isa = PBXBuildFile; fileRef = 86C40BC91A8D7C5C00081FAC /* ORKSurveyAnswerCellForScale.h */; };
		86C40DB01A8D7C5C00081FAC /* ORKSurveyAnswerCellForScale.m in Sources */ = {isa = PBXBuildFile; fileRef = 86C40BCA1A8D7C5C00081FAC /* ORKSurveyAnswerCellForScale.m */; };
		86C40DB61A8D7C5C00081FAC /* ORKSurveyAnswerCellForText.h in Headers */ = {isa = PBXBuildFile; fileRef = 86C40BCD1A8D7C5C00081FAC /* ORKSurveyAnswerCellForText.h */; };
		86C40DB81A8D7C5C00081FAC /* ORKSurveyAnswerCellForText.m in Sources */ = {isa = PBXBuildFile; fileRef = 86C40BCE1A8D7C5C00081FAC /* ORKSurveyAnswerCellForText.m */; };
		86C40DBE1A8D7C5C00081FAC /* ORKTableViewCell.h in Headers */ = {isa = PBXBuildFile; fileRef = 86C40BD11A8D7C5C00081FAC /* ORKTableViewCell.h */; };
		86C40DC01A8D7C5C00081FAC /* ORKTableViewCell.m in Sources */ = {isa = PBXBuildFile; fileRef = 86C40BD21A8D7C5C00081FAC /* ORKTableViewCell.m */; };
		86C40DC21A8D7C5C00081FAC /* ORKTapCountLabel.h in Headers */ = {isa = PBXBuildFile; fileRef = 86C40BD31A8D7C5C00081FAC /* ORKTapCountLabel.h */; };
		86C40DC41A8D7C5C00081FAC /* ORKTapCountLabel.m in Sources */ = {isa = PBXBuildFile; fileRef = 86C40BD41A8D7C5C00081FAC /* ORKTapCountLabel.m */; };
		86C40DC61A8D7C5C00081FAC /* ORKTask.h in Headers */ = {isa = PBXBuildFile; fileRef = 86C40BD51A8D7C5C00081FAC /* ORKTask.h */; settings = {ATTRIBUTES = (Public, ); }; };
		86C40DCA1A8D7C5C00081FAC /* ORKTaskViewController.h in Headers */ = {isa = PBXBuildFile; fileRef = 86C40BD71A8D7C5C00081FAC /* ORKTaskViewController.h */; settings = {ATTRIBUTES = (Public, ); }; };
		86C40DCC1A8D7C5C00081FAC /* ORKTaskViewController.m in Sources */ = {isa = PBXBuildFile; fileRef = 86C40BD81A8D7C5C00081FAC /* ORKTaskViewController.m */; };
		86C40DCE1A8D7C5C00081FAC /* ORKTaskViewController_Internal.h in Headers */ = {isa = PBXBuildFile; fileRef = 86C40BD91A8D7C5C00081FAC /* ORKTaskViewController_Internal.h */; };
		86C40DD01A8D7C5C00081FAC /* ORKTaskViewController_Private.h in Headers */ = {isa = PBXBuildFile; fileRef = 86C40BDA1A8D7C5C00081FAC /* ORKTaskViewController_Private.h */; settings = {ATTRIBUTES = (Private, ); }; };
		86C40DD21A8D7C5C00081FAC /* ORKTextButton.h in Headers */ = {isa = PBXBuildFile; fileRef = 86C40BDB1A8D7C5C00081FAC /* ORKTextButton.h */; };
		86C40DD41A8D7C5C00081FAC /* ORKTextButton.m in Sources */ = {isa = PBXBuildFile; fileRef = 86C40BDC1A8D7C5C00081FAC /* ORKTextButton.m */; };
		86C40DD61A8D7C5C00081FAC /* ORKUnitLabel.h in Headers */ = {isa = PBXBuildFile; fileRef = 86C40BDD1A8D7C5C00081FAC /* ORKUnitLabel.h */; };
		86C40DD81A8D7C5C00081FAC /* ORKUnitLabel.m in Sources */ = {isa = PBXBuildFile; fileRef = 86C40BDE1A8D7C5C00081FAC /* ORKUnitLabel.m */; };
		86C40DDE1A8D7C5C00081FAC /* ORKVerticalContainerView.h in Headers */ = {isa = PBXBuildFile; fileRef = 86C40BE11A8D7C5C00081FAC /* ORKVerticalContainerView.h */; };
		86C40DE01A8D7C5C00081FAC /* ORKVerticalContainerView.m in Sources */ = {isa = PBXBuildFile; fileRef = 86C40BE21A8D7C5C00081FAC /* ORKVerticalContainerView.m */; };
		86C40DE21A8D7C5C00081FAC /* ORKVerticalContainerView_Internal.h in Headers */ = {isa = PBXBuildFile; fileRef = 86C40BE31A8D7C5C00081FAC /* ORKVerticalContainerView_Internal.h */; };
		86C40DEA1A8D7C5C00081FAC /* UIBarButtonItem+ORKBarButtonItem.h in Headers */ = {isa = PBXBuildFile; fileRef = 86C40BE71A8D7C5C00081FAC /* UIBarButtonItem+ORKBarButtonItem.h */; };
		86C40DEC1A8D7C5C00081FAC /* UIBarButtonItem+ORKBarButtonItem.m in Sources */ = {isa = PBXBuildFile; fileRef = 86C40BE81A8D7C5C00081FAC /* UIBarButtonItem+ORKBarButtonItem.m */; };
		86C40DEE1A8D7C5C00081FAC /* UIResponder+ResearchKit.h in Headers */ = {isa = PBXBuildFile; fileRef = 86C40BE91A8D7C5C00081FAC /* UIResponder+ResearchKit.h */; };
		86C40DF01A8D7C5C00081FAC /* UIResponder+ResearchKit.m in Sources */ = {isa = PBXBuildFile; fileRef = 86C40BEA1A8D7C5C00081FAC /* UIResponder+ResearchKit.m */; };
		86C40DF21A8D7C5C00081FAC /* ORKConsentReviewController.h in Headers */ = {isa = PBXBuildFile; fileRef = 86C40BEC1A8D7C5C00081FAC /* ORKConsentReviewController.h */; };
		86C40DF41A8D7C5C00081FAC /* ORKConsentReviewController.m in Sources */ = {isa = PBXBuildFile; fileRef = 86C40BED1A8D7C5C00081FAC /* ORKConsentReviewController.m */; };
		86C40DF61A8D7C5C00081FAC /* ORKConsentSignatureController.h in Headers */ = {isa = PBXBuildFile; fileRef = 86C40BEE1A8D7C5C00081FAC /* ORKConsentSignatureController.h */; };
		86C40DF81A8D7C5C00081FAC /* ORKConsentSignatureController.m in Sources */ = {isa = PBXBuildFile; fileRef = 86C40BEF1A8D7C5C00081FAC /* ORKConsentSignatureController.m */; };
		86C40DFA1A8D7C5C00081FAC /* MovieTintShader.fsh in Resources */ = {isa = PBXBuildFile; fileRef = 86C40BF01A8D7C5C00081FAC /* MovieTintShader.fsh */; };
		86C40DFC1A8D7C5C00081FAC /* MovieTintShader.vsh in Resources */ = {isa = PBXBuildFile; fileRef = 86C40BF11A8D7C5C00081FAC /* MovieTintShader.vsh */; };
		86C40DFE1A8D7C5C00081FAC /* ORKConsentDocument.h in Headers */ = {isa = PBXBuildFile; fileRef = 86C40BF21A8D7C5C00081FAC /* ORKConsentDocument.h */; settings = {ATTRIBUTES = (Public, ); }; };
		86C40E001A8D7C5C00081FAC /* ORKConsentDocument.m in Sources */ = {isa = PBXBuildFile; fileRef = 86C40BF31A8D7C5C00081FAC /* ORKConsentDocument.m */; };
		86C40E021A8D7C5C00081FAC /* ORKConsentDocument_Internal.h in Headers */ = {isa = PBXBuildFile; fileRef = 86C40BF41A8D7C5C00081FAC /* ORKConsentDocument_Internal.h */; };
		86C40E041A8D7C5C00081FAC /* ORKConsentLearnMoreViewController.h in Headers */ = {isa = PBXBuildFile; fileRef = 86C40BF51A8D7C5C00081FAC /* ORKConsentLearnMoreViewController.h */; };
		86C40E061A8D7C5C00081FAC /* ORKConsentLearnMoreViewController.m in Sources */ = {isa = PBXBuildFile; fileRef = 86C40BF61A8D7C5C00081FAC /* ORKConsentLearnMoreViewController.m */; };
		86C40E081A8D7C5C00081FAC /* ORKConsentReviewStep.h in Headers */ = {isa = PBXBuildFile; fileRef = 86C40BF71A8D7C5C00081FAC /* ORKConsentReviewStep.h */; settings = {ATTRIBUTES = (Public, ); }; };
		86C40E0A1A8D7C5C00081FAC /* ORKConsentReviewStep.m in Sources */ = {isa = PBXBuildFile; fileRef = 86C40BF81A8D7C5C00081FAC /* ORKConsentReviewStep.m */; };
		86C40E0C1A8D7C5C00081FAC /* ORKConsentReviewStepViewController.h in Headers */ = {isa = PBXBuildFile; fileRef = 86C40BF91A8D7C5C00081FAC /* ORKConsentReviewStepViewController.h */; settings = {ATTRIBUTES = (Private, ); }; };
		86C40E0E1A8D7C5C00081FAC /* ORKConsentReviewStepViewController.m in Sources */ = {isa = PBXBuildFile; fileRef = 86C40BFA1A8D7C5C00081FAC /* ORKConsentReviewStepViewController.m */; };
		86C40E101A8D7C5C00081FAC /* ORKConsentSceneViewController.h in Headers */ = {isa = PBXBuildFile; fileRef = 86C40BFB1A8D7C5C00081FAC /* ORKConsentSceneViewController.h */; };
		86C40E121A8D7C5C00081FAC /* ORKConsentSceneViewController.m in Sources */ = {isa = PBXBuildFile; fileRef = 86C40BFC1A8D7C5C00081FAC /* ORKConsentSceneViewController.m */; };
		86C40E181A8D7C5C00081FAC /* ORKConsentSection.h in Headers */ = {isa = PBXBuildFile; fileRef = 86C40BFF1A8D7C5C00081FAC /* ORKConsentSection.h */; settings = {ATTRIBUTES = (Public, ); }; };
		86C40E1A1A8D7C5C00081FAC /* ORKConsentSection.m in Sources */ = {isa = PBXBuildFile; fileRef = 86C40C001A8D7C5C00081FAC /* ORKConsentSection.m */; };
		86C40E1C1A8D7C5C00081FAC /* ORKConsentSection_Internal.h in Headers */ = {isa = PBXBuildFile; fileRef = 86C40C011A8D7C5C00081FAC /* ORKConsentSection_Internal.h */; };
		86C40E1E1A8D7C5C00081FAC /* ORKConsentSignature.h in Headers */ = {isa = PBXBuildFile; fileRef = 86C40C021A8D7C5C00081FAC /* ORKConsentSignature.h */; settings = {ATTRIBUTES = (Public, ); }; };
		86C40E201A8D7C5C00081FAC /* ORKConsentSignature.m in Sources */ = {isa = PBXBuildFile; fileRef = 86C40C031A8D7C5C00081FAC /* ORKConsentSignature.m */; };
		86C40E241A8D7C5C00081FAC /* ORKEAGLMoviePlayerView.h in Headers */ = {isa = PBXBuildFile; fileRef = 86C40C051A8D7C5C00081FAC /* ORKEAGLMoviePlayerView.h */; };
		86C40E261A8D7C5C00081FAC /* ORKEAGLMoviePlayerView.m in Sources */ = {isa = PBXBuildFile; fileRef = 86C40C061A8D7C5C00081FAC /* ORKEAGLMoviePlayerView.m */; };
		86C40E281A8D7C5C00081FAC /* ORKSignatureView.h in Headers */ = {isa = PBXBuildFile; fileRef = 86C40C071A8D7C5C00081FAC /* ORKSignatureView.h */; };
		86C40E2A1A8D7C5C00081FAC /* ORKSignatureView.m in Sources */ = {isa = PBXBuildFile; fileRef = 86C40C081A8D7C5C00081FAC /* ORKSignatureView.m */; };
		86C40E2C1A8D7C5C00081FAC /* ORKVisualConsentStep.h in Headers */ = {isa = PBXBuildFile; fileRef = 86C40C091A8D7C5C00081FAC /* ORKVisualConsentStep.h */; settings = {ATTRIBUTES = (Public, ); }; };
		86C40E2E1A8D7C5C00081FAC /* ORKVisualConsentStep.m in Sources */ = {isa = PBXBuildFile; fileRef = 86C40C0A1A8D7C5C00081FAC /* ORKVisualConsentStep.m */; };
		86C40E301A8D7C5C00081FAC /* ORKVisualConsentStepViewController.h in Headers */ = {isa = PBXBuildFile; fileRef = 86C40C0B1A8D7C5C00081FAC /* ORKVisualConsentStepViewController.h */; settings = {ATTRIBUTES = (Private, ); }; };
		86C40E321A8D7C5C00081FAC /* ORKVisualConsentStepViewController.m in Sources */ = {isa = PBXBuildFile; fileRef = 86C40C0C1A8D7C5C00081FAC /* ORKVisualConsentStepViewController.m */; };
		86C40E341A8D7C5C00081FAC /* ORKVisualConsentStepViewController_Internal.h in Headers */ = {isa = PBXBuildFile; fileRef = 86C40C0D1A8D7C5C00081FAC /* ORKVisualConsentStepViewController_Internal.h */; };
		86C40E361A8D7C5C00081FAC /* ORKVisualConsentTransitionAnimator.h in Headers */ = {isa = PBXBuildFile; fileRef = 86C40C0E1A8D7C5C00081FAC /* ORKVisualConsentTransitionAnimator.h */; };
		86C40E381A8D7C5C00081FAC /* ORKVisualConsentTransitionAnimator.m in Sources */ = {isa = PBXBuildFile; fileRef = 86C40C0F1A8D7C5C00081FAC /* ORKVisualConsentTransitionAnimator.m */; };
		86CC8EA01AC09332001CCD89 /* ResearchKit.framework in Frameworks */ = {isa = PBXBuildFile; fileRef = B183A5951A8535D100C76870 /* ResearchKit.framework */; };
		86CC8EB31AC09383001CCD89 /* ORKAccessibilityTests.m in Sources */ = {isa = PBXBuildFile; fileRef = 86CC8EA81AC09383001CCD89 /* ORKAccessibilityTests.m */; };
		86CC8EB41AC09383001CCD89 /* ORKChoiceAnswerFormatHelperTests.m in Sources */ = {isa = PBXBuildFile; fileRef = 86CC8EA91AC09383001CCD89 /* ORKChoiceAnswerFormatHelperTests.m */; };
		86CC8EB51AC09383001CCD89 /* ORKConsentTests.m in Sources */ = {isa = PBXBuildFile; fileRef = 86CC8EAA1AC09383001CCD89 /* ORKConsentTests.m */; };
		86CC8EB61AC09383001CCD89 /* ORKDataLoggerManagerTests.m in Sources */ = {isa = PBXBuildFile; fileRef = 86CC8EAB1AC09383001CCD89 /* ORKDataLoggerManagerTests.m */; };
		86CC8EB71AC09383001CCD89 /* ORKDataLoggerTests.m in Sources */ = {isa = PBXBuildFile; fileRef = 86CC8EAC1AC09383001CCD89 /* ORKDataLoggerTests.m */; };
		86CC8EB81AC09383001CCD89 /* ORKHKSampleTests.m in Sources */ = {isa = PBXBuildFile; fileRef = 86CC8EAD1AC09383001CCD89 /* ORKHKSampleTests.m */; };
		86CC8EBA1AC09383001CCD89 /* ORKResultTests.m in Sources */ = {isa = PBXBuildFile; fileRef = 86CC8EAF1AC09383001CCD89 /* ORKResultTests.m */; };
		86CC8EBB1AC09383001CCD89 /* ORKTextChoiceCellGroupTests.m in Sources */ = {isa = PBXBuildFile; fileRef = 86CC8EB01AC09383001CCD89 /* ORKTextChoiceCellGroupTests.m */; };
		86D348021AC161B0006DB02B /* ORKRecorderTests.m in Sources */ = {isa = PBXBuildFile; fileRef = 86D348001AC16175006DB02B /* ORKRecorderTests.m */; };
		B11C54991A9EEF8800265E61 /* ORKConsentSharingStep.h in Headers */ = {isa = PBXBuildFile; fileRef = B11C54961A9EEF8800265E61 /* ORKConsentSharingStep.h */; settings = {ATTRIBUTES = (Public, ); }; };
		B11C549B1A9EEF8800265E61 /* ORKConsentSharingStep.m in Sources */ = {isa = PBXBuildFile; fileRef = B11C54971A9EEF8800265E61 /* ORKConsentSharingStep.m */; };
		B11C549F1A9EF4A700265E61 /* ORKConsentSharingStepViewController.h in Headers */ = {isa = PBXBuildFile; fileRef = B11C549C1A9EF4A700265E61 /* ORKConsentSharingStepViewController.h */; settings = {ATTRIBUTES = (Private, ); }; };
		B11C54A11A9EF4A700265E61 /* ORKConsentSharingStepViewController.m in Sources */ = {isa = PBXBuildFile; fileRef = B11C549D1A9EF4A700265E61 /* ORKConsentSharingStepViewController.m */; };
		B12EA0151B0D73A500F9F554 /* ORKToneAudiometryPracticeStep.h in Headers */ = {isa = PBXBuildFile; fileRef = B12EA0131B0D73A500F9F554 /* ORKToneAudiometryPracticeStep.h */; settings = {ATTRIBUTES = (Private, ); }; };
		B12EA0161B0D73A500F9F554 /* ORKToneAudiometryPracticeStep.m in Sources */ = {isa = PBXBuildFile; fileRef = B12EA0141B0D73A500F9F554 /* ORKToneAudiometryPracticeStep.m */; };
		B12EA0191B0D76AD00F9F554 /* ORKToneAudiometryPracticeStepViewController.h in Headers */ = {isa = PBXBuildFile; fileRef = B12EA0171B0D76AD00F9F554 /* ORKToneAudiometryPracticeStepViewController.h */; settings = {ATTRIBUTES = (Private, ); }; };
		B12EA01A1B0D76AD00F9F554 /* ORKToneAudiometryPracticeStepViewController.m in Sources */ = {isa = PBXBuildFile; fileRef = B12EA0181B0D76AD00F9F554 /* ORKToneAudiometryPracticeStepViewController.m */; };
		B17FE7FD1A8DBE7C00BF9C28 /* Artwork.xcassets in Resources */ = {isa = PBXBuildFile; fileRef = 861610BF1A8D8EDD00245F7A /* Artwork.xcassets */; };
		B183A4A21A8535D100C76870 /* ResearchKit_Private.h in Headers */ = {isa = PBXBuildFile; fileRef = B1B894391A00345200C5CF2D /* ResearchKit_Private.h */; settings = {ATTRIBUTES = (Private, ); }; };
		B183A4DD1A8535D100C76870 /* ResearchKit.h in Headers */ = {isa = PBXBuildFile; fileRef = B1C1DE4F196F541F00F75544 /* ResearchKit.h */; settings = {ATTRIBUTES = (Public, ); }; };
		B183A5011A8535D100C76870 /* (null) in Sources */ = {isa = PBXBuildFile; };
		B1A860EA1A9693C400EA57B7 /* consent_01@2x.m4v in Resources */ = {isa = PBXBuildFile; fileRef = B1A860DB1A9693C400EA57B7 /* consent_01@2x.m4v */; };
		B1A860EB1A9693C400EA57B7 /* consent_02@2x.m4v in Resources */ = {isa = PBXBuildFile; fileRef = B1A860DC1A9693C400EA57B7 /* consent_02@2x.m4v */; };
		B1A860EC1A9693C400EA57B7 /* consent_03@2x.m4v in Resources */ = {isa = PBXBuildFile; fileRef = B1A860DD1A9693C400EA57B7 /* consent_03@2x.m4v */; };
		B1A860ED1A9693C400EA57B7 /* consent_04@2x.m4v in Resources */ = {isa = PBXBuildFile; fileRef = B1A860DE1A9693C400EA57B7 /* consent_04@2x.m4v */; };
		B1A860EE1A9693C400EA57B7 /* consent_05@2x.m4v in Resources */ = {isa = PBXBuildFile; fileRef = B1A860DF1A9693C400EA57B7 /* consent_05@2x.m4v */; };
		B1A860EF1A9693C400EA57B7 /* consent_06@2x.m4v in Resources */ = {isa = PBXBuildFile; fileRef = B1A860E01A9693C400EA57B7 /* consent_06@2x.m4v */; };
		B1A860F01A9693C400EA57B7 /* consent_07@2x.m4v in Resources */ = {isa = PBXBuildFile; fileRef = B1A860E11A9693C400EA57B7 /* consent_07@2x.m4v */; };
		B1A860F11A9693C400EA57B7 /* consent_01@3x.m4v in Resources */ = {isa = PBXBuildFile; fileRef = B1A860E31A9693C400EA57B7 /* consent_01@3x.m4v */; };
		B1A860F21A9693C400EA57B7 /* consent_02@3x.m4v in Resources */ = {isa = PBXBuildFile; fileRef = B1A860E41A9693C400EA57B7 /* consent_02@3x.m4v */; };
		B1A860F31A9693C400EA57B7 /* consent_03@3x.m4v in Resources */ = {isa = PBXBuildFile; fileRef = B1A860E51A9693C400EA57B7 /* consent_03@3x.m4v */; };
		B1A860F41A9693C400EA57B7 /* consent_04@3x.m4v in Resources */ = {isa = PBXBuildFile; fileRef = B1A860E61A9693C400EA57B7 /* consent_04@3x.m4v */; };
		B1A860F51A9693C400EA57B7 /* consent_05@3x.m4v in Resources */ = {isa = PBXBuildFile; fileRef = B1A860E71A9693C400EA57B7 /* consent_05@3x.m4v */; };
		B1A860F61A9693C400EA57B7 /* consent_06@3x.m4v in Resources */ = {isa = PBXBuildFile; fileRef = B1A860E81A9693C400EA57B7 /* consent_06@3x.m4v */; };
		B1A860F71A9693C400EA57B7 /* consent_07@3x.m4v in Resources */ = {isa = PBXBuildFile; fileRef = B1A860E91A9693C400EA57B7 /* consent_07@3x.m4v */; };
		B1C0F4E41A9BA65F0022C153 /* Localizable.strings in Resources */ = {isa = PBXBuildFile; fileRef = B1C0F4E11A9BA65F0022C153 /* Localizable.strings */; };
		B1C7955E1A9FBF04007279BA /* HealthKit.framework in Frameworks */ = {isa = PBXBuildFile; fileRef = B1C7955D1A9FBF04007279BA /* HealthKit.framework */; settings = {ATTRIBUTES = (Required, ); }; };
		B8760F2B1AFBEFB0007FA16F /* ORKScaleRangeDescriptionLabel.h in Headers */ = {isa = PBXBuildFile; fileRef = B8760F291AFBEFB0007FA16F /* ORKScaleRangeDescriptionLabel.h */; };
		B8760F2C1AFBEFB0007FA16F /* ORKScaleRangeDescriptionLabel.m in Sources */ = {isa = PBXBuildFile; fileRef = B8760F2A1AFBEFB0007FA16F /* ORKScaleRangeDescriptionLabel.m */; };
		BC01B0FB1B0EB99700863803 /* ORKTintedImageView_Internal.h in Headers */ = {isa = PBXBuildFile; fileRef = BC01B0FA1B0EB99700863803 /* ORKTintedImageView_Internal.h */; };
		BC13CE391B0660220044153C /* ORKNavigableOrderedTask.h in Headers */ = {isa = PBXBuildFile; fileRef = BC13CE371B0660220044153C /* ORKNavigableOrderedTask.h */; settings = {ATTRIBUTES = (Public, ); }; };
		BC13CE3A1B0660220044153C /* ORKNavigableOrderedTask.m in Sources */ = {isa = PBXBuildFile; fileRef = BC13CE381B0660220044153C /* ORKNavigableOrderedTask.m */; };
		BC13CE3C1B0662990044153C /* ORKStepNavigationRule_Private.h in Headers */ = {isa = PBXBuildFile; fileRef = BC13CE3B1B0662990044153C /* ORKStepNavigationRule_Private.h */; settings = {ATTRIBUTES = (Private, ); }; };
		BC13CE3E1B0662A80044153C /* ORKOrderedTask_Internal.h in Headers */ = {isa = PBXBuildFile; fileRef = BC13CE3D1B0662A80044153C /* ORKOrderedTask_Internal.h */; };
		BC13CE401B0666FD0044153C /* ORKResultPredicate.h in Headers */ = {isa = PBXBuildFile; fileRef = BC13CE3F1B0666FD0044153C /* ORKResultPredicate.h */; settings = {ATTRIBUTES = (Public, ); }; };
		BC13CE421B066A990044153C /* ORKStepNavigationRule_Internal.h in Headers */ = {isa = PBXBuildFile; fileRef = BC13CE411B066A990044153C /* ORKStepNavigationRule_Internal.h */; };
		BC4194291AE8453A00073D6B /* ORKObserver.h in Headers */ = {isa = PBXBuildFile; fileRef = BC4194271AE8453A00073D6B /* ORKObserver.h */; };
		BC41942A1AE8453A00073D6B /* ORKObserver.m in Sources */ = {isa = PBXBuildFile; fileRef = BC4194281AE8453A00073D6B /* ORKObserver.m */; };
		BCA5C0351AEC05F20092AC8D /* ORKStepNavigationRule.h in Headers */ = {isa = PBXBuildFile; fileRef = BCA5C0331AEC05F20092AC8D /* ORKStepNavigationRule.h */; settings = {ATTRIBUTES = (Public, ); }; };
		BCA5C0361AEC05F20092AC8D /* ORKStepNavigationRule.m in Sources */ = {isa = PBXBuildFile; fileRef = BCA5C0341AEC05F20092AC8D /* ORKStepNavigationRule.m */; };
		BCAD50E81B0201EE0034806A /* ORKTaskTests.m in Sources */ = {isa = PBXBuildFile; fileRef = BCAD50E71B0201EE0034806A /* ORKTaskTests.m */; };
		BCB6E64A1B7D531C000D5B34 /* ORKPieChartView.h in Headers */ = {isa = PBXBuildFile; fileRef = BCB6E6481B7D531C000D5B34 /* ORKPieChartView.h */; settings = {ATTRIBUTES = (Public, ); }; };
		BCB6E64B1B7D531C000D5B34 /* ORKPieChartView.m in Sources */ = {isa = PBXBuildFile; fileRef = BCB6E6491B7D531C000D5B34 /* ORKPieChartView.m */; };
		BCB6E6501B7D533B000D5B34 /* ORKCenteredCollectionViewLayout.h in Headers */ = {isa = PBXBuildFile; fileRef = BCB6E64C1B7D533B000D5B34 /* ORKCenteredCollectionViewLayout.h */; };
		BCB6E6511B7D533B000D5B34 /* ORKCenteredCollectionViewLayout.m in Sources */ = {isa = PBXBuildFile; fileRef = BCB6E64D1B7D533B000D5B34 /* ORKCenteredCollectionViewLayout.m */; };
		BCB6E6521B7D533B000D5B34 /* ORKPieChartLegendCell.h in Headers */ = {isa = PBXBuildFile; fileRef = BCB6E64E1B7D533B000D5B34 /* ORKPieChartLegendCell.h */; };
		BCB6E6531B7D533B000D5B34 /* ORKPieChartLegendCell.m in Sources */ = {isa = PBXBuildFile; fileRef = BCB6E64F1B7D533B000D5B34 /* ORKPieChartLegendCell.m */; };
		BCB6E65B1B7D534C000D5B34 /* ORKDiscreteGraphChartView.h in Headers */ = {isa = PBXBuildFile; fileRef = BCB6E6541B7D534C000D5B34 /* ORKDiscreteGraphChartView.h */; settings = {ATTRIBUTES = (Public, ); }; };
		BCB6E65C1B7D534C000D5B34 /* ORKDiscreteGraphChartView.m in Sources */ = {isa = PBXBuildFile; fileRef = BCB6E6551B7D534C000D5B34 /* ORKDiscreteGraphChartView.m */; };
		BCB6E65D1B7D534C000D5B34 /* ORKGraphChartView_Internal.h in Headers */ = {isa = PBXBuildFile; fileRef = BCB6E6561B7D534C000D5B34 /* ORKGraphChartView_Internal.h */; };
		BCB6E65E1B7D534C000D5B34 /* ORKGraphChartView.h in Headers */ = {isa = PBXBuildFile; fileRef = BCB6E6571B7D534C000D5B34 /* ORKGraphChartView.h */; settings = {ATTRIBUTES = (Public, ); }; };
		BCB6E65F1B7D534C000D5B34 /* ORKGraphChartView.m in Sources */ = {isa = PBXBuildFile; fileRef = BCB6E6581B7D534C000D5B34 /* ORKGraphChartView.m */; };
		BCB6E6601B7D534C000D5B34 /* ORKLineGraphChartView.h in Headers */ = {isa = PBXBuildFile; fileRef = BCB6E6591B7D534C000D5B34 /* ORKLineGraphChartView.h */; settings = {ATTRIBUTES = (Public, ); }; };
		BCB6E6611B7D534C000D5B34 /* ORKLineGraphChartView.m in Sources */ = {isa = PBXBuildFile; fileRef = BCB6E65A1B7D534C000D5B34 /* ORKLineGraphChartView.m */; };
		BCB6E6661B7D535F000D5B34 /* ORKXAxisView.h in Headers */ = {isa = PBXBuildFile; fileRef = BCB6E6621B7D535F000D5B34 /* ORKXAxisView.h */; };
		BCB6E6671B7D535F000D5B34 /* ORKXAxisView.m in Sources */ = {isa = PBXBuildFile; fileRef = BCB6E6631B7D535F000D5B34 /* ORKXAxisView.m */; };
		BCB6E66C1B7D537B000D5B34 /* ORKRangedPoint.h in Headers */ = {isa = PBXBuildFile; fileRef = BCB6E66A1B7D537B000D5B34 /* ORKRangedPoint.h */; settings = {ATTRIBUTES = (Public, ); }; };
		BCB6E66D1B7D537B000D5B34 /* ORKRangedPoint.m in Sources */ = {isa = PBXBuildFile; fileRef = BCB6E66B1B7D537B000D5B34 /* ORKRangedPoint.m */; };
		BCB96C131B19C0EC002A0B96 /* ORKStepTests.m in Sources */ = {isa = PBXBuildFile; fileRef = BCB96C121B19C0EC002A0B96 /* ORKStepTests.m */; };
		BCC1CD9A1B7ED64F00D86886 /* ORKYAxisView.h in Headers */ = {isa = PBXBuildFile; fileRef = BCC1CD981B7ED64F00D86886 /* ORKYAxisView.h */; };
		BCC1CD9B1B7ED64F00D86886 /* ORKYAxisView.m in Sources */ = {isa = PBXBuildFile; fileRef = BCC1CD991B7ED64F00D86886 /* ORKYAxisView.m */; };
		BCD192DF1B81240400FCC08A /* ORKPieChartPieView.h in Headers */ = {isa = PBXBuildFile; fileRef = BCD192DD1B81240400FCC08A /* ORKPieChartPieView.h */; };
		BCD192E01B81240400FCC08A /* ORKPieChartPieView.m in Sources */ = {isa = PBXBuildFile; fileRef = BCD192DE1B81240400FCC08A /* ORKPieChartPieView.m */; };
		BCD192E71B81243900FCC08A /* ORKPieChartLegendView.h in Headers */ = {isa = PBXBuildFile; fileRef = BCD192E51B81243900FCC08A /* ORKPieChartLegendView.h */; };
		BCD192E81B81243900FCC08A /* ORKPieChartLegendView.m in Sources */ = {isa = PBXBuildFile; fileRef = BCD192E61B81243900FCC08A /* ORKPieChartLegendView.m */; };
		BCD192EB1B81245500FCC08A /* ORKPieChartTitleTextView.h in Headers */ = {isa = PBXBuildFile; fileRef = BCD192E91B81245500FCC08A /* ORKPieChartTitleTextView.h */; };
		BCD192EC1B81245500FCC08A /* ORKPieChartTitleTextView.m in Sources */ = {isa = PBXBuildFile; fileRef = BCD192EA1B81245500FCC08A /* ORKPieChartTitleTextView.m */; };
		BCD192EE1B81255F00FCC08A /* ORKPieChartView_Internal.h in Headers */ = {isa = PBXBuildFile; fileRef = BCD192ED1B81255F00FCC08A /* ORKPieChartView_Internal.h */; };
		BCFF24BD1B0798D10044EC35 /* ORKResultPredicate.m in Sources */ = {isa = PBXBuildFile; fileRef = BCFF24BC1B0798D10044EC35 /* ORKResultPredicate.m */; };
		D42FEFB81AF7557000A124F8 /* ORKImageCaptureView.h in Headers */ = {isa = PBXBuildFile; fileRef = D42FEFB61AF7557000A124F8 /* ORKImageCaptureView.h */; };
		D42FEFB91AF7557000A124F8 /* ORKImageCaptureView.m in Sources */ = {isa = PBXBuildFile; fileRef = D42FEFB71AF7557000A124F8 /* ORKImageCaptureView.m */; };
		D44239791AF17F5100559D96 /* ORKImageCaptureStep.h in Headers */ = {isa = PBXBuildFile; fileRef = D44239771AF17F5100559D96 /* ORKImageCaptureStep.h */; settings = {ATTRIBUTES = (Public, ); }; };
		D442397A1AF17F5100559D96 /* ORKImageCaptureStep.m in Sources */ = {isa = PBXBuildFile; fileRef = D44239781AF17F5100559D96 /* ORKImageCaptureStep.m */; };
		D442397D1AF17F7600559D96 /* ORKImageCaptureStepViewController.h in Headers */ = {isa = PBXBuildFile; fileRef = D442397B1AF17F7600559D96 /* ORKImageCaptureStepViewController.h */; settings = {ATTRIBUTES = (Public, ); }; };
		D442397E1AF17F7600559D96 /* ORKImageCaptureStepViewController.m in Sources */ = {isa = PBXBuildFile; fileRef = D442397C1AF17F7600559D96 /* ORKImageCaptureStepViewController.m */; };
		D458520A1AF6CCFA00A2DE13 /* ORKImageCaptureCameraPreviewView.h in Headers */ = {isa = PBXBuildFile; fileRef = D45852081AF6CCFA00A2DE13 /* ORKImageCaptureCameraPreviewView.h */; };
		D458520B1AF6CCFA00A2DE13 /* ORKImageCaptureCameraPreviewView.m in Sources */ = {isa = PBXBuildFile; fileRef = D45852091AF6CCFA00A2DE13 /* ORKImageCaptureCameraPreviewView.m */; };
		FA7A9D2B1B082688005A2BEA /* ORKConsentDocumentTests.m in Sources */ = {isa = PBXBuildFile; fileRef = FA7A9D2A1B082688005A2BEA /* ORKConsentDocumentTests.m */; };
		FA7A9D2F1B083DD3005A2BEA /* ORKConsentSectionFormatter.h in Headers */ = {isa = PBXBuildFile; fileRef = FA7A9D2D1B083DD3005A2BEA /* ORKConsentSectionFormatter.h */; };
		FA7A9D301B083DD3005A2BEA /* ORKConsentSectionFormatter.m in Sources */ = {isa = PBXBuildFile; fileRef = FA7A9D2E1B083DD3005A2BEA /* ORKConsentSectionFormatter.m */; };
		FA7A9D331B0843A9005A2BEA /* ORKConsentSignatureFormatter.h in Headers */ = {isa = PBXBuildFile; fileRef = FA7A9D311B0843A9005A2BEA /* ORKConsentSignatureFormatter.h */; };
		FA7A9D341B0843A9005A2BEA /* ORKConsentSignatureFormatter.m in Sources */ = {isa = PBXBuildFile; fileRef = FA7A9D321B0843A9005A2BEA /* ORKConsentSignatureFormatter.m */; };
		FA7A9D371B09365F005A2BEA /* ORKConsentSectionFormatterTests.m in Sources */ = {isa = PBXBuildFile; fileRef = FA7A9D361B09365F005A2BEA /* ORKConsentSectionFormatterTests.m */; };
		FA7A9D391B0969A7005A2BEA /* ORKConsentSignatureFormatterTests.m in Sources */ = {isa = PBXBuildFile; fileRef = FA7A9D381B0969A7005A2BEA /* ORKConsentSignatureFormatterTests.m */; };
/* End PBXBuildFile section */

/* Begin PBXContainerItemProxy section */
		86CC8EA11AC09332001CCD89 /* PBXContainerItemProxy */ = {
			isa = PBXContainerItemProxy;
			containerPortal = 3FFF18351829DB1D00167070 /* Project object */;
			proxyType = 1;
			remoteGlobalIDString = B183A4731A8535D100C76870;
			remoteInfo = OpenResearchKit;
		};
		B11DF3B01AA10795009E76D2 /* PBXContainerItemProxy */ = {
			isa = PBXContainerItemProxy;
			containerPortal = 3FFF18351829DB1D00167070 /* Project object */;
			proxyType = 1;
			remoteGlobalIDString = B183A4731A8535D100C76870;
			remoteInfo = OpenResearchKit;
		};
/* End PBXContainerItemProxy section */

/* Begin PBXFileReference section */
		106FF29C1B663FCE004EACF2 /* ORKHolePegTestPlaceStep.h */ = {isa = PBXFileReference; fileEncoding = 4; lastKnownFileType = sourcecode.c.h; path = ORKHolePegTestPlaceStep.h; sourceTree = "<group>"; };
		106FF29D1B663FCE004EACF2 /* ORKHolePegTestPlaceStep.m */ = {isa = PBXFileReference; fileEncoding = 4; lastKnownFileType = sourcecode.c.objc; path = ORKHolePegTestPlaceStep.m; sourceTree = "<group>"; };
		106FF2A01B665B86004EACF2 /* ORKHolePegTestPlaceStepViewController.h */ = {isa = PBXFileReference; fileEncoding = 4; lastKnownFileType = sourcecode.c.h; path = ORKHolePegTestPlaceStepViewController.h; sourceTree = "<group>"; };
		106FF2A11B665B86004EACF2 /* ORKHolePegTestPlaceStepViewController.m */ = {isa = PBXFileReference; fileEncoding = 4; lastKnownFileType = sourcecode.c.objc; path = ORKHolePegTestPlaceStepViewController.m; sourceTree = "<group>"; };
		106FF2A41B665CF5004EACF2 /* ORKHolePegTestPlaceContentView.h */ = {isa = PBXFileReference; fileEncoding = 4; lastKnownFileType = sourcecode.c.h; path = ORKHolePegTestPlaceContentView.h; sourceTree = "<group>"; };
		106FF2A51B665CF5004EACF2 /* ORKHolePegTestPlaceContentView.m */ = {isa = PBXFileReference; fileEncoding = 4; lastKnownFileType = sourcecode.c.objc; path = ORKHolePegTestPlaceContentView.m; sourceTree = "<group>"; };
		106FF2A81B690FD7004EACF2 /* ORKHolePegTestPlacePegView.h */ = {isa = PBXFileReference; fileEncoding = 4; lastKnownFileType = sourcecode.c.h; path = ORKHolePegTestPlacePegView.h; sourceTree = "<group>"; };
		106FF2A91B690FD7004EACF2 /* ORKHolePegTestPlacePegView.m */ = {isa = PBXFileReference; fileEncoding = 4; lastKnownFileType = sourcecode.c.objc; path = ORKHolePegTestPlacePegView.m; sourceTree = "<group>"; };
		106FF2AC1B6FACA8004EACF2 /* ORKDirectionView.h */ = {isa = PBXFileReference; fileEncoding = 4; lastKnownFileType = sourcecode.c.h; path = ORKDirectionView.h; sourceTree = "<group>"; };
		106FF2AD1B6FACA8004EACF2 /* ORKDirectionView.m */ = {isa = PBXFileReference; fileEncoding = 4; lastKnownFileType = sourcecode.c.objc; path = ORKDirectionView.m; sourceTree = "<group>"; };
		106FF2B21B71F18E004EACF2 /* ORKHolePegTestPlaceHoleView.h */ = {isa = PBXFileReference; fileEncoding = 4; lastKnownFileType = sourcecode.c.h; path = ORKHolePegTestPlaceHoleView.h; sourceTree = "<group>"; };
		106FF2B31B71F18E004EACF2 /* ORKHolePegTestPlaceHoleView.m */ = {isa = PBXFileReference; fileEncoding = 4; lastKnownFileType = sourcecode.c.objc; path = ORKHolePegTestPlaceHoleView.m; sourceTree = "<group>"; };
		10FF9AC11B79EF2800ECB5B4 /* ORKHolePegTestRemoveStep.h */ = {isa = PBXFileReference; fileEncoding = 4; lastKnownFileType = sourcecode.c.h; path = ORKHolePegTestRemoveStep.h; sourceTree = "<group>"; };
		10FF9AC21B79EF2800ECB5B4 /* ORKHolePegTestRemoveStep.m */ = {isa = PBXFileReference; fileEncoding = 4; lastKnownFileType = sourcecode.c.objc; path = ORKHolePegTestRemoveStep.m; sourceTree = "<group>"; };
		10FF9AC91B79F22900ECB5B4 /* ORKHolePegTestRemoveStepViewController.h */ = {isa = PBXFileReference; fileEncoding = 4; lastKnownFileType = sourcecode.c.h; path = ORKHolePegTestRemoveStepViewController.h; sourceTree = "<group>"; };
		10FF9ACA1B79F22900ECB5B4 /* ORKHolePegTestRemoveStepViewController.m */ = {isa = PBXFileReference; fileEncoding = 4; lastKnownFileType = sourcecode.c.objc; path = ORKHolePegTestRemoveStepViewController.m; sourceTree = "<group>"; };
		10FF9ACD1B79F5CE00ECB5B4 /* ORKHolePegTestRemoveContentView.h */ = {isa = PBXFileReference; fileEncoding = 4; lastKnownFileType = sourcecode.c.h; path = ORKHolePegTestRemoveContentView.h; sourceTree = "<group>"; };
		10FF9ACE1B79F5CE00ECB5B4 /* ORKHolePegTestRemoveContentView.m */ = {isa = PBXFileReference; fileEncoding = 4; lastKnownFileType = sourcecode.c.objc; path = ORKHolePegTestRemoveContentView.m; sourceTree = "<group>"; };
		10FF9AD11B79F5EA00ECB5B4 /* ORKHolePegTestRemovePegView.h */ = {isa = PBXFileReference; fileEncoding = 4; lastKnownFileType = sourcecode.c.h; path = ORKHolePegTestRemovePegView.h; sourceTree = "<group>"; };
		10FF9AD21B79F5EA00ECB5B4 /* ORKHolePegTestRemovePegView.m */ = {isa = PBXFileReference; fileEncoding = 4; lastKnownFileType = sourcecode.c.objc; path = ORKHolePegTestRemovePegView.m; sourceTree = "<group>"; };
		10FF9AD51B7A045E00ECB5B4 /* ORKSeparatorView.h */ = {isa = PBXFileReference; fileEncoding = 4; lastKnownFileType = sourcecode.c.h; path = ORKSeparatorView.h; sourceTree = "<group>"; };
		10FF9AD61B7A045E00ECB5B4 /* ORKSeparatorView.m */ = {isa = PBXFileReference; fileEncoding = 4; lastKnownFileType = sourcecode.c.objc; path = ORKSeparatorView.m; sourceTree = "<group>"; };
		10FF9AD91B7BA78400ECB5B4 /* ORKOrderedTask_Private.h */ = {isa = PBXFileReference; fileEncoding = 4; lastKnownFileType = sourcecode.c.h; path = ORKOrderedTask_Private.h; sourceTree = "<group>"; };
		10864C961B27146B000F4158 /* ORKPSATStep.h */ = {isa = PBXFileReference; fileEncoding = 4; lastKnownFileType = sourcecode.c.h; path = ORKPSATStep.h; sourceTree = "<group>"; };
		10864C971B27146B000F4158 /* ORKPSATStep.m */ = {isa = PBXFileReference; fileEncoding = 4; lastKnownFileType = sourcecode.c.objc; path = ORKPSATStep.m; sourceTree = "<group>"; };
		10864C981B27146B000F4158 /* ORKPSATStepViewController.h */ = {isa = PBXFileReference; fileEncoding = 4; lastKnownFileType = sourcecode.c.h; path = ORKPSATStepViewController.h; sourceTree = "<group>"; };
		10864C991B27146B000F4158 /* ORKPSATStepViewController.m */ = {isa = PBXFileReference; fileEncoding = 4; lastKnownFileType = sourcecode.c.objc; path = ORKPSATStepViewController.m; sourceTree = "<group>"; };
		10864C9A1B27146B000F4158 /* ORKPSATContentView.h */ = {isa = PBXFileReference; fileEncoding = 4; lastKnownFileType = sourcecode.c.h; path = ORKPSATContentView.h; sourceTree = "<group>"; };
		10864C9B1B27146B000F4158 /* ORKPSATContentView.m */ = {isa = PBXFileReference; fileEncoding = 4; lastKnownFileType = sourcecode.c.objc; path = ORKPSATContentView.m; sourceTree = "<group>"; };
		10864C9C1B27146B000F4158 /* ORKPSATKeyboardView.h */ = {isa = PBXFileReference; fileEncoding = 4; lastKnownFileType = sourcecode.c.h; path = ORKPSATKeyboardView.h; sourceTree = "<group>"; };
		10864C9D1B27146B000F4158 /* ORKPSATKeyboardView.m */ = {isa = PBXFileReference; fileEncoding = 4; lastKnownFileType = sourcecode.c.objc; path = ORKPSATKeyboardView.m; sourceTree = "<group>"; };
		10BAA2C81B5FCB4F004FE478 /* ORKProgressView.h */ = {isa = PBXFileReference; fileEncoding = 4; lastKnownFileType = sourcecode.c.h; path = ORKProgressView.h; sourceTree = "<group>"; };
		10BAA2C91B5FCB4F004FE478 /* ORKProgressView.m */ = {isa = PBXFileReference; fileEncoding = 4; lastKnownFileType = sourcecode.c.objc; path = ORKProgressView.m; sourceTree = "<group>"; };
		147503AD1AEE8071004B17F3 /* ORKAudioGenerator.h */ = {isa = PBXFileReference; fileEncoding = 4; lastKnownFileType = sourcecode.c.h; path = ORKAudioGenerator.h; sourceTree = "<group>"; };
		147503AE1AEE8071004B17F3 /* ORKAudioGenerator.m */ = {isa = PBXFileReference; fileEncoding = 4; lastKnownFileType = sourcecode.c.objc; path = ORKAudioGenerator.m; sourceTree = "<group>"; };
		147503B11AEE807C004B17F3 /* ORKToneAudiometryContentView.h */ = {isa = PBXFileReference; fileEncoding = 4; lastKnownFileType = sourcecode.c.h; path = ORKToneAudiometryContentView.h; sourceTree = "<group>"; };
		147503B21AEE807C004B17F3 /* ORKToneAudiometryContentView.m */ = {isa = PBXFileReference; fileEncoding = 4; lastKnownFileType = sourcecode.c.objc; path = ORKToneAudiometryContentView.m; sourceTree = "<group>"; };
		147503B31AEE807C004B17F3 /* ORKToneAudiometryStep.h */ = {isa = PBXFileReference; fileEncoding = 4; lastKnownFileType = sourcecode.c.h; path = ORKToneAudiometryStep.h; sourceTree = "<group>"; };
		147503B41AEE807C004B17F3 /* ORKToneAudiometryStep.m */ = {isa = PBXFileReference; fileEncoding = 4; lastKnownFileType = sourcecode.c.objc; path = ORKToneAudiometryStep.m; sourceTree = "<group>"; };
		147503B51AEE807C004B17F3 /* ORKToneAudiometryStepViewController.h */ = {isa = PBXFileReference; fileEncoding = 4; lastKnownFileType = sourcecode.c.h; path = ORKToneAudiometryStepViewController.h; sourceTree = "<group>"; };
		147503B61AEE807C004B17F3 /* ORKToneAudiometryStepViewController.m */ = {isa = PBXFileReference; fileEncoding = 4; lastKnownFileType = sourcecode.c.objc; path = ORKToneAudiometryStepViewController.m; sourceTree = "<group>"; };
<<<<<<< HEAD
		246D15D61BA3438A009C99FC /* ORKEligibilitySelectionView.h */ = {isa = PBXFileReference; fileEncoding = 4; lastKnownFileType = sourcecode.c.h; path = ORKEligibilitySelectionView.h; sourceTree = "<group>"; };
		246D15D71BA3438A009C99FC /* ORKEligibilitySelectionView.m */ = {isa = PBXFileReference; fileEncoding = 4; lastKnownFileType = sourcecode.c.objc; path = ORKEligibilitySelectionView.m; sourceTree = "<group>"; };
		246D15E01BA4EE49009C99FC /* ORKSurveyAnswerCellForEligibility.h */ = {isa = PBXFileReference; fileEncoding = 4; lastKnownFileType = sourcecode.c.h; path = ORKSurveyAnswerCellForEligibility.h; sourceTree = "<group>"; };
		246D15E11BA4EE49009C99FC /* ORKSurveyAnswerCellForEligibility.m */ = {isa = PBXFileReference; fileEncoding = 4; lastKnownFileType = sourcecode.c.objc; path = ORKSurveyAnswerCellForEligibility.m; sourceTree = "<group>"; };
=======
		241A2E861B94FD8800ED3B39 /* ORKPasscodeStepViewController_Internal.h */ = {isa = PBXFileReference; fileEncoding = 4; lastKnownFileType = sourcecode.c.h; path = ORKPasscodeStepViewController_Internal.h; sourceTree = "<group>"; };
		2433C9E11B9A506F0052D375 /* ORKKeychainWrapper.h */ = {isa = PBXFileReference; fileEncoding = 4; lastKnownFileType = sourcecode.c.h; path = ORKKeychainWrapper.h; sourceTree = "<group>"; };
		2433C9E21B9A506F0052D375 /* ORKKeychainWrapper.m */ = {isa = PBXFileReference; fileEncoding = 4; lastKnownFileType = sourcecode.c.objc; path = ORKKeychainWrapper.m; sourceTree = "<group>"; };
		2441034D1B966D4C00EEAB0C /* ORKPasscodeViewController.h */ = {isa = PBXFileReference; fileEncoding = 4; lastKnownFileType = sourcecode.c.h; path = ORKPasscodeViewController.h; sourceTree = "<group>"; };
		2441034E1B966D4C00EEAB0C /* ORKPasscodeViewController.m */ = {isa = PBXFileReference; fileEncoding = 4; lastKnownFileType = sourcecode.c.objc; path = ORKPasscodeViewController.m; sourceTree = "<group>"; };
>>>>>>> a796e6cc
		248604051B4C98760010C8A0 /* ORKAnswerFormatTests.m */ = {isa = PBXFileReference; fileEncoding = 4; lastKnownFileType = sourcecode.c.objc; path = ORKAnswerFormatTests.m; sourceTree = "<group>"; };
		24898B0B1B7186C000B0E7E7 /* ORKScaleRangeImageView.h */ = {isa = PBXFileReference; fileEncoding = 4; lastKnownFileType = sourcecode.c.h; path = ORKScaleRangeImageView.h; sourceTree = "<group>"; };
		24898B0C1B7186C000B0E7E7 /* ORKScaleRangeImageView.m */ = {isa = PBXFileReference; fileEncoding = 4; lastKnownFileType = sourcecode.c.objc; path = ORKScaleRangeImageView.m; sourceTree = "<group>"; };
		24A4DA0E1B8D0F21009C797A /* ORKPasscodeStepView.h */ = {isa = PBXFileReference; fileEncoding = 4; lastKnownFileType = sourcecode.c.h; path = ORKPasscodeStepView.h; sourceTree = "<group>"; };
		24A4DA0F1B8D0F21009C797A /* ORKPasscodeStepView.m */ = {isa = PBXFileReference; fileEncoding = 4; lastKnownFileType = sourcecode.c.objc; path = ORKPasscodeStepView.m; sourceTree = "<group>"; };
		24A4DA121B8D1115009C797A /* ORKPasscodeStep.h */ = {isa = PBXFileReference; fileEncoding = 4; lastKnownFileType = sourcecode.c.h; path = ORKPasscodeStep.h; sourceTree = "<group>"; };
		24A4DA131B8D1115009C797A /* ORKPasscodeStep.m */ = {isa = PBXFileReference; fileEncoding = 4; lastKnownFileType = sourcecode.c.objc; path = ORKPasscodeStep.m; sourceTree = "<group>"; };
		24A4DA161B8D13FE009C797A /* ORKPasscodeStepViewController.h */ = {isa = PBXFileReference; fileEncoding = 4; lastKnownFileType = sourcecode.c.h; path = ORKPasscodeStepViewController.h; sourceTree = "<group>"; };
		24A4DA171B8D13FE009C797A /* ORKPasscodeStepViewController.m */ = {isa = PBXFileReference; fileEncoding = 4; lastKnownFileType = sourcecode.c.objc; path = ORKPasscodeStepViewController.m; sourceTree = "<group>"; };
		250F94021B4C5A6600FA23EB /* ORKTowerOfHanoiStep.h */ = {isa = PBXFileReference; fileEncoding = 4; lastKnownFileType = sourcecode.c.h; path = ORKTowerOfHanoiStep.h; sourceTree = "<group>"; };
		250F94031B4C5A6600FA23EB /* ORKTowerOfHanoiStep.m */ = {isa = PBXFileReference; fileEncoding = 4; lastKnownFileType = sourcecode.c.objc; path = ORKTowerOfHanoiStep.m; sourceTree = "<group>"; };
		250F94061B4C5AA400FA23EB /* ORKTowerOfHanoiStepViewController.h */ = {isa = PBXFileReference; fileEncoding = 4; lastKnownFileType = sourcecode.c.h; path = ORKTowerOfHanoiStepViewController.h; sourceTree = "<group>"; };
		250F94071B4C5AA400FA23EB /* ORKTowerOfHanoiStepViewController.m */ = {isa = PBXFileReference; fileEncoding = 4; lastKnownFileType = sourcecode.c.objc; path = ORKTowerOfHanoiStepViewController.m; sourceTree = "<group>"; };
		257FCE1D1B4D14E50001EF06 /* ORKTowerOfHanoiTowerView.h */ = {isa = PBXFileReference; fileEncoding = 4; lastKnownFileType = sourcecode.c.h; path = ORKTowerOfHanoiTowerView.h; sourceTree = "<group>"; };
		257FCE1E1B4D14E50001EF06 /* ORKTowerOfHanoiTowerView.m */ = {isa = PBXFileReference; fileEncoding = 4; lastKnownFileType = sourcecode.c.objc; path = ORKTowerOfHanoiTowerView.m; sourceTree = "<group>"; };
		257FCE211B4D37A80001EF06 /* ORKTowerOfHanoiTower.h */ = {isa = PBXFileReference; fileEncoding = 4; lastKnownFileType = sourcecode.c.h; path = ORKTowerOfHanoiTower.h; sourceTree = "<group>"; };
		257FCE221B4D37A80001EF06 /* ORKTowerOfHanoiTower.m */ = {isa = PBXFileReference; fileEncoding = 4; lastKnownFileType = sourcecode.c.objc; path = ORKTowerOfHanoiTower.m; sourceTree = "<group>"; };
		25ECC0931AFBD68300F3D63B /* ORKReactionTimeStep.h */ = {isa = PBXFileReference; fileEncoding = 4; lastKnownFileType = sourcecode.c.h; path = ORKReactionTimeStep.h; sourceTree = "<group>"; };
		25ECC0941AFBD68300F3D63B /* ORKReactionTimeStep.m */ = {isa = PBXFileReference; fileEncoding = 4; lastKnownFileType = sourcecode.c.objc; path = ORKReactionTimeStep.m; sourceTree = "<group>"; };
		25ECC0991AFBD8B300F3D63B /* ORKReactionTimeViewController.h */ = {isa = PBXFileReference; fileEncoding = 4; lastKnownFileType = sourcecode.c.h; path = ORKReactionTimeViewController.h; sourceTree = "<group>"; };
		25ECC09A1AFBD8B300F3D63B /* ORKReactionTimeViewController.m */ = {isa = PBXFileReference; fileEncoding = 4; lastKnownFileType = sourcecode.c.objc; path = ORKReactionTimeViewController.m; sourceTree = "<group>"; };
		25ECC09D1AFBD92D00F3D63B /* ORKReactionTimeContentView.h */ = {isa = PBXFileReference; fileEncoding = 4; lastKnownFileType = sourcecode.c.h; path = ORKReactionTimeContentView.h; sourceTree = "<group>"; };
		25ECC09E1AFBD92D00F3D63B /* ORKReactionTimeContentView.m */ = {isa = PBXFileReference; fileEncoding = 4; lastKnownFileType = sourcecode.c.objc; path = ORKReactionTimeContentView.m; sourceTree = "<group>"; };
		25ECC0A11AFBDD2700F3D63B /* ORKReactionTimeStimulusView.h */ = {isa = PBXFileReference; fileEncoding = 4; lastKnownFileType = sourcecode.c.h; path = ORKReactionTimeStimulusView.h; sourceTree = "<group>"; };
		25ECC0A21AFBDD2700F3D63B /* ORKReactionTimeStimulusView.m */ = {isa = PBXFileReference; fileEncoding = 4; lastKnownFileType = sourcecode.c.objc; path = ORKReactionTimeStimulusView.m; sourceTree = "<group>"; };
		2EBFE11C1AE1B32D00CB8254 /* ORKUIViewAccessibilityTests.m */ = {isa = PBXFileReference; fileEncoding = 4; lastKnownFileType = sourcecode.c.objc; path = ORKUIViewAccessibilityTests.m; sourceTree = "<group>"; };
		2EBFE11E1AE1B68800CB8254 /* ORKVoiceEngine_Internal.h */ = {isa = PBXFileReference; lastKnownFileType = sourcecode.c.h; path = ORKVoiceEngine_Internal.h; sourceTree = "<group>"; };
		2EBFE11F1AE1B74100CB8254 /* ORKVoiceEngineTests.m */ = {isa = PBXFileReference; fileEncoding = 4; lastKnownFileType = sourcecode.c.objc; path = ORKVoiceEngineTests.m; sourceTree = "<group>"; };
		6146D0A11B84A91E0068491D /* ORKLineGraphAccessibilityElement.h */ = {isa = PBXFileReference; fileEncoding = 4; lastKnownFileType = sourcecode.c.h; path = ORKLineGraphAccessibilityElement.h; sourceTree = "<group>"; };
		6146D0A21B84A91E0068491D /* ORKLineGraphAccessibilityElement.m */ = {isa = PBXFileReference; fileEncoding = 4; lastKnownFileType = sourcecode.c.objc; path = ORKLineGraphAccessibilityElement.m; sourceTree = "<group>"; };
		618DA0481A93D0D600E63AA8 /* ORKAccessibility.h */ = {isa = PBXFileReference; fileEncoding = 4; lastKnownFileType = sourcecode.c.h; path = ORKAccessibility.h; sourceTree = "<group>"; };
		618DA0491A93D0D600E63AA8 /* ORKAccessibilityFunctions.h */ = {isa = PBXFileReference; fileEncoding = 4; lastKnownFileType = sourcecode.c.h; path = ORKAccessibilityFunctions.h; sourceTree = "<group>"; };
		618DA04A1A93D0D600E63AA8 /* ORKAccessibilityFunctions.m */ = {isa = PBXFileReference; fileEncoding = 4; lastKnownFileType = sourcecode.c.objc; path = ORKAccessibilityFunctions.m; sourceTree = "<group>"; };
		618DA04B1A93D0D600E63AA8 /* UIView+ORKAccessibility.h */ = {isa = PBXFileReference; fileEncoding = 4; lastKnownFileType = sourcecode.c.h; lineEnding = 0; path = "UIView+ORKAccessibility.h"; sourceTree = "<group>"; xcLanguageSpecificationIdentifier = xcode.lang.objcpp; };
		618DA04C1A93D0D600E63AA8 /* UIView+ORKAccessibility.m */ = {isa = PBXFileReference; fileEncoding = 4; lastKnownFileType = sourcecode.c.objc; lineEnding = 0; path = "UIView+ORKAccessibility.m"; sourceTree = "<group>"; xcLanguageSpecificationIdentifier = xcode.lang.objc; };
		861610BF1A8D8EDD00245F7A /* Artwork.xcassets */ = {isa = PBXFileReference; lastKnownFileType = folder.assetcatalog; path = Artwork.xcassets; sourceTree = "<group>"; };
		861D11A71AA691BB003C98A7 /* ORKScaleSliderView.h */ = {isa = PBXFileReference; fileEncoding = 4; lastKnownFileType = sourcecode.c.h; path = ORKScaleSliderView.h; sourceTree = "<group>"; };
		861D11A81AA691BB003C98A7 /* ORKScaleSliderView.m */ = {isa = PBXFileReference; fileEncoding = 4; lastKnownFileType = sourcecode.c.objc; path = ORKScaleSliderView.m; sourceTree = "<group>"; };
		861D11AB1AA7951F003C98A7 /* ORKChoiceAnswerFormatHelper.h */ = {isa = PBXFileReference; fileEncoding = 4; lastKnownFileType = sourcecode.c.h; path = ORKChoiceAnswerFormatHelper.h; sourceTree = "<group>"; };
		861D11AC1AA7951F003C98A7 /* ORKChoiceAnswerFormatHelper.m */ = {isa = PBXFileReference; fileEncoding = 4; lastKnownFileType = sourcecode.c.objc; path = ORKChoiceAnswerFormatHelper.m; sourceTree = "<group>"; };
		861D11B31AA7D073003C98A7 /* ORKTextChoiceCellGroup.h */ = {isa = PBXFileReference; fileEncoding = 4; lastKnownFileType = sourcecode.c.h; path = ORKTextChoiceCellGroup.h; sourceTree = "<group>"; };
		861D11B41AA7D073003C98A7 /* ORKTextChoiceCellGroup.m */ = {isa = PBXFileReference; fileEncoding = 4; lastKnownFileType = sourcecode.c.objc; lineEnding = 0; path = ORKTextChoiceCellGroup.m; sourceTree = "<group>"; xcLanguageSpecificationIdentifier = xcode.lang.objc; };
		861D2AE61B840991008C4CD0 /* ORKTimedWalkStep.h */ = {isa = PBXFileReference; fileEncoding = 4; lastKnownFileType = sourcecode.c.h; name = ORKTimedWalkStep.h; path = ResearchKit/ActiveTasks/ORKTimedWalkStep.h; sourceTree = SOURCE_ROOT; };
		861D2AE71B840991008C4CD0 /* ORKTimedWalkStep.m */ = {isa = PBXFileReference; fileEncoding = 4; lastKnownFileType = sourcecode.c.objc; name = ORKTimedWalkStep.m; path = ResearchKit/ActiveTasks/ORKTimedWalkStep.m; sourceTree = SOURCE_ROOT; };
		861D2AEA1B8409B2008C4CD0 /* ORKTimedWalkStepViewController.h */ = {isa = PBXFileReference; fileEncoding = 4; lastKnownFileType = sourcecode.c.h; name = ORKTimedWalkStepViewController.h; path = ResearchKit/ActiveTasks/ORKTimedWalkStepViewController.h; sourceTree = SOURCE_ROOT; };
		861D2AEB1B8409B2008C4CD0 /* ORKTimedWalkStepViewController.m */ = {isa = PBXFileReference; fileEncoding = 4; lastKnownFileType = sourcecode.c.objc; name = ORKTimedWalkStepViewController.m; path = ResearchKit/ActiveTasks/ORKTimedWalkStepViewController.m; sourceTree = SOURCE_ROOT; };
		861D2AEE1B8409D9008C4CD0 /* ORKTimedWalkContentView.h */ = {isa = PBXFileReference; fileEncoding = 4; lastKnownFileType = sourcecode.c.h; name = ORKTimedWalkContentView.h; path = ResearchKit/ActiveTasks/ORKTimedWalkContentView.h; sourceTree = SOURCE_ROOT; };
		861D2AEF1B8409D9008C4CD0 /* ORKTimedWalkContentView.m */ = {isa = PBXFileReference; fileEncoding = 4; lastKnownFileType = sourcecode.c.objc; name = ORKTimedWalkContentView.m; path = ResearchKit/ActiveTasks/ORKTimedWalkContentView.m; sourceTree = SOURCE_ROOT; };
		865EA1601AB8DF750037C68E /* ORKDateTimePicker.h */ = {isa = PBXFileReference; fileEncoding = 4; lastKnownFileType = sourcecode.c.h; path = ORKDateTimePicker.h; sourceTree = "<group>"; };
		865EA1611AB8DF750037C68E /* ORKDateTimePicker.m */ = {isa = PBXFileReference; fileEncoding = 4; lastKnownFileType = sourcecode.c.objc; lineEnding = 0; path = ORKDateTimePicker.m; sourceTree = "<group>"; xcLanguageSpecificationIdentifier = xcode.lang.objc; };
		865EA1661ABA1AA10037C68E /* ORKPicker.h */ = {isa = PBXFileReference; fileEncoding = 4; lastKnownFileType = sourcecode.c.h; path = ORKPicker.h; sourceTree = "<group>"; };
		865EA1671ABA1AA10037C68E /* ORKPicker.m */ = {isa = PBXFileReference; fileEncoding = 4; lastKnownFileType = sourcecode.c.objc; path = ORKPicker.m; sourceTree = "<group>"; };
		865EA16A1ABA1BE20037C68E /* ORKSurveyAnswerCellForPicker.h */ = {isa = PBXFileReference; fileEncoding = 4; lastKnownFileType = sourcecode.c.h; path = ORKSurveyAnswerCellForPicker.h; sourceTree = "<group>"; };
		865EA16B1ABA1BE20037C68E /* ORKSurveyAnswerCellForPicker.m */ = {isa = PBXFileReference; fileEncoding = 4; lastKnownFileType = sourcecode.c.objc; lineEnding = 0; path = ORKSurveyAnswerCellForPicker.m; sourceTree = "<group>"; xcLanguageSpecificationIdentifier = xcode.lang.objc; };
		866F86001A96CBF3007B282C /* ORKSurveyAnswerCell.m */ = {isa = PBXFileReference; fileEncoding = 4; lastKnownFileType = sourcecode.c.objc; path = ORKSurveyAnswerCell.m; sourceTree = "<group>"; };
		86AD91081AB7AD1E00361FEB /* ORKNavigationContainerView.h */ = {isa = PBXFileReference; fileEncoding = 4; lastKnownFileType = sourcecode.c.h; path = ORKNavigationContainerView.h; sourceTree = "<group>"; };
		86AD91091AB7AD1E00361FEB /* ORKNavigationContainerView.m */ = {isa = PBXFileReference; fileEncoding = 4; lastKnownFileType = sourcecode.c.objc; lineEnding = 0; path = ORKNavigationContainerView.m; sourceTree = "<group>"; xcLanguageSpecificationIdentifier = xcode.lang.objc; };
		86AD910C1AB7AE4100361FEB /* ORKNavigationContainerView_Internal.h */ = {isa = PBXFileReference; fileEncoding = 4; lastKnownFileType = sourcecode.c.h; path = ORKNavigationContainerView_Internal.h; sourceTree = "<group>"; };
		86AD910E1AB7B8A600361FEB /* ORKActiveStepView.h */ = {isa = PBXFileReference; fileEncoding = 4; lastKnownFileType = sourcecode.c.h; name = ORKActiveStepView.h; path = ../Common/ORKActiveStepView.h; sourceTree = "<group>"; };
		86AD910F1AB7B8A600361FEB /* ORKActiveStepView.m */ = {isa = PBXFileReference; fileEncoding = 4; lastKnownFileType = sourcecode.c.objc; lineEnding = 0; name = ORKActiveStepView.m; path = ../Common/ORKActiveStepView.m; sourceTree = "<group>"; xcLanguageSpecificationIdentifier = xcode.lang.objc; };
		86AD91121AB7B97E00361FEB /* ORKQuestionStepView.h */ = {isa = PBXFileReference; fileEncoding = 4; lastKnownFileType = sourcecode.c.h; path = ORKQuestionStepView.h; sourceTree = "<group>"; };
		86AD91131AB7B97E00361FEB /* ORKQuestionStepView.m */ = {isa = PBXFileReference; fileEncoding = 4; lastKnownFileType = sourcecode.c.objc; lineEnding = 0; path = ORKQuestionStepView.m; sourceTree = "<group>"; xcLanguageSpecificationIdentifier = xcode.lang.objc; };
		86B623AD19520B770074CD3C /* ResearchKit.framework */ = {isa = PBXFileReference; explicitFileType = wrapper.cfbundle; includeInIndex = 0; path = ResearchKit.framework; sourceTree = BUILT_PRODUCTS_DIR; };
		86B781B71AA668ED00688151 /* ORKTimeIntervalPicker.h */ = {isa = PBXFileReference; fileEncoding = 4; lastKnownFileType = sourcecode.c.h; path = ORKTimeIntervalPicker.h; sourceTree = "<group>"; };
		86B781B81AA668ED00688151 /* ORKTimeIntervalPicker.m */ = {isa = PBXFileReference; fileEncoding = 4; lastKnownFileType = sourcecode.c.objc; path = ORKTimeIntervalPicker.m; sourceTree = "<group>"; };
		86B781B91AA668ED00688151 /* ORKValuePicker.h */ = {isa = PBXFileReference; fileEncoding = 4; lastKnownFileType = sourcecode.c.h; path = ORKValuePicker.h; sourceTree = "<group>"; };
		86B781BA1AA668ED00688151 /* ORKValuePicker.m */ = {isa = PBXFileReference; fileEncoding = 4; lastKnownFileType = sourcecode.c.objc; path = ORKValuePicker.m; sourceTree = "<group>"; };
		86B89AB91AB3BECC001626A4 /* ORKStepHeaderView.h */ = {isa = PBXFileReference; fileEncoding = 4; lastKnownFileType = sourcecode.c.h; path = ORKStepHeaderView.h; sourceTree = "<group>"; };
		86B89ABA1AB3BECC001626A4 /* ORKStepHeaderView.m */ = {isa = PBXFileReference; fileEncoding = 4; lastKnownFileType = sourcecode.c.objc; lineEnding = 0; path = ORKStepHeaderView.m; sourceTree = "<group>"; xcLanguageSpecificationIdentifier = xcode.lang.objc; };
		86B89ABD1AB3BFDB001626A4 /* ORKStepHeaderView_Internal.h */ = {isa = PBXFileReference; fileEncoding = 4; lastKnownFileType = sourcecode.c.h; path = ORKStepHeaderView_Internal.h; sourceTree = "<group>"; };
		86C40AFA1A8D7C5B00081FAC /* ORKActiveStepQuantityView.h */ = {isa = PBXFileReference; fileEncoding = 4; lastKnownFileType = sourcecode.c.h; path = ORKActiveStepQuantityView.h; sourceTree = "<group>"; };
		86C40AFB1A8D7C5B00081FAC /* ORKActiveStepQuantityView.m */ = {isa = PBXFileReference; fileEncoding = 4; lastKnownFileType = sourcecode.c.objc; lineEnding = 0; path = ORKActiveStepQuantityView.m; sourceTree = "<group>"; xcLanguageSpecificationIdentifier = xcode.lang.objc; };
		86C40AFC1A8D7C5B00081FAC /* ORKAudioContentView.h */ = {isa = PBXFileReference; fileEncoding = 4; lastKnownFileType = sourcecode.c.h; path = ORKAudioContentView.h; sourceTree = "<group>"; };
		86C40AFD1A8D7C5B00081FAC /* ORKAudioContentView.m */ = {isa = PBXFileReference; fileEncoding = 4; lastKnownFileType = sourcecode.c.objc; lineEnding = 0; path = ORKAudioContentView.m; sourceTree = "<group>"; xcLanguageSpecificationIdentifier = xcode.lang.objc; };
		86C40AFE1A8D7C5B00081FAC /* ORKAudioStep.h */ = {isa = PBXFileReference; fileEncoding = 4; lastKnownFileType = sourcecode.c.h; path = ORKAudioStep.h; sourceTree = "<group>"; };
		86C40AFF1A8D7C5B00081FAC /* ORKAudioStep.m */ = {isa = PBXFileReference; fileEncoding = 4; lastKnownFileType = sourcecode.c.objc; path = ORKAudioStep.m; sourceTree = "<group>"; };
		86C40B001A8D7C5B00081FAC /* ORKAudioStepViewController.h */ = {isa = PBXFileReference; fileEncoding = 4; lastKnownFileType = sourcecode.c.h; lineEnding = 0; path = ORKAudioStepViewController.h; sourceTree = "<group>"; xcLanguageSpecificationIdentifier = xcode.lang.objcpp; };
		86C40B011A8D7C5B00081FAC /* ORKAudioStepViewController.m */ = {isa = PBXFileReference; fileEncoding = 4; lastKnownFileType = sourcecode.c.objc; lineEnding = 0; path = ORKAudioStepViewController.m; sourceTree = "<group>"; xcLanguageSpecificationIdentifier = xcode.lang.objc; };
		86C40B021A8D7C5B00081FAC /* ORKCountdownStep.h */ = {isa = PBXFileReference; fileEncoding = 4; lastKnownFileType = sourcecode.c.h; path = ORKCountdownStep.h; sourceTree = "<group>"; };
		86C40B031A8D7C5B00081FAC /* ORKCountdownStep.m */ = {isa = PBXFileReference; fileEncoding = 4; lastKnownFileType = sourcecode.c.objc; lineEnding = 0; path = ORKCountdownStep.m; sourceTree = "<group>"; xcLanguageSpecificationIdentifier = xcode.lang.objc; };
		86C40B041A8D7C5B00081FAC /* ORKCountdownStepViewController.h */ = {isa = PBXFileReference; fileEncoding = 4; lastKnownFileType = sourcecode.c.h; lineEnding = 0; path = ORKCountdownStepViewController.h; sourceTree = "<group>"; xcLanguageSpecificationIdentifier = xcode.lang.objcpp; };
		86C40B051A8D7C5B00081FAC /* ORKCountdownStepViewController.m */ = {isa = PBXFileReference; fileEncoding = 4; lastKnownFileType = sourcecode.c.objc; lineEnding = 0; path = ORKCountdownStepViewController.m; sourceTree = "<group>"; xcLanguageSpecificationIdentifier = xcode.lang.objc; };
		86C40B061A8D7C5B00081FAC /* ORKFitnessContentView.h */ = {isa = PBXFileReference; fileEncoding = 4; lastKnownFileType = sourcecode.c.h; path = ORKFitnessContentView.h; sourceTree = "<group>"; };
		86C40B071A8D7C5B00081FAC /* ORKFitnessContentView.m */ = {isa = PBXFileReference; fileEncoding = 4; lastKnownFileType = sourcecode.c.objc; lineEnding = 0; path = ORKFitnessContentView.m; sourceTree = "<group>"; xcLanguageSpecificationIdentifier = xcode.lang.objc; };
		86C40B081A8D7C5B00081FAC /* ORKFitnessStep.h */ = {isa = PBXFileReference; fileEncoding = 4; lastKnownFileType = sourcecode.c.h; path = ORKFitnessStep.h; sourceTree = "<group>"; };
		86C40B091A8D7C5B00081FAC /* ORKFitnessStep.m */ = {isa = PBXFileReference; fileEncoding = 4; lastKnownFileType = sourcecode.c.objc; path = ORKFitnessStep.m; sourceTree = "<group>"; };
		86C40B0A1A8D7C5B00081FAC /* ORKFitnessStepViewController.h */ = {isa = PBXFileReference; fileEncoding = 4; lastKnownFileType = sourcecode.c.h; path = ORKFitnessStepViewController.h; sourceTree = "<group>"; };
		86C40B0B1A8D7C5B00081FAC /* ORKFitnessStepViewController.m */ = {isa = PBXFileReference; fileEncoding = 4; lastKnownFileType = sourcecode.c.objc; lineEnding = 0; path = ORKFitnessStepViewController.m; sourceTree = "<group>"; xcLanguageSpecificationIdentifier = xcode.lang.objc; };
		86C40B0C1A8D7C5B00081FAC /* ORKSpatialSpanGame.h */ = {isa = PBXFileReference; fileEncoding = 4; lastKnownFileType = sourcecode.c.h; path = ORKSpatialSpanGame.h; sourceTree = "<group>"; };
		86C40B0D1A8D7C5B00081FAC /* ORKSpatialSpanGame.m */ = {isa = PBXFileReference; fileEncoding = 4; lastKnownFileType = sourcecode.c.objc; path = ORKSpatialSpanGame.m; sourceTree = "<group>"; };
		86C40B0E1A8D7C5B00081FAC /* ORKSpatialSpanGameState.h */ = {isa = PBXFileReference; fileEncoding = 4; lastKnownFileType = sourcecode.c.h; path = ORKSpatialSpanGameState.h; sourceTree = "<group>"; };
		86C40B0F1A8D7C5B00081FAC /* ORKSpatialSpanGameState.m */ = {isa = PBXFileReference; fileEncoding = 4; lastKnownFileType = sourcecode.c.objc; path = ORKSpatialSpanGameState.m; sourceTree = "<group>"; };
		86C40B101A8D7C5B00081FAC /* ORKSpatialSpanMemoryContentView.h */ = {isa = PBXFileReference; fileEncoding = 4; lastKnownFileType = sourcecode.c.h; path = ORKSpatialSpanMemoryContentView.h; sourceTree = "<group>"; };
		86C40B111A8D7C5B00081FAC /* ORKSpatialSpanMemoryContentView.m */ = {isa = PBXFileReference; fileEncoding = 4; lastKnownFileType = sourcecode.c.objc; path = ORKSpatialSpanMemoryContentView.m; sourceTree = "<group>"; };
		86C40B121A8D7C5B00081FAC /* ORKSpatialSpanMemoryStep.h */ = {isa = PBXFileReference; fileEncoding = 4; lastKnownFileType = sourcecode.c.h; path = ORKSpatialSpanMemoryStep.h; sourceTree = "<group>"; };
		86C40B131A8D7C5B00081FAC /* ORKSpatialSpanMemoryStep.m */ = {isa = PBXFileReference; fileEncoding = 4; lastKnownFileType = sourcecode.c.objc; path = ORKSpatialSpanMemoryStep.m; sourceTree = "<group>"; };
		86C40B141A8D7C5B00081FAC /* ORKSpatialSpanMemoryStepViewController.h */ = {isa = PBXFileReference; fileEncoding = 4; lastKnownFileType = sourcecode.c.h; path = ORKSpatialSpanMemoryStepViewController.h; sourceTree = "<group>"; };
		86C40B151A8D7C5B00081FAC /* ORKSpatialSpanMemoryStepViewController.m */ = {isa = PBXFileReference; fileEncoding = 4; lastKnownFileType = sourcecode.c.objc; lineEnding = 0; path = ORKSpatialSpanMemoryStepViewController.m; sourceTree = "<group>"; xcLanguageSpecificationIdentifier = xcode.lang.objc; };
		86C40B161A8D7C5B00081FAC /* ORKSpatialSpanTargetView.h */ = {isa = PBXFileReference; fileEncoding = 4; lastKnownFileType = sourcecode.c.h; path = ORKSpatialSpanTargetView.h; sourceTree = "<group>"; };
		86C40B171A8D7C5B00081FAC /* ORKSpatialSpanTargetView.m */ = {isa = PBXFileReference; fileEncoding = 4; lastKnownFileType = sourcecode.c.objc; path = ORKSpatialSpanTargetView.m; sourceTree = "<group>"; };
		86C40B181A8D7C5B00081FAC /* ORKTappingContentView.h */ = {isa = PBXFileReference; fileEncoding = 4; lastKnownFileType = sourcecode.c.h; path = ORKTappingContentView.h; sourceTree = "<group>"; };
		86C40B191A8D7C5B00081FAC /* ORKTappingContentView.m */ = {isa = PBXFileReference; fileEncoding = 4; lastKnownFileType = sourcecode.c.objc; path = ORKTappingContentView.m; sourceTree = "<group>"; };
		86C40B1A1A8D7C5B00081FAC /* ORKTappingIntervalStep.h */ = {isa = PBXFileReference; fileEncoding = 4; lastKnownFileType = sourcecode.c.h; path = ORKTappingIntervalStep.h; sourceTree = "<group>"; };
		86C40B1B1A8D7C5B00081FAC /* ORKTappingIntervalStep.m */ = {isa = PBXFileReference; fileEncoding = 4; lastKnownFileType = sourcecode.c.objc; path = ORKTappingIntervalStep.m; sourceTree = "<group>"; };
		86C40B1C1A8D7C5B00081FAC /* ORKTappingIntervalStepViewController.h */ = {isa = PBXFileReference; fileEncoding = 4; lastKnownFileType = sourcecode.c.h; path = ORKTappingIntervalStepViewController.h; sourceTree = "<group>"; };
		86C40B1D1A8D7C5B00081FAC /* ORKTappingIntervalStepViewController.m */ = {isa = PBXFileReference; fileEncoding = 4; lastKnownFileType = sourcecode.c.objc; lineEnding = 0; path = ORKTappingIntervalStepViewController.m; sourceTree = "<group>"; xcLanguageSpecificationIdentifier = xcode.lang.objc; };
		86C40B1E1A8D7C5B00081FAC /* ORKWalkingTaskStep.h */ = {isa = PBXFileReference; fileEncoding = 4; lastKnownFileType = sourcecode.c.h; path = ORKWalkingTaskStep.h; sourceTree = "<group>"; };
		86C40B1F1A8D7C5B00081FAC /* ORKWalkingTaskStep.m */ = {isa = PBXFileReference; fileEncoding = 4; lastKnownFileType = sourcecode.c.objc; path = ORKWalkingTaskStep.m; sourceTree = "<group>"; };
		86C40B201A8D7C5B00081FAC /* ORKWalkingTaskStepViewController.h */ = {isa = PBXFileReference; fileEncoding = 4; lastKnownFileType = sourcecode.c.h; path = ORKWalkingTaskStepViewController.h; sourceTree = "<group>"; };
		86C40B211A8D7C5B00081FAC /* ORKWalkingTaskStepViewController.m */ = {isa = PBXFileReference; fileEncoding = 4; lastKnownFileType = sourcecode.c.objc; lineEnding = 0; path = ORKWalkingTaskStepViewController.m; sourceTree = "<group>"; xcLanguageSpecificationIdentifier = xcode.lang.objc; };
		86C40B221A8D7C5B00081FAC /* CLLocation+ORKJSONDictionary.h */ = {isa = PBXFileReference; fileEncoding = 4; lastKnownFileType = sourcecode.c.h; lineEnding = 0; path = "CLLocation+ORKJSONDictionary.h"; sourceTree = "<group>"; xcLanguageSpecificationIdentifier = xcode.lang.objcpp; };
		86C40B231A8D7C5B00081FAC /* CLLocation+ORKJSONDictionary.m */ = {isa = PBXFileReference; fileEncoding = 4; lastKnownFileType = sourcecode.c.objc; lineEnding = 0; path = "CLLocation+ORKJSONDictionary.m"; sourceTree = "<group>"; xcLanguageSpecificationIdentifier = xcode.lang.objc; };
		86C40B241A8D7C5B00081FAC /* CMAccelerometerData+ORKJSONDictionary.h */ = {isa = PBXFileReference; fileEncoding = 4; lastKnownFileType = sourcecode.c.h; lineEnding = 0; path = "CMAccelerometerData+ORKJSONDictionary.h"; sourceTree = "<group>"; xcLanguageSpecificationIdentifier = xcode.lang.objcpp; };
		86C40B251A8D7C5B00081FAC /* CMAccelerometerData+ORKJSONDictionary.m */ = {isa = PBXFileReference; fileEncoding = 4; lastKnownFileType = sourcecode.c.objc; lineEnding = 0; path = "CMAccelerometerData+ORKJSONDictionary.m"; sourceTree = "<group>"; xcLanguageSpecificationIdentifier = xcode.lang.objc; };
		86C40B261A8D7C5B00081FAC /* CMDeviceMotion+ORKJSONDictionary.h */ = {isa = PBXFileReference; fileEncoding = 4; lastKnownFileType = sourcecode.c.h; lineEnding = 0; path = "CMDeviceMotion+ORKJSONDictionary.h"; sourceTree = "<group>"; xcLanguageSpecificationIdentifier = xcode.lang.objcpp; };
		86C40B271A8D7C5B00081FAC /* CMDeviceMotion+ORKJSONDictionary.m */ = {isa = PBXFileReference; fileEncoding = 4; lastKnownFileType = sourcecode.c.objc; lineEnding = 0; path = "CMDeviceMotion+ORKJSONDictionary.m"; sourceTree = "<group>"; xcLanguageSpecificationIdentifier = xcode.lang.objc; };
		86C40B281A8D7C5B00081FAC /* CMMotionActivity+ORKJSONDictionary.h */ = {isa = PBXFileReference; fileEncoding = 4; lastKnownFileType = sourcecode.c.h; lineEnding = 0; path = "CMMotionActivity+ORKJSONDictionary.h"; sourceTree = "<group>"; xcLanguageSpecificationIdentifier = xcode.lang.objcpp; };
		86C40B291A8D7C5B00081FAC /* CMMotionActivity+ORKJSONDictionary.m */ = {isa = PBXFileReference; fileEncoding = 4; lastKnownFileType = sourcecode.c.objc; lineEnding = 0; path = "CMMotionActivity+ORKJSONDictionary.m"; sourceTree = "<group>"; xcLanguageSpecificationIdentifier = xcode.lang.objc; };
		86C40B2A1A8D7C5B00081FAC /* CMPedometerData+ORKJSONDictionary.h */ = {isa = PBXFileReference; fileEncoding = 4; lastKnownFileType = sourcecode.c.h; lineEnding = 0; path = "CMPedometerData+ORKJSONDictionary.h"; sourceTree = "<group>"; xcLanguageSpecificationIdentifier = xcode.lang.objcpp; };
		86C40B2B1A8D7C5B00081FAC /* CMPedometerData+ORKJSONDictionary.m */ = {isa = PBXFileReference; fileEncoding = 4; lastKnownFileType = sourcecode.c.objc; lineEnding = 0; path = "CMPedometerData+ORKJSONDictionary.m"; sourceTree = "<group>"; xcLanguageSpecificationIdentifier = xcode.lang.objc; };
		86C40B2C1A8D7C5B00081FAC /* HKSample+ORKJSONDictionary.h */ = {isa = PBXFileReference; fileEncoding = 4; lastKnownFileType = sourcecode.c.h; lineEnding = 0; path = "HKSample+ORKJSONDictionary.h"; sourceTree = "<group>"; xcLanguageSpecificationIdentifier = xcode.lang.objcpp; };
		86C40B2D1A8D7C5B00081FAC /* HKSample+ORKJSONDictionary.m */ = {isa = PBXFileReference; fileEncoding = 4; lastKnownFileType = sourcecode.c.objc; lineEnding = 0; path = "HKSample+ORKJSONDictionary.m"; sourceTree = "<group>"; xcLanguageSpecificationIdentifier = xcode.lang.objc; };
		86C40B2E1A8D7C5B00081FAC /* ORKAccelerometerRecorder.h */ = {isa = PBXFileReference; fileEncoding = 4; lastKnownFileType = sourcecode.c.h; lineEnding = 0; path = ORKAccelerometerRecorder.h; sourceTree = "<group>"; xcLanguageSpecificationIdentifier = xcode.lang.objcpp; };
		86C40B2F1A8D7C5B00081FAC /* ORKAccelerometerRecorder.m */ = {isa = PBXFileReference; fileEncoding = 4; lastKnownFileType = sourcecode.c.objc; lineEnding = 0; path = ORKAccelerometerRecorder.m; sourceTree = "<group>"; xcLanguageSpecificationIdentifier = xcode.lang.objc; };
		86C40B301A8D7C5B00081FAC /* ORKActiveStep.h */ = {isa = PBXFileReference; fileEncoding = 4; lastKnownFileType = sourcecode.c.h; path = ORKActiveStep.h; sourceTree = "<group>"; };
		86C40B311A8D7C5B00081FAC /* ORKActiveStep.m */ = {isa = PBXFileReference; fileEncoding = 4; lastKnownFileType = sourcecode.c.objc; path = ORKActiveStep.m; sourceTree = "<group>"; };
		86C40B321A8D7C5B00081FAC /* ORKActiveStep_Internal.h */ = {isa = PBXFileReference; fileEncoding = 4; lastKnownFileType = sourcecode.c.h; lineEnding = 0; path = ORKActiveStep_Internal.h; sourceTree = "<group>"; xcLanguageSpecificationIdentifier = xcode.lang.objcpp; };
		86C40B331A8D7C5B00081FAC /* ORKActiveStepTimer.h */ = {isa = PBXFileReference; fileEncoding = 4; lastKnownFileType = sourcecode.c.h; lineEnding = 0; path = ORKActiveStepTimer.h; sourceTree = "<group>"; xcLanguageSpecificationIdentifier = xcode.lang.objcpp; };
		86C40B341A8D7C5B00081FAC /* ORKActiveStepTimer.m */ = {isa = PBXFileReference; fileEncoding = 4; lastKnownFileType = sourcecode.c.objc; lineEnding = 0; path = ORKActiveStepTimer.m; sourceTree = "<group>"; xcLanguageSpecificationIdentifier = xcode.lang.objc; };
		86C40B351A8D7C5B00081FAC /* ORKActiveStepTimerView.h */ = {isa = PBXFileReference; fileEncoding = 4; lastKnownFileType = sourcecode.c.h; lineEnding = 0; path = ORKActiveStepTimerView.h; sourceTree = "<group>"; xcLanguageSpecificationIdentifier = xcode.lang.objcpp; };
		86C40B361A8D7C5B00081FAC /* ORKActiveStepTimerView.m */ = {isa = PBXFileReference; fileEncoding = 4; lastKnownFileType = sourcecode.c.objc; lineEnding = 0; path = ORKActiveStepTimerView.m; sourceTree = "<group>"; xcLanguageSpecificationIdentifier = xcode.lang.objc; };
		86C40B371A8D7C5B00081FAC /* ORKActiveStepViewController.h */ = {isa = PBXFileReference; fileEncoding = 4; lastKnownFileType = sourcecode.c.h; path = ORKActiveStepViewController.h; sourceTree = "<group>"; };
		86C40B381A8D7C5B00081FAC /* ORKActiveStepViewController.m */ = {isa = PBXFileReference; fileEncoding = 4; lastKnownFileType = sourcecode.c.objc; lineEnding = 0; path = ORKActiveStepViewController.m; sourceTree = "<group>"; xcLanguageSpecificationIdentifier = xcode.lang.objc; };
		86C40B391A8D7C5B00081FAC /* ORKActiveStepViewController_Internal.h */ = {isa = PBXFileReference; fileEncoding = 4; lastKnownFileType = sourcecode.c.h; lineEnding = 0; path = ORKActiveStepViewController_Internal.h; sourceTree = "<group>"; xcLanguageSpecificationIdentifier = xcode.lang.objcpp; };
		86C40B3A1A8D7C5B00081FAC /* ORKAudioRecorder.h */ = {isa = PBXFileReference; fileEncoding = 4; lastKnownFileType = sourcecode.c.h; lineEnding = 0; path = ORKAudioRecorder.h; sourceTree = "<group>"; xcLanguageSpecificationIdentifier = xcode.lang.objcpp; };
		86C40B3B1A8D7C5B00081FAC /* ORKAudioRecorder.m */ = {isa = PBXFileReference; fileEncoding = 4; lastKnownFileType = sourcecode.c.objc; lineEnding = 0; path = ORKAudioRecorder.m; sourceTree = "<group>"; xcLanguageSpecificationIdentifier = xcode.lang.objc; };
		86C40B3C1A8D7C5B00081FAC /* ORKDataLogger.h */ = {isa = PBXFileReference; fileEncoding = 4; lastKnownFileType = sourcecode.c.h; path = ORKDataLogger.h; sourceTree = "<group>"; };
		86C40B3D1A8D7C5B00081FAC /* ORKDataLogger.m */ = {isa = PBXFileReference; fileEncoding = 4; lastKnownFileType = sourcecode.c.objc; lineEnding = 0; path = ORKDataLogger.m; sourceTree = "<group>"; xcLanguageSpecificationIdentifier = xcode.lang.objc; };
		86C40B3E1A8D7C5B00081FAC /* ORKDataLogger_Private.h */ = {isa = PBXFileReference; fileEncoding = 4; lastKnownFileType = sourcecode.c.h; lineEnding = 0; path = ORKDataLogger_Private.h; sourceTree = "<group>"; xcLanguageSpecificationIdentifier = xcode.lang.objcpp; };
		86C40B3F1A8D7C5B00081FAC /* ORKDeviceMotionRecorder.h */ = {isa = PBXFileReference; fileEncoding = 4; lastKnownFileType = sourcecode.c.h; path = ORKDeviceMotionRecorder.h; sourceTree = "<group>"; };
		86C40B401A8D7C5B00081FAC /* ORKDeviceMotionRecorder.m */ = {isa = PBXFileReference; fileEncoding = 4; lastKnownFileType = sourcecode.c.objc; lineEnding = 0; path = ORKDeviceMotionRecorder.m; sourceTree = "<group>"; xcLanguageSpecificationIdentifier = xcode.lang.objc; };
		86C40B411A8D7C5B00081FAC /* ORKHealthQuantityTypeRecorder.h */ = {isa = PBXFileReference; fileEncoding = 4; lastKnownFileType = sourcecode.c.h; path = ORKHealthQuantityTypeRecorder.h; sourceTree = "<group>"; };
		86C40B421A8D7C5B00081FAC /* ORKHealthQuantityTypeRecorder.m */ = {isa = PBXFileReference; fileEncoding = 4; lastKnownFileType = sourcecode.c.objc; lineEnding = 0; path = ORKHealthQuantityTypeRecorder.m; sourceTree = "<group>"; xcLanguageSpecificationIdentifier = xcode.lang.objc; };
		86C40B431A8D7C5B00081FAC /* ORKLocationRecorder.h */ = {isa = PBXFileReference; fileEncoding = 4; lastKnownFileType = sourcecode.c.h; path = ORKLocationRecorder.h; sourceTree = "<group>"; };
		86C40B441A8D7C5B00081FAC /* ORKLocationRecorder.m */ = {isa = PBXFileReference; fileEncoding = 4; lastKnownFileType = sourcecode.c.objc; lineEnding = 0; path = ORKLocationRecorder.m; sourceTree = "<group>"; xcLanguageSpecificationIdentifier = xcode.lang.objc; };
		86C40B451A8D7C5B00081FAC /* ORKPedometerRecorder.h */ = {isa = PBXFileReference; fileEncoding = 4; lastKnownFileType = sourcecode.c.h; path = ORKPedometerRecorder.h; sourceTree = "<group>"; };
		86C40B461A8D7C5B00081FAC /* ORKPedometerRecorder.m */ = {isa = PBXFileReference; fileEncoding = 4; lastKnownFileType = sourcecode.c.objc; lineEnding = 0; path = ORKPedometerRecorder.m; sourceTree = "<group>"; xcLanguageSpecificationIdentifier = xcode.lang.objc; };
		86C40B471A8D7C5B00081FAC /* ORKRecorder.h */ = {isa = PBXFileReference; fileEncoding = 4; lastKnownFileType = sourcecode.c.h; lineEnding = 0; path = ORKRecorder.h; sourceTree = "<group>"; xcLanguageSpecificationIdentifier = xcode.lang.objcpp; };
		86C40B481A8D7C5B00081FAC /* ORKRecorder.m */ = {isa = PBXFileReference; fileEncoding = 4; lastKnownFileType = sourcecode.c.objc; lineEnding = 0; path = ORKRecorder.m; sourceTree = "<group>"; xcLanguageSpecificationIdentifier = xcode.lang.objc; };
		86C40B491A8D7C5B00081FAC /* ORKRecorder_Internal.h */ = {isa = PBXFileReference; fileEncoding = 4; lastKnownFileType = sourcecode.c.h; path = ORKRecorder_Internal.h; sourceTree = "<group>"; };
		86C40B4A1A8D7C5B00081FAC /* ORKRecorder_Private.h */ = {isa = PBXFileReference; fileEncoding = 4; lastKnownFileType = sourcecode.c.h; path = ORKRecorder_Private.h; sourceTree = "<group>"; };
		86C40B4B1A8D7C5B00081FAC /* ORKTouchRecorder.h */ = {isa = PBXFileReference; fileEncoding = 4; lastKnownFileType = sourcecode.c.h; path = ORKTouchRecorder.h; sourceTree = "<group>"; };
		86C40B4C1A8D7C5B00081FAC /* ORKTouchRecorder.m */ = {isa = PBXFileReference; fileEncoding = 4; lastKnownFileType = sourcecode.c.objc; lineEnding = 0; path = ORKTouchRecorder.m; sourceTree = "<group>"; xcLanguageSpecificationIdentifier = xcode.lang.objc; };
		86C40B4D1A8D7C5B00081FAC /* ORKVoiceEngine.h */ = {isa = PBXFileReference; fileEncoding = 4; lastKnownFileType = sourcecode.c.h; path = ORKVoiceEngine.h; sourceTree = "<group>"; };
		86C40B4E1A8D7C5B00081FAC /* ORKVoiceEngine.m */ = {isa = PBXFileReference; fileEncoding = 4; lastKnownFileType = sourcecode.c.objc; lineEnding = 0; path = ORKVoiceEngine.m; sourceTree = "<group>"; xcLanguageSpecificationIdentifier = xcode.lang.objc; };
		86C40B4F1A8D7C5B00081FAC /* UITouch+ORKJSONDictionary.h */ = {isa = PBXFileReference; fileEncoding = 4; lastKnownFileType = sourcecode.c.h; lineEnding = 0; path = "UITouch+ORKJSONDictionary.h"; sourceTree = "<group>"; xcLanguageSpecificationIdentifier = xcode.lang.objcpp; };
		86C40B501A8D7C5B00081FAC /* UITouch+ORKJSONDictionary.m */ = {isa = PBXFileReference; fileEncoding = 4; lastKnownFileType = sourcecode.c.objc; lineEnding = 0; path = "UITouch+ORKJSONDictionary.m"; sourceTree = "<group>"; xcLanguageSpecificationIdentifier = xcode.lang.objc; };
		86C40B521A8D7C5B00081FAC /* ORKCompletionStep.h */ = {isa = PBXFileReference; fileEncoding = 4; lastKnownFileType = sourcecode.c.h; lineEnding = 0; path = ORKCompletionStep.h; sourceTree = "<group>"; xcLanguageSpecificationIdentifier = xcode.lang.objcpp; };
		86C40B531A8D7C5B00081FAC /* ORKCompletionStep.m */ = {isa = PBXFileReference; fileEncoding = 4; lastKnownFileType = sourcecode.c.objc; lineEnding = 0; path = ORKCompletionStep.m; sourceTree = "<group>"; xcLanguageSpecificationIdentifier = xcode.lang.objc; };
		86C40B541A8D7C5B00081FAC /* ORKCompletionStepViewController.h */ = {isa = PBXFileReference; fileEncoding = 4; lastKnownFileType = sourcecode.c.h; lineEnding = 0; path = ORKCompletionStepViewController.h; sourceTree = "<group>"; xcLanguageSpecificationIdentifier = xcode.lang.objcpp; };
		86C40B551A8D7C5B00081FAC /* ORKCompletionStepViewController.m */ = {isa = PBXFileReference; fileEncoding = 4; lastKnownFileType = sourcecode.c.objc; lineEnding = 0; path = ORKCompletionStepViewController.m; sourceTree = "<group>"; xcLanguageSpecificationIdentifier = xcode.lang.objc; };
		86C40B561A8D7C5B00081FAC /* ORKFormItemCell.h */ = {isa = PBXFileReference; fileEncoding = 4; lastKnownFileType = sourcecode.c.h; path = ORKFormItemCell.h; sourceTree = "<group>"; };
		86C40B571A8D7C5B00081FAC /* ORKFormItemCell.m */ = {isa = PBXFileReference; fileEncoding = 4; lastKnownFileType = sourcecode.c.objc; lineEnding = 0; path = ORKFormItemCell.m; sourceTree = "<group>"; xcLanguageSpecificationIdentifier = xcode.lang.objc; };
		86C40B581A8D7C5B00081FAC /* ORKImageSelectionView.h */ = {isa = PBXFileReference; fileEncoding = 4; lastKnownFileType = sourcecode.c.h; path = ORKImageSelectionView.h; sourceTree = "<group>"; };
		86C40B591A8D7C5B00081FAC /* ORKImageSelectionView.m */ = {isa = PBXFileReference; fileEncoding = 4; lastKnownFileType = sourcecode.c.objc; lineEnding = 0; path = ORKImageSelectionView.m; sourceTree = "<group>"; xcLanguageSpecificationIdentifier = xcode.lang.objc; };
		86C40B5A1A8D7C5B00081FAC /* ORKInstructionStepView.h */ = {isa = PBXFileReference; fileEncoding = 4; lastKnownFileType = sourcecode.c.h; path = ORKInstructionStepView.h; sourceTree = "<group>"; };
		86C40B5B1A8D7C5B00081FAC /* ORKInstructionStepView.m */ = {isa = PBXFileReference; fileEncoding = 4; lastKnownFileType = sourcecode.c.objc; lineEnding = 0; path = ORKInstructionStepView.m; sourceTree = "<group>"; xcLanguageSpecificationIdentifier = xcode.lang.objc; };
		86C40B5C1A8D7C5B00081FAC /* ORKTableContainerView.h */ = {isa = PBXFileReference; fileEncoding = 4; lastKnownFileType = sourcecode.c.h; path = ORKTableContainerView.h; sourceTree = "<group>"; };
		86C40B5D1A8D7C5B00081FAC /* ORKTableContainerView.m */ = {isa = PBXFileReference; fileEncoding = 4; lastKnownFileType = sourcecode.c.objc; lineEnding = 0; path = ORKTableContainerView.m; sourceTree = "<group>"; xcLanguageSpecificationIdentifier = xcode.lang.objc; };
		86C40B5E1A8D7C5B00081FAC /* ORKTextFieldView.h */ = {isa = PBXFileReference; fileEncoding = 4; lastKnownFileType = sourcecode.c.h; path = ORKTextFieldView.h; sourceTree = "<group>"; };
		86C40B5F1A8D7C5B00081FAC /* ORKTextFieldView.m */ = {isa = PBXFileReference; fileEncoding = 4; lastKnownFileType = sourcecode.c.objc; lineEnding = 0; path = ORKTextFieldView.m; sourceTree = "<group>"; xcLanguageSpecificationIdentifier = xcode.lang.objc; };
		86C40B601A8D7C5B00081FAC /* ORKTintedImageView.h */ = {isa = PBXFileReference; fileEncoding = 4; lastKnownFileType = sourcecode.c.h; path = ORKTintedImageView.h; sourceTree = "<group>"; };
		86C40B611A8D7C5B00081FAC /* ORKTintedImageView.m */ = {isa = PBXFileReference; fileEncoding = 4; lastKnownFileType = sourcecode.c.objc; path = ORKTintedImageView.m; sourceTree = "<group>"; };
		86C40B641A8D7C5B00081FAC /* ORKAnswerFormat.h */ = {isa = PBXFileReference; fileEncoding = 4; lastKnownFileType = sourcecode.c.h; path = ORKAnswerFormat.h; sourceTree = "<group>"; };
		86C40B651A8D7C5B00081FAC /* ORKAnswerFormat.m */ = {isa = PBXFileReference; fileEncoding = 4; lastKnownFileType = sourcecode.c.objc; lineEnding = 0; path = ORKAnswerFormat.m; sourceTree = "<group>"; xcLanguageSpecificationIdentifier = xcode.lang.objc; };
		86C40B661A8D7C5B00081FAC /* ORKAnswerFormat_Internal.h */ = {isa = PBXFileReference; fileEncoding = 4; lastKnownFileType = sourcecode.c.h; lineEnding = 0; path = ORKAnswerFormat_Internal.h; sourceTree = "<group>"; xcLanguageSpecificationIdentifier = xcode.lang.objcpp; };
		86C40B671A8D7C5B00081FAC /* ORKAnswerTextField.h */ = {isa = PBXFileReference; fileEncoding = 4; lastKnownFileType = sourcecode.c.h; lineEnding = 0; path = ORKAnswerTextField.h; sourceTree = "<group>"; xcLanguageSpecificationIdentifier = xcode.lang.objcpp; };
		86C40B681A8D7C5B00081FAC /* ORKAnswerTextField.m */ = {isa = PBXFileReference; fileEncoding = 4; lastKnownFileType = sourcecode.c.objc; lineEnding = 0; path = ORKAnswerTextField.m; sourceTree = "<group>"; xcLanguageSpecificationIdentifier = xcode.lang.objc; };
		86C40B691A8D7C5B00081FAC /* ORKAnswerTextView.h */ = {isa = PBXFileReference; fileEncoding = 4; lastKnownFileType = sourcecode.c.h; lineEnding = 0; path = ORKAnswerTextView.h; sourceTree = "<group>"; xcLanguageSpecificationIdentifier = xcode.lang.objcpp; };
		86C40B6A1A8D7C5B00081FAC /* ORKAnswerTextView.m */ = {isa = PBXFileReference; fileEncoding = 4; lastKnownFileType = sourcecode.c.objc; lineEnding = 0; path = ORKAnswerTextView.m; sourceTree = "<group>"; xcLanguageSpecificationIdentifier = xcode.lang.objc; };
		86C40B6B1A8D7C5B00081FAC /* ORKBodyLabel.h */ = {isa = PBXFileReference; fileEncoding = 4; lastKnownFileType = sourcecode.c.h; lineEnding = 0; path = ORKBodyLabel.h; sourceTree = "<group>"; xcLanguageSpecificationIdentifier = xcode.lang.objcpp; };
		86C40B6C1A8D7C5B00081FAC /* ORKBodyLabel.m */ = {isa = PBXFileReference; fileEncoding = 4; lastKnownFileType = sourcecode.c.objc; lineEnding = 0; path = ORKBodyLabel.m; sourceTree = "<group>"; xcLanguageSpecificationIdentifier = xcode.lang.objc; };
		86C40B6D1A8D7C5B00081FAC /* ORKBorderedButton.h */ = {isa = PBXFileReference; fileEncoding = 4; lastKnownFileType = sourcecode.c.h; lineEnding = 0; path = ORKBorderedButton.h; sourceTree = "<group>"; xcLanguageSpecificationIdentifier = xcode.lang.objcpp; };
		86C40B6E1A8D7C5C00081FAC /* ORKBorderedButton.m */ = {isa = PBXFileReference; fileEncoding = 4; lastKnownFileType = sourcecode.c.objc; lineEnding = 0; path = ORKBorderedButton.m; sourceTree = "<group>"; xcLanguageSpecificationIdentifier = xcode.lang.objc; };
		86C40B6F1A8D7C5C00081FAC /* ORKCaption1Label.h */ = {isa = PBXFileReference; fileEncoding = 4; lastKnownFileType = sourcecode.c.h; lineEnding = 0; path = ORKCaption1Label.h; sourceTree = "<group>"; xcLanguageSpecificationIdentifier = xcode.lang.objcpp; };
		86C40B701A8D7C5C00081FAC /* ORKCaption1Label.m */ = {isa = PBXFileReference; fileEncoding = 4; lastKnownFileType = sourcecode.c.objc; lineEnding = 0; path = ORKCaption1Label.m; sourceTree = "<group>"; xcLanguageSpecificationIdentifier = xcode.lang.objc; };
		86C40B711A8D7C5C00081FAC /* ORKChoiceViewCell.h */ = {isa = PBXFileReference; fileEncoding = 4; lastKnownFileType = sourcecode.c.h; path = ORKChoiceViewCell.h; sourceTree = "<group>"; };
		86C40B721A8D7C5C00081FAC /* ORKChoiceViewCell.m */ = {isa = PBXFileReference; fileEncoding = 4; lastKnownFileType = sourcecode.c.objc; lineEnding = 0; path = ORKChoiceViewCell.m; sourceTree = "<group>"; xcLanguageSpecificationIdentifier = xcode.lang.objc; };
		86C40B731A8D7C5C00081FAC /* ORKContinueButton.h */ = {isa = PBXFileReference; fileEncoding = 4; lastKnownFileType = sourcecode.c.h; path = ORKContinueButton.h; sourceTree = "<group>"; };
		86C40B741A8D7C5C00081FAC /* ORKContinueButton.m */ = {isa = PBXFileReference; fileEncoding = 4; lastKnownFileType = sourcecode.c.objc; path = ORKContinueButton.m; sourceTree = "<group>"; };
		86C40B751A8D7C5C00081FAC /* ORKCountdownLabel.h */ = {isa = PBXFileReference; fileEncoding = 4; lastKnownFileType = sourcecode.c.h; path = ORKCountdownLabel.h; sourceTree = "<group>"; };
		86C40B761A8D7C5C00081FAC /* ORKCountdownLabel.m */ = {isa = PBXFileReference; fileEncoding = 4; lastKnownFileType = sourcecode.c.objc; path = ORKCountdownLabel.m; sourceTree = "<group>"; };
		86C40B771A8D7C5C00081FAC /* ORKCustomStepView.h */ = {isa = PBXFileReference; fileEncoding = 4; lastKnownFileType = sourcecode.c.h; path = ORKCustomStepView.h; sourceTree = "<group>"; };
		86C40B781A8D7C5C00081FAC /* ORKCustomStepView.m */ = {isa = PBXFileReference; fileEncoding = 4; lastKnownFileType = sourcecode.c.objc; lineEnding = 0; path = ORKCustomStepView.m; sourceTree = "<group>"; xcLanguageSpecificationIdentifier = xcode.lang.objc; };
		86C40B791A8D7C5C00081FAC /* ORKCustomStepView_Internal.h */ = {isa = PBXFileReference; fileEncoding = 4; lastKnownFileType = sourcecode.c.h; path = ORKCustomStepView_Internal.h; sourceTree = "<group>"; };
		86C40B7A1A8D7C5C00081FAC /* ORKDefaultFont.h */ = {isa = PBXFileReference; fileEncoding = 4; lastKnownFileType = sourcecode.c.h; path = ORKDefaultFont.h; sourceTree = "<group>"; };
		86C40B7B1A8D7C5C00081FAC /* ORKDefines.h */ = {isa = PBXFileReference; fileEncoding = 4; lastKnownFileType = sourcecode.c.h; path = ORKDefines.h; sourceTree = "<group>"; };
		86C40B7C1A8D7C5C00081FAC /* ORKDefines_Private.h */ = {isa = PBXFileReference; fileEncoding = 4; lastKnownFileType = sourcecode.c.h; path = ORKDefines_Private.h; sourceTree = "<group>"; };
		86C40B7D1A8D7C5C00081FAC /* ORKErrors.h */ = {isa = PBXFileReference; fileEncoding = 4; lastKnownFileType = sourcecode.c.h; path = ORKErrors.h; sourceTree = "<group>"; };
		86C40B7E1A8D7C5C00081FAC /* ORKErrors.m */ = {isa = PBXFileReference; fileEncoding = 4; lastKnownFileType = sourcecode.c.objc; path = ORKErrors.m; sourceTree = "<group>"; };
		86C40B7F1A8D7C5C00081FAC /* ORKFormItem_Internal.h */ = {isa = PBXFileReference; fileEncoding = 4; lastKnownFileType = sourcecode.c.h; lineEnding = 0; path = ORKFormItem_Internal.h; sourceTree = "<group>"; xcLanguageSpecificationIdentifier = xcode.lang.objcpp; };
		86C40B801A8D7C5C00081FAC /* ORKFormSectionTitleLabel.h */ = {isa = PBXFileReference; fileEncoding = 4; lastKnownFileType = sourcecode.c.h; path = ORKFormSectionTitleLabel.h; sourceTree = "<group>"; };
		86C40B811A8D7C5C00081FAC /* ORKFormSectionTitleLabel.m */ = {isa = PBXFileReference; fileEncoding = 4; lastKnownFileType = sourcecode.c.objc; path = ORKFormSectionTitleLabel.m; sourceTree = "<group>"; };
		86C40B821A8D7C5C00081FAC /* ORKFormStep.h */ = {isa = PBXFileReference; fileEncoding = 4; lastKnownFileType = sourcecode.c.h; path = ORKFormStep.h; sourceTree = "<group>"; };
		86C40B831A8D7C5C00081FAC /* ORKFormStep.m */ = {isa = PBXFileReference; fileEncoding = 4; lastKnownFileType = sourcecode.c.objc; path = ORKFormStep.m; sourceTree = "<group>"; };
		86C40B841A8D7C5C00081FAC /* ORKFormStepViewController.h */ = {isa = PBXFileReference; fileEncoding = 4; lastKnownFileType = sourcecode.c.h; path = ORKFormStepViewController.h; sourceTree = "<group>"; };
		86C40B851A8D7C5C00081FAC /* ORKFormStepViewController.m */ = {isa = PBXFileReference; fileEncoding = 4; lastKnownFileType = sourcecode.c.objc; lineEnding = 0; path = ORKFormStepViewController.m; sourceTree = "<group>"; xcLanguageSpecificationIdentifier = xcode.lang.objc; };
		86C40B861A8D7C5C00081FAC /* ORKFormTextView.h */ = {isa = PBXFileReference; fileEncoding = 4; lastKnownFileType = sourcecode.c.h; path = ORKFormTextView.h; sourceTree = "<group>"; };
		86C40B871A8D7C5C00081FAC /* ORKFormTextView.m */ = {isa = PBXFileReference; fileEncoding = 4; lastKnownFileType = sourcecode.c.objc; path = ORKFormTextView.m; sourceTree = "<group>"; };
		86C40B881A8D7C5C00081FAC /* ORKHeadlineLabel.h */ = {isa = PBXFileReference; fileEncoding = 4; lastKnownFileType = sourcecode.c.h; path = ORKHeadlineLabel.h; sourceTree = "<group>"; };
		86C40B891A8D7C5C00081FAC /* ORKHeadlineLabel.m */ = {isa = PBXFileReference; fileEncoding = 4; lastKnownFileType = sourcecode.c.objc; lineEnding = 0; path = ORKHeadlineLabel.m; sourceTree = "<group>"; xcLanguageSpecificationIdentifier = xcode.lang.objc; };
		86C40B8A1A8D7C5C00081FAC /* ORKHealthAnswerFormat.h */ = {isa = PBXFileReference; fileEncoding = 4; lastKnownFileType = sourcecode.c.h; path = ORKHealthAnswerFormat.h; sourceTree = "<group>"; };
		86C40B8B1A8D7C5C00081FAC /* ORKHealthAnswerFormat.m */ = {isa = PBXFileReference; fileEncoding = 4; lastKnownFileType = sourcecode.c.objc; lineEnding = 0; path = ORKHealthAnswerFormat.m; sourceTree = "<group>"; xcLanguageSpecificationIdentifier = xcode.lang.objc; };
		86C40B8C1A8D7C5C00081FAC /* ORKHelpers.h */ = {isa = PBXFileReference; fileEncoding = 4; lastKnownFileType = sourcecode.c.h; path = ORKHelpers.h; sourceTree = "<group>"; };
		86C40B8D1A8D7C5C00081FAC /* ORKHelpers.m */ = {isa = PBXFileReference; fileEncoding = 4; lastKnownFileType = sourcecode.c.objc; lineEnding = 0; path = ORKHelpers.m; sourceTree = "<group>"; xcLanguageSpecificationIdentifier = xcode.lang.objc; };
		86C40B8E1A8D7C5C00081FAC /* ORKHTMLPDFWriter.h */ = {isa = PBXFileReference; fileEncoding = 4; lastKnownFileType = sourcecode.c.h; path = ORKHTMLPDFWriter.h; sourceTree = "<group>"; };
		86C40B8F1A8D7C5C00081FAC /* ORKHTMLPDFWriter.m */ = {isa = PBXFileReference; fileEncoding = 4; lastKnownFileType = sourcecode.c.objc; lineEnding = 0; path = ORKHTMLPDFWriter.m; sourceTree = "<group>"; xcLanguageSpecificationIdentifier = xcode.lang.objc; };
		86C40B901A8D7C5C00081FAC /* ORKImageChoiceLabel.h */ = {isa = PBXFileReference; fileEncoding = 4; lastKnownFileType = sourcecode.c.h; path = ORKImageChoiceLabel.h; sourceTree = "<group>"; };
		86C40B911A8D7C5C00081FAC /* ORKImageChoiceLabel.m */ = {isa = PBXFileReference; fileEncoding = 4; lastKnownFileType = sourcecode.c.objc; path = ORKImageChoiceLabel.m; sourceTree = "<group>"; };
		86C40B921A8D7C5C00081FAC /* ORKInstructionStep.h */ = {isa = PBXFileReference; fileEncoding = 4; lastKnownFileType = sourcecode.c.h; path = ORKInstructionStep.h; sourceTree = "<group>"; };
		86C40B931A8D7C5C00081FAC /* ORKInstructionStep.m */ = {isa = PBXFileReference; fileEncoding = 4; lastKnownFileType = sourcecode.c.objc; path = ORKInstructionStep.m; sourceTree = "<group>"; };
		86C40B941A8D7C5C00081FAC /* ORKInstructionStepViewController.h */ = {isa = PBXFileReference; fileEncoding = 4; lastKnownFileType = sourcecode.c.h; path = ORKInstructionStepViewController.h; sourceTree = "<group>"; };
		86C40B951A8D7C5C00081FAC /* ORKInstructionStepViewController.m */ = {isa = PBXFileReference; fileEncoding = 4; lastKnownFileType = sourcecode.c.objc; lineEnding = 0; path = ORKInstructionStepViewController.m; sourceTree = "<group>"; xcLanguageSpecificationIdentifier = xcode.lang.objc; };
		86C40B961A8D7C5C00081FAC /* ORKInstructionStepViewController_Internal.h */ = {isa = PBXFileReference; fileEncoding = 4; lastKnownFileType = sourcecode.c.h; path = ORKInstructionStepViewController_Internal.h; sourceTree = "<group>"; };
		86C40B971A8D7C5C00081FAC /* ORKLabel.h */ = {isa = PBXFileReference; fileEncoding = 4; lastKnownFileType = sourcecode.c.h; path = ORKLabel.h; sourceTree = "<group>"; };
		86C40B981A8D7C5C00081FAC /* ORKLabel.m */ = {isa = PBXFileReference; fileEncoding = 4; lastKnownFileType = sourcecode.c.objc; lineEnding = 0; path = ORKLabel.m; sourceTree = "<group>"; xcLanguageSpecificationIdentifier = xcode.lang.objc; };
		86C40B9D1A8D7C5C00081FAC /* ORKOrderedTask.h */ = {isa = PBXFileReference; fileEncoding = 4; lastKnownFileType = sourcecode.c.h; path = ORKOrderedTask.h; sourceTree = "<group>"; };
		86C40B9E1A8D7C5C00081FAC /* ORKOrderedTask.m */ = {isa = PBXFileReference; fileEncoding = 4; lastKnownFileType = sourcecode.c.objc; lineEnding = 0; path = ORKOrderedTask.m; sourceTree = "<group>"; xcLanguageSpecificationIdentifier = xcode.lang.objc; };
		86C40BA11A8D7C5C00081FAC /* ORKQuestionStep.h */ = {isa = PBXFileReference; fileEncoding = 4; lastKnownFileType = sourcecode.c.h; path = ORKQuestionStep.h; sourceTree = "<group>"; };
		86C40BA21A8D7C5C00081FAC /* ORKQuestionStep.m */ = {isa = PBXFileReference; fileEncoding = 4; lastKnownFileType = sourcecode.c.objc; lineEnding = 0; path = ORKQuestionStep.m; sourceTree = "<group>"; xcLanguageSpecificationIdentifier = xcode.lang.objc; };
		86C40BA31A8D7C5C00081FAC /* ORKQuestionStep_Internal.h */ = {isa = PBXFileReference; fileEncoding = 4; lastKnownFileType = sourcecode.c.h; path = ORKQuestionStep_Internal.h; sourceTree = "<group>"; };
		86C40BA41A8D7C5C00081FAC /* ORKQuestionStepViewController.h */ = {isa = PBXFileReference; fileEncoding = 4; lastKnownFileType = sourcecode.c.h; path = ORKQuestionStepViewController.h; sourceTree = "<group>"; };
		86C40BA51A8D7C5C00081FAC /* ORKQuestionStepViewController.m */ = {isa = PBXFileReference; fileEncoding = 4; lastKnownFileType = sourcecode.c.objc; lineEnding = 0; path = ORKQuestionStepViewController.m; sourceTree = "<group>"; xcLanguageSpecificationIdentifier = xcode.lang.objc; };
		86C40BA61A8D7C5C00081FAC /* ORKQuestionStepViewController_Private.h */ = {isa = PBXFileReference; fileEncoding = 4; lastKnownFileType = sourcecode.c.h; path = ORKQuestionStepViewController_Private.h; sourceTree = "<group>"; };
		86C40BA71A8D7C5C00081FAC /* ORKResult.h */ = {isa = PBXFileReference; fileEncoding = 4; lastKnownFileType = sourcecode.c.h; path = ORKResult.h; sourceTree = "<group>"; };
		86C40BA81A8D7C5C00081FAC /* ORKResult.m */ = {isa = PBXFileReference; fileEncoding = 4; lastKnownFileType = sourcecode.c.objc; path = ORKResult.m; sourceTree = "<group>"; };
		86C40BA91A8D7C5C00081FAC /* ORKResult_Private.h */ = {isa = PBXFileReference; fileEncoding = 4; lastKnownFileType = sourcecode.c.h; path = ORKResult_Private.h; sourceTree = "<group>"; };
		86C40BAA1A8D7C5C00081FAC /* ORKRoundTappingButton.h */ = {isa = PBXFileReference; fileEncoding = 4; lastKnownFileType = sourcecode.c.h; path = ORKRoundTappingButton.h; sourceTree = "<group>"; };
		86C40BAB1A8D7C5C00081FAC /* ORKRoundTappingButton.m */ = {isa = PBXFileReference; fileEncoding = 4; lastKnownFileType = sourcecode.c.objc; path = ORKRoundTappingButton.m; sourceTree = "<group>"; };
		86C40BAC1A8D7C5C00081FAC /* ORKScaleRangeLabel.h */ = {isa = PBXFileReference; fileEncoding = 4; lastKnownFileType = sourcecode.c.h; path = ORKScaleRangeLabel.h; sourceTree = "<group>"; };
		86C40BAD1A8D7C5C00081FAC /* ORKScaleRangeLabel.m */ = {isa = PBXFileReference; fileEncoding = 4; lastKnownFileType = sourcecode.c.objc; path = ORKScaleRangeLabel.m; sourceTree = "<group>"; };
		86C40BAE1A8D7C5C00081FAC /* ORKScaleSlider.h */ = {isa = PBXFileReference; fileEncoding = 4; lastKnownFileType = sourcecode.c.h; path = ORKScaleSlider.h; sourceTree = "<group>"; };
		86C40BAF1A8D7C5C00081FAC /* ORKScaleSlider.m */ = {isa = PBXFileReference; fileEncoding = 4; lastKnownFileType = sourcecode.c.objc; path = ORKScaleSlider.m; sourceTree = "<group>"; };
		86C40BB01A8D7C5C00081FAC /* ORKScaleValueLabel.h */ = {isa = PBXFileReference; fileEncoding = 4; lastKnownFileType = sourcecode.c.h; path = ORKScaleValueLabel.h; sourceTree = "<group>"; };
		86C40BB11A8D7C5C00081FAC /* ORKScaleValueLabel.m */ = {isa = PBXFileReference; fileEncoding = 4; lastKnownFileType = sourcecode.c.objc; path = ORKScaleValueLabel.m; sourceTree = "<group>"; };
		86C40BB21A8D7C5C00081FAC /* ORKSelectionSubTitleLabel.h */ = {isa = PBXFileReference; fileEncoding = 4; lastKnownFileType = sourcecode.c.h; path = ORKSelectionSubTitleLabel.h; sourceTree = "<group>"; };
		86C40BB31A8D7C5C00081FAC /* ORKSelectionSubTitleLabel.m */ = {isa = PBXFileReference; fileEncoding = 4; lastKnownFileType = sourcecode.c.objc; path = ORKSelectionSubTitleLabel.m; sourceTree = "<group>"; };
		86C40BB41A8D7C5C00081FAC /* ORKSelectionTitleLabel.h */ = {isa = PBXFileReference; fileEncoding = 4; lastKnownFileType = sourcecode.c.h; path = ORKSelectionTitleLabel.h; sourceTree = "<group>"; };
		86C40BB51A8D7C5C00081FAC /* ORKSelectionTitleLabel.m */ = {isa = PBXFileReference; fileEncoding = 4; lastKnownFileType = sourcecode.c.objc; path = ORKSelectionTitleLabel.m; sourceTree = "<group>"; };
		86C40BB71A8D7C5C00081FAC /* ORKSkin.h */ = {isa = PBXFileReference; fileEncoding = 4; lastKnownFileType = sourcecode.c.h; path = ORKSkin.h; sourceTree = "<group>"; };
		86C40BB81A8D7C5C00081FAC /* ORKSkin.m */ = {isa = PBXFileReference; fileEncoding = 4; lastKnownFileType = sourcecode.c.objc; path = ORKSkin.m; sourceTree = "<group>"; };
		86C40BB91A8D7C5C00081FAC /* ORKStep.h */ = {isa = PBXFileReference; fileEncoding = 4; lastKnownFileType = sourcecode.c.h; path = ORKStep.h; sourceTree = "<group>"; };
		86C40BBA1A8D7C5C00081FAC /* ORKStep.m */ = {isa = PBXFileReference; fileEncoding = 4; lastKnownFileType = sourcecode.c.objc; lineEnding = 0; path = ORKStep.m; sourceTree = "<group>"; xcLanguageSpecificationIdentifier = xcode.lang.objc; };
		86C40BBB1A8D7C5C00081FAC /* ORKStep_Private.h */ = {isa = PBXFileReference; fileEncoding = 4; lastKnownFileType = sourcecode.c.h; path = ORKStep_Private.h; sourceTree = "<group>"; };
		86C40BBC1A8D7C5C00081FAC /* ORKStepViewController.h */ = {isa = PBXFileReference; fileEncoding = 4; lastKnownFileType = sourcecode.c.h; lineEnding = 0; path = ORKStepViewController.h; sourceTree = "<group>"; xcLanguageSpecificationIdentifier = xcode.lang.objcpp; };
		86C40BBD1A8D7C5C00081FAC /* ORKStepViewController.m */ = {isa = PBXFileReference; fileEncoding = 4; lastKnownFileType = sourcecode.c.objc; lineEnding = 0; path = ORKStepViewController.m; sourceTree = "<group>"; xcLanguageSpecificationIdentifier = xcode.lang.objc; };
		86C40BBE1A8D7C5C00081FAC /* ORKStepViewController_Internal.h */ = {isa = PBXFileReference; fileEncoding = 4; lastKnownFileType = sourcecode.c.h; path = ORKStepViewController_Internal.h; sourceTree = "<group>"; };
		86C40BC01A8D7C5C00081FAC /* ORKSubheadlineLabel.h */ = {isa = PBXFileReference; fileEncoding = 4; lastKnownFileType = sourcecode.c.h; path = ORKSubheadlineLabel.h; sourceTree = "<group>"; };
		86C40BC11A8D7C5C00081FAC /* ORKSubheadlineLabel.m */ = {isa = PBXFileReference; fileEncoding = 4; lastKnownFileType = sourcecode.c.objc; path = ORKSubheadlineLabel.m; sourceTree = "<group>"; };
		86C40BC21A8D7C5C00081FAC /* ORKSurveyAnswerCell.h */ = {isa = PBXFileReference; fileEncoding = 4; lastKnownFileType = sourcecode.c.h; path = ORKSurveyAnswerCell.h; sourceTree = "<group>"; };
		86C40BC51A8D7C5C00081FAC /* ORKSurveyAnswerCellForImageSelection.h */ = {isa = PBXFileReference; fileEncoding = 4; lastKnownFileType = sourcecode.c.h; path = ORKSurveyAnswerCellForImageSelection.h; sourceTree = "<group>"; };
		86C40BC61A8D7C5C00081FAC /* ORKSurveyAnswerCellForImageSelection.m */ = {isa = PBXFileReference; fileEncoding = 4; lastKnownFileType = sourcecode.c.objc; path = ORKSurveyAnswerCellForImageSelection.m; sourceTree = "<group>"; };
		86C40BC71A8D7C5C00081FAC /* ORKSurveyAnswerCellForNumber.h */ = {isa = PBXFileReference; fileEncoding = 4; lastKnownFileType = sourcecode.c.h; path = ORKSurveyAnswerCellForNumber.h; sourceTree = "<group>"; };
		86C40BC81A8D7C5C00081FAC /* ORKSurveyAnswerCellForNumber.m */ = {isa = PBXFileReference; fileEncoding = 4; lastKnownFileType = sourcecode.c.objc; lineEnding = 0; path = ORKSurveyAnswerCellForNumber.m; sourceTree = "<group>"; xcLanguageSpecificationIdentifier = xcode.lang.objc; };
		86C40BC91A8D7C5C00081FAC /* ORKSurveyAnswerCellForScale.h */ = {isa = PBXFileReference; fileEncoding = 4; lastKnownFileType = sourcecode.c.h; path = ORKSurveyAnswerCellForScale.h; sourceTree = "<group>"; };
		86C40BCA1A8D7C5C00081FAC /* ORKSurveyAnswerCellForScale.m */ = {isa = PBXFileReference; fileEncoding = 4; lastKnownFileType = sourcecode.c.objc; lineEnding = 0; path = ORKSurveyAnswerCellForScale.m; sourceTree = "<group>"; xcLanguageSpecificationIdentifier = xcode.lang.objc; };
		86C40BCD1A8D7C5C00081FAC /* ORKSurveyAnswerCellForText.h */ = {isa = PBXFileReference; fileEncoding = 4; lastKnownFileType = sourcecode.c.h; path = ORKSurveyAnswerCellForText.h; sourceTree = "<group>"; };
		86C40BCE1A8D7C5C00081FAC /* ORKSurveyAnswerCellForText.m */ = {isa = PBXFileReference; fileEncoding = 4; lastKnownFileType = sourcecode.c.objc; lineEnding = 0; path = ORKSurveyAnswerCellForText.m; sourceTree = "<group>"; xcLanguageSpecificationIdentifier = xcode.lang.objc; };
		86C40BD11A8D7C5C00081FAC /* ORKTableViewCell.h */ = {isa = PBXFileReference; fileEncoding = 4; lastKnownFileType = sourcecode.c.h; path = ORKTableViewCell.h; sourceTree = "<group>"; };
		86C40BD21A8D7C5C00081FAC /* ORKTableViewCell.m */ = {isa = PBXFileReference; fileEncoding = 4; lastKnownFileType = sourcecode.c.objc; lineEnding = 0; path = ORKTableViewCell.m; sourceTree = "<group>"; xcLanguageSpecificationIdentifier = xcode.lang.objc; };
		86C40BD31A8D7C5C00081FAC /* ORKTapCountLabel.h */ = {isa = PBXFileReference; fileEncoding = 4; lastKnownFileType = sourcecode.c.h; path = ORKTapCountLabel.h; sourceTree = "<group>"; };
		86C40BD41A8D7C5C00081FAC /* ORKTapCountLabel.m */ = {isa = PBXFileReference; fileEncoding = 4; lastKnownFileType = sourcecode.c.objc; path = ORKTapCountLabel.m; sourceTree = "<group>"; };
		86C40BD51A8D7C5C00081FAC /* ORKTask.h */ = {isa = PBXFileReference; fileEncoding = 4; lastKnownFileType = sourcecode.c.h; path = ORKTask.h; sourceTree = "<group>"; };
		86C40BD71A8D7C5C00081FAC /* ORKTaskViewController.h */ = {isa = PBXFileReference; fileEncoding = 4; lastKnownFileType = sourcecode.c.h; lineEnding = 0; path = ORKTaskViewController.h; sourceTree = "<group>"; xcLanguageSpecificationIdentifier = xcode.lang.objcpp; };
		86C40BD81A8D7C5C00081FAC /* ORKTaskViewController.m */ = {isa = PBXFileReference; fileEncoding = 4; lastKnownFileType = sourcecode.c.objc; lineEnding = 0; path = ORKTaskViewController.m; sourceTree = "<group>"; xcLanguageSpecificationIdentifier = xcode.lang.objc; };
		86C40BD91A8D7C5C00081FAC /* ORKTaskViewController_Internal.h */ = {isa = PBXFileReference; fileEncoding = 4; lastKnownFileType = sourcecode.c.h; path = ORKTaskViewController_Internal.h; sourceTree = "<group>"; };
		86C40BDA1A8D7C5C00081FAC /* ORKTaskViewController_Private.h */ = {isa = PBXFileReference; fileEncoding = 4; lastKnownFileType = sourcecode.c.h; path = ORKTaskViewController_Private.h; sourceTree = "<group>"; };
		86C40BDB1A8D7C5C00081FAC /* ORKTextButton.h */ = {isa = PBXFileReference; fileEncoding = 4; lastKnownFileType = sourcecode.c.h; path = ORKTextButton.h; sourceTree = "<group>"; };
		86C40BDC1A8D7C5C00081FAC /* ORKTextButton.m */ = {isa = PBXFileReference; fileEncoding = 4; lastKnownFileType = sourcecode.c.objc; lineEnding = 0; path = ORKTextButton.m; sourceTree = "<group>"; xcLanguageSpecificationIdentifier = xcode.lang.objc; };
		86C40BDD1A8D7C5C00081FAC /* ORKUnitLabel.h */ = {isa = PBXFileReference; fileEncoding = 4; lastKnownFileType = sourcecode.c.h; path = ORKUnitLabel.h; sourceTree = "<group>"; };
		86C40BDE1A8D7C5C00081FAC /* ORKUnitLabel.m */ = {isa = PBXFileReference; fileEncoding = 4; lastKnownFileType = sourcecode.c.objc; path = ORKUnitLabel.m; sourceTree = "<group>"; };
		86C40BE11A8D7C5C00081FAC /* ORKVerticalContainerView.h */ = {isa = PBXFileReference; fileEncoding = 4; lastKnownFileType = sourcecode.c.h; path = ORKVerticalContainerView.h; sourceTree = "<group>"; };
		86C40BE21A8D7C5C00081FAC /* ORKVerticalContainerView.m */ = {isa = PBXFileReference; fileEncoding = 4; lastKnownFileType = sourcecode.c.objc; lineEnding = 0; path = ORKVerticalContainerView.m; sourceTree = "<group>"; xcLanguageSpecificationIdentifier = xcode.lang.objc; };
		86C40BE31A8D7C5C00081FAC /* ORKVerticalContainerView_Internal.h */ = {isa = PBXFileReference; fileEncoding = 4; lastKnownFileType = sourcecode.c.h; path = ORKVerticalContainerView_Internal.h; sourceTree = "<group>"; };
		86C40BE71A8D7C5C00081FAC /* UIBarButtonItem+ORKBarButtonItem.h */ = {isa = PBXFileReference; fileEncoding = 4; lastKnownFileType = sourcecode.c.h; lineEnding = 0; path = "UIBarButtonItem+ORKBarButtonItem.h"; sourceTree = "<group>"; xcLanguageSpecificationIdentifier = xcode.lang.objcpp; };
		86C40BE81A8D7C5C00081FAC /* UIBarButtonItem+ORKBarButtonItem.m */ = {isa = PBXFileReference; fileEncoding = 4; lastKnownFileType = sourcecode.c.objc; lineEnding = 0; path = "UIBarButtonItem+ORKBarButtonItem.m"; sourceTree = "<group>"; xcLanguageSpecificationIdentifier = xcode.lang.objc; };
		86C40BE91A8D7C5C00081FAC /* UIResponder+ResearchKit.h */ = {isa = PBXFileReference; fileEncoding = 4; lastKnownFileType = sourcecode.c.h; lineEnding = 0; path = "UIResponder+ResearchKit.h"; sourceTree = "<group>"; xcLanguageSpecificationIdentifier = xcode.lang.objcpp; };
		86C40BEA1A8D7C5C00081FAC /* UIResponder+ResearchKit.m */ = {isa = PBXFileReference; fileEncoding = 4; lastKnownFileType = sourcecode.c.objc; lineEnding = 0; path = "UIResponder+ResearchKit.m"; sourceTree = "<group>"; xcLanguageSpecificationIdentifier = xcode.lang.objc; };
		86C40BEC1A8D7C5C00081FAC /* ORKConsentReviewController.h */ = {isa = PBXFileReference; fileEncoding = 4; lastKnownFileType = sourcecode.c.h; path = ORKConsentReviewController.h; sourceTree = "<group>"; };
		86C40BED1A8D7C5C00081FAC /* ORKConsentReviewController.m */ = {isa = PBXFileReference; fileEncoding = 4; lastKnownFileType = sourcecode.c.objc; path = ORKConsentReviewController.m; sourceTree = "<group>"; };
		86C40BEE1A8D7C5C00081FAC /* ORKConsentSignatureController.h */ = {isa = PBXFileReference; fileEncoding = 4; lastKnownFileType = sourcecode.c.h; path = ORKConsentSignatureController.h; sourceTree = "<group>"; };
		86C40BEF1A8D7C5C00081FAC /* ORKConsentSignatureController.m */ = {isa = PBXFileReference; fileEncoding = 4; lastKnownFileType = sourcecode.c.objc; lineEnding = 0; path = ORKConsentSignatureController.m; sourceTree = "<group>"; xcLanguageSpecificationIdentifier = xcode.lang.objc; };
		86C40BF01A8D7C5C00081FAC /* MovieTintShader.fsh */ = {isa = PBXFileReference; fileEncoding = 4; lastKnownFileType = sourcecode.glsl; path = MovieTintShader.fsh; sourceTree = "<group>"; };
		86C40BF11A8D7C5C00081FAC /* MovieTintShader.vsh */ = {isa = PBXFileReference; fileEncoding = 4; lastKnownFileType = sourcecode.glsl; path = MovieTintShader.vsh; sourceTree = "<group>"; };
		86C40BF21A8D7C5C00081FAC /* ORKConsentDocument.h */ = {isa = PBXFileReference; fileEncoding = 4; lastKnownFileType = sourcecode.c.h; path = ORKConsentDocument.h; sourceTree = "<group>"; };
		86C40BF31A8D7C5C00081FAC /* ORKConsentDocument.m */ = {isa = PBXFileReference; fileEncoding = 4; lastKnownFileType = sourcecode.c.objc; lineEnding = 0; path = ORKConsentDocument.m; sourceTree = "<group>"; xcLanguageSpecificationIdentifier = xcode.lang.objc; };
		86C40BF41A8D7C5C00081FAC /* ORKConsentDocument_Internal.h */ = {isa = PBXFileReference; fileEncoding = 4; lastKnownFileType = sourcecode.c.h; lineEnding = 0; path = ORKConsentDocument_Internal.h; sourceTree = "<group>"; xcLanguageSpecificationIdentifier = xcode.lang.objcpp; };
		86C40BF51A8D7C5C00081FAC /* ORKConsentLearnMoreViewController.h */ = {isa = PBXFileReference; fileEncoding = 4; lastKnownFileType = sourcecode.c.h; path = ORKConsentLearnMoreViewController.h; sourceTree = "<group>"; };
		86C40BF61A8D7C5C00081FAC /* ORKConsentLearnMoreViewController.m */ = {isa = PBXFileReference; fileEncoding = 4; lastKnownFileType = sourcecode.c.objc; lineEnding = 0; path = ORKConsentLearnMoreViewController.m; sourceTree = "<group>"; xcLanguageSpecificationIdentifier = xcode.lang.objc; };
		86C40BF71A8D7C5C00081FAC /* ORKConsentReviewStep.h */ = {isa = PBXFileReference; fileEncoding = 4; lastKnownFileType = sourcecode.c.h; path = ORKConsentReviewStep.h; sourceTree = "<group>"; };
		86C40BF81A8D7C5C00081FAC /* ORKConsentReviewStep.m */ = {isa = PBXFileReference; fileEncoding = 4; lastKnownFileType = sourcecode.c.objc; lineEnding = 0; path = ORKConsentReviewStep.m; sourceTree = "<group>"; xcLanguageSpecificationIdentifier = xcode.lang.objc; };
		86C40BF91A8D7C5C00081FAC /* ORKConsentReviewStepViewController.h */ = {isa = PBXFileReference; fileEncoding = 4; lastKnownFileType = sourcecode.c.h; path = ORKConsentReviewStepViewController.h; sourceTree = "<group>"; };
		86C40BFA1A8D7C5C00081FAC /* ORKConsentReviewStepViewController.m */ = {isa = PBXFileReference; fileEncoding = 4; lastKnownFileType = sourcecode.c.objc; lineEnding = 0; path = ORKConsentReviewStepViewController.m; sourceTree = "<group>"; xcLanguageSpecificationIdentifier = xcode.lang.objc; };
		86C40BFB1A8D7C5C00081FAC /* ORKConsentSceneViewController.h */ = {isa = PBXFileReference; fileEncoding = 4; lastKnownFileType = sourcecode.c.h; path = ORKConsentSceneViewController.h; sourceTree = "<group>"; };
		86C40BFC1A8D7C5C00081FAC /* ORKConsentSceneViewController.m */ = {isa = PBXFileReference; fileEncoding = 4; lastKnownFileType = sourcecode.c.objc; lineEnding = 0; path = ORKConsentSceneViewController.m; sourceTree = "<group>"; xcLanguageSpecificationIdentifier = xcode.lang.objc; };
		86C40BFF1A8D7C5C00081FAC /* ORKConsentSection.h */ = {isa = PBXFileReference; fileEncoding = 4; lastKnownFileType = sourcecode.c.h; path = ORKConsentSection.h; sourceTree = "<group>"; };
		86C40C001A8D7C5C00081FAC /* ORKConsentSection.m */ = {isa = PBXFileReference; fileEncoding = 4; lastKnownFileType = sourcecode.c.objc; path = ORKConsentSection.m; sourceTree = "<group>"; };
		86C40C011A8D7C5C00081FAC /* ORKConsentSection_Internal.h */ = {isa = PBXFileReference; fileEncoding = 4; lastKnownFileType = sourcecode.c.h; path = ORKConsentSection_Internal.h; sourceTree = "<group>"; };
		86C40C021A8D7C5C00081FAC /* ORKConsentSignature.h */ = {isa = PBXFileReference; fileEncoding = 4; lastKnownFileType = sourcecode.c.h; path = ORKConsentSignature.h; sourceTree = "<group>"; };
		86C40C031A8D7C5C00081FAC /* ORKConsentSignature.m */ = {isa = PBXFileReference; fileEncoding = 4; lastKnownFileType = sourcecode.c.objc; path = ORKConsentSignature.m; sourceTree = "<group>"; };
		86C40C051A8D7C5C00081FAC /* ORKEAGLMoviePlayerView.h */ = {isa = PBXFileReference; fileEncoding = 4; lastKnownFileType = sourcecode.c.h; path = ORKEAGLMoviePlayerView.h; sourceTree = "<group>"; };
		86C40C061A8D7C5C00081FAC /* ORKEAGLMoviePlayerView.m */ = {isa = PBXFileReference; fileEncoding = 4; lastKnownFileType = sourcecode.c.objc; path = ORKEAGLMoviePlayerView.m; sourceTree = "<group>"; };
		86C40C071A8D7C5C00081FAC /* ORKSignatureView.h */ = {isa = PBXFileReference; fileEncoding = 4; lastKnownFileType = sourcecode.c.h; path = ORKSignatureView.h; sourceTree = "<group>"; };
		86C40C081A8D7C5C00081FAC /* ORKSignatureView.m */ = {isa = PBXFileReference; fileEncoding = 4; lastKnownFileType = sourcecode.c.objc; path = ORKSignatureView.m; sourceTree = "<group>"; };
		86C40C091A8D7C5C00081FAC /* ORKVisualConsentStep.h */ = {isa = PBXFileReference; fileEncoding = 4; lastKnownFileType = sourcecode.c.h; path = ORKVisualConsentStep.h; sourceTree = "<group>"; };
		86C40C0A1A8D7C5C00081FAC /* ORKVisualConsentStep.m */ = {isa = PBXFileReference; fileEncoding = 4; lastKnownFileType = sourcecode.c.objc; lineEnding = 0; path = ORKVisualConsentStep.m; sourceTree = "<group>"; xcLanguageSpecificationIdentifier = xcode.lang.objc; };
		86C40C0B1A8D7C5C00081FAC /* ORKVisualConsentStepViewController.h */ = {isa = PBXFileReference; fileEncoding = 4; lastKnownFileType = sourcecode.c.h; path = ORKVisualConsentStepViewController.h; sourceTree = "<group>"; };
		86C40C0C1A8D7C5C00081FAC /* ORKVisualConsentStepViewController.m */ = {isa = PBXFileReference; fileEncoding = 4; lastKnownFileType = sourcecode.c.objc; lineEnding = 0; path = ORKVisualConsentStepViewController.m; sourceTree = "<group>"; xcLanguageSpecificationIdentifier = xcode.lang.objc; };
		86C40C0D1A8D7C5C00081FAC /* ORKVisualConsentStepViewController_Internal.h */ = {isa = PBXFileReference; fileEncoding = 4; lastKnownFileType = sourcecode.c.h; path = ORKVisualConsentStepViewController_Internal.h; sourceTree = "<group>"; };
		86C40C0E1A8D7C5C00081FAC /* ORKVisualConsentTransitionAnimator.h */ = {isa = PBXFileReference; fileEncoding = 4; lastKnownFileType = sourcecode.c.h; path = ORKVisualConsentTransitionAnimator.h; sourceTree = "<group>"; };
		86C40C0F1A8D7C5C00081FAC /* ORKVisualConsentTransitionAnimator.m */ = {isa = PBXFileReference; fileEncoding = 4; lastKnownFileType = sourcecode.c.objc; lineEnding = 0; path = ORKVisualConsentTransitionAnimator.m; sourceTree = "<group>"; xcLanguageSpecificationIdentifier = xcode.lang.objc; };
		86C40C101A8D7C5C00081FAC /* Info.plist */ = {isa = PBXFileReference; fileEncoding = 4; lastKnownFileType = text.plist.xml; path = Info.plist; sourceTree = "<group>"; };
		86CC8E9A1AC09332001CCD89 /* ResearchKitTests.xctest */ = {isa = PBXFileReference; explicitFileType = wrapper.cfbundle; includeInIndex = 0; path = ResearchKitTests.xctest; sourceTree = BUILT_PRODUCTS_DIR; };
		86CC8EA71AC09383001CCD89 /* Info.plist */ = {isa = PBXFileReference; fileEncoding = 4; lastKnownFileType = text.plist.xml; path = Info.plist; sourceTree = "<group>"; };
		86CC8EA81AC09383001CCD89 /* ORKAccessibilityTests.m */ = {isa = PBXFileReference; fileEncoding = 4; lastKnownFileType = sourcecode.c.objc; path = ORKAccessibilityTests.m; sourceTree = "<group>"; };
		86CC8EA91AC09383001CCD89 /* ORKChoiceAnswerFormatHelperTests.m */ = {isa = PBXFileReference; fileEncoding = 4; lastKnownFileType = sourcecode.c.objc; path = ORKChoiceAnswerFormatHelperTests.m; sourceTree = "<group>"; };
		86CC8EAA1AC09383001CCD89 /* ORKConsentTests.m */ = {isa = PBXFileReference; fileEncoding = 4; lastKnownFileType = sourcecode.c.objc; path = ORKConsentTests.m; sourceTree = "<group>"; };
		86CC8EAB1AC09383001CCD89 /* ORKDataLoggerManagerTests.m */ = {isa = PBXFileReference; fileEncoding = 4; lastKnownFileType = sourcecode.c.objc; path = ORKDataLoggerManagerTests.m; sourceTree = "<group>"; };
		86CC8EAC1AC09383001CCD89 /* ORKDataLoggerTests.m */ = {isa = PBXFileReference; fileEncoding = 4; lastKnownFileType = sourcecode.c.objc; path = ORKDataLoggerTests.m; sourceTree = "<group>"; };
		86CC8EAD1AC09383001CCD89 /* ORKHKSampleTests.m */ = {isa = PBXFileReference; fileEncoding = 4; lastKnownFileType = sourcecode.c.objc; path = ORKHKSampleTests.m; sourceTree = "<group>"; };
		86CC8EAF1AC09383001CCD89 /* ORKResultTests.m */ = {isa = PBXFileReference; fileEncoding = 4; lastKnownFileType = sourcecode.c.objc; path = ORKResultTests.m; sourceTree = "<group>"; };
		86CC8EB01AC09383001CCD89 /* ORKTextChoiceCellGroupTests.m */ = {isa = PBXFileReference; fileEncoding = 4; lastKnownFileType = sourcecode.c.objc; path = ORKTextChoiceCellGroupTests.m; sourceTree = "<group>"; };
		86D348001AC16175006DB02B /* ORKRecorderTests.m */ = {isa = PBXFileReference; fileEncoding = 4; lastKnownFileType = sourcecode.c.objc; lineEnding = 0; path = ORKRecorderTests.m; sourceTree = "<group>"; xcLanguageSpecificationIdentifier = xcode.lang.objc; };
		B11C54961A9EEF8800265E61 /* ORKConsentSharingStep.h */ = {isa = PBXFileReference; fileEncoding = 4; lastKnownFileType = sourcecode.c.h; path = ORKConsentSharingStep.h; sourceTree = "<group>"; };
		B11C54971A9EEF8800265E61 /* ORKConsentSharingStep.m */ = {isa = PBXFileReference; fileEncoding = 4; lastKnownFileType = sourcecode.c.objc; path = ORKConsentSharingStep.m; sourceTree = "<group>"; };
		B11C549C1A9EF4A700265E61 /* ORKConsentSharingStepViewController.h */ = {isa = PBXFileReference; fileEncoding = 4; lastKnownFileType = sourcecode.c.h; path = ORKConsentSharingStepViewController.h; sourceTree = "<group>"; };
		B11C549D1A9EF4A700265E61 /* ORKConsentSharingStepViewController.m */ = {isa = PBXFileReference; fileEncoding = 4; lastKnownFileType = sourcecode.c.objc; lineEnding = 0; path = ORKConsentSharingStepViewController.m; sourceTree = "<group>"; xcLanguageSpecificationIdentifier = xcode.lang.objc; };
		B11DF3B31AA109C8009E76D2 /* AppledocSettings.plist */ = {isa = PBXFileReference; lastKnownFileType = text.plist.xml; path = AppledocSettings.plist; sourceTree = "<group>"; };
		B11DF4C21AA10D70009E76D2 /* tr */ = {isa = PBXFileReference; lastKnownFileType = text.plist.strings; name = tr; path = tr.lproj/Localizable.strings; sourceTree = "<group>"; };
		B12EA0131B0D73A500F9F554 /* ORKToneAudiometryPracticeStep.h */ = {isa = PBXFileReference; fileEncoding = 4; lastKnownFileType = sourcecode.c.h; path = ORKToneAudiometryPracticeStep.h; sourceTree = "<group>"; };
		B12EA0141B0D73A500F9F554 /* ORKToneAudiometryPracticeStep.m */ = {isa = PBXFileReference; fileEncoding = 4; lastKnownFileType = sourcecode.c.objc; path = ORKToneAudiometryPracticeStep.m; sourceTree = "<group>"; };
		B12EA0171B0D76AD00F9F554 /* ORKToneAudiometryPracticeStepViewController.h */ = {isa = PBXFileReference; fileEncoding = 4; lastKnownFileType = sourcecode.c.h; path = ORKToneAudiometryPracticeStepViewController.h; sourceTree = "<group>"; };
		B12EA0181B0D76AD00F9F554 /* ORKToneAudiometryPracticeStepViewController.m */ = {isa = PBXFileReference; fileEncoding = 4; lastKnownFileType = sourcecode.c.objc; path = ORKToneAudiometryPracticeStepViewController.m; sourceTree = "<group>"; };
		B14660481AA10DD7002F95C2 /* zh_TW */ = {isa = PBXFileReference; explicitFileType = text.plist.strings; name = zh_TW; path = zh_TW.lproj/Localizable.strings; sourceTree = "<group>"; };
		B183A5951A8535D100C76870 /* ResearchKit.framework */ = {isa = PBXFileReference; explicitFileType = wrapper.framework; includeInIndex = 0; path = ResearchKit.framework; sourceTree = BUILT_PRODUCTS_DIR; };
		B18AABE01A9F08D9003871B5 /* module.modulemap */ = {isa = PBXFileReference; lastKnownFileType = "sourcecode.module-map"; path = module.modulemap; sourceTree = "<group>"; };
		B1A860DB1A9693C400EA57B7 /* consent_01@2x.m4v */ = {isa = PBXFileReference; lastKnownFileType = file; path = "consent_01@2x.m4v"; sourceTree = "<group>"; };
		B1A860DC1A9693C400EA57B7 /* consent_02@2x.m4v */ = {isa = PBXFileReference; lastKnownFileType = file; path = "consent_02@2x.m4v"; sourceTree = "<group>"; };
		B1A860DD1A9693C400EA57B7 /* consent_03@2x.m4v */ = {isa = PBXFileReference; lastKnownFileType = file; path = "consent_03@2x.m4v"; sourceTree = "<group>"; };
		B1A860DE1A9693C400EA57B7 /* consent_04@2x.m4v */ = {isa = PBXFileReference; lastKnownFileType = file; path = "consent_04@2x.m4v"; sourceTree = "<group>"; };
		B1A860DF1A9693C400EA57B7 /* consent_05@2x.m4v */ = {isa = PBXFileReference; lastKnownFileType = file; path = "consent_05@2x.m4v"; sourceTree = "<group>"; };
		B1A860E01A9693C400EA57B7 /* consent_06@2x.m4v */ = {isa = PBXFileReference; lastKnownFileType = file; path = "consent_06@2x.m4v"; sourceTree = "<group>"; };
		B1A860E11A9693C400EA57B7 /* consent_07@2x.m4v */ = {isa = PBXFileReference; lastKnownFileType = file; path = "consent_07@2x.m4v"; sourceTree = "<group>"; };
		B1A860E31A9693C400EA57B7 /* consent_01@3x.m4v */ = {isa = PBXFileReference; lastKnownFileType = file; path = "consent_01@3x.m4v"; sourceTree = "<group>"; };
		B1A860E41A9693C400EA57B7 /* consent_02@3x.m4v */ = {isa = PBXFileReference; lastKnownFileType = file; path = "consent_02@3x.m4v"; sourceTree = "<group>"; };
		B1A860E51A9693C400EA57B7 /* consent_03@3x.m4v */ = {isa = PBXFileReference; lastKnownFileType = file; path = "consent_03@3x.m4v"; sourceTree = "<group>"; };
		B1A860E61A9693C400EA57B7 /* consent_04@3x.m4v */ = {isa = PBXFileReference; lastKnownFileType = file; path = "consent_04@3x.m4v"; sourceTree = "<group>"; };
		B1A860E71A9693C400EA57B7 /* consent_05@3x.m4v */ = {isa = PBXFileReference; lastKnownFileType = file; path = "consent_05@3x.m4v"; sourceTree = "<group>"; };
		B1A860E81A9693C400EA57B7 /* consent_06@3x.m4v */ = {isa = PBXFileReference; lastKnownFileType = file; path = "consent_06@3x.m4v"; sourceTree = "<group>"; };
		B1A860E91A9693C400EA57B7 /* consent_07@3x.m4v */ = {isa = PBXFileReference; lastKnownFileType = file; path = "consent_07@3x.m4v"; sourceTree = "<group>"; };
		B1B349E41AA10DED005FAD66 /* zh_HK */ = {isa = PBXFileReference; explicitFileType = text.plist.strings; name = zh_HK; path = zh_HK.lproj/Localizable.strings; sourceTree = "<group>"; };
		B1B349E51AA10DF8005FAD66 /* zh_CN */ = {isa = PBXFileReference; explicitFileType = text.plist.strings; name = zh_CN; path = zh_CN.lproj/Localizable.strings; sourceTree = "<group>"; };
		B1B349E61AA10E02005FAD66 /* vi */ = {isa = PBXFileReference; explicitFileType = text.plist.strings; name = vi; path = vi.lproj/Localizable.strings; sourceTree = "<group>"; };
		B1B349E71AA10E0B005FAD66 /* uk */ = {isa = PBXFileReference; explicitFileType = text.plist.strings; name = uk; path = uk.lproj/Localizable.strings; sourceTree = "<group>"; };
		B1B349E81AA10E12005FAD66 /* th */ = {isa = PBXFileReference; explicitFileType = text.plist.strings; name = th; path = th.lproj/Localizable.strings; sourceTree = "<group>"; };
		B1B349E91AA10E27005FAD66 /* sv */ = {isa = PBXFileReference; explicitFileType = text.plist.strings; name = sv; path = sv.lproj/Localizable.strings; sourceTree = "<group>"; };
		B1B349EA1AA10E2E005FAD66 /* sk */ = {isa = PBXFileReference; explicitFileType = text.plist.strings; name = sk; path = sk.lproj/Localizable.strings; sourceTree = "<group>"; };
		B1B349EB1AA10E38005FAD66 /* ru */ = {isa = PBXFileReference; explicitFileType = text.plist.strings; name = ru; path = ru.lproj/Localizable.strings; sourceTree = "<group>"; };
		B1B349EC1AA10E40005FAD66 /* ro */ = {isa = PBXFileReference; explicitFileType = text.plist.strings; name = ro; path = ro.lproj/Localizable.strings; sourceTree = "<group>"; };
		B1B349ED1AA10E47005FAD66 /* pt */ = {isa = PBXFileReference; explicitFileType = text.plist.strings; name = pt; path = pt.lproj/Localizable.strings; sourceTree = "<group>"; };
		B1B349EE1AA10E4F005FAD66 /* pt_PT */ = {isa = PBXFileReference; explicitFileType = text.plist.strings; name = pt_PT; path = pt_PT.lproj/Localizable.strings; sourceTree = "<group>"; };
		B1B349EF1AA10E56005FAD66 /* pl */ = {isa = PBXFileReference; explicitFileType = text.plist.strings; name = pl; path = pl.lproj/Localizable.strings; sourceTree = "<group>"; };
		B1B349F01AA10E5E005FAD66 /* nl */ = {isa = PBXFileReference; explicitFileType = text.plist.strings; name = nl; path = nl.lproj/Localizable.strings; sourceTree = "<group>"; };
		B1B349F11AA10E65005FAD66 /* ms */ = {isa = PBXFileReference; explicitFileType = text.plist.strings; name = ms; path = ms.lproj/Localizable.strings; sourceTree = "<group>"; };
		B1B349F21AA10E6C005FAD66 /* ko */ = {isa = PBXFileReference; explicitFileType = text.plist.strings; name = ko; path = ko.lproj/Localizable.strings; sourceTree = "<group>"; };
		B1B349F31AA10E73005FAD66 /* ja */ = {isa = PBXFileReference; explicitFileType = text.plist.strings; name = ja; path = ja.lproj/Localizable.strings; sourceTree = "<group>"; };
		B1B349F41AA10E79005FAD66 /* it */ = {isa = PBXFileReference; explicitFileType = text.plist.strings; name = it; path = it.lproj/Localizable.strings; sourceTree = "<group>"; };
		B1B349F51AA10E80005FAD66 /* id */ = {isa = PBXFileReference; explicitFileType = text.plist.strings; name = id; path = id.lproj/Localizable.strings; sourceTree = "<group>"; };
		B1B349F61AA10E89005FAD66 /* hu */ = {isa = PBXFileReference; explicitFileType = text.plist.strings; name = hu; path = hu.lproj/Localizable.strings; sourceTree = "<group>"; };
		B1B349F71AA10E90005FAD66 /* hr */ = {isa = PBXFileReference; explicitFileType = text.plist.strings; name = hr; path = hr.lproj/Localizable.strings; sourceTree = "<group>"; };
		B1B349F81AA10E96005FAD66 /* hi */ = {isa = PBXFileReference; explicitFileType = text.plist.strings; name = hi; path = hi.lproj/Localizable.strings; sourceTree = "<group>"; };
		B1B349F91AA10E9C005FAD66 /* he */ = {isa = PBXFileReference; explicitFileType = text.plist.strings; name = he; path = he.lproj/Localizable.strings; sourceTree = "<group>"; };
		B1B349FA1AA10EA2005FAD66 /* fr */ = {isa = PBXFileReference; explicitFileType = text.plist.strings; name = fr; path = fr.lproj/Localizable.strings; sourceTree = "<group>"; };
		B1B349FB1AA10EA8005FAD66 /* fr_CA */ = {isa = PBXFileReference; explicitFileType = text.plist.strings; name = fr_CA; path = fr_CA.lproj/Localizable.strings; sourceTree = "<group>"; };
		B1B349FC1AA10EAE005FAD66 /* fi */ = {isa = PBXFileReference; explicitFileType = text.plist.strings; name = fi; path = fi.lproj/Localizable.strings; sourceTree = "<group>"; };
		B1B349FD1AA10EB4005FAD66 /* es */ = {isa = PBXFileReference; explicitFileType = text.plist.strings; name = es; path = es.lproj/Localizable.strings; sourceTree = "<group>"; };
		B1B349FE1AA10EBA005FAD66 /* es_MX */ = {isa = PBXFileReference; explicitFileType = text.plist.strings; name = es_MX; path = es_MX.lproj/Localizable.strings; sourceTree = "<group>"; };
		B1B349FF1AA10EC1005FAD66 /* en_GB */ = {isa = PBXFileReference; explicitFileType = text.plist.strings; name = en_GB; path = en_GB.lproj/Localizable.strings; sourceTree = "<group>"; };
		B1B34A001AA10EC6005FAD66 /* en_AU */ = {isa = PBXFileReference; explicitFileType = text.plist.strings; name = en_AU; path = en_AU.lproj/Localizable.strings; sourceTree = "<group>"; };
		B1B34A011AA10ECB005FAD66 /* el */ = {isa = PBXFileReference; explicitFileType = text.plist.strings; name = el; path = el.lproj/Localizable.strings; sourceTree = "<group>"; };
		B1B34A021AA10ED1005FAD66 /* de */ = {isa = PBXFileReference; explicitFileType = text.plist.strings; name = de; path = de.lproj/Localizable.strings; sourceTree = "<group>"; };
		B1B34A031AA10ED5005FAD66 /* da */ = {isa = PBXFileReference; explicitFileType = text.plist.strings; name = da; path = da.lproj/Localizable.strings; sourceTree = "<group>"; };
		B1B34A041AA10EDA005FAD66 /* cs */ = {isa = PBXFileReference; explicitFileType = text.plist.strings; name = cs; path = cs.lproj/Localizable.strings; sourceTree = "<group>"; };
		B1B34A051AA10EDF005FAD66 /* ca */ = {isa = PBXFileReference; explicitFileType = text.plist.strings; name = ca; path = ca.lproj/Localizable.strings; sourceTree = "<group>"; };
		B1B34A061AA10EE4005FAD66 /* ar */ = {isa = PBXFileReference; explicitFileType = text.plist.strings; name = ar; path = ar.lproj/Localizable.strings; sourceTree = "<group>"; };
		B1B34A061AABBCCDDEEFFAAA /* no */ = {isa = PBXFileReference; explicitFileType = text.plist.strings; name = no; path = no.lproj/Localizable.strings; sourceTree = "<group>"; };
		B1B894391A00345200C5CF2D /* ResearchKit_Private.h */ = {isa = PBXFileReference; fileEncoding = 4; lastKnownFileType = sourcecode.c.h; lineEnding = 0; path = ResearchKit_Private.h; sourceTree = "<group>"; xcLanguageSpecificationIdentifier = xcode.lang.objcpp; };
		B1C0F4E21A9BA65F0022C153 /* en */ = {isa = PBXFileReference; lastKnownFileType = text.plist.strings; name = en; path = en.lproj/Localizable.strings; sourceTree = "<group>"; };
		B1C1DE4F196F541F00F75544 /* ResearchKit.h */ = {isa = PBXFileReference; fileEncoding = 4; lastKnownFileType = sourcecode.c.h; path = ResearchKit.h; sourceTree = "<group>"; };
		B1C7955D1A9FBF04007279BA /* HealthKit.framework */ = {isa = PBXFileReference; lastKnownFileType = wrapper.framework; name = HealthKit.framework; path = System/Library/Frameworks/HealthKit.framework; sourceTree = SDKROOT; };
		B8760F291AFBEFB0007FA16F /* ORKScaleRangeDescriptionLabel.h */ = {isa = PBXFileReference; fileEncoding = 4; lastKnownFileType = sourcecode.c.h; path = ORKScaleRangeDescriptionLabel.h; sourceTree = "<group>"; };
		B8760F2A1AFBEFB0007FA16F /* ORKScaleRangeDescriptionLabel.m */ = {isa = PBXFileReference; fileEncoding = 4; lastKnownFileType = sourcecode.c.objc; path = ORKScaleRangeDescriptionLabel.m; sourceTree = "<group>"; };
		BC01B0FA1B0EB99700863803 /* ORKTintedImageView_Internal.h */ = {isa = PBXFileReference; fileEncoding = 4; lastKnownFileType = sourcecode.c.h; path = ORKTintedImageView_Internal.h; sourceTree = "<group>"; };
		BC13CE371B0660220044153C /* ORKNavigableOrderedTask.h */ = {isa = PBXFileReference; fileEncoding = 4; lastKnownFileType = sourcecode.c.h; path = ORKNavigableOrderedTask.h; sourceTree = "<group>"; };
		BC13CE381B0660220044153C /* ORKNavigableOrderedTask.m */ = {isa = PBXFileReference; fileEncoding = 4; lastKnownFileType = sourcecode.c.objc; path = ORKNavigableOrderedTask.m; sourceTree = "<group>"; };
		BC13CE3B1B0662990044153C /* ORKStepNavigationRule_Private.h */ = {isa = PBXFileReference; fileEncoding = 4; lastKnownFileType = sourcecode.c.h; path = ORKStepNavigationRule_Private.h; sourceTree = "<group>"; };
		BC13CE3D1B0662A80044153C /* ORKOrderedTask_Internal.h */ = {isa = PBXFileReference; fileEncoding = 4; lastKnownFileType = sourcecode.c.h; path = ORKOrderedTask_Internal.h; sourceTree = "<group>"; };
		BC13CE3F1B0666FD0044153C /* ORKResultPredicate.h */ = {isa = PBXFileReference; fileEncoding = 4; lastKnownFileType = sourcecode.c.h; path = ORKResultPredicate.h; sourceTree = "<group>"; };
		BC13CE411B066A990044153C /* ORKStepNavigationRule_Internal.h */ = {isa = PBXFileReference; fileEncoding = 4; lastKnownFileType = sourcecode.c.h; path = ORKStepNavigationRule_Internal.h; sourceTree = "<group>"; };
		BC4194271AE8453A00073D6B /* ORKObserver.h */ = {isa = PBXFileReference; fileEncoding = 4; lastKnownFileType = sourcecode.c.h; path = ORKObserver.h; sourceTree = "<group>"; };
		BC4194281AE8453A00073D6B /* ORKObserver.m */ = {isa = PBXFileReference; fileEncoding = 4; lastKnownFileType = sourcecode.c.objc; path = ORKObserver.m; sourceTree = "<group>"; };
		BCA5C0331AEC05F20092AC8D /* ORKStepNavigationRule.h */ = {isa = PBXFileReference; fileEncoding = 4; lastKnownFileType = sourcecode.c.h; path = ORKStepNavigationRule.h; sourceTree = "<group>"; };
		BCA5C0341AEC05F20092AC8D /* ORKStepNavigationRule.m */ = {isa = PBXFileReference; fileEncoding = 4; lastKnownFileType = sourcecode.c.objc; path = ORKStepNavigationRule.m; sourceTree = "<group>"; };
		BCAD50E71B0201EE0034806A /* ORKTaskTests.m */ = {isa = PBXFileReference; fileEncoding = 4; lastKnownFileType = sourcecode.c.objc; path = ORKTaskTests.m; sourceTree = "<group>"; };
		BCB6E6481B7D531C000D5B34 /* ORKPieChartView.h */ = {isa = PBXFileReference; fileEncoding = 4; lastKnownFileType = sourcecode.c.h; name = ORKPieChartView.h; path = Charts/ORKPieChartView.h; sourceTree = "<group>"; };
		BCB6E6491B7D531C000D5B34 /* ORKPieChartView.m */ = {isa = PBXFileReference; fileEncoding = 4; lastKnownFileType = sourcecode.c.objc; name = ORKPieChartView.m; path = Charts/ORKPieChartView.m; sourceTree = "<group>"; };
		BCB6E64C1B7D533B000D5B34 /* ORKCenteredCollectionViewLayout.h */ = {isa = PBXFileReference; fileEncoding = 4; lastKnownFileType = sourcecode.c.h; name = ORKCenteredCollectionViewLayout.h; path = Charts/ORKCenteredCollectionViewLayout.h; sourceTree = "<group>"; };
		BCB6E64D1B7D533B000D5B34 /* ORKCenteredCollectionViewLayout.m */ = {isa = PBXFileReference; fileEncoding = 4; lastKnownFileType = sourcecode.c.objc; name = ORKCenteredCollectionViewLayout.m; path = Charts/ORKCenteredCollectionViewLayout.m; sourceTree = "<group>"; };
		BCB6E64E1B7D533B000D5B34 /* ORKPieChartLegendCell.h */ = {isa = PBXFileReference; fileEncoding = 4; lastKnownFileType = sourcecode.c.h; name = ORKPieChartLegendCell.h; path = Charts/ORKPieChartLegendCell.h; sourceTree = "<group>"; };
		BCB6E64F1B7D533B000D5B34 /* ORKPieChartLegendCell.m */ = {isa = PBXFileReference; fileEncoding = 4; lastKnownFileType = sourcecode.c.objc; name = ORKPieChartLegendCell.m; path = Charts/ORKPieChartLegendCell.m; sourceTree = "<group>"; };
		BCB6E6541B7D534C000D5B34 /* ORKDiscreteGraphChartView.h */ = {isa = PBXFileReference; fileEncoding = 4; lastKnownFileType = sourcecode.c.h; name = ORKDiscreteGraphChartView.h; path = Charts/ORKDiscreteGraphChartView.h; sourceTree = "<group>"; };
		BCB6E6551B7D534C000D5B34 /* ORKDiscreteGraphChartView.m */ = {isa = PBXFileReference; fileEncoding = 4; lastKnownFileType = sourcecode.c.objc; name = ORKDiscreteGraphChartView.m; path = Charts/ORKDiscreteGraphChartView.m; sourceTree = "<group>"; };
		BCB6E6561B7D534C000D5B34 /* ORKGraphChartView_Internal.h */ = {isa = PBXFileReference; fileEncoding = 4; lastKnownFileType = sourcecode.c.h; name = ORKGraphChartView_Internal.h; path = Charts/ORKGraphChartView_Internal.h; sourceTree = "<group>"; };
		BCB6E6571B7D534C000D5B34 /* ORKGraphChartView.h */ = {isa = PBXFileReference; fileEncoding = 4; lastKnownFileType = sourcecode.c.h; name = ORKGraphChartView.h; path = Charts/ORKGraphChartView.h; sourceTree = "<group>"; };
		BCB6E6581B7D534C000D5B34 /* ORKGraphChartView.m */ = {isa = PBXFileReference; fileEncoding = 4; lastKnownFileType = sourcecode.c.objc; name = ORKGraphChartView.m; path = Charts/ORKGraphChartView.m; sourceTree = "<group>"; };
		BCB6E6591B7D534C000D5B34 /* ORKLineGraphChartView.h */ = {isa = PBXFileReference; fileEncoding = 4; lastKnownFileType = sourcecode.c.h; name = ORKLineGraphChartView.h; path = Charts/ORKLineGraphChartView.h; sourceTree = "<group>"; };
		BCB6E65A1B7D534C000D5B34 /* ORKLineGraphChartView.m */ = {isa = PBXFileReference; fileEncoding = 4; lastKnownFileType = sourcecode.c.objc; lineEnding = 0; name = ORKLineGraphChartView.m; path = Charts/ORKLineGraphChartView.m; sourceTree = "<group>"; xcLanguageSpecificationIdentifier = xcode.lang.objc; };
		BCB6E6621B7D535F000D5B34 /* ORKXAxisView.h */ = {isa = PBXFileReference; fileEncoding = 4; lastKnownFileType = sourcecode.c.h; name = ORKXAxisView.h; path = Charts/ORKXAxisView.h; sourceTree = "<group>"; };
		BCB6E6631B7D535F000D5B34 /* ORKXAxisView.m */ = {isa = PBXFileReference; fileEncoding = 4; lastKnownFileType = sourcecode.c.objc; name = ORKXAxisView.m; path = Charts/ORKXAxisView.m; sourceTree = "<group>"; };
		BCB6E66A1B7D537B000D5B34 /* ORKRangedPoint.h */ = {isa = PBXFileReference; fileEncoding = 4; lastKnownFileType = sourcecode.c.h; name = ORKRangedPoint.h; path = Charts/ORKRangedPoint.h; sourceTree = "<group>"; };
		BCB6E66B1B7D537B000D5B34 /* ORKRangedPoint.m */ = {isa = PBXFileReference; fileEncoding = 4; lastKnownFileType = sourcecode.c.objc; name = ORKRangedPoint.m; path = Charts/ORKRangedPoint.m; sourceTree = "<group>"; };
		BCB96C121B19C0EC002A0B96 /* ORKStepTests.m */ = {isa = PBXFileReference; fileEncoding = 4; lastKnownFileType = sourcecode.c.objc; path = ORKStepTests.m; sourceTree = "<group>"; };
		BCC1CD981B7ED64F00D86886 /* ORKYAxisView.h */ = {isa = PBXFileReference; fileEncoding = 4; lastKnownFileType = sourcecode.c.h; name = ORKYAxisView.h; path = Charts/ORKYAxisView.h; sourceTree = "<group>"; };
		BCC1CD991B7ED64F00D86886 /* ORKYAxisView.m */ = {isa = PBXFileReference; fileEncoding = 4; lastKnownFileType = sourcecode.c.objc; lineEnding = 0; name = ORKYAxisView.m; path = Charts/ORKYAxisView.m; sourceTree = "<group>"; xcLanguageSpecificationIdentifier = xcode.lang.objc; };
		BCD192DD1B81240400FCC08A /* ORKPieChartPieView.h */ = {isa = PBXFileReference; fileEncoding = 4; lastKnownFileType = sourcecode.c.h; name = ORKPieChartPieView.h; path = Charts/ORKPieChartPieView.h; sourceTree = "<group>"; };
		BCD192DE1B81240400FCC08A /* ORKPieChartPieView.m */ = {isa = PBXFileReference; fileEncoding = 4; lastKnownFileType = sourcecode.c.objc; name = ORKPieChartPieView.m; path = Charts/ORKPieChartPieView.m; sourceTree = "<group>"; };
		BCD192E51B81243900FCC08A /* ORKPieChartLegendView.h */ = {isa = PBXFileReference; fileEncoding = 4; lastKnownFileType = sourcecode.c.h; name = ORKPieChartLegendView.h; path = Charts/ORKPieChartLegendView.h; sourceTree = "<group>"; };
		BCD192E61B81243900FCC08A /* ORKPieChartLegendView.m */ = {isa = PBXFileReference; fileEncoding = 4; lastKnownFileType = sourcecode.c.objc; name = ORKPieChartLegendView.m; path = Charts/ORKPieChartLegendView.m; sourceTree = "<group>"; };
		BCD192E91B81245500FCC08A /* ORKPieChartTitleTextView.h */ = {isa = PBXFileReference; fileEncoding = 4; lastKnownFileType = sourcecode.c.h; name = ORKPieChartTitleTextView.h; path = Charts/ORKPieChartTitleTextView.h; sourceTree = "<group>"; };
		BCD192EA1B81245500FCC08A /* ORKPieChartTitleTextView.m */ = {isa = PBXFileReference; fileEncoding = 4; lastKnownFileType = sourcecode.c.objc; name = ORKPieChartTitleTextView.m; path = Charts/ORKPieChartTitleTextView.m; sourceTree = "<group>"; };
		BCD192ED1B81255F00FCC08A /* ORKPieChartView_Internal.h */ = {isa = PBXFileReference; fileEncoding = 4; lastKnownFileType = sourcecode.c.h; name = ORKPieChartView_Internal.h; path = Charts/ORKPieChartView_Internal.h; sourceTree = "<group>"; };
		BCFB2EAF1AE70E4E0070B5D0 /* ORKConsentSceneViewController_Internal.h */ = {isa = PBXFileReference; lastKnownFileType = sourcecode.c.h; path = ORKConsentSceneViewController_Internal.h; sourceTree = "<group>"; };
		BCFF24BC1B0798D10044EC35 /* ORKResultPredicate.m */ = {isa = PBXFileReference; fileEncoding = 4; lastKnownFileType = sourcecode.c.objc; path = ORKResultPredicate.m; sourceTree = "<group>"; };
		D42FEFB61AF7557000A124F8 /* ORKImageCaptureView.h */ = {isa = PBXFileReference; fileEncoding = 4; lastKnownFileType = sourcecode.c.h; path = ORKImageCaptureView.h; sourceTree = "<group>"; };
		D42FEFB71AF7557000A124F8 /* ORKImageCaptureView.m */ = {isa = PBXFileReference; fileEncoding = 4; lastKnownFileType = sourcecode.c.objc; lineEnding = 0; path = ORKImageCaptureView.m; sourceTree = "<group>"; xcLanguageSpecificationIdentifier = xcode.lang.objc; };
		D44239771AF17F5100559D96 /* ORKImageCaptureStep.h */ = {isa = PBXFileReference; fileEncoding = 4; lastKnownFileType = sourcecode.c.h; path = ORKImageCaptureStep.h; sourceTree = "<group>"; };
		D44239781AF17F5100559D96 /* ORKImageCaptureStep.m */ = {isa = PBXFileReference; fileEncoding = 4; lastKnownFileType = sourcecode.c.objc; path = ORKImageCaptureStep.m; sourceTree = "<group>"; };
		D442397B1AF17F7600559D96 /* ORKImageCaptureStepViewController.h */ = {isa = PBXFileReference; fileEncoding = 4; lastKnownFileType = sourcecode.c.h; path = ORKImageCaptureStepViewController.h; sourceTree = "<group>"; };
		D442397C1AF17F7600559D96 /* ORKImageCaptureStepViewController.m */ = {isa = PBXFileReference; fileEncoding = 4; lastKnownFileType = sourcecode.c.objc; path = ORKImageCaptureStepViewController.m; sourceTree = "<group>"; };
		D45852081AF6CCFA00A2DE13 /* ORKImageCaptureCameraPreviewView.h */ = {isa = PBXFileReference; fileEncoding = 4; lastKnownFileType = sourcecode.c.h; path = ORKImageCaptureCameraPreviewView.h; sourceTree = "<group>"; };
		D45852091AF6CCFA00A2DE13 /* ORKImageCaptureCameraPreviewView.m */ = {isa = PBXFileReference; fileEncoding = 4; lastKnownFileType = sourcecode.c.objc; path = ORKImageCaptureCameraPreviewView.m; sourceTree = "<group>"; };
		FA7A9D2A1B082688005A2BEA /* ORKConsentDocumentTests.m */ = {isa = PBXFileReference; fileEncoding = 4; lastKnownFileType = sourcecode.c.objc; path = ORKConsentDocumentTests.m; sourceTree = "<group>"; };
		FA7A9D2D1B083DD3005A2BEA /* ORKConsentSectionFormatter.h */ = {isa = PBXFileReference; fileEncoding = 4; lastKnownFileType = sourcecode.c.h; path = ORKConsentSectionFormatter.h; sourceTree = "<group>"; };
		FA7A9D2E1B083DD3005A2BEA /* ORKConsentSectionFormatter.m */ = {isa = PBXFileReference; fileEncoding = 4; lastKnownFileType = sourcecode.c.objc; path = ORKConsentSectionFormatter.m; sourceTree = "<group>"; };
		FA7A9D311B0843A9005A2BEA /* ORKConsentSignatureFormatter.h */ = {isa = PBXFileReference; fileEncoding = 4; lastKnownFileType = sourcecode.c.h; path = ORKConsentSignatureFormatter.h; sourceTree = "<group>"; };
		FA7A9D321B0843A9005A2BEA /* ORKConsentSignatureFormatter.m */ = {isa = PBXFileReference; fileEncoding = 4; lastKnownFileType = sourcecode.c.objc; path = ORKConsentSignatureFormatter.m; sourceTree = "<group>"; };
		FA7A9D361B09365F005A2BEA /* ORKConsentSectionFormatterTests.m */ = {isa = PBXFileReference; fileEncoding = 4; lastKnownFileType = sourcecode.c.objc; path = ORKConsentSectionFormatterTests.m; sourceTree = "<group>"; };
		FA7A9D381B0969A7005A2BEA /* ORKConsentSignatureFormatterTests.m */ = {isa = PBXFileReference; fileEncoding = 4; lastKnownFileType = sourcecode.c.objc; path = ORKConsentSignatureFormatterTests.m; sourceTree = "<group>"; };
/* End PBXFileReference section */

/* Begin PBXFrameworksBuildPhase section */
		86CC8E971AC09332001CCD89 /* Frameworks */ = {
			isa = PBXFrameworksBuildPhase;
			buildActionMask = 2147483647;
			files = (
				86CC8EA01AC09332001CCD89 /* ResearchKit.framework in Frameworks */,
			);
			runOnlyForDeploymentPostprocessing = 0;
		};
		B183A5591A8535D100C76870 /* Frameworks */ = {
			isa = PBXFrameworksBuildPhase;
			buildActionMask = 2147483647;
			files = (
				B1C7955E1A9FBF04007279BA /* HealthKit.framework in Frameworks */,
			);
			runOnlyForDeploymentPostprocessing = 0;
		};
/* End PBXFrameworksBuildPhase section */

/* Begin PBXGroup section */
		106FF29B1B663F5C004EACF2 /* Hole Peg Test */ = {
			isa = PBXGroup;
			children = (
				10FF9A851B74ADB400ECB5B4 /* Place Step */,
				10FF9A861B74B24500ECB5B4 /* Remove Step */,
			);
			name = "Hole Peg Test";
			sourceTree = "<group>";
		};
		10FF9A851B74ADB400ECB5B4 /* Place Step */ = {
			isa = PBXGroup;
			children = (
				106FF29C1B663FCE004EACF2 /* ORKHolePegTestPlaceStep.h */,
				106FF29D1B663FCE004EACF2 /* ORKHolePegTestPlaceStep.m */,
				106FF2A01B665B86004EACF2 /* ORKHolePegTestPlaceStepViewController.h */,
				106FF2A11B665B86004EACF2 /* ORKHolePegTestPlaceStepViewController.m */,
				106FF2A41B665CF5004EACF2 /* ORKHolePegTestPlaceContentView.h */,
				106FF2A51B665CF5004EACF2 /* ORKHolePegTestPlaceContentView.m */,
				106FF2A81B690FD7004EACF2 /* ORKHolePegTestPlacePegView.h */,
				106FF2A91B690FD7004EACF2 /* ORKHolePegTestPlacePegView.m */,
				106FF2B21B71F18E004EACF2 /* ORKHolePegTestPlaceHoleView.h */,
				106FF2B31B71F18E004EACF2 /* ORKHolePegTestPlaceHoleView.m */,
			);
			name = "Place Step";
			sourceTree = "<group>";
		};
		10FF9A861B74B24500ECB5B4 /* Remove Step */ = {
			isa = PBXGroup;
			children = (
				10FF9AC11B79EF2800ECB5B4 /* ORKHolePegTestRemoveStep.h */,
				10FF9AC21B79EF2800ECB5B4 /* ORKHolePegTestRemoveStep.m */,
				10FF9AC91B79F22900ECB5B4 /* ORKHolePegTestRemoveStepViewController.h */,
				10FF9ACA1B79F22900ECB5B4 /* ORKHolePegTestRemoveStepViewController.m */,
				10FF9ACD1B79F5CE00ECB5B4 /* ORKHolePegTestRemoveContentView.h */,
				10FF9ACE1B79F5CE00ECB5B4 /* ORKHolePegTestRemoveContentView.m */,
				10FF9AD11B79F5EA00ECB5B4 /* ORKHolePegTestRemovePegView.h */,
				10FF9AD21B79F5EA00ECB5B4 /* ORKHolePegTestRemovePegView.m */,
			);
			name = "Remove Step";
            sourceTree = "<group>";
        };
		10864C951B271456000F4158 /* PSAT */ = {
			isa = PBXGroup;
			children = (
				10864C961B27146B000F4158 /* ORKPSATStep.h */,
				10864C971B27146B000F4158 /* ORKPSATStep.m */,
				10864C981B27146B000F4158 /* ORKPSATStepViewController.h */,
				10864C991B27146B000F4158 /* ORKPSATStepViewController.m */,
				10864C9A1B27146B000F4158 /* ORKPSATContentView.h */,
				10864C9B1B27146B000F4158 /* ORKPSATContentView.m */,
				10864C9C1B27146B000F4158 /* ORKPSATKeyboardView.h */,
				10864C9D1B27146B000F4158 /* ORKPSATKeyboardView.m */,
			);
			name = PSAT;
			sourceTree = "<group>";
		};
		10BAA2CC1B5FCDB1004FE478 /* Walking */ = {
			isa = PBXGroup;
			children = (
				B12EFF601AB2178B00A80147 /* Short Walk */,
				10BAA2CD1B5FCDFB004FE478 /* Timed Walk */,
			);
			name = Walking;
			sourceTree = "<group>";
		};
		10BAA2CD1B5FCDFB004FE478 /* Timed Walk */ = {
			isa = PBXGroup;
			children = (
				861D2AEE1B8409D9008C4CD0 /* ORKTimedWalkContentView.h */,
				861D2AEF1B8409D9008C4CD0 /* ORKTimedWalkContentView.m */,
				861D2AEA1B8409B2008C4CD0 /* ORKTimedWalkStepViewController.h */,
				861D2AEB1B8409B2008C4CD0 /* ORKTimedWalkStepViewController.m */,
				861D2AE61B840991008C4CD0 /* ORKTimedWalkStep.h */,
				861D2AE71B840991008C4CD0 /* ORKTimedWalkStep.m */,
			);
			name = "Timed Walk";
			sourceTree = "<group>";
		};
		147503AC1AEE8058004B17F3 /* Tone Audiometry */ = {
			isa = PBXGroup;
			children = (
				147503AD1AEE8071004B17F3 /* ORKAudioGenerator.h */,
				147503AE1AEE8071004B17F3 /* ORKAudioGenerator.m */,
				147503B11AEE807C004B17F3 /* ORKToneAudiometryContentView.h */,
				147503B21AEE807C004B17F3 /* ORKToneAudiometryContentView.m */,
				B12EA0131B0D73A500F9F554 /* ORKToneAudiometryPracticeStep.h */,
				B12EA0141B0D73A500F9F554 /* ORKToneAudiometryPracticeStep.m */,
				147503B31AEE807C004B17F3 /* ORKToneAudiometryStep.h */,
				147503B41AEE807C004B17F3 /* ORKToneAudiometryStep.m */,
				B12EA0171B0D76AD00F9F554 /* ORKToneAudiometryPracticeStepViewController.h */,
				B12EA0181B0D76AD00F9F554 /* ORKToneAudiometryPracticeStepViewController.m */,
				147503B51AEE807C004B17F3 /* ORKToneAudiometryStepViewController.h */,
				147503B61AEE807C004B17F3 /* ORKToneAudiometryStepViewController.m */,
			);
			name = "Tone Audiometry";
			sourceTree = "<group>";
		};
		24A4DA091B8D0CC8009C797A /* Passcode Step */ = {
			isa = PBXGroup;
			children = (
				24A4DA121B8D1115009C797A /* ORKPasscodeStep.h */,
				24A4DA131B8D1115009C797A /* ORKPasscodeStep.m */,
				241A2E861B94FD8800ED3B39 /* ORKPasscodeStepViewController_Internal.h */,
				24A4DA161B8D13FE009C797A /* ORKPasscodeStepViewController.h */,
				24A4DA171B8D13FE009C797A /* ORKPasscodeStepViewController.m */,
				24A4DA0E1B8D0F21009C797A /* ORKPasscodeStepView.h */,
				24A4DA0F1B8D0F21009C797A /* ORKPasscodeStepView.m */,
				2441034D1B966D4C00EEAB0C /* ORKPasscodeViewController.h */,
				2441034E1B966D4C00EEAB0C /* ORKPasscodeViewController.m */,
			);
			name = "Passcode Step";
			sourceTree = "<group>";
		};
		24B3535D1BB21137009ED6F8 /* Utilities */ = {
			isa = PBXGroup;
			children = (
				2433C9E11B9A506F0052D375 /* ORKKeychainWrapper.h */,
				2433C9E21B9A506F0052D375 /* ORKKeychainWrapper.m */,
				86C40B8C1A8D7C5C00081FAC /* ORKHelpers.h */,
				86C40B8D1A8D7C5C00081FAC /* ORKHelpers.m */,
			);
			name = Utilities;
			sourceTree = "<group>";
		};
		259E76FB1AFFAEAC0070F786 /* Charts */ = {
			isa = PBXGroup;
			children = (
				25BD76671B00B37100478C5D /* Pie */,
				25BD76601B00A5CF00478C5D /* Graphs */,
			);
			name = Charts;
			sourceTree = "<group>";
		};
		25BD76601B00A5CF00478C5D /* Graphs */ = {
			isa = PBXGroup;
			children = (
				BCB6E66A1B7D537B000D5B34 /* ORKRangedPoint.h */,
				BCB6E66B1B7D537B000D5B34 /* ORKRangedPoint.m */,
				BCB6E6541B7D534C000D5B34 /* ORKDiscreteGraphChartView.h */,
				BCB6E6551B7D534C000D5B34 /* ORKDiscreteGraphChartView.m */,
				BCB6E6561B7D534C000D5B34 /* ORKGraphChartView_Internal.h */,
				BCB6E6571B7D534C000D5B34 /* ORKGraphChartView.h */,
				BCB6E6581B7D534C000D5B34 /* ORKGraphChartView.m */,
				BCB6E6591B7D534C000D5B34 /* ORKLineGraphChartView.h */,
				BCB6E65A1B7D534C000D5B34 /* ORKLineGraphChartView.m */,
				25BD76611B00A5E700478C5D /* Components */,
			);
			name = Graphs;
			sourceTree = "<group>";
		};
		25BD76611B00A5E700478C5D /* Components */ = {
			isa = PBXGroup;
			children = (
				BCC1CD981B7ED64F00D86886 /* ORKYAxisView.h */,
				BCC1CD991B7ED64F00D86886 /* ORKYAxisView.m */,
				BCB6E6621B7D535F000D5B34 /* ORKXAxisView.h */,
				BCB6E6631B7D535F000D5B34 /* ORKXAxisView.m */,
			);
			name = Components;
			sourceTree = "<group>";
		};
		25BD76671B00B37100478C5D /* Pie */ = {
			isa = PBXGroup;
			children = (
				BCD192ED1B81255F00FCC08A /* ORKPieChartView_Internal.h */,
				BCB6E6481B7D531C000D5B34 /* ORKPieChartView.h */,
				BCB6E6491B7D531C000D5B34 /* ORKPieChartView.m */,
				25C17CBB1B2058D4001ADDD2 /* Components */,
			);
			name = Pie;
			sourceTree = "<group>";
		};
		25C17CBB1B2058D4001ADDD2 /* Components */ = {
			isa = PBXGroup;
			children = (
				BCB6E64C1B7D533B000D5B34 /* ORKCenteredCollectionViewLayout.h */,
				BCB6E64D1B7D533B000D5B34 /* ORKCenteredCollectionViewLayout.m */,
				BCB6E64E1B7D533B000D5B34 /* ORKPieChartLegendCell.h */,
				BCB6E64F1B7D533B000D5B34 /* ORKPieChartLegendCell.m */,
				BCD192DD1B81240400FCC08A /* ORKPieChartPieView.h */,
				BCD192DE1B81240400FCC08A /* ORKPieChartPieView.m */,
				BCD192E51B81243900FCC08A /* ORKPieChartLegendView.h */,
				BCD192E61B81243900FCC08A /* ORKPieChartLegendView.m */,
				BCD192E91B81245500FCC08A /* ORKPieChartTitleTextView.h */,
				BCD192EA1B81245500FCC08A /* ORKPieChartTitleTextView.m */,
			);
			name = Components;
			sourceTree = "<group>";
		};
		25ECC0921AFBD64800F3D63B /* Reaction Time */ = {
			isa = PBXGroup;
			children = (
				25ECC0931AFBD68300F3D63B /* ORKReactionTimeStep.h */,
				25ECC0941AFBD68300F3D63B /* ORKReactionTimeStep.m */,
				25ECC0991AFBD8B300F3D63B /* ORKReactionTimeViewController.h */,
				25ECC09A1AFBD8B300F3D63B /* ORKReactionTimeViewController.m */,
				25ECC09D1AFBD92D00F3D63B /* ORKReactionTimeContentView.h */,
				25ECC09E1AFBD92D00F3D63B /* ORKReactionTimeContentView.m */,
				25ECC0A11AFBDD2700F3D63B /* ORKReactionTimeStimulusView.h */,
				25ECC0A21AFBDD2700F3D63B /* ORKReactionTimeStimulusView.m */,
			);
			name = "Reaction Time";
			sourceTree = "<group>";
		};
		25F5CEDC1B4C3F1D0031E2A4 /* TowerOfHanoi */ = {
			isa = PBXGroup;
			children = (
				250F94021B4C5A6600FA23EB /* ORKTowerOfHanoiStep.h */,
				250F94031B4C5A6600FA23EB /* ORKTowerOfHanoiStep.m */,
				250F94061B4C5AA400FA23EB /* ORKTowerOfHanoiStepViewController.h */,
				250F94071B4C5AA400FA23EB /* ORKTowerOfHanoiStepViewController.m */,
				257FCE1D1B4D14E50001EF06 /* ORKTowerOfHanoiTowerView.h */,
				257FCE1E1B4D14E50001EF06 /* ORKTowerOfHanoiTowerView.m */,
				257FCE211B4D37A80001EF06 /* ORKTowerOfHanoiTower.h */,
				257FCE221B4D37A80001EF06 /* ORKTowerOfHanoiTower.m */,
			);
			name = TowerOfHanoi;
			sourceTree = "<group>";
		};
		3FFF18341829DB1D00167070 = {
			isa = PBXGroup;
			children = (
				B11DF3B21AA109C8009E76D2 /* docs */,
				86B623AF19520B770074CD3C /* ResearchKit */,
				86CC8EA61AC09383001CCD89 /* ResearchKitTests */,
				3FFF183F1829DB1D00167070 /* Frameworks */,
				3FFF183E1829DB1D00167070 /* Products */,
			);
			sourceTree = "<group>";
		};
		3FFF183E1829DB1D00167070 /* Products */ = {
			isa = PBXGroup;
			children = (
				86B623AD19520B770074CD3C /* ResearchKit.framework */,
				B183A5951A8535D100C76870 /* ResearchKit.framework */,
				86CC8E9A1AC09332001CCD89 /* ResearchKitTests.xctest */,
			);
			name = Products;
			sourceTree = "<group>";
		};
		3FFF183F1829DB1D00167070 /* Frameworks */ = {
			isa = PBXGroup;
			children = (
				B1C7955D1A9FBF04007279BA /* HealthKit.framework */,
			);
			name = Frameworks;
			sourceTree = "<group>";
		};
		618DA0471A93D0D600E63AA8 /* Accessibility */ = {
			isa = PBXGroup;
			children = (
				618DA0481A93D0D600E63AA8 /* ORKAccessibility.h */,
				618DA0491A93D0D600E63AA8 /* ORKAccessibilityFunctions.h */,
				618DA04A1A93D0D600E63AA8 /* ORKAccessibilityFunctions.m */,
				618DA04B1A93D0D600E63AA8 /* UIView+ORKAccessibility.h */,
				618DA04C1A93D0D600E63AA8 /* UIView+ORKAccessibility.m */,
				6146D0A11B84A91E0068491D /* ORKLineGraphAccessibilityElement.h */,
				6146D0A21B84A91E0068491D /* ORKLineGraphAccessibilityElement.m */,
			);
			path = Accessibility;
			sourceTree = "<group>";
		};
		86B623AF19520B770074CD3C /* ResearchKit */ = {
			isa = PBXGroup;
			children = (
				B1C1DE4F196F541F00F75544 /* ResearchKit.h */,
				B1B894391A00345200C5CF2D /* ResearchKit_Private.h */,
				86C40B511A8D7C5B00081FAC /* Common */,
				86C40AF91A8D7C5B00081FAC /* ActiveTasks */,
				259E76FB1AFFAEAC0070F786 /* Charts */,
				86C40BEB1A8D7C5C00081FAC /* Consent */,
				618DA0471A93D0D600E63AA8 /* Accessibility */,
				B1A860D91A9693C400EA57B7 /* Animations */,
				861610BF1A8D8EDD00245F7A /* Artwork.xcassets */,
				B1C0F4E01A9BA65F0022C153 /* Localized */,
				86C40C101A8D7C5C00081FAC /* Info.plist */,
				B18AABE01A9F08D9003871B5 /* module.modulemap */,
			);
			path = ResearchKit;
			sourceTree = "<group>";
		};
		86C40AF91A8D7C5B00081FAC /* ActiveTasks */ = {
			isa = PBXGroup;
			children = (
				B12EFF4F1AB2165B00A80147 /* Common */,
				B12EFF4E1AB2161500A80147 /* Audio */,
				B12EFF5D1AB2177700A80147 /* Fitness */,
				B12EFF5E1AB2177D00A80147 /* Spatial Span Memory */,
				25F5CEDC1B4C3F1D0031E2A4 /* TowerOfHanoi */,
				B12EFF5F1AB2178500A80147 /* Tapping */,
				10BAA2CC1B5FCDB1004FE478 /* Walking */,
				147503AC1AEE8058004B17F3 /* Tone Audiometry */,
				106FF29B1B663F5C004EACF2 /* Hole Peg Test */,
				25ECC0921AFBD64800F3D63B /* Reaction Time */,
				10864C951B271456000F4158 /* PSAT */,
			);
			path = ActiveTasks;
			sourceTree = "<group>";
		};
		86C40B511A8D7C5B00081FAC /* Common */ = {
			isa = PBXGroup;
			children = (
				B12EFF331AB2110300A80147 /* Task */,
				B12EFF341AB2111200A80147 /* Step */,
				B12EFF3B1AB211E000A80147 /* Answer Format */,
				B12EFF371AB2118500A80147 /* Result */,
				B12EFF3A1AB211CC00A80147 /* Container Views */,
				B12EFF431AB2141A00A80147 /* PDF */,
				B12EFF3D1AB2121000A80147 /* Definitions */,
				24B3535D1BB21137009ED6F8 /* Utilities */,
				B12EFF321AB2106F00A80147 /* UIKitCategories */,
				B12EFF311AB2100400A80147 /* Skin */,
				BC4194261AE8451F00073D6B /* Misc */,
			);
			path = Common;
			sourceTree = "<group>";
		};
		86C40BEB1A8D7C5C00081FAC /* Consent */ = {
			isa = PBXGroup;
			children = (
				FA7A9D2C1B083D90005A2BEA /* Formatters */,
				B12EFF451AB214E000A80147 /* Model */,
				B12EFF461AB2150C00A80147 /* Visual */,
				B12EFF481AB2152D00A80147 /* Sharing */,
				B12EFF471AB2151B00A80147 /* Review */,
			);
			path = Consent;
			sourceTree = "<group>";
		};
		86CC8EA61AC09383001CCD89 /* ResearchKitTests */ = {
			isa = PBXGroup;
			children = (
				FA7A9D351B09362D005A2BEA /* Consent */,
				86CC8EA71AC09383001CCD89 /* Info.plist */,
				86CC8EA81AC09383001CCD89 /* ORKAccessibilityTests.m */,
				248604051B4C98760010C8A0 /* ORKAnswerFormatTests.m */,
				86CC8EA91AC09383001CCD89 /* ORKChoiceAnswerFormatHelperTests.m */,
				86CC8EAB1AC09383001CCD89 /* ORKDataLoggerManagerTests.m */,
				86CC8EAC1AC09383001CCD89 /* ORKDataLoggerTests.m */,
				86CC8EAD1AC09383001CCD89 /* ORKHKSampleTests.m */,
				86D348001AC16175006DB02B /* ORKRecorderTests.m */,
				86CC8EAF1AC09383001CCD89 /* ORKResultTests.m */,
				BCB96C121B19C0EC002A0B96 /* ORKStepTests.m */,
				BCAD50E71B0201EE0034806A /* ORKTaskTests.m */,
				86CC8EB01AC09383001CCD89 /* ORKTextChoiceCellGroupTests.m */,
				2EBFE11C1AE1B32D00CB8254 /* ORKUIViewAccessibilityTests.m */,
				2EBFE11F1AE1B74100CB8254 /* ORKVoiceEngineTests.m */,
			);
			path = ResearchKitTests;
			sourceTree = "<group>";
		};
		B11DF3B21AA109C8009E76D2 /* docs */ = {
			isa = PBXGroup;
			children = (
				B11DF3B31AA109C8009E76D2 /* AppledocSettings.plist */,
			);
			path = docs;
			sourceTree = "<group>";
		};
		B12EFF301AB20E7500A80147 /* Completion Step */ = {
			isa = PBXGroup;
			children = (
				86C40B521A8D7C5B00081FAC /* ORKCompletionStep.h */,
				86C40B531A8D7C5B00081FAC /* ORKCompletionStep.m */,
				86C40B541A8D7C5B00081FAC /* ORKCompletionStepViewController.h */,
				86C40B551A8D7C5B00081FAC /* ORKCompletionStepViewController.m */,
			);
			name = "Completion Step";
			sourceTree = "<group>";
		};
		B12EFF311AB2100400A80147 /* Skin */ = {
			isa = PBXGroup;
			children = (
				BC01B0FA1B0EB99700863803 /* ORKTintedImageView_Internal.h */,
				86C40BB71A8D7C5C00081FAC /* ORKSkin.h */,
				86C40BB81A8D7C5C00081FAC /* ORKSkin.m */,
				86C40B7A1A8D7C5C00081FAC /* ORKDefaultFont.h */,
				86C40B601A8D7C5B00081FAC /* ORKTintedImageView.h */,
				86C40B611A8D7C5B00081FAC /* ORKTintedImageView.m */,
				86C40B5E1A8D7C5B00081FAC /* ORKTextFieldView.h */,
				86C40B5F1A8D7C5B00081FAC /* ORKTextFieldView.m */,
				86C40B6B1A8D7C5B00081FAC /* ORKBodyLabel.h */,
				86C40B6C1A8D7C5B00081FAC /* ORKBodyLabel.m */,
				86C40B6D1A8D7C5B00081FAC /* ORKBorderedButton.h */,
				86C40B6E1A8D7C5C00081FAC /* ORKBorderedButton.m */,
				86C40B6F1A8D7C5C00081FAC /* ORKCaption1Label.h */,
				86C40B701A8D7C5C00081FAC /* ORKCaption1Label.m */,
				86C40B711A8D7C5C00081FAC /* ORKChoiceViewCell.h */,
				86C40B721A8D7C5C00081FAC /* ORKChoiceViewCell.m */,
				86C40B731A8D7C5C00081FAC /* ORKContinueButton.h */,
				86C40B741A8D7C5C00081FAC /* ORKContinueButton.m */,
				86C40B751A8D7C5C00081FAC /* ORKCountdownLabel.h */,
				86C40B761A8D7C5C00081FAC /* ORKCountdownLabel.m */,
				106FF2AC1B6FACA8004EACF2 /* ORKDirectionView.h */,
				106FF2AD1B6FACA8004EACF2 /* ORKDirectionView.m */,
				86C40B881A8D7C5C00081FAC /* ORKHeadlineLabel.h */,
				86C40B891A8D7C5C00081FAC /* ORKHeadlineLabel.m */,
				86C40B901A8D7C5C00081FAC /* ORKImageChoiceLabel.h */,
				86C40B911A8D7C5C00081FAC /* ORKImageChoiceLabel.m */,
				86C40B971A8D7C5C00081FAC /* ORKLabel.h */,
				86C40B981A8D7C5C00081FAC /* ORKLabel.m */,
				10BAA2C81B5FCB4F004FE478 /* ORKProgressView.h */,
				10BAA2C91B5FCB4F004FE478 /* ORKProgressView.m */,
				86C40BAA1A8D7C5C00081FAC /* ORKRoundTappingButton.h */,
				86C40BAB1A8D7C5C00081FAC /* ORKRoundTappingButton.m */,
				86C40BB01A8D7C5C00081FAC /* ORKScaleValueLabel.h */,
				86C40BB11A8D7C5C00081FAC /* ORKScaleValueLabel.m */,
				86C40BAC1A8D7C5C00081FAC /* ORKScaleRangeLabel.h */,
				86C40BAD1A8D7C5C00081FAC /* ORKScaleRangeLabel.m */,
				B8760F291AFBEFB0007FA16F /* ORKScaleRangeDescriptionLabel.h */,
				B8760F2A1AFBEFB0007FA16F /* ORKScaleRangeDescriptionLabel.m */,
				24898B0B1B7186C000B0E7E7 /* ORKScaleRangeImageView.h */,
				24898B0C1B7186C000B0E7E7 /* ORKScaleRangeImageView.m */,
				86C40BC01A8D7C5C00081FAC /* ORKSubheadlineLabel.h */,
				86C40BC11A8D7C5C00081FAC /* ORKSubheadlineLabel.m */,
				86C40BD31A8D7C5C00081FAC /* ORKTapCountLabel.h */,
				86C40BD41A8D7C5C00081FAC /* ORKTapCountLabel.m */,
				86C40BDB1A8D7C5C00081FAC /* ORKTextButton.h */,
				86C40BDC1A8D7C5C00081FAC /* ORKTextButton.m */,
				86C40BDD1A8D7C5C00081FAC /* ORKUnitLabel.h */,
				86C40BDE1A8D7C5C00081FAC /* ORKUnitLabel.m */,
				86C40BB21A8D7C5C00081FAC /* ORKSelectionSubTitleLabel.h */,
				86C40BB31A8D7C5C00081FAC /* ORKSelectionSubTitleLabel.m */,
				86C40BB41A8D7C5C00081FAC /* ORKSelectionTitleLabel.h */,
				86C40BB51A8D7C5C00081FAC /* ORKSelectionTitleLabel.m */,
				10FF9AD51B7A045E00ECB5B4 /* ORKSeparatorView.h */,
				10FF9AD61B7A045E00ECB5B4 /* ORKSeparatorView.m */,
				86C40BD11A8D7C5C00081FAC /* ORKTableViewCell.h */,
				86C40BD21A8D7C5C00081FAC /* ORKTableViewCell.m */,
			);
			name = Skin;
			sourceTree = "<group>";
		};
		B12EFF321AB2106F00A80147 /* UIKitCategories */ = {
			isa = PBXGroup;
			children = (
				86C40BE71A8D7C5C00081FAC /* UIBarButtonItem+ORKBarButtonItem.h */,
				86C40BE81A8D7C5C00081FAC /* UIBarButtonItem+ORKBarButtonItem.m */,
				86C40BE91A8D7C5C00081FAC /* UIResponder+ResearchKit.h */,
				86C40BEA1A8D7C5C00081FAC /* UIResponder+ResearchKit.m */,
			);
			name = UIKitCategories;
			sourceTree = "<group>";
		};
		B12EFF331AB2110300A80147 /* Task */ = {
			isa = PBXGroup;
			children = (
				BC13CE371B0660220044153C /* ORKNavigableOrderedTask.h */,
				BC13CE381B0660220044153C /* ORKNavigableOrderedTask.m */,
				86C40BD51A8D7C5C00081FAC /* ORKTask.h */,
				86C40B9D1A8D7C5C00081FAC /* ORKOrderedTask.h */,
				86C40B9E1A8D7C5C00081FAC /* ORKOrderedTask.m */,
				BC13CE3D1B0662A80044153C /* ORKOrderedTask_Internal.h */,
				10FF9AD91B7BA78400ECB5B4 /* ORKOrderedTask_Private.h */,
				86C40BD71A8D7C5C00081FAC /* ORKTaskViewController.h */,
				86C40BD81A8D7C5C00081FAC /* ORKTaskViewController.m */,
				86C40BD91A8D7C5C00081FAC /* ORKTaskViewController_Internal.h */,
				86C40BDA1A8D7C5C00081FAC /* ORKTaskViewController_Private.h */,
			);
			name = Task;
			sourceTree = "<group>";
		};
		B12EFF341AB2111200A80147 /* Step */ = {
			isa = PBXGroup;
			children = (
				86C40BB91A8D7C5C00081FAC /* ORKStep.h */,
				86C40BBA1A8D7C5C00081FAC /* ORKStep.m */,
				86C40BBB1A8D7C5C00081FAC /* ORKStep_Private.h */,
				86C40BBC1A8D7C5C00081FAC /* ORKStepViewController.h */,
				86C40BBD1A8D7C5C00081FAC /* ORKStepViewController.m */,
				86C40BBE1A8D7C5C00081FAC /* ORKStepViewController_Internal.h */,
				BCA5C0331AEC05F20092AC8D /* ORKStepNavigationRule.h */,
				BCA5C0341AEC05F20092AC8D /* ORKStepNavigationRule.m */,
				BC13CE3B1B0662990044153C /* ORKStepNavigationRule_Private.h */,
				BC13CE411B066A990044153C /* ORKStepNavigationRule_Internal.h */,
				86C40B771A8D7C5C00081FAC /* ORKCustomStepView.h */,
				86C40B781A8D7C5C00081FAC /* ORKCustomStepView.m */,
				86C40B791A8D7C5C00081FAC /* ORKCustomStepView_Internal.h */,
				B12EFF351AB2116400A80147 /* Instruction Step */,
				B12EFF361AB2117B00A80147 /* Question Step */,
				B12EFF3C1AB211FB00A80147 /* Form Step */,
				D44239761AF17EE700559D96 /* Image Capture Step */,
				24A4DA091B8D0CC8009C797A /* Passcode Step */,
			);
			name = Step;
			sourceTree = "<group>";
		};
		B12EFF351AB2116400A80147 /* Instruction Step */ = {
			isa = PBXGroup;
			children = (
				86C40B921A8D7C5C00081FAC /* ORKInstructionStep.h */,
				86C40B931A8D7C5C00081FAC /* ORKInstructionStep.m */,
				86C40B941A8D7C5C00081FAC /* ORKInstructionStepViewController.h */,
				86C40B951A8D7C5C00081FAC /* ORKInstructionStepViewController.m */,
				86C40B961A8D7C5C00081FAC /* ORKInstructionStepViewController_Internal.h */,
				86C40B5A1A8D7C5B00081FAC /* ORKInstructionStepView.h */,
				86C40B5B1A8D7C5B00081FAC /* ORKInstructionStepView.m */,
				B12EFF301AB20E7500A80147 /* Completion Step */,
			);
			name = "Instruction Step";
			sourceTree = "<group>";
		};
		B12EFF361AB2117B00A80147 /* Question Step */ = {
			isa = PBXGroup;
			children = (
				86C40BA11A8D7C5C00081FAC /* ORKQuestionStep.h */,
				86C40BA21A8D7C5C00081FAC /* ORKQuestionStep.m */,
				86C40BA31A8D7C5C00081FAC /* ORKQuestionStep_Internal.h */,
				86C40BA41A8D7C5C00081FAC /* ORKQuestionStepViewController.h */,
				86C40BA51A8D7C5C00081FAC /* ORKQuestionStepViewController.m */,
				86C40BA61A8D7C5C00081FAC /* ORKQuestionStepViewController_Private.h */,
			);
			name = "Question Step";
			sourceTree = "<group>";
		};
		B12EFF371AB2118500A80147 /* Result */ = {
			isa = PBXGroup;
			children = (
				86C40BA71A8D7C5C00081FAC /* ORKResult.h */,
				86C40BA81A8D7C5C00081FAC /* ORKResult.m */,
				86C40BA91A8D7C5C00081FAC /* ORKResult_Private.h */,
				BC13CE3F1B0666FD0044153C /* ORKResultPredicate.h */,
				BCFF24BC1B0798D10044EC35 /* ORKResultPredicate.m */,
			);
			name = Result;
			sourceTree = "<group>";
		};
		B12EFF3A1AB211CC00A80147 /* Container Views */ = {
			isa = PBXGroup;
			children = (
				86C40B5C1A8D7C5B00081FAC /* ORKTableContainerView.h */,
				86C40B5D1A8D7C5B00081FAC /* ORKTableContainerView.m */,
				86C40BE11A8D7C5C00081FAC /* ORKVerticalContainerView.h */,
				86C40BE21A8D7C5C00081FAC /* ORKVerticalContainerView.m */,
				86C40BE31A8D7C5C00081FAC /* ORKVerticalContainerView_Internal.h */,
				86B89AB91AB3BECC001626A4 /* ORKStepHeaderView.h */,
				86B89ABA1AB3BECC001626A4 /* ORKStepHeaderView.m */,
				86B89ABD1AB3BFDB001626A4 /* ORKStepHeaderView_Internal.h */,
				86AD91081AB7AD1E00361FEB /* ORKNavigationContainerView.h */,
				86AD91091AB7AD1E00361FEB /* ORKNavigationContainerView.m */,
				86AD910C1AB7AE4100361FEB /* ORKNavigationContainerView_Internal.h */,
			);
			name = "Container Views";
			sourceTree = "<group>";
		};
		B12EFF3B1AB211E000A80147 /* Answer Format */ = {
			isa = PBXGroup;
			children = (
				86C40B641A8D7C5B00081FAC /* ORKAnswerFormat.h */,
				86C40B651A8D7C5B00081FAC /* ORKAnswerFormat.m */,
				86C40B661A8D7C5B00081FAC /* ORKAnswerFormat_Internal.h */,
				86C40B8A1A8D7C5C00081FAC /* ORKHealthAnswerFormat.h */,
				86C40B8B1A8D7C5C00081FAC /* ORKHealthAnswerFormat.m */,
				B12EFF421AB2134100A80147 /* Choice Format Helpers */,
				B12EFF411AB212E100A80147 /* Control Views */,
				B12EFF3E1AB2123000A80147 /* Form Step Views */,
				B12EFF3F1AB2125E00A80147 /* Question Step Views */,
			);
			name = "Answer Format";
			sourceTree = "<group>";
		};
		B12EFF3C1AB211FB00A80147 /* Form Step */ = {
			isa = PBXGroup;
			children = (
				86C40B821A8D7C5C00081FAC /* ORKFormStep.h */,
				86C40B831A8D7C5C00081FAC /* ORKFormStep.m */,
				86C40B7F1A8D7C5C00081FAC /* ORKFormItem_Internal.h */,
				86C40B841A8D7C5C00081FAC /* ORKFormStepViewController.h */,
				86C40B851A8D7C5C00081FAC /* ORKFormStepViewController.m */,
			);
			name = "Form Step";
			sourceTree = "<group>";
		};
		B12EFF3D1AB2121000A80147 /* Definitions */ = {
			isa = PBXGroup;
			children = (
				86C40B7B1A8D7C5C00081FAC /* ORKDefines.h */,
				86C40B7C1A8D7C5C00081FAC /* ORKDefines_Private.h */,
				86C40B7D1A8D7C5C00081FAC /* ORKErrors.h */,
				86C40B7E1A8D7C5C00081FAC /* ORKErrors.m */,
			);
			name = Definitions;
			sourceTree = "<group>";
		};
		B12EFF3E1AB2123000A80147 /* Form Step Views */ = {
			isa = PBXGroup;
			children = (
				86C40B861A8D7C5C00081FAC /* ORKFormTextView.h */,
				86C40B871A8D7C5C00081FAC /* ORKFormTextView.m */,
				86C40B561A8D7C5B00081FAC /* ORKFormItemCell.h */,
				86C40B571A8D7C5B00081FAC /* ORKFormItemCell.m */,
				86C40B801A8D7C5C00081FAC /* ORKFormSectionTitleLabel.h */,
				86C40B811A8D7C5C00081FAC /* ORKFormSectionTitleLabel.m */,
			);
			name = "Form Step Views";
			sourceTree = "<group>";
		};
		B12EFF3F1AB2125E00A80147 /* Question Step Views */ = {
			isa = PBXGroup;
			children = (
				86AD91121AB7B97E00361FEB /* ORKQuestionStepView.h */,
				86AD91131AB7B97E00361FEB /* ORKQuestionStepView.m */,
				86C40BC21A8D7C5C00081FAC /* ORKSurveyAnswerCell.h */,
				866F86001A96CBF3007B282C /* ORKSurveyAnswerCell.m */,
				86C40BC51A8D7C5C00081FAC /* ORKSurveyAnswerCellForImageSelection.h */,
				86C40BC61A8D7C5C00081FAC /* ORKSurveyAnswerCellForImageSelection.m */,
				86C40BC71A8D7C5C00081FAC /* ORKSurveyAnswerCellForNumber.h */,
				86C40BC81A8D7C5C00081FAC /* ORKSurveyAnswerCellForNumber.m */,
				86C40BC91A8D7C5C00081FAC /* ORKSurveyAnswerCellForScale.h */,
				86C40BCA1A8D7C5C00081FAC /* ORKSurveyAnswerCellForScale.m */,
				86C40BCD1A8D7C5C00081FAC /* ORKSurveyAnswerCellForText.h */,
				86C40BCE1A8D7C5C00081FAC /* ORKSurveyAnswerCellForText.m */,
				865EA16A1ABA1BE20037C68E /* ORKSurveyAnswerCellForPicker.h */,
				865EA16B1ABA1BE20037C68E /* ORKSurveyAnswerCellForPicker.m */,
				246D15E01BA4EE49009C99FC /* ORKSurveyAnswerCellForEligibility.h */,
				246D15E11BA4EE49009C99FC /* ORKSurveyAnswerCellForEligibility.m */,
			);
			name = "Question Step Views";
			sourceTree = "<group>";
		};
		B12EFF411AB212E100A80147 /* Control Views */ = {
			isa = PBXGroup;
			children = (
				86B781B71AA668ED00688151 /* ORKTimeIntervalPicker.h */,
				86B781B81AA668ED00688151 /* ORKTimeIntervalPicker.m */,
				86B781B91AA668ED00688151 /* ORKValuePicker.h */,
				86B781BA1AA668ED00688151 /* ORKValuePicker.m */,
				86C40B581A8D7C5B00081FAC /* ORKImageSelectionView.h */,
				86C40B591A8D7C5B00081FAC /* ORKImageSelectionView.m */,
				86C40B671A8D7C5B00081FAC /* ORKAnswerTextField.h */,
				86C40B681A8D7C5B00081FAC /* ORKAnswerTextField.m */,
				86C40B691A8D7C5B00081FAC /* ORKAnswerTextView.h */,
				86C40B6A1A8D7C5B00081FAC /* ORKAnswerTextView.m */,
				861D11A71AA691BB003C98A7 /* ORKScaleSliderView.h */,
				861D11A81AA691BB003C98A7 /* ORKScaleSliderView.m */,
				86C40BAE1A8D7C5C00081FAC /* ORKScaleSlider.h */,
				86C40BAF1A8D7C5C00081FAC /* ORKScaleSlider.m */,
				865EA1601AB8DF750037C68E /* ORKDateTimePicker.h */,
				865EA1611AB8DF750037C68E /* ORKDateTimePicker.m */,
				865EA1661ABA1AA10037C68E /* ORKPicker.h */,
				865EA1671ABA1AA10037C68E /* ORKPicker.m */,
				246D15D61BA3438A009C99FC /* ORKEligibilitySelectionView.h */,
				246D15D71BA3438A009C99FC /* ORKEligibilitySelectionView.m */,
			);
			name = "Control Views";
			sourceTree = "<group>";
		};
		B12EFF421AB2134100A80147 /* Choice Format Helpers */ = {
			isa = PBXGroup;
			children = (
				861D11AB1AA7951F003C98A7 /* ORKChoiceAnswerFormatHelper.h */,
				861D11AC1AA7951F003C98A7 /* ORKChoiceAnswerFormatHelper.m */,
				861D11B31AA7D073003C98A7 /* ORKTextChoiceCellGroup.h */,
				861D11B41AA7D073003C98A7 /* ORKTextChoiceCellGroup.m */,
			);
			name = "Choice Format Helpers";
			sourceTree = "<group>";
		};
		B12EFF431AB2141A00A80147 /* PDF */ = {
			isa = PBXGroup;
			children = (
				86C40B8E1A8D7C5C00081FAC /* ORKHTMLPDFWriter.h */,
				86C40B8F1A8D7C5C00081FAC /* ORKHTMLPDFWriter.m */,
			);
			name = PDF;
			sourceTree = "<group>";
		};
		B12EFF441AB214B400A80147 /* Tinted Animations */ = {
			isa = PBXGroup;
			children = (
				86C40C051A8D7C5C00081FAC /* ORKEAGLMoviePlayerView.h */,
				86C40C061A8D7C5C00081FAC /* ORKEAGLMoviePlayerView.m */,
				86C40BF01A8D7C5C00081FAC /* MovieTintShader.fsh */,
				86C40BF11A8D7C5C00081FAC /* MovieTintShader.vsh */,
			);
			name = "Tinted Animations";
			sourceTree = "<group>";
		};
		B12EFF451AB214E000A80147 /* Model */ = {
			isa = PBXGroup;
			children = (
				86C40BF21A8D7C5C00081FAC /* ORKConsentDocument.h */,
				86C40BF31A8D7C5C00081FAC /* ORKConsentDocument.m */,
				86C40BF41A8D7C5C00081FAC /* ORKConsentDocument_Internal.h */,
				86C40BFF1A8D7C5C00081FAC /* ORKConsentSection.h */,
				86C40C001A8D7C5C00081FAC /* ORKConsentSection.m */,
				86C40C011A8D7C5C00081FAC /* ORKConsentSection_Internal.h */,
				86C40C021A8D7C5C00081FAC /* ORKConsentSignature.h */,
				86C40C031A8D7C5C00081FAC /* ORKConsentSignature.m */,
			);
			name = Model;
			sourceTree = "<group>";
		};
		B12EFF461AB2150C00A80147 /* Visual */ = {
			isa = PBXGroup;
			children = (
				86C40C091A8D7C5C00081FAC /* ORKVisualConsentStep.h */,
				86C40C0A1A8D7C5C00081FAC /* ORKVisualConsentStep.m */,
				86C40C0B1A8D7C5C00081FAC /* ORKVisualConsentStepViewController.h */,
				86C40C0C1A8D7C5C00081FAC /* ORKVisualConsentStepViewController.m */,
				86C40C0D1A8D7C5C00081FAC /* ORKVisualConsentStepViewController_Internal.h */,
				B12EFF4C1AB2158100A80147 /* Consent Views */,
				B12EFF4B1AB2157000A80147 /* Learn More */,
			);
			name = Visual;
			sourceTree = "<group>";
		};
		B12EFF471AB2151B00A80147 /* Review */ = {
			isa = PBXGroup;
			children = (
				86C40BF71A8D7C5C00081FAC /* ORKConsentReviewStep.h */,
				86C40BF81A8D7C5C00081FAC /* ORKConsentReviewStep.m */,
				86C40BF91A8D7C5C00081FAC /* ORKConsentReviewStepViewController.h */,
				86C40BFA1A8D7C5C00081FAC /* ORKConsentReviewStepViewController.m */,
				B12EFF4A1AB2155C00A80147 /* Document Review */,
				B12EFF491AB2155700A80147 /* Signature */,
			);
			name = Review;
			sourceTree = "<group>";
		};
		B12EFF481AB2152D00A80147 /* Sharing */ = {
			isa = PBXGroup;
			children = (
				B11C54961A9EEF8800265E61 /* ORKConsentSharingStep.h */,
				B11C54971A9EEF8800265E61 /* ORKConsentSharingStep.m */,
				B11C549C1A9EF4A700265E61 /* ORKConsentSharingStepViewController.h */,
				B11C549D1A9EF4A700265E61 /* ORKConsentSharingStepViewController.m */,
			);
			name = Sharing;
			sourceTree = "<group>";
		};
		B12EFF491AB2155700A80147 /* Signature */ = {
			isa = PBXGroup;
			children = (
				86C40BEE1A8D7C5C00081FAC /* ORKConsentSignatureController.h */,
				86C40BEF1A8D7C5C00081FAC /* ORKConsentSignatureController.m */,
				86C40C071A8D7C5C00081FAC /* ORKSignatureView.h */,
				86C40C081A8D7C5C00081FAC /* ORKSignatureView.m */,
			);
			name = Signature;
			sourceTree = "<group>";
		};
		B12EFF4A1AB2155C00A80147 /* Document Review */ = {
			isa = PBXGroup;
			children = (
				86C40BEC1A8D7C5C00081FAC /* ORKConsentReviewController.h */,
				86C40BED1A8D7C5C00081FAC /* ORKConsentReviewController.m */,
			);
			name = "Document Review";
			sourceTree = "<group>";
		};
		B12EFF4B1AB2157000A80147 /* Learn More */ = {
			isa = PBXGroup;
			children = (
				86C40BF51A8D7C5C00081FAC /* ORKConsentLearnMoreViewController.h */,
				86C40BF61A8D7C5C00081FAC /* ORKConsentLearnMoreViewController.m */,
			);
			name = "Learn More";
			sourceTree = "<group>";
		};
		B12EFF4C1AB2158100A80147 /* Consent Views */ = {
			isa = PBXGroup;
			children = (
				86C40BFB1A8D7C5C00081FAC /* ORKConsentSceneViewController.h */,
				86C40BFC1A8D7C5C00081FAC /* ORKConsentSceneViewController.m */,
				86C40C0E1A8D7C5C00081FAC /* ORKVisualConsentTransitionAnimator.h */,
				86C40C0F1A8D7C5C00081FAC /* ORKVisualConsentTransitionAnimator.m */,
				B12EFF441AB214B400A80147 /* Tinted Animations */,
				BCFB2EAF1AE70E4E0070B5D0 /* ORKConsentSceneViewController_Internal.h */,
			);
			name = "Consent Views";
			sourceTree = "<group>";
		};
		B12EFF4E1AB2161500A80147 /* Audio */ = {
			isa = PBXGroup;
			children = (
				86C40AFE1A8D7C5B00081FAC /* ORKAudioStep.h */,
				86C40AFF1A8D7C5B00081FAC /* ORKAudioStep.m */,
				86C40B001A8D7C5B00081FAC /* ORKAudioStepViewController.h */,
				86C40B011A8D7C5B00081FAC /* ORKAudioStepViewController.m */,
				86C40AFC1A8D7C5B00081FAC /* ORKAudioContentView.h */,
				86C40AFD1A8D7C5B00081FAC /* ORKAudioContentView.m */,
			);
			name = Audio;
			sourceTree = "<group>";
		};
		B12EFF4F1AB2165B00A80147 /* Common */ = {
			isa = PBXGroup;
			children = (
				B12EFF501AB2167400A80147 /* Active Step */,
				B12EFF5C1AB2175B00A80147 /* Countdown Step */,
				B12EFF531AB216AA00A80147 /* Recorders */,
			);
			name = Common;
			sourceTree = "<group>";
		};
		B12EFF501AB2167400A80147 /* Active Step */ = {
			isa = PBXGroup;
			children = (
				86C40B301A8D7C5B00081FAC /* ORKActiveStep.h */,
				86C40B311A8D7C5B00081FAC /* ORKActiveStep.m */,
				86C40B321A8D7C5B00081FAC /* ORKActiveStep_Internal.h */,
				86C40B371A8D7C5B00081FAC /* ORKActiveStepViewController.h */,
				86C40B381A8D7C5B00081FAC /* ORKActiveStepViewController.m */,
				86C40B391A8D7C5B00081FAC /* ORKActiveStepViewController_Internal.h */,
				B12EFF511AB2168100A80147 /* Timing */,
				B12EFF611AB217AE00A80147 /* Speech Synthesis */,
				B12EFF521AB2168C00A80147 /* Views */,
			);
			name = "Active Step";
			sourceTree = "<group>";
		};
		B12EFF511AB2168100A80147 /* Timing */ = {
			isa = PBXGroup;
			children = (
				86C40B331A8D7C5B00081FAC /* ORKActiveStepTimer.h */,
				86C40B341A8D7C5B00081FAC /* ORKActiveStepTimer.m */,
			);
			name = Timing;
			sourceTree = "<group>";
		};
		B12EFF521AB2168C00A80147 /* Views */ = {
			isa = PBXGroup;
			children = (
				86AD910E1AB7B8A600361FEB /* ORKActiveStepView.h */,
				86AD910F1AB7B8A600361FEB /* ORKActiveStepView.m */,
				86C40AFA1A8D7C5B00081FAC /* ORKActiveStepQuantityView.h */,
				86C40AFB1A8D7C5B00081FAC /* ORKActiveStepQuantityView.m */,
				86C40B351A8D7C5B00081FAC /* ORKActiveStepTimerView.h */,
				86C40B361A8D7C5B00081FAC /* ORKActiveStepTimerView.m */,
			);
			name = Views;
			sourceTree = "<group>";
		};
		B12EFF531AB216AA00A80147 /* Recorders */ = {
			isa = PBXGroup;
			children = (
				86C40B471A8D7C5B00081FAC /* ORKRecorder.h */,
				86C40B481A8D7C5B00081FAC /* ORKRecorder.m */,
				86C40B491A8D7C5B00081FAC /* ORKRecorder_Internal.h */,
				86C40B4A1A8D7C5B00081FAC /* ORKRecorder_Private.h */,
				86C40B3C1A8D7C5B00081FAC /* ORKDataLogger.h */,
				86C40B3D1A8D7C5B00081FAC /* ORKDataLogger.m */,
				86C40B3E1A8D7C5B00081FAC /* ORKDataLogger_Private.h */,
				B12EFF551AB216E700A80147 /* Accelerometer */,
				B12EFF561AB216EE00A80147 /* Audio */,
				B12EFF571AB216FD00A80147 /* Device Motion */,
				B12EFF581AB2170A00A80147 /* Health */,
				B12EFF591AB2171900A80147 /* Location */,
				B12EFF5A1AB2172100A80147 /* Pedometer */,
				B12EFF5B1AB2172B00A80147 /* Touch */,
			);
			name = Recorders;
			sourceTree = "<group>";
		};
		B12EFF551AB216E700A80147 /* Accelerometer */ = {
			isa = PBXGroup;
			children = (
				86C40B2E1A8D7C5B00081FAC /* ORKAccelerometerRecorder.h */,
				86C40B2F1A8D7C5B00081FAC /* ORKAccelerometerRecorder.m */,
				86C40B241A8D7C5B00081FAC /* CMAccelerometerData+ORKJSONDictionary.h */,
				86C40B251A8D7C5B00081FAC /* CMAccelerometerData+ORKJSONDictionary.m */,
			);
			name = Accelerometer;
			sourceTree = "<group>";
		};
		B12EFF561AB216EE00A80147 /* Audio */ = {
			isa = PBXGroup;
			children = (
				86C40B3A1A8D7C5B00081FAC /* ORKAudioRecorder.h */,
				86C40B3B1A8D7C5B00081FAC /* ORKAudioRecorder.m */,
			);
			name = Audio;
			sourceTree = "<group>";
		};
		B12EFF571AB216FD00A80147 /* Device Motion */ = {
			isa = PBXGroup;
			children = (
				86C40B3F1A8D7C5B00081FAC /* ORKDeviceMotionRecorder.h */,
				86C40B401A8D7C5B00081FAC /* ORKDeviceMotionRecorder.m */,
				86C40B261A8D7C5B00081FAC /* CMDeviceMotion+ORKJSONDictionary.h */,
				86C40B271A8D7C5B00081FAC /* CMDeviceMotion+ORKJSONDictionary.m */,
				86C40B281A8D7C5B00081FAC /* CMMotionActivity+ORKJSONDictionary.h */,
				86C40B291A8D7C5B00081FAC /* CMMotionActivity+ORKJSONDictionary.m */,
			);
			name = "Device Motion";
			sourceTree = "<group>";
		};
		B12EFF581AB2170A00A80147 /* Health */ = {
			isa = PBXGroup;
			children = (
				86C40B411A8D7C5B00081FAC /* ORKHealthQuantityTypeRecorder.h */,
				86C40B421A8D7C5B00081FAC /* ORKHealthQuantityTypeRecorder.m */,
				86C40B2C1A8D7C5B00081FAC /* HKSample+ORKJSONDictionary.h */,
				86C40B2D1A8D7C5B00081FAC /* HKSample+ORKJSONDictionary.m */,
			);
			name = Health;
			sourceTree = "<group>";
		};
		B12EFF591AB2171900A80147 /* Location */ = {
			isa = PBXGroup;
			children = (
				86C40B431A8D7C5B00081FAC /* ORKLocationRecorder.h */,
				86C40B441A8D7C5B00081FAC /* ORKLocationRecorder.m */,
				86C40B221A8D7C5B00081FAC /* CLLocation+ORKJSONDictionary.h */,
				86C40B231A8D7C5B00081FAC /* CLLocation+ORKJSONDictionary.m */,
			);
			name = Location;
			sourceTree = "<group>";
		};
		B12EFF5A1AB2172100A80147 /* Pedometer */ = {
			isa = PBXGroup;
			children = (
				86C40B451A8D7C5B00081FAC /* ORKPedometerRecorder.h */,
				86C40B461A8D7C5B00081FAC /* ORKPedometerRecorder.m */,
				86C40B2A1A8D7C5B00081FAC /* CMPedometerData+ORKJSONDictionary.h */,
				86C40B2B1A8D7C5B00081FAC /* CMPedometerData+ORKJSONDictionary.m */,
			);
			name = Pedometer;
			sourceTree = "<group>";
		};
		B12EFF5B1AB2172B00A80147 /* Touch */ = {
			isa = PBXGroup;
			children = (
				86C40B4B1A8D7C5B00081FAC /* ORKTouchRecorder.h */,
				86C40B4C1A8D7C5B00081FAC /* ORKTouchRecorder.m */,
				86C40B4F1A8D7C5B00081FAC /* UITouch+ORKJSONDictionary.h */,
				86C40B501A8D7C5B00081FAC /* UITouch+ORKJSONDictionary.m */,
			);
			name = Touch;
			sourceTree = "<group>";
		};
		B12EFF5C1AB2175B00A80147 /* Countdown Step */ = {
			isa = PBXGroup;
			children = (
				86C40B021A8D7C5B00081FAC /* ORKCountdownStep.h */,
				86C40B031A8D7C5B00081FAC /* ORKCountdownStep.m */,
				86C40B041A8D7C5B00081FAC /* ORKCountdownStepViewController.h */,
				86C40B051A8D7C5B00081FAC /* ORKCountdownStepViewController.m */,
			);
			name = "Countdown Step";
			sourceTree = "<group>";
		};
		B12EFF5D1AB2177700A80147 /* Fitness */ = {
			isa = PBXGroup;
			children = (
				86C40B081A8D7C5B00081FAC /* ORKFitnessStep.h */,
				86C40B091A8D7C5B00081FAC /* ORKFitnessStep.m */,
				86C40B0A1A8D7C5B00081FAC /* ORKFitnessStepViewController.h */,
				86C40B0B1A8D7C5B00081FAC /* ORKFitnessStepViewController.m */,
				86C40B061A8D7C5B00081FAC /* ORKFitnessContentView.h */,
				86C40B071A8D7C5B00081FAC /* ORKFitnessContentView.m */,
			);
			name = Fitness;
			sourceTree = "<group>";
		};
		B12EFF5E1AB2177D00A80147 /* Spatial Span Memory */ = {
			isa = PBXGroup;
			children = (
				86C40B121A8D7C5B00081FAC /* ORKSpatialSpanMemoryStep.h */,
				86C40B131A8D7C5B00081FAC /* ORKSpatialSpanMemoryStep.m */,
				86C40B141A8D7C5B00081FAC /* ORKSpatialSpanMemoryStepViewController.h */,
				86C40B151A8D7C5B00081FAC /* ORKSpatialSpanMemoryStepViewController.m */,
				86C40B0C1A8D7C5B00081FAC /* ORKSpatialSpanGame.h */,
				86C40B0D1A8D7C5B00081FAC /* ORKSpatialSpanGame.m */,
				86C40B0E1A8D7C5B00081FAC /* ORKSpatialSpanGameState.h */,
				86C40B0F1A8D7C5B00081FAC /* ORKSpatialSpanGameState.m */,
				86C40B101A8D7C5B00081FAC /* ORKSpatialSpanMemoryContentView.h */,
				86C40B111A8D7C5B00081FAC /* ORKSpatialSpanMemoryContentView.m */,
				86C40B161A8D7C5B00081FAC /* ORKSpatialSpanTargetView.h */,
				86C40B171A8D7C5B00081FAC /* ORKSpatialSpanTargetView.m */,
			);
			name = "Spatial Span Memory";
			sourceTree = "<group>";
		};
		B12EFF5F1AB2178500A80147 /* Tapping */ = {
			isa = PBXGroup;
			children = (
				86C40B1A1A8D7C5B00081FAC /* ORKTappingIntervalStep.h */,
				86C40B1B1A8D7C5B00081FAC /* ORKTappingIntervalStep.m */,
				86C40B1C1A8D7C5B00081FAC /* ORKTappingIntervalStepViewController.h */,
				86C40B1D1A8D7C5B00081FAC /* ORKTappingIntervalStepViewController.m */,
				86C40B181A8D7C5B00081FAC /* ORKTappingContentView.h */,
				86C40B191A8D7C5B00081FAC /* ORKTappingContentView.m */,
			);
			name = Tapping;
			sourceTree = "<group>";
		};
		B12EFF601AB2178B00A80147 /* Short Walk */ = {
			isa = PBXGroup;
			children = (
				86C40B1E1A8D7C5B00081FAC /* ORKWalkingTaskStep.h */,
				86C40B1F1A8D7C5B00081FAC /* ORKWalkingTaskStep.m */,
				86C40B201A8D7C5B00081FAC /* ORKWalkingTaskStepViewController.h */,
				86C40B211A8D7C5B00081FAC /* ORKWalkingTaskStepViewController.m */,
			);
			name = "Short Walk";
			sourceTree = "<group>";
		};
		B12EFF611AB217AE00A80147 /* Speech Synthesis */ = {
			isa = PBXGroup;
			children = (
				86C40B4D1A8D7C5B00081FAC /* ORKVoiceEngine.h */,
				86C40B4E1A8D7C5B00081FAC /* ORKVoiceEngine.m */,
				2EBFE11E1AE1B68800CB8254 /* ORKVoiceEngine_Internal.h */,
			);
			name = "Speech Synthesis";
			sourceTree = "<group>";
		};
		B1A860D91A9693C400EA57B7 /* Animations */ = {
			isa = PBXGroup;
			children = (
				B1A860DA1A9693C400EA57B7 /* phone@2x */,
				B1A860E21A9693C400EA57B7 /* phone@3x */,
			);
			path = Animations;
			sourceTree = "<group>";
		};
		B1A860DA1A9693C400EA57B7 /* phone@2x */ = {
			isa = PBXGroup;
			children = (
				B1A860DB1A9693C400EA57B7 /* consent_01@2x.m4v */,
				B1A860DC1A9693C400EA57B7 /* consent_02@2x.m4v */,
				B1A860DD1A9693C400EA57B7 /* consent_03@2x.m4v */,
				B1A860DE1A9693C400EA57B7 /* consent_04@2x.m4v */,
				B1A860DF1A9693C400EA57B7 /* consent_05@2x.m4v */,
				B1A860E01A9693C400EA57B7 /* consent_06@2x.m4v */,
				B1A860E11A9693C400EA57B7 /* consent_07@2x.m4v */,
			);
			path = "phone@2x";
			sourceTree = "<group>";
		};
		B1A860E21A9693C400EA57B7 /* phone@3x */ = {
			isa = PBXGroup;
			children = (
				B1A860E31A9693C400EA57B7 /* consent_01@3x.m4v */,
				B1A860E41A9693C400EA57B7 /* consent_02@3x.m4v */,
				B1A860E51A9693C400EA57B7 /* consent_03@3x.m4v */,
				B1A860E61A9693C400EA57B7 /* consent_04@3x.m4v */,
				B1A860E71A9693C400EA57B7 /* consent_05@3x.m4v */,
				B1A860E81A9693C400EA57B7 /* consent_06@3x.m4v */,
				B1A860E91A9693C400EA57B7 /* consent_07@3x.m4v */,
			);
			path = "phone@3x";
			sourceTree = "<group>";
		};
		B1C0F4E01A9BA65F0022C153 /* Localized */ = {
			isa = PBXGroup;
			children = (
				B1C0F4E11A9BA65F0022C153 /* Localizable.strings */,
			);
			path = Localized;
			sourceTree = "<group>";
		};
		BC4194261AE8451F00073D6B /* Misc */ = {
			isa = PBXGroup;
			children = (
				BC4194271AE8453A00073D6B /* ORKObserver.h */,
				BC4194281AE8453A00073D6B /* ORKObserver.m */,
			);
			name = Misc;
			sourceTree = "<group>";
		};
		D44239761AF17EE700559D96 /* Image Capture Step */ = {
			isa = PBXGroup;
			children = (
				D44239771AF17F5100559D96 /* ORKImageCaptureStep.h */,
				D44239781AF17F5100559D96 /* ORKImageCaptureStep.m */,
				D442397B1AF17F7600559D96 /* ORKImageCaptureStepViewController.h */,
				D442397C1AF17F7600559D96 /* ORKImageCaptureStepViewController.m */,
				D45852081AF6CCFA00A2DE13 /* ORKImageCaptureCameraPreviewView.h */,
				D45852091AF6CCFA00A2DE13 /* ORKImageCaptureCameraPreviewView.m */,
				D42FEFB61AF7557000A124F8 /* ORKImageCaptureView.h */,
				D42FEFB71AF7557000A124F8 /* ORKImageCaptureView.m */,
			);
			name = "Image Capture Step";
			sourceTree = "<group>";
		};
		FA7A9D2C1B083D90005A2BEA /* Formatters */ = {
			isa = PBXGroup;
			children = (
				FA7A9D2D1B083DD3005A2BEA /* ORKConsentSectionFormatter.h */,
				FA7A9D2E1B083DD3005A2BEA /* ORKConsentSectionFormatter.m */,
				FA7A9D311B0843A9005A2BEA /* ORKConsentSignatureFormatter.h */,
				FA7A9D321B0843A9005A2BEA /* ORKConsentSignatureFormatter.m */,
			);
			name = Formatters;
			sourceTree = "<group>";
		};
		FA7A9D351B09362D005A2BEA /* Consent */ = {
			isa = PBXGroup;
			children = (
				86CC8EAA1AC09383001CCD89 /* ORKConsentTests.m */,
				FA7A9D2A1B082688005A2BEA /* ORKConsentDocumentTests.m */,
				FA7A9D361B09365F005A2BEA /* ORKConsentSectionFormatterTests.m */,
				FA7A9D381B0969A7005A2BEA /* ORKConsentSignatureFormatterTests.m */,
			);
			name = Consent;
			sourceTree = "<group>";
		};
/* End PBXGroup section */

/* Begin PBXHeadersBuildPhase section */
		B183A4741A8535D100C76870 /* Headers */ = {
			isa = PBXHeadersBuildPhase;
			buildActionMask = 2147483647;
			files = (
				BCA5C0351AEC05F20092AC8D /* ORKStepNavigationRule.h in Headers */,
				BC13CE391B0660220044153C /* ORKNavigableOrderedTask.h in Headers */,
				86C40C921A8D7C5C00081FAC /* ORKAudioRecorder.h in Headers */,
				BCB6E65B1B7D534C000D5B34 /* ORKDiscreteGraphChartView.h in Headers */,
				86C40D8E1A8D7C5C00081FAC /* ORKStep.h in Headers */,
				618DA04E1A93D0D600E63AA8 /* ORKAccessibility.h in Headers */,
				86B781BB1AA668ED00688151 /* ORKTimeIntervalPicker.h in Headers */,
				86C40C6A1A8D7C5C00081FAC /* CMDeviceMotion+ORKJSONDictionary.h in Headers */,
				86C40CE41A8D7C5C00081FAC /* ORKAnswerFormat.h in Headers */,
				25ECC0951AFBD68300F3D63B /* ORKReactionTimeStep.h in Headers */,
				86C40D0A1A8D7C5C00081FAC /* ORKCustomStepView.h in Headers */,
				BCD192EE1B81255F00FCC08A /* ORKPieChartView_Internal.h in Headers */,
				86C40DCE1A8D7C5C00081FAC /* ORKTaskViewController_Internal.h in Headers */,
				25ECC09F1AFBD92D00F3D63B /* ORKReactionTimeContentView.h in Headers */,
				10FF9AC31B79EF2800ECB5B4 /* ORKHolePegTestRemoveStep.h in Headers */,
				86C40C361A8D7C5C00081FAC /* ORKSpatialSpanGame.h in Headers */,
				86C40CAC1A8D7C5C00081FAC /* ORKRecorder.h in Headers */,
				865EA1681ABA1AA10037C68E /* ORKPicker.h in Headers */,
				86C40CC81A8D7C5C00081FAC /* ORKFormItemCell.h in Headers */,
				86C40DF21A8D7C5C00081FAC /* ORKConsentReviewController.h in Headers */,
				86C40C961A8D7C5C00081FAC /* ORKDataLogger.h in Headers */,
				BC13CE421B066A990044153C /* ORKStepNavigationRule_Internal.h in Headers */,
				86C40D781A8D7C5C00081FAC /* ORKScaleSlider.h in Headers */,
				861D2AE81B840991008C4CD0 /* ORKTimedWalkStep.h in Headers */,
				86C40D241A8D7C5C00081FAC /* ORKFormStepViewController.h in Headers */,
				86C40D6A1A8D7C5C00081FAC /* ORKResult.h in Headers */,
				86C40DD61A8D7C5C00081FAC /* ORKUnitLabel.h in Headers */,
				10FF9AD71B7A045E00ECB5B4 /* ORKSeparatorView.h in Headers */,
				86C40D9C1A8D7C5C00081FAC /* ORKSubheadlineLabel.h in Headers */,
				147503BB1AEE807C004B17F3 /* ORKToneAudiometryStepViewController.h in Headers */,
				BCD192DF1B81240400FCC08A /* ORKPieChartPieView.h in Headers */,
				86C40D441A8D7C5C00081FAC /* ORKInstructionStepViewController.h in Headers */,
				86C40D841A8D7C5C00081FAC /* ORKSelectionTitleLabel.h in Headers */,
				BC13CE3C1B0662990044153C /* ORKStepNavigationRule_Private.h in Headers */,
				86C40D3C1A8D7C5C00081FAC /* ORKImageChoiceLabel.h in Headers */,
				BC4194291AE8453A00073D6B /* ORKObserver.h in Headers */,
				10FF9AD31B79F5EA00ECB5B4 /* ORKHolePegTestRemovePegView.h in Headers */,
				86C40C661A8D7C5C00081FAC /* CMAccelerometerData+ORKJSONDictionary.h in Headers */,
				25ECC0A31AFBDD2700F3D63B /* ORKReactionTimeStimulusView.h in Headers */,
				106FF2AA1B690FD7004EACF2 /* ORKHolePegTestPlacePegView.h in Headers */,
				86C40D701A8D7C5C00081FAC /* ORKRoundTappingButton.h in Headers */,
				BCB6E6501B7D533B000D5B34 /* ORKCenteredCollectionViewLayout.h in Headers */,
				865EA1621AB8DF750037C68E /* ORKDateTimePicker.h in Headers */,
				86C40DA01A8D7C5C00081FAC /* ORKSurveyAnswerCell.h in Headers */,
				86C40D941A8D7C5C00081FAC /* ORKStepViewController.h in Headers */,
				B8760F2B1AFBEFB0007FA16F /* ORKScaleRangeDescriptionLabel.h in Headers */,
				86C40C221A8D7C5C00081FAC /* ORKCountdownStep.h in Headers */,
				86C40DB61A8D7C5C00081FAC /* ORKSurveyAnswerCellForText.h in Headers */,
				86C40E281A8D7C5C00081FAC /* ORKSignatureView.h in Headers */,
				BCB6E65D1B7D534C000D5B34 /* ORKGraphChartView_Internal.h in Headers */,
				86C40C8C1A8D7C5C00081FAC /* ORKActiveStepViewController.h in Headers */,
				618DA0541A93D0D600E63AA8 /* UIView+ORKAccessibility.h in Headers */,
				86C40C3A1A8D7C5C00081FAC /* ORKSpatialSpanGameState.h in Headers */,
				10864CA21B27146B000F4158 /* ORKPSATContentView.h in Headers */,
				618DA0501A93D0D600E63AA8 /* ORKAccessibilityFunctions.h in Headers */,
				86C40C721A8D7C5C00081FAC /* CMPedometerData+ORKJSONDictionary.h in Headers */,
				106FF2A61B665CF5004EACF2 /* ORKHolePegTestPlaceContentView.h in Headers */,
				86C40CA41A8D7C5C00081FAC /* ORKLocationRecorder.h in Headers */,
				86C40D201A8D7C5C00081FAC /* ORKFormStep.h in Headers */,
				BCD192EB1B81245500FCC08A /* ORKPieChartTitleTextView.h in Headers */,
				86C40C761A8D7C5C00081FAC /* HKSample+ORKJSONDictionary.h in Headers */,
				86C40CEA1A8D7C5C00081FAC /* ORKAnswerTextField.h in Headers */,
				B12EA0191B0D76AD00F9F554 /* ORKToneAudiometryPracticeStepViewController.h in Headers */,
				B183A4A21A8535D100C76870 /* ResearchKit_Private.h in Headers */,
				86C40CE81A8D7C5C00081FAC /* ORKAnswerFormat_Internal.h in Headers */,
				106FF29E1B663FCE004EACF2 /* ORKHolePegTestPlaceStep.h in Headers */,
				86C40D021A8D7C5C00081FAC /* ORKContinueButton.h in Headers */,
				86C40D681A8D7C5C00081FAC /* ORKQuestionStepViewController_Private.h in Headers */,
				BCB6E6661B7D535F000D5B34 /* ORKXAxisView.h in Headers */,
				86C40D121A8D7C5C00081FAC /* ORKDefines.h in Headers */,
				86C40D401A8D7C5C00081FAC /* ORKInstructionStep.h in Headers */,
				147503B71AEE807C004B17F3 /* ORKToneAudiometryContentView.h in Headers */,
				86C40D981A8D7C5C00081FAC /* ORKStepViewController_Internal.h in Headers */,
				86B89ABB1AB3BECC001626A4 /* ORKStepHeaderView.h in Headers */,
				D42FEFB81AF7557000A124F8 /* ORKImageCaptureView.h in Headers */,
				10FF9ADB1B7BA78400ECB5B4 /* ORKOrderedTask_Private.h in Headers */,
				86C40D1A1A8D7C5C00081FAC /* ORKFormItem_Internal.h in Headers */,
				86C40E1C1A8D7C5C00081FAC /* ORKConsentSection_Internal.h in Headers */,
				861D2AEC1B8409B2008C4CD0 /* ORKTimedWalkStepViewController.h in Headers */,
				86C40C7A1A8D7C5C00081FAC /* ORKAccelerometerRecorder.h in Headers */,
				86C40D141A8D7C5C00081FAC /* ORKDefines_Private.h in Headers */,
				86C40CA81A8D7C5C00081FAC /* ORKPedometerRecorder.h in Headers */,
				86C40CD01A8D7C5C00081FAC /* ORKInstructionStepView.h in Headers */,
				86C40E021A8D7C5C00081FAC /* ORKConsentDocument_Internal.h in Headers */,
				86C40E181A8D7C5C00081FAC /* ORKConsentSection.h in Headers */,
				86AD910A1AB7AD1E00361FEB /* ORKNavigationContainerView.h in Headers */,
				865EA16C1ABA1BE20037C68E /* ORKSurveyAnswerCellForPicker.h in Headers */,
				86C40C121A8D7C5C00081FAC /* ORKActiveStepQuantityView.h in Headers */,
				86C40CCC1A8D7C5C00081FAC /* ORKImageSelectionView.h in Headers */,
				2441034F1B966D4C00EEAB0C /* ORKPasscodeViewController.h in Headers */,
				B11C549F1A9EF4A700265E61 /* ORKConsentSharingStepViewController.h in Headers */,
				86C40D621A8D7C5C00081FAC /* ORKQuestionStep_Internal.h in Headers */,
				86C40D641A8D7C5C00081FAC /* ORKQuestionStepViewController.h in Headers */,
				10BAA2CA1B5FCB4F004FE478 /* ORKProgressView.h in Headers */,
				BCB6E6601B7D534C000D5B34 /* ORKLineGraphChartView.h in Headers */,
				86C40E241A8D7C5C00081FAC /* ORKEAGLMoviePlayerView.h in Headers */,
				B183A4DD1A8535D100C76870 /* ResearchKit.h in Headers */,
				86C40D101A8D7C5C00081FAC /* ORKDefaultFont.h in Headers */,
				86C40E301A8D7C5C00081FAC /* ORKVisualConsentStepViewController.h in Headers */,
				86C40DCA1A8D7C5C00081FAC /* ORKTaskViewController.h in Headers */,
				86C40C7E1A8D7C5C00081FAC /* ORKActiveStep.h in Headers */,
				BCB6E65E1B7D534C000D5B34 /* ORKGraphChartView.h in Headers */,
				86C40DD21A8D7C5C00081FAC /* ORKTextButton.h in Headers */,
				86C40CD41A8D7C5C00081FAC /* ORKTableContainerView.h in Headers */,
				86C40D0E1A8D7C5C00081FAC /* ORKCustomStepView_Internal.h in Headers */,
				86C40CF21A8D7C5C00081FAC /* ORKBodyLabel.h in Headers */,
				106FF2B41B71F18E004EACF2 /* ORKHolePegTestPlaceHoleView.h in Headers */,
				86C40D921A8D7C5C00081FAC /* ORKStep_Private.h in Headers */,
				86C40CC41A8D7C5C00081FAC /* ORKCompletionStepViewController.h in Headers */,
				86C40D7C1A8D7C5C00081FAC /* ORKScaleValueLabel.h in Headers */,
				250F94081B4C5AA400FA23EB /* ORKTowerOfHanoiStepViewController.h in Headers */,
				86C40E2C1A8D7C5C00081FAC /* ORKVisualConsentStep.h in Headers */,
				257FCE1F1B4D14E50001EF06 /* ORKTowerOfHanoiTowerView.h in Headers */,
				24A4DA181B8D13FE009C797A /* ORKPasscodeStepViewController.h in Headers */,
				86C40CB81A8D7C5C00081FAC /* ORKVoiceEngine.h in Headers */,
				24A4DA141B8D1115009C797A /* ORKPasscodeStep.h in Headers */,
				BCB6E6521B7D533B000D5B34 /* ORKPieChartLegendCell.h in Headers */,
				FA7A9D331B0843A9005A2BEA /* ORKConsentSignatureFormatter.h in Headers */,
				86C40C5A1A8D7C5C00081FAC /* ORKWalkingTaskStep.h in Headers */,
				86C40E361A8D7C5C00081FAC /* ORKVisualConsentTransitionAnimator.h in Headers */,
				86AD910D1AB7AE4100361FEB /* ORKNavigationContainerView_Internal.h in Headers */,
				2433C9E31B9A506F0052D375 /* ORKKeychainWrapper.h in Headers */,
				86C40CEE1A8D7C5C00081FAC /* ORKAnswerTextView.h in Headers */,
				B12EA0151B0D73A500F9F554 /* ORKToneAudiometryPracticeStep.h in Headers */,
				86C40C421A8D7C5C00081FAC /* ORKSpatialSpanMemoryStep.h in Headers */,
				86C40C6E1A8D7C5C00081FAC /* CMMotionActivity+ORKJSONDictionary.h in Headers */,
				B11C54991A9EEF8800265E61 /* ORKConsentSharingStep.h in Headers */,
				106FF2AE1B6FACA8004EACF2 /* ORKDirectionView.h in Headers */,
				86C40DA61A8D7C5C00081FAC /* ORKSurveyAnswerCellForImageSelection.h in Headers */,
				86C40D5E1A8D7C5C00081FAC /* ORKQuestionStep.h in Headers */,
				6146D0A31B84A91E0068491D /* ORKLineGraphAccessibilityElement.h in Headers */,
				86C40C841A8D7C5C00081FAC /* ORKActiveStepTimer.h in Headers */,
				86B781BD1AA668ED00688151 /* ORKValuePicker.h in Headers */,
				86C40DE21A8D7C5C00081FAC /* ORKVerticalContainerView_Internal.h in Headers */,
				BC01B0FB1B0EB99700863803 /* ORKTintedImageView_Internal.h in Headers */,
				86B89ABE1AB3BFDB001626A4 /* ORKStepHeaderView_Internal.h in Headers */,
				86C40C1E1A8D7C5C00081FAC /* ORKAudioStepViewController.h in Headers */,
				147503AF1AEE8071004B17F3 /* ORKAudioGenerator.h in Headers */,
				86AD91141AB7B97E00361FEB /* ORKQuestionStepView.h in Headers */,
				86C40C621A8D7C5C00081FAC /* CLLocation+ORKJSONDictionary.h in Headers */,
				86C40D801A8D7C5C00081FAC /* ORKSelectionSubTitleLabel.h in Headers */,
				D458520A1AF6CCFA00A2DE13 /* ORKImageCaptureCameraPreviewView.h in Headers */,
				D44239791AF17F5100559D96 /* ORKImageCaptureStep.h in Headers */,
				86C40CB21A8D7C5C00081FAC /* ORKRecorder_Private.h in Headers */,
				BCD192E71B81243900FCC08A /* ORKPieChartLegendView.h in Headers */,
				86C40C881A8D7C5C00081FAC /* ORKActiveStepTimerView.h in Headers */,
				86C40C161A8D7C5C00081FAC /* ORKAudioContentView.h in Headers */,
				86C40CB41A8D7C5C00081FAC /* ORKTouchRecorder.h in Headers */,
				86C40DEA1A8D7C5C00081FAC /* UIBarButtonItem+ORKBarButtonItem.h in Headers */,
				86C40CF61A8D7C5C00081FAC /* ORKBorderedButton.h in Headers */,
				86C40D4A1A8D7C5C00081FAC /* ORKLabel.h in Headers */,
				250F94041B4C5A6600FA23EB /* ORKTowerOfHanoiStep.h in Headers */,
				861D11A91AA691BB003C98A7 /* ORKScaleSliderView.h in Headers */,
				10FF9ACB1B79F22900ECB5B4 /* ORKHolePegTestRemoveStepViewController.h in Headers */,
				10864CA01B27146B000F4158 /* ORKPSATStepViewController.h in Headers */,
				BC13CE3E1B0662A80044153C /* ORKOrderedTask_Internal.h in Headers */,
				86C40C3E1A8D7C5C00081FAC /* ORKSpatialSpanMemoryContentView.h in Headers */,
				257FCE231B4D37A80001EF06 /* ORKTowerOfHanoiTower.h in Headers */,
				86C40CC01A8D7C5C00081FAC /* ORKCompletionStep.h in Headers */,
				86C40DF61A8D7C5C00081FAC /* ORKConsentSignatureController.h in Headers */,
				86C40CDC1A8D7C5C00081FAC /* ORKTintedImageView.h in Headers */,
				86C40D281A8D7C5C00081FAC /* ORKFormTextView.h in Headers */,
				86C40DEE1A8D7C5C00081FAC /* UIResponder+ResearchKit.h in Headers */,
				86C40E041A8D7C5C00081FAC /* ORKConsentLearnMoreViewController.h in Headers */,
				25ECC09B1AFBD8B300F3D63B /* ORKReactionTimeViewController.h in Headers */,
				86C40D061A8D7C5C00081FAC /* ORKCountdownLabel.h in Headers */,
				86C40C2A1A8D7C5C00081FAC /* ORKFitnessContentView.h in Headers */,
				86C40DC21A8D7C5C00081FAC /* ORKTapCountLabel.h in Headers */,
				86C40D301A8D7C5C00081FAC /* ORKHealthAnswerFormat.h in Headers */,
				86C40C261A8D7C5C00081FAC /* ORKCountdownStepViewController.h in Headers */,
				861D2AF01B8409D9008C4CD0 /* ORKTimedWalkContentView.h in Headers */,
				86C40E0C1A8D7C5C00081FAC /* ORKConsentReviewStepViewController.h in Headers */,
				86C40C321A8D7C5C00081FAC /* ORKFitnessStepViewController.h in Headers */,
				BCC1CD9A1B7ED64F00D86886 /* ORKYAxisView.h in Headers */,
				86C40DBE1A8D7C5C00081FAC /* ORKTableViewCell.h in Headers */,
				BCB6E64A1B7D531C000D5B34 /* ORKPieChartView.h in Headers */,
				86C40C2E1A8D7C5C00081FAC /* ORKFitnessStep.h in Headers */,
				86C40C821A8D7C5C00081FAC /* ORKActiveStep_Internal.h in Headers */,
				86C40D481A8D7C5C00081FAC /* ORKInstructionStepViewController_Internal.h in Headers */,
				86C40D341A8D7C5C00081FAC /* ORKHelpers.h in Headers */,
				FA7A9D2F1B083DD3005A2BEA /* ORKConsentSectionFormatter.h in Headers */,
				86C40E341A8D7C5C00081FAC /* ORKVisualConsentStepViewController_Internal.h in Headers */,
				86C40D381A8D7C5C00081FAC /* ORKHTMLPDFWriter.h in Headers */,
				86C40D561A8D7C5C00081FAC /* ORKOrderedTask.h in Headers */,
				86C40C4E1A8D7C5C00081FAC /* ORKTappingContentView.h in Headers */,
				86C40CA01A8D7C5C00081FAC /* ORKHealthQuantityTypeRecorder.h in Headers */,
				BC13CE401B0666FD0044153C /* ORKResultPredicate.h in Headers */,
				86C40CFA1A8D7C5C00081FAC /* ORKCaption1Label.h in Headers */,
				86C40E081A8D7C5C00081FAC /* ORKConsentReviewStep.h in Headers */,
				86C40C901A8D7C5C00081FAC /* ORKActiveStepViewController_Internal.h in Headers */,
				86C40CD81A8D7C5C00081FAC /* ORKTextFieldView.h in Headers */,
				86C40DD01A8D7C5C00081FAC /* ORKTaskViewController_Private.h in Headers */,
				10FF9ACF1B79F5CE00ECB5B4 /* ORKHolePegTestRemoveContentView.h in Headers */,
				86C40DAE1A8D7C5C00081FAC /* ORKSurveyAnswerCellForScale.h in Headers */,
				10864CA41B27146B000F4158 /* ORKPSATKeyboardView.h in Headers */,
				86C40CFE1A8D7C5C00081FAC /* ORKChoiceViewCell.h in Headers */,
				86C40DC61A8D7C5C00081FAC /* ORKTask.h in Headers */,
				86C40C561A8D7C5C00081FAC /* ORKTappingIntervalStepViewController.h in Headers */,
				86AD91101AB7B8A600361FEB /* ORKActiveStepView.h in Headers */,
				86C40C9C1A8D7C5C00081FAC /* ORKDeviceMotionRecorder.h in Headers */,
				86C40E1E1A8D7C5C00081FAC /* ORKConsentSignature.h in Headers */,
				24898B0D1B7186C000B0E7E7 /* ORKScaleRangeImageView.h in Headers */,
				86C40C5E1A8D7C5C00081FAC /* ORKWalkingTaskStepViewController.h in Headers */,
				BCB6E66C1B7D537B000D5B34 /* ORKRangedPoint.h in Headers */,
				86C40D2C1A8D7C5C00081FAC /* ORKHeadlineLabel.h in Headers */,
				246D15E21BA4EE49009C99FC /* ORKSurveyAnswerCellForEligibility.h in Headers */,
				86C40D1C1A8D7C5C00081FAC /* ORKFormSectionTitleLabel.h in Headers */,
				86C40CBC1A8D7C5C00081FAC /* UITouch+ORKJSONDictionary.h in Headers */,
				241A2E871B94FD8800ED3B39 /* ORKPasscodeStepViewController_Internal.h in Headers */,
				86C40D741A8D7C5C00081FAC /* ORKScaleRangeLabel.h in Headers */,
				86C40DDE1A8D7C5C00081FAC /* ORKVerticalContainerView.h in Headers */,
				86C40CB01A8D7C5C00081FAC /* ORKRecorder_Internal.h in Headers */,
				86C40E101A8D7C5C00081FAC /* ORKConsentSceneViewController.h in Headers */,
				86C40DAA1A8D7C5C00081FAC /* ORKSurveyAnswerCellForNumber.h in Headers */,
				10864C9E1B27146B000F4158 /* ORKPSATStep.h in Headers */,
				86C40D6E1A8D7C5C00081FAC /* ORKResult_Private.h in Headers */,
				86C40D161A8D7C5C00081FAC /* ORKErrors.h in Headers */,
				861D11B51AA7D073003C98A7 /* ORKTextChoiceCellGroup.h in Headers */,
				147503B91AEE807C004B17F3 /* ORKToneAudiometryStep.h in Headers */,
				106FF2A21B665B86004EACF2 /* ORKHolePegTestPlaceStepViewController.h in Headers */,
				24A4DA101B8D0F21009C797A /* ORKPasscodeStepView.h in Headers */,
				86C40C9A1A8D7C5C00081FAC /* ORKDataLogger_Private.h in Headers */,
				246D15D81BA3438A009C99FC /* ORKEligibilitySelectionView.h in Headers */,
				861D11AD1AA7951F003C98A7 /* ORKChoiceAnswerFormatHelper.h in Headers */,
				86C40C461A8D7C5C00081FAC /* ORKSpatialSpanMemoryStepViewController.h in Headers */,
				86C40C521A8D7C5C00081FAC /* ORKTappingIntervalStep.h in Headers */,
				86C40D8A1A8D7C5C00081FAC /* ORKSkin.h in Headers */,
				86C40DFE1A8D7C5C00081FAC /* ORKConsentDocument.h in Headers */,
				D442397D1AF17F7600559D96 /* ORKImageCaptureStepViewController.h in Headers */,
				86C40C4A1A8D7C5C00081FAC /* ORKSpatialSpanTargetView.h in Headers */,
				86C40C1A1A8D7C5C00081FAC /* ORKAudioStep.h in Headers */,
			);
			runOnlyForDeploymentPostprocessing = 0;
		};
/* End PBXHeadersBuildPhase section */

/* Begin PBXNativeTarget section */
		86CC8E991AC09332001CCD89 /* ResearchKitTests */ = {
			isa = PBXNativeTarget;
			buildConfigurationList = 86CC8EA31AC09332001CCD89 /* Build configuration list for PBXNativeTarget "ResearchKitTests" */;
			buildPhases = (
				86CC8E961AC09332001CCD89 /* Sources */,
				86CC8E971AC09332001CCD89 /* Frameworks */,
				86CC8E981AC09332001CCD89 /* Resources */,
			);
			buildRules = (
			);
			dependencies = (
				86CC8EA21AC09332001CCD89 /* PBXTargetDependency */,
			);
			name = ResearchKitTests;
			productName = "ResearchKit Tests";
			productReference = 86CC8E9A1AC09332001CCD89 /* ResearchKitTests.xctest */;
			productType = "com.apple.product-type.bundle.unit-test";
		};
		B183A4731A8535D100C76870 /* ResearchKit */ = {
			isa = PBXNativeTarget;
			buildConfigurationList = B183A5921A8535D100C76870 /* Build configuration list for PBXNativeTarget "ResearchKit" */;
			buildPhases = (
				B183A4741A8535D100C76870 /* Headers */,
				B183A4F71A8535D100C76870 /* Sources */,
				B183A5591A8535D100C76870 /* Frameworks */,
				B183A5681A8535D100C76870 /* Resources */,
				B1429E9C1AAA651C003DE546 /* ShellScript */,
			);
			buildRules = (
			);
			dependencies = (
			);
			name = ResearchKit;
			productName = ResearchKit;
			productReference = B183A5951A8535D100C76870 /* ResearchKit.framework */;
			productType = "com.apple.product-type.framework";
		};
/* End PBXNativeTarget section */

/* Begin PBXProject section */
		3FFF18351829DB1D00167070 /* Project object */ = {
			isa = PBXProject;
			attributes = {
				CLASSPREFIX = ORK;
				LastUpgradeCheck = 0640;
				ORGANIZATIONNAME = researchkit.org;
				TargetAttributes = {
					86CC8E991AC09332001CCD89 = {
						CreatedOnToolsVersion = 6.2;
					};
					B18FF3A41A9FE25700C0C3B0 = {
						CreatedOnToolsVersion = 7.0;
					};
				};
			};
			buildConfigurationList = 3FFF18381829DB1D00167070 /* Build configuration list for PBXProject "ResearchKit" */;
			compatibilityVersion = "Xcode 3.2";
			developmentRegion = English;
			hasScannedForEncodings = 0;
			knownRegions = (
				en,
				Base,
				tr,
				zh_TW,
				zh_HK,
				zh_CN,
				vi,
				uk,
				th,
				sv,
				sk,
				ru,
				ro,
				pt,
				pt_PT,
				pl,
				nl,
				ms,
				ko,
				ja,
				it,
				id,
				hu,
				hr,
				hi,
				he,
				fr,
				fr_CA,
				fi,
				es,
				es_MX,
				en_GB,
				en_AU,
				el,
				de,
				da,
				cs,
				ca,
				ar,
				"zh-Hant",
				"zh-HK",
				"zh-Hans",
				"pt-PT",
				"fr-CA",
				"es-MX",
				"en-GB",
				"en-AU",
				nb,
			);
			mainGroup = 3FFF18341829DB1D00167070;
			productRefGroup = 3FFF183E1829DB1D00167070 /* Products */;
			projectDirPath = "";
			projectRoot = "";
			targets = (
				B183A4731A8535D100C76870 /* ResearchKit */,
				86CC8E991AC09332001CCD89 /* ResearchKitTests */,
				B18FF3A41A9FE25700C0C3B0 /* docs */,
			);
		};
/* End PBXProject section */

/* Begin PBXResourcesBuildPhase section */
		86CC8E981AC09332001CCD89 /* Resources */ = {
			isa = PBXResourcesBuildPhase;
			buildActionMask = 2147483647;
			files = (
			);
			runOnlyForDeploymentPostprocessing = 0;
		};
		B183A5681A8535D100C76870 /* Resources */ = {
			isa = PBXResourcesBuildPhase;
			buildActionMask = 2147483647;
			files = (
				B1A860EE1A9693C400EA57B7 /* consent_05@2x.m4v in Resources */,
				86C40DFA1A8D7C5C00081FAC /* MovieTintShader.fsh in Resources */,
				B1A860EA1A9693C400EA57B7 /* consent_01@2x.m4v in Resources */,
				B1A860F31A9693C400EA57B7 /* consent_03@3x.m4v in Resources */,
				B1A860F11A9693C400EA57B7 /* consent_01@3x.m4v in Resources */,
				B1A860F71A9693C400EA57B7 /* consent_07@3x.m4v in Resources */,
				B1A860F21A9693C400EA57B7 /* consent_02@3x.m4v in Resources */,
				B1A860EB1A9693C400EA57B7 /* consent_02@2x.m4v in Resources */,
				B1A860F61A9693C400EA57B7 /* consent_06@3x.m4v in Resources */,
				B1A860F01A9693C400EA57B7 /* consent_07@2x.m4v in Resources */,
				B1A860EF1A9693C400EA57B7 /* consent_06@2x.m4v in Resources */,
				B1A860EC1A9693C400EA57B7 /* consent_03@2x.m4v in Resources */,
				B1A860F41A9693C400EA57B7 /* consent_04@3x.m4v in Resources */,
				B1A860ED1A9693C400EA57B7 /* consent_04@2x.m4v in Resources */,
				B17FE7FD1A8DBE7C00BF9C28 /* Artwork.xcassets in Resources */,
				B1C0F4E41A9BA65F0022C153 /* Localizable.strings in Resources */,
				86C40DFC1A8D7C5C00081FAC /* MovieTintShader.vsh in Resources */,
				B1A860F51A9693C400EA57B7 /* consent_05@3x.m4v in Resources */,
			);
			runOnlyForDeploymentPostprocessing = 0;
		};
/* End PBXResourcesBuildPhase section */

/* Begin PBXShellScriptBuildPhase section */
		B1429E9C1AAA651C003DE546 /* ShellScript */ = {
			isa = PBXShellScriptBuildPhase;
			buildActionMask = 2147483647;
			files = (
			);
			inputPaths = (
			);
			outputPaths = (
			);
			runOnlyForDeploymentPostprocessing = 0;
			shellPath = /bin/sh;
			shellScript = "# License check: all\n\necho \"Checking for BSD license text (files missing licenses listed below):\"\n\nLICENSE_MISSING=`find . -name '*.[hm]' -o -name '*.vsh' -o -name '*.fsh' -exec grep -iL \"THIS SOFTWARE IS PROVIDED BY THE COPYRIGHT HOLDERS AND CONTRIBUTORS\" {} \\;`\necho \"$LICENSE_MISSING\"\n\ntest \"$LICENSE_MISSING\" == \"\"\n\n";
			showEnvVarsInLog = 0;
		};
		B18FF3A81A9FE26300C0C3B0 /* ShellScript */ = {
			isa = PBXShellScriptBuildPhase;
			buildActionMask = 2147483647;
			files = (
			);
			inputPaths = (
			);
			outputPaths = (
			);
			runOnlyForDeploymentPostprocessing = 0;
			shellPath = /bin/sh;
			shellScript = "if [ ! -x /usr/local/bin/appledoc ]; then\n    echo \"error: appledoc is required for building ResearchKit's documentation. See http://appledoc.gentlebytes.com\" 1>&2\n    exit 1\nfi\n\n/usr/local/bin/appledoc --print-settings --publish-docset --install-docset --output \"${BUILT_PRODUCTS_DIR}/docs/\" --include \"docs/ActiveTasks\" --include \"docs/InformedConsent\" --include \"docs/Overview\" --include \"docs/Survey\"  --ignore \"docs/templates\" --templates \"docs/templates\" \"${BUILT_PRODUCTS_DIR}/ResearchKit.framework\" \"docs\"\n\necho \"note: Opening documentation in browser...\"\nopen \"$HOME/Library/Developer/Shared/Documentation/DocSets/org.researchkit.ResearchKit.docset/Contents/Resources/Documents/index.html\"";
			showEnvVarsInLog = 0;
		};
/* End PBXShellScriptBuildPhase section */

/* Begin PBXSourcesBuildPhase section */
		86CC8E961AC09332001CCD89 /* Sources */ = {
			isa = PBXSourcesBuildPhase;
			buildActionMask = 2147483647;
			files = (
				86CC8EB71AC09383001CCD89 /* ORKDataLoggerTests.m in Sources */,
				248604061B4C98760010C8A0 /* ORKAnswerFormatTests.m in Sources */,
				86CC8EBA1AC09383001CCD89 /* ORKResultTests.m in Sources */,
				FA7A9D391B0969A7005A2BEA /* ORKConsentSignatureFormatterTests.m in Sources */,
				86CC8EB81AC09383001CCD89 /* ORKHKSampleTests.m in Sources */,
				BCB96C131B19C0EC002A0B96 /* ORKStepTests.m in Sources */,
				86CC8EB51AC09383001CCD89 /* ORKConsentTests.m in Sources */,
				2EBFE11D1AE1B32D00CB8254 /* ORKUIViewAccessibilityTests.m in Sources */,
				86CC8EB41AC09383001CCD89 /* ORKChoiceAnswerFormatHelperTests.m in Sources */,
				2EBFE1201AE1B74100CB8254 /* ORKVoiceEngineTests.m in Sources */,
				BCAD50E81B0201EE0034806A /* ORKTaskTests.m in Sources */,
				86CC8EBB1AC09383001CCD89 /* ORKTextChoiceCellGroupTests.m in Sources */,
				FA7A9D2B1B082688005A2BEA /* ORKConsentDocumentTests.m in Sources */,
				FA7A9D371B09365F005A2BEA /* ORKConsentSectionFormatterTests.m in Sources */,
				86D348021AC161B0006DB02B /* ORKRecorderTests.m in Sources */,
				86CC8EB61AC09383001CCD89 /* ORKDataLoggerManagerTests.m in Sources */,
				86CC8EB31AC09383001CCD89 /* ORKAccessibilityTests.m in Sources */,
			);
			runOnlyForDeploymentPostprocessing = 0;
		};
		B183A4F71A8535D100C76870 /* Sources */ = {
			isa = PBXSourcesBuildPhase;
			buildActionMask = 2147483647;
			files = (
				861D2AED1B8409B2008C4CD0 /* ORKTimedWalkStepViewController.m in Sources */,
				86C40C341A8D7C5C00081FAC /* ORKFitnessStepViewController.m in Sources */,
				86C40E2E1A8D7C5C00081FAC /* ORKVisualConsentStep.m in Sources */,
				2433C9E41B9A506F0052D375 /* ORKKeychainWrapper.m in Sources */,
				86C40CA61A8D7C5C00081FAC /* ORKLocationRecorder.m in Sources */,
				86C40CB61A8D7C5C00081FAC /* ORKTouchRecorder.m in Sources */,
				B12EA0161B0D73A500F9F554 /* ORKToneAudiometryPracticeStep.m in Sources */,
				861D2AF11B8409D9008C4CD0 /* ORKTimedWalkContentView.m in Sources */,
				86C40DC41A8D7C5C00081FAC /* ORKTapCountLabel.m in Sources */,
				25ECC0A01AFBD92D00F3D63B /* ORKReactionTimeContentView.m in Sources */,
				86C40D4C1A8D7C5C00081FAC /* ORKLabel.m in Sources */,
				86C40C9E1A8D7C5C00081FAC /* ORKDeviceMotionRecorder.m in Sources */,
				86C40D961A8D7C5C00081FAC /* ORKStepViewController.m in Sources */,
				86C40DF81A8D7C5C00081FAC /* ORKConsentSignatureController.m in Sources */,
				BCB6E6531B7D533B000D5B34 /* ORKPieChartLegendCell.m in Sources */,
				86C40D8C1A8D7C5C00081FAC /* ORKSkin.m in Sources */,
				86C40D221A8D7C5C00081FAC /* ORKFormStep.m in Sources */,
				10FF9ACC1B79F22900ECB5B4 /* ORKHolePegTestRemoveStepViewController.m in Sources */,
				86C40CD61A8D7C5C00081FAC /* ORKTableContainerView.m in Sources */,
				257FCE201B4D14E50001EF06 /* ORKTowerOfHanoiTowerView.m in Sources */,
				861D11AE1AA7951F003C98A7 /* ORKChoiceAnswerFormatHelper.m in Sources */,
				106FF2AB1B690FD7004EACF2 /* ORKHolePegTestPlacePegView.m in Sources */,
				86C40C381A8D7C5C00081FAC /* ORKSpatialSpanGame.m in Sources */,
				86C40C481A8D7C5C00081FAC /* ORKSpatialSpanMemoryStepViewController.m in Sources */,
				86C40CDA1A8D7C5C00081FAC /* ORKTextFieldView.m in Sources */,
				B8760F2C1AFBEFB0007FA16F /* ORKScaleRangeDescriptionLabel.m in Sources */,
				86C40D821A8D7C5C00081FAC /* ORKSelectionSubTitleLabel.m in Sources */,
				86C40DCC1A8D7C5C00081FAC /* ORKTaskViewController.m in Sources */,
				86C40E061A8D7C5C00081FAC /* ORKConsentLearnMoreViewController.m in Sources */,
				86C40D7A1A8D7C5C00081FAC /* ORKScaleSlider.m in Sources */,
				244103501B966D4C00EEAB0C /* ORKPasscodeViewController.m in Sources */,
				86C40C801A8D7C5C00081FAC /* ORKActiveStep.m in Sources */,
				86C40D721A8D7C5C00081FAC /* ORKRoundTappingButton.m in Sources */,
				86C40E2A1A8D7C5C00081FAC /* ORKSignatureView.m in Sources */,
				BCFF24BD1B0798D10044EC35 /* ORKResultPredicate.m in Sources */,
				106FF2B51B71F18E004EACF2 /* ORKHolePegTestPlaceHoleView.m in Sources */,
				106FF2A31B665B86004EACF2 /* ORKHolePegTestPlaceStepViewController.m in Sources */,
				25ECC0A41AFBDD2700F3D63B /* ORKReactionTimeStimulusView.m in Sources */,
				86C40CBA1A8D7C5C00081FAC /* ORKVoiceEngine.m in Sources */,
				861D11B61AA7D073003C98A7 /* ORKTextChoiceCellGroup.m in Sources */,
				86C40CCA1A8D7C5C00081FAC /* ORKFormItemCell.m in Sources */,
				147503B81AEE807C004B17F3 /* ORKToneAudiometryContentView.m in Sources */,
				86C40CBE1A8D7C5C00081FAC /* UITouch+ORKJSONDictionary.m in Sources */,
				618DA0521A93D0D600E63AA8 /* ORKAccessibilityFunctions.m in Sources */,
				86C40DB81A8D7C5C00081FAC /* ORKSurveyAnswerCellForText.m in Sources */,
				86C40CF01A8D7C5C00081FAC /* ORKAnswerTextView.m in Sources */,
				86C40D3E1A8D7C5C00081FAC /* ORKImageChoiceLabel.m in Sources */,
				250F94051B4C5A6600FA23EB /* ORKTowerOfHanoiStep.m in Sources */,
				86C40E0A1A8D7C5C00081FAC /* ORKConsentReviewStep.m in Sources */,
				BCD192E81B81243900FCC08A /* ORKPieChartLegendView.m in Sources */,
				246D15D91BA3438A009C99FC /* ORKEligibilitySelectionView.m in Sources */,
				86C40D1E1A8D7C5C00081FAC /* ORKFormSectionTitleLabel.m in Sources */,
				250F94091B4C5AA400FA23EB /* ORKTowerOfHanoiStepViewController.m in Sources */,
				86C40CF81A8D7C5C00081FAC /* ORKBorderedButton.m in Sources */,
				86C40E201A8D7C5C00081FAC /* ORKConsentSignature.m in Sources */,
				246D15E31BA4EE49009C99FC /* ORKSurveyAnswerCellForEligibility.m in Sources */,
				86C40C601A8D7C5C00081FAC /* ORKWalkingTaskStepViewController.m in Sources */,
				BCD192E01B81240400FCC08A /* ORKPieChartPieView.m in Sources */,
				866F86011A96CBF3007B282C /* ORKSurveyAnswerCell.m in Sources */,
				86C40E321A8D7C5C00081FAC /* ORKVisualConsentStepViewController.m in Sources */,
				10FF9AD01B79F5CE00ECB5B4 /* ORKHolePegTestRemoveContentView.m in Sources */,
				10FF9AD41B79F5EA00ECB5B4 /* ORKHolePegTestRemovePegView.m in Sources */,
				618DA0561A93D0D600E63AA8 /* UIView+ORKAccessibility.m in Sources */,
				86C40D3A1A8D7C5C00081FAC /* ORKHTMLPDFWriter.m in Sources */,
				865EA1691ABA1AA10037C68E /* ORKPicker.m in Sources */,
				BCB6E6511B7D533B000D5B34 /* ORKCenteredCollectionViewLayout.m in Sources */,
				86C40D321A8D7C5C00081FAC /* ORKHealthAnswerFormat.m in Sources */,
				10FF9AC41B79EF2800ECB5B4 /* ORKHolePegTestRemoveStep.m in Sources */,
				10BAA2CB1B5FCB4F004FE478 /* ORKProgressView.m in Sources */,
                86C40D861A8D7C5C00081FAC /* ORKSelectionTitleLabel.m in Sources */,
				86C40D001A8D7C5C00081FAC /* ORKChoiceViewCell.m in Sources */,
				86C40C4C1A8D7C5C00081FAC /* ORKSpatialSpanTargetView.m in Sources */,
				86C40D9E1A8D7C5C00081FAC /* ORKSubheadlineLabel.m in Sources */,
				10864CA31B27146B000F4158 /* ORKPSATContentView.m in Sources */,
				6146D0A41B84A91E0068491D /* ORKLineGraphAccessibilityElement.m in Sources */,
				D42FEFB91AF7557000A124F8 /* ORKImageCaptureView.m in Sources */,
				86C40C401A8D7C5C00081FAC /* ORKSpatialSpanMemoryContentView.m in Sources */,
				BCB6E6671B7D535F000D5B34 /* ORKXAxisView.m in Sources */,
				147503BC1AEE807C004B17F3 /* ORKToneAudiometryStepViewController.m in Sources */,
				86AD910B1AB7AD1E00361FEB /* ORKNavigationContainerView.m in Sources */,
				865EA1631AB8DF750037C68E /* ORKDateTimePicker.m in Sources */,
				86C40C781A8D7C5C00081FAC /* HKSample+ORKJSONDictionary.m in Sources */,
				86C40D421A8D7C5C00081FAC /* ORKInstructionStep.m in Sources */,
				86C40C2C1A8D7C5C00081FAC /* ORKFitnessContentView.m in Sources */,
				D458520B1AF6CCFA00A2DE13 /* ORKImageCaptureCameraPreviewView.m in Sources */,
				86C40E1A1A8D7C5C00081FAC /* ORKConsentSection.m in Sources */,
				86C40C241A8D7C5C00081FAC /* ORKCountdownStep.m in Sources */,
				BCB6E65C1B7D534C000D5B34 /* ORKDiscreteGraphChartView.m in Sources */,
				86C40CA21A8D7C5C00081FAC /* ORKHealthQuantityTypeRecorder.m in Sources */,
				86C40DC01A8D7C5C00081FAC /* ORKTableViewCell.m in Sources */,
				24A4DA111B8D0F21009C797A /* ORKPasscodeStepView.m in Sources */,
				BC41942A1AE8453A00073D6B /* ORKObserver.m in Sources */,
				86C40C681A8D7C5C00081FAC /* CMAccelerometerData+ORKJSONDictionary.m in Sources */,
				86C40C701A8D7C5C00081FAC /* CMMotionActivity+ORKJSONDictionary.m in Sources */,
				147503B01AEE8071004B17F3 /* ORKAudioGenerator.m in Sources */,
				86C40D7E1A8D7C5C00081FAC /* ORKScaleValueLabel.m in Sources */,
				B12EA01A1B0D76AD00F9F554 /* ORKToneAudiometryPracticeStepViewController.m in Sources */,
				86C40D901A8D7C5C00081FAC /* ORKStep.m in Sources */,
				86C40D2E1A8D7C5C00081FAC /* ORKHeadlineLabel.m in Sources */,
				FA7A9D341B0843A9005A2BEA /* ORKConsentSignatureFormatter.m in Sources */,
				86C40CFC1A8D7C5C00081FAC /* ORKCaption1Label.m in Sources */,
				86C40E001A8D7C5C00081FAC /* ORKConsentDocument.m in Sources */,
				D442397A1AF17F5100559D96 /* ORKImageCaptureStep.m in Sources */,
				86C40CDE1A8D7C5C00081FAC /* ORKTintedImageView.m in Sources */,
				86B781BC1AA668ED00688151 /* ORKTimeIntervalPicker.m in Sources */,
				86B781BE1AA668ED00688151 /* ORKValuePicker.m in Sources */,
				86B89ABC1AB3BECC001626A4 /* ORKStepHeaderView.m in Sources */,
				861D11AA1AA691BB003C98A7 /* ORKScaleSliderView.m in Sources */,
				86C40C141A8D7C5C00081FAC /* ORKActiveStepQuantityView.m in Sources */,
				86C40C6C1A8D7C5C00081FAC /* CMDeviceMotion+ORKJSONDictionary.m in Sources */,
				86C40DF01A8D7C5C00081FAC /* UIResponder+ResearchKit.m in Sources */,
				865EA16D1ABA1BE20037C68E /* ORKSurveyAnswerCellForPicker.m in Sources */,
				86C40D261A8D7C5C00081FAC /* ORKFormStepViewController.m in Sources */,
				86C40C8A1A8D7C5C00081FAC /* ORKActiveStepTimerView.m in Sources */,
				86AD91111AB7B8A600361FEB /* ORKActiveStepView.m in Sources */,
				86C40C201A8D7C5C00081FAC /* ORKAudioStepViewController.m in Sources */,
				86C40D081A8D7C5C00081FAC /* ORKCountdownLabel.m in Sources */,
				86C40E121A8D7C5C00081FAC /* ORKConsentSceneViewController.m in Sources */,
				D442397E1AF17F7600559D96 /* ORKImageCaptureStepViewController.m in Sources */,
				86C40CAE1A8D7C5C00081FAC /* ORKRecorder.m in Sources */,
				86C40DAC1A8D7C5C00081FAC /* ORKSurveyAnswerCellForNumber.m in Sources */,
				86C40C541A8D7C5C00081FAC /* ORKTappingIntervalStep.m in Sources */,
				86C40D6C1A8D7C5C00081FAC /* ORKResult.m in Sources */,
				86C40CD21A8D7C5C00081FAC /* ORKInstructionStepView.m in Sources */,
				10FF9AD81B7A045E00ECB5B4 /* ORKSeparatorView.m in Sources */,
				86C40D181A8D7C5C00081FAC /* ORKErrors.m in Sources */,
				25ECC09C1AFBD8B300F3D63B /* ORKReactionTimeViewController.m in Sources */,
				86C40DB01A8D7C5C00081FAC /* ORKSurveyAnswerCellForScale.m in Sources */,
				86C40C281A8D7C5C00081FAC /* ORKCountdownStepViewController.m in Sources */,
				86C40C641A8D7C5C00081FAC /* CLLocation+ORKJSONDictionary.m in Sources */,
				86C40D041A8D7C5C00081FAC /* ORKContinueButton.m in Sources */,
				24A4DA151B8D1115009C797A /* ORKPasscodeStep.m in Sources */,
				86C40DEC1A8D7C5C00081FAC /* UIBarButtonItem+ORKBarButtonItem.m in Sources */,
				106FF2AF1B6FACA8004EACF2 /* ORKDirectionView.m in Sources */,
				86C40CAA1A8D7C5C00081FAC /* ORKPedometerRecorder.m in Sources */,
				BCA5C0361AEC05F20092AC8D /* ORKStepNavigationRule.m in Sources */,
				106FF2A71B665CF5004EACF2 /* ORKHolePegTestPlaceContentView.m in Sources */,
				86C40D761A8D7C5C00081FAC /* ORKScaleRangeLabel.m in Sources */,
				86C40C741A8D7C5C00081FAC /* CMPedometerData+ORKJSONDictionary.m in Sources */,
				86AD91151AB7B97E00361FEB /* ORKQuestionStepView.m in Sources */,
				10864CA11B27146B000F4158 /* ORKPSATStepViewController.m in Sources */,
				86C40C5C1A8D7C5C00081FAC /* ORKWalkingTaskStep.m in Sources */,
				257FCE241B4D37A80001EF06 /* ORKTowerOfHanoiTower.m in Sources */,
				86C40C3C1A8D7C5C00081FAC /* ORKSpatialSpanGameState.m in Sources */,
				86C40CF41A8D7C5C00081FAC /* ORKBodyLabel.m in Sources */,
				106FF29F1B663FCE004EACF2 /* ORKHolePegTestPlaceStep.m in Sources */,
				86C40C941A8D7C5C00081FAC /* ORKAudioRecorder.m in Sources */,
				86C40C581A8D7C5C00081FAC /* ORKTappingIntervalStepViewController.m in Sources */,
				86C40E0E1A8D7C5C00081FAC /* ORKConsentReviewStepViewController.m in Sources */,
				86C40E261A8D7C5C00081FAC /* ORKEAGLMoviePlayerView.m in Sources */,
				86C40CC21A8D7C5C00081FAC /* ORKCompletionStep.m in Sources */,
				86C40C301A8D7C5C00081FAC /* ORKFitnessStep.m in Sources */,
				86C40C501A8D7C5C00081FAC /* ORKTappingContentView.m in Sources */,
				24A4DA191B8D13FE009C797A /* ORKPasscodeStepViewController.m in Sources */,
				86C40CEC1A8D7C5C00081FAC /* ORKAnswerTextField.m in Sources */,
				86C40C441A8D7C5C00081FAC /* ORKSpatialSpanMemoryStep.m in Sources */,
				24898B0E1B7186C000B0E7E7 /* ORKScaleRangeImageView.m in Sources */,
				86C40DD81A8D7C5C00081FAC /* ORKUnitLabel.m in Sources */,
				86C40D361A8D7C5C00081FAC /* ORKHelpers.m in Sources */,
				86C40C181A8D7C5C00081FAC /* ORKAudioContentView.m in Sources */,
				86C40C8E1A8D7C5C00081FAC /* ORKActiveStepViewController.m in Sources */,
				B183A5011A8535D100C76870 /* (null) in Sources */,
				10864CA51B27146B000F4158 /* ORKPSATKeyboardView.m in Sources */,
				86C40CE61A8D7C5C00081FAC /* ORKAnswerFormat.m in Sources */,
				25ECC0961AFBD68300F3D63B /* ORKReactionTimeStep.m in Sources */,
				BC13CE3A1B0660220044153C /* ORKNavigableOrderedTask.m in Sources */,
				B11C54A11A9EF4A700265E61 /* ORKConsentSharingStepViewController.m in Sources */,
				86C40DA81A8D7C5C00081FAC /* ORKSurveyAnswerCellForImageSelection.m in Sources */,
				86C40CCE1A8D7C5C00081FAC /* ORKImageSelectionView.m in Sources */,
				86C40D461A8D7C5C00081FAC /* ORKInstructionStepViewController.m in Sources */,
				BCB6E6611B7D534C000D5B34 /* ORKLineGraphChartView.m in Sources */,
				86C40C7C1A8D7C5C00081FAC /* ORKAccelerometerRecorder.m in Sources */,
				86C40C861A8D7C5C00081FAC /* ORKActiveStepTimer.m in Sources */,
				B11C549B1A9EEF8800265E61 /* ORKConsentSharingStep.m in Sources */,
				86C40DE01A8D7C5C00081FAC /* ORKVerticalContainerView.m in Sources */,
				BCD192EC1B81245500FCC08A /* ORKPieChartTitleTextView.m in Sources */,
				861D2AF71B843968008C4CD0 /* ORKCompletionStepViewController.m in Sources */,
				BCB6E65F1B7D534C000D5B34 /* ORKGraphChartView.m in Sources */,
				861D2AE91B840991008C4CD0 /* ORKTimedWalkStep.m in Sources */,
				86C40D661A8D7C5C00081FAC /* ORKQuestionStepViewController.m in Sources */,
				86C40DF41A8D7C5C00081FAC /* ORKConsentReviewController.m in Sources */,
				147503BA1AEE807C004B17F3 /* ORKToneAudiometryStep.m in Sources */,
				FA7A9D301B083DD3005A2BEA /* ORKConsentSectionFormatter.m in Sources */,
				86C40D2A1A8D7C5C00081FAC /* ORKFormTextView.m in Sources */,
				86C40DD41A8D7C5C00081FAC /* ORKTextButton.m in Sources */,
				86C40C981A8D7C5C00081FAC /* ORKDataLogger.m in Sources */,
				BCB6E66D1B7D537B000D5B34 /* ORKRangedPoint.m in Sources */,
				86C40D0C1A8D7C5C00081FAC /* ORKCustomStepView.m in Sources */,
				86C40C1C1A8D7C5C00081FAC /* ORKAudioStep.m in Sources */,
				BCC1CD9B1B7ED64F00D86886 /* ORKYAxisView.m in Sources */,
				86C40D581A8D7C5C00081FAC /* ORKOrderedTask.m in Sources */,
				86C40D601A8D7C5C00081FAC /* ORKQuestionStep.m in Sources */,
				86C40E381A8D7C5C00081FAC /* ORKVisualConsentTransitionAnimator.m in Sources */,
				BCB6E64B1B7D531C000D5B34 /* ORKPieChartView.m in Sources */,
				10864C9F1B27146B000F4158 /* ORKPSATStep.m in Sources */,
			);
			runOnlyForDeploymentPostprocessing = 0;
		};
/* End PBXSourcesBuildPhase section */

/* Begin PBXTargetDependency section */
		86CC8EA21AC09332001CCD89 /* PBXTargetDependency */ = {
			isa = PBXTargetDependency;
			target = B183A4731A8535D100C76870 /* ResearchKit */;
			targetProxy = 86CC8EA11AC09332001CCD89 /* PBXContainerItemProxy */;
		};
		B11DF3B11AA10795009E76D2 /* PBXTargetDependency */ = {
			isa = PBXTargetDependency;
			target = B183A4731A8535D100C76870 /* ResearchKit */;
			targetProxy = B11DF3B01AA10795009E76D2 /* PBXContainerItemProxy */;
		};
/* End PBXTargetDependency section */

/* Begin PBXVariantGroup section */
		B1C0F4E11A9BA65F0022C153 /* Localizable.strings */ = {
			isa = PBXVariantGroup;
			children = (
				B1C0F4E21A9BA65F0022C153 /* en */,
				B11DF4C21AA10D70009E76D2 /* tr */,
				B14660481AA10DD7002F95C2 /* zh_TW */,
				B1B349E41AA10DED005FAD66 /* zh_HK */,
				B1B349E51AA10DF8005FAD66 /* zh_CN */,
				B1B349E61AA10E02005FAD66 /* vi */,
				B1B349E71AA10E0B005FAD66 /* uk */,
				B1B349E81AA10E12005FAD66 /* th */,
				B1B349E91AA10E27005FAD66 /* sv */,
				B1B349EA1AA10E2E005FAD66 /* sk */,
				B1B349EB1AA10E38005FAD66 /* ru */,
				B1B349EC1AA10E40005FAD66 /* ro */,
				B1B349ED1AA10E47005FAD66 /* pt */,
				B1B349EE1AA10E4F005FAD66 /* pt_PT */,
				B1B349EF1AA10E56005FAD66 /* pl */,
				B1B349F01AA10E5E005FAD66 /* nl */,
				B1B349F11AA10E65005FAD66 /* ms */,
				B1B349F21AA10E6C005FAD66 /* ko */,
				B1B349F31AA10E73005FAD66 /* ja */,
				B1B349F41AA10E79005FAD66 /* it */,
				B1B349F51AA10E80005FAD66 /* id */,
				B1B349F61AA10E89005FAD66 /* hu */,
				B1B349F71AA10E90005FAD66 /* hr */,
				B1B349F81AA10E96005FAD66 /* hi */,
				B1B349F91AA10E9C005FAD66 /* he */,
				B1B349FA1AA10EA2005FAD66 /* fr */,
				B1B349FB1AA10EA8005FAD66 /* fr_CA */,
				B1B349FC1AA10EAE005FAD66 /* fi */,
				B1B349FD1AA10EB4005FAD66 /* es */,
				B1B349FE1AA10EBA005FAD66 /* es_MX */,
				B1B349FF1AA10EC1005FAD66 /* en_GB */,
				B1B34A001AA10EC6005FAD66 /* en_AU */,
				B1B34A011AA10ECB005FAD66 /* el */,
				B1B34A021AA10ED1005FAD66 /* de */,
				B1B34A031AA10ED5005FAD66 /* da */,
				B1B34A041AA10EDA005FAD66 /* cs */,
				B1B34A051AA10EDF005FAD66 /* ca */,
				B1B34A061AA10EE4005FAD66 /* ar */,
				B1B34A061AABBCCDDEEFFAAA /* no */,
			);
			name = Localizable.strings;
			sourceTree = "<group>";
		};
/* End PBXVariantGroup section */

/* Begin XCBuildConfiguration section */
		3FFF18691829DB1E00167070 /* Debug */ = {
			isa = XCBuildConfiguration;
			buildSettings = {
				ALWAYS_SEARCH_USER_PATHS = NO;
				CLANG_CXX_LIBRARY = "libc++";
				CLANG_ENABLE_MODULES = YES;
				CLANG_ENABLE_OBJC_ARC = YES;
				CLANG_WARN_BOOL_CONVERSION = YES;
				CLANG_WARN_CONSTANT_CONVERSION = YES;
				CLANG_WARN_DIRECT_OBJC_ISA_USAGE = YES_ERROR;
				CLANG_WARN_EMPTY_BODY = YES;
				CLANG_WARN_ENUM_CONVERSION = YES;
				CLANG_WARN_INT_CONVERSION = YES;
				CLANG_WARN_OBJC_ROOT_CLASS = YES_ERROR;
				CLANG_WARN__DUPLICATE_METHOD_MATCH = YES;
				COPY_PHASE_STRIP = NO;
				ENABLE_TESTABILITY = YES;
				GCC_DYNAMIC_NO_PIC = NO;
				GCC_OPTIMIZATION_LEVEL = 0;
				GCC_PREPROCESSOR_DEFINITIONS = (
					"DEBUG=1",
					"$(inherited)",
				);
				GCC_SYMBOLS_PRIVATE_EXTERN = NO;
				GCC_WARN_64_TO_32_BIT_CONVERSION = YES;
				GCC_WARN_ABOUT_RETURN_TYPE = YES_ERROR;
				GCC_WARN_UNDECLARED_SELECTOR = YES;
				GCC_WARN_UNINITIALIZED_AUTOS = YES;
				GCC_WARN_UNUSED_FUNCTION = YES;
				GCC_WARN_UNUSED_VARIABLE = YES;
				IPHONEOS_DEPLOYMENT_TARGET = 8.0;
				ONLY_ACTIVE_ARCH = YES;
				SDKROOT = iphoneos;
				TARGETED_DEVICE_FAMILY = 1;
				TOOLCHAINS = default;
			};
			name = Debug;
		};
		3FFF186A1829DB1E00167070 /* Release */ = {
			isa = XCBuildConfiguration;
			buildSettings = {
				ALWAYS_SEARCH_USER_PATHS = NO;
				CLANG_CXX_LIBRARY = "libc++";
				CLANG_ENABLE_MODULES = YES;
				CLANG_ENABLE_OBJC_ARC = YES;
				CLANG_WARN_BOOL_CONVERSION = YES;
				CLANG_WARN_CONSTANT_CONVERSION = YES;
				CLANG_WARN_DIRECT_OBJC_ISA_USAGE = YES_ERROR;
				CLANG_WARN_EMPTY_BODY = YES;
				CLANG_WARN_ENUM_CONVERSION = YES;
				CLANG_WARN_INT_CONVERSION = YES;
				CLANG_WARN_OBJC_ROOT_CLASS = YES_ERROR;
				CLANG_WARN__DUPLICATE_METHOD_MATCH = YES;
				COPY_PHASE_STRIP = YES;
				ENABLE_NS_ASSERTIONS = NO;
				GCC_SYMBOLS_PRIVATE_EXTERN = NO;
				GCC_WARN_64_TO_32_BIT_CONVERSION = YES;
				GCC_WARN_ABOUT_RETURN_TYPE = YES_ERROR;
				GCC_WARN_UNDECLARED_SELECTOR = YES;
				GCC_WARN_UNINITIALIZED_AUTOS = YES;
				GCC_WARN_UNUSED_FUNCTION = YES;
				GCC_WARN_UNUSED_VARIABLE = YES;
				IPHONEOS_DEPLOYMENT_TARGET = 8.0;
				SDKROOT = iphoneos;
				TARGETED_DEVICE_FAMILY = 1;
				TOOLCHAINS = default;
				VALIDATE_PRODUCT = YES;
			};
			name = Release;
		};
		86CC8EA41AC09332001CCD89 /* Debug */ = {
			isa = XCBuildConfiguration;
			buildSettings = {
				CLANG_CXX_LANGUAGE_STANDARD = "gnu++0x";
				CLANG_WARN_UNREACHABLE_CODE = YES;
				ENABLE_STRICT_OBJC_MSGSEND = YES;
				FRAMEWORK_SEARCH_PATHS = "$(inherited)";
				GCC_C_LANGUAGE_STANDARD = gnu99;
				GCC_PREPROCESSOR_DEFINITIONS = (
					"DEBUG=1",
					"$(inherited)",
				);
				GCC_WARN_UNINITIALIZED_AUTOS = YES_AGGRESSIVE;
				INFOPLIST_FILE = "$(SRCROOT)/ResearchKitTests/Info.plist";
				IPHONEOS_DEPLOYMENT_TARGET = 8.2;
				LD_RUNPATH_SEARCH_PATHS = "$(inherited) @executable_path/Frameworks @loader_path/Frameworks";
				MTL_ENABLE_DEBUG_INFO = YES;
				PRODUCT_BUNDLE_IDENTIFIER = "org.researchkit.$(PRODUCT_NAME:rfc1034identifier)";
				PRODUCT_NAME = "$(TARGET_NAME)";
			};
			name = Debug;
		};
		86CC8EA51AC09332001CCD89 /* Release */ = {
			isa = XCBuildConfiguration;
			buildSettings = {
				CLANG_CXX_LANGUAGE_STANDARD = "gnu++0x";
				CLANG_WARN_UNREACHABLE_CODE = YES;
				COPY_PHASE_STRIP = NO;
				ENABLE_STRICT_OBJC_MSGSEND = YES;
				FRAMEWORK_SEARCH_PATHS = "$(inherited)";
				GCC_C_LANGUAGE_STANDARD = gnu99;
				GCC_WARN_UNINITIALIZED_AUTOS = YES_AGGRESSIVE;
				INFOPLIST_FILE = "$(SRCROOT)/ResearchKitTests/Info.plist";
				IPHONEOS_DEPLOYMENT_TARGET = 8.2;
				LD_RUNPATH_SEARCH_PATHS = "$(inherited) @executable_path/Frameworks @loader_path/Frameworks";
				MTL_ENABLE_DEBUG_INFO = NO;
				PRODUCT_BUNDLE_IDENTIFIER = "org.researchkit.$(PRODUCT_NAME:rfc1034identifier)";
				PRODUCT_NAME = "$(TARGET_NAME)";
			};
			name = Release;
		};
		B183A5931A8535D100C76870 /* Debug */ = {
			isa = XCBuildConfiguration;
			buildSettings = {
				CLANG_WARN_UNREACHABLE_CODE = YES;
				"CODE_SIGN_IDENTITY[sdk=iphoneos*]" = "iPhone Developer";
				DEAD_CODE_STRIPPING = YES;
				DEFINES_MODULE = YES;
				DYLIB_COMPATIBILITY_VERSION = 1;
				DYLIB_CURRENT_VERSION = 1;
				DYLIB_INSTALL_NAME_BASE = "@rpath";
				ENABLE_STRICT_OBJC_MSGSEND = YES;
				GCC_PRECOMPILE_PREFIX_HEADER = YES;
				GCC_PREPROCESSOR_DEFINITIONS = (
					"$(inherited)",
					"ORK_LOG_LEVEL_WARNING=1",
				);
				GCC_SYMBOLS_PRIVATE_EXTERN = NO;
				GCC_WARN_UNINITIALIZED_AUTOS = YES_AGGRESSIVE;
				INFOPLIST_FILE = "$(SRCROOT)/ResearchKit/Info.plist";
				INSTALL_PATH = "$(LOCAL_LIBRARY_DIR)/Frameworks";
				IPHONEOS_DEPLOYMENT_TARGET = 8.0;
				MODULEMAP_FILE = ResearchKit/module.modulemap;
				MTL_ENABLE_DEBUG_INFO = YES;
				PRODUCT_BUNDLE_IDENTIFIER = "org.researchkit.${PRODUCT_NAME:rfc1034identifier}";
				PRODUCT_NAME = ResearchKit;
				SDKROOT = iphoneos;
				SKIP_INSTALL = YES;
				TARGETED_DEVICE_FAMILY = "1,2";
			};
			name = Debug;
		};
		B183A5941A8535D100C76870 /* Release */ = {
			isa = XCBuildConfiguration;
			buildSettings = {
				CLANG_WARN_UNREACHABLE_CODE = YES;
				"CODE_SIGN_IDENTITY[sdk=iphoneos*]" = "iPhone Developer";
				DEAD_CODE_STRIPPING = YES;
				DEFINES_MODULE = YES;
				DYLIB_COMPATIBILITY_VERSION = 1;
				DYLIB_CURRENT_VERSION = 1;
				DYLIB_INSTALL_NAME_BASE = "@rpath";
				ENABLE_STRICT_OBJC_MSGSEND = YES;
				GCC_PRECOMPILE_PREFIX_HEADER = YES;
				GCC_PREPROCESSOR_DEFINITIONS = "ORK_LOG_LEVEL_WARNING=1";
				GCC_SYMBOLS_PRIVATE_EXTERN = YES;
				GCC_WARN_UNINITIALIZED_AUTOS = YES_AGGRESSIVE;
				INFOPLIST_FILE = "$(SRCROOT)/ResearchKit/Info.plist";
				INSTALL_PATH = "$(LOCAL_LIBRARY_DIR)/Frameworks";
				IPHONEOS_DEPLOYMENT_TARGET = 8.0;
				MODULEMAP_FILE = ResearchKit/module.modulemap;
				MTL_ENABLE_DEBUG_INFO = NO;
				PRODUCT_BUNDLE_IDENTIFIER = "org.researchkit.${PRODUCT_NAME:rfc1034identifier}";
				PRODUCT_NAME = ResearchKit;
				SDKROOT = iphoneos;
				SKIP_INSTALL = YES;
				TARGETED_DEVICE_FAMILY = "1,2";
			};
			name = Release;
		};
		B18FF3A51A9FE25700C0C3B0 /* Debug */ = {
			isa = XCBuildConfiguration;
			buildSettings = {
				PRODUCT_NAME = "$(TARGET_NAME)";
			};
			name = Debug;
		};
		B18FF3A61A9FE25700C0C3B0 /* Release */ = {
			isa = XCBuildConfiguration;
			buildSettings = {
				PRODUCT_NAME = "$(TARGET_NAME)";
			};
			name = Release;
		};
/* End XCBuildConfiguration section */

/* Begin XCConfigurationList section */
		3FFF18381829DB1D00167070 /* Build configuration list for PBXProject "ResearchKit" */ = {
			isa = XCConfigurationList;
			buildConfigurations = (
				3FFF18691829DB1E00167070 /* Debug */,
				3FFF186A1829DB1E00167070 /* Release */,
			);
			defaultConfigurationIsVisible = 0;
			defaultConfigurationName = Release;
		};
		86CC8EA31AC09332001CCD89 /* Build configuration list for PBXNativeTarget "ResearchKitTests" */ = {
			isa = XCConfigurationList;
			buildConfigurations = (
				86CC8EA41AC09332001CCD89 /* Debug */,
				86CC8EA51AC09332001CCD89 /* Release */,
			);
			defaultConfigurationIsVisible = 0;
			defaultConfigurationName = Release;
		};
		B183A5921A8535D100C76870 /* Build configuration list for PBXNativeTarget "ResearchKit" */ = {
			isa = XCConfigurationList;
			buildConfigurations = (
				B183A5931A8535D100C76870 /* Debug */,
				B183A5941A8535D100C76870 /* Release */,
			);
			defaultConfigurationIsVisible = 0;
			defaultConfigurationName = Release;
		};
		B18FF3A71A9FE25700C0C3B0 /* Build configuration list for PBXAggregateTarget "docs" */ = {
			isa = XCConfigurationList;
			buildConfigurations = (
				B18FF3A51A9FE25700C0C3B0 /* Debug */,
				B18FF3A61A9FE25700C0C3B0 /* Release */,
			);
			defaultConfigurationIsVisible = 0;
			defaultConfigurationName = Release;
		};
/* End XCConfigurationList section */
	};
	rootObject = 3FFF18351829DB1D00167070 /* Project object */;
}<|MERGE_RESOLUTION|>--- conflicted
+++ resolved
@@ -63,18 +63,15 @@
 		147503BA1AEE807C004B17F3 /* ORKToneAudiometryStep.m in Sources */ = {isa = PBXBuildFile; fileRef = 147503B41AEE807C004B17F3 /* ORKToneAudiometryStep.m */; };
 		147503BB1AEE807C004B17F3 /* ORKToneAudiometryStepViewController.h in Headers */ = {isa = PBXBuildFile; fileRef = 147503B51AEE807C004B17F3 /* ORKToneAudiometryStepViewController.h */; settings = {ATTRIBUTES = (Private, ); }; };
 		147503BC1AEE807C004B17F3 /* ORKToneAudiometryStepViewController.m in Sources */ = {isa = PBXBuildFile; fileRef = 147503B61AEE807C004B17F3 /* ORKToneAudiometryStepViewController.m */; };
-<<<<<<< HEAD
 		246D15D81BA3438A009C99FC /* ORKEligibilitySelectionView.h in Headers */ = {isa = PBXBuildFile; fileRef = 246D15D61BA3438A009C99FC /* ORKEligibilitySelectionView.h */; settings = {ASSET_TAGS = (); }; };
 		246D15D91BA3438A009C99FC /* ORKEligibilitySelectionView.m in Sources */ = {isa = PBXBuildFile; fileRef = 246D15D71BA3438A009C99FC /* ORKEligibilitySelectionView.m */; settings = {ASSET_TAGS = (); }; };
 		246D15E21BA4EE49009C99FC /* ORKSurveyAnswerCellForEligibility.h in Headers */ = {isa = PBXBuildFile; fileRef = 246D15E01BA4EE49009C99FC /* ORKSurveyAnswerCellForEligibility.h */; settings = {ASSET_TAGS = (); }; };
 		246D15E31BA4EE49009C99FC /* ORKSurveyAnswerCellForEligibility.m in Sources */ = {isa = PBXBuildFile; fileRef = 246D15E11BA4EE49009C99FC /* ORKSurveyAnswerCellForEligibility.m */; settings = {ASSET_TAGS = (); }; };
-=======
 		241A2E871B94FD8800ED3B39 /* ORKPasscodeStepViewController_Internal.h in Headers */ = {isa = PBXBuildFile; fileRef = 241A2E861B94FD8800ED3B39 /* ORKPasscodeStepViewController_Internal.h */; };
 		2433C9E31B9A506F0052D375 /* ORKKeychainWrapper.h in Headers */ = {isa = PBXBuildFile; fileRef = 2433C9E11B9A506F0052D375 /* ORKKeychainWrapper.h */; settings = {ATTRIBUTES = (Public, ); }; };
 		2433C9E41B9A506F0052D375 /* ORKKeychainWrapper.m in Sources */ = {isa = PBXBuildFile; fileRef = 2433C9E21B9A506F0052D375 /* ORKKeychainWrapper.m */; settings = {ASSET_TAGS = (); }; };
 		2441034F1B966D4C00EEAB0C /* ORKPasscodeViewController.h in Headers */ = {isa = PBXBuildFile; fileRef = 2441034D1B966D4C00EEAB0C /* ORKPasscodeViewController.h */; settings = {ATTRIBUTES = (Public, ); }; };
 		244103501B966D4C00EEAB0C /* ORKPasscodeViewController.m in Sources */ = {isa = PBXBuildFile; fileRef = 2441034E1B966D4C00EEAB0C /* ORKPasscodeViewController.m */; };
->>>>>>> a796e6cc
 		248604061B4C98760010C8A0 /* ORKAnswerFormatTests.m in Sources */ = {isa = PBXBuildFile; fileRef = 248604051B4C98760010C8A0 /* ORKAnswerFormatTests.m */; };
 		24898B0D1B7186C000B0E7E7 /* ORKScaleRangeImageView.h in Headers */ = {isa = PBXBuildFile; fileRef = 24898B0B1B7186C000B0E7E7 /* ORKScaleRangeImageView.h */; };
 		24898B0E1B7186C000B0E7E7 /* ORKScaleRangeImageView.m in Sources */ = {isa = PBXBuildFile; fileRef = 24898B0C1B7186C000B0E7E7 /* ORKScaleRangeImageView.m */; };
@@ -549,18 +546,15 @@
 		147503B41AEE807C004B17F3 /* ORKToneAudiometryStep.m */ = {isa = PBXFileReference; fileEncoding = 4; lastKnownFileType = sourcecode.c.objc; path = ORKToneAudiometryStep.m; sourceTree = "<group>"; };
 		147503B51AEE807C004B17F3 /* ORKToneAudiometryStepViewController.h */ = {isa = PBXFileReference; fileEncoding = 4; lastKnownFileType = sourcecode.c.h; path = ORKToneAudiometryStepViewController.h; sourceTree = "<group>"; };
 		147503B61AEE807C004B17F3 /* ORKToneAudiometryStepViewController.m */ = {isa = PBXFileReference; fileEncoding = 4; lastKnownFileType = sourcecode.c.objc; path = ORKToneAudiometryStepViewController.m; sourceTree = "<group>"; };
-<<<<<<< HEAD
 		246D15D61BA3438A009C99FC /* ORKEligibilitySelectionView.h */ = {isa = PBXFileReference; fileEncoding = 4; lastKnownFileType = sourcecode.c.h; path = ORKEligibilitySelectionView.h; sourceTree = "<group>"; };
 		246D15D71BA3438A009C99FC /* ORKEligibilitySelectionView.m */ = {isa = PBXFileReference; fileEncoding = 4; lastKnownFileType = sourcecode.c.objc; path = ORKEligibilitySelectionView.m; sourceTree = "<group>"; };
 		246D15E01BA4EE49009C99FC /* ORKSurveyAnswerCellForEligibility.h */ = {isa = PBXFileReference; fileEncoding = 4; lastKnownFileType = sourcecode.c.h; path = ORKSurveyAnswerCellForEligibility.h; sourceTree = "<group>"; };
 		246D15E11BA4EE49009C99FC /* ORKSurveyAnswerCellForEligibility.m */ = {isa = PBXFileReference; fileEncoding = 4; lastKnownFileType = sourcecode.c.objc; path = ORKSurveyAnswerCellForEligibility.m; sourceTree = "<group>"; };
-=======
 		241A2E861B94FD8800ED3B39 /* ORKPasscodeStepViewController_Internal.h */ = {isa = PBXFileReference; fileEncoding = 4; lastKnownFileType = sourcecode.c.h; path = ORKPasscodeStepViewController_Internal.h; sourceTree = "<group>"; };
 		2433C9E11B9A506F0052D375 /* ORKKeychainWrapper.h */ = {isa = PBXFileReference; fileEncoding = 4; lastKnownFileType = sourcecode.c.h; path = ORKKeychainWrapper.h; sourceTree = "<group>"; };
 		2433C9E21B9A506F0052D375 /* ORKKeychainWrapper.m */ = {isa = PBXFileReference; fileEncoding = 4; lastKnownFileType = sourcecode.c.objc; path = ORKKeychainWrapper.m; sourceTree = "<group>"; };
 		2441034D1B966D4C00EEAB0C /* ORKPasscodeViewController.h */ = {isa = PBXFileReference; fileEncoding = 4; lastKnownFileType = sourcecode.c.h; path = ORKPasscodeViewController.h; sourceTree = "<group>"; };
 		2441034E1B966D4C00EEAB0C /* ORKPasscodeViewController.m */ = {isa = PBXFileReference; fileEncoding = 4; lastKnownFileType = sourcecode.c.objc; path = ORKPasscodeViewController.m; sourceTree = "<group>"; };
->>>>>>> a796e6cc
 		248604051B4C98760010C8A0 /* ORKAnswerFormatTests.m */ = {isa = PBXFileReference; fileEncoding = 4; lastKnownFileType = sourcecode.c.objc; path = ORKAnswerFormatTests.m; sourceTree = "<group>"; };
 		24898B0B1B7186C000B0E7E7 /* ORKScaleRangeImageView.h */ = {isa = PBXFileReference; fileEncoding = 4; lastKnownFileType = sourcecode.c.h; path = ORKScaleRangeImageView.h; sourceTree = "<group>"; };
 		24898B0C1B7186C000B0E7E7 /* ORKScaleRangeImageView.m */ = {isa = PBXFileReference; fileEncoding = 4; lastKnownFileType = sourcecode.c.objc; path = ORKScaleRangeImageView.m; sourceTree = "<group>"; };
