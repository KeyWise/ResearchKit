// !$*UTF8*$!
{
	archiveVersion = 1;
	classes = {
	};
	objectVersion = 46;
	objects = {

/* Begin PBXAggregateTarget section */
		B18FF3A41A9FE25700C0C3B0 /* docs */ = {
			isa = PBXAggregateTarget;
			buildConfigurationList = B18FF3A71A9FE25700C0C3B0 /* Build configuration list for PBXAggregateTarget "docs" */;
			buildPhases = (
				B18FF3A81A9FE26300C0C3B0 /* ShellScript */,
			);
			dependencies = (
				B11DF3B11AA10795009E76D2 /* PBXTargetDependency */,
			);
			name = docs;
			productName = docs;
		};
/* End PBXAggregateTarget section */

/* Begin PBXBuildFile section */
		106FF29E1B663FCE004EACF2 /* ORKHolePegTestPlaceStep.h in Headers */ = {isa = PBXBuildFile; fileRef = 106FF29C1B663FCE004EACF2 /* ORKHolePegTestPlaceStep.h */; settings = {ATTRIBUTES = (Private, ); }; };
		106FF29F1B663FCE004EACF2 /* ORKHolePegTestPlaceStep.m in Sources */ = {isa = PBXBuildFile; fileRef = 106FF29D1B663FCE004EACF2 /* ORKHolePegTestPlaceStep.m */; };
		106FF2A21B665B86004EACF2 /* ORKHolePegTestPlaceStepViewController.h in Headers */ = {isa = PBXBuildFile; fileRef = 106FF2A01B665B86004EACF2 /* ORKHolePegTestPlaceStepViewController.h */; settings = {ATTRIBUTES = (Private, ); }; };
		106FF2A31B665B86004EACF2 /* ORKHolePegTestPlaceStepViewController.m in Sources */ = {isa = PBXBuildFile; fileRef = 106FF2A11B665B86004EACF2 /* ORKHolePegTestPlaceStepViewController.m */; };
		106FF2A61B665CF5004EACF2 /* ORKHolePegTestPlaceContentView.h in Headers */ = {isa = PBXBuildFile; fileRef = 106FF2A41B665CF5004EACF2 /* ORKHolePegTestPlaceContentView.h */; };
		106FF2A71B665CF5004EACF2 /* ORKHolePegTestPlaceContentView.m in Sources */ = {isa = PBXBuildFile; fileRef = 106FF2A51B665CF5004EACF2 /* ORKHolePegTestPlaceContentView.m */; };
		106FF2AA1B690FD7004EACF2 /* ORKHolePegTestPlacePegView.h in Headers */ = {isa = PBXBuildFile; fileRef = 106FF2A81B690FD7004EACF2 /* ORKHolePegTestPlacePegView.h */; };
		106FF2AB1B690FD7004EACF2 /* ORKHolePegTestPlacePegView.m in Sources */ = {isa = PBXBuildFile; fileRef = 106FF2A91B690FD7004EACF2 /* ORKHolePegTestPlacePegView.m */; };
		106FF2AE1B6FACA8004EACF2 /* ORKDirectionView.h in Headers */ = {isa = PBXBuildFile; fileRef = 106FF2AC1B6FACA8004EACF2 /* ORKDirectionView.h */; };
		106FF2AF1B6FACA8004EACF2 /* ORKDirectionView.m in Sources */ = {isa = PBXBuildFile; fileRef = 106FF2AD1B6FACA8004EACF2 /* ORKDirectionView.m */; };
		106FF2B41B71F18E004EACF2 /* ORKHolePegTestPlaceHoleView.h in Headers */ = {isa = PBXBuildFile; fileRef = 106FF2B21B71F18E004EACF2 /* ORKHolePegTestPlaceHoleView.h */; };
		106FF2B51B71F18E004EACF2 /* ORKHolePegTestPlaceHoleView.m in Sources */ = {isa = PBXBuildFile; fileRef = 106FF2B31B71F18E004EACF2 /* ORKHolePegTestPlaceHoleView.m */; };
		10864C9E1B27146B000F4158 /* ORKPSATStep.h in Headers */ = {isa = PBXBuildFile; fileRef = 10864C961B27146B000F4158 /* ORKPSATStep.h */; settings = {ATTRIBUTES = (Private, ); }; };
		10864C9F1B27146B000F4158 /* ORKPSATStep.m in Sources */ = {isa = PBXBuildFile; fileRef = 10864C971B27146B000F4158 /* ORKPSATStep.m */; };
		10864CA01B27146B000F4158 /* ORKPSATStepViewController.h in Headers */ = {isa = PBXBuildFile; fileRef = 10864C981B27146B000F4158 /* ORKPSATStepViewController.h */; settings = {ATTRIBUTES = (Private, ); }; };
		10864CA11B27146B000F4158 /* ORKPSATStepViewController.m in Sources */ = {isa = PBXBuildFile; fileRef = 10864C991B27146B000F4158 /* ORKPSATStepViewController.m */; };
		10864CA21B27146B000F4158 /* ORKPSATContentView.h in Headers */ = {isa = PBXBuildFile; fileRef = 10864C9A1B27146B000F4158 /* ORKPSATContentView.h */; };
		10864CA31B27146B000F4158 /* ORKPSATContentView.m in Sources */ = {isa = PBXBuildFile; fileRef = 10864C9B1B27146B000F4158 /* ORKPSATContentView.m */; };
		10864CA41B27146B000F4158 /* ORKPSATKeyboardView.h in Headers */ = {isa = PBXBuildFile; fileRef = 10864C9C1B27146B000F4158 /* ORKPSATKeyboardView.h */; };
		10864CA51B27146B000F4158 /* ORKPSATKeyboardView.m in Sources */ = {isa = PBXBuildFile; fileRef = 10864C9D1B27146B000F4158 /* ORKPSATKeyboardView.m */; };
		10BAA2CA1B5FCB4F004FE478 /* ORKProgressView.h in Headers */ = {isa = PBXBuildFile; fileRef = 10BAA2C81B5FCB4F004FE478 /* ORKProgressView.h */; };
		10BAA2CB1B5FCB4F004FE478 /* ORKProgressView.m in Sources */ = {isa = PBXBuildFile; fileRef = 10BAA2C91B5FCB4F004FE478 /* ORKProgressView.m */; };
		10FF9AC31B79EF2800ECB5B4 /* ORKHolePegTestRemoveStep.h in Headers */ = {isa = PBXBuildFile; fileRef = 10FF9AC11B79EF2800ECB5B4 /* ORKHolePegTestRemoveStep.h */; settings = {ATTRIBUTES = (Private, ); }; };
		10FF9AC41B79EF2800ECB5B4 /* ORKHolePegTestRemoveStep.m in Sources */ = {isa = PBXBuildFile; fileRef = 10FF9AC21B79EF2800ECB5B4 /* ORKHolePegTestRemoveStep.m */; };
		10FF9ACB1B79F22900ECB5B4 /* ORKHolePegTestRemoveStepViewController.h in Headers */ = {isa = PBXBuildFile; fileRef = 10FF9AC91B79F22900ECB5B4 /* ORKHolePegTestRemoveStepViewController.h */; settings = {ATTRIBUTES = (Private, ); }; };
		10FF9ACC1B79F22900ECB5B4 /* ORKHolePegTestRemoveStepViewController.m in Sources */ = {isa = PBXBuildFile; fileRef = 10FF9ACA1B79F22900ECB5B4 /* ORKHolePegTestRemoveStepViewController.m */; };
		10FF9ACF1B79F5CE00ECB5B4 /* ORKHolePegTestRemoveContentView.h in Headers */ = {isa = PBXBuildFile; fileRef = 10FF9ACD1B79F5CE00ECB5B4 /* ORKHolePegTestRemoveContentView.h */; };
		10FF9AD01B79F5CE00ECB5B4 /* ORKHolePegTestRemoveContentView.m in Sources */ = {isa = PBXBuildFile; fileRef = 10FF9ACE1B79F5CE00ECB5B4 /* ORKHolePegTestRemoveContentView.m */; };
		10FF9AD31B79F5EA00ECB5B4 /* ORKHolePegTestRemovePegView.h in Headers */ = {isa = PBXBuildFile; fileRef = 10FF9AD11B79F5EA00ECB5B4 /* ORKHolePegTestRemovePegView.h */; };
		10FF9AD41B79F5EA00ECB5B4 /* ORKHolePegTestRemovePegView.m in Sources */ = {isa = PBXBuildFile; fileRef = 10FF9AD21B79F5EA00ECB5B4 /* ORKHolePegTestRemovePegView.m */; };
		10FF9AD71B7A045E00ECB5B4 /* ORKSeparatorView.h in Headers */ = {isa = PBXBuildFile; fileRef = 10FF9AD51B7A045E00ECB5B4 /* ORKSeparatorView.h */; };
		10FF9AD81B7A045E00ECB5B4 /* ORKSeparatorView.m in Sources */ = {isa = PBXBuildFile; fileRef = 10FF9AD61B7A045E00ECB5B4 /* ORKSeparatorView.m */; };
		10FF9ADB1B7BA78400ECB5B4 /* ORKOrderedTask_Private.h in Headers */ = {isa = PBXBuildFile; fileRef = 10FF9AD91B7BA78400ECB5B4 /* ORKOrderedTask_Private.h */; settings = {ATTRIBUTES = (Private, ); }; };
		147503AF1AEE8071004B17F3 /* ORKAudioGenerator.h in Headers */ = {isa = PBXBuildFile; fileRef = 147503AD1AEE8071004B17F3 /* ORKAudioGenerator.h */; };
		147503B01AEE8071004B17F3 /* ORKAudioGenerator.m in Sources */ = {isa = PBXBuildFile; fileRef = 147503AE1AEE8071004B17F3 /* ORKAudioGenerator.m */; };
		147503B71AEE807C004B17F3 /* ORKToneAudiometryContentView.h in Headers */ = {isa = PBXBuildFile; fileRef = 147503B11AEE807C004B17F3 /* ORKToneAudiometryContentView.h */; };
		147503B81AEE807C004B17F3 /* ORKToneAudiometryContentView.m in Sources */ = {isa = PBXBuildFile; fileRef = 147503B21AEE807C004B17F3 /* ORKToneAudiometryContentView.m */; };
		147503B91AEE807C004B17F3 /* ORKToneAudiometryStep.h in Headers */ = {isa = PBXBuildFile; fileRef = 147503B31AEE807C004B17F3 /* ORKToneAudiometryStep.h */; settings = {ATTRIBUTES = (Private, ); }; };
		147503BA1AEE807C004B17F3 /* ORKToneAudiometryStep.m in Sources */ = {isa = PBXBuildFile; fileRef = 147503B41AEE807C004B17F3 /* ORKToneAudiometryStep.m */; };
		147503BB1AEE807C004B17F3 /* ORKToneAudiometryStepViewController.h in Headers */ = {isa = PBXBuildFile; fileRef = 147503B51AEE807C004B17F3 /* ORKToneAudiometryStepViewController.h */; settings = {ATTRIBUTES = (Private, ); }; };
		147503BC1AEE807C004B17F3 /* ORKToneAudiometryStepViewController.m in Sources */ = {isa = PBXBuildFile; fileRef = 147503B61AEE807C004B17F3 /* ORKToneAudiometryStepViewController.m */; };
		241A2E871B94FD8800ED3B39 /* ORKPasscodeStepViewController_Internal.h in Headers */ = {isa = PBXBuildFile; fileRef = 241A2E861B94FD8800ED3B39 /* ORKPasscodeStepViewController_Internal.h */; };
		2429D5721BBB5397003A512F /* ORKRegistrationStep.h in Headers */ = {isa = PBXBuildFile; fileRef = 2429D5701BBB5397003A512F /* ORKRegistrationStep.h */; settings = {ATTRIBUTES = (Public, ); }; };
		2429D5731BBB5397003A512F /* ORKRegistrationStep.m in Sources */ = {isa = PBXBuildFile; fileRef = 2429D5711BBB5397003A512F /* ORKRegistrationStep.m */; };
		242C9E051BBDFDAC0088B7F4 /* ORKVerificationStep.h in Headers */ = {isa = PBXBuildFile; fileRef = 242C9E031BBDFDAC0088B7F4 /* ORKVerificationStep.h */; settings = {ATTRIBUTES = (Public, ); }; };
		242C9E061BBDFDAC0088B7F4 /* ORKVerificationStep.m in Sources */ = {isa = PBXBuildFile; fileRef = 242C9E041BBDFDAC0088B7F4 /* ORKVerificationStep.m */; };
		242C9E0D1BBE03F90088B7F4 /* ORKVerificationStepViewController.h in Headers */ = {isa = PBXBuildFile; fileRef = 242C9E0B1BBE03F90088B7F4 /* ORKVerificationStepViewController.h */; settings = {ATTRIBUTES = (Public, ); }; };
		242C9E0E1BBE03F90088B7F4 /* ORKVerificationStepViewController.m in Sources */ = {isa = PBXBuildFile; fileRef = 242C9E0C1BBE03F90088B7F4 /* ORKVerificationStepViewController.m */; };
		242C9E111BBE06DE0088B7F4 /* ORKVerificationStepView.h in Headers */ = {isa = PBXBuildFile; fileRef = 242C9E0F1BBE06DE0088B7F4 /* ORKVerificationStepView.h */; };
		242C9E121BBE06DE0088B7F4 /* ORKVerificationStepView.m in Sources */ = {isa = PBXBuildFile; fileRef = 242C9E101BBE06DE0088B7F4 /* ORKVerificationStepView.m */; };
		2433C9E31B9A506F0052D375 /* ORKKeychainWrapper.h in Headers */ = {isa = PBXBuildFile; fileRef = 2433C9E11B9A506F0052D375 /* ORKKeychainWrapper.h */; settings = {ATTRIBUTES = (Public, ); }; };
		2433C9E41B9A506F0052D375 /* ORKKeychainWrapper.m in Sources */ = {isa = PBXBuildFile; fileRef = 2433C9E21B9A506F0052D375 /* ORKKeychainWrapper.m */; };
		2441034F1B966D4C00EEAB0C /* ORKPasscodeViewController.h in Headers */ = {isa = PBXBuildFile; fileRef = 2441034D1B966D4C00EEAB0C /* ORKPasscodeViewController.h */; settings = {ATTRIBUTES = (Public, ); }; };
		244103501B966D4C00EEAB0C /* ORKPasscodeViewController.m in Sources */ = {isa = PBXBuildFile; fileRef = 2441034E1B966D4C00EEAB0C /* ORKPasscodeViewController.m */; };
		244EFAD21BCEFD83001850D9 /* ORKAnswerFormat_Private.h in Headers */ = {isa = PBXBuildFile; fileRef = 244EFAD11BCEFD83001850D9 /* ORKAnswerFormat_Private.h */; settings = {ATTRIBUTES = (Private, ); }; };
		24850E191BCDA9C7006E91FB /* ORKLoginStepViewController.h in Headers */ = {isa = PBXBuildFile; fileRef = 24850E171BCDA9C7006E91FB /* ORKLoginStepViewController.h */; settings = {ATTRIBUTES = (Public, ); }; };
		24850E1A1BCDA9C7006E91FB /* ORKLoginStepViewController.m in Sources */ = {isa = PBXBuildFile; fileRef = 24850E181BCDA9C7006E91FB /* ORKLoginStepViewController.m */; };
		248604061B4C98760010C8A0 /* ORKAnswerFormatTests.m in Sources */ = {isa = PBXBuildFile; fileRef = 248604051B4C98760010C8A0 /* ORKAnswerFormatTests.m */; };
		24898B0D1B7186C000B0E7E7 /* ORKScaleRangeImageView.h in Headers */ = {isa = PBXBuildFile; fileRef = 24898B0B1B7186C000B0E7E7 /* ORKScaleRangeImageView.h */; };
		24898B0E1B7186C000B0E7E7 /* ORKScaleRangeImageView.m in Sources */ = {isa = PBXBuildFile; fileRef = 24898B0C1B7186C000B0E7E7 /* ORKScaleRangeImageView.m */; };
		2489F7AF1D65214D008DEF20 /* ORKVideoCaptureCameraPreviewView.h in Headers */ = {isa = PBXBuildFile; fileRef = 2489F7A71D65214D008DEF20 /* ORKVideoCaptureCameraPreviewView.h */; };
		2489F7B01D65214D008DEF20 /* ORKVideoCaptureCameraPreviewView.m in Sources */ = {isa = PBXBuildFile; fileRef = 2489F7A81D65214D008DEF20 /* ORKVideoCaptureCameraPreviewView.m */; };
		2489F7B11D65214D008DEF20 /* ORKVideoCaptureStep.h in Headers */ = {isa = PBXBuildFile; fileRef = 2489F7A91D65214D008DEF20 /* ORKVideoCaptureStep.h */; settings = {ATTRIBUTES = (Public, ); }; };
		2489F7B21D65214D008DEF20 /* ORKVideoCaptureStep.m in Sources */ = {isa = PBXBuildFile; fileRef = 2489F7AA1D65214D008DEF20 /* ORKVideoCaptureStep.m */; };
		2489F7B31D65214D008DEF20 /* ORKVideoCaptureStepViewController.h in Headers */ = {isa = PBXBuildFile; fileRef = 2489F7AB1D65214D008DEF20 /* ORKVideoCaptureStepViewController.h */; };
		2489F7B41D65214D008DEF20 /* ORKVideoCaptureStepViewController.m in Sources */ = {isa = PBXBuildFile; fileRef = 2489F7AC1D65214D008DEF20 /* ORKVideoCaptureStepViewController.m */; };
		2489F7B51D65214D008DEF20 /* ORKVideoCaptureView.h in Headers */ = {isa = PBXBuildFile; fileRef = 2489F7AD1D65214D008DEF20 /* ORKVideoCaptureView.h */; };
		2489F7B61D65214D008DEF20 /* ORKVideoCaptureView.m in Sources */ = {isa = PBXBuildFile; fileRef = 2489F7AE1D65214D008DEF20 /* ORKVideoCaptureView.m */; };
		249F44E51BCD9EAC0000D57E /* ORKFormStepViewController_Internal.h in Headers */ = {isa = PBXBuildFile; fileRef = 249F44E31BCD9EAC0000D57E /* ORKFormStepViewController_Internal.h */; };
		24A4DA101B8D0F21009C797A /* ORKPasscodeStepView.h in Headers */ = {isa = PBXBuildFile; fileRef = 24A4DA0E1B8D0F21009C797A /* ORKPasscodeStepView.h */; };
		24A4DA111B8D0F21009C797A /* ORKPasscodeStepView.m in Sources */ = {isa = PBXBuildFile; fileRef = 24A4DA0F1B8D0F21009C797A /* ORKPasscodeStepView.m */; };
		24A4DA141B8D1115009C797A /* ORKPasscodeStep.h in Headers */ = {isa = PBXBuildFile; fileRef = 24A4DA121B8D1115009C797A /* ORKPasscodeStep.h */; settings = {ATTRIBUTES = (Public, ); }; };
		24A4DA151B8D1115009C797A /* ORKPasscodeStep.m in Sources */ = {isa = PBXBuildFile; fileRef = 24A4DA131B8D1115009C797A /* ORKPasscodeStep.m */; };
		24A4DA181B8D13FE009C797A /* ORKPasscodeStepViewController.h in Headers */ = {isa = PBXBuildFile; fileRef = 24A4DA161B8D13FE009C797A /* ORKPasscodeStepViewController.h */; settings = {ATTRIBUTES = (Private, ); }; };
		24A4DA191B8D13FE009C797A /* ORKPasscodeStepViewController.m in Sources */ = {isa = PBXBuildFile; fileRef = 24A4DA171B8D13FE009C797A /* ORKPasscodeStepViewController.m */; };
		24BC5CEE1BC345D900846B43 /* ORKLoginStep.h in Headers */ = {isa = PBXBuildFile; fileRef = 24BC5CEC1BC345D900846B43 /* ORKLoginStep.h */; settings = {ATTRIBUTES = (Public, ); }; };
		24BC5CEF1BC345D900846B43 /* ORKLoginStep.m in Sources */ = {isa = PBXBuildFile; fileRef = 24BC5CED1BC345D900846B43 /* ORKLoginStep.m */; };
		24C296751BD052F800B42EF1 /* ORKVerificationStep_Internal.h in Headers */ = {isa = PBXBuildFile; fileRef = 24C296741BD052F800B42EF1 /* ORKVerificationStep_Internal.h */; };
		24C296771BD055B800B42EF1 /* ORKLoginStep_Internal.h in Headers */ = {isa = PBXBuildFile; fileRef = 24C296761BD055B800B42EF1 /* ORKLoginStep_Internal.h */; };
		250F94041B4C5A6600FA23EB /* ORKTowerOfHanoiStep.h in Headers */ = {isa = PBXBuildFile; fileRef = 250F94021B4C5A6600FA23EB /* ORKTowerOfHanoiStep.h */; settings = {ATTRIBUTES = (Private, ); }; };
		250F94051B4C5A6600FA23EB /* ORKTowerOfHanoiStep.m in Sources */ = {isa = PBXBuildFile; fileRef = 250F94031B4C5A6600FA23EB /* ORKTowerOfHanoiStep.m */; };
		250F94081B4C5AA400FA23EB /* ORKTowerOfHanoiStepViewController.h in Headers */ = {isa = PBXBuildFile; fileRef = 250F94061B4C5AA400FA23EB /* ORKTowerOfHanoiStepViewController.h */; };
		250F94091B4C5AA400FA23EB /* ORKTowerOfHanoiStepViewController.m in Sources */ = {isa = PBXBuildFile; fileRef = 250F94071B4C5AA400FA23EB /* ORKTowerOfHanoiStepViewController.m */; };
		257FCE1F1B4D14E50001EF06 /* ORKTowerOfHanoiTowerView.h in Headers */ = {isa = PBXBuildFile; fileRef = 257FCE1D1B4D14E50001EF06 /* ORKTowerOfHanoiTowerView.h */; };
		257FCE201B4D14E50001EF06 /* ORKTowerOfHanoiTowerView.m in Sources */ = {isa = PBXBuildFile; fileRef = 257FCE1E1B4D14E50001EF06 /* ORKTowerOfHanoiTowerView.m */; };
		257FCE231B4D37A80001EF06 /* ORKTowerOfHanoiTower.h in Headers */ = {isa = PBXBuildFile; fileRef = 257FCE211B4D37A80001EF06 /* ORKTowerOfHanoiTower.h */; };
		257FCE241B4D37A80001EF06 /* ORKTowerOfHanoiTower.m in Sources */ = {isa = PBXBuildFile; fileRef = 257FCE221B4D37A80001EF06 /* ORKTowerOfHanoiTower.m */; };
		25ECC0951AFBD68300F3D63B /* ORKReactionTimeStep.h in Headers */ = {isa = PBXBuildFile; fileRef = 25ECC0931AFBD68300F3D63B /* ORKReactionTimeStep.h */; settings = {ATTRIBUTES = (Private, ); }; };
		25ECC0961AFBD68300F3D63B /* ORKReactionTimeStep.m in Sources */ = {isa = PBXBuildFile; fileRef = 25ECC0941AFBD68300F3D63B /* ORKReactionTimeStep.m */; };
		25ECC09B1AFBD8B300F3D63B /* ORKReactionTimeViewController.h in Headers */ = {isa = PBXBuildFile; fileRef = 25ECC0991AFBD8B300F3D63B /* ORKReactionTimeViewController.h */; };
		25ECC09C1AFBD8B300F3D63B /* ORKReactionTimeViewController.m in Sources */ = {isa = PBXBuildFile; fileRef = 25ECC09A1AFBD8B300F3D63B /* ORKReactionTimeViewController.m */; };
		25ECC09F1AFBD92D00F3D63B /* ORKReactionTimeContentView.h in Headers */ = {isa = PBXBuildFile; fileRef = 25ECC09D1AFBD92D00F3D63B /* ORKReactionTimeContentView.h */; };
		25ECC0A01AFBD92D00F3D63B /* ORKReactionTimeContentView.m in Sources */ = {isa = PBXBuildFile; fileRef = 25ECC09E1AFBD92D00F3D63B /* ORKReactionTimeContentView.m */; };
		25ECC0A31AFBDD2700F3D63B /* ORKReactionTimeStimulusView.h in Headers */ = {isa = PBXBuildFile; fileRef = 25ECC0A11AFBDD2700F3D63B /* ORKReactionTimeStimulusView.h */; };
		25ECC0A41AFBDD2700F3D63B /* ORKReactionTimeStimulusView.m in Sources */ = {isa = PBXBuildFile; fileRef = 25ECC0A21AFBDD2700F3D63B /* ORKReactionTimeStimulusView.m */; };
		2EBFE11D1AE1B32D00CB8254 /* ORKUIViewAccessibilityTests.m in Sources */ = {isa = PBXBuildFile; fileRef = 2EBFE11C1AE1B32D00CB8254 /* ORKUIViewAccessibilityTests.m */; };
		2EBFE1201AE1B74100CB8254 /* ORKVoiceEngineTests.m in Sources */ = {isa = PBXBuildFile; fileRef = 2EBFE11F1AE1B74100CB8254 /* ORKVoiceEngineTests.m */; };
		6146D0A31B84A91E0068491D /* ORKLineGraphAccessibilityElement.h in Headers */ = {isa = PBXBuildFile; fileRef = 6146D0A11B84A91E0068491D /* ORKLineGraphAccessibilityElement.h */; };
		6146D0A41B84A91E0068491D /* ORKLineGraphAccessibilityElement.m in Sources */ = {isa = PBXBuildFile; fileRef = 6146D0A21B84A91E0068491D /* ORKLineGraphAccessibilityElement.m */; };
		618DA04E1A93D0D600E63AA8 /* ORKAccessibility.h in Headers */ = {isa = PBXBuildFile; fileRef = 618DA0481A93D0D600E63AA8 /* ORKAccessibility.h */; };
		618DA0501A93D0D600E63AA8 /* ORKAccessibilityFunctions.h in Headers */ = {isa = PBXBuildFile; fileRef = 618DA0491A93D0D600E63AA8 /* ORKAccessibilityFunctions.h */; };
		618DA0521A93D0D600E63AA8 /* ORKAccessibilityFunctions.m in Sources */ = {isa = PBXBuildFile; fileRef = 618DA04A1A93D0D600E63AA8 /* ORKAccessibilityFunctions.m */; };
		618DA0541A93D0D600E63AA8 /* UIView+ORKAccessibility.h in Headers */ = {isa = PBXBuildFile; fileRef = 618DA04B1A93D0D600E63AA8 /* UIView+ORKAccessibility.h */; };
		618DA0561A93D0D600E63AA8 /* UIView+ORKAccessibility.m in Sources */ = {isa = PBXBuildFile; fileRef = 618DA04C1A93D0D600E63AA8 /* UIView+ORKAccessibility.m */; };
		805685791C90C19500BF437A /* UIImage+ResearchKit.h in Headers */ = {isa = PBXBuildFile; fileRef = 805685771C90C19500BF437A /* UIImage+ResearchKit.h */; };
		8056857A1C90C19500BF437A /* UIImage+ResearchKit.m in Sources */ = {isa = PBXBuildFile; fileRef = 805685781C90C19500BF437A /* UIImage+ResearchKit.m */; };
		861D11A91AA691BB003C98A7 /* ORKScaleSliderView.h in Headers */ = {isa = PBXBuildFile; fileRef = 861D11A71AA691BB003C98A7 /* ORKScaleSliderView.h */; };
		861D11AA1AA691BB003C98A7 /* ORKScaleSliderView.m in Sources */ = {isa = PBXBuildFile; fileRef = 861D11A81AA691BB003C98A7 /* ORKScaleSliderView.m */; };
		861D11AD1AA7951F003C98A7 /* ORKChoiceAnswerFormatHelper.h in Headers */ = {isa = PBXBuildFile; fileRef = 861D11AB1AA7951F003C98A7 /* ORKChoiceAnswerFormatHelper.h */; };
		861D11AE1AA7951F003C98A7 /* ORKChoiceAnswerFormatHelper.m in Sources */ = {isa = PBXBuildFile; fileRef = 861D11AC1AA7951F003C98A7 /* ORKChoiceAnswerFormatHelper.m */; };
		861D11B51AA7D073003C98A7 /* ORKTextChoiceCellGroup.h in Headers */ = {isa = PBXBuildFile; fileRef = 861D11B31AA7D073003C98A7 /* ORKTextChoiceCellGroup.h */; };
		861D11B61AA7D073003C98A7 /* ORKTextChoiceCellGroup.m in Sources */ = {isa = PBXBuildFile; fileRef = 861D11B41AA7D073003C98A7 /* ORKTextChoiceCellGroup.m */; };
		861D2AE81B840991008C4CD0 /* ORKTimedWalkStep.h in Headers */ = {isa = PBXBuildFile; fileRef = 861D2AE61B840991008C4CD0 /* ORKTimedWalkStep.h */; settings = {ATTRIBUTES = (Private, ); }; };
		861D2AE91B840991008C4CD0 /* ORKTimedWalkStep.m in Sources */ = {isa = PBXBuildFile; fileRef = 861D2AE71B840991008C4CD0 /* ORKTimedWalkStep.m */; };
		861D2AEC1B8409B2008C4CD0 /* ORKTimedWalkStepViewController.h in Headers */ = {isa = PBXBuildFile; fileRef = 861D2AEA1B8409B2008C4CD0 /* ORKTimedWalkStepViewController.h */; settings = {ATTRIBUTES = (Private, ); }; };
		861D2AED1B8409B2008C4CD0 /* ORKTimedWalkStepViewController.m in Sources */ = {isa = PBXBuildFile; fileRef = 861D2AEB1B8409B2008C4CD0 /* ORKTimedWalkStepViewController.m */; };
		861D2AF01B8409D9008C4CD0 /* ORKTimedWalkContentView.h in Headers */ = {isa = PBXBuildFile; fileRef = 861D2AEE1B8409D9008C4CD0 /* ORKTimedWalkContentView.h */; };
		861D2AF11B8409D9008C4CD0 /* ORKTimedWalkContentView.m in Sources */ = {isa = PBXBuildFile; fileRef = 861D2AEF1B8409D9008C4CD0 /* ORKTimedWalkContentView.m */; };
		861D2AF71B843968008C4CD0 /* ORKCompletionStepViewController.m in Sources */ = {isa = PBXBuildFile; fileRef = 86C40B551A8D7C5B00081FAC /* ORKCompletionStepViewController.m */; };
		865EA1621AB8DF750037C68E /* ORKDateTimePicker.h in Headers */ = {isa = PBXBuildFile; fileRef = 865EA1601AB8DF750037C68E /* ORKDateTimePicker.h */; };
		865EA1631AB8DF750037C68E /* ORKDateTimePicker.m in Sources */ = {isa = PBXBuildFile; fileRef = 865EA1611AB8DF750037C68E /* ORKDateTimePicker.m */; };
		865EA1681ABA1AA10037C68E /* ORKPicker.h in Headers */ = {isa = PBXBuildFile; fileRef = 865EA1661ABA1AA10037C68E /* ORKPicker.h */; };
		865EA1691ABA1AA10037C68E /* ORKPicker.m in Sources */ = {isa = PBXBuildFile; fileRef = 865EA1671ABA1AA10037C68E /* ORKPicker.m */; };
		865EA16C1ABA1BE20037C68E /* ORKSurveyAnswerCellForPicker.h in Headers */ = {isa = PBXBuildFile; fileRef = 865EA16A1ABA1BE20037C68E /* ORKSurveyAnswerCellForPicker.h */; };
		865EA16D1ABA1BE20037C68E /* ORKSurveyAnswerCellForPicker.m in Sources */ = {isa = PBXBuildFile; fileRef = 865EA16B1ABA1BE20037C68E /* ORKSurveyAnswerCellForPicker.m */; };
		866DA51F1D63D04700C9AF3F /* ORKCollector_Internal.h in Headers */ = {isa = PBXBuildFile; fileRef = 866DA5131D63D04700C9AF3F /* ORKCollector_Internal.h */; };
		866DA5201D63D04700C9AF3F /* ORKCollector.h in Headers */ = {isa = PBXBuildFile; fileRef = 866DA5141D63D04700C9AF3F /* ORKCollector.h */; settings = {ATTRIBUTES = (Public, ); }; };
		866DA5211D63D04700C9AF3F /* ORKCollector.m in Sources */ = {isa = PBXBuildFile; fileRef = 866DA5151D63D04700C9AF3F /* ORKCollector.m */; };
		866DA5221D63D04700C9AF3F /* ORKDataCollectionManager_Internal.h in Headers */ = {isa = PBXBuildFile; fileRef = 866DA5161D63D04700C9AF3F /* ORKDataCollectionManager_Internal.h */; };
		866DA5231D63D04700C9AF3F /* ORKDataCollectionManager.h in Headers */ = {isa = PBXBuildFile; fileRef = 866DA5171D63D04700C9AF3F /* ORKDataCollectionManager.h */; settings = {ATTRIBUTES = (Public, ); }; };
		866DA5241D63D04700C9AF3F /* ORKDataCollectionManager.m in Sources */ = {isa = PBXBuildFile; fileRef = 866DA5181D63D04700C9AF3F /* ORKDataCollectionManager.m */; };
		866DA5251D63D04700C9AF3F /* ORKHealthSampleQueryOperation.h in Headers */ = {isa = PBXBuildFile; fileRef = 866DA5191D63D04700C9AF3F /* ORKHealthSampleQueryOperation.h */; };
		866DA5261D63D04700C9AF3F /* ORKHealthSampleQueryOperation.m in Sources */ = {isa = PBXBuildFile; fileRef = 866DA51A1D63D04700C9AF3F /* ORKHealthSampleQueryOperation.m */; };
		866DA5271D63D04700C9AF3F /* ORKMotionActivityQueryOperation.h in Headers */ = {isa = PBXBuildFile; fileRef = 866DA51B1D63D04700C9AF3F /* ORKMotionActivityQueryOperation.h */; };
		866DA5281D63D04700C9AF3F /* ORKMotionActivityQueryOperation.m in Sources */ = {isa = PBXBuildFile; fileRef = 866DA51C1D63D04700C9AF3F /* ORKMotionActivityQueryOperation.m */; };
		866DA5291D63D04700C9AF3F /* ORKOperation.h in Headers */ = {isa = PBXBuildFile; fileRef = 866DA51D1D63D04700C9AF3F /* ORKOperation.h */; };
		866DA52A1D63D04700C9AF3F /* ORKOperation.m in Sources */ = {isa = PBXBuildFile; fileRef = 866DA51E1D63D04700C9AF3F /* ORKOperation.m */; };
		866F86011A96CBF3007B282C /* ORKSurveyAnswerCell.m in Sources */ = {isa = PBXBuildFile; fileRef = 866F86001A96CBF3007B282C /* ORKSurveyAnswerCell.m */; };
		86AD910A1AB7AD1E00361FEB /* ORKNavigationContainerView.h in Headers */ = {isa = PBXBuildFile; fileRef = 86AD91081AB7AD1E00361FEB /* ORKNavigationContainerView.h */; };
		86AD910B1AB7AD1E00361FEB /* ORKNavigationContainerView.m in Sources */ = {isa = PBXBuildFile; fileRef = 86AD91091AB7AD1E00361FEB /* ORKNavigationContainerView.m */; };
		86AD910D1AB7AE4100361FEB /* ORKNavigationContainerView_Internal.h in Headers */ = {isa = PBXBuildFile; fileRef = 86AD910C1AB7AE4100361FEB /* ORKNavigationContainerView_Internal.h */; };
		86AD91101AB7B8A600361FEB /* ORKActiveStepView.h in Headers */ = {isa = PBXBuildFile; fileRef = 86AD910E1AB7B8A600361FEB /* ORKActiveStepView.h */; };
		86AD91111AB7B8A600361FEB /* ORKActiveStepView.m in Sources */ = {isa = PBXBuildFile; fileRef = 86AD910F1AB7B8A600361FEB /* ORKActiveStepView.m */; };
		86AD91141AB7B97E00361FEB /* ORKQuestionStepView.h in Headers */ = {isa = PBXBuildFile; fileRef = 86AD91121AB7B97E00361FEB /* ORKQuestionStepView.h */; };
		86AD91151AB7B97E00361FEB /* ORKQuestionStepView.m in Sources */ = {isa = PBXBuildFile; fileRef = 86AD91131AB7B97E00361FEB /* ORKQuestionStepView.m */; };
		86B781BB1AA668ED00688151 /* ORKTimeIntervalPicker.h in Headers */ = {isa = PBXBuildFile; fileRef = 86B781B71AA668ED00688151 /* ORKTimeIntervalPicker.h */; };
		86B781BC1AA668ED00688151 /* ORKTimeIntervalPicker.m in Sources */ = {isa = PBXBuildFile; fileRef = 86B781B81AA668ED00688151 /* ORKTimeIntervalPicker.m */; };
		86B781BD1AA668ED00688151 /* ORKValuePicker.h in Headers */ = {isa = PBXBuildFile; fileRef = 86B781B91AA668ED00688151 /* ORKValuePicker.h */; };
		86B781BE1AA668ED00688151 /* ORKValuePicker.m in Sources */ = {isa = PBXBuildFile; fileRef = 86B781BA1AA668ED00688151 /* ORKValuePicker.m */; };
		86B89ABB1AB3BECC001626A4 /* ORKStepHeaderView.h in Headers */ = {isa = PBXBuildFile; fileRef = 86B89AB91AB3BECC001626A4 /* ORKStepHeaderView.h */; };
		86B89ABC1AB3BECC001626A4 /* ORKStepHeaderView.m in Sources */ = {isa = PBXBuildFile; fileRef = 86B89ABA1AB3BECC001626A4 /* ORKStepHeaderView.m */; };
		86B89ABE1AB3BFDB001626A4 /* ORKStepHeaderView_Internal.h in Headers */ = {isa = PBXBuildFile; fileRef = 86B89ABD1AB3BFDB001626A4 /* ORKStepHeaderView_Internal.h */; };
		86C40C121A8D7C5C00081FAC /* ORKActiveStepQuantityView.h in Headers */ = {isa = PBXBuildFile; fileRef = 86C40AFA1A8D7C5B00081FAC /* ORKActiveStepQuantityView.h */; };
		86C40C141A8D7C5C00081FAC /* ORKActiveStepQuantityView.m in Sources */ = {isa = PBXBuildFile; fileRef = 86C40AFB1A8D7C5B00081FAC /* ORKActiveStepQuantityView.m */; };
		86C40C161A8D7C5C00081FAC /* ORKAudioContentView.h in Headers */ = {isa = PBXBuildFile; fileRef = 86C40AFC1A8D7C5B00081FAC /* ORKAudioContentView.h */; };
		86C40C181A8D7C5C00081FAC /* ORKAudioContentView.m in Sources */ = {isa = PBXBuildFile; fileRef = 86C40AFD1A8D7C5B00081FAC /* ORKAudioContentView.m */; };
		86C40C1A1A8D7C5C00081FAC /* ORKAudioStep.h in Headers */ = {isa = PBXBuildFile; fileRef = 86C40AFE1A8D7C5B00081FAC /* ORKAudioStep.h */; settings = {ATTRIBUTES = (Private, ); }; };
		86C40C1C1A8D7C5C00081FAC /* ORKAudioStep.m in Sources */ = {isa = PBXBuildFile; fileRef = 86C40AFF1A8D7C5B00081FAC /* ORKAudioStep.m */; };
		86C40C1E1A8D7C5C00081FAC /* ORKAudioStepViewController.h in Headers */ = {isa = PBXBuildFile; fileRef = 86C40B001A8D7C5B00081FAC /* ORKAudioStepViewController.h */; settings = {ATTRIBUTES = (Private, ); }; };
		86C40C201A8D7C5C00081FAC /* ORKAudioStepViewController.m in Sources */ = {isa = PBXBuildFile; fileRef = 86C40B011A8D7C5B00081FAC /* ORKAudioStepViewController.m */; };
		86C40C221A8D7C5C00081FAC /* ORKCountdownStep.h in Headers */ = {isa = PBXBuildFile; fileRef = 86C40B021A8D7C5B00081FAC /* ORKCountdownStep.h */; settings = {ATTRIBUTES = (Private, ); }; };
		86C40C241A8D7C5C00081FAC /* ORKCountdownStep.m in Sources */ = {isa = PBXBuildFile; fileRef = 86C40B031A8D7C5B00081FAC /* ORKCountdownStep.m */; };
		86C40C261A8D7C5C00081FAC /* ORKCountdownStepViewController.h in Headers */ = {isa = PBXBuildFile; fileRef = 86C40B041A8D7C5B00081FAC /* ORKCountdownStepViewController.h */; settings = {ATTRIBUTES = (Private, ); }; };
		86C40C281A8D7C5C00081FAC /* ORKCountdownStepViewController.m in Sources */ = {isa = PBXBuildFile; fileRef = 86C40B051A8D7C5B00081FAC /* ORKCountdownStepViewController.m */; };
		86C40C2A1A8D7C5C00081FAC /* ORKFitnessContentView.h in Headers */ = {isa = PBXBuildFile; fileRef = 86C40B061A8D7C5B00081FAC /* ORKFitnessContentView.h */; };
		86C40C2C1A8D7C5C00081FAC /* ORKFitnessContentView.m in Sources */ = {isa = PBXBuildFile; fileRef = 86C40B071A8D7C5B00081FAC /* ORKFitnessContentView.m */; };
		86C40C2E1A8D7C5C00081FAC /* ORKFitnessStep.h in Headers */ = {isa = PBXBuildFile; fileRef = 86C40B081A8D7C5B00081FAC /* ORKFitnessStep.h */; settings = {ATTRIBUTES = (Private, ); }; };
		86C40C301A8D7C5C00081FAC /* ORKFitnessStep.m in Sources */ = {isa = PBXBuildFile; fileRef = 86C40B091A8D7C5B00081FAC /* ORKFitnessStep.m */; };
		86C40C321A8D7C5C00081FAC /* ORKFitnessStepViewController.h in Headers */ = {isa = PBXBuildFile; fileRef = 86C40B0A1A8D7C5B00081FAC /* ORKFitnessStepViewController.h */; settings = {ATTRIBUTES = (Private, ); }; };
		86C40C341A8D7C5C00081FAC /* ORKFitnessStepViewController.m in Sources */ = {isa = PBXBuildFile; fileRef = 86C40B0B1A8D7C5B00081FAC /* ORKFitnessStepViewController.m */; };
		86C40C361A8D7C5C00081FAC /* ORKSpatialSpanGame.h in Headers */ = {isa = PBXBuildFile; fileRef = 86C40B0C1A8D7C5B00081FAC /* ORKSpatialSpanGame.h */; };
		86C40C381A8D7C5C00081FAC /* ORKSpatialSpanGame.m in Sources */ = {isa = PBXBuildFile; fileRef = 86C40B0D1A8D7C5B00081FAC /* ORKSpatialSpanGame.m */; };
		86C40C3A1A8D7C5C00081FAC /* ORKSpatialSpanGameState.h in Headers */ = {isa = PBXBuildFile; fileRef = 86C40B0E1A8D7C5B00081FAC /* ORKSpatialSpanGameState.h */; };
		86C40C3C1A8D7C5C00081FAC /* ORKSpatialSpanGameState.m in Sources */ = {isa = PBXBuildFile; fileRef = 86C40B0F1A8D7C5B00081FAC /* ORKSpatialSpanGameState.m */; };
		86C40C3E1A8D7C5C00081FAC /* ORKSpatialSpanMemoryContentView.h in Headers */ = {isa = PBXBuildFile; fileRef = 86C40B101A8D7C5B00081FAC /* ORKSpatialSpanMemoryContentView.h */; };
		86C40C401A8D7C5C00081FAC /* ORKSpatialSpanMemoryContentView.m in Sources */ = {isa = PBXBuildFile; fileRef = 86C40B111A8D7C5B00081FAC /* ORKSpatialSpanMemoryContentView.m */; };
		86C40C421A8D7C5C00081FAC /* ORKSpatialSpanMemoryStep.h in Headers */ = {isa = PBXBuildFile; fileRef = 86C40B121A8D7C5B00081FAC /* ORKSpatialSpanMemoryStep.h */; settings = {ATTRIBUTES = (Private, ); }; };
		86C40C441A8D7C5C00081FAC /* ORKSpatialSpanMemoryStep.m in Sources */ = {isa = PBXBuildFile; fileRef = 86C40B131A8D7C5B00081FAC /* ORKSpatialSpanMemoryStep.m */; };
		86C40C461A8D7C5C00081FAC /* ORKSpatialSpanMemoryStepViewController.h in Headers */ = {isa = PBXBuildFile; fileRef = 86C40B141A8D7C5B00081FAC /* ORKSpatialSpanMemoryStepViewController.h */; settings = {ATTRIBUTES = (Private, ); }; };
		86C40C481A8D7C5C00081FAC /* ORKSpatialSpanMemoryStepViewController.m in Sources */ = {isa = PBXBuildFile; fileRef = 86C40B151A8D7C5B00081FAC /* ORKSpatialSpanMemoryStepViewController.m */; };
		86C40C4A1A8D7C5C00081FAC /* ORKSpatialSpanTargetView.h in Headers */ = {isa = PBXBuildFile; fileRef = 86C40B161A8D7C5B00081FAC /* ORKSpatialSpanTargetView.h */; };
		86C40C4C1A8D7C5C00081FAC /* ORKSpatialSpanTargetView.m in Sources */ = {isa = PBXBuildFile; fileRef = 86C40B171A8D7C5B00081FAC /* ORKSpatialSpanTargetView.m */; };
		86C40C4E1A8D7C5C00081FAC /* ORKTappingContentView.h in Headers */ = {isa = PBXBuildFile; fileRef = 86C40B181A8D7C5B00081FAC /* ORKTappingContentView.h */; };
		86C40C501A8D7C5C00081FAC /* ORKTappingContentView.m in Sources */ = {isa = PBXBuildFile; fileRef = 86C40B191A8D7C5B00081FAC /* ORKTappingContentView.m */; };
		86C40C521A8D7C5C00081FAC /* ORKTappingIntervalStep.h in Headers */ = {isa = PBXBuildFile; fileRef = 86C40B1A1A8D7C5B00081FAC /* ORKTappingIntervalStep.h */; settings = {ATTRIBUTES = (Private, ); }; };
		86C40C541A8D7C5C00081FAC /* ORKTappingIntervalStep.m in Sources */ = {isa = PBXBuildFile; fileRef = 86C40B1B1A8D7C5B00081FAC /* ORKTappingIntervalStep.m */; };
		86C40C561A8D7C5C00081FAC /* ORKTappingIntervalStepViewController.h in Headers */ = {isa = PBXBuildFile; fileRef = 86C40B1C1A8D7C5B00081FAC /* ORKTappingIntervalStepViewController.h */; settings = {ATTRIBUTES = (Private, ); }; };
		86C40C581A8D7C5C00081FAC /* ORKTappingIntervalStepViewController.m in Sources */ = {isa = PBXBuildFile; fileRef = 86C40B1D1A8D7C5B00081FAC /* ORKTappingIntervalStepViewController.m */; };
		86C40C5A1A8D7C5C00081FAC /* ORKWalkingTaskStep.h in Headers */ = {isa = PBXBuildFile; fileRef = 86C40B1E1A8D7C5B00081FAC /* ORKWalkingTaskStep.h */; settings = {ATTRIBUTES = (Private, ); }; };
		86C40C5C1A8D7C5C00081FAC /* ORKWalkingTaskStep.m in Sources */ = {isa = PBXBuildFile; fileRef = 86C40B1F1A8D7C5B00081FAC /* ORKWalkingTaskStep.m */; };
		86C40C5E1A8D7C5C00081FAC /* ORKWalkingTaskStepViewController.h in Headers */ = {isa = PBXBuildFile; fileRef = 86C40B201A8D7C5B00081FAC /* ORKWalkingTaskStepViewController.h */; settings = {ATTRIBUTES = (Private, ); }; };
		86C40C601A8D7C5C00081FAC /* ORKWalkingTaskStepViewController.m in Sources */ = {isa = PBXBuildFile; fileRef = 86C40B211A8D7C5B00081FAC /* ORKWalkingTaskStepViewController.m */; };
		86C40C621A8D7C5C00081FAC /* CLLocation+ORKJSONDictionary.h in Headers */ = {isa = PBXBuildFile; fileRef = 86C40B221A8D7C5B00081FAC /* CLLocation+ORKJSONDictionary.h */; };
		86C40C641A8D7C5C00081FAC /* CLLocation+ORKJSONDictionary.m in Sources */ = {isa = PBXBuildFile; fileRef = 86C40B231A8D7C5B00081FAC /* CLLocation+ORKJSONDictionary.m */; };
		86C40C661A8D7C5C00081FAC /* CMAccelerometerData+ORKJSONDictionary.h in Headers */ = {isa = PBXBuildFile; fileRef = 86C40B241A8D7C5B00081FAC /* CMAccelerometerData+ORKJSONDictionary.h */; };
		86C40C681A8D7C5C00081FAC /* CMAccelerometerData+ORKJSONDictionary.m in Sources */ = {isa = PBXBuildFile; fileRef = 86C40B251A8D7C5B00081FAC /* CMAccelerometerData+ORKJSONDictionary.m */; };
		86C40C6A1A8D7C5C00081FAC /* CMDeviceMotion+ORKJSONDictionary.h in Headers */ = {isa = PBXBuildFile; fileRef = 86C40B261A8D7C5B00081FAC /* CMDeviceMotion+ORKJSONDictionary.h */; };
		86C40C6C1A8D7C5C00081FAC /* CMDeviceMotion+ORKJSONDictionary.m in Sources */ = {isa = PBXBuildFile; fileRef = 86C40B271A8D7C5B00081FAC /* CMDeviceMotion+ORKJSONDictionary.m */; };
		86C40C6E1A8D7C5C00081FAC /* CMMotionActivity+ORKJSONDictionary.h in Headers */ = {isa = PBXBuildFile; fileRef = 86C40B281A8D7C5B00081FAC /* CMMotionActivity+ORKJSONDictionary.h */; };
		86C40C701A8D7C5C00081FAC /* CMMotionActivity+ORKJSONDictionary.m in Sources */ = {isa = PBXBuildFile; fileRef = 86C40B291A8D7C5B00081FAC /* CMMotionActivity+ORKJSONDictionary.m */; };
		86C40C721A8D7C5C00081FAC /* CMPedometerData+ORKJSONDictionary.h in Headers */ = {isa = PBXBuildFile; fileRef = 86C40B2A1A8D7C5B00081FAC /* CMPedometerData+ORKJSONDictionary.h */; };
		86C40C741A8D7C5C00081FAC /* CMPedometerData+ORKJSONDictionary.m in Sources */ = {isa = PBXBuildFile; fileRef = 86C40B2B1A8D7C5B00081FAC /* CMPedometerData+ORKJSONDictionary.m */; };
		86C40C761A8D7C5C00081FAC /* HKSample+ORKJSONDictionary.h in Headers */ = {isa = PBXBuildFile; fileRef = 86C40B2C1A8D7C5B00081FAC /* HKSample+ORKJSONDictionary.h */; };
		86C40C781A8D7C5C00081FAC /* HKSample+ORKJSONDictionary.m in Sources */ = {isa = PBXBuildFile; fileRef = 86C40B2D1A8D7C5B00081FAC /* HKSample+ORKJSONDictionary.m */; };
		86C40C7A1A8D7C5C00081FAC /* ORKAccelerometerRecorder.h in Headers */ = {isa = PBXBuildFile; fileRef = 86C40B2E1A8D7C5B00081FAC /* ORKAccelerometerRecorder.h */; settings = {ATTRIBUTES = (Private, ); }; };
		86C40C7C1A8D7C5C00081FAC /* ORKAccelerometerRecorder.m in Sources */ = {isa = PBXBuildFile; fileRef = 86C40B2F1A8D7C5B00081FAC /* ORKAccelerometerRecorder.m */; };
		86C40C7E1A8D7C5C00081FAC /* ORKActiveStep.h in Headers */ = {isa = PBXBuildFile; fileRef = 86C40B301A8D7C5B00081FAC /* ORKActiveStep.h */; settings = {ATTRIBUTES = (Public, ); }; };
		86C40C801A8D7C5C00081FAC /* ORKActiveStep.m in Sources */ = {isa = PBXBuildFile; fileRef = 86C40B311A8D7C5B00081FAC /* ORKActiveStep.m */; };
		86C40C821A8D7C5C00081FAC /* ORKActiveStep_Internal.h in Headers */ = {isa = PBXBuildFile; fileRef = 86C40B321A8D7C5B00081FAC /* ORKActiveStep_Internal.h */; };
		86C40C841A8D7C5C00081FAC /* ORKActiveStepTimer.h in Headers */ = {isa = PBXBuildFile; fileRef = 86C40B331A8D7C5B00081FAC /* ORKActiveStepTimer.h */; };
		86C40C861A8D7C5C00081FAC /* ORKActiveStepTimer.m in Sources */ = {isa = PBXBuildFile; fileRef = 86C40B341A8D7C5B00081FAC /* ORKActiveStepTimer.m */; };
		86C40C881A8D7C5C00081FAC /* ORKActiveStepTimerView.h in Headers */ = {isa = PBXBuildFile; fileRef = 86C40B351A8D7C5B00081FAC /* ORKActiveStepTimerView.h */; };
		86C40C8A1A8D7C5C00081FAC /* ORKActiveStepTimerView.m in Sources */ = {isa = PBXBuildFile; fileRef = 86C40B361A8D7C5B00081FAC /* ORKActiveStepTimerView.m */; };
		86C40C8C1A8D7C5C00081FAC /* ORKActiveStepViewController.h in Headers */ = {isa = PBXBuildFile; fileRef = 86C40B371A8D7C5B00081FAC /* ORKActiveStepViewController.h */; settings = {ATTRIBUTES = (Public, ); }; };
		86C40C8E1A8D7C5C00081FAC /* ORKActiveStepViewController.m in Sources */ = {isa = PBXBuildFile; fileRef = 86C40B381A8D7C5B00081FAC /* ORKActiveStepViewController.m */; };
		86C40C901A8D7C5C00081FAC /* ORKActiveStepViewController_Internal.h in Headers */ = {isa = PBXBuildFile; fileRef = 86C40B391A8D7C5B00081FAC /* ORKActiveStepViewController_Internal.h */; };
		86C40C921A8D7C5C00081FAC /* ORKAudioRecorder.h in Headers */ = {isa = PBXBuildFile; fileRef = 86C40B3A1A8D7C5B00081FAC /* ORKAudioRecorder.h */; settings = {ATTRIBUTES = (Private, ); }; };
		86C40C941A8D7C5C00081FAC /* ORKAudioRecorder.m in Sources */ = {isa = PBXBuildFile; fileRef = 86C40B3B1A8D7C5B00081FAC /* ORKAudioRecorder.m */; };
		86C40C961A8D7C5C00081FAC /* ORKDataLogger.h in Headers */ = {isa = PBXBuildFile; fileRef = 86C40B3C1A8D7C5B00081FAC /* ORKDataLogger.h */; settings = {ATTRIBUTES = (Private, ); }; };
		86C40C981A8D7C5C00081FAC /* ORKDataLogger.m in Sources */ = {isa = PBXBuildFile; fileRef = 86C40B3D1A8D7C5B00081FAC /* ORKDataLogger.m */; };
		86C40C9C1A8D7C5C00081FAC /* ORKDeviceMotionRecorder.h in Headers */ = {isa = PBXBuildFile; fileRef = 86C40B3F1A8D7C5B00081FAC /* ORKDeviceMotionRecorder.h */; settings = {ATTRIBUTES = (Private, ); }; };
		86C40C9E1A8D7C5C00081FAC /* ORKDeviceMotionRecorder.m in Sources */ = {isa = PBXBuildFile; fileRef = 86C40B401A8D7C5B00081FAC /* ORKDeviceMotionRecorder.m */; };
		86C40CA01A8D7C5C00081FAC /* ORKHealthQuantityTypeRecorder.h in Headers */ = {isa = PBXBuildFile; fileRef = 86C40B411A8D7C5B00081FAC /* ORKHealthQuantityTypeRecorder.h */; settings = {ATTRIBUTES = (Private, ); }; };
		86C40CA21A8D7C5C00081FAC /* ORKHealthQuantityTypeRecorder.m in Sources */ = {isa = PBXBuildFile; fileRef = 86C40B421A8D7C5B00081FAC /* ORKHealthQuantityTypeRecorder.m */; };
		86C40CA41A8D7C5C00081FAC /* ORKLocationRecorder.h in Headers */ = {isa = PBXBuildFile; fileRef = 86C40B431A8D7C5B00081FAC /* ORKLocationRecorder.h */; settings = {ATTRIBUTES = (Private, ); }; };
		86C40CA61A8D7C5C00081FAC /* ORKLocationRecorder.m in Sources */ = {isa = PBXBuildFile; fileRef = 86C40B441A8D7C5B00081FAC /* ORKLocationRecorder.m */; };
		86C40CA81A8D7C5C00081FAC /* ORKPedometerRecorder.h in Headers */ = {isa = PBXBuildFile; fileRef = 86C40B451A8D7C5B00081FAC /* ORKPedometerRecorder.h */; settings = {ATTRIBUTES = (Private, ); }; };
		86C40CAA1A8D7C5C00081FAC /* ORKPedometerRecorder.m in Sources */ = {isa = PBXBuildFile; fileRef = 86C40B461A8D7C5B00081FAC /* ORKPedometerRecorder.m */; };
		86C40CAC1A8D7C5C00081FAC /* ORKRecorder.h in Headers */ = {isa = PBXBuildFile; fileRef = 86C40B471A8D7C5B00081FAC /* ORKRecorder.h */; settings = {ATTRIBUTES = (Public, ); }; };
		86C40CAE1A8D7C5C00081FAC /* ORKRecorder.m in Sources */ = {isa = PBXBuildFile; fileRef = 86C40B481A8D7C5B00081FAC /* ORKRecorder.m */; };
		86C40CB01A8D7C5C00081FAC /* ORKRecorder_Internal.h in Headers */ = {isa = PBXBuildFile; fileRef = 86C40B491A8D7C5B00081FAC /* ORKRecorder_Internal.h */; };
		86C40CB21A8D7C5C00081FAC /* ORKRecorder_Private.h in Headers */ = {isa = PBXBuildFile; fileRef = 86C40B4A1A8D7C5B00081FAC /* ORKRecorder_Private.h */; settings = {ATTRIBUTES = (Private, ); }; };
		86C40CB41A8D7C5C00081FAC /* ORKTouchRecorder.h in Headers */ = {isa = PBXBuildFile; fileRef = 86C40B4B1A8D7C5B00081FAC /* ORKTouchRecorder.h */; settings = {ATTRIBUTES = (Private, ); }; };
		86C40CB61A8D7C5C00081FAC /* ORKTouchRecorder.m in Sources */ = {isa = PBXBuildFile; fileRef = 86C40B4C1A8D7C5B00081FAC /* ORKTouchRecorder.m */; };
		86C40CB81A8D7C5C00081FAC /* ORKVoiceEngine.h in Headers */ = {isa = PBXBuildFile; fileRef = 86C40B4D1A8D7C5B00081FAC /* ORKVoiceEngine.h */; };
		86C40CBA1A8D7C5C00081FAC /* ORKVoiceEngine.m in Sources */ = {isa = PBXBuildFile; fileRef = 86C40B4E1A8D7C5B00081FAC /* ORKVoiceEngine.m */; };
		86C40CBC1A8D7C5C00081FAC /* UITouch+ORKJSONDictionary.h in Headers */ = {isa = PBXBuildFile; fileRef = 86C40B4F1A8D7C5B00081FAC /* UITouch+ORKJSONDictionary.h */; };
		86C40CBE1A8D7C5C00081FAC /* UITouch+ORKJSONDictionary.m in Sources */ = {isa = PBXBuildFile; fileRef = 86C40B501A8D7C5B00081FAC /* UITouch+ORKJSONDictionary.m */; };
		86C40CC01A8D7C5C00081FAC /* ORKCompletionStep.h in Headers */ = {isa = PBXBuildFile; fileRef = 86C40B521A8D7C5B00081FAC /* ORKCompletionStep.h */; settings = {ATTRIBUTES = (Private, ); }; };
		86C40CC21A8D7C5C00081FAC /* ORKCompletionStep.m in Sources */ = {isa = PBXBuildFile; fileRef = 86C40B531A8D7C5B00081FAC /* ORKCompletionStep.m */; };
		86C40CC41A8D7C5C00081FAC /* ORKCompletionStepViewController.h in Headers */ = {isa = PBXBuildFile; fileRef = 86C40B541A8D7C5B00081FAC /* ORKCompletionStepViewController.h */; settings = {ATTRIBUTES = (Public, ); }; };
		86C40CC81A8D7C5C00081FAC /* ORKFormItemCell.h in Headers */ = {isa = PBXBuildFile; fileRef = 86C40B561A8D7C5B00081FAC /* ORKFormItemCell.h */; };
		86C40CCA1A8D7C5C00081FAC /* ORKFormItemCell.m in Sources */ = {isa = PBXBuildFile; fileRef = 86C40B571A8D7C5B00081FAC /* ORKFormItemCell.m */; };
		86C40CCC1A8D7C5C00081FAC /* ORKImageSelectionView.h in Headers */ = {isa = PBXBuildFile; fileRef = 86C40B581A8D7C5B00081FAC /* ORKImageSelectionView.h */; };
		86C40CCE1A8D7C5C00081FAC /* ORKImageSelectionView.m in Sources */ = {isa = PBXBuildFile; fileRef = 86C40B591A8D7C5B00081FAC /* ORKImageSelectionView.m */; };
		86C40CD01A8D7C5C00081FAC /* ORKInstructionStepView.h in Headers */ = {isa = PBXBuildFile; fileRef = 86C40B5A1A8D7C5B00081FAC /* ORKInstructionStepView.h */; };
		86C40CD21A8D7C5C00081FAC /* ORKInstructionStepView.m in Sources */ = {isa = PBXBuildFile; fileRef = 86C40B5B1A8D7C5B00081FAC /* ORKInstructionStepView.m */; };
		86C40CD41A8D7C5C00081FAC /* ORKTableContainerView.h in Headers */ = {isa = PBXBuildFile; fileRef = 86C40B5C1A8D7C5B00081FAC /* ORKTableContainerView.h */; };
		86C40CD61A8D7C5C00081FAC /* ORKTableContainerView.m in Sources */ = {isa = PBXBuildFile; fileRef = 86C40B5D1A8D7C5B00081FAC /* ORKTableContainerView.m */; };
		86C40CD81A8D7C5C00081FAC /* ORKTextFieldView.h in Headers */ = {isa = PBXBuildFile; fileRef = 86C40B5E1A8D7C5B00081FAC /* ORKTextFieldView.h */; };
		86C40CDA1A8D7C5C00081FAC /* ORKTextFieldView.m in Sources */ = {isa = PBXBuildFile; fileRef = 86C40B5F1A8D7C5B00081FAC /* ORKTextFieldView.m */; };
		86C40CDC1A8D7C5C00081FAC /* ORKTintedImageView.h in Headers */ = {isa = PBXBuildFile; fileRef = 86C40B601A8D7C5B00081FAC /* ORKTintedImageView.h */; };
		86C40CDE1A8D7C5C00081FAC /* ORKTintedImageView.m in Sources */ = {isa = PBXBuildFile; fileRef = 86C40B611A8D7C5B00081FAC /* ORKTintedImageView.m */; };
		86C40CE41A8D7C5C00081FAC /* ORKAnswerFormat.h in Headers */ = {isa = PBXBuildFile; fileRef = 86C40B641A8D7C5B00081FAC /* ORKAnswerFormat.h */; settings = {ATTRIBUTES = (Public, ); }; };
		86C40CE61A8D7C5C00081FAC /* ORKAnswerFormat.m in Sources */ = {isa = PBXBuildFile; fileRef = 86C40B651A8D7C5B00081FAC /* ORKAnswerFormat.m */; };
		86C40CE81A8D7C5C00081FAC /* ORKAnswerFormat_Internal.h in Headers */ = {isa = PBXBuildFile; fileRef = 86C40B661A8D7C5B00081FAC /* ORKAnswerFormat_Internal.h */; };
		86C40CEA1A8D7C5C00081FAC /* ORKAnswerTextField.h in Headers */ = {isa = PBXBuildFile; fileRef = 86C40B671A8D7C5B00081FAC /* ORKAnswerTextField.h */; };
		86C40CEC1A8D7C5C00081FAC /* ORKAnswerTextField.m in Sources */ = {isa = PBXBuildFile; fileRef = 86C40B681A8D7C5B00081FAC /* ORKAnswerTextField.m */; };
		86C40CEE1A8D7C5C00081FAC /* ORKAnswerTextView.h in Headers */ = {isa = PBXBuildFile; fileRef = 86C40B691A8D7C5B00081FAC /* ORKAnswerTextView.h */; };
		86C40CF01A8D7C5C00081FAC /* ORKAnswerTextView.m in Sources */ = {isa = PBXBuildFile; fileRef = 86C40B6A1A8D7C5B00081FAC /* ORKAnswerTextView.m */; };
		86C40CF21A8D7C5C00081FAC /* ORKBodyLabel.h in Headers */ = {isa = PBXBuildFile; fileRef = 86C40B6B1A8D7C5B00081FAC /* ORKBodyLabel.h */; };
		86C40CF41A8D7C5C00081FAC /* ORKBodyLabel.m in Sources */ = {isa = PBXBuildFile; fileRef = 86C40B6C1A8D7C5B00081FAC /* ORKBodyLabel.m */; };
		86C40CF61A8D7C5C00081FAC /* ORKBorderedButton.h in Headers */ = {isa = PBXBuildFile; fileRef = 86C40B6D1A8D7C5B00081FAC /* ORKBorderedButton.h */; settings = {ATTRIBUTES = (Public, ); }; };
		86C40CF81A8D7C5C00081FAC /* ORKBorderedButton.m in Sources */ = {isa = PBXBuildFile; fileRef = 86C40B6E1A8D7C5C00081FAC /* ORKBorderedButton.m */; };
		86C40CFA1A8D7C5C00081FAC /* ORKCaption1Label.h in Headers */ = {isa = PBXBuildFile; fileRef = 86C40B6F1A8D7C5C00081FAC /* ORKCaption1Label.h */; };
		86C40CFC1A8D7C5C00081FAC /* ORKCaption1Label.m in Sources */ = {isa = PBXBuildFile; fileRef = 86C40B701A8D7C5C00081FAC /* ORKCaption1Label.m */; };
		86C40CFE1A8D7C5C00081FAC /* ORKChoiceViewCell.h in Headers */ = {isa = PBXBuildFile; fileRef = 86C40B711A8D7C5C00081FAC /* ORKChoiceViewCell.h */; };
		86C40D001A8D7C5C00081FAC /* ORKChoiceViewCell.m in Sources */ = {isa = PBXBuildFile; fileRef = 86C40B721A8D7C5C00081FAC /* ORKChoiceViewCell.m */; };
		86C40D021A8D7C5C00081FAC /* ORKContinueButton.h in Headers */ = {isa = PBXBuildFile; fileRef = 86C40B731A8D7C5C00081FAC /* ORKContinueButton.h */; settings = {ATTRIBUTES = (Public, ); }; };
		86C40D041A8D7C5C00081FAC /* ORKContinueButton.m in Sources */ = {isa = PBXBuildFile; fileRef = 86C40B741A8D7C5C00081FAC /* ORKContinueButton.m */; };
		86C40D061A8D7C5C00081FAC /* ORKCountdownLabel.h in Headers */ = {isa = PBXBuildFile; fileRef = 86C40B751A8D7C5C00081FAC /* ORKCountdownLabel.h */; };
		86C40D081A8D7C5C00081FAC /* ORKCountdownLabel.m in Sources */ = {isa = PBXBuildFile; fileRef = 86C40B761A8D7C5C00081FAC /* ORKCountdownLabel.m */; };
		86C40D0A1A8D7C5C00081FAC /* ORKCustomStepView.h in Headers */ = {isa = PBXBuildFile; fileRef = 86C40B771A8D7C5C00081FAC /* ORKCustomStepView.h */; settings = {ATTRIBUTES = (Private, ); }; };
		86C40D0C1A8D7C5C00081FAC /* ORKCustomStepView.m in Sources */ = {isa = PBXBuildFile; fileRef = 86C40B781A8D7C5C00081FAC /* ORKCustomStepView.m */; };
		86C40D0E1A8D7C5C00081FAC /* ORKCustomStepView_Internal.h in Headers */ = {isa = PBXBuildFile; fileRef = 86C40B791A8D7C5C00081FAC /* ORKCustomStepView_Internal.h */; };
		86C40D101A8D7C5C00081FAC /* ORKDefaultFont.h in Headers */ = {isa = PBXBuildFile; fileRef = 86C40B7A1A8D7C5C00081FAC /* ORKDefaultFont.h */; };
		86C40D121A8D7C5C00081FAC /* ORKDefines.h in Headers */ = {isa = PBXBuildFile; fileRef = 86C40B7B1A8D7C5C00081FAC /* ORKDefines.h */; settings = {ATTRIBUTES = (Public, ); }; };
		86C40D141A8D7C5C00081FAC /* ORKHelpers_Private.h in Headers */ = {isa = PBXBuildFile; fileRef = 86C40B7C1A8D7C5C00081FAC /* ORKHelpers_Private.h */; settings = {ATTRIBUTES = (Private, ); }; };
		86C40D161A8D7C5C00081FAC /* ORKErrors.h in Headers */ = {isa = PBXBuildFile; fileRef = 86C40B7D1A8D7C5C00081FAC /* ORKErrors.h */; settings = {ATTRIBUTES = (Private, ); }; };
		86C40D181A8D7C5C00081FAC /* ORKErrors.m in Sources */ = {isa = PBXBuildFile; fileRef = 86C40B7E1A8D7C5C00081FAC /* ORKErrors.m */; };
		86C40D1A1A8D7C5C00081FAC /* ORKFormItem_Internal.h in Headers */ = {isa = PBXBuildFile; fileRef = 86C40B7F1A8D7C5C00081FAC /* ORKFormItem_Internal.h */; };
		86C40D1C1A8D7C5C00081FAC /* ORKFormSectionTitleLabel.h in Headers */ = {isa = PBXBuildFile; fileRef = 86C40B801A8D7C5C00081FAC /* ORKFormSectionTitleLabel.h */; };
		86C40D1E1A8D7C5C00081FAC /* ORKFormSectionTitleLabel.m in Sources */ = {isa = PBXBuildFile; fileRef = 86C40B811A8D7C5C00081FAC /* ORKFormSectionTitleLabel.m */; };
		86C40D201A8D7C5C00081FAC /* ORKFormStep.h in Headers */ = {isa = PBXBuildFile; fileRef = 86C40B821A8D7C5C00081FAC /* ORKFormStep.h */; settings = {ATTRIBUTES = (Public, ); }; };
		86C40D221A8D7C5C00081FAC /* ORKFormStep.m in Sources */ = {isa = PBXBuildFile; fileRef = 86C40B831A8D7C5C00081FAC /* ORKFormStep.m */; };
		86C40D241A8D7C5C00081FAC /* ORKFormStepViewController.h in Headers */ = {isa = PBXBuildFile; fileRef = 86C40B841A8D7C5C00081FAC /* ORKFormStepViewController.h */; settings = {ATTRIBUTES = (Public, ); }; };
		86C40D261A8D7C5C00081FAC /* ORKFormStepViewController.m in Sources */ = {isa = PBXBuildFile; fileRef = 86C40B851A8D7C5C00081FAC /* ORKFormStepViewController.m */; };
		86C40D281A8D7C5C00081FAC /* ORKFormTextView.h in Headers */ = {isa = PBXBuildFile; fileRef = 86C40B861A8D7C5C00081FAC /* ORKFormTextView.h */; };
		86C40D2A1A8D7C5C00081FAC /* ORKFormTextView.m in Sources */ = {isa = PBXBuildFile; fileRef = 86C40B871A8D7C5C00081FAC /* ORKFormTextView.m */; };
		86C40D2C1A8D7C5C00081FAC /* ORKHeadlineLabel.h in Headers */ = {isa = PBXBuildFile; fileRef = 86C40B881A8D7C5C00081FAC /* ORKHeadlineLabel.h */; };
		86C40D2E1A8D7C5C00081FAC /* ORKHeadlineLabel.m in Sources */ = {isa = PBXBuildFile; fileRef = 86C40B891A8D7C5C00081FAC /* ORKHeadlineLabel.m */; };
		86C40D301A8D7C5C00081FAC /* ORKHealthAnswerFormat.h in Headers */ = {isa = PBXBuildFile; fileRef = 86C40B8A1A8D7C5C00081FAC /* ORKHealthAnswerFormat.h */; settings = {ATTRIBUTES = (Public, ); }; };
		86C40D321A8D7C5C00081FAC /* ORKHealthAnswerFormat.m in Sources */ = {isa = PBXBuildFile; fileRef = 86C40B8B1A8D7C5C00081FAC /* ORKHealthAnswerFormat.m */; };
		86C40D341A8D7C5C00081FAC /* ORKHelpers_Internal.h in Headers */ = {isa = PBXBuildFile; fileRef = 86C40B8C1A8D7C5C00081FAC /* ORKHelpers_Internal.h */; };
		86C40D361A8D7C5C00081FAC /* ORKHelpers.m in Sources */ = {isa = PBXBuildFile; fileRef = 86C40B8D1A8D7C5C00081FAC /* ORKHelpers.m */; };
		86C40D381A8D7C5C00081FAC /* ORKHTMLPDFWriter.h in Headers */ = {isa = PBXBuildFile; fileRef = 86C40B8E1A8D7C5C00081FAC /* ORKHTMLPDFWriter.h */; };
		86C40D3A1A8D7C5C00081FAC /* ORKHTMLPDFWriter.m in Sources */ = {isa = PBXBuildFile; fileRef = 86C40B8F1A8D7C5C00081FAC /* ORKHTMLPDFWriter.m */; };
		86C40D3C1A8D7C5C00081FAC /* ORKImageChoiceLabel.h in Headers */ = {isa = PBXBuildFile; fileRef = 86C40B901A8D7C5C00081FAC /* ORKImageChoiceLabel.h */; };
		86C40D3E1A8D7C5C00081FAC /* ORKImageChoiceLabel.m in Sources */ = {isa = PBXBuildFile; fileRef = 86C40B911A8D7C5C00081FAC /* ORKImageChoiceLabel.m */; };
		86C40D401A8D7C5C00081FAC /* ORKInstructionStep.h in Headers */ = {isa = PBXBuildFile; fileRef = 86C40B921A8D7C5C00081FAC /* ORKInstructionStep.h */; settings = {ATTRIBUTES = (Public, ); }; };
		86C40D421A8D7C5C00081FAC /* ORKInstructionStep.m in Sources */ = {isa = PBXBuildFile; fileRef = 86C40B931A8D7C5C00081FAC /* ORKInstructionStep.m */; };
		86C40D441A8D7C5C00081FAC /* ORKInstructionStepViewController.h in Headers */ = {isa = PBXBuildFile; fileRef = 86C40B941A8D7C5C00081FAC /* ORKInstructionStepViewController.h */; settings = {ATTRIBUTES = (Public, ); }; };
		86C40D461A8D7C5C00081FAC /* ORKInstructionStepViewController.m in Sources */ = {isa = PBXBuildFile; fileRef = 86C40B951A8D7C5C00081FAC /* ORKInstructionStepViewController.m */; };
		86C40D481A8D7C5C00081FAC /* ORKInstructionStepViewController_Internal.h in Headers */ = {isa = PBXBuildFile; fileRef = 86C40B961A8D7C5C00081FAC /* ORKInstructionStepViewController_Internal.h */; };
		86C40D4A1A8D7C5C00081FAC /* ORKLabel.h in Headers */ = {isa = PBXBuildFile; fileRef = 86C40B971A8D7C5C00081FAC /* ORKLabel.h */; };
		86C40D4C1A8D7C5C00081FAC /* ORKLabel.m in Sources */ = {isa = PBXBuildFile; fileRef = 86C40B981A8D7C5C00081FAC /* ORKLabel.m */; };
		86C40D561A8D7C5C00081FAC /* ORKOrderedTask.h in Headers */ = {isa = PBXBuildFile; fileRef = 86C40B9D1A8D7C5C00081FAC /* ORKOrderedTask.h */; settings = {ATTRIBUTES = (Public, ); }; };
		86C40D581A8D7C5C00081FAC /* ORKOrderedTask.m in Sources */ = {isa = PBXBuildFile; fileRef = 86C40B9E1A8D7C5C00081FAC /* ORKOrderedTask.m */; };
		86C40D5E1A8D7C5C00081FAC /* ORKQuestionStep.h in Headers */ = {isa = PBXBuildFile; fileRef = 86C40BA11A8D7C5C00081FAC /* ORKQuestionStep.h */; settings = {ATTRIBUTES = (Public, ); }; };
		86C40D601A8D7C5C00081FAC /* ORKQuestionStep.m in Sources */ = {isa = PBXBuildFile; fileRef = 86C40BA21A8D7C5C00081FAC /* ORKQuestionStep.m */; };
		86C40D621A8D7C5C00081FAC /* ORKQuestionStep_Internal.h in Headers */ = {isa = PBXBuildFile; fileRef = 86C40BA31A8D7C5C00081FAC /* ORKQuestionStep_Internal.h */; };
		86C40D641A8D7C5C00081FAC /* ORKQuestionStepViewController.h in Headers */ = {isa = PBXBuildFile; fileRef = 86C40BA41A8D7C5C00081FAC /* ORKQuestionStepViewController.h */; settings = {ATTRIBUTES = (Private, ); }; };
		86C40D661A8D7C5C00081FAC /* ORKQuestionStepViewController.m in Sources */ = {isa = PBXBuildFile; fileRef = 86C40BA51A8D7C5C00081FAC /* ORKQuestionStepViewController.m */; };
		86C40D681A8D7C5C00081FAC /* ORKQuestionStepViewController_Private.h in Headers */ = {isa = PBXBuildFile; fileRef = 86C40BA61A8D7C5C00081FAC /* ORKQuestionStepViewController_Private.h */; settings = {ATTRIBUTES = (Private, ); }; };
		86C40D6A1A8D7C5C00081FAC /* ORKResult.h in Headers */ = {isa = PBXBuildFile; fileRef = 86C40BA71A8D7C5C00081FAC /* ORKResult.h */; settings = {ATTRIBUTES = (Public, ); }; };
		86C40D6C1A8D7C5C00081FAC /* ORKResult.m in Sources */ = {isa = PBXBuildFile; fileRef = 86C40BA81A8D7C5C00081FAC /* ORKResult.m */; };
		86C40D6E1A8D7C5C00081FAC /* ORKResult_Private.h in Headers */ = {isa = PBXBuildFile; fileRef = 86C40BA91A8D7C5C00081FAC /* ORKResult_Private.h */; settings = {ATTRIBUTES = (Private, ); }; };
		86C40D701A8D7C5C00081FAC /* ORKRoundTappingButton.h in Headers */ = {isa = PBXBuildFile; fileRef = 86C40BAA1A8D7C5C00081FAC /* ORKRoundTappingButton.h */; };
		86C40D721A8D7C5C00081FAC /* ORKRoundTappingButton.m in Sources */ = {isa = PBXBuildFile; fileRef = 86C40BAB1A8D7C5C00081FAC /* ORKRoundTappingButton.m */; };
		86C40D741A8D7C5C00081FAC /* ORKScaleRangeLabel.h in Headers */ = {isa = PBXBuildFile; fileRef = 86C40BAC1A8D7C5C00081FAC /* ORKScaleRangeLabel.h */; };
		86C40D761A8D7C5C00081FAC /* ORKScaleRangeLabel.m in Sources */ = {isa = PBXBuildFile; fileRef = 86C40BAD1A8D7C5C00081FAC /* ORKScaleRangeLabel.m */; };
		86C40D781A8D7C5C00081FAC /* ORKScaleSlider.h in Headers */ = {isa = PBXBuildFile; fileRef = 86C40BAE1A8D7C5C00081FAC /* ORKScaleSlider.h */; };
		86C40D7A1A8D7C5C00081FAC /* ORKScaleSlider.m in Sources */ = {isa = PBXBuildFile; fileRef = 86C40BAF1A8D7C5C00081FAC /* ORKScaleSlider.m */; };
		86C40D7C1A8D7C5C00081FAC /* ORKScaleValueLabel.h in Headers */ = {isa = PBXBuildFile; fileRef = 86C40BB01A8D7C5C00081FAC /* ORKScaleValueLabel.h */; };
		86C40D7E1A8D7C5C00081FAC /* ORKScaleValueLabel.m in Sources */ = {isa = PBXBuildFile; fileRef = 86C40BB11A8D7C5C00081FAC /* ORKScaleValueLabel.m */; };
		86C40D801A8D7C5C00081FAC /* ORKSelectionSubTitleLabel.h in Headers */ = {isa = PBXBuildFile; fileRef = 86C40BB21A8D7C5C00081FAC /* ORKSelectionSubTitleLabel.h */; };
		86C40D821A8D7C5C00081FAC /* ORKSelectionSubTitleLabel.m in Sources */ = {isa = PBXBuildFile; fileRef = 86C40BB31A8D7C5C00081FAC /* ORKSelectionSubTitleLabel.m */; };
		86C40D841A8D7C5C00081FAC /* ORKSelectionTitleLabel.h in Headers */ = {isa = PBXBuildFile; fileRef = 86C40BB41A8D7C5C00081FAC /* ORKSelectionTitleLabel.h */; };
		86C40D861A8D7C5C00081FAC /* ORKSelectionTitleLabel.m in Sources */ = {isa = PBXBuildFile; fileRef = 86C40BB51A8D7C5C00081FAC /* ORKSelectionTitleLabel.m */; };
		86C40D8A1A8D7C5C00081FAC /* ORKSkin.h in Headers */ = {isa = PBXBuildFile; fileRef = 86C40BB71A8D7C5C00081FAC /* ORKSkin.h */; };
		86C40D8C1A8D7C5C00081FAC /* ORKSkin.m in Sources */ = {isa = PBXBuildFile; fileRef = 86C40BB81A8D7C5C00081FAC /* ORKSkin.m */; };
		86C40D8E1A8D7C5C00081FAC /* ORKStep.h in Headers */ = {isa = PBXBuildFile; fileRef = 86C40BB91A8D7C5C00081FAC /* ORKStep.h */; settings = {ATTRIBUTES = (Public, ); }; };
		86C40D901A8D7C5C00081FAC /* ORKStep.m in Sources */ = {isa = PBXBuildFile; fileRef = 86C40BBA1A8D7C5C00081FAC /* ORKStep.m */; };
		86C40D921A8D7C5C00081FAC /* ORKStep_Private.h in Headers */ = {isa = PBXBuildFile; fileRef = 86C40BBB1A8D7C5C00081FAC /* ORKStep_Private.h */; };
		86C40D941A8D7C5C00081FAC /* ORKStepViewController.h in Headers */ = {isa = PBXBuildFile; fileRef = 86C40BBC1A8D7C5C00081FAC /* ORKStepViewController.h */; settings = {ATTRIBUTES = (Public, ); }; };
		86C40D961A8D7C5C00081FAC /* ORKStepViewController.m in Sources */ = {isa = PBXBuildFile; fileRef = 86C40BBD1A8D7C5C00081FAC /* ORKStepViewController.m */; };
		86C40D981A8D7C5C00081FAC /* ORKStepViewController_Internal.h in Headers */ = {isa = PBXBuildFile; fileRef = 86C40BBE1A8D7C5C00081FAC /* ORKStepViewController_Internal.h */; };
		86C40D9C1A8D7C5C00081FAC /* ORKSubheadlineLabel.h in Headers */ = {isa = PBXBuildFile; fileRef = 86C40BC01A8D7C5C00081FAC /* ORKSubheadlineLabel.h */; };
		86C40D9E1A8D7C5C00081FAC /* ORKSubheadlineLabel.m in Sources */ = {isa = PBXBuildFile; fileRef = 86C40BC11A8D7C5C00081FAC /* ORKSubheadlineLabel.m */; };
		86C40DA01A8D7C5C00081FAC /* ORKSurveyAnswerCell.h in Headers */ = {isa = PBXBuildFile; fileRef = 86C40BC21A8D7C5C00081FAC /* ORKSurveyAnswerCell.h */; };
		86C40DA61A8D7C5C00081FAC /* ORKSurveyAnswerCellForImageSelection.h in Headers */ = {isa = PBXBuildFile; fileRef = 86C40BC51A8D7C5C00081FAC /* ORKSurveyAnswerCellForImageSelection.h */; };
		86C40DA81A8D7C5C00081FAC /* ORKSurveyAnswerCellForImageSelection.m in Sources */ = {isa = PBXBuildFile; fileRef = 86C40BC61A8D7C5C00081FAC /* ORKSurveyAnswerCellForImageSelection.m */; };
		86C40DAA1A8D7C5C00081FAC /* ORKSurveyAnswerCellForNumber.h in Headers */ = {isa = PBXBuildFile; fileRef = 86C40BC71A8D7C5C00081FAC /* ORKSurveyAnswerCellForNumber.h */; };
		86C40DAC1A8D7C5C00081FAC /* ORKSurveyAnswerCellForNumber.m in Sources */ = {isa = PBXBuildFile; fileRef = 86C40BC81A8D7C5C00081FAC /* ORKSurveyAnswerCellForNumber.m */; };
		86C40DAE1A8D7C5C00081FAC /* ORKSurveyAnswerCellForScale.h in Headers */ = {isa = PBXBuildFile; fileRef = 86C40BC91A8D7C5C00081FAC /* ORKSurveyAnswerCellForScale.h */; };
		86C40DB01A8D7C5C00081FAC /* ORKSurveyAnswerCellForScale.m in Sources */ = {isa = PBXBuildFile; fileRef = 86C40BCA1A8D7C5C00081FAC /* ORKSurveyAnswerCellForScale.m */; };
		86C40DB61A8D7C5C00081FAC /* ORKSurveyAnswerCellForText.h in Headers */ = {isa = PBXBuildFile; fileRef = 86C40BCD1A8D7C5C00081FAC /* ORKSurveyAnswerCellForText.h */; };
		86C40DB81A8D7C5C00081FAC /* ORKSurveyAnswerCellForText.m in Sources */ = {isa = PBXBuildFile; fileRef = 86C40BCE1A8D7C5C00081FAC /* ORKSurveyAnswerCellForText.m */; };
		86C40DBE1A8D7C5C00081FAC /* ORKTableViewCell.h in Headers */ = {isa = PBXBuildFile; fileRef = 86C40BD11A8D7C5C00081FAC /* ORKTableViewCell.h */; };
		86C40DC01A8D7C5C00081FAC /* ORKTableViewCell.m in Sources */ = {isa = PBXBuildFile; fileRef = 86C40BD21A8D7C5C00081FAC /* ORKTableViewCell.m */; };
		86C40DC21A8D7C5C00081FAC /* ORKTapCountLabel.h in Headers */ = {isa = PBXBuildFile; fileRef = 86C40BD31A8D7C5C00081FAC /* ORKTapCountLabel.h */; };
		86C40DC41A8D7C5C00081FAC /* ORKTapCountLabel.m in Sources */ = {isa = PBXBuildFile; fileRef = 86C40BD41A8D7C5C00081FAC /* ORKTapCountLabel.m */; };
		86C40DC61A8D7C5C00081FAC /* ORKTask.h in Headers */ = {isa = PBXBuildFile; fileRef = 86C40BD51A8D7C5C00081FAC /* ORKTask.h */; settings = {ATTRIBUTES = (Public, ); }; };
		86C40DCA1A8D7C5C00081FAC /* ORKTaskViewController.h in Headers */ = {isa = PBXBuildFile; fileRef = 86C40BD71A8D7C5C00081FAC /* ORKTaskViewController.h */; settings = {ATTRIBUTES = (Public, ); }; };
		86C40DCC1A8D7C5C00081FAC /* ORKTaskViewController.m in Sources */ = {isa = PBXBuildFile; fileRef = 86C40BD81A8D7C5C00081FAC /* ORKTaskViewController.m */; };
		86C40DCE1A8D7C5C00081FAC /* ORKTaskViewController_Internal.h in Headers */ = {isa = PBXBuildFile; fileRef = 86C40BD91A8D7C5C00081FAC /* ORKTaskViewController_Internal.h */; };
		86C40DD01A8D7C5C00081FAC /* ORKTaskViewController_Private.h in Headers */ = {isa = PBXBuildFile; fileRef = 86C40BDA1A8D7C5C00081FAC /* ORKTaskViewController_Private.h */; settings = {ATTRIBUTES = (Private, ); }; };
		86C40DD21A8D7C5C00081FAC /* ORKTextButton.h in Headers */ = {isa = PBXBuildFile; fileRef = 86C40BDB1A8D7C5C00081FAC /* ORKTextButton.h */; settings = {ATTRIBUTES = (Public, ); }; };
		86C40DD41A8D7C5C00081FAC /* ORKTextButton.m in Sources */ = {isa = PBXBuildFile; fileRef = 86C40BDC1A8D7C5C00081FAC /* ORKTextButton.m */; };
		86C40DD61A8D7C5C00081FAC /* ORKUnitLabel.h in Headers */ = {isa = PBXBuildFile; fileRef = 86C40BDD1A8D7C5C00081FAC /* ORKUnitLabel.h */; };
		86C40DD81A8D7C5C00081FAC /* ORKUnitLabel.m in Sources */ = {isa = PBXBuildFile; fileRef = 86C40BDE1A8D7C5C00081FAC /* ORKUnitLabel.m */; };
		86C40DDE1A8D7C5C00081FAC /* ORKVerticalContainerView.h in Headers */ = {isa = PBXBuildFile; fileRef = 86C40BE11A8D7C5C00081FAC /* ORKVerticalContainerView.h */; };
		86C40DE01A8D7C5C00081FAC /* ORKVerticalContainerView.m in Sources */ = {isa = PBXBuildFile; fileRef = 86C40BE21A8D7C5C00081FAC /* ORKVerticalContainerView.m */; };
		86C40DE21A8D7C5C00081FAC /* ORKVerticalContainerView_Internal.h in Headers */ = {isa = PBXBuildFile; fileRef = 86C40BE31A8D7C5C00081FAC /* ORKVerticalContainerView_Internal.h */; };
		86C40DEA1A8D7C5C00081FAC /* UIBarButtonItem+ORKBarButtonItem.h in Headers */ = {isa = PBXBuildFile; fileRef = 86C40BE71A8D7C5C00081FAC /* UIBarButtonItem+ORKBarButtonItem.h */; };
		86C40DEC1A8D7C5C00081FAC /* UIBarButtonItem+ORKBarButtonItem.m in Sources */ = {isa = PBXBuildFile; fileRef = 86C40BE81A8D7C5C00081FAC /* UIBarButtonItem+ORKBarButtonItem.m */; };
		86C40DEE1A8D7C5C00081FAC /* UIResponder+ResearchKit.h in Headers */ = {isa = PBXBuildFile; fileRef = 86C40BE91A8D7C5C00081FAC /* UIResponder+ResearchKit.h */; };
		86C40DF01A8D7C5C00081FAC /* UIResponder+ResearchKit.m in Sources */ = {isa = PBXBuildFile; fileRef = 86C40BEA1A8D7C5C00081FAC /* UIResponder+ResearchKit.m */; };
		86C40DF21A8D7C5C00081FAC /* ORKConsentReviewController.h in Headers */ = {isa = PBXBuildFile; fileRef = 86C40BEC1A8D7C5C00081FAC /* ORKConsentReviewController.h */; };
		86C40DF41A8D7C5C00081FAC /* ORKConsentReviewController.m in Sources */ = {isa = PBXBuildFile; fileRef = 86C40BED1A8D7C5C00081FAC /* ORKConsentReviewController.m */; };
		86C40DF61A8D7C5C00081FAC /* ORKSignatureStepViewController.h in Headers */ = {isa = PBXBuildFile; fileRef = 86C40BEE1A8D7C5C00081FAC /* ORKSignatureStepViewController.h */; settings = {ATTRIBUTES = (Private, ); }; };
		86C40DF81A8D7C5C00081FAC /* ORKSignatureStepViewController.m in Sources */ = {isa = PBXBuildFile; fileRef = 86C40BEF1A8D7C5C00081FAC /* ORKSignatureStepViewController.m */; };
		86C40DFA1A8D7C5C00081FAC /* MovieTintShader.fsh in Resources */ = {isa = PBXBuildFile; fileRef = 86C40BF01A8D7C5C00081FAC /* MovieTintShader.fsh */; };
		86C40DFC1A8D7C5C00081FAC /* MovieTintShader.vsh in Resources */ = {isa = PBXBuildFile; fileRef = 86C40BF11A8D7C5C00081FAC /* MovieTintShader.vsh */; };
		86C40DFE1A8D7C5C00081FAC /* ORKConsentDocument.h in Headers */ = {isa = PBXBuildFile; fileRef = 86C40BF21A8D7C5C00081FAC /* ORKConsentDocument.h */; settings = {ATTRIBUTES = (Public, ); }; };
		86C40E001A8D7C5C00081FAC /* ORKConsentDocument.m in Sources */ = {isa = PBXBuildFile; fileRef = 86C40BF31A8D7C5C00081FAC /* ORKConsentDocument.m */; };
		86C40E021A8D7C5C00081FAC /* ORKConsentDocument_Internal.h in Headers */ = {isa = PBXBuildFile; fileRef = 86C40BF41A8D7C5C00081FAC /* ORKConsentDocument_Internal.h */; };
		86C40E041A8D7C5C00081FAC /* ORKConsentLearnMoreViewController.h in Headers */ = {isa = PBXBuildFile; fileRef = 86C40BF51A8D7C5C00081FAC /* ORKConsentLearnMoreViewController.h */; };
		86C40E061A8D7C5C00081FAC /* ORKConsentLearnMoreViewController.m in Sources */ = {isa = PBXBuildFile; fileRef = 86C40BF61A8D7C5C00081FAC /* ORKConsentLearnMoreViewController.m */; };
		86C40E081A8D7C5C00081FAC /* ORKConsentReviewStep.h in Headers */ = {isa = PBXBuildFile; fileRef = 86C40BF71A8D7C5C00081FAC /* ORKConsentReviewStep.h */; settings = {ATTRIBUTES = (Public, ); }; };
		86C40E0A1A8D7C5C00081FAC /* ORKConsentReviewStep.m in Sources */ = {isa = PBXBuildFile; fileRef = 86C40BF81A8D7C5C00081FAC /* ORKConsentReviewStep.m */; };
		86C40E0C1A8D7C5C00081FAC /* ORKConsentReviewStepViewController.h in Headers */ = {isa = PBXBuildFile; fileRef = 86C40BF91A8D7C5C00081FAC /* ORKConsentReviewStepViewController.h */; settings = {ATTRIBUTES = (Private, ); }; };
		86C40E0E1A8D7C5C00081FAC /* ORKConsentReviewStepViewController.m in Sources */ = {isa = PBXBuildFile; fileRef = 86C40BFA1A8D7C5C00081FAC /* ORKConsentReviewStepViewController.m */; };
		86C40E101A8D7C5C00081FAC /* ORKConsentSceneViewController.h in Headers */ = {isa = PBXBuildFile; fileRef = 86C40BFB1A8D7C5C00081FAC /* ORKConsentSceneViewController.h */; };
		86C40E121A8D7C5C00081FAC /* ORKConsentSceneViewController.m in Sources */ = {isa = PBXBuildFile; fileRef = 86C40BFC1A8D7C5C00081FAC /* ORKConsentSceneViewController.m */; };
		86C40E181A8D7C5C00081FAC /* ORKConsentSection.h in Headers */ = {isa = PBXBuildFile; fileRef = 86C40BFF1A8D7C5C00081FAC /* ORKConsentSection.h */; settings = {ATTRIBUTES = (Public, ); }; };
		86C40E1A1A8D7C5C00081FAC /* ORKConsentSection.m in Sources */ = {isa = PBXBuildFile; fileRef = 86C40C001A8D7C5C00081FAC /* ORKConsentSection.m */; };
		86C40E1C1A8D7C5C00081FAC /* ORKConsentSection_Private.h in Headers */ = {isa = PBXBuildFile; fileRef = 86C40C011A8D7C5C00081FAC /* ORKConsentSection_Private.h */; settings = {ATTRIBUTES = (Private, ); }; };
		86C40E1E1A8D7C5C00081FAC /* ORKConsentSignature.h in Headers */ = {isa = PBXBuildFile; fileRef = 86C40C021A8D7C5C00081FAC /* ORKConsentSignature.h */; settings = {ATTRIBUTES = (Public, ); }; };
		86C40E201A8D7C5C00081FAC /* ORKConsentSignature.m in Sources */ = {isa = PBXBuildFile; fileRef = 86C40C031A8D7C5C00081FAC /* ORKConsentSignature.m */; };
		86C40E241A8D7C5C00081FAC /* ORKEAGLMoviePlayerView.h in Headers */ = {isa = PBXBuildFile; fileRef = 86C40C051A8D7C5C00081FAC /* ORKEAGLMoviePlayerView.h */; };
		86C40E261A8D7C5C00081FAC /* ORKEAGLMoviePlayerView.m in Sources */ = {isa = PBXBuildFile; fileRef = 86C40C061A8D7C5C00081FAC /* ORKEAGLMoviePlayerView.m */; };
		86C40E281A8D7C5C00081FAC /* ORKSignatureView.h in Headers */ = {isa = PBXBuildFile; fileRef = 86C40C071A8D7C5C00081FAC /* ORKSignatureView.h */; };
		86C40E2A1A8D7C5C00081FAC /* ORKSignatureView.m in Sources */ = {isa = PBXBuildFile; fileRef = 86C40C081A8D7C5C00081FAC /* ORKSignatureView.m */; };
		86C40E2C1A8D7C5C00081FAC /* ORKVisualConsentStep.h in Headers */ = {isa = PBXBuildFile; fileRef = 86C40C091A8D7C5C00081FAC /* ORKVisualConsentStep.h */; settings = {ATTRIBUTES = (Public, ); }; };
		86C40E2E1A8D7C5C00081FAC /* ORKVisualConsentStep.m in Sources */ = {isa = PBXBuildFile; fileRef = 86C40C0A1A8D7C5C00081FAC /* ORKVisualConsentStep.m */; };
		86C40E301A8D7C5C00081FAC /* ORKVisualConsentStepViewController.h in Headers */ = {isa = PBXBuildFile; fileRef = 86C40C0B1A8D7C5C00081FAC /* ORKVisualConsentStepViewController.h */; settings = {ATTRIBUTES = (Private, ); }; };
		86C40E321A8D7C5C00081FAC /* ORKVisualConsentStepViewController.m in Sources */ = {isa = PBXBuildFile; fileRef = 86C40C0C1A8D7C5C00081FAC /* ORKVisualConsentStepViewController.m */; };
		86C40E341A8D7C5C00081FAC /* ORKVisualConsentStepViewController_Internal.h in Headers */ = {isa = PBXBuildFile; fileRef = 86C40C0D1A8D7C5C00081FAC /* ORKVisualConsentStepViewController_Internal.h */; };
		86C40E361A8D7C5C00081FAC /* ORKVisualConsentTransitionAnimator.h in Headers */ = {isa = PBXBuildFile; fileRef = 86C40C0E1A8D7C5C00081FAC /* ORKVisualConsentTransitionAnimator.h */; };
		86C40E381A8D7C5C00081FAC /* ORKVisualConsentTransitionAnimator.m in Sources */ = {isa = PBXBuildFile; fileRef = 86C40C0F1A8D7C5C00081FAC /* ORKVisualConsentTransitionAnimator.m */; };
		86CC8EA01AC09332001CCD89 /* ResearchKit.framework in Frameworks */ = {isa = PBXBuildFile; fileRef = B183A5951A8535D100C76870 /* ResearchKit.framework */; };
		86CC8EB31AC09383001CCD89 /* ORKAccessibilityTests.m in Sources */ = {isa = PBXBuildFile; fileRef = 86CC8EA81AC09383001CCD89 /* ORKAccessibilityTests.m */; };
		86CC8EB41AC09383001CCD89 /* ORKChoiceAnswerFormatHelperTests.m in Sources */ = {isa = PBXBuildFile; fileRef = 86CC8EA91AC09383001CCD89 /* ORKChoiceAnswerFormatHelperTests.m */; };
		86CC8EB51AC09383001CCD89 /* ORKConsentTests.m in Sources */ = {isa = PBXBuildFile; fileRef = 86CC8EAA1AC09383001CCD89 /* ORKConsentTests.m */; };
		86CC8EB61AC09383001CCD89 /* ORKDataLoggerManagerTests.m in Sources */ = {isa = PBXBuildFile; fileRef = 86CC8EAB1AC09383001CCD89 /* ORKDataLoggerManagerTests.m */; };
		86CC8EB71AC09383001CCD89 /* ORKDataLoggerTests.m in Sources */ = {isa = PBXBuildFile; fileRef = 86CC8EAC1AC09383001CCD89 /* ORKDataLoggerTests.m */; };
		86CC8EB81AC09383001CCD89 /* ORKHKSampleTests.m in Sources */ = {isa = PBXBuildFile; fileRef = 86CC8EAD1AC09383001CCD89 /* ORKHKSampleTests.m */; };
		86CC8EBA1AC09383001CCD89 /* ORKResultTests.m in Sources */ = {isa = PBXBuildFile; fileRef = 86CC8EAF1AC09383001CCD89 /* ORKResultTests.m */; };
		86CC8EBB1AC09383001CCD89 /* ORKTextChoiceCellGroupTests.m in Sources */ = {isa = PBXBuildFile; fileRef = 86CC8EB01AC09383001CCD89 /* ORKTextChoiceCellGroupTests.m */; };
		86D348021AC161B0006DB02B /* ORKRecorderTests.m in Sources */ = {isa = PBXBuildFile; fileRef = 86D348001AC16175006DB02B /* ORKRecorderTests.m */; };
		9550E6731D58DBCF00C691B8 /* ORKTouchAnywhereStep.h in Headers */ = {isa = PBXBuildFile; fileRef = 9550E6711D58DBCF00C691B8 /* ORKTouchAnywhereStep.h */; settings = {ATTRIBUTES = (Public, ); }; };
		9550E6741D58DBCF00C691B8 /* ORKTouchAnywhereStep.m in Sources */ = {isa = PBXBuildFile; fileRef = 9550E6721D58DBCF00C691B8 /* ORKTouchAnywhereStep.m */; };
		9550E67C1D58DD2000C691B8 /* ORKTouchAnywhereStepViewController.h in Headers */ = {isa = PBXBuildFile; fileRef = 9550E67A1D58DD2000C691B8 /* ORKTouchAnywhereStepViewController.h */; settings = {ATTRIBUTES = (Public, ); }; };
		9550E67D1D58DD2000C691B8 /* ORKTouchAnywhereStepViewController.m in Sources */ = {isa = PBXBuildFile; fileRef = 9550E67B1D58DD2000C691B8 /* ORKTouchAnywhereStepViewController.m */; };
		959A2BFC1D68B98700841B04 /* ORKRangeOfMotionStep.h in Headers */ = {isa = PBXBuildFile; fileRef = 959A2BFA1D68B98700841B04 /* ORKRangeOfMotionStep.h */; settings = {ATTRIBUTES = (Private, ); }; };
		959A2BFD1D68B98700841B04 /* ORKRangeOfMotionStep.m in Sources */ = {isa = PBXBuildFile; fileRef = 959A2BFB1D68B98700841B04 /* ORKRangeOfMotionStep.m */; };
		959A2C001D68B9DA00841B04 /* ORKRangeOfMotionStepViewController.h in Headers */ = {isa = PBXBuildFile; fileRef = 959A2BFE1D68B9DA00841B04 /* ORKRangeOfMotionStepViewController.h */; };
		959A2C011D68B9DA00841B04 /* ORKRangeOfMotionStepViewController.m in Sources */ = {isa = PBXBuildFile; fileRef = 959A2BFF1D68B9DA00841B04 /* ORKRangeOfMotionStepViewController.m */; };
		959A2C0D1D68C91400841B04 /* ORKShoulderRangeOfMotionStep.h in Headers */ = {isa = PBXBuildFile; fileRef = 959A2C0B1D68C91400841B04 /* ORKShoulderRangeOfMotionStep.h */; settings = {ATTRIBUTES = (Private, ); }; };
		959A2C0E1D68C91400841B04 /* ORKShoulderRangeOfMotionStep.m in Sources */ = {isa = PBXBuildFile; fileRef = 959A2C0C1D68C91400841B04 /* ORKShoulderRangeOfMotionStep.m */; };
		95E11E551D73396300BF865B /* ORKShoulderRangeOfMotionStepViewController.h in Headers */ = {isa = PBXBuildFile; fileRef = 95E11E531D73396300BF865B /* ORKShoulderRangeOfMotionStepViewController.h */; };
		95E11E561D73396300BF865B /* ORKShoulderRangeOfMotionStepViewController.m in Sources */ = {isa = PBXBuildFile; fileRef = 95E11E541D73396300BF865B /* ORKShoulderRangeOfMotionStepViewController.m */; };
		B11C54991A9EEF8800265E61 /* ORKConsentSharingStep.h in Headers */ = {isa = PBXBuildFile; fileRef = B11C54961A9EEF8800265E61 /* ORKConsentSharingStep.h */; settings = {ATTRIBUTES = (Public, ); }; };
		B11C549B1A9EEF8800265E61 /* ORKConsentSharingStep.m in Sources */ = {isa = PBXBuildFile; fileRef = B11C54971A9EEF8800265E61 /* ORKConsentSharingStep.m */; };
		B11C549F1A9EF4A700265E61 /* ORKConsentSharingStepViewController.h in Headers */ = {isa = PBXBuildFile; fileRef = B11C549C1A9EF4A700265E61 /* ORKConsentSharingStepViewController.h */; settings = {ATTRIBUTES = (Private, ); }; };
		B11C54A11A9EF4A700265E61 /* ORKConsentSharingStepViewController.m in Sources */ = {isa = PBXBuildFile; fileRef = B11C549D1A9EF4A700265E61 /* ORKConsentSharingStepViewController.m */; };
		B12EA0151B0D73A500F9F554 /* ORKToneAudiometryPracticeStep.h in Headers */ = {isa = PBXBuildFile; fileRef = B12EA0131B0D73A500F9F554 /* ORKToneAudiometryPracticeStep.h */; settings = {ATTRIBUTES = (Private, ); }; };
		B12EA0161B0D73A500F9F554 /* ORKToneAudiometryPracticeStep.m in Sources */ = {isa = PBXBuildFile; fileRef = B12EA0141B0D73A500F9F554 /* ORKToneAudiometryPracticeStep.m */; };
		B12EA0191B0D76AD00F9F554 /* ORKToneAudiometryPracticeStepViewController.h in Headers */ = {isa = PBXBuildFile; fileRef = B12EA0171B0D76AD00F9F554 /* ORKToneAudiometryPracticeStepViewController.h */; settings = {ATTRIBUTES = (Private, ); }; };
		B12EA01A1B0D76AD00F9F554 /* ORKToneAudiometryPracticeStepViewController.m in Sources */ = {isa = PBXBuildFile; fileRef = B12EA0181B0D76AD00F9F554 /* ORKToneAudiometryPracticeStepViewController.m */; };
		B17FE7FD1A8DBE7C00BF9C28 /* Artwork.xcassets in Resources */ = {isa = PBXBuildFile; fileRef = 861610BF1A8D8EDD00245F7A /* Artwork.xcassets */; };
		B183A4A21A8535D100C76870 /* ResearchKit_Private.h in Headers */ = {isa = PBXBuildFile; fileRef = B1B894391A00345200C5CF2D /* ResearchKit_Private.h */; settings = {ATTRIBUTES = (Private, ); }; };
		B183A4DD1A8535D100C76870 /* ResearchKit.h in Headers */ = {isa = PBXBuildFile; fileRef = B1C1DE4F196F541F00F75544 /* ResearchKit.h */; settings = {ATTRIBUTES = (Public, ); }; };
		B1A860EA1A9693C400EA57B7 /* consent_01@2x.m4v in Resources */ = {isa = PBXBuildFile; fileRef = B1A860DB1A9693C400EA57B7 /* consent_01@2x.m4v */; };
		B1A860EB1A9693C400EA57B7 /* consent_02@2x.m4v in Resources */ = {isa = PBXBuildFile; fileRef = B1A860DC1A9693C400EA57B7 /* consent_02@2x.m4v */; };
		B1A860EC1A9693C400EA57B7 /* consent_03@2x.m4v in Resources */ = {isa = PBXBuildFile; fileRef = B1A860DD1A9693C400EA57B7 /* consent_03@2x.m4v */; };
		B1A860ED1A9693C400EA57B7 /* consent_04@2x.m4v in Resources */ = {isa = PBXBuildFile; fileRef = B1A860DE1A9693C400EA57B7 /* consent_04@2x.m4v */; };
		B1A860EE1A9693C400EA57B7 /* consent_05@2x.m4v in Resources */ = {isa = PBXBuildFile; fileRef = B1A860DF1A9693C400EA57B7 /* consent_05@2x.m4v */; };
		B1A860EF1A9693C400EA57B7 /* consent_06@2x.m4v in Resources */ = {isa = PBXBuildFile; fileRef = B1A860E01A9693C400EA57B7 /* consent_06@2x.m4v */; };
		B1A860F01A9693C400EA57B7 /* consent_07@2x.m4v in Resources */ = {isa = PBXBuildFile; fileRef = B1A860E11A9693C400EA57B7 /* consent_07@2x.m4v */; };
		B1A860F11A9693C400EA57B7 /* consent_01@3x.m4v in Resources */ = {isa = PBXBuildFile; fileRef = B1A860E31A9693C400EA57B7 /* consent_01@3x.m4v */; };
		B1A860F21A9693C400EA57B7 /* consent_02@3x.m4v in Resources */ = {isa = PBXBuildFile; fileRef = B1A860E41A9693C400EA57B7 /* consent_02@3x.m4v */; };
		B1A860F31A9693C400EA57B7 /* consent_03@3x.m4v in Resources */ = {isa = PBXBuildFile; fileRef = B1A860E51A9693C400EA57B7 /* consent_03@3x.m4v */; };
		B1A860F41A9693C400EA57B7 /* consent_04@3x.m4v in Resources */ = {isa = PBXBuildFile; fileRef = B1A860E61A9693C400EA57B7 /* consent_04@3x.m4v */; };
		B1A860F51A9693C400EA57B7 /* consent_05@3x.m4v in Resources */ = {isa = PBXBuildFile; fileRef = B1A860E71A9693C400EA57B7 /* consent_05@3x.m4v */; };
		B1A860F61A9693C400EA57B7 /* consent_06@3x.m4v in Resources */ = {isa = PBXBuildFile; fileRef = B1A860E81A9693C400EA57B7 /* consent_06@3x.m4v */; };
		B1A860F71A9693C400EA57B7 /* consent_07@3x.m4v in Resources */ = {isa = PBXBuildFile; fileRef = B1A860E91A9693C400EA57B7 /* consent_07@3x.m4v */; };
		B1C0F4E41A9BA65F0022C153 /* ResearchKit.strings in Resources */ = {isa = PBXBuildFile; fileRef = B1C0F4E11A9BA65F0022C153 /* ResearchKit.strings */; };
		B1C7955E1A9FBF04007279BA /* HealthKit.framework in Frameworks */ = {isa = PBXBuildFile; fileRef = B1C7955D1A9FBF04007279BA /* HealthKit.framework */; settings = {ATTRIBUTES = (Required, ); }; };
		B8760F2B1AFBEFB0007FA16F /* ORKScaleRangeDescriptionLabel.h in Headers */ = {isa = PBXBuildFile; fileRef = B8760F291AFBEFB0007FA16F /* ORKScaleRangeDescriptionLabel.h */; };
		B8760F2C1AFBEFB0007FA16F /* ORKScaleRangeDescriptionLabel.m in Sources */ = {isa = PBXBuildFile; fileRef = B8760F2A1AFBEFB0007FA16F /* ORKScaleRangeDescriptionLabel.m */; };
		BC01B0FB1B0EB99700863803 /* ORKTintedImageView_Internal.h in Headers */ = {isa = PBXBuildFile; fileRef = BC01B0FA1B0EB99700863803 /* ORKTintedImageView_Internal.h */; };
		BC13CE391B0660220044153C /* ORKNavigableOrderedTask.h in Headers */ = {isa = PBXBuildFile; fileRef = BC13CE371B0660220044153C /* ORKNavigableOrderedTask.h */; settings = {ATTRIBUTES = (Public, ); }; };
		BC13CE3A1B0660220044153C /* ORKNavigableOrderedTask.m in Sources */ = {isa = PBXBuildFile; fileRef = BC13CE381B0660220044153C /* ORKNavigableOrderedTask.m */; };
		BC13CE3C1B0662990044153C /* ORKStepNavigationRule_Private.h in Headers */ = {isa = PBXBuildFile; fileRef = BC13CE3B1B0662990044153C /* ORKStepNavigationRule_Private.h */; settings = {ATTRIBUTES = (Private, ); }; };
		BC13CE401B0666FD0044153C /* ORKResultPredicate.h in Headers */ = {isa = PBXBuildFile; fileRef = BC13CE3F1B0666FD0044153C /* ORKResultPredicate.h */; settings = {ATTRIBUTES = (Public, ); }; };
		BC13CE421B066A990044153C /* ORKStepNavigationRule_Internal.h in Headers */ = {isa = PBXBuildFile; fileRef = BC13CE411B066A990044153C /* ORKStepNavigationRule_Internal.h */; };
		BC1C032C1CA301E300869355 /* ORKHeightPicker.h in Headers */ = {isa = PBXBuildFile; fileRef = BC1C032A1CA301E300869355 /* ORKHeightPicker.h */; };
		BC1C032D1CA301E300869355 /* ORKHeightPicker.m in Sources */ = {isa = PBXBuildFile; fileRef = BC1C032B1CA301E300869355 /* ORKHeightPicker.m */; };
		BC4194291AE8453A00073D6B /* ORKObserver.h in Headers */ = {isa = PBXBuildFile; fileRef = BC4194271AE8453A00073D6B /* ORKObserver.h */; };
		BC41942A1AE8453A00073D6B /* ORKObserver.m in Sources */ = {isa = PBXBuildFile; fileRef = BC4194281AE8453A00073D6B /* ORKObserver.m */; };
		BC4A213F1C85FC0000BFC271 /* ORKBarGraphChartView.h in Headers */ = {isa = PBXBuildFile; fileRef = BC4A213D1C85FC0000BFC271 /* ORKBarGraphChartView.h */; settings = {ATTRIBUTES = (Public, ); }; };
		BC4A21401C85FC0000BFC271 /* ORKBarGraphChartView.m in Sources */ = {isa = PBXBuildFile; fileRef = BC4A213E1C85FC0000BFC271 /* ORKBarGraphChartView.m */; };
		BC5FAF841C6901A200057CF1 /* ORKChartTypes.h in Headers */ = {isa = PBXBuildFile; fileRef = BC5FAF821C6901A200057CF1 /* ORKChartTypes.h */; settings = {ATTRIBUTES = (Public, ); }; };
		BC5FAF851C6901A200057CF1 /* ORKChartTypes.m in Sources */ = {isa = PBXBuildFile; fileRef = BC5FAF831C6901A200057CF1 /* ORKChartTypes.m */; };
		BC8FC6781CA9B17C00D12768 /* ORKVoiceEngine_Internal.h in Headers */ = {isa = PBXBuildFile; fileRef = 2EBFE11E1AE1B68800CB8254 /* ORKVoiceEngine_Internal.h */; };
		BCA5C0351AEC05F20092AC8D /* ORKStepNavigationRule.h in Headers */ = {isa = PBXBuildFile; fileRef = BCA5C0331AEC05F20092AC8D /* ORKStepNavigationRule.h */; settings = {ATTRIBUTES = (Public, ); }; };
		BCA5C0361AEC05F20092AC8D /* ORKStepNavigationRule.m in Sources */ = {isa = PBXBuildFile; fileRef = BCA5C0341AEC05F20092AC8D /* ORKStepNavigationRule.m */; };
		BCAD50E81B0201EE0034806A /* ORKTaskTests.m in Sources */ = {isa = PBXBuildFile; fileRef = BCAD50E71B0201EE0034806A /* ORKTaskTests.m */; };
		BCB080A11B83EFB900A3F400 /* ORKStepNavigationRule.swift in Sources */ = {isa = PBXBuildFile; fileRef = BCB080A01B83EFB900A3F400 /* ORKStepNavigationRule.swift */; };
		BCB6E64A1B7D531C000D5B34 /* ORKPieChartView.h in Headers */ = {isa = PBXBuildFile; fileRef = BCB6E6481B7D531C000D5B34 /* ORKPieChartView.h */; settings = {ATTRIBUTES = (Public, ); }; };
		BCB6E64B1B7D531C000D5B34 /* ORKPieChartView.m in Sources */ = {isa = PBXBuildFile; fileRef = BCB6E6491B7D531C000D5B34 /* ORKPieChartView.m */; };
		BCB6E6501B7D533B000D5B34 /* ORKPieChartLegendCollectionViewLayout.h in Headers */ = {isa = PBXBuildFile; fileRef = BCB6E64C1B7D533B000D5B34 /* ORKPieChartLegendCollectionViewLayout.h */; };
		BCB6E6511B7D533B000D5B34 /* ORKPieChartLegendCollectionViewLayout.m in Sources */ = {isa = PBXBuildFile; fileRef = BCB6E64D1B7D533B000D5B34 /* ORKPieChartLegendCollectionViewLayout.m */; };
		BCB6E6521B7D533B000D5B34 /* ORKPieChartLegendCell.h in Headers */ = {isa = PBXBuildFile; fileRef = BCB6E64E1B7D533B000D5B34 /* ORKPieChartLegendCell.h */; };
		BCB6E6531B7D533B000D5B34 /* ORKPieChartLegendCell.m in Sources */ = {isa = PBXBuildFile; fileRef = BCB6E64F1B7D533B000D5B34 /* ORKPieChartLegendCell.m */; };
		BCB6E65B1B7D534C000D5B34 /* ORKDiscreteGraphChartView.h in Headers */ = {isa = PBXBuildFile; fileRef = BCB6E6541B7D534C000D5B34 /* ORKDiscreteGraphChartView.h */; settings = {ATTRIBUTES = (Public, ); }; };
		BCB6E65C1B7D534C000D5B34 /* ORKDiscreteGraphChartView.m in Sources */ = {isa = PBXBuildFile; fileRef = BCB6E6551B7D534C000D5B34 /* ORKDiscreteGraphChartView.m */; };
		BCB6E65D1B7D534C000D5B34 /* ORKGraphChartView_Internal.h in Headers */ = {isa = PBXBuildFile; fileRef = BCB6E6561B7D534C000D5B34 /* ORKGraphChartView_Internal.h */; };
		BCB6E65E1B7D534C000D5B34 /* ORKGraphChartView.h in Headers */ = {isa = PBXBuildFile; fileRef = BCB6E6571B7D534C000D5B34 /* ORKGraphChartView.h */; settings = {ATTRIBUTES = (Public, ); }; };
		BCB6E65F1B7D534C000D5B34 /* ORKGraphChartView.m in Sources */ = {isa = PBXBuildFile; fileRef = BCB6E6581B7D534C000D5B34 /* ORKGraphChartView.m */; };
		BCB6E6601B7D534C000D5B34 /* ORKLineGraphChartView.h in Headers */ = {isa = PBXBuildFile; fileRef = BCB6E6591B7D534C000D5B34 /* ORKLineGraphChartView.h */; settings = {ATTRIBUTES = (Public, ); }; };
		BCB6E6611B7D534C000D5B34 /* ORKLineGraphChartView.m in Sources */ = {isa = PBXBuildFile; fileRef = BCB6E65A1B7D534C000D5B34 /* ORKLineGraphChartView.m */; };
		BCB6E6661B7D535F000D5B34 /* ORKXAxisView.h in Headers */ = {isa = PBXBuildFile; fileRef = BCB6E6621B7D535F000D5B34 /* ORKXAxisView.h */; };
		BCB6E6671B7D535F000D5B34 /* ORKXAxisView.m in Sources */ = {isa = PBXBuildFile; fileRef = BCB6E6631B7D535F000D5B34 /* ORKXAxisView.m */; };
		BCB8133C1C98367A00346561 /* ORKTypes.h in Headers */ = {isa = PBXBuildFile; fileRef = BCB8133B1C98367A00346561 /* ORKTypes.h */; settings = {ATTRIBUTES = (Public, ); }; };
		BCB96C131B19C0EC002A0B96 /* ORKStepTests.m in Sources */ = {isa = PBXBuildFile; fileRef = BCB96C121B19C0EC002A0B96 /* ORKStepTests.m */; };
		BCC1CD9A1B7ED64F00D86886 /* ORKYAxisView.h in Headers */ = {isa = PBXBuildFile; fileRef = BCC1CD981B7ED64F00D86886 /* ORKYAxisView.h */; };
		BCC1CD9B1B7ED64F00D86886 /* ORKYAxisView.m in Sources */ = {isa = PBXBuildFile; fileRef = BCC1CD991B7ED64F00D86886 /* ORKYAxisView.m */; };
		BCD192DF1B81240400FCC08A /* ORKPieChartPieView.h in Headers */ = {isa = PBXBuildFile; fileRef = BCD192DD1B81240400FCC08A /* ORKPieChartPieView.h */; };
		BCD192E01B81240400FCC08A /* ORKPieChartPieView.m in Sources */ = {isa = PBXBuildFile; fileRef = BCD192DE1B81240400FCC08A /* ORKPieChartPieView.m */; };
		BCD192E71B81243900FCC08A /* ORKPieChartLegendView.h in Headers */ = {isa = PBXBuildFile; fileRef = BCD192E51B81243900FCC08A /* ORKPieChartLegendView.h */; };
		BCD192E81B81243900FCC08A /* ORKPieChartLegendView.m in Sources */ = {isa = PBXBuildFile; fileRef = BCD192E61B81243900FCC08A /* ORKPieChartLegendView.m */; };
		BCD192EB1B81245500FCC08A /* ORKPieChartTitleTextView.h in Headers */ = {isa = PBXBuildFile; fileRef = BCD192E91B81245500FCC08A /* ORKPieChartTitleTextView.h */; };
		BCD192EC1B81245500FCC08A /* ORKPieChartTitleTextView.m in Sources */ = {isa = PBXBuildFile; fileRef = BCD192EA1B81245500FCC08A /* ORKPieChartTitleTextView.m */; };
		BCD192EE1B81255F00FCC08A /* ORKPieChartView_Internal.h in Headers */ = {isa = PBXBuildFile; fileRef = BCD192ED1B81255F00FCC08A /* ORKPieChartView_Internal.h */; };
		BCFF24BD1B0798D10044EC35 /* ORKResultPredicate.m in Sources */ = {isa = PBXBuildFile; fileRef = BCFF24BC1B0798D10044EC35 /* ORKResultPredicate.m */; };
		BF1D43851D4904C6007EE90B /* ORKVideoInstructionStep.h in Headers */ = {isa = PBXBuildFile; fileRef = BF1D43831D4904C6007EE90B /* ORKVideoInstructionStep.h */; settings = {ATTRIBUTES = (Public, ); }; };
		BF1D43861D4904C6007EE90B /* ORKVideoInstructionStep.m in Sources */ = {isa = PBXBuildFile; fileRef = BF1D43841D4904C6007EE90B /* ORKVideoInstructionStep.m */; };
		BF1D43891D4905FC007EE90B /* ORKVideoInstructionStepViewController.h in Headers */ = {isa = PBXBuildFile; fileRef = BF1D43871D4905FC007EE90B /* ORKVideoInstructionStepViewController.h */; settings = {ATTRIBUTES = (Private, ); }; };
		BF1D438A1D4905FC007EE90B /* ORKVideoInstructionStepViewController.m in Sources */ = {isa = PBXBuildFile; fileRef = BF1D43881D4905FC007EE90B /* ORKVideoInstructionStepViewController.m */; };
		BF5161501BE9C53D00174DDD /* ORKWaitStep.h in Headers */ = {isa = PBXBuildFile; fileRef = BF9155A11BDE8DA9007FA459 /* ORKWaitStep.h */; settings = {ATTRIBUTES = (Public, ); }; };
		BF91559B1BDE8D7D007FA459 /* ORKReviewStep_Internal.h in Headers */ = {isa = PBXBuildFile; fileRef = BF9155951BDE8D7D007FA459 /* ORKReviewStep_Internal.h */; };
		BF91559C1BDE8D7D007FA459 /* ORKReviewStep.h in Headers */ = {isa = PBXBuildFile; fileRef = BF9155961BDE8D7D007FA459 /* ORKReviewStep.h */; settings = {ATTRIBUTES = (Public, ); }; };
		BF91559D1BDE8D7D007FA459 /* ORKReviewStep.m in Sources */ = {isa = PBXBuildFile; fileRef = BF9155971BDE8D7D007FA459 /* ORKReviewStep.m */; };
		BF91559E1BDE8D7E007FA459 /* ORKReviewStepViewController_Internal.h in Headers */ = {isa = PBXBuildFile; fileRef = BF9155981BDE8D7D007FA459 /* ORKReviewStepViewController_Internal.h */; };
		BF91559F1BDE8D7E007FA459 /* ORKReviewStepViewController.h in Headers */ = {isa = PBXBuildFile; fileRef = BF9155991BDE8D7D007FA459 /* ORKReviewStepViewController.h */; settings = {ATTRIBUTES = (Private, ); }; };
		BF9155A01BDE8D7E007FA459 /* ORKReviewStepViewController.m in Sources */ = {isa = PBXBuildFile; fileRef = BF91559A1BDE8D7D007FA459 /* ORKReviewStepViewController.m */; };
		BF9155A81BDE8DA9007FA459 /* ORKWaitStep.m in Sources */ = {isa = PBXBuildFile; fileRef = BF9155A21BDE8DA9007FA459 /* ORKWaitStep.m */; };
		BF9155A91BDE8DA9007FA459 /* ORKWaitStepView.h in Headers */ = {isa = PBXBuildFile; fileRef = BF9155A31BDE8DA9007FA459 /* ORKWaitStepView.h */; };
		BF9155AA1BDE8DA9007FA459 /* ORKWaitStepView.m in Sources */ = {isa = PBXBuildFile; fileRef = BF9155A41BDE8DA9007FA459 /* ORKWaitStepView.m */; };
		BF9155AB1BDE8DA9007FA459 /* ORKWaitStepViewController.h in Headers */ = {isa = PBXBuildFile; fileRef = BF9155A51BDE8DA9007FA459 /* ORKWaitStepViewController.h */; settings = {ATTRIBUTES = (Public, ); }; };
		BF9155AC1BDE8DA9007FA459 /* ORKWaitStepViewController.m in Sources */ = {isa = PBXBuildFile; fileRef = BF9155A61BDE8DA9007FA459 /* ORKWaitStepViewController.m */; };
		CBD34A561BB1FB9000F204EA /* ORKLocationSelectionView.h in Headers */ = {isa = PBXBuildFile; fileRef = CBD34A541BB1FB9000F204EA /* ORKLocationSelectionView.h */; };
		CBD34A571BB1FB9000F204EA /* ORKLocationSelectionView.m in Sources */ = {isa = PBXBuildFile; fileRef = CBD34A551BB1FB9000F204EA /* ORKLocationSelectionView.m */; };
		CBD34A5A1BB207FC00F204EA /* ORKSurveyAnswerCellForLocation.h in Headers */ = {isa = PBXBuildFile; fileRef = CBD34A581BB207FC00F204EA /* ORKSurveyAnswerCellForLocation.h */; };
		CBD34A5B1BB207FC00F204EA /* ORKSurveyAnswerCellForLocation.m in Sources */ = {isa = PBXBuildFile; fileRef = CBD34A591BB207FC00F204EA /* ORKSurveyAnswerCellForLocation.m */; };
		D42FEFB81AF7557000A124F8 /* ORKImageCaptureView.h in Headers */ = {isa = PBXBuildFile; fileRef = D42FEFB61AF7557000A124F8 /* ORKImageCaptureView.h */; };
		D42FEFB91AF7557000A124F8 /* ORKImageCaptureView.m in Sources */ = {isa = PBXBuildFile; fileRef = D42FEFB71AF7557000A124F8 /* ORKImageCaptureView.m */; };
		D44239791AF17F5100559D96 /* ORKImageCaptureStep.h in Headers */ = {isa = PBXBuildFile; fileRef = D44239771AF17F5100559D96 /* ORKImageCaptureStep.h */; settings = {ATTRIBUTES = (Public, ); }; };
		D442397A1AF17F5100559D96 /* ORKImageCaptureStep.m in Sources */ = {isa = PBXBuildFile; fileRef = D44239781AF17F5100559D96 /* ORKImageCaptureStep.m */; };
		D442397D1AF17F7600559D96 /* ORKImageCaptureStepViewController.h in Headers */ = {isa = PBXBuildFile; fileRef = D442397B1AF17F7600559D96 /* ORKImageCaptureStepViewController.h */; settings = {ATTRIBUTES = (Private, ); }; };
		D442397E1AF17F7600559D96 /* ORKImageCaptureStepViewController.m in Sources */ = {isa = PBXBuildFile; fileRef = D442397C1AF17F7600559D96 /* ORKImageCaptureStepViewController.m */; };
		D458520A1AF6CCFA00A2DE13 /* ORKImageCaptureCameraPreviewView.h in Headers */ = {isa = PBXBuildFile; fileRef = D45852081AF6CCFA00A2DE13 /* ORKImageCaptureCameraPreviewView.h */; };
		D458520B1AF6CCFA00A2DE13 /* ORKImageCaptureCameraPreviewView.m in Sources */ = {isa = PBXBuildFile; fileRef = D45852091AF6CCFA00A2DE13 /* ORKImageCaptureCameraPreviewView.m */; };
		FA7A9D2B1B082688005A2BEA /* ORKConsentDocumentTests.m in Sources */ = {isa = PBXBuildFile; fileRef = FA7A9D2A1B082688005A2BEA /* ORKConsentDocumentTests.m */; };
		FA7A9D2F1B083DD3005A2BEA /* ORKConsentSectionFormatter.h in Headers */ = {isa = PBXBuildFile; fileRef = FA7A9D2D1B083DD3005A2BEA /* ORKConsentSectionFormatter.h */; };
		FA7A9D301B083DD3005A2BEA /* ORKConsentSectionFormatter.m in Sources */ = {isa = PBXBuildFile; fileRef = FA7A9D2E1B083DD3005A2BEA /* ORKConsentSectionFormatter.m */; };
		FA7A9D331B0843A9005A2BEA /* ORKConsentSignatureFormatter.h in Headers */ = {isa = PBXBuildFile; fileRef = FA7A9D311B0843A9005A2BEA /* ORKConsentSignatureFormatter.h */; };
		FA7A9D341B0843A9005A2BEA /* ORKConsentSignatureFormatter.m in Sources */ = {isa = PBXBuildFile; fileRef = FA7A9D321B0843A9005A2BEA /* ORKConsentSignatureFormatter.m */; };
		FA7A9D371B09365F005A2BEA /* ORKConsentSectionFormatterTests.m in Sources */ = {isa = PBXBuildFile; fileRef = FA7A9D361B09365F005A2BEA /* ORKConsentSectionFormatterTests.m */; };
		FA7A9D391B0969A7005A2BEA /* ORKConsentSignatureFormatterTests.m in Sources */ = {isa = PBXBuildFile; fileRef = FA7A9D381B0969A7005A2BEA /* ORKConsentSignatureFormatterTests.m */; };
		FF36A48D1D1A0ACA00DE8470 /* ORKAudioLevelNavigationRule.h in Headers */ = {isa = PBXBuildFile; fileRef = FF36A48B1D1A0ACA00DE8470 /* ORKAudioLevelNavigationRule.h */; settings = {ATTRIBUTES = (Private, ); }; };
		FF36A48E1D1A0ACA00DE8470 /* ORKAudioLevelNavigationRule.m in Sources */ = {isa = PBXBuildFile; fileRef = FF36A48C1D1A0ACA00DE8470 /* ORKAudioLevelNavigationRule.m */; };
		FF36A49C1D1A15FC00DE8470 /* ORKTableStepViewController_Internal.h in Headers */ = {isa = PBXBuildFile; fileRef = FF36A4991D1A15FC00DE8470 /* ORKTableStepViewController_Internal.h */; };
		FF36A49D1D1A15FC00DE8470 /* ORKTableStepViewController.h in Headers */ = {isa = PBXBuildFile; fileRef = FF36A49A1D1A15FC00DE8470 /* ORKTableStepViewController.h */; settings = {ATTRIBUTES = (Public, ); }; };
		FF36A49E1D1A15FC00DE8470 /* ORKTableStepViewController.m in Sources */ = {isa = PBXBuildFile; fileRef = FF36A49B1D1A15FC00DE8470 /* ORKTableStepViewController.m */; };
		FF5CA6121D2C2670001660A3 /* ORKTableStep.h in Headers */ = {isa = PBXBuildFile; fileRef = FF5CA6101D2C2670001660A3 /* ORKTableStep.h */; settings = {ATTRIBUTES = (Public, ); }; };
		FF5CA6131D2C2670001660A3 /* ORKTableStep.m in Sources */ = {isa = PBXBuildFile; fileRef = FF5CA6111D2C2670001660A3 /* ORKTableStep.m */; };
		FF5CA61B1D2C6453001660A3 /* ORKSignatureStep.h in Headers */ = {isa = PBXBuildFile; fileRef = FF5CA6191D2C6453001660A3 /* ORKSignatureStep.h */; settings = {ATTRIBUTES = (Public, ); }; };
		FF5CA61C1D2C6453001660A3 /* ORKSignatureStep.m in Sources */ = {isa = PBXBuildFile; fileRef = FF5CA61A1D2C6453001660A3 /* ORKSignatureStep.m */; };
		FFDF60D11D19E47D0004156F /* ORKTextButton_Internal.h in Headers */ = {isa = PBXBuildFile; fileRef = FB30E8571C7D030F0005AD25 /* ORKTextButton_Internal.h */; };
/* End PBXBuildFile section */

/* Begin PBXContainerItemProxy section */
		86CC8EA11AC09332001CCD89 /* PBXContainerItemProxy */ = {
			isa = PBXContainerItemProxy;
			containerPortal = 3FFF18351829DB1D00167070 /* Project object */;
			proxyType = 1;
			remoteGlobalIDString = B183A4731A8535D100C76870;
			remoteInfo = OpenResearchKit;
		};
		B11DF3B01AA10795009E76D2 /* PBXContainerItemProxy */ = {
			isa = PBXContainerItemProxy;
			containerPortal = 3FFF18351829DB1D00167070 /* Project object */;
			proxyType = 1;
			remoteGlobalIDString = B183A4731A8535D100C76870;
			remoteInfo = OpenResearchKit;
		};
/* End PBXContainerItemProxy section */

/* Begin PBXFileReference section */
		106FF29C1B663FCE004EACF2 /* ORKHolePegTestPlaceStep.h */ = {isa = PBXFileReference; fileEncoding = 4; lastKnownFileType = sourcecode.c.h; path = ORKHolePegTestPlaceStep.h; sourceTree = "<group>"; };
		106FF29D1B663FCE004EACF2 /* ORKHolePegTestPlaceStep.m */ = {isa = PBXFileReference; fileEncoding = 4; lastKnownFileType = sourcecode.c.objc; path = ORKHolePegTestPlaceStep.m; sourceTree = "<group>"; };
		106FF2A01B665B86004EACF2 /* ORKHolePegTestPlaceStepViewController.h */ = {isa = PBXFileReference; fileEncoding = 4; lastKnownFileType = sourcecode.c.h; path = ORKHolePegTestPlaceStepViewController.h; sourceTree = "<group>"; };
		106FF2A11B665B86004EACF2 /* ORKHolePegTestPlaceStepViewController.m */ = {isa = PBXFileReference; fileEncoding = 4; lastKnownFileType = sourcecode.c.objc; path = ORKHolePegTestPlaceStepViewController.m; sourceTree = "<group>"; };
		106FF2A41B665CF5004EACF2 /* ORKHolePegTestPlaceContentView.h */ = {isa = PBXFileReference; fileEncoding = 4; lastKnownFileType = sourcecode.c.h; path = ORKHolePegTestPlaceContentView.h; sourceTree = "<group>"; };
		106FF2A51B665CF5004EACF2 /* ORKHolePegTestPlaceContentView.m */ = {isa = PBXFileReference; fileEncoding = 4; lastKnownFileType = sourcecode.c.objc; path = ORKHolePegTestPlaceContentView.m; sourceTree = "<group>"; };
		106FF2A81B690FD7004EACF2 /* ORKHolePegTestPlacePegView.h */ = {isa = PBXFileReference; fileEncoding = 4; lastKnownFileType = sourcecode.c.h; path = ORKHolePegTestPlacePegView.h; sourceTree = "<group>"; };
		106FF2A91B690FD7004EACF2 /* ORKHolePegTestPlacePegView.m */ = {isa = PBXFileReference; fileEncoding = 4; lastKnownFileType = sourcecode.c.objc; path = ORKHolePegTestPlacePegView.m; sourceTree = "<group>"; };
		106FF2AC1B6FACA8004EACF2 /* ORKDirectionView.h */ = {isa = PBXFileReference; fileEncoding = 4; lastKnownFileType = sourcecode.c.h; path = ORKDirectionView.h; sourceTree = "<group>"; };
		106FF2AD1B6FACA8004EACF2 /* ORKDirectionView.m */ = {isa = PBXFileReference; fileEncoding = 4; lastKnownFileType = sourcecode.c.objc; path = ORKDirectionView.m; sourceTree = "<group>"; };
		106FF2B21B71F18E004EACF2 /* ORKHolePegTestPlaceHoleView.h */ = {isa = PBXFileReference; fileEncoding = 4; lastKnownFileType = sourcecode.c.h; path = ORKHolePegTestPlaceHoleView.h; sourceTree = "<group>"; };
		106FF2B31B71F18E004EACF2 /* ORKHolePegTestPlaceHoleView.m */ = {isa = PBXFileReference; fileEncoding = 4; lastKnownFileType = sourcecode.c.objc; path = ORKHolePegTestPlaceHoleView.m; sourceTree = "<group>"; };
		10864C961B27146B000F4158 /* ORKPSATStep.h */ = {isa = PBXFileReference; fileEncoding = 4; lastKnownFileType = sourcecode.c.h; path = ORKPSATStep.h; sourceTree = "<group>"; };
		10864C971B27146B000F4158 /* ORKPSATStep.m */ = {isa = PBXFileReference; fileEncoding = 4; lastKnownFileType = sourcecode.c.objc; path = ORKPSATStep.m; sourceTree = "<group>"; };
		10864C981B27146B000F4158 /* ORKPSATStepViewController.h */ = {isa = PBXFileReference; fileEncoding = 4; lastKnownFileType = sourcecode.c.h; path = ORKPSATStepViewController.h; sourceTree = "<group>"; };
		10864C991B27146B000F4158 /* ORKPSATStepViewController.m */ = {isa = PBXFileReference; fileEncoding = 4; lastKnownFileType = sourcecode.c.objc; path = ORKPSATStepViewController.m; sourceTree = "<group>"; };
		10864C9A1B27146B000F4158 /* ORKPSATContentView.h */ = {isa = PBXFileReference; fileEncoding = 4; lastKnownFileType = sourcecode.c.h; path = ORKPSATContentView.h; sourceTree = "<group>"; };
		10864C9B1B27146B000F4158 /* ORKPSATContentView.m */ = {isa = PBXFileReference; fileEncoding = 4; lastKnownFileType = sourcecode.c.objc; path = ORKPSATContentView.m; sourceTree = "<group>"; };
		10864C9C1B27146B000F4158 /* ORKPSATKeyboardView.h */ = {isa = PBXFileReference; fileEncoding = 4; lastKnownFileType = sourcecode.c.h; path = ORKPSATKeyboardView.h; sourceTree = "<group>"; };
		10864C9D1B27146B000F4158 /* ORKPSATKeyboardView.m */ = {isa = PBXFileReference; fileEncoding = 4; lastKnownFileType = sourcecode.c.objc; path = ORKPSATKeyboardView.m; sourceTree = "<group>"; };
		10BAA2C81B5FCB4F004FE478 /* ORKProgressView.h */ = {isa = PBXFileReference; fileEncoding = 4; lastKnownFileType = sourcecode.c.h; path = ORKProgressView.h; sourceTree = "<group>"; };
		10BAA2C91B5FCB4F004FE478 /* ORKProgressView.m */ = {isa = PBXFileReference; fileEncoding = 4; lastKnownFileType = sourcecode.c.objc; path = ORKProgressView.m; sourceTree = "<group>"; };
		10FF9AC11B79EF2800ECB5B4 /* ORKHolePegTestRemoveStep.h */ = {isa = PBXFileReference; fileEncoding = 4; lastKnownFileType = sourcecode.c.h; path = ORKHolePegTestRemoveStep.h; sourceTree = "<group>"; };
		10FF9AC21B79EF2800ECB5B4 /* ORKHolePegTestRemoveStep.m */ = {isa = PBXFileReference; fileEncoding = 4; lastKnownFileType = sourcecode.c.objc; path = ORKHolePegTestRemoveStep.m; sourceTree = "<group>"; };
		10FF9AC91B79F22900ECB5B4 /* ORKHolePegTestRemoveStepViewController.h */ = {isa = PBXFileReference; fileEncoding = 4; lastKnownFileType = sourcecode.c.h; path = ORKHolePegTestRemoveStepViewController.h; sourceTree = "<group>"; };
		10FF9ACA1B79F22900ECB5B4 /* ORKHolePegTestRemoveStepViewController.m */ = {isa = PBXFileReference; fileEncoding = 4; lastKnownFileType = sourcecode.c.objc; path = ORKHolePegTestRemoveStepViewController.m; sourceTree = "<group>"; };
		10FF9ACD1B79F5CE00ECB5B4 /* ORKHolePegTestRemoveContentView.h */ = {isa = PBXFileReference; fileEncoding = 4; lastKnownFileType = sourcecode.c.h; path = ORKHolePegTestRemoveContentView.h; sourceTree = "<group>"; };
		10FF9ACE1B79F5CE00ECB5B4 /* ORKHolePegTestRemoveContentView.m */ = {isa = PBXFileReference; fileEncoding = 4; lastKnownFileType = sourcecode.c.objc; path = ORKHolePegTestRemoveContentView.m; sourceTree = "<group>"; };
		10FF9AD11B79F5EA00ECB5B4 /* ORKHolePegTestRemovePegView.h */ = {isa = PBXFileReference; fileEncoding = 4; lastKnownFileType = sourcecode.c.h; path = ORKHolePegTestRemovePegView.h; sourceTree = "<group>"; };
		10FF9AD21B79F5EA00ECB5B4 /* ORKHolePegTestRemovePegView.m */ = {isa = PBXFileReference; fileEncoding = 4; lastKnownFileType = sourcecode.c.objc; path = ORKHolePegTestRemovePegView.m; sourceTree = "<group>"; };
		10FF9AD51B7A045E00ECB5B4 /* ORKSeparatorView.h */ = {isa = PBXFileReference; fileEncoding = 4; lastKnownFileType = sourcecode.c.h; path = ORKSeparatorView.h; sourceTree = "<group>"; };
		10FF9AD61B7A045E00ECB5B4 /* ORKSeparatorView.m */ = {isa = PBXFileReference; fileEncoding = 4; lastKnownFileType = sourcecode.c.objc; path = ORKSeparatorView.m; sourceTree = "<group>"; };
		10FF9AD91B7BA78400ECB5B4 /* ORKOrderedTask_Private.h */ = {isa = PBXFileReference; fileEncoding = 4; lastKnownFileType = sourcecode.c.h; path = ORKOrderedTask_Private.h; sourceTree = "<group>"; };
		147503AD1AEE8071004B17F3 /* ORKAudioGenerator.h */ = {isa = PBXFileReference; fileEncoding = 4; lastKnownFileType = sourcecode.c.h; path = ORKAudioGenerator.h; sourceTree = "<group>"; };
		147503AE1AEE8071004B17F3 /* ORKAudioGenerator.m */ = {isa = PBXFileReference; fileEncoding = 4; lastKnownFileType = sourcecode.c.objc; path = ORKAudioGenerator.m; sourceTree = "<group>"; };
		147503B11AEE807C004B17F3 /* ORKToneAudiometryContentView.h */ = {isa = PBXFileReference; fileEncoding = 4; lastKnownFileType = sourcecode.c.h; path = ORKToneAudiometryContentView.h; sourceTree = "<group>"; };
		147503B21AEE807C004B17F3 /* ORKToneAudiometryContentView.m */ = {isa = PBXFileReference; fileEncoding = 4; lastKnownFileType = sourcecode.c.objc; path = ORKToneAudiometryContentView.m; sourceTree = "<group>"; };
		147503B31AEE807C004B17F3 /* ORKToneAudiometryStep.h */ = {isa = PBXFileReference; fileEncoding = 4; lastKnownFileType = sourcecode.c.h; path = ORKToneAudiometryStep.h; sourceTree = "<group>"; };
		147503B41AEE807C004B17F3 /* ORKToneAudiometryStep.m */ = {isa = PBXFileReference; fileEncoding = 4; lastKnownFileType = sourcecode.c.objc; path = ORKToneAudiometryStep.m; sourceTree = "<group>"; };
		147503B51AEE807C004B17F3 /* ORKToneAudiometryStepViewController.h */ = {isa = PBXFileReference; fileEncoding = 4; lastKnownFileType = sourcecode.c.h; path = ORKToneAudiometryStepViewController.h; sourceTree = "<group>"; };
		147503B61AEE807C004B17F3 /* ORKToneAudiometryStepViewController.m */ = {isa = PBXFileReference; fileEncoding = 4; lastKnownFileType = sourcecode.c.objc; path = ORKToneAudiometryStepViewController.m; sourceTree = "<group>"; };
		241A2E861B94FD8800ED3B39 /* ORKPasscodeStepViewController_Internal.h */ = {isa = PBXFileReference; fileEncoding = 4; lastKnownFileType = sourcecode.c.h; path = ORKPasscodeStepViewController_Internal.h; sourceTree = "<group>"; };
		2429D5701BBB5397003A512F /* ORKRegistrationStep.h */ = {isa = PBXFileReference; fileEncoding = 4; lastKnownFileType = sourcecode.c.h; name = ORKRegistrationStep.h; path = Onboarding/ORKRegistrationStep.h; sourceTree = "<group>"; };
		2429D5711BBB5397003A512F /* ORKRegistrationStep.m */ = {isa = PBXFileReference; fileEncoding = 4; lastKnownFileType = sourcecode.c.objc; name = ORKRegistrationStep.m; path = Onboarding/ORKRegistrationStep.m; sourceTree = "<group>"; };
		242C9E031BBDFDAC0088B7F4 /* ORKVerificationStep.h */ = {isa = PBXFileReference; fileEncoding = 4; lastKnownFileType = sourcecode.c.h; name = ORKVerificationStep.h; path = Onboarding/ORKVerificationStep.h; sourceTree = "<group>"; };
		242C9E041BBDFDAC0088B7F4 /* ORKVerificationStep.m */ = {isa = PBXFileReference; fileEncoding = 4; lastKnownFileType = sourcecode.c.objc; name = ORKVerificationStep.m; path = Onboarding/ORKVerificationStep.m; sourceTree = "<group>"; };
		242C9E0B1BBE03F90088B7F4 /* ORKVerificationStepViewController.h */ = {isa = PBXFileReference; fileEncoding = 4; lastKnownFileType = sourcecode.c.h; name = ORKVerificationStepViewController.h; path = Onboarding/ORKVerificationStepViewController.h; sourceTree = "<group>"; };
		242C9E0C1BBE03F90088B7F4 /* ORKVerificationStepViewController.m */ = {isa = PBXFileReference; fileEncoding = 4; lastKnownFileType = sourcecode.c.objc; name = ORKVerificationStepViewController.m; path = Onboarding/ORKVerificationStepViewController.m; sourceTree = "<group>"; };
		242C9E0F1BBE06DE0088B7F4 /* ORKVerificationStepView.h */ = {isa = PBXFileReference; fileEncoding = 4; lastKnownFileType = sourcecode.c.h; name = ORKVerificationStepView.h; path = Onboarding/ORKVerificationStepView.h; sourceTree = "<group>"; };
		242C9E101BBE06DE0088B7F4 /* ORKVerificationStepView.m */ = {isa = PBXFileReference; fileEncoding = 4; lastKnownFileType = sourcecode.c.objc; name = ORKVerificationStepView.m; path = Onboarding/ORKVerificationStepView.m; sourceTree = "<group>"; };
		2433C9E11B9A506F0052D375 /* ORKKeychainWrapper.h */ = {isa = PBXFileReference; fileEncoding = 4; lastKnownFileType = sourcecode.c.h; path = ORKKeychainWrapper.h; sourceTree = "<group>"; };
		2433C9E21B9A506F0052D375 /* ORKKeychainWrapper.m */ = {isa = PBXFileReference; fileEncoding = 4; lastKnownFileType = sourcecode.c.objc; path = ORKKeychainWrapper.m; sourceTree = "<group>"; };
		2441034D1B966D4C00EEAB0C /* ORKPasscodeViewController.h */ = {isa = PBXFileReference; fileEncoding = 4; lastKnownFileType = sourcecode.c.h; path = ORKPasscodeViewController.h; sourceTree = "<group>"; };
		2441034E1B966D4C00EEAB0C /* ORKPasscodeViewController.m */ = {isa = PBXFileReference; fileEncoding = 4; lastKnownFileType = sourcecode.c.objc; path = ORKPasscodeViewController.m; sourceTree = "<group>"; };
		244EFAD11BCEFD83001850D9 /* ORKAnswerFormat_Private.h */ = {isa = PBXFileReference; fileEncoding = 4; lastKnownFileType = sourcecode.c.h; path = ORKAnswerFormat_Private.h; sourceTree = "<group>"; };
		24850E171BCDA9C7006E91FB /* ORKLoginStepViewController.h */ = {isa = PBXFileReference; fileEncoding = 4; lastKnownFileType = sourcecode.c.h; name = ORKLoginStepViewController.h; path = Onboarding/ORKLoginStepViewController.h; sourceTree = "<group>"; };
		24850E181BCDA9C7006E91FB /* ORKLoginStepViewController.m */ = {isa = PBXFileReference; fileEncoding = 4; lastKnownFileType = sourcecode.c.objc; name = ORKLoginStepViewController.m; path = Onboarding/ORKLoginStepViewController.m; sourceTree = "<group>"; };
		248604051B4C98760010C8A0 /* ORKAnswerFormatTests.m */ = {isa = PBXFileReference; fileEncoding = 4; lastKnownFileType = sourcecode.c.objc; path = ORKAnswerFormatTests.m; sourceTree = "<group>"; };
		24898B0B1B7186C000B0E7E7 /* ORKScaleRangeImageView.h */ = {isa = PBXFileReference; fileEncoding = 4; lastKnownFileType = sourcecode.c.h; path = ORKScaleRangeImageView.h; sourceTree = "<group>"; };
		24898B0C1B7186C000B0E7E7 /* ORKScaleRangeImageView.m */ = {isa = PBXFileReference; fileEncoding = 4; lastKnownFileType = sourcecode.c.objc; path = ORKScaleRangeImageView.m; sourceTree = "<group>"; };
		2489F7A71D65214D008DEF20 /* ORKVideoCaptureCameraPreviewView.h */ = {isa = PBXFileReference; fileEncoding = 4; lastKnownFileType = sourcecode.c.h; path = ORKVideoCaptureCameraPreviewView.h; sourceTree = "<group>"; };
		2489F7A81D65214D008DEF20 /* ORKVideoCaptureCameraPreviewView.m */ = {isa = PBXFileReference; fileEncoding = 4; lastKnownFileType = sourcecode.c.objc; path = ORKVideoCaptureCameraPreviewView.m; sourceTree = "<group>"; };
		2489F7A91D65214D008DEF20 /* ORKVideoCaptureStep.h */ = {isa = PBXFileReference; fileEncoding = 4; lastKnownFileType = sourcecode.c.h; path = ORKVideoCaptureStep.h; sourceTree = "<group>"; };
		2489F7AA1D65214D008DEF20 /* ORKVideoCaptureStep.m */ = {isa = PBXFileReference; fileEncoding = 4; lastKnownFileType = sourcecode.c.objc; path = ORKVideoCaptureStep.m; sourceTree = "<group>"; };
		2489F7AB1D65214D008DEF20 /* ORKVideoCaptureStepViewController.h */ = {isa = PBXFileReference; fileEncoding = 4; lastKnownFileType = sourcecode.c.h; path = ORKVideoCaptureStepViewController.h; sourceTree = "<group>"; };
		2489F7AC1D65214D008DEF20 /* ORKVideoCaptureStepViewController.m */ = {isa = PBXFileReference; fileEncoding = 4; lastKnownFileType = sourcecode.c.objc; path = ORKVideoCaptureStepViewController.m; sourceTree = "<group>"; };
		2489F7AD1D65214D008DEF20 /* ORKVideoCaptureView.h */ = {isa = PBXFileReference; fileEncoding = 4; lastKnownFileType = sourcecode.c.h; path = ORKVideoCaptureView.h; sourceTree = "<group>"; };
		2489F7AE1D65214D008DEF20 /* ORKVideoCaptureView.m */ = {isa = PBXFileReference; fileEncoding = 4; lastKnownFileType = sourcecode.c.objc; path = ORKVideoCaptureView.m; sourceTree = "<group>"; };
		249F44E31BCD9EAC0000D57E /* ORKFormStepViewController_Internal.h */ = {isa = PBXFileReference; fileEncoding = 4; lastKnownFileType = sourcecode.c.h; path = ORKFormStepViewController_Internal.h; sourceTree = "<group>"; };
		24A4DA0E1B8D0F21009C797A /* ORKPasscodeStepView.h */ = {isa = PBXFileReference; fileEncoding = 4; lastKnownFileType = sourcecode.c.h; path = ORKPasscodeStepView.h; sourceTree = "<group>"; };
		24A4DA0F1B8D0F21009C797A /* ORKPasscodeStepView.m */ = {isa = PBXFileReference; fileEncoding = 4; lastKnownFileType = sourcecode.c.objc; path = ORKPasscodeStepView.m; sourceTree = "<group>"; };
		24A4DA121B8D1115009C797A /* ORKPasscodeStep.h */ = {isa = PBXFileReference; fileEncoding = 4; lastKnownFileType = sourcecode.c.h; path = ORKPasscodeStep.h; sourceTree = "<group>"; };
		24A4DA131B8D1115009C797A /* ORKPasscodeStep.m */ = {isa = PBXFileReference; fileEncoding = 4; lastKnownFileType = sourcecode.c.objc; path = ORKPasscodeStep.m; sourceTree = "<group>"; };
		24A4DA161B8D13FE009C797A /* ORKPasscodeStepViewController.h */ = {isa = PBXFileReference; fileEncoding = 4; lastKnownFileType = sourcecode.c.h; path = ORKPasscodeStepViewController.h; sourceTree = "<group>"; };
		24A4DA171B8D13FE009C797A /* ORKPasscodeStepViewController.m */ = {isa = PBXFileReference; fileEncoding = 4; lastKnownFileType = sourcecode.c.objc; path = ORKPasscodeStepViewController.m; sourceTree = "<group>"; };
		24BC5CEC1BC345D900846B43 /* ORKLoginStep.h */ = {isa = PBXFileReference; fileEncoding = 4; lastKnownFileType = sourcecode.c.h; name = ORKLoginStep.h; path = Onboarding/ORKLoginStep.h; sourceTree = "<group>"; };
		24BC5CED1BC345D900846B43 /* ORKLoginStep.m */ = {isa = PBXFileReference; fileEncoding = 4; lastKnownFileType = sourcecode.c.objc; name = ORKLoginStep.m; path = Onboarding/ORKLoginStep.m; sourceTree = "<group>"; };
		24C296741BD052F800B42EF1 /* ORKVerificationStep_Internal.h */ = {isa = PBXFileReference; fileEncoding = 4; lastKnownFileType = sourcecode.c.h; name = ORKVerificationStep_Internal.h; path = Onboarding/ORKVerificationStep_Internal.h; sourceTree = "<group>"; };
		24C296761BD055B800B42EF1 /* ORKLoginStep_Internal.h */ = {isa = PBXFileReference; fileEncoding = 4; lastKnownFileType = sourcecode.c.h; name = ORKLoginStep_Internal.h; path = Onboarding/ORKLoginStep_Internal.h; sourceTree = "<group>"; };
		250F94021B4C5A6600FA23EB /* ORKTowerOfHanoiStep.h */ = {isa = PBXFileReference; fileEncoding = 4; lastKnownFileType = sourcecode.c.h; path = ORKTowerOfHanoiStep.h; sourceTree = "<group>"; };
		250F94031B4C5A6600FA23EB /* ORKTowerOfHanoiStep.m */ = {isa = PBXFileReference; fileEncoding = 4; lastKnownFileType = sourcecode.c.objc; path = ORKTowerOfHanoiStep.m; sourceTree = "<group>"; };
		250F94061B4C5AA400FA23EB /* ORKTowerOfHanoiStepViewController.h */ = {isa = PBXFileReference; fileEncoding = 4; lastKnownFileType = sourcecode.c.h; path = ORKTowerOfHanoiStepViewController.h; sourceTree = "<group>"; };
		250F94071B4C5AA400FA23EB /* ORKTowerOfHanoiStepViewController.m */ = {isa = PBXFileReference; fileEncoding = 4; lastKnownFileType = sourcecode.c.objc; path = ORKTowerOfHanoiStepViewController.m; sourceTree = "<group>"; };
		257FCE1D1B4D14E50001EF06 /* ORKTowerOfHanoiTowerView.h */ = {isa = PBXFileReference; fileEncoding = 4; lastKnownFileType = sourcecode.c.h; path = ORKTowerOfHanoiTowerView.h; sourceTree = "<group>"; };
		257FCE1E1B4D14E50001EF06 /* ORKTowerOfHanoiTowerView.m */ = {isa = PBXFileReference; fileEncoding = 4; lastKnownFileType = sourcecode.c.objc; path = ORKTowerOfHanoiTowerView.m; sourceTree = "<group>"; };
		257FCE211B4D37A80001EF06 /* ORKTowerOfHanoiTower.h */ = {isa = PBXFileReference; fileEncoding = 4; lastKnownFileType = sourcecode.c.h; path = ORKTowerOfHanoiTower.h; sourceTree = "<group>"; };
		257FCE221B4D37A80001EF06 /* ORKTowerOfHanoiTower.m */ = {isa = PBXFileReference; fileEncoding = 4; lastKnownFileType = sourcecode.c.objc; path = ORKTowerOfHanoiTower.m; sourceTree = "<group>"; };
		25ECC0931AFBD68300F3D63B /* ORKReactionTimeStep.h */ = {isa = PBXFileReference; fileEncoding = 4; lastKnownFileType = sourcecode.c.h; path = ORKReactionTimeStep.h; sourceTree = "<group>"; };
		25ECC0941AFBD68300F3D63B /* ORKReactionTimeStep.m */ = {isa = PBXFileReference; fileEncoding = 4; lastKnownFileType = sourcecode.c.objc; path = ORKReactionTimeStep.m; sourceTree = "<group>"; };
		25ECC0991AFBD8B300F3D63B /* ORKReactionTimeViewController.h */ = {isa = PBXFileReference; fileEncoding = 4; lastKnownFileType = sourcecode.c.h; path = ORKReactionTimeViewController.h; sourceTree = "<group>"; };
		25ECC09A1AFBD8B300F3D63B /* ORKReactionTimeViewController.m */ = {isa = PBXFileReference; fileEncoding = 4; lastKnownFileType = sourcecode.c.objc; path = ORKReactionTimeViewController.m; sourceTree = "<group>"; };
		25ECC09D1AFBD92D00F3D63B /* ORKReactionTimeContentView.h */ = {isa = PBXFileReference; fileEncoding = 4; lastKnownFileType = sourcecode.c.h; path = ORKReactionTimeContentView.h; sourceTree = "<group>"; };
		25ECC09E1AFBD92D00F3D63B /* ORKReactionTimeContentView.m */ = {isa = PBXFileReference; fileEncoding = 4; lastKnownFileType = sourcecode.c.objc; path = ORKReactionTimeContentView.m; sourceTree = "<group>"; };
		25ECC0A11AFBDD2700F3D63B /* ORKReactionTimeStimulusView.h */ = {isa = PBXFileReference; fileEncoding = 4; lastKnownFileType = sourcecode.c.h; path = ORKReactionTimeStimulusView.h; sourceTree = "<group>"; };
		25ECC0A21AFBDD2700F3D63B /* ORKReactionTimeStimulusView.m */ = {isa = PBXFileReference; fileEncoding = 4; lastKnownFileType = sourcecode.c.objc; path = ORKReactionTimeStimulusView.m; sourceTree = "<group>"; };
		2EBFE11C1AE1B32D00CB8254 /* ORKUIViewAccessibilityTests.m */ = {isa = PBXFileReference; fileEncoding = 4; lastKnownFileType = sourcecode.c.objc; path = ORKUIViewAccessibilityTests.m; sourceTree = "<group>"; };
		2EBFE11E1AE1B68800CB8254 /* ORKVoiceEngine_Internal.h */ = {isa = PBXFileReference; lastKnownFileType = sourcecode.c.h; path = ORKVoiceEngine_Internal.h; sourceTree = "<group>"; };
		2EBFE11F1AE1B74100CB8254 /* ORKVoiceEngineTests.m */ = {isa = PBXFileReference; fileEncoding = 4; lastKnownFileType = sourcecode.c.objc; path = ORKVoiceEngineTests.m; sourceTree = "<group>"; };
		6146D0A11B84A91E0068491D /* ORKLineGraphAccessibilityElement.h */ = {isa = PBXFileReference; fileEncoding = 4; lastKnownFileType = sourcecode.c.h; path = ORKLineGraphAccessibilityElement.h; sourceTree = "<group>"; };
		6146D0A21B84A91E0068491D /* ORKLineGraphAccessibilityElement.m */ = {isa = PBXFileReference; fileEncoding = 4; lastKnownFileType = sourcecode.c.objc; path = ORKLineGraphAccessibilityElement.m; sourceTree = "<group>"; };
		618DA0481A93D0D600E63AA8 /* ORKAccessibility.h */ = {isa = PBXFileReference; fileEncoding = 4; lastKnownFileType = sourcecode.c.h; path = ORKAccessibility.h; sourceTree = "<group>"; };
		618DA0491A93D0D600E63AA8 /* ORKAccessibilityFunctions.h */ = {isa = PBXFileReference; fileEncoding = 4; lastKnownFileType = sourcecode.c.h; path = ORKAccessibilityFunctions.h; sourceTree = "<group>"; };
		618DA04A1A93D0D600E63AA8 /* ORKAccessibilityFunctions.m */ = {isa = PBXFileReference; fileEncoding = 4; lastKnownFileType = sourcecode.c.objc; path = ORKAccessibilityFunctions.m; sourceTree = "<group>"; };
		618DA04B1A93D0D600E63AA8 /* UIView+ORKAccessibility.h */ = {isa = PBXFileReference; fileEncoding = 4; lastKnownFileType = sourcecode.c.h; lineEnding = 0; path = "UIView+ORKAccessibility.h"; sourceTree = "<group>"; xcLanguageSpecificationIdentifier = xcode.lang.objcpp; };
		618DA04C1A93D0D600E63AA8 /* UIView+ORKAccessibility.m */ = {isa = PBXFileReference; fileEncoding = 4; lastKnownFileType = sourcecode.c.objc; lineEnding = 0; path = "UIView+ORKAccessibility.m"; sourceTree = "<group>"; xcLanguageSpecificationIdentifier = xcode.lang.objc; };
		805685771C90C19500BF437A /* UIImage+ResearchKit.h */ = {isa = PBXFileReference; fileEncoding = 4; lastKnownFileType = sourcecode.c.h; path = "UIImage+ResearchKit.h"; sourceTree = "<group>"; };
		805685781C90C19500BF437A /* UIImage+ResearchKit.m */ = {isa = PBXFileReference; fileEncoding = 4; lastKnownFileType = sourcecode.c.objc; path = "UIImage+ResearchKit.m"; sourceTree = "<group>"; };
		861610BF1A8D8EDD00245F7A /* Artwork.xcassets */ = {isa = PBXFileReference; lastKnownFileType = folder.assetcatalog; path = Artwork.xcassets; sourceTree = "<group>"; };
		861D11A71AA691BB003C98A7 /* ORKScaleSliderView.h */ = {isa = PBXFileReference; fileEncoding = 4; lastKnownFileType = sourcecode.c.h; path = ORKScaleSliderView.h; sourceTree = "<group>"; };
		861D11A81AA691BB003C98A7 /* ORKScaleSliderView.m */ = {isa = PBXFileReference; fileEncoding = 4; lastKnownFileType = sourcecode.c.objc; path = ORKScaleSliderView.m; sourceTree = "<group>"; };
		861D11AB1AA7951F003C98A7 /* ORKChoiceAnswerFormatHelper.h */ = {isa = PBXFileReference; fileEncoding = 4; lastKnownFileType = sourcecode.c.h; path = ORKChoiceAnswerFormatHelper.h; sourceTree = "<group>"; };
		861D11AC1AA7951F003C98A7 /* ORKChoiceAnswerFormatHelper.m */ = {isa = PBXFileReference; fileEncoding = 4; lastKnownFileType = sourcecode.c.objc; path = ORKChoiceAnswerFormatHelper.m; sourceTree = "<group>"; };
		861D11B31AA7D073003C98A7 /* ORKTextChoiceCellGroup.h */ = {isa = PBXFileReference; fileEncoding = 4; lastKnownFileType = sourcecode.c.h; path = ORKTextChoiceCellGroup.h; sourceTree = "<group>"; };
		861D11B41AA7D073003C98A7 /* ORKTextChoiceCellGroup.m */ = {isa = PBXFileReference; fileEncoding = 4; lastKnownFileType = sourcecode.c.objc; lineEnding = 0; path = ORKTextChoiceCellGroup.m; sourceTree = "<group>"; xcLanguageSpecificationIdentifier = xcode.lang.objc; };
		861D2AE61B840991008C4CD0 /* ORKTimedWalkStep.h */ = {isa = PBXFileReference; fileEncoding = 4; lastKnownFileType = sourcecode.c.h; name = ORKTimedWalkStep.h; path = ResearchKit/ActiveTasks/ORKTimedWalkStep.h; sourceTree = SOURCE_ROOT; };
		861D2AE71B840991008C4CD0 /* ORKTimedWalkStep.m */ = {isa = PBXFileReference; fileEncoding = 4; lastKnownFileType = sourcecode.c.objc; name = ORKTimedWalkStep.m; path = ResearchKit/ActiveTasks/ORKTimedWalkStep.m; sourceTree = SOURCE_ROOT; };
		861D2AEA1B8409B2008C4CD0 /* ORKTimedWalkStepViewController.h */ = {isa = PBXFileReference; fileEncoding = 4; lastKnownFileType = sourcecode.c.h; name = ORKTimedWalkStepViewController.h; path = ResearchKit/ActiveTasks/ORKTimedWalkStepViewController.h; sourceTree = SOURCE_ROOT; };
		861D2AEB1B8409B2008C4CD0 /* ORKTimedWalkStepViewController.m */ = {isa = PBXFileReference; fileEncoding = 4; lastKnownFileType = sourcecode.c.objc; name = ORKTimedWalkStepViewController.m; path = ResearchKit/ActiveTasks/ORKTimedWalkStepViewController.m; sourceTree = SOURCE_ROOT; };
		861D2AEE1B8409D9008C4CD0 /* ORKTimedWalkContentView.h */ = {isa = PBXFileReference; fileEncoding = 4; lastKnownFileType = sourcecode.c.h; name = ORKTimedWalkContentView.h; path = ResearchKit/ActiveTasks/ORKTimedWalkContentView.h; sourceTree = SOURCE_ROOT; };
		861D2AEF1B8409D9008C4CD0 /* ORKTimedWalkContentView.m */ = {isa = PBXFileReference; fileEncoding = 4; lastKnownFileType = sourcecode.c.objc; name = ORKTimedWalkContentView.m; path = ResearchKit/ActiveTasks/ORKTimedWalkContentView.m; sourceTree = SOURCE_ROOT; };
		865EA1601AB8DF750037C68E /* ORKDateTimePicker.h */ = {isa = PBXFileReference; fileEncoding = 4; lastKnownFileType = sourcecode.c.h; path = ORKDateTimePicker.h; sourceTree = "<group>"; };
		865EA1611AB8DF750037C68E /* ORKDateTimePicker.m */ = {isa = PBXFileReference; fileEncoding = 4; lastKnownFileType = sourcecode.c.objc; lineEnding = 0; path = ORKDateTimePicker.m; sourceTree = "<group>"; xcLanguageSpecificationIdentifier = xcode.lang.objc; };
		865EA1661ABA1AA10037C68E /* ORKPicker.h */ = {isa = PBXFileReference; fileEncoding = 4; lastKnownFileType = sourcecode.c.h; path = ORKPicker.h; sourceTree = "<group>"; };
		865EA1671ABA1AA10037C68E /* ORKPicker.m */ = {isa = PBXFileReference; fileEncoding = 4; lastKnownFileType = sourcecode.c.objc; path = ORKPicker.m; sourceTree = "<group>"; };
		865EA16A1ABA1BE20037C68E /* ORKSurveyAnswerCellForPicker.h */ = {isa = PBXFileReference; fileEncoding = 4; lastKnownFileType = sourcecode.c.h; path = ORKSurveyAnswerCellForPicker.h; sourceTree = "<group>"; };
		865EA16B1ABA1BE20037C68E /* ORKSurveyAnswerCellForPicker.m */ = {isa = PBXFileReference; fileEncoding = 4; lastKnownFileType = sourcecode.c.objc; lineEnding = 0; path = ORKSurveyAnswerCellForPicker.m; sourceTree = "<group>"; xcLanguageSpecificationIdentifier = xcode.lang.objc; };
		866DA5131D63D04700C9AF3F /* ORKCollector_Internal.h */ = {isa = PBXFileReference; fileEncoding = 4; lastKnownFileType = sourcecode.c.h; path = ORKCollector_Internal.h; sourceTree = "<group>"; };
		866DA5141D63D04700C9AF3F /* ORKCollector.h */ = {isa = PBXFileReference; fileEncoding = 4; lastKnownFileType = sourcecode.c.h; path = ORKCollector.h; sourceTree = "<group>"; };
		866DA5151D63D04700C9AF3F /* ORKCollector.m */ = {isa = PBXFileReference; fileEncoding = 4; lastKnownFileType = sourcecode.c.objc; path = ORKCollector.m; sourceTree = "<group>"; };
		866DA5161D63D04700C9AF3F /* ORKDataCollectionManager_Internal.h */ = {isa = PBXFileReference; fileEncoding = 4; lastKnownFileType = sourcecode.c.h; path = ORKDataCollectionManager_Internal.h; sourceTree = "<group>"; };
		866DA5171D63D04700C9AF3F /* ORKDataCollectionManager.h */ = {isa = PBXFileReference; fileEncoding = 4; lastKnownFileType = sourcecode.c.h; path = ORKDataCollectionManager.h; sourceTree = "<group>"; };
		866DA5181D63D04700C9AF3F /* ORKDataCollectionManager.m */ = {isa = PBXFileReference; fileEncoding = 4; lastKnownFileType = sourcecode.c.objc; path = ORKDataCollectionManager.m; sourceTree = "<group>"; };
		866DA5191D63D04700C9AF3F /* ORKHealthSampleQueryOperation.h */ = {isa = PBXFileReference; fileEncoding = 4; lastKnownFileType = sourcecode.c.h; path = ORKHealthSampleQueryOperation.h; sourceTree = "<group>"; };
		866DA51A1D63D04700C9AF3F /* ORKHealthSampleQueryOperation.m */ = {isa = PBXFileReference; fileEncoding = 4; lastKnownFileType = sourcecode.c.objc; path = ORKHealthSampleQueryOperation.m; sourceTree = "<group>"; };
		866DA51B1D63D04700C9AF3F /* ORKMotionActivityQueryOperation.h */ = {isa = PBXFileReference; fileEncoding = 4; lastKnownFileType = sourcecode.c.h; path = ORKMotionActivityQueryOperation.h; sourceTree = "<group>"; };
		866DA51C1D63D04700C9AF3F /* ORKMotionActivityQueryOperation.m */ = {isa = PBXFileReference; fileEncoding = 4; lastKnownFileType = sourcecode.c.objc; path = ORKMotionActivityQueryOperation.m; sourceTree = "<group>"; };
		866DA51D1D63D04700C9AF3F /* ORKOperation.h */ = {isa = PBXFileReference; fileEncoding = 4; lastKnownFileType = sourcecode.c.h; path = ORKOperation.h; sourceTree = "<group>"; };
		866DA51E1D63D04700C9AF3F /* ORKOperation.m */ = {isa = PBXFileReference; fileEncoding = 4; lastKnownFileType = sourcecode.c.objc; path = ORKOperation.m; sourceTree = "<group>"; };
		866F86001A96CBF3007B282C /* ORKSurveyAnswerCell.m */ = {isa = PBXFileReference; fileEncoding = 4; lastKnownFileType = sourcecode.c.objc; path = ORKSurveyAnswerCell.m; sourceTree = "<group>"; };
		86AD91081AB7AD1E00361FEB /* ORKNavigationContainerView.h */ = {isa = PBXFileReference; fileEncoding = 4; lastKnownFileType = sourcecode.c.h; path = ORKNavigationContainerView.h; sourceTree = "<group>"; };
		86AD91091AB7AD1E00361FEB /* ORKNavigationContainerView.m */ = {isa = PBXFileReference; fileEncoding = 4; lastKnownFileType = sourcecode.c.objc; lineEnding = 0; path = ORKNavigationContainerView.m; sourceTree = "<group>"; xcLanguageSpecificationIdentifier = xcode.lang.objc; };
		86AD910C1AB7AE4100361FEB /* ORKNavigationContainerView_Internal.h */ = {isa = PBXFileReference; fileEncoding = 4; lastKnownFileType = sourcecode.c.h; path = ORKNavigationContainerView_Internal.h; sourceTree = "<group>"; };
		86AD910E1AB7B8A600361FEB /* ORKActiveStepView.h */ = {isa = PBXFileReference; fileEncoding = 4; lastKnownFileType = sourcecode.c.h; name = ORKActiveStepView.h; path = ../Common/ORKActiveStepView.h; sourceTree = "<group>"; };
		86AD910F1AB7B8A600361FEB /* ORKActiveStepView.m */ = {isa = PBXFileReference; fileEncoding = 4; lastKnownFileType = sourcecode.c.objc; lineEnding = 0; name = ORKActiveStepView.m; path = ../Common/ORKActiveStepView.m; sourceTree = "<group>"; xcLanguageSpecificationIdentifier = xcode.lang.objc; };
		86AD91121AB7B97E00361FEB /* ORKQuestionStepView.h */ = {isa = PBXFileReference; fileEncoding = 4; lastKnownFileType = sourcecode.c.h; path = ORKQuestionStepView.h; sourceTree = "<group>"; };
		86AD91131AB7B97E00361FEB /* ORKQuestionStepView.m */ = {isa = PBXFileReference; fileEncoding = 4; lastKnownFileType = sourcecode.c.objc; lineEnding = 0; path = ORKQuestionStepView.m; sourceTree = "<group>"; xcLanguageSpecificationIdentifier = xcode.lang.objc; };
		86B781B71AA668ED00688151 /* ORKTimeIntervalPicker.h */ = {isa = PBXFileReference; fileEncoding = 4; lastKnownFileType = sourcecode.c.h; path = ORKTimeIntervalPicker.h; sourceTree = "<group>"; };
		86B781B81AA668ED00688151 /* ORKTimeIntervalPicker.m */ = {isa = PBXFileReference; fileEncoding = 4; lastKnownFileType = sourcecode.c.objc; path = ORKTimeIntervalPicker.m; sourceTree = "<group>"; };
		86B781B91AA668ED00688151 /* ORKValuePicker.h */ = {isa = PBXFileReference; fileEncoding = 4; lastKnownFileType = sourcecode.c.h; path = ORKValuePicker.h; sourceTree = "<group>"; };
		86B781BA1AA668ED00688151 /* ORKValuePicker.m */ = {isa = PBXFileReference; fileEncoding = 4; lastKnownFileType = sourcecode.c.objc; path = ORKValuePicker.m; sourceTree = "<group>"; };
		86B89AB91AB3BECC001626A4 /* ORKStepHeaderView.h */ = {isa = PBXFileReference; fileEncoding = 4; lastKnownFileType = sourcecode.c.h; path = ORKStepHeaderView.h; sourceTree = "<group>"; };
		86B89ABA1AB3BECC001626A4 /* ORKStepHeaderView.m */ = {isa = PBXFileReference; fileEncoding = 4; lastKnownFileType = sourcecode.c.objc; lineEnding = 0; path = ORKStepHeaderView.m; sourceTree = "<group>"; xcLanguageSpecificationIdentifier = xcode.lang.objc; };
		86B89ABD1AB3BFDB001626A4 /* ORKStepHeaderView_Internal.h */ = {isa = PBXFileReference; fileEncoding = 4; lastKnownFileType = sourcecode.c.h; path = ORKStepHeaderView_Internal.h; sourceTree = "<group>"; };
		86C40AFA1A8D7C5B00081FAC /* ORKActiveStepQuantityView.h */ = {isa = PBXFileReference; fileEncoding = 4; lastKnownFileType = sourcecode.c.h; path = ORKActiveStepQuantityView.h; sourceTree = "<group>"; };
		86C40AFB1A8D7C5B00081FAC /* ORKActiveStepQuantityView.m */ = {isa = PBXFileReference; fileEncoding = 4; lastKnownFileType = sourcecode.c.objc; lineEnding = 0; path = ORKActiveStepQuantityView.m; sourceTree = "<group>"; xcLanguageSpecificationIdentifier = xcode.lang.objc; };
		86C40AFC1A8D7C5B00081FAC /* ORKAudioContentView.h */ = {isa = PBXFileReference; fileEncoding = 4; lastKnownFileType = sourcecode.c.h; path = ORKAudioContentView.h; sourceTree = "<group>"; };
		86C40AFD1A8D7C5B00081FAC /* ORKAudioContentView.m */ = {isa = PBXFileReference; fileEncoding = 4; lastKnownFileType = sourcecode.c.objc; lineEnding = 0; path = ORKAudioContentView.m; sourceTree = "<group>"; xcLanguageSpecificationIdentifier = xcode.lang.objc; };
		86C40AFE1A8D7C5B00081FAC /* ORKAudioStep.h */ = {isa = PBXFileReference; fileEncoding = 4; lastKnownFileType = sourcecode.c.h; path = ORKAudioStep.h; sourceTree = "<group>"; };
		86C40AFF1A8D7C5B00081FAC /* ORKAudioStep.m */ = {isa = PBXFileReference; fileEncoding = 4; lastKnownFileType = sourcecode.c.objc; path = ORKAudioStep.m; sourceTree = "<group>"; };
		86C40B001A8D7C5B00081FAC /* ORKAudioStepViewController.h */ = {isa = PBXFileReference; fileEncoding = 4; lastKnownFileType = sourcecode.c.h; lineEnding = 0; path = ORKAudioStepViewController.h; sourceTree = "<group>"; xcLanguageSpecificationIdentifier = xcode.lang.objcpp; };
		86C40B011A8D7C5B00081FAC /* ORKAudioStepViewController.m */ = {isa = PBXFileReference; fileEncoding = 4; lastKnownFileType = sourcecode.c.objc; lineEnding = 0; path = ORKAudioStepViewController.m; sourceTree = "<group>"; xcLanguageSpecificationIdentifier = xcode.lang.objc; };
		86C40B021A8D7C5B00081FAC /* ORKCountdownStep.h */ = {isa = PBXFileReference; fileEncoding = 4; lastKnownFileType = sourcecode.c.h; path = ORKCountdownStep.h; sourceTree = "<group>"; };
		86C40B031A8D7C5B00081FAC /* ORKCountdownStep.m */ = {isa = PBXFileReference; fileEncoding = 4; lastKnownFileType = sourcecode.c.objc; lineEnding = 0; path = ORKCountdownStep.m; sourceTree = "<group>"; xcLanguageSpecificationIdentifier = xcode.lang.objc; };
		86C40B041A8D7C5B00081FAC /* ORKCountdownStepViewController.h */ = {isa = PBXFileReference; fileEncoding = 4; lastKnownFileType = sourcecode.c.h; lineEnding = 0; path = ORKCountdownStepViewController.h; sourceTree = "<group>"; xcLanguageSpecificationIdentifier = xcode.lang.objcpp; };
		86C40B051A8D7C5B00081FAC /* ORKCountdownStepViewController.m */ = {isa = PBXFileReference; fileEncoding = 4; lastKnownFileType = sourcecode.c.objc; lineEnding = 0; path = ORKCountdownStepViewController.m; sourceTree = "<group>"; xcLanguageSpecificationIdentifier = xcode.lang.objc; };
		86C40B061A8D7C5B00081FAC /* ORKFitnessContentView.h */ = {isa = PBXFileReference; fileEncoding = 4; lastKnownFileType = sourcecode.c.h; path = ORKFitnessContentView.h; sourceTree = "<group>"; };
		86C40B071A8D7C5B00081FAC /* ORKFitnessContentView.m */ = {isa = PBXFileReference; fileEncoding = 4; lastKnownFileType = sourcecode.c.objc; lineEnding = 0; path = ORKFitnessContentView.m; sourceTree = "<group>"; xcLanguageSpecificationIdentifier = xcode.lang.objc; };
		86C40B081A8D7C5B00081FAC /* ORKFitnessStep.h */ = {isa = PBXFileReference; fileEncoding = 4; lastKnownFileType = sourcecode.c.h; path = ORKFitnessStep.h; sourceTree = "<group>"; };
		86C40B091A8D7C5B00081FAC /* ORKFitnessStep.m */ = {isa = PBXFileReference; fileEncoding = 4; lastKnownFileType = sourcecode.c.objc; path = ORKFitnessStep.m; sourceTree = "<group>"; };
		86C40B0A1A8D7C5B00081FAC /* ORKFitnessStepViewController.h */ = {isa = PBXFileReference; fileEncoding = 4; lastKnownFileType = sourcecode.c.h; path = ORKFitnessStepViewController.h; sourceTree = "<group>"; };
		86C40B0B1A8D7C5B00081FAC /* ORKFitnessStepViewController.m */ = {isa = PBXFileReference; fileEncoding = 4; lastKnownFileType = sourcecode.c.objc; lineEnding = 0; path = ORKFitnessStepViewController.m; sourceTree = "<group>"; xcLanguageSpecificationIdentifier = xcode.lang.objc; };
		86C40B0C1A8D7C5B00081FAC /* ORKSpatialSpanGame.h */ = {isa = PBXFileReference; fileEncoding = 4; lastKnownFileType = sourcecode.c.h; path = ORKSpatialSpanGame.h; sourceTree = "<group>"; };
		86C40B0D1A8D7C5B00081FAC /* ORKSpatialSpanGame.m */ = {isa = PBXFileReference; fileEncoding = 4; lastKnownFileType = sourcecode.c.objc; path = ORKSpatialSpanGame.m; sourceTree = "<group>"; };
		86C40B0E1A8D7C5B00081FAC /* ORKSpatialSpanGameState.h */ = {isa = PBXFileReference; fileEncoding = 4; lastKnownFileType = sourcecode.c.h; path = ORKSpatialSpanGameState.h; sourceTree = "<group>"; };
		86C40B0F1A8D7C5B00081FAC /* ORKSpatialSpanGameState.m */ = {isa = PBXFileReference; fileEncoding = 4; lastKnownFileType = sourcecode.c.objc; path = ORKSpatialSpanGameState.m; sourceTree = "<group>"; };
		86C40B101A8D7C5B00081FAC /* ORKSpatialSpanMemoryContentView.h */ = {isa = PBXFileReference; fileEncoding = 4; lastKnownFileType = sourcecode.c.h; path = ORKSpatialSpanMemoryContentView.h; sourceTree = "<group>"; };
		86C40B111A8D7C5B00081FAC /* ORKSpatialSpanMemoryContentView.m */ = {isa = PBXFileReference; fileEncoding = 4; lastKnownFileType = sourcecode.c.objc; path = ORKSpatialSpanMemoryContentView.m; sourceTree = "<group>"; };
		86C40B121A8D7C5B00081FAC /* ORKSpatialSpanMemoryStep.h */ = {isa = PBXFileReference; fileEncoding = 4; lastKnownFileType = sourcecode.c.h; path = ORKSpatialSpanMemoryStep.h; sourceTree = "<group>"; };
		86C40B131A8D7C5B00081FAC /* ORKSpatialSpanMemoryStep.m */ = {isa = PBXFileReference; fileEncoding = 4; lastKnownFileType = sourcecode.c.objc; path = ORKSpatialSpanMemoryStep.m; sourceTree = "<group>"; };
		86C40B141A8D7C5B00081FAC /* ORKSpatialSpanMemoryStepViewController.h */ = {isa = PBXFileReference; fileEncoding = 4; lastKnownFileType = sourcecode.c.h; path = ORKSpatialSpanMemoryStepViewController.h; sourceTree = "<group>"; };
		86C40B151A8D7C5B00081FAC /* ORKSpatialSpanMemoryStepViewController.m */ = {isa = PBXFileReference; fileEncoding = 4; lastKnownFileType = sourcecode.c.objc; lineEnding = 0; path = ORKSpatialSpanMemoryStepViewController.m; sourceTree = "<group>"; xcLanguageSpecificationIdentifier = xcode.lang.objc; };
		86C40B161A8D7C5B00081FAC /* ORKSpatialSpanTargetView.h */ = {isa = PBXFileReference; fileEncoding = 4; lastKnownFileType = sourcecode.c.h; path = ORKSpatialSpanTargetView.h; sourceTree = "<group>"; };
		86C40B171A8D7C5B00081FAC /* ORKSpatialSpanTargetView.m */ = {isa = PBXFileReference; fileEncoding = 4; lastKnownFileType = sourcecode.c.objc; path = ORKSpatialSpanTargetView.m; sourceTree = "<group>"; };
		86C40B181A8D7C5B00081FAC /* ORKTappingContentView.h */ = {isa = PBXFileReference; fileEncoding = 4; lastKnownFileType = sourcecode.c.h; path = ORKTappingContentView.h; sourceTree = "<group>"; };
		86C40B191A8D7C5B00081FAC /* ORKTappingContentView.m */ = {isa = PBXFileReference; fileEncoding = 4; lastKnownFileType = sourcecode.c.objc; path = ORKTappingContentView.m; sourceTree = "<group>"; };
		86C40B1A1A8D7C5B00081FAC /* ORKTappingIntervalStep.h */ = {isa = PBXFileReference; fileEncoding = 4; lastKnownFileType = sourcecode.c.h; path = ORKTappingIntervalStep.h; sourceTree = "<group>"; };
		86C40B1B1A8D7C5B00081FAC /* ORKTappingIntervalStep.m */ = {isa = PBXFileReference; fileEncoding = 4; lastKnownFileType = sourcecode.c.objc; path = ORKTappingIntervalStep.m; sourceTree = "<group>"; };
		86C40B1C1A8D7C5B00081FAC /* ORKTappingIntervalStepViewController.h */ = {isa = PBXFileReference; fileEncoding = 4; lastKnownFileType = sourcecode.c.h; path = ORKTappingIntervalStepViewController.h; sourceTree = "<group>"; };
		86C40B1D1A8D7C5B00081FAC /* ORKTappingIntervalStepViewController.m */ = {isa = PBXFileReference; fileEncoding = 4; lastKnownFileType = sourcecode.c.objc; lineEnding = 0; path = ORKTappingIntervalStepViewController.m; sourceTree = "<group>"; xcLanguageSpecificationIdentifier = xcode.lang.objc; };
		86C40B1E1A8D7C5B00081FAC /* ORKWalkingTaskStep.h */ = {isa = PBXFileReference; fileEncoding = 4; lastKnownFileType = sourcecode.c.h; path = ORKWalkingTaskStep.h; sourceTree = "<group>"; };
		86C40B1F1A8D7C5B00081FAC /* ORKWalkingTaskStep.m */ = {isa = PBXFileReference; fileEncoding = 4; lastKnownFileType = sourcecode.c.objc; path = ORKWalkingTaskStep.m; sourceTree = "<group>"; };
		86C40B201A8D7C5B00081FAC /* ORKWalkingTaskStepViewController.h */ = {isa = PBXFileReference; fileEncoding = 4; lastKnownFileType = sourcecode.c.h; path = ORKWalkingTaskStepViewController.h; sourceTree = "<group>"; };
		86C40B211A8D7C5B00081FAC /* ORKWalkingTaskStepViewController.m */ = {isa = PBXFileReference; fileEncoding = 4; lastKnownFileType = sourcecode.c.objc; lineEnding = 0; path = ORKWalkingTaskStepViewController.m; sourceTree = "<group>"; xcLanguageSpecificationIdentifier = xcode.lang.objc; };
		86C40B221A8D7C5B00081FAC /* CLLocation+ORKJSONDictionary.h */ = {isa = PBXFileReference; fileEncoding = 4; lastKnownFileType = sourcecode.c.h; lineEnding = 0; path = "CLLocation+ORKJSONDictionary.h"; sourceTree = "<group>"; xcLanguageSpecificationIdentifier = xcode.lang.objcpp; };
		86C40B231A8D7C5B00081FAC /* CLLocation+ORKJSONDictionary.m */ = {isa = PBXFileReference; fileEncoding = 4; lastKnownFileType = sourcecode.c.objc; lineEnding = 0; path = "CLLocation+ORKJSONDictionary.m"; sourceTree = "<group>"; xcLanguageSpecificationIdentifier = xcode.lang.objc; };
		86C40B241A8D7C5B00081FAC /* CMAccelerometerData+ORKJSONDictionary.h */ = {isa = PBXFileReference; fileEncoding = 4; lastKnownFileType = sourcecode.c.h; lineEnding = 0; path = "CMAccelerometerData+ORKJSONDictionary.h"; sourceTree = "<group>"; xcLanguageSpecificationIdentifier = xcode.lang.objcpp; };
		86C40B251A8D7C5B00081FAC /* CMAccelerometerData+ORKJSONDictionary.m */ = {isa = PBXFileReference; fileEncoding = 4; lastKnownFileType = sourcecode.c.objc; lineEnding = 0; path = "CMAccelerometerData+ORKJSONDictionary.m"; sourceTree = "<group>"; xcLanguageSpecificationIdentifier = xcode.lang.objc; };
		86C40B261A8D7C5B00081FAC /* CMDeviceMotion+ORKJSONDictionary.h */ = {isa = PBXFileReference; fileEncoding = 4; lastKnownFileType = sourcecode.c.h; lineEnding = 0; path = "CMDeviceMotion+ORKJSONDictionary.h"; sourceTree = "<group>"; xcLanguageSpecificationIdentifier = xcode.lang.objcpp; };
		86C40B271A8D7C5B00081FAC /* CMDeviceMotion+ORKJSONDictionary.m */ = {isa = PBXFileReference; fileEncoding = 4; lastKnownFileType = sourcecode.c.objc; lineEnding = 0; path = "CMDeviceMotion+ORKJSONDictionary.m"; sourceTree = "<group>"; xcLanguageSpecificationIdentifier = xcode.lang.objc; };
		86C40B281A8D7C5B00081FAC /* CMMotionActivity+ORKJSONDictionary.h */ = {isa = PBXFileReference; fileEncoding = 4; lastKnownFileType = sourcecode.c.h; lineEnding = 0; path = "CMMotionActivity+ORKJSONDictionary.h"; sourceTree = "<group>"; xcLanguageSpecificationIdentifier = xcode.lang.objcpp; };
		86C40B291A8D7C5B00081FAC /* CMMotionActivity+ORKJSONDictionary.m */ = {isa = PBXFileReference; fileEncoding = 4; lastKnownFileType = sourcecode.c.objc; lineEnding = 0; path = "CMMotionActivity+ORKJSONDictionary.m"; sourceTree = "<group>"; xcLanguageSpecificationIdentifier = xcode.lang.objc; };
		86C40B2A1A8D7C5B00081FAC /* CMPedometerData+ORKJSONDictionary.h */ = {isa = PBXFileReference; fileEncoding = 4; lastKnownFileType = sourcecode.c.h; lineEnding = 0; path = "CMPedometerData+ORKJSONDictionary.h"; sourceTree = "<group>"; xcLanguageSpecificationIdentifier = xcode.lang.objcpp; };
		86C40B2B1A8D7C5B00081FAC /* CMPedometerData+ORKJSONDictionary.m */ = {isa = PBXFileReference; fileEncoding = 4; lastKnownFileType = sourcecode.c.objc; lineEnding = 0; path = "CMPedometerData+ORKJSONDictionary.m"; sourceTree = "<group>"; xcLanguageSpecificationIdentifier = xcode.lang.objc; };
		86C40B2C1A8D7C5B00081FAC /* HKSample+ORKJSONDictionary.h */ = {isa = PBXFileReference; fileEncoding = 4; lastKnownFileType = sourcecode.c.h; lineEnding = 0; path = "HKSample+ORKJSONDictionary.h"; sourceTree = "<group>"; xcLanguageSpecificationIdentifier = xcode.lang.objcpp; };
		86C40B2D1A8D7C5B00081FAC /* HKSample+ORKJSONDictionary.m */ = {isa = PBXFileReference; fileEncoding = 4; lastKnownFileType = sourcecode.c.objc; lineEnding = 0; path = "HKSample+ORKJSONDictionary.m"; sourceTree = "<group>"; xcLanguageSpecificationIdentifier = xcode.lang.objc; };
		86C40B2E1A8D7C5B00081FAC /* ORKAccelerometerRecorder.h */ = {isa = PBXFileReference; fileEncoding = 4; lastKnownFileType = sourcecode.c.h; lineEnding = 0; path = ORKAccelerometerRecorder.h; sourceTree = "<group>"; xcLanguageSpecificationIdentifier = xcode.lang.objcpp; };
		86C40B2F1A8D7C5B00081FAC /* ORKAccelerometerRecorder.m */ = {isa = PBXFileReference; fileEncoding = 4; lastKnownFileType = sourcecode.c.objc; lineEnding = 0; path = ORKAccelerometerRecorder.m; sourceTree = "<group>"; xcLanguageSpecificationIdentifier = xcode.lang.objc; };
		86C40B301A8D7C5B00081FAC /* ORKActiveStep.h */ = {isa = PBXFileReference; fileEncoding = 4; lastKnownFileType = sourcecode.c.h; path = ORKActiveStep.h; sourceTree = "<group>"; };
		86C40B311A8D7C5B00081FAC /* ORKActiveStep.m */ = {isa = PBXFileReference; fileEncoding = 4; lastKnownFileType = sourcecode.c.objc; path = ORKActiveStep.m; sourceTree = "<group>"; };
		86C40B321A8D7C5B00081FAC /* ORKActiveStep_Internal.h */ = {isa = PBXFileReference; fileEncoding = 4; lastKnownFileType = sourcecode.c.h; lineEnding = 0; path = ORKActiveStep_Internal.h; sourceTree = "<group>"; xcLanguageSpecificationIdentifier = xcode.lang.objcpp; };
		86C40B331A8D7C5B00081FAC /* ORKActiveStepTimer.h */ = {isa = PBXFileReference; fileEncoding = 4; lastKnownFileType = sourcecode.c.h; lineEnding = 0; path = ORKActiveStepTimer.h; sourceTree = "<group>"; xcLanguageSpecificationIdentifier = xcode.lang.objcpp; };
		86C40B341A8D7C5B00081FAC /* ORKActiveStepTimer.m */ = {isa = PBXFileReference; fileEncoding = 4; lastKnownFileType = sourcecode.c.objc; lineEnding = 0; path = ORKActiveStepTimer.m; sourceTree = "<group>"; xcLanguageSpecificationIdentifier = xcode.lang.objc; };
		86C40B351A8D7C5B00081FAC /* ORKActiveStepTimerView.h */ = {isa = PBXFileReference; fileEncoding = 4; lastKnownFileType = sourcecode.c.h; lineEnding = 0; path = ORKActiveStepTimerView.h; sourceTree = "<group>"; xcLanguageSpecificationIdentifier = xcode.lang.objcpp; };
		86C40B361A8D7C5B00081FAC /* ORKActiveStepTimerView.m */ = {isa = PBXFileReference; fileEncoding = 4; lastKnownFileType = sourcecode.c.objc; lineEnding = 0; path = ORKActiveStepTimerView.m; sourceTree = "<group>"; xcLanguageSpecificationIdentifier = xcode.lang.objc; };
		86C40B371A8D7C5B00081FAC /* ORKActiveStepViewController.h */ = {isa = PBXFileReference; fileEncoding = 4; lastKnownFileType = sourcecode.c.h; path = ORKActiveStepViewController.h; sourceTree = "<group>"; };
		86C40B381A8D7C5B00081FAC /* ORKActiveStepViewController.m */ = {isa = PBXFileReference; fileEncoding = 4; lastKnownFileType = sourcecode.c.objc; lineEnding = 0; path = ORKActiveStepViewController.m; sourceTree = "<group>"; xcLanguageSpecificationIdentifier = xcode.lang.objc; };
		86C40B391A8D7C5B00081FAC /* ORKActiveStepViewController_Internal.h */ = {isa = PBXFileReference; fileEncoding = 4; lastKnownFileType = sourcecode.c.h; lineEnding = 0; path = ORKActiveStepViewController_Internal.h; sourceTree = "<group>"; xcLanguageSpecificationIdentifier = xcode.lang.objcpp; };
		86C40B3A1A8D7C5B00081FAC /* ORKAudioRecorder.h */ = {isa = PBXFileReference; fileEncoding = 4; lastKnownFileType = sourcecode.c.h; lineEnding = 0; path = ORKAudioRecorder.h; sourceTree = "<group>"; xcLanguageSpecificationIdentifier = xcode.lang.objcpp; };
		86C40B3B1A8D7C5B00081FAC /* ORKAudioRecorder.m */ = {isa = PBXFileReference; fileEncoding = 4; lastKnownFileType = sourcecode.c.objc; lineEnding = 0; path = ORKAudioRecorder.m; sourceTree = "<group>"; xcLanguageSpecificationIdentifier = xcode.lang.objc; };
		86C40B3C1A8D7C5B00081FAC /* ORKDataLogger.h */ = {isa = PBXFileReference; fileEncoding = 4; lastKnownFileType = sourcecode.c.h; path = ORKDataLogger.h; sourceTree = "<group>"; };
		86C40B3D1A8D7C5B00081FAC /* ORKDataLogger.m */ = {isa = PBXFileReference; fileEncoding = 4; lastKnownFileType = sourcecode.c.objc; lineEnding = 0; path = ORKDataLogger.m; sourceTree = "<group>"; xcLanguageSpecificationIdentifier = xcode.lang.objc; };
		86C40B3F1A8D7C5B00081FAC /* ORKDeviceMotionRecorder.h */ = {isa = PBXFileReference; fileEncoding = 4; lastKnownFileType = sourcecode.c.h; path = ORKDeviceMotionRecorder.h; sourceTree = "<group>"; };
		86C40B401A8D7C5B00081FAC /* ORKDeviceMotionRecorder.m */ = {isa = PBXFileReference; fileEncoding = 4; lastKnownFileType = sourcecode.c.objc; lineEnding = 0; path = ORKDeviceMotionRecorder.m; sourceTree = "<group>"; xcLanguageSpecificationIdentifier = xcode.lang.objc; };
		86C40B411A8D7C5B00081FAC /* ORKHealthQuantityTypeRecorder.h */ = {isa = PBXFileReference; fileEncoding = 4; lastKnownFileType = sourcecode.c.h; path = ORKHealthQuantityTypeRecorder.h; sourceTree = "<group>"; };
		86C40B421A8D7C5B00081FAC /* ORKHealthQuantityTypeRecorder.m */ = {isa = PBXFileReference; fileEncoding = 4; lastKnownFileType = sourcecode.c.objc; lineEnding = 0; path = ORKHealthQuantityTypeRecorder.m; sourceTree = "<group>"; xcLanguageSpecificationIdentifier = xcode.lang.objc; };
		86C40B431A8D7C5B00081FAC /* ORKLocationRecorder.h */ = {isa = PBXFileReference; fileEncoding = 4; lastKnownFileType = sourcecode.c.h; path = ORKLocationRecorder.h; sourceTree = "<group>"; };
		86C40B441A8D7C5B00081FAC /* ORKLocationRecorder.m */ = {isa = PBXFileReference; fileEncoding = 4; lastKnownFileType = sourcecode.c.objc; lineEnding = 0; path = ORKLocationRecorder.m; sourceTree = "<group>"; xcLanguageSpecificationIdentifier = xcode.lang.objc; };
		86C40B451A8D7C5B00081FAC /* ORKPedometerRecorder.h */ = {isa = PBXFileReference; fileEncoding = 4; lastKnownFileType = sourcecode.c.h; path = ORKPedometerRecorder.h; sourceTree = "<group>"; };
		86C40B461A8D7C5B00081FAC /* ORKPedometerRecorder.m */ = {isa = PBXFileReference; fileEncoding = 4; lastKnownFileType = sourcecode.c.objc; lineEnding = 0; path = ORKPedometerRecorder.m; sourceTree = "<group>"; xcLanguageSpecificationIdentifier = xcode.lang.objc; };
		86C40B471A8D7C5B00081FAC /* ORKRecorder.h */ = {isa = PBXFileReference; fileEncoding = 4; lastKnownFileType = sourcecode.c.h; lineEnding = 0; path = ORKRecorder.h; sourceTree = "<group>"; xcLanguageSpecificationIdentifier = xcode.lang.objcpp; };
		86C40B481A8D7C5B00081FAC /* ORKRecorder.m */ = {isa = PBXFileReference; fileEncoding = 4; lastKnownFileType = sourcecode.c.objc; lineEnding = 0; path = ORKRecorder.m; sourceTree = "<group>"; xcLanguageSpecificationIdentifier = xcode.lang.objc; };
		86C40B491A8D7C5B00081FAC /* ORKRecorder_Internal.h */ = {isa = PBXFileReference; fileEncoding = 4; lastKnownFileType = sourcecode.c.h; path = ORKRecorder_Internal.h; sourceTree = "<group>"; };
		86C40B4A1A8D7C5B00081FAC /* ORKRecorder_Private.h */ = {isa = PBXFileReference; fileEncoding = 4; lastKnownFileType = sourcecode.c.h; path = ORKRecorder_Private.h; sourceTree = "<group>"; };
		86C40B4B1A8D7C5B00081FAC /* ORKTouchRecorder.h */ = {isa = PBXFileReference; fileEncoding = 4; lastKnownFileType = sourcecode.c.h; path = ORKTouchRecorder.h; sourceTree = "<group>"; };
		86C40B4C1A8D7C5B00081FAC /* ORKTouchRecorder.m */ = {isa = PBXFileReference; fileEncoding = 4; lastKnownFileType = sourcecode.c.objc; lineEnding = 0; path = ORKTouchRecorder.m; sourceTree = "<group>"; xcLanguageSpecificationIdentifier = xcode.lang.objc; };
		86C40B4D1A8D7C5B00081FAC /* ORKVoiceEngine.h */ = {isa = PBXFileReference; fileEncoding = 4; lastKnownFileType = sourcecode.c.h; path = ORKVoiceEngine.h; sourceTree = "<group>"; };
		86C40B4E1A8D7C5B00081FAC /* ORKVoiceEngine.m */ = {isa = PBXFileReference; fileEncoding = 4; lastKnownFileType = sourcecode.c.objc; lineEnding = 0; path = ORKVoiceEngine.m; sourceTree = "<group>"; xcLanguageSpecificationIdentifier = xcode.lang.objc; };
		86C40B4F1A8D7C5B00081FAC /* UITouch+ORKJSONDictionary.h */ = {isa = PBXFileReference; fileEncoding = 4; lastKnownFileType = sourcecode.c.h; lineEnding = 0; path = "UITouch+ORKJSONDictionary.h"; sourceTree = "<group>"; xcLanguageSpecificationIdentifier = xcode.lang.objcpp; };
		86C40B501A8D7C5B00081FAC /* UITouch+ORKJSONDictionary.m */ = {isa = PBXFileReference; fileEncoding = 4; lastKnownFileType = sourcecode.c.objc; lineEnding = 0; path = "UITouch+ORKJSONDictionary.m"; sourceTree = "<group>"; xcLanguageSpecificationIdentifier = xcode.lang.objc; };
		86C40B521A8D7C5B00081FAC /* ORKCompletionStep.h */ = {isa = PBXFileReference; fileEncoding = 4; lastKnownFileType = sourcecode.c.h; lineEnding = 0; path = ORKCompletionStep.h; sourceTree = "<group>"; xcLanguageSpecificationIdentifier = xcode.lang.objcpp; };
		86C40B531A8D7C5B00081FAC /* ORKCompletionStep.m */ = {isa = PBXFileReference; fileEncoding = 4; lastKnownFileType = sourcecode.c.objc; lineEnding = 0; path = ORKCompletionStep.m; sourceTree = "<group>"; xcLanguageSpecificationIdentifier = xcode.lang.objc; };
		86C40B541A8D7C5B00081FAC /* ORKCompletionStepViewController.h */ = {isa = PBXFileReference; fileEncoding = 4; lastKnownFileType = sourcecode.c.h; lineEnding = 0; path = ORKCompletionStepViewController.h; sourceTree = "<group>"; xcLanguageSpecificationIdentifier = xcode.lang.objcpp; };
		86C40B551A8D7C5B00081FAC /* ORKCompletionStepViewController.m */ = {isa = PBXFileReference; fileEncoding = 4; lastKnownFileType = sourcecode.c.objc; lineEnding = 0; path = ORKCompletionStepViewController.m; sourceTree = "<group>"; xcLanguageSpecificationIdentifier = xcode.lang.objc; };
		86C40B561A8D7C5B00081FAC /* ORKFormItemCell.h */ = {isa = PBXFileReference; fileEncoding = 4; lastKnownFileType = sourcecode.c.h; path = ORKFormItemCell.h; sourceTree = "<group>"; };
		86C40B571A8D7C5B00081FAC /* ORKFormItemCell.m */ = {isa = PBXFileReference; fileEncoding = 4; lastKnownFileType = sourcecode.c.objc; lineEnding = 0; path = ORKFormItemCell.m; sourceTree = "<group>"; xcLanguageSpecificationIdentifier = xcode.lang.objc; };
		86C40B581A8D7C5B00081FAC /* ORKImageSelectionView.h */ = {isa = PBXFileReference; fileEncoding = 4; lastKnownFileType = sourcecode.c.h; path = ORKImageSelectionView.h; sourceTree = "<group>"; };
		86C40B591A8D7C5B00081FAC /* ORKImageSelectionView.m */ = {isa = PBXFileReference; fileEncoding = 4; lastKnownFileType = sourcecode.c.objc; lineEnding = 0; path = ORKImageSelectionView.m; sourceTree = "<group>"; xcLanguageSpecificationIdentifier = xcode.lang.objc; };
		86C40B5A1A8D7C5B00081FAC /* ORKInstructionStepView.h */ = {isa = PBXFileReference; fileEncoding = 4; lastKnownFileType = sourcecode.c.h; path = ORKInstructionStepView.h; sourceTree = "<group>"; };
		86C40B5B1A8D7C5B00081FAC /* ORKInstructionStepView.m */ = {isa = PBXFileReference; fileEncoding = 4; lastKnownFileType = sourcecode.c.objc; lineEnding = 0; path = ORKInstructionStepView.m; sourceTree = "<group>"; xcLanguageSpecificationIdentifier = xcode.lang.objc; };
		86C40B5C1A8D7C5B00081FAC /* ORKTableContainerView.h */ = {isa = PBXFileReference; fileEncoding = 4; lastKnownFileType = sourcecode.c.h; path = ORKTableContainerView.h; sourceTree = "<group>"; };
		86C40B5D1A8D7C5B00081FAC /* ORKTableContainerView.m */ = {isa = PBXFileReference; fileEncoding = 4; lastKnownFileType = sourcecode.c.objc; lineEnding = 0; path = ORKTableContainerView.m; sourceTree = "<group>"; xcLanguageSpecificationIdentifier = xcode.lang.objc; };
		86C40B5E1A8D7C5B00081FAC /* ORKTextFieldView.h */ = {isa = PBXFileReference; fileEncoding = 4; lastKnownFileType = sourcecode.c.h; path = ORKTextFieldView.h; sourceTree = "<group>"; };
		86C40B5F1A8D7C5B00081FAC /* ORKTextFieldView.m */ = {isa = PBXFileReference; fileEncoding = 4; lastKnownFileType = sourcecode.c.objc; lineEnding = 0; path = ORKTextFieldView.m; sourceTree = "<group>"; xcLanguageSpecificationIdentifier = xcode.lang.objc; };
		86C40B601A8D7C5B00081FAC /* ORKTintedImageView.h */ = {isa = PBXFileReference; fileEncoding = 4; lastKnownFileType = sourcecode.c.h; path = ORKTintedImageView.h; sourceTree = "<group>"; };
		86C40B611A8D7C5B00081FAC /* ORKTintedImageView.m */ = {isa = PBXFileReference; fileEncoding = 4; lastKnownFileType = sourcecode.c.objc; path = ORKTintedImageView.m; sourceTree = "<group>"; };
		86C40B641A8D7C5B00081FAC /* ORKAnswerFormat.h */ = {isa = PBXFileReference; fileEncoding = 4; lastKnownFileType = sourcecode.c.h; path = ORKAnswerFormat.h; sourceTree = "<group>"; };
		86C40B651A8D7C5B00081FAC /* ORKAnswerFormat.m */ = {isa = PBXFileReference; fileEncoding = 4; lastKnownFileType = sourcecode.c.objc; lineEnding = 0; path = ORKAnswerFormat.m; sourceTree = "<group>"; xcLanguageSpecificationIdentifier = xcode.lang.objc; };
		86C40B661A8D7C5B00081FAC /* ORKAnswerFormat_Internal.h */ = {isa = PBXFileReference; fileEncoding = 4; lastKnownFileType = sourcecode.c.h; lineEnding = 0; path = ORKAnswerFormat_Internal.h; sourceTree = "<group>"; xcLanguageSpecificationIdentifier = xcode.lang.objcpp; };
		86C40B671A8D7C5B00081FAC /* ORKAnswerTextField.h */ = {isa = PBXFileReference; fileEncoding = 4; lastKnownFileType = sourcecode.c.h; lineEnding = 0; path = ORKAnswerTextField.h; sourceTree = "<group>"; xcLanguageSpecificationIdentifier = xcode.lang.objcpp; };
		86C40B681A8D7C5B00081FAC /* ORKAnswerTextField.m */ = {isa = PBXFileReference; fileEncoding = 4; lastKnownFileType = sourcecode.c.objc; lineEnding = 0; path = ORKAnswerTextField.m; sourceTree = "<group>"; xcLanguageSpecificationIdentifier = xcode.lang.objc; };
		86C40B691A8D7C5B00081FAC /* ORKAnswerTextView.h */ = {isa = PBXFileReference; fileEncoding = 4; lastKnownFileType = sourcecode.c.h; lineEnding = 0; path = ORKAnswerTextView.h; sourceTree = "<group>"; xcLanguageSpecificationIdentifier = xcode.lang.objcpp; };
		86C40B6A1A8D7C5B00081FAC /* ORKAnswerTextView.m */ = {isa = PBXFileReference; fileEncoding = 4; lastKnownFileType = sourcecode.c.objc; lineEnding = 0; path = ORKAnswerTextView.m; sourceTree = "<group>"; xcLanguageSpecificationIdentifier = xcode.lang.objc; };
		86C40B6B1A8D7C5B00081FAC /* ORKBodyLabel.h */ = {isa = PBXFileReference; fileEncoding = 4; lastKnownFileType = sourcecode.c.h; lineEnding = 0; path = ORKBodyLabel.h; sourceTree = "<group>"; xcLanguageSpecificationIdentifier = xcode.lang.objcpp; };
		86C40B6C1A8D7C5B00081FAC /* ORKBodyLabel.m */ = {isa = PBXFileReference; fileEncoding = 4; lastKnownFileType = sourcecode.c.objc; lineEnding = 0; path = ORKBodyLabel.m; sourceTree = "<group>"; xcLanguageSpecificationIdentifier = xcode.lang.objc; };
		86C40B6D1A8D7C5B00081FAC /* ORKBorderedButton.h */ = {isa = PBXFileReference; fileEncoding = 4; lastKnownFileType = sourcecode.c.h; lineEnding = 0; path = ORKBorderedButton.h; sourceTree = "<group>"; xcLanguageSpecificationIdentifier = xcode.lang.objcpp; };
		86C40B6E1A8D7C5C00081FAC /* ORKBorderedButton.m */ = {isa = PBXFileReference; fileEncoding = 4; lastKnownFileType = sourcecode.c.objc; lineEnding = 0; path = ORKBorderedButton.m; sourceTree = "<group>"; xcLanguageSpecificationIdentifier = xcode.lang.objc; };
		86C40B6F1A8D7C5C00081FAC /* ORKCaption1Label.h */ = {isa = PBXFileReference; fileEncoding = 4; lastKnownFileType = sourcecode.c.h; lineEnding = 0; path = ORKCaption1Label.h; sourceTree = "<group>"; xcLanguageSpecificationIdentifier = xcode.lang.objcpp; };
		86C40B701A8D7C5C00081FAC /* ORKCaption1Label.m */ = {isa = PBXFileReference; fileEncoding = 4; lastKnownFileType = sourcecode.c.objc; lineEnding = 0; path = ORKCaption1Label.m; sourceTree = "<group>"; xcLanguageSpecificationIdentifier = xcode.lang.objc; };
		86C40B711A8D7C5C00081FAC /* ORKChoiceViewCell.h */ = {isa = PBXFileReference; fileEncoding = 4; lastKnownFileType = sourcecode.c.h; path = ORKChoiceViewCell.h; sourceTree = "<group>"; };
		86C40B721A8D7C5C00081FAC /* ORKChoiceViewCell.m */ = {isa = PBXFileReference; fileEncoding = 4; lastKnownFileType = sourcecode.c.objc; lineEnding = 0; path = ORKChoiceViewCell.m; sourceTree = "<group>"; xcLanguageSpecificationIdentifier = xcode.lang.objc; };
		86C40B731A8D7C5C00081FAC /* ORKContinueButton.h */ = {isa = PBXFileReference; fileEncoding = 4; lastKnownFileType = sourcecode.c.h; path = ORKContinueButton.h; sourceTree = "<group>"; };
		86C40B741A8D7C5C00081FAC /* ORKContinueButton.m */ = {isa = PBXFileReference; fileEncoding = 4; lastKnownFileType = sourcecode.c.objc; path = ORKContinueButton.m; sourceTree = "<group>"; };
		86C40B751A8D7C5C00081FAC /* ORKCountdownLabel.h */ = {isa = PBXFileReference; fileEncoding = 4; lastKnownFileType = sourcecode.c.h; path = ORKCountdownLabel.h; sourceTree = "<group>"; };
		86C40B761A8D7C5C00081FAC /* ORKCountdownLabel.m */ = {isa = PBXFileReference; fileEncoding = 4; lastKnownFileType = sourcecode.c.objc; path = ORKCountdownLabel.m; sourceTree = "<group>"; };
		86C40B771A8D7C5C00081FAC /* ORKCustomStepView.h */ = {isa = PBXFileReference; fileEncoding = 4; lastKnownFileType = sourcecode.c.h; path = ORKCustomStepView.h; sourceTree = "<group>"; };
		86C40B781A8D7C5C00081FAC /* ORKCustomStepView.m */ = {isa = PBXFileReference; fileEncoding = 4; lastKnownFileType = sourcecode.c.objc; lineEnding = 0; path = ORKCustomStepView.m; sourceTree = "<group>"; xcLanguageSpecificationIdentifier = xcode.lang.objc; };
		86C40B791A8D7C5C00081FAC /* ORKCustomStepView_Internal.h */ = {isa = PBXFileReference; fileEncoding = 4; lastKnownFileType = sourcecode.c.h; path = ORKCustomStepView_Internal.h; sourceTree = "<group>"; };
		86C40B7A1A8D7C5C00081FAC /* ORKDefaultFont.h */ = {isa = PBXFileReference; fileEncoding = 4; lastKnownFileType = sourcecode.c.h; path = ORKDefaultFont.h; sourceTree = "<group>"; };
		86C40B7B1A8D7C5C00081FAC /* ORKDefines.h */ = {isa = PBXFileReference; fileEncoding = 4; lastKnownFileType = sourcecode.c.h; path = ORKDefines.h; sourceTree = "<group>"; };
		86C40B7C1A8D7C5C00081FAC /* ORKHelpers_Private.h */ = {isa = PBXFileReference; fileEncoding = 4; lastKnownFileType = sourcecode.c.h; path = ORKHelpers_Private.h; sourceTree = "<group>"; };
		86C40B7D1A8D7C5C00081FAC /* ORKErrors.h */ = {isa = PBXFileReference; fileEncoding = 4; lastKnownFileType = sourcecode.c.h; path = ORKErrors.h; sourceTree = "<group>"; };
		86C40B7E1A8D7C5C00081FAC /* ORKErrors.m */ = {isa = PBXFileReference; fileEncoding = 4; lastKnownFileType = sourcecode.c.objc; path = ORKErrors.m; sourceTree = "<group>"; };
		86C40B7F1A8D7C5C00081FAC /* ORKFormItem_Internal.h */ = {isa = PBXFileReference; fileEncoding = 4; lastKnownFileType = sourcecode.c.h; lineEnding = 0; path = ORKFormItem_Internal.h; sourceTree = "<group>"; xcLanguageSpecificationIdentifier = xcode.lang.objcpp; };
		86C40B801A8D7C5C00081FAC /* ORKFormSectionTitleLabel.h */ = {isa = PBXFileReference; fileEncoding = 4; lastKnownFileType = sourcecode.c.h; path = ORKFormSectionTitleLabel.h; sourceTree = "<group>"; };
		86C40B811A8D7C5C00081FAC /* ORKFormSectionTitleLabel.m */ = {isa = PBXFileReference; fileEncoding = 4; lastKnownFileType = sourcecode.c.objc; path = ORKFormSectionTitleLabel.m; sourceTree = "<group>"; };
		86C40B821A8D7C5C00081FAC /* ORKFormStep.h */ = {isa = PBXFileReference; fileEncoding = 4; lastKnownFileType = sourcecode.c.h; path = ORKFormStep.h; sourceTree = "<group>"; };
		86C40B831A8D7C5C00081FAC /* ORKFormStep.m */ = {isa = PBXFileReference; fileEncoding = 4; lastKnownFileType = sourcecode.c.objc; path = ORKFormStep.m; sourceTree = "<group>"; };
		86C40B841A8D7C5C00081FAC /* ORKFormStepViewController.h */ = {isa = PBXFileReference; fileEncoding = 4; lastKnownFileType = sourcecode.c.h; path = ORKFormStepViewController.h; sourceTree = "<group>"; };
		86C40B851A8D7C5C00081FAC /* ORKFormStepViewController.m */ = {isa = PBXFileReference; fileEncoding = 4; lastKnownFileType = sourcecode.c.objc; lineEnding = 0; path = ORKFormStepViewController.m; sourceTree = "<group>"; xcLanguageSpecificationIdentifier = xcode.lang.objc; };
		86C40B861A8D7C5C00081FAC /* ORKFormTextView.h */ = {isa = PBXFileReference; fileEncoding = 4; lastKnownFileType = sourcecode.c.h; path = ORKFormTextView.h; sourceTree = "<group>"; };
		86C40B871A8D7C5C00081FAC /* ORKFormTextView.m */ = {isa = PBXFileReference; fileEncoding = 4; lastKnownFileType = sourcecode.c.objc; path = ORKFormTextView.m; sourceTree = "<group>"; };
		86C40B881A8D7C5C00081FAC /* ORKHeadlineLabel.h */ = {isa = PBXFileReference; fileEncoding = 4; lastKnownFileType = sourcecode.c.h; path = ORKHeadlineLabel.h; sourceTree = "<group>"; };
		86C40B891A8D7C5C00081FAC /* ORKHeadlineLabel.m */ = {isa = PBXFileReference; fileEncoding = 4; lastKnownFileType = sourcecode.c.objc; lineEnding = 0; path = ORKHeadlineLabel.m; sourceTree = "<group>"; xcLanguageSpecificationIdentifier = xcode.lang.objc; };
		86C40B8A1A8D7C5C00081FAC /* ORKHealthAnswerFormat.h */ = {isa = PBXFileReference; fileEncoding = 4; lastKnownFileType = sourcecode.c.h; path = ORKHealthAnswerFormat.h; sourceTree = "<group>"; };
		86C40B8B1A8D7C5C00081FAC /* ORKHealthAnswerFormat.m */ = {isa = PBXFileReference; fileEncoding = 4; lastKnownFileType = sourcecode.c.objc; lineEnding = 0; path = ORKHealthAnswerFormat.m; sourceTree = "<group>"; xcLanguageSpecificationIdentifier = xcode.lang.objc; };
		86C40B8C1A8D7C5C00081FAC /* ORKHelpers_Internal.h */ = {isa = PBXFileReference; fileEncoding = 4; lastKnownFileType = sourcecode.c.h; path = ORKHelpers_Internal.h; sourceTree = "<group>"; };
		86C40B8D1A8D7C5C00081FAC /* ORKHelpers.m */ = {isa = PBXFileReference; fileEncoding = 4; lastKnownFileType = sourcecode.c.objc; lineEnding = 0; path = ORKHelpers.m; sourceTree = "<group>"; xcLanguageSpecificationIdentifier = xcode.lang.objc; };
		86C40B8E1A8D7C5C00081FAC /* ORKHTMLPDFWriter.h */ = {isa = PBXFileReference; fileEncoding = 4; lastKnownFileType = sourcecode.c.h; path = ORKHTMLPDFWriter.h; sourceTree = "<group>"; };
		86C40B8F1A8D7C5C00081FAC /* ORKHTMLPDFWriter.m */ = {isa = PBXFileReference; fileEncoding = 4; lastKnownFileType = sourcecode.c.objc; lineEnding = 0; path = ORKHTMLPDFWriter.m; sourceTree = "<group>"; xcLanguageSpecificationIdentifier = xcode.lang.objc; };
		86C40B901A8D7C5C00081FAC /* ORKImageChoiceLabel.h */ = {isa = PBXFileReference; fileEncoding = 4; lastKnownFileType = sourcecode.c.h; path = ORKImageChoiceLabel.h; sourceTree = "<group>"; };
		86C40B911A8D7C5C00081FAC /* ORKImageChoiceLabel.m */ = {isa = PBXFileReference; fileEncoding = 4; lastKnownFileType = sourcecode.c.objc; path = ORKImageChoiceLabel.m; sourceTree = "<group>"; };
		86C40B921A8D7C5C00081FAC /* ORKInstructionStep.h */ = {isa = PBXFileReference; fileEncoding = 4; lastKnownFileType = sourcecode.c.h; path = ORKInstructionStep.h; sourceTree = "<group>"; };
		86C40B931A8D7C5C00081FAC /* ORKInstructionStep.m */ = {isa = PBXFileReference; fileEncoding = 4; lastKnownFileType = sourcecode.c.objc; path = ORKInstructionStep.m; sourceTree = "<group>"; };
		86C40B941A8D7C5C00081FAC /* ORKInstructionStepViewController.h */ = {isa = PBXFileReference; fileEncoding = 4; lastKnownFileType = sourcecode.c.h; path = ORKInstructionStepViewController.h; sourceTree = "<group>"; };
		86C40B951A8D7C5C00081FAC /* ORKInstructionStepViewController.m */ = {isa = PBXFileReference; fileEncoding = 4; lastKnownFileType = sourcecode.c.objc; lineEnding = 0; path = ORKInstructionStepViewController.m; sourceTree = "<group>"; xcLanguageSpecificationIdentifier = xcode.lang.objc; };
		86C40B961A8D7C5C00081FAC /* ORKInstructionStepViewController_Internal.h */ = {isa = PBXFileReference; fileEncoding = 4; lastKnownFileType = sourcecode.c.h; path = ORKInstructionStepViewController_Internal.h; sourceTree = "<group>"; };
		86C40B971A8D7C5C00081FAC /* ORKLabel.h */ = {isa = PBXFileReference; fileEncoding = 4; lastKnownFileType = sourcecode.c.h; path = ORKLabel.h; sourceTree = "<group>"; };
		86C40B981A8D7C5C00081FAC /* ORKLabel.m */ = {isa = PBXFileReference; fileEncoding = 4; lastKnownFileType = sourcecode.c.objc; lineEnding = 0; path = ORKLabel.m; sourceTree = "<group>"; xcLanguageSpecificationIdentifier = xcode.lang.objc; };
		86C40B9D1A8D7C5C00081FAC /* ORKOrderedTask.h */ = {isa = PBXFileReference; fileEncoding = 4; lastKnownFileType = sourcecode.c.h; path = ORKOrderedTask.h; sourceTree = "<group>"; };
		86C40B9E1A8D7C5C00081FAC /* ORKOrderedTask.m */ = {isa = PBXFileReference; fileEncoding = 4; lastKnownFileType = sourcecode.c.objc; lineEnding = 0; path = ORKOrderedTask.m; sourceTree = "<group>"; xcLanguageSpecificationIdentifier = xcode.lang.objc; };
		86C40BA11A8D7C5C00081FAC /* ORKQuestionStep.h */ = {isa = PBXFileReference; fileEncoding = 4; lastKnownFileType = sourcecode.c.h; path = ORKQuestionStep.h; sourceTree = "<group>"; };
		86C40BA21A8D7C5C00081FAC /* ORKQuestionStep.m */ = {isa = PBXFileReference; fileEncoding = 4; lastKnownFileType = sourcecode.c.objc; lineEnding = 0; path = ORKQuestionStep.m; sourceTree = "<group>"; xcLanguageSpecificationIdentifier = xcode.lang.objc; };
		86C40BA31A8D7C5C00081FAC /* ORKQuestionStep_Internal.h */ = {isa = PBXFileReference; fileEncoding = 4; lastKnownFileType = sourcecode.c.h; path = ORKQuestionStep_Internal.h; sourceTree = "<group>"; };
		86C40BA41A8D7C5C00081FAC /* ORKQuestionStepViewController.h */ = {isa = PBXFileReference; fileEncoding = 4; lastKnownFileType = sourcecode.c.h; path = ORKQuestionStepViewController.h; sourceTree = "<group>"; };
		86C40BA51A8D7C5C00081FAC /* ORKQuestionStepViewController.m */ = {isa = PBXFileReference; fileEncoding = 4; lastKnownFileType = sourcecode.c.objc; lineEnding = 0; path = ORKQuestionStepViewController.m; sourceTree = "<group>"; xcLanguageSpecificationIdentifier = xcode.lang.objc; };
		86C40BA61A8D7C5C00081FAC /* ORKQuestionStepViewController_Private.h */ = {isa = PBXFileReference; fileEncoding = 4; lastKnownFileType = sourcecode.c.h; path = ORKQuestionStepViewController_Private.h; sourceTree = "<group>"; };
		86C40BA71A8D7C5C00081FAC /* ORKResult.h */ = {isa = PBXFileReference; fileEncoding = 4; lastKnownFileType = sourcecode.c.h; path = ORKResult.h; sourceTree = "<group>"; };
		86C40BA81A8D7C5C00081FAC /* ORKResult.m */ = {isa = PBXFileReference; fileEncoding = 4; lastKnownFileType = sourcecode.c.objc; path = ORKResult.m; sourceTree = "<group>"; };
		86C40BA91A8D7C5C00081FAC /* ORKResult_Private.h */ = {isa = PBXFileReference; fileEncoding = 4; lastKnownFileType = sourcecode.c.h; path = ORKResult_Private.h; sourceTree = "<group>"; };
		86C40BAA1A8D7C5C00081FAC /* ORKRoundTappingButton.h */ = {isa = PBXFileReference; fileEncoding = 4; lastKnownFileType = sourcecode.c.h; path = ORKRoundTappingButton.h; sourceTree = "<group>"; };
		86C40BAB1A8D7C5C00081FAC /* ORKRoundTappingButton.m */ = {isa = PBXFileReference; fileEncoding = 4; lastKnownFileType = sourcecode.c.objc; path = ORKRoundTappingButton.m; sourceTree = "<group>"; };
		86C40BAC1A8D7C5C00081FAC /* ORKScaleRangeLabel.h */ = {isa = PBXFileReference; fileEncoding = 4; lastKnownFileType = sourcecode.c.h; path = ORKScaleRangeLabel.h; sourceTree = "<group>"; };
		86C40BAD1A8D7C5C00081FAC /* ORKScaleRangeLabel.m */ = {isa = PBXFileReference; fileEncoding = 4; lastKnownFileType = sourcecode.c.objc; path = ORKScaleRangeLabel.m; sourceTree = "<group>"; };
		86C40BAE1A8D7C5C00081FAC /* ORKScaleSlider.h */ = {isa = PBXFileReference; fileEncoding = 4; lastKnownFileType = sourcecode.c.h; path = ORKScaleSlider.h; sourceTree = "<group>"; };
		86C40BAF1A8D7C5C00081FAC /* ORKScaleSlider.m */ = {isa = PBXFileReference; fileEncoding = 4; lastKnownFileType = sourcecode.c.objc; path = ORKScaleSlider.m; sourceTree = "<group>"; };
		86C40BB01A8D7C5C00081FAC /* ORKScaleValueLabel.h */ = {isa = PBXFileReference; fileEncoding = 4; lastKnownFileType = sourcecode.c.h; path = ORKScaleValueLabel.h; sourceTree = "<group>"; };
		86C40BB11A8D7C5C00081FAC /* ORKScaleValueLabel.m */ = {isa = PBXFileReference; fileEncoding = 4; lastKnownFileType = sourcecode.c.objc; path = ORKScaleValueLabel.m; sourceTree = "<group>"; };
		86C40BB21A8D7C5C00081FAC /* ORKSelectionSubTitleLabel.h */ = {isa = PBXFileReference; fileEncoding = 4; lastKnownFileType = sourcecode.c.h; path = ORKSelectionSubTitleLabel.h; sourceTree = "<group>"; };
		86C40BB31A8D7C5C00081FAC /* ORKSelectionSubTitleLabel.m */ = {isa = PBXFileReference; fileEncoding = 4; lastKnownFileType = sourcecode.c.objc; path = ORKSelectionSubTitleLabel.m; sourceTree = "<group>"; };
		86C40BB41A8D7C5C00081FAC /* ORKSelectionTitleLabel.h */ = {isa = PBXFileReference; fileEncoding = 4; lastKnownFileType = sourcecode.c.h; path = ORKSelectionTitleLabel.h; sourceTree = "<group>"; };
		86C40BB51A8D7C5C00081FAC /* ORKSelectionTitleLabel.m */ = {isa = PBXFileReference; fileEncoding = 4; lastKnownFileType = sourcecode.c.objc; path = ORKSelectionTitleLabel.m; sourceTree = "<group>"; };
		86C40BB71A8D7C5C00081FAC /* ORKSkin.h */ = {isa = PBXFileReference; fileEncoding = 4; lastKnownFileType = sourcecode.c.h; path = ORKSkin.h; sourceTree = "<group>"; };
		86C40BB81A8D7C5C00081FAC /* ORKSkin.m */ = {isa = PBXFileReference; fileEncoding = 4; lastKnownFileType = sourcecode.c.objc; path = ORKSkin.m; sourceTree = "<group>"; };
		86C40BB91A8D7C5C00081FAC /* ORKStep.h */ = {isa = PBXFileReference; fileEncoding = 4; lastKnownFileType = sourcecode.c.h; path = ORKStep.h; sourceTree = "<group>"; };
		86C40BBA1A8D7C5C00081FAC /* ORKStep.m */ = {isa = PBXFileReference; fileEncoding = 4; lastKnownFileType = sourcecode.c.objc; lineEnding = 0; path = ORKStep.m; sourceTree = "<group>"; xcLanguageSpecificationIdentifier = xcode.lang.objc; };
		86C40BBB1A8D7C5C00081FAC /* ORKStep_Private.h */ = {isa = PBXFileReference; fileEncoding = 4; lastKnownFileType = sourcecode.c.h; path = ORKStep_Private.h; sourceTree = "<group>"; };
		86C40BBC1A8D7C5C00081FAC /* ORKStepViewController.h */ = {isa = PBXFileReference; fileEncoding = 4; lastKnownFileType = sourcecode.c.h; lineEnding = 0; path = ORKStepViewController.h; sourceTree = "<group>"; xcLanguageSpecificationIdentifier = xcode.lang.objcpp; };
		86C40BBD1A8D7C5C00081FAC /* ORKStepViewController.m */ = {isa = PBXFileReference; fileEncoding = 4; lastKnownFileType = sourcecode.c.objc; lineEnding = 0; path = ORKStepViewController.m; sourceTree = "<group>"; xcLanguageSpecificationIdentifier = xcode.lang.objc; };
		86C40BBE1A8D7C5C00081FAC /* ORKStepViewController_Internal.h */ = {isa = PBXFileReference; fileEncoding = 4; lastKnownFileType = sourcecode.c.h; path = ORKStepViewController_Internal.h; sourceTree = "<group>"; };
		86C40BC01A8D7C5C00081FAC /* ORKSubheadlineLabel.h */ = {isa = PBXFileReference; fileEncoding = 4; lastKnownFileType = sourcecode.c.h; path = ORKSubheadlineLabel.h; sourceTree = "<group>"; };
		86C40BC11A8D7C5C00081FAC /* ORKSubheadlineLabel.m */ = {isa = PBXFileReference; fileEncoding = 4; lastKnownFileType = sourcecode.c.objc; path = ORKSubheadlineLabel.m; sourceTree = "<group>"; };
		86C40BC21A8D7C5C00081FAC /* ORKSurveyAnswerCell.h */ = {isa = PBXFileReference; fileEncoding = 4; lastKnownFileType = sourcecode.c.h; path = ORKSurveyAnswerCell.h; sourceTree = "<group>"; };
		86C40BC51A8D7C5C00081FAC /* ORKSurveyAnswerCellForImageSelection.h */ = {isa = PBXFileReference; fileEncoding = 4; lastKnownFileType = sourcecode.c.h; path = ORKSurveyAnswerCellForImageSelection.h; sourceTree = "<group>"; };
		86C40BC61A8D7C5C00081FAC /* ORKSurveyAnswerCellForImageSelection.m */ = {isa = PBXFileReference; fileEncoding = 4; lastKnownFileType = sourcecode.c.objc; path = ORKSurveyAnswerCellForImageSelection.m; sourceTree = "<group>"; };
		86C40BC71A8D7C5C00081FAC /* ORKSurveyAnswerCellForNumber.h */ = {isa = PBXFileReference; fileEncoding = 4; lastKnownFileType = sourcecode.c.h; path = ORKSurveyAnswerCellForNumber.h; sourceTree = "<group>"; };
		86C40BC81A8D7C5C00081FAC /* ORKSurveyAnswerCellForNumber.m */ = {isa = PBXFileReference; fileEncoding = 4; lastKnownFileType = sourcecode.c.objc; lineEnding = 0; path = ORKSurveyAnswerCellForNumber.m; sourceTree = "<group>"; xcLanguageSpecificationIdentifier = xcode.lang.objc; };
		86C40BC91A8D7C5C00081FAC /* ORKSurveyAnswerCellForScale.h */ = {isa = PBXFileReference; fileEncoding = 4; lastKnownFileType = sourcecode.c.h; path = ORKSurveyAnswerCellForScale.h; sourceTree = "<group>"; };
		86C40BCA1A8D7C5C00081FAC /* ORKSurveyAnswerCellForScale.m */ = {isa = PBXFileReference; fileEncoding = 4; lastKnownFileType = sourcecode.c.objc; lineEnding = 0; path = ORKSurveyAnswerCellForScale.m; sourceTree = "<group>"; xcLanguageSpecificationIdentifier = xcode.lang.objc; };
		86C40BCD1A8D7C5C00081FAC /* ORKSurveyAnswerCellForText.h */ = {isa = PBXFileReference; fileEncoding = 4; lastKnownFileType = sourcecode.c.h; path = ORKSurveyAnswerCellForText.h; sourceTree = "<group>"; };
		86C40BCE1A8D7C5C00081FAC /* ORKSurveyAnswerCellForText.m */ = {isa = PBXFileReference; fileEncoding = 4; lastKnownFileType = sourcecode.c.objc; lineEnding = 0; path = ORKSurveyAnswerCellForText.m; sourceTree = "<group>"; xcLanguageSpecificationIdentifier = xcode.lang.objc; };
		86C40BD11A8D7C5C00081FAC /* ORKTableViewCell.h */ = {isa = PBXFileReference; fileEncoding = 4; lastKnownFileType = sourcecode.c.h; path = ORKTableViewCell.h; sourceTree = "<group>"; };
		86C40BD21A8D7C5C00081FAC /* ORKTableViewCell.m */ = {isa = PBXFileReference; fileEncoding = 4; lastKnownFileType = sourcecode.c.objc; lineEnding = 0; path = ORKTableViewCell.m; sourceTree = "<group>"; xcLanguageSpecificationIdentifier = xcode.lang.objc; };
		86C40BD31A8D7C5C00081FAC /* ORKTapCountLabel.h */ = {isa = PBXFileReference; fileEncoding = 4; lastKnownFileType = sourcecode.c.h; path = ORKTapCountLabel.h; sourceTree = "<group>"; };
		86C40BD41A8D7C5C00081FAC /* ORKTapCountLabel.m */ = {isa = PBXFileReference; fileEncoding = 4; lastKnownFileType = sourcecode.c.objc; path = ORKTapCountLabel.m; sourceTree = "<group>"; };
		86C40BD51A8D7C5C00081FAC /* ORKTask.h */ = {isa = PBXFileReference; fileEncoding = 4; lastKnownFileType = sourcecode.c.h; path = ORKTask.h; sourceTree = "<group>"; };
		86C40BD71A8D7C5C00081FAC /* ORKTaskViewController.h */ = {isa = PBXFileReference; fileEncoding = 4; lastKnownFileType = sourcecode.c.h; lineEnding = 0; path = ORKTaskViewController.h; sourceTree = "<group>"; xcLanguageSpecificationIdentifier = xcode.lang.objcpp; };
		86C40BD81A8D7C5C00081FAC /* ORKTaskViewController.m */ = {isa = PBXFileReference; fileEncoding = 4; lastKnownFileType = sourcecode.c.objc; lineEnding = 0; path = ORKTaskViewController.m; sourceTree = "<group>"; xcLanguageSpecificationIdentifier = xcode.lang.objc; };
		86C40BD91A8D7C5C00081FAC /* ORKTaskViewController_Internal.h */ = {isa = PBXFileReference; fileEncoding = 4; lastKnownFileType = sourcecode.c.h; path = ORKTaskViewController_Internal.h; sourceTree = "<group>"; };
		86C40BDA1A8D7C5C00081FAC /* ORKTaskViewController_Private.h */ = {isa = PBXFileReference; fileEncoding = 4; lastKnownFileType = sourcecode.c.h; path = ORKTaskViewController_Private.h; sourceTree = "<group>"; };
		86C40BDB1A8D7C5C00081FAC /* ORKTextButton.h */ = {isa = PBXFileReference; fileEncoding = 4; lastKnownFileType = sourcecode.c.h; path = ORKTextButton.h; sourceTree = "<group>"; };
		86C40BDC1A8D7C5C00081FAC /* ORKTextButton.m */ = {isa = PBXFileReference; fileEncoding = 4; lastKnownFileType = sourcecode.c.objc; lineEnding = 0; path = ORKTextButton.m; sourceTree = "<group>"; xcLanguageSpecificationIdentifier = xcode.lang.objc; };
		86C40BDD1A8D7C5C00081FAC /* ORKUnitLabel.h */ = {isa = PBXFileReference; fileEncoding = 4; lastKnownFileType = sourcecode.c.h; path = ORKUnitLabel.h; sourceTree = "<group>"; };
		86C40BDE1A8D7C5C00081FAC /* ORKUnitLabel.m */ = {isa = PBXFileReference; fileEncoding = 4; lastKnownFileType = sourcecode.c.objc; path = ORKUnitLabel.m; sourceTree = "<group>"; };
		86C40BE11A8D7C5C00081FAC /* ORKVerticalContainerView.h */ = {isa = PBXFileReference; fileEncoding = 4; lastKnownFileType = sourcecode.c.h; path = ORKVerticalContainerView.h; sourceTree = "<group>"; };
		86C40BE21A8D7C5C00081FAC /* ORKVerticalContainerView.m */ = {isa = PBXFileReference; fileEncoding = 4; lastKnownFileType = sourcecode.c.objc; lineEnding = 0; path = ORKVerticalContainerView.m; sourceTree = "<group>"; xcLanguageSpecificationIdentifier = xcode.lang.objc; };
		86C40BE31A8D7C5C00081FAC /* ORKVerticalContainerView_Internal.h */ = {isa = PBXFileReference; fileEncoding = 4; lastKnownFileType = sourcecode.c.h; path = ORKVerticalContainerView_Internal.h; sourceTree = "<group>"; };
		86C40BE71A8D7C5C00081FAC /* UIBarButtonItem+ORKBarButtonItem.h */ = {isa = PBXFileReference; fileEncoding = 4; lastKnownFileType = sourcecode.c.h; lineEnding = 0; path = "UIBarButtonItem+ORKBarButtonItem.h"; sourceTree = "<group>"; xcLanguageSpecificationIdentifier = xcode.lang.objcpp; };
		86C40BE81A8D7C5C00081FAC /* UIBarButtonItem+ORKBarButtonItem.m */ = {isa = PBXFileReference; fileEncoding = 4; lastKnownFileType = sourcecode.c.objc; lineEnding = 0; path = "UIBarButtonItem+ORKBarButtonItem.m"; sourceTree = "<group>"; xcLanguageSpecificationIdentifier = xcode.lang.objc; };
		86C40BE91A8D7C5C00081FAC /* UIResponder+ResearchKit.h */ = {isa = PBXFileReference; fileEncoding = 4; lastKnownFileType = sourcecode.c.h; lineEnding = 0; path = "UIResponder+ResearchKit.h"; sourceTree = "<group>"; xcLanguageSpecificationIdentifier = xcode.lang.objcpp; };
		86C40BEA1A8D7C5C00081FAC /* UIResponder+ResearchKit.m */ = {isa = PBXFileReference; fileEncoding = 4; lastKnownFileType = sourcecode.c.objc; lineEnding = 0; path = "UIResponder+ResearchKit.m"; sourceTree = "<group>"; xcLanguageSpecificationIdentifier = xcode.lang.objc; };
		86C40BEC1A8D7C5C00081FAC /* ORKConsentReviewController.h */ = {isa = PBXFileReference; fileEncoding = 4; lastKnownFileType = sourcecode.c.h; path = ORKConsentReviewController.h; sourceTree = "<group>"; };
		86C40BED1A8D7C5C00081FAC /* ORKConsentReviewController.m */ = {isa = PBXFileReference; fileEncoding = 4; lastKnownFileType = sourcecode.c.objc; path = ORKConsentReviewController.m; sourceTree = "<group>"; };
		86C40BEE1A8D7C5C00081FAC /* ORKSignatureStepViewController.h */ = {isa = PBXFileReference; fileEncoding = 4; lastKnownFileType = sourcecode.c.h; path = ORKSignatureStepViewController.h; sourceTree = "<group>"; };
		86C40BEF1A8D7C5C00081FAC /* ORKSignatureStepViewController.m */ = {isa = PBXFileReference; fileEncoding = 4; lastKnownFileType = sourcecode.c.objc; lineEnding = 0; path = ORKSignatureStepViewController.m; sourceTree = "<group>"; xcLanguageSpecificationIdentifier = xcode.lang.objc; };
		86C40BF01A8D7C5C00081FAC /* MovieTintShader.fsh */ = {isa = PBXFileReference; fileEncoding = 4; lastKnownFileType = sourcecode.glsl; path = MovieTintShader.fsh; sourceTree = "<group>"; };
		86C40BF11A8D7C5C00081FAC /* MovieTintShader.vsh */ = {isa = PBXFileReference; fileEncoding = 4; lastKnownFileType = sourcecode.glsl; path = MovieTintShader.vsh; sourceTree = "<group>"; };
		86C40BF21A8D7C5C00081FAC /* ORKConsentDocument.h */ = {isa = PBXFileReference; fileEncoding = 4; lastKnownFileType = sourcecode.c.h; path = ORKConsentDocument.h; sourceTree = "<group>"; };
		86C40BF31A8D7C5C00081FAC /* ORKConsentDocument.m */ = {isa = PBXFileReference; fileEncoding = 4; lastKnownFileType = sourcecode.c.objc; lineEnding = 0; path = ORKConsentDocument.m; sourceTree = "<group>"; xcLanguageSpecificationIdentifier = xcode.lang.objc; };
		86C40BF41A8D7C5C00081FAC /* ORKConsentDocument_Internal.h */ = {isa = PBXFileReference; fileEncoding = 4; lastKnownFileType = sourcecode.c.h; lineEnding = 0; path = ORKConsentDocument_Internal.h; sourceTree = "<group>"; xcLanguageSpecificationIdentifier = xcode.lang.objcpp; };
		86C40BF51A8D7C5C00081FAC /* ORKConsentLearnMoreViewController.h */ = {isa = PBXFileReference; fileEncoding = 4; lastKnownFileType = sourcecode.c.h; path = ORKConsentLearnMoreViewController.h; sourceTree = "<group>"; };
		86C40BF61A8D7C5C00081FAC /* ORKConsentLearnMoreViewController.m */ = {isa = PBXFileReference; fileEncoding = 4; lastKnownFileType = sourcecode.c.objc; lineEnding = 0; path = ORKConsentLearnMoreViewController.m; sourceTree = "<group>"; xcLanguageSpecificationIdentifier = xcode.lang.objc; };
		86C40BF71A8D7C5C00081FAC /* ORKConsentReviewStep.h */ = {isa = PBXFileReference; fileEncoding = 4; lastKnownFileType = sourcecode.c.h; path = ORKConsentReviewStep.h; sourceTree = "<group>"; };
		86C40BF81A8D7C5C00081FAC /* ORKConsentReviewStep.m */ = {isa = PBXFileReference; fileEncoding = 4; lastKnownFileType = sourcecode.c.objc; lineEnding = 0; path = ORKConsentReviewStep.m; sourceTree = "<group>"; xcLanguageSpecificationIdentifier = xcode.lang.objc; };
		86C40BF91A8D7C5C00081FAC /* ORKConsentReviewStepViewController.h */ = {isa = PBXFileReference; fileEncoding = 4; lastKnownFileType = sourcecode.c.h; path = ORKConsentReviewStepViewController.h; sourceTree = "<group>"; };
		86C40BFA1A8D7C5C00081FAC /* ORKConsentReviewStepViewController.m */ = {isa = PBXFileReference; fileEncoding = 4; lastKnownFileType = sourcecode.c.objc; lineEnding = 0; path = ORKConsentReviewStepViewController.m; sourceTree = "<group>"; xcLanguageSpecificationIdentifier = xcode.lang.objc; };
		86C40BFB1A8D7C5C00081FAC /* ORKConsentSceneViewController.h */ = {isa = PBXFileReference; fileEncoding = 4; lastKnownFileType = sourcecode.c.h; path = ORKConsentSceneViewController.h; sourceTree = "<group>"; };
		86C40BFC1A8D7C5C00081FAC /* ORKConsentSceneViewController.m */ = {isa = PBXFileReference; fileEncoding = 4; lastKnownFileType = sourcecode.c.objc; lineEnding = 0; path = ORKConsentSceneViewController.m; sourceTree = "<group>"; xcLanguageSpecificationIdentifier = xcode.lang.objc; };
		86C40BFF1A8D7C5C00081FAC /* ORKConsentSection.h */ = {isa = PBXFileReference; fileEncoding = 4; lastKnownFileType = sourcecode.c.h; path = ORKConsentSection.h; sourceTree = "<group>"; };
		86C40C001A8D7C5C00081FAC /* ORKConsentSection.m */ = {isa = PBXFileReference; fileEncoding = 4; lastKnownFileType = sourcecode.c.objc; path = ORKConsentSection.m; sourceTree = "<group>"; };
		86C40C011A8D7C5C00081FAC /* ORKConsentSection_Private.h */ = {isa = PBXFileReference; fileEncoding = 4; lastKnownFileType = sourcecode.c.h; path = ORKConsentSection_Private.h; sourceTree = "<group>"; };
		86C40C021A8D7C5C00081FAC /* ORKConsentSignature.h */ = {isa = PBXFileReference; fileEncoding = 4; lastKnownFileType = sourcecode.c.h; path = ORKConsentSignature.h; sourceTree = "<group>"; };
		86C40C031A8D7C5C00081FAC /* ORKConsentSignature.m */ = {isa = PBXFileReference; fileEncoding = 4; lastKnownFileType = sourcecode.c.objc; path = ORKConsentSignature.m; sourceTree = "<group>"; };
		86C40C051A8D7C5C00081FAC /* ORKEAGLMoviePlayerView.h */ = {isa = PBXFileReference; fileEncoding = 4; lastKnownFileType = sourcecode.c.h; path = ORKEAGLMoviePlayerView.h; sourceTree = "<group>"; };
		86C40C061A8D7C5C00081FAC /* ORKEAGLMoviePlayerView.m */ = {isa = PBXFileReference; fileEncoding = 4; lastKnownFileType = sourcecode.c.objc; path = ORKEAGLMoviePlayerView.m; sourceTree = "<group>"; };
		86C40C071A8D7C5C00081FAC /* ORKSignatureView.h */ = {isa = PBXFileReference; fileEncoding = 4; lastKnownFileType = sourcecode.c.h; path = ORKSignatureView.h; sourceTree = "<group>"; };
		86C40C081A8D7C5C00081FAC /* ORKSignatureView.m */ = {isa = PBXFileReference; fileEncoding = 4; lastKnownFileType = sourcecode.c.objc; path = ORKSignatureView.m; sourceTree = "<group>"; };
		86C40C091A8D7C5C00081FAC /* ORKVisualConsentStep.h */ = {isa = PBXFileReference; fileEncoding = 4; lastKnownFileType = sourcecode.c.h; path = ORKVisualConsentStep.h; sourceTree = "<group>"; };
		86C40C0A1A8D7C5C00081FAC /* ORKVisualConsentStep.m */ = {isa = PBXFileReference; fileEncoding = 4; lastKnownFileType = sourcecode.c.objc; lineEnding = 0; path = ORKVisualConsentStep.m; sourceTree = "<group>"; xcLanguageSpecificationIdentifier = xcode.lang.objc; };
		86C40C0B1A8D7C5C00081FAC /* ORKVisualConsentStepViewController.h */ = {isa = PBXFileReference; fileEncoding = 4; lastKnownFileType = sourcecode.c.h; path = ORKVisualConsentStepViewController.h; sourceTree = "<group>"; };
		86C40C0C1A8D7C5C00081FAC /* ORKVisualConsentStepViewController.m */ = {isa = PBXFileReference; fileEncoding = 4; lastKnownFileType = sourcecode.c.objc; lineEnding = 0; path = ORKVisualConsentStepViewController.m; sourceTree = "<group>"; xcLanguageSpecificationIdentifier = xcode.lang.objc; };
		86C40C0D1A8D7C5C00081FAC /* ORKVisualConsentStepViewController_Internal.h */ = {isa = PBXFileReference; fileEncoding = 4; lastKnownFileType = sourcecode.c.h; path = ORKVisualConsentStepViewController_Internal.h; sourceTree = "<group>"; };
		86C40C0E1A8D7C5C00081FAC /* ORKVisualConsentTransitionAnimator.h */ = {isa = PBXFileReference; fileEncoding = 4; lastKnownFileType = sourcecode.c.h; path = ORKVisualConsentTransitionAnimator.h; sourceTree = "<group>"; };
		86C40C0F1A8D7C5C00081FAC /* ORKVisualConsentTransitionAnimator.m */ = {isa = PBXFileReference; fileEncoding = 4; lastKnownFileType = sourcecode.c.objc; lineEnding = 0; path = ORKVisualConsentTransitionAnimator.m; sourceTree = "<group>"; xcLanguageSpecificationIdentifier = xcode.lang.objc; };
		86C40C101A8D7C5C00081FAC /* Info.plist */ = {isa = PBXFileReference; fileEncoding = 4; lastKnownFileType = text.plist.xml; path = Info.plist; sourceTree = "<group>"; };
		86CC8E9A1AC09332001CCD89 /* ResearchKitTests.xctest */ = {isa = PBXFileReference; explicitFileType = wrapper.cfbundle; includeInIndex = 0; path = ResearchKitTests.xctest; sourceTree = BUILT_PRODUCTS_DIR; };
		86CC8EA71AC09383001CCD89 /* Info.plist */ = {isa = PBXFileReference; fileEncoding = 4; lastKnownFileType = text.plist.xml; path = Info.plist; sourceTree = "<group>"; };
		86CC8EA81AC09383001CCD89 /* ORKAccessibilityTests.m */ = {isa = PBXFileReference; fileEncoding = 4; lastKnownFileType = sourcecode.c.objc; path = ORKAccessibilityTests.m; sourceTree = "<group>"; };
		86CC8EA91AC09383001CCD89 /* ORKChoiceAnswerFormatHelperTests.m */ = {isa = PBXFileReference; fileEncoding = 4; lastKnownFileType = sourcecode.c.objc; path = ORKChoiceAnswerFormatHelperTests.m; sourceTree = "<group>"; };
		86CC8EAA1AC09383001CCD89 /* ORKConsentTests.m */ = {isa = PBXFileReference; fileEncoding = 4; lastKnownFileType = sourcecode.c.objc; path = ORKConsentTests.m; sourceTree = "<group>"; };
		86CC8EAB1AC09383001CCD89 /* ORKDataLoggerManagerTests.m */ = {isa = PBXFileReference; fileEncoding = 4; lastKnownFileType = sourcecode.c.objc; path = ORKDataLoggerManagerTests.m; sourceTree = "<group>"; };
		86CC8EAC1AC09383001CCD89 /* ORKDataLoggerTests.m */ = {isa = PBXFileReference; fileEncoding = 4; lastKnownFileType = sourcecode.c.objc; path = ORKDataLoggerTests.m; sourceTree = "<group>"; };
		86CC8EAD1AC09383001CCD89 /* ORKHKSampleTests.m */ = {isa = PBXFileReference; fileEncoding = 4; lastKnownFileType = sourcecode.c.objc; path = ORKHKSampleTests.m; sourceTree = "<group>"; };
		86CC8EAF1AC09383001CCD89 /* ORKResultTests.m */ = {isa = PBXFileReference; fileEncoding = 4; lastKnownFileType = sourcecode.c.objc; path = ORKResultTests.m; sourceTree = "<group>"; };
		86CC8EB01AC09383001CCD89 /* ORKTextChoiceCellGroupTests.m */ = {isa = PBXFileReference; fileEncoding = 4; lastKnownFileType = sourcecode.c.objc; path = ORKTextChoiceCellGroupTests.m; sourceTree = "<group>"; };
		86D348001AC16175006DB02B /* ORKRecorderTests.m */ = {isa = PBXFileReference; fileEncoding = 4; lastKnownFileType = sourcecode.c.objc; lineEnding = 0; path = ORKRecorderTests.m; sourceTree = "<group>"; xcLanguageSpecificationIdentifier = xcode.lang.objc; };
		9550E6711D58DBCF00C691B8 /* ORKTouchAnywhereStep.h */ = {isa = PBXFileReference; fileEncoding = 4; lastKnownFileType = sourcecode.c.h; path = ORKTouchAnywhereStep.h; sourceTree = "<group>"; };
		9550E6721D58DBCF00C691B8 /* ORKTouchAnywhereStep.m */ = {isa = PBXFileReference; fileEncoding = 4; lastKnownFileType = sourcecode.c.objc; path = ORKTouchAnywhereStep.m; sourceTree = "<group>"; };
		9550E67A1D58DD2000C691B8 /* ORKTouchAnywhereStepViewController.h */ = {isa = PBXFileReference; fileEncoding = 4; lastKnownFileType = sourcecode.c.h; path = ORKTouchAnywhereStepViewController.h; sourceTree = "<group>"; };
		9550E67B1D58DD2000C691B8 /* ORKTouchAnywhereStepViewController.m */ = {isa = PBXFileReference; fileEncoding = 4; lastKnownFileType = sourcecode.c.objc; path = ORKTouchAnywhereStepViewController.m; sourceTree = "<group>"; };
		959A2BFA1D68B98700841B04 /* ORKRangeOfMotionStep.h */ = {isa = PBXFileReference; fileEncoding = 4; lastKnownFileType = sourcecode.c.h; path = ORKRangeOfMotionStep.h; sourceTree = "<group>"; };
		959A2BFB1D68B98700841B04 /* ORKRangeOfMotionStep.m */ = {isa = PBXFileReference; fileEncoding = 4; lastKnownFileType = sourcecode.c.objc; path = ORKRangeOfMotionStep.m; sourceTree = "<group>"; };
		959A2BFE1D68B9DA00841B04 /* ORKRangeOfMotionStepViewController.h */ = {isa = PBXFileReference; fileEncoding = 4; lastKnownFileType = sourcecode.c.h; path = ORKRangeOfMotionStepViewController.h; sourceTree = "<group>"; };
		959A2BFF1D68B9DA00841B04 /* ORKRangeOfMotionStepViewController.m */ = {isa = PBXFileReference; fileEncoding = 4; lastKnownFileType = sourcecode.c.objc; path = ORKRangeOfMotionStepViewController.m; sourceTree = "<group>"; };
		959A2C0B1D68C91400841B04 /* ORKShoulderRangeOfMotionStep.h */ = {isa = PBXFileReference; fileEncoding = 4; lastKnownFileType = sourcecode.c.h; path = ORKShoulderRangeOfMotionStep.h; sourceTree = "<group>"; };
		959A2C0C1D68C91400841B04 /* ORKShoulderRangeOfMotionStep.m */ = {isa = PBXFileReference; fileEncoding = 4; lastKnownFileType = sourcecode.c.objc; path = ORKShoulderRangeOfMotionStep.m; sourceTree = "<group>"; };
		95E11E531D73396300BF865B /* ORKShoulderRangeOfMotionStepViewController.h */ = {isa = PBXFileReference; fileEncoding = 4; lastKnownFileType = sourcecode.c.h; path = ORKShoulderRangeOfMotionStepViewController.h; sourceTree = "<group>"; };
		95E11E541D73396300BF865B /* ORKShoulderRangeOfMotionStepViewController.m */ = {isa = PBXFileReference; fileEncoding = 4; lastKnownFileType = sourcecode.c.objc; path = ORKShoulderRangeOfMotionStepViewController.m; sourceTree = "<group>"; };
		B11C54961A9EEF8800265E61 /* ORKConsentSharingStep.h */ = {isa = PBXFileReference; fileEncoding = 4; lastKnownFileType = sourcecode.c.h; path = ORKConsentSharingStep.h; sourceTree = "<group>"; };
		B11C54971A9EEF8800265E61 /* ORKConsentSharingStep.m */ = {isa = PBXFileReference; fileEncoding = 4; lastKnownFileType = sourcecode.c.objc; path = ORKConsentSharingStep.m; sourceTree = "<group>"; };
		B11C549C1A9EF4A700265E61 /* ORKConsentSharingStepViewController.h */ = {isa = PBXFileReference; fileEncoding = 4; lastKnownFileType = sourcecode.c.h; path = ORKConsentSharingStepViewController.h; sourceTree = "<group>"; };
		B11C549D1A9EF4A700265E61 /* ORKConsentSharingStepViewController.m */ = {isa = PBXFileReference; fileEncoding = 4; lastKnownFileType = sourcecode.c.objc; lineEnding = 0; path = ORKConsentSharingStepViewController.m; sourceTree = "<group>"; xcLanguageSpecificationIdentifier = xcode.lang.objc; };
		B11DF3B31AA109C8009E76D2 /* AppledocSettings.plist */ = {isa = PBXFileReference; lastKnownFileType = text.plist.xml; path = AppledocSettings.plist; sourceTree = "<group>"; };
		B11DF4C21AA10D70009E76D2 /* tr */ = {isa = PBXFileReference; lastKnownFileType = text.plist.strings; name = tr; path = tr.lproj/ResearchKit.strings; sourceTree = "<group>"; };
		B12EA0131B0D73A500F9F554 /* ORKToneAudiometryPracticeStep.h */ = {isa = PBXFileReference; fileEncoding = 4; lastKnownFileType = sourcecode.c.h; path = ORKToneAudiometryPracticeStep.h; sourceTree = "<group>"; };
		B12EA0141B0D73A500F9F554 /* ORKToneAudiometryPracticeStep.m */ = {isa = PBXFileReference; fileEncoding = 4; lastKnownFileType = sourcecode.c.objc; path = ORKToneAudiometryPracticeStep.m; sourceTree = "<group>"; };
		B12EA0171B0D76AD00F9F554 /* ORKToneAudiometryPracticeStepViewController.h */ = {isa = PBXFileReference; fileEncoding = 4; lastKnownFileType = sourcecode.c.h; path = ORKToneAudiometryPracticeStepViewController.h; sourceTree = "<group>"; };
		B12EA0181B0D76AD00F9F554 /* ORKToneAudiometryPracticeStepViewController.m */ = {isa = PBXFileReference; fileEncoding = 4; lastKnownFileType = sourcecode.c.objc; path = ORKToneAudiometryPracticeStepViewController.m; sourceTree = "<group>"; };
		B14660481AA10DD7002F95C2 /* zh_TW */ = {isa = PBXFileReference; explicitFileType = text.plist.strings; name = zh_TW; path = zh_TW.lproj/ResearchKit.strings; sourceTree = "<group>"; };
		B183A5951A8535D100C76870 /* ResearchKit.framework */ = {isa = PBXFileReference; explicitFileType = wrapper.framework; includeInIndex = 0; path = ResearchKit.framework; sourceTree = BUILT_PRODUCTS_DIR; };
		B18AABE01A9F08D9003871B5 /* module.modulemap */ = {isa = PBXFileReference; lastKnownFileType = "sourcecode.module-map"; path = module.modulemap; sourceTree = "<group>"; };
		B1A860DB1A9693C400EA57B7 /* consent_01@2x.m4v */ = {isa = PBXFileReference; lastKnownFileType = file; path = "consent_01@2x.m4v"; sourceTree = "<group>"; };
		B1A860DC1A9693C400EA57B7 /* consent_02@2x.m4v */ = {isa = PBXFileReference; lastKnownFileType = file; path = "consent_02@2x.m4v"; sourceTree = "<group>"; };
		B1A860DD1A9693C400EA57B7 /* consent_03@2x.m4v */ = {isa = PBXFileReference; lastKnownFileType = file; path = "consent_03@2x.m4v"; sourceTree = "<group>"; };
		B1A860DE1A9693C400EA57B7 /* consent_04@2x.m4v */ = {isa = PBXFileReference; lastKnownFileType = file; path = "consent_04@2x.m4v"; sourceTree = "<group>"; };
		B1A860DF1A9693C400EA57B7 /* consent_05@2x.m4v */ = {isa = PBXFileReference; lastKnownFileType = file; path = "consent_05@2x.m4v"; sourceTree = "<group>"; };
		B1A860E01A9693C400EA57B7 /* consent_06@2x.m4v */ = {isa = PBXFileReference; lastKnownFileType = file; path = "consent_06@2x.m4v"; sourceTree = "<group>"; };
		B1A860E11A9693C400EA57B7 /* consent_07@2x.m4v */ = {isa = PBXFileReference; lastKnownFileType = file; path = "consent_07@2x.m4v"; sourceTree = "<group>"; };
		B1A860E31A9693C400EA57B7 /* consent_01@3x.m4v */ = {isa = PBXFileReference; lastKnownFileType = file; path = "consent_01@3x.m4v"; sourceTree = "<group>"; };
		B1A860E41A9693C400EA57B7 /* consent_02@3x.m4v */ = {isa = PBXFileReference; lastKnownFileType = file; path = "consent_02@3x.m4v"; sourceTree = "<group>"; };
		B1A860E51A9693C400EA57B7 /* consent_03@3x.m4v */ = {isa = PBXFileReference; lastKnownFileType = file; path = "consent_03@3x.m4v"; sourceTree = "<group>"; };
		B1A860E61A9693C400EA57B7 /* consent_04@3x.m4v */ = {isa = PBXFileReference; lastKnownFileType = file; path = "consent_04@3x.m4v"; sourceTree = "<group>"; };
		B1A860E71A9693C400EA57B7 /* consent_05@3x.m4v */ = {isa = PBXFileReference; lastKnownFileType = file; path = "consent_05@3x.m4v"; sourceTree = "<group>"; };
		B1A860E81A9693C400EA57B7 /* consent_06@3x.m4v */ = {isa = PBXFileReference; lastKnownFileType = file; path = "consent_06@3x.m4v"; sourceTree = "<group>"; };
		B1A860E91A9693C400EA57B7 /* consent_07@3x.m4v */ = {isa = PBXFileReference; lastKnownFileType = file; path = "consent_07@3x.m4v"; sourceTree = "<group>"; };
		B1B349E41AA10DED005FAD66 /* zh_HK */ = {isa = PBXFileReference; explicitFileType = text.plist.strings; name = zh_HK; path = zh_HK.lproj/ResearchKit.strings; sourceTree = "<group>"; };
		B1B349E51AA10DF8005FAD66 /* zh_CN */ = {isa = PBXFileReference; explicitFileType = text.plist.strings; name = zh_CN; path = zh_CN.lproj/ResearchKit.strings; sourceTree = "<group>"; };
		B1B349E61AA10E02005FAD66 /* vi */ = {isa = PBXFileReference; explicitFileType = text.plist.strings; name = vi; path = vi.lproj/ResearchKit.strings; sourceTree = "<group>"; };
		B1B349E71AA10E0B005FAD66 /* uk */ = {isa = PBXFileReference; explicitFileType = text.plist.strings; name = uk; path = uk.lproj/ResearchKit.strings; sourceTree = "<group>"; };
		B1B349E81AA10E12005FAD66 /* th */ = {isa = PBXFileReference; explicitFileType = text.plist.strings; name = th; path = th.lproj/ResearchKit.strings; sourceTree = "<group>"; };
		B1B349E91AA10E27005FAD66 /* sv */ = {isa = PBXFileReference; explicitFileType = text.plist.strings; name = sv; path = sv.lproj/ResearchKit.strings; sourceTree = "<group>"; };
		B1B349EA1AA10E2E005FAD66 /* sk */ = {isa = PBXFileReference; explicitFileType = text.plist.strings; name = sk; path = sk.lproj/ResearchKit.strings; sourceTree = "<group>"; };
		B1B349EB1AA10E38005FAD66 /* ru */ = {isa = PBXFileReference; explicitFileType = text.plist.strings; name = ru; path = ru.lproj/ResearchKit.strings; sourceTree = "<group>"; };
		B1B349EC1AA10E40005FAD66 /* ro */ = {isa = PBXFileReference; explicitFileType = text.plist.strings; name = ro; path = ro.lproj/ResearchKit.strings; sourceTree = "<group>"; };
		B1B349ED1AA10E47005FAD66 /* pt */ = {isa = PBXFileReference; explicitFileType = text.plist.strings; name = pt; path = pt.lproj/ResearchKit.strings; sourceTree = "<group>"; };
		B1B349EE1AA10E4F005FAD66 /* pt_PT */ = {isa = PBXFileReference; explicitFileType = text.plist.strings; name = pt_PT; path = pt_PT.lproj/ResearchKit.strings; sourceTree = "<group>"; };
		B1B349EF1AA10E56005FAD66 /* pl */ = {isa = PBXFileReference; explicitFileType = text.plist.strings; name = pl; path = pl.lproj/ResearchKit.strings; sourceTree = "<group>"; };
		B1B349F01AA10E5E005FAD66 /* nl */ = {isa = PBXFileReference; explicitFileType = text.plist.strings; name = nl; path = nl.lproj/ResearchKit.strings; sourceTree = "<group>"; };
		B1B349F11AA10E65005FAD66 /* ms */ = {isa = PBXFileReference; explicitFileType = text.plist.strings; name = ms; path = ms.lproj/ResearchKit.strings; sourceTree = "<group>"; };
		B1B349F21AA10E6C005FAD66 /* ko */ = {isa = PBXFileReference; explicitFileType = text.plist.strings; name = ko; path = ko.lproj/ResearchKit.strings; sourceTree = "<group>"; };
		B1B349F31AA10E73005FAD66 /* ja */ = {isa = PBXFileReference; explicitFileType = text.plist.strings; name = ja; path = ja.lproj/ResearchKit.strings; sourceTree = "<group>"; };
		B1B349F41AA10E79005FAD66 /* it */ = {isa = PBXFileReference; explicitFileType = text.plist.strings; name = it; path = it.lproj/ResearchKit.strings; sourceTree = "<group>"; };
		B1B349F51AA10E80005FAD66 /* id */ = {isa = PBXFileReference; explicitFileType = text.plist.strings; name = id; path = id.lproj/ResearchKit.strings; sourceTree = "<group>"; };
		B1B349F61AA10E89005FAD66 /* hu */ = {isa = PBXFileReference; explicitFileType = text.plist.strings; name = hu; path = hu.lproj/ResearchKit.strings; sourceTree = "<group>"; };
		B1B349F71AA10E90005FAD66 /* hr */ = {isa = PBXFileReference; explicitFileType = text.plist.strings; name = hr; path = hr.lproj/ResearchKit.strings; sourceTree = "<group>"; };
		B1B349F81AA10E96005FAD66 /* hi */ = {isa = PBXFileReference; explicitFileType = text.plist.strings; name = hi; path = hi.lproj/ResearchKit.strings; sourceTree = "<group>"; };
		B1B349F91AA10E9C005FAD66 /* he */ = {isa = PBXFileReference; explicitFileType = text.plist.strings; name = he; path = he.lproj/ResearchKit.strings; sourceTree = "<group>"; };
		B1B349FA1AA10EA2005FAD66 /* fr */ = {isa = PBXFileReference; explicitFileType = text.plist.strings; name = fr; path = fr.lproj/ResearchKit.strings; sourceTree = "<group>"; };
		B1B349FB1AA10EA8005FAD66 /* fr_CA */ = {isa = PBXFileReference; explicitFileType = text.plist.strings; name = fr_CA; path = fr_CA.lproj/ResearchKit.strings; sourceTree = "<group>"; };
		B1B349FC1AA10EAE005FAD66 /* fi */ = {isa = PBXFileReference; explicitFileType = text.plist.strings; name = fi; path = fi.lproj/ResearchKit.strings; sourceTree = "<group>"; };
		B1B349FD1AA10EB4005FAD66 /* es */ = {isa = PBXFileReference; explicitFileType = text.plist.strings; name = es; path = es.lproj/ResearchKit.strings; sourceTree = "<group>"; };
		B1B349FE1AA10EBA005FAD66 /* es_MX */ = {isa = PBXFileReference; explicitFileType = text.plist.strings; name = es_MX; path = es_MX.lproj/ResearchKit.strings; sourceTree = "<group>"; };
		B1B349FF1AA10EC1005FAD66 /* en_GB */ = {isa = PBXFileReference; explicitFileType = text.plist.strings; name = en_GB; path = en_GB.lproj/ResearchKit.strings; sourceTree = "<group>"; };
		B1B34A001AA10EC6005FAD66 /* en_AU */ = {isa = PBXFileReference; explicitFileType = text.plist.strings; name = en_AU; path = en_AU.lproj/ResearchKit.strings; sourceTree = "<group>"; };
		B1B34A011AA10ECB005FAD66 /* el */ = {isa = PBXFileReference; explicitFileType = text.plist.strings; name = el; path = el.lproj/ResearchKit.strings; sourceTree = "<group>"; };
		B1B34A021AA10ED1005FAD66 /* de */ = {isa = PBXFileReference; explicitFileType = text.plist.strings; name = de; path = de.lproj/ResearchKit.strings; sourceTree = "<group>"; };
		B1B34A031AA10ED5005FAD66 /* da */ = {isa = PBXFileReference; explicitFileType = text.plist.strings; name = da; path = da.lproj/ResearchKit.strings; sourceTree = "<group>"; };
		B1B34A041AA10EDA005FAD66 /* cs */ = {isa = PBXFileReference; explicitFileType = text.plist.strings; name = cs; path = cs.lproj/ResearchKit.strings; sourceTree = "<group>"; };
		B1B34A051AA10EDF005FAD66 /* ca */ = {isa = PBXFileReference; explicitFileType = text.plist.strings; name = ca; path = ca.lproj/ResearchKit.strings; sourceTree = "<group>"; };
		B1B34A061AA10EE4005FAD66 /* ar */ = {isa = PBXFileReference; explicitFileType = text.plist.strings; name = ar; path = ar.lproj/ResearchKit.strings; sourceTree = "<group>"; };
		B1B34A061AABBCCDDEEFFAAA /* no */ = {isa = PBXFileReference; explicitFileType = text.plist.strings; name = no; path = no.lproj/ResearchKit.strings; sourceTree = "<group>"; };
		B1B894391A00345200C5CF2D /* ResearchKit_Private.h */ = {isa = PBXFileReference; fileEncoding = 4; lastKnownFileType = sourcecode.c.h; lineEnding = 0; path = ResearchKit_Private.h; sourceTree = "<group>"; xcLanguageSpecificationIdentifier = xcode.lang.objcpp; };
		B1C0F4E21A9BA65F0022C153 /* en */ = {isa = PBXFileReference; lastKnownFileType = text.plist.strings; name = en; path = en.lproj/ResearchKit.strings; sourceTree = "<group>"; };
		B1C1DE4F196F541F00F75544 /* ResearchKit.h */ = {isa = PBXFileReference; fileEncoding = 4; lastKnownFileType = sourcecode.c.h; path = ResearchKit.h; sourceTree = "<group>"; };
		B1C7955D1A9FBF04007279BA /* HealthKit.framework */ = {isa = PBXFileReference; lastKnownFileType = wrapper.framework; name = HealthKit.framework; path = System/Library/Frameworks/HealthKit.framework; sourceTree = SDKROOT; };
		B8760F291AFBEFB0007FA16F /* ORKScaleRangeDescriptionLabel.h */ = {isa = PBXFileReference; fileEncoding = 4; lastKnownFileType = sourcecode.c.h; path = ORKScaleRangeDescriptionLabel.h; sourceTree = "<group>"; };
		B8760F2A1AFBEFB0007FA16F /* ORKScaleRangeDescriptionLabel.m */ = {isa = PBXFileReference; fileEncoding = 4; lastKnownFileType = sourcecode.c.objc; path = ORKScaleRangeDescriptionLabel.m; sourceTree = "<group>"; };
		BC01B0FA1B0EB99700863803 /* ORKTintedImageView_Internal.h */ = {isa = PBXFileReference; fileEncoding = 4; lastKnownFileType = sourcecode.c.h; path = ORKTintedImageView_Internal.h; sourceTree = "<group>"; };
		BC13CE371B0660220044153C /* ORKNavigableOrderedTask.h */ = {isa = PBXFileReference; fileEncoding = 4; lastKnownFileType = sourcecode.c.h; path = ORKNavigableOrderedTask.h; sourceTree = "<group>"; };
		BC13CE381B0660220044153C /* ORKNavigableOrderedTask.m */ = {isa = PBXFileReference; fileEncoding = 4; lastKnownFileType = sourcecode.c.objc; path = ORKNavigableOrderedTask.m; sourceTree = "<group>"; };
		BC13CE3B1B0662990044153C /* ORKStepNavigationRule_Private.h */ = {isa = PBXFileReference; fileEncoding = 4; lastKnownFileType = sourcecode.c.h; path = ORKStepNavigationRule_Private.h; sourceTree = "<group>"; };
		BC13CE3F1B0666FD0044153C /* ORKResultPredicate.h */ = {isa = PBXFileReference; fileEncoding = 4; lastKnownFileType = sourcecode.c.h; path = ORKResultPredicate.h; sourceTree = "<group>"; };
		BC13CE411B066A990044153C /* ORKStepNavigationRule_Internal.h */ = {isa = PBXFileReference; fileEncoding = 4; lastKnownFileType = sourcecode.c.h; path = ORKStepNavigationRule_Internal.h; sourceTree = "<group>"; };
		BC1C032A1CA301E300869355 /* ORKHeightPicker.h */ = {isa = PBXFileReference; fileEncoding = 4; lastKnownFileType = sourcecode.c.h; path = ORKHeightPicker.h; sourceTree = "<group>"; };
		BC1C032B1CA301E300869355 /* ORKHeightPicker.m */ = {isa = PBXFileReference; fileEncoding = 4; lastKnownFileType = sourcecode.c.objc; path = ORKHeightPicker.m; sourceTree = "<group>"; };
		BC4194271AE8453A00073D6B /* ORKObserver.h */ = {isa = PBXFileReference; fileEncoding = 4; lastKnownFileType = sourcecode.c.h; path = ORKObserver.h; sourceTree = "<group>"; };
		BC4194281AE8453A00073D6B /* ORKObserver.m */ = {isa = PBXFileReference; fileEncoding = 4; lastKnownFileType = sourcecode.c.objc; path = ORKObserver.m; sourceTree = "<group>"; };
		BC4A213D1C85FC0000BFC271 /* ORKBarGraphChartView.h */ = {isa = PBXFileReference; fileEncoding = 4; lastKnownFileType = sourcecode.c.h; name = ORKBarGraphChartView.h; path = Charts/ORKBarGraphChartView.h; sourceTree = "<group>"; };
		BC4A213E1C85FC0000BFC271 /* ORKBarGraphChartView.m */ = {isa = PBXFileReference; fileEncoding = 4; lastKnownFileType = sourcecode.c.objc; name = ORKBarGraphChartView.m; path = Charts/ORKBarGraphChartView.m; sourceTree = "<group>"; };
		BC5FAF821C6901A200057CF1 /* ORKChartTypes.h */ = {isa = PBXFileReference; fileEncoding = 4; lastKnownFileType = sourcecode.c.h; name = ORKChartTypes.h; path = Charts/ORKChartTypes.h; sourceTree = "<group>"; };
		BC5FAF831C6901A200057CF1 /* ORKChartTypes.m */ = {isa = PBXFileReference; fileEncoding = 4; lastKnownFileType = sourcecode.c.objc; name = ORKChartTypes.m; path = Charts/ORKChartTypes.m; sourceTree = "<group>"; };
		BCA5C0331AEC05F20092AC8D /* ORKStepNavigationRule.h */ = {isa = PBXFileReference; fileEncoding = 4; lastKnownFileType = sourcecode.c.h; path = ORKStepNavigationRule.h; sourceTree = "<group>"; };
		BCA5C0341AEC05F20092AC8D /* ORKStepNavigationRule.m */ = {isa = PBXFileReference; fileEncoding = 4; lastKnownFileType = sourcecode.c.objc; path = ORKStepNavigationRule.m; sourceTree = "<group>"; };
		BCAD50E71B0201EE0034806A /* ORKTaskTests.m */ = {isa = PBXFileReference; fileEncoding = 4; lastKnownFileType = sourcecode.c.objc; path = ORKTaskTests.m; sourceTree = "<group>"; };
		BCB080A01B83EFB900A3F400 /* ORKStepNavigationRule.swift */ = {isa = PBXFileReference; fileEncoding = 4; lastKnownFileType = sourcecode.swift; path = ORKStepNavigationRule.swift; sourceTree = "<group>"; };
		BCB6E6481B7D531C000D5B34 /* ORKPieChartView.h */ = {isa = PBXFileReference; fileEncoding = 4; lastKnownFileType = sourcecode.c.h; name = ORKPieChartView.h; path = Charts/ORKPieChartView.h; sourceTree = "<group>"; };
		BCB6E6491B7D531C000D5B34 /* ORKPieChartView.m */ = {isa = PBXFileReference; fileEncoding = 4; lastKnownFileType = sourcecode.c.objc; name = ORKPieChartView.m; path = Charts/ORKPieChartView.m; sourceTree = "<group>"; };
		BCB6E64C1B7D533B000D5B34 /* ORKPieChartLegendCollectionViewLayout.h */ = {isa = PBXFileReference; fileEncoding = 4; lastKnownFileType = sourcecode.c.h; name = ORKPieChartLegendCollectionViewLayout.h; path = Charts/ORKPieChartLegendCollectionViewLayout.h; sourceTree = "<group>"; };
		BCB6E64D1B7D533B000D5B34 /* ORKPieChartLegendCollectionViewLayout.m */ = {isa = PBXFileReference; fileEncoding = 4; lastKnownFileType = sourcecode.c.objc; name = ORKPieChartLegendCollectionViewLayout.m; path = Charts/ORKPieChartLegendCollectionViewLayout.m; sourceTree = "<group>"; };
		BCB6E64E1B7D533B000D5B34 /* ORKPieChartLegendCell.h */ = {isa = PBXFileReference; fileEncoding = 4; lastKnownFileType = sourcecode.c.h; name = ORKPieChartLegendCell.h; path = Charts/ORKPieChartLegendCell.h; sourceTree = "<group>"; };
		BCB6E64F1B7D533B000D5B34 /* ORKPieChartLegendCell.m */ = {isa = PBXFileReference; fileEncoding = 4; lastKnownFileType = sourcecode.c.objc; name = ORKPieChartLegendCell.m; path = Charts/ORKPieChartLegendCell.m; sourceTree = "<group>"; };
		BCB6E6541B7D534C000D5B34 /* ORKDiscreteGraphChartView.h */ = {isa = PBXFileReference; fileEncoding = 4; lastKnownFileType = sourcecode.c.h; name = ORKDiscreteGraphChartView.h; path = Charts/ORKDiscreteGraphChartView.h; sourceTree = "<group>"; };
		BCB6E6551B7D534C000D5B34 /* ORKDiscreteGraphChartView.m */ = {isa = PBXFileReference; fileEncoding = 4; lastKnownFileType = sourcecode.c.objc; name = ORKDiscreteGraphChartView.m; path = Charts/ORKDiscreteGraphChartView.m; sourceTree = "<group>"; };
		BCB6E6561B7D534C000D5B34 /* ORKGraphChartView_Internal.h */ = {isa = PBXFileReference; fileEncoding = 4; lastKnownFileType = sourcecode.c.h; name = ORKGraphChartView_Internal.h; path = Charts/ORKGraphChartView_Internal.h; sourceTree = "<group>"; };
		BCB6E6571B7D534C000D5B34 /* ORKGraphChartView.h */ = {isa = PBXFileReference; fileEncoding = 4; lastKnownFileType = sourcecode.c.h; name = ORKGraphChartView.h; path = Charts/ORKGraphChartView.h; sourceTree = "<group>"; };
		BCB6E6581B7D534C000D5B34 /* ORKGraphChartView.m */ = {isa = PBXFileReference; fileEncoding = 4; lastKnownFileType = sourcecode.c.objc; name = ORKGraphChartView.m; path = Charts/ORKGraphChartView.m; sourceTree = "<group>"; };
		BCB6E6591B7D534C000D5B34 /* ORKLineGraphChartView.h */ = {isa = PBXFileReference; fileEncoding = 4; lastKnownFileType = sourcecode.c.h; name = ORKLineGraphChartView.h; path = Charts/ORKLineGraphChartView.h; sourceTree = "<group>"; };
		BCB6E65A1B7D534C000D5B34 /* ORKLineGraphChartView.m */ = {isa = PBXFileReference; fileEncoding = 4; lastKnownFileType = sourcecode.c.objc; lineEnding = 0; name = ORKLineGraphChartView.m; path = Charts/ORKLineGraphChartView.m; sourceTree = "<group>"; xcLanguageSpecificationIdentifier = xcode.lang.objc; };
		BCB6E6621B7D535F000D5B34 /* ORKXAxisView.h */ = {isa = PBXFileReference; fileEncoding = 4; lastKnownFileType = sourcecode.c.h; name = ORKXAxisView.h; path = Charts/ORKXAxisView.h; sourceTree = "<group>"; };
		BCB6E6631B7D535F000D5B34 /* ORKXAxisView.m */ = {isa = PBXFileReference; fileEncoding = 4; lastKnownFileType = sourcecode.c.objc; name = ORKXAxisView.m; path = Charts/ORKXAxisView.m; sourceTree = "<group>"; };
		BCB8133B1C98367A00346561 /* ORKTypes.h */ = {isa = PBXFileReference; fileEncoding = 4; lastKnownFileType = sourcecode.c.h; path = ORKTypes.h; sourceTree = "<group>"; };
		BCB96C121B19C0EC002A0B96 /* ORKStepTests.m */ = {isa = PBXFileReference; fileEncoding = 4; lastKnownFileType = sourcecode.c.objc; path = ORKStepTests.m; sourceTree = "<group>"; };
		BCC1CD981B7ED64F00D86886 /* ORKYAxisView.h */ = {isa = PBXFileReference; fileEncoding = 4; lastKnownFileType = sourcecode.c.h; name = ORKYAxisView.h; path = Charts/ORKYAxisView.h; sourceTree = "<group>"; };
		BCC1CD991B7ED64F00D86886 /* ORKYAxisView.m */ = {isa = PBXFileReference; fileEncoding = 4; lastKnownFileType = sourcecode.c.objc; lineEnding = 0; name = ORKYAxisView.m; path = Charts/ORKYAxisView.m; sourceTree = "<group>"; xcLanguageSpecificationIdentifier = xcode.lang.objc; };
		BCD192DD1B81240400FCC08A /* ORKPieChartPieView.h */ = {isa = PBXFileReference; fileEncoding = 4; lastKnownFileType = sourcecode.c.h; name = ORKPieChartPieView.h; path = Charts/ORKPieChartPieView.h; sourceTree = "<group>"; };
		BCD192DE1B81240400FCC08A /* ORKPieChartPieView.m */ = {isa = PBXFileReference; fileEncoding = 4; lastKnownFileType = sourcecode.c.objc; name = ORKPieChartPieView.m; path = Charts/ORKPieChartPieView.m; sourceTree = "<group>"; };
		BCD192E51B81243900FCC08A /* ORKPieChartLegendView.h */ = {isa = PBXFileReference; fileEncoding = 4; lastKnownFileType = sourcecode.c.h; name = ORKPieChartLegendView.h; path = Charts/ORKPieChartLegendView.h; sourceTree = "<group>"; };
		BCD192E61B81243900FCC08A /* ORKPieChartLegendView.m */ = {isa = PBXFileReference; fileEncoding = 4; lastKnownFileType = sourcecode.c.objc; name = ORKPieChartLegendView.m; path = Charts/ORKPieChartLegendView.m; sourceTree = "<group>"; };
		BCD192E91B81245500FCC08A /* ORKPieChartTitleTextView.h */ = {isa = PBXFileReference; fileEncoding = 4; lastKnownFileType = sourcecode.c.h; name = ORKPieChartTitleTextView.h; path = Charts/ORKPieChartTitleTextView.h; sourceTree = "<group>"; };
		BCD192EA1B81245500FCC08A /* ORKPieChartTitleTextView.m */ = {isa = PBXFileReference; fileEncoding = 4; lastKnownFileType = sourcecode.c.objc; name = ORKPieChartTitleTextView.m; path = Charts/ORKPieChartTitleTextView.m; sourceTree = "<group>"; };
		BCD192ED1B81255F00FCC08A /* ORKPieChartView_Internal.h */ = {isa = PBXFileReference; fileEncoding = 4; lastKnownFileType = sourcecode.c.h; name = ORKPieChartView_Internal.h; path = Charts/ORKPieChartView_Internal.h; sourceTree = "<group>"; };
		BCFB2EAF1AE70E4E0070B5D0 /* ORKConsentSceneViewController_Internal.h */ = {isa = PBXFileReference; lastKnownFileType = sourcecode.c.h; path = ORKConsentSceneViewController_Internal.h; sourceTree = "<group>"; };
		BCFF24BC1B0798D10044EC35 /* ORKResultPredicate.m */ = {isa = PBXFileReference; fileEncoding = 4; lastKnownFileType = sourcecode.c.objc; path = ORKResultPredicate.m; sourceTree = "<group>"; };
		BF1D43831D4904C6007EE90B /* ORKVideoInstructionStep.h */ = {isa = PBXFileReference; fileEncoding = 4; lastKnownFileType = sourcecode.c.h; path = ORKVideoInstructionStep.h; sourceTree = "<group>"; };
		BF1D43841D4904C6007EE90B /* ORKVideoInstructionStep.m */ = {isa = PBXFileReference; fileEncoding = 4; lastKnownFileType = sourcecode.c.objc; path = ORKVideoInstructionStep.m; sourceTree = "<group>"; };
		BF1D43871D4905FC007EE90B /* ORKVideoInstructionStepViewController.h */ = {isa = PBXFileReference; fileEncoding = 4; lastKnownFileType = sourcecode.c.h; path = ORKVideoInstructionStepViewController.h; sourceTree = "<group>"; };
		BF1D43881D4905FC007EE90B /* ORKVideoInstructionStepViewController.m */ = {isa = PBXFileReference; fileEncoding = 4; lastKnownFileType = sourcecode.c.objc; path = ORKVideoInstructionStepViewController.m; sourceTree = "<group>"; };
		BF9155951BDE8D7D007FA459 /* ORKReviewStep_Internal.h */ = {isa = PBXFileReference; fileEncoding = 4; lastKnownFileType = sourcecode.c.h; path = ORKReviewStep_Internal.h; sourceTree = "<group>"; };
		BF9155961BDE8D7D007FA459 /* ORKReviewStep.h */ = {isa = PBXFileReference; fileEncoding = 4; lastKnownFileType = sourcecode.c.h; path = ORKReviewStep.h; sourceTree = "<group>"; };
		BF9155971BDE8D7D007FA459 /* ORKReviewStep.m */ = {isa = PBXFileReference; fileEncoding = 4; lastKnownFileType = sourcecode.c.objc; path = ORKReviewStep.m; sourceTree = "<group>"; };
		BF9155981BDE8D7D007FA459 /* ORKReviewStepViewController_Internal.h */ = {isa = PBXFileReference; fileEncoding = 4; lastKnownFileType = sourcecode.c.h; path = ORKReviewStepViewController_Internal.h; sourceTree = "<group>"; };
		BF9155991BDE8D7D007FA459 /* ORKReviewStepViewController.h */ = {isa = PBXFileReference; fileEncoding = 4; lastKnownFileType = sourcecode.c.h; path = ORKReviewStepViewController.h; sourceTree = "<group>"; };
		BF91559A1BDE8D7D007FA459 /* ORKReviewStepViewController.m */ = {isa = PBXFileReference; fileEncoding = 4; lastKnownFileType = sourcecode.c.objc; path = ORKReviewStepViewController.m; sourceTree = "<group>"; };
		BF9155A11BDE8DA9007FA459 /* ORKWaitStep.h */ = {isa = PBXFileReference; fileEncoding = 4; lastKnownFileType = sourcecode.c.h; path = ORKWaitStep.h; sourceTree = "<group>"; };
		BF9155A21BDE8DA9007FA459 /* ORKWaitStep.m */ = {isa = PBXFileReference; fileEncoding = 4; lastKnownFileType = sourcecode.c.objc; path = ORKWaitStep.m; sourceTree = "<group>"; };
		BF9155A31BDE8DA9007FA459 /* ORKWaitStepView.h */ = {isa = PBXFileReference; fileEncoding = 4; lastKnownFileType = sourcecode.c.h; path = ORKWaitStepView.h; sourceTree = "<group>"; };
		BF9155A41BDE8DA9007FA459 /* ORKWaitStepView.m */ = {isa = PBXFileReference; fileEncoding = 4; lastKnownFileType = sourcecode.c.objc; path = ORKWaitStepView.m; sourceTree = "<group>"; };
		BF9155A51BDE8DA9007FA459 /* ORKWaitStepViewController.h */ = {isa = PBXFileReference; fileEncoding = 4; lastKnownFileType = sourcecode.c.h; path = ORKWaitStepViewController.h; sourceTree = "<group>"; };
		BF9155A61BDE8DA9007FA459 /* ORKWaitStepViewController.m */ = {isa = PBXFileReference; fileEncoding = 4; lastKnownFileType = sourcecode.c.objc; path = ORKWaitStepViewController.m; sourceTree = "<group>"; };
		CBD34A541BB1FB9000F204EA /* ORKLocationSelectionView.h */ = {isa = PBXFileReference; fileEncoding = 4; lastKnownFileType = sourcecode.c.h; path = ORKLocationSelectionView.h; sourceTree = "<group>"; };
		CBD34A551BB1FB9000F204EA /* ORKLocationSelectionView.m */ = {isa = PBXFileReference; fileEncoding = 4; lastKnownFileType = sourcecode.c.objc; path = ORKLocationSelectionView.m; sourceTree = "<group>"; };
		CBD34A581BB207FC00F204EA /* ORKSurveyAnswerCellForLocation.h */ = {isa = PBXFileReference; fileEncoding = 4; lastKnownFileType = sourcecode.c.h; path = ORKSurveyAnswerCellForLocation.h; sourceTree = "<group>"; };
		CBD34A591BB207FC00F204EA /* ORKSurveyAnswerCellForLocation.m */ = {isa = PBXFileReference; fileEncoding = 4; lastKnownFileType = sourcecode.c.objc; lineEnding = 0; path = ORKSurveyAnswerCellForLocation.m; sourceTree = "<group>"; xcLanguageSpecificationIdentifier = xcode.lang.objc; };
		D42FEFB61AF7557000A124F8 /* ORKImageCaptureView.h */ = {isa = PBXFileReference; fileEncoding = 4; lastKnownFileType = sourcecode.c.h; path = ORKImageCaptureView.h; sourceTree = "<group>"; };
		D42FEFB71AF7557000A124F8 /* ORKImageCaptureView.m */ = {isa = PBXFileReference; fileEncoding = 4; lastKnownFileType = sourcecode.c.objc; lineEnding = 0; path = ORKImageCaptureView.m; sourceTree = "<group>"; xcLanguageSpecificationIdentifier = xcode.lang.objc; };
		D44239771AF17F5100559D96 /* ORKImageCaptureStep.h */ = {isa = PBXFileReference; fileEncoding = 4; lastKnownFileType = sourcecode.c.h; path = ORKImageCaptureStep.h; sourceTree = "<group>"; };
		D44239781AF17F5100559D96 /* ORKImageCaptureStep.m */ = {isa = PBXFileReference; fileEncoding = 4; lastKnownFileType = sourcecode.c.objc; path = ORKImageCaptureStep.m; sourceTree = "<group>"; };
		D442397B1AF17F7600559D96 /* ORKImageCaptureStepViewController.h */ = {isa = PBXFileReference; fileEncoding = 4; lastKnownFileType = sourcecode.c.h; path = ORKImageCaptureStepViewController.h; sourceTree = "<group>"; };
		D442397C1AF17F7600559D96 /* ORKImageCaptureStepViewController.m */ = {isa = PBXFileReference; fileEncoding = 4; lastKnownFileType = sourcecode.c.objc; path = ORKImageCaptureStepViewController.m; sourceTree = "<group>"; };
		D45852081AF6CCFA00A2DE13 /* ORKImageCaptureCameraPreviewView.h */ = {isa = PBXFileReference; fileEncoding = 4; lastKnownFileType = sourcecode.c.h; path = ORKImageCaptureCameraPreviewView.h; sourceTree = "<group>"; };
		D45852091AF6CCFA00A2DE13 /* ORKImageCaptureCameraPreviewView.m */ = {isa = PBXFileReference; fileEncoding = 4; lastKnownFileType = sourcecode.c.objc; path = ORKImageCaptureCameraPreviewView.m; sourceTree = "<group>"; };
		FA7A9D2A1B082688005A2BEA /* ORKConsentDocumentTests.m */ = {isa = PBXFileReference; fileEncoding = 4; lastKnownFileType = sourcecode.c.objc; path = ORKConsentDocumentTests.m; sourceTree = "<group>"; };
		FA7A9D2D1B083DD3005A2BEA /* ORKConsentSectionFormatter.h */ = {isa = PBXFileReference; fileEncoding = 4; lastKnownFileType = sourcecode.c.h; path = ORKConsentSectionFormatter.h; sourceTree = "<group>"; };
		FA7A9D2E1B083DD3005A2BEA /* ORKConsentSectionFormatter.m */ = {isa = PBXFileReference; fileEncoding = 4; lastKnownFileType = sourcecode.c.objc; path = ORKConsentSectionFormatter.m; sourceTree = "<group>"; };
		FA7A9D311B0843A9005A2BEA /* ORKConsentSignatureFormatter.h */ = {isa = PBXFileReference; fileEncoding = 4; lastKnownFileType = sourcecode.c.h; path = ORKConsentSignatureFormatter.h; sourceTree = "<group>"; };
		FA7A9D321B0843A9005A2BEA /* ORKConsentSignatureFormatter.m */ = {isa = PBXFileReference; fileEncoding = 4; lastKnownFileType = sourcecode.c.objc; path = ORKConsentSignatureFormatter.m; sourceTree = "<group>"; };
		FA7A9D361B09365F005A2BEA /* ORKConsentSectionFormatterTests.m */ = {isa = PBXFileReference; fileEncoding = 4; lastKnownFileType = sourcecode.c.objc; path = ORKConsentSectionFormatterTests.m; sourceTree = "<group>"; };
		FA7A9D381B0969A7005A2BEA /* ORKConsentSignatureFormatterTests.m */ = {isa = PBXFileReference; fileEncoding = 4; lastKnownFileType = sourcecode.c.objc; path = ORKConsentSignatureFormatterTests.m; sourceTree = "<group>"; };
		FB30E8571C7D030F0005AD25 /* ORKTextButton_Internal.h */ = {isa = PBXFileReference; lastKnownFileType = sourcecode.c.h; name = ORKTextButton_Internal.h; path = ../../../ResearchKit/ResearchKit/Common/ORKTextButton_Internal.h; sourceTree = "<group>"; };
		FF36A48B1D1A0ACA00DE8470 /* ORKAudioLevelNavigationRule.h */ = {isa = PBXFileReference; fileEncoding = 4; lastKnownFileType = sourcecode.c.h; path = ORKAudioLevelNavigationRule.h; sourceTree = "<group>"; };
		FF36A48C1D1A0ACA00DE8470 /* ORKAudioLevelNavigationRule.m */ = {isa = PBXFileReference; fileEncoding = 4; lastKnownFileType = sourcecode.c.objc; path = ORKAudioLevelNavigationRule.m; sourceTree = "<group>"; };
		FF36A4991D1A15FC00DE8470 /* ORKTableStepViewController_Internal.h */ = {isa = PBXFileReference; fileEncoding = 4; lastKnownFileType = sourcecode.c.h; path = ORKTableStepViewController_Internal.h; sourceTree = "<group>"; };
		FF36A49A1D1A15FC00DE8470 /* ORKTableStepViewController.h */ = {isa = PBXFileReference; fileEncoding = 4; lastKnownFileType = sourcecode.c.h; path = ORKTableStepViewController.h; sourceTree = "<group>"; };
		FF36A49B1D1A15FC00DE8470 /* ORKTableStepViewController.m */ = {isa = PBXFileReference; fileEncoding = 4; lastKnownFileType = sourcecode.c.objc; path = ORKTableStepViewController.m; sourceTree = "<group>"; };
		FF5CA6101D2C2670001660A3 /* ORKTableStep.h */ = {isa = PBXFileReference; fileEncoding = 4; lastKnownFileType = sourcecode.c.h; path = ORKTableStep.h; sourceTree = "<group>"; };
		FF5CA6111D2C2670001660A3 /* ORKTableStep.m */ = {isa = PBXFileReference; fileEncoding = 4; lastKnownFileType = sourcecode.c.objc; path = ORKTableStep.m; sourceTree = "<group>"; };
		FF5CA6191D2C6453001660A3 /* ORKSignatureStep.h */ = {isa = PBXFileReference; fileEncoding = 4; lastKnownFileType = sourcecode.c.h; path = ORKSignatureStep.h; sourceTree = "<group>"; };
		FF5CA61A1D2C6453001660A3 /* ORKSignatureStep.m */ = {isa = PBXFileReference; fileEncoding = 4; lastKnownFileType = sourcecode.c.objc; path = ORKSignatureStep.m; sourceTree = "<group>"; };
/* End PBXFileReference section */

/* Begin PBXFrameworksBuildPhase section */
		86CC8E971AC09332001CCD89 /* Frameworks */ = {
			isa = PBXFrameworksBuildPhase;
			buildActionMask = 2147483647;
			files = (
				86CC8EA01AC09332001CCD89 /* ResearchKit.framework in Frameworks */,
			);
			runOnlyForDeploymentPostprocessing = 0;
		};
		B183A5591A8535D100C76870 /* Frameworks */ = {
			isa = PBXFrameworksBuildPhase;
			buildActionMask = 2147483647;
			files = (
				B1C7955E1A9FBF04007279BA /* HealthKit.framework in Frameworks */,
			);
			runOnlyForDeploymentPostprocessing = 0;
		};
/* End PBXFrameworksBuildPhase section */

/* Begin PBXGroup section */
		106FF29B1B663F5C004EACF2 /* Hole Peg Test */ = {
			isa = PBXGroup;
			children = (
				10FF9A851B74ADB400ECB5B4 /* Place Step */,
				10FF9A861B74B24500ECB5B4 /* Remove Step */,
			);
			name = "Hole Peg Test";
			sourceTree = "<group>";
		};
		10864C951B271456000F4158 /* PSAT */ = {
			isa = PBXGroup;
			children = (
				10864C961B27146B000F4158 /* ORKPSATStep.h */,
				10864C971B27146B000F4158 /* ORKPSATStep.m */,
				10864C981B27146B000F4158 /* ORKPSATStepViewController.h */,
				10864C991B27146B000F4158 /* ORKPSATStepViewController.m */,
				10864C9A1B27146B000F4158 /* ORKPSATContentView.h */,
				10864C9B1B27146B000F4158 /* ORKPSATContentView.m */,
				10864C9C1B27146B000F4158 /* ORKPSATKeyboardView.h */,
				10864C9D1B27146B000F4158 /* ORKPSATKeyboardView.m */,
			);
			name = PSAT;
			sourceTree = "<group>";
		};
		10BAA2CC1B5FCDB1004FE478 /* Walking */ = {
			isa = PBXGroup;
			children = (
				B12EFF601AB2178B00A80147 /* Short Walk */,
				10BAA2CD1B5FCDFB004FE478 /* Timed Walk */,
			);
			name = Walking;
			sourceTree = "<group>";
		};
		10BAA2CD1B5FCDFB004FE478 /* Timed Walk */ = {
			isa = PBXGroup;
			children = (
				861D2AEE1B8409D9008C4CD0 /* ORKTimedWalkContentView.h */,
				861D2AEF1B8409D9008C4CD0 /* ORKTimedWalkContentView.m */,
				861D2AEA1B8409B2008C4CD0 /* ORKTimedWalkStepViewController.h */,
				861D2AEB1B8409B2008C4CD0 /* ORKTimedWalkStepViewController.m */,
				861D2AE61B840991008C4CD0 /* ORKTimedWalkStep.h */,
				861D2AE71B840991008C4CD0 /* ORKTimedWalkStep.m */,
			);
			name = "Timed Walk";
			sourceTree = "<group>";
		};
		10FF9A851B74ADB400ECB5B4 /* Place Step */ = {
			isa = PBXGroup;
			children = (
				106FF29C1B663FCE004EACF2 /* ORKHolePegTestPlaceStep.h */,
				106FF29D1B663FCE004EACF2 /* ORKHolePegTestPlaceStep.m */,
				106FF2A01B665B86004EACF2 /* ORKHolePegTestPlaceStepViewController.h */,
				106FF2A11B665B86004EACF2 /* ORKHolePegTestPlaceStepViewController.m */,
				106FF2A41B665CF5004EACF2 /* ORKHolePegTestPlaceContentView.h */,
				106FF2A51B665CF5004EACF2 /* ORKHolePegTestPlaceContentView.m */,
				106FF2A81B690FD7004EACF2 /* ORKHolePegTestPlacePegView.h */,
				106FF2A91B690FD7004EACF2 /* ORKHolePegTestPlacePegView.m */,
				106FF2B21B71F18E004EACF2 /* ORKHolePegTestPlaceHoleView.h */,
				106FF2B31B71F18E004EACF2 /* ORKHolePegTestPlaceHoleView.m */,
			);
			name = "Place Step";
			sourceTree = "<group>";
		};
		10FF9A861B74B24500ECB5B4 /* Remove Step */ = {
			isa = PBXGroup;
			children = (
				10FF9AC11B79EF2800ECB5B4 /* ORKHolePegTestRemoveStep.h */,
				10FF9AC21B79EF2800ECB5B4 /* ORKHolePegTestRemoveStep.m */,
				10FF9AC91B79F22900ECB5B4 /* ORKHolePegTestRemoveStepViewController.h */,
				10FF9ACA1B79F22900ECB5B4 /* ORKHolePegTestRemoveStepViewController.m */,
				10FF9ACD1B79F5CE00ECB5B4 /* ORKHolePegTestRemoveContentView.h */,
				10FF9ACE1B79F5CE00ECB5B4 /* ORKHolePegTestRemoveContentView.m */,
				10FF9AD11B79F5EA00ECB5B4 /* ORKHolePegTestRemovePegView.h */,
				10FF9AD21B79F5EA00ECB5B4 /* ORKHolePegTestRemovePegView.m */,
			);
			name = "Remove Step";
			sourceTree = "<group>";
		};
		147503AC1AEE8058004B17F3 /* Tone Audiometry */ = {
			isa = PBXGroup;
			children = (
				147503AD1AEE8071004B17F3 /* ORKAudioGenerator.h */,
				147503AE1AEE8071004B17F3 /* ORKAudioGenerator.m */,
				147503B11AEE807C004B17F3 /* ORKToneAudiometryContentView.h */,
				147503B21AEE807C004B17F3 /* ORKToneAudiometryContentView.m */,
				B12EA0131B0D73A500F9F554 /* ORKToneAudiometryPracticeStep.h */,
				B12EA0141B0D73A500F9F554 /* ORKToneAudiometryPracticeStep.m */,
				147503B31AEE807C004B17F3 /* ORKToneAudiometryStep.h */,
				147503B41AEE807C004B17F3 /* ORKToneAudiometryStep.m */,
				B12EA0171B0D76AD00F9F554 /* ORKToneAudiometryPracticeStepViewController.h */,
				B12EA0181B0D76AD00F9F554 /* ORKToneAudiometryPracticeStepViewController.m */,
				147503B51AEE807C004B17F3 /* ORKToneAudiometryStepViewController.h */,
				147503B61AEE807C004B17F3 /* ORKToneAudiometryStepViewController.m */,
			);
			name = "Tone Audiometry";
			sourceTree = "<group>";
		};
		2429D56D1BBB52E4003A512F /* Onboarding */ = {
			isa = PBXGroup;
			children = (
				2429D56E1BBB5352003A512F /* Account */,
			);
			name = Onboarding;
			sourceTree = "<group>";
		};
		2429D56E1BBB5352003A512F /* Account */ = {
			isa = PBXGroup;
			children = (
				2429D5701BBB5397003A512F /* ORKRegistrationStep.h */,
				2429D5711BBB5397003A512F /* ORKRegistrationStep.m */,
				242C9E031BBDFDAC0088B7F4 /* ORKVerificationStep.h */,
				242C9E041BBDFDAC0088B7F4 /* ORKVerificationStep.m */,
				24C296741BD052F800B42EF1 /* ORKVerificationStep_Internal.h */,
				242C9E0B1BBE03F90088B7F4 /* ORKVerificationStepViewController.h */,
				242C9E0C1BBE03F90088B7F4 /* ORKVerificationStepViewController.m */,
				242C9E0F1BBE06DE0088B7F4 /* ORKVerificationStepView.h */,
				242C9E101BBE06DE0088B7F4 /* ORKVerificationStepView.m */,
				24BC5CEC1BC345D900846B43 /* ORKLoginStep.h */,
				24BC5CED1BC345D900846B43 /* ORKLoginStep.m */,
				24C296761BD055B800B42EF1 /* ORKLoginStep_Internal.h */,
				24850E171BCDA9C7006E91FB /* ORKLoginStepViewController.h */,
				24850E181BCDA9C7006E91FB /* ORKLoginStepViewController.m */,
			);
			name = Account;
			sourceTree = "<group>";
		};
		2489F7A61D65213D008DEF20 /* Video Capture Step */ = {
			isa = PBXGroup;
			children = (
				2489F7A91D65214D008DEF20 /* ORKVideoCaptureStep.h */,
				2489F7AA1D65214D008DEF20 /* ORKVideoCaptureStep.m */,
				2489F7AB1D65214D008DEF20 /* ORKVideoCaptureStepViewController.h */,
				2489F7AC1D65214D008DEF20 /* ORKVideoCaptureStepViewController.m */,
				2489F7A71D65214D008DEF20 /* ORKVideoCaptureCameraPreviewView.h */,
				2489F7A81D65214D008DEF20 /* ORKVideoCaptureCameraPreviewView.m */,
				2489F7AD1D65214D008DEF20 /* ORKVideoCaptureView.h */,
				2489F7AE1D65214D008DEF20 /* ORKVideoCaptureView.m */,
			);
			name = "Video Capture Step";
			sourceTree = "<group>";
		};
		24A4DA091B8D0CC8009C797A /* Passcode Step */ = {
			isa = PBXGroup;
			children = (
				24A4DA121B8D1115009C797A /* ORKPasscodeStep.h */,
				24A4DA131B8D1115009C797A /* ORKPasscodeStep.m */,
				241A2E861B94FD8800ED3B39 /* ORKPasscodeStepViewController_Internal.h */,
				24A4DA161B8D13FE009C797A /* ORKPasscodeStepViewController.h */,
				24A4DA171B8D13FE009C797A /* ORKPasscodeStepViewController.m */,
				24A4DA0E1B8D0F21009C797A /* ORKPasscodeStepView.h */,
				24A4DA0F1B8D0F21009C797A /* ORKPasscodeStepView.m */,
				2441034D1B966D4C00EEAB0C /* ORKPasscodeViewController.h */,
				2441034E1B966D4C00EEAB0C /* ORKPasscodeViewController.m */,
			);
			name = "Passcode Step";
			sourceTree = "<group>";
		};
		24B3535D1BB21137009ED6F8 /* Utilities */ = {
			isa = PBXGroup;
			children = (
				2433C9E11B9A506F0052D375 /* ORKKeychainWrapper.h */,
				2433C9E21B9A506F0052D375 /* ORKKeychainWrapper.m */,
				86C40B8C1A8D7C5C00081FAC /* ORKHelpers_Internal.h */,
				86C40B7C1A8D7C5C00081FAC /* ORKHelpers_Private.h */,
				86C40B8D1A8D7C5C00081FAC /* ORKHelpers.m */,
			);
			name = Utilities;
			sourceTree = "<group>";
		};
		259E76FB1AFFAEAC0070F786 /* Charts */ = {
			isa = PBXGroup;
			children = (
				25BD76671B00B37100478C5D /* Pie */,
				25BD76601B00A5CF00478C5D /* Graphs */,
			);
			name = Charts;
			sourceTree = "<group>";
		};
		25BD76601B00A5CF00478C5D /* Graphs */ = {
			isa = PBXGroup;
			children = (
				25BD76611B00A5E700478C5D /* Components */,
				BC4A213D1C85FC0000BFC271 /* ORKBarGraphChartView.h */,
				BC4A213E1C85FC0000BFC271 /* ORKBarGraphChartView.m */,
				BCB6E6541B7D534C000D5B34 /* ORKDiscreteGraphChartView.h */,
				BCB6E6551B7D534C000D5B34 /* ORKDiscreteGraphChartView.m */,
				BC5FAF821C6901A200057CF1 /* ORKChartTypes.h */,
				BC5FAF831C6901A200057CF1 /* ORKChartTypes.m */,
				BCB6E6561B7D534C000D5B34 /* ORKGraphChartView_Internal.h */,
				BCB6E6571B7D534C000D5B34 /* ORKGraphChartView.h */,
				BCB6E6581B7D534C000D5B34 /* ORKGraphChartView.m */,
				BCB6E6591B7D534C000D5B34 /* ORKLineGraphChartView.h */,
				BCB6E65A1B7D534C000D5B34 /* ORKLineGraphChartView.m */,
			);
			name = Graphs;
			sourceTree = "<group>";
		};
		25BD76611B00A5E700478C5D /* Components */ = {
			isa = PBXGroup;
			children = (
				BCC1CD981B7ED64F00D86886 /* ORKYAxisView.h */,
				BCC1CD991B7ED64F00D86886 /* ORKYAxisView.m */,
				BCB6E6621B7D535F000D5B34 /* ORKXAxisView.h */,
				BCB6E6631B7D535F000D5B34 /* ORKXAxisView.m */,
			);
			name = Components;
			sourceTree = "<group>";
		};
		25BD76671B00B37100478C5D /* Pie */ = {
			isa = PBXGroup;
			children = (
				25C17CBB1B2058D4001ADDD2 /* Components */,
				BCD192ED1B81255F00FCC08A /* ORKPieChartView_Internal.h */,
				BCB6E6481B7D531C000D5B34 /* ORKPieChartView.h */,
				BCB6E6491B7D531C000D5B34 /* ORKPieChartView.m */,
			);
			name = Pie;
			sourceTree = "<group>";
		};
		25C17CBB1B2058D4001ADDD2 /* Components */ = {
			isa = PBXGroup;
			children = (
				BCB6E64C1B7D533B000D5B34 /* ORKPieChartLegendCollectionViewLayout.h */,
				BCB6E64D1B7D533B000D5B34 /* ORKPieChartLegendCollectionViewLayout.m */,
				BCB6E64E1B7D533B000D5B34 /* ORKPieChartLegendCell.h */,
				BCB6E64F1B7D533B000D5B34 /* ORKPieChartLegendCell.m */,
				BCD192DD1B81240400FCC08A /* ORKPieChartPieView.h */,
				BCD192DE1B81240400FCC08A /* ORKPieChartPieView.m */,
				BCD192E51B81243900FCC08A /* ORKPieChartLegendView.h */,
				BCD192E61B81243900FCC08A /* ORKPieChartLegendView.m */,
				BCD192E91B81245500FCC08A /* ORKPieChartTitleTextView.h */,
				BCD192EA1B81245500FCC08A /* ORKPieChartTitleTextView.m */,
			);
			name = Components;
			sourceTree = "<group>";
		};
		25ECC0921AFBD64800F3D63B /* Reaction Time */ = {
			isa = PBXGroup;
			children = (
				25ECC0931AFBD68300F3D63B /* ORKReactionTimeStep.h */,
				25ECC0941AFBD68300F3D63B /* ORKReactionTimeStep.m */,
				25ECC0991AFBD8B300F3D63B /* ORKReactionTimeViewController.h */,
				25ECC09A1AFBD8B300F3D63B /* ORKReactionTimeViewController.m */,
				25ECC09D1AFBD92D00F3D63B /* ORKReactionTimeContentView.h */,
				25ECC09E1AFBD92D00F3D63B /* ORKReactionTimeContentView.m */,
				25ECC0A11AFBDD2700F3D63B /* ORKReactionTimeStimulusView.h */,
				25ECC0A21AFBDD2700F3D63B /* ORKReactionTimeStimulusView.m */,
			);
			name = "Reaction Time";
			sourceTree = "<group>";
		};
		25F5CEDC1B4C3F1D0031E2A4 /* TowerOfHanoi */ = {
			isa = PBXGroup;
			children = (
				250F94021B4C5A6600FA23EB /* ORKTowerOfHanoiStep.h */,
				250F94031B4C5A6600FA23EB /* ORKTowerOfHanoiStep.m */,
				250F94061B4C5AA400FA23EB /* ORKTowerOfHanoiStepViewController.h */,
				250F94071B4C5AA400FA23EB /* ORKTowerOfHanoiStepViewController.m */,
				257FCE1D1B4D14E50001EF06 /* ORKTowerOfHanoiTowerView.h */,
				257FCE1E1B4D14E50001EF06 /* ORKTowerOfHanoiTowerView.m */,
				257FCE211B4D37A80001EF06 /* ORKTowerOfHanoiTower.h */,
				257FCE221B4D37A80001EF06 /* ORKTowerOfHanoiTower.m */,
			);
			name = TowerOfHanoi;
			sourceTree = "<group>";
		};
		3FFF18341829DB1D00167070 = {
			isa = PBXGroup;
			children = (
				B11DF3B21AA109C8009E76D2 /* docs */,
				86B623AF19520B770074CD3C /* ResearchKit */,
				86CC8EA61AC09383001CCD89 /* ResearchKitTests */,
				3FFF183F1829DB1D00167070 /* Frameworks */,
				3FFF183E1829DB1D00167070 /* Products */,
			);
			sourceTree = "<group>";
		};
		3FFF183E1829DB1D00167070 /* Products */ = {
			isa = PBXGroup;
			children = (
				B183A5951A8535D100C76870 /* ResearchKit.framework */,
				86CC8E9A1AC09332001CCD89 /* ResearchKitTests.xctest */,
			);
			name = Products;
			sourceTree = "<group>";
		};
		3FFF183F1829DB1D00167070 /* Frameworks */ = {
			isa = PBXGroup;
			children = (
				B1C7955D1A9FBF04007279BA /* HealthKit.framework */,
			);
			name = Frameworks;
			sourceTree = "<group>";
		};
		618DA0471A93D0D600E63AA8 /* Accessibility */ = {
			isa = PBXGroup;
			children = (
				618DA0481A93D0D600E63AA8 /* ORKAccessibility.h */,
				618DA0491A93D0D600E63AA8 /* ORKAccessibilityFunctions.h */,
				618DA04A1A93D0D600E63AA8 /* ORKAccessibilityFunctions.m */,
				618DA04B1A93D0D600E63AA8 /* UIView+ORKAccessibility.h */,
				618DA04C1A93D0D600E63AA8 /* UIView+ORKAccessibility.m */,
				6146D0A11B84A91E0068491D /* ORKLineGraphAccessibilityElement.h */,
				6146D0A21B84A91E0068491D /* ORKLineGraphAccessibilityElement.m */,
			);
			path = Accessibility;
			sourceTree = "<group>";
		};
		866DA5121D63D01C00C9AF3F /* DataCollection */ = {
			isa = PBXGroup;
			children = (
				866DA5131D63D04700C9AF3F /* ORKCollector_Internal.h */,
				866DA5141D63D04700C9AF3F /* ORKCollector.h */,
				866DA5151D63D04700C9AF3F /* ORKCollector.m */,
				866DA5161D63D04700C9AF3F /* ORKDataCollectionManager_Internal.h */,
				866DA5171D63D04700C9AF3F /* ORKDataCollectionManager.h */,
				866DA5181D63D04700C9AF3F /* ORKDataCollectionManager.m */,
				866DA5191D63D04700C9AF3F /* ORKHealthSampleQueryOperation.h */,
				866DA51A1D63D04700C9AF3F /* ORKHealthSampleQueryOperation.m */,
				866DA51B1D63D04700C9AF3F /* ORKMotionActivityQueryOperation.h */,
				866DA51C1D63D04700C9AF3F /* ORKMotionActivityQueryOperation.m */,
				866DA51D1D63D04700C9AF3F /* ORKOperation.h */,
				866DA51E1D63D04700C9AF3F /* ORKOperation.m */,
			);
			name = DataCollection;
			sourceTree = "<group>";
		};
		86B623AF19520B770074CD3C /* ResearchKit */ = {
			isa = PBXGroup;
			children = (
				B1C1DE4F196F541F00F75544 /* ResearchKit.h */,
				B1B894391A00345200C5CF2D /* ResearchKit_Private.h */,
				86C40B511A8D7C5B00081FAC /* Common */,
				86C40AF91A8D7C5B00081FAC /* Active Tasks */,
				259E76FB1AFFAEAC0070F786 /* Charts */,
				86C40BEB1A8D7C5C00081FAC /* Consent */,
				2429D56D1BBB52E4003A512F /* Onboarding */,
				618DA0471A93D0D600E63AA8 /* Accessibility */,
				B1A860D91A9693C400EA57B7 /* Animations */,
				861610BF1A8D8EDD00245F7A /* Artwork.xcassets */,
				B1C0F4E01A9BA65F0022C153 /* Localized */,
				86C40C101A8D7C5C00081FAC /* Info.plist */,
				B18AABE01A9F08D9003871B5 /* module.modulemap */,
			);
			path = ResearchKit;
			sourceTree = "<group>";
		};
		86C40AF91A8D7C5B00081FAC /* Active Tasks */ = {
			isa = PBXGroup;
			children = (
				B12EFF4F1AB2165B00A80147 /* Common */,
				B12EFF4E1AB2161500A80147 /* Audio */,
				B12EFF5D1AB2177700A80147 /* Fitness */,
				B12EFF5E1AB2177D00A80147 /* Spatial Span Memory */,
				25F5CEDC1B4C3F1D0031E2A4 /* TowerOfHanoi */,
				B12EFF5F1AB2178500A80147 /* Tapping */,
				10BAA2CC1B5FCDB1004FE478 /* Walking */,
				147503AC1AEE8058004B17F3 /* Tone Audiometry */,
				106FF29B1B663F5C004EACF2 /* Hole Peg Test */,
				25ECC0921AFBD64800F3D63B /* Reaction Time */,
				10864C951B271456000F4158 /* PSAT */,
				95E25CF71D39FB240089C0B8 /* Range of Motion */,
			);
			name = "Active Tasks";
			path = ActiveTasks;
			sourceTree = "<group>";
		};
		86C40B511A8D7C5B00081FAC /* Common */ = {
			isa = PBXGroup;
			children = (
				B12EFF3B1AB211E000A80147 /* Answer Format */,
				B12EFF3A1AB211CC00A80147 /* Container Views */,
				B12EFF3D1AB2121000A80147 /* Definitions */,
				BC4194261AE8451F00073D6B /* Misc */,
				B12EFF431AB2141A00A80147 /* PDF */,
				B12EFF371AB2118500A80147 /* Result */,
				B12EFF311AB2100400A80147 /* Skin */,
				B12EFF341AB2111200A80147 /* Step */,
				B12EFF331AB2110300A80147 /* Task */,
				B12EFF321AB2106F00A80147 /* UIKitCategories */,
				866DA5121D63D01C00C9AF3F /* DataCollection */,
				24B3535D1BB21137009ED6F8 /* Utilities */,
			);
			path = Common;
			sourceTree = "<group>";
		};
		86C40BEB1A8D7C5C00081FAC /* Consent */ = {
			isa = PBXGroup;
			children = (
				FA7A9D2C1B083D90005A2BEA /* Formatters */,
				B12EFF451AB214E000A80147 /* Model */,
				B12EFF461AB2150C00A80147 /* Visual */,
				B12EFF481AB2152D00A80147 /* Sharing */,
				B12EFF471AB2151B00A80147 /* Review */,
			);
			path = Consent;
			sourceTree = "<group>";
		};
		86CC8EA61AC09383001CCD89 /* ResearchKitTests */ = {
			isa = PBXGroup;
			children = (
				FA7A9D351B09362D005A2BEA /* Consent */,
				86CC8EA71AC09383001CCD89 /* Info.plist */,
				86CC8EA81AC09383001CCD89 /* ORKAccessibilityTests.m */,
				248604051B4C98760010C8A0 /* ORKAnswerFormatTests.m */,
				86CC8EA91AC09383001CCD89 /* ORKChoiceAnswerFormatHelperTests.m */,
				86CC8EAB1AC09383001CCD89 /* ORKDataLoggerManagerTests.m */,
				86CC8EAC1AC09383001CCD89 /* ORKDataLoggerTests.m */,
				86CC8EAD1AC09383001CCD89 /* ORKHKSampleTests.m */,
				86D348001AC16175006DB02B /* ORKRecorderTests.m */,
				86CC8EAF1AC09383001CCD89 /* ORKResultTests.m */,
				BCB96C121B19C0EC002A0B96 /* ORKStepTests.m */,
				BCAD50E71B0201EE0034806A /* ORKTaskTests.m */,
				86CC8EB01AC09383001CCD89 /* ORKTextChoiceCellGroupTests.m */,
				2EBFE11C1AE1B32D00CB8254 /* ORKUIViewAccessibilityTests.m */,
				2EBFE11F1AE1B74100CB8254 /* ORKVoiceEngineTests.m */,
			);
			path = ResearchKitTests;
			sourceTree = "<group>";
		};
		9550E6701D58DB9A00C691B8 /* Touch Anywhere Step */ = {
			isa = PBXGroup;
			children = (
				9550E6711D58DBCF00C691B8 /* ORKTouchAnywhereStep.h */,
				9550E6721D58DBCF00C691B8 /* ORKTouchAnywhereStep.m */,
				9550E67A1D58DD2000C691B8 /* ORKTouchAnywhereStepViewController.h */,
				9550E67B1D58DD2000C691B8 /* ORKTouchAnywhereStepViewController.m */,
			);
			name = "Touch Anywhere Step";
			sourceTree = "<group>";
		};
		959A2C0A1D68C8F100841B04 /* Shoulder */ = {
			isa = PBXGroup;
			children = (
				959A2C0B1D68C91400841B04 /* ORKShoulderRangeOfMotionStep.h */,
				959A2C0C1D68C91400841B04 /* ORKShoulderRangeOfMotionStep.m */,
				95E11E531D73396300BF865B /* ORKShoulderRangeOfMotionStepViewController.h */,
				95E11E541D73396300BF865B /* ORKShoulderRangeOfMotionStepViewController.m */,
			);
			name = Shoulder;
			sourceTree = "<group>";
		};
		95E25CF71D39FB240089C0B8 /* Range of Motion */ = {
			isa = PBXGroup;
			children = (
				959A2C0A1D68C8F100841B04 /* Shoulder */,
				959A2BFA1D68B98700841B04 /* ORKRangeOfMotionStep.h */,
				959A2BFB1D68B98700841B04 /* ORKRangeOfMotionStep.m */,
				959A2BFE1D68B9DA00841B04 /* ORKRangeOfMotionStepViewController.h */,
				959A2BFF1D68B9DA00841B04 /* ORKRangeOfMotionStepViewController.m */,
			);
			name = "Range of Motion";
			sourceTree = "<group>";
		};
		B11DF3B21AA109C8009E76D2 /* docs */ = {
			isa = PBXGroup;
			children = (
				B11DF3B31AA109C8009E76D2 /* AppledocSettings.plist */,
			);
			path = docs;
			sourceTree = "<group>";
		};
		B12EFF301AB20E7500A80147 /* Completion Step */ = {
			isa = PBXGroup;
			children = (
				86C40B521A8D7C5B00081FAC /* ORKCompletionStep.h */,
				86C40B531A8D7C5B00081FAC /* ORKCompletionStep.m */,
				86C40B541A8D7C5B00081FAC /* ORKCompletionStepViewController.h */,
				86C40B551A8D7C5B00081FAC /* ORKCompletionStepViewController.m */,
			);
			name = "Completion Step";
			sourceTree = "<group>";
		};
		B12EFF311AB2100400A80147 /* Skin */ = {
			isa = PBXGroup;
			children = (
				86C40B6B1A8D7C5B00081FAC /* ORKBodyLabel.h */,
				86C40B6C1A8D7C5B00081FAC /* ORKBodyLabel.m */,
				86C40B6D1A8D7C5B00081FAC /* ORKBorderedButton.h */,
				86C40B6E1A8D7C5C00081FAC /* ORKBorderedButton.m */,
				86C40B6F1A8D7C5C00081FAC /* ORKCaption1Label.h */,
				86C40B701A8D7C5C00081FAC /* ORKCaption1Label.m */,
				86C40B711A8D7C5C00081FAC /* ORKChoiceViewCell.h */,
				86C40B721A8D7C5C00081FAC /* ORKChoiceViewCell.m */,
				86C40B731A8D7C5C00081FAC /* ORKContinueButton.h */,
				86C40B741A8D7C5C00081FAC /* ORKContinueButton.m */,
				86C40B751A8D7C5C00081FAC /* ORKCountdownLabel.h */,
				86C40B761A8D7C5C00081FAC /* ORKCountdownLabel.m */,
				86C40B7A1A8D7C5C00081FAC /* ORKDefaultFont.h */,
				106FF2AC1B6FACA8004EACF2 /* ORKDirectionView.h */,
				106FF2AD1B6FACA8004EACF2 /* ORKDirectionView.m */,
				86C40B881A8D7C5C00081FAC /* ORKHeadlineLabel.h */,
				86C40B891A8D7C5C00081FAC /* ORKHeadlineLabel.m */,
				86C40B901A8D7C5C00081FAC /* ORKImageChoiceLabel.h */,
				86C40B911A8D7C5C00081FAC /* ORKImageChoiceLabel.m */,
				86C40B971A8D7C5C00081FAC /* ORKLabel.h */,
				86C40B981A8D7C5C00081FAC /* ORKLabel.m */,
				10BAA2C81B5FCB4F004FE478 /* ORKProgressView.h */,
				10BAA2C91B5FCB4F004FE478 /* ORKProgressView.m */,
				86C40BAA1A8D7C5C00081FAC /* ORKRoundTappingButton.h */,
				86C40BAB1A8D7C5C00081FAC /* ORKRoundTappingButton.m */,
				B8760F291AFBEFB0007FA16F /* ORKScaleRangeDescriptionLabel.h */,
				B8760F2A1AFBEFB0007FA16F /* ORKScaleRangeDescriptionLabel.m */,
				24898B0B1B7186C000B0E7E7 /* ORKScaleRangeImageView.h */,
				24898B0C1B7186C000B0E7E7 /* ORKScaleRangeImageView.m */,
				86C40BAC1A8D7C5C00081FAC /* ORKScaleRangeLabel.h */,
				86C40BAD1A8D7C5C00081FAC /* ORKScaleRangeLabel.m */,
				86C40BB01A8D7C5C00081FAC /* ORKScaleValueLabel.h */,
				86C40BB11A8D7C5C00081FAC /* ORKScaleValueLabel.m */,
				86C40BB21A8D7C5C00081FAC /* ORKSelectionSubTitleLabel.h */,
				86C40BB31A8D7C5C00081FAC /* ORKSelectionSubTitleLabel.m */,
				86C40BB41A8D7C5C00081FAC /* ORKSelectionTitleLabel.h */,
				86C40BB51A8D7C5C00081FAC /* ORKSelectionTitleLabel.m */,
				10FF9AD51B7A045E00ECB5B4 /* ORKSeparatorView.h */,
				10FF9AD61B7A045E00ECB5B4 /* ORKSeparatorView.m */,
				86C40BB71A8D7C5C00081FAC /* ORKSkin.h */,
				86C40BB81A8D7C5C00081FAC /* ORKSkin.m */,
				86C40BC01A8D7C5C00081FAC /* ORKSubheadlineLabel.h */,
				86C40BC11A8D7C5C00081FAC /* ORKSubheadlineLabel.m */,
				86C40BD11A8D7C5C00081FAC /* ORKTableViewCell.h */,
				86C40BD21A8D7C5C00081FAC /* ORKTableViewCell.m */,
				86C40BD31A8D7C5C00081FAC /* ORKTapCountLabel.h */,
				86C40BD41A8D7C5C00081FAC /* ORKTapCountLabel.m */,
				86C40BDB1A8D7C5C00081FAC /* ORKTextButton.h */,
				86C40BDC1A8D7C5C00081FAC /* ORKTextButton.m */,
				86C40B5E1A8D7C5B00081FAC /* ORKTextFieldView.h */,
				86C40B5F1A8D7C5B00081FAC /* ORKTextFieldView.m */,
				BC01B0FA1B0EB99700863803 /* ORKTintedImageView_Internal.h */,
				86C40B601A8D7C5B00081FAC /* ORKTintedImageView.h */,
				86C40B611A8D7C5B00081FAC /* ORKTintedImageView.m */,
				86C40BDD1A8D7C5C00081FAC /* ORKUnitLabel.h */,
				86C40BDE1A8D7C5C00081FAC /* ORKUnitLabel.m */,
			);
			name = Skin;
			sourceTree = "<group>";
		};
		B12EFF321AB2106F00A80147 /* UIKitCategories */ = {
			isa = PBXGroup;
			children = (
				86C40BE71A8D7C5C00081FAC /* UIBarButtonItem+ORKBarButtonItem.h */,
				86C40BE81A8D7C5C00081FAC /* UIBarButtonItem+ORKBarButtonItem.m */,
				86C40BE91A8D7C5C00081FAC /* UIResponder+ResearchKit.h */,
				86C40BEA1A8D7C5C00081FAC /* UIResponder+ResearchKit.m */,
				805685771C90C19500BF437A /* UIImage+ResearchKit.h */,
				805685781C90C19500BF437A /* UIImage+ResearchKit.m */,
			);
			name = UIKitCategories;
			sourceTree = "<group>";
		};
		B12EFF331AB2110300A80147 /* Task */ = {
			isa = PBXGroup;
			children = (
				BC13CE371B0660220044153C /* ORKNavigableOrderedTask.h */,
				BC13CE381B0660220044153C /* ORKNavigableOrderedTask.m */,
				86C40BD51A8D7C5C00081FAC /* ORKTask.h */,
				86C40B9D1A8D7C5C00081FAC /* ORKOrderedTask.h */,
				86C40B9E1A8D7C5C00081FAC /* ORKOrderedTask.m */,
				10FF9AD91B7BA78400ECB5B4 /* ORKOrderedTask_Private.h */,
				86C40BD71A8D7C5C00081FAC /* ORKTaskViewController.h */,
				86C40BD81A8D7C5C00081FAC /* ORKTaskViewController.m */,
				86C40BD91A8D7C5C00081FAC /* ORKTaskViewController_Internal.h */,
				86C40BDA1A8D7C5C00081FAC /* ORKTaskViewController_Private.h */,
			);
			name = Task;
			sourceTree = "<group>";
		};
		B12EFF341AB2111200A80147 /* Step */ = {
			isa = PBXGroup;
			children = (
				86C40BB91A8D7C5C00081FAC /* ORKStep.h */,
				86C40BBA1A8D7C5C00081FAC /* ORKStep.m */,
				86C40BBB1A8D7C5C00081FAC /* ORKStep_Private.h */,
				86C40BBC1A8D7C5C00081FAC /* ORKStepViewController.h */,
				86C40BBD1A8D7C5C00081FAC /* ORKStepViewController.m */,
				86C40BBE1A8D7C5C00081FAC /* ORKStepViewController_Internal.h */,
				BCA5C0331AEC05F20092AC8D /* ORKStepNavigationRule.h */,
				BCA5C0341AEC05F20092AC8D /* ORKStepNavigationRule.m */,
				BC13CE3B1B0662990044153C /* ORKStepNavigationRule_Private.h */,
				BC13CE411B066A990044153C /* ORKStepNavigationRule_Internal.h */,
				BCB080A01B83EFB900A3F400 /* ORKStepNavigationRule.swift */,
				86C40B771A8D7C5C00081FAC /* ORKCustomStepView.h */,
				86C40B781A8D7C5C00081FAC /* ORKCustomStepView.m */,
				86C40B791A8D7C5C00081FAC /* ORKCustomStepView_Internal.h */,
				B12EFF351AB2116400A80147 /* Instruction Step */,
				B12EFF361AB2117B00A80147 /* Question Step */,
				B12EFF3C1AB211FB00A80147 /* Form Step */,
				D44239761AF17EE700559D96 /* Image Capture Step */,
				2489F7A61D65213D008DEF20 /* Video Capture Step */,
				24A4DA091B8D0CC8009C797A /* Passcode Step */,
				FF5CA60F1D2C2630001660A3 /* Table Step */,
				BF9D62C41BD244C4000AA6A7 /* Wait Step */,
				BF690AD61BAD3DC0009C5ADA /* Review Step */,
				B12EFF491AB2155700A80147 /* Signature Step */,
			);
			name = Step;
			sourceTree = "<group>";
		};
		B12EFF351AB2116400A80147 /* Instruction Step */ = {
			isa = PBXGroup;
			children = (
				86C40B921A8D7C5C00081FAC /* ORKInstructionStep.h */,
				86C40B931A8D7C5C00081FAC /* ORKInstructionStep.m */,
				86C40B941A8D7C5C00081FAC /* ORKInstructionStepViewController.h */,
				86C40B951A8D7C5C00081FAC /* ORKInstructionStepViewController.m */,
				86C40B961A8D7C5C00081FAC /* ORKInstructionStepViewController_Internal.h */,
				86C40B5A1A8D7C5B00081FAC /* ORKInstructionStepView.h */,
				86C40B5B1A8D7C5B00081FAC /* ORKInstructionStepView.m */,
				B12EFF301AB20E7500A80147 /* Completion Step */,
				BF1D43821D490482007EE90B /* Video Instruction Step */,
			);
			name = "Instruction Step";
			sourceTree = "<group>";
		};
		B12EFF361AB2117B00A80147 /* Question Step */ = {
			isa = PBXGroup;
			children = (
				86C40BA11A8D7C5C00081FAC /* ORKQuestionStep.h */,
				86C40BA21A8D7C5C00081FAC /* ORKQuestionStep.m */,
				86C40BA31A8D7C5C00081FAC /* ORKQuestionStep_Internal.h */,
				86C40BA41A8D7C5C00081FAC /* ORKQuestionStepViewController.h */,
				86C40BA51A8D7C5C00081FAC /* ORKQuestionStepViewController.m */,
				86C40BA61A8D7C5C00081FAC /* ORKQuestionStepViewController_Private.h */,
			);
			name = "Question Step";
			sourceTree = "<group>";
		};
		B12EFF371AB2118500A80147 /* Result */ = {
			isa = PBXGroup;
			children = (
				86C40BA71A8D7C5C00081FAC /* ORKResult.h */,
				86C40BA81A8D7C5C00081FAC /* ORKResult.m */,
				86C40BA91A8D7C5C00081FAC /* ORKResult_Private.h */,
				BC13CE3F1B0666FD0044153C /* ORKResultPredicate.h */,
				BCFF24BC1B0798D10044EC35 /* ORKResultPredicate.m */,
			);
			name = Result;
			sourceTree = "<group>";
		};
		B12EFF3A1AB211CC00A80147 /* Container Views */ = {
			isa = PBXGroup;
			children = (
				86C40B5C1A8D7C5B00081FAC /* ORKTableContainerView.h */,
				86C40B5D1A8D7C5B00081FAC /* ORKTableContainerView.m */,
				86C40BE11A8D7C5C00081FAC /* ORKVerticalContainerView.h */,
				86C40BE21A8D7C5C00081FAC /* ORKVerticalContainerView.m */,
				86C40BE31A8D7C5C00081FAC /* ORKVerticalContainerView_Internal.h */,
				86B89AB91AB3BECC001626A4 /* ORKStepHeaderView.h */,
				86B89ABA1AB3BECC001626A4 /* ORKStepHeaderView.m */,
				86B89ABD1AB3BFDB001626A4 /* ORKStepHeaderView_Internal.h */,
				86AD91081AB7AD1E00361FEB /* ORKNavigationContainerView.h */,
				86AD91091AB7AD1E00361FEB /* ORKNavigationContainerView.m */,
				86AD910C1AB7AE4100361FEB /* ORKNavigationContainerView_Internal.h */,
			);
			name = "Container Views";
			sourceTree = "<group>";
		};
		B12EFF3B1AB211E000A80147 /* Answer Format */ = {
			isa = PBXGroup;
			children = (
				86C40B641A8D7C5B00081FAC /* ORKAnswerFormat.h */,
				86C40B651A8D7C5B00081FAC /* ORKAnswerFormat.m */,
				86C40B661A8D7C5B00081FAC /* ORKAnswerFormat_Internal.h */,
				244EFAD11BCEFD83001850D9 /* ORKAnswerFormat_Private.h */,
				86C40B8A1A8D7C5C00081FAC /* ORKHealthAnswerFormat.h */,
				86C40B8B1A8D7C5C00081FAC /* ORKHealthAnswerFormat.m */,
				B12EFF421AB2134100A80147 /* Choice Format Helpers */,
				B12EFF411AB212E100A80147 /* Control Views */,
				B12EFF3E1AB2123000A80147 /* Form Step Views */,
				B12EFF3F1AB2125E00A80147 /* Question Step Views */,
			);
			name = "Answer Format";
			sourceTree = "<group>";
		};
		B12EFF3C1AB211FB00A80147 /* Form Step */ = {
			isa = PBXGroup;
			children = (
				86C40B821A8D7C5C00081FAC /* ORKFormStep.h */,
				86C40B831A8D7C5C00081FAC /* ORKFormStep.m */,
				86C40B7F1A8D7C5C00081FAC /* ORKFormItem_Internal.h */,
				86C40B841A8D7C5C00081FAC /* ORKFormStepViewController.h */,
				86C40B851A8D7C5C00081FAC /* ORKFormStepViewController.m */,
				249F44E31BCD9EAC0000D57E /* ORKFormStepViewController_Internal.h */,
			);
			name = "Form Step";
			sourceTree = "<group>";
		};
		B12EFF3D1AB2121000A80147 /* Definitions */ = {
			isa = PBXGroup;
			children = (
				BCB8133B1C98367A00346561 /* ORKTypes.h */,
				86C40B7B1A8D7C5C00081FAC /* ORKDefines.h */,
				86C40B7D1A8D7C5C00081FAC /* ORKErrors.h */,
				86C40B7E1A8D7C5C00081FAC /* ORKErrors.m */,
			);
			name = Definitions;
			sourceTree = "<group>";
		};
		B12EFF3E1AB2123000A80147 /* Form Step Views */ = {
			isa = PBXGroup;
			children = (
				86C40B861A8D7C5C00081FAC /* ORKFormTextView.h */,
				86C40B871A8D7C5C00081FAC /* ORKFormTextView.m */,
				86C40B561A8D7C5B00081FAC /* ORKFormItemCell.h */,
				86C40B571A8D7C5B00081FAC /* ORKFormItemCell.m */,
				86C40B801A8D7C5C00081FAC /* ORKFormSectionTitleLabel.h */,
				86C40B811A8D7C5C00081FAC /* ORKFormSectionTitleLabel.m */,
			);
			name = "Form Step Views";
			sourceTree = "<group>";
		};
		B12EFF3F1AB2125E00A80147 /* Question Step Views */ = {
			isa = PBXGroup;
			children = (
				86AD91121AB7B97E00361FEB /* ORKQuestionStepView.h */,
				86AD91131AB7B97E00361FEB /* ORKQuestionStepView.m */,
				86C40BC21A8D7C5C00081FAC /* ORKSurveyAnswerCell.h */,
				866F86001A96CBF3007B282C /* ORKSurveyAnswerCell.m */,
				86C40BC51A8D7C5C00081FAC /* ORKSurveyAnswerCellForImageSelection.h */,
				86C40BC61A8D7C5C00081FAC /* ORKSurveyAnswerCellForImageSelection.m */,
				86C40BC71A8D7C5C00081FAC /* ORKSurveyAnswerCellForNumber.h */,
				86C40BC81A8D7C5C00081FAC /* ORKSurveyAnswerCellForNumber.m */,
				86C40BC91A8D7C5C00081FAC /* ORKSurveyAnswerCellForScale.h */,
				86C40BCA1A8D7C5C00081FAC /* ORKSurveyAnswerCellForScale.m */,
				86C40BCD1A8D7C5C00081FAC /* ORKSurveyAnswerCellForText.h */,
				86C40BCE1A8D7C5C00081FAC /* ORKSurveyAnswerCellForText.m */,
				865EA16A1ABA1BE20037C68E /* ORKSurveyAnswerCellForPicker.h */,
				865EA16B1ABA1BE20037C68E /* ORKSurveyAnswerCellForPicker.m */,
				CBD34A581BB207FC00F204EA /* ORKSurveyAnswerCellForLocation.h */,
				CBD34A591BB207FC00F204EA /* ORKSurveyAnswerCellForLocation.m */,
			);
			name = "Question Step Views";
			sourceTree = "<group>";
		};
		B12EFF411AB212E100A80147 /* Control Views */ = {
			isa = PBXGroup;
			children = (
				BC1C032A1CA301E300869355 /* ORKHeightPicker.h */,
				BC1C032B1CA301E300869355 /* ORKHeightPicker.m */,
				86B781B71AA668ED00688151 /* ORKTimeIntervalPicker.h */,
				86B781B81AA668ED00688151 /* ORKTimeIntervalPicker.m */,
				86B781B91AA668ED00688151 /* ORKValuePicker.h */,
				86B781BA1AA668ED00688151 /* ORKValuePicker.m */,
				86C40B581A8D7C5B00081FAC /* ORKImageSelectionView.h */,
				86C40B591A8D7C5B00081FAC /* ORKImageSelectionView.m */,
				86C40B671A8D7C5B00081FAC /* ORKAnswerTextField.h */,
				86C40B681A8D7C5B00081FAC /* ORKAnswerTextField.m */,
				86C40B691A8D7C5B00081FAC /* ORKAnswerTextView.h */,
				86C40B6A1A8D7C5B00081FAC /* ORKAnswerTextView.m */,
				CBD34A541BB1FB9000F204EA /* ORKLocationSelectionView.h */,
				CBD34A551BB1FB9000F204EA /* ORKLocationSelectionView.m */,
				861D11A71AA691BB003C98A7 /* ORKScaleSliderView.h */,
				861D11A81AA691BB003C98A7 /* ORKScaleSliderView.m */,
				86C40BAE1A8D7C5C00081FAC /* ORKScaleSlider.h */,
				86C40BAF1A8D7C5C00081FAC /* ORKScaleSlider.m */,
				865EA1601AB8DF750037C68E /* ORKDateTimePicker.h */,
				865EA1611AB8DF750037C68E /* ORKDateTimePicker.m */,
				865EA1661ABA1AA10037C68E /* ORKPicker.h */,
				865EA1671ABA1AA10037C68E /* ORKPicker.m */,
			);
			name = "Control Views";
			sourceTree = "<group>";
		};
		B12EFF421AB2134100A80147 /* Choice Format Helpers */ = {
			isa = PBXGroup;
			children = (
				861D11AB1AA7951F003C98A7 /* ORKChoiceAnswerFormatHelper.h */,
				861D11AC1AA7951F003C98A7 /* ORKChoiceAnswerFormatHelper.m */,
				861D11B31AA7D073003C98A7 /* ORKTextChoiceCellGroup.h */,
				861D11B41AA7D073003C98A7 /* ORKTextChoiceCellGroup.m */,
			);
			name = "Choice Format Helpers";
			sourceTree = "<group>";
		};
		B12EFF431AB2141A00A80147 /* PDF */ = {
			isa = PBXGroup;
			children = (
				86C40B8E1A8D7C5C00081FAC /* ORKHTMLPDFWriter.h */,
				86C40B8F1A8D7C5C00081FAC /* ORKHTMLPDFWriter.m */,
			);
			name = PDF;
			sourceTree = "<group>";
		};
		B12EFF441AB214B400A80147 /* Tinted Animations */ = {
			isa = PBXGroup;
			children = (
				86C40C051A8D7C5C00081FAC /* ORKEAGLMoviePlayerView.h */,
				86C40C061A8D7C5C00081FAC /* ORKEAGLMoviePlayerView.m */,
				86C40BF01A8D7C5C00081FAC /* MovieTintShader.fsh */,
				86C40BF11A8D7C5C00081FAC /* MovieTintShader.vsh */,
			);
			name = "Tinted Animations";
			sourceTree = "<group>";
		};
		B12EFF451AB214E000A80147 /* Model */ = {
			isa = PBXGroup;
			children = (
				86C40BF21A8D7C5C00081FAC /* ORKConsentDocument.h */,
				86C40BF31A8D7C5C00081FAC /* ORKConsentDocument.m */,
				86C40BF41A8D7C5C00081FAC /* ORKConsentDocument_Internal.h */,
				86C40BFF1A8D7C5C00081FAC /* ORKConsentSection.h */,
				86C40C001A8D7C5C00081FAC /* ORKConsentSection.m */,
				86C40C011A8D7C5C00081FAC /* ORKConsentSection_Private.h */,
				86C40C021A8D7C5C00081FAC /* ORKConsentSignature.h */,
				86C40C031A8D7C5C00081FAC /* ORKConsentSignature.m */,
			);
			name = Model;
			sourceTree = "<group>";
		};
		B12EFF461AB2150C00A80147 /* Visual */ = {
			isa = PBXGroup;
			children = (
				86C40C091A8D7C5C00081FAC /* ORKVisualConsentStep.h */,
				86C40C0A1A8D7C5C00081FAC /* ORKVisualConsentStep.m */,
				86C40C0B1A8D7C5C00081FAC /* ORKVisualConsentStepViewController.h */,
				86C40C0C1A8D7C5C00081FAC /* ORKVisualConsentStepViewController.m */,
				86C40C0D1A8D7C5C00081FAC /* ORKVisualConsentStepViewController_Internal.h */,
				B12EFF4C1AB2158100A80147 /* Consent Views */,
				B12EFF4B1AB2157000A80147 /* Learn More */,
			);
			name = Visual;
			sourceTree = "<group>";
		};
		B12EFF471AB2151B00A80147 /* Review */ = {
			isa = PBXGroup;
			children = (
				86C40BF71A8D7C5C00081FAC /* ORKConsentReviewStep.h */,
				86C40BF81A8D7C5C00081FAC /* ORKConsentReviewStep.m */,
				86C40BF91A8D7C5C00081FAC /* ORKConsentReviewStepViewController.h */,
				86C40BFA1A8D7C5C00081FAC /* ORKConsentReviewStepViewController.m */,
				B12EFF4A1AB2155C00A80147 /* Document Review */,
			);
			name = Review;
			sourceTree = "<group>";
		};
		B12EFF481AB2152D00A80147 /* Sharing */ = {
			isa = PBXGroup;
			children = (
				B11C54961A9EEF8800265E61 /* ORKConsentSharingStep.h */,
				B11C54971A9EEF8800265E61 /* ORKConsentSharingStep.m */,
				B11C549C1A9EF4A700265E61 /* ORKConsentSharingStepViewController.h */,
				B11C549D1A9EF4A700265E61 /* ORKConsentSharingStepViewController.m */,
			);
			name = Sharing;
			sourceTree = "<group>";
		};
		B12EFF491AB2155700A80147 /* Signature Step */ = {
			isa = PBXGroup;
			children = (
				86C40BEE1A8D7C5C00081FAC /* ORKSignatureStepViewController.h */,
				86C40BEF1A8D7C5C00081FAC /* ORKSignatureStepViewController.m */,
				86C40C071A8D7C5C00081FAC /* ORKSignatureView.h */,
				86C40C081A8D7C5C00081FAC /* ORKSignatureView.m */,
				FF5CA6191D2C6453001660A3 /* ORKSignatureStep.h */,
				FF5CA61A1D2C6453001660A3 /* ORKSignatureStep.m */,
			);
			name = "Signature Step";
			sourceTree = "<group>";
		};
		B12EFF4A1AB2155C00A80147 /* Document Review */ = {
			isa = PBXGroup;
			children = (
				86C40BEC1A8D7C5C00081FAC /* ORKConsentReviewController.h */,
				86C40BED1A8D7C5C00081FAC /* ORKConsentReviewController.m */,
			);
			name = "Document Review";
			sourceTree = "<group>";
		};
		B12EFF4B1AB2157000A80147 /* Learn More */ = {
			isa = PBXGroup;
			children = (
				86C40BF51A8D7C5C00081FAC /* ORKConsentLearnMoreViewController.h */,
				86C40BF61A8D7C5C00081FAC /* ORKConsentLearnMoreViewController.m */,
			);
			name = "Learn More";
			sourceTree = "<group>";
		};
		B12EFF4C1AB2158100A80147 /* Consent Views */ = {
			isa = PBXGroup;
			children = (
				86C40BFB1A8D7C5C00081FAC /* ORKConsentSceneViewController.h */,
				86C40BFC1A8D7C5C00081FAC /* ORKConsentSceneViewController.m */,
				86C40C0E1A8D7C5C00081FAC /* ORKVisualConsentTransitionAnimator.h */,
				86C40C0F1A8D7C5C00081FAC /* ORKVisualConsentTransitionAnimator.m */,
				B12EFF441AB214B400A80147 /* Tinted Animations */,
				BCFB2EAF1AE70E4E0070B5D0 /* ORKConsentSceneViewController_Internal.h */,
			);
			name = "Consent Views";
			sourceTree = "<group>";
		};
		B12EFF4E1AB2161500A80147 /* Audio */ = {
			isa = PBXGroup;
			children = (
				86C40AFE1A8D7C5B00081FAC /* ORKAudioStep.h */,
				86C40AFF1A8D7C5B00081FAC /* ORKAudioStep.m */,
				86C40B001A8D7C5B00081FAC /* ORKAudioStepViewController.h */,
				86C40B011A8D7C5B00081FAC /* ORKAudioStepViewController.m */,
				86C40AFC1A8D7C5B00081FAC /* ORKAudioContentView.h */,
				86C40AFD1A8D7C5B00081FAC /* ORKAudioContentView.m */,
				FF36A48B1D1A0ACA00DE8470 /* ORKAudioLevelNavigationRule.h */,
				FF36A48C1D1A0ACA00DE8470 /* ORKAudioLevelNavigationRule.m */,
			);
			name = Audio;
			sourceTree = "<group>";
		};
		B12EFF4F1AB2165B00A80147 /* Common */ = {
			isa = PBXGroup;
			children = (
				9550E6701D58DB9A00C691B8 /* Touch Anywhere Step */,
				B12EFF501AB2167400A80147 /* Active Step */,
				B12EFF5C1AB2175B00A80147 /* Countdown Step */,
				B12EFF531AB216AA00A80147 /* Recorders */,
			);
			name = Common;
			sourceTree = "<group>";
		};
		B12EFF501AB2167400A80147 /* Active Step */ = {
			isa = PBXGroup;
			children = (
				86C40B301A8D7C5B00081FAC /* ORKActiveStep.h */,
				86C40B311A8D7C5B00081FAC /* ORKActiveStep.m */,
				86C40B321A8D7C5B00081FAC /* ORKActiveStep_Internal.h */,
				86C40B371A8D7C5B00081FAC /* ORKActiveStepViewController.h */,
				86C40B381A8D7C5B00081FAC /* ORKActiveStepViewController.m */,
				86C40B391A8D7C5B00081FAC /* ORKActiveStepViewController_Internal.h */,
				B12EFF511AB2168100A80147 /* Timing */,
				B12EFF611AB217AE00A80147 /* Speech Synthesis */,
				B12EFF521AB2168C00A80147 /* Views */,
			);
			name = "Active Step";
			sourceTree = "<group>";
		};
		B12EFF511AB2168100A80147 /* Timing */ = {
			isa = PBXGroup;
			children = (
				86C40B331A8D7C5B00081FAC /* ORKActiveStepTimer.h */,
				86C40B341A8D7C5B00081FAC /* ORKActiveStepTimer.m */,
			);
			name = Timing;
			sourceTree = "<group>";
		};
		B12EFF521AB2168C00A80147 /* Views */ = {
			isa = PBXGroup;
			children = (
				86AD910E1AB7B8A600361FEB /* ORKActiveStepView.h */,
				86AD910F1AB7B8A600361FEB /* ORKActiveStepView.m */,
				86C40AFA1A8D7C5B00081FAC /* ORKActiveStepQuantityView.h */,
				86C40AFB1A8D7C5B00081FAC /* ORKActiveStepQuantityView.m */,
				86C40B351A8D7C5B00081FAC /* ORKActiveStepTimerView.h */,
				86C40B361A8D7C5B00081FAC /* ORKActiveStepTimerView.m */,
			);
			name = Views;
			sourceTree = "<group>";
		};
		B12EFF531AB216AA00A80147 /* Recorders */ = {
			isa = PBXGroup;
			children = (
				86C40B471A8D7C5B00081FAC /* ORKRecorder.h */,
				86C40B481A8D7C5B00081FAC /* ORKRecorder.m */,
				86C40B491A8D7C5B00081FAC /* ORKRecorder_Internal.h */,
				86C40B4A1A8D7C5B00081FAC /* ORKRecorder_Private.h */,
				86C40B3C1A8D7C5B00081FAC /* ORKDataLogger.h */,
				86C40B3D1A8D7C5B00081FAC /* ORKDataLogger.m */,
				B12EFF551AB216E700A80147 /* Accelerometer */,
				B12EFF561AB216EE00A80147 /* Audio */,
				B12EFF571AB216FD00A80147 /* Device Motion */,
				B12EFF581AB2170A00A80147 /* Health */,
				B12EFF591AB2171900A80147 /* Location */,
				B12EFF5A1AB2172100A80147 /* Pedometer */,
				B12EFF5B1AB2172B00A80147 /* Touch */,
			);
			name = Recorders;
			sourceTree = "<group>";
		};
		B12EFF551AB216E700A80147 /* Accelerometer */ = {
			isa = PBXGroup;
			children = (
				86C40B2E1A8D7C5B00081FAC /* ORKAccelerometerRecorder.h */,
				86C40B2F1A8D7C5B00081FAC /* ORKAccelerometerRecorder.m */,
				86C40B241A8D7C5B00081FAC /* CMAccelerometerData+ORKJSONDictionary.h */,
				86C40B251A8D7C5B00081FAC /* CMAccelerometerData+ORKJSONDictionary.m */,
			);
			name = Accelerometer;
			sourceTree = "<group>";
		};
		B12EFF561AB216EE00A80147 /* Audio */ = {
			isa = PBXGroup;
			children = (
				86C40B3A1A8D7C5B00081FAC /* ORKAudioRecorder.h */,
				86C40B3B1A8D7C5B00081FAC /* ORKAudioRecorder.m */,
			);
			name = Audio;
			sourceTree = "<group>";
		};
		B12EFF571AB216FD00A80147 /* Device Motion */ = {
			isa = PBXGroup;
			children = (
				86C40B3F1A8D7C5B00081FAC /* ORKDeviceMotionRecorder.h */,
				86C40B401A8D7C5B00081FAC /* ORKDeviceMotionRecorder.m */,
				86C40B261A8D7C5B00081FAC /* CMDeviceMotion+ORKJSONDictionary.h */,
				86C40B271A8D7C5B00081FAC /* CMDeviceMotion+ORKJSONDictionary.m */,
				86C40B281A8D7C5B00081FAC /* CMMotionActivity+ORKJSONDictionary.h */,
				86C40B291A8D7C5B00081FAC /* CMMotionActivity+ORKJSONDictionary.m */,
			);
			name = "Device Motion";
			sourceTree = "<group>";
		};
		B12EFF581AB2170A00A80147 /* Health */ = {
			isa = PBXGroup;
			children = (
				86C40B411A8D7C5B00081FAC /* ORKHealthQuantityTypeRecorder.h */,
				86C40B421A8D7C5B00081FAC /* ORKHealthQuantityTypeRecorder.m */,
				86C40B2C1A8D7C5B00081FAC /* HKSample+ORKJSONDictionary.h */,
				86C40B2D1A8D7C5B00081FAC /* HKSample+ORKJSONDictionary.m */,
			);
			name = Health;
			sourceTree = "<group>";
		};
		B12EFF591AB2171900A80147 /* Location */ = {
			isa = PBXGroup;
			children = (
				86C40B431A8D7C5B00081FAC /* ORKLocationRecorder.h */,
				86C40B441A8D7C5B00081FAC /* ORKLocationRecorder.m */,
				86C40B221A8D7C5B00081FAC /* CLLocation+ORKJSONDictionary.h */,
				86C40B231A8D7C5B00081FAC /* CLLocation+ORKJSONDictionary.m */,
			);
			name = Location;
			sourceTree = "<group>";
		};
		B12EFF5A1AB2172100A80147 /* Pedometer */ = {
			isa = PBXGroup;
			children = (
				86C40B451A8D7C5B00081FAC /* ORKPedometerRecorder.h */,
				86C40B461A8D7C5B00081FAC /* ORKPedometerRecorder.m */,
				86C40B2A1A8D7C5B00081FAC /* CMPedometerData+ORKJSONDictionary.h */,
				86C40B2B1A8D7C5B00081FAC /* CMPedometerData+ORKJSONDictionary.m */,
			);
			name = Pedometer;
			sourceTree = "<group>";
		};
		B12EFF5B1AB2172B00A80147 /* Touch */ = {
			isa = PBXGroup;
			children = (
				86C40B4B1A8D7C5B00081FAC /* ORKTouchRecorder.h */,
				86C40B4C1A8D7C5B00081FAC /* ORKTouchRecorder.m */,
				86C40B4F1A8D7C5B00081FAC /* UITouch+ORKJSONDictionary.h */,
				86C40B501A8D7C5B00081FAC /* UITouch+ORKJSONDictionary.m */,
			);
			name = Touch;
			sourceTree = "<group>";
		};
		B12EFF5C1AB2175B00A80147 /* Countdown Step */ = {
			isa = PBXGroup;
			children = (
				86C40B021A8D7C5B00081FAC /* ORKCountdownStep.h */,
				86C40B031A8D7C5B00081FAC /* ORKCountdownStep.m */,
				86C40B041A8D7C5B00081FAC /* ORKCountdownStepViewController.h */,
				86C40B051A8D7C5B00081FAC /* ORKCountdownStepViewController.m */,
			);
			name = "Countdown Step";
			sourceTree = "<group>";
		};
		B12EFF5D1AB2177700A80147 /* Fitness */ = {
			isa = PBXGroup;
			children = (
				86C40B081A8D7C5B00081FAC /* ORKFitnessStep.h */,
				86C40B091A8D7C5B00081FAC /* ORKFitnessStep.m */,
				86C40B0A1A8D7C5B00081FAC /* ORKFitnessStepViewController.h */,
				86C40B0B1A8D7C5B00081FAC /* ORKFitnessStepViewController.m */,
				86C40B061A8D7C5B00081FAC /* ORKFitnessContentView.h */,
				86C40B071A8D7C5B00081FAC /* ORKFitnessContentView.m */,
			);
			name = Fitness;
			sourceTree = "<group>";
		};
		B12EFF5E1AB2177D00A80147 /* Spatial Span Memory */ = {
			isa = PBXGroup;
			children = (
				86C40B121A8D7C5B00081FAC /* ORKSpatialSpanMemoryStep.h */,
				86C40B131A8D7C5B00081FAC /* ORKSpatialSpanMemoryStep.m */,
				86C40B141A8D7C5B00081FAC /* ORKSpatialSpanMemoryStepViewController.h */,
				86C40B151A8D7C5B00081FAC /* ORKSpatialSpanMemoryStepViewController.m */,
				86C40B0C1A8D7C5B00081FAC /* ORKSpatialSpanGame.h */,
				86C40B0D1A8D7C5B00081FAC /* ORKSpatialSpanGame.m */,
				86C40B0E1A8D7C5B00081FAC /* ORKSpatialSpanGameState.h */,
				86C40B0F1A8D7C5B00081FAC /* ORKSpatialSpanGameState.m */,
				86C40B101A8D7C5B00081FAC /* ORKSpatialSpanMemoryContentView.h */,
				86C40B111A8D7C5B00081FAC /* ORKSpatialSpanMemoryContentView.m */,
				86C40B161A8D7C5B00081FAC /* ORKSpatialSpanTargetView.h */,
				86C40B171A8D7C5B00081FAC /* ORKSpatialSpanTargetView.m */,
			);
			name = "Spatial Span Memory";
			sourceTree = "<group>";
		};
		B12EFF5F1AB2178500A80147 /* Tapping */ = {
			isa = PBXGroup;
			children = (
				86C40B1A1A8D7C5B00081FAC /* ORKTappingIntervalStep.h */,
				86C40B1B1A8D7C5B00081FAC /* ORKTappingIntervalStep.m */,
				86C40B1C1A8D7C5B00081FAC /* ORKTappingIntervalStepViewController.h */,
				86C40B1D1A8D7C5B00081FAC /* ORKTappingIntervalStepViewController.m */,
				86C40B181A8D7C5B00081FAC /* ORKTappingContentView.h */,
				86C40B191A8D7C5B00081FAC /* ORKTappingContentView.m */,
			);
			name = Tapping;
			sourceTree = "<group>";
		};
		B12EFF601AB2178B00A80147 /* Short Walk */ = {
			isa = PBXGroup;
			children = (
				86C40B1E1A8D7C5B00081FAC /* ORKWalkingTaskStep.h */,
				86C40B1F1A8D7C5B00081FAC /* ORKWalkingTaskStep.m */,
				86C40B201A8D7C5B00081FAC /* ORKWalkingTaskStepViewController.h */,
				86C40B211A8D7C5B00081FAC /* ORKWalkingTaskStepViewController.m */,
			);
			name = "Short Walk";
			sourceTree = "<group>";
		};
		B12EFF611AB217AE00A80147 /* Speech Synthesis */ = {
			isa = PBXGroup;
			children = (
				86C40B4D1A8D7C5B00081FAC /* ORKVoiceEngine.h */,
				86C40B4E1A8D7C5B00081FAC /* ORKVoiceEngine.m */,
				2EBFE11E1AE1B68800CB8254 /* ORKVoiceEngine_Internal.h */,
			);
			name = "Speech Synthesis";
			sourceTree = "<group>";
		};
		B1A860D91A9693C400EA57B7 /* Animations */ = {
			isa = PBXGroup;
			children = (
				B1A860DA1A9693C400EA57B7 /* phone@2x */,
				B1A860E21A9693C400EA57B7 /* phone@3x */,
			);
			path = Animations;
			sourceTree = "<group>";
		};
		B1A860DA1A9693C400EA57B7 /* phone@2x */ = {
			isa = PBXGroup;
			children = (
				B1A860DB1A9693C400EA57B7 /* consent_01@2x.m4v */,
				B1A860DC1A9693C400EA57B7 /* consent_02@2x.m4v */,
				B1A860DD1A9693C400EA57B7 /* consent_03@2x.m4v */,
				B1A860DE1A9693C400EA57B7 /* consent_04@2x.m4v */,
				B1A860DF1A9693C400EA57B7 /* consent_05@2x.m4v */,
				B1A860E01A9693C400EA57B7 /* consent_06@2x.m4v */,
				B1A860E11A9693C400EA57B7 /* consent_07@2x.m4v */,
			);
			path = "phone@2x";
			sourceTree = "<group>";
		};
		B1A860E21A9693C400EA57B7 /* phone@3x */ = {
			isa = PBXGroup;
			children = (
				B1A860E31A9693C400EA57B7 /* consent_01@3x.m4v */,
				B1A860E41A9693C400EA57B7 /* consent_02@3x.m4v */,
				B1A860E51A9693C400EA57B7 /* consent_03@3x.m4v */,
				B1A860E61A9693C400EA57B7 /* consent_04@3x.m4v */,
				B1A860E71A9693C400EA57B7 /* consent_05@3x.m4v */,
				B1A860E81A9693C400EA57B7 /* consent_06@3x.m4v */,
				B1A860E91A9693C400EA57B7 /* consent_07@3x.m4v */,
			);
			path = "phone@3x";
			sourceTree = "<group>";
		};
		B1C0F4E01A9BA65F0022C153 /* Localized */ = {
			isa = PBXGroup;
			children = (
				B1C0F4E11A9BA65F0022C153 /* ResearchKit.strings */,
			);
			path = Localized;
			sourceTree = "<group>";
		};
		BC4194261AE8451F00073D6B /* Misc */ = {
			isa = PBXGroup;
			children = (
				BC4194271AE8453A00073D6B /* ORKObserver.h */,
				BC4194281AE8453A00073D6B /* ORKObserver.m */,
			);
			name = Misc;
			sourceTree = "<group>";
		};
		BF1D43821D490482007EE90B /* Video Instruction Step */ = {
			isa = PBXGroup;
			children = (
				BF1D43831D4904C6007EE90B /* ORKVideoInstructionStep.h */,
				BF1D43841D4904C6007EE90B /* ORKVideoInstructionStep.m */,
				BF1D43871D4905FC007EE90B /* ORKVideoInstructionStepViewController.h */,
				BF1D43881D4905FC007EE90B /* ORKVideoInstructionStepViewController.m */,
			);
			name = "Video Instruction Step";
			sourceTree = "<group>";
		};
		BF690AD61BAD3DC0009C5ADA /* Review Step */ = {
			isa = PBXGroup;
			children = (
				BF9155951BDE8D7D007FA459 /* ORKReviewStep_Internal.h */,
				BF9155961BDE8D7D007FA459 /* ORKReviewStep.h */,
				BF9155971BDE8D7D007FA459 /* ORKReviewStep.m */,
				BF9155981BDE8D7D007FA459 /* ORKReviewStepViewController_Internal.h */,
				BF9155991BDE8D7D007FA459 /* ORKReviewStepViewController.h */,
				BF91559A1BDE8D7D007FA459 /* ORKReviewStepViewController.m */,
			);
			name = "Review Step";
			sourceTree = "<group>";
		};
		BF9D62C41BD244C4000AA6A7 /* Wait Step */ = {
			isa = PBXGroup;
			children = (
				BF9155A11BDE8DA9007FA459 /* ORKWaitStep.h */,
				BF9155A21BDE8DA9007FA459 /* ORKWaitStep.m */,
				BF9155A31BDE8DA9007FA459 /* ORKWaitStepView.h */,
				BF9155A41BDE8DA9007FA459 /* ORKWaitStepView.m */,
				BF9155A51BDE8DA9007FA459 /* ORKWaitStepViewController.h */,
				BF9155A61BDE8DA9007FA459 /* ORKWaitStepViewController.m */,
			);
			name = "Wait Step";
			sourceTree = "<group>";
		};
		D44239761AF17EE700559D96 /* Image Capture Step */ = {
			isa = PBXGroup;
			children = (
				D44239771AF17F5100559D96 /* ORKImageCaptureStep.h */,
				D44239781AF17F5100559D96 /* ORKImageCaptureStep.m */,
				D442397B1AF17F7600559D96 /* ORKImageCaptureStepViewController.h */,
				D442397C1AF17F7600559D96 /* ORKImageCaptureStepViewController.m */,
				D45852081AF6CCFA00A2DE13 /* ORKImageCaptureCameraPreviewView.h */,
				D45852091AF6CCFA00A2DE13 /* ORKImageCaptureCameraPreviewView.m */,
				D42FEFB61AF7557000A124F8 /* ORKImageCaptureView.h */,
				D42FEFB71AF7557000A124F8 /* ORKImageCaptureView.m */,
			);
			name = "Image Capture Step";
			sourceTree = "<group>";
		};
		FA7A9D2C1B083D90005A2BEA /* Formatters */ = {
			isa = PBXGroup;
			children = (
				FA7A9D2D1B083DD3005A2BEA /* ORKConsentSectionFormatter.h */,
				FA7A9D2E1B083DD3005A2BEA /* ORKConsentSectionFormatter.m */,
				FA7A9D311B0843A9005A2BEA /* ORKConsentSignatureFormatter.h */,
				FA7A9D321B0843A9005A2BEA /* ORKConsentSignatureFormatter.m */,
			);
			name = Formatters;
			sourceTree = "<group>";
		};
		FA7A9D351B09362D005A2BEA /* Consent */ = {
			isa = PBXGroup;
			children = (
				86CC8EAA1AC09383001CCD89 /* ORKConsentTests.m */,
				FA7A9D2A1B082688005A2BEA /* ORKConsentDocumentTests.m */,
				FA7A9D361B09365F005A2BEA /* ORKConsentSectionFormatterTests.m */,
				FA7A9D381B0969A7005A2BEA /* ORKConsentSignatureFormatterTests.m */,
			);
			name = Consent;
			sourceTree = "<group>";
		};
		FF5CA60F1D2C2630001660A3 /* Table Step */ = {
			isa = PBXGroup;
			children = (
				FF5CA6101D2C2670001660A3 /* ORKTableStep.h */,
				FF5CA6111D2C2670001660A3 /* ORKTableStep.m */,
				FF36A49A1D1A15FC00DE8470 /* ORKTableStepViewController.h */,
				FF36A49B1D1A15FC00DE8470 /* ORKTableStepViewController.m */,
				FF36A4991D1A15FC00DE8470 /* ORKTableStepViewController_Internal.h */,
			);
			name = "Table Step";
			sourceTree = "<group>";
		};
/* End PBXGroup section */

/* Begin PBXHeadersBuildPhase section */
		B183A4741A8535D100C76870 /* Headers */ = {
			isa = PBXHeadersBuildPhase;
			buildActionMask = 2147483647;
			files = (
				BF1D43851D4904C6007EE90B /* ORKVideoInstructionStep.h in Headers */,
				BF5161501BE9C53D00174DDD /* ORKWaitStep.h in Headers */,
				244EFAD21BCEFD83001850D9 /* ORKAnswerFormat_Private.h in Headers */,
				BCA5C0351AEC05F20092AC8D /* ORKStepNavigationRule.h in Headers */,
				BF91559C1BDE8D7D007FA459 /* ORKReviewStep.h in Headers */,
				BC13CE391B0660220044153C /* ORKNavigableOrderedTask.h in Headers */,
				86C40C921A8D7C5C00081FAC /* ORKAudioRecorder.h in Headers */,
				BCB6E65B1B7D534C000D5B34 /* ORKDiscreteGraphChartView.h in Headers */,
				86C40D8E1A8D7C5C00081FAC /* ORKStep.h in Headers */,
				618DA04E1A93D0D600E63AA8 /* ORKAccessibility.h in Headers */,
				86B781BB1AA668ED00688151 /* ORKTimeIntervalPicker.h in Headers */,
				24C296751BD052F800B42EF1 /* ORKVerificationStep_Internal.h in Headers */,
				86C40C6A1A8D7C5C00081FAC /* CMDeviceMotion+ORKJSONDictionary.h in Headers */,
				86C40CE41A8D7C5C00081FAC /* ORKAnswerFormat.h in Headers */,
				25ECC0951AFBD68300F3D63B /* ORKReactionTimeStep.h in Headers */,
				86C40D0A1A8D7C5C00081FAC /* ORKCustomStepView.h in Headers */,
				BCD192EE1B81255F00FCC08A /* ORKPieChartView_Internal.h in Headers */,
				86C40DCE1A8D7C5C00081FAC /* ORKTaskViewController_Internal.h in Headers */,
				25ECC09F1AFBD92D00F3D63B /* ORKReactionTimeContentView.h in Headers */,
				10FF9AC31B79EF2800ECB5B4 /* ORKHolePegTestRemoveStep.h in Headers */,
				86C40C361A8D7C5C00081FAC /* ORKSpatialSpanGame.h in Headers */,
				86C40CAC1A8D7C5C00081FAC /* ORKRecorder.h in Headers */,
				865EA1681ABA1AA10037C68E /* ORKPicker.h in Headers */,
				86C40CC81A8D7C5C00081FAC /* ORKFormItemCell.h in Headers */,
				86C40DF21A8D7C5C00081FAC /* ORKConsentReviewController.h in Headers */,
				86C40C961A8D7C5C00081FAC /* ORKDataLogger.h in Headers */,
				BC13CE421B066A990044153C /* ORKStepNavigationRule_Internal.h in Headers */,
				86C40D781A8D7C5C00081FAC /* ORKScaleSlider.h in Headers */,
				861D2AE81B840991008C4CD0 /* ORKTimedWalkStep.h in Headers */,
				86C40D241A8D7C5C00081FAC /* ORKFormStepViewController.h in Headers */,
				959A2C001D68B9DA00841B04 /* ORKRangeOfMotionStepViewController.h in Headers */,
				86C40D6A1A8D7C5C00081FAC /* ORKResult.h in Headers */,
				86C40DD61A8D7C5C00081FAC /* ORKUnitLabel.h in Headers */,
				10FF9AD71B7A045E00ECB5B4 /* ORKSeparatorView.h in Headers */,
				86C40D9C1A8D7C5C00081FAC /* ORKSubheadlineLabel.h in Headers */,
				147503BB1AEE807C004B17F3 /* ORKToneAudiometryStepViewController.h in Headers */,
				BCD192DF1B81240400FCC08A /* ORKPieChartPieView.h in Headers */,
				86C40D441A8D7C5C00081FAC /* ORKInstructionStepViewController.h in Headers */,
				86C40D841A8D7C5C00081FAC /* ORKSelectionTitleLabel.h in Headers */,
				BC13CE3C1B0662990044153C /* ORKStepNavigationRule_Private.h in Headers */,
				BCB8133C1C98367A00346561 /* ORKTypes.h in Headers */,
				86C40D3C1A8D7C5C00081FAC /* ORKImageChoiceLabel.h in Headers */,
				BC4194291AE8453A00073D6B /* ORKObserver.h in Headers */,
				10FF9AD31B79F5EA00ECB5B4 /* ORKHolePegTestRemovePegView.h in Headers */,
				866DA5201D63D04700C9AF3F /* ORKCollector.h in Headers */,
				BF9155AB1BDE8DA9007FA459 /* ORKWaitStepViewController.h in Headers */,
				BF9155A91BDE8DA9007FA459 /* ORKWaitStepView.h in Headers */,
				86C40C661A8D7C5C00081FAC /* CMAccelerometerData+ORKJSONDictionary.h in Headers */,
				BF91559F1BDE8D7E007FA459 /* ORKReviewStepViewController.h in Headers */,
				BF91559B1BDE8D7D007FA459 /* ORKReviewStep_Internal.h in Headers */,
				BF91559E1BDE8D7E007FA459 /* ORKReviewStepViewController_Internal.h in Headers */,
				FF5CA61B1D2C6453001660A3 /* ORKSignatureStep.h in Headers */,
				25ECC0A31AFBDD2700F3D63B /* ORKReactionTimeStimulusView.h in Headers */,
				106FF2AA1B690FD7004EACF2 /* ORKHolePegTestPlacePegView.h in Headers */,
				86C40D701A8D7C5C00081FAC /* ORKRoundTappingButton.h in Headers */,
				BCB6E6501B7D533B000D5B34 /* ORKPieChartLegendCollectionViewLayout.h in Headers */,
				BF1D43891D4905FC007EE90B /* ORKVideoInstructionStepViewController.h in Headers */,
				CBD34A561BB1FB9000F204EA /* ORKLocationSelectionView.h in Headers */,
				865EA1621AB8DF750037C68E /* ORKDateTimePicker.h in Headers */,
				86C40DA01A8D7C5C00081FAC /* ORKSurveyAnswerCell.h in Headers */,
				86C40D941A8D7C5C00081FAC /* ORKStepViewController.h in Headers */,
				B8760F2B1AFBEFB0007FA16F /* ORKScaleRangeDescriptionLabel.h in Headers */,
				86C40C221A8D7C5C00081FAC /* ORKCountdownStep.h in Headers */,
				86C40DB61A8D7C5C00081FAC /* ORKSurveyAnswerCellForText.h in Headers */,
				86C40E281A8D7C5C00081FAC /* ORKSignatureView.h in Headers */,
				2489F7AF1D65214D008DEF20 /* ORKVideoCaptureCameraPreviewView.h in Headers */,
				BCB6E65D1B7D534C000D5B34 /* ORKGraphChartView_Internal.h in Headers */,
				86C40C8C1A8D7C5C00081FAC /* ORKActiveStepViewController.h in Headers */,
				618DA0541A93D0D600E63AA8 /* UIView+ORKAccessibility.h in Headers */,
				86C40C3A1A8D7C5C00081FAC /* ORKSpatialSpanGameState.h in Headers */,
				10864CA21B27146B000F4158 /* ORKPSATContentView.h in Headers */,
				618DA0501A93D0D600E63AA8 /* ORKAccessibilityFunctions.h in Headers */,
				86C40C721A8D7C5C00081FAC /* CMPedometerData+ORKJSONDictionary.h in Headers */,
				106FF2A61B665CF5004EACF2 /* ORKHolePegTestPlaceContentView.h in Headers */,
				86C40CA41A8D7C5C00081FAC /* ORKLocationRecorder.h in Headers */,
				86C40D201A8D7C5C00081FAC /* ORKFormStep.h in Headers */,
				BCD192EB1B81245500FCC08A /* ORKPieChartTitleTextView.h in Headers */,
				249F44E51BCD9EAC0000D57E /* ORKFormStepViewController_Internal.h in Headers */,
				86C40C761A8D7C5C00081FAC /* HKSample+ORKJSONDictionary.h in Headers */,
				86C40CEA1A8D7C5C00081FAC /* ORKAnswerTextField.h in Headers */,
				B12EA0191B0D76AD00F9F554 /* ORKToneAudiometryPracticeStepViewController.h in Headers */,
				2429D5721BBB5397003A512F /* ORKRegistrationStep.h in Headers */,
				B183A4A21A8535D100C76870 /* ResearchKit_Private.h in Headers */,
				242C9E111BBE06DE0088B7F4 /* ORKVerificationStepView.h in Headers */,
				86C40CE81A8D7C5C00081FAC /* ORKAnswerFormat_Internal.h in Headers */,
				106FF29E1B663FCE004EACF2 /* ORKHolePegTestPlaceStep.h in Headers */,
				86C40D021A8D7C5C00081FAC /* ORKContinueButton.h in Headers */,
				86C40D681A8D7C5C00081FAC /* ORKQuestionStepViewController_Private.h in Headers */,
				BCB6E6661B7D535F000D5B34 /* ORKXAxisView.h in Headers */,
				86C40D121A8D7C5C00081FAC /* ORKDefines.h in Headers */,
				86C40D401A8D7C5C00081FAC /* ORKInstructionStep.h in Headers */,
				147503B71AEE807C004B17F3 /* ORKToneAudiometryContentView.h in Headers */,
				86C40D981A8D7C5C00081FAC /* ORKStepViewController_Internal.h in Headers */,
				959A2C0D1D68C91400841B04 /* ORKShoulderRangeOfMotionStep.h in Headers */,
				86B89ABB1AB3BECC001626A4 /* ORKStepHeaderView.h in Headers */,
				FF36A49D1D1A15FC00DE8470 /* ORKTableStepViewController.h in Headers */,
				2489F7B51D65214D008DEF20 /* ORKVideoCaptureView.h in Headers */,
				D42FEFB81AF7557000A124F8 /* ORKImageCaptureView.h in Headers */,
				10FF9ADB1B7BA78400ECB5B4 /* ORKOrderedTask_Private.h in Headers */,
				86C40D1A1A8D7C5C00081FAC /* ORKFormItem_Internal.h in Headers */,
				BC5FAF841C6901A200057CF1 /* ORKChartTypes.h in Headers */,
				86C40E1C1A8D7C5C00081FAC /* ORKConsentSection_Private.h in Headers */,
				861D2AEC1B8409B2008C4CD0 /* ORKTimedWalkStepViewController.h in Headers */,
				86C40C7A1A8D7C5C00081FAC /* ORKAccelerometerRecorder.h in Headers */,
				242C9E051BBDFDAC0088B7F4 /* ORKVerificationStep.h in Headers */,
				86C40D141A8D7C5C00081FAC /* ORKHelpers_Private.h in Headers */,
				86C40CA81A8D7C5C00081FAC /* ORKPedometerRecorder.h in Headers */,
				86C40CD01A8D7C5C00081FAC /* ORKInstructionStepView.h in Headers */,
				86C40E021A8D7C5C00081FAC /* ORKConsentDocument_Internal.h in Headers */,
				86C40E181A8D7C5C00081FAC /* ORKConsentSection.h in Headers */,
				86AD910A1AB7AD1E00361FEB /* ORKNavigationContainerView.h in Headers */,
				865EA16C1ABA1BE20037C68E /* ORKSurveyAnswerCellForPicker.h in Headers */,
				86C40C121A8D7C5C00081FAC /* ORKActiveStepQuantityView.h in Headers */,
				86C40CCC1A8D7C5C00081FAC /* ORKImageSelectionView.h in Headers */,
				866DA5251D63D04700C9AF3F /* ORKHealthSampleQueryOperation.h in Headers */,
				2441034F1B966D4C00EEAB0C /* ORKPasscodeViewController.h in Headers */,
				B11C549F1A9EF4A700265E61 /* ORKConsentSharingStepViewController.h in Headers */,
				BC4A213F1C85FC0000BFC271 /* ORKBarGraphChartView.h in Headers */,
				86C40D621A8D7C5C00081FAC /* ORKQuestionStep_Internal.h in Headers */,
				86C40D641A8D7C5C00081FAC /* ORKQuestionStepViewController.h in Headers */,
				10BAA2CA1B5FCB4F004FE478 /* ORKProgressView.h in Headers */,
				BCB6E6601B7D534C000D5B34 /* ORKLineGraphChartView.h in Headers */,
				86C40E241A8D7C5C00081FAC /* ORKEAGLMoviePlayerView.h in Headers */,
				B183A4DD1A8535D100C76870 /* ResearchKit.h in Headers */,
				95E11E551D73396300BF865B /* ORKShoulderRangeOfMotionStepViewController.h in Headers */,
				86C40D101A8D7C5C00081FAC /* ORKDefaultFont.h in Headers */,
				86C40E301A8D7C5C00081FAC /* ORKVisualConsentStepViewController.h in Headers */,
				86C40DCA1A8D7C5C00081FAC /* ORKTaskViewController.h in Headers */,
				86C40C7E1A8D7C5C00081FAC /* ORKActiveStep.h in Headers */,
				BCB6E65E1B7D534C000D5B34 /* ORKGraphChartView.h in Headers */,
				86C40DD21A8D7C5C00081FAC /* ORKTextButton.h in Headers */,
				86C40CD41A8D7C5C00081FAC /* ORKTableContainerView.h in Headers */,
				86C40D0E1A8D7C5C00081FAC /* ORKCustomStepView_Internal.h in Headers */,
				866DA51F1D63D04700C9AF3F /* ORKCollector_Internal.h in Headers */,
				86C40CF21A8D7C5C00081FAC /* ORKBodyLabel.h in Headers */,
				866DA5271D63D04700C9AF3F /* ORKMotionActivityQueryOperation.h in Headers */,
				106FF2B41B71F18E004EACF2 /* ORKHolePegTestPlaceHoleView.h in Headers */,
				86C40D921A8D7C5C00081FAC /* ORKStep_Private.h in Headers */,
				86C40CC41A8D7C5C00081FAC /* ORKCompletionStepViewController.h in Headers */,
				FF36A49C1D1A15FC00DE8470 /* ORKTableStepViewController_Internal.h in Headers */,
				86C40D7C1A8D7C5C00081FAC /* ORKScaleValueLabel.h in Headers */,
				250F94081B4C5AA400FA23EB /* ORKTowerOfHanoiStepViewController.h in Headers */,
				86C40E2C1A8D7C5C00081FAC /* ORKVisualConsentStep.h in Headers */,
				257FCE1F1B4D14E50001EF06 /* ORKTowerOfHanoiTowerView.h in Headers */,
				24A4DA181B8D13FE009C797A /* ORKPasscodeStepViewController.h in Headers */,
				86C40CB81A8D7C5C00081FAC /* ORKVoiceEngine.h in Headers */,
				24A4DA141B8D1115009C797A /* ORKPasscodeStep.h in Headers */,
				BCB6E6521B7D533B000D5B34 /* ORKPieChartLegendCell.h in Headers */,
				FA7A9D331B0843A9005A2BEA /* ORKConsentSignatureFormatter.h in Headers */,
				86C40C5A1A8D7C5C00081FAC /* ORKWalkingTaskStep.h in Headers */,
				BC1C032C1CA301E300869355 /* ORKHeightPicker.h in Headers */,
				866DA5231D63D04700C9AF3F /* ORKDataCollectionManager.h in Headers */,
				86C40E361A8D7C5C00081FAC /* ORKVisualConsentTransitionAnimator.h in Headers */,
				86AD910D1AB7AE4100361FEB /* ORKNavigationContainerView_Internal.h in Headers */,
				2433C9E31B9A506F0052D375 /* ORKKeychainWrapper.h in Headers */,
				86C40CEE1A8D7C5C00081FAC /* ORKAnswerTextView.h in Headers */,
				B12EA0151B0D73A500F9F554 /* ORKToneAudiometryPracticeStep.h in Headers */,
				86C40C421A8D7C5C00081FAC /* ORKSpatialSpanMemoryStep.h in Headers */,
				86C40C6E1A8D7C5C00081FAC /* CMMotionActivity+ORKJSONDictionary.h in Headers */,
				B11C54991A9EEF8800265E61 /* ORKConsentSharingStep.h in Headers */,
				805685791C90C19500BF437A /* UIImage+ResearchKit.h in Headers */,
				106FF2AE1B6FACA8004EACF2 /* ORKDirectionView.h in Headers */,
				86C40DA61A8D7C5C00081FAC /* ORKSurveyAnswerCellForImageSelection.h in Headers */,
				86C40D5E1A8D7C5C00081FAC /* ORKQuestionStep.h in Headers */,
				6146D0A31B84A91E0068491D /* ORKLineGraphAccessibilityElement.h in Headers */,
				FFDF60D11D19E47D0004156F /* ORKTextButton_Internal.h in Headers */,
				86C40C841A8D7C5C00081FAC /* ORKActiveStepTimer.h in Headers */,
				86B781BD1AA668ED00688151 /* ORKValuePicker.h in Headers */,
				86C40DE21A8D7C5C00081FAC /* ORKVerticalContainerView_Internal.h in Headers */,
				BC01B0FB1B0EB99700863803 /* ORKTintedImageView_Internal.h in Headers */,
				86B89ABE1AB3BFDB001626A4 /* ORKStepHeaderView_Internal.h in Headers */,
				BC8FC6781CA9B17C00D12768 /* ORKVoiceEngine_Internal.h in Headers */,
				86C40C1E1A8D7C5C00081FAC /* ORKAudioStepViewController.h in Headers */,
				147503AF1AEE8071004B17F3 /* ORKAudioGenerator.h in Headers */,
				86AD91141AB7B97E00361FEB /* ORKQuestionStepView.h in Headers */,
				86C40C621A8D7C5C00081FAC /* CLLocation+ORKJSONDictionary.h in Headers */,
				86C40D801A8D7C5C00081FAC /* ORKSelectionSubTitleLabel.h in Headers */,
				D458520A1AF6CCFA00A2DE13 /* ORKImageCaptureCameraPreviewView.h in Headers */,
				D44239791AF17F5100559D96 /* ORKImageCaptureStep.h in Headers */,
				86C40CB21A8D7C5C00081FAC /* ORKRecorder_Private.h in Headers */,
				BCD192E71B81243900FCC08A /* ORKPieChartLegendView.h in Headers */,
				86C40C881A8D7C5C00081FAC /* ORKActiveStepTimerView.h in Headers */,
				86C40C161A8D7C5C00081FAC /* ORKAudioContentView.h in Headers */,
				86C40CB41A8D7C5C00081FAC /* ORKTouchRecorder.h in Headers */,
				86C40DEA1A8D7C5C00081FAC /* UIBarButtonItem+ORKBarButtonItem.h in Headers */,
				9550E6731D58DBCF00C691B8 /* ORKTouchAnywhereStep.h in Headers */,
				86C40CF61A8D7C5C00081FAC /* ORKBorderedButton.h in Headers */,
				86C40D4A1A8D7C5C00081FAC /* ORKLabel.h in Headers */,
				250F94041B4C5A6600FA23EB /* ORKTowerOfHanoiStep.h in Headers */,
				861D11A91AA691BB003C98A7 /* ORKScaleSliderView.h in Headers */,
				10FF9ACB1B79F22900ECB5B4 /* ORKHolePegTestRemoveStepViewController.h in Headers */,
				10864CA01B27146B000F4158 /* ORKPSATStepViewController.h in Headers */,
				86C40C3E1A8D7C5C00081FAC /* ORKSpatialSpanMemoryContentView.h in Headers */,
				24C296771BD055B800B42EF1 /* ORKLoginStep_Internal.h in Headers */,
				257FCE231B4D37A80001EF06 /* ORKTowerOfHanoiTower.h in Headers */,
				86C40CC01A8D7C5C00081FAC /* ORKCompletionStep.h in Headers */,
				86C40DF61A8D7C5C00081FAC /* ORKSignatureStepViewController.h in Headers */,
				86C40CDC1A8D7C5C00081FAC /* ORKTintedImageView.h in Headers */,
				86C40D281A8D7C5C00081FAC /* ORKFormTextView.h in Headers */,
				86C40DEE1A8D7C5C00081FAC /* UIResponder+ResearchKit.h in Headers */,
				86C40E041A8D7C5C00081FAC /* ORKConsentLearnMoreViewController.h in Headers */,
				25ECC09B1AFBD8B300F3D63B /* ORKReactionTimeViewController.h in Headers */,
				86C40D061A8D7C5C00081FAC /* ORKCountdownLabel.h in Headers */,
				86C40C2A1A8D7C5C00081FAC /* ORKFitnessContentView.h in Headers */,
				86C40DC21A8D7C5C00081FAC /* ORKTapCountLabel.h in Headers */,
				86C40D301A8D7C5C00081FAC /* ORKHealthAnswerFormat.h in Headers */,
				86C40C261A8D7C5C00081FAC /* ORKCountdownStepViewController.h in Headers */,
				861D2AF01B8409D9008C4CD0 /* ORKTimedWalkContentView.h in Headers */,
				2489F7B31D65214D008DEF20 /* ORKVideoCaptureStepViewController.h in Headers */,
				86C40E0C1A8D7C5C00081FAC /* ORKConsentReviewStepViewController.h in Headers */,
				86C40C321A8D7C5C00081FAC /* ORKFitnessStepViewController.h in Headers */,
				FF5CA6121D2C2670001660A3 /* ORKTableStep.h in Headers */,
				BCC1CD9A1B7ED64F00D86886 /* ORKYAxisView.h in Headers */,
				86C40DBE1A8D7C5C00081FAC /* ORKTableViewCell.h in Headers */,
				BCB6E64A1B7D531C000D5B34 /* ORKPieChartView.h in Headers */,
				86C40C2E1A8D7C5C00081FAC /* ORKFitnessStep.h in Headers */,
				86C40C821A8D7C5C00081FAC /* ORKActiveStep_Internal.h in Headers */,
				86C40D481A8D7C5C00081FAC /* ORKInstructionStepViewController_Internal.h in Headers */,
				86C40D341A8D7C5C00081FAC /* ORKHelpers_Internal.h in Headers */,
				FA7A9D2F1B083DD3005A2BEA /* ORKConsentSectionFormatter.h in Headers */,
				86C40E341A8D7C5C00081FAC /* ORKVisualConsentStepViewController_Internal.h in Headers */,
				86C40D381A8D7C5C00081FAC /* ORKHTMLPDFWriter.h in Headers */,
				959A2BFC1D68B98700841B04 /* ORKRangeOfMotionStep.h in Headers */,
				86C40D561A8D7C5C00081FAC /* ORKOrderedTask.h in Headers */,
				86C40C4E1A8D7C5C00081FAC /* ORKTappingContentView.h in Headers */,
				86C40CA01A8D7C5C00081FAC /* ORKHealthQuantityTypeRecorder.h in Headers */,
				24850E191BCDA9C7006E91FB /* ORKLoginStepViewController.h in Headers */,
				BC13CE401B0666FD0044153C /* ORKResultPredicate.h in Headers */,
				242C9E0D1BBE03F90088B7F4 /* ORKVerificationStepViewController.h in Headers */,
				86C40CFA1A8D7C5C00081FAC /* ORKCaption1Label.h in Headers */,
				86C40E081A8D7C5C00081FAC /* ORKConsentReviewStep.h in Headers */,
				86C40C901A8D7C5C00081FAC /* ORKActiveStepViewController_Internal.h in Headers */,
				86C40CD81A8D7C5C00081FAC /* ORKTextFieldView.h in Headers */,
				86C40DD01A8D7C5C00081FAC /* ORKTaskViewController_Private.h in Headers */,
				10FF9ACF1B79F5CE00ECB5B4 /* ORKHolePegTestRemoveContentView.h in Headers */,
				86C40DAE1A8D7C5C00081FAC /* ORKSurveyAnswerCellForScale.h in Headers */,
				10864CA41B27146B000F4158 /* ORKPSATKeyboardView.h in Headers */,
				86C40CFE1A8D7C5C00081FAC /* ORKChoiceViewCell.h in Headers */,
				86C40DC61A8D7C5C00081FAC /* ORKTask.h in Headers */,
				86C40C561A8D7C5C00081FAC /* ORKTappingIntervalStepViewController.h in Headers */,
				86AD91101AB7B8A600361FEB /* ORKActiveStepView.h in Headers */,
				86C40C9C1A8D7C5C00081FAC /* ORKDeviceMotionRecorder.h in Headers */,
				86C40E1E1A8D7C5C00081FAC /* ORKConsentSignature.h in Headers */,
				24898B0D1B7186C000B0E7E7 /* ORKScaleRangeImageView.h in Headers */,
				CBD34A5A1BB207FC00F204EA /* ORKSurveyAnswerCellForLocation.h in Headers */,
				FF36A48D1D1A0ACA00DE8470 /* ORKAudioLevelNavigationRule.h in Headers */,
				86C40C5E1A8D7C5C00081FAC /* ORKWalkingTaskStepViewController.h in Headers */,
				86C40D2C1A8D7C5C00081FAC /* ORKHeadlineLabel.h in Headers */,
				86C40D1C1A8D7C5C00081FAC /* ORKFormSectionTitleLabel.h in Headers */,
				86C40CBC1A8D7C5C00081FAC /* UITouch+ORKJSONDictionary.h in Headers */,
				241A2E871B94FD8800ED3B39 /* ORKPasscodeStepViewController_Internal.h in Headers */,
				86C40D741A8D7C5C00081FAC /* ORKScaleRangeLabel.h in Headers */,
				86C40DDE1A8D7C5C00081FAC /* ORKVerticalContainerView.h in Headers */,
				9550E67C1D58DD2000C691B8 /* ORKTouchAnywhereStepViewController.h in Headers */,
				86C40CB01A8D7C5C00081FAC /* ORKRecorder_Internal.h in Headers */,
				86C40E101A8D7C5C00081FAC /* ORKConsentSceneViewController.h in Headers */,
				86C40DAA1A8D7C5C00081FAC /* ORKSurveyAnswerCellForNumber.h in Headers */,
				10864C9E1B27146B000F4158 /* ORKPSATStep.h in Headers */,
				86C40D6E1A8D7C5C00081FAC /* ORKResult_Private.h in Headers */,
				86C40D161A8D7C5C00081FAC /* ORKErrors.h in Headers */,
				866DA5291D63D04700C9AF3F /* ORKOperation.h in Headers */,
				861D11B51AA7D073003C98A7 /* ORKTextChoiceCellGroup.h in Headers */,
				24BC5CEE1BC345D900846B43 /* ORKLoginStep.h in Headers */,
				147503B91AEE807C004B17F3 /* ORKToneAudiometryStep.h in Headers */,
				106FF2A21B665B86004EACF2 /* ORKHolePegTestPlaceStepViewController.h in Headers */,
				24A4DA101B8D0F21009C797A /* ORKPasscodeStepView.h in Headers */,
				2489F7B11D65214D008DEF20 /* ORKVideoCaptureStep.h in Headers */,
				861D11AD1AA7951F003C98A7 /* ORKChoiceAnswerFormatHelper.h in Headers */,
				86C40C461A8D7C5C00081FAC /* ORKSpatialSpanMemoryStepViewController.h in Headers */,
				86C40C521A8D7C5C00081FAC /* ORKTappingIntervalStep.h in Headers */,
				86C40D8A1A8D7C5C00081FAC /* ORKSkin.h in Headers */,
				86C40DFE1A8D7C5C00081FAC /* ORKConsentDocument.h in Headers */,
				D442397D1AF17F7600559D96 /* ORKImageCaptureStepViewController.h in Headers */,
				86C40C4A1A8D7C5C00081FAC /* ORKSpatialSpanTargetView.h in Headers */,
				866DA5221D63D04700C9AF3F /* ORKDataCollectionManager_Internal.h in Headers */,
				86C40C1A1A8D7C5C00081FAC /* ORKAudioStep.h in Headers */,
			);
			runOnlyForDeploymentPostprocessing = 0;
		};
/* End PBXHeadersBuildPhase section */

/* Begin PBXNativeTarget section */
		86CC8E991AC09332001CCD89 /* ResearchKitTests */ = {
			isa = PBXNativeTarget;
			buildConfigurationList = 86CC8EA31AC09332001CCD89 /* Build configuration list for PBXNativeTarget "ResearchKitTests" */;
			buildPhases = (
				86CC8E961AC09332001CCD89 /* Sources */,
				86CC8E971AC09332001CCD89 /* Frameworks */,
				86CC8E981AC09332001CCD89 /* Resources */,
			);
			buildRules = (
			);
			dependencies = (
				86CC8EA21AC09332001CCD89 /* PBXTargetDependency */,
			);
			name = ResearchKitTests;
			productName = "ResearchKit Tests";
			productReference = 86CC8E9A1AC09332001CCD89 /* ResearchKitTests.xctest */;
			productType = "com.apple.product-type.bundle.unit-test";
		};
		B183A4731A8535D100C76870 /* ResearchKit */ = {
			isa = PBXNativeTarget;
			buildConfigurationList = B183A5921A8535D100C76870 /* Build configuration list for PBXNativeTarget "ResearchKit" */;
			buildPhases = (
				B183A4741A8535D100C76870 /* Headers */,
				B183A4F71A8535D100C76870 /* Sources */,
				B183A5591A8535D100C76870 /* Frameworks */,
				B183A5681A8535D100C76870 /* Resources */,
				B1429E9C1AAA651C003DE546 /* ShellScript */,
			);
			buildRules = (
			);
			dependencies = (
			);
			name = ResearchKit;
			productName = ResearchKit;
			productReference = B183A5951A8535D100C76870 /* ResearchKit.framework */;
			productType = "com.apple.product-type.framework";
		};
/* End PBXNativeTarget section */

/* Begin PBXProject section */
		3FFF18351829DB1D00167070 /* Project object */ = {
			isa = PBXProject;
			attributes = {
				CLASSPREFIX = ORK;
				LastSwiftUpdateCheck = 0700;
				LastUpgradeCheck = 0820;
				ORGANIZATIONNAME = researchkit.org;
				TargetAttributes = {
					86CC8E991AC09332001CCD89 = {
						CreatedOnToolsVersion = 6.2;
					};
					B18FF3A41A9FE25700C0C3B0 = {
						CreatedOnToolsVersion = 7.0;
					};
				};
			};
			buildConfigurationList = 3FFF18381829DB1D00167070 /* Build configuration list for PBXProject "ResearchKit" */;
			compatibilityVersion = "Xcode 3.2";
			developmentRegion = English;
			hasScannedForEncodings = 0;
			knownRegions = (
				en,
				Base,
				tr,
				zh_TW,
				zh_HK,
				zh_CN,
				vi,
				uk,
				th,
				sv,
				sk,
				ru,
				ro,
				pt,
				pt_PT,
				pl,
				nl,
				ms,
				ko,
				ja,
				it,
				id,
				hu,
				hr,
				hi,
				he,
				fr,
				fr_CA,
				fi,
				es,
				es_MX,
				en_GB,
				en_AU,
				el,
				de,
				da,
				cs,
				ca,
				ar,
				"zh-Hant",
				"zh-HK",
				"zh-Hans",
				"pt-PT",
				"fr-CA",
				"es-MX",
				"en-GB",
				"en-AU",
				nb,
			);
			mainGroup = 3FFF18341829DB1D00167070;
			productRefGroup = 3FFF183E1829DB1D00167070 /* Products */;
			projectDirPath = "";
			projectRoot = "";
			targets = (
				B183A4731A8535D100C76870 /* ResearchKit */,
				86CC8E991AC09332001CCD89 /* ResearchKitTests */,
				B18FF3A41A9FE25700C0C3B0 /* docs */,
			);
		};
/* End PBXProject section */

/* Begin PBXResourcesBuildPhase section */
		86CC8E981AC09332001CCD89 /* Resources */ = {
			isa = PBXResourcesBuildPhase;
			buildActionMask = 2147483647;
			files = (
			);
			runOnlyForDeploymentPostprocessing = 0;
		};
		B183A5681A8535D100C76870 /* Resources */ = {
			isa = PBXResourcesBuildPhase;
			buildActionMask = 2147483647;
			files = (
				B1A860EE1A9693C400EA57B7 /* consent_05@2x.m4v in Resources */,
				86C40DFA1A8D7C5C00081FAC /* MovieTintShader.fsh in Resources */,
				B1A860EA1A9693C400EA57B7 /* consent_01@2x.m4v in Resources */,
				B1A860F31A9693C400EA57B7 /* consent_03@3x.m4v in Resources */,
				B1A860F11A9693C400EA57B7 /* consent_01@3x.m4v in Resources */,
				B1A860F71A9693C400EA57B7 /* consent_07@3x.m4v in Resources */,
				B1A860F21A9693C400EA57B7 /* consent_02@3x.m4v in Resources */,
				B1A860EB1A9693C400EA57B7 /* consent_02@2x.m4v in Resources */,
				B1A860F61A9693C400EA57B7 /* consent_06@3x.m4v in Resources */,
				B1A860F01A9693C400EA57B7 /* consent_07@2x.m4v in Resources */,
				B1A860EF1A9693C400EA57B7 /* consent_06@2x.m4v in Resources */,
				B1A860EC1A9693C400EA57B7 /* consent_03@2x.m4v in Resources */,
				B1A860F41A9693C400EA57B7 /* consent_04@3x.m4v in Resources */,
				B1A860ED1A9693C400EA57B7 /* consent_04@2x.m4v in Resources */,
				B17FE7FD1A8DBE7C00BF9C28 /* Artwork.xcassets in Resources */,
				B1C0F4E41A9BA65F0022C153 /* ResearchKit.strings in Resources */,
				86C40DFC1A8D7C5C00081FAC /* MovieTintShader.vsh in Resources */,
				B1A860F51A9693C400EA57B7 /* consent_05@3x.m4v in Resources */,
			);
			runOnlyForDeploymentPostprocessing = 0;
		};
/* End PBXResourcesBuildPhase section */

/* Begin PBXShellScriptBuildPhase section */
		B1429E9C1AAA651C003DE546 /* ShellScript */ = {
			isa = PBXShellScriptBuildPhase;
			buildActionMask = 2147483647;
			files = (
			);
			inputPaths = (
			);
			outputPaths = (
			);
			runOnlyForDeploymentPostprocessing = 0;
			shellPath = /bin/sh;
			shellScript = "# License check: all\n\necho \"Checking for BSD license text (files missing licenses listed below):\"\n\nLICENSE_MISSING=`find . -name '*.[hm]' -o -name '*.vsh' -o -name '*.fsh' -exec grep -iL \"THIS SOFTWARE IS PROVIDED BY THE COPYRIGHT HOLDERS AND CONTRIBUTORS\" {} \\;`\necho \"$LICENSE_MISSING\"\n\ntest \"$LICENSE_MISSING\" == \"\"\n\n";
			showEnvVarsInLog = 0;
		};
		B18FF3A81A9FE26300C0C3B0 /* ShellScript */ = {
			isa = PBXShellScriptBuildPhase;
			buildActionMask = 2147483647;
			files = (
			);
			inputPaths = (
			);
			outputPaths = (
			);
			runOnlyForDeploymentPostprocessing = 0;
			shellPath = /bin/sh;
			shellScript = "if [ ! -x /usr/local/bin/appledoc ]; then\n    echo \"error: appledoc is required for building ResearchKit's documentation. See http://appledoc.gentlebytes.com\" 1>&2\n    exit 1\nfi\n\n/usr/local/bin/appledoc --print-settings --publish-docset --install-docset --output \"${BUILT_PRODUCTS_DIR}/docs/\" --include \"docs/ActiveTasks\" --include \"docs/InformedConsent\" --include \"docs/Overview\" --include \"docs/Survey\" --include \"docs/ChartsAndGraphs\" --include \"docs/Utility\" --include \"docs/Account\" --ignore \"docs/templates\" --templates \"docs/templates\" \"${BUILT_PRODUCTS_DIR}/ResearchKit.framework\" \"docs\"\n\necho \"note: Opening documentation in browser...\"\nopen \"$HOME/Library/Developer/Shared/Documentation/DocSets/org.researchkit.ResearchKit.docset/Contents/Resources/Documents/index.html\"";
			showEnvVarsInLog = 0;
		};
/* End PBXShellScriptBuildPhase section */

/* Begin PBXSourcesBuildPhase section */
		86CC8E961AC09332001CCD89 /* Sources */ = {
			isa = PBXSourcesBuildPhase;
			buildActionMask = 2147483647;
			files = (
				86CC8EB71AC09383001CCD89 /* ORKDataLoggerTests.m in Sources */,
				248604061B4C98760010C8A0 /* ORKAnswerFormatTests.m in Sources */,
				86CC8EBA1AC09383001CCD89 /* ORKResultTests.m in Sources */,
				FA7A9D391B0969A7005A2BEA /* ORKConsentSignatureFormatterTests.m in Sources */,
				86CC8EB81AC09383001CCD89 /* ORKHKSampleTests.m in Sources */,
				BCB96C131B19C0EC002A0B96 /* ORKStepTests.m in Sources */,
				86CC8EB51AC09383001CCD89 /* ORKConsentTests.m in Sources */,
				2EBFE11D1AE1B32D00CB8254 /* ORKUIViewAccessibilityTests.m in Sources */,
				86CC8EB41AC09383001CCD89 /* ORKChoiceAnswerFormatHelperTests.m in Sources */,
				2EBFE1201AE1B74100CB8254 /* ORKVoiceEngineTests.m in Sources */,
				BCAD50E81B0201EE0034806A /* ORKTaskTests.m in Sources */,
				86CC8EBB1AC09383001CCD89 /* ORKTextChoiceCellGroupTests.m in Sources */,
				FA7A9D2B1B082688005A2BEA /* ORKConsentDocumentTests.m in Sources */,
				FA7A9D371B09365F005A2BEA /* ORKConsentSectionFormatterTests.m in Sources */,
				86D348021AC161B0006DB02B /* ORKRecorderTests.m in Sources */,
				86CC8EB61AC09383001CCD89 /* ORKDataLoggerManagerTests.m in Sources */,
				86CC8EB31AC09383001CCD89 /* ORKAccessibilityTests.m in Sources */,
			);
			runOnlyForDeploymentPostprocessing = 0;
		};
		B183A4F71A8535D100C76870 /* Sources */ = {
			isa = PBXSourcesBuildPhase;
			buildActionMask = 2147483647;
			files = (
				861D2AED1B8409B2008C4CD0 /* ORKTimedWalkStepViewController.m in Sources */,
				86C40C341A8D7C5C00081FAC /* ORKFitnessStepViewController.m in Sources */,
				86C40E2E1A8D7C5C00081FAC /* ORKVisualConsentStep.m in Sources */,
				2433C9E41B9A506F0052D375 /* ORKKeychainWrapper.m in Sources */,
				86C40CA61A8D7C5C00081FAC /* ORKLocationRecorder.m in Sources */,
				86C40CB61A8D7C5C00081FAC /* ORKTouchRecorder.m in Sources */,
				B12EA0161B0D73A500F9F554 /* ORKToneAudiometryPracticeStep.m in Sources */,
				CBD34A5B1BB207FC00F204EA /* ORKSurveyAnswerCellForLocation.m in Sources */,
				959A2C011D68B9DA00841B04 /* ORKRangeOfMotionStepViewController.m in Sources */,
				861D2AF11B8409D9008C4CD0 /* ORKTimedWalkContentView.m in Sources */,
				86C40DC41A8D7C5C00081FAC /* ORKTapCountLabel.m in Sources */,
				25ECC0A01AFBD92D00F3D63B /* ORKReactionTimeContentView.m in Sources */,
				86C40D4C1A8D7C5C00081FAC /* ORKLabel.m in Sources */,
				86C40C9E1A8D7C5C00081FAC /* ORKDeviceMotionRecorder.m in Sources */,
				86C40D961A8D7C5C00081FAC /* ORKStepViewController.m in Sources */,
				2489F7B21D65214D008DEF20 /* ORKVideoCaptureStep.m in Sources */,
				86C40DF81A8D7C5C00081FAC /* ORKSignatureStepViewController.m in Sources */,
				959A2BFD1D68B98700841B04 /* ORKRangeOfMotionStep.m in Sources */,
				BCB6E6531B7D533B000D5B34 /* ORKPieChartLegendCell.m in Sources */,
				866DA52A1D63D04700C9AF3F /* ORKOperation.m in Sources */,
				86C40D8C1A8D7C5C00081FAC /* ORKSkin.m in Sources */,
				86C40D221A8D7C5C00081FAC /* ORKFormStep.m in Sources */,
				10FF9ACC1B79F22900ECB5B4 /* ORKHolePegTestRemoveStepViewController.m in Sources */,
				86C40CD61A8D7C5C00081FAC /* ORKTableContainerView.m in Sources */,
				2429D5731BBB5397003A512F /* ORKRegistrationStep.m in Sources */,
				257FCE201B4D14E50001EF06 /* ORKTowerOfHanoiTowerView.m in Sources */,
				2489F7B61D65214D008DEF20 /* ORKVideoCaptureView.m in Sources */,
				861D11AE1AA7951F003C98A7 /* ORKChoiceAnswerFormatHelper.m in Sources */,
				106FF2AB1B690FD7004EACF2 /* ORKHolePegTestPlacePegView.m in Sources */,
				BF91559D1BDE8D7D007FA459 /* ORKReviewStep.m in Sources */,
				86C40C381A8D7C5C00081FAC /* ORKSpatialSpanGame.m in Sources */,
				86C40C481A8D7C5C00081FAC /* ORKSpatialSpanMemoryStepViewController.m in Sources */,
				86C40CDA1A8D7C5C00081FAC /* ORKTextFieldView.m in Sources */,
				B8760F2C1AFBEFB0007FA16F /* ORKScaleRangeDescriptionLabel.m in Sources */,
				86C40D821A8D7C5C00081FAC /* ORKSelectionSubTitleLabel.m in Sources */,
				86C40DCC1A8D7C5C00081FAC /* ORKTaskViewController.m in Sources */,
				86C40E061A8D7C5C00081FAC /* ORKConsentLearnMoreViewController.m in Sources */,
				86C40D7A1A8D7C5C00081FAC /* ORKScaleSlider.m in Sources */,
				244103501B966D4C00EEAB0C /* ORKPasscodeViewController.m in Sources */,
				86C40C801A8D7C5C00081FAC /* ORKActiveStep.m in Sources */,
				86C40D721A8D7C5C00081FAC /* ORKRoundTappingButton.m in Sources */,
				86C40E2A1A8D7C5C00081FAC /* ORKSignatureView.m in Sources */,
				866DA5281D63D04700C9AF3F /* ORKMotionActivityQueryOperation.m in Sources */,
				BCFF24BD1B0798D10044EC35 /* ORKResultPredicate.m in Sources */,
				106FF2B51B71F18E004EACF2 /* ORKHolePegTestPlaceHoleView.m in Sources */,
				106FF2A31B665B86004EACF2 /* ORKHolePegTestPlaceStepViewController.m in Sources */,
				25ECC0A41AFBDD2700F3D63B /* ORKReactionTimeStimulusView.m in Sources */,
				86C40CBA1A8D7C5C00081FAC /* ORKVoiceEngine.m in Sources */,
				861D11B61AA7D073003C98A7 /* ORKTextChoiceCellGroup.m in Sources */,
				86C40CCA1A8D7C5C00081FAC /* ORKFormItemCell.m in Sources */,
				147503B81AEE807C004B17F3 /* ORKToneAudiometryContentView.m in Sources */,
				86C40CBE1A8D7C5C00081FAC /* UITouch+ORKJSONDictionary.m in Sources */,
				618DA0521A93D0D600E63AA8 /* ORKAccessibilityFunctions.m in Sources */,
				BF9155AC1BDE8DA9007FA459 /* ORKWaitStepViewController.m in Sources */,
				86C40DB81A8D7C5C00081FAC /* ORKSurveyAnswerCellForText.m in Sources */,
				86C40CF01A8D7C5C00081FAC /* ORKAnswerTextView.m in Sources */,
				86C40D3E1A8D7C5C00081FAC /* ORKImageChoiceLabel.m in Sources */,
				250F94051B4C5A6600FA23EB /* ORKTowerOfHanoiStep.m in Sources */,
				86C40E0A1A8D7C5C00081FAC /* ORKConsentReviewStep.m in Sources */,
				BCD192E81B81243900FCC08A /* ORKPieChartLegendView.m in Sources */,
				86C40D1E1A8D7C5C00081FAC /* ORKFormSectionTitleLabel.m in Sources */,
				250F94091B4C5AA400FA23EB /* ORKTowerOfHanoiStepViewController.m in Sources */,
				BC1C032D1CA301E300869355 /* ORKHeightPicker.m in Sources */,
				86C40CF81A8D7C5C00081FAC /* ORKBorderedButton.m in Sources */,
				86C40E201A8D7C5C00081FAC /* ORKConsentSignature.m in Sources */,
<<<<<<< HEAD
				BF1D43861D4904C6007EE90B /* ORKVideoInstructionStep.m in Sources */,
=======
				9550E67D1D58DD2000C691B8 /* ORKTouchAnywhereStepViewController.m in Sources */,
>>>>>>> 44ba432e
				86C40C601A8D7C5C00081FAC /* ORKWalkingTaskStepViewController.m in Sources */,
				BCD192E01B81240400FCC08A /* ORKPieChartPieView.m in Sources */,
				959A2C0E1D68C91400841B04 /* ORKShoulderRangeOfMotionStep.m in Sources */,
				866F86011A96CBF3007B282C /* ORKSurveyAnswerCell.m in Sources */,
				86C40E321A8D7C5C00081FAC /* ORKVisualConsentStepViewController.m in Sources */,
				10FF9AD01B79F5CE00ECB5B4 /* ORKHolePegTestRemoveContentView.m in Sources */,
				10FF9AD41B79F5EA00ECB5B4 /* ORKHolePegTestRemovePegView.m in Sources */,
				618DA0561A93D0D600E63AA8 /* UIView+ORKAccessibility.m in Sources */,
				866DA5211D63D04700C9AF3F /* ORKCollector.m in Sources */,
				BC4A21401C85FC0000BFC271 /* ORKBarGraphChartView.m in Sources */,
				86C40D3A1A8D7C5C00081FAC /* ORKHTMLPDFWriter.m in Sources */,
				865EA1691ABA1AA10037C68E /* ORKPicker.m in Sources */,
				BCB6E6511B7D533B000D5B34 /* ORKPieChartLegendCollectionViewLayout.m in Sources */,
				86C40D321A8D7C5C00081FAC /* ORKHealthAnswerFormat.m in Sources */,
				10FF9AC41B79EF2800ECB5B4 /* ORKHolePegTestRemoveStep.m in Sources */,
				10BAA2CB1B5FCB4F004FE478 /* ORKProgressView.m in Sources */,
				86C40D861A8D7C5C00081FAC /* ORKSelectionTitleLabel.m in Sources */,
				FF36A49E1D1A15FC00DE8470 /* ORKTableStepViewController.m in Sources */,
				86C40D001A8D7C5C00081FAC /* ORKChoiceViewCell.m in Sources */,
				86C40C4C1A8D7C5C00081FAC /* ORKSpatialSpanTargetView.m in Sources */,
				86C40D9E1A8D7C5C00081FAC /* ORKSubheadlineLabel.m in Sources */,
				10864CA31B27146B000F4158 /* ORKPSATContentView.m in Sources */,
				6146D0A41B84A91E0068491D /* ORKLineGraphAccessibilityElement.m in Sources */,
				D42FEFB91AF7557000A124F8 /* ORKImageCaptureView.m in Sources */,
				86C40C401A8D7C5C00081FAC /* ORKSpatialSpanMemoryContentView.m in Sources */,
				BCB6E6671B7D535F000D5B34 /* ORKXAxisView.m in Sources */,
				147503BC1AEE807C004B17F3 /* ORKToneAudiometryStepViewController.m in Sources */,
				86AD910B1AB7AD1E00361FEB /* ORKNavigationContainerView.m in Sources */,
				865EA1631AB8DF750037C68E /* ORKDateTimePicker.m in Sources */,
				866DA5241D63D04700C9AF3F /* ORKDataCollectionManager.m in Sources */,
				9550E6741D58DBCF00C691B8 /* ORKTouchAnywhereStep.m in Sources */,
				86C40C781A8D7C5C00081FAC /* HKSample+ORKJSONDictionary.m in Sources */,
				86C40D421A8D7C5C00081FAC /* ORKInstructionStep.m in Sources */,
				86C40C2C1A8D7C5C00081FAC /* ORKFitnessContentView.m in Sources */,
				CBD34A571BB1FB9000F204EA /* ORKLocationSelectionView.m in Sources */,
				D458520B1AF6CCFA00A2DE13 /* ORKImageCaptureCameraPreviewView.m in Sources */,
				86C40E1A1A8D7C5C00081FAC /* ORKConsentSection.m in Sources */,
				86C40C241A8D7C5C00081FAC /* ORKCountdownStep.m in Sources */,
				BCB6E65C1B7D534C000D5B34 /* ORKDiscreteGraphChartView.m in Sources */,
				86C40CA21A8D7C5C00081FAC /* ORKHealthQuantityTypeRecorder.m in Sources */,
				95E11E561D73396300BF865B /* ORKShoulderRangeOfMotionStepViewController.m in Sources */,
				86C40DC01A8D7C5C00081FAC /* ORKTableViewCell.m in Sources */,
				24A4DA111B8D0F21009C797A /* ORKPasscodeStepView.m in Sources */,
				BC41942A1AE8453A00073D6B /* ORKObserver.m in Sources */,
				86C40C681A8D7C5C00081FAC /* CMAccelerometerData+ORKJSONDictionary.m in Sources */,
				86C40C701A8D7C5C00081FAC /* CMMotionActivity+ORKJSONDictionary.m in Sources */,
				147503B01AEE8071004B17F3 /* ORKAudioGenerator.m in Sources */,
				86C40D7E1A8D7C5C00081FAC /* ORKScaleValueLabel.m in Sources */,
				B12EA01A1B0D76AD00F9F554 /* ORKToneAudiometryPracticeStepViewController.m in Sources */,
				8056857A1C90C19500BF437A /* UIImage+ResearchKit.m in Sources */,
				86C40D901A8D7C5C00081FAC /* ORKStep.m in Sources */,
				86C40D2E1A8D7C5C00081FAC /* ORKHeadlineLabel.m in Sources */,
				FA7A9D341B0843A9005A2BEA /* ORKConsentSignatureFormatter.m in Sources */,
				86C40CFC1A8D7C5C00081FAC /* ORKCaption1Label.m in Sources */,
				86C40E001A8D7C5C00081FAC /* ORKConsentDocument.m in Sources */,
				D442397A1AF17F5100559D96 /* ORKImageCaptureStep.m in Sources */,
				FF36A48E1D1A0ACA00DE8470 /* ORKAudioLevelNavigationRule.m in Sources */,
				86C40CDE1A8D7C5C00081FAC /* ORKTintedImageView.m in Sources */,
				86B781BC1AA668ED00688151 /* ORKTimeIntervalPicker.m in Sources */,
				86B781BE1AA668ED00688151 /* ORKValuePicker.m in Sources */,
				86B89ABC1AB3BECC001626A4 /* ORKStepHeaderView.m in Sources */,
				861D11AA1AA691BB003C98A7 /* ORKScaleSliderView.m in Sources */,
				86C40C141A8D7C5C00081FAC /* ORKActiveStepQuantityView.m in Sources */,
				86C40C6C1A8D7C5C00081FAC /* CMDeviceMotion+ORKJSONDictionary.m in Sources */,
				86C40DF01A8D7C5C00081FAC /* UIResponder+ResearchKit.m in Sources */,
				865EA16D1ABA1BE20037C68E /* ORKSurveyAnswerCellForPicker.m in Sources */,
				BF9155AA1BDE8DA9007FA459 /* ORKWaitStepView.m in Sources */,
				86C40D261A8D7C5C00081FAC /* ORKFormStepViewController.m in Sources */,
				BC5FAF851C6901A200057CF1 /* ORKChartTypes.m in Sources */,
				866DA5261D63D04700C9AF3F /* ORKHealthSampleQueryOperation.m in Sources */,
				FF5CA6131D2C2670001660A3 /* ORKTableStep.m in Sources */,
				86C40C8A1A8D7C5C00081FAC /* ORKActiveStepTimerView.m in Sources */,
				86AD91111AB7B8A600361FEB /* ORKActiveStepView.m in Sources */,
				86C40C201A8D7C5C00081FAC /* ORKAudioStepViewController.m in Sources */,
				86C40D081A8D7C5C00081FAC /* ORKCountdownLabel.m in Sources */,
				86C40E121A8D7C5C00081FAC /* ORKConsentSceneViewController.m in Sources */,
				D442397E1AF17F7600559D96 /* ORKImageCaptureStepViewController.m in Sources */,
				86C40CAE1A8D7C5C00081FAC /* ORKRecorder.m in Sources */,
				86C40DAC1A8D7C5C00081FAC /* ORKSurveyAnswerCellForNumber.m in Sources */,
				86C40C541A8D7C5C00081FAC /* ORKTappingIntervalStep.m in Sources */,
				86C40D6C1A8D7C5C00081FAC /* ORKResult.m in Sources */,
				86C40CD21A8D7C5C00081FAC /* ORKInstructionStepView.m in Sources */,
				10FF9AD81B7A045E00ECB5B4 /* ORKSeparatorView.m in Sources */,
				86C40D181A8D7C5C00081FAC /* ORKErrors.m in Sources */,
				24850E1A1BCDA9C7006E91FB /* ORKLoginStepViewController.m in Sources */,
				25ECC09C1AFBD8B300F3D63B /* ORKReactionTimeViewController.m in Sources */,
				86C40DB01A8D7C5C00081FAC /* ORKSurveyAnswerCellForScale.m in Sources */,
				86C40C281A8D7C5C00081FAC /* ORKCountdownStepViewController.m in Sources */,
				86C40C641A8D7C5C00081FAC /* CLLocation+ORKJSONDictionary.m in Sources */,
				86C40D041A8D7C5C00081FAC /* ORKContinueButton.m in Sources */,
				24A4DA151B8D1115009C797A /* ORKPasscodeStep.m in Sources */,
				86C40DEC1A8D7C5C00081FAC /* UIBarButtonItem+ORKBarButtonItem.m in Sources */,
				106FF2AF1B6FACA8004EACF2 /* ORKDirectionView.m in Sources */,
				BF1D438A1D4905FC007EE90B /* ORKVideoInstructionStepViewController.m in Sources */,
				86C40CAA1A8D7C5C00081FAC /* ORKPedometerRecorder.m in Sources */,
				BCA5C0361AEC05F20092AC8D /* ORKStepNavigationRule.m in Sources */,
				106FF2A71B665CF5004EACF2 /* ORKHolePegTestPlaceContentView.m in Sources */,
				86C40D761A8D7C5C00081FAC /* ORKScaleRangeLabel.m in Sources */,
				86C40C741A8D7C5C00081FAC /* CMPedometerData+ORKJSONDictionary.m in Sources */,
				86AD91151AB7B97E00361FEB /* ORKQuestionStepView.m in Sources */,
				10864CA11B27146B000F4158 /* ORKPSATStepViewController.m in Sources */,
				86C40C5C1A8D7C5C00081FAC /* ORKWalkingTaskStep.m in Sources */,
				257FCE241B4D37A80001EF06 /* ORKTowerOfHanoiTower.m in Sources */,
				86C40C3C1A8D7C5C00081FAC /* ORKSpatialSpanGameState.m in Sources */,
				86C40CF41A8D7C5C00081FAC /* ORKBodyLabel.m in Sources */,
				106FF29F1B663FCE004EACF2 /* ORKHolePegTestPlaceStep.m in Sources */,
				86C40C941A8D7C5C00081FAC /* ORKAudioRecorder.m in Sources */,
				86C40C581A8D7C5C00081FAC /* ORKTappingIntervalStepViewController.m in Sources */,
				86C40E0E1A8D7C5C00081FAC /* ORKConsentReviewStepViewController.m in Sources */,
				BF9155A01BDE8D7E007FA459 /* ORKReviewStepViewController.m in Sources */,
				86C40E261A8D7C5C00081FAC /* ORKEAGLMoviePlayerView.m in Sources */,
				86C40CC21A8D7C5C00081FAC /* ORKCompletionStep.m in Sources */,
				86C40C301A8D7C5C00081FAC /* ORKFitnessStep.m in Sources */,
				86C40C501A8D7C5C00081FAC /* ORKTappingContentView.m in Sources */,
				24A4DA191B8D13FE009C797A /* ORKPasscodeStepViewController.m in Sources */,
				BF9155A81BDE8DA9007FA459 /* ORKWaitStep.m in Sources */,
				86C40CEC1A8D7C5C00081FAC /* ORKAnswerTextField.m in Sources */,
				86C40C441A8D7C5C00081FAC /* ORKSpatialSpanMemoryStep.m in Sources */,
				BCB080A11B83EFB900A3F400 /* ORKStepNavigationRule.swift in Sources */,
				24898B0E1B7186C000B0E7E7 /* ORKScaleRangeImageView.m in Sources */,
				86C40DD81A8D7C5C00081FAC /* ORKUnitLabel.m in Sources */,
				86C40D361A8D7C5C00081FAC /* ORKHelpers.m in Sources */,
				86C40C181A8D7C5C00081FAC /* ORKAudioContentView.m in Sources */,
				86C40C8E1A8D7C5C00081FAC /* ORKActiveStepViewController.m in Sources */,
				10864CA51B27146B000F4158 /* ORKPSATKeyboardView.m in Sources */,
				86C40CE61A8D7C5C00081FAC /* ORKAnswerFormat.m in Sources */,
				25ECC0961AFBD68300F3D63B /* ORKReactionTimeStep.m in Sources */,
				BC13CE3A1B0660220044153C /* ORKNavigableOrderedTask.m in Sources */,
				B11C54A11A9EF4A700265E61 /* ORKConsentSharingStepViewController.m in Sources */,
				86C40DA81A8D7C5C00081FAC /* ORKSurveyAnswerCellForImageSelection.m in Sources */,
				86C40CCE1A8D7C5C00081FAC /* ORKImageSelectionView.m in Sources */,
				86C40D461A8D7C5C00081FAC /* ORKInstructionStepViewController.m in Sources */,
				BCB6E6611B7D534C000D5B34 /* ORKLineGraphChartView.m in Sources */,
				86C40C7C1A8D7C5C00081FAC /* ORKAccelerometerRecorder.m in Sources */,
				86C40C861A8D7C5C00081FAC /* ORKActiveStepTimer.m in Sources */,
				242C9E061BBDFDAC0088B7F4 /* ORKVerificationStep.m in Sources */,
				B11C549B1A9EEF8800265E61 /* ORKConsentSharingStep.m in Sources */,
				86C40DE01A8D7C5C00081FAC /* ORKVerticalContainerView.m in Sources */,
				BCD192EC1B81245500FCC08A /* ORKPieChartTitleTextView.m in Sources */,
				2489F7B41D65214D008DEF20 /* ORKVideoCaptureStepViewController.m in Sources */,
				861D2AF71B843968008C4CD0 /* ORKCompletionStepViewController.m in Sources */,
				BCB6E65F1B7D534C000D5B34 /* ORKGraphChartView.m in Sources */,
				24BC5CEF1BC345D900846B43 /* ORKLoginStep.m in Sources */,
				861D2AE91B840991008C4CD0 /* ORKTimedWalkStep.m in Sources */,
				86C40D661A8D7C5C00081FAC /* ORKQuestionStepViewController.m in Sources */,
				86C40DF41A8D7C5C00081FAC /* ORKConsentReviewController.m in Sources */,
				242C9E121BBE06DE0088B7F4 /* ORKVerificationStepView.m in Sources */,
				2489F7B01D65214D008DEF20 /* ORKVideoCaptureCameraPreviewView.m in Sources */,
				147503BA1AEE807C004B17F3 /* ORKToneAudiometryStep.m in Sources */,
				FA7A9D301B083DD3005A2BEA /* ORKConsentSectionFormatter.m in Sources */,
				86C40D2A1A8D7C5C00081FAC /* ORKFormTextView.m in Sources */,
				242C9E0E1BBE03F90088B7F4 /* ORKVerificationStepViewController.m in Sources */,
				86C40DD41A8D7C5C00081FAC /* ORKTextButton.m in Sources */,
				86C40C981A8D7C5C00081FAC /* ORKDataLogger.m in Sources */,
				86C40D0C1A8D7C5C00081FAC /* ORKCustomStepView.m in Sources */,
				FF5CA61C1D2C6453001660A3 /* ORKSignatureStep.m in Sources */,
				86C40C1C1A8D7C5C00081FAC /* ORKAudioStep.m in Sources */,
				BCC1CD9B1B7ED64F00D86886 /* ORKYAxisView.m in Sources */,
				86C40D581A8D7C5C00081FAC /* ORKOrderedTask.m in Sources */,
				86C40D601A8D7C5C00081FAC /* ORKQuestionStep.m in Sources */,
				86C40E381A8D7C5C00081FAC /* ORKVisualConsentTransitionAnimator.m in Sources */,
				BCB6E64B1B7D531C000D5B34 /* ORKPieChartView.m in Sources */,
				10864C9F1B27146B000F4158 /* ORKPSATStep.m in Sources */,
			);
			runOnlyForDeploymentPostprocessing = 0;
		};
/* End PBXSourcesBuildPhase section */

/* Begin PBXTargetDependency section */
		86CC8EA21AC09332001CCD89 /* PBXTargetDependency */ = {
			isa = PBXTargetDependency;
			target = B183A4731A8535D100C76870 /* ResearchKit */;
			targetProxy = 86CC8EA11AC09332001CCD89 /* PBXContainerItemProxy */;
		};
		B11DF3B11AA10795009E76D2 /* PBXTargetDependency */ = {
			isa = PBXTargetDependency;
			target = B183A4731A8535D100C76870 /* ResearchKit */;
			targetProxy = B11DF3B01AA10795009E76D2 /* PBXContainerItemProxy */;
		};
/* End PBXTargetDependency section */

/* Begin PBXVariantGroup section */
		B1C0F4E11A9BA65F0022C153 /* ResearchKit.strings */ = {
			isa = PBXVariantGroup;
			children = (
				B1C0F4E21A9BA65F0022C153 /* en */,
				B11DF4C21AA10D70009E76D2 /* tr */,
				B14660481AA10DD7002F95C2 /* zh_TW */,
				B1B349E41AA10DED005FAD66 /* zh_HK */,
				B1B349E51AA10DF8005FAD66 /* zh_CN */,
				B1B349E61AA10E02005FAD66 /* vi */,
				B1B349E71AA10E0B005FAD66 /* uk */,
				B1B349E81AA10E12005FAD66 /* th */,
				B1B349E91AA10E27005FAD66 /* sv */,
				B1B349EA1AA10E2E005FAD66 /* sk */,
				B1B349EB1AA10E38005FAD66 /* ru */,
				B1B349EC1AA10E40005FAD66 /* ro */,
				B1B349ED1AA10E47005FAD66 /* pt */,
				B1B349EE1AA10E4F005FAD66 /* pt_PT */,
				B1B349EF1AA10E56005FAD66 /* pl */,
				B1B349F01AA10E5E005FAD66 /* nl */,
				B1B349F11AA10E65005FAD66 /* ms */,
				B1B349F21AA10E6C005FAD66 /* ko */,
				B1B349F31AA10E73005FAD66 /* ja */,
				B1B349F41AA10E79005FAD66 /* it */,
				B1B349F51AA10E80005FAD66 /* id */,
				B1B349F61AA10E89005FAD66 /* hu */,
				B1B349F71AA10E90005FAD66 /* hr */,
				B1B349F81AA10E96005FAD66 /* hi */,
				B1B349F91AA10E9C005FAD66 /* he */,
				B1B349FA1AA10EA2005FAD66 /* fr */,
				B1B349FB1AA10EA8005FAD66 /* fr_CA */,
				B1B349FC1AA10EAE005FAD66 /* fi */,
				B1B349FD1AA10EB4005FAD66 /* es */,
				B1B349FE1AA10EBA005FAD66 /* es_MX */,
				B1B349FF1AA10EC1005FAD66 /* en_GB */,
				B1B34A001AA10EC6005FAD66 /* en_AU */,
				B1B34A011AA10ECB005FAD66 /* el */,
				B1B34A021AA10ED1005FAD66 /* de */,
				B1B34A031AA10ED5005FAD66 /* da */,
				B1B34A041AA10EDA005FAD66 /* cs */,
				B1B34A051AA10EDF005FAD66 /* ca */,
				B1B34A061AA10EE4005FAD66 /* ar */,
				B1B34A061AABBCCDDEEFFAAA /* no */,
			);
			name = ResearchKit.strings;
			sourceTree = "<group>";
		};
/* End PBXVariantGroup section */

/* Begin XCBuildConfiguration section */
		3FFF18691829DB1E00167070 /* Debug */ = {
			isa = XCBuildConfiguration;
			buildSettings = {
				ALWAYS_SEARCH_USER_PATHS = NO;
				CLANG_ANALYZER_LOCALIZABILITY_NONLOCALIZED = YES;
				CLANG_CXX_LIBRARY = "libc++";
				CLANG_ENABLE_MODULES = YES;
				CLANG_ENABLE_OBJC_ARC = YES;
				CLANG_WARN_BOOL_CONVERSION = YES;
				CLANG_WARN_CONSTANT_CONVERSION = YES;
				CLANG_WARN_DIRECT_OBJC_ISA_USAGE = YES_ERROR;
				CLANG_WARN_EMPTY_BODY = YES;
				CLANG_WARN_ENUM_CONVERSION = YES;
				CLANG_WARN_INFINITE_RECURSION = YES;
				CLANG_WARN_INT_CONVERSION = YES;
				CLANG_WARN_OBJC_ROOT_CLASS = YES_ERROR;
				CLANG_WARN_SUSPICIOUS_MOVE = YES;
				CLANG_WARN_UNREACHABLE_CODE = YES;
				CLANG_WARN__DUPLICATE_METHOD_MATCH = YES;
				COPY_PHASE_STRIP = NO;
				ENABLE_STRICT_OBJC_MSGSEND = YES;
				ENABLE_TESTABILITY = YES;
				GCC_DYNAMIC_NO_PIC = NO;
				GCC_NO_COMMON_BLOCKS = YES;
				GCC_OPTIMIZATION_LEVEL = 0;
				GCC_PREPROCESSOR_DEFINITIONS = (
					"DEBUG=1",
					"$(inherited)",
				);
				GCC_SYMBOLS_PRIVATE_EXTERN = NO;
				GCC_WARN_64_TO_32_BIT_CONVERSION = YES;
				GCC_WARN_ABOUT_RETURN_TYPE = YES_ERROR;
				GCC_WARN_UNDECLARED_SELECTOR = YES;
				GCC_WARN_UNINITIALIZED_AUTOS = YES;
				GCC_WARN_UNUSED_FUNCTION = YES;
				GCC_WARN_UNUSED_VARIABLE = YES;
				IPHONEOS_DEPLOYMENT_TARGET = 8.0;
				ONLY_ACTIVE_ARCH = YES;
				SDKROOT = iphoneos;
				TARGETED_DEVICE_FAMILY = 1;
				TOOLCHAINS = default;
			};
			name = Debug;
		};
		3FFF186A1829DB1E00167070 /* Release */ = {
			isa = XCBuildConfiguration;
			buildSettings = {
				ALWAYS_SEARCH_USER_PATHS = NO;
				CLANG_ANALYZER_LOCALIZABILITY_NONLOCALIZED = YES;
				CLANG_CXX_LIBRARY = "libc++";
				CLANG_ENABLE_MODULES = YES;
				CLANG_ENABLE_OBJC_ARC = YES;
				CLANG_WARN_BOOL_CONVERSION = YES;
				CLANG_WARN_CONSTANT_CONVERSION = YES;
				CLANG_WARN_DIRECT_OBJC_ISA_USAGE = YES_ERROR;
				CLANG_WARN_EMPTY_BODY = YES;
				CLANG_WARN_ENUM_CONVERSION = YES;
				CLANG_WARN_INFINITE_RECURSION = YES;
				CLANG_WARN_INT_CONVERSION = YES;
				CLANG_WARN_OBJC_ROOT_CLASS = YES_ERROR;
				CLANG_WARN_SUSPICIOUS_MOVE = YES;
				CLANG_WARN_UNREACHABLE_CODE = YES;
				CLANG_WARN__DUPLICATE_METHOD_MATCH = YES;
				COPY_PHASE_STRIP = YES;
				ENABLE_NS_ASSERTIONS = NO;
				ENABLE_STRICT_OBJC_MSGSEND = YES;
				GCC_NO_COMMON_BLOCKS = YES;
				GCC_SYMBOLS_PRIVATE_EXTERN = NO;
				GCC_WARN_64_TO_32_BIT_CONVERSION = YES;
				GCC_WARN_ABOUT_RETURN_TYPE = YES_ERROR;
				GCC_WARN_UNDECLARED_SELECTOR = YES;
				GCC_WARN_UNINITIALIZED_AUTOS = YES;
				GCC_WARN_UNUSED_FUNCTION = YES;
				GCC_WARN_UNUSED_VARIABLE = YES;
				IPHONEOS_DEPLOYMENT_TARGET = 8.0;
				SDKROOT = iphoneos;
				SWIFT_OPTIMIZATION_LEVEL = "-Owholemodule";
				TARGETED_DEVICE_FAMILY = 1;
				TOOLCHAINS = default;
				VALIDATE_PRODUCT = YES;
			};
			name = Release;
		};
		86CC8EA41AC09332001CCD89 /* Debug */ = {
			isa = XCBuildConfiguration;
			buildSettings = {
				ALWAYS_EMBED_SWIFT_STANDARD_LIBRARIES = YES;
				CLANG_CXX_LANGUAGE_STANDARD = "gnu++0x";
				CLANG_WARN_UNREACHABLE_CODE = YES;
				ENABLE_STRICT_OBJC_MSGSEND = YES;
				FRAMEWORK_SEARCH_PATHS = "$(inherited)";
				GCC_C_LANGUAGE_STANDARD = gnu99;
				GCC_PREPROCESSOR_DEFINITIONS = (
					"DEBUG=1",
					"$(inherited)",
				);
				GCC_WARN_UNINITIALIZED_AUTOS = YES_AGGRESSIVE;
				INFOPLIST_FILE = "$(SRCROOT)/ResearchKitTests/Info.plist";
				IPHONEOS_DEPLOYMENT_TARGET = 8.2;
				LD_RUNPATH_SEARCH_PATHS = "$(inherited) @executable_path/Frameworks @loader_path/Frameworks";
				MTL_ENABLE_DEBUG_INFO = YES;
				PRODUCT_BUNDLE_IDENTIFIER = "org.researchkit.$(PRODUCT_NAME:rfc1034identifier)";
				PRODUCT_NAME = "$(TARGET_NAME)";
			};
			name = Debug;
		};
		86CC8EA51AC09332001CCD89 /* Release */ = {
			isa = XCBuildConfiguration;
			buildSettings = {
				ALWAYS_EMBED_SWIFT_STANDARD_LIBRARIES = YES;
				CLANG_CXX_LANGUAGE_STANDARD = "gnu++0x";
				CLANG_WARN_UNREACHABLE_CODE = YES;
				COPY_PHASE_STRIP = NO;
				ENABLE_STRICT_OBJC_MSGSEND = YES;
				FRAMEWORK_SEARCH_PATHS = "$(inherited)";
				GCC_C_LANGUAGE_STANDARD = gnu99;
				GCC_WARN_UNINITIALIZED_AUTOS = YES_AGGRESSIVE;
				INFOPLIST_FILE = "$(SRCROOT)/ResearchKitTests/Info.plist";
				IPHONEOS_DEPLOYMENT_TARGET = 8.2;
				LD_RUNPATH_SEARCH_PATHS = "$(inherited) @executable_path/Frameworks @loader_path/Frameworks";
				MTL_ENABLE_DEBUG_INFO = NO;
				PRODUCT_BUNDLE_IDENTIFIER = "org.researchkit.$(PRODUCT_NAME:rfc1034identifier)";
				PRODUCT_NAME = "$(TARGET_NAME)";
			};
			name = Release;
		};
		B183A5931A8535D100C76870 /* Debug */ = {
			isa = XCBuildConfiguration;
			buildSettings = {
				CLANG_ENABLE_MODULES = YES;
				CLANG_WARN_UNREACHABLE_CODE = YES;
				"CODE_SIGN_IDENTITY[sdk=iphoneos*]" = "";
				DEAD_CODE_STRIPPING = YES;
				DEFINES_MODULE = YES;
				DYLIB_COMPATIBILITY_VERSION = 1;
				DYLIB_CURRENT_VERSION = 1;
				DYLIB_INSTALL_NAME_BASE = "@rpath";
				ENABLE_STRICT_OBJC_MSGSEND = YES;
				GCC_PRECOMPILE_PREFIX_HEADER = YES;
				GCC_PREPROCESSOR_DEFINITIONS = (
					"$(inherited)",
					"ORK_LOG_LEVEL_WARNING=1",
				);
				GCC_SYMBOLS_PRIVATE_EXTERN = NO;
				GCC_WARN_UNINITIALIZED_AUTOS = YES_AGGRESSIVE;
				INFOPLIST_FILE = "$(SRCROOT)/ResearchKit/Info.plist";
				INSTALL_PATH = "$(LOCAL_LIBRARY_DIR)/Frameworks";
				IPHONEOS_DEPLOYMENT_TARGET = 9.0;
				LD_RUNPATH_SEARCH_PATHS = "$(inherited) @executable_path/Frameworks @loader_path/Frameworks";
				MODULEMAP_FILE = ResearchKit/module.modulemap;
				MTL_ENABLE_DEBUG_INFO = YES;
				PRODUCT_BUNDLE_IDENTIFIER = "org.researchkit.${PRODUCT_NAME:rfc1034identifier}";
				PRODUCT_NAME = ResearchKit;
				SDKROOT = iphoneos;
				SKIP_INSTALL = YES;
				SWIFT_OPTIMIZATION_LEVEL = "-Onone";
				SWIFT_VERSION = 3.0;
				TARGETED_DEVICE_FAMILY = "1,2";
			};
			name = Debug;
		};
		B183A5941A8535D100C76870 /* Release */ = {
			isa = XCBuildConfiguration;
			buildSettings = {
				CLANG_ENABLE_MODULES = YES;
				CLANG_WARN_UNREACHABLE_CODE = YES;
				"CODE_SIGN_IDENTITY[sdk=iphoneos*]" = "";
				DEAD_CODE_STRIPPING = YES;
				DEFINES_MODULE = YES;
				DYLIB_COMPATIBILITY_VERSION = 1;
				DYLIB_CURRENT_VERSION = 1;
				DYLIB_INSTALL_NAME_BASE = "@rpath";
				ENABLE_STRICT_OBJC_MSGSEND = YES;
				GCC_PRECOMPILE_PREFIX_HEADER = YES;
				GCC_PREPROCESSOR_DEFINITIONS = "ORK_LOG_LEVEL_WARNING=1";
				GCC_SYMBOLS_PRIVATE_EXTERN = YES;
				GCC_WARN_UNINITIALIZED_AUTOS = YES_AGGRESSIVE;
				INFOPLIST_FILE = "$(SRCROOT)/ResearchKit/Info.plist";
				INSTALL_PATH = "$(LOCAL_LIBRARY_DIR)/Frameworks";
				IPHONEOS_DEPLOYMENT_TARGET = 9.0;
				LD_RUNPATH_SEARCH_PATHS = "$(inherited) @executable_path/Frameworks @loader_path/Frameworks";
				MODULEMAP_FILE = ResearchKit/module.modulemap;
				MTL_ENABLE_DEBUG_INFO = NO;
				PRODUCT_BUNDLE_IDENTIFIER = "org.researchkit.${PRODUCT_NAME:rfc1034identifier}";
				PRODUCT_NAME = ResearchKit;
				SDKROOT = iphoneos;
				SKIP_INSTALL = YES;
				SWIFT_OPTIMIZATION_LEVEL = "-Owholemodule";
				SWIFT_VERSION = 3.0;
				TARGETED_DEVICE_FAMILY = "1,2";
			};
			name = Release;
		};
		B18FF3A51A9FE25700C0C3B0 /* Debug */ = {
			isa = XCBuildConfiguration;
			buildSettings = {
				PRODUCT_NAME = "$(TARGET_NAME)";
			};
			name = Debug;
		};
		B18FF3A61A9FE25700C0C3B0 /* Release */ = {
			isa = XCBuildConfiguration;
			buildSettings = {
				PRODUCT_NAME = "$(TARGET_NAME)";
			};
			name = Release;
		};
/* End XCBuildConfiguration section */

/* Begin XCConfigurationList section */
		3FFF18381829DB1D00167070 /* Build configuration list for PBXProject "ResearchKit" */ = {
			isa = XCConfigurationList;
			buildConfigurations = (
				3FFF18691829DB1E00167070 /* Debug */,
				3FFF186A1829DB1E00167070 /* Release */,
			);
			defaultConfigurationIsVisible = 0;
			defaultConfigurationName = Release;
		};
		86CC8EA31AC09332001CCD89 /* Build configuration list for PBXNativeTarget "ResearchKitTests" */ = {
			isa = XCConfigurationList;
			buildConfigurations = (
				86CC8EA41AC09332001CCD89 /* Debug */,
				86CC8EA51AC09332001CCD89 /* Release */,
			);
			defaultConfigurationIsVisible = 0;
			defaultConfigurationName = Release;
		};
		B183A5921A8535D100C76870 /* Build configuration list for PBXNativeTarget "ResearchKit" */ = {
			isa = XCConfigurationList;
			buildConfigurations = (
				B183A5931A8535D100C76870 /* Debug */,
				B183A5941A8535D100C76870 /* Release */,
			);
			defaultConfigurationIsVisible = 0;
			defaultConfigurationName = Release;
		};
		B18FF3A71A9FE25700C0C3B0 /* Build configuration list for PBXAggregateTarget "docs" */ = {
			isa = XCConfigurationList;
			buildConfigurations = (
				B18FF3A51A9FE25700C0C3B0 /* Debug */,
				B18FF3A61A9FE25700C0C3B0 /* Release */,
			);
			defaultConfigurationIsVisible = 0;
			defaultConfigurationName = Release;
		};
/* End XCConfigurationList section */
	};
	rootObject = 3FFF18351829DB1D00167070 /* Project object */;
}<|MERGE_RESOLUTION|>--- conflicted
+++ resolved
@@ -3032,11 +3032,8 @@
 				BC1C032D1CA301E300869355 /* ORKHeightPicker.m in Sources */,
 				86C40CF81A8D7C5C00081FAC /* ORKBorderedButton.m in Sources */,
 				86C40E201A8D7C5C00081FAC /* ORKConsentSignature.m in Sources */,
-<<<<<<< HEAD
 				BF1D43861D4904C6007EE90B /* ORKVideoInstructionStep.m in Sources */,
-=======
 				9550E67D1D58DD2000C691B8 /* ORKTouchAnywhereStepViewController.m in Sources */,
->>>>>>> 44ba432e
 				86C40C601A8D7C5C00081FAC /* ORKWalkingTaskStepViewController.m in Sources */,
 				BCD192E01B81240400FCC08A /* ORKPieChartPieView.m in Sources */,
 				959A2C0E1D68C91400841B04 /* ORKShoulderRangeOfMotionStep.m in Sources */,
