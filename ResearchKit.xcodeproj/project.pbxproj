--- conflicted
+++ resolved
@@ -3221,11 +3221,8 @@
 				86C40D461A8D7C5C00081FAC /* ORKInstructionStepViewController.m in Sources */,
 				BCB6E6611B7D534C000D5B34 /* ORKLineGraphChartView.m in Sources */,
 				86C40C7C1A8D7C5C00081FAC /* ORKAccelerometerRecorder.m in Sources */,
-<<<<<<< HEAD
 				781D54111DF886AB00223305 /* ORKTrailmakingContentView.m in Sources */,
-=======
 				FF5051F11D66908C0065E677 /* ORKNavigablePageStep.m in Sources */,
->>>>>>> 1f18bbcc
 				86C40C861A8D7C5C00081FAC /* ORKActiveStepTimer.m in Sources */,
 				242C9E061BBDFDAC0088B7F4 /* ORKVerificationStep.m in Sources */,
 				B11C549B1A9EEF8800265E61 /* ORKConsentSharingStep.m in Sources */,
