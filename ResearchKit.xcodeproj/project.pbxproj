// !$*UTF8*$!
{
	archiveVersion = 1;
	classes = {
	};
	objectVersion = 46;
	objects = {

/* Begin PBXAggregateTarget section */
		B18FF3A41A9FE25700C0C3B0 /* docs */ = {
			isa = PBXAggregateTarget;
			buildConfigurationList = B18FF3A71A9FE25700C0C3B0 /* Build configuration list for PBXAggregateTarget "docs" */;
			buildPhases = (
				B18FF3A81A9FE26300C0C3B0 /* ShellScript */,
			);
			dependencies = (
				B11DF3B11AA10795009E76D2 /* PBXTargetDependency */,
			);
			name = docs;
			productName = docs;
		};
/* End PBXAggregateTarget section */

/* Begin PBXBuildFile section */
		147503AF1AEE8071004B17F3 /* ORKAudioGenerator.h in Headers */ = {isa = PBXBuildFile; fileRef = 147503AD1AEE8071004B17F3 /* ORKAudioGenerator.h */; };
		147503B01AEE8071004B17F3 /* ORKAudioGenerator.m in Sources */ = {isa = PBXBuildFile; fileRef = 147503AE1AEE8071004B17F3 /* ORKAudioGenerator.m */; };
		147503B71AEE807C004B17F3 /* ORKToneAudiometryContentView.h in Headers */ = {isa = PBXBuildFile; fileRef = 147503B11AEE807C004B17F3 /* ORKToneAudiometryContentView.h */; };
		147503B81AEE807C004B17F3 /* ORKToneAudiometryContentView.m in Sources */ = {isa = PBXBuildFile; fileRef = 147503B21AEE807C004B17F3 /* ORKToneAudiometryContentView.m */; };
		147503B91AEE807C004B17F3 /* ORKToneAudiometryStep.h in Headers */ = {isa = PBXBuildFile; fileRef = 147503B31AEE807C004B17F3 /* ORKToneAudiometryStep.h */; settings = {ATTRIBUTES = (Private, ); }; };
		147503BA1AEE807C004B17F3 /* ORKToneAudiometryStep.m in Sources */ = {isa = PBXBuildFile; fileRef = 147503B41AEE807C004B17F3 /* ORKToneAudiometryStep.m */; };
		147503BB1AEE807C004B17F3 /* ORKToneAudiometryStepViewController.h in Headers */ = {isa = PBXBuildFile; fileRef = 147503B51AEE807C004B17F3 /* ORKToneAudiometryStepViewController.h */; settings = {ATTRIBUTES = (Private, ); }; };
		147503BC1AEE807C004B17F3 /* ORKToneAudiometryStepViewController.m in Sources */ = {isa = PBXBuildFile; fileRef = 147503B61AEE807C004B17F3 /* ORKToneAudiometryStepViewController.m */; };
<<<<<<< HEAD
		250F94041B4C5A6600FA23EB /* ORKTowerOfHanoiStep.h in Headers */ = {isa = PBXBuildFile; fileRef = 250F94021B4C5A6600FA23EB /* ORKTowerOfHanoiStep.h */; };
		250F94051B4C5A6600FA23EB /* ORKTowerOfHanoiStep.m in Sources */ = {isa = PBXBuildFile; fileRef = 250F94031B4C5A6600FA23EB /* ORKTowerOfHanoiStep.m */; };
		250F94081B4C5AA400FA23EB /* ORKTowerOfHanoiStepViewController.h in Headers */ = {isa = PBXBuildFile; fileRef = 250F94061B4C5AA400FA23EB /* ORKTowerOfHanoiStepViewController.h */; };
		250F94091B4C5AA400FA23EB /* ORKTowerOfHanoiStepViewController.m in Sources */ = {isa = PBXBuildFile; fileRef = 250F94071B4C5AA400FA23EB /* ORKTowerOfHanoiStepViewController.m */; };
		257FCE1F1B4D14E50001EF06 /* ORKTowerOfHanoiTowerView.h in Headers */ = {isa = PBXBuildFile; fileRef = 257FCE1D1B4D14E50001EF06 /* ORKTowerOfHanoiTowerView.h */; };
		257FCE201B4D14E50001EF06 /* ORKTowerOfHanoiTowerView.m in Sources */ = {isa = PBXBuildFile; fileRef = 257FCE1E1B4D14E50001EF06 /* ORKTowerOfHanoiTowerView.m */; };
		257FCE231B4D37A80001EF06 /* ORKTowerOfHanoiTower.h in Headers */ = {isa = PBXBuildFile; fileRef = 257FCE211B4D37A80001EF06 /* ORKTowerOfHanoiTower.h */; };
		257FCE241B4D37A80001EF06 /* ORKTowerOfHanoiTower.m in Sources */ = {isa = PBXBuildFile; fileRef = 257FCE221B4D37A80001EF06 /* ORKTowerOfHanoiTower.m */; };
=======
		248604061B4C98760010C8A0 /* ORKAnswerFormatTests.m in Sources */ = {isa = PBXBuildFile; fileRef = 248604051B4C98760010C8A0 /* ORKAnswerFormatTests.m */; };
>>>>>>> 51f9006a
		25ECC0951AFBD68300F3D63B /* ORKReactionTimeStep.h in Headers */ = {isa = PBXBuildFile; fileRef = 25ECC0931AFBD68300F3D63B /* ORKReactionTimeStep.h */; };
		25ECC0961AFBD68300F3D63B /* ORKReactionTimeStep.m in Sources */ = {isa = PBXBuildFile; fileRef = 25ECC0941AFBD68300F3D63B /* ORKReactionTimeStep.m */; };
		25ECC09B1AFBD8B300F3D63B /* ORKReactionTimeViewController.h in Headers */ = {isa = PBXBuildFile; fileRef = 25ECC0991AFBD8B300F3D63B /* ORKReactionTimeViewController.h */; };
		25ECC09C1AFBD8B300F3D63B /* ORKReactionTimeViewController.m in Sources */ = {isa = PBXBuildFile; fileRef = 25ECC09A1AFBD8B300F3D63B /* ORKReactionTimeViewController.m */; };
		25ECC09F1AFBD92D00F3D63B /* ORKReactionTimeContentView.h in Headers */ = {isa = PBXBuildFile; fileRef = 25ECC09D1AFBD92D00F3D63B /* ORKReactionTimeContentView.h */; };
		25ECC0A01AFBD92D00F3D63B /* ORKReactionTimeContentView.m in Sources */ = {isa = PBXBuildFile; fileRef = 25ECC09E1AFBD92D00F3D63B /* ORKReactionTimeContentView.m */; };
		25ECC0A31AFBDD2700F3D63B /* ORKReactionTimeStimulusView.h in Headers */ = {isa = PBXBuildFile; fileRef = 25ECC0A11AFBDD2700F3D63B /* ORKReactionTimeStimulusView.h */; };
		25ECC0A41AFBDD2700F3D63B /* ORKReactionTimeStimulusView.m in Sources */ = {isa = PBXBuildFile; fileRef = 25ECC0A21AFBDD2700F3D63B /* ORKReactionTimeStimulusView.m */; };
		2EBFE11D1AE1B32D00CB8254 /* ORKUIViewAccessibilityTests.m in Sources */ = {isa = PBXBuildFile; fileRef = 2EBFE11C1AE1B32D00CB8254 /* ORKUIViewAccessibilityTests.m */; };
		2EBFE1201AE1B74100CB8254 /* ORKVoiceEngineTests.m in Sources */ = {isa = PBXBuildFile; fileRef = 2EBFE11F1AE1B74100CB8254 /* ORKVoiceEngineTests.m */; };
		618DA04E1A93D0D600E63AA8 /* ORKAccessibility.h in Headers */ = {isa = PBXBuildFile; fileRef = 618DA0481A93D0D600E63AA8 /* ORKAccessibility.h */; };
		618DA0501A93D0D600E63AA8 /* ORKAccessibilityFunctions.h in Headers */ = {isa = PBXBuildFile; fileRef = 618DA0491A93D0D600E63AA8 /* ORKAccessibilityFunctions.h */; };
		618DA0521A93D0D600E63AA8 /* ORKAccessibilityFunctions.m in Sources */ = {isa = PBXBuildFile; fileRef = 618DA04A1A93D0D600E63AA8 /* ORKAccessibilityFunctions.m */; };
		618DA0541A93D0D600E63AA8 /* UIView+ORKAccessibility.h in Headers */ = {isa = PBXBuildFile; fileRef = 618DA04B1A93D0D600E63AA8 /* UIView+ORKAccessibility.h */; };
		618DA0561A93D0D600E63AA8 /* UIView+ORKAccessibility.m in Sources */ = {isa = PBXBuildFile; fileRef = 618DA04C1A93D0D600E63AA8 /* UIView+ORKAccessibility.m */; };
		861D11A91AA691BB003C98A7 /* ORKScaleSliderView.h in Headers */ = {isa = PBXBuildFile; fileRef = 861D11A71AA691BB003C98A7 /* ORKScaleSliderView.h */; };
		861D11AA1AA691BB003C98A7 /* ORKScaleSliderView.m in Sources */ = {isa = PBXBuildFile; fileRef = 861D11A81AA691BB003C98A7 /* ORKScaleSliderView.m */; };
		861D11AD1AA7951F003C98A7 /* ORKChoiceAnswerFormatHelper.h in Headers */ = {isa = PBXBuildFile; fileRef = 861D11AB1AA7951F003C98A7 /* ORKChoiceAnswerFormatHelper.h */; };
		861D11AE1AA7951F003C98A7 /* ORKChoiceAnswerFormatHelper.m in Sources */ = {isa = PBXBuildFile; fileRef = 861D11AC1AA7951F003C98A7 /* ORKChoiceAnswerFormatHelper.m */; };
		861D11B51AA7D073003C98A7 /* ORKTextChoiceCellGroup.h in Headers */ = {isa = PBXBuildFile; fileRef = 861D11B31AA7D073003C98A7 /* ORKTextChoiceCellGroup.h */; };
		861D11B61AA7D073003C98A7 /* ORKTextChoiceCellGroup.m in Sources */ = {isa = PBXBuildFile; fileRef = 861D11B41AA7D073003C98A7 /* ORKTextChoiceCellGroup.m */; };
		865EA1621AB8DF750037C68E /* ORKDateTimePicker.h in Headers */ = {isa = PBXBuildFile; fileRef = 865EA1601AB8DF750037C68E /* ORKDateTimePicker.h */; };
		865EA1631AB8DF750037C68E /* ORKDateTimePicker.m in Sources */ = {isa = PBXBuildFile; fileRef = 865EA1611AB8DF750037C68E /* ORKDateTimePicker.m */; };
		865EA1681ABA1AA10037C68E /* ORKPicker.h in Headers */ = {isa = PBXBuildFile; fileRef = 865EA1661ABA1AA10037C68E /* ORKPicker.h */; };
		865EA1691ABA1AA10037C68E /* ORKPicker.m in Sources */ = {isa = PBXBuildFile; fileRef = 865EA1671ABA1AA10037C68E /* ORKPicker.m */; };
		865EA16C1ABA1BE20037C68E /* ORKSurveyAnswerCellForPicker.h in Headers */ = {isa = PBXBuildFile; fileRef = 865EA16A1ABA1BE20037C68E /* ORKSurveyAnswerCellForPicker.h */; };
		865EA16D1ABA1BE20037C68E /* ORKSurveyAnswerCellForPicker.m in Sources */ = {isa = PBXBuildFile; fileRef = 865EA16B1ABA1BE20037C68E /* ORKSurveyAnswerCellForPicker.m */; };
		866F86011A96CBF3007B282C /* ORKSurveyAnswerCell.m in Sources */ = {isa = PBXBuildFile; fileRef = 866F86001A96CBF3007B282C /* ORKSurveyAnswerCell.m */; };
		86AD910A1AB7AD1E00361FEB /* ORKNavigationContainerView.h in Headers */ = {isa = PBXBuildFile; fileRef = 86AD91081AB7AD1E00361FEB /* ORKNavigationContainerView.h */; };
		86AD910B1AB7AD1E00361FEB /* ORKNavigationContainerView.m in Sources */ = {isa = PBXBuildFile; fileRef = 86AD91091AB7AD1E00361FEB /* ORKNavigationContainerView.m */; };
		86AD910D1AB7AE4100361FEB /* ORKNavigationContainerView_Internal.h in Headers */ = {isa = PBXBuildFile; fileRef = 86AD910C1AB7AE4100361FEB /* ORKNavigationContainerView_Internal.h */; };
		86AD91101AB7B8A600361FEB /* ORKActiveStepView.h in Headers */ = {isa = PBXBuildFile; fileRef = 86AD910E1AB7B8A600361FEB /* ORKActiveStepView.h */; };
		86AD91111AB7B8A600361FEB /* ORKActiveStepView.m in Sources */ = {isa = PBXBuildFile; fileRef = 86AD910F1AB7B8A600361FEB /* ORKActiveStepView.m */; };
		86AD91141AB7B97E00361FEB /* ORKQuestionStepView.h in Headers */ = {isa = PBXBuildFile; fileRef = 86AD91121AB7B97E00361FEB /* ORKQuestionStepView.h */; };
		86AD91151AB7B97E00361FEB /* ORKQuestionStepView.m in Sources */ = {isa = PBXBuildFile; fileRef = 86AD91131AB7B97E00361FEB /* ORKQuestionStepView.m */; };
		86B781BB1AA668ED00688151 /* ORKTimeIntervalPicker.h in Headers */ = {isa = PBXBuildFile; fileRef = 86B781B71AA668ED00688151 /* ORKTimeIntervalPicker.h */; };
		86B781BC1AA668ED00688151 /* ORKTimeIntervalPicker.m in Sources */ = {isa = PBXBuildFile; fileRef = 86B781B81AA668ED00688151 /* ORKTimeIntervalPicker.m */; };
		86B781BD1AA668ED00688151 /* ORKValuePicker.h in Headers */ = {isa = PBXBuildFile; fileRef = 86B781B91AA668ED00688151 /* ORKValuePicker.h */; };
		86B781BE1AA668ED00688151 /* ORKValuePicker.m in Sources */ = {isa = PBXBuildFile; fileRef = 86B781BA1AA668ED00688151 /* ORKValuePicker.m */; };
		86B89ABB1AB3BECC001626A4 /* ORKStepHeaderView.h in Headers */ = {isa = PBXBuildFile; fileRef = 86B89AB91AB3BECC001626A4 /* ORKStepHeaderView.h */; };
		86B89ABC1AB3BECC001626A4 /* ORKStepHeaderView.m in Sources */ = {isa = PBXBuildFile; fileRef = 86B89ABA1AB3BECC001626A4 /* ORKStepHeaderView.m */; };
		86B89ABE1AB3BFDB001626A4 /* ORKStepHeaderView_Internal.h in Headers */ = {isa = PBXBuildFile; fileRef = 86B89ABD1AB3BFDB001626A4 /* ORKStepHeaderView_Internal.h */; };
		86C40C121A8D7C5C00081FAC /* ORKActiveStepQuantityView.h in Headers */ = {isa = PBXBuildFile; fileRef = 86C40AFA1A8D7C5B00081FAC /* ORKActiveStepQuantityView.h */; };
		86C40C141A8D7C5C00081FAC /* ORKActiveStepQuantityView.m in Sources */ = {isa = PBXBuildFile; fileRef = 86C40AFB1A8D7C5B00081FAC /* ORKActiveStepQuantityView.m */; };
		86C40C161A8D7C5C00081FAC /* ORKAudioContentView.h in Headers */ = {isa = PBXBuildFile; fileRef = 86C40AFC1A8D7C5B00081FAC /* ORKAudioContentView.h */; };
		86C40C181A8D7C5C00081FAC /* ORKAudioContentView.m in Sources */ = {isa = PBXBuildFile; fileRef = 86C40AFD1A8D7C5B00081FAC /* ORKAudioContentView.m */; };
		86C40C1A1A8D7C5C00081FAC /* ORKAudioStep.h in Headers */ = {isa = PBXBuildFile; fileRef = 86C40AFE1A8D7C5B00081FAC /* ORKAudioStep.h */; settings = {ATTRIBUTES = (Private, ); }; };
		86C40C1C1A8D7C5C00081FAC /* ORKAudioStep.m in Sources */ = {isa = PBXBuildFile; fileRef = 86C40AFF1A8D7C5B00081FAC /* ORKAudioStep.m */; };
		86C40C1E1A8D7C5C00081FAC /* ORKAudioStepViewController.h in Headers */ = {isa = PBXBuildFile; fileRef = 86C40B001A8D7C5B00081FAC /* ORKAudioStepViewController.h */; settings = {ATTRIBUTES = (Private, ); }; };
		86C40C201A8D7C5C00081FAC /* ORKAudioStepViewController.m in Sources */ = {isa = PBXBuildFile; fileRef = 86C40B011A8D7C5B00081FAC /* ORKAudioStepViewController.m */; };
		86C40C221A8D7C5C00081FAC /* ORKCountdownStep.h in Headers */ = {isa = PBXBuildFile; fileRef = 86C40B021A8D7C5B00081FAC /* ORKCountdownStep.h */; settings = {ATTRIBUTES = (Private, ); }; };
		86C40C241A8D7C5C00081FAC /* ORKCountdownStep.m in Sources */ = {isa = PBXBuildFile; fileRef = 86C40B031A8D7C5B00081FAC /* ORKCountdownStep.m */; };
		86C40C261A8D7C5C00081FAC /* ORKCountdownStepViewController.h in Headers */ = {isa = PBXBuildFile; fileRef = 86C40B041A8D7C5B00081FAC /* ORKCountdownStepViewController.h */; settings = {ATTRIBUTES = (Private, ); }; };
		86C40C281A8D7C5C00081FAC /* ORKCountdownStepViewController.m in Sources */ = {isa = PBXBuildFile; fileRef = 86C40B051A8D7C5B00081FAC /* ORKCountdownStepViewController.m */; };
		86C40C2A1A8D7C5C00081FAC /* ORKFitnessContentView.h in Headers */ = {isa = PBXBuildFile; fileRef = 86C40B061A8D7C5B00081FAC /* ORKFitnessContentView.h */; };
		86C40C2C1A8D7C5C00081FAC /* ORKFitnessContentView.m in Sources */ = {isa = PBXBuildFile; fileRef = 86C40B071A8D7C5B00081FAC /* ORKFitnessContentView.m */; };
		86C40C2E1A8D7C5C00081FAC /* ORKFitnessStep.h in Headers */ = {isa = PBXBuildFile; fileRef = 86C40B081A8D7C5B00081FAC /* ORKFitnessStep.h */; settings = {ATTRIBUTES = (Private, ); }; };
		86C40C301A8D7C5C00081FAC /* ORKFitnessStep.m in Sources */ = {isa = PBXBuildFile; fileRef = 86C40B091A8D7C5B00081FAC /* ORKFitnessStep.m */; };
		86C40C321A8D7C5C00081FAC /* ORKFitnessStepViewController.h in Headers */ = {isa = PBXBuildFile; fileRef = 86C40B0A1A8D7C5B00081FAC /* ORKFitnessStepViewController.h */; settings = {ATTRIBUTES = (Private, ); }; };
		86C40C341A8D7C5C00081FAC /* ORKFitnessStepViewController.m in Sources */ = {isa = PBXBuildFile; fileRef = 86C40B0B1A8D7C5B00081FAC /* ORKFitnessStepViewController.m */; };
		86C40C361A8D7C5C00081FAC /* ORKSpatialSpanGame.h in Headers */ = {isa = PBXBuildFile; fileRef = 86C40B0C1A8D7C5B00081FAC /* ORKSpatialSpanGame.h */; };
		86C40C381A8D7C5C00081FAC /* ORKSpatialSpanGame.m in Sources */ = {isa = PBXBuildFile; fileRef = 86C40B0D1A8D7C5B00081FAC /* ORKSpatialSpanGame.m */; };
		86C40C3A1A8D7C5C00081FAC /* ORKSpatialSpanGameState.h in Headers */ = {isa = PBXBuildFile; fileRef = 86C40B0E1A8D7C5B00081FAC /* ORKSpatialSpanGameState.h */; };
		86C40C3C1A8D7C5C00081FAC /* ORKSpatialSpanGameState.m in Sources */ = {isa = PBXBuildFile; fileRef = 86C40B0F1A8D7C5B00081FAC /* ORKSpatialSpanGameState.m */; };
		86C40C3E1A8D7C5C00081FAC /* ORKSpatialSpanMemoryContentView.h in Headers */ = {isa = PBXBuildFile; fileRef = 86C40B101A8D7C5B00081FAC /* ORKSpatialSpanMemoryContentView.h */; };
		86C40C401A8D7C5C00081FAC /* ORKSpatialSpanMemoryContentView.m in Sources */ = {isa = PBXBuildFile; fileRef = 86C40B111A8D7C5B00081FAC /* ORKSpatialSpanMemoryContentView.m */; };
		86C40C421A8D7C5C00081FAC /* ORKSpatialSpanMemoryStep.h in Headers */ = {isa = PBXBuildFile; fileRef = 86C40B121A8D7C5B00081FAC /* ORKSpatialSpanMemoryStep.h */; settings = {ATTRIBUTES = (Private, ); }; };
		86C40C441A8D7C5C00081FAC /* ORKSpatialSpanMemoryStep.m in Sources */ = {isa = PBXBuildFile; fileRef = 86C40B131A8D7C5B00081FAC /* ORKSpatialSpanMemoryStep.m */; };
		86C40C461A8D7C5C00081FAC /* ORKSpatialSpanMemoryStepViewController.h in Headers */ = {isa = PBXBuildFile; fileRef = 86C40B141A8D7C5B00081FAC /* ORKSpatialSpanMemoryStepViewController.h */; settings = {ATTRIBUTES = (Private, ); }; };
		86C40C481A8D7C5C00081FAC /* ORKSpatialSpanMemoryStepViewController.m in Sources */ = {isa = PBXBuildFile; fileRef = 86C40B151A8D7C5B00081FAC /* ORKSpatialSpanMemoryStepViewController.m */; };
		86C40C4A1A8D7C5C00081FAC /* ORKSpatialSpanTargetView.h in Headers */ = {isa = PBXBuildFile; fileRef = 86C40B161A8D7C5B00081FAC /* ORKSpatialSpanTargetView.h */; };
		86C40C4C1A8D7C5C00081FAC /* ORKSpatialSpanTargetView.m in Sources */ = {isa = PBXBuildFile; fileRef = 86C40B171A8D7C5B00081FAC /* ORKSpatialSpanTargetView.m */; };
		86C40C4E1A8D7C5C00081FAC /* ORKTappingContentView.h in Headers */ = {isa = PBXBuildFile; fileRef = 86C40B181A8D7C5B00081FAC /* ORKTappingContentView.h */; };
		86C40C501A8D7C5C00081FAC /* ORKTappingContentView.m in Sources */ = {isa = PBXBuildFile; fileRef = 86C40B191A8D7C5B00081FAC /* ORKTappingContentView.m */; };
		86C40C521A8D7C5C00081FAC /* ORKTappingIntervalStep.h in Headers */ = {isa = PBXBuildFile; fileRef = 86C40B1A1A8D7C5B00081FAC /* ORKTappingIntervalStep.h */; settings = {ATTRIBUTES = (Private, ); }; };
		86C40C541A8D7C5C00081FAC /* ORKTappingIntervalStep.m in Sources */ = {isa = PBXBuildFile; fileRef = 86C40B1B1A8D7C5B00081FAC /* ORKTappingIntervalStep.m */; };
		86C40C561A8D7C5C00081FAC /* ORKTappingIntervalStepViewController.h in Headers */ = {isa = PBXBuildFile; fileRef = 86C40B1C1A8D7C5B00081FAC /* ORKTappingIntervalStepViewController.h */; settings = {ATTRIBUTES = (Private, ); }; };
		86C40C581A8D7C5C00081FAC /* ORKTappingIntervalStepViewController.m in Sources */ = {isa = PBXBuildFile; fileRef = 86C40B1D1A8D7C5B00081FAC /* ORKTappingIntervalStepViewController.m */; };
		86C40C5A1A8D7C5C00081FAC /* ORKWalkingTaskStep.h in Headers */ = {isa = PBXBuildFile; fileRef = 86C40B1E1A8D7C5B00081FAC /* ORKWalkingTaskStep.h */; settings = {ATTRIBUTES = (Private, ); }; };
		86C40C5C1A8D7C5C00081FAC /* ORKWalkingTaskStep.m in Sources */ = {isa = PBXBuildFile; fileRef = 86C40B1F1A8D7C5B00081FAC /* ORKWalkingTaskStep.m */; };
		86C40C5E1A8D7C5C00081FAC /* ORKWalkingTaskStepViewController.h in Headers */ = {isa = PBXBuildFile; fileRef = 86C40B201A8D7C5B00081FAC /* ORKWalkingTaskStepViewController.h */; settings = {ATTRIBUTES = (Private, ); }; };
		86C40C601A8D7C5C00081FAC /* ORKWalkingTaskStepViewController.m in Sources */ = {isa = PBXBuildFile; fileRef = 86C40B211A8D7C5B00081FAC /* ORKWalkingTaskStepViewController.m */; };
		86C40C621A8D7C5C00081FAC /* CLLocation+ORKJSONDictionary.h in Headers */ = {isa = PBXBuildFile; fileRef = 86C40B221A8D7C5B00081FAC /* CLLocation+ORKJSONDictionary.h */; };
		86C40C641A8D7C5C00081FAC /* CLLocation+ORKJSONDictionary.m in Sources */ = {isa = PBXBuildFile; fileRef = 86C40B231A8D7C5B00081FAC /* CLLocation+ORKJSONDictionary.m */; };
		86C40C661A8D7C5C00081FAC /* CMAccelerometerData+ORKJSONDictionary.h in Headers */ = {isa = PBXBuildFile; fileRef = 86C40B241A8D7C5B00081FAC /* CMAccelerometerData+ORKJSONDictionary.h */; };
		86C40C681A8D7C5C00081FAC /* CMAccelerometerData+ORKJSONDictionary.m in Sources */ = {isa = PBXBuildFile; fileRef = 86C40B251A8D7C5B00081FAC /* CMAccelerometerData+ORKJSONDictionary.m */; };
		86C40C6A1A8D7C5C00081FAC /* CMDeviceMotion+ORKJSONDictionary.h in Headers */ = {isa = PBXBuildFile; fileRef = 86C40B261A8D7C5B00081FAC /* CMDeviceMotion+ORKJSONDictionary.h */; };
		86C40C6C1A8D7C5C00081FAC /* CMDeviceMotion+ORKJSONDictionary.m in Sources */ = {isa = PBXBuildFile; fileRef = 86C40B271A8D7C5B00081FAC /* CMDeviceMotion+ORKJSONDictionary.m */; };
		86C40C6E1A8D7C5C00081FAC /* CMMotionActivity+ORKJSONDictionary.h in Headers */ = {isa = PBXBuildFile; fileRef = 86C40B281A8D7C5B00081FAC /* CMMotionActivity+ORKJSONDictionary.h */; };
		86C40C701A8D7C5C00081FAC /* CMMotionActivity+ORKJSONDictionary.m in Sources */ = {isa = PBXBuildFile; fileRef = 86C40B291A8D7C5B00081FAC /* CMMotionActivity+ORKJSONDictionary.m */; };
		86C40C721A8D7C5C00081FAC /* CMPedometerData+ORKJSONDictionary.h in Headers */ = {isa = PBXBuildFile; fileRef = 86C40B2A1A8D7C5B00081FAC /* CMPedometerData+ORKJSONDictionary.h */; };
		86C40C741A8D7C5C00081FAC /* CMPedometerData+ORKJSONDictionary.m in Sources */ = {isa = PBXBuildFile; fileRef = 86C40B2B1A8D7C5B00081FAC /* CMPedometerData+ORKJSONDictionary.m */; };
		86C40C761A8D7C5C00081FAC /* HKSample+ORKJSONDictionary.h in Headers */ = {isa = PBXBuildFile; fileRef = 86C40B2C1A8D7C5B00081FAC /* HKSample+ORKJSONDictionary.h */; };
		86C40C781A8D7C5C00081FAC /* HKSample+ORKJSONDictionary.m in Sources */ = {isa = PBXBuildFile; fileRef = 86C40B2D1A8D7C5B00081FAC /* HKSample+ORKJSONDictionary.m */; };
		86C40C7A1A8D7C5C00081FAC /* ORKAccelerometerRecorder.h in Headers */ = {isa = PBXBuildFile; fileRef = 86C40B2E1A8D7C5B00081FAC /* ORKAccelerometerRecorder.h */; };
		86C40C7C1A8D7C5C00081FAC /* ORKAccelerometerRecorder.m in Sources */ = {isa = PBXBuildFile; fileRef = 86C40B2F1A8D7C5B00081FAC /* ORKAccelerometerRecorder.m */; };
		86C40C7E1A8D7C5C00081FAC /* ORKActiveStep.h in Headers */ = {isa = PBXBuildFile; fileRef = 86C40B301A8D7C5B00081FAC /* ORKActiveStep.h */; settings = {ATTRIBUTES = (Public, ); }; };
		86C40C801A8D7C5C00081FAC /* ORKActiveStep.m in Sources */ = {isa = PBXBuildFile; fileRef = 86C40B311A8D7C5B00081FAC /* ORKActiveStep.m */; };
		86C40C821A8D7C5C00081FAC /* ORKActiveStep_Internal.h in Headers */ = {isa = PBXBuildFile; fileRef = 86C40B321A8D7C5B00081FAC /* ORKActiveStep_Internal.h */; };
		86C40C841A8D7C5C00081FAC /* ORKActiveStepTimer.h in Headers */ = {isa = PBXBuildFile; fileRef = 86C40B331A8D7C5B00081FAC /* ORKActiveStepTimer.h */; };
		86C40C861A8D7C5C00081FAC /* ORKActiveStepTimer.m in Sources */ = {isa = PBXBuildFile; fileRef = 86C40B341A8D7C5B00081FAC /* ORKActiveStepTimer.m */; };
		86C40C881A8D7C5C00081FAC /* ORKActiveStepTimerView.h in Headers */ = {isa = PBXBuildFile; fileRef = 86C40B351A8D7C5B00081FAC /* ORKActiveStepTimerView.h */; };
		86C40C8A1A8D7C5C00081FAC /* ORKActiveStepTimerView.m in Sources */ = {isa = PBXBuildFile; fileRef = 86C40B361A8D7C5B00081FAC /* ORKActiveStepTimerView.m */; };
		86C40C8C1A8D7C5C00081FAC /* ORKActiveStepViewController.h in Headers */ = {isa = PBXBuildFile; fileRef = 86C40B371A8D7C5B00081FAC /* ORKActiveStepViewController.h */; settings = {ATTRIBUTES = (Public, ); }; };
		86C40C8E1A8D7C5C00081FAC /* ORKActiveStepViewController.m in Sources */ = {isa = PBXBuildFile; fileRef = 86C40B381A8D7C5B00081FAC /* ORKActiveStepViewController.m */; };
		86C40C901A8D7C5C00081FAC /* ORKActiveStepViewController_Internal.h in Headers */ = {isa = PBXBuildFile; fileRef = 86C40B391A8D7C5B00081FAC /* ORKActiveStepViewController_Internal.h */; };
		86C40C921A8D7C5C00081FAC /* ORKAudioRecorder.h in Headers */ = {isa = PBXBuildFile; fileRef = 86C40B3A1A8D7C5B00081FAC /* ORKAudioRecorder.h */; };
		86C40C941A8D7C5C00081FAC /* ORKAudioRecorder.m in Sources */ = {isa = PBXBuildFile; fileRef = 86C40B3B1A8D7C5B00081FAC /* ORKAudioRecorder.m */; };
		86C40C961A8D7C5C00081FAC /* ORKDataLogger.h in Headers */ = {isa = PBXBuildFile; fileRef = 86C40B3C1A8D7C5B00081FAC /* ORKDataLogger.h */; settings = {ATTRIBUTES = (Private, ); }; };
		86C40C981A8D7C5C00081FAC /* ORKDataLogger.m in Sources */ = {isa = PBXBuildFile; fileRef = 86C40B3D1A8D7C5B00081FAC /* ORKDataLogger.m */; };
		86C40C9A1A8D7C5C00081FAC /* ORKDataLogger_Private.h in Headers */ = {isa = PBXBuildFile; fileRef = 86C40B3E1A8D7C5B00081FAC /* ORKDataLogger_Private.h */; };
		86C40C9C1A8D7C5C00081FAC /* ORKDeviceMotionRecorder.h in Headers */ = {isa = PBXBuildFile; fileRef = 86C40B3F1A8D7C5B00081FAC /* ORKDeviceMotionRecorder.h */; };
		86C40C9E1A8D7C5C00081FAC /* ORKDeviceMotionRecorder.m in Sources */ = {isa = PBXBuildFile; fileRef = 86C40B401A8D7C5B00081FAC /* ORKDeviceMotionRecorder.m */; };
		86C40CA01A8D7C5C00081FAC /* ORKHealthQuantityTypeRecorder.h in Headers */ = {isa = PBXBuildFile; fileRef = 86C40B411A8D7C5B00081FAC /* ORKHealthQuantityTypeRecorder.h */; };
		86C40CA21A8D7C5C00081FAC /* ORKHealthQuantityTypeRecorder.m in Sources */ = {isa = PBXBuildFile; fileRef = 86C40B421A8D7C5B00081FAC /* ORKHealthQuantityTypeRecorder.m */; };
		86C40CA41A8D7C5C00081FAC /* ORKLocationRecorder.h in Headers */ = {isa = PBXBuildFile; fileRef = 86C40B431A8D7C5B00081FAC /* ORKLocationRecorder.h */; };
		86C40CA61A8D7C5C00081FAC /* ORKLocationRecorder.m in Sources */ = {isa = PBXBuildFile; fileRef = 86C40B441A8D7C5B00081FAC /* ORKLocationRecorder.m */; };
		86C40CA81A8D7C5C00081FAC /* ORKPedometerRecorder.h in Headers */ = {isa = PBXBuildFile; fileRef = 86C40B451A8D7C5B00081FAC /* ORKPedometerRecorder.h */; };
		86C40CAA1A8D7C5C00081FAC /* ORKPedometerRecorder.m in Sources */ = {isa = PBXBuildFile; fileRef = 86C40B461A8D7C5B00081FAC /* ORKPedometerRecorder.m */; };
		86C40CAC1A8D7C5C00081FAC /* ORKRecorder.h in Headers */ = {isa = PBXBuildFile; fileRef = 86C40B471A8D7C5B00081FAC /* ORKRecorder.h */; settings = {ATTRIBUTES = (Public, ); }; };
		86C40CAE1A8D7C5C00081FAC /* ORKRecorder.m in Sources */ = {isa = PBXBuildFile; fileRef = 86C40B481A8D7C5B00081FAC /* ORKRecorder.m */; };
		86C40CB01A8D7C5C00081FAC /* ORKRecorder_Internal.h in Headers */ = {isa = PBXBuildFile; fileRef = 86C40B491A8D7C5B00081FAC /* ORKRecorder_Internal.h */; };
		86C40CB21A8D7C5C00081FAC /* ORKRecorder_Private.h in Headers */ = {isa = PBXBuildFile; fileRef = 86C40B4A1A8D7C5B00081FAC /* ORKRecorder_Private.h */; settings = {ATTRIBUTES = (Private, ); }; };
		86C40CB41A8D7C5C00081FAC /* ORKTouchRecorder.h in Headers */ = {isa = PBXBuildFile; fileRef = 86C40B4B1A8D7C5B00081FAC /* ORKTouchRecorder.h */; };
		86C40CB61A8D7C5C00081FAC /* ORKTouchRecorder.m in Sources */ = {isa = PBXBuildFile; fileRef = 86C40B4C1A8D7C5B00081FAC /* ORKTouchRecorder.m */; };
		86C40CB81A8D7C5C00081FAC /* ORKVoiceEngine.h in Headers */ = {isa = PBXBuildFile; fileRef = 86C40B4D1A8D7C5B00081FAC /* ORKVoiceEngine.h */; };
		86C40CBA1A8D7C5C00081FAC /* ORKVoiceEngine.m in Sources */ = {isa = PBXBuildFile; fileRef = 86C40B4E1A8D7C5B00081FAC /* ORKVoiceEngine.m */; };
		86C40CBC1A8D7C5C00081FAC /* UITouch+ORKJSONDictionary.h in Headers */ = {isa = PBXBuildFile; fileRef = 86C40B4F1A8D7C5B00081FAC /* UITouch+ORKJSONDictionary.h */; };
		86C40CBE1A8D7C5C00081FAC /* UITouch+ORKJSONDictionary.m in Sources */ = {isa = PBXBuildFile; fileRef = 86C40B501A8D7C5B00081FAC /* UITouch+ORKJSONDictionary.m */; };
		86C40CC01A8D7C5C00081FAC /* ORKCompletionStep.h in Headers */ = {isa = PBXBuildFile; fileRef = 86C40B521A8D7C5B00081FAC /* ORKCompletionStep.h */; settings = {ATTRIBUTES = (Private, ); }; };
		86C40CC21A8D7C5C00081FAC /* ORKCompletionStep.m in Sources */ = {isa = PBXBuildFile; fileRef = 86C40B531A8D7C5B00081FAC /* ORKCompletionStep.m */; };
		86C40CC41A8D7C5C00081FAC /* ORKCompletionStepViewController.h in Headers */ = {isa = PBXBuildFile; fileRef = 86C40B541A8D7C5B00081FAC /* ORKCompletionStepViewController.h */; settings = {ATTRIBUTES = (Private, ); }; };
		86C40CC61A8D7C5C00081FAC /* ORKCompletionStepViewController.m in Sources */ = {isa = PBXBuildFile; fileRef = 86C40B551A8D7C5B00081FAC /* ORKCompletionStepViewController.m */; };
		86C40CC81A8D7C5C00081FAC /* ORKFormItemCell.h in Headers */ = {isa = PBXBuildFile; fileRef = 86C40B561A8D7C5B00081FAC /* ORKFormItemCell.h */; };
		86C40CCA1A8D7C5C00081FAC /* ORKFormItemCell.m in Sources */ = {isa = PBXBuildFile; fileRef = 86C40B571A8D7C5B00081FAC /* ORKFormItemCell.m */; };
		86C40CCC1A8D7C5C00081FAC /* ORKImageSelectionView.h in Headers */ = {isa = PBXBuildFile; fileRef = 86C40B581A8D7C5B00081FAC /* ORKImageSelectionView.h */; };
		86C40CCE1A8D7C5C00081FAC /* ORKImageSelectionView.m in Sources */ = {isa = PBXBuildFile; fileRef = 86C40B591A8D7C5B00081FAC /* ORKImageSelectionView.m */; };
		86C40CD01A8D7C5C00081FAC /* ORKInstructionStepView.h in Headers */ = {isa = PBXBuildFile; fileRef = 86C40B5A1A8D7C5B00081FAC /* ORKInstructionStepView.h */; };
		86C40CD21A8D7C5C00081FAC /* ORKInstructionStepView.m in Sources */ = {isa = PBXBuildFile; fileRef = 86C40B5B1A8D7C5B00081FAC /* ORKInstructionStepView.m */; };
		86C40CD41A8D7C5C00081FAC /* ORKTableContainerView.h in Headers */ = {isa = PBXBuildFile; fileRef = 86C40B5C1A8D7C5B00081FAC /* ORKTableContainerView.h */; };
		86C40CD61A8D7C5C00081FAC /* ORKTableContainerView.m in Sources */ = {isa = PBXBuildFile; fileRef = 86C40B5D1A8D7C5B00081FAC /* ORKTableContainerView.m */; };
		86C40CD81A8D7C5C00081FAC /* ORKTextFieldView.h in Headers */ = {isa = PBXBuildFile; fileRef = 86C40B5E1A8D7C5B00081FAC /* ORKTextFieldView.h */; };
		86C40CDA1A8D7C5C00081FAC /* ORKTextFieldView.m in Sources */ = {isa = PBXBuildFile; fileRef = 86C40B5F1A8D7C5B00081FAC /* ORKTextFieldView.m */; };
		86C40CDC1A8D7C5C00081FAC /* ORKTintedImageView.h in Headers */ = {isa = PBXBuildFile; fileRef = 86C40B601A8D7C5B00081FAC /* ORKTintedImageView.h */; };
		86C40CDE1A8D7C5C00081FAC /* ORKTintedImageView.m in Sources */ = {isa = PBXBuildFile; fileRef = 86C40B611A8D7C5B00081FAC /* ORKTintedImageView.m */; };
		86C40CE41A8D7C5C00081FAC /* ORKAnswerFormat.h in Headers */ = {isa = PBXBuildFile; fileRef = 86C40B641A8D7C5B00081FAC /* ORKAnswerFormat.h */; settings = {ATTRIBUTES = (Public, ); }; };
		86C40CE61A8D7C5C00081FAC /* ORKAnswerFormat.m in Sources */ = {isa = PBXBuildFile; fileRef = 86C40B651A8D7C5B00081FAC /* ORKAnswerFormat.m */; };
		86C40CE81A8D7C5C00081FAC /* ORKAnswerFormat_Internal.h in Headers */ = {isa = PBXBuildFile; fileRef = 86C40B661A8D7C5B00081FAC /* ORKAnswerFormat_Internal.h */; };
		86C40CEA1A8D7C5C00081FAC /* ORKAnswerTextField.h in Headers */ = {isa = PBXBuildFile; fileRef = 86C40B671A8D7C5B00081FAC /* ORKAnswerTextField.h */; };
		86C40CEC1A8D7C5C00081FAC /* ORKAnswerTextField.m in Sources */ = {isa = PBXBuildFile; fileRef = 86C40B681A8D7C5B00081FAC /* ORKAnswerTextField.m */; };
		86C40CEE1A8D7C5C00081FAC /* ORKAnswerTextView.h in Headers */ = {isa = PBXBuildFile; fileRef = 86C40B691A8D7C5B00081FAC /* ORKAnswerTextView.h */; };
		86C40CF01A8D7C5C00081FAC /* ORKAnswerTextView.m in Sources */ = {isa = PBXBuildFile; fileRef = 86C40B6A1A8D7C5B00081FAC /* ORKAnswerTextView.m */; };
		86C40CF21A8D7C5C00081FAC /* ORKBodyLabel.h in Headers */ = {isa = PBXBuildFile; fileRef = 86C40B6B1A8D7C5B00081FAC /* ORKBodyLabel.h */; };
		86C40CF41A8D7C5C00081FAC /* ORKBodyLabel.m in Sources */ = {isa = PBXBuildFile; fileRef = 86C40B6C1A8D7C5B00081FAC /* ORKBodyLabel.m */; };
		86C40CF61A8D7C5C00081FAC /* ORKBorderedButton.h in Headers */ = {isa = PBXBuildFile; fileRef = 86C40B6D1A8D7C5B00081FAC /* ORKBorderedButton.h */; };
		86C40CF81A8D7C5C00081FAC /* ORKBorderedButton.m in Sources */ = {isa = PBXBuildFile; fileRef = 86C40B6E1A8D7C5C00081FAC /* ORKBorderedButton.m */; };
		86C40CFA1A8D7C5C00081FAC /* ORKCaption1Label.h in Headers */ = {isa = PBXBuildFile; fileRef = 86C40B6F1A8D7C5C00081FAC /* ORKCaption1Label.h */; };
		86C40CFC1A8D7C5C00081FAC /* ORKCaption1Label.m in Sources */ = {isa = PBXBuildFile; fileRef = 86C40B701A8D7C5C00081FAC /* ORKCaption1Label.m */; };
		86C40CFE1A8D7C5C00081FAC /* ORKChoiceViewCell.h in Headers */ = {isa = PBXBuildFile; fileRef = 86C40B711A8D7C5C00081FAC /* ORKChoiceViewCell.h */; };
		86C40D001A8D7C5C00081FAC /* ORKChoiceViewCell.m in Sources */ = {isa = PBXBuildFile; fileRef = 86C40B721A8D7C5C00081FAC /* ORKChoiceViewCell.m */; };
		86C40D021A8D7C5C00081FAC /* ORKContinueButton.h in Headers */ = {isa = PBXBuildFile; fileRef = 86C40B731A8D7C5C00081FAC /* ORKContinueButton.h */; };
		86C40D041A8D7C5C00081FAC /* ORKContinueButton.m in Sources */ = {isa = PBXBuildFile; fileRef = 86C40B741A8D7C5C00081FAC /* ORKContinueButton.m */; };
		86C40D061A8D7C5C00081FAC /* ORKCountdownLabel.h in Headers */ = {isa = PBXBuildFile; fileRef = 86C40B751A8D7C5C00081FAC /* ORKCountdownLabel.h */; };
		86C40D081A8D7C5C00081FAC /* ORKCountdownLabel.m in Sources */ = {isa = PBXBuildFile; fileRef = 86C40B761A8D7C5C00081FAC /* ORKCountdownLabel.m */; };
		86C40D0A1A8D7C5C00081FAC /* ORKCustomStepView.h in Headers */ = {isa = PBXBuildFile; fileRef = 86C40B771A8D7C5C00081FAC /* ORKCustomStepView.h */; settings = {ATTRIBUTES = (Private, ); }; };
		86C40D0C1A8D7C5C00081FAC /* ORKCustomStepView.m in Sources */ = {isa = PBXBuildFile; fileRef = 86C40B781A8D7C5C00081FAC /* ORKCustomStepView.m */; };
		86C40D0E1A8D7C5C00081FAC /* ORKCustomStepView_Internal.h in Headers */ = {isa = PBXBuildFile; fileRef = 86C40B791A8D7C5C00081FAC /* ORKCustomStepView_Internal.h */; };
		86C40D101A8D7C5C00081FAC /* ORKDefaultFont.h in Headers */ = {isa = PBXBuildFile; fileRef = 86C40B7A1A8D7C5C00081FAC /* ORKDefaultFont.h */; };
		86C40D121A8D7C5C00081FAC /* ORKDefines.h in Headers */ = {isa = PBXBuildFile; fileRef = 86C40B7B1A8D7C5C00081FAC /* ORKDefines.h */; settings = {ATTRIBUTES = (Public, ); }; };
		86C40D141A8D7C5C00081FAC /* ORKDefines_Private.h in Headers */ = {isa = PBXBuildFile; fileRef = 86C40B7C1A8D7C5C00081FAC /* ORKDefines_Private.h */; settings = {ATTRIBUTES = (Private, ); }; };
		86C40D161A8D7C5C00081FAC /* ORKErrors.h in Headers */ = {isa = PBXBuildFile; fileRef = 86C40B7D1A8D7C5C00081FAC /* ORKErrors.h */; settings = {ATTRIBUTES = (Private, ); }; };
		86C40D181A8D7C5C00081FAC /* ORKErrors.m in Sources */ = {isa = PBXBuildFile; fileRef = 86C40B7E1A8D7C5C00081FAC /* ORKErrors.m */; };
		86C40D1A1A8D7C5C00081FAC /* ORKFormItem_Internal.h in Headers */ = {isa = PBXBuildFile; fileRef = 86C40B7F1A8D7C5C00081FAC /* ORKFormItem_Internal.h */; };
		86C40D1C1A8D7C5C00081FAC /* ORKFormSectionTitleLabel.h in Headers */ = {isa = PBXBuildFile; fileRef = 86C40B801A8D7C5C00081FAC /* ORKFormSectionTitleLabel.h */; };
		86C40D1E1A8D7C5C00081FAC /* ORKFormSectionTitleLabel.m in Sources */ = {isa = PBXBuildFile; fileRef = 86C40B811A8D7C5C00081FAC /* ORKFormSectionTitleLabel.m */; };
		86C40D201A8D7C5C00081FAC /* ORKFormStep.h in Headers */ = {isa = PBXBuildFile; fileRef = 86C40B821A8D7C5C00081FAC /* ORKFormStep.h */; settings = {ATTRIBUTES = (Public, ); }; };
		86C40D221A8D7C5C00081FAC /* ORKFormStep.m in Sources */ = {isa = PBXBuildFile; fileRef = 86C40B831A8D7C5C00081FAC /* ORKFormStep.m */; };
		86C40D241A8D7C5C00081FAC /* ORKFormStepViewController.h in Headers */ = {isa = PBXBuildFile; fileRef = 86C40B841A8D7C5C00081FAC /* ORKFormStepViewController.h */; settings = {ATTRIBUTES = (Private, ); }; };
		86C40D261A8D7C5C00081FAC /* ORKFormStepViewController.m in Sources */ = {isa = PBXBuildFile; fileRef = 86C40B851A8D7C5C00081FAC /* ORKFormStepViewController.m */; };
		86C40D281A8D7C5C00081FAC /* ORKFormTextView.h in Headers */ = {isa = PBXBuildFile; fileRef = 86C40B861A8D7C5C00081FAC /* ORKFormTextView.h */; };
		86C40D2A1A8D7C5C00081FAC /* ORKFormTextView.m in Sources */ = {isa = PBXBuildFile; fileRef = 86C40B871A8D7C5C00081FAC /* ORKFormTextView.m */; };
		86C40D2C1A8D7C5C00081FAC /* ORKHeadlineLabel.h in Headers */ = {isa = PBXBuildFile; fileRef = 86C40B881A8D7C5C00081FAC /* ORKHeadlineLabel.h */; };
		86C40D2E1A8D7C5C00081FAC /* ORKHeadlineLabel.m in Sources */ = {isa = PBXBuildFile; fileRef = 86C40B891A8D7C5C00081FAC /* ORKHeadlineLabel.m */; };
		86C40D301A8D7C5C00081FAC /* ORKHealthAnswerFormat.h in Headers */ = {isa = PBXBuildFile; fileRef = 86C40B8A1A8D7C5C00081FAC /* ORKHealthAnswerFormat.h */; settings = {ATTRIBUTES = (Public, ); }; };
		86C40D321A8D7C5C00081FAC /* ORKHealthAnswerFormat.m in Sources */ = {isa = PBXBuildFile; fileRef = 86C40B8B1A8D7C5C00081FAC /* ORKHealthAnswerFormat.m */; };
		86C40D341A8D7C5C00081FAC /* ORKHelpers.h in Headers */ = {isa = PBXBuildFile; fileRef = 86C40B8C1A8D7C5C00081FAC /* ORKHelpers.h */; };
		86C40D361A8D7C5C00081FAC /* ORKHelpers.m in Sources */ = {isa = PBXBuildFile; fileRef = 86C40B8D1A8D7C5C00081FAC /* ORKHelpers.m */; };
		86C40D381A8D7C5C00081FAC /* ORKHTMLPDFWriter.h in Headers */ = {isa = PBXBuildFile; fileRef = 86C40B8E1A8D7C5C00081FAC /* ORKHTMLPDFWriter.h */; };
		86C40D3A1A8D7C5C00081FAC /* ORKHTMLPDFWriter.m in Sources */ = {isa = PBXBuildFile; fileRef = 86C40B8F1A8D7C5C00081FAC /* ORKHTMLPDFWriter.m */; };
		86C40D3C1A8D7C5C00081FAC /* ORKImageChoiceLabel.h in Headers */ = {isa = PBXBuildFile; fileRef = 86C40B901A8D7C5C00081FAC /* ORKImageChoiceLabel.h */; };
		86C40D3E1A8D7C5C00081FAC /* ORKImageChoiceLabel.m in Sources */ = {isa = PBXBuildFile; fileRef = 86C40B911A8D7C5C00081FAC /* ORKImageChoiceLabel.m */; };
		86C40D401A8D7C5C00081FAC /* ORKInstructionStep.h in Headers */ = {isa = PBXBuildFile; fileRef = 86C40B921A8D7C5C00081FAC /* ORKInstructionStep.h */; settings = {ATTRIBUTES = (Public, ); }; };
		86C40D421A8D7C5C00081FAC /* ORKInstructionStep.m in Sources */ = {isa = PBXBuildFile; fileRef = 86C40B931A8D7C5C00081FAC /* ORKInstructionStep.m */; };
		86C40D441A8D7C5C00081FAC /* ORKInstructionStepViewController.h in Headers */ = {isa = PBXBuildFile; fileRef = 86C40B941A8D7C5C00081FAC /* ORKInstructionStepViewController.h */; settings = {ATTRIBUTES = (Private, ); }; };
		86C40D461A8D7C5C00081FAC /* ORKInstructionStepViewController.m in Sources */ = {isa = PBXBuildFile; fileRef = 86C40B951A8D7C5C00081FAC /* ORKInstructionStepViewController.m */; };
		86C40D481A8D7C5C00081FAC /* ORKInstructionStepViewController_Internal.h in Headers */ = {isa = PBXBuildFile; fileRef = 86C40B961A8D7C5C00081FAC /* ORKInstructionStepViewController_Internal.h */; };
		86C40D4A1A8D7C5C00081FAC /* ORKLabel.h in Headers */ = {isa = PBXBuildFile; fileRef = 86C40B971A8D7C5C00081FAC /* ORKLabel.h */; };
		86C40D4C1A8D7C5C00081FAC /* ORKLabel.m in Sources */ = {isa = PBXBuildFile; fileRef = 86C40B981A8D7C5C00081FAC /* ORKLabel.m */; };
		86C40D561A8D7C5C00081FAC /* ORKOrderedTask.h in Headers */ = {isa = PBXBuildFile; fileRef = 86C40B9D1A8D7C5C00081FAC /* ORKOrderedTask.h */; settings = {ATTRIBUTES = (Public, ); }; };
		86C40D581A8D7C5C00081FAC /* ORKOrderedTask.m in Sources */ = {isa = PBXBuildFile; fileRef = 86C40B9E1A8D7C5C00081FAC /* ORKOrderedTask.m */; };
		86C40D5E1A8D7C5C00081FAC /* ORKQuestionStep.h in Headers */ = {isa = PBXBuildFile; fileRef = 86C40BA11A8D7C5C00081FAC /* ORKQuestionStep.h */; settings = {ATTRIBUTES = (Public, ); }; };
		86C40D601A8D7C5C00081FAC /* ORKQuestionStep.m in Sources */ = {isa = PBXBuildFile; fileRef = 86C40BA21A8D7C5C00081FAC /* ORKQuestionStep.m */; };
		86C40D621A8D7C5C00081FAC /* ORKQuestionStep_Internal.h in Headers */ = {isa = PBXBuildFile; fileRef = 86C40BA31A8D7C5C00081FAC /* ORKQuestionStep_Internal.h */; };
		86C40D641A8D7C5C00081FAC /* ORKQuestionStepViewController.h in Headers */ = {isa = PBXBuildFile; fileRef = 86C40BA41A8D7C5C00081FAC /* ORKQuestionStepViewController.h */; settings = {ATTRIBUTES = (Private, ); }; };
		86C40D661A8D7C5C00081FAC /* ORKQuestionStepViewController.m in Sources */ = {isa = PBXBuildFile; fileRef = 86C40BA51A8D7C5C00081FAC /* ORKQuestionStepViewController.m */; };
		86C40D681A8D7C5C00081FAC /* ORKQuestionStepViewController_Private.h in Headers */ = {isa = PBXBuildFile; fileRef = 86C40BA61A8D7C5C00081FAC /* ORKQuestionStepViewController_Private.h */; settings = {ATTRIBUTES = (Private, ); }; };
		86C40D6A1A8D7C5C00081FAC /* ORKResult.h in Headers */ = {isa = PBXBuildFile; fileRef = 86C40BA71A8D7C5C00081FAC /* ORKResult.h */; settings = {ATTRIBUTES = (Public, ); }; };
		86C40D6C1A8D7C5C00081FAC /* ORKResult.m in Sources */ = {isa = PBXBuildFile; fileRef = 86C40BA81A8D7C5C00081FAC /* ORKResult.m */; };
		86C40D6E1A8D7C5C00081FAC /* ORKResult_Private.h in Headers */ = {isa = PBXBuildFile; fileRef = 86C40BA91A8D7C5C00081FAC /* ORKResult_Private.h */; settings = {ATTRIBUTES = (Private, ); }; };
		86C40D701A8D7C5C00081FAC /* ORKRoundTappingButton.h in Headers */ = {isa = PBXBuildFile; fileRef = 86C40BAA1A8D7C5C00081FAC /* ORKRoundTappingButton.h */; };
		86C40D721A8D7C5C00081FAC /* ORKRoundTappingButton.m in Sources */ = {isa = PBXBuildFile; fileRef = 86C40BAB1A8D7C5C00081FAC /* ORKRoundTappingButton.m */; };
		86C40D741A8D7C5C00081FAC /* ORKScaleRangeLabel.h in Headers */ = {isa = PBXBuildFile; fileRef = 86C40BAC1A8D7C5C00081FAC /* ORKScaleRangeLabel.h */; };
		86C40D761A8D7C5C00081FAC /* ORKScaleRangeLabel.m in Sources */ = {isa = PBXBuildFile; fileRef = 86C40BAD1A8D7C5C00081FAC /* ORKScaleRangeLabel.m */; };
		86C40D781A8D7C5C00081FAC /* ORKScaleSlider.h in Headers */ = {isa = PBXBuildFile; fileRef = 86C40BAE1A8D7C5C00081FAC /* ORKScaleSlider.h */; };
		86C40D7A1A8D7C5C00081FAC /* ORKScaleSlider.m in Sources */ = {isa = PBXBuildFile; fileRef = 86C40BAF1A8D7C5C00081FAC /* ORKScaleSlider.m */; };
		86C40D7C1A8D7C5C00081FAC /* ORKScaleValueLabel.h in Headers */ = {isa = PBXBuildFile; fileRef = 86C40BB01A8D7C5C00081FAC /* ORKScaleValueLabel.h */; };
		86C40D7E1A8D7C5C00081FAC /* ORKScaleValueLabel.m in Sources */ = {isa = PBXBuildFile; fileRef = 86C40BB11A8D7C5C00081FAC /* ORKScaleValueLabel.m */; };
		86C40D801A8D7C5C00081FAC /* ORKSelectionSubTitleLabel.h in Headers */ = {isa = PBXBuildFile; fileRef = 86C40BB21A8D7C5C00081FAC /* ORKSelectionSubTitleLabel.h */; };
		86C40D821A8D7C5C00081FAC /* ORKSelectionSubTitleLabel.m in Sources */ = {isa = PBXBuildFile; fileRef = 86C40BB31A8D7C5C00081FAC /* ORKSelectionSubTitleLabel.m */; };
		86C40D841A8D7C5C00081FAC /* ORKSelectionTitleLabel.h in Headers */ = {isa = PBXBuildFile; fileRef = 86C40BB41A8D7C5C00081FAC /* ORKSelectionTitleLabel.h */; };
		86C40D861A8D7C5C00081FAC /* ORKSelectionTitleLabel.m in Sources */ = {isa = PBXBuildFile; fileRef = 86C40BB51A8D7C5C00081FAC /* ORKSelectionTitleLabel.m */; };
		86C40D8A1A8D7C5C00081FAC /* ORKSkin.h in Headers */ = {isa = PBXBuildFile; fileRef = 86C40BB71A8D7C5C00081FAC /* ORKSkin.h */; };
		86C40D8C1A8D7C5C00081FAC /* ORKSkin.m in Sources */ = {isa = PBXBuildFile; fileRef = 86C40BB81A8D7C5C00081FAC /* ORKSkin.m */; };
		86C40D8E1A8D7C5C00081FAC /* ORKStep.h in Headers */ = {isa = PBXBuildFile; fileRef = 86C40BB91A8D7C5C00081FAC /* ORKStep.h */; settings = {ATTRIBUTES = (Public, ); }; };
		86C40D901A8D7C5C00081FAC /* ORKStep.m in Sources */ = {isa = PBXBuildFile; fileRef = 86C40BBA1A8D7C5C00081FAC /* ORKStep.m */; };
		86C40D921A8D7C5C00081FAC /* ORKStep_Private.h in Headers */ = {isa = PBXBuildFile; fileRef = 86C40BBB1A8D7C5C00081FAC /* ORKStep_Private.h */; };
		86C40D941A8D7C5C00081FAC /* ORKStepViewController.h in Headers */ = {isa = PBXBuildFile; fileRef = 86C40BBC1A8D7C5C00081FAC /* ORKStepViewController.h */; settings = {ATTRIBUTES = (Public, ); }; };
		86C40D961A8D7C5C00081FAC /* ORKStepViewController.m in Sources */ = {isa = PBXBuildFile; fileRef = 86C40BBD1A8D7C5C00081FAC /* ORKStepViewController.m */; };
		86C40D981A8D7C5C00081FAC /* ORKStepViewController_Internal.h in Headers */ = {isa = PBXBuildFile; fileRef = 86C40BBE1A8D7C5C00081FAC /* ORKStepViewController_Internal.h */; };
		86C40D9C1A8D7C5C00081FAC /* ORKSubheadlineLabel.h in Headers */ = {isa = PBXBuildFile; fileRef = 86C40BC01A8D7C5C00081FAC /* ORKSubheadlineLabel.h */; };
		86C40D9E1A8D7C5C00081FAC /* ORKSubheadlineLabel.m in Sources */ = {isa = PBXBuildFile; fileRef = 86C40BC11A8D7C5C00081FAC /* ORKSubheadlineLabel.m */; };
		86C40DA01A8D7C5C00081FAC /* ORKSurveyAnswerCell.h in Headers */ = {isa = PBXBuildFile; fileRef = 86C40BC21A8D7C5C00081FAC /* ORKSurveyAnswerCell.h */; };
		86C40DA61A8D7C5C00081FAC /* ORKSurveyAnswerCellForImageSelection.h in Headers */ = {isa = PBXBuildFile; fileRef = 86C40BC51A8D7C5C00081FAC /* ORKSurveyAnswerCellForImageSelection.h */; };
		86C40DA81A8D7C5C00081FAC /* ORKSurveyAnswerCellForImageSelection.m in Sources */ = {isa = PBXBuildFile; fileRef = 86C40BC61A8D7C5C00081FAC /* ORKSurveyAnswerCellForImageSelection.m */; };
		86C40DAA1A8D7C5C00081FAC /* ORKSurveyAnswerCellForNumber.h in Headers */ = {isa = PBXBuildFile; fileRef = 86C40BC71A8D7C5C00081FAC /* ORKSurveyAnswerCellForNumber.h */; };
		86C40DAC1A8D7C5C00081FAC /* ORKSurveyAnswerCellForNumber.m in Sources */ = {isa = PBXBuildFile; fileRef = 86C40BC81A8D7C5C00081FAC /* ORKSurveyAnswerCellForNumber.m */; };
		86C40DAE1A8D7C5C00081FAC /* ORKSurveyAnswerCellForScale.h in Headers */ = {isa = PBXBuildFile; fileRef = 86C40BC91A8D7C5C00081FAC /* ORKSurveyAnswerCellForScale.h */; };
		86C40DB01A8D7C5C00081FAC /* ORKSurveyAnswerCellForScale.m in Sources */ = {isa = PBXBuildFile; fileRef = 86C40BCA1A8D7C5C00081FAC /* ORKSurveyAnswerCellForScale.m */; };
		86C40DB61A8D7C5C00081FAC /* ORKSurveyAnswerCellForText.h in Headers */ = {isa = PBXBuildFile; fileRef = 86C40BCD1A8D7C5C00081FAC /* ORKSurveyAnswerCellForText.h */; };
		86C40DB81A8D7C5C00081FAC /* ORKSurveyAnswerCellForText.m in Sources */ = {isa = PBXBuildFile; fileRef = 86C40BCE1A8D7C5C00081FAC /* ORKSurveyAnswerCellForText.m */; };
		86C40DBE1A8D7C5C00081FAC /* ORKTableViewCell.h in Headers */ = {isa = PBXBuildFile; fileRef = 86C40BD11A8D7C5C00081FAC /* ORKTableViewCell.h */; };
		86C40DC01A8D7C5C00081FAC /* ORKTableViewCell.m in Sources */ = {isa = PBXBuildFile; fileRef = 86C40BD21A8D7C5C00081FAC /* ORKTableViewCell.m */; };
		86C40DC21A8D7C5C00081FAC /* ORKTapCountLabel.h in Headers */ = {isa = PBXBuildFile; fileRef = 86C40BD31A8D7C5C00081FAC /* ORKTapCountLabel.h */; };
		86C40DC41A8D7C5C00081FAC /* ORKTapCountLabel.m in Sources */ = {isa = PBXBuildFile; fileRef = 86C40BD41A8D7C5C00081FAC /* ORKTapCountLabel.m */; };
		86C40DC61A8D7C5C00081FAC /* ORKTask.h in Headers */ = {isa = PBXBuildFile; fileRef = 86C40BD51A8D7C5C00081FAC /* ORKTask.h */; settings = {ATTRIBUTES = (Public, ); }; };
		86C40DCA1A8D7C5C00081FAC /* ORKTaskViewController.h in Headers */ = {isa = PBXBuildFile; fileRef = 86C40BD71A8D7C5C00081FAC /* ORKTaskViewController.h */; settings = {ATTRIBUTES = (Public, ); }; };
		86C40DCC1A8D7C5C00081FAC /* ORKTaskViewController.m in Sources */ = {isa = PBXBuildFile; fileRef = 86C40BD81A8D7C5C00081FAC /* ORKTaskViewController.m */; };
		86C40DCE1A8D7C5C00081FAC /* ORKTaskViewController_Internal.h in Headers */ = {isa = PBXBuildFile; fileRef = 86C40BD91A8D7C5C00081FAC /* ORKTaskViewController_Internal.h */; };
		86C40DD01A8D7C5C00081FAC /* ORKTaskViewController_Private.h in Headers */ = {isa = PBXBuildFile; fileRef = 86C40BDA1A8D7C5C00081FAC /* ORKTaskViewController_Private.h */; settings = {ATTRIBUTES = (Private, ); }; };
		86C40DD21A8D7C5C00081FAC /* ORKTextButton.h in Headers */ = {isa = PBXBuildFile; fileRef = 86C40BDB1A8D7C5C00081FAC /* ORKTextButton.h */; };
		86C40DD41A8D7C5C00081FAC /* ORKTextButton.m in Sources */ = {isa = PBXBuildFile; fileRef = 86C40BDC1A8D7C5C00081FAC /* ORKTextButton.m */; };
		86C40DD61A8D7C5C00081FAC /* ORKUnitLabel.h in Headers */ = {isa = PBXBuildFile; fileRef = 86C40BDD1A8D7C5C00081FAC /* ORKUnitLabel.h */; };
		86C40DD81A8D7C5C00081FAC /* ORKUnitLabel.m in Sources */ = {isa = PBXBuildFile; fileRef = 86C40BDE1A8D7C5C00081FAC /* ORKUnitLabel.m */; };
		86C40DDE1A8D7C5C00081FAC /* ORKVerticalContainerView.h in Headers */ = {isa = PBXBuildFile; fileRef = 86C40BE11A8D7C5C00081FAC /* ORKVerticalContainerView.h */; };
		86C40DE01A8D7C5C00081FAC /* ORKVerticalContainerView.m in Sources */ = {isa = PBXBuildFile; fileRef = 86C40BE21A8D7C5C00081FAC /* ORKVerticalContainerView.m */; };
		86C40DE21A8D7C5C00081FAC /* ORKVerticalContainerView_Internal.h in Headers */ = {isa = PBXBuildFile; fileRef = 86C40BE31A8D7C5C00081FAC /* ORKVerticalContainerView_Internal.h */; };
		86C40DEA1A8D7C5C00081FAC /* UIBarButtonItem+ORKBarButtonItem.h in Headers */ = {isa = PBXBuildFile; fileRef = 86C40BE71A8D7C5C00081FAC /* UIBarButtonItem+ORKBarButtonItem.h */; };
		86C40DEC1A8D7C5C00081FAC /* UIBarButtonItem+ORKBarButtonItem.m in Sources */ = {isa = PBXBuildFile; fileRef = 86C40BE81A8D7C5C00081FAC /* UIBarButtonItem+ORKBarButtonItem.m */; };
		86C40DEE1A8D7C5C00081FAC /* UIResponder+ResearchKit.h in Headers */ = {isa = PBXBuildFile; fileRef = 86C40BE91A8D7C5C00081FAC /* UIResponder+ResearchKit.h */; };
		86C40DF01A8D7C5C00081FAC /* UIResponder+ResearchKit.m in Sources */ = {isa = PBXBuildFile; fileRef = 86C40BEA1A8D7C5C00081FAC /* UIResponder+ResearchKit.m */; };
		86C40DF21A8D7C5C00081FAC /* ORKConsentReviewController.h in Headers */ = {isa = PBXBuildFile; fileRef = 86C40BEC1A8D7C5C00081FAC /* ORKConsentReviewController.h */; };
		86C40DF41A8D7C5C00081FAC /* ORKConsentReviewController.m in Sources */ = {isa = PBXBuildFile; fileRef = 86C40BED1A8D7C5C00081FAC /* ORKConsentReviewController.m */; };
		86C40DF61A8D7C5C00081FAC /* ORKConsentSignatureController.h in Headers */ = {isa = PBXBuildFile; fileRef = 86C40BEE1A8D7C5C00081FAC /* ORKConsentSignatureController.h */; };
		86C40DF81A8D7C5C00081FAC /* ORKConsentSignatureController.m in Sources */ = {isa = PBXBuildFile; fileRef = 86C40BEF1A8D7C5C00081FAC /* ORKConsentSignatureController.m */; };
		86C40DFA1A8D7C5C00081FAC /* MovieTintShader.fsh in Resources */ = {isa = PBXBuildFile; fileRef = 86C40BF01A8D7C5C00081FAC /* MovieTintShader.fsh */; };
		86C40DFC1A8D7C5C00081FAC /* MovieTintShader.vsh in Resources */ = {isa = PBXBuildFile; fileRef = 86C40BF11A8D7C5C00081FAC /* MovieTintShader.vsh */; };
		86C40DFE1A8D7C5C00081FAC /* ORKConsentDocument.h in Headers */ = {isa = PBXBuildFile; fileRef = 86C40BF21A8D7C5C00081FAC /* ORKConsentDocument.h */; settings = {ATTRIBUTES = (Public, ); }; };
		86C40E001A8D7C5C00081FAC /* ORKConsentDocument.m in Sources */ = {isa = PBXBuildFile; fileRef = 86C40BF31A8D7C5C00081FAC /* ORKConsentDocument.m */; };
		86C40E021A8D7C5C00081FAC /* ORKConsentDocument_Internal.h in Headers */ = {isa = PBXBuildFile; fileRef = 86C40BF41A8D7C5C00081FAC /* ORKConsentDocument_Internal.h */; };
		86C40E041A8D7C5C00081FAC /* ORKConsentLearnMoreViewController.h in Headers */ = {isa = PBXBuildFile; fileRef = 86C40BF51A8D7C5C00081FAC /* ORKConsentLearnMoreViewController.h */; };
		86C40E061A8D7C5C00081FAC /* ORKConsentLearnMoreViewController.m in Sources */ = {isa = PBXBuildFile; fileRef = 86C40BF61A8D7C5C00081FAC /* ORKConsentLearnMoreViewController.m */; };
		86C40E081A8D7C5C00081FAC /* ORKConsentReviewStep.h in Headers */ = {isa = PBXBuildFile; fileRef = 86C40BF71A8D7C5C00081FAC /* ORKConsentReviewStep.h */; settings = {ATTRIBUTES = (Public, ); }; };
		86C40E0A1A8D7C5C00081FAC /* ORKConsentReviewStep.m in Sources */ = {isa = PBXBuildFile; fileRef = 86C40BF81A8D7C5C00081FAC /* ORKConsentReviewStep.m */; };
		86C40E0C1A8D7C5C00081FAC /* ORKConsentReviewStepViewController.h in Headers */ = {isa = PBXBuildFile; fileRef = 86C40BF91A8D7C5C00081FAC /* ORKConsentReviewStepViewController.h */; settings = {ATTRIBUTES = (Private, ); }; };
		86C40E0E1A8D7C5C00081FAC /* ORKConsentReviewStepViewController.m in Sources */ = {isa = PBXBuildFile; fileRef = 86C40BFA1A8D7C5C00081FAC /* ORKConsentReviewStepViewController.m */; };
		86C40E101A8D7C5C00081FAC /* ORKConsentSceneViewController.h in Headers */ = {isa = PBXBuildFile; fileRef = 86C40BFB1A8D7C5C00081FAC /* ORKConsentSceneViewController.h */; };
		86C40E121A8D7C5C00081FAC /* ORKConsentSceneViewController.m in Sources */ = {isa = PBXBuildFile; fileRef = 86C40BFC1A8D7C5C00081FAC /* ORKConsentSceneViewController.m */; };
		86C40E181A8D7C5C00081FAC /* ORKConsentSection.h in Headers */ = {isa = PBXBuildFile; fileRef = 86C40BFF1A8D7C5C00081FAC /* ORKConsentSection.h */; settings = {ATTRIBUTES = (Public, ); }; };
		86C40E1A1A8D7C5C00081FAC /* ORKConsentSection.m in Sources */ = {isa = PBXBuildFile; fileRef = 86C40C001A8D7C5C00081FAC /* ORKConsentSection.m */; };
		86C40E1C1A8D7C5C00081FAC /* ORKConsentSection_Internal.h in Headers */ = {isa = PBXBuildFile; fileRef = 86C40C011A8D7C5C00081FAC /* ORKConsentSection_Internal.h */; };
		86C40E1E1A8D7C5C00081FAC /* ORKConsentSignature.h in Headers */ = {isa = PBXBuildFile; fileRef = 86C40C021A8D7C5C00081FAC /* ORKConsentSignature.h */; settings = {ATTRIBUTES = (Public, ); }; };
		86C40E201A8D7C5C00081FAC /* ORKConsentSignature.m in Sources */ = {isa = PBXBuildFile; fileRef = 86C40C031A8D7C5C00081FAC /* ORKConsentSignature.m */; };
		86C40E241A8D7C5C00081FAC /* ORKEAGLMoviePlayerView.h in Headers */ = {isa = PBXBuildFile; fileRef = 86C40C051A8D7C5C00081FAC /* ORKEAGLMoviePlayerView.h */; };
		86C40E261A8D7C5C00081FAC /* ORKEAGLMoviePlayerView.m in Sources */ = {isa = PBXBuildFile; fileRef = 86C40C061A8D7C5C00081FAC /* ORKEAGLMoviePlayerView.m */; };
		86C40E281A8D7C5C00081FAC /* ORKSignatureView.h in Headers */ = {isa = PBXBuildFile; fileRef = 86C40C071A8D7C5C00081FAC /* ORKSignatureView.h */; };
		86C40E2A1A8D7C5C00081FAC /* ORKSignatureView.m in Sources */ = {isa = PBXBuildFile; fileRef = 86C40C081A8D7C5C00081FAC /* ORKSignatureView.m */; };
		86C40E2C1A8D7C5C00081FAC /* ORKVisualConsentStep.h in Headers */ = {isa = PBXBuildFile; fileRef = 86C40C091A8D7C5C00081FAC /* ORKVisualConsentStep.h */; settings = {ATTRIBUTES = (Public, ); }; };
		86C40E2E1A8D7C5C00081FAC /* ORKVisualConsentStep.m in Sources */ = {isa = PBXBuildFile; fileRef = 86C40C0A1A8D7C5C00081FAC /* ORKVisualConsentStep.m */; };
		86C40E301A8D7C5C00081FAC /* ORKVisualConsentStepViewController.h in Headers */ = {isa = PBXBuildFile; fileRef = 86C40C0B1A8D7C5C00081FAC /* ORKVisualConsentStepViewController.h */; settings = {ATTRIBUTES = (Private, ); }; };
		86C40E321A8D7C5C00081FAC /* ORKVisualConsentStepViewController.m in Sources */ = {isa = PBXBuildFile; fileRef = 86C40C0C1A8D7C5C00081FAC /* ORKVisualConsentStepViewController.m */; };
		86C40E341A8D7C5C00081FAC /* ORKVisualConsentStepViewController_Internal.h in Headers */ = {isa = PBXBuildFile; fileRef = 86C40C0D1A8D7C5C00081FAC /* ORKVisualConsentStepViewController_Internal.h */; };
		86C40E361A8D7C5C00081FAC /* ORKVisualConsentTransitionAnimator.h in Headers */ = {isa = PBXBuildFile; fileRef = 86C40C0E1A8D7C5C00081FAC /* ORKVisualConsentTransitionAnimator.h */; };
		86C40E381A8D7C5C00081FAC /* ORKVisualConsentTransitionAnimator.m in Sources */ = {isa = PBXBuildFile; fileRef = 86C40C0F1A8D7C5C00081FAC /* ORKVisualConsentTransitionAnimator.m */; };
		86CC8EA01AC09332001CCD89 /* ResearchKit.framework in Frameworks */ = {isa = PBXBuildFile; fileRef = B183A5951A8535D100C76870 /* ResearchKit.framework */; };
		86CC8EB31AC09383001CCD89 /* ORKAccessibilityTests.m in Sources */ = {isa = PBXBuildFile; fileRef = 86CC8EA81AC09383001CCD89 /* ORKAccessibilityTests.m */; };
		86CC8EB41AC09383001CCD89 /* ORKChoiceAnswerFormatHelperTests.m in Sources */ = {isa = PBXBuildFile; fileRef = 86CC8EA91AC09383001CCD89 /* ORKChoiceAnswerFormatHelperTests.m */; };
		86CC8EB51AC09383001CCD89 /* ORKConsentTests.m in Sources */ = {isa = PBXBuildFile; fileRef = 86CC8EAA1AC09383001CCD89 /* ORKConsentTests.m */; };
		86CC8EB61AC09383001CCD89 /* ORKDataLoggerManagerTests.m in Sources */ = {isa = PBXBuildFile; fileRef = 86CC8EAB1AC09383001CCD89 /* ORKDataLoggerManagerTests.m */; };
		86CC8EB71AC09383001CCD89 /* ORKDataLoggerTests.m in Sources */ = {isa = PBXBuildFile; fileRef = 86CC8EAC1AC09383001CCD89 /* ORKDataLoggerTests.m */; };
		86CC8EB81AC09383001CCD89 /* ORKHKSampleTests.m in Sources */ = {isa = PBXBuildFile; fileRef = 86CC8EAD1AC09383001CCD89 /* ORKHKSampleTests.m */; };
		86CC8EBA1AC09383001CCD89 /* ORKResultTests.m in Sources */ = {isa = PBXBuildFile; fileRef = 86CC8EAF1AC09383001CCD89 /* ORKResultTests.m */; };
		86CC8EBB1AC09383001CCD89 /* ORKTextChoiceCellGroupTests.m in Sources */ = {isa = PBXBuildFile; fileRef = 86CC8EB01AC09383001CCD89 /* ORKTextChoiceCellGroupTests.m */; };
		86D348021AC161B0006DB02B /* ORKRecorderTests.m in Sources */ = {isa = PBXBuildFile; fileRef = 86D348001AC16175006DB02B /* ORKRecorderTests.m */; };
		B11C54991A9EEF8800265E61 /* ORKConsentSharingStep.h in Headers */ = {isa = PBXBuildFile; fileRef = B11C54961A9EEF8800265E61 /* ORKConsentSharingStep.h */; settings = {ATTRIBUTES = (Public, ); }; };
		B11C549B1A9EEF8800265E61 /* ORKConsentSharingStep.m in Sources */ = {isa = PBXBuildFile; fileRef = B11C54971A9EEF8800265E61 /* ORKConsentSharingStep.m */; };
		B11C549F1A9EF4A700265E61 /* ORKConsentSharingStepViewController.h in Headers */ = {isa = PBXBuildFile; fileRef = B11C549C1A9EF4A700265E61 /* ORKConsentSharingStepViewController.h */; settings = {ATTRIBUTES = (Private, ); }; };
		B11C54A11A9EF4A700265E61 /* ORKConsentSharingStepViewController.m in Sources */ = {isa = PBXBuildFile; fileRef = B11C549D1A9EF4A700265E61 /* ORKConsentSharingStepViewController.m */; };
		B12EA0151B0D73A500F9F554 /* ORKToneAudiometryPracticeStep.h in Headers */ = {isa = PBXBuildFile; fileRef = B12EA0131B0D73A500F9F554 /* ORKToneAudiometryPracticeStep.h */; settings = {ATTRIBUTES = (Private, ); }; };
		B12EA0161B0D73A500F9F554 /* ORKToneAudiometryPracticeStep.m in Sources */ = {isa = PBXBuildFile; fileRef = B12EA0141B0D73A500F9F554 /* ORKToneAudiometryPracticeStep.m */; };
		B12EA0191B0D76AD00F9F554 /* ORKToneAudiometryPracticeStepViewController.h in Headers */ = {isa = PBXBuildFile; fileRef = B12EA0171B0D76AD00F9F554 /* ORKToneAudiometryPracticeStepViewController.h */; settings = {ATTRIBUTES = (Private, ); }; };
		B12EA01A1B0D76AD00F9F554 /* ORKToneAudiometryPracticeStepViewController.m in Sources */ = {isa = PBXBuildFile; fileRef = B12EA0181B0D76AD00F9F554 /* ORKToneAudiometryPracticeStepViewController.m */; };
		B17FE7FD1A8DBE7C00BF9C28 /* Artwork.xcassets in Resources */ = {isa = PBXBuildFile; fileRef = 861610BF1A8D8EDD00245F7A /* Artwork.xcassets */; };
		B183A4A21A8535D100C76870 /* ResearchKit_Private.h in Headers */ = {isa = PBXBuildFile; fileRef = B1B894391A00345200C5CF2D /* ResearchKit_Private.h */; settings = {ATTRIBUTES = (Private, ); }; };
		B183A4DD1A8535D100C76870 /* ResearchKit.h in Headers */ = {isa = PBXBuildFile; fileRef = B1C1DE4F196F541F00F75544 /* ResearchKit.h */; settings = {ATTRIBUTES = (Public, ); }; };
		B183A5011A8535D100C76870 /* (null) in Sources */ = {isa = PBXBuildFile; };
		B1A860EA1A9693C400EA57B7 /* consent_01@2x.m4v in Resources */ = {isa = PBXBuildFile; fileRef = B1A860DB1A9693C400EA57B7 /* consent_01@2x.m4v */; };
		B1A860EB1A9693C400EA57B7 /* consent_02@2x.m4v in Resources */ = {isa = PBXBuildFile; fileRef = B1A860DC1A9693C400EA57B7 /* consent_02@2x.m4v */; };
		B1A860EC1A9693C400EA57B7 /* consent_03@2x.m4v in Resources */ = {isa = PBXBuildFile; fileRef = B1A860DD1A9693C400EA57B7 /* consent_03@2x.m4v */; };
		B1A860ED1A9693C400EA57B7 /* consent_04@2x.m4v in Resources */ = {isa = PBXBuildFile; fileRef = B1A860DE1A9693C400EA57B7 /* consent_04@2x.m4v */; };
		B1A860EE1A9693C400EA57B7 /* consent_05@2x.m4v in Resources */ = {isa = PBXBuildFile; fileRef = B1A860DF1A9693C400EA57B7 /* consent_05@2x.m4v */; };
		B1A860EF1A9693C400EA57B7 /* consent_06@2x.m4v in Resources */ = {isa = PBXBuildFile; fileRef = B1A860E01A9693C400EA57B7 /* consent_06@2x.m4v */; };
		B1A860F01A9693C400EA57B7 /* consent_07@2x.m4v in Resources */ = {isa = PBXBuildFile; fileRef = B1A860E11A9693C400EA57B7 /* consent_07@2x.m4v */; };
		B1A860F11A9693C400EA57B7 /* consent_01@3x.m4v in Resources */ = {isa = PBXBuildFile; fileRef = B1A860E31A9693C400EA57B7 /* consent_01@3x.m4v */; };
		B1A860F21A9693C400EA57B7 /* consent_02@3x.m4v in Resources */ = {isa = PBXBuildFile; fileRef = B1A860E41A9693C400EA57B7 /* consent_02@3x.m4v */; };
		B1A860F31A9693C400EA57B7 /* consent_03@3x.m4v in Resources */ = {isa = PBXBuildFile; fileRef = B1A860E51A9693C400EA57B7 /* consent_03@3x.m4v */; };
		B1A860F41A9693C400EA57B7 /* consent_04@3x.m4v in Resources */ = {isa = PBXBuildFile; fileRef = B1A860E61A9693C400EA57B7 /* consent_04@3x.m4v */; };
		B1A860F51A9693C400EA57B7 /* consent_05@3x.m4v in Resources */ = {isa = PBXBuildFile; fileRef = B1A860E71A9693C400EA57B7 /* consent_05@3x.m4v */; };
		B1A860F61A9693C400EA57B7 /* consent_06@3x.m4v in Resources */ = {isa = PBXBuildFile; fileRef = B1A860E81A9693C400EA57B7 /* consent_06@3x.m4v */; };
		B1A860F71A9693C400EA57B7 /* consent_07@3x.m4v in Resources */ = {isa = PBXBuildFile; fileRef = B1A860E91A9693C400EA57B7 /* consent_07@3x.m4v */; };
		B1C0F4E41A9BA65F0022C153 /* Localizable.strings in Resources */ = {isa = PBXBuildFile; fileRef = B1C0F4E11A9BA65F0022C153 /* Localizable.strings */; };
		B1C7955E1A9FBF04007279BA /* HealthKit.framework in Frameworks */ = {isa = PBXBuildFile; fileRef = B1C7955D1A9FBF04007279BA /* HealthKit.framework */; settings = {ATTRIBUTES = (Weak, ); }; };
		B8760F2B1AFBEFB0007FA16F /* ORKScaleRangeDescriptionLabel.h in Headers */ = {isa = PBXBuildFile; fileRef = B8760F291AFBEFB0007FA16F /* ORKScaleRangeDescriptionLabel.h */; };
		B8760F2C1AFBEFB0007FA16F /* ORKScaleRangeDescriptionLabel.m in Sources */ = {isa = PBXBuildFile; fileRef = B8760F2A1AFBEFB0007FA16F /* ORKScaleRangeDescriptionLabel.m */; };
		BC01B0FB1B0EB99700863803 /* ORKTintedImageView_Internal.h in Headers */ = {isa = PBXBuildFile; fileRef = BC01B0FA1B0EB99700863803 /* ORKTintedImageView_Internal.h */; };
		BC13CE391B0660220044153C /* ORKNavigableOrderedTask.h in Headers */ = {isa = PBXBuildFile; fileRef = BC13CE371B0660220044153C /* ORKNavigableOrderedTask.h */; settings = {ATTRIBUTES = (Public, ); }; };
		BC13CE3A1B0660220044153C /* ORKNavigableOrderedTask.m in Sources */ = {isa = PBXBuildFile; fileRef = BC13CE381B0660220044153C /* ORKNavigableOrderedTask.m */; };
		BC13CE3C1B0662990044153C /* ORKStepNavigationRule_Private.h in Headers */ = {isa = PBXBuildFile; fileRef = BC13CE3B1B0662990044153C /* ORKStepNavigationRule_Private.h */; settings = {ATTRIBUTES = (Private, ); }; };
		BC13CE3E1B0662A80044153C /* ORKOrderedTask_Internal.h in Headers */ = {isa = PBXBuildFile; fileRef = BC13CE3D1B0662A80044153C /* ORKOrderedTask_Internal.h */; };
		BC13CE401B0666FD0044153C /* ORKResultPredicate.h in Headers */ = {isa = PBXBuildFile; fileRef = BC13CE3F1B0666FD0044153C /* ORKResultPredicate.h */; settings = {ATTRIBUTES = (Public, ); }; };
		BC13CE421B066A990044153C /* ORKStepNavigationRule_Internal.h in Headers */ = {isa = PBXBuildFile; fileRef = BC13CE411B066A990044153C /* ORKStepNavigationRule_Internal.h */; };
		BC4194291AE8453A00073D6B /* ORKObserver.h in Headers */ = {isa = PBXBuildFile; fileRef = BC4194271AE8453A00073D6B /* ORKObserver.h */; };
		BC41942A1AE8453A00073D6B /* ORKObserver.m in Sources */ = {isa = PBXBuildFile; fileRef = BC4194281AE8453A00073D6B /* ORKObserver.m */; };
		BCA5C0351AEC05F20092AC8D /* ORKStepNavigationRule.h in Headers */ = {isa = PBXBuildFile; fileRef = BCA5C0331AEC05F20092AC8D /* ORKStepNavigationRule.h */; settings = {ATTRIBUTES = (Public, ); }; };
		BCA5C0361AEC05F20092AC8D /* ORKStepNavigationRule.m in Sources */ = {isa = PBXBuildFile; fileRef = BCA5C0341AEC05F20092AC8D /* ORKStepNavigationRule.m */; };
		BCAD50E81B0201EE0034806A /* ORKTaskTests.m in Sources */ = {isa = PBXBuildFile; fileRef = BCAD50E71B0201EE0034806A /* ORKTaskTests.m */; };
		BCB96C131B19C0EC002A0B96 /* ORKStepTests.m in Sources */ = {isa = PBXBuildFile; fileRef = BCB96C121B19C0EC002A0B96 /* ORKStepTests.m */; };
		BCFF24BD1B0798D10044EC35 /* ORKResultPredicate.m in Sources */ = {isa = PBXBuildFile; fileRef = BCFF24BC1B0798D10044EC35 /* ORKResultPredicate.m */; };
		D42FEFB81AF7557000A124F8 /* ORKImageCaptureView.h in Headers */ = {isa = PBXBuildFile; fileRef = D42FEFB61AF7557000A124F8 /* ORKImageCaptureView.h */; };
		D42FEFB91AF7557000A124F8 /* ORKImageCaptureView.m in Sources */ = {isa = PBXBuildFile; fileRef = D42FEFB71AF7557000A124F8 /* ORKImageCaptureView.m */; };
		D44239791AF17F5100559D96 /* ORKImageCaptureStep.h in Headers */ = {isa = PBXBuildFile; fileRef = D44239771AF17F5100559D96 /* ORKImageCaptureStep.h */; settings = {ATTRIBUTES = (Public, ); }; };
		D442397A1AF17F5100559D96 /* ORKImageCaptureStep.m in Sources */ = {isa = PBXBuildFile; fileRef = D44239781AF17F5100559D96 /* ORKImageCaptureStep.m */; };
		D442397D1AF17F7600559D96 /* ORKImageCaptureStepViewController.h in Headers */ = {isa = PBXBuildFile; fileRef = D442397B1AF17F7600559D96 /* ORKImageCaptureStepViewController.h */; settings = {ATTRIBUTES = (Public, ); }; };
		D442397E1AF17F7600559D96 /* ORKImageCaptureStepViewController.m in Sources */ = {isa = PBXBuildFile; fileRef = D442397C1AF17F7600559D96 /* ORKImageCaptureStepViewController.m */; };
		D458520A1AF6CCFA00A2DE13 /* ORKImageCaptureCameraPreviewView.h in Headers */ = {isa = PBXBuildFile; fileRef = D45852081AF6CCFA00A2DE13 /* ORKImageCaptureCameraPreviewView.h */; };
		D458520B1AF6CCFA00A2DE13 /* ORKImageCaptureCameraPreviewView.m in Sources */ = {isa = PBXBuildFile; fileRef = D45852091AF6CCFA00A2DE13 /* ORKImageCaptureCameraPreviewView.m */; };
		FA7A9D2B1B082688005A2BEA /* ORKConsentDocumentTests.m in Sources */ = {isa = PBXBuildFile; fileRef = FA7A9D2A1B082688005A2BEA /* ORKConsentDocumentTests.m */; };
		FA7A9D2F1B083DD3005A2BEA /* ORKConsentSectionFormatter.h in Headers */ = {isa = PBXBuildFile; fileRef = FA7A9D2D1B083DD3005A2BEA /* ORKConsentSectionFormatter.h */; };
		FA7A9D301B083DD3005A2BEA /* ORKConsentSectionFormatter.m in Sources */ = {isa = PBXBuildFile; fileRef = FA7A9D2E1B083DD3005A2BEA /* ORKConsentSectionFormatter.m */; };
		FA7A9D331B0843A9005A2BEA /* ORKConsentSignatureFormatter.h in Headers */ = {isa = PBXBuildFile; fileRef = FA7A9D311B0843A9005A2BEA /* ORKConsentSignatureFormatter.h */; };
		FA7A9D341B0843A9005A2BEA /* ORKConsentSignatureFormatter.m in Sources */ = {isa = PBXBuildFile; fileRef = FA7A9D321B0843A9005A2BEA /* ORKConsentSignatureFormatter.m */; };
		FA7A9D371B09365F005A2BEA /* ORKConsentSectionFormatterTests.m in Sources */ = {isa = PBXBuildFile; fileRef = FA7A9D361B09365F005A2BEA /* ORKConsentSectionFormatterTests.m */; };
		FA7A9D391B0969A7005A2BEA /* ORKConsentSignatureFormatterTests.m in Sources */ = {isa = PBXBuildFile; fileRef = FA7A9D381B0969A7005A2BEA /* ORKConsentSignatureFormatterTests.m */; };
/* End PBXBuildFile section */

/* Begin PBXContainerItemProxy section */
		86CC8EA11AC09332001CCD89 /* PBXContainerItemProxy */ = {
			isa = PBXContainerItemProxy;
			containerPortal = 3FFF18351829DB1D00167070 /* Project object */;
			proxyType = 1;
			remoteGlobalIDString = B183A4731A8535D100C76870;
			remoteInfo = OpenResearchKit;
		};
		B11DF3B01AA10795009E76D2 /* PBXContainerItemProxy */ = {
			isa = PBXContainerItemProxy;
			containerPortal = 3FFF18351829DB1D00167070 /* Project object */;
			proxyType = 1;
			remoteGlobalIDString = B183A4731A8535D100C76870;
			remoteInfo = OpenResearchKit;
		};
/* End PBXContainerItemProxy section */

/* Begin PBXFileReference section */
		147503AD1AEE8071004B17F3 /* ORKAudioGenerator.h */ = {isa = PBXFileReference; fileEncoding = 4; lastKnownFileType = sourcecode.c.h; path = ORKAudioGenerator.h; sourceTree = "<group>"; };
		147503AE1AEE8071004B17F3 /* ORKAudioGenerator.m */ = {isa = PBXFileReference; fileEncoding = 4; lastKnownFileType = sourcecode.c.objc; path = ORKAudioGenerator.m; sourceTree = "<group>"; };
		147503B11AEE807C004B17F3 /* ORKToneAudiometryContentView.h */ = {isa = PBXFileReference; fileEncoding = 4; lastKnownFileType = sourcecode.c.h; path = ORKToneAudiometryContentView.h; sourceTree = "<group>"; };
		147503B21AEE807C004B17F3 /* ORKToneAudiometryContentView.m */ = {isa = PBXFileReference; fileEncoding = 4; lastKnownFileType = sourcecode.c.objc; path = ORKToneAudiometryContentView.m; sourceTree = "<group>"; };
		147503B31AEE807C004B17F3 /* ORKToneAudiometryStep.h */ = {isa = PBXFileReference; fileEncoding = 4; lastKnownFileType = sourcecode.c.h; path = ORKToneAudiometryStep.h; sourceTree = "<group>"; };
		147503B41AEE807C004B17F3 /* ORKToneAudiometryStep.m */ = {isa = PBXFileReference; fileEncoding = 4; lastKnownFileType = sourcecode.c.objc; path = ORKToneAudiometryStep.m; sourceTree = "<group>"; };
		147503B51AEE807C004B17F3 /* ORKToneAudiometryStepViewController.h */ = {isa = PBXFileReference; fileEncoding = 4; lastKnownFileType = sourcecode.c.h; path = ORKToneAudiometryStepViewController.h; sourceTree = "<group>"; };
		147503B61AEE807C004B17F3 /* ORKToneAudiometryStepViewController.m */ = {isa = PBXFileReference; fileEncoding = 4; lastKnownFileType = sourcecode.c.objc; path = ORKToneAudiometryStepViewController.m; sourceTree = "<group>"; };
<<<<<<< HEAD
		250F94021B4C5A6600FA23EB /* ORKTowerOfHanoiStep.h */ = {isa = PBXFileReference; fileEncoding = 4; lastKnownFileType = sourcecode.c.h; path = ORKTowerOfHanoiStep.h; sourceTree = "<group>"; };
		250F94031B4C5A6600FA23EB /* ORKTowerOfHanoiStep.m */ = {isa = PBXFileReference; fileEncoding = 4; lastKnownFileType = sourcecode.c.objc; path = ORKTowerOfHanoiStep.m; sourceTree = "<group>"; };
		250F94061B4C5AA400FA23EB /* ORKTowerOfHanoiStepViewController.h */ = {isa = PBXFileReference; fileEncoding = 4; lastKnownFileType = sourcecode.c.h; path = ORKTowerOfHanoiStepViewController.h; sourceTree = "<group>"; };
		250F94071B4C5AA400FA23EB /* ORKTowerOfHanoiStepViewController.m */ = {isa = PBXFileReference; fileEncoding = 4; lastKnownFileType = sourcecode.c.objc; path = ORKTowerOfHanoiStepViewController.m; sourceTree = "<group>"; };
		257FCE1D1B4D14E50001EF06 /* ORKTowerOfHanoiTowerView.h */ = {isa = PBXFileReference; fileEncoding = 4; lastKnownFileType = sourcecode.c.h; path = ORKTowerOfHanoiTowerView.h; sourceTree = "<group>"; };
		257FCE1E1B4D14E50001EF06 /* ORKTowerOfHanoiTowerView.m */ = {isa = PBXFileReference; fileEncoding = 4; lastKnownFileType = sourcecode.c.objc; path = ORKTowerOfHanoiTowerView.m; sourceTree = "<group>"; };
		257FCE211B4D37A80001EF06 /* ORKTowerOfHanoiTower.h */ = {isa = PBXFileReference; fileEncoding = 4; lastKnownFileType = sourcecode.c.h; path = ORKTowerOfHanoiTower.h; sourceTree = "<group>"; };
		257FCE221B4D37A80001EF06 /* ORKTowerOfHanoiTower.m */ = {isa = PBXFileReference; fileEncoding = 4; lastKnownFileType = sourcecode.c.objc; path = ORKTowerOfHanoiTower.m; sourceTree = "<group>"; };
=======
		248604051B4C98760010C8A0 /* ORKAnswerFormatTests.m */ = {isa = PBXFileReference; fileEncoding = 4; lastKnownFileType = sourcecode.c.objc; path = ORKAnswerFormatTests.m; sourceTree = "<group>"; };
>>>>>>> 51f9006a
		25ECC0931AFBD68300F3D63B /* ORKReactionTimeStep.h */ = {isa = PBXFileReference; fileEncoding = 4; lastKnownFileType = sourcecode.c.h; path = ORKReactionTimeStep.h; sourceTree = "<group>"; };
		25ECC0941AFBD68300F3D63B /* ORKReactionTimeStep.m */ = {isa = PBXFileReference; fileEncoding = 4; lastKnownFileType = sourcecode.c.objc; path = ORKReactionTimeStep.m; sourceTree = "<group>"; };
		25ECC0991AFBD8B300F3D63B /* ORKReactionTimeViewController.h */ = {isa = PBXFileReference; fileEncoding = 4; lastKnownFileType = sourcecode.c.h; path = ORKReactionTimeViewController.h; sourceTree = "<group>"; };
		25ECC09A1AFBD8B300F3D63B /* ORKReactionTimeViewController.m */ = {isa = PBXFileReference; fileEncoding = 4; lastKnownFileType = sourcecode.c.objc; path = ORKReactionTimeViewController.m; sourceTree = "<group>"; };
		25ECC09D1AFBD92D00F3D63B /* ORKReactionTimeContentView.h */ = {isa = PBXFileReference; fileEncoding = 4; lastKnownFileType = sourcecode.c.h; path = ORKReactionTimeContentView.h; sourceTree = "<group>"; };
		25ECC09E1AFBD92D00F3D63B /* ORKReactionTimeContentView.m */ = {isa = PBXFileReference; fileEncoding = 4; lastKnownFileType = sourcecode.c.objc; path = ORKReactionTimeContentView.m; sourceTree = "<group>"; };
		25ECC0A11AFBDD2700F3D63B /* ORKReactionTimeStimulusView.h */ = {isa = PBXFileReference; fileEncoding = 4; lastKnownFileType = sourcecode.c.h; path = ORKReactionTimeStimulusView.h; sourceTree = "<group>"; };
		25ECC0A21AFBDD2700F3D63B /* ORKReactionTimeStimulusView.m */ = {isa = PBXFileReference; fileEncoding = 4; lastKnownFileType = sourcecode.c.objc; path = ORKReactionTimeStimulusView.m; sourceTree = "<group>"; };
		2EBFE11C1AE1B32D00CB8254 /* ORKUIViewAccessibilityTests.m */ = {isa = PBXFileReference; fileEncoding = 4; lastKnownFileType = sourcecode.c.objc; path = ORKUIViewAccessibilityTests.m; sourceTree = "<group>"; };
		2EBFE11E1AE1B68800CB8254 /* ORKVoiceEngine_Internal.h */ = {isa = PBXFileReference; lastKnownFileType = sourcecode.c.h; path = ORKVoiceEngine_Internal.h; sourceTree = "<group>"; };
		2EBFE11F1AE1B74100CB8254 /* ORKVoiceEngineTests.m */ = {isa = PBXFileReference; fileEncoding = 4; lastKnownFileType = sourcecode.c.objc; path = ORKVoiceEngineTests.m; sourceTree = "<group>"; };
		618DA0481A93D0D600E63AA8 /* ORKAccessibility.h */ = {isa = PBXFileReference; fileEncoding = 4; lastKnownFileType = sourcecode.c.h; path = ORKAccessibility.h; sourceTree = "<group>"; };
		618DA0491A93D0D600E63AA8 /* ORKAccessibilityFunctions.h */ = {isa = PBXFileReference; fileEncoding = 4; lastKnownFileType = sourcecode.c.h; path = ORKAccessibilityFunctions.h; sourceTree = "<group>"; };
		618DA04A1A93D0D600E63AA8 /* ORKAccessibilityFunctions.m */ = {isa = PBXFileReference; fileEncoding = 4; lastKnownFileType = sourcecode.c.objc; path = ORKAccessibilityFunctions.m; sourceTree = "<group>"; };
		618DA04B1A93D0D600E63AA8 /* UIView+ORKAccessibility.h */ = {isa = PBXFileReference; fileEncoding = 4; lastKnownFileType = sourcecode.c.h; lineEnding = 0; path = "UIView+ORKAccessibility.h"; sourceTree = "<group>"; xcLanguageSpecificationIdentifier = xcode.lang.objcpp; };
		618DA04C1A93D0D600E63AA8 /* UIView+ORKAccessibility.m */ = {isa = PBXFileReference; fileEncoding = 4; lastKnownFileType = sourcecode.c.objc; lineEnding = 0; path = "UIView+ORKAccessibility.m"; sourceTree = "<group>"; xcLanguageSpecificationIdentifier = xcode.lang.objc; };
		861610BF1A8D8EDD00245F7A /* Artwork.xcassets */ = {isa = PBXFileReference; lastKnownFileType = folder.assetcatalog; path = Artwork.xcassets; sourceTree = "<group>"; };
		861D11A71AA691BB003C98A7 /* ORKScaleSliderView.h */ = {isa = PBXFileReference; fileEncoding = 4; lastKnownFileType = sourcecode.c.h; path = ORKScaleSliderView.h; sourceTree = "<group>"; };
		861D11A81AA691BB003C98A7 /* ORKScaleSliderView.m */ = {isa = PBXFileReference; fileEncoding = 4; lastKnownFileType = sourcecode.c.objc; path = ORKScaleSliderView.m; sourceTree = "<group>"; };
		861D11AB1AA7951F003C98A7 /* ORKChoiceAnswerFormatHelper.h */ = {isa = PBXFileReference; fileEncoding = 4; lastKnownFileType = sourcecode.c.h; path = ORKChoiceAnswerFormatHelper.h; sourceTree = "<group>"; };
		861D11AC1AA7951F003C98A7 /* ORKChoiceAnswerFormatHelper.m */ = {isa = PBXFileReference; fileEncoding = 4; lastKnownFileType = sourcecode.c.objc; path = ORKChoiceAnswerFormatHelper.m; sourceTree = "<group>"; };
		861D11B31AA7D073003C98A7 /* ORKTextChoiceCellGroup.h */ = {isa = PBXFileReference; fileEncoding = 4; lastKnownFileType = sourcecode.c.h; path = ORKTextChoiceCellGroup.h; sourceTree = "<group>"; };
		861D11B41AA7D073003C98A7 /* ORKTextChoiceCellGroup.m */ = {isa = PBXFileReference; fileEncoding = 4; lastKnownFileType = sourcecode.c.objc; path = ORKTextChoiceCellGroup.m; sourceTree = "<group>"; };
		865EA1601AB8DF750037C68E /* ORKDateTimePicker.h */ = {isa = PBXFileReference; fileEncoding = 4; lastKnownFileType = sourcecode.c.h; path = ORKDateTimePicker.h; sourceTree = "<group>"; };
		865EA1611AB8DF750037C68E /* ORKDateTimePicker.m */ = {isa = PBXFileReference; fileEncoding = 4; lastKnownFileType = sourcecode.c.objc; lineEnding = 0; path = ORKDateTimePicker.m; sourceTree = "<group>"; xcLanguageSpecificationIdentifier = xcode.lang.objc; };
		865EA1661ABA1AA10037C68E /* ORKPicker.h */ = {isa = PBXFileReference; fileEncoding = 4; lastKnownFileType = sourcecode.c.h; path = ORKPicker.h; sourceTree = "<group>"; };
		865EA1671ABA1AA10037C68E /* ORKPicker.m */ = {isa = PBXFileReference; fileEncoding = 4; lastKnownFileType = sourcecode.c.objc; path = ORKPicker.m; sourceTree = "<group>"; };
		865EA16A1ABA1BE20037C68E /* ORKSurveyAnswerCellForPicker.h */ = {isa = PBXFileReference; fileEncoding = 4; lastKnownFileType = sourcecode.c.h; path = ORKSurveyAnswerCellForPicker.h; sourceTree = "<group>"; };
		865EA16B1ABA1BE20037C68E /* ORKSurveyAnswerCellForPicker.m */ = {isa = PBXFileReference; fileEncoding = 4; lastKnownFileType = sourcecode.c.objc; lineEnding = 0; path = ORKSurveyAnswerCellForPicker.m; sourceTree = "<group>"; xcLanguageSpecificationIdentifier = xcode.lang.objc; };
		866F86001A96CBF3007B282C /* ORKSurveyAnswerCell.m */ = {isa = PBXFileReference; fileEncoding = 4; lastKnownFileType = sourcecode.c.objc; path = ORKSurveyAnswerCell.m; sourceTree = "<group>"; };
		86AD91081AB7AD1E00361FEB /* ORKNavigationContainerView.h */ = {isa = PBXFileReference; fileEncoding = 4; lastKnownFileType = sourcecode.c.h; path = ORKNavigationContainerView.h; sourceTree = "<group>"; };
		86AD91091AB7AD1E00361FEB /* ORKNavigationContainerView.m */ = {isa = PBXFileReference; fileEncoding = 4; lastKnownFileType = sourcecode.c.objc; lineEnding = 0; path = ORKNavigationContainerView.m; sourceTree = "<group>"; xcLanguageSpecificationIdentifier = xcode.lang.objc; };
		86AD910C1AB7AE4100361FEB /* ORKNavigationContainerView_Internal.h */ = {isa = PBXFileReference; fileEncoding = 4; lastKnownFileType = sourcecode.c.h; path = ORKNavigationContainerView_Internal.h; sourceTree = "<group>"; };
		86AD910E1AB7B8A600361FEB /* ORKActiveStepView.h */ = {isa = PBXFileReference; fileEncoding = 4; lastKnownFileType = sourcecode.c.h; name = ORKActiveStepView.h; path = ../Common/ORKActiveStepView.h; sourceTree = "<group>"; };
		86AD910F1AB7B8A600361FEB /* ORKActiveStepView.m */ = {isa = PBXFileReference; fileEncoding = 4; lastKnownFileType = sourcecode.c.objc; lineEnding = 0; name = ORKActiveStepView.m; path = ../Common/ORKActiveStepView.m; sourceTree = "<group>"; xcLanguageSpecificationIdentifier = xcode.lang.objc; };
		86AD91121AB7B97E00361FEB /* ORKQuestionStepView.h */ = {isa = PBXFileReference; fileEncoding = 4; lastKnownFileType = sourcecode.c.h; path = ORKQuestionStepView.h; sourceTree = "<group>"; };
		86AD91131AB7B97E00361FEB /* ORKQuestionStepView.m */ = {isa = PBXFileReference; fileEncoding = 4; lastKnownFileType = sourcecode.c.objc; lineEnding = 0; path = ORKQuestionStepView.m; sourceTree = "<group>"; xcLanguageSpecificationIdentifier = xcode.lang.objc; };
		86B623AD19520B770074CD3C /* ResearchKit.framework */ = {isa = PBXFileReference; explicitFileType = wrapper.cfbundle; includeInIndex = 0; path = ResearchKit.framework; sourceTree = BUILT_PRODUCTS_DIR; };
		86B781B71AA668ED00688151 /* ORKTimeIntervalPicker.h */ = {isa = PBXFileReference; fileEncoding = 4; lastKnownFileType = sourcecode.c.h; path = ORKTimeIntervalPicker.h; sourceTree = "<group>"; };
		86B781B81AA668ED00688151 /* ORKTimeIntervalPicker.m */ = {isa = PBXFileReference; fileEncoding = 4; lastKnownFileType = sourcecode.c.objc; path = ORKTimeIntervalPicker.m; sourceTree = "<group>"; };
		86B781B91AA668ED00688151 /* ORKValuePicker.h */ = {isa = PBXFileReference; fileEncoding = 4; lastKnownFileType = sourcecode.c.h; path = ORKValuePicker.h; sourceTree = "<group>"; };
		86B781BA1AA668ED00688151 /* ORKValuePicker.m */ = {isa = PBXFileReference; fileEncoding = 4; lastKnownFileType = sourcecode.c.objc; path = ORKValuePicker.m; sourceTree = "<group>"; };
		86B89AB91AB3BECC001626A4 /* ORKStepHeaderView.h */ = {isa = PBXFileReference; fileEncoding = 4; lastKnownFileType = sourcecode.c.h; path = ORKStepHeaderView.h; sourceTree = "<group>"; };
		86B89ABA1AB3BECC001626A4 /* ORKStepHeaderView.m */ = {isa = PBXFileReference; fileEncoding = 4; lastKnownFileType = sourcecode.c.objc; lineEnding = 0; path = ORKStepHeaderView.m; sourceTree = "<group>"; xcLanguageSpecificationIdentifier = xcode.lang.objc; };
		86B89ABD1AB3BFDB001626A4 /* ORKStepHeaderView_Internal.h */ = {isa = PBXFileReference; fileEncoding = 4; lastKnownFileType = sourcecode.c.h; path = ORKStepHeaderView_Internal.h; sourceTree = "<group>"; };
		86C40AFA1A8D7C5B00081FAC /* ORKActiveStepQuantityView.h */ = {isa = PBXFileReference; fileEncoding = 4; lastKnownFileType = sourcecode.c.h; path = ORKActiveStepQuantityView.h; sourceTree = "<group>"; };
		86C40AFB1A8D7C5B00081FAC /* ORKActiveStepQuantityView.m */ = {isa = PBXFileReference; fileEncoding = 4; lastKnownFileType = sourcecode.c.objc; path = ORKActiveStepQuantityView.m; sourceTree = "<group>"; };
		86C40AFC1A8D7C5B00081FAC /* ORKAudioContentView.h */ = {isa = PBXFileReference; fileEncoding = 4; lastKnownFileType = sourcecode.c.h; path = ORKAudioContentView.h; sourceTree = "<group>"; };
		86C40AFD1A8D7C5B00081FAC /* ORKAudioContentView.m */ = {isa = PBXFileReference; fileEncoding = 4; lastKnownFileType = sourcecode.c.objc; lineEnding = 0; path = ORKAudioContentView.m; sourceTree = "<group>"; xcLanguageSpecificationIdentifier = xcode.lang.objc; };
		86C40AFE1A8D7C5B00081FAC /* ORKAudioStep.h */ = {isa = PBXFileReference; fileEncoding = 4; lastKnownFileType = sourcecode.c.h; path = ORKAudioStep.h; sourceTree = "<group>"; };
		86C40AFF1A8D7C5B00081FAC /* ORKAudioStep.m */ = {isa = PBXFileReference; fileEncoding = 4; lastKnownFileType = sourcecode.c.objc; path = ORKAudioStep.m; sourceTree = "<group>"; };
		86C40B001A8D7C5B00081FAC /* ORKAudioStepViewController.h */ = {isa = PBXFileReference; fileEncoding = 4; lastKnownFileType = sourcecode.c.h; lineEnding = 0; path = ORKAudioStepViewController.h; sourceTree = "<group>"; xcLanguageSpecificationIdentifier = xcode.lang.objcpp; };
		86C40B011A8D7C5B00081FAC /* ORKAudioStepViewController.m */ = {isa = PBXFileReference; fileEncoding = 4; lastKnownFileType = sourcecode.c.objc; lineEnding = 0; path = ORKAudioStepViewController.m; sourceTree = "<group>"; xcLanguageSpecificationIdentifier = xcode.lang.objc; };
		86C40B021A8D7C5B00081FAC /* ORKCountdownStep.h */ = {isa = PBXFileReference; fileEncoding = 4; lastKnownFileType = sourcecode.c.h; path = ORKCountdownStep.h; sourceTree = "<group>"; };
		86C40B031A8D7C5B00081FAC /* ORKCountdownStep.m */ = {isa = PBXFileReference; fileEncoding = 4; lastKnownFileType = sourcecode.c.objc; lineEnding = 0; path = ORKCountdownStep.m; sourceTree = "<group>"; xcLanguageSpecificationIdentifier = xcode.lang.objc; };
		86C40B041A8D7C5B00081FAC /* ORKCountdownStepViewController.h */ = {isa = PBXFileReference; fileEncoding = 4; lastKnownFileType = sourcecode.c.h; lineEnding = 0; path = ORKCountdownStepViewController.h; sourceTree = "<group>"; xcLanguageSpecificationIdentifier = xcode.lang.objcpp; };
		86C40B051A8D7C5B00081FAC /* ORKCountdownStepViewController.m */ = {isa = PBXFileReference; fileEncoding = 4; lastKnownFileType = sourcecode.c.objc; lineEnding = 0; path = ORKCountdownStepViewController.m; sourceTree = "<group>"; xcLanguageSpecificationIdentifier = xcode.lang.objc; };
		86C40B061A8D7C5B00081FAC /* ORKFitnessContentView.h */ = {isa = PBXFileReference; fileEncoding = 4; lastKnownFileType = sourcecode.c.h; path = ORKFitnessContentView.h; sourceTree = "<group>"; };
		86C40B071A8D7C5B00081FAC /* ORKFitnessContentView.m */ = {isa = PBXFileReference; fileEncoding = 4; lastKnownFileType = sourcecode.c.objc; lineEnding = 0; path = ORKFitnessContentView.m; sourceTree = "<group>"; xcLanguageSpecificationIdentifier = xcode.lang.objc; };
		86C40B081A8D7C5B00081FAC /* ORKFitnessStep.h */ = {isa = PBXFileReference; fileEncoding = 4; lastKnownFileType = sourcecode.c.h; path = ORKFitnessStep.h; sourceTree = "<group>"; };
		86C40B091A8D7C5B00081FAC /* ORKFitnessStep.m */ = {isa = PBXFileReference; fileEncoding = 4; lastKnownFileType = sourcecode.c.objc; path = ORKFitnessStep.m; sourceTree = "<group>"; };
		86C40B0A1A8D7C5B00081FAC /* ORKFitnessStepViewController.h */ = {isa = PBXFileReference; fileEncoding = 4; lastKnownFileType = sourcecode.c.h; path = ORKFitnessStepViewController.h; sourceTree = "<group>"; };
		86C40B0B1A8D7C5B00081FAC /* ORKFitnessStepViewController.m */ = {isa = PBXFileReference; fileEncoding = 4; lastKnownFileType = sourcecode.c.objc; lineEnding = 0; path = ORKFitnessStepViewController.m; sourceTree = "<group>"; xcLanguageSpecificationIdentifier = xcode.lang.objc; };
		86C40B0C1A8D7C5B00081FAC /* ORKSpatialSpanGame.h */ = {isa = PBXFileReference; fileEncoding = 4; lastKnownFileType = sourcecode.c.h; path = ORKSpatialSpanGame.h; sourceTree = "<group>"; };
		86C40B0D1A8D7C5B00081FAC /* ORKSpatialSpanGame.m */ = {isa = PBXFileReference; fileEncoding = 4; lastKnownFileType = sourcecode.c.objc; path = ORKSpatialSpanGame.m; sourceTree = "<group>"; };
		86C40B0E1A8D7C5B00081FAC /* ORKSpatialSpanGameState.h */ = {isa = PBXFileReference; fileEncoding = 4; lastKnownFileType = sourcecode.c.h; path = ORKSpatialSpanGameState.h; sourceTree = "<group>"; };
		86C40B0F1A8D7C5B00081FAC /* ORKSpatialSpanGameState.m */ = {isa = PBXFileReference; fileEncoding = 4; lastKnownFileType = sourcecode.c.objc; path = ORKSpatialSpanGameState.m; sourceTree = "<group>"; };
		86C40B101A8D7C5B00081FAC /* ORKSpatialSpanMemoryContentView.h */ = {isa = PBXFileReference; fileEncoding = 4; lastKnownFileType = sourcecode.c.h; path = ORKSpatialSpanMemoryContentView.h; sourceTree = "<group>"; };
		86C40B111A8D7C5B00081FAC /* ORKSpatialSpanMemoryContentView.m */ = {isa = PBXFileReference; fileEncoding = 4; lastKnownFileType = sourcecode.c.objc; path = ORKSpatialSpanMemoryContentView.m; sourceTree = "<group>"; };
		86C40B121A8D7C5B00081FAC /* ORKSpatialSpanMemoryStep.h */ = {isa = PBXFileReference; fileEncoding = 4; lastKnownFileType = sourcecode.c.h; path = ORKSpatialSpanMemoryStep.h; sourceTree = "<group>"; };
		86C40B131A8D7C5B00081FAC /* ORKSpatialSpanMemoryStep.m */ = {isa = PBXFileReference; fileEncoding = 4; lastKnownFileType = sourcecode.c.objc; path = ORKSpatialSpanMemoryStep.m; sourceTree = "<group>"; };
		86C40B141A8D7C5B00081FAC /* ORKSpatialSpanMemoryStepViewController.h */ = {isa = PBXFileReference; fileEncoding = 4; lastKnownFileType = sourcecode.c.h; path = ORKSpatialSpanMemoryStepViewController.h; sourceTree = "<group>"; };
		86C40B151A8D7C5B00081FAC /* ORKSpatialSpanMemoryStepViewController.m */ = {isa = PBXFileReference; fileEncoding = 4; lastKnownFileType = sourcecode.c.objc; lineEnding = 0; path = ORKSpatialSpanMemoryStepViewController.m; sourceTree = "<group>"; xcLanguageSpecificationIdentifier = xcode.lang.objc; };
		86C40B161A8D7C5B00081FAC /* ORKSpatialSpanTargetView.h */ = {isa = PBXFileReference; fileEncoding = 4; lastKnownFileType = sourcecode.c.h; path = ORKSpatialSpanTargetView.h; sourceTree = "<group>"; };
		86C40B171A8D7C5B00081FAC /* ORKSpatialSpanTargetView.m */ = {isa = PBXFileReference; fileEncoding = 4; lastKnownFileType = sourcecode.c.objc; path = ORKSpatialSpanTargetView.m; sourceTree = "<group>"; };
		86C40B181A8D7C5B00081FAC /* ORKTappingContentView.h */ = {isa = PBXFileReference; fileEncoding = 4; lastKnownFileType = sourcecode.c.h; path = ORKTappingContentView.h; sourceTree = "<group>"; };
		86C40B191A8D7C5B00081FAC /* ORKTappingContentView.m */ = {isa = PBXFileReference; fileEncoding = 4; lastKnownFileType = sourcecode.c.objc; path = ORKTappingContentView.m; sourceTree = "<group>"; };
		86C40B1A1A8D7C5B00081FAC /* ORKTappingIntervalStep.h */ = {isa = PBXFileReference; fileEncoding = 4; lastKnownFileType = sourcecode.c.h; path = ORKTappingIntervalStep.h; sourceTree = "<group>"; };
		86C40B1B1A8D7C5B00081FAC /* ORKTappingIntervalStep.m */ = {isa = PBXFileReference; fileEncoding = 4; lastKnownFileType = sourcecode.c.objc; path = ORKTappingIntervalStep.m; sourceTree = "<group>"; };
		86C40B1C1A8D7C5B00081FAC /* ORKTappingIntervalStepViewController.h */ = {isa = PBXFileReference; fileEncoding = 4; lastKnownFileType = sourcecode.c.h; path = ORKTappingIntervalStepViewController.h; sourceTree = "<group>"; };
		86C40B1D1A8D7C5B00081FAC /* ORKTappingIntervalStepViewController.m */ = {isa = PBXFileReference; fileEncoding = 4; lastKnownFileType = sourcecode.c.objc; lineEnding = 0; path = ORKTappingIntervalStepViewController.m; sourceTree = "<group>"; xcLanguageSpecificationIdentifier = xcode.lang.objc; };
		86C40B1E1A8D7C5B00081FAC /* ORKWalkingTaskStep.h */ = {isa = PBXFileReference; fileEncoding = 4; lastKnownFileType = sourcecode.c.h; path = ORKWalkingTaskStep.h; sourceTree = "<group>"; };
		86C40B1F1A8D7C5B00081FAC /* ORKWalkingTaskStep.m */ = {isa = PBXFileReference; fileEncoding = 4; lastKnownFileType = sourcecode.c.objc; path = ORKWalkingTaskStep.m; sourceTree = "<group>"; };
		86C40B201A8D7C5B00081FAC /* ORKWalkingTaskStepViewController.h */ = {isa = PBXFileReference; fileEncoding = 4; lastKnownFileType = sourcecode.c.h; path = ORKWalkingTaskStepViewController.h; sourceTree = "<group>"; };
		86C40B211A8D7C5B00081FAC /* ORKWalkingTaskStepViewController.m */ = {isa = PBXFileReference; fileEncoding = 4; lastKnownFileType = sourcecode.c.objc; lineEnding = 0; path = ORKWalkingTaskStepViewController.m; sourceTree = "<group>"; xcLanguageSpecificationIdentifier = xcode.lang.objc; };
		86C40B221A8D7C5B00081FAC /* CLLocation+ORKJSONDictionary.h */ = {isa = PBXFileReference; fileEncoding = 4; lastKnownFileType = sourcecode.c.h; lineEnding = 0; path = "CLLocation+ORKJSONDictionary.h"; sourceTree = "<group>"; xcLanguageSpecificationIdentifier = xcode.lang.objcpp; };
		86C40B231A8D7C5B00081FAC /* CLLocation+ORKJSONDictionary.m */ = {isa = PBXFileReference; fileEncoding = 4; lastKnownFileType = sourcecode.c.objc; lineEnding = 0; path = "CLLocation+ORKJSONDictionary.m"; sourceTree = "<group>"; xcLanguageSpecificationIdentifier = xcode.lang.objc; };
		86C40B241A8D7C5B00081FAC /* CMAccelerometerData+ORKJSONDictionary.h */ = {isa = PBXFileReference; fileEncoding = 4; lastKnownFileType = sourcecode.c.h; lineEnding = 0; path = "CMAccelerometerData+ORKJSONDictionary.h"; sourceTree = "<group>"; xcLanguageSpecificationIdentifier = xcode.lang.objcpp; };
		86C40B251A8D7C5B00081FAC /* CMAccelerometerData+ORKJSONDictionary.m */ = {isa = PBXFileReference; fileEncoding = 4; lastKnownFileType = sourcecode.c.objc; lineEnding = 0; path = "CMAccelerometerData+ORKJSONDictionary.m"; sourceTree = "<group>"; xcLanguageSpecificationIdentifier = xcode.lang.objc; };
		86C40B261A8D7C5B00081FAC /* CMDeviceMotion+ORKJSONDictionary.h */ = {isa = PBXFileReference; fileEncoding = 4; lastKnownFileType = sourcecode.c.h; lineEnding = 0; path = "CMDeviceMotion+ORKJSONDictionary.h"; sourceTree = "<group>"; xcLanguageSpecificationIdentifier = xcode.lang.objcpp; };
		86C40B271A8D7C5B00081FAC /* CMDeviceMotion+ORKJSONDictionary.m */ = {isa = PBXFileReference; fileEncoding = 4; lastKnownFileType = sourcecode.c.objc; lineEnding = 0; path = "CMDeviceMotion+ORKJSONDictionary.m"; sourceTree = "<group>"; xcLanguageSpecificationIdentifier = xcode.lang.objc; };
		86C40B281A8D7C5B00081FAC /* CMMotionActivity+ORKJSONDictionary.h */ = {isa = PBXFileReference; fileEncoding = 4; lastKnownFileType = sourcecode.c.h; lineEnding = 0; path = "CMMotionActivity+ORKJSONDictionary.h"; sourceTree = "<group>"; xcLanguageSpecificationIdentifier = xcode.lang.objcpp; };
		86C40B291A8D7C5B00081FAC /* CMMotionActivity+ORKJSONDictionary.m */ = {isa = PBXFileReference; fileEncoding = 4; lastKnownFileType = sourcecode.c.objc; lineEnding = 0; path = "CMMotionActivity+ORKJSONDictionary.m"; sourceTree = "<group>"; xcLanguageSpecificationIdentifier = xcode.lang.objc; };
		86C40B2A1A8D7C5B00081FAC /* CMPedometerData+ORKJSONDictionary.h */ = {isa = PBXFileReference; fileEncoding = 4; lastKnownFileType = sourcecode.c.h; lineEnding = 0; path = "CMPedometerData+ORKJSONDictionary.h"; sourceTree = "<group>"; xcLanguageSpecificationIdentifier = xcode.lang.objcpp; };
		86C40B2B1A8D7C5B00081FAC /* CMPedometerData+ORKJSONDictionary.m */ = {isa = PBXFileReference; fileEncoding = 4; lastKnownFileType = sourcecode.c.objc; lineEnding = 0; path = "CMPedometerData+ORKJSONDictionary.m"; sourceTree = "<group>"; xcLanguageSpecificationIdentifier = xcode.lang.objc; };
		86C40B2C1A8D7C5B00081FAC /* HKSample+ORKJSONDictionary.h */ = {isa = PBXFileReference; fileEncoding = 4; lastKnownFileType = sourcecode.c.h; lineEnding = 0; path = "HKSample+ORKJSONDictionary.h"; sourceTree = "<group>"; xcLanguageSpecificationIdentifier = xcode.lang.objcpp; };
		86C40B2D1A8D7C5B00081FAC /* HKSample+ORKJSONDictionary.m */ = {isa = PBXFileReference; fileEncoding = 4; lastKnownFileType = sourcecode.c.objc; lineEnding = 0; path = "HKSample+ORKJSONDictionary.m"; sourceTree = "<group>"; xcLanguageSpecificationIdentifier = xcode.lang.objc; };
		86C40B2E1A8D7C5B00081FAC /* ORKAccelerometerRecorder.h */ = {isa = PBXFileReference; fileEncoding = 4; lastKnownFileType = sourcecode.c.h; lineEnding = 0; path = ORKAccelerometerRecorder.h; sourceTree = "<group>"; xcLanguageSpecificationIdentifier = xcode.lang.objcpp; };
		86C40B2F1A8D7C5B00081FAC /* ORKAccelerometerRecorder.m */ = {isa = PBXFileReference; fileEncoding = 4; lastKnownFileType = sourcecode.c.objc; lineEnding = 0; path = ORKAccelerometerRecorder.m; sourceTree = "<group>"; xcLanguageSpecificationIdentifier = xcode.lang.objc; };
		86C40B301A8D7C5B00081FAC /* ORKActiveStep.h */ = {isa = PBXFileReference; fileEncoding = 4; lastKnownFileType = sourcecode.c.h; path = ORKActiveStep.h; sourceTree = "<group>"; };
		86C40B311A8D7C5B00081FAC /* ORKActiveStep.m */ = {isa = PBXFileReference; fileEncoding = 4; lastKnownFileType = sourcecode.c.objc; path = ORKActiveStep.m; sourceTree = "<group>"; };
		86C40B321A8D7C5B00081FAC /* ORKActiveStep_Internal.h */ = {isa = PBXFileReference; fileEncoding = 4; lastKnownFileType = sourcecode.c.h; lineEnding = 0; path = ORKActiveStep_Internal.h; sourceTree = "<group>"; xcLanguageSpecificationIdentifier = xcode.lang.objcpp; };
		86C40B331A8D7C5B00081FAC /* ORKActiveStepTimer.h */ = {isa = PBXFileReference; fileEncoding = 4; lastKnownFileType = sourcecode.c.h; lineEnding = 0; path = ORKActiveStepTimer.h; sourceTree = "<group>"; xcLanguageSpecificationIdentifier = xcode.lang.objcpp; };
		86C40B341A8D7C5B00081FAC /* ORKActiveStepTimer.m */ = {isa = PBXFileReference; fileEncoding = 4; lastKnownFileType = sourcecode.c.objc; lineEnding = 0; path = ORKActiveStepTimer.m; sourceTree = "<group>"; xcLanguageSpecificationIdentifier = xcode.lang.objc; };
		86C40B351A8D7C5B00081FAC /* ORKActiveStepTimerView.h */ = {isa = PBXFileReference; fileEncoding = 4; lastKnownFileType = sourcecode.c.h; lineEnding = 0; path = ORKActiveStepTimerView.h; sourceTree = "<group>"; xcLanguageSpecificationIdentifier = xcode.lang.objcpp; };
		86C40B361A8D7C5B00081FAC /* ORKActiveStepTimerView.m */ = {isa = PBXFileReference; fileEncoding = 4; lastKnownFileType = sourcecode.c.objc; lineEnding = 0; path = ORKActiveStepTimerView.m; sourceTree = "<group>"; xcLanguageSpecificationIdentifier = xcode.lang.objc; };
		86C40B371A8D7C5B00081FAC /* ORKActiveStepViewController.h */ = {isa = PBXFileReference; fileEncoding = 4; lastKnownFileType = sourcecode.c.h; path = ORKActiveStepViewController.h; sourceTree = "<group>"; };
		86C40B381A8D7C5B00081FAC /* ORKActiveStepViewController.m */ = {isa = PBXFileReference; fileEncoding = 4; lastKnownFileType = sourcecode.c.objc; lineEnding = 0; path = ORKActiveStepViewController.m; sourceTree = "<group>"; xcLanguageSpecificationIdentifier = xcode.lang.objc; };
		86C40B391A8D7C5B00081FAC /* ORKActiveStepViewController_Internal.h */ = {isa = PBXFileReference; fileEncoding = 4; lastKnownFileType = sourcecode.c.h; lineEnding = 0; path = ORKActiveStepViewController_Internal.h; sourceTree = "<group>"; xcLanguageSpecificationIdentifier = xcode.lang.objcpp; };
		86C40B3A1A8D7C5B00081FAC /* ORKAudioRecorder.h */ = {isa = PBXFileReference; fileEncoding = 4; lastKnownFileType = sourcecode.c.h; lineEnding = 0; path = ORKAudioRecorder.h; sourceTree = "<group>"; xcLanguageSpecificationIdentifier = xcode.lang.objcpp; };
		86C40B3B1A8D7C5B00081FAC /* ORKAudioRecorder.m */ = {isa = PBXFileReference; fileEncoding = 4; lastKnownFileType = sourcecode.c.objc; lineEnding = 0; path = ORKAudioRecorder.m; sourceTree = "<group>"; xcLanguageSpecificationIdentifier = xcode.lang.objc; };
		86C40B3C1A8D7C5B00081FAC /* ORKDataLogger.h */ = {isa = PBXFileReference; fileEncoding = 4; lastKnownFileType = sourcecode.c.h; path = ORKDataLogger.h; sourceTree = "<group>"; };
		86C40B3D1A8D7C5B00081FAC /* ORKDataLogger.m */ = {isa = PBXFileReference; fileEncoding = 4; lastKnownFileType = sourcecode.c.objc; lineEnding = 0; path = ORKDataLogger.m; sourceTree = "<group>"; xcLanguageSpecificationIdentifier = xcode.lang.objc; };
		86C40B3E1A8D7C5B00081FAC /* ORKDataLogger_Private.h */ = {isa = PBXFileReference; fileEncoding = 4; lastKnownFileType = sourcecode.c.h; lineEnding = 0; path = ORKDataLogger_Private.h; sourceTree = "<group>"; xcLanguageSpecificationIdentifier = xcode.lang.objcpp; };
		86C40B3F1A8D7C5B00081FAC /* ORKDeviceMotionRecorder.h */ = {isa = PBXFileReference; fileEncoding = 4; lastKnownFileType = sourcecode.c.h; path = ORKDeviceMotionRecorder.h; sourceTree = "<group>"; };
		86C40B401A8D7C5B00081FAC /* ORKDeviceMotionRecorder.m */ = {isa = PBXFileReference; fileEncoding = 4; lastKnownFileType = sourcecode.c.objc; lineEnding = 0; path = ORKDeviceMotionRecorder.m; sourceTree = "<group>"; xcLanguageSpecificationIdentifier = xcode.lang.objc; };
		86C40B411A8D7C5B00081FAC /* ORKHealthQuantityTypeRecorder.h */ = {isa = PBXFileReference; fileEncoding = 4; lastKnownFileType = sourcecode.c.h; path = ORKHealthQuantityTypeRecorder.h; sourceTree = "<group>"; };
		86C40B421A8D7C5B00081FAC /* ORKHealthQuantityTypeRecorder.m */ = {isa = PBXFileReference; fileEncoding = 4; lastKnownFileType = sourcecode.c.objc; lineEnding = 0; path = ORKHealthQuantityTypeRecorder.m; sourceTree = "<group>"; xcLanguageSpecificationIdentifier = xcode.lang.objc; };
		86C40B431A8D7C5B00081FAC /* ORKLocationRecorder.h */ = {isa = PBXFileReference; fileEncoding = 4; lastKnownFileType = sourcecode.c.h; path = ORKLocationRecorder.h; sourceTree = "<group>"; };
		86C40B441A8D7C5B00081FAC /* ORKLocationRecorder.m */ = {isa = PBXFileReference; fileEncoding = 4; lastKnownFileType = sourcecode.c.objc; lineEnding = 0; path = ORKLocationRecorder.m; sourceTree = "<group>"; xcLanguageSpecificationIdentifier = xcode.lang.objc; };
		86C40B451A8D7C5B00081FAC /* ORKPedometerRecorder.h */ = {isa = PBXFileReference; fileEncoding = 4; lastKnownFileType = sourcecode.c.h; path = ORKPedometerRecorder.h; sourceTree = "<group>"; };
		86C40B461A8D7C5B00081FAC /* ORKPedometerRecorder.m */ = {isa = PBXFileReference; fileEncoding = 4; lastKnownFileType = sourcecode.c.objc; path = ORKPedometerRecorder.m; sourceTree = "<group>"; };
		86C40B471A8D7C5B00081FAC /* ORKRecorder.h */ = {isa = PBXFileReference; fileEncoding = 4; lastKnownFileType = sourcecode.c.h; lineEnding = 0; path = ORKRecorder.h; sourceTree = "<group>"; xcLanguageSpecificationIdentifier = xcode.lang.objcpp; };
		86C40B481A8D7C5B00081FAC /* ORKRecorder.m */ = {isa = PBXFileReference; fileEncoding = 4; lastKnownFileType = sourcecode.c.objc; lineEnding = 0; path = ORKRecorder.m; sourceTree = "<group>"; xcLanguageSpecificationIdentifier = xcode.lang.objc; };
		86C40B491A8D7C5B00081FAC /* ORKRecorder_Internal.h */ = {isa = PBXFileReference; fileEncoding = 4; lastKnownFileType = sourcecode.c.h; path = ORKRecorder_Internal.h; sourceTree = "<group>"; };
		86C40B4A1A8D7C5B00081FAC /* ORKRecorder_Private.h */ = {isa = PBXFileReference; fileEncoding = 4; lastKnownFileType = sourcecode.c.h; path = ORKRecorder_Private.h; sourceTree = "<group>"; };
		86C40B4B1A8D7C5B00081FAC /* ORKTouchRecorder.h */ = {isa = PBXFileReference; fileEncoding = 4; lastKnownFileType = sourcecode.c.h; path = ORKTouchRecorder.h; sourceTree = "<group>"; };
		86C40B4C1A8D7C5B00081FAC /* ORKTouchRecorder.m */ = {isa = PBXFileReference; fileEncoding = 4; lastKnownFileType = sourcecode.c.objc; lineEnding = 0; path = ORKTouchRecorder.m; sourceTree = "<group>"; xcLanguageSpecificationIdentifier = xcode.lang.objc; };
		86C40B4D1A8D7C5B00081FAC /* ORKVoiceEngine.h */ = {isa = PBXFileReference; fileEncoding = 4; lastKnownFileType = sourcecode.c.h; path = ORKVoiceEngine.h; sourceTree = "<group>"; };
		86C40B4E1A8D7C5B00081FAC /* ORKVoiceEngine.m */ = {isa = PBXFileReference; fileEncoding = 4; lastKnownFileType = sourcecode.c.objc; path = ORKVoiceEngine.m; sourceTree = "<group>"; };
		86C40B4F1A8D7C5B00081FAC /* UITouch+ORKJSONDictionary.h */ = {isa = PBXFileReference; fileEncoding = 4; lastKnownFileType = sourcecode.c.h; lineEnding = 0; path = "UITouch+ORKJSONDictionary.h"; sourceTree = "<group>"; xcLanguageSpecificationIdentifier = xcode.lang.objcpp; };
		86C40B501A8D7C5B00081FAC /* UITouch+ORKJSONDictionary.m */ = {isa = PBXFileReference; fileEncoding = 4; lastKnownFileType = sourcecode.c.objc; lineEnding = 0; path = "UITouch+ORKJSONDictionary.m"; sourceTree = "<group>"; xcLanguageSpecificationIdentifier = xcode.lang.objc; };
		86C40B521A8D7C5B00081FAC /* ORKCompletionStep.h */ = {isa = PBXFileReference; fileEncoding = 4; lastKnownFileType = sourcecode.c.h; lineEnding = 0; path = ORKCompletionStep.h; sourceTree = "<group>"; xcLanguageSpecificationIdentifier = xcode.lang.objcpp; };
		86C40B531A8D7C5B00081FAC /* ORKCompletionStep.m */ = {isa = PBXFileReference; fileEncoding = 4; lastKnownFileType = sourcecode.c.objc; lineEnding = 0; path = ORKCompletionStep.m; sourceTree = "<group>"; xcLanguageSpecificationIdentifier = xcode.lang.objc; };
		86C40B541A8D7C5B00081FAC /* ORKCompletionStepViewController.h */ = {isa = PBXFileReference; fileEncoding = 4; lastKnownFileType = sourcecode.c.h; lineEnding = 0; path = ORKCompletionStepViewController.h; sourceTree = "<group>"; xcLanguageSpecificationIdentifier = xcode.lang.objcpp; };
		86C40B551A8D7C5B00081FAC /* ORKCompletionStepViewController.m */ = {isa = PBXFileReference; fileEncoding = 4; lastKnownFileType = sourcecode.c.objc; lineEnding = 0; path = ORKCompletionStepViewController.m; sourceTree = "<group>"; xcLanguageSpecificationIdentifier = xcode.lang.objc; };
		86C40B561A8D7C5B00081FAC /* ORKFormItemCell.h */ = {isa = PBXFileReference; fileEncoding = 4; lastKnownFileType = sourcecode.c.h; path = ORKFormItemCell.h; sourceTree = "<group>"; };
		86C40B571A8D7C5B00081FAC /* ORKFormItemCell.m */ = {isa = PBXFileReference; fileEncoding = 4; lastKnownFileType = sourcecode.c.objc; lineEnding = 0; path = ORKFormItemCell.m; sourceTree = "<group>"; xcLanguageSpecificationIdentifier = xcode.lang.objc; };
		86C40B581A8D7C5B00081FAC /* ORKImageSelectionView.h */ = {isa = PBXFileReference; fileEncoding = 4; lastKnownFileType = sourcecode.c.h; path = ORKImageSelectionView.h; sourceTree = "<group>"; };
		86C40B591A8D7C5B00081FAC /* ORKImageSelectionView.m */ = {isa = PBXFileReference; fileEncoding = 4; lastKnownFileType = sourcecode.c.objc; lineEnding = 0; path = ORKImageSelectionView.m; sourceTree = "<group>"; xcLanguageSpecificationIdentifier = xcode.lang.objc; };
		86C40B5A1A8D7C5B00081FAC /* ORKInstructionStepView.h */ = {isa = PBXFileReference; fileEncoding = 4; lastKnownFileType = sourcecode.c.h; path = ORKInstructionStepView.h; sourceTree = "<group>"; };
		86C40B5B1A8D7C5B00081FAC /* ORKInstructionStepView.m */ = {isa = PBXFileReference; fileEncoding = 4; lastKnownFileType = sourcecode.c.objc; lineEnding = 0; path = ORKInstructionStepView.m; sourceTree = "<group>"; xcLanguageSpecificationIdentifier = xcode.lang.objc; };
		86C40B5C1A8D7C5B00081FAC /* ORKTableContainerView.h */ = {isa = PBXFileReference; fileEncoding = 4; lastKnownFileType = sourcecode.c.h; path = ORKTableContainerView.h; sourceTree = "<group>"; };
		86C40B5D1A8D7C5B00081FAC /* ORKTableContainerView.m */ = {isa = PBXFileReference; fileEncoding = 4; lastKnownFileType = sourcecode.c.objc; lineEnding = 0; path = ORKTableContainerView.m; sourceTree = "<group>"; xcLanguageSpecificationIdentifier = xcode.lang.objc; };
		86C40B5E1A8D7C5B00081FAC /* ORKTextFieldView.h */ = {isa = PBXFileReference; fileEncoding = 4; lastKnownFileType = sourcecode.c.h; path = ORKTextFieldView.h; sourceTree = "<group>"; };
		86C40B5F1A8D7C5B00081FAC /* ORKTextFieldView.m */ = {isa = PBXFileReference; fileEncoding = 4; lastKnownFileType = sourcecode.c.objc; lineEnding = 0; path = ORKTextFieldView.m; sourceTree = "<group>"; xcLanguageSpecificationIdentifier = xcode.lang.objc; };
		86C40B601A8D7C5B00081FAC /* ORKTintedImageView.h */ = {isa = PBXFileReference; fileEncoding = 4; lastKnownFileType = sourcecode.c.h; path = ORKTintedImageView.h; sourceTree = "<group>"; };
		86C40B611A8D7C5B00081FAC /* ORKTintedImageView.m */ = {isa = PBXFileReference; fileEncoding = 4; lastKnownFileType = sourcecode.c.objc; path = ORKTintedImageView.m; sourceTree = "<group>"; };
		86C40B641A8D7C5B00081FAC /* ORKAnswerFormat.h */ = {isa = PBXFileReference; fileEncoding = 4; lastKnownFileType = sourcecode.c.h; path = ORKAnswerFormat.h; sourceTree = "<group>"; };
		86C40B651A8D7C5B00081FAC /* ORKAnswerFormat.m */ = {isa = PBXFileReference; fileEncoding = 4; lastKnownFileType = sourcecode.c.objc; lineEnding = 0; path = ORKAnswerFormat.m; sourceTree = "<group>"; xcLanguageSpecificationIdentifier = xcode.lang.objc; };
		86C40B661A8D7C5B00081FAC /* ORKAnswerFormat_Internal.h */ = {isa = PBXFileReference; fileEncoding = 4; lastKnownFileType = sourcecode.c.h; lineEnding = 0; path = ORKAnswerFormat_Internal.h; sourceTree = "<group>"; xcLanguageSpecificationIdentifier = xcode.lang.objcpp; };
		86C40B671A8D7C5B00081FAC /* ORKAnswerTextField.h */ = {isa = PBXFileReference; fileEncoding = 4; lastKnownFileType = sourcecode.c.h; lineEnding = 0; path = ORKAnswerTextField.h; sourceTree = "<group>"; xcLanguageSpecificationIdentifier = xcode.lang.objcpp; };
		86C40B681A8D7C5B00081FAC /* ORKAnswerTextField.m */ = {isa = PBXFileReference; fileEncoding = 4; lastKnownFileType = sourcecode.c.objc; lineEnding = 0; path = ORKAnswerTextField.m; sourceTree = "<group>"; xcLanguageSpecificationIdentifier = xcode.lang.objc; };
		86C40B691A8D7C5B00081FAC /* ORKAnswerTextView.h */ = {isa = PBXFileReference; fileEncoding = 4; lastKnownFileType = sourcecode.c.h; lineEnding = 0; path = ORKAnswerTextView.h; sourceTree = "<group>"; xcLanguageSpecificationIdentifier = xcode.lang.objcpp; };
		86C40B6A1A8D7C5B00081FAC /* ORKAnswerTextView.m */ = {isa = PBXFileReference; fileEncoding = 4; lastKnownFileType = sourcecode.c.objc; lineEnding = 0; path = ORKAnswerTextView.m; sourceTree = "<group>"; xcLanguageSpecificationIdentifier = xcode.lang.objc; };
		86C40B6B1A8D7C5B00081FAC /* ORKBodyLabel.h */ = {isa = PBXFileReference; fileEncoding = 4; lastKnownFileType = sourcecode.c.h; lineEnding = 0; path = ORKBodyLabel.h; sourceTree = "<group>"; xcLanguageSpecificationIdentifier = xcode.lang.objcpp; };
		86C40B6C1A8D7C5B00081FAC /* ORKBodyLabel.m */ = {isa = PBXFileReference; fileEncoding = 4; lastKnownFileType = sourcecode.c.objc; lineEnding = 0; path = ORKBodyLabel.m; sourceTree = "<group>"; xcLanguageSpecificationIdentifier = xcode.lang.objc; };
		86C40B6D1A8D7C5B00081FAC /* ORKBorderedButton.h */ = {isa = PBXFileReference; fileEncoding = 4; lastKnownFileType = sourcecode.c.h; lineEnding = 0; path = ORKBorderedButton.h; sourceTree = "<group>"; xcLanguageSpecificationIdentifier = xcode.lang.objcpp; };
		86C40B6E1A8D7C5C00081FAC /* ORKBorderedButton.m */ = {isa = PBXFileReference; fileEncoding = 4; lastKnownFileType = sourcecode.c.objc; lineEnding = 0; path = ORKBorderedButton.m; sourceTree = "<group>"; xcLanguageSpecificationIdentifier = xcode.lang.objc; };
		86C40B6F1A8D7C5C00081FAC /* ORKCaption1Label.h */ = {isa = PBXFileReference; fileEncoding = 4; lastKnownFileType = sourcecode.c.h; lineEnding = 0; path = ORKCaption1Label.h; sourceTree = "<group>"; xcLanguageSpecificationIdentifier = xcode.lang.objcpp; };
		86C40B701A8D7C5C00081FAC /* ORKCaption1Label.m */ = {isa = PBXFileReference; fileEncoding = 4; lastKnownFileType = sourcecode.c.objc; lineEnding = 0; path = ORKCaption1Label.m; sourceTree = "<group>"; xcLanguageSpecificationIdentifier = xcode.lang.objc; };
		86C40B711A8D7C5C00081FAC /* ORKChoiceViewCell.h */ = {isa = PBXFileReference; fileEncoding = 4; lastKnownFileType = sourcecode.c.h; path = ORKChoiceViewCell.h; sourceTree = "<group>"; };
		86C40B721A8D7C5C00081FAC /* ORKChoiceViewCell.m */ = {isa = PBXFileReference; fileEncoding = 4; lastKnownFileType = sourcecode.c.objc; lineEnding = 0; path = ORKChoiceViewCell.m; sourceTree = "<group>"; xcLanguageSpecificationIdentifier = xcode.lang.objc; };
		86C40B731A8D7C5C00081FAC /* ORKContinueButton.h */ = {isa = PBXFileReference; fileEncoding = 4; lastKnownFileType = sourcecode.c.h; path = ORKContinueButton.h; sourceTree = "<group>"; };
		86C40B741A8D7C5C00081FAC /* ORKContinueButton.m */ = {isa = PBXFileReference; fileEncoding = 4; lastKnownFileType = sourcecode.c.objc; path = ORKContinueButton.m; sourceTree = "<group>"; };
		86C40B751A8D7C5C00081FAC /* ORKCountdownLabel.h */ = {isa = PBXFileReference; fileEncoding = 4; lastKnownFileType = sourcecode.c.h; path = ORKCountdownLabel.h; sourceTree = "<group>"; };
		86C40B761A8D7C5C00081FAC /* ORKCountdownLabel.m */ = {isa = PBXFileReference; fileEncoding = 4; lastKnownFileType = sourcecode.c.objc; path = ORKCountdownLabel.m; sourceTree = "<group>"; };
		86C40B771A8D7C5C00081FAC /* ORKCustomStepView.h */ = {isa = PBXFileReference; fileEncoding = 4; lastKnownFileType = sourcecode.c.h; path = ORKCustomStepView.h; sourceTree = "<group>"; };
		86C40B781A8D7C5C00081FAC /* ORKCustomStepView.m */ = {isa = PBXFileReference; fileEncoding = 4; lastKnownFileType = sourcecode.c.objc; lineEnding = 0; path = ORKCustomStepView.m; sourceTree = "<group>"; xcLanguageSpecificationIdentifier = xcode.lang.objc; };
		86C40B791A8D7C5C00081FAC /* ORKCustomStepView_Internal.h */ = {isa = PBXFileReference; fileEncoding = 4; lastKnownFileType = sourcecode.c.h; path = ORKCustomStepView_Internal.h; sourceTree = "<group>"; };
		86C40B7A1A8D7C5C00081FAC /* ORKDefaultFont.h */ = {isa = PBXFileReference; fileEncoding = 4; lastKnownFileType = sourcecode.c.h; path = ORKDefaultFont.h; sourceTree = "<group>"; };
		86C40B7B1A8D7C5C00081FAC /* ORKDefines.h */ = {isa = PBXFileReference; fileEncoding = 4; lastKnownFileType = sourcecode.c.h; path = ORKDefines.h; sourceTree = "<group>"; };
		86C40B7C1A8D7C5C00081FAC /* ORKDefines_Private.h */ = {isa = PBXFileReference; fileEncoding = 4; lastKnownFileType = sourcecode.c.h; path = ORKDefines_Private.h; sourceTree = "<group>"; };
		86C40B7D1A8D7C5C00081FAC /* ORKErrors.h */ = {isa = PBXFileReference; fileEncoding = 4; lastKnownFileType = sourcecode.c.h; path = ORKErrors.h; sourceTree = "<group>"; };
		86C40B7E1A8D7C5C00081FAC /* ORKErrors.m */ = {isa = PBXFileReference; fileEncoding = 4; lastKnownFileType = sourcecode.c.objc; path = ORKErrors.m; sourceTree = "<group>"; };
		86C40B7F1A8D7C5C00081FAC /* ORKFormItem_Internal.h */ = {isa = PBXFileReference; fileEncoding = 4; lastKnownFileType = sourcecode.c.h; lineEnding = 0; path = ORKFormItem_Internal.h; sourceTree = "<group>"; xcLanguageSpecificationIdentifier = xcode.lang.objcpp; };
		86C40B801A8D7C5C00081FAC /* ORKFormSectionTitleLabel.h */ = {isa = PBXFileReference; fileEncoding = 4; lastKnownFileType = sourcecode.c.h; path = ORKFormSectionTitleLabel.h; sourceTree = "<group>"; };
		86C40B811A8D7C5C00081FAC /* ORKFormSectionTitleLabel.m */ = {isa = PBXFileReference; fileEncoding = 4; lastKnownFileType = sourcecode.c.objc; path = ORKFormSectionTitleLabel.m; sourceTree = "<group>"; };
		86C40B821A8D7C5C00081FAC /* ORKFormStep.h */ = {isa = PBXFileReference; fileEncoding = 4; lastKnownFileType = sourcecode.c.h; path = ORKFormStep.h; sourceTree = "<group>"; };
		86C40B831A8D7C5C00081FAC /* ORKFormStep.m */ = {isa = PBXFileReference; fileEncoding = 4; lastKnownFileType = sourcecode.c.objc; path = ORKFormStep.m; sourceTree = "<group>"; };
		86C40B841A8D7C5C00081FAC /* ORKFormStepViewController.h */ = {isa = PBXFileReference; fileEncoding = 4; lastKnownFileType = sourcecode.c.h; path = ORKFormStepViewController.h; sourceTree = "<group>"; };
		86C40B851A8D7C5C00081FAC /* ORKFormStepViewController.m */ = {isa = PBXFileReference; fileEncoding = 4; lastKnownFileType = sourcecode.c.objc; lineEnding = 0; path = ORKFormStepViewController.m; sourceTree = "<group>"; xcLanguageSpecificationIdentifier = xcode.lang.objc; };
		86C40B861A8D7C5C00081FAC /* ORKFormTextView.h */ = {isa = PBXFileReference; fileEncoding = 4; lastKnownFileType = sourcecode.c.h; path = ORKFormTextView.h; sourceTree = "<group>"; };
		86C40B871A8D7C5C00081FAC /* ORKFormTextView.m */ = {isa = PBXFileReference; fileEncoding = 4; lastKnownFileType = sourcecode.c.objc; path = ORKFormTextView.m; sourceTree = "<group>"; };
		86C40B881A8D7C5C00081FAC /* ORKHeadlineLabel.h */ = {isa = PBXFileReference; fileEncoding = 4; lastKnownFileType = sourcecode.c.h; path = ORKHeadlineLabel.h; sourceTree = "<group>"; };
		86C40B891A8D7C5C00081FAC /* ORKHeadlineLabel.m */ = {isa = PBXFileReference; fileEncoding = 4; lastKnownFileType = sourcecode.c.objc; lineEnding = 0; path = ORKHeadlineLabel.m; sourceTree = "<group>"; xcLanguageSpecificationIdentifier = xcode.lang.objc; };
		86C40B8A1A8D7C5C00081FAC /* ORKHealthAnswerFormat.h */ = {isa = PBXFileReference; fileEncoding = 4; lastKnownFileType = sourcecode.c.h; path = ORKHealthAnswerFormat.h; sourceTree = "<group>"; };
		86C40B8B1A8D7C5C00081FAC /* ORKHealthAnswerFormat.m */ = {isa = PBXFileReference; fileEncoding = 4; lastKnownFileType = sourcecode.c.objc; lineEnding = 0; path = ORKHealthAnswerFormat.m; sourceTree = "<group>"; xcLanguageSpecificationIdentifier = xcode.lang.objc; };
		86C40B8C1A8D7C5C00081FAC /* ORKHelpers.h */ = {isa = PBXFileReference; fileEncoding = 4; lastKnownFileType = sourcecode.c.h; path = ORKHelpers.h; sourceTree = "<group>"; };
		86C40B8D1A8D7C5C00081FAC /* ORKHelpers.m */ = {isa = PBXFileReference; fileEncoding = 4; lastKnownFileType = sourcecode.c.objc; path = ORKHelpers.m; sourceTree = "<group>"; };
		86C40B8E1A8D7C5C00081FAC /* ORKHTMLPDFWriter.h */ = {isa = PBXFileReference; fileEncoding = 4; lastKnownFileType = sourcecode.c.h; path = ORKHTMLPDFWriter.h; sourceTree = "<group>"; };
		86C40B8F1A8D7C5C00081FAC /* ORKHTMLPDFWriter.m */ = {isa = PBXFileReference; fileEncoding = 4; lastKnownFileType = sourcecode.c.objc; lineEnding = 0; path = ORKHTMLPDFWriter.m; sourceTree = "<group>"; xcLanguageSpecificationIdentifier = xcode.lang.objc; };
		86C40B901A8D7C5C00081FAC /* ORKImageChoiceLabel.h */ = {isa = PBXFileReference; fileEncoding = 4; lastKnownFileType = sourcecode.c.h; path = ORKImageChoiceLabel.h; sourceTree = "<group>"; };
		86C40B911A8D7C5C00081FAC /* ORKImageChoiceLabel.m */ = {isa = PBXFileReference; fileEncoding = 4; lastKnownFileType = sourcecode.c.objc; path = ORKImageChoiceLabel.m; sourceTree = "<group>"; };
		86C40B921A8D7C5C00081FAC /* ORKInstructionStep.h */ = {isa = PBXFileReference; fileEncoding = 4; lastKnownFileType = sourcecode.c.h; path = ORKInstructionStep.h; sourceTree = "<group>"; };
		86C40B931A8D7C5C00081FAC /* ORKInstructionStep.m */ = {isa = PBXFileReference; fileEncoding = 4; lastKnownFileType = sourcecode.c.objc; path = ORKInstructionStep.m; sourceTree = "<group>"; };
		86C40B941A8D7C5C00081FAC /* ORKInstructionStepViewController.h */ = {isa = PBXFileReference; fileEncoding = 4; lastKnownFileType = sourcecode.c.h; path = ORKInstructionStepViewController.h; sourceTree = "<group>"; };
		86C40B951A8D7C5C00081FAC /* ORKInstructionStepViewController.m */ = {isa = PBXFileReference; fileEncoding = 4; lastKnownFileType = sourcecode.c.objc; lineEnding = 0; path = ORKInstructionStepViewController.m; sourceTree = "<group>"; xcLanguageSpecificationIdentifier = xcode.lang.objc; };
		86C40B961A8D7C5C00081FAC /* ORKInstructionStepViewController_Internal.h */ = {isa = PBXFileReference; fileEncoding = 4; lastKnownFileType = sourcecode.c.h; path = ORKInstructionStepViewController_Internal.h; sourceTree = "<group>"; };
		86C40B971A8D7C5C00081FAC /* ORKLabel.h */ = {isa = PBXFileReference; fileEncoding = 4; lastKnownFileType = sourcecode.c.h; path = ORKLabel.h; sourceTree = "<group>"; };
		86C40B981A8D7C5C00081FAC /* ORKLabel.m */ = {isa = PBXFileReference; fileEncoding = 4; lastKnownFileType = sourcecode.c.objc; lineEnding = 0; path = ORKLabel.m; sourceTree = "<group>"; xcLanguageSpecificationIdentifier = xcode.lang.objc; };
		86C40B9D1A8D7C5C00081FAC /* ORKOrderedTask.h */ = {isa = PBXFileReference; fileEncoding = 4; lastKnownFileType = sourcecode.c.h; path = ORKOrderedTask.h; sourceTree = "<group>"; };
		86C40B9E1A8D7C5C00081FAC /* ORKOrderedTask.m */ = {isa = PBXFileReference; fileEncoding = 4; lastKnownFileType = sourcecode.c.objc; lineEnding = 0; path = ORKOrderedTask.m; sourceTree = "<group>"; xcLanguageSpecificationIdentifier = xcode.lang.objc; };
		86C40BA11A8D7C5C00081FAC /* ORKQuestionStep.h */ = {isa = PBXFileReference; fileEncoding = 4; lastKnownFileType = sourcecode.c.h; path = ORKQuestionStep.h; sourceTree = "<group>"; };
		86C40BA21A8D7C5C00081FAC /* ORKQuestionStep.m */ = {isa = PBXFileReference; fileEncoding = 4; lastKnownFileType = sourcecode.c.objc; lineEnding = 0; path = ORKQuestionStep.m; sourceTree = "<group>"; xcLanguageSpecificationIdentifier = xcode.lang.objc; };
		86C40BA31A8D7C5C00081FAC /* ORKQuestionStep_Internal.h */ = {isa = PBXFileReference; fileEncoding = 4; lastKnownFileType = sourcecode.c.h; path = ORKQuestionStep_Internal.h; sourceTree = "<group>"; };
		86C40BA41A8D7C5C00081FAC /* ORKQuestionStepViewController.h */ = {isa = PBXFileReference; fileEncoding = 4; lastKnownFileType = sourcecode.c.h; path = ORKQuestionStepViewController.h; sourceTree = "<group>"; };
		86C40BA51A8D7C5C00081FAC /* ORKQuestionStepViewController.m */ = {isa = PBXFileReference; fileEncoding = 4; lastKnownFileType = sourcecode.c.objc; lineEnding = 0; path = ORKQuestionStepViewController.m; sourceTree = "<group>"; xcLanguageSpecificationIdentifier = xcode.lang.objc; };
		86C40BA61A8D7C5C00081FAC /* ORKQuestionStepViewController_Private.h */ = {isa = PBXFileReference; fileEncoding = 4; lastKnownFileType = sourcecode.c.h; path = ORKQuestionStepViewController_Private.h; sourceTree = "<group>"; };
		86C40BA71A8D7C5C00081FAC /* ORKResult.h */ = {isa = PBXFileReference; fileEncoding = 4; lastKnownFileType = sourcecode.c.h; path = ORKResult.h; sourceTree = "<group>"; };
		86C40BA81A8D7C5C00081FAC /* ORKResult.m */ = {isa = PBXFileReference; fileEncoding = 4; lastKnownFileType = sourcecode.c.objc; path = ORKResult.m; sourceTree = "<group>"; };
		86C40BA91A8D7C5C00081FAC /* ORKResult_Private.h */ = {isa = PBXFileReference; fileEncoding = 4; lastKnownFileType = sourcecode.c.h; path = ORKResult_Private.h; sourceTree = "<group>"; };
		86C40BAA1A8D7C5C00081FAC /* ORKRoundTappingButton.h */ = {isa = PBXFileReference; fileEncoding = 4; lastKnownFileType = sourcecode.c.h; path = ORKRoundTappingButton.h; sourceTree = "<group>"; };
		86C40BAB1A8D7C5C00081FAC /* ORKRoundTappingButton.m */ = {isa = PBXFileReference; fileEncoding = 4; lastKnownFileType = sourcecode.c.objc; path = ORKRoundTappingButton.m; sourceTree = "<group>"; };
		86C40BAC1A8D7C5C00081FAC /* ORKScaleRangeLabel.h */ = {isa = PBXFileReference; fileEncoding = 4; lastKnownFileType = sourcecode.c.h; path = ORKScaleRangeLabel.h; sourceTree = "<group>"; };
		86C40BAD1A8D7C5C00081FAC /* ORKScaleRangeLabel.m */ = {isa = PBXFileReference; fileEncoding = 4; lastKnownFileType = sourcecode.c.objc; path = ORKScaleRangeLabel.m; sourceTree = "<group>"; };
		86C40BAE1A8D7C5C00081FAC /* ORKScaleSlider.h */ = {isa = PBXFileReference; fileEncoding = 4; lastKnownFileType = sourcecode.c.h; path = ORKScaleSlider.h; sourceTree = "<group>"; };
		86C40BAF1A8D7C5C00081FAC /* ORKScaleSlider.m */ = {isa = PBXFileReference; fileEncoding = 4; lastKnownFileType = sourcecode.c.objc; path = ORKScaleSlider.m; sourceTree = "<group>"; };
		86C40BB01A8D7C5C00081FAC /* ORKScaleValueLabel.h */ = {isa = PBXFileReference; fileEncoding = 4; lastKnownFileType = sourcecode.c.h; path = ORKScaleValueLabel.h; sourceTree = "<group>"; };
		86C40BB11A8D7C5C00081FAC /* ORKScaleValueLabel.m */ = {isa = PBXFileReference; fileEncoding = 4; lastKnownFileType = sourcecode.c.objc; path = ORKScaleValueLabel.m; sourceTree = "<group>"; };
		86C40BB21A8D7C5C00081FAC /* ORKSelectionSubTitleLabel.h */ = {isa = PBXFileReference; fileEncoding = 4; lastKnownFileType = sourcecode.c.h; path = ORKSelectionSubTitleLabel.h; sourceTree = "<group>"; };
		86C40BB31A8D7C5C00081FAC /* ORKSelectionSubTitleLabel.m */ = {isa = PBXFileReference; fileEncoding = 4; lastKnownFileType = sourcecode.c.objc; path = ORKSelectionSubTitleLabel.m; sourceTree = "<group>"; };
		86C40BB41A8D7C5C00081FAC /* ORKSelectionTitleLabel.h */ = {isa = PBXFileReference; fileEncoding = 4; lastKnownFileType = sourcecode.c.h; path = ORKSelectionTitleLabel.h; sourceTree = "<group>"; };
		86C40BB51A8D7C5C00081FAC /* ORKSelectionTitleLabel.m */ = {isa = PBXFileReference; fileEncoding = 4; lastKnownFileType = sourcecode.c.objc; path = ORKSelectionTitleLabel.m; sourceTree = "<group>"; };
		86C40BB71A8D7C5C00081FAC /* ORKSkin.h */ = {isa = PBXFileReference; fileEncoding = 4; lastKnownFileType = sourcecode.c.h; path = ORKSkin.h; sourceTree = "<group>"; };
		86C40BB81A8D7C5C00081FAC /* ORKSkin.m */ = {isa = PBXFileReference; fileEncoding = 4; lastKnownFileType = sourcecode.c.objc; path = ORKSkin.m; sourceTree = "<group>"; };
		86C40BB91A8D7C5C00081FAC /* ORKStep.h */ = {isa = PBXFileReference; fileEncoding = 4; lastKnownFileType = sourcecode.c.h; path = ORKStep.h; sourceTree = "<group>"; };
		86C40BBA1A8D7C5C00081FAC /* ORKStep.m */ = {isa = PBXFileReference; fileEncoding = 4; lastKnownFileType = sourcecode.c.objc; lineEnding = 0; path = ORKStep.m; sourceTree = "<group>"; xcLanguageSpecificationIdentifier = xcode.lang.objc; };
		86C40BBB1A8D7C5C00081FAC /* ORKStep_Private.h */ = {isa = PBXFileReference; fileEncoding = 4; lastKnownFileType = sourcecode.c.h; path = ORKStep_Private.h; sourceTree = "<group>"; };
		86C40BBC1A8D7C5C00081FAC /* ORKStepViewController.h */ = {isa = PBXFileReference; fileEncoding = 4; lastKnownFileType = sourcecode.c.h; lineEnding = 0; path = ORKStepViewController.h; sourceTree = "<group>"; xcLanguageSpecificationIdentifier = xcode.lang.objcpp; };
		86C40BBD1A8D7C5C00081FAC /* ORKStepViewController.m */ = {isa = PBXFileReference; fileEncoding = 4; lastKnownFileType = sourcecode.c.objc; lineEnding = 0; path = ORKStepViewController.m; sourceTree = "<group>"; xcLanguageSpecificationIdentifier = xcode.lang.objc; };
		86C40BBE1A8D7C5C00081FAC /* ORKStepViewController_Internal.h */ = {isa = PBXFileReference; fileEncoding = 4; lastKnownFileType = sourcecode.c.h; path = ORKStepViewController_Internal.h; sourceTree = "<group>"; };
		86C40BC01A8D7C5C00081FAC /* ORKSubheadlineLabel.h */ = {isa = PBXFileReference; fileEncoding = 4; lastKnownFileType = sourcecode.c.h; path = ORKSubheadlineLabel.h; sourceTree = "<group>"; };
		86C40BC11A8D7C5C00081FAC /* ORKSubheadlineLabel.m */ = {isa = PBXFileReference; fileEncoding = 4; lastKnownFileType = sourcecode.c.objc; path = ORKSubheadlineLabel.m; sourceTree = "<group>"; };
		86C40BC21A8D7C5C00081FAC /* ORKSurveyAnswerCell.h */ = {isa = PBXFileReference; fileEncoding = 4; lastKnownFileType = sourcecode.c.h; path = ORKSurveyAnswerCell.h; sourceTree = "<group>"; };
		86C40BC51A8D7C5C00081FAC /* ORKSurveyAnswerCellForImageSelection.h */ = {isa = PBXFileReference; fileEncoding = 4; lastKnownFileType = sourcecode.c.h; path = ORKSurveyAnswerCellForImageSelection.h; sourceTree = "<group>"; };
		86C40BC61A8D7C5C00081FAC /* ORKSurveyAnswerCellForImageSelection.m */ = {isa = PBXFileReference; fileEncoding = 4; lastKnownFileType = sourcecode.c.objc; path = ORKSurveyAnswerCellForImageSelection.m; sourceTree = "<group>"; };
		86C40BC71A8D7C5C00081FAC /* ORKSurveyAnswerCellForNumber.h */ = {isa = PBXFileReference; fileEncoding = 4; lastKnownFileType = sourcecode.c.h; path = ORKSurveyAnswerCellForNumber.h; sourceTree = "<group>"; };
		86C40BC81A8D7C5C00081FAC /* ORKSurveyAnswerCellForNumber.m */ = {isa = PBXFileReference; fileEncoding = 4; lastKnownFileType = sourcecode.c.objc; lineEnding = 0; path = ORKSurveyAnswerCellForNumber.m; sourceTree = "<group>"; xcLanguageSpecificationIdentifier = xcode.lang.objc; };
		86C40BC91A8D7C5C00081FAC /* ORKSurveyAnswerCellForScale.h */ = {isa = PBXFileReference; fileEncoding = 4; lastKnownFileType = sourcecode.c.h; path = ORKSurveyAnswerCellForScale.h; sourceTree = "<group>"; };
		86C40BCA1A8D7C5C00081FAC /* ORKSurveyAnswerCellForScale.m */ = {isa = PBXFileReference; fileEncoding = 4; lastKnownFileType = sourcecode.c.objc; lineEnding = 0; path = ORKSurveyAnswerCellForScale.m; sourceTree = "<group>"; xcLanguageSpecificationIdentifier = xcode.lang.objc; };
		86C40BCD1A8D7C5C00081FAC /* ORKSurveyAnswerCellForText.h */ = {isa = PBXFileReference; fileEncoding = 4; lastKnownFileType = sourcecode.c.h; path = ORKSurveyAnswerCellForText.h; sourceTree = "<group>"; };
		86C40BCE1A8D7C5C00081FAC /* ORKSurveyAnswerCellForText.m */ = {isa = PBXFileReference; fileEncoding = 4; lastKnownFileType = sourcecode.c.objc; lineEnding = 0; path = ORKSurveyAnswerCellForText.m; sourceTree = "<group>"; xcLanguageSpecificationIdentifier = xcode.lang.objc; };
		86C40BD11A8D7C5C00081FAC /* ORKTableViewCell.h */ = {isa = PBXFileReference; fileEncoding = 4; lastKnownFileType = sourcecode.c.h; path = ORKTableViewCell.h; sourceTree = "<group>"; };
		86C40BD21A8D7C5C00081FAC /* ORKTableViewCell.m */ = {isa = PBXFileReference; fileEncoding = 4; lastKnownFileType = sourcecode.c.objc; lineEnding = 0; path = ORKTableViewCell.m; sourceTree = "<group>"; xcLanguageSpecificationIdentifier = xcode.lang.objc; };
		86C40BD31A8D7C5C00081FAC /* ORKTapCountLabel.h */ = {isa = PBXFileReference; fileEncoding = 4; lastKnownFileType = sourcecode.c.h; path = ORKTapCountLabel.h; sourceTree = "<group>"; };
		86C40BD41A8D7C5C00081FAC /* ORKTapCountLabel.m */ = {isa = PBXFileReference; fileEncoding = 4; lastKnownFileType = sourcecode.c.objc; path = ORKTapCountLabel.m; sourceTree = "<group>"; };
		86C40BD51A8D7C5C00081FAC /* ORKTask.h */ = {isa = PBXFileReference; fileEncoding = 4; lastKnownFileType = sourcecode.c.h; path = ORKTask.h; sourceTree = "<group>"; };
		86C40BD71A8D7C5C00081FAC /* ORKTaskViewController.h */ = {isa = PBXFileReference; fileEncoding = 4; lastKnownFileType = sourcecode.c.h; lineEnding = 0; path = ORKTaskViewController.h; sourceTree = "<group>"; xcLanguageSpecificationIdentifier = xcode.lang.objcpp; };
		86C40BD81A8D7C5C00081FAC /* ORKTaskViewController.m */ = {isa = PBXFileReference; fileEncoding = 4; lastKnownFileType = sourcecode.c.objc; lineEnding = 0; path = ORKTaskViewController.m; sourceTree = "<group>"; xcLanguageSpecificationIdentifier = xcode.lang.objc; };
		86C40BD91A8D7C5C00081FAC /* ORKTaskViewController_Internal.h */ = {isa = PBXFileReference; fileEncoding = 4; lastKnownFileType = sourcecode.c.h; path = ORKTaskViewController_Internal.h; sourceTree = "<group>"; };
		86C40BDA1A8D7C5C00081FAC /* ORKTaskViewController_Private.h */ = {isa = PBXFileReference; fileEncoding = 4; lastKnownFileType = sourcecode.c.h; path = ORKTaskViewController_Private.h; sourceTree = "<group>"; };
		86C40BDB1A8D7C5C00081FAC /* ORKTextButton.h */ = {isa = PBXFileReference; fileEncoding = 4; lastKnownFileType = sourcecode.c.h; path = ORKTextButton.h; sourceTree = "<group>"; };
		86C40BDC1A8D7C5C00081FAC /* ORKTextButton.m */ = {isa = PBXFileReference; fileEncoding = 4; lastKnownFileType = sourcecode.c.objc; lineEnding = 0; path = ORKTextButton.m; sourceTree = "<group>"; xcLanguageSpecificationIdentifier = xcode.lang.objc; };
		86C40BDD1A8D7C5C00081FAC /* ORKUnitLabel.h */ = {isa = PBXFileReference; fileEncoding = 4; lastKnownFileType = sourcecode.c.h; path = ORKUnitLabel.h; sourceTree = "<group>"; };
		86C40BDE1A8D7C5C00081FAC /* ORKUnitLabel.m */ = {isa = PBXFileReference; fileEncoding = 4; lastKnownFileType = sourcecode.c.objc; path = ORKUnitLabel.m; sourceTree = "<group>"; };
		86C40BE11A8D7C5C00081FAC /* ORKVerticalContainerView.h */ = {isa = PBXFileReference; fileEncoding = 4; lastKnownFileType = sourcecode.c.h; path = ORKVerticalContainerView.h; sourceTree = "<group>"; };
		86C40BE21A8D7C5C00081FAC /* ORKVerticalContainerView.m */ = {isa = PBXFileReference; fileEncoding = 4; lastKnownFileType = sourcecode.c.objc; lineEnding = 0; path = ORKVerticalContainerView.m; sourceTree = "<group>"; xcLanguageSpecificationIdentifier = xcode.lang.objc; };
		86C40BE31A8D7C5C00081FAC /* ORKVerticalContainerView_Internal.h */ = {isa = PBXFileReference; fileEncoding = 4; lastKnownFileType = sourcecode.c.h; path = ORKVerticalContainerView_Internal.h; sourceTree = "<group>"; };
		86C40BE71A8D7C5C00081FAC /* UIBarButtonItem+ORKBarButtonItem.h */ = {isa = PBXFileReference; fileEncoding = 4; lastKnownFileType = sourcecode.c.h; lineEnding = 0; path = "UIBarButtonItem+ORKBarButtonItem.h"; sourceTree = "<group>"; xcLanguageSpecificationIdentifier = xcode.lang.objcpp; };
		86C40BE81A8D7C5C00081FAC /* UIBarButtonItem+ORKBarButtonItem.m */ = {isa = PBXFileReference; fileEncoding = 4; lastKnownFileType = sourcecode.c.objc; lineEnding = 0; path = "UIBarButtonItem+ORKBarButtonItem.m"; sourceTree = "<group>"; xcLanguageSpecificationIdentifier = xcode.lang.objc; };
		86C40BE91A8D7C5C00081FAC /* UIResponder+ResearchKit.h */ = {isa = PBXFileReference; fileEncoding = 4; lastKnownFileType = sourcecode.c.h; lineEnding = 0; path = "UIResponder+ResearchKit.h"; sourceTree = "<group>"; xcLanguageSpecificationIdentifier = xcode.lang.objcpp; };
		86C40BEA1A8D7C5C00081FAC /* UIResponder+ResearchKit.m */ = {isa = PBXFileReference; fileEncoding = 4; lastKnownFileType = sourcecode.c.objc; lineEnding = 0; path = "UIResponder+ResearchKit.m"; sourceTree = "<group>"; xcLanguageSpecificationIdentifier = xcode.lang.objc; };
		86C40BEC1A8D7C5C00081FAC /* ORKConsentReviewController.h */ = {isa = PBXFileReference; fileEncoding = 4; lastKnownFileType = sourcecode.c.h; path = ORKConsentReviewController.h; sourceTree = "<group>"; };
		86C40BED1A8D7C5C00081FAC /* ORKConsentReviewController.m */ = {isa = PBXFileReference; fileEncoding = 4; lastKnownFileType = sourcecode.c.objc; path = ORKConsentReviewController.m; sourceTree = "<group>"; };
		86C40BEE1A8D7C5C00081FAC /* ORKConsentSignatureController.h */ = {isa = PBXFileReference; fileEncoding = 4; lastKnownFileType = sourcecode.c.h; path = ORKConsentSignatureController.h; sourceTree = "<group>"; };
		86C40BEF1A8D7C5C00081FAC /* ORKConsentSignatureController.m */ = {isa = PBXFileReference; fileEncoding = 4; lastKnownFileType = sourcecode.c.objc; lineEnding = 0; path = ORKConsentSignatureController.m; sourceTree = "<group>"; xcLanguageSpecificationIdentifier = xcode.lang.objc; };
		86C40BF01A8D7C5C00081FAC /* MovieTintShader.fsh */ = {isa = PBXFileReference; fileEncoding = 4; lastKnownFileType = sourcecode.glsl; path = MovieTintShader.fsh; sourceTree = "<group>"; };
		86C40BF11A8D7C5C00081FAC /* MovieTintShader.vsh */ = {isa = PBXFileReference; fileEncoding = 4; lastKnownFileType = sourcecode.glsl; path = MovieTintShader.vsh; sourceTree = "<group>"; };
		86C40BF21A8D7C5C00081FAC /* ORKConsentDocument.h */ = {isa = PBXFileReference; fileEncoding = 4; lastKnownFileType = sourcecode.c.h; path = ORKConsentDocument.h; sourceTree = "<group>"; };
		86C40BF31A8D7C5C00081FAC /* ORKConsentDocument.m */ = {isa = PBXFileReference; fileEncoding = 4; lastKnownFileType = sourcecode.c.objc; lineEnding = 0; path = ORKConsentDocument.m; sourceTree = "<group>"; xcLanguageSpecificationIdentifier = xcode.lang.objc; };
		86C40BF41A8D7C5C00081FAC /* ORKConsentDocument_Internal.h */ = {isa = PBXFileReference; fileEncoding = 4; lastKnownFileType = sourcecode.c.h; lineEnding = 0; path = ORKConsentDocument_Internal.h; sourceTree = "<group>"; xcLanguageSpecificationIdentifier = xcode.lang.objcpp; };
		86C40BF51A8D7C5C00081FAC /* ORKConsentLearnMoreViewController.h */ = {isa = PBXFileReference; fileEncoding = 4; lastKnownFileType = sourcecode.c.h; path = ORKConsentLearnMoreViewController.h; sourceTree = "<group>"; };
		86C40BF61A8D7C5C00081FAC /* ORKConsentLearnMoreViewController.m */ = {isa = PBXFileReference; fileEncoding = 4; lastKnownFileType = sourcecode.c.objc; lineEnding = 0; path = ORKConsentLearnMoreViewController.m; sourceTree = "<group>"; xcLanguageSpecificationIdentifier = xcode.lang.objc; };
		86C40BF71A8D7C5C00081FAC /* ORKConsentReviewStep.h */ = {isa = PBXFileReference; fileEncoding = 4; lastKnownFileType = sourcecode.c.h; path = ORKConsentReviewStep.h; sourceTree = "<group>"; };
		86C40BF81A8D7C5C00081FAC /* ORKConsentReviewStep.m */ = {isa = PBXFileReference; fileEncoding = 4; lastKnownFileType = sourcecode.c.objc; lineEnding = 0; path = ORKConsentReviewStep.m; sourceTree = "<group>"; xcLanguageSpecificationIdentifier = xcode.lang.objc; };
		86C40BF91A8D7C5C00081FAC /* ORKConsentReviewStepViewController.h */ = {isa = PBXFileReference; fileEncoding = 4; lastKnownFileType = sourcecode.c.h; path = ORKConsentReviewStepViewController.h; sourceTree = "<group>"; };
		86C40BFA1A8D7C5C00081FAC /* ORKConsentReviewStepViewController.m */ = {isa = PBXFileReference; fileEncoding = 4; lastKnownFileType = sourcecode.c.objc; lineEnding = 0; path = ORKConsentReviewStepViewController.m; sourceTree = "<group>"; xcLanguageSpecificationIdentifier = xcode.lang.objc; };
		86C40BFB1A8D7C5C00081FAC /* ORKConsentSceneViewController.h */ = {isa = PBXFileReference; fileEncoding = 4; lastKnownFileType = sourcecode.c.h; path = ORKConsentSceneViewController.h; sourceTree = "<group>"; };
		86C40BFC1A8D7C5C00081FAC /* ORKConsentSceneViewController.m */ = {isa = PBXFileReference; fileEncoding = 4; lastKnownFileType = sourcecode.c.objc; lineEnding = 0; path = ORKConsentSceneViewController.m; sourceTree = "<group>"; xcLanguageSpecificationIdentifier = xcode.lang.objc; };
		86C40BFF1A8D7C5C00081FAC /* ORKConsentSection.h */ = {isa = PBXFileReference; fileEncoding = 4; lastKnownFileType = sourcecode.c.h; path = ORKConsentSection.h; sourceTree = "<group>"; };
		86C40C001A8D7C5C00081FAC /* ORKConsentSection.m */ = {isa = PBXFileReference; fileEncoding = 4; lastKnownFileType = sourcecode.c.objc; path = ORKConsentSection.m; sourceTree = "<group>"; };
		86C40C011A8D7C5C00081FAC /* ORKConsentSection_Internal.h */ = {isa = PBXFileReference; fileEncoding = 4; lastKnownFileType = sourcecode.c.h; path = ORKConsentSection_Internal.h; sourceTree = "<group>"; };
		86C40C021A8D7C5C00081FAC /* ORKConsentSignature.h */ = {isa = PBXFileReference; fileEncoding = 4; lastKnownFileType = sourcecode.c.h; path = ORKConsentSignature.h; sourceTree = "<group>"; };
		86C40C031A8D7C5C00081FAC /* ORKConsentSignature.m */ = {isa = PBXFileReference; fileEncoding = 4; lastKnownFileType = sourcecode.c.objc; path = ORKConsentSignature.m; sourceTree = "<group>"; };
		86C40C051A8D7C5C00081FAC /* ORKEAGLMoviePlayerView.h */ = {isa = PBXFileReference; fileEncoding = 4; lastKnownFileType = sourcecode.c.h; path = ORKEAGLMoviePlayerView.h; sourceTree = "<group>"; };
		86C40C061A8D7C5C00081FAC /* ORKEAGLMoviePlayerView.m */ = {isa = PBXFileReference; fileEncoding = 4; lastKnownFileType = sourcecode.c.objc; path = ORKEAGLMoviePlayerView.m; sourceTree = "<group>"; };
		86C40C071A8D7C5C00081FAC /* ORKSignatureView.h */ = {isa = PBXFileReference; fileEncoding = 4; lastKnownFileType = sourcecode.c.h; path = ORKSignatureView.h; sourceTree = "<group>"; };
		86C40C081A8D7C5C00081FAC /* ORKSignatureView.m */ = {isa = PBXFileReference; fileEncoding = 4; lastKnownFileType = sourcecode.c.objc; path = ORKSignatureView.m; sourceTree = "<group>"; };
		86C40C091A8D7C5C00081FAC /* ORKVisualConsentStep.h */ = {isa = PBXFileReference; fileEncoding = 4; lastKnownFileType = sourcecode.c.h; path = ORKVisualConsentStep.h; sourceTree = "<group>"; };
		86C40C0A1A8D7C5C00081FAC /* ORKVisualConsentStep.m */ = {isa = PBXFileReference; fileEncoding = 4; lastKnownFileType = sourcecode.c.objc; lineEnding = 0; path = ORKVisualConsentStep.m; sourceTree = "<group>"; xcLanguageSpecificationIdentifier = xcode.lang.objc; };
		86C40C0B1A8D7C5C00081FAC /* ORKVisualConsentStepViewController.h */ = {isa = PBXFileReference; fileEncoding = 4; lastKnownFileType = sourcecode.c.h; path = ORKVisualConsentStepViewController.h; sourceTree = "<group>"; };
		86C40C0C1A8D7C5C00081FAC /* ORKVisualConsentStepViewController.m */ = {isa = PBXFileReference; fileEncoding = 4; lastKnownFileType = sourcecode.c.objc; lineEnding = 0; path = ORKVisualConsentStepViewController.m; sourceTree = "<group>"; xcLanguageSpecificationIdentifier = xcode.lang.objc; };
		86C40C0D1A8D7C5C00081FAC /* ORKVisualConsentStepViewController_Internal.h */ = {isa = PBXFileReference; fileEncoding = 4; lastKnownFileType = sourcecode.c.h; path = ORKVisualConsentStepViewController_Internal.h; sourceTree = "<group>"; };
		86C40C0E1A8D7C5C00081FAC /* ORKVisualConsentTransitionAnimator.h */ = {isa = PBXFileReference; fileEncoding = 4; lastKnownFileType = sourcecode.c.h; path = ORKVisualConsentTransitionAnimator.h; sourceTree = "<group>"; };
		86C40C0F1A8D7C5C00081FAC /* ORKVisualConsentTransitionAnimator.m */ = {isa = PBXFileReference; fileEncoding = 4; lastKnownFileType = sourcecode.c.objc; lineEnding = 0; path = ORKVisualConsentTransitionAnimator.m; sourceTree = "<group>"; xcLanguageSpecificationIdentifier = xcode.lang.objc; };
		86C40C101A8D7C5C00081FAC /* Info.plist */ = {isa = PBXFileReference; fileEncoding = 4; lastKnownFileType = text.plist.xml; path = Info.plist; sourceTree = "<group>"; };
		86CC8E9A1AC09332001CCD89 /* ResearchKitTests.xctest */ = {isa = PBXFileReference; explicitFileType = wrapper.cfbundle; includeInIndex = 0; path = ResearchKitTests.xctest; sourceTree = BUILT_PRODUCTS_DIR; };
		86CC8EA71AC09383001CCD89 /* Info.plist */ = {isa = PBXFileReference; fileEncoding = 4; lastKnownFileType = text.plist.xml; path = Info.plist; sourceTree = "<group>"; };
		86CC8EA81AC09383001CCD89 /* ORKAccessibilityTests.m */ = {isa = PBXFileReference; fileEncoding = 4; lastKnownFileType = sourcecode.c.objc; path = ORKAccessibilityTests.m; sourceTree = "<group>"; };
		86CC8EA91AC09383001CCD89 /* ORKChoiceAnswerFormatHelperTests.m */ = {isa = PBXFileReference; fileEncoding = 4; lastKnownFileType = sourcecode.c.objc; path = ORKChoiceAnswerFormatHelperTests.m; sourceTree = "<group>"; };
		86CC8EAA1AC09383001CCD89 /* ORKConsentTests.m */ = {isa = PBXFileReference; fileEncoding = 4; lastKnownFileType = sourcecode.c.objc; path = ORKConsentTests.m; sourceTree = "<group>"; };
		86CC8EAB1AC09383001CCD89 /* ORKDataLoggerManagerTests.m */ = {isa = PBXFileReference; fileEncoding = 4; lastKnownFileType = sourcecode.c.objc; path = ORKDataLoggerManagerTests.m; sourceTree = "<group>"; };
		86CC8EAC1AC09383001CCD89 /* ORKDataLoggerTests.m */ = {isa = PBXFileReference; fileEncoding = 4; lastKnownFileType = sourcecode.c.objc; path = ORKDataLoggerTests.m; sourceTree = "<group>"; };
		86CC8EAD1AC09383001CCD89 /* ORKHKSampleTests.m */ = {isa = PBXFileReference; fileEncoding = 4; lastKnownFileType = sourcecode.c.objc; path = ORKHKSampleTests.m; sourceTree = "<group>"; };
		86CC8EAF1AC09383001CCD89 /* ORKResultTests.m */ = {isa = PBXFileReference; fileEncoding = 4; lastKnownFileType = sourcecode.c.objc; path = ORKResultTests.m; sourceTree = "<group>"; };
		86CC8EB01AC09383001CCD89 /* ORKTextChoiceCellGroupTests.m */ = {isa = PBXFileReference; fileEncoding = 4; lastKnownFileType = sourcecode.c.objc; path = ORKTextChoiceCellGroupTests.m; sourceTree = "<group>"; };
		86D348001AC16175006DB02B /* ORKRecorderTests.m */ = {isa = PBXFileReference; fileEncoding = 4; lastKnownFileType = sourcecode.c.objc; lineEnding = 0; path = ORKRecorderTests.m; sourceTree = "<group>"; xcLanguageSpecificationIdentifier = xcode.lang.objc; };
		B11C54961A9EEF8800265E61 /* ORKConsentSharingStep.h */ = {isa = PBXFileReference; fileEncoding = 4; lastKnownFileType = sourcecode.c.h; path = ORKConsentSharingStep.h; sourceTree = "<group>"; };
		B11C54971A9EEF8800265E61 /* ORKConsentSharingStep.m */ = {isa = PBXFileReference; fileEncoding = 4; lastKnownFileType = sourcecode.c.objc; path = ORKConsentSharingStep.m; sourceTree = "<group>"; };
		B11C549C1A9EF4A700265E61 /* ORKConsentSharingStepViewController.h */ = {isa = PBXFileReference; fileEncoding = 4; lastKnownFileType = sourcecode.c.h; path = ORKConsentSharingStepViewController.h; sourceTree = "<group>"; };
		B11C549D1A9EF4A700265E61 /* ORKConsentSharingStepViewController.m */ = {isa = PBXFileReference; fileEncoding = 4; lastKnownFileType = sourcecode.c.objc; lineEnding = 0; path = ORKConsentSharingStepViewController.m; sourceTree = "<group>"; xcLanguageSpecificationIdentifier = xcode.lang.objc; };
		B11DF3B31AA109C8009E76D2 /* AppledocSettings.plist */ = {isa = PBXFileReference; lastKnownFileType = text.plist.xml; path = AppledocSettings.plist; sourceTree = "<group>"; };
		B11DF4C21AA10D70009E76D2 /* tr */ = {isa = PBXFileReference; lastKnownFileType = text.plist.strings; name = tr; path = tr.lproj/Localizable.strings; sourceTree = "<group>"; };
		B12EA0131B0D73A500F9F554 /* ORKToneAudiometryPracticeStep.h */ = {isa = PBXFileReference; fileEncoding = 4; lastKnownFileType = sourcecode.c.h; path = ORKToneAudiometryPracticeStep.h; sourceTree = "<group>"; };
		B12EA0141B0D73A500F9F554 /* ORKToneAudiometryPracticeStep.m */ = {isa = PBXFileReference; fileEncoding = 4; lastKnownFileType = sourcecode.c.objc; path = ORKToneAudiometryPracticeStep.m; sourceTree = "<group>"; };
		B12EA0171B0D76AD00F9F554 /* ORKToneAudiometryPracticeStepViewController.h */ = {isa = PBXFileReference; fileEncoding = 4; lastKnownFileType = sourcecode.c.h; path = ORKToneAudiometryPracticeStepViewController.h; sourceTree = "<group>"; };
		B12EA0181B0D76AD00F9F554 /* ORKToneAudiometryPracticeStepViewController.m */ = {isa = PBXFileReference; fileEncoding = 4; lastKnownFileType = sourcecode.c.objc; path = ORKToneAudiometryPracticeStepViewController.m; sourceTree = "<group>"; };
		B14660481AA10DD7002F95C2 /* zh_TW */ = {isa = PBXFileReference; explicitFileType = text.plist.strings; name = zh_TW; path = zh_TW.lproj/Localizable.strings; sourceTree = "<group>"; };
		B183A5951A8535D100C76870 /* ResearchKit.framework */ = {isa = PBXFileReference; explicitFileType = wrapper.framework; includeInIndex = 0; path = ResearchKit.framework; sourceTree = BUILT_PRODUCTS_DIR; };
		B18AABE01A9F08D9003871B5 /* module.modulemap */ = {isa = PBXFileReference; lastKnownFileType = "sourcecode.module-map"; path = module.modulemap; sourceTree = "<group>"; };
		B1A860DB1A9693C400EA57B7 /* consent_01@2x.m4v */ = {isa = PBXFileReference; lastKnownFileType = file; path = "consent_01@2x.m4v"; sourceTree = "<group>"; };
		B1A860DC1A9693C400EA57B7 /* consent_02@2x.m4v */ = {isa = PBXFileReference; lastKnownFileType = file; path = "consent_02@2x.m4v"; sourceTree = "<group>"; };
		B1A860DD1A9693C400EA57B7 /* consent_03@2x.m4v */ = {isa = PBXFileReference; lastKnownFileType = file; path = "consent_03@2x.m4v"; sourceTree = "<group>"; };
		B1A860DE1A9693C400EA57B7 /* consent_04@2x.m4v */ = {isa = PBXFileReference; lastKnownFileType = file; path = "consent_04@2x.m4v"; sourceTree = "<group>"; };
		B1A860DF1A9693C400EA57B7 /* consent_05@2x.m4v */ = {isa = PBXFileReference; lastKnownFileType = file; path = "consent_05@2x.m4v"; sourceTree = "<group>"; };
		B1A860E01A9693C400EA57B7 /* consent_06@2x.m4v */ = {isa = PBXFileReference; lastKnownFileType = file; path = "consent_06@2x.m4v"; sourceTree = "<group>"; };
		B1A860E11A9693C400EA57B7 /* consent_07@2x.m4v */ = {isa = PBXFileReference; lastKnownFileType = file; path = "consent_07@2x.m4v"; sourceTree = "<group>"; };
		B1A860E31A9693C400EA57B7 /* consent_01@3x.m4v */ = {isa = PBXFileReference; lastKnownFileType = file; path = "consent_01@3x.m4v"; sourceTree = "<group>"; };
		B1A860E41A9693C400EA57B7 /* consent_02@3x.m4v */ = {isa = PBXFileReference; lastKnownFileType = file; path = "consent_02@3x.m4v"; sourceTree = "<group>"; };
		B1A860E51A9693C400EA57B7 /* consent_03@3x.m4v */ = {isa = PBXFileReference; lastKnownFileType = file; path = "consent_03@3x.m4v"; sourceTree = "<group>"; };
		B1A860E61A9693C400EA57B7 /* consent_04@3x.m4v */ = {isa = PBXFileReference; lastKnownFileType = file; path = "consent_04@3x.m4v"; sourceTree = "<group>"; };
		B1A860E71A9693C400EA57B7 /* consent_05@3x.m4v */ = {isa = PBXFileReference; lastKnownFileType = file; path = "consent_05@3x.m4v"; sourceTree = "<group>"; };
		B1A860E81A9693C400EA57B7 /* consent_06@3x.m4v */ = {isa = PBXFileReference; lastKnownFileType = file; path = "consent_06@3x.m4v"; sourceTree = "<group>"; };
		B1A860E91A9693C400EA57B7 /* consent_07@3x.m4v */ = {isa = PBXFileReference; lastKnownFileType = file; path = "consent_07@3x.m4v"; sourceTree = "<group>"; };
		B1B349E41AA10DED005FAD66 /* zh_HK */ = {isa = PBXFileReference; explicitFileType = text.plist.strings; name = zh_HK; path = zh_HK.lproj/Localizable.strings; sourceTree = "<group>"; };
		B1B349E51AA10DF8005FAD66 /* zh_CN */ = {isa = PBXFileReference; explicitFileType = text.plist.strings; name = zh_CN; path = zh_CN.lproj/Localizable.strings; sourceTree = "<group>"; };
		B1B349E61AA10E02005FAD66 /* vi */ = {isa = PBXFileReference; explicitFileType = text.plist.strings; name = vi; path = vi.lproj/Localizable.strings; sourceTree = "<group>"; };
		B1B349E71AA10E0B005FAD66 /* uk */ = {isa = PBXFileReference; explicitFileType = text.plist.strings; name = uk; path = uk.lproj/Localizable.strings; sourceTree = "<group>"; };
		B1B349E81AA10E12005FAD66 /* th */ = {isa = PBXFileReference; explicitFileType = text.plist.strings; name = th; path = th.lproj/Localizable.strings; sourceTree = "<group>"; };
		B1B349E91AA10E27005FAD66 /* sv */ = {isa = PBXFileReference; explicitFileType = text.plist.strings; name = sv; path = sv.lproj/Localizable.strings; sourceTree = "<group>"; };
		B1B349EA1AA10E2E005FAD66 /* sk */ = {isa = PBXFileReference; explicitFileType = text.plist.strings; name = sk; path = sk.lproj/Localizable.strings; sourceTree = "<group>"; };
		B1B349EB1AA10E38005FAD66 /* ru */ = {isa = PBXFileReference; explicitFileType = text.plist.strings; name = ru; path = ru.lproj/Localizable.strings; sourceTree = "<group>"; };
		B1B349EC1AA10E40005FAD66 /* ro */ = {isa = PBXFileReference; explicitFileType = text.plist.strings; name = ro; path = ro.lproj/Localizable.strings; sourceTree = "<group>"; };
		B1B349ED1AA10E47005FAD66 /* pt */ = {isa = PBXFileReference; explicitFileType = text.plist.strings; name = pt; path = pt.lproj/Localizable.strings; sourceTree = "<group>"; };
		B1B349EE1AA10E4F005FAD66 /* pt_PT */ = {isa = PBXFileReference; explicitFileType = text.plist.strings; name = pt_PT; path = pt_PT.lproj/Localizable.strings; sourceTree = "<group>"; };
		B1B349EF1AA10E56005FAD66 /* pl */ = {isa = PBXFileReference; explicitFileType = text.plist.strings; name = pl; path = pl.lproj/Localizable.strings; sourceTree = "<group>"; };
		B1B349F01AA10E5E005FAD66 /* nl */ = {isa = PBXFileReference; explicitFileType = text.plist.strings; name = nl; path = nl.lproj/Localizable.strings; sourceTree = "<group>"; };
		B1B349F11AA10E65005FAD66 /* ms */ = {isa = PBXFileReference; explicitFileType = text.plist.strings; name = ms; path = ms.lproj/Localizable.strings; sourceTree = "<group>"; };
		B1B349F21AA10E6C005FAD66 /* ko */ = {isa = PBXFileReference; explicitFileType = text.plist.strings; name = ko; path = ko.lproj/Localizable.strings; sourceTree = "<group>"; };
		B1B349F31AA10E73005FAD66 /* ja */ = {isa = PBXFileReference; explicitFileType = text.plist.strings; name = ja; path = ja.lproj/Localizable.strings; sourceTree = "<group>"; };
		B1B349F41AA10E79005FAD66 /* it */ = {isa = PBXFileReference; explicitFileType = text.plist.strings; name = it; path = it.lproj/Localizable.strings; sourceTree = "<group>"; };
		B1B349F51AA10E80005FAD66 /* id */ = {isa = PBXFileReference; explicitFileType = text.plist.strings; name = id; path = id.lproj/Localizable.strings; sourceTree = "<group>"; };
		B1B349F61AA10E89005FAD66 /* hu */ = {isa = PBXFileReference; explicitFileType = text.plist.strings; name = hu; path = hu.lproj/Localizable.strings; sourceTree = "<group>"; };
		B1B349F71AA10E90005FAD66 /* hr */ = {isa = PBXFileReference; explicitFileType = text.plist.strings; name = hr; path = hr.lproj/Localizable.strings; sourceTree = "<group>"; };
		B1B349F81AA10E96005FAD66 /* hi */ = {isa = PBXFileReference; explicitFileType = text.plist.strings; name = hi; path = hi.lproj/Localizable.strings; sourceTree = "<group>"; };
		B1B349F91AA10E9C005FAD66 /* he */ = {isa = PBXFileReference; explicitFileType = text.plist.strings; name = he; path = he.lproj/Localizable.strings; sourceTree = "<group>"; };
		B1B349FA1AA10EA2005FAD66 /* fr */ = {isa = PBXFileReference; explicitFileType = text.plist.strings; name = fr; path = fr.lproj/Localizable.strings; sourceTree = "<group>"; };
		B1B349FB1AA10EA8005FAD66 /* fr_CA */ = {isa = PBXFileReference; explicitFileType = text.plist.strings; name = fr_CA; path = fr_CA.lproj/Localizable.strings; sourceTree = "<group>"; };
		B1B349FC1AA10EAE005FAD66 /* fi */ = {isa = PBXFileReference; explicitFileType = text.plist.strings; name = fi; path = fi.lproj/Localizable.strings; sourceTree = "<group>"; };
		B1B349FD1AA10EB4005FAD66 /* es */ = {isa = PBXFileReference; explicitFileType = text.plist.strings; name = es; path = es.lproj/Localizable.strings; sourceTree = "<group>"; };
		B1B349FE1AA10EBA005FAD66 /* es_MX */ = {isa = PBXFileReference; explicitFileType = text.plist.strings; name = es_MX; path = es_MX.lproj/Localizable.strings; sourceTree = "<group>"; };
		B1B349FF1AA10EC1005FAD66 /* en_GB */ = {isa = PBXFileReference; explicitFileType = text.plist.strings; name = en_GB; path = en_GB.lproj/Localizable.strings; sourceTree = "<group>"; };
		B1B34A001AA10EC6005FAD66 /* en_AU */ = {isa = PBXFileReference; explicitFileType = text.plist.strings; name = en_AU; path = en_AU.lproj/Localizable.strings; sourceTree = "<group>"; };
		B1B34A011AA10ECB005FAD66 /* el */ = {isa = PBXFileReference; explicitFileType = text.plist.strings; name = el; path = el.lproj/Localizable.strings; sourceTree = "<group>"; };
		B1B34A021AA10ED1005FAD66 /* de */ = {isa = PBXFileReference; explicitFileType = text.plist.strings; name = de; path = de.lproj/Localizable.strings; sourceTree = "<group>"; };
		B1B34A031AA10ED5005FAD66 /* da */ = {isa = PBXFileReference; explicitFileType = text.plist.strings; name = da; path = da.lproj/Localizable.strings; sourceTree = "<group>"; };
		B1B34A041AA10EDA005FAD66 /* cs */ = {isa = PBXFileReference; explicitFileType = text.plist.strings; name = cs; path = cs.lproj/Localizable.strings; sourceTree = "<group>"; };
		B1B34A051AA10EDF005FAD66 /* ca */ = {isa = PBXFileReference; explicitFileType = text.plist.strings; name = ca; path = ca.lproj/Localizable.strings; sourceTree = "<group>"; };
		B1B34A061AA10EE4005FAD66 /* ar */ = {isa = PBXFileReference; explicitFileType = text.plist.strings; name = ar; path = ar.lproj/Localizable.strings; sourceTree = "<group>"; };
		B1B34A061AABBCCDDEEFFAAA /* no */ = {isa = PBXFileReference; explicitFileType = text.plist.strings; name = no; path = no.lproj/Localizable.strings; sourceTree = "<group>"; };
		B1B894391A00345200C5CF2D /* ResearchKit_Private.h */ = {isa = PBXFileReference; fileEncoding = 4; lastKnownFileType = sourcecode.c.h; lineEnding = 0; path = ResearchKit_Private.h; sourceTree = "<group>"; xcLanguageSpecificationIdentifier = xcode.lang.objcpp; };
		B1C0F4E21A9BA65F0022C153 /* en */ = {isa = PBXFileReference; lastKnownFileType = text.plist.strings; name = en; path = en.lproj/Localizable.strings; sourceTree = "<group>"; };
		B1C1DE4F196F541F00F75544 /* ResearchKit.h */ = {isa = PBXFileReference; fileEncoding = 4; lastKnownFileType = sourcecode.c.h; path = ResearchKit.h; sourceTree = "<group>"; };
		B1C7955D1A9FBF04007279BA /* HealthKit.framework */ = {isa = PBXFileReference; lastKnownFileType = wrapper.framework; name = HealthKit.framework; path = System/Library/Frameworks/HealthKit.framework; sourceTree = SDKROOT; };
		B8760F291AFBEFB0007FA16F /* ORKScaleRangeDescriptionLabel.h */ = {isa = PBXFileReference; fileEncoding = 4; lastKnownFileType = sourcecode.c.h; path = ORKScaleRangeDescriptionLabel.h; sourceTree = "<group>"; };
		B8760F2A1AFBEFB0007FA16F /* ORKScaleRangeDescriptionLabel.m */ = {isa = PBXFileReference; fileEncoding = 4; lastKnownFileType = sourcecode.c.objc; path = ORKScaleRangeDescriptionLabel.m; sourceTree = "<group>"; };
		BC01B0FA1B0EB99700863803 /* ORKTintedImageView_Internal.h */ = {isa = PBXFileReference; fileEncoding = 4; lastKnownFileType = sourcecode.c.h; path = ORKTintedImageView_Internal.h; sourceTree = "<group>"; };
		BC13CE371B0660220044153C /* ORKNavigableOrderedTask.h */ = {isa = PBXFileReference; fileEncoding = 4; lastKnownFileType = sourcecode.c.h; path = ORKNavigableOrderedTask.h; sourceTree = "<group>"; };
		BC13CE381B0660220044153C /* ORKNavigableOrderedTask.m */ = {isa = PBXFileReference; fileEncoding = 4; lastKnownFileType = sourcecode.c.objc; path = ORKNavigableOrderedTask.m; sourceTree = "<group>"; };
		BC13CE3B1B0662990044153C /* ORKStepNavigationRule_Private.h */ = {isa = PBXFileReference; fileEncoding = 4; lastKnownFileType = sourcecode.c.h; path = ORKStepNavigationRule_Private.h; sourceTree = "<group>"; };
		BC13CE3D1B0662A80044153C /* ORKOrderedTask_Internal.h */ = {isa = PBXFileReference; fileEncoding = 4; lastKnownFileType = sourcecode.c.h; path = ORKOrderedTask_Internal.h; sourceTree = "<group>"; };
		BC13CE3F1B0666FD0044153C /* ORKResultPredicate.h */ = {isa = PBXFileReference; fileEncoding = 4; lastKnownFileType = sourcecode.c.h; path = ORKResultPredicate.h; sourceTree = "<group>"; };
		BC13CE411B066A990044153C /* ORKStepNavigationRule_Internal.h */ = {isa = PBXFileReference; fileEncoding = 4; lastKnownFileType = sourcecode.c.h; path = ORKStepNavigationRule_Internal.h; sourceTree = "<group>"; };
		BC4194271AE8453A00073D6B /* ORKObserver.h */ = {isa = PBXFileReference; fileEncoding = 4; lastKnownFileType = sourcecode.c.h; path = ORKObserver.h; sourceTree = "<group>"; };
		BC4194281AE8453A00073D6B /* ORKObserver.m */ = {isa = PBXFileReference; fileEncoding = 4; lastKnownFileType = sourcecode.c.objc; path = ORKObserver.m; sourceTree = "<group>"; };
		BCA5C0331AEC05F20092AC8D /* ORKStepNavigationRule.h */ = {isa = PBXFileReference; fileEncoding = 4; lastKnownFileType = sourcecode.c.h; path = ORKStepNavigationRule.h; sourceTree = "<group>"; };
		BCA5C0341AEC05F20092AC8D /* ORKStepNavigationRule.m */ = {isa = PBXFileReference; fileEncoding = 4; lastKnownFileType = sourcecode.c.objc; path = ORKStepNavigationRule.m; sourceTree = "<group>"; };
		BCAD50E71B0201EE0034806A /* ORKTaskTests.m */ = {isa = PBXFileReference; fileEncoding = 4; lastKnownFileType = sourcecode.c.objc; path = ORKTaskTests.m; sourceTree = "<group>"; };
		BCB96C121B19C0EC002A0B96 /* ORKStepTests.m */ = {isa = PBXFileReference; fileEncoding = 4; lastKnownFileType = sourcecode.c.objc; path = ORKStepTests.m; sourceTree = "<group>"; };
		BCFB2EAF1AE70E4E0070B5D0 /* ORKConsentSceneViewController_Internal.h */ = {isa = PBXFileReference; lastKnownFileType = sourcecode.c.h; path = ORKConsentSceneViewController_Internal.h; sourceTree = "<group>"; };
		BCFF24BC1B0798D10044EC35 /* ORKResultPredicate.m */ = {isa = PBXFileReference; fileEncoding = 4; lastKnownFileType = sourcecode.c.objc; path = ORKResultPredicate.m; sourceTree = "<group>"; };
		D42FEFB61AF7557000A124F8 /* ORKImageCaptureView.h */ = {isa = PBXFileReference; fileEncoding = 4; lastKnownFileType = sourcecode.c.h; path = ORKImageCaptureView.h; sourceTree = "<group>"; };
		D42FEFB71AF7557000A124F8 /* ORKImageCaptureView.m */ = {isa = PBXFileReference; fileEncoding = 4; lastKnownFileType = sourcecode.c.objc; path = ORKImageCaptureView.m; sourceTree = "<group>"; };
		D44239771AF17F5100559D96 /* ORKImageCaptureStep.h */ = {isa = PBXFileReference; fileEncoding = 4; lastKnownFileType = sourcecode.c.h; path = ORKImageCaptureStep.h; sourceTree = "<group>"; };
		D44239781AF17F5100559D96 /* ORKImageCaptureStep.m */ = {isa = PBXFileReference; fileEncoding = 4; lastKnownFileType = sourcecode.c.objc; path = ORKImageCaptureStep.m; sourceTree = "<group>"; };
		D442397B1AF17F7600559D96 /* ORKImageCaptureStepViewController.h */ = {isa = PBXFileReference; fileEncoding = 4; lastKnownFileType = sourcecode.c.h; path = ORKImageCaptureStepViewController.h; sourceTree = "<group>"; };
		D442397C1AF17F7600559D96 /* ORKImageCaptureStepViewController.m */ = {isa = PBXFileReference; fileEncoding = 4; lastKnownFileType = sourcecode.c.objc; path = ORKImageCaptureStepViewController.m; sourceTree = "<group>"; };
		D45852081AF6CCFA00A2DE13 /* ORKImageCaptureCameraPreviewView.h */ = {isa = PBXFileReference; fileEncoding = 4; lastKnownFileType = sourcecode.c.h; path = ORKImageCaptureCameraPreviewView.h; sourceTree = "<group>"; };
		D45852091AF6CCFA00A2DE13 /* ORKImageCaptureCameraPreviewView.m */ = {isa = PBXFileReference; fileEncoding = 4; lastKnownFileType = sourcecode.c.objc; path = ORKImageCaptureCameraPreviewView.m; sourceTree = "<group>"; };
		FA7A9D2A1B082688005A2BEA /* ORKConsentDocumentTests.m */ = {isa = PBXFileReference; fileEncoding = 4; lastKnownFileType = sourcecode.c.objc; path = ORKConsentDocumentTests.m; sourceTree = "<group>"; };
		FA7A9D2D1B083DD3005A2BEA /* ORKConsentSectionFormatter.h */ = {isa = PBXFileReference; fileEncoding = 4; lastKnownFileType = sourcecode.c.h; path = ORKConsentSectionFormatter.h; sourceTree = "<group>"; };
		FA7A9D2E1B083DD3005A2BEA /* ORKConsentSectionFormatter.m */ = {isa = PBXFileReference; fileEncoding = 4; lastKnownFileType = sourcecode.c.objc; path = ORKConsentSectionFormatter.m; sourceTree = "<group>"; };
		FA7A9D311B0843A9005A2BEA /* ORKConsentSignatureFormatter.h */ = {isa = PBXFileReference; fileEncoding = 4; lastKnownFileType = sourcecode.c.h; path = ORKConsentSignatureFormatter.h; sourceTree = "<group>"; };
		FA7A9D321B0843A9005A2BEA /* ORKConsentSignatureFormatter.m */ = {isa = PBXFileReference; fileEncoding = 4; lastKnownFileType = sourcecode.c.objc; path = ORKConsentSignatureFormatter.m; sourceTree = "<group>"; };
		FA7A9D361B09365F005A2BEA /* ORKConsentSectionFormatterTests.m */ = {isa = PBXFileReference; fileEncoding = 4; lastKnownFileType = sourcecode.c.objc; path = ORKConsentSectionFormatterTests.m; sourceTree = "<group>"; };
		FA7A9D381B0969A7005A2BEA /* ORKConsentSignatureFormatterTests.m */ = {isa = PBXFileReference; fileEncoding = 4; lastKnownFileType = sourcecode.c.objc; path = ORKConsentSignatureFormatterTests.m; sourceTree = "<group>"; };
/* End PBXFileReference section */

/* Begin PBXFrameworksBuildPhase section */
		86CC8E971AC09332001CCD89 /* Frameworks */ = {
			isa = PBXFrameworksBuildPhase;
			buildActionMask = 2147483647;
			files = (
				86CC8EA01AC09332001CCD89 /* ResearchKit.framework in Frameworks */,
			);
			runOnlyForDeploymentPostprocessing = 0;
		};
		B183A5591A8535D100C76870 /* Frameworks */ = {
			isa = PBXFrameworksBuildPhase;
			buildActionMask = 2147483647;
			files = (
				B1C7955E1A9FBF04007279BA /* HealthKit.framework in Frameworks */,
			);
			runOnlyForDeploymentPostprocessing = 0;
		};
/* End PBXFrameworksBuildPhase section */

/* Begin PBXGroup section */
		147503AC1AEE8058004B17F3 /* Tone Audiometry */ = {
			isa = PBXGroup;
			children = (
				147503AD1AEE8071004B17F3 /* ORKAudioGenerator.h */,
				147503AE1AEE8071004B17F3 /* ORKAudioGenerator.m */,
				147503B11AEE807C004B17F3 /* ORKToneAudiometryContentView.h */,
				147503B21AEE807C004B17F3 /* ORKToneAudiometryContentView.m */,
				B12EA0131B0D73A500F9F554 /* ORKToneAudiometryPracticeStep.h */,
				B12EA0141B0D73A500F9F554 /* ORKToneAudiometryPracticeStep.m */,
				147503B31AEE807C004B17F3 /* ORKToneAudiometryStep.h */,
				147503B41AEE807C004B17F3 /* ORKToneAudiometryStep.m */,
				B12EA0171B0D76AD00F9F554 /* ORKToneAudiometryPracticeStepViewController.h */,
				B12EA0181B0D76AD00F9F554 /* ORKToneAudiometryPracticeStepViewController.m */,
				147503B51AEE807C004B17F3 /* ORKToneAudiometryStepViewController.h */,
				147503B61AEE807C004B17F3 /* ORKToneAudiometryStepViewController.m */,
			);
			name = "Tone Audiometry";
			sourceTree = "<group>";
		};
		25ECC0921AFBD64800F3D63B /* Reaction Time */ = {
			isa = PBXGroup;
			children = (
				25ECC0931AFBD68300F3D63B /* ORKReactionTimeStep.h */,
				25ECC0941AFBD68300F3D63B /* ORKReactionTimeStep.m */,
				25ECC0991AFBD8B300F3D63B /* ORKReactionTimeViewController.h */,
				25ECC09A1AFBD8B300F3D63B /* ORKReactionTimeViewController.m */,
				25ECC09D1AFBD92D00F3D63B /* ORKReactionTimeContentView.h */,
				25ECC09E1AFBD92D00F3D63B /* ORKReactionTimeContentView.m */,
				25ECC0A11AFBDD2700F3D63B /* ORKReactionTimeStimulusView.h */,
				25ECC0A21AFBDD2700F3D63B /* ORKReactionTimeStimulusView.m */,
			);
			name = "Reaction Time";
			sourceTree = "<group>";
		};
		25F5CEDC1B4C3F1D0031E2A4 /* TowerOfHanoi */ = {
			isa = PBXGroup;
			children = (
				250F94021B4C5A6600FA23EB /* ORKTowerOfHanoiStep.h */,
				250F94031B4C5A6600FA23EB /* ORKTowerOfHanoiStep.m */,
				250F94061B4C5AA400FA23EB /* ORKTowerOfHanoiStepViewController.h */,
				250F94071B4C5AA400FA23EB /* ORKTowerOfHanoiStepViewController.m */,
				257FCE1D1B4D14E50001EF06 /* ORKTowerOfHanoiTowerView.h */,
				257FCE1E1B4D14E50001EF06 /* ORKTowerOfHanoiTowerView.m */,
				257FCE211B4D37A80001EF06 /* ORKTowerOfHanoiTower.h */,
				257FCE221B4D37A80001EF06 /* ORKTowerOfHanoiTower.m */,
			);
			name = TowerOfHanoi;
			sourceTree = "<group>";
		};
		3FFF18341829DB1D00167070 = {
			isa = PBXGroup;
			children = (
				B11DF3B21AA109C8009E76D2 /* docs */,
				86B623AF19520B770074CD3C /* ResearchKit */,
				86CC8EA61AC09383001CCD89 /* ResearchKitTests */,
				3FFF183F1829DB1D00167070 /* Frameworks */,
				3FFF183E1829DB1D00167070 /* Products */,
			);
			sourceTree = "<group>";
		};
		3FFF183E1829DB1D00167070 /* Products */ = {
			isa = PBXGroup;
			children = (
				86B623AD19520B770074CD3C /* ResearchKit.framework */,
				B183A5951A8535D100C76870 /* ResearchKit.framework */,
				86CC8E9A1AC09332001CCD89 /* ResearchKitTests.xctest */,
			);
			name = Products;
			sourceTree = "<group>";
		};
		3FFF183F1829DB1D00167070 /* Frameworks */ = {
			isa = PBXGroup;
			children = (
				B1C7955D1A9FBF04007279BA /* HealthKit.framework */,
			);
			name = Frameworks;
			sourceTree = "<group>";
		};
		618DA0471A93D0D600E63AA8 /* Accessibility */ = {
			isa = PBXGroup;
			children = (
				618DA0481A93D0D600E63AA8 /* ORKAccessibility.h */,
				618DA0491A93D0D600E63AA8 /* ORKAccessibilityFunctions.h */,
				618DA04A1A93D0D600E63AA8 /* ORKAccessibilityFunctions.m */,
				618DA04B1A93D0D600E63AA8 /* UIView+ORKAccessibility.h */,
				618DA04C1A93D0D600E63AA8 /* UIView+ORKAccessibility.m */,
			);
			path = Accessibility;
			sourceTree = "<group>";
		};
		86B623AF19520B770074CD3C /* ResearchKit */ = {
			isa = PBXGroup;
			children = (
				B1C1DE4F196F541F00F75544 /* ResearchKit.h */,
				B1B894391A00345200C5CF2D /* ResearchKit_Private.h */,
				86C40B511A8D7C5B00081FAC /* Common */,
				86C40AF91A8D7C5B00081FAC /* ActiveTasks */,
				86C40BEB1A8D7C5C00081FAC /* Consent */,
				618DA0471A93D0D600E63AA8 /* Accessibility */,
				B1A860D91A9693C400EA57B7 /* Animations */,
				861610BF1A8D8EDD00245F7A /* Artwork.xcassets */,
				B1C0F4E01A9BA65F0022C153 /* Localized */,
				86C40C101A8D7C5C00081FAC /* Info.plist */,
				B18AABE01A9F08D9003871B5 /* module.modulemap */,
			);
			path = ResearchKit;
			sourceTree = "<group>";
		};
		86C40AF91A8D7C5B00081FAC /* ActiveTasks */ = {
			isa = PBXGroup;
			children = (
				B12EFF4F1AB2165B00A80147 /* Common */,
				B12EFF4E1AB2161500A80147 /* Audio */,
				B12EFF5D1AB2177700A80147 /* Fitness */,
				B12EFF5E1AB2177D00A80147 /* Spatial Span Memory */,
				25ECC0921AFBD64800F3D63B /* Reaction Time */,
				25F5CEDC1B4C3F1D0031E2A4 /* TowerOfHanoi */,
				B12EFF5F1AB2178500A80147 /* Tapping */,
				B12EFF601AB2178B00A80147 /* Walking */,
				147503AC1AEE8058004B17F3 /* Tone Audiometry */,
			);
			path = ActiveTasks;
			sourceTree = "<group>";
		};
		86C40B511A8D7C5B00081FAC /* Common */ = {
			isa = PBXGroup;
			children = (
				B12EFF331AB2110300A80147 /* Task */,
				B12EFF341AB2111200A80147 /* Step */,
				B12EFF3B1AB211E000A80147 /* Answer Format */,
				B12EFF371AB2118500A80147 /* Result */,
				B12EFF3A1AB211CC00A80147 /* Container Views */,
				B12EFF431AB2141A00A80147 /* PDF */,
				B12EFF3D1AB2121000A80147 /* Definitions */,
				B12EFF321AB2106F00A80147 /* UIKitCategories */,
				B12EFF311AB2100400A80147 /* Skin */,
				BC4194261AE8451F00073D6B /* Misc */,
			);
			path = Common;
			sourceTree = "<group>";
		};
		86C40BEB1A8D7C5C00081FAC /* Consent */ = {
			isa = PBXGroup;
			children = (
				FA7A9D2C1B083D90005A2BEA /* Formatters */,
				B12EFF451AB214E000A80147 /* Model */,
				B12EFF461AB2150C00A80147 /* Visual */,
				B12EFF481AB2152D00A80147 /* Sharing */,
				B12EFF471AB2151B00A80147 /* Review */,
			);
			path = Consent;
			sourceTree = "<group>";
		};
		86CC8EA61AC09383001CCD89 /* ResearchKitTests */ = {
			isa = PBXGroup;
			children = (
				FA7A9D351B09362D005A2BEA /* Consent */,
				86CC8EA71AC09383001CCD89 /* Info.plist */,
				86CC8EA81AC09383001CCD89 /* ORKAccessibilityTests.m */,
				248604051B4C98760010C8A0 /* ORKAnswerFormatTests.m */,
				86CC8EA91AC09383001CCD89 /* ORKChoiceAnswerFormatHelperTests.m */,
				86CC8EAB1AC09383001CCD89 /* ORKDataLoggerManagerTests.m */,
				86CC8EAC1AC09383001CCD89 /* ORKDataLoggerTests.m */,
				86CC8EAD1AC09383001CCD89 /* ORKHKSampleTests.m */,
				86D348001AC16175006DB02B /* ORKRecorderTests.m */,
				86CC8EAF1AC09383001CCD89 /* ORKResultTests.m */,
				BCB96C121B19C0EC002A0B96 /* ORKStepTests.m */,
				BCAD50E71B0201EE0034806A /* ORKTaskTests.m */,
				86CC8EB01AC09383001CCD89 /* ORKTextChoiceCellGroupTests.m */,
				2EBFE11C1AE1B32D00CB8254 /* ORKUIViewAccessibilityTests.m */,
				2EBFE11F1AE1B74100CB8254 /* ORKVoiceEngineTests.m */,
			);
			path = ResearchKitTests;
			sourceTree = "<group>";
		};
		B11DF3B21AA109C8009E76D2 /* docs */ = {
			isa = PBXGroup;
			children = (
				B11DF3B31AA109C8009E76D2 /* AppledocSettings.plist */,
			);
			path = docs;
			sourceTree = "<group>";
		};
		B12EFF301AB20E7500A80147 /* Completion Step */ = {
			isa = PBXGroup;
			children = (
				86C40B521A8D7C5B00081FAC /* ORKCompletionStep.h */,
				86C40B531A8D7C5B00081FAC /* ORKCompletionStep.m */,
				86C40B541A8D7C5B00081FAC /* ORKCompletionStepViewController.h */,
				86C40B551A8D7C5B00081FAC /* ORKCompletionStepViewController.m */,
			);
			name = "Completion Step";
			sourceTree = "<group>";
		};
		B12EFF311AB2100400A80147 /* Skin */ = {
			isa = PBXGroup;
			children = (
				BC01B0FA1B0EB99700863803 /* ORKTintedImageView_Internal.h */,
				86C40BB71A8D7C5C00081FAC /* ORKSkin.h */,
				86C40BB81A8D7C5C00081FAC /* ORKSkin.m */,
				86C40B7A1A8D7C5C00081FAC /* ORKDefaultFont.h */,
				86C40B601A8D7C5B00081FAC /* ORKTintedImageView.h */,
				86C40B611A8D7C5B00081FAC /* ORKTintedImageView.m */,
				86C40B5E1A8D7C5B00081FAC /* ORKTextFieldView.h */,
				86C40B5F1A8D7C5B00081FAC /* ORKTextFieldView.m */,
				86C40B6B1A8D7C5B00081FAC /* ORKBodyLabel.h */,
				86C40B6C1A8D7C5B00081FAC /* ORKBodyLabel.m */,
				86C40B6D1A8D7C5B00081FAC /* ORKBorderedButton.h */,
				86C40B6E1A8D7C5C00081FAC /* ORKBorderedButton.m */,
				86C40B6F1A8D7C5C00081FAC /* ORKCaption1Label.h */,
				86C40B701A8D7C5C00081FAC /* ORKCaption1Label.m */,
				86C40B711A8D7C5C00081FAC /* ORKChoiceViewCell.h */,
				86C40B721A8D7C5C00081FAC /* ORKChoiceViewCell.m */,
				86C40B731A8D7C5C00081FAC /* ORKContinueButton.h */,
				86C40B741A8D7C5C00081FAC /* ORKContinueButton.m */,
				86C40B751A8D7C5C00081FAC /* ORKCountdownLabel.h */,
				86C40B761A8D7C5C00081FAC /* ORKCountdownLabel.m */,
				86C40B881A8D7C5C00081FAC /* ORKHeadlineLabel.h */,
				86C40B891A8D7C5C00081FAC /* ORKHeadlineLabel.m */,
				86C40B901A8D7C5C00081FAC /* ORKImageChoiceLabel.h */,
				86C40B911A8D7C5C00081FAC /* ORKImageChoiceLabel.m */,
				86C40B971A8D7C5C00081FAC /* ORKLabel.h */,
				86C40B981A8D7C5C00081FAC /* ORKLabel.m */,
				86C40BAA1A8D7C5C00081FAC /* ORKRoundTappingButton.h */,
				86C40BAB1A8D7C5C00081FAC /* ORKRoundTappingButton.m */,
				86C40BB01A8D7C5C00081FAC /* ORKScaleValueLabel.h */,
				86C40BB11A8D7C5C00081FAC /* ORKScaleValueLabel.m */,
				86C40BAC1A8D7C5C00081FAC /* ORKScaleRangeLabel.h */,
				86C40BAD1A8D7C5C00081FAC /* ORKScaleRangeLabel.m */,
				B8760F291AFBEFB0007FA16F /* ORKScaleRangeDescriptionLabel.h */,
				B8760F2A1AFBEFB0007FA16F /* ORKScaleRangeDescriptionLabel.m */,
				86C40BC01A8D7C5C00081FAC /* ORKSubheadlineLabel.h */,
				86C40BC11A8D7C5C00081FAC /* ORKSubheadlineLabel.m */,
				86C40BD31A8D7C5C00081FAC /* ORKTapCountLabel.h */,
				86C40BD41A8D7C5C00081FAC /* ORKTapCountLabel.m */,
				86C40BDB1A8D7C5C00081FAC /* ORKTextButton.h */,
				86C40BDC1A8D7C5C00081FAC /* ORKTextButton.m */,
				86C40BDD1A8D7C5C00081FAC /* ORKUnitLabel.h */,
				86C40BDE1A8D7C5C00081FAC /* ORKUnitLabel.m */,
				86C40BB21A8D7C5C00081FAC /* ORKSelectionSubTitleLabel.h */,
				86C40BB31A8D7C5C00081FAC /* ORKSelectionSubTitleLabel.m */,
				86C40BB41A8D7C5C00081FAC /* ORKSelectionTitleLabel.h */,
				86C40BB51A8D7C5C00081FAC /* ORKSelectionTitleLabel.m */,
				86C40BD11A8D7C5C00081FAC /* ORKTableViewCell.h */,
				86C40BD21A8D7C5C00081FAC /* ORKTableViewCell.m */,
			);
			name = Skin;
			sourceTree = "<group>";
		};
		B12EFF321AB2106F00A80147 /* UIKitCategories */ = {
			isa = PBXGroup;
			children = (
				86C40BE71A8D7C5C00081FAC /* UIBarButtonItem+ORKBarButtonItem.h */,
				86C40BE81A8D7C5C00081FAC /* UIBarButtonItem+ORKBarButtonItem.m */,
				86C40BE91A8D7C5C00081FAC /* UIResponder+ResearchKit.h */,
				86C40BEA1A8D7C5C00081FAC /* UIResponder+ResearchKit.m */,
			);
			name = UIKitCategories;
			sourceTree = "<group>";
		};
		B12EFF331AB2110300A80147 /* Task */ = {
			isa = PBXGroup;
			children = (
				BC13CE371B0660220044153C /* ORKNavigableOrderedTask.h */,
				BC13CE381B0660220044153C /* ORKNavigableOrderedTask.m */,
				86C40BD51A8D7C5C00081FAC /* ORKTask.h */,
				86C40B9D1A8D7C5C00081FAC /* ORKOrderedTask.h */,
				86C40B9E1A8D7C5C00081FAC /* ORKOrderedTask.m */,
				BC13CE3D1B0662A80044153C /* ORKOrderedTask_Internal.h */,
				86C40BD71A8D7C5C00081FAC /* ORKTaskViewController.h */,
				86C40BD81A8D7C5C00081FAC /* ORKTaskViewController.m */,
				86C40BD91A8D7C5C00081FAC /* ORKTaskViewController_Internal.h */,
				86C40BDA1A8D7C5C00081FAC /* ORKTaskViewController_Private.h */,
			);
			name = Task;
			sourceTree = "<group>";
		};
		B12EFF341AB2111200A80147 /* Step */ = {
			isa = PBXGroup;
			children = (
				86C40BB91A8D7C5C00081FAC /* ORKStep.h */,
				86C40BBA1A8D7C5C00081FAC /* ORKStep.m */,
				86C40BBB1A8D7C5C00081FAC /* ORKStep_Private.h */,
				86C40BBC1A8D7C5C00081FAC /* ORKStepViewController.h */,
				86C40BBD1A8D7C5C00081FAC /* ORKStepViewController.m */,
				86C40BBE1A8D7C5C00081FAC /* ORKStepViewController_Internal.h */,
				BCA5C0331AEC05F20092AC8D /* ORKStepNavigationRule.h */,
				BCA5C0341AEC05F20092AC8D /* ORKStepNavigationRule.m */,
				BC13CE3B1B0662990044153C /* ORKStepNavigationRule_Private.h */,
				BC13CE411B066A990044153C /* ORKStepNavigationRule_Internal.h */,
				86C40B771A8D7C5C00081FAC /* ORKCustomStepView.h */,
				86C40B781A8D7C5C00081FAC /* ORKCustomStepView.m */,
				86C40B791A8D7C5C00081FAC /* ORKCustomStepView_Internal.h */,
				B12EFF351AB2116400A80147 /* Instruction Step */,
				B12EFF361AB2117B00A80147 /* Question Step */,
				B12EFF3C1AB211FB00A80147 /* Form Step */,
				D44239761AF17EE700559D96 /* Image Capture Step */,
			);
			name = Step;
			sourceTree = "<group>";
		};
		B12EFF351AB2116400A80147 /* Instruction Step */ = {
			isa = PBXGroup;
			children = (
				86C40B921A8D7C5C00081FAC /* ORKInstructionStep.h */,
				86C40B931A8D7C5C00081FAC /* ORKInstructionStep.m */,
				86C40B941A8D7C5C00081FAC /* ORKInstructionStepViewController.h */,
				86C40B951A8D7C5C00081FAC /* ORKInstructionStepViewController.m */,
				86C40B961A8D7C5C00081FAC /* ORKInstructionStepViewController_Internal.h */,
				86C40B5A1A8D7C5B00081FAC /* ORKInstructionStepView.h */,
				86C40B5B1A8D7C5B00081FAC /* ORKInstructionStepView.m */,
				B12EFF301AB20E7500A80147 /* Completion Step */,
			);
			name = "Instruction Step";
			sourceTree = "<group>";
		};
		B12EFF361AB2117B00A80147 /* Question Step */ = {
			isa = PBXGroup;
			children = (
				86C40BA11A8D7C5C00081FAC /* ORKQuestionStep.h */,
				86C40BA21A8D7C5C00081FAC /* ORKQuestionStep.m */,
				86C40BA31A8D7C5C00081FAC /* ORKQuestionStep_Internal.h */,
				86C40BA41A8D7C5C00081FAC /* ORKQuestionStepViewController.h */,
				86C40BA51A8D7C5C00081FAC /* ORKQuestionStepViewController.m */,
				86C40BA61A8D7C5C00081FAC /* ORKQuestionStepViewController_Private.h */,
			);
			name = "Question Step";
			sourceTree = "<group>";
		};
		B12EFF371AB2118500A80147 /* Result */ = {
			isa = PBXGroup;
			children = (
				86C40BA71A8D7C5C00081FAC /* ORKResult.h */,
				86C40BA81A8D7C5C00081FAC /* ORKResult.m */,
				86C40BA91A8D7C5C00081FAC /* ORKResult_Private.h */,
				BC13CE3F1B0666FD0044153C /* ORKResultPredicate.h */,
				BCFF24BC1B0798D10044EC35 /* ORKResultPredicate.m */,
			);
			name = Result;
			sourceTree = "<group>";
		};
		B12EFF3A1AB211CC00A80147 /* Container Views */ = {
			isa = PBXGroup;
			children = (
				86C40B5C1A8D7C5B00081FAC /* ORKTableContainerView.h */,
				86C40B5D1A8D7C5B00081FAC /* ORKTableContainerView.m */,
				86C40BE11A8D7C5C00081FAC /* ORKVerticalContainerView.h */,
				86C40BE21A8D7C5C00081FAC /* ORKVerticalContainerView.m */,
				86C40BE31A8D7C5C00081FAC /* ORKVerticalContainerView_Internal.h */,
				86B89AB91AB3BECC001626A4 /* ORKStepHeaderView.h */,
				86B89ABA1AB3BECC001626A4 /* ORKStepHeaderView.m */,
				86B89ABD1AB3BFDB001626A4 /* ORKStepHeaderView_Internal.h */,
				86AD91081AB7AD1E00361FEB /* ORKNavigationContainerView.h */,
				86AD91091AB7AD1E00361FEB /* ORKNavigationContainerView.m */,
				86AD910C1AB7AE4100361FEB /* ORKNavigationContainerView_Internal.h */,
			);
			name = "Container Views";
			sourceTree = "<group>";
		};
		B12EFF3B1AB211E000A80147 /* Answer Format */ = {
			isa = PBXGroup;
			children = (
				86C40B641A8D7C5B00081FAC /* ORKAnswerFormat.h */,
				86C40B651A8D7C5B00081FAC /* ORKAnswerFormat.m */,
				86C40B661A8D7C5B00081FAC /* ORKAnswerFormat_Internal.h */,
				86C40B8A1A8D7C5C00081FAC /* ORKHealthAnswerFormat.h */,
				86C40B8B1A8D7C5C00081FAC /* ORKHealthAnswerFormat.m */,
				B12EFF421AB2134100A80147 /* Choice Format Helpers */,
				B12EFF411AB212E100A80147 /* Control Views */,
				B12EFF3E1AB2123000A80147 /* Form Step Views */,
				B12EFF3F1AB2125E00A80147 /* Question Step Views */,
			);
			name = "Answer Format";
			sourceTree = "<group>";
		};
		B12EFF3C1AB211FB00A80147 /* Form Step */ = {
			isa = PBXGroup;
			children = (
				86C40B821A8D7C5C00081FAC /* ORKFormStep.h */,
				86C40B831A8D7C5C00081FAC /* ORKFormStep.m */,
				86C40B7F1A8D7C5C00081FAC /* ORKFormItem_Internal.h */,
				86C40B841A8D7C5C00081FAC /* ORKFormStepViewController.h */,
				86C40B851A8D7C5C00081FAC /* ORKFormStepViewController.m */,
			);
			name = "Form Step";
			sourceTree = "<group>";
		};
		B12EFF3D1AB2121000A80147 /* Definitions */ = {
			isa = PBXGroup;
			children = (
				86C40B7B1A8D7C5C00081FAC /* ORKDefines.h */,
				86C40B7C1A8D7C5C00081FAC /* ORKDefines_Private.h */,
				86C40B7D1A8D7C5C00081FAC /* ORKErrors.h */,
				86C40B7E1A8D7C5C00081FAC /* ORKErrors.m */,
				86C40B8C1A8D7C5C00081FAC /* ORKHelpers.h */,
				86C40B8D1A8D7C5C00081FAC /* ORKHelpers.m */,
			);
			name = Definitions;
			sourceTree = "<group>";
		};
		B12EFF3E1AB2123000A80147 /* Form Step Views */ = {
			isa = PBXGroup;
			children = (
				86C40B861A8D7C5C00081FAC /* ORKFormTextView.h */,
				86C40B871A8D7C5C00081FAC /* ORKFormTextView.m */,
				86C40B561A8D7C5B00081FAC /* ORKFormItemCell.h */,
				86C40B571A8D7C5B00081FAC /* ORKFormItemCell.m */,
				86C40B801A8D7C5C00081FAC /* ORKFormSectionTitleLabel.h */,
				86C40B811A8D7C5C00081FAC /* ORKFormSectionTitleLabel.m */,
			);
			name = "Form Step Views";
			sourceTree = "<group>";
		};
		B12EFF3F1AB2125E00A80147 /* Question Step Views */ = {
			isa = PBXGroup;
			children = (
				86AD91121AB7B97E00361FEB /* ORKQuestionStepView.h */,
				86AD91131AB7B97E00361FEB /* ORKQuestionStepView.m */,
				86C40BC21A8D7C5C00081FAC /* ORKSurveyAnswerCell.h */,
				866F86001A96CBF3007B282C /* ORKSurveyAnswerCell.m */,
				86C40BC51A8D7C5C00081FAC /* ORKSurveyAnswerCellForImageSelection.h */,
				86C40BC61A8D7C5C00081FAC /* ORKSurveyAnswerCellForImageSelection.m */,
				86C40BC71A8D7C5C00081FAC /* ORKSurveyAnswerCellForNumber.h */,
				86C40BC81A8D7C5C00081FAC /* ORKSurveyAnswerCellForNumber.m */,
				86C40BC91A8D7C5C00081FAC /* ORKSurveyAnswerCellForScale.h */,
				86C40BCA1A8D7C5C00081FAC /* ORKSurveyAnswerCellForScale.m */,
				86C40BCD1A8D7C5C00081FAC /* ORKSurveyAnswerCellForText.h */,
				86C40BCE1A8D7C5C00081FAC /* ORKSurveyAnswerCellForText.m */,
				865EA16A1ABA1BE20037C68E /* ORKSurveyAnswerCellForPicker.h */,
				865EA16B1ABA1BE20037C68E /* ORKSurveyAnswerCellForPicker.m */,
			);
			name = "Question Step Views";
			sourceTree = "<group>";
		};
		B12EFF411AB212E100A80147 /* Control Views */ = {
			isa = PBXGroup;
			children = (
				86B781B71AA668ED00688151 /* ORKTimeIntervalPicker.h */,
				86B781B81AA668ED00688151 /* ORKTimeIntervalPicker.m */,
				86B781B91AA668ED00688151 /* ORKValuePicker.h */,
				86B781BA1AA668ED00688151 /* ORKValuePicker.m */,
				86C40B581A8D7C5B00081FAC /* ORKImageSelectionView.h */,
				86C40B591A8D7C5B00081FAC /* ORKImageSelectionView.m */,
				86C40B671A8D7C5B00081FAC /* ORKAnswerTextField.h */,
				86C40B681A8D7C5B00081FAC /* ORKAnswerTextField.m */,
				86C40B691A8D7C5B00081FAC /* ORKAnswerTextView.h */,
				86C40B6A1A8D7C5B00081FAC /* ORKAnswerTextView.m */,
				861D11A71AA691BB003C98A7 /* ORKScaleSliderView.h */,
				861D11A81AA691BB003C98A7 /* ORKScaleSliderView.m */,
				86C40BAE1A8D7C5C00081FAC /* ORKScaleSlider.h */,
				86C40BAF1A8D7C5C00081FAC /* ORKScaleSlider.m */,
				865EA1601AB8DF750037C68E /* ORKDateTimePicker.h */,
				865EA1611AB8DF750037C68E /* ORKDateTimePicker.m */,
				865EA1661ABA1AA10037C68E /* ORKPicker.h */,
				865EA1671ABA1AA10037C68E /* ORKPicker.m */,
			);
			name = "Control Views";
			sourceTree = "<group>";
		};
		B12EFF421AB2134100A80147 /* Choice Format Helpers */ = {
			isa = PBXGroup;
			children = (
				861D11AB1AA7951F003C98A7 /* ORKChoiceAnswerFormatHelper.h */,
				861D11AC1AA7951F003C98A7 /* ORKChoiceAnswerFormatHelper.m */,
				861D11B31AA7D073003C98A7 /* ORKTextChoiceCellGroup.h */,
				861D11B41AA7D073003C98A7 /* ORKTextChoiceCellGroup.m */,
			);
			name = "Choice Format Helpers";
			sourceTree = "<group>";
		};
		B12EFF431AB2141A00A80147 /* PDF */ = {
			isa = PBXGroup;
			children = (
				86C40B8E1A8D7C5C00081FAC /* ORKHTMLPDFWriter.h */,
				86C40B8F1A8D7C5C00081FAC /* ORKHTMLPDFWriter.m */,
			);
			name = PDF;
			sourceTree = "<group>";
		};
		B12EFF441AB214B400A80147 /* Tinted Animations */ = {
			isa = PBXGroup;
			children = (
				86C40C051A8D7C5C00081FAC /* ORKEAGLMoviePlayerView.h */,
				86C40C061A8D7C5C00081FAC /* ORKEAGLMoviePlayerView.m */,
				86C40BF01A8D7C5C00081FAC /* MovieTintShader.fsh */,
				86C40BF11A8D7C5C00081FAC /* MovieTintShader.vsh */,
			);
			name = "Tinted Animations";
			sourceTree = "<group>";
		};
		B12EFF451AB214E000A80147 /* Model */ = {
			isa = PBXGroup;
			children = (
				86C40BF21A8D7C5C00081FAC /* ORKConsentDocument.h */,
				86C40BF31A8D7C5C00081FAC /* ORKConsentDocument.m */,
				86C40BF41A8D7C5C00081FAC /* ORKConsentDocument_Internal.h */,
				86C40BFF1A8D7C5C00081FAC /* ORKConsentSection.h */,
				86C40C001A8D7C5C00081FAC /* ORKConsentSection.m */,
				86C40C011A8D7C5C00081FAC /* ORKConsentSection_Internal.h */,
				86C40C021A8D7C5C00081FAC /* ORKConsentSignature.h */,
				86C40C031A8D7C5C00081FAC /* ORKConsentSignature.m */,
			);
			name = Model;
			sourceTree = "<group>";
		};
		B12EFF461AB2150C00A80147 /* Visual */ = {
			isa = PBXGroup;
			children = (
				86C40C091A8D7C5C00081FAC /* ORKVisualConsentStep.h */,
				86C40C0A1A8D7C5C00081FAC /* ORKVisualConsentStep.m */,
				86C40C0B1A8D7C5C00081FAC /* ORKVisualConsentStepViewController.h */,
				86C40C0C1A8D7C5C00081FAC /* ORKVisualConsentStepViewController.m */,
				86C40C0D1A8D7C5C00081FAC /* ORKVisualConsentStepViewController_Internal.h */,
				B12EFF4C1AB2158100A80147 /* Consent Views */,
				B12EFF4B1AB2157000A80147 /* Learn More */,
			);
			name = Visual;
			sourceTree = "<group>";
		};
		B12EFF471AB2151B00A80147 /* Review */ = {
			isa = PBXGroup;
			children = (
				86C40BF71A8D7C5C00081FAC /* ORKConsentReviewStep.h */,
				86C40BF81A8D7C5C00081FAC /* ORKConsentReviewStep.m */,
				86C40BF91A8D7C5C00081FAC /* ORKConsentReviewStepViewController.h */,
				86C40BFA1A8D7C5C00081FAC /* ORKConsentReviewStepViewController.m */,
				B12EFF4A1AB2155C00A80147 /* Document Review */,
				B12EFF491AB2155700A80147 /* Signature */,
			);
			name = Review;
			sourceTree = "<group>";
		};
		B12EFF481AB2152D00A80147 /* Sharing */ = {
			isa = PBXGroup;
			children = (
				B11C54961A9EEF8800265E61 /* ORKConsentSharingStep.h */,
				B11C54971A9EEF8800265E61 /* ORKConsentSharingStep.m */,
				B11C549C1A9EF4A700265E61 /* ORKConsentSharingStepViewController.h */,
				B11C549D1A9EF4A700265E61 /* ORKConsentSharingStepViewController.m */,
			);
			name = Sharing;
			sourceTree = "<group>";
		};
		B12EFF491AB2155700A80147 /* Signature */ = {
			isa = PBXGroup;
			children = (
				86C40BEE1A8D7C5C00081FAC /* ORKConsentSignatureController.h */,
				86C40BEF1A8D7C5C00081FAC /* ORKConsentSignatureController.m */,
				86C40C071A8D7C5C00081FAC /* ORKSignatureView.h */,
				86C40C081A8D7C5C00081FAC /* ORKSignatureView.m */,
			);
			name = Signature;
			sourceTree = "<group>";
		};
		B12EFF4A1AB2155C00A80147 /* Document Review */ = {
			isa = PBXGroup;
			children = (
				86C40BEC1A8D7C5C00081FAC /* ORKConsentReviewController.h */,
				86C40BED1A8D7C5C00081FAC /* ORKConsentReviewController.m */,
			);
			name = "Document Review";
			sourceTree = "<group>";
		};
		B12EFF4B1AB2157000A80147 /* Learn More */ = {
			isa = PBXGroup;
			children = (
				86C40BF51A8D7C5C00081FAC /* ORKConsentLearnMoreViewController.h */,
				86C40BF61A8D7C5C00081FAC /* ORKConsentLearnMoreViewController.m */,
			);
			name = "Learn More";
			sourceTree = "<group>";
		};
		B12EFF4C1AB2158100A80147 /* Consent Views */ = {
			isa = PBXGroup;
			children = (
				86C40BFB1A8D7C5C00081FAC /* ORKConsentSceneViewController.h */,
				86C40BFC1A8D7C5C00081FAC /* ORKConsentSceneViewController.m */,
				86C40C0E1A8D7C5C00081FAC /* ORKVisualConsentTransitionAnimator.h */,
				86C40C0F1A8D7C5C00081FAC /* ORKVisualConsentTransitionAnimator.m */,
				B12EFF441AB214B400A80147 /* Tinted Animations */,
				BCFB2EAF1AE70E4E0070B5D0 /* ORKConsentSceneViewController_Internal.h */,
			);
			name = "Consent Views";
			sourceTree = "<group>";
		};
		B12EFF4E1AB2161500A80147 /* Audio */ = {
			isa = PBXGroup;
			children = (
				86C40AFE1A8D7C5B00081FAC /* ORKAudioStep.h */,
				86C40AFF1A8D7C5B00081FAC /* ORKAudioStep.m */,
				86C40B001A8D7C5B00081FAC /* ORKAudioStepViewController.h */,
				86C40B011A8D7C5B00081FAC /* ORKAudioStepViewController.m */,
				86C40AFC1A8D7C5B00081FAC /* ORKAudioContentView.h */,
				86C40AFD1A8D7C5B00081FAC /* ORKAudioContentView.m */,
			);
			name = Audio;
			sourceTree = "<group>";
		};
		B12EFF4F1AB2165B00A80147 /* Common */ = {
			isa = PBXGroup;
			children = (
				B12EFF501AB2167400A80147 /* Active Step */,
				B12EFF5C1AB2175B00A80147 /* Countdown Step */,
				B12EFF531AB216AA00A80147 /* Recorders */,
			);
			name = Common;
			sourceTree = "<group>";
		};
		B12EFF501AB2167400A80147 /* Active Step */ = {
			isa = PBXGroup;
			children = (
				86C40B301A8D7C5B00081FAC /* ORKActiveStep.h */,
				86C40B311A8D7C5B00081FAC /* ORKActiveStep.m */,
				86C40B321A8D7C5B00081FAC /* ORKActiveStep_Internal.h */,
				86C40B371A8D7C5B00081FAC /* ORKActiveStepViewController.h */,
				86C40B381A8D7C5B00081FAC /* ORKActiveStepViewController.m */,
				86C40B391A8D7C5B00081FAC /* ORKActiveStepViewController_Internal.h */,
				B12EFF511AB2168100A80147 /* Timing */,
				B12EFF611AB217AE00A80147 /* Speech Synthesis */,
				B12EFF521AB2168C00A80147 /* Views */,
			);
			name = "Active Step";
			sourceTree = "<group>";
		};
		B12EFF511AB2168100A80147 /* Timing */ = {
			isa = PBXGroup;
			children = (
				86C40B331A8D7C5B00081FAC /* ORKActiveStepTimer.h */,
				86C40B341A8D7C5B00081FAC /* ORKActiveStepTimer.m */,
			);
			name = Timing;
			sourceTree = "<group>";
		};
		B12EFF521AB2168C00A80147 /* Views */ = {
			isa = PBXGroup;
			children = (
				86AD910E1AB7B8A600361FEB /* ORKActiveStepView.h */,
				86AD910F1AB7B8A600361FEB /* ORKActiveStepView.m */,
				86C40AFA1A8D7C5B00081FAC /* ORKActiveStepQuantityView.h */,
				86C40AFB1A8D7C5B00081FAC /* ORKActiveStepQuantityView.m */,
				86C40B351A8D7C5B00081FAC /* ORKActiveStepTimerView.h */,
				86C40B361A8D7C5B00081FAC /* ORKActiveStepTimerView.m */,
			);
			name = Views;
			sourceTree = "<group>";
		};
		B12EFF531AB216AA00A80147 /* Recorders */ = {
			isa = PBXGroup;
			children = (
				86C40B471A8D7C5B00081FAC /* ORKRecorder.h */,
				86C40B481A8D7C5B00081FAC /* ORKRecorder.m */,
				86C40B491A8D7C5B00081FAC /* ORKRecorder_Internal.h */,
				86C40B4A1A8D7C5B00081FAC /* ORKRecorder_Private.h */,
				86C40B3C1A8D7C5B00081FAC /* ORKDataLogger.h */,
				86C40B3D1A8D7C5B00081FAC /* ORKDataLogger.m */,
				86C40B3E1A8D7C5B00081FAC /* ORKDataLogger_Private.h */,
				B12EFF551AB216E700A80147 /* Accelerometer */,
				B12EFF561AB216EE00A80147 /* Audio */,
				B12EFF571AB216FD00A80147 /* Device Motion */,
				B12EFF581AB2170A00A80147 /* Health */,
				B12EFF591AB2171900A80147 /* Location */,
				B12EFF5A1AB2172100A80147 /* Pedometer */,
				B12EFF5B1AB2172B00A80147 /* Touch */,
			);
			name = Recorders;
			sourceTree = "<group>";
		};
		B12EFF551AB216E700A80147 /* Accelerometer */ = {
			isa = PBXGroup;
			children = (
				86C40B2E1A8D7C5B00081FAC /* ORKAccelerometerRecorder.h */,
				86C40B2F1A8D7C5B00081FAC /* ORKAccelerometerRecorder.m */,
				86C40B241A8D7C5B00081FAC /* CMAccelerometerData+ORKJSONDictionary.h */,
				86C40B251A8D7C5B00081FAC /* CMAccelerometerData+ORKJSONDictionary.m */,
			);
			name = Accelerometer;
			sourceTree = "<group>";
		};
		B12EFF561AB216EE00A80147 /* Audio */ = {
			isa = PBXGroup;
			children = (
				86C40B3A1A8D7C5B00081FAC /* ORKAudioRecorder.h */,
				86C40B3B1A8D7C5B00081FAC /* ORKAudioRecorder.m */,
			);
			name = Audio;
			sourceTree = "<group>";
		};
		B12EFF571AB216FD00A80147 /* Device Motion */ = {
			isa = PBXGroup;
			children = (
				86C40B3F1A8D7C5B00081FAC /* ORKDeviceMotionRecorder.h */,
				86C40B401A8D7C5B00081FAC /* ORKDeviceMotionRecorder.m */,
				86C40B261A8D7C5B00081FAC /* CMDeviceMotion+ORKJSONDictionary.h */,
				86C40B271A8D7C5B00081FAC /* CMDeviceMotion+ORKJSONDictionary.m */,
				86C40B281A8D7C5B00081FAC /* CMMotionActivity+ORKJSONDictionary.h */,
				86C40B291A8D7C5B00081FAC /* CMMotionActivity+ORKJSONDictionary.m */,
			);
			name = "Device Motion";
			sourceTree = "<group>";
		};
		B12EFF581AB2170A00A80147 /* Health */ = {
			isa = PBXGroup;
			children = (
				86C40B411A8D7C5B00081FAC /* ORKHealthQuantityTypeRecorder.h */,
				86C40B421A8D7C5B00081FAC /* ORKHealthQuantityTypeRecorder.m */,
				86C40B2C1A8D7C5B00081FAC /* HKSample+ORKJSONDictionary.h */,
				86C40B2D1A8D7C5B00081FAC /* HKSample+ORKJSONDictionary.m */,
			);
			name = Health;
			sourceTree = "<group>";
		};
		B12EFF591AB2171900A80147 /* Location */ = {
			isa = PBXGroup;
			children = (
				86C40B431A8D7C5B00081FAC /* ORKLocationRecorder.h */,
				86C40B441A8D7C5B00081FAC /* ORKLocationRecorder.m */,
				86C40B221A8D7C5B00081FAC /* CLLocation+ORKJSONDictionary.h */,
				86C40B231A8D7C5B00081FAC /* CLLocation+ORKJSONDictionary.m */,
			);
			name = Location;
			sourceTree = "<group>";
		};
		B12EFF5A1AB2172100A80147 /* Pedometer */ = {
			isa = PBXGroup;
			children = (
				86C40B451A8D7C5B00081FAC /* ORKPedometerRecorder.h */,
				86C40B461A8D7C5B00081FAC /* ORKPedometerRecorder.m */,
				86C40B2A1A8D7C5B00081FAC /* CMPedometerData+ORKJSONDictionary.h */,
				86C40B2B1A8D7C5B00081FAC /* CMPedometerData+ORKJSONDictionary.m */,
			);
			name = Pedometer;
			sourceTree = "<group>";
		};
		B12EFF5B1AB2172B00A80147 /* Touch */ = {
			isa = PBXGroup;
			children = (
				86C40B4B1A8D7C5B00081FAC /* ORKTouchRecorder.h */,
				86C40B4C1A8D7C5B00081FAC /* ORKTouchRecorder.m */,
				86C40B4F1A8D7C5B00081FAC /* UITouch+ORKJSONDictionary.h */,
				86C40B501A8D7C5B00081FAC /* UITouch+ORKJSONDictionary.m */,
			);
			name = Touch;
			sourceTree = "<group>";
		};
		B12EFF5C1AB2175B00A80147 /* Countdown Step */ = {
			isa = PBXGroup;
			children = (
				86C40B021A8D7C5B00081FAC /* ORKCountdownStep.h */,
				86C40B031A8D7C5B00081FAC /* ORKCountdownStep.m */,
				86C40B041A8D7C5B00081FAC /* ORKCountdownStepViewController.h */,
				86C40B051A8D7C5B00081FAC /* ORKCountdownStepViewController.m */,
			);
			name = "Countdown Step";
			sourceTree = "<group>";
		};
		B12EFF5D1AB2177700A80147 /* Fitness */ = {
			isa = PBXGroup;
			children = (
				86C40B081A8D7C5B00081FAC /* ORKFitnessStep.h */,
				86C40B091A8D7C5B00081FAC /* ORKFitnessStep.m */,
				86C40B0A1A8D7C5B00081FAC /* ORKFitnessStepViewController.h */,
				86C40B0B1A8D7C5B00081FAC /* ORKFitnessStepViewController.m */,
				86C40B061A8D7C5B00081FAC /* ORKFitnessContentView.h */,
				86C40B071A8D7C5B00081FAC /* ORKFitnessContentView.m */,
			);
			name = Fitness;
			sourceTree = "<group>";
		};
		B12EFF5E1AB2177D00A80147 /* Spatial Span Memory */ = {
			isa = PBXGroup;
			children = (
				86C40B121A8D7C5B00081FAC /* ORKSpatialSpanMemoryStep.h */,
				86C40B131A8D7C5B00081FAC /* ORKSpatialSpanMemoryStep.m */,
				86C40B141A8D7C5B00081FAC /* ORKSpatialSpanMemoryStepViewController.h */,
				86C40B151A8D7C5B00081FAC /* ORKSpatialSpanMemoryStepViewController.m */,
				86C40B0C1A8D7C5B00081FAC /* ORKSpatialSpanGame.h */,
				86C40B0D1A8D7C5B00081FAC /* ORKSpatialSpanGame.m */,
				86C40B0E1A8D7C5B00081FAC /* ORKSpatialSpanGameState.h */,
				86C40B0F1A8D7C5B00081FAC /* ORKSpatialSpanGameState.m */,
				86C40B101A8D7C5B00081FAC /* ORKSpatialSpanMemoryContentView.h */,
				86C40B111A8D7C5B00081FAC /* ORKSpatialSpanMemoryContentView.m */,
				86C40B161A8D7C5B00081FAC /* ORKSpatialSpanTargetView.h */,
				86C40B171A8D7C5B00081FAC /* ORKSpatialSpanTargetView.m */,
			);
			name = "Spatial Span Memory";
			sourceTree = "<group>";
		};
		B12EFF5F1AB2178500A80147 /* Tapping */ = {
			isa = PBXGroup;
			children = (
				86C40B1A1A8D7C5B00081FAC /* ORKTappingIntervalStep.h */,
				86C40B1B1A8D7C5B00081FAC /* ORKTappingIntervalStep.m */,
				86C40B1C1A8D7C5B00081FAC /* ORKTappingIntervalStepViewController.h */,
				86C40B1D1A8D7C5B00081FAC /* ORKTappingIntervalStepViewController.m */,
				86C40B181A8D7C5B00081FAC /* ORKTappingContentView.h */,
				86C40B191A8D7C5B00081FAC /* ORKTappingContentView.m */,
			);
			name = Tapping;
			sourceTree = "<group>";
		};
		B12EFF601AB2178B00A80147 /* Walking */ = {
			isa = PBXGroup;
			children = (
				86C40B1E1A8D7C5B00081FAC /* ORKWalkingTaskStep.h */,
				86C40B1F1A8D7C5B00081FAC /* ORKWalkingTaskStep.m */,
				86C40B201A8D7C5B00081FAC /* ORKWalkingTaskStepViewController.h */,
				86C40B211A8D7C5B00081FAC /* ORKWalkingTaskStepViewController.m */,
			);
			name = Walking;
			sourceTree = "<group>";
		};
		B12EFF611AB217AE00A80147 /* Speech Synthesis */ = {
			isa = PBXGroup;
			children = (
				86C40B4D1A8D7C5B00081FAC /* ORKVoiceEngine.h */,
				86C40B4E1A8D7C5B00081FAC /* ORKVoiceEngine.m */,
				2EBFE11E1AE1B68800CB8254 /* ORKVoiceEngine_Internal.h */,
			);
			name = "Speech Synthesis";
			sourceTree = "<group>";
		};
		B1A860D91A9693C400EA57B7 /* Animations */ = {
			isa = PBXGroup;
			children = (
				B1A860DA1A9693C400EA57B7 /* phone@2x */,
				B1A860E21A9693C400EA57B7 /* phone@3x */,
			);
			path = Animations;
			sourceTree = "<group>";
		};
		B1A860DA1A9693C400EA57B7 /* phone@2x */ = {
			isa = PBXGroup;
			children = (
				B1A860DB1A9693C400EA57B7 /* consent_01@2x.m4v */,
				B1A860DC1A9693C400EA57B7 /* consent_02@2x.m4v */,
				B1A860DD1A9693C400EA57B7 /* consent_03@2x.m4v */,
				B1A860DE1A9693C400EA57B7 /* consent_04@2x.m4v */,
				B1A860DF1A9693C400EA57B7 /* consent_05@2x.m4v */,
				B1A860E01A9693C400EA57B7 /* consent_06@2x.m4v */,
				B1A860E11A9693C400EA57B7 /* consent_07@2x.m4v */,
			);
			path = "phone@2x";
			sourceTree = "<group>";
		};
		B1A860E21A9693C400EA57B7 /* phone@3x */ = {
			isa = PBXGroup;
			children = (
				B1A860E31A9693C400EA57B7 /* consent_01@3x.m4v */,
				B1A860E41A9693C400EA57B7 /* consent_02@3x.m4v */,
				B1A860E51A9693C400EA57B7 /* consent_03@3x.m4v */,
				B1A860E61A9693C400EA57B7 /* consent_04@3x.m4v */,
				B1A860E71A9693C400EA57B7 /* consent_05@3x.m4v */,
				B1A860E81A9693C400EA57B7 /* consent_06@3x.m4v */,
				B1A860E91A9693C400EA57B7 /* consent_07@3x.m4v */,
			);
			path = "phone@3x";
			sourceTree = "<group>";
		};
		B1C0F4E01A9BA65F0022C153 /* Localized */ = {
			isa = PBXGroup;
			children = (
				B1C0F4E11A9BA65F0022C153 /* Localizable.strings */,
			);
			path = Localized;
			sourceTree = "<group>";
		};
		BC4194261AE8451F00073D6B /* Misc */ = {
			isa = PBXGroup;
			children = (
				BC4194271AE8453A00073D6B /* ORKObserver.h */,
				BC4194281AE8453A00073D6B /* ORKObserver.m */,
			);
			name = Misc;
			sourceTree = "<group>";
		};
		D44239761AF17EE700559D96 /* Image Capture Step */ = {
			isa = PBXGroup;
			children = (
				D44239771AF17F5100559D96 /* ORKImageCaptureStep.h */,
				D44239781AF17F5100559D96 /* ORKImageCaptureStep.m */,
				D442397B1AF17F7600559D96 /* ORKImageCaptureStepViewController.h */,
				D442397C1AF17F7600559D96 /* ORKImageCaptureStepViewController.m */,
				D45852081AF6CCFA00A2DE13 /* ORKImageCaptureCameraPreviewView.h */,
				D45852091AF6CCFA00A2DE13 /* ORKImageCaptureCameraPreviewView.m */,
				D42FEFB61AF7557000A124F8 /* ORKImageCaptureView.h */,
				D42FEFB71AF7557000A124F8 /* ORKImageCaptureView.m */,
			);
			name = "Image Capture Step";
			sourceTree = "<group>";
		};
		FA7A9D2C1B083D90005A2BEA /* Formatters */ = {
			isa = PBXGroup;
			children = (
				FA7A9D2D1B083DD3005A2BEA /* ORKConsentSectionFormatter.h */,
				FA7A9D2E1B083DD3005A2BEA /* ORKConsentSectionFormatter.m */,
				FA7A9D311B0843A9005A2BEA /* ORKConsentSignatureFormatter.h */,
				FA7A9D321B0843A9005A2BEA /* ORKConsentSignatureFormatter.m */,
			);
			name = Formatters;
			sourceTree = "<group>";
		};
		FA7A9D351B09362D005A2BEA /* Consent */ = {
			isa = PBXGroup;
			children = (
				86CC8EAA1AC09383001CCD89 /* ORKConsentTests.m */,
				FA7A9D2A1B082688005A2BEA /* ORKConsentDocumentTests.m */,
				FA7A9D361B09365F005A2BEA /* ORKConsentSectionFormatterTests.m */,
				FA7A9D381B0969A7005A2BEA /* ORKConsentSignatureFormatterTests.m */,
			);
			name = Consent;
			sourceTree = "<group>";
		};
/* End PBXGroup section */

/* Begin PBXHeadersBuildPhase section */
		B183A4741A8535D100C76870 /* Headers */ = {
			isa = PBXHeadersBuildPhase;
			buildActionMask = 2147483647;
			files = (
				BCA5C0351AEC05F20092AC8D /* ORKStepNavigationRule.h in Headers */,
				BC13CE391B0660220044153C /* ORKNavigableOrderedTask.h in Headers */,
				86C40C921A8D7C5C00081FAC /* ORKAudioRecorder.h in Headers */,
				86C40D8E1A8D7C5C00081FAC /* ORKStep.h in Headers */,
				618DA04E1A93D0D600E63AA8 /* ORKAccessibility.h in Headers */,
				86B781BB1AA668ED00688151 /* ORKTimeIntervalPicker.h in Headers */,
				86C40C6A1A8D7C5C00081FAC /* CMDeviceMotion+ORKJSONDictionary.h in Headers */,
				86C40CE41A8D7C5C00081FAC /* ORKAnswerFormat.h in Headers */,
				25ECC0951AFBD68300F3D63B /* ORKReactionTimeStep.h in Headers */,
				86C40D0A1A8D7C5C00081FAC /* ORKCustomStepView.h in Headers */,
				86C40DCE1A8D7C5C00081FAC /* ORKTaskViewController_Internal.h in Headers */,
				25ECC09F1AFBD92D00F3D63B /* ORKReactionTimeContentView.h in Headers */,
				86C40C361A8D7C5C00081FAC /* ORKSpatialSpanGame.h in Headers */,
				86C40CAC1A8D7C5C00081FAC /* ORKRecorder.h in Headers */,
				865EA1681ABA1AA10037C68E /* ORKPicker.h in Headers */,
				86C40CC81A8D7C5C00081FAC /* ORKFormItemCell.h in Headers */,
				86C40DF21A8D7C5C00081FAC /* ORKConsentReviewController.h in Headers */,
				86C40C961A8D7C5C00081FAC /* ORKDataLogger.h in Headers */,
				BC13CE421B066A990044153C /* ORKStepNavigationRule_Internal.h in Headers */,
				86C40D781A8D7C5C00081FAC /* ORKScaleSlider.h in Headers */,
				86C40D241A8D7C5C00081FAC /* ORKFormStepViewController.h in Headers */,
				86C40D6A1A8D7C5C00081FAC /* ORKResult.h in Headers */,
				86C40DD61A8D7C5C00081FAC /* ORKUnitLabel.h in Headers */,
				86C40D9C1A8D7C5C00081FAC /* ORKSubheadlineLabel.h in Headers */,
				147503BB1AEE807C004B17F3 /* ORKToneAudiometryStepViewController.h in Headers */,
				86C40D441A8D7C5C00081FAC /* ORKInstructionStepViewController.h in Headers */,
				86C40D841A8D7C5C00081FAC /* ORKSelectionTitleLabel.h in Headers */,
				BC13CE3C1B0662990044153C /* ORKStepNavigationRule_Private.h in Headers */,
				86C40D3C1A8D7C5C00081FAC /* ORKImageChoiceLabel.h in Headers */,
				BC4194291AE8453A00073D6B /* ORKObserver.h in Headers */,
				86C40C661A8D7C5C00081FAC /* CMAccelerometerData+ORKJSONDictionary.h in Headers */,
				25ECC0A31AFBDD2700F3D63B /* ORKReactionTimeStimulusView.h in Headers */,
				86C40D701A8D7C5C00081FAC /* ORKRoundTappingButton.h in Headers */,
				865EA1621AB8DF750037C68E /* ORKDateTimePicker.h in Headers */,
				86C40DA01A8D7C5C00081FAC /* ORKSurveyAnswerCell.h in Headers */,
				86C40D941A8D7C5C00081FAC /* ORKStepViewController.h in Headers */,
				B8760F2B1AFBEFB0007FA16F /* ORKScaleRangeDescriptionLabel.h in Headers */,
				86C40C221A8D7C5C00081FAC /* ORKCountdownStep.h in Headers */,
				86C40DB61A8D7C5C00081FAC /* ORKSurveyAnswerCellForText.h in Headers */,
				86C40E281A8D7C5C00081FAC /* ORKSignatureView.h in Headers */,
				86C40C8C1A8D7C5C00081FAC /* ORKActiveStepViewController.h in Headers */,
				618DA0541A93D0D600E63AA8 /* UIView+ORKAccessibility.h in Headers */,
				86C40C3A1A8D7C5C00081FAC /* ORKSpatialSpanGameState.h in Headers */,
				618DA0501A93D0D600E63AA8 /* ORKAccessibilityFunctions.h in Headers */,
				86C40C721A8D7C5C00081FAC /* CMPedometerData+ORKJSONDictionary.h in Headers */,
				86C40CA41A8D7C5C00081FAC /* ORKLocationRecorder.h in Headers */,
				86C40D201A8D7C5C00081FAC /* ORKFormStep.h in Headers */,
				86C40C761A8D7C5C00081FAC /* HKSample+ORKJSONDictionary.h in Headers */,
				86C40CEA1A8D7C5C00081FAC /* ORKAnswerTextField.h in Headers */,
				B12EA0191B0D76AD00F9F554 /* ORKToneAudiometryPracticeStepViewController.h in Headers */,
				B183A4A21A8535D100C76870 /* ResearchKit_Private.h in Headers */,
				86C40CE81A8D7C5C00081FAC /* ORKAnswerFormat_Internal.h in Headers */,
				86C40D021A8D7C5C00081FAC /* ORKContinueButton.h in Headers */,
				86C40D681A8D7C5C00081FAC /* ORKQuestionStepViewController_Private.h in Headers */,
				86C40D121A8D7C5C00081FAC /* ORKDefines.h in Headers */,
				86C40D401A8D7C5C00081FAC /* ORKInstructionStep.h in Headers */,
				147503B71AEE807C004B17F3 /* ORKToneAudiometryContentView.h in Headers */,
				86C40D981A8D7C5C00081FAC /* ORKStepViewController_Internal.h in Headers */,
				86B89ABB1AB3BECC001626A4 /* ORKStepHeaderView.h in Headers */,
				D42FEFB81AF7557000A124F8 /* ORKImageCaptureView.h in Headers */,
				86C40D1A1A8D7C5C00081FAC /* ORKFormItem_Internal.h in Headers */,
				86C40E1C1A8D7C5C00081FAC /* ORKConsentSection_Internal.h in Headers */,
				86C40C7A1A8D7C5C00081FAC /* ORKAccelerometerRecorder.h in Headers */,
				86C40D141A8D7C5C00081FAC /* ORKDefines_Private.h in Headers */,
				86C40CA81A8D7C5C00081FAC /* ORKPedometerRecorder.h in Headers */,
				86C40CD01A8D7C5C00081FAC /* ORKInstructionStepView.h in Headers */,
				86C40E021A8D7C5C00081FAC /* ORKConsentDocument_Internal.h in Headers */,
				86C40E181A8D7C5C00081FAC /* ORKConsentSection.h in Headers */,
				86AD910A1AB7AD1E00361FEB /* ORKNavigationContainerView.h in Headers */,
				865EA16C1ABA1BE20037C68E /* ORKSurveyAnswerCellForPicker.h in Headers */,
				86C40C121A8D7C5C00081FAC /* ORKActiveStepQuantityView.h in Headers */,
				86C40CCC1A8D7C5C00081FAC /* ORKImageSelectionView.h in Headers */,
				B11C549F1A9EF4A700265E61 /* ORKConsentSharingStepViewController.h in Headers */,
				86C40D621A8D7C5C00081FAC /* ORKQuestionStep_Internal.h in Headers */,
				86C40D641A8D7C5C00081FAC /* ORKQuestionStepViewController.h in Headers */,
				86C40E241A8D7C5C00081FAC /* ORKEAGLMoviePlayerView.h in Headers */,
				B183A4DD1A8535D100C76870 /* ResearchKit.h in Headers */,
				86C40D101A8D7C5C00081FAC /* ORKDefaultFont.h in Headers */,
				86C40E301A8D7C5C00081FAC /* ORKVisualConsentStepViewController.h in Headers */,
				86C40DCA1A8D7C5C00081FAC /* ORKTaskViewController.h in Headers */,
				86C40C7E1A8D7C5C00081FAC /* ORKActiveStep.h in Headers */,
				86C40DD21A8D7C5C00081FAC /* ORKTextButton.h in Headers */,
				86C40CD41A8D7C5C00081FAC /* ORKTableContainerView.h in Headers */,
				86C40D0E1A8D7C5C00081FAC /* ORKCustomStepView_Internal.h in Headers */,
				86C40CF21A8D7C5C00081FAC /* ORKBodyLabel.h in Headers */,
				86C40D921A8D7C5C00081FAC /* ORKStep_Private.h in Headers */,
				86C40CC41A8D7C5C00081FAC /* ORKCompletionStepViewController.h in Headers */,
				86C40D7C1A8D7C5C00081FAC /* ORKScaleValueLabel.h in Headers */,
				250F94081B4C5AA400FA23EB /* ORKTowerOfHanoiStepViewController.h in Headers */,
				86C40E2C1A8D7C5C00081FAC /* ORKVisualConsentStep.h in Headers */,
				257FCE1F1B4D14E50001EF06 /* ORKTowerOfHanoiTowerView.h in Headers */,
				86C40CB81A8D7C5C00081FAC /* ORKVoiceEngine.h in Headers */,
				FA7A9D331B0843A9005A2BEA /* ORKConsentSignatureFormatter.h in Headers */,
				86C40C5A1A8D7C5C00081FAC /* ORKWalkingTaskStep.h in Headers */,
				86C40E361A8D7C5C00081FAC /* ORKVisualConsentTransitionAnimator.h in Headers */,
				86AD910D1AB7AE4100361FEB /* ORKNavigationContainerView_Internal.h in Headers */,
				86C40CEE1A8D7C5C00081FAC /* ORKAnswerTextView.h in Headers */,
				B12EA0151B0D73A500F9F554 /* ORKToneAudiometryPracticeStep.h in Headers */,
				86C40C421A8D7C5C00081FAC /* ORKSpatialSpanMemoryStep.h in Headers */,
				86C40C6E1A8D7C5C00081FAC /* CMMotionActivity+ORKJSONDictionary.h in Headers */,
				B11C54991A9EEF8800265E61 /* ORKConsentSharingStep.h in Headers */,
				86C40DA61A8D7C5C00081FAC /* ORKSurveyAnswerCellForImageSelection.h in Headers */,
				86C40D5E1A8D7C5C00081FAC /* ORKQuestionStep.h in Headers */,
				86C40C841A8D7C5C00081FAC /* ORKActiveStepTimer.h in Headers */,
				86B781BD1AA668ED00688151 /* ORKValuePicker.h in Headers */,
				86C40DE21A8D7C5C00081FAC /* ORKVerticalContainerView_Internal.h in Headers */,
				BC01B0FB1B0EB99700863803 /* ORKTintedImageView_Internal.h in Headers */,
				86B89ABE1AB3BFDB001626A4 /* ORKStepHeaderView_Internal.h in Headers */,
				86C40C1E1A8D7C5C00081FAC /* ORKAudioStepViewController.h in Headers */,
				147503AF1AEE8071004B17F3 /* ORKAudioGenerator.h in Headers */,
				86AD91141AB7B97E00361FEB /* ORKQuestionStepView.h in Headers */,
				86C40C621A8D7C5C00081FAC /* CLLocation+ORKJSONDictionary.h in Headers */,
				86C40D801A8D7C5C00081FAC /* ORKSelectionSubTitleLabel.h in Headers */,
				D458520A1AF6CCFA00A2DE13 /* ORKImageCaptureCameraPreviewView.h in Headers */,
				D44239791AF17F5100559D96 /* ORKImageCaptureStep.h in Headers */,
				86C40CB21A8D7C5C00081FAC /* ORKRecorder_Private.h in Headers */,
				86C40C881A8D7C5C00081FAC /* ORKActiveStepTimerView.h in Headers */,
				86C40C161A8D7C5C00081FAC /* ORKAudioContentView.h in Headers */,
				86C40CB41A8D7C5C00081FAC /* ORKTouchRecorder.h in Headers */,
				86C40DEA1A8D7C5C00081FAC /* UIBarButtonItem+ORKBarButtonItem.h in Headers */,
				86C40CF61A8D7C5C00081FAC /* ORKBorderedButton.h in Headers */,
				86C40D4A1A8D7C5C00081FAC /* ORKLabel.h in Headers */,
				250F94041B4C5A6600FA23EB /* ORKTowerOfHanoiStep.h in Headers */,
				861D11A91AA691BB003C98A7 /* ORKScaleSliderView.h in Headers */,
				BC13CE3E1B0662A80044153C /* ORKOrderedTask_Internal.h in Headers */,
				86C40C3E1A8D7C5C00081FAC /* ORKSpatialSpanMemoryContentView.h in Headers */,
				257FCE231B4D37A80001EF06 /* ORKTowerOfHanoiTower.h in Headers */,
				86C40CC01A8D7C5C00081FAC /* ORKCompletionStep.h in Headers */,
				86C40DF61A8D7C5C00081FAC /* ORKConsentSignatureController.h in Headers */,
				86C40CDC1A8D7C5C00081FAC /* ORKTintedImageView.h in Headers */,
				86C40D281A8D7C5C00081FAC /* ORKFormTextView.h in Headers */,
				86C40DEE1A8D7C5C00081FAC /* UIResponder+ResearchKit.h in Headers */,
				86C40E041A8D7C5C00081FAC /* ORKConsentLearnMoreViewController.h in Headers */,
				25ECC09B1AFBD8B300F3D63B /* ORKReactionTimeViewController.h in Headers */,
				86C40D061A8D7C5C00081FAC /* ORKCountdownLabel.h in Headers */,
				86C40C2A1A8D7C5C00081FAC /* ORKFitnessContentView.h in Headers */,
				86C40DC21A8D7C5C00081FAC /* ORKTapCountLabel.h in Headers */,
				86C40D301A8D7C5C00081FAC /* ORKHealthAnswerFormat.h in Headers */,
				86C40C261A8D7C5C00081FAC /* ORKCountdownStepViewController.h in Headers */,
				86C40E0C1A8D7C5C00081FAC /* ORKConsentReviewStepViewController.h in Headers */,
				86C40C321A8D7C5C00081FAC /* ORKFitnessStepViewController.h in Headers */,
				86C40DBE1A8D7C5C00081FAC /* ORKTableViewCell.h in Headers */,
				86C40C2E1A8D7C5C00081FAC /* ORKFitnessStep.h in Headers */,
				86C40C821A8D7C5C00081FAC /* ORKActiveStep_Internal.h in Headers */,
				86C40D481A8D7C5C00081FAC /* ORKInstructionStepViewController_Internal.h in Headers */,
				86C40D341A8D7C5C00081FAC /* ORKHelpers.h in Headers */,
				FA7A9D2F1B083DD3005A2BEA /* ORKConsentSectionFormatter.h in Headers */,
				86C40E341A8D7C5C00081FAC /* ORKVisualConsentStepViewController_Internal.h in Headers */,
				86C40D381A8D7C5C00081FAC /* ORKHTMLPDFWriter.h in Headers */,
				86C40D561A8D7C5C00081FAC /* ORKOrderedTask.h in Headers */,
				86C40C4E1A8D7C5C00081FAC /* ORKTappingContentView.h in Headers */,
				86C40CA01A8D7C5C00081FAC /* ORKHealthQuantityTypeRecorder.h in Headers */,
				BC13CE401B0666FD0044153C /* ORKResultPredicate.h in Headers */,
				86C40CFA1A8D7C5C00081FAC /* ORKCaption1Label.h in Headers */,
				86C40E081A8D7C5C00081FAC /* ORKConsentReviewStep.h in Headers */,
				86C40C901A8D7C5C00081FAC /* ORKActiveStepViewController_Internal.h in Headers */,
				86C40CD81A8D7C5C00081FAC /* ORKTextFieldView.h in Headers */,
				86C40DD01A8D7C5C00081FAC /* ORKTaskViewController_Private.h in Headers */,
				86C40DAE1A8D7C5C00081FAC /* ORKSurveyAnswerCellForScale.h in Headers */,
				86C40CFE1A8D7C5C00081FAC /* ORKChoiceViewCell.h in Headers */,
				86C40DC61A8D7C5C00081FAC /* ORKTask.h in Headers */,
				86C40C561A8D7C5C00081FAC /* ORKTappingIntervalStepViewController.h in Headers */,
				86AD91101AB7B8A600361FEB /* ORKActiveStepView.h in Headers */,
				86C40C9C1A8D7C5C00081FAC /* ORKDeviceMotionRecorder.h in Headers */,
				86C40E1E1A8D7C5C00081FAC /* ORKConsentSignature.h in Headers */,
				86C40C5E1A8D7C5C00081FAC /* ORKWalkingTaskStepViewController.h in Headers */,
				86C40D2C1A8D7C5C00081FAC /* ORKHeadlineLabel.h in Headers */,
				86C40D1C1A8D7C5C00081FAC /* ORKFormSectionTitleLabel.h in Headers */,
				86C40CBC1A8D7C5C00081FAC /* UITouch+ORKJSONDictionary.h in Headers */,
				86C40D741A8D7C5C00081FAC /* ORKScaleRangeLabel.h in Headers */,
				86C40DDE1A8D7C5C00081FAC /* ORKVerticalContainerView.h in Headers */,
				86C40CB01A8D7C5C00081FAC /* ORKRecorder_Internal.h in Headers */,
				86C40E101A8D7C5C00081FAC /* ORKConsentSceneViewController.h in Headers */,
				86C40DAA1A8D7C5C00081FAC /* ORKSurveyAnswerCellForNumber.h in Headers */,
				86C40D6E1A8D7C5C00081FAC /* ORKResult_Private.h in Headers */,
				86C40D161A8D7C5C00081FAC /* ORKErrors.h in Headers */,
				861D11B51AA7D073003C98A7 /* ORKTextChoiceCellGroup.h in Headers */,
				147503B91AEE807C004B17F3 /* ORKToneAudiometryStep.h in Headers */,
				86C40C9A1A8D7C5C00081FAC /* ORKDataLogger_Private.h in Headers */,
				861D11AD1AA7951F003C98A7 /* ORKChoiceAnswerFormatHelper.h in Headers */,
				86C40C461A8D7C5C00081FAC /* ORKSpatialSpanMemoryStepViewController.h in Headers */,
				86C40C521A8D7C5C00081FAC /* ORKTappingIntervalStep.h in Headers */,
				86C40D8A1A8D7C5C00081FAC /* ORKSkin.h in Headers */,
				86C40DFE1A8D7C5C00081FAC /* ORKConsentDocument.h in Headers */,
				D442397D1AF17F7600559D96 /* ORKImageCaptureStepViewController.h in Headers */,
				86C40C4A1A8D7C5C00081FAC /* ORKSpatialSpanTargetView.h in Headers */,
				86C40C1A1A8D7C5C00081FAC /* ORKAudioStep.h in Headers */,
			);
			runOnlyForDeploymentPostprocessing = 0;
		};
/* End PBXHeadersBuildPhase section */

/* Begin PBXNativeTarget section */
		86CC8E991AC09332001CCD89 /* ResearchKitTests */ = {
			isa = PBXNativeTarget;
			buildConfigurationList = 86CC8EA31AC09332001CCD89 /* Build configuration list for PBXNativeTarget "ResearchKitTests" */;
			buildPhases = (
				86CC8E961AC09332001CCD89 /* Sources */,
				86CC8E971AC09332001CCD89 /* Frameworks */,
				86CC8E981AC09332001CCD89 /* Resources */,
			);
			buildRules = (
			);
			dependencies = (
				86CC8EA21AC09332001CCD89 /* PBXTargetDependency */,
			);
			name = ResearchKitTests;
			productName = "ResearchKit Tests";
			productReference = 86CC8E9A1AC09332001CCD89 /* ResearchKitTests.xctest */;
			productType = "com.apple.product-type.bundle.unit-test";
		};
		B183A4731A8535D100C76870 /* ResearchKit */ = {
			isa = PBXNativeTarget;
			buildConfigurationList = B183A5921A8535D100C76870 /* Build configuration list for PBXNativeTarget "ResearchKit" */;
			buildPhases = (
				B183A4741A8535D100C76870 /* Headers */,
				B183A4F71A8535D100C76870 /* Sources */,
				B183A5591A8535D100C76870 /* Frameworks */,
				B183A5681A8535D100C76870 /* Resources */,
				B1429E9C1AAA651C003DE546 /* ShellScript */,
			);
			buildRules = (
			);
			dependencies = (
			);
			name = ResearchKit;
			productName = ResearchKit;
			productReference = B183A5951A8535D100C76870 /* ResearchKit.framework */;
			productType = "com.apple.product-type.framework";
		};
/* End PBXNativeTarget section */

/* Begin PBXProject section */
		3FFF18351829DB1D00167070 /* Project object */ = {
			isa = PBXProject;
			attributes = {
				CLASSPREFIX = ORK;
				LastUpgradeCheck = 0700;
				ORGANIZATIONNAME = researchkit.org;
				TargetAttributes = {
					86CC8E991AC09332001CCD89 = {
						CreatedOnToolsVersion = 6.2;
					};
					B18FF3A41A9FE25700C0C3B0 = {
						CreatedOnToolsVersion = 7.0;
					};
				};
			};
			buildConfigurationList = 3FFF18381829DB1D00167070 /* Build configuration list for PBXProject "ResearchKit" */;
			compatibilityVersion = "Xcode 3.2";
			developmentRegion = English;
			hasScannedForEncodings = 0;
			knownRegions = (
				en,
				Base,
				tr,
				zh_TW,
				zh_HK,
				zh_CN,
				vi,
				uk,
				th,
				sv,
				sk,
				ru,
				ro,
				pt,
				pt_PT,
				pl,
				nl,
				ms,
				ko,
				ja,
				it,
				id,
				hu,
				hr,
				hi,
				he,
				fr,
				fr_CA,
				fi,
				es,
				es_MX,
				en_GB,
				en_AU,
				el,
				de,
				da,
				cs,
				ca,
				ar,
				"zh-Hant",
				"zh-HK",
				"zh-Hans",
				"pt-PT",
				"fr-CA",
				"es-MX",
				"en-GB",
				"en-AU",
				nb,
			);
			mainGroup = 3FFF18341829DB1D00167070;
			productRefGroup = 3FFF183E1829DB1D00167070 /* Products */;
			projectDirPath = "";
			projectRoot = "";
			targets = (
				B183A4731A8535D100C76870 /* ResearchKit */,
				86CC8E991AC09332001CCD89 /* ResearchKitTests */,
				B18FF3A41A9FE25700C0C3B0 /* docs */,
			);
		};
/* End PBXProject section */

/* Begin PBXResourcesBuildPhase section */
		86CC8E981AC09332001CCD89 /* Resources */ = {
			isa = PBXResourcesBuildPhase;
			buildActionMask = 2147483647;
			files = (
			);
			runOnlyForDeploymentPostprocessing = 0;
		};
		B183A5681A8535D100C76870 /* Resources */ = {
			isa = PBXResourcesBuildPhase;
			buildActionMask = 2147483647;
			files = (
				B1A860EE1A9693C400EA57B7 /* consent_05@2x.m4v in Resources */,
				86C40DFA1A8D7C5C00081FAC /* MovieTintShader.fsh in Resources */,
				B1A860EA1A9693C400EA57B7 /* consent_01@2x.m4v in Resources */,
				B1A860F31A9693C400EA57B7 /* consent_03@3x.m4v in Resources */,
				B1A860F11A9693C400EA57B7 /* consent_01@3x.m4v in Resources */,
				B1A860F71A9693C400EA57B7 /* consent_07@3x.m4v in Resources */,
				B1A860F21A9693C400EA57B7 /* consent_02@3x.m4v in Resources */,
				B1A860EB1A9693C400EA57B7 /* consent_02@2x.m4v in Resources */,
				B1A860F61A9693C400EA57B7 /* consent_06@3x.m4v in Resources */,
				B1A860F01A9693C400EA57B7 /* consent_07@2x.m4v in Resources */,
				B1A860EF1A9693C400EA57B7 /* consent_06@2x.m4v in Resources */,
				B1A860EC1A9693C400EA57B7 /* consent_03@2x.m4v in Resources */,
				B1A860F41A9693C400EA57B7 /* consent_04@3x.m4v in Resources */,
				B1A860ED1A9693C400EA57B7 /* consent_04@2x.m4v in Resources */,
				B17FE7FD1A8DBE7C00BF9C28 /* Artwork.xcassets in Resources */,
				B1C0F4E41A9BA65F0022C153 /* Localizable.strings in Resources */,
				86C40DFC1A8D7C5C00081FAC /* MovieTintShader.vsh in Resources */,
				B1A860F51A9693C400EA57B7 /* consent_05@3x.m4v in Resources */,
			);
			runOnlyForDeploymentPostprocessing = 0;
		};
/* End PBXResourcesBuildPhase section */

/* Begin PBXShellScriptBuildPhase section */
		B1429E9C1AAA651C003DE546 /* ShellScript */ = {
			isa = PBXShellScriptBuildPhase;
			buildActionMask = 2147483647;
			files = (
			);
			inputPaths = (
			);
			outputPaths = (
			);
			runOnlyForDeploymentPostprocessing = 0;
			shellPath = /bin/sh;
			shellScript = "# License check: all\n\necho \"Checking for BSD license text (files missing licenses listed below):\"\n\nLICENSE_MISSING=`find . -name '*.[hm]' -o -name '*.vsh' -o -name '*.fsh' -exec grep -iL \"THIS SOFTWARE IS PROVIDED BY THE COPYRIGHT HOLDERS AND CONTRIBUTORS\" {} \\;`\necho \"$LICENSE_MISSING\"\n\ntest \"$LICENSE_MISSING\" == \"\"\n\n";
			showEnvVarsInLog = 0;
		};
		B18FF3A81A9FE26300C0C3B0 /* ShellScript */ = {
			isa = PBXShellScriptBuildPhase;
			buildActionMask = 2147483647;
			files = (
			);
			inputPaths = (
			);
			outputPaths = (
			);
			runOnlyForDeploymentPostprocessing = 0;
			shellPath = /bin/sh;
			shellScript = "if [ ! -x /usr/local/bin/appledoc ]; then\n    echo \"error: appledoc is required for building ResearchKit's documentation. See http://appledoc.gentlebytes.com\" 1>&2\n    exit 1\nfi\n\n/usr/local/bin/appledoc --print-settings --publish-docset --install-docset --output \"${BUILT_PRODUCTS_DIR}/docs/\" --include \"docs/ActiveTasks\" --include \"docs/InformedConsent\" --include \"docs/Overview\" --include \"docs/Survey\"  --ignore \"docs/templates\" --templates \"docs/templates\" \"${BUILT_PRODUCTS_DIR}/ResearchKit.framework\" \"docs\"\n\necho \"note: Opening documentation in browser...\"\nopen \"$HOME/Library/Developer/Shared/Documentation/DocSets/org.researchkit.ResearchKit.docset/Contents/Resources/Documents/index.html\"";
			showEnvVarsInLog = 0;
		};
/* End PBXShellScriptBuildPhase section */

/* Begin PBXSourcesBuildPhase section */
		86CC8E961AC09332001CCD89 /* Sources */ = {
			isa = PBXSourcesBuildPhase;
			buildActionMask = 2147483647;
			files = (
				86CC8EB71AC09383001CCD89 /* ORKDataLoggerTests.m in Sources */,
				248604061B4C98760010C8A0 /* ORKAnswerFormatTests.m in Sources */,
				86CC8EBA1AC09383001CCD89 /* ORKResultTests.m in Sources */,
				FA7A9D391B0969A7005A2BEA /* ORKConsentSignatureFormatterTests.m in Sources */,
				86CC8EB81AC09383001CCD89 /* ORKHKSampleTests.m in Sources */,
				BCB96C131B19C0EC002A0B96 /* ORKStepTests.m in Sources */,
				86CC8EB51AC09383001CCD89 /* ORKConsentTests.m in Sources */,
				2EBFE11D1AE1B32D00CB8254 /* ORKUIViewAccessibilityTests.m in Sources */,
				86CC8EB41AC09383001CCD89 /* ORKChoiceAnswerFormatHelperTests.m in Sources */,
				2EBFE1201AE1B74100CB8254 /* ORKVoiceEngineTests.m in Sources */,
				BCAD50E81B0201EE0034806A /* ORKTaskTests.m in Sources */,
				86CC8EBB1AC09383001CCD89 /* ORKTextChoiceCellGroupTests.m in Sources */,
				FA7A9D2B1B082688005A2BEA /* ORKConsentDocumentTests.m in Sources */,
				FA7A9D371B09365F005A2BEA /* ORKConsentSectionFormatterTests.m in Sources */,
				86D348021AC161B0006DB02B /* ORKRecorderTests.m in Sources */,
				86CC8EB61AC09383001CCD89 /* ORKDataLoggerManagerTests.m in Sources */,
				86CC8EB31AC09383001CCD89 /* ORKAccessibilityTests.m in Sources */,
			);
			runOnlyForDeploymentPostprocessing = 0;
		};
		B183A4F71A8535D100C76870 /* Sources */ = {
			isa = PBXSourcesBuildPhase;
			buildActionMask = 2147483647;
			files = (
				86C40C341A8D7C5C00081FAC /* ORKFitnessStepViewController.m in Sources */,
				86C40E2E1A8D7C5C00081FAC /* ORKVisualConsentStep.m in Sources */,
				86C40CA61A8D7C5C00081FAC /* ORKLocationRecorder.m in Sources */,
				86C40CB61A8D7C5C00081FAC /* ORKTouchRecorder.m in Sources */,
				B12EA0161B0D73A500F9F554 /* ORKToneAudiometryPracticeStep.m in Sources */,
				86C40DC41A8D7C5C00081FAC /* ORKTapCountLabel.m in Sources */,
				25ECC0A01AFBD92D00F3D63B /* ORKReactionTimeContentView.m in Sources */,
				86C40D4C1A8D7C5C00081FAC /* ORKLabel.m in Sources */,
				86C40C9E1A8D7C5C00081FAC /* ORKDeviceMotionRecorder.m in Sources */,
				86C40D961A8D7C5C00081FAC /* ORKStepViewController.m in Sources */,
				86C40DF81A8D7C5C00081FAC /* ORKConsentSignatureController.m in Sources */,
				86C40D8C1A8D7C5C00081FAC /* ORKSkin.m in Sources */,
				86C40D221A8D7C5C00081FAC /* ORKFormStep.m in Sources */,
				86C40CD61A8D7C5C00081FAC /* ORKTableContainerView.m in Sources */,
				257FCE201B4D14E50001EF06 /* ORKTowerOfHanoiTowerView.m in Sources */,
				861D11AE1AA7951F003C98A7 /* ORKChoiceAnswerFormatHelper.m in Sources */,
				86C40C381A8D7C5C00081FAC /* ORKSpatialSpanGame.m in Sources */,
				86C40C481A8D7C5C00081FAC /* ORKSpatialSpanMemoryStepViewController.m in Sources */,
				86C40CDA1A8D7C5C00081FAC /* ORKTextFieldView.m in Sources */,
				B8760F2C1AFBEFB0007FA16F /* ORKScaleRangeDescriptionLabel.m in Sources */,
				86C40D821A8D7C5C00081FAC /* ORKSelectionSubTitleLabel.m in Sources */,
				86C40DCC1A8D7C5C00081FAC /* ORKTaskViewController.m in Sources */,
				86C40E061A8D7C5C00081FAC /* ORKConsentLearnMoreViewController.m in Sources */,
				86C40D7A1A8D7C5C00081FAC /* ORKScaleSlider.m in Sources */,
				86C40C801A8D7C5C00081FAC /* ORKActiveStep.m in Sources */,
				86C40D721A8D7C5C00081FAC /* ORKRoundTappingButton.m in Sources */,
				86C40E2A1A8D7C5C00081FAC /* ORKSignatureView.m in Sources */,
				BCFF24BD1B0798D10044EC35 /* ORKResultPredicate.m in Sources */,
				25ECC0A41AFBDD2700F3D63B /* ORKReactionTimeStimulusView.m in Sources */,
				86C40CBA1A8D7C5C00081FAC /* ORKVoiceEngine.m in Sources */,
				861D11B61AA7D073003C98A7 /* ORKTextChoiceCellGroup.m in Sources */,
				86C40CCA1A8D7C5C00081FAC /* ORKFormItemCell.m in Sources */,
				147503B81AEE807C004B17F3 /* ORKToneAudiometryContentView.m in Sources */,
				86C40CBE1A8D7C5C00081FAC /* UITouch+ORKJSONDictionary.m in Sources */,
				618DA0521A93D0D600E63AA8 /* ORKAccessibilityFunctions.m in Sources */,
				86C40DB81A8D7C5C00081FAC /* ORKSurveyAnswerCellForText.m in Sources */,
				86C40CF01A8D7C5C00081FAC /* ORKAnswerTextView.m in Sources */,
				86C40D3E1A8D7C5C00081FAC /* ORKImageChoiceLabel.m in Sources */,
				250F94051B4C5A6600FA23EB /* ORKTowerOfHanoiStep.m in Sources */,
				86C40E0A1A8D7C5C00081FAC /* ORKConsentReviewStep.m in Sources */,
				86C40D1E1A8D7C5C00081FAC /* ORKFormSectionTitleLabel.m in Sources */,
				250F94091B4C5AA400FA23EB /* ORKTowerOfHanoiStepViewController.m in Sources */,
				86C40CF81A8D7C5C00081FAC /* ORKBorderedButton.m in Sources */,
				86C40E201A8D7C5C00081FAC /* ORKConsentSignature.m in Sources */,
				86C40C601A8D7C5C00081FAC /* ORKWalkingTaskStepViewController.m in Sources */,
				866F86011A96CBF3007B282C /* ORKSurveyAnswerCell.m in Sources */,
				86C40E321A8D7C5C00081FAC /* ORKVisualConsentStepViewController.m in Sources */,
				618DA0561A93D0D600E63AA8 /* UIView+ORKAccessibility.m in Sources */,
				86C40D3A1A8D7C5C00081FAC /* ORKHTMLPDFWriter.m in Sources */,
				865EA1691ABA1AA10037C68E /* ORKPicker.m in Sources */,
				86C40D321A8D7C5C00081FAC /* ORKHealthAnswerFormat.m in Sources */,
				86C40D861A8D7C5C00081FAC /* ORKSelectionTitleLabel.m in Sources */,
				86C40D001A8D7C5C00081FAC /* ORKChoiceViewCell.m in Sources */,
				86C40C4C1A8D7C5C00081FAC /* ORKSpatialSpanTargetView.m in Sources */,
				86C40D9E1A8D7C5C00081FAC /* ORKSubheadlineLabel.m in Sources */,
				D42FEFB91AF7557000A124F8 /* ORKImageCaptureView.m in Sources */,
				86C40C401A8D7C5C00081FAC /* ORKSpatialSpanMemoryContentView.m in Sources */,
				147503BC1AEE807C004B17F3 /* ORKToneAudiometryStepViewController.m in Sources */,
				86AD910B1AB7AD1E00361FEB /* ORKNavigationContainerView.m in Sources */,
				865EA1631AB8DF750037C68E /* ORKDateTimePicker.m in Sources */,
				86C40C781A8D7C5C00081FAC /* HKSample+ORKJSONDictionary.m in Sources */,
				86C40D421A8D7C5C00081FAC /* ORKInstructionStep.m in Sources */,
				86C40C2C1A8D7C5C00081FAC /* ORKFitnessContentView.m in Sources */,
				D458520B1AF6CCFA00A2DE13 /* ORKImageCaptureCameraPreviewView.m in Sources */,
				86C40E1A1A8D7C5C00081FAC /* ORKConsentSection.m in Sources */,
				86C40C241A8D7C5C00081FAC /* ORKCountdownStep.m in Sources */,
				86C40CA21A8D7C5C00081FAC /* ORKHealthQuantityTypeRecorder.m in Sources */,
				86C40DC01A8D7C5C00081FAC /* ORKTableViewCell.m in Sources */,
				BC41942A1AE8453A00073D6B /* ORKObserver.m in Sources */,
				86C40C681A8D7C5C00081FAC /* CMAccelerometerData+ORKJSONDictionary.m in Sources */,
				86C40C701A8D7C5C00081FAC /* CMMotionActivity+ORKJSONDictionary.m in Sources */,
				147503B01AEE8071004B17F3 /* ORKAudioGenerator.m in Sources */,
				86C40D7E1A8D7C5C00081FAC /* ORKScaleValueLabel.m in Sources */,
				B12EA01A1B0D76AD00F9F554 /* ORKToneAudiometryPracticeStepViewController.m in Sources */,
				86C40D901A8D7C5C00081FAC /* ORKStep.m in Sources */,
				86C40D2E1A8D7C5C00081FAC /* ORKHeadlineLabel.m in Sources */,
				FA7A9D341B0843A9005A2BEA /* ORKConsentSignatureFormatter.m in Sources */,
				86C40CFC1A8D7C5C00081FAC /* ORKCaption1Label.m in Sources */,
				86C40E001A8D7C5C00081FAC /* ORKConsentDocument.m in Sources */,
				D442397A1AF17F5100559D96 /* ORKImageCaptureStep.m in Sources */,
				86C40CDE1A8D7C5C00081FAC /* ORKTintedImageView.m in Sources */,
				86B781BC1AA668ED00688151 /* ORKTimeIntervalPicker.m in Sources */,
				86B781BE1AA668ED00688151 /* ORKValuePicker.m in Sources */,
				86B89ABC1AB3BECC001626A4 /* ORKStepHeaderView.m in Sources */,
				861D11AA1AA691BB003C98A7 /* ORKScaleSliderView.m in Sources */,
				86C40C141A8D7C5C00081FAC /* ORKActiveStepQuantityView.m in Sources */,
				86C40C6C1A8D7C5C00081FAC /* CMDeviceMotion+ORKJSONDictionary.m in Sources */,
				86C40DF01A8D7C5C00081FAC /* UIResponder+ResearchKit.m in Sources */,
				865EA16D1ABA1BE20037C68E /* ORKSurveyAnswerCellForPicker.m in Sources */,
				86C40D261A8D7C5C00081FAC /* ORKFormStepViewController.m in Sources */,
				86C40C8A1A8D7C5C00081FAC /* ORKActiveStepTimerView.m in Sources */,
				86AD91111AB7B8A600361FEB /* ORKActiveStepView.m in Sources */,
				86C40C201A8D7C5C00081FAC /* ORKAudioStepViewController.m in Sources */,
				86C40D081A8D7C5C00081FAC /* ORKCountdownLabel.m in Sources */,
				86C40E121A8D7C5C00081FAC /* ORKConsentSceneViewController.m in Sources */,
				D442397E1AF17F7600559D96 /* ORKImageCaptureStepViewController.m in Sources */,
				86C40CAE1A8D7C5C00081FAC /* ORKRecorder.m in Sources */,
				86C40DAC1A8D7C5C00081FAC /* ORKSurveyAnswerCellForNumber.m in Sources */,
				86C40C541A8D7C5C00081FAC /* ORKTappingIntervalStep.m in Sources */,
				86C40D6C1A8D7C5C00081FAC /* ORKResult.m in Sources */,
				86C40CD21A8D7C5C00081FAC /* ORKInstructionStepView.m in Sources */,
				86C40D181A8D7C5C00081FAC /* ORKErrors.m in Sources */,
				25ECC09C1AFBD8B300F3D63B /* ORKReactionTimeViewController.m in Sources */,
				86C40DB01A8D7C5C00081FAC /* ORKSurveyAnswerCellForScale.m in Sources */,
				86C40C281A8D7C5C00081FAC /* ORKCountdownStepViewController.m in Sources */,
				86C40C641A8D7C5C00081FAC /* CLLocation+ORKJSONDictionary.m in Sources */,
				86C40D041A8D7C5C00081FAC /* ORKContinueButton.m in Sources */,
				86C40DEC1A8D7C5C00081FAC /* UIBarButtonItem+ORKBarButtonItem.m in Sources */,
				86C40CAA1A8D7C5C00081FAC /* ORKPedometerRecorder.m in Sources */,
				BCA5C0361AEC05F20092AC8D /* ORKStepNavigationRule.m in Sources */,
				86C40D761A8D7C5C00081FAC /* ORKScaleRangeLabel.m in Sources */,
				86C40C741A8D7C5C00081FAC /* CMPedometerData+ORKJSONDictionary.m in Sources */,
				86AD91151AB7B97E00361FEB /* ORKQuestionStepView.m in Sources */,
				86C40C5C1A8D7C5C00081FAC /* ORKWalkingTaskStep.m in Sources */,
				257FCE241B4D37A80001EF06 /* ORKTowerOfHanoiTower.m in Sources */,
				86C40C3C1A8D7C5C00081FAC /* ORKSpatialSpanGameState.m in Sources */,
				86C40CF41A8D7C5C00081FAC /* ORKBodyLabel.m in Sources */,
				86C40C941A8D7C5C00081FAC /* ORKAudioRecorder.m in Sources */,
				86C40C581A8D7C5C00081FAC /* ORKTappingIntervalStepViewController.m in Sources */,
				86C40E0E1A8D7C5C00081FAC /* ORKConsentReviewStepViewController.m in Sources */,
				86C40E261A8D7C5C00081FAC /* ORKEAGLMoviePlayerView.m in Sources */,
				86C40CC21A8D7C5C00081FAC /* ORKCompletionStep.m in Sources */,
				86C40C301A8D7C5C00081FAC /* ORKFitnessStep.m in Sources */,
				86C40C501A8D7C5C00081FAC /* ORKTappingContentView.m in Sources */,
				86C40CEC1A8D7C5C00081FAC /* ORKAnswerTextField.m in Sources */,
				86C40C441A8D7C5C00081FAC /* ORKSpatialSpanMemoryStep.m in Sources */,
				86C40DD81A8D7C5C00081FAC /* ORKUnitLabel.m in Sources */,
				86C40D361A8D7C5C00081FAC /* ORKHelpers.m in Sources */,
				86C40C181A8D7C5C00081FAC /* ORKAudioContentView.m in Sources */,
				86C40C8E1A8D7C5C00081FAC /* ORKActiveStepViewController.m in Sources */,
				B183A5011A8535D100C76870 /* (null) in Sources */,
				86C40CE61A8D7C5C00081FAC /* ORKAnswerFormat.m in Sources */,
				25ECC0961AFBD68300F3D63B /* ORKReactionTimeStep.m in Sources */,
				BC13CE3A1B0660220044153C /* ORKNavigableOrderedTask.m in Sources */,
				B11C54A11A9EF4A700265E61 /* ORKConsentSharingStepViewController.m in Sources */,
				86C40DA81A8D7C5C00081FAC /* ORKSurveyAnswerCellForImageSelection.m in Sources */,
				86C40CCE1A8D7C5C00081FAC /* ORKImageSelectionView.m in Sources */,
				86C40D461A8D7C5C00081FAC /* ORKInstructionStepViewController.m in Sources */,
				86C40C7C1A8D7C5C00081FAC /* ORKAccelerometerRecorder.m in Sources */,
				86C40C861A8D7C5C00081FAC /* ORKActiveStepTimer.m in Sources */,
				B11C549B1A9EEF8800265E61 /* ORKConsentSharingStep.m in Sources */,
				86C40DE01A8D7C5C00081FAC /* ORKVerticalContainerView.m in Sources */,
				86C40CC61A8D7C5C00081FAC /* ORKCompletionStepViewController.m in Sources */,
				86C40D661A8D7C5C00081FAC /* ORKQuestionStepViewController.m in Sources */,
				86C40DF41A8D7C5C00081FAC /* ORKConsentReviewController.m in Sources */,
				147503BA1AEE807C004B17F3 /* ORKToneAudiometryStep.m in Sources */,
				FA7A9D301B083DD3005A2BEA /* ORKConsentSectionFormatter.m in Sources */,
				86C40D2A1A8D7C5C00081FAC /* ORKFormTextView.m in Sources */,
				86C40DD41A8D7C5C00081FAC /* ORKTextButton.m in Sources */,
				86C40C981A8D7C5C00081FAC /* ORKDataLogger.m in Sources */,
				86C40D0C1A8D7C5C00081FAC /* ORKCustomStepView.m in Sources */,
				86C40C1C1A8D7C5C00081FAC /* ORKAudioStep.m in Sources */,
				86C40D581A8D7C5C00081FAC /* ORKOrderedTask.m in Sources */,
				86C40D601A8D7C5C00081FAC /* ORKQuestionStep.m in Sources */,
				86C40E381A8D7C5C00081FAC /* ORKVisualConsentTransitionAnimator.m in Sources */,
			);
			runOnlyForDeploymentPostprocessing = 0;
		};
/* End PBXSourcesBuildPhase section */

/* Begin PBXTargetDependency section */
		86CC8EA21AC09332001CCD89 /* PBXTargetDependency */ = {
			isa = PBXTargetDependency;
			target = B183A4731A8535D100C76870 /* ResearchKit */;
			targetProxy = 86CC8EA11AC09332001CCD89 /* PBXContainerItemProxy */;
		};
		B11DF3B11AA10795009E76D2 /* PBXTargetDependency */ = {
			isa = PBXTargetDependency;
			target = B183A4731A8535D100C76870 /* ResearchKit */;
			targetProxy = B11DF3B01AA10795009E76D2 /* PBXContainerItemProxy */;
		};
/* End PBXTargetDependency section */

/* Begin PBXVariantGroup section */
		B1C0F4E11A9BA65F0022C153 /* Localizable.strings */ = {
			isa = PBXVariantGroup;
			children = (
				B1C0F4E21A9BA65F0022C153 /* en */,
				B11DF4C21AA10D70009E76D2 /* tr */,
				B14660481AA10DD7002F95C2 /* zh_TW */,
				B1B349E41AA10DED005FAD66 /* zh_HK */,
				B1B349E51AA10DF8005FAD66 /* zh_CN */,
				B1B349E61AA10E02005FAD66 /* vi */,
				B1B349E71AA10E0B005FAD66 /* uk */,
				B1B349E81AA10E12005FAD66 /* th */,
				B1B349E91AA10E27005FAD66 /* sv */,
				B1B349EA1AA10E2E005FAD66 /* sk */,
				B1B349EB1AA10E38005FAD66 /* ru */,
				B1B349EC1AA10E40005FAD66 /* ro */,
				B1B349ED1AA10E47005FAD66 /* pt */,
				B1B349EE1AA10E4F005FAD66 /* pt_PT */,
				B1B349EF1AA10E56005FAD66 /* pl */,
				B1B349F01AA10E5E005FAD66 /* nl */,
				B1B349F11AA10E65005FAD66 /* ms */,
				B1B349F21AA10E6C005FAD66 /* ko */,
				B1B349F31AA10E73005FAD66 /* ja */,
				B1B349F41AA10E79005FAD66 /* it */,
				B1B349F51AA10E80005FAD66 /* id */,
				B1B349F61AA10E89005FAD66 /* hu */,
				B1B349F71AA10E90005FAD66 /* hr */,
				B1B349F81AA10E96005FAD66 /* hi */,
				B1B349F91AA10E9C005FAD66 /* he */,
				B1B349FA1AA10EA2005FAD66 /* fr */,
				B1B349FB1AA10EA8005FAD66 /* fr_CA */,
				B1B349FC1AA10EAE005FAD66 /* fi */,
				B1B349FD1AA10EB4005FAD66 /* es */,
				B1B349FE1AA10EBA005FAD66 /* es_MX */,
				B1B349FF1AA10EC1005FAD66 /* en_GB */,
				B1B34A001AA10EC6005FAD66 /* en_AU */,
				B1B34A011AA10ECB005FAD66 /* el */,
				B1B34A021AA10ED1005FAD66 /* de */,
				B1B34A031AA10ED5005FAD66 /* da */,
				B1B34A041AA10EDA005FAD66 /* cs */,
				B1B34A051AA10EDF005FAD66 /* ca */,
				B1B34A061AA10EE4005FAD66 /* ar */,
				B1B34A061AABBCCDDEEFFAAA /* no */,
			);
			name = Localizable.strings;
			sourceTree = "<group>";
		};
/* End PBXVariantGroup section */

/* Begin XCBuildConfiguration section */
		3FFF18691829DB1E00167070 /* Debug */ = {
			isa = XCBuildConfiguration;
			buildSettings = {
				ALWAYS_SEARCH_USER_PATHS = NO;
				CLANG_CXX_LIBRARY = "libc++";
				CLANG_ENABLE_MODULES = YES;
				CLANG_ENABLE_OBJC_ARC = YES;
				CLANG_WARN_BOOL_CONVERSION = YES;
				CLANG_WARN_CONSTANT_CONVERSION = YES;
				CLANG_WARN_DIRECT_OBJC_ISA_USAGE = YES_ERROR;
				CLANG_WARN_EMPTY_BODY = YES;
				CLANG_WARN_ENUM_CONVERSION = YES;
				CLANG_WARN_INT_CONVERSION = YES;
				CLANG_WARN_OBJC_ROOT_CLASS = YES_ERROR;
				CLANG_WARN__DUPLICATE_METHOD_MATCH = YES;
				COPY_PHASE_STRIP = NO;
				GCC_DYNAMIC_NO_PIC = NO;
				GCC_OPTIMIZATION_LEVEL = 0;
				GCC_PREPROCESSOR_DEFINITIONS = (
					"DEBUG=1",
					"$(inherited)",
				);
				GCC_SYMBOLS_PRIVATE_EXTERN = NO;
				GCC_WARN_64_TO_32_BIT_CONVERSION = YES;
				GCC_WARN_ABOUT_RETURN_TYPE = YES_ERROR;
				GCC_WARN_UNDECLARED_SELECTOR = YES;
				GCC_WARN_UNINITIALIZED_AUTOS = YES;
				GCC_WARN_UNUSED_FUNCTION = YES;
				GCC_WARN_UNUSED_VARIABLE = YES;
				IPHONEOS_DEPLOYMENT_TARGET = 8.0;
				ONLY_ACTIVE_ARCH = YES;
				SDKROOT = iphoneos;
				TARGETED_DEVICE_FAMILY = 1;
			};
			name = Debug;
		};
		3FFF186A1829DB1E00167070 /* Release */ = {
			isa = XCBuildConfiguration;
			buildSettings = {
				ALWAYS_SEARCH_USER_PATHS = NO;
				CLANG_CXX_LIBRARY = "libc++";
				CLANG_ENABLE_MODULES = YES;
				CLANG_ENABLE_OBJC_ARC = YES;
				CLANG_WARN_BOOL_CONVERSION = YES;
				CLANG_WARN_CONSTANT_CONVERSION = YES;
				CLANG_WARN_DIRECT_OBJC_ISA_USAGE = YES_ERROR;
				CLANG_WARN_EMPTY_BODY = YES;
				CLANG_WARN_ENUM_CONVERSION = YES;
				CLANG_WARN_INT_CONVERSION = YES;
				CLANG_WARN_OBJC_ROOT_CLASS = YES_ERROR;
				CLANG_WARN__DUPLICATE_METHOD_MATCH = YES;
				COPY_PHASE_STRIP = YES;
				ENABLE_NS_ASSERTIONS = NO;
				GCC_SYMBOLS_PRIVATE_EXTERN = NO;
				GCC_WARN_64_TO_32_BIT_CONVERSION = YES;
				GCC_WARN_ABOUT_RETURN_TYPE = YES_ERROR;
				GCC_WARN_UNDECLARED_SELECTOR = YES;
				GCC_WARN_UNINITIALIZED_AUTOS = YES;
				GCC_WARN_UNUSED_FUNCTION = YES;
				GCC_WARN_UNUSED_VARIABLE = YES;
				IPHONEOS_DEPLOYMENT_TARGET = 8.0;
				SDKROOT = iphoneos;
				TARGETED_DEVICE_FAMILY = 1;
				VALIDATE_PRODUCT = YES;
			};
			name = Release;
		};
		86CC8EA41AC09332001CCD89 /* Debug */ = {
			isa = XCBuildConfiguration;
			buildSettings = {
				CLANG_CXX_LANGUAGE_STANDARD = "gnu++0x";
				CLANG_WARN_UNREACHABLE_CODE = YES;
				ENABLE_STRICT_OBJC_MSGSEND = YES;
				FRAMEWORK_SEARCH_PATHS = (
					"$(SDKROOT)/Developer/Library/Frameworks",
					"$(inherited)",
				);
				GCC_C_LANGUAGE_STANDARD = gnu99;
				GCC_PREPROCESSOR_DEFINITIONS = (
					"DEBUG=1",
					"$(inherited)",
				);
				GCC_WARN_UNINITIALIZED_AUTOS = YES_AGGRESSIVE;
				INFOPLIST_FILE = "$(SRCROOT)/ResearchKitTests/Info.plist";
				IPHONEOS_DEPLOYMENT_TARGET = 8.2;
				LD_RUNPATH_SEARCH_PATHS = "$(inherited) @executable_path/Frameworks @loader_path/Frameworks";
				MTL_ENABLE_DEBUG_INFO = YES;
				PRODUCT_NAME = "$(TARGET_NAME)";
			};
			name = Debug;
		};
		86CC8EA51AC09332001CCD89 /* Release */ = {
			isa = XCBuildConfiguration;
			buildSettings = {
				CLANG_CXX_LANGUAGE_STANDARD = "gnu++0x";
				CLANG_WARN_UNREACHABLE_CODE = YES;
				COPY_PHASE_STRIP = NO;
				ENABLE_STRICT_OBJC_MSGSEND = YES;
				FRAMEWORK_SEARCH_PATHS = (
					"$(SDKROOT)/Developer/Library/Frameworks",
					"$(inherited)",
				);
				GCC_C_LANGUAGE_STANDARD = gnu99;
				GCC_WARN_UNINITIALIZED_AUTOS = YES_AGGRESSIVE;
				INFOPLIST_FILE = "$(SRCROOT)/ResearchKitTests/Info.plist";
				IPHONEOS_DEPLOYMENT_TARGET = 8.2;
				LD_RUNPATH_SEARCH_PATHS = "$(inherited) @executable_path/Frameworks @loader_path/Frameworks";
				MTL_ENABLE_DEBUG_INFO = NO;
				PRODUCT_NAME = "$(TARGET_NAME)";
			};
			name = Release;
		};
		B183A5931A8535D100C76870 /* Debug */ = {
			isa = XCBuildConfiguration;
			buildSettings = {
				CLANG_WARN_UNREACHABLE_CODE = YES;
				"CODE_SIGN_IDENTITY[sdk=iphoneos*]" = "iPhone Developer";
				DEAD_CODE_STRIPPING = YES;
				DEFINES_MODULE = YES;
				DYLIB_COMPATIBILITY_VERSION = 1;
				DYLIB_CURRENT_VERSION = 1;
				DYLIB_INSTALL_NAME_BASE = "@rpath";
				ENABLE_STRICT_OBJC_MSGSEND = YES;
				GCC_PRECOMPILE_PREFIX_HEADER = YES;
				GCC_PREPROCESSOR_DEFINITIONS = (
					"DEBUG=1",
					"$(inherited)",
				);
				GCC_SYMBOLS_PRIVATE_EXTERN = NO;
				GCC_WARN_UNINITIALIZED_AUTOS = YES_AGGRESSIVE;
				INFOPLIST_FILE = "$(SRCROOT)/ResearchKit/Info.plist";
				INSTALL_PATH = "$(LOCAL_LIBRARY_DIR)/Frameworks";
				IPHONEOS_DEPLOYMENT_TARGET = 8.0;
				MODULEMAP_FILE = ResearchKit/module.modulemap;
				MTL_ENABLE_DEBUG_INFO = YES;
				PRODUCT_NAME = ResearchKit;
				SDKROOT = iphoneos;
				SKIP_INSTALL = YES;
				TARGETED_DEVICE_FAMILY = "1,2";
			};
			name = Debug;
		};
		B183A5941A8535D100C76870 /* Release */ = {
			isa = XCBuildConfiguration;
			buildSettings = {
				CLANG_WARN_UNREACHABLE_CODE = YES;
				"CODE_SIGN_IDENTITY[sdk=iphoneos*]" = "iPhone Developer";
				DEAD_CODE_STRIPPING = YES;
				DEFINES_MODULE = YES;
				DYLIB_COMPATIBILITY_VERSION = 1;
				DYLIB_CURRENT_VERSION = 1;
				DYLIB_INSTALL_NAME_BASE = "@rpath";
				ENABLE_STRICT_OBJC_MSGSEND = YES;
				GCC_PRECOMPILE_PREFIX_HEADER = YES;
				GCC_PREPROCESSOR_DEFINITIONS = "";
				GCC_SYMBOLS_PRIVATE_EXTERN = YES;
				GCC_WARN_UNINITIALIZED_AUTOS = YES_AGGRESSIVE;
				INFOPLIST_FILE = "$(SRCROOT)/ResearchKit/Info.plist";
				INSTALL_PATH = "$(LOCAL_LIBRARY_DIR)/Frameworks";
				IPHONEOS_DEPLOYMENT_TARGET = 8.0;
				MODULEMAP_FILE = ResearchKit/module.modulemap;
				MTL_ENABLE_DEBUG_INFO = NO;
				PRODUCT_NAME = ResearchKit;
				SDKROOT = iphoneos;
				SKIP_INSTALL = YES;
				TARGETED_DEVICE_FAMILY = "1,2";
			};
			name = Release;
		};
		B18FF3A51A9FE25700C0C3B0 /* Debug */ = {
			isa = XCBuildConfiguration;
			buildSettings = {
				PRODUCT_NAME = "$(TARGET_NAME)";
			};
			name = Debug;
		};
		B18FF3A61A9FE25700C0C3B0 /* Release */ = {
			isa = XCBuildConfiguration;
			buildSettings = {
				PRODUCT_NAME = "$(TARGET_NAME)";
			};
			name = Release;
		};
/* End XCBuildConfiguration section */

/* Begin XCConfigurationList section */
		3FFF18381829DB1D00167070 /* Build configuration list for PBXProject "ResearchKit" */ = {
			isa = XCConfigurationList;
			buildConfigurations = (
				3FFF18691829DB1E00167070 /* Debug */,
				3FFF186A1829DB1E00167070 /* Release */,
			);
			defaultConfigurationIsVisible = 0;
			defaultConfigurationName = Release;
		};
		86CC8EA31AC09332001CCD89 /* Build configuration list for PBXNativeTarget "ResearchKitTests" */ = {
			isa = XCConfigurationList;
			buildConfigurations = (
				86CC8EA41AC09332001CCD89 /* Debug */,
				86CC8EA51AC09332001CCD89 /* Release */,
			);
			defaultConfigurationIsVisible = 0;
			defaultConfigurationName = Release;
		};
		B183A5921A8535D100C76870 /* Build configuration list for PBXNativeTarget "ResearchKit" */ = {
			isa = XCConfigurationList;
			buildConfigurations = (
				B183A5931A8535D100C76870 /* Debug */,
				B183A5941A8535D100C76870 /* Release */,
			);
			defaultConfigurationIsVisible = 0;
			defaultConfigurationName = Release;
		};
		B18FF3A71A9FE25700C0C3B0 /* Build configuration list for PBXAggregateTarget "docs" */ = {
			isa = XCConfigurationList;
			buildConfigurations = (
				B18FF3A51A9FE25700C0C3B0 /* Debug */,
				B18FF3A61A9FE25700C0C3B0 /* Release */,
			);
			defaultConfigurationIsVisible = 0;
			defaultConfigurationName = Release;
		};
/* End XCConfigurationList section */
	};
	rootObject = 3FFF18351829DB1D00167070 /* Project object */;
}<|MERGE_RESOLUTION|>--- conflicted
+++ resolved
@@ -30,7 +30,6 @@
 		147503BA1AEE807C004B17F3 /* ORKToneAudiometryStep.m in Sources */ = {isa = PBXBuildFile; fileRef = 147503B41AEE807C004B17F3 /* ORKToneAudiometryStep.m */; };
 		147503BB1AEE807C004B17F3 /* ORKToneAudiometryStepViewController.h in Headers */ = {isa = PBXBuildFile; fileRef = 147503B51AEE807C004B17F3 /* ORKToneAudiometryStepViewController.h */; settings = {ATTRIBUTES = (Private, ); }; };
 		147503BC1AEE807C004B17F3 /* ORKToneAudiometryStepViewController.m in Sources */ = {isa = PBXBuildFile; fileRef = 147503B61AEE807C004B17F3 /* ORKToneAudiometryStepViewController.m */; };
-<<<<<<< HEAD
 		250F94041B4C5A6600FA23EB /* ORKTowerOfHanoiStep.h in Headers */ = {isa = PBXBuildFile; fileRef = 250F94021B4C5A6600FA23EB /* ORKTowerOfHanoiStep.h */; };
 		250F94051B4C5A6600FA23EB /* ORKTowerOfHanoiStep.m in Sources */ = {isa = PBXBuildFile; fileRef = 250F94031B4C5A6600FA23EB /* ORKTowerOfHanoiStep.m */; };
 		250F94081B4C5AA400FA23EB /* ORKTowerOfHanoiStepViewController.h in Headers */ = {isa = PBXBuildFile; fileRef = 250F94061B4C5AA400FA23EB /* ORKTowerOfHanoiStepViewController.h */; };
@@ -39,9 +38,7 @@
 		257FCE201B4D14E50001EF06 /* ORKTowerOfHanoiTowerView.m in Sources */ = {isa = PBXBuildFile; fileRef = 257FCE1E1B4D14E50001EF06 /* ORKTowerOfHanoiTowerView.m */; };
 		257FCE231B4D37A80001EF06 /* ORKTowerOfHanoiTower.h in Headers */ = {isa = PBXBuildFile; fileRef = 257FCE211B4D37A80001EF06 /* ORKTowerOfHanoiTower.h */; };
 		257FCE241B4D37A80001EF06 /* ORKTowerOfHanoiTower.m in Sources */ = {isa = PBXBuildFile; fileRef = 257FCE221B4D37A80001EF06 /* ORKTowerOfHanoiTower.m */; };
-=======
 		248604061B4C98760010C8A0 /* ORKAnswerFormatTests.m in Sources */ = {isa = PBXBuildFile; fileRef = 248604051B4C98760010C8A0 /* ORKAnswerFormatTests.m */; };
->>>>>>> 51f9006a
 		25ECC0951AFBD68300F3D63B /* ORKReactionTimeStep.h in Headers */ = {isa = PBXBuildFile; fileRef = 25ECC0931AFBD68300F3D63B /* ORKReactionTimeStep.h */; };
 		25ECC0961AFBD68300F3D63B /* ORKReactionTimeStep.m in Sources */ = {isa = PBXBuildFile; fileRef = 25ECC0941AFBD68300F3D63B /* ORKReactionTimeStep.m */; };
 		25ECC09B1AFBD8B300F3D63B /* ORKReactionTimeViewController.h in Headers */ = {isa = PBXBuildFile; fileRef = 25ECC0991AFBD8B300F3D63B /* ORKReactionTimeViewController.h */; };
@@ -432,7 +429,6 @@
 		147503B41AEE807C004B17F3 /* ORKToneAudiometryStep.m */ = {isa = PBXFileReference; fileEncoding = 4; lastKnownFileType = sourcecode.c.objc; path = ORKToneAudiometryStep.m; sourceTree = "<group>"; };
 		147503B51AEE807C004B17F3 /* ORKToneAudiometryStepViewController.h */ = {isa = PBXFileReference; fileEncoding = 4; lastKnownFileType = sourcecode.c.h; path = ORKToneAudiometryStepViewController.h; sourceTree = "<group>"; };
 		147503B61AEE807C004B17F3 /* ORKToneAudiometryStepViewController.m */ = {isa = PBXFileReference; fileEncoding = 4; lastKnownFileType = sourcecode.c.objc; path = ORKToneAudiometryStepViewController.m; sourceTree = "<group>"; };
-<<<<<<< HEAD
 		250F94021B4C5A6600FA23EB /* ORKTowerOfHanoiStep.h */ = {isa = PBXFileReference; fileEncoding = 4; lastKnownFileType = sourcecode.c.h; path = ORKTowerOfHanoiStep.h; sourceTree = "<group>"; };
 		250F94031B4C5A6600FA23EB /* ORKTowerOfHanoiStep.m */ = {isa = PBXFileReference; fileEncoding = 4; lastKnownFileType = sourcecode.c.objc; path = ORKTowerOfHanoiStep.m; sourceTree = "<group>"; };
 		250F94061B4C5AA400FA23EB /* ORKTowerOfHanoiStepViewController.h */ = {isa = PBXFileReference; fileEncoding = 4; lastKnownFileType = sourcecode.c.h; path = ORKTowerOfHanoiStepViewController.h; sourceTree = "<group>"; };
@@ -441,9 +437,7 @@
 		257FCE1E1B4D14E50001EF06 /* ORKTowerOfHanoiTowerView.m */ = {isa = PBXFileReference; fileEncoding = 4; lastKnownFileType = sourcecode.c.objc; path = ORKTowerOfHanoiTowerView.m; sourceTree = "<group>"; };
 		257FCE211B4D37A80001EF06 /* ORKTowerOfHanoiTower.h */ = {isa = PBXFileReference; fileEncoding = 4; lastKnownFileType = sourcecode.c.h; path = ORKTowerOfHanoiTower.h; sourceTree = "<group>"; };
 		257FCE221B4D37A80001EF06 /* ORKTowerOfHanoiTower.m */ = {isa = PBXFileReference; fileEncoding = 4; lastKnownFileType = sourcecode.c.objc; path = ORKTowerOfHanoiTower.m; sourceTree = "<group>"; };
-=======
 		248604051B4C98760010C8A0 /* ORKAnswerFormatTests.m */ = {isa = PBXFileReference; fileEncoding = 4; lastKnownFileType = sourcecode.c.objc; path = ORKAnswerFormatTests.m; sourceTree = "<group>"; };
->>>>>>> 51f9006a
 		25ECC0931AFBD68300F3D63B /* ORKReactionTimeStep.h */ = {isa = PBXFileReference; fileEncoding = 4; lastKnownFileType = sourcecode.c.h; path = ORKReactionTimeStep.h; sourceTree = "<group>"; };
 		25ECC0941AFBD68300F3D63B /* ORKReactionTimeStep.m */ = {isa = PBXFileReference; fileEncoding = 4; lastKnownFileType = sourcecode.c.objc; path = ORKReactionTimeStep.m; sourceTree = "<group>"; };
 		25ECC0991AFBD8B300F3D63B /* ORKReactionTimeViewController.h */ = {isa = PBXFileReference; fileEncoding = 4; lastKnownFileType = sourcecode.c.h; path = ORKReactionTimeViewController.h; sourceTree = "<group>"; };
