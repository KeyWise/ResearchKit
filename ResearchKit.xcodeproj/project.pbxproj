// !$*UTF8*$!
{
	archiveVersion = 1;
	classes = {
	};
	objectVersion = 46;
	objects = {

/* Begin PBXAggregateTarget section */
		B18FF3A41A9FE25700C0C3B0 /* docs */ = {
			isa = PBXAggregateTarget;
			buildConfigurationList = B18FF3A71A9FE25700C0C3B0 /* Build configuration list for PBXAggregateTarget "docs" */;
			buildPhases = (
				B18FF3A81A9FE26300C0C3B0 /* ShellScript */,
			);
			dependencies = (
				B11DF3B11AA10795009E76D2 /* PBXTargetDependency */,
			);
			name = docs;
			productName = docs;
		};
/* End PBXAggregateTarget section */

/* Begin PBXBuildFile section */
		1412855C1AFBA2E2005F7EA0 /* ORKToneAudiometryInstructionStep.h in Headers */ = {isa = PBXBuildFile; fileRef = 1412855A1AFBA2E2005F7EA0 /* ORKToneAudiometryInstructionStep.h */; settings = {ATTRIBUTES = (Private, ); }; };
		1412855D1AFBA2E2005F7EA0 /* ORKToneAudiometryInstructionStep.m in Sources */ = {isa = PBXBuildFile; fileRef = 1412855B1AFBA2E2005F7EA0 /* ORKToneAudiometryInstructionStep.m */; };
		141285601AFBA391005F7EA0 /* ORKToneAudiometryInstructionStepViewController.h in Headers */ = {isa = PBXBuildFile; fileRef = 1412855E1AFBA391005F7EA0 /* ORKToneAudiometryInstructionStepViewController.h */; settings = {ATTRIBUTES = (Private, ); }; };
		141285611AFBA391005F7EA0 /* ORKToneAudiometryInstructionStepViewController.m in Sources */ = {isa = PBXBuildFile; fileRef = 1412855F1AFBA391005F7EA0 /* ORKToneAudiometryInstructionStepViewController.m */; };
		147503AF1AEE8071004B17F3 /* ORKAudioGenerator.h in Headers */ = {isa = PBXBuildFile; fileRef = 147503AD1AEE8071004B17F3 /* ORKAudioGenerator.h */; };
		147503B01AEE8071004B17F3 /* ORKAudioGenerator.m in Sources */ = {isa = PBXBuildFile; fileRef = 147503AE1AEE8071004B17F3 /* ORKAudioGenerator.m */; };
		147503B71AEE807C004B17F3 /* ORKToneAudiometryContentView.h in Headers */ = {isa = PBXBuildFile; fileRef = 147503B11AEE807C004B17F3 /* ORKToneAudiometryContentView.h */; };
		147503B81AEE807C004B17F3 /* ORKToneAudiometryContentView.m in Sources */ = {isa = PBXBuildFile; fileRef = 147503B21AEE807C004B17F3 /* ORKToneAudiometryContentView.m */; };
		147503B91AEE807C004B17F3 /* ORKToneAudiometryStep.h in Headers */ = {isa = PBXBuildFile; fileRef = 147503B31AEE807C004B17F3 /* ORKToneAudiometryStep.h */; settings = {ATTRIBUTES = (Private, ); }; };
		147503BA1AEE807C004B17F3 /* ORKToneAudiometryStep.m in Sources */ = {isa = PBXBuildFile; fileRef = 147503B41AEE807C004B17F3 /* ORKToneAudiometryStep.m */; };
		147503BB1AEE807C004B17F3 /* ORKToneAudiometryStepViewController.h in Headers */ = {isa = PBXBuildFile; fileRef = 147503B51AEE807C004B17F3 /* ORKToneAudiometryStepViewController.h */; settings = {ATTRIBUTES = (Private, ); }; };
		147503BC1AEE807C004B17F3 /* ORKToneAudiometryStepViewController.m in Sources */ = {isa = PBXBuildFile; fileRef = 147503B61AEE807C004B17F3 /* ORKToneAudiometryStepViewController.m */; };
		25ECC0951AFBD68300F3D63B /* ORKDeviceMotionReactionTimeStep.h in Headers */ = {isa = PBXBuildFile; fileRef = 25ECC0931AFBD68300F3D63B /* ORKDeviceMotionReactionTimeStep.h */; };
		25ECC0961AFBD68300F3D63B /* ORKDeviceMotionReactionTimeStep.m in Sources */ = {isa = PBXBuildFile; fileRef = 25ECC0941AFBD68300F3D63B /* ORKDeviceMotionReactionTimeStep.m */; };
		25ECC09B1AFBD8B300F3D63B /* ORKDeviceMotionReactionTimeViewController.h in Headers */ = {isa = PBXBuildFile; fileRef = 25ECC0991AFBD8B300F3D63B /* ORKDeviceMotionReactionTimeViewController.h */; };
		25ECC09C1AFBD8B300F3D63B /* ORKDeviceMotionReactionTimeViewController.m in Sources */ = {isa = PBXBuildFile; fileRef = 25ECC09A1AFBD8B300F3D63B /* ORKDeviceMotionReactionTimeViewController.m */; };
		25ECC09F1AFBD92D00F3D63B /* ORKDeviceMotionReactionTimeContentView.h in Headers */ = {isa = PBXBuildFile; fileRef = 25ECC09D1AFBD92D00F3D63B /* ORKDeviceMotionReactionTimeContentView.h */; };
		25ECC0A01AFBD92D00F3D63B /* ORKDeviceMotionReactionTimeContentView.m in Sources */ = {isa = PBXBuildFile; fileRef = 25ECC09E1AFBD92D00F3D63B /* ORKDeviceMotionReactionTimeContentView.m */; };
		25ECC0A31AFBDD2700F3D63B /* ORKDeviceMotionReactionTimeStimulusView.h in Headers */ = {isa = PBXBuildFile; fileRef = 25ECC0A11AFBDD2700F3D63B /* ORKDeviceMotionReactionTimeStimulusView.h */; };
		25ECC0A41AFBDD2700F3D63B /* ORKDeviceMotionReactionTimeStimulusView.m in Sources */ = {isa = PBXBuildFile; fileRef = 25ECC0A21AFBDD2700F3D63B /* ORKDeviceMotionReactionTimeStimulusView.m */; };
		2EBFE11D1AE1B32D00CB8254 /* ORKUIViewAccessibilityTests.m in Sources */ = {isa = PBXBuildFile; fileRef = 2EBFE11C1AE1B32D00CB8254 /* ORKUIViewAccessibilityTests.m */; };
		2EBFE1201AE1B74100CB8254 /* ORKVoiceEngineTests.m in Sources */ = {isa = PBXBuildFile; fileRef = 2EBFE11F1AE1B74100CB8254 /* ORKVoiceEngineTests.m */; };
		618DA04E1A93D0D600E63AA8 /* ORKAccessibility.h in Headers */ = {isa = PBXBuildFile; fileRef = 618DA0481A93D0D600E63AA8 /* ORKAccessibility.h */; };
		618DA0501A93D0D600E63AA8 /* ORKAccessibilityFunctions.h in Headers */ = {isa = PBXBuildFile; fileRef = 618DA0491A93D0D600E63AA8 /* ORKAccessibilityFunctions.h */; };
		618DA0521A93D0D600E63AA8 /* ORKAccessibilityFunctions.m in Sources */ = {isa = PBXBuildFile; fileRef = 618DA04A1A93D0D600E63AA8 /* ORKAccessibilityFunctions.m */; };
		618DA0541A93D0D600E63AA8 /* UIView+ORKAccessibility.h in Headers */ = {isa = PBXBuildFile; fileRef = 618DA04B1A93D0D600E63AA8 /* UIView+ORKAccessibility.h */; };
		618DA0561A93D0D600E63AA8 /* UIView+ORKAccessibility.m in Sources */ = {isa = PBXBuildFile; fileRef = 618DA04C1A93D0D600E63AA8 /* UIView+ORKAccessibility.m */; };
		861D11A91AA691BB003C98A7 /* ORKScaleSliderView.h in Headers */ = {isa = PBXBuildFile; fileRef = 861D11A71AA691BB003C98A7 /* ORKScaleSliderView.h */; };
		861D11AA1AA691BB003C98A7 /* ORKScaleSliderView.m in Sources */ = {isa = PBXBuildFile; fileRef = 861D11A81AA691BB003C98A7 /* ORKScaleSliderView.m */; };
		861D11AD1AA7951F003C98A7 /* ORKChoiceAnswerFormatHelper.h in Headers */ = {isa = PBXBuildFile; fileRef = 861D11AB1AA7951F003C98A7 /* ORKChoiceAnswerFormatHelper.h */; };
		861D11AE1AA7951F003C98A7 /* ORKChoiceAnswerFormatHelper.m in Sources */ = {isa = PBXBuildFile; fileRef = 861D11AC1AA7951F003C98A7 /* ORKChoiceAnswerFormatHelper.m */; };
		861D11B51AA7D073003C98A7 /* ORKTextChoiceCellGroup.h in Headers */ = {isa = PBXBuildFile; fileRef = 861D11B31AA7D073003C98A7 /* ORKTextChoiceCellGroup.h */; };
		861D11B61AA7D073003C98A7 /* ORKTextChoiceCellGroup.m in Sources */ = {isa = PBXBuildFile; fileRef = 861D11B41AA7D073003C98A7 /* ORKTextChoiceCellGroup.m */; };
		865EA1621AB8DF750037C68E /* ORKDateTimePicker.h in Headers */ = {isa = PBXBuildFile; fileRef = 865EA1601AB8DF750037C68E /* ORKDateTimePicker.h */; };
		865EA1631AB8DF750037C68E /* ORKDateTimePicker.m in Sources */ = {isa = PBXBuildFile; fileRef = 865EA1611AB8DF750037C68E /* ORKDateTimePicker.m */; };
		865EA1681ABA1AA10037C68E /* ORKPicker.h in Headers */ = {isa = PBXBuildFile; fileRef = 865EA1661ABA1AA10037C68E /* ORKPicker.h */; };
		865EA1691ABA1AA10037C68E /* ORKPicker.m in Sources */ = {isa = PBXBuildFile; fileRef = 865EA1671ABA1AA10037C68E /* ORKPicker.m */; };
		865EA16C1ABA1BE20037C68E /* ORKSurveyAnswerCellForPicker.h in Headers */ = {isa = PBXBuildFile; fileRef = 865EA16A1ABA1BE20037C68E /* ORKSurveyAnswerCellForPicker.h */; };
		865EA16D1ABA1BE20037C68E /* ORKSurveyAnswerCellForPicker.m in Sources */ = {isa = PBXBuildFile; fileRef = 865EA16B1ABA1BE20037C68E /* ORKSurveyAnswerCellForPicker.m */; };
		866F86011A96CBF3007B282C /* ORKSurveyAnswerCell.m in Sources */ = {isa = PBXBuildFile; fileRef = 866F86001A96CBF3007B282C /* ORKSurveyAnswerCell.m */; };
		86AD910A1AB7AD1E00361FEB /* ORKNavigationContainerView.h in Headers */ = {isa = PBXBuildFile; fileRef = 86AD91081AB7AD1E00361FEB /* ORKNavigationContainerView.h */; };
		86AD910B1AB7AD1E00361FEB /* ORKNavigationContainerView.m in Sources */ = {isa = PBXBuildFile; fileRef = 86AD91091AB7AD1E00361FEB /* ORKNavigationContainerView.m */; };
		86AD910D1AB7AE4100361FEB /* ORKNavigationContainerView_Internal.h in Headers */ = {isa = PBXBuildFile; fileRef = 86AD910C1AB7AE4100361FEB /* ORKNavigationContainerView_Internal.h */; };
		86AD91101AB7B8A600361FEB /* ORKActiveStepView.h in Headers */ = {isa = PBXBuildFile; fileRef = 86AD910E1AB7B8A600361FEB /* ORKActiveStepView.h */; };
		86AD91111AB7B8A600361FEB /* ORKActiveStepView.m in Sources */ = {isa = PBXBuildFile; fileRef = 86AD910F1AB7B8A600361FEB /* ORKActiveStepView.m */; };
		86AD91141AB7B97E00361FEB /* ORKQuestionStepView.h in Headers */ = {isa = PBXBuildFile; fileRef = 86AD91121AB7B97E00361FEB /* ORKQuestionStepView.h */; };
		86AD91151AB7B97E00361FEB /* ORKQuestionStepView.m in Sources */ = {isa = PBXBuildFile; fileRef = 86AD91131AB7B97E00361FEB /* ORKQuestionStepView.m */; };
		86B781BB1AA668ED00688151 /* ORKTimeIntervalPicker.h in Headers */ = {isa = PBXBuildFile; fileRef = 86B781B71AA668ED00688151 /* ORKTimeIntervalPicker.h */; };
		86B781BC1AA668ED00688151 /* ORKTimeIntervalPicker.m in Sources */ = {isa = PBXBuildFile; fileRef = 86B781B81AA668ED00688151 /* ORKTimeIntervalPicker.m */; };
		86B781BD1AA668ED00688151 /* ORKValuePicker.h in Headers */ = {isa = PBXBuildFile; fileRef = 86B781B91AA668ED00688151 /* ORKValuePicker.h */; };
		86B781BE1AA668ED00688151 /* ORKValuePicker.m in Sources */ = {isa = PBXBuildFile; fileRef = 86B781BA1AA668ED00688151 /* ORKValuePicker.m */; };
		86B89ABB1AB3BECC001626A4 /* ORKStepHeaderView.h in Headers */ = {isa = PBXBuildFile; fileRef = 86B89AB91AB3BECC001626A4 /* ORKStepHeaderView.h */; };
		86B89ABC1AB3BECC001626A4 /* ORKStepHeaderView.m in Sources */ = {isa = PBXBuildFile; fileRef = 86B89ABA1AB3BECC001626A4 /* ORKStepHeaderView.m */; };
		86B89ABE1AB3BFDB001626A4 /* ORKStepHeaderView_Internal.h in Headers */ = {isa = PBXBuildFile; fileRef = 86B89ABD1AB3BFDB001626A4 /* ORKStepHeaderView_Internal.h */; };
		86C40C121A8D7C5C00081FAC /* ORKActiveStepQuantityView.h in Headers */ = {isa = PBXBuildFile; fileRef = 86C40AFA1A8D7C5B00081FAC /* ORKActiveStepQuantityView.h */; };
		86C40C141A8D7C5C00081FAC /* ORKActiveStepQuantityView.m in Sources */ = {isa = PBXBuildFile; fileRef = 86C40AFB1A8D7C5B00081FAC /* ORKActiveStepQuantityView.m */; };
		86C40C161A8D7C5C00081FAC /* ORKAudioContentView.h in Headers */ = {isa = PBXBuildFile; fileRef = 86C40AFC1A8D7C5B00081FAC /* ORKAudioContentView.h */; };
		86C40C181A8D7C5C00081FAC /* ORKAudioContentView.m in Sources */ = {isa = PBXBuildFile; fileRef = 86C40AFD1A8D7C5B00081FAC /* ORKAudioContentView.m */; };
		86C40C1A1A8D7C5C00081FAC /* ORKAudioStep.h in Headers */ = {isa = PBXBuildFile; fileRef = 86C40AFE1A8D7C5B00081FAC /* ORKAudioStep.h */; settings = {ATTRIBUTES = (Private, ); }; };
		86C40C1C1A8D7C5C00081FAC /* ORKAudioStep.m in Sources */ = {isa = PBXBuildFile; fileRef = 86C40AFF1A8D7C5B00081FAC /* ORKAudioStep.m */; };
		86C40C1E1A8D7C5C00081FAC /* ORKAudioStepViewController.h in Headers */ = {isa = PBXBuildFile; fileRef = 86C40B001A8D7C5B00081FAC /* ORKAudioStepViewController.h */; settings = {ATTRIBUTES = (Private, ); }; };
		86C40C201A8D7C5C00081FAC /* ORKAudioStepViewController.m in Sources */ = {isa = PBXBuildFile; fileRef = 86C40B011A8D7C5B00081FAC /* ORKAudioStepViewController.m */; };
		86C40C221A8D7C5C00081FAC /* ORKCountdownStep.h in Headers */ = {isa = PBXBuildFile; fileRef = 86C40B021A8D7C5B00081FAC /* ORKCountdownStep.h */; settings = {ATTRIBUTES = (Private, ); }; };
		86C40C241A8D7C5C00081FAC /* ORKCountdownStep.m in Sources */ = {isa = PBXBuildFile; fileRef = 86C40B031A8D7C5B00081FAC /* ORKCountdownStep.m */; };
		86C40C261A8D7C5C00081FAC /* ORKCountdownStepViewController.h in Headers */ = {isa = PBXBuildFile; fileRef = 86C40B041A8D7C5B00081FAC /* ORKCountdownStepViewController.h */; settings = {ATTRIBUTES = (Private, ); }; };
		86C40C281A8D7C5C00081FAC /* ORKCountdownStepViewController.m in Sources */ = {isa = PBXBuildFile; fileRef = 86C40B051A8D7C5B00081FAC /* ORKCountdownStepViewController.m */; };
		86C40C2A1A8D7C5C00081FAC /* ORKFitnessContentView.h in Headers */ = {isa = PBXBuildFile; fileRef = 86C40B061A8D7C5B00081FAC /* ORKFitnessContentView.h */; };
		86C40C2C1A8D7C5C00081FAC /* ORKFitnessContentView.m in Sources */ = {isa = PBXBuildFile; fileRef = 86C40B071A8D7C5B00081FAC /* ORKFitnessContentView.m */; };
		86C40C2E1A8D7C5C00081FAC /* ORKFitnessStep.h in Headers */ = {isa = PBXBuildFile; fileRef = 86C40B081A8D7C5B00081FAC /* ORKFitnessStep.h */; settings = {ATTRIBUTES = (Private, ); }; };
		86C40C301A8D7C5C00081FAC /* ORKFitnessStep.m in Sources */ = {isa = PBXBuildFile; fileRef = 86C40B091A8D7C5B00081FAC /* ORKFitnessStep.m */; };
		86C40C321A8D7C5C00081FAC /* ORKFitnessStepViewController.h in Headers */ = {isa = PBXBuildFile; fileRef = 86C40B0A1A8D7C5B00081FAC /* ORKFitnessStepViewController.h */; settings = {ATTRIBUTES = (Private, ); }; };
		86C40C341A8D7C5C00081FAC /* ORKFitnessStepViewController.m in Sources */ = {isa = PBXBuildFile; fileRef = 86C40B0B1A8D7C5B00081FAC /* ORKFitnessStepViewController.m */; };
		86C40C361A8D7C5C00081FAC /* ORKSpatialSpanGame.h in Headers */ = {isa = PBXBuildFile; fileRef = 86C40B0C1A8D7C5B00081FAC /* ORKSpatialSpanGame.h */; };
		86C40C381A8D7C5C00081FAC /* ORKSpatialSpanGame.m in Sources */ = {isa = PBXBuildFile; fileRef = 86C40B0D1A8D7C5B00081FAC /* ORKSpatialSpanGame.m */; };
		86C40C3A1A8D7C5C00081FAC /* ORKSpatialSpanGameState.h in Headers */ = {isa = PBXBuildFile; fileRef = 86C40B0E1A8D7C5B00081FAC /* ORKSpatialSpanGameState.h */; };
		86C40C3C1A8D7C5C00081FAC /* ORKSpatialSpanGameState.m in Sources */ = {isa = PBXBuildFile; fileRef = 86C40B0F1A8D7C5B00081FAC /* ORKSpatialSpanGameState.m */; };
		86C40C3E1A8D7C5C00081FAC /* ORKSpatialSpanMemoryContentView.h in Headers */ = {isa = PBXBuildFile; fileRef = 86C40B101A8D7C5B00081FAC /* ORKSpatialSpanMemoryContentView.h */; };
		86C40C401A8D7C5C00081FAC /* ORKSpatialSpanMemoryContentView.m in Sources */ = {isa = PBXBuildFile; fileRef = 86C40B111A8D7C5B00081FAC /* ORKSpatialSpanMemoryContentView.m */; };
		86C40C421A8D7C5C00081FAC /* ORKSpatialSpanMemoryStep.h in Headers */ = {isa = PBXBuildFile; fileRef = 86C40B121A8D7C5B00081FAC /* ORKSpatialSpanMemoryStep.h */; settings = {ATTRIBUTES = (Private, ); }; };
		86C40C441A8D7C5C00081FAC /* ORKSpatialSpanMemoryStep.m in Sources */ = {isa = PBXBuildFile; fileRef = 86C40B131A8D7C5B00081FAC /* ORKSpatialSpanMemoryStep.m */; };
		86C40C461A8D7C5C00081FAC /* ORKSpatialSpanMemoryStepViewController.h in Headers */ = {isa = PBXBuildFile; fileRef = 86C40B141A8D7C5B00081FAC /* ORKSpatialSpanMemoryStepViewController.h */; settings = {ATTRIBUTES = (Private, ); }; };
		86C40C481A8D7C5C00081FAC /* ORKSpatialSpanMemoryStepViewController.m in Sources */ = {isa = PBXBuildFile; fileRef = 86C40B151A8D7C5B00081FAC /* ORKSpatialSpanMemoryStepViewController.m */; };
		86C40C4A1A8D7C5C00081FAC /* ORKSpatialSpanTargetView.h in Headers */ = {isa = PBXBuildFile; fileRef = 86C40B161A8D7C5B00081FAC /* ORKSpatialSpanTargetView.h */; };
		86C40C4C1A8D7C5C00081FAC /* ORKSpatialSpanTargetView.m in Sources */ = {isa = PBXBuildFile; fileRef = 86C40B171A8D7C5B00081FAC /* ORKSpatialSpanTargetView.m */; };
		86C40C4E1A8D7C5C00081FAC /* ORKTappingContentView.h in Headers */ = {isa = PBXBuildFile; fileRef = 86C40B181A8D7C5B00081FAC /* ORKTappingContentView.h */; };
		86C40C501A8D7C5C00081FAC /* ORKTappingContentView.m in Sources */ = {isa = PBXBuildFile; fileRef = 86C40B191A8D7C5B00081FAC /* ORKTappingContentView.m */; };
		86C40C521A8D7C5C00081FAC /* ORKTappingIntervalStep.h in Headers */ = {isa = PBXBuildFile; fileRef = 86C40B1A1A8D7C5B00081FAC /* ORKTappingIntervalStep.h */; settings = {ATTRIBUTES = (Private, ); }; };
		86C40C541A8D7C5C00081FAC /* ORKTappingIntervalStep.m in Sources */ = {isa = PBXBuildFile; fileRef = 86C40B1B1A8D7C5B00081FAC /* ORKTappingIntervalStep.m */; };
		86C40C561A8D7C5C00081FAC /* ORKTappingIntervalStepViewController.h in Headers */ = {isa = PBXBuildFile; fileRef = 86C40B1C1A8D7C5B00081FAC /* ORKTappingIntervalStepViewController.h */; settings = {ATTRIBUTES = (Private, ); }; };
		86C40C581A8D7C5C00081FAC /* ORKTappingIntervalStepViewController.m in Sources */ = {isa = PBXBuildFile; fileRef = 86C40B1D1A8D7C5B00081FAC /* ORKTappingIntervalStepViewController.m */; };
		86C40C5A1A8D7C5C00081FAC /* ORKWalkingTaskStep.h in Headers */ = {isa = PBXBuildFile; fileRef = 86C40B1E1A8D7C5B00081FAC /* ORKWalkingTaskStep.h */; settings = {ATTRIBUTES = (Private, ); }; };
		86C40C5C1A8D7C5C00081FAC /* ORKWalkingTaskStep.m in Sources */ = {isa = PBXBuildFile; fileRef = 86C40B1F1A8D7C5B00081FAC /* ORKWalkingTaskStep.m */; };
		86C40C5E1A8D7C5C00081FAC /* ORKWalkingTaskStepViewController.h in Headers */ = {isa = PBXBuildFile; fileRef = 86C40B201A8D7C5B00081FAC /* ORKWalkingTaskStepViewController.h */; settings = {ATTRIBUTES = (Private, ); }; };
		86C40C601A8D7C5C00081FAC /* ORKWalkingTaskStepViewController.m in Sources */ = {isa = PBXBuildFile; fileRef = 86C40B211A8D7C5B00081FAC /* ORKWalkingTaskStepViewController.m */; };
		86C40C621A8D7C5C00081FAC /* CLLocation+ORKJSONDictionary.h in Headers */ = {isa = PBXBuildFile; fileRef = 86C40B221A8D7C5B00081FAC /* CLLocation+ORKJSONDictionary.h */; };
		86C40C641A8D7C5C00081FAC /* CLLocation+ORKJSONDictionary.m in Sources */ = {isa = PBXBuildFile; fileRef = 86C40B231A8D7C5B00081FAC /* CLLocation+ORKJSONDictionary.m */; };
		86C40C661A8D7C5C00081FAC /* CMAccelerometerData+ORKJSONDictionary.h in Headers */ = {isa = PBXBuildFile; fileRef = 86C40B241A8D7C5B00081FAC /* CMAccelerometerData+ORKJSONDictionary.h */; };
		86C40C681A8D7C5C00081FAC /* CMAccelerometerData+ORKJSONDictionary.m in Sources */ = {isa = PBXBuildFile; fileRef = 86C40B251A8D7C5B00081FAC /* CMAccelerometerData+ORKJSONDictionary.m */; };
		86C40C6A1A8D7C5C00081FAC /* CMDeviceMotion+ORKJSONDictionary.h in Headers */ = {isa = PBXBuildFile; fileRef = 86C40B261A8D7C5B00081FAC /* CMDeviceMotion+ORKJSONDictionary.h */; };
		86C40C6C1A8D7C5C00081FAC /* CMDeviceMotion+ORKJSONDictionary.m in Sources */ = {isa = PBXBuildFile; fileRef = 86C40B271A8D7C5B00081FAC /* CMDeviceMotion+ORKJSONDictionary.m */; };
		86C40C6E1A8D7C5C00081FAC /* CMMotionActivity+ORKJSONDictionary.h in Headers */ = {isa = PBXBuildFile; fileRef = 86C40B281A8D7C5B00081FAC /* CMMotionActivity+ORKJSONDictionary.h */; };
		86C40C701A8D7C5C00081FAC /* CMMotionActivity+ORKJSONDictionary.m in Sources */ = {isa = PBXBuildFile; fileRef = 86C40B291A8D7C5B00081FAC /* CMMotionActivity+ORKJSONDictionary.m */; };
		86C40C721A8D7C5C00081FAC /* CMPedometerData+ORKJSONDictionary.h in Headers */ = {isa = PBXBuildFile; fileRef = 86C40B2A1A8D7C5B00081FAC /* CMPedometerData+ORKJSONDictionary.h */; };
		86C40C741A8D7C5C00081FAC /* CMPedometerData+ORKJSONDictionary.m in Sources */ = {isa = PBXBuildFile; fileRef = 86C40B2B1A8D7C5B00081FAC /* CMPedometerData+ORKJSONDictionary.m */; };
		86C40C761A8D7C5C00081FAC /* HKSample+ORKJSONDictionary.h in Headers */ = {isa = PBXBuildFile; fileRef = 86C40B2C1A8D7C5B00081FAC /* HKSample+ORKJSONDictionary.h */; };
		86C40C781A8D7C5C00081FAC /* HKSample+ORKJSONDictionary.m in Sources */ = {isa = PBXBuildFile; fileRef = 86C40B2D1A8D7C5B00081FAC /* HKSample+ORKJSONDictionary.m */; };
		86C40C7A1A8D7C5C00081FAC /* ORKAccelerometerRecorder.h in Headers */ = {isa = PBXBuildFile; fileRef = 86C40B2E1A8D7C5B00081FAC /* ORKAccelerometerRecorder.h */; };
		86C40C7C1A8D7C5C00081FAC /* ORKAccelerometerRecorder.m in Sources */ = {isa = PBXBuildFile; fileRef = 86C40B2F1A8D7C5B00081FAC /* ORKAccelerometerRecorder.m */; };
		86C40C7E1A8D7C5C00081FAC /* ORKActiveStep.h in Headers */ = {isa = PBXBuildFile; fileRef = 86C40B301A8D7C5B00081FAC /* ORKActiveStep.h */; settings = {ATTRIBUTES = (Public, ); }; };
		86C40C801A8D7C5C00081FAC /* ORKActiveStep.m in Sources */ = {isa = PBXBuildFile; fileRef = 86C40B311A8D7C5B00081FAC /* ORKActiveStep.m */; };
		86C40C821A8D7C5C00081FAC /* ORKActiveStep_Internal.h in Headers */ = {isa = PBXBuildFile; fileRef = 86C40B321A8D7C5B00081FAC /* ORKActiveStep_Internal.h */; };
		86C40C841A8D7C5C00081FAC /* ORKActiveStepTimer.h in Headers */ = {isa = PBXBuildFile; fileRef = 86C40B331A8D7C5B00081FAC /* ORKActiveStepTimer.h */; };
		86C40C861A8D7C5C00081FAC /* ORKActiveStepTimer.m in Sources */ = {isa = PBXBuildFile; fileRef = 86C40B341A8D7C5B00081FAC /* ORKActiveStepTimer.m */; };
		86C40C881A8D7C5C00081FAC /* ORKActiveStepTimerView.h in Headers */ = {isa = PBXBuildFile; fileRef = 86C40B351A8D7C5B00081FAC /* ORKActiveStepTimerView.h */; };
		86C40C8A1A8D7C5C00081FAC /* ORKActiveStepTimerView.m in Sources */ = {isa = PBXBuildFile; fileRef = 86C40B361A8D7C5B00081FAC /* ORKActiveStepTimerView.m */; };
		86C40C8C1A8D7C5C00081FAC /* ORKActiveStepViewController.h in Headers */ = {isa = PBXBuildFile; fileRef = 86C40B371A8D7C5B00081FAC /* ORKActiveStepViewController.h */; settings = {ATTRIBUTES = (Public, ); }; };
		86C40C8E1A8D7C5C00081FAC /* ORKActiveStepViewController.m in Sources */ = {isa = PBXBuildFile; fileRef = 86C40B381A8D7C5B00081FAC /* ORKActiveStepViewController.m */; };
		86C40C901A8D7C5C00081FAC /* ORKActiveStepViewController_Internal.h in Headers */ = {isa = PBXBuildFile; fileRef = 86C40B391A8D7C5B00081FAC /* ORKActiveStepViewController_Internal.h */; };
		86C40C921A8D7C5C00081FAC /* ORKAudioRecorder.h in Headers */ = {isa = PBXBuildFile; fileRef = 86C40B3A1A8D7C5B00081FAC /* ORKAudioRecorder.h */; };
		86C40C941A8D7C5C00081FAC /* ORKAudioRecorder.m in Sources */ = {isa = PBXBuildFile; fileRef = 86C40B3B1A8D7C5B00081FAC /* ORKAudioRecorder.m */; };
		86C40C961A8D7C5C00081FAC /* ORKDataLogger.h in Headers */ = {isa = PBXBuildFile; fileRef = 86C40B3C1A8D7C5B00081FAC /* ORKDataLogger.h */; settings = {ATTRIBUTES = (Private, ); }; };
		86C40C981A8D7C5C00081FAC /* ORKDataLogger.m in Sources */ = {isa = PBXBuildFile; fileRef = 86C40B3D1A8D7C5B00081FAC /* ORKDataLogger.m */; };
		86C40C9A1A8D7C5C00081FAC /* ORKDataLogger_Private.h in Headers */ = {isa = PBXBuildFile; fileRef = 86C40B3E1A8D7C5B00081FAC /* ORKDataLogger_Private.h */; };
		86C40C9C1A8D7C5C00081FAC /* ORKDeviceMotionRecorder.h in Headers */ = {isa = PBXBuildFile; fileRef = 86C40B3F1A8D7C5B00081FAC /* ORKDeviceMotionRecorder.h */; };
		86C40C9E1A8D7C5C00081FAC /* ORKDeviceMotionRecorder.m in Sources */ = {isa = PBXBuildFile; fileRef = 86C40B401A8D7C5B00081FAC /* ORKDeviceMotionRecorder.m */; };
		86C40CA01A8D7C5C00081FAC /* ORKHealthQuantityTypeRecorder.h in Headers */ = {isa = PBXBuildFile; fileRef = 86C40B411A8D7C5B00081FAC /* ORKHealthQuantityTypeRecorder.h */; };
		86C40CA21A8D7C5C00081FAC /* ORKHealthQuantityTypeRecorder.m in Sources */ = {isa = PBXBuildFile; fileRef = 86C40B421A8D7C5B00081FAC /* ORKHealthQuantityTypeRecorder.m */; };
		86C40CA41A8D7C5C00081FAC /* ORKLocationRecorder.h in Headers */ = {isa = PBXBuildFile; fileRef = 86C40B431A8D7C5B00081FAC /* ORKLocationRecorder.h */; };
		86C40CA61A8D7C5C00081FAC /* ORKLocationRecorder.m in Sources */ = {isa = PBXBuildFile; fileRef = 86C40B441A8D7C5B00081FAC /* ORKLocationRecorder.m */; };
		86C40CA81A8D7C5C00081FAC /* ORKPedometerRecorder.h in Headers */ = {isa = PBXBuildFile; fileRef = 86C40B451A8D7C5B00081FAC /* ORKPedometerRecorder.h */; };
		86C40CAA1A8D7C5C00081FAC /* ORKPedometerRecorder.m in Sources */ = {isa = PBXBuildFile; fileRef = 86C40B461A8D7C5B00081FAC /* ORKPedometerRecorder.m */; };
		86C40CAC1A8D7C5C00081FAC /* ORKRecorder.h in Headers */ = {isa = PBXBuildFile; fileRef = 86C40B471A8D7C5B00081FAC /* ORKRecorder.h */; settings = {ATTRIBUTES = (Public, ); }; };
		86C40CAE1A8D7C5C00081FAC /* ORKRecorder.m in Sources */ = {isa = PBXBuildFile; fileRef = 86C40B481A8D7C5B00081FAC /* ORKRecorder.m */; };
		86C40CB01A8D7C5C00081FAC /* ORKRecorder_Internal.h in Headers */ = {isa = PBXBuildFile; fileRef = 86C40B491A8D7C5B00081FAC /* ORKRecorder_Internal.h */; };
		86C40CB21A8D7C5C00081FAC /* ORKRecorder_Private.h in Headers */ = {isa = PBXBuildFile; fileRef = 86C40B4A1A8D7C5B00081FAC /* ORKRecorder_Private.h */; settings = {ATTRIBUTES = (Private, ); }; };
		86C40CB41A8D7C5C00081FAC /* ORKTouchRecorder.h in Headers */ = {isa = PBXBuildFile; fileRef = 86C40B4B1A8D7C5B00081FAC /* ORKTouchRecorder.h */; };
		86C40CB61A8D7C5C00081FAC /* ORKTouchRecorder.m in Sources */ = {isa = PBXBuildFile; fileRef = 86C40B4C1A8D7C5B00081FAC /* ORKTouchRecorder.m */; };
		86C40CB81A8D7C5C00081FAC /* ORKVoiceEngine.h in Headers */ = {isa = PBXBuildFile; fileRef = 86C40B4D1A8D7C5B00081FAC /* ORKVoiceEngine.h */; };
		86C40CBA1A8D7C5C00081FAC /* ORKVoiceEngine.m in Sources */ = {isa = PBXBuildFile; fileRef = 86C40B4E1A8D7C5B00081FAC /* ORKVoiceEngine.m */; };
		86C40CBC1A8D7C5C00081FAC /* UITouch+ORKJSONDictionary.h in Headers */ = {isa = PBXBuildFile; fileRef = 86C40B4F1A8D7C5B00081FAC /* UITouch+ORKJSONDictionary.h */; };
		86C40CBE1A8D7C5C00081FAC /* UITouch+ORKJSONDictionary.m in Sources */ = {isa = PBXBuildFile; fileRef = 86C40B501A8D7C5B00081FAC /* UITouch+ORKJSONDictionary.m */; };
		86C40CC01A8D7C5C00081FAC /* ORKCompletionStep.h in Headers */ = {isa = PBXBuildFile; fileRef = 86C40B521A8D7C5B00081FAC /* ORKCompletionStep.h */; settings = {ATTRIBUTES = (Private, ); }; };
		86C40CC21A8D7C5C00081FAC /* ORKCompletionStep.m in Sources */ = {isa = PBXBuildFile; fileRef = 86C40B531A8D7C5B00081FAC /* ORKCompletionStep.m */; };
		86C40CC41A8D7C5C00081FAC /* ORKCompletionStepViewController.h in Headers */ = {isa = PBXBuildFile; fileRef = 86C40B541A8D7C5B00081FAC /* ORKCompletionStepViewController.h */; settings = {ATTRIBUTES = (Private, ); }; };
		86C40CC61A8D7C5C00081FAC /* ORKCompletionStepViewController.m in Sources */ = {isa = PBXBuildFile; fileRef = 86C40B551A8D7C5B00081FAC /* ORKCompletionStepViewController.m */; };
		86C40CC81A8D7C5C00081FAC /* ORKFormItemCell.h in Headers */ = {isa = PBXBuildFile; fileRef = 86C40B561A8D7C5B00081FAC /* ORKFormItemCell.h */; };
		86C40CCA1A8D7C5C00081FAC /* ORKFormItemCell.m in Sources */ = {isa = PBXBuildFile; fileRef = 86C40B571A8D7C5B00081FAC /* ORKFormItemCell.m */; };
		86C40CCC1A8D7C5C00081FAC /* ORKImageSelectionView.h in Headers */ = {isa = PBXBuildFile; fileRef = 86C40B581A8D7C5B00081FAC /* ORKImageSelectionView.h */; };
		86C40CCE1A8D7C5C00081FAC /* ORKImageSelectionView.m in Sources */ = {isa = PBXBuildFile; fileRef = 86C40B591A8D7C5B00081FAC /* ORKImageSelectionView.m */; };
		86C40CD01A8D7C5C00081FAC /* ORKInstructionStepView.h in Headers */ = {isa = PBXBuildFile; fileRef = 86C40B5A1A8D7C5B00081FAC /* ORKInstructionStepView.h */; };
		86C40CD21A8D7C5C00081FAC /* ORKInstructionStepView.m in Sources */ = {isa = PBXBuildFile; fileRef = 86C40B5B1A8D7C5B00081FAC /* ORKInstructionStepView.m */; };
		86C40CD41A8D7C5C00081FAC /* ORKTableContainerView.h in Headers */ = {isa = PBXBuildFile; fileRef = 86C40B5C1A8D7C5B00081FAC /* ORKTableContainerView.h */; };
		86C40CD61A8D7C5C00081FAC /* ORKTableContainerView.m in Sources */ = {isa = PBXBuildFile; fileRef = 86C40B5D1A8D7C5B00081FAC /* ORKTableContainerView.m */; };
		86C40CD81A8D7C5C00081FAC /* ORKTextFieldView.h in Headers */ = {isa = PBXBuildFile; fileRef = 86C40B5E1A8D7C5B00081FAC /* ORKTextFieldView.h */; };
		86C40CDA1A8D7C5C00081FAC /* ORKTextFieldView.m in Sources */ = {isa = PBXBuildFile; fileRef = 86C40B5F1A8D7C5B00081FAC /* ORKTextFieldView.m */; };
		86C40CDC1A8D7C5C00081FAC /* ORKTintedImageView.h in Headers */ = {isa = PBXBuildFile; fileRef = 86C40B601A8D7C5B00081FAC /* ORKTintedImageView.h */; };
		86C40CDE1A8D7C5C00081FAC /* ORKTintedImageView.m in Sources */ = {isa = PBXBuildFile; fileRef = 86C40B611A8D7C5B00081FAC /* ORKTintedImageView.m */; };
		86C40CE41A8D7C5C00081FAC /* ORKAnswerFormat.h in Headers */ = {isa = PBXBuildFile; fileRef = 86C40B641A8D7C5B00081FAC /* ORKAnswerFormat.h */; settings = {ATTRIBUTES = (Public, ); }; };
		86C40CE61A8D7C5C00081FAC /* ORKAnswerFormat.m in Sources */ = {isa = PBXBuildFile; fileRef = 86C40B651A8D7C5B00081FAC /* ORKAnswerFormat.m */; };
		86C40CE81A8D7C5C00081FAC /* ORKAnswerFormat_Internal.h in Headers */ = {isa = PBXBuildFile; fileRef = 86C40B661A8D7C5B00081FAC /* ORKAnswerFormat_Internal.h */; };
		86C40CEA1A8D7C5C00081FAC /* ORKAnswerTextField.h in Headers */ = {isa = PBXBuildFile; fileRef = 86C40B671A8D7C5B00081FAC /* ORKAnswerTextField.h */; };
		86C40CEC1A8D7C5C00081FAC /* ORKAnswerTextField.m in Sources */ = {isa = PBXBuildFile; fileRef = 86C40B681A8D7C5B00081FAC /* ORKAnswerTextField.m */; };
		86C40CEE1A8D7C5C00081FAC /* ORKAnswerTextView.h in Headers */ = {isa = PBXBuildFile; fileRef = 86C40B691A8D7C5B00081FAC /* ORKAnswerTextView.h */; };
		86C40CF01A8D7C5C00081FAC /* ORKAnswerTextView.m in Sources */ = {isa = PBXBuildFile; fileRef = 86C40B6A1A8D7C5B00081FAC /* ORKAnswerTextView.m */; };
		86C40CF21A8D7C5C00081FAC /* ORKBodyLabel.h in Headers */ = {isa = PBXBuildFile; fileRef = 86C40B6B1A8D7C5B00081FAC /* ORKBodyLabel.h */; };
		86C40CF41A8D7C5C00081FAC /* ORKBodyLabel.m in Sources */ = {isa = PBXBuildFile; fileRef = 86C40B6C1A8D7C5B00081FAC /* ORKBodyLabel.m */; };
		86C40CF61A8D7C5C00081FAC /* ORKBorderedButton.h in Headers */ = {isa = PBXBuildFile; fileRef = 86C40B6D1A8D7C5B00081FAC /* ORKBorderedButton.h */; };
		86C40CF81A8D7C5C00081FAC /* ORKBorderedButton.m in Sources */ = {isa = PBXBuildFile; fileRef = 86C40B6E1A8D7C5C00081FAC /* ORKBorderedButton.m */; };
		86C40CFA1A8D7C5C00081FAC /* ORKCaption1Label.h in Headers */ = {isa = PBXBuildFile; fileRef = 86C40B6F1A8D7C5C00081FAC /* ORKCaption1Label.h */; };
		86C40CFC1A8D7C5C00081FAC /* ORKCaption1Label.m in Sources */ = {isa = PBXBuildFile; fileRef = 86C40B701A8D7C5C00081FAC /* ORKCaption1Label.m */; };
		86C40CFE1A8D7C5C00081FAC /* ORKChoiceViewCell.h in Headers */ = {isa = PBXBuildFile; fileRef = 86C40B711A8D7C5C00081FAC /* ORKChoiceViewCell.h */; };
		86C40D001A8D7C5C00081FAC /* ORKChoiceViewCell.m in Sources */ = {isa = PBXBuildFile; fileRef = 86C40B721A8D7C5C00081FAC /* ORKChoiceViewCell.m */; };
		86C40D021A8D7C5C00081FAC /* ORKContinueButton.h in Headers */ = {isa = PBXBuildFile; fileRef = 86C40B731A8D7C5C00081FAC /* ORKContinueButton.h */; };
		86C40D041A8D7C5C00081FAC /* ORKContinueButton.m in Sources */ = {isa = PBXBuildFile; fileRef = 86C40B741A8D7C5C00081FAC /* ORKContinueButton.m */; };
		86C40D061A8D7C5C00081FAC /* ORKCountdownLabel.h in Headers */ = {isa = PBXBuildFile; fileRef = 86C40B751A8D7C5C00081FAC /* ORKCountdownLabel.h */; };
		86C40D081A8D7C5C00081FAC /* ORKCountdownLabel.m in Sources */ = {isa = PBXBuildFile; fileRef = 86C40B761A8D7C5C00081FAC /* ORKCountdownLabel.m */; };
		86C40D0A1A8D7C5C00081FAC /* ORKCustomStepView.h in Headers */ = {isa = PBXBuildFile; fileRef = 86C40B771A8D7C5C00081FAC /* ORKCustomStepView.h */; settings = {ATTRIBUTES = (Private, ); }; };
		86C40D0C1A8D7C5C00081FAC /* ORKCustomStepView.m in Sources */ = {isa = PBXBuildFile; fileRef = 86C40B781A8D7C5C00081FAC /* ORKCustomStepView.m */; };
		86C40D0E1A8D7C5C00081FAC /* ORKCustomStepView_Internal.h in Headers */ = {isa = PBXBuildFile; fileRef = 86C40B791A8D7C5C00081FAC /* ORKCustomStepView_Internal.h */; };
		86C40D101A8D7C5C00081FAC /* ORKDefaultFont.h in Headers */ = {isa = PBXBuildFile; fileRef = 86C40B7A1A8D7C5C00081FAC /* ORKDefaultFont.h */; };
		86C40D121A8D7C5C00081FAC /* ORKDefines.h in Headers */ = {isa = PBXBuildFile; fileRef = 86C40B7B1A8D7C5C00081FAC /* ORKDefines.h */; settings = {ATTRIBUTES = (Public, ); }; };
		86C40D141A8D7C5C00081FAC /* ORKDefines_Private.h in Headers */ = {isa = PBXBuildFile; fileRef = 86C40B7C1A8D7C5C00081FAC /* ORKDefines_Private.h */; settings = {ATTRIBUTES = (Private, ); }; };
		86C40D161A8D7C5C00081FAC /* ORKErrors.h in Headers */ = {isa = PBXBuildFile; fileRef = 86C40B7D1A8D7C5C00081FAC /* ORKErrors.h */; settings = {ATTRIBUTES = (Private, ); }; };
		86C40D181A8D7C5C00081FAC /* ORKErrors.m in Sources */ = {isa = PBXBuildFile; fileRef = 86C40B7E1A8D7C5C00081FAC /* ORKErrors.m */; };
		86C40D1A1A8D7C5C00081FAC /* ORKFormItem_Internal.h in Headers */ = {isa = PBXBuildFile; fileRef = 86C40B7F1A8D7C5C00081FAC /* ORKFormItem_Internal.h */; };
		86C40D1C1A8D7C5C00081FAC /* ORKFormSectionTitleLabel.h in Headers */ = {isa = PBXBuildFile; fileRef = 86C40B801A8D7C5C00081FAC /* ORKFormSectionTitleLabel.h */; };
		86C40D1E1A8D7C5C00081FAC /* ORKFormSectionTitleLabel.m in Sources */ = {isa = PBXBuildFile; fileRef = 86C40B811A8D7C5C00081FAC /* ORKFormSectionTitleLabel.m */; };
		86C40D201A8D7C5C00081FAC /* ORKFormStep.h in Headers */ = {isa = PBXBuildFile; fileRef = 86C40B821A8D7C5C00081FAC /* ORKFormStep.h */; settings = {ATTRIBUTES = (Public, ); }; };
		86C40D221A8D7C5C00081FAC /* ORKFormStep.m in Sources */ = {isa = PBXBuildFile; fileRef = 86C40B831A8D7C5C00081FAC /* ORKFormStep.m */; };
		86C40D241A8D7C5C00081FAC /* ORKFormStepViewController.h in Headers */ = {isa = PBXBuildFile; fileRef = 86C40B841A8D7C5C00081FAC /* ORKFormStepViewController.h */; settings = {ATTRIBUTES = (Private, ); }; };
		86C40D261A8D7C5C00081FAC /* ORKFormStepViewController.m in Sources */ = {isa = PBXBuildFile; fileRef = 86C40B851A8D7C5C00081FAC /* ORKFormStepViewController.m */; };
		86C40D281A8D7C5C00081FAC /* ORKFormTextView.h in Headers */ = {isa = PBXBuildFile; fileRef = 86C40B861A8D7C5C00081FAC /* ORKFormTextView.h */; };
		86C40D2A1A8D7C5C00081FAC /* ORKFormTextView.m in Sources */ = {isa = PBXBuildFile; fileRef = 86C40B871A8D7C5C00081FAC /* ORKFormTextView.m */; };
		86C40D2C1A8D7C5C00081FAC /* ORKHeadlineLabel.h in Headers */ = {isa = PBXBuildFile; fileRef = 86C40B881A8D7C5C00081FAC /* ORKHeadlineLabel.h */; };
		86C40D2E1A8D7C5C00081FAC /* ORKHeadlineLabel.m in Sources */ = {isa = PBXBuildFile; fileRef = 86C40B891A8D7C5C00081FAC /* ORKHeadlineLabel.m */; };
		86C40D301A8D7C5C00081FAC /* ORKHealthAnswerFormat.h in Headers */ = {isa = PBXBuildFile; fileRef = 86C40B8A1A8D7C5C00081FAC /* ORKHealthAnswerFormat.h */; settings = {ATTRIBUTES = (Public, ); }; };
		86C40D321A8D7C5C00081FAC /* ORKHealthAnswerFormat.m in Sources */ = {isa = PBXBuildFile; fileRef = 86C40B8B1A8D7C5C00081FAC /* ORKHealthAnswerFormat.m */; };
		86C40D341A8D7C5C00081FAC /* ORKHelpers.h in Headers */ = {isa = PBXBuildFile; fileRef = 86C40B8C1A8D7C5C00081FAC /* ORKHelpers.h */; };
		86C40D361A8D7C5C00081FAC /* ORKHelpers.m in Sources */ = {isa = PBXBuildFile; fileRef = 86C40B8D1A8D7C5C00081FAC /* ORKHelpers.m */; };
		86C40D381A8D7C5C00081FAC /* ORKHTMLPDFWriter.h in Headers */ = {isa = PBXBuildFile; fileRef = 86C40B8E1A8D7C5C00081FAC /* ORKHTMLPDFWriter.h */; };
		86C40D3A1A8D7C5C00081FAC /* ORKHTMLPDFWriter.m in Sources */ = {isa = PBXBuildFile; fileRef = 86C40B8F1A8D7C5C00081FAC /* ORKHTMLPDFWriter.m */; };
		86C40D3C1A8D7C5C00081FAC /* ORKImageChoiceLabel.h in Headers */ = {isa = PBXBuildFile; fileRef = 86C40B901A8D7C5C00081FAC /* ORKImageChoiceLabel.h */; };
		86C40D3E1A8D7C5C00081FAC /* ORKImageChoiceLabel.m in Sources */ = {isa = PBXBuildFile; fileRef = 86C40B911A8D7C5C00081FAC /* ORKImageChoiceLabel.m */; };
		86C40D401A8D7C5C00081FAC /* ORKInstructionStep.h in Headers */ = {isa = PBXBuildFile; fileRef = 86C40B921A8D7C5C00081FAC /* ORKInstructionStep.h */; settings = {ATTRIBUTES = (Public, ); }; };
		86C40D421A8D7C5C00081FAC /* ORKInstructionStep.m in Sources */ = {isa = PBXBuildFile; fileRef = 86C40B931A8D7C5C00081FAC /* ORKInstructionStep.m */; };
		86C40D441A8D7C5C00081FAC /* ORKInstructionStepViewController.h in Headers */ = {isa = PBXBuildFile; fileRef = 86C40B941A8D7C5C00081FAC /* ORKInstructionStepViewController.h */; settings = {ATTRIBUTES = (Private, ); }; };
		86C40D461A8D7C5C00081FAC /* ORKInstructionStepViewController.m in Sources */ = {isa = PBXBuildFile; fileRef = 86C40B951A8D7C5C00081FAC /* ORKInstructionStepViewController.m */; };
		86C40D481A8D7C5C00081FAC /* ORKInstructionStepViewController_Internal.h in Headers */ = {isa = PBXBuildFile; fileRef = 86C40B961A8D7C5C00081FAC /* ORKInstructionStepViewController_Internal.h */; };
		86C40D4A1A8D7C5C00081FAC /* ORKLabel.h in Headers */ = {isa = PBXBuildFile; fileRef = 86C40B971A8D7C5C00081FAC /* ORKLabel.h */; };
		86C40D4C1A8D7C5C00081FAC /* ORKLabel.m in Sources */ = {isa = PBXBuildFile; fileRef = 86C40B981A8D7C5C00081FAC /* ORKLabel.m */; };
		86C40D561A8D7C5C00081FAC /* ORKOrderedTask.h in Headers */ = {isa = PBXBuildFile; fileRef = 86C40B9D1A8D7C5C00081FAC /* ORKOrderedTask.h */; settings = {ATTRIBUTES = (Public, ); }; };
		86C40D581A8D7C5C00081FAC /* ORKOrderedTask.m in Sources */ = {isa = PBXBuildFile; fileRef = 86C40B9E1A8D7C5C00081FAC /* ORKOrderedTask.m */; };
		86C40D5E1A8D7C5C00081FAC /* ORKQuestionStep.h in Headers */ = {isa = PBXBuildFile; fileRef = 86C40BA11A8D7C5C00081FAC /* ORKQuestionStep.h */; settings = {ATTRIBUTES = (Public, ); }; };
		86C40D601A8D7C5C00081FAC /* ORKQuestionStep.m in Sources */ = {isa = PBXBuildFile; fileRef = 86C40BA21A8D7C5C00081FAC /* ORKQuestionStep.m */; };
		86C40D621A8D7C5C00081FAC /* ORKQuestionStep_Internal.h in Headers */ = {isa = PBXBuildFile; fileRef = 86C40BA31A8D7C5C00081FAC /* ORKQuestionStep_Internal.h */; };
		86C40D641A8D7C5C00081FAC /* ORKQuestionStepViewController.h in Headers */ = {isa = PBXBuildFile; fileRef = 86C40BA41A8D7C5C00081FAC /* ORKQuestionStepViewController.h */; settings = {ATTRIBUTES = (Private, ); }; };
		86C40D661A8D7C5C00081FAC /* ORKQuestionStepViewController.m in Sources */ = {isa = PBXBuildFile; fileRef = 86C40BA51A8D7C5C00081FAC /* ORKQuestionStepViewController.m */; };
		86C40D681A8D7C5C00081FAC /* ORKQuestionStepViewController_Private.h in Headers */ = {isa = PBXBuildFile; fileRef = 86C40BA61A8D7C5C00081FAC /* ORKQuestionStepViewController_Private.h */; settings = {ATTRIBUTES = (Private, ); }; };
		86C40D6A1A8D7C5C00081FAC /* ORKResult.h in Headers */ = {isa = PBXBuildFile; fileRef = 86C40BA71A8D7C5C00081FAC /* ORKResult.h */; settings = {ATTRIBUTES = (Public, ); }; };
		86C40D6C1A8D7C5C00081FAC /* ORKResult.m in Sources */ = {isa = PBXBuildFile; fileRef = 86C40BA81A8D7C5C00081FAC /* ORKResult.m */; };
		86C40D6E1A8D7C5C00081FAC /* ORKResult_Private.h in Headers */ = {isa = PBXBuildFile; fileRef = 86C40BA91A8D7C5C00081FAC /* ORKResult_Private.h */; settings = {ATTRIBUTES = (Private, ); }; };
		86C40D701A8D7C5C00081FAC /* ORKRoundTappingButton.h in Headers */ = {isa = PBXBuildFile; fileRef = 86C40BAA1A8D7C5C00081FAC /* ORKRoundTappingButton.h */; };
		86C40D721A8D7C5C00081FAC /* ORKRoundTappingButton.m in Sources */ = {isa = PBXBuildFile; fileRef = 86C40BAB1A8D7C5C00081FAC /* ORKRoundTappingButton.m */; };
		86C40D741A8D7C5C00081FAC /* ORKScaleRangeLabel.h in Headers */ = {isa = PBXBuildFile; fileRef = 86C40BAC1A8D7C5C00081FAC /* ORKScaleRangeLabel.h */; };
		86C40D761A8D7C5C00081FAC /* ORKScaleRangeLabel.m in Sources */ = {isa = PBXBuildFile; fileRef = 86C40BAD1A8D7C5C00081FAC /* ORKScaleRangeLabel.m */; };
		86C40D781A8D7C5C00081FAC /* ORKScaleSlider.h in Headers */ = {isa = PBXBuildFile; fileRef = 86C40BAE1A8D7C5C00081FAC /* ORKScaleSlider.h */; };
		86C40D7A1A8D7C5C00081FAC /* ORKScaleSlider.m in Sources */ = {isa = PBXBuildFile; fileRef = 86C40BAF1A8D7C5C00081FAC /* ORKScaleSlider.m */; };
		86C40D7C1A8D7C5C00081FAC /* ORKScaleValueLabel.h in Headers */ = {isa = PBXBuildFile; fileRef = 86C40BB01A8D7C5C00081FAC /* ORKScaleValueLabel.h */; };
		86C40D7E1A8D7C5C00081FAC /* ORKScaleValueLabel.m in Sources */ = {isa = PBXBuildFile; fileRef = 86C40BB11A8D7C5C00081FAC /* ORKScaleValueLabel.m */; };
		86C40D801A8D7C5C00081FAC /* ORKSelectionSubTitleLabel.h in Headers */ = {isa = PBXBuildFile; fileRef = 86C40BB21A8D7C5C00081FAC /* ORKSelectionSubTitleLabel.h */; };
		86C40D821A8D7C5C00081FAC /* ORKSelectionSubTitleLabel.m in Sources */ = {isa = PBXBuildFile; fileRef = 86C40BB31A8D7C5C00081FAC /* ORKSelectionSubTitleLabel.m */; };
		86C40D841A8D7C5C00081FAC /* ORKSelectionTitleLabel.h in Headers */ = {isa = PBXBuildFile; fileRef = 86C40BB41A8D7C5C00081FAC /* ORKSelectionTitleLabel.h */; };
		86C40D861A8D7C5C00081FAC /* ORKSelectionTitleLabel.m in Sources */ = {isa = PBXBuildFile; fileRef = 86C40BB51A8D7C5C00081FAC /* ORKSelectionTitleLabel.m */; };
		86C40D8A1A8D7C5C00081FAC /* ORKSkin.h in Headers */ = {isa = PBXBuildFile; fileRef = 86C40BB71A8D7C5C00081FAC /* ORKSkin.h */; };
		86C40D8C1A8D7C5C00081FAC /* ORKSkin.m in Sources */ = {isa = PBXBuildFile; fileRef = 86C40BB81A8D7C5C00081FAC /* ORKSkin.m */; };
		86C40D8E1A8D7C5C00081FAC /* ORKStep.h in Headers */ = {isa = PBXBuildFile; fileRef = 86C40BB91A8D7C5C00081FAC /* ORKStep.h */; settings = {ATTRIBUTES = (Public, ); }; };
		86C40D901A8D7C5C00081FAC /* ORKStep.m in Sources */ = {isa = PBXBuildFile; fileRef = 86C40BBA1A8D7C5C00081FAC /* ORKStep.m */; };
		86C40D921A8D7C5C00081FAC /* ORKStep_Private.h in Headers */ = {isa = PBXBuildFile; fileRef = 86C40BBB1A8D7C5C00081FAC /* ORKStep_Private.h */; };
		86C40D941A8D7C5C00081FAC /* ORKStepViewController.h in Headers */ = {isa = PBXBuildFile; fileRef = 86C40BBC1A8D7C5C00081FAC /* ORKStepViewController.h */; settings = {ATTRIBUTES = (Public, ); }; };
		86C40D961A8D7C5C00081FAC /* ORKStepViewController.m in Sources */ = {isa = PBXBuildFile; fileRef = 86C40BBD1A8D7C5C00081FAC /* ORKStepViewController.m */; };
		86C40D981A8D7C5C00081FAC /* ORKStepViewController_Internal.h in Headers */ = {isa = PBXBuildFile; fileRef = 86C40BBE1A8D7C5C00081FAC /* ORKStepViewController_Internal.h */; };
		86C40D9C1A8D7C5C00081FAC /* ORKSubheadlineLabel.h in Headers */ = {isa = PBXBuildFile; fileRef = 86C40BC01A8D7C5C00081FAC /* ORKSubheadlineLabel.h */; };
		86C40D9E1A8D7C5C00081FAC /* ORKSubheadlineLabel.m in Sources */ = {isa = PBXBuildFile; fileRef = 86C40BC11A8D7C5C00081FAC /* ORKSubheadlineLabel.m */; };
		86C40DA01A8D7C5C00081FAC /* ORKSurveyAnswerCell.h in Headers */ = {isa = PBXBuildFile; fileRef = 86C40BC21A8D7C5C00081FAC /* ORKSurveyAnswerCell.h */; };
		86C40DA61A8D7C5C00081FAC /* ORKSurveyAnswerCellForImageSelection.h in Headers */ = {isa = PBXBuildFile; fileRef = 86C40BC51A8D7C5C00081FAC /* ORKSurveyAnswerCellForImageSelection.h */; };
		86C40DA81A8D7C5C00081FAC /* ORKSurveyAnswerCellForImageSelection.m in Sources */ = {isa = PBXBuildFile; fileRef = 86C40BC61A8D7C5C00081FAC /* ORKSurveyAnswerCellForImageSelection.m */; };
		86C40DAA1A8D7C5C00081FAC /* ORKSurveyAnswerCellForNumber.h in Headers */ = {isa = PBXBuildFile; fileRef = 86C40BC71A8D7C5C00081FAC /* ORKSurveyAnswerCellForNumber.h */; };
		86C40DAC1A8D7C5C00081FAC /* ORKSurveyAnswerCellForNumber.m in Sources */ = {isa = PBXBuildFile; fileRef = 86C40BC81A8D7C5C00081FAC /* ORKSurveyAnswerCellForNumber.m */; };
		86C40DAE1A8D7C5C00081FAC /* ORKSurveyAnswerCellForScale.h in Headers */ = {isa = PBXBuildFile; fileRef = 86C40BC91A8D7C5C00081FAC /* ORKSurveyAnswerCellForScale.h */; };
		86C40DB01A8D7C5C00081FAC /* ORKSurveyAnswerCellForScale.m in Sources */ = {isa = PBXBuildFile; fileRef = 86C40BCA1A8D7C5C00081FAC /* ORKSurveyAnswerCellForScale.m */; };
		86C40DB61A8D7C5C00081FAC /* ORKSurveyAnswerCellForText.h in Headers */ = {isa = PBXBuildFile; fileRef = 86C40BCD1A8D7C5C00081FAC /* ORKSurveyAnswerCellForText.h */; };
		86C40DB81A8D7C5C00081FAC /* ORKSurveyAnswerCellForText.m in Sources */ = {isa = PBXBuildFile; fileRef = 86C40BCE1A8D7C5C00081FAC /* ORKSurveyAnswerCellForText.m */; };
		86C40DBE1A8D7C5C00081FAC /* ORKTableViewCell.h in Headers */ = {isa = PBXBuildFile; fileRef = 86C40BD11A8D7C5C00081FAC /* ORKTableViewCell.h */; };
		86C40DC01A8D7C5C00081FAC /* ORKTableViewCell.m in Sources */ = {isa = PBXBuildFile; fileRef = 86C40BD21A8D7C5C00081FAC /* ORKTableViewCell.m */; };
		86C40DC21A8D7C5C00081FAC /* ORKTapCountLabel.h in Headers */ = {isa = PBXBuildFile; fileRef = 86C40BD31A8D7C5C00081FAC /* ORKTapCountLabel.h */; };
		86C40DC41A8D7C5C00081FAC /* ORKTapCountLabel.m in Sources */ = {isa = PBXBuildFile; fileRef = 86C40BD41A8D7C5C00081FAC /* ORKTapCountLabel.m */; };
		86C40DC61A8D7C5C00081FAC /* ORKTask.h in Headers */ = {isa = PBXBuildFile; fileRef = 86C40BD51A8D7C5C00081FAC /* ORKTask.h */; settings = {ATTRIBUTES = (Public, ); }; };
		86C40DCA1A8D7C5C00081FAC /* ORKTaskViewController.h in Headers */ = {isa = PBXBuildFile; fileRef = 86C40BD71A8D7C5C00081FAC /* ORKTaskViewController.h */; settings = {ATTRIBUTES = (Public, ); }; };
		86C40DCC1A8D7C5C00081FAC /* ORKTaskViewController.m in Sources */ = {isa = PBXBuildFile; fileRef = 86C40BD81A8D7C5C00081FAC /* ORKTaskViewController.m */; };
		86C40DCE1A8D7C5C00081FAC /* ORKTaskViewController_Internal.h in Headers */ = {isa = PBXBuildFile; fileRef = 86C40BD91A8D7C5C00081FAC /* ORKTaskViewController_Internal.h */; };
		86C40DD01A8D7C5C00081FAC /* ORKTaskViewController_Private.h in Headers */ = {isa = PBXBuildFile; fileRef = 86C40BDA1A8D7C5C00081FAC /* ORKTaskViewController_Private.h */; settings = {ATTRIBUTES = (Private, ); }; };
		86C40DD21A8D7C5C00081FAC /* ORKTextButton.h in Headers */ = {isa = PBXBuildFile; fileRef = 86C40BDB1A8D7C5C00081FAC /* ORKTextButton.h */; };
		86C40DD41A8D7C5C00081FAC /* ORKTextButton.m in Sources */ = {isa = PBXBuildFile; fileRef = 86C40BDC1A8D7C5C00081FAC /* ORKTextButton.m */; };
		86C40DD61A8D7C5C00081FAC /* ORKUnitLabel.h in Headers */ = {isa = PBXBuildFile; fileRef = 86C40BDD1A8D7C5C00081FAC /* ORKUnitLabel.h */; };
		86C40DD81A8D7C5C00081FAC /* ORKUnitLabel.m in Sources */ = {isa = PBXBuildFile; fileRef = 86C40BDE1A8D7C5C00081FAC /* ORKUnitLabel.m */; };
		86C40DDE1A8D7C5C00081FAC /* ORKVerticalContainerView.h in Headers */ = {isa = PBXBuildFile; fileRef = 86C40BE11A8D7C5C00081FAC /* ORKVerticalContainerView.h */; };
		86C40DE01A8D7C5C00081FAC /* ORKVerticalContainerView.m in Sources */ = {isa = PBXBuildFile; fileRef = 86C40BE21A8D7C5C00081FAC /* ORKVerticalContainerView.m */; };
		86C40DE21A8D7C5C00081FAC /* ORKVerticalContainerView_Internal.h in Headers */ = {isa = PBXBuildFile; fileRef = 86C40BE31A8D7C5C00081FAC /* ORKVerticalContainerView_Internal.h */; };
		86C40DEA1A8D7C5C00081FAC /* UIBarButtonItem+ORKBarButtonItem.h in Headers */ = {isa = PBXBuildFile; fileRef = 86C40BE71A8D7C5C00081FAC /* UIBarButtonItem+ORKBarButtonItem.h */; };
		86C40DEC1A8D7C5C00081FAC /* UIBarButtonItem+ORKBarButtonItem.m in Sources */ = {isa = PBXBuildFile; fileRef = 86C40BE81A8D7C5C00081FAC /* UIBarButtonItem+ORKBarButtonItem.m */; };
		86C40DEE1A8D7C5C00081FAC /* UIResponder+ResearchKit.h in Headers */ = {isa = PBXBuildFile; fileRef = 86C40BE91A8D7C5C00081FAC /* UIResponder+ResearchKit.h */; };
		86C40DF01A8D7C5C00081FAC /* UIResponder+ResearchKit.m in Sources */ = {isa = PBXBuildFile; fileRef = 86C40BEA1A8D7C5C00081FAC /* UIResponder+ResearchKit.m */; };
		86C40DF21A8D7C5C00081FAC /* ORKConsentReviewController.h in Headers */ = {isa = PBXBuildFile; fileRef = 86C40BEC1A8D7C5C00081FAC /* ORKConsentReviewController.h */; };
		86C40DF41A8D7C5C00081FAC /* ORKConsentReviewController.m in Sources */ = {isa = PBXBuildFile; fileRef = 86C40BED1A8D7C5C00081FAC /* ORKConsentReviewController.m */; };
		86C40DF61A8D7C5C00081FAC /* ORKConsentSignatureController.h in Headers */ = {isa = PBXBuildFile; fileRef = 86C40BEE1A8D7C5C00081FAC /* ORKConsentSignatureController.h */; };
		86C40DF81A8D7C5C00081FAC /* ORKConsentSignatureController.m in Sources */ = {isa = PBXBuildFile; fileRef = 86C40BEF1A8D7C5C00081FAC /* ORKConsentSignatureController.m */; };
		86C40DFA1A8D7C5C00081FAC /* MovieTintShader.fsh in Resources */ = {isa = PBXBuildFile; fileRef = 86C40BF01A8D7C5C00081FAC /* MovieTintShader.fsh */; };
		86C40DFC1A8D7C5C00081FAC /* MovieTintShader.vsh in Resources */ = {isa = PBXBuildFile; fileRef = 86C40BF11A8D7C5C00081FAC /* MovieTintShader.vsh */; };
		86C40DFE1A8D7C5C00081FAC /* ORKConsentDocument.h in Headers */ = {isa = PBXBuildFile; fileRef = 86C40BF21A8D7C5C00081FAC /* ORKConsentDocument.h */; settings = {ATTRIBUTES = (Public, ); }; };
		86C40E001A8D7C5C00081FAC /* ORKConsentDocument.m in Sources */ = {isa = PBXBuildFile; fileRef = 86C40BF31A8D7C5C00081FAC /* ORKConsentDocument.m */; };
		86C40E021A8D7C5C00081FAC /* ORKConsentDocument_Internal.h in Headers */ = {isa = PBXBuildFile; fileRef = 86C40BF41A8D7C5C00081FAC /* ORKConsentDocument_Internal.h */; };
		86C40E041A8D7C5C00081FAC /* ORKConsentLearnMoreViewController.h in Headers */ = {isa = PBXBuildFile; fileRef = 86C40BF51A8D7C5C00081FAC /* ORKConsentLearnMoreViewController.h */; };
		86C40E061A8D7C5C00081FAC /* ORKConsentLearnMoreViewController.m in Sources */ = {isa = PBXBuildFile; fileRef = 86C40BF61A8D7C5C00081FAC /* ORKConsentLearnMoreViewController.m */; };
		86C40E081A8D7C5C00081FAC /* ORKConsentReviewStep.h in Headers */ = {isa = PBXBuildFile; fileRef = 86C40BF71A8D7C5C00081FAC /* ORKConsentReviewStep.h */; settings = {ATTRIBUTES = (Public, ); }; };
		86C40E0A1A8D7C5C00081FAC /* ORKConsentReviewStep.m in Sources */ = {isa = PBXBuildFile; fileRef = 86C40BF81A8D7C5C00081FAC /* ORKConsentReviewStep.m */; };
		86C40E0C1A8D7C5C00081FAC /* ORKConsentReviewStepViewController.h in Headers */ = {isa = PBXBuildFile; fileRef = 86C40BF91A8D7C5C00081FAC /* ORKConsentReviewStepViewController.h */; settings = {ATTRIBUTES = (Private, ); }; };
		86C40E0E1A8D7C5C00081FAC /* ORKConsentReviewStepViewController.m in Sources */ = {isa = PBXBuildFile; fileRef = 86C40BFA1A8D7C5C00081FAC /* ORKConsentReviewStepViewController.m */; };
		86C40E101A8D7C5C00081FAC /* ORKConsentSceneViewController.h in Headers */ = {isa = PBXBuildFile; fileRef = 86C40BFB1A8D7C5C00081FAC /* ORKConsentSceneViewController.h */; };
		86C40E121A8D7C5C00081FAC /* ORKConsentSceneViewController.m in Sources */ = {isa = PBXBuildFile; fileRef = 86C40BFC1A8D7C5C00081FAC /* ORKConsentSceneViewController.m */; };
		86C40E141A8D7C5C00081FAC /* ORKConsentSection+AssetLoading.h in Headers */ = {isa = PBXBuildFile; fileRef = 86C40BFD1A8D7C5C00081FAC /* ORKConsentSection+AssetLoading.h */; };
		86C40E161A8D7C5C00081FAC /* ORKConsentSection+AssetLoading.m in Sources */ = {isa = PBXBuildFile; fileRef = 86C40BFE1A8D7C5C00081FAC /* ORKConsentSection+AssetLoading.m */; };
		86C40E181A8D7C5C00081FAC /* ORKConsentSection.h in Headers */ = {isa = PBXBuildFile; fileRef = 86C40BFF1A8D7C5C00081FAC /* ORKConsentSection.h */; settings = {ATTRIBUTES = (Public, ); }; };
		86C40E1A1A8D7C5C00081FAC /* ORKConsentSection.m in Sources */ = {isa = PBXBuildFile; fileRef = 86C40C001A8D7C5C00081FAC /* ORKConsentSection.m */; };
		86C40E1C1A8D7C5C00081FAC /* ORKConsentSection_Internal.h in Headers */ = {isa = PBXBuildFile; fileRef = 86C40C011A8D7C5C00081FAC /* ORKConsentSection_Internal.h */; };
		86C40E1E1A8D7C5C00081FAC /* ORKConsentSignature.h in Headers */ = {isa = PBXBuildFile; fileRef = 86C40C021A8D7C5C00081FAC /* ORKConsentSignature.h */; settings = {ATTRIBUTES = (Public, ); }; };
		86C40E201A8D7C5C00081FAC /* ORKConsentSignature.m in Sources */ = {isa = PBXBuildFile; fileRef = 86C40C031A8D7C5C00081FAC /* ORKConsentSignature.m */; };
		86C40E241A8D7C5C00081FAC /* ORKEAGLMoviePlayerView.h in Headers */ = {isa = PBXBuildFile; fileRef = 86C40C051A8D7C5C00081FAC /* ORKEAGLMoviePlayerView.h */; };
		86C40E261A8D7C5C00081FAC /* ORKEAGLMoviePlayerView.m in Sources */ = {isa = PBXBuildFile; fileRef = 86C40C061A8D7C5C00081FAC /* ORKEAGLMoviePlayerView.m */; };
		86C40E281A8D7C5C00081FAC /* ORKSignatureView.h in Headers */ = {isa = PBXBuildFile; fileRef = 86C40C071A8D7C5C00081FAC /* ORKSignatureView.h */; };
		86C40E2A1A8D7C5C00081FAC /* ORKSignatureView.m in Sources */ = {isa = PBXBuildFile; fileRef = 86C40C081A8D7C5C00081FAC /* ORKSignatureView.m */; };
		86C40E2C1A8D7C5C00081FAC /* ORKVisualConsentStep.h in Headers */ = {isa = PBXBuildFile; fileRef = 86C40C091A8D7C5C00081FAC /* ORKVisualConsentStep.h */; settings = {ATTRIBUTES = (Public, ); }; };
		86C40E2E1A8D7C5C00081FAC /* ORKVisualConsentStep.m in Sources */ = {isa = PBXBuildFile; fileRef = 86C40C0A1A8D7C5C00081FAC /* ORKVisualConsentStep.m */; };
		86C40E301A8D7C5C00081FAC /* ORKVisualConsentStepViewController.h in Headers */ = {isa = PBXBuildFile; fileRef = 86C40C0B1A8D7C5C00081FAC /* ORKVisualConsentStepViewController.h */; settings = {ATTRIBUTES = (Private, ); }; };
		86C40E321A8D7C5C00081FAC /* ORKVisualConsentStepViewController.m in Sources */ = {isa = PBXBuildFile; fileRef = 86C40C0C1A8D7C5C00081FAC /* ORKVisualConsentStepViewController.m */; };
		86C40E341A8D7C5C00081FAC /* ORKVisualConsentStepViewController_Internal.h in Headers */ = {isa = PBXBuildFile; fileRef = 86C40C0D1A8D7C5C00081FAC /* ORKVisualConsentStepViewController_Internal.h */; };
		86C40E361A8D7C5C00081FAC /* ORKVisualConsentTransitionAnimator.h in Headers */ = {isa = PBXBuildFile; fileRef = 86C40C0E1A8D7C5C00081FAC /* ORKVisualConsentTransitionAnimator.h */; };
		86C40E381A8D7C5C00081FAC /* ORKVisualConsentTransitionAnimator.m in Sources */ = {isa = PBXBuildFile; fileRef = 86C40C0F1A8D7C5C00081FAC /* ORKVisualConsentTransitionAnimator.m */; };
		86CC8EA01AC09332001CCD89 /* ResearchKit.framework in Frameworks */ = {isa = PBXBuildFile; fileRef = B183A5951A8535D100C76870 /* ResearchKit.framework */; };
		86CC8EB31AC09383001CCD89 /* ORKAccessibilityTests.m in Sources */ = {isa = PBXBuildFile; fileRef = 86CC8EA81AC09383001CCD89 /* ORKAccessibilityTests.m */; };
		86CC8EB41AC09383001CCD89 /* ORKChoiceAnswerFormatHelperTests.m in Sources */ = {isa = PBXBuildFile; fileRef = 86CC8EA91AC09383001CCD89 /* ORKChoiceAnswerFormatHelperTests.m */; };
		86CC8EB51AC09383001CCD89 /* ORKConsentTests.m in Sources */ = {isa = PBXBuildFile; fileRef = 86CC8EAA1AC09383001CCD89 /* ORKConsentTests.m */; };
		86CC8EB61AC09383001CCD89 /* ORKDataLoggerManagerTests.m in Sources */ = {isa = PBXBuildFile; fileRef = 86CC8EAB1AC09383001CCD89 /* ORKDataLoggerManagerTests.m */; };
		86CC8EB71AC09383001CCD89 /* ORKDataLoggerTests.m in Sources */ = {isa = PBXBuildFile; fileRef = 86CC8EAC1AC09383001CCD89 /* ORKDataLoggerTests.m */; };
		86CC8EB81AC09383001CCD89 /* ORKHKSampleTests.m in Sources */ = {isa = PBXBuildFile; fileRef = 86CC8EAD1AC09383001CCD89 /* ORKHKSampleTests.m */; };
		86CC8EBA1AC09383001CCD89 /* ORKResultTests.m in Sources */ = {isa = PBXBuildFile; fileRef = 86CC8EAF1AC09383001CCD89 /* ORKResultTests.m */; };
		86CC8EBB1AC09383001CCD89 /* ORKTextChoiceCellGroupTests.m in Sources */ = {isa = PBXBuildFile; fileRef = 86CC8EB01AC09383001CCD89 /* ORKTextChoiceCellGroupTests.m */; };
		86D348021AC161B0006DB02B /* ORKRecorderTests.m in Sources */ = {isa = PBXBuildFile; fileRef = 86D348001AC16175006DB02B /* ORKRecorderTests.m */; };
		B11C54991A9EEF8800265E61 /* ORKConsentSharingStep.h in Headers */ = {isa = PBXBuildFile; fileRef = B11C54961A9EEF8800265E61 /* ORKConsentSharingStep.h */; settings = {ATTRIBUTES = (Public, ); }; };
		B11C549B1A9EEF8800265E61 /* ORKConsentSharingStep.m in Sources */ = {isa = PBXBuildFile; fileRef = B11C54971A9EEF8800265E61 /* ORKConsentSharingStep.m */; };
		B11C549F1A9EF4A700265E61 /* ORKConsentSharingStepViewController.h in Headers */ = {isa = PBXBuildFile; fileRef = B11C549C1A9EF4A700265E61 /* ORKConsentSharingStepViewController.h */; settings = {ATTRIBUTES = (Private, ); }; };
		B11C54A11A9EF4A700265E61 /* ORKConsentSharingStepViewController.m in Sources */ = {isa = PBXBuildFile; fileRef = B11C549D1A9EF4A700265E61 /* ORKConsentSharingStepViewController.m */; };
		B17FE7FD1A8DBE7C00BF9C28 /* Artwork.xcassets in Resources */ = {isa = PBXBuildFile; fileRef = 861610BF1A8D8EDD00245F7A /* Artwork.xcassets */; };
		B183A4A21A8535D100C76870 /* ResearchKit_Private.h in Headers */ = {isa = PBXBuildFile; fileRef = B1B894391A00345200C5CF2D /* ResearchKit_Private.h */; settings = {ATTRIBUTES = (Private, ); }; };
		B183A4DD1A8535D100C76870 /* ResearchKit.h in Headers */ = {isa = PBXBuildFile; fileRef = B1C1DE4F196F541F00F75544 /* ResearchKit.h */; settings = {ATTRIBUTES = (Public, ); }; };
		B183A5011A8535D100C76870 /* (null) in Sources */ = {isa = PBXBuildFile; };
		B1A860EA1A9693C400EA57B7 /* consent_01@2x.m4v in Resources */ = {isa = PBXBuildFile; fileRef = B1A860DB1A9693C400EA57B7 /* consent_01@2x.m4v */; };
		B1A860EB1A9693C400EA57B7 /* consent_02@2x.m4v in Resources */ = {isa = PBXBuildFile; fileRef = B1A860DC1A9693C400EA57B7 /* consent_02@2x.m4v */; };
		B1A860EC1A9693C400EA57B7 /* consent_03@2x.m4v in Resources */ = {isa = PBXBuildFile; fileRef = B1A860DD1A9693C400EA57B7 /* consent_03@2x.m4v */; };
		B1A860ED1A9693C400EA57B7 /* consent_04@2x.m4v in Resources */ = {isa = PBXBuildFile; fileRef = B1A860DE1A9693C400EA57B7 /* consent_04@2x.m4v */; };
		B1A860EE1A9693C400EA57B7 /* consent_05@2x.m4v in Resources */ = {isa = PBXBuildFile; fileRef = B1A860DF1A9693C400EA57B7 /* consent_05@2x.m4v */; };
		B1A860EF1A9693C400EA57B7 /* consent_06@2x.m4v in Resources */ = {isa = PBXBuildFile; fileRef = B1A860E01A9693C400EA57B7 /* consent_06@2x.m4v */; };
		B1A860F01A9693C400EA57B7 /* consent_07@2x.m4v in Resources */ = {isa = PBXBuildFile; fileRef = B1A860E11A9693C400EA57B7 /* consent_07@2x.m4v */; };
		B1A860F11A9693C400EA57B7 /* consent_01@3x.m4v in Resources */ = {isa = PBXBuildFile; fileRef = B1A860E31A9693C400EA57B7 /* consent_01@3x.m4v */; };
		B1A860F21A9693C400EA57B7 /* consent_02@3x.m4v in Resources */ = {isa = PBXBuildFile; fileRef = B1A860E41A9693C400EA57B7 /* consent_02@3x.m4v */; };
		B1A860F31A9693C400EA57B7 /* consent_03@3x.m4v in Resources */ = {isa = PBXBuildFile; fileRef = B1A860E51A9693C400EA57B7 /* consent_03@3x.m4v */; };
		B1A860F41A9693C400EA57B7 /* consent_04@3x.m4v in Resources */ = {isa = PBXBuildFile; fileRef = B1A860E61A9693C400EA57B7 /* consent_04@3x.m4v */; };
		B1A860F51A9693C400EA57B7 /* consent_05@3x.m4v in Resources */ = {isa = PBXBuildFile; fileRef = B1A860E71A9693C400EA57B7 /* consent_05@3x.m4v */; };
		B1A860F61A9693C400EA57B7 /* consent_06@3x.m4v in Resources */ = {isa = PBXBuildFile; fileRef = B1A860E81A9693C400EA57B7 /* consent_06@3x.m4v */; };
		B1A860F71A9693C400EA57B7 /* consent_07@3x.m4v in Resources */ = {isa = PBXBuildFile; fileRef = B1A860E91A9693C400EA57B7 /* consent_07@3x.m4v */; };
		B1C0F4E41A9BA65F0022C153 /* Localizable.strings in Resources */ = {isa = PBXBuildFile; fileRef = B1C0F4E11A9BA65F0022C153 /* Localizable.strings */; };
		B1C7955E1A9FBF04007279BA /* HealthKit.framework in Frameworks */ = {isa = PBXBuildFile; fileRef = B1C7955D1A9FBF04007279BA /* HealthKit.framework */; settings = {ATTRIBUTES = (Weak, ); }; };
		B8760F2B1AFBEFB0007FA16F /* ORKScaleRangeDescriptionLabel.h in Headers */ = {isa = PBXBuildFile; fileRef = B8760F291AFBEFB0007FA16F /* ORKScaleRangeDescriptionLabel.h */; };
		B8760F2C1AFBEFB0007FA16F /* ORKScaleRangeDescriptionLabel.m in Sources */ = {isa = PBXBuildFile; fileRef = B8760F2A1AFBEFB0007FA16F /* ORKScaleRangeDescriptionLabel.m */; };
		BC13CE391B0660220044153C /* ORKNavigableOrderedTask.h in Headers */ = {isa = PBXBuildFile; fileRef = BC13CE371B0660220044153C /* ORKNavigableOrderedTask.h */; settings = {ATTRIBUTES = (Public, ); }; };
		BC13CE3A1B0660220044153C /* ORKNavigableOrderedTask.m in Sources */ = {isa = PBXBuildFile; fileRef = BC13CE381B0660220044153C /* ORKNavigableOrderedTask.m */; };
		BC13CE3C1B0662990044153C /* ORKStepNavigationRule_Private.h in Headers */ = {isa = PBXBuildFile; fileRef = BC13CE3B1B0662990044153C /* ORKStepNavigationRule_Private.h */; settings = {ATTRIBUTES = (Private, ); }; };
		BC13CE3E1B0662A80044153C /* ORKOrderedTask_Internal.h in Headers */ = {isa = PBXBuildFile; fileRef = BC13CE3D1B0662A80044153C /* ORKOrderedTask_Internal.h */; };
		BC13CE401B0666FD0044153C /* ORKResultPredicate.h in Headers */ = {isa = PBXBuildFile; fileRef = BC13CE3F1B0666FD0044153C /* ORKResultPredicate.h */; settings = {ATTRIBUTES = (Public, ); }; };
		BC13CE421B066A990044153C /* ORKStepNavigationRule_Internal.h in Headers */ = {isa = PBXBuildFile; fileRef = BC13CE411B066A990044153C /* ORKStepNavigationRule_Internal.h */; };
		BC4194291AE8453A00073D6B /* ORKObserver.h in Headers */ = {isa = PBXBuildFile; fileRef = BC4194271AE8453A00073D6B /* ORKObserver.h */; };
		BC41942A1AE8453A00073D6B /* ORKObserver.m in Sources */ = {isa = PBXBuildFile; fileRef = BC4194281AE8453A00073D6B /* ORKObserver.m */; };
<<<<<<< HEAD
		BCA5C0351AEC05F20092AC8D /* ORKStepNavigationRule.h in Headers */ = {isa = PBXBuildFile; fileRef = BCA5C0331AEC05F20092AC8D /* ORKStepNavigationRule.h */; settings = {ATTRIBUTES = (Public, ); }; };
		BCA5C0361AEC05F20092AC8D /* ORKStepNavigationRule.m in Sources */ = {isa = PBXBuildFile; fileRef = BCA5C0341AEC05F20092AC8D /* ORKStepNavigationRule.m */; };
		BCAD50E81B0201EE0034806A /* ORKTaskTests.m in Sources */ = {isa = PBXBuildFile; fileRef = BCAD50E71B0201EE0034806A /* ORKTaskTests.m */; };
		FA7A9D2B1B082688005A2BEA /* ORKConsentDocumentTests.m in Sources */ = {isa = PBXBuildFile; fileRef = FA7A9D2A1B082688005A2BEA /* ORKConsentDocumentTests.m */; };
		FA7A9D2F1B083DD3005A2BEA /* ORKConsentSectionFormatter.h in Headers */ = {isa = PBXBuildFile; fileRef = FA7A9D2D1B083DD3005A2BEA /* ORKConsentSectionFormatter.h */; };
		FA7A9D301B083DD3005A2BEA /* ORKConsentSectionFormatter.m in Sources */ = {isa = PBXBuildFile; fileRef = FA7A9D2E1B083DD3005A2BEA /* ORKConsentSectionFormatter.m */; };
		FA7A9D331B0843A9005A2BEA /* ORKConsentSignatureFormatter.h in Headers */ = {isa = PBXBuildFile; fileRef = FA7A9D311B0843A9005A2BEA /* ORKConsentSignatureFormatter.h */; };
		FA7A9D341B0843A9005A2BEA /* ORKConsentSignatureFormatter.m in Sources */ = {isa = PBXBuildFile; fileRef = FA7A9D321B0843A9005A2BEA /* ORKConsentSignatureFormatter.m */; };
		FA7A9D371B09365F005A2BEA /* ORKConsentSectionFormatterTests.m in Sources */ = {isa = PBXBuildFile; fileRef = FA7A9D361B09365F005A2BEA /* ORKConsentSectionFormatterTests.m */; };
		FA7A9D391B0969A7005A2BEA /* ORKConsentSignatureFormatterTests.m in Sources */ = {isa = PBXBuildFile; fileRef = FA7A9D381B0969A7005A2BEA /* ORKConsentSignatureFormatterTests.m */; };
		BCFF24BD1B0798D10044EC35 /* ORKResultPredicate.m in Sources */ = {isa = PBXBuildFile; fileRef = BCFF24BC1B0798D10044EC35 /* ORKResultPredicate.m */; };
=======
		D42FEFB81AF7557000A124F8 /* ORKImageCaptureView.h in Headers */ = {isa = PBXBuildFile; fileRef = D42FEFB61AF7557000A124F8 /* ORKImageCaptureView.h */; };
		D42FEFB91AF7557000A124F8 /* ORKImageCaptureView.m in Sources */ = {isa = PBXBuildFile; fileRef = D42FEFB71AF7557000A124F8 /* ORKImageCaptureView.m */; };
		D44239791AF17F5100559D96 /* ORKImageCaptureStep.h in Headers */ = {isa = PBXBuildFile; fileRef = D44239771AF17F5100559D96 /* ORKImageCaptureStep.h */; settings = {ATTRIBUTES = (Public, ); }; };
		D442397A1AF17F5100559D96 /* ORKImageCaptureStep.m in Sources */ = {isa = PBXBuildFile; fileRef = D44239781AF17F5100559D96 /* ORKImageCaptureStep.m */; };
		D442397D1AF17F7600559D96 /* ORKImageCaptureStepViewController.h in Headers */ = {isa = PBXBuildFile; fileRef = D442397B1AF17F7600559D96 /* ORKImageCaptureStepViewController.h */; settings = {ATTRIBUTES = (Public, ); }; };
		D442397E1AF17F7600559D96 /* ORKImageCaptureStepViewController.m in Sources */ = {isa = PBXBuildFile; fileRef = D442397C1AF17F7600559D96 /* ORKImageCaptureStepViewController.m */; };
		D458520A1AF6CCFA00A2DE13 /* ORKImageCaptureCameraPreviewView.h in Headers */ = {isa = PBXBuildFile; fileRef = D45852081AF6CCFA00A2DE13 /* ORKImageCaptureCameraPreviewView.h */; };
		D458520B1AF6CCFA00A2DE13 /* ORKImageCaptureCameraPreviewView.m in Sources */ = {isa = PBXBuildFile; fileRef = D45852091AF6CCFA00A2DE13 /* ORKImageCaptureCameraPreviewView.m */; };
>>>>>>> b6f4dbc3
/* End PBXBuildFile section */

/* Begin PBXContainerItemProxy section */
		86CC8EA11AC09332001CCD89 /* PBXContainerItemProxy */ = {
			isa = PBXContainerItemProxy;
			containerPortal = 3FFF18351829DB1D00167070 /* Project object */;
			proxyType = 1;
			remoteGlobalIDString = B183A4731A8535D100C76870;
			remoteInfo = OpenResearchKit;
		};
		B11DF3B01AA10795009E76D2 /* PBXContainerItemProxy */ = {
			isa = PBXContainerItemProxy;
			containerPortal = 3FFF18351829DB1D00167070 /* Project object */;
			proxyType = 1;
			remoteGlobalIDString = B183A4731A8535D100C76870;
			remoteInfo = OpenResearchKit;
		};
/* End PBXContainerItemProxy section */

/* Begin PBXFileReference section */
		1412855A1AFBA2E2005F7EA0 /* ORKToneAudiometryInstructionStep.h */ = {isa = PBXFileReference; fileEncoding = 4; lastKnownFileType = sourcecode.c.h; path = ORKToneAudiometryInstructionStep.h; sourceTree = "<group>"; };
		1412855B1AFBA2E2005F7EA0 /* ORKToneAudiometryInstructionStep.m */ = {isa = PBXFileReference; fileEncoding = 4; lastKnownFileType = sourcecode.c.objc; path = ORKToneAudiometryInstructionStep.m; sourceTree = "<group>"; };
		1412855E1AFBA391005F7EA0 /* ORKToneAudiometryInstructionStepViewController.h */ = {isa = PBXFileReference; fileEncoding = 4; lastKnownFileType = sourcecode.c.h; path = ORKToneAudiometryInstructionStepViewController.h; sourceTree = "<group>"; };
		1412855F1AFBA391005F7EA0 /* ORKToneAudiometryInstructionStepViewController.m */ = {isa = PBXFileReference; fileEncoding = 4; lastKnownFileType = sourcecode.c.objc; path = ORKToneAudiometryInstructionStepViewController.m; sourceTree = "<group>"; };
		147503AD1AEE8071004B17F3 /* ORKAudioGenerator.h */ = {isa = PBXFileReference; fileEncoding = 4; lastKnownFileType = sourcecode.c.h; path = ORKAudioGenerator.h; sourceTree = "<group>"; };
		147503AE1AEE8071004B17F3 /* ORKAudioGenerator.m */ = {isa = PBXFileReference; fileEncoding = 4; lastKnownFileType = sourcecode.c.objc; path = ORKAudioGenerator.m; sourceTree = "<group>"; };
		147503B11AEE807C004B17F3 /* ORKToneAudiometryContentView.h */ = {isa = PBXFileReference; fileEncoding = 4; lastKnownFileType = sourcecode.c.h; path = ORKToneAudiometryContentView.h; sourceTree = "<group>"; };
		147503B21AEE807C004B17F3 /* ORKToneAudiometryContentView.m */ = {isa = PBXFileReference; fileEncoding = 4; lastKnownFileType = sourcecode.c.objc; path = ORKToneAudiometryContentView.m; sourceTree = "<group>"; };
		147503B31AEE807C004B17F3 /* ORKToneAudiometryStep.h */ = {isa = PBXFileReference; fileEncoding = 4; lastKnownFileType = sourcecode.c.h; path = ORKToneAudiometryStep.h; sourceTree = "<group>"; };
		147503B41AEE807C004B17F3 /* ORKToneAudiometryStep.m */ = {isa = PBXFileReference; fileEncoding = 4; lastKnownFileType = sourcecode.c.objc; path = ORKToneAudiometryStep.m; sourceTree = "<group>"; };
		147503B51AEE807C004B17F3 /* ORKToneAudiometryStepViewController.h */ = {isa = PBXFileReference; fileEncoding = 4; lastKnownFileType = sourcecode.c.h; path = ORKToneAudiometryStepViewController.h; sourceTree = "<group>"; };
		147503B61AEE807C004B17F3 /* ORKToneAudiometryStepViewController.m */ = {isa = PBXFileReference; fileEncoding = 4; lastKnownFileType = sourcecode.c.objc; path = ORKToneAudiometryStepViewController.m; sourceTree = "<group>"; };
		25ECC0931AFBD68300F3D63B /* ORKDeviceMotionReactionTimeStep.h */ = {isa = PBXFileReference; fileEncoding = 4; lastKnownFileType = sourcecode.c.h; path = ORKDeviceMotionReactionTimeStep.h; sourceTree = "<group>"; };
		25ECC0941AFBD68300F3D63B /* ORKDeviceMotionReactionTimeStep.m */ = {isa = PBXFileReference; fileEncoding = 4; lastKnownFileType = sourcecode.c.objc; path = ORKDeviceMotionReactionTimeStep.m; sourceTree = "<group>"; };
		25ECC0991AFBD8B300F3D63B /* ORKDeviceMotionReactionTimeViewController.h */ = {isa = PBXFileReference; fileEncoding = 4; lastKnownFileType = sourcecode.c.h; path = ORKDeviceMotionReactionTimeViewController.h; sourceTree = "<group>"; };
		25ECC09A1AFBD8B300F3D63B /* ORKDeviceMotionReactionTimeViewController.m */ = {isa = PBXFileReference; fileEncoding = 4; lastKnownFileType = sourcecode.c.objc; path = ORKDeviceMotionReactionTimeViewController.m; sourceTree = "<group>"; };
		25ECC09D1AFBD92D00F3D63B /* ORKDeviceMotionReactionTimeContentView.h */ = {isa = PBXFileReference; fileEncoding = 4; lastKnownFileType = sourcecode.c.h; path = ORKDeviceMotionReactionTimeContentView.h; sourceTree = "<group>"; };
		25ECC09E1AFBD92D00F3D63B /* ORKDeviceMotionReactionTimeContentView.m */ = {isa = PBXFileReference; fileEncoding = 4; lastKnownFileType = sourcecode.c.objc; path = ORKDeviceMotionReactionTimeContentView.m; sourceTree = "<group>"; };
		25ECC0A11AFBDD2700F3D63B /* ORKDeviceMotionReactionTimeStimulusView.h */ = {isa = PBXFileReference; fileEncoding = 4; lastKnownFileType = sourcecode.c.h; path = ORKDeviceMotionReactionTimeStimulusView.h; sourceTree = "<group>"; };
		25ECC0A21AFBDD2700F3D63B /* ORKDeviceMotionReactionTimeStimulusView.m */ = {isa = PBXFileReference; fileEncoding = 4; lastKnownFileType = sourcecode.c.objc; path = ORKDeviceMotionReactionTimeStimulusView.m; sourceTree = "<group>"; };
		2EBFE11C1AE1B32D00CB8254 /* ORKUIViewAccessibilityTests.m */ = {isa = PBXFileReference; fileEncoding = 4; lastKnownFileType = sourcecode.c.objc; path = ORKUIViewAccessibilityTests.m; sourceTree = "<group>"; };
		2EBFE11E1AE1B68800CB8254 /* ORKVoiceEngine_Internal.h */ = {isa = PBXFileReference; lastKnownFileType = sourcecode.c.h; path = ORKVoiceEngine_Internal.h; sourceTree = "<group>"; };
		2EBFE11F1AE1B74100CB8254 /* ORKVoiceEngineTests.m */ = {isa = PBXFileReference; fileEncoding = 4; lastKnownFileType = sourcecode.c.objc; path = ORKVoiceEngineTests.m; sourceTree = "<group>"; };
		618DA0481A93D0D600E63AA8 /* ORKAccessibility.h */ = {isa = PBXFileReference; fileEncoding = 4; lastKnownFileType = sourcecode.c.h; path = ORKAccessibility.h; sourceTree = "<group>"; };
		618DA0491A93D0D600E63AA8 /* ORKAccessibilityFunctions.h */ = {isa = PBXFileReference; fileEncoding = 4; lastKnownFileType = sourcecode.c.h; path = ORKAccessibilityFunctions.h; sourceTree = "<group>"; };
		618DA04A1A93D0D600E63AA8 /* ORKAccessibilityFunctions.m */ = {isa = PBXFileReference; fileEncoding = 4; lastKnownFileType = sourcecode.c.objc; path = ORKAccessibilityFunctions.m; sourceTree = "<group>"; };
		618DA04B1A93D0D600E63AA8 /* UIView+ORKAccessibility.h */ = {isa = PBXFileReference; fileEncoding = 4; lastKnownFileType = sourcecode.c.h; lineEnding = 0; path = "UIView+ORKAccessibility.h"; sourceTree = "<group>"; xcLanguageSpecificationIdentifier = xcode.lang.objcpp; };
		618DA04C1A93D0D600E63AA8 /* UIView+ORKAccessibility.m */ = {isa = PBXFileReference; fileEncoding = 4; lastKnownFileType = sourcecode.c.objc; lineEnding = 0; path = "UIView+ORKAccessibility.m"; sourceTree = "<group>"; xcLanguageSpecificationIdentifier = xcode.lang.objc; };
		861610BF1A8D8EDD00245F7A /* Artwork.xcassets */ = {isa = PBXFileReference; lastKnownFileType = folder.assetcatalog; path = Artwork.xcassets; sourceTree = "<group>"; };
		861D11A71AA691BB003C98A7 /* ORKScaleSliderView.h */ = {isa = PBXFileReference; fileEncoding = 4; lastKnownFileType = sourcecode.c.h; path = ORKScaleSliderView.h; sourceTree = "<group>"; };
		861D11A81AA691BB003C98A7 /* ORKScaleSliderView.m */ = {isa = PBXFileReference; fileEncoding = 4; lastKnownFileType = sourcecode.c.objc; path = ORKScaleSliderView.m; sourceTree = "<group>"; };
		861D11AB1AA7951F003C98A7 /* ORKChoiceAnswerFormatHelper.h */ = {isa = PBXFileReference; fileEncoding = 4; lastKnownFileType = sourcecode.c.h; path = ORKChoiceAnswerFormatHelper.h; sourceTree = "<group>"; };
		861D11AC1AA7951F003C98A7 /* ORKChoiceAnswerFormatHelper.m */ = {isa = PBXFileReference; fileEncoding = 4; lastKnownFileType = sourcecode.c.objc; path = ORKChoiceAnswerFormatHelper.m; sourceTree = "<group>"; };
		861D11B31AA7D073003C98A7 /* ORKTextChoiceCellGroup.h */ = {isa = PBXFileReference; fileEncoding = 4; lastKnownFileType = sourcecode.c.h; path = ORKTextChoiceCellGroup.h; sourceTree = "<group>"; };
		861D11B41AA7D073003C98A7 /* ORKTextChoiceCellGroup.m */ = {isa = PBXFileReference; fileEncoding = 4; lastKnownFileType = sourcecode.c.objc; path = ORKTextChoiceCellGroup.m; sourceTree = "<group>"; };
		865EA1601AB8DF750037C68E /* ORKDateTimePicker.h */ = {isa = PBXFileReference; fileEncoding = 4; lastKnownFileType = sourcecode.c.h; path = ORKDateTimePicker.h; sourceTree = "<group>"; };
		865EA1611AB8DF750037C68E /* ORKDateTimePicker.m */ = {isa = PBXFileReference; fileEncoding = 4; lastKnownFileType = sourcecode.c.objc; lineEnding = 0; path = ORKDateTimePicker.m; sourceTree = "<group>"; xcLanguageSpecificationIdentifier = xcode.lang.objc; };
		865EA1661ABA1AA10037C68E /* ORKPicker.h */ = {isa = PBXFileReference; fileEncoding = 4; lastKnownFileType = sourcecode.c.h; path = ORKPicker.h; sourceTree = "<group>"; };
		865EA1671ABA1AA10037C68E /* ORKPicker.m */ = {isa = PBXFileReference; fileEncoding = 4; lastKnownFileType = sourcecode.c.objc; path = ORKPicker.m; sourceTree = "<group>"; };
		865EA16A1ABA1BE20037C68E /* ORKSurveyAnswerCellForPicker.h */ = {isa = PBXFileReference; fileEncoding = 4; lastKnownFileType = sourcecode.c.h; path = ORKSurveyAnswerCellForPicker.h; sourceTree = "<group>"; };
		865EA16B1ABA1BE20037C68E /* ORKSurveyAnswerCellForPicker.m */ = {isa = PBXFileReference; fileEncoding = 4; lastKnownFileType = sourcecode.c.objc; lineEnding = 0; path = ORKSurveyAnswerCellForPicker.m; sourceTree = "<group>"; xcLanguageSpecificationIdentifier = xcode.lang.objc; };
		866F86001A96CBF3007B282C /* ORKSurveyAnswerCell.m */ = {isa = PBXFileReference; fileEncoding = 4; lastKnownFileType = sourcecode.c.objc; path = ORKSurveyAnswerCell.m; sourceTree = "<group>"; };
		86AD91081AB7AD1E00361FEB /* ORKNavigationContainerView.h */ = {isa = PBXFileReference; fileEncoding = 4; lastKnownFileType = sourcecode.c.h; path = ORKNavigationContainerView.h; sourceTree = "<group>"; };
		86AD91091AB7AD1E00361FEB /* ORKNavigationContainerView.m */ = {isa = PBXFileReference; fileEncoding = 4; lastKnownFileType = sourcecode.c.objc; lineEnding = 0; path = ORKNavigationContainerView.m; sourceTree = "<group>"; xcLanguageSpecificationIdentifier = xcode.lang.objc; };
		86AD910C1AB7AE4100361FEB /* ORKNavigationContainerView_Internal.h */ = {isa = PBXFileReference; fileEncoding = 4; lastKnownFileType = sourcecode.c.h; path = ORKNavigationContainerView_Internal.h; sourceTree = "<group>"; };
		86AD910E1AB7B8A600361FEB /* ORKActiveStepView.h */ = {isa = PBXFileReference; fileEncoding = 4; lastKnownFileType = sourcecode.c.h; name = ORKActiveStepView.h; path = ../Common/ORKActiveStepView.h; sourceTree = "<group>"; };
		86AD910F1AB7B8A600361FEB /* ORKActiveStepView.m */ = {isa = PBXFileReference; fileEncoding = 4; lastKnownFileType = sourcecode.c.objc; lineEnding = 0; name = ORKActiveStepView.m; path = ../Common/ORKActiveStepView.m; sourceTree = "<group>"; xcLanguageSpecificationIdentifier = xcode.lang.objc; };
		86AD91121AB7B97E00361FEB /* ORKQuestionStepView.h */ = {isa = PBXFileReference; fileEncoding = 4; lastKnownFileType = sourcecode.c.h; path = ORKQuestionStepView.h; sourceTree = "<group>"; };
		86AD91131AB7B97E00361FEB /* ORKQuestionStepView.m */ = {isa = PBXFileReference; fileEncoding = 4; lastKnownFileType = sourcecode.c.objc; lineEnding = 0; path = ORKQuestionStepView.m; sourceTree = "<group>"; xcLanguageSpecificationIdentifier = xcode.lang.objc; };
		86B623AD19520B770074CD3C /* ResearchKit.framework */ = {isa = PBXFileReference; explicitFileType = wrapper.cfbundle; includeInIndex = 0; path = ResearchKit.framework; sourceTree = BUILT_PRODUCTS_DIR; };
		86B781B71AA668ED00688151 /* ORKTimeIntervalPicker.h */ = {isa = PBXFileReference; fileEncoding = 4; lastKnownFileType = sourcecode.c.h; path = ORKTimeIntervalPicker.h; sourceTree = "<group>"; };
		86B781B81AA668ED00688151 /* ORKTimeIntervalPicker.m */ = {isa = PBXFileReference; fileEncoding = 4; lastKnownFileType = sourcecode.c.objc; path = ORKTimeIntervalPicker.m; sourceTree = "<group>"; };
		86B781B91AA668ED00688151 /* ORKValuePicker.h */ = {isa = PBXFileReference; fileEncoding = 4; lastKnownFileType = sourcecode.c.h; path = ORKValuePicker.h; sourceTree = "<group>"; };
		86B781BA1AA668ED00688151 /* ORKValuePicker.m */ = {isa = PBXFileReference; fileEncoding = 4; lastKnownFileType = sourcecode.c.objc; path = ORKValuePicker.m; sourceTree = "<group>"; };
		86B89AB91AB3BECC001626A4 /* ORKStepHeaderView.h */ = {isa = PBXFileReference; fileEncoding = 4; lastKnownFileType = sourcecode.c.h; path = ORKStepHeaderView.h; sourceTree = "<group>"; };
		86B89ABA1AB3BECC001626A4 /* ORKStepHeaderView.m */ = {isa = PBXFileReference; fileEncoding = 4; lastKnownFileType = sourcecode.c.objc; lineEnding = 0; path = ORKStepHeaderView.m; sourceTree = "<group>"; xcLanguageSpecificationIdentifier = xcode.lang.objc; };
		86B89ABD1AB3BFDB001626A4 /* ORKStepHeaderView_Internal.h */ = {isa = PBXFileReference; fileEncoding = 4; lastKnownFileType = sourcecode.c.h; path = ORKStepHeaderView_Internal.h; sourceTree = "<group>"; };
		86C40AFA1A8D7C5B00081FAC /* ORKActiveStepQuantityView.h */ = {isa = PBXFileReference; fileEncoding = 4; lastKnownFileType = sourcecode.c.h; path = ORKActiveStepQuantityView.h; sourceTree = "<group>"; };
		86C40AFB1A8D7C5B00081FAC /* ORKActiveStepQuantityView.m */ = {isa = PBXFileReference; fileEncoding = 4; lastKnownFileType = sourcecode.c.objc; path = ORKActiveStepQuantityView.m; sourceTree = "<group>"; };
		86C40AFC1A8D7C5B00081FAC /* ORKAudioContentView.h */ = {isa = PBXFileReference; fileEncoding = 4; lastKnownFileType = sourcecode.c.h; path = ORKAudioContentView.h; sourceTree = "<group>"; };
		86C40AFD1A8D7C5B00081FAC /* ORKAudioContentView.m */ = {isa = PBXFileReference; fileEncoding = 4; lastKnownFileType = sourcecode.c.objc; lineEnding = 0; path = ORKAudioContentView.m; sourceTree = "<group>"; xcLanguageSpecificationIdentifier = xcode.lang.objc; };
		86C40AFE1A8D7C5B00081FAC /* ORKAudioStep.h */ = {isa = PBXFileReference; fileEncoding = 4; lastKnownFileType = sourcecode.c.h; path = ORKAudioStep.h; sourceTree = "<group>"; };
		86C40AFF1A8D7C5B00081FAC /* ORKAudioStep.m */ = {isa = PBXFileReference; fileEncoding = 4; lastKnownFileType = sourcecode.c.objc; path = ORKAudioStep.m; sourceTree = "<group>"; };
		86C40B001A8D7C5B00081FAC /* ORKAudioStepViewController.h */ = {isa = PBXFileReference; fileEncoding = 4; lastKnownFileType = sourcecode.c.h; lineEnding = 0; path = ORKAudioStepViewController.h; sourceTree = "<group>"; xcLanguageSpecificationIdentifier = xcode.lang.objcpp; };
		86C40B011A8D7C5B00081FAC /* ORKAudioStepViewController.m */ = {isa = PBXFileReference; fileEncoding = 4; lastKnownFileType = sourcecode.c.objc; lineEnding = 0; path = ORKAudioStepViewController.m; sourceTree = "<group>"; xcLanguageSpecificationIdentifier = xcode.lang.objc; };
		86C40B021A8D7C5B00081FAC /* ORKCountdownStep.h */ = {isa = PBXFileReference; fileEncoding = 4; lastKnownFileType = sourcecode.c.h; path = ORKCountdownStep.h; sourceTree = "<group>"; };
		86C40B031A8D7C5B00081FAC /* ORKCountdownStep.m */ = {isa = PBXFileReference; fileEncoding = 4; lastKnownFileType = sourcecode.c.objc; lineEnding = 0; path = ORKCountdownStep.m; sourceTree = "<group>"; xcLanguageSpecificationIdentifier = xcode.lang.objc; };
		86C40B041A8D7C5B00081FAC /* ORKCountdownStepViewController.h */ = {isa = PBXFileReference; fileEncoding = 4; lastKnownFileType = sourcecode.c.h; lineEnding = 0; path = ORKCountdownStepViewController.h; sourceTree = "<group>"; xcLanguageSpecificationIdentifier = xcode.lang.objcpp; };
		86C40B051A8D7C5B00081FAC /* ORKCountdownStepViewController.m */ = {isa = PBXFileReference; fileEncoding = 4; lastKnownFileType = sourcecode.c.objc; lineEnding = 0; path = ORKCountdownStepViewController.m; sourceTree = "<group>"; xcLanguageSpecificationIdentifier = xcode.lang.objc; };
		86C40B061A8D7C5B00081FAC /* ORKFitnessContentView.h */ = {isa = PBXFileReference; fileEncoding = 4; lastKnownFileType = sourcecode.c.h; path = ORKFitnessContentView.h; sourceTree = "<group>"; };
		86C40B071A8D7C5B00081FAC /* ORKFitnessContentView.m */ = {isa = PBXFileReference; fileEncoding = 4; lastKnownFileType = sourcecode.c.objc; lineEnding = 0; path = ORKFitnessContentView.m; sourceTree = "<group>"; xcLanguageSpecificationIdentifier = xcode.lang.objc; };
		86C40B081A8D7C5B00081FAC /* ORKFitnessStep.h */ = {isa = PBXFileReference; fileEncoding = 4; lastKnownFileType = sourcecode.c.h; path = ORKFitnessStep.h; sourceTree = "<group>"; };
		86C40B091A8D7C5B00081FAC /* ORKFitnessStep.m */ = {isa = PBXFileReference; fileEncoding = 4; lastKnownFileType = sourcecode.c.objc; path = ORKFitnessStep.m; sourceTree = "<group>"; };
		86C40B0A1A8D7C5B00081FAC /* ORKFitnessStepViewController.h */ = {isa = PBXFileReference; fileEncoding = 4; lastKnownFileType = sourcecode.c.h; path = ORKFitnessStepViewController.h; sourceTree = "<group>"; };
		86C40B0B1A8D7C5B00081FAC /* ORKFitnessStepViewController.m */ = {isa = PBXFileReference; fileEncoding = 4; lastKnownFileType = sourcecode.c.objc; lineEnding = 0; path = ORKFitnessStepViewController.m; sourceTree = "<group>"; xcLanguageSpecificationIdentifier = xcode.lang.objc; };
		86C40B0C1A8D7C5B00081FAC /* ORKSpatialSpanGame.h */ = {isa = PBXFileReference; fileEncoding = 4; lastKnownFileType = sourcecode.c.h; path = ORKSpatialSpanGame.h; sourceTree = "<group>"; };
		86C40B0D1A8D7C5B00081FAC /* ORKSpatialSpanGame.m */ = {isa = PBXFileReference; fileEncoding = 4; lastKnownFileType = sourcecode.c.objc; path = ORKSpatialSpanGame.m; sourceTree = "<group>"; };
		86C40B0E1A8D7C5B00081FAC /* ORKSpatialSpanGameState.h */ = {isa = PBXFileReference; fileEncoding = 4; lastKnownFileType = sourcecode.c.h; path = ORKSpatialSpanGameState.h; sourceTree = "<group>"; };
		86C40B0F1A8D7C5B00081FAC /* ORKSpatialSpanGameState.m */ = {isa = PBXFileReference; fileEncoding = 4; lastKnownFileType = sourcecode.c.objc; path = ORKSpatialSpanGameState.m; sourceTree = "<group>"; };
		86C40B101A8D7C5B00081FAC /* ORKSpatialSpanMemoryContentView.h */ = {isa = PBXFileReference; fileEncoding = 4; lastKnownFileType = sourcecode.c.h; path = ORKSpatialSpanMemoryContentView.h; sourceTree = "<group>"; };
		86C40B111A8D7C5B00081FAC /* ORKSpatialSpanMemoryContentView.m */ = {isa = PBXFileReference; fileEncoding = 4; lastKnownFileType = sourcecode.c.objc; path = ORKSpatialSpanMemoryContentView.m; sourceTree = "<group>"; };
		86C40B121A8D7C5B00081FAC /* ORKSpatialSpanMemoryStep.h */ = {isa = PBXFileReference; fileEncoding = 4; lastKnownFileType = sourcecode.c.h; path = ORKSpatialSpanMemoryStep.h; sourceTree = "<group>"; };
		86C40B131A8D7C5B00081FAC /* ORKSpatialSpanMemoryStep.m */ = {isa = PBXFileReference; fileEncoding = 4; lastKnownFileType = sourcecode.c.objc; path = ORKSpatialSpanMemoryStep.m; sourceTree = "<group>"; };
		86C40B141A8D7C5B00081FAC /* ORKSpatialSpanMemoryStepViewController.h */ = {isa = PBXFileReference; fileEncoding = 4; lastKnownFileType = sourcecode.c.h; path = ORKSpatialSpanMemoryStepViewController.h; sourceTree = "<group>"; };
		86C40B151A8D7C5B00081FAC /* ORKSpatialSpanMemoryStepViewController.m */ = {isa = PBXFileReference; fileEncoding = 4; lastKnownFileType = sourcecode.c.objc; lineEnding = 0; path = ORKSpatialSpanMemoryStepViewController.m; sourceTree = "<group>"; xcLanguageSpecificationIdentifier = xcode.lang.objc; };
		86C40B161A8D7C5B00081FAC /* ORKSpatialSpanTargetView.h */ = {isa = PBXFileReference; fileEncoding = 4; lastKnownFileType = sourcecode.c.h; path = ORKSpatialSpanTargetView.h; sourceTree = "<group>"; };
		86C40B171A8D7C5B00081FAC /* ORKSpatialSpanTargetView.m */ = {isa = PBXFileReference; fileEncoding = 4; lastKnownFileType = sourcecode.c.objc; path = ORKSpatialSpanTargetView.m; sourceTree = "<group>"; };
		86C40B181A8D7C5B00081FAC /* ORKTappingContentView.h */ = {isa = PBXFileReference; fileEncoding = 4; lastKnownFileType = sourcecode.c.h; path = ORKTappingContentView.h; sourceTree = "<group>"; };
		86C40B191A8D7C5B00081FAC /* ORKTappingContentView.m */ = {isa = PBXFileReference; fileEncoding = 4; lastKnownFileType = sourcecode.c.objc; path = ORKTappingContentView.m; sourceTree = "<group>"; };
		86C40B1A1A8D7C5B00081FAC /* ORKTappingIntervalStep.h */ = {isa = PBXFileReference; fileEncoding = 4; lastKnownFileType = sourcecode.c.h; path = ORKTappingIntervalStep.h; sourceTree = "<group>"; };
		86C40B1B1A8D7C5B00081FAC /* ORKTappingIntervalStep.m */ = {isa = PBXFileReference; fileEncoding = 4; lastKnownFileType = sourcecode.c.objc; path = ORKTappingIntervalStep.m; sourceTree = "<group>"; };
		86C40B1C1A8D7C5B00081FAC /* ORKTappingIntervalStepViewController.h */ = {isa = PBXFileReference; fileEncoding = 4; lastKnownFileType = sourcecode.c.h; path = ORKTappingIntervalStepViewController.h; sourceTree = "<group>"; };
		86C40B1D1A8D7C5B00081FAC /* ORKTappingIntervalStepViewController.m */ = {isa = PBXFileReference; fileEncoding = 4; lastKnownFileType = sourcecode.c.objc; lineEnding = 0; path = ORKTappingIntervalStepViewController.m; sourceTree = "<group>"; xcLanguageSpecificationIdentifier = xcode.lang.objc; };
		86C40B1E1A8D7C5B00081FAC /* ORKWalkingTaskStep.h */ = {isa = PBXFileReference; fileEncoding = 4; lastKnownFileType = sourcecode.c.h; path = ORKWalkingTaskStep.h; sourceTree = "<group>"; };
		86C40B1F1A8D7C5B00081FAC /* ORKWalkingTaskStep.m */ = {isa = PBXFileReference; fileEncoding = 4; lastKnownFileType = sourcecode.c.objc; path = ORKWalkingTaskStep.m; sourceTree = "<group>"; };
		86C40B201A8D7C5B00081FAC /* ORKWalkingTaskStepViewController.h */ = {isa = PBXFileReference; fileEncoding = 4; lastKnownFileType = sourcecode.c.h; path = ORKWalkingTaskStepViewController.h; sourceTree = "<group>"; };
		86C40B211A8D7C5B00081FAC /* ORKWalkingTaskStepViewController.m */ = {isa = PBXFileReference; fileEncoding = 4; lastKnownFileType = sourcecode.c.objc; lineEnding = 0; path = ORKWalkingTaskStepViewController.m; sourceTree = "<group>"; xcLanguageSpecificationIdentifier = xcode.lang.objc; };
		86C40B221A8D7C5B00081FAC /* CLLocation+ORKJSONDictionary.h */ = {isa = PBXFileReference; fileEncoding = 4; lastKnownFileType = sourcecode.c.h; lineEnding = 0; path = "CLLocation+ORKJSONDictionary.h"; sourceTree = "<group>"; xcLanguageSpecificationIdentifier = xcode.lang.objcpp; };
		86C40B231A8D7C5B00081FAC /* CLLocation+ORKJSONDictionary.m */ = {isa = PBXFileReference; fileEncoding = 4; lastKnownFileType = sourcecode.c.objc; lineEnding = 0; path = "CLLocation+ORKJSONDictionary.m"; sourceTree = "<group>"; xcLanguageSpecificationIdentifier = xcode.lang.objc; };
		86C40B241A8D7C5B00081FAC /* CMAccelerometerData+ORKJSONDictionary.h */ = {isa = PBXFileReference; fileEncoding = 4; lastKnownFileType = sourcecode.c.h; lineEnding = 0; path = "CMAccelerometerData+ORKJSONDictionary.h"; sourceTree = "<group>"; xcLanguageSpecificationIdentifier = xcode.lang.objcpp; };
		86C40B251A8D7C5B00081FAC /* CMAccelerometerData+ORKJSONDictionary.m */ = {isa = PBXFileReference; fileEncoding = 4; lastKnownFileType = sourcecode.c.objc; lineEnding = 0; path = "CMAccelerometerData+ORKJSONDictionary.m"; sourceTree = "<group>"; xcLanguageSpecificationIdentifier = xcode.lang.objc; };
		86C40B261A8D7C5B00081FAC /* CMDeviceMotion+ORKJSONDictionary.h */ = {isa = PBXFileReference; fileEncoding = 4; lastKnownFileType = sourcecode.c.h; lineEnding = 0; path = "CMDeviceMotion+ORKJSONDictionary.h"; sourceTree = "<group>"; xcLanguageSpecificationIdentifier = xcode.lang.objcpp; };
		86C40B271A8D7C5B00081FAC /* CMDeviceMotion+ORKJSONDictionary.m */ = {isa = PBXFileReference; fileEncoding = 4; lastKnownFileType = sourcecode.c.objc; lineEnding = 0; path = "CMDeviceMotion+ORKJSONDictionary.m"; sourceTree = "<group>"; xcLanguageSpecificationIdentifier = xcode.lang.objc; };
		86C40B281A8D7C5B00081FAC /* CMMotionActivity+ORKJSONDictionary.h */ = {isa = PBXFileReference; fileEncoding = 4; lastKnownFileType = sourcecode.c.h; lineEnding = 0; path = "CMMotionActivity+ORKJSONDictionary.h"; sourceTree = "<group>"; xcLanguageSpecificationIdentifier = xcode.lang.objcpp; };
		86C40B291A8D7C5B00081FAC /* CMMotionActivity+ORKJSONDictionary.m */ = {isa = PBXFileReference; fileEncoding = 4; lastKnownFileType = sourcecode.c.objc; lineEnding = 0; path = "CMMotionActivity+ORKJSONDictionary.m"; sourceTree = "<group>"; xcLanguageSpecificationIdentifier = xcode.lang.objc; };
		86C40B2A1A8D7C5B00081FAC /* CMPedometerData+ORKJSONDictionary.h */ = {isa = PBXFileReference; fileEncoding = 4; lastKnownFileType = sourcecode.c.h; lineEnding = 0; path = "CMPedometerData+ORKJSONDictionary.h"; sourceTree = "<group>"; xcLanguageSpecificationIdentifier = xcode.lang.objcpp; };
		86C40B2B1A8D7C5B00081FAC /* CMPedometerData+ORKJSONDictionary.m */ = {isa = PBXFileReference; fileEncoding = 4; lastKnownFileType = sourcecode.c.objc; lineEnding = 0; path = "CMPedometerData+ORKJSONDictionary.m"; sourceTree = "<group>"; xcLanguageSpecificationIdentifier = xcode.lang.objc; };
		86C40B2C1A8D7C5B00081FAC /* HKSample+ORKJSONDictionary.h */ = {isa = PBXFileReference; fileEncoding = 4; lastKnownFileType = sourcecode.c.h; lineEnding = 0; path = "HKSample+ORKJSONDictionary.h"; sourceTree = "<group>"; xcLanguageSpecificationIdentifier = xcode.lang.objcpp; };
		86C40B2D1A8D7C5B00081FAC /* HKSample+ORKJSONDictionary.m */ = {isa = PBXFileReference; fileEncoding = 4; lastKnownFileType = sourcecode.c.objc; lineEnding = 0; path = "HKSample+ORKJSONDictionary.m"; sourceTree = "<group>"; xcLanguageSpecificationIdentifier = xcode.lang.objc; };
		86C40B2E1A8D7C5B00081FAC /* ORKAccelerometerRecorder.h */ = {isa = PBXFileReference; fileEncoding = 4; lastKnownFileType = sourcecode.c.h; lineEnding = 0; path = ORKAccelerometerRecorder.h; sourceTree = "<group>"; xcLanguageSpecificationIdentifier = xcode.lang.objcpp; };
		86C40B2F1A8D7C5B00081FAC /* ORKAccelerometerRecorder.m */ = {isa = PBXFileReference; fileEncoding = 4; lastKnownFileType = sourcecode.c.objc; lineEnding = 0; path = ORKAccelerometerRecorder.m; sourceTree = "<group>"; xcLanguageSpecificationIdentifier = xcode.lang.objc; };
		86C40B301A8D7C5B00081FAC /* ORKActiveStep.h */ = {isa = PBXFileReference; fileEncoding = 4; lastKnownFileType = sourcecode.c.h; path = ORKActiveStep.h; sourceTree = "<group>"; };
		86C40B311A8D7C5B00081FAC /* ORKActiveStep.m */ = {isa = PBXFileReference; fileEncoding = 4; lastKnownFileType = sourcecode.c.objc; path = ORKActiveStep.m; sourceTree = "<group>"; };
		86C40B321A8D7C5B00081FAC /* ORKActiveStep_Internal.h */ = {isa = PBXFileReference; fileEncoding = 4; lastKnownFileType = sourcecode.c.h; lineEnding = 0; path = ORKActiveStep_Internal.h; sourceTree = "<group>"; xcLanguageSpecificationIdentifier = xcode.lang.objcpp; };
		86C40B331A8D7C5B00081FAC /* ORKActiveStepTimer.h */ = {isa = PBXFileReference; fileEncoding = 4; lastKnownFileType = sourcecode.c.h; lineEnding = 0; path = ORKActiveStepTimer.h; sourceTree = "<group>"; xcLanguageSpecificationIdentifier = xcode.lang.objcpp; };
		86C40B341A8D7C5B00081FAC /* ORKActiveStepTimer.m */ = {isa = PBXFileReference; fileEncoding = 4; lastKnownFileType = sourcecode.c.objc; lineEnding = 0; path = ORKActiveStepTimer.m; sourceTree = "<group>"; xcLanguageSpecificationIdentifier = xcode.lang.objc; };
		86C40B351A8D7C5B00081FAC /* ORKActiveStepTimerView.h */ = {isa = PBXFileReference; fileEncoding = 4; lastKnownFileType = sourcecode.c.h; lineEnding = 0; path = ORKActiveStepTimerView.h; sourceTree = "<group>"; xcLanguageSpecificationIdentifier = xcode.lang.objcpp; };
		86C40B361A8D7C5B00081FAC /* ORKActiveStepTimerView.m */ = {isa = PBXFileReference; fileEncoding = 4; lastKnownFileType = sourcecode.c.objc; lineEnding = 0; path = ORKActiveStepTimerView.m; sourceTree = "<group>"; xcLanguageSpecificationIdentifier = xcode.lang.objc; };
		86C40B371A8D7C5B00081FAC /* ORKActiveStepViewController.h */ = {isa = PBXFileReference; fileEncoding = 4; lastKnownFileType = sourcecode.c.h; path = ORKActiveStepViewController.h; sourceTree = "<group>"; };
		86C40B381A8D7C5B00081FAC /* ORKActiveStepViewController.m */ = {isa = PBXFileReference; fileEncoding = 4; lastKnownFileType = sourcecode.c.objc; lineEnding = 0; path = ORKActiveStepViewController.m; sourceTree = "<group>"; xcLanguageSpecificationIdentifier = xcode.lang.objc; };
		86C40B391A8D7C5B00081FAC /* ORKActiveStepViewController_Internal.h */ = {isa = PBXFileReference; fileEncoding = 4; lastKnownFileType = sourcecode.c.h; lineEnding = 0; path = ORKActiveStepViewController_Internal.h; sourceTree = "<group>"; xcLanguageSpecificationIdentifier = xcode.lang.objcpp; };
		86C40B3A1A8D7C5B00081FAC /* ORKAudioRecorder.h */ = {isa = PBXFileReference; fileEncoding = 4; lastKnownFileType = sourcecode.c.h; lineEnding = 0; path = ORKAudioRecorder.h; sourceTree = "<group>"; xcLanguageSpecificationIdentifier = xcode.lang.objcpp; };
		86C40B3B1A8D7C5B00081FAC /* ORKAudioRecorder.m */ = {isa = PBXFileReference; fileEncoding = 4; lastKnownFileType = sourcecode.c.objc; lineEnding = 0; path = ORKAudioRecorder.m; sourceTree = "<group>"; xcLanguageSpecificationIdentifier = xcode.lang.objc; };
		86C40B3C1A8D7C5B00081FAC /* ORKDataLogger.h */ = {isa = PBXFileReference; fileEncoding = 4; lastKnownFileType = sourcecode.c.h; path = ORKDataLogger.h; sourceTree = "<group>"; };
		86C40B3D1A8D7C5B00081FAC /* ORKDataLogger.m */ = {isa = PBXFileReference; fileEncoding = 4; lastKnownFileType = sourcecode.c.objc; lineEnding = 0; path = ORKDataLogger.m; sourceTree = "<group>"; xcLanguageSpecificationIdentifier = xcode.lang.objc; };
		86C40B3E1A8D7C5B00081FAC /* ORKDataLogger_Private.h */ = {isa = PBXFileReference; fileEncoding = 4; lastKnownFileType = sourcecode.c.h; lineEnding = 0; path = ORKDataLogger_Private.h; sourceTree = "<group>"; xcLanguageSpecificationIdentifier = xcode.lang.objcpp; };
		86C40B3F1A8D7C5B00081FAC /* ORKDeviceMotionRecorder.h */ = {isa = PBXFileReference; fileEncoding = 4; lastKnownFileType = sourcecode.c.h; path = ORKDeviceMotionRecorder.h; sourceTree = "<group>"; };
		86C40B401A8D7C5B00081FAC /* ORKDeviceMotionRecorder.m */ = {isa = PBXFileReference; fileEncoding = 4; lastKnownFileType = sourcecode.c.objc; lineEnding = 0; path = ORKDeviceMotionRecorder.m; sourceTree = "<group>"; xcLanguageSpecificationIdentifier = xcode.lang.objc; };
		86C40B411A8D7C5B00081FAC /* ORKHealthQuantityTypeRecorder.h */ = {isa = PBXFileReference; fileEncoding = 4; lastKnownFileType = sourcecode.c.h; path = ORKHealthQuantityTypeRecorder.h; sourceTree = "<group>"; };
		86C40B421A8D7C5B00081FAC /* ORKHealthQuantityTypeRecorder.m */ = {isa = PBXFileReference; fileEncoding = 4; lastKnownFileType = sourcecode.c.objc; lineEnding = 0; path = ORKHealthQuantityTypeRecorder.m; sourceTree = "<group>"; xcLanguageSpecificationIdentifier = xcode.lang.objc; };
		86C40B431A8D7C5B00081FAC /* ORKLocationRecorder.h */ = {isa = PBXFileReference; fileEncoding = 4; lastKnownFileType = sourcecode.c.h; path = ORKLocationRecorder.h; sourceTree = "<group>"; };
		86C40B441A8D7C5B00081FAC /* ORKLocationRecorder.m */ = {isa = PBXFileReference; fileEncoding = 4; lastKnownFileType = sourcecode.c.objc; lineEnding = 0; path = ORKLocationRecorder.m; sourceTree = "<group>"; xcLanguageSpecificationIdentifier = xcode.lang.objc; };
		86C40B451A8D7C5B00081FAC /* ORKPedometerRecorder.h */ = {isa = PBXFileReference; fileEncoding = 4; lastKnownFileType = sourcecode.c.h; path = ORKPedometerRecorder.h; sourceTree = "<group>"; };
		86C40B461A8D7C5B00081FAC /* ORKPedometerRecorder.m */ = {isa = PBXFileReference; fileEncoding = 4; lastKnownFileType = sourcecode.c.objc; path = ORKPedometerRecorder.m; sourceTree = "<group>"; };
		86C40B471A8D7C5B00081FAC /* ORKRecorder.h */ = {isa = PBXFileReference; fileEncoding = 4; lastKnownFileType = sourcecode.c.h; lineEnding = 0; path = ORKRecorder.h; sourceTree = "<group>"; xcLanguageSpecificationIdentifier = xcode.lang.objcpp; };
		86C40B481A8D7C5B00081FAC /* ORKRecorder.m */ = {isa = PBXFileReference; fileEncoding = 4; lastKnownFileType = sourcecode.c.objc; lineEnding = 0; path = ORKRecorder.m; sourceTree = "<group>"; xcLanguageSpecificationIdentifier = xcode.lang.objc; };
		86C40B491A8D7C5B00081FAC /* ORKRecorder_Internal.h */ = {isa = PBXFileReference; fileEncoding = 4; lastKnownFileType = sourcecode.c.h; path = ORKRecorder_Internal.h; sourceTree = "<group>"; };
		86C40B4A1A8D7C5B00081FAC /* ORKRecorder_Private.h */ = {isa = PBXFileReference; fileEncoding = 4; lastKnownFileType = sourcecode.c.h; path = ORKRecorder_Private.h; sourceTree = "<group>"; };
		86C40B4B1A8D7C5B00081FAC /* ORKTouchRecorder.h */ = {isa = PBXFileReference; fileEncoding = 4; lastKnownFileType = sourcecode.c.h; path = ORKTouchRecorder.h; sourceTree = "<group>"; };
		86C40B4C1A8D7C5B00081FAC /* ORKTouchRecorder.m */ = {isa = PBXFileReference; fileEncoding = 4; lastKnownFileType = sourcecode.c.objc; lineEnding = 0; path = ORKTouchRecorder.m; sourceTree = "<group>"; xcLanguageSpecificationIdentifier = xcode.lang.objc; };
		86C40B4D1A8D7C5B00081FAC /* ORKVoiceEngine.h */ = {isa = PBXFileReference; fileEncoding = 4; lastKnownFileType = sourcecode.c.h; path = ORKVoiceEngine.h; sourceTree = "<group>"; };
		86C40B4E1A8D7C5B00081FAC /* ORKVoiceEngine.m */ = {isa = PBXFileReference; fileEncoding = 4; lastKnownFileType = sourcecode.c.objc; path = ORKVoiceEngine.m; sourceTree = "<group>"; };
		86C40B4F1A8D7C5B00081FAC /* UITouch+ORKJSONDictionary.h */ = {isa = PBXFileReference; fileEncoding = 4; lastKnownFileType = sourcecode.c.h; lineEnding = 0; path = "UITouch+ORKJSONDictionary.h"; sourceTree = "<group>"; xcLanguageSpecificationIdentifier = xcode.lang.objcpp; };
		86C40B501A8D7C5B00081FAC /* UITouch+ORKJSONDictionary.m */ = {isa = PBXFileReference; fileEncoding = 4; lastKnownFileType = sourcecode.c.objc; lineEnding = 0; path = "UITouch+ORKJSONDictionary.m"; sourceTree = "<group>"; xcLanguageSpecificationIdentifier = xcode.lang.objc; };
		86C40B521A8D7C5B00081FAC /* ORKCompletionStep.h */ = {isa = PBXFileReference; fileEncoding = 4; lastKnownFileType = sourcecode.c.h; lineEnding = 0; path = ORKCompletionStep.h; sourceTree = "<group>"; xcLanguageSpecificationIdentifier = xcode.lang.objcpp; };
		86C40B531A8D7C5B00081FAC /* ORKCompletionStep.m */ = {isa = PBXFileReference; fileEncoding = 4; lastKnownFileType = sourcecode.c.objc; lineEnding = 0; path = ORKCompletionStep.m; sourceTree = "<group>"; xcLanguageSpecificationIdentifier = xcode.lang.objc; };
		86C40B541A8D7C5B00081FAC /* ORKCompletionStepViewController.h */ = {isa = PBXFileReference; fileEncoding = 4; lastKnownFileType = sourcecode.c.h; lineEnding = 0; path = ORKCompletionStepViewController.h; sourceTree = "<group>"; xcLanguageSpecificationIdentifier = xcode.lang.objcpp; };
		86C40B551A8D7C5B00081FAC /* ORKCompletionStepViewController.m */ = {isa = PBXFileReference; fileEncoding = 4; lastKnownFileType = sourcecode.c.objc; lineEnding = 0; path = ORKCompletionStepViewController.m; sourceTree = "<group>"; xcLanguageSpecificationIdentifier = xcode.lang.objc; };
		86C40B561A8D7C5B00081FAC /* ORKFormItemCell.h */ = {isa = PBXFileReference; fileEncoding = 4; lastKnownFileType = sourcecode.c.h; path = ORKFormItemCell.h; sourceTree = "<group>"; };
		86C40B571A8D7C5B00081FAC /* ORKFormItemCell.m */ = {isa = PBXFileReference; fileEncoding = 4; lastKnownFileType = sourcecode.c.objc; lineEnding = 0; path = ORKFormItemCell.m; sourceTree = "<group>"; xcLanguageSpecificationIdentifier = xcode.lang.objc; };
		86C40B581A8D7C5B00081FAC /* ORKImageSelectionView.h */ = {isa = PBXFileReference; fileEncoding = 4; lastKnownFileType = sourcecode.c.h; path = ORKImageSelectionView.h; sourceTree = "<group>"; };
		86C40B591A8D7C5B00081FAC /* ORKImageSelectionView.m */ = {isa = PBXFileReference; fileEncoding = 4; lastKnownFileType = sourcecode.c.objc; lineEnding = 0; path = ORKImageSelectionView.m; sourceTree = "<group>"; xcLanguageSpecificationIdentifier = xcode.lang.objc; };
		86C40B5A1A8D7C5B00081FAC /* ORKInstructionStepView.h */ = {isa = PBXFileReference; fileEncoding = 4; lastKnownFileType = sourcecode.c.h; path = ORKInstructionStepView.h; sourceTree = "<group>"; };
		86C40B5B1A8D7C5B00081FAC /* ORKInstructionStepView.m */ = {isa = PBXFileReference; fileEncoding = 4; lastKnownFileType = sourcecode.c.objc; lineEnding = 0; path = ORKInstructionStepView.m; sourceTree = "<group>"; xcLanguageSpecificationIdentifier = xcode.lang.objc; };
		86C40B5C1A8D7C5B00081FAC /* ORKTableContainerView.h */ = {isa = PBXFileReference; fileEncoding = 4; lastKnownFileType = sourcecode.c.h; path = ORKTableContainerView.h; sourceTree = "<group>"; };
		86C40B5D1A8D7C5B00081FAC /* ORKTableContainerView.m */ = {isa = PBXFileReference; fileEncoding = 4; lastKnownFileType = sourcecode.c.objc; lineEnding = 0; path = ORKTableContainerView.m; sourceTree = "<group>"; xcLanguageSpecificationIdentifier = xcode.lang.objc; };
		86C40B5E1A8D7C5B00081FAC /* ORKTextFieldView.h */ = {isa = PBXFileReference; fileEncoding = 4; lastKnownFileType = sourcecode.c.h; path = ORKTextFieldView.h; sourceTree = "<group>"; };
		86C40B5F1A8D7C5B00081FAC /* ORKTextFieldView.m */ = {isa = PBXFileReference; fileEncoding = 4; lastKnownFileType = sourcecode.c.objc; lineEnding = 0; path = ORKTextFieldView.m; sourceTree = "<group>"; xcLanguageSpecificationIdentifier = xcode.lang.objc; };
		86C40B601A8D7C5B00081FAC /* ORKTintedImageView.h */ = {isa = PBXFileReference; fileEncoding = 4; lastKnownFileType = sourcecode.c.h; path = ORKTintedImageView.h; sourceTree = "<group>"; };
		86C40B611A8D7C5B00081FAC /* ORKTintedImageView.m */ = {isa = PBXFileReference; fileEncoding = 4; lastKnownFileType = sourcecode.c.objc; path = ORKTintedImageView.m; sourceTree = "<group>"; };
		86C40B641A8D7C5B00081FAC /* ORKAnswerFormat.h */ = {isa = PBXFileReference; fileEncoding = 4; lastKnownFileType = sourcecode.c.h; path = ORKAnswerFormat.h; sourceTree = "<group>"; };
		86C40B651A8D7C5B00081FAC /* ORKAnswerFormat.m */ = {isa = PBXFileReference; fileEncoding = 4; lastKnownFileType = sourcecode.c.objc; lineEnding = 0; path = ORKAnswerFormat.m; sourceTree = "<group>"; xcLanguageSpecificationIdentifier = xcode.lang.objc; };
		86C40B661A8D7C5B00081FAC /* ORKAnswerFormat_Internal.h */ = {isa = PBXFileReference; fileEncoding = 4; lastKnownFileType = sourcecode.c.h; lineEnding = 0; path = ORKAnswerFormat_Internal.h; sourceTree = "<group>"; xcLanguageSpecificationIdentifier = xcode.lang.objcpp; };
		86C40B671A8D7C5B00081FAC /* ORKAnswerTextField.h */ = {isa = PBXFileReference; fileEncoding = 4; lastKnownFileType = sourcecode.c.h; lineEnding = 0; path = ORKAnswerTextField.h; sourceTree = "<group>"; xcLanguageSpecificationIdentifier = xcode.lang.objcpp; };
		86C40B681A8D7C5B00081FAC /* ORKAnswerTextField.m */ = {isa = PBXFileReference; fileEncoding = 4; lastKnownFileType = sourcecode.c.objc; lineEnding = 0; path = ORKAnswerTextField.m; sourceTree = "<group>"; xcLanguageSpecificationIdentifier = xcode.lang.objc; };
		86C40B691A8D7C5B00081FAC /* ORKAnswerTextView.h */ = {isa = PBXFileReference; fileEncoding = 4; lastKnownFileType = sourcecode.c.h; lineEnding = 0; path = ORKAnswerTextView.h; sourceTree = "<group>"; xcLanguageSpecificationIdentifier = xcode.lang.objcpp; };
		86C40B6A1A8D7C5B00081FAC /* ORKAnswerTextView.m */ = {isa = PBXFileReference; fileEncoding = 4; lastKnownFileType = sourcecode.c.objc; lineEnding = 0; path = ORKAnswerTextView.m; sourceTree = "<group>"; xcLanguageSpecificationIdentifier = xcode.lang.objc; };
		86C40B6B1A8D7C5B00081FAC /* ORKBodyLabel.h */ = {isa = PBXFileReference; fileEncoding = 4; lastKnownFileType = sourcecode.c.h; lineEnding = 0; path = ORKBodyLabel.h; sourceTree = "<group>"; xcLanguageSpecificationIdentifier = xcode.lang.objcpp; };
		86C40B6C1A8D7C5B00081FAC /* ORKBodyLabel.m */ = {isa = PBXFileReference; fileEncoding = 4; lastKnownFileType = sourcecode.c.objc; lineEnding = 0; path = ORKBodyLabel.m; sourceTree = "<group>"; xcLanguageSpecificationIdentifier = xcode.lang.objc; };
		86C40B6D1A8D7C5B00081FAC /* ORKBorderedButton.h */ = {isa = PBXFileReference; fileEncoding = 4; lastKnownFileType = sourcecode.c.h; lineEnding = 0; path = ORKBorderedButton.h; sourceTree = "<group>"; xcLanguageSpecificationIdentifier = xcode.lang.objcpp; };
		86C40B6E1A8D7C5C00081FAC /* ORKBorderedButton.m */ = {isa = PBXFileReference; fileEncoding = 4; lastKnownFileType = sourcecode.c.objc; lineEnding = 0; path = ORKBorderedButton.m; sourceTree = "<group>"; xcLanguageSpecificationIdentifier = xcode.lang.objc; };
		86C40B6F1A8D7C5C00081FAC /* ORKCaption1Label.h */ = {isa = PBXFileReference; fileEncoding = 4; lastKnownFileType = sourcecode.c.h; lineEnding = 0; path = ORKCaption1Label.h; sourceTree = "<group>"; xcLanguageSpecificationIdentifier = xcode.lang.objcpp; };
		86C40B701A8D7C5C00081FAC /* ORKCaption1Label.m */ = {isa = PBXFileReference; fileEncoding = 4; lastKnownFileType = sourcecode.c.objc; lineEnding = 0; path = ORKCaption1Label.m; sourceTree = "<group>"; xcLanguageSpecificationIdentifier = xcode.lang.objc; };
		86C40B711A8D7C5C00081FAC /* ORKChoiceViewCell.h */ = {isa = PBXFileReference; fileEncoding = 4; lastKnownFileType = sourcecode.c.h; path = ORKChoiceViewCell.h; sourceTree = "<group>"; };
		86C40B721A8D7C5C00081FAC /* ORKChoiceViewCell.m */ = {isa = PBXFileReference; fileEncoding = 4; lastKnownFileType = sourcecode.c.objc; lineEnding = 0; path = ORKChoiceViewCell.m; sourceTree = "<group>"; xcLanguageSpecificationIdentifier = xcode.lang.objc; };
		86C40B731A8D7C5C00081FAC /* ORKContinueButton.h */ = {isa = PBXFileReference; fileEncoding = 4; lastKnownFileType = sourcecode.c.h; path = ORKContinueButton.h; sourceTree = "<group>"; };
		86C40B741A8D7C5C00081FAC /* ORKContinueButton.m */ = {isa = PBXFileReference; fileEncoding = 4; lastKnownFileType = sourcecode.c.objc; path = ORKContinueButton.m; sourceTree = "<group>"; };
		86C40B751A8D7C5C00081FAC /* ORKCountdownLabel.h */ = {isa = PBXFileReference; fileEncoding = 4; lastKnownFileType = sourcecode.c.h; path = ORKCountdownLabel.h; sourceTree = "<group>"; };
		86C40B761A8D7C5C00081FAC /* ORKCountdownLabel.m */ = {isa = PBXFileReference; fileEncoding = 4; lastKnownFileType = sourcecode.c.objc; path = ORKCountdownLabel.m; sourceTree = "<group>"; };
		86C40B771A8D7C5C00081FAC /* ORKCustomStepView.h */ = {isa = PBXFileReference; fileEncoding = 4; lastKnownFileType = sourcecode.c.h; path = ORKCustomStepView.h; sourceTree = "<group>"; };
		86C40B781A8D7C5C00081FAC /* ORKCustomStepView.m */ = {isa = PBXFileReference; fileEncoding = 4; lastKnownFileType = sourcecode.c.objc; lineEnding = 0; path = ORKCustomStepView.m; sourceTree = "<group>"; xcLanguageSpecificationIdentifier = xcode.lang.objc; };
		86C40B791A8D7C5C00081FAC /* ORKCustomStepView_Internal.h */ = {isa = PBXFileReference; fileEncoding = 4; lastKnownFileType = sourcecode.c.h; path = ORKCustomStepView_Internal.h; sourceTree = "<group>"; };
		86C40B7A1A8D7C5C00081FAC /* ORKDefaultFont.h */ = {isa = PBXFileReference; fileEncoding = 4; lastKnownFileType = sourcecode.c.h; path = ORKDefaultFont.h; sourceTree = "<group>"; };
		86C40B7B1A8D7C5C00081FAC /* ORKDefines.h */ = {isa = PBXFileReference; fileEncoding = 4; lastKnownFileType = sourcecode.c.h; path = ORKDefines.h; sourceTree = "<group>"; };
		86C40B7C1A8D7C5C00081FAC /* ORKDefines_Private.h */ = {isa = PBXFileReference; fileEncoding = 4; lastKnownFileType = sourcecode.c.h; path = ORKDefines_Private.h; sourceTree = "<group>"; };
		86C40B7D1A8D7C5C00081FAC /* ORKErrors.h */ = {isa = PBXFileReference; fileEncoding = 4; lastKnownFileType = sourcecode.c.h; path = ORKErrors.h; sourceTree = "<group>"; };
		86C40B7E1A8D7C5C00081FAC /* ORKErrors.m */ = {isa = PBXFileReference; fileEncoding = 4; lastKnownFileType = sourcecode.c.objc; path = ORKErrors.m; sourceTree = "<group>"; };
		86C40B7F1A8D7C5C00081FAC /* ORKFormItem_Internal.h */ = {isa = PBXFileReference; fileEncoding = 4; lastKnownFileType = sourcecode.c.h; lineEnding = 0; path = ORKFormItem_Internal.h; sourceTree = "<group>"; xcLanguageSpecificationIdentifier = xcode.lang.objcpp; };
		86C40B801A8D7C5C00081FAC /* ORKFormSectionTitleLabel.h */ = {isa = PBXFileReference; fileEncoding = 4; lastKnownFileType = sourcecode.c.h; path = ORKFormSectionTitleLabel.h; sourceTree = "<group>"; };
		86C40B811A8D7C5C00081FAC /* ORKFormSectionTitleLabel.m */ = {isa = PBXFileReference; fileEncoding = 4; lastKnownFileType = sourcecode.c.objc; path = ORKFormSectionTitleLabel.m; sourceTree = "<group>"; };
		86C40B821A8D7C5C00081FAC /* ORKFormStep.h */ = {isa = PBXFileReference; fileEncoding = 4; lastKnownFileType = sourcecode.c.h; path = ORKFormStep.h; sourceTree = "<group>"; };
		86C40B831A8D7C5C00081FAC /* ORKFormStep.m */ = {isa = PBXFileReference; fileEncoding = 4; lastKnownFileType = sourcecode.c.objc; path = ORKFormStep.m; sourceTree = "<group>"; };
		86C40B841A8D7C5C00081FAC /* ORKFormStepViewController.h */ = {isa = PBXFileReference; fileEncoding = 4; lastKnownFileType = sourcecode.c.h; path = ORKFormStepViewController.h; sourceTree = "<group>"; };
		86C40B851A8D7C5C00081FAC /* ORKFormStepViewController.m */ = {isa = PBXFileReference; fileEncoding = 4; lastKnownFileType = sourcecode.c.objc; lineEnding = 0; path = ORKFormStepViewController.m; sourceTree = "<group>"; xcLanguageSpecificationIdentifier = xcode.lang.objc; };
		86C40B861A8D7C5C00081FAC /* ORKFormTextView.h */ = {isa = PBXFileReference; fileEncoding = 4; lastKnownFileType = sourcecode.c.h; path = ORKFormTextView.h; sourceTree = "<group>"; };
		86C40B871A8D7C5C00081FAC /* ORKFormTextView.m */ = {isa = PBXFileReference; fileEncoding = 4; lastKnownFileType = sourcecode.c.objc; path = ORKFormTextView.m; sourceTree = "<group>"; };
		86C40B881A8D7C5C00081FAC /* ORKHeadlineLabel.h */ = {isa = PBXFileReference; fileEncoding = 4; lastKnownFileType = sourcecode.c.h; path = ORKHeadlineLabel.h; sourceTree = "<group>"; };
		86C40B891A8D7C5C00081FAC /* ORKHeadlineLabel.m */ = {isa = PBXFileReference; fileEncoding = 4; lastKnownFileType = sourcecode.c.objc; lineEnding = 0; path = ORKHeadlineLabel.m; sourceTree = "<group>"; xcLanguageSpecificationIdentifier = xcode.lang.objc; };
		86C40B8A1A8D7C5C00081FAC /* ORKHealthAnswerFormat.h */ = {isa = PBXFileReference; fileEncoding = 4; lastKnownFileType = sourcecode.c.h; path = ORKHealthAnswerFormat.h; sourceTree = "<group>"; };
		86C40B8B1A8D7C5C00081FAC /* ORKHealthAnswerFormat.m */ = {isa = PBXFileReference; fileEncoding = 4; lastKnownFileType = sourcecode.c.objc; lineEnding = 0; path = ORKHealthAnswerFormat.m; sourceTree = "<group>"; xcLanguageSpecificationIdentifier = xcode.lang.objc; };
		86C40B8C1A8D7C5C00081FAC /* ORKHelpers.h */ = {isa = PBXFileReference; fileEncoding = 4; lastKnownFileType = sourcecode.c.h; path = ORKHelpers.h; sourceTree = "<group>"; };
		86C40B8D1A8D7C5C00081FAC /* ORKHelpers.m */ = {isa = PBXFileReference; fileEncoding = 4; lastKnownFileType = sourcecode.c.objc; path = ORKHelpers.m; sourceTree = "<group>"; };
		86C40B8E1A8D7C5C00081FAC /* ORKHTMLPDFWriter.h */ = {isa = PBXFileReference; fileEncoding = 4; lastKnownFileType = sourcecode.c.h; path = ORKHTMLPDFWriter.h; sourceTree = "<group>"; };
		86C40B8F1A8D7C5C00081FAC /* ORKHTMLPDFWriter.m */ = {isa = PBXFileReference; fileEncoding = 4; lastKnownFileType = sourcecode.c.objc; lineEnding = 0; path = ORKHTMLPDFWriter.m; sourceTree = "<group>"; xcLanguageSpecificationIdentifier = xcode.lang.objc; };
		86C40B901A8D7C5C00081FAC /* ORKImageChoiceLabel.h */ = {isa = PBXFileReference; fileEncoding = 4; lastKnownFileType = sourcecode.c.h; path = ORKImageChoiceLabel.h; sourceTree = "<group>"; };
		86C40B911A8D7C5C00081FAC /* ORKImageChoiceLabel.m */ = {isa = PBXFileReference; fileEncoding = 4; lastKnownFileType = sourcecode.c.objc; path = ORKImageChoiceLabel.m; sourceTree = "<group>"; };
		86C40B921A8D7C5C00081FAC /* ORKInstructionStep.h */ = {isa = PBXFileReference; fileEncoding = 4; lastKnownFileType = sourcecode.c.h; path = ORKInstructionStep.h; sourceTree = "<group>"; };
		86C40B931A8D7C5C00081FAC /* ORKInstructionStep.m */ = {isa = PBXFileReference; fileEncoding = 4; lastKnownFileType = sourcecode.c.objc; path = ORKInstructionStep.m; sourceTree = "<group>"; };
		86C40B941A8D7C5C00081FAC /* ORKInstructionStepViewController.h */ = {isa = PBXFileReference; fileEncoding = 4; lastKnownFileType = sourcecode.c.h; path = ORKInstructionStepViewController.h; sourceTree = "<group>"; };
		86C40B951A8D7C5C00081FAC /* ORKInstructionStepViewController.m */ = {isa = PBXFileReference; fileEncoding = 4; lastKnownFileType = sourcecode.c.objc; lineEnding = 0; path = ORKInstructionStepViewController.m; sourceTree = "<group>"; xcLanguageSpecificationIdentifier = xcode.lang.objc; };
		86C40B961A8D7C5C00081FAC /* ORKInstructionStepViewController_Internal.h */ = {isa = PBXFileReference; fileEncoding = 4; lastKnownFileType = sourcecode.c.h; path = ORKInstructionStepViewController_Internal.h; sourceTree = "<group>"; };
		86C40B971A8D7C5C00081FAC /* ORKLabel.h */ = {isa = PBXFileReference; fileEncoding = 4; lastKnownFileType = sourcecode.c.h; path = ORKLabel.h; sourceTree = "<group>"; };
		86C40B981A8D7C5C00081FAC /* ORKLabel.m */ = {isa = PBXFileReference; fileEncoding = 4; lastKnownFileType = sourcecode.c.objc; lineEnding = 0; path = ORKLabel.m; sourceTree = "<group>"; xcLanguageSpecificationIdentifier = xcode.lang.objc; };
		86C40B9D1A8D7C5C00081FAC /* ORKOrderedTask.h */ = {isa = PBXFileReference; fileEncoding = 4; lastKnownFileType = sourcecode.c.h; path = ORKOrderedTask.h; sourceTree = "<group>"; };
		86C40B9E1A8D7C5C00081FAC /* ORKOrderedTask.m */ = {isa = PBXFileReference; fileEncoding = 4; lastKnownFileType = sourcecode.c.objc; lineEnding = 0; path = ORKOrderedTask.m; sourceTree = "<group>"; xcLanguageSpecificationIdentifier = xcode.lang.objc; };
		86C40BA11A8D7C5C00081FAC /* ORKQuestionStep.h */ = {isa = PBXFileReference; fileEncoding = 4; lastKnownFileType = sourcecode.c.h; path = ORKQuestionStep.h; sourceTree = "<group>"; };
		86C40BA21A8D7C5C00081FAC /* ORKQuestionStep.m */ = {isa = PBXFileReference; fileEncoding = 4; lastKnownFileType = sourcecode.c.objc; lineEnding = 0; path = ORKQuestionStep.m; sourceTree = "<group>"; xcLanguageSpecificationIdentifier = xcode.lang.objc; };
		86C40BA31A8D7C5C00081FAC /* ORKQuestionStep_Internal.h */ = {isa = PBXFileReference; fileEncoding = 4; lastKnownFileType = sourcecode.c.h; path = ORKQuestionStep_Internal.h; sourceTree = "<group>"; };
		86C40BA41A8D7C5C00081FAC /* ORKQuestionStepViewController.h */ = {isa = PBXFileReference; fileEncoding = 4; lastKnownFileType = sourcecode.c.h; path = ORKQuestionStepViewController.h; sourceTree = "<group>"; };
		86C40BA51A8D7C5C00081FAC /* ORKQuestionStepViewController.m */ = {isa = PBXFileReference; fileEncoding = 4; lastKnownFileType = sourcecode.c.objc; lineEnding = 0; path = ORKQuestionStepViewController.m; sourceTree = "<group>"; xcLanguageSpecificationIdentifier = xcode.lang.objc; };
		86C40BA61A8D7C5C00081FAC /* ORKQuestionStepViewController_Private.h */ = {isa = PBXFileReference; fileEncoding = 4; lastKnownFileType = sourcecode.c.h; path = ORKQuestionStepViewController_Private.h; sourceTree = "<group>"; };
		86C40BA71A8D7C5C00081FAC /* ORKResult.h */ = {isa = PBXFileReference; fileEncoding = 4; lastKnownFileType = sourcecode.c.h; path = ORKResult.h; sourceTree = "<group>"; };
		86C40BA81A8D7C5C00081FAC /* ORKResult.m */ = {isa = PBXFileReference; fileEncoding = 4; lastKnownFileType = sourcecode.c.objc; path = ORKResult.m; sourceTree = "<group>"; };
		86C40BA91A8D7C5C00081FAC /* ORKResult_Private.h */ = {isa = PBXFileReference; fileEncoding = 4; lastKnownFileType = sourcecode.c.h; path = ORKResult_Private.h; sourceTree = "<group>"; };
		86C40BAA1A8D7C5C00081FAC /* ORKRoundTappingButton.h */ = {isa = PBXFileReference; fileEncoding = 4; lastKnownFileType = sourcecode.c.h; path = ORKRoundTappingButton.h; sourceTree = "<group>"; };
		86C40BAB1A8D7C5C00081FAC /* ORKRoundTappingButton.m */ = {isa = PBXFileReference; fileEncoding = 4; lastKnownFileType = sourcecode.c.objc; path = ORKRoundTappingButton.m; sourceTree = "<group>"; };
		86C40BAC1A8D7C5C00081FAC /* ORKScaleRangeLabel.h */ = {isa = PBXFileReference; fileEncoding = 4; lastKnownFileType = sourcecode.c.h; path = ORKScaleRangeLabel.h; sourceTree = "<group>"; };
		86C40BAD1A8D7C5C00081FAC /* ORKScaleRangeLabel.m */ = {isa = PBXFileReference; fileEncoding = 4; lastKnownFileType = sourcecode.c.objc; path = ORKScaleRangeLabel.m; sourceTree = "<group>"; };
		86C40BAE1A8D7C5C00081FAC /* ORKScaleSlider.h */ = {isa = PBXFileReference; fileEncoding = 4; lastKnownFileType = sourcecode.c.h; path = ORKScaleSlider.h; sourceTree = "<group>"; };
		86C40BAF1A8D7C5C00081FAC /* ORKScaleSlider.m */ = {isa = PBXFileReference; fileEncoding = 4; lastKnownFileType = sourcecode.c.objc; path = ORKScaleSlider.m; sourceTree = "<group>"; };
		86C40BB01A8D7C5C00081FAC /* ORKScaleValueLabel.h */ = {isa = PBXFileReference; fileEncoding = 4; lastKnownFileType = sourcecode.c.h; path = ORKScaleValueLabel.h; sourceTree = "<group>"; };
		86C40BB11A8D7C5C00081FAC /* ORKScaleValueLabel.m */ = {isa = PBXFileReference; fileEncoding = 4; lastKnownFileType = sourcecode.c.objc; path = ORKScaleValueLabel.m; sourceTree = "<group>"; };
		86C40BB21A8D7C5C00081FAC /* ORKSelectionSubTitleLabel.h */ = {isa = PBXFileReference; fileEncoding = 4; lastKnownFileType = sourcecode.c.h; path = ORKSelectionSubTitleLabel.h; sourceTree = "<group>"; };
		86C40BB31A8D7C5C00081FAC /* ORKSelectionSubTitleLabel.m */ = {isa = PBXFileReference; fileEncoding = 4; lastKnownFileType = sourcecode.c.objc; path = ORKSelectionSubTitleLabel.m; sourceTree = "<group>"; };
		86C40BB41A8D7C5C00081FAC /* ORKSelectionTitleLabel.h */ = {isa = PBXFileReference; fileEncoding = 4; lastKnownFileType = sourcecode.c.h; path = ORKSelectionTitleLabel.h; sourceTree = "<group>"; };
		86C40BB51A8D7C5C00081FAC /* ORKSelectionTitleLabel.m */ = {isa = PBXFileReference; fileEncoding = 4; lastKnownFileType = sourcecode.c.objc; path = ORKSelectionTitleLabel.m; sourceTree = "<group>"; };
		86C40BB71A8D7C5C00081FAC /* ORKSkin.h */ = {isa = PBXFileReference; fileEncoding = 4; lastKnownFileType = sourcecode.c.h; path = ORKSkin.h; sourceTree = "<group>"; };
		86C40BB81A8D7C5C00081FAC /* ORKSkin.m */ = {isa = PBXFileReference; fileEncoding = 4; lastKnownFileType = sourcecode.c.objc; path = ORKSkin.m; sourceTree = "<group>"; };
		86C40BB91A8D7C5C00081FAC /* ORKStep.h */ = {isa = PBXFileReference; fileEncoding = 4; lastKnownFileType = sourcecode.c.h; path = ORKStep.h; sourceTree = "<group>"; };
		86C40BBA1A8D7C5C00081FAC /* ORKStep.m */ = {isa = PBXFileReference; fileEncoding = 4; lastKnownFileType = sourcecode.c.objc; lineEnding = 0; path = ORKStep.m; sourceTree = "<group>"; xcLanguageSpecificationIdentifier = xcode.lang.objc; };
		86C40BBB1A8D7C5C00081FAC /* ORKStep_Private.h */ = {isa = PBXFileReference; fileEncoding = 4; lastKnownFileType = sourcecode.c.h; path = ORKStep_Private.h; sourceTree = "<group>"; };
		86C40BBC1A8D7C5C00081FAC /* ORKStepViewController.h */ = {isa = PBXFileReference; fileEncoding = 4; lastKnownFileType = sourcecode.c.h; lineEnding = 0; path = ORKStepViewController.h; sourceTree = "<group>"; xcLanguageSpecificationIdentifier = xcode.lang.objcpp; };
		86C40BBD1A8D7C5C00081FAC /* ORKStepViewController.m */ = {isa = PBXFileReference; fileEncoding = 4; lastKnownFileType = sourcecode.c.objc; lineEnding = 0; path = ORKStepViewController.m; sourceTree = "<group>"; xcLanguageSpecificationIdentifier = xcode.lang.objc; };
		86C40BBE1A8D7C5C00081FAC /* ORKStepViewController_Internal.h */ = {isa = PBXFileReference; fileEncoding = 4; lastKnownFileType = sourcecode.c.h; path = ORKStepViewController_Internal.h; sourceTree = "<group>"; };
		86C40BC01A8D7C5C00081FAC /* ORKSubheadlineLabel.h */ = {isa = PBXFileReference; fileEncoding = 4; lastKnownFileType = sourcecode.c.h; path = ORKSubheadlineLabel.h; sourceTree = "<group>"; };
		86C40BC11A8D7C5C00081FAC /* ORKSubheadlineLabel.m */ = {isa = PBXFileReference; fileEncoding = 4; lastKnownFileType = sourcecode.c.objc; path = ORKSubheadlineLabel.m; sourceTree = "<group>"; };
		86C40BC21A8D7C5C00081FAC /* ORKSurveyAnswerCell.h */ = {isa = PBXFileReference; fileEncoding = 4; lastKnownFileType = sourcecode.c.h; path = ORKSurveyAnswerCell.h; sourceTree = "<group>"; };
		86C40BC51A8D7C5C00081FAC /* ORKSurveyAnswerCellForImageSelection.h */ = {isa = PBXFileReference; fileEncoding = 4; lastKnownFileType = sourcecode.c.h; path = ORKSurveyAnswerCellForImageSelection.h; sourceTree = "<group>"; };
		86C40BC61A8D7C5C00081FAC /* ORKSurveyAnswerCellForImageSelection.m */ = {isa = PBXFileReference; fileEncoding = 4; lastKnownFileType = sourcecode.c.objc; path = ORKSurveyAnswerCellForImageSelection.m; sourceTree = "<group>"; };
		86C40BC71A8D7C5C00081FAC /* ORKSurveyAnswerCellForNumber.h */ = {isa = PBXFileReference; fileEncoding = 4; lastKnownFileType = sourcecode.c.h; path = ORKSurveyAnswerCellForNumber.h; sourceTree = "<group>"; };
		86C40BC81A8D7C5C00081FAC /* ORKSurveyAnswerCellForNumber.m */ = {isa = PBXFileReference; fileEncoding = 4; lastKnownFileType = sourcecode.c.objc; lineEnding = 0; path = ORKSurveyAnswerCellForNumber.m; sourceTree = "<group>"; xcLanguageSpecificationIdentifier = xcode.lang.objc; };
		86C40BC91A8D7C5C00081FAC /* ORKSurveyAnswerCellForScale.h */ = {isa = PBXFileReference; fileEncoding = 4; lastKnownFileType = sourcecode.c.h; path = ORKSurveyAnswerCellForScale.h; sourceTree = "<group>"; };
		86C40BCA1A8D7C5C00081FAC /* ORKSurveyAnswerCellForScale.m */ = {isa = PBXFileReference; fileEncoding = 4; lastKnownFileType = sourcecode.c.objc; lineEnding = 0; path = ORKSurveyAnswerCellForScale.m; sourceTree = "<group>"; xcLanguageSpecificationIdentifier = xcode.lang.objc; };
		86C40BCD1A8D7C5C00081FAC /* ORKSurveyAnswerCellForText.h */ = {isa = PBXFileReference; fileEncoding = 4; lastKnownFileType = sourcecode.c.h; path = ORKSurveyAnswerCellForText.h; sourceTree = "<group>"; };
		86C40BCE1A8D7C5C00081FAC /* ORKSurveyAnswerCellForText.m */ = {isa = PBXFileReference; fileEncoding = 4; lastKnownFileType = sourcecode.c.objc; lineEnding = 0; path = ORKSurveyAnswerCellForText.m; sourceTree = "<group>"; xcLanguageSpecificationIdentifier = xcode.lang.objc; };
		86C40BD11A8D7C5C00081FAC /* ORKTableViewCell.h */ = {isa = PBXFileReference; fileEncoding = 4; lastKnownFileType = sourcecode.c.h; path = ORKTableViewCell.h; sourceTree = "<group>"; };
		86C40BD21A8D7C5C00081FAC /* ORKTableViewCell.m */ = {isa = PBXFileReference; fileEncoding = 4; lastKnownFileType = sourcecode.c.objc; lineEnding = 0; path = ORKTableViewCell.m; sourceTree = "<group>"; xcLanguageSpecificationIdentifier = xcode.lang.objc; };
		86C40BD31A8D7C5C00081FAC /* ORKTapCountLabel.h */ = {isa = PBXFileReference; fileEncoding = 4; lastKnownFileType = sourcecode.c.h; path = ORKTapCountLabel.h; sourceTree = "<group>"; };
		86C40BD41A8D7C5C00081FAC /* ORKTapCountLabel.m */ = {isa = PBXFileReference; fileEncoding = 4; lastKnownFileType = sourcecode.c.objc; path = ORKTapCountLabel.m; sourceTree = "<group>"; };
		86C40BD51A8D7C5C00081FAC /* ORKTask.h */ = {isa = PBXFileReference; fileEncoding = 4; lastKnownFileType = sourcecode.c.h; path = ORKTask.h; sourceTree = "<group>"; };
		86C40BD71A8D7C5C00081FAC /* ORKTaskViewController.h */ = {isa = PBXFileReference; fileEncoding = 4; lastKnownFileType = sourcecode.c.h; lineEnding = 0; path = ORKTaskViewController.h; sourceTree = "<group>"; xcLanguageSpecificationIdentifier = xcode.lang.objcpp; };
		86C40BD81A8D7C5C00081FAC /* ORKTaskViewController.m */ = {isa = PBXFileReference; fileEncoding = 4; lastKnownFileType = sourcecode.c.objc; lineEnding = 0; path = ORKTaskViewController.m; sourceTree = "<group>"; xcLanguageSpecificationIdentifier = xcode.lang.objc; };
		86C40BD91A8D7C5C00081FAC /* ORKTaskViewController_Internal.h */ = {isa = PBXFileReference; fileEncoding = 4; lastKnownFileType = sourcecode.c.h; path = ORKTaskViewController_Internal.h; sourceTree = "<group>"; };
		86C40BDA1A8D7C5C00081FAC /* ORKTaskViewController_Private.h */ = {isa = PBXFileReference; fileEncoding = 4; lastKnownFileType = sourcecode.c.h; path = ORKTaskViewController_Private.h; sourceTree = "<group>"; };
		86C40BDB1A8D7C5C00081FAC /* ORKTextButton.h */ = {isa = PBXFileReference; fileEncoding = 4; lastKnownFileType = sourcecode.c.h; path = ORKTextButton.h; sourceTree = "<group>"; };
		86C40BDC1A8D7C5C00081FAC /* ORKTextButton.m */ = {isa = PBXFileReference; fileEncoding = 4; lastKnownFileType = sourcecode.c.objc; lineEnding = 0; path = ORKTextButton.m; sourceTree = "<group>"; xcLanguageSpecificationIdentifier = xcode.lang.objc; };
		86C40BDD1A8D7C5C00081FAC /* ORKUnitLabel.h */ = {isa = PBXFileReference; fileEncoding = 4; lastKnownFileType = sourcecode.c.h; path = ORKUnitLabel.h; sourceTree = "<group>"; };
		86C40BDE1A8D7C5C00081FAC /* ORKUnitLabel.m */ = {isa = PBXFileReference; fileEncoding = 4; lastKnownFileType = sourcecode.c.objc; path = ORKUnitLabel.m; sourceTree = "<group>"; };
		86C40BE11A8D7C5C00081FAC /* ORKVerticalContainerView.h */ = {isa = PBXFileReference; fileEncoding = 4; lastKnownFileType = sourcecode.c.h; path = ORKVerticalContainerView.h; sourceTree = "<group>"; };
		86C40BE21A8D7C5C00081FAC /* ORKVerticalContainerView.m */ = {isa = PBXFileReference; fileEncoding = 4; lastKnownFileType = sourcecode.c.objc; lineEnding = 0; path = ORKVerticalContainerView.m; sourceTree = "<group>"; xcLanguageSpecificationIdentifier = xcode.lang.objc; };
		86C40BE31A8D7C5C00081FAC /* ORKVerticalContainerView_Internal.h */ = {isa = PBXFileReference; fileEncoding = 4; lastKnownFileType = sourcecode.c.h; path = ORKVerticalContainerView_Internal.h; sourceTree = "<group>"; };
		86C40BE71A8D7C5C00081FAC /* UIBarButtonItem+ORKBarButtonItem.h */ = {isa = PBXFileReference; fileEncoding = 4; lastKnownFileType = sourcecode.c.h; lineEnding = 0; path = "UIBarButtonItem+ORKBarButtonItem.h"; sourceTree = "<group>"; xcLanguageSpecificationIdentifier = xcode.lang.objcpp; };
		86C40BE81A8D7C5C00081FAC /* UIBarButtonItem+ORKBarButtonItem.m */ = {isa = PBXFileReference; fileEncoding = 4; lastKnownFileType = sourcecode.c.objc; lineEnding = 0; path = "UIBarButtonItem+ORKBarButtonItem.m"; sourceTree = "<group>"; xcLanguageSpecificationIdentifier = xcode.lang.objc; };
		86C40BE91A8D7C5C00081FAC /* UIResponder+ResearchKit.h */ = {isa = PBXFileReference; fileEncoding = 4; lastKnownFileType = sourcecode.c.h; lineEnding = 0; path = "UIResponder+ResearchKit.h"; sourceTree = "<group>"; xcLanguageSpecificationIdentifier = xcode.lang.objcpp; };
		86C40BEA1A8D7C5C00081FAC /* UIResponder+ResearchKit.m */ = {isa = PBXFileReference; fileEncoding = 4; lastKnownFileType = sourcecode.c.objc; lineEnding = 0; path = "UIResponder+ResearchKit.m"; sourceTree = "<group>"; xcLanguageSpecificationIdentifier = xcode.lang.objc; };
		86C40BEC1A8D7C5C00081FAC /* ORKConsentReviewController.h */ = {isa = PBXFileReference; fileEncoding = 4; lastKnownFileType = sourcecode.c.h; path = ORKConsentReviewController.h; sourceTree = "<group>"; };
		86C40BED1A8D7C5C00081FAC /* ORKConsentReviewController.m */ = {isa = PBXFileReference; fileEncoding = 4; lastKnownFileType = sourcecode.c.objc; path = ORKConsentReviewController.m; sourceTree = "<group>"; };
		86C40BEE1A8D7C5C00081FAC /* ORKConsentSignatureController.h */ = {isa = PBXFileReference; fileEncoding = 4; lastKnownFileType = sourcecode.c.h; path = ORKConsentSignatureController.h; sourceTree = "<group>"; };
		86C40BEF1A8D7C5C00081FAC /* ORKConsentSignatureController.m */ = {isa = PBXFileReference; fileEncoding = 4; lastKnownFileType = sourcecode.c.objc; lineEnding = 0; path = ORKConsentSignatureController.m; sourceTree = "<group>"; xcLanguageSpecificationIdentifier = xcode.lang.objc; };
		86C40BF01A8D7C5C00081FAC /* MovieTintShader.fsh */ = {isa = PBXFileReference; fileEncoding = 4; lastKnownFileType = sourcecode.glsl; path = MovieTintShader.fsh; sourceTree = "<group>"; };
		86C40BF11A8D7C5C00081FAC /* MovieTintShader.vsh */ = {isa = PBXFileReference; fileEncoding = 4; lastKnownFileType = sourcecode.glsl; path = MovieTintShader.vsh; sourceTree = "<group>"; };
		86C40BF21A8D7C5C00081FAC /* ORKConsentDocument.h */ = {isa = PBXFileReference; fileEncoding = 4; lastKnownFileType = sourcecode.c.h; path = ORKConsentDocument.h; sourceTree = "<group>"; };
		86C40BF31A8D7C5C00081FAC /* ORKConsentDocument.m */ = {isa = PBXFileReference; fileEncoding = 4; lastKnownFileType = sourcecode.c.objc; lineEnding = 0; path = ORKConsentDocument.m; sourceTree = "<group>"; xcLanguageSpecificationIdentifier = xcode.lang.objc; };
		86C40BF41A8D7C5C00081FAC /* ORKConsentDocument_Internal.h */ = {isa = PBXFileReference; fileEncoding = 4; lastKnownFileType = sourcecode.c.h; lineEnding = 0; path = ORKConsentDocument_Internal.h; sourceTree = "<group>"; xcLanguageSpecificationIdentifier = xcode.lang.objcpp; };
		86C40BF51A8D7C5C00081FAC /* ORKConsentLearnMoreViewController.h */ = {isa = PBXFileReference; fileEncoding = 4; lastKnownFileType = sourcecode.c.h; path = ORKConsentLearnMoreViewController.h; sourceTree = "<group>"; };
		86C40BF61A8D7C5C00081FAC /* ORKConsentLearnMoreViewController.m */ = {isa = PBXFileReference; fileEncoding = 4; lastKnownFileType = sourcecode.c.objc; lineEnding = 0; path = ORKConsentLearnMoreViewController.m; sourceTree = "<group>"; xcLanguageSpecificationIdentifier = xcode.lang.objc; };
		86C40BF71A8D7C5C00081FAC /* ORKConsentReviewStep.h */ = {isa = PBXFileReference; fileEncoding = 4; lastKnownFileType = sourcecode.c.h; path = ORKConsentReviewStep.h; sourceTree = "<group>"; };
		86C40BF81A8D7C5C00081FAC /* ORKConsentReviewStep.m */ = {isa = PBXFileReference; fileEncoding = 4; lastKnownFileType = sourcecode.c.objc; lineEnding = 0; path = ORKConsentReviewStep.m; sourceTree = "<group>"; xcLanguageSpecificationIdentifier = xcode.lang.objc; };
		86C40BF91A8D7C5C00081FAC /* ORKConsentReviewStepViewController.h */ = {isa = PBXFileReference; fileEncoding = 4; lastKnownFileType = sourcecode.c.h; path = ORKConsentReviewStepViewController.h; sourceTree = "<group>"; };
		86C40BFA1A8D7C5C00081FAC /* ORKConsentReviewStepViewController.m */ = {isa = PBXFileReference; fileEncoding = 4; lastKnownFileType = sourcecode.c.objc; lineEnding = 0; path = ORKConsentReviewStepViewController.m; sourceTree = "<group>"; xcLanguageSpecificationIdentifier = xcode.lang.objc; };
		86C40BFB1A8D7C5C00081FAC /* ORKConsentSceneViewController.h */ = {isa = PBXFileReference; fileEncoding = 4; lastKnownFileType = sourcecode.c.h; path = ORKConsentSceneViewController.h; sourceTree = "<group>"; };
		86C40BFC1A8D7C5C00081FAC /* ORKConsentSceneViewController.m */ = {isa = PBXFileReference; fileEncoding = 4; lastKnownFileType = sourcecode.c.objc; lineEnding = 0; path = ORKConsentSceneViewController.m; sourceTree = "<group>"; xcLanguageSpecificationIdentifier = xcode.lang.objc; };
		86C40BFD1A8D7C5C00081FAC /* ORKConsentSection+AssetLoading.h */ = {isa = PBXFileReference; fileEncoding = 4; lastKnownFileType = sourcecode.c.h; lineEnding = 0; path = "ORKConsentSection+AssetLoading.h"; sourceTree = "<group>"; xcLanguageSpecificationIdentifier = xcode.lang.objcpp; };
		86C40BFE1A8D7C5C00081FAC /* ORKConsentSection+AssetLoading.m */ = {isa = PBXFileReference; fileEncoding = 4; lastKnownFileType = sourcecode.c.objc; lineEnding = 0; path = "ORKConsentSection+AssetLoading.m"; sourceTree = "<group>"; xcLanguageSpecificationIdentifier = xcode.lang.objc; };
		86C40BFF1A8D7C5C00081FAC /* ORKConsentSection.h */ = {isa = PBXFileReference; fileEncoding = 4; lastKnownFileType = sourcecode.c.h; path = ORKConsentSection.h; sourceTree = "<group>"; };
		86C40C001A8D7C5C00081FAC /* ORKConsentSection.m */ = {isa = PBXFileReference; fileEncoding = 4; lastKnownFileType = sourcecode.c.objc; path = ORKConsentSection.m; sourceTree = "<group>"; };
		86C40C011A8D7C5C00081FAC /* ORKConsentSection_Internal.h */ = {isa = PBXFileReference; fileEncoding = 4; lastKnownFileType = sourcecode.c.h; path = ORKConsentSection_Internal.h; sourceTree = "<group>"; };
		86C40C021A8D7C5C00081FAC /* ORKConsentSignature.h */ = {isa = PBXFileReference; fileEncoding = 4; lastKnownFileType = sourcecode.c.h; path = ORKConsentSignature.h; sourceTree = "<group>"; };
		86C40C031A8D7C5C00081FAC /* ORKConsentSignature.m */ = {isa = PBXFileReference; fileEncoding = 4; lastKnownFileType = sourcecode.c.objc; path = ORKConsentSignature.m; sourceTree = "<group>"; };
		86C40C051A8D7C5C00081FAC /* ORKEAGLMoviePlayerView.h */ = {isa = PBXFileReference; fileEncoding = 4; lastKnownFileType = sourcecode.c.h; path = ORKEAGLMoviePlayerView.h; sourceTree = "<group>"; };
		86C40C061A8D7C5C00081FAC /* ORKEAGLMoviePlayerView.m */ = {isa = PBXFileReference; fileEncoding = 4; lastKnownFileType = sourcecode.c.objc; path = ORKEAGLMoviePlayerView.m; sourceTree = "<group>"; };
		86C40C071A8D7C5C00081FAC /* ORKSignatureView.h */ = {isa = PBXFileReference; fileEncoding = 4; lastKnownFileType = sourcecode.c.h; path = ORKSignatureView.h; sourceTree = "<group>"; };
		86C40C081A8D7C5C00081FAC /* ORKSignatureView.m */ = {isa = PBXFileReference; fileEncoding = 4; lastKnownFileType = sourcecode.c.objc; path = ORKSignatureView.m; sourceTree = "<group>"; };
		86C40C091A8D7C5C00081FAC /* ORKVisualConsentStep.h */ = {isa = PBXFileReference; fileEncoding = 4; lastKnownFileType = sourcecode.c.h; path = ORKVisualConsentStep.h; sourceTree = "<group>"; };
		86C40C0A1A8D7C5C00081FAC /* ORKVisualConsentStep.m */ = {isa = PBXFileReference; fileEncoding = 4; lastKnownFileType = sourcecode.c.objc; lineEnding = 0; path = ORKVisualConsentStep.m; sourceTree = "<group>"; xcLanguageSpecificationIdentifier = xcode.lang.objc; };
		86C40C0B1A8D7C5C00081FAC /* ORKVisualConsentStepViewController.h */ = {isa = PBXFileReference; fileEncoding = 4; lastKnownFileType = sourcecode.c.h; path = ORKVisualConsentStepViewController.h; sourceTree = "<group>"; };
		86C40C0C1A8D7C5C00081FAC /* ORKVisualConsentStepViewController.m */ = {isa = PBXFileReference; fileEncoding = 4; lastKnownFileType = sourcecode.c.objc; lineEnding = 0; path = ORKVisualConsentStepViewController.m; sourceTree = "<group>"; xcLanguageSpecificationIdentifier = xcode.lang.objc; };
		86C40C0D1A8D7C5C00081FAC /* ORKVisualConsentStepViewController_Internal.h */ = {isa = PBXFileReference; fileEncoding = 4; lastKnownFileType = sourcecode.c.h; path = ORKVisualConsentStepViewController_Internal.h; sourceTree = "<group>"; };
		86C40C0E1A8D7C5C00081FAC /* ORKVisualConsentTransitionAnimator.h */ = {isa = PBXFileReference; fileEncoding = 4; lastKnownFileType = sourcecode.c.h; path = ORKVisualConsentTransitionAnimator.h; sourceTree = "<group>"; };
		86C40C0F1A8D7C5C00081FAC /* ORKVisualConsentTransitionAnimator.m */ = {isa = PBXFileReference; fileEncoding = 4; lastKnownFileType = sourcecode.c.objc; lineEnding = 0; path = ORKVisualConsentTransitionAnimator.m; sourceTree = "<group>"; xcLanguageSpecificationIdentifier = xcode.lang.objc; };
		86C40C101A8D7C5C00081FAC /* Info.plist */ = {isa = PBXFileReference; fileEncoding = 4; lastKnownFileType = text.plist.xml; path = Info.plist; sourceTree = "<group>"; };
		86CC8E9A1AC09332001CCD89 /* ResearchKitTests.xctest */ = {isa = PBXFileReference; explicitFileType = wrapper.cfbundle; includeInIndex = 0; path = ResearchKitTests.xctest; sourceTree = BUILT_PRODUCTS_DIR; };
		86CC8EA71AC09383001CCD89 /* Info.plist */ = {isa = PBXFileReference; fileEncoding = 4; lastKnownFileType = text.plist.xml; path = Info.plist; sourceTree = "<group>"; };
		86CC8EA81AC09383001CCD89 /* ORKAccessibilityTests.m */ = {isa = PBXFileReference; fileEncoding = 4; lastKnownFileType = sourcecode.c.objc; path = ORKAccessibilityTests.m; sourceTree = "<group>"; };
		86CC8EA91AC09383001CCD89 /* ORKChoiceAnswerFormatHelperTests.m */ = {isa = PBXFileReference; fileEncoding = 4; lastKnownFileType = sourcecode.c.objc; path = ORKChoiceAnswerFormatHelperTests.m; sourceTree = "<group>"; };
		86CC8EAA1AC09383001CCD89 /* ORKConsentTests.m */ = {isa = PBXFileReference; fileEncoding = 4; lastKnownFileType = sourcecode.c.objc; path = ORKConsentTests.m; sourceTree = "<group>"; };
		86CC8EAB1AC09383001CCD89 /* ORKDataLoggerManagerTests.m */ = {isa = PBXFileReference; fileEncoding = 4; lastKnownFileType = sourcecode.c.objc; path = ORKDataLoggerManagerTests.m; sourceTree = "<group>"; };
		86CC8EAC1AC09383001CCD89 /* ORKDataLoggerTests.m */ = {isa = PBXFileReference; fileEncoding = 4; lastKnownFileType = sourcecode.c.objc; path = ORKDataLoggerTests.m; sourceTree = "<group>"; };
		86CC8EAD1AC09383001CCD89 /* ORKHKSampleTests.m */ = {isa = PBXFileReference; fileEncoding = 4; lastKnownFileType = sourcecode.c.objc; path = ORKHKSampleTests.m; sourceTree = "<group>"; };
		86CC8EAF1AC09383001CCD89 /* ORKResultTests.m */ = {isa = PBXFileReference; fileEncoding = 4; lastKnownFileType = sourcecode.c.objc; path = ORKResultTests.m; sourceTree = "<group>"; };
		86CC8EB01AC09383001CCD89 /* ORKTextChoiceCellGroupTests.m */ = {isa = PBXFileReference; fileEncoding = 4; lastKnownFileType = sourcecode.c.objc; path = ORKTextChoiceCellGroupTests.m; sourceTree = "<group>"; };
		86D348001AC16175006DB02B /* ORKRecorderTests.m */ = {isa = PBXFileReference; fileEncoding = 4; lastKnownFileType = sourcecode.c.objc; lineEnding = 0; path = ORKRecorderTests.m; sourceTree = "<group>"; xcLanguageSpecificationIdentifier = xcode.lang.objc; };
		B11C54961A9EEF8800265E61 /* ORKConsentSharingStep.h */ = {isa = PBXFileReference; fileEncoding = 4; lastKnownFileType = sourcecode.c.h; path = ORKConsentSharingStep.h; sourceTree = "<group>"; };
		B11C54971A9EEF8800265E61 /* ORKConsentSharingStep.m */ = {isa = PBXFileReference; fileEncoding = 4; lastKnownFileType = sourcecode.c.objc; path = ORKConsentSharingStep.m; sourceTree = "<group>"; };
		B11C549C1A9EF4A700265E61 /* ORKConsentSharingStepViewController.h */ = {isa = PBXFileReference; fileEncoding = 4; lastKnownFileType = sourcecode.c.h; path = ORKConsentSharingStepViewController.h; sourceTree = "<group>"; };
		B11C549D1A9EF4A700265E61 /* ORKConsentSharingStepViewController.m */ = {isa = PBXFileReference; fileEncoding = 4; lastKnownFileType = sourcecode.c.objc; lineEnding = 0; path = ORKConsentSharingStepViewController.m; sourceTree = "<group>"; xcLanguageSpecificationIdentifier = xcode.lang.objc; };
		B11DF3B31AA109C8009E76D2 /* AppledocSettings.plist */ = {isa = PBXFileReference; lastKnownFileType = text.plist.xml; path = AppledocSettings.plist; sourceTree = "<group>"; };
		B11DF4C21AA10D70009E76D2 /* tr */ = {isa = PBXFileReference; explicitFileType = file.bplist; name = tr; path = tr.lproj/Localizable.strings; sourceTree = "<group>"; };
		B14660481AA10DD7002F95C2 /* zh_TW */ = {isa = PBXFileReference; explicitFileType = file.bplist; name = zh_TW; path = zh_TW.lproj/Localizable.strings; sourceTree = "<group>"; };
		B183A5951A8535D100C76870 /* ResearchKit.framework */ = {isa = PBXFileReference; explicitFileType = wrapper.framework; includeInIndex = 0; path = ResearchKit.framework; sourceTree = BUILT_PRODUCTS_DIR; };
		B18AABE01A9F08D9003871B5 /* module.modulemap */ = {isa = PBXFileReference; lastKnownFileType = "sourcecode.module-map"; path = module.modulemap; sourceTree = "<group>"; };
		B1A860DB1A9693C400EA57B7 /* consent_01@2x.m4v */ = {isa = PBXFileReference; lastKnownFileType = file; path = "consent_01@2x.m4v"; sourceTree = "<group>"; };
		B1A860DC1A9693C400EA57B7 /* consent_02@2x.m4v */ = {isa = PBXFileReference; lastKnownFileType = file; path = "consent_02@2x.m4v"; sourceTree = "<group>"; };
		B1A860DD1A9693C400EA57B7 /* consent_03@2x.m4v */ = {isa = PBXFileReference; lastKnownFileType = file; path = "consent_03@2x.m4v"; sourceTree = "<group>"; };
		B1A860DE1A9693C400EA57B7 /* consent_04@2x.m4v */ = {isa = PBXFileReference; lastKnownFileType = file; path = "consent_04@2x.m4v"; sourceTree = "<group>"; };
		B1A860DF1A9693C400EA57B7 /* consent_05@2x.m4v */ = {isa = PBXFileReference; lastKnownFileType = file; path = "consent_05@2x.m4v"; sourceTree = "<group>"; };
		B1A860E01A9693C400EA57B7 /* consent_06@2x.m4v */ = {isa = PBXFileReference; lastKnownFileType = file; path = "consent_06@2x.m4v"; sourceTree = "<group>"; };
		B1A860E11A9693C400EA57B7 /* consent_07@2x.m4v */ = {isa = PBXFileReference; lastKnownFileType = file; path = "consent_07@2x.m4v"; sourceTree = "<group>"; };
		B1A860E31A9693C400EA57B7 /* consent_01@3x.m4v */ = {isa = PBXFileReference; lastKnownFileType = file; path = "consent_01@3x.m4v"; sourceTree = "<group>"; };
		B1A860E41A9693C400EA57B7 /* consent_02@3x.m4v */ = {isa = PBXFileReference; lastKnownFileType = file; path = "consent_02@3x.m4v"; sourceTree = "<group>"; };
		B1A860E51A9693C400EA57B7 /* consent_03@3x.m4v */ = {isa = PBXFileReference; lastKnownFileType = file; path = "consent_03@3x.m4v"; sourceTree = "<group>"; };
		B1A860E61A9693C400EA57B7 /* consent_04@3x.m4v */ = {isa = PBXFileReference; lastKnownFileType = file; path = "consent_04@3x.m4v"; sourceTree = "<group>"; };
		B1A860E71A9693C400EA57B7 /* consent_05@3x.m4v */ = {isa = PBXFileReference; lastKnownFileType = file; path = "consent_05@3x.m4v"; sourceTree = "<group>"; };
		B1A860E81A9693C400EA57B7 /* consent_06@3x.m4v */ = {isa = PBXFileReference; lastKnownFileType = file; path = "consent_06@3x.m4v"; sourceTree = "<group>"; };
		B1A860E91A9693C400EA57B7 /* consent_07@3x.m4v */ = {isa = PBXFileReference; lastKnownFileType = file; path = "consent_07@3x.m4v"; sourceTree = "<group>"; };
		B1B349E41AA10DED005FAD66 /* zh_HK */ = {isa = PBXFileReference; explicitFileType = file.bplist; name = zh_HK; path = zh_HK.lproj/Localizable.strings; sourceTree = "<group>"; };
		B1B349E51AA10DF8005FAD66 /* zh_CN */ = {isa = PBXFileReference; explicitFileType = file.bplist; name = zh_CN; path = zh_CN.lproj/Localizable.strings; sourceTree = "<group>"; };
		B1B349E61AA10E02005FAD66 /* vi */ = {isa = PBXFileReference; explicitFileType = file.bplist; name = vi; path = vi.lproj/Localizable.strings; sourceTree = "<group>"; };
		B1B349E71AA10E0B005FAD66 /* uk */ = {isa = PBXFileReference; explicitFileType = file.bplist; name = uk; path = uk.lproj/Localizable.strings; sourceTree = "<group>"; };
		B1B349E81AA10E12005FAD66 /* th */ = {isa = PBXFileReference; explicitFileType = file.bplist; name = th; path = th.lproj/Localizable.strings; sourceTree = "<group>"; };
		B1B349E91AA10E27005FAD66 /* sv */ = {isa = PBXFileReference; explicitFileType = file.bplist; name = sv; path = sv.lproj/Localizable.strings; sourceTree = "<group>"; };
		B1B349EA1AA10E2E005FAD66 /* sk */ = {isa = PBXFileReference; explicitFileType = file.bplist; name = sk; path = sk.lproj/Localizable.strings; sourceTree = "<group>"; };
		B1B349EB1AA10E38005FAD66 /* ru */ = {isa = PBXFileReference; explicitFileType = file.bplist; name = ru; path = ru.lproj/Localizable.strings; sourceTree = "<group>"; };
		B1B349EC1AA10E40005FAD66 /* ro */ = {isa = PBXFileReference; explicitFileType = file.bplist; name = ro; path = ro.lproj/Localizable.strings; sourceTree = "<group>"; };
		B1B349ED1AA10E47005FAD66 /* pt */ = {isa = PBXFileReference; explicitFileType = file.bplist; name = pt; path = pt.lproj/Localizable.strings; sourceTree = "<group>"; };
		B1B349EE1AA10E4F005FAD66 /* pt_PT */ = {isa = PBXFileReference; explicitFileType = file.bplist; name = pt_PT; path = pt_PT.lproj/Localizable.strings; sourceTree = "<group>"; };
		B1B349EF1AA10E56005FAD66 /* pl */ = {isa = PBXFileReference; explicitFileType = file.bplist; name = pl; path = pl.lproj/Localizable.strings; sourceTree = "<group>"; };
		B1B349F01AA10E5E005FAD66 /* nl */ = {isa = PBXFileReference; explicitFileType = file.bplist; name = nl; path = nl.lproj/Localizable.strings; sourceTree = "<group>"; };
		B1B349F11AA10E65005FAD66 /* ms */ = {isa = PBXFileReference; explicitFileType = file.bplist; name = ms; path = ms.lproj/Localizable.strings; sourceTree = "<group>"; };
		B1B349F21AA10E6C005FAD66 /* ko */ = {isa = PBXFileReference; explicitFileType = file.bplist; name = ko; path = ko.lproj/Localizable.strings; sourceTree = "<group>"; };
		B1B349F31AA10E73005FAD66 /* ja */ = {isa = PBXFileReference; explicitFileType = file.bplist; name = ja; path = ja.lproj/Localizable.strings; sourceTree = "<group>"; };
		B1B349F41AA10E79005FAD66 /* it */ = {isa = PBXFileReference; explicitFileType = file.bplist; name = it; path = it.lproj/Localizable.strings; sourceTree = "<group>"; };
		B1B349F51AA10E80005FAD66 /* id */ = {isa = PBXFileReference; explicitFileType = file.bplist; name = id; path = id.lproj/Localizable.strings; sourceTree = "<group>"; };
		B1B349F61AA10E89005FAD66 /* hu */ = {isa = PBXFileReference; explicitFileType = file.bplist; name = hu; path = hu.lproj/Localizable.strings; sourceTree = "<group>"; };
		B1B349F71AA10E90005FAD66 /* hr */ = {isa = PBXFileReference; explicitFileType = file.bplist; name = hr; path = hr.lproj/Localizable.strings; sourceTree = "<group>"; };
		B1B349F81AA10E96005FAD66 /* hi */ = {isa = PBXFileReference; explicitFileType = file.bplist; name = hi; path = hi.lproj/Localizable.strings; sourceTree = "<group>"; };
		B1B349F91AA10E9C005FAD66 /* he */ = {isa = PBXFileReference; explicitFileType = file.bplist; name = he; path = he.lproj/Localizable.strings; sourceTree = "<group>"; };
		B1B349FA1AA10EA2005FAD66 /* fr */ = {isa = PBXFileReference; explicitFileType = file.bplist; name = fr; path = fr.lproj/Localizable.strings; sourceTree = "<group>"; };
		B1B349FB1AA10EA8005FAD66 /* fr_CA */ = {isa = PBXFileReference; explicitFileType = file.bplist; name = fr_CA; path = fr_CA.lproj/Localizable.strings; sourceTree = "<group>"; };
		B1B349FC1AA10EAE005FAD66 /* fi */ = {isa = PBXFileReference; explicitFileType = file.bplist; name = fi; path = fi.lproj/Localizable.strings; sourceTree = "<group>"; };
		B1B349FD1AA10EB4005FAD66 /* es */ = {isa = PBXFileReference; explicitFileType = file.bplist; name = es; path = es.lproj/Localizable.strings; sourceTree = "<group>"; };
		B1B349FE1AA10EBA005FAD66 /* es_MX */ = {isa = PBXFileReference; explicitFileType = file.bplist; name = es_MX; path = es_MX.lproj/Localizable.strings; sourceTree = "<group>"; };
		B1B349FF1AA10EC1005FAD66 /* en_GB */ = {isa = PBXFileReference; explicitFileType = file.bplist; name = en_GB; path = en_GB.lproj/Localizable.strings; sourceTree = "<group>"; };
		B1B34A001AA10EC6005FAD66 /* en_AU */ = {isa = PBXFileReference; explicitFileType = file.bplist; name = en_AU; path = en_AU.lproj/Localizable.strings; sourceTree = "<group>"; };
		B1B34A011AA10ECB005FAD66 /* el */ = {isa = PBXFileReference; explicitFileType = file.bplist; name = el; path = el.lproj/Localizable.strings; sourceTree = "<group>"; };
		B1B34A021AA10ED1005FAD66 /* de */ = {isa = PBXFileReference; explicitFileType = file.bplist; name = de; path = de.lproj/Localizable.strings; sourceTree = "<group>"; };
		B1B34A031AA10ED5005FAD66 /* da */ = {isa = PBXFileReference; explicitFileType = file.bplist; name = da; path = da.lproj/Localizable.strings; sourceTree = "<group>"; };
		B1B34A041AA10EDA005FAD66 /* cs */ = {isa = PBXFileReference; explicitFileType = file.bplist; name = cs; path = cs.lproj/Localizable.strings; sourceTree = "<group>"; };
		B1B34A051AA10EDF005FAD66 /* ca */ = {isa = PBXFileReference; explicitFileType = file.bplist; name = ca; path = ca.lproj/Localizable.strings; sourceTree = "<group>"; };
		B1B34A061AA10EE4005FAD66 /* ar */ = {isa = PBXFileReference; explicitFileType = file.bplist; name = ar; path = ar.lproj/Localizable.strings; sourceTree = "<group>"; };
		B1B34A061AABBCCDDEEFFAAA /* no */ = {isa = PBXFileReference; explicitFileType = file.bplist; name = no; path = no.lproj/Localizable.strings; sourceTree = "<group>"; };
		B1B894391A00345200C5CF2D /* ResearchKit_Private.h */ = {isa = PBXFileReference; fileEncoding = 4; lastKnownFileType = sourcecode.c.h; lineEnding = 0; path = ResearchKit_Private.h; sourceTree = "<group>"; xcLanguageSpecificationIdentifier = xcode.lang.objcpp; };
		B1C0F4E21A9BA65F0022C153 /* en */ = {isa = PBXFileReference; lastKnownFileType = text.plist.strings; name = en; path = en.lproj/Localizable.strings; sourceTree = "<group>"; };
		B1C1DE4F196F541F00F75544 /* ResearchKit.h */ = {isa = PBXFileReference; fileEncoding = 4; lastKnownFileType = sourcecode.c.h; path = ResearchKit.h; sourceTree = "<group>"; };
		B1C7955D1A9FBF04007279BA /* HealthKit.framework */ = {isa = PBXFileReference; lastKnownFileType = wrapper.framework; name = HealthKit.framework; path = System/Library/Frameworks/HealthKit.framework; sourceTree = SDKROOT; };
		B8760F291AFBEFB0007FA16F /* ORKScaleRangeDescriptionLabel.h */ = {isa = PBXFileReference; fileEncoding = 4; lastKnownFileType = sourcecode.c.h; path = ORKScaleRangeDescriptionLabel.h; sourceTree = "<group>"; };
		B8760F2A1AFBEFB0007FA16F /* ORKScaleRangeDescriptionLabel.m */ = {isa = PBXFileReference; fileEncoding = 4; lastKnownFileType = sourcecode.c.objc; path = ORKScaleRangeDescriptionLabel.m; sourceTree = "<group>"; };
		BC13CE371B0660220044153C /* ORKNavigableOrderedTask.h */ = {isa = PBXFileReference; fileEncoding = 4; lastKnownFileType = sourcecode.c.h; path = ORKNavigableOrderedTask.h; sourceTree = "<group>"; };
		BC13CE381B0660220044153C /* ORKNavigableOrderedTask.m */ = {isa = PBXFileReference; fileEncoding = 4; lastKnownFileType = sourcecode.c.objc; path = ORKNavigableOrderedTask.m; sourceTree = "<group>"; };
		BC13CE3B1B0662990044153C /* ORKStepNavigationRule_Private.h */ = {isa = PBXFileReference; fileEncoding = 4; lastKnownFileType = sourcecode.c.h; path = ORKStepNavigationRule_Private.h; sourceTree = "<group>"; };
		BC13CE3D1B0662A80044153C /* ORKOrderedTask_Internal.h */ = {isa = PBXFileReference; fileEncoding = 4; lastKnownFileType = sourcecode.c.h; path = ORKOrderedTask_Internal.h; sourceTree = "<group>"; };
		BC13CE3F1B0666FD0044153C /* ORKResultPredicate.h */ = {isa = PBXFileReference; fileEncoding = 4; lastKnownFileType = sourcecode.c.h; path = ORKResultPredicate.h; sourceTree = "<group>"; };
		BC13CE411B066A990044153C /* ORKStepNavigationRule_Internal.h */ = {isa = PBXFileReference; fileEncoding = 4; lastKnownFileType = sourcecode.c.h; path = ORKStepNavigationRule_Internal.h; sourceTree = "<group>"; };
		BC4194271AE8453A00073D6B /* ORKObserver.h */ = {isa = PBXFileReference; fileEncoding = 4; lastKnownFileType = sourcecode.c.h; path = ORKObserver.h; sourceTree = "<group>"; };
		BC4194281AE8453A00073D6B /* ORKObserver.m */ = {isa = PBXFileReference; fileEncoding = 4; lastKnownFileType = sourcecode.c.objc; path = ORKObserver.m; sourceTree = "<group>"; };
		BCA5C0331AEC05F20092AC8D /* ORKStepNavigationRule.h */ = {isa = PBXFileReference; fileEncoding = 4; lastKnownFileType = sourcecode.c.h; path = ORKStepNavigationRule.h; sourceTree = "<group>"; };
		BCA5C0341AEC05F20092AC8D /* ORKStepNavigationRule.m */ = {isa = PBXFileReference; fileEncoding = 4; lastKnownFileType = sourcecode.c.objc; path = ORKStepNavigationRule.m; sourceTree = "<group>"; };
		BCAD50E71B0201EE0034806A /* ORKTaskTests.m */ = {isa = PBXFileReference; fileEncoding = 4; lastKnownFileType = sourcecode.c.objc; path = ORKTaskTests.m; sourceTree = "<group>"; };
		BCFB2EAF1AE70E4E0070B5D0 /* ORKConsentSceneViewController_Internal.h */ = {isa = PBXFileReference; lastKnownFileType = sourcecode.c.h; path = ORKConsentSceneViewController_Internal.h; sourceTree = "<group>"; };
<<<<<<< HEAD
		FA7A9D2A1B082688005A2BEA /* ORKConsentDocumentTests.m */ = {isa = PBXFileReference; fileEncoding = 4; lastKnownFileType = sourcecode.c.objc; path = ORKConsentDocumentTests.m; sourceTree = "<group>"; };
		FA7A9D2D1B083DD3005A2BEA /* ORKConsentSectionFormatter.h */ = {isa = PBXFileReference; fileEncoding = 4; lastKnownFileType = sourcecode.c.h; path = ORKConsentSectionFormatter.h; sourceTree = "<group>"; };
		FA7A9D2E1B083DD3005A2BEA /* ORKConsentSectionFormatter.m */ = {isa = PBXFileReference; fileEncoding = 4; lastKnownFileType = sourcecode.c.objc; path = ORKConsentSectionFormatter.m; sourceTree = "<group>"; };
		FA7A9D311B0843A9005A2BEA /* ORKConsentSignatureFormatter.h */ = {isa = PBXFileReference; fileEncoding = 4; lastKnownFileType = sourcecode.c.h; path = ORKConsentSignatureFormatter.h; sourceTree = "<group>"; };
		FA7A9D321B0843A9005A2BEA /* ORKConsentSignatureFormatter.m */ = {isa = PBXFileReference; fileEncoding = 4; lastKnownFileType = sourcecode.c.objc; path = ORKConsentSignatureFormatter.m; sourceTree = "<group>"; };
		FA7A9D361B09365F005A2BEA /* ORKConsentSectionFormatterTests.m */ = {isa = PBXFileReference; fileEncoding = 4; lastKnownFileType = sourcecode.c.objc; path = ORKConsentSectionFormatterTests.m; sourceTree = "<group>"; };
		FA7A9D381B0969A7005A2BEA /* ORKConsentSignatureFormatterTests.m */ = {isa = PBXFileReference; fileEncoding = 4; lastKnownFileType = sourcecode.c.objc; path = ORKConsentSignatureFormatterTests.m; sourceTree = "<group>"; };
		BCFF24BC1B0798D10044EC35 /* ORKResultPredicate.m */ = {isa = PBXFileReference; fileEncoding = 4; lastKnownFileType = sourcecode.c.objc; path = ORKResultPredicate.m; sourceTree = "<group>"; };
=======
		D42FEFB61AF7557000A124F8 /* ORKImageCaptureView.h */ = {isa = PBXFileReference; fileEncoding = 4; lastKnownFileType = sourcecode.c.h; path = ORKImageCaptureView.h; sourceTree = "<group>"; };
		D42FEFB71AF7557000A124F8 /* ORKImageCaptureView.m */ = {isa = PBXFileReference; fileEncoding = 4; lastKnownFileType = sourcecode.c.objc; path = ORKImageCaptureView.m; sourceTree = "<group>"; };
		D44239771AF17F5100559D96 /* ORKImageCaptureStep.h */ = {isa = PBXFileReference; fileEncoding = 4; lastKnownFileType = sourcecode.c.h; path = ORKImageCaptureStep.h; sourceTree = "<group>"; };
		D44239781AF17F5100559D96 /* ORKImageCaptureStep.m */ = {isa = PBXFileReference; fileEncoding = 4; lastKnownFileType = sourcecode.c.objc; path = ORKImageCaptureStep.m; sourceTree = "<group>"; };
		D442397B1AF17F7600559D96 /* ORKImageCaptureStepViewController.h */ = {isa = PBXFileReference; fileEncoding = 4; lastKnownFileType = sourcecode.c.h; path = ORKImageCaptureStepViewController.h; sourceTree = "<group>"; };
		D442397C1AF17F7600559D96 /* ORKImageCaptureStepViewController.m */ = {isa = PBXFileReference; fileEncoding = 4; lastKnownFileType = sourcecode.c.objc; path = ORKImageCaptureStepViewController.m; sourceTree = "<group>"; };
		D45852081AF6CCFA00A2DE13 /* ORKImageCaptureCameraPreviewView.h */ = {isa = PBXFileReference; fileEncoding = 4; lastKnownFileType = sourcecode.c.h; path = ORKImageCaptureCameraPreviewView.h; sourceTree = "<group>"; };
		D45852091AF6CCFA00A2DE13 /* ORKImageCaptureCameraPreviewView.m */ = {isa = PBXFileReference; fileEncoding = 4; lastKnownFileType = sourcecode.c.objc; path = ORKImageCaptureCameraPreviewView.m; sourceTree = "<group>"; };
>>>>>>> b6f4dbc3
/* End PBXFileReference section */

/* Begin PBXFrameworksBuildPhase section */
		86CC8E971AC09332001CCD89 /* Frameworks */ = {
			isa = PBXFrameworksBuildPhase;
			buildActionMask = 2147483647;
			files = (
				86CC8EA01AC09332001CCD89 /* ResearchKit.framework in Frameworks */,
			);
			runOnlyForDeploymentPostprocessing = 0;
		};
		B183A5591A8535D100C76870 /* Frameworks */ = {
			isa = PBXFrameworksBuildPhase;
			buildActionMask = 2147483647;
			files = (
				B1C7955E1A9FBF04007279BA /* HealthKit.framework in Frameworks */,
			);
			runOnlyForDeploymentPostprocessing = 0;
		};
/* End PBXFrameworksBuildPhase section */

/* Begin PBXGroup section */
		147503AC1AEE8058004B17F3 /* Tone Audiometry */ = {
			isa = PBXGroup;
			children = (
				147503AD1AEE8071004B17F3 /* ORKAudioGenerator.h */,
				147503AE1AEE8071004B17F3 /* ORKAudioGenerator.m */,
				147503B11AEE807C004B17F3 /* ORKToneAudiometryContentView.h */,
				147503B21AEE807C004B17F3 /* ORKToneAudiometryContentView.m */,
				147503B31AEE807C004B17F3 /* ORKToneAudiometryStep.h */,
				147503B41AEE807C004B17F3 /* ORKToneAudiometryStep.m */,
				1412855A1AFBA2E2005F7EA0 /* ORKToneAudiometryInstructionStep.h */,
				1412855B1AFBA2E2005F7EA0 /* ORKToneAudiometryInstructionStep.m */,
				147503B51AEE807C004B17F3 /* ORKToneAudiometryStepViewController.h */,
				147503B61AEE807C004B17F3 /* ORKToneAudiometryStepViewController.m */,
				1412855E1AFBA391005F7EA0 /* ORKToneAudiometryInstructionStepViewController.h */,
				1412855F1AFBA391005F7EA0 /* ORKToneAudiometryInstructionStepViewController.m */,
			);
			name = "Tone Audiometry";
			sourceTree = "<group>";
		};
		25ECC0921AFBD64800F3D63B /* Reaction Time */ = {
			isa = PBXGroup;
			children = (
				25ECC0931AFBD68300F3D63B /* ORKDeviceMotionReactionTimeStep.h */,
				25ECC0941AFBD68300F3D63B /* ORKDeviceMotionReactionTimeStep.m */,
				25ECC0991AFBD8B300F3D63B /* ORKDeviceMotionReactionTimeViewController.h */,
				25ECC09A1AFBD8B300F3D63B /* ORKDeviceMotionReactionTimeViewController.m */,
				25ECC09D1AFBD92D00F3D63B /* ORKDeviceMotionReactionTimeContentView.h */,
				25ECC09E1AFBD92D00F3D63B /* ORKDeviceMotionReactionTimeContentView.m */,
				25ECC0A11AFBDD2700F3D63B /* ORKDeviceMotionReactionTimeStimulusView.h */,
				25ECC0A21AFBDD2700F3D63B /* ORKDeviceMotionReactionTimeStimulusView.m */,
			);
			name = "Reaction Time";
			sourceTree = "<group>";
		};
		3FFF18341829DB1D00167070 = {
			isa = PBXGroup;
			children = (
				B11DF3B21AA109C8009E76D2 /* docs */,
				86B623AF19520B770074CD3C /* ResearchKit */,
				86CC8EA61AC09383001CCD89 /* ResearchKitTests */,
				3FFF183F1829DB1D00167070 /* Frameworks */,
				3FFF183E1829DB1D00167070 /* Products */,
			);
			sourceTree = "<group>";
		};
		3FFF183E1829DB1D00167070 /* Products */ = {
			isa = PBXGroup;
			children = (
				86B623AD19520B770074CD3C /* ResearchKit.framework */,
				B183A5951A8535D100C76870 /* ResearchKit.framework */,
				86CC8E9A1AC09332001CCD89 /* ResearchKitTests.xctest */,
			);
			name = Products;
			sourceTree = "<group>";
		};
		3FFF183F1829DB1D00167070 /* Frameworks */ = {
			isa = PBXGroup;
			children = (
				B1C7955D1A9FBF04007279BA /* HealthKit.framework */,
			);
			name = Frameworks;
			sourceTree = "<group>";
		};
		618DA0471A93D0D600E63AA8 /* Accessibility */ = {
			isa = PBXGroup;
			children = (
				618DA0481A93D0D600E63AA8 /* ORKAccessibility.h */,
				618DA0491A93D0D600E63AA8 /* ORKAccessibilityFunctions.h */,
				618DA04A1A93D0D600E63AA8 /* ORKAccessibilityFunctions.m */,
				618DA04B1A93D0D600E63AA8 /* UIView+ORKAccessibility.h */,
				618DA04C1A93D0D600E63AA8 /* UIView+ORKAccessibility.m */,
			);
			path = Accessibility;
			sourceTree = "<group>";
		};
		86B623AF19520B770074CD3C /* ResearchKit */ = {
			isa = PBXGroup;
			children = (
				B1C1DE4F196F541F00F75544 /* ResearchKit.h */,
				B1B894391A00345200C5CF2D /* ResearchKit_Private.h */,
				86C40B511A8D7C5B00081FAC /* Common */,
				86C40AF91A8D7C5B00081FAC /* ActiveTasks */,
				86C40BEB1A8D7C5C00081FAC /* Consent */,
				618DA0471A93D0D600E63AA8 /* Accessibility */,
				B1A860D91A9693C400EA57B7 /* Animations */,
				861610BF1A8D8EDD00245F7A /* Artwork.xcassets */,
				B1C0F4E01A9BA65F0022C153 /* Localized */,
				86C40C101A8D7C5C00081FAC /* Info.plist */,
				B18AABE01A9F08D9003871B5 /* module.modulemap */,
			);
			path = ResearchKit;
			sourceTree = "<group>";
		};
		86C40AF91A8D7C5B00081FAC /* ActiveTasks */ = {
			isa = PBXGroup;
			children = (
				B12EFF4F1AB2165B00A80147 /* Common */,
				B12EFF4E1AB2161500A80147 /* Audio */,
				B12EFF5D1AB2177700A80147 /* Fitness */,
				B12EFF5E1AB2177D00A80147 /* Spatial Span Memory */,
				25ECC0921AFBD64800F3D63B /* Reaction Time */,
				B12EFF5F1AB2178500A80147 /* Tapping */,
				B12EFF601AB2178B00A80147 /* Walking */,
				147503AC1AEE8058004B17F3 /* Tone Audiometry */,
			);
			path = ActiveTasks;
			sourceTree = "<group>";
		};
		86C40B511A8D7C5B00081FAC /* Common */ = {
			isa = PBXGroup;
			children = (
				B12EFF331AB2110300A80147 /* Task */,
				B12EFF341AB2111200A80147 /* Step */,
				B12EFF3B1AB211E000A80147 /* Answer Format */,
				B12EFF371AB2118500A80147 /* Result */,
				B12EFF3A1AB211CC00A80147 /* Container Views */,
				B12EFF431AB2141A00A80147 /* PDF */,
				B12EFF3D1AB2121000A80147 /* Definitions */,
				B12EFF321AB2106F00A80147 /* UIKitCategories */,
				B12EFF311AB2100400A80147 /* Skin */,
				BC4194261AE8451F00073D6B /* Misc */,
			);
			path = Common;
			sourceTree = "<group>";
		};
		86C40BEB1A8D7C5C00081FAC /* Consent */ = {
			isa = PBXGroup;
			children = (
				FA7A9D2C1B083D90005A2BEA /* Formatters */,
				B12EFF451AB214E000A80147 /* Model */,
				B12EFF461AB2150C00A80147 /* Visual */,
				B12EFF481AB2152D00A80147 /* Sharing */,
				B12EFF471AB2151B00A80147 /* Review */,
			);
			path = Consent;
			sourceTree = "<group>";
		};
		86CC8EA61AC09383001CCD89 /* ResearchKitTests */ = {
			isa = PBXGroup;
			children = (
				FA7A9D351B09362D005A2BEA /* Consent */,
				86D348001AC16175006DB02B /* ORKRecorderTests.m */,
				86CC8EA81AC09383001CCD89 /* ORKAccessibilityTests.m */,
				86CC8EA91AC09383001CCD89 /* ORKChoiceAnswerFormatHelperTests.m */,
				86CC8EAB1AC09383001CCD89 /* ORKDataLoggerManagerTests.m */,
				86CC8EAC1AC09383001CCD89 /* ORKDataLoggerTests.m */,
				86CC8EAD1AC09383001CCD89 /* ORKHKSampleTests.m */,
				86CC8EAF1AC09383001CCD89 /* ORKResultTests.m */,
				86CC8EB01AC09383001CCD89 /* ORKTextChoiceCellGroupTests.m */,
				86CC8EA71AC09383001CCD89 /* Info.plist */,
				2EBFE11C1AE1B32D00CB8254 /* ORKUIViewAccessibilityTests.m */,
				2EBFE11F1AE1B74100CB8254 /* ORKVoiceEngineTests.m */,
				BCAD50E71B0201EE0034806A /* ORKTaskTests.m */,
			);
			path = ResearchKitTests;
			sourceTree = "<group>";
		};
		B11DF3B21AA109C8009E76D2 /* docs */ = {
			isa = PBXGroup;
			children = (
				B11DF3B31AA109C8009E76D2 /* AppledocSettings.plist */,
			);
			path = docs;
			sourceTree = "<group>";
		};
		B12EFF301AB20E7500A80147 /* Completion Step */ = {
			isa = PBXGroup;
			children = (
				86C40B521A8D7C5B00081FAC /* ORKCompletionStep.h */,
				86C40B531A8D7C5B00081FAC /* ORKCompletionStep.m */,
				86C40B541A8D7C5B00081FAC /* ORKCompletionStepViewController.h */,
				86C40B551A8D7C5B00081FAC /* ORKCompletionStepViewController.m */,
			);
			name = "Completion Step";
			sourceTree = "<group>";
		};
		B12EFF311AB2100400A80147 /* Skin */ = {
			isa = PBXGroup;
			children = (
				86C40BB71A8D7C5C00081FAC /* ORKSkin.h */,
				86C40BB81A8D7C5C00081FAC /* ORKSkin.m */,
				86C40B7A1A8D7C5C00081FAC /* ORKDefaultFont.h */,
				86C40B601A8D7C5B00081FAC /* ORKTintedImageView.h */,
				86C40B611A8D7C5B00081FAC /* ORKTintedImageView.m */,
				86C40B5E1A8D7C5B00081FAC /* ORKTextFieldView.h */,
				86C40B5F1A8D7C5B00081FAC /* ORKTextFieldView.m */,
				86C40B6B1A8D7C5B00081FAC /* ORKBodyLabel.h */,
				86C40B6C1A8D7C5B00081FAC /* ORKBodyLabel.m */,
				86C40B6D1A8D7C5B00081FAC /* ORKBorderedButton.h */,
				86C40B6E1A8D7C5C00081FAC /* ORKBorderedButton.m */,
				86C40B6F1A8D7C5C00081FAC /* ORKCaption1Label.h */,
				86C40B701A8D7C5C00081FAC /* ORKCaption1Label.m */,
				86C40B711A8D7C5C00081FAC /* ORKChoiceViewCell.h */,
				86C40B721A8D7C5C00081FAC /* ORKChoiceViewCell.m */,
				86C40B731A8D7C5C00081FAC /* ORKContinueButton.h */,
				86C40B741A8D7C5C00081FAC /* ORKContinueButton.m */,
				86C40B751A8D7C5C00081FAC /* ORKCountdownLabel.h */,
				86C40B761A8D7C5C00081FAC /* ORKCountdownLabel.m */,
				86C40B881A8D7C5C00081FAC /* ORKHeadlineLabel.h */,
				86C40B891A8D7C5C00081FAC /* ORKHeadlineLabel.m */,
				86C40B901A8D7C5C00081FAC /* ORKImageChoiceLabel.h */,
				86C40B911A8D7C5C00081FAC /* ORKImageChoiceLabel.m */,
				86C40B971A8D7C5C00081FAC /* ORKLabel.h */,
				86C40B981A8D7C5C00081FAC /* ORKLabel.m */,
				86C40BAA1A8D7C5C00081FAC /* ORKRoundTappingButton.h */,
				86C40BAB1A8D7C5C00081FAC /* ORKRoundTappingButton.m */,
				86C40BB01A8D7C5C00081FAC /* ORKScaleValueLabel.h */,
				86C40BB11A8D7C5C00081FAC /* ORKScaleValueLabel.m */,
				86C40BAC1A8D7C5C00081FAC /* ORKScaleRangeLabel.h */,
				86C40BAD1A8D7C5C00081FAC /* ORKScaleRangeLabel.m */,
				B8760F291AFBEFB0007FA16F /* ORKScaleRangeDescriptionLabel.h */,
				B8760F2A1AFBEFB0007FA16F /* ORKScaleRangeDescriptionLabel.m */,
				86C40BC01A8D7C5C00081FAC /* ORKSubheadlineLabel.h */,
				86C40BC11A8D7C5C00081FAC /* ORKSubheadlineLabel.m */,
				86C40BD31A8D7C5C00081FAC /* ORKTapCountLabel.h */,
				86C40BD41A8D7C5C00081FAC /* ORKTapCountLabel.m */,
				86C40BDB1A8D7C5C00081FAC /* ORKTextButton.h */,
				86C40BDC1A8D7C5C00081FAC /* ORKTextButton.m */,
				86C40BDD1A8D7C5C00081FAC /* ORKUnitLabel.h */,
				86C40BDE1A8D7C5C00081FAC /* ORKUnitLabel.m */,
				86C40BB21A8D7C5C00081FAC /* ORKSelectionSubTitleLabel.h */,
				86C40BB31A8D7C5C00081FAC /* ORKSelectionSubTitleLabel.m */,
				86C40BB41A8D7C5C00081FAC /* ORKSelectionTitleLabel.h */,
				86C40BB51A8D7C5C00081FAC /* ORKSelectionTitleLabel.m */,
				86C40BD11A8D7C5C00081FAC /* ORKTableViewCell.h */,
				86C40BD21A8D7C5C00081FAC /* ORKTableViewCell.m */,
			);
			name = Skin;
			sourceTree = "<group>";
		};
		B12EFF321AB2106F00A80147 /* UIKitCategories */ = {
			isa = PBXGroup;
			children = (
				86C40BE71A8D7C5C00081FAC /* UIBarButtonItem+ORKBarButtonItem.h */,
				86C40BE81A8D7C5C00081FAC /* UIBarButtonItem+ORKBarButtonItem.m */,
				86C40BE91A8D7C5C00081FAC /* UIResponder+ResearchKit.h */,
				86C40BEA1A8D7C5C00081FAC /* UIResponder+ResearchKit.m */,
			);
			name = UIKitCategories;
			sourceTree = "<group>";
		};
		B12EFF331AB2110300A80147 /* Task */ = {
			isa = PBXGroup;
			children = (
				BC13CE371B0660220044153C /* ORKNavigableOrderedTask.h */,
				BC13CE381B0660220044153C /* ORKNavigableOrderedTask.m */,
				86C40BD51A8D7C5C00081FAC /* ORKTask.h */,
				86C40B9D1A8D7C5C00081FAC /* ORKOrderedTask.h */,
				86C40B9E1A8D7C5C00081FAC /* ORKOrderedTask.m */,
				BC13CE3D1B0662A80044153C /* ORKOrderedTask_Internal.h */,
				86C40BD71A8D7C5C00081FAC /* ORKTaskViewController.h */,
				86C40BD81A8D7C5C00081FAC /* ORKTaskViewController.m */,
				86C40BD91A8D7C5C00081FAC /* ORKTaskViewController_Internal.h */,
				86C40BDA1A8D7C5C00081FAC /* ORKTaskViewController_Private.h */,
			);
			name = Task;
			sourceTree = "<group>";
		};
		B12EFF341AB2111200A80147 /* Step */ = {
			isa = PBXGroup;
			children = (
				86C40BB91A8D7C5C00081FAC /* ORKStep.h */,
				86C40BBA1A8D7C5C00081FAC /* ORKStep.m */,
				86C40BBB1A8D7C5C00081FAC /* ORKStep_Private.h */,
				86C40BBC1A8D7C5C00081FAC /* ORKStepViewController.h */,
				86C40BBD1A8D7C5C00081FAC /* ORKStepViewController.m */,
				86C40BBE1A8D7C5C00081FAC /* ORKStepViewController_Internal.h */,
				BCA5C0331AEC05F20092AC8D /* ORKStepNavigationRule.h */,
				BCA5C0341AEC05F20092AC8D /* ORKStepNavigationRule.m */,
				BC13CE3B1B0662990044153C /* ORKStepNavigationRule_Private.h */,
				BC13CE411B066A990044153C /* ORKStepNavigationRule_Internal.h */,
				86C40B771A8D7C5C00081FAC /* ORKCustomStepView.h */,
				86C40B781A8D7C5C00081FAC /* ORKCustomStepView.m */,
				86C40B791A8D7C5C00081FAC /* ORKCustomStepView_Internal.h */,
				B12EFF351AB2116400A80147 /* Instruction Step */,
				B12EFF361AB2117B00A80147 /* Question Step */,
				B12EFF3C1AB211FB00A80147 /* Form Step */,
				D44239761AF17EE700559D96 /* Image Capture Step */,
			);
			name = Step;
			sourceTree = "<group>";
		};
		B12EFF351AB2116400A80147 /* Instruction Step */ = {
			isa = PBXGroup;
			children = (
				86C40B921A8D7C5C00081FAC /* ORKInstructionStep.h */,
				86C40B931A8D7C5C00081FAC /* ORKInstructionStep.m */,
				86C40B941A8D7C5C00081FAC /* ORKInstructionStepViewController.h */,
				86C40B951A8D7C5C00081FAC /* ORKInstructionStepViewController.m */,
				86C40B961A8D7C5C00081FAC /* ORKInstructionStepViewController_Internal.h */,
				86C40B5A1A8D7C5B00081FAC /* ORKInstructionStepView.h */,
				86C40B5B1A8D7C5B00081FAC /* ORKInstructionStepView.m */,
				B12EFF301AB20E7500A80147 /* Completion Step */,
			);
			name = "Instruction Step";
			sourceTree = "<group>";
		};
		B12EFF361AB2117B00A80147 /* Question Step */ = {
			isa = PBXGroup;
			children = (
				86C40BA11A8D7C5C00081FAC /* ORKQuestionStep.h */,
				86C40BA21A8D7C5C00081FAC /* ORKQuestionStep.m */,
				86C40BA31A8D7C5C00081FAC /* ORKQuestionStep_Internal.h */,
				86C40BA41A8D7C5C00081FAC /* ORKQuestionStepViewController.h */,
				86C40BA51A8D7C5C00081FAC /* ORKQuestionStepViewController.m */,
				86C40BA61A8D7C5C00081FAC /* ORKQuestionStepViewController_Private.h */,
			);
			name = "Question Step";
			sourceTree = "<group>";
		};
		B12EFF371AB2118500A80147 /* Result */ = {
			isa = PBXGroup;
			children = (
				86C40BA71A8D7C5C00081FAC /* ORKResult.h */,
				86C40BA81A8D7C5C00081FAC /* ORKResult.m */,
				86C40BA91A8D7C5C00081FAC /* ORKResult_Private.h */,
				BC13CE3F1B0666FD0044153C /* ORKResultPredicate.h */,
				BCFF24BC1B0798D10044EC35 /* ORKResultPredicate.m */,
			);
			name = Result;
			sourceTree = "<group>";
		};
		B12EFF3A1AB211CC00A80147 /* Container Views */ = {
			isa = PBXGroup;
			children = (
				86C40B5C1A8D7C5B00081FAC /* ORKTableContainerView.h */,
				86C40B5D1A8D7C5B00081FAC /* ORKTableContainerView.m */,
				86C40BE11A8D7C5C00081FAC /* ORKVerticalContainerView.h */,
				86C40BE21A8D7C5C00081FAC /* ORKVerticalContainerView.m */,
				86C40BE31A8D7C5C00081FAC /* ORKVerticalContainerView_Internal.h */,
				86B89AB91AB3BECC001626A4 /* ORKStepHeaderView.h */,
				86B89ABA1AB3BECC001626A4 /* ORKStepHeaderView.m */,
				86B89ABD1AB3BFDB001626A4 /* ORKStepHeaderView_Internal.h */,
				86AD91081AB7AD1E00361FEB /* ORKNavigationContainerView.h */,
				86AD91091AB7AD1E00361FEB /* ORKNavigationContainerView.m */,
				86AD910C1AB7AE4100361FEB /* ORKNavigationContainerView_Internal.h */,
			);
			name = "Container Views";
			sourceTree = "<group>";
		};
		B12EFF3B1AB211E000A80147 /* Answer Format */ = {
			isa = PBXGroup;
			children = (
				86C40B641A8D7C5B00081FAC /* ORKAnswerFormat.h */,
				86C40B651A8D7C5B00081FAC /* ORKAnswerFormat.m */,
				86C40B661A8D7C5B00081FAC /* ORKAnswerFormat_Internal.h */,
				86C40B8A1A8D7C5C00081FAC /* ORKHealthAnswerFormat.h */,
				86C40B8B1A8D7C5C00081FAC /* ORKHealthAnswerFormat.m */,
				B12EFF421AB2134100A80147 /* Choice Format Helpers */,
				B12EFF411AB212E100A80147 /* Control Views */,
				B12EFF3E1AB2123000A80147 /* Form Step Views */,
				B12EFF3F1AB2125E00A80147 /* Question Step Views */,
			);
			name = "Answer Format";
			sourceTree = "<group>";
		};
		B12EFF3C1AB211FB00A80147 /* Form Step */ = {
			isa = PBXGroup;
			children = (
				86C40B821A8D7C5C00081FAC /* ORKFormStep.h */,
				86C40B831A8D7C5C00081FAC /* ORKFormStep.m */,
				86C40B7F1A8D7C5C00081FAC /* ORKFormItem_Internal.h */,
				86C40B841A8D7C5C00081FAC /* ORKFormStepViewController.h */,
				86C40B851A8D7C5C00081FAC /* ORKFormStepViewController.m */,
			);
			name = "Form Step";
			sourceTree = "<group>";
		};
		B12EFF3D1AB2121000A80147 /* Definitions */ = {
			isa = PBXGroup;
			children = (
				86C40B7B1A8D7C5C00081FAC /* ORKDefines.h */,
				86C40B7C1A8D7C5C00081FAC /* ORKDefines_Private.h */,
				86C40B7D1A8D7C5C00081FAC /* ORKErrors.h */,
				86C40B7E1A8D7C5C00081FAC /* ORKErrors.m */,
				86C40B8C1A8D7C5C00081FAC /* ORKHelpers.h */,
				86C40B8D1A8D7C5C00081FAC /* ORKHelpers.m */,
			);
			name = Definitions;
			sourceTree = "<group>";
		};
		B12EFF3E1AB2123000A80147 /* Form Step Views */ = {
			isa = PBXGroup;
			children = (
				86C40B861A8D7C5C00081FAC /* ORKFormTextView.h */,
				86C40B871A8D7C5C00081FAC /* ORKFormTextView.m */,
				86C40B561A8D7C5B00081FAC /* ORKFormItemCell.h */,
				86C40B571A8D7C5B00081FAC /* ORKFormItemCell.m */,
				86C40B801A8D7C5C00081FAC /* ORKFormSectionTitleLabel.h */,
				86C40B811A8D7C5C00081FAC /* ORKFormSectionTitleLabel.m */,
			);
			name = "Form Step Views";
			sourceTree = "<group>";
		};
		B12EFF3F1AB2125E00A80147 /* Question Step Views */ = {
			isa = PBXGroup;
			children = (
				86AD91121AB7B97E00361FEB /* ORKQuestionStepView.h */,
				86AD91131AB7B97E00361FEB /* ORKQuestionStepView.m */,
				86C40BC21A8D7C5C00081FAC /* ORKSurveyAnswerCell.h */,
				866F86001A96CBF3007B282C /* ORKSurveyAnswerCell.m */,
				86C40BC51A8D7C5C00081FAC /* ORKSurveyAnswerCellForImageSelection.h */,
				86C40BC61A8D7C5C00081FAC /* ORKSurveyAnswerCellForImageSelection.m */,
				86C40BC71A8D7C5C00081FAC /* ORKSurveyAnswerCellForNumber.h */,
				86C40BC81A8D7C5C00081FAC /* ORKSurveyAnswerCellForNumber.m */,
				86C40BC91A8D7C5C00081FAC /* ORKSurveyAnswerCellForScale.h */,
				86C40BCA1A8D7C5C00081FAC /* ORKSurveyAnswerCellForScale.m */,
				86C40BCD1A8D7C5C00081FAC /* ORKSurveyAnswerCellForText.h */,
				86C40BCE1A8D7C5C00081FAC /* ORKSurveyAnswerCellForText.m */,
				865EA16A1ABA1BE20037C68E /* ORKSurveyAnswerCellForPicker.h */,
				865EA16B1ABA1BE20037C68E /* ORKSurveyAnswerCellForPicker.m */,
			);
			name = "Question Step Views";
			sourceTree = "<group>";
		};
		B12EFF411AB212E100A80147 /* Control Views */ = {
			isa = PBXGroup;
			children = (
				86B781B71AA668ED00688151 /* ORKTimeIntervalPicker.h */,
				86B781B81AA668ED00688151 /* ORKTimeIntervalPicker.m */,
				86B781B91AA668ED00688151 /* ORKValuePicker.h */,
				86B781BA1AA668ED00688151 /* ORKValuePicker.m */,
				86C40B581A8D7C5B00081FAC /* ORKImageSelectionView.h */,
				86C40B591A8D7C5B00081FAC /* ORKImageSelectionView.m */,
				86C40B671A8D7C5B00081FAC /* ORKAnswerTextField.h */,
				86C40B681A8D7C5B00081FAC /* ORKAnswerTextField.m */,
				86C40B691A8D7C5B00081FAC /* ORKAnswerTextView.h */,
				86C40B6A1A8D7C5B00081FAC /* ORKAnswerTextView.m */,
				861D11A71AA691BB003C98A7 /* ORKScaleSliderView.h */,
				861D11A81AA691BB003C98A7 /* ORKScaleSliderView.m */,
				86C40BAE1A8D7C5C00081FAC /* ORKScaleSlider.h */,
				86C40BAF1A8D7C5C00081FAC /* ORKScaleSlider.m */,
				865EA1601AB8DF750037C68E /* ORKDateTimePicker.h */,
				865EA1611AB8DF750037C68E /* ORKDateTimePicker.m */,
				865EA1661ABA1AA10037C68E /* ORKPicker.h */,
				865EA1671ABA1AA10037C68E /* ORKPicker.m */,
			);
			name = "Control Views";
			sourceTree = "<group>";
		};
		B12EFF421AB2134100A80147 /* Choice Format Helpers */ = {
			isa = PBXGroup;
			children = (
				861D11AB1AA7951F003C98A7 /* ORKChoiceAnswerFormatHelper.h */,
				861D11AC1AA7951F003C98A7 /* ORKChoiceAnswerFormatHelper.m */,
				861D11B31AA7D073003C98A7 /* ORKTextChoiceCellGroup.h */,
				861D11B41AA7D073003C98A7 /* ORKTextChoiceCellGroup.m */,
			);
			name = "Choice Format Helpers";
			sourceTree = "<group>";
		};
		B12EFF431AB2141A00A80147 /* PDF */ = {
			isa = PBXGroup;
			children = (
				86C40B8E1A8D7C5C00081FAC /* ORKHTMLPDFWriter.h */,
				86C40B8F1A8D7C5C00081FAC /* ORKHTMLPDFWriter.m */,
			);
			name = PDF;
			sourceTree = "<group>";
		};
		B12EFF441AB214B400A80147 /* Tinted Animations */ = {
			isa = PBXGroup;
			children = (
				86C40C051A8D7C5C00081FAC /* ORKEAGLMoviePlayerView.h */,
				86C40C061A8D7C5C00081FAC /* ORKEAGLMoviePlayerView.m */,
				86C40BF01A8D7C5C00081FAC /* MovieTintShader.fsh */,
				86C40BF11A8D7C5C00081FAC /* MovieTintShader.vsh */,
			);
			name = "Tinted Animations";
			sourceTree = "<group>";
		};
		B12EFF451AB214E000A80147 /* Model */ = {
			isa = PBXGroup;
			children = (
				86C40BF21A8D7C5C00081FAC /* ORKConsentDocument.h */,
				86C40BF31A8D7C5C00081FAC /* ORKConsentDocument.m */,
				86C40BF41A8D7C5C00081FAC /* ORKConsentDocument_Internal.h */,
				86C40BFF1A8D7C5C00081FAC /* ORKConsentSection.h */,
				86C40C001A8D7C5C00081FAC /* ORKConsentSection.m */,
				86C40C011A8D7C5C00081FAC /* ORKConsentSection_Internal.h */,
				86C40BFD1A8D7C5C00081FAC /* ORKConsentSection+AssetLoading.h */,
				86C40BFE1A8D7C5C00081FAC /* ORKConsentSection+AssetLoading.m */,
				86C40C021A8D7C5C00081FAC /* ORKConsentSignature.h */,
				86C40C031A8D7C5C00081FAC /* ORKConsentSignature.m */,
			);
			name = Model;
			sourceTree = "<group>";
		};
		B12EFF461AB2150C00A80147 /* Visual */ = {
			isa = PBXGroup;
			children = (
				86C40C091A8D7C5C00081FAC /* ORKVisualConsentStep.h */,
				86C40C0A1A8D7C5C00081FAC /* ORKVisualConsentStep.m */,
				86C40C0B1A8D7C5C00081FAC /* ORKVisualConsentStepViewController.h */,
				86C40C0C1A8D7C5C00081FAC /* ORKVisualConsentStepViewController.m */,
				86C40C0D1A8D7C5C00081FAC /* ORKVisualConsentStepViewController_Internal.h */,
				B12EFF4C1AB2158100A80147 /* Consent Views */,
				B12EFF4B1AB2157000A80147 /* Learn More */,
			);
			name = Visual;
			sourceTree = "<group>";
		};
		B12EFF471AB2151B00A80147 /* Review */ = {
			isa = PBXGroup;
			children = (
				86C40BF71A8D7C5C00081FAC /* ORKConsentReviewStep.h */,
				86C40BF81A8D7C5C00081FAC /* ORKConsentReviewStep.m */,
				86C40BF91A8D7C5C00081FAC /* ORKConsentReviewStepViewController.h */,
				86C40BFA1A8D7C5C00081FAC /* ORKConsentReviewStepViewController.m */,
				B12EFF4A1AB2155C00A80147 /* Document Review */,
				B12EFF491AB2155700A80147 /* Signature */,
			);
			name = Review;
			sourceTree = "<group>";
		};
		B12EFF481AB2152D00A80147 /* Sharing */ = {
			isa = PBXGroup;
			children = (
				B11C54961A9EEF8800265E61 /* ORKConsentSharingStep.h */,
				B11C54971A9EEF8800265E61 /* ORKConsentSharingStep.m */,
				B11C549C1A9EF4A700265E61 /* ORKConsentSharingStepViewController.h */,
				B11C549D1A9EF4A700265E61 /* ORKConsentSharingStepViewController.m */,
			);
			name = Sharing;
			sourceTree = "<group>";
		};
		B12EFF491AB2155700A80147 /* Signature */ = {
			isa = PBXGroup;
			children = (
				86C40BEE1A8D7C5C00081FAC /* ORKConsentSignatureController.h */,
				86C40BEF1A8D7C5C00081FAC /* ORKConsentSignatureController.m */,
				86C40C071A8D7C5C00081FAC /* ORKSignatureView.h */,
				86C40C081A8D7C5C00081FAC /* ORKSignatureView.m */,
			);
			name = Signature;
			sourceTree = "<group>";
		};
		B12EFF4A1AB2155C00A80147 /* Document Review */ = {
			isa = PBXGroup;
			children = (
				86C40BEC1A8D7C5C00081FAC /* ORKConsentReviewController.h */,
				86C40BED1A8D7C5C00081FAC /* ORKConsentReviewController.m */,
			);
			name = "Document Review";
			sourceTree = "<group>";
		};
		B12EFF4B1AB2157000A80147 /* Learn More */ = {
			isa = PBXGroup;
			children = (
				86C40BF51A8D7C5C00081FAC /* ORKConsentLearnMoreViewController.h */,
				86C40BF61A8D7C5C00081FAC /* ORKConsentLearnMoreViewController.m */,
			);
			name = "Learn More";
			sourceTree = "<group>";
		};
		B12EFF4C1AB2158100A80147 /* Consent Views */ = {
			isa = PBXGroup;
			children = (
				86C40BFB1A8D7C5C00081FAC /* ORKConsentSceneViewController.h */,
				86C40BFC1A8D7C5C00081FAC /* ORKConsentSceneViewController.m */,
				86C40C0E1A8D7C5C00081FAC /* ORKVisualConsentTransitionAnimator.h */,
				86C40C0F1A8D7C5C00081FAC /* ORKVisualConsentTransitionAnimator.m */,
				B12EFF441AB214B400A80147 /* Tinted Animations */,
				BCFB2EAF1AE70E4E0070B5D0 /* ORKConsentSceneViewController_Internal.h */,
			);
			name = "Consent Views";
			sourceTree = "<group>";
		};
		B12EFF4E1AB2161500A80147 /* Audio */ = {
			isa = PBXGroup;
			children = (
				86C40AFE1A8D7C5B00081FAC /* ORKAudioStep.h */,
				86C40AFF1A8D7C5B00081FAC /* ORKAudioStep.m */,
				86C40B001A8D7C5B00081FAC /* ORKAudioStepViewController.h */,
				86C40B011A8D7C5B00081FAC /* ORKAudioStepViewController.m */,
				86C40AFC1A8D7C5B00081FAC /* ORKAudioContentView.h */,
				86C40AFD1A8D7C5B00081FAC /* ORKAudioContentView.m */,
			);
			name = Audio;
			sourceTree = "<group>";
		};
		B12EFF4F1AB2165B00A80147 /* Common */ = {
			isa = PBXGroup;
			children = (
				B12EFF501AB2167400A80147 /* Active Step */,
				B12EFF5C1AB2175B00A80147 /* Countdown Step */,
				B12EFF531AB216AA00A80147 /* Recorders */,
			);
			name = Common;
			sourceTree = "<group>";
		};
		B12EFF501AB2167400A80147 /* Active Step */ = {
			isa = PBXGroup;
			children = (
				86C40B301A8D7C5B00081FAC /* ORKActiveStep.h */,
				86C40B311A8D7C5B00081FAC /* ORKActiveStep.m */,
				86C40B321A8D7C5B00081FAC /* ORKActiveStep_Internal.h */,
				86C40B371A8D7C5B00081FAC /* ORKActiveStepViewController.h */,
				86C40B381A8D7C5B00081FAC /* ORKActiveStepViewController.m */,
				86C40B391A8D7C5B00081FAC /* ORKActiveStepViewController_Internal.h */,
				B12EFF511AB2168100A80147 /* Timing */,
				B12EFF611AB217AE00A80147 /* Speech Synthesis */,
				B12EFF521AB2168C00A80147 /* Views */,
			);
			name = "Active Step";
			sourceTree = "<group>";
		};
		B12EFF511AB2168100A80147 /* Timing */ = {
			isa = PBXGroup;
			children = (
				86C40B331A8D7C5B00081FAC /* ORKActiveStepTimer.h */,
				86C40B341A8D7C5B00081FAC /* ORKActiveStepTimer.m */,
			);
			name = Timing;
			sourceTree = "<group>";
		};
		B12EFF521AB2168C00A80147 /* Views */ = {
			isa = PBXGroup;
			children = (
				86AD910E1AB7B8A600361FEB /* ORKActiveStepView.h */,
				86AD910F1AB7B8A600361FEB /* ORKActiveStepView.m */,
				86C40AFA1A8D7C5B00081FAC /* ORKActiveStepQuantityView.h */,
				86C40AFB1A8D7C5B00081FAC /* ORKActiveStepQuantityView.m */,
				86C40B351A8D7C5B00081FAC /* ORKActiveStepTimerView.h */,
				86C40B361A8D7C5B00081FAC /* ORKActiveStepTimerView.m */,
			);
			name = Views;
			sourceTree = "<group>";
		};
		B12EFF531AB216AA00A80147 /* Recorders */ = {
			isa = PBXGroup;
			children = (
				86C40B471A8D7C5B00081FAC /* ORKRecorder.h */,
				86C40B481A8D7C5B00081FAC /* ORKRecorder.m */,
				86C40B491A8D7C5B00081FAC /* ORKRecorder_Internal.h */,
				86C40B4A1A8D7C5B00081FAC /* ORKRecorder_Private.h */,
				86C40B3C1A8D7C5B00081FAC /* ORKDataLogger.h */,
				86C40B3D1A8D7C5B00081FAC /* ORKDataLogger.m */,
				86C40B3E1A8D7C5B00081FAC /* ORKDataLogger_Private.h */,
				B12EFF551AB216E700A80147 /* Accelerometer */,
				B12EFF561AB216EE00A80147 /* Audio */,
				B12EFF571AB216FD00A80147 /* Device Motion */,
				B12EFF581AB2170A00A80147 /* Health */,
				B12EFF591AB2171900A80147 /* Location */,
				B12EFF5A1AB2172100A80147 /* Pedometer */,
				B12EFF5B1AB2172B00A80147 /* Touch */,
			);
			name = Recorders;
			sourceTree = "<group>";
		};
		B12EFF551AB216E700A80147 /* Accelerometer */ = {
			isa = PBXGroup;
			children = (
				86C40B2E1A8D7C5B00081FAC /* ORKAccelerometerRecorder.h */,
				86C40B2F1A8D7C5B00081FAC /* ORKAccelerometerRecorder.m */,
				86C40B241A8D7C5B00081FAC /* CMAccelerometerData+ORKJSONDictionary.h */,
				86C40B251A8D7C5B00081FAC /* CMAccelerometerData+ORKJSONDictionary.m */,
			);
			name = Accelerometer;
			sourceTree = "<group>";
		};
		B12EFF561AB216EE00A80147 /* Audio */ = {
			isa = PBXGroup;
			children = (
				86C40B3A1A8D7C5B00081FAC /* ORKAudioRecorder.h */,
				86C40B3B1A8D7C5B00081FAC /* ORKAudioRecorder.m */,
			);
			name = Audio;
			sourceTree = "<group>";
		};
		B12EFF571AB216FD00A80147 /* Device Motion */ = {
			isa = PBXGroup;
			children = (
				86C40B3F1A8D7C5B00081FAC /* ORKDeviceMotionRecorder.h */,
				86C40B401A8D7C5B00081FAC /* ORKDeviceMotionRecorder.m */,
				86C40B261A8D7C5B00081FAC /* CMDeviceMotion+ORKJSONDictionary.h */,
				86C40B271A8D7C5B00081FAC /* CMDeviceMotion+ORKJSONDictionary.m */,
				86C40B281A8D7C5B00081FAC /* CMMotionActivity+ORKJSONDictionary.h */,
				86C40B291A8D7C5B00081FAC /* CMMotionActivity+ORKJSONDictionary.m */,
			);
			name = "Device Motion";
			sourceTree = "<group>";
		};
		B12EFF581AB2170A00A80147 /* Health */ = {
			isa = PBXGroup;
			children = (
				86C40B411A8D7C5B00081FAC /* ORKHealthQuantityTypeRecorder.h */,
				86C40B421A8D7C5B00081FAC /* ORKHealthQuantityTypeRecorder.m */,
				86C40B2C1A8D7C5B00081FAC /* HKSample+ORKJSONDictionary.h */,
				86C40B2D1A8D7C5B00081FAC /* HKSample+ORKJSONDictionary.m */,
			);
			name = Health;
			sourceTree = "<group>";
		};
		B12EFF591AB2171900A80147 /* Location */ = {
			isa = PBXGroup;
			children = (
				86C40B431A8D7C5B00081FAC /* ORKLocationRecorder.h */,
				86C40B441A8D7C5B00081FAC /* ORKLocationRecorder.m */,
				86C40B221A8D7C5B00081FAC /* CLLocation+ORKJSONDictionary.h */,
				86C40B231A8D7C5B00081FAC /* CLLocation+ORKJSONDictionary.m */,
			);
			name = Location;
			sourceTree = "<group>";
		};
		B12EFF5A1AB2172100A80147 /* Pedometer */ = {
			isa = PBXGroup;
			children = (
				86C40B451A8D7C5B00081FAC /* ORKPedometerRecorder.h */,
				86C40B461A8D7C5B00081FAC /* ORKPedometerRecorder.m */,
				86C40B2A1A8D7C5B00081FAC /* CMPedometerData+ORKJSONDictionary.h */,
				86C40B2B1A8D7C5B00081FAC /* CMPedometerData+ORKJSONDictionary.m */,
			);
			name = Pedometer;
			sourceTree = "<group>";
		};
		B12EFF5B1AB2172B00A80147 /* Touch */ = {
			isa = PBXGroup;
			children = (
				86C40B4B1A8D7C5B00081FAC /* ORKTouchRecorder.h */,
				86C40B4C1A8D7C5B00081FAC /* ORKTouchRecorder.m */,
				86C40B4F1A8D7C5B00081FAC /* UITouch+ORKJSONDictionary.h */,
				86C40B501A8D7C5B00081FAC /* UITouch+ORKJSONDictionary.m */,
			);
			name = Touch;
			sourceTree = "<group>";
		};
		B12EFF5C1AB2175B00A80147 /* Countdown Step */ = {
			isa = PBXGroup;
			children = (
				86C40B021A8D7C5B00081FAC /* ORKCountdownStep.h */,
				86C40B031A8D7C5B00081FAC /* ORKCountdownStep.m */,
				86C40B041A8D7C5B00081FAC /* ORKCountdownStepViewController.h */,
				86C40B051A8D7C5B00081FAC /* ORKCountdownStepViewController.m */,
			);
			name = "Countdown Step";
			sourceTree = "<group>";
		};
		B12EFF5D1AB2177700A80147 /* Fitness */ = {
			isa = PBXGroup;
			children = (
				86C40B081A8D7C5B00081FAC /* ORKFitnessStep.h */,
				86C40B091A8D7C5B00081FAC /* ORKFitnessStep.m */,
				86C40B0A1A8D7C5B00081FAC /* ORKFitnessStepViewController.h */,
				86C40B0B1A8D7C5B00081FAC /* ORKFitnessStepViewController.m */,
				86C40B061A8D7C5B00081FAC /* ORKFitnessContentView.h */,
				86C40B071A8D7C5B00081FAC /* ORKFitnessContentView.m */,
			);
			name = Fitness;
			sourceTree = "<group>";
		};
		B12EFF5E1AB2177D00A80147 /* Spatial Span Memory */ = {
			isa = PBXGroup;
			children = (
				86C40B121A8D7C5B00081FAC /* ORKSpatialSpanMemoryStep.h */,
				86C40B131A8D7C5B00081FAC /* ORKSpatialSpanMemoryStep.m */,
				86C40B141A8D7C5B00081FAC /* ORKSpatialSpanMemoryStepViewController.h */,
				86C40B151A8D7C5B00081FAC /* ORKSpatialSpanMemoryStepViewController.m */,
				86C40B0C1A8D7C5B00081FAC /* ORKSpatialSpanGame.h */,
				86C40B0D1A8D7C5B00081FAC /* ORKSpatialSpanGame.m */,
				86C40B0E1A8D7C5B00081FAC /* ORKSpatialSpanGameState.h */,
				86C40B0F1A8D7C5B00081FAC /* ORKSpatialSpanGameState.m */,
				86C40B101A8D7C5B00081FAC /* ORKSpatialSpanMemoryContentView.h */,
				86C40B111A8D7C5B00081FAC /* ORKSpatialSpanMemoryContentView.m */,
				86C40B161A8D7C5B00081FAC /* ORKSpatialSpanTargetView.h */,
				86C40B171A8D7C5B00081FAC /* ORKSpatialSpanTargetView.m */,
			);
			name = "Spatial Span Memory";
			sourceTree = "<group>";
		};
		B12EFF5F1AB2178500A80147 /* Tapping */ = {
			isa = PBXGroup;
			children = (
				86C40B1A1A8D7C5B00081FAC /* ORKTappingIntervalStep.h */,
				86C40B1B1A8D7C5B00081FAC /* ORKTappingIntervalStep.m */,
				86C40B1C1A8D7C5B00081FAC /* ORKTappingIntervalStepViewController.h */,
				86C40B1D1A8D7C5B00081FAC /* ORKTappingIntervalStepViewController.m */,
				86C40B181A8D7C5B00081FAC /* ORKTappingContentView.h */,
				86C40B191A8D7C5B00081FAC /* ORKTappingContentView.m */,
			);
			name = Tapping;
			sourceTree = "<group>";
		};
		B12EFF601AB2178B00A80147 /* Walking */ = {
			isa = PBXGroup;
			children = (
				86C40B1E1A8D7C5B00081FAC /* ORKWalkingTaskStep.h */,
				86C40B1F1A8D7C5B00081FAC /* ORKWalkingTaskStep.m */,
				86C40B201A8D7C5B00081FAC /* ORKWalkingTaskStepViewController.h */,
				86C40B211A8D7C5B00081FAC /* ORKWalkingTaskStepViewController.m */,
			);
			name = Walking;
			sourceTree = "<group>";
		};
		B12EFF611AB217AE00A80147 /* Speech Synthesis */ = {
			isa = PBXGroup;
			children = (
				86C40B4D1A8D7C5B00081FAC /* ORKVoiceEngine.h */,
				86C40B4E1A8D7C5B00081FAC /* ORKVoiceEngine.m */,
				2EBFE11E1AE1B68800CB8254 /* ORKVoiceEngine_Internal.h */,
			);
			name = "Speech Synthesis";
			sourceTree = "<group>";
		};
		B1A860D91A9693C400EA57B7 /* Animations */ = {
			isa = PBXGroup;
			children = (
				B1A860DA1A9693C400EA57B7 /* phone@2x */,
				B1A860E21A9693C400EA57B7 /* phone@3x */,
			);
			path = Animations;
			sourceTree = "<group>";
		};
		B1A860DA1A9693C400EA57B7 /* phone@2x */ = {
			isa = PBXGroup;
			children = (
				B1A860DB1A9693C400EA57B7 /* consent_01@2x.m4v */,
				B1A860DC1A9693C400EA57B7 /* consent_02@2x.m4v */,
				B1A860DD1A9693C400EA57B7 /* consent_03@2x.m4v */,
				B1A860DE1A9693C400EA57B7 /* consent_04@2x.m4v */,
				B1A860DF1A9693C400EA57B7 /* consent_05@2x.m4v */,
				B1A860E01A9693C400EA57B7 /* consent_06@2x.m4v */,
				B1A860E11A9693C400EA57B7 /* consent_07@2x.m4v */,
			);
			path = "phone@2x";
			sourceTree = "<group>";
		};
		B1A860E21A9693C400EA57B7 /* phone@3x */ = {
			isa = PBXGroup;
			children = (
				B1A860E31A9693C400EA57B7 /* consent_01@3x.m4v */,
				B1A860E41A9693C400EA57B7 /* consent_02@3x.m4v */,
				B1A860E51A9693C400EA57B7 /* consent_03@3x.m4v */,
				B1A860E61A9693C400EA57B7 /* consent_04@3x.m4v */,
				B1A860E71A9693C400EA57B7 /* consent_05@3x.m4v */,
				B1A860E81A9693C400EA57B7 /* consent_06@3x.m4v */,
				B1A860E91A9693C400EA57B7 /* consent_07@3x.m4v */,
			);
			path = "phone@3x";
			sourceTree = "<group>";
		};
		B1C0F4E01A9BA65F0022C153 /* Localized */ = {
			isa = PBXGroup;
			children = (
				B1C0F4E11A9BA65F0022C153 /* Localizable.strings */,
			);
			path = Localized;
			sourceTree = "<group>";
		};
		BC4194261AE8451F00073D6B /* Misc */ = {
			isa = PBXGroup;
			children = (
				BC4194271AE8453A00073D6B /* ORKObserver.h */,
				BC4194281AE8453A00073D6B /* ORKObserver.m */,
			);
			name = Misc;
			sourceTree = "<group>";
		};
<<<<<<< HEAD
		FA7A9D2C1B083D90005A2BEA /* Formatters */ = {
			isa = PBXGroup;
			children = (
				FA7A9D2D1B083DD3005A2BEA /* ORKConsentSectionFormatter.h */,
				FA7A9D2E1B083DD3005A2BEA /* ORKConsentSectionFormatter.m */,
				FA7A9D311B0843A9005A2BEA /* ORKConsentSignatureFormatter.h */,
				FA7A9D321B0843A9005A2BEA /* ORKConsentSignatureFormatter.m */,
			);
			name = Formatters;
			sourceTree = "<group>";
		};
		FA7A9D351B09362D005A2BEA /* Consent */ = {
			isa = PBXGroup;
			children = (
				86CC8EAA1AC09383001CCD89 /* ORKConsentTests.m */,
				FA7A9D2A1B082688005A2BEA /* ORKConsentDocumentTests.m */,
				FA7A9D361B09365F005A2BEA /* ORKConsentSectionFormatterTests.m */,
				FA7A9D381B0969A7005A2BEA /* ORKConsentSignatureFormatterTests.m */,
			);
			name = Consent;
=======
		D44239761AF17EE700559D96 /* Image Capture Step */ = {
			isa = PBXGroup;
			children = (
				D44239771AF17F5100559D96 /* ORKImageCaptureStep.h */,
				D44239781AF17F5100559D96 /* ORKImageCaptureStep.m */,
				D442397B1AF17F7600559D96 /* ORKImageCaptureStepViewController.h */,
				D442397C1AF17F7600559D96 /* ORKImageCaptureStepViewController.m */,
				D45852081AF6CCFA00A2DE13 /* ORKImageCaptureCameraPreviewView.h */,
				D45852091AF6CCFA00A2DE13 /* ORKImageCaptureCameraPreviewView.m */,
				D42FEFB61AF7557000A124F8 /* ORKImageCaptureView.h */,
				D42FEFB71AF7557000A124F8 /* ORKImageCaptureView.m */,
			);
			name = "Image Capture Step";
>>>>>>> b6f4dbc3
			sourceTree = "<group>";
		};
/* End PBXGroup section */

/* Begin PBXHeadersBuildPhase section */
		B183A4741A8535D100C76870 /* Headers */ = {
			isa = PBXHeadersBuildPhase;
			buildActionMask = 2147483647;
			files = (
				BCA5C0351AEC05F20092AC8D /* ORKStepNavigationRule.h in Headers */,
				BC13CE391B0660220044153C /* ORKNavigableOrderedTask.h in Headers */,
				86C40C921A8D7C5C00081FAC /* ORKAudioRecorder.h in Headers */,
				86C40D8E1A8D7C5C00081FAC /* ORKStep.h in Headers */,
				618DA04E1A93D0D600E63AA8 /* ORKAccessibility.h in Headers */,
				86B781BB1AA668ED00688151 /* ORKTimeIntervalPicker.h in Headers */,
				86C40C6A1A8D7C5C00081FAC /* CMDeviceMotion+ORKJSONDictionary.h in Headers */,
				86C40CE41A8D7C5C00081FAC /* ORKAnswerFormat.h in Headers */,
				25ECC0951AFBD68300F3D63B /* ORKDeviceMotionReactionTimeStep.h in Headers */,
				86C40D0A1A8D7C5C00081FAC /* ORKCustomStepView.h in Headers */,
				86C40DCE1A8D7C5C00081FAC /* ORKTaskViewController_Internal.h in Headers */,
				25ECC09F1AFBD92D00F3D63B /* ORKDeviceMotionReactionTimeContentView.h in Headers */,
				86C40C361A8D7C5C00081FAC /* ORKSpatialSpanGame.h in Headers */,
				86C40CAC1A8D7C5C00081FAC /* ORKRecorder.h in Headers */,
				865EA1681ABA1AA10037C68E /* ORKPicker.h in Headers */,
				86C40CC81A8D7C5C00081FAC /* ORKFormItemCell.h in Headers */,
				86C40DF21A8D7C5C00081FAC /* ORKConsentReviewController.h in Headers */,
				86C40C961A8D7C5C00081FAC /* ORKDataLogger.h in Headers */,
				BC13CE421B066A990044153C /* ORKStepNavigationRule_Internal.h in Headers */,
				86C40D781A8D7C5C00081FAC /* ORKScaleSlider.h in Headers */,
				86C40D241A8D7C5C00081FAC /* ORKFormStepViewController.h in Headers */,
				86C40D6A1A8D7C5C00081FAC /* ORKResult.h in Headers */,
				86C40DD61A8D7C5C00081FAC /* ORKUnitLabel.h in Headers */,
				86C40D9C1A8D7C5C00081FAC /* ORKSubheadlineLabel.h in Headers */,
				147503BB1AEE807C004B17F3 /* ORKToneAudiometryStepViewController.h in Headers */,
				86C40D441A8D7C5C00081FAC /* ORKInstructionStepViewController.h in Headers */,
				86C40D841A8D7C5C00081FAC /* ORKSelectionTitleLabel.h in Headers */,
				86C40E141A8D7C5C00081FAC /* ORKConsentSection+AssetLoading.h in Headers */,
				BC13CE3C1B0662990044153C /* ORKStepNavigationRule_Private.h in Headers */,
				86C40D3C1A8D7C5C00081FAC /* ORKImageChoiceLabel.h in Headers */,
				BC4194291AE8453A00073D6B /* ORKObserver.h in Headers */,
				86C40C661A8D7C5C00081FAC /* CMAccelerometerData+ORKJSONDictionary.h in Headers */,
				25ECC0A31AFBDD2700F3D63B /* ORKDeviceMotionReactionTimeStimulusView.h in Headers */,
				86C40D701A8D7C5C00081FAC /* ORKRoundTappingButton.h in Headers */,
				865EA1621AB8DF750037C68E /* ORKDateTimePicker.h in Headers */,
				86C40DA01A8D7C5C00081FAC /* ORKSurveyAnswerCell.h in Headers */,
				86C40D941A8D7C5C00081FAC /* ORKStepViewController.h in Headers */,
				B8760F2B1AFBEFB0007FA16F /* ORKScaleRangeDescriptionLabel.h in Headers */,
				86C40C221A8D7C5C00081FAC /* ORKCountdownStep.h in Headers */,
				86C40DB61A8D7C5C00081FAC /* ORKSurveyAnswerCellForText.h in Headers */,
				86C40E281A8D7C5C00081FAC /* ORKSignatureView.h in Headers */,
				86C40C8C1A8D7C5C00081FAC /* ORKActiveStepViewController.h in Headers */,
				618DA0541A93D0D600E63AA8 /* UIView+ORKAccessibility.h in Headers */,
				86C40C3A1A8D7C5C00081FAC /* ORKSpatialSpanGameState.h in Headers */,
				618DA0501A93D0D600E63AA8 /* ORKAccessibilityFunctions.h in Headers */,
				86C40C721A8D7C5C00081FAC /* CMPedometerData+ORKJSONDictionary.h in Headers */,
				86C40CA41A8D7C5C00081FAC /* ORKLocationRecorder.h in Headers */,
				86C40D201A8D7C5C00081FAC /* ORKFormStep.h in Headers */,
				86C40C761A8D7C5C00081FAC /* HKSample+ORKJSONDictionary.h in Headers */,
				86C40CEA1A8D7C5C00081FAC /* ORKAnswerTextField.h in Headers */,
				B183A4A21A8535D100C76870 /* ResearchKit_Private.h in Headers */,
				86C40CE81A8D7C5C00081FAC /* ORKAnswerFormat_Internal.h in Headers */,
				86C40D021A8D7C5C00081FAC /* ORKContinueButton.h in Headers */,
				86C40D681A8D7C5C00081FAC /* ORKQuestionStepViewController_Private.h in Headers */,
				86C40D121A8D7C5C00081FAC /* ORKDefines.h in Headers */,
				86C40D401A8D7C5C00081FAC /* ORKInstructionStep.h in Headers */,
				147503B71AEE807C004B17F3 /* ORKToneAudiometryContentView.h in Headers */,
				86C40D981A8D7C5C00081FAC /* ORKStepViewController_Internal.h in Headers */,
				86B89ABB1AB3BECC001626A4 /* ORKStepHeaderView.h in Headers */,
				D42FEFB81AF7557000A124F8 /* ORKImageCaptureView.h in Headers */,
				86C40D1A1A8D7C5C00081FAC /* ORKFormItem_Internal.h in Headers */,
				86C40E1C1A8D7C5C00081FAC /* ORKConsentSection_Internal.h in Headers */,
				86C40C7A1A8D7C5C00081FAC /* ORKAccelerometerRecorder.h in Headers */,
				141285601AFBA391005F7EA0 /* ORKToneAudiometryInstructionStepViewController.h in Headers */,
				86C40D141A8D7C5C00081FAC /* ORKDefines_Private.h in Headers */,
				86C40CA81A8D7C5C00081FAC /* ORKPedometerRecorder.h in Headers */,
				86C40CD01A8D7C5C00081FAC /* ORKInstructionStepView.h in Headers */,
				86C40E021A8D7C5C00081FAC /* ORKConsentDocument_Internal.h in Headers */,
				86C40E181A8D7C5C00081FAC /* ORKConsentSection.h in Headers */,
				1412855C1AFBA2E2005F7EA0 /* ORKToneAudiometryInstructionStep.h in Headers */,
				86AD910A1AB7AD1E00361FEB /* ORKNavigationContainerView.h in Headers */,
				865EA16C1ABA1BE20037C68E /* ORKSurveyAnswerCellForPicker.h in Headers */,
				86C40C121A8D7C5C00081FAC /* ORKActiveStepQuantityView.h in Headers */,
				86C40CCC1A8D7C5C00081FAC /* ORKImageSelectionView.h in Headers */,
				B11C549F1A9EF4A700265E61 /* ORKConsentSharingStepViewController.h in Headers */,
				86C40D621A8D7C5C00081FAC /* ORKQuestionStep_Internal.h in Headers */,
				86C40D641A8D7C5C00081FAC /* ORKQuestionStepViewController.h in Headers */,
				86C40E241A8D7C5C00081FAC /* ORKEAGLMoviePlayerView.h in Headers */,
				B183A4DD1A8535D100C76870 /* ResearchKit.h in Headers */,
				86C40D101A8D7C5C00081FAC /* ORKDefaultFont.h in Headers */,
				86C40E301A8D7C5C00081FAC /* ORKVisualConsentStepViewController.h in Headers */,
				86C40DCA1A8D7C5C00081FAC /* ORKTaskViewController.h in Headers */,
				86C40C7E1A8D7C5C00081FAC /* ORKActiveStep.h in Headers */,
				86C40DD21A8D7C5C00081FAC /* ORKTextButton.h in Headers */,
				86C40CD41A8D7C5C00081FAC /* ORKTableContainerView.h in Headers */,
				86C40D0E1A8D7C5C00081FAC /* ORKCustomStepView_Internal.h in Headers */,
				86C40CF21A8D7C5C00081FAC /* ORKBodyLabel.h in Headers */,
				86C40D921A8D7C5C00081FAC /* ORKStep_Private.h in Headers */,
				86C40CC41A8D7C5C00081FAC /* ORKCompletionStepViewController.h in Headers */,
				86C40D7C1A8D7C5C00081FAC /* ORKScaleValueLabel.h in Headers */,
				86C40E2C1A8D7C5C00081FAC /* ORKVisualConsentStep.h in Headers */,
				86C40CB81A8D7C5C00081FAC /* ORKVoiceEngine.h in Headers */,
				FA7A9D331B0843A9005A2BEA /* ORKConsentSignatureFormatter.h in Headers */,
				86C40C5A1A8D7C5C00081FAC /* ORKWalkingTaskStep.h in Headers */,
				86C40E361A8D7C5C00081FAC /* ORKVisualConsentTransitionAnimator.h in Headers */,
				86AD910D1AB7AE4100361FEB /* ORKNavigationContainerView_Internal.h in Headers */,
				86C40CEE1A8D7C5C00081FAC /* ORKAnswerTextView.h in Headers */,
				86C40C421A8D7C5C00081FAC /* ORKSpatialSpanMemoryStep.h in Headers */,
				86C40C6E1A8D7C5C00081FAC /* CMMotionActivity+ORKJSONDictionary.h in Headers */,
				B11C54991A9EEF8800265E61 /* ORKConsentSharingStep.h in Headers */,
				86C40DA61A8D7C5C00081FAC /* ORKSurveyAnswerCellForImageSelection.h in Headers */,
				86C40D5E1A8D7C5C00081FAC /* ORKQuestionStep.h in Headers */,
				86C40C841A8D7C5C00081FAC /* ORKActiveStepTimer.h in Headers */,
				86B781BD1AA668ED00688151 /* ORKValuePicker.h in Headers */,
				86C40DE21A8D7C5C00081FAC /* ORKVerticalContainerView_Internal.h in Headers */,
				86B89ABE1AB3BFDB001626A4 /* ORKStepHeaderView_Internal.h in Headers */,
				86C40C1E1A8D7C5C00081FAC /* ORKAudioStepViewController.h in Headers */,
				147503AF1AEE8071004B17F3 /* ORKAudioGenerator.h in Headers */,
				86AD91141AB7B97E00361FEB /* ORKQuestionStepView.h in Headers */,
				86C40C621A8D7C5C00081FAC /* CLLocation+ORKJSONDictionary.h in Headers */,
				86C40D801A8D7C5C00081FAC /* ORKSelectionSubTitleLabel.h in Headers */,
				D458520A1AF6CCFA00A2DE13 /* ORKImageCaptureCameraPreviewView.h in Headers */,
				D44239791AF17F5100559D96 /* ORKImageCaptureStep.h in Headers */,
				86C40CB21A8D7C5C00081FAC /* ORKRecorder_Private.h in Headers */,
				86C40C881A8D7C5C00081FAC /* ORKActiveStepTimerView.h in Headers */,
				86C40C161A8D7C5C00081FAC /* ORKAudioContentView.h in Headers */,
				86C40CB41A8D7C5C00081FAC /* ORKTouchRecorder.h in Headers */,
				86C40DEA1A8D7C5C00081FAC /* UIBarButtonItem+ORKBarButtonItem.h in Headers */,
				86C40CF61A8D7C5C00081FAC /* ORKBorderedButton.h in Headers */,
				86C40D4A1A8D7C5C00081FAC /* ORKLabel.h in Headers */,
				861D11A91AA691BB003C98A7 /* ORKScaleSliderView.h in Headers */,
				BC13CE3E1B0662A80044153C /* ORKOrderedTask_Internal.h in Headers */,
				86C40C3E1A8D7C5C00081FAC /* ORKSpatialSpanMemoryContentView.h in Headers */,
				86C40CC01A8D7C5C00081FAC /* ORKCompletionStep.h in Headers */,
				86C40DF61A8D7C5C00081FAC /* ORKConsentSignatureController.h in Headers */,
				86C40CDC1A8D7C5C00081FAC /* ORKTintedImageView.h in Headers */,
				86C40D281A8D7C5C00081FAC /* ORKFormTextView.h in Headers */,
				86C40DEE1A8D7C5C00081FAC /* UIResponder+ResearchKit.h in Headers */,
				86C40E041A8D7C5C00081FAC /* ORKConsentLearnMoreViewController.h in Headers */,
				25ECC09B1AFBD8B300F3D63B /* ORKDeviceMotionReactionTimeViewController.h in Headers */,
				86C40D061A8D7C5C00081FAC /* ORKCountdownLabel.h in Headers */,
				86C40C2A1A8D7C5C00081FAC /* ORKFitnessContentView.h in Headers */,
				86C40DC21A8D7C5C00081FAC /* ORKTapCountLabel.h in Headers */,
				86C40D301A8D7C5C00081FAC /* ORKHealthAnswerFormat.h in Headers */,
				86C40C261A8D7C5C00081FAC /* ORKCountdownStepViewController.h in Headers */,
				86C40E0C1A8D7C5C00081FAC /* ORKConsentReviewStepViewController.h in Headers */,
				86C40C321A8D7C5C00081FAC /* ORKFitnessStepViewController.h in Headers */,
				86C40DBE1A8D7C5C00081FAC /* ORKTableViewCell.h in Headers */,
				86C40C2E1A8D7C5C00081FAC /* ORKFitnessStep.h in Headers */,
				86C40C821A8D7C5C00081FAC /* ORKActiveStep_Internal.h in Headers */,
				86C40D481A8D7C5C00081FAC /* ORKInstructionStepViewController_Internal.h in Headers */,
				86C40D341A8D7C5C00081FAC /* ORKHelpers.h in Headers */,
				FA7A9D2F1B083DD3005A2BEA /* ORKConsentSectionFormatter.h in Headers */,
				86C40E341A8D7C5C00081FAC /* ORKVisualConsentStepViewController_Internal.h in Headers */,
				86C40D381A8D7C5C00081FAC /* ORKHTMLPDFWriter.h in Headers */,
				86C40D561A8D7C5C00081FAC /* ORKOrderedTask.h in Headers */,
				86C40C4E1A8D7C5C00081FAC /* ORKTappingContentView.h in Headers */,
				86C40CA01A8D7C5C00081FAC /* ORKHealthQuantityTypeRecorder.h in Headers */,
				BC13CE401B0666FD0044153C /* ORKResultPredicate.h in Headers */,
				86C40CFA1A8D7C5C00081FAC /* ORKCaption1Label.h in Headers */,
				86C40E081A8D7C5C00081FAC /* ORKConsentReviewStep.h in Headers */,
				86C40C901A8D7C5C00081FAC /* ORKActiveStepViewController_Internal.h in Headers */,
				86C40CD81A8D7C5C00081FAC /* ORKTextFieldView.h in Headers */,
				86C40DD01A8D7C5C00081FAC /* ORKTaskViewController_Private.h in Headers */,
				86C40DAE1A8D7C5C00081FAC /* ORKSurveyAnswerCellForScale.h in Headers */,
				86C40CFE1A8D7C5C00081FAC /* ORKChoiceViewCell.h in Headers */,
				86C40DC61A8D7C5C00081FAC /* ORKTask.h in Headers */,
				86C40C561A8D7C5C00081FAC /* ORKTappingIntervalStepViewController.h in Headers */,
				86AD91101AB7B8A600361FEB /* ORKActiveStepView.h in Headers */,
				86C40C9C1A8D7C5C00081FAC /* ORKDeviceMotionRecorder.h in Headers */,
				86C40E1E1A8D7C5C00081FAC /* ORKConsentSignature.h in Headers */,
				86C40C5E1A8D7C5C00081FAC /* ORKWalkingTaskStepViewController.h in Headers */,
				86C40D2C1A8D7C5C00081FAC /* ORKHeadlineLabel.h in Headers */,
				86C40D1C1A8D7C5C00081FAC /* ORKFormSectionTitleLabel.h in Headers */,
				86C40CBC1A8D7C5C00081FAC /* UITouch+ORKJSONDictionary.h in Headers */,
				86C40D741A8D7C5C00081FAC /* ORKScaleRangeLabel.h in Headers */,
				86C40DDE1A8D7C5C00081FAC /* ORKVerticalContainerView.h in Headers */,
				86C40CB01A8D7C5C00081FAC /* ORKRecorder_Internal.h in Headers */,
				86C40E101A8D7C5C00081FAC /* ORKConsentSceneViewController.h in Headers */,
				86C40DAA1A8D7C5C00081FAC /* ORKSurveyAnswerCellForNumber.h in Headers */,
				86C40D6E1A8D7C5C00081FAC /* ORKResult_Private.h in Headers */,
				86C40D161A8D7C5C00081FAC /* ORKErrors.h in Headers */,
				861D11B51AA7D073003C98A7 /* ORKTextChoiceCellGroup.h in Headers */,
				147503B91AEE807C004B17F3 /* ORKToneAudiometryStep.h in Headers */,
				86C40C9A1A8D7C5C00081FAC /* ORKDataLogger_Private.h in Headers */,
				861D11AD1AA7951F003C98A7 /* ORKChoiceAnswerFormatHelper.h in Headers */,
				86C40C461A8D7C5C00081FAC /* ORKSpatialSpanMemoryStepViewController.h in Headers */,
				86C40C521A8D7C5C00081FAC /* ORKTappingIntervalStep.h in Headers */,
				86C40D8A1A8D7C5C00081FAC /* ORKSkin.h in Headers */,
				86C40DFE1A8D7C5C00081FAC /* ORKConsentDocument.h in Headers */,
				D442397D1AF17F7600559D96 /* ORKImageCaptureStepViewController.h in Headers */,
				86C40C4A1A8D7C5C00081FAC /* ORKSpatialSpanTargetView.h in Headers */,
				86C40C1A1A8D7C5C00081FAC /* ORKAudioStep.h in Headers */,
			);
			runOnlyForDeploymentPostprocessing = 0;
		};
/* End PBXHeadersBuildPhase section */

/* Begin PBXNativeTarget section */
		86CC8E991AC09332001CCD89 /* ResearchKitTests */ = {
			isa = PBXNativeTarget;
			buildConfigurationList = 86CC8EA31AC09332001CCD89 /* Build configuration list for PBXNativeTarget "ResearchKitTests" */;
			buildPhases = (
				86CC8E961AC09332001CCD89 /* Sources */,
				86CC8E971AC09332001CCD89 /* Frameworks */,
				86CC8E981AC09332001CCD89 /* Resources */,
			);
			buildRules = (
			);
			dependencies = (
				86CC8EA21AC09332001CCD89 /* PBXTargetDependency */,
			);
			name = ResearchKitTests;
			productName = "ResearchKit Tests";
			productReference = 86CC8E9A1AC09332001CCD89 /* ResearchKitTests.xctest */;
			productType = "com.apple.product-type.bundle.unit-test";
		};
		B183A4731A8535D100C76870 /* ResearchKit */ = {
			isa = PBXNativeTarget;
			buildConfigurationList = B183A5921A8535D100C76870 /* Build configuration list for PBXNativeTarget "ResearchKit" */;
			buildPhases = (
				B183A4741A8535D100C76870 /* Headers */,
				B183A4F71A8535D100C76870 /* Sources */,
				B183A5591A8535D100C76870 /* Frameworks */,
				B183A5681A8535D100C76870 /* Resources */,
				B1429E9C1AAA651C003DE546 /* ShellScript */,
			);
			buildRules = (
			);
			dependencies = (
			);
			name = ResearchKit;
			productName = ResearchKit;
			productReference = B183A5951A8535D100C76870 /* ResearchKit.framework */;
			productType = "com.apple.product-type.framework";
		};
/* End PBXNativeTarget section */

/* Begin PBXProject section */
		3FFF18351829DB1D00167070 /* Project object */ = {
			isa = PBXProject;
			attributes = {
				CLASSPREFIX = ORK;
				LastUpgradeCheck = 0700;
				ORGANIZATIONNAME = researchkit.org;
				TargetAttributes = {
					86CC8E991AC09332001CCD89 = {
						CreatedOnToolsVersion = 6.2;
					};
					B18FF3A41A9FE25700C0C3B0 = {
						CreatedOnToolsVersion = 7.0;
					};
				};
			};
			buildConfigurationList = 3FFF18381829DB1D00167070 /* Build configuration list for PBXProject "ResearchKit" */;
			compatibilityVersion = "Xcode 3.2";
			developmentRegion = English;
			hasScannedForEncodings = 0;
			knownRegions = (
				en,
				Base,
				tr,
				zh_TW,
				zh_HK,
				zh_CN,
				vi,
				uk,
				th,
				sv,
				sk,
				ru,
				ro,
				pt,
				pt_PT,
				pl,
				nl,
				ms,
				ko,
				ja,
				it,
				id,
				hu,
				hr,
				hi,
				he,
				fr,
				fr_CA,
				fi,
				es,
				es_MX,
				en_GB,
				en_AU,
				el,
				de,
				da,
				cs,
				ca,
				ar,
				"zh-Hant",
				"zh-HK",
				"zh-Hans",
				"pt-PT",
				"fr-CA",
				"es-MX",
				"en-GB",
				"en-AU",
				nb,
			);
			mainGroup = 3FFF18341829DB1D00167070;
			productRefGroup = 3FFF183E1829DB1D00167070 /* Products */;
			projectDirPath = "";
			projectRoot = "";
			targets = (
				B183A4731A8535D100C76870 /* ResearchKit */,
				86CC8E991AC09332001CCD89 /* ResearchKitTests */,
				B18FF3A41A9FE25700C0C3B0 /* docs */,
			);
		};
/* End PBXProject section */

/* Begin PBXResourcesBuildPhase section */
		86CC8E981AC09332001CCD89 /* Resources */ = {
			isa = PBXResourcesBuildPhase;
			buildActionMask = 2147483647;
			files = (
			);
			runOnlyForDeploymentPostprocessing = 0;
		};
		B183A5681A8535D100C76870 /* Resources */ = {
			isa = PBXResourcesBuildPhase;
			buildActionMask = 2147483647;
			files = (
				B1A860EE1A9693C400EA57B7 /* consent_05@2x.m4v in Resources */,
				86C40DFA1A8D7C5C00081FAC /* MovieTintShader.fsh in Resources */,
				B1A860EA1A9693C400EA57B7 /* consent_01@2x.m4v in Resources */,
				B1A860F31A9693C400EA57B7 /* consent_03@3x.m4v in Resources */,
				B1A860F11A9693C400EA57B7 /* consent_01@3x.m4v in Resources */,
				B1A860F71A9693C400EA57B7 /* consent_07@3x.m4v in Resources */,
				B1A860F21A9693C400EA57B7 /* consent_02@3x.m4v in Resources */,
				B1A860EB1A9693C400EA57B7 /* consent_02@2x.m4v in Resources */,
				B1A860F61A9693C400EA57B7 /* consent_06@3x.m4v in Resources */,
				B1A860F01A9693C400EA57B7 /* consent_07@2x.m4v in Resources */,
				B1A860EF1A9693C400EA57B7 /* consent_06@2x.m4v in Resources */,
				B1A860EC1A9693C400EA57B7 /* consent_03@2x.m4v in Resources */,
				B1A860F41A9693C400EA57B7 /* consent_04@3x.m4v in Resources */,
				B1A860ED1A9693C400EA57B7 /* consent_04@2x.m4v in Resources */,
				B17FE7FD1A8DBE7C00BF9C28 /* Artwork.xcassets in Resources */,
				B1C0F4E41A9BA65F0022C153 /* Localizable.strings in Resources */,
				86C40DFC1A8D7C5C00081FAC /* MovieTintShader.vsh in Resources */,
				B1A860F51A9693C400EA57B7 /* consent_05@3x.m4v in Resources */,
			);
			runOnlyForDeploymentPostprocessing = 0;
		};
/* End PBXResourcesBuildPhase section */

/* Begin PBXShellScriptBuildPhase section */
		B1429E9C1AAA651C003DE546 /* ShellScript */ = {
			isa = PBXShellScriptBuildPhase;
			buildActionMask = 2147483647;
			files = (
			);
			inputPaths = (
			);
			outputPaths = (
			);
			runOnlyForDeploymentPostprocessing = 0;
			shellPath = /bin/sh;
			shellScript = "# License check: all\n\necho \"Checking for BSD license text (files missing licenses listed below):\"\n\nLICENSE_MISSING=`find . -name '*.[hm]' -o -name '*.vsh' -o -name '*.fsh' -exec grep -iL \"THIS SOFTWARE IS PROVIDED BY THE COPYRIGHT HOLDERS AND CONTRIBUTORS\" {} \\;`\necho \"$LICENSE_MISSING\"\n\ntest \"$LICENSE_MISSING\" == \"\"\n\n";
			showEnvVarsInLog = 0;
		};
		B18FF3A81A9FE26300C0C3B0 /* ShellScript */ = {
			isa = PBXShellScriptBuildPhase;
			buildActionMask = 2147483647;
			files = (
			);
			inputPaths = (
			);
			outputPaths = (
			);
			runOnlyForDeploymentPostprocessing = 0;
			shellPath = /bin/sh;
			shellScript = "if [ ! -x /usr/local/bin/appledoc ]; then\n    echo \"error: appledoc is required for building ResearchKit's documentation. See http://appledoc.gentlebytes.com\" 1>&2\n    exit 1\nfi\n\necho \"warning: warnings are a result of https://github.com/tomaz/appledoc/issues/348\"\n\n/usr/local/bin/appledoc --print-settings --publish-docset --install-docset --output \"${BUILT_PRODUCTS_DIR}/docs/\" --include \"docs/ActiveTasks\" --include \"docs/InformedConsent\" --include \"docs/Overview\" --include \"docs/Survey\"  --ignore \"docs/templates\" --templates \"docs/templates\" \"${BUILT_PRODUCTS_DIR}/ResearchKit.framework\" \"docs\"\n\necho \"warning: Opening documentation in browser...\"\nopen \"$HOME/Library/Developer/Shared/Documentation/DocSets/org.researchkit.ResearchKit.docset/Contents/Resources/Documents/index.html\"";
			showEnvVarsInLog = 0;
		};
/* End PBXShellScriptBuildPhase section */

/* Begin PBXSourcesBuildPhase section */
		86CC8E961AC09332001CCD89 /* Sources */ = {
			isa = PBXSourcesBuildPhase;
			buildActionMask = 2147483647;
			files = (
				86CC8EB71AC09383001CCD89 /* ORKDataLoggerTests.m in Sources */,
				86CC8EBA1AC09383001CCD89 /* ORKResultTests.m in Sources */,
				FA7A9D391B0969A7005A2BEA /* ORKConsentSignatureFormatterTests.m in Sources */,
				86CC8EB81AC09383001CCD89 /* ORKHKSampleTests.m in Sources */,
				86CC8EB51AC09383001CCD89 /* ORKConsentTests.m in Sources */,
				2EBFE11D1AE1B32D00CB8254 /* ORKUIViewAccessibilityTests.m in Sources */,
				86CC8EB41AC09383001CCD89 /* ORKChoiceAnswerFormatHelperTests.m in Sources */,
				2EBFE1201AE1B74100CB8254 /* ORKVoiceEngineTests.m in Sources */,
				BCAD50E81B0201EE0034806A /* ORKTaskTests.m in Sources */,
				86CC8EBB1AC09383001CCD89 /* ORKTextChoiceCellGroupTests.m in Sources */,
				FA7A9D2B1B082688005A2BEA /* ORKConsentDocumentTests.m in Sources */,
				FA7A9D371B09365F005A2BEA /* ORKConsentSectionFormatterTests.m in Sources */,
				86D348021AC161B0006DB02B /* ORKRecorderTests.m in Sources */,
				86CC8EB61AC09383001CCD89 /* ORKDataLoggerManagerTests.m in Sources */,
				86CC8EB31AC09383001CCD89 /* ORKAccessibilityTests.m in Sources */,
			);
			runOnlyForDeploymentPostprocessing = 0;
		};
		B183A4F71A8535D100C76870 /* Sources */ = {
			isa = PBXSourcesBuildPhase;
			buildActionMask = 2147483647;
			files = (
				86C40C341A8D7C5C00081FAC /* ORKFitnessStepViewController.m in Sources */,
				86C40E2E1A8D7C5C00081FAC /* ORKVisualConsentStep.m in Sources */,
				86C40CA61A8D7C5C00081FAC /* ORKLocationRecorder.m in Sources */,
				86C40CB61A8D7C5C00081FAC /* ORKTouchRecorder.m in Sources */,
				86C40DC41A8D7C5C00081FAC /* ORKTapCountLabel.m in Sources */,
				25ECC0A01AFBD92D00F3D63B /* ORKDeviceMotionReactionTimeContentView.m in Sources */,
				86C40D4C1A8D7C5C00081FAC /* ORKLabel.m in Sources */,
				86C40C9E1A8D7C5C00081FAC /* ORKDeviceMotionRecorder.m in Sources */,
				86C40D961A8D7C5C00081FAC /* ORKStepViewController.m in Sources */,
				86C40DF81A8D7C5C00081FAC /* ORKConsentSignatureController.m in Sources */,
				86C40D8C1A8D7C5C00081FAC /* ORKSkin.m in Sources */,
				86C40D221A8D7C5C00081FAC /* ORKFormStep.m in Sources */,
				86C40CD61A8D7C5C00081FAC /* ORKTableContainerView.m in Sources */,
				861D11AE1AA7951F003C98A7 /* ORKChoiceAnswerFormatHelper.m in Sources */,
				86C40C381A8D7C5C00081FAC /* ORKSpatialSpanGame.m in Sources */,
				86C40C481A8D7C5C00081FAC /* ORKSpatialSpanMemoryStepViewController.m in Sources */,
				86C40CDA1A8D7C5C00081FAC /* ORKTextFieldView.m in Sources */,
				B8760F2C1AFBEFB0007FA16F /* ORKScaleRangeDescriptionLabel.m in Sources */,
				86C40D821A8D7C5C00081FAC /* ORKSelectionSubTitleLabel.m in Sources */,
				86C40DCC1A8D7C5C00081FAC /* ORKTaskViewController.m in Sources */,
				86C40E061A8D7C5C00081FAC /* ORKConsentLearnMoreViewController.m in Sources */,
				86C40D7A1A8D7C5C00081FAC /* ORKScaleSlider.m in Sources */,
				86C40C801A8D7C5C00081FAC /* ORKActiveStep.m in Sources */,
				86C40D721A8D7C5C00081FAC /* ORKRoundTappingButton.m in Sources */,
				86C40E2A1A8D7C5C00081FAC /* ORKSignatureView.m in Sources */,
				BCFF24BD1B0798D10044EC35 /* ORKResultPredicate.m in Sources */,
				25ECC0A41AFBDD2700F3D63B /* ORKDeviceMotionReactionTimeStimulusView.m in Sources */,
				86C40CBA1A8D7C5C00081FAC /* ORKVoiceEngine.m in Sources */,
				861D11B61AA7D073003C98A7 /* ORKTextChoiceCellGroup.m in Sources */,
				86C40CCA1A8D7C5C00081FAC /* ORKFormItemCell.m in Sources */,
				147503B81AEE807C004B17F3 /* ORKToneAudiometryContentView.m in Sources */,
				86C40CBE1A8D7C5C00081FAC /* UITouch+ORKJSONDictionary.m in Sources */,
				618DA0521A93D0D600E63AA8 /* ORKAccessibilityFunctions.m in Sources */,
				86C40DB81A8D7C5C00081FAC /* ORKSurveyAnswerCellForText.m in Sources */,
				86C40CF01A8D7C5C00081FAC /* ORKAnswerTextView.m in Sources */,
				86C40D3E1A8D7C5C00081FAC /* ORKImageChoiceLabel.m in Sources */,
				86C40E0A1A8D7C5C00081FAC /* ORKConsentReviewStep.m in Sources */,
				86C40D1E1A8D7C5C00081FAC /* ORKFormSectionTitleLabel.m in Sources */,
				86C40CF81A8D7C5C00081FAC /* ORKBorderedButton.m in Sources */,
				86C40E201A8D7C5C00081FAC /* ORKConsentSignature.m in Sources */,
				86C40C601A8D7C5C00081FAC /* ORKWalkingTaskStepViewController.m in Sources */,
				866F86011A96CBF3007B282C /* ORKSurveyAnswerCell.m in Sources */,
				86C40E321A8D7C5C00081FAC /* ORKVisualConsentStepViewController.m in Sources */,
				618DA0561A93D0D600E63AA8 /* UIView+ORKAccessibility.m in Sources */,
				86C40D3A1A8D7C5C00081FAC /* ORKHTMLPDFWriter.m in Sources */,
				865EA1691ABA1AA10037C68E /* ORKPicker.m in Sources */,
				86C40D321A8D7C5C00081FAC /* ORKHealthAnswerFormat.m in Sources */,
				86C40D861A8D7C5C00081FAC /* ORKSelectionTitleLabel.m in Sources */,
				86C40D001A8D7C5C00081FAC /* ORKChoiceViewCell.m in Sources */,
				86C40C4C1A8D7C5C00081FAC /* ORKSpatialSpanTargetView.m in Sources */,
				86C40D9E1A8D7C5C00081FAC /* ORKSubheadlineLabel.m in Sources */,
				D42FEFB91AF7557000A124F8 /* ORKImageCaptureView.m in Sources */,
				86C40C401A8D7C5C00081FAC /* ORKSpatialSpanMemoryContentView.m in Sources */,
				147503BC1AEE807C004B17F3 /* ORKToneAudiometryStepViewController.m in Sources */,
				86AD910B1AB7AD1E00361FEB /* ORKNavigationContainerView.m in Sources */,
				865EA1631AB8DF750037C68E /* ORKDateTimePicker.m in Sources */,
				86C40C781A8D7C5C00081FAC /* HKSample+ORKJSONDictionary.m in Sources */,
				86C40D421A8D7C5C00081FAC /* ORKInstructionStep.m in Sources */,
				86C40C2C1A8D7C5C00081FAC /* ORKFitnessContentView.m in Sources */,
				D458520B1AF6CCFA00A2DE13 /* ORKImageCaptureCameraPreviewView.m in Sources */,
				86C40E1A1A8D7C5C00081FAC /* ORKConsentSection.m in Sources */,
				86C40C241A8D7C5C00081FAC /* ORKCountdownStep.m in Sources */,
				86C40CA21A8D7C5C00081FAC /* ORKHealthQuantityTypeRecorder.m in Sources */,
				86C40DC01A8D7C5C00081FAC /* ORKTableViewCell.m in Sources */,
				1412855D1AFBA2E2005F7EA0 /* ORKToneAudiometryInstructionStep.m in Sources */,
				BC41942A1AE8453A00073D6B /* ORKObserver.m in Sources */,
				86C40C681A8D7C5C00081FAC /* CMAccelerometerData+ORKJSONDictionary.m in Sources */,
				86C40C701A8D7C5C00081FAC /* CMMotionActivity+ORKJSONDictionary.m in Sources */,
				147503B01AEE8071004B17F3 /* ORKAudioGenerator.m in Sources */,
				86C40D7E1A8D7C5C00081FAC /* ORKScaleValueLabel.m in Sources */,
				86C40D901A8D7C5C00081FAC /* ORKStep.m in Sources */,
				86C40D2E1A8D7C5C00081FAC /* ORKHeadlineLabel.m in Sources */,
				FA7A9D341B0843A9005A2BEA /* ORKConsentSignatureFormatter.m in Sources */,
				86C40CFC1A8D7C5C00081FAC /* ORKCaption1Label.m in Sources */,
				86C40E001A8D7C5C00081FAC /* ORKConsentDocument.m in Sources */,
				D442397A1AF17F5100559D96 /* ORKImageCaptureStep.m in Sources */,
				86C40CDE1A8D7C5C00081FAC /* ORKTintedImageView.m in Sources */,
				86B781BC1AA668ED00688151 /* ORKTimeIntervalPicker.m in Sources */,
				86B781BE1AA668ED00688151 /* ORKValuePicker.m in Sources */,
				86B89ABC1AB3BECC001626A4 /* ORKStepHeaderView.m in Sources */,
				861D11AA1AA691BB003C98A7 /* ORKScaleSliderView.m in Sources */,
				86C40C141A8D7C5C00081FAC /* ORKActiveStepQuantityView.m in Sources */,
				86C40C6C1A8D7C5C00081FAC /* CMDeviceMotion+ORKJSONDictionary.m in Sources */,
				86C40DF01A8D7C5C00081FAC /* UIResponder+ResearchKit.m in Sources */,
				865EA16D1ABA1BE20037C68E /* ORKSurveyAnswerCellForPicker.m in Sources */,
				86C40D261A8D7C5C00081FAC /* ORKFormStepViewController.m in Sources */,
				86C40C8A1A8D7C5C00081FAC /* ORKActiveStepTimerView.m in Sources */,
				86AD91111AB7B8A600361FEB /* ORKActiveStepView.m in Sources */,
				86C40C201A8D7C5C00081FAC /* ORKAudioStepViewController.m in Sources */,
				86C40D081A8D7C5C00081FAC /* ORKCountdownLabel.m in Sources */,
				86C40E121A8D7C5C00081FAC /* ORKConsentSceneViewController.m in Sources */,
				D442397E1AF17F7600559D96 /* ORKImageCaptureStepViewController.m in Sources */,
				86C40CAE1A8D7C5C00081FAC /* ORKRecorder.m in Sources */,
				86C40DAC1A8D7C5C00081FAC /* ORKSurveyAnswerCellForNumber.m in Sources */,
				86C40C541A8D7C5C00081FAC /* ORKTappingIntervalStep.m in Sources */,
				86C40D6C1A8D7C5C00081FAC /* ORKResult.m in Sources */,
				86C40CD21A8D7C5C00081FAC /* ORKInstructionStepView.m in Sources */,
				86C40D181A8D7C5C00081FAC /* ORKErrors.m in Sources */,
				25ECC09C1AFBD8B300F3D63B /* ORKDeviceMotionReactionTimeViewController.m in Sources */,
				86C40DB01A8D7C5C00081FAC /* ORKSurveyAnswerCellForScale.m in Sources */,
				86C40C281A8D7C5C00081FAC /* ORKCountdownStepViewController.m in Sources */,
				86C40C641A8D7C5C00081FAC /* CLLocation+ORKJSONDictionary.m in Sources */,
				86C40D041A8D7C5C00081FAC /* ORKContinueButton.m in Sources */,
				86C40DEC1A8D7C5C00081FAC /* UIBarButtonItem+ORKBarButtonItem.m in Sources */,
				86C40CAA1A8D7C5C00081FAC /* ORKPedometerRecorder.m in Sources */,
				BCA5C0361AEC05F20092AC8D /* ORKStepNavigationRule.m in Sources */,
				86C40D761A8D7C5C00081FAC /* ORKScaleRangeLabel.m in Sources */,
				86C40C741A8D7C5C00081FAC /* CMPedometerData+ORKJSONDictionary.m in Sources */,
				86AD91151AB7B97E00361FEB /* ORKQuestionStepView.m in Sources */,
				86C40C5C1A8D7C5C00081FAC /* ORKWalkingTaskStep.m in Sources */,
				86C40C3C1A8D7C5C00081FAC /* ORKSpatialSpanGameState.m in Sources */,
				86C40CF41A8D7C5C00081FAC /* ORKBodyLabel.m in Sources */,
				86C40C941A8D7C5C00081FAC /* ORKAudioRecorder.m in Sources */,
				86C40C581A8D7C5C00081FAC /* ORKTappingIntervalStepViewController.m in Sources */,
				86C40E0E1A8D7C5C00081FAC /* ORKConsentReviewStepViewController.m in Sources */,
				86C40E261A8D7C5C00081FAC /* ORKEAGLMoviePlayerView.m in Sources */,
				86C40CC21A8D7C5C00081FAC /* ORKCompletionStep.m in Sources */,
				86C40C301A8D7C5C00081FAC /* ORKFitnessStep.m in Sources */,
				86C40C501A8D7C5C00081FAC /* ORKTappingContentView.m in Sources */,
				86C40CEC1A8D7C5C00081FAC /* ORKAnswerTextField.m in Sources */,
				86C40C441A8D7C5C00081FAC /* ORKSpatialSpanMemoryStep.m in Sources */,
				86C40DD81A8D7C5C00081FAC /* ORKUnitLabel.m in Sources */,
				86C40D361A8D7C5C00081FAC /* ORKHelpers.m in Sources */,
				86C40C181A8D7C5C00081FAC /* ORKAudioContentView.m in Sources */,
				86C40C8E1A8D7C5C00081FAC /* ORKActiveStepViewController.m in Sources */,
				B183A5011A8535D100C76870 /* (null) in Sources */,
				86C40CE61A8D7C5C00081FAC /* ORKAnswerFormat.m in Sources */,
				25ECC0961AFBD68300F3D63B /* ORKDeviceMotionReactionTimeStep.m in Sources */,
				BC13CE3A1B0660220044153C /* ORKNavigableOrderedTask.m in Sources */,
				B11C54A11A9EF4A700265E61 /* ORKConsentSharingStepViewController.m in Sources */,
				86C40E161A8D7C5C00081FAC /* ORKConsentSection+AssetLoading.m in Sources */,
				86C40DA81A8D7C5C00081FAC /* ORKSurveyAnswerCellForImageSelection.m in Sources */,
				86C40CCE1A8D7C5C00081FAC /* ORKImageSelectionView.m in Sources */,
				86C40D461A8D7C5C00081FAC /* ORKInstructionStepViewController.m in Sources */,
				86C40C7C1A8D7C5C00081FAC /* ORKAccelerometerRecorder.m in Sources */,
				86C40C861A8D7C5C00081FAC /* ORKActiveStepTimer.m in Sources */,
				B11C549B1A9EEF8800265E61 /* ORKConsentSharingStep.m in Sources */,
				86C40DE01A8D7C5C00081FAC /* ORKVerticalContainerView.m in Sources */,
				86C40CC61A8D7C5C00081FAC /* ORKCompletionStepViewController.m in Sources */,
				86C40D661A8D7C5C00081FAC /* ORKQuestionStepViewController.m in Sources */,
				86C40DF41A8D7C5C00081FAC /* ORKConsentReviewController.m in Sources */,
				147503BA1AEE807C004B17F3 /* ORKToneAudiometryStep.m in Sources */,
				FA7A9D301B083DD3005A2BEA /* ORKConsentSectionFormatter.m in Sources */,
				86C40D2A1A8D7C5C00081FAC /* ORKFormTextView.m in Sources */,
				86C40DD41A8D7C5C00081FAC /* ORKTextButton.m in Sources */,
				86C40C981A8D7C5C00081FAC /* ORKDataLogger.m in Sources */,
				86C40D0C1A8D7C5C00081FAC /* ORKCustomStepView.m in Sources */,
				86C40C1C1A8D7C5C00081FAC /* ORKAudioStep.m in Sources */,
				86C40D581A8D7C5C00081FAC /* ORKOrderedTask.m in Sources */,
				141285611AFBA391005F7EA0 /* ORKToneAudiometryInstructionStepViewController.m in Sources */,
				86C40D601A8D7C5C00081FAC /* ORKQuestionStep.m in Sources */,
				86C40E381A8D7C5C00081FAC /* ORKVisualConsentTransitionAnimator.m in Sources */,
			);
			runOnlyForDeploymentPostprocessing = 0;
		};
/* End PBXSourcesBuildPhase section */

/* Begin PBXTargetDependency section */
		86CC8EA21AC09332001CCD89 /* PBXTargetDependency */ = {
			isa = PBXTargetDependency;
			target = B183A4731A8535D100C76870 /* ResearchKit */;
			targetProxy = 86CC8EA11AC09332001CCD89 /* PBXContainerItemProxy */;
		};
		B11DF3B11AA10795009E76D2 /* PBXTargetDependency */ = {
			isa = PBXTargetDependency;
			target = B183A4731A8535D100C76870 /* ResearchKit */;
			targetProxy = B11DF3B01AA10795009E76D2 /* PBXContainerItemProxy */;
		};
/* End PBXTargetDependency section */

/* Begin PBXVariantGroup section */
		B1C0F4E11A9BA65F0022C153 /* Localizable.strings */ = {
			isa = PBXVariantGroup;
			children = (
				B1C0F4E21A9BA65F0022C153 /* en */,
				B11DF4C21AA10D70009E76D2 /* tr */,
				B14660481AA10DD7002F95C2 /* zh_TW */,
				B1B349E41AA10DED005FAD66 /* zh_HK */,
				B1B349E51AA10DF8005FAD66 /* zh_CN */,
				B1B349E61AA10E02005FAD66 /* vi */,
				B1B349E71AA10E0B005FAD66 /* uk */,
				B1B349E81AA10E12005FAD66 /* th */,
				B1B349E91AA10E27005FAD66 /* sv */,
				B1B349EA1AA10E2E005FAD66 /* sk */,
				B1B349EB1AA10E38005FAD66 /* ru */,
				B1B349EC1AA10E40005FAD66 /* ro */,
				B1B349ED1AA10E47005FAD66 /* pt */,
				B1B349EE1AA10E4F005FAD66 /* pt_PT */,
				B1B349EF1AA10E56005FAD66 /* pl */,
				B1B349F01AA10E5E005FAD66 /* nl */,
				B1B349F11AA10E65005FAD66 /* ms */,
				B1B349F21AA10E6C005FAD66 /* ko */,
				B1B349F31AA10E73005FAD66 /* ja */,
				B1B349F41AA10E79005FAD66 /* it */,
				B1B349F51AA10E80005FAD66 /* id */,
				B1B349F61AA10E89005FAD66 /* hu */,
				B1B349F71AA10E90005FAD66 /* hr */,
				B1B349F81AA10E96005FAD66 /* hi */,
				B1B349F91AA10E9C005FAD66 /* he */,
				B1B349FA1AA10EA2005FAD66 /* fr */,
				B1B349FB1AA10EA8005FAD66 /* fr_CA */,
				B1B349FC1AA10EAE005FAD66 /* fi */,
				B1B349FD1AA10EB4005FAD66 /* es */,
				B1B349FE1AA10EBA005FAD66 /* es_MX */,
				B1B349FF1AA10EC1005FAD66 /* en_GB */,
				B1B34A001AA10EC6005FAD66 /* en_AU */,
				B1B34A011AA10ECB005FAD66 /* el */,
				B1B34A021AA10ED1005FAD66 /* de */,
				B1B34A031AA10ED5005FAD66 /* da */,
				B1B34A041AA10EDA005FAD66 /* cs */,
				B1B34A051AA10EDF005FAD66 /* ca */,
				B1B34A061AA10EE4005FAD66 /* ar */,
				B1B34A061AABBCCDDEEFFAAA /* no */,
			);
			name = Localizable.strings;
			sourceTree = "<group>";
		};
/* End PBXVariantGroup section */

/* Begin XCBuildConfiguration section */
		3FFF18691829DB1E00167070 /* Debug */ = {
			isa = XCBuildConfiguration;
			buildSettings = {
				ALWAYS_SEARCH_USER_PATHS = NO;
				CLANG_CXX_LIBRARY = "libc++";
				CLANG_ENABLE_MODULES = YES;
				CLANG_ENABLE_OBJC_ARC = YES;
				CLANG_WARN_BOOL_CONVERSION = YES;
				CLANG_WARN_CONSTANT_CONVERSION = YES;
				CLANG_WARN_DIRECT_OBJC_ISA_USAGE = YES_ERROR;
				CLANG_WARN_EMPTY_BODY = YES;
				CLANG_WARN_ENUM_CONVERSION = YES;
				CLANG_WARN_INT_CONVERSION = YES;
				CLANG_WARN_OBJC_ROOT_CLASS = YES_ERROR;
				CLANG_WARN__DUPLICATE_METHOD_MATCH = YES;
				COPY_PHASE_STRIP = NO;
				GCC_DYNAMIC_NO_PIC = NO;
				GCC_OPTIMIZATION_LEVEL = 0;
				GCC_PREPROCESSOR_DEFINITIONS = (
					"DEBUG=1",
					"$(inherited)",
				);
				GCC_SYMBOLS_PRIVATE_EXTERN = NO;
				GCC_WARN_64_TO_32_BIT_CONVERSION = YES;
				GCC_WARN_ABOUT_RETURN_TYPE = YES_ERROR;
				GCC_WARN_UNDECLARED_SELECTOR = YES;
				GCC_WARN_UNINITIALIZED_AUTOS = YES;
				GCC_WARN_UNUSED_FUNCTION = YES;
				GCC_WARN_UNUSED_VARIABLE = YES;
				IPHONEOS_DEPLOYMENT_TARGET = 8.0;
				ONLY_ACTIVE_ARCH = YES;
				SDKROOT = iphoneos;
				TARGETED_DEVICE_FAMILY = 1;
			};
			name = Debug;
		};
		3FFF186A1829DB1E00167070 /* Release */ = {
			isa = XCBuildConfiguration;
			buildSettings = {
				ALWAYS_SEARCH_USER_PATHS = NO;
				CLANG_CXX_LIBRARY = "libc++";
				CLANG_ENABLE_MODULES = YES;
				CLANG_ENABLE_OBJC_ARC = YES;
				CLANG_WARN_BOOL_CONVERSION = YES;
				CLANG_WARN_CONSTANT_CONVERSION = YES;
				CLANG_WARN_DIRECT_OBJC_ISA_USAGE = YES_ERROR;
				CLANG_WARN_EMPTY_BODY = YES;
				CLANG_WARN_ENUM_CONVERSION = YES;
				CLANG_WARN_INT_CONVERSION = YES;
				CLANG_WARN_OBJC_ROOT_CLASS = YES_ERROR;
				CLANG_WARN__DUPLICATE_METHOD_MATCH = YES;
				COPY_PHASE_STRIP = YES;
				ENABLE_NS_ASSERTIONS = NO;
				GCC_SYMBOLS_PRIVATE_EXTERN = NO;
				GCC_WARN_64_TO_32_BIT_CONVERSION = YES;
				GCC_WARN_ABOUT_RETURN_TYPE = YES_ERROR;
				GCC_WARN_UNDECLARED_SELECTOR = YES;
				GCC_WARN_UNINITIALIZED_AUTOS = YES;
				GCC_WARN_UNUSED_FUNCTION = YES;
				GCC_WARN_UNUSED_VARIABLE = YES;
				IPHONEOS_DEPLOYMENT_TARGET = 8.0;
				SDKROOT = iphoneos;
				TARGETED_DEVICE_FAMILY = 1;
				VALIDATE_PRODUCT = YES;
			};
			name = Release;
		};
		86CC8EA41AC09332001CCD89 /* Debug */ = {
			isa = XCBuildConfiguration;
			buildSettings = {
				CLANG_CXX_LANGUAGE_STANDARD = "gnu++0x";
				CLANG_WARN_UNREACHABLE_CODE = YES;
				ENABLE_STRICT_OBJC_MSGSEND = YES;
				FRAMEWORK_SEARCH_PATHS = (
					"$(SDKROOT)/Developer/Library/Frameworks",
					"$(inherited)",
				);
				GCC_C_LANGUAGE_STANDARD = gnu99;
				GCC_PREPROCESSOR_DEFINITIONS = (
					"DEBUG=1",
					"$(inherited)",
				);
				GCC_WARN_UNINITIALIZED_AUTOS = YES_AGGRESSIVE;
				INFOPLIST_FILE = "$(SRCROOT)/ResearchKitTests/Info.plist";
				IPHONEOS_DEPLOYMENT_TARGET = 8.2;
				LD_RUNPATH_SEARCH_PATHS = "$(inherited) @executable_path/Frameworks @loader_path/Frameworks";
				MTL_ENABLE_DEBUG_INFO = YES;
				PRODUCT_NAME = "$(TARGET_NAME)";
			};
			name = Debug;
		};
		86CC8EA51AC09332001CCD89 /* Release */ = {
			isa = XCBuildConfiguration;
			buildSettings = {
				CLANG_CXX_LANGUAGE_STANDARD = "gnu++0x";
				CLANG_WARN_UNREACHABLE_CODE = YES;
				COPY_PHASE_STRIP = NO;
				ENABLE_STRICT_OBJC_MSGSEND = YES;
				FRAMEWORK_SEARCH_PATHS = (
					"$(SDKROOT)/Developer/Library/Frameworks",
					"$(inherited)",
				);
				GCC_C_LANGUAGE_STANDARD = gnu99;
				GCC_WARN_UNINITIALIZED_AUTOS = YES_AGGRESSIVE;
				INFOPLIST_FILE = "$(SRCROOT)/ResearchKitTests/Info.plist";
				IPHONEOS_DEPLOYMENT_TARGET = 8.2;
				LD_RUNPATH_SEARCH_PATHS = "$(inherited) @executable_path/Frameworks @loader_path/Frameworks";
				MTL_ENABLE_DEBUG_INFO = NO;
				PRODUCT_NAME = "$(TARGET_NAME)";
			};
			name = Release;
		};
		B183A5931A8535D100C76870 /* Debug */ = {
			isa = XCBuildConfiguration;
			buildSettings = {
				CLANG_WARN_UNREACHABLE_CODE = YES;
				"CODE_SIGN_IDENTITY[sdk=iphoneos*]" = "iPhone Developer";
				DEAD_CODE_STRIPPING = YES;
				DEFINES_MODULE = YES;
				DYLIB_COMPATIBILITY_VERSION = 1;
				DYLIB_CURRENT_VERSION = 1;
				DYLIB_INSTALL_NAME_BASE = "@rpath";
				ENABLE_STRICT_OBJC_MSGSEND = YES;
				GCC_PRECOMPILE_PREFIX_HEADER = YES;
				GCC_PREPROCESSOR_DEFINITIONS = (
					"DEBUG=1",
					"$(inherited)",
				);
				GCC_SYMBOLS_PRIVATE_EXTERN = NO;
				GCC_WARN_UNINITIALIZED_AUTOS = YES_AGGRESSIVE;
				INFOPLIST_FILE = "$(SRCROOT)/ResearchKit/Info.plist";
				INSTALL_PATH = "$(LOCAL_LIBRARY_DIR)/Frameworks";
				IPHONEOS_DEPLOYMENT_TARGET = 8.0;
				MODULEMAP_FILE = ResearchKit/module.modulemap;
				MTL_ENABLE_DEBUG_INFO = YES;
				PRODUCT_NAME = ResearchKit;
				SDKROOT = iphoneos;
				SKIP_INSTALL = YES;
				TARGETED_DEVICE_FAMILY = "1,2";
			};
			name = Debug;
		};
		B183A5941A8535D100C76870 /* Release */ = {
			isa = XCBuildConfiguration;
			buildSettings = {
				CLANG_WARN_UNREACHABLE_CODE = YES;
				"CODE_SIGN_IDENTITY[sdk=iphoneos*]" = "iPhone Developer";
				DEAD_CODE_STRIPPING = YES;
				DEFINES_MODULE = YES;
				DYLIB_COMPATIBILITY_VERSION = 1;
				DYLIB_CURRENT_VERSION = 1;
				DYLIB_INSTALL_NAME_BASE = "@rpath";
				ENABLE_STRICT_OBJC_MSGSEND = YES;
				GCC_PRECOMPILE_PREFIX_HEADER = YES;
				GCC_PREPROCESSOR_DEFINITIONS = "";
				GCC_SYMBOLS_PRIVATE_EXTERN = YES;
				GCC_WARN_UNINITIALIZED_AUTOS = YES_AGGRESSIVE;
				INFOPLIST_FILE = "$(SRCROOT)/ResearchKit/Info.plist";
				INSTALL_PATH = "$(LOCAL_LIBRARY_DIR)/Frameworks";
				IPHONEOS_DEPLOYMENT_TARGET = 8.0;
				MODULEMAP_FILE = ResearchKit/module.modulemap;
				MTL_ENABLE_DEBUG_INFO = NO;
				PRODUCT_NAME = ResearchKit;
				SDKROOT = iphoneos;
				SKIP_INSTALL = YES;
				TARGETED_DEVICE_FAMILY = "1,2";
			};
			name = Release;
		};
		B18FF3A51A9FE25700C0C3B0 /* Debug */ = {
			isa = XCBuildConfiguration;
			buildSettings = {
				PRODUCT_NAME = "$(TARGET_NAME)";
			};
			name = Debug;
		};
		B18FF3A61A9FE25700C0C3B0 /* Release */ = {
			isa = XCBuildConfiguration;
			buildSettings = {
				PRODUCT_NAME = "$(TARGET_NAME)";
			};
			name = Release;
		};
/* End XCBuildConfiguration section */

/* Begin XCConfigurationList section */
		3FFF18381829DB1D00167070 /* Build configuration list for PBXProject "ResearchKit" */ = {
			isa = XCConfigurationList;
			buildConfigurations = (
				3FFF18691829DB1E00167070 /* Debug */,
				3FFF186A1829DB1E00167070 /* Release */,
			);
			defaultConfigurationIsVisible = 0;
			defaultConfigurationName = Release;
		};
		86CC8EA31AC09332001CCD89 /* Build configuration list for PBXNativeTarget "ResearchKitTests" */ = {
			isa = XCConfigurationList;
			buildConfigurations = (
				86CC8EA41AC09332001CCD89 /* Debug */,
				86CC8EA51AC09332001CCD89 /* Release */,
			);
			defaultConfigurationIsVisible = 0;
			defaultConfigurationName = Release;
		};
		B183A5921A8535D100C76870 /* Build configuration list for PBXNativeTarget "ResearchKit" */ = {
			isa = XCConfigurationList;
			buildConfigurations = (
				B183A5931A8535D100C76870 /* Debug */,
				B183A5941A8535D100C76870 /* Release */,
			);
			defaultConfigurationIsVisible = 0;
			defaultConfigurationName = Release;
		};
		B18FF3A71A9FE25700C0C3B0 /* Build configuration list for PBXAggregateTarget "docs" */ = {
			isa = XCConfigurationList;
			buildConfigurations = (
				B18FF3A51A9FE25700C0C3B0 /* Debug */,
				B18FF3A61A9FE25700C0C3B0 /* Release */,
			);
			defaultConfigurationIsVisible = 0;
			defaultConfigurationName = Release;
		};
/* End XCConfigurationList section */
	};
	rootObject = 3FFF18351829DB1D00167070 /* Project object */;
}<|MERGE_RESOLUTION|>--- conflicted
+++ resolved
@@ -373,7 +373,6 @@
 		BC13CE421B066A990044153C /* ORKStepNavigationRule_Internal.h in Headers */ = {isa = PBXBuildFile; fileRef = BC13CE411B066A990044153C /* ORKStepNavigationRule_Internal.h */; };
 		BC4194291AE8453A00073D6B /* ORKObserver.h in Headers */ = {isa = PBXBuildFile; fileRef = BC4194271AE8453A00073D6B /* ORKObserver.h */; };
 		BC41942A1AE8453A00073D6B /* ORKObserver.m in Sources */ = {isa = PBXBuildFile; fileRef = BC4194281AE8453A00073D6B /* ORKObserver.m */; };
-<<<<<<< HEAD
 		BCA5C0351AEC05F20092AC8D /* ORKStepNavigationRule.h in Headers */ = {isa = PBXBuildFile; fileRef = BCA5C0331AEC05F20092AC8D /* ORKStepNavigationRule.h */; settings = {ATTRIBUTES = (Public, ); }; };
 		BCA5C0361AEC05F20092AC8D /* ORKStepNavigationRule.m in Sources */ = {isa = PBXBuildFile; fileRef = BCA5C0341AEC05F20092AC8D /* ORKStepNavigationRule.m */; };
 		BCAD50E81B0201EE0034806A /* ORKTaskTests.m in Sources */ = {isa = PBXBuildFile; fileRef = BCAD50E71B0201EE0034806A /* ORKTaskTests.m */; };
@@ -385,7 +384,6 @@
 		FA7A9D371B09365F005A2BEA /* ORKConsentSectionFormatterTests.m in Sources */ = {isa = PBXBuildFile; fileRef = FA7A9D361B09365F005A2BEA /* ORKConsentSectionFormatterTests.m */; };
 		FA7A9D391B0969A7005A2BEA /* ORKConsentSignatureFormatterTests.m in Sources */ = {isa = PBXBuildFile; fileRef = FA7A9D381B0969A7005A2BEA /* ORKConsentSignatureFormatterTests.m */; };
 		BCFF24BD1B0798D10044EC35 /* ORKResultPredicate.m in Sources */ = {isa = PBXBuildFile; fileRef = BCFF24BC1B0798D10044EC35 /* ORKResultPredicate.m */; };
-=======
 		D42FEFB81AF7557000A124F8 /* ORKImageCaptureView.h in Headers */ = {isa = PBXBuildFile; fileRef = D42FEFB61AF7557000A124F8 /* ORKImageCaptureView.h */; };
 		D42FEFB91AF7557000A124F8 /* ORKImageCaptureView.m in Sources */ = {isa = PBXBuildFile; fileRef = D42FEFB71AF7557000A124F8 /* ORKImageCaptureView.m */; };
 		D44239791AF17F5100559D96 /* ORKImageCaptureStep.h in Headers */ = {isa = PBXBuildFile; fileRef = D44239771AF17F5100559D96 /* ORKImageCaptureStep.h */; settings = {ATTRIBUTES = (Public, ); }; };
@@ -394,7 +392,6 @@
 		D442397E1AF17F7600559D96 /* ORKImageCaptureStepViewController.m in Sources */ = {isa = PBXBuildFile; fileRef = D442397C1AF17F7600559D96 /* ORKImageCaptureStepViewController.m */; };
 		D458520A1AF6CCFA00A2DE13 /* ORKImageCaptureCameraPreviewView.h in Headers */ = {isa = PBXBuildFile; fileRef = D45852081AF6CCFA00A2DE13 /* ORKImageCaptureCameraPreviewView.h */; };
 		D458520B1AF6CCFA00A2DE13 /* ORKImageCaptureCameraPreviewView.m in Sources */ = {isa = PBXBuildFile; fileRef = D45852091AF6CCFA00A2DE13 /* ORKImageCaptureCameraPreviewView.m */; };
->>>>>>> b6f4dbc3
 /* End PBXBuildFile section */
 
 /* Begin PBXContainerItemProxy section */
@@ -814,7 +811,6 @@
 		BCA5C0341AEC05F20092AC8D /* ORKStepNavigationRule.m */ = {isa = PBXFileReference; fileEncoding = 4; lastKnownFileType = sourcecode.c.objc; path = ORKStepNavigationRule.m; sourceTree = "<group>"; };
 		BCAD50E71B0201EE0034806A /* ORKTaskTests.m */ = {isa = PBXFileReference; fileEncoding = 4; lastKnownFileType = sourcecode.c.objc; path = ORKTaskTests.m; sourceTree = "<group>"; };
 		BCFB2EAF1AE70E4E0070B5D0 /* ORKConsentSceneViewController_Internal.h */ = {isa = PBXFileReference; lastKnownFileType = sourcecode.c.h; path = ORKConsentSceneViewController_Internal.h; sourceTree = "<group>"; };
-<<<<<<< HEAD
 		FA7A9D2A1B082688005A2BEA /* ORKConsentDocumentTests.m */ = {isa = PBXFileReference; fileEncoding = 4; lastKnownFileType = sourcecode.c.objc; path = ORKConsentDocumentTests.m; sourceTree = "<group>"; };
 		FA7A9D2D1B083DD3005A2BEA /* ORKConsentSectionFormatter.h */ = {isa = PBXFileReference; fileEncoding = 4; lastKnownFileType = sourcecode.c.h; path = ORKConsentSectionFormatter.h; sourceTree = "<group>"; };
 		FA7A9D2E1B083DD3005A2BEA /* ORKConsentSectionFormatter.m */ = {isa = PBXFileReference; fileEncoding = 4; lastKnownFileType = sourcecode.c.objc; path = ORKConsentSectionFormatter.m; sourceTree = "<group>"; };
@@ -823,7 +819,6 @@
 		FA7A9D361B09365F005A2BEA /* ORKConsentSectionFormatterTests.m */ = {isa = PBXFileReference; fileEncoding = 4; lastKnownFileType = sourcecode.c.objc; path = ORKConsentSectionFormatterTests.m; sourceTree = "<group>"; };
 		FA7A9D381B0969A7005A2BEA /* ORKConsentSignatureFormatterTests.m */ = {isa = PBXFileReference; fileEncoding = 4; lastKnownFileType = sourcecode.c.objc; path = ORKConsentSignatureFormatterTests.m; sourceTree = "<group>"; };
 		BCFF24BC1B0798D10044EC35 /* ORKResultPredicate.m */ = {isa = PBXFileReference; fileEncoding = 4; lastKnownFileType = sourcecode.c.objc; path = ORKResultPredicate.m; sourceTree = "<group>"; };
-=======
 		D42FEFB61AF7557000A124F8 /* ORKImageCaptureView.h */ = {isa = PBXFileReference; fileEncoding = 4; lastKnownFileType = sourcecode.c.h; path = ORKImageCaptureView.h; sourceTree = "<group>"; };
 		D42FEFB71AF7557000A124F8 /* ORKImageCaptureView.m */ = {isa = PBXFileReference; fileEncoding = 4; lastKnownFileType = sourcecode.c.objc; path = ORKImageCaptureView.m; sourceTree = "<group>"; };
 		D44239771AF17F5100559D96 /* ORKImageCaptureStep.h */ = {isa = PBXFileReference; fileEncoding = 4; lastKnownFileType = sourcecode.c.h; path = ORKImageCaptureStep.h; sourceTree = "<group>"; };
@@ -832,7 +827,6 @@
 		D442397C1AF17F7600559D96 /* ORKImageCaptureStepViewController.m */ = {isa = PBXFileReference; fileEncoding = 4; lastKnownFileType = sourcecode.c.objc; path = ORKImageCaptureStepViewController.m; sourceTree = "<group>"; };
 		D45852081AF6CCFA00A2DE13 /* ORKImageCaptureCameraPreviewView.h */ = {isa = PBXFileReference; fileEncoding = 4; lastKnownFileType = sourcecode.c.h; path = ORKImageCaptureCameraPreviewView.h; sourceTree = "<group>"; };
 		D45852091AF6CCFA00A2DE13 /* ORKImageCaptureCameraPreviewView.m */ = {isa = PBXFileReference; fileEncoding = 4; lastKnownFileType = sourcecode.c.objc; path = ORKImageCaptureCameraPreviewView.m; sourceTree = "<group>"; };
->>>>>>> b6f4dbc3
 /* End PBXFileReference section */
 
 /* Begin PBXFrameworksBuildPhase section */
@@ -1713,7 +1707,6 @@
 			name = Misc;
 			sourceTree = "<group>";
 		};
-<<<<<<< HEAD
 		FA7A9D2C1B083D90005A2BEA /* Formatters */ = {
 			isa = PBXGroup;
 			children = (
@@ -1734,7 +1727,8 @@
 				FA7A9D381B0969A7005A2BEA /* ORKConsentSignatureFormatterTests.m */,
 			);
 			name = Consent;
-=======
+			sourceTree = "<group>";
+		};
 		D44239761AF17EE700559D96 /* Image Capture Step */ = {
 			isa = PBXGroup;
 			children = (
@@ -1748,7 +1742,6 @@
 				D42FEFB71AF7557000A124F8 /* ORKImageCaptureView.m */,
 			);
 			name = "Image Capture Step";
->>>>>>> b6f4dbc3
 			sourceTree = "<group>";
 		};
 /* End PBXGroup section */
