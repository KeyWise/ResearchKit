// !$*UTF8*$!
{
	archiveVersion = 1;
	classes = {
	};
	objectVersion = 46;
	objects = {

/* Begin PBXAggregateTarget section */
		B18FF3A41A9FE25700C0C3B0 /* docs */ = {
			isa = PBXAggregateTarget;
			buildConfigurationList = B18FF3A71A9FE25700C0C3B0 /* Build configuration list for PBXAggregateTarget "docs" */;
			buildPhases = (
				B18FF3A81A9FE26300C0C3B0 /* ShellScript */,
			);
			dependencies = (
				B11DF3B11AA10795009E76D2 /* PBXTargetDependency */,
			);
			name = docs;
			productName = docs;
		};
/* End PBXAggregateTarget section */

/* Begin PBXBuildFile section */
		106FF29E1B663FCE004EACF2 /* ORKHolePegTestPlaceStep.h in Headers */ = {isa = PBXBuildFile; fileRef = 106FF29C1B663FCE004EACF2 /* ORKHolePegTestPlaceStep.h */; settings = {ATTRIBUTES = (Private, ); }; };
		106FF29F1B663FCE004EACF2 /* ORKHolePegTestPlaceStep.m in Sources */ = {isa = PBXBuildFile; fileRef = 106FF29D1B663FCE004EACF2 /* ORKHolePegTestPlaceStep.m */; };
		106FF2A21B665B86004EACF2 /* ORKHolePegTestPlaceStepViewController.h in Headers */ = {isa = PBXBuildFile; fileRef = 106FF2A01B665B86004EACF2 /* ORKHolePegTestPlaceStepViewController.h */; settings = {ATTRIBUTES = (Private, ); }; };
		106FF2A31B665B86004EACF2 /* ORKHolePegTestPlaceStepViewController.m in Sources */ = {isa = PBXBuildFile; fileRef = 106FF2A11B665B86004EACF2 /* ORKHolePegTestPlaceStepViewController.m */; };
		106FF2A61B665CF5004EACF2 /* ORKHolePegTestPlaceContentView.h in Headers */ = {isa = PBXBuildFile; fileRef = 106FF2A41B665CF5004EACF2 /* ORKHolePegTestPlaceContentView.h */; };
		106FF2A71B665CF5004EACF2 /* ORKHolePegTestPlaceContentView.m in Sources */ = {isa = PBXBuildFile; fileRef = 106FF2A51B665CF5004EACF2 /* ORKHolePegTestPlaceContentView.m */; };
		106FF2AA1B690FD7004EACF2 /* ORKHolePegTestPlacePegView.h in Headers */ = {isa = PBXBuildFile; fileRef = 106FF2A81B690FD7004EACF2 /* ORKHolePegTestPlacePegView.h */; };
		106FF2AB1B690FD7004EACF2 /* ORKHolePegTestPlacePegView.m in Sources */ = {isa = PBXBuildFile; fileRef = 106FF2A91B690FD7004EACF2 /* ORKHolePegTestPlacePegView.m */; };
		106FF2AE1B6FACA8004EACF2 /* ORKDirectionView.h in Headers */ = {isa = PBXBuildFile; fileRef = 106FF2AC1B6FACA8004EACF2 /* ORKDirectionView.h */; };
		106FF2AF1B6FACA8004EACF2 /* ORKDirectionView.m in Sources */ = {isa = PBXBuildFile; fileRef = 106FF2AD1B6FACA8004EACF2 /* ORKDirectionView.m */; };
		106FF2B41B71F18E004EACF2 /* ORKHolePegTestPlaceHoleView.h in Headers */ = {isa = PBXBuildFile; fileRef = 106FF2B21B71F18E004EACF2 /* ORKHolePegTestPlaceHoleView.h */; };
		106FF2B51B71F18E004EACF2 /* ORKHolePegTestPlaceHoleView.m in Sources */ = {isa = PBXBuildFile; fileRef = 106FF2B31B71F18E004EACF2 /* ORKHolePegTestPlaceHoleView.m */; };
		10864C9E1B27146B000F4158 /* ORKPSATStep.h in Headers */ = {isa = PBXBuildFile; fileRef = 10864C961B27146B000F4158 /* ORKPSATStep.h */; settings = {ATTRIBUTES = (Private, ); }; };
		10864C9F1B27146B000F4158 /* ORKPSATStep.m in Sources */ = {isa = PBXBuildFile; fileRef = 10864C971B27146B000F4158 /* ORKPSATStep.m */; };
		10864CA01B27146B000F4158 /* ORKPSATStepViewController.h in Headers */ = {isa = PBXBuildFile; fileRef = 10864C981B27146B000F4158 /* ORKPSATStepViewController.h */; settings = {ATTRIBUTES = (Private, ); }; };
		10864CA11B27146B000F4158 /* ORKPSATStepViewController.m in Sources */ = {isa = PBXBuildFile; fileRef = 10864C991B27146B000F4158 /* ORKPSATStepViewController.m */; };
		10864CA21B27146B000F4158 /* ORKPSATContentView.h in Headers */ = {isa = PBXBuildFile; fileRef = 10864C9A1B27146B000F4158 /* ORKPSATContentView.h */; };
		10864CA31B27146B000F4158 /* ORKPSATContentView.m in Sources */ = {isa = PBXBuildFile; fileRef = 10864C9B1B27146B000F4158 /* ORKPSATContentView.m */; };
		10864CA41B27146B000F4158 /* ORKPSATKeyboardView.h in Headers */ = {isa = PBXBuildFile; fileRef = 10864C9C1B27146B000F4158 /* ORKPSATKeyboardView.h */; };
		10864CA51B27146B000F4158 /* ORKPSATKeyboardView.m in Sources */ = {isa = PBXBuildFile; fileRef = 10864C9D1B27146B000F4158 /* ORKPSATKeyboardView.m */; };
		10BAA2CA1B5FCB4F004FE478 /* ORKProgressView.h in Headers */ = {isa = PBXBuildFile; fileRef = 10BAA2C81B5FCB4F004FE478 /* ORKProgressView.h */; };
		10BAA2CB1B5FCB4F004FE478 /* ORKProgressView.m in Sources */ = {isa = PBXBuildFile; fileRef = 10BAA2C91B5FCB4F004FE478 /* ORKProgressView.m */; };
		10FF9AC31B79EF2800ECB5B4 /* ORKHolePegTestRemoveStep.h in Headers */ = {isa = PBXBuildFile; fileRef = 10FF9AC11B79EF2800ECB5B4 /* ORKHolePegTestRemoveStep.h */; settings = {ATTRIBUTES = (Private, ); }; };
		10FF9AC41B79EF2800ECB5B4 /* ORKHolePegTestRemoveStep.m in Sources */ = {isa = PBXBuildFile; fileRef = 10FF9AC21B79EF2800ECB5B4 /* ORKHolePegTestRemoveStep.m */; };
		10FF9ACB1B79F22900ECB5B4 /* ORKHolePegTestRemoveStepViewController.h in Headers */ = {isa = PBXBuildFile; fileRef = 10FF9AC91B79F22900ECB5B4 /* ORKHolePegTestRemoveStepViewController.h */; settings = {ATTRIBUTES = (Private, ); }; };
		10FF9ACC1B79F22900ECB5B4 /* ORKHolePegTestRemoveStepViewController.m in Sources */ = {isa = PBXBuildFile; fileRef = 10FF9ACA1B79F22900ECB5B4 /* ORKHolePegTestRemoveStepViewController.m */; };
		10FF9ACF1B79F5CE00ECB5B4 /* ORKHolePegTestRemoveContentView.h in Headers */ = {isa = PBXBuildFile; fileRef = 10FF9ACD1B79F5CE00ECB5B4 /* ORKHolePegTestRemoveContentView.h */; };
		10FF9AD01B79F5CE00ECB5B4 /* ORKHolePegTestRemoveContentView.m in Sources */ = {isa = PBXBuildFile; fileRef = 10FF9ACE1B79F5CE00ECB5B4 /* ORKHolePegTestRemoveContentView.m */; };
		10FF9AD31B79F5EA00ECB5B4 /* ORKHolePegTestRemovePegView.h in Headers */ = {isa = PBXBuildFile; fileRef = 10FF9AD11B79F5EA00ECB5B4 /* ORKHolePegTestRemovePegView.h */; };
		10FF9AD41B79F5EA00ECB5B4 /* ORKHolePegTestRemovePegView.m in Sources */ = {isa = PBXBuildFile; fileRef = 10FF9AD21B79F5EA00ECB5B4 /* ORKHolePegTestRemovePegView.m */; };
		10FF9AD71B7A045E00ECB5B4 /* ORKSeparatorView.h in Headers */ = {isa = PBXBuildFile; fileRef = 10FF9AD51B7A045E00ECB5B4 /* ORKSeparatorView.h */; };
		10FF9AD81B7A045E00ECB5B4 /* ORKSeparatorView.m in Sources */ = {isa = PBXBuildFile; fileRef = 10FF9AD61B7A045E00ECB5B4 /* ORKSeparatorView.m */; };
		10FF9ADB1B7BA78400ECB5B4 /* ORKOrderedTask_Private.h in Headers */ = {isa = PBXBuildFile; fileRef = 10FF9AD91B7BA78400ECB5B4 /* ORKOrderedTask_Private.h */; settings = {ATTRIBUTES = (Private, ); }; };
		147503AF1AEE8071004B17F3 /* ORKAudioGenerator.h in Headers */ = {isa = PBXBuildFile; fileRef = 147503AD1AEE8071004B17F3 /* ORKAudioGenerator.h */; };
		147503B01AEE8071004B17F3 /* ORKAudioGenerator.m in Sources */ = {isa = PBXBuildFile; fileRef = 147503AE1AEE8071004B17F3 /* ORKAudioGenerator.m */; };
		147503B71AEE807C004B17F3 /* ORKToneAudiometryContentView.h in Headers */ = {isa = PBXBuildFile; fileRef = 147503B11AEE807C004B17F3 /* ORKToneAudiometryContentView.h */; };
		147503B81AEE807C004B17F3 /* ORKToneAudiometryContentView.m in Sources */ = {isa = PBXBuildFile; fileRef = 147503B21AEE807C004B17F3 /* ORKToneAudiometryContentView.m */; };
		147503B91AEE807C004B17F3 /* ORKToneAudiometryStep.h in Headers */ = {isa = PBXBuildFile; fileRef = 147503B31AEE807C004B17F3 /* ORKToneAudiometryStep.h */; settings = {ATTRIBUTES = (Private, ); }; };
		147503BA1AEE807C004B17F3 /* ORKToneAudiometryStep.m in Sources */ = {isa = PBXBuildFile; fileRef = 147503B41AEE807C004B17F3 /* ORKToneAudiometryStep.m */; };
		147503BB1AEE807C004B17F3 /* ORKToneAudiometryStepViewController.h in Headers */ = {isa = PBXBuildFile; fileRef = 147503B51AEE807C004B17F3 /* ORKToneAudiometryStepViewController.h */; settings = {ATTRIBUTES = (Private, ); }; };
		147503BC1AEE807C004B17F3 /* ORKToneAudiometryStepViewController.m in Sources */ = {isa = PBXBuildFile; fileRef = 147503B61AEE807C004B17F3 /* ORKToneAudiometryStepViewController.m */; };
		241A2E871B94FD8800ED3B39 /* ORKPasscodeStepViewController_Internal.h in Headers */ = {isa = PBXBuildFile; fileRef = 241A2E861B94FD8800ED3B39 /* ORKPasscodeStepViewController_Internal.h */; };
		2429D5721BBB5397003A512F /* ORKRegistrationStep.h in Headers */ = {isa = PBXBuildFile; fileRef = 2429D5701BBB5397003A512F /* ORKRegistrationStep.h */; settings = {ATTRIBUTES = (Public, ); }; };
		2429D5731BBB5397003A512F /* ORKRegistrationStep.m in Sources */ = {isa = PBXBuildFile; fileRef = 2429D5711BBB5397003A512F /* ORKRegistrationStep.m */; };
		242C9E051BBDFDAC0088B7F4 /* ORKVerificationStep.h in Headers */ = {isa = PBXBuildFile; fileRef = 242C9E031BBDFDAC0088B7F4 /* ORKVerificationStep.h */; settings = {ATTRIBUTES = (Public, ); }; };
		242C9E061BBDFDAC0088B7F4 /* ORKVerificationStep.m in Sources */ = {isa = PBXBuildFile; fileRef = 242C9E041BBDFDAC0088B7F4 /* ORKVerificationStep.m */; };
		242C9E0D1BBE03F90088B7F4 /* ORKVerificationStepViewController.h in Headers */ = {isa = PBXBuildFile; fileRef = 242C9E0B1BBE03F90088B7F4 /* ORKVerificationStepViewController.h */; settings = {ATTRIBUTES = (Public, ); }; };
		242C9E0E1BBE03F90088B7F4 /* ORKVerificationStepViewController.m in Sources */ = {isa = PBXBuildFile; fileRef = 242C9E0C1BBE03F90088B7F4 /* ORKVerificationStepViewController.m */; };
		242C9E111BBE06DE0088B7F4 /* ORKVerificationStepView.h in Headers */ = {isa = PBXBuildFile; fileRef = 242C9E0F1BBE06DE0088B7F4 /* ORKVerificationStepView.h */; };
		242C9E121BBE06DE0088B7F4 /* ORKVerificationStepView.m in Sources */ = {isa = PBXBuildFile; fileRef = 242C9E101BBE06DE0088B7F4 /* ORKVerificationStepView.m */; };
		2433C9E31B9A506F0052D375 /* ORKKeychainWrapper.h in Headers */ = {isa = PBXBuildFile; fileRef = 2433C9E11B9A506F0052D375 /* ORKKeychainWrapper.h */; settings = {ATTRIBUTES = (Public, ); }; };
		2433C9E41B9A506F0052D375 /* ORKKeychainWrapper.m in Sources */ = {isa = PBXBuildFile; fileRef = 2433C9E21B9A506F0052D375 /* ORKKeychainWrapper.m */; };
		2441034F1B966D4C00EEAB0C /* ORKPasscodeViewController.h in Headers */ = {isa = PBXBuildFile; fileRef = 2441034D1B966D4C00EEAB0C /* ORKPasscodeViewController.h */; settings = {ATTRIBUTES = (Public, ); }; };
		244103501B966D4C00EEAB0C /* ORKPasscodeViewController.m in Sources */ = {isa = PBXBuildFile; fileRef = 2441034E1B966D4C00EEAB0C /* ORKPasscodeViewController.m */; };
		244EFAD21BCEFD83001850D9 /* ORKAnswerFormat_Private.h in Headers */ = {isa = PBXBuildFile; fileRef = 244EFAD11BCEFD83001850D9 /* ORKAnswerFormat_Private.h */; settings = {ATTRIBUTES = (Private, ); }; };
		24850E191BCDA9C7006E91FB /* ORKLoginStepViewController.h in Headers */ = {isa = PBXBuildFile; fileRef = 24850E171BCDA9C7006E91FB /* ORKLoginStepViewController.h */; settings = {ATTRIBUTES = (Public, ); }; };
		24850E1A1BCDA9C7006E91FB /* ORKLoginStepViewController.m in Sources */ = {isa = PBXBuildFile; fileRef = 24850E181BCDA9C7006E91FB /* ORKLoginStepViewController.m */; };
		248604061B4C98760010C8A0 /* ORKAnswerFormatTests.m in Sources */ = {isa = PBXBuildFile; fileRef = 248604051B4C98760010C8A0 /* ORKAnswerFormatTests.m */; };
		24898B0D1B7186C000B0E7E7 /* ORKScaleRangeImageView.h in Headers */ = {isa = PBXBuildFile; fileRef = 24898B0B1B7186C000B0E7E7 /* ORKScaleRangeImageView.h */; };
		24898B0E1B7186C000B0E7E7 /* ORKScaleRangeImageView.m in Sources */ = {isa = PBXBuildFile; fileRef = 24898B0C1B7186C000B0E7E7 /* ORKScaleRangeImageView.m */; };
		2489F7AF1D65214D008DEF20 /* ORKVideoCaptureCameraPreviewView.h in Headers */ = {isa = PBXBuildFile; fileRef = 2489F7A71D65214D008DEF20 /* ORKVideoCaptureCameraPreviewView.h */; };
		2489F7B01D65214D008DEF20 /* ORKVideoCaptureCameraPreviewView.m in Sources */ = {isa = PBXBuildFile; fileRef = 2489F7A81D65214D008DEF20 /* ORKVideoCaptureCameraPreviewView.m */; };
		2489F7B11D65214D008DEF20 /* ORKVideoCaptureStep.h in Headers */ = {isa = PBXBuildFile; fileRef = 2489F7A91D65214D008DEF20 /* ORKVideoCaptureStep.h */; settings = {ATTRIBUTES = (Public, ); }; };
		2489F7B21D65214D008DEF20 /* ORKVideoCaptureStep.m in Sources */ = {isa = PBXBuildFile; fileRef = 2489F7AA1D65214D008DEF20 /* ORKVideoCaptureStep.m */; };
		2489F7B31D65214D008DEF20 /* ORKVideoCaptureStepViewController.h in Headers */ = {isa = PBXBuildFile; fileRef = 2489F7AB1D65214D008DEF20 /* ORKVideoCaptureStepViewController.h */; };
		2489F7B41D65214D008DEF20 /* ORKVideoCaptureStepViewController.m in Sources */ = {isa = PBXBuildFile; fileRef = 2489F7AC1D65214D008DEF20 /* ORKVideoCaptureStepViewController.m */; };
		2489F7B51D65214D008DEF20 /* ORKVideoCaptureView.h in Headers */ = {isa = PBXBuildFile; fileRef = 2489F7AD1D65214D008DEF20 /* ORKVideoCaptureView.h */; };
		2489F7B61D65214D008DEF20 /* ORKVideoCaptureView.m in Sources */ = {isa = PBXBuildFile; fileRef = 2489F7AE1D65214D008DEF20 /* ORKVideoCaptureView.m */; };
		249F44E51BCD9EAC0000D57E /* ORKFormStepViewController_Internal.h in Headers */ = {isa = PBXBuildFile; fileRef = 249F44E31BCD9EAC0000D57E /* ORKFormStepViewController_Internal.h */; };
		24A4DA101B8D0F21009C797A /* ORKPasscodeStepView.h in Headers */ = {isa = PBXBuildFile; fileRef = 24A4DA0E1B8D0F21009C797A /* ORKPasscodeStepView.h */; };
		24A4DA111B8D0F21009C797A /* ORKPasscodeStepView.m in Sources */ = {isa = PBXBuildFile; fileRef = 24A4DA0F1B8D0F21009C797A /* ORKPasscodeStepView.m */; };
		24A4DA141B8D1115009C797A /* ORKPasscodeStep.h in Headers */ = {isa = PBXBuildFile; fileRef = 24A4DA121B8D1115009C797A /* ORKPasscodeStep.h */; settings = {ATTRIBUTES = (Public, ); }; };
		24A4DA151B8D1115009C797A /* ORKPasscodeStep.m in Sources */ = {isa = PBXBuildFile; fileRef = 24A4DA131B8D1115009C797A /* ORKPasscodeStep.m */; };
		24A4DA181B8D13FE009C797A /* ORKPasscodeStepViewController.h in Headers */ = {isa = PBXBuildFile; fileRef = 24A4DA161B8D13FE009C797A /* ORKPasscodeStepViewController.h */; settings = {ATTRIBUTES = (Private, ); }; };
		24A4DA191B8D13FE009C797A /* ORKPasscodeStepViewController.m in Sources */ = {isa = PBXBuildFile; fileRef = 24A4DA171B8D13FE009C797A /* ORKPasscodeStepViewController.m */; };
		24BC5CEE1BC345D900846B43 /* ORKLoginStep.h in Headers */ = {isa = PBXBuildFile; fileRef = 24BC5CEC1BC345D900846B43 /* ORKLoginStep.h */; settings = {ATTRIBUTES = (Public, ); }; };
		24BC5CEF1BC345D900846B43 /* ORKLoginStep.m in Sources */ = {isa = PBXBuildFile; fileRef = 24BC5CED1BC345D900846B43 /* ORKLoginStep.m */; };
		24C296751BD052F800B42EF1 /* ORKVerificationStep_Internal.h in Headers */ = {isa = PBXBuildFile; fileRef = 24C296741BD052F800B42EF1 /* ORKVerificationStep_Internal.h */; };
		24C296771BD055B800B42EF1 /* ORKLoginStep_Internal.h in Headers */ = {isa = PBXBuildFile; fileRef = 24C296761BD055B800B42EF1 /* ORKLoginStep_Internal.h */; };
		250F94041B4C5A6600FA23EB /* ORKTowerOfHanoiStep.h in Headers */ = {isa = PBXBuildFile; fileRef = 250F94021B4C5A6600FA23EB /* ORKTowerOfHanoiStep.h */; settings = {ATTRIBUTES = (Private, ); }; };
		250F94051B4C5A6600FA23EB /* ORKTowerOfHanoiStep.m in Sources */ = {isa = PBXBuildFile; fileRef = 250F94031B4C5A6600FA23EB /* ORKTowerOfHanoiStep.m */; };
		250F94081B4C5AA400FA23EB /* ORKTowerOfHanoiStepViewController.h in Headers */ = {isa = PBXBuildFile; fileRef = 250F94061B4C5AA400FA23EB /* ORKTowerOfHanoiStepViewController.h */; };
		250F94091B4C5AA400FA23EB /* ORKTowerOfHanoiStepViewController.m in Sources */ = {isa = PBXBuildFile; fileRef = 250F94071B4C5AA400FA23EB /* ORKTowerOfHanoiStepViewController.m */; };
		257FCE1F1B4D14E50001EF06 /* ORKTowerOfHanoiTowerView.h in Headers */ = {isa = PBXBuildFile; fileRef = 257FCE1D1B4D14E50001EF06 /* ORKTowerOfHanoiTowerView.h */; };
		257FCE201B4D14E50001EF06 /* ORKTowerOfHanoiTowerView.m in Sources */ = {isa = PBXBuildFile; fileRef = 257FCE1E1B4D14E50001EF06 /* ORKTowerOfHanoiTowerView.m */; };
		257FCE231B4D37A80001EF06 /* ORKTowerOfHanoiTower.h in Headers */ = {isa = PBXBuildFile; fileRef = 257FCE211B4D37A80001EF06 /* ORKTowerOfHanoiTower.h */; };
		257FCE241B4D37A80001EF06 /* ORKTowerOfHanoiTower.m in Sources */ = {isa = PBXBuildFile; fileRef = 257FCE221B4D37A80001EF06 /* ORKTowerOfHanoiTower.m */; };
		25ECC0951AFBD68300F3D63B /* ORKReactionTimeStep.h in Headers */ = {isa = PBXBuildFile; fileRef = 25ECC0931AFBD68300F3D63B /* ORKReactionTimeStep.h */; settings = {ATTRIBUTES = (Private, ); }; };
		25ECC0961AFBD68300F3D63B /* ORKReactionTimeStep.m in Sources */ = {isa = PBXBuildFile; fileRef = 25ECC0941AFBD68300F3D63B /* ORKReactionTimeStep.m */; };
		25ECC09B1AFBD8B300F3D63B /* ORKReactionTimeViewController.h in Headers */ = {isa = PBXBuildFile; fileRef = 25ECC0991AFBD8B300F3D63B /* ORKReactionTimeViewController.h */; };
		25ECC09C1AFBD8B300F3D63B /* ORKReactionTimeViewController.m in Sources */ = {isa = PBXBuildFile; fileRef = 25ECC09A1AFBD8B300F3D63B /* ORKReactionTimeViewController.m */; };
		25ECC09F1AFBD92D00F3D63B /* ORKReactionTimeContentView.h in Headers */ = {isa = PBXBuildFile; fileRef = 25ECC09D1AFBD92D00F3D63B /* ORKReactionTimeContentView.h */; };
		25ECC0A01AFBD92D00F3D63B /* ORKReactionTimeContentView.m in Sources */ = {isa = PBXBuildFile; fileRef = 25ECC09E1AFBD92D00F3D63B /* ORKReactionTimeContentView.m */; };
		25ECC0A31AFBDD2700F3D63B /* ORKReactionTimeStimulusView.h in Headers */ = {isa = PBXBuildFile; fileRef = 25ECC0A11AFBDD2700F3D63B /* ORKReactionTimeStimulusView.h */; };
		25ECC0A41AFBDD2700F3D63B /* ORKReactionTimeStimulusView.m in Sources */ = {isa = PBXBuildFile; fileRef = 25ECC0A21AFBDD2700F3D63B /* ORKReactionTimeStimulusView.m */; };
		2EBFE11D1AE1B32D00CB8254 /* ORKUIViewAccessibilityTests.m in Sources */ = {isa = PBXBuildFile; fileRef = 2EBFE11C1AE1B32D00CB8254 /* ORKUIViewAccessibilityTests.m */; };
		2EBFE1201AE1B74100CB8254 /* ORKVoiceEngineTests.m in Sources */ = {isa = PBXBuildFile; fileRef = 2EBFE11F1AE1B74100CB8254 /* ORKVoiceEngineTests.m */; };
		6146D0A31B84A91E0068491D /* ORKLineGraphAccessibilityElement.h in Headers */ = {isa = PBXBuildFile; fileRef = 6146D0A11B84A91E0068491D /* ORKLineGraphAccessibilityElement.h */; };
		6146D0A41B84A91E0068491D /* ORKLineGraphAccessibilityElement.m in Sources */ = {isa = PBXBuildFile; fileRef = 6146D0A21B84A91E0068491D /* ORKLineGraphAccessibilityElement.m */; };
		618DA04E1A93D0D600E63AA8 /* ORKAccessibility.h in Headers */ = {isa = PBXBuildFile; fileRef = 618DA0481A93D0D600E63AA8 /* ORKAccessibility.h */; };
		618DA0501A93D0D600E63AA8 /* ORKAccessibilityFunctions.h in Headers */ = {isa = PBXBuildFile; fileRef = 618DA0491A93D0D600E63AA8 /* ORKAccessibilityFunctions.h */; };
		618DA0521A93D0D600E63AA8 /* ORKAccessibilityFunctions.m in Sources */ = {isa = PBXBuildFile; fileRef = 618DA04A1A93D0D600E63AA8 /* ORKAccessibilityFunctions.m */; };
		618DA0541A93D0D600E63AA8 /* UIView+ORKAccessibility.h in Headers */ = {isa = PBXBuildFile; fileRef = 618DA04B1A93D0D600E63AA8 /* UIView+ORKAccessibility.h */; };
		618DA0561A93D0D600E63AA8 /* UIView+ORKAccessibility.m in Sources */ = {isa = PBXBuildFile; fileRef = 618DA04C1A93D0D600E63AA8 /* UIView+ORKAccessibility.m */; };
		805685791C90C19500BF437A /* UIImage+ResearchKit.h in Headers */ = {isa = PBXBuildFile; fileRef = 805685771C90C19500BF437A /* UIImage+ResearchKit.h */; };
		8056857A1C90C19500BF437A /* UIImage+ResearchKit.m in Sources */ = {isa = PBXBuildFile; fileRef = 805685781C90C19500BF437A /* UIImage+ResearchKit.m */; };
		861D11A91AA691BB003C98A7 /* ORKScaleSliderView.h in Headers */ = {isa = PBXBuildFile; fileRef = 861D11A71AA691BB003C98A7 /* ORKScaleSliderView.h */; };
		861D11AA1AA691BB003C98A7 /* ORKScaleSliderView.m in Sources */ = {isa = PBXBuildFile; fileRef = 861D11A81AA691BB003C98A7 /* ORKScaleSliderView.m */; };
		861D11AD1AA7951F003C98A7 /* ORKChoiceAnswerFormatHelper.h in Headers */ = {isa = PBXBuildFile; fileRef = 861D11AB1AA7951F003C98A7 /* ORKChoiceAnswerFormatHelper.h */; };
		861D11AE1AA7951F003C98A7 /* ORKChoiceAnswerFormatHelper.m in Sources */ = {isa = PBXBuildFile; fileRef = 861D11AC1AA7951F003C98A7 /* ORKChoiceAnswerFormatHelper.m */; };
		861D11B51AA7D073003C98A7 /* ORKTextChoiceCellGroup.h in Headers */ = {isa = PBXBuildFile; fileRef = 861D11B31AA7D073003C98A7 /* ORKTextChoiceCellGroup.h */; };
		861D11B61AA7D073003C98A7 /* ORKTextChoiceCellGroup.m in Sources */ = {isa = PBXBuildFile; fileRef = 861D11B41AA7D073003C98A7 /* ORKTextChoiceCellGroup.m */; };
		861D2AE81B840991008C4CD0 /* ORKTimedWalkStep.h in Headers */ = {isa = PBXBuildFile; fileRef = 861D2AE61B840991008C4CD0 /* ORKTimedWalkStep.h */; settings = {ATTRIBUTES = (Private, ); }; };
		861D2AE91B840991008C4CD0 /* ORKTimedWalkStep.m in Sources */ = {isa = PBXBuildFile; fileRef = 861D2AE71B840991008C4CD0 /* ORKTimedWalkStep.m */; };
		861D2AEC1B8409B2008C4CD0 /* ORKTimedWalkStepViewController.h in Headers */ = {isa = PBXBuildFile; fileRef = 861D2AEA1B8409B2008C4CD0 /* ORKTimedWalkStepViewController.h */; settings = {ATTRIBUTES = (Private, ); }; };
		861D2AED1B8409B2008C4CD0 /* ORKTimedWalkStepViewController.m in Sources */ = {isa = PBXBuildFile; fileRef = 861D2AEB1B8409B2008C4CD0 /* ORKTimedWalkStepViewController.m */; };
		861D2AF01B8409D9008C4CD0 /* ORKTimedWalkContentView.h in Headers */ = {isa = PBXBuildFile; fileRef = 861D2AEE1B8409D9008C4CD0 /* ORKTimedWalkContentView.h */; };
		861D2AF11B8409D9008C4CD0 /* ORKTimedWalkContentView.m in Sources */ = {isa = PBXBuildFile; fileRef = 861D2AEF1B8409D9008C4CD0 /* ORKTimedWalkContentView.m */; };
		861D2AF71B843968008C4CD0 /* ORKCompletionStepViewController.m in Sources */ = {isa = PBXBuildFile; fileRef = 86C40B551A8D7C5B00081FAC /* ORKCompletionStepViewController.m */; };
		865EA1621AB8DF750037C68E /* ORKDateTimePicker.h in Headers */ = {isa = PBXBuildFile; fileRef = 865EA1601AB8DF750037C68E /* ORKDateTimePicker.h */; };
		865EA1631AB8DF750037C68E /* ORKDateTimePicker.m in Sources */ = {isa = PBXBuildFile; fileRef = 865EA1611AB8DF750037C68E /* ORKDateTimePicker.m */; };
		865EA1681ABA1AA10037C68E /* ORKPicker.h in Headers */ = {isa = PBXBuildFile; fileRef = 865EA1661ABA1AA10037C68E /* ORKPicker.h */; };
		865EA1691ABA1AA10037C68E /* ORKPicker.m in Sources */ = {isa = PBXBuildFile; fileRef = 865EA1671ABA1AA10037C68E /* ORKPicker.m */; };
		865EA16C1ABA1BE20037C68E /* ORKSurveyAnswerCellForPicker.h in Headers */ = {isa = PBXBuildFile; fileRef = 865EA16A1ABA1BE20037C68E /* ORKSurveyAnswerCellForPicker.h */; };
		865EA16D1ABA1BE20037C68E /* ORKSurveyAnswerCellForPicker.m in Sources */ = {isa = PBXBuildFile; fileRef = 865EA16B1ABA1BE20037C68E /* ORKSurveyAnswerCellForPicker.m */; };
		866DA51F1D63D04700C9AF3F /* ORKCollector_Internal.h in Headers */ = {isa = PBXBuildFile; fileRef = 866DA5131D63D04700C9AF3F /* ORKCollector_Internal.h */; };
		866DA5201D63D04700C9AF3F /* ORKCollector.h in Headers */ = {isa = PBXBuildFile; fileRef = 866DA5141D63D04700C9AF3F /* ORKCollector.h */; settings = {ATTRIBUTES = (Public, ); }; };
		866DA5211D63D04700C9AF3F /* ORKCollector.m in Sources */ = {isa = PBXBuildFile; fileRef = 866DA5151D63D04700C9AF3F /* ORKCollector.m */; };
		866DA5221D63D04700C9AF3F /* ORKDataCollectionManager_Internal.h in Headers */ = {isa = PBXBuildFile; fileRef = 866DA5161D63D04700C9AF3F /* ORKDataCollectionManager_Internal.h */; };
		866DA5231D63D04700C9AF3F /* ORKDataCollectionManager.h in Headers */ = {isa = PBXBuildFile; fileRef = 866DA5171D63D04700C9AF3F /* ORKDataCollectionManager.h */; settings = {ATTRIBUTES = (Public, ); }; };
		866DA5241D63D04700C9AF3F /* ORKDataCollectionManager.m in Sources */ = {isa = PBXBuildFile; fileRef = 866DA5181D63D04700C9AF3F /* ORKDataCollectionManager.m */; };
		866DA5251D63D04700C9AF3F /* ORKHealthSampleQueryOperation.h in Headers */ = {isa = PBXBuildFile; fileRef = 866DA5191D63D04700C9AF3F /* ORKHealthSampleQueryOperation.h */; };
		866DA5261D63D04700C9AF3F /* ORKHealthSampleQueryOperation.m in Sources */ = {isa = PBXBuildFile; fileRef = 866DA51A1D63D04700C9AF3F /* ORKHealthSampleQueryOperation.m */; };
		866DA5271D63D04700C9AF3F /* ORKMotionActivityQueryOperation.h in Headers */ = {isa = PBXBuildFile; fileRef = 866DA51B1D63D04700C9AF3F /* ORKMotionActivityQueryOperation.h */; };
		866DA5281D63D04700C9AF3F /* ORKMotionActivityQueryOperation.m in Sources */ = {isa = PBXBuildFile; fileRef = 866DA51C1D63D04700C9AF3F /* ORKMotionActivityQueryOperation.m */; };
		866DA5291D63D04700C9AF3F /* ORKOperation.h in Headers */ = {isa = PBXBuildFile; fileRef = 866DA51D1D63D04700C9AF3F /* ORKOperation.h */; };
		866DA52A1D63D04700C9AF3F /* ORKOperation.m in Sources */ = {isa = PBXBuildFile; fileRef = 866DA51E1D63D04700C9AF3F /* ORKOperation.m */; };
		866F86011A96CBF3007B282C /* ORKSurveyAnswerCell.m in Sources */ = {isa = PBXBuildFile; fileRef = 866F86001A96CBF3007B282C /* ORKSurveyAnswerCell.m */; };
		86AD910A1AB7AD1E00361FEB /* ORKNavigationContainerView.h in Headers */ = {isa = PBXBuildFile; fileRef = 86AD91081AB7AD1E00361FEB /* ORKNavigationContainerView.h */; };
		86AD910B1AB7AD1E00361FEB /* ORKNavigationContainerView.m in Sources */ = {isa = PBXBuildFile; fileRef = 86AD91091AB7AD1E00361FEB /* ORKNavigationContainerView.m */; };
		86AD910D1AB7AE4100361FEB /* ORKNavigationContainerView_Internal.h in Headers */ = {isa = PBXBuildFile; fileRef = 86AD910C1AB7AE4100361FEB /* ORKNavigationContainerView_Internal.h */; };
		86AD91101AB7B8A600361FEB /* ORKActiveStepView.h in Headers */ = {isa = PBXBuildFile; fileRef = 86AD910E1AB7B8A600361FEB /* ORKActiveStepView.h */; };
		86AD91111AB7B8A600361FEB /* ORKActiveStepView.m in Sources */ = {isa = PBXBuildFile; fileRef = 86AD910F1AB7B8A600361FEB /* ORKActiveStepView.m */; };
		86AD91141AB7B97E00361FEB /* ORKQuestionStepView.h in Headers */ = {isa = PBXBuildFile; fileRef = 86AD91121AB7B97E00361FEB /* ORKQuestionStepView.h */; };
		86AD91151AB7B97E00361FEB /* ORKQuestionStepView.m in Sources */ = {isa = PBXBuildFile; fileRef = 86AD91131AB7B97E00361FEB /* ORKQuestionStepView.m */; };
		86B781BB1AA668ED00688151 /* ORKTimeIntervalPicker.h in Headers */ = {isa = PBXBuildFile; fileRef = 86B781B71AA668ED00688151 /* ORKTimeIntervalPicker.h */; };
		86B781BC1AA668ED00688151 /* ORKTimeIntervalPicker.m in Sources */ = {isa = PBXBuildFile; fileRef = 86B781B81AA668ED00688151 /* ORKTimeIntervalPicker.m */; };
		86B781BD1AA668ED00688151 /* ORKValuePicker.h in Headers */ = {isa = PBXBuildFile; fileRef = 86B781B91AA668ED00688151 /* ORKValuePicker.h */; };
		86B781BE1AA668ED00688151 /* ORKValuePicker.m in Sources */ = {isa = PBXBuildFile; fileRef = 86B781BA1AA668ED00688151 /* ORKValuePicker.m */; };
		86B89ABB1AB3BECC001626A4 /* ORKStepHeaderView.h in Headers */ = {isa = PBXBuildFile; fileRef = 86B89AB91AB3BECC001626A4 /* ORKStepHeaderView.h */; };
		86B89ABC1AB3BECC001626A4 /* ORKStepHeaderView.m in Sources */ = {isa = PBXBuildFile; fileRef = 86B89ABA1AB3BECC001626A4 /* ORKStepHeaderView.m */; };
		86B89ABE1AB3BFDB001626A4 /* ORKStepHeaderView_Internal.h in Headers */ = {isa = PBXBuildFile; fileRef = 86B89ABD1AB3BFDB001626A4 /* ORKStepHeaderView_Internal.h */; };
		86C40C121A8D7C5C00081FAC /* ORKActiveStepQuantityView.h in Headers */ = {isa = PBXBuildFile; fileRef = 86C40AFA1A8D7C5B00081FAC /* ORKActiveStepQuantityView.h */; };
		86C40C141A8D7C5C00081FAC /* ORKActiveStepQuantityView.m in Sources */ = {isa = PBXBuildFile; fileRef = 86C40AFB1A8D7C5B00081FAC /* ORKActiveStepQuantityView.m */; };
		86C40C161A8D7C5C00081FAC /* ORKAudioContentView.h in Headers */ = {isa = PBXBuildFile; fileRef = 86C40AFC1A8D7C5B00081FAC /* ORKAudioContentView.h */; };
		86C40C181A8D7C5C00081FAC /* ORKAudioContentView.m in Sources */ = {isa = PBXBuildFile; fileRef = 86C40AFD1A8D7C5B00081FAC /* ORKAudioContentView.m */; };
		86C40C1A1A8D7C5C00081FAC /* ORKAudioStep.h in Headers */ = {isa = PBXBuildFile; fileRef = 86C40AFE1A8D7C5B00081FAC /* ORKAudioStep.h */; settings = {ATTRIBUTES = (Private, ); }; };
		86C40C1C1A8D7C5C00081FAC /* ORKAudioStep.m in Sources */ = {isa = PBXBuildFile; fileRef = 86C40AFF1A8D7C5B00081FAC /* ORKAudioStep.m */; };
		86C40C1E1A8D7C5C00081FAC /* ORKAudioStepViewController.h in Headers */ = {isa = PBXBuildFile; fileRef = 86C40B001A8D7C5B00081FAC /* ORKAudioStepViewController.h */; settings = {ATTRIBUTES = (Private, ); }; };
		86C40C201A8D7C5C00081FAC /* ORKAudioStepViewController.m in Sources */ = {isa = PBXBuildFile; fileRef = 86C40B011A8D7C5B00081FAC /* ORKAudioStepViewController.m */; };
		86C40C221A8D7C5C00081FAC /* ORKCountdownStep.h in Headers */ = {isa = PBXBuildFile; fileRef = 86C40B021A8D7C5B00081FAC /* ORKCountdownStep.h */; settings = {ATTRIBUTES = (Private, ); }; };
		86C40C241A8D7C5C00081FAC /* ORKCountdownStep.m in Sources */ = {isa = PBXBuildFile; fileRef = 86C40B031A8D7C5B00081FAC /* ORKCountdownStep.m */; };
		86C40C261A8D7C5C00081FAC /* ORKCountdownStepViewController.h in Headers */ = {isa = PBXBuildFile; fileRef = 86C40B041A8D7C5B00081FAC /* ORKCountdownStepViewController.h */; settings = {ATTRIBUTES = (Private, ); }; };
		86C40C281A8D7C5C00081FAC /* ORKCountdownStepViewController.m in Sources */ = {isa = PBXBuildFile; fileRef = 86C40B051A8D7C5B00081FAC /* ORKCountdownStepViewController.m */; };
		86C40C2A1A8D7C5C00081FAC /* ORKFitnessContentView.h in Headers */ = {isa = PBXBuildFile; fileRef = 86C40B061A8D7C5B00081FAC /* ORKFitnessContentView.h */; };
		86C40C2C1A8D7C5C00081FAC /* ORKFitnessContentView.m in Sources */ = {isa = PBXBuildFile; fileRef = 86C40B071A8D7C5B00081FAC /* ORKFitnessContentView.m */; };
		86C40C2E1A8D7C5C00081FAC /* ORKFitnessStep.h in Headers */ = {isa = PBXBuildFile; fileRef = 86C40B081A8D7C5B00081FAC /* ORKFitnessStep.h */; settings = {ATTRIBUTES = (Private, ); }; };
		86C40C301A8D7C5C00081FAC /* ORKFitnessStep.m in Sources */ = {isa = PBXBuildFile; fileRef = 86C40B091A8D7C5B00081FAC /* ORKFitnessStep.m */; };
		86C40C321A8D7C5C00081FAC /* ORKFitnessStepViewController.h in Headers */ = {isa = PBXBuildFile; fileRef = 86C40B0A1A8D7C5B00081FAC /* ORKFitnessStepViewController.h */; settings = {ATTRIBUTES = (Private, ); }; };
		86C40C341A8D7C5C00081FAC /* ORKFitnessStepViewController.m in Sources */ = {isa = PBXBuildFile; fileRef = 86C40B0B1A8D7C5B00081FAC /* ORKFitnessStepViewController.m */; };
		86C40C361A8D7C5C00081FAC /* ORKSpatialSpanGame.h in Headers */ = {isa = PBXBuildFile; fileRef = 86C40B0C1A8D7C5B00081FAC /* ORKSpatialSpanGame.h */; };
		86C40C381A8D7C5C00081FAC /* ORKSpatialSpanGame.m in Sources */ = {isa = PBXBuildFile; fileRef = 86C40B0D1A8D7C5B00081FAC /* ORKSpatialSpanGame.m */; };
		86C40C3A1A8D7C5C00081FAC /* ORKSpatialSpanGameState.h in Headers */ = {isa = PBXBuildFile; fileRef = 86C40B0E1A8D7C5B00081FAC /* ORKSpatialSpanGameState.h */; };
		86C40C3C1A8D7C5C00081FAC /* ORKSpatialSpanGameState.m in Sources */ = {isa = PBXBuildFile; fileRef = 86C40B0F1A8D7C5B00081FAC /* ORKSpatialSpanGameState.m */; };
		86C40C3E1A8D7C5C00081FAC /* ORKSpatialSpanMemoryContentView.h in Headers */ = {isa = PBXBuildFile; fileRef = 86C40B101A8D7C5B00081FAC /* ORKSpatialSpanMemoryContentView.h */; };
		86C40C401A8D7C5C00081FAC /* ORKSpatialSpanMemoryContentView.m in Sources */ = {isa = PBXBuildFile; fileRef = 86C40B111A8D7C5B00081FAC /* ORKSpatialSpanMemoryContentView.m */; };
		86C40C421A8D7C5C00081FAC /* ORKSpatialSpanMemoryStep.h in Headers */ = {isa = PBXBuildFile; fileRef = 86C40B121A8D7C5B00081FAC /* ORKSpatialSpanMemoryStep.h */; settings = {ATTRIBUTES = (Private, ); }; };
		86C40C441A8D7C5C00081FAC /* ORKSpatialSpanMemoryStep.m in Sources */ = {isa = PBXBuildFile; fileRef = 86C40B131A8D7C5B00081FAC /* ORKSpatialSpanMemoryStep.m */; };
		86C40C461A8D7C5C00081FAC /* ORKSpatialSpanMemoryStepViewController.h in Headers */ = {isa = PBXBuildFile; fileRef = 86C40B141A8D7C5B00081FAC /* ORKSpatialSpanMemoryStepViewController.h */; settings = {ATTRIBUTES = (Private, ); }; };
		86C40C481A8D7C5C00081FAC /* ORKSpatialSpanMemoryStepViewController.m in Sources */ = {isa = PBXBuildFile; fileRef = 86C40B151A8D7C5B00081FAC /* ORKSpatialSpanMemoryStepViewController.m */; };
		86C40C4A1A8D7C5C00081FAC /* ORKSpatialSpanTargetView.h in Headers */ = {isa = PBXBuildFile; fileRef = 86C40B161A8D7C5B00081FAC /* ORKSpatialSpanTargetView.h */; };
		86C40C4C1A8D7C5C00081FAC /* ORKSpatialSpanTargetView.m in Sources */ = {isa = PBXBuildFile; fileRef = 86C40B171A8D7C5B00081FAC /* ORKSpatialSpanTargetView.m */; };
		86C40C4E1A8D7C5C00081FAC /* ORKTappingContentView.h in Headers */ = {isa = PBXBuildFile; fileRef = 86C40B181A8D7C5B00081FAC /* ORKTappingContentView.h */; };
		86C40C501A8D7C5C00081FAC /* ORKTappingContentView.m in Sources */ = {isa = PBXBuildFile; fileRef = 86C40B191A8D7C5B00081FAC /* ORKTappingContentView.m */; };
		86C40C521A8D7C5C00081FAC /* ORKTappingIntervalStep.h in Headers */ = {isa = PBXBuildFile; fileRef = 86C40B1A1A8D7C5B00081FAC /* ORKTappingIntervalStep.h */; settings = {ATTRIBUTES = (Private, ); }; };
		86C40C541A8D7C5C00081FAC /* ORKTappingIntervalStep.m in Sources */ = {isa = PBXBuildFile; fileRef = 86C40B1B1A8D7C5B00081FAC /* ORKTappingIntervalStep.m */; };
		86C40C561A8D7C5C00081FAC /* ORKTappingIntervalStepViewController.h in Headers */ = {isa = PBXBuildFile; fileRef = 86C40B1C1A8D7C5B00081FAC /* ORKTappingIntervalStepViewController.h */; settings = {ATTRIBUTES = (Private, ); }; };
		86C40C581A8D7C5C00081FAC /* ORKTappingIntervalStepViewController.m in Sources */ = {isa = PBXBuildFile; fileRef = 86C40B1D1A8D7C5B00081FAC /* ORKTappingIntervalStepViewController.m */; };
		86C40C5A1A8D7C5C00081FAC /* ORKWalkingTaskStep.h in Headers */ = {isa = PBXBuildFile; fileRef = 86C40B1E1A8D7C5B00081FAC /* ORKWalkingTaskStep.h */; settings = {ATTRIBUTES = (Private, ); }; };
		86C40C5C1A8D7C5C00081FAC /* ORKWalkingTaskStep.m in Sources */ = {isa = PBXBuildFile; fileRef = 86C40B1F1A8D7C5B00081FAC /* ORKWalkingTaskStep.m */; };
		86C40C5E1A8D7C5C00081FAC /* ORKWalkingTaskStepViewController.h in Headers */ = {isa = PBXBuildFile; fileRef = 86C40B201A8D7C5B00081FAC /* ORKWalkingTaskStepViewController.h */; settings = {ATTRIBUTES = (Private, ); }; };
		86C40C601A8D7C5C00081FAC /* ORKWalkingTaskStepViewController.m in Sources */ = {isa = PBXBuildFile; fileRef = 86C40B211A8D7C5B00081FAC /* ORKWalkingTaskStepViewController.m */; };
		86C40C621A8D7C5C00081FAC /* CLLocation+ORKJSONDictionary.h in Headers */ = {isa = PBXBuildFile; fileRef = 86C40B221A8D7C5B00081FAC /* CLLocation+ORKJSONDictionary.h */; };
		86C40C641A8D7C5C00081FAC /* CLLocation+ORKJSONDictionary.m in Sources */ = {isa = PBXBuildFile; fileRef = 86C40B231A8D7C5B00081FAC /* CLLocation+ORKJSONDictionary.m */; };
		86C40C661A8D7C5C00081FAC /* CMAccelerometerData+ORKJSONDictionary.h in Headers */ = {isa = PBXBuildFile; fileRef = 86C40B241A8D7C5B00081FAC /* CMAccelerometerData+ORKJSONDictionary.h */; };
		86C40C681A8D7C5C00081FAC /* CMAccelerometerData+ORKJSONDictionary.m in Sources */ = {isa = PBXBuildFile; fileRef = 86C40B251A8D7C5B00081FAC /* CMAccelerometerData+ORKJSONDictionary.m */; };
		86C40C6A1A8D7C5C00081FAC /* CMDeviceMotion+ORKJSONDictionary.h in Headers */ = {isa = PBXBuildFile; fileRef = 86C40B261A8D7C5B00081FAC /* CMDeviceMotion+ORKJSONDictionary.h */; };
		86C40C6C1A8D7C5C00081FAC /* CMDeviceMotion+ORKJSONDictionary.m in Sources */ = {isa = PBXBuildFile; fileRef = 86C40B271A8D7C5B00081FAC /* CMDeviceMotion+ORKJSONDictionary.m */; };
		86C40C6E1A8D7C5C00081FAC /* CMMotionActivity+ORKJSONDictionary.h in Headers */ = {isa = PBXBuildFile; fileRef = 86C40B281A8D7C5B00081FAC /* CMMotionActivity+ORKJSONDictionary.h */; };
		86C40C701A8D7C5C00081FAC /* CMMotionActivity+ORKJSONDictionary.m in Sources */ = {isa = PBXBuildFile; fileRef = 86C40B291A8D7C5B00081FAC /* CMMotionActivity+ORKJSONDictionary.m */; };
		86C40C721A8D7C5C00081FAC /* CMPedometerData+ORKJSONDictionary.h in Headers */ = {isa = PBXBuildFile; fileRef = 86C40B2A1A8D7C5B00081FAC /* CMPedometerData+ORKJSONDictionary.h */; };
		86C40C741A8D7C5C00081FAC /* CMPedometerData+ORKJSONDictionary.m in Sources */ = {isa = PBXBuildFile; fileRef = 86C40B2B1A8D7C5B00081FAC /* CMPedometerData+ORKJSONDictionary.m */; };
		86C40C761A8D7C5C00081FAC /* HKSample+ORKJSONDictionary.h in Headers */ = {isa = PBXBuildFile; fileRef = 86C40B2C1A8D7C5B00081FAC /* HKSample+ORKJSONDictionary.h */; };
		86C40C781A8D7C5C00081FAC /* HKSample+ORKJSONDictionary.m in Sources */ = {isa = PBXBuildFile; fileRef = 86C40B2D1A8D7C5B00081FAC /* HKSample+ORKJSONDictionary.m */; };
		86C40C7A1A8D7C5C00081FAC /* ORKAccelerometerRecorder.h in Headers */ = {isa = PBXBuildFile; fileRef = 86C40B2E1A8D7C5B00081FAC /* ORKAccelerometerRecorder.h */; settings = {ATTRIBUTES = (Private, ); }; };
		86C40C7C1A8D7C5C00081FAC /* ORKAccelerometerRecorder.m in Sources */ = {isa = PBXBuildFile; fileRef = 86C40B2F1A8D7C5B00081FAC /* ORKAccelerometerRecorder.m */; };
		86C40C7E1A8D7C5C00081FAC /* ORKActiveStep.h in Headers */ = {isa = PBXBuildFile; fileRef = 86C40B301A8D7C5B00081FAC /* ORKActiveStep.h */; settings = {ATTRIBUTES = (Public, ); }; };
		86C40C801A8D7C5C00081FAC /* ORKActiveStep.m in Sources */ = {isa = PBXBuildFile; fileRef = 86C40B311A8D7C5B00081FAC /* ORKActiveStep.m */; };
		86C40C821A8D7C5C00081FAC /* ORKActiveStep_Internal.h in Headers */ = {isa = PBXBuildFile; fileRef = 86C40B321A8D7C5B00081FAC /* ORKActiveStep_Internal.h */; };
		86C40C841A8D7C5C00081FAC /* ORKActiveStepTimer.h in Headers */ = {isa = PBXBuildFile; fileRef = 86C40B331A8D7C5B00081FAC /* ORKActiveStepTimer.h */; };
		86C40C861A8D7C5C00081FAC /* ORKActiveStepTimer.m in Sources */ = {isa = PBXBuildFile; fileRef = 86C40B341A8D7C5B00081FAC /* ORKActiveStepTimer.m */; };
		86C40C881A8D7C5C00081FAC /* ORKActiveStepTimerView.h in Headers */ = {isa = PBXBuildFile; fileRef = 86C40B351A8D7C5B00081FAC /* ORKActiveStepTimerView.h */; };
		86C40C8A1A8D7C5C00081FAC /* ORKActiveStepTimerView.m in Sources */ = {isa = PBXBuildFile; fileRef = 86C40B361A8D7C5B00081FAC /* ORKActiveStepTimerView.m */; };
		86C40C8C1A8D7C5C00081FAC /* ORKActiveStepViewController.h in Headers */ = {isa = PBXBuildFile; fileRef = 86C40B371A8D7C5B00081FAC /* ORKActiveStepViewController.h */; settings = {ATTRIBUTES = (Public, ); }; };
		86C40C8E1A8D7C5C00081FAC /* ORKActiveStepViewController.m in Sources */ = {isa = PBXBuildFile; fileRef = 86C40B381A8D7C5B00081FAC /* ORKActiveStepViewController.m */; };
		86C40C901A8D7C5C00081FAC /* ORKActiveStepViewController_Internal.h in Headers */ = {isa = PBXBuildFile; fileRef = 86C40B391A8D7C5B00081FAC /* ORKActiveStepViewController_Internal.h */; };
		86C40C921A8D7C5C00081FAC /* ORKAudioRecorder.h in Headers */ = {isa = PBXBuildFile; fileRef = 86C40B3A1A8D7C5B00081FAC /* ORKAudioRecorder.h */; settings = {ATTRIBUTES = (Private, ); }; };
		86C40C941A8D7C5C00081FAC /* ORKAudioRecorder.m in Sources */ = {isa = PBXBuildFile; fileRef = 86C40B3B1A8D7C5B00081FAC /* ORKAudioRecorder.m */; };
		86C40C961A8D7C5C00081FAC /* ORKDataLogger.h in Headers */ = {isa = PBXBuildFile; fileRef = 86C40B3C1A8D7C5B00081FAC /* ORKDataLogger.h */; settings = {ATTRIBUTES = (Private, ); }; };
		86C40C981A8D7C5C00081FAC /* ORKDataLogger.m in Sources */ = {isa = PBXBuildFile; fileRef = 86C40B3D1A8D7C5B00081FAC /* ORKDataLogger.m */; };
		86C40C9C1A8D7C5C00081FAC /* ORKDeviceMotionRecorder.h in Headers */ = {isa = PBXBuildFile; fileRef = 86C40B3F1A8D7C5B00081FAC /* ORKDeviceMotionRecorder.h */; settings = {ATTRIBUTES = (Private, ); }; };
		86C40C9E1A8D7C5C00081FAC /* ORKDeviceMotionRecorder.m in Sources */ = {isa = PBXBuildFile; fileRef = 86C40B401A8D7C5B00081FAC /* ORKDeviceMotionRecorder.m */; };
		86C40CA01A8D7C5C00081FAC /* ORKHealthQuantityTypeRecorder.h in Headers */ = {isa = PBXBuildFile; fileRef = 86C40B411A8D7C5B00081FAC /* ORKHealthQuantityTypeRecorder.h */; settings = {ATTRIBUTES = (Private, ); }; };
		86C40CA21A8D7C5C00081FAC /* ORKHealthQuantityTypeRecorder.m in Sources */ = {isa = PBXBuildFile; fileRef = 86C40B421A8D7C5B00081FAC /* ORKHealthQuantityTypeRecorder.m */; };
		86C40CA41A8D7C5C00081FAC /* ORKLocationRecorder.h in Headers */ = {isa = PBXBuildFile; fileRef = 86C40B431A8D7C5B00081FAC /* ORKLocationRecorder.h */; settings = {ATTRIBUTES = (Private, ); }; };
		86C40CA61A8D7C5C00081FAC /* ORKLocationRecorder.m in Sources */ = {isa = PBXBuildFile; fileRef = 86C40B441A8D7C5B00081FAC /* ORKLocationRecorder.m */; };
		86C40CA81A8D7C5C00081FAC /* ORKPedometerRecorder.h in Headers */ = {isa = PBXBuildFile; fileRef = 86C40B451A8D7C5B00081FAC /* ORKPedometerRecorder.h */; settings = {ATTRIBUTES = (Private, ); }; };
		86C40CAA1A8D7C5C00081FAC /* ORKPedometerRecorder.m in Sources */ = {isa = PBXBuildFile; fileRef = 86C40B461A8D7C5B00081FAC /* ORKPedometerRecorder.m */; };
		86C40CAC1A8D7C5C00081FAC /* ORKRecorder.h in Headers */ = {isa = PBXBuildFile; fileRef = 86C40B471A8D7C5B00081FAC /* ORKRecorder.h */; settings = {ATTRIBUTES = (Public, ); }; };
		86C40CAE1A8D7C5C00081FAC /* ORKRecorder.m in Sources */ = {isa = PBXBuildFile; fileRef = 86C40B481A8D7C5B00081FAC /* ORKRecorder.m */; };
		86C40CB01A8D7C5C00081FAC /* ORKRecorder_Internal.h in Headers */ = {isa = PBXBuildFile; fileRef = 86C40B491A8D7C5B00081FAC /* ORKRecorder_Internal.h */; };
		86C40CB21A8D7C5C00081FAC /* ORKRecorder_Private.h in Headers */ = {isa = PBXBuildFile; fileRef = 86C40B4A1A8D7C5B00081FAC /* ORKRecorder_Private.h */; settings = {ATTRIBUTES = (Private, ); }; };
		86C40CB41A8D7C5C00081FAC /* ORKTouchRecorder.h in Headers */ = {isa = PBXBuildFile; fileRef = 86C40B4B1A8D7C5B00081FAC /* ORKTouchRecorder.h */; settings = {ATTRIBUTES = (Private, ); }; };
		86C40CB61A8D7C5C00081FAC /* ORKTouchRecorder.m in Sources */ = {isa = PBXBuildFile; fileRef = 86C40B4C1A8D7C5B00081FAC /* ORKTouchRecorder.m */; };
		86C40CB81A8D7C5C00081FAC /* ORKVoiceEngine.h in Headers */ = {isa = PBXBuildFile; fileRef = 86C40B4D1A8D7C5B00081FAC /* ORKVoiceEngine.h */; };
		86C40CBA1A8D7C5C00081FAC /* ORKVoiceEngine.m in Sources */ = {isa = PBXBuildFile; fileRef = 86C40B4E1A8D7C5B00081FAC /* ORKVoiceEngine.m */; };
		86C40CBC1A8D7C5C00081FAC /* UITouch+ORKJSONDictionary.h in Headers */ = {isa = PBXBuildFile; fileRef = 86C40B4F1A8D7C5B00081FAC /* UITouch+ORKJSONDictionary.h */; };
		86C40CBE1A8D7C5C00081FAC /* UITouch+ORKJSONDictionary.m in Sources */ = {isa = PBXBuildFile; fileRef = 86C40B501A8D7C5B00081FAC /* UITouch+ORKJSONDictionary.m */; };
		86C40CC01A8D7C5C00081FAC /* ORKCompletionStep.h in Headers */ = {isa = PBXBuildFile; fileRef = 86C40B521A8D7C5B00081FAC /* ORKCompletionStep.h */; settings = {ATTRIBUTES = (Private, ); }; };
		86C40CC21A8D7C5C00081FAC /* ORKCompletionStep.m in Sources */ = {isa = PBXBuildFile; fileRef = 86C40B531A8D7C5B00081FAC /* ORKCompletionStep.m */; };
		86C40CC41A8D7C5C00081FAC /* ORKCompletionStepViewController.h in Headers */ = {isa = PBXBuildFile; fileRef = 86C40B541A8D7C5B00081FAC /* ORKCompletionStepViewController.h */; settings = {ATTRIBUTES = (Public, ); }; };
		86C40CC81A8D7C5C00081FAC /* ORKFormItemCell.h in Headers */ = {isa = PBXBuildFile; fileRef = 86C40B561A8D7C5B00081FAC /* ORKFormItemCell.h */; };
		86C40CCA1A8D7C5C00081FAC /* ORKFormItemCell.m in Sources */ = {isa = PBXBuildFile; fileRef = 86C40B571A8D7C5B00081FAC /* ORKFormItemCell.m */; };
		86C40CCC1A8D7C5C00081FAC /* ORKImageSelectionView.h in Headers */ = {isa = PBXBuildFile; fileRef = 86C40B581A8D7C5B00081FAC /* ORKImageSelectionView.h */; };
		86C40CCE1A8D7C5C00081FAC /* ORKImageSelectionView.m in Sources */ = {isa = PBXBuildFile; fileRef = 86C40B591A8D7C5B00081FAC /* ORKImageSelectionView.m */; };
		86C40CD01A8D7C5C00081FAC /* ORKInstructionStepView.h in Headers */ = {isa = PBXBuildFile; fileRef = 86C40B5A1A8D7C5B00081FAC /* ORKInstructionStepView.h */; };
		86C40CD21A8D7C5C00081FAC /* ORKInstructionStepView.m in Sources */ = {isa = PBXBuildFile; fileRef = 86C40B5B1A8D7C5B00081FAC /* ORKInstructionStepView.m */; };
		86C40CD41A8D7C5C00081FAC /* ORKTableContainerView.h in Headers */ = {isa = PBXBuildFile; fileRef = 86C40B5C1A8D7C5B00081FAC /* ORKTableContainerView.h */; };
		86C40CD61A8D7C5C00081FAC /* ORKTableContainerView.m in Sources */ = {isa = PBXBuildFile; fileRef = 86C40B5D1A8D7C5B00081FAC /* ORKTableContainerView.m */; };
		86C40CD81A8D7C5C00081FAC /* ORKTextFieldView.h in Headers */ = {isa = PBXBuildFile; fileRef = 86C40B5E1A8D7C5B00081FAC /* ORKTextFieldView.h */; };
		86C40CDA1A8D7C5C00081FAC /* ORKTextFieldView.m in Sources */ = {isa = PBXBuildFile; fileRef = 86C40B5F1A8D7C5B00081FAC /* ORKTextFieldView.m */; };
		86C40CDC1A8D7C5C00081FAC /* ORKTintedImageView.h in Headers */ = {isa = PBXBuildFile; fileRef = 86C40B601A8D7C5B00081FAC /* ORKTintedImageView.h */; };
		86C40CDE1A8D7C5C00081FAC /* ORKTintedImageView.m in Sources */ = {isa = PBXBuildFile; fileRef = 86C40B611A8D7C5B00081FAC /* ORKTintedImageView.m */; };
		86C40CE41A8D7C5C00081FAC /* ORKAnswerFormat.h in Headers */ = {isa = PBXBuildFile; fileRef = 86C40B641A8D7C5B00081FAC /* ORKAnswerFormat.h */; settings = {ATTRIBUTES = (Public, ); }; };
		86C40CE61A8D7C5C00081FAC /* ORKAnswerFormat.m in Sources */ = {isa = PBXBuildFile; fileRef = 86C40B651A8D7C5B00081FAC /* ORKAnswerFormat.m */; };
		86C40CE81A8D7C5C00081FAC /* ORKAnswerFormat_Internal.h in Headers */ = {isa = PBXBuildFile; fileRef = 86C40B661A8D7C5B00081FAC /* ORKAnswerFormat_Internal.h */; };
		86C40CEA1A8D7C5C00081FAC /* ORKAnswerTextField.h in Headers */ = {isa = PBXBuildFile; fileRef = 86C40B671A8D7C5B00081FAC /* ORKAnswerTextField.h */; };
		86C40CEC1A8D7C5C00081FAC /* ORKAnswerTextField.m in Sources */ = {isa = PBXBuildFile; fileRef = 86C40B681A8D7C5B00081FAC /* ORKAnswerTextField.m */; };
		86C40CEE1A8D7C5C00081FAC /* ORKAnswerTextView.h in Headers */ = {isa = PBXBuildFile; fileRef = 86C40B691A8D7C5B00081FAC /* ORKAnswerTextView.h */; };
		86C40CF01A8D7C5C00081FAC /* ORKAnswerTextView.m in Sources */ = {isa = PBXBuildFile; fileRef = 86C40B6A1A8D7C5B00081FAC /* ORKAnswerTextView.m */; };
		86C40CF21A8D7C5C00081FAC /* ORKBodyLabel.h in Headers */ = {isa = PBXBuildFile; fileRef = 86C40B6B1A8D7C5B00081FAC /* ORKBodyLabel.h */; };
		86C40CF41A8D7C5C00081FAC /* ORKBodyLabel.m in Sources */ = {isa = PBXBuildFile; fileRef = 86C40B6C1A8D7C5B00081FAC /* ORKBodyLabel.m */; };
		86C40CF61A8D7C5C00081FAC /* ORKBorderedButton.h in Headers */ = {isa = PBXBuildFile; fileRef = 86C40B6D1A8D7C5B00081FAC /* ORKBorderedButton.h */; settings = {ATTRIBUTES = (Public, ); }; };
		86C40CF81A8D7C5C00081FAC /* ORKBorderedButton.m in Sources */ = {isa = PBXBuildFile; fileRef = 86C40B6E1A8D7C5C00081FAC /* ORKBorderedButton.m */; };
		86C40CFA1A8D7C5C00081FAC /* ORKCaption1Label.h in Headers */ = {isa = PBXBuildFile; fileRef = 86C40B6F1A8D7C5C00081FAC /* ORKCaption1Label.h */; };
		86C40CFC1A8D7C5C00081FAC /* ORKCaption1Label.m in Sources */ = {isa = PBXBuildFile; fileRef = 86C40B701A8D7C5C00081FAC /* ORKCaption1Label.m */; };
		86C40CFE1A8D7C5C00081FAC /* ORKChoiceViewCell.h in Headers */ = {isa = PBXBuildFile; fileRef = 86C40B711A8D7C5C00081FAC /* ORKChoiceViewCell.h */; };
		86C40D001A8D7C5C00081FAC /* ORKChoiceViewCell.m in Sources */ = {isa = PBXBuildFile; fileRef = 86C40B721A8D7C5C00081FAC /* ORKChoiceViewCell.m */; };
		86C40D021A8D7C5C00081FAC /* ORKContinueButton.h in Headers */ = {isa = PBXBuildFile; fileRef = 86C40B731A8D7C5C00081FAC /* ORKContinueButton.h */; settings = {ATTRIBUTES = (Public, ); }; };
		86C40D041A8D7C5C00081FAC /* ORKContinueButton.m in Sources */ = {isa = PBXBuildFile; fileRef = 86C40B741A8D7C5C00081FAC /* ORKContinueButton.m */; };
		86C40D061A8D7C5C00081FAC /* ORKCountdownLabel.h in Headers */ = {isa = PBXBuildFile; fileRef = 86C40B751A8D7C5C00081FAC /* ORKCountdownLabel.h */; };
		86C40D081A8D7C5C00081FAC /* ORKCountdownLabel.m in Sources */ = {isa = PBXBuildFile; fileRef = 86C40B761A8D7C5C00081FAC /* ORKCountdownLabel.m */; };
		86C40D0A1A8D7C5C00081FAC /* ORKCustomStepView.h in Headers */ = {isa = PBXBuildFile; fileRef = 86C40B771A8D7C5C00081FAC /* ORKCustomStepView.h */; settings = {ATTRIBUTES = (Private, ); }; };
		86C40D0C1A8D7C5C00081FAC /* ORKCustomStepView.m in Sources */ = {isa = PBXBuildFile; fileRef = 86C40B781A8D7C5C00081FAC /* ORKCustomStepView.m */; };
		86C40D0E1A8D7C5C00081FAC /* ORKCustomStepView_Internal.h in Headers */ = {isa = PBXBuildFile; fileRef = 86C40B791A8D7C5C00081FAC /* ORKCustomStepView_Internal.h */; };
		86C40D101A8D7C5C00081FAC /* ORKDefaultFont.h in Headers */ = {isa = PBXBuildFile; fileRef = 86C40B7A1A8D7C5C00081FAC /* ORKDefaultFont.h */; };
		86C40D121A8D7C5C00081FAC /* ORKDefines.h in Headers */ = {isa = PBXBuildFile; fileRef = 86C40B7B1A8D7C5C00081FAC /* ORKDefines.h */; settings = {ATTRIBUTES = (Public, ); }; };
		86C40D141A8D7C5C00081FAC /* ORKHelpers_Private.h in Headers */ = {isa = PBXBuildFile; fileRef = 86C40B7C1A8D7C5C00081FAC /* ORKHelpers_Private.h */; settings = {ATTRIBUTES = (Private, ); }; };
		86C40D161A8D7C5C00081FAC /* ORKErrors.h in Headers */ = {isa = PBXBuildFile; fileRef = 86C40B7D1A8D7C5C00081FAC /* ORKErrors.h */; settings = {ATTRIBUTES = (Private, ); }; };
		86C40D181A8D7C5C00081FAC /* ORKErrors.m in Sources */ = {isa = PBXBuildFile; fileRef = 86C40B7E1A8D7C5C00081FAC /* ORKErrors.m */; };
		86C40D1A1A8D7C5C00081FAC /* ORKFormItem_Internal.h in Headers */ = {isa = PBXBuildFile; fileRef = 86C40B7F1A8D7C5C00081FAC /* ORKFormItem_Internal.h */; };
		86C40D1C1A8D7C5C00081FAC /* ORKFormSectionTitleLabel.h in Headers */ = {isa = PBXBuildFile; fileRef = 86C40B801A8D7C5C00081FAC /* ORKFormSectionTitleLabel.h */; };
		86C40D1E1A8D7C5C00081FAC /* ORKFormSectionTitleLabel.m in Sources */ = {isa = PBXBuildFile; fileRef = 86C40B811A8D7C5C00081FAC /* ORKFormSectionTitleLabel.m */; };
		86C40D201A8D7C5C00081FAC /* ORKFormStep.h in Headers */ = {isa = PBXBuildFile; fileRef = 86C40B821A8D7C5C00081FAC /* ORKFormStep.h */; settings = {ATTRIBUTES = (Public, ); }; };
		86C40D221A8D7C5C00081FAC /* ORKFormStep.m in Sources */ = {isa = PBXBuildFile; fileRef = 86C40B831A8D7C5C00081FAC /* ORKFormStep.m */; };
		86C40D241A8D7C5C00081FAC /* ORKFormStepViewController.h in Headers */ = {isa = PBXBuildFile; fileRef = 86C40B841A8D7C5C00081FAC /* ORKFormStepViewController.h */; settings = {ATTRIBUTES = (Public, ); }; };
		86C40D261A8D7C5C00081FAC /* ORKFormStepViewController.m in Sources */ = {isa = PBXBuildFile; fileRef = 86C40B851A8D7C5C00081FAC /* ORKFormStepViewController.m */; };
		86C40D281A8D7C5C00081FAC /* ORKFormTextView.h in Headers */ = {isa = PBXBuildFile; fileRef = 86C40B861A8D7C5C00081FAC /* ORKFormTextView.h */; };
		86C40D2A1A8D7C5C00081FAC /* ORKFormTextView.m in Sources */ = {isa = PBXBuildFile; fileRef = 86C40B871A8D7C5C00081FAC /* ORKFormTextView.m */; };
		86C40D2C1A8D7C5C00081FAC /* ORKHeadlineLabel.h in Headers */ = {isa = PBXBuildFile; fileRef = 86C40B881A8D7C5C00081FAC /* ORKHeadlineLabel.h */; };
		86C40D2E1A8D7C5C00081FAC /* ORKHeadlineLabel.m in Sources */ = {isa = PBXBuildFile; fileRef = 86C40B891A8D7C5C00081FAC /* ORKHeadlineLabel.m */; };
		86C40D301A8D7C5C00081FAC /* ORKHealthAnswerFormat.h in Headers */ = {isa = PBXBuildFile; fileRef = 86C40B8A1A8D7C5C00081FAC /* ORKHealthAnswerFormat.h */; settings = {ATTRIBUTES = (Public, ); }; };
		86C40D321A8D7C5C00081FAC /* ORKHealthAnswerFormat.m in Sources */ = {isa = PBXBuildFile; fileRef = 86C40B8B1A8D7C5C00081FAC /* ORKHealthAnswerFormat.m */; };
		86C40D341A8D7C5C00081FAC /* ORKHelpers_Internal.h in Headers */ = {isa = PBXBuildFile; fileRef = 86C40B8C1A8D7C5C00081FAC /* ORKHelpers_Internal.h */; };
		86C40D361A8D7C5C00081FAC /* ORKHelpers.m in Sources */ = {isa = PBXBuildFile; fileRef = 86C40B8D1A8D7C5C00081FAC /* ORKHelpers.m */; };
		86C40D381A8D7C5C00081FAC /* ORKHTMLPDFWriter.h in Headers */ = {isa = PBXBuildFile; fileRef = 86C40B8E1A8D7C5C00081FAC /* ORKHTMLPDFWriter.h */; };
		86C40D3A1A8D7C5C00081FAC /* ORKHTMLPDFWriter.m in Sources */ = {isa = PBXBuildFile; fileRef = 86C40B8F1A8D7C5C00081FAC /* ORKHTMLPDFWriter.m */; };
		86C40D3C1A8D7C5C00081FAC /* ORKImageChoiceLabel.h in Headers */ = {isa = PBXBuildFile; fileRef = 86C40B901A8D7C5C00081FAC /* ORKImageChoiceLabel.h */; };
		86C40D3E1A8D7C5C00081FAC /* ORKImageChoiceLabel.m in Sources */ = {isa = PBXBuildFile; fileRef = 86C40B911A8D7C5C00081FAC /* ORKImageChoiceLabel.m */; };
		86C40D401A8D7C5C00081FAC /* ORKInstructionStep.h in Headers */ = {isa = PBXBuildFile; fileRef = 86C40B921A8D7C5C00081FAC /* ORKInstructionStep.h */; settings = {ATTRIBUTES = (Public, ); }; };
		86C40D421A8D7C5C00081FAC /* ORKInstructionStep.m in Sources */ = {isa = PBXBuildFile; fileRef = 86C40B931A8D7C5C00081FAC /* ORKInstructionStep.m */; };
		86C40D441A8D7C5C00081FAC /* ORKInstructionStepViewController.h in Headers */ = {isa = PBXBuildFile; fileRef = 86C40B941A8D7C5C00081FAC /* ORKInstructionStepViewController.h */; settings = {ATTRIBUTES = (Public, ); }; };
		86C40D461A8D7C5C00081FAC /* ORKInstructionStepViewController.m in Sources */ = {isa = PBXBuildFile; fileRef = 86C40B951A8D7C5C00081FAC /* ORKInstructionStepViewController.m */; };
		86C40D481A8D7C5C00081FAC /* ORKInstructionStepViewController_Internal.h in Headers */ = {isa = PBXBuildFile; fileRef = 86C40B961A8D7C5C00081FAC /* ORKInstructionStepViewController_Internal.h */; };
		86C40D4A1A8D7C5C00081FAC /* ORKLabel.h in Headers */ = {isa = PBXBuildFile; fileRef = 86C40B971A8D7C5C00081FAC /* ORKLabel.h */; };
		86C40D4C1A8D7C5C00081FAC /* ORKLabel.m in Sources */ = {isa = PBXBuildFile; fileRef = 86C40B981A8D7C5C00081FAC /* ORKLabel.m */; };
		86C40D561A8D7C5C00081FAC /* ORKOrderedTask.h in Headers */ = {isa = PBXBuildFile; fileRef = 86C40B9D1A8D7C5C00081FAC /* ORKOrderedTask.h */; settings = {ATTRIBUTES = (Public, ); }; };
		86C40D581A8D7C5C00081FAC /* ORKOrderedTask.m in Sources */ = {isa = PBXBuildFile; fileRef = 86C40B9E1A8D7C5C00081FAC /* ORKOrderedTask.m */; };
		86C40D5E1A8D7C5C00081FAC /* ORKQuestionStep.h in Headers */ = {isa = PBXBuildFile; fileRef = 86C40BA11A8D7C5C00081FAC /* ORKQuestionStep.h */; settings = {ATTRIBUTES = (Public, ); }; };
		86C40D601A8D7C5C00081FAC /* ORKQuestionStep.m in Sources */ = {isa = PBXBuildFile; fileRef = 86C40BA21A8D7C5C00081FAC /* ORKQuestionStep.m */; };
		86C40D621A8D7C5C00081FAC /* ORKQuestionStep_Internal.h in Headers */ = {isa = PBXBuildFile; fileRef = 86C40BA31A8D7C5C00081FAC /* ORKQuestionStep_Internal.h */; };
		86C40D641A8D7C5C00081FAC /* ORKQuestionStepViewController.h in Headers */ = {isa = PBXBuildFile; fileRef = 86C40BA41A8D7C5C00081FAC /* ORKQuestionStepViewController.h */; settings = {ATTRIBUTES = (Private, ); }; };
		86C40D661A8D7C5C00081FAC /* ORKQuestionStepViewController.m in Sources */ = {isa = PBXBuildFile; fileRef = 86C40BA51A8D7C5C00081FAC /* ORKQuestionStepViewController.m */; };
		86C40D681A8D7C5C00081FAC /* ORKQuestionStepViewController_Private.h in Headers */ = {isa = PBXBuildFile; fileRef = 86C40BA61A8D7C5C00081FAC /* ORKQuestionStepViewController_Private.h */; settings = {ATTRIBUTES = (Private, ); }; };
		86C40D6A1A8D7C5C00081FAC /* ORKResult.h in Headers */ = {isa = PBXBuildFile; fileRef = 86C40BA71A8D7C5C00081FAC /* ORKResult.h */; settings = {ATTRIBUTES = (Public, ); }; };
		86C40D6C1A8D7C5C00081FAC /* ORKResult.m in Sources */ = {isa = PBXBuildFile; fileRef = 86C40BA81A8D7C5C00081FAC /* ORKResult.m */; };
		86C40D6E1A8D7C5C00081FAC /* ORKResult_Private.h in Headers */ = {isa = PBXBuildFile; fileRef = 86C40BA91A8D7C5C00081FAC /* ORKResult_Private.h */; settings = {ATTRIBUTES = (Private, ); }; };
		86C40D701A8D7C5C00081FAC /* ORKRoundTappingButton.h in Headers */ = {isa = PBXBuildFile; fileRef = 86C40BAA1A8D7C5C00081FAC /* ORKRoundTappingButton.h */; };
		86C40D721A8D7C5C00081FAC /* ORKRoundTappingButton.m in Sources */ = {isa = PBXBuildFile; fileRef = 86C40BAB1A8D7C5C00081FAC /* ORKRoundTappingButton.m */; };
		86C40D741A8D7C5C00081FAC /* ORKScaleRangeLabel.h in Headers */ = {isa = PBXBuildFile; fileRef = 86C40BAC1A8D7C5C00081FAC /* ORKScaleRangeLabel.h */; };
		86C40D761A8D7C5C00081FAC /* ORKScaleRangeLabel.m in Sources */ = {isa = PBXBuildFile; fileRef = 86C40BAD1A8D7C5C00081FAC /* ORKScaleRangeLabel.m */; };
		86C40D781A8D7C5C00081FAC /* ORKScaleSlider.h in Headers */ = {isa = PBXBuildFile; fileRef = 86C40BAE1A8D7C5C00081FAC /* ORKScaleSlider.h */; };
		86C40D7A1A8D7C5C00081FAC /* ORKScaleSlider.m in Sources */ = {isa = PBXBuildFile; fileRef = 86C40BAF1A8D7C5C00081FAC /* ORKScaleSlider.m */; };
		86C40D7C1A8D7C5C00081FAC /* ORKScaleValueLabel.h in Headers */ = {isa = PBXBuildFile; fileRef = 86C40BB01A8D7C5C00081FAC /* ORKScaleValueLabel.h */; };
		86C40D7E1A8D7C5C00081FAC /* ORKScaleValueLabel.m in Sources */ = {isa = PBXBuildFile; fileRef = 86C40BB11A8D7C5C00081FAC /* ORKScaleValueLabel.m */; };
		86C40D801A8D7C5C00081FAC /* ORKSelectionSubTitleLabel.h in Headers */ = {isa = PBXBuildFile; fileRef = 86C40BB21A8D7C5C00081FAC /* ORKSelectionSubTitleLabel.h */; };
		86C40D821A8D7C5C00081FAC /* ORKSelectionSubTitleLabel.m in Sources */ = {isa = PBXBuildFile; fileRef = 86C40BB31A8D7C5C00081FAC /* ORKSelectionSubTitleLabel.m */; };
		86C40D841A8D7C5C00081FAC /* ORKSelectionTitleLabel.h in Headers */ = {isa = PBXBuildFile; fileRef = 86C40BB41A8D7C5C00081FAC /* ORKSelectionTitleLabel.h */; };
		86C40D861A8D7C5C00081FAC /* ORKSelectionTitleLabel.m in Sources */ = {isa = PBXBuildFile; fileRef = 86C40BB51A8D7C5C00081FAC /* ORKSelectionTitleLabel.m */; };
		86C40D8A1A8D7C5C00081FAC /* ORKSkin.h in Headers */ = {isa = PBXBuildFile; fileRef = 86C40BB71A8D7C5C00081FAC /* ORKSkin.h */; };
		86C40D8C1A8D7C5C00081FAC /* ORKSkin.m in Sources */ = {isa = PBXBuildFile; fileRef = 86C40BB81A8D7C5C00081FAC /* ORKSkin.m */; };
		86C40D8E1A8D7C5C00081FAC /* ORKStep.h in Headers */ = {isa = PBXBuildFile; fileRef = 86C40BB91A8D7C5C00081FAC /* ORKStep.h */; settings = {ATTRIBUTES = (Public, ); }; };
		86C40D901A8D7C5C00081FAC /* ORKStep.m in Sources */ = {isa = PBXBuildFile; fileRef = 86C40BBA1A8D7C5C00081FAC /* ORKStep.m */; };
		86C40D921A8D7C5C00081FAC /* ORKStep_Private.h in Headers */ = {isa = PBXBuildFile; fileRef = 86C40BBB1A8D7C5C00081FAC /* ORKStep_Private.h */; };
		86C40D941A8D7C5C00081FAC /* ORKStepViewController.h in Headers */ = {isa = PBXBuildFile; fileRef = 86C40BBC1A8D7C5C00081FAC /* ORKStepViewController.h */; settings = {ATTRIBUTES = (Public, ); }; };
		86C40D961A8D7C5C00081FAC /* ORKStepViewController.m in Sources */ = {isa = PBXBuildFile; fileRef = 86C40BBD1A8D7C5C00081FAC /* ORKStepViewController.m */; };
		86C40D981A8D7C5C00081FAC /* ORKStepViewController_Internal.h in Headers */ = {isa = PBXBuildFile; fileRef = 86C40BBE1A8D7C5C00081FAC /* ORKStepViewController_Internal.h */; };
		86C40D9C1A8D7C5C00081FAC /* ORKSubheadlineLabel.h in Headers */ = {isa = PBXBuildFile; fileRef = 86C40BC01A8D7C5C00081FAC /* ORKSubheadlineLabel.h */; };
		86C40D9E1A8D7C5C00081FAC /* ORKSubheadlineLabel.m in Sources */ = {isa = PBXBuildFile; fileRef = 86C40BC11A8D7C5C00081FAC /* ORKSubheadlineLabel.m */; };
		86C40DA01A8D7C5C00081FAC /* ORKSurveyAnswerCell.h in Headers */ = {isa = PBXBuildFile; fileRef = 86C40BC21A8D7C5C00081FAC /* ORKSurveyAnswerCell.h */; };
		86C40DA61A8D7C5C00081FAC /* ORKSurveyAnswerCellForImageSelection.h in Headers */ = {isa = PBXBuildFile; fileRef = 86C40BC51A8D7C5C00081FAC /* ORKSurveyAnswerCellForImageSelection.h */; };
		86C40DA81A8D7C5C00081FAC /* ORKSurveyAnswerCellForImageSelection.m in Sources */ = {isa = PBXBuildFile; fileRef = 86C40BC61A8D7C5C00081FAC /* ORKSurveyAnswerCellForImageSelection.m */; };
		86C40DAA1A8D7C5C00081FAC /* ORKSurveyAnswerCellForNumber.h in Headers */ = {isa = PBXBuildFile; fileRef = 86C40BC71A8D7C5C00081FAC /* ORKSurveyAnswerCellForNumber.h */; };
		86C40DAC1A8D7C5C00081FAC /* ORKSurveyAnswerCellForNumber.m in Sources */ = {isa = PBXBuildFile; fileRef = 86C40BC81A8D7C5C00081FAC /* ORKSurveyAnswerCellForNumber.m */; };
		86C40DAE1A8D7C5C00081FAC /* ORKSurveyAnswerCellForScale.h in Headers */ = {isa = PBXBuildFile; fileRef = 86C40BC91A8D7C5C00081FAC /* ORKSurveyAnswerCellForScale.h */; };
		86C40DB01A8D7C5C00081FAC /* ORKSurveyAnswerCellForScale.m in Sources */ = {isa = PBXBuildFile; fileRef = 86C40BCA1A8D7C5C00081FAC /* ORKSurveyAnswerCellForScale.m */; };
		86C40DB61A8D7C5C00081FAC /* ORKSurveyAnswerCellForText.h in Headers */ = {isa = PBXBuildFile; fileRef = 86C40BCD1A8D7C5C00081FAC /* ORKSurveyAnswerCellForText.h */; };
		86C40DB81A8D7C5C00081FAC /* ORKSurveyAnswerCellForText.m in Sources */ = {isa = PBXBuildFile; fileRef = 86C40BCE1A8D7C5C00081FAC /* ORKSurveyAnswerCellForText.m */; };
		86C40DBE1A8D7C5C00081FAC /* ORKTableViewCell.h in Headers */ = {isa = PBXBuildFile; fileRef = 86C40BD11A8D7C5C00081FAC /* ORKTableViewCell.h */; };
		86C40DC01A8D7C5C00081FAC /* ORKTableViewCell.m in Sources */ = {isa = PBXBuildFile; fileRef = 86C40BD21A8D7C5C00081FAC /* ORKTableViewCell.m */; };
		86C40DC21A8D7C5C00081FAC /* ORKTapCountLabel.h in Headers */ = {isa = PBXBuildFile; fileRef = 86C40BD31A8D7C5C00081FAC /* ORKTapCountLabel.h */; };
		86C40DC41A8D7C5C00081FAC /* ORKTapCountLabel.m in Sources */ = {isa = PBXBuildFile; fileRef = 86C40BD41A8D7C5C00081FAC /* ORKTapCountLabel.m */; };
		86C40DC61A8D7C5C00081FAC /* ORKTask.h in Headers */ = {isa = PBXBuildFile; fileRef = 86C40BD51A8D7C5C00081FAC /* ORKTask.h */; settings = {ATTRIBUTES = (Public, ); }; };
		86C40DCA1A8D7C5C00081FAC /* ORKTaskViewController.h in Headers */ = {isa = PBXBuildFile; fileRef = 86C40BD71A8D7C5C00081FAC /* ORKTaskViewController.h */; settings = {ATTRIBUTES = (Public, ); }; };
		86C40DCC1A8D7C5C00081FAC /* ORKTaskViewController.m in Sources */ = {isa = PBXBuildFile; fileRef = 86C40BD81A8D7C5C00081FAC /* ORKTaskViewController.m */; };
		86C40DCE1A8D7C5C00081FAC /* ORKTaskViewController_Internal.h in Headers */ = {isa = PBXBuildFile; fileRef = 86C40BD91A8D7C5C00081FAC /* ORKTaskViewController_Internal.h */; };
		86C40DD01A8D7C5C00081FAC /* ORKTaskViewController_Private.h in Headers */ = {isa = PBXBuildFile; fileRef = 86C40BDA1A8D7C5C00081FAC /* ORKTaskViewController_Private.h */; settings = {ATTRIBUTES = (Private, ); }; };
		86C40DD21A8D7C5C00081FAC /* ORKTextButton.h in Headers */ = {isa = PBXBuildFile; fileRef = 86C40BDB1A8D7C5C00081FAC /* ORKTextButton.h */; settings = {ATTRIBUTES = (Public, ); }; };
		86C40DD41A8D7C5C00081FAC /* ORKTextButton.m in Sources */ = {isa = PBXBuildFile; fileRef = 86C40BDC1A8D7C5C00081FAC /* ORKTextButton.m */; };
		86C40DD61A8D7C5C00081FAC /* ORKUnitLabel.h in Headers */ = {isa = PBXBuildFile; fileRef = 86C40BDD1A8D7C5C00081FAC /* ORKUnitLabel.h */; };
		86C40DD81A8D7C5C00081FAC /* ORKUnitLabel.m in Sources */ = {isa = PBXBuildFile; fileRef = 86C40BDE1A8D7C5C00081FAC /* ORKUnitLabel.m */; };
		86C40DDE1A8D7C5C00081FAC /* ORKVerticalContainerView.h in Headers */ = {isa = PBXBuildFile; fileRef = 86C40BE11A8D7C5C00081FAC /* ORKVerticalContainerView.h */; };
		86C40DE01A8D7C5C00081FAC /* ORKVerticalContainerView.m in Sources */ = {isa = PBXBuildFile; fileRef = 86C40BE21A8D7C5C00081FAC /* ORKVerticalContainerView.m */; };
		86C40DE21A8D7C5C00081FAC /* ORKVerticalContainerView_Internal.h in Headers */ = {isa = PBXBuildFile; fileRef = 86C40BE31A8D7C5C00081FAC /* ORKVerticalContainerView_Internal.h */; };
		86C40DEA1A8D7C5C00081FAC /* UIBarButtonItem+ORKBarButtonItem.h in Headers */ = {isa = PBXBuildFile; fileRef = 86C40BE71A8D7C5C00081FAC /* UIBarButtonItem+ORKBarButtonItem.h */; };
		86C40DEC1A8D7C5C00081FAC /* UIBarButtonItem+ORKBarButtonItem.m in Sources */ = {isa = PBXBuildFile; fileRef = 86C40BE81A8D7C5C00081FAC /* UIBarButtonItem+ORKBarButtonItem.m */; };
		86C40DEE1A8D7C5C00081FAC /* UIResponder+ResearchKit.h in Headers */ = {isa = PBXBuildFile; fileRef = 86C40BE91A8D7C5C00081FAC /* UIResponder+ResearchKit.h */; };
		86C40DF01A8D7C5C00081FAC /* UIResponder+ResearchKit.m in Sources */ = {isa = PBXBuildFile; fileRef = 86C40BEA1A8D7C5C00081FAC /* UIResponder+ResearchKit.m */; };
		86C40DF21A8D7C5C00081FAC /* ORKConsentReviewController.h in Headers */ = {isa = PBXBuildFile; fileRef = 86C40BEC1A8D7C5C00081FAC /* ORKConsentReviewController.h */; };
		86C40DF41A8D7C5C00081FAC /* ORKConsentReviewController.m in Sources */ = {isa = PBXBuildFile; fileRef = 86C40BED1A8D7C5C00081FAC /* ORKConsentReviewController.m */; };
		86C40DF61A8D7C5C00081FAC /* ORKSignatureStepViewController.h in Headers */ = {isa = PBXBuildFile; fileRef = 86C40BEE1A8D7C5C00081FAC /* ORKSignatureStepViewController.h */; settings = {ATTRIBUTES = (Private, ); }; };
		86C40DF81A8D7C5C00081FAC /* ORKSignatureStepViewController.m in Sources */ = {isa = PBXBuildFile; fileRef = 86C40BEF1A8D7C5C00081FAC /* ORKSignatureStepViewController.m */; };
		86C40DFA1A8D7C5C00081FAC /* MovieTintShader.fsh in Resources */ = {isa = PBXBuildFile; fileRef = 86C40BF01A8D7C5C00081FAC /* MovieTintShader.fsh */; };
		86C40DFC1A8D7C5C00081FAC /* MovieTintShader.vsh in Resources */ = {isa = PBXBuildFile; fileRef = 86C40BF11A8D7C5C00081FAC /* MovieTintShader.vsh */; };
		86C40DFE1A8D7C5C00081FAC /* ORKConsentDocument.h in Headers */ = {isa = PBXBuildFile; fileRef = 86C40BF21A8D7C5C00081FAC /* ORKConsentDocument.h */; settings = {ATTRIBUTES = (Public, ); }; };
		86C40E001A8D7C5C00081FAC /* ORKConsentDocument.m in Sources */ = {isa = PBXBuildFile; fileRef = 86C40BF31A8D7C5C00081FAC /* ORKConsentDocument.m */; };
		86C40E021A8D7C5C00081FAC /* ORKConsentDocument_Internal.h in Headers */ = {isa = PBXBuildFile; fileRef = 86C40BF41A8D7C5C00081FAC /* ORKConsentDocument_Internal.h */; };
		86C40E041A8D7C5C00081FAC /* ORKConsentLearnMoreViewController.h in Headers */ = {isa = PBXBuildFile; fileRef = 86C40BF51A8D7C5C00081FAC /* ORKConsentLearnMoreViewController.h */; };
		86C40E061A8D7C5C00081FAC /* ORKConsentLearnMoreViewController.m in Sources */ = {isa = PBXBuildFile; fileRef = 86C40BF61A8D7C5C00081FAC /* ORKConsentLearnMoreViewController.m */; };
		86C40E081A8D7C5C00081FAC /* ORKConsentReviewStep.h in Headers */ = {isa = PBXBuildFile; fileRef = 86C40BF71A8D7C5C00081FAC /* ORKConsentReviewStep.h */; settings = {ATTRIBUTES = (Public, ); }; };
		86C40E0A1A8D7C5C00081FAC /* ORKConsentReviewStep.m in Sources */ = {isa = PBXBuildFile; fileRef = 86C40BF81A8D7C5C00081FAC /* ORKConsentReviewStep.m */; };
		86C40E0C1A8D7C5C00081FAC /* ORKConsentReviewStepViewController.h in Headers */ = {isa = PBXBuildFile; fileRef = 86C40BF91A8D7C5C00081FAC /* ORKConsentReviewStepViewController.h */; settings = {ATTRIBUTES = (Private, ); }; };
		86C40E0E1A8D7C5C00081FAC /* ORKConsentReviewStepViewController.m in Sources */ = {isa = PBXBuildFile; fileRef = 86C40BFA1A8D7C5C00081FAC /* ORKConsentReviewStepViewController.m */; };
		86C40E101A8D7C5C00081FAC /* ORKConsentSceneViewController.h in Headers */ = {isa = PBXBuildFile; fileRef = 86C40BFB1A8D7C5C00081FAC /* ORKConsentSceneViewController.h */; };
		86C40E121A8D7C5C00081FAC /* ORKConsentSceneViewController.m in Sources */ = {isa = PBXBuildFile; fileRef = 86C40BFC1A8D7C5C00081FAC /* ORKConsentSceneViewController.m */; };
		86C40E181A8D7C5C00081FAC /* ORKConsentSection.h in Headers */ = {isa = PBXBuildFile; fileRef = 86C40BFF1A8D7C5C00081FAC /* ORKConsentSection.h */; settings = {ATTRIBUTES = (Public, ); }; };
		86C40E1A1A8D7C5C00081FAC /* ORKConsentSection.m in Sources */ = {isa = PBXBuildFile; fileRef = 86C40C001A8D7C5C00081FAC /* ORKConsentSection.m */; };
		86C40E1C1A8D7C5C00081FAC /* ORKConsentSection_Private.h in Headers */ = {isa = PBXBuildFile; fileRef = 86C40C011A8D7C5C00081FAC /* ORKConsentSection_Private.h */; settings = {ATTRIBUTES = (Private, ); }; };
		86C40E1E1A8D7C5C00081FAC /* ORKConsentSignature.h in Headers */ = {isa = PBXBuildFile; fileRef = 86C40C021A8D7C5C00081FAC /* ORKConsentSignature.h */; settings = {ATTRIBUTES = (Public, ); }; };
		86C40E201A8D7C5C00081FAC /* ORKConsentSignature.m in Sources */ = {isa = PBXBuildFile; fileRef = 86C40C031A8D7C5C00081FAC /* ORKConsentSignature.m */; };
		86C40E241A8D7C5C00081FAC /* ORKEAGLMoviePlayerView.h in Headers */ = {isa = PBXBuildFile; fileRef = 86C40C051A8D7C5C00081FAC /* ORKEAGLMoviePlayerView.h */; };
		86C40E261A8D7C5C00081FAC /* ORKEAGLMoviePlayerView.m in Sources */ = {isa = PBXBuildFile; fileRef = 86C40C061A8D7C5C00081FAC /* ORKEAGLMoviePlayerView.m */; };
		86C40E281A8D7C5C00081FAC /* ORKSignatureView.h in Headers */ = {isa = PBXBuildFile; fileRef = 86C40C071A8D7C5C00081FAC /* ORKSignatureView.h */; };
		86C40E2A1A8D7C5C00081FAC /* ORKSignatureView.m in Sources */ = {isa = PBXBuildFile; fileRef = 86C40C081A8D7C5C00081FAC /* ORKSignatureView.m */; };
		86C40E2C1A8D7C5C00081FAC /* ORKVisualConsentStep.h in Headers */ = {isa = PBXBuildFile; fileRef = 86C40C091A8D7C5C00081FAC /* ORKVisualConsentStep.h */; settings = {ATTRIBUTES = (Public, ); }; };
		86C40E2E1A8D7C5C00081FAC /* ORKVisualConsentStep.m in Sources */ = {isa = PBXBuildFile; fileRef = 86C40C0A1A8D7C5C00081FAC /* ORKVisualConsentStep.m */; };
		86C40E301A8D7C5C00081FAC /* ORKVisualConsentStepViewController.h in Headers */ = {isa = PBXBuildFile; fileRef = 86C40C0B1A8D7C5C00081FAC /* ORKVisualConsentStepViewController.h */; settings = {ATTRIBUTES = (Private, ); }; };
		86C40E321A8D7C5C00081FAC /* ORKVisualConsentStepViewController.m in Sources */ = {isa = PBXBuildFile; fileRef = 86C40C0C1A8D7C5C00081FAC /* ORKVisualConsentStepViewController.m */; };
		86C40E341A8D7C5C00081FAC /* ORKVisualConsentStepViewController_Internal.h in Headers */ = {isa = PBXBuildFile; fileRef = 86C40C0D1A8D7C5C00081FAC /* ORKVisualConsentStepViewController_Internal.h */; };
		86C40E361A8D7C5C00081FAC /* ORKVisualConsentTransitionAnimator.h in Headers */ = {isa = PBXBuildFile; fileRef = 86C40C0E1A8D7C5C00081FAC /* ORKVisualConsentTransitionAnimator.h */; };
		86C40E381A8D7C5C00081FAC /* ORKVisualConsentTransitionAnimator.m in Sources */ = {isa = PBXBuildFile; fileRef = 86C40C0F1A8D7C5C00081FAC /* ORKVisualConsentTransitionAnimator.m */; };
		86CC8EA01AC09332001CCD89 /* ResearchKit.framework in Frameworks */ = {isa = PBXBuildFile; fileRef = B183A5951A8535D100C76870 /* ResearchKit.framework */; };
		86CC8EB31AC09383001CCD89 /* ORKAccessibilityTests.m in Sources */ = {isa = PBXBuildFile; fileRef = 86CC8EA81AC09383001CCD89 /* ORKAccessibilityTests.m */; };
		86CC8EB41AC09383001CCD89 /* ORKChoiceAnswerFormatHelperTests.m in Sources */ = {isa = PBXBuildFile; fileRef = 86CC8EA91AC09383001CCD89 /* ORKChoiceAnswerFormatHelperTests.m */; };
		86CC8EB51AC09383001CCD89 /* ORKConsentTests.m in Sources */ = {isa = PBXBuildFile; fileRef = 86CC8EAA1AC09383001CCD89 /* ORKConsentTests.m */; };
		86CC8EB61AC09383001CCD89 /* ORKDataLoggerManagerTests.m in Sources */ = {isa = PBXBuildFile; fileRef = 86CC8EAB1AC09383001CCD89 /* ORKDataLoggerManagerTests.m */; };
		86CC8EB71AC09383001CCD89 /* ORKDataLoggerTests.m in Sources */ = {isa = PBXBuildFile; fileRef = 86CC8EAC1AC09383001CCD89 /* ORKDataLoggerTests.m */; };
		86CC8EB81AC09383001CCD89 /* ORKHKSampleTests.m in Sources */ = {isa = PBXBuildFile; fileRef = 86CC8EAD1AC09383001CCD89 /* ORKHKSampleTests.m */; };
		86CC8EBA1AC09383001CCD89 /* ORKResultTests.m in Sources */ = {isa = PBXBuildFile; fileRef = 86CC8EAF1AC09383001CCD89 /* ORKResultTests.m */; };
		86CC8EBB1AC09383001CCD89 /* ORKTextChoiceCellGroupTests.m in Sources */ = {isa = PBXBuildFile; fileRef = 86CC8EB01AC09383001CCD89 /* ORKTextChoiceCellGroupTests.m */; };
		86D348021AC161B0006DB02B /* ORKRecorderTests.m in Sources */ = {isa = PBXBuildFile; fileRef = 86D348001AC16175006DB02B /* ORKRecorderTests.m */; };
		B11C54991A9EEF8800265E61 /* ORKConsentSharingStep.h in Headers */ = {isa = PBXBuildFile; fileRef = B11C54961A9EEF8800265E61 /* ORKConsentSharingStep.h */; settings = {ATTRIBUTES = (Public, ); }; };
		B11C549B1A9EEF8800265E61 /* ORKConsentSharingStep.m in Sources */ = {isa = PBXBuildFile; fileRef = B11C54971A9EEF8800265E61 /* ORKConsentSharingStep.m */; };
		B11C549F1A9EF4A700265E61 /* ORKConsentSharingStepViewController.h in Headers */ = {isa = PBXBuildFile; fileRef = B11C549C1A9EF4A700265E61 /* ORKConsentSharingStepViewController.h */; settings = {ATTRIBUTES = (Private, ); }; };
		B11C54A11A9EF4A700265E61 /* ORKConsentSharingStepViewController.m in Sources */ = {isa = PBXBuildFile; fileRef = B11C549D1A9EF4A700265E61 /* ORKConsentSharingStepViewController.m */; };
		B12EA0151B0D73A500F9F554 /* ORKToneAudiometryPracticeStep.h in Headers */ = {isa = PBXBuildFile; fileRef = B12EA0131B0D73A500F9F554 /* ORKToneAudiometryPracticeStep.h */; settings = {ATTRIBUTES = (Private, ); }; };
		B12EA0161B0D73A500F9F554 /* ORKToneAudiometryPracticeStep.m in Sources */ = {isa = PBXBuildFile; fileRef = B12EA0141B0D73A500F9F554 /* ORKToneAudiometryPracticeStep.m */; };
		B12EA0191B0D76AD00F9F554 /* ORKToneAudiometryPracticeStepViewController.h in Headers */ = {isa = PBXBuildFile; fileRef = B12EA0171B0D76AD00F9F554 /* ORKToneAudiometryPracticeStepViewController.h */; settings = {ATTRIBUTES = (Private, ); }; };
		B12EA01A1B0D76AD00F9F554 /* ORKToneAudiometryPracticeStepViewController.m in Sources */ = {isa = PBXBuildFile; fileRef = B12EA0181B0D76AD00F9F554 /* ORKToneAudiometryPracticeStepViewController.m */; };
		B17FE7FD1A8DBE7C00BF9C28 /* Artwork.xcassets in Resources */ = {isa = PBXBuildFile; fileRef = 861610BF1A8D8EDD00245F7A /* Artwork.xcassets */; };
		B183A4A21A8535D100C76870 /* ResearchKit_Private.h in Headers */ = {isa = PBXBuildFile; fileRef = B1B894391A00345200C5CF2D /* ResearchKit_Private.h */; settings = {ATTRIBUTES = (Private, ); }; };
		B183A4DD1A8535D100C76870 /* ResearchKit.h in Headers */ = {isa = PBXBuildFile; fileRef = B1C1DE4F196F541F00F75544 /* ResearchKit.h */; settings = {ATTRIBUTES = (Public, ); }; };
		B1A860EA1A9693C400EA57B7 /* consent_01@2x.m4v in Resources */ = {isa = PBXBuildFile; fileRef = B1A860DB1A9693C400EA57B7 /* consent_01@2x.m4v */; };
		B1A860EB1A9693C400EA57B7 /* consent_02@2x.m4v in Resources */ = {isa = PBXBuildFile; fileRef = B1A860DC1A9693C400EA57B7 /* consent_02@2x.m4v */; };
		B1A860EC1A9693C400EA57B7 /* consent_03@2x.m4v in Resources */ = {isa = PBXBuildFile; fileRef = B1A860DD1A9693C400EA57B7 /* consent_03@2x.m4v */; };
		B1A860ED1A9693C400EA57B7 /* consent_04@2x.m4v in Resources */ = {isa = PBXBuildFile; fileRef = B1A860DE1A9693C400EA57B7 /* consent_04@2x.m4v */; };
		B1A860EE1A9693C400EA57B7 /* consent_05@2x.m4v in Resources */ = {isa = PBXBuildFile; fileRef = B1A860DF1A9693C400EA57B7 /* consent_05@2x.m4v */; };
		B1A860EF1A9693C400EA57B7 /* consent_06@2x.m4v in Resources */ = {isa = PBXBuildFile; fileRef = B1A860E01A9693C400EA57B7 /* consent_06@2x.m4v */; };
		B1A860F01A9693C400EA57B7 /* consent_07@2x.m4v in Resources */ = {isa = PBXBuildFile; fileRef = B1A860E11A9693C400EA57B7 /* consent_07@2x.m4v */; };
		B1A860F11A9693C400EA57B7 /* consent_01@3x.m4v in Resources */ = {isa = PBXBuildFile; fileRef = B1A860E31A9693C400EA57B7 /* consent_01@3x.m4v */; };
		B1A860F21A9693C400EA57B7 /* consent_02@3x.m4v in Resources */ = {isa = PBXBuildFile; fileRef = B1A860E41A9693C400EA57B7 /* consent_02@3x.m4v */; };
		B1A860F31A9693C400EA57B7 /* consent_03@3x.m4v in Resources */ = {isa = PBXBuildFile; fileRef = B1A860E51A9693C400EA57B7 /* consent_03@3x.m4v */; };
		B1A860F41A9693C400EA57B7 /* consent_04@3x.m4v in Resources */ = {isa = PBXBuildFile; fileRef = B1A860E61A9693C400EA57B7 /* consent_04@3x.m4v */; };
		B1A860F51A9693C400EA57B7 /* consent_05@3x.m4v in Resources */ = {isa = PBXBuildFile; fileRef = B1A860E71A9693C400EA57B7 /* consent_05@3x.m4v */; };
		B1A860F61A9693C400EA57B7 /* consent_06@3x.m4v in Resources */ = {isa = PBXBuildFile; fileRef = B1A860E81A9693C400EA57B7 /* consent_06@3x.m4v */; };
		B1A860F71A9693C400EA57B7 /* consent_07@3x.m4v in Resources */ = {isa = PBXBuildFile; fileRef = B1A860E91A9693C400EA57B7 /* consent_07@3x.m4v */; };
		B1C0F4E41A9BA65F0022C153 /* ResearchKit.strings in Resources */ = {isa = PBXBuildFile; fileRef = B1C0F4E11A9BA65F0022C153 /* ResearchKit.strings */; };
		B1C7955E1A9FBF04007279BA /* HealthKit.framework in Frameworks */ = {isa = PBXBuildFile; fileRef = B1C7955D1A9FBF04007279BA /* HealthKit.framework */; settings = {ATTRIBUTES = (Required, ); }; };
		B8760F2B1AFBEFB0007FA16F /* ORKScaleRangeDescriptionLabel.h in Headers */ = {isa = PBXBuildFile; fileRef = B8760F291AFBEFB0007FA16F /* ORKScaleRangeDescriptionLabel.h */; };
		B8760F2C1AFBEFB0007FA16F /* ORKScaleRangeDescriptionLabel.m in Sources */ = {isa = PBXBuildFile; fileRef = B8760F2A1AFBEFB0007FA16F /* ORKScaleRangeDescriptionLabel.m */; };
		BC01B0FB1B0EB99700863803 /* ORKTintedImageView_Internal.h in Headers */ = {isa = PBXBuildFile; fileRef = BC01B0FA1B0EB99700863803 /* ORKTintedImageView_Internal.h */; };
		BC13CE391B0660220044153C /* ORKNavigableOrderedTask.h in Headers */ = {isa = PBXBuildFile; fileRef = BC13CE371B0660220044153C /* ORKNavigableOrderedTask.h */; settings = {ATTRIBUTES = (Public, ); }; };
		BC13CE3A1B0660220044153C /* ORKNavigableOrderedTask.m in Sources */ = {isa = PBXBuildFile; fileRef = BC13CE381B0660220044153C /* ORKNavigableOrderedTask.m */; };
		BC13CE3C1B0662990044153C /* ORKStepNavigationRule_Private.h in Headers */ = {isa = PBXBuildFile; fileRef = BC13CE3B1B0662990044153C /* ORKStepNavigationRule_Private.h */; settings = {ATTRIBUTES = (Private, ); }; };
		BC13CE401B0666FD0044153C /* ORKResultPredicate.h in Headers */ = {isa = PBXBuildFile; fileRef = BC13CE3F1B0666FD0044153C /* ORKResultPredicate.h */; settings = {ATTRIBUTES = (Public, ); }; };
		BC13CE421B066A990044153C /* ORKStepNavigationRule_Internal.h in Headers */ = {isa = PBXBuildFile; fileRef = BC13CE411B066A990044153C /* ORKStepNavigationRule_Internal.h */; };
		BC1C032C1CA301E300869355 /* ORKHeightPicker.h in Headers */ = {isa = PBXBuildFile; fileRef = BC1C032A1CA301E300869355 /* ORKHeightPicker.h */; };
		BC1C032D1CA301E300869355 /* ORKHeightPicker.m in Sources */ = {isa = PBXBuildFile; fileRef = BC1C032B1CA301E300869355 /* ORKHeightPicker.m */; };
		BC4194291AE8453A00073D6B /* ORKObserver.h in Headers */ = {isa = PBXBuildFile; fileRef = BC4194271AE8453A00073D6B /* ORKObserver.h */; };
		BC41942A1AE8453A00073D6B /* ORKObserver.m in Sources */ = {isa = PBXBuildFile; fileRef = BC4194281AE8453A00073D6B /* ORKObserver.m */; };
		BC4A213F1C85FC0000BFC271 /* ORKBarGraphChartView.h in Headers */ = {isa = PBXBuildFile; fileRef = BC4A213D1C85FC0000BFC271 /* ORKBarGraphChartView.h */; settings = {ATTRIBUTES = (Public, ); }; };
		BC4A21401C85FC0000BFC271 /* ORKBarGraphChartView.m in Sources */ = {isa = PBXBuildFile; fileRef = BC4A213E1C85FC0000BFC271 /* ORKBarGraphChartView.m */; };
		BC5FAF841C6901A200057CF1 /* ORKChartTypes.h in Headers */ = {isa = PBXBuildFile; fileRef = BC5FAF821C6901A200057CF1 /* ORKChartTypes.h */; settings = {ATTRIBUTES = (Public, ); }; };
		BC5FAF851C6901A200057CF1 /* ORKChartTypes.m in Sources */ = {isa = PBXBuildFile; fileRef = BC5FAF831C6901A200057CF1 /* ORKChartTypes.m */; };
		BC8FC6781CA9B17C00D12768 /* ORKVoiceEngine_Internal.h in Headers */ = {isa = PBXBuildFile; fileRef = 2EBFE11E1AE1B68800CB8254 /* ORKVoiceEngine_Internal.h */; };
		BCA5C0351AEC05F20092AC8D /* ORKStepNavigationRule.h in Headers */ = {isa = PBXBuildFile; fileRef = BCA5C0331AEC05F20092AC8D /* ORKStepNavigationRule.h */; settings = {ATTRIBUTES = (Public, ); }; };
		BCA5C0361AEC05F20092AC8D /* ORKStepNavigationRule.m in Sources */ = {isa = PBXBuildFile; fileRef = BCA5C0341AEC05F20092AC8D /* ORKStepNavigationRule.m */; };
		BCAD50E81B0201EE0034806A /* ORKTaskTests.m in Sources */ = {isa = PBXBuildFile; fileRef = BCAD50E71B0201EE0034806A /* ORKTaskTests.m */; };
		BCB080A11B83EFB900A3F400 /* ORKStepNavigationRule.swift in Sources */ = {isa = PBXBuildFile; fileRef = BCB080A01B83EFB900A3F400 /* ORKStepNavigationRule.swift */; };
		BCB6E64A1B7D531C000D5B34 /* ORKPieChartView.h in Headers */ = {isa = PBXBuildFile; fileRef = BCB6E6481B7D531C000D5B34 /* ORKPieChartView.h */; settings = {ATTRIBUTES = (Public, ); }; };
		BCB6E64B1B7D531C000D5B34 /* ORKPieChartView.m in Sources */ = {isa = PBXBuildFile; fileRef = BCB6E6491B7D531C000D5B34 /* ORKPieChartView.m */; };
		BCB6E6501B7D533B000D5B34 /* ORKPieChartLegendCollectionViewLayout.h in Headers */ = {isa = PBXBuildFile; fileRef = BCB6E64C1B7D533B000D5B34 /* ORKPieChartLegendCollectionViewLayout.h */; };
		BCB6E6511B7D533B000D5B34 /* ORKPieChartLegendCollectionViewLayout.m in Sources */ = {isa = PBXBuildFile; fileRef = BCB6E64D1B7D533B000D5B34 /* ORKPieChartLegendCollectionViewLayout.m */; };
		BCB6E6521B7D533B000D5B34 /* ORKPieChartLegendCell.h in Headers */ = {isa = PBXBuildFile; fileRef = BCB6E64E1B7D533B000D5B34 /* ORKPieChartLegendCell.h */; };
		BCB6E6531B7D533B000D5B34 /* ORKPieChartLegendCell.m in Sources */ = {isa = PBXBuildFile; fileRef = BCB6E64F1B7D533B000D5B34 /* ORKPieChartLegendCell.m */; };
		BCB6E65B1B7D534C000D5B34 /* ORKDiscreteGraphChartView.h in Headers */ = {isa = PBXBuildFile; fileRef = BCB6E6541B7D534C000D5B34 /* ORKDiscreteGraphChartView.h */; settings = {ATTRIBUTES = (Public, ); }; };
		BCB6E65C1B7D534C000D5B34 /* ORKDiscreteGraphChartView.m in Sources */ = {isa = PBXBuildFile; fileRef = BCB6E6551B7D534C000D5B34 /* ORKDiscreteGraphChartView.m */; };
		BCB6E65D1B7D534C000D5B34 /* ORKGraphChartView_Internal.h in Headers */ = {isa = PBXBuildFile; fileRef = BCB6E6561B7D534C000D5B34 /* ORKGraphChartView_Internal.h */; };
		BCB6E65E1B7D534C000D5B34 /* ORKGraphChartView.h in Headers */ = {isa = PBXBuildFile; fileRef = BCB6E6571B7D534C000D5B34 /* ORKGraphChartView.h */; settings = {ATTRIBUTES = (Public, ); }; };
		BCB6E65F1B7D534C000D5B34 /* ORKGraphChartView.m in Sources */ = {isa = PBXBuildFile; fileRef = BCB6E6581B7D534C000D5B34 /* ORKGraphChartView.m */; };
		BCB6E6601B7D534C000D5B34 /* ORKLineGraphChartView.h in Headers */ = {isa = PBXBuildFile; fileRef = BCB6E6591B7D534C000D5B34 /* ORKLineGraphChartView.h */; settings = {ATTRIBUTES = (Public, ); }; };
		BCB6E6611B7D534C000D5B34 /* ORKLineGraphChartView.m in Sources */ = {isa = PBXBuildFile; fileRef = BCB6E65A1B7D534C000D5B34 /* ORKLineGraphChartView.m */; };
		BCB6E6661B7D535F000D5B34 /* ORKXAxisView.h in Headers */ = {isa = PBXBuildFile; fileRef = BCB6E6621B7D535F000D5B34 /* ORKXAxisView.h */; };
		BCB6E6671B7D535F000D5B34 /* ORKXAxisView.m in Sources */ = {isa = PBXBuildFile; fileRef = BCB6E6631B7D535F000D5B34 /* ORKXAxisView.m */; };
		BCB8133C1C98367A00346561 /* ORKTypes.h in Headers */ = {isa = PBXBuildFile; fileRef = BCB8133B1C98367A00346561 /* ORKTypes.h */; settings = {ATTRIBUTES = (Public, ); }; };
		BCB96C131B19C0EC002A0B96 /* ORKStepTests.m in Sources */ = {isa = PBXBuildFile; fileRef = BCB96C121B19C0EC002A0B96 /* ORKStepTests.m */; };
		BCC1CD9A1B7ED64F00D86886 /* ORKYAxisView.h in Headers */ = {isa = PBXBuildFile; fileRef = BCC1CD981B7ED64F00D86886 /* ORKYAxisView.h */; };
		BCC1CD9B1B7ED64F00D86886 /* ORKYAxisView.m in Sources */ = {isa = PBXBuildFile; fileRef = BCC1CD991B7ED64F00D86886 /* ORKYAxisView.m */; };
		BCD192DF1B81240400FCC08A /* ORKPieChartPieView.h in Headers */ = {isa = PBXBuildFile; fileRef = BCD192DD1B81240400FCC08A /* ORKPieChartPieView.h */; };
		BCD192E01B81240400FCC08A /* ORKPieChartPieView.m in Sources */ = {isa = PBXBuildFile; fileRef = BCD192DE1B81240400FCC08A /* ORKPieChartPieView.m */; };
		BCD192E71B81243900FCC08A /* ORKPieChartLegendView.h in Headers */ = {isa = PBXBuildFile; fileRef = BCD192E51B81243900FCC08A /* ORKPieChartLegendView.h */; };
		BCD192E81B81243900FCC08A /* ORKPieChartLegendView.m in Sources */ = {isa = PBXBuildFile; fileRef = BCD192E61B81243900FCC08A /* ORKPieChartLegendView.m */; };
		BCD192EB1B81245500FCC08A /* ORKPieChartTitleTextView.h in Headers */ = {isa = PBXBuildFile; fileRef = BCD192E91B81245500FCC08A /* ORKPieChartTitleTextView.h */; };
		BCD192EC1B81245500FCC08A /* ORKPieChartTitleTextView.m in Sources */ = {isa = PBXBuildFile; fileRef = BCD192EA1B81245500FCC08A /* ORKPieChartTitleTextView.m */; };
		BCD192EE1B81255F00FCC08A /* ORKPieChartView_Internal.h in Headers */ = {isa = PBXBuildFile; fileRef = BCD192ED1B81255F00FCC08A /* ORKPieChartView_Internal.h */; };
		BCFF24BD1B0798D10044EC35 /* ORKResultPredicate.m in Sources */ = {isa = PBXBuildFile; fileRef = BCFF24BC1B0798D10044EC35 /* ORKResultPredicate.m */; };
		BF5161501BE9C53D00174DDD /* ORKWaitStep.h in Headers */ = {isa = PBXBuildFile; fileRef = BF9155A11BDE8DA9007FA459 /* ORKWaitStep.h */; settings = {ATTRIBUTES = (Public, ); }; };
		BF91559B1BDE8D7D007FA459 /* ORKReviewStep_Internal.h in Headers */ = {isa = PBXBuildFile; fileRef = BF9155951BDE8D7D007FA459 /* ORKReviewStep_Internal.h */; };
		BF91559C1BDE8D7D007FA459 /* ORKReviewStep.h in Headers */ = {isa = PBXBuildFile; fileRef = BF9155961BDE8D7D007FA459 /* ORKReviewStep.h */; settings = {ATTRIBUTES = (Public, ); }; };
		BF91559D1BDE8D7D007FA459 /* ORKReviewStep.m in Sources */ = {isa = PBXBuildFile; fileRef = BF9155971BDE8D7D007FA459 /* ORKReviewStep.m */; };
		BF91559E1BDE8D7E007FA459 /* ORKReviewStepViewController_Internal.h in Headers */ = {isa = PBXBuildFile; fileRef = BF9155981BDE8D7D007FA459 /* ORKReviewStepViewController_Internal.h */; };
		BF91559F1BDE8D7E007FA459 /* ORKReviewStepViewController.h in Headers */ = {isa = PBXBuildFile; fileRef = BF9155991BDE8D7D007FA459 /* ORKReviewStepViewController.h */; settings = {ATTRIBUTES = (Private, ); }; };
		BF9155A01BDE8D7E007FA459 /* ORKReviewStepViewController.m in Sources */ = {isa = PBXBuildFile; fileRef = BF91559A1BDE8D7D007FA459 /* ORKReviewStepViewController.m */; };
		BF9155A81BDE8DA9007FA459 /* ORKWaitStep.m in Sources */ = {isa = PBXBuildFile; fileRef = BF9155A21BDE8DA9007FA459 /* ORKWaitStep.m */; };
		BF9155A91BDE8DA9007FA459 /* ORKWaitStepView.h in Headers */ = {isa = PBXBuildFile; fileRef = BF9155A31BDE8DA9007FA459 /* ORKWaitStepView.h */; };
		BF9155AA1BDE8DA9007FA459 /* ORKWaitStepView.m in Sources */ = {isa = PBXBuildFile; fileRef = BF9155A41BDE8DA9007FA459 /* ORKWaitStepView.m */; };
		BF9155AB1BDE8DA9007FA459 /* ORKWaitStepViewController.h in Headers */ = {isa = PBXBuildFile; fileRef = BF9155A51BDE8DA9007FA459 /* ORKWaitStepViewController.h */; settings = {ATTRIBUTES = (Public, ); }; };
		BF9155AC1BDE8DA9007FA459 /* ORKWaitStepViewController.m in Sources */ = {isa = PBXBuildFile; fileRef = BF9155A61BDE8DA9007FA459 /* ORKWaitStepViewController.m */; };
		CBD34A561BB1FB9000F204EA /* ORKLocationSelectionView.h in Headers */ = {isa = PBXBuildFile; fileRef = CBD34A541BB1FB9000F204EA /* ORKLocationSelectionView.h */; };
		CBD34A571BB1FB9000F204EA /* ORKLocationSelectionView.m in Sources */ = {isa = PBXBuildFile; fileRef = CBD34A551BB1FB9000F204EA /* ORKLocationSelectionView.m */; };
		CBD34A5A1BB207FC00F204EA /* ORKSurveyAnswerCellForLocation.h in Headers */ = {isa = PBXBuildFile; fileRef = CBD34A581BB207FC00F204EA /* ORKSurveyAnswerCellForLocation.h */; };
		CBD34A5B1BB207FC00F204EA /* ORKSurveyAnswerCellForLocation.m in Sources */ = {isa = PBXBuildFile; fileRef = CBD34A591BB207FC00F204EA /* ORKSurveyAnswerCellForLocation.m */; };
		D42FEFB81AF7557000A124F8 /* ORKImageCaptureView.h in Headers */ = {isa = PBXBuildFile; fileRef = D42FEFB61AF7557000A124F8 /* ORKImageCaptureView.h */; };
		D42FEFB91AF7557000A124F8 /* ORKImageCaptureView.m in Sources */ = {isa = PBXBuildFile; fileRef = D42FEFB71AF7557000A124F8 /* ORKImageCaptureView.m */; };
		D44239791AF17F5100559D96 /* ORKImageCaptureStep.h in Headers */ = {isa = PBXBuildFile; fileRef = D44239771AF17F5100559D96 /* ORKImageCaptureStep.h */; settings = {ATTRIBUTES = (Public, ); }; };
		D442397A1AF17F5100559D96 /* ORKImageCaptureStep.m in Sources */ = {isa = PBXBuildFile; fileRef = D44239781AF17F5100559D96 /* ORKImageCaptureStep.m */; };
		D442397D1AF17F7600559D96 /* ORKImageCaptureStepViewController.h in Headers */ = {isa = PBXBuildFile; fileRef = D442397B1AF17F7600559D96 /* ORKImageCaptureStepViewController.h */; settings = {ATTRIBUTES = (Private, ); }; };
		D442397E1AF17F7600559D96 /* ORKImageCaptureStepViewController.m in Sources */ = {isa = PBXBuildFile; fileRef = D442397C1AF17F7600559D96 /* ORKImageCaptureStepViewController.m */; };
		D458520A1AF6CCFA00A2DE13 /* ORKImageCaptureCameraPreviewView.h in Headers */ = {isa = PBXBuildFile; fileRef = D45852081AF6CCFA00A2DE13 /* ORKImageCaptureCameraPreviewView.h */; };
		D458520B1AF6CCFA00A2DE13 /* ORKImageCaptureCameraPreviewView.m in Sources */ = {isa = PBXBuildFile; fileRef = D45852091AF6CCFA00A2DE13 /* ORKImageCaptureCameraPreviewView.m */; };
		FA7A9D2B1B082688005A2BEA /* ORKConsentDocumentTests.m in Sources */ = {isa = PBXBuildFile; fileRef = FA7A9D2A1B082688005A2BEA /* ORKConsentDocumentTests.m */; };
		FA7A9D2F1B083DD3005A2BEA /* ORKConsentSectionFormatter.h in Headers */ = {isa = PBXBuildFile; fileRef = FA7A9D2D1B083DD3005A2BEA /* ORKConsentSectionFormatter.h */; };
		FA7A9D301B083DD3005A2BEA /* ORKConsentSectionFormatter.m in Sources */ = {isa = PBXBuildFile; fileRef = FA7A9D2E1B083DD3005A2BEA /* ORKConsentSectionFormatter.m */; };
		FA7A9D331B0843A9005A2BEA /* ORKConsentSignatureFormatter.h in Headers */ = {isa = PBXBuildFile; fileRef = FA7A9D311B0843A9005A2BEA /* ORKConsentSignatureFormatter.h */; };
		FA7A9D341B0843A9005A2BEA /* ORKConsentSignatureFormatter.m in Sources */ = {isa = PBXBuildFile; fileRef = FA7A9D321B0843A9005A2BEA /* ORKConsentSignatureFormatter.m */; };
		FA7A9D371B09365F005A2BEA /* ORKConsentSectionFormatterTests.m in Sources */ = {isa = PBXBuildFile; fileRef = FA7A9D361B09365F005A2BEA /* ORKConsentSectionFormatterTests.m */; };
		FA7A9D391B0969A7005A2BEA /* ORKConsentSignatureFormatterTests.m in Sources */ = {isa = PBXBuildFile; fileRef = FA7A9D381B0969A7005A2BEA /* ORKConsentSignatureFormatterTests.m */; };
		FF36A48D1D1A0ACA00DE8470 /* ORKAudioLevelNavigationRule.h in Headers */ = {isa = PBXBuildFile; fileRef = FF36A48B1D1A0ACA00DE8470 /* ORKAudioLevelNavigationRule.h */; settings = {ATTRIBUTES = (Private, ); }; };
		FF36A48E1D1A0ACA00DE8470 /* ORKAudioLevelNavigationRule.m in Sources */ = {isa = PBXBuildFile; fileRef = FF36A48C1D1A0ACA00DE8470 /* ORKAudioLevelNavigationRule.m */; };
		FF36A49C1D1A15FC00DE8470 /* ORKTableStepViewController_Internal.h in Headers */ = {isa = PBXBuildFile; fileRef = FF36A4991D1A15FC00DE8470 /* ORKTableStepViewController_Internal.h */; };
		FF36A49D1D1A15FC00DE8470 /* ORKTableStepViewController.h in Headers */ = {isa = PBXBuildFile; fileRef = FF36A49A1D1A15FC00DE8470 /* ORKTableStepViewController.h */; settings = {ATTRIBUTES = (Public, ); }; };
		FF36A49E1D1A15FC00DE8470 /* ORKTableStepViewController.m in Sources */ = {isa = PBXBuildFile; fileRef = FF36A49B1D1A15FC00DE8470 /* ORKTableStepViewController.m */; };
		FF5051ED1D668FF80065E677 /* ORKPageStep_Private.h in Headers */ = {isa = PBXBuildFile; fileRef = FF5051EC1D668FF80065E677 /* ORKPageStep_Private.h */; settings = {ATTRIBUTES = (Private, ); }; };
		FF5051F01D66908C0065E677 /* ORKNavigablePageStep.h in Headers */ = {isa = PBXBuildFile; fileRef = FF5051EE1D66908C0065E677 /* ORKNavigablePageStep.h */; settings = {ATTRIBUTES = (Public, ); }; };
		FF5051F11D66908C0065E677 /* ORKNavigablePageStep.m in Sources */ = {isa = PBXBuildFile; fileRef = FF5051EF1D66908C0065E677 /* ORKNavigablePageStep.m */; };
		FF5CA6121D2C2670001660A3 /* ORKTableStep.h in Headers */ = {isa = PBXBuildFile; fileRef = FF5CA6101D2C2670001660A3 /* ORKTableStep.h */; settings = {ATTRIBUTES = (Public, ); }; };
		FF5CA6131D2C2670001660A3 /* ORKTableStep.m in Sources */ = {isa = PBXBuildFile; fileRef = FF5CA6111D2C2670001660A3 /* ORKTableStep.m */; };
		FF5CA61B1D2C6453001660A3 /* ORKSignatureStep.h in Headers */ = {isa = PBXBuildFile; fileRef = FF5CA6191D2C6453001660A3 /* ORKSignatureStep.h */; settings = {ATTRIBUTES = (Public, ); }; };
		FF5CA61C1D2C6453001660A3 /* ORKSignatureStep.m in Sources */ = {isa = PBXBuildFile; fileRef = FF5CA61A1D2C6453001660A3 /* ORKSignatureStep.m */; };
<<<<<<< HEAD
		FF5E3CCB1D23444400ECE4B7 /* ORKPageStepViewController.h in Headers */ = {isa = PBXBuildFile; fileRef = FF5E3CC91D23444400ECE4B7 /* ORKPageStepViewController.h */; settings = {ATTRIBUTES = (Public, ); }; };
		FF5E3CCC1D23444400ECE4B7 /* ORKPageStepViewController.m in Sources */ = {isa = PBXBuildFile; fileRef = FF5E3CCA1D23444400ECE4B7 /* ORKPageStepViewController.m */; };
		FFDDD8491D3555EA00446806 /* ORKPageStep.h in Headers */ = {isa = PBXBuildFile; fileRef = FFDDD8471D3555EA00446806 /* ORKPageStep.h */; settings = {ATTRIBUTES = (Public, ); }; };
		FFDDD84A1D3555EA00446806 /* ORKPageStep.m in Sources */ = {isa = PBXBuildFile; fileRef = FFDDD8481D3555EA00446806 /* ORKPageStep.m */; };
=======
		FFAE71401DAEC66200AE82B4 /* ORKFootnoteLabel.h in Headers */ = {isa = PBXBuildFile; fileRef = FFAE713E1DAEC66200AE82B4 /* ORKFootnoteLabel.h */; };
		FFAE71411DAEC66200AE82B4 /* ORKFootnoteLabel.m in Sources */ = {isa = PBXBuildFile; fileRef = FFAE713F1DAEC66200AE82B4 /* ORKFootnoteLabel.m */; };
>>>>>>> 67643271
		FFDF60D11D19E47D0004156F /* ORKTextButton_Internal.h in Headers */ = {isa = PBXBuildFile; fileRef = FB30E8571C7D030F0005AD25 /* ORKTextButton_Internal.h */; };
/* End PBXBuildFile section */

/* Begin PBXContainerItemProxy section */
		86CC8EA11AC09332001CCD89 /* PBXContainerItemProxy */ = {
			isa = PBXContainerItemProxy;
			containerPortal = 3FFF18351829DB1D00167070 /* Project object */;
			proxyType = 1;
			remoteGlobalIDString = B183A4731A8535D100C76870;
			remoteInfo = OpenResearchKit;
		};
		B11DF3B01AA10795009E76D2 /* PBXContainerItemProxy */ = {
			isa = PBXContainerItemProxy;
			containerPortal = 3FFF18351829DB1D00167070 /* Project object */;
			proxyType = 1;
			remoteGlobalIDString = B183A4731A8535D100C76870;
			remoteInfo = OpenResearchKit;
		};
/* End PBXContainerItemProxy section */

/* Begin PBXFileReference section */
		106FF29C1B663FCE004EACF2 /* ORKHolePegTestPlaceStep.h */ = {isa = PBXFileReference; fileEncoding = 4; lastKnownFileType = sourcecode.c.h; path = ORKHolePegTestPlaceStep.h; sourceTree = "<group>"; };
		106FF29D1B663FCE004EACF2 /* ORKHolePegTestPlaceStep.m */ = {isa = PBXFileReference; fileEncoding = 4; lastKnownFileType = sourcecode.c.objc; path = ORKHolePegTestPlaceStep.m; sourceTree = "<group>"; };
		106FF2A01B665B86004EACF2 /* ORKHolePegTestPlaceStepViewController.h */ = {isa = PBXFileReference; fileEncoding = 4; lastKnownFileType = sourcecode.c.h; path = ORKHolePegTestPlaceStepViewController.h; sourceTree = "<group>"; };
		106FF2A11B665B86004EACF2 /* ORKHolePegTestPlaceStepViewController.m */ = {isa = PBXFileReference; fileEncoding = 4; lastKnownFileType = sourcecode.c.objc; path = ORKHolePegTestPlaceStepViewController.m; sourceTree = "<group>"; };
		106FF2A41B665CF5004EACF2 /* ORKHolePegTestPlaceContentView.h */ = {isa = PBXFileReference; fileEncoding = 4; lastKnownFileType = sourcecode.c.h; path = ORKHolePegTestPlaceContentView.h; sourceTree = "<group>"; };
		106FF2A51B665CF5004EACF2 /* ORKHolePegTestPlaceContentView.m */ = {isa = PBXFileReference; fileEncoding = 4; lastKnownFileType = sourcecode.c.objc; path = ORKHolePegTestPlaceContentView.m; sourceTree = "<group>"; };
		106FF2A81B690FD7004EACF2 /* ORKHolePegTestPlacePegView.h */ = {isa = PBXFileReference; fileEncoding = 4; lastKnownFileType = sourcecode.c.h; path = ORKHolePegTestPlacePegView.h; sourceTree = "<group>"; };
		106FF2A91B690FD7004EACF2 /* ORKHolePegTestPlacePegView.m */ = {isa = PBXFileReference; fileEncoding = 4; lastKnownFileType = sourcecode.c.objc; path = ORKHolePegTestPlacePegView.m; sourceTree = "<group>"; };
		106FF2AC1B6FACA8004EACF2 /* ORKDirectionView.h */ = {isa = PBXFileReference; fileEncoding = 4; lastKnownFileType = sourcecode.c.h; path = ORKDirectionView.h; sourceTree = "<group>"; };
		106FF2AD1B6FACA8004EACF2 /* ORKDirectionView.m */ = {isa = PBXFileReference; fileEncoding = 4; lastKnownFileType = sourcecode.c.objc; path = ORKDirectionView.m; sourceTree = "<group>"; };
		106FF2B21B71F18E004EACF2 /* ORKHolePegTestPlaceHoleView.h */ = {isa = PBXFileReference; fileEncoding = 4; lastKnownFileType = sourcecode.c.h; path = ORKHolePegTestPlaceHoleView.h; sourceTree = "<group>"; };
		106FF2B31B71F18E004EACF2 /* ORKHolePegTestPlaceHoleView.m */ = {isa = PBXFileReference; fileEncoding = 4; lastKnownFileType = sourcecode.c.objc; path = ORKHolePegTestPlaceHoleView.m; sourceTree = "<group>"; };
		10864C961B27146B000F4158 /* ORKPSATStep.h */ = {isa = PBXFileReference; fileEncoding = 4; lastKnownFileType = sourcecode.c.h; path = ORKPSATStep.h; sourceTree = "<group>"; };
		10864C971B27146B000F4158 /* ORKPSATStep.m */ = {isa = PBXFileReference; fileEncoding = 4; lastKnownFileType = sourcecode.c.objc; path = ORKPSATStep.m; sourceTree = "<group>"; };
		10864C981B27146B000F4158 /* ORKPSATStepViewController.h */ = {isa = PBXFileReference; fileEncoding = 4; lastKnownFileType = sourcecode.c.h; path = ORKPSATStepViewController.h; sourceTree = "<group>"; };
		10864C991B27146B000F4158 /* ORKPSATStepViewController.m */ = {isa = PBXFileReference; fileEncoding = 4; lastKnownFileType = sourcecode.c.objc; path = ORKPSATStepViewController.m; sourceTree = "<group>"; };
		10864C9A1B27146B000F4158 /* ORKPSATContentView.h */ = {isa = PBXFileReference; fileEncoding = 4; lastKnownFileType = sourcecode.c.h; path = ORKPSATContentView.h; sourceTree = "<group>"; };
		10864C9B1B27146B000F4158 /* ORKPSATContentView.m */ = {isa = PBXFileReference; fileEncoding = 4; lastKnownFileType = sourcecode.c.objc; path = ORKPSATContentView.m; sourceTree = "<group>"; };
		10864C9C1B27146B000F4158 /* ORKPSATKeyboardView.h */ = {isa = PBXFileReference; fileEncoding = 4; lastKnownFileType = sourcecode.c.h; path = ORKPSATKeyboardView.h; sourceTree = "<group>"; };
		10864C9D1B27146B000F4158 /* ORKPSATKeyboardView.m */ = {isa = PBXFileReference; fileEncoding = 4; lastKnownFileType = sourcecode.c.objc; path = ORKPSATKeyboardView.m; sourceTree = "<group>"; };
		10BAA2C81B5FCB4F004FE478 /* ORKProgressView.h */ = {isa = PBXFileReference; fileEncoding = 4; lastKnownFileType = sourcecode.c.h; path = ORKProgressView.h; sourceTree = "<group>"; };
		10BAA2C91B5FCB4F004FE478 /* ORKProgressView.m */ = {isa = PBXFileReference; fileEncoding = 4; lastKnownFileType = sourcecode.c.objc; path = ORKProgressView.m; sourceTree = "<group>"; };
		10FF9AC11B79EF2800ECB5B4 /* ORKHolePegTestRemoveStep.h */ = {isa = PBXFileReference; fileEncoding = 4; lastKnownFileType = sourcecode.c.h; path = ORKHolePegTestRemoveStep.h; sourceTree = "<group>"; };
		10FF9AC21B79EF2800ECB5B4 /* ORKHolePegTestRemoveStep.m */ = {isa = PBXFileReference; fileEncoding = 4; lastKnownFileType = sourcecode.c.objc; path = ORKHolePegTestRemoveStep.m; sourceTree = "<group>"; };
		10FF9AC91B79F22900ECB5B4 /* ORKHolePegTestRemoveStepViewController.h */ = {isa = PBXFileReference; fileEncoding = 4; lastKnownFileType = sourcecode.c.h; path = ORKHolePegTestRemoveStepViewController.h; sourceTree = "<group>"; };
		10FF9ACA1B79F22900ECB5B4 /* ORKHolePegTestRemoveStepViewController.m */ = {isa = PBXFileReference; fileEncoding = 4; lastKnownFileType = sourcecode.c.objc; path = ORKHolePegTestRemoveStepViewController.m; sourceTree = "<group>"; };
		10FF9ACD1B79F5CE00ECB5B4 /* ORKHolePegTestRemoveContentView.h */ = {isa = PBXFileReference; fileEncoding = 4; lastKnownFileType = sourcecode.c.h; path = ORKHolePegTestRemoveContentView.h; sourceTree = "<group>"; };
		10FF9ACE1B79F5CE00ECB5B4 /* ORKHolePegTestRemoveContentView.m */ = {isa = PBXFileReference; fileEncoding = 4; lastKnownFileType = sourcecode.c.objc; path = ORKHolePegTestRemoveContentView.m; sourceTree = "<group>"; };
		10FF9AD11B79F5EA00ECB5B4 /* ORKHolePegTestRemovePegView.h */ = {isa = PBXFileReference; fileEncoding = 4; lastKnownFileType = sourcecode.c.h; path = ORKHolePegTestRemovePegView.h; sourceTree = "<group>"; };
		10FF9AD21B79F5EA00ECB5B4 /* ORKHolePegTestRemovePegView.m */ = {isa = PBXFileReference; fileEncoding = 4; lastKnownFileType = sourcecode.c.objc; path = ORKHolePegTestRemovePegView.m; sourceTree = "<group>"; };
		10FF9AD51B7A045E00ECB5B4 /* ORKSeparatorView.h */ = {isa = PBXFileReference; fileEncoding = 4; lastKnownFileType = sourcecode.c.h; path = ORKSeparatorView.h; sourceTree = "<group>"; };
		10FF9AD61B7A045E00ECB5B4 /* ORKSeparatorView.m */ = {isa = PBXFileReference; fileEncoding = 4; lastKnownFileType = sourcecode.c.objc; path = ORKSeparatorView.m; sourceTree = "<group>"; };
		10FF9AD91B7BA78400ECB5B4 /* ORKOrderedTask_Private.h */ = {isa = PBXFileReference; fileEncoding = 4; lastKnownFileType = sourcecode.c.h; path = ORKOrderedTask_Private.h; sourceTree = "<group>"; };
		147503AD1AEE8071004B17F3 /* ORKAudioGenerator.h */ = {isa = PBXFileReference; fileEncoding = 4; lastKnownFileType = sourcecode.c.h; path = ORKAudioGenerator.h; sourceTree = "<group>"; };
		147503AE1AEE8071004B17F3 /* ORKAudioGenerator.m */ = {isa = PBXFileReference; fileEncoding = 4; lastKnownFileType = sourcecode.c.objc; path = ORKAudioGenerator.m; sourceTree = "<group>"; };
		147503B11AEE807C004B17F3 /* ORKToneAudiometryContentView.h */ = {isa = PBXFileReference; fileEncoding = 4; lastKnownFileType = sourcecode.c.h; path = ORKToneAudiometryContentView.h; sourceTree = "<group>"; };
		147503B21AEE807C004B17F3 /* ORKToneAudiometryContentView.m */ = {isa = PBXFileReference; fileEncoding = 4; lastKnownFileType = sourcecode.c.objc; path = ORKToneAudiometryContentView.m; sourceTree = "<group>"; };
		147503B31AEE807C004B17F3 /* ORKToneAudiometryStep.h */ = {isa = PBXFileReference; fileEncoding = 4; lastKnownFileType = sourcecode.c.h; path = ORKToneAudiometryStep.h; sourceTree = "<group>"; };
		147503B41AEE807C004B17F3 /* ORKToneAudiometryStep.m */ = {isa = PBXFileReference; fileEncoding = 4; lastKnownFileType = sourcecode.c.objc; path = ORKToneAudiometryStep.m; sourceTree = "<group>"; };
		147503B51AEE807C004B17F3 /* ORKToneAudiometryStepViewController.h */ = {isa = PBXFileReference; fileEncoding = 4; lastKnownFileType = sourcecode.c.h; path = ORKToneAudiometryStepViewController.h; sourceTree = "<group>"; };
		147503B61AEE807C004B17F3 /* ORKToneAudiometryStepViewController.m */ = {isa = PBXFileReference; fileEncoding = 4; lastKnownFileType = sourcecode.c.objc; path = ORKToneAudiometryStepViewController.m; sourceTree = "<group>"; };
		241A2E861B94FD8800ED3B39 /* ORKPasscodeStepViewController_Internal.h */ = {isa = PBXFileReference; fileEncoding = 4; lastKnownFileType = sourcecode.c.h; path = ORKPasscodeStepViewController_Internal.h; sourceTree = "<group>"; };
		2429D5701BBB5397003A512F /* ORKRegistrationStep.h */ = {isa = PBXFileReference; fileEncoding = 4; lastKnownFileType = sourcecode.c.h; name = ORKRegistrationStep.h; path = Onboarding/ORKRegistrationStep.h; sourceTree = "<group>"; };
		2429D5711BBB5397003A512F /* ORKRegistrationStep.m */ = {isa = PBXFileReference; fileEncoding = 4; lastKnownFileType = sourcecode.c.objc; name = ORKRegistrationStep.m; path = Onboarding/ORKRegistrationStep.m; sourceTree = "<group>"; };
		242C9E031BBDFDAC0088B7F4 /* ORKVerificationStep.h */ = {isa = PBXFileReference; fileEncoding = 4; lastKnownFileType = sourcecode.c.h; name = ORKVerificationStep.h; path = Onboarding/ORKVerificationStep.h; sourceTree = "<group>"; };
		242C9E041BBDFDAC0088B7F4 /* ORKVerificationStep.m */ = {isa = PBXFileReference; fileEncoding = 4; lastKnownFileType = sourcecode.c.objc; name = ORKVerificationStep.m; path = Onboarding/ORKVerificationStep.m; sourceTree = "<group>"; };
		242C9E0B1BBE03F90088B7F4 /* ORKVerificationStepViewController.h */ = {isa = PBXFileReference; fileEncoding = 4; lastKnownFileType = sourcecode.c.h; name = ORKVerificationStepViewController.h; path = Onboarding/ORKVerificationStepViewController.h; sourceTree = "<group>"; };
		242C9E0C1BBE03F90088B7F4 /* ORKVerificationStepViewController.m */ = {isa = PBXFileReference; fileEncoding = 4; lastKnownFileType = sourcecode.c.objc; name = ORKVerificationStepViewController.m; path = Onboarding/ORKVerificationStepViewController.m; sourceTree = "<group>"; };
		242C9E0F1BBE06DE0088B7F4 /* ORKVerificationStepView.h */ = {isa = PBXFileReference; fileEncoding = 4; lastKnownFileType = sourcecode.c.h; name = ORKVerificationStepView.h; path = Onboarding/ORKVerificationStepView.h; sourceTree = "<group>"; };
		242C9E101BBE06DE0088B7F4 /* ORKVerificationStepView.m */ = {isa = PBXFileReference; fileEncoding = 4; lastKnownFileType = sourcecode.c.objc; name = ORKVerificationStepView.m; path = Onboarding/ORKVerificationStepView.m; sourceTree = "<group>"; };
		2433C9E11B9A506F0052D375 /* ORKKeychainWrapper.h */ = {isa = PBXFileReference; fileEncoding = 4; lastKnownFileType = sourcecode.c.h; path = ORKKeychainWrapper.h; sourceTree = "<group>"; };
		2433C9E21B9A506F0052D375 /* ORKKeychainWrapper.m */ = {isa = PBXFileReference; fileEncoding = 4; lastKnownFileType = sourcecode.c.objc; path = ORKKeychainWrapper.m; sourceTree = "<group>"; };
		2441034D1B966D4C00EEAB0C /* ORKPasscodeViewController.h */ = {isa = PBXFileReference; fileEncoding = 4; lastKnownFileType = sourcecode.c.h; path = ORKPasscodeViewController.h; sourceTree = "<group>"; };
		2441034E1B966D4C00EEAB0C /* ORKPasscodeViewController.m */ = {isa = PBXFileReference; fileEncoding = 4; lastKnownFileType = sourcecode.c.objc; path = ORKPasscodeViewController.m; sourceTree = "<group>"; };
		244EFAD11BCEFD83001850D9 /* ORKAnswerFormat_Private.h */ = {isa = PBXFileReference; fileEncoding = 4; lastKnownFileType = sourcecode.c.h; path = ORKAnswerFormat_Private.h; sourceTree = "<group>"; };
		24850E171BCDA9C7006E91FB /* ORKLoginStepViewController.h */ = {isa = PBXFileReference; fileEncoding = 4; lastKnownFileType = sourcecode.c.h; name = ORKLoginStepViewController.h; path = Onboarding/ORKLoginStepViewController.h; sourceTree = "<group>"; };
		24850E181BCDA9C7006E91FB /* ORKLoginStepViewController.m */ = {isa = PBXFileReference; fileEncoding = 4; lastKnownFileType = sourcecode.c.objc; name = ORKLoginStepViewController.m; path = Onboarding/ORKLoginStepViewController.m; sourceTree = "<group>"; };
		248604051B4C98760010C8A0 /* ORKAnswerFormatTests.m */ = {isa = PBXFileReference; fileEncoding = 4; lastKnownFileType = sourcecode.c.objc; path = ORKAnswerFormatTests.m; sourceTree = "<group>"; };
		24898B0B1B7186C000B0E7E7 /* ORKScaleRangeImageView.h */ = {isa = PBXFileReference; fileEncoding = 4; lastKnownFileType = sourcecode.c.h; path = ORKScaleRangeImageView.h; sourceTree = "<group>"; };
		24898B0C1B7186C000B0E7E7 /* ORKScaleRangeImageView.m */ = {isa = PBXFileReference; fileEncoding = 4; lastKnownFileType = sourcecode.c.objc; path = ORKScaleRangeImageView.m; sourceTree = "<group>"; };
		2489F7A71D65214D008DEF20 /* ORKVideoCaptureCameraPreviewView.h */ = {isa = PBXFileReference; fileEncoding = 4; lastKnownFileType = sourcecode.c.h; path = ORKVideoCaptureCameraPreviewView.h; sourceTree = "<group>"; };
		2489F7A81D65214D008DEF20 /* ORKVideoCaptureCameraPreviewView.m */ = {isa = PBXFileReference; fileEncoding = 4; lastKnownFileType = sourcecode.c.objc; path = ORKVideoCaptureCameraPreviewView.m; sourceTree = "<group>"; };
		2489F7A91D65214D008DEF20 /* ORKVideoCaptureStep.h */ = {isa = PBXFileReference; fileEncoding = 4; lastKnownFileType = sourcecode.c.h; path = ORKVideoCaptureStep.h; sourceTree = "<group>"; };
		2489F7AA1D65214D008DEF20 /* ORKVideoCaptureStep.m */ = {isa = PBXFileReference; fileEncoding = 4; lastKnownFileType = sourcecode.c.objc; path = ORKVideoCaptureStep.m; sourceTree = "<group>"; };
		2489F7AB1D65214D008DEF20 /* ORKVideoCaptureStepViewController.h */ = {isa = PBXFileReference; fileEncoding = 4; lastKnownFileType = sourcecode.c.h; path = ORKVideoCaptureStepViewController.h; sourceTree = "<group>"; };
		2489F7AC1D65214D008DEF20 /* ORKVideoCaptureStepViewController.m */ = {isa = PBXFileReference; fileEncoding = 4; lastKnownFileType = sourcecode.c.objc; path = ORKVideoCaptureStepViewController.m; sourceTree = "<group>"; };
		2489F7AD1D65214D008DEF20 /* ORKVideoCaptureView.h */ = {isa = PBXFileReference; fileEncoding = 4; lastKnownFileType = sourcecode.c.h; path = ORKVideoCaptureView.h; sourceTree = "<group>"; };
		2489F7AE1D65214D008DEF20 /* ORKVideoCaptureView.m */ = {isa = PBXFileReference; fileEncoding = 4; lastKnownFileType = sourcecode.c.objc; path = ORKVideoCaptureView.m; sourceTree = "<group>"; };
		249F44E31BCD9EAC0000D57E /* ORKFormStepViewController_Internal.h */ = {isa = PBXFileReference; fileEncoding = 4; lastKnownFileType = sourcecode.c.h; path = ORKFormStepViewController_Internal.h; sourceTree = "<group>"; };
		24A4DA0E1B8D0F21009C797A /* ORKPasscodeStepView.h */ = {isa = PBXFileReference; fileEncoding = 4; lastKnownFileType = sourcecode.c.h; path = ORKPasscodeStepView.h; sourceTree = "<group>"; };
		24A4DA0F1B8D0F21009C797A /* ORKPasscodeStepView.m */ = {isa = PBXFileReference; fileEncoding = 4; lastKnownFileType = sourcecode.c.objc; path = ORKPasscodeStepView.m; sourceTree = "<group>"; };
		24A4DA121B8D1115009C797A /* ORKPasscodeStep.h */ = {isa = PBXFileReference; fileEncoding = 4; lastKnownFileType = sourcecode.c.h; path = ORKPasscodeStep.h; sourceTree = "<group>"; };
		24A4DA131B8D1115009C797A /* ORKPasscodeStep.m */ = {isa = PBXFileReference; fileEncoding = 4; lastKnownFileType = sourcecode.c.objc; path = ORKPasscodeStep.m; sourceTree = "<group>"; };
		24A4DA161B8D13FE009C797A /* ORKPasscodeStepViewController.h */ = {isa = PBXFileReference; fileEncoding = 4; lastKnownFileType = sourcecode.c.h; path = ORKPasscodeStepViewController.h; sourceTree = "<group>"; };
		24A4DA171B8D13FE009C797A /* ORKPasscodeStepViewController.m */ = {isa = PBXFileReference; fileEncoding = 4; lastKnownFileType = sourcecode.c.objc; path = ORKPasscodeStepViewController.m; sourceTree = "<group>"; };
		24BC5CEC1BC345D900846B43 /* ORKLoginStep.h */ = {isa = PBXFileReference; fileEncoding = 4; lastKnownFileType = sourcecode.c.h; name = ORKLoginStep.h; path = Onboarding/ORKLoginStep.h; sourceTree = "<group>"; };
		24BC5CED1BC345D900846B43 /* ORKLoginStep.m */ = {isa = PBXFileReference; fileEncoding = 4; lastKnownFileType = sourcecode.c.objc; name = ORKLoginStep.m; path = Onboarding/ORKLoginStep.m; sourceTree = "<group>"; };
		24C296741BD052F800B42EF1 /* ORKVerificationStep_Internal.h */ = {isa = PBXFileReference; fileEncoding = 4; lastKnownFileType = sourcecode.c.h; name = ORKVerificationStep_Internal.h; path = Onboarding/ORKVerificationStep_Internal.h; sourceTree = "<group>"; };
		24C296761BD055B800B42EF1 /* ORKLoginStep_Internal.h */ = {isa = PBXFileReference; fileEncoding = 4; lastKnownFileType = sourcecode.c.h; name = ORKLoginStep_Internal.h; path = Onboarding/ORKLoginStep_Internal.h; sourceTree = "<group>"; };
		250F94021B4C5A6600FA23EB /* ORKTowerOfHanoiStep.h */ = {isa = PBXFileReference; fileEncoding = 4; lastKnownFileType = sourcecode.c.h; path = ORKTowerOfHanoiStep.h; sourceTree = "<group>"; };
		250F94031B4C5A6600FA23EB /* ORKTowerOfHanoiStep.m */ = {isa = PBXFileReference; fileEncoding = 4; lastKnownFileType = sourcecode.c.objc; path = ORKTowerOfHanoiStep.m; sourceTree = "<group>"; };
		250F94061B4C5AA400FA23EB /* ORKTowerOfHanoiStepViewController.h */ = {isa = PBXFileReference; fileEncoding = 4; lastKnownFileType = sourcecode.c.h; path = ORKTowerOfHanoiStepViewController.h; sourceTree = "<group>"; };
		250F94071B4C5AA400FA23EB /* ORKTowerOfHanoiStepViewController.m */ = {isa = PBXFileReference; fileEncoding = 4; lastKnownFileType = sourcecode.c.objc; path = ORKTowerOfHanoiStepViewController.m; sourceTree = "<group>"; };
		257FCE1D1B4D14E50001EF06 /* ORKTowerOfHanoiTowerView.h */ = {isa = PBXFileReference; fileEncoding = 4; lastKnownFileType = sourcecode.c.h; path = ORKTowerOfHanoiTowerView.h; sourceTree = "<group>"; };
		257FCE1E1B4D14E50001EF06 /* ORKTowerOfHanoiTowerView.m */ = {isa = PBXFileReference; fileEncoding = 4; lastKnownFileType = sourcecode.c.objc; path = ORKTowerOfHanoiTowerView.m; sourceTree = "<group>"; };
		257FCE211B4D37A80001EF06 /* ORKTowerOfHanoiTower.h */ = {isa = PBXFileReference; fileEncoding = 4; lastKnownFileType = sourcecode.c.h; path = ORKTowerOfHanoiTower.h; sourceTree = "<group>"; };
		257FCE221B4D37A80001EF06 /* ORKTowerOfHanoiTower.m */ = {isa = PBXFileReference; fileEncoding = 4; lastKnownFileType = sourcecode.c.objc; path = ORKTowerOfHanoiTower.m; sourceTree = "<group>"; };
		25ECC0931AFBD68300F3D63B /* ORKReactionTimeStep.h */ = {isa = PBXFileReference; fileEncoding = 4; lastKnownFileType = sourcecode.c.h; path = ORKReactionTimeStep.h; sourceTree = "<group>"; };
		25ECC0941AFBD68300F3D63B /* ORKReactionTimeStep.m */ = {isa = PBXFileReference; fileEncoding = 4; lastKnownFileType = sourcecode.c.objc; path = ORKReactionTimeStep.m; sourceTree = "<group>"; };
		25ECC0991AFBD8B300F3D63B /* ORKReactionTimeViewController.h */ = {isa = PBXFileReference; fileEncoding = 4; lastKnownFileType = sourcecode.c.h; path = ORKReactionTimeViewController.h; sourceTree = "<group>"; };
		25ECC09A1AFBD8B300F3D63B /* ORKReactionTimeViewController.m */ = {isa = PBXFileReference; fileEncoding = 4; lastKnownFileType = sourcecode.c.objc; path = ORKReactionTimeViewController.m; sourceTree = "<group>"; };
		25ECC09D1AFBD92D00F3D63B /* ORKReactionTimeContentView.h */ = {isa = PBXFileReference; fileEncoding = 4; lastKnownFileType = sourcecode.c.h; path = ORKReactionTimeContentView.h; sourceTree = "<group>"; };
		25ECC09E1AFBD92D00F3D63B /* ORKReactionTimeContentView.m */ = {isa = PBXFileReference; fileEncoding = 4; lastKnownFileType = sourcecode.c.objc; path = ORKReactionTimeContentView.m; sourceTree = "<group>"; };
		25ECC0A11AFBDD2700F3D63B /* ORKReactionTimeStimulusView.h */ = {isa = PBXFileReference; fileEncoding = 4; lastKnownFileType = sourcecode.c.h; path = ORKReactionTimeStimulusView.h; sourceTree = "<group>"; };
		25ECC0A21AFBDD2700F3D63B /* ORKReactionTimeStimulusView.m */ = {isa = PBXFileReference; fileEncoding = 4; lastKnownFileType = sourcecode.c.objc; path = ORKReactionTimeStimulusView.m; sourceTree = "<group>"; };
		2EBFE11C1AE1B32D00CB8254 /* ORKUIViewAccessibilityTests.m */ = {isa = PBXFileReference; fileEncoding = 4; lastKnownFileType = sourcecode.c.objc; path = ORKUIViewAccessibilityTests.m; sourceTree = "<group>"; };
		2EBFE11E1AE1B68800CB8254 /* ORKVoiceEngine_Internal.h */ = {isa = PBXFileReference; lastKnownFileType = sourcecode.c.h; path = ORKVoiceEngine_Internal.h; sourceTree = "<group>"; };
		2EBFE11F1AE1B74100CB8254 /* ORKVoiceEngineTests.m */ = {isa = PBXFileReference; fileEncoding = 4; lastKnownFileType = sourcecode.c.objc; path = ORKVoiceEngineTests.m; sourceTree = "<group>"; };
		6146D0A11B84A91E0068491D /* ORKLineGraphAccessibilityElement.h */ = {isa = PBXFileReference; fileEncoding = 4; lastKnownFileType = sourcecode.c.h; path = ORKLineGraphAccessibilityElement.h; sourceTree = "<group>"; };
		6146D0A21B84A91E0068491D /* ORKLineGraphAccessibilityElement.m */ = {isa = PBXFileReference; fileEncoding = 4; lastKnownFileType = sourcecode.c.objc; path = ORKLineGraphAccessibilityElement.m; sourceTree = "<group>"; };
		618DA0481A93D0D600E63AA8 /* ORKAccessibility.h */ = {isa = PBXFileReference; fileEncoding = 4; lastKnownFileType = sourcecode.c.h; path = ORKAccessibility.h; sourceTree = "<group>"; };
		618DA0491A93D0D600E63AA8 /* ORKAccessibilityFunctions.h */ = {isa = PBXFileReference; fileEncoding = 4; lastKnownFileType = sourcecode.c.h; path = ORKAccessibilityFunctions.h; sourceTree = "<group>"; };
		618DA04A1A93D0D600E63AA8 /* ORKAccessibilityFunctions.m */ = {isa = PBXFileReference; fileEncoding = 4; lastKnownFileType = sourcecode.c.objc; path = ORKAccessibilityFunctions.m; sourceTree = "<group>"; };
		618DA04B1A93D0D600E63AA8 /* UIView+ORKAccessibility.h */ = {isa = PBXFileReference; fileEncoding = 4; lastKnownFileType = sourcecode.c.h; lineEnding = 0; path = "UIView+ORKAccessibility.h"; sourceTree = "<group>"; xcLanguageSpecificationIdentifier = xcode.lang.objcpp; };
		618DA04C1A93D0D600E63AA8 /* UIView+ORKAccessibility.m */ = {isa = PBXFileReference; fileEncoding = 4; lastKnownFileType = sourcecode.c.objc; lineEnding = 0; path = "UIView+ORKAccessibility.m"; sourceTree = "<group>"; xcLanguageSpecificationIdentifier = xcode.lang.objc; };
		805685771C90C19500BF437A /* UIImage+ResearchKit.h */ = {isa = PBXFileReference; fileEncoding = 4; lastKnownFileType = sourcecode.c.h; path = "UIImage+ResearchKit.h"; sourceTree = "<group>"; };
		805685781C90C19500BF437A /* UIImage+ResearchKit.m */ = {isa = PBXFileReference; fileEncoding = 4; lastKnownFileType = sourcecode.c.objc; path = "UIImage+ResearchKit.m"; sourceTree = "<group>"; };
		861610BF1A8D8EDD00245F7A /* Artwork.xcassets */ = {isa = PBXFileReference; lastKnownFileType = folder.assetcatalog; path = Artwork.xcassets; sourceTree = "<group>"; };
		861D11A71AA691BB003C98A7 /* ORKScaleSliderView.h */ = {isa = PBXFileReference; fileEncoding = 4; lastKnownFileType = sourcecode.c.h; path = ORKScaleSliderView.h; sourceTree = "<group>"; };
		861D11A81AA691BB003C98A7 /* ORKScaleSliderView.m */ = {isa = PBXFileReference; fileEncoding = 4; lastKnownFileType = sourcecode.c.objc; path = ORKScaleSliderView.m; sourceTree = "<group>"; };
		861D11AB1AA7951F003C98A7 /* ORKChoiceAnswerFormatHelper.h */ = {isa = PBXFileReference; fileEncoding = 4; lastKnownFileType = sourcecode.c.h; path = ORKChoiceAnswerFormatHelper.h; sourceTree = "<group>"; };
		861D11AC1AA7951F003C98A7 /* ORKChoiceAnswerFormatHelper.m */ = {isa = PBXFileReference; fileEncoding = 4; lastKnownFileType = sourcecode.c.objc; path = ORKChoiceAnswerFormatHelper.m; sourceTree = "<group>"; };
		861D11B31AA7D073003C98A7 /* ORKTextChoiceCellGroup.h */ = {isa = PBXFileReference; fileEncoding = 4; lastKnownFileType = sourcecode.c.h; path = ORKTextChoiceCellGroup.h; sourceTree = "<group>"; };
		861D11B41AA7D073003C98A7 /* ORKTextChoiceCellGroup.m */ = {isa = PBXFileReference; fileEncoding = 4; lastKnownFileType = sourcecode.c.objc; lineEnding = 0; path = ORKTextChoiceCellGroup.m; sourceTree = "<group>"; xcLanguageSpecificationIdentifier = xcode.lang.objc; };
		861D2AE61B840991008C4CD0 /* ORKTimedWalkStep.h */ = {isa = PBXFileReference; fileEncoding = 4; lastKnownFileType = sourcecode.c.h; name = ORKTimedWalkStep.h; path = ResearchKit/ActiveTasks/ORKTimedWalkStep.h; sourceTree = SOURCE_ROOT; };
		861D2AE71B840991008C4CD0 /* ORKTimedWalkStep.m */ = {isa = PBXFileReference; fileEncoding = 4; lastKnownFileType = sourcecode.c.objc; name = ORKTimedWalkStep.m; path = ResearchKit/ActiveTasks/ORKTimedWalkStep.m; sourceTree = SOURCE_ROOT; };
		861D2AEA1B8409B2008C4CD0 /* ORKTimedWalkStepViewController.h */ = {isa = PBXFileReference; fileEncoding = 4; lastKnownFileType = sourcecode.c.h; name = ORKTimedWalkStepViewController.h; path = ResearchKit/ActiveTasks/ORKTimedWalkStepViewController.h; sourceTree = SOURCE_ROOT; };
		861D2AEB1B8409B2008C4CD0 /* ORKTimedWalkStepViewController.m */ = {isa = PBXFileReference; fileEncoding = 4; lastKnownFileType = sourcecode.c.objc; name = ORKTimedWalkStepViewController.m; path = ResearchKit/ActiveTasks/ORKTimedWalkStepViewController.m; sourceTree = SOURCE_ROOT; };
		861D2AEE1B8409D9008C4CD0 /* ORKTimedWalkContentView.h */ = {isa = PBXFileReference; fileEncoding = 4; lastKnownFileType = sourcecode.c.h; name = ORKTimedWalkContentView.h; path = ResearchKit/ActiveTasks/ORKTimedWalkContentView.h; sourceTree = SOURCE_ROOT; };
		861D2AEF1B8409D9008C4CD0 /* ORKTimedWalkContentView.m */ = {isa = PBXFileReference; fileEncoding = 4; lastKnownFileType = sourcecode.c.objc; name = ORKTimedWalkContentView.m; path = ResearchKit/ActiveTasks/ORKTimedWalkContentView.m; sourceTree = SOURCE_ROOT; };
		865EA1601AB8DF750037C68E /* ORKDateTimePicker.h */ = {isa = PBXFileReference; fileEncoding = 4; lastKnownFileType = sourcecode.c.h; path = ORKDateTimePicker.h; sourceTree = "<group>"; };
		865EA1611AB8DF750037C68E /* ORKDateTimePicker.m */ = {isa = PBXFileReference; fileEncoding = 4; lastKnownFileType = sourcecode.c.objc; lineEnding = 0; path = ORKDateTimePicker.m; sourceTree = "<group>"; xcLanguageSpecificationIdentifier = xcode.lang.objc; };
		865EA1661ABA1AA10037C68E /* ORKPicker.h */ = {isa = PBXFileReference; fileEncoding = 4; lastKnownFileType = sourcecode.c.h; path = ORKPicker.h; sourceTree = "<group>"; };
		865EA1671ABA1AA10037C68E /* ORKPicker.m */ = {isa = PBXFileReference; fileEncoding = 4; lastKnownFileType = sourcecode.c.objc; path = ORKPicker.m; sourceTree = "<group>"; };
		865EA16A1ABA1BE20037C68E /* ORKSurveyAnswerCellForPicker.h */ = {isa = PBXFileReference; fileEncoding = 4; lastKnownFileType = sourcecode.c.h; path = ORKSurveyAnswerCellForPicker.h; sourceTree = "<group>"; };
		865EA16B1ABA1BE20037C68E /* ORKSurveyAnswerCellForPicker.m */ = {isa = PBXFileReference; fileEncoding = 4; lastKnownFileType = sourcecode.c.objc; lineEnding = 0; path = ORKSurveyAnswerCellForPicker.m; sourceTree = "<group>"; xcLanguageSpecificationIdentifier = xcode.lang.objc; };
		866DA5131D63D04700C9AF3F /* ORKCollector_Internal.h */ = {isa = PBXFileReference; fileEncoding = 4; lastKnownFileType = sourcecode.c.h; path = ORKCollector_Internal.h; sourceTree = "<group>"; };
		866DA5141D63D04700C9AF3F /* ORKCollector.h */ = {isa = PBXFileReference; fileEncoding = 4; lastKnownFileType = sourcecode.c.h; path = ORKCollector.h; sourceTree = "<group>"; };
		866DA5151D63D04700C9AF3F /* ORKCollector.m */ = {isa = PBXFileReference; fileEncoding = 4; lastKnownFileType = sourcecode.c.objc; path = ORKCollector.m; sourceTree = "<group>"; };
		866DA5161D63D04700C9AF3F /* ORKDataCollectionManager_Internal.h */ = {isa = PBXFileReference; fileEncoding = 4; lastKnownFileType = sourcecode.c.h; path = ORKDataCollectionManager_Internal.h; sourceTree = "<group>"; };
		866DA5171D63D04700C9AF3F /* ORKDataCollectionManager.h */ = {isa = PBXFileReference; fileEncoding = 4; lastKnownFileType = sourcecode.c.h; path = ORKDataCollectionManager.h; sourceTree = "<group>"; };
		866DA5181D63D04700C9AF3F /* ORKDataCollectionManager.m */ = {isa = PBXFileReference; fileEncoding = 4; lastKnownFileType = sourcecode.c.objc; path = ORKDataCollectionManager.m; sourceTree = "<group>"; };
		866DA5191D63D04700C9AF3F /* ORKHealthSampleQueryOperation.h */ = {isa = PBXFileReference; fileEncoding = 4; lastKnownFileType = sourcecode.c.h; path = ORKHealthSampleQueryOperation.h; sourceTree = "<group>"; };
		866DA51A1D63D04700C9AF3F /* ORKHealthSampleQueryOperation.m */ = {isa = PBXFileReference; fileEncoding = 4; lastKnownFileType = sourcecode.c.objc; path = ORKHealthSampleQueryOperation.m; sourceTree = "<group>"; };
		866DA51B1D63D04700C9AF3F /* ORKMotionActivityQueryOperation.h */ = {isa = PBXFileReference; fileEncoding = 4; lastKnownFileType = sourcecode.c.h; path = ORKMotionActivityQueryOperation.h; sourceTree = "<group>"; };
		866DA51C1D63D04700C9AF3F /* ORKMotionActivityQueryOperation.m */ = {isa = PBXFileReference; fileEncoding = 4; lastKnownFileType = sourcecode.c.objc; path = ORKMotionActivityQueryOperation.m; sourceTree = "<group>"; };
		866DA51D1D63D04700C9AF3F /* ORKOperation.h */ = {isa = PBXFileReference; fileEncoding = 4; lastKnownFileType = sourcecode.c.h; path = ORKOperation.h; sourceTree = "<group>"; };
		866DA51E1D63D04700C9AF3F /* ORKOperation.m */ = {isa = PBXFileReference; fileEncoding = 4; lastKnownFileType = sourcecode.c.objc; path = ORKOperation.m; sourceTree = "<group>"; };
		866F86001A96CBF3007B282C /* ORKSurveyAnswerCell.m */ = {isa = PBXFileReference; fileEncoding = 4; lastKnownFileType = sourcecode.c.objc; path = ORKSurveyAnswerCell.m; sourceTree = "<group>"; };
		86AD91081AB7AD1E00361FEB /* ORKNavigationContainerView.h */ = {isa = PBXFileReference; fileEncoding = 4; lastKnownFileType = sourcecode.c.h; path = ORKNavigationContainerView.h; sourceTree = "<group>"; };
		86AD91091AB7AD1E00361FEB /* ORKNavigationContainerView.m */ = {isa = PBXFileReference; fileEncoding = 4; lastKnownFileType = sourcecode.c.objc; lineEnding = 0; path = ORKNavigationContainerView.m; sourceTree = "<group>"; xcLanguageSpecificationIdentifier = xcode.lang.objc; };
		86AD910C1AB7AE4100361FEB /* ORKNavigationContainerView_Internal.h */ = {isa = PBXFileReference; fileEncoding = 4; lastKnownFileType = sourcecode.c.h; path = ORKNavigationContainerView_Internal.h; sourceTree = "<group>"; };
		86AD910E1AB7B8A600361FEB /* ORKActiveStepView.h */ = {isa = PBXFileReference; fileEncoding = 4; lastKnownFileType = sourcecode.c.h; name = ORKActiveStepView.h; path = ../Common/ORKActiveStepView.h; sourceTree = "<group>"; };
		86AD910F1AB7B8A600361FEB /* ORKActiveStepView.m */ = {isa = PBXFileReference; fileEncoding = 4; lastKnownFileType = sourcecode.c.objc; lineEnding = 0; name = ORKActiveStepView.m; path = ../Common/ORKActiveStepView.m; sourceTree = "<group>"; xcLanguageSpecificationIdentifier = xcode.lang.objc; };
		86AD91121AB7B97E00361FEB /* ORKQuestionStepView.h */ = {isa = PBXFileReference; fileEncoding = 4; lastKnownFileType = sourcecode.c.h; path = ORKQuestionStepView.h; sourceTree = "<group>"; };
		86AD91131AB7B97E00361FEB /* ORKQuestionStepView.m */ = {isa = PBXFileReference; fileEncoding = 4; lastKnownFileType = sourcecode.c.objc; lineEnding = 0; path = ORKQuestionStepView.m; sourceTree = "<group>"; xcLanguageSpecificationIdentifier = xcode.lang.objc; };
		86B781B71AA668ED00688151 /* ORKTimeIntervalPicker.h */ = {isa = PBXFileReference; fileEncoding = 4; lastKnownFileType = sourcecode.c.h; path = ORKTimeIntervalPicker.h; sourceTree = "<group>"; };
		86B781B81AA668ED00688151 /* ORKTimeIntervalPicker.m */ = {isa = PBXFileReference; fileEncoding = 4; lastKnownFileType = sourcecode.c.objc; path = ORKTimeIntervalPicker.m; sourceTree = "<group>"; };
		86B781B91AA668ED00688151 /* ORKValuePicker.h */ = {isa = PBXFileReference; fileEncoding = 4; lastKnownFileType = sourcecode.c.h; path = ORKValuePicker.h; sourceTree = "<group>"; };
		86B781BA1AA668ED00688151 /* ORKValuePicker.m */ = {isa = PBXFileReference; fileEncoding = 4; lastKnownFileType = sourcecode.c.objc; path = ORKValuePicker.m; sourceTree = "<group>"; };
		86B89AB91AB3BECC001626A4 /* ORKStepHeaderView.h */ = {isa = PBXFileReference; fileEncoding = 4; lastKnownFileType = sourcecode.c.h; path = ORKStepHeaderView.h; sourceTree = "<group>"; };
		86B89ABA1AB3BECC001626A4 /* ORKStepHeaderView.m */ = {isa = PBXFileReference; fileEncoding = 4; lastKnownFileType = sourcecode.c.objc; lineEnding = 0; path = ORKStepHeaderView.m; sourceTree = "<group>"; xcLanguageSpecificationIdentifier = xcode.lang.objc; };
		86B89ABD1AB3BFDB001626A4 /* ORKStepHeaderView_Internal.h */ = {isa = PBXFileReference; fileEncoding = 4; lastKnownFileType = sourcecode.c.h; path = ORKStepHeaderView_Internal.h; sourceTree = "<group>"; };
		86C40AFA1A8D7C5B00081FAC /* ORKActiveStepQuantityView.h */ = {isa = PBXFileReference; fileEncoding = 4; lastKnownFileType = sourcecode.c.h; path = ORKActiveStepQuantityView.h; sourceTree = "<group>"; };
		86C40AFB1A8D7C5B00081FAC /* ORKActiveStepQuantityView.m */ = {isa = PBXFileReference; fileEncoding = 4; lastKnownFileType = sourcecode.c.objc; lineEnding = 0; path = ORKActiveStepQuantityView.m; sourceTree = "<group>"; xcLanguageSpecificationIdentifier = xcode.lang.objc; };
		86C40AFC1A8D7C5B00081FAC /* ORKAudioContentView.h */ = {isa = PBXFileReference; fileEncoding = 4; lastKnownFileType = sourcecode.c.h; path = ORKAudioContentView.h; sourceTree = "<group>"; };
		86C40AFD1A8D7C5B00081FAC /* ORKAudioContentView.m */ = {isa = PBXFileReference; fileEncoding = 4; lastKnownFileType = sourcecode.c.objc; lineEnding = 0; path = ORKAudioContentView.m; sourceTree = "<group>"; xcLanguageSpecificationIdentifier = xcode.lang.objc; };
		86C40AFE1A8D7C5B00081FAC /* ORKAudioStep.h */ = {isa = PBXFileReference; fileEncoding = 4; lastKnownFileType = sourcecode.c.h; path = ORKAudioStep.h; sourceTree = "<group>"; };
		86C40AFF1A8D7C5B00081FAC /* ORKAudioStep.m */ = {isa = PBXFileReference; fileEncoding = 4; lastKnownFileType = sourcecode.c.objc; path = ORKAudioStep.m; sourceTree = "<group>"; };
		86C40B001A8D7C5B00081FAC /* ORKAudioStepViewController.h */ = {isa = PBXFileReference; fileEncoding = 4; lastKnownFileType = sourcecode.c.h; lineEnding = 0; path = ORKAudioStepViewController.h; sourceTree = "<group>"; xcLanguageSpecificationIdentifier = xcode.lang.objcpp; };
		86C40B011A8D7C5B00081FAC /* ORKAudioStepViewController.m */ = {isa = PBXFileReference; fileEncoding = 4; lastKnownFileType = sourcecode.c.objc; lineEnding = 0; path = ORKAudioStepViewController.m; sourceTree = "<group>"; xcLanguageSpecificationIdentifier = xcode.lang.objc; };
		86C40B021A8D7C5B00081FAC /* ORKCountdownStep.h */ = {isa = PBXFileReference; fileEncoding = 4; lastKnownFileType = sourcecode.c.h; path = ORKCountdownStep.h; sourceTree = "<group>"; };
		86C40B031A8D7C5B00081FAC /* ORKCountdownStep.m */ = {isa = PBXFileReference; fileEncoding = 4; lastKnownFileType = sourcecode.c.objc; lineEnding = 0; path = ORKCountdownStep.m; sourceTree = "<group>"; xcLanguageSpecificationIdentifier = xcode.lang.objc; };
		86C40B041A8D7C5B00081FAC /* ORKCountdownStepViewController.h */ = {isa = PBXFileReference; fileEncoding = 4; lastKnownFileType = sourcecode.c.h; lineEnding = 0; path = ORKCountdownStepViewController.h; sourceTree = "<group>"; xcLanguageSpecificationIdentifier = xcode.lang.objcpp; };
		86C40B051A8D7C5B00081FAC /* ORKCountdownStepViewController.m */ = {isa = PBXFileReference; fileEncoding = 4; lastKnownFileType = sourcecode.c.objc; lineEnding = 0; path = ORKCountdownStepViewController.m; sourceTree = "<group>"; xcLanguageSpecificationIdentifier = xcode.lang.objc; };
		86C40B061A8D7C5B00081FAC /* ORKFitnessContentView.h */ = {isa = PBXFileReference; fileEncoding = 4; lastKnownFileType = sourcecode.c.h; path = ORKFitnessContentView.h; sourceTree = "<group>"; };
		86C40B071A8D7C5B00081FAC /* ORKFitnessContentView.m */ = {isa = PBXFileReference; fileEncoding = 4; lastKnownFileType = sourcecode.c.objc; lineEnding = 0; path = ORKFitnessContentView.m; sourceTree = "<group>"; xcLanguageSpecificationIdentifier = xcode.lang.objc; };
		86C40B081A8D7C5B00081FAC /* ORKFitnessStep.h */ = {isa = PBXFileReference; fileEncoding = 4; lastKnownFileType = sourcecode.c.h; path = ORKFitnessStep.h; sourceTree = "<group>"; };
		86C40B091A8D7C5B00081FAC /* ORKFitnessStep.m */ = {isa = PBXFileReference; fileEncoding = 4; lastKnownFileType = sourcecode.c.objc; path = ORKFitnessStep.m; sourceTree = "<group>"; };
		86C40B0A1A8D7C5B00081FAC /* ORKFitnessStepViewController.h */ = {isa = PBXFileReference; fileEncoding = 4; lastKnownFileType = sourcecode.c.h; path = ORKFitnessStepViewController.h; sourceTree = "<group>"; };
		86C40B0B1A8D7C5B00081FAC /* ORKFitnessStepViewController.m */ = {isa = PBXFileReference; fileEncoding = 4; lastKnownFileType = sourcecode.c.objc; lineEnding = 0; path = ORKFitnessStepViewController.m; sourceTree = "<group>"; xcLanguageSpecificationIdentifier = xcode.lang.objc; };
		86C40B0C1A8D7C5B00081FAC /* ORKSpatialSpanGame.h */ = {isa = PBXFileReference; fileEncoding = 4; lastKnownFileType = sourcecode.c.h; path = ORKSpatialSpanGame.h; sourceTree = "<group>"; };
		86C40B0D1A8D7C5B00081FAC /* ORKSpatialSpanGame.m */ = {isa = PBXFileReference; fileEncoding = 4; lastKnownFileType = sourcecode.c.objc; path = ORKSpatialSpanGame.m; sourceTree = "<group>"; };
		86C40B0E1A8D7C5B00081FAC /* ORKSpatialSpanGameState.h */ = {isa = PBXFileReference; fileEncoding = 4; lastKnownFileType = sourcecode.c.h; path = ORKSpatialSpanGameState.h; sourceTree = "<group>"; };
		86C40B0F1A8D7C5B00081FAC /* ORKSpatialSpanGameState.m */ = {isa = PBXFileReference; fileEncoding = 4; lastKnownFileType = sourcecode.c.objc; path = ORKSpatialSpanGameState.m; sourceTree = "<group>"; };
		86C40B101A8D7C5B00081FAC /* ORKSpatialSpanMemoryContentView.h */ = {isa = PBXFileReference; fileEncoding = 4; lastKnownFileType = sourcecode.c.h; path = ORKSpatialSpanMemoryContentView.h; sourceTree = "<group>"; };
		86C40B111A8D7C5B00081FAC /* ORKSpatialSpanMemoryContentView.m */ = {isa = PBXFileReference; fileEncoding = 4; lastKnownFileType = sourcecode.c.objc; path = ORKSpatialSpanMemoryContentView.m; sourceTree = "<group>"; };
		86C40B121A8D7C5B00081FAC /* ORKSpatialSpanMemoryStep.h */ = {isa = PBXFileReference; fileEncoding = 4; lastKnownFileType = sourcecode.c.h; path = ORKSpatialSpanMemoryStep.h; sourceTree = "<group>"; };
		86C40B131A8D7C5B00081FAC /* ORKSpatialSpanMemoryStep.m */ = {isa = PBXFileReference; fileEncoding = 4; lastKnownFileType = sourcecode.c.objc; path = ORKSpatialSpanMemoryStep.m; sourceTree = "<group>"; };
		86C40B141A8D7C5B00081FAC /* ORKSpatialSpanMemoryStepViewController.h */ = {isa = PBXFileReference; fileEncoding = 4; lastKnownFileType = sourcecode.c.h; path = ORKSpatialSpanMemoryStepViewController.h; sourceTree = "<group>"; };
		86C40B151A8D7C5B00081FAC /* ORKSpatialSpanMemoryStepViewController.m */ = {isa = PBXFileReference; fileEncoding = 4; lastKnownFileType = sourcecode.c.objc; lineEnding = 0; path = ORKSpatialSpanMemoryStepViewController.m; sourceTree = "<group>"; xcLanguageSpecificationIdentifier = xcode.lang.objc; };
		86C40B161A8D7C5B00081FAC /* ORKSpatialSpanTargetView.h */ = {isa = PBXFileReference; fileEncoding = 4; lastKnownFileType = sourcecode.c.h; path = ORKSpatialSpanTargetView.h; sourceTree = "<group>"; };
		86C40B171A8D7C5B00081FAC /* ORKSpatialSpanTargetView.m */ = {isa = PBXFileReference; fileEncoding = 4; lastKnownFileType = sourcecode.c.objc; path = ORKSpatialSpanTargetView.m; sourceTree = "<group>"; };
		86C40B181A8D7C5B00081FAC /* ORKTappingContentView.h */ = {isa = PBXFileReference; fileEncoding = 4; lastKnownFileType = sourcecode.c.h; path = ORKTappingContentView.h; sourceTree = "<group>"; };
		86C40B191A8D7C5B00081FAC /* ORKTappingContentView.m */ = {isa = PBXFileReference; fileEncoding = 4; lastKnownFileType = sourcecode.c.objc; path = ORKTappingContentView.m; sourceTree = "<group>"; };
		86C40B1A1A8D7C5B00081FAC /* ORKTappingIntervalStep.h */ = {isa = PBXFileReference; fileEncoding = 4; lastKnownFileType = sourcecode.c.h; path = ORKTappingIntervalStep.h; sourceTree = "<group>"; };
		86C40B1B1A8D7C5B00081FAC /* ORKTappingIntervalStep.m */ = {isa = PBXFileReference; fileEncoding = 4; lastKnownFileType = sourcecode.c.objc; path = ORKTappingIntervalStep.m; sourceTree = "<group>"; };
		86C40B1C1A8D7C5B00081FAC /* ORKTappingIntervalStepViewController.h */ = {isa = PBXFileReference; fileEncoding = 4; lastKnownFileType = sourcecode.c.h; path = ORKTappingIntervalStepViewController.h; sourceTree = "<group>"; };
		86C40B1D1A8D7C5B00081FAC /* ORKTappingIntervalStepViewController.m */ = {isa = PBXFileReference; fileEncoding = 4; lastKnownFileType = sourcecode.c.objc; lineEnding = 0; path = ORKTappingIntervalStepViewController.m; sourceTree = "<group>"; xcLanguageSpecificationIdentifier = xcode.lang.objc; };
		86C40B1E1A8D7C5B00081FAC /* ORKWalkingTaskStep.h */ = {isa = PBXFileReference; fileEncoding = 4; lastKnownFileType = sourcecode.c.h; path = ORKWalkingTaskStep.h; sourceTree = "<group>"; };
		86C40B1F1A8D7C5B00081FAC /* ORKWalkingTaskStep.m */ = {isa = PBXFileReference; fileEncoding = 4; lastKnownFileType = sourcecode.c.objc; path = ORKWalkingTaskStep.m; sourceTree = "<group>"; };
		86C40B201A8D7C5B00081FAC /* ORKWalkingTaskStepViewController.h */ = {isa = PBXFileReference; fileEncoding = 4; lastKnownFileType = sourcecode.c.h; path = ORKWalkingTaskStepViewController.h; sourceTree = "<group>"; };
		86C40B211A8D7C5B00081FAC /* ORKWalkingTaskStepViewController.m */ = {isa = PBXFileReference; fileEncoding = 4; lastKnownFileType = sourcecode.c.objc; lineEnding = 0; path = ORKWalkingTaskStepViewController.m; sourceTree = "<group>"; xcLanguageSpecificationIdentifier = xcode.lang.objc; };
		86C40B221A8D7C5B00081FAC /* CLLocation+ORKJSONDictionary.h */ = {isa = PBXFileReference; fileEncoding = 4; lastKnownFileType = sourcecode.c.h; lineEnding = 0; path = "CLLocation+ORKJSONDictionary.h"; sourceTree = "<group>"; xcLanguageSpecificationIdentifier = xcode.lang.objcpp; };
		86C40B231A8D7C5B00081FAC /* CLLocation+ORKJSONDictionary.m */ = {isa = PBXFileReference; fileEncoding = 4; lastKnownFileType = sourcecode.c.objc; lineEnding = 0; path = "CLLocation+ORKJSONDictionary.m"; sourceTree = "<group>"; xcLanguageSpecificationIdentifier = xcode.lang.objc; };
		86C40B241A8D7C5B00081FAC /* CMAccelerometerData+ORKJSONDictionary.h */ = {isa = PBXFileReference; fileEncoding = 4; lastKnownFileType = sourcecode.c.h; lineEnding = 0; path = "CMAccelerometerData+ORKJSONDictionary.h"; sourceTree = "<group>"; xcLanguageSpecificationIdentifier = xcode.lang.objcpp; };
		86C40B251A8D7C5B00081FAC /* CMAccelerometerData+ORKJSONDictionary.m */ = {isa = PBXFileReference; fileEncoding = 4; lastKnownFileType = sourcecode.c.objc; lineEnding = 0; path = "CMAccelerometerData+ORKJSONDictionary.m"; sourceTree = "<group>"; xcLanguageSpecificationIdentifier = xcode.lang.objc; };
		86C40B261A8D7C5B00081FAC /* CMDeviceMotion+ORKJSONDictionary.h */ = {isa = PBXFileReference; fileEncoding = 4; lastKnownFileType = sourcecode.c.h; lineEnding = 0; path = "CMDeviceMotion+ORKJSONDictionary.h"; sourceTree = "<group>"; xcLanguageSpecificationIdentifier = xcode.lang.objcpp; };
		86C40B271A8D7C5B00081FAC /* CMDeviceMotion+ORKJSONDictionary.m */ = {isa = PBXFileReference; fileEncoding = 4; lastKnownFileType = sourcecode.c.objc; lineEnding = 0; path = "CMDeviceMotion+ORKJSONDictionary.m"; sourceTree = "<group>"; xcLanguageSpecificationIdentifier = xcode.lang.objc; };
		86C40B281A8D7C5B00081FAC /* CMMotionActivity+ORKJSONDictionary.h */ = {isa = PBXFileReference; fileEncoding = 4; lastKnownFileType = sourcecode.c.h; lineEnding = 0; path = "CMMotionActivity+ORKJSONDictionary.h"; sourceTree = "<group>"; xcLanguageSpecificationIdentifier = xcode.lang.objcpp; };
		86C40B291A8D7C5B00081FAC /* CMMotionActivity+ORKJSONDictionary.m */ = {isa = PBXFileReference; fileEncoding = 4; lastKnownFileType = sourcecode.c.objc; lineEnding = 0; path = "CMMotionActivity+ORKJSONDictionary.m"; sourceTree = "<group>"; xcLanguageSpecificationIdentifier = xcode.lang.objc; };
		86C40B2A1A8D7C5B00081FAC /* CMPedometerData+ORKJSONDictionary.h */ = {isa = PBXFileReference; fileEncoding = 4; lastKnownFileType = sourcecode.c.h; lineEnding = 0; path = "CMPedometerData+ORKJSONDictionary.h"; sourceTree = "<group>"; xcLanguageSpecificationIdentifier = xcode.lang.objcpp; };
		86C40B2B1A8D7C5B00081FAC /* CMPedometerData+ORKJSONDictionary.m */ = {isa = PBXFileReference; fileEncoding = 4; lastKnownFileType = sourcecode.c.objc; lineEnding = 0; path = "CMPedometerData+ORKJSONDictionary.m"; sourceTree = "<group>"; xcLanguageSpecificationIdentifier = xcode.lang.objc; };
		86C40B2C1A8D7C5B00081FAC /* HKSample+ORKJSONDictionary.h */ = {isa = PBXFileReference; fileEncoding = 4; lastKnownFileType = sourcecode.c.h; lineEnding = 0; path = "HKSample+ORKJSONDictionary.h"; sourceTree = "<group>"; xcLanguageSpecificationIdentifier = xcode.lang.objcpp; };
		86C40B2D1A8D7C5B00081FAC /* HKSample+ORKJSONDictionary.m */ = {isa = PBXFileReference; fileEncoding = 4; lastKnownFileType = sourcecode.c.objc; lineEnding = 0; path = "HKSample+ORKJSONDictionary.m"; sourceTree = "<group>"; xcLanguageSpecificationIdentifier = xcode.lang.objc; };
		86C40B2E1A8D7C5B00081FAC /* ORKAccelerometerRecorder.h */ = {isa = PBXFileReference; fileEncoding = 4; lastKnownFileType = sourcecode.c.h; lineEnding = 0; path = ORKAccelerometerRecorder.h; sourceTree = "<group>"; xcLanguageSpecificationIdentifier = xcode.lang.objcpp; };
		86C40B2F1A8D7C5B00081FAC /* ORKAccelerometerRecorder.m */ = {isa = PBXFileReference; fileEncoding = 4; lastKnownFileType = sourcecode.c.objc; lineEnding = 0; path = ORKAccelerometerRecorder.m; sourceTree = "<group>"; xcLanguageSpecificationIdentifier = xcode.lang.objc; };
		86C40B301A8D7C5B00081FAC /* ORKActiveStep.h */ = {isa = PBXFileReference; fileEncoding = 4; lastKnownFileType = sourcecode.c.h; path = ORKActiveStep.h; sourceTree = "<group>"; };
		86C40B311A8D7C5B00081FAC /* ORKActiveStep.m */ = {isa = PBXFileReference; fileEncoding = 4; lastKnownFileType = sourcecode.c.objc; path = ORKActiveStep.m; sourceTree = "<group>"; };
		86C40B321A8D7C5B00081FAC /* ORKActiveStep_Internal.h */ = {isa = PBXFileReference; fileEncoding = 4; lastKnownFileType = sourcecode.c.h; lineEnding = 0; path = ORKActiveStep_Internal.h; sourceTree = "<group>"; xcLanguageSpecificationIdentifier = xcode.lang.objcpp; };
		86C40B331A8D7C5B00081FAC /* ORKActiveStepTimer.h */ = {isa = PBXFileReference; fileEncoding = 4; lastKnownFileType = sourcecode.c.h; lineEnding = 0; path = ORKActiveStepTimer.h; sourceTree = "<group>"; xcLanguageSpecificationIdentifier = xcode.lang.objcpp; };
		86C40B341A8D7C5B00081FAC /* ORKActiveStepTimer.m */ = {isa = PBXFileReference; fileEncoding = 4; lastKnownFileType = sourcecode.c.objc; lineEnding = 0; path = ORKActiveStepTimer.m; sourceTree = "<group>"; xcLanguageSpecificationIdentifier = xcode.lang.objc; };
		86C40B351A8D7C5B00081FAC /* ORKActiveStepTimerView.h */ = {isa = PBXFileReference; fileEncoding = 4; lastKnownFileType = sourcecode.c.h; lineEnding = 0; path = ORKActiveStepTimerView.h; sourceTree = "<group>"; xcLanguageSpecificationIdentifier = xcode.lang.objcpp; };
		86C40B361A8D7C5B00081FAC /* ORKActiveStepTimerView.m */ = {isa = PBXFileReference; fileEncoding = 4; lastKnownFileType = sourcecode.c.objc; lineEnding = 0; path = ORKActiveStepTimerView.m; sourceTree = "<group>"; xcLanguageSpecificationIdentifier = xcode.lang.objc; };
		86C40B371A8D7C5B00081FAC /* ORKActiveStepViewController.h */ = {isa = PBXFileReference; fileEncoding = 4; lastKnownFileType = sourcecode.c.h; path = ORKActiveStepViewController.h; sourceTree = "<group>"; };
		86C40B381A8D7C5B00081FAC /* ORKActiveStepViewController.m */ = {isa = PBXFileReference; fileEncoding = 4; lastKnownFileType = sourcecode.c.objc; lineEnding = 0; path = ORKActiveStepViewController.m; sourceTree = "<group>"; xcLanguageSpecificationIdentifier = xcode.lang.objc; };
		86C40B391A8D7C5B00081FAC /* ORKActiveStepViewController_Internal.h */ = {isa = PBXFileReference; fileEncoding = 4; lastKnownFileType = sourcecode.c.h; lineEnding = 0; path = ORKActiveStepViewController_Internal.h; sourceTree = "<group>"; xcLanguageSpecificationIdentifier = xcode.lang.objcpp; };
		86C40B3A1A8D7C5B00081FAC /* ORKAudioRecorder.h */ = {isa = PBXFileReference; fileEncoding = 4; lastKnownFileType = sourcecode.c.h; lineEnding = 0; path = ORKAudioRecorder.h; sourceTree = "<group>"; xcLanguageSpecificationIdentifier = xcode.lang.objcpp; };
		86C40B3B1A8D7C5B00081FAC /* ORKAudioRecorder.m */ = {isa = PBXFileReference; fileEncoding = 4; lastKnownFileType = sourcecode.c.objc; lineEnding = 0; path = ORKAudioRecorder.m; sourceTree = "<group>"; xcLanguageSpecificationIdentifier = xcode.lang.objc; };
		86C40B3C1A8D7C5B00081FAC /* ORKDataLogger.h */ = {isa = PBXFileReference; fileEncoding = 4; lastKnownFileType = sourcecode.c.h; path = ORKDataLogger.h; sourceTree = "<group>"; };
		86C40B3D1A8D7C5B00081FAC /* ORKDataLogger.m */ = {isa = PBXFileReference; fileEncoding = 4; lastKnownFileType = sourcecode.c.objc; lineEnding = 0; path = ORKDataLogger.m; sourceTree = "<group>"; xcLanguageSpecificationIdentifier = xcode.lang.objc; };
		86C40B3F1A8D7C5B00081FAC /* ORKDeviceMotionRecorder.h */ = {isa = PBXFileReference; fileEncoding = 4; lastKnownFileType = sourcecode.c.h; path = ORKDeviceMotionRecorder.h; sourceTree = "<group>"; };
		86C40B401A8D7C5B00081FAC /* ORKDeviceMotionRecorder.m */ = {isa = PBXFileReference; fileEncoding = 4; lastKnownFileType = sourcecode.c.objc; lineEnding = 0; path = ORKDeviceMotionRecorder.m; sourceTree = "<group>"; xcLanguageSpecificationIdentifier = xcode.lang.objc; };
		86C40B411A8D7C5B00081FAC /* ORKHealthQuantityTypeRecorder.h */ = {isa = PBXFileReference; fileEncoding = 4; lastKnownFileType = sourcecode.c.h; path = ORKHealthQuantityTypeRecorder.h; sourceTree = "<group>"; };
		86C40B421A8D7C5B00081FAC /* ORKHealthQuantityTypeRecorder.m */ = {isa = PBXFileReference; fileEncoding = 4; lastKnownFileType = sourcecode.c.objc; lineEnding = 0; path = ORKHealthQuantityTypeRecorder.m; sourceTree = "<group>"; xcLanguageSpecificationIdentifier = xcode.lang.objc; };
		86C40B431A8D7C5B00081FAC /* ORKLocationRecorder.h */ = {isa = PBXFileReference; fileEncoding = 4; lastKnownFileType = sourcecode.c.h; path = ORKLocationRecorder.h; sourceTree = "<group>"; };
		86C40B441A8D7C5B00081FAC /* ORKLocationRecorder.m */ = {isa = PBXFileReference; fileEncoding = 4; lastKnownFileType = sourcecode.c.objc; lineEnding = 0; path = ORKLocationRecorder.m; sourceTree = "<group>"; xcLanguageSpecificationIdentifier = xcode.lang.objc; };
		86C40B451A8D7C5B00081FAC /* ORKPedometerRecorder.h */ = {isa = PBXFileReference; fileEncoding = 4; lastKnownFileType = sourcecode.c.h; path = ORKPedometerRecorder.h; sourceTree = "<group>"; };
		86C40B461A8D7C5B00081FAC /* ORKPedometerRecorder.m */ = {isa = PBXFileReference; fileEncoding = 4; lastKnownFileType = sourcecode.c.objc; lineEnding = 0; path = ORKPedometerRecorder.m; sourceTree = "<group>"; xcLanguageSpecificationIdentifier = xcode.lang.objc; };
		86C40B471A8D7C5B00081FAC /* ORKRecorder.h */ = {isa = PBXFileReference; fileEncoding = 4; lastKnownFileType = sourcecode.c.h; lineEnding = 0; path = ORKRecorder.h; sourceTree = "<group>"; xcLanguageSpecificationIdentifier = xcode.lang.objcpp; };
		86C40B481A8D7C5B00081FAC /* ORKRecorder.m */ = {isa = PBXFileReference; fileEncoding = 4; lastKnownFileType = sourcecode.c.objc; lineEnding = 0; path = ORKRecorder.m; sourceTree = "<group>"; xcLanguageSpecificationIdentifier = xcode.lang.objc; };
		86C40B491A8D7C5B00081FAC /* ORKRecorder_Internal.h */ = {isa = PBXFileReference; fileEncoding = 4; lastKnownFileType = sourcecode.c.h; path = ORKRecorder_Internal.h; sourceTree = "<group>"; };
		86C40B4A1A8D7C5B00081FAC /* ORKRecorder_Private.h */ = {isa = PBXFileReference; fileEncoding = 4; lastKnownFileType = sourcecode.c.h; path = ORKRecorder_Private.h; sourceTree = "<group>"; };
		86C40B4B1A8D7C5B00081FAC /* ORKTouchRecorder.h */ = {isa = PBXFileReference; fileEncoding = 4; lastKnownFileType = sourcecode.c.h; path = ORKTouchRecorder.h; sourceTree = "<group>"; };
		86C40B4C1A8D7C5B00081FAC /* ORKTouchRecorder.m */ = {isa = PBXFileReference; fileEncoding = 4; lastKnownFileType = sourcecode.c.objc; lineEnding = 0; path = ORKTouchRecorder.m; sourceTree = "<group>"; xcLanguageSpecificationIdentifier = xcode.lang.objc; };
		86C40B4D1A8D7C5B00081FAC /* ORKVoiceEngine.h */ = {isa = PBXFileReference; fileEncoding = 4; lastKnownFileType = sourcecode.c.h; path = ORKVoiceEngine.h; sourceTree = "<group>"; };
		86C40B4E1A8D7C5B00081FAC /* ORKVoiceEngine.m */ = {isa = PBXFileReference; fileEncoding = 4; lastKnownFileType = sourcecode.c.objc; lineEnding = 0; path = ORKVoiceEngine.m; sourceTree = "<group>"; xcLanguageSpecificationIdentifier = xcode.lang.objc; };
		86C40B4F1A8D7C5B00081FAC /* UITouch+ORKJSONDictionary.h */ = {isa = PBXFileReference; fileEncoding = 4; lastKnownFileType = sourcecode.c.h; lineEnding = 0; path = "UITouch+ORKJSONDictionary.h"; sourceTree = "<group>"; xcLanguageSpecificationIdentifier = xcode.lang.objcpp; };
		86C40B501A8D7C5B00081FAC /* UITouch+ORKJSONDictionary.m */ = {isa = PBXFileReference; fileEncoding = 4; lastKnownFileType = sourcecode.c.objc; lineEnding = 0; path = "UITouch+ORKJSONDictionary.m"; sourceTree = "<group>"; xcLanguageSpecificationIdentifier = xcode.lang.objc; };
		86C40B521A8D7C5B00081FAC /* ORKCompletionStep.h */ = {isa = PBXFileReference; fileEncoding = 4; lastKnownFileType = sourcecode.c.h; lineEnding = 0; path = ORKCompletionStep.h; sourceTree = "<group>"; xcLanguageSpecificationIdentifier = xcode.lang.objcpp; };
		86C40B531A8D7C5B00081FAC /* ORKCompletionStep.m */ = {isa = PBXFileReference; fileEncoding = 4; lastKnownFileType = sourcecode.c.objc; lineEnding = 0; path = ORKCompletionStep.m; sourceTree = "<group>"; xcLanguageSpecificationIdentifier = xcode.lang.objc; };
		86C40B541A8D7C5B00081FAC /* ORKCompletionStepViewController.h */ = {isa = PBXFileReference; fileEncoding = 4; lastKnownFileType = sourcecode.c.h; lineEnding = 0; path = ORKCompletionStepViewController.h; sourceTree = "<group>"; xcLanguageSpecificationIdentifier = xcode.lang.objcpp; };
		86C40B551A8D7C5B00081FAC /* ORKCompletionStepViewController.m */ = {isa = PBXFileReference; fileEncoding = 4; lastKnownFileType = sourcecode.c.objc; lineEnding = 0; path = ORKCompletionStepViewController.m; sourceTree = "<group>"; xcLanguageSpecificationIdentifier = xcode.lang.objc; };
		86C40B561A8D7C5B00081FAC /* ORKFormItemCell.h */ = {isa = PBXFileReference; fileEncoding = 4; lastKnownFileType = sourcecode.c.h; path = ORKFormItemCell.h; sourceTree = "<group>"; };
		86C40B571A8D7C5B00081FAC /* ORKFormItemCell.m */ = {isa = PBXFileReference; fileEncoding = 4; lastKnownFileType = sourcecode.c.objc; lineEnding = 0; path = ORKFormItemCell.m; sourceTree = "<group>"; xcLanguageSpecificationIdentifier = xcode.lang.objc; };
		86C40B581A8D7C5B00081FAC /* ORKImageSelectionView.h */ = {isa = PBXFileReference; fileEncoding = 4; lastKnownFileType = sourcecode.c.h; path = ORKImageSelectionView.h; sourceTree = "<group>"; };
		86C40B591A8D7C5B00081FAC /* ORKImageSelectionView.m */ = {isa = PBXFileReference; fileEncoding = 4; lastKnownFileType = sourcecode.c.objc; lineEnding = 0; path = ORKImageSelectionView.m; sourceTree = "<group>"; xcLanguageSpecificationIdentifier = xcode.lang.objc; };
		86C40B5A1A8D7C5B00081FAC /* ORKInstructionStepView.h */ = {isa = PBXFileReference; fileEncoding = 4; lastKnownFileType = sourcecode.c.h; path = ORKInstructionStepView.h; sourceTree = "<group>"; };
		86C40B5B1A8D7C5B00081FAC /* ORKInstructionStepView.m */ = {isa = PBXFileReference; fileEncoding = 4; lastKnownFileType = sourcecode.c.objc; lineEnding = 0; path = ORKInstructionStepView.m; sourceTree = "<group>"; xcLanguageSpecificationIdentifier = xcode.lang.objc; };
		86C40B5C1A8D7C5B00081FAC /* ORKTableContainerView.h */ = {isa = PBXFileReference; fileEncoding = 4; lastKnownFileType = sourcecode.c.h; path = ORKTableContainerView.h; sourceTree = "<group>"; };
		86C40B5D1A8D7C5B00081FAC /* ORKTableContainerView.m */ = {isa = PBXFileReference; fileEncoding = 4; lastKnownFileType = sourcecode.c.objc; lineEnding = 0; path = ORKTableContainerView.m; sourceTree = "<group>"; xcLanguageSpecificationIdentifier = xcode.lang.objc; };
		86C40B5E1A8D7C5B00081FAC /* ORKTextFieldView.h */ = {isa = PBXFileReference; fileEncoding = 4; lastKnownFileType = sourcecode.c.h; path = ORKTextFieldView.h; sourceTree = "<group>"; };
		86C40B5F1A8D7C5B00081FAC /* ORKTextFieldView.m */ = {isa = PBXFileReference; fileEncoding = 4; lastKnownFileType = sourcecode.c.objc; lineEnding = 0; path = ORKTextFieldView.m; sourceTree = "<group>"; xcLanguageSpecificationIdentifier = xcode.lang.objc; };
		86C40B601A8D7C5B00081FAC /* ORKTintedImageView.h */ = {isa = PBXFileReference; fileEncoding = 4; lastKnownFileType = sourcecode.c.h; path = ORKTintedImageView.h; sourceTree = "<group>"; };
		86C40B611A8D7C5B00081FAC /* ORKTintedImageView.m */ = {isa = PBXFileReference; fileEncoding = 4; lastKnownFileType = sourcecode.c.objc; path = ORKTintedImageView.m; sourceTree = "<group>"; };
		86C40B641A8D7C5B00081FAC /* ORKAnswerFormat.h */ = {isa = PBXFileReference; fileEncoding = 4; lastKnownFileType = sourcecode.c.h; path = ORKAnswerFormat.h; sourceTree = "<group>"; };
		86C40B651A8D7C5B00081FAC /* ORKAnswerFormat.m */ = {isa = PBXFileReference; fileEncoding = 4; lastKnownFileType = sourcecode.c.objc; lineEnding = 0; path = ORKAnswerFormat.m; sourceTree = "<group>"; xcLanguageSpecificationIdentifier = xcode.lang.objc; };
		86C40B661A8D7C5B00081FAC /* ORKAnswerFormat_Internal.h */ = {isa = PBXFileReference; fileEncoding = 4; lastKnownFileType = sourcecode.c.h; lineEnding = 0; path = ORKAnswerFormat_Internal.h; sourceTree = "<group>"; xcLanguageSpecificationIdentifier = xcode.lang.objcpp; };
		86C40B671A8D7C5B00081FAC /* ORKAnswerTextField.h */ = {isa = PBXFileReference; fileEncoding = 4; lastKnownFileType = sourcecode.c.h; lineEnding = 0; path = ORKAnswerTextField.h; sourceTree = "<group>"; xcLanguageSpecificationIdentifier = xcode.lang.objcpp; };
		86C40B681A8D7C5B00081FAC /* ORKAnswerTextField.m */ = {isa = PBXFileReference; fileEncoding = 4; lastKnownFileType = sourcecode.c.objc; lineEnding = 0; path = ORKAnswerTextField.m; sourceTree = "<group>"; xcLanguageSpecificationIdentifier = xcode.lang.objc; };
		86C40B691A8D7C5B00081FAC /* ORKAnswerTextView.h */ = {isa = PBXFileReference; fileEncoding = 4; lastKnownFileType = sourcecode.c.h; lineEnding = 0; path = ORKAnswerTextView.h; sourceTree = "<group>"; xcLanguageSpecificationIdentifier = xcode.lang.objcpp; };
		86C40B6A1A8D7C5B00081FAC /* ORKAnswerTextView.m */ = {isa = PBXFileReference; fileEncoding = 4; lastKnownFileType = sourcecode.c.objc; lineEnding = 0; path = ORKAnswerTextView.m; sourceTree = "<group>"; xcLanguageSpecificationIdentifier = xcode.lang.objc; };
		86C40B6B1A8D7C5B00081FAC /* ORKBodyLabel.h */ = {isa = PBXFileReference; fileEncoding = 4; lastKnownFileType = sourcecode.c.h; lineEnding = 0; path = ORKBodyLabel.h; sourceTree = "<group>"; xcLanguageSpecificationIdentifier = xcode.lang.objcpp; };
		86C40B6C1A8D7C5B00081FAC /* ORKBodyLabel.m */ = {isa = PBXFileReference; fileEncoding = 4; lastKnownFileType = sourcecode.c.objc; lineEnding = 0; path = ORKBodyLabel.m; sourceTree = "<group>"; xcLanguageSpecificationIdentifier = xcode.lang.objc; };
		86C40B6D1A8D7C5B00081FAC /* ORKBorderedButton.h */ = {isa = PBXFileReference; fileEncoding = 4; lastKnownFileType = sourcecode.c.h; lineEnding = 0; path = ORKBorderedButton.h; sourceTree = "<group>"; xcLanguageSpecificationIdentifier = xcode.lang.objcpp; };
		86C40B6E1A8D7C5C00081FAC /* ORKBorderedButton.m */ = {isa = PBXFileReference; fileEncoding = 4; lastKnownFileType = sourcecode.c.objc; lineEnding = 0; path = ORKBorderedButton.m; sourceTree = "<group>"; xcLanguageSpecificationIdentifier = xcode.lang.objc; };
		86C40B6F1A8D7C5C00081FAC /* ORKCaption1Label.h */ = {isa = PBXFileReference; fileEncoding = 4; lastKnownFileType = sourcecode.c.h; lineEnding = 0; path = ORKCaption1Label.h; sourceTree = "<group>"; xcLanguageSpecificationIdentifier = xcode.lang.objcpp; };
		86C40B701A8D7C5C00081FAC /* ORKCaption1Label.m */ = {isa = PBXFileReference; fileEncoding = 4; lastKnownFileType = sourcecode.c.objc; lineEnding = 0; path = ORKCaption1Label.m; sourceTree = "<group>"; xcLanguageSpecificationIdentifier = xcode.lang.objc; };
		86C40B711A8D7C5C00081FAC /* ORKChoiceViewCell.h */ = {isa = PBXFileReference; fileEncoding = 4; lastKnownFileType = sourcecode.c.h; path = ORKChoiceViewCell.h; sourceTree = "<group>"; };
		86C40B721A8D7C5C00081FAC /* ORKChoiceViewCell.m */ = {isa = PBXFileReference; fileEncoding = 4; lastKnownFileType = sourcecode.c.objc; lineEnding = 0; path = ORKChoiceViewCell.m; sourceTree = "<group>"; xcLanguageSpecificationIdentifier = xcode.lang.objc; };
		86C40B731A8D7C5C00081FAC /* ORKContinueButton.h */ = {isa = PBXFileReference; fileEncoding = 4; lastKnownFileType = sourcecode.c.h; path = ORKContinueButton.h; sourceTree = "<group>"; };
		86C40B741A8D7C5C00081FAC /* ORKContinueButton.m */ = {isa = PBXFileReference; fileEncoding = 4; lastKnownFileType = sourcecode.c.objc; path = ORKContinueButton.m; sourceTree = "<group>"; };
		86C40B751A8D7C5C00081FAC /* ORKCountdownLabel.h */ = {isa = PBXFileReference; fileEncoding = 4; lastKnownFileType = sourcecode.c.h; path = ORKCountdownLabel.h; sourceTree = "<group>"; };
		86C40B761A8D7C5C00081FAC /* ORKCountdownLabel.m */ = {isa = PBXFileReference; fileEncoding = 4; lastKnownFileType = sourcecode.c.objc; path = ORKCountdownLabel.m; sourceTree = "<group>"; };
		86C40B771A8D7C5C00081FAC /* ORKCustomStepView.h */ = {isa = PBXFileReference; fileEncoding = 4; lastKnownFileType = sourcecode.c.h; path = ORKCustomStepView.h; sourceTree = "<group>"; };
		86C40B781A8D7C5C00081FAC /* ORKCustomStepView.m */ = {isa = PBXFileReference; fileEncoding = 4; lastKnownFileType = sourcecode.c.objc; lineEnding = 0; path = ORKCustomStepView.m; sourceTree = "<group>"; xcLanguageSpecificationIdentifier = xcode.lang.objc; };
		86C40B791A8D7C5C00081FAC /* ORKCustomStepView_Internal.h */ = {isa = PBXFileReference; fileEncoding = 4; lastKnownFileType = sourcecode.c.h; path = ORKCustomStepView_Internal.h; sourceTree = "<group>"; };
		86C40B7A1A8D7C5C00081FAC /* ORKDefaultFont.h */ = {isa = PBXFileReference; fileEncoding = 4; lastKnownFileType = sourcecode.c.h; path = ORKDefaultFont.h; sourceTree = "<group>"; };
		86C40B7B1A8D7C5C00081FAC /* ORKDefines.h */ = {isa = PBXFileReference; fileEncoding = 4; lastKnownFileType = sourcecode.c.h; path = ORKDefines.h; sourceTree = "<group>"; };
		86C40B7C1A8D7C5C00081FAC /* ORKHelpers_Private.h */ = {isa = PBXFileReference; fileEncoding = 4; lastKnownFileType = sourcecode.c.h; path = ORKHelpers_Private.h; sourceTree = "<group>"; };
		86C40B7D1A8D7C5C00081FAC /* ORKErrors.h */ = {isa = PBXFileReference; fileEncoding = 4; lastKnownFileType = sourcecode.c.h; path = ORKErrors.h; sourceTree = "<group>"; };
		86C40B7E1A8D7C5C00081FAC /* ORKErrors.m */ = {isa = PBXFileReference; fileEncoding = 4; lastKnownFileType = sourcecode.c.objc; path = ORKErrors.m; sourceTree = "<group>"; };
		86C40B7F1A8D7C5C00081FAC /* ORKFormItem_Internal.h */ = {isa = PBXFileReference; fileEncoding = 4; lastKnownFileType = sourcecode.c.h; lineEnding = 0; path = ORKFormItem_Internal.h; sourceTree = "<group>"; xcLanguageSpecificationIdentifier = xcode.lang.objcpp; };
		86C40B801A8D7C5C00081FAC /* ORKFormSectionTitleLabel.h */ = {isa = PBXFileReference; fileEncoding = 4; lastKnownFileType = sourcecode.c.h; path = ORKFormSectionTitleLabel.h; sourceTree = "<group>"; };
		86C40B811A8D7C5C00081FAC /* ORKFormSectionTitleLabel.m */ = {isa = PBXFileReference; fileEncoding = 4; lastKnownFileType = sourcecode.c.objc; path = ORKFormSectionTitleLabel.m; sourceTree = "<group>"; };
		86C40B821A8D7C5C00081FAC /* ORKFormStep.h */ = {isa = PBXFileReference; fileEncoding = 4; lastKnownFileType = sourcecode.c.h; path = ORKFormStep.h; sourceTree = "<group>"; };
		86C40B831A8D7C5C00081FAC /* ORKFormStep.m */ = {isa = PBXFileReference; fileEncoding = 4; lastKnownFileType = sourcecode.c.objc; path = ORKFormStep.m; sourceTree = "<group>"; };
		86C40B841A8D7C5C00081FAC /* ORKFormStepViewController.h */ = {isa = PBXFileReference; fileEncoding = 4; lastKnownFileType = sourcecode.c.h; path = ORKFormStepViewController.h; sourceTree = "<group>"; };
		86C40B851A8D7C5C00081FAC /* ORKFormStepViewController.m */ = {isa = PBXFileReference; fileEncoding = 4; lastKnownFileType = sourcecode.c.objc; lineEnding = 0; path = ORKFormStepViewController.m; sourceTree = "<group>"; xcLanguageSpecificationIdentifier = xcode.lang.objc; };
		86C40B861A8D7C5C00081FAC /* ORKFormTextView.h */ = {isa = PBXFileReference; fileEncoding = 4; lastKnownFileType = sourcecode.c.h; path = ORKFormTextView.h; sourceTree = "<group>"; };
		86C40B871A8D7C5C00081FAC /* ORKFormTextView.m */ = {isa = PBXFileReference; fileEncoding = 4; lastKnownFileType = sourcecode.c.objc; path = ORKFormTextView.m; sourceTree = "<group>"; };
		86C40B881A8D7C5C00081FAC /* ORKHeadlineLabel.h */ = {isa = PBXFileReference; fileEncoding = 4; lastKnownFileType = sourcecode.c.h; path = ORKHeadlineLabel.h; sourceTree = "<group>"; };
		86C40B891A8D7C5C00081FAC /* ORKHeadlineLabel.m */ = {isa = PBXFileReference; fileEncoding = 4; lastKnownFileType = sourcecode.c.objc; lineEnding = 0; path = ORKHeadlineLabel.m; sourceTree = "<group>"; xcLanguageSpecificationIdentifier = xcode.lang.objc; };
		86C40B8A1A8D7C5C00081FAC /* ORKHealthAnswerFormat.h */ = {isa = PBXFileReference; fileEncoding = 4; lastKnownFileType = sourcecode.c.h; path = ORKHealthAnswerFormat.h; sourceTree = "<group>"; };
		86C40B8B1A8D7C5C00081FAC /* ORKHealthAnswerFormat.m */ = {isa = PBXFileReference; fileEncoding = 4; lastKnownFileType = sourcecode.c.objc; lineEnding = 0; path = ORKHealthAnswerFormat.m; sourceTree = "<group>"; xcLanguageSpecificationIdentifier = xcode.lang.objc; };
		86C40B8C1A8D7C5C00081FAC /* ORKHelpers_Internal.h */ = {isa = PBXFileReference; fileEncoding = 4; lastKnownFileType = sourcecode.c.h; path = ORKHelpers_Internal.h; sourceTree = "<group>"; };
		86C40B8D1A8D7C5C00081FAC /* ORKHelpers.m */ = {isa = PBXFileReference; fileEncoding = 4; lastKnownFileType = sourcecode.c.objc; lineEnding = 0; path = ORKHelpers.m; sourceTree = "<group>"; xcLanguageSpecificationIdentifier = xcode.lang.objc; };
		86C40B8E1A8D7C5C00081FAC /* ORKHTMLPDFWriter.h */ = {isa = PBXFileReference; fileEncoding = 4; lastKnownFileType = sourcecode.c.h; path = ORKHTMLPDFWriter.h; sourceTree = "<group>"; };
		86C40B8F1A8D7C5C00081FAC /* ORKHTMLPDFWriter.m */ = {isa = PBXFileReference; fileEncoding = 4; lastKnownFileType = sourcecode.c.objc; lineEnding = 0; path = ORKHTMLPDFWriter.m; sourceTree = "<group>"; xcLanguageSpecificationIdentifier = xcode.lang.objc; };
		86C40B901A8D7C5C00081FAC /* ORKImageChoiceLabel.h */ = {isa = PBXFileReference; fileEncoding = 4; lastKnownFileType = sourcecode.c.h; path = ORKImageChoiceLabel.h; sourceTree = "<group>"; };
		86C40B911A8D7C5C00081FAC /* ORKImageChoiceLabel.m */ = {isa = PBXFileReference; fileEncoding = 4; lastKnownFileType = sourcecode.c.objc; path = ORKImageChoiceLabel.m; sourceTree = "<group>"; };
		86C40B921A8D7C5C00081FAC /* ORKInstructionStep.h */ = {isa = PBXFileReference; fileEncoding = 4; lastKnownFileType = sourcecode.c.h; path = ORKInstructionStep.h; sourceTree = "<group>"; };
		86C40B931A8D7C5C00081FAC /* ORKInstructionStep.m */ = {isa = PBXFileReference; fileEncoding = 4; lastKnownFileType = sourcecode.c.objc; path = ORKInstructionStep.m; sourceTree = "<group>"; };
		86C40B941A8D7C5C00081FAC /* ORKInstructionStepViewController.h */ = {isa = PBXFileReference; fileEncoding = 4; lastKnownFileType = sourcecode.c.h; path = ORKInstructionStepViewController.h; sourceTree = "<group>"; };
		86C40B951A8D7C5C00081FAC /* ORKInstructionStepViewController.m */ = {isa = PBXFileReference; fileEncoding = 4; lastKnownFileType = sourcecode.c.objc; lineEnding = 0; path = ORKInstructionStepViewController.m; sourceTree = "<group>"; xcLanguageSpecificationIdentifier = xcode.lang.objc; };
		86C40B961A8D7C5C00081FAC /* ORKInstructionStepViewController_Internal.h */ = {isa = PBXFileReference; fileEncoding = 4; lastKnownFileType = sourcecode.c.h; path = ORKInstructionStepViewController_Internal.h; sourceTree = "<group>"; };
		86C40B971A8D7C5C00081FAC /* ORKLabel.h */ = {isa = PBXFileReference; fileEncoding = 4; lastKnownFileType = sourcecode.c.h; path = ORKLabel.h; sourceTree = "<group>"; };
		86C40B981A8D7C5C00081FAC /* ORKLabel.m */ = {isa = PBXFileReference; fileEncoding = 4; lastKnownFileType = sourcecode.c.objc; lineEnding = 0; path = ORKLabel.m; sourceTree = "<group>"; xcLanguageSpecificationIdentifier = xcode.lang.objc; };
		86C40B9D1A8D7C5C00081FAC /* ORKOrderedTask.h */ = {isa = PBXFileReference; fileEncoding = 4; lastKnownFileType = sourcecode.c.h; path = ORKOrderedTask.h; sourceTree = "<group>"; };
		86C40B9E1A8D7C5C00081FAC /* ORKOrderedTask.m */ = {isa = PBXFileReference; fileEncoding = 4; lastKnownFileType = sourcecode.c.objc; lineEnding = 0; path = ORKOrderedTask.m; sourceTree = "<group>"; xcLanguageSpecificationIdentifier = xcode.lang.objc; };
		86C40BA11A8D7C5C00081FAC /* ORKQuestionStep.h */ = {isa = PBXFileReference; fileEncoding = 4; lastKnownFileType = sourcecode.c.h; path = ORKQuestionStep.h; sourceTree = "<group>"; };
		86C40BA21A8D7C5C00081FAC /* ORKQuestionStep.m */ = {isa = PBXFileReference; fileEncoding = 4; lastKnownFileType = sourcecode.c.objc; lineEnding = 0; path = ORKQuestionStep.m; sourceTree = "<group>"; xcLanguageSpecificationIdentifier = xcode.lang.objc; };
		86C40BA31A8D7C5C00081FAC /* ORKQuestionStep_Internal.h */ = {isa = PBXFileReference; fileEncoding = 4; lastKnownFileType = sourcecode.c.h; path = ORKQuestionStep_Internal.h; sourceTree = "<group>"; };
		86C40BA41A8D7C5C00081FAC /* ORKQuestionStepViewController.h */ = {isa = PBXFileReference; fileEncoding = 4; lastKnownFileType = sourcecode.c.h; path = ORKQuestionStepViewController.h; sourceTree = "<group>"; };
		86C40BA51A8D7C5C00081FAC /* ORKQuestionStepViewController.m */ = {isa = PBXFileReference; fileEncoding = 4; lastKnownFileType = sourcecode.c.objc; lineEnding = 0; path = ORKQuestionStepViewController.m; sourceTree = "<group>"; xcLanguageSpecificationIdentifier = xcode.lang.objc; };
		86C40BA61A8D7C5C00081FAC /* ORKQuestionStepViewController_Private.h */ = {isa = PBXFileReference; fileEncoding = 4; lastKnownFileType = sourcecode.c.h; path = ORKQuestionStepViewController_Private.h; sourceTree = "<group>"; };
		86C40BA71A8D7C5C00081FAC /* ORKResult.h */ = {isa = PBXFileReference; fileEncoding = 4; lastKnownFileType = sourcecode.c.h; path = ORKResult.h; sourceTree = "<group>"; };
		86C40BA81A8D7C5C00081FAC /* ORKResult.m */ = {isa = PBXFileReference; fileEncoding = 4; lastKnownFileType = sourcecode.c.objc; path = ORKResult.m; sourceTree = "<group>"; };
		86C40BA91A8D7C5C00081FAC /* ORKResult_Private.h */ = {isa = PBXFileReference; fileEncoding = 4; lastKnownFileType = sourcecode.c.h; path = ORKResult_Private.h; sourceTree = "<group>"; };
		86C40BAA1A8D7C5C00081FAC /* ORKRoundTappingButton.h */ = {isa = PBXFileReference; fileEncoding = 4; lastKnownFileType = sourcecode.c.h; path = ORKRoundTappingButton.h; sourceTree = "<group>"; };
		86C40BAB1A8D7C5C00081FAC /* ORKRoundTappingButton.m */ = {isa = PBXFileReference; fileEncoding = 4; lastKnownFileType = sourcecode.c.objc; path = ORKRoundTappingButton.m; sourceTree = "<group>"; };
		86C40BAC1A8D7C5C00081FAC /* ORKScaleRangeLabel.h */ = {isa = PBXFileReference; fileEncoding = 4; lastKnownFileType = sourcecode.c.h; path = ORKScaleRangeLabel.h; sourceTree = "<group>"; };
		86C40BAD1A8D7C5C00081FAC /* ORKScaleRangeLabel.m */ = {isa = PBXFileReference; fileEncoding = 4; lastKnownFileType = sourcecode.c.objc; path = ORKScaleRangeLabel.m; sourceTree = "<group>"; };
		86C40BAE1A8D7C5C00081FAC /* ORKScaleSlider.h */ = {isa = PBXFileReference; fileEncoding = 4; lastKnownFileType = sourcecode.c.h; path = ORKScaleSlider.h; sourceTree = "<group>"; };
		86C40BAF1A8D7C5C00081FAC /* ORKScaleSlider.m */ = {isa = PBXFileReference; fileEncoding = 4; lastKnownFileType = sourcecode.c.objc; path = ORKScaleSlider.m; sourceTree = "<group>"; };
		86C40BB01A8D7C5C00081FAC /* ORKScaleValueLabel.h */ = {isa = PBXFileReference; fileEncoding = 4; lastKnownFileType = sourcecode.c.h; path = ORKScaleValueLabel.h; sourceTree = "<group>"; };
		86C40BB11A8D7C5C00081FAC /* ORKScaleValueLabel.m */ = {isa = PBXFileReference; fileEncoding = 4; lastKnownFileType = sourcecode.c.objc; path = ORKScaleValueLabel.m; sourceTree = "<group>"; };
		86C40BB21A8D7C5C00081FAC /* ORKSelectionSubTitleLabel.h */ = {isa = PBXFileReference; fileEncoding = 4; lastKnownFileType = sourcecode.c.h; path = ORKSelectionSubTitleLabel.h; sourceTree = "<group>"; };
		86C40BB31A8D7C5C00081FAC /* ORKSelectionSubTitleLabel.m */ = {isa = PBXFileReference; fileEncoding = 4; lastKnownFileType = sourcecode.c.objc; path = ORKSelectionSubTitleLabel.m; sourceTree = "<group>"; };
		86C40BB41A8D7C5C00081FAC /* ORKSelectionTitleLabel.h */ = {isa = PBXFileReference; fileEncoding = 4; lastKnownFileType = sourcecode.c.h; path = ORKSelectionTitleLabel.h; sourceTree = "<group>"; };
		86C40BB51A8D7C5C00081FAC /* ORKSelectionTitleLabel.m */ = {isa = PBXFileReference; fileEncoding = 4; lastKnownFileType = sourcecode.c.objc; path = ORKSelectionTitleLabel.m; sourceTree = "<group>"; };
		86C40BB71A8D7C5C00081FAC /* ORKSkin.h */ = {isa = PBXFileReference; fileEncoding = 4; lastKnownFileType = sourcecode.c.h; path = ORKSkin.h; sourceTree = "<group>"; };
		86C40BB81A8D7C5C00081FAC /* ORKSkin.m */ = {isa = PBXFileReference; fileEncoding = 4; lastKnownFileType = sourcecode.c.objc; path = ORKSkin.m; sourceTree = "<group>"; };
		86C40BB91A8D7C5C00081FAC /* ORKStep.h */ = {isa = PBXFileReference; fileEncoding = 4; lastKnownFileType = sourcecode.c.h; path = ORKStep.h; sourceTree = "<group>"; };
		86C40BBA1A8D7C5C00081FAC /* ORKStep.m */ = {isa = PBXFileReference; fileEncoding = 4; lastKnownFileType = sourcecode.c.objc; lineEnding = 0; path = ORKStep.m; sourceTree = "<group>"; xcLanguageSpecificationIdentifier = xcode.lang.objc; };
		86C40BBB1A8D7C5C00081FAC /* ORKStep_Private.h */ = {isa = PBXFileReference; fileEncoding = 4; lastKnownFileType = sourcecode.c.h; path = ORKStep_Private.h; sourceTree = "<group>"; };
		86C40BBC1A8D7C5C00081FAC /* ORKStepViewController.h */ = {isa = PBXFileReference; fileEncoding = 4; lastKnownFileType = sourcecode.c.h; lineEnding = 0; path = ORKStepViewController.h; sourceTree = "<group>"; xcLanguageSpecificationIdentifier = xcode.lang.objcpp; };
		86C40BBD1A8D7C5C00081FAC /* ORKStepViewController.m */ = {isa = PBXFileReference; fileEncoding = 4; lastKnownFileType = sourcecode.c.objc; lineEnding = 0; path = ORKStepViewController.m; sourceTree = "<group>"; xcLanguageSpecificationIdentifier = xcode.lang.objc; };
		86C40BBE1A8D7C5C00081FAC /* ORKStepViewController_Internal.h */ = {isa = PBXFileReference; fileEncoding = 4; lastKnownFileType = sourcecode.c.h; path = ORKStepViewController_Internal.h; sourceTree = "<group>"; };
		86C40BC01A8D7C5C00081FAC /* ORKSubheadlineLabel.h */ = {isa = PBXFileReference; fileEncoding = 4; lastKnownFileType = sourcecode.c.h; path = ORKSubheadlineLabel.h; sourceTree = "<group>"; };
		86C40BC11A8D7C5C00081FAC /* ORKSubheadlineLabel.m */ = {isa = PBXFileReference; fileEncoding = 4; lastKnownFileType = sourcecode.c.objc; path = ORKSubheadlineLabel.m; sourceTree = "<group>"; };
		86C40BC21A8D7C5C00081FAC /* ORKSurveyAnswerCell.h */ = {isa = PBXFileReference; fileEncoding = 4; lastKnownFileType = sourcecode.c.h; path = ORKSurveyAnswerCell.h; sourceTree = "<group>"; };
		86C40BC51A8D7C5C00081FAC /* ORKSurveyAnswerCellForImageSelection.h */ = {isa = PBXFileReference; fileEncoding = 4; lastKnownFileType = sourcecode.c.h; path = ORKSurveyAnswerCellForImageSelection.h; sourceTree = "<group>"; };
		86C40BC61A8D7C5C00081FAC /* ORKSurveyAnswerCellForImageSelection.m */ = {isa = PBXFileReference; fileEncoding = 4; lastKnownFileType = sourcecode.c.objc; path = ORKSurveyAnswerCellForImageSelection.m; sourceTree = "<group>"; };
		86C40BC71A8D7C5C00081FAC /* ORKSurveyAnswerCellForNumber.h */ = {isa = PBXFileReference; fileEncoding = 4; lastKnownFileType = sourcecode.c.h; path = ORKSurveyAnswerCellForNumber.h; sourceTree = "<group>"; };
		86C40BC81A8D7C5C00081FAC /* ORKSurveyAnswerCellForNumber.m */ = {isa = PBXFileReference; fileEncoding = 4; lastKnownFileType = sourcecode.c.objc; lineEnding = 0; path = ORKSurveyAnswerCellForNumber.m; sourceTree = "<group>"; xcLanguageSpecificationIdentifier = xcode.lang.objc; };
		86C40BC91A8D7C5C00081FAC /* ORKSurveyAnswerCellForScale.h */ = {isa = PBXFileReference; fileEncoding = 4; lastKnownFileType = sourcecode.c.h; path = ORKSurveyAnswerCellForScale.h; sourceTree = "<group>"; };
		86C40BCA1A8D7C5C00081FAC /* ORKSurveyAnswerCellForScale.m */ = {isa = PBXFileReference; fileEncoding = 4; lastKnownFileType = sourcecode.c.objc; lineEnding = 0; path = ORKSurveyAnswerCellForScale.m; sourceTree = "<group>"; xcLanguageSpecificationIdentifier = xcode.lang.objc; };
		86C40BCD1A8D7C5C00081FAC /* ORKSurveyAnswerCellForText.h */ = {isa = PBXFileReference; fileEncoding = 4; lastKnownFileType = sourcecode.c.h; path = ORKSurveyAnswerCellForText.h; sourceTree = "<group>"; };
		86C40BCE1A8D7C5C00081FAC /* ORKSurveyAnswerCellForText.m */ = {isa = PBXFileReference; fileEncoding = 4; lastKnownFileType = sourcecode.c.objc; lineEnding = 0; path = ORKSurveyAnswerCellForText.m; sourceTree = "<group>"; xcLanguageSpecificationIdentifier = xcode.lang.objc; };
		86C40BD11A8D7C5C00081FAC /* ORKTableViewCell.h */ = {isa = PBXFileReference; fileEncoding = 4; lastKnownFileType = sourcecode.c.h; path = ORKTableViewCell.h; sourceTree = "<group>"; };
		86C40BD21A8D7C5C00081FAC /* ORKTableViewCell.m */ = {isa = PBXFileReference; fileEncoding = 4; lastKnownFileType = sourcecode.c.objc; lineEnding = 0; path = ORKTableViewCell.m; sourceTree = "<group>"; xcLanguageSpecificationIdentifier = xcode.lang.objc; };
		86C40BD31A8D7C5C00081FAC /* ORKTapCountLabel.h */ = {isa = PBXFileReference; fileEncoding = 4; lastKnownFileType = sourcecode.c.h; path = ORKTapCountLabel.h; sourceTree = "<group>"; };
		86C40BD41A8D7C5C00081FAC /* ORKTapCountLabel.m */ = {isa = PBXFileReference; fileEncoding = 4; lastKnownFileType = sourcecode.c.objc; path = ORKTapCountLabel.m; sourceTree = "<group>"; };
		86C40BD51A8D7C5C00081FAC /* ORKTask.h */ = {isa = PBXFileReference; fileEncoding = 4; lastKnownFileType = sourcecode.c.h; path = ORKTask.h; sourceTree = "<group>"; };
		86C40BD71A8D7C5C00081FAC /* ORKTaskViewController.h */ = {isa = PBXFileReference; fileEncoding = 4; lastKnownFileType = sourcecode.c.h; lineEnding = 0; path = ORKTaskViewController.h; sourceTree = "<group>"; xcLanguageSpecificationIdentifier = xcode.lang.objcpp; };
		86C40BD81A8D7C5C00081FAC /* ORKTaskViewController.m */ = {isa = PBXFileReference; fileEncoding = 4; lastKnownFileType = sourcecode.c.objc; lineEnding = 0; path = ORKTaskViewController.m; sourceTree = "<group>"; xcLanguageSpecificationIdentifier = xcode.lang.objc; };
		86C40BD91A8D7C5C00081FAC /* ORKTaskViewController_Internal.h */ = {isa = PBXFileReference; fileEncoding = 4; lastKnownFileType = sourcecode.c.h; path = ORKTaskViewController_Internal.h; sourceTree = "<group>"; };
		86C40BDA1A8D7C5C00081FAC /* ORKTaskViewController_Private.h */ = {isa = PBXFileReference; fileEncoding = 4; lastKnownFileType = sourcecode.c.h; path = ORKTaskViewController_Private.h; sourceTree = "<group>"; };
		86C40BDB1A8D7C5C00081FAC /* ORKTextButton.h */ = {isa = PBXFileReference; fileEncoding = 4; lastKnownFileType = sourcecode.c.h; path = ORKTextButton.h; sourceTree = "<group>"; };
		86C40BDC1A8D7C5C00081FAC /* ORKTextButton.m */ = {isa = PBXFileReference; fileEncoding = 4; lastKnownFileType = sourcecode.c.objc; lineEnding = 0; path = ORKTextButton.m; sourceTree = "<group>"; xcLanguageSpecificationIdentifier = xcode.lang.objc; };
		86C40BDD1A8D7C5C00081FAC /* ORKUnitLabel.h */ = {isa = PBXFileReference; fileEncoding = 4; lastKnownFileType = sourcecode.c.h; path = ORKUnitLabel.h; sourceTree = "<group>"; };
		86C40BDE1A8D7C5C00081FAC /* ORKUnitLabel.m */ = {isa = PBXFileReference; fileEncoding = 4; lastKnownFileType = sourcecode.c.objc; path = ORKUnitLabel.m; sourceTree = "<group>"; };
		86C40BE11A8D7C5C00081FAC /* ORKVerticalContainerView.h */ = {isa = PBXFileReference; fileEncoding = 4; lastKnownFileType = sourcecode.c.h; path = ORKVerticalContainerView.h; sourceTree = "<group>"; };
		86C40BE21A8D7C5C00081FAC /* ORKVerticalContainerView.m */ = {isa = PBXFileReference; fileEncoding = 4; lastKnownFileType = sourcecode.c.objc; lineEnding = 0; path = ORKVerticalContainerView.m; sourceTree = "<group>"; xcLanguageSpecificationIdentifier = xcode.lang.objc; };
		86C40BE31A8D7C5C00081FAC /* ORKVerticalContainerView_Internal.h */ = {isa = PBXFileReference; fileEncoding = 4; lastKnownFileType = sourcecode.c.h; path = ORKVerticalContainerView_Internal.h; sourceTree = "<group>"; };
		86C40BE71A8D7C5C00081FAC /* UIBarButtonItem+ORKBarButtonItem.h */ = {isa = PBXFileReference; fileEncoding = 4; lastKnownFileType = sourcecode.c.h; lineEnding = 0; path = "UIBarButtonItem+ORKBarButtonItem.h"; sourceTree = "<group>"; xcLanguageSpecificationIdentifier = xcode.lang.objcpp; };
		86C40BE81A8D7C5C00081FAC /* UIBarButtonItem+ORKBarButtonItem.m */ = {isa = PBXFileReference; fileEncoding = 4; lastKnownFileType = sourcecode.c.objc; lineEnding = 0; path = "UIBarButtonItem+ORKBarButtonItem.m"; sourceTree = "<group>"; xcLanguageSpecificationIdentifier = xcode.lang.objc; };
		86C40BE91A8D7C5C00081FAC /* UIResponder+ResearchKit.h */ = {isa = PBXFileReference; fileEncoding = 4; lastKnownFileType = sourcecode.c.h; lineEnding = 0; path = "UIResponder+ResearchKit.h"; sourceTree = "<group>"; xcLanguageSpecificationIdentifier = xcode.lang.objcpp; };
		86C40BEA1A8D7C5C00081FAC /* UIResponder+ResearchKit.m */ = {isa = PBXFileReference; fileEncoding = 4; lastKnownFileType = sourcecode.c.objc; lineEnding = 0; path = "UIResponder+ResearchKit.m"; sourceTree = "<group>"; xcLanguageSpecificationIdentifier = xcode.lang.objc; };
		86C40BEC1A8D7C5C00081FAC /* ORKConsentReviewController.h */ = {isa = PBXFileReference; fileEncoding = 4; lastKnownFileType = sourcecode.c.h; path = ORKConsentReviewController.h; sourceTree = "<group>"; };
		86C40BED1A8D7C5C00081FAC /* ORKConsentReviewController.m */ = {isa = PBXFileReference; fileEncoding = 4; lastKnownFileType = sourcecode.c.objc; path = ORKConsentReviewController.m; sourceTree = "<group>"; };
		86C40BEE1A8D7C5C00081FAC /* ORKSignatureStepViewController.h */ = {isa = PBXFileReference; fileEncoding = 4; lastKnownFileType = sourcecode.c.h; path = ORKSignatureStepViewController.h; sourceTree = "<group>"; };
		86C40BEF1A8D7C5C00081FAC /* ORKSignatureStepViewController.m */ = {isa = PBXFileReference; fileEncoding = 4; lastKnownFileType = sourcecode.c.objc; lineEnding = 0; path = ORKSignatureStepViewController.m; sourceTree = "<group>"; xcLanguageSpecificationIdentifier = xcode.lang.objc; };
		86C40BF01A8D7C5C00081FAC /* MovieTintShader.fsh */ = {isa = PBXFileReference; fileEncoding = 4; lastKnownFileType = sourcecode.glsl; path = MovieTintShader.fsh; sourceTree = "<group>"; };
		86C40BF11A8D7C5C00081FAC /* MovieTintShader.vsh */ = {isa = PBXFileReference; fileEncoding = 4; lastKnownFileType = sourcecode.glsl; path = MovieTintShader.vsh; sourceTree = "<group>"; };
		86C40BF21A8D7C5C00081FAC /* ORKConsentDocument.h */ = {isa = PBXFileReference; fileEncoding = 4; lastKnownFileType = sourcecode.c.h; path = ORKConsentDocument.h; sourceTree = "<group>"; };
		86C40BF31A8D7C5C00081FAC /* ORKConsentDocument.m */ = {isa = PBXFileReference; fileEncoding = 4; lastKnownFileType = sourcecode.c.objc; lineEnding = 0; path = ORKConsentDocument.m; sourceTree = "<group>"; xcLanguageSpecificationIdentifier = xcode.lang.objc; };
		86C40BF41A8D7C5C00081FAC /* ORKConsentDocument_Internal.h */ = {isa = PBXFileReference; fileEncoding = 4; lastKnownFileType = sourcecode.c.h; lineEnding = 0; path = ORKConsentDocument_Internal.h; sourceTree = "<group>"; xcLanguageSpecificationIdentifier = xcode.lang.objcpp; };
		86C40BF51A8D7C5C00081FAC /* ORKConsentLearnMoreViewController.h */ = {isa = PBXFileReference; fileEncoding = 4; lastKnownFileType = sourcecode.c.h; path = ORKConsentLearnMoreViewController.h; sourceTree = "<group>"; };
		86C40BF61A8D7C5C00081FAC /* ORKConsentLearnMoreViewController.m */ = {isa = PBXFileReference; fileEncoding = 4; lastKnownFileType = sourcecode.c.objc; lineEnding = 0; path = ORKConsentLearnMoreViewController.m; sourceTree = "<group>"; xcLanguageSpecificationIdentifier = xcode.lang.objc; };
		86C40BF71A8D7C5C00081FAC /* ORKConsentReviewStep.h */ = {isa = PBXFileReference; fileEncoding = 4; lastKnownFileType = sourcecode.c.h; path = ORKConsentReviewStep.h; sourceTree = "<group>"; };
		86C40BF81A8D7C5C00081FAC /* ORKConsentReviewStep.m */ = {isa = PBXFileReference; fileEncoding = 4; lastKnownFileType = sourcecode.c.objc; lineEnding = 0; path = ORKConsentReviewStep.m; sourceTree = "<group>"; xcLanguageSpecificationIdentifier = xcode.lang.objc; };
		86C40BF91A8D7C5C00081FAC /* ORKConsentReviewStepViewController.h */ = {isa = PBXFileReference; fileEncoding = 4; lastKnownFileType = sourcecode.c.h; path = ORKConsentReviewStepViewController.h; sourceTree = "<group>"; };
		86C40BFA1A8D7C5C00081FAC /* ORKConsentReviewStepViewController.m */ = {isa = PBXFileReference; fileEncoding = 4; lastKnownFileType = sourcecode.c.objc; lineEnding = 0; path = ORKConsentReviewStepViewController.m; sourceTree = "<group>"; xcLanguageSpecificationIdentifier = xcode.lang.objc; };
		86C40BFB1A8D7C5C00081FAC /* ORKConsentSceneViewController.h */ = {isa = PBXFileReference; fileEncoding = 4; lastKnownFileType = sourcecode.c.h; path = ORKConsentSceneViewController.h; sourceTree = "<group>"; };
		86C40BFC1A8D7C5C00081FAC /* ORKConsentSceneViewController.m */ = {isa = PBXFileReference; fileEncoding = 4; lastKnownFileType = sourcecode.c.objc; lineEnding = 0; path = ORKConsentSceneViewController.m; sourceTree = "<group>"; xcLanguageSpecificationIdentifier = xcode.lang.objc; };
		86C40BFF1A8D7C5C00081FAC /* ORKConsentSection.h */ = {isa = PBXFileReference; fileEncoding = 4; lastKnownFileType = sourcecode.c.h; path = ORKConsentSection.h; sourceTree = "<group>"; };
		86C40C001A8D7C5C00081FAC /* ORKConsentSection.m */ = {isa = PBXFileReference; fileEncoding = 4; lastKnownFileType = sourcecode.c.objc; path = ORKConsentSection.m; sourceTree = "<group>"; };
		86C40C011A8D7C5C00081FAC /* ORKConsentSection_Private.h */ = {isa = PBXFileReference; fileEncoding = 4; lastKnownFileType = sourcecode.c.h; path = ORKConsentSection_Private.h; sourceTree = "<group>"; };
		86C40C021A8D7C5C00081FAC /* ORKConsentSignature.h */ = {isa = PBXFileReference; fileEncoding = 4; lastKnownFileType = sourcecode.c.h; path = ORKConsentSignature.h; sourceTree = "<group>"; };
		86C40C031A8D7C5C00081FAC /* ORKConsentSignature.m */ = {isa = PBXFileReference; fileEncoding = 4; lastKnownFileType = sourcecode.c.objc; path = ORKConsentSignature.m; sourceTree = "<group>"; };
		86C40C051A8D7C5C00081FAC /* ORKEAGLMoviePlayerView.h */ = {isa = PBXFileReference; fileEncoding = 4; lastKnownFileType = sourcecode.c.h; path = ORKEAGLMoviePlayerView.h; sourceTree = "<group>"; };
		86C40C061A8D7C5C00081FAC /* ORKEAGLMoviePlayerView.m */ = {isa = PBXFileReference; fileEncoding = 4; lastKnownFileType = sourcecode.c.objc; path = ORKEAGLMoviePlayerView.m; sourceTree = "<group>"; };
		86C40C071A8D7C5C00081FAC /* ORKSignatureView.h */ = {isa = PBXFileReference; fileEncoding = 4; lastKnownFileType = sourcecode.c.h; path = ORKSignatureView.h; sourceTree = "<group>"; };
		86C40C081A8D7C5C00081FAC /* ORKSignatureView.m */ = {isa = PBXFileReference; fileEncoding = 4; lastKnownFileType = sourcecode.c.objc; path = ORKSignatureView.m; sourceTree = "<group>"; };
		86C40C091A8D7C5C00081FAC /* ORKVisualConsentStep.h */ = {isa = PBXFileReference; fileEncoding = 4; lastKnownFileType = sourcecode.c.h; path = ORKVisualConsentStep.h; sourceTree = "<group>"; };
		86C40C0A1A8D7C5C00081FAC /* ORKVisualConsentStep.m */ = {isa = PBXFileReference; fileEncoding = 4; lastKnownFileType = sourcecode.c.objc; lineEnding = 0; path = ORKVisualConsentStep.m; sourceTree = "<group>"; xcLanguageSpecificationIdentifier = xcode.lang.objc; };
		86C40C0B1A8D7C5C00081FAC /* ORKVisualConsentStepViewController.h */ = {isa = PBXFileReference; fileEncoding = 4; lastKnownFileType = sourcecode.c.h; path = ORKVisualConsentStepViewController.h; sourceTree = "<group>"; };
		86C40C0C1A8D7C5C00081FAC /* ORKVisualConsentStepViewController.m */ = {isa = PBXFileReference; fileEncoding = 4; lastKnownFileType = sourcecode.c.objc; lineEnding = 0; path = ORKVisualConsentStepViewController.m; sourceTree = "<group>"; xcLanguageSpecificationIdentifier = xcode.lang.objc; };
		86C40C0D1A8D7C5C00081FAC /* ORKVisualConsentStepViewController_Internal.h */ = {isa = PBXFileReference; fileEncoding = 4; lastKnownFileType = sourcecode.c.h; path = ORKVisualConsentStepViewController_Internal.h; sourceTree = "<group>"; };
		86C40C0E1A8D7C5C00081FAC /* ORKVisualConsentTransitionAnimator.h */ = {isa = PBXFileReference; fileEncoding = 4; lastKnownFileType = sourcecode.c.h; path = ORKVisualConsentTransitionAnimator.h; sourceTree = "<group>"; };
		86C40C0F1A8D7C5C00081FAC /* ORKVisualConsentTransitionAnimator.m */ = {isa = PBXFileReference; fileEncoding = 4; lastKnownFileType = sourcecode.c.objc; lineEnding = 0; path = ORKVisualConsentTransitionAnimator.m; sourceTree = "<group>"; xcLanguageSpecificationIdentifier = xcode.lang.objc; };
		86C40C101A8D7C5C00081FAC /* Info.plist */ = {isa = PBXFileReference; fileEncoding = 4; lastKnownFileType = text.plist.xml; path = Info.plist; sourceTree = "<group>"; };
		86CC8E9A1AC09332001CCD89 /* ResearchKitTests.xctest */ = {isa = PBXFileReference; explicitFileType = wrapper.cfbundle; includeInIndex = 0; path = ResearchKitTests.xctest; sourceTree = BUILT_PRODUCTS_DIR; };
		86CC8EA71AC09383001CCD89 /* Info.plist */ = {isa = PBXFileReference; fileEncoding = 4; lastKnownFileType = text.plist.xml; path = Info.plist; sourceTree = "<group>"; };
		86CC8EA81AC09383001CCD89 /* ORKAccessibilityTests.m */ = {isa = PBXFileReference; fileEncoding = 4; lastKnownFileType = sourcecode.c.objc; path = ORKAccessibilityTests.m; sourceTree = "<group>"; };
		86CC8EA91AC09383001CCD89 /* ORKChoiceAnswerFormatHelperTests.m */ = {isa = PBXFileReference; fileEncoding = 4; lastKnownFileType = sourcecode.c.objc; path = ORKChoiceAnswerFormatHelperTests.m; sourceTree = "<group>"; };
		86CC8EAA1AC09383001CCD89 /* ORKConsentTests.m */ = {isa = PBXFileReference; fileEncoding = 4; lastKnownFileType = sourcecode.c.objc; path = ORKConsentTests.m; sourceTree = "<group>"; };
		86CC8EAB1AC09383001CCD89 /* ORKDataLoggerManagerTests.m */ = {isa = PBXFileReference; fileEncoding = 4; lastKnownFileType = sourcecode.c.objc; path = ORKDataLoggerManagerTests.m; sourceTree = "<group>"; };
		86CC8EAC1AC09383001CCD89 /* ORKDataLoggerTests.m */ = {isa = PBXFileReference; fileEncoding = 4; lastKnownFileType = sourcecode.c.objc; path = ORKDataLoggerTests.m; sourceTree = "<group>"; };
		86CC8EAD1AC09383001CCD89 /* ORKHKSampleTests.m */ = {isa = PBXFileReference; fileEncoding = 4; lastKnownFileType = sourcecode.c.objc; path = ORKHKSampleTests.m; sourceTree = "<group>"; };
		86CC8EAF1AC09383001CCD89 /* ORKResultTests.m */ = {isa = PBXFileReference; fileEncoding = 4; lastKnownFileType = sourcecode.c.objc; path = ORKResultTests.m; sourceTree = "<group>"; };
		86CC8EB01AC09383001CCD89 /* ORKTextChoiceCellGroupTests.m */ = {isa = PBXFileReference; fileEncoding = 4; lastKnownFileType = sourcecode.c.objc; path = ORKTextChoiceCellGroupTests.m; sourceTree = "<group>"; };
		86D348001AC16175006DB02B /* ORKRecorderTests.m */ = {isa = PBXFileReference; fileEncoding = 4; lastKnownFileType = sourcecode.c.objc; lineEnding = 0; path = ORKRecorderTests.m; sourceTree = "<group>"; xcLanguageSpecificationIdentifier = xcode.lang.objc; };
		B11C54961A9EEF8800265E61 /* ORKConsentSharingStep.h */ = {isa = PBXFileReference; fileEncoding = 4; lastKnownFileType = sourcecode.c.h; path = ORKConsentSharingStep.h; sourceTree = "<group>"; };
		B11C54971A9EEF8800265E61 /* ORKConsentSharingStep.m */ = {isa = PBXFileReference; fileEncoding = 4; lastKnownFileType = sourcecode.c.objc; path = ORKConsentSharingStep.m; sourceTree = "<group>"; };
		B11C549C1A9EF4A700265E61 /* ORKConsentSharingStepViewController.h */ = {isa = PBXFileReference; fileEncoding = 4; lastKnownFileType = sourcecode.c.h; path = ORKConsentSharingStepViewController.h; sourceTree = "<group>"; };
		B11C549D1A9EF4A700265E61 /* ORKConsentSharingStepViewController.m */ = {isa = PBXFileReference; fileEncoding = 4; lastKnownFileType = sourcecode.c.objc; lineEnding = 0; path = ORKConsentSharingStepViewController.m; sourceTree = "<group>"; xcLanguageSpecificationIdentifier = xcode.lang.objc; };
		B11DF3B31AA109C8009E76D2 /* AppledocSettings.plist */ = {isa = PBXFileReference; lastKnownFileType = text.plist.xml; path = AppledocSettings.plist; sourceTree = "<group>"; };
		B11DF4C21AA10D70009E76D2 /* tr */ = {isa = PBXFileReference; lastKnownFileType = text.plist.strings; name = tr; path = tr.lproj/ResearchKit.strings; sourceTree = "<group>"; };
		B12EA0131B0D73A500F9F554 /* ORKToneAudiometryPracticeStep.h */ = {isa = PBXFileReference; fileEncoding = 4; lastKnownFileType = sourcecode.c.h; path = ORKToneAudiometryPracticeStep.h; sourceTree = "<group>"; };
		B12EA0141B0D73A500F9F554 /* ORKToneAudiometryPracticeStep.m */ = {isa = PBXFileReference; fileEncoding = 4; lastKnownFileType = sourcecode.c.objc; path = ORKToneAudiometryPracticeStep.m; sourceTree = "<group>"; };
		B12EA0171B0D76AD00F9F554 /* ORKToneAudiometryPracticeStepViewController.h */ = {isa = PBXFileReference; fileEncoding = 4; lastKnownFileType = sourcecode.c.h; path = ORKToneAudiometryPracticeStepViewController.h; sourceTree = "<group>"; };
		B12EA0181B0D76AD00F9F554 /* ORKToneAudiometryPracticeStepViewController.m */ = {isa = PBXFileReference; fileEncoding = 4; lastKnownFileType = sourcecode.c.objc; path = ORKToneAudiometryPracticeStepViewController.m; sourceTree = "<group>"; };
		B14660481AA10DD7002F95C2 /* zh_TW */ = {isa = PBXFileReference; explicitFileType = text.plist.strings; name = zh_TW; path = zh_TW.lproj/ResearchKit.strings; sourceTree = "<group>"; };
		B183A5951A8535D100C76870 /* ResearchKit.framework */ = {isa = PBXFileReference; explicitFileType = wrapper.framework; includeInIndex = 0; path = ResearchKit.framework; sourceTree = BUILT_PRODUCTS_DIR; };
		B18AABE01A9F08D9003871B5 /* module.modulemap */ = {isa = PBXFileReference; lastKnownFileType = "sourcecode.module-map"; path = module.modulemap; sourceTree = "<group>"; };
		B1A860DB1A9693C400EA57B7 /* consent_01@2x.m4v */ = {isa = PBXFileReference; lastKnownFileType = file; path = "consent_01@2x.m4v"; sourceTree = "<group>"; };
		B1A860DC1A9693C400EA57B7 /* consent_02@2x.m4v */ = {isa = PBXFileReference; lastKnownFileType = file; path = "consent_02@2x.m4v"; sourceTree = "<group>"; };
		B1A860DD1A9693C400EA57B7 /* consent_03@2x.m4v */ = {isa = PBXFileReference; lastKnownFileType = file; path = "consent_03@2x.m4v"; sourceTree = "<group>"; };
		B1A860DE1A9693C400EA57B7 /* consent_04@2x.m4v */ = {isa = PBXFileReference; lastKnownFileType = file; path = "consent_04@2x.m4v"; sourceTree = "<group>"; };
		B1A860DF1A9693C400EA57B7 /* consent_05@2x.m4v */ = {isa = PBXFileReference; lastKnownFileType = file; path = "consent_05@2x.m4v"; sourceTree = "<group>"; };
		B1A860E01A9693C400EA57B7 /* consent_06@2x.m4v */ = {isa = PBXFileReference; lastKnownFileType = file; path = "consent_06@2x.m4v"; sourceTree = "<group>"; };
		B1A860E11A9693C400EA57B7 /* consent_07@2x.m4v */ = {isa = PBXFileReference; lastKnownFileType = file; path = "consent_07@2x.m4v"; sourceTree = "<group>"; };
		B1A860E31A9693C400EA57B7 /* consent_01@3x.m4v */ = {isa = PBXFileReference; lastKnownFileType = file; path = "consent_01@3x.m4v"; sourceTree = "<group>"; };
		B1A860E41A9693C400EA57B7 /* consent_02@3x.m4v */ = {isa = PBXFileReference; lastKnownFileType = file; path = "consent_02@3x.m4v"; sourceTree = "<group>"; };
		B1A860E51A9693C400EA57B7 /* consent_03@3x.m4v */ = {isa = PBXFileReference; lastKnownFileType = file; path = "consent_03@3x.m4v"; sourceTree = "<group>"; };
		B1A860E61A9693C400EA57B7 /* consent_04@3x.m4v */ = {isa = PBXFileReference; lastKnownFileType = file; path = "consent_04@3x.m4v"; sourceTree = "<group>"; };
		B1A860E71A9693C400EA57B7 /* consent_05@3x.m4v */ = {isa = PBXFileReference; lastKnownFileType = file; path = "consent_05@3x.m4v"; sourceTree = "<group>"; };
		B1A860E81A9693C400EA57B7 /* consent_06@3x.m4v */ = {isa = PBXFileReference; lastKnownFileType = file; path = "consent_06@3x.m4v"; sourceTree = "<group>"; };
		B1A860E91A9693C400EA57B7 /* consent_07@3x.m4v */ = {isa = PBXFileReference; lastKnownFileType = file; path = "consent_07@3x.m4v"; sourceTree = "<group>"; };
		B1B349E41AA10DED005FAD66 /* zh_HK */ = {isa = PBXFileReference; explicitFileType = text.plist.strings; name = zh_HK; path = zh_HK.lproj/ResearchKit.strings; sourceTree = "<group>"; };
		B1B349E51AA10DF8005FAD66 /* zh_CN */ = {isa = PBXFileReference; explicitFileType = text.plist.strings; name = zh_CN; path = zh_CN.lproj/ResearchKit.strings; sourceTree = "<group>"; };
		B1B349E61AA10E02005FAD66 /* vi */ = {isa = PBXFileReference; explicitFileType = text.plist.strings; name = vi; path = vi.lproj/ResearchKit.strings; sourceTree = "<group>"; };
		B1B349E71AA10E0B005FAD66 /* uk */ = {isa = PBXFileReference; explicitFileType = text.plist.strings; name = uk; path = uk.lproj/ResearchKit.strings; sourceTree = "<group>"; };
		B1B349E81AA10E12005FAD66 /* th */ = {isa = PBXFileReference; explicitFileType = text.plist.strings; name = th; path = th.lproj/ResearchKit.strings; sourceTree = "<group>"; };
		B1B349E91AA10E27005FAD66 /* sv */ = {isa = PBXFileReference; explicitFileType = text.plist.strings; name = sv; path = sv.lproj/ResearchKit.strings; sourceTree = "<group>"; };
		B1B349EA1AA10E2E005FAD66 /* sk */ = {isa = PBXFileReference; explicitFileType = text.plist.strings; name = sk; path = sk.lproj/ResearchKit.strings; sourceTree = "<group>"; };
		B1B349EB1AA10E38005FAD66 /* ru */ = {isa = PBXFileReference; explicitFileType = text.plist.strings; name = ru; path = ru.lproj/ResearchKit.strings; sourceTree = "<group>"; };
		B1B349EC1AA10E40005FAD66 /* ro */ = {isa = PBXFileReference; explicitFileType = text.plist.strings; name = ro; path = ro.lproj/ResearchKit.strings; sourceTree = "<group>"; };
		B1B349ED1AA10E47005FAD66 /* pt */ = {isa = PBXFileReference; explicitFileType = text.plist.strings; name = pt; path = pt.lproj/ResearchKit.strings; sourceTree = "<group>"; };
		B1B349EE1AA10E4F005FAD66 /* pt_PT */ = {isa = PBXFileReference; explicitFileType = text.plist.strings; name = pt_PT; path = pt_PT.lproj/ResearchKit.strings; sourceTree = "<group>"; };
		B1B349EF1AA10E56005FAD66 /* pl */ = {isa = PBXFileReference; explicitFileType = text.plist.strings; name = pl; path = pl.lproj/ResearchKit.strings; sourceTree = "<group>"; };
		B1B349F01AA10E5E005FAD66 /* nl */ = {isa = PBXFileReference; explicitFileType = text.plist.strings; name = nl; path = nl.lproj/ResearchKit.strings; sourceTree = "<group>"; };
		B1B349F11AA10E65005FAD66 /* ms */ = {isa = PBXFileReference; explicitFileType = text.plist.strings; name = ms; path = ms.lproj/ResearchKit.strings; sourceTree = "<group>"; };
		B1B349F21AA10E6C005FAD66 /* ko */ = {isa = PBXFileReference; explicitFileType = text.plist.strings; name = ko; path = ko.lproj/ResearchKit.strings; sourceTree = "<group>"; };
		B1B349F31AA10E73005FAD66 /* ja */ = {isa = PBXFileReference; explicitFileType = text.plist.strings; name = ja; path = ja.lproj/ResearchKit.strings; sourceTree = "<group>"; };
		B1B349F41AA10E79005FAD66 /* it */ = {isa = PBXFileReference; explicitFileType = text.plist.strings; name = it; path = it.lproj/ResearchKit.strings; sourceTree = "<group>"; };
		B1B349F51AA10E80005FAD66 /* id */ = {isa = PBXFileReference; explicitFileType = text.plist.strings; name = id; path = id.lproj/ResearchKit.strings; sourceTree = "<group>"; };
		B1B349F61AA10E89005FAD66 /* hu */ = {isa = PBXFileReference; explicitFileType = text.plist.strings; name = hu; path = hu.lproj/ResearchKit.strings; sourceTree = "<group>"; };
		B1B349F71AA10E90005FAD66 /* hr */ = {isa = PBXFileReference; explicitFileType = text.plist.strings; name = hr; path = hr.lproj/ResearchKit.strings; sourceTree = "<group>"; };
		B1B349F81AA10E96005FAD66 /* hi */ = {isa = PBXFileReference; explicitFileType = text.plist.strings; name = hi; path = hi.lproj/ResearchKit.strings; sourceTree = "<group>"; };
		B1B349F91AA10E9C005FAD66 /* he */ = {isa = PBXFileReference; explicitFileType = text.plist.strings; name = he; path = he.lproj/ResearchKit.strings; sourceTree = "<group>"; };
		B1B349FA1AA10EA2005FAD66 /* fr */ = {isa = PBXFileReference; explicitFileType = text.plist.strings; name = fr; path = fr.lproj/ResearchKit.strings; sourceTree = "<group>"; };
		B1B349FB1AA10EA8005FAD66 /* fr_CA */ = {isa = PBXFileReference; explicitFileType = text.plist.strings; name = fr_CA; path = fr_CA.lproj/ResearchKit.strings; sourceTree = "<group>"; };
		B1B349FC1AA10EAE005FAD66 /* fi */ = {isa = PBXFileReference; explicitFileType = text.plist.strings; name = fi; path = fi.lproj/ResearchKit.strings; sourceTree = "<group>"; };
		B1B349FD1AA10EB4005FAD66 /* es */ = {isa = PBXFileReference; explicitFileType = text.plist.strings; name = es; path = es.lproj/ResearchKit.strings; sourceTree = "<group>"; };
		B1B349FE1AA10EBA005FAD66 /* es_MX */ = {isa = PBXFileReference; explicitFileType = text.plist.strings; name = es_MX; path = es_MX.lproj/ResearchKit.strings; sourceTree = "<group>"; };
		B1B349FF1AA10EC1005FAD66 /* en_GB */ = {isa = PBXFileReference; explicitFileType = text.plist.strings; name = en_GB; path = en_GB.lproj/ResearchKit.strings; sourceTree = "<group>"; };
		B1B34A001AA10EC6005FAD66 /* en_AU */ = {isa = PBXFileReference; explicitFileType = text.plist.strings; name = en_AU; path = en_AU.lproj/ResearchKit.strings; sourceTree = "<group>"; };
		B1B34A011AA10ECB005FAD66 /* el */ = {isa = PBXFileReference; explicitFileType = text.plist.strings; name = el; path = el.lproj/ResearchKit.strings; sourceTree = "<group>"; };
		B1B34A021AA10ED1005FAD66 /* de */ = {isa = PBXFileReference; explicitFileType = text.plist.strings; name = de; path = de.lproj/ResearchKit.strings; sourceTree = "<group>"; };
		B1B34A031AA10ED5005FAD66 /* da */ = {isa = PBXFileReference; explicitFileType = text.plist.strings; name = da; path = da.lproj/ResearchKit.strings; sourceTree = "<group>"; };
		B1B34A041AA10EDA005FAD66 /* cs */ = {isa = PBXFileReference; explicitFileType = text.plist.strings; name = cs; path = cs.lproj/ResearchKit.strings; sourceTree = "<group>"; };
		B1B34A051AA10EDF005FAD66 /* ca */ = {isa = PBXFileReference; explicitFileType = text.plist.strings; name = ca; path = ca.lproj/ResearchKit.strings; sourceTree = "<group>"; };
		B1B34A061AA10EE4005FAD66 /* ar */ = {isa = PBXFileReference; explicitFileType = text.plist.strings; name = ar; path = ar.lproj/ResearchKit.strings; sourceTree = "<group>"; };
		B1B34A061AABBCCDDEEFFAAA /* no */ = {isa = PBXFileReference; explicitFileType = text.plist.strings; name = no; path = no.lproj/ResearchKit.strings; sourceTree = "<group>"; };
		B1B894391A00345200C5CF2D /* ResearchKit_Private.h */ = {isa = PBXFileReference; fileEncoding = 4; lastKnownFileType = sourcecode.c.h; lineEnding = 0; path = ResearchKit_Private.h; sourceTree = "<group>"; xcLanguageSpecificationIdentifier = xcode.lang.objcpp; };
		B1C0F4E21A9BA65F0022C153 /* en */ = {isa = PBXFileReference; lastKnownFileType = text.plist.strings; name = en; path = en.lproj/ResearchKit.strings; sourceTree = "<group>"; };
		B1C1DE4F196F541F00F75544 /* ResearchKit.h */ = {isa = PBXFileReference; fileEncoding = 4; lastKnownFileType = sourcecode.c.h; path = ResearchKit.h; sourceTree = "<group>"; };
		B1C7955D1A9FBF04007279BA /* HealthKit.framework */ = {isa = PBXFileReference; lastKnownFileType = wrapper.framework; name = HealthKit.framework; path = System/Library/Frameworks/HealthKit.framework; sourceTree = SDKROOT; };
		B8760F291AFBEFB0007FA16F /* ORKScaleRangeDescriptionLabel.h */ = {isa = PBXFileReference; fileEncoding = 4; lastKnownFileType = sourcecode.c.h; path = ORKScaleRangeDescriptionLabel.h; sourceTree = "<group>"; };
		B8760F2A1AFBEFB0007FA16F /* ORKScaleRangeDescriptionLabel.m */ = {isa = PBXFileReference; fileEncoding = 4; lastKnownFileType = sourcecode.c.objc; path = ORKScaleRangeDescriptionLabel.m; sourceTree = "<group>"; };
		BC01B0FA1B0EB99700863803 /* ORKTintedImageView_Internal.h */ = {isa = PBXFileReference; fileEncoding = 4; lastKnownFileType = sourcecode.c.h; path = ORKTintedImageView_Internal.h; sourceTree = "<group>"; };
		BC13CE371B0660220044153C /* ORKNavigableOrderedTask.h */ = {isa = PBXFileReference; fileEncoding = 4; lastKnownFileType = sourcecode.c.h; path = ORKNavigableOrderedTask.h; sourceTree = "<group>"; };
		BC13CE381B0660220044153C /* ORKNavigableOrderedTask.m */ = {isa = PBXFileReference; fileEncoding = 4; lastKnownFileType = sourcecode.c.objc; path = ORKNavigableOrderedTask.m; sourceTree = "<group>"; };
		BC13CE3B1B0662990044153C /* ORKStepNavigationRule_Private.h */ = {isa = PBXFileReference; fileEncoding = 4; lastKnownFileType = sourcecode.c.h; path = ORKStepNavigationRule_Private.h; sourceTree = "<group>"; };
		BC13CE3F1B0666FD0044153C /* ORKResultPredicate.h */ = {isa = PBXFileReference; fileEncoding = 4; lastKnownFileType = sourcecode.c.h; path = ORKResultPredicate.h; sourceTree = "<group>"; };
		BC13CE411B066A990044153C /* ORKStepNavigationRule_Internal.h */ = {isa = PBXFileReference; fileEncoding = 4; lastKnownFileType = sourcecode.c.h; path = ORKStepNavigationRule_Internal.h; sourceTree = "<group>"; };
		BC1C032A1CA301E300869355 /* ORKHeightPicker.h */ = {isa = PBXFileReference; fileEncoding = 4; lastKnownFileType = sourcecode.c.h; path = ORKHeightPicker.h; sourceTree = "<group>"; };
		BC1C032B1CA301E300869355 /* ORKHeightPicker.m */ = {isa = PBXFileReference; fileEncoding = 4; lastKnownFileType = sourcecode.c.objc; path = ORKHeightPicker.m; sourceTree = "<group>"; };
		BC4194271AE8453A00073D6B /* ORKObserver.h */ = {isa = PBXFileReference; fileEncoding = 4; lastKnownFileType = sourcecode.c.h; path = ORKObserver.h; sourceTree = "<group>"; };
		BC4194281AE8453A00073D6B /* ORKObserver.m */ = {isa = PBXFileReference; fileEncoding = 4; lastKnownFileType = sourcecode.c.objc; path = ORKObserver.m; sourceTree = "<group>"; };
		BC4A213D1C85FC0000BFC271 /* ORKBarGraphChartView.h */ = {isa = PBXFileReference; fileEncoding = 4; lastKnownFileType = sourcecode.c.h; name = ORKBarGraphChartView.h; path = Charts/ORKBarGraphChartView.h; sourceTree = "<group>"; };
		BC4A213E1C85FC0000BFC271 /* ORKBarGraphChartView.m */ = {isa = PBXFileReference; fileEncoding = 4; lastKnownFileType = sourcecode.c.objc; name = ORKBarGraphChartView.m; path = Charts/ORKBarGraphChartView.m; sourceTree = "<group>"; };
		BC5FAF821C6901A200057CF1 /* ORKChartTypes.h */ = {isa = PBXFileReference; fileEncoding = 4; lastKnownFileType = sourcecode.c.h; name = ORKChartTypes.h; path = Charts/ORKChartTypes.h; sourceTree = "<group>"; };
		BC5FAF831C6901A200057CF1 /* ORKChartTypes.m */ = {isa = PBXFileReference; fileEncoding = 4; lastKnownFileType = sourcecode.c.objc; name = ORKChartTypes.m; path = Charts/ORKChartTypes.m; sourceTree = "<group>"; };
		BCA5C0331AEC05F20092AC8D /* ORKStepNavigationRule.h */ = {isa = PBXFileReference; fileEncoding = 4; lastKnownFileType = sourcecode.c.h; path = ORKStepNavigationRule.h; sourceTree = "<group>"; };
		BCA5C0341AEC05F20092AC8D /* ORKStepNavigationRule.m */ = {isa = PBXFileReference; fileEncoding = 4; lastKnownFileType = sourcecode.c.objc; path = ORKStepNavigationRule.m; sourceTree = "<group>"; };
		BCAD50E71B0201EE0034806A /* ORKTaskTests.m */ = {isa = PBXFileReference; fileEncoding = 4; lastKnownFileType = sourcecode.c.objc; path = ORKTaskTests.m; sourceTree = "<group>"; };
		BCB080A01B83EFB900A3F400 /* ORKStepNavigationRule.swift */ = {isa = PBXFileReference; fileEncoding = 4; lastKnownFileType = sourcecode.swift; path = ORKStepNavigationRule.swift; sourceTree = "<group>"; };
		BCB6E6481B7D531C000D5B34 /* ORKPieChartView.h */ = {isa = PBXFileReference; fileEncoding = 4; lastKnownFileType = sourcecode.c.h; name = ORKPieChartView.h; path = Charts/ORKPieChartView.h; sourceTree = "<group>"; };
		BCB6E6491B7D531C000D5B34 /* ORKPieChartView.m */ = {isa = PBXFileReference; fileEncoding = 4; lastKnownFileType = sourcecode.c.objc; name = ORKPieChartView.m; path = Charts/ORKPieChartView.m; sourceTree = "<group>"; };
		BCB6E64C1B7D533B000D5B34 /* ORKPieChartLegendCollectionViewLayout.h */ = {isa = PBXFileReference; fileEncoding = 4; lastKnownFileType = sourcecode.c.h; name = ORKPieChartLegendCollectionViewLayout.h; path = Charts/ORKPieChartLegendCollectionViewLayout.h; sourceTree = "<group>"; };
		BCB6E64D1B7D533B000D5B34 /* ORKPieChartLegendCollectionViewLayout.m */ = {isa = PBXFileReference; fileEncoding = 4; lastKnownFileType = sourcecode.c.objc; name = ORKPieChartLegendCollectionViewLayout.m; path = Charts/ORKPieChartLegendCollectionViewLayout.m; sourceTree = "<group>"; };
		BCB6E64E1B7D533B000D5B34 /* ORKPieChartLegendCell.h */ = {isa = PBXFileReference; fileEncoding = 4; lastKnownFileType = sourcecode.c.h; name = ORKPieChartLegendCell.h; path = Charts/ORKPieChartLegendCell.h; sourceTree = "<group>"; };
		BCB6E64F1B7D533B000D5B34 /* ORKPieChartLegendCell.m */ = {isa = PBXFileReference; fileEncoding = 4; lastKnownFileType = sourcecode.c.objc; name = ORKPieChartLegendCell.m; path = Charts/ORKPieChartLegendCell.m; sourceTree = "<group>"; };
		BCB6E6541B7D534C000D5B34 /* ORKDiscreteGraphChartView.h */ = {isa = PBXFileReference; fileEncoding = 4; lastKnownFileType = sourcecode.c.h; name = ORKDiscreteGraphChartView.h; path = Charts/ORKDiscreteGraphChartView.h; sourceTree = "<group>"; };
		BCB6E6551B7D534C000D5B34 /* ORKDiscreteGraphChartView.m */ = {isa = PBXFileReference; fileEncoding = 4; lastKnownFileType = sourcecode.c.objc; name = ORKDiscreteGraphChartView.m; path = Charts/ORKDiscreteGraphChartView.m; sourceTree = "<group>"; };
		BCB6E6561B7D534C000D5B34 /* ORKGraphChartView_Internal.h */ = {isa = PBXFileReference; fileEncoding = 4; lastKnownFileType = sourcecode.c.h; name = ORKGraphChartView_Internal.h; path = Charts/ORKGraphChartView_Internal.h; sourceTree = "<group>"; };
		BCB6E6571B7D534C000D5B34 /* ORKGraphChartView.h */ = {isa = PBXFileReference; fileEncoding = 4; lastKnownFileType = sourcecode.c.h; name = ORKGraphChartView.h; path = Charts/ORKGraphChartView.h; sourceTree = "<group>"; };
		BCB6E6581B7D534C000D5B34 /* ORKGraphChartView.m */ = {isa = PBXFileReference; fileEncoding = 4; lastKnownFileType = sourcecode.c.objc; name = ORKGraphChartView.m; path = Charts/ORKGraphChartView.m; sourceTree = "<group>"; };
		BCB6E6591B7D534C000D5B34 /* ORKLineGraphChartView.h */ = {isa = PBXFileReference; fileEncoding = 4; lastKnownFileType = sourcecode.c.h; name = ORKLineGraphChartView.h; path = Charts/ORKLineGraphChartView.h; sourceTree = "<group>"; };
		BCB6E65A1B7D534C000D5B34 /* ORKLineGraphChartView.m */ = {isa = PBXFileReference; fileEncoding = 4; lastKnownFileType = sourcecode.c.objc; lineEnding = 0; name = ORKLineGraphChartView.m; path = Charts/ORKLineGraphChartView.m; sourceTree = "<group>"; xcLanguageSpecificationIdentifier = xcode.lang.objc; };
		BCB6E6621B7D535F000D5B34 /* ORKXAxisView.h */ = {isa = PBXFileReference; fileEncoding = 4; lastKnownFileType = sourcecode.c.h; name = ORKXAxisView.h; path = Charts/ORKXAxisView.h; sourceTree = "<group>"; };
		BCB6E6631B7D535F000D5B34 /* ORKXAxisView.m */ = {isa = PBXFileReference; fileEncoding = 4; lastKnownFileType = sourcecode.c.objc; name = ORKXAxisView.m; path = Charts/ORKXAxisView.m; sourceTree = "<group>"; };
		BCB8133B1C98367A00346561 /* ORKTypes.h */ = {isa = PBXFileReference; fileEncoding = 4; lastKnownFileType = sourcecode.c.h; path = ORKTypes.h; sourceTree = "<group>"; };
		BCB96C121B19C0EC002A0B96 /* ORKStepTests.m */ = {isa = PBXFileReference; fileEncoding = 4; lastKnownFileType = sourcecode.c.objc; path = ORKStepTests.m; sourceTree = "<group>"; };
		BCC1CD981B7ED64F00D86886 /* ORKYAxisView.h */ = {isa = PBXFileReference; fileEncoding = 4; lastKnownFileType = sourcecode.c.h; name = ORKYAxisView.h; path = Charts/ORKYAxisView.h; sourceTree = "<group>"; };
		BCC1CD991B7ED64F00D86886 /* ORKYAxisView.m */ = {isa = PBXFileReference; fileEncoding = 4; lastKnownFileType = sourcecode.c.objc; lineEnding = 0; name = ORKYAxisView.m; path = Charts/ORKYAxisView.m; sourceTree = "<group>"; xcLanguageSpecificationIdentifier = xcode.lang.objc; };
		BCD192DD1B81240400FCC08A /* ORKPieChartPieView.h */ = {isa = PBXFileReference; fileEncoding = 4; lastKnownFileType = sourcecode.c.h; name = ORKPieChartPieView.h; path = Charts/ORKPieChartPieView.h; sourceTree = "<group>"; };
		BCD192DE1B81240400FCC08A /* ORKPieChartPieView.m */ = {isa = PBXFileReference; fileEncoding = 4; lastKnownFileType = sourcecode.c.objc; name = ORKPieChartPieView.m; path = Charts/ORKPieChartPieView.m; sourceTree = "<group>"; };
		BCD192E51B81243900FCC08A /* ORKPieChartLegendView.h */ = {isa = PBXFileReference; fileEncoding = 4; lastKnownFileType = sourcecode.c.h; name = ORKPieChartLegendView.h; path = Charts/ORKPieChartLegendView.h; sourceTree = "<group>"; };
		BCD192E61B81243900FCC08A /* ORKPieChartLegendView.m */ = {isa = PBXFileReference; fileEncoding = 4; lastKnownFileType = sourcecode.c.objc; name = ORKPieChartLegendView.m; path = Charts/ORKPieChartLegendView.m; sourceTree = "<group>"; };
		BCD192E91B81245500FCC08A /* ORKPieChartTitleTextView.h */ = {isa = PBXFileReference; fileEncoding = 4; lastKnownFileType = sourcecode.c.h; name = ORKPieChartTitleTextView.h; path = Charts/ORKPieChartTitleTextView.h; sourceTree = "<group>"; };
		BCD192EA1B81245500FCC08A /* ORKPieChartTitleTextView.m */ = {isa = PBXFileReference; fileEncoding = 4; lastKnownFileType = sourcecode.c.objc; name = ORKPieChartTitleTextView.m; path = Charts/ORKPieChartTitleTextView.m; sourceTree = "<group>"; };
		BCD192ED1B81255F00FCC08A /* ORKPieChartView_Internal.h */ = {isa = PBXFileReference; fileEncoding = 4; lastKnownFileType = sourcecode.c.h; name = ORKPieChartView_Internal.h; path = Charts/ORKPieChartView_Internal.h; sourceTree = "<group>"; };
		BCFB2EAF1AE70E4E0070B5D0 /* ORKConsentSceneViewController_Internal.h */ = {isa = PBXFileReference; lastKnownFileType = sourcecode.c.h; path = ORKConsentSceneViewController_Internal.h; sourceTree = "<group>"; };
		BCFF24BC1B0798D10044EC35 /* ORKResultPredicate.m */ = {isa = PBXFileReference; fileEncoding = 4; lastKnownFileType = sourcecode.c.objc; path = ORKResultPredicate.m; sourceTree = "<group>"; };
		BF9155951BDE8D7D007FA459 /* ORKReviewStep_Internal.h */ = {isa = PBXFileReference; fileEncoding = 4; lastKnownFileType = sourcecode.c.h; path = ORKReviewStep_Internal.h; sourceTree = "<group>"; };
		BF9155961BDE8D7D007FA459 /* ORKReviewStep.h */ = {isa = PBXFileReference; fileEncoding = 4; lastKnownFileType = sourcecode.c.h; path = ORKReviewStep.h; sourceTree = "<group>"; };
		BF9155971BDE8D7D007FA459 /* ORKReviewStep.m */ = {isa = PBXFileReference; fileEncoding = 4; lastKnownFileType = sourcecode.c.objc; path = ORKReviewStep.m; sourceTree = "<group>"; };
		BF9155981BDE8D7D007FA459 /* ORKReviewStepViewController_Internal.h */ = {isa = PBXFileReference; fileEncoding = 4; lastKnownFileType = sourcecode.c.h; path = ORKReviewStepViewController_Internal.h; sourceTree = "<group>"; };
		BF9155991BDE8D7D007FA459 /* ORKReviewStepViewController.h */ = {isa = PBXFileReference; fileEncoding = 4; lastKnownFileType = sourcecode.c.h; path = ORKReviewStepViewController.h; sourceTree = "<group>"; };
		BF91559A1BDE8D7D007FA459 /* ORKReviewStepViewController.m */ = {isa = PBXFileReference; fileEncoding = 4; lastKnownFileType = sourcecode.c.objc; path = ORKReviewStepViewController.m; sourceTree = "<group>"; };
		BF9155A11BDE8DA9007FA459 /* ORKWaitStep.h */ = {isa = PBXFileReference; fileEncoding = 4; lastKnownFileType = sourcecode.c.h; path = ORKWaitStep.h; sourceTree = "<group>"; };
		BF9155A21BDE8DA9007FA459 /* ORKWaitStep.m */ = {isa = PBXFileReference; fileEncoding = 4; lastKnownFileType = sourcecode.c.objc; path = ORKWaitStep.m; sourceTree = "<group>"; };
		BF9155A31BDE8DA9007FA459 /* ORKWaitStepView.h */ = {isa = PBXFileReference; fileEncoding = 4; lastKnownFileType = sourcecode.c.h; path = ORKWaitStepView.h; sourceTree = "<group>"; };
		BF9155A41BDE8DA9007FA459 /* ORKWaitStepView.m */ = {isa = PBXFileReference; fileEncoding = 4; lastKnownFileType = sourcecode.c.objc; path = ORKWaitStepView.m; sourceTree = "<group>"; };
		BF9155A51BDE8DA9007FA459 /* ORKWaitStepViewController.h */ = {isa = PBXFileReference; fileEncoding = 4; lastKnownFileType = sourcecode.c.h; path = ORKWaitStepViewController.h; sourceTree = "<group>"; };
		BF9155A61BDE8DA9007FA459 /* ORKWaitStepViewController.m */ = {isa = PBXFileReference; fileEncoding = 4; lastKnownFileType = sourcecode.c.objc; path = ORKWaitStepViewController.m; sourceTree = "<group>"; };
		CBD34A541BB1FB9000F204EA /* ORKLocationSelectionView.h */ = {isa = PBXFileReference; fileEncoding = 4; lastKnownFileType = sourcecode.c.h; path = ORKLocationSelectionView.h; sourceTree = "<group>"; };
		CBD34A551BB1FB9000F204EA /* ORKLocationSelectionView.m */ = {isa = PBXFileReference; fileEncoding = 4; lastKnownFileType = sourcecode.c.objc; path = ORKLocationSelectionView.m; sourceTree = "<group>"; };
		CBD34A581BB207FC00F204EA /* ORKSurveyAnswerCellForLocation.h */ = {isa = PBXFileReference; fileEncoding = 4; lastKnownFileType = sourcecode.c.h; path = ORKSurveyAnswerCellForLocation.h; sourceTree = "<group>"; };
		CBD34A591BB207FC00F204EA /* ORKSurveyAnswerCellForLocation.m */ = {isa = PBXFileReference; fileEncoding = 4; lastKnownFileType = sourcecode.c.objc; lineEnding = 0; path = ORKSurveyAnswerCellForLocation.m; sourceTree = "<group>"; xcLanguageSpecificationIdentifier = xcode.lang.objc; };
		D42FEFB61AF7557000A124F8 /* ORKImageCaptureView.h */ = {isa = PBXFileReference; fileEncoding = 4; lastKnownFileType = sourcecode.c.h; path = ORKImageCaptureView.h; sourceTree = "<group>"; };
		D42FEFB71AF7557000A124F8 /* ORKImageCaptureView.m */ = {isa = PBXFileReference; fileEncoding = 4; lastKnownFileType = sourcecode.c.objc; lineEnding = 0; path = ORKImageCaptureView.m; sourceTree = "<group>"; xcLanguageSpecificationIdentifier = xcode.lang.objc; };
		D44239771AF17F5100559D96 /* ORKImageCaptureStep.h */ = {isa = PBXFileReference; fileEncoding = 4; lastKnownFileType = sourcecode.c.h; path = ORKImageCaptureStep.h; sourceTree = "<group>"; };
		D44239781AF17F5100559D96 /* ORKImageCaptureStep.m */ = {isa = PBXFileReference; fileEncoding = 4; lastKnownFileType = sourcecode.c.objc; path = ORKImageCaptureStep.m; sourceTree = "<group>"; };
		D442397B1AF17F7600559D96 /* ORKImageCaptureStepViewController.h */ = {isa = PBXFileReference; fileEncoding = 4; lastKnownFileType = sourcecode.c.h; path = ORKImageCaptureStepViewController.h; sourceTree = "<group>"; };
		D442397C1AF17F7600559D96 /* ORKImageCaptureStepViewController.m */ = {isa = PBXFileReference; fileEncoding = 4; lastKnownFileType = sourcecode.c.objc; path = ORKImageCaptureStepViewController.m; sourceTree = "<group>"; };
		D45852081AF6CCFA00A2DE13 /* ORKImageCaptureCameraPreviewView.h */ = {isa = PBXFileReference; fileEncoding = 4; lastKnownFileType = sourcecode.c.h; path = ORKImageCaptureCameraPreviewView.h; sourceTree = "<group>"; };
		D45852091AF6CCFA00A2DE13 /* ORKImageCaptureCameraPreviewView.m */ = {isa = PBXFileReference; fileEncoding = 4; lastKnownFileType = sourcecode.c.objc; path = ORKImageCaptureCameraPreviewView.m; sourceTree = "<group>"; };
		FA7A9D2A1B082688005A2BEA /* ORKConsentDocumentTests.m */ = {isa = PBXFileReference; fileEncoding = 4; lastKnownFileType = sourcecode.c.objc; path = ORKConsentDocumentTests.m; sourceTree = "<group>"; };
		FA7A9D2D1B083DD3005A2BEA /* ORKConsentSectionFormatter.h */ = {isa = PBXFileReference; fileEncoding = 4; lastKnownFileType = sourcecode.c.h; path = ORKConsentSectionFormatter.h; sourceTree = "<group>"; };
		FA7A9D2E1B083DD3005A2BEA /* ORKConsentSectionFormatter.m */ = {isa = PBXFileReference; fileEncoding = 4; lastKnownFileType = sourcecode.c.objc; path = ORKConsentSectionFormatter.m; sourceTree = "<group>"; };
		FA7A9D311B0843A9005A2BEA /* ORKConsentSignatureFormatter.h */ = {isa = PBXFileReference; fileEncoding = 4; lastKnownFileType = sourcecode.c.h; path = ORKConsentSignatureFormatter.h; sourceTree = "<group>"; };
		FA7A9D321B0843A9005A2BEA /* ORKConsentSignatureFormatter.m */ = {isa = PBXFileReference; fileEncoding = 4; lastKnownFileType = sourcecode.c.objc; path = ORKConsentSignatureFormatter.m; sourceTree = "<group>"; };
		FA7A9D361B09365F005A2BEA /* ORKConsentSectionFormatterTests.m */ = {isa = PBXFileReference; fileEncoding = 4; lastKnownFileType = sourcecode.c.objc; path = ORKConsentSectionFormatterTests.m; sourceTree = "<group>"; };
		FA7A9D381B0969A7005A2BEA /* ORKConsentSignatureFormatterTests.m */ = {isa = PBXFileReference; fileEncoding = 4; lastKnownFileType = sourcecode.c.objc; path = ORKConsentSignatureFormatterTests.m; sourceTree = "<group>"; };
		FB30E8571C7D030F0005AD25 /* ORKTextButton_Internal.h */ = {isa = PBXFileReference; lastKnownFileType = sourcecode.c.h; name = ORKTextButton_Internal.h; path = ../../../ResearchKit/ResearchKit/Common/ORKTextButton_Internal.h; sourceTree = "<group>"; };
		FF36A48B1D1A0ACA00DE8470 /* ORKAudioLevelNavigationRule.h */ = {isa = PBXFileReference; fileEncoding = 4; lastKnownFileType = sourcecode.c.h; path = ORKAudioLevelNavigationRule.h; sourceTree = "<group>"; };
		FF36A48C1D1A0ACA00DE8470 /* ORKAudioLevelNavigationRule.m */ = {isa = PBXFileReference; fileEncoding = 4; lastKnownFileType = sourcecode.c.objc; path = ORKAudioLevelNavigationRule.m; sourceTree = "<group>"; };
		FF36A4991D1A15FC00DE8470 /* ORKTableStepViewController_Internal.h */ = {isa = PBXFileReference; fileEncoding = 4; lastKnownFileType = sourcecode.c.h; path = ORKTableStepViewController_Internal.h; sourceTree = "<group>"; };
		FF36A49A1D1A15FC00DE8470 /* ORKTableStepViewController.h */ = {isa = PBXFileReference; fileEncoding = 4; lastKnownFileType = sourcecode.c.h; path = ORKTableStepViewController.h; sourceTree = "<group>"; };
		FF36A49B1D1A15FC00DE8470 /* ORKTableStepViewController.m */ = {isa = PBXFileReference; fileEncoding = 4; lastKnownFileType = sourcecode.c.objc; path = ORKTableStepViewController.m; sourceTree = "<group>"; };
		FF5051EC1D668FF80065E677 /* ORKPageStep_Private.h */ = {isa = PBXFileReference; fileEncoding = 4; lastKnownFileType = sourcecode.c.h; path = ORKPageStep_Private.h; sourceTree = "<group>"; };
		FF5051EE1D66908C0065E677 /* ORKNavigablePageStep.h */ = {isa = PBXFileReference; fileEncoding = 4; lastKnownFileType = sourcecode.c.h; path = ORKNavigablePageStep.h; sourceTree = "<group>"; };
		FF5051EF1D66908C0065E677 /* ORKNavigablePageStep.m */ = {isa = PBXFileReference; fileEncoding = 4; lastKnownFileType = sourcecode.c.objc; path = ORKNavigablePageStep.m; sourceTree = "<group>"; };
		FF5CA6101D2C2670001660A3 /* ORKTableStep.h */ = {isa = PBXFileReference; fileEncoding = 4; lastKnownFileType = sourcecode.c.h; path = ORKTableStep.h; sourceTree = "<group>"; };
		FF5CA6111D2C2670001660A3 /* ORKTableStep.m */ = {isa = PBXFileReference; fileEncoding = 4; lastKnownFileType = sourcecode.c.objc; path = ORKTableStep.m; sourceTree = "<group>"; };
		FF5CA6191D2C6453001660A3 /* ORKSignatureStep.h */ = {isa = PBXFileReference; fileEncoding = 4; lastKnownFileType = sourcecode.c.h; path = ORKSignatureStep.h; sourceTree = "<group>"; };
		FF5CA61A1D2C6453001660A3 /* ORKSignatureStep.m */ = {isa = PBXFileReference; fileEncoding = 4; lastKnownFileType = sourcecode.c.objc; path = ORKSignatureStep.m; sourceTree = "<group>"; };
<<<<<<< HEAD
		FF5E3CC91D23444400ECE4B7 /* ORKPageStepViewController.h */ = {isa = PBXFileReference; fileEncoding = 4; lastKnownFileType = sourcecode.c.h; path = ORKPageStepViewController.h; sourceTree = "<group>"; };
		FF5E3CCA1D23444400ECE4B7 /* ORKPageStepViewController.m */ = {isa = PBXFileReference; fileEncoding = 4; lastKnownFileType = sourcecode.c.objc; path = ORKPageStepViewController.m; sourceTree = "<group>"; };
		FFDDD8471D3555EA00446806 /* ORKPageStep.h */ = {isa = PBXFileReference; fileEncoding = 4; lastKnownFileType = sourcecode.c.h; path = ORKPageStep.h; sourceTree = "<group>"; };
		FFDDD8481D3555EA00446806 /* ORKPageStep.m */ = {isa = PBXFileReference; fileEncoding = 4; lastKnownFileType = sourcecode.c.objc; path = ORKPageStep.m; sourceTree = "<group>"; };
=======
		FFAE713E1DAEC66200AE82B4 /* ORKFootnoteLabel.h */ = {isa = PBXFileReference; fileEncoding = 4; lastKnownFileType = sourcecode.c.h; path = ORKFootnoteLabel.h; sourceTree = "<group>"; };
		FFAE713F1DAEC66200AE82B4 /* ORKFootnoteLabel.m */ = {isa = PBXFileReference; fileEncoding = 4; lastKnownFileType = sourcecode.c.objc; path = ORKFootnoteLabel.m; sourceTree = "<group>"; };
>>>>>>> 67643271
/* End PBXFileReference section */

/* Begin PBXFrameworksBuildPhase section */
		86CC8E971AC09332001CCD89 /* Frameworks */ = {
			isa = PBXFrameworksBuildPhase;
			buildActionMask = 2147483647;
			files = (
				86CC8EA01AC09332001CCD89 /* ResearchKit.framework in Frameworks */,
			);
			runOnlyForDeploymentPostprocessing = 0;
		};
		B183A5591A8535D100C76870 /* Frameworks */ = {
			isa = PBXFrameworksBuildPhase;
			buildActionMask = 2147483647;
			files = (
				B1C7955E1A9FBF04007279BA /* HealthKit.framework in Frameworks */,
			);
			runOnlyForDeploymentPostprocessing = 0;
		};
/* End PBXFrameworksBuildPhase section */

/* Begin PBXGroup section */
		106FF29B1B663F5C004EACF2 /* Hole Peg Test */ = {
			isa = PBXGroup;
			children = (
				10FF9A851B74ADB400ECB5B4 /* Place Step */,
				10FF9A861B74B24500ECB5B4 /* Remove Step */,
			);
			name = "Hole Peg Test";
			sourceTree = "<group>";
		};
		10864C951B271456000F4158 /* PSAT */ = {
			isa = PBXGroup;
			children = (
				10864C961B27146B000F4158 /* ORKPSATStep.h */,
				10864C971B27146B000F4158 /* ORKPSATStep.m */,
				10864C981B27146B000F4158 /* ORKPSATStepViewController.h */,
				10864C991B27146B000F4158 /* ORKPSATStepViewController.m */,
				10864C9A1B27146B000F4158 /* ORKPSATContentView.h */,
				10864C9B1B27146B000F4158 /* ORKPSATContentView.m */,
				10864C9C1B27146B000F4158 /* ORKPSATKeyboardView.h */,
				10864C9D1B27146B000F4158 /* ORKPSATKeyboardView.m */,
			);
			name = PSAT;
			sourceTree = "<group>";
		};
		10BAA2CC1B5FCDB1004FE478 /* Walking */ = {
			isa = PBXGroup;
			children = (
				B12EFF601AB2178B00A80147 /* Short Walk */,
				10BAA2CD1B5FCDFB004FE478 /* Timed Walk */,
			);
			name = Walking;
			sourceTree = "<group>";
		};
		10BAA2CD1B5FCDFB004FE478 /* Timed Walk */ = {
			isa = PBXGroup;
			children = (
				861D2AEE1B8409D9008C4CD0 /* ORKTimedWalkContentView.h */,
				861D2AEF1B8409D9008C4CD0 /* ORKTimedWalkContentView.m */,
				861D2AEA1B8409B2008C4CD0 /* ORKTimedWalkStepViewController.h */,
				861D2AEB1B8409B2008C4CD0 /* ORKTimedWalkStepViewController.m */,
				861D2AE61B840991008C4CD0 /* ORKTimedWalkStep.h */,
				861D2AE71B840991008C4CD0 /* ORKTimedWalkStep.m */,
			);
			name = "Timed Walk";
			sourceTree = "<group>";
		};
		10FF9A851B74ADB400ECB5B4 /* Place Step */ = {
			isa = PBXGroup;
			children = (
				106FF29C1B663FCE004EACF2 /* ORKHolePegTestPlaceStep.h */,
				106FF29D1B663FCE004EACF2 /* ORKHolePegTestPlaceStep.m */,
				106FF2A01B665B86004EACF2 /* ORKHolePegTestPlaceStepViewController.h */,
				106FF2A11B665B86004EACF2 /* ORKHolePegTestPlaceStepViewController.m */,
				106FF2A41B665CF5004EACF2 /* ORKHolePegTestPlaceContentView.h */,
				106FF2A51B665CF5004EACF2 /* ORKHolePegTestPlaceContentView.m */,
				106FF2A81B690FD7004EACF2 /* ORKHolePegTestPlacePegView.h */,
				106FF2A91B690FD7004EACF2 /* ORKHolePegTestPlacePegView.m */,
				106FF2B21B71F18E004EACF2 /* ORKHolePegTestPlaceHoleView.h */,
				106FF2B31B71F18E004EACF2 /* ORKHolePegTestPlaceHoleView.m */,
			);
			name = "Place Step";
			sourceTree = "<group>";
		};
		10FF9A861B74B24500ECB5B4 /* Remove Step */ = {
			isa = PBXGroup;
			children = (
				10FF9AC11B79EF2800ECB5B4 /* ORKHolePegTestRemoveStep.h */,
				10FF9AC21B79EF2800ECB5B4 /* ORKHolePegTestRemoveStep.m */,
				10FF9AC91B79F22900ECB5B4 /* ORKHolePegTestRemoveStepViewController.h */,
				10FF9ACA1B79F22900ECB5B4 /* ORKHolePegTestRemoveStepViewController.m */,
				10FF9ACD1B79F5CE00ECB5B4 /* ORKHolePegTestRemoveContentView.h */,
				10FF9ACE1B79F5CE00ECB5B4 /* ORKHolePegTestRemoveContentView.m */,
				10FF9AD11B79F5EA00ECB5B4 /* ORKHolePegTestRemovePegView.h */,
				10FF9AD21B79F5EA00ECB5B4 /* ORKHolePegTestRemovePegView.m */,
			);
			name = "Remove Step";
			sourceTree = "<group>";
		};
		147503AC1AEE8058004B17F3 /* Tone Audiometry */ = {
			isa = PBXGroup;
			children = (
				147503AD1AEE8071004B17F3 /* ORKAudioGenerator.h */,
				147503AE1AEE8071004B17F3 /* ORKAudioGenerator.m */,
				147503B11AEE807C004B17F3 /* ORKToneAudiometryContentView.h */,
				147503B21AEE807C004B17F3 /* ORKToneAudiometryContentView.m */,
				B12EA0131B0D73A500F9F554 /* ORKToneAudiometryPracticeStep.h */,
				B12EA0141B0D73A500F9F554 /* ORKToneAudiometryPracticeStep.m */,
				147503B31AEE807C004B17F3 /* ORKToneAudiometryStep.h */,
				147503B41AEE807C004B17F3 /* ORKToneAudiometryStep.m */,
				B12EA0171B0D76AD00F9F554 /* ORKToneAudiometryPracticeStepViewController.h */,
				B12EA0181B0D76AD00F9F554 /* ORKToneAudiometryPracticeStepViewController.m */,
				147503B51AEE807C004B17F3 /* ORKToneAudiometryStepViewController.h */,
				147503B61AEE807C004B17F3 /* ORKToneAudiometryStepViewController.m */,
			);
			name = "Tone Audiometry";
			sourceTree = "<group>";
		};
		2429D56D1BBB52E4003A512F /* Onboarding */ = {
			isa = PBXGroup;
			children = (
				2429D56E1BBB5352003A512F /* Account */,
			);
			name = Onboarding;
			sourceTree = "<group>";
		};
		2429D56E1BBB5352003A512F /* Account */ = {
			isa = PBXGroup;
			children = (
				2429D5701BBB5397003A512F /* ORKRegistrationStep.h */,
				2429D5711BBB5397003A512F /* ORKRegistrationStep.m */,
				242C9E031BBDFDAC0088B7F4 /* ORKVerificationStep.h */,
				242C9E041BBDFDAC0088B7F4 /* ORKVerificationStep.m */,
				24C296741BD052F800B42EF1 /* ORKVerificationStep_Internal.h */,
				242C9E0B1BBE03F90088B7F4 /* ORKVerificationStepViewController.h */,
				242C9E0C1BBE03F90088B7F4 /* ORKVerificationStepViewController.m */,
				242C9E0F1BBE06DE0088B7F4 /* ORKVerificationStepView.h */,
				242C9E101BBE06DE0088B7F4 /* ORKVerificationStepView.m */,
				24BC5CEC1BC345D900846B43 /* ORKLoginStep.h */,
				24BC5CED1BC345D900846B43 /* ORKLoginStep.m */,
				24C296761BD055B800B42EF1 /* ORKLoginStep_Internal.h */,
				24850E171BCDA9C7006E91FB /* ORKLoginStepViewController.h */,
				24850E181BCDA9C7006E91FB /* ORKLoginStepViewController.m */,
			);
			name = Account;
			sourceTree = "<group>";
		};
		2489F7A61D65213D008DEF20 /* Video Capture Step */ = {
			isa = PBXGroup;
			children = (
				2489F7A91D65214D008DEF20 /* ORKVideoCaptureStep.h */,
				2489F7AA1D65214D008DEF20 /* ORKVideoCaptureStep.m */,
				2489F7AB1D65214D008DEF20 /* ORKVideoCaptureStepViewController.h */,
				2489F7AC1D65214D008DEF20 /* ORKVideoCaptureStepViewController.m */,
				2489F7A71D65214D008DEF20 /* ORKVideoCaptureCameraPreviewView.h */,
				2489F7A81D65214D008DEF20 /* ORKVideoCaptureCameraPreviewView.m */,
				2489F7AD1D65214D008DEF20 /* ORKVideoCaptureView.h */,
				2489F7AE1D65214D008DEF20 /* ORKVideoCaptureView.m */,
			);
			name = "Video Capture Step";
			sourceTree = "<group>";
		};
		24A4DA091B8D0CC8009C797A /* Passcode Step */ = {
			isa = PBXGroup;
			children = (
				24A4DA121B8D1115009C797A /* ORKPasscodeStep.h */,
				24A4DA131B8D1115009C797A /* ORKPasscodeStep.m */,
				241A2E861B94FD8800ED3B39 /* ORKPasscodeStepViewController_Internal.h */,
				24A4DA161B8D13FE009C797A /* ORKPasscodeStepViewController.h */,
				24A4DA171B8D13FE009C797A /* ORKPasscodeStepViewController.m */,
				24A4DA0E1B8D0F21009C797A /* ORKPasscodeStepView.h */,
				24A4DA0F1B8D0F21009C797A /* ORKPasscodeStepView.m */,
				2441034D1B966D4C00EEAB0C /* ORKPasscodeViewController.h */,
				2441034E1B966D4C00EEAB0C /* ORKPasscodeViewController.m */,
			);
			name = "Passcode Step";
			sourceTree = "<group>";
		};
		24B3535D1BB21137009ED6F8 /* Utilities */ = {
			isa = PBXGroup;
			children = (
				2433C9E11B9A506F0052D375 /* ORKKeychainWrapper.h */,
				2433C9E21B9A506F0052D375 /* ORKKeychainWrapper.m */,
				86C40B8C1A8D7C5C00081FAC /* ORKHelpers_Internal.h */,
				86C40B7C1A8D7C5C00081FAC /* ORKHelpers_Private.h */,
				86C40B8D1A8D7C5C00081FAC /* ORKHelpers.m */,
			);
			name = Utilities;
			sourceTree = "<group>";
		};
		259E76FB1AFFAEAC0070F786 /* Charts */ = {
			isa = PBXGroup;
			children = (
				25BD76671B00B37100478C5D /* Pie */,
				25BD76601B00A5CF00478C5D /* Graphs */,
			);
			name = Charts;
			sourceTree = "<group>";
		};
		25BD76601B00A5CF00478C5D /* Graphs */ = {
			isa = PBXGroup;
			children = (
				25BD76611B00A5E700478C5D /* Components */,
				BC4A213D1C85FC0000BFC271 /* ORKBarGraphChartView.h */,
				BC4A213E1C85FC0000BFC271 /* ORKBarGraphChartView.m */,
				BCB6E6541B7D534C000D5B34 /* ORKDiscreteGraphChartView.h */,
				BCB6E6551B7D534C000D5B34 /* ORKDiscreteGraphChartView.m */,
				BC5FAF821C6901A200057CF1 /* ORKChartTypes.h */,
				BC5FAF831C6901A200057CF1 /* ORKChartTypes.m */,
				BCB6E6561B7D534C000D5B34 /* ORKGraphChartView_Internal.h */,
				BCB6E6571B7D534C000D5B34 /* ORKGraphChartView.h */,
				BCB6E6581B7D534C000D5B34 /* ORKGraphChartView.m */,
				BCB6E6591B7D534C000D5B34 /* ORKLineGraphChartView.h */,
				BCB6E65A1B7D534C000D5B34 /* ORKLineGraphChartView.m */,
			);
			name = Graphs;
			sourceTree = "<group>";
		};
		25BD76611B00A5E700478C5D /* Components */ = {
			isa = PBXGroup;
			children = (
				BCC1CD981B7ED64F00D86886 /* ORKYAxisView.h */,
				BCC1CD991B7ED64F00D86886 /* ORKYAxisView.m */,
				BCB6E6621B7D535F000D5B34 /* ORKXAxisView.h */,
				BCB6E6631B7D535F000D5B34 /* ORKXAxisView.m */,
			);
			name = Components;
			sourceTree = "<group>";
		};
		25BD76671B00B37100478C5D /* Pie */ = {
			isa = PBXGroup;
			children = (
				25C17CBB1B2058D4001ADDD2 /* Components */,
				BCD192ED1B81255F00FCC08A /* ORKPieChartView_Internal.h */,
				BCB6E6481B7D531C000D5B34 /* ORKPieChartView.h */,
				BCB6E6491B7D531C000D5B34 /* ORKPieChartView.m */,
			);
			name = Pie;
			sourceTree = "<group>";
		};
		25C17CBB1B2058D4001ADDD2 /* Components */ = {
			isa = PBXGroup;
			children = (
				BCB6E64C1B7D533B000D5B34 /* ORKPieChartLegendCollectionViewLayout.h */,
				BCB6E64D1B7D533B000D5B34 /* ORKPieChartLegendCollectionViewLayout.m */,
				BCB6E64E1B7D533B000D5B34 /* ORKPieChartLegendCell.h */,
				BCB6E64F1B7D533B000D5B34 /* ORKPieChartLegendCell.m */,
				BCD192DD1B81240400FCC08A /* ORKPieChartPieView.h */,
				BCD192DE1B81240400FCC08A /* ORKPieChartPieView.m */,
				BCD192E51B81243900FCC08A /* ORKPieChartLegendView.h */,
				BCD192E61B81243900FCC08A /* ORKPieChartLegendView.m */,
				BCD192E91B81245500FCC08A /* ORKPieChartTitleTextView.h */,
				BCD192EA1B81245500FCC08A /* ORKPieChartTitleTextView.m */,
			);
			name = Components;
			sourceTree = "<group>";
		};
		25ECC0921AFBD64800F3D63B /* Reaction Time */ = {
			isa = PBXGroup;
			children = (
				25ECC0931AFBD68300F3D63B /* ORKReactionTimeStep.h */,
				25ECC0941AFBD68300F3D63B /* ORKReactionTimeStep.m */,
				25ECC0991AFBD8B300F3D63B /* ORKReactionTimeViewController.h */,
				25ECC09A1AFBD8B300F3D63B /* ORKReactionTimeViewController.m */,
				25ECC09D1AFBD92D00F3D63B /* ORKReactionTimeContentView.h */,
				25ECC09E1AFBD92D00F3D63B /* ORKReactionTimeContentView.m */,
				25ECC0A11AFBDD2700F3D63B /* ORKReactionTimeStimulusView.h */,
				25ECC0A21AFBDD2700F3D63B /* ORKReactionTimeStimulusView.m */,
			);
			name = "Reaction Time";
			sourceTree = "<group>";
		};
		25F5CEDC1B4C3F1D0031E2A4 /* TowerOfHanoi */ = {
			isa = PBXGroup;
			children = (
				250F94021B4C5A6600FA23EB /* ORKTowerOfHanoiStep.h */,
				250F94031B4C5A6600FA23EB /* ORKTowerOfHanoiStep.m */,
				250F94061B4C5AA400FA23EB /* ORKTowerOfHanoiStepViewController.h */,
				250F94071B4C5AA400FA23EB /* ORKTowerOfHanoiStepViewController.m */,
				257FCE1D1B4D14E50001EF06 /* ORKTowerOfHanoiTowerView.h */,
				257FCE1E1B4D14E50001EF06 /* ORKTowerOfHanoiTowerView.m */,
				257FCE211B4D37A80001EF06 /* ORKTowerOfHanoiTower.h */,
				257FCE221B4D37A80001EF06 /* ORKTowerOfHanoiTower.m */,
			);
			name = TowerOfHanoi;
			sourceTree = "<group>";
		};
		3FFF18341829DB1D00167070 = {
			isa = PBXGroup;
			children = (
				B11DF3B21AA109C8009E76D2 /* docs */,
				86B623AF19520B770074CD3C /* ResearchKit */,
				86CC8EA61AC09383001CCD89 /* ResearchKitTests */,
				3FFF183F1829DB1D00167070 /* Frameworks */,
				3FFF183E1829DB1D00167070 /* Products */,
			);
			sourceTree = "<group>";
		};
		3FFF183E1829DB1D00167070 /* Products */ = {
			isa = PBXGroup;
			children = (
				B183A5951A8535D100C76870 /* ResearchKit.framework */,
				86CC8E9A1AC09332001CCD89 /* ResearchKitTests.xctest */,
			);
			name = Products;
			sourceTree = "<group>";
		};
		3FFF183F1829DB1D00167070 /* Frameworks */ = {
			isa = PBXGroup;
			children = (
				B1C7955D1A9FBF04007279BA /* HealthKit.framework */,
			);
			name = Frameworks;
			sourceTree = "<group>";
		};
		618DA0471A93D0D600E63AA8 /* Accessibility */ = {
			isa = PBXGroup;
			children = (
				618DA0481A93D0D600E63AA8 /* ORKAccessibility.h */,
				618DA0491A93D0D600E63AA8 /* ORKAccessibilityFunctions.h */,
				618DA04A1A93D0D600E63AA8 /* ORKAccessibilityFunctions.m */,
				618DA04B1A93D0D600E63AA8 /* UIView+ORKAccessibility.h */,
				618DA04C1A93D0D600E63AA8 /* UIView+ORKAccessibility.m */,
				6146D0A11B84A91E0068491D /* ORKLineGraphAccessibilityElement.h */,
				6146D0A21B84A91E0068491D /* ORKLineGraphAccessibilityElement.m */,
			);
			path = Accessibility;
			sourceTree = "<group>";
		};
		866DA5121D63D01C00C9AF3F /* DataCollection */ = {
			isa = PBXGroup;
			children = (
				866DA5131D63D04700C9AF3F /* ORKCollector_Internal.h */,
				866DA5141D63D04700C9AF3F /* ORKCollector.h */,
				866DA5151D63D04700C9AF3F /* ORKCollector.m */,
				866DA5161D63D04700C9AF3F /* ORKDataCollectionManager_Internal.h */,
				866DA5171D63D04700C9AF3F /* ORKDataCollectionManager.h */,
				866DA5181D63D04700C9AF3F /* ORKDataCollectionManager.m */,
				866DA5191D63D04700C9AF3F /* ORKHealthSampleQueryOperation.h */,
				866DA51A1D63D04700C9AF3F /* ORKHealthSampleQueryOperation.m */,
				866DA51B1D63D04700C9AF3F /* ORKMotionActivityQueryOperation.h */,
				866DA51C1D63D04700C9AF3F /* ORKMotionActivityQueryOperation.m */,
				866DA51D1D63D04700C9AF3F /* ORKOperation.h */,
				866DA51E1D63D04700C9AF3F /* ORKOperation.m */,
			);
			name = DataCollection;
			sourceTree = "<group>";
		};
		86B623AF19520B770074CD3C /* ResearchKit */ = {
			isa = PBXGroup;
			children = (
				B1C1DE4F196F541F00F75544 /* ResearchKit.h */,
				B1B894391A00345200C5CF2D /* ResearchKit_Private.h */,
				86C40B511A8D7C5B00081FAC /* Common */,
				86C40AF91A8D7C5B00081FAC /* Active Tasks */,
				259E76FB1AFFAEAC0070F786 /* Charts */,
				86C40BEB1A8D7C5C00081FAC /* Consent */,
				2429D56D1BBB52E4003A512F /* Onboarding */,
				618DA0471A93D0D600E63AA8 /* Accessibility */,
				B1A860D91A9693C400EA57B7 /* Animations */,
				861610BF1A8D8EDD00245F7A /* Artwork.xcassets */,
				B1C0F4E01A9BA65F0022C153 /* Localized */,
				86C40C101A8D7C5C00081FAC /* Info.plist */,
				B18AABE01A9F08D9003871B5 /* module.modulemap */,
			);
			path = ResearchKit;
			sourceTree = "<group>";
		};
		86C40AF91A8D7C5B00081FAC /* Active Tasks */ = {
			isa = PBXGroup;
			children = (
				B12EFF4F1AB2165B00A80147 /* Common */,
				B12EFF4E1AB2161500A80147 /* Audio */,
				B12EFF5D1AB2177700A80147 /* Fitness */,
				B12EFF5E1AB2177D00A80147 /* Spatial Span Memory */,
				25F5CEDC1B4C3F1D0031E2A4 /* TowerOfHanoi */,
				B12EFF5F1AB2178500A80147 /* Tapping */,
				10BAA2CC1B5FCDB1004FE478 /* Walking */,
				147503AC1AEE8058004B17F3 /* Tone Audiometry */,
				106FF29B1B663F5C004EACF2 /* Hole Peg Test */,
				25ECC0921AFBD64800F3D63B /* Reaction Time */,
				10864C951B271456000F4158 /* PSAT */,
			);
			name = "Active Tasks";
			path = ActiveTasks;
			sourceTree = "<group>";
		};
		86C40B511A8D7C5B00081FAC /* Common */ = {
			isa = PBXGroup;
			children = (
				B12EFF3B1AB211E000A80147 /* Answer Format */,
				B12EFF3A1AB211CC00A80147 /* Container Views */,
				B12EFF3D1AB2121000A80147 /* Definitions */,
				BC4194261AE8451F00073D6B /* Misc */,
				B12EFF431AB2141A00A80147 /* PDF */,
				B12EFF371AB2118500A80147 /* Result */,
				B12EFF311AB2100400A80147 /* Skin */,
				B12EFF341AB2111200A80147 /* Step */,
				B12EFF331AB2110300A80147 /* Task */,
				B12EFF321AB2106F00A80147 /* UIKitCategories */,
				866DA5121D63D01C00C9AF3F /* DataCollection */,
				24B3535D1BB21137009ED6F8 /* Utilities */,
			);
			path = Common;
			sourceTree = "<group>";
		};
		86C40BEB1A8D7C5C00081FAC /* Consent */ = {
			isa = PBXGroup;
			children = (
				FA7A9D2C1B083D90005A2BEA /* Formatters */,
				B12EFF451AB214E000A80147 /* Model */,
				B12EFF461AB2150C00A80147 /* Visual */,
				B12EFF481AB2152D00A80147 /* Sharing */,
				B12EFF471AB2151B00A80147 /* Review */,
			);
			path = Consent;
			sourceTree = "<group>";
		};
		86CC8EA61AC09383001CCD89 /* ResearchKitTests */ = {
			isa = PBXGroup;
			children = (
				FA7A9D351B09362D005A2BEA /* Consent */,
				86CC8EA71AC09383001CCD89 /* Info.plist */,
				86CC8EA81AC09383001CCD89 /* ORKAccessibilityTests.m */,
				248604051B4C98760010C8A0 /* ORKAnswerFormatTests.m */,
				86CC8EA91AC09383001CCD89 /* ORKChoiceAnswerFormatHelperTests.m */,
				86CC8EAB1AC09383001CCD89 /* ORKDataLoggerManagerTests.m */,
				86CC8EAC1AC09383001CCD89 /* ORKDataLoggerTests.m */,
				86CC8EAD1AC09383001CCD89 /* ORKHKSampleTests.m */,
				86D348001AC16175006DB02B /* ORKRecorderTests.m */,
				86CC8EAF1AC09383001CCD89 /* ORKResultTests.m */,
				BCB96C121B19C0EC002A0B96 /* ORKStepTests.m */,
				BCAD50E71B0201EE0034806A /* ORKTaskTests.m */,
				86CC8EB01AC09383001CCD89 /* ORKTextChoiceCellGroupTests.m */,
				2EBFE11C1AE1B32D00CB8254 /* ORKUIViewAccessibilityTests.m */,
				2EBFE11F1AE1B74100CB8254 /* ORKVoiceEngineTests.m */,
			);
			path = ResearchKitTests;
			sourceTree = "<group>";
		};
		B11DF3B21AA109C8009E76D2 /* docs */ = {
			isa = PBXGroup;
			children = (
				B11DF3B31AA109C8009E76D2 /* AppledocSettings.plist */,
			);
			path = docs;
			sourceTree = "<group>";
		};
		B12EFF301AB20E7500A80147 /* Completion Step */ = {
			isa = PBXGroup;
			children = (
				86C40B521A8D7C5B00081FAC /* ORKCompletionStep.h */,
				86C40B531A8D7C5B00081FAC /* ORKCompletionStep.m */,
				86C40B541A8D7C5B00081FAC /* ORKCompletionStepViewController.h */,
				86C40B551A8D7C5B00081FAC /* ORKCompletionStepViewController.m */,
			);
			name = "Completion Step";
			sourceTree = "<group>";
		};
		B12EFF311AB2100400A80147 /* Skin */ = {
			isa = PBXGroup;
			children = (
				86C40B6B1A8D7C5B00081FAC /* ORKBodyLabel.h */,
				86C40B6C1A8D7C5B00081FAC /* ORKBodyLabel.m */,
				86C40B6D1A8D7C5B00081FAC /* ORKBorderedButton.h */,
				86C40B6E1A8D7C5C00081FAC /* ORKBorderedButton.m */,
				86C40B6F1A8D7C5C00081FAC /* ORKCaption1Label.h */,
				86C40B701A8D7C5C00081FAC /* ORKCaption1Label.m */,
				86C40B711A8D7C5C00081FAC /* ORKChoiceViewCell.h */,
				86C40B721A8D7C5C00081FAC /* ORKChoiceViewCell.m */,
				86C40B731A8D7C5C00081FAC /* ORKContinueButton.h */,
				86C40B741A8D7C5C00081FAC /* ORKContinueButton.m */,
				86C40B751A8D7C5C00081FAC /* ORKCountdownLabel.h */,
				86C40B761A8D7C5C00081FAC /* ORKCountdownLabel.m */,
				86C40B7A1A8D7C5C00081FAC /* ORKDefaultFont.h */,
				106FF2AC1B6FACA8004EACF2 /* ORKDirectionView.h */,
				106FF2AD1B6FACA8004EACF2 /* ORKDirectionView.m */,
				FFAE713E1DAEC66200AE82B4 /* ORKFootnoteLabel.h */,
				FFAE713F1DAEC66200AE82B4 /* ORKFootnoteLabel.m */,
				86C40B881A8D7C5C00081FAC /* ORKHeadlineLabel.h */,
				86C40B891A8D7C5C00081FAC /* ORKHeadlineLabel.m */,
				86C40B901A8D7C5C00081FAC /* ORKImageChoiceLabel.h */,
				86C40B911A8D7C5C00081FAC /* ORKImageChoiceLabel.m */,
				86C40B971A8D7C5C00081FAC /* ORKLabel.h */,
				86C40B981A8D7C5C00081FAC /* ORKLabel.m */,
				10BAA2C81B5FCB4F004FE478 /* ORKProgressView.h */,
				10BAA2C91B5FCB4F004FE478 /* ORKProgressView.m */,
				86C40BAA1A8D7C5C00081FAC /* ORKRoundTappingButton.h */,
				86C40BAB1A8D7C5C00081FAC /* ORKRoundTappingButton.m */,
				B8760F291AFBEFB0007FA16F /* ORKScaleRangeDescriptionLabel.h */,
				B8760F2A1AFBEFB0007FA16F /* ORKScaleRangeDescriptionLabel.m */,
				24898B0B1B7186C000B0E7E7 /* ORKScaleRangeImageView.h */,
				24898B0C1B7186C000B0E7E7 /* ORKScaleRangeImageView.m */,
				86C40BAC1A8D7C5C00081FAC /* ORKScaleRangeLabel.h */,
				86C40BAD1A8D7C5C00081FAC /* ORKScaleRangeLabel.m */,
				86C40BB01A8D7C5C00081FAC /* ORKScaleValueLabel.h */,
				86C40BB11A8D7C5C00081FAC /* ORKScaleValueLabel.m */,
				86C40BB21A8D7C5C00081FAC /* ORKSelectionSubTitleLabel.h */,
				86C40BB31A8D7C5C00081FAC /* ORKSelectionSubTitleLabel.m */,
				86C40BB41A8D7C5C00081FAC /* ORKSelectionTitleLabel.h */,
				86C40BB51A8D7C5C00081FAC /* ORKSelectionTitleLabel.m */,
				10FF9AD51B7A045E00ECB5B4 /* ORKSeparatorView.h */,
				10FF9AD61B7A045E00ECB5B4 /* ORKSeparatorView.m */,
				86C40BB71A8D7C5C00081FAC /* ORKSkin.h */,
				86C40BB81A8D7C5C00081FAC /* ORKSkin.m */,
				86C40BC01A8D7C5C00081FAC /* ORKSubheadlineLabel.h */,
				86C40BC11A8D7C5C00081FAC /* ORKSubheadlineLabel.m */,
				86C40BD11A8D7C5C00081FAC /* ORKTableViewCell.h */,
				86C40BD21A8D7C5C00081FAC /* ORKTableViewCell.m */,
				86C40BD31A8D7C5C00081FAC /* ORKTapCountLabel.h */,
				86C40BD41A8D7C5C00081FAC /* ORKTapCountLabel.m */,
				86C40BDB1A8D7C5C00081FAC /* ORKTextButton.h */,
				86C40BDC1A8D7C5C00081FAC /* ORKTextButton.m */,
				86C40B5E1A8D7C5B00081FAC /* ORKTextFieldView.h */,
				86C40B5F1A8D7C5B00081FAC /* ORKTextFieldView.m */,
				BC01B0FA1B0EB99700863803 /* ORKTintedImageView_Internal.h */,
				86C40B601A8D7C5B00081FAC /* ORKTintedImageView.h */,
				86C40B611A8D7C5B00081FAC /* ORKTintedImageView.m */,
				86C40BDD1A8D7C5C00081FAC /* ORKUnitLabel.h */,
				86C40BDE1A8D7C5C00081FAC /* ORKUnitLabel.m */,
			);
			name = Skin;
			sourceTree = "<group>";
		};
		B12EFF321AB2106F00A80147 /* UIKitCategories */ = {
			isa = PBXGroup;
			children = (
				86C40BE71A8D7C5C00081FAC /* UIBarButtonItem+ORKBarButtonItem.h */,
				86C40BE81A8D7C5C00081FAC /* UIBarButtonItem+ORKBarButtonItem.m */,
				86C40BE91A8D7C5C00081FAC /* UIResponder+ResearchKit.h */,
				86C40BEA1A8D7C5C00081FAC /* UIResponder+ResearchKit.m */,
				805685771C90C19500BF437A /* UIImage+ResearchKit.h */,
				805685781C90C19500BF437A /* UIImage+ResearchKit.m */,
			);
			name = UIKitCategories;
			sourceTree = "<group>";
		};
		B12EFF331AB2110300A80147 /* Task */ = {
			isa = PBXGroup;
			children = (
				BC13CE371B0660220044153C /* ORKNavigableOrderedTask.h */,
				BC13CE381B0660220044153C /* ORKNavigableOrderedTask.m */,
				86C40BD51A8D7C5C00081FAC /* ORKTask.h */,
				86C40B9D1A8D7C5C00081FAC /* ORKOrderedTask.h */,
				86C40B9E1A8D7C5C00081FAC /* ORKOrderedTask.m */,
				10FF9AD91B7BA78400ECB5B4 /* ORKOrderedTask_Private.h */,
				86C40BD71A8D7C5C00081FAC /* ORKTaskViewController.h */,
				86C40BD81A8D7C5C00081FAC /* ORKTaskViewController.m */,
				86C40BD91A8D7C5C00081FAC /* ORKTaskViewController_Internal.h */,
				86C40BDA1A8D7C5C00081FAC /* ORKTaskViewController_Private.h */,
			);
			name = Task;
			sourceTree = "<group>";
		};
		B12EFF341AB2111200A80147 /* Step */ = {
			isa = PBXGroup;
			children = (
				86C40BB91A8D7C5C00081FAC /* ORKStep.h */,
				86C40BBA1A8D7C5C00081FAC /* ORKStep.m */,
				86C40BBB1A8D7C5C00081FAC /* ORKStep_Private.h */,
				86C40BBC1A8D7C5C00081FAC /* ORKStepViewController.h */,
				86C40BBD1A8D7C5C00081FAC /* ORKStepViewController.m */,
				86C40BBE1A8D7C5C00081FAC /* ORKStepViewController_Internal.h */,
				BCA5C0331AEC05F20092AC8D /* ORKStepNavigationRule.h */,
				BCA5C0341AEC05F20092AC8D /* ORKStepNavigationRule.m */,
				BC13CE3B1B0662990044153C /* ORKStepNavigationRule_Private.h */,
				BC13CE411B066A990044153C /* ORKStepNavigationRule_Internal.h */,
				BCB080A01B83EFB900A3F400 /* ORKStepNavigationRule.swift */,
				86C40B771A8D7C5C00081FAC /* ORKCustomStepView.h */,
				86C40B781A8D7C5C00081FAC /* ORKCustomStepView.m */,
				86C40B791A8D7C5C00081FAC /* ORKCustomStepView_Internal.h */,
				B12EFF351AB2116400A80147 /* Instruction Step */,
				B12EFF361AB2117B00A80147 /* Question Step */,
				B12EFF3C1AB211FB00A80147 /* Form Step */,
				D44239761AF17EE700559D96 /* Image Capture Step */,
				2489F7A61D65213D008DEF20 /* Video Capture Step */,
				24A4DA091B8D0CC8009C797A /* Passcode Step */,
				FFDDD8461D3453A200446806 /* Page Step */,
				FF5CA60F1D2C2630001660A3 /* Table Step */,
				BF9D62C41BD244C4000AA6A7 /* Wait Step */,
				BF690AD61BAD3DC0009C5ADA /* Review Step */,
				B12EFF491AB2155700A80147 /* Signature Step */,
			);
			name = Step;
			sourceTree = "<group>";
		};
		B12EFF351AB2116400A80147 /* Instruction Step */ = {
			isa = PBXGroup;
			children = (
				86C40B921A8D7C5C00081FAC /* ORKInstructionStep.h */,
				86C40B931A8D7C5C00081FAC /* ORKInstructionStep.m */,
				86C40B941A8D7C5C00081FAC /* ORKInstructionStepViewController.h */,
				86C40B951A8D7C5C00081FAC /* ORKInstructionStepViewController.m */,
				86C40B961A8D7C5C00081FAC /* ORKInstructionStepViewController_Internal.h */,
				86C40B5A1A8D7C5B00081FAC /* ORKInstructionStepView.h */,
				86C40B5B1A8D7C5B00081FAC /* ORKInstructionStepView.m */,
				B12EFF301AB20E7500A80147 /* Completion Step */,
			);
			name = "Instruction Step";
			sourceTree = "<group>";
		};
		B12EFF361AB2117B00A80147 /* Question Step */ = {
			isa = PBXGroup;
			children = (
				86C40BA11A8D7C5C00081FAC /* ORKQuestionStep.h */,
				86C40BA21A8D7C5C00081FAC /* ORKQuestionStep.m */,
				86C40BA31A8D7C5C00081FAC /* ORKQuestionStep_Internal.h */,
				86C40BA41A8D7C5C00081FAC /* ORKQuestionStepViewController.h */,
				86C40BA51A8D7C5C00081FAC /* ORKQuestionStepViewController.m */,
				86C40BA61A8D7C5C00081FAC /* ORKQuestionStepViewController_Private.h */,
			);
			name = "Question Step";
			sourceTree = "<group>";
		};
		B12EFF371AB2118500A80147 /* Result */ = {
			isa = PBXGroup;
			children = (
				86C40BA71A8D7C5C00081FAC /* ORKResult.h */,
				86C40BA81A8D7C5C00081FAC /* ORKResult.m */,
				86C40BA91A8D7C5C00081FAC /* ORKResult_Private.h */,
				BC13CE3F1B0666FD0044153C /* ORKResultPredicate.h */,
				BCFF24BC1B0798D10044EC35 /* ORKResultPredicate.m */,
			);
			name = Result;
			sourceTree = "<group>";
		};
		B12EFF3A1AB211CC00A80147 /* Container Views */ = {
			isa = PBXGroup;
			children = (
				86C40B5C1A8D7C5B00081FAC /* ORKTableContainerView.h */,
				86C40B5D1A8D7C5B00081FAC /* ORKTableContainerView.m */,
				86C40BE11A8D7C5C00081FAC /* ORKVerticalContainerView.h */,
				86C40BE21A8D7C5C00081FAC /* ORKVerticalContainerView.m */,
				86C40BE31A8D7C5C00081FAC /* ORKVerticalContainerView_Internal.h */,
				86B89AB91AB3BECC001626A4 /* ORKStepHeaderView.h */,
				86B89ABA1AB3BECC001626A4 /* ORKStepHeaderView.m */,
				86B89ABD1AB3BFDB001626A4 /* ORKStepHeaderView_Internal.h */,
				86AD91081AB7AD1E00361FEB /* ORKNavigationContainerView.h */,
				86AD91091AB7AD1E00361FEB /* ORKNavigationContainerView.m */,
				86AD910C1AB7AE4100361FEB /* ORKNavigationContainerView_Internal.h */,
			);
			name = "Container Views";
			sourceTree = "<group>";
		};
		B12EFF3B1AB211E000A80147 /* Answer Format */ = {
			isa = PBXGroup;
			children = (
				86C40B641A8D7C5B00081FAC /* ORKAnswerFormat.h */,
				86C40B651A8D7C5B00081FAC /* ORKAnswerFormat.m */,
				86C40B661A8D7C5B00081FAC /* ORKAnswerFormat_Internal.h */,
				244EFAD11BCEFD83001850D9 /* ORKAnswerFormat_Private.h */,
				86C40B8A1A8D7C5C00081FAC /* ORKHealthAnswerFormat.h */,
				86C40B8B1A8D7C5C00081FAC /* ORKHealthAnswerFormat.m */,
				B12EFF421AB2134100A80147 /* Choice Format Helpers */,
				B12EFF411AB212E100A80147 /* Control Views */,
				B12EFF3E1AB2123000A80147 /* Form Step Views */,
				B12EFF3F1AB2125E00A80147 /* Question Step Views */,
			);
			name = "Answer Format";
			sourceTree = "<group>";
		};
		B12EFF3C1AB211FB00A80147 /* Form Step */ = {
			isa = PBXGroup;
			children = (
				86C40B821A8D7C5C00081FAC /* ORKFormStep.h */,
				86C40B831A8D7C5C00081FAC /* ORKFormStep.m */,
				86C40B7F1A8D7C5C00081FAC /* ORKFormItem_Internal.h */,
				86C40B841A8D7C5C00081FAC /* ORKFormStepViewController.h */,
				86C40B851A8D7C5C00081FAC /* ORKFormStepViewController.m */,
				249F44E31BCD9EAC0000D57E /* ORKFormStepViewController_Internal.h */,
			);
			name = "Form Step";
			sourceTree = "<group>";
		};
		B12EFF3D1AB2121000A80147 /* Definitions */ = {
			isa = PBXGroup;
			children = (
				BCB8133B1C98367A00346561 /* ORKTypes.h */,
				86C40B7B1A8D7C5C00081FAC /* ORKDefines.h */,
				86C40B7D1A8D7C5C00081FAC /* ORKErrors.h */,
				86C40B7E1A8D7C5C00081FAC /* ORKErrors.m */,
			);
			name = Definitions;
			sourceTree = "<group>";
		};
		B12EFF3E1AB2123000A80147 /* Form Step Views */ = {
			isa = PBXGroup;
			children = (
				86C40B861A8D7C5C00081FAC /* ORKFormTextView.h */,
				86C40B871A8D7C5C00081FAC /* ORKFormTextView.m */,
				86C40B561A8D7C5B00081FAC /* ORKFormItemCell.h */,
				86C40B571A8D7C5B00081FAC /* ORKFormItemCell.m */,
				86C40B801A8D7C5C00081FAC /* ORKFormSectionTitleLabel.h */,
				86C40B811A8D7C5C00081FAC /* ORKFormSectionTitleLabel.m */,
			);
			name = "Form Step Views";
			sourceTree = "<group>";
		};
		B12EFF3F1AB2125E00A80147 /* Question Step Views */ = {
			isa = PBXGroup;
			children = (
				86AD91121AB7B97E00361FEB /* ORKQuestionStepView.h */,
				86AD91131AB7B97E00361FEB /* ORKQuestionStepView.m */,
				86C40BC21A8D7C5C00081FAC /* ORKSurveyAnswerCell.h */,
				866F86001A96CBF3007B282C /* ORKSurveyAnswerCell.m */,
				86C40BC51A8D7C5C00081FAC /* ORKSurveyAnswerCellForImageSelection.h */,
				86C40BC61A8D7C5C00081FAC /* ORKSurveyAnswerCellForImageSelection.m */,
				86C40BC71A8D7C5C00081FAC /* ORKSurveyAnswerCellForNumber.h */,
				86C40BC81A8D7C5C00081FAC /* ORKSurveyAnswerCellForNumber.m */,
				86C40BC91A8D7C5C00081FAC /* ORKSurveyAnswerCellForScale.h */,
				86C40BCA1A8D7C5C00081FAC /* ORKSurveyAnswerCellForScale.m */,
				86C40BCD1A8D7C5C00081FAC /* ORKSurveyAnswerCellForText.h */,
				86C40BCE1A8D7C5C00081FAC /* ORKSurveyAnswerCellForText.m */,
				865EA16A1ABA1BE20037C68E /* ORKSurveyAnswerCellForPicker.h */,
				865EA16B1ABA1BE20037C68E /* ORKSurveyAnswerCellForPicker.m */,
				CBD34A581BB207FC00F204EA /* ORKSurveyAnswerCellForLocation.h */,
				CBD34A591BB207FC00F204EA /* ORKSurveyAnswerCellForLocation.m */,
			);
			name = "Question Step Views";
			sourceTree = "<group>";
		};
		B12EFF411AB212E100A80147 /* Control Views */ = {
			isa = PBXGroup;
			children = (
				BC1C032A1CA301E300869355 /* ORKHeightPicker.h */,
				BC1C032B1CA301E300869355 /* ORKHeightPicker.m */,
				86B781B71AA668ED00688151 /* ORKTimeIntervalPicker.h */,
				86B781B81AA668ED00688151 /* ORKTimeIntervalPicker.m */,
				86B781B91AA668ED00688151 /* ORKValuePicker.h */,
				86B781BA1AA668ED00688151 /* ORKValuePicker.m */,
				86C40B581A8D7C5B00081FAC /* ORKImageSelectionView.h */,
				86C40B591A8D7C5B00081FAC /* ORKImageSelectionView.m */,
				86C40B671A8D7C5B00081FAC /* ORKAnswerTextField.h */,
				86C40B681A8D7C5B00081FAC /* ORKAnswerTextField.m */,
				86C40B691A8D7C5B00081FAC /* ORKAnswerTextView.h */,
				86C40B6A1A8D7C5B00081FAC /* ORKAnswerTextView.m */,
				CBD34A541BB1FB9000F204EA /* ORKLocationSelectionView.h */,
				CBD34A551BB1FB9000F204EA /* ORKLocationSelectionView.m */,
				861D11A71AA691BB003C98A7 /* ORKScaleSliderView.h */,
				861D11A81AA691BB003C98A7 /* ORKScaleSliderView.m */,
				86C40BAE1A8D7C5C00081FAC /* ORKScaleSlider.h */,
				86C40BAF1A8D7C5C00081FAC /* ORKScaleSlider.m */,
				865EA1601AB8DF750037C68E /* ORKDateTimePicker.h */,
				865EA1611AB8DF750037C68E /* ORKDateTimePicker.m */,
				865EA1661ABA1AA10037C68E /* ORKPicker.h */,
				865EA1671ABA1AA10037C68E /* ORKPicker.m */,
			);
			name = "Control Views";
			sourceTree = "<group>";
		};
		B12EFF421AB2134100A80147 /* Choice Format Helpers */ = {
			isa = PBXGroup;
			children = (
				861D11AB1AA7951F003C98A7 /* ORKChoiceAnswerFormatHelper.h */,
				861D11AC1AA7951F003C98A7 /* ORKChoiceAnswerFormatHelper.m */,
				861D11B31AA7D073003C98A7 /* ORKTextChoiceCellGroup.h */,
				861D11B41AA7D073003C98A7 /* ORKTextChoiceCellGroup.m */,
			);
			name = "Choice Format Helpers";
			sourceTree = "<group>";
		};
		B12EFF431AB2141A00A80147 /* PDF */ = {
			isa = PBXGroup;
			children = (
				86C40B8E1A8D7C5C00081FAC /* ORKHTMLPDFWriter.h */,
				86C40B8F1A8D7C5C00081FAC /* ORKHTMLPDFWriter.m */,
			);
			name = PDF;
			sourceTree = "<group>";
		};
		B12EFF441AB214B400A80147 /* Tinted Animations */ = {
			isa = PBXGroup;
			children = (
				86C40C051A8D7C5C00081FAC /* ORKEAGLMoviePlayerView.h */,
				86C40C061A8D7C5C00081FAC /* ORKEAGLMoviePlayerView.m */,
				86C40BF01A8D7C5C00081FAC /* MovieTintShader.fsh */,
				86C40BF11A8D7C5C00081FAC /* MovieTintShader.vsh */,
			);
			name = "Tinted Animations";
			sourceTree = "<group>";
		};
		B12EFF451AB214E000A80147 /* Model */ = {
			isa = PBXGroup;
			children = (
				86C40BF21A8D7C5C00081FAC /* ORKConsentDocument.h */,
				86C40BF31A8D7C5C00081FAC /* ORKConsentDocument.m */,
				86C40BF41A8D7C5C00081FAC /* ORKConsentDocument_Internal.h */,
				86C40BFF1A8D7C5C00081FAC /* ORKConsentSection.h */,
				86C40C001A8D7C5C00081FAC /* ORKConsentSection.m */,
				86C40C011A8D7C5C00081FAC /* ORKConsentSection_Private.h */,
				86C40C021A8D7C5C00081FAC /* ORKConsentSignature.h */,
				86C40C031A8D7C5C00081FAC /* ORKConsentSignature.m */,
			);
			name = Model;
			sourceTree = "<group>";
		};
		B12EFF461AB2150C00A80147 /* Visual */ = {
			isa = PBXGroup;
			children = (
				86C40C091A8D7C5C00081FAC /* ORKVisualConsentStep.h */,
				86C40C0A1A8D7C5C00081FAC /* ORKVisualConsentStep.m */,
				86C40C0B1A8D7C5C00081FAC /* ORKVisualConsentStepViewController.h */,
				86C40C0C1A8D7C5C00081FAC /* ORKVisualConsentStepViewController.m */,
				86C40C0D1A8D7C5C00081FAC /* ORKVisualConsentStepViewController_Internal.h */,
				B12EFF4C1AB2158100A80147 /* Consent Views */,
				B12EFF4B1AB2157000A80147 /* Learn More */,
			);
			name = Visual;
			sourceTree = "<group>";
		};
		B12EFF471AB2151B00A80147 /* Review */ = {
			isa = PBXGroup;
			children = (
				86C40BF71A8D7C5C00081FAC /* ORKConsentReviewStep.h */,
				86C40BF81A8D7C5C00081FAC /* ORKConsentReviewStep.m */,
				86C40BF91A8D7C5C00081FAC /* ORKConsentReviewStepViewController.h */,
				86C40BFA1A8D7C5C00081FAC /* ORKConsentReviewStepViewController.m */,
				B12EFF4A1AB2155C00A80147 /* Document Review */,
			);
			name = Review;
			sourceTree = "<group>";
		};
		B12EFF481AB2152D00A80147 /* Sharing */ = {
			isa = PBXGroup;
			children = (
				B11C54961A9EEF8800265E61 /* ORKConsentSharingStep.h */,
				B11C54971A9EEF8800265E61 /* ORKConsentSharingStep.m */,
				B11C549C1A9EF4A700265E61 /* ORKConsentSharingStepViewController.h */,
				B11C549D1A9EF4A700265E61 /* ORKConsentSharingStepViewController.m */,
			);
			name = Sharing;
			sourceTree = "<group>";
		};
		B12EFF491AB2155700A80147 /* Signature Step */ = {
			isa = PBXGroup;
			children = (
				86C40BEE1A8D7C5C00081FAC /* ORKSignatureStepViewController.h */,
				86C40BEF1A8D7C5C00081FAC /* ORKSignatureStepViewController.m */,
				86C40C071A8D7C5C00081FAC /* ORKSignatureView.h */,
				86C40C081A8D7C5C00081FAC /* ORKSignatureView.m */,
				FF5CA6191D2C6453001660A3 /* ORKSignatureStep.h */,
				FF5CA61A1D2C6453001660A3 /* ORKSignatureStep.m */,
			);
			name = "Signature Step";
			sourceTree = "<group>";
		};
		B12EFF4A1AB2155C00A80147 /* Document Review */ = {
			isa = PBXGroup;
			children = (
				86C40BEC1A8D7C5C00081FAC /* ORKConsentReviewController.h */,
				86C40BED1A8D7C5C00081FAC /* ORKConsentReviewController.m */,
			);
			name = "Document Review";
			sourceTree = "<group>";
		};
		B12EFF4B1AB2157000A80147 /* Learn More */ = {
			isa = PBXGroup;
			children = (
				86C40BF51A8D7C5C00081FAC /* ORKConsentLearnMoreViewController.h */,
				86C40BF61A8D7C5C00081FAC /* ORKConsentLearnMoreViewController.m */,
			);
			name = "Learn More";
			sourceTree = "<group>";
		};
		B12EFF4C1AB2158100A80147 /* Consent Views */ = {
			isa = PBXGroup;
			children = (
				86C40BFB1A8D7C5C00081FAC /* ORKConsentSceneViewController.h */,
				86C40BFC1A8D7C5C00081FAC /* ORKConsentSceneViewController.m */,
				86C40C0E1A8D7C5C00081FAC /* ORKVisualConsentTransitionAnimator.h */,
				86C40C0F1A8D7C5C00081FAC /* ORKVisualConsentTransitionAnimator.m */,
				B12EFF441AB214B400A80147 /* Tinted Animations */,
				BCFB2EAF1AE70E4E0070B5D0 /* ORKConsentSceneViewController_Internal.h */,
			);
			name = "Consent Views";
			sourceTree = "<group>";
		};
		B12EFF4E1AB2161500A80147 /* Audio */ = {
			isa = PBXGroup;
			children = (
				86C40AFE1A8D7C5B00081FAC /* ORKAudioStep.h */,
				86C40AFF1A8D7C5B00081FAC /* ORKAudioStep.m */,
				86C40B001A8D7C5B00081FAC /* ORKAudioStepViewController.h */,
				86C40B011A8D7C5B00081FAC /* ORKAudioStepViewController.m */,
				86C40AFC1A8D7C5B00081FAC /* ORKAudioContentView.h */,
				86C40AFD1A8D7C5B00081FAC /* ORKAudioContentView.m */,
				FF36A48B1D1A0ACA00DE8470 /* ORKAudioLevelNavigationRule.h */,
				FF36A48C1D1A0ACA00DE8470 /* ORKAudioLevelNavigationRule.m */,
			);
			name = Audio;
			sourceTree = "<group>";
		};
		B12EFF4F1AB2165B00A80147 /* Common */ = {
			isa = PBXGroup;
			children = (
				B12EFF501AB2167400A80147 /* Active Step */,
				B12EFF5C1AB2175B00A80147 /* Countdown Step */,
				B12EFF531AB216AA00A80147 /* Recorders */,
			);
			name = Common;
			sourceTree = "<group>";
		};
		B12EFF501AB2167400A80147 /* Active Step */ = {
			isa = PBXGroup;
			children = (
				86C40B301A8D7C5B00081FAC /* ORKActiveStep.h */,
				86C40B311A8D7C5B00081FAC /* ORKActiveStep.m */,
				86C40B321A8D7C5B00081FAC /* ORKActiveStep_Internal.h */,
				86C40B371A8D7C5B00081FAC /* ORKActiveStepViewController.h */,
				86C40B381A8D7C5B00081FAC /* ORKActiveStepViewController.m */,
				86C40B391A8D7C5B00081FAC /* ORKActiveStepViewController_Internal.h */,
				B12EFF511AB2168100A80147 /* Timing */,
				B12EFF611AB217AE00A80147 /* Speech Synthesis */,
				B12EFF521AB2168C00A80147 /* Views */,
			);
			name = "Active Step";
			sourceTree = "<group>";
		};
		B12EFF511AB2168100A80147 /* Timing */ = {
			isa = PBXGroup;
			children = (
				86C40B331A8D7C5B00081FAC /* ORKActiveStepTimer.h */,
				86C40B341A8D7C5B00081FAC /* ORKActiveStepTimer.m */,
			);
			name = Timing;
			sourceTree = "<group>";
		};
		B12EFF521AB2168C00A80147 /* Views */ = {
			isa = PBXGroup;
			children = (
				86AD910E1AB7B8A600361FEB /* ORKActiveStepView.h */,
				86AD910F1AB7B8A600361FEB /* ORKActiveStepView.m */,
				86C40AFA1A8D7C5B00081FAC /* ORKActiveStepQuantityView.h */,
				86C40AFB1A8D7C5B00081FAC /* ORKActiveStepQuantityView.m */,
				86C40B351A8D7C5B00081FAC /* ORKActiveStepTimerView.h */,
				86C40B361A8D7C5B00081FAC /* ORKActiveStepTimerView.m */,
			);
			name = Views;
			sourceTree = "<group>";
		};
		B12EFF531AB216AA00A80147 /* Recorders */ = {
			isa = PBXGroup;
			children = (
				86C40B471A8D7C5B00081FAC /* ORKRecorder.h */,
				86C40B481A8D7C5B00081FAC /* ORKRecorder.m */,
				86C40B491A8D7C5B00081FAC /* ORKRecorder_Internal.h */,
				86C40B4A1A8D7C5B00081FAC /* ORKRecorder_Private.h */,
				86C40B3C1A8D7C5B00081FAC /* ORKDataLogger.h */,
				86C40B3D1A8D7C5B00081FAC /* ORKDataLogger.m */,
				B12EFF551AB216E700A80147 /* Accelerometer */,
				B12EFF561AB216EE00A80147 /* Audio */,
				B12EFF571AB216FD00A80147 /* Device Motion */,
				B12EFF581AB2170A00A80147 /* Health */,
				B12EFF591AB2171900A80147 /* Location */,
				B12EFF5A1AB2172100A80147 /* Pedometer */,
				B12EFF5B1AB2172B00A80147 /* Touch */,
			);
			name = Recorders;
			sourceTree = "<group>";
		};
		B12EFF551AB216E700A80147 /* Accelerometer */ = {
			isa = PBXGroup;
			children = (
				86C40B2E1A8D7C5B00081FAC /* ORKAccelerometerRecorder.h */,
				86C40B2F1A8D7C5B00081FAC /* ORKAccelerometerRecorder.m */,
				86C40B241A8D7C5B00081FAC /* CMAccelerometerData+ORKJSONDictionary.h */,
				86C40B251A8D7C5B00081FAC /* CMAccelerometerData+ORKJSONDictionary.m */,
			);
			name = Accelerometer;
			sourceTree = "<group>";
		};
		B12EFF561AB216EE00A80147 /* Audio */ = {
			isa = PBXGroup;
			children = (
				86C40B3A1A8D7C5B00081FAC /* ORKAudioRecorder.h */,
				86C40B3B1A8D7C5B00081FAC /* ORKAudioRecorder.m */,
			);
			name = Audio;
			sourceTree = "<group>";
		};
		B12EFF571AB216FD00A80147 /* Device Motion */ = {
			isa = PBXGroup;
			children = (
				86C40B3F1A8D7C5B00081FAC /* ORKDeviceMotionRecorder.h */,
				86C40B401A8D7C5B00081FAC /* ORKDeviceMotionRecorder.m */,
				86C40B261A8D7C5B00081FAC /* CMDeviceMotion+ORKJSONDictionary.h */,
				86C40B271A8D7C5B00081FAC /* CMDeviceMotion+ORKJSONDictionary.m */,
				86C40B281A8D7C5B00081FAC /* CMMotionActivity+ORKJSONDictionary.h */,
				86C40B291A8D7C5B00081FAC /* CMMotionActivity+ORKJSONDictionary.m */,
			);
			name = "Device Motion";
			sourceTree = "<group>";
		};
		B12EFF581AB2170A00A80147 /* Health */ = {
			isa = PBXGroup;
			children = (
				86C40B411A8D7C5B00081FAC /* ORKHealthQuantityTypeRecorder.h */,
				86C40B421A8D7C5B00081FAC /* ORKHealthQuantityTypeRecorder.m */,
				86C40B2C1A8D7C5B00081FAC /* HKSample+ORKJSONDictionary.h */,
				86C40B2D1A8D7C5B00081FAC /* HKSample+ORKJSONDictionary.m */,
			);
			name = Health;
			sourceTree = "<group>";
		};
		B12EFF591AB2171900A80147 /* Location */ = {
			isa = PBXGroup;
			children = (
				86C40B431A8D7C5B00081FAC /* ORKLocationRecorder.h */,
				86C40B441A8D7C5B00081FAC /* ORKLocationRecorder.m */,
				86C40B221A8D7C5B00081FAC /* CLLocation+ORKJSONDictionary.h */,
				86C40B231A8D7C5B00081FAC /* CLLocation+ORKJSONDictionary.m */,
			);
			name = Location;
			sourceTree = "<group>";
		};
		B12EFF5A1AB2172100A80147 /* Pedometer */ = {
			isa = PBXGroup;
			children = (
				86C40B451A8D7C5B00081FAC /* ORKPedometerRecorder.h */,
				86C40B461A8D7C5B00081FAC /* ORKPedometerRecorder.m */,
				86C40B2A1A8D7C5B00081FAC /* CMPedometerData+ORKJSONDictionary.h */,
				86C40B2B1A8D7C5B00081FAC /* CMPedometerData+ORKJSONDictionary.m */,
			);
			name = Pedometer;
			sourceTree = "<group>";
		};
		B12EFF5B1AB2172B00A80147 /* Touch */ = {
			isa = PBXGroup;
			children = (
				86C40B4B1A8D7C5B00081FAC /* ORKTouchRecorder.h */,
				86C40B4C1A8D7C5B00081FAC /* ORKTouchRecorder.m */,
				86C40B4F1A8D7C5B00081FAC /* UITouch+ORKJSONDictionary.h */,
				86C40B501A8D7C5B00081FAC /* UITouch+ORKJSONDictionary.m */,
			);
			name = Touch;
			sourceTree = "<group>";
		};
		B12EFF5C1AB2175B00A80147 /* Countdown Step */ = {
			isa = PBXGroup;
			children = (
				86C40B021A8D7C5B00081FAC /* ORKCountdownStep.h */,
				86C40B031A8D7C5B00081FAC /* ORKCountdownStep.m */,
				86C40B041A8D7C5B00081FAC /* ORKCountdownStepViewController.h */,
				86C40B051A8D7C5B00081FAC /* ORKCountdownStepViewController.m */,
			);
			name = "Countdown Step";
			sourceTree = "<group>";
		};
		B12EFF5D1AB2177700A80147 /* Fitness */ = {
			isa = PBXGroup;
			children = (
				86C40B081A8D7C5B00081FAC /* ORKFitnessStep.h */,
				86C40B091A8D7C5B00081FAC /* ORKFitnessStep.m */,
				86C40B0A1A8D7C5B00081FAC /* ORKFitnessStepViewController.h */,
				86C40B0B1A8D7C5B00081FAC /* ORKFitnessStepViewController.m */,
				86C40B061A8D7C5B00081FAC /* ORKFitnessContentView.h */,
				86C40B071A8D7C5B00081FAC /* ORKFitnessContentView.m */,
			);
			name = Fitness;
			sourceTree = "<group>";
		};
		B12EFF5E1AB2177D00A80147 /* Spatial Span Memory */ = {
			isa = PBXGroup;
			children = (
				86C40B121A8D7C5B00081FAC /* ORKSpatialSpanMemoryStep.h */,
				86C40B131A8D7C5B00081FAC /* ORKSpatialSpanMemoryStep.m */,
				86C40B141A8D7C5B00081FAC /* ORKSpatialSpanMemoryStepViewController.h */,
				86C40B151A8D7C5B00081FAC /* ORKSpatialSpanMemoryStepViewController.m */,
				86C40B0C1A8D7C5B00081FAC /* ORKSpatialSpanGame.h */,
				86C40B0D1A8D7C5B00081FAC /* ORKSpatialSpanGame.m */,
				86C40B0E1A8D7C5B00081FAC /* ORKSpatialSpanGameState.h */,
				86C40B0F1A8D7C5B00081FAC /* ORKSpatialSpanGameState.m */,
				86C40B101A8D7C5B00081FAC /* ORKSpatialSpanMemoryContentView.h */,
				86C40B111A8D7C5B00081FAC /* ORKSpatialSpanMemoryContentView.m */,
				86C40B161A8D7C5B00081FAC /* ORKSpatialSpanTargetView.h */,
				86C40B171A8D7C5B00081FAC /* ORKSpatialSpanTargetView.m */,
			);
			name = "Spatial Span Memory";
			sourceTree = "<group>";
		};
		B12EFF5F1AB2178500A80147 /* Tapping */ = {
			isa = PBXGroup;
			children = (
				86C40B1A1A8D7C5B00081FAC /* ORKTappingIntervalStep.h */,
				86C40B1B1A8D7C5B00081FAC /* ORKTappingIntervalStep.m */,
				86C40B1C1A8D7C5B00081FAC /* ORKTappingIntervalStepViewController.h */,
				86C40B1D1A8D7C5B00081FAC /* ORKTappingIntervalStepViewController.m */,
				86C40B181A8D7C5B00081FAC /* ORKTappingContentView.h */,
				86C40B191A8D7C5B00081FAC /* ORKTappingContentView.m */,
			);
			name = Tapping;
			sourceTree = "<group>";
		};
		B12EFF601AB2178B00A80147 /* Short Walk */ = {
			isa = PBXGroup;
			children = (
				86C40B1E1A8D7C5B00081FAC /* ORKWalkingTaskStep.h */,
				86C40B1F1A8D7C5B00081FAC /* ORKWalkingTaskStep.m */,
				86C40B201A8D7C5B00081FAC /* ORKWalkingTaskStepViewController.h */,
				86C40B211A8D7C5B00081FAC /* ORKWalkingTaskStepViewController.m */,
			);
			name = "Short Walk";
			sourceTree = "<group>";
		};
		B12EFF611AB217AE00A80147 /* Speech Synthesis */ = {
			isa = PBXGroup;
			children = (
				86C40B4D1A8D7C5B00081FAC /* ORKVoiceEngine.h */,
				86C40B4E1A8D7C5B00081FAC /* ORKVoiceEngine.m */,
				2EBFE11E1AE1B68800CB8254 /* ORKVoiceEngine_Internal.h */,
			);
			name = "Speech Synthesis";
			sourceTree = "<group>";
		};
		B1A860D91A9693C400EA57B7 /* Animations */ = {
			isa = PBXGroup;
			children = (
				B1A860DA1A9693C400EA57B7 /* phone@2x */,
				B1A860E21A9693C400EA57B7 /* phone@3x */,
			);
			path = Animations;
			sourceTree = "<group>";
		};
		B1A860DA1A9693C400EA57B7 /* phone@2x */ = {
			isa = PBXGroup;
			children = (
				B1A860DB1A9693C400EA57B7 /* consent_01@2x.m4v */,
				B1A860DC1A9693C400EA57B7 /* consent_02@2x.m4v */,
				B1A860DD1A9693C400EA57B7 /* consent_03@2x.m4v */,
				B1A860DE1A9693C400EA57B7 /* consent_04@2x.m4v */,
				B1A860DF1A9693C400EA57B7 /* consent_05@2x.m4v */,
				B1A860E01A9693C400EA57B7 /* consent_06@2x.m4v */,
				B1A860E11A9693C400EA57B7 /* consent_07@2x.m4v */,
			);
			path = "phone@2x";
			sourceTree = "<group>";
		};
		B1A860E21A9693C400EA57B7 /* phone@3x */ = {
			isa = PBXGroup;
			children = (
				B1A860E31A9693C400EA57B7 /* consent_01@3x.m4v */,
				B1A860E41A9693C400EA57B7 /* consent_02@3x.m4v */,
				B1A860E51A9693C400EA57B7 /* consent_03@3x.m4v */,
				B1A860E61A9693C400EA57B7 /* consent_04@3x.m4v */,
				B1A860E71A9693C400EA57B7 /* consent_05@3x.m4v */,
				B1A860E81A9693C400EA57B7 /* consent_06@3x.m4v */,
				B1A860E91A9693C400EA57B7 /* consent_07@3x.m4v */,
			);
			path = "phone@3x";
			sourceTree = "<group>";
		};
		B1C0F4E01A9BA65F0022C153 /* Localized */ = {
			isa = PBXGroup;
			children = (
				B1C0F4E11A9BA65F0022C153 /* ResearchKit.strings */,
			);
			path = Localized;
			sourceTree = "<group>";
		};
		BC4194261AE8451F00073D6B /* Misc */ = {
			isa = PBXGroup;
			children = (
				BC4194271AE8453A00073D6B /* ORKObserver.h */,
				BC4194281AE8453A00073D6B /* ORKObserver.m */,
			);
			name = Misc;
			sourceTree = "<group>";
		};
		BF690AD61BAD3DC0009C5ADA /* Review Step */ = {
			isa = PBXGroup;
			children = (
				BF9155951BDE8D7D007FA459 /* ORKReviewStep_Internal.h */,
				BF9155961BDE8D7D007FA459 /* ORKReviewStep.h */,
				BF9155971BDE8D7D007FA459 /* ORKReviewStep.m */,
				BF9155981BDE8D7D007FA459 /* ORKReviewStepViewController_Internal.h */,
				BF9155991BDE8D7D007FA459 /* ORKReviewStepViewController.h */,
				BF91559A1BDE8D7D007FA459 /* ORKReviewStepViewController.m */,
			);
			name = "Review Step";
			sourceTree = "<group>";
		};
		BF9D62C41BD244C4000AA6A7 /* Wait Step */ = {
			isa = PBXGroup;
			children = (
				BF9155A11BDE8DA9007FA459 /* ORKWaitStep.h */,
				BF9155A21BDE8DA9007FA459 /* ORKWaitStep.m */,
				BF9155A31BDE8DA9007FA459 /* ORKWaitStepView.h */,
				BF9155A41BDE8DA9007FA459 /* ORKWaitStepView.m */,
				BF9155A51BDE8DA9007FA459 /* ORKWaitStepViewController.h */,
				BF9155A61BDE8DA9007FA459 /* ORKWaitStepViewController.m */,
			);
			name = "Wait Step";
			sourceTree = "<group>";
		};
		D44239761AF17EE700559D96 /* Image Capture Step */ = {
			isa = PBXGroup;
			children = (
				D44239771AF17F5100559D96 /* ORKImageCaptureStep.h */,
				D44239781AF17F5100559D96 /* ORKImageCaptureStep.m */,
				D442397B1AF17F7600559D96 /* ORKImageCaptureStepViewController.h */,
				D442397C1AF17F7600559D96 /* ORKImageCaptureStepViewController.m */,
				D45852081AF6CCFA00A2DE13 /* ORKImageCaptureCameraPreviewView.h */,
				D45852091AF6CCFA00A2DE13 /* ORKImageCaptureCameraPreviewView.m */,
				D42FEFB61AF7557000A124F8 /* ORKImageCaptureView.h */,
				D42FEFB71AF7557000A124F8 /* ORKImageCaptureView.m */,
			);
			name = "Image Capture Step";
			sourceTree = "<group>";
		};
		FA7A9D2C1B083D90005A2BEA /* Formatters */ = {
			isa = PBXGroup;
			children = (
				FA7A9D2D1B083DD3005A2BEA /* ORKConsentSectionFormatter.h */,
				FA7A9D2E1B083DD3005A2BEA /* ORKConsentSectionFormatter.m */,
				FA7A9D311B0843A9005A2BEA /* ORKConsentSignatureFormatter.h */,
				FA7A9D321B0843A9005A2BEA /* ORKConsentSignatureFormatter.m */,
			);
			name = Formatters;
			sourceTree = "<group>";
		};
		FA7A9D351B09362D005A2BEA /* Consent */ = {
			isa = PBXGroup;
			children = (
				86CC8EAA1AC09383001CCD89 /* ORKConsentTests.m */,
				FA7A9D2A1B082688005A2BEA /* ORKConsentDocumentTests.m */,
				FA7A9D361B09365F005A2BEA /* ORKConsentSectionFormatterTests.m */,
				FA7A9D381B0969A7005A2BEA /* ORKConsentSignatureFormatterTests.m */,
			);
			name = Consent;
			sourceTree = "<group>";
		};
		FF5CA60F1D2C2630001660A3 /* Table Step */ = {
			isa = PBXGroup;
			children = (
				FF5CA6101D2C2670001660A3 /* ORKTableStep.h */,
				FF5CA6111D2C2670001660A3 /* ORKTableStep.m */,
				FF36A49A1D1A15FC00DE8470 /* ORKTableStepViewController.h */,
				FF36A49B1D1A15FC00DE8470 /* ORKTableStepViewController.m */,
				FF36A4991D1A15FC00DE8470 /* ORKTableStepViewController_Internal.h */,
			);
			name = "Table Step";
			sourceTree = "<group>";
		};
		FFDDD8461D3453A200446806 /* Page Step */ = {
			isa = PBXGroup;
			children = (
				FFDDD8471D3555EA00446806 /* ORKPageStep.h */,
				FFDDD8481D3555EA00446806 /* ORKPageStep.m */,
				FF5051EC1D668FF80065E677 /* ORKPageStep_Private.h */,
				FF5051EE1D66908C0065E677 /* ORKNavigablePageStep.h */,
				FF5051EF1D66908C0065E677 /* ORKNavigablePageStep.m */,
				FF5E3CC91D23444400ECE4B7 /* ORKPageStepViewController.h */,
				FF5E3CCA1D23444400ECE4B7 /* ORKPageStepViewController.m */,
			);
			name = "Page Step";
			sourceTree = "<group>";
		};
/* End PBXGroup section */

/* Begin PBXHeadersBuildPhase section */
		B183A4741A8535D100C76870 /* Headers */ = {
			isa = PBXHeadersBuildPhase;
			buildActionMask = 2147483647;
			files = (
				BF5161501BE9C53D00174DDD /* ORKWaitStep.h in Headers */,
				244EFAD21BCEFD83001850D9 /* ORKAnswerFormat_Private.h in Headers */,
				BCA5C0351AEC05F20092AC8D /* ORKStepNavigationRule.h in Headers */,
				BF91559C1BDE8D7D007FA459 /* ORKReviewStep.h in Headers */,
				BC13CE391B0660220044153C /* ORKNavigableOrderedTask.h in Headers */,
				86C40C921A8D7C5C00081FAC /* ORKAudioRecorder.h in Headers */,
				BCB6E65B1B7D534C000D5B34 /* ORKDiscreteGraphChartView.h in Headers */,
				86C40D8E1A8D7C5C00081FAC /* ORKStep.h in Headers */,
				618DA04E1A93D0D600E63AA8 /* ORKAccessibility.h in Headers */,
				86B781BB1AA668ED00688151 /* ORKTimeIntervalPicker.h in Headers */,
				24C296751BD052F800B42EF1 /* ORKVerificationStep_Internal.h in Headers */,
				86C40C6A1A8D7C5C00081FAC /* CMDeviceMotion+ORKJSONDictionary.h in Headers */,
				86C40CE41A8D7C5C00081FAC /* ORKAnswerFormat.h in Headers */,
				25ECC0951AFBD68300F3D63B /* ORKReactionTimeStep.h in Headers */,
				86C40D0A1A8D7C5C00081FAC /* ORKCustomStepView.h in Headers */,
				BCD192EE1B81255F00FCC08A /* ORKPieChartView_Internal.h in Headers */,
				86C40DCE1A8D7C5C00081FAC /* ORKTaskViewController_Internal.h in Headers */,
				25ECC09F1AFBD92D00F3D63B /* ORKReactionTimeContentView.h in Headers */,
				10FF9AC31B79EF2800ECB5B4 /* ORKHolePegTestRemoveStep.h in Headers */,
				86C40C361A8D7C5C00081FAC /* ORKSpatialSpanGame.h in Headers */,
				86C40CAC1A8D7C5C00081FAC /* ORKRecorder.h in Headers */,
				865EA1681ABA1AA10037C68E /* ORKPicker.h in Headers */,
				86C40CC81A8D7C5C00081FAC /* ORKFormItemCell.h in Headers */,
				86C40DF21A8D7C5C00081FAC /* ORKConsentReviewController.h in Headers */,
				86C40C961A8D7C5C00081FAC /* ORKDataLogger.h in Headers */,
				BC13CE421B066A990044153C /* ORKStepNavigationRule_Internal.h in Headers */,
				86C40D781A8D7C5C00081FAC /* ORKScaleSlider.h in Headers */,
				861D2AE81B840991008C4CD0 /* ORKTimedWalkStep.h in Headers */,
				86C40D241A8D7C5C00081FAC /* ORKFormStepViewController.h in Headers */,
				86C40D6A1A8D7C5C00081FAC /* ORKResult.h in Headers */,
				86C40DD61A8D7C5C00081FAC /* ORKUnitLabel.h in Headers */,
				10FF9AD71B7A045E00ECB5B4 /* ORKSeparatorView.h in Headers */,
				86C40D9C1A8D7C5C00081FAC /* ORKSubheadlineLabel.h in Headers */,
				147503BB1AEE807C004B17F3 /* ORKToneAudiometryStepViewController.h in Headers */,
				BCD192DF1B81240400FCC08A /* ORKPieChartPieView.h in Headers */,
				86C40D441A8D7C5C00081FAC /* ORKInstructionStepViewController.h in Headers */,
				86C40D841A8D7C5C00081FAC /* ORKSelectionTitleLabel.h in Headers */,
				BC13CE3C1B0662990044153C /* ORKStepNavigationRule_Private.h in Headers */,
				BCB8133C1C98367A00346561 /* ORKTypes.h in Headers */,
				86C40D3C1A8D7C5C00081FAC /* ORKImageChoiceLabel.h in Headers */,
				BC4194291AE8453A00073D6B /* ORKObserver.h in Headers */,
				10FF9AD31B79F5EA00ECB5B4 /* ORKHolePegTestRemovePegView.h in Headers */,
				866DA5201D63D04700C9AF3F /* ORKCollector.h in Headers */,
				BF9155AB1BDE8DA9007FA459 /* ORKWaitStepViewController.h in Headers */,
				BF9155A91BDE8DA9007FA459 /* ORKWaitStepView.h in Headers */,
				86C40C661A8D7C5C00081FAC /* CMAccelerometerData+ORKJSONDictionary.h in Headers */,
				BF91559F1BDE8D7E007FA459 /* ORKReviewStepViewController.h in Headers */,
				BF91559B1BDE8D7D007FA459 /* ORKReviewStep_Internal.h in Headers */,
				BF91559E1BDE8D7E007FA459 /* ORKReviewStepViewController_Internal.h in Headers */,
				FFAE71401DAEC66200AE82B4 /* ORKFootnoteLabel.h in Headers */,
				FF5CA61B1D2C6453001660A3 /* ORKSignatureStep.h in Headers */,
				25ECC0A31AFBDD2700F3D63B /* ORKReactionTimeStimulusView.h in Headers */,
				106FF2AA1B690FD7004EACF2 /* ORKHolePegTestPlacePegView.h in Headers */,
				86C40D701A8D7C5C00081FAC /* ORKRoundTappingButton.h in Headers */,
				BCB6E6501B7D533B000D5B34 /* ORKPieChartLegendCollectionViewLayout.h in Headers */,
				CBD34A561BB1FB9000F204EA /* ORKLocationSelectionView.h in Headers */,
				865EA1621AB8DF750037C68E /* ORKDateTimePicker.h in Headers */,
				86C40DA01A8D7C5C00081FAC /* ORKSurveyAnswerCell.h in Headers */,
				86C40D941A8D7C5C00081FAC /* ORKStepViewController.h in Headers */,
				B8760F2B1AFBEFB0007FA16F /* ORKScaleRangeDescriptionLabel.h in Headers */,
				86C40C221A8D7C5C00081FAC /* ORKCountdownStep.h in Headers */,
				86C40DB61A8D7C5C00081FAC /* ORKSurveyAnswerCellForText.h in Headers */,
				86C40E281A8D7C5C00081FAC /* ORKSignatureView.h in Headers */,
				2489F7AF1D65214D008DEF20 /* ORKVideoCaptureCameraPreviewView.h in Headers */,
				BCB6E65D1B7D534C000D5B34 /* ORKGraphChartView_Internal.h in Headers */,
				86C40C8C1A8D7C5C00081FAC /* ORKActiveStepViewController.h in Headers */,
				618DA0541A93D0D600E63AA8 /* UIView+ORKAccessibility.h in Headers */,
				86C40C3A1A8D7C5C00081FAC /* ORKSpatialSpanGameState.h in Headers */,
				10864CA21B27146B000F4158 /* ORKPSATContentView.h in Headers */,
				618DA0501A93D0D600E63AA8 /* ORKAccessibilityFunctions.h in Headers */,
				FF5E3CCB1D23444400ECE4B7 /* ORKPageStepViewController.h in Headers */,
				86C40C721A8D7C5C00081FAC /* CMPedometerData+ORKJSONDictionary.h in Headers */,
				106FF2A61B665CF5004EACF2 /* ORKHolePegTestPlaceContentView.h in Headers */,
				86C40CA41A8D7C5C00081FAC /* ORKLocationRecorder.h in Headers */,
				86C40D201A8D7C5C00081FAC /* ORKFormStep.h in Headers */,
				BCD192EB1B81245500FCC08A /* ORKPieChartTitleTextView.h in Headers */,
				249F44E51BCD9EAC0000D57E /* ORKFormStepViewController_Internal.h in Headers */,
				86C40C761A8D7C5C00081FAC /* HKSample+ORKJSONDictionary.h in Headers */,
				86C40CEA1A8D7C5C00081FAC /* ORKAnswerTextField.h in Headers */,
				B12EA0191B0D76AD00F9F554 /* ORKToneAudiometryPracticeStepViewController.h in Headers */,
				2429D5721BBB5397003A512F /* ORKRegistrationStep.h in Headers */,
				B183A4A21A8535D100C76870 /* ResearchKit_Private.h in Headers */,
				242C9E111BBE06DE0088B7F4 /* ORKVerificationStepView.h in Headers */,
				86C40CE81A8D7C5C00081FAC /* ORKAnswerFormat_Internal.h in Headers */,
				106FF29E1B663FCE004EACF2 /* ORKHolePegTestPlaceStep.h in Headers */,
				86C40D021A8D7C5C00081FAC /* ORKContinueButton.h in Headers */,
				86C40D681A8D7C5C00081FAC /* ORKQuestionStepViewController_Private.h in Headers */,
				BCB6E6661B7D535F000D5B34 /* ORKXAxisView.h in Headers */,
				86C40D121A8D7C5C00081FAC /* ORKDefines.h in Headers */,
				86C40D401A8D7C5C00081FAC /* ORKInstructionStep.h in Headers */,
				147503B71AEE807C004B17F3 /* ORKToneAudiometryContentView.h in Headers */,
				86C40D981A8D7C5C00081FAC /* ORKStepViewController_Internal.h in Headers */,
				86B89ABB1AB3BECC001626A4 /* ORKStepHeaderView.h in Headers */,
				FF36A49D1D1A15FC00DE8470 /* ORKTableStepViewController.h in Headers */,
				2489F7B51D65214D008DEF20 /* ORKVideoCaptureView.h in Headers */,
				D42FEFB81AF7557000A124F8 /* ORKImageCaptureView.h in Headers */,
				10FF9ADB1B7BA78400ECB5B4 /* ORKOrderedTask_Private.h in Headers */,
				86C40D1A1A8D7C5C00081FAC /* ORKFormItem_Internal.h in Headers */,
				BC5FAF841C6901A200057CF1 /* ORKChartTypes.h in Headers */,
				86C40E1C1A8D7C5C00081FAC /* ORKConsentSection_Private.h in Headers */,
				861D2AEC1B8409B2008C4CD0 /* ORKTimedWalkStepViewController.h in Headers */,
				86C40C7A1A8D7C5C00081FAC /* ORKAccelerometerRecorder.h in Headers */,
				242C9E051BBDFDAC0088B7F4 /* ORKVerificationStep.h in Headers */,
				86C40D141A8D7C5C00081FAC /* ORKHelpers_Private.h in Headers */,
				86C40CA81A8D7C5C00081FAC /* ORKPedometerRecorder.h in Headers */,
				86C40CD01A8D7C5C00081FAC /* ORKInstructionStepView.h in Headers */,
				86C40E021A8D7C5C00081FAC /* ORKConsentDocument_Internal.h in Headers */,
				86C40E181A8D7C5C00081FAC /* ORKConsentSection.h in Headers */,
				86AD910A1AB7AD1E00361FEB /* ORKNavigationContainerView.h in Headers */,
				865EA16C1ABA1BE20037C68E /* ORKSurveyAnswerCellForPicker.h in Headers */,
				86C40C121A8D7C5C00081FAC /* ORKActiveStepQuantityView.h in Headers */,
				86C40CCC1A8D7C5C00081FAC /* ORKImageSelectionView.h in Headers */,
				866DA5251D63D04700C9AF3F /* ORKHealthSampleQueryOperation.h in Headers */,
				2441034F1B966D4C00EEAB0C /* ORKPasscodeViewController.h in Headers */,
				B11C549F1A9EF4A700265E61 /* ORKConsentSharingStepViewController.h in Headers */,
				BC4A213F1C85FC0000BFC271 /* ORKBarGraphChartView.h in Headers */,
				86C40D621A8D7C5C00081FAC /* ORKQuestionStep_Internal.h in Headers */,
				86C40D641A8D7C5C00081FAC /* ORKQuestionStepViewController.h in Headers */,
				10BAA2CA1B5FCB4F004FE478 /* ORKProgressView.h in Headers */,
				BCB6E6601B7D534C000D5B34 /* ORKLineGraphChartView.h in Headers */,
				86C40E241A8D7C5C00081FAC /* ORKEAGLMoviePlayerView.h in Headers */,
				B183A4DD1A8535D100C76870 /* ResearchKit.h in Headers */,
				86C40D101A8D7C5C00081FAC /* ORKDefaultFont.h in Headers */,
				86C40E301A8D7C5C00081FAC /* ORKVisualConsentStepViewController.h in Headers */,
				86C40DCA1A8D7C5C00081FAC /* ORKTaskViewController.h in Headers */,
				86C40C7E1A8D7C5C00081FAC /* ORKActiveStep.h in Headers */,
				BCB6E65E1B7D534C000D5B34 /* ORKGraphChartView.h in Headers */,
				86C40DD21A8D7C5C00081FAC /* ORKTextButton.h in Headers */,
				86C40CD41A8D7C5C00081FAC /* ORKTableContainerView.h in Headers */,
				86C40D0E1A8D7C5C00081FAC /* ORKCustomStepView_Internal.h in Headers */,
				866DA51F1D63D04700C9AF3F /* ORKCollector_Internal.h in Headers */,
				86C40CF21A8D7C5C00081FAC /* ORKBodyLabel.h in Headers */,
				866DA5271D63D04700C9AF3F /* ORKMotionActivityQueryOperation.h in Headers */,
				106FF2B41B71F18E004EACF2 /* ORKHolePegTestPlaceHoleView.h in Headers */,
				86C40D921A8D7C5C00081FAC /* ORKStep_Private.h in Headers */,
				86C40CC41A8D7C5C00081FAC /* ORKCompletionStepViewController.h in Headers */,
				FF36A49C1D1A15FC00DE8470 /* ORKTableStepViewController_Internal.h in Headers */,
				86C40D7C1A8D7C5C00081FAC /* ORKScaleValueLabel.h in Headers */,
				250F94081B4C5AA400FA23EB /* ORKTowerOfHanoiStepViewController.h in Headers */,
				86C40E2C1A8D7C5C00081FAC /* ORKVisualConsentStep.h in Headers */,
				257FCE1F1B4D14E50001EF06 /* ORKTowerOfHanoiTowerView.h in Headers */,
				24A4DA181B8D13FE009C797A /* ORKPasscodeStepViewController.h in Headers */,
				86C40CB81A8D7C5C00081FAC /* ORKVoiceEngine.h in Headers */,
				24A4DA141B8D1115009C797A /* ORKPasscodeStep.h in Headers */,
				BCB6E6521B7D533B000D5B34 /* ORKPieChartLegendCell.h in Headers */,
				FA7A9D331B0843A9005A2BEA /* ORKConsentSignatureFormatter.h in Headers */,
				86C40C5A1A8D7C5C00081FAC /* ORKWalkingTaskStep.h in Headers */,
				BC1C032C1CA301E300869355 /* ORKHeightPicker.h in Headers */,
				866DA5231D63D04700C9AF3F /* ORKDataCollectionManager.h in Headers */,
				86C40E361A8D7C5C00081FAC /* ORKVisualConsentTransitionAnimator.h in Headers */,
				86AD910D1AB7AE4100361FEB /* ORKNavigationContainerView_Internal.h in Headers */,
				2433C9E31B9A506F0052D375 /* ORKKeychainWrapper.h in Headers */,
				86C40CEE1A8D7C5C00081FAC /* ORKAnswerTextView.h in Headers */,
				B12EA0151B0D73A500F9F554 /* ORKToneAudiometryPracticeStep.h in Headers */,
				86C40C421A8D7C5C00081FAC /* ORKSpatialSpanMemoryStep.h in Headers */,
				86C40C6E1A8D7C5C00081FAC /* CMMotionActivity+ORKJSONDictionary.h in Headers */,
				B11C54991A9EEF8800265E61 /* ORKConsentSharingStep.h in Headers */,
				805685791C90C19500BF437A /* UIImage+ResearchKit.h in Headers */,
				106FF2AE1B6FACA8004EACF2 /* ORKDirectionView.h in Headers */,
				86C40DA61A8D7C5C00081FAC /* ORKSurveyAnswerCellForImageSelection.h in Headers */,
				86C40D5E1A8D7C5C00081FAC /* ORKQuestionStep.h in Headers */,
				6146D0A31B84A91E0068491D /* ORKLineGraphAccessibilityElement.h in Headers */,
				FFDF60D11D19E47D0004156F /* ORKTextButton_Internal.h in Headers */,
				86C40C841A8D7C5C00081FAC /* ORKActiveStepTimer.h in Headers */,
				86B781BD1AA668ED00688151 /* ORKValuePicker.h in Headers */,
				86C40DE21A8D7C5C00081FAC /* ORKVerticalContainerView_Internal.h in Headers */,
				BC01B0FB1B0EB99700863803 /* ORKTintedImageView_Internal.h in Headers */,
				86B89ABE1AB3BFDB001626A4 /* ORKStepHeaderView_Internal.h in Headers */,
				BC8FC6781CA9B17C00D12768 /* ORKVoiceEngine_Internal.h in Headers */,
				86C40C1E1A8D7C5C00081FAC /* ORKAudioStepViewController.h in Headers */,
				FFDDD8491D3555EA00446806 /* ORKPageStep.h in Headers */,
				147503AF1AEE8071004B17F3 /* ORKAudioGenerator.h in Headers */,
				86AD91141AB7B97E00361FEB /* ORKQuestionStepView.h in Headers */,
				86C40C621A8D7C5C00081FAC /* CLLocation+ORKJSONDictionary.h in Headers */,
				86C40D801A8D7C5C00081FAC /* ORKSelectionSubTitleLabel.h in Headers */,
				D458520A1AF6CCFA00A2DE13 /* ORKImageCaptureCameraPreviewView.h in Headers */,
				D44239791AF17F5100559D96 /* ORKImageCaptureStep.h in Headers */,
				86C40CB21A8D7C5C00081FAC /* ORKRecorder_Private.h in Headers */,
				BCD192E71B81243900FCC08A /* ORKPieChartLegendView.h in Headers */,
				86C40C881A8D7C5C00081FAC /* ORKActiveStepTimerView.h in Headers */,
				86C40C161A8D7C5C00081FAC /* ORKAudioContentView.h in Headers */,
				86C40CB41A8D7C5C00081FAC /* ORKTouchRecorder.h in Headers */,
				86C40DEA1A8D7C5C00081FAC /* UIBarButtonItem+ORKBarButtonItem.h in Headers */,
				86C40CF61A8D7C5C00081FAC /* ORKBorderedButton.h in Headers */,
				86C40D4A1A8D7C5C00081FAC /* ORKLabel.h in Headers */,
				250F94041B4C5A6600FA23EB /* ORKTowerOfHanoiStep.h in Headers */,
				861D11A91AA691BB003C98A7 /* ORKScaleSliderView.h in Headers */,
				10FF9ACB1B79F22900ECB5B4 /* ORKHolePegTestRemoveStepViewController.h in Headers */,
				10864CA01B27146B000F4158 /* ORKPSATStepViewController.h in Headers */,
				86C40C3E1A8D7C5C00081FAC /* ORKSpatialSpanMemoryContentView.h in Headers */,
				24C296771BD055B800B42EF1 /* ORKLoginStep_Internal.h in Headers */,
				257FCE231B4D37A80001EF06 /* ORKTowerOfHanoiTower.h in Headers */,
				86C40CC01A8D7C5C00081FAC /* ORKCompletionStep.h in Headers */,
				86C40DF61A8D7C5C00081FAC /* ORKSignatureStepViewController.h in Headers */,
				86C40CDC1A8D7C5C00081FAC /* ORKTintedImageView.h in Headers */,
				86C40D281A8D7C5C00081FAC /* ORKFormTextView.h in Headers */,
				86C40DEE1A8D7C5C00081FAC /* UIResponder+ResearchKit.h in Headers */,
				86C40E041A8D7C5C00081FAC /* ORKConsentLearnMoreViewController.h in Headers */,
				25ECC09B1AFBD8B300F3D63B /* ORKReactionTimeViewController.h in Headers */,
				86C40D061A8D7C5C00081FAC /* ORKCountdownLabel.h in Headers */,
				86C40C2A1A8D7C5C00081FAC /* ORKFitnessContentView.h in Headers */,
				86C40DC21A8D7C5C00081FAC /* ORKTapCountLabel.h in Headers */,
				86C40D301A8D7C5C00081FAC /* ORKHealthAnswerFormat.h in Headers */,
				86C40C261A8D7C5C00081FAC /* ORKCountdownStepViewController.h in Headers */,
				861D2AF01B8409D9008C4CD0 /* ORKTimedWalkContentView.h in Headers */,
				2489F7B31D65214D008DEF20 /* ORKVideoCaptureStepViewController.h in Headers */,
				86C40E0C1A8D7C5C00081FAC /* ORKConsentReviewStepViewController.h in Headers */,
				86C40C321A8D7C5C00081FAC /* ORKFitnessStepViewController.h in Headers */,
				FF5CA6121D2C2670001660A3 /* ORKTableStep.h in Headers */,
				BCC1CD9A1B7ED64F00D86886 /* ORKYAxisView.h in Headers */,
				86C40DBE1A8D7C5C00081FAC /* ORKTableViewCell.h in Headers */,
				BCB6E64A1B7D531C000D5B34 /* ORKPieChartView.h in Headers */,
				86C40C2E1A8D7C5C00081FAC /* ORKFitnessStep.h in Headers */,
				86C40C821A8D7C5C00081FAC /* ORKActiveStep_Internal.h in Headers */,
				86C40D481A8D7C5C00081FAC /* ORKInstructionStepViewController_Internal.h in Headers */,
				86C40D341A8D7C5C00081FAC /* ORKHelpers_Internal.h in Headers */,
				FA7A9D2F1B083DD3005A2BEA /* ORKConsentSectionFormatter.h in Headers */,
				86C40E341A8D7C5C00081FAC /* ORKVisualConsentStepViewController_Internal.h in Headers */,
				86C40D381A8D7C5C00081FAC /* ORKHTMLPDFWriter.h in Headers */,
				86C40D561A8D7C5C00081FAC /* ORKOrderedTask.h in Headers */,
				86C40C4E1A8D7C5C00081FAC /* ORKTappingContentView.h in Headers */,
				FF5051F01D66908C0065E677 /* ORKNavigablePageStep.h in Headers */,
				86C40CA01A8D7C5C00081FAC /* ORKHealthQuantityTypeRecorder.h in Headers */,
				24850E191BCDA9C7006E91FB /* ORKLoginStepViewController.h in Headers */,
				BC13CE401B0666FD0044153C /* ORKResultPredicate.h in Headers */,
				242C9E0D1BBE03F90088B7F4 /* ORKVerificationStepViewController.h in Headers */,
				86C40CFA1A8D7C5C00081FAC /* ORKCaption1Label.h in Headers */,
				86C40E081A8D7C5C00081FAC /* ORKConsentReviewStep.h in Headers */,
				86C40C901A8D7C5C00081FAC /* ORKActiveStepViewController_Internal.h in Headers */,
				86C40CD81A8D7C5C00081FAC /* ORKTextFieldView.h in Headers */,
				86C40DD01A8D7C5C00081FAC /* ORKTaskViewController_Private.h in Headers */,
				10FF9ACF1B79F5CE00ECB5B4 /* ORKHolePegTestRemoveContentView.h in Headers */,
				86C40DAE1A8D7C5C00081FAC /* ORKSurveyAnswerCellForScale.h in Headers */,
				10864CA41B27146B000F4158 /* ORKPSATKeyboardView.h in Headers */,
				86C40CFE1A8D7C5C00081FAC /* ORKChoiceViewCell.h in Headers */,
				86C40DC61A8D7C5C00081FAC /* ORKTask.h in Headers */,
				86C40C561A8D7C5C00081FAC /* ORKTappingIntervalStepViewController.h in Headers */,
				86AD91101AB7B8A600361FEB /* ORKActiveStepView.h in Headers */,
				86C40C9C1A8D7C5C00081FAC /* ORKDeviceMotionRecorder.h in Headers */,
				86C40E1E1A8D7C5C00081FAC /* ORKConsentSignature.h in Headers */,
				24898B0D1B7186C000B0E7E7 /* ORKScaleRangeImageView.h in Headers */,
				CBD34A5A1BB207FC00F204EA /* ORKSurveyAnswerCellForLocation.h in Headers */,
				FF36A48D1D1A0ACA00DE8470 /* ORKAudioLevelNavigationRule.h in Headers */,
				86C40C5E1A8D7C5C00081FAC /* ORKWalkingTaskStepViewController.h in Headers */,
				86C40D2C1A8D7C5C00081FAC /* ORKHeadlineLabel.h in Headers */,
				86C40D1C1A8D7C5C00081FAC /* ORKFormSectionTitleLabel.h in Headers */,
				86C40CBC1A8D7C5C00081FAC /* UITouch+ORKJSONDictionary.h in Headers */,
				241A2E871B94FD8800ED3B39 /* ORKPasscodeStepViewController_Internal.h in Headers */,
				FF5051ED1D668FF80065E677 /* ORKPageStep_Private.h in Headers */,
				86C40D741A8D7C5C00081FAC /* ORKScaleRangeLabel.h in Headers */,
				86C40DDE1A8D7C5C00081FAC /* ORKVerticalContainerView.h in Headers */,
				86C40CB01A8D7C5C00081FAC /* ORKRecorder_Internal.h in Headers */,
				86C40E101A8D7C5C00081FAC /* ORKConsentSceneViewController.h in Headers */,
				86C40DAA1A8D7C5C00081FAC /* ORKSurveyAnswerCellForNumber.h in Headers */,
				10864C9E1B27146B000F4158 /* ORKPSATStep.h in Headers */,
				86C40D6E1A8D7C5C00081FAC /* ORKResult_Private.h in Headers */,
				86C40D161A8D7C5C00081FAC /* ORKErrors.h in Headers */,
				866DA5291D63D04700C9AF3F /* ORKOperation.h in Headers */,
				861D11B51AA7D073003C98A7 /* ORKTextChoiceCellGroup.h in Headers */,
				24BC5CEE1BC345D900846B43 /* ORKLoginStep.h in Headers */,
				147503B91AEE807C004B17F3 /* ORKToneAudiometryStep.h in Headers */,
				106FF2A21B665B86004EACF2 /* ORKHolePegTestPlaceStepViewController.h in Headers */,
				24A4DA101B8D0F21009C797A /* ORKPasscodeStepView.h in Headers */,
				2489F7B11D65214D008DEF20 /* ORKVideoCaptureStep.h in Headers */,
				861D11AD1AA7951F003C98A7 /* ORKChoiceAnswerFormatHelper.h in Headers */,
				86C40C461A8D7C5C00081FAC /* ORKSpatialSpanMemoryStepViewController.h in Headers */,
				86C40C521A8D7C5C00081FAC /* ORKTappingIntervalStep.h in Headers */,
				86C40D8A1A8D7C5C00081FAC /* ORKSkin.h in Headers */,
				86C40DFE1A8D7C5C00081FAC /* ORKConsentDocument.h in Headers */,
				D442397D1AF17F7600559D96 /* ORKImageCaptureStepViewController.h in Headers */,
				86C40C4A1A8D7C5C00081FAC /* ORKSpatialSpanTargetView.h in Headers */,
				866DA5221D63D04700C9AF3F /* ORKDataCollectionManager_Internal.h in Headers */,
				86C40C1A1A8D7C5C00081FAC /* ORKAudioStep.h in Headers */,
			);
			runOnlyForDeploymentPostprocessing = 0;
		};
/* End PBXHeadersBuildPhase section */

/* Begin PBXNativeTarget section */
		86CC8E991AC09332001CCD89 /* ResearchKitTests */ = {
			isa = PBXNativeTarget;
			buildConfigurationList = 86CC8EA31AC09332001CCD89 /* Build configuration list for PBXNativeTarget "ResearchKitTests" */;
			buildPhases = (
				86CC8E961AC09332001CCD89 /* Sources */,
				86CC8E971AC09332001CCD89 /* Frameworks */,
				86CC8E981AC09332001CCD89 /* Resources */,
			);
			buildRules = (
			);
			dependencies = (
				86CC8EA21AC09332001CCD89 /* PBXTargetDependency */,
			);
			name = ResearchKitTests;
			productName = "ResearchKit Tests";
			productReference = 86CC8E9A1AC09332001CCD89 /* ResearchKitTests.xctest */;
			productType = "com.apple.product-type.bundle.unit-test";
		};
		B183A4731A8535D100C76870 /* ResearchKit */ = {
			isa = PBXNativeTarget;
			buildConfigurationList = B183A5921A8535D100C76870 /* Build configuration list for PBXNativeTarget "ResearchKit" */;
			buildPhases = (
				B183A4741A8535D100C76870 /* Headers */,
				B183A4F71A8535D100C76870 /* Sources */,
				B183A5591A8535D100C76870 /* Frameworks */,
				B183A5681A8535D100C76870 /* Resources */,
				B1429E9C1AAA651C003DE546 /* ShellScript */,
			);
			buildRules = (
			);
			dependencies = (
			);
			name = ResearchKit;
			productName = ResearchKit;
			productReference = B183A5951A8535D100C76870 /* ResearchKit.framework */;
			productType = "com.apple.product-type.framework";
		};
/* End PBXNativeTarget section */

/* Begin PBXProject section */
		3FFF18351829DB1D00167070 /* Project object */ = {
			isa = PBXProject;
			attributes = {
				CLASSPREFIX = ORK;
				LastSwiftUpdateCheck = 0700;
				LastUpgradeCheck = 0800;
				ORGANIZATIONNAME = researchkit.org;
				TargetAttributes = {
					86CC8E991AC09332001CCD89 = {
						CreatedOnToolsVersion = 6.2;
					};
					B18FF3A41A9FE25700C0C3B0 = {
						CreatedOnToolsVersion = 7.0;
					};
				};
			};
			buildConfigurationList = 3FFF18381829DB1D00167070 /* Build configuration list for PBXProject "ResearchKit" */;
			compatibilityVersion = "Xcode 3.2";
			developmentRegion = English;
			hasScannedForEncodings = 0;
			knownRegions = (
				en,
				Base,
				tr,
				zh_TW,
				zh_HK,
				zh_CN,
				vi,
				uk,
				th,
				sv,
				sk,
				ru,
				ro,
				pt,
				pt_PT,
				pl,
				nl,
				ms,
				ko,
				ja,
				it,
				id,
				hu,
				hr,
				hi,
				he,
				fr,
				fr_CA,
				fi,
				es,
				es_MX,
				en_GB,
				en_AU,
				el,
				de,
				da,
				cs,
				ca,
				ar,
				"zh-Hant",
				"zh-HK",
				"zh-Hans",
				"pt-PT",
				"fr-CA",
				"es-MX",
				"en-GB",
				"en-AU",
				nb,
			);
			mainGroup = 3FFF18341829DB1D00167070;
			productRefGroup = 3FFF183E1829DB1D00167070 /* Products */;
			projectDirPath = "";
			projectRoot = "";
			targets = (
				B183A4731A8535D100C76870 /* ResearchKit */,
				86CC8E991AC09332001CCD89 /* ResearchKitTests */,
				B18FF3A41A9FE25700C0C3B0 /* docs */,
			);
		};
/* End PBXProject section */

/* Begin PBXResourcesBuildPhase section */
		86CC8E981AC09332001CCD89 /* Resources */ = {
			isa = PBXResourcesBuildPhase;
			buildActionMask = 2147483647;
			files = (
			);
			runOnlyForDeploymentPostprocessing = 0;
		};
		B183A5681A8535D100C76870 /* Resources */ = {
			isa = PBXResourcesBuildPhase;
			buildActionMask = 2147483647;
			files = (
				B1A860EE1A9693C400EA57B7 /* consent_05@2x.m4v in Resources */,
				86C40DFA1A8D7C5C00081FAC /* MovieTintShader.fsh in Resources */,
				B1A860EA1A9693C400EA57B7 /* consent_01@2x.m4v in Resources */,
				B1A860F31A9693C400EA57B7 /* consent_03@3x.m4v in Resources */,
				B1A860F11A9693C400EA57B7 /* consent_01@3x.m4v in Resources */,
				B1A860F71A9693C400EA57B7 /* consent_07@3x.m4v in Resources */,
				B1A860F21A9693C400EA57B7 /* consent_02@3x.m4v in Resources */,
				B1A860EB1A9693C400EA57B7 /* consent_02@2x.m4v in Resources */,
				B1A860F61A9693C400EA57B7 /* consent_06@3x.m4v in Resources */,
				B1A860F01A9693C400EA57B7 /* consent_07@2x.m4v in Resources */,
				B1A860EF1A9693C400EA57B7 /* consent_06@2x.m4v in Resources */,
				B1A860EC1A9693C400EA57B7 /* consent_03@2x.m4v in Resources */,
				B1A860F41A9693C400EA57B7 /* consent_04@3x.m4v in Resources */,
				B1A860ED1A9693C400EA57B7 /* consent_04@2x.m4v in Resources */,
				B17FE7FD1A8DBE7C00BF9C28 /* Artwork.xcassets in Resources */,
				B1C0F4E41A9BA65F0022C153 /* ResearchKit.strings in Resources */,
				86C40DFC1A8D7C5C00081FAC /* MovieTintShader.vsh in Resources */,
				B1A860F51A9693C400EA57B7 /* consent_05@3x.m4v in Resources */,
			);
			runOnlyForDeploymentPostprocessing = 0;
		};
/* End PBXResourcesBuildPhase section */

/* Begin PBXShellScriptBuildPhase section */
		B1429E9C1AAA651C003DE546 /* ShellScript */ = {
			isa = PBXShellScriptBuildPhase;
			buildActionMask = 2147483647;
			files = (
			);
			inputPaths = (
			);
			outputPaths = (
			);
			runOnlyForDeploymentPostprocessing = 0;
			shellPath = /bin/sh;
			shellScript = "# License check: all\n\necho \"Checking for BSD license text (files missing licenses listed below):\"\n\nLICENSE_MISSING=`find . -name '*.[hm]' -o -name '*.vsh' -o -name '*.fsh' -exec grep -iL \"THIS SOFTWARE IS PROVIDED BY THE COPYRIGHT HOLDERS AND CONTRIBUTORS\" {} \\;`\necho \"$LICENSE_MISSING\"\n\ntest \"$LICENSE_MISSING\" == \"\"\n\n";
			showEnvVarsInLog = 0;
		};
		B18FF3A81A9FE26300C0C3B0 /* ShellScript */ = {
			isa = PBXShellScriptBuildPhase;
			buildActionMask = 2147483647;
			files = (
			);
			inputPaths = (
			);
			outputPaths = (
			);
			runOnlyForDeploymentPostprocessing = 0;
			shellPath = /bin/sh;
			shellScript = "if [ ! -x /usr/local/bin/appledoc ]; then\n    echo \"error: appledoc is required for building ResearchKit's documentation. See http://appledoc.gentlebytes.com\" 1>&2\n    exit 1\nfi\n\n/usr/local/bin/appledoc --print-settings --publish-docset --install-docset --output \"${BUILT_PRODUCTS_DIR}/docs/\" --include \"docs/ActiveTasks\" --include \"docs/InformedConsent\" --include \"docs/Overview\" --include \"docs/Survey\" --include \"docs/ChartsAndGraphs\" --include \"docs/Utility\" --include \"docs/Account\" --ignore \"docs/templates\" --templates \"docs/templates\" \"${BUILT_PRODUCTS_DIR}/ResearchKit.framework\" \"docs\"\n\necho \"note: Opening documentation in browser...\"\nopen \"$HOME/Library/Developer/Shared/Documentation/DocSets/org.researchkit.ResearchKit.docset/Contents/Resources/Documents/index.html\"";
			showEnvVarsInLog = 0;
		};
/* End PBXShellScriptBuildPhase section */

/* Begin PBXSourcesBuildPhase section */
		86CC8E961AC09332001CCD89 /* Sources */ = {
			isa = PBXSourcesBuildPhase;
			buildActionMask = 2147483647;
			files = (
				86CC8EB71AC09383001CCD89 /* ORKDataLoggerTests.m in Sources */,
				248604061B4C98760010C8A0 /* ORKAnswerFormatTests.m in Sources */,
				86CC8EBA1AC09383001CCD89 /* ORKResultTests.m in Sources */,
				FA7A9D391B0969A7005A2BEA /* ORKConsentSignatureFormatterTests.m in Sources */,
				86CC8EB81AC09383001CCD89 /* ORKHKSampleTests.m in Sources */,
				BCB96C131B19C0EC002A0B96 /* ORKStepTests.m in Sources */,
				86CC8EB51AC09383001CCD89 /* ORKConsentTests.m in Sources */,
				2EBFE11D1AE1B32D00CB8254 /* ORKUIViewAccessibilityTests.m in Sources */,
				86CC8EB41AC09383001CCD89 /* ORKChoiceAnswerFormatHelperTests.m in Sources */,
				2EBFE1201AE1B74100CB8254 /* ORKVoiceEngineTests.m in Sources */,
				BCAD50E81B0201EE0034806A /* ORKTaskTests.m in Sources */,
				86CC8EBB1AC09383001CCD89 /* ORKTextChoiceCellGroupTests.m in Sources */,
				FA7A9D2B1B082688005A2BEA /* ORKConsentDocumentTests.m in Sources */,
				FA7A9D371B09365F005A2BEA /* ORKConsentSectionFormatterTests.m in Sources */,
				86D348021AC161B0006DB02B /* ORKRecorderTests.m in Sources */,
				86CC8EB61AC09383001CCD89 /* ORKDataLoggerManagerTests.m in Sources */,
				86CC8EB31AC09383001CCD89 /* ORKAccessibilityTests.m in Sources */,
			);
			runOnlyForDeploymentPostprocessing = 0;
		};
		B183A4F71A8535D100C76870 /* Sources */ = {
			isa = PBXSourcesBuildPhase;
			buildActionMask = 2147483647;
			files = (
				861D2AED1B8409B2008C4CD0 /* ORKTimedWalkStepViewController.m in Sources */,
				86C40C341A8D7C5C00081FAC /* ORKFitnessStepViewController.m in Sources */,
				86C40E2E1A8D7C5C00081FAC /* ORKVisualConsentStep.m in Sources */,
				2433C9E41B9A506F0052D375 /* ORKKeychainWrapper.m in Sources */,
				86C40CA61A8D7C5C00081FAC /* ORKLocationRecorder.m in Sources */,
				86C40CB61A8D7C5C00081FAC /* ORKTouchRecorder.m in Sources */,
				B12EA0161B0D73A500F9F554 /* ORKToneAudiometryPracticeStep.m in Sources */,
				CBD34A5B1BB207FC00F204EA /* ORKSurveyAnswerCellForLocation.m in Sources */,
				861D2AF11B8409D9008C4CD0 /* ORKTimedWalkContentView.m in Sources */,
				86C40DC41A8D7C5C00081FAC /* ORKTapCountLabel.m in Sources */,
				25ECC0A01AFBD92D00F3D63B /* ORKReactionTimeContentView.m in Sources */,
				86C40D4C1A8D7C5C00081FAC /* ORKLabel.m in Sources */,
				86C40C9E1A8D7C5C00081FAC /* ORKDeviceMotionRecorder.m in Sources */,
				86C40D961A8D7C5C00081FAC /* ORKStepViewController.m in Sources */,
				2489F7B21D65214D008DEF20 /* ORKVideoCaptureStep.m in Sources */,
				86C40DF81A8D7C5C00081FAC /* ORKSignatureStepViewController.m in Sources */,
				BCB6E6531B7D533B000D5B34 /* ORKPieChartLegendCell.m in Sources */,
				866DA52A1D63D04700C9AF3F /* ORKOperation.m in Sources */,
				86C40D8C1A8D7C5C00081FAC /* ORKSkin.m in Sources */,
				86C40D221A8D7C5C00081FAC /* ORKFormStep.m in Sources */,
				10FF9ACC1B79F22900ECB5B4 /* ORKHolePegTestRemoveStepViewController.m in Sources */,
				86C40CD61A8D7C5C00081FAC /* ORKTableContainerView.m in Sources */,
				2429D5731BBB5397003A512F /* ORKRegistrationStep.m in Sources */,
				257FCE201B4D14E50001EF06 /* ORKTowerOfHanoiTowerView.m in Sources */,
				2489F7B61D65214D008DEF20 /* ORKVideoCaptureView.m in Sources */,
				861D11AE1AA7951F003C98A7 /* ORKChoiceAnswerFormatHelper.m in Sources */,
				106FF2AB1B690FD7004EACF2 /* ORKHolePegTestPlacePegView.m in Sources */,
				BF91559D1BDE8D7D007FA459 /* ORKReviewStep.m in Sources */,
				86C40C381A8D7C5C00081FAC /* ORKSpatialSpanGame.m in Sources */,
				86C40C481A8D7C5C00081FAC /* ORKSpatialSpanMemoryStepViewController.m in Sources */,
				86C40CDA1A8D7C5C00081FAC /* ORKTextFieldView.m in Sources */,
				B8760F2C1AFBEFB0007FA16F /* ORKScaleRangeDescriptionLabel.m in Sources */,
				86C40D821A8D7C5C00081FAC /* ORKSelectionSubTitleLabel.m in Sources */,
				86C40DCC1A8D7C5C00081FAC /* ORKTaskViewController.m in Sources */,
				86C40E061A8D7C5C00081FAC /* ORKConsentLearnMoreViewController.m in Sources */,
				86C40D7A1A8D7C5C00081FAC /* ORKScaleSlider.m in Sources */,
				244103501B966D4C00EEAB0C /* ORKPasscodeViewController.m in Sources */,
				86C40C801A8D7C5C00081FAC /* ORKActiveStep.m in Sources */,
				86C40D721A8D7C5C00081FAC /* ORKRoundTappingButton.m in Sources */,
				86C40E2A1A8D7C5C00081FAC /* ORKSignatureView.m in Sources */,
				866DA5281D63D04700C9AF3F /* ORKMotionActivityQueryOperation.m in Sources */,
				BCFF24BD1B0798D10044EC35 /* ORKResultPredicate.m in Sources */,
				106FF2B51B71F18E004EACF2 /* ORKHolePegTestPlaceHoleView.m in Sources */,
				106FF2A31B665B86004EACF2 /* ORKHolePegTestPlaceStepViewController.m in Sources */,
				25ECC0A41AFBDD2700F3D63B /* ORKReactionTimeStimulusView.m in Sources */,
				86C40CBA1A8D7C5C00081FAC /* ORKVoiceEngine.m in Sources */,
				861D11B61AA7D073003C98A7 /* ORKTextChoiceCellGroup.m in Sources */,
				86C40CCA1A8D7C5C00081FAC /* ORKFormItemCell.m in Sources */,
				147503B81AEE807C004B17F3 /* ORKToneAudiometryContentView.m in Sources */,
				86C40CBE1A8D7C5C00081FAC /* UITouch+ORKJSONDictionary.m in Sources */,
				618DA0521A93D0D600E63AA8 /* ORKAccessibilityFunctions.m in Sources */,
				BF9155AC1BDE8DA9007FA459 /* ORKWaitStepViewController.m in Sources */,
				86C40DB81A8D7C5C00081FAC /* ORKSurveyAnswerCellForText.m in Sources */,
				86C40CF01A8D7C5C00081FAC /* ORKAnswerTextView.m in Sources */,
				86C40D3E1A8D7C5C00081FAC /* ORKImageChoiceLabel.m in Sources */,
				250F94051B4C5A6600FA23EB /* ORKTowerOfHanoiStep.m in Sources */,
				86C40E0A1A8D7C5C00081FAC /* ORKConsentReviewStep.m in Sources */,
				BCD192E81B81243900FCC08A /* ORKPieChartLegendView.m in Sources */,
				86C40D1E1A8D7C5C00081FAC /* ORKFormSectionTitleLabel.m in Sources */,
				250F94091B4C5AA400FA23EB /* ORKTowerOfHanoiStepViewController.m in Sources */,
				BC1C032D1CA301E300869355 /* ORKHeightPicker.m in Sources */,
				86C40CF81A8D7C5C00081FAC /* ORKBorderedButton.m in Sources */,
				86C40E201A8D7C5C00081FAC /* ORKConsentSignature.m in Sources */,
				86C40C601A8D7C5C00081FAC /* ORKWalkingTaskStepViewController.m in Sources */,
				BCD192E01B81240400FCC08A /* ORKPieChartPieView.m in Sources */,
				866F86011A96CBF3007B282C /* ORKSurveyAnswerCell.m in Sources */,
				86C40E321A8D7C5C00081FAC /* ORKVisualConsentStepViewController.m in Sources */,
				10FF9AD01B79F5CE00ECB5B4 /* ORKHolePegTestRemoveContentView.m in Sources */,
				10FF9AD41B79F5EA00ECB5B4 /* ORKHolePegTestRemovePegView.m in Sources */,
				618DA0561A93D0D600E63AA8 /* UIView+ORKAccessibility.m in Sources */,
				866DA5211D63D04700C9AF3F /* ORKCollector.m in Sources */,
				BC4A21401C85FC0000BFC271 /* ORKBarGraphChartView.m in Sources */,
				86C40D3A1A8D7C5C00081FAC /* ORKHTMLPDFWriter.m in Sources */,
				865EA1691ABA1AA10037C68E /* ORKPicker.m in Sources */,
				BCB6E6511B7D533B000D5B34 /* ORKPieChartLegendCollectionViewLayout.m in Sources */,
				86C40D321A8D7C5C00081FAC /* ORKHealthAnswerFormat.m in Sources */,
				10FF9AC41B79EF2800ECB5B4 /* ORKHolePegTestRemoveStep.m in Sources */,
				10BAA2CB1B5FCB4F004FE478 /* ORKProgressView.m in Sources */,
				86C40D861A8D7C5C00081FAC /* ORKSelectionTitleLabel.m in Sources */,
				FF36A49E1D1A15FC00DE8470 /* ORKTableStepViewController.m in Sources */,
				86C40D001A8D7C5C00081FAC /* ORKChoiceViewCell.m in Sources */,
				86C40C4C1A8D7C5C00081FAC /* ORKSpatialSpanTargetView.m in Sources */,
				86C40D9E1A8D7C5C00081FAC /* ORKSubheadlineLabel.m in Sources */,
				10864CA31B27146B000F4158 /* ORKPSATContentView.m in Sources */,
				6146D0A41B84A91E0068491D /* ORKLineGraphAccessibilityElement.m in Sources */,
				D42FEFB91AF7557000A124F8 /* ORKImageCaptureView.m in Sources */,
				86C40C401A8D7C5C00081FAC /* ORKSpatialSpanMemoryContentView.m in Sources */,
				BCB6E6671B7D535F000D5B34 /* ORKXAxisView.m in Sources */,
				147503BC1AEE807C004B17F3 /* ORKToneAudiometryStepViewController.m in Sources */,
				86AD910B1AB7AD1E00361FEB /* ORKNavigationContainerView.m in Sources */,
				FFDDD84A1D3555EA00446806 /* ORKPageStep.m in Sources */,
				865EA1631AB8DF750037C68E /* ORKDateTimePicker.m in Sources */,
				866DA5241D63D04700C9AF3F /* ORKDataCollectionManager.m in Sources */,
				86C40C781A8D7C5C00081FAC /* HKSample+ORKJSONDictionary.m in Sources */,
				86C40D421A8D7C5C00081FAC /* ORKInstructionStep.m in Sources */,
				86C40C2C1A8D7C5C00081FAC /* ORKFitnessContentView.m in Sources */,
				CBD34A571BB1FB9000F204EA /* ORKLocationSelectionView.m in Sources */,
				D458520B1AF6CCFA00A2DE13 /* ORKImageCaptureCameraPreviewView.m in Sources */,
				86C40E1A1A8D7C5C00081FAC /* ORKConsentSection.m in Sources */,
				86C40C241A8D7C5C00081FAC /* ORKCountdownStep.m in Sources */,
				BCB6E65C1B7D534C000D5B34 /* ORKDiscreteGraphChartView.m in Sources */,
				86C40CA21A8D7C5C00081FAC /* ORKHealthQuantityTypeRecorder.m in Sources */,
				86C40DC01A8D7C5C00081FAC /* ORKTableViewCell.m in Sources */,
				24A4DA111B8D0F21009C797A /* ORKPasscodeStepView.m in Sources */,
				BC41942A1AE8453A00073D6B /* ORKObserver.m in Sources */,
				86C40C681A8D7C5C00081FAC /* CMAccelerometerData+ORKJSONDictionary.m in Sources */,
				86C40C701A8D7C5C00081FAC /* CMMotionActivity+ORKJSONDictionary.m in Sources */,
				147503B01AEE8071004B17F3 /* ORKAudioGenerator.m in Sources */,
				86C40D7E1A8D7C5C00081FAC /* ORKScaleValueLabel.m in Sources */,
				B12EA01A1B0D76AD00F9F554 /* ORKToneAudiometryPracticeStepViewController.m in Sources */,
				8056857A1C90C19500BF437A /* UIImage+ResearchKit.m in Sources */,
				86C40D901A8D7C5C00081FAC /* ORKStep.m in Sources */,
				86C40D2E1A8D7C5C00081FAC /* ORKHeadlineLabel.m in Sources */,
				FA7A9D341B0843A9005A2BEA /* ORKConsentSignatureFormatter.m in Sources */,
				86C40CFC1A8D7C5C00081FAC /* ORKCaption1Label.m in Sources */,
				86C40E001A8D7C5C00081FAC /* ORKConsentDocument.m in Sources */,
				D442397A1AF17F5100559D96 /* ORKImageCaptureStep.m in Sources */,
				FF36A48E1D1A0ACA00DE8470 /* ORKAudioLevelNavigationRule.m in Sources */,
				86C40CDE1A8D7C5C00081FAC /* ORKTintedImageView.m in Sources */,
				86B781BC1AA668ED00688151 /* ORKTimeIntervalPicker.m in Sources */,
				86B781BE1AA668ED00688151 /* ORKValuePicker.m in Sources */,
				86B89ABC1AB3BECC001626A4 /* ORKStepHeaderView.m in Sources */,
				861D11AA1AA691BB003C98A7 /* ORKScaleSliderView.m in Sources */,
				86C40C141A8D7C5C00081FAC /* ORKActiveStepQuantityView.m in Sources */,
				86C40C6C1A8D7C5C00081FAC /* CMDeviceMotion+ORKJSONDictionary.m in Sources */,
				86C40DF01A8D7C5C00081FAC /* UIResponder+ResearchKit.m in Sources */,
				865EA16D1ABA1BE20037C68E /* ORKSurveyAnswerCellForPicker.m in Sources */,
				BF9155AA1BDE8DA9007FA459 /* ORKWaitStepView.m in Sources */,
				86C40D261A8D7C5C00081FAC /* ORKFormStepViewController.m in Sources */,
				BC5FAF851C6901A200057CF1 /* ORKChartTypes.m in Sources */,
				866DA5261D63D04700C9AF3F /* ORKHealthSampleQueryOperation.m in Sources */,
				FF5CA6131D2C2670001660A3 /* ORKTableStep.m in Sources */,
				86C40C8A1A8D7C5C00081FAC /* ORKActiveStepTimerView.m in Sources */,
				86AD91111AB7B8A600361FEB /* ORKActiveStepView.m in Sources */,
				86C40C201A8D7C5C00081FAC /* ORKAudioStepViewController.m in Sources */,
				86C40D081A8D7C5C00081FAC /* ORKCountdownLabel.m in Sources */,
				86C40E121A8D7C5C00081FAC /* ORKConsentSceneViewController.m in Sources */,
				D442397E1AF17F7600559D96 /* ORKImageCaptureStepViewController.m in Sources */,
				86C40CAE1A8D7C5C00081FAC /* ORKRecorder.m in Sources */,
				86C40DAC1A8D7C5C00081FAC /* ORKSurveyAnswerCellForNumber.m in Sources */,
				86C40C541A8D7C5C00081FAC /* ORKTappingIntervalStep.m in Sources */,
				86C40D6C1A8D7C5C00081FAC /* ORKResult.m in Sources */,
				86C40CD21A8D7C5C00081FAC /* ORKInstructionStepView.m in Sources */,
				10FF9AD81B7A045E00ECB5B4 /* ORKSeparatorView.m in Sources */,
				86C40D181A8D7C5C00081FAC /* ORKErrors.m in Sources */,
				24850E1A1BCDA9C7006E91FB /* ORKLoginStepViewController.m in Sources */,
				25ECC09C1AFBD8B300F3D63B /* ORKReactionTimeViewController.m in Sources */,
				86C40DB01A8D7C5C00081FAC /* ORKSurveyAnswerCellForScale.m in Sources */,
				86C40C281A8D7C5C00081FAC /* ORKCountdownStepViewController.m in Sources */,
				86C40C641A8D7C5C00081FAC /* CLLocation+ORKJSONDictionary.m in Sources */,
				86C40D041A8D7C5C00081FAC /* ORKContinueButton.m in Sources */,
				24A4DA151B8D1115009C797A /* ORKPasscodeStep.m in Sources */,
				86C40DEC1A8D7C5C00081FAC /* UIBarButtonItem+ORKBarButtonItem.m in Sources */,
				106FF2AF1B6FACA8004EACF2 /* ORKDirectionView.m in Sources */,
				86C40CAA1A8D7C5C00081FAC /* ORKPedometerRecorder.m in Sources */,
				BCA5C0361AEC05F20092AC8D /* ORKStepNavigationRule.m in Sources */,
				106FF2A71B665CF5004EACF2 /* ORKHolePegTestPlaceContentView.m in Sources */,
				86C40D761A8D7C5C00081FAC /* ORKScaleRangeLabel.m in Sources */,
				86C40C741A8D7C5C00081FAC /* CMPedometerData+ORKJSONDictionary.m in Sources */,
				86AD91151AB7B97E00361FEB /* ORKQuestionStepView.m in Sources */,
				10864CA11B27146B000F4158 /* ORKPSATStepViewController.m in Sources */,
				86C40C5C1A8D7C5C00081FAC /* ORKWalkingTaskStep.m in Sources */,
				257FCE241B4D37A80001EF06 /* ORKTowerOfHanoiTower.m in Sources */,
				86C40C3C1A8D7C5C00081FAC /* ORKSpatialSpanGameState.m in Sources */,
				86C40CF41A8D7C5C00081FAC /* ORKBodyLabel.m in Sources */,
				106FF29F1B663FCE004EACF2 /* ORKHolePegTestPlaceStep.m in Sources */,
				FFAE71411DAEC66200AE82B4 /* ORKFootnoteLabel.m in Sources */,
				86C40C941A8D7C5C00081FAC /* ORKAudioRecorder.m in Sources */,
				FF5E3CCC1D23444400ECE4B7 /* ORKPageStepViewController.m in Sources */,
				86C40C581A8D7C5C00081FAC /* ORKTappingIntervalStepViewController.m in Sources */,
				86C40E0E1A8D7C5C00081FAC /* ORKConsentReviewStepViewController.m in Sources */,
				BF9155A01BDE8D7E007FA459 /* ORKReviewStepViewController.m in Sources */,
				86C40E261A8D7C5C00081FAC /* ORKEAGLMoviePlayerView.m in Sources */,
				86C40CC21A8D7C5C00081FAC /* ORKCompletionStep.m in Sources */,
				86C40C301A8D7C5C00081FAC /* ORKFitnessStep.m in Sources */,
				86C40C501A8D7C5C00081FAC /* ORKTappingContentView.m in Sources */,
				24A4DA191B8D13FE009C797A /* ORKPasscodeStepViewController.m in Sources */,
				BF9155A81BDE8DA9007FA459 /* ORKWaitStep.m in Sources */,
				86C40CEC1A8D7C5C00081FAC /* ORKAnswerTextField.m in Sources */,
				86C40C441A8D7C5C00081FAC /* ORKSpatialSpanMemoryStep.m in Sources */,
				BCB080A11B83EFB900A3F400 /* ORKStepNavigationRule.swift in Sources */,
				24898B0E1B7186C000B0E7E7 /* ORKScaleRangeImageView.m in Sources */,
				86C40DD81A8D7C5C00081FAC /* ORKUnitLabel.m in Sources */,
				86C40D361A8D7C5C00081FAC /* ORKHelpers.m in Sources */,
				86C40C181A8D7C5C00081FAC /* ORKAudioContentView.m in Sources */,
				86C40C8E1A8D7C5C00081FAC /* ORKActiveStepViewController.m in Sources */,
				10864CA51B27146B000F4158 /* ORKPSATKeyboardView.m in Sources */,
				86C40CE61A8D7C5C00081FAC /* ORKAnswerFormat.m in Sources */,
				25ECC0961AFBD68300F3D63B /* ORKReactionTimeStep.m in Sources */,
				BC13CE3A1B0660220044153C /* ORKNavigableOrderedTask.m in Sources */,
				B11C54A11A9EF4A700265E61 /* ORKConsentSharingStepViewController.m in Sources */,
				86C40DA81A8D7C5C00081FAC /* ORKSurveyAnswerCellForImageSelection.m in Sources */,
				86C40CCE1A8D7C5C00081FAC /* ORKImageSelectionView.m in Sources */,
				86C40D461A8D7C5C00081FAC /* ORKInstructionStepViewController.m in Sources */,
				BCB6E6611B7D534C000D5B34 /* ORKLineGraphChartView.m in Sources */,
				86C40C7C1A8D7C5C00081FAC /* ORKAccelerometerRecorder.m in Sources */,
				FF5051F11D66908C0065E677 /* ORKNavigablePageStep.m in Sources */,
				86C40C861A8D7C5C00081FAC /* ORKActiveStepTimer.m in Sources */,
				242C9E061BBDFDAC0088B7F4 /* ORKVerificationStep.m in Sources */,
				B11C549B1A9EEF8800265E61 /* ORKConsentSharingStep.m in Sources */,
				86C40DE01A8D7C5C00081FAC /* ORKVerticalContainerView.m in Sources */,
				BCD192EC1B81245500FCC08A /* ORKPieChartTitleTextView.m in Sources */,
				2489F7B41D65214D008DEF20 /* ORKVideoCaptureStepViewController.m in Sources */,
				861D2AF71B843968008C4CD0 /* ORKCompletionStepViewController.m in Sources */,
				BCB6E65F1B7D534C000D5B34 /* ORKGraphChartView.m in Sources */,
				24BC5CEF1BC345D900846B43 /* ORKLoginStep.m in Sources */,
				861D2AE91B840991008C4CD0 /* ORKTimedWalkStep.m in Sources */,
				86C40D661A8D7C5C00081FAC /* ORKQuestionStepViewController.m in Sources */,
				86C40DF41A8D7C5C00081FAC /* ORKConsentReviewController.m in Sources */,
				242C9E121BBE06DE0088B7F4 /* ORKVerificationStepView.m in Sources */,
				2489F7B01D65214D008DEF20 /* ORKVideoCaptureCameraPreviewView.m in Sources */,
				147503BA1AEE807C004B17F3 /* ORKToneAudiometryStep.m in Sources */,
				FA7A9D301B083DD3005A2BEA /* ORKConsentSectionFormatter.m in Sources */,
				86C40D2A1A8D7C5C00081FAC /* ORKFormTextView.m in Sources */,
				242C9E0E1BBE03F90088B7F4 /* ORKVerificationStepViewController.m in Sources */,
				86C40DD41A8D7C5C00081FAC /* ORKTextButton.m in Sources */,
				86C40C981A8D7C5C00081FAC /* ORKDataLogger.m in Sources */,
				86C40D0C1A8D7C5C00081FAC /* ORKCustomStepView.m in Sources */,
				FF5CA61C1D2C6453001660A3 /* ORKSignatureStep.m in Sources */,
				86C40C1C1A8D7C5C00081FAC /* ORKAudioStep.m in Sources */,
				BCC1CD9B1B7ED64F00D86886 /* ORKYAxisView.m in Sources */,
				86C40D581A8D7C5C00081FAC /* ORKOrderedTask.m in Sources */,
				86C40D601A8D7C5C00081FAC /* ORKQuestionStep.m in Sources */,
				86C40E381A8D7C5C00081FAC /* ORKVisualConsentTransitionAnimator.m in Sources */,
				BCB6E64B1B7D531C000D5B34 /* ORKPieChartView.m in Sources */,
				10864C9F1B27146B000F4158 /* ORKPSATStep.m in Sources */,
			);
			runOnlyForDeploymentPostprocessing = 0;
		};
/* End PBXSourcesBuildPhase section */

/* Begin PBXTargetDependency section */
		86CC8EA21AC09332001CCD89 /* PBXTargetDependency */ = {
			isa = PBXTargetDependency;
			target = B183A4731A8535D100C76870 /* ResearchKit */;
			targetProxy = 86CC8EA11AC09332001CCD89 /* PBXContainerItemProxy */;
		};
		B11DF3B11AA10795009E76D2 /* PBXTargetDependency */ = {
			isa = PBXTargetDependency;
			target = B183A4731A8535D100C76870 /* ResearchKit */;
			targetProxy = B11DF3B01AA10795009E76D2 /* PBXContainerItemProxy */;
		};
/* End PBXTargetDependency section */

/* Begin PBXVariantGroup section */
		B1C0F4E11A9BA65F0022C153 /* ResearchKit.strings */ = {
			isa = PBXVariantGroup;
			children = (
				B1C0F4E21A9BA65F0022C153 /* en */,
				B11DF4C21AA10D70009E76D2 /* tr */,
				B14660481AA10DD7002F95C2 /* zh_TW */,
				B1B349E41AA10DED005FAD66 /* zh_HK */,
				B1B349E51AA10DF8005FAD66 /* zh_CN */,
				B1B349E61AA10E02005FAD66 /* vi */,
				B1B349E71AA10E0B005FAD66 /* uk */,
				B1B349E81AA10E12005FAD66 /* th */,
				B1B349E91AA10E27005FAD66 /* sv */,
				B1B349EA1AA10E2E005FAD66 /* sk */,
				B1B349EB1AA10E38005FAD66 /* ru */,
				B1B349EC1AA10E40005FAD66 /* ro */,
				B1B349ED1AA10E47005FAD66 /* pt */,
				B1B349EE1AA10E4F005FAD66 /* pt_PT */,
				B1B349EF1AA10E56005FAD66 /* pl */,
				B1B349F01AA10E5E005FAD66 /* nl */,
				B1B349F11AA10E65005FAD66 /* ms */,
				B1B349F21AA10E6C005FAD66 /* ko */,
				B1B349F31AA10E73005FAD66 /* ja */,
				B1B349F41AA10E79005FAD66 /* it */,
				B1B349F51AA10E80005FAD66 /* id */,
				B1B349F61AA10E89005FAD66 /* hu */,
				B1B349F71AA10E90005FAD66 /* hr */,
				B1B349F81AA10E96005FAD66 /* hi */,
				B1B349F91AA10E9C005FAD66 /* he */,
				B1B349FA1AA10EA2005FAD66 /* fr */,
				B1B349FB1AA10EA8005FAD66 /* fr_CA */,
				B1B349FC1AA10EAE005FAD66 /* fi */,
				B1B349FD1AA10EB4005FAD66 /* es */,
				B1B349FE1AA10EBA005FAD66 /* es_MX */,
				B1B349FF1AA10EC1005FAD66 /* en_GB */,
				B1B34A001AA10EC6005FAD66 /* en_AU */,
				B1B34A011AA10ECB005FAD66 /* el */,
				B1B34A021AA10ED1005FAD66 /* de */,
				B1B34A031AA10ED5005FAD66 /* da */,
				B1B34A041AA10EDA005FAD66 /* cs */,
				B1B34A051AA10EDF005FAD66 /* ca */,
				B1B34A061AA10EE4005FAD66 /* ar */,
				B1B34A061AABBCCDDEEFFAAA /* no */,
			);
			name = ResearchKit.strings;
			sourceTree = "<group>";
		};
/* End PBXVariantGroup section */

/* Begin XCBuildConfiguration section */
		3FFF18691829DB1E00167070 /* Debug */ = {
			isa = XCBuildConfiguration;
			buildSettings = {
				ALWAYS_SEARCH_USER_PATHS = NO;
				CLANG_ANALYZER_LOCALIZABILITY_NONLOCALIZED = YES;
				CLANG_CXX_LIBRARY = "libc++";
				CLANG_ENABLE_MODULES = YES;
				CLANG_ENABLE_OBJC_ARC = YES;
				CLANG_WARN_BOOL_CONVERSION = YES;
				CLANG_WARN_CONSTANT_CONVERSION = YES;
				CLANG_WARN_DIRECT_OBJC_ISA_USAGE = YES_ERROR;
				CLANG_WARN_EMPTY_BODY = YES;
				CLANG_WARN_ENUM_CONVERSION = YES;
				CLANG_WARN_INT_CONVERSION = YES;
				CLANG_WARN_OBJC_ROOT_CLASS = YES_ERROR;
				CLANG_WARN_UNREACHABLE_CODE = YES;
				CLANG_WARN__DUPLICATE_METHOD_MATCH = YES;
				COPY_PHASE_STRIP = NO;
				ENABLE_STRICT_OBJC_MSGSEND = YES;
				ENABLE_TESTABILITY = YES;
				GCC_DYNAMIC_NO_PIC = NO;
				GCC_NO_COMMON_BLOCKS = YES;
				GCC_OPTIMIZATION_LEVEL = 0;
				GCC_PREPROCESSOR_DEFINITIONS = (
					"DEBUG=1",
					"$(inherited)",
				);
				GCC_SYMBOLS_PRIVATE_EXTERN = NO;
				GCC_WARN_64_TO_32_BIT_CONVERSION = YES;
				GCC_WARN_ABOUT_RETURN_TYPE = YES_ERROR;
				GCC_WARN_UNDECLARED_SELECTOR = YES;
				GCC_WARN_UNINITIALIZED_AUTOS = YES;
				GCC_WARN_UNUSED_FUNCTION = YES;
				GCC_WARN_UNUSED_VARIABLE = YES;
				IPHONEOS_DEPLOYMENT_TARGET = 8.0;
				ONLY_ACTIVE_ARCH = YES;
				SDKROOT = iphoneos;
				TARGETED_DEVICE_FAMILY = 1;
				TOOLCHAINS = default;
			};
			name = Debug;
		};
		3FFF186A1829DB1E00167070 /* Release */ = {
			isa = XCBuildConfiguration;
			buildSettings = {
				ALWAYS_SEARCH_USER_PATHS = NO;
				CLANG_ANALYZER_LOCALIZABILITY_NONLOCALIZED = YES;
				CLANG_CXX_LIBRARY = "libc++";
				CLANG_ENABLE_MODULES = YES;
				CLANG_ENABLE_OBJC_ARC = YES;
				CLANG_WARN_BOOL_CONVERSION = YES;
				CLANG_WARN_CONSTANT_CONVERSION = YES;
				CLANG_WARN_DIRECT_OBJC_ISA_USAGE = YES_ERROR;
				CLANG_WARN_EMPTY_BODY = YES;
				CLANG_WARN_ENUM_CONVERSION = YES;
				CLANG_WARN_INT_CONVERSION = YES;
				CLANG_WARN_OBJC_ROOT_CLASS = YES_ERROR;
				CLANG_WARN_UNREACHABLE_CODE = YES;
				CLANG_WARN__DUPLICATE_METHOD_MATCH = YES;
				COPY_PHASE_STRIP = YES;
				ENABLE_NS_ASSERTIONS = NO;
				ENABLE_STRICT_OBJC_MSGSEND = YES;
				GCC_NO_COMMON_BLOCKS = YES;
				GCC_SYMBOLS_PRIVATE_EXTERN = NO;
				GCC_WARN_64_TO_32_BIT_CONVERSION = YES;
				GCC_WARN_ABOUT_RETURN_TYPE = YES_ERROR;
				GCC_WARN_UNDECLARED_SELECTOR = YES;
				GCC_WARN_UNINITIALIZED_AUTOS = YES;
				GCC_WARN_UNUSED_FUNCTION = YES;
				GCC_WARN_UNUSED_VARIABLE = YES;
				IPHONEOS_DEPLOYMENT_TARGET = 8.0;
				SDKROOT = iphoneos;
				TARGETED_DEVICE_FAMILY = 1;
				TOOLCHAINS = default;
				VALIDATE_PRODUCT = YES;
			};
			name = Release;
		};
		86CC8EA41AC09332001CCD89 /* Debug */ = {
			isa = XCBuildConfiguration;
			buildSettings = {
				ALWAYS_EMBED_SWIFT_STANDARD_LIBRARIES = YES;
				CLANG_CXX_LANGUAGE_STANDARD = "gnu++0x";
				CLANG_WARN_UNREACHABLE_CODE = YES;
				ENABLE_STRICT_OBJC_MSGSEND = YES;
				FRAMEWORK_SEARCH_PATHS = "$(inherited)";
				GCC_C_LANGUAGE_STANDARD = gnu99;
				GCC_PREPROCESSOR_DEFINITIONS = (
					"DEBUG=1",
					"$(inherited)",
				);
				GCC_WARN_UNINITIALIZED_AUTOS = YES_AGGRESSIVE;
				INFOPLIST_FILE = "$(SRCROOT)/ResearchKitTests/Info.plist";
				IPHONEOS_DEPLOYMENT_TARGET = 8.2;
				LD_RUNPATH_SEARCH_PATHS = "$(inherited) @executable_path/Frameworks @loader_path/Frameworks";
				MTL_ENABLE_DEBUG_INFO = YES;
				PRODUCT_BUNDLE_IDENTIFIER = "org.researchkit.$(PRODUCT_NAME:rfc1034identifier)";
				PRODUCT_NAME = "$(TARGET_NAME)";
			};
			name = Debug;
		};
		86CC8EA51AC09332001CCD89 /* Release */ = {
			isa = XCBuildConfiguration;
			buildSettings = {
				ALWAYS_EMBED_SWIFT_STANDARD_LIBRARIES = YES;
				CLANG_CXX_LANGUAGE_STANDARD = "gnu++0x";
				CLANG_WARN_UNREACHABLE_CODE = YES;
				COPY_PHASE_STRIP = NO;
				ENABLE_STRICT_OBJC_MSGSEND = YES;
				FRAMEWORK_SEARCH_PATHS = "$(inherited)";
				GCC_C_LANGUAGE_STANDARD = gnu99;
				GCC_WARN_UNINITIALIZED_AUTOS = YES_AGGRESSIVE;
				INFOPLIST_FILE = "$(SRCROOT)/ResearchKitTests/Info.plist";
				IPHONEOS_DEPLOYMENT_TARGET = 8.2;
				LD_RUNPATH_SEARCH_PATHS = "$(inherited) @executable_path/Frameworks @loader_path/Frameworks";
				MTL_ENABLE_DEBUG_INFO = NO;
				PRODUCT_BUNDLE_IDENTIFIER = "org.researchkit.$(PRODUCT_NAME:rfc1034identifier)";
				PRODUCT_NAME = "$(TARGET_NAME)";
			};
			name = Release;
		};
		B183A5931A8535D100C76870 /* Debug */ = {
			isa = XCBuildConfiguration;
			buildSettings = {
				CLANG_ENABLE_MODULES = YES;
				CLANG_WARN_UNREACHABLE_CODE = YES;
				"CODE_SIGN_IDENTITY[sdk=iphoneos*]" = "iPhone Developer";
				DEAD_CODE_STRIPPING = YES;
				DEFINES_MODULE = YES;
				DYLIB_COMPATIBILITY_VERSION = 1;
				DYLIB_CURRENT_VERSION = 1;
				DYLIB_INSTALL_NAME_BASE = "@rpath";
				ENABLE_STRICT_OBJC_MSGSEND = YES;
				GCC_PRECOMPILE_PREFIX_HEADER = YES;
				GCC_PREPROCESSOR_DEFINITIONS = (
					"$(inherited)",
					"ORK_LOG_LEVEL_WARNING=1",
				);
				GCC_SYMBOLS_PRIVATE_EXTERN = NO;
				GCC_WARN_UNINITIALIZED_AUTOS = YES_AGGRESSIVE;
				INFOPLIST_FILE = "$(SRCROOT)/ResearchKit/Info.plist";
				INSTALL_PATH = "$(LOCAL_LIBRARY_DIR)/Frameworks";
				IPHONEOS_DEPLOYMENT_TARGET = 9.0;
				LD_RUNPATH_SEARCH_PATHS = "$(inherited) @executable_path/Frameworks @loader_path/Frameworks";
				MODULEMAP_FILE = ResearchKit/module.modulemap;
				MTL_ENABLE_DEBUG_INFO = YES;
				PRODUCT_BUNDLE_IDENTIFIER = "org.researchkit.${PRODUCT_NAME:rfc1034identifier}";
				PRODUCT_NAME = ResearchKit;
				SDKROOT = iphoneos;
				SKIP_INSTALL = YES;
				SWIFT_OPTIMIZATION_LEVEL = "-Onone";
				SWIFT_VERSION = 3.0;
				TARGETED_DEVICE_FAMILY = "1,2";
			};
			name = Debug;
		};
		B183A5941A8535D100C76870 /* Release */ = {
			isa = XCBuildConfiguration;
			buildSettings = {
				CLANG_ENABLE_MODULES = YES;
				CLANG_WARN_UNREACHABLE_CODE = YES;
				"CODE_SIGN_IDENTITY[sdk=iphoneos*]" = "iPhone Developer";
				DEAD_CODE_STRIPPING = YES;
				DEFINES_MODULE = YES;
				DYLIB_COMPATIBILITY_VERSION = 1;
				DYLIB_CURRENT_VERSION = 1;
				DYLIB_INSTALL_NAME_BASE = "@rpath";
				ENABLE_STRICT_OBJC_MSGSEND = YES;
				GCC_PRECOMPILE_PREFIX_HEADER = YES;
				GCC_PREPROCESSOR_DEFINITIONS = "ORK_LOG_LEVEL_WARNING=1";
				GCC_SYMBOLS_PRIVATE_EXTERN = YES;
				GCC_WARN_UNINITIALIZED_AUTOS = YES_AGGRESSIVE;
				INFOPLIST_FILE = "$(SRCROOT)/ResearchKit/Info.plist";
				INSTALL_PATH = "$(LOCAL_LIBRARY_DIR)/Frameworks";
				IPHONEOS_DEPLOYMENT_TARGET = 9.0;
				LD_RUNPATH_SEARCH_PATHS = "$(inherited) @executable_path/Frameworks @loader_path/Frameworks";
				MODULEMAP_FILE = ResearchKit/module.modulemap;
				MTL_ENABLE_DEBUG_INFO = NO;
				PRODUCT_BUNDLE_IDENTIFIER = "org.researchkit.${PRODUCT_NAME:rfc1034identifier}";
				PRODUCT_NAME = ResearchKit;
				SDKROOT = iphoneos;
				SKIP_INSTALL = YES;
				SWIFT_OPTIMIZATION_LEVEL = "-Owholemodule";
				SWIFT_VERSION = 3.0;
				TARGETED_DEVICE_FAMILY = "1,2";
			};
			name = Release;
		};
		B18FF3A51A9FE25700C0C3B0 /* Debug */ = {
			isa = XCBuildConfiguration;
			buildSettings = {
				PRODUCT_NAME = "$(TARGET_NAME)";
			};
			name = Debug;
		};
		B18FF3A61A9FE25700C0C3B0 /* Release */ = {
			isa = XCBuildConfiguration;
			buildSettings = {
				PRODUCT_NAME = "$(TARGET_NAME)";
			};
			name = Release;
		};
/* End XCBuildConfiguration section */

/* Begin XCConfigurationList section */
		3FFF18381829DB1D00167070 /* Build configuration list for PBXProject "ResearchKit" */ = {
			isa = XCConfigurationList;
			buildConfigurations = (
				3FFF18691829DB1E00167070 /* Debug */,
				3FFF186A1829DB1E00167070 /* Release */,
			);
			defaultConfigurationIsVisible = 0;
			defaultConfigurationName = Release;
		};
		86CC8EA31AC09332001CCD89 /* Build configuration list for PBXNativeTarget "ResearchKitTests" */ = {
			isa = XCConfigurationList;
			buildConfigurations = (
				86CC8EA41AC09332001CCD89 /* Debug */,
				86CC8EA51AC09332001CCD89 /* Release */,
			);
			defaultConfigurationIsVisible = 0;
			defaultConfigurationName = Release;
		};
		B183A5921A8535D100C76870 /* Build configuration list for PBXNativeTarget "ResearchKit" */ = {
			isa = XCConfigurationList;
			buildConfigurations = (
				B183A5931A8535D100C76870 /* Debug */,
				B183A5941A8535D100C76870 /* Release */,
			);
			defaultConfigurationIsVisible = 0;
			defaultConfigurationName = Release;
		};
		B18FF3A71A9FE25700C0C3B0 /* Build configuration list for PBXAggregateTarget "docs" */ = {
			isa = XCConfigurationList;
			buildConfigurations = (
				B18FF3A51A9FE25700C0C3B0 /* Debug */,
				B18FF3A61A9FE25700C0C3B0 /* Release */,
			);
			defaultConfigurationIsVisible = 0;
			defaultConfigurationName = Release;
		};
/* End XCConfigurationList section */
	};
	rootObject = 3FFF18351829DB1D00167070 /* Project object */;
}<|MERGE_RESOLUTION|>--- conflicted
+++ resolved
@@ -551,15 +551,12 @@
 		FF5CA6131D2C2670001660A3 /* ORKTableStep.m in Sources */ = {isa = PBXBuildFile; fileRef = FF5CA6111D2C2670001660A3 /* ORKTableStep.m */; };
 		FF5CA61B1D2C6453001660A3 /* ORKSignatureStep.h in Headers */ = {isa = PBXBuildFile; fileRef = FF5CA6191D2C6453001660A3 /* ORKSignatureStep.h */; settings = {ATTRIBUTES = (Public, ); }; };
 		FF5CA61C1D2C6453001660A3 /* ORKSignatureStep.m in Sources */ = {isa = PBXBuildFile; fileRef = FF5CA61A1D2C6453001660A3 /* ORKSignatureStep.m */; };
-<<<<<<< HEAD
 		FF5E3CCB1D23444400ECE4B7 /* ORKPageStepViewController.h in Headers */ = {isa = PBXBuildFile; fileRef = FF5E3CC91D23444400ECE4B7 /* ORKPageStepViewController.h */; settings = {ATTRIBUTES = (Public, ); }; };
 		FF5E3CCC1D23444400ECE4B7 /* ORKPageStepViewController.m in Sources */ = {isa = PBXBuildFile; fileRef = FF5E3CCA1D23444400ECE4B7 /* ORKPageStepViewController.m */; };
 		FFDDD8491D3555EA00446806 /* ORKPageStep.h in Headers */ = {isa = PBXBuildFile; fileRef = FFDDD8471D3555EA00446806 /* ORKPageStep.h */; settings = {ATTRIBUTES = (Public, ); }; };
 		FFDDD84A1D3555EA00446806 /* ORKPageStep.m in Sources */ = {isa = PBXBuildFile; fileRef = FFDDD8481D3555EA00446806 /* ORKPageStep.m */; };
-=======
 		FFAE71401DAEC66200AE82B4 /* ORKFootnoteLabel.h in Headers */ = {isa = PBXBuildFile; fileRef = FFAE713E1DAEC66200AE82B4 /* ORKFootnoteLabel.h */; };
 		FFAE71411DAEC66200AE82B4 /* ORKFootnoteLabel.m in Sources */ = {isa = PBXBuildFile; fileRef = FFAE713F1DAEC66200AE82B4 /* ORKFootnoteLabel.m */; };
->>>>>>> 67643271
 		FFDF60D11D19E47D0004156F /* ORKTextButton_Internal.h in Headers */ = {isa = PBXBuildFile; fileRef = FB30E8571C7D030F0005AD25 /* ORKTextButton_Internal.h */; };
 /* End PBXBuildFile section */
 
@@ -1155,15 +1152,12 @@
 		FF5CA6111D2C2670001660A3 /* ORKTableStep.m */ = {isa = PBXFileReference; fileEncoding = 4; lastKnownFileType = sourcecode.c.objc; path = ORKTableStep.m; sourceTree = "<group>"; };
 		FF5CA6191D2C6453001660A3 /* ORKSignatureStep.h */ = {isa = PBXFileReference; fileEncoding = 4; lastKnownFileType = sourcecode.c.h; path = ORKSignatureStep.h; sourceTree = "<group>"; };
 		FF5CA61A1D2C6453001660A3 /* ORKSignatureStep.m */ = {isa = PBXFileReference; fileEncoding = 4; lastKnownFileType = sourcecode.c.objc; path = ORKSignatureStep.m; sourceTree = "<group>"; };
-<<<<<<< HEAD
 		FF5E3CC91D23444400ECE4B7 /* ORKPageStepViewController.h */ = {isa = PBXFileReference; fileEncoding = 4; lastKnownFileType = sourcecode.c.h; path = ORKPageStepViewController.h; sourceTree = "<group>"; };
 		FF5E3CCA1D23444400ECE4B7 /* ORKPageStepViewController.m */ = {isa = PBXFileReference; fileEncoding = 4; lastKnownFileType = sourcecode.c.objc; path = ORKPageStepViewController.m; sourceTree = "<group>"; };
 		FFDDD8471D3555EA00446806 /* ORKPageStep.h */ = {isa = PBXFileReference; fileEncoding = 4; lastKnownFileType = sourcecode.c.h; path = ORKPageStep.h; sourceTree = "<group>"; };
 		FFDDD8481D3555EA00446806 /* ORKPageStep.m */ = {isa = PBXFileReference; fileEncoding = 4; lastKnownFileType = sourcecode.c.objc; path = ORKPageStep.m; sourceTree = "<group>"; };
-=======
 		FFAE713E1DAEC66200AE82B4 /* ORKFootnoteLabel.h */ = {isa = PBXFileReference; fileEncoding = 4; lastKnownFileType = sourcecode.c.h; path = ORKFootnoteLabel.h; sourceTree = "<group>"; };
 		FFAE713F1DAEC66200AE82B4 /* ORKFootnoteLabel.m */ = {isa = PBXFileReference; fileEncoding = 4; lastKnownFileType = sourcecode.c.objc; path = ORKFootnoteLabel.m; sourceTree = "<group>"; };
->>>>>>> 67643271
 /* End PBXFileReference section */
 
 /* Begin PBXFrameworksBuildPhase section */
