--- conflicted
+++ resolved
@@ -48,17 +48,13 @@
 		248604061B4C98760010C8A0 /* ORKAnswerFormatTests.m in Sources */ = {isa = PBXBuildFile; fileRef = 248604051B4C98760010C8A0 /* ORKAnswerFormatTests.m */; };
 		24898B0D1B7186C000B0E7E7 /* ORKScaleRangeImageView.h in Headers */ = {isa = PBXBuildFile; fileRef = 24898B0B1B7186C000B0E7E7 /* ORKScaleRangeImageView.h */; };
 		24898B0E1B7186C000B0E7E7 /* ORKScaleRangeImageView.m in Sources */ = {isa = PBXBuildFile; fileRef = 24898B0C1B7186C000B0E7E7 /* ORKScaleRangeImageView.m */; };
-<<<<<<< HEAD
 		250F94041B4C5A6600FA23EB /* ORKTowerOfHanoiStep.h in Headers */ = {isa = PBXBuildFile; fileRef = 250F94021B4C5A6600FA23EB /* ORKTowerOfHanoiStep.h */; settings = {ATTRIBUTES = (Private, ); }; };
-=======
 		24A4DA101B8D0F21009C797A /* ORKPasscodeStepView.h in Headers */ = {isa = PBXBuildFile; fileRef = 24A4DA0E1B8D0F21009C797A /* ORKPasscodeStepView.h */; };
 		24A4DA111B8D0F21009C797A /* ORKPasscodeStepView.m in Sources */ = {isa = PBXBuildFile; fileRef = 24A4DA0F1B8D0F21009C797A /* ORKPasscodeStepView.m */; };
 		24A4DA141B8D1115009C797A /* ORKPasscodeStep.h in Headers */ = {isa = PBXBuildFile; fileRef = 24A4DA121B8D1115009C797A /* ORKPasscodeStep.h */; settings = {ATTRIBUTES = (Public, ); }; };
 		24A4DA151B8D1115009C797A /* ORKPasscodeStep.m in Sources */ = {isa = PBXBuildFile; fileRef = 24A4DA131B8D1115009C797A /* ORKPasscodeStep.m */; };
 		24A4DA181B8D13FE009C797A /* ORKPasscodeStepViewController.h in Headers */ = {isa = PBXBuildFile; fileRef = 24A4DA161B8D13FE009C797A /* ORKPasscodeStepViewController.h */; settings = {ATTRIBUTES = (Private, ); }; };
 		24A4DA191B8D13FE009C797A /* ORKPasscodeStepViewController.m in Sources */ = {isa = PBXBuildFile; fileRef = 24A4DA171B8D13FE009C797A /* ORKPasscodeStepViewController.m */; };
-		250F94041B4C5A6600FA23EB /* ORKTowerOfHanoiStep.h in Headers */ = {isa = PBXBuildFile; fileRef = 250F94021B4C5A6600FA23EB /* ORKTowerOfHanoiStep.h */; };
->>>>>>> b4e8a914
 		250F94051B4C5A6600FA23EB /* ORKTowerOfHanoiStep.m in Sources */ = {isa = PBXBuildFile; fileRef = 250F94031B4C5A6600FA23EB /* ORKTowerOfHanoiStep.m */; };
 		250F94081B4C5AA400FA23EB /* ORKTowerOfHanoiStepViewController.h in Headers */ = {isa = PBXBuildFile; fileRef = 250F94061B4C5AA400FA23EB /* ORKTowerOfHanoiStepViewController.h */; };
 		250F94091B4C5AA400FA23EB /* ORKTowerOfHanoiStepViewController.m in Sources */ = {isa = PBXBuildFile; fileRef = 250F94071B4C5AA400FA23EB /* ORKTowerOfHanoiStepViewController.m */; };
