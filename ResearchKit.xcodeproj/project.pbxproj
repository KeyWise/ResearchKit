// !$*UTF8*$!
{
	archiveVersion = 1;
	classes = {
	};
	objectVersion = 46;
	objects = {

/* Begin PBXAggregateTarget section */
		B18FF3A41A9FE25700C0C3B0 /* docs */ = {
			isa = PBXAggregateTarget;
			buildConfigurationList = B18FF3A71A9FE25700C0C3B0 /* Build configuration list for PBXAggregateTarget "docs" */;
			buildPhases = (
				B18FF3A81A9FE26300C0C3B0 /* ShellScript */,
			);
			dependencies = (
				B11DF3B11AA10795009E76D2 /* PBXTargetDependency */,
			);
			name = docs;
			productName = docs;
		};
/* End PBXAggregateTarget section */

/* Begin PBXBuildFile section */
<<<<<<< HEAD
		1412855C1AFBA2E2005F7EA0 /* ORKToneAudiometryInstructionStep.h in Headers */ = {isa = PBXBuildFile; fileRef = 1412855A1AFBA2E2005F7EA0 /* ORKToneAudiometryInstructionStep.h */; settings = {ATTRIBUTES = (Private, ); }; };
		1412855D1AFBA2E2005F7EA0 /* ORKToneAudiometryInstructionStep.m in Sources */ = {isa = PBXBuildFile; fileRef = 1412855B1AFBA2E2005F7EA0 /* ORKToneAudiometryInstructionStep.m */; };
		141285601AFBA391005F7EA0 /* ORKToneAudiometryInstructionStepViewController.h in Headers */ = {isa = PBXBuildFile; fileRef = 1412855E1AFBA391005F7EA0 /* ORKToneAudiometryInstructionStepViewController.h */; settings = {ATTRIBUTES = (Private, ); }; };
		141285611AFBA391005F7EA0 /* ORKToneAudiometryInstructionStepViewController.m in Sources */ = {isa = PBXBuildFile; fileRef = 1412855F1AFBA391005F7EA0 /* ORKToneAudiometryInstructionStepViewController.m */; };
		147503AF1AEE8071004B17F3 /* ORKAudioGenerator.h in Headers */ = {isa = PBXBuildFile; fileRef = 147503AD1AEE8071004B17F3 /* ORKAudioGenerator.h */; };
		147503B01AEE8071004B17F3 /* ORKAudioGenerator.m in Sources */ = {isa = PBXBuildFile; fileRef = 147503AE1AEE8071004B17F3 /* ORKAudioGenerator.m */; };
		147503B71AEE807C004B17F3 /* ORKToneAudiometryContentView.h in Headers */ = {isa = PBXBuildFile; fileRef = 147503B11AEE807C004B17F3 /* ORKToneAudiometryContentView.h */; };
		147503B81AEE807C004B17F3 /* ORKToneAudiometryContentView.m in Sources */ = {isa = PBXBuildFile; fileRef = 147503B21AEE807C004B17F3 /* ORKToneAudiometryContentView.m */; };
		147503B91AEE807C004B17F3 /* ORKToneAudiometryStep.h in Headers */ = {isa = PBXBuildFile; fileRef = 147503B31AEE807C004B17F3 /* ORKToneAudiometryStep.h */; settings = {ATTRIBUTES = (Private, ); }; };
		147503BA1AEE807C004B17F3 /* ORKToneAudiometryStep.m in Sources */ = {isa = PBXBuildFile; fileRef = 147503B41AEE807C004B17F3 /* ORKToneAudiometryStep.m */; };
		147503BB1AEE807C004B17F3 /* ORKToneAudiometryStepViewController.h in Headers */ = {isa = PBXBuildFile; fileRef = 147503B51AEE807C004B17F3 /* ORKToneAudiometryStepViewController.h */; settings = {ATTRIBUTES = (Private, ); }; };
		147503BC1AEE807C004B17F3 /* ORKToneAudiometryStepViewController.m in Sources */ = {isa = PBXBuildFile; fileRef = 147503B61AEE807C004B17F3 /* ORKToneAudiometryStepViewController.m */; };
=======
		25ECC0951AFBD68300F3D63B /* ORKDeviceMotionReactionTimeStep.h in Headers */ = {isa = PBXBuildFile; fileRef = 25ECC0931AFBD68300F3D63B /* ORKDeviceMotionReactionTimeStep.h */; };
		25ECC0961AFBD68300F3D63B /* ORKDeviceMotionReactionTimeStep.m in Sources */ = {isa = PBXBuildFile; fileRef = 25ECC0941AFBD68300F3D63B /* ORKDeviceMotionReactionTimeStep.m */; };
		25ECC09B1AFBD8B300F3D63B /* ORKDeviceMotionReactionTimeViewController.h in Headers */ = {isa = PBXBuildFile; fileRef = 25ECC0991AFBD8B300F3D63B /* ORKDeviceMotionReactionTimeViewController.h */; };
		25ECC09C1AFBD8B300F3D63B /* ORKDeviceMotionReactionTimeViewController.m in Sources */ = {isa = PBXBuildFile; fileRef = 25ECC09A1AFBD8B300F3D63B /* ORKDeviceMotionReactionTimeViewController.m */; };
		25ECC09F1AFBD92D00F3D63B /* ORKDeviceMotionReactionTimeContentView.h in Headers */ = {isa = PBXBuildFile; fileRef = 25ECC09D1AFBD92D00F3D63B /* ORKDeviceMotionReactionTimeContentView.h */; };
		25ECC0A01AFBD92D00F3D63B /* ORKDeviceMotionReactionTimeContentView.m in Sources */ = {isa = PBXBuildFile; fileRef = 25ECC09E1AFBD92D00F3D63B /* ORKDeviceMotionReactionTimeContentView.m */; };
		25ECC0A31AFBDD2700F3D63B /* ORKDeviceMotionReactionTimeStimulusView.h in Headers */ = {isa = PBXBuildFile; fileRef = 25ECC0A11AFBDD2700F3D63B /* ORKDeviceMotionReactionTimeStimulusView.h */; };
		25ECC0A41AFBDD2700F3D63B /* ORKDeviceMotionReactionTimeStimulusView.m in Sources */ = {isa = PBXBuildFile; fileRef = 25ECC0A21AFBDD2700F3D63B /* ORKDeviceMotionReactionTimeStimulusView.m */; };
>>>>>>> 51dc62a7
		2EBFE11D1AE1B32D00CB8254 /* ORKUIViewAccessibilityTests.m in Sources */ = {isa = PBXBuildFile; fileRef = 2EBFE11C1AE1B32D00CB8254 /* ORKUIViewAccessibilityTests.m */; };
		2EBFE1201AE1B74100CB8254 /* ORKVoiceEngineTests.m in Sources */ = {isa = PBXBuildFile; fileRef = 2EBFE11F1AE1B74100CB8254 /* ORKVoiceEngineTests.m */; };
		618DA04E1A93D0D600E63AA8 /* ORKAccessibility.h in Headers */ = {isa = PBXBuildFile; fileRef = 618DA0481A93D0D600E63AA8 /* ORKAccessibility.h */; };
		618DA0501A93D0D600E63AA8 /* ORKAccessibilityFunctions.h in Headers */ = {isa = PBXBuildFile; fileRef = 618DA0491A93D0D600E63AA8 /* ORKAccessibilityFunctions.h */; };
		618DA0521A93D0D600E63AA8 /* ORKAccessibilityFunctions.m in Sources */ = {isa = PBXBuildFile; fileRef = 618DA04A1A93D0D600E63AA8 /* ORKAccessibilityFunctions.m */; };
		618DA0541A93D0D600E63AA8 /* UIView+ORKAccessibility.h in Headers */ = {isa = PBXBuildFile; fileRef = 618DA04B1A93D0D600E63AA8 /* UIView+ORKAccessibility.h */; };
		618DA0561A93D0D600E63AA8 /* UIView+ORKAccessibility.m in Sources */ = {isa = PBXBuildFile; fileRef = 618DA04C1A93D0D600E63AA8 /* UIView+ORKAccessibility.m */; };
		861D11A91AA691BB003C98A7 /* ORKScaleSliderView.h in Headers */ = {isa = PBXBuildFile; fileRef = 861D11A71AA691BB003C98A7 /* ORKScaleSliderView.h */; };
		861D11AA1AA691BB003C98A7 /* ORKScaleSliderView.m in Sources */ = {isa = PBXBuildFile; fileRef = 861D11A81AA691BB003C98A7 /* ORKScaleSliderView.m */; };
		861D11AD1AA7951F003C98A7 /* ORKChoiceAnswerFormatHelper.h in Headers */ = {isa = PBXBuildFile; fileRef = 861D11AB1AA7951F003C98A7 /* ORKChoiceAnswerFormatHelper.h */; };
		861D11AE1AA7951F003C98A7 /* ORKChoiceAnswerFormatHelper.m in Sources */ = {isa = PBXBuildFile; fileRef = 861D11AC1AA7951F003C98A7 /* ORKChoiceAnswerFormatHelper.m */; };
		861D11B51AA7D073003C98A7 /* ORKTextChoiceCellGroup.h in Headers */ = {isa = PBXBuildFile; fileRef = 861D11B31AA7D073003C98A7 /* ORKTextChoiceCellGroup.h */; };
		861D11B61AA7D073003C98A7 /* ORKTextChoiceCellGroup.m in Sources */ = {isa = PBXBuildFile; fileRef = 861D11B41AA7D073003C98A7 /* ORKTextChoiceCellGroup.m */; };
		865EA1621AB8DF750037C68E /* ORKDateTimePicker.h in Headers */ = {isa = PBXBuildFile; fileRef = 865EA1601AB8DF750037C68E /* ORKDateTimePicker.h */; };
		865EA1631AB8DF750037C68E /* ORKDateTimePicker.m in Sources */ = {isa = PBXBuildFile; fileRef = 865EA1611AB8DF750037C68E /* ORKDateTimePicker.m */; };
		865EA1681ABA1AA10037C68E /* ORKPicker.h in Headers */ = {isa = PBXBuildFile; fileRef = 865EA1661ABA1AA10037C68E /* ORKPicker.h */; };
		865EA1691ABA1AA10037C68E /* ORKPicker.m in Sources */ = {isa = PBXBuildFile; fileRef = 865EA1671ABA1AA10037C68E /* ORKPicker.m */; };
		865EA16C1ABA1BE20037C68E /* ORKSurveyAnswerCellForPicker.h in Headers */ = {isa = PBXBuildFile; fileRef = 865EA16A1ABA1BE20037C68E /* ORKSurveyAnswerCellForPicker.h */; };
		865EA16D1ABA1BE20037C68E /* ORKSurveyAnswerCellForPicker.m in Sources */ = {isa = PBXBuildFile; fileRef = 865EA16B1ABA1BE20037C68E /* ORKSurveyAnswerCellForPicker.m */; };
		866F86011A96CBF3007B282C /* ORKSurveyAnswerCell.m in Sources */ = {isa = PBXBuildFile; fileRef = 866F86001A96CBF3007B282C /* ORKSurveyAnswerCell.m */; };
		86AD910A1AB7AD1E00361FEB /* ORKNavigationContainerView.h in Headers */ = {isa = PBXBuildFile; fileRef = 86AD91081AB7AD1E00361FEB /* ORKNavigationContainerView.h */; };
		86AD910B1AB7AD1E00361FEB /* ORKNavigationContainerView.m in Sources */ = {isa = PBXBuildFile; fileRef = 86AD91091AB7AD1E00361FEB /* ORKNavigationContainerView.m */; };
		86AD910D1AB7AE4100361FEB /* ORKNavigationContainerView_Internal.h in Headers */ = {isa = PBXBuildFile; fileRef = 86AD910C1AB7AE4100361FEB /* ORKNavigationContainerView_Internal.h */; };
		86AD91101AB7B8A600361FEB /* ORKActiveStepView.h in Headers */ = {isa = PBXBuildFile; fileRef = 86AD910E1AB7B8A600361FEB /* ORKActiveStepView.h */; };
		86AD91111AB7B8A600361FEB /* ORKActiveStepView.m in Sources */ = {isa = PBXBuildFile; fileRef = 86AD910F1AB7B8A600361FEB /* ORKActiveStepView.m */; };
		86AD91141AB7B97E00361FEB /* ORKQuestionStepView.h in Headers */ = {isa = PBXBuildFile; fileRef = 86AD91121AB7B97E00361FEB /* ORKQuestionStepView.h */; };
		86AD91151AB7B97E00361FEB /* ORKQuestionStepView.m in Sources */ = {isa = PBXBuildFile; fileRef = 86AD91131AB7B97E00361FEB /* ORKQuestionStepView.m */; };
		86B781BB1AA668ED00688151 /* ORKTimeIntervalPicker.h in Headers */ = {isa = PBXBuildFile; fileRef = 86B781B71AA668ED00688151 /* ORKTimeIntervalPicker.h */; };
		86B781BC1AA668ED00688151 /* ORKTimeIntervalPicker.m in Sources */ = {isa = PBXBuildFile; fileRef = 86B781B81AA668ED00688151 /* ORKTimeIntervalPicker.m */; };
		86B781BD1AA668ED00688151 /* ORKValuePicker.h in Headers */ = {isa = PBXBuildFile; fileRef = 86B781B91AA668ED00688151 /* ORKValuePicker.h */; };
		86B781BE1AA668ED00688151 /* ORKValuePicker.m in Sources */ = {isa = PBXBuildFile; fileRef = 86B781BA1AA668ED00688151 /* ORKValuePicker.m */; };
		86B89ABB1AB3BECC001626A4 /* ORKStepHeaderView.h in Headers */ = {isa = PBXBuildFile; fileRef = 86B89AB91AB3BECC001626A4 /* ORKStepHeaderView.h */; };
		86B89ABC1AB3BECC001626A4 /* ORKStepHeaderView.m in Sources */ = {isa = PBXBuildFile; fileRef = 86B89ABA1AB3BECC001626A4 /* ORKStepHeaderView.m */; };
		86B89ABE1AB3BFDB001626A4 /* ORKStepHeaderView_Internal.h in Headers */ = {isa = PBXBuildFile; fileRef = 86B89ABD1AB3BFDB001626A4 /* ORKStepHeaderView_Internal.h */; };
		86C40C121A8D7C5C00081FAC /* ORKActiveStepQuantityView.h in Headers */ = {isa = PBXBuildFile; fileRef = 86C40AFA1A8D7C5B00081FAC /* ORKActiveStepQuantityView.h */; };
		86C40C141A8D7C5C00081FAC /* ORKActiveStepQuantityView.m in Sources */ = {isa = PBXBuildFile; fileRef = 86C40AFB1A8D7C5B00081FAC /* ORKActiveStepQuantityView.m */; };
		86C40C161A8D7C5C00081FAC /* ORKAudioContentView.h in Headers */ = {isa = PBXBuildFile; fileRef = 86C40AFC1A8D7C5B00081FAC /* ORKAudioContentView.h */; };
		86C40C181A8D7C5C00081FAC /* ORKAudioContentView.m in Sources */ = {isa = PBXBuildFile; fileRef = 86C40AFD1A8D7C5B00081FAC /* ORKAudioContentView.m */; };
		86C40C1A1A8D7C5C00081FAC /* ORKAudioStep.h in Headers */ = {isa = PBXBuildFile; fileRef = 86C40AFE1A8D7C5B00081FAC /* ORKAudioStep.h */; settings = {ATTRIBUTES = (Private, ); }; };
		86C40C1C1A8D7C5C00081FAC /* ORKAudioStep.m in Sources */ = {isa = PBXBuildFile; fileRef = 86C40AFF1A8D7C5B00081FAC /* ORKAudioStep.m */; };
		86C40C1E1A8D7C5C00081FAC /* ORKAudioStepViewController.h in Headers */ = {isa = PBXBuildFile; fileRef = 86C40B001A8D7C5B00081FAC /* ORKAudioStepViewController.h */; settings = {ATTRIBUTES = (Private, ); }; };
		86C40C201A8D7C5C00081FAC /* ORKAudioStepViewController.m in Sources */ = {isa = PBXBuildFile; fileRef = 86C40B011A8D7C5B00081FAC /* ORKAudioStepViewController.m */; };
		86C40C221A8D7C5C00081FAC /* ORKCountdownStep.h in Headers */ = {isa = PBXBuildFile; fileRef = 86C40B021A8D7C5B00081FAC /* ORKCountdownStep.h */; settings = {ATTRIBUTES = (Private, ); }; };
		86C40C241A8D7C5C00081FAC /* ORKCountdownStep.m in Sources */ = {isa = PBXBuildFile; fileRef = 86C40B031A8D7C5B00081FAC /* ORKCountdownStep.m */; };
		86C40C261A8D7C5C00081FAC /* ORKCountdownStepViewController.h in Headers */ = {isa = PBXBuildFile; fileRef = 86C40B041A8D7C5B00081FAC /* ORKCountdownStepViewController.h */; settings = {ATTRIBUTES = (Private, ); }; };
		86C40C281A8D7C5C00081FAC /* ORKCountdownStepViewController.m in Sources */ = {isa = PBXBuildFile; fileRef = 86C40B051A8D7C5B00081FAC /* ORKCountdownStepViewController.m */; };
		86C40C2A1A8D7C5C00081FAC /* ORKFitnessContentView.h in Headers */ = {isa = PBXBuildFile; fileRef = 86C40B061A8D7C5B00081FAC /* ORKFitnessContentView.h */; };
		86C40C2C1A8D7C5C00081FAC /* ORKFitnessContentView.m in Sources */ = {isa = PBXBuildFile; fileRef = 86C40B071A8D7C5B00081FAC /* ORKFitnessContentView.m */; };
		86C40C2E1A8D7C5C00081FAC /* ORKFitnessStep.h in Headers */ = {isa = PBXBuildFile; fileRef = 86C40B081A8D7C5B00081FAC /* ORKFitnessStep.h */; settings = {ATTRIBUTES = (Private, ); }; };
		86C40C301A8D7C5C00081FAC /* ORKFitnessStep.m in Sources */ = {isa = PBXBuildFile; fileRef = 86C40B091A8D7C5B00081FAC /* ORKFitnessStep.m */; };
		86C40C321A8D7C5C00081FAC /* ORKFitnessStepViewController.h in Headers */ = {isa = PBXBuildFile; fileRef = 86C40B0A1A8D7C5B00081FAC /* ORKFitnessStepViewController.h */; settings = {ATTRIBUTES = (Private, ); }; };
		86C40C341A8D7C5C00081FAC /* ORKFitnessStepViewController.m in Sources */ = {isa = PBXBuildFile; fileRef = 86C40B0B1A8D7C5B00081FAC /* ORKFitnessStepViewController.m */; };
		86C40C361A8D7C5C00081FAC /* ORKSpatialSpanGame.h in Headers */ = {isa = PBXBuildFile; fileRef = 86C40B0C1A8D7C5B00081FAC /* ORKSpatialSpanGame.h */; };
		86C40C381A8D7C5C00081FAC /* ORKSpatialSpanGame.m in Sources */ = {isa = PBXBuildFile; fileRef = 86C40B0D1A8D7C5B00081FAC /* ORKSpatialSpanGame.m */; };
		86C40C3A1A8D7C5C00081FAC /* ORKSpatialSpanGameState.h in Headers */ = {isa = PBXBuildFile; fileRef = 86C40B0E1A8D7C5B00081FAC /* ORKSpatialSpanGameState.h */; };
		86C40C3C1A8D7C5C00081FAC /* ORKSpatialSpanGameState.m in Sources */ = {isa = PBXBuildFile; fileRef = 86C40B0F1A8D7C5B00081FAC /* ORKSpatialSpanGameState.m */; };
		86C40C3E1A8D7C5C00081FAC /* ORKSpatialSpanMemoryContentView.h in Headers */ = {isa = PBXBuildFile; fileRef = 86C40B101A8D7C5B00081FAC /* ORKSpatialSpanMemoryContentView.h */; };
		86C40C401A8D7C5C00081FAC /* ORKSpatialSpanMemoryContentView.m in Sources */ = {isa = PBXBuildFile; fileRef = 86C40B111A8D7C5B00081FAC /* ORKSpatialSpanMemoryContentView.m */; };
		86C40C421A8D7C5C00081FAC /* ORKSpatialSpanMemoryStep.h in Headers */ = {isa = PBXBuildFile; fileRef = 86C40B121A8D7C5B00081FAC /* ORKSpatialSpanMemoryStep.h */; settings = {ATTRIBUTES = (Private, ); }; };
		86C40C441A8D7C5C00081FAC /* ORKSpatialSpanMemoryStep.m in Sources */ = {isa = PBXBuildFile; fileRef = 86C40B131A8D7C5B00081FAC /* ORKSpatialSpanMemoryStep.m */; };
		86C40C461A8D7C5C00081FAC /* ORKSpatialSpanMemoryStepViewController.h in Headers */ = {isa = PBXBuildFile; fileRef = 86C40B141A8D7C5B00081FAC /* ORKSpatialSpanMemoryStepViewController.h */; settings = {ATTRIBUTES = (Private, ); }; };
		86C40C481A8D7C5C00081FAC /* ORKSpatialSpanMemoryStepViewController.m in Sources */ = {isa = PBXBuildFile; fileRef = 86C40B151A8D7C5B00081FAC /* ORKSpatialSpanMemoryStepViewController.m */; };
		86C40C4A1A8D7C5C00081FAC /* ORKSpatialSpanTargetView.h in Headers */ = {isa = PBXBuildFile; fileRef = 86C40B161A8D7C5B00081FAC /* ORKSpatialSpanTargetView.h */; };
		86C40C4C1A8D7C5C00081FAC /* ORKSpatialSpanTargetView.m in Sources */ = {isa = PBXBuildFile; fileRef = 86C40B171A8D7C5B00081FAC /* ORKSpatialSpanTargetView.m */; };
		86C40C4E1A8D7C5C00081FAC /* ORKTappingContentView.h in Headers */ = {isa = PBXBuildFile; fileRef = 86C40B181A8D7C5B00081FAC /* ORKTappingContentView.h */; };
		86C40C501A8D7C5C00081FAC /* ORKTappingContentView.m in Sources */ = {isa = PBXBuildFile; fileRef = 86C40B191A8D7C5B00081FAC /* ORKTappingContentView.m */; };
		86C40C521A8D7C5C00081FAC /* ORKTappingIntervalStep.h in Headers */ = {isa = PBXBuildFile; fileRef = 86C40B1A1A8D7C5B00081FAC /* ORKTappingIntervalStep.h */; settings = {ATTRIBUTES = (Private, ); }; };
		86C40C541A8D7C5C00081FAC /* ORKTappingIntervalStep.m in Sources */ = {isa = PBXBuildFile; fileRef = 86C40B1B1A8D7C5B00081FAC /* ORKTappingIntervalStep.m */; };
		86C40C561A8D7C5C00081FAC /* ORKTappingIntervalStepViewController.h in Headers */ = {isa = PBXBuildFile; fileRef = 86C40B1C1A8D7C5B00081FAC /* ORKTappingIntervalStepViewController.h */; settings = {ATTRIBUTES = (Private, ); }; };
		86C40C581A8D7C5C00081FAC /* ORKTappingIntervalStepViewController.m in Sources */ = {isa = PBXBuildFile; fileRef = 86C40B1D1A8D7C5B00081FAC /* ORKTappingIntervalStepViewController.m */; };
		86C40C5A1A8D7C5C00081FAC /* ORKWalkingTaskStep.h in Headers */ = {isa = PBXBuildFile; fileRef = 86C40B1E1A8D7C5B00081FAC /* ORKWalkingTaskStep.h */; settings = {ATTRIBUTES = (Private, ); }; };
		86C40C5C1A8D7C5C00081FAC /* ORKWalkingTaskStep.m in Sources */ = {isa = PBXBuildFile; fileRef = 86C40B1F1A8D7C5B00081FAC /* ORKWalkingTaskStep.m */; };
		86C40C5E1A8D7C5C00081FAC /* ORKWalkingTaskStepViewController.h in Headers */ = {isa = PBXBuildFile; fileRef = 86C40B201A8D7C5B00081FAC /* ORKWalkingTaskStepViewController.h */; settings = {ATTRIBUTES = (Private, ); }; };
		86C40C601A8D7C5C00081FAC /* ORKWalkingTaskStepViewController.m in Sources */ = {isa = PBXBuildFile; fileRef = 86C40B211A8D7C5B00081FAC /* ORKWalkingTaskStepViewController.m */; };
		86C40C621A8D7C5C00081FAC /* CLLocation+ORKJSONDictionary.h in Headers */ = {isa = PBXBuildFile; fileRef = 86C40B221A8D7C5B00081FAC /* CLLocation+ORKJSONDictionary.h */; };
		86C40C641A8D7C5C00081FAC /* CLLocation+ORKJSONDictionary.m in Sources */ = {isa = PBXBuildFile; fileRef = 86C40B231A8D7C5B00081FAC /* CLLocation+ORKJSONDictionary.m */; };
		86C40C661A8D7C5C00081FAC /* CMAccelerometerData+ORKJSONDictionary.h in Headers */ = {isa = PBXBuildFile; fileRef = 86C40B241A8D7C5B00081FAC /* CMAccelerometerData+ORKJSONDictionary.h */; };
		86C40C681A8D7C5C00081FAC /* CMAccelerometerData+ORKJSONDictionary.m in Sources */ = {isa = PBXBuildFile; fileRef = 86C40B251A8D7C5B00081FAC /* CMAccelerometerData+ORKJSONDictionary.m */; };
		86C40C6A1A8D7C5C00081FAC /* CMDeviceMotion+ORKJSONDictionary.h in Headers */ = {isa = PBXBuildFile; fileRef = 86C40B261A8D7C5B00081FAC /* CMDeviceMotion+ORKJSONDictionary.h */; };
		86C40C6C1A8D7C5C00081FAC /* CMDeviceMotion+ORKJSONDictionary.m in Sources */ = {isa = PBXBuildFile; fileRef = 86C40B271A8D7C5B00081FAC /* CMDeviceMotion+ORKJSONDictionary.m */; };
		86C40C6E1A8D7C5C00081FAC /* CMMotionActivity+ORKJSONDictionary.h in Headers */ = {isa = PBXBuildFile; fileRef = 86C40B281A8D7C5B00081FAC /* CMMotionActivity+ORKJSONDictionary.h */; };
		86C40C701A8D7C5C00081FAC /* CMMotionActivity+ORKJSONDictionary.m in Sources */ = {isa = PBXBuildFile; fileRef = 86C40B291A8D7C5B00081FAC /* CMMotionActivity+ORKJSONDictionary.m */; };
		86C40C721A8D7C5C00081FAC /* CMPedometerData+ORKJSONDictionary.h in Headers */ = {isa = PBXBuildFile; fileRef = 86C40B2A1A8D7C5B00081FAC /* CMPedometerData+ORKJSONDictionary.h */; };
		86C40C741A8D7C5C00081FAC /* CMPedometerData+ORKJSONDictionary.m in Sources */ = {isa = PBXBuildFile; fileRef = 86C40B2B1A8D7C5B00081FAC /* CMPedometerData+ORKJSONDictionary.m */; };
		86C40C761A8D7C5C00081FAC /* HKSample+ORKJSONDictionary.h in Headers */ = {isa = PBXBuildFile; fileRef = 86C40B2C1A8D7C5B00081FAC /* HKSample+ORKJSONDictionary.h */; };
		86C40C781A8D7C5C00081FAC /* HKSample+ORKJSONDictionary.m in Sources */ = {isa = PBXBuildFile; fileRef = 86C40B2D1A8D7C5B00081FAC /* HKSample+ORKJSONDictionary.m */; };
		86C40C7A1A8D7C5C00081FAC /* ORKAccelerometerRecorder.h in Headers */ = {isa = PBXBuildFile; fileRef = 86C40B2E1A8D7C5B00081FAC /* ORKAccelerometerRecorder.h */; };
		86C40C7C1A8D7C5C00081FAC /* ORKAccelerometerRecorder.m in Sources */ = {isa = PBXBuildFile; fileRef = 86C40B2F1A8D7C5B00081FAC /* ORKAccelerometerRecorder.m */; };
		86C40C7E1A8D7C5C00081FAC /* ORKActiveStep.h in Headers */ = {isa = PBXBuildFile; fileRef = 86C40B301A8D7C5B00081FAC /* ORKActiveStep.h */; settings = {ATTRIBUTES = (Public, ); }; };
		86C40C801A8D7C5C00081FAC /* ORKActiveStep.m in Sources */ = {isa = PBXBuildFile; fileRef = 86C40B311A8D7C5B00081FAC /* ORKActiveStep.m */; };
		86C40C821A8D7C5C00081FAC /* ORKActiveStep_Internal.h in Headers */ = {isa = PBXBuildFile; fileRef = 86C40B321A8D7C5B00081FAC /* ORKActiveStep_Internal.h */; };
		86C40C841A8D7C5C00081FAC /* ORKActiveStepTimer.h in Headers */ = {isa = PBXBuildFile; fileRef = 86C40B331A8D7C5B00081FAC /* ORKActiveStepTimer.h */; };
		86C40C861A8D7C5C00081FAC /* ORKActiveStepTimer.m in Sources */ = {isa = PBXBuildFile; fileRef = 86C40B341A8D7C5B00081FAC /* ORKActiveStepTimer.m */; };
		86C40C881A8D7C5C00081FAC /* ORKActiveStepTimerView.h in Headers */ = {isa = PBXBuildFile; fileRef = 86C40B351A8D7C5B00081FAC /* ORKActiveStepTimerView.h */; };
		86C40C8A1A8D7C5C00081FAC /* ORKActiveStepTimerView.m in Sources */ = {isa = PBXBuildFile; fileRef = 86C40B361A8D7C5B00081FAC /* ORKActiveStepTimerView.m */; };
		86C40C8C1A8D7C5C00081FAC /* ORKActiveStepViewController.h in Headers */ = {isa = PBXBuildFile; fileRef = 86C40B371A8D7C5B00081FAC /* ORKActiveStepViewController.h */; settings = {ATTRIBUTES = (Public, ); }; };
		86C40C8E1A8D7C5C00081FAC /* ORKActiveStepViewController.m in Sources */ = {isa = PBXBuildFile; fileRef = 86C40B381A8D7C5B00081FAC /* ORKActiveStepViewController.m */; };
		86C40C901A8D7C5C00081FAC /* ORKActiveStepViewController_Internal.h in Headers */ = {isa = PBXBuildFile; fileRef = 86C40B391A8D7C5B00081FAC /* ORKActiveStepViewController_Internal.h */; };
		86C40C921A8D7C5C00081FAC /* ORKAudioRecorder.h in Headers */ = {isa = PBXBuildFile; fileRef = 86C40B3A1A8D7C5B00081FAC /* ORKAudioRecorder.h */; };
		86C40C941A8D7C5C00081FAC /* ORKAudioRecorder.m in Sources */ = {isa = PBXBuildFile; fileRef = 86C40B3B1A8D7C5B00081FAC /* ORKAudioRecorder.m */; };
		86C40C961A8D7C5C00081FAC /* ORKDataLogger.h in Headers */ = {isa = PBXBuildFile; fileRef = 86C40B3C1A8D7C5B00081FAC /* ORKDataLogger.h */; settings = {ATTRIBUTES = (Private, ); }; };
		86C40C981A8D7C5C00081FAC /* ORKDataLogger.m in Sources */ = {isa = PBXBuildFile; fileRef = 86C40B3D1A8D7C5B00081FAC /* ORKDataLogger.m */; };
		86C40C9A1A8D7C5C00081FAC /* ORKDataLogger_Private.h in Headers */ = {isa = PBXBuildFile; fileRef = 86C40B3E1A8D7C5B00081FAC /* ORKDataLogger_Private.h */; };
		86C40C9C1A8D7C5C00081FAC /* ORKDeviceMotionRecorder.h in Headers */ = {isa = PBXBuildFile; fileRef = 86C40B3F1A8D7C5B00081FAC /* ORKDeviceMotionRecorder.h */; };
		86C40C9E1A8D7C5C00081FAC /* ORKDeviceMotionRecorder.m in Sources */ = {isa = PBXBuildFile; fileRef = 86C40B401A8D7C5B00081FAC /* ORKDeviceMotionRecorder.m */; };
		86C40CA01A8D7C5C00081FAC /* ORKHealthQuantityTypeRecorder.h in Headers */ = {isa = PBXBuildFile; fileRef = 86C40B411A8D7C5B00081FAC /* ORKHealthQuantityTypeRecorder.h */; };
		86C40CA21A8D7C5C00081FAC /* ORKHealthQuantityTypeRecorder.m in Sources */ = {isa = PBXBuildFile; fileRef = 86C40B421A8D7C5B00081FAC /* ORKHealthQuantityTypeRecorder.m */; };
		86C40CA41A8D7C5C00081FAC /* ORKLocationRecorder.h in Headers */ = {isa = PBXBuildFile; fileRef = 86C40B431A8D7C5B00081FAC /* ORKLocationRecorder.h */; };
		86C40CA61A8D7C5C00081FAC /* ORKLocationRecorder.m in Sources */ = {isa = PBXBuildFile; fileRef = 86C40B441A8D7C5B00081FAC /* ORKLocationRecorder.m */; };
		86C40CA81A8D7C5C00081FAC /* ORKPedometerRecorder.h in Headers */ = {isa = PBXBuildFile; fileRef = 86C40B451A8D7C5B00081FAC /* ORKPedometerRecorder.h */; };
		86C40CAA1A8D7C5C00081FAC /* ORKPedometerRecorder.m in Sources */ = {isa = PBXBuildFile; fileRef = 86C40B461A8D7C5B00081FAC /* ORKPedometerRecorder.m */; };
		86C40CAC1A8D7C5C00081FAC /* ORKRecorder.h in Headers */ = {isa = PBXBuildFile; fileRef = 86C40B471A8D7C5B00081FAC /* ORKRecorder.h */; settings = {ATTRIBUTES = (Public, ); }; };
		86C40CAE1A8D7C5C00081FAC /* ORKRecorder.m in Sources */ = {isa = PBXBuildFile; fileRef = 86C40B481A8D7C5B00081FAC /* ORKRecorder.m */; };
		86C40CB01A8D7C5C00081FAC /* ORKRecorder_Internal.h in Headers */ = {isa = PBXBuildFile; fileRef = 86C40B491A8D7C5B00081FAC /* ORKRecorder_Internal.h */; };
		86C40CB21A8D7C5C00081FAC /* ORKRecorder_Private.h in Headers */ = {isa = PBXBuildFile; fileRef = 86C40B4A1A8D7C5B00081FAC /* ORKRecorder_Private.h */; settings = {ATTRIBUTES = (Private, ); }; };
		86C40CB41A8D7C5C00081FAC /* ORKTouchRecorder.h in Headers */ = {isa = PBXBuildFile; fileRef = 86C40B4B1A8D7C5B00081FAC /* ORKTouchRecorder.h */; };
		86C40CB61A8D7C5C00081FAC /* ORKTouchRecorder.m in Sources */ = {isa = PBXBuildFile; fileRef = 86C40B4C1A8D7C5B00081FAC /* ORKTouchRecorder.m */; };
		86C40CB81A8D7C5C00081FAC /* ORKVoiceEngine.h in Headers */ = {isa = PBXBuildFile; fileRef = 86C40B4D1A8D7C5B00081FAC /* ORKVoiceEngine.h */; };
		86C40CBA1A8D7C5C00081FAC /* ORKVoiceEngine.m in Sources */ = {isa = PBXBuildFile; fileRef = 86C40B4E1A8D7C5B00081FAC /* ORKVoiceEngine.m */; };
		86C40CBC1A8D7C5C00081FAC /* UITouch+ORKJSONDictionary.h in Headers */ = {isa = PBXBuildFile; fileRef = 86C40B4F1A8D7C5B00081FAC /* UITouch+ORKJSONDictionary.h */; };
		86C40CBE1A8D7C5C00081FAC /* UITouch+ORKJSONDictionary.m in Sources */ = {isa = PBXBuildFile; fileRef = 86C40B501A8D7C5B00081FAC /* UITouch+ORKJSONDictionary.m */; };
		86C40CC01A8D7C5C00081FAC /* ORKCompletionStep.h in Headers */ = {isa = PBXBuildFile; fileRef = 86C40B521A8D7C5B00081FAC /* ORKCompletionStep.h */; settings = {ATTRIBUTES = (Private, ); }; };
		86C40CC21A8D7C5C00081FAC /* ORKCompletionStep.m in Sources */ = {isa = PBXBuildFile; fileRef = 86C40B531A8D7C5B00081FAC /* ORKCompletionStep.m */; };
		86C40CC41A8D7C5C00081FAC /* ORKCompletionStepViewController.h in Headers */ = {isa = PBXBuildFile; fileRef = 86C40B541A8D7C5B00081FAC /* ORKCompletionStepViewController.h */; settings = {ATTRIBUTES = (Private, ); }; };
		86C40CC61A8D7C5C00081FAC /* ORKCompletionStepViewController.m in Sources */ = {isa = PBXBuildFile; fileRef = 86C40B551A8D7C5B00081FAC /* ORKCompletionStepViewController.m */; };
		86C40CC81A8D7C5C00081FAC /* ORKFormItemCell.h in Headers */ = {isa = PBXBuildFile; fileRef = 86C40B561A8D7C5B00081FAC /* ORKFormItemCell.h */; };
		86C40CCA1A8D7C5C00081FAC /* ORKFormItemCell.m in Sources */ = {isa = PBXBuildFile; fileRef = 86C40B571A8D7C5B00081FAC /* ORKFormItemCell.m */; };
		86C40CCC1A8D7C5C00081FAC /* ORKImageSelectionView.h in Headers */ = {isa = PBXBuildFile; fileRef = 86C40B581A8D7C5B00081FAC /* ORKImageSelectionView.h */; };
		86C40CCE1A8D7C5C00081FAC /* ORKImageSelectionView.m in Sources */ = {isa = PBXBuildFile; fileRef = 86C40B591A8D7C5B00081FAC /* ORKImageSelectionView.m */; };
		86C40CD01A8D7C5C00081FAC /* ORKInstructionStepView.h in Headers */ = {isa = PBXBuildFile; fileRef = 86C40B5A1A8D7C5B00081FAC /* ORKInstructionStepView.h */; };
		86C40CD21A8D7C5C00081FAC /* ORKInstructionStepView.m in Sources */ = {isa = PBXBuildFile; fileRef = 86C40B5B1A8D7C5B00081FAC /* ORKInstructionStepView.m */; };
		86C40CD41A8D7C5C00081FAC /* ORKTableContainerView.h in Headers */ = {isa = PBXBuildFile; fileRef = 86C40B5C1A8D7C5B00081FAC /* ORKTableContainerView.h */; };
		86C40CD61A8D7C5C00081FAC /* ORKTableContainerView.m in Sources */ = {isa = PBXBuildFile; fileRef = 86C40B5D1A8D7C5B00081FAC /* ORKTableContainerView.m */; };
		86C40CD81A8D7C5C00081FAC /* ORKTextFieldView.h in Headers */ = {isa = PBXBuildFile; fileRef = 86C40B5E1A8D7C5B00081FAC /* ORKTextFieldView.h */; };
		86C40CDA1A8D7C5C00081FAC /* ORKTextFieldView.m in Sources */ = {isa = PBXBuildFile; fileRef = 86C40B5F1A8D7C5B00081FAC /* ORKTextFieldView.m */; };
		86C40CDC1A8D7C5C00081FAC /* ORKTintedImageView.h in Headers */ = {isa = PBXBuildFile; fileRef = 86C40B601A8D7C5B00081FAC /* ORKTintedImageView.h */; };
		86C40CDE1A8D7C5C00081FAC /* ORKTintedImageView.m in Sources */ = {isa = PBXBuildFile; fileRef = 86C40B611A8D7C5B00081FAC /* ORKTintedImageView.m */; };
		86C40CE41A8D7C5C00081FAC /* ORKAnswerFormat.h in Headers */ = {isa = PBXBuildFile; fileRef = 86C40B641A8D7C5B00081FAC /* ORKAnswerFormat.h */; settings = {ATTRIBUTES = (Public, ); }; };
		86C40CE61A8D7C5C00081FAC /* ORKAnswerFormat.m in Sources */ = {isa = PBXBuildFile; fileRef = 86C40B651A8D7C5B00081FAC /* ORKAnswerFormat.m */; };
		86C40CE81A8D7C5C00081FAC /* ORKAnswerFormat_Internal.h in Headers */ = {isa = PBXBuildFile; fileRef = 86C40B661A8D7C5B00081FAC /* ORKAnswerFormat_Internal.h */; };
		86C40CEA1A8D7C5C00081FAC /* ORKAnswerTextField.h in Headers */ = {isa = PBXBuildFile; fileRef = 86C40B671A8D7C5B00081FAC /* ORKAnswerTextField.h */; };
		86C40CEC1A8D7C5C00081FAC /* ORKAnswerTextField.m in Sources */ = {isa = PBXBuildFile; fileRef = 86C40B681A8D7C5B00081FAC /* ORKAnswerTextField.m */; };
		86C40CEE1A8D7C5C00081FAC /* ORKAnswerTextView.h in Headers */ = {isa = PBXBuildFile; fileRef = 86C40B691A8D7C5B00081FAC /* ORKAnswerTextView.h */; };
		86C40CF01A8D7C5C00081FAC /* ORKAnswerTextView.m in Sources */ = {isa = PBXBuildFile; fileRef = 86C40B6A1A8D7C5B00081FAC /* ORKAnswerTextView.m */; };
		86C40CF21A8D7C5C00081FAC /* ORKBodyLabel.h in Headers */ = {isa = PBXBuildFile; fileRef = 86C40B6B1A8D7C5B00081FAC /* ORKBodyLabel.h */; };
		86C40CF41A8D7C5C00081FAC /* ORKBodyLabel.m in Sources */ = {isa = PBXBuildFile; fileRef = 86C40B6C1A8D7C5B00081FAC /* ORKBodyLabel.m */; };
		86C40CF61A8D7C5C00081FAC /* ORKBorderedButton.h in Headers */ = {isa = PBXBuildFile; fileRef = 86C40B6D1A8D7C5B00081FAC /* ORKBorderedButton.h */; };
		86C40CF81A8D7C5C00081FAC /* ORKBorderedButton.m in Sources */ = {isa = PBXBuildFile; fileRef = 86C40B6E1A8D7C5C00081FAC /* ORKBorderedButton.m */; };
		86C40CFA1A8D7C5C00081FAC /* ORKCaption1Label.h in Headers */ = {isa = PBXBuildFile; fileRef = 86C40B6F1A8D7C5C00081FAC /* ORKCaption1Label.h */; };
		86C40CFC1A8D7C5C00081FAC /* ORKCaption1Label.m in Sources */ = {isa = PBXBuildFile; fileRef = 86C40B701A8D7C5C00081FAC /* ORKCaption1Label.m */; };
		86C40CFE1A8D7C5C00081FAC /* ORKChoiceViewCell.h in Headers */ = {isa = PBXBuildFile; fileRef = 86C40B711A8D7C5C00081FAC /* ORKChoiceViewCell.h */; };
		86C40D001A8D7C5C00081FAC /* ORKChoiceViewCell.m in Sources */ = {isa = PBXBuildFile; fileRef = 86C40B721A8D7C5C00081FAC /* ORKChoiceViewCell.m */; };
		86C40D021A8D7C5C00081FAC /* ORKContinueButton.h in Headers */ = {isa = PBXBuildFile; fileRef = 86C40B731A8D7C5C00081FAC /* ORKContinueButton.h */; };
		86C40D041A8D7C5C00081FAC /* ORKContinueButton.m in Sources */ = {isa = PBXBuildFile; fileRef = 86C40B741A8D7C5C00081FAC /* ORKContinueButton.m */; };
		86C40D061A8D7C5C00081FAC /* ORKCountdownLabel.h in Headers */ = {isa = PBXBuildFile; fileRef = 86C40B751A8D7C5C00081FAC /* ORKCountdownLabel.h */; };
		86C40D081A8D7C5C00081FAC /* ORKCountdownLabel.m in Sources */ = {isa = PBXBuildFile; fileRef = 86C40B761A8D7C5C00081FAC /* ORKCountdownLabel.m */; };
		86C40D0A1A8D7C5C00081FAC /* ORKCustomStepView.h in Headers */ = {isa = PBXBuildFile; fileRef = 86C40B771A8D7C5C00081FAC /* ORKCustomStepView.h */; settings = {ATTRIBUTES = (Private, ); }; };
		86C40D0C1A8D7C5C00081FAC /* ORKCustomStepView.m in Sources */ = {isa = PBXBuildFile; fileRef = 86C40B781A8D7C5C00081FAC /* ORKCustomStepView.m */; };
		86C40D0E1A8D7C5C00081FAC /* ORKCustomStepView_Internal.h in Headers */ = {isa = PBXBuildFile; fileRef = 86C40B791A8D7C5C00081FAC /* ORKCustomStepView_Internal.h */; };
		86C40D101A8D7C5C00081FAC /* ORKDefaultFont.h in Headers */ = {isa = PBXBuildFile; fileRef = 86C40B7A1A8D7C5C00081FAC /* ORKDefaultFont.h */; };
		86C40D121A8D7C5C00081FAC /* ORKDefines.h in Headers */ = {isa = PBXBuildFile; fileRef = 86C40B7B1A8D7C5C00081FAC /* ORKDefines.h */; settings = {ATTRIBUTES = (Public, ); }; };
		86C40D141A8D7C5C00081FAC /* ORKDefines_Private.h in Headers */ = {isa = PBXBuildFile; fileRef = 86C40B7C1A8D7C5C00081FAC /* ORKDefines_Private.h */; settings = {ATTRIBUTES = (Private, ); }; };
		86C40D161A8D7C5C00081FAC /* ORKErrors.h in Headers */ = {isa = PBXBuildFile; fileRef = 86C40B7D1A8D7C5C00081FAC /* ORKErrors.h */; settings = {ATTRIBUTES = (Private, ); }; };
		86C40D181A8D7C5C00081FAC /* ORKErrors.m in Sources */ = {isa = PBXBuildFile; fileRef = 86C40B7E1A8D7C5C00081FAC /* ORKErrors.m */; };
		86C40D1A1A8D7C5C00081FAC /* ORKFormItem_Internal.h in Headers */ = {isa = PBXBuildFile; fileRef = 86C40B7F1A8D7C5C00081FAC /* ORKFormItem_Internal.h */; };
		86C40D1C1A8D7C5C00081FAC /* ORKFormSectionTitleLabel.h in Headers */ = {isa = PBXBuildFile; fileRef = 86C40B801A8D7C5C00081FAC /* ORKFormSectionTitleLabel.h */; };
		86C40D1E1A8D7C5C00081FAC /* ORKFormSectionTitleLabel.m in Sources */ = {isa = PBXBuildFile; fileRef = 86C40B811A8D7C5C00081FAC /* ORKFormSectionTitleLabel.m */; };
		86C40D201A8D7C5C00081FAC /* ORKFormStep.h in Headers */ = {isa = PBXBuildFile; fileRef = 86C40B821A8D7C5C00081FAC /* ORKFormStep.h */; settings = {ATTRIBUTES = (Public, ); }; };
		86C40D221A8D7C5C00081FAC /* ORKFormStep.m in Sources */ = {isa = PBXBuildFile; fileRef = 86C40B831A8D7C5C00081FAC /* ORKFormStep.m */; };
		86C40D241A8D7C5C00081FAC /* ORKFormStepViewController.h in Headers */ = {isa = PBXBuildFile; fileRef = 86C40B841A8D7C5C00081FAC /* ORKFormStepViewController.h */; settings = {ATTRIBUTES = (Private, ); }; };
		86C40D261A8D7C5C00081FAC /* ORKFormStepViewController.m in Sources */ = {isa = PBXBuildFile; fileRef = 86C40B851A8D7C5C00081FAC /* ORKFormStepViewController.m */; };
		86C40D281A8D7C5C00081FAC /* ORKFormTextView.h in Headers */ = {isa = PBXBuildFile; fileRef = 86C40B861A8D7C5C00081FAC /* ORKFormTextView.h */; };
		86C40D2A1A8D7C5C00081FAC /* ORKFormTextView.m in Sources */ = {isa = PBXBuildFile; fileRef = 86C40B871A8D7C5C00081FAC /* ORKFormTextView.m */; };
		86C40D2C1A8D7C5C00081FAC /* ORKHeadlineLabel.h in Headers */ = {isa = PBXBuildFile; fileRef = 86C40B881A8D7C5C00081FAC /* ORKHeadlineLabel.h */; };
		86C40D2E1A8D7C5C00081FAC /* ORKHeadlineLabel.m in Sources */ = {isa = PBXBuildFile; fileRef = 86C40B891A8D7C5C00081FAC /* ORKHeadlineLabel.m */; };
		86C40D301A8D7C5C00081FAC /* ORKHealthAnswerFormat.h in Headers */ = {isa = PBXBuildFile; fileRef = 86C40B8A1A8D7C5C00081FAC /* ORKHealthAnswerFormat.h */; settings = {ATTRIBUTES = (Public, ); }; };
		86C40D321A8D7C5C00081FAC /* ORKHealthAnswerFormat.m in Sources */ = {isa = PBXBuildFile; fileRef = 86C40B8B1A8D7C5C00081FAC /* ORKHealthAnswerFormat.m */; };
		86C40D341A8D7C5C00081FAC /* ORKHelpers.h in Headers */ = {isa = PBXBuildFile; fileRef = 86C40B8C1A8D7C5C00081FAC /* ORKHelpers.h */; };
		86C40D361A8D7C5C00081FAC /* ORKHelpers.m in Sources */ = {isa = PBXBuildFile; fileRef = 86C40B8D1A8D7C5C00081FAC /* ORKHelpers.m */; };
		86C40D381A8D7C5C00081FAC /* ORKHTMLPDFWriter.h in Headers */ = {isa = PBXBuildFile; fileRef = 86C40B8E1A8D7C5C00081FAC /* ORKHTMLPDFWriter.h */; };
		86C40D3A1A8D7C5C00081FAC /* ORKHTMLPDFWriter.m in Sources */ = {isa = PBXBuildFile; fileRef = 86C40B8F1A8D7C5C00081FAC /* ORKHTMLPDFWriter.m */; };
		86C40D3C1A8D7C5C00081FAC /* ORKImageChoiceLabel.h in Headers */ = {isa = PBXBuildFile; fileRef = 86C40B901A8D7C5C00081FAC /* ORKImageChoiceLabel.h */; };
		86C40D3E1A8D7C5C00081FAC /* ORKImageChoiceLabel.m in Sources */ = {isa = PBXBuildFile; fileRef = 86C40B911A8D7C5C00081FAC /* ORKImageChoiceLabel.m */; };
		86C40D401A8D7C5C00081FAC /* ORKInstructionStep.h in Headers */ = {isa = PBXBuildFile; fileRef = 86C40B921A8D7C5C00081FAC /* ORKInstructionStep.h */; settings = {ATTRIBUTES = (Public, ); }; };
		86C40D421A8D7C5C00081FAC /* ORKInstructionStep.m in Sources */ = {isa = PBXBuildFile; fileRef = 86C40B931A8D7C5C00081FAC /* ORKInstructionStep.m */; };
		86C40D441A8D7C5C00081FAC /* ORKInstructionStepViewController.h in Headers */ = {isa = PBXBuildFile; fileRef = 86C40B941A8D7C5C00081FAC /* ORKInstructionStepViewController.h */; settings = {ATTRIBUTES = (Private, ); }; };
		86C40D461A8D7C5C00081FAC /* ORKInstructionStepViewController.m in Sources */ = {isa = PBXBuildFile; fileRef = 86C40B951A8D7C5C00081FAC /* ORKInstructionStepViewController.m */; };
		86C40D481A8D7C5C00081FAC /* ORKInstructionStepViewController_Internal.h in Headers */ = {isa = PBXBuildFile; fileRef = 86C40B961A8D7C5C00081FAC /* ORKInstructionStepViewController_Internal.h */; };
		86C40D4A1A8D7C5C00081FAC /* ORKLabel.h in Headers */ = {isa = PBXBuildFile; fileRef = 86C40B971A8D7C5C00081FAC /* ORKLabel.h */; };
		86C40D4C1A8D7C5C00081FAC /* ORKLabel.m in Sources */ = {isa = PBXBuildFile; fileRef = 86C40B981A8D7C5C00081FAC /* ORKLabel.m */; };
		86C40D561A8D7C5C00081FAC /* ORKOrderedTask.h in Headers */ = {isa = PBXBuildFile; fileRef = 86C40B9D1A8D7C5C00081FAC /* ORKOrderedTask.h */; settings = {ATTRIBUTES = (Public, ); }; };
		86C40D581A8D7C5C00081FAC /* ORKOrderedTask.m in Sources */ = {isa = PBXBuildFile; fileRef = 86C40B9E1A8D7C5C00081FAC /* ORKOrderedTask.m */; };
		86C40D5E1A8D7C5C00081FAC /* ORKQuestionStep.h in Headers */ = {isa = PBXBuildFile; fileRef = 86C40BA11A8D7C5C00081FAC /* ORKQuestionStep.h */; settings = {ATTRIBUTES = (Public, ); }; };
		86C40D601A8D7C5C00081FAC /* ORKQuestionStep.m in Sources */ = {isa = PBXBuildFile; fileRef = 86C40BA21A8D7C5C00081FAC /* ORKQuestionStep.m */; };
		86C40D621A8D7C5C00081FAC /* ORKQuestionStep_Internal.h in Headers */ = {isa = PBXBuildFile; fileRef = 86C40BA31A8D7C5C00081FAC /* ORKQuestionStep_Internal.h */; };
		86C40D641A8D7C5C00081FAC /* ORKQuestionStepViewController.h in Headers */ = {isa = PBXBuildFile; fileRef = 86C40BA41A8D7C5C00081FAC /* ORKQuestionStepViewController.h */; settings = {ATTRIBUTES = (Private, ); }; };
		86C40D661A8D7C5C00081FAC /* ORKQuestionStepViewController.m in Sources */ = {isa = PBXBuildFile; fileRef = 86C40BA51A8D7C5C00081FAC /* ORKQuestionStepViewController.m */; };
		86C40D681A8D7C5C00081FAC /* ORKQuestionStepViewController_Private.h in Headers */ = {isa = PBXBuildFile; fileRef = 86C40BA61A8D7C5C00081FAC /* ORKQuestionStepViewController_Private.h */; settings = {ATTRIBUTES = (Private, ); }; };
		86C40D6A1A8D7C5C00081FAC /* ORKResult.h in Headers */ = {isa = PBXBuildFile; fileRef = 86C40BA71A8D7C5C00081FAC /* ORKResult.h */; settings = {ATTRIBUTES = (Public, ); }; };
		86C40D6C1A8D7C5C00081FAC /* ORKResult.m in Sources */ = {isa = PBXBuildFile; fileRef = 86C40BA81A8D7C5C00081FAC /* ORKResult.m */; };
		86C40D6E1A8D7C5C00081FAC /* ORKResult_Private.h in Headers */ = {isa = PBXBuildFile; fileRef = 86C40BA91A8D7C5C00081FAC /* ORKResult_Private.h */; settings = {ATTRIBUTES = (Private, ); }; };
		86C40D701A8D7C5C00081FAC /* ORKRoundTappingButton.h in Headers */ = {isa = PBXBuildFile; fileRef = 86C40BAA1A8D7C5C00081FAC /* ORKRoundTappingButton.h */; };
		86C40D721A8D7C5C00081FAC /* ORKRoundTappingButton.m in Sources */ = {isa = PBXBuildFile; fileRef = 86C40BAB1A8D7C5C00081FAC /* ORKRoundTappingButton.m */; };
		86C40D741A8D7C5C00081FAC /* ORKScaleRangeLabel.h in Headers */ = {isa = PBXBuildFile; fileRef = 86C40BAC1A8D7C5C00081FAC /* ORKScaleRangeLabel.h */; };
		86C40D761A8D7C5C00081FAC /* ORKScaleRangeLabel.m in Sources */ = {isa = PBXBuildFile; fileRef = 86C40BAD1A8D7C5C00081FAC /* ORKScaleRangeLabel.m */; };
		86C40D781A8D7C5C00081FAC /* ORKScaleSlider.h in Headers */ = {isa = PBXBuildFile; fileRef = 86C40BAE1A8D7C5C00081FAC /* ORKScaleSlider.h */; };
		86C40D7A1A8D7C5C00081FAC /* ORKScaleSlider.m in Sources */ = {isa = PBXBuildFile; fileRef = 86C40BAF1A8D7C5C00081FAC /* ORKScaleSlider.m */; };
		86C40D7C1A8D7C5C00081FAC /* ORKScaleValueLabel.h in Headers */ = {isa = PBXBuildFile; fileRef = 86C40BB01A8D7C5C00081FAC /* ORKScaleValueLabel.h */; };
		86C40D7E1A8D7C5C00081FAC /* ORKScaleValueLabel.m in Sources */ = {isa = PBXBuildFile; fileRef = 86C40BB11A8D7C5C00081FAC /* ORKScaleValueLabel.m */; };
		86C40D801A8D7C5C00081FAC /* ORKSelectionSubTitleLabel.h in Headers */ = {isa = PBXBuildFile; fileRef = 86C40BB21A8D7C5C00081FAC /* ORKSelectionSubTitleLabel.h */; };
		86C40D821A8D7C5C00081FAC /* ORKSelectionSubTitleLabel.m in Sources */ = {isa = PBXBuildFile; fileRef = 86C40BB31A8D7C5C00081FAC /* ORKSelectionSubTitleLabel.m */; };
		86C40D841A8D7C5C00081FAC /* ORKSelectionTitleLabel.h in Headers */ = {isa = PBXBuildFile; fileRef = 86C40BB41A8D7C5C00081FAC /* ORKSelectionTitleLabel.h */; };
		86C40D861A8D7C5C00081FAC /* ORKSelectionTitleLabel.m in Sources */ = {isa = PBXBuildFile; fileRef = 86C40BB51A8D7C5C00081FAC /* ORKSelectionTitleLabel.m */; };
		86C40D8A1A8D7C5C00081FAC /* ORKSkin.h in Headers */ = {isa = PBXBuildFile; fileRef = 86C40BB71A8D7C5C00081FAC /* ORKSkin.h */; };
		86C40D8C1A8D7C5C00081FAC /* ORKSkin.m in Sources */ = {isa = PBXBuildFile; fileRef = 86C40BB81A8D7C5C00081FAC /* ORKSkin.m */; };
		86C40D8E1A8D7C5C00081FAC /* ORKStep.h in Headers */ = {isa = PBXBuildFile; fileRef = 86C40BB91A8D7C5C00081FAC /* ORKStep.h */; settings = {ATTRIBUTES = (Public, ); }; };
		86C40D901A8D7C5C00081FAC /* ORKStep.m in Sources */ = {isa = PBXBuildFile; fileRef = 86C40BBA1A8D7C5C00081FAC /* ORKStep.m */; };
		86C40D921A8D7C5C00081FAC /* ORKStep_Private.h in Headers */ = {isa = PBXBuildFile; fileRef = 86C40BBB1A8D7C5C00081FAC /* ORKStep_Private.h */; };
		86C40D941A8D7C5C00081FAC /* ORKStepViewController.h in Headers */ = {isa = PBXBuildFile; fileRef = 86C40BBC1A8D7C5C00081FAC /* ORKStepViewController.h */; settings = {ATTRIBUTES = (Public, ); }; };
		86C40D961A8D7C5C00081FAC /* ORKStepViewController.m in Sources */ = {isa = PBXBuildFile; fileRef = 86C40BBD1A8D7C5C00081FAC /* ORKStepViewController.m */; };
		86C40D981A8D7C5C00081FAC /* ORKStepViewController_Internal.h in Headers */ = {isa = PBXBuildFile; fileRef = 86C40BBE1A8D7C5C00081FAC /* ORKStepViewController_Internal.h */; };
		86C40D9C1A8D7C5C00081FAC /* ORKSubheadlineLabel.h in Headers */ = {isa = PBXBuildFile; fileRef = 86C40BC01A8D7C5C00081FAC /* ORKSubheadlineLabel.h */; };
		86C40D9E1A8D7C5C00081FAC /* ORKSubheadlineLabel.m in Sources */ = {isa = PBXBuildFile; fileRef = 86C40BC11A8D7C5C00081FAC /* ORKSubheadlineLabel.m */; };
		86C40DA01A8D7C5C00081FAC /* ORKSurveyAnswerCell.h in Headers */ = {isa = PBXBuildFile; fileRef = 86C40BC21A8D7C5C00081FAC /* ORKSurveyAnswerCell.h */; };
		86C40DA61A8D7C5C00081FAC /* ORKSurveyAnswerCellForImageSelection.h in Headers */ = {isa = PBXBuildFile; fileRef = 86C40BC51A8D7C5C00081FAC /* ORKSurveyAnswerCellForImageSelection.h */; };
		86C40DA81A8D7C5C00081FAC /* ORKSurveyAnswerCellForImageSelection.m in Sources */ = {isa = PBXBuildFile; fileRef = 86C40BC61A8D7C5C00081FAC /* ORKSurveyAnswerCellForImageSelection.m */; };
		86C40DAA1A8D7C5C00081FAC /* ORKSurveyAnswerCellForNumber.h in Headers */ = {isa = PBXBuildFile; fileRef = 86C40BC71A8D7C5C00081FAC /* ORKSurveyAnswerCellForNumber.h */; };
		86C40DAC1A8D7C5C00081FAC /* ORKSurveyAnswerCellForNumber.m in Sources */ = {isa = PBXBuildFile; fileRef = 86C40BC81A8D7C5C00081FAC /* ORKSurveyAnswerCellForNumber.m */; };
		86C40DAE1A8D7C5C00081FAC /* ORKSurveyAnswerCellForScale.h in Headers */ = {isa = PBXBuildFile; fileRef = 86C40BC91A8D7C5C00081FAC /* ORKSurveyAnswerCellForScale.h */; };
		86C40DB01A8D7C5C00081FAC /* ORKSurveyAnswerCellForScale.m in Sources */ = {isa = PBXBuildFile; fileRef = 86C40BCA1A8D7C5C00081FAC /* ORKSurveyAnswerCellForScale.m */; };
		86C40DB61A8D7C5C00081FAC /* ORKSurveyAnswerCellForText.h in Headers */ = {isa = PBXBuildFile; fileRef = 86C40BCD1A8D7C5C00081FAC /* ORKSurveyAnswerCellForText.h */; };
		86C40DB81A8D7C5C00081FAC /* ORKSurveyAnswerCellForText.m in Sources */ = {isa = PBXBuildFile; fileRef = 86C40BCE1A8D7C5C00081FAC /* ORKSurveyAnswerCellForText.m */; };
		86C40DBE1A8D7C5C00081FAC /* ORKTableViewCell.h in Headers */ = {isa = PBXBuildFile; fileRef = 86C40BD11A8D7C5C00081FAC /* ORKTableViewCell.h */; };
		86C40DC01A8D7C5C00081FAC /* ORKTableViewCell.m in Sources */ = {isa = PBXBuildFile; fileRef = 86C40BD21A8D7C5C00081FAC /* ORKTableViewCell.m */; };
		86C40DC21A8D7C5C00081FAC /* ORKTapCountLabel.h in Headers */ = {isa = PBXBuildFile; fileRef = 86C40BD31A8D7C5C00081FAC /* ORKTapCountLabel.h */; };
		86C40DC41A8D7C5C00081FAC /* ORKTapCountLabel.m in Sources */ = {isa = PBXBuildFile; fileRef = 86C40BD41A8D7C5C00081FAC /* ORKTapCountLabel.m */; };
		86C40DC61A8D7C5C00081FAC /* ORKTask.h in Headers */ = {isa = PBXBuildFile; fileRef = 86C40BD51A8D7C5C00081FAC /* ORKTask.h */; settings = {ATTRIBUTES = (Public, ); }; };
		86C40DCA1A8D7C5C00081FAC /* ORKTaskViewController.h in Headers */ = {isa = PBXBuildFile; fileRef = 86C40BD71A8D7C5C00081FAC /* ORKTaskViewController.h */; settings = {ATTRIBUTES = (Public, ); }; };
		86C40DCC1A8D7C5C00081FAC /* ORKTaskViewController.m in Sources */ = {isa = PBXBuildFile; fileRef = 86C40BD81A8D7C5C00081FAC /* ORKTaskViewController.m */; };
		86C40DCE1A8D7C5C00081FAC /* ORKTaskViewController_Internal.h in Headers */ = {isa = PBXBuildFile; fileRef = 86C40BD91A8D7C5C00081FAC /* ORKTaskViewController_Internal.h */; };
		86C40DD01A8D7C5C00081FAC /* ORKTaskViewController_Private.h in Headers */ = {isa = PBXBuildFile; fileRef = 86C40BDA1A8D7C5C00081FAC /* ORKTaskViewController_Private.h */; settings = {ATTRIBUTES = (Private, ); }; };
		86C40DD21A8D7C5C00081FAC /* ORKTextButton.h in Headers */ = {isa = PBXBuildFile; fileRef = 86C40BDB1A8D7C5C00081FAC /* ORKTextButton.h */; };
		86C40DD41A8D7C5C00081FAC /* ORKTextButton.m in Sources */ = {isa = PBXBuildFile; fileRef = 86C40BDC1A8D7C5C00081FAC /* ORKTextButton.m */; };
		86C40DD61A8D7C5C00081FAC /* ORKUnitLabel.h in Headers */ = {isa = PBXBuildFile; fileRef = 86C40BDD1A8D7C5C00081FAC /* ORKUnitLabel.h */; };
		86C40DD81A8D7C5C00081FAC /* ORKUnitLabel.m in Sources */ = {isa = PBXBuildFile; fileRef = 86C40BDE1A8D7C5C00081FAC /* ORKUnitLabel.m */; };
		86C40DDE1A8D7C5C00081FAC /* ORKVerticalContainerView.h in Headers */ = {isa = PBXBuildFile; fileRef = 86C40BE11A8D7C5C00081FAC /* ORKVerticalContainerView.h */; };
		86C40DE01A8D7C5C00081FAC /* ORKVerticalContainerView.m in Sources */ = {isa = PBXBuildFile; fileRef = 86C40BE21A8D7C5C00081FAC /* ORKVerticalContainerView.m */; };
		86C40DE21A8D7C5C00081FAC /* ORKVerticalContainerView_Internal.h in Headers */ = {isa = PBXBuildFile; fileRef = 86C40BE31A8D7C5C00081FAC /* ORKVerticalContainerView_Internal.h */; };
		86C40DEA1A8D7C5C00081FAC /* UIBarButtonItem+ORKBarButtonItem.h in Headers */ = {isa = PBXBuildFile; fileRef = 86C40BE71A8D7C5C00081FAC /* UIBarButtonItem+ORKBarButtonItem.h */; };
		86C40DEC1A8D7C5C00081FAC /* UIBarButtonItem+ORKBarButtonItem.m in Sources */ = {isa = PBXBuildFile; fileRef = 86C40BE81A8D7C5C00081FAC /* UIBarButtonItem+ORKBarButtonItem.m */; };
		86C40DEE1A8D7C5C00081FAC /* UIResponder+ResearchKit.h in Headers */ = {isa = PBXBuildFile; fileRef = 86C40BE91A8D7C5C00081FAC /* UIResponder+ResearchKit.h */; };
		86C40DF01A8D7C5C00081FAC /* UIResponder+ResearchKit.m in Sources */ = {isa = PBXBuildFile; fileRef = 86C40BEA1A8D7C5C00081FAC /* UIResponder+ResearchKit.m */; };
		86C40DF21A8D7C5C00081FAC /* ORKConsentReviewController.h in Headers */ = {isa = PBXBuildFile; fileRef = 86C40BEC1A8D7C5C00081FAC /* ORKConsentReviewController.h */; };
		86C40DF41A8D7C5C00081FAC /* ORKConsentReviewController.m in Sources */ = {isa = PBXBuildFile; fileRef = 86C40BED1A8D7C5C00081FAC /* ORKConsentReviewController.m */; };
		86C40DF61A8D7C5C00081FAC /* ORKConsentSignatureController.h in Headers */ = {isa = PBXBuildFile; fileRef = 86C40BEE1A8D7C5C00081FAC /* ORKConsentSignatureController.h */; };
		86C40DF81A8D7C5C00081FAC /* ORKConsentSignatureController.m in Sources */ = {isa = PBXBuildFile; fileRef = 86C40BEF1A8D7C5C00081FAC /* ORKConsentSignatureController.m */; };
		86C40DFA1A8D7C5C00081FAC /* MovieTintShader.fsh in Resources */ = {isa = PBXBuildFile; fileRef = 86C40BF01A8D7C5C00081FAC /* MovieTintShader.fsh */; };
		86C40DFC1A8D7C5C00081FAC /* MovieTintShader.vsh in Resources */ = {isa = PBXBuildFile; fileRef = 86C40BF11A8D7C5C00081FAC /* MovieTintShader.vsh */; };
		86C40DFE1A8D7C5C00081FAC /* ORKConsentDocument.h in Headers */ = {isa = PBXBuildFile; fileRef = 86C40BF21A8D7C5C00081FAC /* ORKConsentDocument.h */; settings = {ATTRIBUTES = (Public, ); }; };
		86C40E001A8D7C5C00081FAC /* ORKConsentDocument.m in Sources */ = {isa = PBXBuildFile; fileRef = 86C40BF31A8D7C5C00081FAC /* ORKConsentDocument.m */; };
		86C40E021A8D7C5C00081FAC /* ORKConsentDocument_Internal.h in Headers */ = {isa = PBXBuildFile; fileRef = 86C40BF41A8D7C5C00081FAC /* ORKConsentDocument_Internal.h */; };
		86C40E041A8D7C5C00081FAC /* ORKConsentLearnMoreViewController.h in Headers */ = {isa = PBXBuildFile; fileRef = 86C40BF51A8D7C5C00081FAC /* ORKConsentLearnMoreViewController.h */; };
		86C40E061A8D7C5C00081FAC /* ORKConsentLearnMoreViewController.m in Sources */ = {isa = PBXBuildFile; fileRef = 86C40BF61A8D7C5C00081FAC /* ORKConsentLearnMoreViewController.m */; };
		86C40E081A8D7C5C00081FAC /* ORKConsentReviewStep.h in Headers */ = {isa = PBXBuildFile; fileRef = 86C40BF71A8D7C5C00081FAC /* ORKConsentReviewStep.h */; settings = {ATTRIBUTES = (Public, ); }; };
		86C40E0A1A8D7C5C00081FAC /* ORKConsentReviewStep.m in Sources */ = {isa = PBXBuildFile; fileRef = 86C40BF81A8D7C5C00081FAC /* ORKConsentReviewStep.m */; };
		86C40E0C1A8D7C5C00081FAC /* ORKConsentReviewStepViewController.h in Headers */ = {isa = PBXBuildFile; fileRef = 86C40BF91A8D7C5C00081FAC /* ORKConsentReviewStepViewController.h */; settings = {ATTRIBUTES = (Private, ); }; };
		86C40E0E1A8D7C5C00081FAC /* ORKConsentReviewStepViewController.m in Sources */ = {isa = PBXBuildFile; fileRef = 86C40BFA1A8D7C5C00081FAC /* ORKConsentReviewStepViewController.m */; };
		86C40E101A8D7C5C00081FAC /* ORKConsentSceneViewController.h in Headers */ = {isa = PBXBuildFile; fileRef = 86C40BFB1A8D7C5C00081FAC /* ORKConsentSceneViewController.h */; };
		86C40E121A8D7C5C00081FAC /* ORKConsentSceneViewController.m in Sources */ = {isa = PBXBuildFile; fileRef = 86C40BFC1A8D7C5C00081FAC /* ORKConsentSceneViewController.m */; };
		86C40E141A8D7C5C00081FAC /* ORKConsentSection+AssetLoading.h in Headers */ = {isa = PBXBuildFile; fileRef = 86C40BFD1A8D7C5C00081FAC /* ORKConsentSection+AssetLoading.h */; };
		86C40E161A8D7C5C00081FAC /* ORKConsentSection+AssetLoading.m in Sources */ = {isa = PBXBuildFile; fileRef = 86C40BFE1A8D7C5C00081FAC /* ORKConsentSection+AssetLoading.m */; };
		86C40E181A8D7C5C00081FAC /* ORKConsentSection.h in Headers */ = {isa = PBXBuildFile; fileRef = 86C40BFF1A8D7C5C00081FAC /* ORKConsentSection.h */; settings = {ATTRIBUTES = (Public, ); }; };
		86C40E1A1A8D7C5C00081FAC /* ORKConsentSection.m in Sources */ = {isa = PBXBuildFile; fileRef = 86C40C001A8D7C5C00081FAC /* ORKConsentSection.m */; };
		86C40E1C1A8D7C5C00081FAC /* ORKConsentSection_Internal.h in Headers */ = {isa = PBXBuildFile; fileRef = 86C40C011A8D7C5C00081FAC /* ORKConsentSection_Internal.h */; };
		86C40E1E1A8D7C5C00081FAC /* ORKConsentSignature.h in Headers */ = {isa = PBXBuildFile; fileRef = 86C40C021A8D7C5C00081FAC /* ORKConsentSignature.h */; settings = {ATTRIBUTES = (Public, ); }; };
		86C40E201A8D7C5C00081FAC /* ORKConsentSignature.m in Sources */ = {isa = PBXBuildFile; fileRef = 86C40C031A8D7C5C00081FAC /* ORKConsentSignature.m */; };
		86C40E241A8D7C5C00081FAC /* ORKEAGLMoviePlayerView.h in Headers */ = {isa = PBXBuildFile; fileRef = 86C40C051A8D7C5C00081FAC /* ORKEAGLMoviePlayerView.h */; };
		86C40E261A8D7C5C00081FAC /* ORKEAGLMoviePlayerView.m in Sources */ = {isa = PBXBuildFile; fileRef = 86C40C061A8D7C5C00081FAC /* ORKEAGLMoviePlayerView.m */; };
		86C40E281A8D7C5C00081FAC /* ORKSignatureView.h in Headers */ = {isa = PBXBuildFile; fileRef = 86C40C071A8D7C5C00081FAC /* ORKSignatureView.h */; };
		86C40E2A1A8D7C5C00081FAC /* ORKSignatureView.m in Sources */ = {isa = PBXBuildFile; fileRef = 86C40C081A8D7C5C00081FAC /* ORKSignatureView.m */; };
		86C40E2C1A8D7C5C00081FAC /* ORKVisualConsentStep.h in Headers */ = {isa = PBXBuildFile; fileRef = 86C40C091A8D7C5C00081FAC /* ORKVisualConsentStep.h */; settings = {ATTRIBUTES = (Public, ); }; };
		86C40E2E1A8D7C5C00081FAC /* ORKVisualConsentStep.m in Sources */ = {isa = PBXBuildFile; fileRef = 86C40C0A1A8D7C5C00081FAC /* ORKVisualConsentStep.m */; };
		86C40E301A8D7C5C00081FAC /* ORKVisualConsentStepViewController.h in Headers */ = {isa = PBXBuildFile; fileRef = 86C40C0B1A8D7C5C00081FAC /* ORKVisualConsentStepViewController.h */; settings = {ATTRIBUTES = (Private, ); }; };
		86C40E321A8D7C5C00081FAC /* ORKVisualConsentStepViewController.m in Sources */ = {isa = PBXBuildFile; fileRef = 86C40C0C1A8D7C5C00081FAC /* ORKVisualConsentStepViewController.m */; };
		86C40E341A8D7C5C00081FAC /* ORKVisualConsentStepViewController_Internal.h in Headers */ = {isa = PBXBuildFile; fileRef = 86C40C0D1A8D7C5C00081FAC /* ORKVisualConsentStepViewController_Internal.h */; };
		86C40E361A8D7C5C00081FAC /* ORKVisualConsentTransitionAnimator.h in Headers */ = {isa = PBXBuildFile; fileRef = 86C40C0E1A8D7C5C00081FAC /* ORKVisualConsentTransitionAnimator.h */; };
		86C40E381A8D7C5C00081FAC /* ORKVisualConsentTransitionAnimator.m in Sources */ = {isa = PBXBuildFile; fileRef = 86C40C0F1A8D7C5C00081FAC /* ORKVisualConsentTransitionAnimator.m */; };
		86CC8EA01AC09332001CCD89 /* ResearchKit.framework in Frameworks */ = {isa = PBXBuildFile; fileRef = B183A5951A8535D100C76870 /* ResearchKit.framework */; };
		86CC8EB31AC09383001CCD89 /* ORKAccessibilityTests.m in Sources */ = {isa = PBXBuildFile; fileRef = 86CC8EA81AC09383001CCD89 /* ORKAccessibilityTests.m */; };
		86CC8EB41AC09383001CCD89 /* ORKChoiceAnswerFormatHelperTests.m in Sources */ = {isa = PBXBuildFile; fileRef = 86CC8EA91AC09383001CCD89 /* ORKChoiceAnswerFormatHelperTests.m */; };
		86CC8EB51AC09383001CCD89 /* ORKConsentTests.m in Sources */ = {isa = PBXBuildFile; fileRef = 86CC8EAA1AC09383001CCD89 /* ORKConsentTests.m */; };
		86CC8EB61AC09383001CCD89 /* ORKDataLoggerManagerTests.m in Sources */ = {isa = PBXBuildFile; fileRef = 86CC8EAB1AC09383001CCD89 /* ORKDataLoggerManagerTests.m */; };
		86CC8EB71AC09383001CCD89 /* ORKDataLoggerTests.m in Sources */ = {isa = PBXBuildFile; fileRef = 86CC8EAC1AC09383001CCD89 /* ORKDataLoggerTests.m */; };
		86CC8EB81AC09383001CCD89 /* ORKHKSampleTests.m in Sources */ = {isa = PBXBuildFile; fileRef = 86CC8EAD1AC09383001CCD89 /* ORKHKSampleTests.m */; };
		86CC8EBA1AC09383001CCD89 /* ORKResultTests.m in Sources */ = {isa = PBXBuildFile; fileRef = 86CC8EAF1AC09383001CCD89 /* ORKResultTests.m */; };
		86CC8EBB1AC09383001CCD89 /* ORKTextChoiceCellGroupTests.m in Sources */ = {isa = PBXBuildFile; fileRef = 86CC8EB01AC09383001CCD89 /* ORKTextChoiceCellGroupTests.m */; };
		86D348021AC161B0006DB02B /* ORKRecorderTests.m in Sources */ = {isa = PBXBuildFile; fileRef = 86D348001AC16175006DB02B /* ORKRecorderTests.m */; };
		B11C54991A9EEF8800265E61 /* ORKConsentSharingStep.h in Headers */ = {isa = PBXBuildFile; fileRef = B11C54961A9EEF8800265E61 /* ORKConsentSharingStep.h */; settings = {ATTRIBUTES = (Public, ); }; };
		B11C549B1A9EEF8800265E61 /* ORKConsentSharingStep.m in Sources */ = {isa = PBXBuildFile; fileRef = B11C54971A9EEF8800265E61 /* ORKConsentSharingStep.m */; };
		B11C549F1A9EF4A700265E61 /* ORKConsentSharingStepViewController.h in Headers */ = {isa = PBXBuildFile; fileRef = B11C549C1A9EF4A700265E61 /* ORKConsentSharingStepViewController.h */; settings = {ATTRIBUTES = (Private, ); }; };
		B11C54A11A9EF4A700265E61 /* ORKConsentSharingStepViewController.m in Sources */ = {isa = PBXBuildFile; fileRef = B11C549D1A9EF4A700265E61 /* ORKConsentSharingStepViewController.m */; };
		B17FE7FD1A8DBE7C00BF9C28 /* Artwork.xcassets in Resources */ = {isa = PBXBuildFile; fileRef = 861610BF1A8D8EDD00245F7A /* Artwork.xcassets */; };
		B183A4A21A8535D100C76870 /* ResearchKit_Private.h in Headers */ = {isa = PBXBuildFile; fileRef = B1B894391A00345200C5CF2D /* ResearchKit_Private.h */; settings = {ATTRIBUTES = (Private, ); }; };
		B183A4DD1A8535D100C76870 /* ResearchKit.h in Headers */ = {isa = PBXBuildFile; fileRef = B1C1DE4F196F541F00F75544 /* ResearchKit.h */; settings = {ATTRIBUTES = (Public, ); }; };
		B183A5011A8535D100C76870 /* (null) in Sources */ = {isa = PBXBuildFile; };
		B1A860EA1A9693C400EA57B7 /* consent_01@2x.m4v in Resources */ = {isa = PBXBuildFile; fileRef = B1A860DB1A9693C400EA57B7 /* consent_01@2x.m4v */; };
		B1A860EB1A9693C400EA57B7 /* consent_02@2x.m4v in Resources */ = {isa = PBXBuildFile; fileRef = B1A860DC1A9693C400EA57B7 /* consent_02@2x.m4v */; };
		B1A860EC1A9693C400EA57B7 /* consent_03@2x.m4v in Resources */ = {isa = PBXBuildFile; fileRef = B1A860DD1A9693C400EA57B7 /* consent_03@2x.m4v */; };
		B1A860ED1A9693C400EA57B7 /* consent_04@2x.m4v in Resources */ = {isa = PBXBuildFile; fileRef = B1A860DE1A9693C400EA57B7 /* consent_04@2x.m4v */; };
		B1A860EE1A9693C400EA57B7 /* consent_05@2x.m4v in Resources */ = {isa = PBXBuildFile; fileRef = B1A860DF1A9693C400EA57B7 /* consent_05@2x.m4v */; };
		B1A860EF1A9693C400EA57B7 /* consent_06@2x.m4v in Resources */ = {isa = PBXBuildFile; fileRef = B1A860E01A9693C400EA57B7 /* consent_06@2x.m4v */; };
		B1A860F01A9693C400EA57B7 /* consent_07@2x.m4v in Resources */ = {isa = PBXBuildFile; fileRef = B1A860E11A9693C400EA57B7 /* consent_07@2x.m4v */; };
		B1A860F11A9693C400EA57B7 /* consent_01@3x.m4v in Resources */ = {isa = PBXBuildFile; fileRef = B1A860E31A9693C400EA57B7 /* consent_01@3x.m4v */; };
		B1A860F21A9693C400EA57B7 /* consent_02@3x.m4v in Resources */ = {isa = PBXBuildFile; fileRef = B1A860E41A9693C400EA57B7 /* consent_02@3x.m4v */; };
		B1A860F31A9693C400EA57B7 /* consent_03@3x.m4v in Resources */ = {isa = PBXBuildFile; fileRef = B1A860E51A9693C400EA57B7 /* consent_03@3x.m4v */; };
		B1A860F41A9693C400EA57B7 /* consent_04@3x.m4v in Resources */ = {isa = PBXBuildFile; fileRef = B1A860E61A9693C400EA57B7 /* consent_04@3x.m4v */; };
		B1A860F51A9693C400EA57B7 /* consent_05@3x.m4v in Resources */ = {isa = PBXBuildFile; fileRef = B1A860E71A9693C400EA57B7 /* consent_05@3x.m4v */; };
		B1A860F61A9693C400EA57B7 /* consent_06@3x.m4v in Resources */ = {isa = PBXBuildFile; fileRef = B1A860E81A9693C400EA57B7 /* consent_06@3x.m4v */; };
		B1A860F71A9693C400EA57B7 /* consent_07@3x.m4v in Resources */ = {isa = PBXBuildFile; fileRef = B1A860E91A9693C400EA57B7 /* consent_07@3x.m4v */; };
		B1C0F4E41A9BA65F0022C153 /* Localizable.strings in Resources */ = {isa = PBXBuildFile; fileRef = B1C0F4E11A9BA65F0022C153 /* Localizable.strings */; };
		B1C7955E1A9FBF04007279BA /* HealthKit.framework in Frameworks */ = {isa = PBXBuildFile; fileRef = B1C7955D1A9FBF04007279BA /* HealthKit.framework */; settings = {ATTRIBUTES = (Weak, ); }; };
		B8760F2B1AFBEFB0007FA16F /* ORKScaleRangeDescriptionLabel.h in Headers */ = {isa = PBXBuildFile; fileRef = B8760F291AFBEFB0007FA16F /* ORKScaleRangeDescriptionLabel.h */; };
		B8760F2C1AFBEFB0007FA16F /* ORKScaleRangeDescriptionLabel.m in Sources */ = {isa = PBXBuildFile; fileRef = B8760F2A1AFBEFB0007FA16F /* ORKScaleRangeDescriptionLabel.m */; };
		BC4194291AE8453A00073D6B /* ORKObserver.h in Headers */ = {isa = PBXBuildFile; fileRef = BC4194271AE8453A00073D6B /* ORKObserver.h */; };
		BC41942A1AE8453A00073D6B /* ORKObserver.m in Sources */ = {isa = PBXBuildFile; fileRef = BC4194281AE8453A00073D6B /* ORKObserver.m */; };
		BCAD50E81B0201EE0034806A /* ORKTaskTests.m in Sources */ = {isa = PBXBuildFile; fileRef = BCAD50E71B0201EE0034806A /* ORKTaskTests.m */; };
/* End PBXBuildFile section */

/* Begin PBXContainerItemProxy section */
		86CC8EA11AC09332001CCD89 /* PBXContainerItemProxy */ = {
			isa = PBXContainerItemProxy;
			containerPortal = 3FFF18351829DB1D00167070 /* Project object */;
			proxyType = 1;
			remoteGlobalIDString = B183A4731A8535D100C76870;
			remoteInfo = OpenResearchKit;
		};
		B11DF3B01AA10795009E76D2 /* PBXContainerItemProxy */ = {
			isa = PBXContainerItemProxy;
			containerPortal = 3FFF18351829DB1D00167070 /* Project object */;
			proxyType = 1;
			remoteGlobalIDString = B183A4731A8535D100C76870;
			remoteInfo = OpenResearchKit;
		};
/* End PBXContainerItemProxy section */

/* Begin PBXFileReference section */
<<<<<<< HEAD
		1412855A1AFBA2E2005F7EA0 /* ORKToneAudiometryInstructionStep.h */ = {isa = PBXFileReference; fileEncoding = 4; lastKnownFileType = sourcecode.c.h; path = ORKToneAudiometryInstructionStep.h; sourceTree = "<group>"; };
		1412855B1AFBA2E2005F7EA0 /* ORKToneAudiometryInstructionStep.m */ = {isa = PBXFileReference; fileEncoding = 4; lastKnownFileType = sourcecode.c.objc; path = ORKToneAudiometryInstructionStep.m; sourceTree = "<group>"; };
		1412855E1AFBA391005F7EA0 /* ORKToneAudiometryInstructionStepViewController.h */ = {isa = PBXFileReference; fileEncoding = 4; lastKnownFileType = sourcecode.c.h; path = ORKToneAudiometryInstructionStepViewController.h; sourceTree = "<group>"; };
		1412855F1AFBA391005F7EA0 /* ORKToneAudiometryInstructionStepViewController.m */ = {isa = PBXFileReference; fileEncoding = 4; lastKnownFileType = sourcecode.c.objc; path = ORKToneAudiometryInstructionStepViewController.m; sourceTree = "<group>"; };
		147503AD1AEE8071004B17F3 /* ORKAudioGenerator.h */ = {isa = PBXFileReference; fileEncoding = 4; lastKnownFileType = sourcecode.c.h; path = ORKAudioGenerator.h; sourceTree = "<group>"; };
		147503AE1AEE8071004B17F3 /* ORKAudioGenerator.m */ = {isa = PBXFileReference; fileEncoding = 4; lastKnownFileType = sourcecode.c.objc; path = ORKAudioGenerator.m; sourceTree = "<group>"; };
		147503B11AEE807C004B17F3 /* ORKToneAudiometryContentView.h */ = {isa = PBXFileReference; fileEncoding = 4; lastKnownFileType = sourcecode.c.h; path = ORKToneAudiometryContentView.h; sourceTree = "<group>"; };
		147503B21AEE807C004B17F3 /* ORKToneAudiometryContentView.m */ = {isa = PBXFileReference; fileEncoding = 4; lastKnownFileType = sourcecode.c.objc; path = ORKToneAudiometryContentView.m; sourceTree = "<group>"; };
		147503B31AEE807C004B17F3 /* ORKToneAudiometryStep.h */ = {isa = PBXFileReference; fileEncoding = 4; lastKnownFileType = sourcecode.c.h; path = ORKToneAudiometryStep.h; sourceTree = "<group>"; };
		147503B41AEE807C004B17F3 /* ORKToneAudiometryStep.m */ = {isa = PBXFileReference; fileEncoding = 4; lastKnownFileType = sourcecode.c.objc; path = ORKToneAudiometryStep.m; sourceTree = "<group>"; };
		147503B51AEE807C004B17F3 /* ORKToneAudiometryStepViewController.h */ = {isa = PBXFileReference; fileEncoding = 4; lastKnownFileType = sourcecode.c.h; path = ORKToneAudiometryStepViewController.h; sourceTree = "<group>"; };
		147503B61AEE807C004B17F3 /* ORKToneAudiometryStepViewController.m */ = {isa = PBXFileReference; fileEncoding = 4; lastKnownFileType = sourcecode.c.objc; path = ORKToneAudiometryStepViewController.m; sourceTree = "<group>"; };
=======
		25ECC0931AFBD68300F3D63B /* ORKDeviceMotionReactionTimeStep.h */ = {isa = PBXFileReference; fileEncoding = 4; lastKnownFileType = sourcecode.c.h; path = ORKDeviceMotionReactionTimeStep.h; sourceTree = "<group>"; };
		25ECC0941AFBD68300F3D63B /* ORKDeviceMotionReactionTimeStep.m */ = {isa = PBXFileReference; fileEncoding = 4; lastKnownFileType = sourcecode.c.objc; path = ORKDeviceMotionReactionTimeStep.m; sourceTree = "<group>"; };
		25ECC0991AFBD8B300F3D63B /* ORKDeviceMotionReactionTimeViewController.h */ = {isa = PBXFileReference; fileEncoding = 4; lastKnownFileType = sourcecode.c.h; path = ORKDeviceMotionReactionTimeViewController.h; sourceTree = "<group>"; };
		25ECC09A1AFBD8B300F3D63B /* ORKDeviceMotionReactionTimeViewController.m */ = {isa = PBXFileReference; fileEncoding = 4; lastKnownFileType = sourcecode.c.objc; path = ORKDeviceMotionReactionTimeViewController.m; sourceTree = "<group>"; };
		25ECC09D1AFBD92D00F3D63B /* ORKDeviceMotionReactionTimeContentView.h */ = {isa = PBXFileReference; fileEncoding = 4; lastKnownFileType = sourcecode.c.h; path = ORKDeviceMotionReactionTimeContentView.h; sourceTree = "<group>"; };
		25ECC09E1AFBD92D00F3D63B /* ORKDeviceMotionReactionTimeContentView.m */ = {isa = PBXFileReference; fileEncoding = 4; lastKnownFileType = sourcecode.c.objc; path = ORKDeviceMotionReactionTimeContentView.m; sourceTree = "<group>"; };
		25ECC0A11AFBDD2700F3D63B /* ORKDeviceMotionReactionTimeStimulusView.h */ = {isa = PBXFileReference; fileEncoding = 4; lastKnownFileType = sourcecode.c.h; path = ORKDeviceMotionReactionTimeStimulusView.h; sourceTree = "<group>"; };
		25ECC0A21AFBDD2700F3D63B /* ORKDeviceMotionReactionTimeStimulusView.m */ = {isa = PBXFileReference; fileEncoding = 4; lastKnownFileType = sourcecode.c.objc; path = ORKDeviceMotionReactionTimeStimulusView.m; sourceTree = "<group>"; };
>>>>>>> 51dc62a7
		2EBFE11C1AE1B32D00CB8254 /* ORKUIViewAccessibilityTests.m */ = {isa = PBXFileReference; fileEncoding = 4; lastKnownFileType = sourcecode.c.objc; path = ORKUIViewAccessibilityTests.m; sourceTree = "<group>"; };
		2EBFE11E1AE1B68800CB8254 /* ORKVoiceEngine_Internal.h */ = {isa = PBXFileReference; lastKnownFileType = sourcecode.c.h; path = ORKVoiceEngine_Internal.h; sourceTree = "<group>"; };
		2EBFE11F1AE1B74100CB8254 /* ORKVoiceEngineTests.m */ = {isa = PBXFileReference; fileEncoding = 4; lastKnownFileType = sourcecode.c.objc; path = ORKVoiceEngineTests.m; sourceTree = "<group>"; };
		618DA0481A93D0D600E63AA8 /* ORKAccessibility.h */ = {isa = PBXFileReference; fileEncoding = 4; lastKnownFileType = sourcecode.c.h; path = ORKAccessibility.h; sourceTree = "<group>"; };
		618DA0491A93D0D600E63AA8 /* ORKAccessibilityFunctions.h */ = {isa = PBXFileReference; fileEncoding = 4; lastKnownFileType = sourcecode.c.h; path = ORKAccessibilityFunctions.h; sourceTree = "<group>"; };
		618DA04A1A93D0D600E63AA8 /* ORKAccessibilityFunctions.m */ = {isa = PBXFileReference; fileEncoding = 4; lastKnownFileType = sourcecode.c.objc; path = ORKAccessibilityFunctions.m; sourceTree = "<group>"; };
		618DA04B1A93D0D600E63AA8 /* UIView+ORKAccessibility.h */ = {isa = PBXFileReference; fileEncoding = 4; lastKnownFileType = sourcecode.c.h; lineEnding = 0; path = "UIView+ORKAccessibility.h"; sourceTree = "<group>"; xcLanguageSpecificationIdentifier = xcode.lang.objcpp; };
		618DA04C1A93D0D600E63AA8 /* UIView+ORKAccessibility.m */ = {isa = PBXFileReference; fileEncoding = 4; lastKnownFileType = sourcecode.c.objc; lineEnding = 0; path = "UIView+ORKAccessibility.m"; sourceTree = "<group>"; xcLanguageSpecificationIdentifier = xcode.lang.objc; };
		861610BF1A8D8EDD00245F7A /* Artwork.xcassets */ = {isa = PBXFileReference; lastKnownFileType = folder.assetcatalog; path = Artwork.xcassets; sourceTree = "<group>"; };
		861D11A71AA691BB003C98A7 /* ORKScaleSliderView.h */ = {isa = PBXFileReference; fileEncoding = 4; lastKnownFileType = sourcecode.c.h; path = ORKScaleSliderView.h; sourceTree = "<group>"; };
		861D11A81AA691BB003C98A7 /* ORKScaleSliderView.m */ = {isa = PBXFileReference; fileEncoding = 4; lastKnownFileType = sourcecode.c.objc; path = ORKScaleSliderView.m; sourceTree = "<group>"; };
		861D11AB1AA7951F003C98A7 /* ORKChoiceAnswerFormatHelper.h */ = {isa = PBXFileReference; fileEncoding = 4; lastKnownFileType = sourcecode.c.h; path = ORKChoiceAnswerFormatHelper.h; sourceTree = "<group>"; };
		861D11AC1AA7951F003C98A7 /* ORKChoiceAnswerFormatHelper.m */ = {isa = PBXFileReference; fileEncoding = 4; lastKnownFileType = sourcecode.c.objc; path = ORKChoiceAnswerFormatHelper.m; sourceTree = "<group>"; };
		861D11B31AA7D073003C98A7 /* ORKTextChoiceCellGroup.h */ = {isa = PBXFileReference; fileEncoding = 4; lastKnownFileType = sourcecode.c.h; path = ORKTextChoiceCellGroup.h; sourceTree = "<group>"; };
		861D11B41AA7D073003C98A7 /* ORKTextChoiceCellGroup.m */ = {isa = PBXFileReference; fileEncoding = 4; lastKnownFileType = sourcecode.c.objc; path = ORKTextChoiceCellGroup.m; sourceTree = "<group>"; };
		865EA1601AB8DF750037C68E /* ORKDateTimePicker.h */ = {isa = PBXFileReference; fileEncoding = 4; lastKnownFileType = sourcecode.c.h; path = ORKDateTimePicker.h; sourceTree = "<group>"; };
		865EA1611AB8DF750037C68E /* ORKDateTimePicker.m */ = {isa = PBXFileReference; fileEncoding = 4; lastKnownFileType = sourcecode.c.objc; lineEnding = 0; path = ORKDateTimePicker.m; sourceTree = "<group>"; xcLanguageSpecificationIdentifier = xcode.lang.objc; };
		865EA1661ABA1AA10037C68E /* ORKPicker.h */ = {isa = PBXFileReference; fileEncoding = 4; lastKnownFileType = sourcecode.c.h; path = ORKPicker.h; sourceTree = "<group>"; };
		865EA1671ABA1AA10037C68E /* ORKPicker.m */ = {isa = PBXFileReference; fileEncoding = 4; lastKnownFileType = sourcecode.c.objc; path = ORKPicker.m; sourceTree = "<group>"; };
		865EA16A1ABA1BE20037C68E /* ORKSurveyAnswerCellForPicker.h */ = {isa = PBXFileReference; fileEncoding = 4; lastKnownFileType = sourcecode.c.h; path = ORKSurveyAnswerCellForPicker.h; sourceTree = "<group>"; };
		865EA16B1ABA1BE20037C68E /* ORKSurveyAnswerCellForPicker.m */ = {isa = PBXFileReference; fileEncoding = 4; lastKnownFileType = sourcecode.c.objc; lineEnding = 0; path = ORKSurveyAnswerCellForPicker.m; sourceTree = "<group>"; xcLanguageSpecificationIdentifier = xcode.lang.objc; };
		866F86001A96CBF3007B282C /* ORKSurveyAnswerCell.m */ = {isa = PBXFileReference; fileEncoding = 4; lastKnownFileType = sourcecode.c.objc; path = ORKSurveyAnswerCell.m; sourceTree = "<group>"; };
		86AD91081AB7AD1E00361FEB /* ORKNavigationContainerView.h */ = {isa = PBXFileReference; fileEncoding = 4; lastKnownFileType = sourcecode.c.h; path = ORKNavigationContainerView.h; sourceTree = "<group>"; };
		86AD91091AB7AD1E00361FEB /* ORKNavigationContainerView.m */ = {isa = PBXFileReference; fileEncoding = 4; lastKnownFileType = sourcecode.c.objc; lineEnding = 0; path = ORKNavigationContainerView.m; sourceTree = "<group>"; xcLanguageSpecificationIdentifier = xcode.lang.objc; };
		86AD910C1AB7AE4100361FEB /* ORKNavigationContainerView_Internal.h */ = {isa = PBXFileReference; fileEncoding = 4; lastKnownFileType = sourcecode.c.h; path = ORKNavigationContainerView_Internal.h; sourceTree = "<group>"; };
		86AD910E1AB7B8A600361FEB /* ORKActiveStepView.h */ = {isa = PBXFileReference; fileEncoding = 4; lastKnownFileType = sourcecode.c.h; name = ORKActiveStepView.h; path = ../Common/ORKActiveStepView.h; sourceTree = "<group>"; };
		86AD910F1AB7B8A600361FEB /* ORKActiveStepView.m */ = {isa = PBXFileReference; fileEncoding = 4; lastKnownFileType = sourcecode.c.objc; lineEnding = 0; name = ORKActiveStepView.m; path = ../Common/ORKActiveStepView.m; sourceTree = "<group>"; xcLanguageSpecificationIdentifier = xcode.lang.objc; };
		86AD91121AB7B97E00361FEB /* ORKQuestionStepView.h */ = {isa = PBXFileReference; fileEncoding = 4; lastKnownFileType = sourcecode.c.h; path = ORKQuestionStepView.h; sourceTree = "<group>"; };
		86AD91131AB7B97E00361FEB /* ORKQuestionStepView.m */ = {isa = PBXFileReference; fileEncoding = 4; lastKnownFileType = sourcecode.c.objc; lineEnding = 0; path = ORKQuestionStepView.m; sourceTree = "<group>"; xcLanguageSpecificationIdentifier = xcode.lang.objc; };
		86B623AD19520B770074CD3C /* ResearchKit.framework */ = {isa = PBXFileReference; explicitFileType = wrapper.cfbundle; includeInIndex = 0; path = ResearchKit.framework; sourceTree = BUILT_PRODUCTS_DIR; };
		86B781B71AA668ED00688151 /* ORKTimeIntervalPicker.h */ = {isa = PBXFileReference; fileEncoding = 4; lastKnownFileType = sourcecode.c.h; path = ORKTimeIntervalPicker.h; sourceTree = "<group>"; };
		86B781B81AA668ED00688151 /* ORKTimeIntervalPicker.m */ = {isa = PBXFileReference; fileEncoding = 4; lastKnownFileType = sourcecode.c.objc; path = ORKTimeIntervalPicker.m; sourceTree = "<group>"; };
		86B781B91AA668ED00688151 /* ORKValuePicker.h */ = {isa = PBXFileReference; fileEncoding = 4; lastKnownFileType = sourcecode.c.h; path = ORKValuePicker.h; sourceTree = "<group>"; };
		86B781BA1AA668ED00688151 /* ORKValuePicker.m */ = {isa = PBXFileReference; fileEncoding = 4; lastKnownFileType = sourcecode.c.objc; path = ORKValuePicker.m; sourceTree = "<group>"; };
		86B89AB91AB3BECC001626A4 /* ORKStepHeaderView.h */ = {isa = PBXFileReference; fileEncoding = 4; lastKnownFileType = sourcecode.c.h; path = ORKStepHeaderView.h; sourceTree = "<group>"; };
		86B89ABA1AB3BECC001626A4 /* ORKStepHeaderView.m */ = {isa = PBXFileReference; fileEncoding = 4; lastKnownFileType = sourcecode.c.objc; lineEnding = 0; path = ORKStepHeaderView.m; sourceTree = "<group>"; xcLanguageSpecificationIdentifier = xcode.lang.objc; };
		86B89ABD1AB3BFDB001626A4 /* ORKStepHeaderView_Internal.h */ = {isa = PBXFileReference; fileEncoding = 4; lastKnownFileType = sourcecode.c.h; path = ORKStepHeaderView_Internal.h; sourceTree = "<group>"; };
		86C40AFA1A8D7C5B00081FAC /* ORKActiveStepQuantityView.h */ = {isa = PBXFileReference; fileEncoding = 4; lastKnownFileType = sourcecode.c.h; path = ORKActiveStepQuantityView.h; sourceTree = "<group>"; };
		86C40AFB1A8D7C5B00081FAC /* ORKActiveStepQuantityView.m */ = {isa = PBXFileReference; fileEncoding = 4; lastKnownFileType = sourcecode.c.objc; path = ORKActiveStepQuantityView.m; sourceTree = "<group>"; };
		86C40AFC1A8D7C5B00081FAC /* ORKAudioContentView.h */ = {isa = PBXFileReference; fileEncoding = 4; lastKnownFileType = sourcecode.c.h; path = ORKAudioContentView.h; sourceTree = "<group>"; };
		86C40AFD1A8D7C5B00081FAC /* ORKAudioContentView.m */ = {isa = PBXFileReference; fileEncoding = 4; lastKnownFileType = sourcecode.c.objc; lineEnding = 0; path = ORKAudioContentView.m; sourceTree = "<group>"; xcLanguageSpecificationIdentifier = xcode.lang.objc; };
		86C40AFE1A8D7C5B00081FAC /* ORKAudioStep.h */ = {isa = PBXFileReference; fileEncoding = 4; lastKnownFileType = sourcecode.c.h; path = ORKAudioStep.h; sourceTree = "<group>"; };
		86C40AFF1A8D7C5B00081FAC /* ORKAudioStep.m */ = {isa = PBXFileReference; fileEncoding = 4; lastKnownFileType = sourcecode.c.objc; path = ORKAudioStep.m; sourceTree = "<group>"; };
		86C40B001A8D7C5B00081FAC /* ORKAudioStepViewController.h */ = {isa = PBXFileReference; fileEncoding = 4; lastKnownFileType = sourcecode.c.h; lineEnding = 0; path = ORKAudioStepViewController.h; sourceTree = "<group>"; xcLanguageSpecificationIdentifier = xcode.lang.objcpp; };
		86C40B011A8D7C5B00081FAC /* ORKAudioStepViewController.m */ = {isa = PBXFileReference; fileEncoding = 4; lastKnownFileType = sourcecode.c.objc; lineEnding = 0; path = ORKAudioStepViewController.m; sourceTree = "<group>"; xcLanguageSpecificationIdentifier = xcode.lang.objc; };
		86C40B021A8D7C5B00081FAC /* ORKCountdownStep.h */ = {isa = PBXFileReference; fileEncoding = 4; lastKnownFileType = sourcecode.c.h; path = ORKCountdownStep.h; sourceTree = "<group>"; };
		86C40B031A8D7C5B00081FAC /* ORKCountdownStep.m */ = {isa = PBXFileReference; fileEncoding = 4; lastKnownFileType = sourcecode.c.objc; lineEnding = 0; path = ORKCountdownStep.m; sourceTree = "<group>"; xcLanguageSpecificationIdentifier = xcode.lang.objc; };
		86C40B041A8D7C5B00081FAC /* ORKCountdownStepViewController.h */ = {isa = PBXFileReference; fileEncoding = 4; lastKnownFileType = sourcecode.c.h; lineEnding = 0; path = ORKCountdownStepViewController.h; sourceTree = "<group>"; xcLanguageSpecificationIdentifier = xcode.lang.objcpp; };
		86C40B051A8D7C5B00081FAC /* ORKCountdownStepViewController.m */ = {isa = PBXFileReference; fileEncoding = 4; lastKnownFileType = sourcecode.c.objc; lineEnding = 0; path = ORKCountdownStepViewController.m; sourceTree = "<group>"; xcLanguageSpecificationIdentifier = xcode.lang.objc; };
		86C40B061A8D7C5B00081FAC /* ORKFitnessContentView.h */ = {isa = PBXFileReference; fileEncoding = 4; lastKnownFileType = sourcecode.c.h; path = ORKFitnessContentView.h; sourceTree = "<group>"; };
		86C40B071A8D7C5B00081FAC /* ORKFitnessContentView.m */ = {isa = PBXFileReference; fileEncoding = 4; lastKnownFileType = sourcecode.c.objc; lineEnding = 0; path = ORKFitnessContentView.m; sourceTree = "<group>"; xcLanguageSpecificationIdentifier = xcode.lang.objc; };
		86C40B081A8D7C5B00081FAC /* ORKFitnessStep.h */ = {isa = PBXFileReference; fileEncoding = 4; lastKnownFileType = sourcecode.c.h; path = ORKFitnessStep.h; sourceTree = "<group>"; };
		86C40B091A8D7C5B00081FAC /* ORKFitnessStep.m */ = {isa = PBXFileReference; fileEncoding = 4; lastKnownFileType = sourcecode.c.objc; path = ORKFitnessStep.m; sourceTree = "<group>"; };
		86C40B0A1A8D7C5B00081FAC /* ORKFitnessStepViewController.h */ = {isa = PBXFileReference; fileEncoding = 4; lastKnownFileType = sourcecode.c.h; path = ORKFitnessStepViewController.h; sourceTree = "<group>"; };
		86C40B0B1A8D7C5B00081FAC /* ORKFitnessStepViewController.m */ = {isa = PBXFileReference; fileEncoding = 4; lastKnownFileType = sourcecode.c.objc; lineEnding = 0; path = ORKFitnessStepViewController.m; sourceTree = "<group>"; xcLanguageSpecificationIdentifier = xcode.lang.objc; };
		86C40B0C1A8D7C5B00081FAC /* ORKSpatialSpanGame.h */ = {isa = PBXFileReference; fileEncoding = 4; lastKnownFileType = sourcecode.c.h; path = ORKSpatialSpanGame.h; sourceTree = "<group>"; };
		86C40B0D1A8D7C5B00081FAC /* ORKSpatialSpanGame.m */ = {isa = PBXFileReference; fileEncoding = 4; lastKnownFileType = sourcecode.c.objc; path = ORKSpatialSpanGame.m; sourceTree = "<group>"; };
		86C40B0E1A8D7C5B00081FAC /* ORKSpatialSpanGameState.h */ = {isa = PBXFileReference; fileEncoding = 4; lastKnownFileType = sourcecode.c.h; path = ORKSpatialSpanGameState.h; sourceTree = "<group>"; };
		86C40B0F1A8D7C5B00081FAC /* ORKSpatialSpanGameState.m */ = {isa = PBXFileReference; fileEncoding = 4; lastKnownFileType = sourcecode.c.objc; path = ORKSpatialSpanGameState.m; sourceTree = "<group>"; };
		86C40B101A8D7C5B00081FAC /* ORKSpatialSpanMemoryContentView.h */ = {isa = PBXFileReference; fileEncoding = 4; lastKnownFileType = sourcecode.c.h; path = ORKSpatialSpanMemoryContentView.h; sourceTree = "<group>"; };
		86C40B111A8D7C5B00081FAC /* ORKSpatialSpanMemoryContentView.m */ = {isa = PBXFileReference; fileEncoding = 4; lastKnownFileType = sourcecode.c.objc; path = ORKSpatialSpanMemoryContentView.m; sourceTree = "<group>"; };
		86C40B121A8D7C5B00081FAC /* ORKSpatialSpanMemoryStep.h */ = {isa = PBXFileReference; fileEncoding = 4; lastKnownFileType = sourcecode.c.h; path = ORKSpatialSpanMemoryStep.h; sourceTree = "<group>"; };
		86C40B131A8D7C5B00081FAC /* ORKSpatialSpanMemoryStep.m */ = {isa = PBXFileReference; fileEncoding = 4; lastKnownFileType = sourcecode.c.objc; path = ORKSpatialSpanMemoryStep.m; sourceTree = "<group>"; };
		86C40B141A8D7C5B00081FAC /* ORKSpatialSpanMemoryStepViewController.h */ = {isa = PBXFileReference; fileEncoding = 4; lastKnownFileType = sourcecode.c.h; path = ORKSpatialSpanMemoryStepViewController.h; sourceTree = "<group>"; };
		86C40B151A8D7C5B00081FAC /* ORKSpatialSpanMemoryStepViewController.m */ = {isa = PBXFileReference; fileEncoding = 4; lastKnownFileType = sourcecode.c.objc; lineEnding = 0; path = ORKSpatialSpanMemoryStepViewController.m; sourceTree = "<group>"; xcLanguageSpecificationIdentifier = xcode.lang.objc; };
		86C40B161A8D7C5B00081FAC /* ORKSpatialSpanTargetView.h */ = {isa = PBXFileReference; fileEncoding = 4; lastKnownFileType = sourcecode.c.h; path = ORKSpatialSpanTargetView.h; sourceTree = "<group>"; };
		86C40B171A8D7C5B00081FAC /* ORKSpatialSpanTargetView.m */ = {isa = PBXFileReference; fileEncoding = 4; lastKnownFileType = sourcecode.c.objc; path = ORKSpatialSpanTargetView.m; sourceTree = "<group>"; };
		86C40B181A8D7C5B00081FAC /* ORKTappingContentView.h */ = {isa = PBXFileReference; fileEncoding = 4; lastKnownFileType = sourcecode.c.h; path = ORKTappingContentView.h; sourceTree = "<group>"; };
		86C40B191A8D7C5B00081FAC /* ORKTappingContentView.m */ = {isa = PBXFileReference; fileEncoding = 4; lastKnownFileType = sourcecode.c.objc; path = ORKTappingContentView.m; sourceTree = "<group>"; };
		86C40B1A1A8D7C5B00081FAC /* ORKTappingIntervalStep.h */ = {isa = PBXFileReference; fileEncoding = 4; lastKnownFileType = sourcecode.c.h; path = ORKTappingIntervalStep.h; sourceTree = "<group>"; };
		86C40B1B1A8D7C5B00081FAC /* ORKTappingIntervalStep.m */ = {isa = PBXFileReference; fileEncoding = 4; lastKnownFileType = sourcecode.c.objc; path = ORKTappingIntervalStep.m; sourceTree = "<group>"; };
		86C40B1C1A8D7C5B00081FAC /* ORKTappingIntervalStepViewController.h */ = {isa = PBXFileReference; fileEncoding = 4; lastKnownFileType = sourcecode.c.h; path = ORKTappingIntervalStepViewController.h; sourceTree = "<group>"; };
		86C40B1D1A8D7C5B00081FAC /* ORKTappingIntervalStepViewController.m */ = {isa = PBXFileReference; fileEncoding = 4; lastKnownFileType = sourcecode.c.objc; lineEnding = 0; path = ORKTappingIntervalStepViewController.m; sourceTree = "<group>"; xcLanguageSpecificationIdentifier = xcode.lang.objc; };
		86C40B1E1A8D7C5B00081FAC /* ORKWalkingTaskStep.h */ = {isa = PBXFileReference; fileEncoding = 4; lastKnownFileType = sourcecode.c.h; path = ORKWalkingTaskStep.h; sourceTree = "<group>"; };
		86C40B1F1A8D7C5B00081FAC /* ORKWalkingTaskStep.m */ = {isa = PBXFileReference; fileEncoding = 4; lastKnownFileType = sourcecode.c.objc; path = ORKWalkingTaskStep.m; sourceTree = "<group>"; };
		86C40B201A8D7C5B00081FAC /* ORKWalkingTaskStepViewController.h */ = {isa = PBXFileReference; fileEncoding = 4; lastKnownFileType = sourcecode.c.h; path = ORKWalkingTaskStepViewController.h; sourceTree = "<group>"; };
		86C40B211A8D7C5B00081FAC /* ORKWalkingTaskStepViewController.m */ = {isa = PBXFileReference; fileEncoding = 4; lastKnownFileType = sourcecode.c.objc; lineEnding = 0; path = ORKWalkingTaskStepViewController.m; sourceTree = "<group>"; xcLanguageSpecificationIdentifier = xcode.lang.objc; };
		86C40B221A8D7C5B00081FAC /* CLLocation+ORKJSONDictionary.h */ = {isa = PBXFileReference; fileEncoding = 4; lastKnownFileType = sourcecode.c.h; lineEnding = 0; path = "CLLocation+ORKJSONDictionary.h"; sourceTree = "<group>"; xcLanguageSpecificationIdentifier = xcode.lang.objcpp; };
		86C40B231A8D7C5B00081FAC /* CLLocation+ORKJSONDictionary.m */ = {isa = PBXFileReference; fileEncoding = 4; lastKnownFileType = sourcecode.c.objc; lineEnding = 0; path = "CLLocation+ORKJSONDictionary.m"; sourceTree = "<group>"; xcLanguageSpecificationIdentifier = xcode.lang.objc; };
		86C40B241A8D7C5B00081FAC /* CMAccelerometerData+ORKJSONDictionary.h */ = {isa = PBXFileReference; fileEncoding = 4; lastKnownFileType = sourcecode.c.h; lineEnding = 0; path = "CMAccelerometerData+ORKJSONDictionary.h"; sourceTree = "<group>"; xcLanguageSpecificationIdentifier = xcode.lang.objcpp; };
		86C40B251A8D7C5B00081FAC /* CMAccelerometerData+ORKJSONDictionary.m */ = {isa = PBXFileReference; fileEncoding = 4; lastKnownFileType = sourcecode.c.objc; lineEnding = 0; path = "CMAccelerometerData+ORKJSONDictionary.m"; sourceTree = "<group>"; xcLanguageSpecificationIdentifier = xcode.lang.objc; };
		86C40B261A8D7C5B00081FAC /* CMDeviceMotion+ORKJSONDictionary.h */ = {isa = PBXFileReference; fileEncoding = 4; lastKnownFileType = sourcecode.c.h; lineEnding = 0; path = "CMDeviceMotion+ORKJSONDictionary.h"; sourceTree = "<group>"; xcLanguageSpecificationIdentifier = xcode.lang.objcpp; };
		86C40B271A8D7C5B00081FAC /* CMDeviceMotion+ORKJSONDictionary.m */ = {isa = PBXFileReference; fileEncoding = 4; lastKnownFileType = sourcecode.c.objc; lineEnding = 0; path = "CMDeviceMotion+ORKJSONDictionary.m"; sourceTree = "<group>"; xcLanguageSpecificationIdentifier = xcode.lang.objc; };
		86C40B281A8D7C5B00081FAC /* CMMotionActivity+ORKJSONDictionary.h */ = {isa = PBXFileReference; fileEncoding = 4; lastKnownFileType = sourcecode.c.h; lineEnding = 0; path = "CMMotionActivity+ORKJSONDictionary.h"; sourceTree = "<group>"; xcLanguageSpecificationIdentifier = xcode.lang.objcpp; };
		86C40B291A8D7C5B00081FAC /* CMMotionActivity+ORKJSONDictionary.m */ = {isa = PBXFileReference; fileEncoding = 4; lastKnownFileType = sourcecode.c.objc; lineEnding = 0; path = "CMMotionActivity+ORKJSONDictionary.m"; sourceTree = "<group>"; xcLanguageSpecificationIdentifier = xcode.lang.objc; };
		86C40B2A1A8D7C5B00081FAC /* CMPedometerData+ORKJSONDictionary.h */ = {isa = PBXFileReference; fileEncoding = 4; lastKnownFileType = sourcecode.c.h; lineEnding = 0; path = "CMPedometerData+ORKJSONDictionary.h"; sourceTree = "<group>"; xcLanguageSpecificationIdentifier = xcode.lang.objcpp; };
		86C40B2B1A8D7C5B00081FAC /* CMPedometerData+ORKJSONDictionary.m */ = {isa = PBXFileReference; fileEncoding = 4; lastKnownFileType = sourcecode.c.objc; lineEnding = 0; path = "CMPedometerData+ORKJSONDictionary.m"; sourceTree = "<group>"; xcLanguageSpecificationIdentifier = xcode.lang.objc; };
		86C40B2C1A8D7C5B00081FAC /* HKSample+ORKJSONDictionary.h */ = {isa = PBXFileReference; fileEncoding = 4; lastKnownFileType = sourcecode.c.h; lineEnding = 0; path = "HKSample+ORKJSONDictionary.h"; sourceTree = "<group>"; xcLanguageSpecificationIdentifier = xcode.lang.objcpp; };
		86C40B2D1A8D7C5B00081FAC /* HKSample+ORKJSONDictionary.m */ = {isa = PBXFileReference; fileEncoding = 4; lastKnownFileType = sourcecode.c.objc; lineEnding = 0; path = "HKSample+ORKJSONDictionary.m"; sourceTree = "<group>"; xcLanguageSpecificationIdentifier = xcode.lang.objc; };
		86C40B2E1A8D7C5B00081FAC /* ORKAccelerometerRecorder.h */ = {isa = PBXFileReference; fileEncoding = 4; lastKnownFileType = sourcecode.c.h; lineEnding = 0; path = ORKAccelerometerRecorder.h; sourceTree = "<group>"; xcLanguageSpecificationIdentifier = xcode.lang.objcpp; };
		86C40B2F1A8D7C5B00081FAC /* ORKAccelerometerRecorder.m */ = {isa = PBXFileReference; fileEncoding = 4; lastKnownFileType = sourcecode.c.objc; lineEnding = 0; path = ORKAccelerometerRecorder.m; sourceTree = "<group>"; xcLanguageSpecificationIdentifier = xcode.lang.objc; };
		86C40B301A8D7C5B00081FAC /* ORKActiveStep.h */ = {isa = PBXFileReference; fileEncoding = 4; lastKnownFileType = sourcecode.c.h; path = ORKActiveStep.h; sourceTree = "<group>"; };
		86C40B311A8D7C5B00081FAC /* ORKActiveStep.m */ = {isa = PBXFileReference; fileEncoding = 4; lastKnownFileType = sourcecode.c.objc; path = ORKActiveStep.m; sourceTree = "<group>"; };
		86C40B321A8D7C5B00081FAC /* ORKActiveStep_Internal.h */ = {isa = PBXFileReference; fileEncoding = 4; lastKnownFileType = sourcecode.c.h; lineEnding = 0; path = ORKActiveStep_Internal.h; sourceTree = "<group>"; xcLanguageSpecificationIdentifier = xcode.lang.objcpp; };
		86C40B331A8D7C5B00081FAC /* ORKActiveStepTimer.h */ = {isa = PBXFileReference; fileEncoding = 4; lastKnownFileType = sourcecode.c.h; lineEnding = 0; path = ORKActiveStepTimer.h; sourceTree = "<group>"; xcLanguageSpecificationIdentifier = xcode.lang.objcpp; };
		86C40B341A8D7C5B00081FAC /* ORKActiveStepTimer.m */ = {isa = PBXFileReference; fileEncoding = 4; lastKnownFileType = sourcecode.c.objc; lineEnding = 0; path = ORKActiveStepTimer.m; sourceTree = "<group>"; xcLanguageSpecificationIdentifier = xcode.lang.objc; };
		86C40B351A8D7C5B00081FAC /* ORKActiveStepTimerView.h */ = {isa = PBXFileReference; fileEncoding = 4; lastKnownFileType = sourcecode.c.h; lineEnding = 0; path = ORKActiveStepTimerView.h; sourceTree = "<group>"; xcLanguageSpecificationIdentifier = xcode.lang.objcpp; };
		86C40B361A8D7C5B00081FAC /* ORKActiveStepTimerView.m */ = {isa = PBXFileReference; fileEncoding = 4; lastKnownFileType = sourcecode.c.objc; lineEnding = 0; path = ORKActiveStepTimerView.m; sourceTree = "<group>"; xcLanguageSpecificationIdentifier = xcode.lang.objc; };
		86C40B371A8D7C5B00081FAC /* ORKActiveStepViewController.h */ = {isa = PBXFileReference; fileEncoding = 4; lastKnownFileType = sourcecode.c.h; path = ORKActiveStepViewController.h; sourceTree = "<group>"; };
		86C40B381A8D7C5B00081FAC /* ORKActiveStepViewController.m */ = {isa = PBXFileReference; fileEncoding = 4; lastKnownFileType = sourcecode.c.objc; lineEnding = 0; path = ORKActiveStepViewController.m; sourceTree = "<group>"; xcLanguageSpecificationIdentifier = xcode.lang.objc; };
		86C40B391A8D7C5B00081FAC /* ORKActiveStepViewController_Internal.h */ = {isa = PBXFileReference; fileEncoding = 4; lastKnownFileType = sourcecode.c.h; lineEnding = 0; path = ORKActiveStepViewController_Internal.h; sourceTree = "<group>"; xcLanguageSpecificationIdentifier = xcode.lang.objcpp; };
		86C40B3A1A8D7C5B00081FAC /* ORKAudioRecorder.h */ = {isa = PBXFileReference; fileEncoding = 4; lastKnownFileType = sourcecode.c.h; lineEnding = 0; path = ORKAudioRecorder.h; sourceTree = "<group>"; xcLanguageSpecificationIdentifier = xcode.lang.objcpp; };
		86C40B3B1A8D7C5B00081FAC /* ORKAudioRecorder.m */ = {isa = PBXFileReference; fileEncoding = 4; lastKnownFileType = sourcecode.c.objc; lineEnding = 0; path = ORKAudioRecorder.m; sourceTree = "<group>"; xcLanguageSpecificationIdentifier = xcode.lang.objc; };
		86C40B3C1A8D7C5B00081FAC /* ORKDataLogger.h */ = {isa = PBXFileReference; fileEncoding = 4; lastKnownFileType = sourcecode.c.h; path = ORKDataLogger.h; sourceTree = "<group>"; };
		86C40B3D1A8D7C5B00081FAC /* ORKDataLogger.m */ = {isa = PBXFileReference; fileEncoding = 4; lastKnownFileType = sourcecode.c.objc; lineEnding = 0; path = ORKDataLogger.m; sourceTree = "<group>"; xcLanguageSpecificationIdentifier = xcode.lang.objc; };
		86C40B3E1A8D7C5B00081FAC /* ORKDataLogger_Private.h */ = {isa = PBXFileReference; fileEncoding = 4; lastKnownFileType = sourcecode.c.h; lineEnding = 0; path = ORKDataLogger_Private.h; sourceTree = "<group>"; xcLanguageSpecificationIdentifier = xcode.lang.objcpp; };
		86C40B3F1A8D7C5B00081FAC /* ORKDeviceMotionRecorder.h */ = {isa = PBXFileReference; fileEncoding = 4; lastKnownFileType = sourcecode.c.h; path = ORKDeviceMotionRecorder.h; sourceTree = "<group>"; };
		86C40B401A8D7C5B00081FAC /* ORKDeviceMotionRecorder.m */ = {isa = PBXFileReference; fileEncoding = 4; lastKnownFileType = sourcecode.c.objc; lineEnding = 0; path = ORKDeviceMotionRecorder.m; sourceTree = "<group>"; xcLanguageSpecificationIdentifier = xcode.lang.objc; };
		86C40B411A8D7C5B00081FAC /* ORKHealthQuantityTypeRecorder.h */ = {isa = PBXFileReference; fileEncoding = 4; lastKnownFileType = sourcecode.c.h; path = ORKHealthQuantityTypeRecorder.h; sourceTree = "<group>"; };
		86C40B421A8D7C5B00081FAC /* ORKHealthQuantityTypeRecorder.m */ = {isa = PBXFileReference; fileEncoding = 4; lastKnownFileType = sourcecode.c.objc; lineEnding = 0; path = ORKHealthQuantityTypeRecorder.m; sourceTree = "<group>"; xcLanguageSpecificationIdentifier = xcode.lang.objc; };
		86C40B431A8D7C5B00081FAC /* ORKLocationRecorder.h */ = {isa = PBXFileReference; fileEncoding = 4; lastKnownFileType = sourcecode.c.h; path = ORKLocationRecorder.h; sourceTree = "<group>"; };
		86C40B441A8D7C5B00081FAC /* ORKLocationRecorder.m */ = {isa = PBXFileReference; fileEncoding = 4; lastKnownFileType = sourcecode.c.objc; lineEnding = 0; path = ORKLocationRecorder.m; sourceTree = "<group>"; xcLanguageSpecificationIdentifier = xcode.lang.objc; };
		86C40B451A8D7C5B00081FAC /* ORKPedometerRecorder.h */ = {isa = PBXFileReference; fileEncoding = 4; lastKnownFileType = sourcecode.c.h; path = ORKPedometerRecorder.h; sourceTree = "<group>"; };
		86C40B461A8D7C5B00081FAC /* ORKPedometerRecorder.m */ = {isa = PBXFileReference; fileEncoding = 4; lastKnownFileType = sourcecode.c.objc; path = ORKPedometerRecorder.m; sourceTree = "<group>"; };
		86C40B471A8D7C5B00081FAC /* ORKRecorder.h */ = {isa = PBXFileReference; fileEncoding = 4; lastKnownFileType = sourcecode.c.h; lineEnding = 0; path = ORKRecorder.h; sourceTree = "<group>"; xcLanguageSpecificationIdentifier = xcode.lang.objcpp; };
		86C40B481A8D7C5B00081FAC /* ORKRecorder.m */ = {isa = PBXFileReference; fileEncoding = 4; lastKnownFileType = sourcecode.c.objc; lineEnding = 0; path = ORKRecorder.m; sourceTree = "<group>"; xcLanguageSpecificationIdentifier = xcode.lang.objc; };
		86C40B491A8D7C5B00081FAC /* ORKRecorder_Internal.h */ = {isa = PBXFileReference; fileEncoding = 4; lastKnownFileType = sourcecode.c.h; path = ORKRecorder_Internal.h; sourceTree = "<group>"; };
		86C40B4A1A8D7C5B00081FAC /* ORKRecorder_Private.h */ = {isa = PBXFileReference; fileEncoding = 4; lastKnownFileType = sourcecode.c.h; path = ORKRecorder_Private.h; sourceTree = "<group>"; };
		86C40B4B1A8D7C5B00081FAC /* ORKTouchRecorder.h */ = {isa = PBXFileReference; fileEncoding = 4; lastKnownFileType = sourcecode.c.h; path = ORKTouchRecorder.h; sourceTree = "<group>"; };
		86C40B4C1A8D7C5B00081FAC /* ORKTouchRecorder.m */ = {isa = PBXFileReference; fileEncoding = 4; lastKnownFileType = sourcecode.c.objc; lineEnding = 0; path = ORKTouchRecorder.m; sourceTree = "<group>"; xcLanguageSpecificationIdentifier = xcode.lang.objc; };
		86C40B4D1A8D7C5B00081FAC /* ORKVoiceEngine.h */ = {isa = PBXFileReference; fileEncoding = 4; lastKnownFileType = sourcecode.c.h; path = ORKVoiceEngine.h; sourceTree = "<group>"; };
		86C40B4E1A8D7C5B00081FAC /* ORKVoiceEngine.m */ = {isa = PBXFileReference; fileEncoding = 4; lastKnownFileType = sourcecode.c.objc; path = ORKVoiceEngine.m; sourceTree = "<group>"; };
		86C40B4F1A8D7C5B00081FAC /* UITouch+ORKJSONDictionary.h */ = {isa = PBXFileReference; fileEncoding = 4; lastKnownFileType = sourcecode.c.h; lineEnding = 0; path = "UITouch+ORKJSONDictionary.h"; sourceTree = "<group>"; xcLanguageSpecificationIdentifier = xcode.lang.objcpp; };
		86C40B501A8D7C5B00081FAC /* UITouch+ORKJSONDictionary.m */ = {isa = PBXFileReference; fileEncoding = 4; lastKnownFileType = sourcecode.c.objc; lineEnding = 0; path = "UITouch+ORKJSONDictionary.m"; sourceTree = "<group>"; xcLanguageSpecificationIdentifier = xcode.lang.objc; };
		86C40B521A8D7C5B00081FAC /* ORKCompletionStep.h */ = {isa = PBXFileReference; fileEncoding = 4; lastKnownFileType = sourcecode.c.h; lineEnding = 0; path = ORKCompletionStep.h; sourceTree = "<group>"; xcLanguageSpecificationIdentifier = xcode.lang.objcpp; };
		86C40B531A8D7C5B00081FAC /* ORKCompletionStep.m */ = {isa = PBXFileReference; fileEncoding = 4; lastKnownFileType = sourcecode.c.objc; lineEnding = 0; path = ORKCompletionStep.m; sourceTree = "<group>"; xcLanguageSpecificationIdentifier = xcode.lang.objc; };
		86C40B541A8D7C5B00081FAC /* ORKCompletionStepViewController.h */ = {isa = PBXFileReference; fileEncoding = 4; lastKnownFileType = sourcecode.c.h; lineEnding = 0; path = ORKCompletionStepViewController.h; sourceTree = "<group>"; xcLanguageSpecificationIdentifier = xcode.lang.objcpp; };
		86C40B551A8D7C5B00081FAC /* ORKCompletionStepViewController.m */ = {isa = PBXFileReference; fileEncoding = 4; lastKnownFileType = sourcecode.c.objc; lineEnding = 0; path = ORKCompletionStepViewController.m; sourceTree = "<group>"; xcLanguageSpecificationIdentifier = xcode.lang.objc; };
		86C40B561A8D7C5B00081FAC /* ORKFormItemCell.h */ = {isa = PBXFileReference; fileEncoding = 4; lastKnownFileType = sourcecode.c.h; path = ORKFormItemCell.h; sourceTree = "<group>"; };
		86C40B571A8D7C5B00081FAC /* ORKFormItemCell.m */ = {isa = PBXFileReference; fileEncoding = 4; lastKnownFileType = sourcecode.c.objc; lineEnding = 0; path = ORKFormItemCell.m; sourceTree = "<group>"; xcLanguageSpecificationIdentifier = xcode.lang.objc; };
		86C40B581A8D7C5B00081FAC /* ORKImageSelectionView.h */ = {isa = PBXFileReference; fileEncoding = 4; lastKnownFileType = sourcecode.c.h; path = ORKImageSelectionView.h; sourceTree = "<group>"; };
		86C40B591A8D7C5B00081FAC /* ORKImageSelectionView.m */ = {isa = PBXFileReference; fileEncoding = 4; lastKnownFileType = sourcecode.c.objc; lineEnding = 0; path = ORKImageSelectionView.m; sourceTree = "<group>"; xcLanguageSpecificationIdentifier = xcode.lang.objc; };
		86C40B5A1A8D7C5B00081FAC /* ORKInstructionStepView.h */ = {isa = PBXFileReference; fileEncoding = 4; lastKnownFileType = sourcecode.c.h; path = ORKInstructionStepView.h; sourceTree = "<group>"; };
		86C40B5B1A8D7C5B00081FAC /* ORKInstructionStepView.m */ = {isa = PBXFileReference; fileEncoding = 4; lastKnownFileType = sourcecode.c.objc; lineEnding = 0; path = ORKInstructionStepView.m; sourceTree = "<group>"; xcLanguageSpecificationIdentifier = xcode.lang.objc; };
		86C40B5C1A8D7C5B00081FAC /* ORKTableContainerView.h */ = {isa = PBXFileReference; fileEncoding = 4; lastKnownFileType = sourcecode.c.h; path = ORKTableContainerView.h; sourceTree = "<group>"; };
		86C40B5D1A8D7C5B00081FAC /* ORKTableContainerView.m */ = {isa = PBXFileReference; fileEncoding = 4; lastKnownFileType = sourcecode.c.objc; lineEnding = 0; path = ORKTableContainerView.m; sourceTree = "<group>"; xcLanguageSpecificationIdentifier = xcode.lang.objc; };
		86C40B5E1A8D7C5B00081FAC /* ORKTextFieldView.h */ = {isa = PBXFileReference; fileEncoding = 4; lastKnownFileType = sourcecode.c.h; path = ORKTextFieldView.h; sourceTree = "<group>"; };
		86C40B5F1A8D7C5B00081FAC /* ORKTextFieldView.m */ = {isa = PBXFileReference; fileEncoding = 4; lastKnownFileType = sourcecode.c.objc; lineEnding = 0; path = ORKTextFieldView.m; sourceTree = "<group>"; xcLanguageSpecificationIdentifier = xcode.lang.objc; };
		86C40B601A8D7C5B00081FAC /* ORKTintedImageView.h */ = {isa = PBXFileReference; fileEncoding = 4; lastKnownFileType = sourcecode.c.h; path = ORKTintedImageView.h; sourceTree = "<group>"; };
		86C40B611A8D7C5B00081FAC /* ORKTintedImageView.m */ = {isa = PBXFileReference; fileEncoding = 4; lastKnownFileType = sourcecode.c.objc; path = ORKTintedImageView.m; sourceTree = "<group>"; };
		86C40B641A8D7C5B00081FAC /* ORKAnswerFormat.h */ = {isa = PBXFileReference; fileEncoding = 4; lastKnownFileType = sourcecode.c.h; path = ORKAnswerFormat.h; sourceTree = "<group>"; };
		86C40B651A8D7C5B00081FAC /* ORKAnswerFormat.m */ = {isa = PBXFileReference; fileEncoding = 4; lastKnownFileType = sourcecode.c.objc; lineEnding = 0; path = ORKAnswerFormat.m; sourceTree = "<group>"; xcLanguageSpecificationIdentifier = xcode.lang.objc; };
		86C40B661A8D7C5B00081FAC /* ORKAnswerFormat_Internal.h */ = {isa = PBXFileReference; fileEncoding = 4; lastKnownFileType = sourcecode.c.h; lineEnding = 0; path = ORKAnswerFormat_Internal.h; sourceTree = "<group>"; xcLanguageSpecificationIdentifier = xcode.lang.objcpp; };
		86C40B671A8D7C5B00081FAC /* ORKAnswerTextField.h */ = {isa = PBXFileReference; fileEncoding = 4; lastKnownFileType = sourcecode.c.h; lineEnding = 0; path = ORKAnswerTextField.h; sourceTree = "<group>"; xcLanguageSpecificationIdentifier = xcode.lang.objcpp; };
		86C40B681A8D7C5B00081FAC /* ORKAnswerTextField.m */ = {isa = PBXFileReference; fileEncoding = 4; lastKnownFileType = sourcecode.c.objc; lineEnding = 0; path = ORKAnswerTextField.m; sourceTree = "<group>"; xcLanguageSpecificationIdentifier = xcode.lang.objc; };
		86C40B691A8D7C5B00081FAC /* ORKAnswerTextView.h */ = {isa = PBXFileReference; fileEncoding = 4; lastKnownFileType = sourcecode.c.h; lineEnding = 0; path = ORKAnswerTextView.h; sourceTree = "<group>"; xcLanguageSpecificationIdentifier = xcode.lang.objcpp; };
		86C40B6A1A8D7C5B00081FAC /* ORKAnswerTextView.m */ = {isa = PBXFileReference; fileEncoding = 4; lastKnownFileType = sourcecode.c.objc; lineEnding = 0; path = ORKAnswerTextView.m; sourceTree = "<group>"; xcLanguageSpecificationIdentifier = xcode.lang.objc; };
		86C40B6B1A8D7C5B00081FAC /* ORKBodyLabel.h */ = {isa = PBXFileReference; fileEncoding = 4; lastKnownFileType = sourcecode.c.h; lineEnding = 0; path = ORKBodyLabel.h; sourceTree = "<group>"; xcLanguageSpecificationIdentifier = xcode.lang.objcpp; };
		86C40B6C1A8D7C5B00081FAC /* ORKBodyLabel.m */ = {isa = PBXFileReference; fileEncoding = 4; lastKnownFileType = sourcecode.c.objc; lineEnding = 0; path = ORKBodyLabel.m; sourceTree = "<group>"; xcLanguageSpecificationIdentifier = xcode.lang.objc; };
		86C40B6D1A8D7C5B00081FAC /* ORKBorderedButton.h */ = {isa = PBXFileReference; fileEncoding = 4; lastKnownFileType = sourcecode.c.h; lineEnding = 0; path = ORKBorderedButton.h; sourceTree = "<group>"; xcLanguageSpecificationIdentifier = xcode.lang.objcpp; };
		86C40B6E1A8D7C5C00081FAC /* ORKBorderedButton.m */ = {isa = PBXFileReference; fileEncoding = 4; lastKnownFileType = sourcecode.c.objc; lineEnding = 0; path = ORKBorderedButton.m; sourceTree = "<group>"; xcLanguageSpecificationIdentifier = xcode.lang.objc; };
		86C40B6F1A8D7C5C00081FAC /* ORKCaption1Label.h */ = {isa = PBXFileReference; fileEncoding = 4; lastKnownFileType = sourcecode.c.h; lineEnding = 0; path = ORKCaption1Label.h; sourceTree = "<group>"; xcLanguageSpecificationIdentifier = xcode.lang.objcpp; };
		86C40B701A8D7C5C00081FAC /* ORKCaption1Label.m */ = {isa = PBXFileReference; fileEncoding = 4; lastKnownFileType = sourcecode.c.objc; lineEnding = 0; path = ORKCaption1Label.m; sourceTree = "<group>"; xcLanguageSpecificationIdentifier = xcode.lang.objc; };
		86C40B711A8D7C5C00081FAC /* ORKChoiceViewCell.h */ = {isa = PBXFileReference; fileEncoding = 4; lastKnownFileType = sourcecode.c.h; path = ORKChoiceViewCell.h; sourceTree = "<group>"; };
		86C40B721A8D7C5C00081FAC /* ORKChoiceViewCell.m */ = {isa = PBXFileReference; fileEncoding = 4; lastKnownFileType = sourcecode.c.objc; lineEnding = 0; path = ORKChoiceViewCell.m; sourceTree = "<group>"; xcLanguageSpecificationIdentifier = xcode.lang.objc; };
		86C40B731A8D7C5C00081FAC /* ORKContinueButton.h */ = {isa = PBXFileReference; fileEncoding = 4; lastKnownFileType = sourcecode.c.h; path = ORKContinueButton.h; sourceTree = "<group>"; };
		86C40B741A8D7C5C00081FAC /* ORKContinueButton.m */ = {isa = PBXFileReference; fileEncoding = 4; lastKnownFileType = sourcecode.c.objc; path = ORKContinueButton.m; sourceTree = "<group>"; };
		86C40B751A8D7C5C00081FAC /* ORKCountdownLabel.h */ = {isa = PBXFileReference; fileEncoding = 4; lastKnownFileType = sourcecode.c.h; path = ORKCountdownLabel.h; sourceTree = "<group>"; };
		86C40B761A8D7C5C00081FAC /* ORKCountdownLabel.m */ = {isa = PBXFileReference; fileEncoding = 4; lastKnownFileType = sourcecode.c.objc; path = ORKCountdownLabel.m; sourceTree = "<group>"; };
		86C40B771A8D7C5C00081FAC /* ORKCustomStepView.h */ = {isa = PBXFileReference; fileEncoding = 4; lastKnownFileType = sourcecode.c.h; path = ORKCustomStepView.h; sourceTree = "<group>"; };
		86C40B781A8D7C5C00081FAC /* ORKCustomStepView.m */ = {isa = PBXFileReference; fileEncoding = 4; lastKnownFileType = sourcecode.c.objc; lineEnding = 0; path = ORKCustomStepView.m; sourceTree = "<group>"; xcLanguageSpecificationIdentifier = xcode.lang.objc; };
		86C40B791A8D7C5C00081FAC /* ORKCustomStepView_Internal.h */ = {isa = PBXFileReference; fileEncoding = 4; lastKnownFileType = sourcecode.c.h; path = ORKCustomStepView_Internal.h; sourceTree = "<group>"; };
		86C40B7A1A8D7C5C00081FAC /* ORKDefaultFont.h */ = {isa = PBXFileReference; fileEncoding = 4; lastKnownFileType = sourcecode.c.h; path = ORKDefaultFont.h; sourceTree = "<group>"; };
		86C40B7B1A8D7C5C00081FAC /* ORKDefines.h */ = {isa = PBXFileReference; fileEncoding = 4; lastKnownFileType = sourcecode.c.h; path = ORKDefines.h; sourceTree = "<group>"; };
		86C40B7C1A8D7C5C00081FAC /* ORKDefines_Private.h */ = {isa = PBXFileReference; fileEncoding = 4; lastKnownFileType = sourcecode.c.h; path = ORKDefines_Private.h; sourceTree = "<group>"; };
		86C40B7D1A8D7C5C00081FAC /* ORKErrors.h */ = {isa = PBXFileReference; fileEncoding = 4; lastKnownFileType = sourcecode.c.h; path = ORKErrors.h; sourceTree = "<group>"; };
		86C40B7E1A8D7C5C00081FAC /* ORKErrors.m */ = {isa = PBXFileReference; fileEncoding = 4; lastKnownFileType = sourcecode.c.objc; path = ORKErrors.m; sourceTree = "<group>"; };
		86C40B7F1A8D7C5C00081FAC /* ORKFormItem_Internal.h */ = {isa = PBXFileReference; fileEncoding = 4; lastKnownFileType = sourcecode.c.h; lineEnding = 0; path = ORKFormItem_Internal.h; sourceTree = "<group>"; xcLanguageSpecificationIdentifier = xcode.lang.objcpp; };
		86C40B801A8D7C5C00081FAC /* ORKFormSectionTitleLabel.h */ = {isa = PBXFileReference; fileEncoding = 4; lastKnownFileType = sourcecode.c.h; path = ORKFormSectionTitleLabel.h; sourceTree = "<group>"; };
		86C40B811A8D7C5C00081FAC /* ORKFormSectionTitleLabel.m */ = {isa = PBXFileReference; fileEncoding = 4; lastKnownFileType = sourcecode.c.objc; path = ORKFormSectionTitleLabel.m; sourceTree = "<group>"; };
		86C40B821A8D7C5C00081FAC /* ORKFormStep.h */ = {isa = PBXFileReference; fileEncoding = 4; lastKnownFileType = sourcecode.c.h; path = ORKFormStep.h; sourceTree = "<group>"; };
		86C40B831A8D7C5C00081FAC /* ORKFormStep.m */ = {isa = PBXFileReference; fileEncoding = 4; lastKnownFileType = sourcecode.c.objc; path = ORKFormStep.m; sourceTree = "<group>"; };
		86C40B841A8D7C5C00081FAC /* ORKFormStepViewController.h */ = {isa = PBXFileReference; fileEncoding = 4; lastKnownFileType = sourcecode.c.h; path = ORKFormStepViewController.h; sourceTree = "<group>"; };
		86C40B851A8D7C5C00081FAC /* ORKFormStepViewController.m */ = {isa = PBXFileReference; fileEncoding = 4; lastKnownFileType = sourcecode.c.objc; lineEnding = 0; path = ORKFormStepViewController.m; sourceTree = "<group>"; xcLanguageSpecificationIdentifier = xcode.lang.objc; };
		86C40B861A8D7C5C00081FAC /* ORKFormTextView.h */ = {isa = PBXFileReference; fileEncoding = 4; lastKnownFileType = sourcecode.c.h; path = ORKFormTextView.h; sourceTree = "<group>"; };
		86C40B871A8D7C5C00081FAC /* ORKFormTextView.m */ = {isa = PBXFileReference; fileEncoding = 4; lastKnownFileType = sourcecode.c.objc; path = ORKFormTextView.m; sourceTree = "<group>"; };
		86C40B881A8D7C5C00081FAC /* ORKHeadlineLabel.h */ = {isa = PBXFileReference; fileEncoding = 4; lastKnownFileType = sourcecode.c.h; path = ORKHeadlineLabel.h; sourceTree = "<group>"; };
		86C40B891A8D7C5C00081FAC /* ORKHeadlineLabel.m */ = {isa = PBXFileReference; fileEncoding = 4; lastKnownFileType = sourcecode.c.objc; lineEnding = 0; path = ORKHeadlineLabel.m; sourceTree = "<group>"; xcLanguageSpecificationIdentifier = xcode.lang.objc; };
		86C40B8A1A8D7C5C00081FAC /* ORKHealthAnswerFormat.h */ = {isa = PBXFileReference; fileEncoding = 4; lastKnownFileType = sourcecode.c.h; path = ORKHealthAnswerFormat.h; sourceTree = "<group>"; };
		86C40B8B1A8D7C5C00081FAC /* ORKHealthAnswerFormat.m */ = {isa = PBXFileReference; fileEncoding = 4; lastKnownFileType = sourcecode.c.objc; lineEnding = 0; path = ORKHealthAnswerFormat.m; sourceTree = "<group>"; xcLanguageSpecificationIdentifier = xcode.lang.objc; };
		86C40B8C1A8D7C5C00081FAC /* ORKHelpers.h */ = {isa = PBXFileReference; fileEncoding = 4; lastKnownFileType = sourcecode.c.h; path = ORKHelpers.h; sourceTree = "<group>"; };
		86C40B8D1A8D7C5C00081FAC /* ORKHelpers.m */ = {isa = PBXFileReference; fileEncoding = 4; lastKnownFileType = sourcecode.c.objc; path = ORKHelpers.m; sourceTree = "<group>"; };
		86C40B8E1A8D7C5C00081FAC /* ORKHTMLPDFWriter.h */ = {isa = PBXFileReference; fileEncoding = 4; lastKnownFileType = sourcecode.c.h; path = ORKHTMLPDFWriter.h; sourceTree = "<group>"; };
		86C40B8F1A8D7C5C00081FAC /* ORKHTMLPDFWriter.m */ = {isa = PBXFileReference; fileEncoding = 4; lastKnownFileType = sourcecode.c.objc; lineEnding = 0; path = ORKHTMLPDFWriter.m; sourceTree = "<group>"; xcLanguageSpecificationIdentifier = xcode.lang.objc; };
		86C40B901A8D7C5C00081FAC /* ORKImageChoiceLabel.h */ = {isa = PBXFileReference; fileEncoding = 4; lastKnownFileType = sourcecode.c.h; path = ORKImageChoiceLabel.h; sourceTree = "<group>"; };
		86C40B911A8D7C5C00081FAC /* ORKImageChoiceLabel.m */ = {isa = PBXFileReference; fileEncoding = 4; lastKnownFileType = sourcecode.c.objc; path = ORKImageChoiceLabel.m; sourceTree = "<group>"; };
		86C40B921A8D7C5C00081FAC /* ORKInstructionStep.h */ = {isa = PBXFileReference; fileEncoding = 4; lastKnownFileType = sourcecode.c.h; path = ORKInstructionStep.h; sourceTree = "<group>"; };
		86C40B931A8D7C5C00081FAC /* ORKInstructionStep.m */ = {isa = PBXFileReference; fileEncoding = 4; lastKnownFileType = sourcecode.c.objc; path = ORKInstructionStep.m; sourceTree = "<group>"; };
		86C40B941A8D7C5C00081FAC /* ORKInstructionStepViewController.h */ = {isa = PBXFileReference; fileEncoding = 4; lastKnownFileType = sourcecode.c.h; path = ORKInstructionStepViewController.h; sourceTree = "<group>"; };
		86C40B951A8D7C5C00081FAC /* ORKInstructionStepViewController.m */ = {isa = PBXFileReference; fileEncoding = 4; lastKnownFileType = sourcecode.c.objc; lineEnding = 0; path = ORKInstructionStepViewController.m; sourceTree = "<group>"; xcLanguageSpecificationIdentifier = xcode.lang.objc; };
		86C40B961A8D7C5C00081FAC /* ORKInstructionStepViewController_Internal.h */ = {isa = PBXFileReference; fileEncoding = 4; lastKnownFileType = sourcecode.c.h; path = ORKInstructionStepViewController_Internal.h; sourceTree = "<group>"; };
		86C40B971A8D7C5C00081FAC /* ORKLabel.h */ = {isa = PBXFileReference; fileEncoding = 4; lastKnownFileType = sourcecode.c.h; path = ORKLabel.h; sourceTree = "<group>"; };
		86C40B981A8D7C5C00081FAC /* ORKLabel.m */ = {isa = PBXFileReference; fileEncoding = 4; lastKnownFileType = sourcecode.c.objc; lineEnding = 0; path = ORKLabel.m; sourceTree = "<group>"; xcLanguageSpecificationIdentifier = xcode.lang.objc; };
		86C40B9D1A8D7C5C00081FAC /* ORKOrderedTask.h */ = {isa = PBXFileReference; fileEncoding = 4; lastKnownFileType = sourcecode.c.h; path = ORKOrderedTask.h; sourceTree = "<group>"; };
		86C40B9E1A8D7C5C00081FAC /* ORKOrderedTask.m */ = {isa = PBXFileReference; fileEncoding = 4; lastKnownFileType = sourcecode.c.objc; lineEnding = 0; path = ORKOrderedTask.m; sourceTree = "<group>"; xcLanguageSpecificationIdentifier = xcode.lang.objc; };
		86C40BA11A8D7C5C00081FAC /* ORKQuestionStep.h */ = {isa = PBXFileReference; fileEncoding = 4; lastKnownFileType = sourcecode.c.h; path = ORKQuestionStep.h; sourceTree = "<group>"; };
		86C40BA21A8D7C5C00081FAC /* ORKQuestionStep.m */ = {isa = PBXFileReference; fileEncoding = 4; lastKnownFileType = sourcecode.c.objc; lineEnding = 0; path = ORKQuestionStep.m; sourceTree = "<group>"; xcLanguageSpecificationIdentifier = xcode.lang.objc; };
		86C40BA31A8D7C5C00081FAC /* ORKQuestionStep_Internal.h */ = {isa = PBXFileReference; fileEncoding = 4; lastKnownFileType = sourcecode.c.h; path = ORKQuestionStep_Internal.h; sourceTree = "<group>"; };
		86C40BA41A8D7C5C00081FAC /* ORKQuestionStepViewController.h */ = {isa = PBXFileReference; fileEncoding = 4; lastKnownFileType = sourcecode.c.h; path = ORKQuestionStepViewController.h; sourceTree = "<group>"; };
		86C40BA51A8D7C5C00081FAC /* ORKQuestionStepViewController.m */ = {isa = PBXFileReference; fileEncoding = 4; lastKnownFileType = sourcecode.c.objc; lineEnding = 0; path = ORKQuestionStepViewController.m; sourceTree = "<group>"; xcLanguageSpecificationIdentifier = xcode.lang.objc; };
		86C40BA61A8D7C5C00081FAC /* ORKQuestionStepViewController_Private.h */ = {isa = PBXFileReference; fileEncoding = 4; lastKnownFileType = sourcecode.c.h; path = ORKQuestionStepViewController_Private.h; sourceTree = "<group>"; };
		86C40BA71A8D7C5C00081FAC /* ORKResult.h */ = {isa = PBXFileReference; fileEncoding = 4; lastKnownFileType = sourcecode.c.h; path = ORKResult.h; sourceTree = "<group>"; };
		86C40BA81A8D7C5C00081FAC /* ORKResult.m */ = {isa = PBXFileReference; fileEncoding = 4; lastKnownFileType = sourcecode.c.objc; path = ORKResult.m; sourceTree = "<group>"; };
		86C40BA91A8D7C5C00081FAC /* ORKResult_Private.h */ = {isa = PBXFileReference; fileEncoding = 4; lastKnownFileType = sourcecode.c.h; path = ORKResult_Private.h; sourceTree = "<group>"; };
		86C40BAA1A8D7C5C00081FAC /* ORKRoundTappingButton.h */ = {isa = PBXFileReference; fileEncoding = 4; lastKnownFileType = sourcecode.c.h; path = ORKRoundTappingButton.h; sourceTree = "<group>"; };
		86C40BAB1A8D7C5C00081FAC /* ORKRoundTappingButton.m */ = {isa = PBXFileReference; fileEncoding = 4; lastKnownFileType = sourcecode.c.objc; path = ORKRoundTappingButton.m; sourceTree = "<group>"; };
		86C40BAC1A8D7C5C00081FAC /* ORKScaleRangeLabel.h */ = {isa = PBXFileReference; fileEncoding = 4; lastKnownFileType = sourcecode.c.h; path = ORKScaleRangeLabel.h; sourceTree = "<group>"; };
		86C40BAD1A8D7C5C00081FAC /* ORKScaleRangeLabel.m */ = {isa = PBXFileReference; fileEncoding = 4; lastKnownFileType = sourcecode.c.objc; path = ORKScaleRangeLabel.m; sourceTree = "<group>"; };
		86C40BAE1A8D7C5C00081FAC /* ORKScaleSlider.h */ = {isa = PBXFileReference; fileEncoding = 4; lastKnownFileType = sourcecode.c.h; path = ORKScaleSlider.h; sourceTree = "<group>"; };
		86C40BAF1A8D7C5C00081FAC /* ORKScaleSlider.m */ = {isa = PBXFileReference; fileEncoding = 4; lastKnownFileType = sourcecode.c.objc; path = ORKScaleSlider.m; sourceTree = "<group>"; };
		86C40BB01A8D7C5C00081FAC /* ORKScaleValueLabel.h */ = {isa = PBXFileReference; fileEncoding = 4; lastKnownFileType = sourcecode.c.h; path = ORKScaleValueLabel.h; sourceTree = "<group>"; };
		86C40BB11A8D7C5C00081FAC /* ORKScaleValueLabel.m */ = {isa = PBXFileReference; fileEncoding = 4; lastKnownFileType = sourcecode.c.objc; path = ORKScaleValueLabel.m; sourceTree = "<group>"; };
		86C40BB21A8D7C5C00081FAC /* ORKSelectionSubTitleLabel.h */ = {isa = PBXFileReference; fileEncoding = 4; lastKnownFileType = sourcecode.c.h; path = ORKSelectionSubTitleLabel.h; sourceTree = "<group>"; };
		86C40BB31A8D7C5C00081FAC /* ORKSelectionSubTitleLabel.m */ = {isa = PBXFileReference; fileEncoding = 4; lastKnownFileType = sourcecode.c.objc; path = ORKSelectionSubTitleLabel.m; sourceTree = "<group>"; };
		86C40BB41A8D7C5C00081FAC /* ORKSelectionTitleLabel.h */ = {isa = PBXFileReference; fileEncoding = 4; lastKnownFileType = sourcecode.c.h; path = ORKSelectionTitleLabel.h; sourceTree = "<group>"; };
		86C40BB51A8D7C5C00081FAC /* ORKSelectionTitleLabel.m */ = {isa = PBXFileReference; fileEncoding = 4; lastKnownFileType = sourcecode.c.objc; path = ORKSelectionTitleLabel.m; sourceTree = "<group>"; };
		86C40BB71A8D7C5C00081FAC /* ORKSkin.h */ = {isa = PBXFileReference; fileEncoding = 4; lastKnownFileType = sourcecode.c.h; path = ORKSkin.h; sourceTree = "<group>"; };
		86C40BB81A8D7C5C00081FAC /* ORKSkin.m */ = {isa = PBXFileReference; fileEncoding = 4; lastKnownFileType = sourcecode.c.objc; path = ORKSkin.m; sourceTree = "<group>"; };
		86C40BB91A8D7C5C00081FAC /* ORKStep.h */ = {isa = PBXFileReference; fileEncoding = 4; lastKnownFileType = sourcecode.c.h; path = ORKStep.h; sourceTree = "<group>"; };
		86C40BBA1A8D7C5C00081FAC /* ORKStep.m */ = {isa = PBXFileReference; fileEncoding = 4; lastKnownFileType = sourcecode.c.objc; lineEnding = 0; path = ORKStep.m; sourceTree = "<group>"; xcLanguageSpecificationIdentifier = xcode.lang.objc; };
		86C40BBB1A8D7C5C00081FAC /* ORKStep_Private.h */ = {isa = PBXFileReference; fileEncoding = 4; lastKnownFileType = sourcecode.c.h; path = ORKStep_Private.h; sourceTree = "<group>"; };
		86C40BBC1A8D7C5C00081FAC /* ORKStepViewController.h */ = {isa = PBXFileReference; fileEncoding = 4; lastKnownFileType = sourcecode.c.h; lineEnding = 0; path = ORKStepViewController.h; sourceTree = "<group>"; xcLanguageSpecificationIdentifier = xcode.lang.objcpp; };
		86C40BBD1A8D7C5C00081FAC /* ORKStepViewController.m */ = {isa = PBXFileReference; fileEncoding = 4; lastKnownFileType = sourcecode.c.objc; lineEnding = 0; path = ORKStepViewController.m; sourceTree = "<group>"; xcLanguageSpecificationIdentifier = xcode.lang.objc; };
		86C40BBE1A8D7C5C00081FAC /* ORKStepViewController_Internal.h */ = {isa = PBXFileReference; fileEncoding = 4; lastKnownFileType = sourcecode.c.h; path = ORKStepViewController_Internal.h; sourceTree = "<group>"; };
		86C40BC01A8D7C5C00081FAC /* ORKSubheadlineLabel.h */ = {isa = PBXFileReference; fileEncoding = 4; lastKnownFileType = sourcecode.c.h; path = ORKSubheadlineLabel.h; sourceTree = "<group>"; };
		86C40BC11A8D7C5C00081FAC /* ORKSubheadlineLabel.m */ = {isa = PBXFileReference; fileEncoding = 4; lastKnownFileType = sourcecode.c.objc; path = ORKSubheadlineLabel.m; sourceTree = "<group>"; };
		86C40BC21A8D7C5C00081FAC /* ORKSurveyAnswerCell.h */ = {isa = PBXFileReference; fileEncoding = 4; lastKnownFileType = sourcecode.c.h; path = ORKSurveyAnswerCell.h; sourceTree = "<group>"; };
		86C40BC51A8D7C5C00081FAC /* ORKSurveyAnswerCellForImageSelection.h */ = {isa = PBXFileReference; fileEncoding = 4; lastKnownFileType = sourcecode.c.h; path = ORKSurveyAnswerCellForImageSelection.h; sourceTree = "<group>"; };
		86C40BC61A8D7C5C00081FAC /* ORKSurveyAnswerCellForImageSelection.m */ = {isa = PBXFileReference; fileEncoding = 4; lastKnownFileType = sourcecode.c.objc; path = ORKSurveyAnswerCellForImageSelection.m; sourceTree = "<group>"; };
		86C40BC71A8D7C5C00081FAC /* ORKSurveyAnswerCellForNumber.h */ = {isa = PBXFileReference; fileEncoding = 4; lastKnownFileType = sourcecode.c.h; path = ORKSurveyAnswerCellForNumber.h; sourceTree = "<group>"; };
		86C40BC81A8D7C5C00081FAC /* ORKSurveyAnswerCellForNumber.m */ = {isa = PBXFileReference; fileEncoding = 4; lastKnownFileType = sourcecode.c.objc; lineEnding = 0; path = ORKSurveyAnswerCellForNumber.m; sourceTree = "<group>"; xcLanguageSpecificationIdentifier = xcode.lang.objc; };
		86C40BC91A8D7C5C00081FAC /* ORKSurveyAnswerCellForScale.h */ = {isa = PBXFileReference; fileEncoding = 4; lastKnownFileType = sourcecode.c.h; path = ORKSurveyAnswerCellForScale.h; sourceTree = "<group>"; };
		86C40BCA1A8D7C5C00081FAC /* ORKSurveyAnswerCellForScale.m */ = {isa = PBXFileReference; fileEncoding = 4; lastKnownFileType = sourcecode.c.objc; lineEnding = 0; path = ORKSurveyAnswerCellForScale.m; sourceTree = "<group>"; xcLanguageSpecificationIdentifier = xcode.lang.objc; };
		86C40BCD1A8D7C5C00081FAC /* ORKSurveyAnswerCellForText.h */ = {isa = PBXFileReference; fileEncoding = 4; lastKnownFileType = sourcecode.c.h; path = ORKSurveyAnswerCellForText.h; sourceTree = "<group>"; };
		86C40BCE1A8D7C5C00081FAC /* ORKSurveyAnswerCellForText.m */ = {isa = PBXFileReference; fileEncoding = 4; lastKnownFileType = sourcecode.c.objc; lineEnding = 0; path = ORKSurveyAnswerCellForText.m; sourceTree = "<group>"; xcLanguageSpecificationIdentifier = xcode.lang.objc; };
		86C40BD11A8D7C5C00081FAC /* ORKTableViewCell.h */ = {isa = PBXFileReference; fileEncoding = 4; lastKnownFileType = sourcecode.c.h; path = ORKTableViewCell.h; sourceTree = "<group>"; };
		86C40BD21A8D7C5C00081FAC /* ORKTableViewCell.m */ = {isa = PBXFileReference; fileEncoding = 4; lastKnownFileType = sourcecode.c.objc; lineEnding = 0; path = ORKTableViewCell.m; sourceTree = "<group>"; xcLanguageSpecificationIdentifier = xcode.lang.objc; };
		86C40BD31A8D7C5C00081FAC /* ORKTapCountLabel.h */ = {isa = PBXFileReference; fileEncoding = 4; lastKnownFileType = sourcecode.c.h; path = ORKTapCountLabel.h; sourceTree = "<group>"; };
		86C40BD41A8D7C5C00081FAC /* ORKTapCountLabel.m */ = {isa = PBXFileReference; fileEncoding = 4; lastKnownFileType = sourcecode.c.objc; path = ORKTapCountLabel.m; sourceTree = "<group>"; };
		86C40BD51A8D7C5C00081FAC /* ORKTask.h */ = {isa = PBXFileReference; fileEncoding = 4; lastKnownFileType = sourcecode.c.h; path = ORKTask.h; sourceTree = "<group>"; };
		86C40BD71A8D7C5C00081FAC /* ORKTaskViewController.h */ = {isa = PBXFileReference; fileEncoding = 4; lastKnownFileType = sourcecode.c.h; lineEnding = 0; path = ORKTaskViewController.h; sourceTree = "<group>"; xcLanguageSpecificationIdentifier = xcode.lang.objcpp; };
		86C40BD81A8D7C5C00081FAC /* ORKTaskViewController.m */ = {isa = PBXFileReference; fileEncoding = 4; lastKnownFileType = sourcecode.c.objc; lineEnding = 0; path = ORKTaskViewController.m; sourceTree = "<group>"; xcLanguageSpecificationIdentifier = xcode.lang.objc; };
		86C40BD91A8D7C5C00081FAC /* ORKTaskViewController_Internal.h */ = {isa = PBXFileReference; fileEncoding = 4; lastKnownFileType = sourcecode.c.h; path = ORKTaskViewController_Internal.h; sourceTree = "<group>"; };
		86C40BDA1A8D7C5C00081FAC /* ORKTaskViewController_Private.h */ = {isa = PBXFileReference; fileEncoding = 4; lastKnownFileType = sourcecode.c.h; path = ORKTaskViewController_Private.h; sourceTree = "<group>"; };
		86C40BDB1A8D7C5C00081FAC /* ORKTextButton.h */ = {isa = PBXFileReference; fileEncoding = 4; lastKnownFileType = sourcecode.c.h; path = ORKTextButton.h; sourceTree = "<group>"; };
		86C40BDC1A8D7C5C00081FAC /* ORKTextButton.m */ = {isa = PBXFileReference; fileEncoding = 4; lastKnownFileType = sourcecode.c.objc; lineEnding = 0; path = ORKTextButton.m; sourceTree = "<group>"; xcLanguageSpecificationIdentifier = xcode.lang.objc; };
		86C40BDD1A8D7C5C00081FAC /* ORKUnitLabel.h */ = {isa = PBXFileReference; fileEncoding = 4; lastKnownFileType = sourcecode.c.h; path = ORKUnitLabel.h; sourceTree = "<group>"; };
		86C40BDE1A8D7C5C00081FAC /* ORKUnitLabel.m */ = {isa = PBXFileReference; fileEncoding = 4; lastKnownFileType = sourcecode.c.objc; path = ORKUnitLabel.m; sourceTree = "<group>"; };
		86C40BE11A8D7C5C00081FAC /* ORKVerticalContainerView.h */ = {isa = PBXFileReference; fileEncoding = 4; lastKnownFileType = sourcecode.c.h; path = ORKVerticalContainerView.h; sourceTree = "<group>"; };
		86C40BE21A8D7C5C00081FAC /* ORKVerticalContainerView.m */ = {isa = PBXFileReference; fileEncoding = 4; lastKnownFileType = sourcecode.c.objc; lineEnding = 0; path = ORKVerticalContainerView.m; sourceTree = "<group>"; xcLanguageSpecificationIdentifier = xcode.lang.objc; };
		86C40BE31A8D7C5C00081FAC /* ORKVerticalContainerView_Internal.h */ = {isa = PBXFileReference; fileEncoding = 4; lastKnownFileType = sourcecode.c.h; path = ORKVerticalContainerView_Internal.h; sourceTree = "<group>"; };
		86C40BE71A8D7C5C00081FAC /* UIBarButtonItem+ORKBarButtonItem.h */ = {isa = PBXFileReference; fileEncoding = 4; lastKnownFileType = sourcecode.c.h; lineEnding = 0; path = "UIBarButtonItem+ORKBarButtonItem.h"; sourceTree = "<group>"; xcLanguageSpecificationIdentifier = xcode.lang.objcpp; };
		86C40BE81A8D7C5C00081FAC /* UIBarButtonItem+ORKBarButtonItem.m */ = {isa = PBXFileReference; fileEncoding = 4; lastKnownFileType = sourcecode.c.objc; lineEnding = 0; path = "UIBarButtonItem+ORKBarButtonItem.m"; sourceTree = "<group>"; xcLanguageSpecificationIdentifier = xcode.lang.objc; };
		86C40BE91A8D7C5C00081FAC /* UIResponder+ResearchKit.h */ = {isa = PBXFileReference; fileEncoding = 4; lastKnownFileType = sourcecode.c.h; lineEnding = 0; path = "UIResponder+ResearchKit.h"; sourceTree = "<group>"; xcLanguageSpecificationIdentifier = xcode.lang.objcpp; };
		86C40BEA1A8D7C5C00081FAC /* UIResponder+ResearchKit.m */ = {isa = PBXFileReference; fileEncoding = 4; lastKnownFileType = sourcecode.c.objc; lineEnding = 0; path = "UIResponder+ResearchKit.m"; sourceTree = "<group>"; xcLanguageSpecificationIdentifier = xcode.lang.objc; };
		86C40BEC1A8D7C5C00081FAC /* ORKConsentReviewController.h */ = {isa = PBXFileReference; fileEncoding = 4; lastKnownFileType = sourcecode.c.h; path = ORKConsentReviewController.h; sourceTree = "<group>"; };
		86C40BED1A8D7C5C00081FAC /* ORKConsentReviewController.m */ = {isa = PBXFileReference; fileEncoding = 4; lastKnownFileType = sourcecode.c.objc; path = ORKConsentReviewController.m; sourceTree = "<group>"; };
		86C40BEE1A8D7C5C00081FAC /* ORKConsentSignatureController.h */ = {isa = PBXFileReference; fileEncoding = 4; lastKnownFileType = sourcecode.c.h; path = ORKConsentSignatureController.h; sourceTree = "<group>"; };
		86C40BEF1A8D7C5C00081FAC /* ORKConsentSignatureController.m */ = {isa = PBXFileReference; fileEncoding = 4; lastKnownFileType = sourcecode.c.objc; lineEnding = 0; path = ORKConsentSignatureController.m; sourceTree = "<group>"; xcLanguageSpecificationIdentifier = xcode.lang.objc; };
		86C40BF01A8D7C5C00081FAC /* MovieTintShader.fsh */ = {isa = PBXFileReference; fileEncoding = 4; lastKnownFileType = sourcecode.glsl; path = MovieTintShader.fsh; sourceTree = "<group>"; };
		86C40BF11A8D7C5C00081FAC /* MovieTintShader.vsh */ = {isa = PBXFileReference; fileEncoding = 4; lastKnownFileType = sourcecode.glsl; path = MovieTintShader.vsh; sourceTree = "<group>"; };
		86C40BF21A8D7C5C00081FAC /* ORKConsentDocument.h */ = {isa = PBXFileReference; fileEncoding = 4; lastKnownFileType = sourcecode.c.h; path = ORKConsentDocument.h; sourceTree = "<group>"; };
		86C40BF31A8D7C5C00081FAC /* ORKConsentDocument.m */ = {isa = PBXFileReference; fileEncoding = 4; lastKnownFileType = sourcecode.c.objc; lineEnding = 0; path = ORKConsentDocument.m; sourceTree = "<group>"; xcLanguageSpecificationIdentifier = xcode.lang.objc; };
		86C40BF41A8D7C5C00081FAC /* ORKConsentDocument_Internal.h */ = {isa = PBXFileReference; fileEncoding = 4; lastKnownFileType = sourcecode.c.h; lineEnding = 0; path = ORKConsentDocument_Internal.h; sourceTree = "<group>"; xcLanguageSpecificationIdentifier = xcode.lang.objcpp; };
		86C40BF51A8D7C5C00081FAC /* ORKConsentLearnMoreViewController.h */ = {isa = PBXFileReference; fileEncoding = 4; lastKnownFileType = sourcecode.c.h; path = ORKConsentLearnMoreViewController.h; sourceTree = "<group>"; };
		86C40BF61A8D7C5C00081FAC /* ORKConsentLearnMoreViewController.m */ = {isa = PBXFileReference; fileEncoding = 4; lastKnownFileType = sourcecode.c.objc; lineEnding = 0; path = ORKConsentLearnMoreViewController.m; sourceTree = "<group>"; xcLanguageSpecificationIdentifier = xcode.lang.objc; };
		86C40BF71A8D7C5C00081FAC /* ORKConsentReviewStep.h */ = {isa = PBXFileReference; fileEncoding = 4; lastKnownFileType = sourcecode.c.h; path = ORKConsentReviewStep.h; sourceTree = "<group>"; };
		86C40BF81A8D7C5C00081FAC /* ORKConsentReviewStep.m */ = {isa = PBXFileReference; fileEncoding = 4; lastKnownFileType = sourcecode.c.objc; lineEnding = 0; path = ORKConsentReviewStep.m; sourceTree = "<group>"; xcLanguageSpecificationIdentifier = xcode.lang.objc; };
		86C40BF91A8D7C5C00081FAC /* ORKConsentReviewStepViewController.h */ = {isa = PBXFileReference; fileEncoding = 4; lastKnownFileType = sourcecode.c.h; path = ORKConsentReviewStepViewController.h; sourceTree = "<group>"; };
		86C40BFA1A8D7C5C00081FAC /* ORKConsentReviewStepViewController.m */ = {isa = PBXFileReference; fileEncoding = 4; lastKnownFileType = sourcecode.c.objc; lineEnding = 0; path = ORKConsentReviewStepViewController.m; sourceTree = "<group>"; xcLanguageSpecificationIdentifier = xcode.lang.objc; };
		86C40BFB1A8D7C5C00081FAC /* ORKConsentSceneViewController.h */ = {isa = PBXFileReference; fileEncoding = 4; lastKnownFileType = sourcecode.c.h; path = ORKConsentSceneViewController.h; sourceTree = "<group>"; };
		86C40BFC1A8D7C5C00081FAC /* ORKConsentSceneViewController.m */ = {isa = PBXFileReference; fileEncoding = 4; lastKnownFileType = sourcecode.c.objc; lineEnding = 0; path = ORKConsentSceneViewController.m; sourceTree = "<group>"; xcLanguageSpecificationIdentifier = xcode.lang.objc; };
		86C40BFD1A8D7C5C00081FAC /* ORKConsentSection+AssetLoading.h */ = {isa = PBXFileReference; fileEncoding = 4; lastKnownFileType = sourcecode.c.h; lineEnding = 0; path = "ORKConsentSection+AssetLoading.h"; sourceTree = "<group>"; xcLanguageSpecificationIdentifier = xcode.lang.objcpp; };
		86C40BFE1A8D7C5C00081FAC /* ORKConsentSection+AssetLoading.m */ = {isa = PBXFileReference; fileEncoding = 4; lastKnownFileType = sourcecode.c.objc; lineEnding = 0; path = "ORKConsentSection+AssetLoading.m"; sourceTree = "<group>"; xcLanguageSpecificationIdentifier = xcode.lang.objc; };
		86C40BFF1A8D7C5C00081FAC /* ORKConsentSection.h */ = {isa = PBXFileReference; fileEncoding = 4; lastKnownFileType = sourcecode.c.h; path = ORKConsentSection.h; sourceTree = "<group>"; };
		86C40C001A8D7C5C00081FAC /* ORKConsentSection.m */ = {isa = PBXFileReference; fileEncoding = 4; lastKnownFileType = sourcecode.c.objc; path = ORKConsentSection.m; sourceTree = "<group>"; };
		86C40C011A8D7C5C00081FAC /* ORKConsentSection_Internal.h */ = {isa = PBXFileReference; fileEncoding = 4; lastKnownFileType = sourcecode.c.h; path = ORKConsentSection_Internal.h; sourceTree = "<group>"; };
		86C40C021A8D7C5C00081FAC /* ORKConsentSignature.h */ = {isa = PBXFileReference; fileEncoding = 4; lastKnownFileType = sourcecode.c.h; path = ORKConsentSignature.h; sourceTree = "<group>"; };
		86C40C031A8D7C5C00081FAC /* ORKConsentSignature.m */ = {isa = PBXFileReference; fileEncoding = 4; lastKnownFileType = sourcecode.c.objc; path = ORKConsentSignature.m; sourceTree = "<group>"; };
		86C40C051A8D7C5C00081FAC /* ORKEAGLMoviePlayerView.h */ = {isa = PBXFileReference; fileEncoding = 4; lastKnownFileType = sourcecode.c.h; path = ORKEAGLMoviePlayerView.h; sourceTree = "<group>"; };
		86C40C061A8D7C5C00081FAC /* ORKEAGLMoviePlayerView.m */ = {isa = PBXFileReference; fileEncoding = 4; lastKnownFileType = sourcecode.c.objc; path = ORKEAGLMoviePlayerView.m; sourceTree = "<group>"; };
		86C40C071A8D7C5C00081FAC /* ORKSignatureView.h */ = {isa = PBXFileReference; fileEncoding = 4; lastKnownFileType = sourcecode.c.h; path = ORKSignatureView.h; sourceTree = "<group>"; };
		86C40C081A8D7C5C00081FAC /* ORKSignatureView.m */ = {isa = PBXFileReference; fileEncoding = 4; lastKnownFileType = sourcecode.c.objc; path = ORKSignatureView.m; sourceTree = "<group>"; };
		86C40C091A8D7C5C00081FAC /* ORKVisualConsentStep.h */ = {isa = PBXFileReference; fileEncoding = 4; lastKnownFileType = sourcecode.c.h; path = ORKVisualConsentStep.h; sourceTree = "<group>"; };
		86C40C0A1A8D7C5C00081FAC /* ORKVisualConsentStep.m */ = {isa = PBXFileReference; fileEncoding = 4; lastKnownFileType = sourcecode.c.objc; lineEnding = 0; path = ORKVisualConsentStep.m; sourceTree = "<group>"; xcLanguageSpecificationIdentifier = xcode.lang.objc; };
		86C40C0B1A8D7C5C00081FAC /* ORKVisualConsentStepViewController.h */ = {isa = PBXFileReference; fileEncoding = 4; lastKnownFileType = sourcecode.c.h; path = ORKVisualConsentStepViewController.h; sourceTree = "<group>"; };
		86C40C0C1A8D7C5C00081FAC /* ORKVisualConsentStepViewController.m */ = {isa = PBXFileReference; fileEncoding = 4; lastKnownFileType = sourcecode.c.objc; lineEnding = 0; path = ORKVisualConsentStepViewController.m; sourceTree = "<group>"; xcLanguageSpecificationIdentifier = xcode.lang.objc; };
		86C40C0D1A8D7C5C00081FAC /* ORKVisualConsentStepViewController_Internal.h */ = {isa = PBXFileReference; fileEncoding = 4; lastKnownFileType = sourcecode.c.h; path = ORKVisualConsentStepViewController_Internal.h; sourceTree = "<group>"; };
		86C40C0E1A8D7C5C00081FAC /* ORKVisualConsentTransitionAnimator.h */ = {isa = PBXFileReference; fileEncoding = 4; lastKnownFileType = sourcecode.c.h; path = ORKVisualConsentTransitionAnimator.h; sourceTree = "<group>"; };
		86C40C0F1A8D7C5C00081FAC /* ORKVisualConsentTransitionAnimator.m */ = {isa = PBXFileReference; fileEncoding = 4; lastKnownFileType = sourcecode.c.objc; lineEnding = 0; path = ORKVisualConsentTransitionAnimator.m; sourceTree = "<group>"; xcLanguageSpecificationIdentifier = xcode.lang.objc; };
		86C40C101A8D7C5C00081FAC /* Info.plist */ = {isa = PBXFileReference; fileEncoding = 4; lastKnownFileType = text.plist.xml; path = Info.plist; sourceTree = "<group>"; };
		86CC8E9A1AC09332001CCD89 /* ResearchKitTests.xctest */ = {isa = PBXFileReference; explicitFileType = wrapper.cfbundle; includeInIndex = 0; path = ResearchKitTests.xctest; sourceTree = BUILT_PRODUCTS_DIR; };
		86CC8EA71AC09383001CCD89 /* Info.plist */ = {isa = PBXFileReference; fileEncoding = 4; lastKnownFileType = text.plist.xml; path = Info.plist; sourceTree = "<group>"; };
		86CC8EA81AC09383001CCD89 /* ORKAccessibilityTests.m */ = {isa = PBXFileReference; fileEncoding = 4; lastKnownFileType = sourcecode.c.objc; path = ORKAccessibilityTests.m; sourceTree = "<group>"; };
		86CC8EA91AC09383001CCD89 /* ORKChoiceAnswerFormatHelperTests.m */ = {isa = PBXFileReference; fileEncoding = 4; lastKnownFileType = sourcecode.c.objc; path = ORKChoiceAnswerFormatHelperTests.m; sourceTree = "<group>"; };
		86CC8EAA1AC09383001CCD89 /* ORKConsentTests.m */ = {isa = PBXFileReference; fileEncoding = 4; lastKnownFileType = sourcecode.c.objc; path = ORKConsentTests.m; sourceTree = "<group>"; };
		86CC8EAB1AC09383001CCD89 /* ORKDataLoggerManagerTests.m */ = {isa = PBXFileReference; fileEncoding = 4; lastKnownFileType = sourcecode.c.objc; path = ORKDataLoggerManagerTests.m; sourceTree = "<group>"; };
		86CC8EAC1AC09383001CCD89 /* ORKDataLoggerTests.m */ = {isa = PBXFileReference; fileEncoding = 4; lastKnownFileType = sourcecode.c.objc; path = ORKDataLoggerTests.m; sourceTree = "<group>"; };
		86CC8EAD1AC09383001CCD89 /* ORKHKSampleTests.m */ = {isa = PBXFileReference; fileEncoding = 4; lastKnownFileType = sourcecode.c.objc; path = ORKHKSampleTests.m; sourceTree = "<group>"; };
		86CC8EAF1AC09383001CCD89 /* ORKResultTests.m */ = {isa = PBXFileReference; fileEncoding = 4; lastKnownFileType = sourcecode.c.objc; path = ORKResultTests.m; sourceTree = "<group>"; };
		86CC8EB01AC09383001CCD89 /* ORKTextChoiceCellGroupTests.m */ = {isa = PBXFileReference; fileEncoding = 4; lastKnownFileType = sourcecode.c.objc; path = ORKTextChoiceCellGroupTests.m; sourceTree = "<group>"; };
		86D348001AC16175006DB02B /* ORKRecorderTests.m */ = {isa = PBXFileReference; fileEncoding = 4; lastKnownFileType = sourcecode.c.objc; lineEnding = 0; path = ORKRecorderTests.m; sourceTree = "<group>"; xcLanguageSpecificationIdentifier = xcode.lang.objc; };
		B11C54961A9EEF8800265E61 /* ORKConsentSharingStep.h */ = {isa = PBXFileReference; fileEncoding = 4; lastKnownFileType = sourcecode.c.h; path = ORKConsentSharingStep.h; sourceTree = "<group>"; };
		B11C54971A9EEF8800265E61 /* ORKConsentSharingStep.m */ = {isa = PBXFileReference; fileEncoding = 4; lastKnownFileType = sourcecode.c.objc; path = ORKConsentSharingStep.m; sourceTree = "<group>"; };
		B11C549C1A9EF4A700265E61 /* ORKConsentSharingStepViewController.h */ = {isa = PBXFileReference; fileEncoding = 4; lastKnownFileType = sourcecode.c.h; path = ORKConsentSharingStepViewController.h; sourceTree = "<group>"; };
		B11C549D1A9EF4A700265E61 /* ORKConsentSharingStepViewController.m */ = {isa = PBXFileReference; fileEncoding = 4; lastKnownFileType = sourcecode.c.objc; lineEnding = 0; path = ORKConsentSharingStepViewController.m; sourceTree = "<group>"; xcLanguageSpecificationIdentifier = xcode.lang.objc; };
		B11DF3B31AA109C8009E76D2 /* AppledocSettings.plist */ = {isa = PBXFileReference; lastKnownFileType = text.plist.xml; path = AppledocSettings.plist; sourceTree = "<group>"; };
		B11DF4C21AA10D70009E76D2 /* tr */ = {isa = PBXFileReference; explicitFileType = file.bplist; name = tr; path = tr.lproj/Localizable.strings; sourceTree = "<group>"; };
		B14660481AA10DD7002F95C2 /* zh_TW */ = {isa = PBXFileReference; explicitFileType = file.bplist; name = zh_TW; path = zh_TW.lproj/Localizable.strings; sourceTree = "<group>"; };
		B183A5951A8535D100C76870 /* ResearchKit.framework */ = {isa = PBXFileReference; explicitFileType = wrapper.framework; includeInIndex = 0; path = ResearchKit.framework; sourceTree = BUILT_PRODUCTS_DIR; };
		B18AABE01A9F08D9003871B5 /* module.modulemap */ = {isa = PBXFileReference; lastKnownFileType = "sourcecode.module-map"; path = module.modulemap; sourceTree = "<group>"; };
		B1A860DB1A9693C400EA57B7 /* consent_01@2x.m4v */ = {isa = PBXFileReference; lastKnownFileType = file; path = "consent_01@2x.m4v"; sourceTree = "<group>"; };
		B1A860DC1A9693C400EA57B7 /* consent_02@2x.m4v */ = {isa = PBXFileReference; lastKnownFileType = file; path = "consent_02@2x.m4v"; sourceTree = "<group>"; };
		B1A860DD1A9693C400EA57B7 /* consent_03@2x.m4v */ = {isa = PBXFileReference; lastKnownFileType = file; path = "consent_03@2x.m4v"; sourceTree = "<group>"; };
		B1A860DE1A9693C400EA57B7 /* consent_04@2x.m4v */ = {isa = PBXFileReference; lastKnownFileType = file; path = "consent_04@2x.m4v"; sourceTree = "<group>"; };
		B1A860DF1A9693C400EA57B7 /* consent_05@2x.m4v */ = {isa = PBXFileReference; lastKnownFileType = file; path = "consent_05@2x.m4v"; sourceTree = "<group>"; };
		B1A860E01A9693C400EA57B7 /* consent_06@2x.m4v */ = {isa = PBXFileReference; lastKnownFileType = file; path = "consent_06@2x.m4v"; sourceTree = "<group>"; };
		B1A860E11A9693C400EA57B7 /* consent_07@2x.m4v */ = {isa = PBXFileReference; lastKnownFileType = file; path = "consent_07@2x.m4v"; sourceTree = "<group>"; };
		B1A860E31A9693C400EA57B7 /* consent_01@3x.m4v */ = {isa = PBXFileReference; lastKnownFileType = file; path = "consent_01@3x.m4v"; sourceTree = "<group>"; };
		B1A860E41A9693C400EA57B7 /* consent_02@3x.m4v */ = {isa = PBXFileReference; lastKnownFileType = file; path = "consent_02@3x.m4v"; sourceTree = "<group>"; };
		B1A860E51A9693C400EA57B7 /* consent_03@3x.m4v */ = {isa = PBXFileReference; lastKnownFileType = file; path = "consent_03@3x.m4v"; sourceTree = "<group>"; };
		B1A860E61A9693C400EA57B7 /* consent_04@3x.m4v */ = {isa = PBXFileReference; lastKnownFileType = file; path = "consent_04@3x.m4v"; sourceTree = "<group>"; };
		B1A860E71A9693C400EA57B7 /* consent_05@3x.m4v */ = {isa = PBXFileReference; lastKnownFileType = file; path = "consent_05@3x.m4v"; sourceTree = "<group>"; };
		B1A860E81A9693C400EA57B7 /* consent_06@3x.m4v */ = {isa = PBXFileReference; lastKnownFileType = file; path = "consent_06@3x.m4v"; sourceTree = "<group>"; };
		B1A860E91A9693C400EA57B7 /* consent_07@3x.m4v */ = {isa = PBXFileReference; lastKnownFileType = file; path = "consent_07@3x.m4v"; sourceTree = "<group>"; };
		B1B349E41AA10DED005FAD66 /* zh_HK */ = {isa = PBXFileReference; explicitFileType = file.bplist; name = zh_HK; path = zh_HK.lproj/Localizable.strings; sourceTree = "<group>"; };
		B1B349E51AA10DF8005FAD66 /* zh_CN */ = {isa = PBXFileReference; explicitFileType = file.bplist; name = zh_CN; path = zh_CN.lproj/Localizable.strings; sourceTree = "<group>"; };
		B1B349E61AA10E02005FAD66 /* vi */ = {isa = PBXFileReference; explicitFileType = file.bplist; name = vi; path = vi.lproj/Localizable.strings; sourceTree = "<group>"; };
		B1B349E71AA10E0B005FAD66 /* uk */ = {isa = PBXFileReference; explicitFileType = file.bplist; name = uk; path = uk.lproj/Localizable.strings; sourceTree = "<group>"; };
		B1B349E81AA10E12005FAD66 /* th */ = {isa = PBXFileReference; explicitFileType = file.bplist; name = th; path = th.lproj/Localizable.strings; sourceTree = "<group>"; };
		B1B349E91AA10E27005FAD66 /* sv */ = {isa = PBXFileReference; explicitFileType = file.bplist; name = sv; path = sv.lproj/Localizable.strings; sourceTree = "<group>"; };
		B1B349EA1AA10E2E005FAD66 /* sk */ = {isa = PBXFileReference; explicitFileType = file.bplist; name = sk; path = sk.lproj/Localizable.strings; sourceTree = "<group>"; };
		B1B349EB1AA10E38005FAD66 /* ru */ = {isa = PBXFileReference; explicitFileType = file.bplist; name = ru; path = ru.lproj/Localizable.strings; sourceTree = "<group>"; };
		B1B349EC1AA10E40005FAD66 /* ro */ = {isa = PBXFileReference; explicitFileType = file.bplist; name = ro; path = ro.lproj/Localizable.strings; sourceTree = "<group>"; };
		B1B349ED1AA10E47005FAD66 /* pt */ = {isa = PBXFileReference; explicitFileType = file.bplist; name = pt; path = pt.lproj/Localizable.strings; sourceTree = "<group>"; };
		B1B349EE1AA10E4F005FAD66 /* pt_PT */ = {isa = PBXFileReference; explicitFileType = file.bplist; name = pt_PT; path = pt_PT.lproj/Localizable.strings; sourceTree = "<group>"; };
		B1B349EF1AA10E56005FAD66 /* pl */ = {isa = PBXFileReference; explicitFileType = file.bplist; name = pl; path = pl.lproj/Localizable.strings; sourceTree = "<group>"; };
		B1B349F01AA10E5E005FAD66 /* nl */ = {isa = PBXFileReference; explicitFileType = file.bplist; name = nl; path = nl.lproj/Localizable.strings; sourceTree = "<group>"; };
		B1B349F11AA10E65005FAD66 /* ms */ = {isa = PBXFileReference; explicitFileType = file.bplist; name = ms; path = ms.lproj/Localizable.strings; sourceTree = "<group>"; };
		B1B349F21AA10E6C005FAD66 /* ko */ = {isa = PBXFileReference; explicitFileType = file.bplist; name = ko; path = ko.lproj/Localizable.strings; sourceTree = "<group>"; };
		B1B349F31AA10E73005FAD66 /* ja */ = {isa = PBXFileReference; explicitFileType = file.bplist; name = ja; path = ja.lproj/Localizable.strings; sourceTree = "<group>"; };
		B1B349F41AA10E79005FAD66 /* it */ = {isa = PBXFileReference; explicitFileType = file.bplist; name = it; path = it.lproj/Localizable.strings; sourceTree = "<group>"; };
		B1B349F51AA10E80005FAD66 /* id */ = {isa = PBXFileReference; explicitFileType = file.bplist; name = id; path = id.lproj/Localizable.strings; sourceTree = "<group>"; };
		B1B349F61AA10E89005FAD66 /* hu */ = {isa = PBXFileReference; explicitFileType = file.bplist; name = hu; path = hu.lproj/Localizable.strings; sourceTree = "<group>"; };
		B1B349F71AA10E90005FAD66 /* hr */ = {isa = PBXFileReference; explicitFileType = file.bplist; name = hr; path = hr.lproj/Localizable.strings; sourceTree = "<group>"; };
		B1B349F81AA10E96005FAD66 /* hi */ = {isa = PBXFileReference; explicitFileType = file.bplist; name = hi; path = hi.lproj/Localizable.strings; sourceTree = "<group>"; };
		B1B349F91AA10E9C005FAD66 /* he */ = {isa = PBXFileReference; explicitFileType = file.bplist; name = he; path = he.lproj/Localizable.strings; sourceTree = "<group>"; };
		B1B349FA1AA10EA2005FAD66 /* fr */ = {isa = PBXFileReference; explicitFileType = file.bplist; name = fr; path = fr.lproj/Localizable.strings; sourceTree = "<group>"; };
		B1B349FB1AA10EA8005FAD66 /* fr_CA */ = {isa = PBXFileReference; explicitFileType = file.bplist; name = fr_CA; path = fr_CA.lproj/Localizable.strings; sourceTree = "<group>"; };
		B1B349FC1AA10EAE005FAD66 /* fi */ = {isa = PBXFileReference; explicitFileType = file.bplist; name = fi; path = fi.lproj/Localizable.strings; sourceTree = "<group>"; };
		B1B349FD1AA10EB4005FAD66 /* es */ = {isa = PBXFileReference; explicitFileType = file.bplist; name = es; path = es.lproj/Localizable.strings; sourceTree = "<group>"; };
		B1B349FE1AA10EBA005FAD66 /* es_MX */ = {isa = PBXFileReference; explicitFileType = file.bplist; name = es_MX; path = es_MX.lproj/Localizable.strings; sourceTree = "<group>"; };
		B1B349FF1AA10EC1005FAD66 /* en_GB */ = {isa = PBXFileReference; explicitFileType = file.bplist; name = en_GB; path = en_GB.lproj/Localizable.strings; sourceTree = "<group>"; };
		B1B34A001AA10EC6005FAD66 /* en_AU */ = {isa = PBXFileReference; explicitFileType = file.bplist; name = en_AU; path = en_AU.lproj/Localizable.strings; sourceTree = "<group>"; };
		B1B34A011AA10ECB005FAD66 /* el */ = {isa = PBXFileReference; explicitFileType = file.bplist; name = el; path = el.lproj/Localizable.strings; sourceTree = "<group>"; };
		B1B34A021AA10ED1005FAD66 /* de */ = {isa = PBXFileReference; explicitFileType = file.bplist; name = de; path = de.lproj/Localizable.strings; sourceTree = "<group>"; };
		B1B34A031AA10ED5005FAD66 /* da */ = {isa = PBXFileReference; explicitFileType = file.bplist; name = da; path = da.lproj/Localizable.strings; sourceTree = "<group>"; };
		B1B34A041AA10EDA005FAD66 /* cs */ = {isa = PBXFileReference; explicitFileType = file.bplist; name = cs; path = cs.lproj/Localizable.strings; sourceTree = "<group>"; };
		B1B34A051AA10EDF005FAD66 /* ca */ = {isa = PBXFileReference; explicitFileType = file.bplist; name = ca; path = ca.lproj/Localizable.strings; sourceTree = "<group>"; };
		B1B34A061AA10EE4005FAD66 /* ar */ = {isa = PBXFileReference; explicitFileType = file.bplist; name = ar; path = ar.lproj/Localizable.strings; sourceTree = "<group>"; };
		B1B34A061AABBCCDDEEFFAAA /* no */ = {isa = PBXFileReference; explicitFileType = file.bplist; name = no; path = no.lproj/Localizable.strings; sourceTree = "<group>"; };
		B1B894391A00345200C5CF2D /* ResearchKit_Private.h */ = {isa = PBXFileReference; fileEncoding = 4; lastKnownFileType = sourcecode.c.h; lineEnding = 0; path = ResearchKit_Private.h; sourceTree = "<group>"; xcLanguageSpecificationIdentifier = xcode.lang.objcpp; };
		B1C0F4E21A9BA65F0022C153 /* en */ = {isa = PBXFileReference; lastKnownFileType = text.plist.strings; name = en; path = en.lproj/Localizable.strings; sourceTree = "<group>"; };
		B1C1DE4F196F541F00F75544 /* ResearchKit.h */ = {isa = PBXFileReference; fileEncoding = 4; lastKnownFileType = sourcecode.c.h; path = ResearchKit.h; sourceTree = "<group>"; };
		B1C7955D1A9FBF04007279BA /* HealthKit.framework */ = {isa = PBXFileReference; lastKnownFileType = wrapper.framework; name = HealthKit.framework; path = System/Library/Frameworks/HealthKit.framework; sourceTree = SDKROOT; };
		B8760F291AFBEFB0007FA16F /* ORKScaleRangeDescriptionLabel.h */ = {isa = PBXFileReference; fileEncoding = 4; lastKnownFileType = sourcecode.c.h; path = ORKScaleRangeDescriptionLabel.h; sourceTree = "<group>"; };
		B8760F2A1AFBEFB0007FA16F /* ORKScaleRangeDescriptionLabel.m */ = {isa = PBXFileReference; fileEncoding = 4; lastKnownFileType = sourcecode.c.objc; path = ORKScaleRangeDescriptionLabel.m; sourceTree = "<group>"; };
		BC4194271AE8453A00073D6B /* ORKObserver.h */ = {isa = PBXFileReference; fileEncoding = 4; lastKnownFileType = sourcecode.c.h; path = ORKObserver.h; sourceTree = "<group>"; };
		BC4194281AE8453A00073D6B /* ORKObserver.m */ = {isa = PBXFileReference; fileEncoding = 4; lastKnownFileType = sourcecode.c.objc; path = ORKObserver.m; sourceTree = "<group>"; };
		BCAD50E71B0201EE0034806A /* ORKTaskTests.m */ = {isa = PBXFileReference; fileEncoding = 4; lastKnownFileType = sourcecode.c.objc; path = ORKTaskTests.m; sourceTree = "<group>"; };
		BCFB2EAF1AE70E4E0070B5D0 /* ORKConsentSceneViewController_Internal.h */ = {isa = PBXFileReference; lastKnownFileType = sourcecode.c.h; path = ORKConsentSceneViewController_Internal.h; sourceTree = "<group>"; };
/* End PBXFileReference section */

/* Begin PBXFrameworksBuildPhase section */
		86CC8E971AC09332001CCD89 /* Frameworks */ = {
			isa = PBXFrameworksBuildPhase;
			buildActionMask = 2147483647;
			files = (
				86CC8EA01AC09332001CCD89 /* ResearchKit.framework in Frameworks */,
			);
			runOnlyForDeploymentPostprocessing = 0;
		};
		B183A5591A8535D100C76870 /* Frameworks */ = {
			isa = PBXFrameworksBuildPhase;
			buildActionMask = 2147483647;
			files = (
				B1C7955E1A9FBF04007279BA /* HealthKit.framework in Frameworks */,
			);
			runOnlyForDeploymentPostprocessing = 0;
		};
/* End PBXFrameworksBuildPhase section */

/* Begin PBXGroup section */
<<<<<<< HEAD
		147503AC1AEE8058004B17F3 /* Tone Audiometry */ = {
			isa = PBXGroup;
			children = (
				147503AD1AEE8071004B17F3 /* ORKAudioGenerator.h */,
				147503AE1AEE8071004B17F3 /* ORKAudioGenerator.m */,
				147503B11AEE807C004B17F3 /* ORKToneAudiometryContentView.h */,
				147503B21AEE807C004B17F3 /* ORKToneAudiometryContentView.m */,
				147503B31AEE807C004B17F3 /* ORKToneAudiometryStep.h */,
				147503B41AEE807C004B17F3 /* ORKToneAudiometryStep.m */,
				1412855A1AFBA2E2005F7EA0 /* ORKToneAudiometryInstructionStep.h */,
				1412855B1AFBA2E2005F7EA0 /* ORKToneAudiometryInstructionStep.m */,
				147503B51AEE807C004B17F3 /* ORKToneAudiometryStepViewController.h */,
				147503B61AEE807C004B17F3 /* ORKToneAudiometryStepViewController.m */,
				1412855E1AFBA391005F7EA0 /* ORKToneAudiometryInstructionStepViewController.h */,
				1412855F1AFBA391005F7EA0 /* ORKToneAudiometryInstructionStepViewController.m */,
			);
			name = "Tone Audiometry";
=======
		25ECC0921AFBD64800F3D63B /* Reaction Time */ = {
			isa = PBXGroup;
			children = (
				25ECC0931AFBD68300F3D63B /* ORKDeviceMotionReactionTimeStep.h */,
				25ECC0941AFBD68300F3D63B /* ORKDeviceMotionReactionTimeStep.m */,
				25ECC0991AFBD8B300F3D63B /* ORKDeviceMotionReactionTimeViewController.h */,
				25ECC09A1AFBD8B300F3D63B /* ORKDeviceMotionReactionTimeViewController.m */,
				25ECC09D1AFBD92D00F3D63B /* ORKDeviceMotionReactionTimeContentView.h */,
				25ECC09E1AFBD92D00F3D63B /* ORKDeviceMotionReactionTimeContentView.m */,
				25ECC0A11AFBDD2700F3D63B /* ORKDeviceMotionReactionTimeStimulusView.h */,
				25ECC0A21AFBDD2700F3D63B /* ORKDeviceMotionReactionTimeStimulusView.m */,
			);
			name = "Reaction Time";
>>>>>>> 51dc62a7
			sourceTree = "<group>";
		};
		3FFF18341829DB1D00167070 = {
			isa = PBXGroup;
			children = (
				B11DF3B21AA109C8009E76D2 /* docs */,
				86B623AF19520B770074CD3C /* ResearchKit */,
				86CC8EA61AC09383001CCD89 /* ResearchKitTests */,
				3FFF183F1829DB1D00167070 /* Frameworks */,
				3FFF183E1829DB1D00167070 /* Products */,
			);
			sourceTree = "<group>";
		};
		3FFF183E1829DB1D00167070 /* Products */ = {
			isa = PBXGroup;
			children = (
				86B623AD19520B770074CD3C /* ResearchKit.framework */,
				B183A5951A8535D100C76870 /* ResearchKit.framework */,
				86CC8E9A1AC09332001CCD89 /* ResearchKitTests.xctest */,
			);
			name = Products;
			sourceTree = "<group>";
		};
		3FFF183F1829DB1D00167070 /* Frameworks */ = {
			isa = PBXGroup;
			children = (
				B1C7955D1A9FBF04007279BA /* HealthKit.framework */,
			);
			name = Frameworks;
			sourceTree = "<group>";
		};
		618DA0471A93D0D600E63AA8 /* Accessibility */ = {
			isa = PBXGroup;
			children = (
				618DA0481A93D0D600E63AA8 /* ORKAccessibility.h */,
				618DA0491A93D0D600E63AA8 /* ORKAccessibilityFunctions.h */,
				618DA04A1A93D0D600E63AA8 /* ORKAccessibilityFunctions.m */,
				618DA04B1A93D0D600E63AA8 /* UIView+ORKAccessibility.h */,
				618DA04C1A93D0D600E63AA8 /* UIView+ORKAccessibility.m */,
			);
			path = Accessibility;
			sourceTree = "<group>";
		};
		86B623AF19520B770074CD3C /* ResearchKit */ = {
			isa = PBXGroup;
			children = (
				B1C1DE4F196F541F00F75544 /* ResearchKit.h */,
				B1B894391A00345200C5CF2D /* ResearchKit_Private.h */,
				86C40B511A8D7C5B00081FAC /* Common */,
				86C40AF91A8D7C5B00081FAC /* ActiveTasks */,
				86C40BEB1A8D7C5C00081FAC /* Consent */,
				618DA0471A93D0D600E63AA8 /* Accessibility */,
				B1A860D91A9693C400EA57B7 /* Animations */,
				861610BF1A8D8EDD00245F7A /* Artwork.xcassets */,
				B1C0F4E01A9BA65F0022C153 /* Localized */,
				86C40C101A8D7C5C00081FAC /* Info.plist */,
				B18AABE01A9F08D9003871B5 /* module.modulemap */,
			);
			path = ResearchKit;
			sourceTree = "<group>";
		};
		86C40AF91A8D7C5B00081FAC /* ActiveTasks */ = {
			isa = PBXGroup;
			children = (
				B12EFF4F1AB2165B00A80147 /* Common */,
				B12EFF4E1AB2161500A80147 /* Audio */,
				B12EFF5D1AB2177700A80147 /* Fitness */,
				B12EFF5E1AB2177D00A80147 /* Spatial Span Memory */,
				25ECC0921AFBD64800F3D63B /* Reaction Time */,
				B12EFF5F1AB2178500A80147 /* Tapping */,
				B12EFF601AB2178B00A80147 /* Walking */,
				147503AC1AEE8058004B17F3 /* Tone Audiometry */,
			);
			path = ActiveTasks;
			sourceTree = "<group>";
		};
		86C40B511A8D7C5B00081FAC /* Common */ = {
			isa = PBXGroup;
			children = (
				B12EFF331AB2110300A80147 /* Task */,
				B12EFF341AB2111200A80147 /* Step */,
				B12EFF3B1AB211E000A80147 /* Answer Format */,
				B12EFF371AB2118500A80147 /* Result */,
				B12EFF3A1AB211CC00A80147 /* Container Views */,
				B12EFF431AB2141A00A80147 /* PDF */,
				B12EFF3D1AB2121000A80147 /* Definitions */,
				B12EFF321AB2106F00A80147 /* UIKitCategories */,
				B12EFF311AB2100400A80147 /* Skin */,
				BC4194261AE8451F00073D6B /* Misc */,
			);
			path = Common;
			sourceTree = "<group>";
		};
		86C40BEB1A8D7C5C00081FAC /* Consent */ = {
			isa = PBXGroup;
			children = (
				B12EFF451AB214E000A80147 /* Model */,
				B12EFF461AB2150C00A80147 /* Visual */,
				B12EFF481AB2152D00A80147 /* Sharing */,
				B12EFF471AB2151B00A80147 /* Review */,
			);
			path = Consent;
			sourceTree = "<group>";
		};
		86CC8EA61AC09383001CCD89 /* ResearchKitTests */ = {
			isa = PBXGroup;
			children = (
				86D348001AC16175006DB02B /* ORKRecorderTests.m */,
				86CC8EA81AC09383001CCD89 /* ORKAccessibilityTests.m */,
				86CC8EA91AC09383001CCD89 /* ORKChoiceAnswerFormatHelperTests.m */,
				86CC8EAA1AC09383001CCD89 /* ORKConsentTests.m */,
				86CC8EAB1AC09383001CCD89 /* ORKDataLoggerManagerTests.m */,
				86CC8EAC1AC09383001CCD89 /* ORKDataLoggerTests.m */,
				86CC8EAD1AC09383001CCD89 /* ORKHKSampleTests.m */,
				86CC8EAF1AC09383001CCD89 /* ORKResultTests.m */,
				86CC8EB01AC09383001CCD89 /* ORKTextChoiceCellGroupTests.m */,
				86CC8EA71AC09383001CCD89 /* Info.plist */,
				2EBFE11C1AE1B32D00CB8254 /* ORKUIViewAccessibilityTests.m */,
				2EBFE11F1AE1B74100CB8254 /* ORKVoiceEngineTests.m */,
				BCAD50E71B0201EE0034806A /* ORKTaskTests.m */,
			);
			path = ResearchKitTests;
			sourceTree = "<group>";
		};
		B11DF3B21AA109C8009E76D2 /* docs */ = {
			isa = PBXGroup;
			children = (
				B11DF3B31AA109C8009E76D2 /* AppledocSettings.plist */,
			);
			path = docs;
			sourceTree = "<group>";
		};
		B12EFF301AB20E7500A80147 /* Completion Step */ = {
			isa = PBXGroup;
			children = (
				86C40B521A8D7C5B00081FAC /* ORKCompletionStep.h */,
				86C40B531A8D7C5B00081FAC /* ORKCompletionStep.m */,
				86C40B541A8D7C5B00081FAC /* ORKCompletionStepViewController.h */,
				86C40B551A8D7C5B00081FAC /* ORKCompletionStepViewController.m */,
			);
			name = "Completion Step";
			sourceTree = "<group>";
		};
		B12EFF311AB2100400A80147 /* Skin */ = {
			isa = PBXGroup;
			children = (
				86C40BB71A8D7C5C00081FAC /* ORKSkin.h */,
				86C40BB81A8D7C5C00081FAC /* ORKSkin.m */,
				86C40B7A1A8D7C5C00081FAC /* ORKDefaultFont.h */,
				86C40B601A8D7C5B00081FAC /* ORKTintedImageView.h */,
				86C40B611A8D7C5B00081FAC /* ORKTintedImageView.m */,
				86C40B5E1A8D7C5B00081FAC /* ORKTextFieldView.h */,
				86C40B5F1A8D7C5B00081FAC /* ORKTextFieldView.m */,
				86C40B6B1A8D7C5B00081FAC /* ORKBodyLabel.h */,
				86C40B6C1A8D7C5B00081FAC /* ORKBodyLabel.m */,
				86C40B6D1A8D7C5B00081FAC /* ORKBorderedButton.h */,
				86C40B6E1A8D7C5C00081FAC /* ORKBorderedButton.m */,
				86C40B6F1A8D7C5C00081FAC /* ORKCaption1Label.h */,
				86C40B701A8D7C5C00081FAC /* ORKCaption1Label.m */,
				86C40B711A8D7C5C00081FAC /* ORKChoiceViewCell.h */,
				86C40B721A8D7C5C00081FAC /* ORKChoiceViewCell.m */,
				86C40B731A8D7C5C00081FAC /* ORKContinueButton.h */,
				86C40B741A8D7C5C00081FAC /* ORKContinueButton.m */,
				86C40B751A8D7C5C00081FAC /* ORKCountdownLabel.h */,
				86C40B761A8D7C5C00081FAC /* ORKCountdownLabel.m */,
				86C40B881A8D7C5C00081FAC /* ORKHeadlineLabel.h */,
				86C40B891A8D7C5C00081FAC /* ORKHeadlineLabel.m */,
				86C40B901A8D7C5C00081FAC /* ORKImageChoiceLabel.h */,
				86C40B911A8D7C5C00081FAC /* ORKImageChoiceLabel.m */,
				86C40B971A8D7C5C00081FAC /* ORKLabel.h */,
				86C40B981A8D7C5C00081FAC /* ORKLabel.m */,
				86C40BAA1A8D7C5C00081FAC /* ORKRoundTappingButton.h */,
				86C40BAB1A8D7C5C00081FAC /* ORKRoundTappingButton.m */,
				86C40BB01A8D7C5C00081FAC /* ORKScaleValueLabel.h */,
				86C40BB11A8D7C5C00081FAC /* ORKScaleValueLabel.m */,
				86C40BAC1A8D7C5C00081FAC /* ORKScaleRangeLabel.h */,
				86C40BAD1A8D7C5C00081FAC /* ORKScaleRangeLabel.m */,
				B8760F291AFBEFB0007FA16F /* ORKScaleRangeDescriptionLabel.h */,
				B8760F2A1AFBEFB0007FA16F /* ORKScaleRangeDescriptionLabel.m */,
				86C40BC01A8D7C5C00081FAC /* ORKSubheadlineLabel.h */,
				86C40BC11A8D7C5C00081FAC /* ORKSubheadlineLabel.m */,
				86C40BD31A8D7C5C00081FAC /* ORKTapCountLabel.h */,
				86C40BD41A8D7C5C00081FAC /* ORKTapCountLabel.m */,
				86C40BDB1A8D7C5C00081FAC /* ORKTextButton.h */,
				86C40BDC1A8D7C5C00081FAC /* ORKTextButton.m */,
				86C40BDD1A8D7C5C00081FAC /* ORKUnitLabel.h */,
				86C40BDE1A8D7C5C00081FAC /* ORKUnitLabel.m */,
				86C40BB21A8D7C5C00081FAC /* ORKSelectionSubTitleLabel.h */,
				86C40BB31A8D7C5C00081FAC /* ORKSelectionSubTitleLabel.m */,
				86C40BB41A8D7C5C00081FAC /* ORKSelectionTitleLabel.h */,
				86C40BB51A8D7C5C00081FAC /* ORKSelectionTitleLabel.m */,
				86C40BD11A8D7C5C00081FAC /* ORKTableViewCell.h */,
				86C40BD21A8D7C5C00081FAC /* ORKTableViewCell.m */,
			);
			name = Skin;
			sourceTree = "<group>";
		};
		B12EFF321AB2106F00A80147 /* UIKitCategories */ = {
			isa = PBXGroup;
			children = (
				86C40BE71A8D7C5C00081FAC /* UIBarButtonItem+ORKBarButtonItem.h */,
				86C40BE81A8D7C5C00081FAC /* UIBarButtonItem+ORKBarButtonItem.m */,
				86C40BE91A8D7C5C00081FAC /* UIResponder+ResearchKit.h */,
				86C40BEA1A8D7C5C00081FAC /* UIResponder+ResearchKit.m */,
			);
			name = UIKitCategories;
			sourceTree = "<group>";
		};
		B12EFF331AB2110300A80147 /* Task */ = {
			isa = PBXGroup;
			children = (
				86C40BD51A8D7C5C00081FAC /* ORKTask.h */,
				86C40B9D1A8D7C5C00081FAC /* ORKOrderedTask.h */,
				86C40B9E1A8D7C5C00081FAC /* ORKOrderedTask.m */,
				86C40BD71A8D7C5C00081FAC /* ORKTaskViewController.h */,
				86C40BD81A8D7C5C00081FAC /* ORKTaskViewController.m */,
				86C40BD91A8D7C5C00081FAC /* ORKTaskViewController_Internal.h */,
				86C40BDA1A8D7C5C00081FAC /* ORKTaskViewController_Private.h */,
			);
			name = Task;
			sourceTree = "<group>";
		};
		B12EFF341AB2111200A80147 /* Step */ = {
			isa = PBXGroup;
			children = (
				86C40BB91A8D7C5C00081FAC /* ORKStep.h */,
				86C40BBA1A8D7C5C00081FAC /* ORKStep.m */,
				86C40BBB1A8D7C5C00081FAC /* ORKStep_Private.h */,
				86C40BBC1A8D7C5C00081FAC /* ORKStepViewController.h */,
				86C40BBD1A8D7C5C00081FAC /* ORKStepViewController.m */,
				86C40BBE1A8D7C5C00081FAC /* ORKStepViewController_Internal.h */,
				86C40B771A8D7C5C00081FAC /* ORKCustomStepView.h */,
				86C40B781A8D7C5C00081FAC /* ORKCustomStepView.m */,
				86C40B791A8D7C5C00081FAC /* ORKCustomStepView_Internal.h */,
				B12EFF351AB2116400A80147 /* Instruction Step */,
				B12EFF361AB2117B00A80147 /* Question Step */,
				B12EFF3C1AB211FB00A80147 /* Form Step */,
			);
			name = Step;
			sourceTree = "<group>";
		};
		B12EFF351AB2116400A80147 /* Instruction Step */ = {
			isa = PBXGroup;
			children = (
				86C40B921A8D7C5C00081FAC /* ORKInstructionStep.h */,
				86C40B931A8D7C5C00081FAC /* ORKInstructionStep.m */,
				86C40B941A8D7C5C00081FAC /* ORKInstructionStepViewController.h */,
				86C40B951A8D7C5C00081FAC /* ORKInstructionStepViewController.m */,
				86C40B961A8D7C5C00081FAC /* ORKInstructionStepViewController_Internal.h */,
				86C40B5A1A8D7C5B00081FAC /* ORKInstructionStepView.h */,
				86C40B5B1A8D7C5B00081FAC /* ORKInstructionStepView.m */,
				B12EFF301AB20E7500A80147 /* Completion Step */,
			);
			name = "Instruction Step";
			sourceTree = "<group>";
		};
		B12EFF361AB2117B00A80147 /* Question Step */ = {
			isa = PBXGroup;
			children = (
				86C40BA11A8D7C5C00081FAC /* ORKQuestionStep.h */,
				86C40BA21A8D7C5C00081FAC /* ORKQuestionStep.m */,
				86C40BA31A8D7C5C00081FAC /* ORKQuestionStep_Internal.h */,
				86C40BA41A8D7C5C00081FAC /* ORKQuestionStepViewController.h */,
				86C40BA51A8D7C5C00081FAC /* ORKQuestionStepViewController.m */,
				86C40BA61A8D7C5C00081FAC /* ORKQuestionStepViewController_Private.h */,
			);
			name = "Question Step";
			sourceTree = "<group>";
		};
		B12EFF371AB2118500A80147 /* Result */ = {
			isa = PBXGroup;
			children = (
				86C40BA71A8D7C5C00081FAC /* ORKResult.h */,
				86C40BA81A8D7C5C00081FAC /* ORKResult.m */,
				86C40BA91A8D7C5C00081FAC /* ORKResult_Private.h */,
			);
			name = Result;
			sourceTree = "<group>";
		};
		B12EFF3A1AB211CC00A80147 /* Container Views */ = {
			isa = PBXGroup;
			children = (
				86C40B5C1A8D7C5B00081FAC /* ORKTableContainerView.h */,
				86C40B5D1A8D7C5B00081FAC /* ORKTableContainerView.m */,
				86C40BE11A8D7C5C00081FAC /* ORKVerticalContainerView.h */,
				86C40BE21A8D7C5C00081FAC /* ORKVerticalContainerView.m */,
				86C40BE31A8D7C5C00081FAC /* ORKVerticalContainerView_Internal.h */,
				86B89AB91AB3BECC001626A4 /* ORKStepHeaderView.h */,
				86B89ABA1AB3BECC001626A4 /* ORKStepHeaderView.m */,
				86B89ABD1AB3BFDB001626A4 /* ORKStepHeaderView_Internal.h */,
				86AD91081AB7AD1E00361FEB /* ORKNavigationContainerView.h */,
				86AD91091AB7AD1E00361FEB /* ORKNavigationContainerView.m */,
				86AD910C1AB7AE4100361FEB /* ORKNavigationContainerView_Internal.h */,
			);
			name = "Container Views";
			sourceTree = "<group>";
		};
		B12EFF3B1AB211E000A80147 /* Answer Format */ = {
			isa = PBXGroup;
			children = (
				86C40B641A8D7C5B00081FAC /* ORKAnswerFormat.h */,
				86C40B651A8D7C5B00081FAC /* ORKAnswerFormat.m */,
				86C40B661A8D7C5B00081FAC /* ORKAnswerFormat_Internal.h */,
				86C40B8A1A8D7C5C00081FAC /* ORKHealthAnswerFormat.h */,
				86C40B8B1A8D7C5C00081FAC /* ORKHealthAnswerFormat.m */,
				B12EFF421AB2134100A80147 /* Choice Format Helpers */,
				B12EFF411AB212E100A80147 /* Control Views */,
				B12EFF3E1AB2123000A80147 /* Form Step Views */,
				B12EFF3F1AB2125E00A80147 /* Question Step Views */,
			);
			name = "Answer Format";
			sourceTree = "<group>";
		};
		B12EFF3C1AB211FB00A80147 /* Form Step */ = {
			isa = PBXGroup;
			children = (
				86C40B821A8D7C5C00081FAC /* ORKFormStep.h */,
				86C40B831A8D7C5C00081FAC /* ORKFormStep.m */,
				86C40B7F1A8D7C5C00081FAC /* ORKFormItem_Internal.h */,
				86C40B841A8D7C5C00081FAC /* ORKFormStepViewController.h */,
				86C40B851A8D7C5C00081FAC /* ORKFormStepViewController.m */,
			);
			name = "Form Step";
			sourceTree = "<group>";
		};
		B12EFF3D1AB2121000A80147 /* Definitions */ = {
			isa = PBXGroup;
			children = (
				86C40B7B1A8D7C5C00081FAC /* ORKDefines.h */,
				86C40B7C1A8D7C5C00081FAC /* ORKDefines_Private.h */,
				86C40B7D1A8D7C5C00081FAC /* ORKErrors.h */,
				86C40B7E1A8D7C5C00081FAC /* ORKErrors.m */,
				86C40B8C1A8D7C5C00081FAC /* ORKHelpers.h */,
				86C40B8D1A8D7C5C00081FAC /* ORKHelpers.m */,
			);
			name = Definitions;
			sourceTree = "<group>";
		};
		B12EFF3E1AB2123000A80147 /* Form Step Views */ = {
			isa = PBXGroup;
			children = (
				86C40B861A8D7C5C00081FAC /* ORKFormTextView.h */,
				86C40B871A8D7C5C00081FAC /* ORKFormTextView.m */,
				86C40B561A8D7C5B00081FAC /* ORKFormItemCell.h */,
				86C40B571A8D7C5B00081FAC /* ORKFormItemCell.m */,
				86C40B801A8D7C5C00081FAC /* ORKFormSectionTitleLabel.h */,
				86C40B811A8D7C5C00081FAC /* ORKFormSectionTitleLabel.m */,
			);
			name = "Form Step Views";
			sourceTree = "<group>";
		};
		B12EFF3F1AB2125E00A80147 /* Question Step Views */ = {
			isa = PBXGroup;
			children = (
				86AD91121AB7B97E00361FEB /* ORKQuestionStepView.h */,
				86AD91131AB7B97E00361FEB /* ORKQuestionStepView.m */,
				86C40BC21A8D7C5C00081FAC /* ORKSurveyAnswerCell.h */,
				866F86001A96CBF3007B282C /* ORKSurveyAnswerCell.m */,
				86C40BC51A8D7C5C00081FAC /* ORKSurveyAnswerCellForImageSelection.h */,
				86C40BC61A8D7C5C00081FAC /* ORKSurveyAnswerCellForImageSelection.m */,
				86C40BC71A8D7C5C00081FAC /* ORKSurveyAnswerCellForNumber.h */,
				86C40BC81A8D7C5C00081FAC /* ORKSurveyAnswerCellForNumber.m */,
				86C40BC91A8D7C5C00081FAC /* ORKSurveyAnswerCellForScale.h */,
				86C40BCA1A8D7C5C00081FAC /* ORKSurveyAnswerCellForScale.m */,
				86C40BCD1A8D7C5C00081FAC /* ORKSurveyAnswerCellForText.h */,
				86C40BCE1A8D7C5C00081FAC /* ORKSurveyAnswerCellForText.m */,
				865EA16A1ABA1BE20037C68E /* ORKSurveyAnswerCellForPicker.h */,
				865EA16B1ABA1BE20037C68E /* ORKSurveyAnswerCellForPicker.m */,
			);
			name = "Question Step Views";
			sourceTree = "<group>";
		};
		B12EFF411AB212E100A80147 /* Control Views */ = {
			isa = PBXGroup;
			children = (
				86B781B71AA668ED00688151 /* ORKTimeIntervalPicker.h */,
				86B781B81AA668ED00688151 /* ORKTimeIntervalPicker.m */,
				86B781B91AA668ED00688151 /* ORKValuePicker.h */,
				86B781BA1AA668ED00688151 /* ORKValuePicker.m */,
				86C40B581A8D7C5B00081FAC /* ORKImageSelectionView.h */,
				86C40B591A8D7C5B00081FAC /* ORKImageSelectionView.m */,
				86C40B671A8D7C5B00081FAC /* ORKAnswerTextField.h */,
				86C40B681A8D7C5B00081FAC /* ORKAnswerTextField.m */,
				86C40B691A8D7C5B00081FAC /* ORKAnswerTextView.h */,
				86C40B6A1A8D7C5B00081FAC /* ORKAnswerTextView.m */,
				861D11A71AA691BB003C98A7 /* ORKScaleSliderView.h */,
				861D11A81AA691BB003C98A7 /* ORKScaleSliderView.m */,
				86C40BAE1A8D7C5C00081FAC /* ORKScaleSlider.h */,
				86C40BAF1A8D7C5C00081FAC /* ORKScaleSlider.m */,
				865EA1601AB8DF750037C68E /* ORKDateTimePicker.h */,
				865EA1611AB8DF750037C68E /* ORKDateTimePicker.m */,
				865EA1661ABA1AA10037C68E /* ORKPicker.h */,
				865EA1671ABA1AA10037C68E /* ORKPicker.m */,
			);
			name = "Control Views";
			sourceTree = "<group>";
		};
		B12EFF421AB2134100A80147 /* Choice Format Helpers */ = {
			isa = PBXGroup;
			children = (
				861D11AB1AA7951F003C98A7 /* ORKChoiceAnswerFormatHelper.h */,
				861D11AC1AA7951F003C98A7 /* ORKChoiceAnswerFormatHelper.m */,
				861D11B31AA7D073003C98A7 /* ORKTextChoiceCellGroup.h */,
				861D11B41AA7D073003C98A7 /* ORKTextChoiceCellGroup.m */,
			);
			name = "Choice Format Helpers";
			sourceTree = "<group>";
		};
		B12EFF431AB2141A00A80147 /* PDF */ = {
			isa = PBXGroup;
			children = (
				86C40B8E1A8D7C5C00081FAC /* ORKHTMLPDFWriter.h */,
				86C40B8F1A8D7C5C00081FAC /* ORKHTMLPDFWriter.m */,
			);
			name = PDF;
			sourceTree = "<group>";
		};
		B12EFF441AB214B400A80147 /* Tinted Animations */ = {
			isa = PBXGroup;
			children = (
				86C40C051A8D7C5C00081FAC /* ORKEAGLMoviePlayerView.h */,
				86C40C061A8D7C5C00081FAC /* ORKEAGLMoviePlayerView.m */,
				86C40BF01A8D7C5C00081FAC /* MovieTintShader.fsh */,
				86C40BF11A8D7C5C00081FAC /* MovieTintShader.vsh */,
			);
			name = "Tinted Animations";
			sourceTree = "<group>";
		};
		B12EFF451AB214E000A80147 /* Model */ = {
			isa = PBXGroup;
			children = (
				86C40BF21A8D7C5C00081FAC /* ORKConsentDocument.h */,
				86C40BF31A8D7C5C00081FAC /* ORKConsentDocument.m */,
				86C40BF41A8D7C5C00081FAC /* ORKConsentDocument_Internal.h */,
				86C40BFF1A8D7C5C00081FAC /* ORKConsentSection.h */,
				86C40C001A8D7C5C00081FAC /* ORKConsentSection.m */,
				86C40C011A8D7C5C00081FAC /* ORKConsentSection_Internal.h */,
				86C40BFD1A8D7C5C00081FAC /* ORKConsentSection+AssetLoading.h */,
				86C40BFE1A8D7C5C00081FAC /* ORKConsentSection+AssetLoading.m */,
				86C40C021A8D7C5C00081FAC /* ORKConsentSignature.h */,
				86C40C031A8D7C5C00081FAC /* ORKConsentSignature.m */,
			);
			name = Model;
			sourceTree = "<group>";
		};
		B12EFF461AB2150C00A80147 /* Visual */ = {
			isa = PBXGroup;
			children = (
				86C40C091A8D7C5C00081FAC /* ORKVisualConsentStep.h */,
				86C40C0A1A8D7C5C00081FAC /* ORKVisualConsentStep.m */,
				86C40C0B1A8D7C5C00081FAC /* ORKVisualConsentStepViewController.h */,
				86C40C0C1A8D7C5C00081FAC /* ORKVisualConsentStepViewController.m */,
				86C40C0D1A8D7C5C00081FAC /* ORKVisualConsentStepViewController_Internal.h */,
				B12EFF4C1AB2158100A80147 /* Consent Views */,
				B12EFF4B1AB2157000A80147 /* Learn More */,
			);
			name = Visual;
			sourceTree = "<group>";
		};
		B12EFF471AB2151B00A80147 /* Review */ = {
			isa = PBXGroup;
			children = (
				86C40BF71A8D7C5C00081FAC /* ORKConsentReviewStep.h */,
				86C40BF81A8D7C5C00081FAC /* ORKConsentReviewStep.m */,
				86C40BF91A8D7C5C00081FAC /* ORKConsentReviewStepViewController.h */,
				86C40BFA1A8D7C5C00081FAC /* ORKConsentReviewStepViewController.m */,
				B12EFF4A1AB2155C00A80147 /* Document Review */,
				B12EFF491AB2155700A80147 /* Signature */,
			);
			name = Review;
			sourceTree = "<group>";
		};
		B12EFF481AB2152D00A80147 /* Sharing */ = {
			isa = PBXGroup;
			children = (
				B11C54961A9EEF8800265E61 /* ORKConsentSharingStep.h */,
				B11C54971A9EEF8800265E61 /* ORKConsentSharingStep.m */,
				B11C549C1A9EF4A700265E61 /* ORKConsentSharingStepViewController.h */,
				B11C549D1A9EF4A700265E61 /* ORKConsentSharingStepViewController.m */,
			);
			name = Sharing;
			sourceTree = "<group>";
		};
		B12EFF491AB2155700A80147 /* Signature */ = {
			isa = PBXGroup;
			children = (
				86C40BEE1A8D7C5C00081FAC /* ORKConsentSignatureController.h */,
				86C40BEF1A8D7C5C00081FAC /* ORKConsentSignatureController.m */,
				86C40C071A8D7C5C00081FAC /* ORKSignatureView.h */,
				86C40C081A8D7C5C00081FAC /* ORKSignatureView.m */,
			);
			name = Signature;
			sourceTree = "<group>";
		};
		B12EFF4A1AB2155C00A80147 /* Document Review */ = {
			isa = PBXGroup;
			children = (
				86C40BEC1A8D7C5C00081FAC /* ORKConsentReviewController.h */,
				86C40BED1A8D7C5C00081FAC /* ORKConsentReviewController.m */,
			);
			name = "Document Review";
			sourceTree = "<group>";
		};
		B12EFF4B1AB2157000A80147 /* Learn More */ = {
			isa = PBXGroup;
			children = (
				86C40BF51A8D7C5C00081FAC /* ORKConsentLearnMoreViewController.h */,
				86C40BF61A8D7C5C00081FAC /* ORKConsentLearnMoreViewController.m */,
			);
			name = "Learn More";
			sourceTree = "<group>";
		};
		B12EFF4C1AB2158100A80147 /* Consent Views */ = {
			isa = PBXGroup;
			children = (
				86C40BFB1A8D7C5C00081FAC /* ORKConsentSceneViewController.h */,
				86C40BFC1A8D7C5C00081FAC /* ORKConsentSceneViewController.m */,
				86C40C0E1A8D7C5C00081FAC /* ORKVisualConsentTransitionAnimator.h */,
				86C40C0F1A8D7C5C00081FAC /* ORKVisualConsentTransitionAnimator.m */,
				B12EFF441AB214B400A80147 /* Tinted Animations */,
				BCFB2EAF1AE70E4E0070B5D0 /* ORKConsentSceneViewController_Internal.h */,
			);
			name = "Consent Views";
			sourceTree = "<group>";
		};
		B12EFF4E1AB2161500A80147 /* Audio */ = {
			isa = PBXGroup;
			children = (
				86C40AFE1A8D7C5B00081FAC /* ORKAudioStep.h */,
				86C40AFF1A8D7C5B00081FAC /* ORKAudioStep.m */,
				86C40B001A8D7C5B00081FAC /* ORKAudioStepViewController.h */,
				86C40B011A8D7C5B00081FAC /* ORKAudioStepViewController.m */,
				86C40AFC1A8D7C5B00081FAC /* ORKAudioContentView.h */,
				86C40AFD1A8D7C5B00081FAC /* ORKAudioContentView.m */,
			);
			name = Audio;
			sourceTree = "<group>";
		};
		B12EFF4F1AB2165B00A80147 /* Common */ = {
			isa = PBXGroup;
			children = (
				B12EFF501AB2167400A80147 /* Active Step */,
				B12EFF5C1AB2175B00A80147 /* Countdown Step */,
				B12EFF531AB216AA00A80147 /* Recorders */,
			);
			name = Common;
			sourceTree = "<group>";
		};
		B12EFF501AB2167400A80147 /* Active Step */ = {
			isa = PBXGroup;
			children = (
				86C40B301A8D7C5B00081FAC /* ORKActiveStep.h */,
				86C40B311A8D7C5B00081FAC /* ORKActiveStep.m */,
				86C40B321A8D7C5B00081FAC /* ORKActiveStep_Internal.h */,
				86C40B371A8D7C5B00081FAC /* ORKActiveStepViewController.h */,
				86C40B381A8D7C5B00081FAC /* ORKActiveStepViewController.m */,
				86C40B391A8D7C5B00081FAC /* ORKActiveStepViewController_Internal.h */,
				B12EFF511AB2168100A80147 /* Timing */,
				B12EFF611AB217AE00A80147 /* Speech Synthesis */,
				B12EFF521AB2168C00A80147 /* Views */,
			);
			name = "Active Step";
			sourceTree = "<group>";
		};
		B12EFF511AB2168100A80147 /* Timing */ = {
			isa = PBXGroup;
			children = (
				86C40B331A8D7C5B00081FAC /* ORKActiveStepTimer.h */,
				86C40B341A8D7C5B00081FAC /* ORKActiveStepTimer.m */,
			);
			name = Timing;
			sourceTree = "<group>";
		};
		B12EFF521AB2168C00A80147 /* Views */ = {
			isa = PBXGroup;
			children = (
				86AD910E1AB7B8A600361FEB /* ORKActiveStepView.h */,
				86AD910F1AB7B8A600361FEB /* ORKActiveStepView.m */,
				86C40AFA1A8D7C5B00081FAC /* ORKActiveStepQuantityView.h */,
				86C40AFB1A8D7C5B00081FAC /* ORKActiveStepQuantityView.m */,
				86C40B351A8D7C5B00081FAC /* ORKActiveStepTimerView.h */,
				86C40B361A8D7C5B00081FAC /* ORKActiveStepTimerView.m */,
			);
			name = Views;
			sourceTree = "<group>";
		};
		B12EFF531AB216AA00A80147 /* Recorders */ = {
			isa = PBXGroup;
			children = (
				86C40B471A8D7C5B00081FAC /* ORKRecorder.h */,
				86C40B481A8D7C5B00081FAC /* ORKRecorder.m */,
				86C40B491A8D7C5B00081FAC /* ORKRecorder_Internal.h */,
				86C40B4A1A8D7C5B00081FAC /* ORKRecorder_Private.h */,
				86C40B3C1A8D7C5B00081FAC /* ORKDataLogger.h */,
				86C40B3D1A8D7C5B00081FAC /* ORKDataLogger.m */,
				86C40B3E1A8D7C5B00081FAC /* ORKDataLogger_Private.h */,
				B12EFF551AB216E700A80147 /* Accelerometer */,
				B12EFF561AB216EE00A80147 /* Audio */,
				B12EFF571AB216FD00A80147 /* Device Motion */,
				B12EFF581AB2170A00A80147 /* Health */,
				B12EFF591AB2171900A80147 /* Location */,
				B12EFF5A1AB2172100A80147 /* Pedometer */,
				B12EFF5B1AB2172B00A80147 /* Touch */,
			);
			name = Recorders;
			sourceTree = "<group>";
		};
		B12EFF551AB216E700A80147 /* Accelerometer */ = {
			isa = PBXGroup;
			children = (
				86C40B2E1A8D7C5B00081FAC /* ORKAccelerometerRecorder.h */,
				86C40B2F1A8D7C5B00081FAC /* ORKAccelerometerRecorder.m */,
				86C40B241A8D7C5B00081FAC /* CMAccelerometerData+ORKJSONDictionary.h */,
				86C40B251A8D7C5B00081FAC /* CMAccelerometerData+ORKJSONDictionary.m */,
			);
			name = Accelerometer;
			sourceTree = "<group>";
		};
		B12EFF561AB216EE00A80147 /* Audio */ = {
			isa = PBXGroup;
			children = (
				86C40B3A1A8D7C5B00081FAC /* ORKAudioRecorder.h */,
				86C40B3B1A8D7C5B00081FAC /* ORKAudioRecorder.m */,
			);
			name = Audio;
			sourceTree = "<group>";
		};
		B12EFF571AB216FD00A80147 /* Device Motion */ = {
			isa = PBXGroup;
			children = (
				86C40B3F1A8D7C5B00081FAC /* ORKDeviceMotionRecorder.h */,
				86C40B401A8D7C5B00081FAC /* ORKDeviceMotionRecorder.m */,
				86C40B261A8D7C5B00081FAC /* CMDeviceMotion+ORKJSONDictionary.h */,
				86C40B271A8D7C5B00081FAC /* CMDeviceMotion+ORKJSONDictionary.m */,
				86C40B281A8D7C5B00081FAC /* CMMotionActivity+ORKJSONDictionary.h */,
				86C40B291A8D7C5B00081FAC /* CMMotionActivity+ORKJSONDictionary.m */,
			);
			name = "Device Motion";
			sourceTree = "<group>";
		};
		B12EFF581AB2170A00A80147 /* Health */ = {
			isa = PBXGroup;
			children = (
				86C40B411A8D7C5B00081FAC /* ORKHealthQuantityTypeRecorder.h */,
				86C40B421A8D7C5B00081FAC /* ORKHealthQuantityTypeRecorder.m */,
				86C40B2C1A8D7C5B00081FAC /* HKSample+ORKJSONDictionary.h */,
				86C40B2D1A8D7C5B00081FAC /* HKSample+ORKJSONDictionary.m */,
			);
			name = Health;
			sourceTree = "<group>";
		};
		B12EFF591AB2171900A80147 /* Location */ = {
			isa = PBXGroup;
			children = (
				86C40B431A8D7C5B00081FAC /* ORKLocationRecorder.h */,
				86C40B441A8D7C5B00081FAC /* ORKLocationRecorder.m */,
				86C40B221A8D7C5B00081FAC /* CLLocation+ORKJSONDictionary.h */,
				86C40B231A8D7C5B00081FAC /* CLLocation+ORKJSONDictionary.m */,
			);
			name = Location;
			sourceTree = "<group>";
		};
		B12EFF5A1AB2172100A80147 /* Pedometer */ = {
			isa = PBXGroup;
			children = (
				86C40B451A8D7C5B00081FAC /* ORKPedometerRecorder.h */,
				86C40B461A8D7C5B00081FAC /* ORKPedometerRecorder.m */,
				86C40B2A1A8D7C5B00081FAC /* CMPedometerData+ORKJSONDictionary.h */,
				86C40B2B1A8D7C5B00081FAC /* CMPedometerData+ORKJSONDictionary.m */,
			);
			name = Pedometer;
			sourceTree = "<group>";
		};
		B12EFF5B1AB2172B00A80147 /* Touch */ = {
			isa = PBXGroup;
			children = (
				86C40B4B1A8D7C5B00081FAC /* ORKTouchRecorder.h */,
				86C40B4C1A8D7C5B00081FAC /* ORKTouchRecorder.m */,
				86C40B4F1A8D7C5B00081FAC /* UITouch+ORKJSONDictionary.h */,
				86C40B501A8D7C5B00081FAC /* UITouch+ORKJSONDictionary.m */,
			);
			name = Touch;
			sourceTree = "<group>";
		};
		B12EFF5C1AB2175B00A80147 /* Countdown Step */ = {
			isa = PBXGroup;
			children = (
				86C40B021A8D7C5B00081FAC /* ORKCountdownStep.h */,
				86C40B031A8D7C5B00081FAC /* ORKCountdownStep.m */,
				86C40B041A8D7C5B00081FAC /* ORKCountdownStepViewController.h */,
				86C40B051A8D7C5B00081FAC /* ORKCountdownStepViewController.m */,
			);
			name = "Countdown Step";
			sourceTree = "<group>";
		};
		B12EFF5D1AB2177700A80147 /* Fitness */ = {
			isa = PBXGroup;
			children = (
				86C40B081A8D7C5B00081FAC /* ORKFitnessStep.h */,
				86C40B091A8D7C5B00081FAC /* ORKFitnessStep.m */,
				86C40B0A1A8D7C5B00081FAC /* ORKFitnessStepViewController.h */,
				86C40B0B1A8D7C5B00081FAC /* ORKFitnessStepViewController.m */,
				86C40B061A8D7C5B00081FAC /* ORKFitnessContentView.h */,
				86C40B071A8D7C5B00081FAC /* ORKFitnessContentView.m */,
			);
			name = Fitness;
			sourceTree = "<group>";
		};
		B12EFF5E1AB2177D00A80147 /* Spatial Span Memory */ = {
			isa = PBXGroup;
			children = (
				86C40B121A8D7C5B00081FAC /* ORKSpatialSpanMemoryStep.h */,
				86C40B131A8D7C5B00081FAC /* ORKSpatialSpanMemoryStep.m */,
				86C40B141A8D7C5B00081FAC /* ORKSpatialSpanMemoryStepViewController.h */,
				86C40B151A8D7C5B00081FAC /* ORKSpatialSpanMemoryStepViewController.m */,
				86C40B0C1A8D7C5B00081FAC /* ORKSpatialSpanGame.h */,
				86C40B0D1A8D7C5B00081FAC /* ORKSpatialSpanGame.m */,
				86C40B0E1A8D7C5B00081FAC /* ORKSpatialSpanGameState.h */,
				86C40B0F1A8D7C5B00081FAC /* ORKSpatialSpanGameState.m */,
				86C40B101A8D7C5B00081FAC /* ORKSpatialSpanMemoryContentView.h */,
				86C40B111A8D7C5B00081FAC /* ORKSpatialSpanMemoryContentView.m */,
				86C40B161A8D7C5B00081FAC /* ORKSpatialSpanTargetView.h */,
				86C40B171A8D7C5B00081FAC /* ORKSpatialSpanTargetView.m */,
			);
			name = "Spatial Span Memory";
			sourceTree = "<group>";
		};
		B12EFF5F1AB2178500A80147 /* Tapping */ = {
			isa = PBXGroup;
			children = (
				86C40B1A1A8D7C5B00081FAC /* ORKTappingIntervalStep.h */,
				86C40B1B1A8D7C5B00081FAC /* ORKTappingIntervalStep.m */,
				86C40B1C1A8D7C5B00081FAC /* ORKTappingIntervalStepViewController.h */,
				86C40B1D1A8D7C5B00081FAC /* ORKTappingIntervalStepViewController.m */,
				86C40B181A8D7C5B00081FAC /* ORKTappingContentView.h */,
				86C40B191A8D7C5B00081FAC /* ORKTappingContentView.m */,
			);
			name = Tapping;
			sourceTree = "<group>";
		};
		B12EFF601AB2178B00A80147 /* Walking */ = {
			isa = PBXGroup;
			children = (
				86C40B1E1A8D7C5B00081FAC /* ORKWalkingTaskStep.h */,
				86C40B1F1A8D7C5B00081FAC /* ORKWalkingTaskStep.m */,
				86C40B201A8D7C5B00081FAC /* ORKWalkingTaskStepViewController.h */,
				86C40B211A8D7C5B00081FAC /* ORKWalkingTaskStepViewController.m */,
			);
			name = Walking;
			sourceTree = "<group>";
		};
		B12EFF611AB217AE00A80147 /* Speech Synthesis */ = {
			isa = PBXGroup;
			children = (
				86C40B4D1A8D7C5B00081FAC /* ORKVoiceEngine.h */,
				86C40B4E1A8D7C5B00081FAC /* ORKVoiceEngine.m */,
				2EBFE11E1AE1B68800CB8254 /* ORKVoiceEngine_Internal.h */,
			);
			name = "Speech Synthesis";
			sourceTree = "<group>";
		};
		B1A860D91A9693C400EA57B7 /* Animations */ = {
			isa = PBXGroup;
			children = (
				B1A860DA1A9693C400EA57B7 /* phone@2x */,
				B1A860E21A9693C400EA57B7 /* phone@3x */,
			);
			path = Animations;
			sourceTree = "<group>";
		};
		B1A860DA1A9693C400EA57B7 /* phone@2x */ = {
			isa = PBXGroup;
			children = (
				B1A860DB1A9693C400EA57B7 /* consent_01@2x.m4v */,
				B1A860DC1A9693C400EA57B7 /* consent_02@2x.m4v */,
				B1A860DD1A9693C400EA57B7 /* consent_03@2x.m4v */,
				B1A860DE1A9693C400EA57B7 /* consent_04@2x.m4v */,
				B1A860DF1A9693C400EA57B7 /* consent_05@2x.m4v */,
				B1A860E01A9693C400EA57B7 /* consent_06@2x.m4v */,
				B1A860E11A9693C400EA57B7 /* consent_07@2x.m4v */,
			);
			path = "phone@2x";
			sourceTree = "<group>";
		};
		B1A860E21A9693C400EA57B7 /* phone@3x */ = {
			isa = PBXGroup;
			children = (
				B1A860E31A9693C400EA57B7 /* consent_01@3x.m4v */,
				B1A860E41A9693C400EA57B7 /* consent_02@3x.m4v */,
				B1A860E51A9693C400EA57B7 /* consent_03@3x.m4v */,
				B1A860E61A9693C400EA57B7 /* consent_04@3x.m4v */,
				B1A860E71A9693C400EA57B7 /* consent_05@3x.m4v */,
				B1A860E81A9693C400EA57B7 /* consent_06@3x.m4v */,
				B1A860E91A9693C400EA57B7 /* consent_07@3x.m4v */,
			);
			path = "phone@3x";
			sourceTree = "<group>";
		};
		B1C0F4E01A9BA65F0022C153 /* Localized */ = {
			isa = PBXGroup;
			children = (
				B1C0F4E11A9BA65F0022C153 /* Localizable.strings */,
			);
			path = Localized;
			sourceTree = "<group>";
		};
		BC4194261AE8451F00073D6B /* Misc */ = {
			isa = PBXGroup;
			children = (
				BC4194271AE8453A00073D6B /* ORKObserver.h */,
				BC4194281AE8453A00073D6B /* ORKObserver.m */,
			);
			name = Misc;
			sourceTree = "<group>";
		};
/* End PBXGroup section */

/* Begin PBXHeadersBuildPhase section */
		B183A4741A8535D100C76870 /* Headers */ = {
			isa = PBXHeadersBuildPhase;
			buildActionMask = 2147483647;
			files = (
				86C40C921A8D7C5C00081FAC /* ORKAudioRecorder.h in Headers */,
				86C40D8E1A8D7C5C00081FAC /* ORKStep.h in Headers */,
				618DA04E1A93D0D600E63AA8 /* ORKAccessibility.h in Headers */,
				86B781BB1AA668ED00688151 /* ORKTimeIntervalPicker.h in Headers */,
				86C40C6A1A8D7C5C00081FAC /* CMDeviceMotion+ORKJSONDictionary.h in Headers */,
				86C40CE41A8D7C5C00081FAC /* ORKAnswerFormat.h in Headers */,
				25ECC0951AFBD68300F3D63B /* ORKDeviceMotionReactionTimeStep.h in Headers */,
				86C40D0A1A8D7C5C00081FAC /* ORKCustomStepView.h in Headers */,
				86C40DCE1A8D7C5C00081FAC /* ORKTaskViewController_Internal.h in Headers */,
				25ECC09F1AFBD92D00F3D63B /* ORKDeviceMotionReactionTimeContentView.h in Headers */,
				86C40C361A8D7C5C00081FAC /* ORKSpatialSpanGame.h in Headers */,
				86C40CAC1A8D7C5C00081FAC /* ORKRecorder.h in Headers */,
				865EA1681ABA1AA10037C68E /* ORKPicker.h in Headers */,
				86C40CC81A8D7C5C00081FAC /* ORKFormItemCell.h in Headers */,
				86C40DF21A8D7C5C00081FAC /* ORKConsentReviewController.h in Headers */,
				86C40C961A8D7C5C00081FAC /* ORKDataLogger.h in Headers */,
				86C40D781A8D7C5C00081FAC /* ORKScaleSlider.h in Headers */,
				86C40D241A8D7C5C00081FAC /* ORKFormStepViewController.h in Headers */,
				86C40D6A1A8D7C5C00081FAC /* ORKResult.h in Headers */,
				86C40DD61A8D7C5C00081FAC /* ORKUnitLabel.h in Headers */,
				86C40D9C1A8D7C5C00081FAC /* ORKSubheadlineLabel.h in Headers */,
				147503BB1AEE807C004B17F3 /* ORKToneAudiometryStepViewController.h in Headers */,
				86C40D441A8D7C5C00081FAC /* ORKInstructionStepViewController.h in Headers */,
				86C40D841A8D7C5C00081FAC /* ORKSelectionTitleLabel.h in Headers */,
				86C40E141A8D7C5C00081FAC /* ORKConsentSection+AssetLoading.h in Headers */,
				86C40D3C1A8D7C5C00081FAC /* ORKImageChoiceLabel.h in Headers */,
				BC4194291AE8453A00073D6B /* ORKObserver.h in Headers */,
				86C40C661A8D7C5C00081FAC /* CMAccelerometerData+ORKJSONDictionary.h in Headers */,
				25ECC0A31AFBDD2700F3D63B /* ORKDeviceMotionReactionTimeStimulusView.h in Headers */,
				86C40D701A8D7C5C00081FAC /* ORKRoundTappingButton.h in Headers */,
				865EA1621AB8DF750037C68E /* ORKDateTimePicker.h in Headers */,
				86C40DA01A8D7C5C00081FAC /* ORKSurveyAnswerCell.h in Headers */,
				86C40D941A8D7C5C00081FAC /* ORKStepViewController.h in Headers */,
				B8760F2B1AFBEFB0007FA16F /* ORKScaleRangeDescriptionLabel.h in Headers */,
				86C40C221A8D7C5C00081FAC /* ORKCountdownStep.h in Headers */,
				86C40DB61A8D7C5C00081FAC /* ORKSurveyAnswerCellForText.h in Headers */,
				86C40E281A8D7C5C00081FAC /* ORKSignatureView.h in Headers */,
				86C40C8C1A8D7C5C00081FAC /* ORKActiveStepViewController.h in Headers */,
				618DA0541A93D0D600E63AA8 /* UIView+ORKAccessibility.h in Headers */,
				86C40C3A1A8D7C5C00081FAC /* ORKSpatialSpanGameState.h in Headers */,
				618DA0501A93D0D600E63AA8 /* ORKAccessibilityFunctions.h in Headers */,
				86C40C721A8D7C5C00081FAC /* CMPedometerData+ORKJSONDictionary.h in Headers */,
				86C40CA41A8D7C5C00081FAC /* ORKLocationRecorder.h in Headers */,
				86C40D201A8D7C5C00081FAC /* ORKFormStep.h in Headers */,
				86C40C761A8D7C5C00081FAC /* HKSample+ORKJSONDictionary.h in Headers */,
				86C40CEA1A8D7C5C00081FAC /* ORKAnswerTextField.h in Headers */,
				B183A4A21A8535D100C76870 /* ResearchKit_Private.h in Headers */,
				86C40CE81A8D7C5C00081FAC /* ORKAnswerFormat_Internal.h in Headers */,
				86C40D021A8D7C5C00081FAC /* ORKContinueButton.h in Headers */,
				86C40D681A8D7C5C00081FAC /* ORKQuestionStepViewController_Private.h in Headers */,
				86C40D121A8D7C5C00081FAC /* ORKDefines.h in Headers */,
				86C40D401A8D7C5C00081FAC /* ORKInstructionStep.h in Headers */,
				147503B71AEE807C004B17F3 /* ORKToneAudiometryContentView.h in Headers */,
				86C40D981A8D7C5C00081FAC /* ORKStepViewController_Internal.h in Headers */,
				86B89ABB1AB3BECC001626A4 /* ORKStepHeaderView.h in Headers */,
				86C40D1A1A8D7C5C00081FAC /* ORKFormItem_Internal.h in Headers */,
				86C40E1C1A8D7C5C00081FAC /* ORKConsentSection_Internal.h in Headers */,
				86C40C7A1A8D7C5C00081FAC /* ORKAccelerometerRecorder.h in Headers */,
				141285601AFBA391005F7EA0 /* ORKToneAudiometryInstructionStepViewController.h in Headers */,
				86C40D141A8D7C5C00081FAC /* ORKDefines_Private.h in Headers */,
				86C40CA81A8D7C5C00081FAC /* ORKPedometerRecorder.h in Headers */,
				86C40CD01A8D7C5C00081FAC /* ORKInstructionStepView.h in Headers */,
				86C40E021A8D7C5C00081FAC /* ORKConsentDocument_Internal.h in Headers */,
				86C40E181A8D7C5C00081FAC /* ORKConsentSection.h in Headers */,
				1412855C1AFBA2E2005F7EA0 /* ORKToneAudiometryInstructionStep.h in Headers */,
				86AD910A1AB7AD1E00361FEB /* ORKNavigationContainerView.h in Headers */,
				865EA16C1ABA1BE20037C68E /* ORKSurveyAnswerCellForPicker.h in Headers */,
				86C40C121A8D7C5C00081FAC /* ORKActiveStepQuantityView.h in Headers */,
				86C40CCC1A8D7C5C00081FAC /* ORKImageSelectionView.h in Headers */,
				B11C549F1A9EF4A700265E61 /* ORKConsentSharingStepViewController.h in Headers */,
				86C40D621A8D7C5C00081FAC /* ORKQuestionStep_Internal.h in Headers */,
				86C40D641A8D7C5C00081FAC /* ORKQuestionStepViewController.h in Headers */,
				86C40E241A8D7C5C00081FAC /* ORKEAGLMoviePlayerView.h in Headers */,
				B183A4DD1A8535D100C76870 /* ResearchKit.h in Headers */,
				86C40D101A8D7C5C00081FAC /* ORKDefaultFont.h in Headers */,
				86C40E301A8D7C5C00081FAC /* ORKVisualConsentStepViewController.h in Headers */,
				86C40DCA1A8D7C5C00081FAC /* ORKTaskViewController.h in Headers */,
				86C40C7E1A8D7C5C00081FAC /* ORKActiveStep.h in Headers */,
				86C40DD21A8D7C5C00081FAC /* ORKTextButton.h in Headers */,
				86C40CD41A8D7C5C00081FAC /* ORKTableContainerView.h in Headers */,
				86C40D0E1A8D7C5C00081FAC /* ORKCustomStepView_Internal.h in Headers */,
				86C40CF21A8D7C5C00081FAC /* ORKBodyLabel.h in Headers */,
				86C40D921A8D7C5C00081FAC /* ORKStep_Private.h in Headers */,
				86C40CC41A8D7C5C00081FAC /* ORKCompletionStepViewController.h in Headers */,
				86C40D7C1A8D7C5C00081FAC /* ORKScaleValueLabel.h in Headers */,
				86C40E2C1A8D7C5C00081FAC /* ORKVisualConsentStep.h in Headers */,
				86C40CB81A8D7C5C00081FAC /* ORKVoiceEngine.h in Headers */,
				86C40C5A1A8D7C5C00081FAC /* ORKWalkingTaskStep.h in Headers */,
				86C40E361A8D7C5C00081FAC /* ORKVisualConsentTransitionAnimator.h in Headers */,
				86AD910D1AB7AE4100361FEB /* ORKNavigationContainerView_Internal.h in Headers */,
				86C40CEE1A8D7C5C00081FAC /* ORKAnswerTextView.h in Headers */,
				86C40C421A8D7C5C00081FAC /* ORKSpatialSpanMemoryStep.h in Headers */,
				86C40C6E1A8D7C5C00081FAC /* CMMotionActivity+ORKJSONDictionary.h in Headers */,
				B11C54991A9EEF8800265E61 /* ORKConsentSharingStep.h in Headers */,
				86C40DA61A8D7C5C00081FAC /* ORKSurveyAnswerCellForImageSelection.h in Headers */,
				86C40D5E1A8D7C5C00081FAC /* ORKQuestionStep.h in Headers */,
				86C40C841A8D7C5C00081FAC /* ORKActiveStepTimer.h in Headers */,
				86B781BD1AA668ED00688151 /* ORKValuePicker.h in Headers */,
				86C40DE21A8D7C5C00081FAC /* ORKVerticalContainerView_Internal.h in Headers */,
				86B89ABE1AB3BFDB001626A4 /* ORKStepHeaderView_Internal.h in Headers */,
				86C40C1E1A8D7C5C00081FAC /* ORKAudioStepViewController.h in Headers */,
				147503AF1AEE8071004B17F3 /* ORKAudioGenerator.h in Headers */,
				86AD91141AB7B97E00361FEB /* ORKQuestionStepView.h in Headers */,
				86C40C621A8D7C5C00081FAC /* CLLocation+ORKJSONDictionary.h in Headers */,
				86C40D801A8D7C5C00081FAC /* ORKSelectionSubTitleLabel.h in Headers */,
				86C40CB21A8D7C5C00081FAC /* ORKRecorder_Private.h in Headers */,
				86C40C881A8D7C5C00081FAC /* ORKActiveStepTimerView.h in Headers */,
				86C40C161A8D7C5C00081FAC /* ORKAudioContentView.h in Headers */,
				86C40CB41A8D7C5C00081FAC /* ORKTouchRecorder.h in Headers */,
				86C40DEA1A8D7C5C00081FAC /* UIBarButtonItem+ORKBarButtonItem.h in Headers */,
				86C40CF61A8D7C5C00081FAC /* ORKBorderedButton.h in Headers */,
				86C40D4A1A8D7C5C00081FAC /* ORKLabel.h in Headers */,
				861D11A91AA691BB003C98A7 /* ORKScaleSliderView.h in Headers */,
				86C40C3E1A8D7C5C00081FAC /* ORKSpatialSpanMemoryContentView.h in Headers */,
				86C40CC01A8D7C5C00081FAC /* ORKCompletionStep.h in Headers */,
				86C40DF61A8D7C5C00081FAC /* ORKConsentSignatureController.h in Headers */,
				86C40CDC1A8D7C5C00081FAC /* ORKTintedImageView.h in Headers */,
				86C40D281A8D7C5C00081FAC /* ORKFormTextView.h in Headers */,
				86C40DEE1A8D7C5C00081FAC /* UIResponder+ResearchKit.h in Headers */,
				86C40E041A8D7C5C00081FAC /* ORKConsentLearnMoreViewController.h in Headers */,
				25ECC09B1AFBD8B300F3D63B /* ORKDeviceMotionReactionTimeViewController.h in Headers */,
				86C40D061A8D7C5C00081FAC /* ORKCountdownLabel.h in Headers */,
				86C40C2A1A8D7C5C00081FAC /* ORKFitnessContentView.h in Headers */,
				86C40DC21A8D7C5C00081FAC /* ORKTapCountLabel.h in Headers */,
				86C40D301A8D7C5C00081FAC /* ORKHealthAnswerFormat.h in Headers */,
				86C40C261A8D7C5C00081FAC /* ORKCountdownStepViewController.h in Headers */,
				86C40E0C1A8D7C5C00081FAC /* ORKConsentReviewStepViewController.h in Headers */,
				86C40C321A8D7C5C00081FAC /* ORKFitnessStepViewController.h in Headers */,
				86C40DBE1A8D7C5C00081FAC /* ORKTableViewCell.h in Headers */,
				86C40C2E1A8D7C5C00081FAC /* ORKFitnessStep.h in Headers */,
				86C40C821A8D7C5C00081FAC /* ORKActiveStep_Internal.h in Headers */,
				86C40D481A8D7C5C00081FAC /* ORKInstructionStepViewController_Internal.h in Headers */,
				86C40D341A8D7C5C00081FAC /* ORKHelpers.h in Headers */,
				86C40E341A8D7C5C00081FAC /* ORKVisualConsentStepViewController_Internal.h in Headers */,
				86C40D381A8D7C5C00081FAC /* ORKHTMLPDFWriter.h in Headers */,
				86C40D561A8D7C5C00081FAC /* ORKOrderedTask.h in Headers */,
				86C40C4E1A8D7C5C00081FAC /* ORKTappingContentView.h in Headers */,
				86C40CA01A8D7C5C00081FAC /* ORKHealthQuantityTypeRecorder.h in Headers */,
				86C40CFA1A8D7C5C00081FAC /* ORKCaption1Label.h in Headers */,
				86C40E081A8D7C5C00081FAC /* ORKConsentReviewStep.h in Headers */,
				86C40C901A8D7C5C00081FAC /* ORKActiveStepViewController_Internal.h in Headers */,
				86C40CD81A8D7C5C00081FAC /* ORKTextFieldView.h in Headers */,
				86C40DD01A8D7C5C00081FAC /* ORKTaskViewController_Private.h in Headers */,
				86C40DAE1A8D7C5C00081FAC /* ORKSurveyAnswerCellForScale.h in Headers */,
				86C40CFE1A8D7C5C00081FAC /* ORKChoiceViewCell.h in Headers */,
				86C40DC61A8D7C5C00081FAC /* ORKTask.h in Headers */,
				86C40C561A8D7C5C00081FAC /* ORKTappingIntervalStepViewController.h in Headers */,
				86AD91101AB7B8A600361FEB /* ORKActiveStepView.h in Headers */,
				86C40C9C1A8D7C5C00081FAC /* ORKDeviceMotionRecorder.h in Headers */,
				86C40E1E1A8D7C5C00081FAC /* ORKConsentSignature.h in Headers */,
				86C40C5E1A8D7C5C00081FAC /* ORKWalkingTaskStepViewController.h in Headers */,
				86C40D2C1A8D7C5C00081FAC /* ORKHeadlineLabel.h in Headers */,
				86C40D1C1A8D7C5C00081FAC /* ORKFormSectionTitleLabel.h in Headers */,
				86C40CBC1A8D7C5C00081FAC /* UITouch+ORKJSONDictionary.h in Headers */,
				86C40D741A8D7C5C00081FAC /* ORKScaleRangeLabel.h in Headers */,
				86C40DDE1A8D7C5C00081FAC /* ORKVerticalContainerView.h in Headers */,
				86C40CB01A8D7C5C00081FAC /* ORKRecorder_Internal.h in Headers */,
				86C40E101A8D7C5C00081FAC /* ORKConsentSceneViewController.h in Headers */,
				86C40DAA1A8D7C5C00081FAC /* ORKSurveyAnswerCellForNumber.h in Headers */,
				86C40D6E1A8D7C5C00081FAC /* ORKResult_Private.h in Headers */,
				86C40D161A8D7C5C00081FAC /* ORKErrors.h in Headers */,
				861D11B51AA7D073003C98A7 /* ORKTextChoiceCellGroup.h in Headers */,
				147503B91AEE807C004B17F3 /* ORKToneAudiometryStep.h in Headers */,
				86C40C9A1A8D7C5C00081FAC /* ORKDataLogger_Private.h in Headers */,
				861D11AD1AA7951F003C98A7 /* ORKChoiceAnswerFormatHelper.h in Headers */,
				86C40C461A8D7C5C00081FAC /* ORKSpatialSpanMemoryStepViewController.h in Headers */,
				86C40C521A8D7C5C00081FAC /* ORKTappingIntervalStep.h in Headers */,
				86C40D8A1A8D7C5C00081FAC /* ORKSkin.h in Headers */,
				86C40DFE1A8D7C5C00081FAC /* ORKConsentDocument.h in Headers */,
				86C40C4A1A8D7C5C00081FAC /* ORKSpatialSpanTargetView.h in Headers */,
				86C40C1A1A8D7C5C00081FAC /* ORKAudioStep.h in Headers */,
			);
			runOnlyForDeploymentPostprocessing = 0;
		};
/* End PBXHeadersBuildPhase section */

/* Begin PBXNativeTarget section */
		86CC8E991AC09332001CCD89 /* ResearchKitTests */ = {
			isa = PBXNativeTarget;
			buildConfigurationList = 86CC8EA31AC09332001CCD89 /* Build configuration list for PBXNativeTarget "ResearchKitTests" */;
			buildPhases = (
				86CC8E961AC09332001CCD89 /* Sources */,
				86CC8E971AC09332001CCD89 /* Frameworks */,
				86CC8E981AC09332001CCD89 /* Resources */,
			);
			buildRules = (
			);
			dependencies = (
				86CC8EA21AC09332001CCD89 /* PBXTargetDependency */,
			);
			name = ResearchKitTests;
			productName = "ResearchKit Tests";
			productReference = 86CC8E9A1AC09332001CCD89 /* ResearchKitTests.xctest */;
			productType = "com.apple.product-type.bundle.unit-test";
		};
		B183A4731A8535D100C76870 /* ResearchKit */ = {
			isa = PBXNativeTarget;
			buildConfigurationList = B183A5921A8535D100C76870 /* Build configuration list for PBXNativeTarget "ResearchKit" */;
			buildPhases = (
				B183A4741A8535D100C76870 /* Headers */,
				B183A4F71A8535D100C76870 /* Sources */,
				B183A5591A8535D100C76870 /* Frameworks */,
				B183A5681A8535D100C76870 /* Resources */,
				B1429E9C1AAA651C003DE546 /* ShellScript */,
			);
			buildRules = (
			);
			dependencies = (
			);
			name = ResearchKit;
			productName = ResearchKit;
			productReference = B183A5951A8535D100C76870 /* ResearchKit.framework */;
			productType = "com.apple.product-type.framework";
		};
/* End PBXNativeTarget section */

/* Begin PBXProject section */
		3FFF18351829DB1D00167070 /* Project object */ = {
			isa = PBXProject;
			attributes = {
				CLASSPREFIX = ORK;
				LastUpgradeCheck = 0700;
				ORGANIZATIONNAME = researchkit.org;
				TargetAttributes = {
					86CC8E991AC09332001CCD89 = {
						CreatedOnToolsVersion = 6.2;
					};
					B18FF3A41A9FE25700C0C3B0 = {
						CreatedOnToolsVersion = 7.0;
					};
				};
			};
			buildConfigurationList = 3FFF18381829DB1D00167070 /* Build configuration list for PBXProject "ResearchKit" */;
			compatibilityVersion = "Xcode 3.2";
			developmentRegion = English;
			hasScannedForEncodings = 0;
			knownRegions = (
				en,
				Base,
				tr,
				zh_TW,
				zh_HK,
				zh_CN,
				vi,
				uk,
				th,
				sv,
				sk,
				ru,
				ro,
				pt,
				pt_PT,
				pl,
				nl,
				ms,
				ko,
				ja,
				it,
				id,
				hu,
				hr,
				hi,
				he,
				fr,
				fr_CA,
				fi,
				es,
				es_MX,
				en_GB,
				en_AU,
				el,
				de,
				da,
				cs,
				ca,
				ar,
				"zh-Hant",
				"zh-HK",
				"zh-Hans",
				"pt-PT",
				"fr-CA",
				"es-MX",
				"en-GB",
				"en-AU",
				nb,
			);
			mainGroup = 3FFF18341829DB1D00167070;
			productRefGroup = 3FFF183E1829DB1D00167070 /* Products */;
			projectDirPath = "";
			projectRoot = "";
			targets = (
				B183A4731A8535D100C76870 /* ResearchKit */,
				86CC8E991AC09332001CCD89 /* ResearchKitTests */,
				B18FF3A41A9FE25700C0C3B0 /* docs */,
			);
		};
/* End PBXProject section */

/* Begin PBXResourcesBuildPhase section */
		86CC8E981AC09332001CCD89 /* Resources */ = {
			isa = PBXResourcesBuildPhase;
			buildActionMask = 2147483647;
			files = (
			);
			runOnlyForDeploymentPostprocessing = 0;
		};
		B183A5681A8535D100C76870 /* Resources */ = {
			isa = PBXResourcesBuildPhase;
			buildActionMask = 2147483647;
			files = (
				B1A860EE1A9693C400EA57B7 /* consent_05@2x.m4v in Resources */,
				86C40DFA1A8D7C5C00081FAC /* MovieTintShader.fsh in Resources */,
				B1A860EA1A9693C400EA57B7 /* consent_01@2x.m4v in Resources */,
				B1A860F31A9693C400EA57B7 /* consent_03@3x.m4v in Resources */,
				B1A860F11A9693C400EA57B7 /* consent_01@3x.m4v in Resources */,
				B1A860F71A9693C400EA57B7 /* consent_07@3x.m4v in Resources */,
				B1A860F21A9693C400EA57B7 /* consent_02@3x.m4v in Resources */,
				B1A860EB1A9693C400EA57B7 /* consent_02@2x.m4v in Resources */,
				B1A860F61A9693C400EA57B7 /* consent_06@3x.m4v in Resources */,
				B1A860F01A9693C400EA57B7 /* consent_07@2x.m4v in Resources */,
				B1A860EF1A9693C400EA57B7 /* consent_06@2x.m4v in Resources */,
				B1A860EC1A9693C400EA57B7 /* consent_03@2x.m4v in Resources */,
				B1A860F41A9693C400EA57B7 /* consent_04@3x.m4v in Resources */,
				B1A860ED1A9693C400EA57B7 /* consent_04@2x.m4v in Resources */,
				B17FE7FD1A8DBE7C00BF9C28 /* Artwork.xcassets in Resources */,
				B1C0F4E41A9BA65F0022C153 /* Localizable.strings in Resources */,
				86C40DFC1A8D7C5C00081FAC /* MovieTintShader.vsh in Resources */,
				B1A860F51A9693C400EA57B7 /* consent_05@3x.m4v in Resources */,
			);
			runOnlyForDeploymentPostprocessing = 0;
		};
/* End PBXResourcesBuildPhase section */

/* Begin PBXShellScriptBuildPhase section */
		B1429E9C1AAA651C003DE546 /* ShellScript */ = {
			isa = PBXShellScriptBuildPhase;
			buildActionMask = 2147483647;
			files = (
			);
			inputPaths = (
			);
			outputPaths = (
			);
			runOnlyForDeploymentPostprocessing = 0;
			shellPath = /bin/sh;
			shellScript = "# License check: all\n\necho \"Checking for BSD license text (files missing licenses listed below):\"\n\nLICENSE_MISSING=`find . -name '*.[hm]' -o -name '*.vsh' -o -name '*.fsh' -exec grep -iL \"THIS SOFTWARE IS PROVIDED BY THE COPYRIGHT HOLDERS AND CONTRIBUTORS\" {} \\;`\necho \"$LICENSE_MISSING\"\n\ntest \"$LICENSE_MISSING\" == \"\"\n\n";
			showEnvVarsInLog = 0;
		};
		B18FF3A81A9FE26300C0C3B0 /* ShellScript */ = {
			isa = PBXShellScriptBuildPhase;
			buildActionMask = 2147483647;
			files = (
			);
			inputPaths = (
			);
			outputPaths = (
			);
			runOnlyForDeploymentPostprocessing = 0;
			shellPath = /bin/sh;
			shellScript = "if [ ! -x /usr/local/bin/appledoc ]; then\n    echo \"error: appledoc is required for building ResearchKit's documentation. See http://appledoc.gentlebytes.com\" 1>&2\n    exit 1\nfi\n\necho \"warning: warnings are a result of https://github.com/tomaz/appledoc/issues/348\"\n\n/usr/local/bin/appledoc --print-settings --publish-docset --install-docset --output \"${BUILT_PRODUCTS_DIR}/docs/\" --include \"docs/ActiveTasks\" --include \"docs/InformedConsent\" --include \"docs/Overview\" --include \"docs/Survey\"  --ignore \"docs/templates\" --templates \"docs/templates\" \"${BUILT_PRODUCTS_DIR}/ResearchKit.framework\" \"docs\"\n\necho \"warning: Opening documentation in browser...\"\nopen \"$HOME/Library/Developer/Shared/Documentation/DocSets/org.researchkit.ResearchKit.docset/Contents/Resources/Documents/index.html\"";
			showEnvVarsInLog = 0;
		};
/* End PBXShellScriptBuildPhase section */

/* Begin PBXSourcesBuildPhase section */
		86CC8E961AC09332001CCD89 /* Sources */ = {
			isa = PBXSourcesBuildPhase;
			buildActionMask = 2147483647;
			files = (
				86CC8EB71AC09383001CCD89 /* ORKDataLoggerTests.m in Sources */,
				86CC8EBA1AC09383001CCD89 /* ORKResultTests.m in Sources */,
				86CC8EB81AC09383001CCD89 /* ORKHKSampleTests.m in Sources */,
				86CC8EB51AC09383001CCD89 /* ORKConsentTests.m in Sources */,
				2EBFE11D1AE1B32D00CB8254 /* ORKUIViewAccessibilityTests.m in Sources */,
				86CC8EB41AC09383001CCD89 /* ORKChoiceAnswerFormatHelperTests.m in Sources */,
				2EBFE1201AE1B74100CB8254 /* ORKVoiceEngineTests.m in Sources */,
				BCAD50E81B0201EE0034806A /* ORKTaskTests.m in Sources */,
				86CC8EBB1AC09383001CCD89 /* ORKTextChoiceCellGroupTests.m in Sources */,
				86D348021AC161B0006DB02B /* ORKRecorderTests.m in Sources */,
				86CC8EB61AC09383001CCD89 /* ORKDataLoggerManagerTests.m in Sources */,
				86CC8EB31AC09383001CCD89 /* ORKAccessibilityTests.m in Sources */,
			);
			runOnlyForDeploymentPostprocessing = 0;
		};
		B183A4F71A8535D100C76870 /* Sources */ = {
			isa = PBXSourcesBuildPhase;
			buildActionMask = 2147483647;
			files = (
				86C40C341A8D7C5C00081FAC /* ORKFitnessStepViewController.m in Sources */,
				86C40E2E1A8D7C5C00081FAC /* ORKVisualConsentStep.m in Sources */,
				86C40CA61A8D7C5C00081FAC /* ORKLocationRecorder.m in Sources */,
				86C40CB61A8D7C5C00081FAC /* ORKTouchRecorder.m in Sources */,
				86C40DC41A8D7C5C00081FAC /* ORKTapCountLabel.m in Sources */,
				25ECC0A01AFBD92D00F3D63B /* ORKDeviceMotionReactionTimeContentView.m in Sources */,
				86C40D4C1A8D7C5C00081FAC /* ORKLabel.m in Sources */,
				86C40C9E1A8D7C5C00081FAC /* ORKDeviceMotionRecorder.m in Sources */,
				86C40D961A8D7C5C00081FAC /* ORKStepViewController.m in Sources */,
				86C40DF81A8D7C5C00081FAC /* ORKConsentSignatureController.m in Sources */,
				86C40D8C1A8D7C5C00081FAC /* ORKSkin.m in Sources */,
				86C40D221A8D7C5C00081FAC /* ORKFormStep.m in Sources */,
				86C40CD61A8D7C5C00081FAC /* ORKTableContainerView.m in Sources */,
				861D11AE1AA7951F003C98A7 /* ORKChoiceAnswerFormatHelper.m in Sources */,
				86C40C381A8D7C5C00081FAC /* ORKSpatialSpanGame.m in Sources */,
				86C40C481A8D7C5C00081FAC /* ORKSpatialSpanMemoryStepViewController.m in Sources */,
				86C40CDA1A8D7C5C00081FAC /* ORKTextFieldView.m in Sources */,
				B8760F2C1AFBEFB0007FA16F /* ORKScaleRangeDescriptionLabel.m in Sources */,
				86C40D821A8D7C5C00081FAC /* ORKSelectionSubTitleLabel.m in Sources */,
				86C40DCC1A8D7C5C00081FAC /* ORKTaskViewController.m in Sources */,
				86C40E061A8D7C5C00081FAC /* ORKConsentLearnMoreViewController.m in Sources */,
				86C40D7A1A8D7C5C00081FAC /* ORKScaleSlider.m in Sources */,
				86C40C801A8D7C5C00081FAC /* ORKActiveStep.m in Sources */,
				86C40D721A8D7C5C00081FAC /* ORKRoundTappingButton.m in Sources */,
				86C40E2A1A8D7C5C00081FAC /* ORKSignatureView.m in Sources */,
				25ECC0A41AFBDD2700F3D63B /* ORKDeviceMotionReactionTimeStimulusView.m in Sources */,
				86C40CBA1A8D7C5C00081FAC /* ORKVoiceEngine.m in Sources */,
				861D11B61AA7D073003C98A7 /* ORKTextChoiceCellGroup.m in Sources */,
				86C40CCA1A8D7C5C00081FAC /* ORKFormItemCell.m in Sources */,
				147503B81AEE807C004B17F3 /* ORKToneAudiometryContentView.m in Sources */,
				86C40CBE1A8D7C5C00081FAC /* UITouch+ORKJSONDictionary.m in Sources */,
				618DA0521A93D0D600E63AA8 /* ORKAccessibilityFunctions.m in Sources */,
				86C40DB81A8D7C5C00081FAC /* ORKSurveyAnswerCellForText.m in Sources */,
				86C40CF01A8D7C5C00081FAC /* ORKAnswerTextView.m in Sources */,
				86C40D3E1A8D7C5C00081FAC /* ORKImageChoiceLabel.m in Sources */,
				86C40E0A1A8D7C5C00081FAC /* ORKConsentReviewStep.m in Sources */,
				86C40D1E1A8D7C5C00081FAC /* ORKFormSectionTitleLabel.m in Sources */,
				86C40CF81A8D7C5C00081FAC /* ORKBorderedButton.m in Sources */,
				86C40E201A8D7C5C00081FAC /* ORKConsentSignature.m in Sources */,
				86C40C601A8D7C5C00081FAC /* ORKWalkingTaskStepViewController.m in Sources */,
				866F86011A96CBF3007B282C /* ORKSurveyAnswerCell.m in Sources */,
				86C40E321A8D7C5C00081FAC /* ORKVisualConsentStepViewController.m in Sources */,
				618DA0561A93D0D600E63AA8 /* UIView+ORKAccessibility.m in Sources */,
				86C40D3A1A8D7C5C00081FAC /* ORKHTMLPDFWriter.m in Sources */,
				865EA1691ABA1AA10037C68E /* ORKPicker.m in Sources */,
				86C40D321A8D7C5C00081FAC /* ORKHealthAnswerFormat.m in Sources */,
				86C40D861A8D7C5C00081FAC /* ORKSelectionTitleLabel.m in Sources */,
				86C40D001A8D7C5C00081FAC /* ORKChoiceViewCell.m in Sources */,
				86C40C4C1A8D7C5C00081FAC /* ORKSpatialSpanTargetView.m in Sources */,
				86C40D9E1A8D7C5C00081FAC /* ORKSubheadlineLabel.m in Sources */,
				86C40C401A8D7C5C00081FAC /* ORKSpatialSpanMemoryContentView.m in Sources */,
				147503BC1AEE807C004B17F3 /* ORKToneAudiometryStepViewController.m in Sources */,
				86AD910B1AB7AD1E00361FEB /* ORKNavigationContainerView.m in Sources */,
				865EA1631AB8DF750037C68E /* ORKDateTimePicker.m in Sources */,
				86C40C781A8D7C5C00081FAC /* HKSample+ORKJSONDictionary.m in Sources */,
				86C40D421A8D7C5C00081FAC /* ORKInstructionStep.m in Sources */,
				86C40C2C1A8D7C5C00081FAC /* ORKFitnessContentView.m in Sources */,
				86C40E1A1A8D7C5C00081FAC /* ORKConsentSection.m in Sources */,
				86C40C241A8D7C5C00081FAC /* ORKCountdownStep.m in Sources */,
				86C40CA21A8D7C5C00081FAC /* ORKHealthQuantityTypeRecorder.m in Sources */,
				86C40DC01A8D7C5C00081FAC /* ORKTableViewCell.m in Sources */,
				1412855D1AFBA2E2005F7EA0 /* ORKToneAudiometryInstructionStep.m in Sources */,
				BC41942A1AE8453A00073D6B /* ORKObserver.m in Sources */,
				86C40C681A8D7C5C00081FAC /* CMAccelerometerData+ORKJSONDictionary.m in Sources */,
				86C40C701A8D7C5C00081FAC /* CMMotionActivity+ORKJSONDictionary.m in Sources */,
				147503B01AEE8071004B17F3 /* ORKAudioGenerator.m in Sources */,
				86C40D7E1A8D7C5C00081FAC /* ORKScaleValueLabel.m in Sources */,
				86C40D901A8D7C5C00081FAC /* ORKStep.m in Sources */,
				86C40D2E1A8D7C5C00081FAC /* ORKHeadlineLabel.m in Sources */,
				86C40CFC1A8D7C5C00081FAC /* ORKCaption1Label.m in Sources */,
				86C40E001A8D7C5C00081FAC /* ORKConsentDocument.m in Sources */,
				86C40CDE1A8D7C5C00081FAC /* ORKTintedImageView.m in Sources */,
				86B781BC1AA668ED00688151 /* ORKTimeIntervalPicker.m in Sources */,
				86B781BE1AA668ED00688151 /* ORKValuePicker.m in Sources */,
				86B89ABC1AB3BECC001626A4 /* ORKStepHeaderView.m in Sources */,
				861D11AA1AA691BB003C98A7 /* ORKScaleSliderView.m in Sources */,
				86C40C141A8D7C5C00081FAC /* ORKActiveStepQuantityView.m in Sources */,
				86C40C6C1A8D7C5C00081FAC /* CMDeviceMotion+ORKJSONDictionary.m in Sources */,
				86C40DF01A8D7C5C00081FAC /* UIResponder+ResearchKit.m in Sources */,
				865EA16D1ABA1BE20037C68E /* ORKSurveyAnswerCellForPicker.m in Sources */,
				86C40D261A8D7C5C00081FAC /* ORKFormStepViewController.m in Sources */,
				86C40C8A1A8D7C5C00081FAC /* ORKActiveStepTimerView.m in Sources */,
				86AD91111AB7B8A600361FEB /* ORKActiveStepView.m in Sources */,
				86C40C201A8D7C5C00081FAC /* ORKAudioStepViewController.m in Sources */,
				86C40D081A8D7C5C00081FAC /* ORKCountdownLabel.m in Sources */,
				86C40E121A8D7C5C00081FAC /* ORKConsentSceneViewController.m in Sources */,
				86C40CAE1A8D7C5C00081FAC /* ORKRecorder.m in Sources */,
				86C40DAC1A8D7C5C00081FAC /* ORKSurveyAnswerCellForNumber.m in Sources */,
				86C40C541A8D7C5C00081FAC /* ORKTappingIntervalStep.m in Sources */,
				86C40D6C1A8D7C5C00081FAC /* ORKResult.m in Sources */,
				86C40CD21A8D7C5C00081FAC /* ORKInstructionStepView.m in Sources */,
				86C40D181A8D7C5C00081FAC /* ORKErrors.m in Sources */,
				25ECC09C1AFBD8B300F3D63B /* ORKDeviceMotionReactionTimeViewController.m in Sources */,
				86C40DB01A8D7C5C00081FAC /* ORKSurveyAnswerCellForScale.m in Sources */,
				86C40C281A8D7C5C00081FAC /* ORKCountdownStepViewController.m in Sources */,
				86C40C641A8D7C5C00081FAC /* CLLocation+ORKJSONDictionary.m in Sources */,
				86C40D041A8D7C5C00081FAC /* ORKContinueButton.m in Sources */,
				86C40DEC1A8D7C5C00081FAC /* UIBarButtonItem+ORKBarButtonItem.m in Sources */,
				86C40CAA1A8D7C5C00081FAC /* ORKPedometerRecorder.m in Sources */,
				86C40D761A8D7C5C00081FAC /* ORKScaleRangeLabel.m in Sources */,
				86C40C741A8D7C5C00081FAC /* CMPedometerData+ORKJSONDictionary.m in Sources */,
				86AD91151AB7B97E00361FEB /* ORKQuestionStepView.m in Sources */,
				86C40C5C1A8D7C5C00081FAC /* ORKWalkingTaskStep.m in Sources */,
				86C40C3C1A8D7C5C00081FAC /* ORKSpatialSpanGameState.m in Sources */,
				86C40CF41A8D7C5C00081FAC /* ORKBodyLabel.m in Sources */,
				86C40C941A8D7C5C00081FAC /* ORKAudioRecorder.m in Sources */,
				86C40C581A8D7C5C00081FAC /* ORKTappingIntervalStepViewController.m in Sources */,
				86C40E0E1A8D7C5C00081FAC /* ORKConsentReviewStepViewController.m in Sources */,
				86C40E261A8D7C5C00081FAC /* ORKEAGLMoviePlayerView.m in Sources */,
				86C40CC21A8D7C5C00081FAC /* ORKCompletionStep.m in Sources */,
				86C40C301A8D7C5C00081FAC /* ORKFitnessStep.m in Sources */,
				86C40C501A8D7C5C00081FAC /* ORKTappingContentView.m in Sources */,
				86C40CEC1A8D7C5C00081FAC /* ORKAnswerTextField.m in Sources */,
				86C40C441A8D7C5C00081FAC /* ORKSpatialSpanMemoryStep.m in Sources */,
				86C40DD81A8D7C5C00081FAC /* ORKUnitLabel.m in Sources */,
				86C40D361A8D7C5C00081FAC /* ORKHelpers.m in Sources */,
				86C40C181A8D7C5C00081FAC /* ORKAudioContentView.m in Sources */,
				86C40C8E1A8D7C5C00081FAC /* ORKActiveStepViewController.m in Sources */,
				B183A5011A8535D100C76870 /* (null) in Sources */,
				86C40CE61A8D7C5C00081FAC /* ORKAnswerFormat.m in Sources */,
				25ECC0961AFBD68300F3D63B /* ORKDeviceMotionReactionTimeStep.m in Sources */,
				B11C54A11A9EF4A700265E61 /* ORKConsentSharingStepViewController.m in Sources */,
				86C40E161A8D7C5C00081FAC /* ORKConsentSection+AssetLoading.m in Sources */,
				86C40DA81A8D7C5C00081FAC /* ORKSurveyAnswerCellForImageSelection.m in Sources */,
				86C40CCE1A8D7C5C00081FAC /* ORKImageSelectionView.m in Sources */,
				86C40D461A8D7C5C00081FAC /* ORKInstructionStepViewController.m in Sources */,
				86C40C7C1A8D7C5C00081FAC /* ORKAccelerometerRecorder.m in Sources */,
				86C40C861A8D7C5C00081FAC /* ORKActiveStepTimer.m in Sources */,
				B11C549B1A9EEF8800265E61 /* ORKConsentSharingStep.m in Sources */,
				86C40DE01A8D7C5C00081FAC /* ORKVerticalContainerView.m in Sources */,
				86C40CC61A8D7C5C00081FAC /* ORKCompletionStepViewController.m in Sources */,
				86C40D661A8D7C5C00081FAC /* ORKQuestionStepViewController.m in Sources */,
				86C40DF41A8D7C5C00081FAC /* ORKConsentReviewController.m in Sources */,
				147503BA1AEE807C004B17F3 /* ORKToneAudiometryStep.m in Sources */,
				86C40D2A1A8D7C5C00081FAC /* ORKFormTextView.m in Sources */,
				86C40DD41A8D7C5C00081FAC /* ORKTextButton.m in Sources */,
				86C40C981A8D7C5C00081FAC /* ORKDataLogger.m in Sources */,
				86C40D0C1A8D7C5C00081FAC /* ORKCustomStepView.m in Sources */,
				86C40C1C1A8D7C5C00081FAC /* ORKAudioStep.m in Sources */,
				86C40D581A8D7C5C00081FAC /* ORKOrderedTask.m in Sources */,
				141285611AFBA391005F7EA0 /* ORKToneAudiometryInstructionStepViewController.m in Sources */,
				86C40D601A8D7C5C00081FAC /* ORKQuestionStep.m in Sources */,
				86C40E381A8D7C5C00081FAC /* ORKVisualConsentTransitionAnimator.m in Sources */,
			);
			runOnlyForDeploymentPostprocessing = 0;
		};
/* End PBXSourcesBuildPhase section */

/* Begin PBXTargetDependency section */
		86CC8EA21AC09332001CCD89 /* PBXTargetDependency */ = {
			isa = PBXTargetDependency;
			target = B183A4731A8535D100C76870 /* ResearchKit */;
			targetProxy = 86CC8EA11AC09332001CCD89 /* PBXContainerItemProxy */;
		};
		B11DF3B11AA10795009E76D2 /* PBXTargetDependency */ = {
			isa = PBXTargetDependency;
			target = B183A4731A8535D100C76870 /* ResearchKit */;
			targetProxy = B11DF3B01AA10795009E76D2 /* PBXContainerItemProxy */;
		};
/* End PBXTargetDependency section */

/* Begin PBXVariantGroup section */
		B1C0F4E11A9BA65F0022C153 /* Localizable.strings */ = {
			isa = PBXVariantGroup;
			children = (
				B1C0F4E21A9BA65F0022C153 /* en */,
				B11DF4C21AA10D70009E76D2 /* tr */,
				B14660481AA10DD7002F95C2 /* zh_TW */,
				B1B349E41AA10DED005FAD66 /* zh_HK */,
				B1B349E51AA10DF8005FAD66 /* zh_CN */,
				B1B349E61AA10E02005FAD66 /* vi */,
				B1B349E71AA10E0B005FAD66 /* uk */,
				B1B349E81AA10E12005FAD66 /* th */,
				B1B349E91AA10E27005FAD66 /* sv */,
				B1B349EA1AA10E2E005FAD66 /* sk */,
				B1B349EB1AA10E38005FAD66 /* ru */,
				B1B349EC1AA10E40005FAD66 /* ro */,
				B1B349ED1AA10E47005FAD66 /* pt */,
				B1B349EE1AA10E4F005FAD66 /* pt_PT */,
				B1B349EF1AA10E56005FAD66 /* pl */,
				B1B349F01AA10E5E005FAD66 /* nl */,
				B1B349F11AA10E65005FAD66 /* ms */,
				B1B349F21AA10E6C005FAD66 /* ko */,
				B1B349F31AA10E73005FAD66 /* ja */,
				B1B349F41AA10E79005FAD66 /* it */,
				B1B349F51AA10E80005FAD66 /* id */,
				B1B349F61AA10E89005FAD66 /* hu */,
				B1B349F71AA10E90005FAD66 /* hr */,
				B1B349F81AA10E96005FAD66 /* hi */,
				B1B349F91AA10E9C005FAD66 /* he */,
				B1B349FA1AA10EA2005FAD66 /* fr */,
				B1B349FB1AA10EA8005FAD66 /* fr_CA */,
				B1B349FC1AA10EAE005FAD66 /* fi */,
				B1B349FD1AA10EB4005FAD66 /* es */,
				B1B349FE1AA10EBA005FAD66 /* es_MX */,
				B1B349FF1AA10EC1005FAD66 /* en_GB */,
				B1B34A001AA10EC6005FAD66 /* en_AU */,
				B1B34A011AA10ECB005FAD66 /* el */,
				B1B34A021AA10ED1005FAD66 /* de */,
				B1B34A031AA10ED5005FAD66 /* da */,
				B1B34A041AA10EDA005FAD66 /* cs */,
				B1B34A051AA10EDF005FAD66 /* ca */,
				B1B34A061AA10EE4005FAD66 /* ar */,
				B1B34A061AABBCCDDEEFFAAA /* no */,
			);
			name = Localizable.strings;
			sourceTree = "<group>";
		};
/* End PBXVariantGroup section */

/* Begin XCBuildConfiguration section */
		3FFF18691829DB1E00167070 /* Debug */ = {
			isa = XCBuildConfiguration;
			buildSettings = {
				ALWAYS_SEARCH_USER_PATHS = NO;
				CLANG_CXX_LIBRARY = "libc++";
				CLANG_ENABLE_MODULES = YES;
				CLANG_ENABLE_OBJC_ARC = YES;
				CLANG_WARN_BOOL_CONVERSION = YES;
				CLANG_WARN_CONSTANT_CONVERSION = YES;
				CLANG_WARN_DIRECT_OBJC_ISA_USAGE = YES_ERROR;
				CLANG_WARN_EMPTY_BODY = YES;
				CLANG_WARN_ENUM_CONVERSION = YES;
				CLANG_WARN_INT_CONVERSION = YES;
				CLANG_WARN_OBJC_ROOT_CLASS = YES_ERROR;
				CLANG_WARN__DUPLICATE_METHOD_MATCH = YES;
				COPY_PHASE_STRIP = NO;
				GCC_DYNAMIC_NO_PIC = NO;
				GCC_OPTIMIZATION_LEVEL = 0;
				GCC_PREPROCESSOR_DEFINITIONS = (
					"DEBUG=1",
					"$(inherited)",
				);
				GCC_SYMBOLS_PRIVATE_EXTERN = NO;
				GCC_WARN_64_TO_32_BIT_CONVERSION = YES;
				GCC_WARN_ABOUT_RETURN_TYPE = YES_ERROR;
				GCC_WARN_UNDECLARED_SELECTOR = YES;
				GCC_WARN_UNINITIALIZED_AUTOS = YES;
				GCC_WARN_UNUSED_FUNCTION = YES;
				GCC_WARN_UNUSED_VARIABLE = YES;
				IPHONEOS_DEPLOYMENT_TARGET = 8.0;
				ONLY_ACTIVE_ARCH = YES;
				SDKROOT = iphoneos;
				TARGETED_DEVICE_FAMILY = 1;
			};
			name = Debug;
		};
		3FFF186A1829DB1E00167070 /* Release */ = {
			isa = XCBuildConfiguration;
			buildSettings = {
				ALWAYS_SEARCH_USER_PATHS = NO;
				CLANG_CXX_LIBRARY = "libc++";
				CLANG_ENABLE_MODULES = YES;
				CLANG_ENABLE_OBJC_ARC = YES;
				CLANG_WARN_BOOL_CONVERSION = YES;
				CLANG_WARN_CONSTANT_CONVERSION = YES;
				CLANG_WARN_DIRECT_OBJC_ISA_USAGE = YES_ERROR;
				CLANG_WARN_EMPTY_BODY = YES;
				CLANG_WARN_ENUM_CONVERSION = YES;
				CLANG_WARN_INT_CONVERSION = YES;
				CLANG_WARN_OBJC_ROOT_CLASS = YES_ERROR;
				CLANG_WARN__DUPLICATE_METHOD_MATCH = YES;
				COPY_PHASE_STRIP = YES;
				ENABLE_NS_ASSERTIONS = NO;
				GCC_SYMBOLS_PRIVATE_EXTERN = NO;
				GCC_WARN_64_TO_32_BIT_CONVERSION = YES;
				GCC_WARN_ABOUT_RETURN_TYPE = YES_ERROR;
				GCC_WARN_UNDECLARED_SELECTOR = YES;
				GCC_WARN_UNINITIALIZED_AUTOS = YES;
				GCC_WARN_UNUSED_FUNCTION = YES;
				GCC_WARN_UNUSED_VARIABLE = YES;
				IPHONEOS_DEPLOYMENT_TARGET = 8.0;
				SDKROOT = iphoneos;
				TARGETED_DEVICE_FAMILY = 1;
				VALIDATE_PRODUCT = YES;
			};
			name = Release;
		};
		86CC8EA41AC09332001CCD89 /* Debug */ = {
			isa = XCBuildConfiguration;
			buildSettings = {
				CLANG_CXX_LANGUAGE_STANDARD = "gnu++0x";
				CLANG_WARN_UNREACHABLE_CODE = YES;
				ENABLE_STRICT_OBJC_MSGSEND = YES;
				FRAMEWORK_SEARCH_PATHS = (
					"$(SDKROOT)/Developer/Library/Frameworks",
					"$(inherited)",
				);
				GCC_C_LANGUAGE_STANDARD = gnu99;
				GCC_PREPROCESSOR_DEFINITIONS = (
					"DEBUG=1",
					"$(inherited)",
				);
				GCC_WARN_UNINITIALIZED_AUTOS = YES_AGGRESSIVE;
				INFOPLIST_FILE = "$(SRCROOT)/ResearchKitTests/Info.plist";
				IPHONEOS_DEPLOYMENT_TARGET = 8.2;
				LD_RUNPATH_SEARCH_PATHS = "$(inherited) @executable_path/Frameworks @loader_path/Frameworks";
				MTL_ENABLE_DEBUG_INFO = YES;
				PRODUCT_NAME = "$(TARGET_NAME)";
			};
			name = Debug;
		};
		86CC8EA51AC09332001CCD89 /* Release */ = {
			isa = XCBuildConfiguration;
			buildSettings = {
				CLANG_CXX_LANGUAGE_STANDARD = "gnu++0x";
				CLANG_WARN_UNREACHABLE_CODE = YES;
				COPY_PHASE_STRIP = NO;
				ENABLE_STRICT_OBJC_MSGSEND = YES;
				FRAMEWORK_SEARCH_PATHS = (
					"$(SDKROOT)/Developer/Library/Frameworks",
					"$(inherited)",
				);
				GCC_C_LANGUAGE_STANDARD = gnu99;
				GCC_WARN_UNINITIALIZED_AUTOS = YES_AGGRESSIVE;
				INFOPLIST_FILE = "$(SRCROOT)/ResearchKitTests/Info.plist";
				IPHONEOS_DEPLOYMENT_TARGET = 8.2;
				LD_RUNPATH_SEARCH_PATHS = "$(inherited) @executable_path/Frameworks @loader_path/Frameworks";
				MTL_ENABLE_DEBUG_INFO = NO;
				PRODUCT_NAME = "$(TARGET_NAME)";
			};
			name = Release;
		};
		B183A5931A8535D100C76870 /* Debug */ = {
			isa = XCBuildConfiguration;
			buildSettings = {
				CLANG_WARN_UNREACHABLE_CODE = YES;
				"CODE_SIGN_IDENTITY[sdk=iphoneos*]" = "iPhone Developer";
				DEAD_CODE_STRIPPING = YES;
				DEFINES_MODULE = YES;
				DYLIB_COMPATIBILITY_VERSION = 1;
				DYLIB_CURRENT_VERSION = 1;
				DYLIB_INSTALL_NAME_BASE = "@rpath";
				ENABLE_STRICT_OBJC_MSGSEND = YES;
				GCC_PRECOMPILE_PREFIX_HEADER = YES;
				GCC_PREPROCESSOR_DEFINITIONS = (
					"DEBUG=1",
					"$(inherited)",
				);
				GCC_SYMBOLS_PRIVATE_EXTERN = NO;
				GCC_WARN_UNINITIALIZED_AUTOS = YES_AGGRESSIVE;
				INFOPLIST_FILE = "$(SRCROOT)/ResearchKit/Info.plist";
				INSTALL_PATH = "$(LOCAL_LIBRARY_DIR)/Frameworks";
				IPHONEOS_DEPLOYMENT_TARGET = 8.0;
				MODULEMAP_FILE = ResearchKit/module.modulemap;
				MTL_ENABLE_DEBUG_INFO = YES;
				PRODUCT_NAME = ResearchKit;
				SDKROOT = iphoneos;
				SKIP_INSTALL = YES;
				TARGETED_DEVICE_FAMILY = "1,2";
			};
			name = Debug;
		};
		B183A5941A8535D100C76870 /* Release */ = {
			isa = XCBuildConfiguration;
			buildSettings = {
				CLANG_WARN_UNREACHABLE_CODE = YES;
				"CODE_SIGN_IDENTITY[sdk=iphoneos*]" = "iPhone Developer";
				DEAD_CODE_STRIPPING = YES;
				DEFINES_MODULE = YES;
				DYLIB_COMPATIBILITY_VERSION = 1;
				DYLIB_CURRENT_VERSION = 1;
				DYLIB_INSTALL_NAME_BASE = "@rpath";
				ENABLE_STRICT_OBJC_MSGSEND = YES;
				GCC_PRECOMPILE_PREFIX_HEADER = YES;
				GCC_PREPROCESSOR_DEFINITIONS = "";
				GCC_SYMBOLS_PRIVATE_EXTERN = YES;
				GCC_WARN_UNINITIALIZED_AUTOS = YES_AGGRESSIVE;
				INFOPLIST_FILE = "$(SRCROOT)/ResearchKit/Info.plist";
				INSTALL_PATH = "$(LOCAL_LIBRARY_DIR)/Frameworks";
				IPHONEOS_DEPLOYMENT_TARGET = 8.0;
				MODULEMAP_FILE = ResearchKit/module.modulemap;
				MTL_ENABLE_DEBUG_INFO = NO;
				PRODUCT_NAME = ResearchKit;
				SDKROOT = iphoneos;
				SKIP_INSTALL = YES;
				TARGETED_DEVICE_FAMILY = "1,2";
			};
			name = Release;
		};
		B18FF3A51A9FE25700C0C3B0 /* Debug */ = {
			isa = XCBuildConfiguration;
			buildSettings = {
				PRODUCT_NAME = "$(TARGET_NAME)";
			};
			name = Debug;
		};
		B18FF3A61A9FE25700C0C3B0 /* Release */ = {
			isa = XCBuildConfiguration;
			buildSettings = {
				PRODUCT_NAME = "$(TARGET_NAME)";
			};
			name = Release;
		};
/* End XCBuildConfiguration section */

/* Begin XCConfigurationList section */
		3FFF18381829DB1D00167070 /* Build configuration list for PBXProject "ResearchKit" */ = {
			isa = XCConfigurationList;
			buildConfigurations = (
				3FFF18691829DB1E00167070 /* Debug */,
				3FFF186A1829DB1E00167070 /* Release */,
			);
			defaultConfigurationIsVisible = 0;
			defaultConfigurationName = Release;
		};
		86CC8EA31AC09332001CCD89 /* Build configuration list for PBXNativeTarget "ResearchKitTests" */ = {
			isa = XCConfigurationList;
			buildConfigurations = (
				86CC8EA41AC09332001CCD89 /* Debug */,
				86CC8EA51AC09332001CCD89 /* Release */,
			);
			defaultConfigurationIsVisible = 0;
			defaultConfigurationName = Release;
		};
		B183A5921A8535D100C76870 /* Build configuration list for PBXNativeTarget "ResearchKit" */ = {
			isa = XCConfigurationList;
			buildConfigurations = (
				B183A5931A8535D100C76870 /* Debug */,
				B183A5941A8535D100C76870 /* Release */,
			);
			defaultConfigurationIsVisible = 0;
			defaultConfigurationName = Release;
		};
		B18FF3A71A9FE25700C0C3B0 /* Build configuration list for PBXAggregateTarget "docs" */ = {
			isa = XCConfigurationList;
			buildConfigurations = (
				B18FF3A51A9FE25700C0C3B0 /* Debug */,
				B18FF3A61A9FE25700C0C3B0 /* Release */,
			);
			defaultConfigurationIsVisible = 0;
			defaultConfigurationName = Release;
		};
/* End XCConfigurationList section */
	};
	rootObject = 3FFF18351829DB1D00167070 /* Project object */;
}<|MERGE_RESOLUTION|>--- conflicted
+++ resolved
@@ -22,7 +22,6 @@
 /* End PBXAggregateTarget section */
 
 /* Begin PBXBuildFile section */
-<<<<<<< HEAD
 		1412855C1AFBA2E2005F7EA0 /* ORKToneAudiometryInstructionStep.h in Headers */ = {isa = PBXBuildFile; fileRef = 1412855A1AFBA2E2005F7EA0 /* ORKToneAudiometryInstructionStep.h */; settings = {ATTRIBUTES = (Private, ); }; };
 		1412855D1AFBA2E2005F7EA0 /* ORKToneAudiometryInstructionStep.m in Sources */ = {isa = PBXBuildFile; fileRef = 1412855B1AFBA2E2005F7EA0 /* ORKToneAudiometryInstructionStep.m */; };
 		141285601AFBA391005F7EA0 /* ORKToneAudiometryInstructionStepViewController.h in Headers */ = {isa = PBXBuildFile; fileRef = 1412855E1AFBA391005F7EA0 /* ORKToneAudiometryInstructionStepViewController.h */; settings = {ATTRIBUTES = (Private, ); }; };
@@ -35,7 +34,6 @@
 		147503BA1AEE807C004B17F3 /* ORKToneAudiometryStep.m in Sources */ = {isa = PBXBuildFile; fileRef = 147503B41AEE807C004B17F3 /* ORKToneAudiometryStep.m */; };
 		147503BB1AEE807C004B17F3 /* ORKToneAudiometryStepViewController.h in Headers */ = {isa = PBXBuildFile; fileRef = 147503B51AEE807C004B17F3 /* ORKToneAudiometryStepViewController.h */; settings = {ATTRIBUTES = (Private, ); }; };
 		147503BC1AEE807C004B17F3 /* ORKToneAudiometryStepViewController.m in Sources */ = {isa = PBXBuildFile; fileRef = 147503B61AEE807C004B17F3 /* ORKToneAudiometryStepViewController.m */; };
-=======
 		25ECC0951AFBD68300F3D63B /* ORKDeviceMotionReactionTimeStep.h in Headers */ = {isa = PBXBuildFile; fileRef = 25ECC0931AFBD68300F3D63B /* ORKDeviceMotionReactionTimeStep.h */; };
 		25ECC0961AFBD68300F3D63B /* ORKDeviceMotionReactionTimeStep.m in Sources */ = {isa = PBXBuildFile; fileRef = 25ECC0941AFBD68300F3D63B /* ORKDeviceMotionReactionTimeStep.m */; };
 		25ECC09B1AFBD8B300F3D63B /* ORKDeviceMotionReactionTimeViewController.h in Headers */ = {isa = PBXBuildFile; fileRef = 25ECC0991AFBD8B300F3D63B /* ORKDeviceMotionReactionTimeViewController.h */; };
@@ -44,7 +42,6 @@
 		25ECC0A01AFBD92D00F3D63B /* ORKDeviceMotionReactionTimeContentView.m in Sources */ = {isa = PBXBuildFile; fileRef = 25ECC09E1AFBD92D00F3D63B /* ORKDeviceMotionReactionTimeContentView.m */; };
 		25ECC0A31AFBDD2700F3D63B /* ORKDeviceMotionReactionTimeStimulusView.h in Headers */ = {isa = PBXBuildFile; fileRef = 25ECC0A11AFBDD2700F3D63B /* ORKDeviceMotionReactionTimeStimulusView.h */; };
 		25ECC0A41AFBDD2700F3D63B /* ORKDeviceMotionReactionTimeStimulusView.m in Sources */ = {isa = PBXBuildFile; fileRef = 25ECC0A21AFBDD2700F3D63B /* ORKDeviceMotionReactionTimeStimulusView.m */; };
->>>>>>> 51dc62a7
 		2EBFE11D1AE1B32D00CB8254 /* ORKUIViewAccessibilityTests.m in Sources */ = {isa = PBXBuildFile; fileRef = 2EBFE11C1AE1B32D00CB8254 /* ORKUIViewAccessibilityTests.m */; };
 		2EBFE1201AE1B74100CB8254 /* ORKVoiceEngineTests.m in Sources */ = {isa = PBXBuildFile; fileRef = 2EBFE11F1AE1B74100CB8254 /* ORKVoiceEngineTests.m */; };
 		618DA04E1A93D0D600E63AA8 /* ORKAccessibility.h in Headers */ = {isa = PBXBuildFile; fileRef = 618DA0481A93D0D600E63AA8 /* ORKAccessibility.h */; };
@@ -391,7 +388,6 @@
 /* End PBXContainerItemProxy section */
 
 /* Begin PBXFileReference section */
-<<<<<<< HEAD
 		1412855A1AFBA2E2005F7EA0 /* ORKToneAudiometryInstructionStep.h */ = {isa = PBXFileReference; fileEncoding = 4; lastKnownFileType = sourcecode.c.h; path = ORKToneAudiometryInstructionStep.h; sourceTree = "<group>"; };
 		1412855B1AFBA2E2005F7EA0 /* ORKToneAudiometryInstructionStep.m */ = {isa = PBXFileReference; fileEncoding = 4; lastKnownFileType = sourcecode.c.objc; path = ORKToneAudiometryInstructionStep.m; sourceTree = "<group>"; };
 		1412855E1AFBA391005F7EA0 /* ORKToneAudiometryInstructionStepViewController.h */ = {isa = PBXFileReference; fileEncoding = 4; lastKnownFileType = sourcecode.c.h; path = ORKToneAudiometryInstructionStepViewController.h; sourceTree = "<group>"; };
@@ -404,7 +400,6 @@
 		147503B41AEE807C004B17F3 /* ORKToneAudiometryStep.m */ = {isa = PBXFileReference; fileEncoding = 4; lastKnownFileType = sourcecode.c.objc; path = ORKToneAudiometryStep.m; sourceTree = "<group>"; };
 		147503B51AEE807C004B17F3 /* ORKToneAudiometryStepViewController.h */ = {isa = PBXFileReference; fileEncoding = 4; lastKnownFileType = sourcecode.c.h; path = ORKToneAudiometryStepViewController.h; sourceTree = "<group>"; };
 		147503B61AEE807C004B17F3 /* ORKToneAudiometryStepViewController.m */ = {isa = PBXFileReference; fileEncoding = 4; lastKnownFileType = sourcecode.c.objc; path = ORKToneAudiometryStepViewController.m; sourceTree = "<group>"; };
-=======
 		25ECC0931AFBD68300F3D63B /* ORKDeviceMotionReactionTimeStep.h */ = {isa = PBXFileReference; fileEncoding = 4; lastKnownFileType = sourcecode.c.h; path = ORKDeviceMotionReactionTimeStep.h; sourceTree = "<group>"; };
 		25ECC0941AFBD68300F3D63B /* ORKDeviceMotionReactionTimeStep.m */ = {isa = PBXFileReference; fileEncoding = 4; lastKnownFileType = sourcecode.c.objc; path = ORKDeviceMotionReactionTimeStep.m; sourceTree = "<group>"; };
 		25ECC0991AFBD8B300F3D63B /* ORKDeviceMotionReactionTimeViewController.h */ = {isa = PBXFileReference; fileEncoding = 4; lastKnownFileType = sourcecode.c.h; path = ORKDeviceMotionReactionTimeViewController.h; sourceTree = "<group>"; };
@@ -413,7 +408,6 @@
 		25ECC09E1AFBD92D00F3D63B /* ORKDeviceMotionReactionTimeContentView.m */ = {isa = PBXFileReference; fileEncoding = 4; lastKnownFileType = sourcecode.c.objc; path = ORKDeviceMotionReactionTimeContentView.m; sourceTree = "<group>"; };
 		25ECC0A11AFBDD2700F3D63B /* ORKDeviceMotionReactionTimeStimulusView.h */ = {isa = PBXFileReference; fileEncoding = 4; lastKnownFileType = sourcecode.c.h; path = ORKDeviceMotionReactionTimeStimulusView.h; sourceTree = "<group>"; };
 		25ECC0A21AFBDD2700F3D63B /* ORKDeviceMotionReactionTimeStimulusView.m */ = {isa = PBXFileReference; fileEncoding = 4; lastKnownFileType = sourcecode.c.objc; path = ORKDeviceMotionReactionTimeStimulusView.m; sourceTree = "<group>"; };
->>>>>>> 51dc62a7
 		2EBFE11C1AE1B32D00CB8254 /* ORKUIViewAccessibilityTests.m */ = {isa = PBXFileReference; fileEncoding = 4; lastKnownFileType = sourcecode.c.objc; path = ORKUIViewAccessibilityTests.m; sourceTree = "<group>"; };
 		2EBFE11E1AE1B68800CB8254 /* ORKVoiceEngine_Internal.h */ = {isa = PBXFileReference; lastKnownFileType = sourcecode.c.h; path = ORKVoiceEngine_Internal.h; sourceTree = "<group>"; };
 		2EBFE11F1AE1B74100CB8254 /* ORKVoiceEngineTests.m */ = {isa = PBXFileReference; fileEncoding = 4; lastKnownFileType = sourcecode.c.objc; path = ORKVoiceEngineTests.m; sourceTree = "<group>"; };
@@ -807,7 +801,6 @@
 /* End PBXFrameworksBuildPhase section */
 
 /* Begin PBXGroup section */
-<<<<<<< HEAD
 		147503AC1AEE8058004B17F3 /* Tone Audiometry */ = {
 			isa = PBXGroup;
 			children = (
@@ -825,7 +818,8 @@
 				1412855F1AFBA391005F7EA0 /* ORKToneAudiometryInstructionStepViewController.m */,
 			);
 			name = "Tone Audiometry";
-=======
+			sourceTree = "<group>";
+		};
 		25ECC0921AFBD64800F3D63B /* Reaction Time */ = {
 			isa = PBXGroup;
 			children = (
@@ -839,7 +833,6 @@
 				25ECC0A21AFBDD2700F3D63B /* ORKDeviceMotionReactionTimeStimulusView.m */,
 			);
 			name = "Reaction Time";
->>>>>>> 51dc62a7
 			sourceTree = "<group>";
 		};
 		3FFF18341829DB1D00167070 = {
