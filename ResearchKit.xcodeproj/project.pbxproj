// !$*UTF8*$!
{
	archiveVersion = 1;
	classes = {
	};
	objectVersion = 46;
	objects = {

/* Begin PBXAggregateTarget section */
		B18FF3A41A9FE25700C0C3B0 /* docs */ = {
			isa = PBXAggregateTarget;
			buildConfigurationList = B18FF3A71A9FE25700C0C3B0 /* Build configuration list for PBXAggregateTarget "docs" */;
			buildPhases = (
				B18FF3A81A9FE26300C0C3B0 /* ShellScript */,
			);
			dependencies = (
				B11DF3B11AA10795009E76D2 /* PBXTargetDependency */,
			);
			name = docs;
			productName = docs;
		};
/* End PBXAggregateTarget section */

/* Begin PBXBuildFile section */
		106FF29E1B663FCE004EACF2 /* ORKHolePegTestPlaceStep.h in Headers */ = {isa = PBXBuildFile; fileRef = 106FF29C1B663FCE004EACF2 /* ORKHolePegTestPlaceStep.h */; settings = {ATTRIBUTES = (Private, ); }; };
		106FF29F1B663FCE004EACF2 /* ORKHolePegTestPlaceStep.m in Sources */ = {isa = PBXBuildFile; fileRef = 106FF29D1B663FCE004EACF2 /* ORKHolePegTestPlaceStep.m */; };
		106FF2A21B665B86004EACF2 /* ORKHolePegTestPlaceStepViewController.h in Headers */ = {isa = PBXBuildFile; fileRef = 106FF2A01B665B86004EACF2 /* ORKHolePegTestPlaceStepViewController.h */; settings = {ATTRIBUTES = (Private, ); }; };
		106FF2A31B665B86004EACF2 /* ORKHolePegTestPlaceStepViewController.m in Sources */ = {isa = PBXBuildFile; fileRef = 106FF2A11B665B86004EACF2 /* ORKHolePegTestPlaceStepViewController.m */; };
		106FF2A61B665CF5004EACF2 /* ORKHolePegTestPlaceContentView.h in Headers */ = {isa = PBXBuildFile; fileRef = 106FF2A41B665CF5004EACF2 /* ORKHolePegTestPlaceContentView.h */; };
		106FF2A71B665CF5004EACF2 /* ORKHolePegTestPlaceContentView.m in Sources */ = {isa = PBXBuildFile; fileRef = 106FF2A51B665CF5004EACF2 /* ORKHolePegTestPlaceContentView.m */; };
		106FF2AA1B690FD7004EACF2 /* ORKHolePegTestPlacePegView.h in Headers */ = {isa = PBXBuildFile; fileRef = 106FF2A81B690FD7004EACF2 /* ORKHolePegTestPlacePegView.h */; };
		106FF2AB1B690FD7004EACF2 /* ORKHolePegTestPlacePegView.m in Sources */ = {isa = PBXBuildFile; fileRef = 106FF2A91B690FD7004EACF2 /* ORKHolePegTestPlacePegView.m */; };
		106FF2AE1B6FACA8004EACF2 /* ORKDirectionView.h in Headers */ = {isa = PBXBuildFile; fileRef = 106FF2AC1B6FACA8004EACF2 /* ORKDirectionView.h */; };
		106FF2AF1B6FACA8004EACF2 /* ORKDirectionView.m in Sources */ = {isa = PBXBuildFile; fileRef = 106FF2AD1B6FACA8004EACF2 /* ORKDirectionView.m */; };
		106FF2B41B71F18E004EACF2 /* ORKHolePegTestPlaceHoleView.h in Headers */ = {isa = PBXBuildFile; fileRef = 106FF2B21B71F18E004EACF2 /* ORKHolePegTestPlaceHoleView.h */; };
		106FF2B51B71F18E004EACF2 /* ORKHolePegTestPlaceHoleView.m in Sources */ = {isa = PBXBuildFile; fileRef = 106FF2B31B71F18E004EACF2 /* ORKHolePegTestPlaceHoleView.m */; };
		10864C9E1B27146B000F4158 /* ORKPSATStep.h in Headers */ = {isa = PBXBuildFile; fileRef = 10864C961B27146B000F4158 /* ORKPSATStep.h */; settings = {ATTRIBUTES = (Private, ); }; };
		10864C9F1B27146B000F4158 /* ORKPSATStep.m in Sources */ = {isa = PBXBuildFile; fileRef = 10864C971B27146B000F4158 /* ORKPSATStep.m */; };
		10864CA01B27146B000F4158 /* ORKPSATStepViewController.h in Headers */ = {isa = PBXBuildFile; fileRef = 10864C981B27146B000F4158 /* ORKPSATStepViewController.h */; settings = {ATTRIBUTES = (Private, ); }; };
		10864CA11B27146B000F4158 /* ORKPSATStepViewController.m in Sources */ = {isa = PBXBuildFile; fileRef = 10864C991B27146B000F4158 /* ORKPSATStepViewController.m */; };
		10864CA21B27146B000F4158 /* ORKPSATContentView.h in Headers */ = {isa = PBXBuildFile; fileRef = 10864C9A1B27146B000F4158 /* ORKPSATContentView.h */; };
		10864CA31B27146B000F4158 /* ORKPSATContentView.m in Sources */ = {isa = PBXBuildFile; fileRef = 10864C9B1B27146B000F4158 /* ORKPSATContentView.m */; };
		10864CA41B27146B000F4158 /* ORKPSATKeyboardView.h in Headers */ = {isa = PBXBuildFile; fileRef = 10864C9C1B27146B000F4158 /* ORKPSATKeyboardView.h */; };
		10864CA51B27146B000F4158 /* ORKPSATKeyboardView.m in Sources */ = {isa = PBXBuildFile; fileRef = 10864C9D1B27146B000F4158 /* ORKPSATKeyboardView.m */; };
		10BAA2CA1B5FCB4F004FE478 /* ORKProgressView.h in Headers */ = {isa = PBXBuildFile; fileRef = 10BAA2C81B5FCB4F004FE478 /* ORKProgressView.h */; };
		10BAA2CB1B5FCB4F004FE478 /* ORKProgressView.m in Sources */ = {isa = PBXBuildFile; fileRef = 10BAA2C91B5FCB4F004FE478 /* ORKProgressView.m */; };
		10FF9AC31B79EF2800ECB5B4 /* ORKHolePegTestRemoveStep.h in Headers */ = {isa = PBXBuildFile; fileRef = 10FF9AC11B79EF2800ECB5B4 /* ORKHolePegTestRemoveStep.h */; settings = {ATTRIBUTES = (Private, ); }; };
		10FF9AC41B79EF2800ECB5B4 /* ORKHolePegTestRemoveStep.m in Sources */ = {isa = PBXBuildFile; fileRef = 10FF9AC21B79EF2800ECB5B4 /* ORKHolePegTestRemoveStep.m */; };
		10FF9ACB1B79F22900ECB5B4 /* ORKHolePegTestRemoveStepViewController.h in Headers */ = {isa = PBXBuildFile; fileRef = 10FF9AC91B79F22900ECB5B4 /* ORKHolePegTestRemoveStepViewController.h */; settings = {ATTRIBUTES = (Private, ); }; };
		10FF9ACC1B79F22900ECB5B4 /* ORKHolePegTestRemoveStepViewController.m in Sources */ = {isa = PBXBuildFile; fileRef = 10FF9ACA1B79F22900ECB5B4 /* ORKHolePegTestRemoveStepViewController.m */; };
		10FF9ACF1B79F5CE00ECB5B4 /* ORKHolePegTestRemoveContentView.h in Headers */ = {isa = PBXBuildFile; fileRef = 10FF9ACD1B79F5CE00ECB5B4 /* ORKHolePegTestRemoveContentView.h */; };
		10FF9AD01B79F5CE00ECB5B4 /* ORKHolePegTestRemoveContentView.m in Sources */ = {isa = PBXBuildFile; fileRef = 10FF9ACE1B79F5CE00ECB5B4 /* ORKHolePegTestRemoveContentView.m */; };
		10FF9AD31B79F5EA00ECB5B4 /* ORKHolePegTestRemovePegView.h in Headers */ = {isa = PBXBuildFile; fileRef = 10FF9AD11B79F5EA00ECB5B4 /* ORKHolePegTestRemovePegView.h */; };
		10FF9AD41B79F5EA00ECB5B4 /* ORKHolePegTestRemovePegView.m in Sources */ = {isa = PBXBuildFile; fileRef = 10FF9AD21B79F5EA00ECB5B4 /* ORKHolePegTestRemovePegView.m */; };
		10FF9AD71B7A045E00ECB5B4 /* ORKSeparatorView.h in Headers */ = {isa = PBXBuildFile; fileRef = 10FF9AD51B7A045E00ECB5B4 /* ORKSeparatorView.h */; };
		10FF9AD81B7A045E00ECB5B4 /* ORKSeparatorView.m in Sources */ = {isa = PBXBuildFile; fileRef = 10FF9AD61B7A045E00ECB5B4 /* ORKSeparatorView.m */; };
		10FF9ADB1B7BA78400ECB5B4 /* ORKOrderedTask_Private.h in Headers */ = {isa = PBXBuildFile; fileRef = 10FF9AD91B7BA78400ECB5B4 /* ORKOrderedTask_Private.h */; settings = {ATTRIBUTES = (Private, ); }; };
		147503AF1AEE8071004B17F3 /* ORKAudioGenerator.h in Headers */ = {isa = PBXBuildFile; fileRef = 147503AD1AEE8071004B17F3 /* ORKAudioGenerator.h */; };
		147503B01AEE8071004B17F3 /* ORKAudioGenerator.m in Sources */ = {isa = PBXBuildFile; fileRef = 147503AE1AEE8071004B17F3 /* ORKAudioGenerator.m */; };
		147503B71AEE807C004B17F3 /* ORKToneAudiometryContentView.h in Headers */ = {isa = PBXBuildFile; fileRef = 147503B11AEE807C004B17F3 /* ORKToneAudiometryContentView.h */; };
		147503B81AEE807C004B17F3 /* ORKToneAudiometryContentView.m in Sources */ = {isa = PBXBuildFile; fileRef = 147503B21AEE807C004B17F3 /* ORKToneAudiometryContentView.m */; };
		147503B91AEE807C004B17F3 /* ORKToneAudiometryStep.h in Headers */ = {isa = PBXBuildFile; fileRef = 147503B31AEE807C004B17F3 /* ORKToneAudiometryStep.h */; settings = {ATTRIBUTES = (Private, ); }; };
		147503BA1AEE807C004B17F3 /* ORKToneAudiometryStep.m in Sources */ = {isa = PBXBuildFile; fileRef = 147503B41AEE807C004B17F3 /* ORKToneAudiometryStep.m */; };
		147503BB1AEE807C004B17F3 /* ORKToneAudiometryStepViewController.h in Headers */ = {isa = PBXBuildFile; fileRef = 147503B51AEE807C004B17F3 /* ORKToneAudiometryStepViewController.h */; settings = {ATTRIBUTES = (Private, ); }; };
		147503BC1AEE807C004B17F3 /* ORKToneAudiometryStepViewController.m in Sources */ = {isa = PBXBuildFile; fileRef = 147503B61AEE807C004B17F3 /* ORKToneAudiometryStepViewController.m */; };
		241A2E871B94FD8800ED3B39 /* ORKPasscodeStepViewController_Internal.h in Headers */ = {isa = PBXBuildFile; fileRef = 241A2E861B94FD8800ED3B39 /* ORKPasscodeStepViewController_Internal.h */; };
		2429D5721BBB5397003A512F /* ORKRegistrationStep.h in Headers */ = {isa = PBXBuildFile; fileRef = 2429D5701BBB5397003A512F /* ORKRegistrationStep.h */; settings = {ATTRIBUTES = (Public, ); }; };
		2429D5731BBB5397003A512F /* ORKRegistrationStep.m in Sources */ = {isa = PBXBuildFile; fileRef = 2429D5711BBB5397003A512F /* ORKRegistrationStep.m */; };
		242C9E051BBDFDAC0088B7F4 /* ORKVerificationStep.h in Headers */ = {isa = PBXBuildFile; fileRef = 242C9E031BBDFDAC0088B7F4 /* ORKVerificationStep.h */; settings = {ATTRIBUTES = (Public, ); }; };
		242C9E061BBDFDAC0088B7F4 /* ORKVerificationStep.m in Sources */ = {isa = PBXBuildFile; fileRef = 242C9E041BBDFDAC0088B7F4 /* ORKVerificationStep.m */; };
		242C9E0D1BBE03F90088B7F4 /* ORKVerificationStepViewController.h in Headers */ = {isa = PBXBuildFile; fileRef = 242C9E0B1BBE03F90088B7F4 /* ORKVerificationStepViewController.h */; settings = {ATTRIBUTES = (Public, ); }; };
		242C9E0E1BBE03F90088B7F4 /* ORKVerificationStepViewController.m in Sources */ = {isa = PBXBuildFile; fileRef = 242C9E0C1BBE03F90088B7F4 /* ORKVerificationStepViewController.m */; };
		242C9E111BBE06DE0088B7F4 /* ORKVerificationStepView.h in Headers */ = {isa = PBXBuildFile; fileRef = 242C9E0F1BBE06DE0088B7F4 /* ORKVerificationStepView.h */; };
		242C9E121BBE06DE0088B7F4 /* ORKVerificationStepView.m in Sources */ = {isa = PBXBuildFile; fileRef = 242C9E101BBE06DE0088B7F4 /* ORKVerificationStepView.m */; };
		2433C9E31B9A506F0052D375 /* ORKKeychainWrapper.h in Headers */ = {isa = PBXBuildFile; fileRef = 2433C9E11B9A506F0052D375 /* ORKKeychainWrapper.h */; settings = {ATTRIBUTES = (Public, ); }; };
		2433C9E41B9A506F0052D375 /* ORKKeychainWrapper.m in Sources */ = {isa = PBXBuildFile; fileRef = 2433C9E21B9A506F0052D375 /* ORKKeychainWrapper.m */; };
		2441034F1B966D4C00EEAB0C /* ORKPasscodeViewController.h in Headers */ = {isa = PBXBuildFile; fileRef = 2441034D1B966D4C00EEAB0C /* ORKPasscodeViewController.h */; settings = {ATTRIBUTES = (Public, ); }; };
		244103501B966D4C00EEAB0C /* ORKPasscodeViewController.m in Sources */ = {isa = PBXBuildFile; fileRef = 2441034E1B966D4C00EEAB0C /* ORKPasscodeViewController.m */; };
		244EFAD21BCEFD83001850D9 /* ORKAnswerFormat_Private.h in Headers */ = {isa = PBXBuildFile; fileRef = 244EFAD11BCEFD83001850D9 /* ORKAnswerFormat_Private.h */; settings = {ATTRIBUTES = (Private, ); }; };
		24850E191BCDA9C7006E91FB /* ORKLoginStepViewController.h in Headers */ = {isa = PBXBuildFile; fileRef = 24850E171BCDA9C7006E91FB /* ORKLoginStepViewController.h */; settings = {ATTRIBUTES = (Public, ); }; };
		24850E1A1BCDA9C7006E91FB /* ORKLoginStepViewController.m in Sources */ = {isa = PBXBuildFile; fileRef = 24850E181BCDA9C7006E91FB /* ORKLoginStepViewController.m */; };
		248604061B4C98760010C8A0 /* ORKAnswerFormatTests.m in Sources */ = {isa = PBXBuildFile; fileRef = 248604051B4C98760010C8A0 /* ORKAnswerFormatTests.m */; };
		24898B0D1B7186C000B0E7E7 /* ORKScaleRangeImageView.h in Headers */ = {isa = PBXBuildFile; fileRef = 24898B0B1B7186C000B0E7E7 /* ORKScaleRangeImageView.h */; };
		24898B0E1B7186C000B0E7E7 /* ORKScaleRangeImageView.m in Sources */ = {isa = PBXBuildFile; fileRef = 24898B0C1B7186C000B0E7E7 /* ORKScaleRangeImageView.m */; };
		249F44E51BCD9EAC0000D57E /* ORKFormStepViewController_Internal.h in Headers */ = {isa = PBXBuildFile; fileRef = 249F44E31BCD9EAC0000D57E /* ORKFormStepViewController_Internal.h */; };
		24A4DA101B8D0F21009C797A /* ORKPasscodeStepView.h in Headers */ = {isa = PBXBuildFile; fileRef = 24A4DA0E1B8D0F21009C797A /* ORKPasscodeStepView.h */; };
		24A4DA111B8D0F21009C797A /* ORKPasscodeStepView.m in Sources */ = {isa = PBXBuildFile; fileRef = 24A4DA0F1B8D0F21009C797A /* ORKPasscodeStepView.m */; };
		24A4DA141B8D1115009C797A /* ORKPasscodeStep.h in Headers */ = {isa = PBXBuildFile; fileRef = 24A4DA121B8D1115009C797A /* ORKPasscodeStep.h */; settings = {ATTRIBUTES = (Public, ); }; };
		24A4DA151B8D1115009C797A /* ORKPasscodeStep.m in Sources */ = {isa = PBXBuildFile; fileRef = 24A4DA131B8D1115009C797A /* ORKPasscodeStep.m */; };
		24A4DA181B8D13FE009C797A /* ORKPasscodeStepViewController.h in Headers */ = {isa = PBXBuildFile; fileRef = 24A4DA161B8D13FE009C797A /* ORKPasscodeStepViewController.h */; settings = {ATTRIBUTES = (Private, ); }; };
		24A4DA191B8D13FE009C797A /* ORKPasscodeStepViewController.m in Sources */ = {isa = PBXBuildFile; fileRef = 24A4DA171B8D13FE009C797A /* ORKPasscodeStepViewController.m */; };
		24BC5CEE1BC345D900846B43 /* ORKLoginStep.h in Headers */ = {isa = PBXBuildFile; fileRef = 24BC5CEC1BC345D900846B43 /* ORKLoginStep.h */; settings = {ATTRIBUTES = (Public, ); }; };
		24BC5CEF1BC345D900846B43 /* ORKLoginStep.m in Sources */ = {isa = PBXBuildFile; fileRef = 24BC5CED1BC345D900846B43 /* ORKLoginStep.m */; };
		24C296751BD052F800B42EF1 /* ORKVerificationStep_Internal.h in Headers */ = {isa = PBXBuildFile; fileRef = 24C296741BD052F800B42EF1 /* ORKVerificationStep_Internal.h */; };
		24C296771BD055B800B42EF1 /* ORKLoginStep_Internal.h in Headers */ = {isa = PBXBuildFile; fileRef = 24C296761BD055B800B42EF1 /* ORKLoginStep_Internal.h */; };
		250F94041B4C5A6600FA23EB /* ORKTowerOfHanoiStep.h in Headers */ = {isa = PBXBuildFile; fileRef = 250F94021B4C5A6600FA23EB /* ORKTowerOfHanoiStep.h */; settings = {ATTRIBUTES = (Private, ); }; };
		250F94051B4C5A6600FA23EB /* ORKTowerOfHanoiStep.m in Sources */ = {isa = PBXBuildFile; fileRef = 250F94031B4C5A6600FA23EB /* ORKTowerOfHanoiStep.m */; };
		250F94081B4C5AA400FA23EB /* ORKTowerOfHanoiStepViewController.h in Headers */ = {isa = PBXBuildFile; fileRef = 250F94061B4C5AA400FA23EB /* ORKTowerOfHanoiStepViewController.h */; };
		250F94091B4C5AA400FA23EB /* ORKTowerOfHanoiStepViewController.m in Sources */ = {isa = PBXBuildFile; fileRef = 250F94071B4C5AA400FA23EB /* ORKTowerOfHanoiStepViewController.m */; };
		257FCE1F1B4D14E50001EF06 /* ORKTowerOfHanoiTowerView.h in Headers */ = {isa = PBXBuildFile; fileRef = 257FCE1D1B4D14E50001EF06 /* ORKTowerOfHanoiTowerView.h */; };
		257FCE201B4D14E50001EF06 /* ORKTowerOfHanoiTowerView.m in Sources */ = {isa = PBXBuildFile; fileRef = 257FCE1E1B4D14E50001EF06 /* ORKTowerOfHanoiTowerView.m */; };
		257FCE231B4D37A80001EF06 /* ORKTowerOfHanoiTower.h in Headers */ = {isa = PBXBuildFile; fileRef = 257FCE211B4D37A80001EF06 /* ORKTowerOfHanoiTower.h */; };
		257FCE241B4D37A80001EF06 /* ORKTowerOfHanoiTower.m in Sources */ = {isa = PBXBuildFile; fileRef = 257FCE221B4D37A80001EF06 /* ORKTowerOfHanoiTower.m */; };
		25ECC0951AFBD68300F3D63B /* ORKReactionTimeStep.h in Headers */ = {isa = PBXBuildFile; fileRef = 25ECC0931AFBD68300F3D63B /* ORKReactionTimeStep.h */; settings = {ATTRIBUTES = (Private, ); }; };
		25ECC0961AFBD68300F3D63B /* ORKReactionTimeStep.m in Sources */ = {isa = PBXBuildFile; fileRef = 25ECC0941AFBD68300F3D63B /* ORKReactionTimeStep.m */; };
		25ECC09B1AFBD8B300F3D63B /* ORKReactionTimeViewController.h in Headers */ = {isa = PBXBuildFile; fileRef = 25ECC0991AFBD8B300F3D63B /* ORKReactionTimeViewController.h */; };
		25ECC09C1AFBD8B300F3D63B /* ORKReactionTimeViewController.m in Sources */ = {isa = PBXBuildFile; fileRef = 25ECC09A1AFBD8B300F3D63B /* ORKReactionTimeViewController.m */; };
		25ECC09F1AFBD92D00F3D63B /* ORKReactionTimeContentView.h in Headers */ = {isa = PBXBuildFile; fileRef = 25ECC09D1AFBD92D00F3D63B /* ORKReactionTimeContentView.h */; };
		25ECC0A01AFBD92D00F3D63B /* ORKReactionTimeContentView.m in Sources */ = {isa = PBXBuildFile; fileRef = 25ECC09E1AFBD92D00F3D63B /* ORKReactionTimeContentView.m */; };
		25ECC0A31AFBDD2700F3D63B /* ORKReactionTimeStimulusView.h in Headers */ = {isa = PBXBuildFile; fileRef = 25ECC0A11AFBDD2700F3D63B /* ORKReactionTimeStimulusView.h */; };
		25ECC0A41AFBDD2700F3D63B /* ORKReactionTimeStimulusView.m in Sources */ = {isa = PBXBuildFile; fileRef = 25ECC0A21AFBDD2700F3D63B /* ORKReactionTimeStimulusView.m */; };
		2EBFE11D1AE1B32D00CB8254 /* ORKUIViewAccessibilityTests.m in Sources */ = {isa = PBXBuildFile; fileRef = 2EBFE11C1AE1B32D00CB8254 /* ORKUIViewAccessibilityTests.m */; };
		2EBFE1201AE1B74100CB8254 /* ORKVoiceEngineTests.m in Sources */ = {isa = PBXBuildFile; fileRef = 2EBFE11F1AE1B74100CB8254 /* ORKVoiceEngineTests.m */; };
		6146D0A31B84A91E0068491D /* ORKLineGraphAccessibilityElement.h in Headers */ = {isa = PBXBuildFile; fileRef = 6146D0A11B84A91E0068491D /* ORKLineGraphAccessibilityElement.h */; };
		6146D0A41B84A91E0068491D /* ORKLineGraphAccessibilityElement.m in Sources */ = {isa = PBXBuildFile; fileRef = 6146D0A21B84A91E0068491D /* ORKLineGraphAccessibilityElement.m */; };
		618DA04E1A93D0D600E63AA8 /* ORKAccessibility.h in Headers */ = {isa = PBXBuildFile; fileRef = 618DA0481A93D0D600E63AA8 /* ORKAccessibility.h */; };
		618DA0501A93D0D600E63AA8 /* ORKAccessibilityFunctions.h in Headers */ = {isa = PBXBuildFile; fileRef = 618DA0491A93D0D600E63AA8 /* ORKAccessibilityFunctions.h */; };
		618DA0521A93D0D600E63AA8 /* ORKAccessibilityFunctions.m in Sources */ = {isa = PBXBuildFile; fileRef = 618DA04A1A93D0D600E63AA8 /* ORKAccessibilityFunctions.m */; };
		618DA0541A93D0D600E63AA8 /* UIView+ORKAccessibility.h in Headers */ = {isa = PBXBuildFile; fileRef = 618DA04B1A93D0D600E63AA8 /* UIView+ORKAccessibility.h */; };
		618DA0561A93D0D600E63AA8 /* UIView+ORKAccessibility.m in Sources */ = {isa = PBXBuildFile; fileRef = 618DA04C1A93D0D600E63AA8 /* UIView+ORKAccessibility.m */; };
		805685791C90C19500BF437A /* UIImage+ResearchKit.h in Headers */ = {isa = PBXBuildFile; fileRef = 805685771C90C19500BF437A /* UIImage+ResearchKit.h */; };
		8056857A1C90C19500BF437A /* UIImage+ResearchKit.m in Sources */ = {isa = PBXBuildFile; fileRef = 805685781C90C19500BF437A /* UIImage+ResearchKit.m */; };
		861D11A91AA691BB003C98A7 /* ORKScaleSliderView.h in Headers */ = {isa = PBXBuildFile; fileRef = 861D11A71AA691BB003C98A7 /* ORKScaleSliderView.h */; };
		861D11AA1AA691BB003C98A7 /* ORKScaleSliderView.m in Sources */ = {isa = PBXBuildFile; fileRef = 861D11A81AA691BB003C98A7 /* ORKScaleSliderView.m */; };
		861D11AD1AA7951F003C98A7 /* ORKChoiceAnswerFormatHelper.h in Headers */ = {isa = PBXBuildFile; fileRef = 861D11AB1AA7951F003C98A7 /* ORKChoiceAnswerFormatHelper.h */; };
		861D11AE1AA7951F003C98A7 /* ORKChoiceAnswerFormatHelper.m in Sources */ = {isa = PBXBuildFile; fileRef = 861D11AC1AA7951F003C98A7 /* ORKChoiceAnswerFormatHelper.m */; };
		861D11B51AA7D073003C98A7 /* ORKTextChoiceCellGroup.h in Headers */ = {isa = PBXBuildFile; fileRef = 861D11B31AA7D073003C98A7 /* ORKTextChoiceCellGroup.h */; };
		861D11B61AA7D073003C98A7 /* ORKTextChoiceCellGroup.m in Sources */ = {isa = PBXBuildFile; fileRef = 861D11B41AA7D073003C98A7 /* ORKTextChoiceCellGroup.m */; };
		861D2AE81B840991008C4CD0 /* ORKTimedWalkStep.h in Headers */ = {isa = PBXBuildFile; fileRef = 861D2AE61B840991008C4CD0 /* ORKTimedWalkStep.h */; settings = {ATTRIBUTES = (Public, ); }; };
		861D2AE91B840991008C4CD0 /* ORKTimedWalkStep.m in Sources */ = {isa = PBXBuildFile; fileRef = 861D2AE71B840991008C4CD0 /* ORKTimedWalkStep.m */; };
		861D2AEC1B8409B2008C4CD0 /* ORKTimedWalkStepViewController.h in Headers */ = {isa = PBXBuildFile; fileRef = 861D2AEA1B8409B2008C4CD0 /* ORKTimedWalkStepViewController.h */; settings = {ATTRIBUTES = (Private, ); }; };
		861D2AED1B8409B2008C4CD0 /* ORKTimedWalkStepViewController.m in Sources */ = {isa = PBXBuildFile; fileRef = 861D2AEB1B8409B2008C4CD0 /* ORKTimedWalkStepViewController.m */; };
		861D2AF01B8409D9008C4CD0 /* ORKTimedWalkContentView.h in Headers */ = {isa = PBXBuildFile; fileRef = 861D2AEE1B8409D9008C4CD0 /* ORKTimedWalkContentView.h */; };
		861D2AF11B8409D9008C4CD0 /* ORKTimedWalkContentView.m in Sources */ = {isa = PBXBuildFile; fileRef = 861D2AEF1B8409D9008C4CD0 /* ORKTimedWalkContentView.m */; };
		861D2AF71B843968008C4CD0 /* ORKCompletionStepViewController.m in Sources */ = {isa = PBXBuildFile; fileRef = 86C40B551A8D7C5B00081FAC /* ORKCompletionStepViewController.m */; };
		865EA1621AB8DF750037C68E /* ORKDateTimePicker.h in Headers */ = {isa = PBXBuildFile; fileRef = 865EA1601AB8DF750037C68E /* ORKDateTimePicker.h */; };
		865EA1631AB8DF750037C68E /* ORKDateTimePicker.m in Sources */ = {isa = PBXBuildFile; fileRef = 865EA1611AB8DF750037C68E /* ORKDateTimePicker.m */; };
		865EA1681ABA1AA10037C68E /* ORKPicker.h in Headers */ = {isa = PBXBuildFile; fileRef = 865EA1661ABA1AA10037C68E /* ORKPicker.h */; };
		865EA1691ABA1AA10037C68E /* ORKPicker.m in Sources */ = {isa = PBXBuildFile; fileRef = 865EA1671ABA1AA10037C68E /* ORKPicker.m */; };
		865EA16C1ABA1BE20037C68E /* ORKSurveyAnswerCellForPicker.h in Headers */ = {isa = PBXBuildFile; fileRef = 865EA16A1ABA1BE20037C68E /* ORKSurveyAnswerCellForPicker.h */; };
		865EA16D1ABA1BE20037C68E /* ORKSurveyAnswerCellForPicker.m in Sources */ = {isa = PBXBuildFile; fileRef = 865EA16B1ABA1BE20037C68E /* ORKSurveyAnswerCellForPicker.m */; };
		866F86011A96CBF3007B282C /* ORKSurveyAnswerCell.m in Sources */ = {isa = PBXBuildFile; fileRef = 866F86001A96CBF3007B282C /* ORKSurveyAnswerCell.m */; };
		86AD910A1AB7AD1E00361FEB /* ORKNavigationContainerView.h in Headers */ = {isa = PBXBuildFile; fileRef = 86AD91081AB7AD1E00361FEB /* ORKNavigationContainerView.h */; };
		86AD910B1AB7AD1E00361FEB /* ORKNavigationContainerView.m in Sources */ = {isa = PBXBuildFile; fileRef = 86AD91091AB7AD1E00361FEB /* ORKNavigationContainerView.m */; };
		86AD910D1AB7AE4100361FEB /* ORKNavigationContainerView_Internal.h in Headers */ = {isa = PBXBuildFile; fileRef = 86AD910C1AB7AE4100361FEB /* ORKNavigationContainerView_Internal.h */; };
		86AD91101AB7B8A600361FEB /* ORKActiveStepView.h in Headers */ = {isa = PBXBuildFile; fileRef = 86AD910E1AB7B8A600361FEB /* ORKActiveStepView.h */; };
		86AD91111AB7B8A600361FEB /* ORKActiveStepView.m in Sources */ = {isa = PBXBuildFile; fileRef = 86AD910F1AB7B8A600361FEB /* ORKActiveStepView.m */; };
		86AD91141AB7B97E00361FEB /* ORKQuestionStepView.h in Headers */ = {isa = PBXBuildFile; fileRef = 86AD91121AB7B97E00361FEB /* ORKQuestionStepView.h */; };
		86AD91151AB7B97E00361FEB /* ORKQuestionStepView.m in Sources */ = {isa = PBXBuildFile; fileRef = 86AD91131AB7B97E00361FEB /* ORKQuestionStepView.m */; };
		86B781BB1AA668ED00688151 /* ORKTimeIntervalPicker.h in Headers */ = {isa = PBXBuildFile; fileRef = 86B781B71AA668ED00688151 /* ORKTimeIntervalPicker.h */; };
		86B781BC1AA668ED00688151 /* ORKTimeIntervalPicker.m in Sources */ = {isa = PBXBuildFile; fileRef = 86B781B81AA668ED00688151 /* ORKTimeIntervalPicker.m */; };
		86B781BD1AA668ED00688151 /* ORKValuePicker.h in Headers */ = {isa = PBXBuildFile; fileRef = 86B781B91AA668ED00688151 /* ORKValuePicker.h */; };
		86B781BE1AA668ED00688151 /* ORKValuePicker.m in Sources */ = {isa = PBXBuildFile; fileRef = 86B781BA1AA668ED00688151 /* ORKValuePicker.m */; };
		86B89ABB1AB3BECC001626A4 /* ORKStepHeaderView.h in Headers */ = {isa = PBXBuildFile; fileRef = 86B89AB91AB3BECC001626A4 /* ORKStepHeaderView.h */; };
		86B89ABC1AB3BECC001626A4 /* ORKStepHeaderView.m in Sources */ = {isa = PBXBuildFile; fileRef = 86B89ABA1AB3BECC001626A4 /* ORKStepHeaderView.m */; };
		86B89ABE1AB3BFDB001626A4 /* ORKStepHeaderView_Internal.h in Headers */ = {isa = PBXBuildFile; fileRef = 86B89ABD1AB3BFDB001626A4 /* ORKStepHeaderView_Internal.h */; };
		86C40C121A8D7C5C00081FAC /* ORKActiveStepQuantityView.h in Headers */ = {isa = PBXBuildFile; fileRef = 86C40AFA1A8D7C5B00081FAC /* ORKActiveStepQuantityView.h */; };
		86C40C141A8D7C5C00081FAC /* ORKActiveStepQuantityView.m in Sources */ = {isa = PBXBuildFile; fileRef = 86C40AFB1A8D7C5B00081FAC /* ORKActiveStepQuantityView.m */; };
		86C40C161A8D7C5C00081FAC /* ORKAudioContentView.h in Headers */ = {isa = PBXBuildFile; fileRef = 86C40AFC1A8D7C5B00081FAC /* ORKAudioContentView.h */; };
		86C40C181A8D7C5C00081FAC /* ORKAudioContentView.m in Sources */ = {isa = PBXBuildFile; fileRef = 86C40AFD1A8D7C5B00081FAC /* ORKAudioContentView.m */; };
		86C40C1A1A8D7C5C00081FAC /* ORKAudioStep.h in Headers */ = {isa = PBXBuildFile; fileRef = 86C40AFE1A8D7C5B00081FAC /* ORKAudioStep.h */; settings = {ATTRIBUTES = (Private, ); }; };
		86C40C1C1A8D7C5C00081FAC /* ORKAudioStep.m in Sources */ = {isa = PBXBuildFile; fileRef = 86C40AFF1A8D7C5B00081FAC /* ORKAudioStep.m */; };
		86C40C1E1A8D7C5C00081FAC /* ORKAudioStepViewController.h in Headers */ = {isa = PBXBuildFile; fileRef = 86C40B001A8D7C5B00081FAC /* ORKAudioStepViewController.h */; settings = {ATTRIBUTES = (Private, ); }; };
		86C40C201A8D7C5C00081FAC /* ORKAudioStepViewController.m in Sources */ = {isa = PBXBuildFile; fileRef = 86C40B011A8D7C5B00081FAC /* ORKAudioStepViewController.m */; };
		86C40C221A8D7C5C00081FAC /* ORKCountdownStep.h in Headers */ = {isa = PBXBuildFile; fileRef = 86C40B021A8D7C5B00081FAC /* ORKCountdownStep.h */; settings = {ATTRIBUTES = (Private, ); }; };
		86C40C241A8D7C5C00081FAC /* ORKCountdownStep.m in Sources */ = {isa = PBXBuildFile; fileRef = 86C40B031A8D7C5B00081FAC /* ORKCountdownStep.m */; };
		86C40C261A8D7C5C00081FAC /* ORKCountdownStepViewController.h in Headers */ = {isa = PBXBuildFile; fileRef = 86C40B041A8D7C5B00081FAC /* ORKCountdownStepViewController.h */; settings = {ATTRIBUTES = (Private, ); }; };
		86C40C281A8D7C5C00081FAC /* ORKCountdownStepViewController.m in Sources */ = {isa = PBXBuildFile; fileRef = 86C40B051A8D7C5B00081FAC /* ORKCountdownStepViewController.m */; };
		86C40C2A1A8D7C5C00081FAC /* ORKFitnessContentView.h in Headers */ = {isa = PBXBuildFile; fileRef = 86C40B061A8D7C5B00081FAC /* ORKFitnessContentView.h */; };
		86C40C2C1A8D7C5C00081FAC /* ORKFitnessContentView.m in Sources */ = {isa = PBXBuildFile; fileRef = 86C40B071A8D7C5B00081FAC /* ORKFitnessContentView.m */; };
		86C40C2E1A8D7C5C00081FAC /* ORKFitnessStep.h in Headers */ = {isa = PBXBuildFile; fileRef = 86C40B081A8D7C5B00081FAC /* ORKFitnessStep.h */; settings = {ATTRIBUTES = (Private, ); }; };
		86C40C301A8D7C5C00081FAC /* ORKFitnessStep.m in Sources */ = {isa = PBXBuildFile; fileRef = 86C40B091A8D7C5B00081FAC /* ORKFitnessStep.m */; };
		86C40C321A8D7C5C00081FAC /* ORKFitnessStepViewController.h in Headers */ = {isa = PBXBuildFile; fileRef = 86C40B0A1A8D7C5B00081FAC /* ORKFitnessStepViewController.h */; settings = {ATTRIBUTES = (Private, ); }; };
		86C40C341A8D7C5C00081FAC /* ORKFitnessStepViewController.m in Sources */ = {isa = PBXBuildFile; fileRef = 86C40B0B1A8D7C5B00081FAC /* ORKFitnessStepViewController.m */; };
		86C40C361A8D7C5C00081FAC /* ORKSpatialSpanGame.h in Headers */ = {isa = PBXBuildFile; fileRef = 86C40B0C1A8D7C5B00081FAC /* ORKSpatialSpanGame.h */; };
		86C40C381A8D7C5C00081FAC /* ORKSpatialSpanGame.m in Sources */ = {isa = PBXBuildFile; fileRef = 86C40B0D1A8D7C5B00081FAC /* ORKSpatialSpanGame.m */; };
		86C40C3A1A8D7C5C00081FAC /* ORKSpatialSpanGameState.h in Headers */ = {isa = PBXBuildFile; fileRef = 86C40B0E1A8D7C5B00081FAC /* ORKSpatialSpanGameState.h */; };
		86C40C3C1A8D7C5C00081FAC /* ORKSpatialSpanGameState.m in Sources */ = {isa = PBXBuildFile; fileRef = 86C40B0F1A8D7C5B00081FAC /* ORKSpatialSpanGameState.m */; };
		86C40C3E1A8D7C5C00081FAC /* ORKSpatialSpanMemoryContentView.h in Headers */ = {isa = PBXBuildFile; fileRef = 86C40B101A8D7C5B00081FAC /* ORKSpatialSpanMemoryContentView.h */; };
		86C40C401A8D7C5C00081FAC /* ORKSpatialSpanMemoryContentView.m in Sources */ = {isa = PBXBuildFile; fileRef = 86C40B111A8D7C5B00081FAC /* ORKSpatialSpanMemoryContentView.m */; };
		86C40C421A8D7C5C00081FAC /* ORKSpatialSpanMemoryStep.h in Headers */ = {isa = PBXBuildFile; fileRef = 86C40B121A8D7C5B00081FAC /* ORKSpatialSpanMemoryStep.h */; settings = {ATTRIBUTES = (Private, ); }; };
		86C40C441A8D7C5C00081FAC /* ORKSpatialSpanMemoryStep.m in Sources */ = {isa = PBXBuildFile; fileRef = 86C40B131A8D7C5B00081FAC /* ORKSpatialSpanMemoryStep.m */; };
		86C40C461A8D7C5C00081FAC /* ORKSpatialSpanMemoryStepViewController.h in Headers */ = {isa = PBXBuildFile; fileRef = 86C40B141A8D7C5B00081FAC /* ORKSpatialSpanMemoryStepViewController.h */; settings = {ATTRIBUTES = (Private, ); }; };
		86C40C481A8D7C5C00081FAC /* ORKSpatialSpanMemoryStepViewController.m in Sources */ = {isa = PBXBuildFile; fileRef = 86C40B151A8D7C5B00081FAC /* ORKSpatialSpanMemoryStepViewController.m */; };
		86C40C4A1A8D7C5C00081FAC /* ORKSpatialSpanTargetView.h in Headers */ = {isa = PBXBuildFile; fileRef = 86C40B161A8D7C5B00081FAC /* ORKSpatialSpanTargetView.h */; };
		86C40C4C1A8D7C5C00081FAC /* ORKSpatialSpanTargetView.m in Sources */ = {isa = PBXBuildFile; fileRef = 86C40B171A8D7C5B00081FAC /* ORKSpatialSpanTargetView.m */; };
		86C40C4E1A8D7C5C00081FAC /* ORKTappingContentView.h in Headers */ = {isa = PBXBuildFile; fileRef = 86C40B181A8D7C5B00081FAC /* ORKTappingContentView.h */; };
		86C40C501A8D7C5C00081FAC /* ORKTappingContentView.m in Sources */ = {isa = PBXBuildFile; fileRef = 86C40B191A8D7C5B00081FAC /* ORKTappingContentView.m */; };
		86C40C521A8D7C5C00081FAC /* ORKTappingIntervalStep.h in Headers */ = {isa = PBXBuildFile; fileRef = 86C40B1A1A8D7C5B00081FAC /* ORKTappingIntervalStep.h */; settings = {ATTRIBUTES = (Private, ); }; };
		86C40C541A8D7C5C00081FAC /* ORKTappingIntervalStep.m in Sources */ = {isa = PBXBuildFile; fileRef = 86C40B1B1A8D7C5B00081FAC /* ORKTappingIntervalStep.m */; };
		86C40C561A8D7C5C00081FAC /* ORKTappingIntervalStepViewController.h in Headers */ = {isa = PBXBuildFile; fileRef = 86C40B1C1A8D7C5B00081FAC /* ORKTappingIntervalStepViewController.h */; settings = {ATTRIBUTES = (Private, ); }; };
		86C40C581A8D7C5C00081FAC /* ORKTappingIntervalStepViewController.m in Sources */ = {isa = PBXBuildFile; fileRef = 86C40B1D1A8D7C5B00081FAC /* ORKTappingIntervalStepViewController.m */; };
		86C40C5A1A8D7C5C00081FAC /* ORKWalkingTaskStep.h in Headers */ = {isa = PBXBuildFile; fileRef = 86C40B1E1A8D7C5B00081FAC /* ORKWalkingTaskStep.h */; settings = {ATTRIBUTES = (Private, ); }; };
		86C40C5C1A8D7C5C00081FAC /* ORKWalkingTaskStep.m in Sources */ = {isa = PBXBuildFile; fileRef = 86C40B1F1A8D7C5B00081FAC /* ORKWalkingTaskStep.m */; };
		86C40C5E1A8D7C5C00081FAC /* ORKWalkingTaskStepViewController.h in Headers */ = {isa = PBXBuildFile; fileRef = 86C40B201A8D7C5B00081FAC /* ORKWalkingTaskStepViewController.h */; settings = {ATTRIBUTES = (Private, ); }; };
		86C40C601A8D7C5C00081FAC /* ORKWalkingTaskStepViewController.m in Sources */ = {isa = PBXBuildFile; fileRef = 86C40B211A8D7C5B00081FAC /* ORKWalkingTaskStepViewController.m */; };
		86C40C621A8D7C5C00081FAC /* CLLocation+ORKJSONDictionary.h in Headers */ = {isa = PBXBuildFile; fileRef = 86C40B221A8D7C5B00081FAC /* CLLocation+ORKJSONDictionary.h */; };
		86C40C641A8D7C5C00081FAC /* CLLocation+ORKJSONDictionary.m in Sources */ = {isa = PBXBuildFile; fileRef = 86C40B231A8D7C5B00081FAC /* CLLocation+ORKJSONDictionary.m */; };
		86C40C661A8D7C5C00081FAC /* CMAccelerometerData+ORKJSONDictionary.h in Headers */ = {isa = PBXBuildFile; fileRef = 86C40B241A8D7C5B00081FAC /* CMAccelerometerData+ORKJSONDictionary.h */; };
		86C40C681A8D7C5C00081FAC /* CMAccelerometerData+ORKJSONDictionary.m in Sources */ = {isa = PBXBuildFile; fileRef = 86C40B251A8D7C5B00081FAC /* CMAccelerometerData+ORKJSONDictionary.m */; };
		86C40C6A1A8D7C5C00081FAC /* CMDeviceMotion+ORKJSONDictionary.h in Headers */ = {isa = PBXBuildFile; fileRef = 86C40B261A8D7C5B00081FAC /* CMDeviceMotion+ORKJSONDictionary.h */; };
		86C40C6C1A8D7C5C00081FAC /* CMDeviceMotion+ORKJSONDictionary.m in Sources */ = {isa = PBXBuildFile; fileRef = 86C40B271A8D7C5B00081FAC /* CMDeviceMotion+ORKJSONDictionary.m */; };
		86C40C6E1A8D7C5C00081FAC /* CMMotionActivity+ORKJSONDictionary.h in Headers */ = {isa = PBXBuildFile; fileRef = 86C40B281A8D7C5B00081FAC /* CMMotionActivity+ORKJSONDictionary.h */; };
		86C40C701A8D7C5C00081FAC /* CMMotionActivity+ORKJSONDictionary.m in Sources */ = {isa = PBXBuildFile; fileRef = 86C40B291A8D7C5B00081FAC /* CMMotionActivity+ORKJSONDictionary.m */; };
		86C40C721A8D7C5C00081FAC /* CMPedometerData+ORKJSONDictionary.h in Headers */ = {isa = PBXBuildFile; fileRef = 86C40B2A1A8D7C5B00081FAC /* CMPedometerData+ORKJSONDictionary.h */; };
		86C40C741A8D7C5C00081FAC /* CMPedometerData+ORKJSONDictionary.m in Sources */ = {isa = PBXBuildFile; fileRef = 86C40B2B1A8D7C5B00081FAC /* CMPedometerData+ORKJSONDictionary.m */; };
		86C40C761A8D7C5C00081FAC /* HKSample+ORKJSONDictionary.h in Headers */ = {isa = PBXBuildFile; fileRef = 86C40B2C1A8D7C5B00081FAC /* HKSample+ORKJSONDictionary.h */; };
		86C40C781A8D7C5C00081FAC /* HKSample+ORKJSONDictionary.m in Sources */ = {isa = PBXBuildFile; fileRef = 86C40B2D1A8D7C5B00081FAC /* HKSample+ORKJSONDictionary.m */; };
		86C40C7A1A8D7C5C00081FAC /* ORKAccelerometerRecorder.h in Headers */ = {isa = PBXBuildFile; fileRef = 86C40B2E1A8D7C5B00081FAC /* ORKAccelerometerRecorder.h */; };
		86C40C7C1A8D7C5C00081FAC /* ORKAccelerometerRecorder.m in Sources */ = {isa = PBXBuildFile; fileRef = 86C40B2F1A8D7C5B00081FAC /* ORKAccelerometerRecorder.m */; };
		86C40C7E1A8D7C5C00081FAC /* ORKActiveStep.h in Headers */ = {isa = PBXBuildFile; fileRef = 86C40B301A8D7C5B00081FAC /* ORKActiveStep.h */; settings = {ATTRIBUTES = (Public, ); }; };
		86C40C801A8D7C5C00081FAC /* ORKActiveStep.m in Sources */ = {isa = PBXBuildFile; fileRef = 86C40B311A8D7C5B00081FAC /* ORKActiveStep.m */; };
		86C40C821A8D7C5C00081FAC /* ORKActiveStep_Internal.h in Headers */ = {isa = PBXBuildFile; fileRef = 86C40B321A8D7C5B00081FAC /* ORKActiveStep_Internal.h */; };
		86C40C841A8D7C5C00081FAC /* ORKActiveStepTimer.h in Headers */ = {isa = PBXBuildFile; fileRef = 86C40B331A8D7C5B00081FAC /* ORKActiveStepTimer.h */; };
		86C40C861A8D7C5C00081FAC /* ORKActiveStepTimer.m in Sources */ = {isa = PBXBuildFile; fileRef = 86C40B341A8D7C5B00081FAC /* ORKActiveStepTimer.m */; };
		86C40C881A8D7C5C00081FAC /* ORKActiveStepTimerView.h in Headers */ = {isa = PBXBuildFile; fileRef = 86C40B351A8D7C5B00081FAC /* ORKActiveStepTimerView.h */; };
		86C40C8A1A8D7C5C00081FAC /* ORKActiveStepTimerView.m in Sources */ = {isa = PBXBuildFile; fileRef = 86C40B361A8D7C5B00081FAC /* ORKActiveStepTimerView.m */; };
		86C40C8C1A8D7C5C00081FAC /* ORKActiveStepViewController.h in Headers */ = {isa = PBXBuildFile; fileRef = 86C40B371A8D7C5B00081FAC /* ORKActiveStepViewController.h */; settings = {ATTRIBUTES = (Public, ); }; };
		86C40C8E1A8D7C5C00081FAC /* ORKActiveStepViewController.m in Sources */ = {isa = PBXBuildFile; fileRef = 86C40B381A8D7C5B00081FAC /* ORKActiveStepViewController.m */; };
		86C40C901A8D7C5C00081FAC /* ORKActiveStepViewController_Internal.h in Headers */ = {isa = PBXBuildFile; fileRef = 86C40B391A8D7C5B00081FAC /* ORKActiveStepViewController_Internal.h */; };
		86C40C921A8D7C5C00081FAC /* ORKAudioRecorder.h in Headers */ = {isa = PBXBuildFile; fileRef = 86C40B3A1A8D7C5B00081FAC /* ORKAudioRecorder.h */; };
		86C40C941A8D7C5C00081FAC /* ORKAudioRecorder.m in Sources */ = {isa = PBXBuildFile; fileRef = 86C40B3B1A8D7C5B00081FAC /* ORKAudioRecorder.m */; };
		86C40C961A8D7C5C00081FAC /* ORKDataLogger.h in Headers */ = {isa = PBXBuildFile; fileRef = 86C40B3C1A8D7C5B00081FAC /* ORKDataLogger.h */; settings = {ATTRIBUTES = (Private, ); }; };
		86C40C981A8D7C5C00081FAC /* ORKDataLogger.m in Sources */ = {isa = PBXBuildFile; fileRef = 86C40B3D1A8D7C5B00081FAC /* ORKDataLogger.m */; };
		86C40C9A1A8D7C5C00081FAC /* ORKDataLogger_Private.h in Headers */ = {isa = PBXBuildFile; fileRef = 86C40B3E1A8D7C5B00081FAC /* ORKDataLogger_Private.h */; };
		86C40C9C1A8D7C5C00081FAC /* ORKDeviceMotionRecorder.h in Headers */ = {isa = PBXBuildFile; fileRef = 86C40B3F1A8D7C5B00081FAC /* ORKDeviceMotionRecorder.h */; };
		86C40C9E1A8D7C5C00081FAC /* ORKDeviceMotionRecorder.m in Sources */ = {isa = PBXBuildFile; fileRef = 86C40B401A8D7C5B00081FAC /* ORKDeviceMotionRecorder.m */; };
		86C40CA01A8D7C5C00081FAC /* ORKHealthQuantityTypeRecorder.h in Headers */ = {isa = PBXBuildFile; fileRef = 86C40B411A8D7C5B00081FAC /* ORKHealthQuantityTypeRecorder.h */; };
		86C40CA21A8D7C5C00081FAC /* ORKHealthQuantityTypeRecorder.m in Sources */ = {isa = PBXBuildFile; fileRef = 86C40B421A8D7C5B00081FAC /* ORKHealthQuantityTypeRecorder.m */; };
		86C40CA41A8D7C5C00081FAC /* ORKLocationRecorder.h in Headers */ = {isa = PBXBuildFile; fileRef = 86C40B431A8D7C5B00081FAC /* ORKLocationRecorder.h */; };
		86C40CA61A8D7C5C00081FAC /* ORKLocationRecorder.m in Sources */ = {isa = PBXBuildFile; fileRef = 86C40B441A8D7C5B00081FAC /* ORKLocationRecorder.m */; };
		86C40CA81A8D7C5C00081FAC /* ORKPedometerRecorder.h in Headers */ = {isa = PBXBuildFile; fileRef = 86C40B451A8D7C5B00081FAC /* ORKPedometerRecorder.h */; };
		86C40CAA1A8D7C5C00081FAC /* ORKPedometerRecorder.m in Sources */ = {isa = PBXBuildFile; fileRef = 86C40B461A8D7C5B00081FAC /* ORKPedometerRecorder.m */; };
		86C40CAC1A8D7C5C00081FAC /* ORKRecorder.h in Headers */ = {isa = PBXBuildFile; fileRef = 86C40B471A8D7C5B00081FAC /* ORKRecorder.h */; settings = {ATTRIBUTES = (Public, ); }; };
		86C40CAE1A8D7C5C00081FAC /* ORKRecorder.m in Sources */ = {isa = PBXBuildFile; fileRef = 86C40B481A8D7C5B00081FAC /* ORKRecorder.m */; };
		86C40CB01A8D7C5C00081FAC /* ORKRecorder_Internal.h in Headers */ = {isa = PBXBuildFile; fileRef = 86C40B491A8D7C5B00081FAC /* ORKRecorder_Internal.h */; };
		86C40CB21A8D7C5C00081FAC /* ORKRecorder_Private.h in Headers */ = {isa = PBXBuildFile; fileRef = 86C40B4A1A8D7C5B00081FAC /* ORKRecorder_Private.h */; settings = {ATTRIBUTES = (Private, ); }; };
		86C40CB41A8D7C5C00081FAC /* ORKTouchRecorder.h in Headers */ = {isa = PBXBuildFile; fileRef = 86C40B4B1A8D7C5B00081FAC /* ORKTouchRecorder.h */; };
		86C40CB61A8D7C5C00081FAC /* ORKTouchRecorder.m in Sources */ = {isa = PBXBuildFile; fileRef = 86C40B4C1A8D7C5B00081FAC /* ORKTouchRecorder.m */; };
		86C40CB81A8D7C5C00081FAC /* ORKVoiceEngine.h in Headers */ = {isa = PBXBuildFile; fileRef = 86C40B4D1A8D7C5B00081FAC /* ORKVoiceEngine.h */; };
		86C40CBA1A8D7C5C00081FAC /* ORKVoiceEngine.m in Sources */ = {isa = PBXBuildFile; fileRef = 86C40B4E1A8D7C5B00081FAC /* ORKVoiceEngine.m */; };
		86C40CBC1A8D7C5C00081FAC /* UITouch+ORKJSONDictionary.h in Headers */ = {isa = PBXBuildFile; fileRef = 86C40B4F1A8D7C5B00081FAC /* UITouch+ORKJSONDictionary.h */; };
		86C40CBE1A8D7C5C00081FAC /* UITouch+ORKJSONDictionary.m in Sources */ = {isa = PBXBuildFile; fileRef = 86C40B501A8D7C5B00081FAC /* UITouch+ORKJSONDictionary.m */; };
		86C40CC01A8D7C5C00081FAC /* ORKCompletionStep.h in Headers */ = {isa = PBXBuildFile; fileRef = 86C40B521A8D7C5B00081FAC /* ORKCompletionStep.h */; settings = {ATTRIBUTES = (Private, ); }; };
		86C40CC21A8D7C5C00081FAC /* ORKCompletionStep.m in Sources */ = {isa = PBXBuildFile; fileRef = 86C40B531A8D7C5B00081FAC /* ORKCompletionStep.m */; };
		86C40CC41A8D7C5C00081FAC /* ORKCompletionStepViewController.h in Headers */ = {isa = PBXBuildFile; fileRef = 86C40B541A8D7C5B00081FAC /* ORKCompletionStepViewController.h */; settings = {ATTRIBUTES = (Private, ); }; };
		86C40CC81A8D7C5C00081FAC /* ORKFormItemCell.h in Headers */ = {isa = PBXBuildFile; fileRef = 86C40B561A8D7C5B00081FAC /* ORKFormItemCell.h */; };
		86C40CCA1A8D7C5C00081FAC /* ORKFormItemCell.m in Sources */ = {isa = PBXBuildFile; fileRef = 86C40B571A8D7C5B00081FAC /* ORKFormItemCell.m */; };
		86C40CCC1A8D7C5C00081FAC /* ORKImageSelectionView.h in Headers */ = {isa = PBXBuildFile; fileRef = 86C40B581A8D7C5B00081FAC /* ORKImageSelectionView.h */; };
		86C40CCE1A8D7C5C00081FAC /* ORKImageSelectionView.m in Sources */ = {isa = PBXBuildFile; fileRef = 86C40B591A8D7C5B00081FAC /* ORKImageSelectionView.m */; };
		86C40CD01A8D7C5C00081FAC /* ORKInstructionStepView.h in Headers */ = {isa = PBXBuildFile; fileRef = 86C40B5A1A8D7C5B00081FAC /* ORKInstructionStepView.h */; };
		86C40CD21A8D7C5C00081FAC /* ORKInstructionStepView.m in Sources */ = {isa = PBXBuildFile; fileRef = 86C40B5B1A8D7C5B00081FAC /* ORKInstructionStepView.m */; };
		86C40CD41A8D7C5C00081FAC /* ORKTableContainerView.h in Headers */ = {isa = PBXBuildFile; fileRef = 86C40B5C1A8D7C5B00081FAC /* ORKTableContainerView.h */; };
		86C40CD61A8D7C5C00081FAC /* ORKTableContainerView.m in Sources */ = {isa = PBXBuildFile; fileRef = 86C40B5D1A8D7C5B00081FAC /* ORKTableContainerView.m */; };
		86C40CD81A8D7C5C00081FAC /* ORKTextFieldView.h in Headers */ = {isa = PBXBuildFile; fileRef = 86C40B5E1A8D7C5B00081FAC /* ORKTextFieldView.h */; };
		86C40CDA1A8D7C5C00081FAC /* ORKTextFieldView.m in Sources */ = {isa = PBXBuildFile; fileRef = 86C40B5F1A8D7C5B00081FAC /* ORKTextFieldView.m */; };
		86C40CDC1A8D7C5C00081FAC /* ORKTintedImageView.h in Headers */ = {isa = PBXBuildFile; fileRef = 86C40B601A8D7C5B00081FAC /* ORKTintedImageView.h */; };
		86C40CDE1A8D7C5C00081FAC /* ORKTintedImageView.m in Sources */ = {isa = PBXBuildFile; fileRef = 86C40B611A8D7C5B00081FAC /* ORKTintedImageView.m */; };
		86C40CE41A8D7C5C00081FAC /* ORKAnswerFormat.h in Headers */ = {isa = PBXBuildFile; fileRef = 86C40B641A8D7C5B00081FAC /* ORKAnswerFormat.h */; settings = {ATTRIBUTES = (Public, ); }; };
		86C40CE61A8D7C5C00081FAC /* ORKAnswerFormat.m in Sources */ = {isa = PBXBuildFile; fileRef = 86C40B651A8D7C5B00081FAC /* ORKAnswerFormat.m */; };
		86C40CE81A8D7C5C00081FAC /* ORKAnswerFormat_Internal.h in Headers */ = {isa = PBXBuildFile; fileRef = 86C40B661A8D7C5B00081FAC /* ORKAnswerFormat_Internal.h */; };
		86C40CEA1A8D7C5C00081FAC /* ORKAnswerTextField.h in Headers */ = {isa = PBXBuildFile; fileRef = 86C40B671A8D7C5B00081FAC /* ORKAnswerTextField.h */; };
		86C40CEC1A8D7C5C00081FAC /* ORKAnswerTextField.m in Sources */ = {isa = PBXBuildFile; fileRef = 86C40B681A8D7C5B00081FAC /* ORKAnswerTextField.m */; };
		86C40CEE1A8D7C5C00081FAC /* ORKAnswerTextView.h in Headers */ = {isa = PBXBuildFile; fileRef = 86C40B691A8D7C5B00081FAC /* ORKAnswerTextView.h */; };
		86C40CF01A8D7C5C00081FAC /* ORKAnswerTextView.m in Sources */ = {isa = PBXBuildFile; fileRef = 86C40B6A1A8D7C5B00081FAC /* ORKAnswerTextView.m */; };
		86C40CF21A8D7C5C00081FAC /* ORKBodyLabel.h in Headers */ = {isa = PBXBuildFile; fileRef = 86C40B6B1A8D7C5B00081FAC /* ORKBodyLabel.h */; };
		86C40CF41A8D7C5C00081FAC /* ORKBodyLabel.m in Sources */ = {isa = PBXBuildFile; fileRef = 86C40B6C1A8D7C5B00081FAC /* ORKBodyLabel.m */; };
		86C40CF61A8D7C5C00081FAC /* ORKBorderedButton.h in Headers */ = {isa = PBXBuildFile; fileRef = 86C40B6D1A8D7C5B00081FAC /* ORKBorderedButton.h */; settings = {ATTRIBUTES = (Public, ); }; };
		86C40CF81A8D7C5C00081FAC /* ORKBorderedButton.m in Sources */ = {isa = PBXBuildFile; fileRef = 86C40B6E1A8D7C5C00081FAC /* ORKBorderedButton.m */; };
		86C40CFA1A8D7C5C00081FAC /* ORKCaption1Label.h in Headers */ = {isa = PBXBuildFile; fileRef = 86C40B6F1A8D7C5C00081FAC /* ORKCaption1Label.h */; };
		86C40CFC1A8D7C5C00081FAC /* ORKCaption1Label.m in Sources */ = {isa = PBXBuildFile; fileRef = 86C40B701A8D7C5C00081FAC /* ORKCaption1Label.m */; };
		86C40CFE1A8D7C5C00081FAC /* ORKChoiceViewCell.h in Headers */ = {isa = PBXBuildFile; fileRef = 86C40B711A8D7C5C00081FAC /* ORKChoiceViewCell.h */; };
		86C40D001A8D7C5C00081FAC /* ORKChoiceViewCell.m in Sources */ = {isa = PBXBuildFile; fileRef = 86C40B721A8D7C5C00081FAC /* ORKChoiceViewCell.m */; };
		86C40D021A8D7C5C00081FAC /* ORKContinueButton.h in Headers */ = {isa = PBXBuildFile; fileRef = 86C40B731A8D7C5C00081FAC /* ORKContinueButton.h */; settings = {ATTRIBUTES = (Public, ); }; };
		86C40D041A8D7C5C00081FAC /* ORKContinueButton.m in Sources */ = {isa = PBXBuildFile; fileRef = 86C40B741A8D7C5C00081FAC /* ORKContinueButton.m */; };
		86C40D061A8D7C5C00081FAC /* ORKCountdownLabel.h in Headers */ = {isa = PBXBuildFile; fileRef = 86C40B751A8D7C5C00081FAC /* ORKCountdownLabel.h */; };
		86C40D081A8D7C5C00081FAC /* ORKCountdownLabel.m in Sources */ = {isa = PBXBuildFile; fileRef = 86C40B761A8D7C5C00081FAC /* ORKCountdownLabel.m */; };
		86C40D0A1A8D7C5C00081FAC /* ORKCustomStepView.h in Headers */ = {isa = PBXBuildFile; fileRef = 86C40B771A8D7C5C00081FAC /* ORKCustomStepView.h */; settings = {ATTRIBUTES = (Private, ); }; };
		86C40D0C1A8D7C5C00081FAC /* ORKCustomStepView.m in Sources */ = {isa = PBXBuildFile; fileRef = 86C40B781A8D7C5C00081FAC /* ORKCustomStepView.m */; };
		86C40D0E1A8D7C5C00081FAC /* ORKCustomStepView_Internal.h in Headers */ = {isa = PBXBuildFile; fileRef = 86C40B791A8D7C5C00081FAC /* ORKCustomStepView_Internal.h */; };
		86C40D101A8D7C5C00081FAC /* ORKDefaultFont.h in Headers */ = {isa = PBXBuildFile; fileRef = 86C40B7A1A8D7C5C00081FAC /* ORKDefaultFont.h */; };
		86C40D121A8D7C5C00081FAC /* ORKDefines.h in Headers */ = {isa = PBXBuildFile; fileRef = 86C40B7B1A8D7C5C00081FAC /* ORKDefines.h */; settings = {ATTRIBUTES = (Public, ); }; };
		86C40D141A8D7C5C00081FAC /* ORKHelpers_Private.h in Headers */ = {isa = PBXBuildFile; fileRef = 86C40B7C1A8D7C5C00081FAC /* ORKHelpers_Private.h */; settings = {ATTRIBUTES = (Private, ); }; };
		86C40D161A8D7C5C00081FAC /* ORKErrors.h in Headers */ = {isa = PBXBuildFile; fileRef = 86C40B7D1A8D7C5C00081FAC /* ORKErrors.h */; settings = {ATTRIBUTES = (Private, ); }; };
		86C40D181A8D7C5C00081FAC /* ORKErrors.m in Sources */ = {isa = PBXBuildFile; fileRef = 86C40B7E1A8D7C5C00081FAC /* ORKErrors.m */; };
		86C40D1A1A8D7C5C00081FAC /* ORKFormItem_Internal.h in Headers */ = {isa = PBXBuildFile; fileRef = 86C40B7F1A8D7C5C00081FAC /* ORKFormItem_Internal.h */; };
		86C40D1C1A8D7C5C00081FAC /* ORKFormSectionTitleLabel.h in Headers */ = {isa = PBXBuildFile; fileRef = 86C40B801A8D7C5C00081FAC /* ORKFormSectionTitleLabel.h */; };
		86C40D1E1A8D7C5C00081FAC /* ORKFormSectionTitleLabel.m in Sources */ = {isa = PBXBuildFile; fileRef = 86C40B811A8D7C5C00081FAC /* ORKFormSectionTitleLabel.m */; };
		86C40D201A8D7C5C00081FAC /* ORKFormStep.h in Headers */ = {isa = PBXBuildFile; fileRef = 86C40B821A8D7C5C00081FAC /* ORKFormStep.h */; settings = {ATTRIBUTES = (Public, ); }; };
		86C40D221A8D7C5C00081FAC /* ORKFormStep.m in Sources */ = {isa = PBXBuildFile; fileRef = 86C40B831A8D7C5C00081FAC /* ORKFormStep.m */; };
		86C40D241A8D7C5C00081FAC /* ORKFormStepViewController.h in Headers */ = {isa = PBXBuildFile; fileRef = 86C40B841A8D7C5C00081FAC /* ORKFormStepViewController.h */; settings = {ATTRIBUTES = (Public, ); }; };
		86C40D261A8D7C5C00081FAC /* ORKFormStepViewController.m in Sources */ = {isa = PBXBuildFile; fileRef = 86C40B851A8D7C5C00081FAC /* ORKFormStepViewController.m */; };
		86C40D281A8D7C5C00081FAC /* ORKFormTextView.h in Headers */ = {isa = PBXBuildFile; fileRef = 86C40B861A8D7C5C00081FAC /* ORKFormTextView.h */; };
		86C40D2A1A8D7C5C00081FAC /* ORKFormTextView.m in Sources */ = {isa = PBXBuildFile; fileRef = 86C40B871A8D7C5C00081FAC /* ORKFormTextView.m */; };
		86C40D2C1A8D7C5C00081FAC /* ORKHeadlineLabel.h in Headers */ = {isa = PBXBuildFile; fileRef = 86C40B881A8D7C5C00081FAC /* ORKHeadlineLabel.h */; };
		86C40D2E1A8D7C5C00081FAC /* ORKHeadlineLabel.m in Sources */ = {isa = PBXBuildFile; fileRef = 86C40B891A8D7C5C00081FAC /* ORKHeadlineLabel.m */; };
		86C40D301A8D7C5C00081FAC /* ORKHealthAnswerFormat.h in Headers */ = {isa = PBXBuildFile; fileRef = 86C40B8A1A8D7C5C00081FAC /* ORKHealthAnswerFormat.h */; settings = {ATTRIBUTES = (Public, ); }; };
		86C40D321A8D7C5C00081FAC /* ORKHealthAnswerFormat.m in Sources */ = {isa = PBXBuildFile; fileRef = 86C40B8B1A8D7C5C00081FAC /* ORKHealthAnswerFormat.m */; };
		86C40D341A8D7C5C00081FAC /* ORKHelpers.h in Headers */ = {isa = PBXBuildFile; fileRef = 86C40B8C1A8D7C5C00081FAC /* ORKHelpers.h */; };
		86C40D361A8D7C5C00081FAC /* ORKHelpers.m in Sources */ = {isa = PBXBuildFile; fileRef = 86C40B8D1A8D7C5C00081FAC /* ORKHelpers.m */; };
		86C40D381A8D7C5C00081FAC /* ORKHTMLPDFWriter.h in Headers */ = {isa = PBXBuildFile; fileRef = 86C40B8E1A8D7C5C00081FAC /* ORKHTMLPDFWriter.h */; };
		86C40D3A1A8D7C5C00081FAC /* ORKHTMLPDFWriter.m in Sources */ = {isa = PBXBuildFile; fileRef = 86C40B8F1A8D7C5C00081FAC /* ORKHTMLPDFWriter.m */; };
		86C40D3C1A8D7C5C00081FAC /* ORKImageChoiceLabel.h in Headers */ = {isa = PBXBuildFile; fileRef = 86C40B901A8D7C5C00081FAC /* ORKImageChoiceLabel.h */; };
		86C40D3E1A8D7C5C00081FAC /* ORKImageChoiceLabel.m in Sources */ = {isa = PBXBuildFile; fileRef = 86C40B911A8D7C5C00081FAC /* ORKImageChoiceLabel.m */; };
		86C40D401A8D7C5C00081FAC /* ORKInstructionStep.h in Headers */ = {isa = PBXBuildFile; fileRef = 86C40B921A8D7C5C00081FAC /* ORKInstructionStep.h */; settings = {ATTRIBUTES = (Public, ); }; };
		86C40D421A8D7C5C00081FAC /* ORKInstructionStep.m in Sources */ = {isa = PBXBuildFile; fileRef = 86C40B931A8D7C5C00081FAC /* ORKInstructionStep.m */; };
		86C40D441A8D7C5C00081FAC /* ORKInstructionStepViewController.h in Headers */ = {isa = PBXBuildFile; fileRef = 86C40B941A8D7C5C00081FAC /* ORKInstructionStepViewController.h */; settings = {ATTRIBUTES = (Private, ); }; };
		86C40D461A8D7C5C00081FAC /* ORKInstructionStepViewController.m in Sources */ = {isa = PBXBuildFile; fileRef = 86C40B951A8D7C5C00081FAC /* ORKInstructionStepViewController.m */; };
		86C40D481A8D7C5C00081FAC /* ORKInstructionStepViewController_Internal.h in Headers */ = {isa = PBXBuildFile; fileRef = 86C40B961A8D7C5C00081FAC /* ORKInstructionStepViewController_Internal.h */; };
		86C40D4A1A8D7C5C00081FAC /* ORKLabel.h in Headers */ = {isa = PBXBuildFile; fileRef = 86C40B971A8D7C5C00081FAC /* ORKLabel.h */; };
		86C40D4C1A8D7C5C00081FAC /* ORKLabel.m in Sources */ = {isa = PBXBuildFile; fileRef = 86C40B981A8D7C5C00081FAC /* ORKLabel.m */; };
		86C40D561A8D7C5C00081FAC /* ORKOrderedTask.h in Headers */ = {isa = PBXBuildFile; fileRef = 86C40B9D1A8D7C5C00081FAC /* ORKOrderedTask.h */; settings = {ATTRIBUTES = (Public, ); }; };
		86C40D581A8D7C5C00081FAC /* ORKOrderedTask.m in Sources */ = {isa = PBXBuildFile; fileRef = 86C40B9E1A8D7C5C00081FAC /* ORKOrderedTask.m */; };
		86C40D5E1A8D7C5C00081FAC /* ORKQuestionStep.h in Headers */ = {isa = PBXBuildFile; fileRef = 86C40BA11A8D7C5C00081FAC /* ORKQuestionStep.h */; settings = {ATTRIBUTES = (Public, ); }; };
		86C40D601A8D7C5C00081FAC /* ORKQuestionStep.m in Sources */ = {isa = PBXBuildFile; fileRef = 86C40BA21A8D7C5C00081FAC /* ORKQuestionStep.m */; };
		86C40D621A8D7C5C00081FAC /* ORKQuestionStep_Internal.h in Headers */ = {isa = PBXBuildFile; fileRef = 86C40BA31A8D7C5C00081FAC /* ORKQuestionStep_Internal.h */; };
		86C40D641A8D7C5C00081FAC /* ORKQuestionStepViewController.h in Headers */ = {isa = PBXBuildFile; fileRef = 86C40BA41A8D7C5C00081FAC /* ORKQuestionStepViewController.h */; settings = {ATTRIBUTES = (Private, ); }; };
		86C40D661A8D7C5C00081FAC /* ORKQuestionStepViewController.m in Sources */ = {isa = PBXBuildFile; fileRef = 86C40BA51A8D7C5C00081FAC /* ORKQuestionStepViewController.m */; };
		86C40D681A8D7C5C00081FAC /* ORKQuestionStepViewController_Private.h in Headers */ = {isa = PBXBuildFile; fileRef = 86C40BA61A8D7C5C00081FAC /* ORKQuestionStepViewController_Private.h */; settings = {ATTRIBUTES = (Private, ); }; };
		86C40D6A1A8D7C5C00081FAC /* ORKResult.h in Headers */ = {isa = PBXBuildFile; fileRef = 86C40BA71A8D7C5C00081FAC /* ORKResult.h */; settings = {ATTRIBUTES = (Public, ); }; };
		86C40D6C1A8D7C5C00081FAC /* ORKResult.m in Sources */ = {isa = PBXBuildFile; fileRef = 86C40BA81A8D7C5C00081FAC /* ORKResult.m */; };
		86C40D6E1A8D7C5C00081FAC /* ORKResult_Private.h in Headers */ = {isa = PBXBuildFile; fileRef = 86C40BA91A8D7C5C00081FAC /* ORKResult_Private.h */; settings = {ATTRIBUTES = (Private, ); }; };
		86C40D701A8D7C5C00081FAC /* ORKRoundTappingButton.h in Headers */ = {isa = PBXBuildFile; fileRef = 86C40BAA1A8D7C5C00081FAC /* ORKRoundTappingButton.h */; };
		86C40D721A8D7C5C00081FAC /* ORKRoundTappingButton.m in Sources */ = {isa = PBXBuildFile; fileRef = 86C40BAB1A8D7C5C00081FAC /* ORKRoundTappingButton.m */; };
		86C40D741A8D7C5C00081FAC /* ORKScaleRangeLabel.h in Headers */ = {isa = PBXBuildFile; fileRef = 86C40BAC1A8D7C5C00081FAC /* ORKScaleRangeLabel.h */; };
		86C40D761A8D7C5C00081FAC /* ORKScaleRangeLabel.m in Sources */ = {isa = PBXBuildFile; fileRef = 86C40BAD1A8D7C5C00081FAC /* ORKScaleRangeLabel.m */; };
		86C40D781A8D7C5C00081FAC /* ORKScaleSlider.h in Headers */ = {isa = PBXBuildFile; fileRef = 86C40BAE1A8D7C5C00081FAC /* ORKScaleSlider.h */; };
		86C40D7A1A8D7C5C00081FAC /* ORKScaleSlider.m in Sources */ = {isa = PBXBuildFile; fileRef = 86C40BAF1A8D7C5C00081FAC /* ORKScaleSlider.m */; };
		86C40D7C1A8D7C5C00081FAC /* ORKScaleValueLabel.h in Headers */ = {isa = PBXBuildFile; fileRef = 86C40BB01A8D7C5C00081FAC /* ORKScaleValueLabel.h */; };
		86C40D7E1A8D7C5C00081FAC /* ORKScaleValueLabel.m in Sources */ = {isa = PBXBuildFile; fileRef = 86C40BB11A8D7C5C00081FAC /* ORKScaleValueLabel.m */; };
		86C40D801A8D7C5C00081FAC /* ORKSelectionSubTitleLabel.h in Headers */ = {isa = PBXBuildFile; fileRef = 86C40BB21A8D7C5C00081FAC /* ORKSelectionSubTitleLabel.h */; };
		86C40D821A8D7C5C00081FAC /* ORKSelectionSubTitleLabel.m in Sources */ = {isa = PBXBuildFile; fileRef = 86C40BB31A8D7C5C00081FAC /* ORKSelectionSubTitleLabel.m */; };
		86C40D841A8D7C5C00081FAC /* ORKSelectionTitleLabel.h in Headers */ = {isa = PBXBuildFile; fileRef = 86C40BB41A8D7C5C00081FAC /* ORKSelectionTitleLabel.h */; };
		86C40D861A8D7C5C00081FAC /* ORKSelectionTitleLabel.m in Sources */ = {isa = PBXBuildFile; fileRef = 86C40BB51A8D7C5C00081FAC /* ORKSelectionTitleLabel.m */; };
		86C40D8A1A8D7C5C00081FAC /* ORKSkin.h in Headers */ = {isa = PBXBuildFile; fileRef = 86C40BB71A8D7C5C00081FAC /* ORKSkin.h */; };
		86C40D8C1A8D7C5C00081FAC /* ORKSkin.m in Sources */ = {isa = PBXBuildFile; fileRef = 86C40BB81A8D7C5C00081FAC /* ORKSkin.m */; };
		86C40D8E1A8D7C5C00081FAC /* ORKStep.h in Headers */ = {isa = PBXBuildFile; fileRef = 86C40BB91A8D7C5C00081FAC /* ORKStep.h */; settings = {ATTRIBUTES = (Public, ); }; };
		86C40D901A8D7C5C00081FAC /* ORKStep.m in Sources */ = {isa = PBXBuildFile; fileRef = 86C40BBA1A8D7C5C00081FAC /* ORKStep.m */; };
		86C40D921A8D7C5C00081FAC /* ORKStep_Private.h in Headers */ = {isa = PBXBuildFile; fileRef = 86C40BBB1A8D7C5C00081FAC /* ORKStep_Private.h */; };
		86C40D941A8D7C5C00081FAC /* ORKStepViewController.h in Headers */ = {isa = PBXBuildFile; fileRef = 86C40BBC1A8D7C5C00081FAC /* ORKStepViewController.h */; settings = {ATTRIBUTES = (Public, ); }; };
		86C40D961A8D7C5C00081FAC /* ORKStepViewController.m in Sources */ = {isa = PBXBuildFile; fileRef = 86C40BBD1A8D7C5C00081FAC /* ORKStepViewController.m */; };
		86C40D981A8D7C5C00081FAC /* ORKStepViewController_Internal.h in Headers */ = {isa = PBXBuildFile; fileRef = 86C40BBE1A8D7C5C00081FAC /* ORKStepViewController_Internal.h */; };
		86C40D9C1A8D7C5C00081FAC /* ORKSubheadlineLabel.h in Headers */ = {isa = PBXBuildFile; fileRef = 86C40BC01A8D7C5C00081FAC /* ORKSubheadlineLabel.h */; };
		86C40D9E1A8D7C5C00081FAC /* ORKSubheadlineLabel.m in Sources */ = {isa = PBXBuildFile; fileRef = 86C40BC11A8D7C5C00081FAC /* ORKSubheadlineLabel.m */; };
		86C40DA01A8D7C5C00081FAC /* ORKSurveyAnswerCell.h in Headers */ = {isa = PBXBuildFile; fileRef = 86C40BC21A8D7C5C00081FAC /* ORKSurveyAnswerCell.h */; };
		86C40DA61A8D7C5C00081FAC /* ORKSurveyAnswerCellForImageSelection.h in Headers */ = {isa = PBXBuildFile; fileRef = 86C40BC51A8D7C5C00081FAC /* ORKSurveyAnswerCellForImageSelection.h */; };
		86C40DA81A8D7C5C00081FAC /* ORKSurveyAnswerCellForImageSelection.m in Sources */ = {isa = PBXBuildFile; fileRef = 86C40BC61A8D7C5C00081FAC /* ORKSurveyAnswerCellForImageSelection.m */; };
		86C40DAA1A8D7C5C00081FAC /* ORKSurveyAnswerCellForNumber.h in Headers */ = {isa = PBXBuildFile; fileRef = 86C40BC71A8D7C5C00081FAC /* ORKSurveyAnswerCellForNumber.h */; };
		86C40DAC1A8D7C5C00081FAC /* ORKSurveyAnswerCellForNumber.m in Sources */ = {isa = PBXBuildFile; fileRef = 86C40BC81A8D7C5C00081FAC /* ORKSurveyAnswerCellForNumber.m */; };
		86C40DAE1A8D7C5C00081FAC /* ORKSurveyAnswerCellForScale.h in Headers */ = {isa = PBXBuildFile; fileRef = 86C40BC91A8D7C5C00081FAC /* ORKSurveyAnswerCellForScale.h */; };
		86C40DB01A8D7C5C00081FAC /* ORKSurveyAnswerCellForScale.m in Sources */ = {isa = PBXBuildFile; fileRef = 86C40BCA1A8D7C5C00081FAC /* ORKSurveyAnswerCellForScale.m */; };
		86C40DB61A8D7C5C00081FAC /* ORKSurveyAnswerCellForText.h in Headers */ = {isa = PBXBuildFile; fileRef = 86C40BCD1A8D7C5C00081FAC /* ORKSurveyAnswerCellForText.h */; };
		86C40DB81A8D7C5C00081FAC /* ORKSurveyAnswerCellForText.m in Sources */ = {isa = PBXBuildFile; fileRef = 86C40BCE1A8D7C5C00081FAC /* ORKSurveyAnswerCellForText.m */; };
		86C40DBE1A8D7C5C00081FAC /* ORKTableViewCell.h in Headers */ = {isa = PBXBuildFile; fileRef = 86C40BD11A8D7C5C00081FAC /* ORKTableViewCell.h */; };
		86C40DC01A8D7C5C00081FAC /* ORKTableViewCell.m in Sources */ = {isa = PBXBuildFile; fileRef = 86C40BD21A8D7C5C00081FAC /* ORKTableViewCell.m */; };
		86C40DC21A8D7C5C00081FAC /* ORKTapCountLabel.h in Headers */ = {isa = PBXBuildFile; fileRef = 86C40BD31A8D7C5C00081FAC /* ORKTapCountLabel.h */; };
		86C40DC41A8D7C5C00081FAC /* ORKTapCountLabel.m in Sources */ = {isa = PBXBuildFile; fileRef = 86C40BD41A8D7C5C00081FAC /* ORKTapCountLabel.m */; };
		86C40DC61A8D7C5C00081FAC /* ORKTask.h in Headers */ = {isa = PBXBuildFile; fileRef = 86C40BD51A8D7C5C00081FAC /* ORKTask.h */; settings = {ATTRIBUTES = (Public, ); }; };
		86C40DCA1A8D7C5C00081FAC /* ORKTaskViewController.h in Headers */ = {isa = PBXBuildFile; fileRef = 86C40BD71A8D7C5C00081FAC /* ORKTaskViewController.h */; settings = {ATTRIBUTES = (Public, ); }; };
		86C40DCC1A8D7C5C00081FAC /* ORKTaskViewController.m in Sources */ = {isa = PBXBuildFile; fileRef = 86C40BD81A8D7C5C00081FAC /* ORKTaskViewController.m */; };
		86C40DCE1A8D7C5C00081FAC /* ORKTaskViewController_Internal.h in Headers */ = {isa = PBXBuildFile; fileRef = 86C40BD91A8D7C5C00081FAC /* ORKTaskViewController_Internal.h */; };
		86C40DD01A8D7C5C00081FAC /* ORKTaskViewController_Private.h in Headers */ = {isa = PBXBuildFile; fileRef = 86C40BDA1A8D7C5C00081FAC /* ORKTaskViewController_Private.h */; settings = {ATTRIBUTES = (Private, ); }; };
		86C40DD21A8D7C5C00081FAC /* ORKTextButton.h in Headers */ = {isa = PBXBuildFile; fileRef = 86C40BDB1A8D7C5C00081FAC /* ORKTextButton.h */; settings = {ATTRIBUTES = (Public, ); }; };
		86C40DD41A8D7C5C00081FAC /* ORKTextButton.m in Sources */ = {isa = PBXBuildFile; fileRef = 86C40BDC1A8D7C5C00081FAC /* ORKTextButton.m */; };
		86C40DD61A8D7C5C00081FAC /* ORKUnitLabel.h in Headers */ = {isa = PBXBuildFile; fileRef = 86C40BDD1A8D7C5C00081FAC /* ORKUnitLabel.h */; };
		86C40DD81A8D7C5C00081FAC /* ORKUnitLabel.m in Sources */ = {isa = PBXBuildFile; fileRef = 86C40BDE1A8D7C5C00081FAC /* ORKUnitLabel.m */; };
		86C40DDE1A8D7C5C00081FAC /* ORKVerticalContainerView.h in Headers */ = {isa = PBXBuildFile; fileRef = 86C40BE11A8D7C5C00081FAC /* ORKVerticalContainerView.h */; };
		86C40DE01A8D7C5C00081FAC /* ORKVerticalContainerView.m in Sources */ = {isa = PBXBuildFile; fileRef = 86C40BE21A8D7C5C00081FAC /* ORKVerticalContainerView.m */; };
		86C40DE21A8D7C5C00081FAC /* ORKVerticalContainerView_Internal.h in Headers */ = {isa = PBXBuildFile; fileRef = 86C40BE31A8D7C5C00081FAC /* ORKVerticalContainerView_Internal.h */; };
		86C40DEA1A8D7C5C00081FAC /* UIBarButtonItem+ORKBarButtonItem.h in Headers */ = {isa = PBXBuildFile; fileRef = 86C40BE71A8D7C5C00081FAC /* UIBarButtonItem+ORKBarButtonItem.h */; };
		86C40DEC1A8D7C5C00081FAC /* UIBarButtonItem+ORKBarButtonItem.m in Sources */ = {isa = PBXBuildFile; fileRef = 86C40BE81A8D7C5C00081FAC /* UIBarButtonItem+ORKBarButtonItem.m */; };
		86C40DEE1A8D7C5C00081FAC /* UIResponder+ResearchKit.h in Headers */ = {isa = PBXBuildFile; fileRef = 86C40BE91A8D7C5C00081FAC /* UIResponder+ResearchKit.h */; };
		86C40DF01A8D7C5C00081FAC /* UIResponder+ResearchKit.m in Sources */ = {isa = PBXBuildFile; fileRef = 86C40BEA1A8D7C5C00081FAC /* UIResponder+ResearchKit.m */; };
		86C40DF21A8D7C5C00081FAC /* ORKConsentReviewController.h in Headers */ = {isa = PBXBuildFile; fileRef = 86C40BEC1A8D7C5C00081FAC /* ORKConsentReviewController.h */; };
		86C40DF41A8D7C5C00081FAC /* ORKConsentReviewController.m in Sources */ = {isa = PBXBuildFile; fileRef = 86C40BED1A8D7C5C00081FAC /* ORKConsentReviewController.m */; };
		86C40DF61A8D7C5C00081FAC /* ORKSignatureStepViewController.h in Headers */ = {isa = PBXBuildFile; fileRef = 86C40BEE1A8D7C5C00081FAC /* ORKSignatureStepViewController.h */; settings = {ATTRIBUTES = (Private, ); }; };
		86C40DF81A8D7C5C00081FAC /* ORKSignatureStepViewController.m in Sources */ = {isa = PBXBuildFile; fileRef = 86C40BEF1A8D7C5C00081FAC /* ORKSignatureStepViewController.m */; };
		86C40DFA1A8D7C5C00081FAC /* MovieTintShader.fsh in Resources */ = {isa = PBXBuildFile; fileRef = 86C40BF01A8D7C5C00081FAC /* MovieTintShader.fsh */; };
		86C40DFC1A8D7C5C00081FAC /* MovieTintShader.vsh in Resources */ = {isa = PBXBuildFile; fileRef = 86C40BF11A8D7C5C00081FAC /* MovieTintShader.vsh */; };
		86C40DFE1A8D7C5C00081FAC /* ORKConsentDocument.h in Headers */ = {isa = PBXBuildFile; fileRef = 86C40BF21A8D7C5C00081FAC /* ORKConsentDocument.h */; settings = {ATTRIBUTES = (Public, ); }; };
		86C40E001A8D7C5C00081FAC /* ORKConsentDocument.m in Sources */ = {isa = PBXBuildFile; fileRef = 86C40BF31A8D7C5C00081FAC /* ORKConsentDocument.m */; };
		86C40E021A8D7C5C00081FAC /* ORKConsentDocument_Internal.h in Headers */ = {isa = PBXBuildFile; fileRef = 86C40BF41A8D7C5C00081FAC /* ORKConsentDocument_Internal.h */; };
		86C40E041A8D7C5C00081FAC /* ORKConsentLearnMoreViewController.h in Headers */ = {isa = PBXBuildFile; fileRef = 86C40BF51A8D7C5C00081FAC /* ORKConsentLearnMoreViewController.h */; };
		86C40E061A8D7C5C00081FAC /* ORKConsentLearnMoreViewController.m in Sources */ = {isa = PBXBuildFile; fileRef = 86C40BF61A8D7C5C00081FAC /* ORKConsentLearnMoreViewController.m */; };
		86C40E081A8D7C5C00081FAC /* ORKConsentReviewStep.h in Headers */ = {isa = PBXBuildFile; fileRef = 86C40BF71A8D7C5C00081FAC /* ORKConsentReviewStep.h */; settings = {ATTRIBUTES = (Public, ); }; };
		86C40E0A1A8D7C5C00081FAC /* ORKConsentReviewStep.m in Sources */ = {isa = PBXBuildFile; fileRef = 86C40BF81A8D7C5C00081FAC /* ORKConsentReviewStep.m */; };
		86C40E0C1A8D7C5C00081FAC /* ORKConsentReviewStepViewController.h in Headers */ = {isa = PBXBuildFile; fileRef = 86C40BF91A8D7C5C00081FAC /* ORKConsentReviewStepViewController.h */; settings = {ATTRIBUTES = (Private, ); }; };
		86C40E0E1A8D7C5C00081FAC /* ORKConsentReviewStepViewController.m in Sources */ = {isa = PBXBuildFile; fileRef = 86C40BFA1A8D7C5C00081FAC /* ORKConsentReviewStepViewController.m */; };
		86C40E101A8D7C5C00081FAC /* ORKConsentSceneViewController.h in Headers */ = {isa = PBXBuildFile; fileRef = 86C40BFB1A8D7C5C00081FAC /* ORKConsentSceneViewController.h */; };
		86C40E121A8D7C5C00081FAC /* ORKConsentSceneViewController.m in Sources */ = {isa = PBXBuildFile; fileRef = 86C40BFC1A8D7C5C00081FAC /* ORKConsentSceneViewController.m */; };
		86C40E181A8D7C5C00081FAC /* ORKConsentSection.h in Headers */ = {isa = PBXBuildFile; fileRef = 86C40BFF1A8D7C5C00081FAC /* ORKConsentSection.h */; settings = {ATTRIBUTES = (Public, ); }; };
		86C40E1A1A8D7C5C00081FAC /* ORKConsentSection.m in Sources */ = {isa = PBXBuildFile; fileRef = 86C40C001A8D7C5C00081FAC /* ORKConsentSection.m */; };
		86C40E1C1A8D7C5C00081FAC /* ORKConsentSection_Internal.h in Headers */ = {isa = PBXBuildFile; fileRef = 86C40C011A8D7C5C00081FAC /* ORKConsentSection_Internal.h */; };
		86C40E1E1A8D7C5C00081FAC /* ORKConsentSignature.h in Headers */ = {isa = PBXBuildFile; fileRef = 86C40C021A8D7C5C00081FAC /* ORKConsentSignature.h */; settings = {ATTRIBUTES = (Public, ); }; };
		86C40E201A8D7C5C00081FAC /* ORKConsentSignature.m in Sources */ = {isa = PBXBuildFile; fileRef = 86C40C031A8D7C5C00081FAC /* ORKConsentSignature.m */; };
		86C40E241A8D7C5C00081FAC /* ORKEAGLMoviePlayerView.h in Headers */ = {isa = PBXBuildFile; fileRef = 86C40C051A8D7C5C00081FAC /* ORKEAGLMoviePlayerView.h */; };
		86C40E261A8D7C5C00081FAC /* ORKEAGLMoviePlayerView.m in Sources */ = {isa = PBXBuildFile; fileRef = 86C40C061A8D7C5C00081FAC /* ORKEAGLMoviePlayerView.m */; };
		86C40E281A8D7C5C00081FAC /* ORKSignatureView.h in Headers */ = {isa = PBXBuildFile; fileRef = 86C40C071A8D7C5C00081FAC /* ORKSignatureView.h */; };
		86C40E2A1A8D7C5C00081FAC /* ORKSignatureView.m in Sources */ = {isa = PBXBuildFile; fileRef = 86C40C081A8D7C5C00081FAC /* ORKSignatureView.m */; };
		86C40E2C1A8D7C5C00081FAC /* ORKVisualConsentStep.h in Headers */ = {isa = PBXBuildFile; fileRef = 86C40C091A8D7C5C00081FAC /* ORKVisualConsentStep.h */; settings = {ATTRIBUTES = (Public, ); }; };
		86C40E2E1A8D7C5C00081FAC /* ORKVisualConsentStep.m in Sources */ = {isa = PBXBuildFile; fileRef = 86C40C0A1A8D7C5C00081FAC /* ORKVisualConsentStep.m */; };
		86C40E301A8D7C5C00081FAC /* ORKVisualConsentStepViewController.h in Headers */ = {isa = PBXBuildFile; fileRef = 86C40C0B1A8D7C5C00081FAC /* ORKVisualConsentStepViewController.h */; settings = {ATTRIBUTES = (Private, ); }; };
		86C40E321A8D7C5C00081FAC /* ORKVisualConsentStepViewController.m in Sources */ = {isa = PBXBuildFile; fileRef = 86C40C0C1A8D7C5C00081FAC /* ORKVisualConsentStepViewController.m */; };
		86C40E341A8D7C5C00081FAC /* ORKVisualConsentStepViewController_Internal.h in Headers */ = {isa = PBXBuildFile; fileRef = 86C40C0D1A8D7C5C00081FAC /* ORKVisualConsentStepViewController_Internal.h */; };
		86C40E361A8D7C5C00081FAC /* ORKVisualConsentTransitionAnimator.h in Headers */ = {isa = PBXBuildFile; fileRef = 86C40C0E1A8D7C5C00081FAC /* ORKVisualConsentTransitionAnimator.h */; };
		86C40E381A8D7C5C00081FAC /* ORKVisualConsentTransitionAnimator.m in Sources */ = {isa = PBXBuildFile; fileRef = 86C40C0F1A8D7C5C00081FAC /* ORKVisualConsentTransitionAnimator.m */; };
		86CC8EA01AC09332001CCD89 /* ResearchKit.framework in Frameworks */ = {isa = PBXBuildFile; fileRef = B183A5951A8535D100C76870 /* ResearchKit.framework */; };
		86CC8EB31AC09383001CCD89 /* ORKAccessibilityTests.m in Sources */ = {isa = PBXBuildFile; fileRef = 86CC8EA81AC09383001CCD89 /* ORKAccessibilityTests.m */; };
		86CC8EB41AC09383001CCD89 /* ORKChoiceAnswerFormatHelperTests.m in Sources */ = {isa = PBXBuildFile; fileRef = 86CC8EA91AC09383001CCD89 /* ORKChoiceAnswerFormatHelperTests.m */; };
		86CC8EB51AC09383001CCD89 /* ORKConsentTests.m in Sources */ = {isa = PBXBuildFile; fileRef = 86CC8EAA1AC09383001CCD89 /* ORKConsentTests.m */; };
		86CC8EB61AC09383001CCD89 /* ORKDataLoggerManagerTests.m in Sources */ = {isa = PBXBuildFile; fileRef = 86CC8EAB1AC09383001CCD89 /* ORKDataLoggerManagerTests.m */; };
		86CC8EB71AC09383001CCD89 /* ORKDataLoggerTests.m in Sources */ = {isa = PBXBuildFile; fileRef = 86CC8EAC1AC09383001CCD89 /* ORKDataLoggerTests.m */; };
		86CC8EB81AC09383001CCD89 /* ORKHKSampleTests.m in Sources */ = {isa = PBXBuildFile; fileRef = 86CC8EAD1AC09383001CCD89 /* ORKHKSampleTests.m */; };
		86CC8EBA1AC09383001CCD89 /* ORKResultTests.m in Sources */ = {isa = PBXBuildFile; fileRef = 86CC8EAF1AC09383001CCD89 /* ORKResultTests.m */; };
		86CC8EBB1AC09383001CCD89 /* ORKTextChoiceCellGroupTests.m in Sources */ = {isa = PBXBuildFile; fileRef = 86CC8EB01AC09383001CCD89 /* ORKTextChoiceCellGroupTests.m */; };
		86D348021AC161B0006DB02B /* ORKRecorderTests.m in Sources */ = {isa = PBXBuildFile; fileRef = 86D348001AC16175006DB02B /* ORKRecorderTests.m */; };
		B11C54991A9EEF8800265E61 /* ORKConsentSharingStep.h in Headers */ = {isa = PBXBuildFile; fileRef = B11C54961A9EEF8800265E61 /* ORKConsentSharingStep.h */; settings = {ATTRIBUTES = (Public, ); }; };
		B11C549B1A9EEF8800265E61 /* ORKConsentSharingStep.m in Sources */ = {isa = PBXBuildFile; fileRef = B11C54971A9EEF8800265E61 /* ORKConsentSharingStep.m */; };
		B11C549F1A9EF4A700265E61 /* ORKConsentSharingStepViewController.h in Headers */ = {isa = PBXBuildFile; fileRef = B11C549C1A9EF4A700265E61 /* ORKConsentSharingStepViewController.h */; settings = {ATTRIBUTES = (Private, ); }; };
		B11C54A11A9EF4A700265E61 /* ORKConsentSharingStepViewController.m in Sources */ = {isa = PBXBuildFile; fileRef = B11C549D1A9EF4A700265E61 /* ORKConsentSharingStepViewController.m */; };
		B12EA0151B0D73A500F9F554 /* ORKToneAudiometryPracticeStep.h in Headers */ = {isa = PBXBuildFile; fileRef = B12EA0131B0D73A500F9F554 /* ORKToneAudiometryPracticeStep.h */; settings = {ATTRIBUTES = (Private, ); }; };
		B12EA0161B0D73A500F9F554 /* ORKToneAudiometryPracticeStep.m in Sources */ = {isa = PBXBuildFile; fileRef = B12EA0141B0D73A500F9F554 /* ORKToneAudiometryPracticeStep.m */; };
		B12EA0191B0D76AD00F9F554 /* ORKToneAudiometryPracticeStepViewController.h in Headers */ = {isa = PBXBuildFile; fileRef = B12EA0171B0D76AD00F9F554 /* ORKToneAudiometryPracticeStepViewController.h */; settings = {ATTRIBUTES = (Private, ); }; };
		B12EA01A1B0D76AD00F9F554 /* ORKToneAudiometryPracticeStepViewController.m in Sources */ = {isa = PBXBuildFile; fileRef = B12EA0181B0D76AD00F9F554 /* ORKToneAudiometryPracticeStepViewController.m */; };
		B17FE7FD1A8DBE7C00BF9C28 /* Artwork.xcassets in Resources */ = {isa = PBXBuildFile; fileRef = 861610BF1A8D8EDD00245F7A /* Artwork.xcassets */; };
		B183A4A21A8535D100C76870 /* ResearchKit_Private.h in Headers */ = {isa = PBXBuildFile; fileRef = B1B894391A00345200C5CF2D /* ResearchKit_Private.h */; settings = {ATTRIBUTES = (Private, ); }; };
		B183A4DD1A8535D100C76870 /* ResearchKit.h in Headers */ = {isa = PBXBuildFile; fileRef = B1C1DE4F196F541F00F75544 /* ResearchKit.h */; settings = {ATTRIBUTES = (Public, ); }; };
		B1A860EA1A9693C400EA57B7 /* consent_01@2x.m4v in Resources */ = {isa = PBXBuildFile; fileRef = B1A860DB1A9693C400EA57B7 /* consent_01@2x.m4v */; };
		B1A860EB1A9693C400EA57B7 /* consent_02@2x.m4v in Resources */ = {isa = PBXBuildFile; fileRef = B1A860DC1A9693C400EA57B7 /* consent_02@2x.m4v */; };
		B1A860EC1A9693C400EA57B7 /* consent_03@2x.m4v in Resources */ = {isa = PBXBuildFile; fileRef = B1A860DD1A9693C400EA57B7 /* consent_03@2x.m4v */; };
		B1A860ED1A9693C400EA57B7 /* consent_04@2x.m4v in Resources */ = {isa = PBXBuildFile; fileRef = B1A860DE1A9693C400EA57B7 /* consent_04@2x.m4v */; };
		B1A860EE1A9693C400EA57B7 /* consent_05@2x.m4v in Resources */ = {isa = PBXBuildFile; fileRef = B1A860DF1A9693C400EA57B7 /* consent_05@2x.m4v */; };
		B1A860EF1A9693C400EA57B7 /* consent_06@2x.m4v in Resources */ = {isa = PBXBuildFile; fileRef = B1A860E01A9693C400EA57B7 /* consent_06@2x.m4v */; };
		B1A860F01A9693C400EA57B7 /* consent_07@2x.m4v in Resources */ = {isa = PBXBuildFile; fileRef = B1A860E11A9693C400EA57B7 /* consent_07@2x.m4v */; };
		B1A860F11A9693C400EA57B7 /* consent_01@3x.m4v in Resources */ = {isa = PBXBuildFile; fileRef = B1A860E31A9693C400EA57B7 /* consent_01@3x.m4v */; };
		B1A860F21A9693C400EA57B7 /* consent_02@3x.m4v in Resources */ = {isa = PBXBuildFile; fileRef = B1A860E41A9693C400EA57B7 /* consent_02@3x.m4v */; };
		B1A860F31A9693C400EA57B7 /* consent_03@3x.m4v in Resources */ = {isa = PBXBuildFile; fileRef = B1A860E51A9693C400EA57B7 /* consent_03@3x.m4v */; };
		B1A860F41A9693C400EA57B7 /* consent_04@3x.m4v in Resources */ = {isa = PBXBuildFile; fileRef = B1A860E61A9693C400EA57B7 /* consent_04@3x.m4v */; };
		B1A860F51A9693C400EA57B7 /* consent_05@3x.m4v in Resources */ = {isa = PBXBuildFile; fileRef = B1A860E71A9693C400EA57B7 /* consent_05@3x.m4v */; };
		B1A860F61A9693C400EA57B7 /* consent_06@3x.m4v in Resources */ = {isa = PBXBuildFile; fileRef = B1A860E81A9693C400EA57B7 /* consent_06@3x.m4v */; };
		B1A860F71A9693C400EA57B7 /* consent_07@3x.m4v in Resources */ = {isa = PBXBuildFile; fileRef = B1A860E91A9693C400EA57B7 /* consent_07@3x.m4v */; };
		B1C0F4E41A9BA65F0022C153 /* ResearchKit.strings in Resources */ = {isa = PBXBuildFile; fileRef = B1C0F4E11A9BA65F0022C153 /* ResearchKit.strings */; };
		B1C7955E1A9FBF04007279BA /* HealthKit.framework in Frameworks */ = {isa = PBXBuildFile; fileRef = B1C7955D1A9FBF04007279BA /* HealthKit.framework */; settings = {ATTRIBUTES = (Required, ); }; };
		B8760F2B1AFBEFB0007FA16F /* ORKScaleRangeDescriptionLabel.h in Headers */ = {isa = PBXBuildFile; fileRef = B8760F291AFBEFB0007FA16F /* ORKScaleRangeDescriptionLabel.h */; };
		B8760F2C1AFBEFB0007FA16F /* ORKScaleRangeDescriptionLabel.m in Sources */ = {isa = PBXBuildFile; fileRef = B8760F2A1AFBEFB0007FA16F /* ORKScaleRangeDescriptionLabel.m */; };
		BC01B0FB1B0EB99700863803 /* ORKTintedImageView_Internal.h in Headers */ = {isa = PBXBuildFile; fileRef = BC01B0FA1B0EB99700863803 /* ORKTintedImageView_Internal.h */; };
		BC13CE391B0660220044153C /* ORKNavigableOrderedTask.h in Headers */ = {isa = PBXBuildFile; fileRef = BC13CE371B0660220044153C /* ORKNavigableOrderedTask.h */; settings = {ATTRIBUTES = (Public, ); }; };
		BC13CE3A1B0660220044153C /* ORKNavigableOrderedTask.m in Sources */ = {isa = PBXBuildFile; fileRef = BC13CE381B0660220044153C /* ORKNavigableOrderedTask.m */; };
		BC13CE3C1B0662990044153C /* ORKStepNavigationRule_Private.h in Headers */ = {isa = PBXBuildFile; fileRef = BC13CE3B1B0662990044153C /* ORKStepNavigationRule_Private.h */; settings = {ATTRIBUTES = (Private, ); }; };
		BC13CE401B0666FD0044153C /* ORKResultPredicate.h in Headers */ = {isa = PBXBuildFile; fileRef = BC13CE3F1B0666FD0044153C /* ORKResultPredicate.h */; settings = {ATTRIBUTES = (Public, ); }; };
		BC13CE421B066A990044153C /* ORKStepNavigationRule_Internal.h in Headers */ = {isa = PBXBuildFile; fileRef = BC13CE411B066A990044153C /* ORKStepNavigationRule_Internal.h */; };
		BC4194291AE8453A00073D6B /* ORKObserver.h in Headers */ = {isa = PBXBuildFile; fileRef = BC4194271AE8453A00073D6B /* ORKObserver.h */; };
		BC41942A1AE8453A00073D6B /* ORKObserver.m in Sources */ = {isa = PBXBuildFile; fileRef = BC4194281AE8453A00073D6B /* ORKObserver.m */; };
		BC4A213F1C85FC0000BFC271 /* ORKBarGraphChartView.h in Headers */ = {isa = PBXBuildFile; fileRef = BC4A213D1C85FC0000BFC271 /* ORKBarGraphChartView.h */; settings = {ATTRIBUTES = (Public, ); }; };
		BC4A21401C85FC0000BFC271 /* ORKBarGraphChartView.m in Sources */ = {isa = PBXBuildFile; fileRef = BC4A213E1C85FC0000BFC271 /* ORKBarGraphChartView.m */; };
		BC5FAF841C6901A200057CF1 /* ORKChartTypes.h in Headers */ = {isa = PBXBuildFile; fileRef = BC5FAF821C6901A200057CF1 /* ORKChartTypes.h */; settings = {ATTRIBUTES = (Public, ); }; };
		BC5FAF851C6901A200057CF1 /* ORKChartTypes.m in Sources */ = {isa = PBXBuildFile; fileRef = BC5FAF831C6901A200057CF1 /* ORKChartTypes.m */; };
		BCA5C0351AEC05F20092AC8D /* ORKStepNavigationRule.h in Headers */ = {isa = PBXBuildFile; fileRef = BCA5C0331AEC05F20092AC8D /* ORKStepNavigationRule.h */; settings = {ATTRIBUTES = (Public, ); }; };
		BCA5C0361AEC05F20092AC8D /* ORKStepNavigationRule.m in Sources */ = {isa = PBXBuildFile; fileRef = BCA5C0341AEC05F20092AC8D /* ORKStepNavigationRule.m */; };
		BCAD50E81B0201EE0034806A /* ORKTaskTests.m in Sources */ = {isa = PBXBuildFile; fileRef = BCAD50E71B0201EE0034806A /* ORKTaskTests.m */; };
		BCB080A11B83EFB900A3F400 /* ORKStepNavigationRule.swift in Sources */ = {isa = PBXBuildFile; fileRef = BCB080A01B83EFB900A3F400 /* ORKStepNavigationRule.swift */; };
		BCB6E64A1B7D531C000D5B34 /* ORKPieChartView.h in Headers */ = {isa = PBXBuildFile; fileRef = BCB6E6481B7D531C000D5B34 /* ORKPieChartView.h */; settings = {ATTRIBUTES = (Public, ); }; };
		BCB6E64B1B7D531C000D5B34 /* ORKPieChartView.m in Sources */ = {isa = PBXBuildFile; fileRef = BCB6E6491B7D531C000D5B34 /* ORKPieChartView.m */; };
		BCB6E6501B7D533B000D5B34 /* ORKPieChartLegendCollectionViewLayout.h in Headers */ = {isa = PBXBuildFile; fileRef = BCB6E64C1B7D533B000D5B34 /* ORKPieChartLegendCollectionViewLayout.h */; };
		BCB6E6511B7D533B000D5B34 /* ORKPieChartLegendCollectionViewLayout.m in Sources */ = {isa = PBXBuildFile; fileRef = BCB6E64D1B7D533B000D5B34 /* ORKPieChartLegendCollectionViewLayout.m */; };
		BCB6E6521B7D533B000D5B34 /* ORKPieChartLegendCell.h in Headers */ = {isa = PBXBuildFile; fileRef = BCB6E64E1B7D533B000D5B34 /* ORKPieChartLegendCell.h */; };
		BCB6E6531B7D533B000D5B34 /* ORKPieChartLegendCell.m in Sources */ = {isa = PBXBuildFile; fileRef = BCB6E64F1B7D533B000D5B34 /* ORKPieChartLegendCell.m */; };
		BCB6E65B1B7D534C000D5B34 /* ORKDiscreteGraphChartView.h in Headers */ = {isa = PBXBuildFile; fileRef = BCB6E6541B7D534C000D5B34 /* ORKDiscreteGraphChartView.h */; settings = {ATTRIBUTES = (Public, ); }; };
		BCB6E65C1B7D534C000D5B34 /* ORKDiscreteGraphChartView.m in Sources */ = {isa = PBXBuildFile; fileRef = BCB6E6551B7D534C000D5B34 /* ORKDiscreteGraphChartView.m */; };
		BCB6E65D1B7D534C000D5B34 /* ORKGraphChartView_Internal.h in Headers */ = {isa = PBXBuildFile; fileRef = BCB6E6561B7D534C000D5B34 /* ORKGraphChartView_Internal.h */; };
		BCB6E65E1B7D534C000D5B34 /* ORKGraphChartView.h in Headers */ = {isa = PBXBuildFile; fileRef = BCB6E6571B7D534C000D5B34 /* ORKGraphChartView.h */; settings = {ATTRIBUTES = (Public, ); }; };
		BCB6E65F1B7D534C000D5B34 /* ORKGraphChartView.m in Sources */ = {isa = PBXBuildFile; fileRef = BCB6E6581B7D534C000D5B34 /* ORKGraphChartView.m */; };
		BCB6E6601B7D534C000D5B34 /* ORKLineGraphChartView.h in Headers */ = {isa = PBXBuildFile; fileRef = BCB6E6591B7D534C000D5B34 /* ORKLineGraphChartView.h */; settings = {ATTRIBUTES = (Public, ); }; };
		BCB6E6611B7D534C000D5B34 /* ORKLineGraphChartView.m in Sources */ = {isa = PBXBuildFile; fileRef = BCB6E65A1B7D534C000D5B34 /* ORKLineGraphChartView.m */; };
		BCB6E6661B7D535F000D5B34 /* ORKXAxisView.h in Headers */ = {isa = PBXBuildFile; fileRef = BCB6E6621B7D535F000D5B34 /* ORKXAxisView.h */; };
		BCB6E6671B7D535F000D5B34 /* ORKXAxisView.m in Sources */ = {isa = PBXBuildFile; fileRef = BCB6E6631B7D535F000D5B34 /* ORKXAxisView.m */; };
<<<<<<< HEAD
		BCB6E66C1B7D537B000D5B34 /* ORKRangedPoint.h in Headers */ = {isa = PBXBuildFile; fileRef = BCB6E66A1B7D537B000D5B34 /* ORKRangedPoint.h */; settings = {ATTRIBUTES = (Public, ); }; };
		BCB6E66D1B7D537B000D5B34 /* ORKRangedPoint.m in Sources */ = {isa = PBXBuildFile; fileRef = BCB6E66B1B7D537B000D5B34 /* ORKRangedPoint.m */; };
		BCB8133C1C98367A00346561 /* ORKTypes.h in Headers */ = {isa = PBXBuildFile; fileRef = BCB8133B1C98367A00346561 /* ORKTypes.h */; settings = {ATTRIBUTES = (Public, ); }; };
=======
>>>>>>> b1b25f9a
		BCB96C131B19C0EC002A0B96 /* ORKStepTests.m in Sources */ = {isa = PBXBuildFile; fileRef = BCB96C121B19C0EC002A0B96 /* ORKStepTests.m */; };
		BCC1CD9A1B7ED64F00D86886 /* ORKYAxisView.h in Headers */ = {isa = PBXBuildFile; fileRef = BCC1CD981B7ED64F00D86886 /* ORKYAxisView.h */; };
		BCC1CD9B1B7ED64F00D86886 /* ORKYAxisView.m in Sources */ = {isa = PBXBuildFile; fileRef = BCC1CD991B7ED64F00D86886 /* ORKYAxisView.m */; };
		BCD192DF1B81240400FCC08A /* ORKPieChartPieView.h in Headers */ = {isa = PBXBuildFile; fileRef = BCD192DD1B81240400FCC08A /* ORKPieChartPieView.h */; };
		BCD192E01B81240400FCC08A /* ORKPieChartPieView.m in Sources */ = {isa = PBXBuildFile; fileRef = BCD192DE1B81240400FCC08A /* ORKPieChartPieView.m */; };
		BCD192E71B81243900FCC08A /* ORKPieChartLegendView.h in Headers */ = {isa = PBXBuildFile; fileRef = BCD192E51B81243900FCC08A /* ORKPieChartLegendView.h */; };
		BCD192E81B81243900FCC08A /* ORKPieChartLegendView.m in Sources */ = {isa = PBXBuildFile; fileRef = BCD192E61B81243900FCC08A /* ORKPieChartLegendView.m */; };
		BCD192EB1B81245500FCC08A /* ORKPieChartTitleTextView.h in Headers */ = {isa = PBXBuildFile; fileRef = BCD192E91B81245500FCC08A /* ORKPieChartTitleTextView.h */; };
		BCD192EC1B81245500FCC08A /* ORKPieChartTitleTextView.m in Sources */ = {isa = PBXBuildFile; fileRef = BCD192EA1B81245500FCC08A /* ORKPieChartTitleTextView.m */; };
		BCD192EE1B81255F00FCC08A /* ORKPieChartView_Internal.h in Headers */ = {isa = PBXBuildFile; fileRef = BCD192ED1B81255F00FCC08A /* ORKPieChartView_Internal.h */; };
		BCFF24BD1B0798D10044EC35 /* ORKResultPredicate.m in Sources */ = {isa = PBXBuildFile; fileRef = BCFF24BC1B0798D10044EC35 /* ORKResultPredicate.m */; };
		BF5161501BE9C53D00174DDD /* ORKWaitStep.h in Headers */ = {isa = PBXBuildFile; fileRef = BF9155A11BDE8DA9007FA459 /* ORKWaitStep.h */; settings = {ATTRIBUTES = (Public, ); }; };
		BF91559B1BDE8D7D007FA459 /* ORKReviewStep_Internal.h in Headers */ = {isa = PBXBuildFile; fileRef = BF9155951BDE8D7D007FA459 /* ORKReviewStep_Internal.h */; };
		BF91559C1BDE8D7D007FA459 /* ORKReviewStep.h in Headers */ = {isa = PBXBuildFile; fileRef = BF9155961BDE8D7D007FA459 /* ORKReviewStep.h */; settings = {ATTRIBUTES = (Public, ); }; };
		BF91559D1BDE8D7D007FA459 /* ORKReviewStep.m in Sources */ = {isa = PBXBuildFile; fileRef = BF9155971BDE8D7D007FA459 /* ORKReviewStep.m */; };
		BF91559E1BDE8D7E007FA459 /* ORKReviewStepViewController_Internal.h in Headers */ = {isa = PBXBuildFile; fileRef = BF9155981BDE8D7D007FA459 /* ORKReviewStepViewController_Internal.h */; };
		BF91559F1BDE8D7E007FA459 /* ORKReviewStepViewController.h in Headers */ = {isa = PBXBuildFile; fileRef = BF9155991BDE8D7D007FA459 /* ORKReviewStepViewController.h */; settings = {ATTRIBUTES = (Private, ); }; };
		BF9155A01BDE8D7E007FA459 /* ORKReviewStepViewController.m in Sources */ = {isa = PBXBuildFile; fileRef = BF91559A1BDE8D7D007FA459 /* ORKReviewStepViewController.m */; };
		BF9155A81BDE8DA9007FA459 /* ORKWaitStep.m in Sources */ = {isa = PBXBuildFile; fileRef = BF9155A21BDE8DA9007FA459 /* ORKWaitStep.m */; };
		BF9155A91BDE8DA9007FA459 /* ORKWaitStepView.h in Headers */ = {isa = PBXBuildFile; fileRef = BF9155A31BDE8DA9007FA459 /* ORKWaitStepView.h */; };
		BF9155AA1BDE8DA9007FA459 /* ORKWaitStepView.m in Sources */ = {isa = PBXBuildFile; fileRef = BF9155A41BDE8DA9007FA459 /* ORKWaitStepView.m */; };
		BF9155AB1BDE8DA9007FA459 /* ORKWaitStepViewController.h in Headers */ = {isa = PBXBuildFile; fileRef = BF9155A51BDE8DA9007FA459 /* ORKWaitStepViewController.h */; settings = {ATTRIBUTES = (Public, ); }; };
		BF9155AC1BDE8DA9007FA459 /* ORKWaitStepViewController.m in Sources */ = {isa = PBXBuildFile; fileRef = BF9155A61BDE8DA9007FA459 /* ORKWaitStepViewController.m */; };
		CBD34A561BB1FB9000F204EA /* ORKLocationSelectionView.h in Headers */ = {isa = PBXBuildFile; fileRef = CBD34A541BB1FB9000F204EA /* ORKLocationSelectionView.h */; };
		CBD34A571BB1FB9000F204EA /* ORKLocationSelectionView.m in Sources */ = {isa = PBXBuildFile; fileRef = CBD34A551BB1FB9000F204EA /* ORKLocationSelectionView.m */; };
		CBD34A5A1BB207FC00F204EA /* ORKSurveyAnswerCellForLocation.h in Headers */ = {isa = PBXBuildFile; fileRef = CBD34A581BB207FC00F204EA /* ORKSurveyAnswerCellForLocation.h */; };
		CBD34A5B1BB207FC00F204EA /* ORKSurveyAnswerCellForLocation.m in Sources */ = {isa = PBXBuildFile; fileRef = CBD34A591BB207FC00F204EA /* ORKSurveyAnswerCellForLocation.m */; };
		D42FEFB81AF7557000A124F8 /* ORKImageCaptureView.h in Headers */ = {isa = PBXBuildFile; fileRef = D42FEFB61AF7557000A124F8 /* ORKImageCaptureView.h */; };
		D42FEFB91AF7557000A124F8 /* ORKImageCaptureView.m in Sources */ = {isa = PBXBuildFile; fileRef = D42FEFB71AF7557000A124F8 /* ORKImageCaptureView.m */; };
		D44239791AF17F5100559D96 /* ORKImageCaptureStep.h in Headers */ = {isa = PBXBuildFile; fileRef = D44239771AF17F5100559D96 /* ORKImageCaptureStep.h */; settings = {ATTRIBUTES = (Public, ); }; };
		D442397A1AF17F5100559D96 /* ORKImageCaptureStep.m in Sources */ = {isa = PBXBuildFile; fileRef = D44239781AF17F5100559D96 /* ORKImageCaptureStep.m */; };
		D442397D1AF17F7600559D96 /* ORKImageCaptureStepViewController.h in Headers */ = {isa = PBXBuildFile; fileRef = D442397B1AF17F7600559D96 /* ORKImageCaptureStepViewController.h */; settings = {ATTRIBUTES = (Public, ); }; };
		D442397E1AF17F7600559D96 /* ORKImageCaptureStepViewController.m in Sources */ = {isa = PBXBuildFile; fileRef = D442397C1AF17F7600559D96 /* ORKImageCaptureStepViewController.m */; };
		D458520A1AF6CCFA00A2DE13 /* ORKImageCaptureCameraPreviewView.h in Headers */ = {isa = PBXBuildFile; fileRef = D45852081AF6CCFA00A2DE13 /* ORKImageCaptureCameraPreviewView.h */; };
		D458520B1AF6CCFA00A2DE13 /* ORKImageCaptureCameraPreviewView.m in Sources */ = {isa = PBXBuildFile; fileRef = D45852091AF6CCFA00A2DE13 /* ORKImageCaptureCameraPreviewView.m */; };
		FA7A9D2B1B082688005A2BEA /* ORKConsentDocumentTests.m in Sources */ = {isa = PBXBuildFile; fileRef = FA7A9D2A1B082688005A2BEA /* ORKConsentDocumentTests.m */; };
		FA7A9D2F1B083DD3005A2BEA /* ORKConsentSectionFormatter.h in Headers */ = {isa = PBXBuildFile; fileRef = FA7A9D2D1B083DD3005A2BEA /* ORKConsentSectionFormatter.h */; };
		FA7A9D301B083DD3005A2BEA /* ORKConsentSectionFormatter.m in Sources */ = {isa = PBXBuildFile; fileRef = FA7A9D2E1B083DD3005A2BEA /* ORKConsentSectionFormatter.m */; };
		FA7A9D331B0843A9005A2BEA /* ORKConsentSignatureFormatter.h in Headers */ = {isa = PBXBuildFile; fileRef = FA7A9D311B0843A9005A2BEA /* ORKConsentSignatureFormatter.h */; };
		FA7A9D341B0843A9005A2BEA /* ORKConsentSignatureFormatter.m in Sources */ = {isa = PBXBuildFile; fileRef = FA7A9D321B0843A9005A2BEA /* ORKConsentSignatureFormatter.m */; };
		FA7A9D371B09365F005A2BEA /* ORKConsentSectionFormatterTests.m in Sources */ = {isa = PBXBuildFile; fileRef = FA7A9D361B09365F005A2BEA /* ORKConsentSectionFormatterTests.m */; };
		FA7A9D391B0969A7005A2BEA /* ORKConsentSignatureFormatterTests.m in Sources */ = {isa = PBXBuildFile; fileRef = FA7A9D381B0969A7005A2BEA /* ORKConsentSignatureFormatterTests.m */; };
		FF36A48D1D1A0ACA00DE8470 /* ORKAudioLevelNavigationRule.h in Headers */ = {isa = PBXBuildFile; fileRef = FF36A48B1D1A0ACA00DE8470 /* ORKAudioLevelNavigationRule.h */; settings = {ATTRIBUTES = (Private, ); }; };
		FF36A48E1D1A0ACA00DE8470 /* ORKAudioLevelNavigationRule.m in Sources */ = {isa = PBXBuildFile; fileRef = FF36A48C1D1A0ACA00DE8470 /* ORKAudioLevelNavigationRule.m */; };
		FF36A49C1D1A15FC00DE8470 /* ORKTableStepViewController_Internal.h in Headers */ = {isa = PBXBuildFile; fileRef = FF36A4991D1A15FC00DE8470 /* ORKTableStepViewController_Internal.h */; };
		FF36A49D1D1A15FC00DE8470 /* ORKTableStepViewController.h in Headers */ = {isa = PBXBuildFile; fileRef = FF36A49A1D1A15FC00DE8470 /* ORKTableStepViewController.h */; settings = {ATTRIBUTES = (Public, ); }; };
		FF36A49E1D1A15FC00DE8470 /* ORKTableStepViewController.m in Sources */ = {isa = PBXBuildFile; fileRef = FF36A49B1D1A15FC00DE8470 /* ORKTableStepViewController.m */; };
		FF5CA6121D2C2670001660A3 /* ORKTableStep.h in Headers */ = {isa = PBXBuildFile; fileRef = FF5CA6101D2C2670001660A3 /* ORKTableStep.h */; settings = {ATTRIBUTES = (Public, ); }; };
		FF5CA6131D2C2670001660A3 /* ORKTableStep.m in Sources */ = {isa = PBXBuildFile; fileRef = FF5CA6111D2C2670001660A3 /* ORKTableStep.m */; };
		FF5CA61B1D2C6453001660A3 /* ORKSignatureStep.h in Headers */ = {isa = PBXBuildFile; fileRef = FF5CA6191D2C6453001660A3 /* ORKSignatureStep.h */; settings = {ATTRIBUTES = (Public, ); }; };
		FF5CA61C1D2C6453001660A3 /* ORKSignatureStep.m in Sources */ = {isa = PBXBuildFile; fileRef = FF5CA61A1D2C6453001660A3 /* ORKSignatureStep.m */; };
		FFDF60D11D19E47D0004156F /* ORKTextButton_Internal.h in Headers */ = {isa = PBXBuildFile; fileRef = FB30E8571C7D030F0005AD25 /* ORKTextButton_Internal.h */; };
/* End PBXBuildFile section */

/* Begin PBXContainerItemProxy section */
		86CC8EA11AC09332001CCD89 /* PBXContainerItemProxy */ = {
			isa = PBXContainerItemProxy;
			containerPortal = 3FFF18351829DB1D00167070 /* Project object */;
			proxyType = 1;
			remoteGlobalIDString = B183A4731A8535D100C76870;
			remoteInfo = OpenResearchKit;
		};
		B11DF3B01AA10795009E76D2 /* PBXContainerItemProxy */ = {
			isa = PBXContainerItemProxy;
			containerPortal = 3FFF18351829DB1D00167070 /* Project object */;
			proxyType = 1;
			remoteGlobalIDString = B183A4731A8535D100C76870;
			remoteInfo = OpenResearchKit;
		};
/* End PBXContainerItemProxy section */

/* Begin PBXFileReference section */
		106FF29C1B663FCE004EACF2 /* ORKHolePegTestPlaceStep.h */ = {isa = PBXFileReference; fileEncoding = 4; lastKnownFileType = sourcecode.c.h; path = ORKHolePegTestPlaceStep.h; sourceTree = "<group>"; };
		106FF29D1B663FCE004EACF2 /* ORKHolePegTestPlaceStep.m */ = {isa = PBXFileReference; fileEncoding = 4; lastKnownFileType = sourcecode.c.objc; path = ORKHolePegTestPlaceStep.m; sourceTree = "<group>"; };
		106FF2A01B665B86004EACF2 /* ORKHolePegTestPlaceStepViewController.h */ = {isa = PBXFileReference; fileEncoding = 4; lastKnownFileType = sourcecode.c.h; path = ORKHolePegTestPlaceStepViewController.h; sourceTree = "<group>"; };
		106FF2A11B665B86004EACF2 /* ORKHolePegTestPlaceStepViewController.m */ = {isa = PBXFileReference; fileEncoding = 4; lastKnownFileType = sourcecode.c.objc; path = ORKHolePegTestPlaceStepViewController.m; sourceTree = "<group>"; };
		106FF2A41B665CF5004EACF2 /* ORKHolePegTestPlaceContentView.h */ = {isa = PBXFileReference; fileEncoding = 4; lastKnownFileType = sourcecode.c.h; path = ORKHolePegTestPlaceContentView.h; sourceTree = "<group>"; };
		106FF2A51B665CF5004EACF2 /* ORKHolePegTestPlaceContentView.m */ = {isa = PBXFileReference; fileEncoding = 4; lastKnownFileType = sourcecode.c.objc; path = ORKHolePegTestPlaceContentView.m; sourceTree = "<group>"; };
		106FF2A81B690FD7004EACF2 /* ORKHolePegTestPlacePegView.h */ = {isa = PBXFileReference; fileEncoding = 4; lastKnownFileType = sourcecode.c.h; path = ORKHolePegTestPlacePegView.h; sourceTree = "<group>"; };
		106FF2A91B690FD7004EACF2 /* ORKHolePegTestPlacePegView.m */ = {isa = PBXFileReference; fileEncoding = 4; lastKnownFileType = sourcecode.c.objc; path = ORKHolePegTestPlacePegView.m; sourceTree = "<group>"; };
		106FF2AC1B6FACA8004EACF2 /* ORKDirectionView.h */ = {isa = PBXFileReference; fileEncoding = 4; lastKnownFileType = sourcecode.c.h; path = ORKDirectionView.h; sourceTree = "<group>"; };
		106FF2AD1B6FACA8004EACF2 /* ORKDirectionView.m */ = {isa = PBXFileReference; fileEncoding = 4; lastKnownFileType = sourcecode.c.objc; path = ORKDirectionView.m; sourceTree = "<group>"; };
		106FF2B21B71F18E004EACF2 /* ORKHolePegTestPlaceHoleView.h */ = {isa = PBXFileReference; fileEncoding = 4; lastKnownFileType = sourcecode.c.h; path = ORKHolePegTestPlaceHoleView.h; sourceTree = "<group>"; };
		106FF2B31B71F18E004EACF2 /* ORKHolePegTestPlaceHoleView.m */ = {isa = PBXFileReference; fileEncoding = 4; lastKnownFileType = sourcecode.c.objc; path = ORKHolePegTestPlaceHoleView.m; sourceTree = "<group>"; };
		10864C961B27146B000F4158 /* ORKPSATStep.h */ = {isa = PBXFileReference; fileEncoding = 4; lastKnownFileType = sourcecode.c.h; path = ORKPSATStep.h; sourceTree = "<group>"; };
		10864C971B27146B000F4158 /* ORKPSATStep.m */ = {isa = PBXFileReference; fileEncoding = 4; lastKnownFileType = sourcecode.c.objc; path = ORKPSATStep.m; sourceTree = "<group>"; };
		10864C981B27146B000F4158 /* ORKPSATStepViewController.h */ = {isa = PBXFileReference; fileEncoding = 4; lastKnownFileType = sourcecode.c.h; path = ORKPSATStepViewController.h; sourceTree = "<group>"; };
		10864C991B27146B000F4158 /* ORKPSATStepViewController.m */ = {isa = PBXFileReference; fileEncoding = 4; lastKnownFileType = sourcecode.c.objc; path = ORKPSATStepViewController.m; sourceTree = "<group>"; };
		10864C9A1B27146B000F4158 /* ORKPSATContentView.h */ = {isa = PBXFileReference; fileEncoding = 4; lastKnownFileType = sourcecode.c.h; path = ORKPSATContentView.h; sourceTree = "<group>"; };
		10864C9B1B27146B000F4158 /* ORKPSATContentView.m */ = {isa = PBXFileReference; fileEncoding = 4; lastKnownFileType = sourcecode.c.objc; path = ORKPSATContentView.m; sourceTree = "<group>"; };
		10864C9C1B27146B000F4158 /* ORKPSATKeyboardView.h */ = {isa = PBXFileReference; fileEncoding = 4; lastKnownFileType = sourcecode.c.h; path = ORKPSATKeyboardView.h; sourceTree = "<group>"; };
		10864C9D1B27146B000F4158 /* ORKPSATKeyboardView.m */ = {isa = PBXFileReference; fileEncoding = 4; lastKnownFileType = sourcecode.c.objc; path = ORKPSATKeyboardView.m; sourceTree = "<group>"; };
		10BAA2C81B5FCB4F004FE478 /* ORKProgressView.h */ = {isa = PBXFileReference; fileEncoding = 4; lastKnownFileType = sourcecode.c.h; path = ORKProgressView.h; sourceTree = "<group>"; };
		10BAA2C91B5FCB4F004FE478 /* ORKProgressView.m */ = {isa = PBXFileReference; fileEncoding = 4; lastKnownFileType = sourcecode.c.objc; path = ORKProgressView.m; sourceTree = "<group>"; };
		10FF9AC11B79EF2800ECB5B4 /* ORKHolePegTestRemoveStep.h */ = {isa = PBXFileReference; fileEncoding = 4; lastKnownFileType = sourcecode.c.h; path = ORKHolePegTestRemoveStep.h; sourceTree = "<group>"; };
		10FF9AC21B79EF2800ECB5B4 /* ORKHolePegTestRemoveStep.m */ = {isa = PBXFileReference; fileEncoding = 4; lastKnownFileType = sourcecode.c.objc; path = ORKHolePegTestRemoveStep.m; sourceTree = "<group>"; };
		10FF9AC91B79F22900ECB5B4 /* ORKHolePegTestRemoveStepViewController.h */ = {isa = PBXFileReference; fileEncoding = 4; lastKnownFileType = sourcecode.c.h; path = ORKHolePegTestRemoveStepViewController.h; sourceTree = "<group>"; };
		10FF9ACA1B79F22900ECB5B4 /* ORKHolePegTestRemoveStepViewController.m */ = {isa = PBXFileReference; fileEncoding = 4; lastKnownFileType = sourcecode.c.objc; path = ORKHolePegTestRemoveStepViewController.m; sourceTree = "<group>"; };
		10FF9ACD1B79F5CE00ECB5B4 /* ORKHolePegTestRemoveContentView.h */ = {isa = PBXFileReference; fileEncoding = 4; lastKnownFileType = sourcecode.c.h; path = ORKHolePegTestRemoveContentView.h; sourceTree = "<group>"; };
		10FF9ACE1B79F5CE00ECB5B4 /* ORKHolePegTestRemoveContentView.m */ = {isa = PBXFileReference; fileEncoding = 4; lastKnownFileType = sourcecode.c.objc; path = ORKHolePegTestRemoveContentView.m; sourceTree = "<group>"; };
		10FF9AD11B79F5EA00ECB5B4 /* ORKHolePegTestRemovePegView.h */ = {isa = PBXFileReference; fileEncoding = 4; lastKnownFileType = sourcecode.c.h; path = ORKHolePegTestRemovePegView.h; sourceTree = "<group>"; };
		10FF9AD21B79F5EA00ECB5B4 /* ORKHolePegTestRemovePegView.m */ = {isa = PBXFileReference; fileEncoding = 4; lastKnownFileType = sourcecode.c.objc; path = ORKHolePegTestRemovePegView.m; sourceTree = "<group>"; };
		10FF9AD51B7A045E00ECB5B4 /* ORKSeparatorView.h */ = {isa = PBXFileReference; fileEncoding = 4; lastKnownFileType = sourcecode.c.h; path = ORKSeparatorView.h; sourceTree = "<group>"; };
		10FF9AD61B7A045E00ECB5B4 /* ORKSeparatorView.m */ = {isa = PBXFileReference; fileEncoding = 4; lastKnownFileType = sourcecode.c.objc; path = ORKSeparatorView.m; sourceTree = "<group>"; };
		10FF9AD91B7BA78400ECB5B4 /* ORKOrderedTask_Private.h */ = {isa = PBXFileReference; fileEncoding = 4; lastKnownFileType = sourcecode.c.h; path = ORKOrderedTask_Private.h; sourceTree = "<group>"; };
		147503AD1AEE8071004B17F3 /* ORKAudioGenerator.h */ = {isa = PBXFileReference; fileEncoding = 4; lastKnownFileType = sourcecode.c.h; path = ORKAudioGenerator.h; sourceTree = "<group>"; };
		147503AE1AEE8071004B17F3 /* ORKAudioGenerator.m */ = {isa = PBXFileReference; fileEncoding = 4; lastKnownFileType = sourcecode.c.objc; path = ORKAudioGenerator.m; sourceTree = "<group>"; };
		147503B11AEE807C004B17F3 /* ORKToneAudiometryContentView.h */ = {isa = PBXFileReference; fileEncoding = 4; lastKnownFileType = sourcecode.c.h; path = ORKToneAudiometryContentView.h; sourceTree = "<group>"; };
		147503B21AEE807C004B17F3 /* ORKToneAudiometryContentView.m */ = {isa = PBXFileReference; fileEncoding = 4; lastKnownFileType = sourcecode.c.objc; path = ORKToneAudiometryContentView.m; sourceTree = "<group>"; };
		147503B31AEE807C004B17F3 /* ORKToneAudiometryStep.h */ = {isa = PBXFileReference; fileEncoding = 4; lastKnownFileType = sourcecode.c.h; path = ORKToneAudiometryStep.h; sourceTree = "<group>"; };
		147503B41AEE807C004B17F3 /* ORKToneAudiometryStep.m */ = {isa = PBXFileReference; fileEncoding = 4; lastKnownFileType = sourcecode.c.objc; path = ORKToneAudiometryStep.m; sourceTree = "<group>"; };
		147503B51AEE807C004B17F3 /* ORKToneAudiometryStepViewController.h */ = {isa = PBXFileReference; fileEncoding = 4; lastKnownFileType = sourcecode.c.h; path = ORKToneAudiometryStepViewController.h; sourceTree = "<group>"; };
		147503B61AEE807C004B17F3 /* ORKToneAudiometryStepViewController.m */ = {isa = PBXFileReference; fileEncoding = 4; lastKnownFileType = sourcecode.c.objc; path = ORKToneAudiometryStepViewController.m; sourceTree = "<group>"; };
		241A2E861B94FD8800ED3B39 /* ORKPasscodeStepViewController_Internal.h */ = {isa = PBXFileReference; fileEncoding = 4; lastKnownFileType = sourcecode.c.h; path = ORKPasscodeStepViewController_Internal.h; sourceTree = "<group>"; };
		2429D5701BBB5397003A512F /* ORKRegistrationStep.h */ = {isa = PBXFileReference; fileEncoding = 4; lastKnownFileType = sourcecode.c.h; name = ORKRegistrationStep.h; path = Onboarding/ORKRegistrationStep.h; sourceTree = "<group>"; };
		2429D5711BBB5397003A512F /* ORKRegistrationStep.m */ = {isa = PBXFileReference; fileEncoding = 4; lastKnownFileType = sourcecode.c.objc; name = ORKRegistrationStep.m; path = Onboarding/ORKRegistrationStep.m; sourceTree = "<group>"; };
		242C9E031BBDFDAC0088B7F4 /* ORKVerificationStep.h */ = {isa = PBXFileReference; fileEncoding = 4; lastKnownFileType = sourcecode.c.h; name = ORKVerificationStep.h; path = Onboarding/ORKVerificationStep.h; sourceTree = "<group>"; };
		242C9E041BBDFDAC0088B7F4 /* ORKVerificationStep.m */ = {isa = PBXFileReference; fileEncoding = 4; lastKnownFileType = sourcecode.c.objc; name = ORKVerificationStep.m; path = Onboarding/ORKVerificationStep.m; sourceTree = "<group>"; };
		242C9E0B1BBE03F90088B7F4 /* ORKVerificationStepViewController.h */ = {isa = PBXFileReference; fileEncoding = 4; lastKnownFileType = sourcecode.c.h; name = ORKVerificationStepViewController.h; path = Onboarding/ORKVerificationStepViewController.h; sourceTree = "<group>"; };
		242C9E0C1BBE03F90088B7F4 /* ORKVerificationStepViewController.m */ = {isa = PBXFileReference; fileEncoding = 4; lastKnownFileType = sourcecode.c.objc; name = ORKVerificationStepViewController.m; path = Onboarding/ORKVerificationStepViewController.m; sourceTree = "<group>"; };
		242C9E0F1BBE06DE0088B7F4 /* ORKVerificationStepView.h */ = {isa = PBXFileReference; fileEncoding = 4; lastKnownFileType = sourcecode.c.h; name = ORKVerificationStepView.h; path = Onboarding/ORKVerificationStepView.h; sourceTree = "<group>"; };
		242C9E101BBE06DE0088B7F4 /* ORKVerificationStepView.m */ = {isa = PBXFileReference; fileEncoding = 4; lastKnownFileType = sourcecode.c.objc; name = ORKVerificationStepView.m; path = Onboarding/ORKVerificationStepView.m; sourceTree = "<group>"; };
		2433C9E11B9A506F0052D375 /* ORKKeychainWrapper.h */ = {isa = PBXFileReference; fileEncoding = 4; lastKnownFileType = sourcecode.c.h; path = ORKKeychainWrapper.h; sourceTree = "<group>"; };
		2433C9E21B9A506F0052D375 /* ORKKeychainWrapper.m */ = {isa = PBXFileReference; fileEncoding = 4; lastKnownFileType = sourcecode.c.objc; path = ORKKeychainWrapper.m; sourceTree = "<group>"; };
		2441034D1B966D4C00EEAB0C /* ORKPasscodeViewController.h */ = {isa = PBXFileReference; fileEncoding = 4; lastKnownFileType = sourcecode.c.h; path = ORKPasscodeViewController.h; sourceTree = "<group>"; };
		2441034E1B966D4C00EEAB0C /* ORKPasscodeViewController.m */ = {isa = PBXFileReference; fileEncoding = 4; lastKnownFileType = sourcecode.c.objc; path = ORKPasscodeViewController.m; sourceTree = "<group>"; };
		244EFAD11BCEFD83001850D9 /* ORKAnswerFormat_Private.h */ = {isa = PBXFileReference; fileEncoding = 4; lastKnownFileType = sourcecode.c.h; path = ORKAnswerFormat_Private.h; sourceTree = "<group>"; };
		24850E171BCDA9C7006E91FB /* ORKLoginStepViewController.h */ = {isa = PBXFileReference; fileEncoding = 4; lastKnownFileType = sourcecode.c.h; name = ORKLoginStepViewController.h; path = Onboarding/ORKLoginStepViewController.h; sourceTree = "<group>"; };
		24850E181BCDA9C7006E91FB /* ORKLoginStepViewController.m */ = {isa = PBXFileReference; fileEncoding = 4; lastKnownFileType = sourcecode.c.objc; name = ORKLoginStepViewController.m; path = Onboarding/ORKLoginStepViewController.m; sourceTree = "<group>"; };
		248604051B4C98760010C8A0 /* ORKAnswerFormatTests.m */ = {isa = PBXFileReference; fileEncoding = 4; lastKnownFileType = sourcecode.c.objc; path = ORKAnswerFormatTests.m; sourceTree = "<group>"; };
		24898B0B1B7186C000B0E7E7 /* ORKScaleRangeImageView.h */ = {isa = PBXFileReference; fileEncoding = 4; lastKnownFileType = sourcecode.c.h; path = ORKScaleRangeImageView.h; sourceTree = "<group>"; };
		24898B0C1B7186C000B0E7E7 /* ORKScaleRangeImageView.m */ = {isa = PBXFileReference; fileEncoding = 4; lastKnownFileType = sourcecode.c.objc; path = ORKScaleRangeImageView.m; sourceTree = "<group>"; };
		249F44E31BCD9EAC0000D57E /* ORKFormStepViewController_Internal.h */ = {isa = PBXFileReference; fileEncoding = 4; lastKnownFileType = sourcecode.c.h; path = ORKFormStepViewController_Internal.h; sourceTree = "<group>"; };
		24A4DA0E1B8D0F21009C797A /* ORKPasscodeStepView.h */ = {isa = PBXFileReference; fileEncoding = 4; lastKnownFileType = sourcecode.c.h; path = ORKPasscodeStepView.h; sourceTree = "<group>"; };
		24A4DA0F1B8D0F21009C797A /* ORKPasscodeStepView.m */ = {isa = PBXFileReference; fileEncoding = 4; lastKnownFileType = sourcecode.c.objc; path = ORKPasscodeStepView.m; sourceTree = "<group>"; };
		24A4DA121B8D1115009C797A /* ORKPasscodeStep.h */ = {isa = PBXFileReference; fileEncoding = 4; lastKnownFileType = sourcecode.c.h; path = ORKPasscodeStep.h; sourceTree = "<group>"; };
		24A4DA131B8D1115009C797A /* ORKPasscodeStep.m */ = {isa = PBXFileReference; fileEncoding = 4; lastKnownFileType = sourcecode.c.objc; path = ORKPasscodeStep.m; sourceTree = "<group>"; };
		24A4DA161B8D13FE009C797A /* ORKPasscodeStepViewController.h */ = {isa = PBXFileReference; fileEncoding = 4; lastKnownFileType = sourcecode.c.h; path = ORKPasscodeStepViewController.h; sourceTree = "<group>"; };
		24A4DA171B8D13FE009C797A /* ORKPasscodeStepViewController.m */ = {isa = PBXFileReference; fileEncoding = 4; lastKnownFileType = sourcecode.c.objc; path = ORKPasscodeStepViewController.m; sourceTree = "<group>"; };
		24BC5CEC1BC345D900846B43 /* ORKLoginStep.h */ = {isa = PBXFileReference; fileEncoding = 4; lastKnownFileType = sourcecode.c.h; name = ORKLoginStep.h; path = Onboarding/ORKLoginStep.h; sourceTree = "<group>"; };
		24BC5CED1BC345D900846B43 /* ORKLoginStep.m */ = {isa = PBXFileReference; fileEncoding = 4; lastKnownFileType = sourcecode.c.objc; name = ORKLoginStep.m; path = Onboarding/ORKLoginStep.m; sourceTree = "<group>"; };
		24C296741BD052F800B42EF1 /* ORKVerificationStep_Internal.h */ = {isa = PBXFileReference; fileEncoding = 4; lastKnownFileType = sourcecode.c.h; name = ORKVerificationStep_Internal.h; path = Onboarding/ORKVerificationStep_Internal.h; sourceTree = "<group>"; };
		24C296761BD055B800B42EF1 /* ORKLoginStep_Internal.h */ = {isa = PBXFileReference; fileEncoding = 4; lastKnownFileType = sourcecode.c.h; name = ORKLoginStep_Internal.h; path = Onboarding/ORKLoginStep_Internal.h; sourceTree = "<group>"; };
		250F94021B4C5A6600FA23EB /* ORKTowerOfHanoiStep.h */ = {isa = PBXFileReference; fileEncoding = 4; lastKnownFileType = sourcecode.c.h; path = ORKTowerOfHanoiStep.h; sourceTree = "<group>"; };
		250F94031B4C5A6600FA23EB /* ORKTowerOfHanoiStep.m */ = {isa = PBXFileReference; fileEncoding = 4; lastKnownFileType = sourcecode.c.objc; path = ORKTowerOfHanoiStep.m; sourceTree = "<group>"; };
		250F94061B4C5AA400FA23EB /* ORKTowerOfHanoiStepViewController.h */ = {isa = PBXFileReference; fileEncoding = 4; lastKnownFileType = sourcecode.c.h; path = ORKTowerOfHanoiStepViewController.h; sourceTree = "<group>"; };
		250F94071B4C5AA400FA23EB /* ORKTowerOfHanoiStepViewController.m */ = {isa = PBXFileReference; fileEncoding = 4; lastKnownFileType = sourcecode.c.objc; path = ORKTowerOfHanoiStepViewController.m; sourceTree = "<group>"; };
		257FCE1D1B4D14E50001EF06 /* ORKTowerOfHanoiTowerView.h */ = {isa = PBXFileReference; fileEncoding = 4; lastKnownFileType = sourcecode.c.h; path = ORKTowerOfHanoiTowerView.h; sourceTree = "<group>"; };
		257FCE1E1B4D14E50001EF06 /* ORKTowerOfHanoiTowerView.m */ = {isa = PBXFileReference; fileEncoding = 4; lastKnownFileType = sourcecode.c.objc; path = ORKTowerOfHanoiTowerView.m; sourceTree = "<group>"; };
		257FCE211B4D37A80001EF06 /* ORKTowerOfHanoiTower.h */ = {isa = PBXFileReference; fileEncoding = 4; lastKnownFileType = sourcecode.c.h; path = ORKTowerOfHanoiTower.h; sourceTree = "<group>"; };
		257FCE221B4D37A80001EF06 /* ORKTowerOfHanoiTower.m */ = {isa = PBXFileReference; fileEncoding = 4; lastKnownFileType = sourcecode.c.objc; path = ORKTowerOfHanoiTower.m; sourceTree = "<group>"; };
		25ECC0931AFBD68300F3D63B /* ORKReactionTimeStep.h */ = {isa = PBXFileReference; fileEncoding = 4; lastKnownFileType = sourcecode.c.h; path = ORKReactionTimeStep.h; sourceTree = "<group>"; };
		25ECC0941AFBD68300F3D63B /* ORKReactionTimeStep.m */ = {isa = PBXFileReference; fileEncoding = 4; lastKnownFileType = sourcecode.c.objc; path = ORKReactionTimeStep.m; sourceTree = "<group>"; };
		25ECC0991AFBD8B300F3D63B /* ORKReactionTimeViewController.h */ = {isa = PBXFileReference; fileEncoding = 4; lastKnownFileType = sourcecode.c.h; path = ORKReactionTimeViewController.h; sourceTree = "<group>"; };
		25ECC09A1AFBD8B300F3D63B /* ORKReactionTimeViewController.m */ = {isa = PBXFileReference; fileEncoding = 4; lastKnownFileType = sourcecode.c.objc; path = ORKReactionTimeViewController.m; sourceTree = "<group>"; };
		25ECC09D1AFBD92D00F3D63B /* ORKReactionTimeContentView.h */ = {isa = PBXFileReference; fileEncoding = 4; lastKnownFileType = sourcecode.c.h; path = ORKReactionTimeContentView.h; sourceTree = "<group>"; };
		25ECC09E1AFBD92D00F3D63B /* ORKReactionTimeContentView.m */ = {isa = PBXFileReference; fileEncoding = 4; lastKnownFileType = sourcecode.c.objc; path = ORKReactionTimeContentView.m; sourceTree = "<group>"; };
		25ECC0A11AFBDD2700F3D63B /* ORKReactionTimeStimulusView.h */ = {isa = PBXFileReference; fileEncoding = 4; lastKnownFileType = sourcecode.c.h; path = ORKReactionTimeStimulusView.h; sourceTree = "<group>"; };
		25ECC0A21AFBDD2700F3D63B /* ORKReactionTimeStimulusView.m */ = {isa = PBXFileReference; fileEncoding = 4; lastKnownFileType = sourcecode.c.objc; path = ORKReactionTimeStimulusView.m; sourceTree = "<group>"; };
		2EBFE11C1AE1B32D00CB8254 /* ORKUIViewAccessibilityTests.m */ = {isa = PBXFileReference; fileEncoding = 4; lastKnownFileType = sourcecode.c.objc; path = ORKUIViewAccessibilityTests.m; sourceTree = "<group>"; };
		2EBFE11E1AE1B68800CB8254 /* ORKVoiceEngine_Internal.h */ = {isa = PBXFileReference; lastKnownFileType = sourcecode.c.h; path = ORKVoiceEngine_Internal.h; sourceTree = "<group>"; };
		2EBFE11F1AE1B74100CB8254 /* ORKVoiceEngineTests.m */ = {isa = PBXFileReference; fileEncoding = 4; lastKnownFileType = sourcecode.c.objc; path = ORKVoiceEngineTests.m; sourceTree = "<group>"; };
		6146D0A11B84A91E0068491D /* ORKLineGraphAccessibilityElement.h */ = {isa = PBXFileReference; fileEncoding = 4; lastKnownFileType = sourcecode.c.h; path = ORKLineGraphAccessibilityElement.h; sourceTree = "<group>"; };
		6146D0A21B84A91E0068491D /* ORKLineGraphAccessibilityElement.m */ = {isa = PBXFileReference; fileEncoding = 4; lastKnownFileType = sourcecode.c.objc; path = ORKLineGraphAccessibilityElement.m; sourceTree = "<group>"; };
		618DA0481A93D0D600E63AA8 /* ORKAccessibility.h */ = {isa = PBXFileReference; fileEncoding = 4; lastKnownFileType = sourcecode.c.h; path = ORKAccessibility.h; sourceTree = "<group>"; };
		618DA0491A93D0D600E63AA8 /* ORKAccessibilityFunctions.h */ = {isa = PBXFileReference; fileEncoding = 4; lastKnownFileType = sourcecode.c.h; path = ORKAccessibilityFunctions.h; sourceTree = "<group>"; };
		618DA04A1A93D0D600E63AA8 /* ORKAccessibilityFunctions.m */ = {isa = PBXFileReference; fileEncoding = 4; lastKnownFileType = sourcecode.c.objc; path = ORKAccessibilityFunctions.m; sourceTree = "<group>"; };
		618DA04B1A93D0D600E63AA8 /* UIView+ORKAccessibility.h */ = {isa = PBXFileReference; fileEncoding = 4; lastKnownFileType = sourcecode.c.h; lineEnding = 0; path = "UIView+ORKAccessibility.h"; sourceTree = "<group>"; xcLanguageSpecificationIdentifier = xcode.lang.objcpp; };
		618DA04C1A93D0D600E63AA8 /* UIView+ORKAccessibility.m */ = {isa = PBXFileReference; fileEncoding = 4; lastKnownFileType = sourcecode.c.objc; lineEnding = 0; path = "UIView+ORKAccessibility.m"; sourceTree = "<group>"; xcLanguageSpecificationIdentifier = xcode.lang.objc; };
		805685771C90C19500BF437A /* UIImage+ResearchKit.h */ = {isa = PBXFileReference; fileEncoding = 4; lastKnownFileType = sourcecode.c.h; path = "UIImage+ResearchKit.h"; sourceTree = "<group>"; };
		805685781C90C19500BF437A /* UIImage+ResearchKit.m */ = {isa = PBXFileReference; fileEncoding = 4; lastKnownFileType = sourcecode.c.objc; path = "UIImage+ResearchKit.m"; sourceTree = "<group>"; };
		861610BF1A8D8EDD00245F7A /* Artwork.xcassets */ = {isa = PBXFileReference; lastKnownFileType = folder.assetcatalog; path = Artwork.xcassets; sourceTree = "<group>"; };
		861D11A71AA691BB003C98A7 /* ORKScaleSliderView.h */ = {isa = PBXFileReference; fileEncoding = 4; lastKnownFileType = sourcecode.c.h; path = ORKScaleSliderView.h; sourceTree = "<group>"; };
		861D11A81AA691BB003C98A7 /* ORKScaleSliderView.m */ = {isa = PBXFileReference; fileEncoding = 4; lastKnownFileType = sourcecode.c.objc; path = ORKScaleSliderView.m; sourceTree = "<group>"; };
		861D11AB1AA7951F003C98A7 /* ORKChoiceAnswerFormatHelper.h */ = {isa = PBXFileReference; fileEncoding = 4; lastKnownFileType = sourcecode.c.h; path = ORKChoiceAnswerFormatHelper.h; sourceTree = "<group>"; };
		861D11AC1AA7951F003C98A7 /* ORKChoiceAnswerFormatHelper.m */ = {isa = PBXFileReference; fileEncoding = 4; lastKnownFileType = sourcecode.c.objc; path = ORKChoiceAnswerFormatHelper.m; sourceTree = "<group>"; };
		861D11B31AA7D073003C98A7 /* ORKTextChoiceCellGroup.h */ = {isa = PBXFileReference; fileEncoding = 4; lastKnownFileType = sourcecode.c.h; path = ORKTextChoiceCellGroup.h; sourceTree = "<group>"; };
		861D11B41AA7D073003C98A7 /* ORKTextChoiceCellGroup.m */ = {isa = PBXFileReference; fileEncoding = 4; lastKnownFileType = sourcecode.c.objc; lineEnding = 0; path = ORKTextChoiceCellGroup.m; sourceTree = "<group>"; xcLanguageSpecificationIdentifier = xcode.lang.objc; };
		861D2AE61B840991008C4CD0 /* ORKTimedWalkStep.h */ = {isa = PBXFileReference; fileEncoding = 4; lastKnownFileType = sourcecode.c.h; name = ORKTimedWalkStep.h; path = ResearchKit/ActiveTasks/ORKTimedWalkStep.h; sourceTree = SOURCE_ROOT; };
		861D2AE71B840991008C4CD0 /* ORKTimedWalkStep.m */ = {isa = PBXFileReference; fileEncoding = 4; lastKnownFileType = sourcecode.c.objc; name = ORKTimedWalkStep.m; path = ResearchKit/ActiveTasks/ORKTimedWalkStep.m; sourceTree = SOURCE_ROOT; };
		861D2AEA1B8409B2008C4CD0 /* ORKTimedWalkStepViewController.h */ = {isa = PBXFileReference; fileEncoding = 4; lastKnownFileType = sourcecode.c.h; name = ORKTimedWalkStepViewController.h; path = ResearchKit/ActiveTasks/ORKTimedWalkStepViewController.h; sourceTree = SOURCE_ROOT; };
		861D2AEB1B8409B2008C4CD0 /* ORKTimedWalkStepViewController.m */ = {isa = PBXFileReference; fileEncoding = 4; lastKnownFileType = sourcecode.c.objc; name = ORKTimedWalkStepViewController.m; path = ResearchKit/ActiveTasks/ORKTimedWalkStepViewController.m; sourceTree = SOURCE_ROOT; };
		861D2AEE1B8409D9008C4CD0 /* ORKTimedWalkContentView.h */ = {isa = PBXFileReference; fileEncoding = 4; lastKnownFileType = sourcecode.c.h; name = ORKTimedWalkContentView.h; path = ResearchKit/ActiveTasks/ORKTimedWalkContentView.h; sourceTree = SOURCE_ROOT; };
		861D2AEF1B8409D9008C4CD0 /* ORKTimedWalkContentView.m */ = {isa = PBXFileReference; fileEncoding = 4; lastKnownFileType = sourcecode.c.objc; name = ORKTimedWalkContentView.m; path = ResearchKit/ActiveTasks/ORKTimedWalkContentView.m; sourceTree = SOURCE_ROOT; };
		865EA1601AB8DF750037C68E /* ORKDateTimePicker.h */ = {isa = PBXFileReference; fileEncoding = 4; lastKnownFileType = sourcecode.c.h; path = ORKDateTimePicker.h; sourceTree = "<group>"; };
		865EA1611AB8DF750037C68E /* ORKDateTimePicker.m */ = {isa = PBXFileReference; fileEncoding = 4; lastKnownFileType = sourcecode.c.objc; lineEnding = 0; path = ORKDateTimePicker.m; sourceTree = "<group>"; xcLanguageSpecificationIdentifier = xcode.lang.objc; };
		865EA1661ABA1AA10037C68E /* ORKPicker.h */ = {isa = PBXFileReference; fileEncoding = 4; lastKnownFileType = sourcecode.c.h; path = ORKPicker.h; sourceTree = "<group>"; };
		865EA1671ABA1AA10037C68E /* ORKPicker.m */ = {isa = PBXFileReference; fileEncoding = 4; lastKnownFileType = sourcecode.c.objc; path = ORKPicker.m; sourceTree = "<group>"; };
		865EA16A1ABA1BE20037C68E /* ORKSurveyAnswerCellForPicker.h */ = {isa = PBXFileReference; fileEncoding = 4; lastKnownFileType = sourcecode.c.h; path = ORKSurveyAnswerCellForPicker.h; sourceTree = "<group>"; };
		865EA16B1ABA1BE20037C68E /* ORKSurveyAnswerCellForPicker.m */ = {isa = PBXFileReference; fileEncoding = 4; lastKnownFileType = sourcecode.c.objc; lineEnding = 0; path = ORKSurveyAnswerCellForPicker.m; sourceTree = "<group>"; xcLanguageSpecificationIdentifier = xcode.lang.objc; };
		866F86001A96CBF3007B282C /* ORKSurveyAnswerCell.m */ = {isa = PBXFileReference; fileEncoding = 4; lastKnownFileType = sourcecode.c.objc; path = ORKSurveyAnswerCell.m; sourceTree = "<group>"; };
		86AD91081AB7AD1E00361FEB /* ORKNavigationContainerView.h */ = {isa = PBXFileReference; fileEncoding = 4; lastKnownFileType = sourcecode.c.h; path = ORKNavigationContainerView.h; sourceTree = "<group>"; };
		86AD91091AB7AD1E00361FEB /* ORKNavigationContainerView.m */ = {isa = PBXFileReference; fileEncoding = 4; lastKnownFileType = sourcecode.c.objc; lineEnding = 0; path = ORKNavigationContainerView.m; sourceTree = "<group>"; xcLanguageSpecificationIdentifier = xcode.lang.objc; };
		86AD910C1AB7AE4100361FEB /* ORKNavigationContainerView_Internal.h */ = {isa = PBXFileReference; fileEncoding = 4; lastKnownFileType = sourcecode.c.h; path = ORKNavigationContainerView_Internal.h; sourceTree = "<group>"; };
		86AD910E1AB7B8A600361FEB /* ORKActiveStepView.h */ = {isa = PBXFileReference; fileEncoding = 4; lastKnownFileType = sourcecode.c.h; name = ORKActiveStepView.h; path = ../Common/ORKActiveStepView.h; sourceTree = "<group>"; };
		86AD910F1AB7B8A600361FEB /* ORKActiveStepView.m */ = {isa = PBXFileReference; fileEncoding = 4; lastKnownFileType = sourcecode.c.objc; lineEnding = 0; name = ORKActiveStepView.m; path = ../Common/ORKActiveStepView.m; sourceTree = "<group>"; xcLanguageSpecificationIdentifier = xcode.lang.objc; };
		86AD91121AB7B97E00361FEB /* ORKQuestionStepView.h */ = {isa = PBXFileReference; fileEncoding = 4; lastKnownFileType = sourcecode.c.h; path = ORKQuestionStepView.h; sourceTree = "<group>"; };
		86AD91131AB7B97E00361FEB /* ORKQuestionStepView.m */ = {isa = PBXFileReference; fileEncoding = 4; lastKnownFileType = sourcecode.c.objc; lineEnding = 0; path = ORKQuestionStepView.m; sourceTree = "<group>"; xcLanguageSpecificationIdentifier = xcode.lang.objc; };
		86B781B71AA668ED00688151 /* ORKTimeIntervalPicker.h */ = {isa = PBXFileReference; fileEncoding = 4; lastKnownFileType = sourcecode.c.h; path = ORKTimeIntervalPicker.h; sourceTree = "<group>"; };
		86B781B81AA668ED00688151 /* ORKTimeIntervalPicker.m */ = {isa = PBXFileReference; fileEncoding = 4; lastKnownFileType = sourcecode.c.objc; path = ORKTimeIntervalPicker.m; sourceTree = "<group>"; };
		86B781B91AA668ED00688151 /* ORKValuePicker.h */ = {isa = PBXFileReference; fileEncoding = 4; lastKnownFileType = sourcecode.c.h; path = ORKValuePicker.h; sourceTree = "<group>"; };
		86B781BA1AA668ED00688151 /* ORKValuePicker.m */ = {isa = PBXFileReference; fileEncoding = 4; lastKnownFileType = sourcecode.c.objc; path = ORKValuePicker.m; sourceTree = "<group>"; };
		86B89AB91AB3BECC001626A4 /* ORKStepHeaderView.h */ = {isa = PBXFileReference; fileEncoding = 4; lastKnownFileType = sourcecode.c.h; path = ORKStepHeaderView.h; sourceTree = "<group>"; };
		86B89ABA1AB3BECC001626A4 /* ORKStepHeaderView.m */ = {isa = PBXFileReference; fileEncoding = 4; lastKnownFileType = sourcecode.c.objc; lineEnding = 0; path = ORKStepHeaderView.m; sourceTree = "<group>"; xcLanguageSpecificationIdentifier = xcode.lang.objc; };
		86B89ABD1AB3BFDB001626A4 /* ORKStepHeaderView_Internal.h */ = {isa = PBXFileReference; fileEncoding = 4; lastKnownFileType = sourcecode.c.h; path = ORKStepHeaderView_Internal.h; sourceTree = "<group>"; };
		86C40AFA1A8D7C5B00081FAC /* ORKActiveStepQuantityView.h */ = {isa = PBXFileReference; fileEncoding = 4; lastKnownFileType = sourcecode.c.h; path = ORKActiveStepQuantityView.h; sourceTree = "<group>"; };
		86C40AFB1A8D7C5B00081FAC /* ORKActiveStepQuantityView.m */ = {isa = PBXFileReference; fileEncoding = 4; lastKnownFileType = sourcecode.c.objc; lineEnding = 0; path = ORKActiveStepQuantityView.m; sourceTree = "<group>"; xcLanguageSpecificationIdentifier = xcode.lang.objc; };
		86C40AFC1A8D7C5B00081FAC /* ORKAudioContentView.h */ = {isa = PBXFileReference; fileEncoding = 4; lastKnownFileType = sourcecode.c.h; path = ORKAudioContentView.h; sourceTree = "<group>"; };
		86C40AFD1A8D7C5B00081FAC /* ORKAudioContentView.m */ = {isa = PBXFileReference; fileEncoding = 4; lastKnownFileType = sourcecode.c.objc; lineEnding = 0; path = ORKAudioContentView.m; sourceTree = "<group>"; xcLanguageSpecificationIdentifier = xcode.lang.objc; };
		86C40AFE1A8D7C5B00081FAC /* ORKAudioStep.h */ = {isa = PBXFileReference; fileEncoding = 4; lastKnownFileType = sourcecode.c.h; path = ORKAudioStep.h; sourceTree = "<group>"; };
		86C40AFF1A8D7C5B00081FAC /* ORKAudioStep.m */ = {isa = PBXFileReference; fileEncoding = 4; lastKnownFileType = sourcecode.c.objc; path = ORKAudioStep.m; sourceTree = "<group>"; };
		86C40B001A8D7C5B00081FAC /* ORKAudioStepViewController.h */ = {isa = PBXFileReference; fileEncoding = 4; lastKnownFileType = sourcecode.c.h; lineEnding = 0; path = ORKAudioStepViewController.h; sourceTree = "<group>"; xcLanguageSpecificationIdentifier = xcode.lang.objcpp; };
		86C40B011A8D7C5B00081FAC /* ORKAudioStepViewController.m */ = {isa = PBXFileReference; fileEncoding = 4; lastKnownFileType = sourcecode.c.objc; lineEnding = 0; path = ORKAudioStepViewController.m; sourceTree = "<group>"; xcLanguageSpecificationIdentifier = xcode.lang.objc; };
		86C40B021A8D7C5B00081FAC /* ORKCountdownStep.h */ = {isa = PBXFileReference; fileEncoding = 4; lastKnownFileType = sourcecode.c.h; path = ORKCountdownStep.h; sourceTree = "<group>"; };
		86C40B031A8D7C5B00081FAC /* ORKCountdownStep.m */ = {isa = PBXFileReference; fileEncoding = 4; lastKnownFileType = sourcecode.c.objc; lineEnding = 0; path = ORKCountdownStep.m; sourceTree = "<group>"; xcLanguageSpecificationIdentifier = xcode.lang.objc; };
		86C40B041A8D7C5B00081FAC /* ORKCountdownStepViewController.h */ = {isa = PBXFileReference; fileEncoding = 4; lastKnownFileType = sourcecode.c.h; lineEnding = 0; path = ORKCountdownStepViewController.h; sourceTree = "<group>"; xcLanguageSpecificationIdentifier = xcode.lang.objcpp; };
		86C40B051A8D7C5B00081FAC /* ORKCountdownStepViewController.m */ = {isa = PBXFileReference; fileEncoding = 4; lastKnownFileType = sourcecode.c.objc; lineEnding = 0; path = ORKCountdownStepViewController.m; sourceTree = "<group>"; xcLanguageSpecificationIdentifier = xcode.lang.objc; };
		86C40B061A8D7C5B00081FAC /* ORKFitnessContentView.h */ = {isa = PBXFileReference; fileEncoding = 4; lastKnownFileType = sourcecode.c.h; path = ORKFitnessContentView.h; sourceTree = "<group>"; };
		86C40B071A8D7C5B00081FAC /* ORKFitnessContentView.m */ = {isa = PBXFileReference; fileEncoding = 4; lastKnownFileType = sourcecode.c.objc; lineEnding = 0; path = ORKFitnessContentView.m; sourceTree = "<group>"; xcLanguageSpecificationIdentifier = xcode.lang.objc; };
		86C40B081A8D7C5B00081FAC /* ORKFitnessStep.h */ = {isa = PBXFileReference; fileEncoding = 4; lastKnownFileType = sourcecode.c.h; path = ORKFitnessStep.h; sourceTree = "<group>"; };
		86C40B091A8D7C5B00081FAC /* ORKFitnessStep.m */ = {isa = PBXFileReference; fileEncoding = 4; lastKnownFileType = sourcecode.c.objc; path = ORKFitnessStep.m; sourceTree = "<group>"; };
		86C40B0A1A8D7C5B00081FAC /* ORKFitnessStepViewController.h */ = {isa = PBXFileReference; fileEncoding = 4; lastKnownFileType = sourcecode.c.h; path = ORKFitnessStepViewController.h; sourceTree = "<group>"; };
		86C40B0B1A8D7C5B00081FAC /* ORKFitnessStepViewController.m */ = {isa = PBXFileReference; fileEncoding = 4; lastKnownFileType = sourcecode.c.objc; lineEnding = 0; path = ORKFitnessStepViewController.m; sourceTree = "<group>"; xcLanguageSpecificationIdentifier = xcode.lang.objc; };
		86C40B0C1A8D7C5B00081FAC /* ORKSpatialSpanGame.h */ = {isa = PBXFileReference; fileEncoding = 4; lastKnownFileType = sourcecode.c.h; path = ORKSpatialSpanGame.h; sourceTree = "<group>"; };
		86C40B0D1A8D7C5B00081FAC /* ORKSpatialSpanGame.m */ = {isa = PBXFileReference; fileEncoding = 4; lastKnownFileType = sourcecode.c.objc; path = ORKSpatialSpanGame.m; sourceTree = "<group>"; };
		86C40B0E1A8D7C5B00081FAC /* ORKSpatialSpanGameState.h */ = {isa = PBXFileReference; fileEncoding = 4; lastKnownFileType = sourcecode.c.h; path = ORKSpatialSpanGameState.h; sourceTree = "<group>"; };
		86C40B0F1A8D7C5B00081FAC /* ORKSpatialSpanGameState.m */ = {isa = PBXFileReference; fileEncoding = 4; lastKnownFileType = sourcecode.c.objc; path = ORKSpatialSpanGameState.m; sourceTree = "<group>"; };
		86C40B101A8D7C5B00081FAC /* ORKSpatialSpanMemoryContentView.h */ = {isa = PBXFileReference; fileEncoding = 4; lastKnownFileType = sourcecode.c.h; path = ORKSpatialSpanMemoryContentView.h; sourceTree = "<group>"; };
		86C40B111A8D7C5B00081FAC /* ORKSpatialSpanMemoryContentView.m */ = {isa = PBXFileReference; fileEncoding = 4; lastKnownFileType = sourcecode.c.objc; path = ORKSpatialSpanMemoryContentView.m; sourceTree = "<group>"; };
		86C40B121A8D7C5B00081FAC /* ORKSpatialSpanMemoryStep.h */ = {isa = PBXFileReference; fileEncoding = 4; lastKnownFileType = sourcecode.c.h; path = ORKSpatialSpanMemoryStep.h; sourceTree = "<group>"; };
		86C40B131A8D7C5B00081FAC /* ORKSpatialSpanMemoryStep.m */ = {isa = PBXFileReference; fileEncoding = 4; lastKnownFileType = sourcecode.c.objc; path = ORKSpatialSpanMemoryStep.m; sourceTree = "<group>"; };
		86C40B141A8D7C5B00081FAC /* ORKSpatialSpanMemoryStepViewController.h */ = {isa = PBXFileReference; fileEncoding = 4; lastKnownFileType = sourcecode.c.h; path = ORKSpatialSpanMemoryStepViewController.h; sourceTree = "<group>"; };
		86C40B151A8D7C5B00081FAC /* ORKSpatialSpanMemoryStepViewController.m */ = {isa = PBXFileReference; fileEncoding = 4; lastKnownFileType = sourcecode.c.objc; lineEnding = 0; path = ORKSpatialSpanMemoryStepViewController.m; sourceTree = "<group>"; xcLanguageSpecificationIdentifier = xcode.lang.objc; };
		86C40B161A8D7C5B00081FAC /* ORKSpatialSpanTargetView.h */ = {isa = PBXFileReference; fileEncoding = 4; lastKnownFileType = sourcecode.c.h; path = ORKSpatialSpanTargetView.h; sourceTree = "<group>"; };
		86C40B171A8D7C5B00081FAC /* ORKSpatialSpanTargetView.m */ = {isa = PBXFileReference; fileEncoding = 4; lastKnownFileType = sourcecode.c.objc; path = ORKSpatialSpanTargetView.m; sourceTree = "<group>"; };
		86C40B181A8D7C5B00081FAC /* ORKTappingContentView.h */ = {isa = PBXFileReference; fileEncoding = 4; lastKnownFileType = sourcecode.c.h; path = ORKTappingContentView.h; sourceTree = "<group>"; };
		86C40B191A8D7C5B00081FAC /* ORKTappingContentView.m */ = {isa = PBXFileReference; fileEncoding = 4; lastKnownFileType = sourcecode.c.objc; path = ORKTappingContentView.m; sourceTree = "<group>"; };
		86C40B1A1A8D7C5B00081FAC /* ORKTappingIntervalStep.h */ = {isa = PBXFileReference; fileEncoding = 4; lastKnownFileType = sourcecode.c.h; path = ORKTappingIntervalStep.h; sourceTree = "<group>"; };
		86C40B1B1A8D7C5B00081FAC /* ORKTappingIntervalStep.m */ = {isa = PBXFileReference; fileEncoding = 4; lastKnownFileType = sourcecode.c.objc; path = ORKTappingIntervalStep.m; sourceTree = "<group>"; };
		86C40B1C1A8D7C5B00081FAC /* ORKTappingIntervalStepViewController.h */ = {isa = PBXFileReference; fileEncoding = 4; lastKnownFileType = sourcecode.c.h; path = ORKTappingIntervalStepViewController.h; sourceTree = "<group>"; };
		86C40B1D1A8D7C5B00081FAC /* ORKTappingIntervalStepViewController.m */ = {isa = PBXFileReference; fileEncoding = 4; lastKnownFileType = sourcecode.c.objc; lineEnding = 0; path = ORKTappingIntervalStepViewController.m; sourceTree = "<group>"; xcLanguageSpecificationIdentifier = xcode.lang.objc; };
		86C40B1E1A8D7C5B00081FAC /* ORKWalkingTaskStep.h */ = {isa = PBXFileReference; fileEncoding = 4; lastKnownFileType = sourcecode.c.h; path = ORKWalkingTaskStep.h; sourceTree = "<group>"; };
		86C40B1F1A8D7C5B00081FAC /* ORKWalkingTaskStep.m */ = {isa = PBXFileReference; fileEncoding = 4; lastKnownFileType = sourcecode.c.objc; path = ORKWalkingTaskStep.m; sourceTree = "<group>"; };
		86C40B201A8D7C5B00081FAC /* ORKWalkingTaskStepViewController.h */ = {isa = PBXFileReference; fileEncoding = 4; lastKnownFileType = sourcecode.c.h; path = ORKWalkingTaskStepViewController.h; sourceTree = "<group>"; };
		86C40B211A8D7C5B00081FAC /* ORKWalkingTaskStepViewController.m */ = {isa = PBXFileReference; fileEncoding = 4; lastKnownFileType = sourcecode.c.objc; lineEnding = 0; path = ORKWalkingTaskStepViewController.m; sourceTree = "<group>"; xcLanguageSpecificationIdentifier = xcode.lang.objc; };
		86C40B221A8D7C5B00081FAC /* CLLocation+ORKJSONDictionary.h */ = {isa = PBXFileReference; fileEncoding = 4; lastKnownFileType = sourcecode.c.h; lineEnding = 0; path = "CLLocation+ORKJSONDictionary.h"; sourceTree = "<group>"; xcLanguageSpecificationIdentifier = xcode.lang.objcpp; };
		86C40B231A8D7C5B00081FAC /* CLLocation+ORKJSONDictionary.m */ = {isa = PBXFileReference; fileEncoding = 4; lastKnownFileType = sourcecode.c.objc; lineEnding = 0; path = "CLLocation+ORKJSONDictionary.m"; sourceTree = "<group>"; xcLanguageSpecificationIdentifier = xcode.lang.objc; };
		86C40B241A8D7C5B00081FAC /* CMAccelerometerData+ORKJSONDictionary.h */ = {isa = PBXFileReference; fileEncoding = 4; lastKnownFileType = sourcecode.c.h; lineEnding = 0; path = "CMAccelerometerData+ORKJSONDictionary.h"; sourceTree = "<group>"; xcLanguageSpecificationIdentifier = xcode.lang.objcpp; };
		86C40B251A8D7C5B00081FAC /* CMAccelerometerData+ORKJSONDictionary.m */ = {isa = PBXFileReference; fileEncoding = 4; lastKnownFileType = sourcecode.c.objc; lineEnding = 0; path = "CMAccelerometerData+ORKJSONDictionary.m"; sourceTree = "<group>"; xcLanguageSpecificationIdentifier = xcode.lang.objc; };
		86C40B261A8D7C5B00081FAC /* CMDeviceMotion+ORKJSONDictionary.h */ = {isa = PBXFileReference; fileEncoding = 4; lastKnownFileType = sourcecode.c.h; lineEnding = 0; path = "CMDeviceMotion+ORKJSONDictionary.h"; sourceTree = "<group>"; xcLanguageSpecificationIdentifier = xcode.lang.objcpp; };
		86C40B271A8D7C5B00081FAC /* CMDeviceMotion+ORKJSONDictionary.m */ = {isa = PBXFileReference; fileEncoding = 4; lastKnownFileType = sourcecode.c.objc; lineEnding = 0; path = "CMDeviceMotion+ORKJSONDictionary.m"; sourceTree = "<group>"; xcLanguageSpecificationIdentifier = xcode.lang.objc; };
		86C40B281A8D7C5B00081FAC /* CMMotionActivity+ORKJSONDictionary.h */ = {isa = PBXFileReference; fileEncoding = 4; lastKnownFileType = sourcecode.c.h; lineEnding = 0; path = "CMMotionActivity+ORKJSONDictionary.h"; sourceTree = "<group>"; xcLanguageSpecificationIdentifier = xcode.lang.objcpp; };
		86C40B291A8D7C5B00081FAC /* CMMotionActivity+ORKJSONDictionary.m */ = {isa = PBXFileReference; fileEncoding = 4; lastKnownFileType = sourcecode.c.objc; lineEnding = 0; path = "CMMotionActivity+ORKJSONDictionary.m"; sourceTree = "<group>"; xcLanguageSpecificationIdentifier = xcode.lang.objc; };
		86C40B2A1A8D7C5B00081FAC /* CMPedometerData+ORKJSONDictionary.h */ = {isa = PBXFileReference; fileEncoding = 4; lastKnownFileType = sourcecode.c.h; lineEnding = 0; path = "CMPedometerData+ORKJSONDictionary.h"; sourceTree = "<group>"; xcLanguageSpecificationIdentifier = xcode.lang.objcpp; };
		86C40B2B1A8D7C5B00081FAC /* CMPedometerData+ORKJSONDictionary.m */ = {isa = PBXFileReference; fileEncoding = 4; lastKnownFileType = sourcecode.c.objc; lineEnding = 0; path = "CMPedometerData+ORKJSONDictionary.m"; sourceTree = "<group>"; xcLanguageSpecificationIdentifier = xcode.lang.objc; };
		86C40B2C1A8D7C5B00081FAC /* HKSample+ORKJSONDictionary.h */ = {isa = PBXFileReference; fileEncoding = 4; lastKnownFileType = sourcecode.c.h; lineEnding = 0; path = "HKSample+ORKJSONDictionary.h"; sourceTree = "<group>"; xcLanguageSpecificationIdentifier = xcode.lang.objcpp; };
		86C40B2D1A8D7C5B00081FAC /* HKSample+ORKJSONDictionary.m */ = {isa = PBXFileReference; fileEncoding = 4; lastKnownFileType = sourcecode.c.objc; lineEnding = 0; path = "HKSample+ORKJSONDictionary.m"; sourceTree = "<group>"; xcLanguageSpecificationIdentifier = xcode.lang.objc; };
		86C40B2E1A8D7C5B00081FAC /* ORKAccelerometerRecorder.h */ = {isa = PBXFileReference; fileEncoding = 4; lastKnownFileType = sourcecode.c.h; lineEnding = 0; path = ORKAccelerometerRecorder.h; sourceTree = "<group>"; xcLanguageSpecificationIdentifier = xcode.lang.objcpp; };
		86C40B2F1A8D7C5B00081FAC /* ORKAccelerometerRecorder.m */ = {isa = PBXFileReference; fileEncoding = 4; lastKnownFileType = sourcecode.c.objc; lineEnding = 0; path = ORKAccelerometerRecorder.m; sourceTree = "<group>"; xcLanguageSpecificationIdentifier = xcode.lang.objc; };
		86C40B301A8D7C5B00081FAC /* ORKActiveStep.h */ = {isa = PBXFileReference; fileEncoding = 4; lastKnownFileType = sourcecode.c.h; path = ORKActiveStep.h; sourceTree = "<group>"; };
		86C40B311A8D7C5B00081FAC /* ORKActiveStep.m */ = {isa = PBXFileReference; fileEncoding = 4; lastKnownFileType = sourcecode.c.objc; path = ORKActiveStep.m; sourceTree = "<group>"; };
		86C40B321A8D7C5B00081FAC /* ORKActiveStep_Internal.h */ = {isa = PBXFileReference; fileEncoding = 4; lastKnownFileType = sourcecode.c.h; lineEnding = 0; path = ORKActiveStep_Internal.h; sourceTree = "<group>"; xcLanguageSpecificationIdentifier = xcode.lang.objcpp; };
		86C40B331A8D7C5B00081FAC /* ORKActiveStepTimer.h */ = {isa = PBXFileReference; fileEncoding = 4; lastKnownFileType = sourcecode.c.h; lineEnding = 0; path = ORKActiveStepTimer.h; sourceTree = "<group>"; xcLanguageSpecificationIdentifier = xcode.lang.objcpp; };
		86C40B341A8D7C5B00081FAC /* ORKActiveStepTimer.m */ = {isa = PBXFileReference; fileEncoding = 4; lastKnownFileType = sourcecode.c.objc; lineEnding = 0; path = ORKActiveStepTimer.m; sourceTree = "<group>"; xcLanguageSpecificationIdentifier = xcode.lang.objc; };
		86C40B351A8D7C5B00081FAC /* ORKActiveStepTimerView.h */ = {isa = PBXFileReference; fileEncoding = 4; lastKnownFileType = sourcecode.c.h; lineEnding = 0; path = ORKActiveStepTimerView.h; sourceTree = "<group>"; xcLanguageSpecificationIdentifier = xcode.lang.objcpp; };
		86C40B361A8D7C5B00081FAC /* ORKActiveStepTimerView.m */ = {isa = PBXFileReference; fileEncoding = 4; lastKnownFileType = sourcecode.c.objc; lineEnding = 0; path = ORKActiveStepTimerView.m; sourceTree = "<group>"; xcLanguageSpecificationIdentifier = xcode.lang.objc; };
		86C40B371A8D7C5B00081FAC /* ORKActiveStepViewController.h */ = {isa = PBXFileReference; fileEncoding = 4; lastKnownFileType = sourcecode.c.h; path = ORKActiveStepViewController.h; sourceTree = "<group>"; };
		86C40B381A8D7C5B00081FAC /* ORKActiveStepViewController.m */ = {isa = PBXFileReference; fileEncoding = 4; lastKnownFileType = sourcecode.c.objc; lineEnding = 0; path = ORKActiveStepViewController.m; sourceTree = "<group>"; xcLanguageSpecificationIdentifier = xcode.lang.objc; };
		86C40B391A8D7C5B00081FAC /* ORKActiveStepViewController_Internal.h */ = {isa = PBXFileReference; fileEncoding = 4; lastKnownFileType = sourcecode.c.h; lineEnding = 0; path = ORKActiveStepViewController_Internal.h; sourceTree = "<group>"; xcLanguageSpecificationIdentifier = xcode.lang.objcpp; };
		86C40B3A1A8D7C5B00081FAC /* ORKAudioRecorder.h */ = {isa = PBXFileReference; fileEncoding = 4; lastKnownFileType = sourcecode.c.h; lineEnding = 0; path = ORKAudioRecorder.h; sourceTree = "<group>"; xcLanguageSpecificationIdentifier = xcode.lang.objcpp; };
		86C40B3B1A8D7C5B00081FAC /* ORKAudioRecorder.m */ = {isa = PBXFileReference; fileEncoding = 4; lastKnownFileType = sourcecode.c.objc; lineEnding = 0; path = ORKAudioRecorder.m; sourceTree = "<group>"; xcLanguageSpecificationIdentifier = xcode.lang.objc; };
		86C40B3C1A8D7C5B00081FAC /* ORKDataLogger.h */ = {isa = PBXFileReference; fileEncoding = 4; lastKnownFileType = sourcecode.c.h; path = ORKDataLogger.h; sourceTree = "<group>"; };
		86C40B3D1A8D7C5B00081FAC /* ORKDataLogger.m */ = {isa = PBXFileReference; fileEncoding = 4; lastKnownFileType = sourcecode.c.objc; lineEnding = 0; path = ORKDataLogger.m; sourceTree = "<group>"; xcLanguageSpecificationIdentifier = xcode.lang.objc; };
		86C40B3E1A8D7C5B00081FAC /* ORKDataLogger_Private.h */ = {isa = PBXFileReference; fileEncoding = 4; lastKnownFileType = sourcecode.c.h; lineEnding = 0; path = ORKDataLogger_Private.h; sourceTree = "<group>"; xcLanguageSpecificationIdentifier = xcode.lang.objcpp; };
		86C40B3F1A8D7C5B00081FAC /* ORKDeviceMotionRecorder.h */ = {isa = PBXFileReference; fileEncoding = 4; lastKnownFileType = sourcecode.c.h; path = ORKDeviceMotionRecorder.h; sourceTree = "<group>"; };
		86C40B401A8D7C5B00081FAC /* ORKDeviceMotionRecorder.m */ = {isa = PBXFileReference; fileEncoding = 4; lastKnownFileType = sourcecode.c.objc; lineEnding = 0; path = ORKDeviceMotionRecorder.m; sourceTree = "<group>"; xcLanguageSpecificationIdentifier = xcode.lang.objc; };
		86C40B411A8D7C5B00081FAC /* ORKHealthQuantityTypeRecorder.h */ = {isa = PBXFileReference; fileEncoding = 4; lastKnownFileType = sourcecode.c.h; path = ORKHealthQuantityTypeRecorder.h; sourceTree = "<group>"; };
		86C40B421A8D7C5B00081FAC /* ORKHealthQuantityTypeRecorder.m */ = {isa = PBXFileReference; fileEncoding = 4; lastKnownFileType = sourcecode.c.objc; lineEnding = 0; path = ORKHealthQuantityTypeRecorder.m; sourceTree = "<group>"; xcLanguageSpecificationIdentifier = xcode.lang.objc; };
		86C40B431A8D7C5B00081FAC /* ORKLocationRecorder.h */ = {isa = PBXFileReference; fileEncoding = 4; lastKnownFileType = sourcecode.c.h; path = ORKLocationRecorder.h; sourceTree = "<group>"; };
		86C40B441A8D7C5B00081FAC /* ORKLocationRecorder.m */ = {isa = PBXFileReference; fileEncoding = 4; lastKnownFileType = sourcecode.c.objc; lineEnding = 0; path = ORKLocationRecorder.m; sourceTree = "<group>"; xcLanguageSpecificationIdentifier = xcode.lang.objc; };
		86C40B451A8D7C5B00081FAC /* ORKPedometerRecorder.h */ = {isa = PBXFileReference; fileEncoding = 4; lastKnownFileType = sourcecode.c.h; path = ORKPedometerRecorder.h; sourceTree = "<group>"; };
		86C40B461A8D7C5B00081FAC /* ORKPedometerRecorder.m */ = {isa = PBXFileReference; fileEncoding = 4; lastKnownFileType = sourcecode.c.objc; lineEnding = 0; path = ORKPedometerRecorder.m; sourceTree = "<group>"; xcLanguageSpecificationIdentifier = xcode.lang.objc; };
		86C40B471A8D7C5B00081FAC /* ORKRecorder.h */ = {isa = PBXFileReference; fileEncoding = 4; lastKnownFileType = sourcecode.c.h; lineEnding = 0; path = ORKRecorder.h; sourceTree = "<group>"; xcLanguageSpecificationIdentifier = xcode.lang.objcpp; };
		86C40B481A8D7C5B00081FAC /* ORKRecorder.m */ = {isa = PBXFileReference; fileEncoding = 4; lastKnownFileType = sourcecode.c.objc; lineEnding = 0; path = ORKRecorder.m; sourceTree = "<group>"; xcLanguageSpecificationIdentifier = xcode.lang.objc; };
		86C40B491A8D7C5B00081FAC /* ORKRecorder_Internal.h */ = {isa = PBXFileReference; fileEncoding = 4; lastKnownFileType = sourcecode.c.h; path = ORKRecorder_Internal.h; sourceTree = "<group>"; };
		86C40B4A1A8D7C5B00081FAC /* ORKRecorder_Private.h */ = {isa = PBXFileReference; fileEncoding = 4; lastKnownFileType = sourcecode.c.h; path = ORKRecorder_Private.h; sourceTree = "<group>"; };
		86C40B4B1A8D7C5B00081FAC /* ORKTouchRecorder.h */ = {isa = PBXFileReference; fileEncoding = 4; lastKnownFileType = sourcecode.c.h; path = ORKTouchRecorder.h; sourceTree = "<group>"; };
		86C40B4C1A8D7C5B00081FAC /* ORKTouchRecorder.m */ = {isa = PBXFileReference; fileEncoding = 4; lastKnownFileType = sourcecode.c.objc; lineEnding = 0; path = ORKTouchRecorder.m; sourceTree = "<group>"; xcLanguageSpecificationIdentifier = xcode.lang.objc; };
		86C40B4D1A8D7C5B00081FAC /* ORKVoiceEngine.h */ = {isa = PBXFileReference; fileEncoding = 4; lastKnownFileType = sourcecode.c.h; path = ORKVoiceEngine.h; sourceTree = "<group>"; };
		86C40B4E1A8D7C5B00081FAC /* ORKVoiceEngine.m */ = {isa = PBXFileReference; fileEncoding = 4; lastKnownFileType = sourcecode.c.objc; lineEnding = 0; path = ORKVoiceEngine.m; sourceTree = "<group>"; xcLanguageSpecificationIdentifier = xcode.lang.objc; };
		86C40B4F1A8D7C5B00081FAC /* UITouch+ORKJSONDictionary.h */ = {isa = PBXFileReference; fileEncoding = 4; lastKnownFileType = sourcecode.c.h; lineEnding = 0; path = "UITouch+ORKJSONDictionary.h"; sourceTree = "<group>"; xcLanguageSpecificationIdentifier = xcode.lang.objcpp; };
		86C40B501A8D7C5B00081FAC /* UITouch+ORKJSONDictionary.m */ = {isa = PBXFileReference; fileEncoding = 4; lastKnownFileType = sourcecode.c.objc; lineEnding = 0; path = "UITouch+ORKJSONDictionary.m"; sourceTree = "<group>"; xcLanguageSpecificationIdentifier = xcode.lang.objc; };
		86C40B521A8D7C5B00081FAC /* ORKCompletionStep.h */ = {isa = PBXFileReference; fileEncoding = 4; lastKnownFileType = sourcecode.c.h; lineEnding = 0; path = ORKCompletionStep.h; sourceTree = "<group>"; xcLanguageSpecificationIdentifier = xcode.lang.objcpp; };
		86C40B531A8D7C5B00081FAC /* ORKCompletionStep.m */ = {isa = PBXFileReference; fileEncoding = 4; lastKnownFileType = sourcecode.c.objc; lineEnding = 0; path = ORKCompletionStep.m; sourceTree = "<group>"; xcLanguageSpecificationIdentifier = xcode.lang.objc; };
		86C40B541A8D7C5B00081FAC /* ORKCompletionStepViewController.h */ = {isa = PBXFileReference; fileEncoding = 4; lastKnownFileType = sourcecode.c.h; lineEnding = 0; path = ORKCompletionStepViewController.h; sourceTree = "<group>"; xcLanguageSpecificationIdentifier = xcode.lang.objcpp; };
		86C40B551A8D7C5B00081FAC /* ORKCompletionStepViewController.m */ = {isa = PBXFileReference; fileEncoding = 4; lastKnownFileType = sourcecode.c.objc; lineEnding = 0; path = ORKCompletionStepViewController.m; sourceTree = "<group>"; xcLanguageSpecificationIdentifier = xcode.lang.objc; };
		86C40B561A8D7C5B00081FAC /* ORKFormItemCell.h */ = {isa = PBXFileReference; fileEncoding = 4; lastKnownFileType = sourcecode.c.h; path = ORKFormItemCell.h; sourceTree = "<group>"; };
		86C40B571A8D7C5B00081FAC /* ORKFormItemCell.m */ = {isa = PBXFileReference; fileEncoding = 4; lastKnownFileType = sourcecode.c.objc; lineEnding = 0; path = ORKFormItemCell.m; sourceTree = "<group>"; xcLanguageSpecificationIdentifier = xcode.lang.objc; };
		86C40B581A8D7C5B00081FAC /* ORKImageSelectionView.h */ = {isa = PBXFileReference; fileEncoding = 4; lastKnownFileType = sourcecode.c.h; path = ORKImageSelectionView.h; sourceTree = "<group>"; };
		86C40B591A8D7C5B00081FAC /* ORKImageSelectionView.m */ = {isa = PBXFileReference; fileEncoding = 4; lastKnownFileType = sourcecode.c.objc; lineEnding = 0; path = ORKImageSelectionView.m; sourceTree = "<group>"; xcLanguageSpecificationIdentifier = xcode.lang.objc; };
		86C40B5A1A8D7C5B00081FAC /* ORKInstructionStepView.h */ = {isa = PBXFileReference; fileEncoding = 4; lastKnownFileType = sourcecode.c.h; path = ORKInstructionStepView.h; sourceTree = "<group>"; };
		86C40B5B1A8D7C5B00081FAC /* ORKInstructionStepView.m */ = {isa = PBXFileReference; fileEncoding = 4; lastKnownFileType = sourcecode.c.objc; lineEnding = 0; path = ORKInstructionStepView.m; sourceTree = "<group>"; xcLanguageSpecificationIdentifier = xcode.lang.objc; };
		86C40B5C1A8D7C5B00081FAC /* ORKTableContainerView.h */ = {isa = PBXFileReference; fileEncoding = 4; lastKnownFileType = sourcecode.c.h; path = ORKTableContainerView.h; sourceTree = "<group>"; };
		86C40B5D1A8D7C5B00081FAC /* ORKTableContainerView.m */ = {isa = PBXFileReference; fileEncoding = 4; lastKnownFileType = sourcecode.c.objc; lineEnding = 0; path = ORKTableContainerView.m; sourceTree = "<group>"; xcLanguageSpecificationIdentifier = xcode.lang.objc; };
		86C40B5E1A8D7C5B00081FAC /* ORKTextFieldView.h */ = {isa = PBXFileReference; fileEncoding = 4; lastKnownFileType = sourcecode.c.h; path = ORKTextFieldView.h; sourceTree = "<group>"; };
		86C40B5F1A8D7C5B00081FAC /* ORKTextFieldView.m */ = {isa = PBXFileReference; fileEncoding = 4; lastKnownFileType = sourcecode.c.objc; lineEnding = 0; path = ORKTextFieldView.m; sourceTree = "<group>"; xcLanguageSpecificationIdentifier = xcode.lang.objc; };
		86C40B601A8D7C5B00081FAC /* ORKTintedImageView.h */ = {isa = PBXFileReference; fileEncoding = 4; lastKnownFileType = sourcecode.c.h; path = ORKTintedImageView.h; sourceTree = "<group>"; };
		86C40B611A8D7C5B00081FAC /* ORKTintedImageView.m */ = {isa = PBXFileReference; fileEncoding = 4; lastKnownFileType = sourcecode.c.objc; path = ORKTintedImageView.m; sourceTree = "<group>"; };
		86C40B641A8D7C5B00081FAC /* ORKAnswerFormat.h */ = {isa = PBXFileReference; fileEncoding = 4; lastKnownFileType = sourcecode.c.h; path = ORKAnswerFormat.h; sourceTree = "<group>"; };
		86C40B651A8D7C5B00081FAC /* ORKAnswerFormat.m */ = {isa = PBXFileReference; fileEncoding = 4; lastKnownFileType = sourcecode.c.objc; lineEnding = 0; path = ORKAnswerFormat.m; sourceTree = "<group>"; xcLanguageSpecificationIdentifier = xcode.lang.objc; };
		86C40B661A8D7C5B00081FAC /* ORKAnswerFormat_Internal.h */ = {isa = PBXFileReference; fileEncoding = 4; lastKnownFileType = sourcecode.c.h; lineEnding = 0; path = ORKAnswerFormat_Internal.h; sourceTree = "<group>"; xcLanguageSpecificationIdentifier = xcode.lang.objcpp; };
		86C40B671A8D7C5B00081FAC /* ORKAnswerTextField.h */ = {isa = PBXFileReference; fileEncoding = 4; lastKnownFileType = sourcecode.c.h; lineEnding = 0; path = ORKAnswerTextField.h; sourceTree = "<group>"; xcLanguageSpecificationIdentifier = xcode.lang.objcpp; };
		86C40B681A8D7C5B00081FAC /* ORKAnswerTextField.m */ = {isa = PBXFileReference; fileEncoding = 4; lastKnownFileType = sourcecode.c.objc; lineEnding = 0; path = ORKAnswerTextField.m; sourceTree = "<group>"; xcLanguageSpecificationIdentifier = xcode.lang.objc; };
		86C40B691A8D7C5B00081FAC /* ORKAnswerTextView.h */ = {isa = PBXFileReference; fileEncoding = 4; lastKnownFileType = sourcecode.c.h; lineEnding = 0; path = ORKAnswerTextView.h; sourceTree = "<group>"; xcLanguageSpecificationIdentifier = xcode.lang.objcpp; };
		86C40B6A1A8D7C5B00081FAC /* ORKAnswerTextView.m */ = {isa = PBXFileReference; fileEncoding = 4; lastKnownFileType = sourcecode.c.objc; lineEnding = 0; path = ORKAnswerTextView.m; sourceTree = "<group>"; xcLanguageSpecificationIdentifier = xcode.lang.objc; };
		86C40B6B1A8D7C5B00081FAC /* ORKBodyLabel.h */ = {isa = PBXFileReference; fileEncoding = 4; lastKnownFileType = sourcecode.c.h; lineEnding = 0; path = ORKBodyLabel.h; sourceTree = "<group>"; xcLanguageSpecificationIdentifier = xcode.lang.objcpp; };
		86C40B6C1A8D7C5B00081FAC /* ORKBodyLabel.m */ = {isa = PBXFileReference; fileEncoding = 4; lastKnownFileType = sourcecode.c.objc; lineEnding = 0; path = ORKBodyLabel.m; sourceTree = "<group>"; xcLanguageSpecificationIdentifier = xcode.lang.objc; };
		86C40B6D1A8D7C5B00081FAC /* ORKBorderedButton.h */ = {isa = PBXFileReference; fileEncoding = 4; lastKnownFileType = sourcecode.c.h; lineEnding = 0; path = ORKBorderedButton.h; sourceTree = "<group>"; xcLanguageSpecificationIdentifier = xcode.lang.objcpp; };
		86C40B6E1A8D7C5C00081FAC /* ORKBorderedButton.m */ = {isa = PBXFileReference; fileEncoding = 4; lastKnownFileType = sourcecode.c.objc; lineEnding = 0; path = ORKBorderedButton.m; sourceTree = "<group>"; xcLanguageSpecificationIdentifier = xcode.lang.objc; };
		86C40B6F1A8D7C5C00081FAC /* ORKCaption1Label.h */ = {isa = PBXFileReference; fileEncoding = 4; lastKnownFileType = sourcecode.c.h; lineEnding = 0; path = ORKCaption1Label.h; sourceTree = "<group>"; xcLanguageSpecificationIdentifier = xcode.lang.objcpp; };
		86C40B701A8D7C5C00081FAC /* ORKCaption1Label.m */ = {isa = PBXFileReference; fileEncoding = 4; lastKnownFileType = sourcecode.c.objc; lineEnding = 0; path = ORKCaption1Label.m; sourceTree = "<group>"; xcLanguageSpecificationIdentifier = xcode.lang.objc; };
		86C40B711A8D7C5C00081FAC /* ORKChoiceViewCell.h */ = {isa = PBXFileReference; fileEncoding = 4; lastKnownFileType = sourcecode.c.h; path = ORKChoiceViewCell.h; sourceTree = "<group>"; };
		86C40B721A8D7C5C00081FAC /* ORKChoiceViewCell.m */ = {isa = PBXFileReference; fileEncoding = 4; lastKnownFileType = sourcecode.c.objc; lineEnding = 0; path = ORKChoiceViewCell.m; sourceTree = "<group>"; xcLanguageSpecificationIdentifier = xcode.lang.objc; };
		86C40B731A8D7C5C00081FAC /* ORKContinueButton.h */ = {isa = PBXFileReference; fileEncoding = 4; lastKnownFileType = sourcecode.c.h; path = ORKContinueButton.h; sourceTree = "<group>"; };
		86C40B741A8D7C5C00081FAC /* ORKContinueButton.m */ = {isa = PBXFileReference; fileEncoding = 4; lastKnownFileType = sourcecode.c.objc; path = ORKContinueButton.m; sourceTree = "<group>"; };
		86C40B751A8D7C5C00081FAC /* ORKCountdownLabel.h */ = {isa = PBXFileReference; fileEncoding = 4; lastKnownFileType = sourcecode.c.h; path = ORKCountdownLabel.h; sourceTree = "<group>"; };
		86C40B761A8D7C5C00081FAC /* ORKCountdownLabel.m */ = {isa = PBXFileReference; fileEncoding = 4; lastKnownFileType = sourcecode.c.objc; path = ORKCountdownLabel.m; sourceTree = "<group>"; };
		86C40B771A8D7C5C00081FAC /* ORKCustomStepView.h */ = {isa = PBXFileReference; fileEncoding = 4; lastKnownFileType = sourcecode.c.h; path = ORKCustomStepView.h; sourceTree = "<group>"; };
		86C40B781A8D7C5C00081FAC /* ORKCustomStepView.m */ = {isa = PBXFileReference; fileEncoding = 4; lastKnownFileType = sourcecode.c.objc; lineEnding = 0; path = ORKCustomStepView.m; sourceTree = "<group>"; xcLanguageSpecificationIdentifier = xcode.lang.objc; };
		86C40B791A8D7C5C00081FAC /* ORKCustomStepView_Internal.h */ = {isa = PBXFileReference; fileEncoding = 4; lastKnownFileType = sourcecode.c.h; path = ORKCustomStepView_Internal.h; sourceTree = "<group>"; };
		86C40B7A1A8D7C5C00081FAC /* ORKDefaultFont.h */ = {isa = PBXFileReference; fileEncoding = 4; lastKnownFileType = sourcecode.c.h; path = ORKDefaultFont.h; sourceTree = "<group>"; };
		86C40B7B1A8D7C5C00081FAC /* ORKDefines.h */ = {isa = PBXFileReference; fileEncoding = 4; lastKnownFileType = sourcecode.c.h; path = ORKDefines.h; sourceTree = "<group>"; };
		86C40B7C1A8D7C5C00081FAC /* ORKHelpers_Private.h */ = {isa = PBXFileReference; fileEncoding = 4; lastKnownFileType = sourcecode.c.h; path = ORKHelpers_Private.h; sourceTree = "<group>"; };
		86C40B7D1A8D7C5C00081FAC /* ORKErrors.h */ = {isa = PBXFileReference; fileEncoding = 4; lastKnownFileType = sourcecode.c.h; path = ORKErrors.h; sourceTree = "<group>"; };
		86C40B7E1A8D7C5C00081FAC /* ORKErrors.m */ = {isa = PBXFileReference; fileEncoding = 4; lastKnownFileType = sourcecode.c.objc; path = ORKErrors.m; sourceTree = "<group>"; };
		86C40B7F1A8D7C5C00081FAC /* ORKFormItem_Internal.h */ = {isa = PBXFileReference; fileEncoding = 4; lastKnownFileType = sourcecode.c.h; lineEnding = 0; path = ORKFormItem_Internal.h; sourceTree = "<group>"; xcLanguageSpecificationIdentifier = xcode.lang.objcpp; };
		86C40B801A8D7C5C00081FAC /* ORKFormSectionTitleLabel.h */ = {isa = PBXFileReference; fileEncoding = 4; lastKnownFileType = sourcecode.c.h; path = ORKFormSectionTitleLabel.h; sourceTree = "<group>"; };
		86C40B811A8D7C5C00081FAC /* ORKFormSectionTitleLabel.m */ = {isa = PBXFileReference; fileEncoding = 4; lastKnownFileType = sourcecode.c.objc; path = ORKFormSectionTitleLabel.m; sourceTree = "<group>"; };
		86C40B821A8D7C5C00081FAC /* ORKFormStep.h */ = {isa = PBXFileReference; fileEncoding = 4; lastKnownFileType = sourcecode.c.h; path = ORKFormStep.h; sourceTree = "<group>"; };
		86C40B831A8D7C5C00081FAC /* ORKFormStep.m */ = {isa = PBXFileReference; fileEncoding = 4; lastKnownFileType = sourcecode.c.objc; path = ORKFormStep.m; sourceTree = "<group>"; };
		86C40B841A8D7C5C00081FAC /* ORKFormStepViewController.h */ = {isa = PBXFileReference; fileEncoding = 4; lastKnownFileType = sourcecode.c.h; path = ORKFormStepViewController.h; sourceTree = "<group>"; };
		86C40B851A8D7C5C00081FAC /* ORKFormStepViewController.m */ = {isa = PBXFileReference; fileEncoding = 4; lastKnownFileType = sourcecode.c.objc; lineEnding = 0; path = ORKFormStepViewController.m; sourceTree = "<group>"; xcLanguageSpecificationIdentifier = xcode.lang.objc; };
		86C40B861A8D7C5C00081FAC /* ORKFormTextView.h */ = {isa = PBXFileReference; fileEncoding = 4; lastKnownFileType = sourcecode.c.h; path = ORKFormTextView.h; sourceTree = "<group>"; };
		86C40B871A8D7C5C00081FAC /* ORKFormTextView.m */ = {isa = PBXFileReference; fileEncoding = 4; lastKnownFileType = sourcecode.c.objc; path = ORKFormTextView.m; sourceTree = "<group>"; };
		86C40B881A8D7C5C00081FAC /* ORKHeadlineLabel.h */ = {isa = PBXFileReference; fileEncoding = 4; lastKnownFileType = sourcecode.c.h; path = ORKHeadlineLabel.h; sourceTree = "<group>"; };
		86C40B891A8D7C5C00081FAC /* ORKHeadlineLabel.m */ = {isa = PBXFileReference; fileEncoding = 4; lastKnownFileType = sourcecode.c.objc; lineEnding = 0; path = ORKHeadlineLabel.m; sourceTree = "<group>"; xcLanguageSpecificationIdentifier = xcode.lang.objc; };
		86C40B8A1A8D7C5C00081FAC /* ORKHealthAnswerFormat.h */ = {isa = PBXFileReference; fileEncoding = 4; lastKnownFileType = sourcecode.c.h; path = ORKHealthAnswerFormat.h; sourceTree = "<group>"; };
		86C40B8B1A8D7C5C00081FAC /* ORKHealthAnswerFormat.m */ = {isa = PBXFileReference; fileEncoding = 4; lastKnownFileType = sourcecode.c.objc; lineEnding = 0; path = ORKHealthAnswerFormat.m; sourceTree = "<group>"; xcLanguageSpecificationIdentifier = xcode.lang.objc; };
		86C40B8C1A8D7C5C00081FAC /* ORKHelpers.h */ = {isa = PBXFileReference; fileEncoding = 4; lastKnownFileType = sourcecode.c.h; path = ORKHelpers.h; sourceTree = "<group>"; };
		86C40B8D1A8D7C5C00081FAC /* ORKHelpers.m */ = {isa = PBXFileReference; fileEncoding = 4; lastKnownFileType = sourcecode.c.objc; lineEnding = 0; path = ORKHelpers.m; sourceTree = "<group>"; xcLanguageSpecificationIdentifier = xcode.lang.objc; };
		86C40B8E1A8D7C5C00081FAC /* ORKHTMLPDFWriter.h */ = {isa = PBXFileReference; fileEncoding = 4; lastKnownFileType = sourcecode.c.h; path = ORKHTMLPDFWriter.h; sourceTree = "<group>"; };
		86C40B8F1A8D7C5C00081FAC /* ORKHTMLPDFWriter.m */ = {isa = PBXFileReference; fileEncoding = 4; lastKnownFileType = sourcecode.c.objc; lineEnding = 0; path = ORKHTMLPDFWriter.m; sourceTree = "<group>"; xcLanguageSpecificationIdentifier = xcode.lang.objc; };
		86C40B901A8D7C5C00081FAC /* ORKImageChoiceLabel.h */ = {isa = PBXFileReference; fileEncoding = 4; lastKnownFileType = sourcecode.c.h; path = ORKImageChoiceLabel.h; sourceTree = "<group>"; };
		86C40B911A8D7C5C00081FAC /* ORKImageChoiceLabel.m */ = {isa = PBXFileReference; fileEncoding = 4; lastKnownFileType = sourcecode.c.objc; path = ORKImageChoiceLabel.m; sourceTree = "<group>"; };
		86C40B921A8D7C5C00081FAC /* ORKInstructionStep.h */ = {isa = PBXFileReference; fileEncoding = 4; lastKnownFileType = sourcecode.c.h; path = ORKInstructionStep.h; sourceTree = "<group>"; };
		86C40B931A8D7C5C00081FAC /* ORKInstructionStep.m */ = {isa = PBXFileReference; fileEncoding = 4; lastKnownFileType = sourcecode.c.objc; path = ORKInstructionStep.m; sourceTree = "<group>"; };
		86C40B941A8D7C5C00081FAC /* ORKInstructionStepViewController.h */ = {isa = PBXFileReference; fileEncoding = 4; lastKnownFileType = sourcecode.c.h; path = ORKInstructionStepViewController.h; sourceTree = "<group>"; };
		86C40B951A8D7C5C00081FAC /* ORKInstructionStepViewController.m */ = {isa = PBXFileReference; fileEncoding = 4; lastKnownFileType = sourcecode.c.objc; lineEnding = 0; path = ORKInstructionStepViewController.m; sourceTree = "<group>"; xcLanguageSpecificationIdentifier = xcode.lang.objc; };
		86C40B961A8D7C5C00081FAC /* ORKInstructionStepViewController_Internal.h */ = {isa = PBXFileReference; fileEncoding = 4; lastKnownFileType = sourcecode.c.h; path = ORKInstructionStepViewController_Internal.h; sourceTree = "<group>"; };
		86C40B971A8D7C5C00081FAC /* ORKLabel.h */ = {isa = PBXFileReference; fileEncoding = 4; lastKnownFileType = sourcecode.c.h; path = ORKLabel.h; sourceTree = "<group>"; };
		86C40B981A8D7C5C00081FAC /* ORKLabel.m */ = {isa = PBXFileReference; fileEncoding = 4; lastKnownFileType = sourcecode.c.objc; lineEnding = 0; path = ORKLabel.m; sourceTree = "<group>"; xcLanguageSpecificationIdentifier = xcode.lang.objc; };
		86C40B9D1A8D7C5C00081FAC /* ORKOrderedTask.h */ = {isa = PBXFileReference; fileEncoding = 4; lastKnownFileType = sourcecode.c.h; path = ORKOrderedTask.h; sourceTree = "<group>"; };
		86C40B9E1A8D7C5C00081FAC /* ORKOrderedTask.m */ = {isa = PBXFileReference; fileEncoding = 4; lastKnownFileType = sourcecode.c.objc; lineEnding = 0; path = ORKOrderedTask.m; sourceTree = "<group>"; xcLanguageSpecificationIdentifier = xcode.lang.objc; };
		86C40BA11A8D7C5C00081FAC /* ORKQuestionStep.h */ = {isa = PBXFileReference; fileEncoding = 4; lastKnownFileType = sourcecode.c.h; path = ORKQuestionStep.h; sourceTree = "<group>"; };
		86C40BA21A8D7C5C00081FAC /* ORKQuestionStep.m */ = {isa = PBXFileReference; fileEncoding = 4; lastKnownFileType = sourcecode.c.objc; lineEnding = 0; path = ORKQuestionStep.m; sourceTree = "<group>"; xcLanguageSpecificationIdentifier = xcode.lang.objc; };
		86C40BA31A8D7C5C00081FAC /* ORKQuestionStep_Internal.h */ = {isa = PBXFileReference; fileEncoding = 4; lastKnownFileType = sourcecode.c.h; path = ORKQuestionStep_Internal.h; sourceTree = "<group>"; };
		86C40BA41A8D7C5C00081FAC /* ORKQuestionStepViewController.h */ = {isa = PBXFileReference; fileEncoding = 4; lastKnownFileType = sourcecode.c.h; path = ORKQuestionStepViewController.h; sourceTree = "<group>"; };
		86C40BA51A8D7C5C00081FAC /* ORKQuestionStepViewController.m */ = {isa = PBXFileReference; fileEncoding = 4; lastKnownFileType = sourcecode.c.objc; lineEnding = 0; path = ORKQuestionStepViewController.m; sourceTree = "<group>"; xcLanguageSpecificationIdentifier = xcode.lang.objc; };
		86C40BA61A8D7C5C00081FAC /* ORKQuestionStepViewController_Private.h */ = {isa = PBXFileReference; fileEncoding = 4; lastKnownFileType = sourcecode.c.h; path = ORKQuestionStepViewController_Private.h; sourceTree = "<group>"; };
		86C40BA71A8D7C5C00081FAC /* ORKResult.h */ = {isa = PBXFileReference; fileEncoding = 4; lastKnownFileType = sourcecode.c.h; path = ORKResult.h; sourceTree = "<group>"; };
		86C40BA81A8D7C5C00081FAC /* ORKResult.m */ = {isa = PBXFileReference; fileEncoding = 4; lastKnownFileType = sourcecode.c.objc; path = ORKResult.m; sourceTree = "<group>"; };
		86C40BA91A8D7C5C00081FAC /* ORKResult_Private.h */ = {isa = PBXFileReference; fileEncoding = 4; lastKnownFileType = sourcecode.c.h; path = ORKResult_Private.h; sourceTree = "<group>"; };
		86C40BAA1A8D7C5C00081FAC /* ORKRoundTappingButton.h */ = {isa = PBXFileReference; fileEncoding = 4; lastKnownFileType = sourcecode.c.h; path = ORKRoundTappingButton.h; sourceTree = "<group>"; };
		86C40BAB1A8D7C5C00081FAC /* ORKRoundTappingButton.m */ = {isa = PBXFileReference; fileEncoding = 4; lastKnownFileType = sourcecode.c.objc; path = ORKRoundTappingButton.m; sourceTree = "<group>"; };
		86C40BAC1A8D7C5C00081FAC /* ORKScaleRangeLabel.h */ = {isa = PBXFileReference; fileEncoding = 4; lastKnownFileType = sourcecode.c.h; path = ORKScaleRangeLabel.h; sourceTree = "<group>"; };
		86C40BAD1A8D7C5C00081FAC /* ORKScaleRangeLabel.m */ = {isa = PBXFileReference; fileEncoding = 4; lastKnownFileType = sourcecode.c.objc; path = ORKScaleRangeLabel.m; sourceTree = "<group>"; };
		86C40BAE1A8D7C5C00081FAC /* ORKScaleSlider.h */ = {isa = PBXFileReference; fileEncoding = 4; lastKnownFileType = sourcecode.c.h; path = ORKScaleSlider.h; sourceTree = "<group>"; };
		86C40BAF1A8D7C5C00081FAC /* ORKScaleSlider.m */ = {isa = PBXFileReference; fileEncoding = 4; lastKnownFileType = sourcecode.c.objc; path = ORKScaleSlider.m; sourceTree = "<group>"; };
		86C40BB01A8D7C5C00081FAC /* ORKScaleValueLabel.h */ = {isa = PBXFileReference; fileEncoding = 4; lastKnownFileType = sourcecode.c.h; path = ORKScaleValueLabel.h; sourceTree = "<group>"; };
		86C40BB11A8D7C5C00081FAC /* ORKScaleValueLabel.m */ = {isa = PBXFileReference; fileEncoding = 4; lastKnownFileType = sourcecode.c.objc; path = ORKScaleValueLabel.m; sourceTree = "<group>"; };
		86C40BB21A8D7C5C00081FAC /* ORKSelectionSubTitleLabel.h */ = {isa = PBXFileReference; fileEncoding = 4; lastKnownFileType = sourcecode.c.h; path = ORKSelectionSubTitleLabel.h; sourceTree = "<group>"; };
		86C40BB31A8D7C5C00081FAC /* ORKSelectionSubTitleLabel.m */ = {isa = PBXFileReference; fileEncoding = 4; lastKnownFileType = sourcecode.c.objc; path = ORKSelectionSubTitleLabel.m; sourceTree = "<group>"; };
		86C40BB41A8D7C5C00081FAC /* ORKSelectionTitleLabel.h */ = {isa = PBXFileReference; fileEncoding = 4; lastKnownFileType = sourcecode.c.h; path = ORKSelectionTitleLabel.h; sourceTree = "<group>"; };
		86C40BB51A8D7C5C00081FAC /* ORKSelectionTitleLabel.m */ = {isa = PBXFileReference; fileEncoding = 4; lastKnownFileType = sourcecode.c.objc; path = ORKSelectionTitleLabel.m; sourceTree = "<group>"; };
		86C40BB71A8D7C5C00081FAC /* ORKSkin.h */ = {isa = PBXFileReference; fileEncoding = 4; lastKnownFileType = sourcecode.c.h; path = ORKSkin.h; sourceTree = "<group>"; };
		86C40BB81A8D7C5C00081FAC /* ORKSkin.m */ = {isa = PBXFileReference; fileEncoding = 4; lastKnownFileType = sourcecode.c.objc; path = ORKSkin.m; sourceTree = "<group>"; };
		86C40BB91A8D7C5C00081FAC /* ORKStep.h */ = {isa = PBXFileReference; fileEncoding = 4; lastKnownFileType = sourcecode.c.h; path = ORKStep.h; sourceTree = "<group>"; };
		86C40BBA1A8D7C5C00081FAC /* ORKStep.m */ = {isa = PBXFileReference; fileEncoding = 4; lastKnownFileType = sourcecode.c.objc; lineEnding = 0; path = ORKStep.m; sourceTree = "<group>"; xcLanguageSpecificationIdentifier = xcode.lang.objc; };
		86C40BBB1A8D7C5C00081FAC /* ORKStep_Private.h */ = {isa = PBXFileReference; fileEncoding = 4; lastKnownFileType = sourcecode.c.h; path = ORKStep_Private.h; sourceTree = "<group>"; };
		86C40BBC1A8D7C5C00081FAC /* ORKStepViewController.h */ = {isa = PBXFileReference; fileEncoding = 4; lastKnownFileType = sourcecode.c.h; lineEnding = 0; path = ORKStepViewController.h; sourceTree = "<group>"; xcLanguageSpecificationIdentifier = xcode.lang.objcpp; };
		86C40BBD1A8D7C5C00081FAC /* ORKStepViewController.m */ = {isa = PBXFileReference; fileEncoding = 4; lastKnownFileType = sourcecode.c.objc; lineEnding = 0; path = ORKStepViewController.m; sourceTree = "<group>"; xcLanguageSpecificationIdentifier = xcode.lang.objc; };
		86C40BBE1A8D7C5C00081FAC /* ORKStepViewController_Internal.h */ = {isa = PBXFileReference; fileEncoding = 4; lastKnownFileType = sourcecode.c.h; path = ORKStepViewController_Internal.h; sourceTree = "<group>"; };
		86C40BC01A8D7C5C00081FAC /* ORKSubheadlineLabel.h */ = {isa = PBXFileReference; fileEncoding = 4; lastKnownFileType = sourcecode.c.h; path = ORKSubheadlineLabel.h; sourceTree = "<group>"; };
		86C40BC11A8D7C5C00081FAC /* ORKSubheadlineLabel.m */ = {isa = PBXFileReference; fileEncoding = 4; lastKnownFileType = sourcecode.c.objc; path = ORKSubheadlineLabel.m; sourceTree = "<group>"; };
		86C40BC21A8D7C5C00081FAC /* ORKSurveyAnswerCell.h */ = {isa = PBXFileReference; fileEncoding = 4; lastKnownFileType = sourcecode.c.h; path = ORKSurveyAnswerCell.h; sourceTree = "<group>"; };
		86C40BC51A8D7C5C00081FAC /* ORKSurveyAnswerCellForImageSelection.h */ = {isa = PBXFileReference; fileEncoding = 4; lastKnownFileType = sourcecode.c.h; path = ORKSurveyAnswerCellForImageSelection.h; sourceTree = "<group>"; };
		86C40BC61A8D7C5C00081FAC /* ORKSurveyAnswerCellForImageSelection.m */ = {isa = PBXFileReference; fileEncoding = 4; lastKnownFileType = sourcecode.c.objc; path = ORKSurveyAnswerCellForImageSelection.m; sourceTree = "<group>"; };
		86C40BC71A8D7C5C00081FAC /* ORKSurveyAnswerCellForNumber.h */ = {isa = PBXFileReference; fileEncoding = 4; lastKnownFileType = sourcecode.c.h; path = ORKSurveyAnswerCellForNumber.h; sourceTree = "<group>"; };
		86C40BC81A8D7C5C00081FAC /* ORKSurveyAnswerCellForNumber.m */ = {isa = PBXFileReference; fileEncoding = 4; lastKnownFileType = sourcecode.c.objc; lineEnding = 0; path = ORKSurveyAnswerCellForNumber.m; sourceTree = "<group>"; xcLanguageSpecificationIdentifier = xcode.lang.objc; };
		86C40BC91A8D7C5C00081FAC /* ORKSurveyAnswerCellForScale.h */ = {isa = PBXFileReference; fileEncoding = 4; lastKnownFileType = sourcecode.c.h; path = ORKSurveyAnswerCellForScale.h; sourceTree = "<group>"; };
		86C40BCA1A8D7C5C00081FAC /* ORKSurveyAnswerCellForScale.m */ = {isa = PBXFileReference; fileEncoding = 4; lastKnownFileType = sourcecode.c.objc; lineEnding = 0; path = ORKSurveyAnswerCellForScale.m; sourceTree = "<group>"; xcLanguageSpecificationIdentifier = xcode.lang.objc; };
		86C40BCD1A8D7C5C00081FAC /* ORKSurveyAnswerCellForText.h */ = {isa = PBXFileReference; fileEncoding = 4; lastKnownFileType = sourcecode.c.h; path = ORKSurveyAnswerCellForText.h; sourceTree = "<group>"; };
		86C40BCE1A8D7C5C00081FAC /* ORKSurveyAnswerCellForText.m */ = {isa = PBXFileReference; fileEncoding = 4; lastKnownFileType = sourcecode.c.objc; lineEnding = 0; path = ORKSurveyAnswerCellForText.m; sourceTree = "<group>"; xcLanguageSpecificationIdentifier = xcode.lang.objc; };
		86C40BD11A8D7C5C00081FAC /* ORKTableViewCell.h */ = {isa = PBXFileReference; fileEncoding = 4; lastKnownFileType = sourcecode.c.h; path = ORKTableViewCell.h; sourceTree = "<group>"; };
		86C40BD21A8D7C5C00081FAC /* ORKTableViewCell.m */ = {isa = PBXFileReference; fileEncoding = 4; lastKnownFileType = sourcecode.c.objc; lineEnding = 0; path = ORKTableViewCell.m; sourceTree = "<group>"; xcLanguageSpecificationIdentifier = xcode.lang.objc; };
		86C40BD31A8D7C5C00081FAC /* ORKTapCountLabel.h */ = {isa = PBXFileReference; fileEncoding = 4; lastKnownFileType = sourcecode.c.h; path = ORKTapCountLabel.h; sourceTree = "<group>"; };
		86C40BD41A8D7C5C00081FAC /* ORKTapCountLabel.m */ = {isa = PBXFileReference; fileEncoding = 4; lastKnownFileType = sourcecode.c.objc; path = ORKTapCountLabel.m; sourceTree = "<group>"; };
		86C40BD51A8D7C5C00081FAC /* ORKTask.h */ = {isa = PBXFileReference; fileEncoding = 4; lastKnownFileType = sourcecode.c.h; path = ORKTask.h; sourceTree = "<group>"; };
		86C40BD71A8D7C5C00081FAC /* ORKTaskViewController.h */ = {isa = PBXFileReference; fileEncoding = 4; lastKnownFileType = sourcecode.c.h; lineEnding = 0; path = ORKTaskViewController.h; sourceTree = "<group>"; xcLanguageSpecificationIdentifier = xcode.lang.objcpp; };
		86C40BD81A8D7C5C00081FAC /* ORKTaskViewController.m */ = {isa = PBXFileReference; fileEncoding = 4; lastKnownFileType = sourcecode.c.objc; lineEnding = 0; path = ORKTaskViewController.m; sourceTree = "<group>"; xcLanguageSpecificationIdentifier = xcode.lang.objc; };
		86C40BD91A8D7C5C00081FAC /* ORKTaskViewController_Internal.h */ = {isa = PBXFileReference; fileEncoding = 4; lastKnownFileType = sourcecode.c.h; path = ORKTaskViewController_Internal.h; sourceTree = "<group>"; };
		86C40BDA1A8D7C5C00081FAC /* ORKTaskViewController_Private.h */ = {isa = PBXFileReference; fileEncoding = 4; lastKnownFileType = sourcecode.c.h; path = ORKTaskViewController_Private.h; sourceTree = "<group>"; };
		86C40BDB1A8D7C5C00081FAC /* ORKTextButton.h */ = {isa = PBXFileReference; fileEncoding = 4; lastKnownFileType = sourcecode.c.h; path = ORKTextButton.h; sourceTree = "<group>"; };
		86C40BDC1A8D7C5C00081FAC /* ORKTextButton.m */ = {isa = PBXFileReference; fileEncoding = 4; lastKnownFileType = sourcecode.c.objc; lineEnding = 0; path = ORKTextButton.m; sourceTree = "<group>"; xcLanguageSpecificationIdentifier = xcode.lang.objc; };
		86C40BDD1A8D7C5C00081FAC /* ORKUnitLabel.h */ = {isa = PBXFileReference; fileEncoding = 4; lastKnownFileType = sourcecode.c.h; path = ORKUnitLabel.h; sourceTree = "<group>"; };
		86C40BDE1A8D7C5C00081FAC /* ORKUnitLabel.m */ = {isa = PBXFileReference; fileEncoding = 4; lastKnownFileType = sourcecode.c.objc; path = ORKUnitLabel.m; sourceTree = "<group>"; };
		86C40BE11A8D7C5C00081FAC /* ORKVerticalContainerView.h */ = {isa = PBXFileReference; fileEncoding = 4; lastKnownFileType = sourcecode.c.h; path = ORKVerticalContainerView.h; sourceTree = "<group>"; };
		86C40BE21A8D7C5C00081FAC /* ORKVerticalContainerView.m */ = {isa = PBXFileReference; fileEncoding = 4; lastKnownFileType = sourcecode.c.objc; lineEnding = 0; path = ORKVerticalContainerView.m; sourceTree = "<group>"; xcLanguageSpecificationIdentifier = xcode.lang.objc; };
		86C40BE31A8D7C5C00081FAC /* ORKVerticalContainerView_Internal.h */ = {isa = PBXFileReference; fileEncoding = 4; lastKnownFileType = sourcecode.c.h; path = ORKVerticalContainerView_Internal.h; sourceTree = "<group>"; };
		86C40BE71A8D7C5C00081FAC /* UIBarButtonItem+ORKBarButtonItem.h */ = {isa = PBXFileReference; fileEncoding = 4; lastKnownFileType = sourcecode.c.h; lineEnding = 0; path = "UIBarButtonItem+ORKBarButtonItem.h"; sourceTree = "<group>"; xcLanguageSpecificationIdentifier = xcode.lang.objcpp; };
		86C40BE81A8D7C5C00081FAC /* UIBarButtonItem+ORKBarButtonItem.m */ = {isa = PBXFileReference; fileEncoding = 4; lastKnownFileType = sourcecode.c.objc; lineEnding = 0; path = "UIBarButtonItem+ORKBarButtonItem.m"; sourceTree = "<group>"; xcLanguageSpecificationIdentifier = xcode.lang.objc; };
		86C40BE91A8D7C5C00081FAC /* UIResponder+ResearchKit.h */ = {isa = PBXFileReference; fileEncoding = 4; lastKnownFileType = sourcecode.c.h; lineEnding = 0; path = "UIResponder+ResearchKit.h"; sourceTree = "<group>"; xcLanguageSpecificationIdentifier = xcode.lang.objcpp; };
		86C40BEA1A8D7C5C00081FAC /* UIResponder+ResearchKit.m */ = {isa = PBXFileReference; fileEncoding = 4; lastKnownFileType = sourcecode.c.objc; lineEnding = 0; path = "UIResponder+ResearchKit.m"; sourceTree = "<group>"; xcLanguageSpecificationIdentifier = xcode.lang.objc; };
		86C40BEC1A8D7C5C00081FAC /* ORKConsentReviewController.h */ = {isa = PBXFileReference; fileEncoding = 4; lastKnownFileType = sourcecode.c.h; path = ORKConsentReviewController.h; sourceTree = "<group>"; };
		86C40BED1A8D7C5C00081FAC /* ORKConsentReviewController.m */ = {isa = PBXFileReference; fileEncoding = 4; lastKnownFileType = sourcecode.c.objc; path = ORKConsentReviewController.m; sourceTree = "<group>"; };
		86C40BEE1A8D7C5C00081FAC /* ORKSignatureStepViewController.h */ = {isa = PBXFileReference; fileEncoding = 4; lastKnownFileType = sourcecode.c.h; path = ORKSignatureStepViewController.h; sourceTree = "<group>"; };
		86C40BEF1A8D7C5C00081FAC /* ORKSignatureStepViewController.m */ = {isa = PBXFileReference; fileEncoding = 4; lastKnownFileType = sourcecode.c.objc; lineEnding = 0; path = ORKSignatureStepViewController.m; sourceTree = "<group>"; xcLanguageSpecificationIdentifier = xcode.lang.objc; };
		86C40BF01A8D7C5C00081FAC /* MovieTintShader.fsh */ = {isa = PBXFileReference; fileEncoding = 4; lastKnownFileType = sourcecode.glsl; path = MovieTintShader.fsh; sourceTree = "<group>"; };
		86C40BF11A8D7C5C00081FAC /* MovieTintShader.vsh */ = {isa = PBXFileReference; fileEncoding = 4; lastKnownFileType = sourcecode.glsl; path = MovieTintShader.vsh; sourceTree = "<group>"; };
		86C40BF21A8D7C5C00081FAC /* ORKConsentDocument.h */ = {isa = PBXFileReference; fileEncoding = 4; lastKnownFileType = sourcecode.c.h; path = ORKConsentDocument.h; sourceTree = "<group>"; };
		86C40BF31A8D7C5C00081FAC /* ORKConsentDocument.m */ = {isa = PBXFileReference; fileEncoding = 4; lastKnownFileType = sourcecode.c.objc; lineEnding = 0; path = ORKConsentDocument.m; sourceTree = "<group>"; xcLanguageSpecificationIdentifier = xcode.lang.objc; };
		86C40BF41A8D7C5C00081FAC /* ORKConsentDocument_Internal.h */ = {isa = PBXFileReference; fileEncoding = 4; lastKnownFileType = sourcecode.c.h; lineEnding = 0; path = ORKConsentDocument_Internal.h; sourceTree = "<group>"; xcLanguageSpecificationIdentifier = xcode.lang.objcpp; };
		86C40BF51A8D7C5C00081FAC /* ORKConsentLearnMoreViewController.h */ = {isa = PBXFileReference; fileEncoding = 4; lastKnownFileType = sourcecode.c.h; path = ORKConsentLearnMoreViewController.h; sourceTree = "<group>"; };
		86C40BF61A8D7C5C00081FAC /* ORKConsentLearnMoreViewController.m */ = {isa = PBXFileReference; fileEncoding = 4; lastKnownFileType = sourcecode.c.objc; lineEnding = 0; path = ORKConsentLearnMoreViewController.m; sourceTree = "<group>"; xcLanguageSpecificationIdentifier = xcode.lang.objc; };
		86C40BF71A8D7C5C00081FAC /* ORKConsentReviewStep.h */ = {isa = PBXFileReference; fileEncoding = 4; lastKnownFileType = sourcecode.c.h; path = ORKConsentReviewStep.h; sourceTree = "<group>"; };
		86C40BF81A8D7C5C00081FAC /* ORKConsentReviewStep.m */ = {isa = PBXFileReference; fileEncoding = 4; lastKnownFileType = sourcecode.c.objc; lineEnding = 0; path = ORKConsentReviewStep.m; sourceTree = "<group>"; xcLanguageSpecificationIdentifier = xcode.lang.objc; };
		86C40BF91A8D7C5C00081FAC /* ORKConsentReviewStepViewController.h */ = {isa = PBXFileReference; fileEncoding = 4; lastKnownFileType = sourcecode.c.h; path = ORKConsentReviewStepViewController.h; sourceTree = "<group>"; };
		86C40BFA1A8D7C5C00081FAC /* ORKConsentReviewStepViewController.m */ = {isa = PBXFileReference; fileEncoding = 4; lastKnownFileType = sourcecode.c.objc; lineEnding = 0; path = ORKConsentReviewStepViewController.m; sourceTree = "<group>"; xcLanguageSpecificationIdentifier = xcode.lang.objc; };
		86C40BFB1A8D7C5C00081FAC /* ORKConsentSceneViewController.h */ = {isa = PBXFileReference; fileEncoding = 4; lastKnownFileType = sourcecode.c.h; path = ORKConsentSceneViewController.h; sourceTree = "<group>"; };
		86C40BFC1A8D7C5C00081FAC /* ORKConsentSceneViewController.m */ = {isa = PBXFileReference; fileEncoding = 4; lastKnownFileType = sourcecode.c.objc; lineEnding = 0; path = ORKConsentSceneViewController.m; sourceTree = "<group>"; xcLanguageSpecificationIdentifier = xcode.lang.objc; };
		86C40BFF1A8D7C5C00081FAC /* ORKConsentSection.h */ = {isa = PBXFileReference; fileEncoding = 4; lastKnownFileType = sourcecode.c.h; path = ORKConsentSection.h; sourceTree = "<group>"; };
		86C40C001A8D7C5C00081FAC /* ORKConsentSection.m */ = {isa = PBXFileReference; fileEncoding = 4; lastKnownFileType = sourcecode.c.objc; path = ORKConsentSection.m; sourceTree = "<group>"; };
		86C40C011A8D7C5C00081FAC /* ORKConsentSection_Internal.h */ = {isa = PBXFileReference; fileEncoding = 4; lastKnownFileType = sourcecode.c.h; path = ORKConsentSection_Internal.h; sourceTree = "<group>"; };
		86C40C021A8D7C5C00081FAC /* ORKConsentSignature.h */ = {isa = PBXFileReference; fileEncoding = 4; lastKnownFileType = sourcecode.c.h; path = ORKConsentSignature.h; sourceTree = "<group>"; };
		86C40C031A8D7C5C00081FAC /* ORKConsentSignature.m */ = {isa = PBXFileReference; fileEncoding = 4; lastKnownFileType = sourcecode.c.objc; path = ORKConsentSignature.m; sourceTree = "<group>"; };
		86C40C051A8D7C5C00081FAC /* ORKEAGLMoviePlayerView.h */ = {isa = PBXFileReference; fileEncoding = 4; lastKnownFileType = sourcecode.c.h; path = ORKEAGLMoviePlayerView.h; sourceTree = "<group>"; };
		86C40C061A8D7C5C00081FAC /* ORKEAGLMoviePlayerView.m */ = {isa = PBXFileReference; fileEncoding = 4; lastKnownFileType = sourcecode.c.objc; path = ORKEAGLMoviePlayerView.m; sourceTree = "<group>"; };
		86C40C071A8D7C5C00081FAC /* ORKSignatureView.h */ = {isa = PBXFileReference; fileEncoding = 4; lastKnownFileType = sourcecode.c.h; path = ORKSignatureView.h; sourceTree = "<group>"; };
		86C40C081A8D7C5C00081FAC /* ORKSignatureView.m */ = {isa = PBXFileReference; fileEncoding = 4; lastKnownFileType = sourcecode.c.objc; path = ORKSignatureView.m; sourceTree = "<group>"; };
		86C40C091A8D7C5C00081FAC /* ORKVisualConsentStep.h */ = {isa = PBXFileReference; fileEncoding = 4; lastKnownFileType = sourcecode.c.h; path = ORKVisualConsentStep.h; sourceTree = "<group>"; };
		86C40C0A1A8D7C5C00081FAC /* ORKVisualConsentStep.m */ = {isa = PBXFileReference; fileEncoding = 4; lastKnownFileType = sourcecode.c.objc; lineEnding = 0; path = ORKVisualConsentStep.m; sourceTree = "<group>"; xcLanguageSpecificationIdentifier = xcode.lang.objc; };
		86C40C0B1A8D7C5C00081FAC /* ORKVisualConsentStepViewController.h */ = {isa = PBXFileReference; fileEncoding = 4; lastKnownFileType = sourcecode.c.h; path = ORKVisualConsentStepViewController.h; sourceTree = "<group>"; };
		86C40C0C1A8D7C5C00081FAC /* ORKVisualConsentStepViewController.m */ = {isa = PBXFileReference; fileEncoding = 4; lastKnownFileType = sourcecode.c.objc; lineEnding = 0; path = ORKVisualConsentStepViewController.m; sourceTree = "<group>"; xcLanguageSpecificationIdentifier = xcode.lang.objc; };
		86C40C0D1A8D7C5C00081FAC /* ORKVisualConsentStepViewController_Internal.h */ = {isa = PBXFileReference; fileEncoding = 4; lastKnownFileType = sourcecode.c.h; path = ORKVisualConsentStepViewController_Internal.h; sourceTree = "<group>"; };
		86C40C0E1A8D7C5C00081FAC /* ORKVisualConsentTransitionAnimator.h */ = {isa = PBXFileReference; fileEncoding = 4; lastKnownFileType = sourcecode.c.h; path = ORKVisualConsentTransitionAnimator.h; sourceTree = "<group>"; };
		86C40C0F1A8D7C5C00081FAC /* ORKVisualConsentTransitionAnimator.m */ = {isa = PBXFileReference; fileEncoding = 4; lastKnownFileType = sourcecode.c.objc; lineEnding = 0; path = ORKVisualConsentTransitionAnimator.m; sourceTree = "<group>"; xcLanguageSpecificationIdentifier = xcode.lang.objc; };
		86C40C101A8D7C5C00081FAC /* Info.plist */ = {isa = PBXFileReference; fileEncoding = 4; lastKnownFileType = text.plist.xml; path = Info.plist; sourceTree = "<group>"; };
		86CC8E9A1AC09332001CCD89 /* ResearchKitTests.xctest */ = {isa = PBXFileReference; explicitFileType = wrapper.cfbundle; includeInIndex = 0; path = ResearchKitTests.xctest; sourceTree = BUILT_PRODUCTS_DIR; };
		86CC8EA71AC09383001CCD89 /* Info.plist */ = {isa = PBXFileReference; fileEncoding = 4; lastKnownFileType = text.plist.xml; path = Info.plist; sourceTree = "<group>"; };
		86CC8EA81AC09383001CCD89 /* ORKAccessibilityTests.m */ = {isa = PBXFileReference; fileEncoding = 4; lastKnownFileType = sourcecode.c.objc; path = ORKAccessibilityTests.m; sourceTree = "<group>"; };
		86CC8EA91AC09383001CCD89 /* ORKChoiceAnswerFormatHelperTests.m */ = {isa = PBXFileReference; fileEncoding = 4; lastKnownFileType = sourcecode.c.objc; path = ORKChoiceAnswerFormatHelperTests.m; sourceTree = "<group>"; };
		86CC8EAA1AC09383001CCD89 /* ORKConsentTests.m */ = {isa = PBXFileReference; fileEncoding = 4; lastKnownFileType = sourcecode.c.objc; path = ORKConsentTests.m; sourceTree = "<group>"; };
		86CC8EAB1AC09383001CCD89 /* ORKDataLoggerManagerTests.m */ = {isa = PBXFileReference; fileEncoding = 4; lastKnownFileType = sourcecode.c.objc; path = ORKDataLoggerManagerTests.m; sourceTree = "<group>"; };
		86CC8EAC1AC09383001CCD89 /* ORKDataLoggerTests.m */ = {isa = PBXFileReference; fileEncoding = 4; lastKnownFileType = sourcecode.c.objc; path = ORKDataLoggerTests.m; sourceTree = "<group>"; };
		86CC8EAD1AC09383001CCD89 /* ORKHKSampleTests.m */ = {isa = PBXFileReference; fileEncoding = 4; lastKnownFileType = sourcecode.c.objc; path = ORKHKSampleTests.m; sourceTree = "<group>"; };
		86CC8EAF1AC09383001CCD89 /* ORKResultTests.m */ = {isa = PBXFileReference; fileEncoding = 4; lastKnownFileType = sourcecode.c.objc; path = ORKResultTests.m; sourceTree = "<group>"; };
		86CC8EB01AC09383001CCD89 /* ORKTextChoiceCellGroupTests.m */ = {isa = PBXFileReference; fileEncoding = 4; lastKnownFileType = sourcecode.c.objc; path = ORKTextChoiceCellGroupTests.m; sourceTree = "<group>"; };
		86D348001AC16175006DB02B /* ORKRecorderTests.m */ = {isa = PBXFileReference; fileEncoding = 4; lastKnownFileType = sourcecode.c.objc; lineEnding = 0; path = ORKRecorderTests.m; sourceTree = "<group>"; xcLanguageSpecificationIdentifier = xcode.lang.objc; };
		B11C54961A9EEF8800265E61 /* ORKConsentSharingStep.h */ = {isa = PBXFileReference; fileEncoding = 4; lastKnownFileType = sourcecode.c.h; path = ORKConsentSharingStep.h; sourceTree = "<group>"; };
		B11C54971A9EEF8800265E61 /* ORKConsentSharingStep.m */ = {isa = PBXFileReference; fileEncoding = 4; lastKnownFileType = sourcecode.c.objc; path = ORKConsentSharingStep.m; sourceTree = "<group>"; };
		B11C549C1A9EF4A700265E61 /* ORKConsentSharingStepViewController.h */ = {isa = PBXFileReference; fileEncoding = 4; lastKnownFileType = sourcecode.c.h; path = ORKConsentSharingStepViewController.h; sourceTree = "<group>"; };
		B11C549D1A9EF4A700265E61 /* ORKConsentSharingStepViewController.m */ = {isa = PBXFileReference; fileEncoding = 4; lastKnownFileType = sourcecode.c.objc; lineEnding = 0; path = ORKConsentSharingStepViewController.m; sourceTree = "<group>"; xcLanguageSpecificationIdentifier = xcode.lang.objc; };
		B11DF3B31AA109C8009E76D2 /* AppledocSettings.plist */ = {isa = PBXFileReference; lastKnownFileType = text.plist.xml; path = AppledocSettings.plist; sourceTree = "<group>"; };
		B11DF4C21AA10D70009E76D2 /* tr */ = {isa = PBXFileReference; lastKnownFileType = text.plist.strings; name = tr; path = tr.lproj/ResearchKit.strings; sourceTree = "<group>"; };
		B12EA0131B0D73A500F9F554 /* ORKToneAudiometryPracticeStep.h */ = {isa = PBXFileReference; fileEncoding = 4; lastKnownFileType = sourcecode.c.h; path = ORKToneAudiometryPracticeStep.h; sourceTree = "<group>"; };
		B12EA0141B0D73A500F9F554 /* ORKToneAudiometryPracticeStep.m */ = {isa = PBXFileReference; fileEncoding = 4; lastKnownFileType = sourcecode.c.objc; path = ORKToneAudiometryPracticeStep.m; sourceTree = "<group>"; };
		B12EA0171B0D76AD00F9F554 /* ORKToneAudiometryPracticeStepViewController.h */ = {isa = PBXFileReference; fileEncoding = 4; lastKnownFileType = sourcecode.c.h; path = ORKToneAudiometryPracticeStepViewController.h; sourceTree = "<group>"; };
		B12EA0181B0D76AD00F9F554 /* ORKToneAudiometryPracticeStepViewController.m */ = {isa = PBXFileReference; fileEncoding = 4; lastKnownFileType = sourcecode.c.objc; path = ORKToneAudiometryPracticeStepViewController.m; sourceTree = "<group>"; };
		B14660481AA10DD7002F95C2 /* zh_TW */ = {isa = PBXFileReference; explicitFileType = text.plist.strings; name = zh_TW; path = zh_TW.lproj/ResearchKit.strings; sourceTree = "<group>"; };
		B183A5951A8535D100C76870 /* ResearchKit.framework */ = {isa = PBXFileReference; explicitFileType = wrapper.framework; includeInIndex = 0; path = ResearchKit.framework; sourceTree = BUILT_PRODUCTS_DIR; };
		B18AABE01A9F08D9003871B5 /* module.modulemap */ = {isa = PBXFileReference; lastKnownFileType = "sourcecode.module-map"; path = module.modulemap; sourceTree = "<group>"; };
		B1A860DB1A9693C400EA57B7 /* consent_01@2x.m4v */ = {isa = PBXFileReference; lastKnownFileType = file; path = "consent_01@2x.m4v"; sourceTree = "<group>"; };
		B1A860DC1A9693C400EA57B7 /* consent_02@2x.m4v */ = {isa = PBXFileReference; lastKnownFileType = file; path = "consent_02@2x.m4v"; sourceTree = "<group>"; };
		B1A860DD1A9693C400EA57B7 /* consent_03@2x.m4v */ = {isa = PBXFileReference; lastKnownFileType = file; path = "consent_03@2x.m4v"; sourceTree = "<group>"; };
		B1A860DE1A9693C400EA57B7 /* consent_04@2x.m4v */ = {isa = PBXFileReference; lastKnownFileType = file; path = "consent_04@2x.m4v"; sourceTree = "<group>"; };
		B1A860DF1A9693C400EA57B7 /* consent_05@2x.m4v */ = {isa = PBXFileReference; lastKnownFileType = file; path = "consent_05@2x.m4v"; sourceTree = "<group>"; };
		B1A860E01A9693C400EA57B7 /* consent_06@2x.m4v */ = {isa = PBXFileReference; lastKnownFileType = file; path = "consent_06@2x.m4v"; sourceTree = "<group>"; };
		B1A860E11A9693C400EA57B7 /* consent_07@2x.m4v */ = {isa = PBXFileReference; lastKnownFileType = file; path = "consent_07@2x.m4v"; sourceTree = "<group>"; };
		B1A860E31A9693C400EA57B7 /* consent_01@3x.m4v */ = {isa = PBXFileReference; lastKnownFileType = file; path = "consent_01@3x.m4v"; sourceTree = "<group>"; };
		B1A860E41A9693C400EA57B7 /* consent_02@3x.m4v */ = {isa = PBXFileReference; lastKnownFileType = file; path = "consent_02@3x.m4v"; sourceTree = "<group>"; };
		B1A860E51A9693C400EA57B7 /* consent_03@3x.m4v */ = {isa = PBXFileReference; lastKnownFileType = file; path = "consent_03@3x.m4v"; sourceTree = "<group>"; };
		B1A860E61A9693C400EA57B7 /* consent_04@3x.m4v */ = {isa = PBXFileReference; lastKnownFileType = file; path = "consent_04@3x.m4v"; sourceTree = "<group>"; };
		B1A860E71A9693C400EA57B7 /* consent_05@3x.m4v */ = {isa = PBXFileReference; lastKnownFileType = file; path = "consent_05@3x.m4v"; sourceTree = "<group>"; };
		B1A860E81A9693C400EA57B7 /* consent_06@3x.m4v */ = {isa = PBXFileReference; lastKnownFileType = file; path = "consent_06@3x.m4v"; sourceTree = "<group>"; };
		B1A860E91A9693C400EA57B7 /* consent_07@3x.m4v */ = {isa = PBXFileReference; lastKnownFileType = file; path = "consent_07@3x.m4v"; sourceTree = "<group>"; };
		B1B349E41AA10DED005FAD66 /* zh_HK */ = {isa = PBXFileReference; explicitFileType = text.plist.strings; name = zh_HK; path = zh_HK.lproj/ResearchKit.strings; sourceTree = "<group>"; };
		B1B349E51AA10DF8005FAD66 /* zh_CN */ = {isa = PBXFileReference; explicitFileType = text.plist.strings; name = zh_CN; path = zh_CN.lproj/ResearchKit.strings; sourceTree = "<group>"; };
		B1B349E61AA10E02005FAD66 /* vi */ = {isa = PBXFileReference; explicitFileType = text.plist.strings; name = vi; path = vi.lproj/ResearchKit.strings; sourceTree = "<group>"; };
		B1B349E71AA10E0B005FAD66 /* uk */ = {isa = PBXFileReference; explicitFileType = text.plist.strings; name = uk; path = uk.lproj/ResearchKit.strings; sourceTree = "<group>"; };
		B1B349E81AA10E12005FAD66 /* th */ = {isa = PBXFileReference; explicitFileType = text.plist.strings; name = th; path = th.lproj/ResearchKit.strings; sourceTree = "<group>"; };
		B1B349E91AA10E27005FAD66 /* sv */ = {isa = PBXFileReference; explicitFileType = text.plist.strings; name = sv; path = sv.lproj/ResearchKit.strings; sourceTree = "<group>"; };
		B1B349EA1AA10E2E005FAD66 /* sk */ = {isa = PBXFileReference; explicitFileType = text.plist.strings; name = sk; path = sk.lproj/ResearchKit.strings; sourceTree = "<group>"; };
		B1B349EB1AA10E38005FAD66 /* ru */ = {isa = PBXFileReference; explicitFileType = text.plist.strings; name = ru; path = ru.lproj/ResearchKit.strings; sourceTree = "<group>"; };
		B1B349EC1AA10E40005FAD66 /* ro */ = {isa = PBXFileReference; explicitFileType = text.plist.strings; name = ro; path = ro.lproj/ResearchKit.strings; sourceTree = "<group>"; };
		B1B349ED1AA10E47005FAD66 /* pt */ = {isa = PBXFileReference; explicitFileType = text.plist.strings; name = pt; path = pt.lproj/ResearchKit.strings; sourceTree = "<group>"; };
		B1B349EE1AA10E4F005FAD66 /* pt_PT */ = {isa = PBXFileReference; explicitFileType = text.plist.strings; name = pt_PT; path = pt_PT.lproj/ResearchKit.strings; sourceTree = "<group>"; };
		B1B349EF1AA10E56005FAD66 /* pl */ = {isa = PBXFileReference; explicitFileType = text.plist.strings; name = pl; path = pl.lproj/ResearchKit.strings; sourceTree = "<group>"; };
		B1B349F01AA10E5E005FAD66 /* nl */ = {isa = PBXFileReference; explicitFileType = text.plist.strings; name = nl; path = nl.lproj/ResearchKit.strings; sourceTree = "<group>"; };
		B1B349F11AA10E65005FAD66 /* ms */ = {isa = PBXFileReference; explicitFileType = text.plist.strings; name = ms; path = ms.lproj/ResearchKit.strings; sourceTree = "<group>"; };
		B1B349F21AA10E6C005FAD66 /* ko */ = {isa = PBXFileReference; explicitFileType = text.plist.strings; name = ko; path = ko.lproj/ResearchKit.strings; sourceTree = "<group>"; };
		B1B349F31AA10E73005FAD66 /* ja */ = {isa = PBXFileReference; explicitFileType = text.plist.strings; name = ja; path = ja.lproj/ResearchKit.strings; sourceTree = "<group>"; };
		B1B349F41AA10E79005FAD66 /* it */ = {isa = PBXFileReference; explicitFileType = text.plist.strings; name = it; path = it.lproj/ResearchKit.strings; sourceTree = "<group>"; };
		B1B349F51AA10E80005FAD66 /* id */ = {isa = PBXFileReference; explicitFileType = text.plist.strings; name = id; path = id.lproj/ResearchKit.strings; sourceTree = "<group>"; };
		B1B349F61AA10E89005FAD66 /* hu */ = {isa = PBXFileReference; explicitFileType = text.plist.strings; name = hu; path = hu.lproj/ResearchKit.strings; sourceTree = "<group>"; };
		B1B349F71AA10E90005FAD66 /* hr */ = {isa = PBXFileReference; explicitFileType = text.plist.strings; name = hr; path = hr.lproj/ResearchKit.strings; sourceTree = "<group>"; };
		B1B349F81AA10E96005FAD66 /* hi */ = {isa = PBXFileReference; explicitFileType = text.plist.strings; name = hi; path = hi.lproj/ResearchKit.strings; sourceTree = "<group>"; };
		B1B349F91AA10E9C005FAD66 /* he */ = {isa = PBXFileReference; explicitFileType = text.plist.strings; name = he; path = he.lproj/ResearchKit.strings; sourceTree = "<group>"; };
		B1B349FA1AA10EA2005FAD66 /* fr */ = {isa = PBXFileReference; explicitFileType = text.plist.strings; name = fr; path = fr.lproj/ResearchKit.strings; sourceTree = "<group>"; };
		B1B349FB1AA10EA8005FAD66 /* fr_CA */ = {isa = PBXFileReference; explicitFileType = text.plist.strings; name = fr_CA; path = fr_CA.lproj/ResearchKit.strings; sourceTree = "<group>"; };
		B1B349FC1AA10EAE005FAD66 /* fi */ = {isa = PBXFileReference; explicitFileType = text.plist.strings; name = fi; path = fi.lproj/ResearchKit.strings; sourceTree = "<group>"; };
		B1B349FD1AA10EB4005FAD66 /* es */ = {isa = PBXFileReference; explicitFileType = text.plist.strings; name = es; path = es.lproj/ResearchKit.strings; sourceTree = "<group>"; };
		B1B349FE1AA10EBA005FAD66 /* es_MX */ = {isa = PBXFileReference; explicitFileType = text.plist.strings; name = es_MX; path = es_MX.lproj/ResearchKit.strings; sourceTree = "<group>"; };
		B1B349FF1AA10EC1005FAD66 /* en_GB */ = {isa = PBXFileReference; explicitFileType = text.plist.strings; name = en_GB; path = en_GB.lproj/ResearchKit.strings; sourceTree = "<group>"; };
		B1B34A001AA10EC6005FAD66 /* en_AU */ = {isa = PBXFileReference; explicitFileType = text.plist.strings; name = en_AU; path = en_AU.lproj/ResearchKit.strings; sourceTree = "<group>"; };
		B1B34A011AA10ECB005FAD66 /* el */ = {isa = PBXFileReference; explicitFileType = text.plist.strings; name = el; path = el.lproj/ResearchKit.strings; sourceTree = "<group>"; };
		B1B34A021AA10ED1005FAD66 /* de */ = {isa = PBXFileReference; explicitFileType = text.plist.strings; name = de; path = de.lproj/ResearchKit.strings; sourceTree = "<group>"; };
		B1B34A031AA10ED5005FAD66 /* da */ = {isa = PBXFileReference; explicitFileType = text.plist.strings; name = da; path = da.lproj/ResearchKit.strings; sourceTree = "<group>"; };
		B1B34A041AA10EDA005FAD66 /* cs */ = {isa = PBXFileReference; explicitFileType = text.plist.strings; name = cs; path = cs.lproj/ResearchKit.strings; sourceTree = "<group>"; };
		B1B34A051AA10EDF005FAD66 /* ca */ = {isa = PBXFileReference; explicitFileType = text.plist.strings; name = ca; path = ca.lproj/ResearchKit.strings; sourceTree = "<group>"; };
		B1B34A061AA10EE4005FAD66 /* ar */ = {isa = PBXFileReference; explicitFileType = text.plist.strings; name = ar; path = ar.lproj/ResearchKit.strings; sourceTree = "<group>"; };
		B1B34A061AABBCCDDEEFFAAA /* no */ = {isa = PBXFileReference; explicitFileType = text.plist.strings; name = no; path = no.lproj/ResearchKit.strings; sourceTree = "<group>"; };
		B1B894391A00345200C5CF2D /* ResearchKit_Private.h */ = {isa = PBXFileReference; fileEncoding = 4; lastKnownFileType = sourcecode.c.h; lineEnding = 0; path = ResearchKit_Private.h; sourceTree = "<group>"; xcLanguageSpecificationIdentifier = xcode.lang.objcpp; };
		B1C0F4E21A9BA65F0022C153 /* en */ = {isa = PBXFileReference; lastKnownFileType = text.plist.strings; name = en; path = en.lproj/ResearchKit.strings; sourceTree = "<group>"; };
		B1C1DE4F196F541F00F75544 /* ResearchKit.h */ = {isa = PBXFileReference; fileEncoding = 4; lastKnownFileType = sourcecode.c.h; path = ResearchKit.h; sourceTree = "<group>"; };
		B1C7955D1A9FBF04007279BA /* HealthKit.framework */ = {isa = PBXFileReference; lastKnownFileType = wrapper.framework; name = HealthKit.framework; path = System/Library/Frameworks/HealthKit.framework; sourceTree = SDKROOT; };
		B8760F291AFBEFB0007FA16F /* ORKScaleRangeDescriptionLabel.h */ = {isa = PBXFileReference; fileEncoding = 4; lastKnownFileType = sourcecode.c.h; path = ORKScaleRangeDescriptionLabel.h; sourceTree = "<group>"; };
		B8760F2A1AFBEFB0007FA16F /* ORKScaleRangeDescriptionLabel.m */ = {isa = PBXFileReference; fileEncoding = 4; lastKnownFileType = sourcecode.c.objc; path = ORKScaleRangeDescriptionLabel.m; sourceTree = "<group>"; };
		BC01B0FA1B0EB99700863803 /* ORKTintedImageView_Internal.h */ = {isa = PBXFileReference; fileEncoding = 4; lastKnownFileType = sourcecode.c.h; path = ORKTintedImageView_Internal.h; sourceTree = "<group>"; };
		BC13CE371B0660220044153C /* ORKNavigableOrderedTask.h */ = {isa = PBXFileReference; fileEncoding = 4; lastKnownFileType = sourcecode.c.h; path = ORKNavigableOrderedTask.h; sourceTree = "<group>"; };
		BC13CE381B0660220044153C /* ORKNavigableOrderedTask.m */ = {isa = PBXFileReference; fileEncoding = 4; lastKnownFileType = sourcecode.c.objc; path = ORKNavigableOrderedTask.m; sourceTree = "<group>"; };
		BC13CE3B1B0662990044153C /* ORKStepNavigationRule_Private.h */ = {isa = PBXFileReference; fileEncoding = 4; lastKnownFileType = sourcecode.c.h; path = ORKStepNavigationRule_Private.h; sourceTree = "<group>"; };
		BC13CE3F1B0666FD0044153C /* ORKResultPredicate.h */ = {isa = PBXFileReference; fileEncoding = 4; lastKnownFileType = sourcecode.c.h; path = ORKResultPredicate.h; sourceTree = "<group>"; };
		BC13CE411B066A990044153C /* ORKStepNavigationRule_Internal.h */ = {isa = PBXFileReference; fileEncoding = 4; lastKnownFileType = sourcecode.c.h; path = ORKStepNavigationRule_Internal.h; sourceTree = "<group>"; };
		BC4194271AE8453A00073D6B /* ORKObserver.h */ = {isa = PBXFileReference; fileEncoding = 4; lastKnownFileType = sourcecode.c.h; path = ORKObserver.h; sourceTree = "<group>"; };
		BC4194281AE8453A00073D6B /* ORKObserver.m */ = {isa = PBXFileReference; fileEncoding = 4; lastKnownFileType = sourcecode.c.objc; path = ORKObserver.m; sourceTree = "<group>"; };
		BC4A213D1C85FC0000BFC271 /* ORKBarGraphChartView.h */ = {isa = PBXFileReference; fileEncoding = 4; lastKnownFileType = sourcecode.c.h; name = ORKBarGraphChartView.h; path = Charts/ORKBarGraphChartView.h; sourceTree = "<group>"; };
		BC4A213E1C85FC0000BFC271 /* ORKBarGraphChartView.m */ = {isa = PBXFileReference; fileEncoding = 4; lastKnownFileType = sourcecode.c.objc; name = ORKBarGraphChartView.m; path = Charts/ORKBarGraphChartView.m; sourceTree = "<group>"; };
		BC5FAF821C6901A200057CF1 /* ORKChartTypes.h */ = {isa = PBXFileReference; fileEncoding = 4; lastKnownFileType = sourcecode.c.h; name = ORKChartTypes.h; path = Charts/ORKChartTypes.h; sourceTree = "<group>"; };
		BC5FAF831C6901A200057CF1 /* ORKChartTypes.m */ = {isa = PBXFileReference; fileEncoding = 4; lastKnownFileType = sourcecode.c.objc; name = ORKChartTypes.m; path = Charts/ORKChartTypes.m; sourceTree = "<group>"; };
		BCA5C0331AEC05F20092AC8D /* ORKStepNavigationRule.h */ = {isa = PBXFileReference; fileEncoding = 4; lastKnownFileType = sourcecode.c.h; path = ORKStepNavigationRule.h; sourceTree = "<group>"; };
		BCA5C0341AEC05F20092AC8D /* ORKStepNavigationRule.m */ = {isa = PBXFileReference; fileEncoding = 4; lastKnownFileType = sourcecode.c.objc; path = ORKStepNavigationRule.m; sourceTree = "<group>"; };
		BCAD50E71B0201EE0034806A /* ORKTaskTests.m */ = {isa = PBXFileReference; fileEncoding = 4; lastKnownFileType = sourcecode.c.objc; path = ORKTaskTests.m; sourceTree = "<group>"; };
		BCB080A01B83EFB900A3F400 /* ORKStepNavigationRule.swift */ = {isa = PBXFileReference; fileEncoding = 4; lastKnownFileType = sourcecode.swift; path = ORKStepNavigationRule.swift; sourceTree = "<group>"; };
		BCB6E6481B7D531C000D5B34 /* ORKPieChartView.h */ = {isa = PBXFileReference; fileEncoding = 4; lastKnownFileType = sourcecode.c.h; name = ORKPieChartView.h; path = Charts/ORKPieChartView.h; sourceTree = "<group>"; };
		BCB6E6491B7D531C000D5B34 /* ORKPieChartView.m */ = {isa = PBXFileReference; fileEncoding = 4; lastKnownFileType = sourcecode.c.objc; name = ORKPieChartView.m; path = Charts/ORKPieChartView.m; sourceTree = "<group>"; };
		BCB6E64C1B7D533B000D5B34 /* ORKPieChartLegendCollectionViewLayout.h */ = {isa = PBXFileReference; fileEncoding = 4; lastKnownFileType = sourcecode.c.h; name = ORKPieChartLegendCollectionViewLayout.h; path = Charts/ORKPieChartLegendCollectionViewLayout.h; sourceTree = "<group>"; };
		BCB6E64D1B7D533B000D5B34 /* ORKPieChartLegendCollectionViewLayout.m */ = {isa = PBXFileReference; fileEncoding = 4; lastKnownFileType = sourcecode.c.objc; name = ORKPieChartLegendCollectionViewLayout.m; path = Charts/ORKPieChartLegendCollectionViewLayout.m; sourceTree = "<group>"; };
		BCB6E64E1B7D533B000D5B34 /* ORKPieChartLegendCell.h */ = {isa = PBXFileReference; fileEncoding = 4; lastKnownFileType = sourcecode.c.h; name = ORKPieChartLegendCell.h; path = Charts/ORKPieChartLegendCell.h; sourceTree = "<group>"; };
		BCB6E64F1B7D533B000D5B34 /* ORKPieChartLegendCell.m */ = {isa = PBXFileReference; fileEncoding = 4; lastKnownFileType = sourcecode.c.objc; name = ORKPieChartLegendCell.m; path = Charts/ORKPieChartLegendCell.m; sourceTree = "<group>"; };
		BCB6E6541B7D534C000D5B34 /* ORKDiscreteGraphChartView.h */ = {isa = PBXFileReference; fileEncoding = 4; lastKnownFileType = sourcecode.c.h; name = ORKDiscreteGraphChartView.h; path = Charts/ORKDiscreteGraphChartView.h; sourceTree = "<group>"; };
		BCB6E6551B7D534C000D5B34 /* ORKDiscreteGraphChartView.m */ = {isa = PBXFileReference; fileEncoding = 4; lastKnownFileType = sourcecode.c.objc; name = ORKDiscreteGraphChartView.m; path = Charts/ORKDiscreteGraphChartView.m; sourceTree = "<group>"; };
		BCB6E6561B7D534C000D5B34 /* ORKGraphChartView_Internal.h */ = {isa = PBXFileReference; fileEncoding = 4; lastKnownFileType = sourcecode.c.h; name = ORKGraphChartView_Internal.h; path = Charts/ORKGraphChartView_Internal.h; sourceTree = "<group>"; };
		BCB6E6571B7D534C000D5B34 /* ORKGraphChartView.h */ = {isa = PBXFileReference; fileEncoding = 4; lastKnownFileType = sourcecode.c.h; name = ORKGraphChartView.h; path = Charts/ORKGraphChartView.h; sourceTree = "<group>"; };
		BCB6E6581B7D534C000D5B34 /* ORKGraphChartView.m */ = {isa = PBXFileReference; fileEncoding = 4; lastKnownFileType = sourcecode.c.objc; name = ORKGraphChartView.m; path = Charts/ORKGraphChartView.m; sourceTree = "<group>"; };
		BCB6E6591B7D534C000D5B34 /* ORKLineGraphChartView.h */ = {isa = PBXFileReference; fileEncoding = 4; lastKnownFileType = sourcecode.c.h; name = ORKLineGraphChartView.h; path = Charts/ORKLineGraphChartView.h; sourceTree = "<group>"; };
		BCB6E65A1B7D534C000D5B34 /* ORKLineGraphChartView.m */ = {isa = PBXFileReference; fileEncoding = 4; lastKnownFileType = sourcecode.c.objc; lineEnding = 0; name = ORKLineGraphChartView.m; path = Charts/ORKLineGraphChartView.m; sourceTree = "<group>"; xcLanguageSpecificationIdentifier = xcode.lang.objc; };
		BCB6E6621B7D535F000D5B34 /* ORKXAxisView.h */ = {isa = PBXFileReference; fileEncoding = 4; lastKnownFileType = sourcecode.c.h; name = ORKXAxisView.h; path = Charts/ORKXAxisView.h; sourceTree = "<group>"; };
		BCB6E6631B7D535F000D5B34 /* ORKXAxisView.m */ = {isa = PBXFileReference; fileEncoding = 4; lastKnownFileType = sourcecode.c.objc; name = ORKXAxisView.m; path = Charts/ORKXAxisView.m; sourceTree = "<group>"; };
<<<<<<< HEAD
		BCB6E66A1B7D537B000D5B34 /* ORKRangedPoint.h */ = {isa = PBXFileReference; fileEncoding = 4; lastKnownFileType = sourcecode.c.h; name = ORKRangedPoint.h; path = Charts/ORKRangedPoint.h; sourceTree = "<group>"; };
		BCB6E66B1B7D537B000D5B34 /* ORKRangedPoint.m */ = {isa = PBXFileReference; fileEncoding = 4; lastKnownFileType = sourcecode.c.objc; name = ORKRangedPoint.m; path = Charts/ORKRangedPoint.m; sourceTree = "<group>"; };
		BCB8133B1C98367A00346561 /* ORKTypes.h */ = {isa = PBXFileReference; fileEncoding = 4; lastKnownFileType = sourcecode.c.h; path = ORKTypes.h; sourceTree = "<group>"; };
=======
>>>>>>> b1b25f9a
		BCB96C121B19C0EC002A0B96 /* ORKStepTests.m */ = {isa = PBXFileReference; fileEncoding = 4; lastKnownFileType = sourcecode.c.objc; path = ORKStepTests.m; sourceTree = "<group>"; };
		BCC1CD981B7ED64F00D86886 /* ORKYAxisView.h */ = {isa = PBXFileReference; fileEncoding = 4; lastKnownFileType = sourcecode.c.h; name = ORKYAxisView.h; path = Charts/ORKYAxisView.h; sourceTree = "<group>"; };
		BCC1CD991B7ED64F00D86886 /* ORKYAxisView.m */ = {isa = PBXFileReference; fileEncoding = 4; lastKnownFileType = sourcecode.c.objc; lineEnding = 0; name = ORKYAxisView.m; path = Charts/ORKYAxisView.m; sourceTree = "<group>"; xcLanguageSpecificationIdentifier = xcode.lang.objc; };
		BCD192DD1B81240400FCC08A /* ORKPieChartPieView.h */ = {isa = PBXFileReference; fileEncoding = 4; lastKnownFileType = sourcecode.c.h; name = ORKPieChartPieView.h; path = Charts/ORKPieChartPieView.h; sourceTree = "<group>"; };
		BCD192DE1B81240400FCC08A /* ORKPieChartPieView.m */ = {isa = PBXFileReference; fileEncoding = 4; lastKnownFileType = sourcecode.c.objc; name = ORKPieChartPieView.m; path = Charts/ORKPieChartPieView.m; sourceTree = "<group>"; };
		BCD192E51B81243900FCC08A /* ORKPieChartLegendView.h */ = {isa = PBXFileReference; fileEncoding = 4; lastKnownFileType = sourcecode.c.h; name = ORKPieChartLegendView.h; path = Charts/ORKPieChartLegendView.h; sourceTree = "<group>"; };
		BCD192E61B81243900FCC08A /* ORKPieChartLegendView.m */ = {isa = PBXFileReference; fileEncoding = 4; lastKnownFileType = sourcecode.c.objc; name = ORKPieChartLegendView.m; path = Charts/ORKPieChartLegendView.m; sourceTree = "<group>"; };
		BCD192E91B81245500FCC08A /* ORKPieChartTitleTextView.h */ = {isa = PBXFileReference; fileEncoding = 4; lastKnownFileType = sourcecode.c.h; name = ORKPieChartTitleTextView.h; path = Charts/ORKPieChartTitleTextView.h; sourceTree = "<group>"; };
		BCD192EA1B81245500FCC08A /* ORKPieChartTitleTextView.m */ = {isa = PBXFileReference; fileEncoding = 4; lastKnownFileType = sourcecode.c.objc; name = ORKPieChartTitleTextView.m; path = Charts/ORKPieChartTitleTextView.m; sourceTree = "<group>"; };
		BCD192ED1B81255F00FCC08A /* ORKPieChartView_Internal.h */ = {isa = PBXFileReference; fileEncoding = 4; lastKnownFileType = sourcecode.c.h; name = ORKPieChartView_Internal.h; path = Charts/ORKPieChartView_Internal.h; sourceTree = "<group>"; };
		BCFB2EAF1AE70E4E0070B5D0 /* ORKConsentSceneViewController_Internal.h */ = {isa = PBXFileReference; lastKnownFileType = sourcecode.c.h; path = ORKConsentSceneViewController_Internal.h; sourceTree = "<group>"; };
		BCFF24BC1B0798D10044EC35 /* ORKResultPredicate.m */ = {isa = PBXFileReference; fileEncoding = 4; lastKnownFileType = sourcecode.c.objc; path = ORKResultPredicate.m; sourceTree = "<group>"; };
		BF9155951BDE8D7D007FA459 /* ORKReviewStep_Internal.h */ = {isa = PBXFileReference; fileEncoding = 4; lastKnownFileType = sourcecode.c.h; path = ORKReviewStep_Internal.h; sourceTree = "<group>"; };
		BF9155961BDE8D7D007FA459 /* ORKReviewStep.h */ = {isa = PBXFileReference; fileEncoding = 4; lastKnownFileType = sourcecode.c.h; path = ORKReviewStep.h; sourceTree = "<group>"; };
		BF9155971BDE8D7D007FA459 /* ORKReviewStep.m */ = {isa = PBXFileReference; fileEncoding = 4; lastKnownFileType = sourcecode.c.objc; path = ORKReviewStep.m; sourceTree = "<group>"; };
		BF9155981BDE8D7D007FA459 /* ORKReviewStepViewController_Internal.h */ = {isa = PBXFileReference; fileEncoding = 4; lastKnownFileType = sourcecode.c.h; path = ORKReviewStepViewController_Internal.h; sourceTree = "<group>"; };
		BF9155991BDE8D7D007FA459 /* ORKReviewStepViewController.h */ = {isa = PBXFileReference; fileEncoding = 4; lastKnownFileType = sourcecode.c.h; path = ORKReviewStepViewController.h; sourceTree = "<group>"; };
		BF91559A1BDE8D7D007FA459 /* ORKReviewStepViewController.m */ = {isa = PBXFileReference; fileEncoding = 4; lastKnownFileType = sourcecode.c.objc; path = ORKReviewStepViewController.m; sourceTree = "<group>"; };
		BF9155A11BDE8DA9007FA459 /* ORKWaitStep.h */ = {isa = PBXFileReference; fileEncoding = 4; lastKnownFileType = sourcecode.c.h; path = ORKWaitStep.h; sourceTree = "<group>"; };
		BF9155A21BDE8DA9007FA459 /* ORKWaitStep.m */ = {isa = PBXFileReference; fileEncoding = 4; lastKnownFileType = sourcecode.c.objc; path = ORKWaitStep.m; sourceTree = "<group>"; };
		BF9155A31BDE8DA9007FA459 /* ORKWaitStepView.h */ = {isa = PBXFileReference; fileEncoding = 4; lastKnownFileType = sourcecode.c.h; path = ORKWaitStepView.h; sourceTree = "<group>"; };
		BF9155A41BDE8DA9007FA459 /* ORKWaitStepView.m */ = {isa = PBXFileReference; fileEncoding = 4; lastKnownFileType = sourcecode.c.objc; path = ORKWaitStepView.m; sourceTree = "<group>"; };
		BF9155A51BDE8DA9007FA459 /* ORKWaitStepViewController.h */ = {isa = PBXFileReference; fileEncoding = 4; lastKnownFileType = sourcecode.c.h; path = ORKWaitStepViewController.h; sourceTree = "<group>"; };
		BF9155A61BDE8DA9007FA459 /* ORKWaitStepViewController.m */ = {isa = PBXFileReference; fileEncoding = 4; lastKnownFileType = sourcecode.c.objc; path = ORKWaitStepViewController.m; sourceTree = "<group>"; };
		CBD34A541BB1FB9000F204EA /* ORKLocationSelectionView.h */ = {isa = PBXFileReference; fileEncoding = 4; lastKnownFileType = sourcecode.c.h; path = ORKLocationSelectionView.h; sourceTree = "<group>"; };
		CBD34A551BB1FB9000F204EA /* ORKLocationSelectionView.m */ = {isa = PBXFileReference; fileEncoding = 4; lastKnownFileType = sourcecode.c.objc; path = ORKLocationSelectionView.m; sourceTree = "<group>"; };
		CBD34A581BB207FC00F204EA /* ORKSurveyAnswerCellForLocation.h */ = {isa = PBXFileReference; fileEncoding = 4; lastKnownFileType = sourcecode.c.h; path = ORKSurveyAnswerCellForLocation.h; sourceTree = "<group>"; };
		CBD34A591BB207FC00F204EA /* ORKSurveyAnswerCellForLocation.m */ = {isa = PBXFileReference; fileEncoding = 4; lastKnownFileType = sourcecode.c.objc; lineEnding = 0; path = ORKSurveyAnswerCellForLocation.m; sourceTree = "<group>"; xcLanguageSpecificationIdentifier = xcode.lang.objc; };
		D42FEFB61AF7557000A124F8 /* ORKImageCaptureView.h */ = {isa = PBXFileReference; fileEncoding = 4; lastKnownFileType = sourcecode.c.h; path = ORKImageCaptureView.h; sourceTree = "<group>"; };
		D42FEFB71AF7557000A124F8 /* ORKImageCaptureView.m */ = {isa = PBXFileReference; fileEncoding = 4; lastKnownFileType = sourcecode.c.objc; lineEnding = 0; path = ORKImageCaptureView.m; sourceTree = "<group>"; xcLanguageSpecificationIdentifier = xcode.lang.objc; };
		D44239771AF17F5100559D96 /* ORKImageCaptureStep.h */ = {isa = PBXFileReference; fileEncoding = 4; lastKnownFileType = sourcecode.c.h; path = ORKImageCaptureStep.h; sourceTree = "<group>"; };
		D44239781AF17F5100559D96 /* ORKImageCaptureStep.m */ = {isa = PBXFileReference; fileEncoding = 4; lastKnownFileType = sourcecode.c.objc; path = ORKImageCaptureStep.m; sourceTree = "<group>"; };
		D442397B1AF17F7600559D96 /* ORKImageCaptureStepViewController.h */ = {isa = PBXFileReference; fileEncoding = 4; lastKnownFileType = sourcecode.c.h; path = ORKImageCaptureStepViewController.h; sourceTree = "<group>"; };
		D442397C1AF17F7600559D96 /* ORKImageCaptureStepViewController.m */ = {isa = PBXFileReference; fileEncoding = 4; lastKnownFileType = sourcecode.c.objc; path = ORKImageCaptureStepViewController.m; sourceTree = "<group>"; };
		D45852081AF6CCFA00A2DE13 /* ORKImageCaptureCameraPreviewView.h */ = {isa = PBXFileReference; fileEncoding = 4; lastKnownFileType = sourcecode.c.h; path = ORKImageCaptureCameraPreviewView.h; sourceTree = "<group>"; };
		D45852091AF6CCFA00A2DE13 /* ORKImageCaptureCameraPreviewView.m */ = {isa = PBXFileReference; fileEncoding = 4; lastKnownFileType = sourcecode.c.objc; path = ORKImageCaptureCameraPreviewView.m; sourceTree = "<group>"; };
		FA7A9D2A1B082688005A2BEA /* ORKConsentDocumentTests.m */ = {isa = PBXFileReference; fileEncoding = 4; lastKnownFileType = sourcecode.c.objc; path = ORKConsentDocumentTests.m; sourceTree = "<group>"; };
		FA7A9D2D1B083DD3005A2BEA /* ORKConsentSectionFormatter.h */ = {isa = PBXFileReference; fileEncoding = 4; lastKnownFileType = sourcecode.c.h; path = ORKConsentSectionFormatter.h; sourceTree = "<group>"; };
		FA7A9D2E1B083DD3005A2BEA /* ORKConsentSectionFormatter.m */ = {isa = PBXFileReference; fileEncoding = 4; lastKnownFileType = sourcecode.c.objc; path = ORKConsentSectionFormatter.m; sourceTree = "<group>"; };
		FA7A9D311B0843A9005A2BEA /* ORKConsentSignatureFormatter.h */ = {isa = PBXFileReference; fileEncoding = 4; lastKnownFileType = sourcecode.c.h; path = ORKConsentSignatureFormatter.h; sourceTree = "<group>"; };
		FA7A9D321B0843A9005A2BEA /* ORKConsentSignatureFormatter.m */ = {isa = PBXFileReference; fileEncoding = 4; lastKnownFileType = sourcecode.c.objc; path = ORKConsentSignatureFormatter.m; sourceTree = "<group>"; };
		FA7A9D361B09365F005A2BEA /* ORKConsentSectionFormatterTests.m */ = {isa = PBXFileReference; fileEncoding = 4; lastKnownFileType = sourcecode.c.objc; path = ORKConsentSectionFormatterTests.m; sourceTree = "<group>"; };
		FA7A9D381B0969A7005A2BEA /* ORKConsentSignatureFormatterTests.m */ = {isa = PBXFileReference; fileEncoding = 4; lastKnownFileType = sourcecode.c.objc; path = ORKConsentSignatureFormatterTests.m; sourceTree = "<group>"; };
		FB30E8571C7D030F0005AD25 /* ORKTextButton_Internal.h */ = {isa = PBXFileReference; lastKnownFileType = sourcecode.c.h; name = ORKTextButton_Internal.h; path = ../../../ResearchKit/ResearchKit/Common/ORKTextButton_Internal.h; sourceTree = "<group>"; };
		FF36A48B1D1A0ACA00DE8470 /* ORKAudioLevelNavigationRule.h */ = {isa = PBXFileReference; fileEncoding = 4; lastKnownFileType = sourcecode.c.h; path = ORKAudioLevelNavigationRule.h; sourceTree = "<group>"; };
		FF36A48C1D1A0ACA00DE8470 /* ORKAudioLevelNavigationRule.m */ = {isa = PBXFileReference; fileEncoding = 4; lastKnownFileType = sourcecode.c.objc; path = ORKAudioLevelNavigationRule.m; sourceTree = "<group>"; };
		FF36A4991D1A15FC00DE8470 /* ORKTableStepViewController_Internal.h */ = {isa = PBXFileReference; fileEncoding = 4; lastKnownFileType = sourcecode.c.h; path = ORKTableStepViewController_Internal.h; sourceTree = "<group>"; };
		FF36A49A1D1A15FC00DE8470 /* ORKTableStepViewController.h */ = {isa = PBXFileReference; fileEncoding = 4; lastKnownFileType = sourcecode.c.h; path = ORKTableStepViewController.h; sourceTree = "<group>"; };
		FF36A49B1D1A15FC00DE8470 /* ORKTableStepViewController.m */ = {isa = PBXFileReference; fileEncoding = 4; lastKnownFileType = sourcecode.c.objc; path = ORKTableStepViewController.m; sourceTree = "<group>"; };
		FF5CA6101D2C2670001660A3 /* ORKTableStep.h */ = {isa = PBXFileReference; fileEncoding = 4; lastKnownFileType = sourcecode.c.h; path = ORKTableStep.h; sourceTree = "<group>"; };
		FF5CA6111D2C2670001660A3 /* ORKTableStep.m */ = {isa = PBXFileReference; fileEncoding = 4; lastKnownFileType = sourcecode.c.objc; path = ORKTableStep.m; sourceTree = "<group>"; };
		FF5CA6191D2C6453001660A3 /* ORKSignatureStep.h */ = {isa = PBXFileReference; fileEncoding = 4; lastKnownFileType = sourcecode.c.h; path = ORKSignatureStep.h; sourceTree = "<group>"; };
		FF5CA61A1D2C6453001660A3 /* ORKSignatureStep.m */ = {isa = PBXFileReference; fileEncoding = 4; lastKnownFileType = sourcecode.c.objc; path = ORKSignatureStep.m; sourceTree = "<group>"; };
/* End PBXFileReference section */

/* Begin PBXFrameworksBuildPhase section */
		86CC8E971AC09332001CCD89 /* Frameworks */ = {
			isa = PBXFrameworksBuildPhase;
			buildActionMask = 2147483647;
			files = (
				86CC8EA01AC09332001CCD89 /* ResearchKit.framework in Frameworks */,
			);
			runOnlyForDeploymentPostprocessing = 0;
		};
		B183A5591A8535D100C76870 /* Frameworks */ = {
			isa = PBXFrameworksBuildPhase;
			buildActionMask = 2147483647;
			files = (
				B1C7955E1A9FBF04007279BA /* HealthKit.framework in Frameworks */,
			);
			runOnlyForDeploymentPostprocessing = 0;
		};
/* End PBXFrameworksBuildPhase section */

/* Begin PBXGroup section */
		106FF29B1B663F5C004EACF2 /* Hole Peg Test */ = {
			isa = PBXGroup;
			children = (
				10FF9A851B74ADB400ECB5B4 /* Place Step */,
				10FF9A861B74B24500ECB5B4 /* Remove Step */,
			);
			name = "Hole Peg Test";
			sourceTree = "<group>";
		};
		10864C951B271456000F4158 /* PSAT */ = {
			isa = PBXGroup;
			children = (
				10864C961B27146B000F4158 /* ORKPSATStep.h */,
				10864C971B27146B000F4158 /* ORKPSATStep.m */,
				10864C981B27146B000F4158 /* ORKPSATStepViewController.h */,
				10864C991B27146B000F4158 /* ORKPSATStepViewController.m */,
				10864C9A1B27146B000F4158 /* ORKPSATContentView.h */,
				10864C9B1B27146B000F4158 /* ORKPSATContentView.m */,
				10864C9C1B27146B000F4158 /* ORKPSATKeyboardView.h */,
				10864C9D1B27146B000F4158 /* ORKPSATKeyboardView.m */,
			);
			name = PSAT;
			sourceTree = "<group>";
		};
		10BAA2CC1B5FCDB1004FE478 /* Walking */ = {
			isa = PBXGroup;
			children = (
				B12EFF601AB2178B00A80147 /* Short Walk */,
				10BAA2CD1B5FCDFB004FE478 /* Timed Walk */,
			);
			name = Walking;
			sourceTree = "<group>";
		};
		10BAA2CD1B5FCDFB004FE478 /* Timed Walk */ = {
			isa = PBXGroup;
			children = (
				861D2AEE1B8409D9008C4CD0 /* ORKTimedWalkContentView.h */,
				861D2AEF1B8409D9008C4CD0 /* ORKTimedWalkContentView.m */,
				861D2AEA1B8409B2008C4CD0 /* ORKTimedWalkStepViewController.h */,
				861D2AEB1B8409B2008C4CD0 /* ORKTimedWalkStepViewController.m */,
				861D2AE61B840991008C4CD0 /* ORKTimedWalkStep.h */,
				861D2AE71B840991008C4CD0 /* ORKTimedWalkStep.m */,
			);
			name = "Timed Walk";
			sourceTree = "<group>";
		};
		10FF9A851B74ADB400ECB5B4 /* Place Step */ = {
			isa = PBXGroup;
			children = (
				106FF29C1B663FCE004EACF2 /* ORKHolePegTestPlaceStep.h */,
				106FF29D1B663FCE004EACF2 /* ORKHolePegTestPlaceStep.m */,
				106FF2A01B665B86004EACF2 /* ORKHolePegTestPlaceStepViewController.h */,
				106FF2A11B665B86004EACF2 /* ORKHolePegTestPlaceStepViewController.m */,
				106FF2A41B665CF5004EACF2 /* ORKHolePegTestPlaceContentView.h */,
				106FF2A51B665CF5004EACF2 /* ORKHolePegTestPlaceContentView.m */,
				106FF2A81B690FD7004EACF2 /* ORKHolePegTestPlacePegView.h */,
				106FF2A91B690FD7004EACF2 /* ORKHolePegTestPlacePegView.m */,
				106FF2B21B71F18E004EACF2 /* ORKHolePegTestPlaceHoleView.h */,
				106FF2B31B71F18E004EACF2 /* ORKHolePegTestPlaceHoleView.m */,
			);
			name = "Place Step";
			sourceTree = "<group>";
		};
		10FF9A861B74B24500ECB5B4 /* Remove Step */ = {
			isa = PBXGroup;
			children = (
				10FF9AC11B79EF2800ECB5B4 /* ORKHolePegTestRemoveStep.h */,
				10FF9AC21B79EF2800ECB5B4 /* ORKHolePegTestRemoveStep.m */,
				10FF9AC91B79F22900ECB5B4 /* ORKHolePegTestRemoveStepViewController.h */,
				10FF9ACA1B79F22900ECB5B4 /* ORKHolePegTestRemoveStepViewController.m */,
				10FF9ACD1B79F5CE00ECB5B4 /* ORKHolePegTestRemoveContentView.h */,
				10FF9ACE1B79F5CE00ECB5B4 /* ORKHolePegTestRemoveContentView.m */,
				10FF9AD11B79F5EA00ECB5B4 /* ORKHolePegTestRemovePegView.h */,
				10FF9AD21B79F5EA00ECB5B4 /* ORKHolePegTestRemovePegView.m */,
			);
			name = "Remove Step";
			sourceTree = "<group>";
		};
		147503AC1AEE8058004B17F3 /* Tone Audiometry */ = {
			isa = PBXGroup;
			children = (
				147503AD1AEE8071004B17F3 /* ORKAudioGenerator.h */,
				147503AE1AEE8071004B17F3 /* ORKAudioGenerator.m */,
				147503B11AEE807C004B17F3 /* ORKToneAudiometryContentView.h */,
				147503B21AEE807C004B17F3 /* ORKToneAudiometryContentView.m */,
				B12EA0131B0D73A500F9F554 /* ORKToneAudiometryPracticeStep.h */,
				B12EA0141B0D73A500F9F554 /* ORKToneAudiometryPracticeStep.m */,
				147503B31AEE807C004B17F3 /* ORKToneAudiometryStep.h */,
				147503B41AEE807C004B17F3 /* ORKToneAudiometryStep.m */,
				B12EA0171B0D76AD00F9F554 /* ORKToneAudiometryPracticeStepViewController.h */,
				B12EA0181B0D76AD00F9F554 /* ORKToneAudiometryPracticeStepViewController.m */,
				147503B51AEE807C004B17F3 /* ORKToneAudiometryStepViewController.h */,
				147503B61AEE807C004B17F3 /* ORKToneAudiometryStepViewController.m */,
			);
			name = "Tone Audiometry";
			sourceTree = "<group>";
		};
		2429D56D1BBB52E4003A512F /* Onboarding */ = {
			isa = PBXGroup;
			children = (
				2429D56E1BBB5352003A512F /* Account */,
			);
			name = Onboarding;
			sourceTree = "<group>";
		};
		2429D56E1BBB5352003A512F /* Account */ = {
			isa = PBXGroup;
			children = (
				2429D5701BBB5397003A512F /* ORKRegistrationStep.h */,
				2429D5711BBB5397003A512F /* ORKRegistrationStep.m */,
				242C9E031BBDFDAC0088B7F4 /* ORKVerificationStep.h */,
				242C9E041BBDFDAC0088B7F4 /* ORKVerificationStep.m */,
				24C296741BD052F800B42EF1 /* ORKVerificationStep_Internal.h */,
				242C9E0B1BBE03F90088B7F4 /* ORKVerificationStepViewController.h */,
				242C9E0C1BBE03F90088B7F4 /* ORKVerificationStepViewController.m */,
				242C9E0F1BBE06DE0088B7F4 /* ORKVerificationStepView.h */,
				242C9E101BBE06DE0088B7F4 /* ORKVerificationStepView.m */,
				24BC5CEC1BC345D900846B43 /* ORKLoginStep.h */,
				24BC5CED1BC345D900846B43 /* ORKLoginStep.m */,
				24C296761BD055B800B42EF1 /* ORKLoginStep_Internal.h */,
				24850E171BCDA9C7006E91FB /* ORKLoginStepViewController.h */,
				24850E181BCDA9C7006E91FB /* ORKLoginStepViewController.m */,
			);
			name = Account;
			sourceTree = "<group>";
		};
		24A4DA091B8D0CC8009C797A /* Passcode Step */ = {
			isa = PBXGroup;
			children = (
				24A4DA121B8D1115009C797A /* ORKPasscodeStep.h */,
				24A4DA131B8D1115009C797A /* ORKPasscodeStep.m */,
				241A2E861B94FD8800ED3B39 /* ORKPasscodeStepViewController_Internal.h */,
				24A4DA161B8D13FE009C797A /* ORKPasscodeStepViewController.h */,
				24A4DA171B8D13FE009C797A /* ORKPasscodeStepViewController.m */,
				24A4DA0E1B8D0F21009C797A /* ORKPasscodeStepView.h */,
				24A4DA0F1B8D0F21009C797A /* ORKPasscodeStepView.m */,
				2441034D1B966D4C00EEAB0C /* ORKPasscodeViewController.h */,
				2441034E1B966D4C00EEAB0C /* ORKPasscodeViewController.m */,
			);
			name = "Passcode Step";
			sourceTree = "<group>";
		};
		24B3535D1BB21137009ED6F8 /* Utilities */ = {
			isa = PBXGroup;
			children = (
				2433C9E11B9A506F0052D375 /* ORKKeychainWrapper.h */,
				2433C9E21B9A506F0052D375 /* ORKKeychainWrapper.m */,
				86C40B8C1A8D7C5C00081FAC /* ORKHelpers.h */,
				86C40B7C1A8D7C5C00081FAC /* ORKHelpers_Private.h */,
				86C40B8D1A8D7C5C00081FAC /* ORKHelpers.m */,
			);
			name = Utilities;
			sourceTree = "<group>";
		};
		259E76FB1AFFAEAC0070F786 /* Charts */ = {
			isa = PBXGroup;
			children = (
				25BD76671B00B37100478C5D /* Pie */,
				25BD76601B00A5CF00478C5D /* Graphs */,
			);
			name = Charts;
			sourceTree = "<group>";
		};
		25BD76601B00A5CF00478C5D /* Graphs */ = {
			isa = PBXGroup;
			children = (
				25BD76611B00A5E700478C5D /* Components */,
				BC4A213D1C85FC0000BFC271 /* ORKBarGraphChartView.h */,
				BC4A213E1C85FC0000BFC271 /* ORKBarGraphChartView.m */,
				BCB6E6541B7D534C000D5B34 /* ORKDiscreteGraphChartView.h */,
				BCB6E6551B7D534C000D5B34 /* ORKDiscreteGraphChartView.m */,
				BC5FAF821C6901A200057CF1 /* ORKChartTypes.h */,
				BC5FAF831C6901A200057CF1 /* ORKChartTypes.m */,
				BCB6E6561B7D534C000D5B34 /* ORKGraphChartView_Internal.h */,
				BCB6E6571B7D534C000D5B34 /* ORKGraphChartView.h */,
				BCB6E6581B7D534C000D5B34 /* ORKGraphChartView.m */,
				BCB6E6591B7D534C000D5B34 /* ORKLineGraphChartView.h */,
				BCB6E65A1B7D534C000D5B34 /* ORKLineGraphChartView.m */,
			);
			name = Graphs;
			sourceTree = "<group>";
		};
		25BD76611B00A5E700478C5D /* Components */ = {
			isa = PBXGroup;
			children = (
				BCC1CD981B7ED64F00D86886 /* ORKYAxisView.h */,
				BCC1CD991B7ED64F00D86886 /* ORKYAxisView.m */,
				BCB6E6621B7D535F000D5B34 /* ORKXAxisView.h */,
				BCB6E6631B7D535F000D5B34 /* ORKXAxisView.m */,
			);
			name = Components;
			sourceTree = "<group>";
		};
		25BD76671B00B37100478C5D /* Pie */ = {
			isa = PBXGroup;
			children = (
				25C17CBB1B2058D4001ADDD2 /* Components */,
				BCD192ED1B81255F00FCC08A /* ORKPieChartView_Internal.h */,
				BCB6E6481B7D531C000D5B34 /* ORKPieChartView.h */,
				BCB6E6491B7D531C000D5B34 /* ORKPieChartView.m */,
			);
			name = Pie;
			sourceTree = "<group>";
		};
		25C17CBB1B2058D4001ADDD2 /* Components */ = {
			isa = PBXGroup;
			children = (
				BCB6E64C1B7D533B000D5B34 /* ORKPieChartLegendCollectionViewLayout.h */,
				BCB6E64D1B7D533B000D5B34 /* ORKPieChartLegendCollectionViewLayout.m */,
				BCB6E64E1B7D533B000D5B34 /* ORKPieChartLegendCell.h */,
				BCB6E64F1B7D533B000D5B34 /* ORKPieChartLegendCell.m */,
				BCD192DD1B81240400FCC08A /* ORKPieChartPieView.h */,
				BCD192DE1B81240400FCC08A /* ORKPieChartPieView.m */,
				BCD192E51B81243900FCC08A /* ORKPieChartLegendView.h */,
				BCD192E61B81243900FCC08A /* ORKPieChartLegendView.m */,
				BCD192E91B81245500FCC08A /* ORKPieChartTitleTextView.h */,
				BCD192EA1B81245500FCC08A /* ORKPieChartTitleTextView.m */,
			);
			name = Components;
			sourceTree = "<group>";
		};
		25ECC0921AFBD64800F3D63B /* Reaction Time */ = {
			isa = PBXGroup;
			children = (
				25ECC0931AFBD68300F3D63B /* ORKReactionTimeStep.h */,
				25ECC0941AFBD68300F3D63B /* ORKReactionTimeStep.m */,
				25ECC0991AFBD8B300F3D63B /* ORKReactionTimeViewController.h */,
				25ECC09A1AFBD8B300F3D63B /* ORKReactionTimeViewController.m */,
				25ECC09D1AFBD92D00F3D63B /* ORKReactionTimeContentView.h */,
				25ECC09E1AFBD92D00F3D63B /* ORKReactionTimeContentView.m */,
				25ECC0A11AFBDD2700F3D63B /* ORKReactionTimeStimulusView.h */,
				25ECC0A21AFBDD2700F3D63B /* ORKReactionTimeStimulusView.m */,
			);
			name = "Reaction Time";
			sourceTree = "<group>";
		};
		25F5CEDC1B4C3F1D0031E2A4 /* TowerOfHanoi */ = {
			isa = PBXGroup;
			children = (
				250F94021B4C5A6600FA23EB /* ORKTowerOfHanoiStep.h */,
				250F94031B4C5A6600FA23EB /* ORKTowerOfHanoiStep.m */,
				250F94061B4C5AA400FA23EB /* ORKTowerOfHanoiStepViewController.h */,
				250F94071B4C5AA400FA23EB /* ORKTowerOfHanoiStepViewController.m */,
				257FCE1D1B4D14E50001EF06 /* ORKTowerOfHanoiTowerView.h */,
				257FCE1E1B4D14E50001EF06 /* ORKTowerOfHanoiTowerView.m */,
				257FCE211B4D37A80001EF06 /* ORKTowerOfHanoiTower.h */,
				257FCE221B4D37A80001EF06 /* ORKTowerOfHanoiTower.m */,
			);
			name = TowerOfHanoi;
			sourceTree = "<group>";
		};
		3FFF18341829DB1D00167070 = {
			isa = PBXGroup;
			children = (
				B11DF3B21AA109C8009E76D2 /* docs */,
				86B623AF19520B770074CD3C /* ResearchKit */,
				86CC8EA61AC09383001CCD89 /* ResearchKitTests */,
				3FFF183F1829DB1D00167070 /* Frameworks */,
				3FFF183E1829DB1D00167070 /* Products */,
			);
			sourceTree = "<group>";
		};
		3FFF183E1829DB1D00167070 /* Products */ = {
			isa = PBXGroup;
			children = (
				B183A5951A8535D100C76870 /* ResearchKit.framework */,
				86CC8E9A1AC09332001CCD89 /* ResearchKitTests.xctest */,
			);
			name = Products;
			sourceTree = "<group>";
		};
		3FFF183F1829DB1D00167070 /* Frameworks */ = {
			isa = PBXGroup;
			children = (
				B1C7955D1A9FBF04007279BA /* HealthKit.framework */,
			);
			name = Frameworks;
			sourceTree = "<group>";
		};
		618DA0471A93D0D600E63AA8 /* Accessibility */ = {
			isa = PBXGroup;
			children = (
				618DA0481A93D0D600E63AA8 /* ORKAccessibility.h */,
				618DA0491A93D0D600E63AA8 /* ORKAccessibilityFunctions.h */,
				618DA04A1A93D0D600E63AA8 /* ORKAccessibilityFunctions.m */,
				618DA04B1A93D0D600E63AA8 /* UIView+ORKAccessibility.h */,
				618DA04C1A93D0D600E63AA8 /* UIView+ORKAccessibility.m */,
				6146D0A11B84A91E0068491D /* ORKLineGraphAccessibilityElement.h */,
				6146D0A21B84A91E0068491D /* ORKLineGraphAccessibilityElement.m */,
			);
			path = Accessibility;
			sourceTree = "<group>";
		};
		86B623AF19520B770074CD3C /* ResearchKit */ = {
			isa = PBXGroup;
			children = (
				B1C1DE4F196F541F00F75544 /* ResearchKit.h */,
				B1B894391A00345200C5CF2D /* ResearchKit_Private.h */,
				86C40B511A8D7C5B00081FAC /* Common */,
				86C40AF91A8D7C5B00081FAC /* ActiveTasks */,
				259E76FB1AFFAEAC0070F786 /* Charts */,
				86C40BEB1A8D7C5C00081FAC /* Consent */,
				2429D56D1BBB52E4003A512F /* Onboarding */,
				618DA0471A93D0D600E63AA8 /* Accessibility */,
				B1A860D91A9693C400EA57B7 /* Animations */,
				861610BF1A8D8EDD00245F7A /* Artwork.xcassets */,
				B1C0F4E01A9BA65F0022C153 /* Localized */,
				86C40C101A8D7C5C00081FAC /* Info.plist */,
				B18AABE01A9F08D9003871B5 /* module.modulemap */,
			);
			path = ResearchKit;
			sourceTree = "<group>";
		};
		86C40AF91A8D7C5B00081FAC /* ActiveTasks */ = {
			isa = PBXGroup;
			children = (
				B12EFF4F1AB2165B00A80147 /* Common */,
				B12EFF4E1AB2161500A80147 /* Audio */,
				B12EFF5D1AB2177700A80147 /* Fitness */,
				B12EFF5E1AB2177D00A80147 /* Spatial Span Memory */,
				25F5CEDC1B4C3F1D0031E2A4 /* TowerOfHanoi */,
				B12EFF5F1AB2178500A80147 /* Tapping */,
				10BAA2CC1B5FCDB1004FE478 /* Walking */,
				147503AC1AEE8058004B17F3 /* Tone Audiometry */,
				106FF29B1B663F5C004EACF2 /* Hole Peg Test */,
				25ECC0921AFBD64800F3D63B /* Reaction Time */,
				10864C951B271456000F4158 /* PSAT */,
			);
			path = ActiveTasks;
			sourceTree = "<group>";
		};
		86C40B511A8D7C5B00081FAC /* Common */ = {
			isa = PBXGroup;
			children = (
				B12EFF3B1AB211E000A80147 /* Answer Format */,
				B12EFF3A1AB211CC00A80147 /* Container Views */,
				B12EFF3D1AB2121000A80147 /* Definitions */,
				BC4194261AE8451F00073D6B /* Misc */,
				B12EFF431AB2141A00A80147 /* PDF */,
				B12EFF371AB2118500A80147 /* Result */,
				B12EFF311AB2100400A80147 /* Skin */,
				B12EFF341AB2111200A80147 /* Step */,
				B12EFF331AB2110300A80147 /* Task */,
				B12EFF321AB2106F00A80147 /* UIKitCategories */,
				24B3535D1BB21137009ED6F8 /* Utilities */,
			);
			path = Common;
			sourceTree = "<group>";
		};
		86C40BEB1A8D7C5C00081FAC /* Consent */ = {
			isa = PBXGroup;
			children = (
				FA7A9D2C1B083D90005A2BEA /* Formatters */,
				B12EFF451AB214E000A80147 /* Model */,
				B12EFF461AB2150C00A80147 /* Visual */,
				B12EFF481AB2152D00A80147 /* Sharing */,
				B12EFF471AB2151B00A80147 /* Review */,
			);
			path = Consent;
			sourceTree = "<group>";
		};
		86CC8EA61AC09383001CCD89 /* ResearchKitTests */ = {
			isa = PBXGroup;
			children = (
				FA7A9D351B09362D005A2BEA /* Consent */,
				86CC8EA71AC09383001CCD89 /* Info.plist */,
				86CC8EA81AC09383001CCD89 /* ORKAccessibilityTests.m */,
				248604051B4C98760010C8A0 /* ORKAnswerFormatTests.m */,
				86CC8EA91AC09383001CCD89 /* ORKChoiceAnswerFormatHelperTests.m */,
				86CC8EAB1AC09383001CCD89 /* ORKDataLoggerManagerTests.m */,
				86CC8EAC1AC09383001CCD89 /* ORKDataLoggerTests.m */,
				86CC8EAD1AC09383001CCD89 /* ORKHKSampleTests.m */,
				86D348001AC16175006DB02B /* ORKRecorderTests.m */,
				86CC8EAF1AC09383001CCD89 /* ORKResultTests.m */,
				BCB96C121B19C0EC002A0B96 /* ORKStepTests.m */,
				BCAD50E71B0201EE0034806A /* ORKTaskTests.m */,
				86CC8EB01AC09383001CCD89 /* ORKTextChoiceCellGroupTests.m */,
				2EBFE11C1AE1B32D00CB8254 /* ORKUIViewAccessibilityTests.m */,
				2EBFE11F1AE1B74100CB8254 /* ORKVoiceEngineTests.m */,
			);
			path = ResearchKitTests;
			sourceTree = "<group>";
		};
		B11DF3B21AA109C8009E76D2 /* docs */ = {
			isa = PBXGroup;
			children = (
				B11DF3B31AA109C8009E76D2 /* AppledocSettings.plist */,
			);
			path = docs;
			sourceTree = "<group>";
		};
		B12EFF301AB20E7500A80147 /* Completion Step */ = {
			isa = PBXGroup;
			children = (
				86C40B521A8D7C5B00081FAC /* ORKCompletionStep.h */,
				86C40B531A8D7C5B00081FAC /* ORKCompletionStep.m */,
				86C40B541A8D7C5B00081FAC /* ORKCompletionStepViewController.h */,
				86C40B551A8D7C5B00081FAC /* ORKCompletionStepViewController.m */,
			);
			name = "Completion Step";
			sourceTree = "<group>";
		};
		B12EFF311AB2100400A80147 /* Skin */ = {
			isa = PBXGroup;
			children = (
				BC01B0FA1B0EB99700863803 /* ORKTintedImageView_Internal.h */,
				86C40BB71A8D7C5C00081FAC /* ORKSkin.h */,
				86C40BB81A8D7C5C00081FAC /* ORKSkin.m */,
				86C40B7A1A8D7C5C00081FAC /* ORKDefaultFont.h */,
				86C40B601A8D7C5B00081FAC /* ORKTintedImageView.h */,
				86C40B611A8D7C5B00081FAC /* ORKTintedImageView.m */,
				86C40B5E1A8D7C5B00081FAC /* ORKTextFieldView.h */,
				86C40B5F1A8D7C5B00081FAC /* ORKTextFieldView.m */,
				86C40B6B1A8D7C5B00081FAC /* ORKBodyLabel.h */,
				86C40B6C1A8D7C5B00081FAC /* ORKBodyLabel.m */,
				86C40B6D1A8D7C5B00081FAC /* ORKBorderedButton.h */,
				86C40B6E1A8D7C5C00081FAC /* ORKBorderedButton.m */,
				86C40B6F1A8D7C5C00081FAC /* ORKCaption1Label.h */,
				86C40B701A8D7C5C00081FAC /* ORKCaption1Label.m */,
				86C40B711A8D7C5C00081FAC /* ORKChoiceViewCell.h */,
				86C40B721A8D7C5C00081FAC /* ORKChoiceViewCell.m */,
				86C40B731A8D7C5C00081FAC /* ORKContinueButton.h */,
				86C40B741A8D7C5C00081FAC /* ORKContinueButton.m */,
				86C40B751A8D7C5C00081FAC /* ORKCountdownLabel.h */,
				86C40B761A8D7C5C00081FAC /* ORKCountdownLabel.m */,
				106FF2AC1B6FACA8004EACF2 /* ORKDirectionView.h */,
				106FF2AD1B6FACA8004EACF2 /* ORKDirectionView.m */,
				86C40B881A8D7C5C00081FAC /* ORKHeadlineLabel.h */,
				86C40B891A8D7C5C00081FAC /* ORKHeadlineLabel.m */,
				86C40B901A8D7C5C00081FAC /* ORKImageChoiceLabel.h */,
				86C40B911A8D7C5C00081FAC /* ORKImageChoiceLabel.m */,
				86C40B971A8D7C5C00081FAC /* ORKLabel.h */,
				86C40B981A8D7C5C00081FAC /* ORKLabel.m */,
				10BAA2C81B5FCB4F004FE478 /* ORKProgressView.h */,
				10BAA2C91B5FCB4F004FE478 /* ORKProgressView.m */,
				86C40BAA1A8D7C5C00081FAC /* ORKRoundTappingButton.h */,
				86C40BAB1A8D7C5C00081FAC /* ORKRoundTappingButton.m */,
				86C40BB01A8D7C5C00081FAC /* ORKScaleValueLabel.h */,
				86C40BB11A8D7C5C00081FAC /* ORKScaleValueLabel.m */,
				86C40BAC1A8D7C5C00081FAC /* ORKScaleRangeLabel.h */,
				86C40BAD1A8D7C5C00081FAC /* ORKScaleRangeLabel.m */,
				B8760F291AFBEFB0007FA16F /* ORKScaleRangeDescriptionLabel.h */,
				B8760F2A1AFBEFB0007FA16F /* ORKScaleRangeDescriptionLabel.m */,
				24898B0B1B7186C000B0E7E7 /* ORKScaleRangeImageView.h */,
				24898B0C1B7186C000B0E7E7 /* ORKScaleRangeImageView.m */,
				86C40BC01A8D7C5C00081FAC /* ORKSubheadlineLabel.h */,
				86C40BC11A8D7C5C00081FAC /* ORKSubheadlineLabel.m */,
				86C40BD31A8D7C5C00081FAC /* ORKTapCountLabel.h */,
				86C40BD41A8D7C5C00081FAC /* ORKTapCountLabel.m */,
				86C40BDB1A8D7C5C00081FAC /* ORKTextButton.h */,
				FB30E8571C7D030F0005AD25 /* ORKTextButton_Internal.h */,
				86C40BDC1A8D7C5C00081FAC /* ORKTextButton.m */,
				86C40BDD1A8D7C5C00081FAC /* ORKUnitLabel.h */,
				86C40BDE1A8D7C5C00081FAC /* ORKUnitLabel.m */,
				86C40BB21A8D7C5C00081FAC /* ORKSelectionSubTitleLabel.h */,
				86C40BB31A8D7C5C00081FAC /* ORKSelectionSubTitleLabel.m */,
				86C40BB41A8D7C5C00081FAC /* ORKSelectionTitleLabel.h */,
				86C40BB51A8D7C5C00081FAC /* ORKSelectionTitleLabel.m */,
				10FF9AD51B7A045E00ECB5B4 /* ORKSeparatorView.h */,
				10FF9AD61B7A045E00ECB5B4 /* ORKSeparatorView.m */,
				86C40BD11A8D7C5C00081FAC /* ORKTableViewCell.h */,
				86C40BD21A8D7C5C00081FAC /* ORKTableViewCell.m */,
			);
			name = Skin;
			sourceTree = "<group>";
		};
		B12EFF321AB2106F00A80147 /* UIKitCategories */ = {
			isa = PBXGroup;
			children = (
				86C40BE71A8D7C5C00081FAC /* UIBarButtonItem+ORKBarButtonItem.h */,
				86C40BE81A8D7C5C00081FAC /* UIBarButtonItem+ORKBarButtonItem.m */,
				86C40BE91A8D7C5C00081FAC /* UIResponder+ResearchKit.h */,
				86C40BEA1A8D7C5C00081FAC /* UIResponder+ResearchKit.m */,
				805685771C90C19500BF437A /* UIImage+ResearchKit.h */,
				805685781C90C19500BF437A /* UIImage+ResearchKit.m */,
			);
			name = UIKitCategories;
			sourceTree = "<group>";
		};
		B12EFF331AB2110300A80147 /* Task */ = {
			isa = PBXGroup;
			children = (
				BC13CE371B0660220044153C /* ORKNavigableOrderedTask.h */,
				BC13CE381B0660220044153C /* ORKNavigableOrderedTask.m */,
				86C40BD51A8D7C5C00081FAC /* ORKTask.h */,
				86C40B9D1A8D7C5C00081FAC /* ORKOrderedTask.h */,
				86C40B9E1A8D7C5C00081FAC /* ORKOrderedTask.m */,
				10FF9AD91B7BA78400ECB5B4 /* ORKOrderedTask_Private.h */,
				86C40BD71A8D7C5C00081FAC /* ORKTaskViewController.h */,
				86C40BD81A8D7C5C00081FAC /* ORKTaskViewController.m */,
				86C40BD91A8D7C5C00081FAC /* ORKTaskViewController_Internal.h */,
				86C40BDA1A8D7C5C00081FAC /* ORKTaskViewController_Private.h */,
			);
			name = Task;
			sourceTree = "<group>";
		};
		B12EFF341AB2111200A80147 /* Step */ = {
			isa = PBXGroup;
			children = (
				86C40BB91A8D7C5C00081FAC /* ORKStep.h */,
				86C40BBA1A8D7C5C00081FAC /* ORKStep.m */,
				86C40BBB1A8D7C5C00081FAC /* ORKStep_Private.h */,
				86C40BBC1A8D7C5C00081FAC /* ORKStepViewController.h */,
				86C40BBD1A8D7C5C00081FAC /* ORKStepViewController.m */,
				86C40BBE1A8D7C5C00081FAC /* ORKStepViewController_Internal.h */,
				BCA5C0331AEC05F20092AC8D /* ORKStepNavigationRule.h */,
				BCA5C0341AEC05F20092AC8D /* ORKStepNavigationRule.m */,
				BC13CE3B1B0662990044153C /* ORKStepNavigationRule_Private.h */,
				BC13CE411B066A990044153C /* ORKStepNavigationRule_Internal.h */,
				BCB080A01B83EFB900A3F400 /* ORKStepNavigationRule.swift */,
				86C40B771A8D7C5C00081FAC /* ORKCustomStepView.h */,
				86C40B781A8D7C5C00081FAC /* ORKCustomStepView.m */,
				86C40B791A8D7C5C00081FAC /* ORKCustomStepView_Internal.h */,
				B12EFF351AB2116400A80147 /* Instruction Step */,
				B12EFF361AB2117B00A80147 /* Question Step */,
				B12EFF3C1AB211FB00A80147 /* Form Step */,
				D44239761AF17EE700559D96 /* Image Capture Step */,
				24A4DA091B8D0CC8009C797A /* Passcode Step */,
				FF5CA60F1D2C2630001660A3 /* Table Step */,
				BF9D62C41BD244C4000AA6A7 /* Wait Step */,
				BF690AD61BAD3DC0009C5ADA /* Review Step */,
				B12EFF491AB2155700A80147 /* Signature Step */,
			);
			name = Step;
			sourceTree = "<group>";
		};
		B12EFF351AB2116400A80147 /* Instruction Step */ = {
			isa = PBXGroup;
			children = (
				86C40B921A8D7C5C00081FAC /* ORKInstructionStep.h */,
				86C40B931A8D7C5C00081FAC /* ORKInstructionStep.m */,
				86C40B941A8D7C5C00081FAC /* ORKInstructionStepViewController.h */,
				86C40B951A8D7C5C00081FAC /* ORKInstructionStepViewController.m */,
				86C40B961A8D7C5C00081FAC /* ORKInstructionStepViewController_Internal.h */,
				86C40B5A1A8D7C5B00081FAC /* ORKInstructionStepView.h */,
				86C40B5B1A8D7C5B00081FAC /* ORKInstructionStepView.m */,
				B12EFF301AB20E7500A80147 /* Completion Step */,
			);
			name = "Instruction Step";
			sourceTree = "<group>";
		};
		B12EFF361AB2117B00A80147 /* Question Step */ = {
			isa = PBXGroup;
			children = (
				86C40BA11A8D7C5C00081FAC /* ORKQuestionStep.h */,
				86C40BA21A8D7C5C00081FAC /* ORKQuestionStep.m */,
				86C40BA31A8D7C5C00081FAC /* ORKQuestionStep_Internal.h */,
				86C40BA41A8D7C5C00081FAC /* ORKQuestionStepViewController.h */,
				86C40BA51A8D7C5C00081FAC /* ORKQuestionStepViewController.m */,
				86C40BA61A8D7C5C00081FAC /* ORKQuestionStepViewController_Private.h */,
			);
			name = "Question Step";
			sourceTree = "<group>";
		};
		B12EFF371AB2118500A80147 /* Result */ = {
			isa = PBXGroup;
			children = (
				86C40BA71A8D7C5C00081FAC /* ORKResult.h */,
				86C40BA81A8D7C5C00081FAC /* ORKResult.m */,
				86C40BA91A8D7C5C00081FAC /* ORKResult_Private.h */,
				BC13CE3F1B0666FD0044153C /* ORKResultPredicate.h */,
				BCFF24BC1B0798D10044EC35 /* ORKResultPredicate.m */,
			);
			name = Result;
			sourceTree = "<group>";
		};
		B12EFF3A1AB211CC00A80147 /* Container Views */ = {
			isa = PBXGroup;
			children = (
				86C40B5C1A8D7C5B00081FAC /* ORKTableContainerView.h */,
				86C40B5D1A8D7C5B00081FAC /* ORKTableContainerView.m */,
				86C40BE11A8D7C5C00081FAC /* ORKVerticalContainerView.h */,
				86C40BE21A8D7C5C00081FAC /* ORKVerticalContainerView.m */,
				86C40BE31A8D7C5C00081FAC /* ORKVerticalContainerView_Internal.h */,
				86B89AB91AB3BECC001626A4 /* ORKStepHeaderView.h */,
				86B89ABA1AB3BECC001626A4 /* ORKStepHeaderView.m */,
				86B89ABD1AB3BFDB001626A4 /* ORKStepHeaderView_Internal.h */,
				86AD91081AB7AD1E00361FEB /* ORKNavigationContainerView.h */,
				86AD91091AB7AD1E00361FEB /* ORKNavigationContainerView.m */,
				86AD910C1AB7AE4100361FEB /* ORKNavigationContainerView_Internal.h */,
			);
			name = "Container Views";
			sourceTree = "<group>";
		};
		B12EFF3B1AB211E000A80147 /* Answer Format */ = {
			isa = PBXGroup;
			children = (
				86C40B641A8D7C5B00081FAC /* ORKAnswerFormat.h */,
				86C40B651A8D7C5B00081FAC /* ORKAnswerFormat.m */,
				86C40B661A8D7C5B00081FAC /* ORKAnswerFormat_Internal.h */,
				244EFAD11BCEFD83001850D9 /* ORKAnswerFormat_Private.h */,
				86C40B8A1A8D7C5C00081FAC /* ORKHealthAnswerFormat.h */,
				86C40B8B1A8D7C5C00081FAC /* ORKHealthAnswerFormat.m */,
				B12EFF421AB2134100A80147 /* Choice Format Helpers */,
				B12EFF411AB212E100A80147 /* Control Views */,
				B12EFF3E1AB2123000A80147 /* Form Step Views */,
				B12EFF3F1AB2125E00A80147 /* Question Step Views */,
			);
			name = "Answer Format";
			sourceTree = "<group>";
		};
		B12EFF3C1AB211FB00A80147 /* Form Step */ = {
			isa = PBXGroup;
			children = (
				86C40B821A8D7C5C00081FAC /* ORKFormStep.h */,
				86C40B831A8D7C5C00081FAC /* ORKFormStep.m */,
				86C40B7F1A8D7C5C00081FAC /* ORKFormItem_Internal.h */,
				86C40B841A8D7C5C00081FAC /* ORKFormStepViewController.h */,
				86C40B851A8D7C5C00081FAC /* ORKFormStepViewController.m */,
				249F44E31BCD9EAC0000D57E /* ORKFormStepViewController_Internal.h */,
			);
			name = "Form Step";
			sourceTree = "<group>";
		};
		B12EFF3D1AB2121000A80147 /* Definitions */ = {
			isa = PBXGroup;
			children = (
				BCB8133B1C98367A00346561 /* ORKTypes.h */,
				86C40B7B1A8D7C5C00081FAC /* ORKDefines.h */,
				86C40B7D1A8D7C5C00081FAC /* ORKErrors.h */,
				86C40B7E1A8D7C5C00081FAC /* ORKErrors.m */,
			);
			name = Definitions;
			sourceTree = "<group>";
		};
		B12EFF3E1AB2123000A80147 /* Form Step Views */ = {
			isa = PBXGroup;
			children = (
				86C40B861A8D7C5C00081FAC /* ORKFormTextView.h */,
				86C40B871A8D7C5C00081FAC /* ORKFormTextView.m */,
				86C40B561A8D7C5B00081FAC /* ORKFormItemCell.h */,
				86C40B571A8D7C5B00081FAC /* ORKFormItemCell.m */,
				86C40B801A8D7C5C00081FAC /* ORKFormSectionTitleLabel.h */,
				86C40B811A8D7C5C00081FAC /* ORKFormSectionTitleLabel.m */,
			);
			name = "Form Step Views";
			sourceTree = "<group>";
		};
		B12EFF3F1AB2125E00A80147 /* Question Step Views */ = {
			isa = PBXGroup;
			children = (
				86AD91121AB7B97E00361FEB /* ORKQuestionStepView.h */,
				86AD91131AB7B97E00361FEB /* ORKQuestionStepView.m */,
				86C40BC21A8D7C5C00081FAC /* ORKSurveyAnswerCell.h */,
				866F86001A96CBF3007B282C /* ORKSurveyAnswerCell.m */,
				86C40BC51A8D7C5C00081FAC /* ORKSurveyAnswerCellForImageSelection.h */,
				86C40BC61A8D7C5C00081FAC /* ORKSurveyAnswerCellForImageSelection.m */,
				86C40BC71A8D7C5C00081FAC /* ORKSurveyAnswerCellForNumber.h */,
				86C40BC81A8D7C5C00081FAC /* ORKSurveyAnswerCellForNumber.m */,
				86C40BC91A8D7C5C00081FAC /* ORKSurveyAnswerCellForScale.h */,
				86C40BCA1A8D7C5C00081FAC /* ORKSurveyAnswerCellForScale.m */,
				86C40BCD1A8D7C5C00081FAC /* ORKSurveyAnswerCellForText.h */,
				86C40BCE1A8D7C5C00081FAC /* ORKSurveyAnswerCellForText.m */,
				865EA16A1ABA1BE20037C68E /* ORKSurveyAnswerCellForPicker.h */,
				865EA16B1ABA1BE20037C68E /* ORKSurveyAnswerCellForPicker.m */,
				CBD34A581BB207FC00F204EA /* ORKSurveyAnswerCellForLocation.h */,
				CBD34A591BB207FC00F204EA /* ORKSurveyAnswerCellForLocation.m */,
			);
			name = "Question Step Views";
			sourceTree = "<group>";
		};
		B12EFF411AB212E100A80147 /* Control Views */ = {
			isa = PBXGroup;
			children = (
				86B781B71AA668ED00688151 /* ORKTimeIntervalPicker.h */,
				86B781B81AA668ED00688151 /* ORKTimeIntervalPicker.m */,
				86B781B91AA668ED00688151 /* ORKValuePicker.h */,
				86B781BA1AA668ED00688151 /* ORKValuePicker.m */,
				86C40B581A8D7C5B00081FAC /* ORKImageSelectionView.h */,
				86C40B591A8D7C5B00081FAC /* ORKImageSelectionView.m */,
				86C40B671A8D7C5B00081FAC /* ORKAnswerTextField.h */,
				86C40B681A8D7C5B00081FAC /* ORKAnswerTextField.m */,
				86C40B691A8D7C5B00081FAC /* ORKAnswerTextView.h */,
				86C40B6A1A8D7C5B00081FAC /* ORKAnswerTextView.m */,
				CBD34A541BB1FB9000F204EA /* ORKLocationSelectionView.h */,
				CBD34A551BB1FB9000F204EA /* ORKLocationSelectionView.m */,
				861D11A71AA691BB003C98A7 /* ORKScaleSliderView.h */,
				861D11A81AA691BB003C98A7 /* ORKScaleSliderView.m */,
				86C40BAE1A8D7C5C00081FAC /* ORKScaleSlider.h */,
				86C40BAF1A8D7C5C00081FAC /* ORKScaleSlider.m */,
				865EA1601AB8DF750037C68E /* ORKDateTimePicker.h */,
				865EA1611AB8DF750037C68E /* ORKDateTimePicker.m */,
				865EA1661ABA1AA10037C68E /* ORKPicker.h */,
				865EA1671ABA1AA10037C68E /* ORKPicker.m */,
			);
			name = "Control Views";
			sourceTree = "<group>";
		};
		B12EFF421AB2134100A80147 /* Choice Format Helpers */ = {
			isa = PBXGroup;
			children = (
				861D11AB1AA7951F003C98A7 /* ORKChoiceAnswerFormatHelper.h */,
				861D11AC1AA7951F003C98A7 /* ORKChoiceAnswerFormatHelper.m */,
				861D11B31AA7D073003C98A7 /* ORKTextChoiceCellGroup.h */,
				861D11B41AA7D073003C98A7 /* ORKTextChoiceCellGroup.m */,
			);
			name = "Choice Format Helpers";
			sourceTree = "<group>";
		};
		B12EFF431AB2141A00A80147 /* PDF */ = {
			isa = PBXGroup;
			children = (
				86C40B8E1A8D7C5C00081FAC /* ORKHTMLPDFWriter.h */,
				86C40B8F1A8D7C5C00081FAC /* ORKHTMLPDFWriter.m */,
			);
			name = PDF;
			sourceTree = "<group>";
		};
		B12EFF441AB214B400A80147 /* Tinted Animations */ = {
			isa = PBXGroup;
			children = (
				86C40C051A8D7C5C00081FAC /* ORKEAGLMoviePlayerView.h */,
				86C40C061A8D7C5C00081FAC /* ORKEAGLMoviePlayerView.m */,
				86C40BF01A8D7C5C00081FAC /* MovieTintShader.fsh */,
				86C40BF11A8D7C5C00081FAC /* MovieTintShader.vsh */,
			);
			name = "Tinted Animations";
			sourceTree = "<group>";
		};
		B12EFF451AB214E000A80147 /* Model */ = {
			isa = PBXGroup;
			children = (
				86C40BF21A8D7C5C00081FAC /* ORKConsentDocument.h */,
				86C40BF31A8D7C5C00081FAC /* ORKConsentDocument.m */,
				86C40BF41A8D7C5C00081FAC /* ORKConsentDocument_Internal.h */,
				86C40BFF1A8D7C5C00081FAC /* ORKConsentSection.h */,
				86C40C001A8D7C5C00081FAC /* ORKConsentSection.m */,
				86C40C011A8D7C5C00081FAC /* ORKConsentSection_Internal.h */,
				86C40C021A8D7C5C00081FAC /* ORKConsentSignature.h */,
				86C40C031A8D7C5C00081FAC /* ORKConsentSignature.m */,
			);
			name = Model;
			sourceTree = "<group>";
		};
		B12EFF461AB2150C00A80147 /* Visual */ = {
			isa = PBXGroup;
			children = (
				86C40C091A8D7C5C00081FAC /* ORKVisualConsentStep.h */,
				86C40C0A1A8D7C5C00081FAC /* ORKVisualConsentStep.m */,
				86C40C0B1A8D7C5C00081FAC /* ORKVisualConsentStepViewController.h */,
				86C40C0C1A8D7C5C00081FAC /* ORKVisualConsentStepViewController.m */,
				86C40C0D1A8D7C5C00081FAC /* ORKVisualConsentStepViewController_Internal.h */,
				B12EFF4C1AB2158100A80147 /* Consent Views */,
				B12EFF4B1AB2157000A80147 /* Learn More */,
			);
			name = Visual;
			sourceTree = "<group>";
		};
		B12EFF471AB2151B00A80147 /* Review */ = {
			isa = PBXGroup;
			children = (
				86C40BF71A8D7C5C00081FAC /* ORKConsentReviewStep.h */,
				86C40BF81A8D7C5C00081FAC /* ORKConsentReviewStep.m */,
				86C40BF91A8D7C5C00081FAC /* ORKConsentReviewStepViewController.h */,
				86C40BFA1A8D7C5C00081FAC /* ORKConsentReviewStepViewController.m */,
				B12EFF4A1AB2155C00A80147 /* Document Review */,
			);
			name = Review;
			sourceTree = "<group>";
		};
		B12EFF481AB2152D00A80147 /* Sharing */ = {
			isa = PBXGroup;
			children = (
				B11C54961A9EEF8800265E61 /* ORKConsentSharingStep.h */,
				B11C54971A9EEF8800265E61 /* ORKConsentSharingStep.m */,
				B11C549C1A9EF4A700265E61 /* ORKConsentSharingStepViewController.h */,
				B11C549D1A9EF4A700265E61 /* ORKConsentSharingStepViewController.m */,
			);
			name = Sharing;
			sourceTree = "<group>";
		};
		B12EFF491AB2155700A80147 /* Signature Step */ = {
			isa = PBXGroup;
			children = (
				86C40BEE1A8D7C5C00081FAC /* ORKSignatureStepViewController.h */,
				86C40BEF1A8D7C5C00081FAC /* ORKSignatureStepViewController.m */,
				86C40C071A8D7C5C00081FAC /* ORKSignatureView.h */,
				86C40C081A8D7C5C00081FAC /* ORKSignatureView.m */,
				FF5CA6191D2C6453001660A3 /* ORKSignatureStep.h */,
				FF5CA61A1D2C6453001660A3 /* ORKSignatureStep.m */,
			);
			name = "Signature Step";
			sourceTree = "<group>";
		};
		B12EFF4A1AB2155C00A80147 /* Document Review */ = {
			isa = PBXGroup;
			children = (
				86C40BEC1A8D7C5C00081FAC /* ORKConsentReviewController.h */,
				86C40BED1A8D7C5C00081FAC /* ORKConsentReviewController.m */,
			);
			name = "Document Review";
			sourceTree = "<group>";
		};
		B12EFF4B1AB2157000A80147 /* Learn More */ = {
			isa = PBXGroup;
			children = (
				86C40BF51A8D7C5C00081FAC /* ORKConsentLearnMoreViewController.h */,
				86C40BF61A8D7C5C00081FAC /* ORKConsentLearnMoreViewController.m */,
			);
			name = "Learn More";
			sourceTree = "<group>";
		};
		B12EFF4C1AB2158100A80147 /* Consent Views */ = {
			isa = PBXGroup;
			children = (
				86C40BFB1A8D7C5C00081FAC /* ORKConsentSceneViewController.h */,
				86C40BFC1A8D7C5C00081FAC /* ORKConsentSceneViewController.m */,
				86C40C0E1A8D7C5C00081FAC /* ORKVisualConsentTransitionAnimator.h */,
				86C40C0F1A8D7C5C00081FAC /* ORKVisualConsentTransitionAnimator.m */,
				B12EFF441AB214B400A80147 /* Tinted Animations */,
				BCFB2EAF1AE70E4E0070B5D0 /* ORKConsentSceneViewController_Internal.h */,
			);
			name = "Consent Views";
			sourceTree = "<group>";
		};
		B12EFF4E1AB2161500A80147 /* Audio */ = {
			isa = PBXGroup;
			children = (
				86C40AFE1A8D7C5B00081FAC /* ORKAudioStep.h */,
				86C40AFF1A8D7C5B00081FAC /* ORKAudioStep.m */,
				86C40B001A8D7C5B00081FAC /* ORKAudioStepViewController.h */,
				86C40B011A8D7C5B00081FAC /* ORKAudioStepViewController.m */,
				86C40AFC1A8D7C5B00081FAC /* ORKAudioContentView.h */,
				86C40AFD1A8D7C5B00081FAC /* ORKAudioContentView.m */,
				FF36A48B1D1A0ACA00DE8470 /* ORKAudioLevelNavigationRule.h */,
				FF36A48C1D1A0ACA00DE8470 /* ORKAudioLevelNavigationRule.m */,
			);
			name = Audio;
			sourceTree = "<group>";
		};
		B12EFF4F1AB2165B00A80147 /* Common */ = {
			isa = PBXGroup;
			children = (
				B12EFF501AB2167400A80147 /* Active Step */,
				B12EFF5C1AB2175B00A80147 /* Countdown Step */,
				B12EFF531AB216AA00A80147 /* Recorders */,
			);
			name = Common;
			sourceTree = "<group>";
		};
		B12EFF501AB2167400A80147 /* Active Step */ = {
			isa = PBXGroup;
			children = (
				86C40B301A8D7C5B00081FAC /* ORKActiveStep.h */,
				86C40B311A8D7C5B00081FAC /* ORKActiveStep.m */,
				86C40B321A8D7C5B00081FAC /* ORKActiveStep_Internal.h */,
				86C40B371A8D7C5B00081FAC /* ORKActiveStepViewController.h */,
				86C40B381A8D7C5B00081FAC /* ORKActiveStepViewController.m */,
				86C40B391A8D7C5B00081FAC /* ORKActiveStepViewController_Internal.h */,
				B12EFF511AB2168100A80147 /* Timing */,
				B12EFF611AB217AE00A80147 /* Speech Synthesis */,
				B12EFF521AB2168C00A80147 /* Views */,
			);
			name = "Active Step";
			sourceTree = "<group>";
		};
		B12EFF511AB2168100A80147 /* Timing */ = {
			isa = PBXGroup;
			children = (
				86C40B331A8D7C5B00081FAC /* ORKActiveStepTimer.h */,
				86C40B341A8D7C5B00081FAC /* ORKActiveStepTimer.m */,
			);
			name = Timing;
			sourceTree = "<group>";
		};
		B12EFF521AB2168C00A80147 /* Views */ = {
			isa = PBXGroup;
			children = (
				86AD910E1AB7B8A600361FEB /* ORKActiveStepView.h */,
				86AD910F1AB7B8A600361FEB /* ORKActiveStepView.m */,
				86C40AFA1A8D7C5B00081FAC /* ORKActiveStepQuantityView.h */,
				86C40AFB1A8D7C5B00081FAC /* ORKActiveStepQuantityView.m */,
				86C40B351A8D7C5B00081FAC /* ORKActiveStepTimerView.h */,
				86C40B361A8D7C5B00081FAC /* ORKActiveStepTimerView.m */,
			);
			name = Views;
			sourceTree = "<group>";
		};
		B12EFF531AB216AA00A80147 /* Recorders */ = {
			isa = PBXGroup;
			children = (
				86C40B471A8D7C5B00081FAC /* ORKRecorder.h */,
				86C40B481A8D7C5B00081FAC /* ORKRecorder.m */,
				86C40B491A8D7C5B00081FAC /* ORKRecorder_Internal.h */,
				86C40B4A1A8D7C5B00081FAC /* ORKRecorder_Private.h */,
				86C40B3C1A8D7C5B00081FAC /* ORKDataLogger.h */,
				86C40B3D1A8D7C5B00081FAC /* ORKDataLogger.m */,
				86C40B3E1A8D7C5B00081FAC /* ORKDataLogger_Private.h */,
				B12EFF551AB216E700A80147 /* Accelerometer */,
				B12EFF561AB216EE00A80147 /* Audio */,
				B12EFF571AB216FD00A80147 /* Device Motion */,
				B12EFF581AB2170A00A80147 /* Health */,
				B12EFF591AB2171900A80147 /* Location */,
				B12EFF5A1AB2172100A80147 /* Pedometer */,
				B12EFF5B1AB2172B00A80147 /* Touch */,
			);
			name = Recorders;
			sourceTree = "<group>";
		};
		B12EFF551AB216E700A80147 /* Accelerometer */ = {
			isa = PBXGroup;
			children = (
				86C40B2E1A8D7C5B00081FAC /* ORKAccelerometerRecorder.h */,
				86C40B2F1A8D7C5B00081FAC /* ORKAccelerometerRecorder.m */,
				86C40B241A8D7C5B00081FAC /* CMAccelerometerData+ORKJSONDictionary.h */,
				86C40B251A8D7C5B00081FAC /* CMAccelerometerData+ORKJSONDictionary.m */,
			);
			name = Accelerometer;
			sourceTree = "<group>";
		};
		B12EFF561AB216EE00A80147 /* Audio */ = {
			isa = PBXGroup;
			children = (
				86C40B3A1A8D7C5B00081FAC /* ORKAudioRecorder.h */,
				86C40B3B1A8D7C5B00081FAC /* ORKAudioRecorder.m */,
			);
			name = Audio;
			sourceTree = "<group>";
		};
		B12EFF571AB216FD00A80147 /* Device Motion */ = {
			isa = PBXGroup;
			children = (
				86C40B3F1A8D7C5B00081FAC /* ORKDeviceMotionRecorder.h */,
				86C40B401A8D7C5B00081FAC /* ORKDeviceMotionRecorder.m */,
				86C40B261A8D7C5B00081FAC /* CMDeviceMotion+ORKJSONDictionary.h */,
				86C40B271A8D7C5B00081FAC /* CMDeviceMotion+ORKJSONDictionary.m */,
				86C40B281A8D7C5B00081FAC /* CMMotionActivity+ORKJSONDictionary.h */,
				86C40B291A8D7C5B00081FAC /* CMMotionActivity+ORKJSONDictionary.m */,
			);
			name = "Device Motion";
			sourceTree = "<group>";
		};
		B12EFF581AB2170A00A80147 /* Health */ = {
			isa = PBXGroup;
			children = (
				86C40B411A8D7C5B00081FAC /* ORKHealthQuantityTypeRecorder.h */,
				86C40B421A8D7C5B00081FAC /* ORKHealthQuantityTypeRecorder.m */,
				86C40B2C1A8D7C5B00081FAC /* HKSample+ORKJSONDictionary.h */,
				86C40B2D1A8D7C5B00081FAC /* HKSample+ORKJSONDictionary.m */,
			);
			name = Health;
			sourceTree = "<group>";
		};
		B12EFF591AB2171900A80147 /* Location */ = {
			isa = PBXGroup;
			children = (
				86C40B431A8D7C5B00081FAC /* ORKLocationRecorder.h */,
				86C40B441A8D7C5B00081FAC /* ORKLocationRecorder.m */,
				86C40B221A8D7C5B00081FAC /* CLLocation+ORKJSONDictionary.h */,
				86C40B231A8D7C5B00081FAC /* CLLocation+ORKJSONDictionary.m */,
			);
			name = Location;
			sourceTree = "<group>";
		};
		B12EFF5A1AB2172100A80147 /* Pedometer */ = {
			isa = PBXGroup;
			children = (
				86C40B451A8D7C5B00081FAC /* ORKPedometerRecorder.h */,
				86C40B461A8D7C5B00081FAC /* ORKPedometerRecorder.m */,
				86C40B2A1A8D7C5B00081FAC /* CMPedometerData+ORKJSONDictionary.h */,
				86C40B2B1A8D7C5B00081FAC /* CMPedometerData+ORKJSONDictionary.m */,
			);
			name = Pedometer;
			sourceTree = "<group>";
		};
		B12EFF5B1AB2172B00A80147 /* Touch */ = {
			isa = PBXGroup;
			children = (
				86C40B4B1A8D7C5B00081FAC /* ORKTouchRecorder.h */,
				86C40B4C1A8D7C5B00081FAC /* ORKTouchRecorder.m */,
				86C40B4F1A8D7C5B00081FAC /* UITouch+ORKJSONDictionary.h */,
				86C40B501A8D7C5B00081FAC /* UITouch+ORKJSONDictionary.m */,
			);
			name = Touch;
			sourceTree = "<group>";
		};
		B12EFF5C1AB2175B00A80147 /* Countdown Step */ = {
			isa = PBXGroup;
			children = (
				86C40B021A8D7C5B00081FAC /* ORKCountdownStep.h */,
				86C40B031A8D7C5B00081FAC /* ORKCountdownStep.m */,
				86C40B041A8D7C5B00081FAC /* ORKCountdownStepViewController.h */,
				86C40B051A8D7C5B00081FAC /* ORKCountdownStepViewController.m */,
			);
			name = "Countdown Step";
			sourceTree = "<group>";
		};
		B12EFF5D1AB2177700A80147 /* Fitness */ = {
			isa = PBXGroup;
			children = (
				86C40B081A8D7C5B00081FAC /* ORKFitnessStep.h */,
				86C40B091A8D7C5B00081FAC /* ORKFitnessStep.m */,
				86C40B0A1A8D7C5B00081FAC /* ORKFitnessStepViewController.h */,
				86C40B0B1A8D7C5B00081FAC /* ORKFitnessStepViewController.m */,
				86C40B061A8D7C5B00081FAC /* ORKFitnessContentView.h */,
				86C40B071A8D7C5B00081FAC /* ORKFitnessContentView.m */,
			);
			name = Fitness;
			sourceTree = "<group>";
		};
		B12EFF5E1AB2177D00A80147 /* Spatial Span Memory */ = {
			isa = PBXGroup;
			children = (
				86C40B121A8D7C5B00081FAC /* ORKSpatialSpanMemoryStep.h */,
				86C40B131A8D7C5B00081FAC /* ORKSpatialSpanMemoryStep.m */,
				86C40B141A8D7C5B00081FAC /* ORKSpatialSpanMemoryStepViewController.h */,
				86C40B151A8D7C5B00081FAC /* ORKSpatialSpanMemoryStepViewController.m */,
				86C40B0C1A8D7C5B00081FAC /* ORKSpatialSpanGame.h */,
				86C40B0D1A8D7C5B00081FAC /* ORKSpatialSpanGame.m */,
				86C40B0E1A8D7C5B00081FAC /* ORKSpatialSpanGameState.h */,
				86C40B0F1A8D7C5B00081FAC /* ORKSpatialSpanGameState.m */,
				86C40B101A8D7C5B00081FAC /* ORKSpatialSpanMemoryContentView.h */,
				86C40B111A8D7C5B00081FAC /* ORKSpatialSpanMemoryContentView.m */,
				86C40B161A8D7C5B00081FAC /* ORKSpatialSpanTargetView.h */,
				86C40B171A8D7C5B00081FAC /* ORKSpatialSpanTargetView.m */,
			);
			name = "Spatial Span Memory";
			sourceTree = "<group>";
		};
		B12EFF5F1AB2178500A80147 /* Tapping */ = {
			isa = PBXGroup;
			children = (
				86C40B1A1A8D7C5B00081FAC /* ORKTappingIntervalStep.h */,
				86C40B1B1A8D7C5B00081FAC /* ORKTappingIntervalStep.m */,
				86C40B1C1A8D7C5B00081FAC /* ORKTappingIntervalStepViewController.h */,
				86C40B1D1A8D7C5B00081FAC /* ORKTappingIntervalStepViewController.m */,
				86C40B181A8D7C5B00081FAC /* ORKTappingContentView.h */,
				86C40B191A8D7C5B00081FAC /* ORKTappingContentView.m */,
			);
			name = Tapping;
			sourceTree = "<group>";
		};
		B12EFF601AB2178B00A80147 /* Short Walk */ = {
			isa = PBXGroup;
			children = (
				86C40B1E1A8D7C5B00081FAC /* ORKWalkingTaskStep.h */,
				86C40B1F1A8D7C5B00081FAC /* ORKWalkingTaskStep.m */,
				86C40B201A8D7C5B00081FAC /* ORKWalkingTaskStepViewController.h */,
				86C40B211A8D7C5B00081FAC /* ORKWalkingTaskStepViewController.m */,
			);
			name = "Short Walk";
			sourceTree = "<group>";
		};
		B12EFF611AB217AE00A80147 /* Speech Synthesis */ = {
			isa = PBXGroup;
			children = (
				86C40B4D1A8D7C5B00081FAC /* ORKVoiceEngine.h */,
				86C40B4E1A8D7C5B00081FAC /* ORKVoiceEngine.m */,
				2EBFE11E1AE1B68800CB8254 /* ORKVoiceEngine_Internal.h */,
			);
			name = "Speech Synthesis";
			sourceTree = "<group>";
		};
		B1A860D91A9693C400EA57B7 /* Animations */ = {
			isa = PBXGroup;
			children = (
				B1A860DA1A9693C400EA57B7 /* phone@2x */,
				B1A860E21A9693C400EA57B7 /* phone@3x */,
			);
			path = Animations;
			sourceTree = "<group>";
		};
		B1A860DA1A9693C400EA57B7 /* phone@2x */ = {
			isa = PBXGroup;
			children = (
				B1A860DB1A9693C400EA57B7 /* consent_01@2x.m4v */,
				B1A860DC1A9693C400EA57B7 /* consent_02@2x.m4v */,
				B1A860DD1A9693C400EA57B7 /* consent_03@2x.m4v */,
				B1A860DE1A9693C400EA57B7 /* consent_04@2x.m4v */,
				B1A860DF1A9693C400EA57B7 /* consent_05@2x.m4v */,
				B1A860E01A9693C400EA57B7 /* consent_06@2x.m4v */,
				B1A860E11A9693C400EA57B7 /* consent_07@2x.m4v */,
			);
			path = "phone@2x";
			sourceTree = "<group>";
		};
		B1A860E21A9693C400EA57B7 /* phone@3x */ = {
			isa = PBXGroup;
			children = (
				B1A860E31A9693C400EA57B7 /* consent_01@3x.m4v */,
				B1A860E41A9693C400EA57B7 /* consent_02@3x.m4v */,
				B1A860E51A9693C400EA57B7 /* consent_03@3x.m4v */,
				B1A860E61A9693C400EA57B7 /* consent_04@3x.m4v */,
				B1A860E71A9693C400EA57B7 /* consent_05@3x.m4v */,
				B1A860E81A9693C400EA57B7 /* consent_06@3x.m4v */,
				B1A860E91A9693C400EA57B7 /* consent_07@3x.m4v */,
			);
			path = "phone@3x";
			sourceTree = "<group>";
		};
		B1C0F4E01A9BA65F0022C153 /* Localized */ = {
			isa = PBXGroup;
			children = (
				B1C0F4E11A9BA65F0022C153 /* ResearchKit.strings */,
			);
			path = Localized;
			sourceTree = "<group>";
		};
		BC4194261AE8451F00073D6B /* Misc */ = {
			isa = PBXGroup;
			children = (
				BC4194271AE8453A00073D6B /* ORKObserver.h */,
				BC4194281AE8453A00073D6B /* ORKObserver.m */,
			);
			name = Misc;
			sourceTree = "<group>";
		};
		BF690AD61BAD3DC0009C5ADA /* Review Step */ = {
			isa = PBXGroup;
			children = (
				BF9155951BDE8D7D007FA459 /* ORKReviewStep_Internal.h */,
				BF9155961BDE8D7D007FA459 /* ORKReviewStep.h */,
				BF9155971BDE8D7D007FA459 /* ORKReviewStep.m */,
				BF9155981BDE8D7D007FA459 /* ORKReviewStepViewController_Internal.h */,
				BF9155991BDE8D7D007FA459 /* ORKReviewStepViewController.h */,
				BF91559A1BDE8D7D007FA459 /* ORKReviewStepViewController.m */,
			);
			name = "Review Step";
			sourceTree = "<group>";
		};
		BF9D62C41BD244C4000AA6A7 /* Wait Step */ = {
			isa = PBXGroup;
			children = (
				BF9155A11BDE8DA9007FA459 /* ORKWaitStep.h */,
				BF9155A21BDE8DA9007FA459 /* ORKWaitStep.m */,
				BF9155A31BDE8DA9007FA459 /* ORKWaitStepView.h */,
				BF9155A41BDE8DA9007FA459 /* ORKWaitStepView.m */,
				BF9155A51BDE8DA9007FA459 /* ORKWaitStepViewController.h */,
				BF9155A61BDE8DA9007FA459 /* ORKWaitStepViewController.m */,
			);
			name = "Wait Step";
			sourceTree = "<group>";
		};
		D44239761AF17EE700559D96 /* Image Capture Step */ = {
			isa = PBXGroup;
			children = (
				D44239771AF17F5100559D96 /* ORKImageCaptureStep.h */,
				D44239781AF17F5100559D96 /* ORKImageCaptureStep.m */,
				D442397B1AF17F7600559D96 /* ORKImageCaptureStepViewController.h */,
				D442397C1AF17F7600559D96 /* ORKImageCaptureStepViewController.m */,
				D45852081AF6CCFA00A2DE13 /* ORKImageCaptureCameraPreviewView.h */,
				D45852091AF6CCFA00A2DE13 /* ORKImageCaptureCameraPreviewView.m */,
				D42FEFB61AF7557000A124F8 /* ORKImageCaptureView.h */,
				D42FEFB71AF7557000A124F8 /* ORKImageCaptureView.m */,
			);
			name = "Image Capture Step";
			sourceTree = "<group>";
		};
		FA7A9D2C1B083D90005A2BEA /* Formatters */ = {
			isa = PBXGroup;
			children = (
				FA7A9D2D1B083DD3005A2BEA /* ORKConsentSectionFormatter.h */,
				FA7A9D2E1B083DD3005A2BEA /* ORKConsentSectionFormatter.m */,
				FA7A9D311B0843A9005A2BEA /* ORKConsentSignatureFormatter.h */,
				FA7A9D321B0843A9005A2BEA /* ORKConsentSignatureFormatter.m */,
			);
			name = Formatters;
			sourceTree = "<group>";
		};
		FA7A9D351B09362D005A2BEA /* Consent */ = {
			isa = PBXGroup;
			children = (
				86CC8EAA1AC09383001CCD89 /* ORKConsentTests.m */,
				FA7A9D2A1B082688005A2BEA /* ORKConsentDocumentTests.m */,
				FA7A9D361B09365F005A2BEA /* ORKConsentSectionFormatterTests.m */,
				FA7A9D381B0969A7005A2BEA /* ORKConsentSignatureFormatterTests.m */,
			);
			name = Consent;
			sourceTree = "<group>";
		};
		FF5CA60F1D2C2630001660A3 /* Table Step */ = {
			isa = PBXGroup;
			children = (
				FF5CA6101D2C2670001660A3 /* ORKTableStep.h */,
				FF5CA6111D2C2670001660A3 /* ORKTableStep.m */,
				FF36A49A1D1A15FC00DE8470 /* ORKTableStepViewController.h */,
				FF36A49B1D1A15FC00DE8470 /* ORKTableStepViewController.m */,
				FF36A4991D1A15FC00DE8470 /* ORKTableStepViewController_Internal.h */,
			);
			name = "Table Step";
			sourceTree = "<group>";
		};
/* End PBXGroup section */

/* Begin PBXHeadersBuildPhase section */
		B183A4741A8535D100C76870 /* Headers */ = {
			isa = PBXHeadersBuildPhase;
			buildActionMask = 2147483647;
			files = (
				BF5161501BE9C53D00174DDD /* ORKWaitStep.h in Headers */,
				244EFAD21BCEFD83001850D9 /* ORKAnswerFormat_Private.h in Headers */,
				BCA5C0351AEC05F20092AC8D /* ORKStepNavigationRule.h in Headers */,
				BF91559C1BDE8D7D007FA459 /* ORKReviewStep.h in Headers */,
				BC13CE391B0660220044153C /* ORKNavigableOrderedTask.h in Headers */,
				86C40C921A8D7C5C00081FAC /* ORKAudioRecorder.h in Headers */,
				BCB6E65B1B7D534C000D5B34 /* ORKDiscreteGraphChartView.h in Headers */,
				86C40D8E1A8D7C5C00081FAC /* ORKStep.h in Headers */,
				618DA04E1A93D0D600E63AA8 /* ORKAccessibility.h in Headers */,
				86B781BB1AA668ED00688151 /* ORKTimeIntervalPicker.h in Headers */,
				24C296751BD052F800B42EF1 /* ORKVerificationStep_Internal.h in Headers */,
				86C40C6A1A8D7C5C00081FAC /* CMDeviceMotion+ORKJSONDictionary.h in Headers */,
				86C40CE41A8D7C5C00081FAC /* ORKAnswerFormat.h in Headers */,
				25ECC0951AFBD68300F3D63B /* ORKReactionTimeStep.h in Headers */,
				86C40D0A1A8D7C5C00081FAC /* ORKCustomStepView.h in Headers */,
				BCD192EE1B81255F00FCC08A /* ORKPieChartView_Internal.h in Headers */,
				86C40DCE1A8D7C5C00081FAC /* ORKTaskViewController_Internal.h in Headers */,
				25ECC09F1AFBD92D00F3D63B /* ORKReactionTimeContentView.h in Headers */,
				10FF9AC31B79EF2800ECB5B4 /* ORKHolePegTestRemoveStep.h in Headers */,
				86C40C361A8D7C5C00081FAC /* ORKSpatialSpanGame.h in Headers */,
				86C40CAC1A8D7C5C00081FAC /* ORKRecorder.h in Headers */,
				865EA1681ABA1AA10037C68E /* ORKPicker.h in Headers */,
				86C40CC81A8D7C5C00081FAC /* ORKFormItemCell.h in Headers */,
				86C40DF21A8D7C5C00081FAC /* ORKConsentReviewController.h in Headers */,
				86C40C961A8D7C5C00081FAC /* ORKDataLogger.h in Headers */,
				BC13CE421B066A990044153C /* ORKStepNavigationRule_Internal.h in Headers */,
				86C40D781A8D7C5C00081FAC /* ORKScaleSlider.h in Headers */,
				861D2AE81B840991008C4CD0 /* ORKTimedWalkStep.h in Headers */,
				86C40D241A8D7C5C00081FAC /* ORKFormStepViewController.h in Headers */,
				86C40D6A1A8D7C5C00081FAC /* ORKResult.h in Headers */,
				86C40DD61A8D7C5C00081FAC /* ORKUnitLabel.h in Headers */,
				10FF9AD71B7A045E00ECB5B4 /* ORKSeparatorView.h in Headers */,
				86C40D9C1A8D7C5C00081FAC /* ORKSubheadlineLabel.h in Headers */,
				147503BB1AEE807C004B17F3 /* ORKToneAudiometryStepViewController.h in Headers */,
				BCD192DF1B81240400FCC08A /* ORKPieChartPieView.h in Headers */,
				86C40D441A8D7C5C00081FAC /* ORKInstructionStepViewController.h in Headers */,
				86C40D841A8D7C5C00081FAC /* ORKSelectionTitleLabel.h in Headers */,
				BC13CE3C1B0662990044153C /* ORKStepNavigationRule_Private.h in Headers */,
				BCB8133C1C98367A00346561 /* ORKTypes.h in Headers */,
				86C40D3C1A8D7C5C00081FAC /* ORKImageChoiceLabel.h in Headers */,
				BC4194291AE8453A00073D6B /* ORKObserver.h in Headers */,
				10FF9AD31B79F5EA00ECB5B4 /* ORKHolePegTestRemovePegView.h in Headers */,
				BF9155AB1BDE8DA9007FA459 /* ORKWaitStepViewController.h in Headers */,
				BF9155A91BDE8DA9007FA459 /* ORKWaitStepView.h in Headers */,
				86C40C661A8D7C5C00081FAC /* CMAccelerometerData+ORKJSONDictionary.h in Headers */,
				BF91559F1BDE8D7E007FA459 /* ORKReviewStepViewController.h in Headers */,
				BF91559B1BDE8D7D007FA459 /* ORKReviewStep_Internal.h in Headers */,
				BF91559E1BDE8D7E007FA459 /* ORKReviewStepViewController_Internal.h in Headers */,
				FF5CA61B1D2C6453001660A3 /* ORKSignatureStep.h in Headers */,
				25ECC0A31AFBDD2700F3D63B /* ORKReactionTimeStimulusView.h in Headers */,
				106FF2AA1B690FD7004EACF2 /* ORKHolePegTestPlacePegView.h in Headers */,
				86C40D701A8D7C5C00081FAC /* ORKRoundTappingButton.h in Headers */,
				BCB6E6501B7D533B000D5B34 /* ORKPieChartLegendCollectionViewLayout.h in Headers */,
				CBD34A561BB1FB9000F204EA /* ORKLocationSelectionView.h in Headers */,
				865EA1621AB8DF750037C68E /* ORKDateTimePicker.h in Headers */,
				86C40DA01A8D7C5C00081FAC /* ORKSurveyAnswerCell.h in Headers */,
				86C40D941A8D7C5C00081FAC /* ORKStepViewController.h in Headers */,
				B8760F2B1AFBEFB0007FA16F /* ORKScaleRangeDescriptionLabel.h in Headers */,
				86C40C221A8D7C5C00081FAC /* ORKCountdownStep.h in Headers */,
				86C40DB61A8D7C5C00081FAC /* ORKSurveyAnswerCellForText.h in Headers */,
				86C40E281A8D7C5C00081FAC /* ORKSignatureView.h in Headers */,
				BCB6E65D1B7D534C000D5B34 /* ORKGraphChartView_Internal.h in Headers */,
				86C40C8C1A8D7C5C00081FAC /* ORKActiveStepViewController.h in Headers */,
				618DA0541A93D0D600E63AA8 /* UIView+ORKAccessibility.h in Headers */,
				86C40C3A1A8D7C5C00081FAC /* ORKSpatialSpanGameState.h in Headers */,
				10864CA21B27146B000F4158 /* ORKPSATContentView.h in Headers */,
				618DA0501A93D0D600E63AA8 /* ORKAccessibilityFunctions.h in Headers */,
				86C40C721A8D7C5C00081FAC /* CMPedometerData+ORKJSONDictionary.h in Headers */,
				106FF2A61B665CF5004EACF2 /* ORKHolePegTestPlaceContentView.h in Headers */,
				86C40CA41A8D7C5C00081FAC /* ORKLocationRecorder.h in Headers */,
				86C40D201A8D7C5C00081FAC /* ORKFormStep.h in Headers */,
				BCD192EB1B81245500FCC08A /* ORKPieChartTitleTextView.h in Headers */,
				249F44E51BCD9EAC0000D57E /* ORKFormStepViewController_Internal.h in Headers */,
				86C40C761A8D7C5C00081FAC /* HKSample+ORKJSONDictionary.h in Headers */,
				86C40CEA1A8D7C5C00081FAC /* ORKAnswerTextField.h in Headers */,
				B12EA0191B0D76AD00F9F554 /* ORKToneAudiometryPracticeStepViewController.h in Headers */,
				2429D5721BBB5397003A512F /* ORKRegistrationStep.h in Headers */,
				B183A4A21A8535D100C76870 /* ResearchKit_Private.h in Headers */,
				242C9E111BBE06DE0088B7F4 /* ORKVerificationStepView.h in Headers */,
				86C40CE81A8D7C5C00081FAC /* ORKAnswerFormat_Internal.h in Headers */,
				106FF29E1B663FCE004EACF2 /* ORKHolePegTestPlaceStep.h in Headers */,
				86C40D021A8D7C5C00081FAC /* ORKContinueButton.h in Headers */,
				86C40D681A8D7C5C00081FAC /* ORKQuestionStepViewController_Private.h in Headers */,
				BCB6E6661B7D535F000D5B34 /* ORKXAxisView.h in Headers */,
				86C40D121A8D7C5C00081FAC /* ORKDefines.h in Headers */,
				86C40D401A8D7C5C00081FAC /* ORKInstructionStep.h in Headers */,
				147503B71AEE807C004B17F3 /* ORKToneAudiometryContentView.h in Headers */,
				86C40D981A8D7C5C00081FAC /* ORKStepViewController_Internal.h in Headers */,
				86B89ABB1AB3BECC001626A4 /* ORKStepHeaderView.h in Headers */,
				FF36A49D1D1A15FC00DE8470 /* ORKTableStepViewController.h in Headers */,
				D42FEFB81AF7557000A124F8 /* ORKImageCaptureView.h in Headers */,
				10FF9ADB1B7BA78400ECB5B4 /* ORKOrderedTask_Private.h in Headers */,
				86C40D1A1A8D7C5C00081FAC /* ORKFormItem_Internal.h in Headers */,
				BC5FAF841C6901A200057CF1 /* ORKChartTypes.h in Headers */,
				86C40E1C1A8D7C5C00081FAC /* ORKConsentSection_Internal.h in Headers */,
				861D2AEC1B8409B2008C4CD0 /* ORKTimedWalkStepViewController.h in Headers */,
				86C40C7A1A8D7C5C00081FAC /* ORKAccelerometerRecorder.h in Headers */,
				242C9E051BBDFDAC0088B7F4 /* ORKVerificationStep.h in Headers */,
				86C40D141A8D7C5C00081FAC /* ORKHelpers_Private.h in Headers */,
				86C40CA81A8D7C5C00081FAC /* ORKPedometerRecorder.h in Headers */,
				86C40CD01A8D7C5C00081FAC /* ORKInstructionStepView.h in Headers */,
				86C40E021A8D7C5C00081FAC /* ORKConsentDocument_Internal.h in Headers */,
				86C40E181A8D7C5C00081FAC /* ORKConsentSection.h in Headers */,
				86AD910A1AB7AD1E00361FEB /* ORKNavigationContainerView.h in Headers */,
				865EA16C1ABA1BE20037C68E /* ORKSurveyAnswerCellForPicker.h in Headers */,
				86C40C121A8D7C5C00081FAC /* ORKActiveStepQuantityView.h in Headers */,
				86C40CCC1A8D7C5C00081FAC /* ORKImageSelectionView.h in Headers */,
				2441034F1B966D4C00EEAB0C /* ORKPasscodeViewController.h in Headers */,
				B11C549F1A9EF4A700265E61 /* ORKConsentSharingStepViewController.h in Headers */,
				BC4A213F1C85FC0000BFC271 /* ORKBarGraphChartView.h in Headers */,
				86C40D621A8D7C5C00081FAC /* ORKQuestionStep_Internal.h in Headers */,
				86C40D641A8D7C5C00081FAC /* ORKQuestionStepViewController.h in Headers */,
				10BAA2CA1B5FCB4F004FE478 /* ORKProgressView.h in Headers */,
				BCB6E6601B7D534C000D5B34 /* ORKLineGraphChartView.h in Headers */,
				86C40E241A8D7C5C00081FAC /* ORKEAGLMoviePlayerView.h in Headers */,
				B183A4DD1A8535D100C76870 /* ResearchKit.h in Headers */,
				86C40D101A8D7C5C00081FAC /* ORKDefaultFont.h in Headers */,
				86C40E301A8D7C5C00081FAC /* ORKVisualConsentStepViewController.h in Headers */,
				86C40DCA1A8D7C5C00081FAC /* ORKTaskViewController.h in Headers */,
				86C40C7E1A8D7C5C00081FAC /* ORKActiveStep.h in Headers */,
				BCB6E65E1B7D534C000D5B34 /* ORKGraphChartView.h in Headers */,
				86C40DD21A8D7C5C00081FAC /* ORKTextButton.h in Headers */,
				86C40CD41A8D7C5C00081FAC /* ORKTableContainerView.h in Headers */,
				86C40D0E1A8D7C5C00081FAC /* ORKCustomStepView_Internal.h in Headers */,
				86C40CF21A8D7C5C00081FAC /* ORKBodyLabel.h in Headers */,
				106FF2B41B71F18E004EACF2 /* ORKHolePegTestPlaceHoleView.h in Headers */,
				86C40D921A8D7C5C00081FAC /* ORKStep_Private.h in Headers */,
				86C40CC41A8D7C5C00081FAC /* ORKCompletionStepViewController.h in Headers */,
				FF36A49C1D1A15FC00DE8470 /* ORKTableStepViewController_Internal.h in Headers */,
				86C40D7C1A8D7C5C00081FAC /* ORKScaleValueLabel.h in Headers */,
				250F94081B4C5AA400FA23EB /* ORKTowerOfHanoiStepViewController.h in Headers */,
				86C40E2C1A8D7C5C00081FAC /* ORKVisualConsentStep.h in Headers */,
				257FCE1F1B4D14E50001EF06 /* ORKTowerOfHanoiTowerView.h in Headers */,
				24A4DA181B8D13FE009C797A /* ORKPasscodeStepViewController.h in Headers */,
				86C40CB81A8D7C5C00081FAC /* ORKVoiceEngine.h in Headers */,
				24A4DA141B8D1115009C797A /* ORKPasscodeStep.h in Headers */,
				BCB6E6521B7D533B000D5B34 /* ORKPieChartLegendCell.h in Headers */,
				FA7A9D331B0843A9005A2BEA /* ORKConsentSignatureFormatter.h in Headers */,
				86C40C5A1A8D7C5C00081FAC /* ORKWalkingTaskStep.h in Headers */,
				86C40E361A8D7C5C00081FAC /* ORKVisualConsentTransitionAnimator.h in Headers */,
				86AD910D1AB7AE4100361FEB /* ORKNavigationContainerView_Internal.h in Headers */,
				2433C9E31B9A506F0052D375 /* ORKKeychainWrapper.h in Headers */,
				86C40CEE1A8D7C5C00081FAC /* ORKAnswerTextView.h in Headers */,
				B12EA0151B0D73A500F9F554 /* ORKToneAudiometryPracticeStep.h in Headers */,
				86C40C421A8D7C5C00081FAC /* ORKSpatialSpanMemoryStep.h in Headers */,
				86C40C6E1A8D7C5C00081FAC /* CMMotionActivity+ORKJSONDictionary.h in Headers */,
				B11C54991A9EEF8800265E61 /* ORKConsentSharingStep.h in Headers */,
				805685791C90C19500BF437A /* UIImage+ResearchKit.h in Headers */,
				106FF2AE1B6FACA8004EACF2 /* ORKDirectionView.h in Headers */,
				86C40DA61A8D7C5C00081FAC /* ORKSurveyAnswerCellForImageSelection.h in Headers */,
				86C40D5E1A8D7C5C00081FAC /* ORKQuestionStep.h in Headers */,
				6146D0A31B84A91E0068491D /* ORKLineGraphAccessibilityElement.h in Headers */,
				FFDF60D11D19E47D0004156F /* ORKTextButton_Internal.h in Headers */,
				86C40C841A8D7C5C00081FAC /* ORKActiveStepTimer.h in Headers */,
				86B781BD1AA668ED00688151 /* ORKValuePicker.h in Headers */,
				86C40DE21A8D7C5C00081FAC /* ORKVerticalContainerView_Internal.h in Headers */,
				BC01B0FB1B0EB99700863803 /* ORKTintedImageView_Internal.h in Headers */,
				86B89ABE1AB3BFDB001626A4 /* ORKStepHeaderView_Internal.h in Headers */,
				86C40C1E1A8D7C5C00081FAC /* ORKAudioStepViewController.h in Headers */,
				147503AF1AEE8071004B17F3 /* ORKAudioGenerator.h in Headers */,
				86AD91141AB7B97E00361FEB /* ORKQuestionStepView.h in Headers */,
				86C40C621A8D7C5C00081FAC /* CLLocation+ORKJSONDictionary.h in Headers */,
				86C40D801A8D7C5C00081FAC /* ORKSelectionSubTitleLabel.h in Headers */,
				D458520A1AF6CCFA00A2DE13 /* ORKImageCaptureCameraPreviewView.h in Headers */,
				D44239791AF17F5100559D96 /* ORKImageCaptureStep.h in Headers */,
				86C40CB21A8D7C5C00081FAC /* ORKRecorder_Private.h in Headers */,
				BCD192E71B81243900FCC08A /* ORKPieChartLegendView.h in Headers */,
				86C40C881A8D7C5C00081FAC /* ORKActiveStepTimerView.h in Headers */,
				86C40C161A8D7C5C00081FAC /* ORKAudioContentView.h in Headers */,
				86C40CB41A8D7C5C00081FAC /* ORKTouchRecorder.h in Headers */,
				86C40DEA1A8D7C5C00081FAC /* UIBarButtonItem+ORKBarButtonItem.h in Headers */,
				86C40CF61A8D7C5C00081FAC /* ORKBorderedButton.h in Headers */,
				86C40D4A1A8D7C5C00081FAC /* ORKLabel.h in Headers */,
				250F94041B4C5A6600FA23EB /* ORKTowerOfHanoiStep.h in Headers */,
				861D11A91AA691BB003C98A7 /* ORKScaleSliderView.h in Headers */,
				10FF9ACB1B79F22900ECB5B4 /* ORKHolePegTestRemoveStepViewController.h in Headers */,
				10864CA01B27146B000F4158 /* ORKPSATStepViewController.h in Headers */,
				86C40C3E1A8D7C5C00081FAC /* ORKSpatialSpanMemoryContentView.h in Headers */,
				24C296771BD055B800B42EF1 /* ORKLoginStep_Internal.h in Headers */,
				257FCE231B4D37A80001EF06 /* ORKTowerOfHanoiTower.h in Headers */,
				86C40CC01A8D7C5C00081FAC /* ORKCompletionStep.h in Headers */,
				86C40DF61A8D7C5C00081FAC /* ORKSignatureStepViewController.h in Headers */,
				86C40CDC1A8D7C5C00081FAC /* ORKTintedImageView.h in Headers */,
				86C40D281A8D7C5C00081FAC /* ORKFormTextView.h in Headers */,
				86C40DEE1A8D7C5C00081FAC /* UIResponder+ResearchKit.h in Headers */,
				86C40E041A8D7C5C00081FAC /* ORKConsentLearnMoreViewController.h in Headers */,
				25ECC09B1AFBD8B300F3D63B /* ORKReactionTimeViewController.h in Headers */,
				86C40D061A8D7C5C00081FAC /* ORKCountdownLabel.h in Headers */,
				86C40C2A1A8D7C5C00081FAC /* ORKFitnessContentView.h in Headers */,
				86C40DC21A8D7C5C00081FAC /* ORKTapCountLabel.h in Headers */,
				86C40D301A8D7C5C00081FAC /* ORKHealthAnswerFormat.h in Headers */,
				86C40C261A8D7C5C00081FAC /* ORKCountdownStepViewController.h in Headers */,
				861D2AF01B8409D9008C4CD0 /* ORKTimedWalkContentView.h in Headers */,
				86C40E0C1A8D7C5C00081FAC /* ORKConsentReviewStepViewController.h in Headers */,
				86C40C321A8D7C5C00081FAC /* ORKFitnessStepViewController.h in Headers */,
				FF5CA6121D2C2670001660A3 /* ORKTableStep.h in Headers */,
				BCC1CD9A1B7ED64F00D86886 /* ORKYAxisView.h in Headers */,
				86C40DBE1A8D7C5C00081FAC /* ORKTableViewCell.h in Headers */,
				BCB6E64A1B7D531C000D5B34 /* ORKPieChartView.h in Headers */,
				86C40C2E1A8D7C5C00081FAC /* ORKFitnessStep.h in Headers */,
				86C40C821A8D7C5C00081FAC /* ORKActiveStep_Internal.h in Headers */,
				86C40D481A8D7C5C00081FAC /* ORKInstructionStepViewController_Internal.h in Headers */,
				86C40D341A8D7C5C00081FAC /* ORKHelpers.h in Headers */,
				FA7A9D2F1B083DD3005A2BEA /* ORKConsentSectionFormatter.h in Headers */,
				86C40E341A8D7C5C00081FAC /* ORKVisualConsentStepViewController_Internal.h in Headers */,
				86C40D381A8D7C5C00081FAC /* ORKHTMLPDFWriter.h in Headers */,
				86C40D561A8D7C5C00081FAC /* ORKOrderedTask.h in Headers */,
				86C40C4E1A8D7C5C00081FAC /* ORKTappingContentView.h in Headers */,
				86C40CA01A8D7C5C00081FAC /* ORKHealthQuantityTypeRecorder.h in Headers */,
				24850E191BCDA9C7006E91FB /* ORKLoginStepViewController.h in Headers */,
				BC13CE401B0666FD0044153C /* ORKResultPredicate.h in Headers */,
				242C9E0D1BBE03F90088B7F4 /* ORKVerificationStepViewController.h in Headers */,
				86C40CFA1A8D7C5C00081FAC /* ORKCaption1Label.h in Headers */,
				86C40E081A8D7C5C00081FAC /* ORKConsentReviewStep.h in Headers */,
				86C40C901A8D7C5C00081FAC /* ORKActiveStepViewController_Internal.h in Headers */,
				86C40CD81A8D7C5C00081FAC /* ORKTextFieldView.h in Headers */,
				86C40DD01A8D7C5C00081FAC /* ORKTaskViewController_Private.h in Headers */,
				10FF9ACF1B79F5CE00ECB5B4 /* ORKHolePegTestRemoveContentView.h in Headers */,
				86C40DAE1A8D7C5C00081FAC /* ORKSurveyAnswerCellForScale.h in Headers */,
				10864CA41B27146B000F4158 /* ORKPSATKeyboardView.h in Headers */,
				86C40CFE1A8D7C5C00081FAC /* ORKChoiceViewCell.h in Headers */,
				86C40DC61A8D7C5C00081FAC /* ORKTask.h in Headers */,
				86C40C561A8D7C5C00081FAC /* ORKTappingIntervalStepViewController.h in Headers */,
				86AD91101AB7B8A600361FEB /* ORKActiveStepView.h in Headers */,
				86C40C9C1A8D7C5C00081FAC /* ORKDeviceMotionRecorder.h in Headers */,
				86C40E1E1A8D7C5C00081FAC /* ORKConsentSignature.h in Headers */,
				24898B0D1B7186C000B0E7E7 /* ORKScaleRangeImageView.h in Headers */,
				CBD34A5A1BB207FC00F204EA /* ORKSurveyAnswerCellForLocation.h in Headers */,
				FF36A48D1D1A0ACA00DE8470 /* ORKAudioLevelNavigationRule.h in Headers */,
				86C40C5E1A8D7C5C00081FAC /* ORKWalkingTaskStepViewController.h in Headers */,
				86C40D2C1A8D7C5C00081FAC /* ORKHeadlineLabel.h in Headers */,
				86C40D1C1A8D7C5C00081FAC /* ORKFormSectionTitleLabel.h in Headers */,
				86C40CBC1A8D7C5C00081FAC /* UITouch+ORKJSONDictionary.h in Headers */,
				241A2E871B94FD8800ED3B39 /* ORKPasscodeStepViewController_Internal.h in Headers */,
				86C40D741A8D7C5C00081FAC /* ORKScaleRangeLabel.h in Headers */,
				86C40DDE1A8D7C5C00081FAC /* ORKVerticalContainerView.h in Headers */,
				86C40CB01A8D7C5C00081FAC /* ORKRecorder_Internal.h in Headers */,
				86C40E101A8D7C5C00081FAC /* ORKConsentSceneViewController.h in Headers */,
				86C40DAA1A8D7C5C00081FAC /* ORKSurveyAnswerCellForNumber.h in Headers */,
				10864C9E1B27146B000F4158 /* ORKPSATStep.h in Headers */,
				86C40D6E1A8D7C5C00081FAC /* ORKResult_Private.h in Headers */,
				86C40D161A8D7C5C00081FAC /* ORKErrors.h in Headers */,
				861D11B51AA7D073003C98A7 /* ORKTextChoiceCellGroup.h in Headers */,
				24BC5CEE1BC345D900846B43 /* ORKLoginStep.h in Headers */,
				147503B91AEE807C004B17F3 /* ORKToneAudiometryStep.h in Headers */,
				106FF2A21B665B86004EACF2 /* ORKHolePegTestPlaceStepViewController.h in Headers */,
				24A4DA101B8D0F21009C797A /* ORKPasscodeStepView.h in Headers */,
				86C40C9A1A8D7C5C00081FAC /* ORKDataLogger_Private.h in Headers */,
				861D11AD1AA7951F003C98A7 /* ORKChoiceAnswerFormatHelper.h in Headers */,
				86C40C461A8D7C5C00081FAC /* ORKSpatialSpanMemoryStepViewController.h in Headers */,
				86C40C521A8D7C5C00081FAC /* ORKTappingIntervalStep.h in Headers */,
				86C40D8A1A8D7C5C00081FAC /* ORKSkin.h in Headers */,
				86C40DFE1A8D7C5C00081FAC /* ORKConsentDocument.h in Headers */,
				D442397D1AF17F7600559D96 /* ORKImageCaptureStepViewController.h in Headers */,
				86C40C4A1A8D7C5C00081FAC /* ORKSpatialSpanTargetView.h in Headers */,
				86C40C1A1A8D7C5C00081FAC /* ORKAudioStep.h in Headers */,
			);
			runOnlyForDeploymentPostprocessing = 0;
		};
/* End PBXHeadersBuildPhase section */

/* Begin PBXNativeTarget section */
		86CC8E991AC09332001CCD89 /* ResearchKitTests */ = {
			isa = PBXNativeTarget;
			buildConfigurationList = 86CC8EA31AC09332001CCD89 /* Build configuration list for PBXNativeTarget "ResearchKitTests" */;
			buildPhases = (
				86CC8E961AC09332001CCD89 /* Sources */,
				86CC8E971AC09332001CCD89 /* Frameworks */,
				86CC8E981AC09332001CCD89 /* Resources */,
			);
			buildRules = (
			);
			dependencies = (
				86CC8EA21AC09332001CCD89 /* PBXTargetDependency */,
			);
			name = ResearchKitTests;
			productName = "ResearchKit Tests";
			productReference = 86CC8E9A1AC09332001CCD89 /* ResearchKitTests.xctest */;
			productType = "com.apple.product-type.bundle.unit-test";
		};
		B183A4731A8535D100C76870 /* ResearchKit */ = {
			isa = PBXNativeTarget;
			buildConfigurationList = B183A5921A8535D100C76870 /* Build configuration list for PBXNativeTarget "ResearchKit" */;
			buildPhases = (
				B183A4741A8535D100C76870 /* Headers */,
				B183A4F71A8535D100C76870 /* Sources */,
				B183A5591A8535D100C76870 /* Frameworks */,
				B183A5681A8535D100C76870 /* Resources */,
				B1429E9C1AAA651C003DE546 /* ShellScript */,
			);
			buildRules = (
			);
			dependencies = (
			);
			name = ResearchKit;
			productName = ResearchKit;
			productReference = B183A5951A8535D100C76870 /* ResearchKit.framework */;
			productType = "com.apple.product-type.framework";
		};
/* End PBXNativeTarget section */

/* Begin PBXProject section */
		3FFF18351829DB1D00167070 /* Project object */ = {
			isa = PBXProject;
			attributes = {
				CLASSPREFIX = ORK;
				LastSwiftUpdateCheck = 0700;
				LastUpgradeCheck = 0640;
				ORGANIZATIONNAME = researchkit.org;
				TargetAttributes = {
					86CC8E991AC09332001CCD89 = {
						CreatedOnToolsVersion = 6.2;
					};
					B18FF3A41A9FE25700C0C3B0 = {
						CreatedOnToolsVersion = 7.0;
					};
				};
			};
			buildConfigurationList = 3FFF18381829DB1D00167070 /* Build configuration list for PBXProject "ResearchKit" */;
			compatibilityVersion = "Xcode 3.2";
			developmentRegion = English;
			hasScannedForEncodings = 0;
			knownRegions = (
				en,
				Base,
				tr,
				zh_TW,
				zh_HK,
				zh_CN,
				vi,
				uk,
				th,
				sv,
				sk,
				ru,
				ro,
				pt,
				pt_PT,
				pl,
				nl,
				ms,
				ko,
				ja,
				it,
				id,
				hu,
				hr,
				hi,
				he,
				fr,
				fr_CA,
				fi,
				es,
				es_MX,
				en_GB,
				en_AU,
				el,
				de,
				da,
				cs,
				ca,
				ar,
				"zh-Hant",
				"zh-HK",
				"zh-Hans",
				"pt-PT",
				"fr-CA",
				"es-MX",
				"en-GB",
				"en-AU",
				nb,
			);
			mainGroup = 3FFF18341829DB1D00167070;
			productRefGroup = 3FFF183E1829DB1D00167070 /* Products */;
			projectDirPath = "";
			projectRoot = "";
			targets = (
				B183A4731A8535D100C76870 /* ResearchKit */,
				86CC8E991AC09332001CCD89 /* ResearchKitTests */,
				B18FF3A41A9FE25700C0C3B0 /* docs */,
			);
		};
/* End PBXProject section */

/* Begin PBXResourcesBuildPhase section */
		86CC8E981AC09332001CCD89 /* Resources */ = {
			isa = PBXResourcesBuildPhase;
			buildActionMask = 2147483647;
			files = (
			);
			runOnlyForDeploymentPostprocessing = 0;
		};
		B183A5681A8535D100C76870 /* Resources */ = {
			isa = PBXResourcesBuildPhase;
			buildActionMask = 2147483647;
			files = (
				B1A860EE1A9693C400EA57B7 /* consent_05@2x.m4v in Resources */,
				86C40DFA1A8D7C5C00081FAC /* MovieTintShader.fsh in Resources */,
				B1A860EA1A9693C400EA57B7 /* consent_01@2x.m4v in Resources */,
				B1A860F31A9693C400EA57B7 /* consent_03@3x.m4v in Resources */,
				B1A860F11A9693C400EA57B7 /* consent_01@3x.m4v in Resources */,
				B1A860F71A9693C400EA57B7 /* consent_07@3x.m4v in Resources */,
				B1A860F21A9693C400EA57B7 /* consent_02@3x.m4v in Resources */,
				B1A860EB1A9693C400EA57B7 /* consent_02@2x.m4v in Resources */,
				B1A860F61A9693C400EA57B7 /* consent_06@3x.m4v in Resources */,
				B1A860F01A9693C400EA57B7 /* consent_07@2x.m4v in Resources */,
				B1A860EF1A9693C400EA57B7 /* consent_06@2x.m4v in Resources */,
				B1A860EC1A9693C400EA57B7 /* consent_03@2x.m4v in Resources */,
				B1A860F41A9693C400EA57B7 /* consent_04@3x.m4v in Resources */,
				B1A860ED1A9693C400EA57B7 /* consent_04@2x.m4v in Resources */,
				B17FE7FD1A8DBE7C00BF9C28 /* Artwork.xcassets in Resources */,
				B1C0F4E41A9BA65F0022C153 /* ResearchKit.strings in Resources */,
				86C40DFC1A8D7C5C00081FAC /* MovieTintShader.vsh in Resources */,
				B1A860F51A9693C400EA57B7 /* consent_05@3x.m4v in Resources */,
			);
			runOnlyForDeploymentPostprocessing = 0;
		};
/* End PBXResourcesBuildPhase section */

/* Begin PBXShellScriptBuildPhase section */
		B1429E9C1AAA651C003DE546 /* ShellScript */ = {
			isa = PBXShellScriptBuildPhase;
			buildActionMask = 2147483647;
			files = (
			);
			inputPaths = (
			);
			outputPaths = (
			);
			runOnlyForDeploymentPostprocessing = 0;
			shellPath = /bin/sh;
			shellScript = "# License check: all\n\necho \"Checking for BSD license text (files missing licenses listed below):\"\n\nLICENSE_MISSING=`find . -name '*.[hm]' -o -name '*.vsh' -o -name '*.fsh' -exec grep -iL \"THIS SOFTWARE IS PROVIDED BY THE COPYRIGHT HOLDERS AND CONTRIBUTORS\" {} \\;`\necho \"$LICENSE_MISSING\"\n\ntest \"$LICENSE_MISSING\" == \"\"\n\n";
			showEnvVarsInLog = 0;
		};
		B18FF3A81A9FE26300C0C3B0 /* ShellScript */ = {
			isa = PBXShellScriptBuildPhase;
			buildActionMask = 2147483647;
			files = (
			);
			inputPaths = (
			);
			outputPaths = (
			);
			runOnlyForDeploymentPostprocessing = 0;
			shellPath = /bin/sh;
			shellScript = "if [ ! -x /usr/local/bin/appledoc ]; then\n    echo \"error: appledoc is required for building ResearchKit's documentation. See http://appledoc.gentlebytes.com\" 1>&2\n    exit 1\nfi\n\n/usr/local/bin/appledoc --print-settings --publish-docset --install-docset --output \"${BUILT_PRODUCTS_DIR}/docs/\" --include \"docs/ActiveTasks\" --include \"docs/InformedConsent\" --include \"docs/Overview\" --include \"docs/Survey\" --include \"docs/Charts\" --ignore \"docs/templates\" --templates \"docs/templates\" \"${BUILT_PRODUCTS_DIR}/ResearchKit.framework\" \"docs\"\n\necho \"note: Opening documentation in browser...\"\nopen \"$HOME/Library/Developer/Shared/Documentation/DocSets/org.researchkit.ResearchKit.docset/Contents/Resources/Documents/index.html\"";
			showEnvVarsInLog = 0;
		};
/* End PBXShellScriptBuildPhase section */

/* Begin PBXSourcesBuildPhase section */
		86CC8E961AC09332001CCD89 /* Sources */ = {
			isa = PBXSourcesBuildPhase;
			buildActionMask = 2147483647;
			files = (
				86CC8EB71AC09383001CCD89 /* ORKDataLoggerTests.m in Sources */,
				248604061B4C98760010C8A0 /* ORKAnswerFormatTests.m in Sources */,
				86CC8EBA1AC09383001CCD89 /* ORKResultTests.m in Sources */,
				FA7A9D391B0969A7005A2BEA /* ORKConsentSignatureFormatterTests.m in Sources */,
				86CC8EB81AC09383001CCD89 /* ORKHKSampleTests.m in Sources */,
				BCB96C131B19C0EC002A0B96 /* ORKStepTests.m in Sources */,
				86CC8EB51AC09383001CCD89 /* ORKConsentTests.m in Sources */,
				2EBFE11D1AE1B32D00CB8254 /* ORKUIViewAccessibilityTests.m in Sources */,
				86CC8EB41AC09383001CCD89 /* ORKChoiceAnswerFormatHelperTests.m in Sources */,
				2EBFE1201AE1B74100CB8254 /* ORKVoiceEngineTests.m in Sources */,
				BCAD50E81B0201EE0034806A /* ORKTaskTests.m in Sources */,
				86CC8EBB1AC09383001CCD89 /* ORKTextChoiceCellGroupTests.m in Sources */,
				FA7A9D2B1B082688005A2BEA /* ORKConsentDocumentTests.m in Sources */,
				FA7A9D371B09365F005A2BEA /* ORKConsentSectionFormatterTests.m in Sources */,
				86D348021AC161B0006DB02B /* ORKRecorderTests.m in Sources */,
				86CC8EB61AC09383001CCD89 /* ORKDataLoggerManagerTests.m in Sources */,
				86CC8EB31AC09383001CCD89 /* ORKAccessibilityTests.m in Sources */,
			);
			runOnlyForDeploymentPostprocessing = 0;
		};
		B183A4F71A8535D100C76870 /* Sources */ = {
			isa = PBXSourcesBuildPhase;
			buildActionMask = 2147483647;
			files = (
				861D2AED1B8409B2008C4CD0 /* ORKTimedWalkStepViewController.m in Sources */,
				86C40C341A8D7C5C00081FAC /* ORKFitnessStepViewController.m in Sources */,
				86C40E2E1A8D7C5C00081FAC /* ORKVisualConsentStep.m in Sources */,
				2433C9E41B9A506F0052D375 /* ORKKeychainWrapper.m in Sources */,
				86C40CA61A8D7C5C00081FAC /* ORKLocationRecorder.m in Sources */,
				86C40CB61A8D7C5C00081FAC /* ORKTouchRecorder.m in Sources */,
				B12EA0161B0D73A500F9F554 /* ORKToneAudiometryPracticeStep.m in Sources */,
				CBD34A5B1BB207FC00F204EA /* ORKSurveyAnswerCellForLocation.m in Sources */,
				861D2AF11B8409D9008C4CD0 /* ORKTimedWalkContentView.m in Sources */,
				86C40DC41A8D7C5C00081FAC /* ORKTapCountLabel.m in Sources */,
				25ECC0A01AFBD92D00F3D63B /* ORKReactionTimeContentView.m in Sources */,
				86C40D4C1A8D7C5C00081FAC /* ORKLabel.m in Sources */,
				86C40C9E1A8D7C5C00081FAC /* ORKDeviceMotionRecorder.m in Sources */,
				86C40D961A8D7C5C00081FAC /* ORKStepViewController.m in Sources */,
				86C40DF81A8D7C5C00081FAC /* ORKSignatureStepViewController.m in Sources */,
				BCB6E6531B7D533B000D5B34 /* ORKPieChartLegendCell.m in Sources */,
				86C40D8C1A8D7C5C00081FAC /* ORKSkin.m in Sources */,
				86C40D221A8D7C5C00081FAC /* ORKFormStep.m in Sources */,
				10FF9ACC1B79F22900ECB5B4 /* ORKHolePegTestRemoveStepViewController.m in Sources */,
				86C40CD61A8D7C5C00081FAC /* ORKTableContainerView.m in Sources */,
				2429D5731BBB5397003A512F /* ORKRegistrationStep.m in Sources */,
				257FCE201B4D14E50001EF06 /* ORKTowerOfHanoiTowerView.m in Sources */,
				861D11AE1AA7951F003C98A7 /* ORKChoiceAnswerFormatHelper.m in Sources */,
				106FF2AB1B690FD7004EACF2 /* ORKHolePegTestPlacePegView.m in Sources */,
				BF91559D1BDE8D7D007FA459 /* ORKReviewStep.m in Sources */,
				86C40C381A8D7C5C00081FAC /* ORKSpatialSpanGame.m in Sources */,
				86C40C481A8D7C5C00081FAC /* ORKSpatialSpanMemoryStepViewController.m in Sources */,
				86C40CDA1A8D7C5C00081FAC /* ORKTextFieldView.m in Sources */,
				B8760F2C1AFBEFB0007FA16F /* ORKScaleRangeDescriptionLabel.m in Sources */,
				86C40D821A8D7C5C00081FAC /* ORKSelectionSubTitleLabel.m in Sources */,
				86C40DCC1A8D7C5C00081FAC /* ORKTaskViewController.m in Sources */,
				86C40E061A8D7C5C00081FAC /* ORKConsentLearnMoreViewController.m in Sources */,
				86C40D7A1A8D7C5C00081FAC /* ORKScaleSlider.m in Sources */,
				244103501B966D4C00EEAB0C /* ORKPasscodeViewController.m in Sources */,
				86C40C801A8D7C5C00081FAC /* ORKActiveStep.m in Sources */,
				86C40D721A8D7C5C00081FAC /* ORKRoundTappingButton.m in Sources */,
				86C40E2A1A8D7C5C00081FAC /* ORKSignatureView.m in Sources */,
				BCFF24BD1B0798D10044EC35 /* ORKResultPredicate.m in Sources */,
				106FF2B51B71F18E004EACF2 /* ORKHolePegTestPlaceHoleView.m in Sources */,
				106FF2A31B665B86004EACF2 /* ORKHolePegTestPlaceStepViewController.m in Sources */,
				25ECC0A41AFBDD2700F3D63B /* ORKReactionTimeStimulusView.m in Sources */,
				86C40CBA1A8D7C5C00081FAC /* ORKVoiceEngine.m in Sources */,
				861D11B61AA7D073003C98A7 /* ORKTextChoiceCellGroup.m in Sources */,
				86C40CCA1A8D7C5C00081FAC /* ORKFormItemCell.m in Sources */,
				147503B81AEE807C004B17F3 /* ORKToneAudiometryContentView.m in Sources */,
				86C40CBE1A8D7C5C00081FAC /* UITouch+ORKJSONDictionary.m in Sources */,
				618DA0521A93D0D600E63AA8 /* ORKAccessibilityFunctions.m in Sources */,
				BF9155AC1BDE8DA9007FA459 /* ORKWaitStepViewController.m in Sources */,
				86C40DB81A8D7C5C00081FAC /* ORKSurveyAnswerCellForText.m in Sources */,
				86C40CF01A8D7C5C00081FAC /* ORKAnswerTextView.m in Sources */,
				86C40D3E1A8D7C5C00081FAC /* ORKImageChoiceLabel.m in Sources */,
				250F94051B4C5A6600FA23EB /* ORKTowerOfHanoiStep.m in Sources */,
				86C40E0A1A8D7C5C00081FAC /* ORKConsentReviewStep.m in Sources */,
				BCD192E81B81243900FCC08A /* ORKPieChartLegendView.m in Sources */,
				86C40D1E1A8D7C5C00081FAC /* ORKFormSectionTitleLabel.m in Sources */,
				250F94091B4C5AA400FA23EB /* ORKTowerOfHanoiStepViewController.m in Sources */,
				86C40CF81A8D7C5C00081FAC /* ORKBorderedButton.m in Sources */,
				86C40E201A8D7C5C00081FAC /* ORKConsentSignature.m in Sources */,
				86C40C601A8D7C5C00081FAC /* ORKWalkingTaskStepViewController.m in Sources */,
				BCD192E01B81240400FCC08A /* ORKPieChartPieView.m in Sources */,
				866F86011A96CBF3007B282C /* ORKSurveyAnswerCell.m in Sources */,
				86C40E321A8D7C5C00081FAC /* ORKVisualConsentStepViewController.m in Sources */,
				10FF9AD01B79F5CE00ECB5B4 /* ORKHolePegTestRemoveContentView.m in Sources */,
				10FF9AD41B79F5EA00ECB5B4 /* ORKHolePegTestRemovePegView.m in Sources */,
				618DA0561A93D0D600E63AA8 /* UIView+ORKAccessibility.m in Sources */,
				BC4A21401C85FC0000BFC271 /* ORKBarGraphChartView.m in Sources */,
				86C40D3A1A8D7C5C00081FAC /* ORKHTMLPDFWriter.m in Sources */,
				865EA1691ABA1AA10037C68E /* ORKPicker.m in Sources */,
				BCB6E6511B7D533B000D5B34 /* ORKPieChartLegendCollectionViewLayout.m in Sources */,
				86C40D321A8D7C5C00081FAC /* ORKHealthAnswerFormat.m in Sources */,
				10FF9AC41B79EF2800ECB5B4 /* ORKHolePegTestRemoveStep.m in Sources */,
				10BAA2CB1B5FCB4F004FE478 /* ORKProgressView.m in Sources */,
				86C40D861A8D7C5C00081FAC /* ORKSelectionTitleLabel.m in Sources */,
				FF36A49E1D1A15FC00DE8470 /* ORKTableStepViewController.m in Sources */,
				86C40D001A8D7C5C00081FAC /* ORKChoiceViewCell.m in Sources */,
				86C40C4C1A8D7C5C00081FAC /* ORKSpatialSpanTargetView.m in Sources */,
				86C40D9E1A8D7C5C00081FAC /* ORKSubheadlineLabel.m in Sources */,
				10864CA31B27146B000F4158 /* ORKPSATContentView.m in Sources */,
				6146D0A41B84A91E0068491D /* ORKLineGraphAccessibilityElement.m in Sources */,
				D42FEFB91AF7557000A124F8 /* ORKImageCaptureView.m in Sources */,
				86C40C401A8D7C5C00081FAC /* ORKSpatialSpanMemoryContentView.m in Sources */,
				BCB6E6671B7D535F000D5B34 /* ORKXAxisView.m in Sources */,
				147503BC1AEE807C004B17F3 /* ORKToneAudiometryStepViewController.m in Sources */,
				86AD910B1AB7AD1E00361FEB /* ORKNavigationContainerView.m in Sources */,
				865EA1631AB8DF750037C68E /* ORKDateTimePicker.m in Sources */,
				86C40C781A8D7C5C00081FAC /* HKSample+ORKJSONDictionary.m in Sources */,
				86C40D421A8D7C5C00081FAC /* ORKInstructionStep.m in Sources */,
				86C40C2C1A8D7C5C00081FAC /* ORKFitnessContentView.m in Sources */,
				CBD34A571BB1FB9000F204EA /* ORKLocationSelectionView.m in Sources */,
				D458520B1AF6CCFA00A2DE13 /* ORKImageCaptureCameraPreviewView.m in Sources */,
				86C40E1A1A8D7C5C00081FAC /* ORKConsentSection.m in Sources */,
				86C40C241A8D7C5C00081FAC /* ORKCountdownStep.m in Sources */,
				BCB6E65C1B7D534C000D5B34 /* ORKDiscreteGraphChartView.m in Sources */,
				86C40CA21A8D7C5C00081FAC /* ORKHealthQuantityTypeRecorder.m in Sources */,
				86C40DC01A8D7C5C00081FAC /* ORKTableViewCell.m in Sources */,
				24A4DA111B8D0F21009C797A /* ORKPasscodeStepView.m in Sources */,
				BC41942A1AE8453A00073D6B /* ORKObserver.m in Sources */,
				86C40C681A8D7C5C00081FAC /* CMAccelerometerData+ORKJSONDictionary.m in Sources */,
				86C40C701A8D7C5C00081FAC /* CMMotionActivity+ORKJSONDictionary.m in Sources */,
				147503B01AEE8071004B17F3 /* ORKAudioGenerator.m in Sources */,
				86C40D7E1A8D7C5C00081FAC /* ORKScaleValueLabel.m in Sources */,
				B12EA01A1B0D76AD00F9F554 /* ORKToneAudiometryPracticeStepViewController.m in Sources */,
				8056857A1C90C19500BF437A /* UIImage+ResearchKit.m in Sources */,
				86C40D901A8D7C5C00081FAC /* ORKStep.m in Sources */,
				86C40D2E1A8D7C5C00081FAC /* ORKHeadlineLabel.m in Sources */,
				FA7A9D341B0843A9005A2BEA /* ORKConsentSignatureFormatter.m in Sources */,
				86C40CFC1A8D7C5C00081FAC /* ORKCaption1Label.m in Sources */,
				86C40E001A8D7C5C00081FAC /* ORKConsentDocument.m in Sources */,
				D442397A1AF17F5100559D96 /* ORKImageCaptureStep.m in Sources */,
				FF36A48E1D1A0ACA00DE8470 /* ORKAudioLevelNavigationRule.m in Sources */,
				86C40CDE1A8D7C5C00081FAC /* ORKTintedImageView.m in Sources */,
				86B781BC1AA668ED00688151 /* ORKTimeIntervalPicker.m in Sources */,
				86B781BE1AA668ED00688151 /* ORKValuePicker.m in Sources */,
				86B89ABC1AB3BECC001626A4 /* ORKStepHeaderView.m in Sources */,
				861D11AA1AA691BB003C98A7 /* ORKScaleSliderView.m in Sources */,
				86C40C141A8D7C5C00081FAC /* ORKActiveStepQuantityView.m in Sources */,
				86C40C6C1A8D7C5C00081FAC /* CMDeviceMotion+ORKJSONDictionary.m in Sources */,
				86C40DF01A8D7C5C00081FAC /* UIResponder+ResearchKit.m in Sources */,
				865EA16D1ABA1BE20037C68E /* ORKSurveyAnswerCellForPicker.m in Sources */,
				BF9155AA1BDE8DA9007FA459 /* ORKWaitStepView.m in Sources */,
				86C40D261A8D7C5C00081FAC /* ORKFormStepViewController.m in Sources */,
				BC5FAF851C6901A200057CF1 /* ORKChartTypes.m in Sources */,
				FF5CA6131D2C2670001660A3 /* ORKTableStep.m in Sources */,
				86C40C8A1A8D7C5C00081FAC /* ORKActiveStepTimerView.m in Sources */,
				86AD91111AB7B8A600361FEB /* ORKActiveStepView.m in Sources */,
				86C40C201A8D7C5C00081FAC /* ORKAudioStepViewController.m in Sources */,
				86C40D081A8D7C5C00081FAC /* ORKCountdownLabel.m in Sources */,
				86C40E121A8D7C5C00081FAC /* ORKConsentSceneViewController.m in Sources */,
				D442397E1AF17F7600559D96 /* ORKImageCaptureStepViewController.m in Sources */,
				86C40CAE1A8D7C5C00081FAC /* ORKRecorder.m in Sources */,
				86C40DAC1A8D7C5C00081FAC /* ORKSurveyAnswerCellForNumber.m in Sources */,
				86C40C541A8D7C5C00081FAC /* ORKTappingIntervalStep.m in Sources */,
				86C40D6C1A8D7C5C00081FAC /* ORKResult.m in Sources */,
				86C40CD21A8D7C5C00081FAC /* ORKInstructionStepView.m in Sources */,
				10FF9AD81B7A045E00ECB5B4 /* ORKSeparatorView.m in Sources */,
				86C40D181A8D7C5C00081FAC /* ORKErrors.m in Sources */,
				24850E1A1BCDA9C7006E91FB /* ORKLoginStepViewController.m in Sources */,
				25ECC09C1AFBD8B300F3D63B /* ORKReactionTimeViewController.m in Sources */,
				86C40DB01A8D7C5C00081FAC /* ORKSurveyAnswerCellForScale.m in Sources */,
				86C40C281A8D7C5C00081FAC /* ORKCountdownStepViewController.m in Sources */,
				86C40C641A8D7C5C00081FAC /* CLLocation+ORKJSONDictionary.m in Sources */,
				86C40D041A8D7C5C00081FAC /* ORKContinueButton.m in Sources */,
				24A4DA151B8D1115009C797A /* ORKPasscodeStep.m in Sources */,
				86C40DEC1A8D7C5C00081FAC /* UIBarButtonItem+ORKBarButtonItem.m in Sources */,
				106FF2AF1B6FACA8004EACF2 /* ORKDirectionView.m in Sources */,
				86C40CAA1A8D7C5C00081FAC /* ORKPedometerRecorder.m in Sources */,
				BCA5C0361AEC05F20092AC8D /* ORKStepNavigationRule.m in Sources */,
				106FF2A71B665CF5004EACF2 /* ORKHolePegTestPlaceContentView.m in Sources */,
				86C40D761A8D7C5C00081FAC /* ORKScaleRangeLabel.m in Sources */,
				86C40C741A8D7C5C00081FAC /* CMPedometerData+ORKJSONDictionary.m in Sources */,
				86AD91151AB7B97E00361FEB /* ORKQuestionStepView.m in Sources */,
				10864CA11B27146B000F4158 /* ORKPSATStepViewController.m in Sources */,
				86C40C5C1A8D7C5C00081FAC /* ORKWalkingTaskStep.m in Sources */,
				257FCE241B4D37A80001EF06 /* ORKTowerOfHanoiTower.m in Sources */,
				86C40C3C1A8D7C5C00081FAC /* ORKSpatialSpanGameState.m in Sources */,
				86C40CF41A8D7C5C00081FAC /* ORKBodyLabel.m in Sources */,
				106FF29F1B663FCE004EACF2 /* ORKHolePegTestPlaceStep.m in Sources */,
				86C40C941A8D7C5C00081FAC /* ORKAudioRecorder.m in Sources */,
				86C40C581A8D7C5C00081FAC /* ORKTappingIntervalStepViewController.m in Sources */,
				86C40E0E1A8D7C5C00081FAC /* ORKConsentReviewStepViewController.m in Sources */,
				BF9155A01BDE8D7E007FA459 /* ORKReviewStepViewController.m in Sources */,
				86C40E261A8D7C5C00081FAC /* ORKEAGLMoviePlayerView.m in Sources */,
				86C40CC21A8D7C5C00081FAC /* ORKCompletionStep.m in Sources */,
				86C40C301A8D7C5C00081FAC /* ORKFitnessStep.m in Sources */,
				86C40C501A8D7C5C00081FAC /* ORKTappingContentView.m in Sources */,
				24A4DA191B8D13FE009C797A /* ORKPasscodeStepViewController.m in Sources */,
				BF9155A81BDE8DA9007FA459 /* ORKWaitStep.m in Sources */,
				86C40CEC1A8D7C5C00081FAC /* ORKAnswerTextField.m in Sources */,
				86C40C441A8D7C5C00081FAC /* ORKSpatialSpanMemoryStep.m in Sources */,
				BCB080A11B83EFB900A3F400 /* ORKStepNavigationRule.swift in Sources */,
				24898B0E1B7186C000B0E7E7 /* ORKScaleRangeImageView.m in Sources */,
				86C40DD81A8D7C5C00081FAC /* ORKUnitLabel.m in Sources */,
				86C40D361A8D7C5C00081FAC /* ORKHelpers.m in Sources */,
				86C40C181A8D7C5C00081FAC /* ORKAudioContentView.m in Sources */,
				86C40C8E1A8D7C5C00081FAC /* ORKActiveStepViewController.m in Sources */,
				10864CA51B27146B000F4158 /* ORKPSATKeyboardView.m in Sources */,
				86C40CE61A8D7C5C00081FAC /* ORKAnswerFormat.m in Sources */,
				25ECC0961AFBD68300F3D63B /* ORKReactionTimeStep.m in Sources */,
				BC13CE3A1B0660220044153C /* ORKNavigableOrderedTask.m in Sources */,
				B11C54A11A9EF4A700265E61 /* ORKConsentSharingStepViewController.m in Sources */,
				86C40DA81A8D7C5C00081FAC /* ORKSurveyAnswerCellForImageSelection.m in Sources */,
				86C40CCE1A8D7C5C00081FAC /* ORKImageSelectionView.m in Sources */,
				86C40D461A8D7C5C00081FAC /* ORKInstructionStepViewController.m in Sources */,
				BCB6E6611B7D534C000D5B34 /* ORKLineGraphChartView.m in Sources */,
				86C40C7C1A8D7C5C00081FAC /* ORKAccelerometerRecorder.m in Sources */,
				86C40C861A8D7C5C00081FAC /* ORKActiveStepTimer.m in Sources */,
				242C9E061BBDFDAC0088B7F4 /* ORKVerificationStep.m in Sources */,
				B11C549B1A9EEF8800265E61 /* ORKConsentSharingStep.m in Sources */,
				86C40DE01A8D7C5C00081FAC /* ORKVerticalContainerView.m in Sources */,
				BCD192EC1B81245500FCC08A /* ORKPieChartTitleTextView.m in Sources */,
				861D2AF71B843968008C4CD0 /* ORKCompletionStepViewController.m in Sources */,
				BCB6E65F1B7D534C000D5B34 /* ORKGraphChartView.m in Sources */,
				24BC5CEF1BC345D900846B43 /* ORKLoginStep.m in Sources */,
				861D2AE91B840991008C4CD0 /* ORKTimedWalkStep.m in Sources */,
				86C40D661A8D7C5C00081FAC /* ORKQuestionStepViewController.m in Sources */,
				86C40DF41A8D7C5C00081FAC /* ORKConsentReviewController.m in Sources */,
				242C9E121BBE06DE0088B7F4 /* ORKVerificationStepView.m in Sources */,
				147503BA1AEE807C004B17F3 /* ORKToneAudiometryStep.m in Sources */,
				FA7A9D301B083DD3005A2BEA /* ORKConsentSectionFormatter.m in Sources */,
				86C40D2A1A8D7C5C00081FAC /* ORKFormTextView.m in Sources */,
				242C9E0E1BBE03F90088B7F4 /* ORKVerificationStepViewController.m in Sources */,
				86C40DD41A8D7C5C00081FAC /* ORKTextButton.m in Sources */,
				86C40C981A8D7C5C00081FAC /* ORKDataLogger.m in Sources */,
				86C40D0C1A8D7C5C00081FAC /* ORKCustomStepView.m in Sources */,
				FF5CA61C1D2C6453001660A3 /* ORKSignatureStep.m in Sources */,
				86C40C1C1A8D7C5C00081FAC /* ORKAudioStep.m in Sources */,
				BCC1CD9B1B7ED64F00D86886 /* ORKYAxisView.m in Sources */,
				86C40D581A8D7C5C00081FAC /* ORKOrderedTask.m in Sources */,
				86C40D601A8D7C5C00081FAC /* ORKQuestionStep.m in Sources */,
				86C40E381A8D7C5C00081FAC /* ORKVisualConsentTransitionAnimator.m in Sources */,
				BCB6E64B1B7D531C000D5B34 /* ORKPieChartView.m in Sources */,
				10864C9F1B27146B000F4158 /* ORKPSATStep.m in Sources */,
			);
			runOnlyForDeploymentPostprocessing = 0;
		};
/* End PBXSourcesBuildPhase section */

/* Begin PBXTargetDependency section */
		86CC8EA21AC09332001CCD89 /* PBXTargetDependency */ = {
			isa = PBXTargetDependency;
			target = B183A4731A8535D100C76870 /* ResearchKit */;
			targetProxy = 86CC8EA11AC09332001CCD89 /* PBXContainerItemProxy */;
		};
		B11DF3B11AA10795009E76D2 /* PBXTargetDependency */ = {
			isa = PBXTargetDependency;
			target = B183A4731A8535D100C76870 /* ResearchKit */;
			targetProxy = B11DF3B01AA10795009E76D2 /* PBXContainerItemProxy */;
		};
/* End PBXTargetDependency section */

/* Begin PBXVariantGroup section */
		B1C0F4E11A9BA65F0022C153 /* ResearchKit.strings */ = {
			isa = PBXVariantGroup;
			children = (
				B1C0F4E21A9BA65F0022C153 /* en */,
				B11DF4C21AA10D70009E76D2 /* tr */,
				B14660481AA10DD7002F95C2 /* zh_TW */,
				B1B349E41AA10DED005FAD66 /* zh_HK */,
				B1B349E51AA10DF8005FAD66 /* zh_CN */,
				B1B349E61AA10E02005FAD66 /* vi */,
				B1B349E71AA10E0B005FAD66 /* uk */,
				B1B349E81AA10E12005FAD66 /* th */,
				B1B349E91AA10E27005FAD66 /* sv */,
				B1B349EA1AA10E2E005FAD66 /* sk */,
				B1B349EB1AA10E38005FAD66 /* ru */,
				B1B349EC1AA10E40005FAD66 /* ro */,
				B1B349ED1AA10E47005FAD66 /* pt */,
				B1B349EE1AA10E4F005FAD66 /* pt_PT */,
				B1B349EF1AA10E56005FAD66 /* pl */,
				B1B349F01AA10E5E005FAD66 /* nl */,
				B1B349F11AA10E65005FAD66 /* ms */,
				B1B349F21AA10E6C005FAD66 /* ko */,
				B1B349F31AA10E73005FAD66 /* ja */,
				B1B349F41AA10E79005FAD66 /* it */,
				B1B349F51AA10E80005FAD66 /* id */,
				B1B349F61AA10E89005FAD66 /* hu */,
				B1B349F71AA10E90005FAD66 /* hr */,
				B1B349F81AA10E96005FAD66 /* hi */,
				B1B349F91AA10E9C005FAD66 /* he */,
				B1B349FA1AA10EA2005FAD66 /* fr */,
				B1B349FB1AA10EA8005FAD66 /* fr_CA */,
				B1B349FC1AA10EAE005FAD66 /* fi */,
				B1B349FD1AA10EB4005FAD66 /* es */,
				B1B349FE1AA10EBA005FAD66 /* es_MX */,
				B1B349FF1AA10EC1005FAD66 /* en_GB */,
				B1B34A001AA10EC6005FAD66 /* en_AU */,
				B1B34A011AA10ECB005FAD66 /* el */,
				B1B34A021AA10ED1005FAD66 /* de */,
				B1B34A031AA10ED5005FAD66 /* da */,
				B1B34A041AA10EDA005FAD66 /* cs */,
				B1B34A051AA10EDF005FAD66 /* ca */,
				B1B34A061AA10EE4005FAD66 /* ar */,
				B1B34A061AABBCCDDEEFFAAA /* no */,
			);
			name = ResearchKit.strings;
			sourceTree = "<group>";
		};
/* End PBXVariantGroup section */

/* Begin XCBuildConfiguration section */
		3FFF18691829DB1E00167070 /* Debug */ = {
			isa = XCBuildConfiguration;
			buildSettings = {
				ALWAYS_SEARCH_USER_PATHS = NO;
				CLANG_CXX_LIBRARY = "libc++";
				CLANG_ENABLE_MODULES = YES;
				CLANG_ENABLE_OBJC_ARC = YES;
				CLANG_WARN_BOOL_CONVERSION = YES;
				CLANG_WARN_CONSTANT_CONVERSION = YES;
				CLANG_WARN_DIRECT_OBJC_ISA_USAGE = YES_ERROR;
				CLANG_WARN_EMPTY_BODY = YES;
				CLANG_WARN_ENUM_CONVERSION = YES;
				CLANG_WARN_INT_CONVERSION = YES;
				CLANG_WARN_OBJC_ROOT_CLASS = YES_ERROR;
				CLANG_WARN__DUPLICATE_METHOD_MATCH = YES;
				COPY_PHASE_STRIP = NO;
				ENABLE_TESTABILITY = YES;
				GCC_DYNAMIC_NO_PIC = NO;
				GCC_OPTIMIZATION_LEVEL = 0;
				GCC_PREPROCESSOR_DEFINITIONS = (
					"DEBUG=1",
					"$(inherited)",
				);
				GCC_SYMBOLS_PRIVATE_EXTERN = NO;
				GCC_WARN_64_TO_32_BIT_CONVERSION = YES;
				GCC_WARN_ABOUT_RETURN_TYPE = YES_ERROR;
				GCC_WARN_UNDECLARED_SELECTOR = YES;
				GCC_WARN_UNINITIALIZED_AUTOS = YES;
				GCC_WARN_UNUSED_FUNCTION = YES;
				GCC_WARN_UNUSED_VARIABLE = YES;
				IPHONEOS_DEPLOYMENT_TARGET = 8.0;
				ONLY_ACTIVE_ARCH = YES;
				SDKROOT = iphoneos;
				TARGETED_DEVICE_FAMILY = 1;
				TOOLCHAINS = default;
			};
			name = Debug;
		};
		3FFF186A1829DB1E00167070 /* Release */ = {
			isa = XCBuildConfiguration;
			buildSettings = {
				ALWAYS_SEARCH_USER_PATHS = NO;
				CLANG_CXX_LIBRARY = "libc++";
				CLANG_ENABLE_MODULES = YES;
				CLANG_ENABLE_OBJC_ARC = YES;
				CLANG_WARN_BOOL_CONVERSION = YES;
				CLANG_WARN_CONSTANT_CONVERSION = YES;
				CLANG_WARN_DIRECT_OBJC_ISA_USAGE = YES_ERROR;
				CLANG_WARN_EMPTY_BODY = YES;
				CLANG_WARN_ENUM_CONVERSION = YES;
				CLANG_WARN_INT_CONVERSION = YES;
				CLANG_WARN_OBJC_ROOT_CLASS = YES_ERROR;
				CLANG_WARN__DUPLICATE_METHOD_MATCH = YES;
				COPY_PHASE_STRIP = YES;
				ENABLE_NS_ASSERTIONS = NO;
				GCC_SYMBOLS_PRIVATE_EXTERN = NO;
				GCC_WARN_64_TO_32_BIT_CONVERSION = YES;
				GCC_WARN_ABOUT_RETURN_TYPE = YES_ERROR;
				GCC_WARN_UNDECLARED_SELECTOR = YES;
				GCC_WARN_UNINITIALIZED_AUTOS = YES;
				GCC_WARN_UNUSED_FUNCTION = YES;
				GCC_WARN_UNUSED_VARIABLE = YES;
				IPHONEOS_DEPLOYMENT_TARGET = 8.0;
				SDKROOT = iphoneos;
				TARGETED_DEVICE_FAMILY = 1;
				TOOLCHAINS = default;
				VALIDATE_PRODUCT = YES;
			};
			name = Release;
		};
		86CC8EA41AC09332001CCD89 /* Debug */ = {
			isa = XCBuildConfiguration;
			buildSettings = {
				CLANG_CXX_LANGUAGE_STANDARD = "gnu++0x";
				CLANG_WARN_UNREACHABLE_CODE = YES;
				EMBEDDED_CONTENT_CONTAINS_SWIFT = YES;
				ENABLE_STRICT_OBJC_MSGSEND = YES;
				FRAMEWORK_SEARCH_PATHS = "$(inherited)";
				GCC_C_LANGUAGE_STANDARD = gnu99;
				GCC_PREPROCESSOR_DEFINITIONS = (
					"DEBUG=1",
					"$(inherited)",
				);
				GCC_WARN_UNINITIALIZED_AUTOS = YES_AGGRESSIVE;
				INFOPLIST_FILE = "$(SRCROOT)/ResearchKitTests/Info.plist";
				IPHONEOS_DEPLOYMENT_TARGET = 8.2;
				LD_RUNPATH_SEARCH_PATHS = "$(inherited) @executable_path/Frameworks @loader_path/Frameworks";
				MTL_ENABLE_DEBUG_INFO = YES;
				PRODUCT_BUNDLE_IDENTIFIER = "org.researchkit.$(PRODUCT_NAME:rfc1034identifier)";
				PRODUCT_NAME = "$(TARGET_NAME)";
			};
			name = Debug;
		};
		86CC8EA51AC09332001CCD89 /* Release */ = {
			isa = XCBuildConfiguration;
			buildSettings = {
				CLANG_CXX_LANGUAGE_STANDARD = "gnu++0x";
				CLANG_WARN_UNREACHABLE_CODE = YES;
				COPY_PHASE_STRIP = NO;
				EMBEDDED_CONTENT_CONTAINS_SWIFT = YES;
				ENABLE_STRICT_OBJC_MSGSEND = YES;
				FRAMEWORK_SEARCH_PATHS = "$(inherited)";
				GCC_C_LANGUAGE_STANDARD = gnu99;
				GCC_WARN_UNINITIALIZED_AUTOS = YES_AGGRESSIVE;
				INFOPLIST_FILE = "$(SRCROOT)/ResearchKitTests/Info.plist";
				IPHONEOS_DEPLOYMENT_TARGET = 8.2;
				LD_RUNPATH_SEARCH_PATHS = "$(inherited) @executable_path/Frameworks @loader_path/Frameworks";
				MTL_ENABLE_DEBUG_INFO = NO;
				PRODUCT_BUNDLE_IDENTIFIER = "org.researchkit.$(PRODUCT_NAME:rfc1034identifier)";
				PRODUCT_NAME = "$(TARGET_NAME)";
			};
			name = Release;
		};
		B183A5931A8535D100C76870 /* Debug */ = {
			isa = XCBuildConfiguration;
			buildSettings = {
				CLANG_ENABLE_MODULES = YES;
				CLANG_WARN_UNREACHABLE_CODE = YES;
				"CODE_SIGN_IDENTITY[sdk=iphoneos*]" = "iPhone Developer";
				DEAD_CODE_STRIPPING = YES;
				DEFINES_MODULE = YES;
				DYLIB_COMPATIBILITY_VERSION = 1;
				DYLIB_CURRENT_VERSION = 1;
				DYLIB_INSTALL_NAME_BASE = "@rpath";
				ENABLE_STRICT_OBJC_MSGSEND = YES;
				GCC_PRECOMPILE_PREFIX_HEADER = YES;
				GCC_PREPROCESSOR_DEFINITIONS = (
					"$(inherited)",
					"ORK_LOG_LEVEL_WARNING=1",
				);
				GCC_SYMBOLS_PRIVATE_EXTERN = NO;
				GCC_WARN_UNINITIALIZED_AUTOS = YES_AGGRESSIVE;
				INFOPLIST_FILE = "$(SRCROOT)/ResearchKit/Info.plist";
				INSTALL_PATH = "$(LOCAL_LIBRARY_DIR)/Frameworks";
				IPHONEOS_DEPLOYMENT_TARGET = 8.0;
				LD_RUNPATH_SEARCH_PATHS = "$(inherited) @executable_path/Frameworks @loader_path/Frameworks";
				MODULEMAP_FILE = ResearchKit/module.modulemap;
				MTL_ENABLE_DEBUG_INFO = YES;
				PRODUCT_BUNDLE_IDENTIFIER = "org.researchkit.${PRODUCT_NAME:rfc1034identifier}";
				PRODUCT_NAME = ResearchKit;
				SDKROOT = iphoneos;
				SKIP_INSTALL = YES;
				SWIFT_OPTIMIZATION_LEVEL = "-Onone";
				TARGETED_DEVICE_FAMILY = "1,2";
			};
			name = Debug;
		};
		B183A5941A8535D100C76870 /* Release */ = {
			isa = XCBuildConfiguration;
			buildSettings = {
				CLANG_ENABLE_MODULES = YES;
				CLANG_WARN_UNREACHABLE_CODE = YES;
				"CODE_SIGN_IDENTITY[sdk=iphoneos*]" = "iPhone Developer";
				DEAD_CODE_STRIPPING = YES;
				DEFINES_MODULE = YES;
				DYLIB_COMPATIBILITY_VERSION = 1;
				DYLIB_CURRENT_VERSION = 1;
				DYLIB_INSTALL_NAME_BASE = "@rpath";
				ENABLE_STRICT_OBJC_MSGSEND = YES;
				GCC_PRECOMPILE_PREFIX_HEADER = YES;
				GCC_PREPROCESSOR_DEFINITIONS = "ORK_LOG_LEVEL_WARNING=1";
				GCC_SYMBOLS_PRIVATE_EXTERN = YES;
				GCC_WARN_UNINITIALIZED_AUTOS = YES_AGGRESSIVE;
				INFOPLIST_FILE = "$(SRCROOT)/ResearchKit/Info.plist";
				INSTALL_PATH = "$(LOCAL_LIBRARY_DIR)/Frameworks";
				IPHONEOS_DEPLOYMENT_TARGET = 8.0;
				LD_RUNPATH_SEARCH_PATHS = "$(inherited) @executable_path/Frameworks @loader_path/Frameworks";
				MODULEMAP_FILE = ResearchKit/module.modulemap;
				MTL_ENABLE_DEBUG_INFO = NO;
				PRODUCT_BUNDLE_IDENTIFIER = "org.researchkit.${PRODUCT_NAME:rfc1034identifier}";
				PRODUCT_NAME = ResearchKit;
				SDKROOT = iphoneos;
				SKIP_INSTALL = YES;
				TARGETED_DEVICE_FAMILY = "1,2";
			};
			name = Release;
		};
		B18FF3A51A9FE25700C0C3B0 /* Debug */ = {
			isa = XCBuildConfiguration;
			buildSettings = {
				PRODUCT_NAME = "$(TARGET_NAME)";
			};
			name = Debug;
		};
		B18FF3A61A9FE25700C0C3B0 /* Release */ = {
			isa = XCBuildConfiguration;
			buildSettings = {
				PRODUCT_NAME = "$(TARGET_NAME)";
			};
			name = Release;
		};
/* End XCBuildConfiguration section */

/* Begin XCConfigurationList section */
		3FFF18381829DB1D00167070 /* Build configuration list for PBXProject "ResearchKit" */ = {
			isa = XCConfigurationList;
			buildConfigurations = (
				3FFF18691829DB1E00167070 /* Debug */,
				3FFF186A1829DB1E00167070 /* Release */,
			);
			defaultConfigurationIsVisible = 0;
			defaultConfigurationName = Release;
		};
		86CC8EA31AC09332001CCD89 /* Build configuration list for PBXNativeTarget "ResearchKitTests" */ = {
			isa = XCConfigurationList;
			buildConfigurations = (
				86CC8EA41AC09332001CCD89 /* Debug */,
				86CC8EA51AC09332001CCD89 /* Release */,
			);
			defaultConfigurationIsVisible = 0;
			defaultConfigurationName = Release;
		};
		B183A5921A8535D100C76870 /* Build configuration list for PBXNativeTarget "ResearchKit" */ = {
			isa = XCConfigurationList;
			buildConfigurations = (
				B183A5931A8535D100C76870 /* Debug */,
				B183A5941A8535D100C76870 /* Release */,
			);
			defaultConfigurationIsVisible = 0;
			defaultConfigurationName = Release;
		};
		B18FF3A71A9FE25700C0C3B0 /* Build configuration list for PBXAggregateTarget "docs" */ = {
			isa = XCConfigurationList;
			buildConfigurations = (
				B18FF3A51A9FE25700C0C3B0 /* Debug */,
				B18FF3A61A9FE25700C0C3B0 /* Release */,
			);
			defaultConfigurationIsVisible = 0;
			defaultConfigurationName = Release;
		};
/* End XCConfigurationList section */
	};
	rootObject = 3FFF18351829DB1D00167070 /* Project object */;
}<|MERGE_RESOLUTION|>--- conflicted
+++ resolved
@@ -474,12 +474,7 @@
 		BCB6E6611B7D534C000D5B34 /* ORKLineGraphChartView.m in Sources */ = {isa = PBXBuildFile; fileRef = BCB6E65A1B7D534C000D5B34 /* ORKLineGraphChartView.m */; };
 		BCB6E6661B7D535F000D5B34 /* ORKXAxisView.h in Headers */ = {isa = PBXBuildFile; fileRef = BCB6E6621B7D535F000D5B34 /* ORKXAxisView.h */; };
 		BCB6E6671B7D535F000D5B34 /* ORKXAxisView.m in Sources */ = {isa = PBXBuildFile; fileRef = BCB6E6631B7D535F000D5B34 /* ORKXAxisView.m */; };
-<<<<<<< HEAD
-		BCB6E66C1B7D537B000D5B34 /* ORKRangedPoint.h in Headers */ = {isa = PBXBuildFile; fileRef = BCB6E66A1B7D537B000D5B34 /* ORKRangedPoint.h */; settings = {ATTRIBUTES = (Public, ); }; };
-		BCB6E66D1B7D537B000D5B34 /* ORKRangedPoint.m in Sources */ = {isa = PBXBuildFile; fileRef = BCB6E66B1B7D537B000D5B34 /* ORKRangedPoint.m */; };
 		BCB8133C1C98367A00346561 /* ORKTypes.h in Headers */ = {isa = PBXBuildFile; fileRef = BCB8133B1C98367A00346561 /* ORKTypes.h */; settings = {ATTRIBUTES = (Public, ); }; };
-=======
->>>>>>> b1b25f9a
 		BCB96C131B19C0EC002A0B96 /* ORKStepTests.m in Sources */ = {isa = PBXBuildFile; fileRef = BCB96C121B19C0EC002A0B96 /* ORKStepTests.m */; };
 		BCC1CD9A1B7ED64F00D86886 /* ORKYAxisView.h in Headers */ = {isa = PBXBuildFile; fileRef = BCC1CD981B7ED64F00D86886 /* ORKYAxisView.h */; };
 		BCC1CD9B1B7ED64F00D86886 /* ORKYAxisView.m in Sources */ = {isa = PBXBuildFile; fileRef = BCC1CD991B7ED64F00D86886 /* ORKYAxisView.m */; };
@@ -1048,12 +1043,7 @@
 		BCB6E65A1B7D534C000D5B34 /* ORKLineGraphChartView.m */ = {isa = PBXFileReference; fileEncoding = 4; lastKnownFileType = sourcecode.c.objc; lineEnding = 0; name = ORKLineGraphChartView.m; path = Charts/ORKLineGraphChartView.m; sourceTree = "<group>"; xcLanguageSpecificationIdentifier = xcode.lang.objc; };
 		BCB6E6621B7D535F000D5B34 /* ORKXAxisView.h */ = {isa = PBXFileReference; fileEncoding = 4; lastKnownFileType = sourcecode.c.h; name = ORKXAxisView.h; path = Charts/ORKXAxisView.h; sourceTree = "<group>"; };
 		BCB6E6631B7D535F000D5B34 /* ORKXAxisView.m */ = {isa = PBXFileReference; fileEncoding = 4; lastKnownFileType = sourcecode.c.objc; name = ORKXAxisView.m; path = Charts/ORKXAxisView.m; sourceTree = "<group>"; };
-<<<<<<< HEAD
-		BCB6E66A1B7D537B000D5B34 /* ORKRangedPoint.h */ = {isa = PBXFileReference; fileEncoding = 4; lastKnownFileType = sourcecode.c.h; name = ORKRangedPoint.h; path = Charts/ORKRangedPoint.h; sourceTree = "<group>"; };
-		BCB6E66B1B7D537B000D5B34 /* ORKRangedPoint.m */ = {isa = PBXFileReference; fileEncoding = 4; lastKnownFileType = sourcecode.c.objc; name = ORKRangedPoint.m; path = Charts/ORKRangedPoint.m; sourceTree = "<group>"; };
 		BCB8133B1C98367A00346561 /* ORKTypes.h */ = {isa = PBXFileReference; fileEncoding = 4; lastKnownFileType = sourcecode.c.h; path = ORKTypes.h; sourceTree = "<group>"; };
-=======
->>>>>>> b1b25f9a
 		BCB96C121B19C0EC002A0B96 /* ORKStepTests.m */ = {isa = PBXFileReference; fileEncoding = 4; lastKnownFileType = sourcecode.c.objc; path = ORKStepTests.m; sourceTree = "<group>"; };
 		BCC1CD981B7ED64F00D86886 /* ORKYAxisView.h */ = {isa = PBXFileReference; fileEncoding = 4; lastKnownFileType = sourcecode.c.h; name = ORKYAxisView.h; path = Charts/ORKYAxisView.h; sourceTree = "<group>"; };
 		BCC1CD991B7ED64F00D86886 /* ORKYAxisView.m */ = {isa = PBXFileReference; fileEncoding = 4; lastKnownFileType = sourcecode.c.objc; lineEnding = 0; name = ORKYAxisView.m; path = Charts/ORKYAxisView.m; sourceTree = "<group>"; xcLanguageSpecificationIdentifier = xcode.lang.objc; };
