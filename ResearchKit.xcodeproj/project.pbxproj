// !$*UTF8*$!
{
	archiveVersion = 1;
	classes = {
	};
	objectVersion = 46;
	objects = {

/* Begin PBXAggregateTarget section */
		B18FF3A41A9FE25700C0C3B0 /* docs */ = {
			isa = PBXAggregateTarget;
			buildConfigurationList = B18FF3A71A9FE25700C0C3B0 /* Build configuration list for PBXAggregateTarget "docs" */;
			buildPhases = (
				B18FF3A81A9FE26300C0C3B0 /* ShellScript */,
			);
			dependencies = (
				B11DF3B11AA10795009E76D2 /* PBXTargetDependency */,
			);
			name = docs;
			productName = docs;
		};
/* End PBXAggregateTarget section */

/* Begin PBXBuildFile section */
<<<<<<< HEAD
		2531A29A1B014C1200003EAB /* ORKAxisView.h in Headers */ = {isa = PBXBuildFile; fileRef = 2531A2981B014C1200003EAB /* ORKAxisView.h */; };
		2531A29B1B014C1200003EAB /* ORKAxisView.m in Sources */ = {isa = PBXBuildFile; fileRef = 2531A2991B014C1200003EAB /* ORKAxisView.m */; };
		2531A29E1B014C9400003EAB /* ORKBaseGraphView.h in Headers */ = {isa = PBXBuildFile; fileRef = 2531A29C1B014C9400003EAB /* ORKBaseGraphView.h */; settings = {ATTRIBUTES = (Public, ); }; };
		2531A29F1B014C9400003EAB /* ORKBaseGraphView.m in Sources */ = {isa = PBXBuildFile; fileRef = 2531A29D1B014C9400003EAB /* ORKBaseGraphView.m */; };
		2531A2A21B014DE200003EAB /* ORKCircleView.h in Headers */ = {isa = PBXBuildFile; fileRef = 2531A2A01B014DE200003EAB /* ORKCircleView.h */; };
		2531A2A31B014DE200003EAB /* ORKCircleView.m in Sources */ = {isa = PBXBuildFile; fileRef = 2531A2A11B014DE200003EAB /* ORKCircleView.m */; };
		2531A2A61B014E2A00003EAB /* ORKDiscreteGraphView.h in Headers */ = {isa = PBXBuildFile; fileRef = 2531A2A41B014E2A00003EAB /* ORKDiscreteGraphView.h */; settings = {ATTRIBUTES = (Public, ); }; };
		2531A2A71B014E2A00003EAB /* ORKDiscreteGraphView.m in Sources */ = {isa = PBXBuildFile; fileRef = 2531A2A51B014E2A00003EAB /* ORKDiscreteGraphView.m */; };
		2531A2A91B014EAE00003EAB /* ORKGraphConstants.h in Headers */ = {isa = PBXBuildFile; fileRef = 2531A2A81B014EAE00003EAB /* ORKGraphConstants.h */; settings = {ATTRIBUTES = (Private, ); }; };
		2531A2AC1B014F5000003EAB /* ORKLineGraphView.h in Headers */ = {isa = PBXBuildFile; fileRef = 2531A2AA1B014F5000003EAB /* ORKLineGraphView.h */; settings = {ATTRIBUTES = (Public, ); }; };
		2531A2AD1B014F5000003EAB /* ORKLineGraphView.m in Sources */ = {isa = PBXBuildFile; fileRef = 2531A2AB1B014F5000003EAB /* ORKLineGraphView.m */; };
		2531A2B01B014FAE00003EAB /* ORKPieChartView.h in Headers */ = {isa = PBXBuildFile; fileRef = 2531A2AE1B014FAE00003EAB /* ORKPieChartView.h */; settings = {ATTRIBUTES = (Public, ); }; };
		2531A2B11B014FAE00003EAB /* ORKPieChartView.m in Sources */ = {isa = PBXBuildFile; fileRef = 2531A2AF1B014FAE00003EAB /* ORKPieChartView.m */; };
=======
		1412855C1AFBA2E2005F7EA0 /* ORKToneAudiometryInstructionStep.h in Headers */ = {isa = PBXBuildFile; fileRef = 1412855A1AFBA2E2005F7EA0 /* ORKToneAudiometryInstructionStep.h */; settings = {ATTRIBUTES = (Private, ); }; };
		1412855D1AFBA2E2005F7EA0 /* ORKToneAudiometryInstructionStep.m in Sources */ = {isa = PBXBuildFile; fileRef = 1412855B1AFBA2E2005F7EA0 /* ORKToneAudiometryInstructionStep.m */; };
		141285601AFBA391005F7EA0 /* ORKToneAudiometryInstructionStepViewController.h in Headers */ = {isa = PBXBuildFile; fileRef = 1412855E1AFBA391005F7EA0 /* ORKToneAudiometryInstructionStepViewController.h */; settings = {ATTRIBUTES = (Private, ); }; };
		141285611AFBA391005F7EA0 /* ORKToneAudiometryInstructionStepViewController.m in Sources */ = {isa = PBXBuildFile; fileRef = 1412855F1AFBA391005F7EA0 /* ORKToneAudiometryInstructionStepViewController.m */; };
		147503AF1AEE8071004B17F3 /* ORKAudioGenerator.h in Headers */ = {isa = PBXBuildFile; fileRef = 147503AD1AEE8071004B17F3 /* ORKAudioGenerator.h */; };
		147503B01AEE8071004B17F3 /* ORKAudioGenerator.m in Sources */ = {isa = PBXBuildFile; fileRef = 147503AE1AEE8071004B17F3 /* ORKAudioGenerator.m */; };
		147503B71AEE807C004B17F3 /* ORKToneAudiometryContentView.h in Headers */ = {isa = PBXBuildFile; fileRef = 147503B11AEE807C004B17F3 /* ORKToneAudiometryContentView.h */; };
		147503B81AEE807C004B17F3 /* ORKToneAudiometryContentView.m in Sources */ = {isa = PBXBuildFile; fileRef = 147503B21AEE807C004B17F3 /* ORKToneAudiometryContentView.m */; };
		147503B91AEE807C004B17F3 /* ORKToneAudiometryStep.h in Headers */ = {isa = PBXBuildFile; fileRef = 147503B31AEE807C004B17F3 /* ORKToneAudiometryStep.h */; settings = {ATTRIBUTES = (Private, ); }; };
		147503BA1AEE807C004B17F3 /* ORKToneAudiometryStep.m in Sources */ = {isa = PBXBuildFile; fileRef = 147503B41AEE807C004B17F3 /* ORKToneAudiometryStep.m */; };
		147503BB1AEE807C004B17F3 /* ORKToneAudiometryStepViewController.h in Headers */ = {isa = PBXBuildFile; fileRef = 147503B51AEE807C004B17F3 /* ORKToneAudiometryStepViewController.h */; settings = {ATTRIBUTES = (Private, ); }; };
		147503BC1AEE807C004B17F3 /* ORKToneAudiometryStepViewController.m in Sources */ = {isa = PBXBuildFile; fileRef = 147503B61AEE807C004B17F3 /* ORKToneAudiometryStepViewController.m */; };
		25ECC0951AFBD68300F3D63B /* ORKDeviceMotionReactionTimeStep.h in Headers */ = {isa = PBXBuildFile; fileRef = 25ECC0931AFBD68300F3D63B /* ORKDeviceMotionReactionTimeStep.h */; };
		25ECC0961AFBD68300F3D63B /* ORKDeviceMotionReactionTimeStep.m in Sources */ = {isa = PBXBuildFile; fileRef = 25ECC0941AFBD68300F3D63B /* ORKDeviceMotionReactionTimeStep.m */; };
		25ECC09B1AFBD8B300F3D63B /* ORKDeviceMotionReactionTimeViewController.h in Headers */ = {isa = PBXBuildFile; fileRef = 25ECC0991AFBD8B300F3D63B /* ORKDeviceMotionReactionTimeViewController.h */; };
		25ECC09C1AFBD8B300F3D63B /* ORKDeviceMotionReactionTimeViewController.m in Sources */ = {isa = PBXBuildFile; fileRef = 25ECC09A1AFBD8B300F3D63B /* ORKDeviceMotionReactionTimeViewController.m */; };
		25ECC09F1AFBD92D00F3D63B /* ORKDeviceMotionReactionTimeContentView.h in Headers */ = {isa = PBXBuildFile; fileRef = 25ECC09D1AFBD92D00F3D63B /* ORKDeviceMotionReactionTimeContentView.h */; };
		25ECC0A01AFBD92D00F3D63B /* ORKDeviceMotionReactionTimeContentView.m in Sources */ = {isa = PBXBuildFile; fileRef = 25ECC09E1AFBD92D00F3D63B /* ORKDeviceMotionReactionTimeContentView.m */; };
		25ECC0A31AFBDD2700F3D63B /* ORKDeviceMotionReactionTimeStimulusView.h in Headers */ = {isa = PBXBuildFile; fileRef = 25ECC0A11AFBDD2700F3D63B /* ORKDeviceMotionReactionTimeStimulusView.h */; };
		25ECC0A41AFBDD2700F3D63B /* ORKDeviceMotionReactionTimeStimulusView.m in Sources */ = {isa = PBXBuildFile; fileRef = 25ECC0A21AFBDD2700F3D63B /* ORKDeviceMotionReactionTimeStimulusView.m */; };
>>>>>>> 0736e684
		2EBFE11D1AE1B32D00CB8254 /* ORKUIViewAccessibilityTests.m in Sources */ = {isa = PBXBuildFile; fileRef = 2EBFE11C1AE1B32D00CB8254 /* ORKUIViewAccessibilityTests.m */; };
		2EBFE1201AE1B74100CB8254 /* ORKVoiceEngineTests.m in Sources */ = {isa = PBXBuildFile; fileRef = 2EBFE11F1AE1B74100CB8254 /* ORKVoiceEngineTests.m */; };
		618DA04E1A93D0D600E63AA8 /* ORKAccessibility.h in Headers */ = {isa = PBXBuildFile; fileRef = 618DA0481A93D0D600E63AA8 /* ORKAccessibility.h */; };
		618DA0501A93D0D600E63AA8 /* ORKAccessibilityFunctions.h in Headers */ = {isa = PBXBuildFile; fileRef = 618DA0491A93D0D600E63AA8 /* ORKAccessibilityFunctions.h */; };
		618DA0521A93D0D600E63AA8 /* ORKAccessibilityFunctions.m in Sources */ = {isa = PBXBuildFile; fileRef = 618DA04A1A93D0D600E63AA8 /* ORKAccessibilityFunctions.m */; };
		618DA0541A93D0D600E63AA8 /* UIView+ORKAccessibility.h in Headers */ = {isa = PBXBuildFile; fileRef = 618DA04B1A93D0D600E63AA8 /* UIView+ORKAccessibility.h */; };
		618DA0561A93D0D600E63AA8 /* UIView+ORKAccessibility.m in Sources */ = {isa = PBXBuildFile; fileRef = 618DA04C1A93D0D600E63AA8 /* UIView+ORKAccessibility.m */; };
		861D11A91AA691BB003C98A7 /* ORKScaleSliderView.h in Headers */ = {isa = PBXBuildFile; fileRef = 861D11A71AA691BB003C98A7 /* ORKScaleSliderView.h */; };
		861D11AA1AA691BB003C98A7 /* ORKScaleSliderView.m in Sources */ = {isa = PBXBuildFile; fileRef = 861D11A81AA691BB003C98A7 /* ORKScaleSliderView.m */; };
		861D11AD1AA7951F003C98A7 /* ORKChoiceAnswerFormatHelper.h in Headers */ = {isa = PBXBuildFile; fileRef = 861D11AB1AA7951F003C98A7 /* ORKChoiceAnswerFormatHelper.h */; };
		861D11AE1AA7951F003C98A7 /* ORKChoiceAnswerFormatHelper.m in Sources */ = {isa = PBXBuildFile; fileRef = 861D11AC1AA7951F003C98A7 /* ORKChoiceAnswerFormatHelper.m */; };
		861D11B51AA7D073003C98A7 /* ORKTextChoiceCellGroup.h in Headers */ = {isa = PBXBuildFile; fileRef = 861D11B31AA7D073003C98A7 /* ORKTextChoiceCellGroup.h */; };
		861D11B61AA7D073003C98A7 /* ORKTextChoiceCellGroup.m in Sources */ = {isa = PBXBuildFile; fileRef = 861D11B41AA7D073003C98A7 /* ORKTextChoiceCellGroup.m */; };
		865EA1621AB8DF750037C68E /* ORKDateTimePicker.h in Headers */ = {isa = PBXBuildFile; fileRef = 865EA1601AB8DF750037C68E /* ORKDateTimePicker.h */; };
		865EA1631AB8DF750037C68E /* ORKDateTimePicker.m in Sources */ = {isa = PBXBuildFile; fileRef = 865EA1611AB8DF750037C68E /* ORKDateTimePicker.m */; };
		865EA1681ABA1AA10037C68E /* ORKPicker.h in Headers */ = {isa = PBXBuildFile; fileRef = 865EA1661ABA1AA10037C68E /* ORKPicker.h */; };
		865EA1691ABA1AA10037C68E /* ORKPicker.m in Sources */ = {isa = PBXBuildFile; fileRef = 865EA1671ABA1AA10037C68E /* ORKPicker.m */; };
		865EA16C1ABA1BE20037C68E /* ORKSurveyAnswerCellForPicker.h in Headers */ = {isa = PBXBuildFile; fileRef = 865EA16A1ABA1BE20037C68E /* ORKSurveyAnswerCellForPicker.h */; };
		865EA16D1ABA1BE20037C68E /* ORKSurveyAnswerCellForPicker.m in Sources */ = {isa = PBXBuildFile; fileRef = 865EA16B1ABA1BE20037C68E /* ORKSurveyAnswerCellForPicker.m */; };
		866F86011A96CBF3007B282C /* ORKSurveyAnswerCell.m in Sources */ = {isa = PBXBuildFile; fileRef = 866F86001A96CBF3007B282C /* ORKSurveyAnswerCell.m */; };
		86AD910A1AB7AD1E00361FEB /* ORKNavigationContainerView.h in Headers */ = {isa = PBXBuildFile; fileRef = 86AD91081AB7AD1E00361FEB /* ORKNavigationContainerView.h */; };
		86AD910B1AB7AD1E00361FEB /* ORKNavigationContainerView.m in Sources */ = {isa = PBXBuildFile; fileRef = 86AD91091AB7AD1E00361FEB /* ORKNavigationContainerView.m */; };
		86AD910D1AB7AE4100361FEB /* ORKNavigationContainerView_Internal.h in Headers */ = {isa = PBXBuildFile; fileRef = 86AD910C1AB7AE4100361FEB /* ORKNavigationContainerView_Internal.h */; };
		86AD91101AB7B8A600361FEB /* ORKActiveStepView.h in Headers */ = {isa = PBXBuildFile; fileRef = 86AD910E1AB7B8A600361FEB /* ORKActiveStepView.h */; };
		86AD91111AB7B8A600361FEB /* ORKActiveStepView.m in Sources */ = {isa = PBXBuildFile; fileRef = 86AD910F1AB7B8A600361FEB /* ORKActiveStepView.m */; };
		86AD91141AB7B97E00361FEB /* ORKQuestionStepView.h in Headers */ = {isa = PBXBuildFile; fileRef = 86AD91121AB7B97E00361FEB /* ORKQuestionStepView.h */; };
		86AD91151AB7B97E00361FEB /* ORKQuestionStepView.m in Sources */ = {isa = PBXBuildFile; fileRef = 86AD91131AB7B97E00361FEB /* ORKQuestionStepView.m */; };
		86B781BB1AA668ED00688151 /* ORKTimeIntervalPicker.h in Headers */ = {isa = PBXBuildFile; fileRef = 86B781B71AA668ED00688151 /* ORKTimeIntervalPicker.h */; };
		86B781BC1AA668ED00688151 /* ORKTimeIntervalPicker.m in Sources */ = {isa = PBXBuildFile; fileRef = 86B781B81AA668ED00688151 /* ORKTimeIntervalPicker.m */; };
		86B781BD1AA668ED00688151 /* ORKValuePicker.h in Headers */ = {isa = PBXBuildFile; fileRef = 86B781B91AA668ED00688151 /* ORKValuePicker.h */; };
		86B781BE1AA668ED00688151 /* ORKValuePicker.m in Sources */ = {isa = PBXBuildFile; fileRef = 86B781BA1AA668ED00688151 /* ORKValuePicker.m */; };
		86B89ABB1AB3BECC001626A4 /* ORKStepHeaderView.h in Headers */ = {isa = PBXBuildFile; fileRef = 86B89AB91AB3BECC001626A4 /* ORKStepHeaderView.h */; };
		86B89ABC1AB3BECC001626A4 /* ORKStepHeaderView.m in Sources */ = {isa = PBXBuildFile; fileRef = 86B89ABA1AB3BECC001626A4 /* ORKStepHeaderView.m */; };
		86B89ABE1AB3BFDB001626A4 /* ORKStepHeaderView_Internal.h in Headers */ = {isa = PBXBuildFile; fileRef = 86B89ABD1AB3BFDB001626A4 /* ORKStepHeaderView_Internal.h */; };
		86C40C121A8D7C5C00081FAC /* ORKActiveStepQuantityView.h in Headers */ = {isa = PBXBuildFile; fileRef = 86C40AFA1A8D7C5B00081FAC /* ORKActiveStepQuantityView.h */; };
		86C40C141A8D7C5C00081FAC /* ORKActiveStepQuantityView.m in Sources */ = {isa = PBXBuildFile; fileRef = 86C40AFB1A8D7C5B00081FAC /* ORKActiveStepQuantityView.m */; };
		86C40C161A8D7C5C00081FAC /* ORKAudioContentView.h in Headers */ = {isa = PBXBuildFile; fileRef = 86C40AFC1A8D7C5B00081FAC /* ORKAudioContentView.h */; };
		86C40C181A8D7C5C00081FAC /* ORKAudioContentView.m in Sources */ = {isa = PBXBuildFile; fileRef = 86C40AFD1A8D7C5B00081FAC /* ORKAudioContentView.m */; };
		86C40C1A1A8D7C5C00081FAC /* ORKAudioStep.h in Headers */ = {isa = PBXBuildFile; fileRef = 86C40AFE1A8D7C5B00081FAC /* ORKAudioStep.h */; settings = {ATTRIBUTES = (Private, ); }; };
		86C40C1C1A8D7C5C00081FAC /* ORKAudioStep.m in Sources */ = {isa = PBXBuildFile; fileRef = 86C40AFF1A8D7C5B00081FAC /* ORKAudioStep.m */; };
		86C40C1E1A8D7C5C00081FAC /* ORKAudioStepViewController.h in Headers */ = {isa = PBXBuildFile; fileRef = 86C40B001A8D7C5B00081FAC /* ORKAudioStepViewController.h */; settings = {ATTRIBUTES = (Private, ); }; };
		86C40C201A8D7C5C00081FAC /* ORKAudioStepViewController.m in Sources */ = {isa = PBXBuildFile; fileRef = 86C40B011A8D7C5B00081FAC /* ORKAudioStepViewController.m */; };
		86C40C221A8D7C5C00081FAC /* ORKCountdownStep.h in Headers */ = {isa = PBXBuildFile; fileRef = 86C40B021A8D7C5B00081FAC /* ORKCountdownStep.h */; settings = {ATTRIBUTES = (Private, ); }; };
		86C40C241A8D7C5C00081FAC /* ORKCountdownStep.m in Sources */ = {isa = PBXBuildFile; fileRef = 86C40B031A8D7C5B00081FAC /* ORKCountdownStep.m */; };
		86C40C261A8D7C5C00081FAC /* ORKCountdownStepViewController.h in Headers */ = {isa = PBXBuildFile; fileRef = 86C40B041A8D7C5B00081FAC /* ORKCountdownStepViewController.h */; settings = {ATTRIBUTES = (Private, ); }; };
		86C40C281A8D7C5C00081FAC /* ORKCountdownStepViewController.m in Sources */ = {isa = PBXBuildFile; fileRef = 86C40B051A8D7C5B00081FAC /* ORKCountdownStepViewController.m */; };
		86C40C2A1A8D7C5C00081FAC /* ORKFitnessContentView.h in Headers */ = {isa = PBXBuildFile; fileRef = 86C40B061A8D7C5B00081FAC /* ORKFitnessContentView.h */; };
		86C40C2C1A8D7C5C00081FAC /* ORKFitnessContentView.m in Sources */ = {isa = PBXBuildFile; fileRef = 86C40B071A8D7C5B00081FAC /* ORKFitnessContentView.m */; };
		86C40C2E1A8D7C5C00081FAC /* ORKFitnessStep.h in Headers */ = {isa = PBXBuildFile; fileRef = 86C40B081A8D7C5B00081FAC /* ORKFitnessStep.h */; settings = {ATTRIBUTES = (Private, ); }; };
		86C40C301A8D7C5C00081FAC /* ORKFitnessStep.m in Sources */ = {isa = PBXBuildFile; fileRef = 86C40B091A8D7C5B00081FAC /* ORKFitnessStep.m */; };
		86C40C321A8D7C5C00081FAC /* ORKFitnessStepViewController.h in Headers */ = {isa = PBXBuildFile; fileRef = 86C40B0A1A8D7C5B00081FAC /* ORKFitnessStepViewController.h */; settings = {ATTRIBUTES = (Private, ); }; };
		86C40C341A8D7C5C00081FAC /* ORKFitnessStepViewController.m in Sources */ = {isa = PBXBuildFile; fileRef = 86C40B0B1A8D7C5B00081FAC /* ORKFitnessStepViewController.m */; };
		86C40C361A8D7C5C00081FAC /* ORKSpatialSpanGame.h in Headers */ = {isa = PBXBuildFile; fileRef = 86C40B0C1A8D7C5B00081FAC /* ORKSpatialSpanGame.h */; };
		86C40C381A8D7C5C00081FAC /* ORKSpatialSpanGame.m in Sources */ = {isa = PBXBuildFile; fileRef = 86C40B0D1A8D7C5B00081FAC /* ORKSpatialSpanGame.m */; };
		86C40C3A1A8D7C5C00081FAC /* ORKSpatialSpanGameState.h in Headers */ = {isa = PBXBuildFile; fileRef = 86C40B0E1A8D7C5B00081FAC /* ORKSpatialSpanGameState.h */; };
		86C40C3C1A8D7C5C00081FAC /* ORKSpatialSpanGameState.m in Sources */ = {isa = PBXBuildFile; fileRef = 86C40B0F1A8D7C5B00081FAC /* ORKSpatialSpanGameState.m */; };
		86C40C3E1A8D7C5C00081FAC /* ORKSpatialSpanMemoryContentView.h in Headers */ = {isa = PBXBuildFile; fileRef = 86C40B101A8D7C5B00081FAC /* ORKSpatialSpanMemoryContentView.h */; };
		86C40C401A8D7C5C00081FAC /* ORKSpatialSpanMemoryContentView.m in Sources */ = {isa = PBXBuildFile; fileRef = 86C40B111A8D7C5B00081FAC /* ORKSpatialSpanMemoryContentView.m */; };
		86C40C421A8D7C5C00081FAC /* ORKSpatialSpanMemoryStep.h in Headers */ = {isa = PBXBuildFile; fileRef = 86C40B121A8D7C5B00081FAC /* ORKSpatialSpanMemoryStep.h */; settings = {ATTRIBUTES = (Private, ); }; };
		86C40C441A8D7C5C00081FAC /* ORKSpatialSpanMemoryStep.m in Sources */ = {isa = PBXBuildFile; fileRef = 86C40B131A8D7C5B00081FAC /* ORKSpatialSpanMemoryStep.m */; };
		86C40C461A8D7C5C00081FAC /* ORKSpatialSpanMemoryStepViewController.h in Headers */ = {isa = PBXBuildFile; fileRef = 86C40B141A8D7C5B00081FAC /* ORKSpatialSpanMemoryStepViewController.h */; settings = {ATTRIBUTES = (Private, ); }; };
		86C40C481A8D7C5C00081FAC /* ORKSpatialSpanMemoryStepViewController.m in Sources */ = {isa = PBXBuildFile; fileRef = 86C40B151A8D7C5B00081FAC /* ORKSpatialSpanMemoryStepViewController.m */; };
		86C40C4A1A8D7C5C00081FAC /* ORKSpatialSpanTargetView.h in Headers */ = {isa = PBXBuildFile; fileRef = 86C40B161A8D7C5B00081FAC /* ORKSpatialSpanTargetView.h */; };
		86C40C4C1A8D7C5C00081FAC /* ORKSpatialSpanTargetView.m in Sources */ = {isa = PBXBuildFile; fileRef = 86C40B171A8D7C5B00081FAC /* ORKSpatialSpanTargetView.m */; };
		86C40C4E1A8D7C5C00081FAC /* ORKTappingContentView.h in Headers */ = {isa = PBXBuildFile; fileRef = 86C40B181A8D7C5B00081FAC /* ORKTappingContentView.h */; };
		86C40C501A8D7C5C00081FAC /* ORKTappingContentView.m in Sources */ = {isa = PBXBuildFile; fileRef = 86C40B191A8D7C5B00081FAC /* ORKTappingContentView.m */; };
		86C40C521A8D7C5C00081FAC /* ORKTappingIntervalStep.h in Headers */ = {isa = PBXBuildFile; fileRef = 86C40B1A1A8D7C5B00081FAC /* ORKTappingIntervalStep.h */; settings = {ATTRIBUTES = (Private, ); }; };
		86C40C541A8D7C5C00081FAC /* ORKTappingIntervalStep.m in Sources */ = {isa = PBXBuildFile; fileRef = 86C40B1B1A8D7C5B00081FAC /* ORKTappingIntervalStep.m */; };
		86C40C561A8D7C5C00081FAC /* ORKTappingIntervalStepViewController.h in Headers */ = {isa = PBXBuildFile; fileRef = 86C40B1C1A8D7C5B00081FAC /* ORKTappingIntervalStepViewController.h */; settings = {ATTRIBUTES = (Private, ); }; };
		86C40C581A8D7C5C00081FAC /* ORKTappingIntervalStepViewController.m in Sources */ = {isa = PBXBuildFile; fileRef = 86C40B1D1A8D7C5B00081FAC /* ORKTappingIntervalStepViewController.m */; };
		86C40C5A1A8D7C5C00081FAC /* ORKWalkingTaskStep.h in Headers */ = {isa = PBXBuildFile; fileRef = 86C40B1E1A8D7C5B00081FAC /* ORKWalkingTaskStep.h */; settings = {ATTRIBUTES = (Private, ); }; };
		86C40C5C1A8D7C5C00081FAC /* ORKWalkingTaskStep.m in Sources */ = {isa = PBXBuildFile; fileRef = 86C40B1F1A8D7C5B00081FAC /* ORKWalkingTaskStep.m */; };
		86C40C5E1A8D7C5C00081FAC /* ORKWalkingTaskStepViewController.h in Headers */ = {isa = PBXBuildFile; fileRef = 86C40B201A8D7C5B00081FAC /* ORKWalkingTaskStepViewController.h */; settings = {ATTRIBUTES = (Private, ); }; };
		86C40C601A8D7C5C00081FAC /* ORKWalkingTaskStepViewController.m in Sources */ = {isa = PBXBuildFile; fileRef = 86C40B211A8D7C5B00081FAC /* ORKWalkingTaskStepViewController.m */; };
		86C40C621A8D7C5C00081FAC /* CLLocation+ORKJSONDictionary.h in Headers */ = {isa = PBXBuildFile; fileRef = 86C40B221A8D7C5B00081FAC /* CLLocation+ORKJSONDictionary.h */; };
		86C40C641A8D7C5C00081FAC /* CLLocation+ORKJSONDictionary.m in Sources */ = {isa = PBXBuildFile; fileRef = 86C40B231A8D7C5B00081FAC /* CLLocation+ORKJSONDictionary.m */; };
		86C40C661A8D7C5C00081FAC /* CMAccelerometerData+ORKJSONDictionary.h in Headers */ = {isa = PBXBuildFile; fileRef = 86C40B241A8D7C5B00081FAC /* CMAccelerometerData+ORKJSONDictionary.h */; };
		86C40C681A8D7C5C00081FAC /* CMAccelerometerData+ORKJSONDictionary.m in Sources */ = {isa = PBXBuildFile; fileRef = 86C40B251A8D7C5B00081FAC /* CMAccelerometerData+ORKJSONDictionary.m */; };
		86C40C6A1A8D7C5C00081FAC /* CMDeviceMotion+ORKJSONDictionary.h in Headers */ = {isa = PBXBuildFile; fileRef = 86C40B261A8D7C5B00081FAC /* CMDeviceMotion+ORKJSONDictionary.h */; };
		86C40C6C1A8D7C5C00081FAC /* CMDeviceMotion+ORKJSONDictionary.m in Sources */ = {isa = PBXBuildFile; fileRef = 86C40B271A8D7C5B00081FAC /* CMDeviceMotion+ORKJSONDictionary.m */; };
		86C40C6E1A8D7C5C00081FAC /* CMMotionActivity+ORKJSONDictionary.h in Headers */ = {isa = PBXBuildFile; fileRef = 86C40B281A8D7C5B00081FAC /* CMMotionActivity+ORKJSONDictionary.h */; };
		86C40C701A8D7C5C00081FAC /* CMMotionActivity+ORKJSONDictionary.m in Sources */ = {isa = PBXBuildFile; fileRef = 86C40B291A8D7C5B00081FAC /* CMMotionActivity+ORKJSONDictionary.m */; };
		86C40C721A8D7C5C00081FAC /* CMPedometerData+ORKJSONDictionary.h in Headers */ = {isa = PBXBuildFile; fileRef = 86C40B2A1A8D7C5B00081FAC /* CMPedometerData+ORKJSONDictionary.h */; };
		86C40C741A8D7C5C00081FAC /* CMPedometerData+ORKJSONDictionary.m in Sources */ = {isa = PBXBuildFile; fileRef = 86C40B2B1A8D7C5B00081FAC /* CMPedometerData+ORKJSONDictionary.m */; };
		86C40C761A8D7C5C00081FAC /* HKSample+ORKJSONDictionary.h in Headers */ = {isa = PBXBuildFile; fileRef = 86C40B2C1A8D7C5B00081FAC /* HKSample+ORKJSONDictionary.h */; };
		86C40C781A8D7C5C00081FAC /* HKSample+ORKJSONDictionary.m in Sources */ = {isa = PBXBuildFile; fileRef = 86C40B2D1A8D7C5B00081FAC /* HKSample+ORKJSONDictionary.m */; };
		86C40C7A1A8D7C5C00081FAC /* ORKAccelerometerRecorder.h in Headers */ = {isa = PBXBuildFile; fileRef = 86C40B2E1A8D7C5B00081FAC /* ORKAccelerometerRecorder.h */; };
		86C40C7C1A8D7C5C00081FAC /* ORKAccelerometerRecorder.m in Sources */ = {isa = PBXBuildFile; fileRef = 86C40B2F1A8D7C5B00081FAC /* ORKAccelerometerRecorder.m */; };
		86C40C7E1A8D7C5C00081FAC /* ORKActiveStep.h in Headers */ = {isa = PBXBuildFile; fileRef = 86C40B301A8D7C5B00081FAC /* ORKActiveStep.h */; settings = {ATTRIBUTES = (Public, ); }; };
		86C40C801A8D7C5C00081FAC /* ORKActiveStep.m in Sources */ = {isa = PBXBuildFile; fileRef = 86C40B311A8D7C5B00081FAC /* ORKActiveStep.m */; };
		86C40C821A8D7C5C00081FAC /* ORKActiveStep_Internal.h in Headers */ = {isa = PBXBuildFile; fileRef = 86C40B321A8D7C5B00081FAC /* ORKActiveStep_Internal.h */; };
		86C40C841A8D7C5C00081FAC /* ORKActiveStepTimer.h in Headers */ = {isa = PBXBuildFile; fileRef = 86C40B331A8D7C5B00081FAC /* ORKActiveStepTimer.h */; };
		86C40C861A8D7C5C00081FAC /* ORKActiveStepTimer.m in Sources */ = {isa = PBXBuildFile; fileRef = 86C40B341A8D7C5B00081FAC /* ORKActiveStepTimer.m */; };
		86C40C881A8D7C5C00081FAC /* ORKActiveStepTimerView.h in Headers */ = {isa = PBXBuildFile; fileRef = 86C40B351A8D7C5B00081FAC /* ORKActiveStepTimerView.h */; };
		86C40C8A1A8D7C5C00081FAC /* ORKActiveStepTimerView.m in Sources */ = {isa = PBXBuildFile; fileRef = 86C40B361A8D7C5B00081FAC /* ORKActiveStepTimerView.m */; };
		86C40C8C1A8D7C5C00081FAC /* ORKActiveStepViewController.h in Headers */ = {isa = PBXBuildFile; fileRef = 86C40B371A8D7C5B00081FAC /* ORKActiveStepViewController.h */; settings = {ATTRIBUTES = (Public, ); }; };
		86C40C8E1A8D7C5C00081FAC /* ORKActiveStepViewController.m in Sources */ = {isa = PBXBuildFile; fileRef = 86C40B381A8D7C5B00081FAC /* ORKActiveStepViewController.m */; };
		86C40C901A8D7C5C00081FAC /* ORKActiveStepViewController_Internal.h in Headers */ = {isa = PBXBuildFile; fileRef = 86C40B391A8D7C5B00081FAC /* ORKActiveStepViewController_Internal.h */; };
		86C40C921A8D7C5C00081FAC /* ORKAudioRecorder.h in Headers */ = {isa = PBXBuildFile; fileRef = 86C40B3A1A8D7C5B00081FAC /* ORKAudioRecorder.h */; };
		86C40C941A8D7C5C00081FAC /* ORKAudioRecorder.m in Sources */ = {isa = PBXBuildFile; fileRef = 86C40B3B1A8D7C5B00081FAC /* ORKAudioRecorder.m */; };
		86C40C961A8D7C5C00081FAC /* ORKDataLogger.h in Headers */ = {isa = PBXBuildFile; fileRef = 86C40B3C1A8D7C5B00081FAC /* ORKDataLogger.h */; settings = {ATTRIBUTES = (Private, ); }; };
		86C40C981A8D7C5C00081FAC /* ORKDataLogger.m in Sources */ = {isa = PBXBuildFile; fileRef = 86C40B3D1A8D7C5B00081FAC /* ORKDataLogger.m */; };
		86C40C9A1A8D7C5C00081FAC /* ORKDataLogger_Private.h in Headers */ = {isa = PBXBuildFile; fileRef = 86C40B3E1A8D7C5B00081FAC /* ORKDataLogger_Private.h */; };
		86C40C9C1A8D7C5C00081FAC /* ORKDeviceMotionRecorder.h in Headers */ = {isa = PBXBuildFile; fileRef = 86C40B3F1A8D7C5B00081FAC /* ORKDeviceMotionRecorder.h */; };
		86C40C9E1A8D7C5C00081FAC /* ORKDeviceMotionRecorder.m in Sources */ = {isa = PBXBuildFile; fileRef = 86C40B401A8D7C5B00081FAC /* ORKDeviceMotionRecorder.m */; };
		86C40CA01A8D7C5C00081FAC /* ORKHealthQuantityTypeRecorder.h in Headers */ = {isa = PBXBuildFile; fileRef = 86C40B411A8D7C5B00081FAC /* ORKHealthQuantityTypeRecorder.h */; };
		86C40CA21A8D7C5C00081FAC /* ORKHealthQuantityTypeRecorder.m in Sources */ = {isa = PBXBuildFile; fileRef = 86C40B421A8D7C5B00081FAC /* ORKHealthQuantityTypeRecorder.m */; };
		86C40CA41A8D7C5C00081FAC /* ORKLocationRecorder.h in Headers */ = {isa = PBXBuildFile; fileRef = 86C40B431A8D7C5B00081FAC /* ORKLocationRecorder.h */; };
		86C40CA61A8D7C5C00081FAC /* ORKLocationRecorder.m in Sources */ = {isa = PBXBuildFile; fileRef = 86C40B441A8D7C5B00081FAC /* ORKLocationRecorder.m */; };
		86C40CA81A8D7C5C00081FAC /* ORKPedometerRecorder.h in Headers */ = {isa = PBXBuildFile; fileRef = 86C40B451A8D7C5B00081FAC /* ORKPedometerRecorder.h */; };
		86C40CAA1A8D7C5C00081FAC /* ORKPedometerRecorder.m in Sources */ = {isa = PBXBuildFile; fileRef = 86C40B461A8D7C5B00081FAC /* ORKPedometerRecorder.m */; };
		86C40CAC1A8D7C5C00081FAC /* ORKRecorder.h in Headers */ = {isa = PBXBuildFile; fileRef = 86C40B471A8D7C5B00081FAC /* ORKRecorder.h */; settings = {ATTRIBUTES = (Public, ); }; };
		86C40CAE1A8D7C5C00081FAC /* ORKRecorder.m in Sources */ = {isa = PBXBuildFile; fileRef = 86C40B481A8D7C5B00081FAC /* ORKRecorder.m */; };
		86C40CB01A8D7C5C00081FAC /* ORKRecorder_Internal.h in Headers */ = {isa = PBXBuildFile; fileRef = 86C40B491A8D7C5B00081FAC /* ORKRecorder_Internal.h */; };
		86C40CB21A8D7C5C00081FAC /* ORKRecorder_Private.h in Headers */ = {isa = PBXBuildFile; fileRef = 86C40B4A1A8D7C5B00081FAC /* ORKRecorder_Private.h */; settings = {ATTRIBUTES = (Private, ); }; };
		86C40CB41A8D7C5C00081FAC /* ORKTouchRecorder.h in Headers */ = {isa = PBXBuildFile; fileRef = 86C40B4B1A8D7C5B00081FAC /* ORKTouchRecorder.h */; };
		86C40CB61A8D7C5C00081FAC /* ORKTouchRecorder.m in Sources */ = {isa = PBXBuildFile; fileRef = 86C40B4C1A8D7C5B00081FAC /* ORKTouchRecorder.m */; };
		86C40CB81A8D7C5C00081FAC /* ORKVoiceEngine.h in Headers */ = {isa = PBXBuildFile; fileRef = 86C40B4D1A8D7C5B00081FAC /* ORKVoiceEngine.h */; };
		86C40CBA1A8D7C5C00081FAC /* ORKVoiceEngine.m in Sources */ = {isa = PBXBuildFile; fileRef = 86C40B4E1A8D7C5B00081FAC /* ORKVoiceEngine.m */; };
		86C40CBC1A8D7C5C00081FAC /* UITouch+ORKJSONDictionary.h in Headers */ = {isa = PBXBuildFile; fileRef = 86C40B4F1A8D7C5B00081FAC /* UITouch+ORKJSONDictionary.h */; };
		86C40CBE1A8D7C5C00081FAC /* UITouch+ORKJSONDictionary.m in Sources */ = {isa = PBXBuildFile; fileRef = 86C40B501A8D7C5B00081FAC /* UITouch+ORKJSONDictionary.m */; };
		86C40CC01A8D7C5C00081FAC /* ORKCompletionStep.h in Headers */ = {isa = PBXBuildFile; fileRef = 86C40B521A8D7C5B00081FAC /* ORKCompletionStep.h */; settings = {ATTRIBUTES = (Private, ); }; };
		86C40CC21A8D7C5C00081FAC /* ORKCompletionStep.m in Sources */ = {isa = PBXBuildFile; fileRef = 86C40B531A8D7C5B00081FAC /* ORKCompletionStep.m */; };
		86C40CC41A8D7C5C00081FAC /* ORKCompletionStepViewController.h in Headers */ = {isa = PBXBuildFile; fileRef = 86C40B541A8D7C5B00081FAC /* ORKCompletionStepViewController.h */; settings = {ATTRIBUTES = (Private, ); }; };
		86C40CC61A8D7C5C00081FAC /* ORKCompletionStepViewController.m in Sources */ = {isa = PBXBuildFile; fileRef = 86C40B551A8D7C5B00081FAC /* ORKCompletionStepViewController.m */; };
		86C40CC81A8D7C5C00081FAC /* ORKFormItemCell.h in Headers */ = {isa = PBXBuildFile; fileRef = 86C40B561A8D7C5B00081FAC /* ORKFormItemCell.h */; };
		86C40CCA1A8D7C5C00081FAC /* ORKFormItemCell.m in Sources */ = {isa = PBXBuildFile; fileRef = 86C40B571A8D7C5B00081FAC /* ORKFormItemCell.m */; };
		86C40CCC1A8D7C5C00081FAC /* ORKImageSelectionView.h in Headers */ = {isa = PBXBuildFile; fileRef = 86C40B581A8D7C5B00081FAC /* ORKImageSelectionView.h */; };
		86C40CCE1A8D7C5C00081FAC /* ORKImageSelectionView.m in Sources */ = {isa = PBXBuildFile; fileRef = 86C40B591A8D7C5B00081FAC /* ORKImageSelectionView.m */; };
		86C40CD01A8D7C5C00081FAC /* ORKInstructionStepView.h in Headers */ = {isa = PBXBuildFile; fileRef = 86C40B5A1A8D7C5B00081FAC /* ORKInstructionStepView.h */; };
		86C40CD21A8D7C5C00081FAC /* ORKInstructionStepView.m in Sources */ = {isa = PBXBuildFile; fileRef = 86C40B5B1A8D7C5B00081FAC /* ORKInstructionStepView.m */; };
		86C40CD41A8D7C5C00081FAC /* ORKTableContainerView.h in Headers */ = {isa = PBXBuildFile; fileRef = 86C40B5C1A8D7C5B00081FAC /* ORKTableContainerView.h */; };
		86C40CD61A8D7C5C00081FAC /* ORKTableContainerView.m in Sources */ = {isa = PBXBuildFile; fileRef = 86C40B5D1A8D7C5B00081FAC /* ORKTableContainerView.m */; };
		86C40CD81A8D7C5C00081FAC /* ORKTextFieldView.h in Headers */ = {isa = PBXBuildFile; fileRef = 86C40B5E1A8D7C5B00081FAC /* ORKTextFieldView.h */; };
		86C40CDA1A8D7C5C00081FAC /* ORKTextFieldView.m in Sources */ = {isa = PBXBuildFile; fileRef = 86C40B5F1A8D7C5B00081FAC /* ORKTextFieldView.m */; };
		86C40CDC1A8D7C5C00081FAC /* ORKTintedImageView.h in Headers */ = {isa = PBXBuildFile; fileRef = 86C40B601A8D7C5B00081FAC /* ORKTintedImageView.h */; };
		86C40CDE1A8D7C5C00081FAC /* ORKTintedImageView.m in Sources */ = {isa = PBXBuildFile; fileRef = 86C40B611A8D7C5B00081FAC /* ORKTintedImageView.m */; };
		86C40CE41A8D7C5C00081FAC /* ORKAnswerFormat.h in Headers */ = {isa = PBXBuildFile; fileRef = 86C40B641A8D7C5B00081FAC /* ORKAnswerFormat.h */; settings = {ATTRIBUTES = (Public, ); }; };
		86C40CE61A8D7C5C00081FAC /* ORKAnswerFormat.m in Sources */ = {isa = PBXBuildFile; fileRef = 86C40B651A8D7C5B00081FAC /* ORKAnswerFormat.m */; };
		86C40CE81A8D7C5C00081FAC /* ORKAnswerFormat_Internal.h in Headers */ = {isa = PBXBuildFile; fileRef = 86C40B661A8D7C5B00081FAC /* ORKAnswerFormat_Internal.h */; };
		86C40CEA1A8D7C5C00081FAC /* ORKAnswerTextField.h in Headers */ = {isa = PBXBuildFile; fileRef = 86C40B671A8D7C5B00081FAC /* ORKAnswerTextField.h */; };
		86C40CEC1A8D7C5C00081FAC /* ORKAnswerTextField.m in Sources */ = {isa = PBXBuildFile; fileRef = 86C40B681A8D7C5B00081FAC /* ORKAnswerTextField.m */; };
		86C40CEE1A8D7C5C00081FAC /* ORKAnswerTextView.h in Headers */ = {isa = PBXBuildFile; fileRef = 86C40B691A8D7C5B00081FAC /* ORKAnswerTextView.h */; };
		86C40CF01A8D7C5C00081FAC /* ORKAnswerTextView.m in Sources */ = {isa = PBXBuildFile; fileRef = 86C40B6A1A8D7C5B00081FAC /* ORKAnswerTextView.m */; };
		86C40CF21A8D7C5C00081FAC /* ORKBodyLabel.h in Headers */ = {isa = PBXBuildFile; fileRef = 86C40B6B1A8D7C5B00081FAC /* ORKBodyLabel.h */; };
		86C40CF41A8D7C5C00081FAC /* ORKBodyLabel.m in Sources */ = {isa = PBXBuildFile; fileRef = 86C40B6C1A8D7C5B00081FAC /* ORKBodyLabel.m */; };
		86C40CF61A8D7C5C00081FAC /* ORKBorderedButton.h in Headers */ = {isa = PBXBuildFile; fileRef = 86C40B6D1A8D7C5B00081FAC /* ORKBorderedButton.h */; };
		86C40CF81A8D7C5C00081FAC /* ORKBorderedButton.m in Sources */ = {isa = PBXBuildFile; fileRef = 86C40B6E1A8D7C5C00081FAC /* ORKBorderedButton.m */; };
		86C40CFA1A8D7C5C00081FAC /* ORKCaption1Label.h in Headers */ = {isa = PBXBuildFile; fileRef = 86C40B6F1A8D7C5C00081FAC /* ORKCaption1Label.h */; };
		86C40CFC1A8D7C5C00081FAC /* ORKCaption1Label.m in Sources */ = {isa = PBXBuildFile; fileRef = 86C40B701A8D7C5C00081FAC /* ORKCaption1Label.m */; };
		86C40CFE1A8D7C5C00081FAC /* ORKChoiceViewCell.h in Headers */ = {isa = PBXBuildFile; fileRef = 86C40B711A8D7C5C00081FAC /* ORKChoiceViewCell.h */; };
		86C40D001A8D7C5C00081FAC /* ORKChoiceViewCell.m in Sources */ = {isa = PBXBuildFile; fileRef = 86C40B721A8D7C5C00081FAC /* ORKChoiceViewCell.m */; };
		86C40D021A8D7C5C00081FAC /* ORKContinueButton.h in Headers */ = {isa = PBXBuildFile; fileRef = 86C40B731A8D7C5C00081FAC /* ORKContinueButton.h */; };
		86C40D041A8D7C5C00081FAC /* ORKContinueButton.m in Sources */ = {isa = PBXBuildFile; fileRef = 86C40B741A8D7C5C00081FAC /* ORKContinueButton.m */; };
		86C40D061A8D7C5C00081FAC /* ORKCountdownLabel.h in Headers */ = {isa = PBXBuildFile; fileRef = 86C40B751A8D7C5C00081FAC /* ORKCountdownLabel.h */; };
		86C40D081A8D7C5C00081FAC /* ORKCountdownLabel.m in Sources */ = {isa = PBXBuildFile; fileRef = 86C40B761A8D7C5C00081FAC /* ORKCountdownLabel.m */; };
		86C40D0A1A8D7C5C00081FAC /* ORKCustomStepView.h in Headers */ = {isa = PBXBuildFile; fileRef = 86C40B771A8D7C5C00081FAC /* ORKCustomStepView.h */; settings = {ATTRIBUTES = (Private, ); }; };
		86C40D0C1A8D7C5C00081FAC /* ORKCustomStepView.m in Sources */ = {isa = PBXBuildFile; fileRef = 86C40B781A8D7C5C00081FAC /* ORKCustomStepView.m */; };
		86C40D0E1A8D7C5C00081FAC /* ORKCustomStepView_Internal.h in Headers */ = {isa = PBXBuildFile; fileRef = 86C40B791A8D7C5C00081FAC /* ORKCustomStepView_Internal.h */; };
		86C40D101A8D7C5C00081FAC /* ORKDefaultFont.h in Headers */ = {isa = PBXBuildFile; fileRef = 86C40B7A1A8D7C5C00081FAC /* ORKDefaultFont.h */; };
		86C40D121A8D7C5C00081FAC /* ORKDefines.h in Headers */ = {isa = PBXBuildFile; fileRef = 86C40B7B1A8D7C5C00081FAC /* ORKDefines.h */; settings = {ATTRIBUTES = (Public, ); }; };
		86C40D141A8D7C5C00081FAC /* ORKDefines_Private.h in Headers */ = {isa = PBXBuildFile; fileRef = 86C40B7C1A8D7C5C00081FAC /* ORKDefines_Private.h */; settings = {ATTRIBUTES = (Private, ); }; };
		86C40D161A8D7C5C00081FAC /* ORKErrors.h in Headers */ = {isa = PBXBuildFile; fileRef = 86C40B7D1A8D7C5C00081FAC /* ORKErrors.h */; settings = {ATTRIBUTES = (Private, ); }; };
		86C40D181A8D7C5C00081FAC /* ORKErrors.m in Sources */ = {isa = PBXBuildFile; fileRef = 86C40B7E1A8D7C5C00081FAC /* ORKErrors.m */; };
		86C40D1A1A8D7C5C00081FAC /* ORKFormItem_Internal.h in Headers */ = {isa = PBXBuildFile; fileRef = 86C40B7F1A8D7C5C00081FAC /* ORKFormItem_Internal.h */; };
		86C40D1C1A8D7C5C00081FAC /* ORKFormSectionTitleLabel.h in Headers */ = {isa = PBXBuildFile; fileRef = 86C40B801A8D7C5C00081FAC /* ORKFormSectionTitleLabel.h */; };
		86C40D1E1A8D7C5C00081FAC /* ORKFormSectionTitleLabel.m in Sources */ = {isa = PBXBuildFile; fileRef = 86C40B811A8D7C5C00081FAC /* ORKFormSectionTitleLabel.m */; };
		86C40D201A8D7C5C00081FAC /* ORKFormStep.h in Headers */ = {isa = PBXBuildFile; fileRef = 86C40B821A8D7C5C00081FAC /* ORKFormStep.h */; settings = {ATTRIBUTES = (Public, ); }; };
		86C40D221A8D7C5C00081FAC /* ORKFormStep.m in Sources */ = {isa = PBXBuildFile; fileRef = 86C40B831A8D7C5C00081FAC /* ORKFormStep.m */; };
		86C40D241A8D7C5C00081FAC /* ORKFormStepViewController.h in Headers */ = {isa = PBXBuildFile; fileRef = 86C40B841A8D7C5C00081FAC /* ORKFormStepViewController.h */; settings = {ATTRIBUTES = (Private, ); }; };
		86C40D261A8D7C5C00081FAC /* ORKFormStepViewController.m in Sources */ = {isa = PBXBuildFile; fileRef = 86C40B851A8D7C5C00081FAC /* ORKFormStepViewController.m */; };
		86C40D281A8D7C5C00081FAC /* ORKFormTextView.h in Headers */ = {isa = PBXBuildFile; fileRef = 86C40B861A8D7C5C00081FAC /* ORKFormTextView.h */; };
		86C40D2A1A8D7C5C00081FAC /* ORKFormTextView.m in Sources */ = {isa = PBXBuildFile; fileRef = 86C40B871A8D7C5C00081FAC /* ORKFormTextView.m */; };
		86C40D2C1A8D7C5C00081FAC /* ORKHeadlineLabel.h in Headers */ = {isa = PBXBuildFile; fileRef = 86C40B881A8D7C5C00081FAC /* ORKHeadlineLabel.h */; };
		86C40D2E1A8D7C5C00081FAC /* ORKHeadlineLabel.m in Sources */ = {isa = PBXBuildFile; fileRef = 86C40B891A8D7C5C00081FAC /* ORKHeadlineLabel.m */; };
		86C40D301A8D7C5C00081FAC /* ORKHealthAnswerFormat.h in Headers */ = {isa = PBXBuildFile; fileRef = 86C40B8A1A8D7C5C00081FAC /* ORKHealthAnswerFormat.h */; settings = {ATTRIBUTES = (Public, ); }; };
		86C40D321A8D7C5C00081FAC /* ORKHealthAnswerFormat.m in Sources */ = {isa = PBXBuildFile; fileRef = 86C40B8B1A8D7C5C00081FAC /* ORKHealthAnswerFormat.m */; };
		86C40D341A8D7C5C00081FAC /* ORKHelpers.h in Headers */ = {isa = PBXBuildFile; fileRef = 86C40B8C1A8D7C5C00081FAC /* ORKHelpers.h */; };
		86C40D361A8D7C5C00081FAC /* ORKHelpers.m in Sources */ = {isa = PBXBuildFile; fileRef = 86C40B8D1A8D7C5C00081FAC /* ORKHelpers.m */; };
		86C40D381A8D7C5C00081FAC /* ORKHTMLPDFWriter.h in Headers */ = {isa = PBXBuildFile; fileRef = 86C40B8E1A8D7C5C00081FAC /* ORKHTMLPDFWriter.h */; };
		86C40D3A1A8D7C5C00081FAC /* ORKHTMLPDFWriter.m in Sources */ = {isa = PBXBuildFile; fileRef = 86C40B8F1A8D7C5C00081FAC /* ORKHTMLPDFWriter.m */; };
		86C40D3C1A8D7C5C00081FAC /* ORKImageChoiceLabel.h in Headers */ = {isa = PBXBuildFile; fileRef = 86C40B901A8D7C5C00081FAC /* ORKImageChoiceLabel.h */; };
		86C40D3E1A8D7C5C00081FAC /* ORKImageChoiceLabel.m in Sources */ = {isa = PBXBuildFile; fileRef = 86C40B911A8D7C5C00081FAC /* ORKImageChoiceLabel.m */; };
		86C40D401A8D7C5C00081FAC /* ORKInstructionStep.h in Headers */ = {isa = PBXBuildFile; fileRef = 86C40B921A8D7C5C00081FAC /* ORKInstructionStep.h */; settings = {ATTRIBUTES = (Public, ); }; };
		86C40D421A8D7C5C00081FAC /* ORKInstructionStep.m in Sources */ = {isa = PBXBuildFile; fileRef = 86C40B931A8D7C5C00081FAC /* ORKInstructionStep.m */; };
		86C40D441A8D7C5C00081FAC /* ORKInstructionStepViewController.h in Headers */ = {isa = PBXBuildFile; fileRef = 86C40B941A8D7C5C00081FAC /* ORKInstructionStepViewController.h */; settings = {ATTRIBUTES = (Private, ); }; };
		86C40D461A8D7C5C00081FAC /* ORKInstructionStepViewController.m in Sources */ = {isa = PBXBuildFile; fileRef = 86C40B951A8D7C5C00081FAC /* ORKInstructionStepViewController.m */; };
		86C40D481A8D7C5C00081FAC /* ORKInstructionStepViewController_Internal.h in Headers */ = {isa = PBXBuildFile; fileRef = 86C40B961A8D7C5C00081FAC /* ORKInstructionStepViewController_Internal.h */; };
		86C40D4A1A8D7C5C00081FAC /* ORKLabel.h in Headers */ = {isa = PBXBuildFile; fileRef = 86C40B971A8D7C5C00081FAC /* ORKLabel.h */; };
		86C40D4C1A8D7C5C00081FAC /* ORKLabel.m in Sources */ = {isa = PBXBuildFile; fileRef = 86C40B981A8D7C5C00081FAC /* ORKLabel.m */; };
		86C40D561A8D7C5C00081FAC /* ORKOrderedTask.h in Headers */ = {isa = PBXBuildFile; fileRef = 86C40B9D1A8D7C5C00081FAC /* ORKOrderedTask.h */; settings = {ATTRIBUTES = (Public, ); }; };
		86C40D581A8D7C5C00081FAC /* ORKOrderedTask.m in Sources */ = {isa = PBXBuildFile; fileRef = 86C40B9E1A8D7C5C00081FAC /* ORKOrderedTask.m */; };
		86C40D5E1A8D7C5C00081FAC /* ORKQuestionStep.h in Headers */ = {isa = PBXBuildFile; fileRef = 86C40BA11A8D7C5C00081FAC /* ORKQuestionStep.h */; settings = {ATTRIBUTES = (Public, ); }; };
		86C40D601A8D7C5C00081FAC /* ORKQuestionStep.m in Sources */ = {isa = PBXBuildFile; fileRef = 86C40BA21A8D7C5C00081FAC /* ORKQuestionStep.m */; };
		86C40D621A8D7C5C00081FAC /* ORKQuestionStep_Internal.h in Headers */ = {isa = PBXBuildFile; fileRef = 86C40BA31A8D7C5C00081FAC /* ORKQuestionStep_Internal.h */; };
		86C40D641A8D7C5C00081FAC /* ORKQuestionStepViewController.h in Headers */ = {isa = PBXBuildFile; fileRef = 86C40BA41A8D7C5C00081FAC /* ORKQuestionStepViewController.h */; settings = {ATTRIBUTES = (Private, ); }; };
		86C40D661A8D7C5C00081FAC /* ORKQuestionStepViewController.m in Sources */ = {isa = PBXBuildFile; fileRef = 86C40BA51A8D7C5C00081FAC /* ORKQuestionStepViewController.m */; };
		86C40D681A8D7C5C00081FAC /* ORKQuestionStepViewController_Private.h in Headers */ = {isa = PBXBuildFile; fileRef = 86C40BA61A8D7C5C00081FAC /* ORKQuestionStepViewController_Private.h */; settings = {ATTRIBUTES = (Private, ); }; };
		86C40D6A1A8D7C5C00081FAC /* ORKResult.h in Headers */ = {isa = PBXBuildFile; fileRef = 86C40BA71A8D7C5C00081FAC /* ORKResult.h */; settings = {ATTRIBUTES = (Public, ); }; };
		86C40D6C1A8D7C5C00081FAC /* ORKResult.m in Sources */ = {isa = PBXBuildFile; fileRef = 86C40BA81A8D7C5C00081FAC /* ORKResult.m */; };
		86C40D6E1A8D7C5C00081FAC /* ORKResult_Private.h in Headers */ = {isa = PBXBuildFile; fileRef = 86C40BA91A8D7C5C00081FAC /* ORKResult_Private.h */; settings = {ATTRIBUTES = (Private, ); }; };
		86C40D701A8D7C5C00081FAC /* ORKRoundTappingButton.h in Headers */ = {isa = PBXBuildFile; fileRef = 86C40BAA1A8D7C5C00081FAC /* ORKRoundTappingButton.h */; };
		86C40D721A8D7C5C00081FAC /* ORKRoundTappingButton.m in Sources */ = {isa = PBXBuildFile; fileRef = 86C40BAB1A8D7C5C00081FAC /* ORKRoundTappingButton.m */; };
		86C40D741A8D7C5C00081FAC /* ORKScaleRangeLabel.h in Headers */ = {isa = PBXBuildFile; fileRef = 86C40BAC1A8D7C5C00081FAC /* ORKScaleRangeLabel.h */; };
		86C40D761A8D7C5C00081FAC /* ORKScaleRangeLabel.m in Sources */ = {isa = PBXBuildFile; fileRef = 86C40BAD1A8D7C5C00081FAC /* ORKScaleRangeLabel.m */; };
		86C40D781A8D7C5C00081FAC /* ORKScaleSlider.h in Headers */ = {isa = PBXBuildFile; fileRef = 86C40BAE1A8D7C5C00081FAC /* ORKScaleSlider.h */; };
		86C40D7A1A8D7C5C00081FAC /* ORKScaleSlider.m in Sources */ = {isa = PBXBuildFile; fileRef = 86C40BAF1A8D7C5C00081FAC /* ORKScaleSlider.m */; };
		86C40D7C1A8D7C5C00081FAC /* ORKScaleValueLabel.h in Headers */ = {isa = PBXBuildFile; fileRef = 86C40BB01A8D7C5C00081FAC /* ORKScaleValueLabel.h */; };
		86C40D7E1A8D7C5C00081FAC /* ORKScaleValueLabel.m in Sources */ = {isa = PBXBuildFile; fileRef = 86C40BB11A8D7C5C00081FAC /* ORKScaleValueLabel.m */; };
		86C40D801A8D7C5C00081FAC /* ORKSelectionSubTitleLabel.h in Headers */ = {isa = PBXBuildFile; fileRef = 86C40BB21A8D7C5C00081FAC /* ORKSelectionSubTitleLabel.h */; };
		86C40D821A8D7C5C00081FAC /* ORKSelectionSubTitleLabel.m in Sources */ = {isa = PBXBuildFile; fileRef = 86C40BB31A8D7C5C00081FAC /* ORKSelectionSubTitleLabel.m */; };
		86C40D841A8D7C5C00081FAC /* ORKSelectionTitleLabel.h in Headers */ = {isa = PBXBuildFile; fileRef = 86C40BB41A8D7C5C00081FAC /* ORKSelectionTitleLabel.h */; };
		86C40D861A8D7C5C00081FAC /* ORKSelectionTitleLabel.m in Sources */ = {isa = PBXBuildFile; fileRef = 86C40BB51A8D7C5C00081FAC /* ORKSelectionTitleLabel.m */; };
		86C40D8A1A8D7C5C00081FAC /* ORKSkin.h in Headers */ = {isa = PBXBuildFile; fileRef = 86C40BB71A8D7C5C00081FAC /* ORKSkin.h */; };
		86C40D8C1A8D7C5C00081FAC /* ORKSkin.m in Sources */ = {isa = PBXBuildFile; fileRef = 86C40BB81A8D7C5C00081FAC /* ORKSkin.m */; };
		86C40D8E1A8D7C5C00081FAC /* ORKStep.h in Headers */ = {isa = PBXBuildFile; fileRef = 86C40BB91A8D7C5C00081FAC /* ORKStep.h */; settings = {ATTRIBUTES = (Public, ); }; };
		86C40D901A8D7C5C00081FAC /* ORKStep.m in Sources */ = {isa = PBXBuildFile; fileRef = 86C40BBA1A8D7C5C00081FAC /* ORKStep.m */; };
		86C40D921A8D7C5C00081FAC /* ORKStep_Private.h in Headers */ = {isa = PBXBuildFile; fileRef = 86C40BBB1A8D7C5C00081FAC /* ORKStep_Private.h */; };
		86C40D941A8D7C5C00081FAC /* ORKStepViewController.h in Headers */ = {isa = PBXBuildFile; fileRef = 86C40BBC1A8D7C5C00081FAC /* ORKStepViewController.h */; settings = {ATTRIBUTES = (Public, ); }; };
		86C40D961A8D7C5C00081FAC /* ORKStepViewController.m in Sources */ = {isa = PBXBuildFile; fileRef = 86C40BBD1A8D7C5C00081FAC /* ORKStepViewController.m */; };
		86C40D981A8D7C5C00081FAC /* ORKStepViewController_Internal.h in Headers */ = {isa = PBXBuildFile; fileRef = 86C40BBE1A8D7C5C00081FAC /* ORKStepViewController_Internal.h */; };
		86C40D9C1A8D7C5C00081FAC /* ORKSubheadlineLabel.h in Headers */ = {isa = PBXBuildFile; fileRef = 86C40BC01A8D7C5C00081FAC /* ORKSubheadlineLabel.h */; };
		86C40D9E1A8D7C5C00081FAC /* ORKSubheadlineLabel.m in Sources */ = {isa = PBXBuildFile; fileRef = 86C40BC11A8D7C5C00081FAC /* ORKSubheadlineLabel.m */; };
		86C40DA01A8D7C5C00081FAC /* ORKSurveyAnswerCell.h in Headers */ = {isa = PBXBuildFile; fileRef = 86C40BC21A8D7C5C00081FAC /* ORKSurveyAnswerCell.h */; };
		86C40DA61A8D7C5C00081FAC /* ORKSurveyAnswerCellForImageSelection.h in Headers */ = {isa = PBXBuildFile; fileRef = 86C40BC51A8D7C5C00081FAC /* ORKSurveyAnswerCellForImageSelection.h */; };
		86C40DA81A8D7C5C00081FAC /* ORKSurveyAnswerCellForImageSelection.m in Sources */ = {isa = PBXBuildFile; fileRef = 86C40BC61A8D7C5C00081FAC /* ORKSurveyAnswerCellForImageSelection.m */; };
		86C40DAA1A8D7C5C00081FAC /* ORKSurveyAnswerCellForNumber.h in Headers */ = {isa = PBXBuildFile; fileRef = 86C40BC71A8D7C5C00081FAC /* ORKSurveyAnswerCellForNumber.h */; };
		86C40DAC1A8D7C5C00081FAC /* ORKSurveyAnswerCellForNumber.m in Sources */ = {isa = PBXBuildFile; fileRef = 86C40BC81A8D7C5C00081FAC /* ORKSurveyAnswerCellForNumber.m */; };
		86C40DAE1A8D7C5C00081FAC /* ORKSurveyAnswerCellForScale.h in Headers */ = {isa = PBXBuildFile; fileRef = 86C40BC91A8D7C5C00081FAC /* ORKSurveyAnswerCellForScale.h */; };
		86C40DB01A8D7C5C00081FAC /* ORKSurveyAnswerCellForScale.m in Sources */ = {isa = PBXBuildFile; fileRef = 86C40BCA1A8D7C5C00081FAC /* ORKSurveyAnswerCellForScale.m */; };
		86C40DB61A8D7C5C00081FAC /* ORKSurveyAnswerCellForText.h in Headers */ = {isa = PBXBuildFile; fileRef = 86C40BCD1A8D7C5C00081FAC /* ORKSurveyAnswerCellForText.h */; };
		86C40DB81A8D7C5C00081FAC /* ORKSurveyAnswerCellForText.m in Sources */ = {isa = PBXBuildFile; fileRef = 86C40BCE1A8D7C5C00081FAC /* ORKSurveyAnswerCellForText.m */; };
		86C40DBE1A8D7C5C00081FAC /* ORKTableViewCell.h in Headers */ = {isa = PBXBuildFile; fileRef = 86C40BD11A8D7C5C00081FAC /* ORKTableViewCell.h */; };
		86C40DC01A8D7C5C00081FAC /* ORKTableViewCell.m in Sources */ = {isa = PBXBuildFile; fileRef = 86C40BD21A8D7C5C00081FAC /* ORKTableViewCell.m */; };
		86C40DC21A8D7C5C00081FAC /* ORKTapCountLabel.h in Headers */ = {isa = PBXBuildFile; fileRef = 86C40BD31A8D7C5C00081FAC /* ORKTapCountLabel.h */; };
		86C40DC41A8D7C5C00081FAC /* ORKTapCountLabel.m in Sources */ = {isa = PBXBuildFile; fileRef = 86C40BD41A8D7C5C00081FAC /* ORKTapCountLabel.m */; };
		86C40DC61A8D7C5C00081FAC /* ORKTask.h in Headers */ = {isa = PBXBuildFile; fileRef = 86C40BD51A8D7C5C00081FAC /* ORKTask.h */; settings = {ATTRIBUTES = (Public, ); }; };
		86C40DCA1A8D7C5C00081FAC /* ORKTaskViewController.h in Headers */ = {isa = PBXBuildFile; fileRef = 86C40BD71A8D7C5C00081FAC /* ORKTaskViewController.h */; settings = {ATTRIBUTES = (Public, ); }; };
		86C40DCC1A8D7C5C00081FAC /* ORKTaskViewController.m in Sources */ = {isa = PBXBuildFile; fileRef = 86C40BD81A8D7C5C00081FAC /* ORKTaskViewController.m */; };
		86C40DCE1A8D7C5C00081FAC /* ORKTaskViewController_Internal.h in Headers */ = {isa = PBXBuildFile; fileRef = 86C40BD91A8D7C5C00081FAC /* ORKTaskViewController_Internal.h */; };
		86C40DD01A8D7C5C00081FAC /* ORKTaskViewController_Private.h in Headers */ = {isa = PBXBuildFile; fileRef = 86C40BDA1A8D7C5C00081FAC /* ORKTaskViewController_Private.h */; settings = {ATTRIBUTES = (Private, ); }; };
		86C40DD21A8D7C5C00081FAC /* ORKTextButton.h in Headers */ = {isa = PBXBuildFile; fileRef = 86C40BDB1A8D7C5C00081FAC /* ORKTextButton.h */; };
		86C40DD41A8D7C5C00081FAC /* ORKTextButton.m in Sources */ = {isa = PBXBuildFile; fileRef = 86C40BDC1A8D7C5C00081FAC /* ORKTextButton.m */; };
		86C40DD61A8D7C5C00081FAC /* ORKUnitLabel.h in Headers */ = {isa = PBXBuildFile; fileRef = 86C40BDD1A8D7C5C00081FAC /* ORKUnitLabel.h */; };
		86C40DD81A8D7C5C00081FAC /* ORKUnitLabel.m in Sources */ = {isa = PBXBuildFile; fileRef = 86C40BDE1A8D7C5C00081FAC /* ORKUnitLabel.m */; };
		86C40DDE1A8D7C5C00081FAC /* ORKVerticalContainerView.h in Headers */ = {isa = PBXBuildFile; fileRef = 86C40BE11A8D7C5C00081FAC /* ORKVerticalContainerView.h */; };
		86C40DE01A8D7C5C00081FAC /* ORKVerticalContainerView.m in Sources */ = {isa = PBXBuildFile; fileRef = 86C40BE21A8D7C5C00081FAC /* ORKVerticalContainerView.m */; };
		86C40DE21A8D7C5C00081FAC /* ORKVerticalContainerView_Internal.h in Headers */ = {isa = PBXBuildFile; fileRef = 86C40BE31A8D7C5C00081FAC /* ORKVerticalContainerView_Internal.h */; };
		86C40DEA1A8D7C5C00081FAC /* UIBarButtonItem+ORKBarButtonItem.h in Headers */ = {isa = PBXBuildFile; fileRef = 86C40BE71A8D7C5C00081FAC /* UIBarButtonItem+ORKBarButtonItem.h */; };
		86C40DEC1A8D7C5C00081FAC /* UIBarButtonItem+ORKBarButtonItem.m in Sources */ = {isa = PBXBuildFile; fileRef = 86C40BE81A8D7C5C00081FAC /* UIBarButtonItem+ORKBarButtonItem.m */; };
		86C40DEE1A8D7C5C00081FAC /* UIResponder+ResearchKit.h in Headers */ = {isa = PBXBuildFile; fileRef = 86C40BE91A8D7C5C00081FAC /* UIResponder+ResearchKit.h */; };
		86C40DF01A8D7C5C00081FAC /* UIResponder+ResearchKit.m in Sources */ = {isa = PBXBuildFile; fileRef = 86C40BEA1A8D7C5C00081FAC /* UIResponder+ResearchKit.m */; };
		86C40DF21A8D7C5C00081FAC /* ORKConsentReviewController.h in Headers */ = {isa = PBXBuildFile; fileRef = 86C40BEC1A8D7C5C00081FAC /* ORKConsentReviewController.h */; };
		86C40DF41A8D7C5C00081FAC /* ORKConsentReviewController.m in Sources */ = {isa = PBXBuildFile; fileRef = 86C40BED1A8D7C5C00081FAC /* ORKConsentReviewController.m */; };
		86C40DF61A8D7C5C00081FAC /* ORKConsentSignatureController.h in Headers */ = {isa = PBXBuildFile; fileRef = 86C40BEE1A8D7C5C00081FAC /* ORKConsentSignatureController.h */; };
		86C40DF81A8D7C5C00081FAC /* ORKConsentSignatureController.m in Sources */ = {isa = PBXBuildFile; fileRef = 86C40BEF1A8D7C5C00081FAC /* ORKConsentSignatureController.m */; };
		86C40DFA1A8D7C5C00081FAC /* MovieTintShader.fsh in Resources */ = {isa = PBXBuildFile; fileRef = 86C40BF01A8D7C5C00081FAC /* MovieTintShader.fsh */; };
		86C40DFC1A8D7C5C00081FAC /* MovieTintShader.vsh in Resources */ = {isa = PBXBuildFile; fileRef = 86C40BF11A8D7C5C00081FAC /* MovieTintShader.vsh */; };
		86C40DFE1A8D7C5C00081FAC /* ORKConsentDocument.h in Headers */ = {isa = PBXBuildFile; fileRef = 86C40BF21A8D7C5C00081FAC /* ORKConsentDocument.h */; settings = {ATTRIBUTES = (Public, ); }; };
		86C40E001A8D7C5C00081FAC /* ORKConsentDocument.m in Sources */ = {isa = PBXBuildFile; fileRef = 86C40BF31A8D7C5C00081FAC /* ORKConsentDocument.m */; };
		86C40E021A8D7C5C00081FAC /* ORKConsentDocument_Internal.h in Headers */ = {isa = PBXBuildFile; fileRef = 86C40BF41A8D7C5C00081FAC /* ORKConsentDocument_Internal.h */; };
		86C40E041A8D7C5C00081FAC /* ORKConsentLearnMoreViewController.h in Headers */ = {isa = PBXBuildFile; fileRef = 86C40BF51A8D7C5C00081FAC /* ORKConsentLearnMoreViewController.h */; };
		86C40E061A8D7C5C00081FAC /* ORKConsentLearnMoreViewController.m in Sources */ = {isa = PBXBuildFile; fileRef = 86C40BF61A8D7C5C00081FAC /* ORKConsentLearnMoreViewController.m */; };
		86C40E081A8D7C5C00081FAC /* ORKConsentReviewStep.h in Headers */ = {isa = PBXBuildFile; fileRef = 86C40BF71A8D7C5C00081FAC /* ORKConsentReviewStep.h */; settings = {ATTRIBUTES = (Public, ); }; };
		86C40E0A1A8D7C5C00081FAC /* ORKConsentReviewStep.m in Sources */ = {isa = PBXBuildFile; fileRef = 86C40BF81A8D7C5C00081FAC /* ORKConsentReviewStep.m */; };
		86C40E0C1A8D7C5C00081FAC /* ORKConsentReviewStepViewController.h in Headers */ = {isa = PBXBuildFile; fileRef = 86C40BF91A8D7C5C00081FAC /* ORKConsentReviewStepViewController.h */; settings = {ATTRIBUTES = (Private, ); }; };
		86C40E0E1A8D7C5C00081FAC /* ORKConsentReviewStepViewController.m in Sources */ = {isa = PBXBuildFile; fileRef = 86C40BFA1A8D7C5C00081FAC /* ORKConsentReviewStepViewController.m */; };
		86C40E101A8D7C5C00081FAC /* ORKConsentSceneViewController.h in Headers */ = {isa = PBXBuildFile; fileRef = 86C40BFB1A8D7C5C00081FAC /* ORKConsentSceneViewController.h */; };
		86C40E121A8D7C5C00081FAC /* ORKConsentSceneViewController.m in Sources */ = {isa = PBXBuildFile; fileRef = 86C40BFC1A8D7C5C00081FAC /* ORKConsentSceneViewController.m */; };
		86C40E141A8D7C5C00081FAC /* ORKConsentSection+AssetLoading.h in Headers */ = {isa = PBXBuildFile; fileRef = 86C40BFD1A8D7C5C00081FAC /* ORKConsentSection+AssetLoading.h */; };
		86C40E161A8D7C5C00081FAC /* ORKConsentSection+AssetLoading.m in Sources */ = {isa = PBXBuildFile; fileRef = 86C40BFE1A8D7C5C00081FAC /* ORKConsentSection+AssetLoading.m */; };
		86C40E181A8D7C5C00081FAC /* ORKConsentSection.h in Headers */ = {isa = PBXBuildFile; fileRef = 86C40BFF1A8D7C5C00081FAC /* ORKConsentSection.h */; settings = {ATTRIBUTES = (Public, ); }; };
		86C40E1A1A8D7C5C00081FAC /* ORKConsentSection.m in Sources */ = {isa = PBXBuildFile; fileRef = 86C40C001A8D7C5C00081FAC /* ORKConsentSection.m */; };
		86C40E1C1A8D7C5C00081FAC /* ORKConsentSection_Internal.h in Headers */ = {isa = PBXBuildFile; fileRef = 86C40C011A8D7C5C00081FAC /* ORKConsentSection_Internal.h */; };
		86C40E1E1A8D7C5C00081FAC /* ORKConsentSignature.h in Headers */ = {isa = PBXBuildFile; fileRef = 86C40C021A8D7C5C00081FAC /* ORKConsentSignature.h */; settings = {ATTRIBUTES = (Public, ); }; };
		86C40E201A8D7C5C00081FAC /* ORKConsentSignature.m in Sources */ = {isa = PBXBuildFile; fileRef = 86C40C031A8D7C5C00081FAC /* ORKConsentSignature.m */; };
		86C40E241A8D7C5C00081FAC /* ORKEAGLMoviePlayerView.h in Headers */ = {isa = PBXBuildFile; fileRef = 86C40C051A8D7C5C00081FAC /* ORKEAGLMoviePlayerView.h */; };
		86C40E261A8D7C5C00081FAC /* ORKEAGLMoviePlayerView.m in Sources */ = {isa = PBXBuildFile; fileRef = 86C40C061A8D7C5C00081FAC /* ORKEAGLMoviePlayerView.m */; };
		86C40E281A8D7C5C00081FAC /* ORKSignatureView.h in Headers */ = {isa = PBXBuildFile; fileRef = 86C40C071A8D7C5C00081FAC /* ORKSignatureView.h */; };
		86C40E2A1A8D7C5C00081FAC /* ORKSignatureView.m in Sources */ = {isa = PBXBuildFile; fileRef = 86C40C081A8D7C5C00081FAC /* ORKSignatureView.m */; };
		86C40E2C1A8D7C5C00081FAC /* ORKVisualConsentStep.h in Headers */ = {isa = PBXBuildFile; fileRef = 86C40C091A8D7C5C00081FAC /* ORKVisualConsentStep.h */; settings = {ATTRIBUTES = (Public, ); }; };
		86C40E2E1A8D7C5C00081FAC /* ORKVisualConsentStep.m in Sources */ = {isa = PBXBuildFile; fileRef = 86C40C0A1A8D7C5C00081FAC /* ORKVisualConsentStep.m */; };
		86C40E301A8D7C5C00081FAC /* ORKVisualConsentStepViewController.h in Headers */ = {isa = PBXBuildFile; fileRef = 86C40C0B1A8D7C5C00081FAC /* ORKVisualConsentStepViewController.h */; settings = {ATTRIBUTES = (Private, ); }; };
		86C40E321A8D7C5C00081FAC /* ORKVisualConsentStepViewController.m in Sources */ = {isa = PBXBuildFile; fileRef = 86C40C0C1A8D7C5C00081FAC /* ORKVisualConsentStepViewController.m */; };
		86C40E341A8D7C5C00081FAC /* ORKVisualConsentStepViewController_Internal.h in Headers */ = {isa = PBXBuildFile; fileRef = 86C40C0D1A8D7C5C00081FAC /* ORKVisualConsentStepViewController_Internal.h */; };
		86C40E361A8D7C5C00081FAC /* ORKVisualConsentTransitionAnimator.h in Headers */ = {isa = PBXBuildFile; fileRef = 86C40C0E1A8D7C5C00081FAC /* ORKVisualConsentTransitionAnimator.h */; };
		86C40E381A8D7C5C00081FAC /* ORKVisualConsentTransitionAnimator.m in Sources */ = {isa = PBXBuildFile; fileRef = 86C40C0F1A8D7C5C00081FAC /* ORKVisualConsentTransitionAnimator.m */; };
		86CC8EA01AC09332001CCD89 /* ResearchKit.framework in Frameworks */ = {isa = PBXBuildFile; fileRef = B183A5951A8535D100C76870 /* ResearchKit.framework */; };
		86CC8EB31AC09383001CCD89 /* ORKAccessibilityTests.m in Sources */ = {isa = PBXBuildFile; fileRef = 86CC8EA81AC09383001CCD89 /* ORKAccessibilityTests.m */; };
		86CC8EB41AC09383001CCD89 /* ORKChoiceAnswerFormatHelperTests.m in Sources */ = {isa = PBXBuildFile; fileRef = 86CC8EA91AC09383001CCD89 /* ORKChoiceAnswerFormatHelperTests.m */; };
		86CC8EB51AC09383001CCD89 /* ORKConsentTests.m in Sources */ = {isa = PBXBuildFile; fileRef = 86CC8EAA1AC09383001CCD89 /* ORKConsentTests.m */; };
		86CC8EB61AC09383001CCD89 /* ORKDataLoggerManagerTests.m in Sources */ = {isa = PBXBuildFile; fileRef = 86CC8EAB1AC09383001CCD89 /* ORKDataLoggerManagerTests.m */; };
		86CC8EB71AC09383001CCD89 /* ORKDataLoggerTests.m in Sources */ = {isa = PBXBuildFile; fileRef = 86CC8EAC1AC09383001CCD89 /* ORKDataLoggerTests.m */; };
		86CC8EB81AC09383001CCD89 /* ORKHKSampleTests.m in Sources */ = {isa = PBXBuildFile; fileRef = 86CC8EAD1AC09383001CCD89 /* ORKHKSampleTests.m */; };
		86CC8EBA1AC09383001CCD89 /* ORKResultTests.m in Sources */ = {isa = PBXBuildFile; fileRef = 86CC8EAF1AC09383001CCD89 /* ORKResultTests.m */; };
		86CC8EBB1AC09383001CCD89 /* ORKTextChoiceCellGroupTests.m in Sources */ = {isa = PBXBuildFile; fileRef = 86CC8EB01AC09383001CCD89 /* ORKTextChoiceCellGroupTests.m */; };
		86D348021AC161B0006DB02B /* ORKRecorderTests.m in Sources */ = {isa = PBXBuildFile; fileRef = 86D348001AC16175006DB02B /* ORKRecorderTests.m */; };
		B11C54991A9EEF8800265E61 /* ORKConsentSharingStep.h in Headers */ = {isa = PBXBuildFile; fileRef = B11C54961A9EEF8800265E61 /* ORKConsentSharingStep.h */; settings = {ATTRIBUTES = (Public, ); }; };
		B11C549B1A9EEF8800265E61 /* ORKConsentSharingStep.m in Sources */ = {isa = PBXBuildFile; fileRef = B11C54971A9EEF8800265E61 /* ORKConsentSharingStep.m */; };
		B11C549F1A9EF4A700265E61 /* ORKConsentSharingStepViewController.h in Headers */ = {isa = PBXBuildFile; fileRef = B11C549C1A9EF4A700265E61 /* ORKConsentSharingStepViewController.h */; settings = {ATTRIBUTES = (Private, ); }; };
		B11C54A11A9EF4A700265E61 /* ORKConsentSharingStepViewController.m in Sources */ = {isa = PBXBuildFile; fileRef = B11C549D1A9EF4A700265E61 /* ORKConsentSharingStepViewController.m */; };
		B17FE7FD1A8DBE7C00BF9C28 /* Artwork.xcassets in Resources */ = {isa = PBXBuildFile; fileRef = 861610BF1A8D8EDD00245F7A /* Artwork.xcassets */; };
		B183A4A21A8535D100C76870 /* ResearchKit_Private.h in Headers */ = {isa = PBXBuildFile; fileRef = B1B894391A00345200C5CF2D /* ResearchKit_Private.h */; settings = {ATTRIBUTES = (Private, ); }; };
		B183A4DD1A8535D100C76870 /* ResearchKit.h in Headers */ = {isa = PBXBuildFile; fileRef = B1C1DE4F196F541F00F75544 /* ResearchKit.h */; settings = {ATTRIBUTES = (Public, ); }; };
		B183A5011A8535D100C76870 /* (null) in Sources */ = {isa = PBXBuildFile; };
		B1A860EA1A9693C400EA57B7 /* consent_01@2x.m4v in Resources */ = {isa = PBXBuildFile; fileRef = B1A860DB1A9693C400EA57B7 /* consent_01@2x.m4v */; };
		B1A860EB1A9693C400EA57B7 /* consent_02@2x.m4v in Resources */ = {isa = PBXBuildFile; fileRef = B1A860DC1A9693C400EA57B7 /* consent_02@2x.m4v */; };
		B1A860EC1A9693C400EA57B7 /* consent_03@2x.m4v in Resources */ = {isa = PBXBuildFile; fileRef = B1A860DD1A9693C400EA57B7 /* consent_03@2x.m4v */; };
		B1A860ED1A9693C400EA57B7 /* consent_04@2x.m4v in Resources */ = {isa = PBXBuildFile; fileRef = B1A860DE1A9693C400EA57B7 /* consent_04@2x.m4v */; };
		B1A860EE1A9693C400EA57B7 /* consent_05@2x.m4v in Resources */ = {isa = PBXBuildFile; fileRef = B1A860DF1A9693C400EA57B7 /* consent_05@2x.m4v */; };
		B1A860EF1A9693C400EA57B7 /* consent_06@2x.m4v in Resources */ = {isa = PBXBuildFile; fileRef = B1A860E01A9693C400EA57B7 /* consent_06@2x.m4v */; };
		B1A860F01A9693C400EA57B7 /* consent_07@2x.m4v in Resources */ = {isa = PBXBuildFile; fileRef = B1A860E11A9693C400EA57B7 /* consent_07@2x.m4v */; };
		B1A860F11A9693C400EA57B7 /* consent_01@3x.m4v in Resources */ = {isa = PBXBuildFile; fileRef = B1A860E31A9693C400EA57B7 /* consent_01@3x.m4v */; };
		B1A860F21A9693C400EA57B7 /* consent_02@3x.m4v in Resources */ = {isa = PBXBuildFile; fileRef = B1A860E41A9693C400EA57B7 /* consent_02@3x.m4v */; };
		B1A860F31A9693C400EA57B7 /* consent_03@3x.m4v in Resources */ = {isa = PBXBuildFile; fileRef = B1A860E51A9693C400EA57B7 /* consent_03@3x.m4v */; };
		B1A860F41A9693C400EA57B7 /* consent_04@3x.m4v in Resources */ = {isa = PBXBuildFile; fileRef = B1A860E61A9693C400EA57B7 /* consent_04@3x.m4v */; };
		B1A860F51A9693C400EA57B7 /* consent_05@3x.m4v in Resources */ = {isa = PBXBuildFile; fileRef = B1A860E71A9693C400EA57B7 /* consent_05@3x.m4v */; };
		B1A860F61A9693C400EA57B7 /* consent_06@3x.m4v in Resources */ = {isa = PBXBuildFile; fileRef = B1A860E81A9693C400EA57B7 /* consent_06@3x.m4v */; };
		B1A860F71A9693C400EA57B7 /* consent_07@3x.m4v in Resources */ = {isa = PBXBuildFile; fileRef = B1A860E91A9693C400EA57B7 /* consent_07@3x.m4v */; };
		B1C0F4E41A9BA65F0022C153 /* Localizable.strings in Resources */ = {isa = PBXBuildFile; fileRef = B1C0F4E11A9BA65F0022C153 /* Localizable.strings */; };
		B1C7955E1A9FBF04007279BA /* HealthKit.framework in Frameworks */ = {isa = PBXBuildFile; fileRef = B1C7955D1A9FBF04007279BA /* HealthKit.framework */; settings = {ATTRIBUTES = (Weak, ); }; };
		B8760F2B1AFBEFB0007FA16F /* ORKScaleRangeDescriptionLabel.h in Headers */ = {isa = PBXBuildFile; fileRef = B8760F291AFBEFB0007FA16F /* ORKScaleRangeDescriptionLabel.h */; };
		B8760F2C1AFBEFB0007FA16F /* ORKScaleRangeDescriptionLabel.m in Sources */ = {isa = PBXBuildFile; fileRef = B8760F2A1AFBEFB0007FA16F /* ORKScaleRangeDescriptionLabel.m */; };
		BC4194291AE8453A00073D6B /* ORKObserver.h in Headers */ = {isa = PBXBuildFile; fileRef = BC4194271AE8453A00073D6B /* ORKObserver.h */; };
		BC41942A1AE8453A00073D6B /* ORKObserver.m in Sources */ = {isa = PBXBuildFile; fileRef = BC4194281AE8453A00073D6B /* ORKObserver.m */; };
		BCAD50E81B0201EE0034806A /* ORKTaskTests.m in Sources */ = {isa = PBXBuildFile; fileRef = BCAD50E71B0201EE0034806A /* ORKTaskTests.m */; };
		FA7A9D2B1B082688005A2BEA /* ORKConsentDocumentTests.m in Sources */ = {isa = PBXBuildFile; fileRef = FA7A9D2A1B082688005A2BEA /* ORKConsentDocumentTests.m */; };
		FA7A9D2F1B083DD3005A2BEA /* ORKConsentSectionFormatter.h in Headers */ = {isa = PBXBuildFile; fileRef = FA7A9D2D1B083DD3005A2BEA /* ORKConsentSectionFormatter.h */; };
		FA7A9D301B083DD3005A2BEA /* ORKConsentSectionFormatter.m in Sources */ = {isa = PBXBuildFile; fileRef = FA7A9D2E1B083DD3005A2BEA /* ORKConsentSectionFormatter.m */; };
		FA7A9D331B0843A9005A2BEA /* ORKConsentSignatureFormatter.h in Headers */ = {isa = PBXBuildFile; fileRef = FA7A9D311B0843A9005A2BEA /* ORKConsentSignatureFormatter.h */; };
		FA7A9D341B0843A9005A2BEA /* ORKConsentSignatureFormatter.m in Sources */ = {isa = PBXBuildFile; fileRef = FA7A9D321B0843A9005A2BEA /* ORKConsentSignatureFormatter.m */; };
		FA7A9D371B09365F005A2BEA /* ORKConsentSectionFormatterTests.m in Sources */ = {isa = PBXBuildFile; fileRef = FA7A9D361B09365F005A2BEA /* ORKConsentSectionFormatterTests.m */; };
		FA7A9D391B0969A7005A2BEA /* ORKConsentSignatureFormatterTests.m in Sources */ = {isa = PBXBuildFile; fileRef = FA7A9D381B0969A7005A2BEA /* ORKConsentSignatureFormatterTests.m */; };
/* End PBXBuildFile section */

/* Begin PBXContainerItemProxy section */
		86CC8EA11AC09332001CCD89 /* PBXContainerItemProxy */ = {
			isa = PBXContainerItemProxy;
			containerPortal = 3FFF18351829DB1D00167070 /* Project object */;
			proxyType = 1;
			remoteGlobalIDString = B183A4731A8535D100C76870;
			remoteInfo = OpenResearchKit;
		};
		B11DF3B01AA10795009E76D2 /* PBXContainerItemProxy */ = {
			isa = PBXContainerItemProxy;
			containerPortal = 3FFF18351829DB1D00167070 /* Project object */;
			proxyType = 1;
			remoteGlobalIDString = B183A4731A8535D100C76870;
			remoteInfo = OpenResearchKit;
		};
/* End PBXContainerItemProxy section */

/* Begin PBXFileReference section */
<<<<<<< HEAD
		2531A2981B014C1200003EAB /* ORKAxisView.h */ = {isa = PBXFileReference; fileEncoding = 4; lastKnownFileType = sourcecode.c.h; name = ORKAxisView.h; path = Common/ORKAxisView.h; sourceTree = "<group>"; };
		2531A2991B014C1200003EAB /* ORKAxisView.m */ = {isa = PBXFileReference; fileEncoding = 4; lastKnownFileType = sourcecode.c.objc; name = ORKAxisView.m; path = Common/ORKAxisView.m; sourceTree = "<group>"; };
		2531A29C1B014C9400003EAB /* ORKBaseGraphView.h */ = {isa = PBXFileReference; fileEncoding = 4; lastKnownFileType = sourcecode.c.h; name = ORKBaseGraphView.h; path = Common/ORKBaseGraphView.h; sourceTree = "<group>"; };
		2531A29D1B014C9400003EAB /* ORKBaseGraphView.m */ = {isa = PBXFileReference; fileEncoding = 4; lastKnownFileType = sourcecode.c.objc; name = ORKBaseGraphView.m; path = Common/ORKBaseGraphView.m; sourceTree = "<group>"; };
		2531A2A01B014DE200003EAB /* ORKCircleView.h */ = {isa = PBXFileReference; fileEncoding = 4; lastKnownFileType = sourcecode.c.h; name = ORKCircleView.h; path = Common/ORKCircleView.h; sourceTree = "<group>"; };
		2531A2A11B014DE200003EAB /* ORKCircleView.m */ = {isa = PBXFileReference; fileEncoding = 4; lastKnownFileType = sourcecode.c.objc; name = ORKCircleView.m; path = Common/ORKCircleView.m; sourceTree = "<group>"; };
		2531A2A41B014E2A00003EAB /* ORKDiscreteGraphView.h */ = {isa = PBXFileReference; fileEncoding = 4; lastKnownFileType = sourcecode.c.h; name = ORKDiscreteGraphView.h; path = Common/ORKDiscreteGraphView.h; sourceTree = "<group>"; };
		2531A2A51B014E2A00003EAB /* ORKDiscreteGraphView.m */ = {isa = PBXFileReference; fileEncoding = 4; lastKnownFileType = sourcecode.c.objc; name = ORKDiscreteGraphView.m; path = Common/ORKDiscreteGraphView.m; sourceTree = "<group>"; };
		2531A2A81B014EAE00003EAB /* ORKGraphConstants.h */ = {isa = PBXFileReference; fileEncoding = 4; lastKnownFileType = sourcecode.c.h; name = ORKGraphConstants.h; path = Common/ORKGraphConstants.h; sourceTree = "<group>"; };
		2531A2AA1B014F5000003EAB /* ORKLineGraphView.h */ = {isa = PBXFileReference; fileEncoding = 4; lastKnownFileType = sourcecode.c.h; name = ORKLineGraphView.h; path = Common/ORKLineGraphView.h; sourceTree = "<group>"; };
		2531A2AB1B014F5000003EAB /* ORKLineGraphView.m */ = {isa = PBXFileReference; fileEncoding = 4; lastKnownFileType = sourcecode.c.objc; name = ORKLineGraphView.m; path = Common/ORKLineGraphView.m; sourceTree = "<group>"; };
		2531A2AE1B014FAE00003EAB /* ORKPieChartView.h */ = {isa = PBXFileReference; fileEncoding = 4; lastKnownFileType = sourcecode.c.h; name = ORKPieChartView.h; path = Common/ORKPieChartView.h; sourceTree = "<group>"; };
		2531A2AF1B014FAE00003EAB /* ORKPieChartView.m */ = {isa = PBXFileReference; fileEncoding = 4; lastKnownFileType = sourcecode.c.objc; name = ORKPieChartView.m; path = Common/ORKPieChartView.m; sourceTree = "<group>"; };
=======
		1412855A1AFBA2E2005F7EA0 /* ORKToneAudiometryInstructionStep.h */ = {isa = PBXFileReference; fileEncoding = 4; lastKnownFileType = sourcecode.c.h; path = ORKToneAudiometryInstructionStep.h; sourceTree = "<group>"; };
		1412855B1AFBA2E2005F7EA0 /* ORKToneAudiometryInstructionStep.m */ = {isa = PBXFileReference; fileEncoding = 4; lastKnownFileType = sourcecode.c.objc; path = ORKToneAudiometryInstructionStep.m; sourceTree = "<group>"; };
		1412855E1AFBA391005F7EA0 /* ORKToneAudiometryInstructionStepViewController.h */ = {isa = PBXFileReference; fileEncoding = 4; lastKnownFileType = sourcecode.c.h; path = ORKToneAudiometryInstructionStepViewController.h; sourceTree = "<group>"; };
		1412855F1AFBA391005F7EA0 /* ORKToneAudiometryInstructionStepViewController.m */ = {isa = PBXFileReference; fileEncoding = 4; lastKnownFileType = sourcecode.c.objc; path = ORKToneAudiometryInstructionStepViewController.m; sourceTree = "<group>"; };
		147503AD1AEE8071004B17F3 /* ORKAudioGenerator.h */ = {isa = PBXFileReference; fileEncoding = 4; lastKnownFileType = sourcecode.c.h; path = ORKAudioGenerator.h; sourceTree = "<group>"; };
		147503AE1AEE8071004B17F3 /* ORKAudioGenerator.m */ = {isa = PBXFileReference; fileEncoding = 4; lastKnownFileType = sourcecode.c.objc; path = ORKAudioGenerator.m; sourceTree = "<group>"; };
		147503B11AEE807C004B17F3 /* ORKToneAudiometryContentView.h */ = {isa = PBXFileReference; fileEncoding = 4; lastKnownFileType = sourcecode.c.h; path = ORKToneAudiometryContentView.h; sourceTree = "<group>"; };
		147503B21AEE807C004B17F3 /* ORKToneAudiometryContentView.m */ = {isa = PBXFileReference; fileEncoding = 4; lastKnownFileType = sourcecode.c.objc; path = ORKToneAudiometryContentView.m; sourceTree = "<group>"; };
		147503B31AEE807C004B17F3 /* ORKToneAudiometryStep.h */ = {isa = PBXFileReference; fileEncoding = 4; lastKnownFileType = sourcecode.c.h; path = ORKToneAudiometryStep.h; sourceTree = "<group>"; };
		147503B41AEE807C004B17F3 /* ORKToneAudiometryStep.m */ = {isa = PBXFileReference; fileEncoding = 4; lastKnownFileType = sourcecode.c.objc; path = ORKToneAudiometryStep.m; sourceTree = "<group>"; };
		147503B51AEE807C004B17F3 /* ORKToneAudiometryStepViewController.h */ = {isa = PBXFileReference; fileEncoding = 4; lastKnownFileType = sourcecode.c.h; path = ORKToneAudiometryStepViewController.h; sourceTree = "<group>"; };
		147503B61AEE807C004B17F3 /* ORKToneAudiometryStepViewController.m */ = {isa = PBXFileReference; fileEncoding = 4; lastKnownFileType = sourcecode.c.objc; path = ORKToneAudiometryStepViewController.m; sourceTree = "<group>"; };
		25ECC0931AFBD68300F3D63B /* ORKDeviceMotionReactionTimeStep.h */ = {isa = PBXFileReference; fileEncoding = 4; lastKnownFileType = sourcecode.c.h; path = ORKDeviceMotionReactionTimeStep.h; sourceTree = "<group>"; };
		25ECC0941AFBD68300F3D63B /* ORKDeviceMotionReactionTimeStep.m */ = {isa = PBXFileReference; fileEncoding = 4; lastKnownFileType = sourcecode.c.objc; path = ORKDeviceMotionReactionTimeStep.m; sourceTree = "<group>"; };
		25ECC0991AFBD8B300F3D63B /* ORKDeviceMotionReactionTimeViewController.h */ = {isa = PBXFileReference; fileEncoding = 4; lastKnownFileType = sourcecode.c.h; path = ORKDeviceMotionReactionTimeViewController.h; sourceTree = "<group>"; };
		25ECC09A1AFBD8B300F3D63B /* ORKDeviceMotionReactionTimeViewController.m */ = {isa = PBXFileReference; fileEncoding = 4; lastKnownFileType = sourcecode.c.objc; path = ORKDeviceMotionReactionTimeViewController.m; sourceTree = "<group>"; };
		25ECC09D1AFBD92D00F3D63B /* ORKDeviceMotionReactionTimeContentView.h */ = {isa = PBXFileReference; fileEncoding = 4; lastKnownFileType = sourcecode.c.h; path = ORKDeviceMotionReactionTimeContentView.h; sourceTree = "<group>"; };
		25ECC09E1AFBD92D00F3D63B /* ORKDeviceMotionReactionTimeContentView.m */ = {isa = PBXFileReference; fileEncoding = 4; lastKnownFileType = sourcecode.c.objc; path = ORKDeviceMotionReactionTimeContentView.m; sourceTree = "<group>"; };
		25ECC0A11AFBDD2700F3D63B /* ORKDeviceMotionReactionTimeStimulusView.h */ = {isa = PBXFileReference; fileEncoding = 4; lastKnownFileType = sourcecode.c.h; path = ORKDeviceMotionReactionTimeStimulusView.h; sourceTree = "<group>"; };
		25ECC0A21AFBDD2700F3D63B /* ORKDeviceMotionReactionTimeStimulusView.m */ = {isa = PBXFileReference; fileEncoding = 4; lastKnownFileType = sourcecode.c.objc; path = ORKDeviceMotionReactionTimeStimulusView.m; sourceTree = "<group>"; };
>>>>>>> 0736e684
		2EBFE11C1AE1B32D00CB8254 /* ORKUIViewAccessibilityTests.m */ = {isa = PBXFileReference; fileEncoding = 4; lastKnownFileType = sourcecode.c.objc; path = ORKUIViewAccessibilityTests.m; sourceTree = "<group>"; };
		2EBFE11E1AE1B68800CB8254 /* ORKVoiceEngine_Internal.h */ = {isa = PBXFileReference; lastKnownFileType = sourcecode.c.h; path = ORKVoiceEngine_Internal.h; sourceTree = "<group>"; };
		2EBFE11F1AE1B74100CB8254 /* ORKVoiceEngineTests.m */ = {isa = PBXFileReference; fileEncoding = 4; lastKnownFileType = sourcecode.c.objc; path = ORKVoiceEngineTests.m; sourceTree = "<group>"; };
		618DA0481A93D0D600E63AA8 /* ORKAccessibility.h */ = {isa = PBXFileReference; fileEncoding = 4; lastKnownFileType = sourcecode.c.h; path = ORKAccessibility.h; sourceTree = "<group>"; };
		618DA0491A93D0D600E63AA8 /* ORKAccessibilityFunctions.h */ = {isa = PBXFileReference; fileEncoding = 4; lastKnownFileType = sourcecode.c.h; path = ORKAccessibilityFunctions.h; sourceTree = "<group>"; };
		618DA04A1A93D0D600E63AA8 /* ORKAccessibilityFunctions.m */ = {isa = PBXFileReference; fileEncoding = 4; lastKnownFileType = sourcecode.c.objc; path = ORKAccessibilityFunctions.m; sourceTree = "<group>"; };
		618DA04B1A93D0D600E63AA8 /* UIView+ORKAccessibility.h */ = {isa = PBXFileReference; fileEncoding = 4; lastKnownFileType = sourcecode.c.h; lineEnding = 0; path = "UIView+ORKAccessibility.h"; sourceTree = "<group>"; xcLanguageSpecificationIdentifier = xcode.lang.objcpp; };
		618DA04C1A93D0D600E63AA8 /* UIView+ORKAccessibility.m */ = {isa = PBXFileReference; fileEncoding = 4; lastKnownFileType = sourcecode.c.objc; lineEnding = 0; path = "UIView+ORKAccessibility.m"; sourceTree = "<group>"; xcLanguageSpecificationIdentifier = xcode.lang.objc; };
		861610BF1A8D8EDD00245F7A /* Artwork.xcassets */ = {isa = PBXFileReference; lastKnownFileType = folder.assetcatalog; path = Artwork.xcassets; sourceTree = "<group>"; };
		861D11A71AA691BB003C98A7 /* ORKScaleSliderView.h */ = {isa = PBXFileReference; fileEncoding = 4; lastKnownFileType = sourcecode.c.h; path = ORKScaleSliderView.h; sourceTree = "<group>"; };
		861D11A81AA691BB003C98A7 /* ORKScaleSliderView.m */ = {isa = PBXFileReference; fileEncoding = 4; lastKnownFileType = sourcecode.c.objc; path = ORKScaleSliderView.m; sourceTree = "<group>"; };
		861D11AB1AA7951F003C98A7 /* ORKChoiceAnswerFormatHelper.h */ = {isa = PBXFileReference; fileEncoding = 4; lastKnownFileType = sourcecode.c.h; path = ORKChoiceAnswerFormatHelper.h; sourceTree = "<group>"; };
		861D11AC1AA7951F003C98A7 /* ORKChoiceAnswerFormatHelper.m */ = {isa = PBXFileReference; fileEncoding = 4; lastKnownFileType = sourcecode.c.objc; path = ORKChoiceAnswerFormatHelper.m; sourceTree = "<group>"; };
		861D11B31AA7D073003C98A7 /* ORKTextChoiceCellGroup.h */ = {isa = PBXFileReference; fileEncoding = 4; lastKnownFileType = sourcecode.c.h; path = ORKTextChoiceCellGroup.h; sourceTree = "<group>"; };
		861D11B41AA7D073003C98A7 /* ORKTextChoiceCellGroup.m */ = {isa = PBXFileReference; fileEncoding = 4; lastKnownFileType = sourcecode.c.objc; path = ORKTextChoiceCellGroup.m; sourceTree = "<group>"; };
		865EA1601AB8DF750037C68E /* ORKDateTimePicker.h */ = {isa = PBXFileReference; fileEncoding = 4; lastKnownFileType = sourcecode.c.h; path = ORKDateTimePicker.h; sourceTree = "<group>"; };
		865EA1611AB8DF750037C68E /* ORKDateTimePicker.m */ = {isa = PBXFileReference; fileEncoding = 4; lastKnownFileType = sourcecode.c.objc; lineEnding = 0; path = ORKDateTimePicker.m; sourceTree = "<group>"; xcLanguageSpecificationIdentifier = xcode.lang.objc; };
		865EA1661ABA1AA10037C68E /* ORKPicker.h */ = {isa = PBXFileReference; fileEncoding = 4; lastKnownFileType = sourcecode.c.h; path = ORKPicker.h; sourceTree = "<group>"; };
		865EA1671ABA1AA10037C68E /* ORKPicker.m */ = {isa = PBXFileReference; fileEncoding = 4; lastKnownFileType = sourcecode.c.objc; path = ORKPicker.m; sourceTree = "<group>"; };
		865EA16A1ABA1BE20037C68E /* ORKSurveyAnswerCellForPicker.h */ = {isa = PBXFileReference; fileEncoding = 4; lastKnownFileType = sourcecode.c.h; path = ORKSurveyAnswerCellForPicker.h; sourceTree = "<group>"; };
		865EA16B1ABA1BE20037C68E /* ORKSurveyAnswerCellForPicker.m */ = {isa = PBXFileReference; fileEncoding = 4; lastKnownFileType = sourcecode.c.objc; lineEnding = 0; path = ORKSurveyAnswerCellForPicker.m; sourceTree = "<group>"; xcLanguageSpecificationIdentifier = xcode.lang.objc; };
		866F86001A96CBF3007B282C /* ORKSurveyAnswerCell.m */ = {isa = PBXFileReference; fileEncoding = 4; lastKnownFileType = sourcecode.c.objc; path = ORKSurveyAnswerCell.m; sourceTree = "<group>"; };
		86AD91081AB7AD1E00361FEB /* ORKNavigationContainerView.h */ = {isa = PBXFileReference; fileEncoding = 4; lastKnownFileType = sourcecode.c.h; path = ORKNavigationContainerView.h; sourceTree = "<group>"; };
		86AD91091AB7AD1E00361FEB /* ORKNavigationContainerView.m */ = {isa = PBXFileReference; fileEncoding = 4; lastKnownFileType = sourcecode.c.objc; lineEnding = 0; path = ORKNavigationContainerView.m; sourceTree = "<group>"; xcLanguageSpecificationIdentifier = xcode.lang.objc; };
		86AD910C1AB7AE4100361FEB /* ORKNavigationContainerView_Internal.h */ = {isa = PBXFileReference; fileEncoding = 4; lastKnownFileType = sourcecode.c.h; path = ORKNavigationContainerView_Internal.h; sourceTree = "<group>"; };
		86AD910E1AB7B8A600361FEB /* ORKActiveStepView.h */ = {isa = PBXFileReference; fileEncoding = 4; lastKnownFileType = sourcecode.c.h; name = ORKActiveStepView.h; path = ../Common/ORKActiveStepView.h; sourceTree = "<group>"; };
		86AD910F1AB7B8A600361FEB /* ORKActiveStepView.m */ = {isa = PBXFileReference; fileEncoding = 4; lastKnownFileType = sourcecode.c.objc; lineEnding = 0; name = ORKActiveStepView.m; path = ../Common/ORKActiveStepView.m; sourceTree = "<group>"; xcLanguageSpecificationIdentifier = xcode.lang.objc; };
		86AD91121AB7B97E00361FEB /* ORKQuestionStepView.h */ = {isa = PBXFileReference; fileEncoding = 4; lastKnownFileType = sourcecode.c.h; path = ORKQuestionStepView.h; sourceTree = "<group>"; };
		86AD91131AB7B97E00361FEB /* ORKQuestionStepView.m */ = {isa = PBXFileReference; fileEncoding = 4; lastKnownFileType = sourcecode.c.objc; lineEnding = 0; path = ORKQuestionStepView.m; sourceTree = "<group>"; xcLanguageSpecificationIdentifier = xcode.lang.objc; };
		86B623AD19520B770074CD3C /* ResearchKit.framework */ = {isa = PBXFileReference; explicitFileType = wrapper.cfbundle; includeInIndex = 0; path = ResearchKit.framework; sourceTree = BUILT_PRODUCTS_DIR; };
		86B781B71AA668ED00688151 /* ORKTimeIntervalPicker.h */ = {isa = PBXFileReference; fileEncoding = 4; lastKnownFileType = sourcecode.c.h; path = ORKTimeIntervalPicker.h; sourceTree = "<group>"; };
		86B781B81AA668ED00688151 /* ORKTimeIntervalPicker.m */ = {isa = PBXFileReference; fileEncoding = 4; lastKnownFileType = sourcecode.c.objc; path = ORKTimeIntervalPicker.m; sourceTree = "<group>"; };
		86B781B91AA668ED00688151 /* ORKValuePicker.h */ = {isa = PBXFileReference; fileEncoding = 4; lastKnownFileType = sourcecode.c.h; path = ORKValuePicker.h; sourceTree = "<group>"; };
		86B781BA1AA668ED00688151 /* ORKValuePicker.m */ = {isa = PBXFileReference; fileEncoding = 4; lastKnownFileType = sourcecode.c.objc; path = ORKValuePicker.m; sourceTree = "<group>"; };
		86B89AB91AB3BECC001626A4 /* ORKStepHeaderView.h */ = {isa = PBXFileReference; fileEncoding = 4; lastKnownFileType = sourcecode.c.h; path = ORKStepHeaderView.h; sourceTree = "<group>"; };
		86B89ABA1AB3BECC001626A4 /* ORKStepHeaderView.m */ = {isa = PBXFileReference; fileEncoding = 4; lastKnownFileType = sourcecode.c.objc; lineEnding = 0; path = ORKStepHeaderView.m; sourceTree = "<group>"; xcLanguageSpecificationIdentifier = xcode.lang.objc; };
		86B89ABD1AB3BFDB001626A4 /* ORKStepHeaderView_Internal.h */ = {isa = PBXFileReference; fileEncoding = 4; lastKnownFileType = sourcecode.c.h; path = ORKStepHeaderView_Internal.h; sourceTree = "<group>"; };
		86C40AFA1A8D7C5B00081FAC /* ORKActiveStepQuantityView.h */ = {isa = PBXFileReference; fileEncoding = 4; lastKnownFileType = sourcecode.c.h; path = ORKActiveStepQuantityView.h; sourceTree = "<group>"; };
		86C40AFB1A8D7C5B00081FAC /* ORKActiveStepQuantityView.m */ = {isa = PBXFileReference; fileEncoding = 4; lastKnownFileType = sourcecode.c.objc; path = ORKActiveStepQuantityView.m; sourceTree = "<group>"; };
		86C40AFC1A8D7C5B00081FAC /* ORKAudioContentView.h */ = {isa = PBXFileReference; fileEncoding = 4; lastKnownFileType = sourcecode.c.h; path = ORKAudioContentView.h; sourceTree = "<group>"; };
		86C40AFD1A8D7C5B00081FAC /* ORKAudioContentView.m */ = {isa = PBXFileReference; fileEncoding = 4; lastKnownFileType = sourcecode.c.objc; lineEnding = 0; path = ORKAudioContentView.m; sourceTree = "<group>"; xcLanguageSpecificationIdentifier = xcode.lang.objc; };
		86C40AFE1A8D7C5B00081FAC /* ORKAudioStep.h */ = {isa = PBXFileReference; fileEncoding = 4; lastKnownFileType = sourcecode.c.h; path = ORKAudioStep.h; sourceTree = "<group>"; };
		86C40AFF1A8D7C5B00081FAC /* ORKAudioStep.m */ = {isa = PBXFileReference; fileEncoding = 4; lastKnownFileType = sourcecode.c.objc; path = ORKAudioStep.m; sourceTree = "<group>"; };
		86C40B001A8D7C5B00081FAC /* ORKAudioStepViewController.h */ = {isa = PBXFileReference; fileEncoding = 4; lastKnownFileType = sourcecode.c.h; lineEnding = 0; path = ORKAudioStepViewController.h; sourceTree = "<group>"; xcLanguageSpecificationIdentifier = xcode.lang.objcpp; };
		86C40B011A8D7C5B00081FAC /* ORKAudioStepViewController.m */ = {isa = PBXFileReference; fileEncoding = 4; lastKnownFileType = sourcecode.c.objc; lineEnding = 0; path = ORKAudioStepViewController.m; sourceTree = "<group>"; xcLanguageSpecificationIdentifier = xcode.lang.objc; };
		86C40B021A8D7C5B00081FAC /* ORKCountdownStep.h */ = {isa = PBXFileReference; fileEncoding = 4; lastKnownFileType = sourcecode.c.h; path = ORKCountdownStep.h; sourceTree = "<group>"; };
		86C40B031A8D7C5B00081FAC /* ORKCountdownStep.m */ = {isa = PBXFileReference; fileEncoding = 4; lastKnownFileType = sourcecode.c.objc; lineEnding = 0; path = ORKCountdownStep.m; sourceTree = "<group>"; xcLanguageSpecificationIdentifier = xcode.lang.objc; };
		86C40B041A8D7C5B00081FAC /* ORKCountdownStepViewController.h */ = {isa = PBXFileReference; fileEncoding = 4; lastKnownFileType = sourcecode.c.h; lineEnding = 0; path = ORKCountdownStepViewController.h; sourceTree = "<group>"; xcLanguageSpecificationIdentifier = xcode.lang.objcpp; };
		86C40B051A8D7C5B00081FAC /* ORKCountdownStepViewController.m */ = {isa = PBXFileReference; fileEncoding = 4; lastKnownFileType = sourcecode.c.objc; lineEnding = 0; path = ORKCountdownStepViewController.m; sourceTree = "<group>"; xcLanguageSpecificationIdentifier = xcode.lang.objc; };
		86C40B061A8D7C5B00081FAC /* ORKFitnessContentView.h */ = {isa = PBXFileReference; fileEncoding = 4; lastKnownFileType = sourcecode.c.h; path = ORKFitnessContentView.h; sourceTree = "<group>"; };
		86C40B071A8D7C5B00081FAC /* ORKFitnessContentView.m */ = {isa = PBXFileReference; fileEncoding = 4; lastKnownFileType = sourcecode.c.objc; lineEnding = 0; path = ORKFitnessContentView.m; sourceTree = "<group>"; xcLanguageSpecificationIdentifier = xcode.lang.objc; };
		86C40B081A8D7C5B00081FAC /* ORKFitnessStep.h */ = {isa = PBXFileReference; fileEncoding = 4; lastKnownFileType = sourcecode.c.h; path = ORKFitnessStep.h; sourceTree = "<group>"; };
		86C40B091A8D7C5B00081FAC /* ORKFitnessStep.m */ = {isa = PBXFileReference; fileEncoding = 4; lastKnownFileType = sourcecode.c.objc; path = ORKFitnessStep.m; sourceTree = "<group>"; };
		86C40B0A1A8D7C5B00081FAC /* ORKFitnessStepViewController.h */ = {isa = PBXFileReference; fileEncoding = 4; lastKnownFileType = sourcecode.c.h; path = ORKFitnessStepViewController.h; sourceTree = "<group>"; };
		86C40B0B1A8D7C5B00081FAC /* ORKFitnessStepViewController.m */ = {isa = PBXFileReference; fileEncoding = 4; lastKnownFileType = sourcecode.c.objc; lineEnding = 0; path = ORKFitnessStepViewController.m; sourceTree = "<group>"; xcLanguageSpecificationIdentifier = xcode.lang.objc; };
		86C40B0C1A8D7C5B00081FAC /* ORKSpatialSpanGame.h */ = {isa = PBXFileReference; fileEncoding = 4; lastKnownFileType = sourcecode.c.h; path = ORKSpatialSpanGame.h; sourceTree = "<group>"; };
		86C40B0D1A8D7C5B00081FAC /* ORKSpatialSpanGame.m */ = {isa = PBXFileReference; fileEncoding = 4; lastKnownFileType = sourcecode.c.objc; path = ORKSpatialSpanGame.m; sourceTree = "<group>"; };
		86C40B0E1A8D7C5B00081FAC /* ORKSpatialSpanGameState.h */ = {isa = PBXFileReference; fileEncoding = 4; lastKnownFileType = sourcecode.c.h; path = ORKSpatialSpanGameState.h; sourceTree = "<group>"; };
		86C40B0F1A8D7C5B00081FAC /* ORKSpatialSpanGameState.m */ = {isa = PBXFileReference; fileEncoding = 4; lastKnownFileType = sourcecode.c.objc; path = ORKSpatialSpanGameState.m; sourceTree = "<group>"; };
		86C40B101A8D7C5B00081FAC /* ORKSpatialSpanMemoryContentView.h */ = {isa = PBXFileReference; fileEncoding = 4; lastKnownFileType = sourcecode.c.h; path = ORKSpatialSpanMemoryContentView.h; sourceTree = "<group>"; };
		86C40B111A8D7C5B00081FAC /* ORKSpatialSpanMemoryContentView.m */ = {isa = PBXFileReference; fileEncoding = 4; lastKnownFileType = sourcecode.c.objc; path = ORKSpatialSpanMemoryContentView.m; sourceTree = "<group>"; };
		86C40B121A8D7C5B00081FAC /* ORKSpatialSpanMemoryStep.h */ = {isa = PBXFileReference; fileEncoding = 4; lastKnownFileType = sourcecode.c.h; path = ORKSpatialSpanMemoryStep.h; sourceTree = "<group>"; };
		86C40B131A8D7C5B00081FAC /* ORKSpatialSpanMemoryStep.m */ = {isa = PBXFileReference; fileEncoding = 4; lastKnownFileType = sourcecode.c.objc; path = ORKSpatialSpanMemoryStep.m; sourceTree = "<group>"; };
		86C40B141A8D7C5B00081FAC /* ORKSpatialSpanMemoryStepViewController.h */ = {isa = PBXFileReference; fileEncoding = 4; lastKnownFileType = sourcecode.c.h; path = ORKSpatialSpanMemoryStepViewController.h; sourceTree = "<group>"; };
		86C40B151A8D7C5B00081FAC /* ORKSpatialSpanMemoryStepViewController.m */ = {isa = PBXFileReference; fileEncoding = 4; lastKnownFileType = sourcecode.c.objc; lineEnding = 0; path = ORKSpatialSpanMemoryStepViewController.m; sourceTree = "<group>"; xcLanguageSpecificationIdentifier = xcode.lang.objc; };
		86C40B161A8D7C5B00081FAC /* ORKSpatialSpanTargetView.h */ = {isa = PBXFileReference; fileEncoding = 4; lastKnownFileType = sourcecode.c.h; path = ORKSpatialSpanTargetView.h; sourceTree = "<group>"; };
		86C40B171A8D7C5B00081FAC /* ORKSpatialSpanTargetView.m */ = {isa = PBXFileReference; fileEncoding = 4; lastKnownFileType = sourcecode.c.objc; path = ORKSpatialSpanTargetView.m; sourceTree = "<group>"; };
		86C40B181A8D7C5B00081FAC /* ORKTappingContentView.h */ = {isa = PBXFileReference; fileEncoding = 4; lastKnownFileType = sourcecode.c.h; path = ORKTappingContentView.h; sourceTree = "<group>"; };
		86C40B191A8D7C5B00081FAC /* ORKTappingContentView.m */ = {isa = PBXFileReference; fileEncoding = 4; lastKnownFileType = sourcecode.c.objc; path = ORKTappingContentView.m; sourceTree = "<group>"; };
		86C40B1A1A8D7C5B00081FAC /* ORKTappingIntervalStep.h */ = {isa = PBXFileReference; fileEncoding = 4; lastKnownFileType = sourcecode.c.h; path = ORKTappingIntervalStep.h; sourceTree = "<group>"; };
		86C40B1B1A8D7C5B00081FAC /* ORKTappingIntervalStep.m */ = {isa = PBXFileReference; fileEncoding = 4; lastKnownFileType = sourcecode.c.objc; path = ORKTappingIntervalStep.m; sourceTree = "<group>"; };
		86C40B1C1A8D7C5B00081FAC /* ORKTappingIntervalStepViewController.h */ = {isa = PBXFileReference; fileEncoding = 4; lastKnownFileType = sourcecode.c.h; path = ORKTappingIntervalStepViewController.h; sourceTree = "<group>"; };
		86C40B1D1A8D7C5B00081FAC /* ORKTappingIntervalStepViewController.m */ = {isa = PBXFileReference; fileEncoding = 4; lastKnownFileType = sourcecode.c.objc; lineEnding = 0; path = ORKTappingIntervalStepViewController.m; sourceTree = "<group>"; xcLanguageSpecificationIdentifier = xcode.lang.objc; };
		86C40B1E1A8D7C5B00081FAC /* ORKWalkingTaskStep.h */ = {isa = PBXFileReference; fileEncoding = 4; lastKnownFileType = sourcecode.c.h; path = ORKWalkingTaskStep.h; sourceTree = "<group>"; };
		86C40B1F1A8D7C5B00081FAC /* ORKWalkingTaskStep.m */ = {isa = PBXFileReference; fileEncoding = 4; lastKnownFileType = sourcecode.c.objc; path = ORKWalkingTaskStep.m; sourceTree = "<group>"; };
		86C40B201A8D7C5B00081FAC /* ORKWalkingTaskStepViewController.h */ = {isa = PBXFileReference; fileEncoding = 4; lastKnownFileType = sourcecode.c.h; path = ORKWalkingTaskStepViewController.h; sourceTree = "<group>"; };
		86C40B211A8D7C5B00081FAC /* ORKWalkingTaskStepViewController.m */ = {isa = PBXFileReference; fileEncoding = 4; lastKnownFileType = sourcecode.c.objc; lineEnding = 0; path = ORKWalkingTaskStepViewController.m; sourceTree = "<group>"; xcLanguageSpecificationIdentifier = xcode.lang.objc; };
		86C40B221A8D7C5B00081FAC /* CLLocation+ORKJSONDictionary.h */ = {isa = PBXFileReference; fileEncoding = 4; lastKnownFileType = sourcecode.c.h; lineEnding = 0; path = "CLLocation+ORKJSONDictionary.h"; sourceTree = "<group>"; xcLanguageSpecificationIdentifier = xcode.lang.objcpp; };
		86C40B231A8D7C5B00081FAC /* CLLocation+ORKJSONDictionary.m */ = {isa = PBXFileReference; fileEncoding = 4; lastKnownFileType = sourcecode.c.objc; lineEnding = 0; path = "CLLocation+ORKJSONDictionary.m"; sourceTree = "<group>"; xcLanguageSpecificationIdentifier = xcode.lang.objc; };
		86C40B241A8D7C5B00081FAC /* CMAccelerometerData+ORKJSONDictionary.h */ = {isa = PBXFileReference; fileEncoding = 4; lastKnownFileType = sourcecode.c.h; lineEnding = 0; path = "CMAccelerometerData+ORKJSONDictionary.h"; sourceTree = "<group>"; xcLanguageSpecificationIdentifier = xcode.lang.objcpp; };
		86C40B251A8D7C5B00081FAC /* CMAccelerometerData+ORKJSONDictionary.m */ = {isa = PBXFileReference; fileEncoding = 4; lastKnownFileType = sourcecode.c.objc; lineEnding = 0; path = "CMAccelerometerData+ORKJSONDictionary.m"; sourceTree = "<group>"; xcLanguageSpecificationIdentifier = xcode.lang.objc; };
		86C40B261A8D7C5B00081FAC /* CMDeviceMotion+ORKJSONDictionary.h */ = {isa = PBXFileReference; fileEncoding = 4; lastKnownFileType = sourcecode.c.h; lineEnding = 0; path = "CMDeviceMotion+ORKJSONDictionary.h"; sourceTree = "<group>"; xcLanguageSpecificationIdentifier = xcode.lang.objcpp; };
		86C40B271A8D7C5B00081FAC /* CMDeviceMotion+ORKJSONDictionary.m */ = {isa = PBXFileReference; fileEncoding = 4; lastKnownFileType = sourcecode.c.objc; lineEnding = 0; path = "CMDeviceMotion+ORKJSONDictionary.m"; sourceTree = "<group>"; xcLanguageSpecificationIdentifier = xcode.lang.objc; };
		86C40B281A8D7C5B00081FAC /* CMMotionActivity+ORKJSONDictionary.h */ = {isa = PBXFileReference; fileEncoding = 4; lastKnownFileType = sourcecode.c.h; lineEnding = 0; path = "CMMotionActivity+ORKJSONDictionary.h"; sourceTree = "<group>"; xcLanguageSpecificationIdentifier = xcode.lang.objcpp; };
		86C40B291A8D7C5B00081FAC /* CMMotionActivity+ORKJSONDictionary.m */ = {isa = PBXFileReference; fileEncoding = 4; lastKnownFileType = sourcecode.c.objc; lineEnding = 0; path = "CMMotionActivity+ORKJSONDictionary.m"; sourceTree = "<group>"; xcLanguageSpecificationIdentifier = xcode.lang.objc; };
		86C40B2A1A8D7C5B00081FAC /* CMPedometerData+ORKJSONDictionary.h */ = {isa = PBXFileReference; fileEncoding = 4; lastKnownFileType = sourcecode.c.h; lineEnding = 0; path = "CMPedometerData+ORKJSONDictionary.h"; sourceTree = "<group>"; xcLanguageSpecificationIdentifier = xcode.lang.objcpp; };
		86C40B2B1A8D7C5B00081FAC /* CMPedometerData+ORKJSONDictionary.m */ = {isa = PBXFileReference; fileEncoding = 4; lastKnownFileType = sourcecode.c.objc; lineEnding = 0; path = "CMPedometerData+ORKJSONDictionary.m"; sourceTree = "<group>"; xcLanguageSpecificationIdentifier = xcode.lang.objc; };
		86C40B2C1A8D7C5B00081FAC /* HKSample+ORKJSONDictionary.h */ = {isa = PBXFileReference; fileEncoding = 4; lastKnownFileType = sourcecode.c.h; lineEnding = 0; path = "HKSample+ORKJSONDictionary.h"; sourceTree = "<group>"; xcLanguageSpecificationIdentifier = xcode.lang.objcpp; };
		86C40B2D1A8D7C5B00081FAC /* HKSample+ORKJSONDictionary.m */ = {isa = PBXFileReference; fileEncoding = 4; lastKnownFileType = sourcecode.c.objc; lineEnding = 0; path = "HKSample+ORKJSONDictionary.m"; sourceTree = "<group>"; xcLanguageSpecificationIdentifier = xcode.lang.objc; };
		86C40B2E1A8D7C5B00081FAC /* ORKAccelerometerRecorder.h */ = {isa = PBXFileReference; fileEncoding = 4; lastKnownFileType = sourcecode.c.h; lineEnding = 0; path = ORKAccelerometerRecorder.h; sourceTree = "<group>"; xcLanguageSpecificationIdentifier = xcode.lang.objcpp; };
		86C40B2F1A8D7C5B00081FAC /* ORKAccelerometerRecorder.m */ = {isa = PBXFileReference; fileEncoding = 4; lastKnownFileType = sourcecode.c.objc; lineEnding = 0; path = ORKAccelerometerRecorder.m; sourceTree = "<group>"; xcLanguageSpecificationIdentifier = xcode.lang.objc; };
		86C40B301A8D7C5B00081FAC /* ORKActiveStep.h */ = {isa = PBXFileReference; fileEncoding = 4; lastKnownFileType = sourcecode.c.h; path = ORKActiveStep.h; sourceTree = "<group>"; };
		86C40B311A8D7C5B00081FAC /* ORKActiveStep.m */ = {isa = PBXFileReference; fileEncoding = 4; lastKnownFileType = sourcecode.c.objc; path = ORKActiveStep.m; sourceTree = "<group>"; };
		86C40B321A8D7C5B00081FAC /* ORKActiveStep_Internal.h */ = {isa = PBXFileReference; fileEncoding = 4; lastKnownFileType = sourcecode.c.h; lineEnding = 0; path = ORKActiveStep_Internal.h; sourceTree = "<group>"; xcLanguageSpecificationIdentifier = xcode.lang.objcpp; };
		86C40B331A8D7C5B00081FAC /* ORKActiveStepTimer.h */ = {isa = PBXFileReference; fileEncoding = 4; lastKnownFileType = sourcecode.c.h; lineEnding = 0; path = ORKActiveStepTimer.h; sourceTree = "<group>"; xcLanguageSpecificationIdentifier = xcode.lang.objcpp; };
		86C40B341A8D7C5B00081FAC /* ORKActiveStepTimer.m */ = {isa = PBXFileReference; fileEncoding = 4; lastKnownFileType = sourcecode.c.objc; lineEnding = 0; path = ORKActiveStepTimer.m; sourceTree = "<group>"; xcLanguageSpecificationIdentifier = xcode.lang.objc; };
		86C40B351A8D7C5B00081FAC /* ORKActiveStepTimerView.h */ = {isa = PBXFileReference; fileEncoding = 4; lastKnownFileType = sourcecode.c.h; lineEnding = 0; path = ORKActiveStepTimerView.h; sourceTree = "<group>"; xcLanguageSpecificationIdentifier = xcode.lang.objcpp; };
		86C40B361A8D7C5B00081FAC /* ORKActiveStepTimerView.m */ = {isa = PBXFileReference; fileEncoding = 4; lastKnownFileType = sourcecode.c.objc; lineEnding = 0; path = ORKActiveStepTimerView.m; sourceTree = "<group>"; xcLanguageSpecificationIdentifier = xcode.lang.objc; };
		86C40B371A8D7C5B00081FAC /* ORKActiveStepViewController.h */ = {isa = PBXFileReference; fileEncoding = 4; lastKnownFileType = sourcecode.c.h; path = ORKActiveStepViewController.h; sourceTree = "<group>"; };
		86C40B381A8D7C5B00081FAC /* ORKActiveStepViewController.m */ = {isa = PBXFileReference; fileEncoding = 4; lastKnownFileType = sourcecode.c.objc; lineEnding = 0; path = ORKActiveStepViewController.m; sourceTree = "<group>"; xcLanguageSpecificationIdentifier = xcode.lang.objc; };
		86C40B391A8D7C5B00081FAC /* ORKActiveStepViewController_Internal.h */ = {isa = PBXFileReference; fileEncoding = 4; lastKnownFileType = sourcecode.c.h; lineEnding = 0; path = ORKActiveStepViewController_Internal.h; sourceTree = "<group>"; xcLanguageSpecificationIdentifier = xcode.lang.objcpp; };
		86C40B3A1A8D7C5B00081FAC /* ORKAudioRecorder.h */ = {isa = PBXFileReference; fileEncoding = 4; lastKnownFileType = sourcecode.c.h; lineEnding = 0; path = ORKAudioRecorder.h; sourceTree = "<group>"; xcLanguageSpecificationIdentifier = xcode.lang.objcpp; };
		86C40B3B1A8D7C5B00081FAC /* ORKAudioRecorder.m */ = {isa = PBXFileReference; fileEncoding = 4; lastKnownFileType = sourcecode.c.objc; lineEnding = 0; path = ORKAudioRecorder.m; sourceTree = "<group>"; xcLanguageSpecificationIdentifier = xcode.lang.objc; };
		86C40B3C1A8D7C5B00081FAC /* ORKDataLogger.h */ = {isa = PBXFileReference; fileEncoding = 4; lastKnownFileType = sourcecode.c.h; path = ORKDataLogger.h; sourceTree = "<group>"; };
		86C40B3D1A8D7C5B00081FAC /* ORKDataLogger.m */ = {isa = PBXFileReference; fileEncoding = 4; lastKnownFileType = sourcecode.c.objc; lineEnding = 0; path = ORKDataLogger.m; sourceTree = "<group>"; xcLanguageSpecificationIdentifier = xcode.lang.objc; };
		86C40B3E1A8D7C5B00081FAC /* ORKDataLogger_Private.h */ = {isa = PBXFileReference; fileEncoding = 4; lastKnownFileType = sourcecode.c.h; lineEnding = 0; path = ORKDataLogger_Private.h; sourceTree = "<group>"; xcLanguageSpecificationIdentifier = xcode.lang.objcpp; };
		86C40B3F1A8D7C5B00081FAC /* ORKDeviceMotionRecorder.h */ = {isa = PBXFileReference; fileEncoding = 4; lastKnownFileType = sourcecode.c.h; path = ORKDeviceMotionRecorder.h; sourceTree = "<group>"; };
		86C40B401A8D7C5B00081FAC /* ORKDeviceMotionRecorder.m */ = {isa = PBXFileReference; fileEncoding = 4; lastKnownFileType = sourcecode.c.objc; lineEnding = 0; path = ORKDeviceMotionRecorder.m; sourceTree = "<group>"; xcLanguageSpecificationIdentifier = xcode.lang.objc; };
		86C40B411A8D7C5B00081FAC /* ORKHealthQuantityTypeRecorder.h */ = {isa = PBXFileReference; fileEncoding = 4; lastKnownFileType = sourcecode.c.h; path = ORKHealthQuantityTypeRecorder.h; sourceTree = "<group>"; };
		86C40B421A8D7C5B00081FAC /* ORKHealthQuantityTypeRecorder.m */ = {isa = PBXFileReference; fileEncoding = 4; lastKnownFileType = sourcecode.c.objc; lineEnding = 0; path = ORKHealthQuantityTypeRecorder.m; sourceTree = "<group>"; xcLanguageSpecificationIdentifier = xcode.lang.objc; };
		86C40B431A8D7C5B00081FAC /* ORKLocationRecorder.h */ = {isa = PBXFileReference; fileEncoding = 4; lastKnownFileType = sourcecode.c.h; path = ORKLocationRecorder.h; sourceTree = "<group>"; };
		86C40B441A8D7C5B00081FAC /* ORKLocationRecorder.m */ = {isa = PBXFileReference; fileEncoding = 4; lastKnownFileType = sourcecode.c.objc; lineEnding = 0; path = ORKLocationRecorder.m; sourceTree = "<group>"; xcLanguageSpecificationIdentifier = xcode.lang.objc; };
		86C40B451A8D7C5B00081FAC /* ORKPedometerRecorder.h */ = {isa = PBXFileReference; fileEncoding = 4; lastKnownFileType = sourcecode.c.h; path = ORKPedometerRecorder.h; sourceTree = "<group>"; };
		86C40B461A8D7C5B00081FAC /* ORKPedometerRecorder.m */ = {isa = PBXFileReference; fileEncoding = 4; lastKnownFileType = sourcecode.c.objc; path = ORKPedometerRecorder.m; sourceTree = "<group>"; };
		86C40B471A8D7C5B00081FAC /* ORKRecorder.h */ = {isa = PBXFileReference; fileEncoding = 4; lastKnownFileType = sourcecode.c.h; lineEnding = 0; path = ORKRecorder.h; sourceTree = "<group>"; xcLanguageSpecificationIdentifier = xcode.lang.objcpp; };
		86C40B481A8D7C5B00081FAC /* ORKRecorder.m */ = {isa = PBXFileReference; fileEncoding = 4; lastKnownFileType = sourcecode.c.objc; lineEnding = 0; path = ORKRecorder.m; sourceTree = "<group>"; xcLanguageSpecificationIdentifier = xcode.lang.objc; };
		86C40B491A8D7C5B00081FAC /* ORKRecorder_Internal.h */ = {isa = PBXFileReference; fileEncoding = 4; lastKnownFileType = sourcecode.c.h; path = ORKRecorder_Internal.h; sourceTree = "<group>"; };
		86C40B4A1A8D7C5B00081FAC /* ORKRecorder_Private.h */ = {isa = PBXFileReference; fileEncoding = 4; lastKnownFileType = sourcecode.c.h; path = ORKRecorder_Private.h; sourceTree = "<group>"; };
		86C40B4B1A8D7C5B00081FAC /* ORKTouchRecorder.h */ = {isa = PBXFileReference; fileEncoding = 4; lastKnownFileType = sourcecode.c.h; path = ORKTouchRecorder.h; sourceTree = "<group>"; };
		86C40B4C1A8D7C5B00081FAC /* ORKTouchRecorder.m */ = {isa = PBXFileReference; fileEncoding = 4; lastKnownFileType = sourcecode.c.objc; lineEnding = 0; path = ORKTouchRecorder.m; sourceTree = "<group>"; xcLanguageSpecificationIdentifier = xcode.lang.objc; };
		86C40B4D1A8D7C5B00081FAC /* ORKVoiceEngine.h */ = {isa = PBXFileReference; fileEncoding = 4; lastKnownFileType = sourcecode.c.h; path = ORKVoiceEngine.h; sourceTree = "<group>"; };
		86C40B4E1A8D7C5B00081FAC /* ORKVoiceEngine.m */ = {isa = PBXFileReference; fileEncoding = 4; lastKnownFileType = sourcecode.c.objc; path = ORKVoiceEngine.m; sourceTree = "<group>"; };
		86C40B4F1A8D7C5B00081FAC /* UITouch+ORKJSONDictionary.h */ = {isa = PBXFileReference; fileEncoding = 4; lastKnownFileType = sourcecode.c.h; lineEnding = 0; path = "UITouch+ORKJSONDictionary.h"; sourceTree = "<group>"; xcLanguageSpecificationIdentifier = xcode.lang.objcpp; };
		86C40B501A8D7C5B00081FAC /* UITouch+ORKJSONDictionary.m */ = {isa = PBXFileReference; fileEncoding = 4; lastKnownFileType = sourcecode.c.objc; lineEnding = 0; path = "UITouch+ORKJSONDictionary.m"; sourceTree = "<group>"; xcLanguageSpecificationIdentifier = xcode.lang.objc; };
		86C40B521A8D7C5B00081FAC /* ORKCompletionStep.h */ = {isa = PBXFileReference; fileEncoding = 4; lastKnownFileType = sourcecode.c.h; lineEnding = 0; path = ORKCompletionStep.h; sourceTree = "<group>"; xcLanguageSpecificationIdentifier = xcode.lang.objcpp; };
		86C40B531A8D7C5B00081FAC /* ORKCompletionStep.m */ = {isa = PBXFileReference; fileEncoding = 4; lastKnownFileType = sourcecode.c.objc; lineEnding = 0; path = ORKCompletionStep.m; sourceTree = "<group>"; xcLanguageSpecificationIdentifier = xcode.lang.objc; };
		86C40B541A8D7C5B00081FAC /* ORKCompletionStepViewController.h */ = {isa = PBXFileReference; fileEncoding = 4; lastKnownFileType = sourcecode.c.h; lineEnding = 0; path = ORKCompletionStepViewController.h; sourceTree = "<group>"; xcLanguageSpecificationIdentifier = xcode.lang.objcpp; };
		86C40B551A8D7C5B00081FAC /* ORKCompletionStepViewController.m */ = {isa = PBXFileReference; fileEncoding = 4; lastKnownFileType = sourcecode.c.objc; lineEnding = 0; path = ORKCompletionStepViewController.m; sourceTree = "<group>"; xcLanguageSpecificationIdentifier = xcode.lang.objc; };
		86C40B561A8D7C5B00081FAC /* ORKFormItemCell.h */ = {isa = PBXFileReference; fileEncoding = 4; lastKnownFileType = sourcecode.c.h; path = ORKFormItemCell.h; sourceTree = "<group>"; };
		86C40B571A8D7C5B00081FAC /* ORKFormItemCell.m */ = {isa = PBXFileReference; fileEncoding = 4; lastKnownFileType = sourcecode.c.objc; lineEnding = 0; path = ORKFormItemCell.m; sourceTree = "<group>"; xcLanguageSpecificationIdentifier = xcode.lang.objc; };
		86C40B581A8D7C5B00081FAC /* ORKImageSelectionView.h */ = {isa = PBXFileReference; fileEncoding = 4; lastKnownFileType = sourcecode.c.h; path = ORKImageSelectionView.h; sourceTree = "<group>"; };
		86C40B591A8D7C5B00081FAC /* ORKImageSelectionView.m */ = {isa = PBXFileReference; fileEncoding = 4; lastKnownFileType = sourcecode.c.objc; lineEnding = 0; path = ORKImageSelectionView.m; sourceTree = "<group>"; xcLanguageSpecificationIdentifier = xcode.lang.objc; };
		86C40B5A1A8D7C5B00081FAC /* ORKInstructionStepView.h */ = {isa = PBXFileReference; fileEncoding = 4; lastKnownFileType = sourcecode.c.h; path = ORKInstructionStepView.h; sourceTree = "<group>"; };
		86C40B5B1A8D7C5B00081FAC /* ORKInstructionStepView.m */ = {isa = PBXFileReference; fileEncoding = 4; lastKnownFileType = sourcecode.c.objc; lineEnding = 0; path = ORKInstructionStepView.m; sourceTree = "<group>"; xcLanguageSpecificationIdentifier = xcode.lang.objc; };
		86C40B5C1A8D7C5B00081FAC /* ORKTableContainerView.h */ = {isa = PBXFileReference; fileEncoding = 4; lastKnownFileType = sourcecode.c.h; path = ORKTableContainerView.h; sourceTree = "<group>"; };
		86C40B5D1A8D7C5B00081FAC /* ORKTableContainerView.m */ = {isa = PBXFileReference; fileEncoding = 4; lastKnownFileType = sourcecode.c.objc; lineEnding = 0; path = ORKTableContainerView.m; sourceTree = "<group>"; xcLanguageSpecificationIdentifier = xcode.lang.objc; };
		86C40B5E1A8D7C5B00081FAC /* ORKTextFieldView.h */ = {isa = PBXFileReference; fileEncoding = 4; lastKnownFileType = sourcecode.c.h; path = ORKTextFieldView.h; sourceTree = "<group>"; };
		86C40B5F1A8D7C5B00081FAC /* ORKTextFieldView.m */ = {isa = PBXFileReference; fileEncoding = 4; lastKnownFileType = sourcecode.c.objc; lineEnding = 0; path = ORKTextFieldView.m; sourceTree = "<group>"; xcLanguageSpecificationIdentifier = xcode.lang.objc; };
		86C40B601A8D7C5B00081FAC /* ORKTintedImageView.h */ = {isa = PBXFileReference; fileEncoding = 4; lastKnownFileType = sourcecode.c.h; path = ORKTintedImageView.h; sourceTree = "<group>"; };
		86C40B611A8D7C5B00081FAC /* ORKTintedImageView.m */ = {isa = PBXFileReference; fileEncoding = 4; lastKnownFileType = sourcecode.c.objc; path = ORKTintedImageView.m; sourceTree = "<group>"; };
		86C40B641A8D7C5B00081FAC /* ORKAnswerFormat.h */ = {isa = PBXFileReference; fileEncoding = 4; lastKnownFileType = sourcecode.c.h; path = ORKAnswerFormat.h; sourceTree = "<group>"; };
		86C40B651A8D7C5B00081FAC /* ORKAnswerFormat.m */ = {isa = PBXFileReference; fileEncoding = 4; lastKnownFileType = sourcecode.c.objc; lineEnding = 0; path = ORKAnswerFormat.m; sourceTree = "<group>"; xcLanguageSpecificationIdentifier = xcode.lang.objc; };
		86C40B661A8D7C5B00081FAC /* ORKAnswerFormat_Internal.h */ = {isa = PBXFileReference; fileEncoding = 4; lastKnownFileType = sourcecode.c.h; lineEnding = 0; path = ORKAnswerFormat_Internal.h; sourceTree = "<group>"; xcLanguageSpecificationIdentifier = xcode.lang.objcpp; };
		86C40B671A8D7C5B00081FAC /* ORKAnswerTextField.h */ = {isa = PBXFileReference; fileEncoding = 4; lastKnownFileType = sourcecode.c.h; lineEnding = 0; path = ORKAnswerTextField.h; sourceTree = "<group>"; xcLanguageSpecificationIdentifier = xcode.lang.objcpp; };
		86C40B681A8D7C5B00081FAC /* ORKAnswerTextField.m */ = {isa = PBXFileReference; fileEncoding = 4; lastKnownFileType = sourcecode.c.objc; lineEnding = 0; path = ORKAnswerTextField.m; sourceTree = "<group>"; xcLanguageSpecificationIdentifier = xcode.lang.objc; };
		86C40B691A8D7C5B00081FAC /* ORKAnswerTextView.h */ = {isa = PBXFileReference; fileEncoding = 4; lastKnownFileType = sourcecode.c.h; lineEnding = 0; path = ORKAnswerTextView.h; sourceTree = "<group>"; xcLanguageSpecificationIdentifier = xcode.lang.objcpp; };
		86C40B6A1A8D7C5B00081FAC /* ORKAnswerTextView.m */ = {isa = PBXFileReference; fileEncoding = 4; lastKnownFileType = sourcecode.c.objc; lineEnding = 0; path = ORKAnswerTextView.m; sourceTree = "<group>"; xcLanguageSpecificationIdentifier = xcode.lang.objc; };
		86C40B6B1A8D7C5B00081FAC /* ORKBodyLabel.h */ = {isa = PBXFileReference; fileEncoding = 4; lastKnownFileType = sourcecode.c.h; lineEnding = 0; path = ORKBodyLabel.h; sourceTree = "<group>"; xcLanguageSpecificationIdentifier = xcode.lang.objcpp; };
		86C40B6C1A8D7C5B00081FAC /* ORKBodyLabel.m */ = {isa = PBXFileReference; fileEncoding = 4; lastKnownFileType = sourcecode.c.objc; lineEnding = 0; path = ORKBodyLabel.m; sourceTree = "<group>"; xcLanguageSpecificationIdentifier = xcode.lang.objc; };
		86C40B6D1A8D7C5B00081FAC /* ORKBorderedButton.h */ = {isa = PBXFileReference; fileEncoding = 4; lastKnownFileType = sourcecode.c.h; lineEnding = 0; path = ORKBorderedButton.h; sourceTree = "<group>"; xcLanguageSpecificationIdentifier = xcode.lang.objcpp; };
		86C40B6E1A8D7C5C00081FAC /* ORKBorderedButton.m */ = {isa = PBXFileReference; fileEncoding = 4; lastKnownFileType = sourcecode.c.objc; lineEnding = 0; path = ORKBorderedButton.m; sourceTree = "<group>"; xcLanguageSpecificationIdentifier = xcode.lang.objc; };
		86C40B6F1A8D7C5C00081FAC /* ORKCaption1Label.h */ = {isa = PBXFileReference; fileEncoding = 4; lastKnownFileType = sourcecode.c.h; lineEnding = 0; path = ORKCaption1Label.h; sourceTree = "<group>"; xcLanguageSpecificationIdentifier = xcode.lang.objcpp; };
		86C40B701A8D7C5C00081FAC /* ORKCaption1Label.m */ = {isa = PBXFileReference; fileEncoding = 4; lastKnownFileType = sourcecode.c.objc; lineEnding = 0; path = ORKCaption1Label.m; sourceTree = "<group>"; xcLanguageSpecificationIdentifier = xcode.lang.objc; };
		86C40B711A8D7C5C00081FAC /* ORKChoiceViewCell.h */ = {isa = PBXFileReference; fileEncoding = 4; lastKnownFileType = sourcecode.c.h; path = ORKChoiceViewCell.h; sourceTree = "<group>"; };
		86C40B721A8D7C5C00081FAC /* ORKChoiceViewCell.m */ = {isa = PBXFileReference; fileEncoding = 4; lastKnownFileType = sourcecode.c.objc; lineEnding = 0; path = ORKChoiceViewCell.m; sourceTree = "<group>"; xcLanguageSpecificationIdentifier = xcode.lang.objc; };
		86C40B731A8D7C5C00081FAC /* ORKContinueButton.h */ = {isa = PBXFileReference; fileEncoding = 4; lastKnownFileType = sourcecode.c.h; path = ORKContinueButton.h; sourceTree = "<group>"; };
		86C40B741A8D7C5C00081FAC /* ORKContinueButton.m */ = {isa = PBXFileReference; fileEncoding = 4; lastKnownFileType = sourcecode.c.objc; path = ORKContinueButton.m; sourceTree = "<group>"; };
		86C40B751A8D7C5C00081FAC /* ORKCountdownLabel.h */ = {isa = PBXFileReference; fileEncoding = 4; lastKnownFileType = sourcecode.c.h; path = ORKCountdownLabel.h; sourceTree = "<group>"; };
		86C40B761A8D7C5C00081FAC /* ORKCountdownLabel.m */ = {isa = PBXFileReference; fileEncoding = 4; lastKnownFileType = sourcecode.c.objc; path = ORKCountdownLabel.m; sourceTree = "<group>"; };
		86C40B771A8D7C5C00081FAC /* ORKCustomStepView.h */ = {isa = PBXFileReference; fileEncoding = 4; lastKnownFileType = sourcecode.c.h; path = ORKCustomStepView.h; sourceTree = "<group>"; };
		86C40B781A8D7C5C00081FAC /* ORKCustomStepView.m */ = {isa = PBXFileReference; fileEncoding = 4; lastKnownFileType = sourcecode.c.objc; lineEnding = 0; path = ORKCustomStepView.m; sourceTree = "<group>"; xcLanguageSpecificationIdentifier = xcode.lang.objc; };
		86C40B791A8D7C5C00081FAC /* ORKCustomStepView_Internal.h */ = {isa = PBXFileReference; fileEncoding = 4; lastKnownFileType = sourcecode.c.h; path = ORKCustomStepView_Internal.h; sourceTree = "<group>"; };
		86C40B7A1A8D7C5C00081FAC /* ORKDefaultFont.h */ = {isa = PBXFileReference; fileEncoding = 4; lastKnownFileType = sourcecode.c.h; path = ORKDefaultFont.h; sourceTree = "<group>"; };
		86C40B7B1A8D7C5C00081FAC /* ORKDefines.h */ = {isa = PBXFileReference; fileEncoding = 4; lastKnownFileType = sourcecode.c.h; path = ORKDefines.h; sourceTree = "<group>"; };
		86C40B7C1A8D7C5C00081FAC /* ORKDefines_Private.h */ = {isa = PBXFileReference; fileEncoding = 4; lastKnownFileType = sourcecode.c.h; path = ORKDefines_Private.h; sourceTree = "<group>"; };
		86C40B7D1A8D7C5C00081FAC /* ORKErrors.h */ = {isa = PBXFileReference; fileEncoding = 4; lastKnownFileType = sourcecode.c.h; path = ORKErrors.h; sourceTree = "<group>"; };
		86C40B7E1A8D7C5C00081FAC /* ORKErrors.m */ = {isa = PBXFileReference; fileEncoding = 4; lastKnownFileType = sourcecode.c.objc; path = ORKErrors.m; sourceTree = "<group>"; };
		86C40B7F1A8D7C5C00081FAC /* ORKFormItem_Internal.h */ = {isa = PBXFileReference; fileEncoding = 4; lastKnownFileType = sourcecode.c.h; lineEnding = 0; path = ORKFormItem_Internal.h; sourceTree = "<group>"; xcLanguageSpecificationIdentifier = xcode.lang.objcpp; };
		86C40B801A8D7C5C00081FAC /* ORKFormSectionTitleLabel.h */ = {isa = PBXFileReference; fileEncoding = 4; lastKnownFileType = sourcecode.c.h; path = ORKFormSectionTitleLabel.h; sourceTree = "<group>"; };
		86C40B811A8D7C5C00081FAC /* ORKFormSectionTitleLabel.m */ = {isa = PBXFileReference; fileEncoding = 4; lastKnownFileType = sourcecode.c.objc; path = ORKFormSectionTitleLabel.m; sourceTree = "<group>"; };
		86C40B821A8D7C5C00081FAC /* ORKFormStep.h */ = {isa = PBXFileReference; fileEncoding = 4; lastKnownFileType = sourcecode.c.h; path = ORKFormStep.h; sourceTree = "<group>"; };
		86C40B831A8D7C5C00081FAC /* ORKFormStep.m */ = {isa = PBXFileReference; fileEncoding = 4; lastKnownFileType = sourcecode.c.objc; path = ORKFormStep.m; sourceTree = "<group>"; };
		86C40B841A8D7C5C00081FAC /* ORKFormStepViewController.h */ = {isa = PBXFileReference; fileEncoding = 4; lastKnownFileType = sourcecode.c.h; path = ORKFormStepViewController.h; sourceTree = "<group>"; };
		86C40B851A8D7C5C00081FAC /* ORKFormStepViewController.m */ = {isa = PBXFileReference; fileEncoding = 4; lastKnownFileType = sourcecode.c.objc; lineEnding = 0; path = ORKFormStepViewController.m; sourceTree = "<group>"; xcLanguageSpecificationIdentifier = xcode.lang.objc; };
		86C40B861A8D7C5C00081FAC /* ORKFormTextView.h */ = {isa = PBXFileReference; fileEncoding = 4; lastKnownFileType = sourcecode.c.h; path = ORKFormTextView.h; sourceTree = "<group>"; };
		86C40B871A8D7C5C00081FAC /* ORKFormTextView.m */ = {isa = PBXFileReference; fileEncoding = 4; lastKnownFileType = sourcecode.c.objc; path = ORKFormTextView.m; sourceTree = "<group>"; };
		86C40B881A8D7C5C00081FAC /* ORKHeadlineLabel.h */ = {isa = PBXFileReference; fileEncoding = 4; lastKnownFileType = sourcecode.c.h; path = ORKHeadlineLabel.h; sourceTree = "<group>"; };
		86C40B891A8D7C5C00081FAC /* ORKHeadlineLabel.m */ = {isa = PBXFileReference; fileEncoding = 4; lastKnownFileType = sourcecode.c.objc; lineEnding = 0; path = ORKHeadlineLabel.m; sourceTree = "<group>"; xcLanguageSpecificationIdentifier = xcode.lang.objc; };
		86C40B8A1A8D7C5C00081FAC /* ORKHealthAnswerFormat.h */ = {isa = PBXFileReference; fileEncoding = 4; lastKnownFileType = sourcecode.c.h; path = ORKHealthAnswerFormat.h; sourceTree = "<group>"; };
		86C40B8B1A8D7C5C00081FAC /* ORKHealthAnswerFormat.m */ = {isa = PBXFileReference; fileEncoding = 4; lastKnownFileType = sourcecode.c.objc; lineEnding = 0; path = ORKHealthAnswerFormat.m; sourceTree = "<group>"; xcLanguageSpecificationIdentifier = xcode.lang.objc; };
		86C40B8C1A8D7C5C00081FAC /* ORKHelpers.h */ = {isa = PBXFileReference; fileEncoding = 4; lastKnownFileType = sourcecode.c.h; path = ORKHelpers.h; sourceTree = "<group>"; };
		86C40B8D1A8D7C5C00081FAC /* ORKHelpers.m */ = {isa = PBXFileReference; fileEncoding = 4; lastKnownFileType = sourcecode.c.objc; path = ORKHelpers.m; sourceTree = "<group>"; };
		86C40B8E1A8D7C5C00081FAC /* ORKHTMLPDFWriter.h */ = {isa = PBXFileReference; fileEncoding = 4; lastKnownFileType = sourcecode.c.h; path = ORKHTMLPDFWriter.h; sourceTree = "<group>"; };
		86C40B8F1A8D7C5C00081FAC /* ORKHTMLPDFWriter.m */ = {isa = PBXFileReference; fileEncoding = 4; lastKnownFileType = sourcecode.c.objc; lineEnding = 0; path = ORKHTMLPDFWriter.m; sourceTree = "<group>"; xcLanguageSpecificationIdentifier = xcode.lang.objc; };
		86C40B901A8D7C5C00081FAC /* ORKImageChoiceLabel.h */ = {isa = PBXFileReference; fileEncoding = 4; lastKnownFileType = sourcecode.c.h; path = ORKImageChoiceLabel.h; sourceTree = "<group>"; };
		86C40B911A8D7C5C00081FAC /* ORKImageChoiceLabel.m */ = {isa = PBXFileReference; fileEncoding = 4; lastKnownFileType = sourcecode.c.objc; path = ORKImageChoiceLabel.m; sourceTree = "<group>"; };
		86C40B921A8D7C5C00081FAC /* ORKInstructionStep.h */ = {isa = PBXFileReference; fileEncoding = 4; lastKnownFileType = sourcecode.c.h; path = ORKInstructionStep.h; sourceTree = "<group>"; };
		86C40B931A8D7C5C00081FAC /* ORKInstructionStep.m */ = {isa = PBXFileReference; fileEncoding = 4; lastKnownFileType = sourcecode.c.objc; path = ORKInstructionStep.m; sourceTree = "<group>"; };
		86C40B941A8D7C5C00081FAC /* ORKInstructionStepViewController.h */ = {isa = PBXFileReference; fileEncoding = 4; lastKnownFileType = sourcecode.c.h; path = ORKInstructionStepViewController.h; sourceTree = "<group>"; };
		86C40B951A8D7C5C00081FAC /* ORKInstructionStepViewController.m */ = {isa = PBXFileReference; fileEncoding = 4; lastKnownFileType = sourcecode.c.objc; lineEnding = 0; path = ORKInstructionStepViewController.m; sourceTree = "<group>"; xcLanguageSpecificationIdentifier = xcode.lang.objc; };
		86C40B961A8D7C5C00081FAC /* ORKInstructionStepViewController_Internal.h */ = {isa = PBXFileReference; fileEncoding = 4; lastKnownFileType = sourcecode.c.h; path = ORKInstructionStepViewController_Internal.h; sourceTree = "<group>"; };
		86C40B971A8D7C5C00081FAC /* ORKLabel.h */ = {isa = PBXFileReference; fileEncoding = 4; lastKnownFileType = sourcecode.c.h; path = ORKLabel.h; sourceTree = "<group>"; };
		86C40B981A8D7C5C00081FAC /* ORKLabel.m */ = {isa = PBXFileReference; fileEncoding = 4; lastKnownFileType = sourcecode.c.objc; lineEnding = 0; path = ORKLabel.m; sourceTree = "<group>"; xcLanguageSpecificationIdentifier = xcode.lang.objc; };
		86C40B9D1A8D7C5C00081FAC /* ORKOrderedTask.h */ = {isa = PBXFileReference; fileEncoding = 4; lastKnownFileType = sourcecode.c.h; path = ORKOrderedTask.h; sourceTree = "<group>"; };
		86C40B9E1A8D7C5C00081FAC /* ORKOrderedTask.m */ = {isa = PBXFileReference; fileEncoding = 4; lastKnownFileType = sourcecode.c.objc; lineEnding = 0; path = ORKOrderedTask.m; sourceTree = "<group>"; xcLanguageSpecificationIdentifier = xcode.lang.objc; };
		86C40BA11A8D7C5C00081FAC /* ORKQuestionStep.h */ = {isa = PBXFileReference; fileEncoding = 4; lastKnownFileType = sourcecode.c.h; path = ORKQuestionStep.h; sourceTree = "<group>"; };
		86C40BA21A8D7C5C00081FAC /* ORKQuestionStep.m */ = {isa = PBXFileReference; fileEncoding = 4; lastKnownFileType = sourcecode.c.objc; lineEnding = 0; path = ORKQuestionStep.m; sourceTree = "<group>"; xcLanguageSpecificationIdentifier = xcode.lang.objc; };
		86C40BA31A8D7C5C00081FAC /* ORKQuestionStep_Internal.h */ = {isa = PBXFileReference; fileEncoding = 4; lastKnownFileType = sourcecode.c.h; path = ORKQuestionStep_Internal.h; sourceTree = "<group>"; };
		86C40BA41A8D7C5C00081FAC /* ORKQuestionStepViewController.h */ = {isa = PBXFileReference; fileEncoding = 4; lastKnownFileType = sourcecode.c.h; path = ORKQuestionStepViewController.h; sourceTree = "<group>"; };
		86C40BA51A8D7C5C00081FAC /* ORKQuestionStepViewController.m */ = {isa = PBXFileReference; fileEncoding = 4; lastKnownFileType = sourcecode.c.objc; lineEnding = 0; path = ORKQuestionStepViewController.m; sourceTree = "<group>"; xcLanguageSpecificationIdentifier = xcode.lang.objc; };
		86C40BA61A8D7C5C00081FAC /* ORKQuestionStepViewController_Private.h */ = {isa = PBXFileReference; fileEncoding = 4; lastKnownFileType = sourcecode.c.h; path = ORKQuestionStepViewController_Private.h; sourceTree = "<group>"; };
		86C40BA71A8D7C5C00081FAC /* ORKResult.h */ = {isa = PBXFileReference; fileEncoding = 4; lastKnownFileType = sourcecode.c.h; path = ORKResult.h; sourceTree = "<group>"; };
		86C40BA81A8D7C5C00081FAC /* ORKResult.m */ = {isa = PBXFileReference; fileEncoding = 4; lastKnownFileType = sourcecode.c.objc; path = ORKResult.m; sourceTree = "<group>"; };
		86C40BA91A8D7C5C00081FAC /* ORKResult_Private.h */ = {isa = PBXFileReference; fileEncoding = 4; lastKnownFileType = sourcecode.c.h; path = ORKResult_Private.h; sourceTree = "<group>"; };
		86C40BAA1A8D7C5C00081FAC /* ORKRoundTappingButton.h */ = {isa = PBXFileReference; fileEncoding = 4; lastKnownFileType = sourcecode.c.h; path = ORKRoundTappingButton.h; sourceTree = "<group>"; };
		86C40BAB1A8D7C5C00081FAC /* ORKRoundTappingButton.m */ = {isa = PBXFileReference; fileEncoding = 4; lastKnownFileType = sourcecode.c.objc; path = ORKRoundTappingButton.m; sourceTree = "<group>"; };
		86C40BAC1A8D7C5C00081FAC /* ORKScaleRangeLabel.h */ = {isa = PBXFileReference; fileEncoding = 4; lastKnownFileType = sourcecode.c.h; path = ORKScaleRangeLabel.h; sourceTree = "<group>"; };
		86C40BAD1A8D7C5C00081FAC /* ORKScaleRangeLabel.m */ = {isa = PBXFileReference; fileEncoding = 4; lastKnownFileType = sourcecode.c.objc; path = ORKScaleRangeLabel.m; sourceTree = "<group>"; };
		86C40BAE1A8D7C5C00081FAC /* ORKScaleSlider.h */ = {isa = PBXFileReference; fileEncoding = 4; lastKnownFileType = sourcecode.c.h; path = ORKScaleSlider.h; sourceTree = "<group>"; };
		86C40BAF1A8D7C5C00081FAC /* ORKScaleSlider.m */ = {isa = PBXFileReference; fileEncoding = 4; lastKnownFileType = sourcecode.c.objc; path = ORKScaleSlider.m; sourceTree = "<group>"; };
		86C40BB01A8D7C5C00081FAC /* ORKScaleValueLabel.h */ = {isa = PBXFileReference; fileEncoding = 4; lastKnownFileType = sourcecode.c.h; path = ORKScaleValueLabel.h; sourceTree = "<group>"; };
		86C40BB11A8D7C5C00081FAC /* ORKScaleValueLabel.m */ = {isa = PBXFileReference; fileEncoding = 4; lastKnownFileType = sourcecode.c.objc; path = ORKScaleValueLabel.m; sourceTree = "<group>"; };
		86C40BB21A8D7C5C00081FAC /* ORKSelectionSubTitleLabel.h */ = {isa = PBXFileReference; fileEncoding = 4; lastKnownFileType = sourcecode.c.h; path = ORKSelectionSubTitleLabel.h; sourceTree = "<group>"; };
		86C40BB31A8D7C5C00081FAC /* ORKSelectionSubTitleLabel.m */ = {isa = PBXFileReference; fileEncoding = 4; lastKnownFileType = sourcecode.c.objc; path = ORKSelectionSubTitleLabel.m; sourceTree = "<group>"; };
		86C40BB41A8D7C5C00081FAC /* ORKSelectionTitleLabel.h */ = {isa = PBXFileReference; fileEncoding = 4; lastKnownFileType = sourcecode.c.h; path = ORKSelectionTitleLabel.h; sourceTree = "<group>"; };
		86C40BB51A8D7C5C00081FAC /* ORKSelectionTitleLabel.m */ = {isa = PBXFileReference; fileEncoding = 4; lastKnownFileType = sourcecode.c.objc; path = ORKSelectionTitleLabel.m; sourceTree = "<group>"; };
		86C40BB71A8D7C5C00081FAC /* ORKSkin.h */ = {isa = PBXFileReference; fileEncoding = 4; lastKnownFileType = sourcecode.c.h; path = ORKSkin.h; sourceTree = "<group>"; };
		86C40BB81A8D7C5C00081FAC /* ORKSkin.m */ = {isa = PBXFileReference; fileEncoding = 4; lastKnownFileType = sourcecode.c.objc; path = ORKSkin.m; sourceTree = "<group>"; };
		86C40BB91A8D7C5C00081FAC /* ORKStep.h */ = {isa = PBXFileReference; fileEncoding = 4; lastKnownFileType = sourcecode.c.h; path = ORKStep.h; sourceTree = "<group>"; };
		86C40BBA1A8D7C5C00081FAC /* ORKStep.m */ = {isa = PBXFileReference; fileEncoding = 4; lastKnownFileType = sourcecode.c.objc; lineEnding = 0; path = ORKStep.m; sourceTree = "<group>"; xcLanguageSpecificationIdentifier = xcode.lang.objc; };
		86C40BBB1A8D7C5C00081FAC /* ORKStep_Private.h */ = {isa = PBXFileReference; fileEncoding = 4; lastKnownFileType = sourcecode.c.h; path = ORKStep_Private.h; sourceTree = "<group>"; };
		86C40BBC1A8D7C5C00081FAC /* ORKStepViewController.h */ = {isa = PBXFileReference; fileEncoding = 4; lastKnownFileType = sourcecode.c.h; lineEnding = 0; path = ORKStepViewController.h; sourceTree = "<group>"; xcLanguageSpecificationIdentifier = xcode.lang.objcpp; };
		86C40BBD1A8D7C5C00081FAC /* ORKStepViewController.m */ = {isa = PBXFileReference; fileEncoding = 4; lastKnownFileType = sourcecode.c.objc; lineEnding = 0; path = ORKStepViewController.m; sourceTree = "<group>"; xcLanguageSpecificationIdentifier = xcode.lang.objc; };
		86C40BBE1A8D7C5C00081FAC /* ORKStepViewController_Internal.h */ = {isa = PBXFileReference; fileEncoding = 4; lastKnownFileType = sourcecode.c.h; path = ORKStepViewController_Internal.h; sourceTree = "<group>"; };
		86C40BC01A8D7C5C00081FAC /* ORKSubheadlineLabel.h */ = {isa = PBXFileReference; fileEncoding = 4; lastKnownFileType = sourcecode.c.h; path = ORKSubheadlineLabel.h; sourceTree = "<group>"; };
		86C40BC11A8D7C5C00081FAC /* ORKSubheadlineLabel.m */ = {isa = PBXFileReference; fileEncoding = 4; lastKnownFileType = sourcecode.c.objc; path = ORKSubheadlineLabel.m; sourceTree = "<group>"; };
		86C40BC21A8D7C5C00081FAC /* ORKSurveyAnswerCell.h */ = {isa = PBXFileReference; fileEncoding = 4; lastKnownFileType = sourcecode.c.h; path = ORKSurveyAnswerCell.h; sourceTree = "<group>"; };
		86C40BC51A8D7C5C00081FAC /* ORKSurveyAnswerCellForImageSelection.h */ = {isa = PBXFileReference; fileEncoding = 4; lastKnownFileType = sourcecode.c.h; path = ORKSurveyAnswerCellForImageSelection.h; sourceTree = "<group>"; };
		86C40BC61A8D7C5C00081FAC /* ORKSurveyAnswerCellForImageSelection.m */ = {isa = PBXFileReference; fileEncoding = 4; lastKnownFileType = sourcecode.c.objc; path = ORKSurveyAnswerCellForImageSelection.m; sourceTree = "<group>"; };
		86C40BC71A8D7C5C00081FAC /* ORKSurveyAnswerCellForNumber.h */ = {isa = PBXFileReference; fileEncoding = 4; lastKnownFileType = sourcecode.c.h; path = ORKSurveyAnswerCellForNumber.h; sourceTree = "<group>"; };
		86C40BC81A8D7C5C00081FAC /* ORKSurveyAnswerCellForNumber.m */ = {isa = PBXFileReference; fileEncoding = 4; lastKnownFileType = sourcecode.c.objc; lineEnding = 0; path = ORKSurveyAnswerCellForNumber.m; sourceTree = "<group>"; xcLanguageSpecificationIdentifier = xcode.lang.objc; };
		86C40BC91A8D7C5C00081FAC /* ORKSurveyAnswerCellForScale.h */ = {isa = PBXFileReference; fileEncoding = 4; lastKnownFileType = sourcecode.c.h; path = ORKSurveyAnswerCellForScale.h; sourceTree = "<group>"; };
		86C40BCA1A8D7C5C00081FAC /* ORKSurveyAnswerCellForScale.m */ = {isa = PBXFileReference; fileEncoding = 4; lastKnownFileType = sourcecode.c.objc; lineEnding = 0; path = ORKSurveyAnswerCellForScale.m; sourceTree = "<group>"; xcLanguageSpecificationIdentifier = xcode.lang.objc; };
		86C40BCD1A8D7C5C00081FAC /* ORKSurveyAnswerCellForText.h */ = {isa = PBXFileReference; fileEncoding = 4; lastKnownFileType = sourcecode.c.h; path = ORKSurveyAnswerCellForText.h; sourceTree = "<group>"; };
		86C40BCE1A8D7C5C00081FAC /* ORKSurveyAnswerCellForText.m */ = {isa = PBXFileReference; fileEncoding = 4; lastKnownFileType = sourcecode.c.objc; lineEnding = 0; path = ORKSurveyAnswerCellForText.m; sourceTree = "<group>"; xcLanguageSpecificationIdentifier = xcode.lang.objc; };
		86C40BD11A8D7C5C00081FAC /* ORKTableViewCell.h */ = {isa = PBXFileReference; fileEncoding = 4; lastKnownFileType = sourcecode.c.h; path = ORKTableViewCell.h; sourceTree = "<group>"; };
		86C40BD21A8D7C5C00081FAC /* ORKTableViewCell.m */ = {isa = PBXFileReference; fileEncoding = 4; lastKnownFileType = sourcecode.c.objc; lineEnding = 0; path = ORKTableViewCell.m; sourceTree = "<group>"; xcLanguageSpecificationIdentifier = xcode.lang.objc; };
		86C40BD31A8D7C5C00081FAC /* ORKTapCountLabel.h */ = {isa = PBXFileReference; fileEncoding = 4; lastKnownFileType = sourcecode.c.h; path = ORKTapCountLabel.h; sourceTree = "<group>"; };
		86C40BD41A8D7C5C00081FAC /* ORKTapCountLabel.m */ = {isa = PBXFileReference; fileEncoding = 4; lastKnownFileType = sourcecode.c.objc; path = ORKTapCountLabel.m; sourceTree = "<group>"; };
		86C40BD51A8D7C5C00081FAC /* ORKTask.h */ = {isa = PBXFileReference; fileEncoding = 4; lastKnownFileType = sourcecode.c.h; path = ORKTask.h; sourceTree = "<group>"; };
		86C40BD71A8D7C5C00081FAC /* ORKTaskViewController.h */ = {isa = PBXFileReference; fileEncoding = 4; lastKnownFileType = sourcecode.c.h; lineEnding = 0; path = ORKTaskViewController.h; sourceTree = "<group>"; xcLanguageSpecificationIdentifier = xcode.lang.objcpp; };
		86C40BD81A8D7C5C00081FAC /* ORKTaskViewController.m */ = {isa = PBXFileReference; fileEncoding = 4; lastKnownFileType = sourcecode.c.objc; lineEnding = 0; path = ORKTaskViewController.m; sourceTree = "<group>"; xcLanguageSpecificationIdentifier = xcode.lang.objc; };
		86C40BD91A8D7C5C00081FAC /* ORKTaskViewController_Internal.h */ = {isa = PBXFileReference; fileEncoding = 4; lastKnownFileType = sourcecode.c.h; path = ORKTaskViewController_Internal.h; sourceTree = "<group>"; };
		86C40BDA1A8D7C5C00081FAC /* ORKTaskViewController_Private.h */ = {isa = PBXFileReference; fileEncoding = 4; lastKnownFileType = sourcecode.c.h; path = ORKTaskViewController_Private.h; sourceTree = "<group>"; };
		86C40BDB1A8D7C5C00081FAC /* ORKTextButton.h */ = {isa = PBXFileReference; fileEncoding = 4; lastKnownFileType = sourcecode.c.h; path = ORKTextButton.h; sourceTree = "<group>"; };
		86C40BDC1A8D7C5C00081FAC /* ORKTextButton.m */ = {isa = PBXFileReference; fileEncoding = 4; lastKnownFileType = sourcecode.c.objc; lineEnding = 0; path = ORKTextButton.m; sourceTree = "<group>"; xcLanguageSpecificationIdentifier = xcode.lang.objc; };
		86C40BDD1A8D7C5C00081FAC /* ORKUnitLabel.h */ = {isa = PBXFileReference; fileEncoding = 4; lastKnownFileType = sourcecode.c.h; path = ORKUnitLabel.h; sourceTree = "<group>"; };
		86C40BDE1A8D7C5C00081FAC /* ORKUnitLabel.m */ = {isa = PBXFileReference; fileEncoding = 4; lastKnownFileType = sourcecode.c.objc; path = ORKUnitLabel.m; sourceTree = "<group>"; };
		86C40BE11A8D7C5C00081FAC /* ORKVerticalContainerView.h */ = {isa = PBXFileReference; fileEncoding = 4; lastKnownFileType = sourcecode.c.h; path = ORKVerticalContainerView.h; sourceTree = "<group>"; };
		86C40BE21A8D7C5C00081FAC /* ORKVerticalContainerView.m */ = {isa = PBXFileReference; fileEncoding = 4; lastKnownFileType = sourcecode.c.objc; lineEnding = 0; path = ORKVerticalContainerView.m; sourceTree = "<group>"; xcLanguageSpecificationIdentifier = xcode.lang.objc; };
		86C40BE31A8D7C5C00081FAC /* ORKVerticalContainerView_Internal.h */ = {isa = PBXFileReference; fileEncoding = 4; lastKnownFileType = sourcecode.c.h; path = ORKVerticalContainerView_Internal.h; sourceTree = "<group>"; };
		86C40BE71A8D7C5C00081FAC /* UIBarButtonItem+ORKBarButtonItem.h */ = {isa = PBXFileReference; fileEncoding = 4; lastKnownFileType = sourcecode.c.h; lineEnding = 0; path = "UIBarButtonItem+ORKBarButtonItem.h"; sourceTree = "<group>"; xcLanguageSpecificationIdentifier = xcode.lang.objcpp; };
		86C40BE81A8D7C5C00081FAC /* UIBarButtonItem+ORKBarButtonItem.m */ = {isa = PBXFileReference; fileEncoding = 4; lastKnownFileType = sourcecode.c.objc; lineEnding = 0; path = "UIBarButtonItem+ORKBarButtonItem.m"; sourceTree = "<group>"; xcLanguageSpecificationIdentifier = xcode.lang.objc; };
		86C40BE91A8D7C5C00081FAC /* UIResponder+ResearchKit.h */ = {isa = PBXFileReference; fileEncoding = 4; lastKnownFileType = sourcecode.c.h; lineEnding = 0; path = "UIResponder+ResearchKit.h"; sourceTree = "<group>"; xcLanguageSpecificationIdentifier = xcode.lang.objcpp; };
		86C40BEA1A8D7C5C00081FAC /* UIResponder+ResearchKit.m */ = {isa = PBXFileReference; fileEncoding = 4; lastKnownFileType = sourcecode.c.objc; lineEnding = 0; path = "UIResponder+ResearchKit.m"; sourceTree = "<group>"; xcLanguageSpecificationIdentifier = xcode.lang.objc; };
		86C40BEC1A8D7C5C00081FAC /* ORKConsentReviewController.h */ = {isa = PBXFileReference; fileEncoding = 4; lastKnownFileType = sourcecode.c.h; path = ORKConsentReviewController.h; sourceTree = "<group>"; };
		86C40BED1A8D7C5C00081FAC /* ORKConsentReviewController.m */ = {isa = PBXFileReference; fileEncoding = 4; lastKnownFileType = sourcecode.c.objc; path = ORKConsentReviewController.m; sourceTree = "<group>"; };
		86C40BEE1A8D7C5C00081FAC /* ORKConsentSignatureController.h */ = {isa = PBXFileReference; fileEncoding = 4; lastKnownFileType = sourcecode.c.h; path = ORKConsentSignatureController.h; sourceTree = "<group>"; };
		86C40BEF1A8D7C5C00081FAC /* ORKConsentSignatureController.m */ = {isa = PBXFileReference; fileEncoding = 4; lastKnownFileType = sourcecode.c.objc; lineEnding = 0; path = ORKConsentSignatureController.m; sourceTree = "<group>"; xcLanguageSpecificationIdentifier = xcode.lang.objc; };
		86C40BF01A8D7C5C00081FAC /* MovieTintShader.fsh */ = {isa = PBXFileReference; fileEncoding = 4; lastKnownFileType = sourcecode.glsl; path = MovieTintShader.fsh; sourceTree = "<group>"; };
		86C40BF11A8D7C5C00081FAC /* MovieTintShader.vsh */ = {isa = PBXFileReference; fileEncoding = 4; lastKnownFileType = sourcecode.glsl; path = MovieTintShader.vsh; sourceTree = "<group>"; };
		86C40BF21A8D7C5C00081FAC /* ORKConsentDocument.h */ = {isa = PBXFileReference; fileEncoding = 4; lastKnownFileType = sourcecode.c.h; path = ORKConsentDocument.h; sourceTree = "<group>"; };
		86C40BF31A8D7C5C00081FAC /* ORKConsentDocument.m */ = {isa = PBXFileReference; fileEncoding = 4; lastKnownFileType = sourcecode.c.objc; lineEnding = 0; path = ORKConsentDocument.m; sourceTree = "<group>"; xcLanguageSpecificationIdentifier = xcode.lang.objc; };
		86C40BF41A8D7C5C00081FAC /* ORKConsentDocument_Internal.h */ = {isa = PBXFileReference; fileEncoding = 4; lastKnownFileType = sourcecode.c.h; lineEnding = 0; path = ORKConsentDocument_Internal.h; sourceTree = "<group>"; xcLanguageSpecificationIdentifier = xcode.lang.objcpp; };
		86C40BF51A8D7C5C00081FAC /* ORKConsentLearnMoreViewController.h */ = {isa = PBXFileReference; fileEncoding = 4; lastKnownFileType = sourcecode.c.h; path = ORKConsentLearnMoreViewController.h; sourceTree = "<group>"; };
		86C40BF61A8D7C5C00081FAC /* ORKConsentLearnMoreViewController.m */ = {isa = PBXFileReference; fileEncoding = 4; lastKnownFileType = sourcecode.c.objc; lineEnding = 0; path = ORKConsentLearnMoreViewController.m; sourceTree = "<group>"; xcLanguageSpecificationIdentifier = xcode.lang.objc; };
		86C40BF71A8D7C5C00081FAC /* ORKConsentReviewStep.h */ = {isa = PBXFileReference; fileEncoding = 4; lastKnownFileType = sourcecode.c.h; path = ORKConsentReviewStep.h; sourceTree = "<group>"; };
		86C40BF81A8D7C5C00081FAC /* ORKConsentReviewStep.m */ = {isa = PBXFileReference; fileEncoding = 4; lastKnownFileType = sourcecode.c.objc; lineEnding = 0; path = ORKConsentReviewStep.m; sourceTree = "<group>"; xcLanguageSpecificationIdentifier = xcode.lang.objc; };
		86C40BF91A8D7C5C00081FAC /* ORKConsentReviewStepViewController.h */ = {isa = PBXFileReference; fileEncoding = 4; lastKnownFileType = sourcecode.c.h; path = ORKConsentReviewStepViewController.h; sourceTree = "<group>"; };
		86C40BFA1A8D7C5C00081FAC /* ORKConsentReviewStepViewController.m */ = {isa = PBXFileReference; fileEncoding = 4; lastKnownFileType = sourcecode.c.objc; lineEnding = 0; path = ORKConsentReviewStepViewController.m; sourceTree = "<group>"; xcLanguageSpecificationIdentifier = xcode.lang.objc; };
		86C40BFB1A8D7C5C00081FAC /* ORKConsentSceneViewController.h */ = {isa = PBXFileReference; fileEncoding = 4; lastKnownFileType = sourcecode.c.h; path = ORKConsentSceneViewController.h; sourceTree = "<group>"; };
		86C40BFC1A8D7C5C00081FAC /* ORKConsentSceneViewController.m */ = {isa = PBXFileReference; fileEncoding = 4; lastKnownFileType = sourcecode.c.objc; lineEnding = 0; path = ORKConsentSceneViewController.m; sourceTree = "<group>"; xcLanguageSpecificationIdentifier = xcode.lang.objc; };
		86C40BFD1A8D7C5C00081FAC /* ORKConsentSection+AssetLoading.h */ = {isa = PBXFileReference; fileEncoding = 4; lastKnownFileType = sourcecode.c.h; lineEnding = 0; path = "ORKConsentSection+AssetLoading.h"; sourceTree = "<group>"; xcLanguageSpecificationIdentifier = xcode.lang.objcpp; };
		86C40BFE1A8D7C5C00081FAC /* ORKConsentSection+AssetLoading.m */ = {isa = PBXFileReference; fileEncoding = 4; lastKnownFileType = sourcecode.c.objc; lineEnding = 0; path = "ORKConsentSection+AssetLoading.m"; sourceTree = "<group>"; xcLanguageSpecificationIdentifier = xcode.lang.objc; };
		86C40BFF1A8D7C5C00081FAC /* ORKConsentSection.h */ = {isa = PBXFileReference; fileEncoding = 4; lastKnownFileType = sourcecode.c.h; path = ORKConsentSection.h; sourceTree = "<group>"; };
		86C40C001A8D7C5C00081FAC /* ORKConsentSection.m */ = {isa = PBXFileReference; fileEncoding = 4; lastKnownFileType = sourcecode.c.objc; path = ORKConsentSection.m; sourceTree = "<group>"; };
		86C40C011A8D7C5C00081FAC /* ORKConsentSection_Internal.h */ = {isa = PBXFileReference; fileEncoding = 4; lastKnownFileType = sourcecode.c.h; path = ORKConsentSection_Internal.h; sourceTree = "<group>"; };
		86C40C021A8D7C5C00081FAC /* ORKConsentSignature.h */ = {isa = PBXFileReference; fileEncoding = 4; lastKnownFileType = sourcecode.c.h; path = ORKConsentSignature.h; sourceTree = "<group>"; };
		86C40C031A8D7C5C00081FAC /* ORKConsentSignature.m */ = {isa = PBXFileReference; fileEncoding = 4; lastKnownFileType = sourcecode.c.objc; path = ORKConsentSignature.m; sourceTree = "<group>"; };
		86C40C051A8D7C5C00081FAC /* ORKEAGLMoviePlayerView.h */ = {isa = PBXFileReference; fileEncoding = 4; lastKnownFileType = sourcecode.c.h; path = ORKEAGLMoviePlayerView.h; sourceTree = "<group>"; };
		86C40C061A8D7C5C00081FAC /* ORKEAGLMoviePlayerView.m */ = {isa = PBXFileReference; fileEncoding = 4; lastKnownFileType = sourcecode.c.objc; path = ORKEAGLMoviePlayerView.m; sourceTree = "<group>"; };
		86C40C071A8D7C5C00081FAC /* ORKSignatureView.h */ = {isa = PBXFileReference; fileEncoding = 4; lastKnownFileType = sourcecode.c.h; path = ORKSignatureView.h; sourceTree = "<group>"; };
		86C40C081A8D7C5C00081FAC /* ORKSignatureView.m */ = {isa = PBXFileReference; fileEncoding = 4; lastKnownFileType = sourcecode.c.objc; path = ORKSignatureView.m; sourceTree = "<group>"; };
		86C40C091A8D7C5C00081FAC /* ORKVisualConsentStep.h */ = {isa = PBXFileReference; fileEncoding = 4; lastKnownFileType = sourcecode.c.h; path = ORKVisualConsentStep.h; sourceTree = "<group>"; };
		86C40C0A1A8D7C5C00081FAC /* ORKVisualConsentStep.m */ = {isa = PBXFileReference; fileEncoding = 4; lastKnownFileType = sourcecode.c.objc; lineEnding = 0; path = ORKVisualConsentStep.m; sourceTree = "<group>"; xcLanguageSpecificationIdentifier = xcode.lang.objc; };
		86C40C0B1A8D7C5C00081FAC /* ORKVisualConsentStepViewController.h */ = {isa = PBXFileReference; fileEncoding = 4; lastKnownFileType = sourcecode.c.h; path = ORKVisualConsentStepViewController.h; sourceTree = "<group>"; };
		86C40C0C1A8D7C5C00081FAC /* ORKVisualConsentStepViewController.m */ = {isa = PBXFileReference; fileEncoding = 4; lastKnownFileType = sourcecode.c.objc; lineEnding = 0; path = ORKVisualConsentStepViewController.m; sourceTree = "<group>"; xcLanguageSpecificationIdentifier = xcode.lang.objc; };
		86C40C0D1A8D7C5C00081FAC /* ORKVisualConsentStepViewController_Internal.h */ = {isa = PBXFileReference; fileEncoding = 4; lastKnownFileType = sourcecode.c.h; path = ORKVisualConsentStepViewController_Internal.h; sourceTree = "<group>"; };
		86C40C0E1A8D7C5C00081FAC /* ORKVisualConsentTransitionAnimator.h */ = {isa = PBXFileReference; fileEncoding = 4; lastKnownFileType = sourcecode.c.h; path = ORKVisualConsentTransitionAnimator.h; sourceTree = "<group>"; };
		86C40C0F1A8D7C5C00081FAC /* ORKVisualConsentTransitionAnimator.m */ = {isa = PBXFileReference; fileEncoding = 4; lastKnownFileType = sourcecode.c.objc; lineEnding = 0; path = ORKVisualConsentTransitionAnimator.m; sourceTree = "<group>"; xcLanguageSpecificationIdentifier = xcode.lang.objc; };
		86C40C101A8D7C5C00081FAC /* Info.plist */ = {isa = PBXFileReference; fileEncoding = 4; lastKnownFileType = text.plist.xml; path = Info.plist; sourceTree = "<group>"; };
		86CC8E9A1AC09332001CCD89 /* ResearchKitTests.xctest */ = {isa = PBXFileReference; explicitFileType = wrapper.cfbundle; includeInIndex = 0; path = ResearchKitTests.xctest; sourceTree = BUILT_PRODUCTS_DIR; };
		86CC8EA71AC09383001CCD89 /* Info.plist */ = {isa = PBXFileReference; fileEncoding = 4; lastKnownFileType = text.plist.xml; path = Info.plist; sourceTree = "<group>"; };
		86CC8EA81AC09383001CCD89 /* ORKAccessibilityTests.m */ = {isa = PBXFileReference; fileEncoding = 4; lastKnownFileType = sourcecode.c.objc; path = ORKAccessibilityTests.m; sourceTree = "<group>"; };
		86CC8EA91AC09383001CCD89 /* ORKChoiceAnswerFormatHelperTests.m */ = {isa = PBXFileReference; fileEncoding = 4; lastKnownFileType = sourcecode.c.objc; path = ORKChoiceAnswerFormatHelperTests.m; sourceTree = "<group>"; };
		86CC8EAA1AC09383001CCD89 /* ORKConsentTests.m */ = {isa = PBXFileReference; fileEncoding = 4; lastKnownFileType = sourcecode.c.objc; path = ORKConsentTests.m; sourceTree = "<group>"; };
		86CC8EAB1AC09383001CCD89 /* ORKDataLoggerManagerTests.m */ = {isa = PBXFileReference; fileEncoding = 4; lastKnownFileType = sourcecode.c.objc; path = ORKDataLoggerManagerTests.m; sourceTree = "<group>"; };
		86CC8EAC1AC09383001CCD89 /* ORKDataLoggerTests.m */ = {isa = PBXFileReference; fileEncoding = 4; lastKnownFileType = sourcecode.c.objc; path = ORKDataLoggerTests.m; sourceTree = "<group>"; };
		86CC8EAD1AC09383001CCD89 /* ORKHKSampleTests.m */ = {isa = PBXFileReference; fileEncoding = 4; lastKnownFileType = sourcecode.c.objc; path = ORKHKSampleTests.m; sourceTree = "<group>"; };
		86CC8EAF1AC09383001CCD89 /* ORKResultTests.m */ = {isa = PBXFileReference; fileEncoding = 4; lastKnownFileType = sourcecode.c.objc; path = ORKResultTests.m; sourceTree = "<group>"; };
		86CC8EB01AC09383001CCD89 /* ORKTextChoiceCellGroupTests.m */ = {isa = PBXFileReference; fileEncoding = 4; lastKnownFileType = sourcecode.c.objc; path = ORKTextChoiceCellGroupTests.m; sourceTree = "<group>"; };
		86D348001AC16175006DB02B /* ORKRecorderTests.m */ = {isa = PBXFileReference; fileEncoding = 4; lastKnownFileType = sourcecode.c.objc; lineEnding = 0; path = ORKRecorderTests.m; sourceTree = "<group>"; xcLanguageSpecificationIdentifier = xcode.lang.objc; };
		B11C54961A9EEF8800265E61 /* ORKConsentSharingStep.h */ = {isa = PBXFileReference; fileEncoding = 4; lastKnownFileType = sourcecode.c.h; path = ORKConsentSharingStep.h; sourceTree = "<group>"; };
		B11C54971A9EEF8800265E61 /* ORKConsentSharingStep.m */ = {isa = PBXFileReference; fileEncoding = 4; lastKnownFileType = sourcecode.c.objc; path = ORKConsentSharingStep.m; sourceTree = "<group>"; };
		B11C549C1A9EF4A700265E61 /* ORKConsentSharingStepViewController.h */ = {isa = PBXFileReference; fileEncoding = 4; lastKnownFileType = sourcecode.c.h; path = ORKConsentSharingStepViewController.h; sourceTree = "<group>"; };
		B11C549D1A9EF4A700265E61 /* ORKConsentSharingStepViewController.m */ = {isa = PBXFileReference; fileEncoding = 4; lastKnownFileType = sourcecode.c.objc; lineEnding = 0; path = ORKConsentSharingStepViewController.m; sourceTree = "<group>"; xcLanguageSpecificationIdentifier = xcode.lang.objc; };
		B11DF3B31AA109C8009E76D2 /* AppledocSettings.plist */ = {isa = PBXFileReference; lastKnownFileType = text.plist.xml; path = AppledocSettings.plist; sourceTree = "<group>"; };
		B11DF4C21AA10D70009E76D2 /* tr */ = {isa = PBXFileReference; explicitFileType = file.bplist; name = tr; path = tr.lproj/Localizable.strings; sourceTree = "<group>"; };
		B14660481AA10DD7002F95C2 /* zh_TW */ = {isa = PBXFileReference; explicitFileType = file.bplist; name = zh_TW; path = zh_TW.lproj/Localizable.strings; sourceTree = "<group>"; };
		B183A5951A8535D100C76870 /* ResearchKit.framework */ = {isa = PBXFileReference; explicitFileType = wrapper.framework; includeInIndex = 0; path = ResearchKit.framework; sourceTree = BUILT_PRODUCTS_DIR; };
		B18AABE01A9F08D9003871B5 /* module.modulemap */ = {isa = PBXFileReference; lastKnownFileType = "sourcecode.module-map"; path = module.modulemap; sourceTree = "<group>"; };
		B1A860DB1A9693C400EA57B7 /* consent_01@2x.m4v */ = {isa = PBXFileReference; lastKnownFileType = file; path = "consent_01@2x.m4v"; sourceTree = "<group>"; };
		B1A860DC1A9693C400EA57B7 /* consent_02@2x.m4v */ = {isa = PBXFileReference; lastKnownFileType = file; path = "consent_02@2x.m4v"; sourceTree = "<group>"; };
		B1A860DD1A9693C400EA57B7 /* consent_03@2x.m4v */ = {isa = PBXFileReference; lastKnownFileType = file; path = "consent_03@2x.m4v"; sourceTree = "<group>"; };
		B1A860DE1A9693C400EA57B7 /* consent_04@2x.m4v */ = {isa = PBXFileReference; lastKnownFileType = file; path = "consent_04@2x.m4v"; sourceTree = "<group>"; };
		B1A860DF1A9693C400EA57B7 /* consent_05@2x.m4v */ = {isa = PBXFileReference; lastKnownFileType = file; path = "consent_05@2x.m4v"; sourceTree = "<group>"; };
		B1A860E01A9693C400EA57B7 /* consent_06@2x.m4v */ = {isa = PBXFileReference; lastKnownFileType = file; path = "consent_06@2x.m4v"; sourceTree = "<group>"; };
		B1A860E11A9693C400EA57B7 /* consent_07@2x.m4v */ = {isa = PBXFileReference; lastKnownFileType = file; path = "consent_07@2x.m4v"; sourceTree = "<group>"; };
		B1A860E31A9693C400EA57B7 /* consent_01@3x.m4v */ = {isa = PBXFileReference; lastKnownFileType = file; path = "consent_01@3x.m4v"; sourceTree = "<group>"; };
		B1A860E41A9693C400EA57B7 /* consent_02@3x.m4v */ = {isa = PBXFileReference; lastKnownFileType = file; path = "consent_02@3x.m4v"; sourceTree = "<group>"; };
		B1A860E51A9693C400EA57B7 /* consent_03@3x.m4v */ = {isa = PBXFileReference; lastKnownFileType = file; path = "consent_03@3x.m4v"; sourceTree = "<group>"; };
		B1A860E61A9693C400EA57B7 /* consent_04@3x.m4v */ = {isa = PBXFileReference; lastKnownFileType = file; path = "consent_04@3x.m4v"; sourceTree = "<group>"; };
		B1A860E71A9693C400EA57B7 /* consent_05@3x.m4v */ = {isa = PBXFileReference; lastKnownFileType = file; path = "consent_05@3x.m4v"; sourceTree = "<group>"; };
		B1A860E81A9693C400EA57B7 /* consent_06@3x.m4v */ = {isa = PBXFileReference; lastKnownFileType = file; path = "consent_06@3x.m4v"; sourceTree = "<group>"; };
		B1A860E91A9693C400EA57B7 /* consent_07@3x.m4v */ = {isa = PBXFileReference; lastKnownFileType = file; path = "consent_07@3x.m4v"; sourceTree = "<group>"; };
		B1B349E41AA10DED005FAD66 /* zh_HK */ = {isa = PBXFileReference; explicitFileType = file.bplist; name = zh_HK; path = zh_HK.lproj/Localizable.strings; sourceTree = "<group>"; };
		B1B349E51AA10DF8005FAD66 /* zh_CN */ = {isa = PBXFileReference; explicitFileType = file.bplist; name = zh_CN; path = zh_CN.lproj/Localizable.strings; sourceTree = "<group>"; };
		B1B349E61AA10E02005FAD66 /* vi */ = {isa = PBXFileReference; explicitFileType = file.bplist; name = vi; path = vi.lproj/Localizable.strings; sourceTree = "<group>"; };
		B1B349E71AA10E0B005FAD66 /* uk */ = {isa = PBXFileReference; explicitFileType = file.bplist; name = uk; path = uk.lproj/Localizable.strings; sourceTree = "<group>"; };
		B1B349E81AA10E12005FAD66 /* th */ = {isa = PBXFileReference; explicitFileType = file.bplist; name = th; path = th.lproj/Localizable.strings; sourceTree = "<group>"; };
		B1B349E91AA10E27005FAD66 /* sv */ = {isa = PBXFileReference; explicitFileType = file.bplist; name = sv; path = sv.lproj/Localizable.strings; sourceTree = "<group>"; };
		B1B349EA1AA10E2E005FAD66 /* sk */ = {isa = PBXFileReference; explicitFileType = file.bplist; name = sk; path = sk.lproj/Localizable.strings; sourceTree = "<group>"; };
		B1B349EB1AA10E38005FAD66 /* ru */ = {isa = PBXFileReference; explicitFileType = file.bplist; name = ru; path = ru.lproj/Localizable.strings; sourceTree = "<group>"; };
		B1B349EC1AA10E40005FAD66 /* ro */ = {isa = PBXFileReference; explicitFileType = file.bplist; name = ro; path = ro.lproj/Localizable.strings; sourceTree = "<group>"; };
		B1B349ED1AA10E47005FAD66 /* pt */ = {isa = PBXFileReference; explicitFileType = file.bplist; name = pt; path = pt.lproj/Localizable.strings; sourceTree = "<group>"; };
		B1B349EE1AA10E4F005FAD66 /* pt_PT */ = {isa = PBXFileReference; explicitFileType = file.bplist; name = pt_PT; path = pt_PT.lproj/Localizable.strings; sourceTree = "<group>"; };
		B1B349EF1AA10E56005FAD66 /* pl */ = {isa = PBXFileReference; explicitFileType = file.bplist; name = pl; path = pl.lproj/Localizable.strings; sourceTree = "<group>"; };
		B1B349F01AA10E5E005FAD66 /* nl */ = {isa = PBXFileReference; explicitFileType = file.bplist; name = nl; path = nl.lproj/Localizable.strings; sourceTree = "<group>"; };
		B1B349F11AA10E65005FAD66 /* ms */ = {isa = PBXFileReference; explicitFileType = file.bplist; name = ms; path = ms.lproj/Localizable.strings; sourceTree = "<group>"; };
		B1B349F21AA10E6C005FAD66 /* ko */ = {isa = PBXFileReference; explicitFileType = file.bplist; name = ko; path = ko.lproj/Localizable.strings; sourceTree = "<group>"; };
		B1B349F31AA10E73005FAD66 /* ja */ = {isa = PBXFileReference; explicitFileType = file.bplist; name = ja; path = ja.lproj/Localizable.strings; sourceTree = "<group>"; };
		B1B349F41AA10E79005FAD66 /* it */ = {isa = PBXFileReference; explicitFileType = file.bplist; name = it; path = it.lproj/Localizable.strings; sourceTree = "<group>"; };
		B1B349F51AA10E80005FAD66 /* id */ = {isa = PBXFileReference; explicitFileType = file.bplist; name = id; path = id.lproj/Localizable.strings; sourceTree = "<group>"; };
		B1B349F61AA10E89005FAD66 /* hu */ = {isa = PBXFileReference; explicitFileType = file.bplist; name = hu; path = hu.lproj/Localizable.strings; sourceTree = "<group>"; };
		B1B349F71AA10E90005FAD66 /* hr */ = {isa = PBXFileReference; explicitFileType = file.bplist; name = hr; path = hr.lproj/Localizable.strings; sourceTree = "<group>"; };
		B1B349F81AA10E96005FAD66 /* hi */ = {isa = PBXFileReference; explicitFileType = file.bplist; name = hi; path = hi.lproj/Localizable.strings; sourceTree = "<group>"; };
		B1B349F91AA10E9C005FAD66 /* he */ = {isa = PBXFileReference; explicitFileType = file.bplist; name = he; path = he.lproj/Localizable.strings; sourceTree = "<group>"; };
		B1B349FA1AA10EA2005FAD66 /* fr */ = {isa = PBXFileReference; explicitFileType = file.bplist; name = fr; path = fr.lproj/Localizable.strings; sourceTree = "<group>"; };
		B1B349FB1AA10EA8005FAD66 /* fr_CA */ = {isa = PBXFileReference; explicitFileType = file.bplist; name = fr_CA; path = fr_CA.lproj/Localizable.strings; sourceTree = "<group>"; };
		B1B349FC1AA10EAE005FAD66 /* fi */ = {isa = PBXFileReference; explicitFileType = file.bplist; name = fi; path = fi.lproj/Localizable.strings; sourceTree = "<group>"; };
		B1B349FD1AA10EB4005FAD66 /* es */ = {isa = PBXFileReference; explicitFileType = file.bplist; name = es; path = es.lproj/Localizable.strings; sourceTree = "<group>"; };
		B1B349FE1AA10EBA005FAD66 /* es_MX */ = {isa = PBXFileReference; explicitFileType = file.bplist; name = es_MX; path = es_MX.lproj/Localizable.strings; sourceTree = "<group>"; };
		B1B349FF1AA10EC1005FAD66 /* en_GB */ = {isa = PBXFileReference; explicitFileType = file.bplist; name = en_GB; path = en_GB.lproj/Localizable.strings; sourceTree = "<group>"; };
		B1B34A001AA10EC6005FAD66 /* en_AU */ = {isa = PBXFileReference; explicitFileType = file.bplist; name = en_AU; path = en_AU.lproj/Localizable.strings; sourceTree = "<group>"; };
		B1B34A011AA10ECB005FAD66 /* el */ = {isa = PBXFileReference; explicitFileType = file.bplist; name = el; path = el.lproj/Localizable.strings; sourceTree = "<group>"; };
		B1B34A021AA10ED1005FAD66 /* de */ = {isa = PBXFileReference; explicitFileType = file.bplist; name = de; path = de.lproj/Localizable.strings; sourceTree = "<group>"; };
		B1B34A031AA10ED5005FAD66 /* da */ = {isa = PBXFileReference; explicitFileType = file.bplist; name = da; path = da.lproj/Localizable.strings; sourceTree = "<group>"; };
		B1B34A041AA10EDA005FAD66 /* cs */ = {isa = PBXFileReference; explicitFileType = file.bplist; name = cs; path = cs.lproj/Localizable.strings; sourceTree = "<group>"; };
		B1B34A051AA10EDF005FAD66 /* ca */ = {isa = PBXFileReference; explicitFileType = file.bplist; name = ca; path = ca.lproj/Localizable.strings; sourceTree = "<group>"; };
		B1B34A061AA10EE4005FAD66 /* ar */ = {isa = PBXFileReference; explicitFileType = file.bplist; name = ar; path = ar.lproj/Localizable.strings; sourceTree = "<group>"; };
		B1B34A061AABBCCDDEEFFAAA /* no */ = {isa = PBXFileReference; explicitFileType = file.bplist; name = no; path = no.lproj/Localizable.strings; sourceTree = "<group>"; };
		B1B894391A00345200C5CF2D /* ResearchKit_Private.h */ = {isa = PBXFileReference; fileEncoding = 4; lastKnownFileType = sourcecode.c.h; lineEnding = 0; path = ResearchKit_Private.h; sourceTree = "<group>"; xcLanguageSpecificationIdentifier = xcode.lang.objcpp; };
		B1C0F4E21A9BA65F0022C153 /* en */ = {isa = PBXFileReference; lastKnownFileType = text.plist.strings; name = en; path = en.lproj/Localizable.strings; sourceTree = "<group>"; };
		B1C1DE4F196F541F00F75544 /* ResearchKit.h */ = {isa = PBXFileReference; fileEncoding = 4; lastKnownFileType = sourcecode.c.h; path = ResearchKit.h; sourceTree = "<group>"; };
		B1C7955D1A9FBF04007279BA /* HealthKit.framework */ = {isa = PBXFileReference; lastKnownFileType = wrapper.framework; name = HealthKit.framework; path = System/Library/Frameworks/HealthKit.framework; sourceTree = SDKROOT; };
		B8760F291AFBEFB0007FA16F /* ORKScaleRangeDescriptionLabel.h */ = {isa = PBXFileReference; fileEncoding = 4; lastKnownFileType = sourcecode.c.h; path = ORKScaleRangeDescriptionLabel.h; sourceTree = "<group>"; };
		B8760F2A1AFBEFB0007FA16F /* ORKScaleRangeDescriptionLabel.m */ = {isa = PBXFileReference; fileEncoding = 4; lastKnownFileType = sourcecode.c.objc; path = ORKScaleRangeDescriptionLabel.m; sourceTree = "<group>"; };
		BC4194271AE8453A00073D6B /* ORKObserver.h */ = {isa = PBXFileReference; fileEncoding = 4; lastKnownFileType = sourcecode.c.h; path = ORKObserver.h; sourceTree = "<group>"; };
		BC4194281AE8453A00073D6B /* ORKObserver.m */ = {isa = PBXFileReference; fileEncoding = 4; lastKnownFileType = sourcecode.c.objc; path = ORKObserver.m; sourceTree = "<group>"; };
		BCAD50E71B0201EE0034806A /* ORKTaskTests.m */ = {isa = PBXFileReference; fileEncoding = 4; lastKnownFileType = sourcecode.c.objc; path = ORKTaskTests.m; sourceTree = "<group>"; };
		BCFB2EAF1AE70E4E0070B5D0 /* ORKConsentSceneViewController_Internal.h */ = {isa = PBXFileReference; lastKnownFileType = sourcecode.c.h; path = ORKConsentSceneViewController_Internal.h; sourceTree = "<group>"; };
		FA7A9D2A1B082688005A2BEA /* ORKConsentDocumentTests.m */ = {isa = PBXFileReference; fileEncoding = 4; lastKnownFileType = sourcecode.c.objc; path = ORKConsentDocumentTests.m; sourceTree = "<group>"; };
		FA7A9D2D1B083DD3005A2BEA /* ORKConsentSectionFormatter.h */ = {isa = PBXFileReference; fileEncoding = 4; lastKnownFileType = sourcecode.c.h; path = ORKConsentSectionFormatter.h; sourceTree = "<group>"; };
		FA7A9D2E1B083DD3005A2BEA /* ORKConsentSectionFormatter.m */ = {isa = PBXFileReference; fileEncoding = 4; lastKnownFileType = sourcecode.c.objc; path = ORKConsentSectionFormatter.m; sourceTree = "<group>"; };
		FA7A9D311B0843A9005A2BEA /* ORKConsentSignatureFormatter.h */ = {isa = PBXFileReference; fileEncoding = 4; lastKnownFileType = sourcecode.c.h; path = ORKConsentSignatureFormatter.h; sourceTree = "<group>"; };
		FA7A9D321B0843A9005A2BEA /* ORKConsentSignatureFormatter.m */ = {isa = PBXFileReference; fileEncoding = 4; lastKnownFileType = sourcecode.c.objc; path = ORKConsentSignatureFormatter.m; sourceTree = "<group>"; };
		FA7A9D361B09365F005A2BEA /* ORKConsentSectionFormatterTests.m */ = {isa = PBXFileReference; fileEncoding = 4; lastKnownFileType = sourcecode.c.objc; path = ORKConsentSectionFormatterTests.m; sourceTree = "<group>"; };
		FA7A9D381B0969A7005A2BEA /* ORKConsentSignatureFormatterTests.m */ = {isa = PBXFileReference; fileEncoding = 4; lastKnownFileType = sourcecode.c.objc; path = ORKConsentSignatureFormatterTests.m; sourceTree = "<group>"; };
/* End PBXFileReference section */

/* Begin PBXFrameworksBuildPhase section */
		86CC8E971AC09332001CCD89 /* Frameworks */ = {
			isa = PBXFrameworksBuildPhase;
			buildActionMask = 2147483647;
			files = (
				86CC8EA01AC09332001CCD89 /* ResearchKit.framework in Frameworks */,
			);
			runOnlyForDeploymentPostprocessing = 0;
		};
		B183A5591A8535D100C76870 /* Frameworks */ = {
			isa = PBXFrameworksBuildPhase;
			buildActionMask = 2147483647;
			files = (
				B1C7955E1A9FBF04007279BA /* HealthKit.framework in Frameworks */,
			);
			runOnlyForDeploymentPostprocessing = 0;
		};
/* End PBXFrameworksBuildPhase section */

/* Begin PBXGroup section */
<<<<<<< HEAD
		259E76FB1AFFAEAC0070F786 /* Charts */ = {
			isa = PBXGroup;
			children = (
				25BD76671B00B37100478C5D /* Pie */,
				25BD76601B00A5CF00478C5D /* Graph */,
			);
			name = Charts;
			sourceTree = "<group>";
		};
		25BD76601B00A5CF00478C5D /* Graph */ = {
			isa = PBXGroup;
			children = (
				2531A2A81B014EAE00003EAB /* ORKGraphConstants.h */,
				2531A29C1B014C9400003EAB /* ORKBaseGraphView.h */,
				2531A29D1B014C9400003EAB /* ORKBaseGraphView.m */,
				2531A2A41B014E2A00003EAB /* ORKDiscreteGraphView.h */,
				2531A2A51B014E2A00003EAB /* ORKDiscreteGraphView.m */,
				2531A2AA1B014F5000003EAB /* ORKLineGraphView.h */,
				2531A2AB1B014F5000003EAB /* ORKLineGraphView.m */,
				25BD76611B00A5E700478C5D /* Components */,
			);
			name = Graph;
			sourceTree = "<group>";
		};
		25BD76611B00A5E700478C5D /* Components */ = {
			isa = PBXGroup;
			children = (
				2531A2981B014C1200003EAB /* ORKAxisView.h */,
				2531A2991B014C1200003EAB /* ORKAxisView.m */,
				2531A2A01B014DE200003EAB /* ORKCircleView.h */,
				2531A2A11B014DE200003EAB /* ORKCircleView.m */,
			);
			name = Components;
			sourceTree = "<group>";
		};
		25BD76671B00B37100478C5D /* Pie */ = {
			isa = PBXGroup;
			children = (
				2531A2AE1B014FAE00003EAB /* ORKPieChartView.h */,
				2531A2AF1B014FAE00003EAB /* ORKPieChartView.m */,
			);
			name = Pie;
=======
		147503AC1AEE8058004B17F3 /* Tone Audiometry */ = {
			isa = PBXGroup;
			children = (
				147503AD1AEE8071004B17F3 /* ORKAudioGenerator.h */,
				147503AE1AEE8071004B17F3 /* ORKAudioGenerator.m */,
				147503B11AEE807C004B17F3 /* ORKToneAudiometryContentView.h */,
				147503B21AEE807C004B17F3 /* ORKToneAudiometryContentView.m */,
				147503B31AEE807C004B17F3 /* ORKToneAudiometryStep.h */,
				147503B41AEE807C004B17F3 /* ORKToneAudiometryStep.m */,
				1412855A1AFBA2E2005F7EA0 /* ORKToneAudiometryInstructionStep.h */,
				1412855B1AFBA2E2005F7EA0 /* ORKToneAudiometryInstructionStep.m */,
				147503B51AEE807C004B17F3 /* ORKToneAudiometryStepViewController.h */,
				147503B61AEE807C004B17F3 /* ORKToneAudiometryStepViewController.m */,
				1412855E1AFBA391005F7EA0 /* ORKToneAudiometryInstructionStepViewController.h */,
				1412855F1AFBA391005F7EA0 /* ORKToneAudiometryInstructionStepViewController.m */,
			);
			name = "Tone Audiometry";
			sourceTree = "<group>";
		};
		25ECC0921AFBD64800F3D63B /* Reaction Time */ = {
			isa = PBXGroup;
			children = (
				25ECC0931AFBD68300F3D63B /* ORKDeviceMotionReactionTimeStep.h */,
				25ECC0941AFBD68300F3D63B /* ORKDeviceMotionReactionTimeStep.m */,
				25ECC0991AFBD8B300F3D63B /* ORKDeviceMotionReactionTimeViewController.h */,
				25ECC09A1AFBD8B300F3D63B /* ORKDeviceMotionReactionTimeViewController.m */,
				25ECC09D1AFBD92D00F3D63B /* ORKDeviceMotionReactionTimeContentView.h */,
				25ECC09E1AFBD92D00F3D63B /* ORKDeviceMotionReactionTimeContentView.m */,
				25ECC0A11AFBDD2700F3D63B /* ORKDeviceMotionReactionTimeStimulusView.h */,
				25ECC0A21AFBDD2700F3D63B /* ORKDeviceMotionReactionTimeStimulusView.m */,
			);
			name = "Reaction Time";
>>>>>>> 0736e684
			sourceTree = "<group>";
		};
		3FFF18341829DB1D00167070 = {
			isa = PBXGroup;
			children = (
				B11DF3B21AA109C8009E76D2 /* docs */,
				86B623AF19520B770074CD3C /* ResearchKit */,
				86CC8EA61AC09383001CCD89 /* ResearchKitTests */,
				3FFF183F1829DB1D00167070 /* Frameworks */,
				3FFF183E1829DB1D00167070 /* Products */,
			);
			sourceTree = "<group>";
		};
		3FFF183E1829DB1D00167070 /* Products */ = {
			isa = PBXGroup;
			children = (
				86B623AD19520B770074CD3C /* ResearchKit.framework */,
				B183A5951A8535D100C76870 /* ResearchKit.framework */,
				86CC8E9A1AC09332001CCD89 /* ResearchKitTests.xctest */,
			);
			name = Products;
			sourceTree = "<group>";
		};
		3FFF183F1829DB1D00167070 /* Frameworks */ = {
			isa = PBXGroup;
			children = (
				B1C7955D1A9FBF04007279BA /* HealthKit.framework */,
			);
			name = Frameworks;
			sourceTree = "<group>";
		};
		618DA0471A93D0D600E63AA8 /* Accessibility */ = {
			isa = PBXGroup;
			children = (
				618DA0481A93D0D600E63AA8 /* ORKAccessibility.h */,
				618DA0491A93D0D600E63AA8 /* ORKAccessibilityFunctions.h */,
				618DA04A1A93D0D600E63AA8 /* ORKAccessibilityFunctions.m */,
				618DA04B1A93D0D600E63AA8 /* UIView+ORKAccessibility.h */,
				618DA04C1A93D0D600E63AA8 /* UIView+ORKAccessibility.m */,
			);
			path = Accessibility;
			sourceTree = "<group>";
		};
		86B623AF19520B770074CD3C /* ResearchKit */ = {
			isa = PBXGroup;
			children = (
				B1C1DE4F196F541F00F75544 /* ResearchKit.h */,
				B1B894391A00345200C5CF2D /* ResearchKit_Private.h */,
				86C40B511A8D7C5B00081FAC /* Common */,
				86C40AF91A8D7C5B00081FAC /* ActiveTasks */,
				259E76FB1AFFAEAC0070F786 /* Charts */,
				86C40BEB1A8D7C5C00081FAC /* Consent */,
				618DA0471A93D0D600E63AA8 /* Accessibility */,
				B1A860D91A9693C400EA57B7 /* Animations */,
				861610BF1A8D8EDD00245F7A /* Artwork.xcassets */,
				B1C0F4E01A9BA65F0022C153 /* Localized */,
				86C40C101A8D7C5C00081FAC /* Info.plist */,
				B18AABE01A9F08D9003871B5 /* module.modulemap */,
			);
			path = ResearchKit;
			sourceTree = "<group>";
		};
		86C40AF91A8D7C5B00081FAC /* ActiveTasks */ = {
			isa = PBXGroup;
			children = (
				B12EFF4F1AB2165B00A80147 /* Common */,
				B12EFF4E1AB2161500A80147 /* Audio */,
				B12EFF5D1AB2177700A80147 /* Fitness */,
				B12EFF5E1AB2177D00A80147 /* Spatial Span Memory */,
				25ECC0921AFBD64800F3D63B /* Reaction Time */,
				B12EFF5F1AB2178500A80147 /* Tapping */,
				B12EFF601AB2178B00A80147 /* Walking */,
				147503AC1AEE8058004B17F3 /* Tone Audiometry */,
			);
			path = ActiveTasks;
			sourceTree = "<group>";
		};
		86C40B511A8D7C5B00081FAC /* Common */ = {
			isa = PBXGroup;
			children = (
				B12EFF331AB2110300A80147 /* Task */,
				B12EFF341AB2111200A80147 /* Step */,
				B12EFF3B1AB211E000A80147 /* Answer Format */,
				B12EFF371AB2118500A80147 /* Result */,
				B12EFF3A1AB211CC00A80147 /* Container Views */,
				B12EFF431AB2141A00A80147 /* PDF */,
				B12EFF3D1AB2121000A80147 /* Definitions */,
				B12EFF321AB2106F00A80147 /* UIKitCategories */,
				B12EFF311AB2100400A80147 /* Skin */,
				BC4194261AE8451F00073D6B /* Misc */,
			);
			path = Common;
			sourceTree = "<group>";
		};
		86C40BEB1A8D7C5C00081FAC /* Consent */ = {
			isa = PBXGroup;
			children = (
				FA7A9D2C1B083D90005A2BEA /* Formatters */,
				B12EFF451AB214E000A80147 /* Model */,
				B12EFF461AB2150C00A80147 /* Visual */,
				B12EFF481AB2152D00A80147 /* Sharing */,
				B12EFF471AB2151B00A80147 /* Review */,
			);
			path = Consent;
			sourceTree = "<group>";
		};
		86CC8EA61AC09383001CCD89 /* ResearchKitTests */ = {
			isa = PBXGroup;
			children = (
				FA7A9D351B09362D005A2BEA /* Consent */,
				86D348001AC16175006DB02B /* ORKRecorderTests.m */,
				86CC8EA81AC09383001CCD89 /* ORKAccessibilityTests.m */,
				86CC8EA91AC09383001CCD89 /* ORKChoiceAnswerFormatHelperTests.m */,
				86CC8EAB1AC09383001CCD89 /* ORKDataLoggerManagerTests.m */,
				86CC8EAC1AC09383001CCD89 /* ORKDataLoggerTests.m */,
				86CC8EAD1AC09383001CCD89 /* ORKHKSampleTests.m */,
				86CC8EAF1AC09383001CCD89 /* ORKResultTests.m */,
				86CC8EB01AC09383001CCD89 /* ORKTextChoiceCellGroupTests.m */,
				86CC8EA71AC09383001CCD89 /* Info.plist */,
				2EBFE11C1AE1B32D00CB8254 /* ORKUIViewAccessibilityTests.m */,
				2EBFE11F1AE1B74100CB8254 /* ORKVoiceEngineTests.m */,
				BCAD50E71B0201EE0034806A /* ORKTaskTests.m */,
			);
			path = ResearchKitTests;
			sourceTree = "<group>";
		};
		B11DF3B21AA109C8009E76D2 /* docs */ = {
			isa = PBXGroup;
			children = (
				B11DF3B31AA109C8009E76D2 /* AppledocSettings.plist */,
			);
			path = docs;
			sourceTree = "<group>";
		};
		B12EFF301AB20E7500A80147 /* Completion Step */ = {
			isa = PBXGroup;
			children = (
				86C40B521A8D7C5B00081FAC /* ORKCompletionStep.h */,
				86C40B531A8D7C5B00081FAC /* ORKCompletionStep.m */,
				86C40B541A8D7C5B00081FAC /* ORKCompletionStepViewController.h */,
				86C40B551A8D7C5B00081FAC /* ORKCompletionStepViewController.m */,
			);
			name = "Completion Step";
			sourceTree = "<group>";
		};
		B12EFF311AB2100400A80147 /* Skin */ = {
			isa = PBXGroup;
			children = (
				86C40BB71A8D7C5C00081FAC /* ORKSkin.h */,
				86C40BB81A8D7C5C00081FAC /* ORKSkin.m */,
				86C40B7A1A8D7C5C00081FAC /* ORKDefaultFont.h */,
				86C40B601A8D7C5B00081FAC /* ORKTintedImageView.h */,
				86C40B611A8D7C5B00081FAC /* ORKTintedImageView.m */,
				86C40B5E1A8D7C5B00081FAC /* ORKTextFieldView.h */,
				86C40B5F1A8D7C5B00081FAC /* ORKTextFieldView.m */,
				86C40B6B1A8D7C5B00081FAC /* ORKBodyLabel.h */,
				86C40B6C1A8D7C5B00081FAC /* ORKBodyLabel.m */,
				86C40B6D1A8D7C5B00081FAC /* ORKBorderedButton.h */,
				86C40B6E1A8D7C5C00081FAC /* ORKBorderedButton.m */,
				86C40B6F1A8D7C5C00081FAC /* ORKCaption1Label.h */,
				86C40B701A8D7C5C00081FAC /* ORKCaption1Label.m */,
				86C40B711A8D7C5C00081FAC /* ORKChoiceViewCell.h */,
				86C40B721A8D7C5C00081FAC /* ORKChoiceViewCell.m */,
				86C40B731A8D7C5C00081FAC /* ORKContinueButton.h */,
				86C40B741A8D7C5C00081FAC /* ORKContinueButton.m */,
				86C40B751A8D7C5C00081FAC /* ORKCountdownLabel.h */,
				86C40B761A8D7C5C00081FAC /* ORKCountdownLabel.m */,
				86C40B881A8D7C5C00081FAC /* ORKHeadlineLabel.h */,
				86C40B891A8D7C5C00081FAC /* ORKHeadlineLabel.m */,
				86C40B901A8D7C5C00081FAC /* ORKImageChoiceLabel.h */,
				86C40B911A8D7C5C00081FAC /* ORKImageChoiceLabel.m */,
				86C40B971A8D7C5C00081FAC /* ORKLabel.h */,
				86C40B981A8D7C5C00081FAC /* ORKLabel.m */,
				86C40BAA1A8D7C5C00081FAC /* ORKRoundTappingButton.h */,
				86C40BAB1A8D7C5C00081FAC /* ORKRoundTappingButton.m */,
				86C40BB01A8D7C5C00081FAC /* ORKScaleValueLabel.h */,
				86C40BB11A8D7C5C00081FAC /* ORKScaleValueLabel.m */,
				86C40BAC1A8D7C5C00081FAC /* ORKScaleRangeLabel.h */,
				86C40BAD1A8D7C5C00081FAC /* ORKScaleRangeLabel.m */,
				B8760F291AFBEFB0007FA16F /* ORKScaleRangeDescriptionLabel.h */,
				B8760F2A1AFBEFB0007FA16F /* ORKScaleRangeDescriptionLabel.m */,
				86C40BC01A8D7C5C00081FAC /* ORKSubheadlineLabel.h */,
				86C40BC11A8D7C5C00081FAC /* ORKSubheadlineLabel.m */,
				86C40BD31A8D7C5C00081FAC /* ORKTapCountLabel.h */,
				86C40BD41A8D7C5C00081FAC /* ORKTapCountLabel.m */,
				86C40BDB1A8D7C5C00081FAC /* ORKTextButton.h */,
				86C40BDC1A8D7C5C00081FAC /* ORKTextButton.m */,
				86C40BDD1A8D7C5C00081FAC /* ORKUnitLabel.h */,
				86C40BDE1A8D7C5C00081FAC /* ORKUnitLabel.m */,
				86C40BB21A8D7C5C00081FAC /* ORKSelectionSubTitleLabel.h */,
				86C40BB31A8D7C5C00081FAC /* ORKSelectionSubTitleLabel.m */,
				86C40BB41A8D7C5C00081FAC /* ORKSelectionTitleLabel.h */,
				86C40BB51A8D7C5C00081FAC /* ORKSelectionTitleLabel.m */,
				86C40BD11A8D7C5C00081FAC /* ORKTableViewCell.h */,
				86C40BD21A8D7C5C00081FAC /* ORKTableViewCell.m */,
			);
			name = Skin;
			sourceTree = "<group>";
		};
		B12EFF321AB2106F00A80147 /* UIKitCategories */ = {
			isa = PBXGroup;
			children = (
				86C40BE71A8D7C5C00081FAC /* UIBarButtonItem+ORKBarButtonItem.h */,
				86C40BE81A8D7C5C00081FAC /* UIBarButtonItem+ORKBarButtonItem.m */,
				86C40BE91A8D7C5C00081FAC /* UIResponder+ResearchKit.h */,
				86C40BEA1A8D7C5C00081FAC /* UIResponder+ResearchKit.m */,
			);
			name = UIKitCategories;
			sourceTree = "<group>";
		};
		B12EFF331AB2110300A80147 /* Task */ = {
			isa = PBXGroup;
			children = (
				86C40BD51A8D7C5C00081FAC /* ORKTask.h */,
				86C40B9D1A8D7C5C00081FAC /* ORKOrderedTask.h */,
				86C40B9E1A8D7C5C00081FAC /* ORKOrderedTask.m */,
				86C40BD71A8D7C5C00081FAC /* ORKTaskViewController.h */,
				86C40BD81A8D7C5C00081FAC /* ORKTaskViewController.m */,
				86C40BD91A8D7C5C00081FAC /* ORKTaskViewController_Internal.h */,
				86C40BDA1A8D7C5C00081FAC /* ORKTaskViewController_Private.h */,
			);
			name = Task;
			sourceTree = "<group>";
		};
		B12EFF341AB2111200A80147 /* Step */ = {
			isa = PBXGroup;
			children = (
				86C40BB91A8D7C5C00081FAC /* ORKStep.h */,
				86C40BBA1A8D7C5C00081FAC /* ORKStep.m */,
				86C40BBB1A8D7C5C00081FAC /* ORKStep_Private.h */,
				86C40BBC1A8D7C5C00081FAC /* ORKStepViewController.h */,
				86C40BBD1A8D7C5C00081FAC /* ORKStepViewController.m */,
				86C40BBE1A8D7C5C00081FAC /* ORKStepViewController_Internal.h */,
				86C40B771A8D7C5C00081FAC /* ORKCustomStepView.h */,
				86C40B781A8D7C5C00081FAC /* ORKCustomStepView.m */,
				86C40B791A8D7C5C00081FAC /* ORKCustomStepView_Internal.h */,
				B12EFF351AB2116400A80147 /* Instruction Step */,
				B12EFF361AB2117B00A80147 /* Question Step */,
				B12EFF3C1AB211FB00A80147 /* Form Step */,
			);
			name = Step;
			sourceTree = "<group>";
		};
		B12EFF351AB2116400A80147 /* Instruction Step */ = {
			isa = PBXGroup;
			children = (
				86C40B921A8D7C5C00081FAC /* ORKInstructionStep.h */,
				86C40B931A8D7C5C00081FAC /* ORKInstructionStep.m */,
				86C40B941A8D7C5C00081FAC /* ORKInstructionStepViewController.h */,
				86C40B951A8D7C5C00081FAC /* ORKInstructionStepViewController.m */,
				86C40B961A8D7C5C00081FAC /* ORKInstructionStepViewController_Internal.h */,
				86C40B5A1A8D7C5B00081FAC /* ORKInstructionStepView.h */,
				86C40B5B1A8D7C5B00081FAC /* ORKInstructionStepView.m */,
				B12EFF301AB20E7500A80147 /* Completion Step */,
			);
			name = "Instruction Step";
			sourceTree = "<group>";
		};
		B12EFF361AB2117B00A80147 /* Question Step */ = {
			isa = PBXGroup;
			children = (
				86C40BA11A8D7C5C00081FAC /* ORKQuestionStep.h */,
				86C40BA21A8D7C5C00081FAC /* ORKQuestionStep.m */,
				86C40BA31A8D7C5C00081FAC /* ORKQuestionStep_Internal.h */,
				86C40BA41A8D7C5C00081FAC /* ORKQuestionStepViewController.h */,
				86C40BA51A8D7C5C00081FAC /* ORKQuestionStepViewController.m */,
				86C40BA61A8D7C5C00081FAC /* ORKQuestionStepViewController_Private.h */,
			);
			name = "Question Step";
			sourceTree = "<group>";
		};
		B12EFF371AB2118500A80147 /* Result */ = {
			isa = PBXGroup;
			children = (
				86C40BA71A8D7C5C00081FAC /* ORKResult.h */,
				86C40BA81A8D7C5C00081FAC /* ORKResult.m */,
				86C40BA91A8D7C5C00081FAC /* ORKResult_Private.h */,
			);
			name = Result;
			sourceTree = "<group>";
		};
		B12EFF3A1AB211CC00A80147 /* Container Views */ = {
			isa = PBXGroup;
			children = (
				86C40B5C1A8D7C5B00081FAC /* ORKTableContainerView.h */,
				86C40B5D1A8D7C5B00081FAC /* ORKTableContainerView.m */,
				86C40BE11A8D7C5C00081FAC /* ORKVerticalContainerView.h */,
				86C40BE21A8D7C5C00081FAC /* ORKVerticalContainerView.m */,
				86C40BE31A8D7C5C00081FAC /* ORKVerticalContainerView_Internal.h */,
				86B89AB91AB3BECC001626A4 /* ORKStepHeaderView.h */,
				86B89ABA1AB3BECC001626A4 /* ORKStepHeaderView.m */,
				86B89ABD1AB3BFDB001626A4 /* ORKStepHeaderView_Internal.h */,
				86AD91081AB7AD1E00361FEB /* ORKNavigationContainerView.h */,
				86AD91091AB7AD1E00361FEB /* ORKNavigationContainerView.m */,
				86AD910C1AB7AE4100361FEB /* ORKNavigationContainerView_Internal.h */,
			);
			name = "Container Views";
			sourceTree = "<group>";
		};
		B12EFF3B1AB211E000A80147 /* Answer Format */ = {
			isa = PBXGroup;
			children = (
				86C40B641A8D7C5B00081FAC /* ORKAnswerFormat.h */,
				86C40B651A8D7C5B00081FAC /* ORKAnswerFormat.m */,
				86C40B661A8D7C5B00081FAC /* ORKAnswerFormat_Internal.h */,
				86C40B8A1A8D7C5C00081FAC /* ORKHealthAnswerFormat.h */,
				86C40B8B1A8D7C5C00081FAC /* ORKHealthAnswerFormat.m */,
				B12EFF421AB2134100A80147 /* Choice Format Helpers */,
				B12EFF411AB212E100A80147 /* Control Views */,
				B12EFF3E1AB2123000A80147 /* Form Step Views */,
				B12EFF3F1AB2125E00A80147 /* Question Step Views */,
			);
			name = "Answer Format";
			sourceTree = "<group>";
		};
		B12EFF3C1AB211FB00A80147 /* Form Step */ = {
			isa = PBXGroup;
			children = (
				86C40B821A8D7C5C00081FAC /* ORKFormStep.h */,
				86C40B831A8D7C5C00081FAC /* ORKFormStep.m */,
				86C40B7F1A8D7C5C00081FAC /* ORKFormItem_Internal.h */,
				86C40B841A8D7C5C00081FAC /* ORKFormStepViewController.h */,
				86C40B851A8D7C5C00081FAC /* ORKFormStepViewController.m */,
			);
			name = "Form Step";
			sourceTree = "<group>";
		};
		B12EFF3D1AB2121000A80147 /* Definitions */ = {
			isa = PBXGroup;
			children = (
				86C40B7B1A8D7C5C00081FAC /* ORKDefines.h */,
				86C40B7C1A8D7C5C00081FAC /* ORKDefines_Private.h */,
				86C40B7D1A8D7C5C00081FAC /* ORKErrors.h */,
				86C40B7E1A8D7C5C00081FAC /* ORKErrors.m */,
				86C40B8C1A8D7C5C00081FAC /* ORKHelpers.h */,
				86C40B8D1A8D7C5C00081FAC /* ORKHelpers.m */,
			);
			name = Definitions;
			sourceTree = "<group>";
		};
		B12EFF3E1AB2123000A80147 /* Form Step Views */ = {
			isa = PBXGroup;
			children = (
				86C40B861A8D7C5C00081FAC /* ORKFormTextView.h */,
				86C40B871A8D7C5C00081FAC /* ORKFormTextView.m */,
				86C40B561A8D7C5B00081FAC /* ORKFormItemCell.h */,
				86C40B571A8D7C5B00081FAC /* ORKFormItemCell.m */,
				86C40B801A8D7C5C00081FAC /* ORKFormSectionTitleLabel.h */,
				86C40B811A8D7C5C00081FAC /* ORKFormSectionTitleLabel.m */,
			);
			name = "Form Step Views";
			sourceTree = "<group>";
		};
		B12EFF3F1AB2125E00A80147 /* Question Step Views */ = {
			isa = PBXGroup;
			children = (
				86AD91121AB7B97E00361FEB /* ORKQuestionStepView.h */,
				86AD91131AB7B97E00361FEB /* ORKQuestionStepView.m */,
				86C40BC21A8D7C5C00081FAC /* ORKSurveyAnswerCell.h */,
				866F86001A96CBF3007B282C /* ORKSurveyAnswerCell.m */,
				86C40BC51A8D7C5C00081FAC /* ORKSurveyAnswerCellForImageSelection.h */,
				86C40BC61A8D7C5C00081FAC /* ORKSurveyAnswerCellForImageSelection.m */,
				86C40BC71A8D7C5C00081FAC /* ORKSurveyAnswerCellForNumber.h */,
				86C40BC81A8D7C5C00081FAC /* ORKSurveyAnswerCellForNumber.m */,
				86C40BC91A8D7C5C00081FAC /* ORKSurveyAnswerCellForScale.h */,
				86C40BCA1A8D7C5C00081FAC /* ORKSurveyAnswerCellForScale.m */,
				86C40BCD1A8D7C5C00081FAC /* ORKSurveyAnswerCellForText.h */,
				86C40BCE1A8D7C5C00081FAC /* ORKSurveyAnswerCellForText.m */,
				865EA16A1ABA1BE20037C68E /* ORKSurveyAnswerCellForPicker.h */,
				865EA16B1ABA1BE20037C68E /* ORKSurveyAnswerCellForPicker.m */,
			);
			name = "Question Step Views";
			sourceTree = "<group>";
		};
		B12EFF411AB212E100A80147 /* Control Views */ = {
			isa = PBXGroup;
			children = (
				86B781B71AA668ED00688151 /* ORKTimeIntervalPicker.h */,
				86B781B81AA668ED00688151 /* ORKTimeIntervalPicker.m */,
				86B781B91AA668ED00688151 /* ORKValuePicker.h */,
				86B781BA1AA668ED00688151 /* ORKValuePicker.m */,
				86C40B581A8D7C5B00081FAC /* ORKImageSelectionView.h */,
				86C40B591A8D7C5B00081FAC /* ORKImageSelectionView.m */,
				86C40B671A8D7C5B00081FAC /* ORKAnswerTextField.h */,
				86C40B681A8D7C5B00081FAC /* ORKAnswerTextField.m */,
				86C40B691A8D7C5B00081FAC /* ORKAnswerTextView.h */,
				86C40B6A1A8D7C5B00081FAC /* ORKAnswerTextView.m */,
				861D11A71AA691BB003C98A7 /* ORKScaleSliderView.h */,
				861D11A81AA691BB003C98A7 /* ORKScaleSliderView.m */,
				86C40BAE1A8D7C5C00081FAC /* ORKScaleSlider.h */,
				86C40BAF1A8D7C5C00081FAC /* ORKScaleSlider.m */,
				865EA1601AB8DF750037C68E /* ORKDateTimePicker.h */,
				865EA1611AB8DF750037C68E /* ORKDateTimePicker.m */,
				865EA1661ABA1AA10037C68E /* ORKPicker.h */,
				865EA1671ABA1AA10037C68E /* ORKPicker.m */,
			);
			name = "Control Views";
			sourceTree = "<group>";
		};
		B12EFF421AB2134100A80147 /* Choice Format Helpers */ = {
			isa = PBXGroup;
			children = (
				861D11AB1AA7951F003C98A7 /* ORKChoiceAnswerFormatHelper.h */,
				861D11AC1AA7951F003C98A7 /* ORKChoiceAnswerFormatHelper.m */,
				861D11B31AA7D073003C98A7 /* ORKTextChoiceCellGroup.h */,
				861D11B41AA7D073003C98A7 /* ORKTextChoiceCellGroup.m */,
			);
			name = "Choice Format Helpers";
			sourceTree = "<group>";
		};
		B12EFF431AB2141A00A80147 /* PDF */ = {
			isa = PBXGroup;
			children = (
				86C40B8E1A8D7C5C00081FAC /* ORKHTMLPDFWriter.h */,
				86C40B8F1A8D7C5C00081FAC /* ORKHTMLPDFWriter.m */,
			);
			name = PDF;
			sourceTree = "<group>";
		};
		B12EFF441AB214B400A80147 /* Tinted Animations */ = {
			isa = PBXGroup;
			children = (
				86C40C051A8D7C5C00081FAC /* ORKEAGLMoviePlayerView.h */,
				86C40C061A8D7C5C00081FAC /* ORKEAGLMoviePlayerView.m */,
				86C40BF01A8D7C5C00081FAC /* MovieTintShader.fsh */,
				86C40BF11A8D7C5C00081FAC /* MovieTintShader.vsh */,
			);
			name = "Tinted Animations";
			sourceTree = "<group>";
		};
		B12EFF451AB214E000A80147 /* Model */ = {
			isa = PBXGroup;
			children = (
				86C40BF21A8D7C5C00081FAC /* ORKConsentDocument.h */,
				86C40BF31A8D7C5C00081FAC /* ORKConsentDocument.m */,
				86C40BF41A8D7C5C00081FAC /* ORKConsentDocument_Internal.h */,
				86C40BFF1A8D7C5C00081FAC /* ORKConsentSection.h */,
				86C40C001A8D7C5C00081FAC /* ORKConsentSection.m */,
				86C40C011A8D7C5C00081FAC /* ORKConsentSection_Internal.h */,
				86C40BFD1A8D7C5C00081FAC /* ORKConsentSection+AssetLoading.h */,
				86C40BFE1A8D7C5C00081FAC /* ORKConsentSection+AssetLoading.m */,
				86C40C021A8D7C5C00081FAC /* ORKConsentSignature.h */,
				86C40C031A8D7C5C00081FAC /* ORKConsentSignature.m */,
			);
			name = Model;
			sourceTree = "<group>";
		};
		B12EFF461AB2150C00A80147 /* Visual */ = {
			isa = PBXGroup;
			children = (
				86C40C091A8D7C5C00081FAC /* ORKVisualConsentStep.h */,
				86C40C0A1A8D7C5C00081FAC /* ORKVisualConsentStep.m */,
				86C40C0B1A8D7C5C00081FAC /* ORKVisualConsentStepViewController.h */,
				86C40C0C1A8D7C5C00081FAC /* ORKVisualConsentStepViewController.m */,
				86C40C0D1A8D7C5C00081FAC /* ORKVisualConsentStepViewController_Internal.h */,
				B12EFF4C1AB2158100A80147 /* Consent Views */,
				B12EFF4B1AB2157000A80147 /* Learn More */,
			);
			name = Visual;
			sourceTree = "<group>";
		};
		B12EFF471AB2151B00A80147 /* Review */ = {
			isa = PBXGroup;
			children = (
				86C40BF71A8D7C5C00081FAC /* ORKConsentReviewStep.h */,
				86C40BF81A8D7C5C00081FAC /* ORKConsentReviewStep.m */,
				86C40BF91A8D7C5C00081FAC /* ORKConsentReviewStepViewController.h */,
				86C40BFA1A8D7C5C00081FAC /* ORKConsentReviewStepViewController.m */,
				B12EFF4A1AB2155C00A80147 /* Document Review */,
				B12EFF491AB2155700A80147 /* Signature */,
			);
			name = Review;
			sourceTree = "<group>";
		};
		B12EFF481AB2152D00A80147 /* Sharing */ = {
			isa = PBXGroup;
			children = (
				B11C54961A9EEF8800265E61 /* ORKConsentSharingStep.h */,
				B11C54971A9EEF8800265E61 /* ORKConsentSharingStep.m */,
				B11C549C1A9EF4A700265E61 /* ORKConsentSharingStepViewController.h */,
				B11C549D1A9EF4A700265E61 /* ORKConsentSharingStepViewController.m */,
			);
			name = Sharing;
			sourceTree = "<group>";
		};
		B12EFF491AB2155700A80147 /* Signature */ = {
			isa = PBXGroup;
			children = (
				86C40BEE1A8D7C5C00081FAC /* ORKConsentSignatureController.h */,
				86C40BEF1A8D7C5C00081FAC /* ORKConsentSignatureController.m */,
				86C40C071A8D7C5C00081FAC /* ORKSignatureView.h */,
				86C40C081A8D7C5C00081FAC /* ORKSignatureView.m */,
			);
			name = Signature;
			sourceTree = "<group>";
		};
		B12EFF4A1AB2155C00A80147 /* Document Review */ = {
			isa = PBXGroup;
			children = (
				86C40BEC1A8D7C5C00081FAC /* ORKConsentReviewController.h */,
				86C40BED1A8D7C5C00081FAC /* ORKConsentReviewController.m */,
			);
			name = "Document Review";
			sourceTree = "<group>";
		};
		B12EFF4B1AB2157000A80147 /* Learn More */ = {
			isa = PBXGroup;
			children = (
				86C40BF51A8D7C5C00081FAC /* ORKConsentLearnMoreViewController.h */,
				86C40BF61A8D7C5C00081FAC /* ORKConsentLearnMoreViewController.m */,
			);
			name = "Learn More";
			sourceTree = "<group>";
		};
		B12EFF4C1AB2158100A80147 /* Consent Views */ = {
			isa = PBXGroup;
			children = (
				86C40BFB1A8D7C5C00081FAC /* ORKConsentSceneViewController.h */,
				86C40BFC1A8D7C5C00081FAC /* ORKConsentSceneViewController.m */,
				86C40C0E1A8D7C5C00081FAC /* ORKVisualConsentTransitionAnimator.h */,
				86C40C0F1A8D7C5C00081FAC /* ORKVisualConsentTransitionAnimator.m */,
				B12EFF441AB214B400A80147 /* Tinted Animations */,
				BCFB2EAF1AE70E4E0070B5D0 /* ORKConsentSceneViewController_Internal.h */,
			);
			name = "Consent Views";
			sourceTree = "<group>";
		};
		B12EFF4E1AB2161500A80147 /* Audio */ = {
			isa = PBXGroup;
			children = (
				86C40AFE1A8D7C5B00081FAC /* ORKAudioStep.h */,
				86C40AFF1A8D7C5B00081FAC /* ORKAudioStep.m */,
				86C40B001A8D7C5B00081FAC /* ORKAudioStepViewController.h */,
				86C40B011A8D7C5B00081FAC /* ORKAudioStepViewController.m */,
				86C40AFC1A8D7C5B00081FAC /* ORKAudioContentView.h */,
				86C40AFD1A8D7C5B00081FAC /* ORKAudioContentView.m */,
			);
			name = Audio;
			sourceTree = "<group>";
		};
		B12EFF4F1AB2165B00A80147 /* Common */ = {
			isa = PBXGroup;
			children = (
				B12EFF501AB2167400A80147 /* Active Step */,
				B12EFF5C1AB2175B00A80147 /* Countdown Step */,
				B12EFF531AB216AA00A80147 /* Recorders */,
			);
			name = Common;
			sourceTree = "<group>";
		};
		B12EFF501AB2167400A80147 /* Active Step */ = {
			isa = PBXGroup;
			children = (
				86C40B301A8D7C5B00081FAC /* ORKActiveStep.h */,
				86C40B311A8D7C5B00081FAC /* ORKActiveStep.m */,
				86C40B321A8D7C5B00081FAC /* ORKActiveStep_Internal.h */,
				86C40B371A8D7C5B00081FAC /* ORKActiveStepViewController.h */,
				86C40B381A8D7C5B00081FAC /* ORKActiveStepViewController.m */,
				86C40B391A8D7C5B00081FAC /* ORKActiveStepViewController_Internal.h */,
				B12EFF511AB2168100A80147 /* Timing */,
				B12EFF611AB217AE00A80147 /* Speech Synthesis */,
				B12EFF521AB2168C00A80147 /* Views */,
			);
			name = "Active Step";
			sourceTree = "<group>";
		};
		B12EFF511AB2168100A80147 /* Timing */ = {
			isa = PBXGroup;
			children = (
				86C40B331A8D7C5B00081FAC /* ORKActiveStepTimer.h */,
				86C40B341A8D7C5B00081FAC /* ORKActiveStepTimer.m */,
			);
			name = Timing;
			sourceTree = "<group>";
		};
		B12EFF521AB2168C00A80147 /* Views */ = {
			isa = PBXGroup;
			children = (
				86AD910E1AB7B8A600361FEB /* ORKActiveStepView.h */,
				86AD910F1AB7B8A600361FEB /* ORKActiveStepView.m */,
				86C40AFA1A8D7C5B00081FAC /* ORKActiveStepQuantityView.h */,
				86C40AFB1A8D7C5B00081FAC /* ORKActiveStepQuantityView.m */,
				86C40B351A8D7C5B00081FAC /* ORKActiveStepTimerView.h */,
				86C40B361A8D7C5B00081FAC /* ORKActiveStepTimerView.m */,
			);
			name = Views;
			sourceTree = "<group>";
		};
		B12EFF531AB216AA00A80147 /* Recorders */ = {
			isa = PBXGroup;
			children = (
				86C40B471A8D7C5B00081FAC /* ORKRecorder.h */,
				86C40B481A8D7C5B00081FAC /* ORKRecorder.m */,
				86C40B491A8D7C5B00081FAC /* ORKRecorder_Internal.h */,
				86C40B4A1A8D7C5B00081FAC /* ORKRecorder_Private.h */,
				86C40B3C1A8D7C5B00081FAC /* ORKDataLogger.h */,
				86C40B3D1A8D7C5B00081FAC /* ORKDataLogger.m */,
				86C40B3E1A8D7C5B00081FAC /* ORKDataLogger_Private.h */,
				B12EFF551AB216E700A80147 /* Accelerometer */,
				B12EFF561AB216EE00A80147 /* Audio */,
				B12EFF571AB216FD00A80147 /* Device Motion */,
				B12EFF581AB2170A00A80147 /* Health */,
				B12EFF591AB2171900A80147 /* Location */,
				B12EFF5A1AB2172100A80147 /* Pedometer */,
				B12EFF5B1AB2172B00A80147 /* Touch */,
			);
			name = Recorders;
			sourceTree = "<group>";
		};
		B12EFF551AB216E700A80147 /* Accelerometer */ = {
			isa = PBXGroup;
			children = (
				86C40B2E1A8D7C5B00081FAC /* ORKAccelerometerRecorder.h */,
				86C40B2F1A8D7C5B00081FAC /* ORKAccelerometerRecorder.m */,
				86C40B241A8D7C5B00081FAC /* CMAccelerometerData+ORKJSONDictionary.h */,
				86C40B251A8D7C5B00081FAC /* CMAccelerometerData+ORKJSONDictionary.m */,
			);
			name = Accelerometer;
			sourceTree = "<group>";
		};
		B12EFF561AB216EE00A80147 /* Audio */ = {
			isa = PBXGroup;
			children = (
				86C40B3A1A8D7C5B00081FAC /* ORKAudioRecorder.h */,
				86C40B3B1A8D7C5B00081FAC /* ORKAudioRecorder.m */,
			);
			name = Audio;
			sourceTree = "<group>";
		};
		B12EFF571AB216FD00A80147 /* Device Motion */ = {
			isa = PBXGroup;
			children = (
				86C40B3F1A8D7C5B00081FAC /* ORKDeviceMotionRecorder.h */,
				86C40B401A8D7C5B00081FAC /* ORKDeviceMotionRecorder.m */,
				86C40B261A8D7C5B00081FAC /* CMDeviceMotion+ORKJSONDictionary.h */,
				86C40B271A8D7C5B00081FAC /* CMDeviceMotion+ORKJSONDictionary.m */,
				86C40B281A8D7C5B00081FAC /* CMMotionActivity+ORKJSONDictionary.h */,
				86C40B291A8D7C5B00081FAC /* CMMotionActivity+ORKJSONDictionary.m */,
			);
			name = "Device Motion";
			sourceTree = "<group>";
		};
		B12EFF581AB2170A00A80147 /* Health */ = {
			isa = PBXGroup;
			children = (
				86C40B411A8D7C5B00081FAC /* ORKHealthQuantityTypeRecorder.h */,
				86C40B421A8D7C5B00081FAC /* ORKHealthQuantityTypeRecorder.m */,
				86C40B2C1A8D7C5B00081FAC /* HKSample+ORKJSONDictionary.h */,
				86C40B2D1A8D7C5B00081FAC /* HKSample+ORKJSONDictionary.m */,
			);
			name = Health;
			sourceTree = "<group>";
		};
		B12EFF591AB2171900A80147 /* Location */ = {
			isa = PBXGroup;
			children = (
				86C40B431A8D7C5B00081FAC /* ORKLocationRecorder.h */,
				86C40B441A8D7C5B00081FAC /* ORKLocationRecorder.m */,
				86C40B221A8D7C5B00081FAC /* CLLocation+ORKJSONDictionary.h */,
				86C40B231A8D7C5B00081FAC /* CLLocation+ORKJSONDictionary.m */,
			);
			name = Location;
			sourceTree = "<group>";
		};
		B12EFF5A1AB2172100A80147 /* Pedometer */ = {
			isa = PBXGroup;
			children = (
				86C40B451A8D7C5B00081FAC /* ORKPedometerRecorder.h */,
				86C40B461A8D7C5B00081FAC /* ORKPedometerRecorder.m */,
				86C40B2A1A8D7C5B00081FAC /* CMPedometerData+ORKJSONDictionary.h */,
				86C40B2B1A8D7C5B00081FAC /* CMPedometerData+ORKJSONDictionary.m */,
			);
			name = Pedometer;
			sourceTree = "<group>";
		};
		B12EFF5B1AB2172B00A80147 /* Touch */ = {
			isa = PBXGroup;
			children = (
				86C40B4B1A8D7C5B00081FAC /* ORKTouchRecorder.h */,
				86C40B4C1A8D7C5B00081FAC /* ORKTouchRecorder.m */,
				86C40B4F1A8D7C5B00081FAC /* UITouch+ORKJSONDictionary.h */,
				86C40B501A8D7C5B00081FAC /* UITouch+ORKJSONDictionary.m */,
			);
			name = Touch;
			sourceTree = "<group>";
		};
		B12EFF5C1AB2175B00A80147 /* Countdown Step */ = {
			isa = PBXGroup;
			children = (
				86C40B021A8D7C5B00081FAC /* ORKCountdownStep.h */,
				86C40B031A8D7C5B00081FAC /* ORKCountdownStep.m */,
				86C40B041A8D7C5B00081FAC /* ORKCountdownStepViewController.h */,
				86C40B051A8D7C5B00081FAC /* ORKCountdownStepViewController.m */,
			);
			name = "Countdown Step";
			sourceTree = "<group>";
		};
		B12EFF5D1AB2177700A80147 /* Fitness */ = {
			isa = PBXGroup;
			children = (
				86C40B081A8D7C5B00081FAC /* ORKFitnessStep.h */,
				86C40B091A8D7C5B00081FAC /* ORKFitnessStep.m */,
				86C40B0A1A8D7C5B00081FAC /* ORKFitnessStepViewController.h */,
				86C40B0B1A8D7C5B00081FAC /* ORKFitnessStepViewController.m */,
				86C40B061A8D7C5B00081FAC /* ORKFitnessContentView.h */,
				86C40B071A8D7C5B00081FAC /* ORKFitnessContentView.m */,
			);
			name = Fitness;
			sourceTree = "<group>";
		};
		B12EFF5E1AB2177D00A80147 /* Spatial Span Memory */ = {
			isa = PBXGroup;
			children = (
				86C40B121A8D7C5B00081FAC /* ORKSpatialSpanMemoryStep.h */,
				86C40B131A8D7C5B00081FAC /* ORKSpatialSpanMemoryStep.m */,
				86C40B141A8D7C5B00081FAC /* ORKSpatialSpanMemoryStepViewController.h */,
				86C40B151A8D7C5B00081FAC /* ORKSpatialSpanMemoryStepViewController.m */,
				86C40B0C1A8D7C5B00081FAC /* ORKSpatialSpanGame.h */,
				86C40B0D1A8D7C5B00081FAC /* ORKSpatialSpanGame.m */,
				86C40B0E1A8D7C5B00081FAC /* ORKSpatialSpanGameState.h */,
				86C40B0F1A8D7C5B00081FAC /* ORKSpatialSpanGameState.m */,
				86C40B101A8D7C5B00081FAC /* ORKSpatialSpanMemoryContentView.h */,
				86C40B111A8D7C5B00081FAC /* ORKSpatialSpanMemoryContentView.m */,
				86C40B161A8D7C5B00081FAC /* ORKSpatialSpanTargetView.h */,
				86C40B171A8D7C5B00081FAC /* ORKSpatialSpanTargetView.m */,
			);
			name = "Spatial Span Memory";
			sourceTree = "<group>";
		};
		B12EFF5F1AB2178500A80147 /* Tapping */ = {
			isa = PBXGroup;
			children = (
				86C40B1A1A8D7C5B00081FAC /* ORKTappingIntervalStep.h */,
				86C40B1B1A8D7C5B00081FAC /* ORKTappingIntervalStep.m */,
				86C40B1C1A8D7C5B00081FAC /* ORKTappingIntervalStepViewController.h */,
				86C40B1D1A8D7C5B00081FAC /* ORKTappingIntervalStepViewController.m */,
				86C40B181A8D7C5B00081FAC /* ORKTappingContentView.h */,
				86C40B191A8D7C5B00081FAC /* ORKTappingContentView.m */,
			);
			name = Tapping;
			sourceTree = "<group>";
		};
		B12EFF601AB2178B00A80147 /* Walking */ = {
			isa = PBXGroup;
			children = (
				86C40B1E1A8D7C5B00081FAC /* ORKWalkingTaskStep.h */,
				86C40B1F1A8D7C5B00081FAC /* ORKWalkingTaskStep.m */,
				86C40B201A8D7C5B00081FAC /* ORKWalkingTaskStepViewController.h */,
				86C40B211A8D7C5B00081FAC /* ORKWalkingTaskStepViewController.m */,
			);
			name = Walking;
			sourceTree = "<group>";
		};
		B12EFF611AB217AE00A80147 /* Speech Synthesis */ = {
			isa = PBXGroup;
			children = (
				86C40B4D1A8D7C5B00081FAC /* ORKVoiceEngine.h */,
				86C40B4E1A8D7C5B00081FAC /* ORKVoiceEngine.m */,
				2EBFE11E1AE1B68800CB8254 /* ORKVoiceEngine_Internal.h */,
			);
			name = "Speech Synthesis";
			sourceTree = "<group>";
		};
		B1A860D91A9693C400EA57B7 /* Animations */ = {
			isa = PBXGroup;
			children = (
				B1A860DA1A9693C400EA57B7 /* phone@2x */,
				B1A860E21A9693C400EA57B7 /* phone@3x */,
			);
			path = Animations;
			sourceTree = "<group>";
		};
		B1A860DA1A9693C400EA57B7 /* phone@2x */ = {
			isa = PBXGroup;
			children = (
				B1A860DB1A9693C400EA57B7 /* consent_01@2x.m4v */,
				B1A860DC1A9693C400EA57B7 /* consent_02@2x.m4v */,
				B1A860DD1A9693C400EA57B7 /* consent_03@2x.m4v */,
				B1A860DE1A9693C400EA57B7 /* consent_04@2x.m4v */,
				B1A860DF1A9693C400EA57B7 /* consent_05@2x.m4v */,
				B1A860E01A9693C400EA57B7 /* consent_06@2x.m4v */,
				B1A860E11A9693C400EA57B7 /* consent_07@2x.m4v */,
			);
			path = "phone@2x";
			sourceTree = "<group>";
		};
		B1A860E21A9693C400EA57B7 /* phone@3x */ = {
			isa = PBXGroup;
			children = (
				B1A860E31A9693C400EA57B7 /* consent_01@3x.m4v */,
				B1A860E41A9693C400EA57B7 /* consent_02@3x.m4v */,
				B1A860E51A9693C400EA57B7 /* consent_03@3x.m4v */,
				B1A860E61A9693C400EA57B7 /* consent_04@3x.m4v */,
				B1A860E71A9693C400EA57B7 /* consent_05@3x.m4v */,
				B1A860E81A9693C400EA57B7 /* consent_06@3x.m4v */,
				B1A860E91A9693C400EA57B7 /* consent_07@3x.m4v */,
			);
			path = "phone@3x";
			sourceTree = "<group>";
		};
		B1C0F4E01A9BA65F0022C153 /* Localized */ = {
			isa = PBXGroup;
			children = (
				B1C0F4E11A9BA65F0022C153 /* Localizable.strings */,
			);
			path = Localized;
			sourceTree = "<group>";
		};
		BC4194261AE8451F00073D6B /* Misc */ = {
			isa = PBXGroup;
			children = (
				BC4194271AE8453A00073D6B /* ORKObserver.h */,
				BC4194281AE8453A00073D6B /* ORKObserver.m */,
			);
			name = Misc;
			sourceTree = "<group>";
		};
		FA7A9D2C1B083D90005A2BEA /* Formatters */ = {
			isa = PBXGroup;
			children = (
				FA7A9D2D1B083DD3005A2BEA /* ORKConsentSectionFormatter.h */,
				FA7A9D2E1B083DD3005A2BEA /* ORKConsentSectionFormatter.m */,
				FA7A9D311B0843A9005A2BEA /* ORKConsentSignatureFormatter.h */,
				FA7A9D321B0843A9005A2BEA /* ORKConsentSignatureFormatter.m */,
			);
			name = Formatters;
			sourceTree = "<group>";
		};
		FA7A9D351B09362D005A2BEA /* Consent */ = {
			isa = PBXGroup;
			children = (
				86CC8EAA1AC09383001CCD89 /* ORKConsentTests.m */,
				FA7A9D2A1B082688005A2BEA /* ORKConsentDocumentTests.m */,
				FA7A9D361B09365F005A2BEA /* ORKConsentSectionFormatterTests.m */,
				FA7A9D381B0969A7005A2BEA /* ORKConsentSignatureFormatterTests.m */,
			);
			name = Consent;
			sourceTree = "<group>";
		};
/* End PBXGroup section */

/* Begin PBXHeadersBuildPhase section */
		B183A4741A8535D100C76870 /* Headers */ = {
			isa = PBXHeadersBuildPhase;
			buildActionMask = 2147483647;
			files = (
				2531A2A21B014DE200003EAB /* ORKCircleView.h in Headers */,
				86C40C921A8D7C5C00081FAC /* ORKAudioRecorder.h in Headers */,
				86C40D8E1A8D7C5C00081FAC /* ORKStep.h in Headers */,
				618DA04E1A93D0D600E63AA8 /* ORKAccessibility.h in Headers */,
				86B781BB1AA668ED00688151 /* ORKTimeIntervalPicker.h in Headers */,
				86C40C6A1A8D7C5C00081FAC /* CMDeviceMotion+ORKJSONDictionary.h in Headers */,
				86C40CE41A8D7C5C00081FAC /* ORKAnswerFormat.h in Headers */,
				25ECC0951AFBD68300F3D63B /* ORKDeviceMotionReactionTimeStep.h in Headers */,
				86C40D0A1A8D7C5C00081FAC /* ORKCustomStepView.h in Headers */,
				86C40DCE1A8D7C5C00081FAC /* ORKTaskViewController_Internal.h in Headers */,
				25ECC09F1AFBD92D00F3D63B /* ORKDeviceMotionReactionTimeContentView.h in Headers */,
				86C40C361A8D7C5C00081FAC /* ORKSpatialSpanGame.h in Headers */,
				86C40CAC1A8D7C5C00081FAC /* ORKRecorder.h in Headers */,
				865EA1681ABA1AA10037C68E /* ORKPicker.h in Headers */,
				86C40CC81A8D7C5C00081FAC /* ORKFormItemCell.h in Headers */,
				86C40DF21A8D7C5C00081FAC /* ORKConsentReviewController.h in Headers */,
				86C40C961A8D7C5C00081FAC /* ORKDataLogger.h in Headers */,
				86C40D781A8D7C5C00081FAC /* ORKScaleSlider.h in Headers */,
				86C40D241A8D7C5C00081FAC /* ORKFormStepViewController.h in Headers */,
				86C40D6A1A8D7C5C00081FAC /* ORKResult.h in Headers */,
				86C40DD61A8D7C5C00081FAC /* ORKUnitLabel.h in Headers */,
				86C40D9C1A8D7C5C00081FAC /* ORKSubheadlineLabel.h in Headers */,
				147503BB1AEE807C004B17F3 /* ORKToneAudiometryStepViewController.h in Headers */,
				86C40D441A8D7C5C00081FAC /* ORKInstructionStepViewController.h in Headers */,
				2531A2AC1B014F5000003EAB /* ORKLineGraphView.h in Headers */,
				86C40D841A8D7C5C00081FAC /* ORKSelectionTitleLabel.h in Headers */,
				86C40E141A8D7C5C00081FAC /* ORKConsentSection+AssetLoading.h in Headers */,
				86C40D3C1A8D7C5C00081FAC /* ORKImageChoiceLabel.h in Headers */,
				BC4194291AE8453A00073D6B /* ORKObserver.h in Headers */,
				86C40C661A8D7C5C00081FAC /* CMAccelerometerData+ORKJSONDictionary.h in Headers */,
				25ECC0A31AFBDD2700F3D63B /* ORKDeviceMotionReactionTimeStimulusView.h in Headers */,
				86C40D701A8D7C5C00081FAC /* ORKRoundTappingButton.h in Headers */,
				865EA1621AB8DF750037C68E /* ORKDateTimePicker.h in Headers */,
				86C40DA01A8D7C5C00081FAC /* ORKSurveyAnswerCell.h in Headers */,
				86C40D941A8D7C5C00081FAC /* ORKStepViewController.h in Headers */,
				B8760F2B1AFBEFB0007FA16F /* ORKScaleRangeDescriptionLabel.h in Headers */,
				86C40C221A8D7C5C00081FAC /* ORKCountdownStep.h in Headers */,
				2531A29A1B014C1200003EAB /* ORKAxisView.h in Headers */,
				86C40DB61A8D7C5C00081FAC /* ORKSurveyAnswerCellForText.h in Headers */,
				86C40E281A8D7C5C00081FAC /* ORKSignatureView.h in Headers */,
				86C40C8C1A8D7C5C00081FAC /* ORKActiveStepViewController.h in Headers */,
				618DA0541A93D0D600E63AA8 /* UIView+ORKAccessibility.h in Headers */,
				86C40C3A1A8D7C5C00081FAC /* ORKSpatialSpanGameState.h in Headers */,
				618DA0501A93D0D600E63AA8 /* ORKAccessibilityFunctions.h in Headers */,
				86C40C721A8D7C5C00081FAC /* CMPedometerData+ORKJSONDictionary.h in Headers */,
				86C40CA41A8D7C5C00081FAC /* ORKLocationRecorder.h in Headers */,
				86C40D201A8D7C5C00081FAC /* ORKFormStep.h in Headers */,
				86C40C761A8D7C5C00081FAC /* HKSample+ORKJSONDictionary.h in Headers */,
				86C40CEA1A8D7C5C00081FAC /* ORKAnswerTextField.h in Headers */,
				B183A4A21A8535D100C76870 /* ResearchKit_Private.h in Headers */,
				86C40CE81A8D7C5C00081FAC /* ORKAnswerFormat_Internal.h in Headers */,
				86C40D021A8D7C5C00081FAC /* ORKContinueButton.h in Headers */,
				86C40D681A8D7C5C00081FAC /* ORKQuestionStepViewController_Private.h in Headers */,
				86C40D121A8D7C5C00081FAC /* ORKDefines.h in Headers */,
				86C40D401A8D7C5C00081FAC /* ORKInstructionStep.h in Headers */,
				147503B71AEE807C004B17F3 /* ORKToneAudiometryContentView.h in Headers */,
				86C40D981A8D7C5C00081FAC /* ORKStepViewController_Internal.h in Headers */,
				86B89ABB1AB3BECC001626A4 /* ORKStepHeaderView.h in Headers */,
				86C40D1A1A8D7C5C00081FAC /* ORKFormItem_Internal.h in Headers */,
				86C40E1C1A8D7C5C00081FAC /* ORKConsentSection_Internal.h in Headers */,
				86C40C7A1A8D7C5C00081FAC /* ORKAccelerometerRecorder.h in Headers */,
				141285601AFBA391005F7EA0 /* ORKToneAudiometryInstructionStepViewController.h in Headers */,
				86C40D141A8D7C5C00081FAC /* ORKDefines_Private.h in Headers */,
				86C40CA81A8D7C5C00081FAC /* ORKPedometerRecorder.h in Headers */,
				86C40CD01A8D7C5C00081FAC /* ORKInstructionStepView.h in Headers */,
				86C40E021A8D7C5C00081FAC /* ORKConsentDocument_Internal.h in Headers */,
				86C40E181A8D7C5C00081FAC /* ORKConsentSection.h in Headers */,
				1412855C1AFBA2E2005F7EA0 /* ORKToneAudiometryInstructionStep.h in Headers */,
				86AD910A1AB7AD1E00361FEB /* ORKNavigationContainerView.h in Headers */,
				865EA16C1ABA1BE20037C68E /* ORKSurveyAnswerCellForPicker.h in Headers */,
				86C40C121A8D7C5C00081FAC /* ORKActiveStepQuantityView.h in Headers */,
				86C40CCC1A8D7C5C00081FAC /* ORKImageSelectionView.h in Headers */,
				B11C549F1A9EF4A700265E61 /* ORKConsentSharingStepViewController.h in Headers */,
				86C40D621A8D7C5C00081FAC /* ORKQuestionStep_Internal.h in Headers */,
				86C40D641A8D7C5C00081FAC /* ORKQuestionStepViewController.h in Headers */,
				86C40E241A8D7C5C00081FAC /* ORKEAGLMoviePlayerView.h in Headers */,
				B183A4DD1A8535D100C76870 /* ResearchKit.h in Headers */,
				86C40D101A8D7C5C00081FAC /* ORKDefaultFont.h in Headers */,
				86C40E301A8D7C5C00081FAC /* ORKVisualConsentStepViewController.h in Headers */,
				86C40DCA1A8D7C5C00081FAC /* ORKTaskViewController.h in Headers */,
				86C40C7E1A8D7C5C00081FAC /* ORKActiveStep.h in Headers */,
				86C40DD21A8D7C5C00081FAC /* ORKTextButton.h in Headers */,
				86C40CD41A8D7C5C00081FAC /* ORKTableContainerView.h in Headers */,
				86C40D0E1A8D7C5C00081FAC /* ORKCustomStepView_Internal.h in Headers */,
				86C40CF21A8D7C5C00081FAC /* ORKBodyLabel.h in Headers */,
				86C40D921A8D7C5C00081FAC /* ORKStep_Private.h in Headers */,
				86C40CC41A8D7C5C00081FAC /* ORKCompletionStepViewController.h in Headers */,
				86C40D7C1A8D7C5C00081FAC /* ORKScaleValueLabel.h in Headers */,
				86C40E2C1A8D7C5C00081FAC /* ORKVisualConsentStep.h in Headers */,
				86C40CB81A8D7C5C00081FAC /* ORKVoiceEngine.h in Headers */,
				FA7A9D331B0843A9005A2BEA /* ORKConsentSignatureFormatter.h in Headers */,
				86C40C5A1A8D7C5C00081FAC /* ORKWalkingTaskStep.h in Headers */,
				86C40E361A8D7C5C00081FAC /* ORKVisualConsentTransitionAnimator.h in Headers */,
				86AD910D1AB7AE4100361FEB /* ORKNavigationContainerView_Internal.h in Headers */,
				2531A2B01B014FAE00003EAB /* ORKPieChartView.h in Headers */,
				86C40CEE1A8D7C5C00081FAC /* ORKAnswerTextView.h in Headers */,
				86C40C421A8D7C5C00081FAC /* ORKSpatialSpanMemoryStep.h in Headers */,
				86C40C6E1A8D7C5C00081FAC /* CMMotionActivity+ORKJSONDictionary.h in Headers */,
				B11C54991A9EEF8800265E61 /* ORKConsentSharingStep.h in Headers */,
				86C40DA61A8D7C5C00081FAC /* ORKSurveyAnswerCellForImageSelection.h in Headers */,
				86C40D5E1A8D7C5C00081FAC /* ORKQuestionStep.h in Headers */,
				86C40C841A8D7C5C00081FAC /* ORKActiveStepTimer.h in Headers */,
				86B781BD1AA668ED00688151 /* ORKValuePicker.h in Headers */,
				86C40DE21A8D7C5C00081FAC /* ORKVerticalContainerView_Internal.h in Headers */,
				86B89ABE1AB3BFDB001626A4 /* ORKStepHeaderView_Internal.h in Headers */,
				86C40C1E1A8D7C5C00081FAC /* ORKAudioStepViewController.h in Headers */,
				147503AF1AEE8071004B17F3 /* ORKAudioGenerator.h in Headers */,
				86AD91141AB7B97E00361FEB /* ORKQuestionStepView.h in Headers */,
				86C40C621A8D7C5C00081FAC /* CLLocation+ORKJSONDictionary.h in Headers */,
				86C40D801A8D7C5C00081FAC /* ORKSelectionSubTitleLabel.h in Headers */,
				86C40CB21A8D7C5C00081FAC /* ORKRecorder_Private.h in Headers */,
				86C40C881A8D7C5C00081FAC /* ORKActiveStepTimerView.h in Headers */,
				86C40C161A8D7C5C00081FAC /* ORKAudioContentView.h in Headers */,
				86C40CB41A8D7C5C00081FAC /* ORKTouchRecorder.h in Headers */,
				86C40DEA1A8D7C5C00081FAC /* UIBarButtonItem+ORKBarButtonItem.h in Headers */,
				86C40CF61A8D7C5C00081FAC /* ORKBorderedButton.h in Headers */,
				86C40D4A1A8D7C5C00081FAC /* ORKLabel.h in Headers */,
				861D11A91AA691BB003C98A7 /* ORKScaleSliderView.h in Headers */,
				86C40C3E1A8D7C5C00081FAC /* ORKSpatialSpanMemoryContentView.h in Headers */,
				86C40CC01A8D7C5C00081FAC /* ORKCompletionStep.h in Headers */,
				86C40DF61A8D7C5C00081FAC /* ORKConsentSignatureController.h in Headers */,
				86C40CDC1A8D7C5C00081FAC /* ORKTintedImageView.h in Headers */,
				86C40D281A8D7C5C00081FAC /* ORKFormTextView.h in Headers */,
				86C40DEE1A8D7C5C00081FAC /* UIResponder+ResearchKit.h in Headers */,
				2531A29E1B014C9400003EAB /* ORKBaseGraphView.h in Headers */,
				86C40E041A8D7C5C00081FAC /* ORKConsentLearnMoreViewController.h in Headers */,
				25ECC09B1AFBD8B300F3D63B /* ORKDeviceMotionReactionTimeViewController.h in Headers */,
				86C40D061A8D7C5C00081FAC /* ORKCountdownLabel.h in Headers */,
				86C40C2A1A8D7C5C00081FAC /* ORKFitnessContentView.h in Headers */,
				86C40DC21A8D7C5C00081FAC /* ORKTapCountLabel.h in Headers */,
				86C40D301A8D7C5C00081FAC /* ORKHealthAnswerFormat.h in Headers */,
				86C40C261A8D7C5C00081FAC /* ORKCountdownStepViewController.h in Headers */,
				86C40E0C1A8D7C5C00081FAC /* ORKConsentReviewStepViewController.h in Headers */,
				86C40C321A8D7C5C00081FAC /* ORKFitnessStepViewController.h in Headers */,
				86C40DBE1A8D7C5C00081FAC /* ORKTableViewCell.h in Headers */,
				86C40C2E1A8D7C5C00081FAC /* ORKFitnessStep.h in Headers */,
				86C40C821A8D7C5C00081FAC /* ORKActiveStep_Internal.h in Headers */,
				86C40D481A8D7C5C00081FAC /* ORKInstructionStepViewController_Internal.h in Headers */,
				86C40D341A8D7C5C00081FAC /* ORKHelpers.h in Headers */,
<<<<<<< HEAD
				2531A2A61B014E2A00003EAB /* ORKDiscreteGraphView.h in Headers */,
=======
				FA7A9D2F1B083DD3005A2BEA /* ORKConsentSectionFormatter.h in Headers */,
>>>>>>> 0736e684
				86C40E341A8D7C5C00081FAC /* ORKVisualConsentStepViewController_Internal.h in Headers */,
				86C40D381A8D7C5C00081FAC /* ORKHTMLPDFWriter.h in Headers */,
				86C40D561A8D7C5C00081FAC /* ORKOrderedTask.h in Headers */,
				86C40C4E1A8D7C5C00081FAC /* ORKTappingContentView.h in Headers */,
				86C40CA01A8D7C5C00081FAC /* ORKHealthQuantityTypeRecorder.h in Headers */,
				86C40CFA1A8D7C5C00081FAC /* ORKCaption1Label.h in Headers */,
				86C40E081A8D7C5C00081FAC /* ORKConsentReviewStep.h in Headers */,
				86C40C901A8D7C5C00081FAC /* ORKActiveStepViewController_Internal.h in Headers */,
				86C40CD81A8D7C5C00081FAC /* ORKTextFieldView.h in Headers */,
				86C40DD01A8D7C5C00081FAC /* ORKTaskViewController_Private.h in Headers */,
				86C40DAE1A8D7C5C00081FAC /* ORKSurveyAnswerCellForScale.h in Headers */,
				86C40CFE1A8D7C5C00081FAC /* ORKChoiceViewCell.h in Headers */,
				86C40DC61A8D7C5C00081FAC /* ORKTask.h in Headers */,
				86C40C561A8D7C5C00081FAC /* ORKTappingIntervalStepViewController.h in Headers */,
				86AD91101AB7B8A600361FEB /* ORKActiveStepView.h in Headers */,
				86C40C9C1A8D7C5C00081FAC /* ORKDeviceMotionRecorder.h in Headers */,
				86C40E1E1A8D7C5C00081FAC /* ORKConsentSignature.h in Headers */,
				86C40C5E1A8D7C5C00081FAC /* ORKWalkingTaskStepViewController.h in Headers */,
				2531A2A91B014EAE00003EAB /* ORKGraphConstants.h in Headers */,
				86C40D2C1A8D7C5C00081FAC /* ORKHeadlineLabel.h in Headers */,
				86C40D1C1A8D7C5C00081FAC /* ORKFormSectionTitleLabel.h in Headers */,
				86C40CBC1A8D7C5C00081FAC /* UITouch+ORKJSONDictionary.h in Headers */,
				86C40D741A8D7C5C00081FAC /* ORKScaleRangeLabel.h in Headers */,
				86C40DDE1A8D7C5C00081FAC /* ORKVerticalContainerView.h in Headers */,
				86C40CB01A8D7C5C00081FAC /* ORKRecorder_Internal.h in Headers */,
				86C40E101A8D7C5C00081FAC /* ORKConsentSceneViewController.h in Headers */,
				86C40DAA1A8D7C5C00081FAC /* ORKSurveyAnswerCellForNumber.h in Headers */,
				86C40D6E1A8D7C5C00081FAC /* ORKResult_Private.h in Headers */,
				86C40D161A8D7C5C00081FAC /* ORKErrors.h in Headers */,
				861D11B51AA7D073003C98A7 /* ORKTextChoiceCellGroup.h in Headers */,
				147503B91AEE807C004B17F3 /* ORKToneAudiometryStep.h in Headers */,
				86C40C9A1A8D7C5C00081FAC /* ORKDataLogger_Private.h in Headers */,
				861D11AD1AA7951F003C98A7 /* ORKChoiceAnswerFormatHelper.h in Headers */,
				86C40C461A8D7C5C00081FAC /* ORKSpatialSpanMemoryStepViewController.h in Headers */,
				86C40C521A8D7C5C00081FAC /* ORKTappingIntervalStep.h in Headers */,
				86C40D8A1A8D7C5C00081FAC /* ORKSkin.h in Headers */,
				86C40DFE1A8D7C5C00081FAC /* ORKConsentDocument.h in Headers */,
				86C40C4A1A8D7C5C00081FAC /* ORKSpatialSpanTargetView.h in Headers */,
				86C40C1A1A8D7C5C00081FAC /* ORKAudioStep.h in Headers */,
			);
			runOnlyForDeploymentPostprocessing = 0;
		};
/* End PBXHeadersBuildPhase section */

/* Begin PBXNativeTarget section */
		86CC8E991AC09332001CCD89 /* ResearchKitTests */ = {
			isa = PBXNativeTarget;
			buildConfigurationList = 86CC8EA31AC09332001CCD89 /* Build configuration list for PBXNativeTarget "ResearchKitTests" */;
			buildPhases = (
				86CC8E961AC09332001CCD89 /* Sources */,
				86CC8E971AC09332001CCD89 /* Frameworks */,
				86CC8E981AC09332001CCD89 /* Resources */,
			);
			buildRules = (
			);
			dependencies = (
				86CC8EA21AC09332001CCD89 /* PBXTargetDependency */,
			);
			name = ResearchKitTests;
			productName = "ResearchKit Tests";
			productReference = 86CC8E9A1AC09332001CCD89 /* ResearchKitTests.xctest */;
			productType = "com.apple.product-type.bundle.unit-test";
		};
		B183A4731A8535D100C76870 /* ResearchKit */ = {
			isa = PBXNativeTarget;
			buildConfigurationList = B183A5921A8535D100C76870 /* Build configuration list for PBXNativeTarget "ResearchKit" */;
			buildPhases = (
				B183A4741A8535D100C76870 /* Headers */,
				B183A4F71A8535D100C76870 /* Sources */,
				B183A5591A8535D100C76870 /* Frameworks */,
				B183A5681A8535D100C76870 /* Resources */,
				B1429E9C1AAA651C003DE546 /* ShellScript */,
			);
			buildRules = (
			);
			dependencies = (
			);
			name = ResearchKit;
			productName = ResearchKit;
			productReference = B183A5951A8535D100C76870 /* ResearchKit.framework */;
			productType = "com.apple.product-type.framework";
		};
/* End PBXNativeTarget section */

/* Begin PBXProject section */
		3FFF18351829DB1D00167070 /* Project object */ = {
			isa = PBXProject;
			attributes = {
				CLASSPREFIX = ORK;
				LastUpgradeCheck = 0700;
				ORGANIZATIONNAME = researchkit.org;
				TargetAttributes = {
					86CC8E991AC09332001CCD89 = {
						CreatedOnToolsVersion = 6.2;
					};
					B18FF3A41A9FE25700C0C3B0 = {
						CreatedOnToolsVersion = 7.0;
					};
				};
			};
			buildConfigurationList = 3FFF18381829DB1D00167070 /* Build configuration list for PBXProject "ResearchKit" */;
			compatibilityVersion = "Xcode 3.2";
			developmentRegion = English;
			hasScannedForEncodings = 0;
			knownRegions = (
				en,
				Base,
				tr,
				zh_TW,
				zh_HK,
				zh_CN,
				vi,
				uk,
				th,
				sv,
				sk,
				ru,
				ro,
				pt,
				pt_PT,
				pl,
				nl,
				ms,
				ko,
				ja,
				it,
				id,
				hu,
				hr,
				hi,
				he,
				fr,
				fr_CA,
				fi,
				es,
				es_MX,
				en_GB,
				en_AU,
				el,
				de,
				da,
				cs,
				ca,
				ar,
				"zh-Hant",
				"zh-HK",
				"zh-Hans",
				"pt-PT",
				"fr-CA",
				"es-MX",
				"en-GB",
				"en-AU",
				nb,
			);
			mainGroup = 3FFF18341829DB1D00167070;
			productRefGroup = 3FFF183E1829DB1D00167070 /* Products */;
			projectDirPath = "";
			projectRoot = "";
			targets = (
				B183A4731A8535D100C76870 /* ResearchKit */,
				86CC8E991AC09332001CCD89 /* ResearchKitTests */,
				B18FF3A41A9FE25700C0C3B0 /* docs */,
			);
		};
/* End PBXProject section */

/* Begin PBXResourcesBuildPhase section */
		86CC8E981AC09332001CCD89 /* Resources */ = {
			isa = PBXResourcesBuildPhase;
			buildActionMask = 2147483647;
			files = (
			);
			runOnlyForDeploymentPostprocessing = 0;
		};
		B183A5681A8535D100C76870 /* Resources */ = {
			isa = PBXResourcesBuildPhase;
			buildActionMask = 2147483647;
			files = (
				B1A860EE1A9693C400EA57B7 /* consent_05@2x.m4v in Resources */,
				86C40DFA1A8D7C5C00081FAC /* MovieTintShader.fsh in Resources */,
				B1A860EA1A9693C400EA57B7 /* consent_01@2x.m4v in Resources */,
				B1A860F31A9693C400EA57B7 /* consent_03@3x.m4v in Resources */,
				B1A860F11A9693C400EA57B7 /* consent_01@3x.m4v in Resources */,
				B1A860F71A9693C400EA57B7 /* consent_07@3x.m4v in Resources */,
				B1A860F21A9693C400EA57B7 /* consent_02@3x.m4v in Resources */,
				B1A860EB1A9693C400EA57B7 /* consent_02@2x.m4v in Resources */,
				B1A860F61A9693C400EA57B7 /* consent_06@3x.m4v in Resources */,
				B1A860F01A9693C400EA57B7 /* consent_07@2x.m4v in Resources */,
				B1A860EF1A9693C400EA57B7 /* consent_06@2x.m4v in Resources */,
				B1A860EC1A9693C400EA57B7 /* consent_03@2x.m4v in Resources */,
				B1A860F41A9693C400EA57B7 /* consent_04@3x.m4v in Resources */,
				B1A860ED1A9693C400EA57B7 /* consent_04@2x.m4v in Resources */,
				B17FE7FD1A8DBE7C00BF9C28 /* Artwork.xcassets in Resources */,
				B1C0F4E41A9BA65F0022C153 /* Localizable.strings in Resources */,
				86C40DFC1A8D7C5C00081FAC /* MovieTintShader.vsh in Resources */,
				B1A860F51A9693C400EA57B7 /* consent_05@3x.m4v in Resources */,
			);
			runOnlyForDeploymentPostprocessing = 0;
		};
/* End PBXResourcesBuildPhase section */

/* Begin PBXShellScriptBuildPhase section */
		B1429E9C1AAA651C003DE546 /* ShellScript */ = {
			isa = PBXShellScriptBuildPhase;
			buildActionMask = 2147483647;
			files = (
			);
			inputPaths = (
			);
			outputPaths = (
			);
			runOnlyForDeploymentPostprocessing = 0;
			shellPath = /bin/sh;
			shellScript = "# License check: all\n\necho \"Checking for BSD license text (files missing licenses listed below):\"\n\nLICENSE_MISSING=`find . -name '*.[hm]' -o -name '*.vsh' -o -name '*.fsh' -exec grep -iL \"THIS SOFTWARE IS PROVIDED BY THE COPYRIGHT HOLDERS AND CONTRIBUTORS\" {} \\;`\necho \"$LICENSE_MISSING\"\n\ntest \"$LICENSE_MISSING\" == \"\"\n\n";
			showEnvVarsInLog = 0;
		};
		B18FF3A81A9FE26300C0C3B0 /* ShellScript */ = {
			isa = PBXShellScriptBuildPhase;
			buildActionMask = 2147483647;
			files = (
			);
			inputPaths = (
			);
			outputPaths = (
			);
			runOnlyForDeploymentPostprocessing = 0;
			shellPath = /bin/sh;
			shellScript = "if [ ! -x /usr/local/bin/appledoc ]; then\n    echo \"error: appledoc is required for building ResearchKit's documentation. See http://appledoc.gentlebytes.com\" 1>&2\n    exit 1\nfi\n\necho \"warning: warnings are a result of https://github.com/tomaz/appledoc/issues/348\"\n\n/usr/local/bin/appledoc --print-settings --publish-docset --install-docset --output \"${BUILT_PRODUCTS_DIR}/docs/\" --include \"docs/ActiveTasks\" --include \"docs/InformedConsent\" --include \"docs/Overview\" --include \"docs/Survey\"  --ignore \"docs/templates\" --templates \"docs/templates\" \"${BUILT_PRODUCTS_DIR}/ResearchKit.framework\" \"docs\"\n\necho \"warning: Opening documentation in browser...\"\nopen \"$HOME/Library/Developer/Shared/Documentation/DocSets/org.researchkit.ResearchKit.docset/Contents/Resources/Documents/index.html\"";
			showEnvVarsInLog = 0;
		};
/* End PBXShellScriptBuildPhase section */

/* Begin PBXSourcesBuildPhase section */
		86CC8E961AC09332001CCD89 /* Sources */ = {
			isa = PBXSourcesBuildPhase;
			buildActionMask = 2147483647;
			files = (
				86CC8EB71AC09383001CCD89 /* ORKDataLoggerTests.m in Sources */,
				86CC8EBA1AC09383001CCD89 /* ORKResultTests.m in Sources */,
				FA7A9D391B0969A7005A2BEA /* ORKConsentSignatureFormatterTests.m in Sources */,
				86CC8EB81AC09383001CCD89 /* ORKHKSampleTests.m in Sources */,
				86CC8EB51AC09383001CCD89 /* ORKConsentTests.m in Sources */,
				2EBFE11D1AE1B32D00CB8254 /* ORKUIViewAccessibilityTests.m in Sources */,
				86CC8EB41AC09383001CCD89 /* ORKChoiceAnswerFormatHelperTests.m in Sources */,
				2EBFE1201AE1B74100CB8254 /* ORKVoiceEngineTests.m in Sources */,
				BCAD50E81B0201EE0034806A /* ORKTaskTests.m in Sources */,
				86CC8EBB1AC09383001CCD89 /* ORKTextChoiceCellGroupTests.m in Sources */,
				FA7A9D2B1B082688005A2BEA /* ORKConsentDocumentTests.m in Sources */,
				FA7A9D371B09365F005A2BEA /* ORKConsentSectionFormatterTests.m in Sources */,
				86D348021AC161B0006DB02B /* ORKRecorderTests.m in Sources */,
				86CC8EB61AC09383001CCD89 /* ORKDataLoggerManagerTests.m in Sources */,
				86CC8EB31AC09383001CCD89 /* ORKAccessibilityTests.m in Sources */,
			);
			runOnlyForDeploymentPostprocessing = 0;
		};
		B183A4F71A8535D100C76870 /* Sources */ = {
			isa = PBXSourcesBuildPhase;
			buildActionMask = 2147483647;
			files = (
				86C40C341A8D7C5C00081FAC /* ORKFitnessStepViewController.m in Sources */,
				86C40E2E1A8D7C5C00081FAC /* ORKVisualConsentStep.m in Sources */,
				86C40CA61A8D7C5C00081FAC /* ORKLocationRecorder.m in Sources */,
				86C40CB61A8D7C5C00081FAC /* ORKTouchRecorder.m in Sources */,
				2531A29B1B014C1200003EAB /* ORKAxisView.m in Sources */,
				86C40DC41A8D7C5C00081FAC /* ORKTapCountLabel.m in Sources */,
				25ECC0A01AFBD92D00F3D63B /* ORKDeviceMotionReactionTimeContentView.m in Sources */,
				86C40D4C1A8D7C5C00081FAC /* ORKLabel.m in Sources */,
				86C40C9E1A8D7C5C00081FAC /* ORKDeviceMotionRecorder.m in Sources */,
				86C40D961A8D7C5C00081FAC /* ORKStepViewController.m in Sources */,
				86C40DF81A8D7C5C00081FAC /* ORKConsentSignatureController.m in Sources */,
				86C40D8C1A8D7C5C00081FAC /* ORKSkin.m in Sources */,
				86C40D221A8D7C5C00081FAC /* ORKFormStep.m in Sources */,
				86C40CD61A8D7C5C00081FAC /* ORKTableContainerView.m in Sources */,
				861D11AE1AA7951F003C98A7 /* ORKChoiceAnswerFormatHelper.m in Sources */,
				86C40C381A8D7C5C00081FAC /* ORKSpatialSpanGame.m in Sources */,
				86C40C481A8D7C5C00081FAC /* ORKSpatialSpanMemoryStepViewController.m in Sources */,
				86C40CDA1A8D7C5C00081FAC /* ORKTextFieldView.m in Sources */,
				B8760F2C1AFBEFB0007FA16F /* ORKScaleRangeDescriptionLabel.m in Sources */,
				86C40D821A8D7C5C00081FAC /* ORKSelectionSubTitleLabel.m in Sources */,
				86C40DCC1A8D7C5C00081FAC /* ORKTaskViewController.m in Sources */,
				86C40E061A8D7C5C00081FAC /* ORKConsentLearnMoreViewController.m in Sources */,
				86C40D7A1A8D7C5C00081FAC /* ORKScaleSlider.m in Sources */,
				86C40C801A8D7C5C00081FAC /* ORKActiveStep.m in Sources */,
				86C40D721A8D7C5C00081FAC /* ORKRoundTappingButton.m in Sources */,
				86C40E2A1A8D7C5C00081FAC /* ORKSignatureView.m in Sources */,
				25ECC0A41AFBDD2700F3D63B /* ORKDeviceMotionReactionTimeStimulusView.m in Sources */,
				86C40CBA1A8D7C5C00081FAC /* ORKVoiceEngine.m in Sources */,
				861D11B61AA7D073003C98A7 /* ORKTextChoiceCellGroup.m in Sources */,
				86C40CCA1A8D7C5C00081FAC /* ORKFormItemCell.m in Sources */,
				147503B81AEE807C004B17F3 /* ORKToneAudiometryContentView.m in Sources */,
				86C40CBE1A8D7C5C00081FAC /* UITouch+ORKJSONDictionary.m in Sources */,
				618DA0521A93D0D600E63AA8 /* ORKAccessibilityFunctions.m in Sources */,
				86C40DB81A8D7C5C00081FAC /* ORKSurveyAnswerCellForText.m in Sources */,
				86C40CF01A8D7C5C00081FAC /* ORKAnswerTextView.m in Sources */,
				86C40D3E1A8D7C5C00081FAC /* ORKImageChoiceLabel.m in Sources */,
				86C40E0A1A8D7C5C00081FAC /* ORKConsentReviewStep.m in Sources */,
				86C40D1E1A8D7C5C00081FAC /* ORKFormSectionTitleLabel.m in Sources */,
				86C40CF81A8D7C5C00081FAC /* ORKBorderedButton.m in Sources */,
				86C40E201A8D7C5C00081FAC /* ORKConsentSignature.m in Sources */,
				86C40C601A8D7C5C00081FAC /* ORKWalkingTaskStepViewController.m in Sources */,
				866F86011A96CBF3007B282C /* ORKSurveyAnswerCell.m in Sources */,
				86C40E321A8D7C5C00081FAC /* ORKVisualConsentStepViewController.m in Sources */,
				618DA0561A93D0D600E63AA8 /* UIView+ORKAccessibility.m in Sources */,
				86C40D3A1A8D7C5C00081FAC /* ORKHTMLPDFWriter.m in Sources */,
				865EA1691ABA1AA10037C68E /* ORKPicker.m in Sources */,
				86C40D321A8D7C5C00081FAC /* ORKHealthAnswerFormat.m in Sources */,
				86C40D861A8D7C5C00081FAC /* ORKSelectionTitleLabel.m in Sources */,
				86C40D001A8D7C5C00081FAC /* ORKChoiceViewCell.m in Sources */,
				86C40C4C1A8D7C5C00081FAC /* ORKSpatialSpanTargetView.m in Sources */,
				86C40D9E1A8D7C5C00081FAC /* ORKSubheadlineLabel.m in Sources */,
				86C40C401A8D7C5C00081FAC /* ORKSpatialSpanMemoryContentView.m in Sources */,
				147503BC1AEE807C004B17F3 /* ORKToneAudiometryStepViewController.m in Sources */,
				86AD910B1AB7AD1E00361FEB /* ORKNavigationContainerView.m in Sources */,
				865EA1631AB8DF750037C68E /* ORKDateTimePicker.m in Sources */,
				86C40C781A8D7C5C00081FAC /* HKSample+ORKJSONDictionary.m in Sources */,
				86C40D421A8D7C5C00081FAC /* ORKInstructionStep.m in Sources */,
				86C40C2C1A8D7C5C00081FAC /* ORKFitnessContentView.m in Sources */,
				86C40E1A1A8D7C5C00081FAC /* ORKConsentSection.m in Sources */,
				2531A29F1B014C9400003EAB /* ORKBaseGraphView.m in Sources */,
				86C40C241A8D7C5C00081FAC /* ORKCountdownStep.m in Sources */,
				86C40CA21A8D7C5C00081FAC /* ORKHealthQuantityTypeRecorder.m in Sources */,
				86C40DC01A8D7C5C00081FAC /* ORKTableViewCell.m in Sources */,
				1412855D1AFBA2E2005F7EA0 /* ORKToneAudiometryInstructionStep.m in Sources */,
				BC41942A1AE8453A00073D6B /* ORKObserver.m in Sources */,
				86C40C681A8D7C5C00081FAC /* CMAccelerometerData+ORKJSONDictionary.m in Sources */,
				86C40C701A8D7C5C00081FAC /* CMMotionActivity+ORKJSONDictionary.m in Sources */,
				147503B01AEE8071004B17F3 /* ORKAudioGenerator.m in Sources */,
				86C40D7E1A8D7C5C00081FAC /* ORKScaleValueLabel.m in Sources */,
				86C40D901A8D7C5C00081FAC /* ORKStep.m in Sources */,
				86C40D2E1A8D7C5C00081FAC /* ORKHeadlineLabel.m in Sources */,
				FA7A9D341B0843A9005A2BEA /* ORKConsentSignatureFormatter.m in Sources */,
				86C40CFC1A8D7C5C00081FAC /* ORKCaption1Label.m in Sources */,
				86C40E001A8D7C5C00081FAC /* ORKConsentDocument.m in Sources */,
				86C40CDE1A8D7C5C00081FAC /* ORKTintedImageView.m in Sources */,
				86B781BC1AA668ED00688151 /* ORKTimeIntervalPicker.m in Sources */,
				86B781BE1AA668ED00688151 /* ORKValuePicker.m in Sources */,
				86B89ABC1AB3BECC001626A4 /* ORKStepHeaderView.m in Sources */,
				861D11AA1AA691BB003C98A7 /* ORKScaleSliderView.m in Sources */,
				86C40C141A8D7C5C00081FAC /* ORKActiveStepQuantityView.m in Sources */,
				86C40C6C1A8D7C5C00081FAC /* CMDeviceMotion+ORKJSONDictionary.m in Sources */,
				86C40DF01A8D7C5C00081FAC /* UIResponder+ResearchKit.m in Sources */,
				865EA16D1ABA1BE20037C68E /* ORKSurveyAnswerCellForPicker.m in Sources */,
				86C40D261A8D7C5C00081FAC /* ORKFormStepViewController.m in Sources */,
				86C40C8A1A8D7C5C00081FAC /* ORKActiveStepTimerView.m in Sources */,
				86AD91111AB7B8A600361FEB /* ORKActiveStepView.m in Sources */,
				86C40C201A8D7C5C00081FAC /* ORKAudioStepViewController.m in Sources */,
				86C40D081A8D7C5C00081FAC /* ORKCountdownLabel.m in Sources */,
				86C40E121A8D7C5C00081FAC /* ORKConsentSceneViewController.m in Sources */,
				86C40CAE1A8D7C5C00081FAC /* ORKRecorder.m in Sources */,
				86C40DAC1A8D7C5C00081FAC /* ORKSurveyAnswerCellForNumber.m in Sources */,
				86C40C541A8D7C5C00081FAC /* ORKTappingIntervalStep.m in Sources */,
				86C40D6C1A8D7C5C00081FAC /* ORKResult.m in Sources */,
				86C40CD21A8D7C5C00081FAC /* ORKInstructionStepView.m in Sources */,
				86C40D181A8D7C5C00081FAC /* ORKErrors.m in Sources */,
				25ECC09C1AFBD8B300F3D63B /* ORKDeviceMotionReactionTimeViewController.m in Sources */,
				86C40DB01A8D7C5C00081FAC /* ORKSurveyAnswerCellForScale.m in Sources */,
				86C40C281A8D7C5C00081FAC /* ORKCountdownStepViewController.m in Sources */,
				86C40C641A8D7C5C00081FAC /* CLLocation+ORKJSONDictionary.m in Sources */,
				86C40D041A8D7C5C00081FAC /* ORKContinueButton.m in Sources */,
				2531A2B11B014FAE00003EAB /* ORKPieChartView.m in Sources */,
				86C40DEC1A8D7C5C00081FAC /* UIBarButtonItem+ORKBarButtonItem.m in Sources */,
				2531A2A71B014E2A00003EAB /* ORKDiscreteGraphView.m in Sources */,
				86C40CAA1A8D7C5C00081FAC /* ORKPedometerRecorder.m in Sources */,
				86C40D761A8D7C5C00081FAC /* ORKScaleRangeLabel.m in Sources */,
				86C40C741A8D7C5C00081FAC /* CMPedometerData+ORKJSONDictionary.m in Sources */,
				86AD91151AB7B97E00361FEB /* ORKQuestionStepView.m in Sources */,
				86C40C5C1A8D7C5C00081FAC /* ORKWalkingTaskStep.m in Sources */,
				86C40C3C1A8D7C5C00081FAC /* ORKSpatialSpanGameState.m in Sources */,
				86C40CF41A8D7C5C00081FAC /* ORKBodyLabel.m in Sources */,
				86C40C941A8D7C5C00081FAC /* ORKAudioRecorder.m in Sources */,
				86C40C581A8D7C5C00081FAC /* ORKTappingIntervalStepViewController.m in Sources */,
				86C40E0E1A8D7C5C00081FAC /* ORKConsentReviewStepViewController.m in Sources */,
				2531A2AD1B014F5000003EAB /* ORKLineGraphView.m in Sources */,
				86C40E261A8D7C5C00081FAC /* ORKEAGLMoviePlayerView.m in Sources */,
				86C40CC21A8D7C5C00081FAC /* ORKCompletionStep.m in Sources */,
				86C40C301A8D7C5C00081FAC /* ORKFitnessStep.m in Sources */,
				86C40C501A8D7C5C00081FAC /* ORKTappingContentView.m in Sources */,
				86C40CEC1A8D7C5C00081FAC /* ORKAnswerTextField.m in Sources */,
				86C40C441A8D7C5C00081FAC /* ORKSpatialSpanMemoryStep.m in Sources */,
				86C40DD81A8D7C5C00081FAC /* ORKUnitLabel.m in Sources */,
				86C40D361A8D7C5C00081FAC /* ORKHelpers.m in Sources */,
				86C40C181A8D7C5C00081FAC /* ORKAudioContentView.m in Sources */,
				86C40C8E1A8D7C5C00081FAC /* ORKActiveStepViewController.m in Sources */,
				B183A5011A8535D100C76870 /* (null) in Sources */,
				86C40CE61A8D7C5C00081FAC /* ORKAnswerFormat.m in Sources */,
				25ECC0961AFBD68300F3D63B /* ORKDeviceMotionReactionTimeStep.m in Sources */,
				B11C54A11A9EF4A700265E61 /* ORKConsentSharingStepViewController.m in Sources */,
				86C40E161A8D7C5C00081FAC /* ORKConsentSection+AssetLoading.m in Sources */,
				86C40DA81A8D7C5C00081FAC /* ORKSurveyAnswerCellForImageSelection.m in Sources */,
				86C40CCE1A8D7C5C00081FAC /* ORKImageSelectionView.m in Sources */,
				86C40D461A8D7C5C00081FAC /* ORKInstructionStepViewController.m in Sources */,
				86C40C7C1A8D7C5C00081FAC /* ORKAccelerometerRecorder.m in Sources */,
				86C40C861A8D7C5C00081FAC /* ORKActiveStepTimer.m in Sources */,
				B11C549B1A9EEF8800265E61 /* ORKConsentSharingStep.m in Sources */,
				86C40DE01A8D7C5C00081FAC /* ORKVerticalContainerView.m in Sources */,
				2531A2A31B014DE200003EAB /* ORKCircleView.m in Sources */,
				86C40CC61A8D7C5C00081FAC /* ORKCompletionStepViewController.m in Sources */,
				86C40D661A8D7C5C00081FAC /* ORKQuestionStepViewController.m in Sources */,
				86C40DF41A8D7C5C00081FAC /* ORKConsentReviewController.m in Sources */,
				147503BA1AEE807C004B17F3 /* ORKToneAudiometryStep.m in Sources */,
				FA7A9D301B083DD3005A2BEA /* ORKConsentSectionFormatter.m in Sources */,
				86C40D2A1A8D7C5C00081FAC /* ORKFormTextView.m in Sources */,
				86C40DD41A8D7C5C00081FAC /* ORKTextButton.m in Sources */,
				86C40C981A8D7C5C00081FAC /* ORKDataLogger.m in Sources */,
				86C40D0C1A8D7C5C00081FAC /* ORKCustomStepView.m in Sources */,
				86C40C1C1A8D7C5C00081FAC /* ORKAudioStep.m in Sources */,
				86C40D581A8D7C5C00081FAC /* ORKOrderedTask.m in Sources */,
				141285611AFBA391005F7EA0 /* ORKToneAudiometryInstructionStepViewController.m in Sources */,
				86C40D601A8D7C5C00081FAC /* ORKQuestionStep.m in Sources */,
				86C40E381A8D7C5C00081FAC /* ORKVisualConsentTransitionAnimator.m in Sources */,
			);
			runOnlyForDeploymentPostprocessing = 0;
		};
/* End PBXSourcesBuildPhase section */

/* Begin PBXTargetDependency section */
		86CC8EA21AC09332001CCD89 /* PBXTargetDependency */ = {
			isa = PBXTargetDependency;
			target = B183A4731A8535D100C76870 /* ResearchKit */;
			targetProxy = 86CC8EA11AC09332001CCD89 /* PBXContainerItemProxy */;
		};
		B11DF3B11AA10795009E76D2 /* PBXTargetDependency */ = {
			isa = PBXTargetDependency;
			target = B183A4731A8535D100C76870 /* ResearchKit */;
			targetProxy = B11DF3B01AA10795009E76D2 /* PBXContainerItemProxy */;
		};
/* End PBXTargetDependency section */

/* Begin PBXVariantGroup section */
		B1C0F4E11A9BA65F0022C153 /* Localizable.strings */ = {
			isa = PBXVariantGroup;
			children = (
				B1C0F4E21A9BA65F0022C153 /* en */,
				B11DF4C21AA10D70009E76D2 /* tr */,
				B14660481AA10DD7002F95C2 /* zh_TW */,
				B1B349E41AA10DED005FAD66 /* zh_HK */,
				B1B349E51AA10DF8005FAD66 /* zh_CN */,
				B1B349E61AA10E02005FAD66 /* vi */,
				B1B349E71AA10E0B005FAD66 /* uk */,
				B1B349E81AA10E12005FAD66 /* th */,
				B1B349E91AA10E27005FAD66 /* sv */,
				B1B349EA1AA10E2E005FAD66 /* sk */,
				B1B349EB1AA10E38005FAD66 /* ru */,
				B1B349EC1AA10E40005FAD66 /* ro */,
				B1B349ED1AA10E47005FAD66 /* pt */,
				B1B349EE1AA10E4F005FAD66 /* pt_PT */,
				B1B349EF1AA10E56005FAD66 /* pl */,
				B1B349F01AA10E5E005FAD66 /* nl */,
				B1B349F11AA10E65005FAD66 /* ms */,
				B1B349F21AA10E6C005FAD66 /* ko */,
				B1B349F31AA10E73005FAD66 /* ja */,
				B1B349F41AA10E79005FAD66 /* it */,
				B1B349F51AA10E80005FAD66 /* id */,
				B1B349F61AA10E89005FAD66 /* hu */,
				B1B349F71AA10E90005FAD66 /* hr */,
				B1B349F81AA10E96005FAD66 /* hi */,
				B1B349F91AA10E9C005FAD66 /* he */,
				B1B349FA1AA10EA2005FAD66 /* fr */,
				B1B349FB1AA10EA8005FAD66 /* fr_CA */,
				B1B349FC1AA10EAE005FAD66 /* fi */,
				B1B349FD1AA10EB4005FAD66 /* es */,
				B1B349FE1AA10EBA005FAD66 /* es_MX */,
				B1B349FF1AA10EC1005FAD66 /* en_GB */,
				B1B34A001AA10EC6005FAD66 /* en_AU */,
				B1B34A011AA10ECB005FAD66 /* el */,
				B1B34A021AA10ED1005FAD66 /* de */,
				B1B34A031AA10ED5005FAD66 /* da */,
				B1B34A041AA10EDA005FAD66 /* cs */,
				B1B34A051AA10EDF005FAD66 /* ca */,
				B1B34A061AA10EE4005FAD66 /* ar */,
				B1B34A061AABBCCDDEEFFAAA /* no */,
			);
			name = Localizable.strings;
			sourceTree = "<group>";
		};
/* End PBXVariantGroup section */

/* Begin XCBuildConfiguration section */
		3FFF18691829DB1E00167070 /* Debug */ = {
			isa = XCBuildConfiguration;
			buildSettings = {
				ALWAYS_SEARCH_USER_PATHS = NO;
				CLANG_CXX_LIBRARY = "libc++";
				CLANG_ENABLE_MODULES = YES;
				CLANG_ENABLE_OBJC_ARC = YES;
				CLANG_WARN_BOOL_CONVERSION = YES;
				CLANG_WARN_CONSTANT_CONVERSION = YES;
				CLANG_WARN_DIRECT_OBJC_ISA_USAGE = YES_ERROR;
				CLANG_WARN_EMPTY_BODY = YES;
				CLANG_WARN_ENUM_CONVERSION = YES;
				CLANG_WARN_INT_CONVERSION = YES;
				CLANG_WARN_OBJC_ROOT_CLASS = YES_ERROR;
				CLANG_WARN__DUPLICATE_METHOD_MATCH = YES;
				COPY_PHASE_STRIP = NO;
				GCC_DYNAMIC_NO_PIC = NO;
				GCC_OPTIMIZATION_LEVEL = 0;
				GCC_PREPROCESSOR_DEFINITIONS = (
					"DEBUG=1",
					"$(inherited)",
				);
				GCC_SYMBOLS_PRIVATE_EXTERN = NO;
				GCC_WARN_64_TO_32_BIT_CONVERSION = YES;
				GCC_WARN_ABOUT_RETURN_TYPE = YES_ERROR;
				GCC_WARN_UNDECLARED_SELECTOR = YES;
				GCC_WARN_UNINITIALIZED_AUTOS = YES;
				GCC_WARN_UNUSED_FUNCTION = YES;
				GCC_WARN_UNUSED_VARIABLE = YES;
				IPHONEOS_DEPLOYMENT_TARGET = 8.0;
				ONLY_ACTIVE_ARCH = YES;
				SDKROOT = iphoneos;
				TARGETED_DEVICE_FAMILY = 1;
			};
			name = Debug;
		};
		3FFF186A1829DB1E00167070 /* Release */ = {
			isa = XCBuildConfiguration;
			buildSettings = {
				ALWAYS_SEARCH_USER_PATHS = NO;
				CLANG_CXX_LIBRARY = "libc++";
				CLANG_ENABLE_MODULES = YES;
				CLANG_ENABLE_OBJC_ARC = YES;
				CLANG_WARN_BOOL_CONVERSION = YES;
				CLANG_WARN_CONSTANT_CONVERSION = YES;
				CLANG_WARN_DIRECT_OBJC_ISA_USAGE = YES_ERROR;
				CLANG_WARN_EMPTY_BODY = YES;
				CLANG_WARN_ENUM_CONVERSION = YES;
				CLANG_WARN_INT_CONVERSION = YES;
				CLANG_WARN_OBJC_ROOT_CLASS = YES_ERROR;
				CLANG_WARN__DUPLICATE_METHOD_MATCH = YES;
				COPY_PHASE_STRIP = YES;
				ENABLE_NS_ASSERTIONS = NO;
				GCC_SYMBOLS_PRIVATE_EXTERN = NO;
				GCC_WARN_64_TO_32_BIT_CONVERSION = YES;
				GCC_WARN_ABOUT_RETURN_TYPE = YES_ERROR;
				GCC_WARN_UNDECLARED_SELECTOR = YES;
				GCC_WARN_UNINITIALIZED_AUTOS = YES;
				GCC_WARN_UNUSED_FUNCTION = YES;
				GCC_WARN_UNUSED_VARIABLE = YES;
				IPHONEOS_DEPLOYMENT_TARGET = 8.0;
				SDKROOT = iphoneos;
				TARGETED_DEVICE_FAMILY = 1;
				VALIDATE_PRODUCT = YES;
			};
			name = Release;
		};
		86CC8EA41AC09332001CCD89 /* Debug */ = {
			isa = XCBuildConfiguration;
			buildSettings = {
				CLANG_CXX_LANGUAGE_STANDARD = "gnu++0x";
				CLANG_WARN_UNREACHABLE_CODE = YES;
				ENABLE_STRICT_OBJC_MSGSEND = YES;
				FRAMEWORK_SEARCH_PATHS = (
					"$(SDKROOT)/Developer/Library/Frameworks",
					"$(inherited)",
				);
				GCC_C_LANGUAGE_STANDARD = gnu99;
				GCC_PREPROCESSOR_DEFINITIONS = (
					"DEBUG=1",
					"$(inherited)",
				);
				GCC_WARN_UNINITIALIZED_AUTOS = YES_AGGRESSIVE;
				INFOPLIST_FILE = "$(SRCROOT)/ResearchKitTests/Info.plist";
				IPHONEOS_DEPLOYMENT_TARGET = 8.2;
				LD_RUNPATH_SEARCH_PATHS = "$(inherited) @executable_path/Frameworks @loader_path/Frameworks";
				MTL_ENABLE_DEBUG_INFO = YES;
				PRODUCT_NAME = "$(TARGET_NAME)";
			};
			name = Debug;
		};
		86CC8EA51AC09332001CCD89 /* Release */ = {
			isa = XCBuildConfiguration;
			buildSettings = {
				CLANG_CXX_LANGUAGE_STANDARD = "gnu++0x";
				CLANG_WARN_UNREACHABLE_CODE = YES;
				COPY_PHASE_STRIP = NO;
				ENABLE_STRICT_OBJC_MSGSEND = YES;
				FRAMEWORK_SEARCH_PATHS = (
					"$(SDKROOT)/Developer/Library/Frameworks",
					"$(inherited)",
				);
				GCC_C_LANGUAGE_STANDARD = gnu99;
				GCC_WARN_UNINITIALIZED_AUTOS = YES_AGGRESSIVE;
				INFOPLIST_FILE = "$(SRCROOT)/ResearchKitTests/Info.plist";
				IPHONEOS_DEPLOYMENT_TARGET = 8.2;
				LD_RUNPATH_SEARCH_PATHS = "$(inherited) @executable_path/Frameworks @loader_path/Frameworks";
				MTL_ENABLE_DEBUG_INFO = NO;
				PRODUCT_NAME = "$(TARGET_NAME)";
			};
			name = Release;
		};
		B183A5931A8535D100C76870 /* Debug */ = {
			isa = XCBuildConfiguration;
			buildSettings = {
				CLANG_WARN_UNREACHABLE_CODE = YES;
				"CODE_SIGN_IDENTITY[sdk=iphoneos*]" = "iPhone Developer";
				DEAD_CODE_STRIPPING = YES;
				DEFINES_MODULE = YES;
				DYLIB_COMPATIBILITY_VERSION = 1;
				DYLIB_CURRENT_VERSION = 1;
				DYLIB_INSTALL_NAME_BASE = "@rpath";
				ENABLE_STRICT_OBJC_MSGSEND = YES;
				GCC_PRECOMPILE_PREFIX_HEADER = YES;
				GCC_PREPROCESSOR_DEFINITIONS = (
					"DEBUG=1",
					"$(inherited)",
				);
				GCC_SYMBOLS_PRIVATE_EXTERN = NO;
				GCC_WARN_UNINITIALIZED_AUTOS = YES_AGGRESSIVE;
				INFOPLIST_FILE = "$(SRCROOT)/ResearchKit/Info.plist";
				INSTALL_PATH = "$(LOCAL_LIBRARY_DIR)/Frameworks";
				IPHONEOS_DEPLOYMENT_TARGET = 8.0;
				MODULEMAP_FILE = ResearchKit/module.modulemap;
				MTL_ENABLE_DEBUG_INFO = YES;
				PRODUCT_NAME = ResearchKit;
				SDKROOT = iphoneos;
				SKIP_INSTALL = YES;
				TARGETED_DEVICE_FAMILY = "1,2";
			};
			name = Debug;
		};
		B183A5941A8535D100C76870 /* Release */ = {
			isa = XCBuildConfiguration;
			buildSettings = {
				CLANG_WARN_UNREACHABLE_CODE = YES;
				"CODE_SIGN_IDENTITY[sdk=iphoneos*]" = "iPhone Developer";
				DEAD_CODE_STRIPPING = YES;
				DEFINES_MODULE = YES;
				DYLIB_COMPATIBILITY_VERSION = 1;
				DYLIB_CURRENT_VERSION = 1;
				DYLIB_INSTALL_NAME_BASE = "@rpath";
				ENABLE_STRICT_OBJC_MSGSEND = YES;
				GCC_PRECOMPILE_PREFIX_HEADER = YES;
				GCC_PREPROCESSOR_DEFINITIONS = "";
				GCC_SYMBOLS_PRIVATE_EXTERN = YES;
				GCC_WARN_UNINITIALIZED_AUTOS = YES_AGGRESSIVE;
				INFOPLIST_FILE = "$(SRCROOT)/ResearchKit/Info.plist";
				INSTALL_PATH = "$(LOCAL_LIBRARY_DIR)/Frameworks";
				IPHONEOS_DEPLOYMENT_TARGET = 8.0;
				MODULEMAP_FILE = ResearchKit/module.modulemap;
				MTL_ENABLE_DEBUG_INFO = NO;
				PRODUCT_NAME = ResearchKit;
				SDKROOT = iphoneos;
				SKIP_INSTALL = YES;
				TARGETED_DEVICE_FAMILY = "1,2";
			};
			name = Release;
		};
		B18FF3A51A9FE25700C0C3B0 /* Debug */ = {
			isa = XCBuildConfiguration;
			buildSettings = {
				PRODUCT_NAME = "$(TARGET_NAME)";
			};
			name = Debug;
		};
		B18FF3A61A9FE25700C0C3B0 /* Release */ = {
			isa = XCBuildConfiguration;
			buildSettings = {
				PRODUCT_NAME = "$(TARGET_NAME)";
			};
			name = Release;
		};
/* End XCBuildConfiguration section */

/* Begin XCConfigurationList section */
		3FFF18381829DB1D00167070 /* Build configuration list for PBXProject "ResearchKit" */ = {
			isa = XCConfigurationList;
			buildConfigurations = (
				3FFF18691829DB1E00167070 /* Debug */,
				3FFF186A1829DB1E00167070 /* Release */,
			);
			defaultConfigurationIsVisible = 0;
			defaultConfigurationName = Release;
		};
		86CC8EA31AC09332001CCD89 /* Build configuration list for PBXNativeTarget "ResearchKitTests" */ = {
			isa = XCConfigurationList;
			buildConfigurations = (
				86CC8EA41AC09332001CCD89 /* Debug */,
				86CC8EA51AC09332001CCD89 /* Release */,
			);
			defaultConfigurationIsVisible = 0;
			defaultConfigurationName = Release;
		};
		B183A5921A8535D100C76870 /* Build configuration list for PBXNativeTarget "ResearchKit" */ = {
			isa = XCConfigurationList;
			buildConfigurations = (
				B183A5931A8535D100C76870 /* Debug */,
				B183A5941A8535D100C76870 /* Release */,
			);
			defaultConfigurationIsVisible = 0;
			defaultConfigurationName = Release;
		};
		B18FF3A71A9FE25700C0C3B0 /* Build configuration list for PBXAggregateTarget "docs" */ = {
			isa = XCConfigurationList;
			buildConfigurations = (
				B18FF3A51A9FE25700C0C3B0 /* Debug */,
				B18FF3A61A9FE25700C0C3B0 /* Release */,
			);
			defaultConfigurationIsVisible = 0;
			defaultConfigurationName = Release;
		};
/* End XCConfigurationList section */
	};
	rootObject = 3FFF18351829DB1D00167070 /* Project object */;
}<|MERGE_RESOLUTION|>--- conflicted
+++ resolved
@@ -22,7 +22,6 @@
 /* End PBXAggregateTarget section */
 
 /* Begin PBXBuildFile section */
-<<<<<<< HEAD
 		2531A29A1B014C1200003EAB /* ORKAxisView.h in Headers */ = {isa = PBXBuildFile; fileRef = 2531A2981B014C1200003EAB /* ORKAxisView.h */; };
 		2531A29B1B014C1200003EAB /* ORKAxisView.m in Sources */ = {isa = PBXBuildFile; fileRef = 2531A2991B014C1200003EAB /* ORKAxisView.m */; };
 		2531A29E1B014C9400003EAB /* ORKBaseGraphView.h in Headers */ = {isa = PBXBuildFile; fileRef = 2531A29C1B014C9400003EAB /* ORKBaseGraphView.h */; settings = {ATTRIBUTES = (Public, ); }; };
@@ -36,28 +35,6 @@
 		2531A2AD1B014F5000003EAB /* ORKLineGraphView.m in Sources */ = {isa = PBXBuildFile; fileRef = 2531A2AB1B014F5000003EAB /* ORKLineGraphView.m */; };
 		2531A2B01B014FAE00003EAB /* ORKPieChartView.h in Headers */ = {isa = PBXBuildFile; fileRef = 2531A2AE1B014FAE00003EAB /* ORKPieChartView.h */; settings = {ATTRIBUTES = (Public, ); }; };
 		2531A2B11B014FAE00003EAB /* ORKPieChartView.m in Sources */ = {isa = PBXBuildFile; fileRef = 2531A2AF1B014FAE00003EAB /* ORKPieChartView.m */; };
-=======
-		1412855C1AFBA2E2005F7EA0 /* ORKToneAudiometryInstructionStep.h in Headers */ = {isa = PBXBuildFile; fileRef = 1412855A1AFBA2E2005F7EA0 /* ORKToneAudiometryInstructionStep.h */; settings = {ATTRIBUTES = (Private, ); }; };
-		1412855D1AFBA2E2005F7EA0 /* ORKToneAudiometryInstructionStep.m in Sources */ = {isa = PBXBuildFile; fileRef = 1412855B1AFBA2E2005F7EA0 /* ORKToneAudiometryInstructionStep.m */; };
-		141285601AFBA391005F7EA0 /* ORKToneAudiometryInstructionStepViewController.h in Headers */ = {isa = PBXBuildFile; fileRef = 1412855E1AFBA391005F7EA0 /* ORKToneAudiometryInstructionStepViewController.h */; settings = {ATTRIBUTES = (Private, ); }; };
-		141285611AFBA391005F7EA0 /* ORKToneAudiometryInstructionStepViewController.m in Sources */ = {isa = PBXBuildFile; fileRef = 1412855F1AFBA391005F7EA0 /* ORKToneAudiometryInstructionStepViewController.m */; };
-		147503AF1AEE8071004B17F3 /* ORKAudioGenerator.h in Headers */ = {isa = PBXBuildFile; fileRef = 147503AD1AEE8071004B17F3 /* ORKAudioGenerator.h */; };
-		147503B01AEE8071004B17F3 /* ORKAudioGenerator.m in Sources */ = {isa = PBXBuildFile; fileRef = 147503AE1AEE8071004B17F3 /* ORKAudioGenerator.m */; };
-		147503B71AEE807C004B17F3 /* ORKToneAudiometryContentView.h in Headers */ = {isa = PBXBuildFile; fileRef = 147503B11AEE807C004B17F3 /* ORKToneAudiometryContentView.h */; };
-		147503B81AEE807C004B17F3 /* ORKToneAudiometryContentView.m in Sources */ = {isa = PBXBuildFile; fileRef = 147503B21AEE807C004B17F3 /* ORKToneAudiometryContentView.m */; };
-		147503B91AEE807C004B17F3 /* ORKToneAudiometryStep.h in Headers */ = {isa = PBXBuildFile; fileRef = 147503B31AEE807C004B17F3 /* ORKToneAudiometryStep.h */; settings = {ATTRIBUTES = (Private, ); }; };
-		147503BA1AEE807C004B17F3 /* ORKToneAudiometryStep.m in Sources */ = {isa = PBXBuildFile; fileRef = 147503B41AEE807C004B17F3 /* ORKToneAudiometryStep.m */; };
-		147503BB1AEE807C004B17F3 /* ORKToneAudiometryStepViewController.h in Headers */ = {isa = PBXBuildFile; fileRef = 147503B51AEE807C004B17F3 /* ORKToneAudiometryStepViewController.h */; settings = {ATTRIBUTES = (Private, ); }; };
-		147503BC1AEE807C004B17F3 /* ORKToneAudiometryStepViewController.m in Sources */ = {isa = PBXBuildFile; fileRef = 147503B61AEE807C004B17F3 /* ORKToneAudiometryStepViewController.m */; };
-		25ECC0951AFBD68300F3D63B /* ORKDeviceMotionReactionTimeStep.h in Headers */ = {isa = PBXBuildFile; fileRef = 25ECC0931AFBD68300F3D63B /* ORKDeviceMotionReactionTimeStep.h */; };
-		25ECC0961AFBD68300F3D63B /* ORKDeviceMotionReactionTimeStep.m in Sources */ = {isa = PBXBuildFile; fileRef = 25ECC0941AFBD68300F3D63B /* ORKDeviceMotionReactionTimeStep.m */; };
-		25ECC09B1AFBD8B300F3D63B /* ORKDeviceMotionReactionTimeViewController.h in Headers */ = {isa = PBXBuildFile; fileRef = 25ECC0991AFBD8B300F3D63B /* ORKDeviceMotionReactionTimeViewController.h */; };
-		25ECC09C1AFBD8B300F3D63B /* ORKDeviceMotionReactionTimeViewController.m in Sources */ = {isa = PBXBuildFile; fileRef = 25ECC09A1AFBD8B300F3D63B /* ORKDeviceMotionReactionTimeViewController.m */; };
-		25ECC09F1AFBD92D00F3D63B /* ORKDeviceMotionReactionTimeContentView.h in Headers */ = {isa = PBXBuildFile; fileRef = 25ECC09D1AFBD92D00F3D63B /* ORKDeviceMotionReactionTimeContentView.h */; };
-		25ECC0A01AFBD92D00F3D63B /* ORKDeviceMotionReactionTimeContentView.m in Sources */ = {isa = PBXBuildFile; fileRef = 25ECC09E1AFBD92D00F3D63B /* ORKDeviceMotionReactionTimeContentView.m */; };
-		25ECC0A31AFBDD2700F3D63B /* ORKDeviceMotionReactionTimeStimulusView.h in Headers */ = {isa = PBXBuildFile; fileRef = 25ECC0A11AFBDD2700F3D63B /* ORKDeviceMotionReactionTimeStimulusView.h */; };
-		25ECC0A41AFBDD2700F3D63B /* ORKDeviceMotionReactionTimeStimulusView.m in Sources */ = {isa = PBXBuildFile; fileRef = 25ECC0A21AFBDD2700F3D63B /* ORKDeviceMotionReactionTimeStimulusView.m */; };
->>>>>>> 0736e684
 		2EBFE11D1AE1B32D00CB8254 /* ORKUIViewAccessibilityTests.m in Sources */ = {isa = PBXBuildFile; fileRef = 2EBFE11C1AE1B32D00CB8254 /* ORKUIViewAccessibilityTests.m */; };
 		2EBFE1201AE1B74100CB8254 /* ORKVoiceEngineTests.m in Sources */ = {isa = PBXBuildFile; fileRef = 2EBFE11F1AE1B74100CB8254 /* ORKVoiceEngineTests.m */; };
 		618DA04E1A93D0D600E63AA8 /* ORKAccessibility.h in Headers */ = {isa = PBXBuildFile; fileRef = 618DA0481A93D0D600E63AA8 /* ORKAccessibility.h */; };
@@ -411,7 +388,6 @@
 /* End PBXContainerItemProxy section */
 
 /* Begin PBXFileReference section */
-<<<<<<< HEAD
 		2531A2981B014C1200003EAB /* ORKAxisView.h */ = {isa = PBXFileReference; fileEncoding = 4; lastKnownFileType = sourcecode.c.h; name = ORKAxisView.h; path = Common/ORKAxisView.h; sourceTree = "<group>"; };
 		2531A2991B014C1200003EAB /* ORKAxisView.m */ = {isa = PBXFileReference; fileEncoding = 4; lastKnownFileType = sourcecode.c.objc; name = ORKAxisView.m; path = Common/ORKAxisView.m; sourceTree = "<group>"; };
 		2531A29C1B014C9400003EAB /* ORKBaseGraphView.h */ = {isa = PBXFileReference; fileEncoding = 4; lastKnownFileType = sourcecode.c.h; name = ORKBaseGraphView.h; path = Common/ORKBaseGraphView.h; sourceTree = "<group>"; };
@@ -425,28 +401,6 @@
 		2531A2AB1B014F5000003EAB /* ORKLineGraphView.m */ = {isa = PBXFileReference; fileEncoding = 4; lastKnownFileType = sourcecode.c.objc; name = ORKLineGraphView.m; path = Common/ORKLineGraphView.m; sourceTree = "<group>"; };
 		2531A2AE1B014FAE00003EAB /* ORKPieChartView.h */ = {isa = PBXFileReference; fileEncoding = 4; lastKnownFileType = sourcecode.c.h; name = ORKPieChartView.h; path = Common/ORKPieChartView.h; sourceTree = "<group>"; };
 		2531A2AF1B014FAE00003EAB /* ORKPieChartView.m */ = {isa = PBXFileReference; fileEncoding = 4; lastKnownFileType = sourcecode.c.objc; name = ORKPieChartView.m; path = Common/ORKPieChartView.m; sourceTree = "<group>"; };
-=======
-		1412855A1AFBA2E2005F7EA0 /* ORKToneAudiometryInstructionStep.h */ = {isa = PBXFileReference; fileEncoding = 4; lastKnownFileType = sourcecode.c.h; path = ORKToneAudiometryInstructionStep.h; sourceTree = "<group>"; };
-		1412855B1AFBA2E2005F7EA0 /* ORKToneAudiometryInstructionStep.m */ = {isa = PBXFileReference; fileEncoding = 4; lastKnownFileType = sourcecode.c.objc; path = ORKToneAudiometryInstructionStep.m; sourceTree = "<group>"; };
-		1412855E1AFBA391005F7EA0 /* ORKToneAudiometryInstructionStepViewController.h */ = {isa = PBXFileReference; fileEncoding = 4; lastKnownFileType = sourcecode.c.h; path = ORKToneAudiometryInstructionStepViewController.h; sourceTree = "<group>"; };
-		1412855F1AFBA391005F7EA0 /* ORKToneAudiometryInstructionStepViewController.m */ = {isa = PBXFileReference; fileEncoding = 4; lastKnownFileType = sourcecode.c.objc; path = ORKToneAudiometryInstructionStepViewController.m; sourceTree = "<group>"; };
-		147503AD1AEE8071004B17F3 /* ORKAudioGenerator.h */ = {isa = PBXFileReference; fileEncoding = 4; lastKnownFileType = sourcecode.c.h; path = ORKAudioGenerator.h; sourceTree = "<group>"; };
-		147503AE1AEE8071004B17F3 /* ORKAudioGenerator.m */ = {isa = PBXFileReference; fileEncoding = 4; lastKnownFileType = sourcecode.c.objc; path = ORKAudioGenerator.m; sourceTree = "<group>"; };
-		147503B11AEE807C004B17F3 /* ORKToneAudiometryContentView.h */ = {isa = PBXFileReference; fileEncoding = 4; lastKnownFileType = sourcecode.c.h; path = ORKToneAudiometryContentView.h; sourceTree = "<group>"; };
-		147503B21AEE807C004B17F3 /* ORKToneAudiometryContentView.m */ = {isa = PBXFileReference; fileEncoding = 4; lastKnownFileType = sourcecode.c.objc; path = ORKToneAudiometryContentView.m; sourceTree = "<group>"; };
-		147503B31AEE807C004B17F3 /* ORKToneAudiometryStep.h */ = {isa = PBXFileReference; fileEncoding = 4; lastKnownFileType = sourcecode.c.h; path = ORKToneAudiometryStep.h; sourceTree = "<group>"; };
-		147503B41AEE807C004B17F3 /* ORKToneAudiometryStep.m */ = {isa = PBXFileReference; fileEncoding = 4; lastKnownFileType = sourcecode.c.objc; path = ORKToneAudiometryStep.m; sourceTree = "<group>"; };
-		147503B51AEE807C004B17F3 /* ORKToneAudiometryStepViewController.h */ = {isa = PBXFileReference; fileEncoding = 4; lastKnownFileType = sourcecode.c.h; path = ORKToneAudiometryStepViewController.h; sourceTree = "<group>"; };
-		147503B61AEE807C004B17F3 /* ORKToneAudiometryStepViewController.m */ = {isa = PBXFileReference; fileEncoding = 4; lastKnownFileType = sourcecode.c.objc; path = ORKToneAudiometryStepViewController.m; sourceTree = "<group>"; };
-		25ECC0931AFBD68300F3D63B /* ORKDeviceMotionReactionTimeStep.h */ = {isa = PBXFileReference; fileEncoding = 4; lastKnownFileType = sourcecode.c.h; path = ORKDeviceMotionReactionTimeStep.h; sourceTree = "<group>"; };
-		25ECC0941AFBD68300F3D63B /* ORKDeviceMotionReactionTimeStep.m */ = {isa = PBXFileReference; fileEncoding = 4; lastKnownFileType = sourcecode.c.objc; path = ORKDeviceMotionReactionTimeStep.m; sourceTree = "<group>"; };
-		25ECC0991AFBD8B300F3D63B /* ORKDeviceMotionReactionTimeViewController.h */ = {isa = PBXFileReference; fileEncoding = 4; lastKnownFileType = sourcecode.c.h; path = ORKDeviceMotionReactionTimeViewController.h; sourceTree = "<group>"; };
-		25ECC09A1AFBD8B300F3D63B /* ORKDeviceMotionReactionTimeViewController.m */ = {isa = PBXFileReference; fileEncoding = 4; lastKnownFileType = sourcecode.c.objc; path = ORKDeviceMotionReactionTimeViewController.m; sourceTree = "<group>"; };
-		25ECC09D1AFBD92D00F3D63B /* ORKDeviceMotionReactionTimeContentView.h */ = {isa = PBXFileReference; fileEncoding = 4; lastKnownFileType = sourcecode.c.h; path = ORKDeviceMotionReactionTimeContentView.h; sourceTree = "<group>"; };
-		25ECC09E1AFBD92D00F3D63B /* ORKDeviceMotionReactionTimeContentView.m */ = {isa = PBXFileReference; fileEncoding = 4; lastKnownFileType = sourcecode.c.objc; path = ORKDeviceMotionReactionTimeContentView.m; sourceTree = "<group>"; };
-		25ECC0A11AFBDD2700F3D63B /* ORKDeviceMotionReactionTimeStimulusView.h */ = {isa = PBXFileReference; fileEncoding = 4; lastKnownFileType = sourcecode.c.h; path = ORKDeviceMotionReactionTimeStimulusView.h; sourceTree = "<group>"; };
-		25ECC0A21AFBDD2700F3D63B /* ORKDeviceMotionReactionTimeStimulusView.m */ = {isa = PBXFileReference; fileEncoding = 4; lastKnownFileType = sourcecode.c.objc; path = ORKDeviceMotionReactionTimeStimulusView.m; sourceTree = "<group>"; };
->>>>>>> 0736e684
 		2EBFE11C1AE1B32D00CB8254 /* ORKUIViewAccessibilityTests.m */ = {isa = PBXFileReference; fileEncoding = 4; lastKnownFileType = sourcecode.c.objc; path = ORKUIViewAccessibilityTests.m; sourceTree = "<group>"; };
 		2EBFE11E1AE1B68800CB8254 /* ORKVoiceEngine_Internal.h */ = {isa = PBXFileReference; lastKnownFileType = sourcecode.c.h; path = ORKVoiceEngine_Internal.h; sourceTree = "<group>"; };
 		2EBFE11F1AE1B74100CB8254 /* ORKVoiceEngineTests.m */ = {isa = PBXFileReference; fileEncoding = 4; lastKnownFileType = sourcecode.c.objc; path = ORKVoiceEngineTests.m; sourceTree = "<group>"; };
@@ -847,7 +801,6 @@
 /* End PBXFrameworksBuildPhase section */
 
 /* Begin PBXGroup section */
-<<<<<<< HEAD
 		259E76FB1AFFAEAC0070F786 /* Charts */ = {
 			isa = PBXGroup;
 			children = (
@@ -890,40 +843,6 @@
 				2531A2AF1B014FAE00003EAB /* ORKPieChartView.m */,
 			);
 			name = Pie;
-=======
-		147503AC1AEE8058004B17F3 /* Tone Audiometry */ = {
-			isa = PBXGroup;
-			children = (
-				147503AD1AEE8071004B17F3 /* ORKAudioGenerator.h */,
-				147503AE1AEE8071004B17F3 /* ORKAudioGenerator.m */,
-				147503B11AEE807C004B17F3 /* ORKToneAudiometryContentView.h */,
-				147503B21AEE807C004B17F3 /* ORKToneAudiometryContentView.m */,
-				147503B31AEE807C004B17F3 /* ORKToneAudiometryStep.h */,
-				147503B41AEE807C004B17F3 /* ORKToneAudiometryStep.m */,
-				1412855A1AFBA2E2005F7EA0 /* ORKToneAudiometryInstructionStep.h */,
-				1412855B1AFBA2E2005F7EA0 /* ORKToneAudiometryInstructionStep.m */,
-				147503B51AEE807C004B17F3 /* ORKToneAudiometryStepViewController.h */,
-				147503B61AEE807C004B17F3 /* ORKToneAudiometryStepViewController.m */,
-				1412855E1AFBA391005F7EA0 /* ORKToneAudiometryInstructionStepViewController.h */,
-				1412855F1AFBA391005F7EA0 /* ORKToneAudiometryInstructionStepViewController.m */,
-			);
-			name = "Tone Audiometry";
-			sourceTree = "<group>";
-		};
-		25ECC0921AFBD64800F3D63B /* Reaction Time */ = {
-			isa = PBXGroup;
-			children = (
-				25ECC0931AFBD68300F3D63B /* ORKDeviceMotionReactionTimeStep.h */,
-				25ECC0941AFBD68300F3D63B /* ORKDeviceMotionReactionTimeStep.m */,
-				25ECC0991AFBD8B300F3D63B /* ORKDeviceMotionReactionTimeViewController.h */,
-				25ECC09A1AFBD8B300F3D63B /* ORKDeviceMotionReactionTimeViewController.m */,
-				25ECC09D1AFBD92D00F3D63B /* ORKDeviceMotionReactionTimeContentView.h */,
-				25ECC09E1AFBD92D00F3D63B /* ORKDeviceMotionReactionTimeContentView.m */,
-				25ECC0A11AFBDD2700F3D63B /* ORKDeviceMotionReactionTimeStimulusView.h */,
-				25ECC0A21AFBDD2700F3D63B /* ORKDeviceMotionReactionTimeStimulusView.m */,
-			);
-			name = "Reaction Time";
->>>>>>> 0736e684
 			sourceTree = "<group>";
 		};
 		3FFF18341829DB1D00167070 = {
@@ -1909,11 +1828,7 @@
 				86C40C821A8D7C5C00081FAC /* ORKActiveStep_Internal.h in Headers */,
 				86C40D481A8D7C5C00081FAC /* ORKInstructionStepViewController_Internal.h in Headers */,
 				86C40D341A8D7C5C00081FAC /* ORKHelpers.h in Headers */,
-<<<<<<< HEAD
 				2531A2A61B014E2A00003EAB /* ORKDiscreteGraphView.h in Headers */,
-=======
-				FA7A9D2F1B083DD3005A2BEA /* ORKConsentSectionFormatter.h in Headers */,
->>>>>>> 0736e684
 				86C40E341A8D7C5C00081FAC /* ORKVisualConsentStepViewController_Internal.h in Headers */,
 				86C40D381A8D7C5C00081FAC /* ORKHTMLPDFWriter.h in Headers */,
 				86C40D561A8D7C5C00081FAC /* ORKOrderedTask.h in Headers */,
