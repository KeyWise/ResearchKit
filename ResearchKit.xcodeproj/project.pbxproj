--- conflicted
+++ resolved
@@ -3811,11 +3811,7 @@
 			attributes = {
 				CLASSPREFIX = ORK;
 				LastSwiftUpdateCheck = 0700;
-<<<<<<< HEAD
-				LastUpgradeCheck = 1010;
-=======
 				LastUpgradeCheck = 1000;
->>>>>>> a4a14733
 				ORGANIZATIONNAME = researchkit.org;
 				TargetAttributes = {
 					86CC8E991AC09332001CCD89 = {
@@ -4430,11 +4426,7 @@
 				CLANG_WARN_INFINITE_RECURSION = YES;
 				CLANG_WARN_INT_CONVERSION = YES;
 				CLANG_WARN_NON_LITERAL_NULL_CONVERSION = YES;
-<<<<<<< HEAD
-				CLANG_WARN_OBJC_IMPLICIT_RETAIN_SELF = YES;
-=======
 				CLANG_WARN_OBJC_IMPLICIT_RETAIN_SELF = NO;
->>>>>>> a4a14733
 				CLANG_WARN_OBJC_LITERAL_CONVERSION = YES;
 				CLANG_WARN_OBJC_ROOT_CLASS = YES_ERROR;
 				CLANG_WARN_RANGE_LOOP_ANALYSIS = YES;
@@ -4487,11 +4479,7 @@
 				CLANG_WARN_INFINITE_RECURSION = YES;
 				CLANG_WARN_INT_CONVERSION = YES;
 				CLANG_WARN_NON_LITERAL_NULL_CONVERSION = YES;
-<<<<<<< HEAD
-				CLANG_WARN_OBJC_IMPLICIT_RETAIN_SELF = YES;
-=======
 				CLANG_WARN_OBJC_IMPLICIT_RETAIN_SELF = NO;
->>>>>>> a4a14733
 				CLANG_WARN_OBJC_LITERAL_CONVERSION = YES;
 				CLANG_WARN_OBJC_ROOT_CLASS = YES_ERROR;
 				CLANG_WARN_RANGE_LOOP_ANALYSIS = YES;
