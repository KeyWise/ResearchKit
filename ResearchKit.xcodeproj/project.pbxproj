// !$*UTF8*$!
{
	archiveVersion = 1;
	classes = {
	};
	objectVersion = 46;
	objects = {

/* Begin PBXAggregateTarget section */
		B18FF3A41A9FE25700C0C3B0 /* docs */ = {
			isa = PBXAggregateTarget;
			buildConfigurationList = B18FF3A71A9FE25700C0C3B0 /* Build configuration list for PBXAggregateTarget "docs" */;
			buildPhases = (
				B18FF3A81A9FE26300C0C3B0 /* ShellScript */,
			);
			dependencies = (
				B11DF3B11AA10795009E76D2 /* PBXTargetDependency */,
			);
			name = docs;
			productName = docs;
		};
/* End PBXAggregateTarget section */

/* Begin PBXBuildFile section */
		106FF29E1B663FCE004EACF2 /* ORKHolePegTestPlaceStep.h in Headers */ = {isa = PBXBuildFile; fileRef = 106FF29C1B663FCE004EACF2 /* ORKHolePegTestPlaceStep.h */; settings = {ATTRIBUTES = (Private, ); }; };
		106FF29F1B663FCE004EACF2 /* ORKHolePegTestPlaceStep.m in Sources */ = {isa = PBXBuildFile; fileRef = 106FF29D1B663FCE004EACF2 /* ORKHolePegTestPlaceStep.m */; };
		106FF2A21B665B86004EACF2 /* ORKHolePegTestPlaceStepViewController.h in Headers */ = {isa = PBXBuildFile; fileRef = 106FF2A01B665B86004EACF2 /* ORKHolePegTestPlaceStepViewController.h */; settings = {ATTRIBUTES = (Private, ); }; };
		106FF2A31B665B86004EACF2 /* ORKHolePegTestPlaceStepViewController.m in Sources */ = {isa = PBXBuildFile; fileRef = 106FF2A11B665B86004EACF2 /* ORKHolePegTestPlaceStepViewController.m */; };
		106FF2A61B665CF5004EACF2 /* ORKHolePegTestPlaceContentView.h in Headers */ = {isa = PBXBuildFile; fileRef = 106FF2A41B665CF5004EACF2 /* ORKHolePegTestPlaceContentView.h */; };
		106FF2A71B665CF5004EACF2 /* ORKHolePegTestPlaceContentView.m in Sources */ = {isa = PBXBuildFile; fileRef = 106FF2A51B665CF5004EACF2 /* ORKHolePegTestPlaceContentView.m */; };
		106FF2AA1B690FD7004EACF2 /* ORKHolePegTestPlacePegView.h in Headers */ = {isa = PBXBuildFile; fileRef = 106FF2A81B690FD7004EACF2 /* ORKHolePegTestPlacePegView.h */; };
		106FF2AB1B690FD7004EACF2 /* ORKHolePegTestPlacePegView.m in Sources */ = {isa = PBXBuildFile; fileRef = 106FF2A91B690FD7004EACF2 /* ORKHolePegTestPlacePegView.m */; };
		106FF2AE1B6FACA8004EACF2 /* ORKDirectionView.h in Headers */ = {isa = PBXBuildFile; fileRef = 106FF2AC1B6FACA8004EACF2 /* ORKDirectionView.h */; };
		106FF2AF1B6FACA8004EACF2 /* ORKDirectionView.m in Sources */ = {isa = PBXBuildFile; fileRef = 106FF2AD1B6FACA8004EACF2 /* ORKDirectionView.m */; };
		106FF2B41B71F18E004EACF2 /* ORKHolePegTestPlaceHoleView.h in Headers */ = {isa = PBXBuildFile; fileRef = 106FF2B21B71F18E004EACF2 /* ORKHolePegTestPlaceHoleView.h */; };
		106FF2B51B71F18E004EACF2 /* ORKHolePegTestPlaceHoleView.m in Sources */ = {isa = PBXBuildFile; fileRef = 106FF2B31B71F18E004EACF2 /* ORKHolePegTestPlaceHoleView.m */; };
		10864C9E1B27146B000F4158 /* ORKPSATStep.h in Headers */ = {isa = PBXBuildFile; fileRef = 10864C961B27146B000F4158 /* ORKPSATStep.h */; settings = {ATTRIBUTES = (Private, ); }; };
		10864C9F1B27146B000F4158 /* ORKPSATStep.m in Sources */ = {isa = PBXBuildFile; fileRef = 10864C971B27146B000F4158 /* ORKPSATStep.m */; };
		10864CA01B27146B000F4158 /* ORKPSATStepViewController.h in Headers */ = {isa = PBXBuildFile; fileRef = 10864C981B27146B000F4158 /* ORKPSATStepViewController.h */; settings = {ATTRIBUTES = (Private, ); }; };
		10864CA11B27146B000F4158 /* ORKPSATStepViewController.m in Sources */ = {isa = PBXBuildFile; fileRef = 10864C991B27146B000F4158 /* ORKPSATStepViewController.m */; };
		10864CA21B27146B000F4158 /* ORKPSATContentView.h in Headers */ = {isa = PBXBuildFile; fileRef = 10864C9A1B27146B000F4158 /* ORKPSATContentView.h */; };
		10864CA31B27146B000F4158 /* ORKPSATContentView.m in Sources */ = {isa = PBXBuildFile; fileRef = 10864C9B1B27146B000F4158 /* ORKPSATContentView.m */; };
		10864CA41B27146B000F4158 /* ORKPSATKeyboardView.h in Headers */ = {isa = PBXBuildFile; fileRef = 10864C9C1B27146B000F4158 /* ORKPSATKeyboardView.h */; };
		10864CA51B27146B000F4158 /* ORKPSATKeyboardView.m in Sources */ = {isa = PBXBuildFile; fileRef = 10864C9D1B27146B000F4158 /* ORKPSATKeyboardView.m */; };
		10BAA2CA1B5FCB4F004FE478 /* ORKProgressView.h in Headers */ = {isa = PBXBuildFile; fileRef = 10BAA2C81B5FCB4F004FE478 /* ORKProgressView.h */; };
		10BAA2CB1B5FCB4F004FE478 /* ORKProgressView.m in Sources */ = {isa = PBXBuildFile; fileRef = 10BAA2C91B5FCB4F004FE478 /* ORKProgressView.m */; };
		10FF9AC31B79EF2800ECB5B4 /* ORKHolePegTestRemoveStep.h in Headers */ = {isa = PBXBuildFile; fileRef = 10FF9AC11B79EF2800ECB5B4 /* ORKHolePegTestRemoveStep.h */; settings = {ATTRIBUTES = (Private, ); }; };
		10FF9AC41B79EF2800ECB5B4 /* ORKHolePegTestRemoveStep.m in Sources */ = {isa = PBXBuildFile; fileRef = 10FF9AC21B79EF2800ECB5B4 /* ORKHolePegTestRemoveStep.m */; };
		10FF9ACB1B79F22900ECB5B4 /* ORKHolePegTestRemoveStepViewController.h in Headers */ = {isa = PBXBuildFile; fileRef = 10FF9AC91B79F22900ECB5B4 /* ORKHolePegTestRemoveStepViewController.h */; settings = {ATTRIBUTES = (Private, ); }; };
		10FF9ACC1B79F22900ECB5B4 /* ORKHolePegTestRemoveStepViewController.m in Sources */ = {isa = PBXBuildFile; fileRef = 10FF9ACA1B79F22900ECB5B4 /* ORKHolePegTestRemoveStepViewController.m */; };
		10FF9ACF1B79F5CE00ECB5B4 /* ORKHolePegTestRemoveContentView.h in Headers */ = {isa = PBXBuildFile; fileRef = 10FF9ACD1B79F5CE00ECB5B4 /* ORKHolePegTestRemoveContentView.h */; };
		10FF9AD01B79F5CE00ECB5B4 /* ORKHolePegTestRemoveContentView.m in Sources */ = {isa = PBXBuildFile; fileRef = 10FF9ACE1B79F5CE00ECB5B4 /* ORKHolePegTestRemoveContentView.m */; };
		10FF9AD31B79F5EA00ECB5B4 /* ORKHolePegTestRemovePegView.h in Headers */ = {isa = PBXBuildFile; fileRef = 10FF9AD11B79F5EA00ECB5B4 /* ORKHolePegTestRemovePegView.h */; };
		10FF9AD41B79F5EA00ECB5B4 /* ORKHolePegTestRemovePegView.m in Sources */ = {isa = PBXBuildFile; fileRef = 10FF9AD21B79F5EA00ECB5B4 /* ORKHolePegTestRemovePegView.m */; };
		10FF9AD71B7A045E00ECB5B4 /* ORKSeparatorView.h in Headers */ = {isa = PBXBuildFile; fileRef = 10FF9AD51B7A045E00ECB5B4 /* ORKSeparatorView.h */; };
		10FF9AD81B7A045E00ECB5B4 /* ORKSeparatorView.m in Sources */ = {isa = PBXBuildFile; fileRef = 10FF9AD61B7A045E00ECB5B4 /* ORKSeparatorView.m */; };
		10FF9ADB1B7BA78400ECB5B4 /* ORKOrderedTask_Private.h in Headers */ = {isa = PBXBuildFile; fileRef = 10FF9AD91B7BA78400ECB5B4 /* ORKOrderedTask_Private.h */; settings = {ATTRIBUTES = (Private, ); }; };
		147503AF1AEE8071004B17F3 /* ORKAudioGenerator.h in Headers */ = {isa = PBXBuildFile; fileRef = 147503AD1AEE8071004B17F3 /* ORKAudioGenerator.h */; };
		147503B01AEE8071004B17F3 /* ORKAudioGenerator.m in Sources */ = {isa = PBXBuildFile; fileRef = 147503AE1AEE8071004B17F3 /* ORKAudioGenerator.m */; };
		147503B71AEE807C004B17F3 /* ORKToneAudiometryContentView.h in Headers */ = {isa = PBXBuildFile; fileRef = 147503B11AEE807C004B17F3 /* ORKToneAudiometryContentView.h */; };
		147503B81AEE807C004B17F3 /* ORKToneAudiometryContentView.m in Sources */ = {isa = PBXBuildFile; fileRef = 147503B21AEE807C004B17F3 /* ORKToneAudiometryContentView.m */; };
		147503B91AEE807C004B17F3 /* ORKToneAudiometryStep.h in Headers */ = {isa = PBXBuildFile; fileRef = 147503B31AEE807C004B17F3 /* ORKToneAudiometryStep.h */; settings = {ATTRIBUTES = (Private, ); }; };
		147503BA1AEE807C004B17F3 /* ORKToneAudiometryStep.m in Sources */ = {isa = PBXBuildFile; fileRef = 147503B41AEE807C004B17F3 /* ORKToneAudiometryStep.m */; };
		147503BB1AEE807C004B17F3 /* ORKToneAudiometryStepViewController.h in Headers */ = {isa = PBXBuildFile; fileRef = 147503B51AEE807C004B17F3 /* ORKToneAudiometryStepViewController.h */; settings = {ATTRIBUTES = (Private, ); }; };
		147503BC1AEE807C004B17F3 /* ORKToneAudiometryStepViewController.m in Sources */ = {isa = PBXBuildFile; fileRef = 147503B61AEE807C004B17F3 /* ORKToneAudiometryStepViewController.m */; };
		241A2E871B94FD8800ED3B39 /* ORKPasscodeStepViewController_Internal.h in Headers */ = {isa = PBXBuildFile; fileRef = 241A2E861B94FD8800ED3B39 /* ORKPasscodeStepViewController_Internal.h */; };
		2429D5721BBB5397003A512F /* ORKRegistrationStep.h in Headers */ = {isa = PBXBuildFile; fileRef = 2429D5701BBB5397003A512F /* ORKRegistrationStep.h */; settings = {ATTRIBUTES = (Public, ); }; };
		2429D5731BBB5397003A512F /* ORKRegistrationStep.m in Sources */ = {isa = PBXBuildFile; fileRef = 2429D5711BBB5397003A512F /* ORKRegistrationStep.m */; };
		242C9E051BBDFDAC0088B7F4 /* ORKVerificationStep.h in Headers */ = {isa = PBXBuildFile; fileRef = 242C9E031BBDFDAC0088B7F4 /* ORKVerificationStep.h */; settings = {ATTRIBUTES = (Public, ); }; };
		242C9E061BBDFDAC0088B7F4 /* ORKVerificationStep.m in Sources */ = {isa = PBXBuildFile; fileRef = 242C9E041BBDFDAC0088B7F4 /* ORKVerificationStep.m */; };
		242C9E0D1BBE03F90088B7F4 /* ORKVerificationStepViewController.h in Headers */ = {isa = PBXBuildFile; fileRef = 242C9E0B1BBE03F90088B7F4 /* ORKVerificationStepViewController.h */; settings = {ATTRIBUTES = (Public, ); }; };
		242C9E0E1BBE03F90088B7F4 /* ORKVerificationStepViewController.m in Sources */ = {isa = PBXBuildFile; fileRef = 242C9E0C1BBE03F90088B7F4 /* ORKVerificationStepViewController.m */; };
		242C9E111BBE06DE0088B7F4 /* ORKVerificationStepView.h in Headers */ = {isa = PBXBuildFile; fileRef = 242C9E0F1BBE06DE0088B7F4 /* ORKVerificationStepView.h */; };
		242C9E121BBE06DE0088B7F4 /* ORKVerificationStepView.m in Sources */ = {isa = PBXBuildFile; fileRef = 242C9E101BBE06DE0088B7F4 /* ORKVerificationStepView.m */; };
		2433C9E31B9A506F0052D375 /* ORKKeychainWrapper.h in Headers */ = {isa = PBXBuildFile; fileRef = 2433C9E11B9A506F0052D375 /* ORKKeychainWrapper.h */; settings = {ATTRIBUTES = (Public, ); }; };
		2433C9E41B9A506F0052D375 /* ORKKeychainWrapper.m in Sources */ = {isa = PBXBuildFile; fileRef = 2433C9E21B9A506F0052D375 /* ORKKeychainWrapper.m */; };
		2441034F1B966D4C00EEAB0C /* ORKPasscodeViewController.h in Headers */ = {isa = PBXBuildFile; fileRef = 2441034D1B966D4C00EEAB0C /* ORKPasscodeViewController.h */; settings = {ATTRIBUTES = (Public, ); }; };
		244103501B966D4C00EEAB0C /* ORKPasscodeViewController.m in Sources */ = {isa = PBXBuildFile; fileRef = 2441034E1B966D4C00EEAB0C /* ORKPasscodeViewController.m */; };
		244EFAD21BCEFD83001850D9 /* ORKAnswerFormat_Private.h in Headers */ = {isa = PBXBuildFile; fileRef = 244EFAD11BCEFD83001850D9 /* ORKAnswerFormat_Private.h */; settings = {ATTRIBUTES = (Private, ); }; };
		24850E191BCDA9C7006E91FB /* ORKLoginStepViewController.h in Headers */ = {isa = PBXBuildFile; fileRef = 24850E171BCDA9C7006E91FB /* ORKLoginStepViewController.h */; settings = {ATTRIBUTES = (Public, ); }; };
		24850E1A1BCDA9C7006E91FB /* ORKLoginStepViewController.m in Sources */ = {isa = PBXBuildFile; fileRef = 24850E181BCDA9C7006E91FB /* ORKLoginStepViewController.m */; };
		248604061B4C98760010C8A0 /* ORKAnswerFormatTests.m in Sources */ = {isa = PBXBuildFile; fileRef = 248604051B4C98760010C8A0 /* ORKAnswerFormatTests.m */; };
		24898B0D1B7186C000B0E7E7 /* ORKScaleRangeImageView.h in Headers */ = {isa = PBXBuildFile; fileRef = 24898B0B1B7186C000B0E7E7 /* ORKScaleRangeImageView.h */; };
		24898B0E1B7186C000B0E7E7 /* ORKScaleRangeImageView.m in Sources */ = {isa = PBXBuildFile; fileRef = 24898B0C1B7186C000B0E7E7 /* ORKScaleRangeImageView.m */; };
		249F44E51BCD9EAC0000D57E /* ORKFormStepViewController_Internal.h in Headers */ = {isa = PBXBuildFile; fileRef = 249F44E31BCD9EAC0000D57E /* ORKFormStepViewController_Internal.h */; };
		24A4DA101B8D0F21009C797A /* ORKPasscodeStepView.h in Headers */ = {isa = PBXBuildFile; fileRef = 24A4DA0E1B8D0F21009C797A /* ORKPasscodeStepView.h */; };
		24A4DA111B8D0F21009C797A /* ORKPasscodeStepView.m in Sources */ = {isa = PBXBuildFile; fileRef = 24A4DA0F1B8D0F21009C797A /* ORKPasscodeStepView.m */; };
		24A4DA141B8D1115009C797A /* ORKPasscodeStep.h in Headers */ = {isa = PBXBuildFile; fileRef = 24A4DA121B8D1115009C797A /* ORKPasscodeStep.h */; settings = {ATTRIBUTES = (Public, ); }; };
		24A4DA151B8D1115009C797A /* ORKPasscodeStep.m in Sources */ = {isa = PBXBuildFile; fileRef = 24A4DA131B8D1115009C797A /* ORKPasscodeStep.m */; };
		24A4DA181B8D13FE009C797A /* ORKPasscodeStepViewController.h in Headers */ = {isa = PBXBuildFile; fileRef = 24A4DA161B8D13FE009C797A /* ORKPasscodeStepViewController.h */; settings = {ATTRIBUTES = (Private, ); }; };
		24A4DA191B8D13FE009C797A /* ORKPasscodeStepViewController.m in Sources */ = {isa = PBXBuildFile; fileRef = 24A4DA171B8D13FE009C797A /* ORKPasscodeStepViewController.m */; };
		24BC5CEE1BC345D900846B43 /* ORKLoginStep.h in Headers */ = {isa = PBXBuildFile; fileRef = 24BC5CEC1BC345D900846B43 /* ORKLoginStep.h */; settings = {ATTRIBUTES = (Public, ); }; };
		24BC5CEF1BC345D900846B43 /* ORKLoginStep.m in Sources */ = {isa = PBXBuildFile; fileRef = 24BC5CED1BC345D900846B43 /* ORKLoginStep.m */; };
		24C296751BD052F800B42EF1 /* ORKVerificationStep_Internal.h in Headers */ = {isa = PBXBuildFile; fileRef = 24C296741BD052F800B42EF1 /* ORKVerificationStep_Internal.h */; };
		24C296771BD055B800B42EF1 /* ORKLoginStep_Internal.h in Headers */ = {isa = PBXBuildFile; fileRef = 24C296761BD055B800B42EF1 /* ORKLoginStep_Internal.h */; };
		250F94041B4C5A6600FA23EB /* ORKTowerOfHanoiStep.h in Headers */ = {isa = PBXBuildFile; fileRef = 250F94021B4C5A6600FA23EB /* ORKTowerOfHanoiStep.h */; settings = {ATTRIBUTES = (Private, ); }; };
		250F94051B4C5A6600FA23EB /* ORKTowerOfHanoiStep.m in Sources */ = {isa = PBXBuildFile; fileRef = 250F94031B4C5A6600FA23EB /* ORKTowerOfHanoiStep.m */; };
		250F94081B4C5AA400FA23EB /* ORKTowerOfHanoiStepViewController.h in Headers */ = {isa = PBXBuildFile; fileRef = 250F94061B4C5AA400FA23EB /* ORKTowerOfHanoiStepViewController.h */; };
		250F94091B4C5AA400FA23EB /* ORKTowerOfHanoiStepViewController.m in Sources */ = {isa = PBXBuildFile; fileRef = 250F94071B4C5AA400FA23EB /* ORKTowerOfHanoiStepViewController.m */; };
		257FCE1F1B4D14E50001EF06 /* ORKTowerOfHanoiTowerView.h in Headers */ = {isa = PBXBuildFile; fileRef = 257FCE1D1B4D14E50001EF06 /* ORKTowerOfHanoiTowerView.h */; };
		257FCE201B4D14E50001EF06 /* ORKTowerOfHanoiTowerView.m in Sources */ = {isa = PBXBuildFile; fileRef = 257FCE1E1B4D14E50001EF06 /* ORKTowerOfHanoiTowerView.m */; };
		257FCE231B4D37A80001EF06 /* ORKTowerOfHanoiTower.h in Headers */ = {isa = PBXBuildFile; fileRef = 257FCE211B4D37A80001EF06 /* ORKTowerOfHanoiTower.h */; };
		257FCE241B4D37A80001EF06 /* ORKTowerOfHanoiTower.m in Sources */ = {isa = PBXBuildFile; fileRef = 257FCE221B4D37A80001EF06 /* ORKTowerOfHanoiTower.m */; };
		25ECC0951AFBD68300F3D63B /* ORKReactionTimeStep.h in Headers */ = {isa = PBXBuildFile; fileRef = 25ECC0931AFBD68300F3D63B /* ORKReactionTimeStep.h */; settings = {ATTRIBUTES = (Private, ); }; };
		25ECC0961AFBD68300F3D63B /* ORKReactionTimeStep.m in Sources */ = {isa = PBXBuildFile; fileRef = 25ECC0941AFBD68300F3D63B /* ORKReactionTimeStep.m */; };
		25ECC09B1AFBD8B300F3D63B /* ORKReactionTimeViewController.h in Headers */ = {isa = PBXBuildFile; fileRef = 25ECC0991AFBD8B300F3D63B /* ORKReactionTimeViewController.h */; };
		25ECC09C1AFBD8B300F3D63B /* ORKReactionTimeViewController.m in Sources */ = {isa = PBXBuildFile; fileRef = 25ECC09A1AFBD8B300F3D63B /* ORKReactionTimeViewController.m */; };
		25ECC09F1AFBD92D00F3D63B /* ORKReactionTimeContentView.h in Headers */ = {isa = PBXBuildFile; fileRef = 25ECC09D1AFBD92D00F3D63B /* ORKReactionTimeContentView.h */; };
		25ECC0A01AFBD92D00F3D63B /* ORKReactionTimeContentView.m in Sources */ = {isa = PBXBuildFile; fileRef = 25ECC09E1AFBD92D00F3D63B /* ORKReactionTimeContentView.m */; };
		25ECC0A31AFBDD2700F3D63B /* ORKReactionTimeStimulusView.h in Headers */ = {isa = PBXBuildFile; fileRef = 25ECC0A11AFBDD2700F3D63B /* ORKReactionTimeStimulusView.h */; };
		25ECC0A41AFBDD2700F3D63B /* ORKReactionTimeStimulusView.m in Sources */ = {isa = PBXBuildFile; fileRef = 25ECC0A21AFBDD2700F3D63B /* ORKReactionTimeStimulusView.m */; };
		2EBFE11D1AE1B32D00CB8254 /* ORKUIViewAccessibilityTests.m in Sources */ = {isa = PBXBuildFile; fileRef = 2EBFE11C1AE1B32D00CB8254 /* ORKUIViewAccessibilityTests.m */; };
		2EBFE1201AE1B74100CB8254 /* ORKVoiceEngineTests.m in Sources */ = {isa = PBXBuildFile; fileRef = 2EBFE11F1AE1B74100CB8254 /* ORKVoiceEngineTests.m */; };
		6146D0A31B84A91E0068491D /* ORKLineGraphAccessibilityElement.h in Headers */ = {isa = PBXBuildFile; fileRef = 6146D0A11B84A91E0068491D /* ORKLineGraphAccessibilityElement.h */; };
		6146D0A41B84A91E0068491D /* ORKLineGraphAccessibilityElement.m in Sources */ = {isa = PBXBuildFile; fileRef = 6146D0A21B84A91E0068491D /* ORKLineGraphAccessibilityElement.m */; };
		618DA04E1A93D0D600E63AA8 /* ORKAccessibility.h in Headers */ = {isa = PBXBuildFile; fileRef = 618DA0481A93D0D600E63AA8 /* ORKAccessibility.h */; };
		618DA0501A93D0D600E63AA8 /* ORKAccessibilityFunctions.h in Headers */ = {isa = PBXBuildFile; fileRef = 618DA0491A93D0D600E63AA8 /* ORKAccessibilityFunctions.h */; };
		618DA0521A93D0D600E63AA8 /* ORKAccessibilityFunctions.m in Sources */ = {isa = PBXBuildFile; fileRef = 618DA04A1A93D0D600E63AA8 /* ORKAccessibilityFunctions.m */; };
		618DA0541A93D0D600E63AA8 /* UIView+ORKAccessibility.h in Headers */ = {isa = PBXBuildFile; fileRef = 618DA04B1A93D0D600E63AA8 /* UIView+ORKAccessibility.h */; };
		618DA0561A93D0D600E63AA8 /* UIView+ORKAccessibility.m in Sources */ = {isa = PBXBuildFile; fileRef = 618DA04C1A93D0D600E63AA8 /* UIView+ORKAccessibility.m */; };
		861D11A91AA691BB003C98A7 /* ORKScaleSliderView.h in Headers */ = {isa = PBXBuildFile; fileRef = 861D11A71AA691BB003C98A7 /* ORKScaleSliderView.h */; };
		861D11AA1AA691BB003C98A7 /* ORKScaleSliderView.m in Sources */ = {isa = PBXBuildFile; fileRef = 861D11A81AA691BB003C98A7 /* ORKScaleSliderView.m */; };
		861D11AD1AA7951F003C98A7 /* ORKChoiceAnswerFormatHelper.h in Headers */ = {isa = PBXBuildFile; fileRef = 861D11AB1AA7951F003C98A7 /* ORKChoiceAnswerFormatHelper.h */; };
		861D11AE1AA7951F003C98A7 /* ORKChoiceAnswerFormatHelper.m in Sources */ = {isa = PBXBuildFile; fileRef = 861D11AC1AA7951F003C98A7 /* ORKChoiceAnswerFormatHelper.m */; };
		861D11B51AA7D073003C98A7 /* ORKTextChoiceCellGroup.h in Headers */ = {isa = PBXBuildFile; fileRef = 861D11B31AA7D073003C98A7 /* ORKTextChoiceCellGroup.h */; };
		861D11B61AA7D073003C98A7 /* ORKTextChoiceCellGroup.m in Sources */ = {isa = PBXBuildFile; fileRef = 861D11B41AA7D073003C98A7 /* ORKTextChoiceCellGroup.m */; };
		861D2AE81B840991008C4CD0 /* ORKTimedWalkStep.h in Headers */ = {isa = PBXBuildFile; fileRef = 861D2AE61B840991008C4CD0 /* ORKTimedWalkStep.h */; settings = {ATTRIBUTES = (Public, ); }; };
		861D2AE91B840991008C4CD0 /* ORKTimedWalkStep.m in Sources */ = {isa = PBXBuildFile; fileRef = 861D2AE71B840991008C4CD0 /* ORKTimedWalkStep.m */; };
		861D2AEC1B8409B2008C4CD0 /* ORKTimedWalkStepViewController.h in Headers */ = {isa = PBXBuildFile; fileRef = 861D2AEA1B8409B2008C4CD0 /* ORKTimedWalkStepViewController.h */; settings = {ATTRIBUTES = (Private, ); }; };
		861D2AED1B8409B2008C4CD0 /* ORKTimedWalkStepViewController.m in Sources */ = {isa = PBXBuildFile; fileRef = 861D2AEB1B8409B2008C4CD0 /* ORKTimedWalkStepViewController.m */; };
		861D2AF01B8409D9008C4CD0 /* ORKTimedWalkContentView.h in Headers */ = {isa = PBXBuildFile; fileRef = 861D2AEE1B8409D9008C4CD0 /* ORKTimedWalkContentView.h */; };
		861D2AF11B8409D9008C4CD0 /* ORKTimedWalkContentView.m in Sources */ = {isa = PBXBuildFile; fileRef = 861D2AEF1B8409D9008C4CD0 /* ORKTimedWalkContentView.m */; };
		861D2AF71B843968008C4CD0 /* ORKCompletionStepViewController.m in Sources */ = {isa = PBXBuildFile; fileRef = 86C40B551A8D7C5B00081FAC /* ORKCompletionStepViewController.m */; };
		865EA1621AB8DF750037C68E /* ORKDateTimePicker.h in Headers */ = {isa = PBXBuildFile; fileRef = 865EA1601AB8DF750037C68E /* ORKDateTimePicker.h */; };
		865EA1631AB8DF750037C68E /* ORKDateTimePicker.m in Sources */ = {isa = PBXBuildFile; fileRef = 865EA1611AB8DF750037C68E /* ORKDateTimePicker.m */; };
		865EA1681ABA1AA10037C68E /* ORKPicker.h in Headers */ = {isa = PBXBuildFile; fileRef = 865EA1661ABA1AA10037C68E /* ORKPicker.h */; };
		865EA1691ABA1AA10037C68E /* ORKPicker.m in Sources */ = {isa = PBXBuildFile; fileRef = 865EA1671ABA1AA10037C68E /* ORKPicker.m */; };
		865EA16C1ABA1BE20037C68E /* ORKSurveyAnswerCellForPicker.h in Headers */ = {isa = PBXBuildFile; fileRef = 865EA16A1ABA1BE20037C68E /* ORKSurveyAnswerCellForPicker.h */; };
		865EA16D1ABA1BE20037C68E /* ORKSurveyAnswerCellForPicker.m in Sources */ = {isa = PBXBuildFile; fileRef = 865EA16B1ABA1BE20037C68E /* ORKSurveyAnswerCellForPicker.m */; };
		866F86011A96CBF3007B282C /* ORKSurveyAnswerCell.m in Sources */ = {isa = PBXBuildFile; fileRef = 866F86001A96CBF3007B282C /* ORKSurveyAnswerCell.m */; };
		86AD910A1AB7AD1E00361FEB /* ORKNavigationContainerView.h in Headers */ = {isa = PBXBuildFile; fileRef = 86AD91081AB7AD1E00361FEB /* ORKNavigationContainerView.h */; };
		86AD910B1AB7AD1E00361FEB /* ORKNavigationContainerView.m in Sources */ = {isa = PBXBuildFile; fileRef = 86AD91091AB7AD1E00361FEB /* ORKNavigationContainerView.m */; };
		86AD910D1AB7AE4100361FEB /* ORKNavigationContainerView_Internal.h in Headers */ = {isa = PBXBuildFile; fileRef = 86AD910C1AB7AE4100361FEB /* ORKNavigationContainerView_Internal.h */; };
		86AD91101AB7B8A600361FEB /* ORKActiveStepView.h in Headers */ = {isa = PBXBuildFile; fileRef = 86AD910E1AB7B8A600361FEB /* ORKActiveStepView.h */; };
		86AD91111AB7B8A600361FEB /* ORKActiveStepView.m in Sources */ = {isa = PBXBuildFile; fileRef = 86AD910F1AB7B8A600361FEB /* ORKActiveStepView.m */; };
		86AD91141AB7B97E00361FEB /* ORKQuestionStepView.h in Headers */ = {isa = PBXBuildFile; fileRef = 86AD91121AB7B97E00361FEB /* ORKQuestionStepView.h */; };
		86AD91151AB7B97E00361FEB /* ORKQuestionStepView.m in Sources */ = {isa = PBXBuildFile; fileRef = 86AD91131AB7B97E00361FEB /* ORKQuestionStepView.m */; };
		86B781BB1AA668ED00688151 /* ORKTimeIntervalPicker.h in Headers */ = {isa = PBXBuildFile; fileRef = 86B781B71AA668ED00688151 /* ORKTimeIntervalPicker.h */; };
		86B781BC1AA668ED00688151 /* ORKTimeIntervalPicker.m in Sources */ = {isa = PBXBuildFile; fileRef = 86B781B81AA668ED00688151 /* ORKTimeIntervalPicker.m */; };
		86B781BD1AA668ED00688151 /* ORKValuePicker.h in Headers */ = {isa = PBXBuildFile; fileRef = 86B781B91AA668ED00688151 /* ORKValuePicker.h */; };
		86B781BE1AA668ED00688151 /* ORKValuePicker.m in Sources */ = {isa = PBXBuildFile; fileRef = 86B781BA1AA668ED00688151 /* ORKValuePicker.m */; };
		86B89ABB1AB3BECC001626A4 /* ORKStepHeaderView.h in Headers */ = {isa = PBXBuildFile; fileRef = 86B89AB91AB3BECC001626A4 /* ORKStepHeaderView.h */; };
		86B89ABC1AB3BECC001626A4 /* ORKStepHeaderView.m in Sources */ = {isa = PBXBuildFile; fileRef = 86B89ABA1AB3BECC001626A4 /* ORKStepHeaderView.m */; };
		86B89ABE1AB3BFDB001626A4 /* ORKStepHeaderView_Internal.h in Headers */ = {isa = PBXBuildFile; fileRef = 86B89ABD1AB3BFDB001626A4 /* ORKStepHeaderView_Internal.h */; };
		86C40C121A8D7C5C00081FAC /* ORKActiveStepQuantityView.h in Headers */ = {isa = PBXBuildFile; fileRef = 86C40AFA1A8D7C5B00081FAC /* ORKActiveStepQuantityView.h */; };
		86C40C141A8D7C5C00081FAC /* ORKActiveStepQuantityView.m in Sources */ = {isa = PBXBuildFile; fileRef = 86C40AFB1A8D7C5B00081FAC /* ORKActiveStepQuantityView.m */; };
		86C40C161A8D7C5C00081FAC /* ORKAudioContentView.h in Headers */ = {isa = PBXBuildFile; fileRef = 86C40AFC1A8D7C5B00081FAC /* ORKAudioContentView.h */; };
		86C40C181A8D7C5C00081FAC /* ORKAudioContentView.m in Sources */ = {isa = PBXBuildFile; fileRef = 86C40AFD1A8D7C5B00081FAC /* ORKAudioContentView.m */; };
		86C40C1A1A8D7C5C00081FAC /* ORKAudioStep.h in Headers */ = {isa = PBXBuildFile; fileRef = 86C40AFE1A8D7C5B00081FAC /* ORKAudioStep.h */; settings = {ATTRIBUTES = (Private, ); }; };
		86C40C1C1A8D7C5C00081FAC /* ORKAudioStep.m in Sources */ = {isa = PBXBuildFile; fileRef = 86C40AFF1A8D7C5B00081FAC /* ORKAudioStep.m */; };
		86C40C1E1A8D7C5C00081FAC /* ORKAudioStepViewController.h in Headers */ = {isa = PBXBuildFile; fileRef = 86C40B001A8D7C5B00081FAC /* ORKAudioStepViewController.h */; settings = {ATTRIBUTES = (Private, ); }; };
		86C40C201A8D7C5C00081FAC /* ORKAudioStepViewController.m in Sources */ = {isa = PBXBuildFile; fileRef = 86C40B011A8D7C5B00081FAC /* ORKAudioStepViewController.m */; };
		86C40C221A8D7C5C00081FAC /* ORKCountdownStep.h in Headers */ = {isa = PBXBuildFile; fileRef = 86C40B021A8D7C5B00081FAC /* ORKCountdownStep.h */; settings = {ATTRIBUTES = (Private, ); }; };
		86C40C241A8D7C5C00081FAC /* ORKCountdownStep.m in Sources */ = {isa = PBXBuildFile; fileRef = 86C40B031A8D7C5B00081FAC /* ORKCountdownStep.m */; };
		86C40C261A8D7C5C00081FAC /* ORKCountdownStepViewController.h in Headers */ = {isa = PBXBuildFile; fileRef = 86C40B041A8D7C5B00081FAC /* ORKCountdownStepViewController.h */; settings = {ATTRIBUTES = (Private, ); }; };
		86C40C281A8D7C5C00081FAC /* ORKCountdownStepViewController.m in Sources */ = {isa = PBXBuildFile; fileRef = 86C40B051A8D7C5B00081FAC /* ORKCountdownStepViewController.m */; };
		86C40C2A1A8D7C5C00081FAC /* ORKFitnessContentView.h in Headers */ = {isa = PBXBuildFile; fileRef = 86C40B061A8D7C5B00081FAC /* ORKFitnessContentView.h */; };
		86C40C2C1A8D7C5C00081FAC /* ORKFitnessContentView.m in Sources */ = {isa = PBXBuildFile; fileRef = 86C40B071A8D7C5B00081FAC /* ORKFitnessContentView.m */; };
		86C40C2E1A8D7C5C00081FAC /* ORKFitnessStep.h in Headers */ = {isa = PBXBuildFile; fileRef = 86C40B081A8D7C5B00081FAC /* ORKFitnessStep.h */; settings = {ATTRIBUTES = (Private, ); }; };
		86C40C301A8D7C5C00081FAC /* ORKFitnessStep.m in Sources */ = {isa = PBXBuildFile; fileRef = 86C40B091A8D7C5B00081FAC /* ORKFitnessStep.m */; };
		86C40C321A8D7C5C00081FAC /* ORKFitnessStepViewController.h in Headers */ = {isa = PBXBuildFile; fileRef = 86C40B0A1A8D7C5B00081FAC /* ORKFitnessStepViewController.h */; settings = {ATTRIBUTES = (Private, ); }; };
		86C40C341A8D7C5C00081FAC /* ORKFitnessStepViewController.m in Sources */ = {isa = PBXBuildFile; fileRef = 86C40B0B1A8D7C5B00081FAC /* ORKFitnessStepViewController.m */; };
		86C40C361A8D7C5C00081FAC /* ORKSpatialSpanGame.h in Headers */ = {isa = PBXBuildFile; fileRef = 86C40B0C1A8D7C5B00081FAC /* ORKSpatialSpanGame.h */; };
		86C40C381A8D7C5C00081FAC /* ORKSpatialSpanGame.m in Sources */ = {isa = PBXBuildFile; fileRef = 86C40B0D1A8D7C5B00081FAC /* ORKSpatialSpanGame.m */; };
		86C40C3A1A8D7C5C00081FAC /* ORKSpatialSpanGameState.h in Headers */ = {isa = PBXBuildFile; fileRef = 86C40B0E1A8D7C5B00081FAC /* ORKSpatialSpanGameState.h */; };
		86C40C3C1A8D7C5C00081FAC /* ORKSpatialSpanGameState.m in Sources */ = {isa = PBXBuildFile; fileRef = 86C40B0F1A8D7C5B00081FAC /* ORKSpatialSpanGameState.m */; };
		86C40C3E1A8D7C5C00081FAC /* ORKSpatialSpanMemoryContentView.h in Headers */ = {isa = PBXBuildFile; fileRef = 86C40B101A8D7C5B00081FAC /* ORKSpatialSpanMemoryContentView.h */; };
		86C40C401A8D7C5C00081FAC /* ORKSpatialSpanMemoryContentView.m in Sources */ = {isa = PBXBuildFile; fileRef = 86C40B111A8D7C5B00081FAC /* ORKSpatialSpanMemoryContentView.m */; };
		86C40C421A8D7C5C00081FAC /* ORKSpatialSpanMemoryStep.h in Headers */ = {isa = PBXBuildFile; fileRef = 86C40B121A8D7C5B00081FAC /* ORKSpatialSpanMemoryStep.h */; settings = {ATTRIBUTES = (Private, ); }; };
		86C40C441A8D7C5C00081FAC /* ORKSpatialSpanMemoryStep.m in Sources */ = {isa = PBXBuildFile; fileRef = 86C40B131A8D7C5B00081FAC /* ORKSpatialSpanMemoryStep.m */; };
		86C40C461A8D7C5C00081FAC /* ORKSpatialSpanMemoryStepViewController.h in Headers */ = {isa = PBXBuildFile; fileRef = 86C40B141A8D7C5B00081FAC /* ORKSpatialSpanMemoryStepViewController.h */; settings = {ATTRIBUTES = (Private, ); }; };
		86C40C481A8D7C5C00081FAC /* ORKSpatialSpanMemoryStepViewController.m in Sources */ = {isa = PBXBuildFile; fileRef = 86C40B151A8D7C5B00081FAC /* ORKSpatialSpanMemoryStepViewController.m */; };
		86C40C4A1A8D7C5C00081FAC /* ORKSpatialSpanTargetView.h in Headers */ = {isa = PBXBuildFile; fileRef = 86C40B161A8D7C5B00081FAC /* ORKSpatialSpanTargetView.h */; };
		86C40C4C1A8D7C5C00081FAC /* ORKSpatialSpanTargetView.m in Sources */ = {isa = PBXBuildFile; fileRef = 86C40B171A8D7C5B00081FAC /* ORKSpatialSpanTargetView.m */; };
		86C40C4E1A8D7C5C00081FAC /* ORKTappingContentView.h in Headers */ = {isa = PBXBuildFile; fileRef = 86C40B181A8D7C5B00081FAC /* ORKTappingContentView.h */; };
		86C40C501A8D7C5C00081FAC /* ORKTappingContentView.m in Sources */ = {isa = PBXBuildFile; fileRef = 86C40B191A8D7C5B00081FAC /* ORKTappingContentView.m */; };
		86C40C521A8D7C5C00081FAC /* ORKTappingIntervalStep.h in Headers */ = {isa = PBXBuildFile; fileRef = 86C40B1A1A8D7C5B00081FAC /* ORKTappingIntervalStep.h */; settings = {ATTRIBUTES = (Private, ); }; };
		86C40C541A8D7C5C00081FAC /* ORKTappingIntervalStep.m in Sources */ = {isa = PBXBuildFile; fileRef = 86C40B1B1A8D7C5B00081FAC /* ORKTappingIntervalStep.m */; };
		86C40C561A8D7C5C00081FAC /* ORKTappingIntervalStepViewController.h in Headers */ = {isa = PBXBuildFile; fileRef = 86C40B1C1A8D7C5B00081FAC /* ORKTappingIntervalStepViewController.h */; settings = {ATTRIBUTES = (Private, ); }; };
		86C40C581A8D7C5C00081FAC /* ORKTappingIntervalStepViewController.m in Sources */ = {isa = PBXBuildFile; fileRef = 86C40B1D1A8D7C5B00081FAC /* ORKTappingIntervalStepViewController.m */; };
		86C40C5A1A8D7C5C00081FAC /* ORKWalkingTaskStep.h in Headers */ = {isa = PBXBuildFile; fileRef = 86C40B1E1A8D7C5B00081FAC /* ORKWalkingTaskStep.h */; settings = {ATTRIBUTES = (Private, ); }; };
		86C40C5C1A8D7C5C00081FAC /* ORKWalkingTaskStep.m in Sources */ = {isa = PBXBuildFile; fileRef = 86C40B1F1A8D7C5B00081FAC /* ORKWalkingTaskStep.m */; };
		86C40C5E1A8D7C5C00081FAC /* ORKWalkingTaskStepViewController.h in Headers */ = {isa = PBXBuildFile; fileRef = 86C40B201A8D7C5B00081FAC /* ORKWalkingTaskStepViewController.h */; settings = {ATTRIBUTES = (Private, ); }; };
		86C40C601A8D7C5C00081FAC /* ORKWalkingTaskStepViewController.m in Sources */ = {isa = PBXBuildFile; fileRef = 86C40B211A8D7C5B00081FAC /* ORKWalkingTaskStepViewController.m */; };
		86C40C621A8D7C5C00081FAC /* CLLocation+ORKJSONDictionary.h in Headers */ = {isa = PBXBuildFile; fileRef = 86C40B221A8D7C5B00081FAC /* CLLocation+ORKJSONDictionary.h */; };
		86C40C641A8D7C5C00081FAC /* CLLocation+ORKJSONDictionary.m in Sources */ = {isa = PBXBuildFile; fileRef = 86C40B231A8D7C5B00081FAC /* CLLocation+ORKJSONDictionary.m */; };
		86C40C661A8D7C5C00081FAC /* CMAccelerometerData+ORKJSONDictionary.h in Headers */ = {isa = PBXBuildFile; fileRef = 86C40B241A8D7C5B00081FAC /* CMAccelerometerData+ORKJSONDictionary.h */; };
		86C40C681A8D7C5C00081FAC /* CMAccelerometerData+ORKJSONDictionary.m in Sources */ = {isa = PBXBuildFile; fileRef = 86C40B251A8D7C5B00081FAC /* CMAccelerometerData+ORKJSONDictionary.m */; };
		86C40C6A1A8D7C5C00081FAC /* CMDeviceMotion+ORKJSONDictionary.h in Headers */ = {isa = PBXBuildFile; fileRef = 86C40B261A8D7C5B00081FAC /* CMDeviceMotion+ORKJSONDictionary.h */; };
		86C40C6C1A8D7C5C00081FAC /* CMDeviceMotion+ORKJSONDictionary.m in Sources */ = {isa = PBXBuildFile; fileRef = 86C40B271A8D7C5B00081FAC /* CMDeviceMotion+ORKJSONDictionary.m */; };
		86C40C6E1A8D7C5C00081FAC /* CMMotionActivity+ORKJSONDictionary.h in Headers */ = {isa = PBXBuildFile; fileRef = 86C40B281A8D7C5B00081FAC /* CMMotionActivity+ORKJSONDictionary.h */; };
		86C40C701A8D7C5C00081FAC /* CMMotionActivity+ORKJSONDictionary.m in Sources */ = {isa = PBXBuildFile; fileRef = 86C40B291A8D7C5B00081FAC /* CMMotionActivity+ORKJSONDictionary.m */; };
		86C40C721A8D7C5C00081FAC /* CMPedometerData+ORKJSONDictionary.h in Headers */ = {isa = PBXBuildFile; fileRef = 86C40B2A1A8D7C5B00081FAC /* CMPedometerData+ORKJSONDictionary.h */; };
		86C40C741A8D7C5C00081FAC /* CMPedometerData+ORKJSONDictionary.m in Sources */ = {isa = PBXBuildFile; fileRef = 86C40B2B1A8D7C5B00081FAC /* CMPedometerData+ORKJSONDictionary.m */; };
		86C40C761A8D7C5C00081FAC /* HKSample+ORKJSONDictionary.h in Headers */ = {isa = PBXBuildFile; fileRef = 86C40B2C1A8D7C5B00081FAC /* HKSample+ORKJSONDictionary.h */; };
		86C40C781A8D7C5C00081FAC /* HKSample+ORKJSONDictionary.m in Sources */ = {isa = PBXBuildFile; fileRef = 86C40B2D1A8D7C5B00081FAC /* HKSample+ORKJSONDictionary.m */; };
		86C40C7A1A8D7C5C00081FAC /* ORKAccelerometerRecorder.h in Headers */ = {isa = PBXBuildFile; fileRef = 86C40B2E1A8D7C5B00081FAC /* ORKAccelerometerRecorder.h */; };
		86C40C7C1A8D7C5C00081FAC /* ORKAccelerometerRecorder.m in Sources */ = {isa = PBXBuildFile; fileRef = 86C40B2F1A8D7C5B00081FAC /* ORKAccelerometerRecorder.m */; };
		86C40C7E1A8D7C5C00081FAC /* ORKActiveStep.h in Headers */ = {isa = PBXBuildFile; fileRef = 86C40B301A8D7C5B00081FAC /* ORKActiveStep.h */; settings = {ATTRIBUTES = (Public, ); }; };
		86C40C801A8D7C5C00081FAC /* ORKActiveStep.m in Sources */ = {isa = PBXBuildFile; fileRef = 86C40B311A8D7C5B00081FAC /* ORKActiveStep.m */; };
		86C40C821A8D7C5C00081FAC /* ORKActiveStep_Internal.h in Headers */ = {isa = PBXBuildFile; fileRef = 86C40B321A8D7C5B00081FAC /* ORKActiveStep_Internal.h */; };
		86C40C841A8D7C5C00081FAC /* ORKActiveStepTimer.h in Headers */ = {isa = PBXBuildFile; fileRef = 86C40B331A8D7C5B00081FAC /* ORKActiveStepTimer.h */; };
		86C40C861A8D7C5C00081FAC /* ORKActiveStepTimer.m in Sources */ = {isa = PBXBuildFile; fileRef = 86C40B341A8D7C5B00081FAC /* ORKActiveStepTimer.m */; };
		86C40C881A8D7C5C00081FAC /* ORKActiveStepTimerView.h in Headers */ = {isa = PBXBuildFile; fileRef = 86C40B351A8D7C5B00081FAC /* ORKActiveStepTimerView.h */; };
		86C40C8A1A8D7C5C00081FAC /* ORKActiveStepTimerView.m in Sources */ = {isa = PBXBuildFile; fileRef = 86C40B361A8D7C5B00081FAC /* ORKActiveStepTimerView.m */; };
		86C40C8C1A8D7C5C00081FAC /* ORKActiveStepViewController.h in Headers */ = {isa = PBXBuildFile; fileRef = 86C40B371A8D7C5B00081FAC /* ORKActiveStepViewController.h */; settings = {ATTRIBUTES = (Public, ); }; };
		86C40C8E1A8D7C5C00081FAC /* ORKActiveStepViewController.m in Sources */ = {isa = PBXBuildFile; fileRef = 86C40B381A8D7C5B00081FAC /* ORKActiveStepViewController.m */; };
		86C40C901A8D7C5C00081FAC /* ORKActiveStepViewController_Internal.h in Headers */ = {isa = PBXBuildFile; fileRef = 86C40B391A8D7C5B00081FAC /* ORKActiveStepViewController_Internal.h */; };
		86C40C921A8D7C5C00081FAC /* ORKAudioRecorder.h in Headers */ = {isa = PBXBuildFile; fileRef = 86C40B3A1A8D7C5B00081FAC /* ORKAudioRecorder.h */; };
		86C40C941A8D7C5C00081FAC /* ORKAudioRecorder.m in Sources */ = {isa = PBXBuildFile; fileRef = 86C40B3B1A8D7C5B00081FAC /* ORKAudioRecorder.m */; };
		86C40C961A8D7C5C00081FAC /* ORKDataLogger.h in Headers */ = {isa = PBXBuildFile; fileRef = 86C40B3C1A8D7C5B00081FAC /* ORKDataLogger.h */; settings = {ATTRIBUTES = (Private, ); }; };
		86C40C981A8D7C5C00081FAC /* ORKDataLogger.m in Sources */ = {isa = PBXBuildFile; fileRef = 86C40B3D1A8D7C5B00081FAC /* ORKDataLogger.m */; };
		86C40C9A1A8D7C5C00081FAC /* ORKDataLogger_Private.h in Headers */ = {isa = PBXBuildFile; fileRef = 86C40B3E1A8D7C5B00081FAC /* ORKDataLogger_Private.h */; };
		86C40C9C1A8D7C5C00081FAC /* ORKDeviceMotionRecorder.h in Headers */ = {isa = PBXBuildFile; fileRef = 86C40B3F1A8D7C5B00081FAC /* ORKDeviceMotionRecorder.h */; };
		86C40C9E1A8D7C5C00081FAC /* ORKDeviceMotionRecorder.m in Sources */ = {isa = PBXBuildFile; fileRef = 86C40B401A8D7C5B00081FAC /* ORKDeviceMotionRecorder.m */; };
		86C40CA01A8D7C5C00081FAC /* ORKHealthQuantityTypeRecorder.h in Headers */ = {isa = PBXBuildFile; fileRef = 86C40B411A8D7C5B00081FAC /* ORKHealthQuantityTypeRecorder.h */; };
		86C40CA21A8D7C5C00081FAC /* ORKHealthQuantityTypeRecorder.m in Sources */ = {isa = PBXBuildFile; fileRef = 86C40B421A8D7C5B00081FAC /* ORKHealthQuantityTypeRecorder.m */; };
		86C40CA41A8D7C5C00081FAC /* ORKLocationRecorder.h in Headers */ = {isa = PBXBuildFile; fileRef = 86C40B431A8D7C5B00081FAC /* ORKLocationRecorder.h */; };
		86C40CA61A8D7C5C00081FAC /* ORKLocationRecorder.m in Sources */ = {isa = PBXBuildFile; fileRef = 86C40B441A8D7C5B00081FAC /* ORKLocationRecorder.m */; };
		86C40CA81A8D7C5C00081FAC /* ORKPedometerRecorder.h in Headers */ = {isa = PBXBuildFile; fileRef = 86C40B451A8D7C5B00081FAC /* ORKPedometerRecorder.h */; };
		86C40CAA1A8D7C5C00081FAC /* ORKPedometerRecorder.m in Sources */ = {isa = PBXBuildFile; fileRef = 86C40B461A8D7C5B00081FAC /* ORKPedometerRecorder.m */; };
		86C40CAC1A8D7C5C00081FAC /* ORKRecorder.h in Headers */ = {isa = PBXBuildFile; fileRef = 86C40B471A8D7C5B00081FAC /* ORKRecorder.h */; settings = {ATTRIBUTES = (Public, ); }; };
		86C40CAE1A8D7C5C00081FAC /* ORKRecorder.m in Sources */ = {isa = PBXBuildFile; fileRef = 86C40B481A8D7C5B00081FAC /* ORKRecorder.m */; };
		86C40CB01A8D7C5C00081FAC /* ORKRecorder_Internal.h in Headers */ = {isa = PBXBuildFile; fileRef = 86C40B491A8D7C5B00081FAC /* ORKRecorder_Internal.h */; };
		86C40CB21A8D7C5C00081FAC /* ORKRecorder_Private.h in Headers */ = {isa = PBXBuildFile; fileRef = 86C40B4A1A8D7C5B00081FAC /* ORKRecorder_Private.h */; settings = {ATTRIBUTES = (Private, ); }; };
		86C40CB41A8D7C5C00081FAC /* ORKTouchRecorder.h in Headers */ = {isa = PBXBuildFile; fileRef = 86C40B4B1A8D7C5B00081FAC /* ORKTouchRecorder.h */; };
		86C40CB61A8D7C5C00081FAC /* ORKTouchRecorder.m in Sources */ = {isa = PBXBuildFile; fileRef = 86C40B4C1A8D7C5B00081FAC /* ORKTouchRecorder.m */; };
		86C40CB81A8D7C5C00081FAC /* ORKVoiceEngine.h in Headers */ = {isa = PBXBuildFile; fileRef = 86C40B4D1A8D7C5B00081FAC /* ORKVoiceEngine.h */; };
		86C40CBA1A8D7C5C00081FAC /* ORKVoiceEngine.m in Sources */ = {isa = PBXBuildFile; fileRef = 86C40B4E1A8D7C5B00081FAC /* ORKVoiceEngine.m */; };
		86C40CBC1A8D7C5C00081FAC /* UITouch+ORKJSONDictionary.h in Headers */ = {isa = PBXBuildFile; fileRef = 86C40B4F1A8D7C5B00081FAC /* UITouch+ORKJSONDictionary.h */; };
		86C40CBE1A8D7C5C00081FAC /* UITouch+ORKJSONDictionary.m in Sources */ = {isa = PBXBuildFile; fileRef = 86C40B501A8D7C5B00081FAC /* UITouch+ORKJSONDictionary.m */; };
		86C40CC01A8D7C5C00081FAC /* ORKCompletionStep.h in Headers */ = {isa = PBXBuildFile; fileRef = 86C40B521A8D7C5B00081FAC /* ORKCompletionStep.h */; settings = {ATTRIBUTES = (Private, ); }; };
		86C40CC21A8D7C5C00081FAC /* ORKCompletionStep.m in Sources */ = {isa = PBXBuildFile; fileRef = 86C40B531A8D7C5B00081FAC /* ORKCompletionStep.m */; };
		86C40CC41A8D7C5C00081FAC /* ORKCompletionStepViewController.h in Headers */ = {isa = PBXBuildFile; fileRef = 86C40B541A8D7C5B00081FAC /* ORKCompletionStepViewController.h */; settings = {ATTRIBUTES = (Private, ); }; };
		86C40CC81A8D7C5C00081FAC /* ORKFormItemCell.h in Headers */ = {isa = PBXBuildFile; fileRef = 86C40B561A8D7C5B00081FAC /* ORKFormItemCell.h */; };
		86C40CCA1A8D7C5C00081FAC /* ORKFormItemCell.m in Sources */ = {isa = PBXBuildFile; fileRef = 86C40B571A8D7C5B00081FAC /* ORKFormItemCell.m */; };
		86C40CCC1A8D7C5C00081FAC /* ORKImageSelectionView.h in Headers */ = {isa = PBXBuildFile; fileRef = 86C40B581A8D7C5B00081FAC /* ORKImageSelectionView.h */; };
		86C40CCE1A8D7C5C00081FAC /* ORKImageSelectionView.m in Sources */ = {isa = PBXBuildFile; fileRef = 86C40B591A8D7C5B00081FAC /* ORKImageSelectionView.m */; };
		86C40CD01A8D7C5C00081FAC /* ORKInstructionStepView.h in Headers */ = {isa = PBXBuildFile; fileRef = 86C40B5A1A8D7C5B00081FAC /* ORKInstructionStepView.h */; };
		86C40CD21A8D7C5C00081FAC /* ORKInstructionStepView.m in Sources */ = {isa = PBXBuildFile; fileRef = 86C40B5B1A8D7C5B00081FAC /* ORKInstructionStepView.m */; };
		86C40CD41A8D7C5C00081FAC /* ORKTableContainerView.h in Headers */ = {isa = PBXBuildFile; fileRef = 86C40B5C1A8D7C5B00081FAC /* ORKTableContainerView.h */; };
		86C40CD61A8D7C5C00081FAC /* ORKTableContainerView.m in Sources */ = {isa = PBXBuildFile; fileRef = 86C40B5D1A8D7C5B00081FAC /* ORKTableContainerView.m */; };
		86C40CD81A8D7C5C00081FAC /* ORKTextFieldView.h in Headers */ = {isa = PBXBuildFile; fileRef = 86C40B5E1A8D7C5B00081FAC /* ORKTextFieldView.h */; };
		86C40CDA1A8D7C5C00081FAC /* ORKTextFieldView.m in Sources */ = {isa = PBXBuildFile; fileRef = 86C40B5F1A8D7C5B00081FAC /* ORKTextFieldView.m */; };
		86C40CDC1A8D7C5C00081FAC /* ORKTintedImageView.h in Headers */ = {isa = PBXBuildFile; fileRef = 86C40B601A8D7C5B00081FAC /* ORKTintedImageView.h */; };
		86C40CDE1A8D7C5C00081FAC /* ORKTintedImageView.m in Sources */ = {isa = PBXBuildFile; fileRef = 86C40B611A8D7C5B00081FAC /* ORKTintedImageView.m */; };
		86C40CE41A8D7C5C00081FAC /* ORKAnswerFormat.h in Headers */ = {isa = PBXBuildFile; fileRef = 86C40B641A8D7C5B00081FAC /* ORKAnswerFormat.h */; settings = {ATTRIBUTES = (Public, ); }; };
		86C40CE61A8D7C5C00081FAC /* ORKAnswerFormat.m in Sources */ = {isa = PBXBuildFile; fileRef = 86C40B651A8D7C5B00081FAC /* ORKAnswerFormat.m */; };
		86C40CE81A8D7C5C00081FAC /* ORKAnswerFormat_Internal.h in Headers */ = {isa = PBXBuildFile; fileRef = 86C40B661A8D7C5B00081FAC /* ORKAnswerFormat_Internal.h */; };
		86C40CEA1A8D7C5C00081FAC /* ORKAnswerTextField.h in Headers */ = {isa = PBXBuildFile; fileRef = 86C40B671A8D7C5B00081FAC /* ORKAnswerTextField.h */; };
		86C40CEC1A8D7C5C00081FAC /* ORKAnswerTextField.m in Sources */ = {isa = PBXBuildFile; fileRef = 86C40B681A8D7C5B00081FAC /* ORKAnswerTextField.m */; };
		86C40CEE1A8D7C5C00081FAC /* ORKAnswerTextView.h in Headers */ = {isa = PBXBuildFile; fileRef = 86C40B691A8D7C5B00081FAC /* ORKAnswerTextView.h */; };
		86C40CF01A8D7C5C00081FAC /* ORKAnswerTextView.m in Sources */ = {isa = PBXBuildFile; fileRef = 86C40B6A1A8D7C5B00081FAC /* ORKAnswerTextView.m */; };
		86C40CF21A8D7C5C00081FAC /* ORKBodyLabel.h in Headers */ = {isa = PBXBuildFile; fileRef = 86C40B6B1A8D7C5B00081FAC /* ORKBodyLabel.h */; };
		86C40CF41A8D7C5C00081FAC /* ORKBodyLabel.m in Sources */ = {isa = PBXBuildFile; fileRef = 86C40B6C1A8D7C5B00081FAC /* ORKBodyLabel.m */; };
		86C40CF61A8D7C5C00081FAC /* ORKBorderedButton.h in Headers */ = {isa = PBXBuildFile; fileRef = 86C40B6D1A8D7C5B00081FAC /* ORKBorderedButton.h */; };
		86C40CF81A8D7C5C00081FAC /* ORKBorderedButton.m in Sources */ = {isa = PBXBuildFile; fileRef = 86C40B6E1A8D7C5C00081FAC /* ORKBorderedButton.m */; };
		86C40CFA1A8D7C5C00081FAC /* ORKCaption1Label.h in Headers */ = {isa = PBXBuildFile; fileRef = 86C40B6F1A8D7C5C00081FAC /* ORKCaption1Label.h */; };
		86C40CFC1A8D7C5C00081FAC /* ORKCaption1Label.m in Sources */ = {isa = PBXBuildFile; fileRef = 86C40B701A8D7C5C00081FAC /* ORKCaption1Label.m */; };
		86C40CFE1A8D7C5C00081FAC /* ORKChoiceViewCell.h in Headers */ = {isa = PBXBuildFile; fileRef = 86C40B711A8D7C5C00081FAC /* ORKChoiceViewCell.h */; };
		86C40D001A8D7C5C00081FAC /* ORKChoiceViewCell.m in Sources */ = {isa = PBXBuildFile; fileRef = 86C40B721A8D7C5C00081FAC /* ORKChoiceViewCell.m */; };
		86C40D021A8D7C5C00081FAC /* ORKContinueButton.h in Headers */ = {isa = PBXBuildFile; fileRef = 86C40B731A8D7C5C00081FAC /* ORKContinueButton.h */; };
		86C40D041A8D7C5C00081FAC /* ORKContinueButton.m in Sources */ = {isa = PBXBuildFile; fileRef = 86C40B741A8D7C5C00081FAC /* ORKContinueButton.m */; };
		86C40D061A8D7C5C00081FAC /* ORKCountdownLabel.h in Headers */ = {isa = PBXBuildFile; fileRef = 86C40B751A8D7C5C00081FAC /* ORKCountdownLabel.h */; };
		86C40D081A8D7C5C00081FAC /* ORKCountdownLabel.m in Sources */ = {isa = PBXBuildFile; fileRef = 86C40B761A8D7C5C00081FAC /* ORKCountdownLabel.m */; };
		86C40D0A1A8D7C5C00081FAC /* ORKCustomStepView.h in Headers */ = {isa = PBXBuildFile; fileRef = 86C40B771A8D7C5C00081FAC /* ORKCustomStepView.h */; settings = {ATTRIBUTES = (Private, ); }; };
		86C40D0C1A8D7C5C00081FAC /* ORKCustomStepView.m in Sources */ = {isa = PBXBuildFile; fileRef = 86C40B781A8D7C5C00081FAC /* ORKCustomStepView.m */; };
		86C40D0E1A8D7C5C00081FAC /* ORKCustomStepView_Internal.h in Headers */ = {isa = PBXBuildFile; fileRef = 86C40B791A8D7C5C00081FAC /* ORKCustomStepView_Internal.h */; };
		86C40D101A8D7C5C00081FAC /* ORKDefaultFont.h in Headers */ = {isa = PBXBuildFile; fileRef = 86C40B7A1A8D7C5C00081FAC /* ORKDefaultFont.h */; };
		86C40D121A8D7C5C00081FAC /* ORKDefines.h in Headers */ = {isa = PBXBuildFile; fileRef = 86C40B7B1A8D7C5C00081FAC /* ORKDefines.h */; settings = {ATTRIBUTES = (Public, ); }; };
		86C40D141A8D7C5C00081FAC /* ORKDefines_Private.h in Headers */ = {isa = PBXBuildFile; fileRef = 86C40B7C1A8D7C5C00081FAC /* ORKDefines_Private.h */; settings = {ATTRIBUTES = (Private, ); }; };
		86C40D161A8D7C5C00081FAC /* ORKErrors.h in Headers */ = {isa = PBXBuildFile; fileRef = 86C40B7D1A8D7C5C00081FAC /* ORKErrors.h */; settings = {ATTRIBUTES = (Private, ); }; };
		86C40D181A8D7C5C00081FAC /* ORKErrors.m in Sources */ = {isa = PBXBuildFile; fileRef = 86C40B7E1A8D7C5C00081FAC /* ORKErrors.m */; };
		86C40D1A1A8D7C5C00081FAC /* ORKFormItem_Internal.h in Headers */ = {isa = PBXBuildFile; fileRef = 86C40B7F1A8D7C5C00081FAC /* ORKFormItem_Internal.h */; };
		86C40D1C1A8D7C5C00081FAC /* ORKFormSectionTitleLabel.h in Headers */ = {isa = PBXBuildFile; fileRef = 86C40B801A8D7C5C00081FAC /* ORKFormSectionTitleLabel.h */; };
		86C40D1E1A8D7C5C00081FAC /* ORKFormSectionTitleLabel.m in Sources */ = {isa = PBXBuildFile; fileRef = 86C40B811A8D7C5C00081FAC /* ORKFormSectionTitleLabel.m */; };
		86C40D201A8D7C5C00081FAC /* ORKFormStep.h in Headers */ = {isa = PBXBuildFile; fileRef = 86C40B821A8D7C5C00081FAC /* ORKFormStep.h */; settings = {ATTRIBUTES = (Public, ); }; };
		86C40D221A8D7C5C00081FAC /* ORKFormStep.m in Sources */ = {isa = PBXBuildFile; fileRef = 86C40B831A8D7C5C00081FAC /* ORKFormStep.m */; };
		86C40D241A8D7C5C00081FAC /* ORKFormStepViewController.h in Headers */ = {isa = PBXBuildFile; fileRef = 86C40B841A8D7C5C00081FAC /* ORKFormStepViewController.h */; settings = {ATTRIBUTES = (Public, ); }; };
		86C40D261A8D7C5C00081FAC /* ORKFormStepViewController.m in Sources */ = {isa = PBXBuildFile; fileRef = 86C40B851A8D7C5C00081FAC /* ORKFormStepViewController.m */; };
		86C40D281A8D7C5C00081FAC /* ORKFormTextView.h in Headers */ = {isa = PBXBuildFile; fileRef = 86C40B861A8D7C5C00081FAC /* ORKFormTextView.h */; };
		86C40D2A1A8D7C5C00081FAC /* ORKFormTextView.m in Sources */ = {isa = PBXBuildFile; fileRef = 86C40B871A8D7C5C00081FAC /* ORKFormTextView.m */; };
		86C40D2C1A8D7C5C00081FAC /* ORKHeadlineLabel.h in Headers */ = {isa = PBXBuildFile; fileRef = 86C40B881A8D7C5C00081FAC /* ORKHeadlineLabel.h */; };
		86C40D2E1A8D7C5C00081FAC /* ORKHeadlineLabel.m in Sources */ = {isa = PBXBuildFile; fileRef = 86C40B891A8D7C5C00081FAC /* ORKHeadlineLabel.m */; };
		86C40D301A8D7C5C00081FAC /* ORKHealthAnswerFormat.h in Headers */ = {isa = PBXBuildFile; fileRef = 86C40B8A1A8D7C5C00081FAC /* ORKHealthAnswerFormat.h */; settings = {ATTRIBUTES = (Public, ); }; };
		86C40D321A8D7C5C00081FAC /* ORKHealthAnswerFormat.m in Sources */ = {isa = PBXBuildFile; fileRef = 86C40B8B1A8D7C5C00081FAC /* ORKHealthAnswerFormat.m */; };
		86C40D341A8D7C5C00081FAC /* ORKHelpers.h in Headers */ = {isa = PBXBuildFile; fileRef = 86C40B8C1A8D7C5C00081FAC /* ORKHelpers.h */; };
		86C40D361A8D7C5C00081FAC /* ORKHelpers.m in Sources */ = {isa = PBXBuildFile; fileRef = 86C40B8D1A8D7C5C00081FAC /* ORKHelpers.m */; };
		86C40D381A8D7C5C00081FAC /* ORKHTMLPDFWriter.h in Headers */ = {isa = PBXBuildFile; fileRef = 86C40B8E1A8D7C5C00081FAC /* ORKHTMLPDFWriter.h */; };
		86C40D3A1A8D7C5C00081FAC /* ORKHTMLPDFWriter.m in Sources */ = {isa = PBXBuildFile; fileRef = 86C40B8F1A8D7C5C00081FAC /* ORKHTMLPDFWriter.m */; };
		86C40D3C1A8D7C5C00081FAC /* ORKImageChoiceLabel.h in Headers */ = {isa = PBXBuildFile; fileRef = 86C40B901A8D7C5C00081FAC /* ORKImageChoiceLabel.h */; };
		86C40D3E1A8D7C5C00081FAC /* ORKImageChoiceLabel.m in Sources */ = {isa = PBXBuildFile; fileRef = 86C40B911A8D7C5C00081FAC /* ORKImageChoiceLabel.m */; };
		86C40D401A8D7C5C00081FAC /* ORKInstructionStep.h in Headers */ = {isa = PBXBuildFile; fileRef = 86C40B921A8D7C5C00081FAC /* ORKInstructionStep.h */; settings = {ATTRIBUTES = (Public, ); }; };
		86C40D421A8D7C5C00081FAC /* ORKInstructionStep.m in Sources */ = {isa = PBXBuildFile; fileRef = 86C40B931A8D7C5C00081FAC /* ORKInstructionStep.m */; };
		86C40D441A8D7C5C00081FAC /* ORKInstructionStepViewController.h in Headers */ = {isa = PBXBuildFile; fileRef = 86C40B941A8D7C5C00081FAC /* ORKInstructionStepViewController.h */; settings = {ATTRIBUTES = (Private, ); }; };
		86C40D461A8D7C5C00081FAC /* ORKInstructionStepViewController.m in Sources */ = {isa = PBXBuildFile; fileRef = 86C40B951A8D7C5C00081FAC /* ORKInstructionStepViewController.m */; };
		86C40D481A8D7C5C00081FAC /* ORKInstructionStepViewController_Internal.h in Headers */ = {isa = PBXBuildFile; fileRef = 86C40B961A8D7C5C00081FAC /* ORKInstructionStepViewController_Internal.h */; };
		86C40D4A1A8D7C5C00081FAC /* ORKLabel.h in Headers */ = {isa = PBXBuildFile; fileRef = 86C40B971A8D7C5C00081FAC /* ORKLabel.h */; };
		86C40D4C1A8D7C5C00081FAC /* ORKLabel.m in Sources */ = {isa = PBXBuildFile; fileRef = 86C40B981A8D7C5C00081FAC /* ORKLabel.m */; };
		86C40D561A8D7C5C00081FAC /* ORKOrderedTask.h in Headers */ = {isa = PBXBuildFile; fileRef = 86C40B9D1A8D7C5C00081FAC /* ORKOrderedTask.h */; settings = {ATTRIBUTES = (Public, ); }; };
		86C40D581A8D7C5C00081FAC /* ORKOrderedTask.m in Sources */ = {isa = PBXBuildFile; fileRef = 86C40B9E1A8D7C5C00081FAC /* ORKOrderedTask.m */; };
		86C40D5E1A8D7C5C00081FAC /* ORKQuestionStep.h in Headers */ = {isa = PBXBuildFile; fileRef = 86C40BA11A8D7C5C00081FAC /* ORKQuestionStep.h */; settings = {ATTRIBUTES = (Public, ); }; };
		86C40D601A8D7C5C00081FAC /* ORKQuestionStep.m in Sources */ = {isa = PBXBuildFile; fileRef = 86C40BA21A8D7C5C00081FAC /* ORKQuestionStep.m */; };
		86C40D621A8D7C5C00081FAC /* ORKQuestionStep_Internal.h in Headers */ = {isa = PBXBuildFile; fileRef = 86C40BA31A8D7C5C00081FAC /* ORKQuestionStep_Internal.h */; };
		86C40D641A8D7C5C00081FAC /* ORKQuestionStepViewController.h in Headers */ = {isa = PBXBuildFile; fileRef = 86C40BA41A8D7C5C00081FAC /* ORKQuestionStepViewController.h */; settings = {ATTRIBUTES = (Private, ); }; };
		86C40D661A8D7C5C00081FAC /* ORKQuestionStepViewController.m in Sources */ = {isa = PBXBuildFile; fileRef = 86C40BA51A8D7C5C00081FAC /* ORKQuestionStepViewController.m */; };
		86C40D681A8D7C5C00081FAC /* ORKQuestionStepViewController_Private.h in Headers */ = {isa = PBXBuildFile; fileRef = 86C40BA61A8D7C5C00081FAC /* ORKQuestionStepViewController_Private.h */; settings = {ATTRIBUTES = (Private, ); }; };
		86C40D6A1A8D7C5C00081FAC /* ORKResult.h in Headers */ = {isa = PBXBuildFile; fileRef = 86C40BA71A8D7C5C00081FAC /* ORKResult.h */; settings = {ATTRIBUTES = (Public, ); }; };
		86C40D6C1A8D7C5C00081FAC /* ORKResult.m in Sources */ = {isa = PBXBuildFile; fileRef = 86C40BA81A8D7C5C00081FAC /* ORKResult.m */; };
		86C40D6E1A8D7C5C00081FAC /* ORKResult_Private.h in Headers */ = {isa = PBXBuildFile; fileRef = 86C40BA91A8D7C5C00081FAC /* ORKResult_Private.h */; settings = {ATTRIBUTES = (Private, ); }; };
		86C40D701A8D7C5C00081FAC /* ORKRoundTappingButton.h in Headers */ = {isa = PBXBuildFile; fileRef = 86C40BAA1A8D7C5C00081FAC /* ORKRoundTappingButton.h */; };
		86C40D721A8D7C5C00081FAC /* ORKRoundTappingButton.m in Sources */ = {isa = PBXBuildFile; fileRef = 86C40BAB1A8D7C5C00081FAC /* ORKRoundTappingButton.m */; };
		86C40D741A8D7C5C00081FAC /* ORKScaleRangeLabel.h in Headers */ = {isa = PBXBuildFile; fileRef = 86C40BAC1A8D7C5C00081FAC /* ORKScaleRangeLabel.h */; };
		86C40D761A8D7C5C00081FAC /* ORKScaleRangeLabel.m in Sources */ = {isa = PBXBuildFile; fileRef = 86C40BAD1A8D7C5C00081FAC /* ORKScaleRangeLabel.m */; };
		86C40D781A8D7C5C00081FAC /* ORKScaleSlider.h in Headers */ = {isa = PBXBuildFile; fileRef = 86C40BAE1A8D7C5C00081FAC /* ORKScaleSlider.h */; };
		86C40D7A1A8D7C5C00081FAC /* ORKScaleSlider.m in Sources */ = {isa = PBXBuildFile; fileRef = 86C40BAF1A8D7C5C00081FAC /* ORKScaleSlider.m */; };
		86C40D7C1A8D7C5C00081FAC /* ORKScaleValueLabel.h in Headers */ = {isa = PBXBuildFile; fileRef = 86C40BB01A8D7C5C00081FAC /* ORKScaleValueLabel.h */; };
		86C40D7E1A8D7C5C00081FAC /* ORKScaleValueLabel.m in Sources */ = {isa = PBXBuildFile; fileRef = 86C40BB11A8D7C5C00081FAC /* ORKScaleValueLabel.m */; };
		86C40D801A8D7C5C00081FAC /* ORKSelectionSubTitleLabel.h in Headers */ = {isa = PBXBuildFile; fileRef = 86C40BB21A8D7C5C00081FAC /* ORKSelectionSubTitleLabel.h */; };
		86C40D821A8D7C5C00081FAC /* ORKSelectionSubTitleLabel.m in Sources */ = {isa = PBXBuildFile; fileRef = 86C40BB31A8D7C5C00081FAC /* ORKSelectionSubTitleLabel.m */; };
		86C40D841A8D7C5C00081FAC /* ORKSelectionTitleLabel.h in Headers */ = {isa = PBXBuildFile; fileRef = 86C40BB41A8D7C5C00081FAC /* ORKSelectionTitleLabel.h */; };
		86C40D861A8D7C5C00081FAC /* ORKSelectionTitleLabel.m in Sources */ = {isa = PBXBuildFile; fileRef = 86C40BB51A8D7C5C00081FAC /* ORKSelectionTitleLabel.m */; };
		86C40D8A1A8D7C5C00081FAC /* ORKSkin.h in Headers */ = {isa = PBXBuildFile; fileRef = 86C40BB71A8D7C5C00081FAC /* ORKSkin.h */; };
		86C40D8C1A8D7C5C00081FAC /* ORKSkin.m in Sources */ = {isa = PBXBuildFile; fileRef = 86C40BB81A8D7C5C00081FAC /* ORKSkin.m */; };
		86C40D8E1A8D7C5C00081FAC /* ORKStep.h in Headers */ = {isa = PBXBuildFile; fileRef = 86C40BB91A8D7C5C00081FAC /* ORKStep.h */; settings = {ATTRIBUTES = (Public, ); }; };
		86C40D901A8D7C5C00081FAC /* ORKStep.m in Sources */ = {isa = PBXBuildFile; fileRef = 86C40BBA1A8D7C5C00081FAC /* ORKStep.m */; };
		86C40D921A8D7C5C00081FAC /* ORKStep_Private.h in Headers */ = {isa = PBXBuildFile; fileRef = 86C40BBB1A8D7C5C00081FAC /* ORKStep_Private.h */; };
		86C40D941A8D7C5C00081FAC /* ORKStepViewController.h in Headers */ = {isa = PBXBuildFile; fileRef = 86C40BBC1A8D7C5C00081FAC /* ORKStepViewController.h */; settings = {ATTRIBUTES = (Public, ); }; };
		86C40D961A8D7C5C00081FAC /* ORKStepViewController.m in Sources */ = {isa = PBXBuildFile; fileRef = 86C40BBD1A8D7C5C00081FAC /* ORKStepViewController.m */; };
		86C40D981A8D7C5C00081FAC /* ORKStepViewController_Internal.h in Headers */ = {isa = PBXBuildFile; fileRef = 86C40BBE1A8D7C5C00081FAC /* ORKStepViewController_Internal.h */; };
		86C40D9C1A8D7C5C00081FAC /* ORKSubheadlineLabel.h in Headers */ = {isa = PBXBuildFile; fileRef = 86C40BC01A8D7C5C00081FAC /* ORKSubheadlineLabel.h */; };
		86C40D9E1A8D7C5C00081FAC /* ORKSubheadlineLabel.m in Sources */ = {isa = PBXBuildFile; fileRef = 86C40BC11A8D7C5C00081FAC /* ORKSubheadlineLabel.m */; };
		86C40DA01A8D7C5C00081FAC /* ORKSurveyAnswerCell.h in Headers */ = {isa = PBXBuildFile; fileRef = 86C40BC21A8D7C5C00081FAC /* ORKSurveyAnswerCell.h */; };
		86C40DA61A8D7C5C00081FAC /* ORKSurveyAnswerCellForImageSelection.h in Headers */ = {isa = PBXBuildFile; fileRef = 86C40BC51A8D7C5C00081FAC /* ORKSurveyAnswerCellForImageSelection.h */; };
		86C40DA81A8D7C5C00081FAC /* ORKSurveyAnswerCellForImageSelection.m in Sources */ = {isa = PBXBuildFile; fileRef = 86C40BC61A8D7C5C00081FAC /* ORKSurveyAnswerCellForImageSelection.m */; };
		86C40DAA1A8D7C5C00081FAC /* ORKSurveyAnswerCellForNumber.h in Headers */ = {isa = PBXBuildFile; fileRef = 86C40BC71A8D7C5C00081FAC /* ORKSurveyAnswerCellForNumber.h */; };
		86C40DAC1A8D7C5C00081FAC /* ORKSurveyAnswerCellForNumber.m in Sources */ = {isa = PBXBuildFile; fileRef = 86C40BC81A8D7C5C00081FAC /* ORKSurveyAnswerCellForNumber.m */; };
		86C40DAE1A8D7C5C00081FAC /* ORKSurveyAnswerCellForScale.h in Headers */ = {isa = PBXBuildFile; fileRef = 86C40BC91A8D7C5C00081FAC /* ORKSurveyAnswerCellForScale.h */; };
		86C40DB01A8D7C5C00081FAC /* ORKSurveyAnswerCellForScale.m in Sources */ = {isa = PBXBuildFile; fileRef = 86C40BCA1A8D7C5C00081FAC /* ORKSurveyAnswerCellForScale.m */; };
		86C40DB61A8D7C5C00081FAC /* ORKSurveyAnswerCellForText.h in Headers */ = {isa = PBXBuildFile; fileRef = 86C40BCD1A8D7C5C00081FAC /* ORKSurveyAnswerCellForText.h */; };
		86C40DB81A8D7C5C00081FAC /* ORKSurveyAnswerCellForText.m in Sources */ = {isa = PBXBuildFile; fileRef = 86C40BCE1A8D7C5C00081FAC /* ORKSurveyAnswerCellForText.m */; };
		86C40DBE1A8D7C5C00081FAC /* ORKTableViewCell.h in Headers */ = {isa = PBXBuildFile; fileRef = 86C40BD11A8D7C5C00081FAC /* ORKTableViewCell.h */; };
		86C40DC01A8D7C5C00081FAC /* ORKTableViewCell.m in Sources */ = {isa = PBXBuildFile; fileRef = 86C40BD21A8D7C5C00081FAC /* ORKTableViewCell.m */; };
		86C40DC21A8D7C5C00081FAC /* ORKTapCountLabel.h in Headers */ = {isa = PBXBuildFile; fileRef = 86C40BD31A8D7C5C00081FAC /* ORKTapCountLabel.h */; };
		86C40DC41A8D7C5C00081FAC /* ORKTapCountLabel.m in Sources */ = {isa = PBXBuildFile; fileRef = 86C40BD41A8D7C5C00081FAC /* ORKTapCountLabel.m */; };
		86C40DC61A8D7C5C00081FAC /* ORKTask.h in Headers */ = {isa = PBXBuildFile; fileRef = 86C40BD51A8D7C5C00081FAC /* ORKTask.h */; settings = {ATTRIBUTES = (Public, ); }; };
		86C40DCA1A8D7C5C00081FAC /* ORKTaskViewController.h in Headers */ = {isa = PBXBuildFile; fileRef = 86C40BD71A8D7C5C00081FAC /* ORKTaskViewController.h */; settings = {ATTRIBUTES = (Public, ); }; };
		86C40DCC1A8D7C5C00081FAC /* ORKTaskViewController.m in Sources */ = {isa = PBXBuildFile; fileRef = 86C40BD81A8D7C5C00081FAC /* ORKTaskViewController.m */; };
		86C40DCE1A8D7C5C00081FAC /* ORKTaskViewController_Internal.h in Headers */ = {isa = PBXBuildFile; fileRef = 86C40BD91A8D7C5C00081FAC /* ORKTaskViewController_Internal.h */; };
		86C40DD01A8D7C5C00081FAC /* ORKTaskViewController_Private.h in Headers */ = {isa = PBXBuildFile; fileRef = 86C40BDA1A8D7C5C00081FAC /* ORKTaskViewController_Private.h */; settings = {ATTRIBUTES = (Private, ); }; };
		86C40DD21A8D7C5C00081FAC /* ORKTextButton.h in Headers */ = {isa = PBXBuildFile; fileRef = 86C40BDB1A8D7C5C00081FAC /* ORKTextButton.h */; };
		86C40DD41A8D7C5C00081FAC /* ORKTextButton.m in Sources */ = {isa = PBXBuildFile; fileRef = 86C40BDC1A8D7C5C00081FAC /* ORKTextButton.m */; };
		86C40DD61A8D7C5C00081FAC /* ORKUnitLabel.h in Headers */ = {isa = PBXBuildFile; fileRef = 86C40BDD1A8D7C5C00081FAC /* ORKUnitLabel.h */; };
		86C40DD81A8D7C5C00081FAC /* ORKUnitLabel.m in Sources */ = {isa = PBXBuildFile; fileRef = 86C40BDE1A8D7C5C00081FAC /* ORKUnitLabel.m */; };
		86C40DDE1A8D7C5C00081FAC /* ORKVerticalContainerView.h in Headers */ = {isa = PBXBuildFile; fileRef = 86C40BE11A8D7C5C00081FAC /* ORKVerticalContainerView.h */; };
		86C40DE01A8D7C5C00081FAC /* ORKVerticalContainerView.m in Sources */ = {isa = PBXBuildFile; fileRef = 86C40BE21A8D7C5C00081FAC /* ORKVerticalContainerView.m */; };
		86C40DE21A8D7C5C00081FAC /* ORKVerticalContainerView_Internal.h in Headers */ = {isa = PBXBuildFile; fileRef = 86C40BE31A8D7C5C00081FAC /* ORKVerticalContainerView_Internal.h */; };
		86C40DEA1A8D7C5C00081FAC /* UIBarButtonItem+ORKBarButtonItem.h in Headers */ = {isa = PBXBuildFile; fileRef = 86C40BE71A8D7C5C00081FAC /* UIBarButtonItem+ORKBarButtonItem.h */; };
		86C40DEC1A8D7C5C00081FAC /* UIBarButtonItem+ORKBarButtonItem.m in Sources */ = {isa = PBXBuildFile; fileRef = 86C40BE81A8D7C5C00081FAC /* UIBarButtonItem+ORKBarButtonItem.m */; };
		86C40DEE1A8D7C5C00081FAC /* UIResponder+ResearchKit.h in Headers */ = {isa = PBXBuildFile; fileRef = 86C40BE91A8D7C5C00081FAC /* UIResponder+ResearchKit.h */; };
		86C40DF01A8D7C5C00081FAC /* UIResponder+ResearchKit.m in Sources */ = {isa = PBXBuildFile; fileRef = 86C40BEA1A8D7C5C00081FAC /* UIResponder+ResearchKit.m */; };
		86C40DF21A8D7C5C00081FAC /* ORKConsentReviewController.h in Headers */ = {isa = PBXBuildFile; fileRef = 86C40BEC1A8D7C5C00081FAC /* ORKConsentReviewController.h */; };
		86C40DF41A8D7C5C00081FAC /* ORKConsentReviewController.m in Sources */ = {isa = PBXBuildFile; fileRef = 86C40BED1A8D7C5C00081FAC /* ORKConsentReviewController.m */; };
		86C40DF61A8D7C5C00081FAC /* ORKConsentSignatureController.h in Headers */ = {isa = PBXBuildFile; fileRef = 86C40BEE1A8D7C5C00081FAC /* ORKConsentSignatureController.h */; };
		86C40DF81A8D7C5C00081FAC /* ORKConsentSignatureController.m in Sources */ = {isa = PBXBuildFile; fileRef = 86C40BEF1A8D7C5C00081FAC /* ORKConsentSignatureController.m */; };
		86C40DFA1A8D7C5C00081FAC /* MovieTintShader.fsh in Resources */ = {isa = PBXBuildFile; fileRef = 86C40BF01A8D7C5C00081FAC /* MovieTintShader.fsh */; };
		86C40DFC1A8D7C5C00081FAC /* MovieTintShader.vsh in Resources */ = {isa = PBXBuildFile; fileRef = 86C40BF11A8D7C5C00081FAC /* MovieTintShader.vsh */; };
		86C40DFE1A8D7C5C00081FAC /* ORKConsentDocument.h in Headers */ = {isa = PBXBuildFile; fileRef = 86C40BF21A8D7C5C00081FAC /* ORKConsentDocument.h */; settings = {ATTRIBUTES = (Public, ); }; };
		86C40E001A8D7C5C00081FAC /* ORKConsentDocument.m in Sources */ = {isa = PBXBuildFile; fileRef = 86C40BF31A8D7C5C00081FAC /* ORKConsentDocument.m */; };
		86C40E021A8D7C5C00081FAC /* ORKConsentDocument_Internal.h in Headers */ = {isa = PBXBuildFile; fileRef = 86C40BF41A8D7C5C00081FAC /* ORKConsentDocument_Internal.h */; };
		86C40E041A8D7C5C00081FAC /* ORKConsentLearnMoreViewController.h in Headers */ = {isa = PBXBuildFile; fileRef = 86C40BF51A8D7C5C00081FAC /* ORKConsentLearnMoreViewController.h */; };
		86C40E061A8D7C5C00081FAC /* ORKConsentLearnMoreViewController.m in Sources */ = {isa = PBXBuildFile; fileRef = 86C40BF61A8D7C5C00081FAC /* ORKConsentLearnMoreViewController.m */; };
		86C40E081A8D7C5C00081FAC /* ORKConsentReviewStep.h in Headers */ = {isa = PBXBuildFile; fileRef = 86C40BF71A8D7C5C00081FAC /* ORKConsentReviewStep.h */; settings = {ATTRIBUTES = (Public, ); }; };
		86C40E0A1A8D7C5C00081FAC /* ORKConsentReviewStep.m in Sources */ = {isa = PBXBuildFile; fileRef = 86C40BF81A8D7C5C00081FAC /* ORKConsentReviewStep.m */; };
		86C40E0C1A8D7C5C00081FAC /* ORKConsentReviewStepViewController.h in Headers */ = {isa = PBXBuildFile; fileRef = 86C40BF91A8D7C5C00081FAC /* ORKConsentReviewStepViewController.h */; settings = {ATTRIBUTES = (Private, ); }; };
		86C40E0E1A8D7C5C00081FAC /* ORKConsentReviewStepViewController.m in Sources */ = {isa = PBXBuildFile; fileRef = 86C40BFA1A8D7C5C00081FAC /* ORKConsentReviewStepViewController.m */; };
		86C40E101A8D7C5C00081FAC /* ORKConsentSceneViewController.h in Headers */ = {isa = PBXBuildFile; fileRef = 86C40BFB1A8D7C5C00081FAC /* ORKConsentSceneViewController.h */; };
		86C40E121A8D7C5C00081FAC /* ORKConsentSceneViewController.m in Sources */ = {isa = PBXBuildFile; fileRef = 86C40BFC1A8D7C5C00081FAC /* ORKConsentSceneViewController.m */; };
		86C40E181A8D7C5C00081FAC /* ORKConsentSection.h in Headers */ = {isa = PBXBuildFile; fileRef = 86C40BFF1A8D7C5C00081FAC /* ORKConsentSection.h */; settings = {ATTRIBUTES = (Public, ); }; };
		86C40E1A1A8D7C5C00081FAC /* ORKConsentSection.m in Sources */ = {isa = PBXBuildFile; fileRef = 86C40C001A8D7C5C00081FAC /* ORKConsentSection.m */; };
		86C40E1C1A8D7C5C00081FAC /* ORKConsentSection_Internal.h in Headers */ = {isa = PBXBuildFile; fileRef = 86C40C011A8D7C5C00081FAC /* ORKConsentSection_Internal.h */; };
		86C40E1E1A8D7C5C00081FAC /* ORKConsentSignature.h in Headers */ = {isa = PBXBuildFile; fileRef = 86C40C021A8D7C5C00081FAC /* ORKConsentSignature.h */; settings = {ATTRIBUTES = (Public, ); }; };
		86C40E201A8D7C5C00081FAC /* ORKConsentSignature.m in Sources */ = {isa = PBXBuildFile; fileRef = 86C40C031A8D7C5C00081FAC /* ORKConsentSignature.m */; };
		86C40E241A8D7C5C00081FAC /* ORKEAGLMoviePlayerView.h in Headers */ = {isa = PBXBuildFile; fileRef = 86C40C051A8D7C5C00081FAC /* ORKEAGLMoviePlayerView.h */; };
		86C40E261A8D7C5C00081FAC /* ORKEAGLMoviePlayerView.m in Sources */ = {isa = PBXBuildFile; fileRef = 86C40C061A8D7C5C00081FAC /* ORKEAGLMoviePlayerView.m */; };
		86C40E281A8D7C5C00081FAC /* ORKSignatureView.h in Headers */ = {isa = PBXBuildFile; fileRef = 86C40C071A8D7C5C00081FAC /* ORKSignatureView.h */; };
		86C40E2A1A8D7C5C00081FAC /* ORKSignatureView.m in Sources */ = {isa = PBXBuildFile; fileRef = 86C40C081A8D7C5C00081FAC /* ORKSignatureView.m */; };
		86C40E2C1A8D7C5C00081FAC /* ORKVisualConsentStep.h in Headers */ = {isa = PBXBuildFile; fileRef = 86C40C091A8D7C5C00081FAC /* ORKVisualConsentStep.h */; settings = {ATTRIBUTES = (Public, ); }; };
		86C40E2E1A8D7C5C00081FAC /* ORKVisualConsentStep.m in Sources */ = {isa = PBXBuildFile; fileRef = 86C40C0A1A8D7C5C00081FAC /* ORKVisualConsentStep.m */; };
		86C40E301A8D7C5C00081FAC /* ORKVisualConsentStepViewController.h in Headers */ = {isa = PBXBuildFile; fileRef = 86C40C0B1A8D7C5C00081FAC /* ORKVisualConsentStepViewController.h */; settings = {ATTRIBUTES = (Private, ); }; };
		86C40E321A8D7C5C00081FAC /* ORKVisualConsentStepViewController.m in Sources */ = {isa = PBXBuildFile; fileRef = 86C40C0C1A8D7C5C00081FAC /* ORKVisualConsentStepViewController.m */; };
		86C40E341A8D7C5C00081FAC /* ORKVisualConsentStepViewController_Internal.h in Headers */ = {isa = PBXBuildFile; fileRef = 86C40C0D1A8D7C5C00081FAC /* ORKVisualConsentStepViewController_Internal.h */; };
		86C40E361A8D7C5C00081FAC /* ORKVisualConsentTransitionAnimator.h in Headers */ = {isa = PBXBuildFile; fileRef = 86C40C0E1A8D7C5C00081FAC /* ORKVisualConsentTransitionAnimator.h */; };
		86C40E381A8D7C5C00081FAC /* ORKVisualConsentTransitionAnimator.m in Sources */ = {isa = PBXBuildFile; fileRef = 86C40C0F1A8D7C5C00081FAC /* ORKVisualConsentTransitionAnimator.m */; };
		86CC8EA01AC09332001CCD89 /* ResearchKit.framework in Frameworks */ = {isa = PBXBuildFile; fileRef = B183A5951A8535D100C76870 /* ResearchKit.framework */; };
		86CC8EB31AC09383001CCD89 /* ORKAccessibilityTests.m in Sources */ = {isa = PBXBuildFile; fileRef = 86CC8EA81AC09383001CCD89 /* ORKAccessibilityTests.m */; };
		86CC8EB41AC09383001CCD89 /* ORKChoiceAnswerFormatHelperTests.m in Sources */ = {isa = PBXBuildFile; fileRef = 86CC8EA91AC09383001CCD89 /* ORKChoiceAnswerFormatHelperTests.m */; };
		86CC8EB51AC09383001CCD89 /* ORKConsentTests.m in Sources */ = {isa = PBXBuildFile; fileRef = 86CC8EAA1AC09383001CCD89 /* ORKConsentTests.m */; };
		86CC8EB61AC09383001CCD89 /* ORKDataLoggerManagerTests.m in Sources */ = {isa = PBXBuildFile; fileRef = 86CC8EAB1AC09383001CCD89 /* ORKDataLoggerManagerTests.m */; };
		86CC8EB71AC09383001CCD89 /* ORKDataLoggerTests.m in Sources */ = {isa = PBXBuildFile; fileRef = 86CC8EAC1AC09383001CCD89 /* ORKDataLoggerTests.m */; };
		86CC8EB81AC09383001CCD89 /* ORKHKSampleTests.m in Sources */ = {isa = PBXBuildFile; fileRef = 86CC8EAD1AC09383001CCD89 /* ORKHKSampleTests.m */; };
		86CC8EBA1AC09383001CCD89 /* ORKResultTests.m in Sources */ = {isa = PBXBuildFile; fileRef = 86CC8EAF1AC09383001CCD89 /* ORKResultTests.m */; };
		86CC8EBB1AC09383001CCD89 /* ORKTextChoiceCellGroupTests.m in Sources */ = {isa = PBXBuildFile; fileRef = 86CC8EB01AC09383001CCD89 /* ORKTextChoiceCellGroupTests.m */; };
		86D348021AC161B0006DB02B /* ORKRecorderTests.m in Sources */ = {isa = PBXBuildFile; fileRef = 86D348001AC16175006DB02B /* ORKRecorderTests.m */; };
		B11C54991A9EEF8800265E61 /* ORKConsentSharingStep.h in Headers */ = {isa = PBXBuildFile; fileRef = B11C54961A9EEF8800265E61 /* ORKConsentSharingStep.h */; settings = {ATTRIBUTES = (Public, ); }; };
		B11C549B1A9EEF8800265E61 /* ORKConsentSharingStep.m in Sources */ = {isa = PBXBuildFile; fileRef = B11C54971A9EEF8800265E61 /* ORKConsentSharingStep.m */; };
		B11C549F1A9EF4A700265E61 /* ORKConsentSharingStepViewController.h in Headers */ = {isa = PBXBuildFile; fileRef = B11C549C1A9EF4A700265E61 /* ORKConsentSharingStepViewController.h */; settings = {ATTRIBUTES = (Private, ); }; };
		B11C54A11A9EF4A700265E61 /* ORKConsentSharingStepViewController.m in Sources */ = {isa = PBXBuildFile; fileRef = B11C549D1A9EF4A700265E61 /* ORKConsentSharingStepViewController.m */; };
		B12EA0151B0D73A500F9F554 /* ORKToneAudiometryPracticeStep.h in Headers */ = {isa = PBXBuildFile; fileRef = B12EA0131B0D73A500F9F554 /* ORKToneAudiometryPracticeStep.h */; settings = {ATTRIBUTES = (Private, ); }; };
		B12EA0161B0D73A500F9F554 /* ORKToneAudiometryPracticeStep.m in Sources */ = {isa = PBXBuildFile; fileRef = B12EA0141B0D73A500F9F554 /* ORKToneAudiometryPracticeStep.m */; };
		B12EA0191B0D76AD00F9F554 /* ORKToneAudiometryPracticeStepViewController.h in Headers */ = {isa = PBXBuildFile; fileRef = B12EA0171B0D76AD00F9F554 /* ORKToneAudiometryPracticeStepViewController.h */; settings = {ATTRIBUTES = (Private, ); }; };
		B12EA01A1B0D76AD00F9F554 /* ORKToneAudiometryPracticeStepViewController.m in Sources */ = {isa = PBXBuildFile; fileRef = B12EA0181B0D76AD00F9F554 /* ORKToneAudiometryPracticeStepViewController.m */; };
		B17FE7FD1A8DBE7C00BF9C28 /* Artwork.xcassets in Resources */ = {isa = PBXBuildFile; fileRef = 861610BF1A8D8EDD00245F7A /* Artwork.xcassets */; };
		B183A4A21A8535D100C76870 /* ResearchKit_Private.h in Headers */ = {isa = PBXBuildFile; fileRef = B1B894391A00345200C5CF2D /* ResearchKit_Private.h */; settings = {ATTRIBUTES = (Private, ); }; };
		B183A4DD1A8535D100C76870 /* ResearchKit.h in Headers */ = {isa = PBXBuildFile; fileRef = B1C1DE4F196F541F00F75544 /* ResearchKit.h */; settings = {ATTRIBUTES = (Public, ); }; };
		B1A860EA1A9693C400EA57B7 /* consent_01@2x.m4v in Resources */ = {isa = PBXBuildFile; fileRef = B1A860DB1A9693C400EA57B7 /* consent_01@2x.m4v */; };
		B1A860EB1A9693C400EA57B7 /* consent_02@2x.m4v in Resources */ = {isa = PBXBuildFile; fileRef = B1A860DC1A9693C400EA57B7 /* consent_02@2x.m4v */; };
		B1A860EC1A9693C400EA57B7 /* consent_03@2x.m4v in Resources */ = {isa = PBXBuildFile; fileRef = B1A860DD1A9693C400EA57B7 /* consent_03@2x.m4v */; };
		B1A860ED1A9693C400EA57B7 /* consent_04@2x.m4v in Resources */ = {isa = PBXBuildFile; fileRef = B1A860DE1A9693C400EA57B7 /* consent_04@2x.m4v */; };
		B1A860EE1A9693C400EA57B7 /* consent_05@2x.m4v in Resources */ = {isa = PBXBuildFile; fileRef = B1A860DF1A9693C400EA57B7 /* consent_05@2x.m4v */; };
		B1A860EF1A9693C400EA57B7 /* consent_06@2x.m4v in Resources */ = {isa = PBXBuildFile; fileRef = B1A860E01A9693C400EA57B7 /* consent_06@2x.m4v */; };
		B1A860F01A9693C400EA57B7 /* consent_07@2x.m4v in Resources */ = {isa = PBXBuildFile; fileRef = B1A860E11A9693C400EA57B7 /* consent_07@2x.m4v */; };
		B1A860F11A9693C400EA57B7 /* consent_01@3x.m4v in Resources */ = {isa = PBXBuildFile; fileRef = B1A860E31A9693C400EA57B7 /* consent_01@3x.m4v */; };
		B1A860F21A9693C400EA57B7 /* consent_02@3x.m4v in Resources */ = {isa = PBXBuildFile; fileRef = B1A860E41A9693C400EA57B7 /* consent_02@3x.m4v */; };
		B1A860F31A9693C400EA57B7 /* consent_03@3x.m4v in Resources */ = {isa = PBXBuildFile; fileRef = B1A860E51A9693C400EA57B7 /* consent_03@3x.m4v */; };
		B1A860F41A9693C400EA57B7 /* consent_04@3x.m4v in Resources */ = {isa = PBXBuildFile; fileRef = B1A860E61A9693C400EA57B7 /* consent_04@3x.m4v */; };
		B1A860F51A9693C400EA57B7 /* consent_05@3x.m4v in Resources */ = {isa = PBXBuildFile; fileRef = B1A860E71A9693C400EA57B7 /* consent_05@3x.m4v */; };
		B1A860F61A9693C400EA57B7 /* consent_06@3x.m4v in Resources */ = {isa = PBXBuildFile; fileRef = B1A860E81A9693C400EA57B7 /* consent_06@3x.m4v */; };
		B1A860F71A9693C400EA57B7 /* consent_07@3x.m4v in Resources */ = {isa = PBXBuildFile; fileRef = B1A860E91A9693C400EA57B7 /* consent_07@3x.m4v */; };
		B1C0F4E41A9BA65F0022C153 /* ResearchKit.strings in Resources */ = {isa = PBXBuildFile; fileRef = B1C0F4E11A9BA65F0022C153 /* ResearchKit.strings */; };
		B1C7955E1A9FBF04007279BA /* HealthKit.framework in Frameworks */ = {isa = PBXBuildFile; fileRef = B1C7955D1A9FBF04007279BA /* HealthKit.framework */; settings = {ATTRIBUTES = (Required, ); }; };
		B8760F2B1AFBEFB0007FA16F /* ORKScaleRangeDescriptionLabel.h in Headers */ = {isa = PBXBuildFile; fileRef = B8760F291AFBEFB0007FA16F /* ORKScaleRangeDescriptionLabel.h */; };
		B8760F2C1AFBEFB0007FA16F /* ORKScaleRangeDescriptionLabel.m in Sources */ = {isa = PBXBuildFile; fileRef = B8760F2A1AFBEFB0007FA16F /* ORKScaleRangeDescriptionLabel.m */; };
		BC01B0FB1B0EB99700863803 /* ORKTintedImageView_Internal.h in Headers */ = {isa = PBXBuildFile; fileRef = BC01B0FA1B0EB99700863803 /* ORKTintedImageView_Internal.h */; };
		BC13CE391B0660220044153C /* ORKNavigableOrderedTask.h in Headers */ = {isa = PBXBuildFile; fileRef = BC13CE371B0660220044153C /* ORKNavigableOrderedTask.h */; settings = {ATTRIBUTES = (Public, ); }; };
		BC13CE3A1B0660220044153C /* ORKNavigableOrderedTask.m in Sources */ = {isa = PBXBuildFile; fileRef = BC13CE381B0660220044153C /* ORKNavigableOrderedTask.m */; };
		BC13CE3C1B0662990044153C /* ORKStepNavigationRule_Private.h in Headers */ = {isa = PBXBuildFile; fileRef = BC13CE3B1B0662990044153C /* ORKStepNavigationRule_Private.h */; settings = {ATTRIBUTES = (Private, ); }; };
		BC13CE3E1B0662A80044153C /* ORKOrderedTask_Internal.h in Headers */ = {isa = PBXBuildFile; fileRef = BC13CE3D1B0662A80044153C /* ORKOrderedTask_Internal.h */; };
		BC13CE401B0666FD0044153C /* ORKResultPredicate.h in Headers */ = {isa = PBXBuildFile; fileRef = BC13CE3F1B0666FD0044153C /* ORKResultPredicate.h */; settings = {ATTRIBUTES = (Public, ); }; };
		BC13CE421B066A990044153C /* ORKStepNavigationRule_Internal.h in Headers */ = {isa = PBXBuildFile; fileRef = BC13CE411B066A990044153C /* ORKStepNavigationRule_Internal.h */; };
		BC4194291AE8453A00073D6B /* ORKObserver.h in Headers */ = {isa = PBXBuildFile; fileRef = BC4194271AE8453A00073D6B /* ORKObserver.h */; };
		BC41942A1AE8453A00073D6B /* ORKObserver.m in Sources */ = {isa = PBXBuildFile; fileRef = BC4194281AE8453A00073D6B /* ORKObserver.m */; };
		BCA5C0351AEC05F20092AC8D /* ORKStepNavigationRule.h in Headers */ = {isa = PBXBuildFile; fileRef = BCA5C0331AEC05F20092AC8D /* ORKStepNavigationRule.h */; settings = {ATTRIBUTES = (Public, ); }; };
		BCA5C0361AEC05F20092AC8D /* ORKStepNavigationRule.m in Sources */ = {isa = PBXBuildFile; fileRef = BCA5C0341AEC05F20092AC8D /* ORKStepNavigationRule.m */; };
		BCAD50E81B0201EE0034806A /* ORKTaskTests.m in Sources */ = {isa = PBXBuildFile; fileRef = BCAD50E71B0201EE0034806A /* ORKTaskTests.m */; };
		BCB080A11B83EFB900A3F400 /* ORKStepNavigationRule.swift in Sources */ = {isa = PBXBuildFile; fileRef = BCB080A01B83EFB900A3F400 /* ORKStepNavigationRule.swift */; };
		BCB6E64A1B7D531C000D5B34 /* ORKPieChartView.h in Headers */ = {isa = PBXBuildFile; fileRef = BCB6E6481B7D531C000D5B34 /* ORKPieChartView.h */; settings = {ATTRIBUTES = (Public, ); }; };
		BCB6E64B1B7D531C000D5B34 /* ORKPieChartView.m in Sources */ = {isa = PBXBuildFile; fileRef = BCB6E6491B7D531C000D5B34 /* ORKPieChartView.m */; };
		BCB6E6501B7D533B000D5B34 /* ORKCenteredCollectionViewLayout.h in Headers */ = {isa = PBXBuildFile; fileRef = BCB6E64C1B7D533B000D5B34 /* ORKCenteredCollectionViewLayout.h */; };
		BCB6E6511B7D533B000D5B34 /* ORKCenteredCollectionViewLayout.m in Sources */ = {isa = PBXBuildFile; fileRef = BCB6E64D1B7D533B000D5B34 /* ORKCenteredCollectionViewLayout.m */; };
		BCB6E6521B7D533B000D5B34 /* ORKPieChartLegendCell.h in Headers */ = {isa = PBXBuildFile; fileRef = BCB6E64E1B7D533B000D5B34 /* ORKPieChartLegendCell.h */; };
		BCB6E6531B7D533B000D5B34 /* ORKPieChartLegendCell.m in Sources */ = {isa = PBXBuildFile; fileRef = BCB6E64F1B7D533B000D5B34 /* ORKPieChartLegendCell.m */; };
		BCB6E65B1B7D534C000D5B34 /* ORKDiscreteGraphChartView.h in Headers */ = {isa = PBXBuildFile; fileRef = BCB6E6541B7D534C000D5B34 /* ORKDiscreteGraphChartView.h */; settings = {ATTRIBUTES = (Public, ); }; };
		BCB6E65C1B7D534C000D5B34 /* ORKDiscreteGraphChartView.m in Sources */ = {isa = PBXBuildFile; fileRef = BCB6E6551B7D534C000D5B34 /* ORKDiscreteGraphChartView.m */; };
		BCB6E65D1B7D534C000D5B34 /* ORKGraphChartView_Internal.h in Headers */ = {isa = PBXBuildFile; fileRef = BCB6E6561B7D534C000D5B34 /* ORKGraphChartView_Internal.h */; };
		BCB6E65E1B7D534C000D5B34 /* ORKGraphChartView.h in Headers */ = {isa = PBXBuildFile; fileRef = BCB6E6571B7D534C000D5B34 /* ORKGraphChartView.h */; settings = {ATTRIBUTES = (Public, ); }; };
		BCB6E65F1B7D534C000D5B34 /* ORKGraphChartView.m in Sources */ = {isa = PBXBuildFile; fileRef = BCB6E6581B7D534C000D5B34 /* ORKGraphChartView.m */; };
		BCB6E6601B7D534C000D5B34 /* ORKLineGraphChartView.h in Headers */ = {isa = PBXBuildFile; fileRef = BCB6E6591B7D534C000D5B34 /* ORKLineGraphChartView.h */; settings = {ATTRIBUTES = (Public, ); }; };
		BCB6E6611B7D534C000D5B34 /* ORKLineGraphChartView.m in Sources */ = {isa = PBXBuildFile; fileRef = BCB6E65A1B7D534C000D5B34 /* ORKLineGraphChartView.m */; };
		BCB6E6661B7D535F000D5B34 /* ORKXAxisView.h in Headers */ = {isa = PBXBuildFile; fileRef = BCB6E6621B7D535F000D5B34 /* ORKXAxisView.h */; };
		BCB6E6671B7D535F000D5B34 /* ORKXAxisView.m in Sources */ = {isa = PBXBuildFile; fileRef = BCB6E6631B7D535F000D5B34 /* ORKXAxisView.m */; };
		BCB6E66C1B7D537B000D5B34 /* ORKRangedPoint.h in Headers */ = {isa = PBXBuildFile; fileRef = BCB6E66A1B7D537B000D5B34 /* ORKRangedPoint.h */; settings = {ATTRIBUTES = (Public, ); }; };
		BCB6E66D1B7D537B000D5B34 /* ORKRangedPoint.m in Sources */ = {isa = PBXBuildFile; fileRef = BCB6E66B1B7D537B000D5B34 /* ORKRangedPoint.m */; };
		BCB96C131B19C0EC002A0B96 /* ORKStepTests.m in Sources */ = {isa = PBXBuildFile; fileRef = BCB96C121B19C0EC002A0B96 /* ORKStepTests.m */; };
		BCC1CD9A1B7ED64F00D86886 /* ORKYAxisView.h in Headers */ = {isa = PBXBuildFile; fileRef = BCC1CD981B7ED64F00D86886 /* ORKYAxisView.h */; };
		BCC1CD9B1B7ED64F00D86886 /* ORKYAxisView.m in Sources */ = {isa = PBXBuildFile; fileRef = BCC1CD991B7ED64F00D86886 /* ORKYAxisView.m */; };
		BCD192DF1B81240400FCC08A /* ORKPieChartPieView.h in Headers */ = {isa = PBXBuildFile; fileRef = BCD192DD1B81240400FCC08A /* ORKPieChartPieView.h */; };
		BCD192E01B81240400FCC08A /* ORKPieChartPieView.m in Sources */ = {isa = PBXBuildFile; fileRef = BCD192DE1B81240400FCC08A /* ORKPieChartPieView.m */; };
		BCD192E71B81243900FCC08A /* ORKPieChartLegendView.h in Headers */ = {isa = PBXBuildFile; fileRef = BCD192E51B81243900FCC08A /* ORKPieChartLegendView.h */; };
		BCD192E81B81243900FCC08A /* ORKPieChartLegendView.m in Sources */ = {isa = PBXBuildFile; fileRef = BCD192E61B81243900FCC08A /* ORKPieChartLegendView.m */; };
		BCD192EB1B81245500FCC08A /* ORKPieChartTitleTextView.h in Headers */ = {isa = PBXBuildFile; fileRef = BCD192E91B81245500FCC08A /* ORKPieChartTitleTextView.h */; };
		BCD192EC1B81245500FCC08A /* ORKPieChartTitleTextView.m in Sources */ = {isa = PBXBuildFile; fileRef = BCD192EA1B81245500FCC08A /* ORKPieChartTitleTextView.m */; };
		BCD192EE1B81255F00FCC08A /* ORKPieChartView_Internal.h in Headers */ = {isa = PBXBuildFile; fileRef = BCD192ED1B81255F00FCC08A /* ORKPieChartView_Internal.h */; };
		BCFF24BD1B0798D10044EC35 /* ORKResultPredicate.m in Sources */ = {isa = PBXBuildFile; fileRef = BCFF24BC1B0798D10044EC35 /* ORKResultPredicate.m */; };
<<<<<<< HEAD
		BF5161501BE9C53D00174DDD /* ORKWaitStep.h in Headers */ = {isa = PBXBuildFile; fileRef = BF9155A11BDE8DA9007FA459 /* ORKWaitStep.h */; settings = {ATTRIBUTES = (Public, ); }; };
		BF91559B1BDE8D7D007FA459 /* ORKReviewStep_Internal.h in Headers */ = {isa = PBXBuildFile; fileRef = BF9155951BDE8D7D007FA459 /* ORKReviewStep_Internal.h */; settings = {ATTRIBUTES = (Private, ); }; };
		BF91559C1BDE8D7D007FA459 /* ORKReviewStep.h in Headers */ = {isa = PBXBuildFile; fileRef = BF9155961BDE8D7D007FA459 /* ORKReviewStep.h */; settings = {ATTRIBUTES = (Public, ); }; };
		BF91559D1BDE8D7D007FA459 /* ORKReviewStep.m in Sources */ = {isa = PBXBuildFile; fileRef = BF9155971BDE8D7D007FA459 /* ORKReviewStep.m */; };
		BF91559E1BDE8D7E007FA459 /* ORKReviewStepViewController_Internal.h in Headers */ = {isa = PBXBuildFile; fileRef = BF9155981BDE8D7D007FA459 /* ORKReviewStepViewController_Internal.h */; settings = {ATTRIBUTES = (Private, ); }; };
		BF91559F1BDE8D7E007FA459 /* ORKReviewStepViewController.h in Headers */ = {isa = PBXBuildFile; fileRef = BF9155991BDE8D7D007FA459 /* ORKReviewStepViewController.h */; settings = {ATTRIBUTES = (Private, ); }; };
		BF9155A01BDE8D7E007FA459 /* ORKReviewStepViewController.m in Sources */ = {isa = PBXBuildFile; fileRef = BF91559A1BDE8D7D007FA459 /* ORKReviewStepViewController.m */; };
		BF9155A81BDE8DA9007FA459 /* ORKWaitStep.m in Sources */ = {isa = PBXBuildFile; fileRef = BF9155A21BDE8DA9007FA459 /* ORKWaitStep.m */; };
		BF9155A91BDE8DA9007FA459 /* ORKWaitStepView.h in Headers */ = {isa = PBXBuildFile; fileRef = BF9155A31BDE8DA9007FA459 /* ORKWaitStepView.h */; settings = {ATTRIBUTES = (Private, ); }; };
		BF9155AA1BDE8DA9007FA459 /* ORKWaitStepView.m in Sources */ = {isa = PBXBuildFile; fileRef = BF9155A41BDE8DA9007FA459 /* ORKWaitStepView.m */; };
		BF9155AB1BDE8DA9007FA459 /* ORKWaitStepViewController.h in Headers */ = {isa = PBXBuildFile; fileRef = BF9155A51BDE8DA9007FA459 /* ORKWaitStepViewController.h */; settings = {ATTRIBUTES = (Private, ); }; };
		BF9155AC1BDE8DA9007FA459 /* ORKWaitStepViewController.m in Sources */ = {isa = PBXBuildFile; fileRef = BF9155A61BDE8DA9007FA459 /* ORKWaitStepViewController.m */; };
=======
		CA8D0E921BC4360F00BED0F7 /* ORKWaitStepView.h in Headers */ = {isa = PBXBuildFile; fileRef = CA8D0E901BC4360F00BED0F7 /* ORKWaitStepView.h */; };
		CA8D0E931BC4360F00BED0F7 /* ORKWaitStepView.m in Sources */ = {isa = PBXBuildFile; fileRef = CA8D0E911BC4360F00BED0F7 /* ORKWaitStepView.m */; };
		CB16A6F01BB0D0960043CDD8 /* ORKWaitStep.h in Headers */ = {isa = PBXBuildFile; fileRef = CB16A6EC1BB0D0960043CDD8 /* ORKWaitStep.h */; settings = {ATTRIBUTES = (Public, ); }; };
		CB16A6F11BB0D0960043CDD8 /* ORKWaitStep.m in Sources */ = {isa = PBXBuildFile; fileRef = CB16A6ED1BB0D0960043CDD8 /* ORKWaitStep.m */; };
		CB16A6F21BB0D0960043CDD8 /* ORKWaitStepViewController.h in Headers */ = {isa = PBXBuildFile; fileRef = CB16A6EE1BB0D0960043CDD8 /* ORKWaitStepViewController.h */; settings = {ATTRIBUTES = (Public, ); }; };
		CB16A6F31BB0D0960043CDD8 /* ORKWaitStepViewController.m in Sources */ = {isa = PBXBuildFile; fileRef = CB16A6EF1BB0D0960043CDD8 /* ORKWaitStepViewController.m */; };
>>>>>>> 22b769b7
		CBD34A561BB1FB9000F204EA /* ORKLocationSelectionView.h in Headers */ = {isa = PBXBuildFile; fileRef = CBD34A541BB1FB9000F204EA /* ORKLocationSelectionView.h */; };
		CBD34A571BB1FB9000F204EA /* ORKLocationSelectionView.m in Sources */ = {isa = PBXBuildFile; fileRef = CBD34A551BB1FB9000F204EA /* ORKLocationSelectionView.m */; };
		CBD34A5A1BB207FC00F204EA /* ORKSurveyAnswerCellForLocation.h in Headers */ = {isa = PBXBuildFile; fileRef = CBD34A581BB207FC00F204EA /* ORKSurveyAnswerCellForLocation.h */; };
		CBD34A5B1BB207FC00F204EA /* ORKSurveyAnswerCellForLocation.m in Sources */ = {isa = PBXBuildFile; fileRef = CBD34A591BB207FC00F204EA /* ORKSurveyAnswerCellForLocation.m */; };
		D42FEFB81AF7557000A124F8 /* ORKImageCaptureView.h in Headers */ = {isa = PBXBuildFile; fileRef = D42FEFB61AF7557000A124F8 /* ORKImageCaptureView.h */; };
		D42FEFB91AF7557000A124F8 /* ORKImageCaptureView.m in Sources */ = {isa = PBXBuildFile; fileRef = D42FEFB71AF7557000A124F8 /* ORKImageCaptureView.m */; };
		D44239791AF17F5100559D96 /* ORKImageCaptureStep.h in Headers */ = {isa = PBXBuildFile; fileRef = D44239771AF17F5100559D96 /* ORKImageCaptureStep.h */; settings = {ATTRIBUTES = (Public, ); }; };
		D442397A1AF17F5100559D96 /* ORKImageCaptureStep.m in Sources */ = {isa = PBXBuildFile; fileRef = D44239781AF17F5100559D96 /* ORKImageCaptureStep.m */; };
		D442397D1AF17F7600559D96 /* ORKImageCaptureStepViewController.h in Headers */ = {isa = PBXBuildFile; fileRef = D442397B1AF17F7600559D96 /* ORKImageCaptureStepViewController.h */; settings = {ATTRIBUTES = (Public, ); }; };
		D442397E1AF17F7600559D96 /* ORKImageCaptureStepViewController.m in Sources */ = {isa = PBXBuildFile; fileRef = D442397C1AF17F7600559D96 /* ORKImageCaptureStepViewController.m */; };
		D458520A1AF6CCFA00A2DE13 /* ORKImageCaptureCameraPreviewView.h in Headers */ = {isa = PBXBuildFile; fileRef = D45852081AF6CCFA00A2DE13 /* ORKImageCaptureCameraPreviewView.h */; };
		D458520B1AF6CCFA00A2DE13 /* ORKImageCaptureCameraPreviewView.m in Sources */ = {isa = PBXBuildFile; fileRef = D45852091AF6CCFA00A2DE13 /* ORKImageCaptureCameraPreviewView.m */; };
		FA7A9D2B1B082688005A2BEA /* ORKConsentDocumentTests.m in Sources */ = {isa = PBXBuildFile; fileRef = FA7A9D2A1B082688005A2BEA /* ORKConsentDocumentTests.m */; };
		FA7A9D2F1B083DD3005A2BEA /* ORKConsentSectionFormatter.h in Headers */ = {isa = PBXBuildFile; fileRef = FA7A9D2D1B083DD3005A2BEA /* ORKConsentSectionFormatter.h */; };
		FA7A9D301B083DD3005A2BEA /* ORKConsentSectionFormatter.m in Sources */ = {isa = PBXBuildFile; fileRef = FA7A9D2E1B083DD3005A2BEA /* ORKConsentSectionFormatter.m */; };
		FA7A9D331B0843A9005A2BEA /* ORKConsentSignatureFormatter.h in Headers */ = {isa = PBXBuildFile; fileRef = FA7A9D311B0843A9005A2BEA /* ORKConsentSignatureFormatter.h */; };
		FA7A9D341B0843A9005A2BEA /* ORKConsentSignatureFormatter.m in Sources */ = {isa = PBXBuildFile; fileRef = FA7A9D321B0843A9005A2BEA /* ORKConsentSignatureFormatter.m */; };
		FA7A9D371B09365F005A2BEA /* ORKConsentSectionFormatterTests.m in Sources */ = {isa = PBXBuildFile; fileRef = FA7A9D361B09365F005A2BEA /* ORKConsentSectionFormatterTests.m */; };
		FA7A9D391B0969A7005A2BEA /* ORKConsentSignatureFormatterTests.m in Sources */ = {isa = PBXBuildFile; fileRef = FA7A9D381B0969A7005A2BEA /* ORKConsentSignatureFormatterTests.m */; };
/* End PBXBuildFile section */

/* Begin PBXContainerItemProxy section */
		86CC8EA11AC09332001CCD89 /* PBXContainerItemProxy */ = {
			isa = PBXContainerItemProxy;
			containerPortal = 3FFF18351829DB1D00167070 /* Project object */;
			proxyType = 1;
			remoteGlobalIDString = B183A4731A8535D100C76870;
			remoteInfo = OpenResearchKit;
		};
		B11DF3B01AA10795009E76D2 /* PBXContainerItemProxy */ = {
			isa = PBXContainerItemProxy;
			containerPortal = 3FFF18351829DB1D00167070 /* Project object */;
			proxyType = 1;
			remoteGlobalIDString = B183A4731A8535D100C76870;
			remoteInfo = OpenResearchKit;
		};
/* End PBXContainerItemProxy section */

/* Begin PBXFileReference section */
		106FF29C1B663FCE004EACF2 /* ORKHolePegTestPlaceStep.h */ = {isa = PBXFileReference; fileEncoding = 4; lastKnownFileType = sourcecode.c.h; path = ORKHolePegTestPlaceStep.h; sourceTree = "<group>"; };
		106FF29D1B663FCE004EACF2 /* ORKHolePegTestPlaceStep.m */ = {isa = PBXFileReference; fileEncoding = 4; lastKnownFileType = sourcecode.c.objc; path = ORKHolePegTestPlaceStep.m; sourceTree = "<group>"; };
		106FF2A01B665B86004EACF2 /* ORKHolePegTestPlaceStepViewController.h */ = {isa = PBXFileReference; fileEncoding = 4; lastKnownFileType = sourcecode.c.h; path = ORKHolePegTestPlaceStepViewController.h; sourceTree = "<group>"; };
		106FF2A11B665B86004EACF2 /* ORKHolePegTestPlaceStepViewController.m */ = {isa = PBXFileReference; fileEncoding = 4; lastKnownFileType = sourcecode.c.objc; path = ORKHolePegTestPlaceStepViewController.m; sourceTree = "<group>"; };
		106FF2A41B665CF5004EACF2 /* ORKHolePegTestPlaceContentView.h */ = {isa = PBXFileReference; fileEncoding = 4; lastKnownFileType = sourcecode.c.h; path = ORKHolePegTestPlaceContentView.h; sourceTree = "<group>"; };
		106FF2A51B665CF5004EACF2 /* ORKHolePegTestPlaceContentView.m */ = {isa = PBXFileReference; fileEncoding = 4; lastKnownFileType = sourcecode.c.objc; path = ORKHolePegTestPlaceContentView.m; sourceTree = "<group>"; };
		106FF2A81B690FD7004EACF2 /* ORKHolePegTestPlacePegView.h */ = {isa = PBXFileReference; fileEncoding = 4; lastKnownFileType = sourcecode.c.h; path = ORKHolePegTestPlacePegView.h; sourceTree = "<group>"; };
		106FF2A91B690FD7004EACF2 /* ORKHolePegTestPlacePegView.m */ = {isa = PBXFileReference; fileEncoding = 4; lastKnownFileType = sourcecode.c.objc; path = ORKHolePegTestPlacePegView.m; sourceTree = "<group>"; };
		106FF2AC1B6FACA8004EACF2 /* ORKDirectionView.h */ = {isa = PBXFileReference; fileEncoding = 4; lastKnownFileType = sourcecode.c.h; path = ORKDirectionView.h; sourceTree = "<group>"; };
		106FF2AD1B6FACA8004EACF2 /* ORKDirectionView.m */ = {isa = PBXFileReference; fileEncoding = 4; lastKnownFileType = sourcecode.c.objc; path = ORKDirectionView.m; sourceTree = "<group>"; };
		106FF2B21B71F18E004EACF2 /* ORKHolePegTestPlaceHoleView.h */ = {isa = PBXFileReference; fileEncoding = 4; lastKnownFileType = sourcecode.c.h; path = ORKHolePegTestPlaceHoleView.h; sourceTree = "<group>"; };
		106FF2B31B71F18E004EACF2 /* ORKHolePegTestPlaceHoleView.m */ = {isa = PBXFileReference; fileEncoding = 4; lastKnownFileType = sourcecode.c.objc; path = ORKHolePegTestPlaceHoleView.m; sourceTree = "<group>"; };
		10864C961B27146B000F4158 /* ORKPSATStep.h */ = {isa = PBXFileReference; fileEncoding = 4; lastKnownFileType = sourcecode.c.h; path = ORKPSATStep.h; sourceTree = "<group>"; };
		10864C971B27146B000F4158 /* ORKPSATStep.m */ = {isa = PBXFileReference; fileEncoding = 4; lastKnownFileType = sourcecode.c.objc; path = ORKPSATStep.m; sourceTree = "<group>"; };
		10864C981B27146B000F4158 /* ORKPSATStepViewController.h */ = {isa = PBXFileReference; fileEncoding = 4; lastKnownFileType = sourcecode.c.h; path = ORKPSATStepViewController.h; sourceTree = "<group>"; };
		10864C991B27146B000F4158 /* ORKPSATStepViewController.m */ = {isa = PBXFileReference; fileEncoding = 4; lastKnownFileType = sourcecode.c.objc; path = ORKPSATStepViewController.m; sourceTree = "<group>"; };
		10864C9A1B27146B000F4158 /* ORKPSATContentView.h */ = {isa = PBXFileReference; fileEncoding = 4; lastKnownFileType = sourcecode.c.h; path = ORKPSATContentView.h; sourceTree = "<group>"; };
		10864C9B1B27146B000F4158 /* ORKPSATContentView.m */ = {isa = PBXFileReference; fileEncoding = 4; lastKnownFileType = sourcecode.c.objc; path = ORKPSATContentView.m; sourceTree = "<group>"; };
		10864C9C1B27146B000F4158 /* ORKPSATKeyboardView.h */ = {isa = PBXFileReference; fileEncoding = 4; lastKnownFileType = sourcecode.c.h; path = ORKPSATKeyboardView.h; sourceTree = "<group>"; };
		10864C9D1B27146B000F4158 /* ORKPSATKeyboardView.m */ = {isa = PBXFileReference; fileEncoding = 4; lastKnownFileType = sourcecode.c.objc; path = ORKPSATKeyboardView.m; sourceTree = "<group>"; };
		10BAA2C81B5FCB4F004FE478 /* ORKProgressView.h */ = {isa = PBXFileReference; fileEncoding = 4; lastKnownFileType = sourcecode.c.h; path = ORKProgressView.h; sourceTree = "<group>"; };
		10BAA2C91B5FCB4F004FE478 /* ORKProgressView.m */ = {isa = PBXFileReference; fileEncoding = 4; lastKnownFileType = sourcecode.c.objc; path = ORKProgressView.m; sourceTree = "<group>"; };
		10FF9AC11B79EF2800ECB5B4 /* ORKHolePegTestRemoveStep.h */ = {isa = PBXFileReference; fileEncoding = 4; lastKnownFileType = sourcecode.c.h; path = ORKHolePegTestRemoveStep.h; sourceTree = "<group>"; };
		10FF9AC21B79EF2800ECB5B4 /* ORKHolePegTestRemoveStep.m */ = {isa = PBXFileReference; fileEncoding = 4; lastKnownFileType = sourcecode.c.objc; path = ORKHolePegTestRemoveStep.m; sourceTree = "<group>"; };
		10FF9AC91B79F22900ECB5B4 /* ORKHolePegTestRemoveStepViewController.h */ = {isa = PBXFileReference; fileEncoding = 4; lastKnownFileType = sourcecode.c.h; path = ORKHolePegTestRemoveStepViewController.h; sourceTree = "<group>"; };
		10FF9ACA1B79F22900ECB5B4 /* ORKHolePegTestRemoveStepViewController.m */ = {isa = PBXFileReference; fileEncoding = 4; lastKnownFileType = sourcecode.c.objc; path = ORKHolePegTestRemoveStepViewController.m; sourceTree = "<group>"; };
		10FF9ACD1B79F5CE00ECB5B4 /* ORKHolePegTestRemoveContentView.h */ = {isa = PBXFileReference; fileEncoding = 4; lastKnownFileType = sourcecode.c.h; path = ORKHolePegTestRemoveContentView.h; sourceTree = "<group>"; };
		10FF9ACE1B79F5CE00ECB5B4 /* ORKHolePegTestRemoveContentView.m */ = {isa = PBXFileReference; fileEncoding = 4; lastKnownFileType = sourcecode.c.objc; path = ORKHolePegTestRemoveContentView.m; sourceTree = "<group>"; };
		10FF9AD11B79F5EA00ECB5B4 /* ORKHolePegTestRemovePegView.h */ = {isa = PBXFileReference; fileEncoding = 4; lastKnownFileType = sourcecode.c.h; path = ORKHolePegTestRemovePegView.h; sourceTree = "<group>"; };
		10FF9AD21B79F5EA00ECB5B4 /* ORKHolePegTestRemovePegView.m */ = {isa = PBXFileReference; fileEncoding = 4; lastKnownFileType = sourcecode.c.objc; path = ORKHolePegTestRemovePegView.m; sourceTree = "<group>"; };
		10FF9AD51B7A045E00ECB5B4 /* ORKSeparatorView.h */ = {isa = PBXFileReference; fileEncoding = 4; lastKnownFileType = sourcecode.c.h; path = ORKSeparatorView.h; sourceTree = "<group>"; };
		10FF9AD61B7A045E00ECB5B4 /* ORKSeparatorView.m */ = {isa = PBXFileReference; fileEncoding = 4; lastKnownFileType = sourcecode.c.objc; path = ORKSeparatorView.m; sourceTree = "<group>"; };
		10FF9AD91B7BA78400ECB5B4 /* ORKOrderedTask_Private.h */ = {isa = PBXFileReference; fileEncoding = 4; lastKnownFileType = sourcecode.c.h; path = ORKOrderedTask_Private.h; sourceTree = "<group>"; };
		147503AD1AEE8071004B17F3 /* ORKAudioGenerator.h */ = {isa = PBXFileReference; fileEncoding = 4; lastKnownFileType = sourcecode.c.h; path = ORKAudioGenerator.h; sourceTree = "<group>"; };
		147503AE1AEE8071004B17F3 /* ORKAudioGenerator.m */ = {isa = PBXFileReference; fileEncoding = 4; lastKnownFileType = sourcecode.c.objc; path = ORKAudioGenerator.m; sourceTree = "<group>"; };
		147503B11AEE807C004B17F3 /* ORKToneAudiometryContentView.h */ = {isa = PBXFileReference; fileEncoding = 4; lastKnownFileType = sourcecode.c.h; path = ORKToneAudiometryContentView.h; sourceTree = "<group>"; };
		147503B21AEE807C004B17F3 /* ORKToneAudiometryContentView.m */ = {isa = PBXFileReference; fileEncoding = 4; lastKnownFileType = sourcecode.c.objc; path = ORKToneAudiometryContentView.m; sourceTree = "<group>"; };
		147503B31AEE807C004B17F3 /* ORKToneAudiometryStep.h */ = {isa = PBXFileReference; fileEncoding = 4; lastKnownFileType = sourcecode.c.h; path = ORKToneAudiometryStep.h; sourceTree = "<group>"; };
		147503B41AEE807C004B17F3 /* ORKToneAudiometryStep.m */ = {isa = PBXFileReference; fileEncoding = 4; lastKnownFileType = sourcecode.c.objc; path = ORKToneAudiometryStep.m; sourceTree = "<group>"; };
		147503B51AEE807C004B17F3 /* ORKToneAudiometryStepViewController.h */ = {isa = PBXFileReference; fileEncoding = 4; lastKnownFileType = sourcecode.c.h; path = ORKToneAudiometryStepViewController.h; sourceTree = "<group>"; };
		147503B61AEE807C004B17F3 /* ORKToneAudiometryStepViewController.m */ = {isa = PBXFileReference; fileEncoding = 4; lastKnownFileType = sourcecode.c.objc; path = ORKToneAudiometryStepViewController.m; sourceTree = "<group>"; };
		241A2E861B94FD8800ED3B39 /* ORKPasscodeStepViewController_Internal.h */ = {isa = PBXFileReference; fileEncoding = 4; lastKnownFileType = sourcecode.c.h; path = ORKPasscodeStepViewController_Internal.h; sourceTree = "<group>"; };
		2429D5701BBB5397003A512F /* ORKRegistrationStep.h */ = {isa = PBXFileReference; fileEncoding = 4; lastKnownFileType = sourcecode.c.h; name = ORKRegistrationStep.h; path = Onboarding/ORKRegistrationStep.h; sourceTree = "<group>"; };
		2429D5711BBB5397003A512F /* ORKRegistrationStep.m */ = {isa = PBXFileReference; fileEncoding = 4; lastKnownFileType = sourcecode.c.objc; name = ORKRegistrationStep.m; path = Onboarding/ORKRegistrationStep.m; sourceTree = "<group>"; };
		242C9E031BBDFDAC0088B7F4 /* ORKVerificationStep.h */ = {isa = PBXFileReference; fileEncoding = 4; lastKnownFileType = sourcecode.c.h; name = ORKVerificationStep.h; path = Onboarding/ORKVerificationStep.h; sourceTree = "<group>"; };
		242C9E041BBDFDAC0088B7F4 /* ORKVerificationStep.m */ = {isa = PBXFileReference; fileEncoding = 4; lastKnownFileType = sourcecode.c.objc; name = ORKVerificationStep.m; path = Onboarding/ORKVerificationStep.m; sourceTree = "<group>"; };
		242C9E0B1BBE03F90088B7F4 /* ORKVerificationStepViewController.h */ = {isa = PBXFileReference; fileEncoding = 4; lastKnownFileType = sourcecode.c.h; name = ORKVerificationStepViewController.h; path = Onboarding/ORKVerificationStepViewController.h; sourceTree = "<group>"; };
		242C9E0C1BBE03F90088B7F4 /* ORKVerificationStepViewController.m */ = {isa = PBXFileReference; fileEncoding = 4; lastKnownFileType = sourcecode.c.objc; name = ORKVerificationStepViewController.m; path = Onboarding/ORKVerificationStepViewController.m; sourceTree = "<group>"; };
		242C9E0F1BBE06DE0088B7F4 /* ORKVerificationStepView.h */ = {isa = PBXFileReference; fileEncoding = 4; lastKnownFileType = sourcecode.c.h; name = ORKVerificationStepView.h; path = Onboarding/ORKVerificationStepView.h; sourceTree = "<group>"; };
		242C9E101BBE06DE0088B7F4 /* ORKVerificationStepView.m */ = {isa = PBXFileReference; fileEncoding = 4; lastKnownFileType = sourcecode.c.objc; name = ORKVerificationStepView.m; path = Onboarding/ORKVerificationStepView.m; sourceTree = "<group>"; };
		2433C9E11B9A506F0052D375 /* ORKKeychainWrapper.h */ = {isa = PBXFileReference; fileEncoding = 4; lastKnownFileType = sourcecode.c.h; path = ORKKeychainWrapper.h; sourceTree = "<group>"; };
		2433C9E21B9A506F0052D375 /* ORKKeychainWrapper.m */ = {isa = PBXFileReference; fileEncoding = 4; lastKnownFileType = sourcecode.c.objc; path = ORKKeychainWrapper.m; sourceTree = "<group>"; };
		2441034D1B966D4C00EEAB0C /* ORKPasscodeViewController.h */ = {isa = PBXFileReference; fileEncoding = 4; lastKnownFileType = sourcecode.c.h; path = ORKPasscodeViewController.h; sourceTree = "<group>"; };
		2441034E1B966D4C00EEAB0C /* ORKPasscodeViewController.m */ = {isa = PBXFileReference; fileEncoding = 4; lastKnownFileType = sourcecode.c.objc; path = ORKPasscodeViewController.m; sourceTree = "<group>"; };
		244EFAD11BCEFD83001850D9 /* ORKAnswerFormat_Private.h */ = {isa = PBXFileReference; fileEncoding = 4; lastKnownFileType = sourcecode.c.h; path = ORKAnswerFormat_Private.h; sourceTree = "<group>"; };
		24850E171BCDA9C7006E91FB /* ORKLoginStepViewController.h */ = {isa = PBXFileReference; fileEncoding = 4; lastKnownFileType = sourcecode.c.h; name = ORKLoginStepViewController.h; path = Onboarding/ORKLoginStepViewController.h; sourceTree = "<group>"; };
		24850E181BCDA9C7006E91FB /* ORKLoginStepViewController.m */ = {isa = PBXFileReference; fileEncoding = 4; lastKnownFileType = sourcecode.c.objc; name = ORKLoginStepViewController.m; path = Onboarding/ORKLoginStepViewController.m; sourceTree = "<group>"; };
		248604051B4C98760010C8A0 /* ORKAnswerFormatTests.m */ = {isa = PBXFileReference; fileEncoding = 4; lastKnownFileType = sourcecode.c.objc; path = ORKAnswerFormatTests.m; sourceTree = "<group>"; };
		24898B0B1B7186C000B0E7E7 /* ORKScaleRangeImageView.h */ = {isa = PBXFileReference; fileEncoding = 4; lastKnownFileType = sourcecode.c.h; path = ORKScaleRangeImageView.h; sourceTree = "<group>"; };
		24898B0C1B7186C000B0E7E7 /* ORKScaleRangeImageView.m */ = {isa = PBXFileReference; fileEncoding = 4; lastKnownFileType = sourcecode.c.objc; path = ORKScaleRangeImageView.m; sourceTree = "<group>"; };
		249F44E31BCD9EAC0000D57E /* ORKFormStepViewController_Internal.h */ = {isa = PBXFileReference; fileEncoding = 4; lastKnownFileType = sourcecode.c.h; path = ORKFormStepViewController_Internal.h; sourceTree = "<group>"; };
		24A4DA0E1B8D0F21009C797A /* ORKPasscodeStepView.h */ = {isa = PBXFileReference; fileEncoding = 4; lastKnownFileType = sourcecode.c.h; path = ORKPasscodeStepView.h; sourceTree = "<group>"; };
		24A4DA0F1B8D0F21009C797A /* ORKPasscodeStepView.m */ = {isa = PBXFileReference; fileEncoding = 4; lastKnownFileType = sourcecode.c.objc; path = ORKPasscodeStepView.m; sourceTree = "<group>"; };
		24A4DA121B8D1115009C797A /* ORKPasscodeStep.h */ = {isa = PBXFileReference; fileEncoding = 4; lastKnownFileType = sourcecode.c.h; path = ORKPasscodeStep.h; sourceTree = "<group>"; };
		24A4DA131B8D1115009C797A /* ORKPasscodeStep.m */ = {isa = PBXFileReference; fileEncoding = 4; lastKnownFileType = sourcecode.c.objc; path = ORKPasscodeStep.m; sourceTree = "<group>"; };
		24A4DA161B8D13FE009C797A /* ORKPasscodeStepViewController.h */ = {isa = PBXFileReference; fileEncoding = 4; lastKnownFileType = sourcecode.c.h; path = ORKPasscodeStepViewController.h; sourceTree = "<group>"; };
		24A4DA171B8D13FE009C797A /* ORKPasscodeStepViewController.m */ = {isa = PBXFileReference; fileEncoding = 4; lastKnownFileType = sourcecode.c.objc; path = ORKPasscodeStepViewController.m; sourceTree = "<group>"; };
		24BC5CEC1BC345D900846B43 /* ORKLoginStep.h */ = {isa = PBXFileReference; fileEncoding = 4; lastKnownFileType = sourcecode.c.h; name = ORKLoginStep.h; path = Onboarding/ORKLoginStep.h; sourceTree = "<group>"; };
		24BC5CED1BC345D900846B43 /* ORKLoginStep.m */ = {isa = PBXFileReference; fileEncoding = 4; lastKnownFileType = sourcecode.c.objc; name = ORKLoginStep.m; path = Onboarding/ORKLoginStep.m; sourceTree = "<group>"; };
		24C296741BD052F800B42EF1 /* ORKVerificationStep_Internal.h */ = {isa = PBXFileReference; fileEncoding = 4; lastKnownFileType = sourcecode.c.h; name = ORKVerificationStep_Internal.h; path = Onboarding/ORKVerificationStep_Internal.h; sourceTree = "<group>"; };
		24C296761BD055B800B42EF1 /* ORKLoginStep_Internal.h */ = {isa = PBXFileReference; fileEncoding = 4; lastKnownFileType = sourcecode.c.h; name = ORKLoginStep_Internal.h; path = Onboarding/ORKLoginStep_Internal.h; sourceTree = "<group>"; };
		250F94021B4C5A6600FA23EB /* ORKTowerOfHanoiStep.h */ = {isa = PBXFileReference; fileEncoding = 4; lastKnownFileType = sourcecode.c.h; path = ORKTowerOfHanoiStep.h; sourceTree = "<group>"; };
		250F94031B4C5A6600FA23EB /* ORKTowerOfHanoiStep.m */ = {isa = PBXFileReference; fileEncoding = 4; lastKnownFileType = sourcecode.c.objc; path = ORKTowerOfHanoiStep.m; sourceTree = "<group>"; };
		250F94061B4C5AA400FA23EB /* ORKTowerOfHanoiStepViewController.h */ = {isa = PBXFileReference; fileEncoding = 4; lastKnownFileType = sourcecode.c.h; path = ORKTowerOfHanoiStepViewController.h; sourceTree = "<group>"; };
		250F94071B4C5AA400FA23EB /* ORKTowerOfHanoiStepViewController.m */ = {isa = PBXFileReference; fileEncoding = 4; lastKnownFileType = sourcecode.c.objc; path = ORKTowerOfHanoiStepViewController.m; sourceTree = "<group>"; };
		257FCE1D1B4D14E50001EF06 /* ORKTowerOfHanoiTowerView.h */ = {isa = PBXFileReference; fileEncoding = 4; lastKnownFileType = sourcecode.c.h; path = ORKTowerOfHanoiTowerView.h; sourceTree = "<group>"; };
		257FCE1E1B4D14E50001EF06 /* ORKTowerOfHanoiTowerView.m */ = {isa = PBXFileReference; fileEncoding = 4; lastKnownFileType = sourcecode.c.objc; path = ORKTowerOfHanoiTowerView.m; sourceTree = "<group>"; };
		257FCE211B4D37A80001EF06 /* ORKTowerOfHanoiTower.h */ = {isa = PBXFileReference; fileEncoding = 4; lastKnownFileType = sourcecode.c.h; path = ORKTowerOfHanoiTower.h; sourceTree = "<group>"; };
		257FCE221B4D37A80001EF06 /* ORKTowerOfHanoiTower.m */ = {isa = PBXFileReference; fileEncoding = 4; lastKnownFileType = sourcecode.c.objc; path = ORKTowerOfHanoiTower.m; sourceTree = "<group>"; };
		25ECC0931AFBD68300F3D63B /* ORKReactionTimeStep.h */ = {isa = PBXFileReference; fileEncoding = 4; lastKnownFileType = sourcecode.c.h; path = ORKReactionTimeStep.h; sourceTree = "<group>"; };
		25ECC0941AFBD68300F3D63B /* ORKReactionTimeStep.m */ = {isa = PBXFileReference; fileEncoding = 4; lastKnownFileType = sourcecode.c.objc; path = ORKReactionTimeStep.m; sourceTree = "<group>"; };
		25ECC0991AFBD8B300F3D63B /* ORKReactionTimeViewController.h */ = {isa = PBXFileReference; fileEncoding = 4; lastKnownFileType = sourcecode.c.h; path = ORKReactionTimeViewController.h; sourceTree = "<group>"; };
		25ECC09A1AFBD8B300F3D63B /* ORKReactionTimeViewController.m */ = {isa = PBXFileReference; fileEncoding = 4; lastKnownFileType = sourcecode.c.objc; path = ORKReactionTimeViewController.m; sourceTree = "<group>"; };
		25ECC09D1AFBD92D00F3D63B /* ORKReactionTimeContentView.h */ = {isa = PBXFileReference; fileEncoding = 4; lastKnownFileType = sourcecode.c.h; path = ORKReactionTimeContentView.h; sourceTree = "<group>"; };
		25ECC09E1AFBD92D00F3D63B /* ORKReactionTimeContentView.m */ = {isa = PBXFileReference; fileEncoding = 4; lastKnownFileType = sourcecode.c.objc; path = ORKReactionTimeContentView.m; sourceTree = "<group>"; };
		25ECC0A11AFBDD2700F3D63B /* ORKReactionTimeStimulusView.h */ = {isa = PBXFileReference; fileEncoding = 4; lastKnownFileType = sourcecode.c.h; path = ORKReactionTimeStimulusView.h; sourceTree = "<group>"; };
		25ECC0A21AFBDD2700F3D63B /* ORKReactionTimeStimulusView.m */ = {isa = PBXFileReference; fileEncoding = 4; lastKnownFileType = sourcecode.c.objc; path = ORKReactionTimeStimulusView.m; sourceTree = "<group>"; };
		2EBFE11C1AE1B32D00CB8254 /* ORKUIViewAccessibilityTests.m */ = {isa = PBXFileReference; fileEncoding = 4; lastKnownFileType = sourcecode.c.objc; path = ORKUIViewAccessibilityTests.m; sourceTree = "<group>"; };
		2EBFE11E1AE1B68800CB8254 /* ORKVoiceEngine_Internal.h */ = {isa = PBXFileReference; lastKnownFileType = sourcecode.c.h; path = ORKVoiceEngine_Internal.h; sourceTree = "<group>"; };
		2EBFE11F1AE1B74100CB8254 /* ORKVoiceEngineTests.m */ = {isa = PBXFileReference; fileEncoding = 4; lastKnownFileType = sourcecode.c.objc; path = ORKVoiceEngineTests.m; sourceTree = "<group>"; };
		6146D0A11B84A91E0068491D /* ORKLineGraphAccessibilityElement.h */ = {isa = PBXFileReference; fileEncoding = 4; lastKnownFileType = sourcecode.c.h; path = ORKLineGraphAccessibilityElement.h; sourceTree = "<group>"; };
		6146D0A21B84A91E0068491D /* ORKLineGraphAccessibilityElement.m */ = {isa = PBXFileReference; fileEncoding = 4; lastKnownFileType = sourcecode.c.objc; path = ORKLineGraphAccessibilityElement.m; sourceTree = "<group>"; };
		618DA0481A93D0D600E63AA8 /* ORKAccessibility.h */ = {isa = PBXFileReference; fileEncoding = 4; lastKnownFileType = sourcecode.c.h; path = ORKAccessibility.h; sourceTree = "<group>"; };
		618DA0491A93D0D600E63AA8 /* ORKAccessibilityFunctions.h */ = {isa = PBXFileReference; fileEncoding = 4; lastKnownFileType = sourcecode.c.h; path = ORKAccessibilityFunctions.h; sourceTree = "<group>"; };
		618DA04A1A93D0D600E63AA8 /* ORKAccessibilityFunctions.m */ = {isa = PBXFileReference; fileEncoding = 4; lastKnownFileType = sourcecode.c.objc; path = ORKAccessibilityFunctions.m; sourceTree = "<group>"; };
		618DA04B1A93D0D600E63AA8 /* UIView+ORKAccessibility.h */ = {isa = PBXFileReference; fileEncoding = 4; lastKnownFileType = sourcecode.c.h; lineEnding = 0; path = "UIView+ORKAccessibility.h"; sourceTree = "<group>"; xcLanguageSpecificationIdentifier = xcode.lang.objcpp; };
		618DA04C1A93D0D600E63AA8 /* UIView+ORKAccessibility.m */ = {isa = PBXFileReference; fileEncoding = 4; lastKnownFileType = sourcecode.c.objc; lineEnding = 0; path = "UIView+ORKAccessibility.m"; sourceTree = "<group>"; xcLanguageSpecificationIdentifier = xcode.lang.objc; };
		861610BF1A8D8EDD00245F7A /* Artwork.xcassets */ = {isa = PBXFileReference; lastKnownFileType = folder.assetcatalog; path = Artwork.xcassets; sourceTree = "<group>"; };
		861D11A71AA691BB003C98A7 /* ORKScaleSliderView.h */ = {isa = PBXFileReference; fileEncoding = 4; lastKnownFileType = sourcecode.c.h; path = ORKScaleSliderView.h; sourceTree = "<group>"; };
		861D11A81AA691BB003C98A7 /* ORKScaleSliderView.m */ = {isa = PBXFileReference; fileEncoding = 4; lastKnownFileType = sourcecode.c.objc; path = ORKScaleSliderView.m; sourceTree = "<group>"; };
		861D11AB1AA7951F003C98A7 /* ORKChoiceAnswerFormatHelper.h */ = {isa = PBXFileReference; fileEncoding = 4; lastKnownFileType = sourcecode.c.h; path = ORKChoiceAnswerFormatHelper.h; sourceTree = "<group>"; };
		861D11AC1AA7951F003C98A7 /* ORKChoiceAnswerFormatHelper.m */ = {isa = PBXFileReference; fileEncoding = 4; lastKnownFileType = sourcecode.c.objc; path = ORKChoiceAnswerFormatHelper.m; sourceTree = "<group>"; };
		861D11B31AA7D073003C98A7 /* ORKTextChoiceCellGroup.h */ = {isa = PBXFileReference; fileEncoding = 4; lastKnownFileType = sourcecode.c.h; path = ORKTextChoiceCellGroup.h; sourceTree = "<group>"; };
		861D11B41AA7D073003C98A7 /* ORKTextChoiceCellGroup.m */ = {isa = PBXFileReference; fileEncoding = 4; lastKnownFileType = sourcecode.c.objc; lineEnding = 0; path = ORKTextChoiceCellGroup.m; sourceTree = "<group>"; xcLanguageSpecificationIdentifier = xcode.lang.objc; };
		861D2AE61B840991008C4CD0 /* ORKTimedWalkStep.h */ = {isa = PBXFileReference; fileEncoding = 4; lastKnownFileType = sourcecode.c.h; name = ORKTimedWalkStep.h; path = ResearchKit/ActiveTasks/ORKTimedWalkStep.h; sourceTree = SOURCE_ROOT; };
		861D2AE71B840991008C4CD0 /* ORKTimedWalkStep.m */ = {isa = PBXFileReference; fileEncoding = 4; lastKnownFileType = sourcecode.c.objc; name = ORKTimedWalkStep.m; path = ResearchKit/ActiveTasks/ORKTimedWalkStep.m; sourceTree = SOURCE_ROOT; };
		861D2AEA1B8409B2008C4CD0 /* ORKTimedWalkStepViewController.h */ = {isa = PBXFileReference; fileEncoding = 4; lastKnownFileType = sourcecode.c.h; name = ORKTimedWalkStepViewController.h; path = ResearchKit/ActiveTasks/ORKTimedWalkStepViewController.h; sourceTree = SOURCE_ROOT; };
		861D2AEB1B8409B2008C4CD0 /* ORKTimedWalkStepViewController.m */ = {isa = PBXFileReference; fileEncoding = 4; lastKnownFileType = sourcecode.c.objc; name = ORKTimedWalkStepViewController.m; path = ResearchKit/ActiveTasks/ORKTimedWalkStepViewController.m; sourceTree = SOURCE_ROOT; };
		861D2AEE1B8409D9008C4CD0 /* ORKTimedWalkContentView.h */ = {isa = PBXFileReference; fileEncoding = 4; lastKnownFileType = sourcecode.c.h; name = ORKTimedWalkContentView.h; path = ResearchKit/ActiveTasks/ORKTimedWalkContentView.h; sourceTree = SOURCE_ROOT; };
		861D2AEF1B8409D9008C4CD0 /* ORKTimedWalkContentView.m */ = {isa = PBXFileReference; fileEncoding = 4; lastKnownFileType = sourcecode.c.objc; name = ORKTimedWalkContentView.m; path = ResearchKit/ActiveTasks/ORKTimedWalkContentView.m; sourceTree = SOURCE_ROOT; };
		865EA1601AB8DF750037C68E /* ORKDateTimePicker.h */ = {isa = PBXFileReference; fileEncoding = 4; lastKnownFileType = sourcecode.c.h; path = ORKDateTimePicker.h; sourceTree = "<group>"; };
		865EA1611AB8DF750037C68E /* ORKDateTimePicker.m */ = {isa = PBXFileReference; fileEncoding = 4; lastKnownFileType = sourcecode.c.objc; lineEnding = 0; path = ORKDateTimePicker.m; sourceTree = "<group>"; xcLanguageSpecificationIdentifier = xcode.lang.objc; };
		865EA1661ABA1AA10037C68E /* ORKPicker.h */ = {isa = PBXFileReference; fileEncoding = 4; lastKnownFileType = sourcecode.c.h; path = ORKPicker.h; sourceTree = "<group>"; };
		865EA1671ABA1AA10037C68E /* ORKPicker.m */ = {isa = PBXFileReference; fileEncoding = 4; lastKnownFileType = sourcecode.c.objc; path = ORKPicker.m; sourceTree = "<group>"; };
		865EA16A1ABA1BE20037C68E /* ORKSurveyAnswerCellForPicker.h */ = {isa = PBXFileReference; fileEncoding = 4; lastKnownFileType = sourcecode.c.h; path = ORKSurveyAnswerCellForPicker.h; sourceTree = "<group>"; };
		865EA16B1ABA1BE20037C68E /* ORKSurveyAnswerCellForPicker.m */ = {isa = PBXFileReference; fileEncoding = 4; lastKnownFileType = sourcecode.c.objc; lineEnding = 0; path = ORKSurveyAnswerCellForPicker.m; sourceTree = "<group>"; xcLanguageSpecificationIdentifier = xcode.lang.objc; };
		866F86001A96CBF3007B282C /* ORKSurveyAnswerCell.m */ = {isa = PBXFileReference; fileEncoding = 4; lastKnownFileType = sourcecode.c.objc; path = ORKSurveyAnswerCell.m; sourceTree = "<group>"; };
		86AD91081AB7AD1E00361FEB /* ORKNavigationContainerView.h */ = {isa = PBXFileReference; fileEncoding = 4; lastKnownFileType = sourcecode.c.h; path = ORKNavigationContainerView.h; sourceTree = "<group>"; };
		86AD91091AB7AD1E00361FEB /* ORKNavigationContainerView.m */ = {isa = PBXFileReference; fileEncoding = 4; lastKnownFileType = sourcecode.c.objc; lineEnding = 0; path = ORKNavigationContainerView.m; sourceTree = "<group>"; xcLanguageSpecificationIdentifier = xcode.lang.objc; };
		86AD910C1AB7AE4100361FEB /* ORKNavigationContainerView_Internal.h */ = {isa = PBXFileReference; fileEncoding = 4; lastKnownFileType = sourcecode.c.h; path = ORKNavigationContainerView_Internal.h; sourceTree = "<group>"; };
		86AD910E1AB7B8A600361FEB /* ORKActiveStepView.h */ = {isa = PBXFileReference; fileEncoding = 4; lastKnownFileType = sourcecode.c.h; name = ORKActiveStepView.h; path = ../Common/ORKActiveStepView.h; sourceTree = "<group>"; };
		86AD910F1AB7B8A600361FEB /* ORKActiveStepView.m */ = {isa = PBXFileReference; fileEncoding = 4; lastKnownFileType = sourcecode.c.objc; lineEnding = 0; name = ORKActiveStepView.m; path = ../Common/ORKActiveStepView.m; sourceTree = "<group>"; xcLanguageSpecificationIdentifier = xcode.lang.objc; };
		86AD91121AB7B97E00361FEB /* ORKQuestionStepView.h */ = {isa = PBXFileReference; fileEncoding = 4; lastKnownFileType = sourcecode.c.h; path = ORKQuestionStepView.h; sourceTree = "<group>"; };
		86AD91131AB7B97E00361FEB /* ORKQuestionStepView.m */ = {isa = PBXFileReference; fileEncoding = 4; lastKnownFileType = sourcecode.c.objc; lineEnding = 0; path = ORKQuestionStepView.m; sourceTree = "<group>"; xcLanguageSpecificationIdentifier = xcode.lang.objc; };
		86B623AD19520B770074CD3C /* ResearchKit.framework */ = {isa = PBXFileReference; explicitFileType = wrapper.cfbundle; includeInIndex = 0; path = ResearchKit.framework; sourceTree = BUILT_PRODUCTS_DIR; };
		86B781B71AA668ED00688151 /* ORKTimeIntervalPicker.h */ = {isa = PBXFileReference; fileEncoding = 4; lastKnownFileType = sourcecode.c.h; path = ORKTimeIntervalPicker.h; sourceTree = "<group>"; };
		86B781B81AA668ED00688151 /* ORKTimeIntervalPicker.m */ = {isa = PBXFileReference; fileEncoding = 4; lastKnownFileType = sourcecode.c.objc; path = ORKTimeIntervalPicker.m; sourceTree = "<group>"; };
		86B781B91AA668ED00688151 /* ORKValuePicker.h */ = {isa = PBXFileReference; fileEncoding = 4; lastKnownFileType = sourcecode.c.h; path = ORKValuePicker.h; sourceTree = "<group>"; };
		86B781BA1AA668ED00688151 /* ORKValuePicker.m */ = {isa = PBXFileReference; fileEncoding = 4; lastKnownFileType = sourcecode.c.objc; path = ORKValuePicker.m; sourceTree = "<group>"; };
		86B89AB91AB3BECC001626A4 /* ORKStepHeaderView.h */ = {isa = PBXFileReference; fileEncoding = 4; lastKnownFileType = sourcecode.c.h; path = ORKStepHeaderView.h; sourceTree = "<group>"; };
		86B89ABA1AB3BECC001626A4 /* ORKStepHeaderView.m */ = {isa = PBXFileReference; fileEncoding = 4; lastKnownFileType = sourcecode.c.objc; lineEnding = 0; path = ORKStepHeaderView.m; sourceTree = "<group>"; xcLanguageSpecificationIdentifier = xcode.lang.objc; };
		86B89ABD1AB3BFDB001626A4 /* ORKStepHeaderView_Internal.h */ = {isa = PBXFileReference; fileEncoding = 4; lastKnownFileType = sourcecode.c.h; path = ORKStepHeaderView_Internal.h; sourceTree = "<group>"; };
		86C40AFA1A8D7C5B00081FAC /* ORKActiveStepQuantityView.h */ = {isa = PBXFileReference; fileEncoding = 4; lastKnownFileType = sourcecode.c.h; path = ORKActiveStepQuantityView.h; sourceTree = "<group>"; };
		86C40AFB1A8D7C5B00081FAC /* ORKActiveStepQuantityView.m */ = {isa = PBXFileReference; fileEncoding = 4; lastKnownFileType = sourcecode.c.objc; lineEnding = 0; path = ORKActiveStepQuantityView.m; sourceTree = "<group>"; xcLanguageSpecificationIdentifier = xcode.lang.objc; };
		86C40AFC1A8D7C5B00081FAC /* ORKAudioContentView.h */ = {isa = PBXFileReference; fileEncoding = 4; lastKnownFileType = sourcecode.c.h; path = ORKAudioContentView.h; sourceTree = "<group>"; };
		86C40AFD1A8D7C5B00081FAC /* ORKAudioContentView.m */ = {isa = PBXFileReference; fileEncoding = 4; lastKnownFileType = sourcecode.c.objc; lineEnding = 0; path = ORKAudioContentView.m; sourceTree = "<group>"; xcLanguageSpecificationIdentifier = xcode.lang.objc; };
		86C40AFE1A8D7C5B00081FAC /* ORKAudioStep.h */ = {isa = PBXFileReference; fileEncoding = 4; lastKnownFileType = sourcecode.c.h; path = ORKAudioStep.h; sourceTree = "<group>"; };
		86C40AFF1A8D7C5B00081FAC /* ORKAudioStep.m */ = {isa = PBXFileReference; fileEncoding = 4; lastKnownFileType = sourcecode.c.objc; path = ORKAudioStep.m; sourceTree = "<group>"; };
		86C40B001A8D7C5B00081FAC /* ORKAudioStepViewController.h */ = {isa = PBXFileReference; fileEncoding = 4; lastKnownFileType = sourcecode.c.h; lineEnding = 0; path = ORKAudioStepViewController.h; sourceTree = "<group>"; xcLanguageSpecificationIdentifier = xcode.lang.objcpp; };
		86C40B011A8D7C5B00081FAC /* ORKAudioStepViewController.m */ = {isa = PBXFileReference; fileEncoding = 4; lastKnownFileType = sourcecode.c.objc; lineEnding = 0; path = ORKAudioStepViewController.m; sourceTree = "<group>"; xcLanguageSpecificationIdentifier = xcode.lang.objc; };
		86C40B021A8D7C5B00081FAC /* ORKCountdownStep.h */ = {isa = PBXFileReference; fileEncoding = 4; lastKnownFileType = sourcecode.c.h; path = ORKCountdownStep.h; sourceTree = "<group>"; };
		86C40B031A8D7C5B00081FAC /* ORKCountdownStep.m */ = {isa = PBXFileReference; fileEncoding = 4; lastKnownFileType = sourcecode.c.objc; lineEnding = 0; path = ORKCountdownStep.m; sourceTree = "<group>"; xcLanguageSpecificationIdentifier = xcode.lang.objc; };
		86C40B041A8D7C5B00081FAC /* ORKCountdownStepViewController.h */ = {isa = PBXFileReference; fileEncoding = 4; lastKnownFileType = sourcecode.c.h; lineEnding = 0; path = ORKCountdownStepViewController.h; sourceTree = "<group>"; xcLanguageSpecificationIdentifier = xcode.lang.objcpp; };
		86C40B051A8D7C5B00081FAC /* ORKCountdownStepViewController.m */ = {isa = PBXFileReference; fileEncoding = 4; lastKnownFileType = sourcecode.c.objc; lineEnding = 0; path = ORKCountdownStepViewController.m; sourceTree = "<group>"; xcLanguageSpecificationIdentifier = xcode.lang.objc; };
		86C40B061A8D7C5B00081FAC /* ORKFitnessContentView.h */ = {isa = PBXFileReference; fileEncoding = 4; lastKnownFileType = sourcecode.c.h; path = ORKFitnessContentView.h; sourceTree = "<group>"; };
		86C40B071A8D7C5B00081FAC /* ORKFitnessContentView.m */ = {isa = PBXFileReference; fileEncoding = 4; lastKnownFileType = sourcecode.c.objc; lineEnding = 0; path = ORKFitnessContentView.m; sourceTree = "<group>"; xcLanguageSpecificationIdentifier = xcode.lang.objc; };
		86C40B081A8D7C5B00081FAC /* ORKFitnessStep.h */ = {isa = PBXFileReference; fileEncoding = 4; lastKnownFileType = sourcecode.c.h; path = ORKFitnessStep.h; sourceTree = "<group>"; };
		86C40B091A8D7C5B00081FAC /* ORKFitnessStep.m */ = {isa = PBXFileReference; fileEncoding = 4; lastKnownFileType = sourcecode.c.objc; path = ORKFitnessStep.m; sourceTree = "<group>"; };
		86C40B0A1A8D7C5B00081FAC /* ORKFitnessStepViewController.h */ = {isa = PBXFileReference; fileEncoding = 4; lastKnownFileType = sourcecode.c.h; path = ORKFitnessStepViewController.h; sourceTree = "<group>"; };
		86C40B0B1A8D7C5B00081FAC /* ORKFitnessStepViewController.m */ = {isa = PBXFileReference; fileEncoding = 4; lastKnownFileType = sourcecode.c.objc; lineEnding = 0; path = ORKFitnessStepViewController.m; sourceTree = "<group>"; xcLanguageSpecificationIdentifier = xcode.lang.objc; };
		86C40B0C1A8D7C5B00081FAC /* ORKSpatialSpanGame.h */ = {isa = PBXFileReference; fileEncoding = 4; lastKnownFileType = sourcecode.c.h; path = ORKSpatialSpanGame.h; sourceTree = "<group>"; };
		86C40B0D1A8D7C5B00081FAC /* ORKSpatialSpanGame.m */ = {isa = PBXFileReference; fileEncoding = 4; lastKnownFileType = sourcecode.c.objc; path = ORKSpatialSpanGame.m; sourceTree = "<group>"; };
		86C40B0E1A8D7C5B00081FAC /* ORKSpatialSpanGameState.h */ = {isa = PBXFileReference; fileEncoding = 4; lastKnownFileType = sourcecode.c.h; path = ORKSpatialSpanGameState.h; sourceTree = "<group>"; };
		86C40B0F1A8D7C5B00081FAC /* ORKSpatialSpanGameState.m */ = {isa = PBXFileReference; fileEncoding = 4; lastKnownFileType = sourcecode.c.objc; path = ORKSpatialSpanGameState.m; sourceTree = "<group>"; };
		86C40B101A8D7C5B00081FAC /* ORKSpatialSpanMemoryContentView.h */ = {isa = PBXFileReference; fileEncoding = 4; lastKnownFileType = sourcecode.c.h; path = ORKSpatialSpanMemoryContentView.h; sourceTree = "<group>"; };
		86C40B111A8D7C5B00081FAC /* ORKSpatialSpanMemoryContentView.m */ = {isa = PBXFileReference; fileEncoding = 4; lastKnownFileType = sourcecode.c.objc; path = ORKSpatialSpanMemoryContentView.m; sourceTree = "<group>"; };
		86C40B121A8D7C5B00081FAC /* ORKSpatialSpanMemoryStep.h */ = {isa = PBXFileReference; fileEncoding = 4; lastKnownFileType = sourcecode.c.h; path = ORKSpatialSpanMemoryStep.h; sourceTree = "<group>"; };
		86C40B131A8D7C5B00081FAC /* ORKSpatialSpanMemoryStep.m */ = {isa = PBXFileReference; fileEncoding = 4; lastKnownFileType = sourcecode.c.objc; path = ORKSpatialSpanMemoryStep.m; sourceTree = "<group>"; };
		86C40B141A8D7C5B00081FAC /* ORKSpatialSpanMemoryStepViewController.h */ = {isa = PBXFileReference; fileEncoding = 4; lastKnownFileType = sourcecode.c.h; path = ORKSpatialSpanMemoryStepViewController.h; sourceTree = "<group>"; };
		86C40B151A8D7C5B00081FAC /* ORKSpatialSpanMemoryStepViewController.m */ = {isa = PBXFileReference; fileEncoding = 4; lastKnownFileType = sourcecode.c.objc; lineEnding = 0; path = ORKSpatialSpanMemoryStepViewController.m; sourceTree = "<group>"; xcLanguageSpecificationIdentifier = xcode.lang.objc; };
		86C40B161A8D7C5B00081FAC /* ORKSpatialSpanTargetView.h */ = {isa = PBXFileReference; fileEncoding = 4; lastKnownFileType = sourcecode.c.h; path = ORKSpatialSpanTargetView.h; sourceTree = "<group>"; };
		86C40B171A8D7C5B00081FAC /* ORKSpatialSpanTargetView.m */ = {isa = PBXFileReference; fileEncoding = 4; lastKnownFileType = sourcecode.c.objc; path = ORKSpatialSpanTargetView.m; sourceTree = "<group>"; };
		86C40B181A8D7C5B00081FAC /* ORKTappingContentView.h */ = {isa = PBXFileReference; fileEncoding = 4; lastKnownFileType = sourcecode.c.h; path = ORKTappingContentView.h; sourceTree = "<group>"; };
		86C40B191A8D7C5B00081FAC /* ORKTappingContentView.m */ = {isa = PBXFileReference; fileEncoding = 4; lastKnownFileType = sourcecode.c.objc; path = ORKTappingContentView.m; sourceTree = "<group>"; };
		86C40B1A1A8D7C5B00081FAC /* ORKTappingIntervalStep.h */ = {isa = PBXFileReference; fileEncoding = 4; lastKnownFileType = sourcecode.c.h; path = ORKTappingIntervalStep.h; sourceTree = "<group>"; };
		86C40B1B1A8D7C5B00081FAC /* ORKTappingIntervalStep.m */ = {isa = PBXFileReference; fileEncoding = 4; lastKnownFileType = sourcecode.c.objc; path = ORKTappingIntervalStep.m; sourceTree = "<group>"; };
		86C40B1C1A8D7C5B00081FAC /* ORKTappingIntervalStepViewController.h */ = {isa = PBXFileReference; fileEncoding = 4; lastKnownFileType = sourcecode.c.h; path = ORKTappingIntervalStepViewController.h; sourceTree = "<group>"; };
		86C40B1D1A8D7C5B00081FAC /* ORKTappingIntervalStepViewController.m */ = {isa = PBXFileReference; fileEncoding = 4; lastKnownFileType = sourcecode.c.objc; lineEnding = 0; path = ORKTappingIntervalStepViewController.m; sourceTree = "<group>"; xcLanguageSpecificationIdentifier = xcode.lang.objc; };
		86C40B1E1A8D7C5B00081FAC /* ORKWalkingTaskStep.h */ = {isa = PBXFileReference; fileEncoding = 4; lastKnownFileType = sourcecode.c.h; path = ORKWalkingTaskStep.h; sourceTree = "<group>"; };
		86C40B1F1A8D7C5B00081FAC /* ORKWalkingTaskStep.m */ = {isa = PBXFileReference; fileEncoding = 4; lastKnownFileType = sourcecode.c.objc; path = ORKWalkingTaskStep.m; sourceTree = "<group>"; };
		86C40B201A8D7C5B00081FAC /* ORKWalkingTaskStepViewController.h */ = {isa = PBXFileReference; fileEncoding = 4; lastKnownFileType = sourcecode.c.h; path = ORKWalkingTaskStepViewController.h; sourceTree = "<group>"; };
		86C40B211A8D7C5B00081FAC /* ORKWalkingTaskStepViewController.m */ = {isa = PBXFileReference; fileEncoding = 4; lastKnownFileType = sourcecode.c.objc; lineEnding = 0; path = ORKWalkingTaskStepViewController.m; sourceTree = "<group>"; xcLanguageSpecificationIdentifier = xcode.lang.objc; };
		86C40B221A8D7C5B00081FAC /* CLLocation+ORKJSONDictionary.h */ = {isa = PBXFileReference; fileEncoding = 4; lastKnownFileType = sourcecode.c.h; lineEnding = 0; path = "CLLocation+ORKJSONDictionary.h"; sourceTree = "<group>"; xcLanguageSpecificationIdentifier = xcode.lang.objcpp; };
		86C40B231A8D7C5B00081FAC /* CLLocation+ORKJSONDictionary.m */ = {isa = PBXFileReference; fileEncoding = 4; lastKnownFileType = sourcecode.c.objc; lineEnding = 0; path = "CLLocation+ORKJSONDictionary.m"; sourceTree = "<group>"; xcLanguageSpecificationIdentifier = xcode.lang.objc; };
		86C40B241A8D7C5B00081FAC /* CMAccelerometerData+ORKJSONDictionary.h */ = {isa = PBXFileReference; fileEncoding = 4; lastKnownFileType = sourcecode.c.h; lineEnding = 0; path = "CMAccelerometerData+ORKJSONDictionary.h"; sourceTree = "<group>"; xcLanguageSpecificationIdentifier = xcode.lang.objcpp; };
		86C40B251A8D7C5B00081FAC /* CMAccelerometerData+ORKJSONDictionary.m */ = {isa = PBXFileReference; fileEncoding = 4; lastKnownFileType = sourcecode.c.objc; lineEnding = 0; path = "CMAccelerometerData+ORKJSONDictionary.m"; sourceTree = "<group>"; xcLanguageSpecificationIdentifier = xcode.lang.objc; };
		86C40B261A8D7C5B00081FAC /* CMDeviceMotion+ORKJSONDictionary.h */ = {isa = PBXFileReference; fileEncoding = 4; lastKnownFileType = sourcecode.c.h; lineEnding = 0; path = "CMDeviceMotion+ORKJSONDictionary.h"; sourceTree = "<group>"; xcLanguageSpecificationIdentifier = xcode.lang.objcpp; };
		86C40B271A8D7C5B00081FAC /* CMDeviceMotion+ORKJSONDictionary.m */ = {isa = PBXFileReference; fileEncoding = 4; lastKnownFileType = sourcecode.c.objc; lineEnding = 0; path = "CMDeviceMotion+ORKJSONDictionary.m"; sourceTree = "<group>"; xcLanguageSpecificationIdentifier = xcode.lang.objc; };
		86C40B281A8D7C5B00081FAC /* CMMotionActivity+ORKJSONDictionary.h */ = {isa = PBXFileReference; fileEncoding = 4; lastKnownFileType = sourcecode.c.h; lineEnding = 0; path = "CMMotionActivity+ORKJSONDictionary.h"; sourceTree = "<group>"; xcLanguageSpecificationIdentifier = xcode.lang.objcpp; };
		86C40B291A8D7C5B00081FAC /* CMMotionActivity+ORKJSONDictionary.m */ = {isa = PBXFileReference; fileEncoding = 4; lastKnownFileType = sourcecode.c.objc; lineEnding = 0; path = "CMMotionActivity+ORKJSONDictionary.m"; sourceTree = "<group>"; xcLanguageSpecificationIdentifier = xcode.lang.objc; };
		86C40B2A1A8D7C5B00081FAC /* CMPedometerData+ORKJSONDictionary.h */ = {isa = PBXFileReference; fileEncoding = 4; lastKnownFileType = sourcecode.c.h; lineEnding = 0; path = "CMPedometerData+ORKJSONDictionary.h"; sourceTree = "<group>"; xcLanguageSpecificationIdentifier = xcode.lang.objcpp; };
		86C40B2B1A8D7C5B00081FAC /* CMPedometerData+ORKJSONDictionary.m */ = {isa = PBXFileReference; fileEncoding = 4; lastKnownFileType = sourcecode.c.objc; lineEnding = 0; path = "CMPedometerData+ORKJSONDictionary.m"; sourceTree = "<group>"; xcLanguageSpecificationIdentifier = xcode.lang.objc; };
		86C40B2C1A8D7C5B00081FAC /* HKSample+ORKJSONDictionary.h */ = {isa = PBXFileReference; fileEncoding = 4; lastKnownFileType = sourcecode.c.h; lineEnding = 0; path = "HKSample+ORKJSONDictionary.h"; sourceTree = "<group>"; xcLanguageSpecificationIdentifier = xcode.lang.objcpp; };
		86C40B2D1A8D7C5B00081FAC /* HKSample+ORKJSONDictionary.m */ = {isa = PBXFileReference; fileEncoding = 4; lastKnownFileType = sourcecode.c.objc; lineEnding = 0; path = "HKSample+ORKJSONDictionary.m"; sourceTree = "<group>"; xcLanguageSpecificationIdentifier = xcode.lang.objc; };
		86C40B2E1A8D7C5B00081FAC /* ORKAccelerometerRecorder.h */ = {isa = PBXFileReference; fileEncoding = 4; lastKnownFileType = sourcecode.c.h; lineEnding = 0; path = ORKAccelerometerRecorder.h; sourceTree = "<group>"; xcLanguageSpecificationIdentifier = xcode.lang.objcpp; };
		86C40B2F1A8D7C5B00081FAC /* ORKAccelerometerRecorder.m */ = {isa = PBXFileReference; fileEncoding = 4; lastKnownFileType = sourcecode.c.objc; lineEnding = 0; path = ORKAccelerometerRecorder.m; sourceTree = "<group>"; xcLanguageSpecificationIdentifier = xcode.lang.objc; };
		86C40B301A8D7C5B00081FAC /* ORKActiveStep.h */ = {isa = PBXFileReference; fileEncoding = 4; lastKnownFileType = sourcecode.c.h; path = ORKActiveStep.h; sourceTree = "<group>"; };
		86C40B311A8D7C5B00081FAC /* ORKActiveStep.m */ = {isa = PBXFileReference; fileEncoding = 4; lastKnownFileType = sourcecode.c.objc; path = ORKActiveStep.m; sourceTree = "<group>"; };
		86C40B321A8D7C5B00081FAC /* ORKActiveStep_Internal.h */ = {isa = PBXFileReference; fileEncoding = 4; lastKnownFileType = sourcecode.c.h; lineEnding = 0; path = ORKActiveStep_Internal.h; sourceTree = "<group>"; xcLanguageSpecificationIdentifier = xcode.lang.objcpp; };
		86C40B331A8D7C5B00081FAC /* ORKActiveStepTimer.h */ = {isa = PBXFileReference; fileEncoding = 4; lastKnownFileType = sourcecode.c.h; lineEnding = 0; path = ORKActiveStepTimer.h; sourceTree = "<group>"; xcLanguageSpecificationIdentifier = xcode.lang.objcpp; };
		86C40B341A8D7C5B00081FAC /* ORKActiveStepTimer.m */ = {isa = PBXFileReference; fileEncoding = 4; lastKnownFileType = sourcecode.c.objc; lineEnding = 0; path = ORKActiveStepTimer.m; sourceTree = "<group>"; xcLanguageSpecificationIdentifier = xcode.lang.objc; };
		86C40B351A8D7C5B00081FAC /* ORKActiveStepTimerView.h */ = {isa = PBXFileReference; fileEncoding = 4; lastKnownFileType = sourcecode.c.h; lineEnding = 0; path = ORKActiveStepTimerView.h; sourceTree = "<group>"; xcLanguageSpecificationIdentifier = xcode.lang.objcpp; };
		86C40B361A8D7C5B00081FAC /* ORKActiveStepTimerView.m */ = {isa = PBXFileReference; fileEncoding = 4; lastKnownFileType = sourcecode.c.objc; lineEnding = 0; path = ORKActiveStepTimerView.m; sourceTree = "<group>"; xcLanguageSpecificationIdentifier = xcode.lang.objc; };
		86C40B371A8D7C5B00081FAC /* ORKActiveStepViewController.h */ = {isa = PBXFileReference; fileEncoding = 4; lastKnownFileType = sourcecode.c.h; path = ORKActiveStepViewController.h; sourceTree = "<group>"; };
		86C40B381A8D7C5B00081FAC /* ORKActiveStepViewController.m */ = {isa = PBXFileReference; fileEncoding = 4; lastKnownFileType = sourcecode.c.objc; lineEnding = 0; path = ORKActiveStepViewController.m; sourceTree = "<group>"; xcLanguageSpecificationIdentifier = xcode.lang.objc; };
		86C40B391A8D7C5B00081FAC /* ORKActiveStepViewController_Internal.h */ = {isa = PBXFileReference; fileEncoding = 4; lastKnownFileType = sourcecode.c.h; lineEnding = 0; path = ORKActiveStepViewController_Internal.h; sourceTree = "<group>"; xcLanguageSpecificationIdentifier = xcode.lang.objcpp; };
		86C40B3A1A8D7C5B00081FAC /* ORKAudioRecorder.h */ = {isa = PBXFileReference; fileEncoding = 4; lastKnownFileType = sourcecode.c.h; lineEnding = 0; path = ORKAudioRecorder.h; sourceTree = "<group>"; xcLanguageSpecificationIdentifier = xcode.lang.objcpp; };
		86C40B3B1A8D7C5B00081FAC /* ORKAudioRecorder.m */ = {isa = PBXFileReference; fileEncoding = 4; lastKnownFileType = sourcecode.c.objc; lineEnding = 0; path = ORKAudioRecorder.m; sourceTree = "<group>"; xcLanguageSpecificationIdentifier = xcode.lang.objc; };
		86C40B3C1A8D7C5B00081FAC /* ORKDataLogger.h */ = {isa = PBXFileReference; fileEncoding = 4; lastKnownFileType = sourcecode.c.h; path = ORKDataLogger.h; sourceTree = "<group>"; };
		86C40B3D1A8D7C5B00081FAC /* ORKDataLogger.m */ = {isa = PBXFileReference; fileEncoding = 4; lastKnownFileType = sourcecode.c.objc; lineEnding = 0; path = ORKDataLogger.m; sourceTree = "<group>"; xcLanguageSpecificationIdentifier = xcode.lang.objc; };
		86C40B3E1A8D7C5B00081FAC /* ORKDataLogger_Private.h */ = {isa = PBXFileReference; fileEncoding = 4; lastKnownFileType = sourcecode.c.h; lineEnding = 0; path = ORKDataLogger_Private.h; sourceTree = "<group>"; xcLanguageSpecificationIdentifier = xcode.lang.objcpp; };
		86C40B3F1A8D7C5B00081FAC /* ORKDeviceMotionRecorder.h */ = {isa = PBXFileReference; fileEncoding = 4; lastKnownFileType = sourcecode.c.h; path = ORKDeviceMotionRecorder.h; sourceTree = "<group>"; };
		86C40B401A8D7C5B00081FAC /* ORKDeviceMotionRecorder.m */ = {isa = PBXFileReference; fileEncoding = 4; lastKnownFileType = sourcecode.c.objc; lineEnding = 0; path = ORKDeviceMotionRecorder.m; sourceTree = "<group>"; xcLanguageSpecificationIdentifier = xcode.lang.objc; };
		86C40B411A8D7C5B00081FAC /* ORKHealthQuantityTypeRecorder.h */ = {isa = PBXFileReference; fileEncoding = 4; lastKnownFileType = sourcecode.c.h; path = ORKHealthQuantityTypeRecorder.h; sourceTree = "<group>"; };
		86C40B421A8D7C5B00081FAC /* ORKHealthQuantityTypeRecorder.m */ = {isa = PBXFileReference; fileEncoding = 4; lastKnownFileType = sourcecode.c.objc; lineEnding = 0; path = ORKHealthQuantityTypeRecorder.m; sourceTree = "<group>"; xcLanguageSpecificationIdentifier = xcode.lang.objc; };
		86C40B431A8D7C5B00081FAC /* ORKLocationRecorder.h */ = {isa = PBXFileReference; fileEncoding = 4; lastKnownFileType = sourcecode.c.h; path = ORKLocationRecorder.h; sourceTree = "<group>"; };
		86C40B441A8D7C5B00081FAC /* ORKLocationRecorder.m */ = {isa = PBXFileReference; fileEncoding = 4; lastKnownFileType = sourcecode.c.objc; lineEnding = 0; path = ORKLocationRecorder.m; sourceTree = "<group>"; xcLanguageSpecificationIdentifier = xcode.lang.objc; };
		86C40B451A8D7C5B00081FAC /* ORKPedometerRecorder.h */ = {isa = PBXFileReference; fileEncoding = 4; lastKnownFileType = sourcecode.c.h; path = ORKPedometerRecorder.h; sourceTree = "<group>"; };
		86C40B461A8D7C5B00081FAC /* ORKPedometerRecorder.m */ = {isa = PBXFileReference; fileEncoding = 4; lastKnownFileType = sourcecode.c.objc; lineEnding = 0; path = ORKPedometerRecorder.m; sourceTree = "<group>"; xcLanguageSpecificationIdentifier = xcode.lang.objc; };
		86C40B471A8D7C5B00081FAC /* ORKRecorder.h */ = {isa = PBXFileReference; fileEncoding = 4; lastKnownFileType = sourcecode.c.h; lineEnding = 0; path = ORKRecorder.h; sourceTree = "<group>"; xcLanguageSpecificationIdentifier = xcode.lang.objcpp; };
		86C40B481A8D7C5B00081FAC /* ORKRecorder.m */ = {isa = PBXFileReference; fileEncoding = 4; lastKnownFileType = sourcecode.c.objc; lineEnding = 0; path = ORKRecorder.m; sourceTree = "<group>"; xcLanguageSpecificationIdentifier = xcode.lang.objc; };
		86C40B491A8D7C5B00081FAC /* ORKRecorder_Internal.h */ = {isa = PBXFileReference; fileEncoding = 4; lastKnownFileType = sourcecode.c.h; path = ORKRecorder_Internal.h; sourceTree = "<group>"; };
		86C40B4A1A8D7C5B00081FAC /* ORKRecorder_Private.h */ = {isa = PBXFileReference; fileEncoding = 4; lastKnownFileType = sourcecode.c.h; path = ORKRecorder_Private.h; sourceTree = "<group>"; };
		86C40B4B1A8D7C5B00081FAC /* ORKTouchRecorder.h */ = {isa = PBXFileReference; fileEncoding = 4; lastKnownFileType = sourcecode.c.h; path = ORKTouchRecorder.h; sourceTree = "<group>"; };
		86C40B4C1A8D7C5B00081FAC /* ORKTouchRecorder.m */ = {isa = PBXFileReference; fileEncoding = 4; lastKnownFileType = sourcecode.c.objc; lineEnding = 0; path = ORKTouchRecorder.m; sourceTree = "<group>"; xcLanguageSpecificationIdentifier = xcode.lang.objc; };
		86C40B4D1A8D7C5B00081FAC /* ORKVoiceEngine.h */ = {isa = PBXFileReference; fileEncoding = 4; lastKnownFileType = sourcecode.c.h; path = ORKVoiceEngine.h; sourceTree = "<group>"; };
		86C40B4E1A8D7C5B00081FAC /* ORKVoiceEngine.m */ = {isa = PBXFileReference; fileEncoding = 4; lastKnownFileType = sourcecode.c.objc; lineEnding = 0; path = ORKVoiceEngine.m; sourceTree = "<group>"; xcLanguageSpecificationIdentifier = xcode.lang.objc; };
		86C40B4F1A8D7C5B00081FAC /* UITouch+ORKJSONDictionary.h */ = {isa = PBXFileReference; fileEncoding = 4; lastKnownFileType = sourcecode.c.h; lineEnding = 0; path = "UITouch+ORKJSONDictionary.h"; sourceTree = "<group>"; xcLanguageSpecificationIdentifier = xcode.lang.objcpp; };
		86C40B501A8D7C5B00081FAC /* UITouch+ORKJSONDictionary.m */ = {isa = PBXFileReference; fileEncoding = 4; lastKnownFileType = sourcecode.c.objc; lineEnding = 0; path = "UITouch+ORKJSONDictionary.m"; sourceTree = "<group>"; xcLanguageSpecificationIdentifier = xcode.lang.objc; };
		86C40B521A8D7C5B00081FAC /* ORKCompletionStep.h */ = {isa = PBXFileReference; fileEncoding = 4; lastKnownFileType = sourcecode.c.h; lineEnding = 0; path = ORKCompletionStep.h; sourceTree = "<group>"; xcLanguageSpecificationIdentifier = xcode.lang.objcpp; };
		86C40B531A8D7C5B00081FAC /* ORKCompletionStep.m */ = {isa = PBXFileReference; fileEncoding = 4; lastKnownFileType = sourcecode.c.objc; lineEnding = 0; path = ORKCompletionStep.m; sourceTree = "<group>"; xcLanguageSpecificationIdentifier = xcode.lang.objc; };
		86C40B541A8D7C5B00081FAC /* ORKCompletionStepViewController.h */ = {isa = PBXFileReference; fileEncoding = 4; lastKnownFileType = sourcecode.c.h; lineEnding = 0; path = ORKCompletionStepViewController.h; sourceTree = "<group>"; xcLanguageSpecificationIdentifier = xcode.lang.objcpp; };
		86C40B551A8D7C5B00081FAC /* ORKCompletionStepViewController.m */ = {isa = PBXFileReference; fileEncoding = 4; lastKnownFileType = sourcecode.c.objc; lineEnding = 0; path = ORKCompletionStepViewController.m; sourceTree = "<group>"; xcLanguageSpecificationIdentifier = xcode.lang.objc; };
		86C40B561A8D7C5B00081FAC /* ORKFormItemCell.h */ = {isa = PBXFileReference; fileEncoding = 4; lastKnownFileType = sourcecode.c.h; path = ORKFormItemCell.h; sourceTree = "<group>"; };
		86C40B571A8D7C5B00081FAC /* ORKFormItemCell.m */ = {isa = PBXFileReference; fileEncoding = 4; lastKnownFileType = sourcecode.c.objc; lineEnding = 0; path = ORKFormItemCell.m; sourceTree = "<group>"; xcLanguageSpecificationIdentifier = xcode.lang.objc; };
		86C40B581A8D7C5B00081FAC /* ORKImageSelectionView.h */ = {isa = PBXFileReference; fileEncoding = 4; lastKnownFileType = sourcecode.c.h; path = ORKImageSelectionView.h; sourceTree = "<group>"; };
		86C40B591A8D7C5B00081FAC /* ORKImageSelectionView.m */ = {isa = PBXFileReference; fileEncoding = 4; lastKnownFileType = sourcecode.c.objc; lineEnding = 0; path = ORKImageSelectionView.m; sourceTree = "<group>"; xcLanguageSpecificationIdentifier = xcode.lang.objc; };
		86C40B5A1A8D7C5B00081FAC /* ORKInstructionStepView.h */ = {isa = PBXFileReference; fileEncoding = 4; lastKnownFileType = sourcecode.c.h; path = ORKInstructionStepView.h; sourceTree = "<group>"; };
		86C40B5B1A8D7C5B00081FAC /* ORKInstructionStepView.m */ = {isa = PBXFileReference; fileEncoding = 4; lastKnownFileType = sourcecode.c.objc; lineEnding = 0; path = ORKInstructionStepView.m; sourceTree = "<group>"; xcLanguageSpecificationIdentifier = xcode.lang.objc; };
		86C40B5C1A8D7C5B00081FAC /* ORKTableContainerView.h */ = {isa = PBXFileReference; fileEncoding = 4; lastKnownFileType = sourcecode.c.h; path = ORKTableContainerView.h; sourceTree = "<group>"; };
		86C40B5D1A8D7C5B00081FAC /* ORKTableContainerView.m */ = {isa = PBXFileReference; fileEncoding = 4; lastKnownFileType = sourcecode.c.objc; lineEnding = 0; path = ORKTableContainerView.m; sourceTree = "<group>"; xcLanguageSpecificationIdentifier = xcode.lang.objc; };
		86C40B5E1A8D7C5B00081FAC /* ORKTextFieldView.h */ = {isa = PBXFileReference; fileEncoding = 4; lastKnownFileType = sourcecode.c.h; path = ORKTextFieldView.h; sourceTree = "<group>"; };
		86C40B5F1A8D7C5B00081FAC /* ORKTextFieldView.m */ = {isa = PBXFileReference; fileEncoding = 4; lastKnownFileType = sourcecode.c.objc; lineEnding = 0; path = ORKTextFieldView.m; sourceTree = "<group>"; xcLanguageSpecificationIdentifier = xcode.lang.objc; };
		86C40B601A8D7C5B00081FAC /* ORKTintedImageView.h */ = {isa = PBXFileReference; fileEncoding = 4; lastKnownFileType = sourcecode.c.h; path = ORKTintedImageView.h; sourceTree = "<group>"; };
		86C40B611A8D7C5B00081FAC /* ORKTintedImageView.m */ = {isa = PBXFileReference; fileEncoding = 4; lastKnownFileType = sourcecode.c.objc; path = ORKTintedImageView.m; sourceTree = "<group>"; };
		86C40B641A8D7C5B00081FAC /* ORKAnswerFormat.h */ = {isa = PBXFileReference; fileEncoding = 4; lastKnownFileType = sourcecode.c.h; path = ORKAnswerFormat.h; sourceTree = "<group>"; };
		86C40B651A8D7C5B00081FAC /* ORKAnswerFormat.m */ = {isa = PBXFileReference; fileEncoding = 4; lastKnownFileType = sourcecode.c.objc; lineEnding = 0; path = ORKAnswerFormat.m; sourceTree = "<group>"; xcLanguageSpecificationIdentifier = xcode.lang.objc; };
		86C40B661A8D7C5B00081FAC /* ORKAnswerFormat_Internal.h */ = {isa = PBXFileReference; fileEncoding = 4; lastKnownFileType = sourcecode.c.h; lineEnding = 0; path = ORKAnswerFormat_Internal.h; sourceTree = "<group>"; xcLanguageSpecificationIdentifier = xcode.lang.objcpp; };
		86C40B671A8D7C5B00081FAC /* ORKAnswerTextField.h */ = {isa = PBXFileReference; fileEncoding = 4; lastKnownFileType = sourcecode.c.h; lineEnding = 0; path = ORKAnswerTextField.h; sourceTree = "<group>"; xcLanguageSpecificationIdentifier = xcode.lang.objcpp; };
		86C40B681A8D7C5B00081FAC /* ORKAnswerTextField.m */ = {isa = PBXFileReference; fileEncoding = 4; lastKnownFileType = sourcecode.c.objc; lineEnding = 0; path = ORKAnswerTextField.m; sourceTree = "<group>"; xcLanguageSpecificationIdentifier = xcode.lang.objc; };
		86C40B691A8D7C5B00081FAC /* ORKAnswerTextView.h */ = {isa = PBXFileReference; fileEncoding = 4; lastKnownFileType = sourcecode.c.h; lineEnding = 0; path = ORKAnswerTextView.h; sourceTree = "<group>"; xcLanguageSpecificationIdentifier = xcode.lang.objcpp; };
		86C40B6A1A8D7C5B00081FAC /* ORKAnswerTextView.m */ = {isa = PBXFileReference; fileEncoding = 4; lastKnownFileType = sourcecode.c.objc; lineEnding = 0; path = ORKAnswerTextView.m; sourceTree = "<group>"; xcLanguageSpecificationIdentifier = xcode.lang.objc; };
		86C40B6B1A8D7C5B00081FAC /* ORKBodyLabel.h */ = {isa = PBXFileReference; fileEncoding = 4; lastKnownFileType = sourcecode.c.h; lineEnding = 0; path = ORKBodyLabel.h; sourceTree = "<group>"; xcLanguageSpecificationIdentifier = xcode.lang.objcpp; };
		86C40B6C1A8D7C5B00081FAC /* ORKBodyLabel.m */ = {isa = PBXFileReference; fileEncoding = 4; lastKnownFileType = sourcecode.c.objc; lineEnding = 0; path = ORKBodyLabel.m; sourceTree = "<group>"; xcLanguageSpecificationIdentifier = xcode.lang.objc; };
		86C40B6D1A8D7C5B00081FAC /* ORKBorderedButton.h */ = {isa = PBXFileReference; fileEncoding = 4; lastKnownFileType = sourcecode.c.h; lineEnding = 0; path = ORKBorderedButton.h; sourceTree = "<group>"; xcLanguageSpecificationIdentifier = xcode.lang.objcpp; };
		86C40B6E1A8D7C5C00081FAC /* ORKBorderedButton.m */ = {isa = PBXFileReference; fileEncoding = 4; lastKnownFileType = sourcecode.c.objc; lineEnding = 0; path = ORKBorderedButton.m; sourceTree = "<group>"; xcLanguageSpecificationIdentifier = xcode.lang.objc; };
		86C40B6F1A8D7C5C00081FAC /* ORKCaption1Label.h */ = {isa = PBXFileReference; fileEncoding = 4; lastKnownFileType = sourcecode.c.h; lineEnding = 0; path = ORKCaption1Label.h; sourceTree = "<group>"; xcLanguageSpecificationIdentifier = xcode.lang.objcpp; };
		86C40B701A8D7C5C00081FAC /* ORKCaption1Label.m */ = {isa = PBXFileReference; fileEncoding = 4; lastKnownFileType = sourcecode.c.objc; lineEnding = 0; path = ORKCaption1Label.m; sourceTree = "<group>"; xcLanguageSpecificationIdentifier = xcode.lang.objc; };
		86C40B711A8D7C5C00081FAC /* ORKChoiceViewCell.h */ = {isa = PBXFileReference; fileEncoding = 4; lastKnownFileType = sourcecode.c.h; path = ORKChoiceViewCell.h; sourceTree = "<group>"; };
		86C40B721A8D7C5C00081FAC /* ORKChoiceViewCell.m */ = {isa = PBXFileReference; fileEncoding = 4; lastKnownFileType = sourcecode.c.objc; lineEnding = 0; path = ORKChoiceViewCell.m; sourceTree = "<group>"; xcLanguageSpecificationIdentifier = xcode.lang.objc; };
		86C40B731A8D7C5C00081FAC /* ORKContinueButton.h */ = {isa = PBXFileReference; fileEncoding = 4; lastKnownFileType = sourcecode.c.h; path = ORKContinueButton.h; sourceTree = "<group>"; };
		86C40B741A8D7C5C00081FAC /* ORKContinueButton.m */ = {isa = PBXFileReference; fileEncoding = 4; lastKnownFileType = sourcecode.c.objc; path = ORKContinueButton.m; sourceTree = "<group>"; };
		86C40B751A8D7C5C00081FAC /* ORKCountdownLabel.h */ = {isa = PBXFileReference; fileEncoding = 4; lastKnownFileType = sourcecode.c.h; path = ORKCountdownLabel.h; sourceTree = "<group>"; };
		86C40B761A8D7C5C00081FAC /* ORKCountdownLabel.m */ = {isa = PBXFileReference; fileEncoding = 4; lastKnownFileType = sourcecode.c.objc; path = ORKCountdownLabel.m; sourceTree = "<group>"; };
		86C40B771A8D7C5C00081FAC /* ORKCustomStepView.h */ = {isa = PBXFileReference; fileEncoding = 4; lastKnownFileType = sourcecode.c.h; path = ORKCustomStepView.h; sourceTree = "<group>"; };
		86C40B781A8D7C5C00081FAC /* ORKCustomStepView.m */ = {isa = PBXFileReference; fileEncoding = 4; lastKnownFileType = sourcecode.c.objc; lineEnding = 0; path = ORKCustomStepView.m; sourceTree = "<group>"; xcLanguageSpecificationIdentifier = xcode.lang.objc; };
		86C40B791A8D7C5C00081FAC /* ORKCustomStepView_Internal.h */ = {isa = PBXFileReference; fileEncoding = 4; lastKnownFileType = sourcecode.c.h; path = ORKCustomStepView_Internal.h; sourceTree = "<group>"; };
		86C40B7A1A8D7C5C00081FAC /* ORKDefaultFont.h */ = {isa = PBXFileReference; fileEncoding = 4; lastKnownFileType = sourcecode.c.h; path = ORKDefaultFont.h; sourceTree = "<group>"; };
		86C40B7B1A8D7C5C00081FAC /* ORKDefines.h */ = {isa = PBXFileReference; fileEncoding = 4; lastKnownFileType = sourcecode.c.h; path = ORKDefines.h; sourceTree = "<group>"; };
		86C40B7C1A8D7C5C00081FAC /* ORKDefines_Private.h */ = {isa = PBXFileReference; fileEncoding = 4; lastKnownFileType = sourcecode.c.h; path = ORKDefines_Private.h; sourceTree = "<group>"; };
		86C40B7D1A8D7C5C00081FAC /* ORKErrors.h */ = {isa = PBXFileReference; fileEncoding = 4; lastKnownFileType = sourcecode.c.h; path = ORKErrors.h; sourceTree = "<group>"; };
		86C40B7E1A8D7C5C00081FAC /* ORKErrors.m */ = {isa = PBXFileReference; fileEncoding = 4; lastKnownFileType = sourcecode.c.objc; path = ORKErrors.m; sourceTree = "<group>"; };
		86C40B7F1A8D7C5C00081FAC /* ORKFormItem_Internal.h */ = {isa = PBXFileReference; fileEncoding = 4; lastKnownFileType = sourcecode.c.h; lineEnding = 0; path = ORKFormItem_Internal.h; sourceTree = "<group>"; xcLanguageSpecificationIdentifier = xcode.lang.objcpp; };
		86C40B801A8D7C5C00081FAC /* ORKFormSectionTitleLabel.h */ = {isa = PBXFileReference; fileEncoding = 4; lastKnownFileType = sourcecode.c.h; path = ORKFormSectionTitleLabel.h; sourceTree = "<group>"; };
		86C40B811A8D7C5C00081FAC /* ORKFormSectionTitleLabel.m */ = {isa = PBXFileReference; fileEncoding = 4; lastKnownFileType = sourcecode.c.objc; path = ORKFormSectionTitleLabel.m; sourceTree = "<group>"; };
		86C40B821A8D7C5C00081FAC /* ORKFormStep.h */ = {isa = PBXFileReference; fileEncoding = 4; lastKnownFileType = sourcecode.c.h; path = ORKFormStep.h; sourceTree = "<group>"; };
		86C40B831A8D7C5C00081FAC /* ORKFormStep.m */ = {isa = PBXFileReference; fileEncoding = 4; lastKnownFileType = sourcecode.c.objc; path = ORKFormStep.m; sourceTree = "<group>"; };
		86C40B841A8D7C5C00081FAC /* ORKFormStepViewController.h */ = {isa = PBXFileReference; fileEncoding = 4; lastKnownFileType = sourcecode.c.h; path = ORKFormStepViewController.h; sourceTree = "<group>"; };
		86C40B851A8D7C5C00081FAC /* ORKFormStepViewController.m */ = {isa = PBXFileReference; fileEncoding = 4; lastKnownFileType = sourcecode.c.objc; lineEnding = 0; path = ORKFormStepViewController.m; sourceTree = "<group>"; xcLanguageSpecificationIdentifier = xcode.lang.objc; };
		86C40B861A8D7C5C00081FAC /* ORKFormTextView.h */ = {isa = PBXFileReference; fileEncoding = 4; lastKnownFileType = sourcecode.c.h; path = ORKFormTextView.h; sourceTree = "<group>"; };
		86C40B871A8D7C5C00081FAC /* ORKFormTextView.m */ = {isa = PBXFileReference; fileEncoding = 4; lastKnownFileType = sourcecode.c.objc; path = ORKFormTextView.m; sourceTree = "<group>"; };
		86C40B881A8D7C5C00081FAC /* ORKHeadlineLabel.h */ = {isa = PBXFileReference; fileEncoding = 4; lastKnownFileType = sourcecode.c.h; path = ORKHeadlineLabel.h; sourceTree = "<group>"; };
		86C40B891A8D7C5C00081FAC /* ORKHeadlineLabel.m */ = {isa = PBXFileReference; fileEncoding = 4; lastKnownFileType = sourcecode.c.objc; lineEnding = 0; path = ORKHeadlineLabel.m; sourceTree = "<group>"; xcLanguageSpecificationIdentifier = xcode.lang.objc; };
		86C40B8A1A8D7C5C00081FAC /* ORKHealthAnswerFormat.h */ = {isa = PBXFileReference; fileEncoding = 4; lastKnownFileType = sourcecode.c.h; path = ORKHealthAnswerFormat.h; sourceTree = "<group>"; };
		86C40B8B1A8D7C5C00081FAC /* ORKHealthAnswerFormat.m */ = {isa = PBXFileReference; fileEncoding = 4; lastKnownFileType = sourcecode.c.objc; lineEnding = 0; path = ORKHealthAnswerFormat.m; sourceTree = "<group>"; xcLanguageSpecificationIdentifier = xcode.lang.objc; };
		86C40B8C1A8D7C5C00081FAC /* ORKHelpers.h */ = {isa = PBXFileReference; fileEncoding = 4; lastKnownFileType = sourcecode.c.h; path = ORKHelpers.h; sourceTree = "<group>"; };
		86C40B8D1A8D7C5C00081FAC /* ORKHelpers.m */ = {isa = PBXFileReference; fileEncoding = 4; lastKnownFileType = sourcecode.c.objc; lineEnding = 0; path = ORKHelpers.m; sourceTree = "<group>"; xcLanguageSpecificationIdentifier = xcode.lang.objc; };
		86C40B8E1A8D7C5C00081FAC /* ORKHTMLPDFWriter.h */ = {isa = PBXFileReference; fileEncoding = 4; lastKnownFileType = sourcecode.c.h; path = ORKHTMLPDFWriter.h; sourceTree = "<group>"; };
		86C40B8F1A8D7C5C00081FAC /* ORKHTMLPDFWriter.m */ = {isa = PBXFileReference; fileEncoding = 4; lastKnownFileType = sourcecode.c.objc; lineEnding = 0; path = ORKHTMLPDFWriter.m; sourceTree = "<group>"; xcLanguageSpecificationIdentifier = xcode.lang.objc; };
		86C40B901A8D7C5C00081FAC /* ORKImageChoiceLabel.h */ = {isa = PBXFileReference; fileEncoding = 4; lastKnownFileType = sourcecode.c.h; path = ORKImageChoiceLabel.h; sourceTree = "<group>"; };
		86C40B911A8D7C5C00081FAC /* ORKImageChoiceLabel.m */ = {isa = PBXFileReference; fileEncoding = 4; lastKnownFileType = sourcecode.c.objc; path = ORKImageChoiceLabel.m; sourceTree = "<group>"; };
		86C40B921A8D7C5C00081FAC /* ORKInstructionStep.h */ = {isa = PBXFileReference; fileEncoding = 4; lastKnownFileType = sourcecode.c.h; path = ORKInstructionStep.h; sourceTree = "<group>"; };
		86C40B931A8D7C5C00081FAC /* ORKInstructionStep.m */ = {isa = PBXFileReference; fileEncoding = 4; lastKnownFileType = sourcecode.c.objc; path = ORKInstructionStep.m; sourceTree = "<group>"; };
		86C40B941A8D7C5C00081FAC /* ORKInstructionStepViewController.h */ = {isa = PBXFileReference; fileEncoding = 4; lastKnownFileType = sourcecode.c.h; path = ORKInstructionStepViewController.h; sourceTree = "<group>"; };
		86C40B951A8D7C5C00081FAC /* ORKInstructionStepViewController.m */ = {isa = PBXFileReference; fileEncoding = 4; lastKnownFileType = sourcecode.c.objc; lineEnding = 0; path = ORKInstructionStepViewController.m; sourceTree = "<group>"; xcLanguageSpecificationIdentifier = xcode.lang.objc; };
		86C40B961A8D7C5C00081FAC /* ORKInstructionStepViewController_Internal.h */ = {isa = PBXFileReference; fileEncoding = 4; lastKnownFileType = sourcecode.c.h; path = ORKInstructionStepViewController_Internal.h; sourceTree = "<group>"; };
		86C40B971A8D7C5C00081FAC /* ORKLabel.h */ = {isa = PBXFileReference; fileEncoding = 4; lastKnownFileType = sourcecode.c.h; path = ORKLabel.h; sourceTree = "<group>"; };
		86C40B981A8D7C5C00081FAC /* ORKLabel.m */ = {isa = PBXFileReference; fileEncoding = 4; lastKnownFileType = sourcecode.c.objc; lineEnding = 0; path = ORKLabel.m; sourceTree = "<group>"; xcLanguageSpecificationIdentifier = xcode.lang.objc; };
		86C40B9D1A8D7C5C00081FAC /* ORKOrderedTask.h */ = {isa = PBXFileReference; fileEncoding = 4; lastKnownFileType = sourcecode.c.h; path = ORKOrderedTask.h; sourceTree = "<group>"; };
		86C40B9E1A8D7C5C00081FAC /* ORKOrderedTask.m */ = {isa = PBXFileReference; fileEncoding = 4; lastKnownFileType = sourcecode.c.objc; lineEnding = 0; path = ORKOrderedTask.m; sourceTree = "<group>"; xcLanguageSpecificationIdentifier = xcode.lang.objc; };
		86C40BA11A8D7C5C00081FAC /* ORKQuestionStep.h */ = {isa = PBXFileReference; fileEncoding = 4; lastKnownFileType = sourcecode.c.h; path = ORKQuestionStep.h; sourceTree = "<group>"; };
		86C40BA21A8D7C5C00081FAC /* ORKQuestionStep.m */ = {isa = PBXFileReference; fileEncoding = 4; lastKnownFileType = sourcecode.c.objc; lineEnding = 0; path = ORKQuestionStep.m; sourceTree = "<group>"; xcLanguageSpecificationIdentifier = xcode.lang.objc; };
		86C40BA31A8D7C5C00081FAC /* ORKQuestionStep_Internal.h */ = {isa = PBXFileReference; fileEncoding = 4; lastKnownFileType = sourcecode.c.h; path = ORKQuestionStep_Internal.h; sourceTree = "<group>"; };
		86C40BA41A8D7C5C00081FAC /* ORKQuestionStepViewController.h */ = {isa = PBXFileReference; fileEncoding = 4; lastKnownFileType = sourcecode.c.h; path = ORKQuestionStepViewController.h; sourceTree = "<group>"; };
		86C40BA51A8D7C5C00081FAC /* ORKQuestionStepViewController.m */ = {isa = PBXFileReference; fileEncoding = 4; lastKnownFileType = sourcecode.c.objc; lineEnding = 0; path = ORKQuestionStepViewController.m; sourceTree = "<group>"; xcLanguageSpecificationIdentifier = xcode.lang.objc; };
		86C40BA61A8D7C5C00081FAC /* ORKQuestionStepViewController_Private.h */ = {isa = PBXFileReference; fileEncoding = 4; lastKnownFileType = sourcecode.c.h; path = ORKQuestionStepViewController_Private.h; sourceTree = "<group>"; };
		86C40BA71A8D7C5C00081FAC /* ORKResult.h */ = {isa = PBXFileReference; fileEncoding = 4; lastKnownFileType = sourcecode.c.h; path = ORKResult.h; sourceTree = "<group>"; };
		86C40BA81A8D7C5C00081FAC /* ORKResult.m */ = {isa = PBXFileReference; fileEncoding = 4; lastKnownFileType = sourcecode.c.objc; path = ORKResult.m; sourceTree = "<group>"; };
		86C40BA91A8D7C5C00081FAC /* ORKResult_Private.h */ = {isa = PBXFileReference; fileEncoding = 4; lastKnownFileType = sourcecode.c.h; path = ORKResult_Private.h; sourceTree = "<group>"; };
		86C40BAA1A8D7C5C00081FAC /* ORKRoundTappingButton.h */ = {isa = PBXFileReference; fileEncoding = 4; lastKnownFileType = sourcecode.c.h; path = ORKRoundTappingButton.h; sourceTree = "<group>"; };
		86C40BAB1A8D7C5C00081FAC /* ORKRoundTappingButton.m */ = {isa = PBXFileReference; fileEncoding = 4; lastKnownFileType = sourcecode.c.objc; path = ORKRoundTappingButton.m; sourceTree = "<group>"; };
		86C40BAC1A8D7C5C00081FAC /* ORKScaleRangeLabel.h */ = {isa = PBXFileReference; fileEncoding = 4; lastKnownFileType = sourcecode.c.h; path = ORKScaleRangeLabel.h; sourceTree = "<group>"; };
		86C40BAD1A8D7C5C00081FAC /* ORKScaleRangeLabel.m */ = {isa = PBXFileReference; fileEncoding = 4; lastKnownFileType = sourcecode.c.objc; path = ORKScaleRangeLabel.m; sourceTree = "<group>"; };
		86C40BAE1A8D7C5C00081FAC /* ORKScaleSlider.h */ = {isa = PBXFileReference; fileEncoding = 4; lastKnownFileType = sourcecode.c.h; path = ORKScaleSlider.h; sourceTree = "<group>"; };
		86C40BAF1A8D7C5C00081FAC /* ORKScaleSlider.m */ = {isa = PBXFileReference; fileEncoding = 4; lastKnownFileType = sourcecode.c.objc; path = ORKScaleSlider.m; sourceTree = "<group>"; };
		86C40BB01A8D7C5C00081FAC /* ORKScaleValueLabel.h */ = {isa = PBXFileReference; fileEncoding = 4; lastKnownFileType = sourcecode.c.h; path = ORKScaleValueLabel.h; sourceTree = "<group>"; };
		86C40BB11A8D7C5C00081FAC /* ORKScaleValueLabel.m */ = {isa = PBXFileReference; fileEncoding = 4; lastKnownFileType = sourcecode.c.objc; path = ORKScaleValueLabel.m; sourceTree = "<group>"; };
		86C40BB21A8D7C5C00081FAC /* ORKSelectionSubTitleLabel.h */ = {isa = PBXFileReference; fileEncoding = 4; lastKnownFileType = sourcecode.c.h; path = ORKSelectionSubTitleLabel.h; sourceTree = "<group>"; };
		86C40BB31A8D7C5C00081FAC /* ORKSelectionSubTitleLabel.m */ = {isa = PBXFileReference; fileEncoding = 4; lastKnownFileType = sourcecode.c.objc; path = ORKSelectionSubTitleLabel.m; sourceTree = "<group>"; };
		86C40BB41A8D7C5C00081FAC /* ORKSelectionTitleLabel.h */ = {isa = PBXFileReference; fileEncoding = 4; lastKnownFileType = sourcecode.c.h; path = ORKSelectionTitleLabel.h; sourceTree = "<group>"; };
		86C40BB51A8D7C5C00081FAC /* ORKSelectionTitleLabel.m */ = {isa = PBXFileReference; fileEncoding = 4; lastKnownFileType = sourcecode.c.objc; path = ORKSelectionTitleLabel.m; sourceTree = "<group>"; };
		86C40BB71A8D7C5C00081FAC /* ORKSkin.h */ = {isa = PBXFileReference; fileEncoding = 4; lastKnownFileType = sourcecode.c.h; path = ORKSkin.h; sourceTree = "<group>"; };
		86C40BB81A8D7C5C00081FAC /* ORKSkin.m */ = {isa = PBXFileReference; fileEncoding = 4; lastKnownFileType = sourcecode.c.objc; path = ORKSkin.m; sourceTree = "<group>"; };
		86C40BB91A8D7C5C00081FAC /* ORKStep.h */ = {isa = PBXFileReference; fileEncoding = 4; lastKnownFileType = sourcecode.c.h; path = ORKStep.h; sourceTree = "<group>"; };
		86C40BBA1A8D7C5C00081FAC /* ORKStep.m */ = {isa = PBXFileReference; fileEncoding = 4; lastKnownFileType = sourcecode.c.objc; lineEnding = 0; path = ORKStep.m; sourceTree = "<group>"; xcLanguageSpecificationIdentifier = xcode.lang.objc; };
		86C40BBB1A8D7C5C00081FAC /* ORKStep_Private.h */ = {isa = PBXFileReference; fileEncoding = 4; lastKnownFileType = sourcecode.c.h; path = ORKStep_Private.h; sourceTree = "<group>"; };
		86C40BBC1A8D7C5C00081FAC /* ORKStepViewController.h */ = {isa = PBXFileReference; fileEncoding = 4; lastKnownFileType = sourcecode.c.h; lineEnding = 0; path = ORKStepViewController.h; sourceTree = "<group>"; xcLanguageSpecificationIdentifier = xcode.lang.objcpp; };
		86C40BBD1A8D7C5C00081FAC /* ORKStepViewController.m */ = {isa = PBXFileReference; fileEncoding = 4; lastKnownFileType = sourcecode.c.objc; lineEnding = 0; path = ORKStepViewController.m; sourceTree = "<group>"; xcLanguageSpecificationIdentifier = xcode.lang.objc; };
		86C40BBE1A8D7C5C00081FAC /* ORKStepViewController_Internal.h */ = {isa = PBXFileReference; fileEncoding = 4; lastKnownFileType = sourcecode.c.h; path = ORKStepViewController_Internal.h; sourceTree = "<group>"; };
		86C40BC01A8D7C5C00081FAC /* ORKSubheadlineLabel.h */ = {isa = PBXFileReference; fileEncoding = 4; lastKnownFileType = sourcecode.c.h; path = ORKSubheadlineLabel.h; sourceTree = "<group>"; };
		86C40BC11A8D7C5C00081FAC /* ORKSubheadlineLabel.m */ = {isa = PBXFileReference; fileEncoding = 4; lastKnownFileType = sourcecode.c.objc; path = ORKSubheadlineLabel.m; sourceTree = "<group>"; };
		86C40BC21A8D7C5C00081FAC /* ORKSurveyAnswerCell.h */ = {isa = PBXFileReference; fileEncoding = 4; lastKnownFileType = sourcecode.c.h; path = ORKSurveyAnswerCell.h; sourceTree = "<group>"; };
		86C40BC51A8D7C5C00081FAC /* ORKSurveyAnswerCellForImageSelection.h */ = {isa = PBXFileReference; fileEncoding = 4; lastKnownFileType = sourcecode.c.h; path = ORKSurveyAnswerCellForImageSelection.h; sourceTree = "<group>"; };
		86C40BC61A8D7C5C00081FAC /* ORKSurveyAnswerCellForImageSelection.m */ = {isa = PBXFileReference; fileEncoding = 4; lastKnownFileType = sourcecode.c.objc; path = ORKSurveyAnswerCellForImageSelection.m; sourceTree = "<group>"; };
		86C40BC71A8D7C5C00081FAC /* ORKSurveyAnswerCellForNumber.h */ = {isa = PBXFileReference; fileEncoding = 4; lastKnownFileType = sourcecode.c.h; path = ORKSurveyAnswerCellForNumber.h; sourceTree = "<group>"; };
		86C40BC81A8D7C5C00081FAC /* ORKSurveyAnswerCellForNumber.m */ = {isa = PBXFileReference; fileEncoding = 4; lastKnownFileType = sourcecode.c.objc; lineEnding = 0; path = ORKSurveyAnswerCellForNumber.m; sourceTree = "<group>"; xcLanguageSpecificationIdentifier = xcode.lang.objc; };
		86C40BC91A8D7C5C00081FAC /* ORKSurveyAnswerCellForScale.h */ = {isa = PBXFileReference; fileEncoding = 4; lastKnownFileType = sourcecode.c.h; path = ORKSurveyAnswerCellForScale.h; sourceTree = "<group>"; };
		86C40BCA1A8D7C5C00081FAC /* ORKSurveyAnswerCellForScale.m */ = {isa = PBXFileReference; fileEncoding = 4; lastKnownFileType = sourcecode.c.objc; lineEnding = 0; path = ORKSurveyAnswerCellForScale.m; sourceTree = "<group>"; xcLanguageSpecificationIdentifier = xcode.lang.objc; };
		86C40BCD1A8D7C5C00081FAC /* ORKSurveyAnswerCellForText.h */ = {isa = PBXFileReference; fileEncoding = 4; lastKnownFileType = sourcecode.c.h; path = ORKSurveyAnswerCellForText.h; sourceTree = "<group>"; };
		86C40BCE1A8D7C5C00081FAC /* ORKSurveyAnswerCellForText.m */ = {isa = PBXFileReference; fileEncoding = 4; lastKnownFileType = sourcecode.c.objc; lineEnding = 0; path = ORKSurveyAnswerCellForText.m; sourceTree = "<group>"; xcLanguageSpecificationIdentifier = xcode.lang.objc; };
		86C40BD11A8D7C5C00081FAC /* ORKTableViewCell.h */ = {isa = PBXFileReference; fileEncoding = 4; lastKnownFileType = sourcecode.c.h; path = ORKTableViewCell.h; sourceTree = "<group>"; };
		86C40BD21A8D7C5C00081FAC /* ORKTableViewCell.m */ = {isa = PBXFileReference; fileEncoding = 4; lastKnownFileType = sourcecode.c.objc; lineEnding = 0; path = ORKTableViewCell.m; sourceTree = "<group>"; xcLanguageSpecificationIdentifier = xcode.lang.objc; };
		86C40BD31A8D7C5C00081FAC /* ORKTapCountLabel.h */ = {isa = PBXFileReference; fileEncoding = 4; lastKnownFileType = sourcecode.c.h; path = ORKTapCountLabel.h; sourceTree = "<group>"; };
		86C40BD41A8D7C5C00081FAC /* ORKTapCountLabel.m */ = {isa = PBXFileReference; fileEncoding = 4; lastKnownFileType = sourcecode.c.objc; path = ORKTapCountLabel.m; sourceTree = "<group>"; };
		86C40BD51A8D7C5C00081FAC /* ORKTask.h */ = {isa = PBXFileReference; fileEncoding = 4; lastKnownFileType = sourcecode.c.h; path = ORKTask.h; sourceTree = "<group>"; };
		86C40BD71A8D7C5C00081FAC /* ORKTaskViewController.h */ = {isa = PBXFileReference; fileEncoding = 4; lastKnownFileType = sourcecode.c.h; lineEnding = 0; path = ORKTaskViewController.h; sourceTree = "<group>"; xcLanguageSpecificationIdentifier = xcode.lang.objcpp; };
		86C40BD81A8D7C5C00081FAC /* ORKTaskViewController.m */ = {isa = PBXFileReference; fileEncoding = 4; lastKnownFileType = sourcecode.c.objc; lineEnding = 0; path = ORKTaskViewController.m; sourceTree = "<group>"; xcLanguageSpecificationIdentifier = xcode.lang.objc; };
		86C40BD91A8D7C5C00081FAC /* ORKTaskViewController_Internal.h */ = {isa = PBXFileReference; fileEncoding = 4; lastKnownFileType = sourcecode.c.h; path = ORKTaskViewController_Internal.h; sourceTree = "<group>"; };
		86C40BDA1A8D7C5C00081FAC /* ORKTaskViewController_Private.h */ = {isa = PBXFileReference; fileEncoding = 4; lastKnownFileType = sourcecode.c.h; path = ORKTaskViewController_Private.h; sourceTree = "<group>"; };
		86C40BDB1A8D7C5C00081FAC /* ORKTextButton.h */ = {isa = PBXFileReference; fileEncoding = 4; lastKnownFileType = sourcecode.c.h; path = ORKTextButton.h; sourceTree = "<group>"; };
		86C40BDC1A8D7C5C00081FAC /* ORKTextButton.m */ = {isa = PBXFileReference; fileEncoding = 4; lastKnownFileType = sourcecode.c.objc; lineEnding = 0; path = ORKTextButton.m; sourceTree = "<group>"; xcLanguageSpecificationIdentifier = xcode.lang.objc; };
		86C40BDD1A8D7C5C00081FAC /* ORKUnitLabel.h */ = {isa = PBXFileReference; fileEncoding = 4; lastKnownFileType = sourcecode.c.h; path = ORKUnitLabel.h; sourceTree = "<group>"; };
		86C40BDE1A8D7C5C00081FAC /* ORKUnitLabel.m */ = {isa = PBXFileReference; fileEncoding = 4; lastKnownFileType = sourcecode.c.objc; path = ORKUnitLabel.m; sourceTree = "<group>"; };
		86C40BE11A8D7C5C00081FAC /* ORKVerticalContainerView.h */ = {isa = PBXFileReference; fileEncoding = 4; lastKnownFileType = sourcecode.c.h; path = ORKVerticalContainerView.h; sourceTree = "<group>"; };
		86C40BE21A8D7C5C00081FAC /* ORKVerticalContainerView.m */ = {isa = PBXFileReference; fileEncoding = 4; lastKnownFileType = sourcecode.c.objc; lineEnding = 0; path = ORKVerticalContainerView.m; sourceTree = "<group>"; xcLanguageSpecificationIdentifier = xcode.lang.objc; };
		86C40BE31A8D7C5C00081FAC /* ORKVerticalContainerView_Internal.h */ = {isa = PBXFileReference; fileEncoding = 4; lastKnownFileType = sourcecode.c.h; path = ORKVerticalContainerView_Internal.h; sourceTree = "<group>"; };
		86C40BE71A8D7C5C00081FAC /* UIBarButtonItem+ORKBarButtonItem.h */ = {isa = PBXFileReference; fileEncoding = 4; lastKnownFileType = sourcecode.c.h; lineEnding = 0; path = "UIBarButtonItem+ORKBarButtonItem.h"; sourceTree = "<group>"; xcLanguageSpecificationIdentifier = xcode.lang.objcpp; };
		86C40BE81A8D7C5C00081FAC /* UIBarButtonItem+ORKBarButtonItem.m */ = {isa = PBXFileReference; fileEncoding = 4; lastKnownFileType = sourcecode.c.objc; lineEnding = 0; path = "UIBarButtonItem+ORKBarButtonItem.m"; sourceTree = "<group>"; xcLanguageSpecificationIdentifier = xcode.lang.objc; };
		86C40BE91A8D7C5C00081FAC /* UIResponder+ResearchKit.h */ = {isa = PBXFileReference; fileEncoding = 4; lastKnownFileType = sourcecode.c.h; lineEnding = 0; path = "UIResponder+ResearchKit.h"; sourceTree = "<group>"; xcLanguageSpecificationIdentifier = xcode.lang.objcpp; };
		86C40BEA1A8D7C5C00081FAC /* UIResponder+ResearchKit.m */ = {isa = PBXFileReference; fileEncoding = 4; lastKnownFileType = sourcecode.c.objc; lineEnding = 0; path = "UIResponder+ResearchKit.m"; sourceTree = "<group>"; xcLanguageSpecificationIdentifier = xcode.lang.objc; };
		86C40BEC1A8D7C5C00081FAC /* ORKConsentReviewController.h */ = {isa = PBXFileReference; fileEncoding = 4; lastKnownFileType = sourcecode.c.h; path = ORKConsentReviewController.h; sourceTree = "<group>"; };
		86C40BED1A8D7C5C00081FAC /* ORKConsentReviewController.m */ = {isa = PBXFileReference; fileEncoding = 4; lastKnownFileType = sourcecode.c.objc; path = ORKConsentReviewController.m; sourceTree = "<group>"; };
		86C40BEE1A8D7C5C00081FAC /* ORKConsentSignatureController.h */ = {isa = PBXFileReference; fileEncoding = 4; lastKnownFileType = sourcecode.c.h; path = ORKConsentSignatureController.h; sourceTree = "<group>"; };
		86C40BEF1A8D7C5C00081FAC /* ORKConsentSignatureController.m */ = {isa = PBXFileReference; fileEncoding = 4; lastKnownFileType = sourcecode.c.objc; lineEnding = 0; path = ORKConsentSignatureController.m; sourceTree = "<group>"; xcLanguageSpecificationIdentifier = xcode.lang.objc; };
		86C40BF01A8D7C5C00081FAC /* MovieTintShader.fsh */ = {isa = PBXFileReference; fileEncoding = 4; lastKnownFileType = sourcecode.glsl; path = MovieTintShader.fsh; sourceTree = "<group>"; };
		86C40BF11A8D7C5C00081FAC /* MovieTintShader.vsh */ = {isa = PBXFileReference; fileEncoding = 4; lastKnownFileType = sourcecode.glsl; path = MovieTintShader.vsh; sourceTree = "<group>"; };
		86C40BF21A8D7C5C00081FAC /* ORKConsentDocument.h */ = {isa = PBXFileReference; fileEncoding = 4; lastKnownFileType = sourcecode.c.h; path = ORKConsentDocument.h; sourceTree = "<group>"; };
		86C40BF31A8D7C5C00081FAC /* ORKConsentDocument.m */ = {isa = PBXFileReference; fileEncoding = 4; lastKnownFileType = sourcecode.c.objc; lineEnding = 0; path = ORKConsentDocument.m; sourceTree = "<group>"; xcLanguageSpecificationIdentifier = xcode.lang.objc; };
		86C40BF41A8D7C5C00081FAC /* ORKConsentDocument_Internal.h */ = {isa = PBXFileReference; fileEncoding = 4; lastKnownFileType = sourcecode.c.h; lineEnding = 0; path = ORKConsentDocument_Internal.h; sourceTree = "<group>"; xcLanguageSpecificationIdentifier = xcode.lang.objcpp; };
		86C40BF51A8D7C5C00081FAC /* ORKConsentLearnMoreViewController.h */ = {isa = PBXFileReference; fileEncoding = 4; lastKnownFileType = sourcecode.c.h; path = ORKConsentLearnMoreViewController.h; sourceTree = "<group>"; };
		86C40BF61A8D7C5C00081FAC /* ORKConsentLearnMoreViewController.m */ = {isa = PBXFileReference; fileEncoding = 4; lastKnownFileType = sourcecode.c.objc; lineEnding = 0; path = ORKConsentLearnMoreViewController.m; sourceTree = "<group>"; xcLanguageSpecificationIdentifier = xcode.lang.objc; };
		86C40BF71A8D7C5C00081FAC /* ORKConsentReviewStep.h */ = {isa = PBXFileReference; fileEncoding = 4; lastKnownFileType = sourcecode.c.h; path = ORKConsentReviewStep.h; sourceTree = "<group>"; };
		86C40BF81A8D7C5C00081FAC /* ORKConsentReviewStep.m */ = {isa = PBXFileReference; fileEncoding = 4; lastKnownFileType = sourcecode.c.objc; lineEnding = 0; path = ORKConsentReviewStep.m; sourceTree = "<group>"; xcLanguageSpecificationIdentifier = xcode.lang.objc; };
		86C40BF91A8D7C5C00081FAC /* ORKConsentReviewStepViewController.h */ = {isa = PBXFileReference; fileEncoding = 4; lastKnownFileType = sourcecode.c.h; path = ORKConsentReviewStepViewController.h; sourceTree = "<group>"; };
		86C40BFA1A8D7C5C00081FAC /* ORKConsentReviewStepViewController.m */ = {isa = PBXFileReference; fileEncoding = 4; lastKnownFileType = sourcecode.c.objc; lineEnding = 0; path = ORKConsentReviewStepViewController.m; sourceTree = "<group>"; xcLanguageSpecificationIdentifier = xcode.lang.objc; };
		86C40BFB1A8D7C5C00081FAC /* ORKConsentSceneViewController.h */ = {isa = PBXFileReference; fileEncoding = 4; lastKnownFileType = sourcecode.c.h; path = ORKConsentSceneViewController.h; sourceTree = "<group>"; };
		86C40BFC1A8D7C5C00081FAC /* ORKConsentSceneViewController.m */ = {isa = PBXFileReference; fileEncoding = 4; lastKnownFileType = sourcecode.c.objc; lineEnding = 0; path = ORKConsentSceneViewController.m; sourceTree = "<group>"; xcLanguageSpecificationIdentifier = xcode.lang.objc; };
		86C40BFF1A8D7C5C00081FAC /* ORKConsentSection.h */ = {isa = PBXFileReference; fileEncoding = 4; lastKnownFileType = sourcecode.c.h; path = ORKConsentSection.h; sourceTree = "<group>"; };
		86C40C001A8D7C5C00081FAC /* ORKConsentSection.m */ = {isa = PBXFileReference; fileEncoding = 4; lastKnownFileType = sourcecode.c.objc; path = ORKConsentSection.m; sourceTree = "<group>"; };
		86C40C011A8D7C5C00081FAC /* ORKConsentSection_Internal.h */ = {isa = PBXFileReference; fileEncoding = 4; lastKnownFileType = sourcecode.c.h; path = ORKConsentSection_Internal.h; sourceTree = "<group>"; };
		86C40C021A8D7C5C00081FAC /* ORKConsentSignature.h */ = {isa = PBXFileReference; fileEncoding = 4; lastKnownFileType = sourcecode.c.h; path = ORKConsentSignature.h; sourceTree = "<group>"; };
		86C40C031A8D7C5C00081FAC /* ORKConsentSignature.m */ = {isa = PBXFileReference; fileEncoding = 4; lastKnownFileType = sourcecode.c.objc; path = ORKConsentSignature.m; sourceTree = "<group>"; };
		86C40C051A8D7C5C00081FAC /* ORKEAGLMoviePlayerView.h */ = {isa = PBXFileReference; fileEncoding = 4; lastKnownFileType = sourcecode.c.h; path = ORKEAGLMoviePlayerView.h; sourceTree = "<group>"; };
		86C40C061A8D7C5C00081FAC /* ORKEAGLMoviePlayerView.m */ = {isa = PBXFileReference; fileEncoding = 4; lastKnownFileType = sourcecode.c.objc; path = ORKEAGLMoviePlayerView.m; sourceTree = "<group>"; };
		86C40C071A8D7C5C00081FAC /* ORKSignatureView.h */ = {isa = PBXFileReference; fileEncoding = 4; lastKnownFileType = sourcecode.c.h; path = ORKSignatureView.h; sourceTree = "<group>"; };
		86C40C081A8D7C5C00081FAC /* ORKSignatureView.m */ = {isa = PBXFileReference; fileEncoding = 4; lastKnownFileType = sourcecode.c.objc; path = ORKSignatureView.m; sourceTree = "<group>"; };
		86C40C091A8D7C5C00081FAC /* ORKVisualConsentStep.h */ = {isa = PBXFileReference; fileEncoding = 4; lastKnownFileType = sourcecode.c.h; path = ORKVisualConsentStep.h; sourceTree = "<group>"; };
		86C40C0A1A8D7C5C00081FAC /* ORKVisualConsentStep.m */ = {isa = PBXFileReference; fileEncoding = 4; lastKnownFileType = sourcecode.c.objc; lineEnding = 0; path = ORKVisualConsentStep.m; sourceTree = "<group>"; xcLanguageSpecificationIdentifier = xcode.lang.objc; };
		86C40C0B1A8D7C5C00081FAC /* ORKVisualConsentStepViewController.h */ = {isa = PBXFileReference; fileEncoding = 4; lastKnownFileType = sourcecode.c.h; path = ORKVisualConsentStepViewController.h; sourceTree = "<group>"; };
		86C40C0C1A8D7C5C00081FAC /* ORKVisualConsentStepViewController.m */ = {isa = PBXFileReference; fileEncoding = 4; lastKnownFileType = sourcecode.c.objc; lineEnding = 0; path = ORKVisualConsentStepViewController.m; sourceTree = "<group>"; xcLanguageSpecificationIdentifier = xcode.lang.objc; };
		86C40C0D1A8D7C5C00081FAC /* ORKVisualConsentStepViewController_Internal.h */ = {isa = PBXFileReference; fileEncoding = 4; lastKnownFileType = sourcecode.c.h; path = ORKVisualConsentStepViewController_Internal.h; sourceTree = "<group>"; };
		86C40C0E1A8D7C5C00081FAC /* ORKVisualConsentTransitionAnimator.h */ = {isa = PBXFileReference; fileEncoding = 4; lastKnownFileType = sourcecode.c.h; path = ORKVisualConsentTransitionAnimator.h; sourceTree = "<group>"; };
		86C40C0F1A8D7C5C00081FAC /* ORKVisualConsentTransitionAnimator.m */ = {isa = PBXFileReference; fileEncoding = 4; lastKnownFileType = sourcecode.c.objc; lineEnding = 0; path = ORKVisualConsentTransitionAnimator.m; sourceTree = "<group>"; xcLanguageSpecificationIdentifier = xcode.lang.objc; };
		86C40C101A8D7C5C00081FAC /* Info.plist */ = {isa = PBXFileReference; fileEncoding = 4; lastKnownFileType = text.plist.xml; path = Info.plist; sourceTree = "<group>"; };
		86CC8E9A1AC09332001CCD89 /* ResearchKitTests.xctest */ = {isa = PBXFileReference; explicitFileType = wrapper.cfbundle; includeInIndex = 0; path = ResearchKitTests.xctest; sourceTree = BUILT_PRODUCTS_DIR; };
		86CC8EA71AC09383001CCD89 /* Info.plist */ = {isa = PBXFileReference; fileEncoding = 4; lastKnownFileType = text.plist.xml; path = Info.plist; sourceTree = "<group>"; };
		86CC8EA81AC09383001CCD89 /* ORKAccessibilityTests.m */ = {isa = PBXFileReference; fileEncoding = 4; lastKnownFileType = sourcecode.c.objc; path = ORKAccessibilityTests.m; sourceTree = "<group>"; };
		86CC8EA91AC09383001CCD89 /* ORKChoiceAnswerFormatHelperTests.m */ = {isa = PBXFileReference; fileEncoding = 4; lastKnownFileType = sourcecode.c.objc; path = ORKChoiceAnswerFormatHelperTests.m; sourceTree = "<group>"; };
		86CC8EAA1AC09383001CCD89 /* ORKConsentTests.m */ = {isa = PBXFileReference; fileEncoding = 4; lastKnownFileType = sourcecode.c.objc; path = ORKConsentTests.m; sourceTree = "<group>"; };
		86CC8EAB1AC09383001CCD89 /* ORKDataLoggerManagerTests.m */ = {isa = PBXFileReference; fileEncoding = 4; lastKnownFileType = sourcecode.c.objc; path = ORKDataLoggerManagerTests.m; sourceTree = "<group>"; };
		86CC8EAC1AC09383001CCD89 /* ORKDataLoggerTests.m */ = {isa = PBXFileReference; fileEncoding = 4; lastKnownFileType = sourcecode.c.objc; path = ORKDataLoggerTests.m; sourceTree = "<group>"; };
		86CC8EAD1AC09383001CCD89 /* ORKHKSampleTests.m */ = {isa = PBXFileReference; fileEncoding = 4; lastKnownFileType = sourcecode.c.objc; path = ORKHKSampleTests.m; sourceTree = "<group>"; };
		86CC8EAF1AC09383001CCD89 /* ORKResultTests.m */ = {isa = PBXFileReference; fileEncoding = 4; lastKnownFileType = sourcecode.c.objc; path = ORKResultTests.m; sourceTree = "<group>"; };
		86CC8EB01AC09383001CCD89 /* ORKTextChoiceCellGroupTests.m */ = {isa = PBXFileReference; fileEncoding = 4; lastKnownFileType = sourcecode.c.objc; path = ORKTextChoiceCellGroupTests.m; sourceTree = "<group>"; };
		86D348001AC16175006DB02B /* ORKRecorderTests.m */ = {isa = PBXFileReference; fileEncoding = 4; lastKnownFileType = sourcecode.c.objc; lineEnding = 0; path = ORKRecorderTests.m; sourceTree = "<group>"; xcLanguageSpecificationIdentifier = xcode.lang.objc; };
		B11C54961A9EEF8800265E61 /* ORKConsentSharingStep.h */ = {isa = PBXFileReference; fileEncoding = 4; lastKnownFileType = sourcecode.c.h; path = ORKConsentSharingStep.h; sourceTree = "<group>"; };
		B11C54971A9EEF8800265E61 /* ORKConsentSharingStep.m */ = {isa = PBXFileReference; fileEncoding = 4; lastKnownFileType = sourcecode.c.objc; path = ORKConsentSharingStep.m; sourceTree = "<group>"; };
		B11C549C1A9EF4A700265E61 /* ORKConsentSharingStepViewController.h */ = {isa = PBXFileReference; fileEncoding = 4; lastKnownFileType = sourcecode.c.h; path = ORKConsentSharingStepViewController.h; sourceTree = "<group>"; };
		B11C549D1A9EF4A700265E61 /* ORKConsentSharingStepViewController.m */ = {isa = PBXFileReference; fileEncoding = 4; lastKnownFileType = sourcecode.c.objc; lineEnding = 0; path = ORKConsentSharingStepViewController.m; sourceTree = "<group>"; xcLanguageSpecificationIdentifier = xcode.lang.objc; };
		B11DF3B31AA109C8009E76D2 /* AppledocSettings.plist */ = {isa = PBXFileReference; lastKnownFileType = text.plist.xml; path = AppledocSettings.plist; sourceTree = "<group>"; };
		B11DF4C21AA10D70009E76D2 /* tr */ = {isa = PBXFileReference; lastKnownFileType = text.plist.strings; name = tr; path = tr.lproj/ResearchKit.strings; sourceTree = "<group>"; };
		B12EA0131B0D73A500F9F554 /* ORKToneAudiometryPracticeStep.h */ = {isa = PBXFileReference; fileEncoding = 4; lastKnownFileType = sourcecode.c.h; path = ORKToneAudiometryPracticeStep.h; sourceTree = "<group>"; };
		B12EA0141B0D73A500F9F554 /* ORKToneAudiometryPracticeStep.m */ = {isa = PBXFileReference; fileEncoding = 4; lastKnownFileType = sourcecode.c.objc; path = ORKToneAudiometryPracticeStep.m; sourceTree = "<group>"; };
		B12EA0171B0D76AD00F9F554 /* ORKToneAudiometryPracticeStepViewController.h */ = {isa = PBXFileReference; fileEncoding = 4; lastKnownFileType = sourcecode.c.h; path = ORKToneAudiometryPracticeStepViewController.h; sourceTree = "<group>"; };
		B12EA0181B0D76AD00F9F554 /* ORKToneAudiometryPracticeStepViewController.m */ = {isa = PBXFileReference; fileEncoding = 4; lastKnownFileType = sourcecode.c.objc; path = ORKToneAudiometryPracticeStepViewController.m; sourceTree = "<group>"; };
		B14660481AA10DD7002F95C2 /* zh_TW */ = {isa = PBXFileReference; explicitFileType = text.plist.strings; name = zh_TW; path = zh_TW.lproj/ResearchKit.strings; sourceTree = "<group>"; };
		B183A5951A8535D100C76870 /* ResearchKit.framework */ = {isa = PBXFileReference; explicitFileType = wrapper.framework; includeInIndex = 0; path = ResearchKit.framework; sourceTree = BUILT_PRODUCTS_DIR; };
		B18AABE01A9F08D9003871B5 /* module.modulemap */ = {isa = PBXFileReference; lastKnownFileType = "sourcecode.module-map"; path = module.modulemap; sourceTree = "<group>"; };
		B1A860DB1A9693C400EA57B7 /* consent_01@2x.m4v */ = {isa = PBXFileReference; lastKnownFileType = file; path = "consent_01@2x.m4v"; sourceTree = "<group>"; };
		B1A860DC1A9693C400EA57B7 /* consent_02@2x.m4v */ = {isa = PBXFileReference; lastKnownFileType = file; path = "consent_02@2x.m4v"; sourceTree = "<group>"; };
		B1A860DD1A9693C400EA57B7 /* consent_03@2x.m4v */ = {isa = PBXFileReference; lastKnownFileType = file; path = "consent_03@2x.m4v"; sourceTree = "<group>"; };
		B1A860DE1A9693C400EA57B7 /* consent_04@2x.m4v */ = {isa = PBXFileReference; lastKnownFileType = file; path = "consent_04@2x.m4v"; sourceTree = "<group>"; };
		B1A860DF1A9693C400EA57B7 /* consent_05@2x.m4v */ = {isa = PBXFileReference; lastKnownFileType = file; path = "consent_05@2x.m4v"; sourceTree = "<group>"; };
		B1A860E01A9693C400EA57B7 /* consent_06@2x.m4v */ = {isa = PBXFileReference; lastKnownFileType = file; path = "consent_06@2x.m4v"; sourceTree = "<group>"; };
		B1A860E11A9693C400EA57B7 /* consent_07@2x.m4v */ = {isa = PBXFileReference; lastKnownFileType = file; path = "consent_07@2x.m4v"; sourceTree = "<group>"; };
		B1A860E31A9693C400EA57B7 /* consent_01@3x.m4v */ = {isa = PBXFileReference; lastKnownFileType = file; path = "consent_01@3x.m4v"; sourceTree = "<group>"; };
		B1A860E41A9693C400EA57B7 /* consent_02@3x.m4v */ = {isa = PBXFileReference; lastKnownFileType = file; path = "consent_02@3x.m4v"; sourceTree = "<group>"; };
		B1A860E51A9693C400EA57B7 /* consent_03@3x.m4v */ = {isa = PBXFileReference; lastKnownFileType = file; path = "consent_03@3x.m4v"; sourceTree = "<group>"; };
		B1A860E61A9693C400EA57B7 /* consent_04@3x.m4v */ = {isa = PBXFileReference; lastKnownFileType = file; path = "consent_04@3x.m4v"; sourceTree = "<group>"; };
		B1A860E71A9693C400EA57B7 /* consent_05@3x.m4v */ = {isa = PBXFileReference; lastKnownFileType = file; path = "consent_05@3x.m4v"; sourceTree = "<group>"; };
		B1A860E81A9693C400EA57B7 /* consent_06@3x.m4v */ = {isa = PBXFileReference; lastKnownFileType = file; path = "consent_06@3x.m4v"; sourceTree = "<group>"; };
		B1A860E91A9693C400EA57B7 /* consent_07@3x.m4v */ = {isa = PBXFileReference; lastKnownFileType = file; path = "consent_07@3x.m4v"; sourceTree = "<group>"; };
		B1B349E41AA10DED005FAD66 /* zh_HK */ = {isa = PBXFileReference; explicitFileType = text.plist.strings; name = zh_HK; path = zh_HK.lproj/ResearchKit.strings; sourceTree = "<group>"; };
		B1B349E51AA10DF8005FAD66 /* zh_CN */ = {isa = PBXFileReference; explicitFileType = text.plist.strings; name = zh_CN; path = zh_CN.lproj/ResearchKit.strings; sourceTree = "<group>"; };
		B1B349E61AA10E02005FAD66 /* vi */ = {isa = PBXFileReference; explicitFileType = text.plist.strings; name = vi; path = vi.lproj/ResearchKit.strings; sourceTree = "<group>"; };
		B1B349E71AA10E0B005FAD66 /* uk */ = {isa = PBXFileReference; explicitFileType = text.plist.strings; name = uk; path = uk.lproj/ResearchKit.strings; sourceTree = "<group>"; };
		B1B349E81AA10E12005FAD66 /* th */ = {isa = PBXFileReference; explicitFileType = text.plist.strings; name = th; path = th.lproj/ResearchKit.strings; sourceTree = "<group>"; };
		B1B349E91AA10E27005FAD66 /* sv */ = {isa = PBXFileReference; explicitFileType = text.plist.strings; name = sv; path = sv.lproj/ResearchKit.strings; sourceTree = "<group>"; };
		B1B349EA1AA10E2E005FAD66 /* sk */ = {isa = PBXFileReference; explicitFileType = text.plist.strings; name = sk; path = sk.lproj/ResearchKit.strings; sourceTree = "<group>"; };
		B1B349EB1AA10E38005FAD66 /* ru */ = {isa = PBXFileReference; explicitFileType = text.plist.strings; name = ru; path = ru.lproj/ResearchKit.strings; sourceTree = "<group>"; };
		B1B349EC1AA10E40005FAD66 /* ro */ = {isa = PBXFileReference; explicitFileType = text.plist.strings; name = ro; path = ro.lproj/ResearchKit.strings; sourceTree = "<group>"; };
		B1B349ED1AA10E47005FAD66 /* pt */ = {isa = PBXFileReference; explicitFileType = text.plist.strings; name = pt; path = pt.lproj/ResearchKit.strings; sourceTree = "<group>"; };
		B1B349EE1AA10E4F005FAD66 /* pt_PT */ = {isa = PBXFileReference; explicitFileType = text.plist.strings; name = pt_PT; path = pt_PT.lproj/ResearchKit.strings; sourceTree = "<group>"; };
		B1B349EF1AA10E56005FAD66 /* pl */ = {isa = PBXFileReference; explicitFileType = text.plist.strings; name = pl; path = pl.lproj/ResearchKit.strings; sourceTree = "<group>"; };
		B1B349F01AA10E5E005FAD66 /* nl */ = {isa = PBXFileReference; explicitFileType = text.plist.strings; name = nl; path = nl.lproj/ResearchKit.strings; sourceTree = "<group>"; };
		B1B349F11AA10E65005FAD66 /* ms */ = {isa = PBXFileReference; explicitFileType = text.plist.strings; name = ms; path = ms.lproj/ResearchKit.strings; sourceTree = "<group>"; };
		B1B349F21AA10E6C005FAD66 /* ko */ = {isa = PBXFileReference; explicitFileType = text.plist.strings; name = ko; path = ko.lproj/ResearchKit.strings; sourceTree = "<group>"; };
		B1B349F31AA10E73005FAD66 /* ja */ = {isa = PBXFileReference; explicitFileType = text.plist.strings; name = ja; path = ja.lproj/ResearchKit.strings; sourceTree = "<group>"; };
		B1B349F41AA10E79005FAD66 /* it */ = {isa = PBXFileReference; explicitFileType = text.plist.strings; name = it; path = it.lproj/ResearchKit.strings; sourceTree = "<group>"; };
		B1B349F51AA10E80005FAD66 /* id */ = {isa = PBXFileReference; explicitFileType = text.plist.strings; name = id; path = id.lproj/ResearchKit.strings; sourceTree = "<group>"; };
		B1B349F61AA10E89005FAD66 /* hu */ = {isa = PBXFileReference; explicitFileType = text.plist.strings; name = hu; path = hu.lproj/ResearchKit.strings; sourceTree = "<group>"; };
		B1B349F71AA10E90005FAD66 /* hr */ = {isa = PBXFileReference; explicitFileType = text.plist.strings; name = hr; path = hr.lproj/ResearchKit.strings; sourceTree = "<group>"; };
		B1B349F81AA10E96005FAD66 /* hi */ = {isa = PBXFileReference; explicitFileType = text.plist.strings; name = hi; path = hi.lproj/ResearchKit.strings; sourceTree = "<group>"; };
		B1B349F91AA10E9C005FAD66 /* he */ = {isa = PBXFileReference; explicitFileType = text.plist.strings; name = he; path = he.lproj/ResearchKit.strings; sourceTree = "<group>"; };
		B1B349FA1AA10EA2005FAD66 /* fr */ = {isa = PBXFileReference; explicitFileType = text.plist.strings; name = fr; path = fr.lproj/ResearchKit.strings; sourceTree = "<group>"; };
		B1B349FB1AA10EA8005FAD66 /* fr_CA */ = {isa = PBXFileReference; explicitFileType = text.plist.strings; name = fr_CA; path = fr_CA.lproj/ResearchKit.strings; sourceTree = "<group>"; };
		B1B349FC1AA10EAE005FAD66 /* fi */ = {isa = PBXFileReference; explicitFileType = text.plist.strings; name = fi; path = fi.lproj/ResearchKit.strings; sourceTree = "<group>"; };
		B1B349FD1AA10EB4005FAD66 /* es */ = {isa = PBXFileReference; explicitFileType = text.plist.strings; name = es; path = es.lproj/ResearchKit.strings; sourceTree = "<group>"; };
		B1B349FE1AA10EBA005FAD66 /* es_MX */ = {isa = PBXFileReference; explicitFileType = text.plist.strings; name = es_MX; path = es_MX.lproj/ResearchKit.strings; sourceTree = "<group>"; };
		B1B349FF1AA10EC1005FAD66 /* en_GB */ = {isa = PBXFileReference; explicitFileType = text.plist.strings; name = en_GB; path = en_GB.lproj/ResearchKit.strings; sourceTree = "<group>"; };
		B1B34A001AA10EC6005FAD66 /* en_AU */ = {isa = PBXFileReference; explicitFileType = text.plist.strings; name = en_AU; path = en_AU.lproj/ResearchKit.strings; sourceTree = "<group>"; };
		B1B34A011AA10ECB005FAD66 /* el */ = {isa = PBXFileReference; explicitFileType = text.plist.strings; name = el; path = el.lproj/ResearchKit.strings; sourceTree = "<group>"; };
		B1B34A021AA10ED1005FAD66 /* de */ = {isa = PBXFileReference; explicitFileType = text.plist.strings; name = de; path = de.lproj/ResearchKit.strings; sourceTree = "<group>"; };
		B1B34A031AA10ED5005FAD66 /* da */ = {isa = PBXFileReference; explicitFileType = text.plist.strings; name = da; path = da.lproj/ResearchKit.strings; sourceTree = "<group>"; };
		B1B34A041AA10EDA005FAD66 /* cs */ = {isa = PBXFileReference; explicitFileType = text.plist.strings; name = cs; path = cs.lproj/ResearchKit.strings; sourceTree = "<group>"; };
		B1B34A051AA10EDF005FAD66 /* ca */ = {isa = PBXFileReference; explicitFileType = text.plist.strings; name = ca; path = ca.lproj/ResearchKit.strings; sourceTree = "<group>"; };
		B1B34A061AA10EE4005FAD66 /* ar */ = {isa = PBXFileReference; explicitFileType = text.plist.strings; name = ar; path = ar.lproj/ResearchKit.strings; sourceTree = "<group>"; };
		B1B34A061AABBCCDDEEFFAAA /* no */ = {isa = PBXFileReference; explicitFileType = text.plist.strings; name = no; path = no.lproj/ResearchKit.strings; sourceTree = "<group>"; };
		B1B894391A00345200C5CF2D /* ResearchKit_Private.h */ = {isa = PBXFileReference; fileEncoding = 4; lastKnownFileType = sourcecode.c.h; lineEnding = 0; path = ResearchKit_Private.h; sourceTree = "<group>"; xcLanguageSpecificationIdentifier = xcode.lang.objcpp; };
		B1C0F4E21A9BA65F0022C153 /* en */ = {isa = PBXFileReference; lastKnownFileType = text.plist.strings; name = en; path = en.lproj/ResearchKit.strings; sourceTree = "<group>"; };
		B1C1DE4F196F541F00F75544 /* ResearchKit.h */ = {isa = PBXFileReference; fileEncoding = 4; lastKnownFileType = sourcecode.c.h; path = ResearchKit.h; sourceTree = "<group>"; };
		B1C7955D1A9FBF04007279BA /* HealthKit.framework */ = {isa = PBXFileReference; lastKnownFileType = wrapper.framework; name = HealthKit.framework; path = System/Library/Frameworks/HealthKit.framework; sourceTree = SDKROOT; };
		B8760F291AFBEFB0007FA16F /* ORKScaleRangeDescriptionLabel.h */ = {isa = PBXFileReference; fileEncoding = 4; lastKnownFileType = sourcecode.c.h; path = ORKScaleRangeDescriptionLabel.h; sourceTree = "<group>"; };
		B8760F2A1AFBEFB0007FA16F /* ORKScaleRangeDescriptionLabel.m */ = {isa = PBXFileReference; fileEncoding = 4; lastKnownFileType = sourcecode.c.objc; path = ORKScaleRangeDescriptionLabel.m; sourceTree = "<group>"; };
		BC01B0FA1B0EB99700863803 /* ORKTintedImageView_Internal.h */ = {isa = PBXFileReference; fileEncoding = 4; lastKnownFileType = sourcecode.c.h; path = ORKTintedImageView_Internal.h; sourceTree = "<group>"; };
		BC13CE371B0660220044153C /* ORKNavigableOrderedTask.h */ = {isa = PBXFileReference; fileEncoding = 4; lastKnownFileType = sourcecode.c.h; path = ORKNavigableOrderedTask.h; sourceTree = "<group>"; };
		BC13CE381B0660220044153C /* ORKNavigableOrderedTask.m */ = {isa = PBXFileReference; fileEncoding = 4; lastKnownFileType = sourcecode.c.objc; path = ORKNavigableOrderedTask.m; sourceTree = "<group>"; };
		BC13CE3B1B0662990044153C /* ORKStepNavigationRule_Private.h */ = {isa = PBXFileReference; fileEncoding = 4; lastKnownFileType = sourcecode.c.h; path = ORKStepNavigationRule_Private.h; sourceTree = "<group>"; };
		BC13CE3D1B0662A80044153C /* ORKOrderedTask_Internal.h */ = {isa = PBXFileReference; fileEncoding = 4; lastKnownFileType = sourcecode.c.h; path = ORKOrderedTask_Internal.h; sourceTree = "<group>"; };
		BC13CE3F1B0666FD0044153C /* ORKResultPredicate.h */ = {isa = PBXFileReference; fileEncoding = 4; lastKnownFileType = sourcecode.c.h; path = ORKResultPredicate.h; sourceTree = "<group>"; };
		BC13CE411B066A990044153C /* ORKStepNavigationRule_Internal.h */ = {isa = PBXFileReference; fileEncoding = 4; lastKnownFileType = sourcecode.c.h; path = ORKStepNavigationRule_Internal.h; sourceTree = "<group>"; };
		BC4194271AE8453A00073D6B /* ORKObserver.h */ = {isa = PBXFileReference; fileEncoding = 4; lastKnownFileType = sourcecode.c.h; path = ORKObserver.h; sourceTree = "<group>"; };
		BC4194281AE8453A00073D6B /* ORKObserver.m */ = {isa = PBXFileReference; fileEncoding = 4; lastKnownFileType = sourcecode.c.objc; path = ORKObserver.m; sourceTree = "<group>"; };
		BCA5C0331AEC05F20092AC8D /* ORKStepNavigationRule.h */ = {isa = PBXFileReference; fileEncoding = 4; lastKnownFileType = sourcecode.c.h; path = ORKStepNavigationRule.h; sourceTree = "<group>"; };
		BCA5C0341AEC05F20092AC8D /* ORKStepNavigationRule.m */ = {isa = PBXFileReference; fileEncoding = 4; lastKnownFileType = sourcecode.c.objc; path = ORKStepNavigationRule.m; sourceTree = "<group>"; };
		BCAD50E71B0201EE0034806A /* ORKTaskTests.m */ = {isa = PBXFileReference; fileEncoding = 4; lastKnownFileType = sourcecode.c.objc; path = ORKTaskTests.m; sourceTree = "<group>"; };
		BCB080A01B83EFB900A3F400 /* ORKStepNavigationRule.swift */ = {isa = PBXFileReference; fileEncoding = 4; lastKnownFileType = sourcecode.swift; path = ORKStepNavigationRule.swift; sourceTree = "<group>"; };
		BCB6E6481B7D531C000D5B34 /* ORKPieChartView.h */ = {isa = PBXFileReference; fileEncoding = 4; lastKnownFileType = sourcecode.c.h; name = ORKPieChartView.h; path = Charts/ORKPieChartView.h; sourceTree = "<group>"; };
		BCB6E6491B7D531C000D5B34 /* ORKPieChartView.m */ = {isa = PBXFileReference; fileEncoding = 4; lastKnownFileType = sourcecode.c.objc; name = ORKPieChartView.m; path = Charts/ORKPieChartView.m; sourceTree = "<group>"; };
		BCB6E64C1B7D533B000D5B34 /* ORKCenteredCollectionViewLayout.h */ = {isa = PBXFileReference; fileEncoding = 4; lastKnownFileType = sourcecode.c.h; name = ORKCenteredCollectionViewLayout.h; path = Charts/ORKCenteredCollectionViewLayout.h; sourceTree = "<group>"; };
		BCB6E64D1B7D533B000D5B34 /* ORKCenteredCollectionViewLayout.m */ = {isa = PBXFileReference; fileEncoding = 4; lastKnownFileType = sourcecode.c.objc; name = ORKCenteredCollectionViewLayout.m; path = Charts/ORKCenteredCollectionViewLayout.m; sourceTree = "<group>"; };
		BCB6E64E1B7D533B000D5B34 /* ORKPieChartLegendCell.h */ = {isa = PBXFileReference; fileEncoding = 4; lastKnownFileType = sourcecode.c.h; name = ORKPieChartLegendCell.h; path = Charts/ORKPieChartLegendCell.h; sourceTree = "<group>"; };
		BCB6E64F1B7D533B000D5B34 /* ORKPieChartLegendCell.m */ = {isa = PBXFileReference; fileEncoding = 4; lastKnownFileType = sourcecode.c.objc; name = ORKPieChartLegendCell.m; path = Charts/ORKPieChartLegendCell.m; sourceTree = "<group>"; };
		BCB6E6541B7D534C000D5B34 /* ORKDiscreteGraphChartView.h */ = {isa = PBXFileReference; fileEncoding = 4; lastKnownFileType = sourcecode.c.h; name = ORKDiscreteGraphChartView.h; path = Charts/ORKDiscreteGraphChartView.h; sourceTree = "<group>"; };
		BCB6E6551B7D534C000D5B34 /* ORKDiscreteGraphChartView.m */ = {isa = PBXFileReference; fileEncoding = 4; lastKnownFileType = sourcecode.c.objc; name = ORKDiscreteGraphChartView.m; path = Charts/ORKDiscreteGraphChartView.m; sourceTree = "<group>"; };
		BCB6E6561B7D534C000D5B34 /* ORKGraphChartView_Internal.h */ = {isa = PBXFileReference; fileEncoding = 4; lastKnownFileType = sourcecode.c.h; name = ORKGraphChartView_Internal.h; path = Charts/ORKGraphChartView_Internal.h; sourceTree = "<group>"; };
		BCB6E6571B7D534C000D5B34 /* ORKGraphChartView.h */ = {isa = PBXFileReference; fileEncoding = 4; lastKnownFileType = sourcecode.c.h; name = ORKGraphChartView.h; path = Charts/ORKGraphChartView.h; sourceTree = "<group>"; };
		BCB6E6581B7D534C000D5B34 /* ORKGraphChartView.m */ = {isa = PBXFileReference; fileEncoding = 4; lastKnownFileType = sourcecode.c.objc; name = ORKGraphChartView.m; path = Charts/ORKGraphChartView.m; sourceTree = "<group>"; };
		BCB6E6591B7D534C000D5B34 /* ORKLineGraphChartView.h */ = {isa = PBXFileReference; fileEncoding = 4; lastKnownFileType = sourcecode.c.h; name = ORKLineGraphChartView.h; path = Charts/ORKLineGraphChartView.h; sourceTree = "<group>"; };
		BCB6E65A1B7D534C000D5B34 /* ORKLineGraphChartView.m */ = {isa = PBXFileReference; fileEncoding = 4; lastKnownFileType = sourcecode.c.objc; lineEnding = 0; name = ORKLineGraphChartView.m; path = Charts/ORKLineGraphChartView.m; sourceTree = "<group>"; xcLanguageSpecificationIdentifier = xcode.lang.objc; };
		BCB6E6621B7D535F000D5B34 /* ORKXAxisView.h */ = {isa = PBXFileReference; fileEncoding = 4; lastKnownFileType = sourcecode.c.h; name = ORKXAxisView.h; path = Charts/ORKXAxisView.h; sourceTree = "<group>"; };
		BCB6E6631B7D535F000D5B34 /* ORKXAxisView.m */ = {isa = PBXFileReference; fileEncoding = 4; lastKnownFileType = sourcecode.c.objc; name = ORKXAxisView.m; path = Charts/ORKXAxisView.m; sourceTree = "<group>"; };
		BCB6E66A1B7D537B000D5B34 /* ORKRangedPoint.h */ = {isa = PBXFileReference; fileEncoding = 4; lastKnownFileType = sourcecode.c.h; name = ORKRangedPoint.h; path = Charts/ORKRangedPoint.h; sourceTree = "<group>"; };
		BCB6E66B1B7D537B000D5B34 /* ORKRangedPoint.m */ = {isa = PBXFileReference; fileEncoding = 4; lastKnownFileType = sourcecode.c.objc; name = ORKRangedPoint.m; path = Charts/ORKRangedPoint.m; sourceTree = "<group>"; };
		BCB96C121B19C0EC002A0B96 /* ORKStepTests.m */ = {isa = PBXFileReference; fileEncoding = 4; lastKnownFileType = sourcecode.c.objc; path = ORKStepTests.m; sourceTree = "<group>"; };
		BCC1CD981B7ED64F00D86886 /* ORKYAxisView.h */ = {isa = PBXFileReference; fileEncoding = 4; lastKnownFileType = sourcecode.c.h; name = ORKYAxisView.h; path = Charts/ORKYAxisView.h; sourceTree = "<group>"; };
		BCC1CD991B7ED64F00D86886 /* ORKYAxisView.m */ = {isa = PBXFileReference; fileEncoding = 4; lastKnownFileType = sourcecode.c.objc; lineEnding = 0; name = ORKYAxisView.m; path = Charts/ORKYAxisView.m; sourceTree = "<group>"; xcLanguageSpecificationIdentifier = xcode.lang.objc; };
		BCD192DD1B81240400FCC08A /* ORKPieChartPieView.h */ = {isa = PBXFileReference; fileEncoding = 4; lastKnownFileType = sourcecode.c.h; name = ORKPieChartPieView.h; path = Charts/ORKPieChartPieView.h; sourceTree = "<group>"; };
		BCD192DE1B81240400FCC08A /* ORKPieChartPieView.m */ = {isa = PBXFileReference; fileEncoding = 4; lastKnownFileType = sourcecode.c.objc; name = ORKPieChartPieView.m; path = Charts/ORKPieChartPieView.m; sourceTree = "<group>"; };
		BCD192E51B81243900FCC08A /* ORKPieChartLegendView.h */ = {isa = PBXFileReference; fileEncoding = 4; lastKnownFileType = sourcecode.c.h; name = ORKPieChartLegendView.h; path = Charts/ORKPieChartLegendView.h; sourceTree = "<group>"; };
		BCD192E61B81243900FCC08A /* ORKPieChartLegendView.m */ = {isa = PBXFileReference; fileEncoding = 4; lastKnownFileType = sourcecode.c.objc; name = ORKPieChartLegendView.m; path = Charts/ORKPieChartLegendView.m; sourceTree = "<group>"; };
		BCD192E91B81245500FCC08A /* ORKPieChartTitleTextView.h */ = {isa = PBXFileReference; fileEncoding = 4; lastKnownFileType = sourcecode.c.h; name = ORKPieChartTitleTextView.h; path = Charts/ORKPieChartTitleTextView.h; sourceTree = "<group>"; };
		BCD192EA1B81245500FCC08A /* ORKPieChartTitleTextView.m */ = {isa = PBXFileReference; fileEncoding = 4; lastKnownFileType = sourcecode.c.objc; name = ORKPieChartTitleTextView.m; path = Charts/ORKPieChartTitleTextView.m; sourceTree = "<group>"; };
		BCD192ED1B81255F00FCC08A /* ORKPieChartView_Internal.h */ = {isa = PBXFileReference; fileEncoding = 4; lastKnownFileType = sourcecode.c.h; name = ORKPieChartView_Internal.h; path = Charts/ORKPieChartView_Internal.h; sourceTree = "<group>"; };
		BCFB2EAF1AE70E4E0070B5D0 /* ORKConsentSceneViewController_Internal.h */ = {isa = PBXFileReference; lastKnownFileType = sourcecode.c.h; path = ORKConsentSceneViewController_Internal.h; sourceTree = "<group>"; };
		BCFF24BC1B0798D10044EC35 /* ORKResultPredicate.m */ = {isa = PBXFileReference; fileEncoding = 4; lastKnownFileType = sourcecode.c.objc; path = ORKResultPredicate.m; sourceTree = "<group>"; };
		BF9155951BDE8D7D007FA459 /* ORKReviewStep_Internal.h */ = {isa = PBXFileReference; fileEncoding = 4; lastKnownFileType = sourcecode.c.h; path = ORKReviewStep_Internal.h; sourceTree = "<group>"; };
		BF9155961BDE8D7D007FA459 /* ORKReviewStep.h */ = {isa = PBXFileReference; fileEncoding = 4; lastKnownFileType = sourcecode.c.h; path = ORKReviewStep.h; sourceTree = "<group>"; };
		BF9155971BDE8D7D007FA459 /* ORKReviewStep.m */ = {isa = PBXFileReference; fileEncoding = 4; lastKnownFileType = sourcecode.c.objc; path = ORKReviewStep.m; sourceTree = "<group>"; };
		BF9155981BDE8D7D007FA459 /* ORKReviewStepViewController_Internal.h */ = {isa = PBXFileReference; fileEncoding = 4; lastKnownFileType = sourcecode.c.h; path = ORKReviewStepViewController_Internal.h; sourceTree = "<group>"; };
		BF9155991BDE8D7D007FA459 /* ORKReviewStepViewController.h */ = {isa = PBXFileReference; fileEncoding = 4; lastKnownFileType = sourcecode.c.h; path = ORKReviewStepViewController.h; sourceTree = "<group>"; };
		BF91559A1BDE8D7D007FA459 /* ORKReviewStepViewController.m */ = {isa = PBXFileReference; fileEncoding = 4; lastKnownFileType = sourcecode.c.objc; path = ORKReviewStepViewController.m; sourceTree = "<group>"; };
		BF9155A11BDE8DA9007FA459 /* ORKWaitStep.h */ = {isa = PBXFileReference; fileEncoding = 4; lastKnownFileType = sourcecode.c.h; path = ORKWaitStep.h; sourceTree = "<group>"; };
		BF9155A21BDE8DA9007FA459 /* ORKWaitStep.m */ = {isa = PBXFileReference; fileEncoding = 4; lastKnownFileType = sourcecode.c.objc; path = ORKWaitStep.m; sourceTree = "<group>"; };
		BF9155A31BDE8DA9007FA459 /* ORKWaitStepView.h */ = {isa = PBXFileReference; fileEncoding = 4; lastKnownFileType = sourcecode.c.h; path = ORKWaitStepView.h; sourceTree = "<group>"; };
		BF9155A41BDE8DA9007FA459 /* ORKWaitStepView.m */ = {isa = PBXFileReference; fileEncoding = 4; lastKnownFileType = sourcecode.c.objc; path = ORKWaitStepView.m; sourceTree = "<group>"; };
		BF9155A51BDE8DA9007FA459 /* ORKWaitStepViewController.h */ = {isa = PBXFileReference; fileEncoding = 4; lastKnownFileType = sourcecode.c.h; path = ORKWaitStepViewController.h; sourceTree = "<group>"; };
		BF9155A61BDE8DA9007FA459 /* ORKWaitStepViewController.m */ = {isa = PBXFileReference; fileEncoding = 4; lastKnownFileType = sourcecode.c.objc; path = ORKWaitStepViewController.m; sourceTree = "<group>"; };
		CBD34A541BB1FB9000F204EA /* ORKLocationSelectionView.h */ = {isa = PBXFileReference; fileEncoding = 4; lastKnownFileType = sourcecode.c.h; path = ORKLocationSelectionView.h; sourceTree = "<group>"; };
		CBD34A551BB1FB9000F204EA /* ORKLocationSelectionView.m */ = {isa = PBXFileReference; fileEncoding = 4; lastKnownFileType = sourcecode.c.objc; path = ORKLocationSelectionView.m; sourceTree = "<group>"; };
		CBD34A581BB207FC00F204EA /* ORKSurveyAnswerCellForLocation.h */ = {isa = PBXFileReference; fileEncoding = 4; lastKnownFileType = sourcecode.c.h; path = ORKSurveyAnswerCellForLocation.h; sourceTree = "<group>"; };
		CBD34A591BB207FC00F204EA /* ORKSurveyAnswerCellForLocation.m */ = {isa = PBXFileReference; fileEncoding = 4; lastKnownFileType = sourcecode.c.objc; lineEnding = 0; path = ORKSurveyAnswerCellForLocation.m; sourceTree = "<group>"; xcLanguageSpecificationIdentifier = xcode.lang.objc; };
		D42FEFB61AF7557000A124F8 /* ORKImageCaptureView.h */ = {isa = PBXFileReference; fileEncoding = 4; lastKnownFileType = sourcecode.c.h; path = ORKImageCaptureView.h; sourceTree = "<group>"; };
		D42FEFB71AF7557000A124F8 /* ORKImageCaptureView.m */ = {isa = PBXFileReference; fileEncoding = 4; lastKnownFileType = sourcecode.c.objc; lineEnding = 0; path = ORKImageCaptureView.m; sourceTree = "<group>"; xcLanguageSpecificationIdentifier = xcode.lang.objc; };
		D44239771AF17F5100559D96 /* ORKImageCaptureStep.h */ = {isa = PBXFileReference; fileEncoding = 4; lastKnownFileType = sourcecode.c.h; path = ORKImageCaptureStep.h; sourceTree = "<group>"; };
		D44239781AF17F5100559D96 /* ORKImageCaptureStep.m */ = {isa = PBXFileReference; fileEncoding = 4; lastKnownFileType = sourcecode.c.objc; path = ORKImageCaptureStep.m; sourceTree = "<group>"; };
		D442397B1AF17F7600559D96 /* ORKImageCaptureStepViewController.h */ = {isa = PBXFileReference; fileEncoding = 4; lastKnownFileType = sourcecode.c.h; path = ORKImageCaptureStepViewController.h; sourceTree = "<group>"; };
		D442397C1AF17F7600559D96 /* ORKImageCaptureStepViewController.m */ = {isa = PBXFileReference; fileEncoding = 4; lastKnownFileType = sourcecode.c.objc; path = ORKImageCaptureStepViewController.m; sourceTree = "<group>"; };
		D45852081AF6CCFA00A2DE13 /* ORKImageCaptureCameraPreviewView.h */ = {isa = PBXFileReference; fileEncoding = 4; lastKnownFileType = sourcecode.c.h; path = ORKImageCaptureCameraPreviewView.h; sourceTree = "<group>"; };
		D45852091AF6CCFA00A2DE13 /* ORKImageCaptureCameraPreviewView.m */ = {isa = PBXFileReference; fileEncoding = 4; lastKnownFileType = sourcecode.c.objc; path = ORKImageCaptureCameraPreviewView.m; sourceTree = "<group>"; };
		FA7A9D2A1B082688005A2BEA /* ORKConsentDocumentTests.m */ = {isa = PBXFileReference; fileEncoding = 4; lastKnownFileType = sourcecode.c.objc; path = ORKConsentDocumentTests.m; sourceTree = "<group>"; };
		FA7A9D2D1B083DD3005A2BEA /* ORKConsentSectionFormatter.h */ = {isa = PBXFileReference; fileEncoding = 4; lastKnownFileType = sourcecode.c.h; path = ORKConsentSectionFormatter.h; sourceTree = "<group>"; };
		FA7A9D2E1B083DD3005A2BEA /* ORKConsentSectionFormatter.m */ = {isa = PBXFileReference; fileEncoding = 4; lastKnownFileType = sourcecode.c.objc; path = ORKConsentSectionFormatter.m; sourceTree = "<group>"; };
		FA7A9D311B0843A9005A2BEA /* ORKConsentSignatureFormatter.h */ = {isa = PBXFileReference; fileEncoding = 4; lastKnownFileType = sourcecode.c.h; path = ORKConsentSignatureFormatter.h; sourceTree = "<group>"; };
		FA7A9D321B0843A9005A2BEA /* ORKConsentSignatureFormatter.m */ = {isa = PBXFileReference; fileEncoding = 4; lastKnownFileType = sourcecode.c.objc; path = ORKConsentSignatureFormatter.m; sourceTree = "<group>"; };
		FA7A9D361B09365F005A2BEA /* ORKConsentSectionFormatterTests.m */ = {isa = PBXFileReference; fileEncoding = 4; lastKnownFileType = sourcecode.c.objc; path = ORKConsentSectionFormatterTests.m; sourceTree = "<group>"; };
		FA7A9D381B0969A7005A2BEA /* ORKConsentSignatureFormatterTests.m */ = {isa = PBXFileReference; fileEncoding = 4; lastKnownFileType = sourcecode.c.objc; path = ORKConsentSignatureFormatterTests.m; sourceTree = "<group>"; };
/* End PBXFileReference section */

/* Begin PBXFrameworksBuildPhase section */
		86CC8E971AC09332001CCD89 /* Frameworks */ = {
			isa = PBXFrameworksBuildPhase;
			buildActionMask = 2147483647;
			files = (
				86CC8EA01AC09332001CCD89 /* ResearchKit.framework in Frameworks */,
			);
			runOnlyForDeploymentPostprocessing = 0;
		};
		B183A5591A8535D100C76870 /* Frameworks */ = {
			isa = PBXFrameworksBuildPhase;
			buildActionMask = 2147483647;
			files = (
				B1C7955E1A9FBF04007279BA /* HealthKit.framework in Frameworks */,
			);
			runOnlyForDeploymentPostprocessing = 0;
		};
/* End PBXFrameworksBuildPhase section */

/* Begin PBXGroup section */
		106FF29B1B663F5C004EACF2 /* Hole Peg Test */ = {
			isa = PBXGroup;
			children = (
				10FF9A851B74ADB400ECB5B4 /* Place Step */,
				10FF9A861B74B24500ECB5B4 /* Remove Step */,
			);
			name = "Hole Peg Test";
			sourceTree = "<group>";
		};
		10864C951B271456000F4158 /* PSAT */ = {
			isa = PBXGroup;
			children = (
				10864C961B27146B000F4158 /* ORKPSATStep.h */,
				10864C971B27146B000F4158 /* ORKPSATStep.m */,
				10864C981B27146B000F4158 /* ORKPSATStepViewController.h */,
				10864C991B27146B000F4158 /* ORKPSATStepViewController.m */,
				10864C9A1B27146B000F4158 /* ORKPSATContentView.h */,
				10864C9B1B27146B000F4158 /* ORKPSATContentView.m */,
				10864C9C1B27146B000F4158 /* ORKPSATKeyboardView.h */,
				10864C9D1B27146B000F4158 /* ORKPSATKeyboardView.m */,
			);
			name = PSAT;
			sourceTree = "<group>";
		};
		10BAA2CC1B5FCDB1004FE478 /* Walking */ = {
			isa = PBXGroup;
			children = (
				B12EFF601AB2178B00A80147 /* Short Walk */,
				10BAA2CD1B5FCDFB004FE478 /* Timed Walk */,
			);
			name = Walking;
			sourceTree = "<group>";
		};
		10BAA2CD1B5FCDFB004FE478 /* Timed Walk */ = {
			isa = PBXGroup;
			children = (
				861D2AEE1B8409D9008C4CD0 /* ORKTimedWalkContentView.h */,
				861D2AEF1B8409D9008C4CD0 /* ORKTimedWalkContentView.m */,
				861D2AEA1B8409B2008C4CD0 /* ORKTimedWalkStepViewController.h */,
				861D2AEB1B8409B2008C4CD0 /* ORKTimedWalkStepViewController.m */,
				861D2AE61B840991008C4CD0 /* ORKTimedWalkStep.h */,
				861D2AE71B840991008C4CD0 /* ORKTimedWalkStep.m */,
			);
			name = "Timed Walk";
			sourceTree = "<group>";
		};
		10FF9A851B74ADB400ECB5B4 /* Place Step */ = {
			isa = PBXGroup;
			children = (
				106FF29C1B663FCE004EACF2 /* ORKHolePegTestPlaceStep.h */,
				106FF29D1B663FCE004EACF2 /* ORKHolePegTestPlaceStep.m */,
				106FF2A01B665B86004EACF2 /* ORKHolePegTestPlaceStepViewController.h */,
				106FF2A11B665B86004EACF2 /* ORKHolePegTestPlaceStepViewController.m */,
				106FF2A41B665CF5004EACF2 /* ORKHolePegTestPlaceContentView.h */,
				106FF2A51B665CF5004EACF2 /* ORKHolePegTestPlaceContentView.m */,
				106FF2A81B690FD7004EACF2 /* ORKHolePegTestPlacePegView.h */,
				106FF2A91B690FD7004EACF2 /* ORKHolePegTestPlacePegView.m */,
				106FF2B21B71F18E004EACF2 /* ORKHolePegTestPlaceHoleView.h */,
				106FF2B31B71F18E004EACF2 /* ORKHolePegTestPlaceHoleView.m */,
			);
			name = "Place Step";
			sourceTree = "<group>";
		};
		10FF9A861B74B24500ECB5B4 /* Remove Step */ = {
			isa = PBXGroup;
			children = (
				10FF9AC11B79EF2800ECB5B4 /* ORKHolePegTestRemoveStep.h */,
				10FF9AC21B79EF2800ECB5B4 /* ORKHolePegTestRemoveStep.m */,
				10FF9AC91B79F22900ECB5B4 /* ORKHolePegTestRemoveStepViewController.h */,
				10FF9ACA1B79F22900ECB5B4 /* ORKHolePegTestRemoveStepViewController.m */,
				10FF9ACD1B79F5CE00ECB5B4 /* ORKHolePegTestRemoveContentView.h */,
				10FF9ACE1B79F5CE00ECB5B4 /* ORKHolePegTestRemoveContentView.m */,
				10FF9AD11B79F5EA00ECB5B4 /* ORKHolePegTestRemovePegView.h */,
				10FF9AD21B79F5EA00ECB5B4 /* ORKHolePegTestRemovePegView.m */,
			);
			name = "Remove Step";
			sourceTree = "<group>";
		};
		147503AC1AEE8058004B17F3 /* Tone Audiometry */ = {
			isa = PBXGroup;
			children = (
				147503AD1AEE8071004B17F3 /* ORKAudioGenerator.h */,
				147503AE1AEE8071004B17F3 /* ORKAudioGenerator.m */,
				147503B11AEE807C004B17F3 /* ORKToneAudiometryContentView.h */,
				147503B21AEE807C004B17F3 /* ORKToneAudiometryContentView.m */,
				B12EA0131B0D73A500F9F554 /* ORKToneAudiometryPracticeStep.h */,
				B12EA0141B0D73A500F9F554 /* ORKToneAudiometryPracticeStep.m */,
				147503B31AEE807C004B17F3 /* ORKToneAudiometryStep.h */,
				147503B41AEE807C004B17F3 /* ORKToneAudiometryStep.m */,
				B12EA0171B0D76AD00F9F554 /* ORKToneAudiometryPracticeStepViewController.h */,
				B12EA0181B0D76AD00F9F554 /* ORKToneAudiometryPracticeStepViewController.m */,
				147503B51AEE807C004B17F3 /* ORKToneAudiometryStepViewController.h */,
				147503B61AEE807C004B17F3 /* ORKToneAudiometryStepViewController.m */,
			);
			name = "Tone Audiometry";
			sourceTree = "<group>";
		};
		2429D56D1BBB52E4003A512F /* Onboarding */ = {
			isa = PBXGroup;
			children = (
				2429D56E1BBB5352003A512F /* Account */,
			);
			name = Onboarding;
			sourceTree = "<group>";
		};
		2429D56E1BBB5352003A512F /* Account */ = {
			isa = PBXGroup;
			children = (
				2429D5701BBB5397003A512F /* ORKRegistrationStep.h */,
				2429D5711BBB5397003A512F /* ORKRegistrationStep.m */,
				242C9E031BBDFDAC0088B7F4 /* ORKVerificationStep.h */,
				242C9E041BBDFDAC0088B7F4 /* ORKVerificationStep.m */,
				24C296741BD052F800B42EF1 /* ORKVerificationStep_Internal.h */,
				242C9E0B1BBE03F90088B7F4 /* ORKVerificationStepViewController.h */,
				242C9E0C1BBE03F90088B7F4 /* ORKVerificationStepViewController.m */,
				242C9E0F1BBE06DE0088B7F4 /* ORKVerificationStepView.h */,
				242C9E101BBE06DE0088B7F4 /* ORKVerificationStepView.m */,
				24BC5CEC1BC345D900846B43 /* ORKLoginStep.h */,
				24BC5CED1BC345D900846B43 /* ORKLoginStep.m */,
				24C296761BD055B800B42EF1 /* ORKLoginStep_Internal.h */,
				24850E171BCDA9C7006E91FB /* ORKLoginStepViewController.h */,
				24850E181BCDA9C7006E91FB /* ORKLoginStepViewController.m */,
			);
			name = Account;
			sourceTree = "<group>";
		};
		24A4DA091B8D0CC8009C797A /* Passcode Step */ = {
			isa = PBXGroup;
			children = (
				24A4DA121B8D1115009C797A /* ORKPasscodeStep.h */,
				24A4DA131B8D1115009C797A /* ORKPasscodeStep.m */,
				241A2E861B94FD8800ED3B39 /* ORKPasscodeStepViewController_Internal.h */,
				24A4DA161B8D13FE009C797A /* ORKPasscodeStepViewController.h */,
				24A4DA171B8D13FE009C797A /* ORKPasscodeStepViewController.m */,
				24A4DA0E1B8D0F21009C797A /* ORKPasscodeStepView.h */,
				24A4DA0F1B8D0F21009C797A /* ORKPasscodeStepView.m */,
				2441034D1B966D4C00EEAB0C /* ORKPasscodeViewController.h */,
				2441034E1B966D4C00EEAB0C /* ORKPasscodeViewController.m */,
			);
			name = "Passcode Step";
			sourceTree = "<group>";
		};
		24B3535D1BB21137009ED6F8 /* Utilities */ = {
			isa = PBXGroup;
			children = (
				2433C9E11B9A506F0052D375 /* ORKKeychainWrapper.h */,
				2433C9E21B9A506F0052D375 /* ORKKeychainWrapper.m */,
				86C40B8C1A8D7C5C00081FAC /* ORKHelpers.h */,
				86C40B8D1A8D7C5C00081FAC /* ORKHelpers.m */,
			);
			name = Utilities;
			sourceTree = "<group>";
		};
		259E76FB1AFFAEAC0070F786 /* Charts */ = {
			isa = PBXGroup;
			children = (
				25BD76671B00B37100478C5D /* Pie */,
				25BD76601B00A5CF00478C5D /* Graphs */,
			);
			name = Charts;
			sourceTree = "<group>";
		};
		25BD76601B00A5CF00478C5D /* Graphs */ = {
			isa = PBXGroup;
			children = (
				BCB6E66A1B7D537B000D5B34 /* ORKRangedPoint.h */,
				BCB6E66B1B7D537B000D5B34 /* ORKRangedPoint.m */,
				BCB6E6541B7D534C000D5B34 /* ORKDiscreteGraphChartView.h */,
				BCB6E6551B7D534C000D5B34 /* ORKDiscreteGraphChartView.m */,
				BCB6E6561B7D534C000D5B34 /* ORKGraphChartView_Internal.h */,
				BCB6E6571B7D534C000D5B34 /* ORKGraphChartView.h */,
				BCB6E6581B7D534C000D5B34 /* ORKGraphChartView.m */,
				BCB6E6591B7D534C000D5B34 /* ORKLineGraphChartView.h */,
				BCB6E65A1B7D534C000D5B34 /* ORKLineGraphChartView.m */,
				25BD76611B00A5E700478C5D /* Components */,
			);
			name = Graphs;
			sourceTree = "<group>";
		};
		25BD76611B00A5E700478C5D /* Components */ = {
			isa = PBXGroup;
			children = (
				BCC1CD981B7ED64F00D86886 /* ORKYAxisView.h */,
				BCC1CD991B7ED64F00D86886 /* ORKYAxisView.m */,
				BCB6E6621B7D535F000D5B34 /* ORKXAxisView.h */,
				BCB6E6631B7D535F000D5B34 /* ORKXAxisView.m */,
			);
			name = Components;
			sourceTree = "<group>";
		};
		25BD76671B00B37100478C5D /* Pie */ = {
			isa = PBXGroup;
			children = (
				BCD192ED1B81255F00FCC08A /* ORKPieChartView_Internal.h */,
				BCB6E6481B7D531C000D5B34 /* ORKPieChartView.h */,
				BCB6E6491B7D531C000D5B34 /* ORKPieChartView.m */,
				25C17CBB1B2058D4001ADDD2 /* Components */,
			);
			name = Pie;
			sourceTree = "<group>";
		};
		25C17CBB1B2058D4001ADDD2 /* Components */ = {
			isa = PBXGroup;
			children = (
				BCB6E64C1B7D533B000D5B34 /* ORKCenteredCollectionViewLayout.h */,
				BCB6E64D1B7D533B000D5B34 /* ORKCenteredCollectionViewLayout.m */,
				BCB6E64E1B7D533B000D5B34 /* ORKPieChartLegendCell.h */,
				BCB6E64F1B7D533B000D5B34 /* ORKPieChartLegendCell.m */,
				BCD192DD1B81240400FCC08A /* ORKPieChartPieView.h */,
				BCD192DE1B81240400FCC08A /* ORKPieChartPieView.m */,
				BCD192E51B81243900FCC08A /* ORKPieChartLegendView.h */,
				BCD192E61B81243900FCC08A /* ORKPieChartLegendView.m */,
				BCD192E91B81245500FCC08A /* ORKPieChartTitleTextView.h */,
				BCD192EA1B81245500FCC08A /* ORKPieChartTitleTextView.m */,
			);
			name = Components;
			sourceTree = "<group>";
		};
		25ECC0921AFBD64800F3D63B /* Reaction Time */ = {
			isa = PBXGroup;
			children = (
				25ECC0931AFBD68300F3D63B /* ORKReactionTimeStep.h */,
				25ECC0941AFBD68300F3D63B /* ORKReactionTimeStep.m */,
				25ECC0991AFBD8B300F3D63B /* ORKReactionTimeViewController.h */,
				25ECC09A1AFBD8B300F3D63B /* ORKReactionTimeViewController.m */,
				25ECC09D1AFBD92D00F3D63B /* ORKReactionTimeContentView.h */,
				25ECC09E1AFBD92D00F3D63B /* ORKReactionTimeContentView.m */,
				25ECC0A11AFBDD2700F3D63B /* ORKReactionTimeStimulusView.h */,
				25ECC0A21AFBDD2700F3D63B /* ORKReactionTimeStimulusView.m */,
			);
			name = "Reaction Time";
			sourceTree = "<group>";
		};
		25F5CEDC1B4C3F1D0031E2A4 /* TowerOfHanoi */ = {
			isa = PBXGroup;
			children = (
				250F94021B4C5A6600FA23EB /* ORKTowerOfHanoiStep.h */,
				250F94031B4C5A6600FA23EB /* ORKTowerOfHanoiStep.m */,
				250F94061B4C5AA400FA23EB /* ORKTowerOfHanoiStepViewController.h */,
				250F94071B4C5AA400FA23EB /* ORKTowerOfHanoiStepViewController.m */,
				257FCE1D1B4D14E50001EF06 /* ORKTowerOfHanoiTowerView.h */,
				257FCE1E1B4D14E50001EF06 /* ORKTowerOfHanoiTowerView.m */,
				257FCE211B4D37A80001EF06 /* ORKTowerOfHanoiTower.h */,
				257FCE221B4D37A80001EF06 /* ORKTowerOfHanoiTower.m */,
			);
			name = TowerOfHanoi;
			sourceTree = "<group>";
		};
		3FFF18341829DB1D00167070 = {
			isa = PBXGroup;
			children = (
				B11DF3B21AA109C8009E76D2 /* docs */,
				86B623AF19520B770074CD3C /* ResearchKit */,
				86CC8EA61AC09383001CCD89 /* ResearchKitTests */,
				3FFF183F1829DB1D00167070 /* Frameworks */,
				3FFF183E1829DB1D00167070 /* Products */,
			);
			sourceTree = "<group>";
		};
		3FFF183E1829DB1D00167070 /* Products */ = {
			isa = PBXGroup;
			children = (
				86B623AD19520B770074CD3C /* ResearchKit.framework */,
				B183A5951A8535D100C76870 /* ResearchKit.framework */,
				86CC8E9A1AC09332001CCD89 /* ResearchKitTests.xctest */,
			);
			name = Products;
			sourceTree = "<group>";
		};
		3FFF183F1829DB1D00167070 /* Frameworks */ = {
			isa = PBXGroup;
			children = (
				B1C7955D1A9FBF04007279BA /* HealthKit.framework */,
			);
			name = Frameworks;
			sourceTree = "<group>";
		};
		618DA0471A93D0D600E63AA8 /* Accessibility */ = {
			isa = PBXGroup;
			children = (
				618DA0481A93D0D600E63AA8 /* ORKAccessibility.h */,
				618DA0491A93D0D600E63AA8 /* ORKAccessibilityFunctions.h */,
				618DA04A1A93D0D600E63AA8 /* ORKAccessibilityFunctions.m */,
				618DA04B1A93D0D600E63AA8 /* UIView+ORKAccessibility.h */,
				618DA04C1A93D0D600E63AA8 /* UIView+ORKAccessibility.m */,
				6146D0A11B84A91E0068491D /* ORKLineGraphAccessibilityElement.h */,
				6146D0A21B84A91E0068491D /* ORKLineGraphAccessibilityElement.m */,
			);
			path = Accessibility;
			sourceTree = "<group>";
		};
		86B623AF19520B770074CD3C /* ResearchKit */ = {
			isa = PBXGroup;
			children = (
				B1C1DE4F196F541F00F75544 /* ResearchKit.h */,
				B1B894391A00345200C5CF2D /* ResearchKit_Private.h */,
				86C40B511A8D7C5B00081FAC /* Common */,
				86C40AF91A8D7C5B00081FAC /* ActiveTasks */,
				259E76FB1AFFAEAC0070F786 /* Charts */,
				86C40BEB1A8D7C5C00081FAC /* Consent */,
				2429D56D1BBB52E4003A512F /* Onboarding */,
				618DA0471A93D0D600E63AA8 /* Accessibility */,
				B1A860D91A9693C400EA57B7 /* Animations */,
				861610BF1A8D8EDD00245F7A /* Artwork.xcassets */,
				B1C0F4E01A9BA65F0022C153 /* Localized */,
				86C40C101A8D7C5C00081FAC /* Info.plist */,
				B18AABE01A9F08D9003871B5 /* module.modulemap */,
			);
			path = ResearchKit;
			sourceTree = "<group>";
		};
		86C40AF91A8D7C5B00081FAC /* ActiveTasks */ = {
			isa = PBXGroup;
			children = (
				B12EFF4F1AB2165B00A80147 /* Common */,
				B12EFF4E1AB2161500A80147 /* Audio */,
				B12EFF5D1AB2177700A80147 /* Fitness */,
				B12EFF5E1AB2177D00A80147 /* Spatial Span Memory */,
				25F5CEDC1B4C3F1D0031E2A4 /* TowerOfHanoi */,
				B12EFF5F1AB2178500A80147 /* Tapping */,
				10BAA2CC1B5FCDB1004FE478 /* Walking */,
				147503AC1AEE8058004B17F3 /* Tone Audiometry */,
				106FF29B1B663F5C004EACF2 /* Hole Peg Test */,
				25ECC0921AFBD64800F3D63B /* Reaction Time */,
				10864C951B271456000F4158 /* PSAT */,
			);
			path = ActiveTasks;
			sourceTree = "<group>";
		};
		86C40B511A8D7C5B00081FAC /* Common */ = {
			isa = PBXGroup;
			children = (
				B12EFF331AB2110300A80147 /* Task */,
				B12EFF341AB2111200A80147 /* Step */,
				B12EFF3B1AB211E000A80147 /* Answer Format */,
				B12EFF371AB2118500A80147 /* Result */,
				B12EFF3A1AB211CC00A80147 /* Container Views */,
				B12EFF431AB2141A00A80147 /* PDF */,
				B12EFF3D1AB2121000A80147 /* Definitions */,
				24B3535D1BB21137009ED6F8 /* Utilities */,
				B12EFF321AB2106F00A80147 /* UIKitCategories */,
				B12EFF311AB2100400A80147 /* Skin */,
				BC4194261AE8451F00073D6B /* Misc */,
			);
			path = Common;
			sourceTree = "<group>";
		};
		86C40BEB1A8D7C5C00081FAC /* Consent */ = {
			isa = PBXGroup;
			children = (
				FA7A9D2C1B083D90005A2BEA /* Formatters */,
				B12EFF451AB214E000A80147 /* Model */,
				B12EFF461AB2150C00A80147 /* Visual */,
				B12EFF481AB2152D00A80147 /* Sharing */,
				B12EFF471AB2151B00A80147 /* Review */,
			);
			path = Consent;
			sourceTree = "<group>";
		};
		86CC8EA61AC09383001CCD89 /* ResearchKitTests */ = {
			isa = PBXGroup;
			children = (
				FA7A9D351B09362D005A2BEA /* Consent */,
				86CC8EA71AC09383001CCD89 /* Info.plist */,
				86CC8EA81AC09383001CCD89 /* ORKAccessibilityTests.m */,
				248604051B4C98760010C8A0 /* ORKAnswerFormatTests.m */,
				86CC8EA91AC09383001CCD89 /* ORKChoiceAnswerFormatHelperTests.m */,
				86CC8EAB1AC09383001CCD89 /* ORKDataLoggerManagerTests.m */,
				86CC8EAC1AC09383001CCD89 /* ORKDataLoggerTests.m */,
				86CC8EAD1AC09383001CCD89 /* ORKHKSampleTests.m */,
				86D348001AC16175006DB02B /* ORKRecorderTests.m */,
				86CC8EAF1AC09383001CCD89 /* ORKResultTests.m */,
				BCB96C121B19C0EC002A0B96 /* ORKStepTests.m */,
				BCAD50E71B0201EE0034806A /* ORKTaskTests.m */,
				86CC8EB01AC09383001CCD89 /* ORKTextChoiceCellGroupTests.m */,
				2EBFE11C1AE1B32D00CB8254 /* ORKUIViewAccessibilityTests.m */,
				2EBFE11F1AE1B74100CB8254 /* ORKVoiceEngineTests.m */,
			);
			path = ResearchKitTests;
			sourceTree = "<group>";
		};
		B11DF3B21AA109C8009E76D2 /* docs */ = {
			isa = PBXGroup;
			children = (
				B11DF3B31AA109C8009E76D2 /* AppledocSettings.plist */,
			);
			path = docs;
			sourceTree = "<group>";
		};
		B12EFF301AB20E7500A80147 /* Completion Step */ = {
			isa = PBXGroup;
			children = (
				86C40B521A8D7C5B00081FAC /* ORKCompletionStep.h */,
				86C40B531A8D7C5B00081FAC /* ORKCompletionStep.m */,
				86C40B541A8D7C5B00081FAC /* ORKCompletionStepViewController.h */,
				86C40B551A8D7C5B00081FAC /* ORKCompletionStepViewController.m */,
			);
			name = "Completion Step";
			sourceTree = "<group>";
		};
		B12EFF311AB2100400A80147 /* Skin */ = {
			isa = PBXGroup;
			children = (
				BC01B0FA1B0EB99700863803 /* ORKTintedImageView_Internal.h */,
				86C40BB71A8D7C5C00081FAC /* ORKSkin.h */,
				86C40BB81A8D7C5C00081FAC /* ORKSkin.m */,
				86C40B7A1A8D7C5C00081FAC /* ORKDefaultFont.h */,
				86C40B601A8D7C5B00081FAC /* ORKTintedImageView.h */,
				86C40B611A8D7C5B00081FAC /* ORKTintedImageView.m */,
				86C40B5E1A8D7C5B00081FAC /* ORKTextFieldView.h */,
				86C40B5F1A8D7C5B00081FAC /* ORKTextFieldView.m */,
				86C40B6B1A8D7C5B00081FAC /* ORKBodyLabel.h */,
				86C40B6C1A8D7C5B00081FAC /* ORKBodyLabel.m */,
				86C40B6D1A8D7C5B00081FAC /* ORKBorderedButton.h */,
				86C40B6E1A8D7C5C00081FAC /* ORKBorderedButton.m */,
				86C40B6F1A8D7C5C00081FAC /* ORKCaption1Label.h */,
				86C40B701A8D7C5C00081FAC /* ORKCaption1Label.m */,
				86C40B711A8D7C5C00081FAC /* ORKChoiceViewCell.h */,
				86C40B721A8D7C5C00081FAC /* ORKChoiceViewCell.m */,
				86C40B731A8D7C5C00081FAC /* ORKContinueButton.h */,
				86C40B741A8D7C5C00081FAC /* ORKContinueButton.m */,
				86C40B751A8D7C5C00081FAC /* ORKCountdownLabel.h */,
				86C40B761A8D7C5C00081FAC /* ORKCountdownLabel.m */,
				106FF2AC1B6FACA8004EACF2 /* ORKDirectionView.h */,
				106FF2AD1B6FACA8004EACF2 /* ORKDirectionView.m */,
				86C40B881A8D7C5C00081FAC /* ORKHeadlineLabel.h */,
				86C40B891A8D7C5C00081FAC /* ORKHeadlineLabel.m */,
				86C40B901A8D7C5C00081FAC /* ORKImageChoiceLabel.h */,
				86C40B911A8D7C5C00081FAC /* ORKImageChoiceLabel.m */,
				86C40B971A8D7C5C00081FAC /* ORKLabel.h */,
				86C40B981A8D7C5C00081FAC /* ORKLabel.m */,
				10BAA2C81B5FCB4F004FE478 /* ORKProgressView.h */,
				10BAA2C91B5FCB4F004FE478 /* ORKProgressView.m */,
				86C40BAA1A8D7C5C00081FAC /* ORKRoundTappingButton.h */,
				86C40BAB1A8D7C5C00081FAC /* ORKRoundTappingButton.m */,
				86C40BB01A8D7C5C00081FAC /* ORKScaleValueLabel.h */,
				86C40BB11A8D7C5C00081FAC /* ORKScaleValueLabel.m */,
				86C40BAC1A8D7C5C00081FAC /* ORKScaleRangeLabel.h */,
				86C40BAD1A8D7C5C00081FAC /* ORKScaleRangeLabel.m */,
				B8760F291AFBEFB0007FA16F /* ORKScaleRangeDescriptionLabel.h */,
				B8760F2A1AFBEFB0007FA16F /* ORKScaleRangeDescriptionLabel.m */,
				24898B0B1B7186C000B0E7E7 /* ORKScaleRangeImageView.h */,
				24898B0C1B7186C000B0E7E7 /* ORKScaleRangeImageView.m */,
				86C40BC01A8D7C5C00081FAC /* ORKSubheadlineLabel.h */,
				86C40BC11A8D7C5C00081FAC /* ORKSubheadlineLabel.m */,
				86C40BD31A8D7C5C00081FAC /* ORKTapCountLabel.h */,
				86C40BD41A8D7C5C00081FAC /* ORKTapCountLabel.m */,
				86C40BDB1A8D7C5C00081FAC /* ORKTextButton.h */,
				86C40BDC1A8D7C5C00081FAC /* ORKTextButton.m */,
				86C40BDD1A8D7C5C00081FAC /* ORKUnitLabel.h */,
				86C40BDE1A8D7C5C00081FAC /* ORKUnitLabel.m */,
				86C40BB21A8D7C5C00081FAC /* ORKSelectionSubTitleLabel.h */,
				86C40BB31A8D7C5C00081FAC /* ORKSelectionSubTitleLabel.m */,
				86C40BB41A8D7C5C00081FAC /* ORKSelectionTitleLabel.h */,
				86C40BB51A8D7C5C00081FAC /* ORKSelectionTitleLabel.m */,
				10FF9AD51B7A045E00ECB5B4 /* ORKSeparatorView.h */,
				10FF9AD61B7A045E00ECB5B4 /* ORKSeparatorView.m */,
				86C40BD11A8D7C5C00081FAC /* ORKTableViewCell.h */,
				86C40BD21A8D7C5C00081FAC /* ORKTableViewCell.m */,
			);
			name = Skin;
			sourceTree = "<group>";
		};
		B12EFF321AB2106F00A80147 /* UIKitCategories */ = {
			isa = PBXGroup;
			children = (
				86C40BE71A8D7C5C00081FAC /* UIBarButtonItem+ORKBarButtonItem.h */,
				86C40BE81A8D7C5C00081FAC /* UIBarButtonItem+ORKBarButtonItem.m */,
				86C40BE91A8D7C5C00081FAC /* UIResponder+ResearchKit.h */,
				86C40BEA1A8D7C5C00081FAC /* UIResponder+ResearchKit.m */,
			);
			name = UIKitCategories;
			sourceTree = "<group>";
		};
		B12EFF331AB2110300A80147 /* Task */ = {
			isa = PBXGroup;
			children = (
				BC13CE371B0660220044153C /* ORKNavigableOrderedTask.h */,
				BC13CE381B0660220044153C /* ORKNavigableOrderedTask.m */,
				86C40BD51A8D7C5C00081FAC /* ORKTask.h */,
				86C40B9D1A8D7C5C00081FAC /* ORKOrderedTask.h */,
				86C40B9E1A8D7C5C00081FAC /* ORKOrderedTask.m */,
				BC13CE3D1B0662A80044153C /* ORKOrderedTask_Internal.h */,
				10FF9AD91B7BA78400ECB5B4 /* ORKOrderedTask_Private.h */,
				86C40BD71A8D7C5C00081FAC /* ORKTaskViewController.h */,
				86C40BD81A8D7C5C00081FAC /* ORKTaskViewController.m */,
				86C40BD91A8D7C5C00081FAC /* ORKTaskViewController_Internal.h */,
				86C40BDA1A8D7C5C00081FAC /* ORKTaskViewController_Private.h */,
			);
			name = Task;
			sourceTree = "<group>";
		};
		B12EFF341AB2111200A80147 /* Step */ = {
			isa = PBXGroup;
			children = (
				86C40BB91A8D7C5C00081FAC /* ORKStep.h */,
				86C40BBA1A8D7C5C00081FAC /* ORKStep.m */,
				86C40BBB1A8D7C5C00081FAC /* ORKStep_Private.h */,
				86C40BBC1A8D7C5C00081FAC /* ORKStepViewController.h */,
				86C40BBD1A8D7C5C00081FAC /* ORKStepViewController.m */,
				86C40BBE1A8D7C5C00081FAC /* ORKStepViewController_Internal.h */,
				BCA5C0331AEC05F20092AC8D /* ORKStepNavigationRule.h */,
				BCA5C0341AEC05F20092AC8D /* ORKStepNavigationRule.m */,
				BC13CE3B1B0662990044153C /* ORKStepNavigationRule_Private.h */,
				BC13CE411B066A990044153C /* ORKStepNavigationRule_Internal.h */,
				BCB080A01B83EFB900A3F400 /* ORKStepNavigationRule.swift */,
				86C40B771A8D7C5C00081FAC /* ORKCustomStepView.h */,
				86C40B781A8D7C5C00081FAC /* ORKCustomStepView.m */,
				86C40B791A8D7C5C00081FAC /* ORKCustomStepView_Internal.h */,
				B12EFF351AB2116400A80147 /* Instruction Step */,
				B12EFF361AB2117B00A80147 /* Question Step */,
				B12EFF3C1AB211FB00A80147 /* Form Step */,
				D44239761AF17EE700559D96 /* Image Capture Step */,
				24A4DA091B8D0CC8009C797A /* Passcode Step */,
				BF9D62C41BD244C4000AA6A7 /* Wait Step */,
				BF690AD61BAD3DC0009C5ADA /* Review Step */,
			);
			name = Step;
			sourceTree = "<group>";
		};
		B12EFF351AB2116400A80147 /* Instruction Step */ = {
			isa = PBXGroup;
			children = (
				86C40B921A8D7C5C00081FAC /* ORKInstructionStep.h */,
				86C40B931A8D7C5C00081FAC /* ORKInstructionStep.m */,
				86C40B941A8D7C5C00081FAC /* ORKInstructionStepViewController.h */,
				86C40B951A8D7C5C00081FAC /* ORKInstructionStepViewController.m */,
				86C40B961A8D7C5C00081FAC /* ORKInstructionStepViewController_Internal.h */,
				86C40B5A1A8D7C5B00081FAC /* ORKInstructionStepView.h */,
				86C40B5B1A8D7C5B00081FAC /* ORKInstructionStepView.m */,
				B12EFF301AB20E7500A80147 /* Completion Step */,
			);
			name = "Instruction Step";
			sourceTree = "<group>";
		};
		B12EFF361AB2117B00A80147 /* Question Step */ = {
			isa = PBXGroup;
			children = (
				86C40BA11A8D7C5C00081FAC /* ORKQuestionStep.h */,
				86C40BA21A8D7C5C00081FAC /* ORKQuestionStep.m */,
				86C40BA31A8D7C5C00081FAC /* ORKQuestionStep_Internal.h */,
				86C40BA41A8D7C5C00081FAC /* ORKQuestionStepViewController.h */,
				86C40BA51A8D7C5C00081FAC /* ORKQuestionStepViewController.m */,
				86C40BA61A8D7C5C00081FAC /* ORKQuestionStepViewController_Private.h */,
			);
			name = "Question Step";
			sourceTree = "<group>";
		};
		B12EFF371AB2118500A80147 /* Result */ = {
			isa = PBXGroup;
			children = (
				86C40BA71A8D7C5C00081FAC /* ORKResult.h */,
				86C40BA81A8D7C5C00081FAC /* ORKResult.m */,
				86C40BA91A8D7C5C00081FAC /* ORKResult_Private.h */,
				BC13CE3F1B0666FD0044153C /* ORKResultPredicate.h */,
				BCFF24BC1B0798D10044EC35 /* ORKResultPredicate.m */,
			);
			name = Result;
			sourceTree = "<group>";
		};
		B12EFF3A1AB211CC00A80147 /* Container Views */ = {
			isa = PBXGroup;
			children = (
				86C40B5C1A8D7C5B00081FAC /* ORKTableContainerView.h */,
				86C40B5D1A8D7C5B00081FAC /* ORKTableContainerView.m */,
				86C40BE11A8D7C5C00081FAC /* ORKVerticalContainerView.h */,
				86C40BE21A8D7C5C00081FAC /* ORKVerticalContainerView.m */,
				86C40BE31A8D7C5C00081FAC /* ORKVerticalContainerView_Internal.h */,
				86B89AB91AB3BECC001626A4 /* ORKStepHeaderView.h */,
				86B89ABA1AB3BECC001626A4 /* ORKStepHeaderView.m */,
				86B89ABD1AB3BFDB001626A4 /* ORKStepHeaderView_Internal.h */,
				86AD91081AB7AD1E00361FEB /* ORKNavigationContainerView.h */,
				86AD91091AB7AD1E00361FEB /* ORKNavigationContainerView.m */,
				86AD910C1AB7AE4100361FEB /* ORKNavigationContainerView_Internal.h */,
			);
			name = "Container Views";
			sourceTree = "<group>";
		};
		B12EFF3B1AB211E000A80147 /* Answer Format */ = {
			isa = PBXGroup;
			children = (
				86C40B641A8D7C5B00081FAC /* ORKAnswerFormat.h */,
				86C40B651A8D7C5B00081FAC /* ORKAnswerFormat.m */,
				86C40B661A8D7C5B00081FAC /* ORKAnswerFormat_Internal.h */,
				244EFAD11BCEFD83001850D9 /* ORKAnswerFormat_Private.h */,
				86C40B8A1A8D7C5C00081FAC /* ORKHealthAnswerFormat.h */,
				86C40B8B1A8D7C5C00081FAC /* ORKHealthAnswerFormat.m */,
				B12EFF421AB2134100A80147 /* Choice Format Helpers */,
				B12EFF411AB212E100A80147 /* Control Views */,
				B12EFF3E1AB2123000A80147 /* Form Step Views */,
				B12EFF3F1AB2125E00A80147 /* Question Step Views */,
			);
			name = "Answer Format";
			sourceTree = "<group>";
		};
		B12EFF3C1AB211FB00A80147 /* Form Step */ = {
			isa = PBXGroup;
			children = (
				86C40B821A8D7C5C00081FAC /* ORKFormStep.h */,
				86C40B831A8D7C5C00081FAC /* ORKFormStep.m */,
				86C40B7F1A8D7C5C00081FAC /* ORKFormItem_Internal.h */,
				86C40B841A8D7C5C00081FAC /* ORKFormStepViewController.h */,
				86C40B851A8D7C5C00081FAC /* ORKFormStepViewController.m */,
				249F44E31BCD9EAC0000D57E /* ORKFormStepViewController_Internal.h */,
			);
			name = "Form Step";
			sourceTree = "<group>";
		};
		B12EFF3D1AB2121000A80147 /* Definitions */ = {
			isa = PBXGroup;
			children = (
				86C40B7B1A8D7C5C00081FAC /* ORKDefines.h */,
				86C40B7C1A8D7C5C00081FAC /* ORKDefines_Private.h */,
				86C40B7D1A8D7C5C00081FAC /* ORKErrors.h */,
				86C40B7E1A8D7C5C00081FAC /* ORKErrors.m */,
			);
			name = Definitions;
			sourceTree = "<group>";
		};
		B12EFF3E1AB2123000A80147 /* Form Step Views */ = {
			isa = PBXGroup;
			children = (
				86C40B861A8D7C5C00081FAC /* ORKFormTextView.h */,
				86C40B871A8D7C5C00081FAC /* ORKFormTextView.m */,
				86C40B561A8D7C5B00081FAC /* ORKFormItemCell.h */,
				86C40B571A8D7C5B00081FAC /* ORKFormItemCell.m */,
				86C40B801A8D7C5C00081FAC /* ORKFormSectionTitleLabel.h */,
				86C40B811A8D7C5C00081FAC /* ORKFormSectionTitleLabel.m */,
			);
			name = "Form Step Views";
			sourceTree = "<group>";
		};
		B12EFF3F1AB2125E00A80147 /* Question Step Views */ = {
			isa = PBXGroup;
			children = (
				86AD91121AB7B97E00361FEB /* ORKQuestionStepView.h */,
				86AD91131AB7B97E00361FEB /* ORKQuestionStepView.m */,
				86C40BC21A8D7C5C00081FAC /* ORKSurveyAnswerCell.h */,
				866F86001A96CBF3007B282C /* ORKSurveyAnswerCell.m */,
				86C40BC51A8D7C5C00081FAC /* ORKSurveyAnswerCellForImageSelection.h */,
				86C40BC61A8D7C5C00081FAC /* ORKSurveyAnswerCellForImageSelection.m */,
				86C40BC71A8D7C5C00081FAC /* ORKSurveyAnswerCellForNumber.h */,
				86C40BC81A8D7C5C00081FAC /* ORKSurveyAnswerCellForNumber.m */,
				86C40BC91A8D7C5C00081FAC /* ORKSurveyAnswerCellForScale.h */,
				86C40BCA1A8D7C5C00081FAC /* ORKSurveyAnswerCellForScale.m */,
				86C40BCD1A8D7C5C00081FAC /* ORKSurveyAnswerCellForText.h */,
				86C40BCE1A8D7C5C00081FAC /* ORKSurveyAnswerCellForText.m */,
				865EA16A1ABA1BE20037C68E /* ORKSurveyAnswerCellForPicker.h */,
				865EA16B1ABA1BE20037C68E /* ORKSurveyAnswerCellForPicker.m */,
				CBD34A581BB207FC00F204EA /* ORKSurveyAnswerCellForLocation.h */,
				CBD34A591BB207FC00F204EA /* ORKSurveyAnswerCellForLocation.m */,
			);
			name = "Question Step Views";
			sourceTree = "<group>";
		};
		B12EFF411AB212E100A80147 /* Control Views */ = {
			isa = PBXGroup;
			children = (
				86B781B71AA668ED00688151 /* ORKTimeIntervalPicker.h */,
				86B781B81AA668ED00688151 /* ORKTimeIntervalPicker.m */,
				86B781B91AA668ED00688151 /* ORKValuePicker.h */,
				86B781BA1AA668ED00688151 /* ORKValuePicker.m */,
				86C40B581A8D7C5B00081FAC /* ORKImageSelectionView.h */,
				86C40B591A8D7C5B00081FAC /* ORKImageSelectionView.m */,
				86C40B671A8D7C5B00081FAC /* ORKAnswerTextField.h */,
				86C40B681A8D7C5B00081FAC /* ORKAnswerTextField.m */,
				86C40B691A8D7C5B00081FAC /* ORKAnswerTextView.h */,
				86C40B6A1A8D7C5B00081FAC /* ORKAnswerTextView.m */,
				CBD34A541BB1FB9000F204EA /* ORKLocationSelectionView.h */,
				CBD34A551BB1FB9000F204EA /* ORKLocationSelectionView.m */,
				861D11A71AA691BB003C98A7 /* ORKScaleSliderView.h */,
				861D11A81AA691BB003C98A7 /* ORKScaleSliderView.m */,
				86C40BAE1A8D7C5C00081FAC /* ORKScaleSlider.h */,
				86C40BAF1A8D7C5C00081FAC /* ORKScaleSlider.m */,
				865EA1601AB8DF750037C68E /* ORKDateTimePicker.h */,
				865EA1611AB8DF750037C68E /* ORKDateTimePicker.m */,
				865EA1661ABA1AA10037C68E /* ORKPicker.h */,
				865EA1671ABA1AA10037C68E /* ORKPicker.m */,
			);
			name = "Control Views";
			sourceTree = "<group>";
		};
		B12EFF421AB2134100A80147 /* Choice Format Helpers */ = {
			isa = PBXGroup;
			children = (
				861D11AB1AA7951F003C98A7 /* ORKChoiceAnswerFormatHelper.h */,
				861D11AC1AA7951F003C98A7 /* ORKChoiceAnswerFormatHelper.m */,
				861D11B31AA7D073003C98A7 /* ORKTextChoiceCellGroup.h */,
				861D11B41AA7D073003C98A7 /* ORKTextChoiceCellGroup.m */,
			);
			name = "Choice Format Helpers";
			sourceTree = "<group>";
		};
		B12EFF431AB2141A00A80147 /* PDF */ = {
			isa = PBXGroup;
			children = (
				86C40B8E1A8D7C5C00081FAC /* ORKHTMLPDFWriter.h */,
				86C40B8F1A8D7C5C00081FAC /* ORKHTMLPDFWriter.m */,
			);
			name = PDF;
			sourceTree = "<group>";
		};
		B12EFF441AB214B400A80147 /* Tinted Animations */ = {
			isa = PBXGroup;
			children = (
				86C40C051A8D7C5C00081FAC /* ORKEAGLMoviePlayerView.h */,
				86C40C061A8D7C5C00081FAC /* ORKEAGLMoviePlayerView.m */,
				86C40BF01A8D7C5C00081FAC /* MovieTintShader.fsh */,
				86C40BF11A8D7C5C00081FAC /* MovieTintShader.vsh */,
			);
			name = "Tinted Animations";
			sourceTree = "<group>";
		};
		B12EFF451AB214E000A80147 /* Model */ = {
			isa = PBXGroup;
			children = (
				86C40BF21A8D7C5C00081FAC /* ORKConsentDocument.h */,
				86C40BF31A8D7C5C00081FAC /* ORKConsentDocument.m */,
				86C40BF41A8D7C5C00081FAC /* ORKConsentDocument_Internal.h */,
				86C40BFF1A8D7C5C00081FAC /* ORKConsentSection.h */,
				86C40C001A8D7C5C00081FAC /* ORKConsentSection.m */,
				86C40C011A8D7C5C00081FAC /* ORKConsentSection_Internal.h */,
				86C40C021A8D7C5C00081FAC /* ORKConsentSignature.h */,
				86C40C031A8D7C5C00081FAC /* ORKConsentSignature.m */,
			);
			name = Model;
			sourceTree = "<group>";
		};
		B12EFF461AB2150C00A80147 /* Visual */ = {
			isa = PBXGroup;
			children = (
				86C40C091A8D7C5C00081FAC /* ORKVisualConsentStep.h */,
				86C40C0A1A8D7C5C00081FAC /* ORKVisualConsentStep.m */,
				86C40C0B1A8D7C5C00081FAC /* ORKVisualConsentStepViewController.h */,
				86C40C0C1A8D7C5C00081FAC /* ORKVisualConsentStepViewController.m */,
				86C40C0D1A8D7C5C00081FAC /* ORKVisualConsentStepViewController_Internal.h */,
				B12EFF4C1AB2158100A80147 /* Consent Views */,
				B12EFF4B1AB2157000A80147 /* Learn More */,
			);
			name = Visual;
			sourceTree = "<group>";
		};
		B12EFF471AB2151B00A80147 /* Review */ = {
			isa = PBXGroup;
			children = (
				86C40BF71A8D7C5C00081FAC /* ORKConsentReviewStep.h */,
				86C40BF81A8D7C5C00081FAC /* ORKConsentReviewStep.m */,
				86C40BF91A8D7C5C00081FAC /* ORKConsentReviewStepViewController.h */,
				86C40BFA1A8D7C5C00081FAC /* ORKConsentReviewStepViewController.m */,
				B12EFF4A1AB2155C00A80147 /* Document Review */,
				B12EFF491AB2155700A80147 /* Signature */,
			);
			name = Review;
			sourceTree = "<group>";
		};
		B12EFF481AB2152D00A80147 /* Sharing */ = {
			isa = PBXGroup;
			children = (
				B11C54961A9EEF8800265E61 /* ORKConsentSharingStep.h */,
				B11C54971A9EEF8800265E61 /* ORKConsentSharingStep.m */,
				B11C549C1A9EF4A700265E61 /* ORKConsentSharingStepViewController.h */,
				B11C549D1A9EF4A700265E61 /* ORKConsentSharingStepViewController.m */,
			);
			name = Sharing;
			sourceTree = "<group>";
		};
		B12EFF491AB2155700A80147 /* Signature */ = {
			isa = PBXGroup;
			children = (
				86C40BEE1A8D7C5C00081FAC /* ORKConsentSignatureController.h */,
				86C40BEF1A8D7C5C00081FAC /* ORKConsentSignatureController.m */,
				86C40C071A8D7C5C00081FAC /* ORKSignatureView.h */,
				86C40C081A8D7C5C00081FAC /* ORKSignatureView.m */,
			);
			name = Signature;
			sourceTree = "<group>";
		};
		B12EFF4A1AB2155C00A80147 /* Document Review */ = {
			isa = PBXGroup;
			children = (
				86C40BEC1A8D7C5C00081FAC /* ORKConsentReviewController.h */,
				86C40BED1A8D7C5C00081FAC /* ORKConsentReviewController.m */,
			);
			name = "Document Review";
			sourceTree = "<group>";
		};
		B12EFF4B1AB2157000A80147 /* Learn More */ = {
			isa = PBXGroup;
			children = (
				86C40BF51A8D7C5C00081FAC /* ORKConsentLearnMoreViewController.h */,
				86C40BF61A8D7C5C00081FAC /* ORKConsentLearnMoreViewController.m */,
			);
			name = "Learn More";
			sourceTree = "<group>";
		};
		B12EFF4C1AB2158100A80147 /* Consent Views */ = {
			isa = PBXGroup;
			children = (
				86C40BFB1A8D7C5C00081FAC /* ORKConsentSceneViewController.h */,
				86C40BFC1A8D7C5C00081FAC /* ORKConsentSceneViewController.m */,
				86C40C0E1A8D7C5C00081FAC /* ORKVisualConsentTransitionAnimator.h */,
				86C40C0F1A8D7C5C00081FAC /* ORKVisualConsentTransitionAnimator.m */,
				B12EFF441AB214B400A80147 /* Tinted Animations */,
				BCFB2EAF1AE70E4E0070B5D0 /* ORKConsentSceneViewController_Internal.h */,
			);
			name = "Consent Views";
			sourceTree = "<group>";
		};
		B12EFF4E1AB2161500A80147 /* Audio */ = {
			isa = PBXGroup;
			children = (
				86C40AFE1A8D7C5B00081FAC /* ORKAudioStep.h */,
				86C40AFF1A8D7C5B00081FAC /* ORKAudioStep.m */,
				86C40B001A8D7C5B00081FAC /* ORKAudioStepViewController.h */,
				86C40B011A8D7C5B00081FAC /* ORKAudioStepViewController.m */,
				86C40AFC1A8D7C5B00081FAC /* ORKAudioContentView.h */,
				86C40AFD1A8D7C5B00081FAC /* ORKAudioContentView.m */,
			);
			name = Audio;
			sourceTree = "<group>";
		};
		B12EFF4F1AB2165B00A80147 /* Common */ = {
			isa = PBXGroup;
			children = (
				B12EFF501AB2167400A80147 /* Active Step */,
				B12EFF5C1AB2175B00A80147 /* Countdown Step */,
				B12EFF531AB216AA00A80147 /* Recorders */,
			);
			name = Common;
			sourceTree = "<group>";
		};
		B12EFF501AB2167400A80147 /* Active Step */ = {
			isa = PBXGroup;
			children = (
				86C40B301A8D7C5B00081FAC /* ORKActiveStep.h */,
				86C40B311A8D7C5B00081FAC /* ORKActiveStep.m */,
				86C40B321A8D7C5B00081FAC /* ORKActiveStep_Internal.h */,
				86C40B371A8D7C5B00081FAC /* ORKActiveStepViewController.h */,
				86C40B381A8D7C5B00081FAC /* ORKActiveStepViewController.m */,
				86C40B391A8D7C5B00081FAC /* ORKActiveStepViewController_Internal.h */,
				B12EFF511AB2168100A80147 /* Timing */,
				B12EFF611AB217AE00A80147 /* Speech Synthesis */,
				B12EFF521AB2168C00A80147 /* Views */,
			);
			name = "Active Step";
			sourceTree = "<group>";
		};
		B12EFF511AB2168100A80147 /* Timing */ = {
			isa = PBXGroup;
			children = (
				86C40B331A8D7C5B00081FAC /* ORKActiveStepTimer.h */,
				86C40B341A8D7C5B00081FAC /* ORKActiveStepTimer.m */,
			);
			name = Timing;
			sourceTree = "<group>";
		};
		B12EFF521AB2168C00A80147 /* Views */ = {
			isa = PBXGroup;
			children = (
				86AD910E1AB7B8A600361FEB /* ORKActiveStepView.h */,
				86AD910F1AB7B8A600361FEB /* ORKActiveStepView.m */,
				86C40AFA1A8D7C5B00081FAC /* ORKActiveStepQuantityView.h */,
				86C40AFB1A8D7C5B00081FAC /* ORKActiveStepQuantityView.m */,
				86C40B351A8D7C5B00081FAC /* ORKActiveStepTimerView.h */,
				86C40B361A8D7C5B00081FAC /* ORKActiveStepTimerView.m */,
			);
			name = Views;
			sourceTree = "<group>";
		};
		B12EFF531AB216AA00A80147 /* Recorders */ = {
			isa = PBXGroup;
			children = (
				86C40B471A8D7C5B00081FAC /* ORKRecorder.h */,
				86C40B481A8D7C5B00081FAC /* ORKRecorder.m */,
				86C40B491A8D7C5B00081FAC /* ORKRecorder_Internal.h */,
				86C40B4A1A8D7C5B00081FAC /* ORKRecorder_Private.h */,
				86C40B3C1A8D7C5B00081FAC /* ORKDataLogger.h */,
				86C40B3D1A8D7C5B00081FAC /* ORKDataLogger.m */,
				86C40B3E1A8D7C5B00081FAC /* ORKDataLogger_Private.h */,
				B12EFF551AB216E700A80147 /* Accelerometer */,
				B12EFF561AB216EE00A80147 /* Audio */,
				B12EFF571AB216FD00A80147 /* Device Motion */,
				B12EFF581AB2170A00A80147 /* Health */,
				B12EFF591AB2171900A80147 /* Location */,
				B12EFF5A1AB2172100A80147 /* Pedometer */,
				B12EFF5B1AB2172B00A80147 /* Touch */,
			);
			name = Recorders;
			sourceTree = "<group>";
		};
		B12EFF551AB216E700A80147 /* Accelerometer */ = {
			isa = PBXGroup;
			children = (
				86C40B2E1A8D7C5B00081FAC /* ORKAccelerometerRecorder.h */,
				86C40B2F1A8D7C5B00081FAC /* ORKAccelerometerRecorder.m */,
				86C40B241A8D7C5B00081FAC /* CMAccelerometerData+ORKJSONDictionary.h */,
				86C40B251A8D7C5B00081FAC /* CMAccelerometerData+ORKJSONDictionary.m */,
			);
			name = Accelerometer;
			sourceTree = "<group>";
		};
		B12EFF561AB216EE00A80147 /* Audio */ = {
			isa = PBXGroup;
			children = (
				86C40B3A1A8D7C5B00081FAC /* ORKAudioRecorder.h */,
				86C40B3B1A8D7C5B00081FAC /* ORKAudioRecorder.m */,
			);
			name = Audio;
			sourceTree = "<group>";
		};
		B12EFF571AB216FD00A80147 /* Device Motion */ = {
			isa = PBXGroup;
			children = (
				86C40B3F1A8D7C5B00081FAC /* ORKDeviceMotionRecorder.h */,
				86C40B401A8D7C5B00081FAC /* ORKDeviceMotionRecorder.m */,
				86C40B261A8D7C5B00081FAC /* CMDeviceMotion+ORKJSONDictionary.h */,
				86C40B271A8D7C5B00081FAC /* CMDeviceMotion+ORKJSONDictionary.m */,
				86C40B281A8D7C5B00081FAC /* CMMotionActivity+ORKJSONDictionary.h */,
				86C40B291A8D7C5B00081FAC /* CMMotionActivity+ORKJSONDictionary.m */,
			);
			name = "Device Motion";
			sourceTree = "<group>";
		};
		B12EFF581AB2170A00A80147 /* Health */ = {
			isa = PBXGroup;
			children = (
				86C40B411A8D7C5B00081FAC /* ORKHealthQuantityTypeRecorder.h */,
				86C40B421A8D7C5B00081FAC /* ORKHealthQuantityTypeRecorder.m */,
				86C40B2C1A8D7C5B00081FAC /* HKSample+ORKJSONDictionary.h */,
				86C40B2D1A8D7C5B00081FAC /* HKSample+ORKJSONDictionary.m */,
			);
			name = Health;
			sourceTree = "<group>";
		};
		B12EFF591AB2171900A80147 /* Location */ = {
			isa = PBXGroup;
			children = (
				86C40B431A8D7C5B00081FAC /* ORKLocationRecorder.h */,
				86C40B441A8D7C5B00081FAC /* ORKLocationRecorder.m */,
				86C40B221A8D7C5B00081FAC /* CLLocation+ORKJSONDictionary.h */,
				86C40B231A8D7C5B00081FAC /* CLLocation+ORKJSONDictionary.m */,
			);
			name = Location;
			sourceTree = "<group>";
		};
		B12EFF5A1AB2172100A80147 /* Pedometer */ = {
			isa = PBXGroup;
			children = (
				86C40B451A8D7C5B00081FAC /* ORKPedometerRecorder.h */,
				86C40B461A8D7C5B00081FAC /* ORKPedometerRecorder.m */,
				86C40B2A1A8D7C5B00081FAC /* CMPedometerData+ORKJSONDictionary.h */,
				86C40B2B1A8D7C5B00081FAC /* CMPedometerData+ORKJSONDictionary.m */,
			);
			name = Pedometer;
			sourceTree = "<group>";
		};
		B12EFF5B1AB2172B00A80147 /* Touch */ = {
			isa = PBXGroup;
			children = (
				86C40B4B1A8D7C5B00081FAC /* ORKTouchRecorder.h */,
				86C40B4C1A8D7C5B00081FAC /* ORKTouchRecorder.m */,
				86C40B4F1A8D7C5B00081FAC /* UITouch+ORKJSONDictionary.h */,
				86C40B501A8D7C5B00081FAC /* UITouch+ORKJSONDictionary.m */,
			);
			name = Touch;
			sourceTree = "<group>";
		};
		B12EFF5C1AB2175B00A80147 /* Countdown Step */ = {
			isa = PBXGroup;
			children = (
				86C40B021A8D7C5B00081FAC /* ORKCountdownStep.h */,
				86C40B031A8D7C5B00081FAC /* ORKCountdownStep.m */,
				86C40B041A8D7C5B00081FAC /* ORKCountdownStepViewController.h */,
				86C40B051A8D7C5B00081FAC /* ORKCountdownStepViewController.m */,
			);
			name = "Countdown Step";
			sourceTree = "<group>";
		};
		B12EFF5D1AB2177700A80147 /* Fitness */ = {
			isa = PBXGroup;
			children = (
				86C40B081A8D7C5B00081FAC /* ORKFitnessStep.h */,
				86C40B091A8D7C5B00081FAC /* ORKFitnessStep.m */,
				86C40B0A1A8D7C5B00081FAC /* ORKFitnessStepViewController.h */,
				86C40B0B1A8D7C5B00081FAC /* ORKFitnessStepViewController.m */,
				86C40B061A8D7C5B00081FAC /* ORKFitnessContentView.h */,
				86C40B071A8D7C5B00081FAC /* ORKFitnessContentView.m */,
			);
			name = Fitness;
			sourceTree = "<group>";
		};
		B12EFF5E1AB2177D00A80147 /* Spatial Span Memory */ = {
			isa = PBXGroup;
			children = (
				86C40B121A8D7C5B00081FAC /* ORKSpatialSpanMemoryStep.h */,
				86C40B131A8D7C5B00081FAC /* ORKSpatialSpanMemoryStep.m */,
				86C40B141A8D7C5B00081FAC /* ORKSpatialSpanMemoryStepViewController.h */,
				86C40B151A8D7C5B00081FAC /* ORKSpatialSpanMemoryStepViewController.m */,
				86C40B0C1A8D7C5B00081FAC /* ORKSpatialSpanGame.h */,
				86C40B0D1A8D7C5B00081FAC /* ORKSpatialSpanGame.m */,
				86C40B0E1A8D7C5B00081FAC /* ORKSpatialSpanGameState.h */,
				86C40B0F1A8D7C5B00081FAC /* ORKSpatialSpanGameState.m */,
				86C40B101A8D7C5B00081FAC /* ORKSpatialSpanMemoryContentView.h */,
				86C40B111A8D7C5B00081FAC /* ORKSpatialSpanMemoryContentView.m */,
				86C40B161A8D7C5B00081FAC /* ORKSpatialSpanTargetView.h */,
				86C40B171A8D7C5B00081FAC /* ORKSpatialSpanTargetView.m */,
			);
			name = "Spatial Span Memory";
			sourceTree = "<group>";
		};
		B12EFF5F1AB2178500A80147 /* Tapping */ = {
			isa = PBXGroup;
			children = (
				86C40B1A1A8D7C5B00081FAC /* ORKTappingIntervalStep.h */,
				86C40B1B1A8D7C5B00081FAC /* ORKTappingIntervalStep.m */,
				86C40B1C1A8D7C5B00081FAC /* ORKTappingIntervalStepViewController.h */,
				86C40B1D1A8D7C5B00081FAC /* ORKTappingIntervalStepViewController.m */,
				86C40B181A8D7C5B00081FAC /* ORKTappingContentView.h */,
				86C40B191A8D7C5B00081FAC /* ORKTappingContentView.m */,
			);
			name = Tapping;
			sourceTree = "<group>";
		};
		B12EFF601AB2178B00A80147 /* Short Walk */ = {
			isa = PBXGroup;
			children = (
				86C40B1E1A8D7C5B00081FAC /* ORKWalkingTaskStep.h */,
				86C40B1F1A8D7C5B00081FAC /* ORKWalkingTaskStep.m */,
				86C40B201A8D7C5B00081FAC /* ORKWalkingTaskStepViewController.h */,
				86C40B211A8D7C5B00081FAC /* ORKWalkingTaskStepViewController.m */,
			);
			name = "Short Walk";
			sourceTree = "<group>";
		};
		B12EFF611AB217AE00A80147 /* Speech Synthesis */ = {
			isa = PBXGroup;
			children = (
				86C40B4D1A8D7C5B00081FAC /* ORKVoiceEngine.h */,
				86C40B4E1A8D7C5B00081FAC /* ORKVoiceEngine.m */,
				2EBFE11E1AE1B68800CB8254 /* ORKVoiceEngine_Internal.h */,
			);
			name = "Speech Synthesis";
			sourceTree = "<group>";
		};
		B1A860D91A9693C400EA57B7 /* Animations */ = {
			isa = PBXGroup;
			children = (
				B1A860DA1A9693C400EA57B7 /* phone@2x */,
				B1A860E21A9693C400EA57B7 /* phone@3x */,
			);
			path = Animations;
			sourceTree = "<group>";
		};
		B1A860DA1A9693C400EA57B7 /* phone@2x */ = {
			isa = PBXGroup;
			children = (
				B1A860DB1A9693C400EA57B7 /* consent_01@2x.m4v */,
				B1A860DC1A9693C400EA57B7 /* consent_02@2x.m4v */,
				B1A860DD1A9693C400EA57B7 /* consent_03@2x.m4v */,
				B1A860DE1A9693C400EA57B7 /* consent_04@2x.m4v */,
				B1A860DF1A9693C400EA57B7 /* consent_05@2x.m4v */,
				B1A860E01A9693C400EA57B7 /* consent_06@2x.m4v */,
				B1A860E11A9693C400EA57B7 /* consent_07@2x.m4v */,
			);
			path = "phone@2x";
			sourceTree = "<group>";
		};
		B1A860E21A9693C400EA57B7 /* phone@3x */ = {
			isa = PBXGroup;
			children = (
				B1A860E31A9693C400EA57B7 /* consent_01@3x.m4v */,
				B1A860E41A9693C400EA57B7 /* consent_02@3x.m4v */,
				B1A860E51A9693C400EA57B7 /* consent_03@3x.m4v */,
				B1A860E61A9693C400EA57B7 /* consent_04@3x.m4v */,
				B1A860E71A9693C400EA57B7 /* consent_05@3x.m4v */,
				B1A860E81A9693C400EA57B7 /* consent_06@3x.m4v */,
				B1A860E91A9693C400EA57B7 /* consent_07@3x.m4v */,
			);
			path = "phone@3x";
			sourceTree = "<group>";
		};
		B1C0F4E01A9BA65F0022C153 /* Localized */ = {
			isa = PBXGroup;
			children = (
				B1C0F4E11A9BA65F0022C153 /* ResearchKit.strings */,
			);
			path = Localized;
			sourceTree = "<group>";
		};
		BC4194261AE8451F00073D6B /* Misc */ = {
			isa = PBXGroup;
			children = (
				BC4194271AE8453A00073D6B /* ORKObserver.h */,
				BC4194281AE8453A00073D6B /* ORKObserver.m */,
			);
			name = Misc;
			sourceTree = "<group>";
		};
		BF690AD61BAD3DC0009C5ADA /* Review Step */ = {
			isa = PBXGroup;
			children = (
				BF9155951BDE8D7D007FA459 /* ORKReviewStep_Internal.h */,
				BF9155961BDE8D7D007FA459 /* ORKReviewStep.h */,
				BF9155971BDE8D7D007FA459 /* ORKReviewStep.m */,
				BF9155981BDE8D7D007FA459 /* ORKReviewStepViewController_Internal.h */,
				BF9155991BDE8D7D007FA459 /* ORKReviewStepViewController.h */,
				BF91559A1BDE8D7D007FA459 /* ORKReviewStepViewController.m */,
			);
			name = "Review Step";
			sourceTree = "<group>";
		};
		BF9D62C41BD244C4000AA6A7 /* Wait Step */ = {
			isa = PBXGroup;
			children = (
				BF9155A11BDE8DA9007FA459 /* ORKWaitStep.h */,
				BF9155A21BDE8DA9007FA459 /* ORKWaitStep.m */,
				BF9155A31BDE8DA9007FA459 /* ORKWaitStepView.h */,
				BF9155A41BDE8DA9007FA459 /* ORKWaitStepView.m */,
				BF9155A51BDE8DA9007FA459 /* ORKWaitStepViewController.h */,
				BF9155A61BDE8DA9007FA459 /* ORKWaitStepViewController.m */,
			);
			name = "Wait Step";
			sourceTree = "<group>";
		};
		D44239761AF17EE700559D96 /* Image Capture Step */ = {
			isa = PBXGroup;
			children = (
				D44239771AF17F5100559D96 /* ORKImageCaptureStep.h */,
				D44239781AF17F5100559D96 /* ORKImageCaptureStep.m */,
				D442397B1AF17F7600559D96 /* ORKImageCaptureStepViewController.h */,
				D442397C1AF17F7600559D96 /* ORKImageCaptureStepViewController.m */,
				D45852081AF6CCFA00A2DE13 /* ORKImageCaptureCameraPreviewView.h */,
				D45852091AF6CCFA00A2DE13 /* ORKImageCaptureCameraPreviewView.m */,
				D42FEFB61AF7557000A124F8 /* ORKImageCaptureView.h */,
				D42FEFB71AF7557000A124F8 /* ORKImageCaptureView.m */,
			);
			name = "Image Capture Step";
			sourceTree = "<group>";
		};
		FA7A9D2C1B083D90005A2BEA /* Formatters */ = {
			isa = PBXGroup;
			children = (
				FA7A9D2D1B083DD3005A2BEA /* ORKConsentSectionFormatter.h */,
				FA7A9D2E1B083DD3005A2BEA /* ORKConsentSectionFormatter.m */,
				FA7A9D311B0843A9005A2BEA /* ORKConsentSignatureFormatter.h */,
				FA7A9D321B0843A9005A2BEA /* ORKConsentSignatureFormatter.m */,
			);
			name = Formatters;
			sourceTree = "<group>";
		};
		FA7A9D351B09362D005A2BEA /* Consent */ = {
			isa = PBXGroup;
			children = (
				86CC8EAA1AC09383001CCD89 /* ORKConsentTests.m */,
				FA7A9D2A1B082688005A2BEA /* ORKConsentDocumentTests.m */,
				FA7A9D361B09365F005A2BEA /* ORKConsentSectionFormatterTests.m */,
				FA7A9D381B0969A7005A2BEA /* ORKConsentSignatureFormatterTests.m */,
			);
			name = Consent;
			sourceTree = "<group>";
		};
/* End PBXGroup section */

/* Begin PBXHeadersBuildPhase section */
		B183A4741A8535D100C76870 /* Headers */ = {
			isa = PBXHeadersBuildPhase;
			buildActionMask = 2147483647;
			files = (
				BF5161501BE9C53D00174DDD /* ORKWaitStep.h in Headers */,
				244EFAD21BCEFD83001850D9 /* ORKAnswerFormat_Private.h in Headers */,
				BCA5C0351AEC05F20092AC8D /* ORKStepNavigationRule.h in Headers */,
				BF91559C1BDE8D7D007FA459 /* ORKReviewStep.h in Headers */,
				BC13CE391B0660220044153C /* ORKNavigableOrderedTask.h in Headers */,
				86C40C921A8D7C5C00081FAC /* ORKAudioRecorder.h in Headers */,
				BCB6E65B1B7D534C000D5B34 /* ORKDiscreteGraphChartView.h in Headers */,
				86C40D8E1A8D7C5C00081FAC /* ORKStep.h in Headers */,
				618DA04E1A93D0D600E63AA8 /* ORKAccessibility.h in Headers */,
				86B781BB1AA668ED00688151 /* ORKTimeIntervalPicker.h in Headers */,
				24C296751BD052F800B42EF1 /* ORKVerificationStep_Internal.h in Headers */,
				86C40C6A1A8D7C5C00081FAC /* CMDeviceMotion+ORKJSONDictionary.h in Headers */,
				86C40CE41A8D7C5C00081FAC /* ORKAnswerFormat.h in Headers */,
				25ECC0951AFBD68300F3D63B /* ORKReactionTimeStep.h in Headers */,
				86C40D0A1A8D7C5C00081FAC /* ORKCustomStepView.h in Headers */,
				BCD192EE1B81255F00FCC08A /* ORKPieChartView_Internal.h in Headers */,
				86C40DCE1A8D7C5C00081FAC /* ORKTaskViewController_Internal.h in Headers */,
				25ECC09F1AFBD92D00F3D63B /* ORKReactionTimeContentView.h in Headers */,
				10FF9AC31B79EF2800ECB5B4 /* ORKHolePegTestRemoveStep.h in Headers */,
				86C40C361A8D7C5C00081FAC /* ORKSpatialSpanGame.h in Headers */,
				86C40CAC1A8D7C5C00081FAC /* ORKRecorder.h in Headers */,
				865EA1681ABA1AA10037C68E /* ORKPicker.h in Headers */,
				86C40CC81A8D7C5C00081FAC /* ORKFormItemCell.h in Headers */,
				86C40DF21A8D7C5C00081FAC /* ORKConsentReviewController.h in Headers */,
				86C40C961A8D7C5C00081FAC /* ORKDataLogger.h in Headers */,
				BC13CE421B066A990044153C /* ORKStepNavigationRule_Internal.h in Headers */,
				86C40D781A8D7C5C00081FAC /* ORKScaleSlider.h in Headers */,
				861D2AE81B840991008C4CD0 /* ORKTimedWalkStep.h in Headers */,
				86C40D241A8D7C5C00081FAC /* ORKFormStepViewController.h in Headers */,
				86C40D6A1A8D7C5C00081FAC /* ORKResult.h in Headers */,
				86C40DD61A8D7C5C00081FAC /* ORKUnitLabel.h in Headers */,
				10FF9AD71B7A045E00ECB5B4 /* ORKSeparatorView.h in Headers */,
				86C40D9C1A8D7C5C00081FAC /* ORKSubheadlineLabel.h in Headers */,
				147503BB1AEE807C004B17F3 /* ORKToneAudiometryStepViewController.h in Headers */,
				BCD192DF1B81240400FCC08A /* ORKPieChartPieView.h in Headers */,
				86C40D441A8D7C5C00081FAC /* ORKInstructionStepViewController.h in Headers */,
				86C40D841A8D7C5C00081FAC /* ORKSelectionTitleLabel.h in Headers */,
				BC13CE3C1B0662990044153C /* ORKStepNavigationRule_Private.h in Headers */,
				86C40D3C1A8D7C5C00081FAC /* ORKImageChoiceLabel.h in Headers */,
				BC4194291AE8453A00073D6B /* ORKObserver.h in Headers */,
				10FF9AD31B79F5EA00ECB5B4 /* ORKHolePegTestRemovePegView.h in Headers */,
				BF9155AB1BDE8DA9007FA459 /* ORKWaitStepViewController.h in Headers */,
				BF9155A91BDE8DA9007FA459 /* ORKWaitStepView.h in Headers */,
				86C40C661A8D7C5C00081FAC /* CMAccelerometerData+ORKJSONDictionary.h in Headers */,
				BF91559F1BDE8D7E007FA459 /* ORKReviewStepViewController.h in Headers */,
				BF91559B1BDE8D7D007FA459 /* ORKReviewStep_Internal.h in Headers */,
				BF91559E1BDE8D7E007FA459 /* ORKReviewStepViewController_Internal.h in Headers */,
				25ECC0A31AFBDD2700F3D63B /* ORKReactionTimeStimulusView.h in Headers */,
				106FF2AA1B690FD7004EACF2 /* ORKHolePegTestPlacePegView.h in Headers */,
				86C40D701A8D7C5C00081FAC /* ORKRoundTappingButton.h in Headers */,
				BCB6E6501B7D533B000D5B34 /* ORKCenteredCollectionViewLayout.h in Headers */,
				CBD34A561BB1FB9000F204EA /* ORKLocationSelectionView.h in Headers */,
				865EA1621AB8DF750037C68E /* ORKDateTimePicker.h in Headers */,
				86C40DA01A8D7C5C00081FAC /* ORKSurveyAnswerCell.h in Headers */,
				86C40D941A8D7C5C00081FAC /* ORKStepViewController.h in Headers */,
				B8760F2B1AFBEFB0007FA16F /* ORKScaleRangeDescriptionLabel.h in Headers */,
				86C40C221A8D7C5C00081FAC /* ORKCountdownStep.h in Headers */,
				86C40DB61A8D7C5C00081FAC /* ORKSurveyAnswerCellForText.h in Headers */,
				86C40E281A8D7C5C00081FAC /* ORKSignatureView.h in Headers */,
				BCB6E65D1B7D534C000D5B34 /* ORKGraphChartView_Internal.h in Headers */,
				86C40C8C1A8D7C5C00081FAC /* ORKActiveStepViewController.h in Headers */,
				618DA0541A93D0D600E63AA8 /* UIView+ORKAccessibility.h in Headers */,
				86C40C3A1A8D7C5C00081FAC /* ORKSpatialSpanGameState.h in Headers */,
				10864CA21B27146B000F4158 /* ORKPSATContentView.h in Headers */,
				618DA0501A93D0D600E63AA8 /* ORKAccessibilityFunctions.h in Headers */,
				86C40C721A8D7C5C00081FAC /* CMPedometerData+ORKJSONDictionary.h in Headers */,
				106FF2A61B665CF5004EACF2 /* ORKHolePegTestPlaceContentView.h in Headers */,
				86C40CA41A8D7C5C00081FAC /* ORKLocationRecorder.h in Headers */,
				86C40D201A8D7C5C00081FAC /* ORKFormStep.h in Headers */,
				BCD192EB1B81245500FCC08A /* ORKPieChartTitleTextView.h in Headers */,
				249F44E51BCD9EAC0000D57E /* ORKFormStepViewController_Internal.h in Headers */,
				86C40C761A8D7C5C00081FAC /* HKSample+ORKJSONDictionary.h in Headers */,
				86C40CEA1A8D7C5C00081FAC /* ORKAnswerTextField.h in Headers */,
				B12EA0191B0D76AD00F9F554 /* ORKToneAudiometryPracticeStepViewController.h in Headers */,
				2429D5721BBB5397003A512F /* ORKRegistrationStep.h in Headers */,
				B183A4A21A8535D100C76870 /* ResearchKit_Private.h in Headers */,
				242C9E111BBE06DE0088B7F4 /* ORKVerificationStepView.h in Headers */,
				86C40CE81A8D7C5C00081FAC /* ORKAnswerFormat_Internal.h in Headers */,
				106FF29E1B663FCE004EACF2 /* ORKHolePegTestPlaceStep.h in Headers */,
				86C40D021A8D7C5C00081FAC /* ORKContinueButton.h in Headers */,
				86C40D681A8D7C5C00081FAC /* ORKQuestionStepViewController_Private.h in Headers */,
				BCB6E6661B7D535F000D5B34 /* ORKXAxisView.h in Headers */,
				86C40D121A8D7C5C00081FAC /* ORKDefines.h in Headers */,
				86C40D401A8D7C5C00081FAC /* ORKInstructionStep.h in Headers */,
				147503B71AEE807C004B17F3 /* ORKToneAudiometryContentView.h in Headers */,
				86C40D981A8D7C5C00081FAC /* ORKStepViewController_Internal.h in Headers */,
				86B89ABB1AB3BECC001626A4 /* ORKStepHeaderView.h in Headers */,
				D42FEFB81AF7557000A124F8 /* ORKImageCaptureView.h in Headers */,
				10FF9ADB1B7BA78400ECB5B4 /* ORKOrderedTask_Private.h in Headers */,
				86C40D1A1A8D7C5C00081FAC /* ORKFormItem_Internal.h in Headers */,
				86C40E1C1A8D7C5C00081FAC /* ORKConsentSection_Internal.h in Headers */,
				861D2AEC1B8409B2008C4CD0 /* ORKTimedWalkStepViewController.h in Headers */,
				86C40C7A1A8D7C5C00081FAC /* ORKAccelerometerRecorder.h in Headers */,
				242C9E051BBDFDAC0088B7F4 /* ORKVerificationStep.h in Headers */,
				86C40D141A8D7C5C00081FAC /* ORKDefines_Private.h in Headers */,
				86C40CA81A8D7C5C00081FAC /* ORKPedometerRecorder.h in Headers */,
				86C40CD01A8D7C5C00081FAC /* ORKInstructionStepView.h in Headers */,
				86C40E021A8D7C5C00081FAC /* ORKConsentDocument_Internal.h in Headers */,
				86C40E181A8D7C5C00081FAC /* ORKConsentSection.h in Headers */,
				86AD910A1AB7AD1E00361FEB /* ORKNavigationContainerView.h in Headers */,
				865EA16C1ABA1BE20037C68E /* ORKSurveyAnswerCellForPicker.h in Headers */,
				86C40C121A8D7C5C00081FAC /* ORKActiveStepQuantityView.h in Headers */,
				86C40CCC1A8D7C5C00081FAC /* ORKImageSelectionView.h in Headers */,
				2441034F1B966D4C00EEAB0C /* ORKPasscodeViewController.h in Headers */,
				B11C549F1A9EF4A700265E61 /* ORKConsentSharingStepViewController.h in Headers */,
				86C40D621A8D7C5C00081FAC /* ORKQuestionStep_Internal.h in Headers */,
				86C40D641A8D7C5C00081FAC /* ORKQuestionStepViewController.h in Headers */,
				10BAA2CA1B5FCB4F004FE478 /* ORKProgressView.h in Headers */,
				BCB6E6601B7D534C000D5B34 /* ORKLineGraphChartView.h in Headers */,
				86C40E241A8D7C5C00081FAC /* ORKEAGLMoviePlayerView.h in Headers */,
				B183A4DD1A8535D100C76870 /* ResearchKit.h in Headers */,
				86C40D101A8D7C5C00081FAC /* ORKDefaultFont.h in Headers */,
				86C40E301A8D7C5C00081FAC /* ORKVisualConsentStepViewController.h in Headers */,
				86C40DCA1A8D7C5C00081FAC /* ORKTaskViewController.h in Headers */,
				86C40C7E1A8D7C5C00081FAC /* ORKActiveStep.h in Headers */,
				BCB6E65E1B7D534C000D5B34 /* ORKGraphChartView.h in Headers */,
				86C40DD21A8D7C5C00081FAC /* ORKTextButton.h in Headers */,
				86C40CD41A8D7C5C00081FAC /* ORKTableContainerView.h in Headers */,
				86C40D0E1A8D7C5C00081FAC /* ORKCustomStepView_Internal.h in Headers */,
				86C40CF21A8D7C5C00081FAC /* ORKBodyLabel.h in Headers */,
				106FF2B41B71F18E004EACF2 /* ORKHolePegTestPlaceHoleView.h in Headers */,
				86C40D921A8D7C5C00081FAC /* ORKStep_Private.h in Headers */,
				86C40CC41A8D7C5C00081FAC /* ORKCompletionStepViewController.h in Headers */,
				86C40D7C1A8D7C5C00081FAC /* ORKScaleValueLabel.h in Headers */,
				250F94081B4C5AA400FA23EB /* ORKTowerOfHanoiStepViewController.h in Headers */,
				86C40E2C1A8D7C5C00081FAC /* ORKVisualConsentStep.h in Headers */,
				257FCE1F1B4D14E50001EF06 /* ORKTowerOfHanoiTowerView.h in Headers */,
				24A4DA181B8D13FE009C797A /* ORKPasscodeStepViewController.h in Headers */,
				86C40CB81A8D7C5C00081FAC /* ORKVoiceEngine.h in Headers */,
				24A4DA141B8D1115009C797A /* ORKPasscodeStep.h in Headers */,
				BCB6E6521B7D533B000D5B34 /* ORKPieChartLegendCell.h in Headers */,
				FA7A9D331B0843A9005A2BEA /* ORKConsentSignatureFormatter.h in Headers */,
				86C40C5A1A8D7C5C00081FAC /* ORKWalkingTaskStep.h in Headers */,
				86C40E361A8D7C5C00081FAC /* ORKVisualConsentTransitionAnimator.h in Headers */,
				86AD910D1AB7AE4100361FEB /* ORKNavigationContainerView_Internal.h in Headers */,
				2433C9E31B9A506F0052D375 /* ORKKeychainWrapper.h in Headers */,
				86C40CEE1A8D7C5C00081FAC /* ORKAnswerTextView.h in Headers */,
				B12EA0151B0D73A500F9F554 /* ORKToneAudiometryPracticeStep.h in Headers */,
				86C40C421A8D7C5C00081FAC /* ORKSpatialSpanMemoryStep.h in Headers */,
				86C40C6E1A8D7C5C00081FAC /* CMMotionActivity+ORKJSONDictionary.h in Headers */,
				B11C54991A9EEF8800265E61 /* ORKConsentSharingStep.h in Headers */,
				106FF2AE1B6FACA8004EACF2 /* ORKDirectionView.h in Headers */,
				86C40DA61A8D7C5C00081FAC /* ORKSurveyAnswerCellForImageSelection.h in Headers */,
				86C40D5E1A8D7C5C00081FAC /* ORKQuestionStep.h in Headers */,
				6146D0A31B84A91E0068491D /* ORKLineGraphAccessibilityElement.h in Headers */,
				86C40C841A8D7C5C00081FAC /* ORKActiveStepTimer.h in Headers */,
				86B781BD1AA668ED00688151 /* ORKValuePicker.h in Headers */,
				86C40DE21A8D7C5C00081FAC /* ORKVerticalContainerView_Internal.h in Headers */,
				BC01B0FB1B0EB99700863803 /* ORKTintedImageView_Internal.h in Headers */,
				86B89ABE1AB3BFDB001626A4 /* ORKStepHeaderView_Internal.h in Headers */,
				86C40C1E1A8D7C5C00081FAC /* ORKAudioStepViewController.h in Headers */,
				147503AF1AEE8071004B17F3 /* ORKAudioGenerator.h in Headers */,
				86AD91141AB7B97E00361FEB /* ORKQuestionStepView.h in Headers */,
				86C40C621A8D7C5C00081FAC /* CLLocation+ORKJSONDictionary.h in Headers */,
				86C40D801A8D7C5C00081FAC /* ORKSelectionSubTitleLabel.h in Headers */,
				D458520A1AF6CCFA00A2DE13 /* ORKImageCaptureCameraPreviewView.h in Headers */,
				D44239791AF17F5100559D96 /* ORKImageCaptureStep.h in Headers */,
				86C40CB21A8D7C5C00081FAC /* ORKRecorder_Private.h in Headers */,
				BCD192E71B81243900FCC08A /* ORKPieChartLegendView.h in Headers */,
				86C40C881A8D7C5C00081FAC /* ORKActiveStepTimerView.h in Headers */,
				86C40C161A8D7C5C00081FAC /* ORKAudioContentView.h in Headers */,
				86C40CB41A8D7C5C00081FAC /* ORKTouchRecorder.h in Headers */,
				86C40DEA1A8D7C5C00081FAC /* UIBarButtonItem+ORKBarButtonItem.h in Headers */,
				86C40CF61A8D7C5C00081FAC /* ORKBorderedButton.h in Headers */,
				86C40D4A1A8D7C5C00081FAC /* ORKLabel.h in Headers */,
				250F94041B4C5A6600FA23EB /* ORKTowerOfHanoiStep.h in Headers */,
				861D11A91AA691BB003C98A7 /* ORKScaleSliderView.h in Headers */,
				10FF9ACB1B79F22900ECB5B4 /* ORKHolePegTestRemoveStepViewController.h in Headers */,
				10864CA01B27146B000F4158 /* ORKPSATStepViewController.h in Headers */,
				BC13CE3E1B0662A80044153C /* ORKOrderedTask_Internal.h in Headers */,
				86C40C3E1A8D7C5C00081FAC /* ORKSpatialSpanMemoryContentView.h in Headers */,
				24C296771BD055B800B42EF1 /* ORKLoginStep_Internal.h in Headers */,
				257FCE231B4D37A80001EF06 /* ORKTowerOfHanoiTower.h in Headers */,
				86C40CC01A8D7C5C00081FAC /* ORKCompletionStep.h in Headers */,
				86C40DF61A8D7C5C00081FAC /* ORKConsentSignatureController.h in Headers */,
				86C40CDC1A8D7C5C00081FAC /* ORKTintedImageView.h in Headers */,
				86C40D281A8D7C5C00081FAC /* ORKFormTextView.h in Headers */,
				86C40DEE1A8D7C5C00081FAC /* UIResponder+ResearchKit.h in Headers */,
				86C40E041A8D7C5C00081FAC /* ORKConsentLearnMoreViewController.h in Headers */,
				25ECC09B1AFBD8B300F3D63B /* ORKReactionTimeViewController.h in Headers */,
				86C40D061A8D7C5C00081FAC /* ORKCountdownLabel.h in Headers */,
				86C40C2A1A8D7C5C00081FAC /* ORKFitnessContentView.h in Headers */,
				86C40DC21A8D7C5C00081FAC /* ORKTapCountLabel.h in Headers */,
				86C40D301A8D7C5C00081FAC /* ORKHealthAnswerFormat.h in Headers */,
				86C40C261A8D7C5C00081FAC /* ORKCountdownStepViewController.h in Headers */,
				861D2AF01B8409D9008C4CD0 /* ORKTimedWalkContentView.h in Headers */,
				86C40E0C1A8D7C5C00081FAC /* ORKConsentReviewStepViewController.h in Headers */,
				86C40C321A8D7C5C00081FAC /* ORKFitnessStepViewController.h in Headers */,
				BCC1CD9A1B7ED64F00D86886 /* ORKYAxisView.h in Headers */,
				86C40DBE1A8D7C5C00081FAC /* ORKTableViewCell.h in Headers */,
				BCB6E64A1B7D531C000D5B34 /* ORKPieChartView.h in Headers */,
				86C40C2E1A8D7C5C00081FAC /* ORKFitnessStep.h in Headers */,
				86C40C821A8D7C5C00081FAC /* ORKActiveStep_Internal.h in Headers */,
				86C40D481A8D7C5C00081FAC /* ORKInstructionStepViewController_Internal.h in Headers */,
				86C40D341A8D7C5C00081FAC /* ORKHelpers.h in Headers */,
				FA7A9D2F1B083DD3005A2BEA /* ORKConsentSectionFormatter.h in Headers */,
				86C40E341A8D7C5C00081FAC /* ORKVisualConsentStepViewController_Internal.h in Headers */,
				86C40D381A8D7C5C00081FAC /* ORKHTMLPDFWriter.h in Headers */,
				86C40D561A8D7C5C00081FAC /* ORKOrderedTask.h in Headers */,
				86C40C4E1A8D7C5C00081FAC /* ORKTappingContentView.h in Headers */,
				86C40CA01A8D7C5C00081FAC /* ORKHealthQuantityTypeRecorder.h in Headers */,
				24850E191BCDA9C7006E91FB /* ORKLoginStepViewController.h in Headers */,
				BC13CE401B0666FD0044153C /* ORKResultPredicate.h in Headers */,
				242C9E0D1BBE03F90088B7F4 /* ORKVerificationStepViewController.h in Headers */,
				86C40CFA1A8D7C5C00081FAC /* ORKCaption1Label.h in Headers */,
				86C40E081A8D7C5C00081FAC /* ORKConsentReviewStep.h in Headers */,
				86C40C901A8D7C5C00081FAC /* ORKActiveStepViewController_Internal.h in Headers */,
				86C40CD81A8D7C5C00081FAC /* ORKTextFieldView.h in Headers */,
				86C40DD01A8D7C5C00081FAC /* ORKTaskViewController_Private.h in Headers */,
				10FF9ACF1B79F5CE00ECB5B4 /* ORKHolePegTestRemoveContentView.h in Headers */,
				86C40DAE1A8D7C5C00081FAC /* ORKSurveyAnswerCellForScale.h in Headers */,
				10864CA41B27146B000F4158 /* ORKPSATKeyboardView.h in Headers */,
				86C40CFE1A8D7C5C00081FAC /* ORKChoiceViewCell.h in Headers */,
				86C40DC61A8D7C5C00081FAC /* ORKTask.h in Headers */,
				86C40C561A8D7C5C00081FAC /* ORKTappingIntervalStepViewController.h in Headers */,
				86AD91101AB7B8A600361FEB /* ORKActiveStepView.h in Headers */,
				86C40C9C1A8D7C5C00081FAC /* ORKDeviceMotionRecorder.h in Headers */,
				86C40E1E1A8D7C5C00081FAC /* ORKConsentSignature.h in Headers */,
				24898B0D1B7186C000B0E7E7 /* ORKScaleRangeImageView.h in Headers */,
				CBD34A5A1BB207FC00F204EA /* ORKSurveyAnswerCellForLocation.h in Headers */,
				86C40C5E1A8D7C5C00081FAC /* ORKWalkingTaskStepViewController.h in Headers */,
				BCB6E66C1B7D537B000D5B34 /* ORKRangedPoint.h in Headers */,
				86C40D2C1A8D7C5C00081FAC /* ORKHeadlineLabel.h in Headers */,
				86C40D1C1A8D7C5C00081FAC /* ORKFormSectionTitleLabel.h in Headers */,
				86C40CBC1A8D7C5C00081FAC /* UITouch+ORKJSONDictionary.h in Headers */,
				241A2E871B94FD8800ED3B39 /* ORKPasscodeStepViewController_Internal.h in Headers */,
				86C40D741A8D7C5C00081FAC /* ORKScaleRangeLabel.h in Headers */,
				86C40DDE1A8D7C5C00081FAC /* ORKVerticalContainerView.h in Headers */,
				86C40CB01A8D7C5C00081FAC /* ORKRecorder_Internal.h in Headers */,
				86C40E101A8D7C5C00081FAC /* ORKConsentSceneViewController.h in Headers */,
				86C40DAA1A8D7C5C00081FAC /* ORKSurveyAnswerCellForNumber.h in Headers */,
				10864C9E1B27146B000F4158 /* ORKPSATStep.h in Headers */,
				86C40D6E1A8D7C5C00081FAC /* ORKResult_Private.h in Headers */,
				86C40D161A8D7C5C00081FAC /* ORKErrors.h in Headers */,
				861D11B51AA7D073003C98A7 /* ORKTextChoiceCellGroup.h in Headers */,
				24BC5CEE1BC345D900846B43 /* ORKLoginStep.h in Headers */,
				147503B91AEE807C004B17F3 /* ORKToneAudiometryStep.h in Headers */,
				106FF2A21B665B86004EACF2 /* ORKHolePegTestPlaceStepViewController.h in Headers */,
				24A4DA101B8D0F21009C797A /* ORKPasscodeStepView.h in Headers */,
				86C40C9A1A8D7C5C00081FAC /* ORKDataLogger_Private.h in Headers */,
				861D11AD1AA7951F003C98A7 /* ORKChoiceAnswerFormatHelper.h in Headers */,
				86C40C461A8D7C5C00081FAC /* ORKSpatialSpanMemoryStepViewController.h in Headers */,
				86C40C521A8D7C5C00081FAC /* ORKTappingIntervalStep.h in Headers */,
				86C40D8A1A8D7C5C00081FAC /* ORKSkin.h in Headers */,
				86C40DFE1A8D7C5C00081FAC /* ORKConsentDocument.h in Headers */,
				D442397D1AF17F7600559D96 /* ORKImageCaptureStepViewController.h in Headers */,
				86C40C4A1A8D7C5C00081FAC /* ORKSpatialSpanTargetView.h in Headers */,
				86C40C1A1A8D7C5C00081FAC /* ORKAudioStep.h in Headers */,
			);
			runOnlyForDeploymentPostprocessing = 0;
		};
/* End PBXHeadersBuildPhase section */

/* Begin PBXNativeTarget section */
		86CC8E991AC09332001CCD89 /* ResearchKitTests */ = {
			isa = PBXNativeTarget;
			buildConfigurationList = 86CC8EA31AC09332001CCD89 /* Build configuration list for PBXNativeTarget "ResearchKitTests" */;
			buildPhases = (
				86CC8E961AC09332001CCD89 /* Sources */,
				86CC8E971AC09332001CCD89 /* Frameworks */,
				86CC8E981AC09332001CCD89 /* Resources */,
			);
			buildRules = (
			);
			dependencies = (
				86CC8EA21AC09332001CCD89 /* PBXTargetDependency */,
			);
			name = ResearchKitTests;
			productName = "ResearchKit Tests";
			productReference = 86CC8E9A1AC09332001CCD89 /* ResearchKitTests.xctest */;
			productType = "com.apple.product-type.bundle.unit-test";
		};
		B183A4731A8535D100C76870 /* ResearchKit */ = {
			isa = PBXNativeTarget;
			buildConfigurationList = B183A5921A8535D100C76870 /* Build configuration list for PBXNativeTarget "ResearchKit" */;
			buildPhases = (
				B183A4741A8535D100C76870 /* Headers */,
				B183A4F71A8535D100C76870 /* Sources */,
				B183A5591A8535D100C76870 /* Frameworks */,
				B183A5681A8535D100C76870 /* Resources */,
				B1429E9C1AAA651C003DE546 /* ShellScript */,
			);
			buildRules = (
			);
			dependencies = (
			);
			name = ResearchKit;
			productName = ResearchKit;
			productReference = B183A5951A8535D100C76870 /* ResearchKit.framework */;
			productType = "com.apple.product-type.framework";
		};
/* End PBXNativeTarget section */

/* Begin PBXProject section */
		3FFF18351829DB1D00167070 /* Project object */ = {
			isa = PBXProject;
			attributes = {
				CLASSPREFIX = ORK;
				LastSwiftUpdateCheck = 0700;
				LastUpgradeCheck = 0640;
				ORGANIZATIONNAME = researchkit.org;
				TargetAttributes = {
					86CC8E991AC09332001CCD89 = {
						CreatedOnToolsVersion = 6.2;
					};
					B18FF3A41A9FE25700C0C3B0 = {
						CreatedOnToolsVersion = 7.0;
					};
				};
			};
			buildConfigurationList = 3FFF18381829DB1D00167070 /* Build configuration list for PBXProject "ResearchKit" */;
			compatibilityVersion = "Xcode 3.2";
			developmentRegion = English;
			hasScannedForEncodings = 0;
			knownRegions = (
				en,
				Base,
				tr,
				zh_TW,
				zh_HK,
				zh_CN,
				vi,
				uk,
				th,
				sv,
				sk,
				ru,
				ro,
				pt,
				pt_PT,
				pl,
				nl,
				ms,
				ko,
				ja,
				it,
				id,
				hu,
				hr,
				hi,
				he,
				fr,
				fr_CA,
				fi,
				es,
				es_MX,
				en_GB,
				en_AU,
				el,
				de,
				da,
				cs,
				ca,
				ar,
				"zh-Hant",
				"zh-HK",
				"zh-Hans",
				"pt-PT",
				"fr-CA",
				"es-MX",
				"en-GB",
				"en-AU",
				nb,
			);
			mainGroup = 3FFF18341829DB1D00167070;
			productRefGroup = 3FFF183E1829DB1D00167070 /* Products */;
			projectDirPath = "";
			projectRoot = "";
			targets = (
				B183A4731A8535D100C76870 /* ResearchKit */,
				86CC8E991AC09332001CCD89 /* ResearchKitTests */,
				B18FF3A41A9FE25700C0C3B0 /* docs */,
			);
		};
/* End PBXProject section */

/* Begin PBXResourcesBuildPhase section */
		86CC8E981AC09332001CCD89 /* Resources */ = {
			isa = PBXResourcesBuildPhase;
			buildActionMask = 2147483647;
			files = (
			);
			runOnlyForDeploymentPostprocessing = 0;
		};
		B183A5681A8535D100C76870 /* Resources */ = {
			isa = PBXResourcesBuildPhase;
			buildActionMask = 2147483647;
			files = (
				B1A860EE1A9693C400EA57B7 /* consent_05@2x.m4v in Resources */,
				86C40DFA1A8D7C5C00081FAC /* MovieTintShader.fsh in Resources */,
				B1A860EA1A9693C400EA57B7 /* consent_01@2x.m4v in Resources */,
				B1A860F31A9693C400EA57B7 /* consent_03@3x.m4v in Resources */,
				B1A860F11A9693C400EA57B7 /* consent_01@3x.m4v in Resources */,
				B1A860F71A9693C400EA57B7 /* consent_07@3x.m4v in Resources */,
				B1A860F21A9693C400EA57B7 /* consent_02@3x.m4v in Resources */,
				B1A860EB1A9693C400EA57B7 /* consent_02@2x.m4v in Resources */,
				B1A860F61A9693C400EA57B7 /* consent_06@3x.m4v in Resources */,
				B1A860F01A9693C400EA57B7 /* consent_07@2x.m4v in Resources */,
				B1A860EF1A9693C400EA57B7 /* consent_06@2x.m4v in Resources */,
				B1A860EC1A9693C400EA57B7 /* consent_03@2x.m4v in Resources */,
				B1A860F41A9693C400EA57B7 /* consent_04@3x.m4v in Resources */,
				B1A860ED1A9693C400EA57B7 /* consent_04@2x.m4v in Resources */,
				B17FE7FD1A8DBE7C00BF9C28 /* Artwork.xcassets in Resources */,
				B1C0F4E41A9BA65F0022C153 /* ResearchKit.strings in Resources */,
				86C40DFC1A8D7C5C00081FAC /* MovieTintShader.vsh in Resources */,
				B1A860F51A9693C400EA57B7 /* consent_05@3x.m4v in Resources */,
			);
			runOnlyForDeploymentPostprocessing = 0;
		};
/* End PBXResourcesBuildPhase section */

/* Begin PBXShellScriptBuildPhase section */
		B1429E9C1AAA651C003DE546 /* ShellScript */ = {
			isa = PBXShellScriptBuildPhase;
			buildActionMask = 2147483647;
			files = (
			);
			inputPaths = (
			);
			outputPaths = (
			);
			runOnlyForDeploymentPostprocessing = 0;
			shellPath = /bin/sh;
			shellScript = "# License check: all\n\necho \"Checking for BSD license text (files missing licenses listed below):\"\n\nLICENSE_MISSING=`find . -name '*.[hm]' -o -name '*.vsh' -o -name '*.fsh' -exec grep -iL \"THIS SOFTWARE IS PROVIDED BY THE COPYRIGHT HOLDERS AND CONTRIBUTORS\" {} \\;`\necho \"$LICENSE_MISSING\"\n\ntest \"$LICENSE_MISSING\" == \"\"\n\n";
			showEnvVarsInLog = 0;
		};
		B18FF3A81A9FE26300C0C3B0 /* ShellScript */ = {
			isa = PBXShellScriptBuildPhase;
			buildActionMask = 2147483647;
			files = (
			);
			inputPaths = (
			);
			outputPaths = (
			);
			runOnlyForDeploymentPostprocessing = 0;
			shellPath = /bin/sh;
			shellScript = "if [ ! -x /usr/local/bin/appledoc ]; then\n    echo \"error: appledoc is required for building ResearchKit's documentation. See http://appledoc.gentlebytes.com\" 1>&2\n    exit 1\nfi\n\n/usr/local/bin/appledoc --print-settings --publish-docset --install-docset --output \"${BUILT_PRODUCTS_DIR}/docs/\" --include \"docs/ActiveTasks\" --include \"docs/InformedConsent\" --include \"docs/Overview\" --include \"docs/Survey\"  --ignore \"docs/templates\" --templates \"docs/templates\" \"${BUILT_PRODUCTS_DIR}/ResearchKit.framework\" \"docs\"\n\necho \"note: Opening documentation in browser...\"\nopen \"$HOME/Library/Developer/Shared/Documentation/DocSets/org.researchkit.ResearchKit.docset/Contents/Resources/Documents/index.html\"";
			showEnvVarsInLog = 0;
		};
/* End PBXShellScriptBuildPhase section */

/* Begin PBXSourcesBuildPhase section */
		86CC8E961AC09332001CCD89 /* Sources */ = {
			isa = PBXSourcesBuildPhase;
			buildActionMask = 2147483647;
			files = (
				86CC8EB71AC09383001CCD89 /* ORKDataLoggerTests.m in Sources */,
				248604061B4C98760010C8A0 /* ORKAnswerFormatTests.m in Sources */,
				86CC8EBA1AC09383001CCD89 /* ORKResultTests.m in Sources */,
				FA7A9D391B0969A7005A2BEA /* ORKConsentSignatureFormatterTests.m in Sources */,
				86CC8EB81AC09383001CCD89 /* ORKHKSampleTests.m in Sources */,
				BCB96C131B19C0EC002A0B96 /* ORKStepTests.m in Sources */,
				86CC8EB51AC09383001CCD89 /* ORKConsentTests.m in Sources */,
				2EBFE11D1AE1B32D00CB8254 /* ORKUIViewAccessibilityTests.m in Sources */,
				86CC8EB41AC09383001CCD89 /* ORKChoiceAnswerFormatHelperTests.m in Sources */,
				2EBFE1201AE1B74100CB8254 /* ORKVoiceEngineTests.m in Sources */,
				BCAD50E81B0201EE0034806A /* ORKTaskTests.m in Sources */,
				86CC8EBB1AC09383001CCD89 /* ORKTextChoiceCellGroupTests.m in Sources */,
				FA7A9D2B1B082688005A2BEA /* ORKConsentDocumentTests.m in Sources */,
				FA7A9D371B09365F005A2BEA /* ORKConsentSectionFormatterTests.m in Sources */,
				86D348021AC161B0006DB02B /* ORKRecorderTests.m in Sources */,
				86CC8EB61AC09383001CCD89 /* ORKDataLoggerManagerTests.m in Sources */,
				86CC8EB31AC09383001CCD89 /* ORKAccessibilityTests.m in Sources */,
			);
			runOnlyForDeploymentPostprocessing = 0;
		};
		B183A4F71A8535D100C76870 /* Sources */ = {
			isa = PBXSourcesBuildPhase;
			buildActionMask = 2147483647;
			files = (
				861D2AED1B8409B2008C4CD0 /* ORKTimedWalkStepViewController.m in Sources */,
				86C40C341A8D7C5C00081FAC /* ORKFitnessStepViewController.m in Sources */,
				86C40E2E1A8D7C5C00081FAC /* ORKVisualConsentStep.m in Sources */,
				2433C9E41B9A506F0052D375 /* ORKKeychainWrapper.m in Sources */,
				86C40CA61A8D7C5C00081FAC /* ORKLocationRecorder.m in Sources */,
				86C40CB61A8D7C5C00081FAC /* ORKTouchRecorder.m in Sources */,
				B12EA0161B0D73A500F9F554 /* ORKToneAudiometryPracticeStep.m in Sources */,
				CBD34A5B1BB207FC00F204EA /* ORKSurveyAnswerCellForLocation.m in Sources */,
				861D2AF11B8409D9008C4CD0 /* ORKTimedWalkContentView.m in Sources */,
				86C40DC41A8D7C5C00081FAC /* ORKTapCountLabel.m in Sources */,
				25ECC0A01AFBD92D00F3D63B /* ORKReactionTimeContentView.m in Sources */,
				86C40D4C1A8D7C5C00081FAC /* ORKLabel.m in Sources */,
				86C40C9E1A8D7C5C00081FAC /* ORKDeviceMotionRecorder.m in Sources */,
				86C40D961A8D7C5C00081FAC /* ORKStepViewController.m in Sources */,
				86C40DF81A8D7C5C00081FAC /* ORKConsentSignatureController.m in Sources */,
				BCB6E6531B7D533B000D5B34 /* ORKPieChartLegendCell.m in Sources */,
				86C40D8C1A8D7C5C00081FAC /* ORKSkin.m in Sources */,
				86C40D221A8D7C5C00081FAC /* ORKFormStep.m in Sources */,
				10FF9ACC1B79F22900ECB5B4 /* ORKHolePegTestRemoveStepViewController.m in Sources */,
				86C40CD61A8D7C5C00081FAC /* ORKTableContainerView.m in Sources */,
				2429D5731BBB5397003A512F /* ORKRegistrationStep.m in Sources */,
				257FCE201B4D14E50001EF06 /* ORKTowerOfHanoiTowerView.m in Sources */,
				861D11AE1AA7951F003C98A7 /* ORKChoiceAnswerFormatHelper.m in Sources */,
				106FF2AB1B690FD7004EACF2 /* ORKHolePegTestPlacePegView.m in Sources */,
				BF91559D1BDE8D7D007FA459 /* ORKReviewStep.m in Sources */,
				86C40C381A8D7C5C00081FAC /* ORKSpatialSpanGame.m in Sources */,
				86C40C481A8D7C5C00081FAC /* ORKSpatialSpanMemoryStepViewController.m in Sources */,
				86C40CDA1A8D7C5C00081FAC /* ORKTextFieldView.m in Sources */,
				B8760F2C1AFBEFB0007FA16F /* ORKScaleRangeDescriptionLabel.m in Sources */,
				86C40D821A8D7C5C00081FAC /* ORKSelectionSubTitleLabel.m in Sources */,
				86C40DCC1A8D7C5C00081FAC /* ORKTaskViewController.m in Sources */,
				86C40E061A8D7C5C00081FAC /* ORKConsentLearnMoreViewController.m in Sources */,
				86C40D7A1A8D7C5C00081FAC /* ORKScaleSlider.m in Sources */,
				244103501B966D4C00EEAB0C /* ORKPasscodeViewController.m in Sources */,
				86C40C801A8D7C5C00081FAC /* ORKActiveStep.m in Sources */,
				86C40D721A8D7C5C00081FAC /* ORKRoundTappingButton.m in Sources */,
				86C40E2A1A8D7C5C00081FAC /* ORKSignatureView.m in Sources */,
				BCFF24BD1B0798D10044EC35 /* ORKResultPredicate.m in Sources */,
				106FF2B51B71F18E004EACF2 /* ORKHolePegTestPlaceHoleView.m in Sources */,
				106FF2A31B665B86004EACF2 /* ORKHolePegTestPlaceStepViewController.m in Sources */,
				25ECC0A41AFBDD2700F3D63B /* ORKReactionTimeStimulusView.m in Sources */,
				86C40CBA1A8D7C5C00081FAC /* ORKVoiceEngine.m in Sources */,
				861D11B61AA7D073003C98A7 /* ORKTextChoiceCellGroup.m in Sources */,
				86C40CCA1A8D7C5C00081FAC /* ORKFormItemCell.m in Sources */,
				147503B81AEE807C004B17F3 /* ORKToneAudiometryContentView.m in Sources */,
				86C40CBE1A8D7C5C00081FAC /* UITouch+ORKJSONDictionary.m in Sources */,
				618DA0521A93D0D600E63AA8 /* ORKAccessibilityFunctions.m in Sources */,
				BF9155AC1BDE8DA9007FA459 /* ORKWaitStepViewController.m in Sources */,
				86C40DB81A8D7C5C00081FAC /* ORKSurveyAnswerCellForText.m in Sources */,
				86C40CF01A8D7C5C00081FAC /* ORKAnswerTextView.m in Sources */,
				86C40D3E1A8D7C5C00081FAC /* ORKImageChoiceLabel.m in Sources */,
				250F94051B4C5A6600FA23EB /* ORKTowerOfHanoiStep.m in Sources */,
				86C40E0A1A8D7C5C00081FAC /* ORKConsentReviewStep.m in Sources */,
				BCD192E81B81243900FCC08A /* ORKPieChartLegendView.m in Sources */,
				86C40D1E1A8D7C5C00081FAC /* ORKFormSectionTitleLabel.m in Sources */,
				250F94091B4C5AA400FA23EB /* ORKTowerOfHanoiStepViewController.m in Sources */,
				86C40CF81A8D7C5C00081FAC /* ORKBorderedButton.m in Sources */,
				86C40E201A8D7C5C00081FAC /* ORKConsentSignature.m in Sources */,
				86C40C601A8D7C5C00081FAC /* ORKWalkingTaskStepViewController.m in Sources */,
				BCD192E01B81240400FCC08A /* ORKPieChartPieView.m in Sources */,
				866F86011A96CBF3007B282C /* ORKSurveyAnswerCell.m in Sources */,
				86C40E321A8D7C5C00081FAC /* ORKVisualConsentStepViewController.m in Sources */,
				10FF9AD01B79F5CE00ECB5B4 /* ORKHolePegTestRemoveContentView.m in Sources */,
				10FF9AD41B79F5EA00ECB5B4 /* ORKHolePegTestRemovePegView.m in Sources */,
				618DA0561A93D0D600E63AA8 /* UIView+ORKAccessibility.m in Sources */,
				86C40D3A1A8D7C5C00081FAC /* ORKHTMLPDFWriter.m in Sources */,
				865EA1691ABA1AA10037C68E /* ORKPicker.m in Sources */,
				BCB6E6511B7D533B000D5B34 /* ORKCenteredCollectionViewLayout.m in Sources */,
				86C40D321A8D7C5C00081FAC /* ORKHealthAnswerFormat.m in Sources */,
				10FF9AC41B79EF2800ECB5B4 /* ORKHolePegTestRemoveStep.m in Sources */,
				10BAA2CB1B5FCB4F004FE478 /* ORKProgressView.m in Sources */,
				86C40D861A8D7C5C00081FAC /* ORKSelectionTitleLabel.m in Sources */,
				86C40D001A8D7C5C00081FAC /* ORKChoiceViewCell.m in Sources */,
				86C40C4C1A8D7C5C00081FAC /* ORKSpatialSpanTargetView.m in Sources */,
				86C40D9E1A8D7C5C00081FAC /* ORKSubheadlineLabel.m in Sources */,
				10864CA31B27146B000F4158 /* ORKPSATContentView.m in Sources */,
				6146D0A41B84A91E0068491D /* ORKLineGraphAccessibilityElement.m in Sources */,
				D42FEFB91AF7557000A124F8 /* ORKImageCaptureView.m in Sources */,
				86C40C401A8D7C5C00081FAC /* ORKSpatialSpanMemoryContentView.m in Sources */,
				BCB6E6671B7D535F000D5B34 /* ORKXAxisView.m in Sources */,
				147503BC1AEE807C004B17F3 /* ORKToneAudiometryStepViewController.m in Sources */,
				86AD910B1AB7AD1E00361FEB /* ORKNavigationContainerView.m in Sources */,
				865EA1631AB8DF750037C68E /* ORKDateTimePicker.m in Sources */,
				86C40C781A8D7C5C00081FAC /* HKSample+ORKJSONDictionary.m in Sources */,
				86C40D421A8D7C5C00081FAC /* ORKInstructionStep.m in Sources */,
				86C40C2C1A8D7C5C00081FAC /* ORKFitnessContentView.m in Sources */,
				CBD34A571BB1FB9000F204EA /* ORKLocationSelectionView.m in Sources */,
				D458520B1AF6CCFA00A2DE13 /* ORKImageCaptureCameraPreviewView.m in Sources */,
				86C40E1A1A8D7C5C00081FAC /* ORKConsentSection.m in Sources */,
				86C40C241A8D7C5C00081FAC /* ORKCountdownStep.m in Sources */,
				BCB6E65C1B7D534C000D5B34 /* ORKDiscreteGraphChartView.m in Sources */,
				86C40CA21A8D7C5C00081FAC /* ORKHealthQuantityTypeRecorder.m in Sources */,
				86C40DC01A8D7C5C00081FAC /* ORKTableViewCell.m in Sources */,
				24A4DA111B8D0F21009C797A /* ORKPasscodeStepView.m in Sources */,
				BC41942A1AE8453A00073D6B /* ORKObserver.m in Sources */,
				86C40C681A8D7C5C00081FAC /* CMAccelerometerData+ORKJSONDictionary.m in Sources */,
				86C40C701A8D7C5C00081FAC /* CMMotionActivity+ORKJSONDictionary.m in Sources */,
				147503B01AEE8071004B17F3 /* ORKAudioGenerator.m in Sources */,
				86C40D7E1A8D7C5C00081FAC /* ORKScaleValueLabel.m in Sources */,
				B12EA01A1B0D76AD00F9F554 /* ORKToneAudiometryPracticeStepViewController.m in Sources */,
				86C40D901A8D7C5C00081FAC /* ORKStep.m in Sources */,
				86C40D2E1A8D7C5C00081FAC /* ORKHeadlineLabel.m in Sources */,
				FA7A9D341B0843A9005A2BEA /* ORKConsentSignatureFormatter.m in Sources */,
				86C40CFC1A8D7C5C00081FAC /* ORKCaption1Label.m in Sources */,
				86C40E001A8D7C5C00081FAC /* ORKConsentDocument.m in Sources */,
				D442397A1AF17F5100559D96 /* ORKImageCaptureStep.m in Sources */,
				86C40CDE1A8D7C5C00081FAC /* ORKTintedImageView.m in Sources */,
				86B781BC1AA668ED00688151 /* ORKTimeIntervalPicker.m in Sources */,
				86B781BE1AA668ED00688151 /* ORKValuePicker.m in Sources */,
				86B89ABC1AB3BECC001626A4 /* ORKStepHeaderView.m in Sources */,
				861D11AA1AA691BB003C98A7 /* ORKScaleSliderView.m in Sources */,
				86C40C141A8D7C5C00081FAC /* ORKActiveStepQuantityView.m in Sources */,
				86C40C6C1A8D7C5C00081FAC /* CMDeviceMotion+ORKJSONDictionary.m in Sources */,
				86C40DF01A8D7C5C00081FAC /* UIResponder+ResearchKit.m in Sources */,
				865EA16D1ABA1BE20037C68E /* ORKSurveyAnswerCellForPicker.m in Sources */,
				BF9155AA1BDE8DA9007FA459 /* ORKWaitStepView.m in Sources */,
				86C40D261A8D7C5C00081FAC /* ORKFormStepViewController.m in Sources */,
				86C40C8A1A8D7C5C00081FAC /* ORKActiveStepTimerView.m in Sources */,
				86AD91111AB7B8A600361FEB /* ORKActiveStepView.m in Sources */,
				86C40C201A8D7C5C00081FAC /* ORKAudioStepViewController.m in Sources */,
				86C40D081A8D7C5C00081FAC /* ORKCountdownLabel.m in Sources */,
				86C40E121A8D7C5C00081FAC /* ORKConsentSceneViewController.m in Sources */,
				D442397E1AF17F7600559D96 /* ORKImageCaptureStepViewController.m in Sources */,
				86C40CAE1A8D7C5C00081FAC /* ORKRecorder.m in Sources */,
				86C40DAC1A8D7C5C00081FAC /* ORKSurveyAnswerCellForNumber.m in Sources */,
				86C40C541A8D7C5C00081FAC /* ORKTappingIntervalStep.m in Sources */,
				86C40D6C1A8D7C5C00081FAC /* ORKResult.m in Sources */,
				86C40CD21A8D7C5C00081FAC /* ORKInstructionStepView.m in Sources */,
				10FF9AD81B7A045E00ECB5B4 /* ORKSeparatorView.m in Sources */,
				86C40D181A8D7C5C00081FAC /* ORKErrors.m in Sources */,
				24850E1A1BCDA9C7006E91FB /* ORKLoginStepViewController.m in Sources */,
				25ECC09C1AFBD8B300F3D63B /* ORKReactionTimeViewController.m in Sources */,
				86C40DB01A8D7C5C00081FAC /* ORKSurveyAnswerCellForScale.m in Sources */,
				86C40C281A8D7C5C00081FAC /* ORKCountdownStepViewController.m in Sources */,
				86C40C641A8D7C5C00081FAC /* CLLocation+ORKJSONDictionary.m in Sources */,
				86C40D041A8D7C5C00081FAC /* ORKContinueButton.m in Sources */,
				24A4DA151B8D1115009C797A /* ORKPasscodeStep.m in Sources */,
				86C40DEC1A8D7C5C00081FAC /* UIBarButtonItem+ORKBarButtonItem.m in Sources */,
				106FF2AF1B6FACA8004EACF2 /* ORKDirectionView.m in Sources */,
				86C40CAA1A8D7C5C00081FAC /* ORKPedometerRecorder.m in Sources */,
				BCA5C0361AEC05F20092AC8D /* ORKStepNavigationRule.m in Sources */,
				106FF2A71B665CF5004EACF2 /* ORKHolePegTestPlaceContentView.m in Sources */,
				86C40D761A8D7C5C00081FAC /* ORKScaleRangeLabel.m in Sources */,
				86C40C741A8D7C5C00081FAC /* CMPedometerData+ORKJSONDictionary.m in Sources */,
				86AD91151AB7B97E00361FEB /* ORKQuestionStepView.m in Sources */,
				10864CA11B27146B000F4158 /* ORKPSATStepViewController.m in Sources */,
				86C40C5C1A8D7C5C00081FAC /* ORKWalkingTaskStep.m in Sources */,
				257FCE241B4D37A80001EF06 /* ORKTowerOfHanoiTower.m in Sources */,
				86C40C3C1A8D7C5C00081FAC /* ORKSpatialSpanGameState.m in Sources */,
				86C40CF41A8D7C5C00081FAC /* ORKBodyLabel.m in Sources */,
				106FF29F1B663FCE004EACF2 /* ORKHolePegTestPlaceStep.m in Sources */,
				86C40C941A8D7C5C00081FAC /* ORKAudioRecorder.m in Sources */,
				86C40C581A8D7C5C00081FAC /* ORKTappingIntervalStepViewController.m in Sources */,
				86C40E0E1A8D7C5C00081FAC /* ORKConsentReviewStepViewController.m in Sources */,
				BF9155A01BDE8D7E007FA459 /* ORKReviewStepViewController.m in Sources */,
				86C40E261A8D7C5C00081FAC /* ORKEAGLMoviePlayerView.m in Sources */,
				86C40CC21A8D7C5C00081FAC /* ORKCompletionStep.m in Sources */,
				86C40C301A8D7C5C00081FAC /* ORKFitnessStep.m in Sources */,
				86C40C501A8D7C5C00081FAC /* ORKTappingContentView.m in Sources */,
				24A4DA191B8D13FE009C797A /* ORKPasscodeStepViewController.m in Sources */,
				BF9155A81BDE8DA9007FA459 /* ORKWaitStep.m in Sources */,
				86C40CEC1A8D7C5C00081FAC /* ORKAnswerTextField.m in Sources */,
				86C40C441A8D7C5C00081FAC /* ORKSpatialSpanMemoryStep.m in Sources */,
				BCB080A11B83EFB900A3F400 /* ORKStepNavigationRule.swift in Sources */,
				24898B0E1B7186C000B0E7E7 /* ORKScaleRangeImageView.m in Sources */,
				86C40DD81A8D7C5C00081FAC /* ORKUnitLabel.m in Sources */,
				86C40D361A8D7C5C00081FAC /* ORKHelpers.m in Sources */,
				86C40C181A8D7C5C00081FAC /* ORKAudioContentView.m in Sources */,
				86C40C8E1A8D7C5C00081FAC /* ORKActiveStepViewController.m in Sources */,
				10864CA51B27146B000F4158 /* ORKPSATKeyboardView.m in Sources */,
				86C40CE61A8D7C5C00081FAC /* ORKAnswerFormat.m in Sources */,
				25ECC0961AFBD68300F3D63B /* ORKReactionTimeStep.m in Sources */,
				BC13CE3A1B0660220044153C /* ORKNavigableOrderedTask.m in Sources */,
				B11C54A11A9EF4A700265E61 /* ORKConsentSharingStepViewController.m in Sources */,
				86C40DA81A8D7C5C00081FAC /* ORKSurveyAnswerCellForImageSelection.m in Sources */,
				86C40CCE1A8D7C5C00081FAC /* ORKImageSelectionView.m in Sources */,
				86C40D461A8D7C5C00081FAC /* ORKInstructionStepViewController.m in Sources */,
				BCB6E6611B7D534C000D5B34 /* ORKLineGraphChartView.m in Sources */,
				86C40C7C1A8D7C5C00081FAC /* ORKAccelerometerRecorder.m in Sources */,
				86C40C861A8D7C5C00081FAC /* ORKActiveStepTimer.m in Sources */,
				242C9E061BBDFDAC0088B7F4 /* ORKVerificationStep.m in Sources */,
				B11C549B1A9EEF8800265E61 /* ORKConsentSharingStep.m in Sources */,
				86C40DE01A8D7C5C00081FAC /* ORKVerticalContainerView.m in Sources */,
				BCD192EC1B81245500FCC08A /* ORKPieChartTitleTextView.m in Sources */,
				861D2AF71B843968008C4CD0 /* ORKCompletionStepViewController.m in Sources */,
				BCB6E65F1B7D534C000D5B34 /* ORKGraphChartView.m in Sources */,
				24BC5CEF1BC345D900846B43 /* ORKLoginStep.m in Sources */,
				861D2AE91B840991008C4CD0 /* ORKTimedWalkStep.m in Sources */,
				86C40D661A8D7C5C00081FAC /* ORKQuestionStepViewController.m in Sources */,
				86C40DF41A8D7C5C00081FAC /* ORKConsentReviewController.m in Sources */,
				242C9E121BBE06DE0088B7F4 /* ORKVerificationStepView.m in Sources */,
				147503BA1AEE807C004B17F3 /* ORKToneAudiometryStep.m in Sources */,
				FA7A9D301B083DD3005A2BEA /* ORKConsentSectionFormatter.m in Sources */,
				86C40D2A1A8D7C5C00081FAC /* ORKFormTextView.m in Sources */,
				242C9E0E1BBE03F90088B7F4 /* ORKVerificationStepViewController.m in Sources */,
				86C40DD41A8D7C5C00081FAC /* ORKTextButton.m in Sources */,
				86C40C981A8D7C5C00081FAC /* ORKDataLogger.m in Sources */,
				BCB6E66D1B7D537B000D5B34 /* ORKRangedPoint.m in Sources */,
				86C40D0C1A8D7C5C00081FAC /* ORKCustomStepView.m in Sources */,
				86C40C1C1A8D7C5C00081FAC /* ORKAudioStep.m in Sources */,
				BCC1CD9B1B7ED64F00D86886 /* ORKYAxisView.m in Sources */,
				86C40D581A8D7C5C00081FAC /* ORKOrderedTask.m in Sources */,
				86C40D601A8D7C5C00081FAC /* ORKQuestionStep.m in Sources */,
				86C40E381A8D7C5C00081FAC /* ORKVisualConsentTransitionAnimator.m in Sources */,
				BCB6E64B1B7D531C000D5B34 /* ORKPieChartView.m in Sources */,
				10864C9F1B27146B000F4158 /* ORKPSATStep.m in Sources */,
			);
			runOnlyForDeploymentPostprocessing = 0;
		};
/* End PBXSourcesBuildPhase section */

/* Begin PBXTargetDependency section */
		86CC8EA21AC09332001CCD89 /* PBXTargetDependency */ = {
			isa = PBXTargetDependency;
			target = B183A4731A8535D100C76870 /* ResearchKit */;
			targetProxy = 86CC8EA11AC09332001CCD89 /* PBXContainerItemProxy */;
		};
		B11DF3B11AA10795009E76D2 /* PBXTargetDependency */ = {
			isa = PBXTargetDependency;
			target = B183A4731A8535D100C76870 /* ResearchKit */;
			targetProxy = B11DF3B01AA10795009E76D2 /* PBXContainerItemProxy */;
		};
/* End PBXTargetDependency section */

/* Begin PBXVariantGroup section */
		B1C0F4E11A9BA65F0022C153 /* ResearchKit.strings */ = {
			isa = PBXVariantGroup;
			children = (
				B1C0F4E21A9BA65F0022C153 /* en */,
				B11DF4C21AA10D70009E76D2 /* tr */,
				B14660481AA10DD7002F95C2 /* zh_TW */,
				B1B349E41AA10DED005FAD66 /* zh_HK */,
				B1B349E51AA10DF8005FAD66 /* zh_CN */,
				B1B349E61AA10E02005FAD66 /* vi */,
				B1B349E71AA10E0B005FAD66 /* uk */,
				B1B349E81AA10E12005FAD66 /* th */,
				B1B349E91AA10E27005FAD66 /* sv */,
				B1B349EA1AA10E2E005FAD66 /* sk */,
				B1B349EB1AA10E38005FAD66 /* ru */,
				B1B349EC1AA10E40005FAD66 /* ro */,
				B1B349ED1AA10E47005FAD66 /* pt */,
				B1B349EE1AA10E4F005FAD66 /* pt_PT */,
				B1B349EF1AA10E56005FAD66 /* pl */,
				B1B349F01AA10E5E005FAD66 /* nl */,
				B1B349F11AA10E65005FAD66 /* ms */,
				B1B349F21AA10E6C005FAD66 /* ko */,
				B1B349F31AA10E73005FAD66 /* ja */,
				B1B349F41AA10E79005FAD66 /* it */,
				B1B349F51AA10E80005FAD66 /* id */,
				B1B349F61AA10E89005FAD66 /* hu */,
				B1B349F71AA10E90005FAD66 /* hr */,
				B1B349F81AA10E96005FAD66 /* hi */,
				B1B349F91AA10E9C005FAD66 /* he */,
				B1B349FA1AA10EA2005FAD66 /* fr */,
				B1B349FB1AA10EA8005FAD66 /* fr_CA */,
				B1B349FC1AA10EAE005FAD66 /* fi */,
				B1B349FD1AA10EB4005FAD66 /* es */,
				B1B349FE1AA10EBA005FAD66 /* es_MX */,
				B1B349FF1AA10EC1005FAD66 /* en_GB */,
				B1B34A001AA10EC6005FAD66 /* en_AU */,
				B1B34A011AA10ECB005FAD66 /* el */,
				B1B34A021AA10ED1005FAD66 /* de */,
				B1B34A031AA10ED5005FAD66 /* da */,
				B1B34A041AA10EDA005FAD66 /* cs */,
				B1B34A051AA10EDF005FAD66 /* ca */,
				B1B34A061AA10EE4005FAD66 /* ar */,
				B1B34A061AABBCCDDEEFFAAA /* no */,
			);
			name = ResearchKit.strings;
			sourceTree = "<group>";
		};
/* End PBXVariantGroup section */

/* Begin XCBuildConfiguration section */
		3FFF18691829DB1E00167070 /* Debug */ = {
			isa = XCBuildConfiguration;
			buildSettings = {
				ALWAYS_SEARCH_USER_PATHS = NO;
				CLANG_CXX_LIBRARY = "libc++";
				CLANG_ENABLE_MODULES = YES;
				CLANG_ENABLE_OBJC_ARC = YES;
				CLANG_WARN_BOOL_CONVERSION = YES;
				CLANG_WARN_CONSTANT_CONVERSION = YES;
				CLANG_WARN_DIRECT_OBJC_ISA_USAGE = YES_ERROR;
				CLANG_WARN_EMPTY_BODY = YES;
				CLANG_WARN_ENUM_CONVERSION = YES;
				CLANG_WARN_INT_CONVERSION = YES;
				CLANG_WARN_OBJC_ROOT_CLASS = YES_ERROR;
				CLANG_WARN__DUPLICATE_METHOD_MATCH = YES;
				COPY_PHASE_STRIP = NO;
				ENABLE_TESTABILITY = YES;
				GCC_DYNAMIC_NO_PIC = NO;
				GCC_OPTIMIZATION_LEVEL = 0;
				GCC_PREPROCESSOR_DEFINITIONS = (
					"DEBUG=1",
					"$(inherited)",
				);
				GCC_SYMBOLS_PRIVATE_EXTERN = NO;
				GCC_WARN_64_TO_32_BIT_CONVERSION = YES;
				GCC_WARN_ABOUT_RETURN_TYPE = YES_ERROR;
				GCC_WARN_UNDECLARED_SELECTOR = YES;
				GCC_WARN_UNINITIALIZED_AUTOS = YES;
				GCC_WARN_UNUSED_FUNCTION = YES;
				GCC_WARN_UNUSED_VARIABLE = YES;
				IPHONEOS_DEPLOYMENT_TARGET = 8.0;
				ONLY_ACTIVE_ARCH = YES;
				SDKROOT = iphoneos;
				TARGETED_DEVICE_FAMILY = 1;
				TOOLCHAINS = default;
			};
			name = Debug;
		};
		3FFF186A1829DB1E00167070 /* Release */ = {
			isa = XCBuildConfiguration;
			buildSettings = {
				ALWAYS_SEARCH_USER_PATHS = NO;
				CLANG_CXX_LIBRARY = "libc++";
				CLANG_ENABLE_MODULES = YES;
				CLANG_ENABLE_OBJC_ARC = YES;
				CLANG_WARN_BOOL_CONVERSION = YES;
				CLANG_WARN_CONSTANT_CONVERSION = YES;
				CLANG_WARN_DIRECT_OBJC_ISA_USAGE = YES_ERROR;
				CLANG_WARN_EMPTY_BODY = YES;
				CLANG_WARN_ENUM_CONVERSION = YES;
				CLANG_WARN_INT_CONVERSION = YES;
				CLANG_WARN_OBJC_ROOT_CLASS = YES_ERROR;
				CLANG_WARN__DUPLICATE_METHOD_MATCH = YES;
				COPY_PHASE_STRIP = YES;
				ENABLE_NS_ASSERTIONS = NO;
				GCC_SYMBOLS_PRIVATE_EXTERN = NO;
				GCC_WARN_64_TO_32_BIT_CONVERSION = YES;
				GCC_WARN_ABOUT_RETURN_TYPE = YES_ERROR;
				GCC_WARN_UNDECLARED_SELECTOR = YES;
				GCC_WARN_UNINITIALIZED_AUTOS = YES;
				GCC_WARN_UNUSED_FUNCTION = YES;
				GCC_WARN_UNUSED_VARIABLE = YES;
				IPHONEOS_DEPLOYMENT_TARGET = 8.0;
				SDKROOT = iphoneos;
				TARGETED_DEVICE_FAMILY = 1;
				TOOLCHAINS = default;
				VALIDATE_PRODUCT = YES;
			};
			name = Release;
		};
		86CC8EA41AC09332001CCD89 /* Debug */ = {
			isa = XCBuildConfiguration;
			buildSettings = {
				CLANG_CXX_LANGUAGE_STANDARD = "gnu++0x";
				CLANG_WARN_UNREACHABLE_CODE = YES;
				EMBEDDED_CONTENT_CONTAINS_SWIFT = YES;
				ENABLE_STRICT_OBJC_MSGSEND = YES;
				FRAMEWORK_SEARCH_PATHS = "$(inherited)";
				GCC_C_LANGUAGE_STANDARD = gnu99;
				GCC_PREPROCESSOR_DEFINITIONS = (
					"DEBUG=1",
					"$(inherited)",
				);
				GCC_WARN_UNINITIALIZED_AUTOS = YES_AGGRESSIVE;
				INFOPLIST_FILE = "$(SRCROOT)/ResearchKitTests/Info.plist";
				IPHONEOS_DEPLOYMENT_TARGET = 8.2;
				LD_RUNPATH_SEARCH_PATHS = "$(inherited) @executable_path/Frameworks @loader_path/Frameworks";
				MTL_ENABLE_DEBUG_INFO = YES;
				PRODUCT_BUNDLE_IDENTIFIER = "org.researchkit.$(PRODUCT_NAME:rfc1034identifier)";
				PRODUCT_NAME = "$(TARGET_NAME)";
			};
			name = Debug;
		};
		86CC8EA51AC09332001CCD89 /* Release */ = {
			isa = XCBuildConfiguration;
			buildSettings = {
				CLANG_CXX_LANGUAGE_STANDARD = "gnu++0x";
				CLANG_WARN_UNREACHABLE_CODE = YES;
				COPY_PHASE_STRIP = NO;
				EMBEDDED_CONTENT_CONTAINS_SWIFT = YES;
				ENABLE_STRICT_OBJC_MSGSEND = YES;
				FRAMEWORK_SEARCH_PATHS = "$(inherited)";
				GCC_C_LANGUAGE_STANDARD = gnu99;
				GCC_WARN_UNINITIALIZED_AUTOS = YES_AGGRESSIVE;
				INFOPLIST_FILE = "$(SRCROOT)/ResearchKitTests/Info.plist";
				IPHONEOS_DEPLOYMENT_TARGET = 8.2;
				LD_RUNPATH_SEARCH_PATHS = "$(inherited) @executable_path/Frameworks @loader_path/Frameworks";
				MTL_ENABLE_DEBUG_INFO = NO;
				PRODUCT_BUNDLE_IDENTIFIER = "org.researchkit.$(PRODUCT_NAME:rfc1034identifier)";
				PRODUCT_NAME = "$(TARGET_NAME)";
			};
			name = Release;
		};
		B183A5931A8535D100C76870 /* Debug */ = {
			isa = XCBuildConfiguration;
			buildSettings = {
				CLANG_ENABLE_MODULES = YES;
				CLANG_WARN_UNREACHABLE_CODE = YES;
				"CODE_SIGN_IDENTITY[sdk=iphoneos*]" = "iPhone Developer";
				DEAD_CODE_STRIPPING = YES;
				DEFINES_MODULE = YES;
				DYLIB_COMPATIBILITY_VERSION = 1;
				DYLIB_CURRENT_VERSION = 1;
				DYLIB_INSTALL_NAME_BASE = "@rpath";
				ENABLE_STRICT_OBJC_MSGSEND = YES;
				GCC_PRECOMPILE_PREFIX_HEADER = YES;
				GCC_PREPROCESSOR_DEFINITIONS = (
					"$(inherited)",
					"ORK_LOG_LEVEL_WARNING=1",
				);
				GCC_SYMBOLS_PRIVATE_EXTERN = NO;
				GCC_WARN_UNINITIALIZED_AUTOS = YES_AGGRESSIVE;
				INFOPLIST_FILE = "$(SRCROOT)/ResearchKit/Info.plist";
				INSTALL_PATH = "$(LOCAL_LIBRARY_DIR)/Frameworks";
				IPHONEOS_DEPLOYMENT_TARGET = 8.0;
				LD_RUNPATH_SEARCH_PATHS = "$(inherited) @executable_path/Frameworks @loader_path/Frameworks";
				MODULEMAP_FILE = ResearchKit/module.modulemap;
				MTL_ENABLE_DEBUG_INFO = YES;
				PRODUCT_BUNDLE_IDENTIFIER = "org.researchkit.${PRODUCT_NAME:rfc1034identifier}";
				PRODUCT_NAME = ResearchKit;
				SDKROOT = iphoneos;
				SKIP_INSTALL = YES;
				SWIFT_OPTIMIZATION_LEVEL = "-Onone";
				TARGETED_DEVICE_FAMILY = "1,2";
			};
			name = Debug;
		};
		B183A5941A8535D100C76870 /* Release */ = {
			isa = XCBuildConfiguration;
			buildSettings = {
				CLANG_ENABLE_MODULES = YES;
				CLANG_WARN_UNREACHABLE_CODE = YES;
				"CODE_SIGN_IDENTITY[sdk=iphoneos*]" = "iPhone Developer";
				DEAD_CODE_STRIPPING = YES;
				DEFINES_MODULE = YES;
				DYLIB_COMPATIBILITY_VERSION = 1;
				DYLIB_CURRENT_VERSION = 1;
				DYLIB_INSTALL_NAME_BASE = "@rpath";
				ENABLE_STRICT_OBJC_MSGSEND = YES;
				GCC_PRECOMPILE_PREFIX_HEADER = YES;
				GCC_PREPROCESSOR_DEFINITIONS = "ORK_LOG_LEVEL_WARNING=1";
				GCC_SYMBOLS_PRIVATE_EXTERN = YES;
				GCC_WARN_UNINITIALIZED_AUTOS = YES_AGGRESSIVE;
				INFOPLIST_FILE = "$(SRCROOT)/ResearchKit/Info.plist";
				INSTALL_PATH = "$(LOCAL_LIBRARY_DIR)/Frameworks";
				IPHONEOS_DEPLOYMENT_TARGET = 8.0;
				LD_RUNPATH_SEARCH_PATHS = "$(inherited) @executable_path/Frameworks @loader_path/Frameworks";
				MODULEMAP_FILE = ResearchKit/module.modulemap;
				MTL_ENABLE_DEBUG_INFO = NO;
				PRODUCT_BUNDLE_IDENTIFIER = "org.researchkit.${PRODUCT_NAME:rfc1034identifier}";
				PRODUCT_NAME = ResearchKit;
				SDKROOT = iphoneos;
				SKIP_INSTALL = YES;
				TARGETED_DEVICE_FAMILY = "1,2";
			};
			name = Release;
		};
		B18FF3A51A9FE25700C0C3B0 /* Debug */ = {
			isa = XCBuildConfiguration;
			buildSettings = {
				PRODUCT_NAME = "$(TARGET_NAME)";
			};
			name = Debug;
		};
		B18FF3A61A9FE25700C0C3B0 /* Release */ = {
			isa = XCBuildConfiguration;
			buildSettings = {
				PRODUCT_NAME = "$(TARGET_NAME)";
			};
			name = Release;
		};
/* End XCBuildConfiguration section */

/* Begin XCConfigurationList section */
		3FFF18381829DB1D00167070 /* Build configuration list for PBXProject "ResearchKit" */ = {
			isa = XCConfigurationList;
			buildConfigurations = (
				3FFF18691829DB1E00167070 /* Debug */,
				3FFF186A1829DB1E00167070 /* Release */,
			);
			defaultConfigurationIsVisible = 0;
			defaultConfigurationName = Release;
		};
		86CC8EA31AC09332001CCD89 /* Build configuration list for PBXNativeTarget "ResearchKitTests" */ = {
			isa = XCConfigurationList;
			buildConfigurations = (
				86CC8EA41AC09332001CCD89 /* Debug */,
				86CC8EA51AC09332001CCD89 /* Release */,
			);
			defaultConfigurationIsVisible = 0;
			defaultConfigurationName = Release;
		};
		B183A5921A8535D100C76870 /* Build configuration list for PBXNativeTarget "ResearchKit" */ = {
			isa = XCConfigurationList;
			buildConfigurations = (
				B183A5931A8535D100C76870 /* Debug */,
				B183A5941A8535D100C76870 /* Release */,
			);
			defaultConfigurationIsVisible = 0;
			defaultConfigurationName = Release;
		};
		B18FF3A71A9FE25700C0C3B0 /* Build configuration list for PBXAggregateTarget "docs" */ = {
			isa = XCConfigurationList;
			buildConfigurations = (
				B18FF3A51A9FE25700C0C3B0 /* Debug */,
				B18FF3A61A9FE25700C0C3B0 /* Release */,
			);
			defaultConfigurationIsVisible = 0;
			defaultConfigurationName = Release;
		};
/* End XCConfigurationList section */
	};
	rootObject = 3FFF18351829DB1D00167070 /* Project object */;
}<|MERGE_RESOLUTION|>--- conflicted
+++ resolved
@@ -482,7 +482,6 @@
 		BCD192EC1B81245500FCC08A /* ORKPieChartTitleTextView.m in Sources */ = {isa = PBXBuildFile; fileRef = BCD192EA1B81245500FCC08A /* ORKPieChartTitleTextView.m */; };
 		BCD192EE1B81255F00FCC08A /* ORKPieChartView_Internal.h in Headers */ = {isa = PBXBuildFile; fileRef = BCD192ED1B81255F00FCC08A /* ORKPieChartView_Internal.h */; };
 		BCFF24BD1B0798D10044EC35 /* ORKResultPredicate.m in Sources */ = {isa = PBXBuildFile; fileRef = BCFF24BC1B0798D10044EC35 /* ORKResultPredicate.m */; };
-<<<<<<< HEAD
 		BF5161501BE9C53D00174DDD /* ORKWaitStep.h in Headers */ = {isa = PBXBuildFile; fileRef = BF9155A11BDE8DA9007FA459 /* ORKWaitStep.h */; settings = {ATTRIBUTES = (Public, ); }; };
 		BF91559B1BDE8D7D007FA459 /* ORKReviewStep_Internal.h in Headers */ = {isa = PBXBuildFile; fileRef = BF9155951BDE8D7D007FA459 /* ORKReviewStep_Internal.h */; settings = {ATTRIBUTES = (Private, ); }; };
 		BF91559C1BDE8D7D007FA459 /* ORKReviewStep.h in Headers */ = {isa = PBXBuildFile; fileRef = BF9155961BDE8D7D007FA459 /* ORKReviewStep.h */; settings = {ATTRIBUTES = (Public, ); }; };
@@ -495,14 +494,6 @@
 		BF9155AA1BDE8DA9007FA459 /* ORKWaitStepView.m in Sources */ = {isa = PBXBuildFile; fileRef = BF9155A41BDE8DA9007FA459 /* ORKWaitStepView.m */; };
 		BF9155AB1BDE8DA9007FA459 /* ORKWaitStepViewController.h in Headers */ = {isa = PBXBuildFile; fileRef = BF9155A51BDE8DA9007FA459 /* ORKWaitStepViewController.h */; settings = {ATTRIBUTES = (Private, ); }; };
 		BF9155AC1BDE8DA9007FA459 /* ORKWaitStepViewController.m in Sources */ = {isa = PBXBuildFile; fileRef = BF9155A61BDE8DA9007FA459 /* ORKWaitStepViewController.m */; };
-=======
-		CA8D0E921BC4360F00BED0F7 /* ORKWaitStepView.h in Headers */ = {isa = PBXBuildFile; fileRef = CA8D0E901BC4360F00BED0F7 /* ORKWaitStepView.h */; };
-		CA8D0E931BC4360F00BED0F7 /* ORKWaitStepView.m in Sources */ = {isa = PBXBuildFile; fileRef = CA8D0E911BC4360F00BED0F7 /* ORKWaitStepView.m */; };
-		CB16A6F01BB0D0960043CDD8 /* ORKWaitStep.h in Headers */ = {isa = PBXBuildFile; fileRef = CB16A6EC1BB0D0960043CDD8 /* ORKWaitStep.h */; settings = {ATTRIBUTES = (Public, ); }; };
-		CB16A6F11BB0D0960043CDD8 /* ORKWaitStep.m in Sources */ = {isa = PBXBuildFile; fileRef = CB16A6ED1BB0D0960043CDD8 /* ORKWaitStep.m */; };
-		CB16A6F21BB0D0960043CDD8 /* ORKWaitStepViewController.h in Headers */ = {isa = PBXBuildFile; fileRef = CB16A6EE1BB0D0960043CDD8 /* ORKWaitStepViewController.h */; settings = {ATTRIBUTES = (Public, ); }; };
-		CB16A6F31BB0D0960043CDD8 /* ORKWaitStepViewController.m in Sources */ = {isa = PBXBuildFile; fileRef = CB16A6EF1BB0D0960043CDD8 /* ORKWaitStepViewController.m */; };
->>>>>>> 22b769b7
 		CBD34A561BB1FB9000F204EA /* ORKLocationSelectionView.h in Headers */ = {isa = PBXBuildFile; fileRef = CBD34A541BB1FB9000F204EA /* ORKLocationSelectionView.h */; };
 		CBD34A571BB1FB9000F204EA /* ORKLocationSelectionView.m in Sources */ = {isa = PBXBuildFile; fileRef = CBD34A551BB1FB9000F204EA /* ORKLocationSelectionView.m */; };
 		CBD34A5A1BB207FC00F204EA /* ORKSurveyAnswerCellForLocation.h in Headers */ = {isa = PBXBuildFile; fileRef = CBD34A581BB207FC00F204EA /* ORKSurveyAnswerCellForLocation.h */; };
