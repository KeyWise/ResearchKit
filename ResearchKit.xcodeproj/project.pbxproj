// !$*UTF8*$!
{
	archiveVersion = 1;
	classes = {
	};
	objectVersion = 46;
	objects = {

/* Begin PBXAggregateTarget section */
		B18FF3A41A9FE25700C0C3B0 /* docs */ = {
			isa = PBXAggregateTarget;
			buildConfigurationList = B18FF3A71A9FE25700C0C3B0 /* Build configuration list for PBXAggregateTarget "docs" */;
			buildPhases = (
				B18FF3A81A9FE26300C0C3B0 /* ShellScript */,
			);
			dependencies = (
				B11DF3B11AA10795009E76D2 /* PBXTargetDependency */,
			);
			name = docs;
			productName = docs;
		};
/* End PBXAggregateTarget section */

/* Begin PBXBuildFile section */
		106FF29E1B663FCE004EACF2 /* ORKHolePegTestPlaceStep.h in Headers */ = {isa = PBXBuildFile; fileRef = 106FF29C1B663FCE004EACF2 /* ORKHolePegTestPlaceStep.h */; settings = {ATTRIBUTES = (Private, ); }; };
		106FF29F1B663FCE004EACF2 /* ORKHolePegTestPlaceStep.m in Sources */ = {isa = PBXBuildFile; fileRef = 106FF29D1B663FCE004EACF2 /* ORKHolePegTestPlaceStep.m */; };
		106FF2A21B665B86004EACF2 /* ORKHolePegTestPlaceStepViewController.h in Headers */ = {isa = PBXBuildFile; fileRef = 106FF2A01B665B86004EACF2 /* ORKHolePegTestPlaceStepViewController.h */; settings = {ATTRIBUTES = (Private, ); }; };
		106FF2A31B665B86004EACF2 /* ORKHolePegTestPlaceStepViewController.m in Sources */ = {isa = PBXBuildFile; fileRef = 106FF2A11B665B86004EACF2 /* ORKHolePegTestPlaceStepViewController.m */; };
		106FF2A61B665CF5004EACF2 /* ORKHolePegTestPlaceContentView.h in Headers */ = {isa = PBXBuildFile; fileRef = 106FF2A41B665CF5004EACF2 /* ORKHolePegTestPlaceContentView.h */; };
		106FF2A71B665CF5004EACF2 /* ORKHolePegTestPlaceContentView.m in Sources */ = {isa = PBXBuildFile; fileRef = 106FF2A51B665CF5004EACF2 /* ORKHolePegTestPlaceContentView.m */; };
		106FF2AA1B690FD7004EACF2 /* ORKHolePegTestPlacePegView.h in Headers */ = {isa = PBXBuildFile; fileRef = 106FF2A81B690FD7004EACF2 /* ORKHolePegTestPlacePegView.h */; };
		106FF2AB1B690FD7004EACF2 /* ORKHolePegTestPlacePegView.m in Sources */ = {isa = PBXBuildFile; fileRef = 106FF2A91B690FD7004EACF2 /* ORKHolePegTestPlacePegView.m */; };
		106FF2AE1B6FACA8004EACF2 /* ORKDirectionView.h in Headers */ = {isa = PBXBuildFile; fileRef = 106FF2AC1B6FACA8004EACF2 /* ORKDirectionView.h */; };
		106FF2AF1B6FACA8004EACF2 /* ORKDirectionView.m in Sources */ = {isa = PBXBuildFile; fileRef = 106FF2AD1B6FACA8004EACF2 /* ORKDirectionView.m */; };
		106FF2B41B71F18E004EACF2 /* ORKHolePegTestPlaceHoleView.h in Headers */ = {isa = PBXBuildFile; fileRef = 106FF2B21B71F18E004EACF2 /* ORKHolePegTestPlaceHoleView.h */; };
		106FF2B51B71F18E004EACF2 /* ORKHolePegTestPlaceHoleView.m in Sources */ = {isa = PBXBuildFile; fileRef = 106FF2B31B71F18E004EACF2 /* ORKHolePegTestPlaceHoleView.m */; };
		10864C9E1B27146B000F4158 /* ORKPSATStep.h in Headers */ = {isa = PBXBuildFile; fileRef = 10864C961B27146B000F4158 /* ORKPSATStep.h */; settings = {ATTRIBUTES = (Private, ); }; };
		10864C9F1B27146B000F4158 /* ORKPSATStep.m in Sources */ = {isa = PBXBuildFile; fileRef = 10864C971B27146B000F4158 /* ORKPSATStep.m */; };
		10864CA01B27146B000F4158 /* ORKPSATStepViewController.h in Headers */ = {isa = PBXBuildFile; fileRef = 10864C981B27146B000F4158 /* ORKPSATStepViewController.h */; settings = {ATTRIBUTES = (Private, ); }; };
		10864CA11B27146B000F4158 /* ORKPSATStepViewController.m in Sources */ = {isa = PBXBuildFile; fileRef = 10864C991B27146B000F4158 /* ORKPSATStepViewController.m */; };
		10864CA21B27146B000F4158 /* ORKPSATContentView.h in Headers */ = {isa = PBXBuildFile; fileRef = 10864C9A1B27146B000F4158 /* ORKPSATContentView.h */; };
		10864CA31B27146B000F4158 /* ORKPSATContentView.m in Sources */ = {isa = PBXBuildFile; fileRef = 10864C9B1B27146B000F4158 /* ORKPSATContentView.m */; };
		10864CA41B27146B000F4158 /* ORKPSATKeyboardView.h in Headers */ = {isa = PBXBuildFile; fileRef = 10864C9C1B27146B000F4158 /* ORKPSATKeyboardView.h */; };
		10864CA51B27146B000F4158 /* ORKPSATKeyboardView.m in Sources */ = {isa = PBXBuildFile; fileRef = 10864C9D1B27146B000F4158 /* ORKPSATKeyboardView.m */; };
		10BAA2CA1B5FCB4F004FE478 /* ORKProgressView.h in Headers */ = {isa = PBXBuildFile; fileRef = 10BAA2C81B5FCB4F004FE478 /* ORKProgressView.h */; };
		10BAA2CB1B5FCB4F004FE478 /* ORKProgressView.m in Sources */ = {isa = PBXBuildFile; fileRef = 10BAA2C91B5FCB4F004FE478 /* ORKProgressView.m */; };
		10FF9AC31B79EF2800ECB5B4 /* ORKHolePegTestRemoveStep.h in Headers */ = {isa = PBXBuildFile; fileRef = 10FF9AC11B79EF2800ECB5B4 /* ORKHolePegTestRemoveStep.h */; settings = {ATTRIBUTES = (Private, ); }; };
		10FF9AC41B79EF2800ECB5B4 /* ORKHolePegTestRemoveStep.m in Sources */ = {isa = PBXBuildFile; fileRef = 10FF9AC21B79EF2800ECB5B4 /* ORKHolePegTestRemoveStep.m */; };
		10FF9ACB1B79F22900ECB5B4 /* ORKHolePegTestRemoveStepViewController.h in Headers */ = {isa = PBXBuildFile; fileRef = 10FF9AC91B79F22900ECB5B4 /* ORKHolePegTestRemoveStepViewController.h */; settings = {ATTRIBUTES = (Private, ); }; };
		10FF9ACC1B79F22900ECB5B4 /* ORKHolePegTestRemoveStepViewController.m in Sources */ = {isa = PBXBuildFile; fileRef = 10FF9ACA1B79F22900ECB5B4 /* ORKHolePegTestRemoveStepViewController.m */; };
		10FF9ACF1B79F5CE00ECB5B4 /* ORKHolePegTestRemoveContentView.h in Headers */ = {isa = PBXBuildFile; fileRef = 10FF9ACD1B79F5CE00ECB5B4 /* ORKHolePegTestRemoveContentView.h */; };
		10FF9AD01B79F5CE00ECB5B4 /* ORKHolePegTestRemoveContentView.m in Sources */ = {isa = PBXBuildFile; fileRef = 10FF9ACE1B79F5CE00ECB5B4 /* ORKHolePegTestRemoveContentView.m */; };
		10FF9AD31B79F5EA00ECB5B4 /* ORKHolePegTestRemovePegView.h in Headers */ = {isa = PBXBuildFile; fileRef = 10FF9AD11B79F5EA00ECB5B4 /* ORKHolePegTestRemovePegView.h */; };
		10FF9AD41B79F5EA00ECB5B4 /* ORKHolePegTestRemovePegView.m in Sources */ = {isa = PBXBuildFile; fileRef = 10FF9AD21B79F5EA00ECB5B4 /* ORKHolePegTestRemovePegView.m */; };
		10FF9AD71B7A045E00ECB5B4 /* ORKSeparatorView.h in Headers */ = {isa = PBXBuildFile; fileRef = 10FF9AD51B7A045E00ECB5B4 /* ORKSeparatorView.h */; };
		10FF9AD81B7A045E00ECB5B4 /* ORKSeparatorView.m in Sources */ = {isa = PBXBuildFile; fileRef = 10FF9AD61B7A045E00ECB5B4 /* ORKSeparatorView.m */; };
		10FF9ADB1B7BA78400ECB5B4 /* ORKOrderedTask_Private.h in Headers */ = {isa = PBXBuildFile; fileRef = 10FF9AD91B7BA78400ECB5B4 /* ORKOrderedTask_Private.h */; settings = {ATTRIBUTES = (Private, ); }; };
		147503AF1AEE8071004B17F3 /* ORKAudioGenerator.h in Headers */ = {isa = PBXBuildFile; fileRef = 147503AD1AEE8071004B17F3 /* ORKAudioGenerator.h */; };
		147503B01AEE8071004B17F3 /* ORKAudioGenerator.m in Sources */ = {isa = PBXBuildFile; fileRef = 147503AE1AEE8071004B17F3 /* ORKAudioGenerator.m */; };
		147503B71AEE807C004B17F3 /* ORKToneAudiometryContentView.h in Headers */ = {isa = PBXBuildFile; fileRef = 147503B11AEE807C004B17F3 /* ORKToneAudiometryContentView.h */; };
		147503B81AEE807C004B17F3 /* ORKToneAudiometryContentView.m in Sources */ = {isa = PBXBuildFile; fileRef = 147503B21AEE807C004B17F3 /* ORKToneAudiometryContentView.m */; };
		147503B91AEE807C004B17F3 /* ORKToneAudiometryStep.h in Headers */ = {isa = PBXBuildFile; fileRef = 147503B31AEE807C004B17F3 /* ORKToneAudiometryStep.h */; settings = {ATTRIBUTES = (Private, ); }; };
		147503BA1AEE807C004B17F3 /* ORKToneAudiometryStep.m in Sources */ = {isa = PBXBuildFile; fileRef = 147503B41AEE807C004B17F3 /* ORKToneAudiometryStep.m */; };
		147503BB1AEE807C004B17F3 /* ORKToneAudiometryStepViewController.h in Headers */ = {isa = PBXBuildFile; fileRef = 147503B51AEE807C004B17F3 /* ORKToneAudiometryStepViewController.h */; settings = {ATTRIBUTES = (Private, ); }; };
		147503BC1AEE807C004B17F3 /* ORKToneAudiometryStepViewController.m in Sources */ = {isa = PBXBuildFile; fileRef = 147503B61AEE807C004B17F3 /* ORKToneAudiometryStepViewController.m */; };
		241A2E871B94FD8800ED3B39 /* ORKPasscodeStepViewController_Internal.h in Headers */ = {isa = PBXBuildFile; fileRef = 241A2E861B94FD8800ED3B39 /* ORKPasscodeStepViewController_Internal.h */; };
		2433C9E31B9A506F0052D375 /* ORKKeychainWrapper.h in Headers */ = {isa = PBXBuildFile; fileRef = 2433C9E11B9A506F0052D375 /* ORKKeychainWrapper.h */; settings = {ATTRIBUTES = (Public, ); }; };
		2433C9E41B9A506F0052D375 /* ORKKeychainWrapper.m in Sources */ = {isa = PBXBuildFile; fileRef = 2433C9E21B9A506F0052D375 /* ORKKeychainWrapper.m */; };
		2441034F1B966D4C00EEAB0C /* ORKPasscodeViewController.h in Headers */ = {isa = PBXBuildFile; fileRef = 2441034D1B966D4C00EEAB0C /* ORKPasscodeViewController.h */; settings = {ATTRIBUTES = (Public, ); }; };
		244103501B966D4C00EEAB0C /* ORKPasscodeViewController.m in Sources */ = {isa = PBXBuildFile; fileRef = 2441034E1B966D4C00EEAB0C /* ORKPasscodeViewController.m */; };
		246D15D81BA3438A009C99FC /* ORKEligibilitySelectionView.h in Headers */ = {isa = PBXBuildFile; fileRef = 246D15D61BA3438A009C99FC /* ORKEligibilitySelectionView.h */; };
		246D15D91BA3438A009C99FC /* ORKEligibilitySelectionView.m in Sources */ = {isa = PBXBuildFile; fileRef = 246D15D71BA3438A009C99FC /* ORKEligibilitySelectionView.m */; };
		246D15E21BA4EE49009C99FC /* ORKSurveyAnswerCellForEligibility.h in Headers */ = {isa = PBXBuildFile; fileRef = 246D15E01BA4EE49009C99FC /* ORKSurveyAnswerCellForEligibility.h */; };
		246D15E31BA4EE49009C99FC /* ORKSurveyAnswerCellForEligibility.m in Sources */ = {isa = PBXBuildFile; fileRef = 246D15E11BA4EE49009C99FC /* ORKSurveyAnswerCellForEligibility.m */; };
		248604061B4C98760010C8A0 /* ORKAnswerFormatTests.m in Sources */ = {isa = PBXBuildFile; fileRef = 248604051B4C98760010C8A0 /* ORKAnswerFormatTests.m */; };
		24898B0D1B7186C000B0E7E7 /* ORKScaleRangeImageView.h in Headers */ = {isa = PBXBuildFile; fileRef = 24898B0B1B7186C000B0E7E7 /* ORKScaleRangeImageView.h */; };
		24898B0E1B7186C000B0E7E7 /* ORKScaleRangeImageView.m in Sources */ = {isa = PBXBuildFile; fileRef = 24898B0C1B7186C000B0E7E7 /* ORKScaleRangeImageView.m */; };
		24A4DA101B8D0F21009C797A /* ORKPasscodeStepView.h in Headers */ = {isa = PBXBuildFile; fileRef = 24A4DA0E1B8D0F21009C797A /* ORKPasscodeStepView.h */; };
		24A4DA111B8D0F21009C797A /* ORKPasscodeStepView.m in Sources */ = {isa = PBXBuildFile; fileRef = 24A4DA0F1B8D0F21009C797A /* ORKPasscodeStepView.m */; };
		24A4DA141B8D1115009C797A /* ORKPasscodeStep.h in Headers */ = {isa = PBXBuildFile; fileRef = 24A4DA121B8D1115009C797A /* ORKPasscodeStep.h */; settings = {ATTRIBUTES = (Public, ); }; };
		24A4DA151B8D1115009C797A /* ORKPasscodeStep.m in Sources */ = {isa = PBXBuildFile; fileRef = 24A4DA131B8D1115009C797A /* ORKPasscodeStep.m */; };
		24A4DA181B8D13FE009C797A /* ORKPasscodeStepViewController.h in Headers */ = {isa = PBXBuildFile; fileRef = 24A4DA161B8D13FE009C797A /* ORKPasscodeStepViewController.h */; settings = {ATTRIBUTES = (Private, ); }; };
		24A4DA191B8D13FE009C797A /* ORKPasscodeStepViewController.m in Sources */ = {isa = PBXBuildFile; fileRef = 24A4DA171B8D13FE009C797A /* ORKPasscodeStepViewController.m */; };
		250F94041B4C5A6600FA23EB /* ORKTowerOfHanoiStep.h in Headers */ = {isa = PBXBuildFile; fileRef = 250F94021B4C5A6600FA23EB /* ORKTowerOfHanoiStep.h */; settings = {ATTRIBUTES = (Private, ); }; };
		250F94051B4C5A6600FA23EB /* ORKTowerOfHanoiStep.m in Sources */ = {isa = PBXBuildFile; fileRef = 250F94031B4C5A6600FA23EB /* ORKTowerOfHanoiStep.m */; };
		250F94081B4C5AA400FA23EB /* ORKTowerOfHanoiStepViewController.h in Headers */ = {isa = PBXBuildFile; fileRef = 250F94061B4C5AA400FA23EB /* ORKTowerOfHanoiStepViewController.h */; };
		250F94091B4C5AA400FA23EB /* ORKTowerOfHanoiStepViewController.m in Sources */ = {isa = PBXBuildFile; fileRef = 250F94071B4C5AA400FA23EB /* ORKTowerOfHanoiStepViewController.m */; };
		257FCE1F1B4D14E50001EF06 /* ORKTowerOfHanoiTowerView.h in Headers */ = {isa = PBXBuildFile; fileRef = 257FCE1D1B4D14E50001EF06 /* ORKTowerOfHanoiTowerView.h */; };
		257FCE201B4D14E50001EF06 /* ORKTowerOfHanoiTowerView.m in Sources */ = {isa = PBXBuildFile; fileRef = 257FCE1E1B4D14E50001EF06 /* ORKTowerOfHanoiTowerView.m */; };
		257FCE231B4D37A80001EF06 /* ORKTowerOfHanoiTower.h in Headers */ = {isa = PBXBuildFile; fileRef = 257FCE211B4D37A80001EF06 /* ORKTowerOfHanoiTower.h */; };
		257FCE241B4D37A80001EF06 /* ORKTowerOfHanoiTower.m in Sources */ = {isa = PBXBuildFile; fileRef = 257FCE221B4D37A80001EF06 /* ORKTowerOfHanoiTower.m */; };
		25ECC0951AFBD68300F3D63B /* ORKReactionTimeStep.h in Headers */ = {isa = PBXBuildFile; fileRef = 25ECC0931AFBD68300F3D63B /* ORKReactionTimeStep.h */; settings = {ATTRIBUTES = (Private, ); }; };
		25ECC0961AFBD68300F3D63B /* ORKReactionTimeStep.m in Sources */ = {isa = PBXBuildFile; fileRef = 25ECC0941AFBD68300F3D63B /* ORKReactionTimeStep.m */; };
		25ECC09B1AFBD8B300F3D63B /* ORKReactionTimeViewController.h in Headers */ = {isa = PBXBuildFile; fileRef = 25ECC0991AFBD8B300F3D63B /* ORKReactionTimeViewController.h */; };
		25ECC09C1AFBD8B300F3D63B /* ORKReactionTimeViewController.m in Sources */ = {isa = PBXBuildFile; fileRef = 25ECC09A1AFBD8B300F3D63B /* ORKReactionTimeViewController.m */; };
		25ECC09F1AFBD92D00F3D63B /* ORKReactionTimeContentView.h in Headers */ = {isa = PBXBuildFile; fileRef = 25ECC09D1AFBD92D00F3D63B /* ORKReactionTimeContentView.h */; };
		25ECC0A01AFBD92D00F3D63B /* ORKReactionTimeContentView.m in Sources */ = {isa = PBXBuildFile; fileRef = 25ECC09E1AFBD92D00F3D63B /* ORKReactionTimeContentView.m */; };
		25ECC0A31AFBDD2700F3D63B /* ORKReactionTimeStimulusView.h in Headers */ = {isa = PBXBuildFile; fileRef = 25ECC0A11AFBDD2700F3D63B /* ORKReactionTimeStimulusView.h */; };
		25ECC0A41AFBDD2700F3D63B /* ORKReactionTimeStimulusView.m in Sources */ = {isa = PBXBuildFile; fileRef = 25ECC0A21AFBDD2700F3D63B /* ORKReactionTimeStimulusView.m */; };
		2EBFE11D1AE1B32D00CB8254 /* ORKUIViewAccessibilityTests.m in Sources */ = {isa = PBXBuildFile; fileRef = 2EBFE11C1AE1B32D00CB8254 /* ORKUIViewAccessibilityTests.m */; };
		2EBFE1201AE1B74100CB8254 /* ORKVoiceEngineTests.m in Sources */ = {isa = PBXBuildFile; fileRef = 2EBFE11F1AE1B74100CB8254 /* ORKVoiceEngineTests.m */; };
		6146D0A31B84A91E0068491D /* ORKLineGraphAccessibilityElement.h in Headers */ = {isa = PBXBuildFile; fileRef = 6146D0A11B84A91E0068491D /* ORKLineGraphAccessibilityElement.h */; };
		6146D0A41B84A91E0068491D /* ORKLineGraphAccessibilityElement.m in Sources */ = {isa = PBXBuildFile; fileRef = 6146D0A21B84A91E0068491D /* ORKLineGraphAccessibilityElement.m */; };
		618DA04E1A93D0D600E63AA8 /* ORKAccessibility.h in Headers */ = {isa = PBXBuildFile; fileRef = 618DA0481A93D0D600E63AA8 /* ORKAccessibility.h */; };
		618DA0501A93D0D600E63AA8 /* ORKAccessibilityFunctions.h in Headers */ = {isa = PBXBuildFile; fileRef = 618DA0491A93D0D600E63AA8 /* ORKAccessibilityFunctions.h */; };
		618DA0521A93D0D600E63AA8 /* ORKAccessibilityFunctions.m in Sources */ = {isa = PBXBuildFile; fileRef = 618DA04A1A93D0D600E63AA8 /* ORKAccessibilityFunctions.m */; };
		618DA0541A93D0D600E63AA8 /* UIView+ORKAccessibility.h in Headers */ = {isa = PBXBuildFile; fileRef = 618DA04B1A93D0D600E63AA8 /* UIView+ORKAccessibility.h */; };
		618DA0561A93D0D600E63AA8 /* UIView+ORKAccessibility.m in Sources */ = {isa = PBXBuildFile; fileRef = 618DA04C1A93D0D600E63AA8 /* UIView+ORKAccessibility.m */; };
		861D11A91AA691BB003C98A7 /* ORKScaleSliderView.h in Headers */ = {isa = PBXBuildFile; fileRef = 861D11A71AA691BB003C98A7 /* ORKScaleSliderView.h */; };
		861D11AA1AA691BB003C98A7 /* ORKScaleSliderView.m in Sources */ = {isa = PBXBuildFile; fileRef = 861D11A81AA691BB003C98A7 /* ORKScaleSliderView.m */; };
		861D11AD1AA7951F003C98A7 /* ORKChoiceAnswerFormatHelper.h in Headers */ = {isa = PBXBuildFile; fileRef = 861D11AB1AA7951F003C98A7 /* ORKChoiceAnswerFormatHelper.h */; };
		861D11AE1AA7951F003C98A7 /* ORKChoiceAnswerFormatHelper.m in Sources */ = {isa = PBXBuildFile; fileRef = 861D11AC1AA7951F003C98A7 /* ORKChoiceAnswerFormatHelper.m */; };
		861D11B51AA7D073003C98A7 /* ORKTextChoiceCellGroup.h in Headers */ = {isa = PBXBuildFile; fileRef = 861D11B31AA7D073003C98A7 /* ORKTextChoiceCellGroup.h */; };
		861D11B61AA7D073003C98A7 /* ORKTextChoiceCellGroup.m in Sources */ = {isa = PBXBuildFile; fileRef = 861D11B41AA7D073003C98A7 /* ORKTextChoiceCellGroup.m */; };
		861D2AE81B840991008C4CD0 /* ORKTimedWalkStep.h in Headers */ = {isa = PBXBuildFile; fileRef = 861D2AE61B840991008C4CD0 /* ORKTimedWalkStep.h */; settings = {ATTRIBUTES = (Public, ); }; };
		861D2AE91B840991008C4CD0 /* ORKTimedWalkStep.m in Sources */ = {isa = PBXBuildFile; fileRef = 861D2AE71B840991008C4CD0 /* ORKTimedWalkStep.m */; };
		861D2AEC1B8409B2008C4CD0 /* ORKTimedWalkStepViewController.h in Headers */ = {isa = PBXBuildFile; fileRef = 861D2AEA1B8409B2008C4CD0 /* ORKTimedWalkStepViewController.h */; settings = {ATTRIBUTES = (Private, ); }; };
		861D2AED1B8409B2008C4CD0 /* ORKTimedWalkStepViewController.m in Sources */ = {isa = PBXBuildFile; fileRef = 861D2AEB1B8409B2008C4CD0 /* ORKTimedWalkStepViewController.m */; };
		861D2AF01B8409D9008C4CD0 /* ORKTimedWalkContentView.h in Headers */ = {isa = PBXBuildFile; fileRef = 861D2AEE1B8409D9008C4CD0 /* ORKTimedWalkContentView.h */; };
		861D2AF11B8409D9008C4CD0 /* ORKTimedWalkContentView.m in Sources */ = {isa = PBXBuildFile; fileRef = 861D2AEF1B8409D9008C4CD0 /* ORKTimedWalkContentView.m */; };
		861D2AF71B843968008C4CD0 /* ORKCompletionStepViewController.m in Sources */ = {isa = PBXBuildFile; fileRef = 86C40B551A8D7C5B00081FAC /* ORKCompletionStepViewController.m */; };
		865EA1621AB8DF750037C68E /* ORKDateTimePicker.h in Headers */ = {isa = PBXBuildFile; fileRef = 865EA1601AB8DF750037C68E /* ORKDateTimePicker.h */; };
		865EA1631AB8DF750037C68E /* ORKDateTimePicker.m in Sources */ = {isa = PBXBuildFile; fileRef = 865EA1611AB8DF750037C68E /* ORKDateTimePicker.m */; };
		865EA1681ABA1AA10037C68E /* ORKPicker.h in Headers */ = {isa = PBXBuildFile; fileRef = 865EA1661ABA1AA10037C68E /* ORKPicker.h */; };
		865EA1691ABA1AA10037C68E /* ORKPicker.m in Sources */ = {isa = PBXBuildFile; fileRef = 865EA1671ABA1AA10037C68E /* ORKPicker.m */; };
		865EA16C1ABA1BE20037C68E /* ORKSurveyAnswerCellForPicker.h in Headers */ = {isa = PBXBuildFile; fileRef = 865EA16A1ABA1BE20037C68E /* ORKSurveyAnswerCellForPicker.h */; };
		865EA16D1ABA1BE20037C68E /* ORKSurveyAnswerCellForPicker.m in Sources */ = {isa = PBXBuildFile; fileRef = 865EA16B1ABA1BE20037C68E /* ORKSurveyAnswerCellForPicker.m */; };
		866F86011A96CBF3007B282C /* ORKSurveyAnswerCell.m in Sources */ = {isa = PBXBuildFile; fileRef = 866F86001A96CBF3007B282C /* ORKSurveyAnswerCell.m */; };
		86AD910A1AB7AD1E00361FEB /* ORKNavigationContainerView.h in Headers */ = {isa = PBXBuildFile; fileRef = 86AD91081AB7AD1E00361FEB /* ORKNavigationContainerView.h */; };
		86AD910B1AB7AD1E00361FEB /* ORKNavigationContainerView.m in Sources */ = {isa = PBXBuildFile; fileRef = 86AD91091AB7AD1E00361FEB /* ORKNavigationContainerView.m */; };
		86AD910D1AB7AE4100361FEB /* ORKNavigationContainerView_Internal.h in Headers */ = {isa = PBXBuildFile; fileRef = 86AD910C1AB7AE4100361FEB /* ORKNavigationContainerView_Internal.h */; };
		86AD91101AB7B8A600361FEB /* ORKActiveStepView.h in Headers */ = {isa = PBXBuildFile; fileRef = 86AD910E1AB7B8A600361FEB /* ORKActiveStepView.h */; };
		86AD91111AB7B8A600361FEB /* ORKActiveStepView.m in Sources */ = {isa = PBXBuildFile; fileRef = 86AD910F1AB7B8A600361FEB /* ORKActiveStepView.m */; };
		86AD91141AB7B97E00361FEB /* ORKQuestionStepView.h in Headers */ = {isa = PBXBuildFile; fileRef = 86AD91121AB7B97E00361FEB /* ORKQuestionStepView.h */; };
		86AD91151AB7B97E00361FEB /* ORKQuestionStepView.m in Sources */ = {isa = PBXBuildFile; fileRef = 86AD91131AB7B97E00361FEB /* ORKQuestionStepView.m */; };
		86B781BB1AA668ED00688151 /* ORKTimeIntervalPicker.h in Headers */ = {isa = PBXBuildFile; fileRef = 86B781B71AA668ED00688151 /* ORKTimeIntervalPicker.h */; };
		86B781BC1AA668ED00688151 /* ORKTimeIntervalPicker.m in Sources */ = {isa = PBXBuildFile; fileRef = 86B781B81AA668ED00688151 /* ORKTimeIntervalPicker.m */; };
		86B781BD1AA668ED00688151 /* ORKValuePicker.h in Headers */ = {isa = PBXBuildFile; fileRef = 86B781B91AA668ED00688151 /* ORKValuePicker.h */; };
		86B781BE1AA668ED00688151 /* ORKValuePicker.m in Sources */ = {isa = PBXBuildFile; fileRef = 86B781BA1AA668ED00688151 /* ORKValuePicker.m */; };
		86B89ABB1AB3BECC001626A4 /* ORKStepHeaderView.h in Headers */ = {isa = PBXBuildFile; fileRef = 86B89AB91AB3BECC001626A4 /* ORKStepHeaderView.h */; };
		86B89ABC1AB3BECC001626A4 /* ORKStepHeaderView.m in Sources */ = {isa = PBXBuildFile; fileRef = 86B89ABA1AB3BECC001626A4 /* ORKStepHeaderView.m */; };
		86B89ABE1AB3BFDB001626A4 /* ORKStepHeaderView_Internal.h in Headers */ = {isa = PBXBuildFile; fileRef = 86B89ABD1AB3BFDB001626A4 /* ORKStepHeaderView_Internal.h */; };
		86C40C121A8D7C5C00081FAC /* ORKActiveStepQuantityView.h in Headers */ = {isa = PBXBuildFile; fileRef = 86C40AFA1A8D7C5B00081FAC /* ORKActiveStepQuantityView.h */; };
		86C40C141A8D7C5C00081FAC /* ORKActiveStepQuantityView.m in Sources */ = {isa = PBXBuildFile; fileRef = 86C40AFB1A8D7C5B00081FAC /* ORKActiveStepQuantityView.m */; };
		86C40C161A8D7C5C00081FAC /* ORKAudioContentView.h in Headers */ = {isa = PBXBuildFile; fileRef = 86C40AFC1A8D7C5B00081FAC /* ORKAudioContentView.h */; };
		86C40C181A8D7C5C00081FAC /* ORKAudioContentView.m in Sources */ = {isa = PBXBuildFile; fileRef = 86C40AFD1A8D7C5B00081FAC /* ORKAudioContentView.m */; };
		86C40C1A1A8D7C5C00081FAC /* ORKAudioStep.h in Headers */ = {isa = PBXBuildFile; fileRef = 86C40AFE1A8D7C5B00081FAC /* ORKAudioStep.h */; settings = {ATTRIBUTES = (Private, ); }; };
		86C40C1C1A8D7C5C00081FAC /* ORKAudioStep.m in Sources */ = {isa = PBXBuildFile; fileRef = 86C40AFF1A8D7C5B00081FAC /* ORKAudioStep.m */; };
		86C40C1E1A8D7C5C00081FAC /* ORKAudioStepViewController.h in Headers */ = {isa = PBXBuildFile; fileRef = 86C40B001A8D7C5B00081FAC /* ORKAudioStepViewController.h */; settings = {ATTRIBUTES = (Private, ); }; };
		86C40C201A8D7C5C00081FAC /* ORKAudioStepViewController.m in Sources */ = {isa = PBXBuildFile; fileRef = 86C40B011A8D7C5B00081FAC /* ORKAudioStepViewController.m */; };
		86C40C221A8D7C5C00081FAC /* ORKCountdownStep.h in Headers */ = {isa = PBXBuildFile; fileRef = 86C40B021A8D7C5B00081FAC /* ORKCountdownStep.h */; settings = {ATTRIBUTES = (Private, ); }; };
		86C40C241A8D7C5C00081FAC /* ORKCountdownStep.m in Sources */ = {isa = PBXBuildFile; fileRef = 86C40B031A8D7C5B00081FAC /* ORKCountdownStep.m */; };
		86C40C261A8D7C5C00081FAC /* ORKCountdownStepViewController.h in Headers */ = {isa = PBXBuildFile; fileRef = 86C40B041A8D7C5B00081FAC /* ORKCountdownStepViewController.h */; settings = {ATTRIBUTES = (Private, ); }; };
		86C40C281A8D7C5C00081FAC /* ORKCountdownStepViewController.m in Sources */ = {isa = PBXBuildFile; fileRef = 86C40B051A8D7C5B00081FAC /* ORKCountdownStepViewController.m */; };
		86C40C2A1A8D7C5C00081FAC /* ORKFitnessContentView.h in Headers */ = {isa = PBXBuildFile; fileRef = 86C40B061A8D7C5B00081FAC /* ORKFitnessContentView.h */; };
		86C40C2C1A8D7C5C00081FAC /* ORKFitnessContentView.m in Sources */ = {isa = PBXBuildFile; fileRef = 86C40B071A8D7C5B00081FAC /* ORKFitnessContentView.m */; };
		86C40C2E1A8D7C5C00081FAC /* ORKFitnessStep.h in Headers */ = {isa = PBXBuildFile; fileRef = 86C40B081A8D7C5B00081FAC /* ORKFitnessStep.h */; settings = {ATTRIBUTES = (Private, ); }; };
		86C40C301A8D7C5C00081FAC /* ORKFitnessStep.m in Sources */ = {isa = PBXBuildFile; fileRef = 86C40B091A8D7C5B00081FAC /* ORKFitnessStep.m */; };
		86C40C321A8D7C5C00081FAC /* ORKFitnessStepViewController.h in Headers */ = {isa = PBXBuildFile; fileRef = 86C40B0A1A8D7C5B00081FAC /* ORKFitnessStepViewController.h */; settings = {ATTRIBUTES = (Private, ); }; };
		86C40C341A8D7C5C00081FAC /* ORKFitnessStepViewController.m in Sources */ = {isa = PBXBuildFile; fileRef = 86C40B0B1A8D7C5B00081FAC /* ORKFitnessStepViewController.m */; };
		86C40C361A8D7C5C00081FAC /* ORKSpatialSpanGame.h in Headers */ = {isa = PBXBuildFile; fileRef = 86C40B0C1A8D7C5B00081FAC /* ORKSpatialSpanGame.h */; };
		86C40C381A8D7C5C00081FAC /* ORKSpatialSpanGame.m in Sources */ = {isa = PBXBuildFile; fileRef = 86C40B0D1A8D7C5B00081FAC /* ORKSpatialSpanGame.m */; };
		86C40C3A1A8D7C5C00081FAC /* ORKSpatialSpanGameState.h in Headers */ = {isa = PBXBuildFile; fileRef = 86C40B0E1A8D7C5B00081FAC /* ORKSpatialSpanGameState.h */; };
		86C40C3C1A8D7C5C00081FAC /* ORKSpatialSpanGameState.m in Sources */ = {isa = PBXBuildFile; fileRef = 86C40B0F1A8D7C5B00081FAC /* ORKSpatialSpanGameState.m */; };
		86C40C3E1A8D7C5C00081FAC /* ORKSpatialSpanMemoryContentView.h in Headers */ = {isa = PBXBuildFile; fileRef = 86C40B101A8D7C5B00081FAC /* ORKSpatialSpanMemoryContentView.h */; };
		86C40C401A8D7C5C00081FAC /* ORKSpatialSpanMemoryContentView.m in Sources */ = {isa = PBXBuildFile; fileRef = 86C40B111A8D7C5B00081FAC /* ORKSpatialSpanMemoryContentView.m */; };
		86C40C421A8D7C5C00081FAC /* ORKSpatialSpanMemoryStep.h in Headers */ = {isa = PBXBuildFile; fileRef = 86C40B121A8D7C5B00081FAC /* ORKSpatialSpanMemoryStep.h */; settings = {ATTRIBUTES = (Private, ); }; };
		86C40C441A8D7C5C00081FAC /* ORKSpatialSpanMemoryStep.m in Sources */ = {isa = PBXBuildFile; fileRef = 86C40B131A8D7C5B00081FAC /* ORKSpatialSpanMemoryStep.m */; };
		86C40C461A8D7C5C00081FAC /* ORKSpatialSpanMemoryStepViewController.h in Headers */ = {isa = PBXBuildFile; fileRef = 86C40B141A8D7C5B00081FAC /* ORKSpatialSpanMemoryStepViewController.h */; settings = {ATTRIBUTES = (Private, ); }; };
		86C40C481A8D7C5C00081FAC /* ORKSpatialSpanMemoryStepViewController.m in Sources */ = {isa = PBXBuildFile; fileRef = 86C40B151A8D7C5B00081FAC /* ORKSpatialSpanMemoryStepViewController.m */; };
		86C40C4A1A8D7C5C00081FAC /* ORKSpatialSpanTargetView.h in Headers */ = {isa = PBXBuildFile; fileRef = 86C40B161A8D7C5B00081FAC /* ORKSpatialSpanTargetView.h */; };
		86C40C4C1A8D7C5C00081FAC /* ORKSpatialSpanTargetView.m in Sources */ = {isa = PBXBuildFile; fileRef = 86C40B171A8D7C5B00081FAC /* ORKSpatialSpanTargetView.m */; };
		86C40C4E1A8D7C5C00081FAC /* ORKTappingContentView.h in Headers */ = {isa = PBXBuildFile; fileRef = 86C40B181A8D7C5B00081FAC /* ORKTappingContentView.h */; };
		86C40C501A8D7C5C00081FAC /* ORKTappingContentView.m in Sources */ = {isa = PBXBuildFile; fileRef = 86C40B191A8D7C5B00081FAC /* ORKTappingContentView.m */; };
		86C40C521A8D7C5C00081FAC /* ORKTappingIntervalStep.h in Headers */ = {isa = PBXBuildFile; fileRef = 86C40B1A1A8D7C5B00081FAC /* ORKTappingIntervalStep.h */; settings = {ATTRIBUTES = (Private, ); }; };
		86C40C541A8D7C5C00081FAC /* ORKTappingIntervalStep.m in Sources */ = {isa = PBXBuildFile; fileRef = 86C40B1B1A8D7C5B00081FAC /* ORKTappingIntervalStep.m */; };
		86C40C561A8D7C5C00081FAC /* ORKTappingIntervalStepViewController.h in Headers */ = {isa = PBXBuildFile; fileRef = 86C40B1C1A8D7C5B00081FAC /* ORKTappingIntervalStepViewController.h */; settings = {ATTRIBUTES = (Private, ); }; };
		86C40C581A8D7C5C00081FAC /* ORKTappingIntervalStepViewController.m in Sources */ = {isa = PBXBuildFile; fileRef = 86C40B1D1A8D7C5B00081FAC /* ORKTappingIntervalStepViewController.m */; };
		86C40C5A1A8D7C5C00081FAC /* ORKWalkingTaskStep.h in Headers */ = {isa = PBXBuildFile; fileRef = 86C40B1E1A8D7C5B00081FAC /* ORKWalkingTaskStep.h */; settings = {ATTRIBUTES = (Private, ); }; };
		86C40C5C1A8D7C5C00081FAC /* ORKWalkingTaskStep.m in Sources */ = {isa = PBXBuildFile; fileRef = 86C40B1F1A8D7C5B00081FAC /* ORKWalkingTaskStep.m */; };
		86C40C5E1A8D7C5C00081FAC /* ORKWalkingTaskStepViewController.h in Headers */ = {isa = PBXBuildFile; fileRef = 86C40B201A8D7C5B00081FAC /* ORKWalkingTaskStepViewController.h */; settings = {ATTRIBUTES = (Private, ); }; };
		86C40C601A8D7C5C00081FAC /* ORKWalkingTaskStepViewController.m in Sources */ = {isa = PBXBuildFile; fileRef = 86C40B211A8D7C5B00081FAC /* ORKWalkingTaskStepViewController.m */; };
		86C40C621A8D7C5C00081FAC /* CLLocation+ORKJSONDictionary.h in Headers */ = {isa = PBXBuildFile; fileRef = 86C40B221A8D7C5B00081FAC /* CLLocation+ORKJSONDictionary.h */; };
		86C40C641A8D7C5C00081FAC /* CLLocation+ORKJSONDictionary.m in Sources */ = {isa = PBXBuildFile; fileRef = 86C40B231A8D7C5B00081FAC /* CLLocation+ORKJSONDictionary.m */; };
		86C40C661A8D7C5C00081FAC /* CMAccelerometerData+ORKJSONDictionary.h in Headers */ = {isa = PBXBuildFile; fileRef = 86C40B241A8D7C5B00081FAC /* CMAccelerometerData+ORKJSONDictionary.h */; };
		86C40C681A8D7C5C00081FAC /* CMAccelerometerData+ORKJSONDictionary.m in Sources */ = {isa = PBXBuildFile; fileRef = 86C40B251A8D7C5B00081FAC /* CMAccelerometerData+ORKJSONDictionary.m */; };
		86C40C6A1A8D7C5C00081FAC /* CMDeviceMotion+ORKJSONDictionary.h in Headers */ = {isa = PBXBuildFile; fileRef = 86C40B261A8D7C5B00081FAC /* CMDeviceMotion+ORKJSONDictionary.h */; };
		86C40C6C1A8D7C5C00081FAC /* CMDeviceMotion+ORKJSONDictionary.m in Sources */ = {isa = PBXBuildFile; fileRef = 86C40B271A8D7C5B00081FAC /* CMDeviceMotion+ORKJSONDictionary.m */; };
		86C40C6E1A8D7C5C00081FAC /* CMMotionActivity+ORKJSONDictionary.h in Headers */ = {isa = PBXBuildFile; fileRef = 86C40B281A8D7C5B00081FAC /* CMMotionActivity+ORKJSONDictionary.h */; };
		86C40C701A8D7C5C00081FAC /* CMMotionActivity+ORKJSONDictionary.m in Sources */ = {isa = PBXBuildFile; fileRef = 86C40B291A8D7C5B00081FAC /* CMMotionActivity+ORKJSONDictionary.m */; };
		86C40C721A8D7C5C00081FAC /* CMPedometerData+ORKJSONDictionary.h in Headers */ = {isa = PBXBuildFile; fileRef = 86C40B2A1A8D7C5B00081FAC /* CMPedometerData+ORKJSONDictionary.h */; };
		86C40C741A8D7C5C00081FAC /* CMPedometerData+ORKJSONDictionary.m in Sources */ = {isa = PBXBuildFile; fileRef = 86C40B2B1A8D7C5B00081FAC /* CMPedometerData+ORKJSONDictionary.m */; };
		86C40C761A8D7C5C00081FAC /* HKSample+ORKJSONDictionary.h in Headers */ = {isa = PBXBuildFile; fileRef = 86C40B2C1A8D7C5B00081FAC /* HKSample+ORKJSONDictionary.h */; };
		86C40C781A8D7C5C00081FAC /* HKSample+ORKJSONDictionary.m in Sources */ = {isa = PBXBuildFile; fileRef = 86C40B2D1A8D7C5B00081FAC /* HKSample+ORKJSONDictionary.m */; };
		86C40C7A1A8D7C5C00081FAC /* ORKAccelerometerRecorder.h in Headers */ = {isa = PBXBuildFile; fileRef = 86C40B2E1A8D7C5B00081FAC /* ORKAccelerometerRecorder.h */; };
		86C40C7C1A8D7C5C00081FAC /* ORKAccelerometerRecorder.m in Sources */ = {isa = PBXBuildFile; fileRef = 86C40B2F1A8D7C5B00081FAC /* ORKAccelerometerRecorder.m */; };
		86C40C7E1A8D7C5C00081FAC /* ORKActiveStep.h in Headers */ = {isa = PBXBuildFile; fileRef = 86C40B301A8D7C5B00081FAC /* ORKActiveStep.h */; settings = {ATTRIBUTES = (Public, ); }; };
		86C40C801A8D7C5C00081FAC /* ORKActiveStep.m in Sources */ = {isa = PBXBuildFile; fileRef = 86C40B311A8D7C5B00081FAC /* ORKActiveStep.m */; };
		86C40C821A8D7C5C00081FAC /* ORKActiveStep_Internal.h in Headers */ = {isa = PBXBuildFile; fileRef = 86C40B321A8D7C5B00081FAC /* ORKActiveStep_Internal.h */; };
		86C40C841A8D7C5C00081FAC /* ORKActiveStepTimer.h in Headers */ = {isa = PBXBuildFile; fileRef = 86C40B331A8D7C5B00081FAC /* ORKActiveStepTimer.h */; };
		86C40C861A8D7C5C00081FAC /* ORKActiveStepTimer.m in Sources */ = {isa = PBXBuildFile; fileRef = 86C40B341A8D7C5B00081FAC /* ORKActiveStepTimer.m */; };
		86C40C881A8D7C5C00081FAC /* ORKActiveStepTimerView.h in Headers */ = {isa = PBXBuildFile; fileRef = 86C40B351A8D7C5B00081FAC /* ORKActiveStepTimerView.h */; };
		86C40C8A1A8D7C5C00081FAC /* ORKActiveStepTimerView.m in Sources */ = {isa = PBXBuildFile; fileRef = 86C40B361A8D7C5B00081FAC /* ORKActiveStepTimerView.m */; };
		86C40C8C1A8D7C5C00081FAC /* ORKActiveStepViewController.h in Headers */ = {isa = PBXBuildFile; fileRef = 86C40B371A8D7C5B00081FAC /* ORKActiveStepViewController.h */; settings = {ATTRIBUTES = (Public, ); }; };
		86C40C8E1A8D7C5C00081FAC /* ORKActiveStepViewController.m in Sources */ = {isa = PBXBuildFile; fileRef = 86C40B381A8D7C5B00081FAC /* ORKActiveStepViewController.m */; };
		86C40C901A8D7C5C00081FAC /* ORKActiveStepViewController_Internal.h in Headers */ = {isa = PBXBuildFile; fileRef = 86C40B391A8D7C5B00081FAC /* ORKActiveStepViewController_Internal.h */; };
		86C40C921A8D7C5C00081FAC /* ORKAudioRecorder.h in Headers */ = {isa = PBXBuildFile; fileRef = 86C40B3A1A8D7C5B00081FAC /* ORKAudioRecorder.h */; };
		86C40C941A8D7C5C00081FAC /* ORKAudioRecorder.m in Sources */ = {isa = PBXBuildFile; fileRef = 86C40B3B1A8D7C5B00081FAC /* ORKAudioRecorder.m */; };
		86C40C961A8D7C5C00081FAC /* ORKDataLogger.h in Headers */ = {isa = PBXBuildFile; fileRef = 86C40B3C1A8D7C5B00081FAC /* ORKDataLogger.h */; settings = {ATTRIBUTES = (Private, ); }; };
		86C40C981A8D7C5C00081FAC /* ORKDataLogger.m in Sources */ = {isa = PBXBuildFile; fileRef = 86C40B3D1A8D7C5B00081FAC /* ORKDataLogger.m */; };
		86C40C9A1A8D7C5C00081FAC /* ORKDataLogger_Private.h in Headers */ = {isa = PBXBuildFile; fileRef = 86C40B3E1A8D7C5B00081FAC /* ORKDataLogger_Private.h */; };
		86C40C9C1A8D7C5C00081FAC /* ORKDeviceMotionRecorder.h in Headers */ = {isa = PBXBuildFile; fileRef = 86C40B3F1A8D7C5B00081FAC /* ORKDeviceMotionRecorder.h */; };
		86C40C9E1A8D7C5C00081FAC /* ORKDeviceMotionRecorder.m in Sources */ = {isa = PBXBuildFile; fileRef = 86C40B401A8D7C5B00081FAC /* ORKDeviceMotionRecorder.m */; };
		86C40CA01A8D7C5C00081FAC /* ORKHealthQuantityTypeRecorder.h in Headers */ = {isa = PBXBuildFile; fileRef = 86C40B411A8D7C5B00081FAC /* ORKHealthQuantityTypeRecorder.h */; };
		86C40CA21A8D7C5C00081FAC /* ORKHealthQuantityTypeRecorder.m in Sources */ = {isa = PBXBuildFile; fileRef = 86C40B421A8D7C5B00081FAC /* ORKHealthQuantityTypeRecorder.m */; };
		86C40CA41A8D7C5C00081FAC /* ORKLocationRecorder.h in Headers */ = {isa = PBXBuildFile; fileRef = 86C40B431A8D7C5B00081FAC /* ORKLocationRecorder.h */; };
		86C40CA61A8D7C5C00081FAC /* ORKLocationRecorder.m in Sources */ = {isa = PBXBuildFile; fileRef = 86C40B441A8D7C5B00081FAC /* ORKLocationRecorder.m */; };
		86C40CA81A8D7C5C00081FAC /* ORKPedometerRecorder.h in Headers */ = {isa = PBXBuildFile; fileRef = 86C40B451A8D7C5B00081FAC /* ORKPedometerRecorder.h */; };
		86C40CAA1A8D7C5C00081FAC /* ORKPedometerRecorder.m in Sources */ = {isa = PBXBuildFile; fileRef = 86C40B461A8D7C5B00081FAC /* ORKPedometerRecorder.m */; };
		86C40CAC1A8D7C5C00081FAC /* ORKRecorder.h in Headers */ = {isa = PBXBuildFile; fileRef = 86C40B471A8D7C5B00081FAC /* ORKRecorder.h */; settings = {ATTRIBUTES = (Public, ); }; };
		86C40CAE1A8D7C5C00081FAC /* ORKRecorder.m in Sources */ = {isa = PBXBuildFile; fileRef = 86C40B481A8D7C5B00081FAC /* ORKRecorder.m */; };
		86C40CB01A8D7C5C00081FAC /* ORKRecorder_Internal.h in Headers */ = {isa = PBXBuildFile; fileRef = 86C40B491A8D7C5B00081FAC /* ORKRecorder_Internal.h */; };
		86C40CB21A8D7C5C00081FAC /* ORKRecorder_Private.h in Headers */ = {isa = PBXBuildFile; fileRef = 86C40B4A1A8D7C5B00081FAC /* ORKRecorder_Private.h */; settings = {ATTRIBUTES = (Private, ); }; };
		86C40CB41A8D7C5C00081FAC /* ORKTouchRecorder.h in Headers */ = {isa = PBXBuildFile; fileRef = 86C40B4B1A8D7C5B00081FAC /* ORKTouchRecorder.h */; };
		86C40CB61A8D7C5C00081FAC /* ORKTouchRecorder.m in Sources */ = {isa = PBXBuildFile; fileRef = 86C40B4C1A8D7C5B00081FAC /* ORKTouchRecorder.m */; };
		86C40CB81A8D7C5C00081FAC /* ORKVoiceEngine.h in Headers */ = {isa = PBXBuildFile; fileRef = 86C40B4D1A8D7C5B00081FAC /* ORKVoiceEngine.h */; };
		86C40CBA1A8D7C5C00081FAC /* ORKVoiceEngine.m in Sources */ = {isa = PBXBuildFile; fileRef = 86C40B4E1A8D7C5B00081FAC /* ORKVoiceEngine.m */; };
		86C40CBC1A8D7C5C00081FAC /* UITouch+ORKJSONDictionary.h in Headers */ = {isa = PBXBuildFile; fileRef = 86C40B4F1A8D7C5B00081FAC /* UITouch+ORKJSONDictionary.h */; };
		86C40CBE1A8D7C5C00081FAC /* UITouch+ORKJSONDictionary.m in Sources */ = {isa = PBXBuildFile; fileRef = 86C40B501A8D7C5B00081FAC /* UITouch+ORKJSONDictionary.m */; };
		86C40CC01A8D7C5C00081FAC /* ORKCompletionStep.h in Headers */ = {isa = PBXBuildFile; fileRef = 86C40B521A8D7C5B00081FAC /* ORKCompletionStep.h */; settings = {ATTRIBUTES = (Private, ); }; };
		86C40CC21A8D7C5C00081FAC /* ORKCompletionStep.m in Sources */ = {isa = PBXBuildFile; fileRef = 86C40B531A8D7C5B00081FAC /* ORKCompletionStep.m */; };
		86C40CC41A8D7C5C00081FAC /* ORKCompletionStepViewController.h in Headers */ = {isa = PBXBuildFile; fileRef = 86C40B541A8D7C5B00081FAC /* ORKCompletionStepViewController.h */; settings = {ATTRIBUTES = (Private, ); }; };
		86C40CC81A8D7C5C00081FAC /* ORKFormItemCell.h in Headers */ = {isa = PBXBuildFile; fileRef = 86C40B561A8D7C5B00081FAC /* ORKFormItemCell.h */; };
		86C40CCA1A8D7C5C00081FAC /* ORKFormItemCell.m in Sources */ = {isa = PBXBuildFile; fileRef = 86C40B571A8D7C5B00081FAC /* ORKFormItemCell.m */; };
		86C40CCC1A8D7C5C00081FAC /* ORKImageSelectionView.h in Headers */ = {isa = PBXBuildFile; fileRef = 86C40B581A8D7C5B00081FAC /* ORKImageSelectionView.h */; };
		86C40CCE1A8D7C5C00081FAC /* ORKImageSelectionView.m in Sources */ = {isa = PBXBuildFile; fileRef = 86C40B591A8D7C5B00081FAC /* ORKImageSelectionView.m */; };
		86C40CD01A8D7C5C00081FAC /* ORKInstructionStepView.h in Headers */ = {isa = PBXBuildFile; fileRef = 86C40B5A1A8D7C5B00081FAC /* ORKInstructionStepView.h */; };
		86C40CD21A8D7C5C00081FAC /* ORKInstructionStepView.m in Sources */ = {isa = PBXBuildFile; fileRef = 86C40B5B1A8D7C5B00081FAC /* ORKInstructionStepView.m */; };
		86C40CD41A8D7C5C00081FAC /* ORKTableContainerView.h in Headers */ = {isa = PBXBuildFile; fileRef = 86C40B5C1A8D7C5B00081FAC /* ORKTableContainerView.h */; };
		86C40CD61A8D7C5C00081FAC /* ORKTableContainerView.m in Sources */ = {isa = PBXBuildFile; fileRef = 86C40B5D1A8D7C5B00081FAC /* ORKTableContainerView.m */; };
		86C40CD81A8D7C5C00081FAC /* ORKTextFieldView.h in Headers */ = {isa = PBXBuildFile; fileRef = 86C40B5E1A8D7C5B00081FAC /* ORKTextFieldView.h */; };
		86C40CDA1A8D7C5C00081FAC /* ORKTextFieldView.m in Sources */ = {isa = PBXBuildFile; fileRef = 86C40B5F1A8D7C5B00081FAC /* ORKTextFieldView.m */; };
		86C40CDC1A8D7C5C00081FAC /* ORKTintedImageView.h in Headers */ = {isa = PBXBuildFile; fileRef = 86C40B601A8D7C5B00081FAC /* ORKTintedImageView.h */; };
		86C40CDE1A8D7C5C00081FAC /* ORKTintedImageView.m in Sources */ = {isa = PBXBuildFile; fileRef = 86C40B611A8D7C5B00081FAC /* ORKTintedImageView.m */; };
		86C40CE41A8D7C5C00081FAC /* ORKAnswerFormat.h in Headers */ = {isa = PBXBuildFile; fileRef = 86C40B641A8D7C5B00081FAC /* ORKAnswerFormat.h */; settings = {ATTRIBUTES = (Public, ); }; };
		86C40CE61A8D7C5C00081FAC /* ORKAnswerFormat.m in Sources */ = {isa = PBXBuildFile; fileRef = 86C40B651A8D7C5B00081FAC /* ORKAnswerFormat.m */; };
		86C40CE81A8D7C5C00081FAC /* ORKAnswerFormat_Internal.h in Headers */ = {isa = PBXBuildFile; fileRef = 86C40B661A8D7C5B00081FAC /* ORKAnswerFormat_Internal.h */; };
		86C40CEA1A8D7C5C00081FAC /* ORKAnswerTextField.h in Headers */ = {isa = PBXBuildFile; fileRef = 86C40B671A8D7C5B00081FAC /* ORKAnswerTextField.h */; };
		86C40CEC1A8D7C5C00081FAC /* ORKAnswerTextField.m in Sources */ = {isa = PBXBuildFile; fileRef = 86C40B681A8D7C5B00081FAC /* ORKAnswerTextField.m */; };
		86C40CEE1A8D7C5C00081FAC /* ORKAnswerTextView.h in Headers */ = {isa = PBXBuildFile; fileRef = 86C40B691A8D7C5B00081FAC /* ORKAnswerTextView.h */; };
		86C40CF01A8D7C5C00081FAC /* ORKAnswerTextView.m in Sources */ = {isa = PBXBuildFile; fileRef = 86C40B6A1A8D7C5B00081FAC /* ORKAnswerTextView.m */; };
		86C40CF21A8D7C5C00081FAC /* ORKBodyLabel.h in Headers */ = {isa = PBXBuildFile; fileRef = 86C40B6B1A8D7C5B00081FAC /* ORKBodyLabel.h */; };
		86C40CF41A8D7C5C00081FAC /* ORKBodyLabel.m in Sources */ = {isa = PBXBuildFile; fileRef = 86C40B6C1A8D7C5B00081FAC /* ORKBodyLabel.m */; };
		86C40CF61A8D7C5C00081FAC /* ORKBorderedButton.h in Headers */ = {isa = PBXBuildFile; fileRef = 86C40B6D1A8D7C5B00081FAC /* ORKBorderedButton.h */; };
		86C40CF81A8D7C5C00081FAC /* ORKBorderedButton.m in Sources */ = {isa = PBXBuildFile; fileRef = 86C40B6E1A8D7C5C00081FAC /* ORKBorderedButton.m */; };
		86C40CFA1A8D7C5C00081FAC /* ORKCaption1Label.h in Headers */ = {isa = PBXBuildFile; fileRef = 86C40B6F1A8D7C5C00081FAC /* ORKCaption1Label.h */; };
		86C40CFC1A8D7C5C00081FAC /* ORKCaption1Label.m in Sources */ = {isa = PBXBuildFile; fileRef = 86C40B701A8D7C5C00081FAC /* ORKCaption1Label.m */; };
		86C40CFE1A8D7C5C00081FAC /* ORKChoiceViewCell.h in Headers */ = {isa = PBXBuildFile; fileRef = 86C40B711A8D7C5C00081FAC /* ORKChoiceViewCell.h */; };
		86C40D001A8D7C5C00081FAC /* ORKChoiceViewCell.m in Sources */ = {isa = PBXBuildFile; fileRef = 86C40B721A8D7C5C00081FAC /* ORKChoiceViewCell.m */; };
		86C40D021A8D7C5C00081FAC /* ORKContinueButton.h in Headers */ = {isa = PBXBuildFile; fileRef = 86C40B731A8D7C5C00081FAC /* ORKContinueButton.h */; };
		86C40D041A8D7C5C00081FAC /* ORKContinueButton.m in Sources */ = {isa = PBXBuildFile; fileRef = 86C40B741A8D7C5C00081FAC /* ORKContinueButton.m */; };
		86C40D061A8D7C5C00081FAC /* ORKCountdownLabel.h in Headers */ = {isa = PBXBuildFile; fileRef = 86C40B751A8D7C5C00081FAC /* ORKCountdownLabel.h */; };
		86C40D081A8D7C5C00081FAC /* ORKCountdownLabel.m in Sources */ = {isa = PBXBuildFile; fileRef = 86C40B761A8D7C5C00081FAC /* ORKCountdownLabel.m */; };
		86C40D0A1A8D7C5C00081FAC /* ORKCustomStepView.h in Headers */ = {isa = PBXBuildFile; fileRef = 86C40B771A8D7C5C00081FAC /* ORKCustomStepView.h */; settings = {ATTRIBUTES = (Private, ); }; };
		86C40D0C1A8D7C5C00081FAC /* ORKCustomStepView.m in Sources */ = {isa = PBXBuildFile; fileRef = 86C40B781A8D7C5C00081FAC /* ORKCustomStepView.m */; };
		86C40D0E1A8D7C5C00081FAC /* ORKCustomStepView_Internal.h in Headers */ = {isa = PBXBuildFile; fileRef = 86C40B791A8D7C5C00081FAC /* ORKCustomStepView_Internal.h */; };
		86C40D101A8D7C5C00081FAC /* ORKDefaultFont.h in Headers */ = {isa = PBXBuildFile; fileRef = 86C40B7A1A8D7C5C00081FAC /* ORKDefaultFont.h */; };
		86C40D121A8D7C5C00081FAC /* ORKDefines.h in Headers */ = {isa = PBXBuildFile; fileRef = 86C40B7B1A8D7C5C00081FAC /* ORKDefines.h */; settings = {ATTRIBUTES = (Public, ); }; };
		86C40D141A8D7C5C00081FAC /* ORKDefines_Private.h in Headers */ = {isa = PBXBuildFile; fileRef = 86C40B7C1A8D7C5C00081FAC /* ORKDefines_Private.h */; settings = {ATTRIBUTES = (Private, ); }; };
		86C40D161A8D7C5C00081FAC /* ORKErrors.h in Headers */ = {isa = PBXBuildFile; fileRef = 86C40B7D1A8D7C5C00081FAC /* ORKErrors.h */; settings = {ATTRIBUTES = (Private, ); }; };
		86C40D181A8D7C5C00081FAC /* ORKErrors.m in Sources */ = {isa = PBXBuildFile; fileRef = 86C40B7E1A8D7C5C00081FAC /* ORKErrors.m */; };
		86C40D1A1A8D7C5C00081FAC /* ORKFormItem_Internal.h in Headers */ = {isa = PBXBuildFile; fileRef = 86C40B7F1A8D7C5C00081FAC /* ORKFormItem_Internal.h */; };
		86C40D1C1A8D7C5C00081FAC /* ORKFormSectionTitleLabel.h in Headers */ = {isa = PBXBuildFile; fileRef = 86C40B801A8D7C5C00081FAC /* ORKFormSectionTitleLabel.h */; };
		86C40D1E1A8D7C5C00081FAC /* ORKFormSectionTitleLabel.m in Sources */ = {isa = PBXBuildFile; fileRef = 86C40B811A8D7C5C00081FAC /* ORKFormSectionTitleLabel.m */; };
		86C40D201A8D7C5C00081FAC /* ORKFormStep.h in Headers */ = {isa = PBXBuildFile; fileRef = 86C40B821A8D7C5C00081FAC /* ORKFormStep.h */; settings = {ATTRIBUTES = (Public, ); }; };
		86C40D221A8D7C5C00081FAC /* ORKFormStep.m in Sources */ = {isa = PBXBuildFile; fileRef = 86C40B831A8D7C5C00081FAC /* ORKFormStep.m */; };
		86C40D241A8D7C5C00081FAC /* ORKFormStepViewController.h in Headers */ = {isa = PBXBuildFile; fileRef = 86C40B841A8D7C5C00081FAC /* ORKFormStepViewController.h */; settings = {ATTRIBUTES = (Private, ); }; };
		86C40D261A8D7C5C00081FAC /* ORKFormStepViewController.m in Sources */ = {isa = PBXBuildFile; fileRef = 86C40B851A8D7C5C00081FAC /* ORKFormStepViewController.m */; };
		86C40D281A8D7C5C00081FAC /* ORKFormTextView.h in Headers */ = {isa = PBXBuildFile; fileRef = 86C40B861A8D7C5C00081FAC /* ORKFormTextView.h */; };
		86C40D2A1A8D7C5C00081FAC /* ORKFormTextView.m in Sources */ = {isa = PBXBuildFile; fileRef = 86C40B871A8D7C5C00081FAC /* ORKFormTextView.m */; };
		86C40D2C1A8D7C5C00081FAC /* ORKHeadlineLabel.h in Headers */ = {isa = PBXBuildFile; fileRef = 86C40B881A8D7C5C00081FAC /* ORKHeadlineLabel.h */; };
		86C40D2E1A8D7C5C00081FAC /* ORKHeadlineLabel.m in Sources */ = {isa = PBXBuildFile; fileRef = 86C40B891A8D7C5C00081FAC /* ORKHeadlineLabel.m */; };
		86C40D301A8D7C5C00081FAC /* ORKHealthAnswerFormat.h in Headers */ = {isa = PBXBuildFile; fileRef = 86C40B8A1A8D7C5C00081FAC /* ORKHealthAnswerFormat.h */; settings = {ATTRIBUTES = (Public, ); }; };
		86C40D321A8D7C5C00081FAC /* ORKHealthAnswerFormat.m in Sources */ = {isa = PBXBuildFile; fileRef = 86C40B8B1A8D7C5C00081FAC /* ORKHealthAnswerFormat.m */; };
		86C40D341A8D7C5C00081FAC /* ORKHelpers.h in Headers */ = {isa = PBXBuildFile; fileRef = 86C40B8C1A8D7C5C00081FAC /* ORKHelpers.h */; };
		86C40D361A8D7C5C00081FAC /* ORKHelpers.m in Sources */ = {isa = PBXBuildFile; fileRef = 86C40B8D1A8D7C5C00081FAC /* ORKHelpers.m */; };
		86C40D381A8D7C5C00081FAC /* ORKHTMLPDFWriter.h in Headers */ = {isa = PBXBuildFile; fileRef = 86C40B8E1A8D7C5C00081FAC /* ORKHTMLPDFWriter.h */; };
		86C40D3A1A8D7C5C00081FAC /* ORKHTMLPDFWriter.m in Sources */ = {isa = PBXBuildFile; fileRef = 86C40B8F1A8D7C5C00081FAC /* ORKHTMLPDFWriter.m */; };
		86C40D3C1A8D7C5C00081FAC /* ORKImageChoiceLabel.h in Headers */ = {isa = PBXBuildFile; fileRef = 86C40B901A8D7C5C00081FAC /* ORKImageChoiceLabel.h */; };
		86C40D3E1A8D7C5C00081FAC /* ORKImageChoiceLabel.m in Sources */ = {isa = PBXBuildFile; fileRef = 86C40B911A8D7C5C00081FAC /* ORKImageChoiceLabel.m */; };
		86C40D401A8D7C5C00081FAC /* ORKInstructionStep.h in Headers */ = {isa = PBXBuildFile; fileRef = 86C40B921A8D7C5C00081FAC /* ORKInstructionStep.h */; settings = {ATTRIBUTES = (Public, ); }; };
		86C40D421A8D7C5C00081FAC /* ORKInstructionStep.m in Sources */ = {isa = PBXBuildFile; fileRef = 86C40B931A8D7C5C00081FAC /* ORKInstructionStep.m */; };
		86C40D441A8D7C5C00081FAC /* ORKInstructionStepViewController.h in Headers */ = {isa = PBXBuildFile; fileRef = 86C40B941A8D7C5C00081FAC /* ORKInstructionStepViewController.h */; settings = {ATTRIBUTES = (Private, ); }; };
		86C40D461A8D7C5C00081FAC /* ORKInstructionStepViewController.m in Sources */ = {isa = PBXBuildFile; fileRef = 86C40B951A8D7C5C00081FAC /* ORKInstructionStepViewController.m */; };
		86C40D481A8D7C5C00081FAC /* ORKInstructionStepViewController_Internal.h in Headers */ = {isa = PBXBuildFile; fileRef = 86C40B961A8D7C5C00081FAC /* ORKInstructionStepViewController_Internal.h */; };
		86C40D4A1A8D7C5C00081FAC /* ORKLabel.h in Headers */ = {isa = PBXBuildFile; fileRef = 86C40B971A8D7C5C00081FAC /* ORKLabel.h */; };
		86C40D4C1A8D7C5C00081FAC /* ORKLabel.m in Sources */ = {isa = PBXBuildFile; fileRef = 86C40B981A8D7C5C00081FAC /* ORKLabel.m */; };
		86C40D561A8D7C5C00081FAC /* ORKOrderedTask.h in Headers */ = {isa = PBXBuildFile; fileRef = 86C40B9D1A8D7C5C00081FAC /* ORKOrderedTask.h */; settings = {ATTRIBUTES = (Public, ); }; };
		86C40D581A8D7C5C00081FAC /* ORKOrderedTask.m in Sources */ = {isa = PBXBuildFile; fileRef = 86C40B9E1A8D7C5C00081FAC /* ORKOrderedTask.m */; };
		86C40D5E1A8D7C5C00081FAC /* ORKQuestionStep.h in Headers */ = {isa = PBXBuildFile; fileRef = 86C40BA11A8D7C5C00081FAC /* ORKQuestionStep.h */; settings = {ATTRIBUTES = (Public, ); }; };
		86C40D601A8D7C5C00081FAC /* ORKQuestionStep.m in Sources */ = {isa = PBXBuildFile; fileRef = 86C40BA21A8D7C5C00081FAC /* ORKQuestionStep.m */; };
		86C40D621A8D7C5C00081FAC /* ORKQuestionStep_Internal.h in Headers */ = {isa = PBXBuildFile; fileRef = 86C40BA31A8D7C5C00081FAC /* ORKQuestionStep_Internal.h */; };
		86C40D641A8D7C5C00081FAC /* ORKQuestionStepViewController.h in Headers */ = {isa = PBXBuildFile; fileRef = 86C40BA41A8D7C5C00081FAC /* ORKQuestionStepViewController.h */; settings = {ATTRIBUTES = (Private, ); }; };
		86C40D661A8D7C5C00081FAC /* ORKQuestionStepViewController.m in Sources */ = {isa = PBXBuildFile; fileRef = 86C40BA51A8D7C5C00081FAC /* ORKQuestionStepViewController.m */; };
		86C40D681A8D7C5C00081FAC /* ORKQuestionStepViewController_Private.h in Headers */ = {isa = PBXBuildFile; fileRef = 86C40BA61A8D7C5C00081FAC /* ORKQuestionStepViewController_Private.h */; settings = {ATTRIBUTES = (Private, ); }; };
		86C40D6A1A8D7C5C00081FAC /* ORKResult.h in Headers */ = {isa = PBXBuildFile; fileRef = 86C40BA71A8D7C5C00081FAC /* ORKResult.h */; settings = {ATTRIBUTES = (Public, ); }; };
		86C40D6C1A8D7C5C00081FAC /* ORKResult.m in Sources */ = {isa = PBXBuildFile; fileRef = 86C40BA81A8D7C5C00081FAC /* ORKResult.m */; };
		86C40D6E1A8D7C5C00081FAC /* ORKResult_Private.h in Headers */ = {isa = PBXBuildFile; fileRef = 86C40BA91A8D7C5C00081FAC /* ORKResult_Private.h */; settings = {ATTRIBUTES = (Private, ); }; };
		86C40D701A8D7C5C00081FAC /* ORKRoundTappingButton.h in Headers */ = {isa = PBXBuildFile; fileRef = 86C40BAA1A8D7C5C00081FAC /* ORKRoundTappingButton.h */; };
		86C40D721A8D7C5C00081FAC /* ORKRoundTappingButton.m in Sources */ = {isa = PBXBuildFile; fileRef = 86C40BAB1A8D7C5C00081FAC /* ORKRoundTappingButton.m */; };
		86C40D741A8D7C5C00081FAC /* ORKScaleRangeLabel.h in Headers */ = {isa = PBXBuildFile; fileRef = 86C40BAC1A8D7C5C00081FAC /* ORKScaleRangeLabel.h */; };
		86C40D761A8D7C5C00081FAC /* ORKScaleRangeLabel.m in Sources */ = {isa = PBXBuildFile; fileRef = 86C40BAD1A8D7C5C00081FAC /* ORKScaleRangeLabel.m */; };
		86C40D781A8D7C5C00081FAC /* ORKScaleSlider.h in Headers */ = {isa = PBXBuildFile; fileRef = 86C40BAE1A8D7C5C00081FAC /* ORKScaleSlider.h */; };
		86C40D7A1A8D7C5C00081FAC /* ORKScaleSlider.m in Sources */ = {isa = PBXBuildFile; fileRef = 86C40BAF1A8D7C5C00081FAC /* ORKScaleSlider.m */; };
		86C40D7C1A8D7C5C00081FAC /* ORKScaleValueLabel.h in Headers */ = {isa = PBXBuildFile; fileRef = 86C40BB01A8D7C5C00081FAC /* ORKScaleValueLabel.h */; };
		86C40D7E1A8D7C5C00081FAC /* ORKScaleValueLabel.m in Sources */ = {isa = PBXBuildFile; fileRef = 86C40BB11A8D7C5C00081FAC /* ORKScaleValueLabel.m */; };
		86C40D801A8D7C5C00081FAC /* ORKSelectionSubTitleLabel.h in Headers */ = {isa = PBXBuildFile; fileRef = 86C40BB21A8D7C5C00081FAC /* ORKSelectionSubTitleLabel.h */; };
		86C40D821A8D7C5C00081FAC /* ORKSelectionSubTitleLabel.m in Sources */ = {isa = PBXBuildFile; fileRef = 86C40BB31A8D7C5C00081FAC /* ORKSelectionSubTitleLabel.m */; };
		86C40D841A8D7C5C00081FAC /* ORKSelectionTitleLabel.h in Headers */ = {isa = PBXBuildFile; fileRef = 86C40BB41A8D7C5C00081FAC /* ORKSelectionTitleLabel.h */; };
		86C40D861A8D7C5C00081FAC /* ORKSelectionTitleLabel.m in Sources */ = {isa = PBXBuildFile; fileRef = 86C40BB51A8D7C5C00081FAC /* ORKSelectionTitleLabel.m */; };
		86C40D8A1A8D7C5C00081FAC /* ORKSkin.h in Headers */ = {isa = PBXBuildFile; fileRef = 86C40BB71A8D7C5C00081FAC /* ORKSkin.h */; };
		86C40D8C1A8D7C5C00081FAC /* ORKSkin.m in Sources */ = {isa = PBXBuildFile; fileRef = 86C40BB81A8D7C5C00081FAC /* ORKSkin.m */; };
		86C40D8E1A8D7C5C00081FAC /* ORKStep.h in Headers */ = {isa = PBXBuildFile; fileRef = 86C40BB91A8D7C5C00081FAC /* ORKStep.h */; settings = {ATTRIBUTES = (Public, ); }; };
		86C40D901A8D7C5C00081FAC /* ORKStep.m in Sources */ = {isa = PBXBuildFile; fileRef = 86C40BBA1A8D7C5C00081FAC /* ORKStep.m */; };
		86C40D921A8D7C5C00081FAC /* ORKStep_Private.h in Headers */ = {isa = PBXBuildFile; fileRef = 86C40BBB1A8D7C5C00081FAC /* ORKStep_Private.h */; };
		86C40D941A8D7C5C00081FAC /* ORKStepViewController.h in Headers */ = {isa = PBXBuildFile; fileRef = 86C40BBC1A8D7C5C00081FAC /* ORKStepViewController.h */; settings = {ATTRIBUTES = (Public, ); }; };
		86C40D961A8D7C5C00081FAC /* ORKStepViewController.m in Sources */ = {isa = PBXBuildFile; fileRef = 86C40BBD1A8D7C5C00081FAC /* ORKStepViewController.m */; };
		86C40D981A8D7C5C00081FAC /* ORKStepViewController_Internal.h in Headers */ = {isa = PBXBuildFile; fileRef = 86C40BBE1A8D7C5C00081FAC /* ORKStepViewController_Internal.h */; };
		86C40D9C1A8D7C5C00081FAC /* ORKSubheadlineLabel.h in Headers */ = {isa = PBXBuildFile; fileRef = 86C40BC01A8D7C5C00081FAC /* ORKSubheadlineLabel.h */; };
		86C40D9E1A8D7C5C00081FAC /* ORKSubheadlineLabel.m in Sources */ = {isa = PBXBuildFile; fileRef = 86C40BC11A8D7C5C00081FAC /* ORKSubheadlineLabel.m */; };
		86C40DA01A8D7C5C00081FAC /* ORKSurveyAnswerCell.h in Headers */ = {isa = PBXBuildFile; fileRef = 86C40BC21A8D7C5C00081FAC /* ORKSurveyAnswerCell.h */; };
		86C40DA61A8D7C5C00081FAC /* ORKSurveyAnswerCellForImageSelection.h in Headers */ = {isa = PBXBuildFile; fileRef = 86C40BC51A8D7C5C00081FAC /* ORKSurveyAnswerCellForImageSelection.h */; };
		86C40DA81A8D7C5C00081FAC /* ORKSurveyAnswerCellForImageSelection.m in Sources */ = {isa = PBXBuildFile; fileRef = 86C40BC61A8D7C5C00081FAC /* ORKSurveyAnswerCellForImageSelection.m */; };
		86C40DAA1A8D7C5C00081FAC /* ORKSurveyAnswerCellForNumber.h in Headers */ = {isa = PBXBuildFile; fileRef = 86C40BC71A8D7C5C00081FAC /* ORKSurveyAnswerCellForNumber.h */; };
		86C40DAC1A8D7C5C00081FAC /* ORKSurveyAnswerCellForNumber.m in Sources */ = {isa = PBXBuildFile; fileRef = 86C40BC81A8D7C5C00081FAC /* ORKSurveyAnswerCellForNumber.m */; };
		86C40DAE1A8D7C5C00081FAC /* ORKSurveyAnswerCellForScale.h in Headers */ = {isa = PBXBuildFile; fileRef = 86C40BC91A8D7C5C00081FAC /* ORKSurveyAnswerCellForScale.h */; };
		86C40DB01A8D7C5C00081FAC /* ORKSurveyAnswerCellForScale.m in Sources */ = {isa = PBXBuildFile; fileRef = 86C40BCA1A8D7C5C00081FAC /* ORKSurveyAnswerCellForScale.m */; };
		86C40DB61A8D7C5C00081FAC /* ORKSurveyAnswerCellForText.h in Headers */ = {isa = PBXBuildFile; fileRef = 86C40BCD1A8D7C5C00081FAC /* ORKSurveyAnswerCellForText.h */; };
		86C40DB81A8D7C5C00081FAC /* ORKSurveyAnswerCellForText.m in Sources */ = {isa = PBXBuildFile; fileRef = 86C40BCE1A8D7C5C00081FAC /* ORKSurveyAnswerCellForText.m */; };
		86C40DBE1A8D7C5C00081FAC /* ORKTableViewCell.h in Headers */ = {isa = PBXBuildFile; fileRef = 86C40BD11A8D7C5C00081FAC /* ORKTableViewCell.h */; };
		86C40DC01A8D7C5C00081FAC /* ORKTableViewCell.m in Sources */ = {isa = PBXBuildFile; fileRef = 86C40BD21A8D7C5C00081FAC /* ORKTableViewCell.m */; };
		86C40DC21A8D7C5C00081FAC /* ORKTapCountLabel.h in Headers */ = {isa = PBXBuildFile; fileRef = 86C40BD31A8D7C5C00081FAC /* ORKTapCountLabel.h */; };
		86C40DC41A8D7C5C00081FAC /* ORKTapCountLabel.m in Sources */ = {isa = PBXBuildFile; fileRef = 86C40BD41A8D7C5C00081FAC /* ORKTapCountLabel.m */; };
		86C40DC61A8D7C5C00081FAC /* ORKTask.h in Headers */ = {isa = PBXBuildFile; fileRef = 86C40BD51A8D7C5C00081FAC /* ORKTask.h */; settings = {ATTRIBUTES = (Public, ); }; };
		86C40DCA1A8D7C5C00081FAC /* ORKTaskViewController.h in Headers */ = {isa = PBXBuildFile; fileRef = 86C40BD71A8D7C5C00081FAC /* ORKTaskViewController.h */; settings = {ATTRIBUTES = (Public, ); }; };
		86C40DCC1A8D7C5C00081FAC /* ORKTaskViewController.m in Sources */ = {isa = PBXBuildFile; fileRef = 86C40BD81A8D7C5C00081FAC /* ORKTaskViewController.m */; };
		86C40DCE1A8D7C5C00081FAC /* ORKTaskViewController_Internal.h in Headers */ = {isa = PBXBuildFile; fileRef = 86C40BD91A8D7C5C00081FAC /* ORKTaskViewController_Internal.h */; };
		86C40DD01A8D7C5C00081FAC /* ORKTaskViewController_Private.h in Headers */ = {isa = PBXBuildFile; fileRef = 86C40BDA1A8D7C5C00081FAC /* ORKTaskViewController_Private.h */; settings = {ATTRIBUTES = (Private, ); }; };
		86C40DD21A8D7C5C00081FAC /* ORKTextButton.h in Headers */ = {isa = PBXBuildFile; fileRef = 86C40BDB1A8D7C5C00081FAC /* ORKTextButton.h */; };
		86C40DD41A8D7C5C00081FAC /* ORKTextButton.m in Sources */ = {isa = PBXBuildFile; fileRef = 86C40BDC1A8D7C5C00081FAC /* ORKTextButton.m */; };
		86C40DD61A8D7C5C00081FAC /* ORKUnitLabel.h in Headers */ = {isa = PBXBuildFile; fileRef = 86C40BDD1A8D7C5C00081FAC /* ORKUnitLabel.h */; };
		86C40DD81A8D7C5C00081FAC /* ORKUnitLabel.m in Sources */ = {isa = PBXBuildFile; fileRef = 86C40BDE1A8D7C5C00081FAC /* ORKUnitLabel.m */; };
		86C40DDE1A8D7C5C00081FAC /* ORKVerticalContainerView.h in Headers */ = {isa = PBXBuildFile; fileRef = 86C40BE11A8D7C5C00081FAC /* ORKVerticalContainerView.h */; };
		86C40DE01A8D7C5C00081FAC /* ORKVerticalContainerView.m in Sources */ = {isa = PBXBuildFile; fileRef = 86C40BE21A8D7C5C00081FAC /* ORKVerticalContainerView.m */; };
		86C40DE21A8D7C5C00081FAC /* ORKVerticalContainerView_Internal.h in Headers */ = {isa = PBXBuildFile; fileRef = 86C40BE31A8D7C5C00081FAC /* ORKVerticalContainerView_Internal.h */; };
		86C40DEA1A8D7C5C00081FAC /* UIBarButtonItem+ORKBarButtonItem.h in Headers */ = {isa = PBXBuildFile; fileRef = 86C40BE71A8D7C5C00081FAC /* UIBarButtonItem+ORKBarButtonItem.h */; };
		86C40DEC1A8D7C5C00081FAC /* UIBarButtonItem+ORKBarButtonItem.m in Sources */ = {isa = PBXBuildFile; fileRef = 86C40BE81A8D7C5C00081FAC /* UIBarButtonItem+ORKBarButtonItem.m */; };
		86C40DEE1A8D7C5C00081FAC /* UIResponder+ResearchKit.h in Headers */ = {isa = PBXBuildFile; fileRef = 86C40BE91A8D7C5C00081FAC /* UIResponder+ResearchKit.h */; };
		86C40DF01A8D7C5C00081FAC /* UIResponder+ResearchKit.m in Sources */ = {isa = PBXBuildFile; fileRef = 86C40BEA1A8D7C5C00081FAC /* UIResponder+ResearchKit.m */; };
		86C40DF21A8D7C5C00081FAC /* ORKConsentReviewController.h in Headers */ = {isa = PBXBuildFile; fileRef = 86C40BEC1A8D7C5C00081FAC /* ORKConsentReviewController.h */; };
		86C40DF41A8D7C5C00081FAC /* ORKConsentReviewController.m in Sources */ = {isa = PBXBuildFile; fileRef = 86C40BED1A8D7C5C00081FAC /* ORKConsentReviewController.m */; };
		86C40DF61A8D7C5C00081FAC /* ORKConsentSignatureController.h in Headers */ = {isa = PBXBuildFile; fileRef = 86C40BEE1A8D7C5C00081FAC /* ORKConsentSignatureController.h */; };
		86C40DF81A8D7C5C00081FAC /* ORKConsentSignatureController.m in Sources */ = {isa = PBXBuildFile; fileRef = 86C40BEF1A8D7C5C00081FAC /* ORKConsentSignatureController.m */; };
		86C40DFA1A8D7C5C00081FAC /* MovieTintShader.fsh in Resources */ = {isa = PBXBuildFile; fileRef = 86C40BF01A8D7C5C00081FAC /* MovieTintShader.fsh */; };
		86C40DFC1A8D7C5C00081FAC /* MovieTintShader.vsh in Resources */ = {isa = PBXBuildFile; fileRef = 86C40BF11A8D7C5C00081FAC /* MovieTintShader.vsh */; };
		86C40DFE1A8D7C5C00081FAC /* ORKConsentDocument.h in Headers */ = {isa = PBXBuildFile; fileRef = 86C40BF21A8D7C5C00081FAC /* ORKConsentDocument.h */; settings = {ATTRIBUTES = (Public, ); }; };
		86C40E001A8D7C5C00081FAC /* ORKConsentDocument.m in Sources */ = {isa = PBXBuildFile; fileRef = 86C40BF31A8D7C5C00081FAC /* ORKConsentDocument.m */; };
		86C40E021A8D7C5C00081FAC /* ORKConsentDocument_Internal.h in Headers */ = {isa = PBXBuildFile; fileRef = 86C40BF41A8D7C5C00081FAC /* ORKConsentDocument_Internal.h */; };
		86C40E041A8D7C5C00081FAC /* ORKConsentLearnMoreViewController.h in Headers */ = {isa = PBXBuildFile; fileRef = 86C40BF51A8D7C5C00081FAC /* ORKConsentLearnMoreViewController.h */; };
		86C40E061A8D7C5C00081FAC /* ORKConsentLearnMoreViewController.m in Sources */ = {isa = PBXBuildFile; fileRef = 86C40BF61A8D7C5C00081FAC /* ORKConsentLearnMoreViewController.m */; };
		86C40E081A8D7C5C00081FAC /* ORKConsentReviewStep.h in Headers */ = {isa = PBXBuildFile; fileRef = 86C40BF71A8D7C5C00081FAC /* ORKConsentReviewStep.h */; settings = {ATTRIBUTES = (Public, ); }; };
		86C40E0A1A8D7C5C00081FAC /* ORKConsentReviewStep.m in Sources */ = {isa = PBXBuildFile; fileRef = 86C40BF81A8D7C5C00081FAC /* ORKConsentReviewStep.m */; };
		86C40E0C1A8D7C5C00081FAC /* ORKConsentReviewStepViewController.h in Headers */ = {isa = PBXBuildFile; fileRef = 86C40BF91A8D7C5C00081FAC /* ORKConsentReviewStepViewController.h */; settings = {ATTRIBUTES = (Private, ); }; };
		86C40E0E1A8D7C5C00081FAC /* ORKConsentReviewStepViewController.m in Sources */ = {isa = PBXBuildFile; fileRef = 86C40BFA1A8D7C5C00081FAC /* ORKConsentReviewStepViewController.m */; };
		86C40E101A8D7C5C00081FAC /* ORKConsentSceneViewController.h in Headers */ = {isa = PBXBuildFile; fileRef = 86C40BFB1A8D7C5C00081FAC /* ORKConsentSceneViewController.h */; };
		86C40E121A8D7C5C00081FAC /* ORKConsentSceneViewController.m in Sources */ = {isa = PBXBuildFile; fileRef = 86C40BFC1A8D7C5C00081FAC /* ORKConsentSceneViewController.m */; };
		86C40E181A8D7C5C00081FAC /* ORKConsentSection.h in Headers */ = {isa = PBXBuildFile; fileRef = 86C40BFF1A8D7C5C00081FAC /* ORKConsentSection.h */; settings = {ATTRIBUTES = (Public, ); }; };
		86C40E1A1A8D7C5C00081FAC /* ORKConsentSection.m in Sources */ = {isa = PBXBuildFile; fileRef = 86C40C001A8D7C5C00081FAC /* ORKConsentSection.m */; };
		86C40E1C1A8D7C5C00081FAC /* ORKConsentSection_Internal.h in Headers */ = {isa = PBXBuildFile; fileRef = 86C40C011A8D7C5C00081FAC /* ORKConsentSection_Internal.h */; };
		86C40E1E1A8D7C5C00081FAC /* ORKConsentSignature.h in Headers */ = {isa = PBXBuildFile; fileRef = 86C40C021A8D7C5C00081FAC /* ORKConsentSignature.h */; settings = {ATTRIBUTES = (Public, ); }; };
		86C40E201A8D7C5C00081FAC /* ORKConsentSignature.m in Sources */ = {isa = PBXBuildFile; fileRef = 86C40C031A8D7C5C00081FAC /* ORKConsentSignature.m */; };
		86C40E241A8D7C5C00081FAC /* ORKEAGLMoviePlayerView.h in Headers */ = {isa = PBXBuildFile; fileRef = 86C40C051A8D7C5C00081FAC /* ORKEAGLMoviePlayerView.h */; };
		86C40E261A8D7C5C00081FAC /* ORKEAGLMoviePlayerView.m in Sources */ = {isa = PBXBuildFile; fileRef = 86C40C061A8D7C5C00081FAC /* ORKEAGLMoviePlayerView.m */; };
		86C40E281A8D7C5C00081FAC /* ORKSignatureView.h in Headers */ = {isa = PBXBuildFile; fileRef = 86C40C071A8D7C5C00081FAC /* ORKSignatureView.h */; };
		86C40E2A1A8D7C5C00081FAC /* ORKSignatureView.m in Sources */ = {isa = PBXBuildFile; fileRef = 86C40C081A8D7C5C00081FAC /* ORKSignatureView.m */; };
		86C40E2C1A8D7C5C00081FAC /* ORKVisualConsentStep.h in Headers */ = {isa = PBXBuildFile; fileRef = 86C40C091A8D7C5C00081FAC /* ORKVisualConsentStep.h */; settings = {ATTRIBUTES = (Public, ); }; };
		86C40E2E1A8D7C5C00081FAC /* ORKVisualConsentStep.m in Sources */ = {isa = PBXBuildFile; fileRef = 86C40C0A1A8D7C5C00081FAC /* ORKVisualConsentStep.m */; };
		86C40E301A8D7C5C00081FAC /* ORKVisualConsentStepViewController.h in Headers */ = {isa = PBXBuildFile; fileRef = 86C40C0B1A8D7C5C00081FAC /* ORKVisualConsentStepViewController.h */; settings = {ATTRIBUTES = (Private, ); }; };
		86C40E321A8D7C5C00081FAC /* ORKVisualConsentStepViewController.m in Sources */ = {isa = PBXBuildFile; fileRef = 86C40C0C1A8D7C5C00081FAC /* ORKVisualConsentStepViewController.m */; };
		86C40E341A8D7C5C00081FAC /* ORKVisualConsentStepViewController_Internal.h in Headers */ = {isa = PBXBuildFile; fileRef = 86C40C0D1A8D7C5C00081FAC /* ORKVisualConsentStepViewController_Internal.h */; };
		86C40E361A8D7C5C00081FAC /* ORKVisualConsentTransitionAnimator.h in Headers */ = {isa = PBXBuildFile; fileRef = 86C40C0E1A8D7C5C00081FAC /* ORKVisualConsentTransitionAnimator.h */; };
		86C40E381A8D7C5C00081FAC /* ORKVisualConsentTransitionAnimator.m in Sources */ = {isa = PBXBuildFile; fileRef = 86C40C0F1A8D7C5C00081FAC /* ORKVisualConsentTransitionAnimator.m */; };
		86CC8EA01AC09332001CCD89 /* ResearchKit.framework in Frameworks */ = {isa = PBXBuildFile; fileRef = B183A5951A8535D100C76870 /* ResearchKit.framework */; };
		86CC8EB31AC09383001CCD89 /* ORKAccessibilityTests.m in Sources */ = {isa = PBXBuildFile; fileRef = 86CC8EA81AC09383001CCD89 /* ORKAccessibilityTests.m */; };
		86CC8EB41AC09383001CCD89 /* ORKChoiceAnswerFormatHelperTests.m in Sources */ = {isa = PBXBuildFile; fileRef = 86CC8EA91AC09383001CCD89 /* ORKChoiceAnswerFormatHelperTests.m */; };
		86CC8EB51AC09383001CCD89 /* ORKConsentTests.m in Sources */ = {isa = PBXBuildFile; fileRef = 86CC8EAA1AC09383001CCD89 /* ORKConsentTests.m */; };
		86CC8EB61AC09383001CCD89 /* ORKDataLoggerManagerTests.m in Sources */ = {isa = PBXBuildFile; fileRef = 86CC8EAB1AC09383001CCD89 /* ORKDataLoggerManagerTests.m */; };
		86CC8EB71AC09383001CCD89 /* ORKDataLoggerTests.m in Sources */ = {isa = PBXBuildFile; fileRef = 86CC8EAC1AC09383001CCD89 /* ORKDataLoggerTests.m */; };
		86CC8EB81AC09383001CCD89 /* ORKHKSampleTests.m in Sources */ = {isa = PBXBuildFile; fileRef = 86CC8EAD1AC09383001CCD89 /* ORKHKSampleTests.m */; };
		86CC8EBA1AC09383001CCD89 /* ORKResultTests.m in Sources */ = {isa = PBXBuildFile; fileRef = 86CC8EAF1AC09383001CCD89 /* ORKResultTests.m */; };
		86CC8EBB1AC09383001CCD89 /* ORKTextChoiceCellGroupTests.m in Sources */ = {isa = PBXBuildFile; fileRef = 86CC8EB01AC09383001CCD89 /* ORKTextChoiceCellGroupTests.m */; };
		86D348021AC161B0006DB02B /* ORKRecorderTests.m in Sources */ = {isa = PBXBuildFile; fileRef = 86D348001AC16175006DB02B /* ORKRecorderTests.m */; };
		B11C54991A9EEF8800265E61 /* ORKConsentSharingStep.h in Headers */ = {isa = PBXBuildFile; fileRef = B11C54961A9EEF8800265E61 /* ORKConsentSharingStep.h */; settings = {ATTRIBUTES = (Public, ); }; };
		B11C549B1A9EEF8800265E61 /* ORKConsentSharingStep.m in Sources */ = {isa = PBXBuildFile; fileRef = B11C54971A9EEF8800265E61 /* ORKConsentSharingStep.m */; };
		B11C549F1A9EF4A700265E61 /* ORKConsentSharingStepViewController.h in Headers */ = {isa = PBXBuildFile; fileRef = B11C549C1A9EF4A700265E61 /* ORKConsentSharingStepViewController.h */; settings = {ATTRIBUTES = (Private, ); }; };
		B11C54A11A9EF4A700265E61 /* ORKConsentSharingStepViewController.m in Sources */ = {isa = PBXBuildFile; fileRef = B11C549D1A9EF4A700265E61 /* ORKConsentSharingStepViewController.m */; };
		B12EA0151B0D73A500F9F554 /* ORKToneAudiometryPracticeStep.h in Headers */ = {isa = PBXBuildFile; fileRef = B12EA0131B0D73A500F9F554 /* ORKToneAudiometryPracticeStep.h */; settings = {ATTRIBUTES = (Private, ); }; };
		B12EA0161B0D73A500F9F554 /* ORKToneAudiometryPracticeStep.m in Sources */ = {isa = PBXBuildFile; fileRef = B12EA0141B0D73A500F9F554 /* ORKToneAudiometryPracticeStep.m */; };
		B12EA0191B0D76AD00F9F554 /* ORKToneAudiometryPracticeStepViewController.h in Headers */ = {isa = PBXBuildFile; fileRef = B12EA0171B0D76AD00F9F554 /* ORKToneAudiometryPracticeStepViewController.h */; settings = {ATTRIBUTES = (Private, ); }; };
		B12EA01A1B0D76AD00F9F554 /* ORKToneAudiometryPracticeStepViewController.m in Sources */ = {isa = PBXBuildFile; fileRef = B12EA0181B0D76AD00F9F554 /* ORKToneAudiometryPracticeStepViewController.m */; };
		B17FE7FD1A8DBE7C00BF9C28 /* Artwork.xcassets in Resources */ = {isa = PBXBuildFile; fileRef = 861610BF1A8D8EDD00245F7A /* Artwork.xcassets */; };
		B183A4A21A8535D100C76870 /* ResearchKit_Private.h in Headers */ = {isa = PBXBuildFile; fileRef = B1B894391A00345200C5CF2D /* ResearchKit_Private.h */; settings = {ATTRIBUTES = (Private, ); }; };
		B183A4DD1A8535D100C76870 /* ResearchKit.h in Headers */ = {isa = PBXBuildFile; fileRef = B1C1DE4F196F541F00F75544 /* ResearchKit.h */; settings = {ATTRIBUTES = (Public, ); }; };
		B183A5011A8535D100C76870 /* (null) in Sources */ = {isa = PBXBuildFile; };
		B1A860EA1A9693C400EA57B7 /* consent_01@2x.m4v in Resources */ = {isa = PBXBuildFile; fileRef = B1A860DB1A9693C400EA57B7 /* consent_01@2x.m4v */; };
		B1A860EB1A9693C400EA57B7 /* consent_02@2x.m4v in Resources */ = {isa = PBXBuildFile; fileRef = B1A860DC1A9693C400EA57B7 /* consent_02@2x.m4v */; };
		B1A860EC1A9693C400EA57B7 /* consent_03@2x.m4v in Resources */ = {isa = PBXBuildFile; fileRef = B1A860DD1A9693C400EA57B7 /* consent_03@2x.m4v */; };
		B1A860ED1A9693C400EA57B7 /* consent_04@2x.m4v in Resources */ = {isa = PBXBuildFile; fileRef = B1A860DE1A9693C400EA57B7 /* consent_04@2x.m4v */; };
		B1A860EE1A9693C400EA57B7 /* consent_05@2x.m4v in Resources */ = {isa = PBXBuildFile; fileRef = B1A860DF1A9693C400EA57B7 /* consent_05@2x.m4v */; };
		B1A860EF1A9693C400EA57B7 /* consent_06@2x.m4v in Resources */ = {isa = PBXBuildFile; fileRef = B1A860E01A9693C400EA57B7 /* consent_06@2x.m4v */; };
		B1A860F01A9693C400EA57B7 /* consent_07@2x.m4v in Resources */ = {isa = PBXBuildFile; fileRef = B1A860E11A9693C400EA57B7 /* consent_07@2x.m4v */; };
		B1A860F11A9693C400EA57B7 /* consent_01@3x.m4v in Resources */ = {isa = PBXBuildFile; fileRef = B1A860E31A9693C400EA57B7 /* consent_01@3x.m4v */; };
		B1A860F21A9693C400EA57B7 /* consent_02@3x.m4v in Resources */ = {isa = PBXBuildFile; fileRef = B1A860E41A9693C400EA57B7 /* consent_02@3x.m4v */; };
		B1A860F31A9693C400EA57B7 /* consent_03@3x.m4v in Resources */ = {isa = PBXBuildFile; fileRef = B1A860E51A9693C400EA57B7 /* consent_03@3x.m4v */; };
		B1A860F41A9693C400EA57B7 /* consent_04@3x.m4v in Resources */ = {isa = PBXBuildFile; fileRef = B1A860E61A9693C400EA57B7 /* consent_04@3x.m4v */; };
		B1A860F51A9693C400EA57B7 /* consent_05@3x.m4v in Resources */ = {isa = PBXBuildFile; fileRef = B1A860E71A9693C400EA57B7 /* consent_05@3x.m4v */; };
		B1A860F61A9693C400EA57B7 /* consent_06@3x.m4v in Resources */ = {isa = PBXBuildFile; fileRef = B1A860E81A9693C400EA57B7 /* consent_06@3x.m4v */; };
		B1A860F71A9693C400EA57B7 /* consent_07@3x.m4v in Resources */ = {isa = PBXBuildFile; fileRef = B1A860E91A9693C400EA57B7 /* consent_07@3x.m4v */; };
		B1C0F4E41A9BA65F0022C153 /* Localizable.strings in Resources */ = {isa = PBXBuildFile; fileRef = B1C0F4E11A9BA65F0022C153 /* Localizable.strings */; };
		B1C7955E1A9FBF04007279BA /* HealthKit.framework in Frameworks */ = {isa = PBXBuildFile; fileRef = B1C7955D1A9FBF04007279BA /* HealthKit.framework */; settings = {ATTRIBUTES = (Required, ); }; };
		B8760F2B1AFBEFB0007FA16F /* ORKScaleRangeDescriptionLabel.h in Headers */ = {isa = PBXBuildFile; fileRef = B8760F291AFBEFB0007FA16F /* ORKScaleRangeDescriptionLabel.h */; };
		B8760F2C1AFBEFB0007FA16F /* ORKScaleRangeDescriptionLabel.m in Sources */ = {isa = PBXBuildFile; fileRef = B8760F2A1AFBEFB0007FA16F /* ORKScaleRangeDescriptionLabel.m */; };
		BC01B0FB1B0EB99700863803 /* ORKTintedImageView_Internal.h in Headers */ = {isa = PBXBuildFile; fileRef = BC01B0FA1B0EB99700863803 /* ORKTintedImageView_Internal.h */; };
		BC13CE391B0660220044153C /* ORKNavigableOrderedTask.h in Headers */ = {isa = PBXBuildFile; fileRef = BC13CE371B0660220044153C /* ORKNavigableOrderedTask.h */; settings = {ATTRIBUTES = (Public, ); }; };
		BC13CE3A1B0660220044153C /* ORKNavigableOrderedTask.m in Sources */ = {isa = PBXBuildFile; fileRef = BC13CE381B0660220044153C /* ORKNavigableOrderedTask.m */; };
		BC13CE3C1B0662990044153C /* ORKStepNavigationRule_Private.h in Headers */ = {isa = PBXBuildFile; fileRef = BC13CE3B1B0662990044153C /* ORKStepNavigationRule_Private.h */; settings = {ATTRIBUTES = (Private, ); }; };
		BC13CE3E1B0662A80044153C /* ORKOrderedTask_Internal.h in Headers */ = {isa = PBXBuildFile; fileRef = BC13CE3D1B0662A80044153C /* ORKOrderedTask_Internal.h */; };
		BC13CE401B0666FD0044153C /* ORKResultPredicate.h in Headers */ = {isa = PBXBuildFile; fileRef = BC13CE3F1B0666FD0044153C /* ORKResultPredicate.h */; settings = {ATTRIBUTES = (Public, ); }; };
		BC13CE421B066A990044153C /* ORKStepNavigationRule_Internal.h in Headers */ = {isa = PBXBuildFile; fileRef = BC13CE411B066A990044153C /* ORKStepNavigationRule_Internal.h */; };
		BC4194291AE8453A00073D6B /* ORKObserver.h in Headers */ = {isa = PBXBuildFile; fileRef = BC4194271AE8453A00073D6B /* ORKObserver.h */; };
		BC41942A1AE8453A00073D6B /* ORKObserver.m in Sources */ = {isa = PBXBuildFile; fileRef = BC4194281AE8453A00073D6B /* ORKObserver.m */; };
		BCA5C0351AEC05F20092AC8D /* ORKStepNavigationRule.h in Headers */ = {isa = PBXBuildFile; fileRef = BCA5C0331AEC05F20092AC8D /* ORKStepNavigationRule.h */; settings = {ATTRIBUTES = (Public, ); }; };
		BCA5C0361AEC05F20092AC8D /* ORKStepNavigationRule.m in Sources */ = {isa = PBXBuildFile; fileRef = BCA5C0341AEC05F20092AC8D /* ORKStepNavigationRule.m */; };
		BCAD50E81B0201EE0034806A /* ORKTaskTests.m in Sources */ = {isa = PBXBuildFile; fileRef = BCAD50E71B0201EE0034806A /* ORKTaskTests.m */; };
		BCB6E64A1B7D531C000D5B34 /* ORKPieChartView.h in Headers */ = {isa = PBXBuildFile; fileRef = BCB6E6481B7D531C000D5B34 /* ORKPieChartView.h */; settings = {ATTRIBUTES = (Public, ); }; };
		BCB6E64B1B7D531C000D5B34 /* ORKPieChartView.m in Sources */ = {isa = PBXBuildFile; fileRef = BCB6E6491B7D531C000D5B34 /* ORKPieChartView.m */; };
		BCB6E6501B7D533B000D5B34 /* ORKCenteredCollectionViewLayout.h in Headers */ = {isa = PBXBuildFile; fileRef = BCB6E64C1B7D533B000D5B34 /* ORKCenteredCollectionViewLayout.h */; };
		BCB6E6511B7D533B000D5B34 /* ORKCenteredCollectionViewLayout.m in Sources */ = {isa = PBXBuildFile; fileRef = BCB6E64D1B7D533B000D5B34 /* ORKCenteredCollectionViewLayout.m */; };
		BCB6E6521B7D533B000D5B34 /* ORKPieChartLegendCell.h in Headers */ = {isa = PBXBuildFile; fileRef = BCB6E64E1B7D533B000D5B34 /* ORKPieChartLegendCell.h */; };
		BCB6E6531B7D533B000D5B34 /* ORKPieChartLegendCell.m in Sources */ = {isa = PBXBuildFile; fileRef = BCB6E64F1B7D533B000D5B34 /* ORKPieChartLegendCell.m */; };
		BCB6E65B1B7D534C000D5B34 /* ORKDiscreteGraphChartView.h in Headers */ = {isa = PBXBuildFile; fileRef = BCB6E6541B7D534C000D5B34 /* ORKDiscreteGraphChartView.h */; settings = {ATTRIBUTES = (Public, ); }; };
		BCB6E65C1B7D534C000D5B34 /* ORKDiscreteGraphChartView.m in Sources */ = {isa = PBXBuildFile; fileRef = BCB6E6551B7D534C000D5B34 /* ORKDiscreteGraphChartView.m */; };
		BCB6E65D1B7D534C000D5B34 /* ORKGraphChartView_Internal.h in Headers */ = {isa = PBXBuildFile; fileRef = BCB6E6561B7D534C000D5B34 /* ORKGraphChartView_Internal.h */; };
		BCB6E65E1B7D534C000D5B34 /* ORKGraphChartView.h in Headers */ = {isa = PBXBuildFile; fileRef = BCB6E6571B7D534C000D5B34 /* ORKGraphChartView.h */; settings = {ATTRIBUTES = (Public, ); }; };
		BCB6E65F1B7D534C000D5B34 /* ORKGraphChartView.m in Sources */ = {isa = PBXBuildFile; fileRef = BCB6E6581B7D534C000D5B34 /* ORKGraphChartView.m */; };
		BCB6E6601B7D534C000D5B34 /* ORKLineGraphChartView.h in Headers */ = {isa = PBXBuildFile; fileRef = BCB6E6591B7D534C000D5B34 /* ORKLineGraphChartView.h */; settings = {ATTRIBUTES = (Public, ); }; };
		BCB6E6611B7D534C000D5B34 /* ORKLineGraphChartView.m in Sources */ = {isa = PBXBuildFile; fileRef = BCB6E65A1B7D534C000D5B34 /* ORKLineGraphChartView.m */; };
		BCB6E6661B7D535F000D5B34 /* ORKXAxisView.h in Headers */ = {isa = PBXBuildFile; fileRef = BCB6E6621B7D535F000D5B34 /* ORKXAxisView.h */; };
		BCB6E6671B7D535F000D5B34 /* ORKXAxisView.m in Sources */ = {isa = PBXBuildFile; fileRef = BCB6E6631B7D535F000D5B34 /* ORKXAxisView.m */; };
		BCB6E66C1B7D537B000D5B34 /* ORKRangedPoint.h in Headers */ = {isa = PBXBuildFile; fileRef = BCB6E66A1B7D537B000D5B34 /* ORKRangedPoint.h */; settings = {ATTRIBUTES = (Public, ); }; };
		BCB6E66D1B7D537B000D5B34 /* ORKRangedPoint.m in Sources */ = {isa = PBXBuildFile; fileRef = BCB6E66B1B7D537B000D5B34 /* ORKRangedPoint.m */; };
		BCB96C131B19C0EC002A0B96 /* ORKStepTests.m in Sources */ = {isa = PBXBuildFile; fileRef = BCB96C121B19C0EC002A0B96 /* ORKStepTests.m */; };
		BCC1CD9A1B7ED64F00D86886 /* ORKYAxisView.h in Headers */ = {isa = PBXBuildFile; fileRef = BCC1CD981B7ED64F00D86886 /* ORKYAxisView.h */; };
		BCC1CD9B1B7ED64F00D86886 /* ORKYAxisView.m in Sources */ = {isa = PBXBuildFile; fileRef = BCC1CD991B7ED64F00D86886 /* ORKYAxisView.m */; };
		BCD192DF1B81240400FCC08A /* ORKPieChartPieView.h in Headers */ = {isa = PBXBuildFile; fileRef = BCD192DD1B81240400FCC08A /* ORKPieChartPieView.h */; };
		BCD192E01B81240400FCC08A /* ORKPieChartPieView.m in Sources */ = {isa = PBXBuildFile; fileRef = BCD192DE1B81240400FCC08A /* ORKPieChartPieView.m */; };
		BCD192E71B81243900FCC08A /* ORKPieChartLegendView.h in Headers */ = {isa = PBXBuildFile; fileRef = BCD192E51B81243900FCC08A /* ORKPieChartLegendView.h */; };
		BCD192E81B81243900FCC08A /* ORKPieChartLegendView.m in Sources */ = {isa = PBXBuildFile; fileRef = BCD192E61B81243900FCC08A /* ORKPieChartLegendView.m */; };
		BCD192EB1B81245500FCC08A /* ORKPieChartTitleTextView.h in Headers */ = {isa = PBXBuildFile; fileRef = BCD192E91B81245500FCC08A /* ORKPieChartTitleTextView.h */; };
		BCD192EC1B81245500FCC08A /* ORKPieChartTitleTextView.m in Sources */ = {isa = PBXBuildFile; fileRef = BCD192EA1B81245500FCC08A /* ORKPieChartTitleTextView.m */; };
		BCD192EE1B81255F00FCC08A /* ORKPieChartView_Internal.h in Headers */ = {isa = PBXBuildFile; fileRef = BCD192ED1B81255F00FCC08A /* ORKPieChartView_Internal.h */; };
		BCFF24BD1B0798D10044EC35 /* ORKResultPredicate.m in Sources */ = {isa = PBXBuildFile; fileRef = BCFF24BC1B0798D10044EC35 /* ORKResultPredicate.m */; };
<<<<<<< HEAD
		BF690AD91BAD3E41009C5ADA /* ORKReviewStep.h in Headers */ = {isa = PBXBuildFile; fileRef = BF690AD71BAD3E41009C5ADA /* ORKReviewStep.h */; settings = {ATTRIBUTES = (Public, ); }; };
		BF690ADA1BAD3E41009C5ADA /* ORKReviewStep.m in Sources */ = {isa = PBXBuildFile; fileRef = BF690AD81BAD3E41009C5ADA /* ORKReviewStep.m */; settings = {ASSET_TAGS = (); }; };
		BF690AE01BAD5809009C5ADA /* ORKReviewStepViewController.h in Headers */ = {isa = PBXBuildFile; fileRef = BF690ADD1BAD5809009C5ADA /* ORKReviewStepViewController.h */; settings = {ATTRIBUTES = (Public, ); }; };
		BF690AE11BAD5809009C5ADA /* ORKReviewStepViewController.m in Sources */ = {isa = PBXBuildFile; fileRef = BF690ADE1BAD5809009C5ADA /* ORKReviewStepViewController.m */; settings = {ASSET_TAGS = (); }; };
		BF952C711BD8071C00E780F9 /* ORKReviewStepViewController_Internal.h in Headers */ = {isa = PBXBuildFile; fileRef = BF952C701BD8063500E780F9 /* ORKReviewStepViewController_Internal.h */; };
		BF9D62BE1BD244B0000AA6A7 /* ORKWaitStep.h in Headers */ = {isa = PBXBuildFile; fileRef = BF9D62B81BD244B0000AA6A7 /* ORKWaitStep.h */; settings = {ATTRIBUTES = (Public, ); }; };
		BF9D62BF1BD244B0000AA6A7 /* ORKWaitStep.m in Sources */ = {isa = PBXBuildFile; fileRef = BF9D62B91BD244B0000AA6A7 /* ORKWaitStep.m */; settings = {ASSET_TAGS = (); }; };
		BF9D62C01BD244B0000AA6A7 /* ORKWaitStepView.h in Headers */ = {isa = PBXBuildFile; fileRef = BF9D62BA1BD244B0000AA6A7 /* ORKWaitStepView.h */; settings = {ATTRIBUTES = (Private, ); }; };
		BF9D62C11BD244B0000AA6A7 /* ORKWaitStepView.m in Sources */ = {isa = PBXBuildFile; fileRef = BF9D62BB1BD244B0000AA6A7 /* ORKWaitStepView.m */; settings = {ASSET_TAGS = (); }; };
		BF9D62C21BD244B0000AA6A7 /* ORKWaitStepViewController.h in Headers */ = {isa = PBXBuildFile; fileRef = BF9D62BC1BD244B0000AA6A7 /* ORKWaitStepViewController.h */; settings = {ATTRIBUTES = (Private, ); }; };
		BF9D62C31BD244B0000AA6A7 /* ORKWaitStepViewController.m in Sources */ = {isa = PBXBuildFile; fileRef = BF9D62BD1BD244B0000AA6A7 /* ORKWaitStepViewController.m */; settings = {ASSET_TAGS = (); }; };
=======
		CA8D0E921BC4360F00BED0F7 /* ORKWaitStepView.h in Headers */ = {isa = PBXBuildFile; fileRef = CA8D0E901BC4360F00BED0F7 /* ORKWaitStepView.h */; };
		CA8D0E931BC4360F00BED0F7 /* ORKWaitStepView.m in Sources */ = {isa = PBXBuildFile; fileRef = CA8D0E911BC4360F00BED0F7 /* ORKWaitStepView.m */; };
		CAA870D01BCBF23700D0FC28 /* ORKPlacemark.h in Headers */ = {isa = PBXBuildFile; fileRef = CAA870CE1BCBF23700D0FC28 /* ORKPlacemark.h */; settings = {ATTRIBUTES = (Public, ); }; };
		CAA870D11BCBF23700D0FC28 /* ORKPlacemark.m in Sources */ = {isa = PBXBuildFile; fileRef = CAA870CF1BCBF23700D0FC28 /* ORKPlacemark.m */; settings = {ASSET_TAGS = (); }; };
		CB16A6F01BB0D0960043CDD8 /* ORKWaitStep.h in Headers */ = {isa = PBXBuildFile; fileRef = CB16A6EC1BB0D0960043CDD8 /* ORKWaitStep.h */; settings = {ATTRIBUTES = (Public, ); }; };
		CB16A6F11BB0D0960043CDD8 /* ORKWaitStep.m in Sources */ = {isa = PBXBuildFile; fileRef = CB16A6ED1BB0D0960043CDD8 /* ORKWaitStep.m */; };
		CB16A6F21BB0D0960043CDD8 /* ORKWaitStepViewController.h in Headers */ = {isa = PBXBuildFile; fileRef = CB16A6EE1BB0D0960043CDD8 /* ORKWaitStepViewController.h */; settings = {ATTRIBUTES = (Private, ); }; };
		CB16A6F31BB0D0960043CDD8 /* ORKWaitStepViewController.m in Sources */ = {isa = PBXBuildFile; fileRef = CB16A6EF1BB0D0960043CDD8 /* ORKWaitStepViewController.m */; };
		CBD34A561BB1FB9000F204EA /* ORKLocationSelectionView.h in Headers */ = {isa = PBXBuildFile; fileRef = CBD34A541BB1FB9000F204EA /* ORKLocationSelectionView.h */; };
		CBD34A571BB1FB9000F204EA /* ORKLocationSelectionView.m in Sources */ = {isa = PBXBuildFile; fileRef = CBD34A551BB1FB9000F204EA /* ORKLocationSelectionView.m */; };
		CBD34A5A1BB207FC00F204EA /* ORKSurveyAnswerCellForLocation.h in Headers */ = {isa = PBXBuildFile; fileRef = CBD34A581BB207FC00F204EA /* ORKSurveyAnswerCellForLocation.h */; };
		CBD34A5B1BB207FC00F204EA /* ORKSurveyAnswerCellForLocation.m in Sources */ = {isa = PBXBuildFile; fileRef = CBD34A591BB207FC00F204EA /* ORKSurveyAnswerCellForLocation.m */; };
>>>>>>> 160b7c5f
		D42FEFB81AF7557000A124F8 /* ORKImageCaptureView.h in Headers */ = {isa = PBXBuildFile; fileRef = D42FEFB61AF7557000A124F8 /* ORKImageCaptureView.h */; };
		D42FEFB91AF7557000A124F8 /* ORKImageCaptureView.m in Sources */ = {isa = PBXBuildFile; fileRef = D42FEFB71AF7557000A124F8 /* ORKImageCaptureView.m */; };
		D44239791AF17F5100559D96 /* ORKImageCaptureStep.h in Headers */ = {isa = PBXBuildFile; fileRef = D44239771AF17F5100559D96 /* ORKImageCaptureStep.h */; settings = {ATTRIBUTES = (Public, ); }; };
		D442397A1AF17F5100559D96 /* ORKImageCaptureStep.m in Sources */ = {isa = PBXBuildFile; fileRef = D44239781AF17F5100559D96 /* ORKImageCaptureStep.m */; };
		D442397D1AF17F7600559D96 /* ORKImageCaptureStepViewController.h in Headers */ = {isa = PBXBuildFile; fileRef = D442397B1AF17F7600559D96 /* ORKImageCaptureStepViewController.h */; settings = {ATTRIBUTES = (Public, ); }; };
		D442397E1AF17F7600559D96 /* ORKImageCaptureStepViewController.m in Sources */ = {isa = PBXBuildFile; fileRef = D442397C1AF17F7600559D96 /* ORKImageCaptureStepViewController.m */; };
		D458520A1AF6CCFA00A2DE13 /* ORKImageCaptureCameraPreviewView.h in Headers */ = {isa = PBXBuildFile; fileRef = D45852081AF6CCFA00A2DE13 /* ORKImageCaptureCameraPreviewView.h */; };
		D458520B1AF6CCFA00A2DE13 /* ORKImageCaptureCameraPreviewView.m in Sources */ = {isa = PBXBuildFile; fileRef = D45852091AF6CCFA00A2DE13 /* ORKImageCaptureCameraPreviewView.m */; };
		FA7A9D2B1B082688005A2BEA /* ORKConsentDocumentTests.m in Sources */ = {isa = PBXBuildFile; fileRef = FA7A9D2A1B082688005A2BEA /* ORKConsentDocumentTests.m */; };
		FA7A9D2F1B083DD3005A2BEA /* ORKConsentSectionFormatter.h in Headers */ = {isa = PBXBuildFile; fileRef = FA7A9D2D1B083DD3005A2BEA /* ORKConsentSectionFormatter.h */; };
		FA7A9D301B083DD3005A2BEA /* ORKConsentSectionFormatter.m in Sources */ = {isa = PBXBuildFile; fileRef = FA7A9D2E1B083DD3005A2BEA /* ORKConsentSectionFormatter.m */; };
		FA7A9D331B0843A9005A2BEA /* ORKConsentSignatureFormatter.h in Headers */ = {isa = PBXBuildFile; fileRef = FA7A9D311B0843A9005A2BEA /* ORKConsentSignatureFormatter.h */; };
		FA7A9D341B0843A9005A2BEA /* ORKConsentSignatureFormatter.m in Sources */ = {isa = PBXBuildFile; fileRef = FA7A9D321B0843A9005A2BEA /* ORKConsentSignatureFormatter.m */; };
		FA7A9D371B09365F005A2BEA /* ORKConsentSectionFormatterTests.m in Sources */ = {isa = PBXBuildFile; fileRef = FA7A9D361B09365F005A2BEA /* ORKConsentSectionFormatterTests.m */; };
		FA7A9D391B0969A7005A2BEA /* ORKConsentSignatureFormatterTests.m in Sources */ = {isa = PBXBuildFile; fileRef = FA7A9D381B0969A7005A2BEA /* ORKConsentSignatureFormatterTests.m */; };
/* End PBXBuildFile section */

/* Begin PBXContainerItemProxy section */
		86CC8EA11AC09332001CCD89 /* PBXContainerItemProxy */ = {
			isa = PBXContainerItemProxy;
			containerPortal = 3FFF18351829DB1D00167070 /* Project object */;
			proxyType = 1;
			remoteGlobalIDString = B183A4731A8535D100C76870;
			remoteInfo = OpenResearchKit;
		};
		B11DF3B01AA10795009E76D2 /* PBXContainerItemProxy */ = {
			isa = PBXContainerItemProxy;
			containerPortal = 3FFF18351829DB1D00167070 /* Project object */;
			proxyType = 1;
			remoteGlobalIDString = B183A4731A8535D100C76870;
			remoteInfo = OpenResearchKit;
		};
/* End PBXContainerItemProxy section */

/* Begin PBXFileReference section */
		106FF29C1B663FCE004EACF2 /* ORKHolePegTestPlaceStep.h */ = {isa = PBXFileReference; fileEncoding = 4; lastKnownFileType = sourcecode.c.h; path = ORKHolePegTestPlaceStep.h; sourceTree = "<group>"; };
		106FF29D1B663FCE004EACF2 /* ORKHolePegTestPlaceStep.m */ = {isa = PBXFileReference; fileEncoding = 4; lastKnownFileType = sourcecode.c.objc; path = ORKHolePegTestPlaceStep.m; sourceTree = "<group>"; };
		106FF2A01B665B86004EACF2 /* ORKHolePegTestPlaceStepViewController.h */ = {isa = PBXFileReference; fileEncoding = 4; lastKnownFileType = sourcecode.c.h; path = ORKHolePegTestPlaceStepViewController.h; sourceTree = "<group>"; };
		106FF2A11B665B86004EACF2 /* ORKHolePegTestPlaceStepViewController.m */ = {isa = PBXFileReference; fileEncoding = 4; lastKnownFileType = sourcecode.c.objc; path = ORKHolePegTestPlaceStepViewController.m; sourceTree = "<group>"; };
		106FF2A41B665CF5004EACF2 /* ORKHolePegTestPlaceContentView.h */ = {isa = PBXFileReference; fileEncoding = 4; lastKnownFileType = sourcecode.c.h; path = ORKHolePegTestPlaceContentView.h; sourceTree = "<group>"; };
		106FF2A51B665CF5004EACF2 /* ORKHolePegTestPlaceContentView.m */ = {isa = PBXFileReference; fileEncoding = 4; lastKnownFileType = sourcecode.c.objc; path = ORKHolePegTestPlaceContentView.m; sourceTree = "<group>"; };
		106FF2A81B690FD7004EACF2 /* ORKHolePegTestPlacePegView.h */ = {isa = PBXFileReference; fileEncoding = 4; lastKnownFileType = sourcecode.c.h; path = ORKHolePegTestPlacePegView.h; sourceTree = "<group>"; };
		106FF2A91B690FD7004EACF2 /* ORKHolePegTestPlacePegView.m */ = {isa = PBXFileReference; fileEncoding = 4; lastKnownFileType = sourcecode.c.objc; path = ORKHolePegTestPlacePegView.m; sourceTree = "<group>"; };
		106FF2AC1B6FACA8004EACF2 /* ORKDirectionView.h */ = {isa = PBXFileReference; fileEncoding = 4; lastKnownFileType = sourcecode.c.h; path = ORKDirectionView.h; sourceTree = "<group>"; };
		106FF2AD1B6FACA8004EACF2 /* ORKDirectionView.m */ = {isa = PBXFileReference; fileEncoding = 4; lastKnownFileType = sourcecode.c.objc; path = ORKDirectionView.m; sourceTree = "<group>"; };
		106FF2B21B71F18E004EACF2 /* ORKHolePegTestPlaceHoleView.h */ = {isa = PBXFileReference; fileEncoding = 4; lastKnownFileType = sourcecode.c.h; path = ORKHolePegTestPlaceHoleView.h; sourceTree = "<group>"; };
		106FF2B31B71F18E004EACF2 /* ORKHolePegTestPlaceHoleView.m */ = {isa = PBXFileReference; fileEncoding = 4; lastKnownFileType = sourcecode.c.objc; path = ORKHolePegTestPlaceHoleView.m; sourceTree = "<group>"; };
		10864C961B27146B000F4158 /* ORKPSATStep.h */ = {isa = PBXFileReference; fileEncoding = 4; lastKnownFileType = sourcecode.c.h; path = ORKPSATStep.h; sourceTree = "<group>"; };
		10864C971B27146B000F4158 /* ORKPSATStep.m */ = {isa = PBXFileReference; fileEncoding = 4; lastKnownFileType = sourcecode.c.objc; path = ORKPSATStep.m; sourceTree = "<group>"; };
		10864C981B27146B000F4158 /* ORKPSATStepViewController.h */ = {isa = PBXFileReference; fileEncoding = 4; lastKnownFileType = sourcecode.c.h; path = ORKPSATStepViewController.h; sourceTree = "<group>"; };
		10864C991B27146B000F4158 /* ORKPSATStepViewController.m */ = {isa = PBXFileReference; fileEncoding = 4; lastKnownFileType = sourcecode.c.objc; path = ORKPSATStepViewController.m; sourceTree = "<group>"; };
		10864C9A1B27146B000F4158 /* ORKPSATContentView.h */ = {isa = PBXFileReference; fileEncoding = 4; lastKnownFileType = sourcecode.c.h; path = ORKPSATContentView.h; sourceTree = "<group>"; };
		10864C9B1B27146B000F4158 /* ORKPSATContentView.m */ = {isa = PBXFileReference; fileEncoding = 4; lastKnownFileType = sourcecode.c.objc; path = ORKPSATContentView.m; sourceTree = "<group>"; };
		10864C9C1B27146B000F4158 /* ORKPSATKeyboardView.h */ = {isa = PBXFileReference; fileEncoding = 4; lastKnownFileType = sourcecode.c.h; path = ORKPSATKeyboardView.h; sourceTree = "<group>"; };
		10864C9D1B27146B000F4158 /* ORKPSATKeyboardView.m */ = {isa = PBXFileReference; fileEncoding = 4; lastKnownFileType = sourcecode.c.objc; path = ORKPSATKeyboardView.m; sourceTree = "<group>"; };
		10BAA2C81B5FCB4F004FE478 /* ORKProgressView.h */ = {isa = PBXFileReference; fileEncoding = 4; lastKnownFileType = sourcecode.c.h; path = ORKProgressView.h; sourceTree = "<group>"; };
		10BAA2C91B5FCB4F004FE478 /* ORKProgressView.m */ = {isa = PBXFileReference; fileEncoding = 4; lastKnownFileType = sourcecode.c.objc; path = ORKProgressView.m; sourceTree = "<group>"; };
		10FF9AC11B79EF2800ECB5B4 /* ORKHolePegTestRemoveStep.h */ = {isa = PBXFileReference; fileEncoding = 4; lastKnownFileType = sourcecode.c.h; path = ORKHolePegTestRemoveStep.h; sourceTree = "<group>"; };
		10FF9AC21B79EF2800ECB5B4 /* ORKHolePegTestRemoveStep.m */ = {isa = PBXFileReference; fileEncoding = 4; lastKnownFileType = sourcecode.c.objc; path = ORKHolePegTestRemoveStep.m; sourceTree = "<group>"; };
		10FF9AC91B79F22900ECB5B4 /* ORKHolePegTestRemoveStepViewController.h */ = {isa = PBXFileReference; fileEncoding = 4; lastKnownFileType = sourcecode.c.h; path = ORKHolePegTestRemoveStepViewController.h; sourceTree = "<group>"; };
		10FF9ACA1B79F22900ECB5B4 /* ORKHolePegTestRemoveStepViewController.m */ = {isa = PBXFileReference; fileEncoding = 4; lastKnownFileType = sourcecode.c.objc; path = ORKHolePegTestRemoveStepViewController.m; sourceTree = "<group>"; };
		10FF9ACD1B79F5CE00ECB5B4 /* ORKHolePegTestRemoveContentView.h */ = {isa = PBXFileReference; fileEncoding = 4; lastKnownFileType = sourcecode.c.h; path = ORKHolePegTestRemoveContentView.h; sourceTree = "<group>"; };
		10FF9ACE1B79F5CE00ECB5B4 /* ORKHolePegTestRemoveContentView.m */ = {isa = PBXFileReference; fileEncoding = 4; lastKnownFileType = sourcecode.c.objc; path = ORKHolePegTestRemoveContentView.m; sourceTree = "<group>"; };
		10FF9AD11B79F5EA00ECB5B4 /* ORKHolePegTestRemovePegView.h */ = {isa = PBXFileReference; fileEncoding = 4; lastKnownFileType = sourcecode.c.h; path = ORKHolePegTestRemovePegView.h; sourceTree = "<group>"; };
		10FF9AD21B79F5EA00ECB5B4 /* ORKHolePegTestRemovePegView.m */ = {isa = PBXFileReference; fileEncoding = 4; lastKnownFileType = sourcecode.c.objc; path = ORKHolePegTestRemovePegView.m; sourceTree = "<group>"; };
		10FF9AD51B7A045E00ECB5B4 /* ORKSeparatorView.h */ = {isa = PBXFileReference; fileEncoding = 4; lastKnownFileType = sourcecode.c.h; path = ORKSeparatorView.h; sourceTree = "<group>"; };
		10FF9AD61B7A045E00ECB5B4 /* ORKSeparatorView.m */ = {isa = PBXFileReference; fileEncoding = 4; lastKnownFileType = sourcecode.c.objc; path = ORKSeparatorView.m; sourceTree = "<group>"; };
		10FF9AD91B7BA78400ECB5B4 /* ORKOrderedTask_Private.h */ = {isa = PBXFileReference; fileEncoding = 4; lastKnownFileType = sourcecode.c.h; path = ORKOrderedTask_Private.h; sourceTree = "<group>"; };
		147503AD1AEE8071004B17F3 /* ORKAudioGenerator.h */ = {isa = PBXFileReference; fileEncoding = 4; lastKnownFileType = sourcecode.c.h; path = ORKAudioGenerator.h; sourceTree = "<group>"; };
		147503AE1AEE8071004B17F3 /* ORKAudioGenerator.m */ = {isa = PBXFileReference; fileEncoding = 4; lastKnownFileType = sourcecode.c.objc; path = ORKAudioGenerator.m; sourceTree = "<group>"; };
		147503B11AEE807C004B17F3 /* ORKToneAudiometryContentView.h */ = {isa = PBXFileReference; fileEncoding = 4; lastKnownFileType = sourcecode.c.h; path = ORKToneAudiometryContentView.h; sourceTree = "<group>"; };
		147503B21AEE807C004B17F3 /* ORKToneAudiometryContentView.m */ = {isa = PBXFileReference; fileEncoding = 4; lastKnownFileType = sourcecode.c.objc; path = ORKToneAudiometryContentView.m; sourceTree = "<group>"; };
		147503B31AEE807C004B17F3 /* ORKToneAudiometryStep.h */ = {isa = PBXFileReference; fileEncoding = 4; lastKnownFileType = sourcecode.c.h; path = ORKToneAudiometryStep.h; sourceTree = "<group>"; };
		147503B41AEE807C004B17F3 /* ORKToneAudiometryStep.m */ = {isa = PBXFileReference; fileEncoding = 4; lastKnownFileType = sourcecode.c.objc; path = ORKToneAudiometryStep.m; sourceTree = "<group>"; };
		147503B51AEE807C004B17F3 /* ORKToneAudiometryStepViewController.h */ = {isa = PBXFileReference; fileEncoding = 4; lastKnownFileType = sourcecode.c.h; path = ORKToneAudiometryStepViewController.h; sourceTree = "<group>"; };
		147503B61AEE807C004B17F3 /* ORKToneAudiometryStepViewController.m */ = {isa = PBXFileReference; fileEncoding = 4; lastKnownFileType = sourcecode.c.objc; path = ORKToneAudiometryStepViewController.m; sourceTree = "<group>"; };
		241A2E861B94FD8800ED3B39 /* ORKPasscodeStepViewController_Internal.h */ = {isa = PBXFileReference; fileEncoding = 4; lastKnownFileType = sourcecode.c.h; path = ORKPasscodeStepViewController_Internal.h; sourceTree = "<group>"; };
		2433C9E11B9A506F0052D375 /* ORKKeychainWrapper.h */ = {isa = PBXFileReference; fileEncoding = 4; lastKnownFileType = sourcecode.c.h; path = ORKKeychainWrapper.h; sourceTree = "<group>"; };
		2433C9E21B9A506F0052D375 /* ORKKeychainWrapper.m */ = {isa = PBXFileReference; fileEncoding = 4; lastKnownFileType = sourcecode.c.objc; path = ORKKeychainWrapper.m; sourceTree = "<group>"; };
		2441034D1B966D4C00EEAB0C /* ORKPasscodeViewController.h */ = {isa = PBXFileReference; fileEncoding = 4; lastKnownFileType = sourcecode.c.h; path = ORKPasscodeViewController.h; sourceTree = "<group>"; };
		2441034E1B966D4C00EEAB0C /* ORKPasscodeViewController.m */ = {isa = PBXFileReference; fileEncoding = 4; lastKnownFileType = sourcecode.c.objc; path = ORKPasscodeViewController.m; sourceTree = "<group>"; };
		246D15D61BA3438A009C99FC /* ORKEligibilitySelectionView.h */ = {isa = PBXFileReference; fileEncoding = 4; lastKnownFileType = sourcecode.c.h; path = ORKEligibilitySelectionView.h; sourceTree = "<group>"; };
		246D15D71BA3438A009C99FC /* ORKEligibilitySelectionView.m */ = {isa = PBXFileReference; fileEncoding = 4; lastKnownFileType = sourcecode.c.objc; path = ORKEligibilitySelectionView.m; sourceTree = "<group>"; };
		246D15E01BA4EE49009C99FC /* ORKSurveyAnswerCellForEligibility.h */ = {isa = PBXFileReference; fileEncoding = 4; lastKnownFileType = sourcecode.c.h; path = ORKSurveyAnswerCellForEligibility.h; sourceTree = "<group>"; };
		246D15E11BA4EE49009C99FC /* ORKSurveyAnswerCellForEligibility.m */ = {isa = PBXFileReference; fileEncoding = 4; lastKnownFileType = sourcecode.c.objc; path = ORKSurveyAnswerCellForEligibility.m; sourceTree = "<group>"; };
		248604051B4C98760010C8A0 /* ORKAnswerFormatTests.m */ = {isa = PBXFileReference; fileEncoding = 4; lastKnownFileType = sourcecode.c.objc; path = ORKAnswerFormatTests.m; sourceTree = "<group>"; };
		24898B0B1B7186C000B0E7E7 /* ORKScaleRangeImageView.h */ = {isa = PBXFileReference; fileEncoding = 4; lastKnownFileType = sourcecode.c.h; path = ORKScaleRangeImageView.h; sourceTree = "<group>"; };
		24898B0C1B7186C000B0E7E7 /* ORKScaleRangeImageView.m */ = {isa = PBXFileReference; fileEncoding = 4; lastKnownFileType = sourcecode.c.objc; path = ORKScaleRangeImageView.m; sourceTree = "<group>"; };
		24A4DA0E1B8D0F21009C797A /* ORKPasscodeStepView.h */ = {isa = PBXFileReference; fileEncoding = 4; lastKnownFileType = sourcecode.c.h; path = ORKPasscodeStepView.h; sourceTree = "<group>"; };
		24A4DA0F1B8D0F21009C797A /* ORKPasscodeStepView.m */ = {isa = PBXFileReference; fileEncoding = 4; lastKnownFileType = sourcecode.c.objc; path = ORKPasscodeStepView.m; sourceTree = "<group>"; };
		24A4DA121B8D1115009C797A /* ORKPasscodeStep.h */ = {isa = PBXFileReference; fileEncoding = 4; lastKnownFileType = sourcecode.c.h; path = ORKPasscodeStep.h; sourceTree = "<group>"; };
		24A4DA131B8D1115009C797A /* ORKPasscodeStep.m */ = {isa = PBXFileReference; fileEncoding = 4; lastKnownFileType = sourcecode.c.objc; path = ORKPasscodeStep.m; sourceTree = "<group>"; };
		24A4DA161B8D13FE009C797A /* ORKPasscodeStepViewController.h */ = {isa = PBXFileReference; fileEncoding = 4; lastKnownFileType = sourcecode.c.h; path = ORKPasscodeStepViewController.h; sourceTree = "<group>"; };
		24A4DA171B8D13FE009C797A /* ORKPasscodeStepViewController.m */ = {isa = PBXFileReference; fileEncoding = 4; lastKnownFileType = sourcecode.c.objc; path = ORKPasscodeStepViewController.m; sourceTree = "<group>"; };
		250F94021B4C5A6600FA23EB /* ORKTowerOfHanoiStep.h */ = {isa = PBXFileReference; fileEncoding = 4; lastKnownFileType = sourcecode.c.h; path = ORKTowerOfHanoiStep.h; sourceTree = "<group>"; };
		250F94031B4C5A6600FA23EB /* ORKTowerOfHanoiStep.m */ = {isa = PBXFileReference; fileEncoding = 4; lastKnownFileType = sourcecode.c.objc; path = ORKTowerOfHanoiStep.m; sourceTree = "<group>"; };
		250F94061B4C5AA400FA23EB /* ORKTowerOfHanoiStepViewController.h */ = {isa = PBXFileReference; fileEncoding = 4; lastKnownFileType = sourcecode.c.h; path = ORKTowerOfHanoiStepViewController.h; sourceTree = "<group>"; };
		250F94071B4C5AA400FA23EB /* ORKTowerOfHanoiStepViewController.m */ = {isa = PBXFileReference; fileEncoding = 4; lastKnownFileType = sourcecode.c.objc; path = ORKTowerOfHanoiStepViewController.m; sourceTree = "<group>"; };
		257FCE1D1B4D14E50001EF06 /* ORKTowerOfHanoiTowerView.h */ = {isa = PBXFileReference; fileEncoding = 4; lastKnownFileType = sourcecode.c.h; path = ORKTowerOfHanoiTowerView.h; sourceTree = "<group>"; };
		257FCE1E1B4D14E50001EF06 /* ORKTowerOfHanoiTowerView.m */ = {isa = PBXFileReference; fileEncoding = 4; lastKnownFileType = sourcecode.c.objc; path = ORKTowerOfHanoiTowerView.m; sourceTree = "<group>"; };
		257FCE211B4D37A80001EF06 /* ORKTowerOfHanoiTower.h */ = {isa = PBXFileReference; fileEncoding = 4; lastKnownFileType = sourcecode.c.h; path = ORKTowerOfHanoiTower.h; sourceTree = "<group>"; };
		257FCE221B4D37A80001EF06 /* ORKTowerOfHanoiTower.m */ = {isa = PBXFileReference; fileEncoding = 4; lastKnownFileType = sourcecode.c.objc; path = ORKTowerOfHanoiTower.m; sourceTree = "<group>"; };
		25ECC0931AFBD68300F3D63B /* ORKReactionTimeStep.h */ = {isa = PBXFileReference; fileEncoding = 4; lastKnownFileType = sourcecode.c.h; path = ORKReactionTimeStep.h; sourceTree = "<group>"; };
		25ECC0941AFBD68300F3D63B /* ORKReactionTimeStep.m */ = {isa = PBXFileReference; fileEncoding = 4; lastKnownFileType = sourcecode.c.objc; path = ORKReactionTimeStep.m; sourceTree = "<group>"; };
		25ECC0991AFBD8B300F3D63B /* ORKReactionTimeViewController.h */ = {isa = PBXFileReference; fileEncoding = 4; lastKnownFileType = sourcecode.c.h; path = ORKReactionTimeViewController.h; sourceTree = "<group>"; };
		25ECC09A1AFBD8B300F3D63B /* ORKReactionTimeViewController.m */ = {isa = PBXFileReference; fileEncoding = 4; lastKnownFileType = sourcecode.c.objc; path = ORKReactionTimeViewController.m; sourceTree = "<group>"; };
		25ECC09D1AFBD92D00F3D63B /* ORKReactionTimeContentView.h */ = {isa = PBXFileReference; fileEncoding = 4; lastKnownFileType = sourcecode.c.h; path = ORKReactionTimeContentView.h; sourceTree = "<group>"; };
		25ECC09E1AFBD92D00F3D63B /* ORKReactionTimeContentView.m */ = {isa = PBXFileReference; fileEncoding = 4; lastKnownFileType = sourcecode.c.objc; path = ORKReactionTimeContentView.m; sourceTree = "<group>"; };
		25ECC0A11AFBDD2700F3D63B /* ORKReactionTimeStimulusView.h */ = {isa = PBXFileReference; fileEncoding = 4; lastKnownFileType = sourcecode.c.h; path = ORKReactionTimeStimulusView.h; sourceTree = "<group>"; };
		25ECC0A21AFBDD2700F3D63B /* ORKReactionTimeStimulusView.m */ = {isa = PBXFileReference; fileEncoding = 4; lastKnownFileType = sourcecode.c.objc; path = ORKReactionTimeStimulusView.m; sourceTree = "<group>"; };
		2EBFE11C1AE1B32D00CB8254 /* ORKUIViewAccessibilityTests.m */ = {isa = PBXFileReference; fileEncoding = 4; lastKnownFileType = sourcecode.c.objc; path = ORKUIViewAccessibilityTests.m; sourceTree = "<group>"; };
		2EBFE11E1AE1B68800CB8254 /* ORKVoiceEngine_Internal.h */ = {isa = PBXFileReference; lastKnownFileType = sourcecode.c.h; path = ORKVoiceEngine_Internal.h; sourceTree = "<group>"; };
		2EBFE11F1AE1B74100CB8254 /* ORKVoiceEngineTests.m */ = {isa = PBXFileReference; fileEncoding = 4; lastKnownFileType = sourcecode.c.objc; path = ORKVoiceEngineTests.m; sourceTree = "<group>"; };
		6146D0A11B84A91E0068491D /* ORKLineGraphAccessibilityElement.h */ = {isa = PBXFileReference; fileEncoding = 4; lastKnownFileType = sourcecode.c.h; path = ORKLineGraphAccessibilityElement.h; sourceTree = "<group>"; };
		6146D0A21B84A91E0068491D /* ORKLineGraphAccessibilityElement.m */ = {isa = PBXFileReference; fileEncoding = 4; lastKnownFileType = sourcecode.c.objc; path = ORKLineGraphAccessibilityElement.m; sourceTree = "<group>"; };
		618DA0481A93D0D600E63AA8 /* ORKAccessibility.h */ = {isa = PBXFileReference; fileEncoding = 4; lastKnownFileType = sourcecode.c.h; path = ORKAccessibility.h; sourceTree = "<group>"; };
		618DA0491A93D0D600E63AA8 /* ORKAccessibilityFunctions.h */ = {isa = PBXFileReference; fileEncoding = 4; lastKnownFileType = sourcecode.c.h; path = ORKAccessibilityFunctions.h; sourceTree = "<group>"; };
		618DA04A1A93D0D600E63AA8 /* ORKAccessibilityFunctions.m */ = {isa = PBXFileReference; fileEncoding = 4; lastKnownFileType = sourcecode.c.objc; path = ORKAccessibilityFunctions.m; sourceTree = "<group>"; };
		618DA04B1A93D0D600E63AA8 /* UIView+ORKAccessibility.h */ = {isa = PBXFileReference; fileEncoding = 4; lastKnownFileType = sourcecode.c.h; lineEnding = 0; path = "UIView+ORKAccessibility.h"; sourceTree = "<group>"; xcLanguageSpecificationIdentifier = xcode.lang.objcpp; };
		618DA04C1A93D0D600E63AA8 /* UIView+ORKAccessibility.m */ = {isa = PBXFileReference; fileEncoding = 4; lastKnownFileType = sourcecode.c.objc; lineEnding = 0; path = "UIView+ORKAccessibility.m"; sourceTree = "<group>"; xcLanguageSpecificationIdentifier = xcode.lang.objc; };
		861610BF1A8D8EDD00245F7A /* Artwork.xcassets */ = {isa = PBXFileReference; lastKnownFileType = folder.assetcatalog; path = Artwork.xcassets; sourceTree = "<group>"; };
		861D11A71AA691BB003C98A7 /* ORKScaleSliderView.h */ = {isa = PBXFileReference; fileEncoding = 4; lastKnownFileType = sourcecode.c.h; path = ORKScaleSliderView.h; sourceTree = "<group>"; };
		861D11A81AA691BB003C98A7 /* ORKScaleSliderView.m */ = {isa = PBXFileReference; fileEncoding = 4; lastKnownFileType = sourcecode.c.objc; path = ORKScaleSliderView.m; sourceTree = "<group>"; };
		861D11AB1AA7951F003C98A7 /* ORKChoiceAnswerFormatHelper.h */ = {isa = PBXFileReference; fileEncoding = 4; lastKnownFileType = sourcecode.c.h; path = ORKChoiceAnswerFormatHelper.h; sourceTree = "<group>"; };
		861D11AC1AA7951F003C98A7 /* ORKChoiceAnswerFormatHelper.m */ = {isa = PBXFileReference; fileEncoding = 4; lastKnownFileType = sourcecode.c.objc; path = ORKChoiceAnswerFormatHelper.m; sourceTree = "<group>"; };
		861D11B31AA7D073003C98A7 /* ORKTextChoiceCellGroup.h */ = {isa = PBXFileReference; fileEncoding = 4; lastKnownFileType = sourcecode.c.h; path = ORKTextChoiceCellGroup.h; sourceTree = "<group>"; };
		861D11B41AA7D073003C98A7 /* ORKTextChoiceCellGroup.m */ = {isa = PBXFileReference; fileEncoding = 4; lastKnownFileType = sourcecode.c.objc; lineEnding = 0; path = ORKTextChoiceCellGroup.m; sourceTree = "<group>"; xcLanguageSpecificationIdentifier = xcode.lang.objc; };
		861D2AE61B840991008C4CD0 /* ORKTimedWalkStep.h */ = {isa = PBXFileReference; fileEncoding = 4; lastKnownFileType = sourcecode.c.h; name = ORKTimedWalkStep.h; path = ResearchKit/ActiveTasks/ORKTimedWalkStep.h; sourceTree = SOURCE_ROOT; };
		861D2AE71B840991008C4CD0 /* ORKTimedWalkStep.m */ = {isa = PBXFileReference; fileEncoding = 4; lastKnownFileType = sourcecode.c.objc; name = ORKTimedWalkStep.m; path = ResearchKit/ActiveTasks/ORKTimedWalkStep.m; sourceTree = SOURCE_ROOT; };
		861D2AEA1B8409B2008C4CD0 /* ORKTimedWalkStepViewController.h */ = {isa = PBXFileReference; fileEncoding = 4; lastKnownFileType = sourcecode.c.h; name = ORKTimedWalkStepViewController.h; path = ResearchKit/ActiveTasks/ORKTimedWalkStepViewController.h; sourceTree = SOURCE_ROOT; };
		861D2AEB1B8409B2008C4CD0 /* ORKTimedWalkStepViewController.m */ = {isa = PBXFileReference; fileEncoding = 4; lastKnownFileType = sourcecode.c.objc; name = ORKTimedWalkStepViewController.m; path = ResearchKit/ActiveTasks/ORKTimedWalkStepViewController.m; sourceTree = SOURCE_ROOT; };
		861D2AEE1B8409D9008C4CD0 /* ORKTimedWalkContentView.h */ = {isa = PBXFileReference; fileEncoding = 4; lastKnownFileType = sourcecode.c.h; name = ORKTimedWalkContentView.h; path = ResearchKit/ActiveTasks/ORKTimedWalkContentView.h; sourceTree = SOURCE_ROOT; };
		861D2AEF1B8409D9008C4CD0 /* ORKTimedWalkContentView.m */ = {isa = PBXFileReference; fileEncoding = 4; lastKnownFileType = sourcecode.c.objc; name = ORKTimedWalkContentView.m; path = ResearchKit/ActiveTasks/ORKTimedWalkContentView.m; sourceTree = SOURCE_ROOT; };
		865EA1601AB8DF750037C68E /* ORKDateTimePicker.h */ = {isa = PBXFileReference; fileEncoding = 4; lastKnownFileType = sourcecode.c.h; path = ORKDateTimePicker.h; sourceTree = "<group>"; };
		865EA1611AB8DF750037C68E /* ORKDateTimePicker.m */ = {isa = PBXFileReference; fileEncoding = 4; lastKnownFileType = sourcecode.c.objc; lineEnding = 0; path = ORKDateTimePicker.m; sourceTree = "<group>"; xcLanguageSpecificationIdentifier = xcode.lang.objc; };
		865EA1661ABA1AA10037C68E /* ORKPicker.h */ = {isa = PBXFileReference; fileEncoding = 4; lastKnownFileType = sourcecode.c.h; path = ORKPicker.h; sourceTree = "<group>"; };
		865EA1671ABA1AA10037C68E /* ORKPicker.m */ = {isa = PBXFileReference; fileEncoding = 4; lastKnownFileType = sourcecode.c.objc; path = ORKPicker.m; sourceTree = "<group>"; };
		865EA16A1ABA1BE20037C68E /* ORKSurveyAnswerCellForPicker.h */ = {isa = PBXFileReference; fileEncoding = 4; lastKnownFileType = sourcecode.c.h; path = ORKSurveyAnswerCellForPicker.h; sourceTree = "<group>"; };
		865EA16B1ABA1BE20037C68E /* ORKSurveyAnswerCellForPicker.m */ = {isa = PBXFileReference; fileEncoding = 4; lastKnownFileType = sourcecode.c.objc; lineEnding = 0; path = ORKSurveyAnswerCellForPicker.m; sourceTree = "<group>"; xcLanguageSpecificationIdentifier = xcode.lang.objc; };
		866F86001A96CBF3007B282C /* ORKSurveyAnswerCell.m */ = {isa = PBXFileReference; fileEncoding = 4; lastKnownFileType = sourcecode.c.objc; path = ORKSurveyAnswerCell.m; sourceTree = "<group>"; };
		86AD91081AB7AD1E00361FEB /* ORKNavigationContainerView.h */ = {isa = PBXFileReference; fileEncoding = 4; lastKnownFileType = sourcecode.c.h; path = ORKNavigationContainerView.h; sourceTree = "<group>"; };
		86AD91091AB7AD1E00361FEB /* ORKNavigationContainerView.m */ = {isa = PBXFileReference; fileEncoding = 4; lastKnownFileType = sourcecode.c.objc; lineEnding = 0; path = ORKNavigationContainerView.m; sourceTree = "<group>"; xcLanguageSpecificationIdentifier = xcode.lang.objc; };
		86AD910C1AB7AE4100361FEB /* ORKNavigationContainerView_Internal.h */ = {isa = PBXFileReference; fileEncoding = 4; lastKnownFileType = sourcecode.c.h; path = ORKNavigationContainerView_Internal.h; sourceTree = "<group>"; };
		86AD910E1AB7B8A600361FEB /* ORKActiveStepView.h */ = {isa = PBXFileReference; fileEncoding = 4; lastKnownFileType = sourcecode.c.h; name = ORKActiveStepView.h; path = ../Common/ORKActiveStepView.h; sourceTree = "<group>"; };
		86AD910F1AB7B8A600361FEB /* ORKActiveStepView.m */ = {isa = PBXFileReference; fileEncoding = 4; lastKnownFileType = sourcecode.c.objc; lineEnding = 0; name = ORKActiveStepView.m; path = ../Common/ORKActiveStepView.m; sourceTree = "<group>"; xcLanguageSpecificationIdentifier = xcode.lang.objc; };
		86AD91121AB7B97E00361FEB /* ORKQuestionStepView.h */ = {isa = PBXFileReference; fileEncoding = 4; lastKnownFileType = sourcecode.c.h; path = ORKQuestionStepView.h; sourceTree = "<group>"; };
		86AD91131AB7B97E00361FEB /* ORKQuestionStepView.m */ = {isa = PBXFileReference; fileEncoding = 4; lastKnownFileType = sourcecode.c.objc; lineEnding = 0; path = ORKQuestionStepView.m; sourceTree = "<group>"; xcLanguageSpecificationIdentifier = xcode.lang.objc; };
		86B623AD19520B770074CD3C /* ResearchKit.framework */ = {isa = PBXFileReference; explicitFileType = wrapper.cfbundle; includeInIndex = 0; path = ResearchKit.framework; sourceTree = BUILT_PRODUCTS_DIR; };
		86B781B71AA668ED00688151 /* ORKTimeIntervalPicker.h */ = {isa = PBXFileReference; fileEncoding = 4; lastKnownFileType = sourcecode.c.h; path = ORKTimeIntervalPicker.h; sourceTree = "<group>"; };
		86B781B81AA668ED00688151 /* ORKTimeIntervalPicker.m */ = {isa = PBXFileReference; fileEncoding = 4; lastKnownFileType = sourcecode.c.objc; path = ORKTimeIntervalPicker.m; sourceTree = "<group>"; };
		86B781B91AA668ED00688151 /* ORKValuePicker.h */ = {isa = PBXFileReference; fileEncoding = 4; lastKnownFileType = sourcecode.c.h; path = ORKValuePicker.h; sourceTree = "<group>"; };
		86B781BA1AA668ED00688151 /* ORKValuePicker.m */ = {isa = PBXFileReference; fileEncoding = 4; lastKnownFileType = sourcecode.c.objc; path = ORKValuePicker.m; sourceTree = "<group>"; };
		86B89AB91AB3BECC001626A4 /* ORKStepHeaderView.h */ = {isa = PBXFileReference; fileEncoding = 4; lastKnownFileType = sourcecode.c.h; path = ORKStepHeaderView.h; sourceTree = "<group>"; };
		86B89ABA1AB3BECC001626A4 /* ORKStepHeaderView.m */ = {isa = PBXFileReference; fileEncoding = 4; lastKnownFileType = sourcecode.c.objc; lineEnding = 0; path = ORKStepHeaderView.m; sourceTree = "<group>"; xcLanguageSpecificationIdentifier = xcode.lang.objc; };
		86B89ABD1AB3BFDB001626A4 /* ORKStepHeaderView_Internal.h */ = {isa = PBXFileReference; fileEncoding = 4; lastKnownFileType = sourcecode.c.h; path = ORKStepHeaderView_Internal.h; sourceTree = "<group>"; };
		86C40AFA1A8D7C5B00081FAC /* ORKActiveStepQuantityView.h */ = {isa = PBXFileReference; fileEncoding = 4; lastKnownFileType = sourcecode.c.h; path = ORKActiveStepQuantityView.h; sourceTree = "<group>"; };
		86C40AFB1A8D7C5B00081FAC /* ORKActiveStepQuantityView.m */ = {isa = PBXFileReference; fileEncoding = 4; lastKnownFileType = sourcecode.c.objc; lineEnding = 0; path = ORKActiveStepQuantityView.m; sourceTree = "<group>"; xcLanguageSpecificationIdentifier = xcode.lang.objc; };
		86C40AFC1A8D7C5B00081FAC /* ORKAudioContentView.h */ = {isa = PBXFileReference; fileEncoding = 4; lastKnownFileType = sourcecode.c.h; path = ORKAudioContentView.h; sourceTree = "<group>"; };
		86C40AFD1A8D7C5B00081FAC /* ORKAudioContentView.m */ = {isa = PBXFileReference; fileEncoding = 4; lastKnownFileType = sourcecode.c.objc; lineEnding = 0; path = ORKAudioContentView.m; sourceTree = "<group>"; xcLanguageSpecificationIdentifier = xcode.lang.objc; };
		86C40AFE1A8D7C5B00081FAC /* ORKAudioStep.h */ = {isa = PBXFileReference; fileEncoding = 4; lastKnownFileType = sourcecode.c.h; path = ORKAudioStep.h; sourceTree = "<group>"; };
		86C40AFF1A8D7C5B00081FAC /* ORKAudioStep.m */ = {isa = PBXFileReference; fileEncoding = 4; lastKnownFileType = sourcecode.c.objc; path = ORKAudioStep.m; sourceTree = "<group>"; };
		86C40B001A8D7C5B00081FAC /* ORKAudioStepViewController.h */ = {isa = PBXFileReference; fileEncoding = 4; lastKnownFileType = sourcecode.c.h; lineEnding = 0; path = ORKAudioStepViewController.h; sourceTree = "<group>"; xcLanguageSpecificationIdentifier = xcode.lang.objcpp; };
		86C40B011A8D7C5B00081FAC /* ORKAudioStepViewController.m */ = {isa = PBXFileReference; fileEncoding = 4; lastKnownFileType = sourcecode.c.objc; lineEnding = 0; path = ORKAudioStepViewController.m; sourceTree = "<group>"; xcLanguageSpecificationIdentifier = xcode.lang.objc; };
		86C40B021A8D7C5B00081FAC /* ORKCountdownStep.h */ = {isa = PBXFileReference; fileEncoding = 4; lastKnownFileType = sourcecode.c.h; path = ORKCountdownStep.h; sourceTree = "<group>"; };
		86C40B031A8D7C5B00081FAC /* ORKCountdownStep.m */ = {isa = PBXFileReference; fileEncoding = 4; lastKnownFileType = sourcecode.c.objc; lineEnding = 0; path = ORKCountdownStep.m; sourceTree = "<group>"; xcLanguageSpecificationIdentifier = xcode.lang.objc; };
		86C40B041A8D7C5B00081FAC /* ORKCountdownStepViewController.h */ = {isa = PBXFileReference; fileEncoding = 4; lastKnownFileType = sourcecode.c.h; lineEnding = 0; path = ORKCountdownStepViewController.h; sourceTree = "<group>"; xcLanguageSpecificationIdentifier = xcode.lang.objcpp; };
		86C40B051A8D7C5B00081FAC /* ORKCountdownStepViewController.m */ = {isa = PBXFileReference; fileEncoding = 4; lastKnownFileType = sourcecode.c.objc; lineEnding = 0; path = ORKCountdownStepViewController.m; sourceTree = "<group>"; xcLanguageSpecificationIdentifier = xcode.lang.objc; };
		86C40B061A8D7C5B00081FAC /* ORKFitnessContentView.h */ = {isa = PBXFileReference; fileEncoding = 4; lastKnownFileType = sourcecode.c.h; path = ORKFitnessContentView.h; sourceTree = "<group>"; };
		86C40B071A8D7C5B00081FAC /* ORKFitnessContentView.m */ = {isa = PBXFileReference; fileEncoding = 4; lastKnownFileType = sourcecode.c.objc; lineEnding = 0; path = ORKFitnessContentView.m; sourceTree = "<group>"; xcLanguageSpecificationIdentifier = xcode.lang.objc; };
		86C40B081A8D7C5B00081FAC /* ORKFitnessStep.h */ = {isa = PBXFileReference; fileEncoding = 4; lastKnownFileType = sourcecode.c.h; path = ORKFitnessStep.h; sourceTree = "<group>"; };
		86C40B091A8D7C5B00081FAC /* ORKFitnessStep.m */ = {isa = PBXFileReference; fileEncoding = 4; lastKnownFileType = sourcecode.c.objc; path = ORKFitnessStep.m; sourceTree = "<group>"; };
		86C40B0A1A8D7C5B00081FAC /* ORKFitnessStepViewController.h */ = {isa = PBXFileReference; fileEncoding = 4; lastKnownFileType = sourcecode.c.h; path = ORKFitnessStepViewController.h; sourceTree = "<group>"; };
		86C40B0B1A8D7C5B00081FAC /* ORKFitnessStepViewController.m */ = {isa = PBXFileReference; fileEncoding = 4; lastKnownFileType = sourcecode.c.objc; lineEnding = 0; path = ORKFitnessStepViewController.m; sourceTree = "<group>"; xcLanguageSpecificationIdentifier = xcode.lang.objc; };
		86C40B0C1A8D7C5B00081FAC /* ORKSpatialSpanGame.h */ = {isa = PBXFileReference; fileEncoding = 4; lastKnownFileType = sourcecode.c.h; path = ORKSpatialSpanGame.h; sourceTree = "<group>"; };
		86C40B0D1A8D7C5B00081FAC /* ORKSpatialSpanGame.m */ = {isa = PBXFileReference; fileEncoding = 4; lastKnownFileType = sourcecode.c.objc; path = ORKSpatialSpanGame.m; sourceTree = "<group>"; };
		86C40B0E1A8D7C5B00081FAC /* ORKSpatialSpanGameState.h */ = {isa = PBXFileReference; fileEncoding = 4; lastKnownFileType = sourcecode.c.h; path = ORKSpatialSpanGameState.h; sourceTree = "<group>"; };
		86C40B0F1A8D7C5B00081FAC /* ORKSpatialSpanGameState.m */ = {isa = PBXFileReference; fileEncoding = 4; lastKnownFileType = sourcecode.c.objc; path = ORKSpatialSpanGameState.m; sourceTree = "<group>"; };
		86C40B101A8D7C5B00081FAC /* ORKSpatialSpanMemoryContentView.h */ = {isa = PBXFileReference; fileEncoding = 4; lastKnownFileType = sourcecode.c.h; path = ORKSpatialSpanMemoryContentView.h; sourceTree = "<group>"; };
		86C40B111A8D7C5B00081FAC /* ORKSpatialSpanMemoryContentView.m */ = {isa = PBXFileReference; fileEncoding = 4; lastKnownFileType = sourcecode.c.objc; path = ORKSpatialSpanMemoryContentView.m; sourceTree = "<group>"; };
		86C40B121A8D7C5B00081FAC /* ORKSpatialSpanMemoryStep.h */ = {isa = PBXFileReference; fileEncoding = 4; lastKnownFileType = sourcecode.c.h; path = ORKSpatialSpanMemoryStep.h; sourceTree = "<group>"; };
		86C40B131A8D7C5B00081FAC /* ORKSpatialSpanMemoryStep.m */ = {isa = PBXFileReference; fileEncoding = 4; lastKnownFileType = sourcecode.c.objc; path = ORKSpatialSpanMemoryStep.m; sourceTree = "<group>"; };
		86C40B141A8D7C5B00081FAC /* ORKSpatialSpanMemoryStepViewController.h */ = {isa = PBXFileReference; fileEncoding = 4; lastKnownFileType = sourcecode.c.h; path = ORKSpatialSpanMemoryStepViewController.h; sourceTree = "<group>"; };
		86C40B151A8D7C5B00081FAC /* ORKSpatialSpanMemoryStepViewController.m */ = {isa = PBXFileReference; fileEncoding = 4; lastKnownFileType = sourcecode.c.objc; lineEnding = 0; path = ORKSpatialSpanMemoryStepViewController.m; sourceTree = "<group>"; xcLanguageSpecificationIdentifier = xcode.lang.objc; };
		86C40B161A8D7C5B00081FAC /* ORKSpatialSpanTargetView.h */ = {isa = PBXFileReference; fileEncoding = 4; lastKnownFileType = sourcecode.c.h; path = ORKSpatialSpanTargetView.h; sourceTree = "<group>"; };
		86C40B171A8D7C5B00081FAC /* ORKSpatialSpanTargetView.m */ = {isa = PBXFileReference; fileEncoding = 4; lastKnownFileType = sourcecode.c.objc; path = ORKSpatialSpanTargetView.m; sourceTree = "<group>"; };
		86C40B181A8D7C5B00081FAC /* ORKTappingContentView.h */ = {isa = PBXFileReference; fileEncoding = 4; lastKnownFileType = sourcecode.c.h; path = ORKTappingContentView.h; sourceTree = "<group>"; };
		86C40B191A8D7C5B00081FAC /* ORKTappingContentView.m */ = {isa = PBXFileReference; fileEncoding = 4; lastKnownFileType = sourcecode.c.objc; path = ORKTappingContentView.m; sourceTree = "<group>"; };
		86C40B1A1A8D7C5B00081FAC /* ORKTappingIntervalStep.h */ = {isa = PBXFileReference; fileEncoding = 4; lastKnownFileType = sourcecode.c.h; path = ORKTappingIntervalStep.h; sourceTree = "<group>"; };
		86C40B1B1A8D7C5B00081FAC /* ORKTappingIntervalStep.m */ = {isa = PBXFileReference; fileEncoding = 4; lastKnownFileType = sourcecode.c.objc; path = ORKTappingIntervalStep.m; sourceTree = "<group>"; };
		86C40B1C1A8D7C5B00081FAC /* ORKTappingIntervalStepViewController.h */ = {isa = PBXFileReference; fileEncoding = 4; lastKnownFileType = sourcecode.c.h; path = ORKTappingIntervalStepViewController.h; sourceTree = "<group>"; };
		86C40B1D1A8D7C5B00081FAC /* ORKTappingIntervalStepViewController.m */ = {isa = PBXFileReference; fileEncoding = 4; lastKnownFileType = sourcecode.c.objc; lineEnding = 0; path = ORKTappingIntervalStepViewController.m; sourceTree = "<group>"; xcLanguageSpecificationIdentifier = xcode.lang.objc; };
		86C40B1E1A8D7C5B00081FAC /* ORKWalkingTaskStep.h */ = {isa = PBXFileReference; fileEncoding = 4; lastKnownFileType = sourcecode.c.h; path = ORKWalkingTaskStep.h; sourceTree = "<group>"; };
		86C40B1F1A8D7C5B00081FAC /* ORKWalkingTaskStep.m */ = {isa = PBXFileReference; fileEncoding = 4; lastKnownFileType = sourcecode.c.objc; path = ORKWalkingTaskStep.m; sourceTree = "<group>"; };
		86C40B201A8D7C5B00081FAC /* ORKWalkingTaskStepViewController.h */ = {isa = PBXFileReference; fileEncoding = 4; lastKnownFileType = sourcecode.c.h; path = ORKWalkingTaskStepViewController.h; sourceTree = "<group>"; };
		86C40B211A8D7C5B00081FAC /* ORKWalkingTaskStepViewController.m */ = {isa = PBXFileReference; fileEncoding = 4; lastKnownFileType = sourcecode.c.objc; lineEnding = 0; path = ORKWalkingTaskStepViewController.m; sourceTree = "<group>"; xcLanguageSpecificationIdentifier = xcode.lang.objc; };
		86C40B221A8D7C5B00081FAC /* CLLocation+ORKJSONDictionary.h */ = {isa = PBXFileReference; fileEncoding = 4; lastKnownFileType = sourcecode.c.h; lineEnding = 0; path = "CLLocation+ORKJSONDictionary.h"; sourceTree = "<group>"; xcLanguageSpecificationIdentifier = xcode.lang.objcpp; };
		86C40B231A8D7C5B00081FAC /* CLLocation+ORKJSONDictionary.m */ = {isa = PBXFileReference; fileEncoding = 4; lastKnownFileType = sourcecode.c.objc; lineEnding = 0; path = "CLLocation+ORKJSONDictionary.m"; sourceTree = "<group>"; xcLanguageSpecificationIdentifier = xcode.lang.objc; };
		86C40B241A8D7C5B00081FAC /* CMAccelerometerData+ORKJSONDictionary.h */ = {isa = PBXFileReference; fileEncoding = 4; lastKnownFileType = sourcecode.c.h; lineEnding = 0; path = "CMAccelerometerData+ORKJSONDictionary.h"; sourceTree = "<group>"; xcLanguageSpecificationIdentifier = xcode.lang.objcpp; };
		86C40B251A8D7C5B00081FAC /* CMAccelerometerData+ORKJSONDictionary.m */ = {isa = PBXFileReference; fileEncoding = 4; lastKnownFileType = sourcecode.c.objc; lineEnding = 0; path = "CMAccelerometerData+ORKJSONDictionary.m"; sourceTree = "<group>"; xcLanguageSpecificationIdentifier = xcode.lang.objc; };
		86C40B261A8D7C5B00081FAC /* CMDeviceMotion+ORKJSONDictionary.h */ = {isa = PBXFileReference; fileEncoding = 4; lastKnownFileType = sourcecode.c.h; lineEnding = 0; path = "CMDeviceMotion+ORKJSONDictionary.h"; sourceTree = "<group>"; xcLanguageSpecificationIdentifier = xcode.lang.objcpp; };
		86C40B271A8D7C5B00081FAC /* CMDeviceMotion+ORKJSONDictionary.m */ = {isa = PBXFileReference; fileEncoding = 4; lastKnownFileType = sourcecode.c.objc; lineEnding = 0; path = "CMDeviceMotion+ORKJSONDictionary.m"; sourceTree = "<group>"; xcLanguageSpecificationIdentifier = xcode.lang.objc; };
		86C40B281A8D7C5B00081FAC /* CMMotionActivity+ORKJSONDictionary.h */ = {isa = PBXFileReference; fileEncoding = 4; lastKnownFileType = sourcecode.c.h; lineEnding = 0; path = "CMMotionActivity+ORKJSONDictionary.h"; sourceTree = "<group>"; xcLanguageSpecificationIdentifier = xcode.lang.objcpp; };
		86C40B291A8D7C5B00081FAC /* CMMotionActivity+ORKJSONDictionary.m */ = {isa = PBXFileReference; fileEncoding = 4; lastKnownFileType = sourcecode.c.objc; lineEnding = 0; path = "CMMotionActivity+ORKJSONDictionary.m"; sourceTree = "<group>"; xcLanguageSpecificationIdentifier = xcode.lang.objc; };
		86C40B2A1A8D7C5B00081FAC /* CMPedometerData+ORKJSONDictionary.h */ = {isa = PBXFileReference; fileEncoding = 4; lastKnownFileType = sourcecode.c.h; lineEnding = 0; path = "CMPedometerData+ORKJSONDictionary.h"; sourceTree = "<group>"; xcLanguageSpecificationIdentifier = xcode.lang.objcpp; };
		86C40B2B1A8D7C5B00081FAC /* CMPedometerData+ORKJSONDictionary.m */ = {isa = PBXFileReference; fileEncoding = 4; lastKnownFileType = sourcecode.c.objc; lineEnding = 0; path = "CMPedometerData+ORKJSONDictionary.m"; sourceTree = "<group>"; xcLanguageSpecificationIdentifier = xcode.lang.objc; };
		86C40B2C1A8D7C5B00081FAC /* HKSample+ORKJSONDictionary.h */ = {isa = PBXFileReference; fileEncoding = 4; lastKnownFileType = sourcecode.c.h; lineEnding = 0; path = "HKSample+ORKJSONDictionary.h"; sourceTree = "<group>"; xcLanguageSpecificationIdentifier = xcode.lang.objcpp; };
		86C40B2D1A8D7C5B00081FAC /* HKSample+ORKJSONDictionary.m */ = {isa = PBXFileReference; fileEncoding = 4; lastKnownFileType = sourcecode.c.objc; lineEnding = 0; path = "HKSample+ORKJSONDictionary.m"; sourceTree = "<group>"; xcLanguageSpecificationIdentifier = xcode.lang.objc; };
		86C40B2E1A8D7C5B00081FAC /* ORKAccelerometerRecorder.h */ = {isa = PBXFileReference; fileEncoding = 4; lastKnownFileType = sourcecode.c.h; lineEnding = 0; path = ORKAccelerometerRecorder.h; sourceTree = "<group>"; xcLanguageSpecificationIdentifier = xcode.lang.objcpp; };
		86C40B2F1A8D7C5B00081FAC /* ORKAccelerometerRecorder.m */ = {isa = PBXFileReference; fileEncoding = 4; lastKnownFileType = sourcecode.c.objc; lineEnding = 0; path = ORKAccelerometerRecorder.m; sourceTree = "<group>"; xcLanguageSpecificationIdentifier = xcode.lang.objc; };
		86C40B301A8D7C5B00081FAC /* ORKActiveStep.h */ = {isa = PBXFileReference; fileEncoding = 4; lastKnownFileType = sourcecode.c.h; path = ORKActiveStep.h; sourceTree = "<group>"; };
		86C40B311A8D7C5B00081FAC /* ORKActiveStep.m */ = {isa = PBXFileReference; fileEncoding = 4; lastKnownFileType = sourcecode.c.objc; path = ORKActiveStep.m; sourceTree = "<group>"; };
		86C40B321A8D7C5B00081FAC /* ORKActiveStep_Internal.h */ = {isa = PBXFileReference; fileEncoding = 4; lastKnownFileType = sourcecode.c.h; lineEnding = 0; path = ORKActiveStep_Internal.h; sourceTree = "<group>"; xcLanguageSpecificationIdentifier = xcode.lang.objcpp; };
		86C40B331A8D7C5B00081FAC /* ORKActiveStepTimer.h */ = {isa = PBXFileReference; fileEncoding = 4; lastKnownFileType = sourcecode.c.h; lineEnding = 0; path = ORKActiveStepTimer.h; sourceTree = "<group>"; xcLanguageSpecificationIdentifier = xcode.lang.objcpp; };
		86C40B341A8D7C5B00081FAC /* ORKActiveStepTimer.m */ = {isa = PBXFileReference; fileEncoding = 4; lastKnownFileType = sourcecode.c.objc; lineEnding = 0; path = ORKActiveStepTimer.m; sourceTree = "<group>"; xcLanguageSpecificationIdentifier = xcode.lang.objc; };
		86C40B351A8D7C5B00081FAC /* ORKActiveStepTimerView.h */ = {isa = PBXFileReference; fileEncoding = 4; lastKnownFileType = sourcecode.c.h; lineEnding = 0; path = ORKActiveStepTimerView.h; sourceTree = "<group>"; xcLanguageSpecificationIdentifier = xcode.lang.objcpp; };
		86C40B361A8D7C5B00081FAC /* ORKActiveStepTimerView.m */ = {isa = PBXFileReference; fileEncoding = 4; lastKnownFileType = sourcecode.c.objc; lineEnding = 0; path = ORKActiveStepTimerView.m; sourceTree = "<group>"; xcLanguageSpecificationIdentifier = xcode.lang.objc; };
		86C40B371A8D7C5B00081FAC /* ORKActiveStepViewController.h */ = {isa = PBXFileReference; fileEncoding = 4; lastKnownFileType = sourcecode.c.h; path = ORKActiveStepViewController.h; sourceTree = "<group>"; };
		86C40B381A8D7C5B00081FAC /* ORKActiveStepViewController.m */ = {isa = PBXFileReference; fileEncoding = 4; lastKnownFileType = sourcecode.c.objc; lineEnding = 0; path = ORKActiveStepViewController.m; sourceTree = "<group>"; xcLanguageSpecificationIdentifier = xcode.lang.objc; };
		86C40B391A8D7C5B00081FAC /* ORKActiveStepViewController_Internal.h */ = {isa = PBXFileReference; fileEncoding = 4; lastKnownFileType = sourcecode.c.h; lineEnding = 0; path = ORKActiveStepViewController_Internal.h; sourceTree = "<group>"; xcLanguageSpecificationIdentifier = xcode.lang.objcpp; };
		86C40B3A1A8D7C5B00081FAC /* ORKAudioRecorder.h */ = {isa = PBXFileReference; fileEncoding = 4; lastKnownFileType = sourcecode.c.h; lineEnding = 0; path = ORKAudioRecorder.h; sourceTree = "<group>"; xcLanguageSpecificationIdentifier = xcode.lang.objcpp; };
		86C40B3B1A8D7C5B00081FAC /* ORKAudioRecorder.m */ = {isa = PBXFileReference; fileEncoding = 4; lastKnownFileType = sourcecode.c.objc; lineEnding = 0; path = ORKAudioRecorder.m; sourceTree = "<group>"; xcLanguageSpecificationIdentifier = xcode.lang.objc; };
		86C40B3C1A8D7C5B00081FAC /* ORKDataLogger.h */ = {isa = PBXFileReference; fileEncoding = 4; lastKnownFileType = sourcecode.c.h; path = ORKDataLogger.h; sourceTree = "<group>"; };
		86C40B3D1A8D7C5B00081FAC /* ORKDataLogger.m */ = {isa = PBXFileReference; fileEncoding = 4; lastKnownFileType = sourcecode.c.objc; lineEnding = 0; path = ORKDataLogger.m; sourceTree = "<group>"; xcLanguageSpecificationIdentifier = xcode.lang.objc; };
		86C40B3E1A8D7C5B00081FAC /* ORKDataLogger_Private.h */ = {isa = PBXFileReference; fileEncoding = 4; lastKnownFileType = sourcecode.c.h; lineEnding = 0; path = ORKDataLogger_Private.h; sourceTree = "<group>"; xcLanguageSpecificationIdentifier = xcode.lang.objcpp; };
		86C40B3F1A8D7C5B00081FAC /* ORKDeviceMotionRecorder.h */ = {isa = PBXFileReference; fileEncoding = 4; lastKnownFileType = sourcecode.c.h; path = ORKDeviceMotionRecorder.h; sourceTree = "<group>"; };
		86C40B401A8D7C5B00081FAC /* ORKDeviceMotionRecorder.m */ = {isa = PBXFileReference; fileEncoding = 4; lastKnownFileType = sourcecode.c.objc; lineEnding = 0; path = ORKDeviceMotionRecorder.m; sourceTree = "<group>"; xcLanguageSpecificationIdentifier = xcode.lang.objc; };
		86C40B411A8D7C5B00081FAC /* ORKHealthQuantityTypeRecorder.h */ = {isa = PBXFileReference; fileEncoding = 4; lastKnownFileType = sourcecode.c.h; path = ORKHealthQuantityTypeRecorder.h; sourceTree = "<group>"; };
		86C40B421A8D7C5B00081FAC /* ORKHealthQuantityTypeRecorder.m */ = {isa = PBXFileReference; fileEncoding = 4; lastKnownFileType = sourcecode.c.objc; lineEnding = 0; path = ORKHealthQuantityTypeRecorder.m; sourceTree = "<group>"; xcLanguageSpecificationIdentifier = xcode.lang.objc; };
		86C40B431A8D7C5B00081FAC /* ORKLocationRecorder.h */ = {isa = PBXFileReference; fileEncoding = 4; lastKnownFileType = sourcecode.c.h; path = ORKLocationRecorder.h; sourceTree = "<group>"; };
		86C40B441A8D7C5B00081FAC /* ORKLocationRecorder.m */ = {isa = PBXFileReference; fileEncoding = 4; lastKnownFileType = sourcecode.c.objc; lineEnding = 0; path = ORKLocationRecorder.m; sourceTree = "<group>"; xcLanguageSpecificationIdentifier = xcode.lang.objc; };
		86C40B451A8D7C5B00081FAC /* ORKPedometerRecorder.h */ = {isa = PBXFileReference; fileEncoding = 4; lastKnownFileType = sourcecode.c.h; path = ORKPedometerRecorder.h; sourceTree = "<group>"; };
		86C40B461A8D7C5B00081FAC /* ORKPedometerRecorder.m */ = {isa = PBXFileReference; fileEncoding = 4; lastKnownFileType = sourcecode.c.objc; lineEnding = 0; path = ORKPedometerRecorder.m; sourceTree = "<group>"; xcLanguageSpecificationIdentifier = xcode.lang.objc; };
		86C40B471A8D7C5B00081FAC /* ORKRecorder.h */ = {isa = PBXFileReference; fileEncoding = 4; lastKnownFileType = sourcecode.c.h; lineEnding = 0; path = ORKRecorder.h; sourceTree = "<group>"; xcLanguageSpecificationIdentifier = xcode.lang.objcpp; };
		86C40B481A8D7C5B00081FAC /* ORKRecorder.m */ = {isa = PBXFileReference; fileEncoding = 4; lastKnownFileType = sourcecode.c.objc; lineEnding = 0; path = ORKRecorder.m; sourceTree = "<group>"; xcLanguageSpecificationIdentifier = xcode.lang.objc; };
		86C40B491A8D7C5B00081FAC /* ORKRecorder_Internal.h */ = {isa = PBXFileReference; fileEncoding = 4; lastKnownFileType = sourcecode.c.h; path = ORKRecorder_Internal.h; sourceTree = "<group>"; };
		86C40B4A1A8D7C5B00081FAC /* ORKRecorder_Private.h */ = {isa = PBXFileReference; fileEncoding = 4; lastKnownFileType = sourcecode.c.h; path = ORKRecorder_Private.h; sourceTree = "<group>"; };
		86C40B4B1A8D7C5B00081FAC /* ORKTouchRecorder.h */ = {isa = PBXFileReference; fileEncoding = 4; lastKnownFileType = sourcecode.c.h; path = ORKTouchRecorder.h; sourceTree = "<group>"; };
		86C40B4C1A8D7C5B00081FAC /* ORKTouchRecorder.m */ = {isa = PBXFileReference; fileEncoding = 4; lastKnownFileType = sourcecode.c.objc; lineEnding = 0; path = ORKTouchRecorder.m; sourceTree = "<group>"; xcLanguageSpecificationIdentifier = xcode.lang.objc; };
		86C40B4D1A8D7C5B00081FAC /* ORKVoiceEngine.h */ = {isa = PBXFileReference; fileEncoding = 4; lastKnownFileType = sourcecode.c.h; path = ORKVoiceEngine.h; sourceTree = "<group>"; };
		86C40B4E1A8D7C5B00081FAC /* ORKVoiceEngine.m */ = {isa = PBXFileReference; fileEncoding = 4; lastKnownFileType = sourcecode.c.objc; lineEnding = 0; path = ORKVoiceEngine.m; sourceTree = "<group>"; xcLanguageSpecificationIdentifier = xcode.lang.objc; };
		86C40B4F1A8D7C5B00081FAC /* UITouch+ORKJSONDictionary.h */ = {isa = PBXFileReference; fileEncoding = 4; lastKnownFileType = sourcecode.c.h; lineEnding = 0; path = "UITouch+ORKJSONDictionary.h"; sourceTree = "<group>"; xcLanguageSpecificationIdentifier = xcode.lang.objcpp; };
		86C40B501A8D7C5B00081FAC /* UITouch+ORKJSONDictionary.m */ = {isa = PBXFileReference; fileEncoding = 4; lastKnownFileType = sourcecode.c.objc; lineEnding = 0; path = "UITouch+ORKJSONDictionary.m"; sourceTree = "<group>"; xcLanguageSpecificationIdentifier = xcode.lang.objc; };
		86C40B521A8D7C5B00081FAC /* ORKCompletionStep.h */ = {isa = PBXFileReference; fileEncoding = 4; lastKnownFileType = sourcecode.c.h; lineEnding = 0; path = ORKCompletionStep.h; sourceTree = "<group>"; xcLanguageSpecificationIdentifier = xcode.lang.objcpp; };
		86C40B531A8D7C5B00081FAC /* ORKCompletionStep.m */ = {isa = PBXFileReference; fileEncoding = 4; lastKnownFileType = sourcecode.c.objc; lineEnding = 0; path = ORKCompletionStep.m; sourceTree = "<group>"; xcLanguageSpecificationIdentifier = xcode.lang.objc; };
		86C40B541A8D7C5B00081FAC /* ORKCompletionStepViewController.h */ = {isa = PBXFileReference; fileEncoding = 4; lastKnownFileType = sourcecode.c.h; lineEnding = 0; path = ORKCompletionStepViewController.h; sourceTree = "<group>"; xcLanguageSpecificationIdentifier = xcode.lang.objcpp; };
		86C40B551A8D7C5B00081FAC /* ORKCompletionStepViewController.m */ = {isa = PBXFileReference; fileEncoding = 4; lastKnownFileType = sourcecode.c.objc; lineEnding = 0; path = ORKCompletionStepViewController.m; sourceTree = "<group>"; xcLanguageSpecificationIdentifier = xcode.lang.objc; };
		86C40B561A8D7C5B00081FAC /* ORKFormItemCell.h */ = {isa = PBXFileReference; fileEncoding = 4; lastKnownFileType = sourcecode.c.h; path = ORKFormItemCell.h; sourceTree = "<group>"; };
		86C40B571A8D7C5B00081FAC /* ORKFormItemCell.m */ = {isa = PBXFileReference; fileEncoding = 4; lastKnownFileType = sourcecode.c.objc; lineEnding = 0; path = ORKFormItemCell.m; sourceTree = "<group>"; xcLanguageSpecificationIdentifier = xcode.lang.objc; };
		86C40B581A8D7C5B00081FAC /* ORKImageSelectionView.h */ = {isa = PBXFileReference; fileEncoding = 4; lastKnownFileType = sourcecode.c.h; path = ORKImageSelectionView.h; sourceTree = "<group>"; };
		86C40B591A8D7C5B00081FAC /* ORKImageSelectionView.m */ = {isa = PBXFileReference; fileEncoding = 4; lastKnownFileType = sourcecode.c.objc; lineEnding = 0; path = ORKImageSelectionView.m; sourceTree = "<group>"; xcLanguageSpecificationIdentifier = xcode.lang.objc; };
		86C40B5A1A8D7C5B00081FAC /* ORKInstructionStepView.h */ = {isa = PBXFileReference; fileEncoding = 4; lastKnownFileType = sourcecode.c.h; path = ORKInstructionStepView.h; sourceTree = "<group>"; };
		86C40B5B1A8D7C5B00081FAC /* ORKInstructionStepView.m */ = {isa = PBXFileReference; fileEncoding = 4; lastKnownFileType = sourcecode.c.objc; lineEnding = 0; path = ORKInstructionStepView.m; sourceTree = "<group>"; xcLanguageSpecificationIdentifier = xcode.lang.objc; };
		86C40B5C1A8D7C5B00081FAC /* ORKTableContainerView.h */ = {isa = PBXFileReference; fileEncoding = 4; lastKnownFileType = sourcecode.c.h; path = ORKTableContainerView.h; sourceTree = "<group>"; };
		86C40B5D1A8D7C5B00081FAC /* ORKTableContainerView.m */ = {isa = PBXFileReference; fileEncoding = 4; lastKnownFileType = sourcecode.c.objc; lineEnding = 0; path = ORKTableContainerView.m; sourceTree = "<group>"; xcLanguageSpecificationIdentifier = xcode.lang.objc; };
		86C40B5E1A8D7C5B00081FAC /* ORKTextFieldView.h */ = {isa = PBXFileReference; fileEncoding = 4; lastKnownFileType = sourcecode.c.h; path = ORKTextFieldView.h; sourceTree = "<group>"; };
		86C40B5F1A8D7C5B00081FAC /* ORKTextFieldView.m */ = {isa = PBXFileReference; fileEncoding = 4; lastKnownFileType = sourcecode.c.objc; lineEnding = 0; path = ORKTextFieldView.m; sourceTree = "<group>"; xcLanguageSpecificationIdentifier = xcode.lang.objc; };
		86C40B601A8D7C5B00081FAC /* ORKTintedImageView.h */ = {isa = PBXFileReference; fileEncoding = 4; lastKnownFileType = sourcecode.c.h; path = ORKTintedImageView.h; sourceTree = "<group>"; };
		86C40B611A8D7C5B00081FAC /* ORKTintedImageView.m */ = {isa = PBXFileReference; fileEncoding = 4; lastKnownFileType = sourcecode.c.objc; path = ORKTintedImageView.m; sourceTree = "<group>"; };
		86C40B641A8D7C5B00081FAC /* ORKAnswerFormat.h */ = {isa = PBXFileReference; fileEncoding = 4; lastKnownFileType = sourcecode.c.h; path = ORKAnswerFormat.h; sourceTree = "<group>"; };
		86C40B651A8D7C5B00081FAC /* ORKAnswerFormat.m */ = {isa = PBXFileReference; fileEncoding = 4; lastKnownFileType = sourcecode.c.objc; lineEnding = 0; path = ORKAnswerFormat.m; sourceTree = "<group>"; xcLanguageSpecificationIdentifier = xcode.lang.objc; };
		86C40B661A8D7C5B00081FAC /* ORKAnswerFormat_Internal.h */ = {isa = PBXFileReference; fileEncoding = 4; lastKnownFileType = sourcecode.c.h; lineEnding = 0; path = ORKAnswerFormat_Internal.h; sourceTree = "<group>"; xcLanguageSpecificationIdentifier = xcode.lang.objcpp; };
		86C40B671A8D7C5B00081FAC /* ORKAnswerTextField.h */ = {isa = PBXFileReference; fileEncoding = 4; lastKnownFileType = sourcecode.c.h; lineEnding = 0; path = ORKAnswerTextField.h; sourceTree = "<group>"; xcLanguageSpecificationIdentifier = xcode.lang.objcpp; };
		86C40B681A8D7C5B00081FAC /* ORKAnswerTextField.m */ = {isa = PBXFileReference; fileEncoding = 4; lastKnownFileType = sourcecode.c.objc; lineEnding = 0; path = ORKAnswerTextField.m; sourceTree = "<group>"; xcLanguageSpecificationIdentifier = xcode.lang.objc; };
		86C40B691A8D7C5B00081FAC /* ORKAnswerTextView.h */ = {isa = PBXFileReference; fileEncoding = 4; lastKnownFileType = sourcecode.c.h; lineEnding = 0; path = ORKAnswerTextView.h; sourceTree = "<group>"; xcLanguageSpecificationIdentifier = xcode.lang.objcpp; };
		86C40B6A1A8D7C5B00081FAC /* ORKAnswerTextView.m */ = {isa = PBXFileReference; fileEncoding = 4; lastKnownFileType = sourcecode.c.objc; lineEnding = 0; path = ORKAnswerTextView.m; sourceTree = "<group>"; xcLanguageSpecificationIdentifier = xcode.lang.objc; };
		86C40B6B1A8D7C5B00081FAC /* ORKBodyLabel.h */ = {isa = PBXFileReference; fileEncoding = 4; lastKnownFileType = sourcecode.c.h; lineEnding = 0; path = ORKBodyLabel.h; sourceTree = "<group>"; xcLanguageSpecificationIdentifier = xcode.lang.objcpp; };
		86C40B6C1A8D7C5B00081FAC /* ORKBodyLabel.m */ = {isa = PBXFileReference; fileEncoding = 4; lastKnownFileType = sourcecode.c.objc; lineEnding = 0; path = ORKBodyLabel.m; sourceTree = "<group>"; xcLanguageSpecificationIdentifier = xcode.lang.objc; };
		86C40B6D1A8D7C5B00081FAC /* ORKBorderedButton.h */ = {isa = PBXFileReference; fileEncoding = 4; lastKnownFileType = sourcecode.c.h; lineEnding = 0; path = ORKBorderedButton.h; sourceTree = "<group>"; xcLanguageSpecificationIdentifier = xcode.lang.objcpp; };
		86C40B6E1A8D7C5C00081FAC /* ORKBorderedButton.m */ = {isa = PBXFileReference; fileEncoding = 4; lastKnownFileType = sourcecode.c.objc; lineEnding = 0; path = ORKBorderedButton.m; sourceTree = "<group>"; xcLanguageSpecificationIdentifier = xcode.lang.objc; };
		86C40B6F1A8D7C5C00081FAC /* ORKCaption1Label.h */ = {isa = PBXFileReference; fileEncoding = 4; lastKnownFileType = sourcecode.c.h; lineEnding = 0; path = ORKCaption1Label.h; sourceTree = "<group>"; xcLanguageSpecificationIdentifier = xcode.lang.objcpp; };
		86C40B701A8D7C5C00081FAC /* ORKCaption1Label.m */ = {isa = PBXFileReference; fileEncoding = 4; lastKnownFileType = sourcecode.c.objc; lineEnding = 0; path = ORKCaption1Label.m; sourceTree = "<group>"; xcLanguageSpecificationIdentifier = xcode.lang.objc; };
		86C40B711A8D7C5C00081FAC /* ORKChoiceViewCell.h */ = {isa = PBXFileReference; fileEncoding = 4; lastKnownFileType = sourcecode.c.h; path = ORKChoiceViewCell.h; sourceTree = "<group>"; };
		86C40B721A8D7C5C00081FAC /* ORKChoiceViewCell.m */ = {isa = PBXFileReference; fileEncoding = 4; lastKnownFileType = sourcecode.c.objc; lineEnding = 0; path = ORKChoiceViewCell.m; sourceTree = "<group>"; xcLanguageSpecificationIdentifier = xcode.lang.objc; };
		86C40B731A8D7C5C00081FAC /* ORKContinueButton.h */ = {isa = PBXFileReference; fileEncoding = 4; lastKnownFileType = sourcecode.c.h; path = ORKContinueButton.h; sourceTree = "<group>"; };
		86C40B741A8D7C5C00081FAC /* ORKContinueButton.m */ = {isa = PBXFileReference; fileEncoding = 4; lastKnownFileType = sourcecode.c.objc; path = ORKContinueButton.m; sourceTree = "<group>"; };
		86C40B751A8D7C5C00081FAC /* ORKCountdownLabel.h */ = {isa = PBXFileReference; fileEncoding = 4; lastKnownFileType = sourcecode.c.h; path = ORKCountdownLabel.h; sourceTree = "<group>"; };
		86C40B761A8D7C5C00081FAC /* ORKCountdownLabel.m */ = {isa = PBXFileReference; fileEncoding = 4; lastKnownFileType = sourcecode.c.objc; path = ORKCountdownLabel.m; sourceTree = "<group>"; };
		86C40B771A8D7C5C00081FAC /* ORKCustomStepView.h */ = {isa = PBXFileReference; fileEncoding = 4; lastKnownFileType = sourcecode.c.h; path = ORKCustomStepView.h; sourceTree = "<group>"; };
		86C40B781A8D7C5C00081FAC /* ORKCustomStepView.m */ = {isa = PBXFileReference; fileEncoding = 4; lastKnownFileType = sourcecode.c.objc; lineEnding = 0; path = ORKCustomStepView.m; sourceTree = "<group>"; xcLanguageSpecificationIdentifier = xcode.lang.objc; };
		86C40B791A8D7C5C00081FAC /* ORKCustomStepView_Internal.h */ = {isa = PBXFileReference; fileEncoding = 4; lastKnownFileType = sourcecode.c.h; path = ORKCustomStepView_Internal.h; sourceTree = "<group>"; };
		86C40B7A1A8D7C5C00081FAC /* ORKDefaultFont.h */ = {isa = PBXFileReference; fileEncoding = 4; lastKnownFileType = sourcecode.c.h; path = ORKDefaultFont.h; sourceTree = "<group>"; };
		86C40B7B1A8D7C5C00081FAC /* ORKDefines.h */ = {isa = PBXFileReference; fileEncoding = 4; lastKnownFileType = sourcecode.c.h; path = ORKDefines.h; sourceTree = "<group>"; };
		86C40B7C1A8D7C5C00081FAC /* ORKDefines_Private.h */ = {isa = PBXFileReference; fileEncoding = 4; lastKnownFileType = sourcecode.c.h; path = ORKDefines_Private.h; sourceTree = "<group>"; };
		86C40B7D1A8D7C5C00081FAC /* ORKErrors.h */ = {isa = PBXFileReference; fileEncoding = 4; lastKnownFileType = sourcecode.c.h; path = ORKErrors.h; sourceTree = "<group>"; };
		86C40B7E1A8D7C5C00081FAC /* ORKErrors.m */ = {isa = PBXFileReference; fileEncoding = 4; lastKnownFileType = sourcecode.c.objc; path = ORKErrors.m; sourceTree = "<group>"; };
		86C40B7F1A8D7C5C00081FAC /* ORKFormItem_Internal.h */ = {isa = PBXFileReference; fileEncoding = 4; lastKnownFileType = sourcecode.c.h; lineEnding = 0; path = ORKFormItem_Internal.h; sourceTree = "<group>"; xcLanguageSpecificationIdentifier = xcode.lang.objcpp; };
		86C40B801A8D7C5C00081FAC /* ORKFormSectionTitleLabel.h */ = {isa = PBXFileReference; fileEncoding = 4; lastKnownFileType = sourcecode.c.h; path = ORKFormSectionTitleLabel.h; sourceTree = "<group>"; };
		86C40B811A8D7C5C00081FAC /* ORKFormSectionTitleLabel.m */ = {isa = PBXFileReference; fileEncoding = 4; lastKnownFileType = sourcecode.c.objc; path = ORKFormSectionTitleLabel.m; sourceTree = "<group>"; };
		86C40B821A8D7C5C00081FAC /* ORKFormStep.h */ = {isa = PBXFileReference; fileEncoding = 4; lastKnownFileType = sourcecode.c.h; path = ORKFormStep.h; sourceTree = "<group>"; };
		86C40B831A8D7C5C00081FAC /* ORKFormStep.m */ = {isa = PBXFileReference; fileEncoding = 4; lastKnownFileType = sourcecode.c.objc; path = ORKFormStep.m; sourceTree = "<group>"; };
		86C40B841A8D7C5C00081FAC /* ORKFormStepViewController.h */ = {isa = PBXFileReference; fileEncoding = 4; lastKnownFileType = sourcecode.c.h; path = ORKFormStepViewController.h; sourceTree = "<group>"; };
		86C40B851A8D7C5C00081FAC /* ORKFormStepViewController.m */ = {isa = PBXFileReference; fileEncoding = 4; lastKnownFileType = sourcecode.c.objc; lineEnding = 0; path = ORKFormStepViewController.m; sourceTree = "<group>"; xcLanguageSpecificationIdentifier = xcode.lang.objc; };
		86C40B861A8D7C5C00081FAC /* ORKFormTextView.h */ = {isa = PBXFileReference; fileEncoding = 4; lastKnownFileType = sourcecode.c.h; path = ORKFormTextView.h; sourceTree = "<group>"; };
		86C40B871A8D7C5C00081FAC /* ORKFormTextView.m */ = {isa = PBXFileReference; fileEncoding = 4; lastKnownFileType = sourcecode.c.objc; path = ORKFormTextView.m; sourceTree = "<group>"; };
		86C40B881A8D7C5C00081FAC /* ORKHeadlineLabel.h */ = {isa = PBXFileReference; fileEncoding = 4; lastKnownFileType = sourcecode.c.h; path = ORKHeadlineLabel.h; sourceTree = "<group>"; };
		86C40B891A8D7C5C00081FAC /* ORKHeadlineLabel.m */ = {isa = PBXFileReference; fileEncoding = 4; lastKnownFileType = sourcecode.c.objc; lineEnding = 0; path = ORKHeadlineLabel.m; sourceTree = "<group>"; xcLanguageSpecificationIdentifier = xcode.lang.objc; };
		86C40B8A1A8D7C5C00081FAC /* ORKHealthAnswerFormat.h */ = {isa = PBXFileReference; fileEncoding = 4; lastKnownFileType = sourcecode.c.h; path = ORKHealthAnswerFormat.h; sourceTree = "<group>"; };
		86C40B8B1A8D7C5C00081FAC /* ORKHealthAnswerFormat.m */ = {isa = PBXFileReference; fileEncoding = 4; lastKnownFileType = sourcecode.c.objc; lineEnding = 0; path = ORKHealthAnswerFormat.m; sourceTree = "<group>"; xcLanguageSpecificationIdentifier = xcode.lang.objc; };
		86C40B8C1A8D7C5C00081FAC /* ORKHelpers.h */ = {isa = PBXFileReference; fileEncoding = 4; lastKnownFileType = sourcecode.c.h; path = ORKHelpers.h; sourceTree = "<group>"; };
		86C40B8D1A8D7C5C00081FAC /* ORKHelpers.m */ = {isa = PBXFileReference; fileEncoding = 4; lastKnownFileType = sourcecode.c.objc; lineEnding = 0; path = ORKHelpers.m; sourceTree = "<group>"; xcLanguageSpecificationIdentifier = xcode.lang.objc; };
		86C40B8E1A8D7C5C00081FAC /* ORKHTMLPDFWriter.h */ = {isa = PBXFileReference; fileEncoding = 4; lastKnownFileType = sourcecode.c.h; path = ORKHTMLPDFWriter.h; sourceTree = "<group>"; };
		86C40B8F1A8D7C5C00081FAC /* ORKHTMLPDFWriter.m */ = {isa = PBXFileReference; fileEncoding = 4; lastKnownFileType = sourcecode.c.objc; lineEnding = 0; path = ORKHTMLPDFWriter.m; sourceTree = "<group>"; xcLanguageSpecificationIdentifier = xcode.lang.objc; };
		86C40B901A8D7C5C00081FAC /* ORKImageChoiceLabel.h */ = {isa = PBXFileReference; fileEncoding = 4; lastKnownFileType = sourcecode.c.h; path = ORKImageChoiceLabel.h; sourceTree = "<group>"; };
		86C40B911A8D7C5C00081FAC /* ORKImageChoiceLabel.m */ = {isa = PBXFileReference; fileEncoding = 4; lastKnownFileType = sourcecode.c.objc; path = ORKImageChoiceLabel.m; sourceTree = "<group>"; };
		86C40B921A8D7C5C00081FAC /* ORKInstructionStep.h */ = {isa = PBXFileReference; fileEncoding = 4; lastKnownFileType = sourcecode.c.h; path = ORKInstructionStep.h; sourceTree = "<group>"; };
		86C40B931A8D7C5C00081FAC /* ORKInstructionStep.m */ = {isa = PBXFileReference; fileEncoding = 4; lastKnownFileType = sourcecode.c.objc; path = ORKInstructionStep.m; sourceTree = "<group>"; };
		86C40B941A8D7C5C00081FAC /* ORKInstructionStepViewController.h */ = {isa = PBXFileReference; fileEncoding = 4; lastKnownFileType = sourcecode.c.h; path = ORKInstructionStepViewController.h; sourceTree = "<group>"; };
		86C40B951A8D7C5C00081FAC /* ORKInstructionStepViewController.m */ = {isa = PBXFileReference; fileEncoding = 4; lastKnownFileType = sourcecode.c.objc; lineEnding = 0; path = ORKInstructionStepViewController.m; sourceTree = "<group>"; xcLanguageSpecificationIdentifier = xcode.lang.objc; };
		86C40B961A8D7C5C00081FAC /* ORKInstructionStepViewController_Internal.h */ = {isa = PBXFileReference; fileEncoding = 4; lastKnownFileType = sourcecode.c.h; path = ORKInstructionStepViewController_Internal.h; sourceTree = "<group>"; };
		86C40B971A8D7C5C00081FAC /* ORKLabel.h */ = {isa = PBXFileReference; fileEncoding = 4; lastKnownFileType = sourcecode.c.h; path = ORKLabel.h; sourceTree = "<group>"; };
		86C40B981A8D7C5C00081FAC /* ORKLabel.m */ = {isa = PBXFileReference; fileEncoding = 4; lastKnownFileType = sourcecode.c.objc; lineEnding = 0; path = ORKLabel.m; sourceTree = "<group>"; xcLanguageSpecificationIdentifier = xcode.lang.objc; };
		86C40B9D1A8D7C5C00081FAC /* ORKOrderedTask.h */ = {isa = PBXFileReference; fileEncoding = 4; lastKnownFileType = sourcecode.c.h; path = ORKOrderedTask.h; sourceTree = "<group>"; };
		86C40B9E1A8D7C5C00081FAC /* ORKOrderedTask.m */ = {isa = PBXFileReference; fileEncoding = 4; lastKnownFileType = sourcecode.c.objc; lineEnding = 0; path = ORKOrderedTask.m; sourceTree = "<group>"; xcLanguageSpecificationIdentifier = xcode.lang.objc; };
		86C40BA11A8D7C5C00081FAC /* ORKQuestionStep.h */ = {isa = PBXFileReference; fileEncoding = 4; lastKnownFileType = sourcecode.c.h; path = ORKQuestionStep.h; sourceTree = "<group>"; };
		86C40BA21A8D7C5C00081FAC /* ORKQuestionStep.m */ = {isa = PBXFileReference; fileEncoding = 4; lastKnownFileType = sourcecode.c.objc; lineEnding = 0; path = ORKQuestionStep.m; sourceTree = "<group>"; xcLanguageSpecificationIdentifier = xcode.lang.objc; };
		86C40BA31A8D7C5C00081FAC /* ORKQuestionStep_Internal.h */ = {isa = PBXFileReference; fileEncoding = 4; lastKnownFileType = sourcecode.c.h; path = ORKQuestionStep_Internal.h; sourceTree = "<group>"; };
		86C40BA41A8D7C5C00081FAC /* ORKQuestionStepViewController.h */ = {isa = PBXFileReference; fileEncoding = 4; lastKnownFileType = sourcecode.c.h; path = ORKQuestionStepViewController.h; sourceTree = "<group>"; };
		86C40BA51A8D7C5C00081FAC /* ORKQuestionStepViewController.m */ = {isa = PBXFileReference; fileEncoding = 4; lastKnownFileType = sourcecode.c.objc; lineEnding = 0; path = ORKQuestionStepViewController.m; sourceTree = "<group>"; xcLanguageSpecificationIdentifier = xcode.lang.objc; };
		86C40BA61A8D7C5C00081FAC /* ORKQuestionStepViewController_Private.h */ = {isa = PBXFileReference; fileEncoding = 4; lastKnownFileType = sourcecode.c.h; path = ORKQuestionStepViewController_Private.h; sourceTree = "<group>"; };
		86C40BA71A8D7C5C00081FAC /* ORKResult.h */ = {isa = PBXFileReference; fileEncoding = 4; lastKnownFileType = sourcecode.c.h; path = ORKResult.h; sourceTree = "<group>"; };
		86C40BA81A8D7C5C00081FAC /* ORKResult.m */ = {isa = PBXFileReference; fileEncoding = 4; lastKnownFileType = sourcecode.c.objc; path = ORKResult.m; sourceTree = "<group>"; };
		86C40BA91A8D7C5C00081FAC /* ORKResult_Private.h */ = {isa = PBXFileReference; fileEncoding = 4; lastKnownFileType = sourcecode.c.h; path = ORKResult_Private.h; sourceTree = "<group>"; };
		86C40BAA1A8D7C5C00081FAC /* ORKRoundTappingButton.h */ = {isa = PBXFileReference; fileEncoding = 4; lastKnownFileType = sourcecode.c.h; path = ORKRoundTappingButton.h; sourceTree = "<group>"; };
		86C40BAB1A8D7C5C00081FAC /* ORKRoundTappingButton.m */ = {isa = PBXFileReference; fileEncoding = 4; lastKnownFileType = sourcecode.c.objc; path = ORKRoundTappingButton.m; sourceTree = "<group>"; };
		86C40BAC1A8D7C5C00081FAC /* ORKScaleRangeLabel.h */ = {isa = PBXFileReference; fileEncoding = 4; lastKnownFileType = sourcecode.c.h; path = ORKScaleRangeLabel.h; sourceTree = "<group>"; };
		86C40BAD1A8D7C5C00081FAC /* ORKScaleRangeLabel.m */ = {isa = PBXFileReference; fileEncoding = 4; lastKnownFileType = sourcecode.c.objc; path = ORKScaleRangeLabel.m; sourceTree = "<group>"; };
		86C40BAE1A8D7C5C00081FAC /* ORKScaleSlider.h */ = {isa = PBXFileReference; fileEncoding = 4; lastKnownFileType = sourcecode.c.h; path = ORKScaleSlider.h; sourceTree = "<group>"; };
		86C40BAF1A8D7C5C00081FAC /* ORKScaleSlider.m */ = {isa = PBXFileReference; fileEncoding = 4; lastKnownFileType = sourcecode.c.objc; path = ORKScaleSlider.m; sourceTree = "<group>"; };
		86C40BB01A8D7C5C00081FAC /* ORKScaleValueLabel.h */ = {isa = PBXFileReference; fileEncoding = 4; lastKnownFileType = sourcecode.c.h; path = ORKScaleValueLabel.h; sourceTree = "<group>"; };
		86C40BB11A8D7C5C00081FAC /* ORKScaleValueLabel.m */ = {isa = PBXFileReference; fileEncoding = 4; lastKnownFileType = sourcecode.c.objc; path = ORKScaleValueLabel.m; sourceTree = "<group>"; };
		86C40BB21A8D7C5C00081FAC /* ORKSelectionSubTitleLabel.h */ = {isa = PBXFileReference; fileEncoding = 4; lastKnownFileType = sourcecode.c.h; path = ORKSelectionSubTitleLabel.h; sourceTree = "<group>"; };
		86C40BB31A8D7C5C00081FAC /* ORKSelectionSubTitleLabel.m */ = {isa = PBXFileReference; fileEncoding = 4; lastKnownFileType = sourcecode.c.objc; path = ORKSelectionSubTitleLabel.m; sourceTree = "<group>"; };
		86C40BB41A8D7C5C00081FAC /* ORKSelectionTitleLabel.h */ = {isa = PBXFileReference; fileEncoding = 4; lastKnownFileType = sourcecode.c.h; path = ORKSelectionTitleLabel.h; sourceTree = "<group>"; };
		86C40BB51A8D7C5C00081FAC /* ORKSelectionTitleLabel.m */ = {isa = PBXFileReference; fileEncoding = 4; lastKnownFileType = sourcecode.c.objc; path = ORKSelectionTitleLabel.m; sourceTree = "<group>"; };
		86C40BB71A8D7C5C00081FAC /* ORKSkin.h */ = {isa = PBXFileReference; fileEncoding = 4; lastKnownFileType = sourcecode.c.h; path = ORKSkin.h; sourceTree = "<group>"; };
		86C40BB81A8D7C5C00081FAC /* ORKSkin.m */ = {isa = PBXFileReference; fileEncoding = 4; lastKnownFileType = sourcecode.c.objc; path = ORKSkin.m; sourceTree = "<group>"; };
		86C40BB91A8D7C5C00081FAC /* ORKStep.h */ = {isa = PBXFileReference; fileEncoding = 4; lastKnownFileType = sourcecode.c.h; path = ORKStep.h; sourceTree = "<group>"; };
		86C40BBA1A8D7C5C00081FAC /* ORKStep.m */ = {isa = PBXFileReference; fileEncoding = 4; lastKnownFileType = sourcecode.c.objc; lineEnding = 0; path = ORKStep.m; sourceTree = "<group>"; xcLanguageSpecificationIdentifier = xcode.lang.objc; };
		86C40BBB1A8D7C5C00081FAC /* ORKStep_Private.h */ = {isa = PBXFileReference; fileEncoding = 4; lastKnownFileType = sourcecode.c.h; path = ORKStep_Private.h; sourceTree = "<group>"; };
		86C40BBC1A8D7C5C00081FAC /* ORKStepViewController.h */ = {isa = PBXFileReference; fileEncoding = 4; lastKnownFileType = sourcecode.c.h; lineEnding = 0; path = ORKStepViewController.h; sourceTree = "<group>"; xcLanguageSpecificationIdentifier = xcode.lang.objcpp; };
		86C40BBD1A8D7C5C00081FAC /* ORKStepViewController.m */ = {isa = PBXFileReference; fileEncoding = 4; lastKnownFileType = sourcecode.c.objc; lineEnding = 0; path = ORKStepViewController.m; sourceTree = "<group>"; xcLanguageSpecificationIdentifier = xcode.lang.objc; };
		86C40BBE1A8D7C5C00081FAC /* ORKStepViewController_Internal.h */ = {isa = PBXFileReference; fileEncoding = 4; lastKnownFileType = sourcecode.c.h; path = ORKStepViewController_Internal.h; sourceTree = "<group>"; };
		86C40BC01A8D7C5C00081FAC /* ORKSubheadlineLabel.h */ = {isa = PBXFileReference; fileEncoding = 4; lastKnownFileType = sourcecode.c.h; path = ORKSubheadlineLabel.h; sourceTree = "<group>"; };
		86C40BC11A8D7C5C00081FAC /* ORKSubheadlineLabel.m */ = {isa = PBXFileReference; fileEncoding = 4; lastKnownFileType = sourcecode.c.objc; path = ORKSubheadlineLabel.m; sourceTree = "<group>"; };
		86C40BC21A8D7C5C00081FAC /* ORKSurveyAnswerCell.h */ = {isa = PBXFileReference; fileEncoding = 4; lastKnownFileType = sourcecode.c.h; path = ORKSurveyAnswerCell.h; sourceTree = "<group>"; };
		86C40BC51A8D7C5C00081FAC /* ORKSurveyAnswerCellForImageSelection.h */ = {isa = PBXFileReference; fileEncoding = 4; lastKnownFileType = sourcecode.c.h; path = ORKSurveyAnswerCellForImageSelection.h; sourceTree = "<group>"; };
		86C40BC61A8D7C5C00081FAC /* ORKSurveyAnswerCellForImageSelection.m */ = {isa = PBXFileReference; fileEncoding = 4; lastKnownFileType = sourcecode.c.objc; path = ORKSurveyAnswerCellForImageSelection.m; sourceTree = "<group>"; };
		86C40BC71A8D7C5C00081FAC /* ORKSurveyAnswerCellForNumber.h */ = {isa = PBXFileReference; fileEncoding = 4; lastKnownFileType = sourcecode.c.h; path = ORKSurveyAnswerCellForNumber.h; sourceTree = "<group>"; };
		86C40BC81A8D7C5C00081FAC /* ORKSurveyAnswerCellForNumber.m */ = {isa = PBXFileReference; fileEncoding = 4; lastKnownFileType = sourcecode.c.objc; lineEnding = 0; path = ORKSurveyAnswerCellForNumber.m; sourceTree = "<group>"; xcLanguageSpecificationIdentifier = xcode.lang.objc; };
		86C40BC91A8D7C5C00081FAC /* ORKSurveyAnswerCellForScale.h */ = {isa = PBXFileReference; fileEncoding = 4; lastKnownFileType = sourcecode.c.h; path = ORKSurveyAnswerCellForScale.h; sourceTree = "<group>"; };
		86C40BCA1A8D7C5C00081FAC /* ORKSurveyAnswerCellForScale.m */ = {isa = PBXFileReference; fileEncoding = 4; lastKnownFileType = sourcecode.c.objc; lineEnding = 0; path = ORKSurveyAnswerCellForScale.m; sourceTree = "<group>"; xcLanguageSpecificationIdentifier = xcode.lang.objc; };
		86C40BCD1A8D7C5C00081FAC /* ORKSurveyAnswerCellForText.h */ = {isa = PBXFileReference; fileEncoding = 4; lastKnownFileType = sourcecode.c.h; path = ORKSurveyAnswerCellForText.h; sourceTree = "<group>"; };
		86C40BCE1A8D7C5C00081FAC /* ORKSurveyAnswerCellForText.m */ = {isa = PBXFileReference; fileEncoding = 4; lastKnownFileType = sourcecode.c.objc; lineEnding = 0; path = ORKSurveyAnswerCellForText.m; sourceTree = "<group>"; xcLanguageSpecificationIdentifier = xcode.lang.objc; };
		86C40BD11A8D7C5C00081FAC /* ORKTableViewCell.h */ = {isa = PBXFileReference; fileEncoding = 4; lastKnownFileType = sourcecode.c.h; path = ORKTableViewCell.h; sourceTree = "<group>"; };
		86C40BD21A8D7C5C00081FAC /* ORKTableViewCell.m */ = {isa = PBXFileReference; fileEncoding = 4; lastKnownFileType = sourcecode.c.objc; lineEnding = 0; path = ORKTableViewCell.m; sourceTree = "<group>"; xcLanguageSpecificationIdentifier = xcode.lang.objc; };
		86C40BD31A8D7C5C00081FAC /* ORKTapCountLabel.h */ = {isa = PBXFileReference; fileEncoding = 4; lastKnownFileType = sourcecode.c.h; path = ORKTapCountLabel.h; sourceTree = "<group>"; };
		86C40BD41A8D7C5C00081FAC /* ORKTapCountLabel.m */ = {isa = PBXFileReference; fileEncoding = 4; lastKnownFileType = sourcecode.c.objc; path = ORKTapCountLabel.m; sourceTree = "<group>"; };
		86C40BD51A8D7C5C00081FAC /* ORKTask.h */ = {isa = PBXFileReference; fileEncoding = 4; lastKnownFileType = sourcecode.c.h; path = ORKTask.h; sourceTree = "<group>"; };
		86C40BD71A8D7C5C00081FAC /* ORKTaskViewController.h */ = {isa = PBXFileReference; fileEncoding = 4; lastKnownFileType = sourcecode.c.h; lineEnding = 0; path = ORKTaskViewController.h; sourceTree = "<group>"; xcLanguageSpecificationIdentifier = xcode.lang.objcpp; };
		86C40BD81A8D7C5C00081FAC /* ORKTaskViewController.m */ = {isa = PBXFileReference; fileEncoding = 4; lastKnownFileType = sourcecode.c.objc; lineEnding = 0; path = ORKTaskViewController.m; sourceTree = "<group>"; xcLanguageSpecificationIdentifier = xcode.lang.objc; };
		86C40BD91A8D7C5C00081FAC /* ORKTaskViewController_Internal.h */ = {isa = PBXFileReference; fileEncoding = 4; lastKnownFileType = sourcecode.c.h; path = ORKTaskViewController_Internal.h; sourceTree = "<group>"; };
		86C40BDA1A8D7C5C00081FAC /* ORKTaskViewController_Private.h */ = {isa = PBXFileReference; fileEncoding = 4; lastKnownFileType = sourcecode.c.h; path = ORKTaskViewController_Private.h; sourceTree = "<group>"; };
		86C40BDB1A8D7C5C00081FAC /* ORKTextButton.h */ = {isa = PBXFileReference; fileEncoding = 4; lastKnownFileType = sourcecode.c.h; path = ORKTextButton.h; sourceTree = "<group>"; };
		86C40BDC1A8D7C5C00081FAC /* ORKTextButton.m */ = {isa = PBXFileReference; fileEncoding = 4; lastKnownFileType = sourcecode.c.objc; lineEnding = 0; path = ORKTextButton.m; sourceTree = "<group>"; xcLanguageSpecificationIdentifier = xcode.lang.objc; };
		86C40BDD1A8D7C5C00081FAC /* ORKUnitLabel.h */ = {isa = PBXFileReference; fileEncoding = 4; lastKnownFileType = sourcecode.c.h; path = ORKUnitLabel.h; sourceTree = "<group>"; };
		86C40BDE1A8D7C5C00081FAC /* ORKUnitLabel.m */ = {isa = PBXFileReference; fileEncoding = 4; lastKnownFileType = sourcecode.c.objc; path = ORKUnitLabel.m; sourceTree = "<group>"; };
		86C40BE11A8D7C5C00081FAC /* ORKVerticalContainerView.h */ = {isa = PBXFileReference; fileEncoding = 4; lastKnownFileType = sourcecode.c.h; path = ORKVerticalContainerView.h; sourceTree = "<group>"; };
		86C40BE21A8D7C5C00081FAC /* ORKVerticalContainerView.m */ = {isa = PBXFileReference; fileEncoding = 4; lastKnownFileType = sourcecode.c.objc; lineEnding = 0; path = ORKVerticalContainerView.m; sourceTree = "<group>"; xcLanguageSpecificationIdentifier = xcode.lang.objc; };
		86C40BE31A8D7C5C00081FAC /* ORKVerticalContainerView_Internal.h */ = {isa = PBXFileReference; fileEncoding = 4; lastKnownFileType = sourcecode.c.h; path = ORKVerticalContainerView_Internal.h; sourceTree = "<group>"; };
		86C40BE71A8D7C5C00081FAC /* UIBarButtonItem+ORKBarButtonItem.h */ = {isa = PBXFileReference; fileEncoding = 4; lastKnownFileType = sourcecode.c.h; lineEnding = 0; path = "UIBarButtonItem+ORKBarButtonItem.h"; sourceTree = "<group>"; xcLanguageSpecificationIdentifier = xcode.lang.objcpp; };
		86C40BE81A8D7C5C00081FAC /* UIBarButtonItem+ORKBarButtonItem.m */ = {isa = PBXFileReference; fileEncoding = 4; lastKnownFileType = sourcecode.c.objc; lineEnding = 0; path = "UIBarButtonItem+ORKBarButtonItem.m"; sourceTree = "<group>"; xcLanguageSpecificationIdentifier = xcode.lang.objc; };
		86C40BE91A8D7C5C00081FAC /* UIResponder+ResearchKit.h */ = {isa = PBXFileReference; fileEncoding = 4; lastKnownFileType = sourcecode.c.h; lineEnding = 0; path = "UIResponder+ResearchKit.h"; sourceTree = "<group>"; xcLanguageSpecificationIdentifier = xcode.lang.objcpp; };
		86C40BEA1A8D7C5C00081FAC /* UIResponder+ResearchKit.m */ = {isa = PBXFileReference; fileEncoding = 4; lastKnownFileType = sourcecode.c.objc; lineEnding = 0; path = "UIResponder+ResearchKit.m"; sourceTree = "<group>"; xcLanguageSpecificationIdentifier = xcode.lang.objc; };
		86C40BEC1A8D7C5C00081FAC /* ORKConsentReviewController.h */ = {isa = PBXFileReference; fileEncoding = 4; lastKnownFileType = sourcecode.c.h; path = ORKConsentReviewController.h; sourceTree = "<group>"; };
		86C40BED1A8D7C5C00081FAC /* ORKConsentReviewController.m */ = {isa = PBXFileReference; fileEncoding = 4; lastKnownFileType = sourcecode.c.objc; path = ORKConsentReviewController.m; sourceTree = "<group>"; };
		86C40BEE1A8D7C5C00081FAC /* ORKConsentSignatureController.h */ = {isa = PBXFileReference; fileEncoding = 4; lastKnownFileType = sourcecode.c.h; path = ORKConsentSignatureController.h; sourceTree = "<group>"; };
		86C40BEF1A8D7C5C00081FAC /* ORKConsentSignatureController.m */ = {isa = PBXFileReference; fileEncoding = 4; lastKnownFileType = sourcecode.c.objc; lineEnding = 0; path = ORKConsentSignatureController.m; sourceTree = "<group>"; xcLanguageSpecificationIdentifier = xcode.lang.objc; };
		86C40BF01A8D7C5C00081FAC /* MovieTintShader.fsh */ = {isa = PBXFileReference; fileEncoding = 4; lastKnownFileType = sourcecode.glsl; path = MovieTintShader.fsh; sourceTree = "<group>"; };
		86C40BF11A8D7C5C00081FAC /* MovieTintShader.vsh */ = {isa = PBXFileReference; fileEncoding = 4; lastKnownFileType = sourcecode.glsl; path = MovieTintShader.vsh; sourceTree = "<group>"; };
		86C40BF21A8D7C5C00081FAC /* ORKConsentDocument.h */ = {isa = PBXFileReference; fileEncoding = 4; lastKnownFileType = sourcecode.c.h; path = ORKConsentDocument.h; sourceTree = "<group>"; };
		86C40BF31A8D7C5C00081FAC /* ORKConsentDocument.m */ = {isa = PBXFileReference; fileEncoding = 4; lastKnownFileType = sourcecode.c.objc; lineEnding = 0; path = ORKConsentDocument.m; sourceTree = "<group>"; xcLanguageSpecificationIdentifier = xcode.lang.objc; };
		86C40BF41A8D7C5C00081FAC /* ORKConsentDocument_Internal.h */ = {isa = PBXFileReference; fileEncoding = 4; lastKnownFileType = sourcecode.c.h; lineEnding = 0; path = ORKConsentDocument_Internal.h; sourceTree = "<group>"; xcLanguageSpecificationIdentifier = xcode.lang.objcpp; };
		86C40BF51A8D7C5C00081FAC /* ORKConsentLearnMoreViewController.h */ = {isa = PBXFileReference; fileEncoding = 4; lastKnownFileType = sourcecode.c.h; path = ORKConsentLearnMoreViewController.h; sourceTree = "<group>"; };
		86C40BF61A8D7C5C00081FAC /* ORKConsentLearnMoreViewController.m */ = {isa = PBXFileReference; fileEncoding = 4; lastKnownFileType = sourcecode.c.objc; lineEnding = 0; path = ORKConsentLearnMoreViewController.m; sourceTree = "<group>"; xcLanguageSpecificationIdentifier = xcode.lang.objc; };
		86C40BF71A8D7C5C00081FAC /* ORKConsentReviewStep.h */ = {isa = PBXFileReference; fileEncoding = 4; lastKnownFileType = sourcecode.c.h; path = ORKConsentReviewStep.h; sourceTree = "<group>"; };
		86C40BF81A8D7C5C00081FAC /* ORKConsentReviewStep.m */ = {isa = PBXFileReference; fileEncoding = 4; lastKnownFileType = sourcecode.c.objc; lineEnding = 0; path = ORKConsentReviewStep.m; sourceTree = "<group>"; xcLanguageSpecificationIdentifier = xcode.lang.objc; };
		86C40BF91A8D7C5C00081FAC /* ORKConsentReviewStepViewController.h */ = {isa = PBXFileReference; fileEncoding = 4; lastKnownFileType = sourcecode.c.h; path = ORKConsentReviewStepViewController.h; sourceTree = "<group>"; };
		86C40BFA1A8D7C5C00081FAC /* ORKConsentReviewStepViewController.m */ = {isa = PBXFileReference; fileEncoding = 4; lastKnownFileType = sourcecode.c.objc; lineEnding = 0; path = ORKConsentReviewStepViewController.m; sourceTree = "<group>"; xcLanguageSpecificationIdentifier = xcode.lang.objc; };
		86C40BFB1A8D7C5C00081FAC /* ORKConsentSceneViewController.h */ = {isa = PBXFileReference; fileEncoding = 4; lastKnownFileType = sourcecode.c.h; path = ORKConsentSceneViewController.h; sourceTree = "<group>"; };
		86C40BFC1A8D7C5C00081FAC /* ORKConsentSceneViewController.m */ = {isa = PBXFileReference; fileEncoding = 4; lastKnownFileType = sourcecode.c.objc; lineEnding = 0; path = ORKConsentSceneViewController.m; sourceTree = "<group>"; xcLanguageSpecificationIdentifier = xcode.lang.objc; };
		86C40BFF1A8D7C5C00081FAC /* ORKConsentSection.h */ = {isa = PBXFileReference; fileEncoding = 4; lastKnownFileType = sourcecode.c.h; path = ORKConsentSection.h; sourceTree = "<group>"; };
		86C40C001A8D7C5C00081FAC /* ORKConsentSection.m */ = {isa = PBXFileReference; fileEncoding = 4; lastKnownFileType = sourcecode.c.objc; path = ORKConsentSection.m; sourceTree = "<group>"; };
		86C40C011A8D7C5C00081FAC /* ORKConsentSection_Internal.h */ = {isa = PBXFileReference; fileEncoding = 4; lastKnownFileType = sourcecode.c.h; path = ORKConsentSection_Internal.h; sourceTree = "<group>"; };
		86C40C021A8D7C5C00081FAC /* ORKConsentSignature.h */ = {isa = PBXFileReference; fileEncoding = 4; lastKnownFileType = sourcecode.c.h; path = ORKConsentSignature.h; sourceTree = "<group>"; };
		86C40C031A8D7C5C00081FAC /* ORKConsentSignature.m */ = {isa = PBXFileReference; fileEncoding = 4; lastKnownFileType = sourcecode.c.objc; path = ORKConsentSignature.m; sourceTree = "<group>"; };
		86C40C051A8D7C5C00081FAC /* ORKEAGLMoviePlayerView.h */ = {isa = PBXFileReference; fileEncoding = 4; lastKnownFileType = sourcecode.c.h; path = ORKEAGLMoviePlayerView.h; sourceTree = "<group>"; };
		86C40C061A8D7C5C00081FAC /* ORKEAGLMoviePlayerView.m */ = {isa = PBXFileReference; fileEncoding = 4; lastKnownFileType = sourcecode.c.objc; path = ORKEAGLMoviePlayerView.m; sourceTree = "<group>"; };
		86C40C071A8D7C5C00081FAC /* ORKSignatureView.h */ = {isa = PBXFileReference; fileEncoding = 4; lastKnownFileType = sourcecode.c.h; path = ORKSignatureView.h; sourceTree = "<group>"; };
		86C40C081A8D7C5C00081FAC /* ORKSignatureView.m */ = {isa = PBXFileReference; fileEncoding = 4; lastKnownFileType = sourcecode.c.objc; path = ORKSignatureView.m; sourceTree = "<group>"; };
		86C40C091A8D7C5C00081FAC /* ORKVisualConsentStep.h */ = {isa = PBXFileReference; fileEncoding = 4; lastKnownFileType = sourcecode.c.h; path = ORKVisualConsentStep.h; sourceTree = "<group>"; };
		86C40C0A1A8D7C5C00081FAC /* ORKVisualConsentStep.m */ = {isa = PBXFileReference; fileEncoding = 4; lastKnownFileType = sourcecode.c.objc; lineEnding = 0; path = ORKVisualConsentStep.m; sourceTree = "<group>"; xcLanguageSpecificationIdentifier = xcode.lang.objc; };
		86C40C0B1A8D7C5C00081FAC /* ORKVisualConsentStepViewController.h */ = {isa = PBXFileReference; fileEncoding = 4; lastKnownFileType = sourcecode.c.h; path = ORKVisualConsentStepViewController.h; sourceTree = "<group>"; };
		86C40C0C1A8D7C5C00081FAC /* ORKVisualConsentStepViewController.m */ = {isa = PBXFileReference; fileEncoding = 4; lastKnownFileType = sourcecode.c.objc; lineEnding = 0; path = ORKVisualConsentStepViewController.m; sourceTree = "<group>"; xcLanguageSpecificationIdentifier = xcode.lang.objc; };
		86C40C0D1A8D7C5C00081FAC /* ORKVisualConsentStepViewController_Internal.h */ = {isa = PBXFileReference; fileEncoding = 4; lastKnownFileType = sourcecode.c.h; path = ORKVisualConsentStepViewController_Internal.h; sourceTree = "<group>"; };
		86C40C0E1A8D7C5C00081FAC /* ORKVisualConsentTransitionAnimator.h */ = {isa = PBXFileReference; fileEncoding = 4; lastKnownFileType = sourcecode.c.h; path = ORKVisualConsentTransitionAnimator.h; sourceTree = "<group>"; };
		86C40C0F1A8D7C5C00081FAC /* ORKVisualConsentTransitionAnimator.m */ = {isa = PBXFileReference; fileEncoding = 4; lastKnownFileType = sourcecode.c.objc; lineEnding = 0; path = ORKVisualConsentTransitionAnimator.m; sourceTree = "<group>"; xcLanguageSpecificationIdentifier = xcode.lang.objc; };
		86C40C101A8D7C5C00081FAC /* Info.plist */ = {isa = PBXFileReference; fileEncoding = 4; lastKnownFileType = text.plist.xml; path = Info.plist; sourceTree = "<group>"; };
		86CC8E9A1AC09332001CCD89 /* ResearchKitTests.xctest */ = {isa = PBXFileReference; explicitFileType = wrapper.cfbundle; includeInIndex = 0; path = ResearchKitTests.xctest; sourceTree = BUILT_PRODUCTS_DIR; };
		86CC8EA71AC09383001CCD89 /* Info.plist */ = {isa = PBXFileReference; fileEncoding = 4; lastKnownFileType = text.plist.xml; path = Info.plist; sourceTree = "<group>"; };
		86CC8EA81AC09383001CCD89 /* ORKAccessibilityTests.m */ = {isa = PBXFileReference; fileEncoding = 4; lastKnownFileType = sourcecode.c.objc; path = ORKAccessibilityTests.m; sourceTree = "<group>"; };
		86CC8EA91AC09383001CCD89 /* ORKChoiceAnswerFormatHelperTests.m */ = {isa = PBXFileReference; fileEncoding = 4; lastKnownFileType = sourcecode.c.objc; path = ORKChoiceAnswerFormatHelperTests.m; sourceTree = "<group>"; };
		86CC8EAA1AC09383001CCD89 /* ORKConsentTests.m */ = {isa = PBXFileReference; fileEncoding = 4; lastKnownFileType = sourcecode.c.objc; path = ORKConsentTests.m; sourceTree = "<group>"; };
		86CC8EAB1AC09383001CCD89 /* ORKDataLoggerManagerTests.m */ = {isa = PBXFileReference; fileEncoding = 4; lastKnownFileType = sourcecode.c.objc; path = ORKDataLoggerManagerTests.m; sourceTree = "<group>"; };
		86CC8EAC1AC09383001CCD89 /* ORKDataLoggerTests.m */ = {isa = PBXFileReference; fileEncoding = 4; lastKnownFileType = sourcecode.c.objc; path = ORKDataLoggerTests.m; sourceTree = "<group>"; };
		86CC8EAD1AC09383001CCD89 /* ORKHKSampleTests.m */ = {isa = PBXFileReference; fileEncoding = 4; lastKnownFileType = sourcecode.c.objc; path = ORKHKSampleTests.m; sourceTree = "<group>"; };
		86CC8EAF1AC09383001CCD89 /* ORKResultTests.m */ = {isa = PBXFileReference; fileEncoding = 4; lastKnownFileType = sourcecode.c.objc; path = ORKResultTests.m; sourceTree = "<group>"; };
		86CC8EB01AC09383001CCD89 /* ORKTextChoiceCellGroupTests.m */ = {isa = PBXFileReference; fileEncoding = 4; lastKnownFileType = sourcecode.c.objc; path = ORKTextChoiceCellGroupTests.m; sourceTree = "<group>"; };
		86D348001AC16175006DB02B /* ORKRecorderTests.m */ = {isa = PBXFileReference; fileEncoding = 4; lastKnownFileType = sourcecode.c.objc; lineEnding = 0; path = ORKRecorderTests.m; sourceTree = "<group>"; xcLanguageSpecificationIdentifier = xcode.lang.objc; };
		B11C54961A9EEF8800265E61 /* ORKConsentSharingStep.h */ = {isa = PBXFileReference; fileEncoding = 4; lastKnownFileType = sourcecode.c.h; path = ORKConsentSharingStep.h; sourceTree = "<group>"; };
		B11C54971A9EEF8800265E61 /* ORKConsentSharingStep.m */ = {isa = PBXFileReference; fileEncoding = 4; lastKnownFileType = sourcecode.c.objc; path = ORKConsentSharingStep.m; sourceTree = "<group>"; };
		B11C549C1A9EF4A700265E61 /* ORKConsentSharingStepViewController.h */ = {isa = PBXFileReference; fileEncoding = 4; lastKnownFileType = sourcecode.c.h; path = ORKConsentSharingStepViewController.h; sourceTree = "<group>"; };
		B11C549D1A9EF4A700265E61 /* ORKConsentSharingStepViewController.m */ = {isa = PBXFileReference; fileEncoding = 4; lastKnownFileType = sourcecode.c.objc; lineEnding = 0; path = ORKConsentSharingStepViewController.m; sourceTree = "<group>"; xcLanguageSpecificationIdentifier = xcode.lang.objc; };
		B11DF3B31AA109C8009E76D2 /* AppledocSettings.plist */ = {isa = PBXFileReference; lastKnownFileType = text.plist.xml; path = AppledocSettings.plist; sourceTree = "<group>"; };
		B11DF4C21AA10D70009E76D2 /* tr */ = {isa = PBXFileReference; lastKnownFileType = text.plist.strings; name = tr; path = tr.lproj/Localizable.strings; sourceTree = "<group>"; };
		B12EA0131B0D73A500F9F554 /* ORKToneAudiometryPracticeStep.h */ = {isa = PBXFileReference; fileEncoding = 4; lastKnownFileType = sourcecode.c.h; path = ORKToneAudiometryPracticeStep.h; sourceTree = "<group>"; };
		B12EA0141B0D73A500F9F554 /* ORKToneAudiometryPracticeStep.m */ = {isa = PBXFileReference; fileEncoding = 4; lastKnownFileType = sourcecode.c.objc; path = ORKToneAudiometryPracticeStep.m; sourceTree = "<group>"; };
		B12EA0171B0D76AD00F9F554 /* ORKToneAudiometryPracticeStepViewController.h */ = {isa = PBXFileReference; fileEncoding = 4; lastKnownFileType = sourcecode.c.h; path = ORKToneAudiometryPracticeStepViewController.h; sourceTree = "<group>"; };
		B12EA0181B0D76AD00F9F554 /* ORKToneAudiometryPracticeStepViewController.m */ = {isa = PBXFileReference; fileEncoding = 4; lastKnownFileType = sourcecode.c.objc; path = ORKToneAudiometryPracticeStepViewController.m; sourceTree = "<group>"; };
		B14660481AA10DD7002F95C2 /* zh_TW */ = {isa = PBXFileReference; explicitFileType = text.plist.strings; name = zh_TW; path = zh_TW.lproj/Localizable.strings; sourceTree = "<group>"; };
		B183A5951A8535D100C76870 /* ResearchKit.framework */ = {isa = PBXFileReference; explicitFileType = wrapper.framework; includeInIndex = 0; path = ResearchKit.framework; sourceTree = BUILT_PRODUCTS_DIR; };
		B18AABE01A9F08D9003871B5 /* module.modulemap */ = {isa = PBXFileReference; lastKnownFileType = "sourcecode.module-map"; path = module.modulemap; sourceTree = "<group>"; };
		B1A860DB1A9693C400EA57B7 /* consent_01@2x.m4v */ = {isa = PBXFileReference; lastKnownFileType = file; path = "consent_01@2x.m4v"; sourceTree = "<group>"; };
		B1A860DC1A9693C400EA57B7 /* consent_02@2x.m4v */ = {isa = PBXFileReference; lastKnownFileType = file; path = "consent_02@2x.m4v"; sourceTree = "<group>"; };
		B1A860DD1A9693C400EA57B7 /* consent_03@2x.m4v */ = {isa = PBXFileReference; lastKnownFileType = file; path = "consent_03@2x.m4v"; sourceTree = "<group>"; };
		B1A860DE1A9693C400EA57B7 /* consent_04@2x.m4v */ = {isa = PBXFileReference; lastKnownFileType = file; path = "consent_04@2x.m4v"; sourceTree = "<group>"; };
		B1A860DF1A9693C400EA57B7 /* consent_05@2x.m4v */ = {isa = PBXFileReference; lastKnownFileType = file; path = "consent_05@2x.m4v"; sourceTree = "<group>"; };
		B1A860E01A9693C400EA57B7 /* consent_06@2x.m4v */ = {isa = PBXFileReference; lastKnownFileType = file; path = "consent_06@2x.m4v"; sourceTree = "<group>"; };
		B1A860E11A9693C400EA57B7 /* consent_07@2x.m4v */ = {isa = PBXFileReference; lastKnownFileType = file; path = "consent_07@2x.m4v"; sourceTree = "<group>"; };
		B1A860E31A9693C400EA57B7 /* consent_01@3x.m4v */ = {isa = PBXFileReference; lastKnownFileType = file; path = "consent_01@3x.m4v"; sourceTree = "<group>"; };
		B1A860E41A9693C400EA57B7 /* consent_02@3x.m4v */ = {isa = PBXFileReference; lastKnownFileType = file; path = "consent_02@3x.m4v"; sourceTree = "<group>"; };
		B1A860E51A9693C400EA57B7 /* consent_03@3x.m4v */ = {isa = PBXFileReference; lastKnownFileType = file; path = "consent_03@3x.m4v"; sourceTree = "<group>"; };
		B1A860E61A9693C400EA57B7 /* consent_04@3x.m4v */ = {isa = PBXFileReference; lastKnownFileType = file; path = "consent_04@3x.m4v"; sourceTree = "<group>"; };
		B1A860E71A9693C400EA57B7 /* consent_05@3x.m4v */ = {isa = PBXFileReference; lastKnownFileType = file; path = "consent_05@3x.m4v"; sourceTree = "<group>"; };
		B1A860E81A9693C400EA57B7 /* consent_06@3x.m4v */ = {isa = PBXFileReference; lastKnownFileType = file; path = "consent_06@3x.m4v"; sourceTree = "<group>"; };
		B1A860E91A9693C400EA57B7 /* consent_07@3x.m4v */ = {isa = PBXFileReference; lastKnownFileType = file; path = "consent_07@3x.m4v"; sourceTree = "<group>"; };
		B1B349E41AA10DED005FAD66 /* zh_HK */ = {isa = PBXFileReference; explicitFileType = text.plist.strings; name = zh_HK; path = zh_HK.lproj/Localizable.strings; sourceTree = "<group>"; };
		B1B349E51AA10DF8005FAD66 /* zh_CN */ = {isa = PBXFileReference; explicitFileType = text.plist.strings; name = zh_CN; path = zh_CN.lproj/Localizable.strings; sourceTree = "<group>"; };
		B1B349E61AA10E02005FAD66 /* vi */ = {isa = PBXFileReference; explicitFileType = text.plist.strings; name = vi; path = vi.lproj/Localizable.strings; sourceTree = "<group>"; };
		B1B349E71AA10E0B005FAD66 /* uk */ = {isa = PBXFileReference; explicitFileType = text.plist.strings; name = uk; path = uk.lproj/Localizable.strings; sourceTree = "<group>"; };
		B1B349E81AA10E12005FAD66 /* th */ = {isa = PBXFileReference; explicitFileType = text.plist.strings; name = th; path = th.lproj/Localizable.strings; sourceTree = "<group>"; };
		B1B349E91AA10E27005FAD66 /* sv */ = {isa = PBXFileReference; explicitFileType = text.plist.strings; name = sv; path = sv.lproj/Localizable.strings; sourceTree = "<group>"; };
		B1B349EA1AA10E2E005FAD66 /* sk */ = {isa = PBXFileReference; explicitFileType = text.plist.strings; name = sk; path = sk.lproj/Localizable.strings; sourceTree = "<group>"; };
		B1B349EB1AA10E38005FAD66 /* ru */ = {isa = PBXFileReference; explicitFileType = text.plist.strings; name = ru; path = ru.lproj/Localizable.strings; sourceTree = "<group>"; };
		B1B349EC1AA10E40005FAD66 /* ro */ = {isa = PBXFileReference; explicitFileType = text.plist.strings; name = ro; path = ro.lproj/Localizable.strings; sourceTree = "<group>"; };
		B1B349ED1AA10E47005FAD66 /* pt */ = {isa = PBXFileReference; explicitFileType = text.plist.strings; name = pt; path = pt.lproj/Localizable.strings; sourceTree = "<group>"; };
		B1B349EE1AA10E4F005FAD66 /* pt_PT */ = {isa = PBXFileReference; explicitFileType = text.plist.strings; name = pt_PT; path = pt_PT.lproj/Localizable.strings; sourceTree = "<group>"; };
		B1B349EF1AA10E56005FAD66 /* pl */ = {isa = PBXFileReference; explicitFileType = text.plist.strings; name = pl; path = pl.lproj/Localizable.strings; sourceTree = "<group>"; };
		B1B349F01AA10E5E005FAD66 /* nl */ = {isa = PBXFileReference; explicitFileType = text.plist.strings; name = nl; path = nl.lproj/Localizable.strings; sourceTree = "<group>"; };
		B1B349F11AA10E65005FAD66 /* ms */ = {isa = PBXFileReference; explicitFileType = text.plist.strings; name = ms; path = ms.lproj/Localizable.strings; sourceTree = "<group>"; };
		B1B349F21AA10E6C005FAD66 /* ko */ = {isa = PBXFileReference; explicitFileType = text.plist.strings; name = ko; path = ko.lproj/Localizable.strings; sourceTree = "<group>"; };
		B1B349F31AA10E73005FAD66 /* ja */ = {isa = PBXFileReference; explicitFileType = text.plist.strings; name = ja; path = ja.lproj/Localizable.strings; sourceTree = "<group>"; };
		B1B349F41AA10E79005FAD66 /* it */ = {isa = PBXFileReference; explicitFileType = text.plist.strings; name = it; path = it.lproj/Localizable.strings; sourceTree = "<group>"; };
		B1B349F51AA10E80005FAD66 /* id */ = {isa = PBXFileReference; explicitFileType = text.plist.strings; name = id; path = id.lproj/Localizable.strings; sourceTree = "<group>"; };
		B1B349F61AA10E89005FAD66 /* hu */ = {isa = PBXFileReference; explicitFileType = text.plist.strings; name = hu; path = hu.lproj/Localizable.strings; sourceTree = "<group>"; };
		B1B349F71AA10E90005FAD66 /* hr */ = {isa = PBXFileReference; explicitFileType = text.plist.strings; name = hr; path = hr.lproj/Localizable.strings; sourceTree = "<group>"; };
		B1B349F81AA10E96005FAD66 /* hi */ = {isa = PBXFileReference; explicitFileType = text.plist.strings; name = hi; path = hi.lproj/Localizable.strings; sourceTree = "<group>"; };
		B1B349F91AA10E9C005FAD66 /* he */ = {isa = PBXFileReference; explicitFileType = text.plist.strings; name = he; path = he.lproj/Localizable.strings; sourceTree = "<group>"; };
		B1B349FA1AA10EA2005FAD66 /* fr */ = {isa = PBXFileReference; explicitFileType = text.plist.strings; name = fr; path = fr.lproj/Localizable.strings; sourceTree = "<group>"; };
		B1B349FB1AA10EA8005FAD66 /* fr_CA */ = {isa = PBXFileReference; explicitFileType = text.plist.strings; name = fr_CA; path = fr_CA.lproj/Localizable.strings; sourceTree = "<group>"; };
		B1B349FC1AA10EAE005FAD66 /* fi */ = {isa = PBXFileReference; explicitFileType = text.plist.strings; name = fi; path = fi.lproj/Localizable.strings; sourceTree = "<group>"; };
		B1B349FD1AA10EB4005FAD66 /* es */ = {isa = PBXFileReference; explicitFileType = text.plist.strings; name = es; path = es.lproj/Localizable.strings; sourceTree = "<group>"; };
		B1B349FE1AA10EBA005FAD66 /* es_MX */ = {isa = PBXFileReference; explicitFileType = text.plist.strings; name = es_MX; path = es_MX.lproj/Localizable.strings; sourceTree = "<group>"; };
		B1B349FF1AA10EC1005FAD66 /* en_GB */ = {isa = PBXFileReference; explicitFileType = text.plist.strings; name = en_GB; path = en_GB.lproj/Localizable.strings; sourceTree = "<group>"; };
		B1B34A001AA10EC6005FAD66 /* en_AU */ = {isa = PBXFileReference; explicitFileType = text.plist.strings; name = en_AU; path = en_AU.lproj/Localizable.strings; sourceTree = "<group>"; };
		B1B34A011AA10ECB005FAD66 /* el */ = {isa = PBXFileReference; explicitFileType = text.plist.strings; name = el; path = el.lproj/Localizable.strings; sourceTree = "<group>"; };
		B1B34A021AA10ED1005FAD66 /* de */ = {isa = PBXFileReference; explicitFileType = text.plist.strings; name = de; path = de.lproj/Localizable.strings; sourceTree = "<group>"; };
		B1B34A031AA10ED5005FAD66 /* da */ = {isa = PBXFileReference; explicitFileType = text.plist.strings; name = da; path = da.lproj/Localizable.strings; sourceTree = "<group>"; };
		B1B34A041AA10EDA005FAD66 /* cs */ = {isa = PBXFileReference; explicitFileType = text.plist.strings; name = cs; path = cs.lproj/Localizable.strings; sourceTree = "<group>"; };
		B1B34A051AA10EDF005FAD66 /* ca */ = {isa = PBXFileReference; explicitFileType = text.plist.strings; name = ca; path = ca.lproj/Localizable.strings; sourceTree = "<group>"; };
		B1B34A061AA10EE4005FAD66 /* ar */ = {isa = PBXFileReference; explicitFileType = text.plist.strings; name = ar; path = ar.lproj/Localizable.strings; sourceTree = "<group>"; };
		B1B34A061AABBCCDDEEFFAAA /* no */ = {isa = PBXFileReference; explicitFileType = text.plist.strings; name = no; path = no.lproj/Localizable.strings; sourceTree = "<group>"; };
		B1B894391A00345200C5CF2D /* ResearchKit_Private.h */ = {isa = PBXFileReference; fileEncoding = 4; lastKnownFileType = sourcecode.c.h; lineEnding = 0; path = ResearchKit_Private.h; sourceTree = "<group>"; xcLanguageSpecificationIdentifier = xcode.lang.objcpp; };
		B1C0F4E21A9BA65F0022C153 /* en */ = {isa = PBXFileReference; lastKnownFileType = text.plist.strings; name = en; path = en.lproj/Localizable.strings; sourceTree = "<group>"; };
		B1C1DE4F196F541F00F75544 /* ResearchKit.h */ = {isa = PBXFileReference; fileEncoding = 4; lastKnownFileType = sourcecode.c.h; path = ResearchKit.h; sourceTree = "<group>"; };
		B1C7955D1A9FBF04007279BA /* HealthKit.framework */ = {isa = PBXFileReference; lastKnownFileType = wrapper.framework; name = HealthKit.framework; path = System/Library/Frameworks/HealthKit.framework; sourceTree = SDKROOT; };
		B8760F291AFBEFB0007FA16F /* ORKScaleRangeDescriptionLabel.h */ = {isa = PBXFileReference; fileEncoding = 4; lastKnownFileType = sourcecode.c.h; path = ORKScaleRangeDescriptionLabel.h; sourceTree = "<group>"; };
		B8760F2A1AFBEFB0007FA16F /* ORKScaleRangeDescriptionLabel.m */ = {isa = PBXFileReference; fileEncoding = 4; lastKnownFileType = sourcecode.c.objc; path = ORKScaleRangeDescriptionLabel.m; sourceTree = "<group>"; };
		BC01B0FA1B0EB99700863803 /* ORKTintedImageView_Internal.h */ = {isa = PBXFileReference; fileEncoding = 4; lastKnownFileType = sourcecode.c.h; path = ORKTintedImageView_Internal.h; sourceTree = "<group>"; };
		BC13CE371B0660220044153C /* ORKNavigableOrderedTask.h */ = {isa = PBXFileReference; fileEncoding = 4; lastKnownFileType = sourcecode.c.h; path = ORKNavigableOrderedTask.h; sourceTree = "<group>"; };
		BC13CE381B0660220044153C /* ORKNavigableOrderedTask.m */ = {isa = PBXFileReference; fileEncoding = 4; lastKnownFileType = sourcecode.c.objc; path = ORKNavigableOrderedTask.m; sourceTree = "<group>"; };
		BC13CE3B1B0662990044153C /* ORKStepNavigationRule_Private.h */ = {isa = PBXFileReference; fileEncoding = 4; lastKnownFileType = sourcecode.c.h; path = ORKStepNavigationRule_Private.h; sourceTree = "<group>"; };
		BC13CE3D1B0662A80044153C /* ORKOrderedTask_Internal.h */ = {isa = PBXFileReference; fileEncoding = 4; lastKnownFileType = sourcecode.c.h; path = ORKOrderedTask_Internal.h; sourceTree = "<group>"; };
		BC13CE3F1B0666FD0044153C /* ORKResultPredicate.h */ = {isa = PBXFileReference; fileEncoding = 4; lastKnownFileType = sourcecode.c.h; path = ORKResultPredicate.h; sourceTree = "<group>"; };
		BC13CE411B066A990044153C /* ORKStepNavigationRule_Internal.h */ = {isa = PBXFileReference; fileEncoding = 4; lastKnownFileType = sourcecode.c.h; path = ORKStepNavigationRule_Internal.h; sourceTree = "<group>"; };
		BC4194271AE8453A00073D6B /* ORKObserver.h */ = {isa = PBXFileReference; fileEncoding = 4; lastKnownFileType = sourcecode.c.h; path = ORKObserver.h; sourceTree = "<group>"; };
		BC4194281AE8453A00073D6B /* ORKObserver.m */ = {isa = PBXFileReference; fileEncoding = 4; lastKnownFileType = sourcecode.c.objc; path = ORKObserver.m; sourceTree = "<group>"; };
		BCA5C0331AEC05F20092AC8D /* ORKStepNavigationRule.h */ = {isa = PBXFileReference; fileEncoding = 4; lastKnownFileType = sourcecode.c.h; path = ORKStepNavigationRule.h; sourceTree = "<group>"; };
		BCA5C0341AEC05F20092AC8D /* ORKStepNavigationRule.m */ = {isa = PBXFileReference; fileEncoding = 4; lastKnownFileType = sourcecode.c.objc; path = ORKStepNavigationRule.m; sourceTree = "<group>"; };
		BCAD50E71B0201EE0034806A /* ORKTaskTests.m */ = {isa = PBXFileReference; fileEncoding = 4; lastKnownFileType = sourcecode.c.objc; path = ORKTaskTests.m; sourceTree = "<group>"; };
		BCB6E6481B7D531C000D5B34 /* ORKPieChartView.h */ = {isa = PBXFileReference; fileEncoding = 4; lastKnownFileType = sourcecode.c.h; name = ORKPieChartView.h; path = Charts/ORKPieChartView.h; sourceTree = "<group>"; };
		BCB6E6491B7D531C000D5B34 /* ORKPieChartView.m */ = {isa = PBXFileReference; fileEncoding = 4; lastKnownFileType = sourcecode.c.objc; name = ORKPieChartView.m; path = Charts/ORKPieChartView.m; sourceTree = "<group>"; };
		BCB6E64C1B7D533B000D5B34 /* ORKCenteredCollectionViewLayout.h */ = {isa = PBXFileReference; fileEncoding = 4; lastKnownFileType = sourcecode.c.h; name = ORKCenteredCollectionViewLayout.h; path = Charts/ORKCenteredCollectionViewLayout.h; sourceTree = "<group>"; };
		BCB6E64D1B7D533B000D5B34 /* ORKCenteredCollectionViewLayout.m */ = {isa = PBXFileReference; fileEncoding = 4; lastKnownFileType = sourcecode.c.objc; name = ORKCenteredCollectionViewLayout.m; path = Charts/ORKCenteredCollectionViewLayout.m; sourceTree = "<group>"; };
		BCB6E64E1B7D533B000D5B34 /* ORKPieChartLegendCell.h */ = {isa = PBXFileReference; fileEncoding = 4; lastKnownFileType = sourcecode.c.h; name = ORKPieChartLegendCell.h; path = Charts/ORKPieChartLegendCell.h; sourceTree = "<group>"; };
		BCB6E64F1B7D533B000D5B34 /* ORKPieChartLegendCell.m */ = {isa = PBXFileReference; fileEncoding = 4; lastKnownFileType = sourcecode.c.objc; name = ORKPieChartLegendCell.m; path = Charts/ORKPieChartLegendCell.m; sourceTree = "<group>"; };
		BCB6E6541B7D534C000D5B34 /* ORKDiscreteGraphChartView.h */ = {isa = PBXFileReference; fileEncoding = 4; lastKnownFileType = sourcecode.c.h; name = ORKDiscreteGraphChartView.h; path = Charts/ORKDiscreteGraphChartView.h; sourceTree = "<group>"; };
		BCB6E6551B7D534C000D5B34 /* ORKDiscreteGraphChartView.m */ = {isa = PBXFileReference; fileEncoding = 4; lastKnownFileType = sourcecode.c.objc; name = ORKDiscreteGraphChartView.m; path = Charts/ORKDiscreteGraphChartView.m; sourceTree = "<group>"; };
		BCB6E6561B7D534C000D5B34 /* ORKGraphChartView_Internal.h */ = {isa = PBXFileReference; fileEncoding = 4; lastKnownFileType = sourcecode.c.h; name = ORKGraphChartView_Internal.h; path = Charts/ORKGraphChartView_Internal.h; sourceTree = "<group>"; };
		BCB6E6571B7D534C000D5B34 /* ORKGraphChartView.h */ = {isa = PBXFileReference; fileEncoding = 4; lastKnownFileType = sourcecode.c.h; name = ORKGraphChartView.h; path = Charts/ORKGraphChartView.h; sourceTree = "<group>"; };
		BCB6E6581B7D534C000D5B34 /* ORKGraphChartView.m */ = {isa = PBXFileReference; fileEncoding = 4; lastKnownFileType = sourcecode.c.objc; name = ORKGraphChartView.m; path = Charts/ORKGraphChartView.m; sourceTree = "<group>"; };
		BCB6E6591B7D534C000D5B34 /* ORKLineGraphChartView.h */ = {isa = PBXFileReference; fileEncoding = 4; lastKnownFileType = sourcecode.c.h; name = ORKLineGraphChartView.h; path = Charts/ORKLineGraphChartView.h; sourceTree = "<group>"; };
		BCB6E65A1B7D534C000D5B34 /* ORKLineGraphChartView.m */ = {isa = PBXFileReference; fileEncoding = 4; lastKnownFileType = sourcecode.c.objc; lineEnding = 0; name = ORKLineGraphChartView.m; path = Charts/ORKLineGraphChartView.m; sourceTree = "<group>"; xcLanguageSpecificationIdentifier = xcode.lang.objc; };
		BCB6E6621B7D535F000D5B34 /* ORKXAxisView.h */ = {isa = PBXFileReference; fileEncoding = 4; lastKnownFileType = sourcecode.c.h; name = ORKXAxisView.h; path = Charts/ORKXAxisView.h; sourceTree = "<group>"; };
		BCB6E6631B7D535F000D5B34 /* ORKXAxisView.m */ = {isa = PBXFileReference; fileEncoding = 4; lastKnownFileType = sourcecode.c.objc; name = ORKXAxisView.m; path = Charts/ORKXAxisView.m; sourceTree = "<group>"; };
		BCB6E66A1B7D537B000D5B34 /* ORKRangedPoint.h */ = {isa = PBXFileReference; fileEncoding = 4; lastKnownFileType = sourcecode.c.h; name = ORKRangedPoint.h; path = Charts/ORKRangedPoint.h; sourceTree = "<group>"; };
		BCB6E66B1B7D537B000D5B34 /* ORKRangedPoint.m */ = {isa = PBXFileReference; fileEncoding = 4; lastKnownFileType = sourcecode.c.objc; name = ORKRangedPoint.m; path = Charts/ORKRangedPoint.m; sourceTree = "<group>"; };
		BCB96C121B19C0EC002A0B96 /* ORKStepTests.m */ = {isa = PBXFileReference; fileEncoding = 4; lastKnownFileType = sourcecode.c.objc; path = ORKStepTests.m; sourceTree = "<group>"; };
		BCC1CD981B7ED64F00D86886 /* ORKYAxisView.h */ = {isa = PBXFileReference; fileEncoding = 4; lastKnownFileType = sourcecode.c.h; name = ORKYAxisView.h; path = Charts/ORKYAxisView.h; sourceTree = "<group>"; };
		BCC1CD991B7ED64F00D86886 /* ORKYAxisView.m */ = {isa = PBXFileReference; fileEncoding = 4; lastKnownFileType = sourcecode.c.objc; lineEnding = 0; name = ORKYAxisView.m; path = Charts/ORKYAxisView.m; sourceTree = "<group>"; xcLanguageSpecificationIdentifier = xcode.lang.objc; };
		BCD192DD1B81240400FCC08A /* ORKPieChartPieView.h */ = {isa = PBXFileReference; fileEncoding = 4; lastKnownFileType = sourcecode.c.h; name = ORKPieChartPieView.h; path = Charts/ORKPieChartPieView.h; sourceTree = "<group>"; };
		BCD192DE1B81240400FCC08A /* ORKPieChartPieView.m */ = {isa = PBXFileReference; fileEncoding = 4; lastKnownFileType = sourcecode.c.objc; name = ORKPieChartPieView.m; path = Charts/ORKPieChartPieView.m; sourceTree = "<group>"; };
		BCD192E51B81243900FCC08A /* ORKPieChartLegendView.h */ = {isa = PBXFileReference; fileEncoding = 4; lastKnownFileType = sourcecode.c.h; name = ORKPieChartLegendView.h; path = Charts/ORKPieChartLegendView.h; sourceTree = "<group>"; };
		BCD192E61B81243900FCC08A /* ORKPieChartLegendView.m */ = {isa = PBXFileReference; fileEncoding = 4; lastKnownFileType = sourcecode.c.objc; name = ORKPieChartLegendView.m; path = Charts/ORKPieChartLegendView.m; sourceTree = "<group>"; };
		BCD192E91B81245500FCC08A /* ORKPieChartTitleTextView.h */ = {isa = PBXFileReference; fileEncoding = 4; lastKnownFileType = sourcecode.c.h; name = ORKPieChartTitleTextView.h; path = Charts/ORKPieChartTitleTextView.h; sourceTree = "<group>"; };
		BCD192EA1B81245500FCC08A /* ORKPieChartTitleTextView.m */ = {isa = PBXFileReference; fileEncoding = 4; lastKnownFileType = sourcecode.c.objc; name = ORKPieChartTitleTextView.m; path = Charts/ORKPieChartTitleTextView.m; sourceTree = "<group>"; };
		BCD192ED1B81255F00FCC08A /* ORKPieChartView_Internal.h */ = {isa = PBXFileReference; fileEncoding = 4; lastKnownFileType = sourcecode.c.h; name = ORKPieChartView_Internal.h; path = Charts/ORKPieChartView_Internal.h; sourceTree = "<group>"; };
		BCFB2EAF1AE70E4E0070B5D0 /* ORKConsentSceneViewController_Internal.h */ = {isa = PBXFileReference; lastKnownFileType = sourcecode.c.h; path = ORKConsentSceneViewController_Internal.h; sourceTree = "<group>"; };
		BCFF24BC1B0798D10044EC35 /* ORKResultPredicate.m */ = {isa = PBXFileReference; fileEncoding = 4; lastKnownFileType = sourcecode.c.objc; path = ORKResultPredicate.m; sourceTree = "<group>"; };
<<<<<<< HEAD
		BF690AD71BAD3E41009C5ADA /* ORKReviewStep.h */ = {isa = PBXFileReference; fileEncoding = 4; lastKnownFileType = sourcecode.c.h; path = ORKReviewStep.h; sourceTree = "<group>"; };
		BF690AD81BAD3E41009C5ADA /* ORKReviewStep.m */ = {isa = PBXFileReference; fileEncoding = 4; lastKnownFileType = sourcecode.c.objc; path = ORKReviewStep.m; sourceTree = "<group>"; };
		BF690ADB1BAD3ED7009C5ADA /* ORKReviewStep_Internal.h */ = {isa = PBXFileReference; lastKnownFileType = sourcecode.c.h; path = ORKReviewStep_Internal.h; sourceTree = "<group>"; };
		BF690ADD1BAD5809009C5ADA /* ORKReviewStepViewController.h */ = {isa = PBXFileReference; fileEncoding = 4; lastKnownFileType = sourcecode.c.h; path = ORKReviewStepViewController.h; sourceTree = "<group>"; };
		BF690ADE1BAD5809009C5ADA /* ORKReviewStepViewController.m */ = {isa = PBXFileReference; fileEncoding = 4; lastKnownFileType = sourcecode.c.objc; path = ORKReviewStepViewController.m; sourceTree = "<group>"; };
		BF952C701BD8063500E780F9 /* ORKReviewStepViewController_Internal.h */ = {isa = PBXFileReference; lastKnownFileType = sourcecode.c.h; path = ORKReviewStepViewController_Internal.h; sourceTree = "<group>"; };
		BF9D62B81BD244B0000AA6A7 /* ORKWaitStep.h */ = {isa = PBXFileReference; fileEncoding = 4; lastKnownFileType = sourcecode.c.h; path = ORKWaitStep.h; sourceTree = "<group>"; };
		BF9D62B91BD244B0000AA6A7 /* ORKWaitStep.m */ = {isa = PBXFileReference; fileEncoding = 4; lastKnownFileType = sourcecode.c.objc; path = ORKWaitStep.m; sourceTree = "<group>"; };
		BF9D62BA1BD244B0000AA6A7 /* ORKWaitStepView.h */ = {isa = PBXFileReference; fileEncoding = 4; lastKnownFileType = sourcecode.c.h; path = ORKWaitStepView.h; sourceTree = "<group>"; };
		BF9D62BB1BD244B0000AA6A7 /* ORKWaitStepView.m */ = {isa = PBXFileReference; fileEncoding = 4; lastKnownFileType = sourcecode.c.objc; path = ORKWaitStepView.m; sourceTree = "<group>"; };
		BF9D62BC1BD244B0000AA6A7 /* ORKWaitStepViewController.h */ = {isa = PBXFileReference; fileEncoding = 4; lastKnownFileType = sourcecode.c.h; path = ORKWaitStepViewController.h; sourceTree = "<group>"; };
		BF9D62BD1BD244B0000AA6A7 /* ORKWaitStepViewController.m */ = {isa = PBXFileReference; fileEncoding = 4; lastKnownFileType = sourcecode.c.objc; path = ORKWaitStepViewController.m; sourceTree = "<group>"; };
=======
		CA8D0E901BC4360F00BED0F7 /* ORKWaitStepView.h */ = {isa = PBXFileReference; fileEncoding = 4; lastKnownFileType = sourcecode.c.h; name = ORKWaitStepView.h; path = ../Common/ORKWaitStepView.h; sourceTree = "<group>"; };
		CA8D0E911BC4360F00BED0F7 /* ORKWaitStepView.m */ = {isa = PBXFileReference; fileEncoding = 4; lastKnownFileType = sourcecode.c.objc; name = ORKWaitStepView.m; path = ../Common/ORKWaitStepView.m; sourceTree = "<group>"; };
		CAA870CE1BCBF23700D0FC28 /* ORKPlacemark.h */ = {isa = PBXFileReference; fileEncoding = 4; lastKnownFileType = sourcecode.c.h; path = ORKPlacemark.h; sourceTree = "<group>"; };
		CAA870CF1BCBF23700D0FC28 /* ORKPlacemark.m */ = {isa = PBXFileReference; fileEncoding = 4; lastKnownFileType = sourcecode.c.objc; path = ORKPlacemark.m; sourceTree = "<group>"; };
		CB16A6EC1BB0D0960043CDD8 /* ORKWaitStep.h */ = {isa = PBXFileReference; fileEncoding = 4; lastKnownFileType = sourcecode.c.h; name = ORKWaitStep.h; path = ../Common/ORKWaitStep.h; sourceTree = "<group>"; };
		CB16A6ED1BB0D0960043CDD8 /* ORKWaitStep.m */ = {isa = PBXFileReference; fileEncoding = 4; lastKnownFileType = sourcecode.c.objc; name = ORKWaitStep.m; path = ../Common/ORKWaitStep.m; sourceTree = "<group>"; };
		CB16A6EE1BB0D0960043CDD8 /* ORKWaitStepViewController.h */ = {isa = PBXFileReference; fileEncoding = 4; lastKnownFileType = sourcecode.c.h; name = ORKWaitStepViewController.h; path = ../Common/ORKWaitStepViewController.h; sourceTree = "<group>"; };
		CB16A6EF1BB0D0960043CDD8 /* ORKWaitStepViewController.m */ = {isa = PBXFileReference; fileEncoding = 4; lastKnownFileType = sourcecode.c.objc; name = ORKWaitStepViewController.m; path = ../Common/ORKWaitStepViewController.m; sourceTree = "<group>"; };
		CBD34A541BB1FB9000F204EA /* ORKLocationSelectionView.h */ = {isa = PBXFileReference; fileEncoding = 4; lastKnownFileType = sourcecode.c.h; path = ORKLocationSelectionView.h; sourceTree = "<group>"; };
		CBD34A551BB1FB9000F204EA /* ORKLocationSelectionView.m */ = {isa = PBXFileReference; fileEncoding = 4; lastKnownFileType = sourcecode.c.objc; path = ORKLocationSelectionView.m; sourceTree = "<group>"; };
		CBD34A581BB207FC00F204EA /* ORKSurveyAnswerCellForLocation.h */ = {isa = PBXFileReference; fileEncoding = 4; lastKnownFileType = sourcecode.c.h; path = ORKSurveyAnswerCellForLocation.h; sourceTree = "<group>"; };
		CBD34A591BB207FC00F204EA /* ORKSurveyAnswerCellForLocation.m */ = {isa = PBXFileReference; fileEncoding = 4; lastKnownFileType = sourcecode.c.objc; lineEnding = 0; path = ORKSurveyAnswerCellForLocation.m; sourceTree = "<group>"; xcLanguageSpecificationIdentifier = xcode.lang.objc; };
>>>>>>> 160b7c5f
		D42FEFB61AF7557000A124F8 /* ORKImageCaptureView.h */ = {isa = PBXFileReference; fileEncoding = 4; lastKnownFileType = sourcecode.c.h; path = ORKImageCaptureView.h; sourceTree = "<group>"; };
		D42FEFB71AF7557000A124F8 /* ORKImageCaptureView.m */ = {isa = PBXFileReference; fileEncoding = 4; lastKnownFileType = sourcecode.c.objc; lineEnding = 0; path = ORKImageCaptureView.m; sourceTree = "<group>"; xcLanguageSpecificationIdentifier = xcode.lang.objc; };
		D44239771AF17F5100559D96 /* ORKImageCaptureStep.h */ = {isa = PBXFileReference; fileEncoding = 4; lastKnownFileType = sourcecode.c.h; path = ORKImageCaptureStep.h; sourceTree = "<group>"; };
		D44239781AF17F5100559D96 /* ORKImageCaptureStep.m */ = {isa = PBXFileReference; fileEncoding = 4; lastKnownFileType = sourcecode.c.objc; path = ORKImageCaptureStep.m; sourceTree = "<group>"; };
		D442397B1AF17F7600559D96 /* ORKImageCaptureStepViewController.h */ = {isa = PBXFileReference; fileEncoding = 4; lastKnownFileType = sourcecode.c.h; path = ORKImageCaptureStepViewController.h; sourceTree = "<group>"; };
		D442397C1AF17F7600559D96 /* ORKImageCaptureStepViewController.m */ = {isa = PBXFileReference; fileEncoding = 4; lastKnownFileType = sourcecode.c.objc; path = ORKImageCaptureStepViewController.m; sourceTree = "<group>"; };
		D45852081AF6CCFA00A2DE13 /* ORKImageCaptureCameraPreviewView.h */ = {isa = PBXFileReference; fileEncoding = 4; lastKnownFileType = sourcecode.c.h; path = ORKImageCaptureCameraPreviewView.h; sourceTree = "<group>"; };
		D45852091AF6CCFA00A2DE13 /* ORKImageCaptureCameraPreviewView.m */ = {isa = PBXFileReference; fileEncoding = 4; lastKnownFileType = sourcecode.c.objc; path = ORKImageCaptureCameraPreviewView.m; sourceTree = "<group>"; };
		FA7A9D2A1B082688005A2BEA /* ORKConsentDocumentTests.m */ = {isa = PBXFileReference; fileEncoding = 4; lastKnownFileType = sourcecode.c.objc; path = ORKConsentDocumentTests.m; sourceTree = "<group>"; };
		FA7A9D2D1B083DD3005A2BEA /* ORKConsentSectionFormatter.h */ = {isa = PBXFileReference; fileEncoding = 4; lastKnownFileType = sourcecode.c.h; path = ORKConsentSectionFormatter.h; sourceTree = "<group>"; };
		FA7A9D2E1B083DD3005A2BEA /* ORKConsentSectionFormatter.m */ = {isa = PBXFileReference; fileEncoding = 4; lastKnownFileType = sourcecode.c.objc; path = ORKConsentSectionFormatter.m; sourceTree = "<group>"; };
		FA7A9D311B0843A9005A2BEA /* ORKConsentSignatureFormatter.h */ = {isa = PBXFileReference; fileEncoding = 4; lastKnownFileType = sourcecode.c.h; path = ORKConsentSignatureFormatter.h; sourceTree = "<group>"; };
		FA7A9D321B0843A9005A2BEA /* ORKConsentSignatureFormatter.m */ = {isa = PBXFileReference; fileEncoding = 4; lastKnownFileType = sourcecode.c.objc; path = ORKConsentSignatureFormatter.m; sourceTree = "<group>"; };
		FA7A9D361B09365F005A2BEA /* ORKConsentSectionFormatterTests.m */ = {isa = PBXFileReference; fileEncoding = 4; lastKnownFileType = sourcecode.c.objc; path = ORKConsentSectionFormatterTests.m; sourceTree = "<group>"; };
		FA7A9D381B0969A7005A2BEA /* ORKConsentSignatureFormatterTests.m */ = {isa = PBXFileReference; fileEncoding = 4; lastKnownFileType = sourcecode.c.objc; path = ORKConsentSignatureFormatterTests.m; sourceTree = "<group>"; };
/* End PBXFileReference section */

/* Begin PBXFrameworksBuildPhase section */
		86CC8E971AC09332001CCD89 /* Frameworks */ = {
			isa = PBXFrameworksBuildPhase;
			buildActionMask = 2147483647;
			files = (
				86CC8EA01AC09332001CCD89 /* ResearchKit.framework in Frameworks */,
			);
			runOnlyForDeploymentPostprocessing = 0;
		};
		B183A5591A8535D100C76870 /* Frameworks */ = {
			isa = PBXFrameworksBuildPhase;
			buildActionMask = 2147483647;
			files = (
				B1C7955E1A9FBF04007279BA /* HealthKit.framework in Frameworks */,
			);
			runOnlyForDeploymentPostprocessing = 0;
		};
/* End PBXFrameworksBuildPhase section */

/* Begin PBXGroup section */
		106FF29B1B663F5C004EACF2 /* Hole Peg Test */ = {
			isa = PBXGroup;
			children = (
				10FF9A851B74ADB400ECB5B4 /* Place Step */,
				10FF9A861B74B24500ECB5B4 /* Remove Step */,
			);
			name = "Hole Peg Test";
			sourceTree = "<group>";
		};
		10864C951B271456000F4158 /* PSAT */ = {
			isa = PBXGroup;
			children = (
				10864C961B27146B000F4158 /* ORKPSATStep.h */,
				10864C971B27146B000F4158 /* ORKPSATStep.m */,
				10864C981B27146B000F4158 /* ORKPSATStepViewController.h */,
				10864C991B27146B000F4158 /* ORKPSATStepViewController.m */,
				10864C9A1B27146B000F4158 /* ORKPSATContentView.h */,
				10864C9B1B27146B000F4158 /* ORKPSATContentView.m */,
				10864C9C1B27146B000F4158 /* ORKPSATKeyboardView.h */,
				10864C9D1B27146B000F4158 /* ORKPSATKeyboardView.m */,
			);
			name = PSAT;
			sourceTree = "<group>";
		};
		10BAA2CC1B5FCDB1004FE478 /* Walking */ = {
			isa = PBXGroup;
			children = (
				B12EFF601AB2178B00A80147 /* Short Walk */,
				10BAA2CD1B5FCDFB004FE478 /* Timed Walk */,
			);
			name = Walking;
			sourceTree = "<group>";
		};
		10BAA2CD1B5FCDFB004FE478 /* Timed Walk */ = {
			isa = PBXGroup;
			children = (
				861D2AEE1B8409D9008C4CD0 /* ORKTimedWalkContentView.h */,
				861D2AEF1B8409D9008C4CD0 /* ORKTimedWalkContentView.m */,
				861D2AEA1B8409B2008C4CD0 /* ORKTimedWalkStepViewController.h */,
				861D2AEB1B8409B2008C4CD0 /* ORKTimedWalkStepViewController.m */,
				861D2AE61B840991008C4CD0 /* ORKTimedWalkStep.h */,
				861D2AE71B840991008C4CD0 /* ORKTimedWalkStep.m */,
			);
			name = "Timed Walk";
			sourceTree = "<group>";
		};
		10FF9A851B74ADB400ECB5B4 /* Place Step */ = {
			isa = PBXGroup;
			children = (
				106FF29C1B663FCE004EACF2 /* ORKHolePegTestPlaceStep.h */,
				106FF29D1B663FCE004EACF2 /* ORKHolePegTestPlaceStep.m */,
				106FF2A01B665B86004EACF2 /* ORKHolePegTestPlaceStepViewController.h */,
				106FF2A11B665B86004EACF2 /* ORKHolePegTestPlaceStepViewController.m */,
				106FF2A41B665CF5004EACF2 /* ORKHolePegTestPlaceContentView.h */,
				106FF2A51B665CF5004EACF2 /* ORKHolePegTestPlaceContentView.m */,
				106FF2A81B690FD7004EACF2 /* ORKHolePegTestPlacePegView.h */,
				106FF2A91B690FD7004EACF2 /* ORKHolePegTestPlacePegView.m */,
				106FF2B21B71F18E004EACF2 /* ORKHolePegTestPlaceHoleView.h */,
				106FF2B31B71F18E004EACF2 /* ORKHolePegTestPlaceHoleView.m */,
			);
			name = "Place Step";
			sourceTree = "<group>";
		};
		10FF9A861B74B24500ECB5B4 /* Remove Step */ = {
			isa = PBXGroup;
			children = (
				10FF9AC11B79EF2800ECB5B4 /* ORKHolePegTestRemoveStep.h */,
				10FF9AC21B79EF2800ECB5B4 /* ORKHolePegTestRemoveStep.m */,
				10FF9AC91B79F22900ECB5B4 /* ORKHolePegTestRemoveStepViewController.h */,
				10FF9ACA1B79F22900ECB5B4 /* ORKHolePegTestRemoveStepViewController.m */,
				10FF9ACD1B79F5CE00ECB5B4 /* ORKHolePegTestRemoveContentView.h */,
				10FF9ACE1B79F5CE00ECB5B4 /* ORKHolePegTestRemoveContentView.m */,
				10FF9AD11B79F5EA00ECB5B4 /* ORKHolePegTestRemovePegView.h */,
				10FF9AD21B79F5EA00ECB5B4 /* ORKHolePegTestRemovePegView.m */,
			);
			name = "Remove Step";
			sourceTree = "<group>";
		};
		147503AC1AEE8058004B17F3 /* Tone Audiometry */ = {
			isa = PBXGroup;
			children = (
				147503AD1AEE8071004B17F3 /* ORKAudioGenerator.h */,
				147503AE1AEE8071004B17F3 /* ORKAudioGenerator.m */,
				147503B11AEE807C004B17F3 /* ORKToneAudiometryContentView.h */,
				147503B21AEE807C004B17F3 /* ORKToneAudiometryContentView.m */,
				B12EA0131B0D73A500F9F554 /* ORKToneAudiometryPracticeStep.h */,
				B12EA0141B0D73A500F9F554 /* ORKToneAudiometryPracticeStep.m */,
				147503B31AEE807C004B17F3 /* ORKToneAudiometryStep.h */,
				147503B41AEE807C004B17F3 /* ORKToneAudiometryStep.m */,
				B12EA0171B0D76AD00F9F554 /* ORKToneAudiometryPracticeStepViewController.h */,
				B12EA0181B0D76AD00F9F554 /* ORKToneAudiometryPracticeStepViewController.m */,
				147503B51AEE807C004B17F3 /* ORKToneAudiometryStepViewController.h */,
				147503B61AEE807C004B17F3 /* ORKToneAudiometryStepViewController.m */,
			);
			name = "Tone Audiometry";
			sourceTree = "<group>";
		};
		24A4DA091B8D0CC8009C797A /* Passcode Step */ = {
			isa = PBXGroup;
			children = (
				24A4DA121B8D1115009C797A /* ORKPasscodeStep.h */,
				24A4DA131B8D1115009C797A /* ORKPasscodeStep.m */,
				241A2E861B94FD8800ED3B39 /* ORKPasscodeStepViewController_Internal.h */,
				24A4DA161B8D13FE009C797A /* ORKPasscodeStepViewController.h */,
				24A4DA171B8D13FE009C797A /* ORKPasscodeStepViewController.m */,
				24A4DA0E1B8D0F21009C797A /* ORKPasscodeStepView.h */,
				24A4DA0F1B8D0F21009C797A /* ORKPasscodeStepView.m */,
				2441034D1B966D4C00EEAB0C /* ORKPasscodeViewController.h */,
				2441034E1B966D4C00EEAB0C /* ORKPasscodeViewController.m */,
			);
			name = "Passcode Step";
			sourceTree = "<group>";
		};
		24B3535D1BB21137009ED6F8 /* Utilities */ = {
			isa = PBXGroup;
			children = (
				2433C9E11B9A506F0052D375 /* ORKKeychainWrapper.h */,
				2433C9E21B9A506F0052D375 /* ORKKeychainWrapper.m */,
				86C40B8C1A8D7C5C00081FAC /* ORKHelpers.h */,
				86C40B8D1A8D7C5C00081FAC /* ORKHelpers.m */,
			);
			name = Utilities;
			sourceTree = "<group>";
		};
		259E76FB1AFFAEAC0070F786 /* Charts */ = {
			isa = PBXGroup;
			children = (
				25BD76671B00B37100478C5D /* Pie */,
				25BD76601B00A5CF00478C5D /* Graphs */,
			);
			name = Charts;
			sourceTree = "<group>";
		};
		25BD76601B00A5CF00478C5D /* Graphs */ = {
			isa = PBXGroup;
			children = (
				BCB6E66A1B7D537B000D5B34 /* ORKRangedPoint.h */,
				BCB6E66B1B7D537B000D5B34 /* ORKRangedPoint.m */,
				BCB6E6541B7D534C000D5B34 /* ORKDiscreteGraphChartView.h */,
				BCB6E6551B7D534C000D5B34 /* ORKDiscreteGraphChartView.m */,
				BCB6E6561B7D534C000D5B34 /* ORKGraphChartView_Internal.h */,
				BCB6E6571B7D534C000D5B34 /* ORKGraphChartView.h */,
				BCB6E6581B7D534C000D5B34 /* ORKGraphChartView.m */,
				BCB6E6591B7D534C000D5B34 /* ORKLineGraphChartView.h */,
				BCB6E65A1B7D534C000D5B34 /* ORKLineGraphChartView.m */,
				25BD76611B00A5E700478C5D /* Components */,
			);
			name = Graphs;
			sourceTree = "<group>";
		};
		25BD76611B00A5E700478C5D /* Components */ = {
			isa = PBXGroup;
			children = (
				BCC1CD981B7ED64F00D86886 /* ORKYAxisView.h */,
				BCC1CD991B7ED64F00D86886 /* ORKYAxisView.m */,
				BCB6E6621B7D535F000D5B34 /* ORKXAxisView.h */,
				BCB6E6631B7D535F000D5B34 /* ORKXAxisView.m */,
			);
			name = Components;
			sourceTree = "<group>";
		};
		25BD76671B00B37100478C5D /* Pie */ = {
			isa = PBXGroup;
			children = (
				BCD192ED1B81255F00FCC08A /* ORKPieChartView_Internal.h */,
				BCB6E6481B7D531C000D5B34 /* ORKPieChartView.h */,
				BCB6E6491B7D531C000D5B34 /* ORKPieChartView.m */,
				25C17CBB1B2058D4001ADDD2 /* Components */,
			);
			name = Pie;
			sourceTree = "<group>";
		};
		25C17CBB1B2058D4001ADDD2 /* Components */ = {
			isa = PBXGroup;
			children = (
				BCB6E64C1B7D533B000D5B34 /* ORKCenteredCollectionViewLayout.h */,
				BCB6E64D1B7D533B000D5B34 /* ORKCenteredCollectionViewLayout.m */,
				BCB6E64E1B7D533B000D5B34 /* ORKPieChartLegendCell.h */,
				BCB6E64F1B7D533B000D5B34 /* ORKPieChartLegendCell.m */,
				BCD192DD1B81240400FCC08A /* ORKPieChartPieView.h */,
				BCD192DE1B81240400FCC08A /* ORKPieChartPieView.m */,
				BCD192E51B81243900FCC08A /* ORKPieChartLegendView.h */,
				BCD192E61B81243900FCC08A /* ORKPieChartLegendView.m */,
				BCD192E91B81245500FCC08A /* ORKPieChartTitleTextView.h */,
				BCD192EA1B81245500FCC08A /* ORKPieChartTitleTextView.m */,
			);
			name = Components;
			sourceTree = "<group>";
		};
		25ECC0921AFBD64800F3D63B /* Reaction Time */ = {
			isa = PBXGroup;
			children = (
				25ECC0931AFBD68300F3D63B /* ORKReactionTimeStep.h */,
				25ECC0941AFBD68300F3D63B /* ORKReactionTimeStep.m */,
				25ECC0991AFBD8B300F3D63B /* ORKReactionTimeViewController.h */,
				25ECC09A1AFBD8B300F3D63B /* ORKReactionTimeViewController.m */,
				25ECC09D1AFBD92D00F3D63B /* ORKReactionTimeContentView.h */,
				25ECC09E1AFBD92D00F3D63B /* ORKReactionTimeContentView.m */,
				25ECC0A11AFBDD2700F3D63B /* ORKReactionTimeStimulusView.h */,
				25ECC0A21AFBDD2700F3D63B /* ORKReactionTimeStimulusView.m */,
			);
			name = "Reaction Time";
			sourceTree = "<group>";
		};
		25F5CEDC1B4C3F1D0031E2A4 /* TowerOfHanoi */ = {
			isa = PBXGroup;
			children = (
				250F94021B4C5A6600FA23EB /* ORKTowerOfHanoiStep.h */,
				250F94031B4C5A6600FA23EB /* ORKTowerOfHanoiStep.m */,
				250F94061B4C5AA400FA23EB /* ORKTowerOfHanoiStepViewController.h */,
				250F94071B4C5AA400FA23EB /* ORKTowerOfHanoiStepViewController.m */,
				257FCE1D1B4D14E50001EF06 /* ORKTowerOfHanoiTowerView.h */,
				257FCE1E1B4D14E50001EF06 /* ORKTowerOfHanoiTowerView.m */,
				257FCE211B4D37A80001EF06 /* ORKTowerOfHanoiTower.h */,
				257FCE221B4D37A80001EF06 /* ORKTowerOfHanoiTower.m */,
			);
			name = TowerOfHanoi;
			sourceTree = "<group>";
		};
		3FFF18341829DB1D00167070 = {
			isa = PBXGroup;
			children = (
				B11DF3B21AA109C8009E76D2 /* docs */,
				86B623AF19520B770074CD3C /* ResearchKit */,
				86CC8EA61AC09383001CCD89 /* ResearchKitTests */,
				3FFF183F1829DB1D00167070 /* Frameworks */,
				3FFF183E1829DB1D00167070 /* Products */,
			);
			sourceTree = "<group>";
		};
		3FFF183E1829DB1D00167070 /* Products */ = {
			isa = PBXGroup;
			children = (
				86B623AD19520B770074CD3C /* ResearchKit.framework */,
				B183A5951A8535D100C76870 /* ResearchKit.framework */,
				86CC8E9A1AC09332001CCD89 /* ResearchKitTests.xctest */,
			);
			name = Products;
			sourceTree = "<group>";
		};
		3FFF183F1829DB1D00167070 /* Frameworks */ = {
			isa = PBXGroup;
			children = (
				B1C7955D1A9FBF04007279BA /* HealthKit.framework */,
			);
			name = Frameworks;
			sourceTree = "<group>";
		};
		618DA0471A93D0D600E63AA8 /* Accessibility */ = {
			isa = PBXGroup;
			children = (
				618DA0481A93D0D600E63AA8 /* ORKAccessibility.h */,
				618DA0491A93D0D600E63AA8 /* ORKAccessibilityFunctions.h */,
				618DA04A1A93D0D600E63AA8 /* ORKAccessibilityFunctions.m */,
				618DA04B1A93D0D600E63AA8 /* UIView+ORKAccessibility.h */,
				618DA04C1A93D0D600E63AA8 /* UIView+ORKAccessibility.m */,
				6146D0A11B84A91E0068491D /* ORKLineGraphAccessibilityElement.h */,
				6146D0A21B84A91E0068491D /* ORKLineGraphAccessibilityElement.m */,
			);
			path = Accessibility;
			sourceTree = "<group>";
		};
		86B623AF19520B770074CD3C /* ResearchKit */ = {
			isa = PBXGroup;
			children = (
				B1C1DE4F196F541F00F75544 /* ResearchKit.h */,
				B1B894391A00345200C5CF2D /* ResearchKit_Private.h */,
				86C40B511A8D7C5B00081FAC /* Common */,
				86C40AF91A8D7C5B00081FAC /* ActiveTasks */,
				259E76FB1AFFAEAC0070F786 /* Charts */,
				86C40BEB1A8D7C5C00081FAC /* Consent */,
				618DA0471A93D0D600E63AA8 /* Accessibility */,
				B1A860D91A9693C400EA57B7 /* Animations */,
				861610BF1A8D8EDD00245F7A /* Artwork.xcassets */,
				B1C0F4E01A9BA65F0022C153 /* Localized */,
				86C40C101A8D7C5C00081FAC /* Info.plist */,
				B18AABE01A9F08D9003871B5 /* module.modulemap */,
			);
			path = ResearchKit;
			sourceTree = "<group>";
		};
		86C40AF91A8D7C5B00081FAC /* ActiveTasks */ = {
			isa = PBXGroup;
			children = (
				B12EFF4F1AB2165B00A80147 /* Common */,
				B12EFF4E1AB2161500A80147 /* Audio */,
				B12EFF5D1AB2177700A80147 /* Fitness */,
				B12EFF5E1AB2177D00A80147 /* Spatial Span Memory */,
				25F5CEDC1B4C3F1D0031E2A4 /* TowerOfHanoi */,
				B12EFF5F1AB2178500A80147 /* Tapping */,
				10BAA2CC1B5FCDB1004FE478 /* Walking */,
				147503AC1AEE8058004B17F3 /* Tone Audiometry */,
				106FF29B1B663F5C004EACF2 /* Hole Peg Test */,
				25ECC0921AFBD64800F3D63B /* Reaction Time */,
				10864C951B271456000F4158 /* PSAT */,
			);
			path = ActiveTasks;
			sourceTree = "<group>";
		};
		86C40B511A8D7C5B00081FAC /* Common */ = {
			isa = PBXGroup;
			children = (
				B12EFF331AB2110300A80147 /* Task */,
				B12EFF341AB2111200A80147 /* Step */,
				B12EFF3B1AB211E000A80147 /* Answer Format */,
				B12EFF371AB2118500A80147 /* Result */,
				B12EFF3A1AB211CC00A80147 /* Container Views */,
				B12EFF431AB2141A00A80147 /* PDF */,
				B12EFF3D1AB2121000A80147 /* Definitions */,
				24B3535D1BB21137009ED6F8 /* Utilities */,
				B12EFF321AB2106F00A80147 /* UIKitCategories */,
				B12EFF311AB2100400A80147 /* Skin */,
				BC4194261AE8451F00073D6B /* Misc */,
			);
			path = Common;
			sourceTree = "<group>";
		};
		86C40BEB1A8D7C5C00081FAC /* Consent */ = {
			isa = PBXGroup;
			children = (
				FA7A9D2C1B083D90005A2BEA /* Formatters */,
				B12EFF451AB214E000A80147 /* Model */,
				B12EFF461AB2150C00A80147 /* Visual */,
				B12EFF481AB2152D00A80147 /* Sharing */,
				B12EFF471AB2151B00A80147 /* Review */,
			);
			path = Consent;
			sourceTree = "<group>";
		};
		86CC8EA61AC09383001CCD89 /* ResearchKitTests */ = {
			isa = PBXGroup;
			children = (
				FA7A9D351B09362D005A2BEA /* Consent */,
				86CC8EA71AC09383001CCD89 /* Info.plist */,
				86CC8EA81AC09383001CCD89 /* ORKAccessibilityTests.m */,
				248604051B4C98760010C8A0 /* ORKAnswerFormatTests.m */,
				86CC8EA91AC09383001CCD89 /* ORKChoiceAnswerFormatHelperTests.m */,
				86CC8EAB1AC09383001CCD89 /* ORKDataLoggerManagerTests.m */,
				86CC8EAC1AC09383001CCD89 /* ORKDataLoggerTests.m */,
				86CC8EAD1AC09383001CCD89 /* ORKHKSampleTests.m */,
				86D348001AC16175006DB02B /* ORKRecorderTests.m */,
				86CC8EAF1AC09383001CCD89 /* ORKResultTests.m */,
				BCB96C121B19C0EC002A0B96 /* ORKStepTests.m */,
				BCAD50E71B0201EE0034806A /* ORKTaskTests.m */,
				86CC8EB01AC09383001CCD89 /* ORKTextChoiceCellGroupTests.m */,
				2EBFE11C1AE1B32D00CB8254 /* ORKUIViewAccessibilityTests.m */,
				2EBFE11F1AE1B74100CB8254 /* ORKVoiceEngineTests.m */,
			);
			path = ResearchKitTests;
			sourceTree = "<group>";
		};
		B11DF3B21AA109C8009E76D2 /* docs */ = {
			isa = PBXGroup;
			children = (
				B11DF3B31AA109C8009E76D2 /* AppledocSettings.plist */,
			);
			path = docs;
			sourceTree = "<group>";
		};
		B12EFF301AB20E7500A80147 /* Completion Step */ = {
			isa = PBXGroup;
			children = (
				86C40B521A8D7C5B00081FAC /* ORKCompletionStep.h */,
				86C40B531A8D7C5B00081FAC /* ORKCompletionStep.m */,
				86C40B541A8D7C5B00081FAC /* ORKCompletionStepViewController.h */,
				86C40B551A8D7C5B00081FAC /* ORKCompletionStepViewController.m */,
			);
			name = "Completion Step";
			sourceTree = "<group>";
		};
		B12EFF311AB2100400A80147 /* Skin */ = {
			isa = PBXGroup;
			children = (
				BC01B0FA1B0EB99700863803 /* ORKTintedImageView_Internal.h */,
				86C40BB71A8D7C5C00081FAC /* ORKSkin.h */,
				86C40BB81A8D7C5C00081FAC /* ORKSkin.m */,
				86C40B7A1A8D7C5C00081FAC /* ORKDefaultFont.h */,
				86C40B601A8D7C5B00081FAC /* ORKTintedImageView.h */,
				86C40B611A8D7C5B00081FAC /* ORKTintedImageView.m */,
				86C40B5E1A8D7C5B00081FAC /* ORKTextFieldView.h */,
				86C40B5F1A8D7C5B00081FAC /* ORKTextFieldView.m */,
				86C40B6B1A8D7C5B00081FAC /* ORKBodyLabel.h */,
				86C40B6C1A8D7C5B00081FAC /* ORKBodyLabel.m */,
				86C40B6D1A8D7C5B00081FAC /* ORKBorderedButton.h */,
				86C40B6E1A8D7C5C00081FAC /* ORKBorderedButton.m */,
				86C40B6F1A8D7C5C00081FAC /* ORKCaption1Label.h */,
				86C40B701A8D7C5C00081FAC /* ORKCaption1Label.m */,
				86C40B711A8D7C5C00081FAC /* ORKChoiceViewCell.h */,
				86C40B721A8D7C5C00081FAC /* ORKChoiceViewCell.m */,
				86C40B731A8D7C5C00081FAC /* ORKContinueButton.h */,
				86C40B741A8D7C5C00081FAC /* ORKContinueButton.m */,
				86C40B751A8D7C5C00081FAC /* ORKCountdownLabel.h */,
				86C40B761A8D7C5C00081FAC /* ORKCountdownLabel.m */,
				106FF2AC1B6FACA8004EACF2 /* ORKDirectionView.h */,
				106FF2AD1B6FACA8004EACF2 /* ORKDirectionView.m */,
				86C40B881A8D7C5C00081FAC /* ORKHeadlineLabel.h */,
				86C40B891A8D7C5C00081FAC /* ORKHeadlineLabel.m */,
				86C40B901A8D7C5C00081FAC /* ORKImageChoiceLabel.h */,
				86C40B911A8D7C5C00081FAC /* ORKImageChoiceLabel.m */,
				86C40B971A8D7C5C00081FAC /* ORKLabel.h */,
				86C40B981A8D7C5C00081FAC /* ORKLabel.m */,
				10BAA2C81B5FCB4F004FE478 /* ORKProgressView.h */,
				10BAA2C91B5FCB4F004FE478 /* ORKProgressView.m */,
				86C40BAA1A8D7C5C00081FAC /* ORKRoundTappingButton.h */,
				86C40BAB1A8D7C5C00081FAC /* ORKRoundTappingButton.m */,
				86C40BB01A8D7C5C00081FAC /* ORKScaleValueLabel.h */,
				86C40BB11A8D7C5C00081FAC /* ORKScaleValueLabel.m */,
				86C40BAC1A8D7C5C00081FAC /* ORKScaleRangeLabel.h */,
				86C40BAD1A8D7C5C00081FAC /* ORKScaleRangeLabel.m */,
				B8760F291AFBEFB0007FA16F /* ORKScaleRangeDescriptionLabel.h */,
				B8760F2A1AFBEFB0007FA16F /* ORKScaleRangeDescriptionLabel.m */,
				24898B0B1B7186C000B0E7E7 /* ORKScaleRangeImageView.h */,
				24898B0C1B7186C000B0E7E7 /* ORKScaleRangeImageView.m */,
				86C40BC01A8D7C5C00081FAC /* ORKSubheadlineLabel.h */,
				86C40BC11A8D7C5C00081FAC /* ORKSubheadlineLabel.m */,
				86C40BD31A8D7C5C00081FAC /* ORKTapCountLabel.h */,
				86C40BD41A8D7C5C00081FAC /* ORKTapCountLabel.m */,
				86C40BDB1A8D7C5C00081FAC /* ORKTextButton.h */,
				86C40BDC1A8D7C5C00081FAC /* ORKTextButton.m */,
				86C40BDD1A8D7C5C00081FAC /* ORKUnitLabel.h */,
				86C40BDE1A8D7C5C00081FAC /* ORKUnitLabel.m */,
				86C40BB21A8D7C5C00081FAC /* ORKSelectionSubTitleLabel.h */,
				86C40BB31A8D7C5C00081FAC /* ORKSelectionSubTitleLabel.m */,
				86C40BB41A8D7C5C00081FAC /* ORKSelectionTitleLabel.h */,
				86C40BB51A8D7C5C00081FAC /* ORKSelectionTitleLabel.m */,
				10FF9AD51B7A045E00ECB5B4 /* ORKSeparatorView.h */,
				10FF9AD61B7A045E00ECB5B4 /* ORKSeparatorView.m */,
				86C40BD11A8D7C5C00081FAC /* ORKTableViewCell.h */,
				86C40BD21A8D7C5C00081FAC /* ORKTableViewCell.m */,
			);
			name = Skin;
			sourceTree = "<group>";
		};
		B12EFF321AB2106F00A80147 /* UIKitCategories */ = {
			isa = PBXGroup;
			children = (
				86C40BE71A8D7C5C00081FAC /* UIBarButtonItem+ORKBarButtonItem.h */,
				86C40BE81A8D7C5C00081FAC /* UIBarButtonItem+ORKBarButtonItem.m */,
				86C40BE91A8D7C5C00081FAC /* UIResponder+ResearchKit.h */,
				86C40BEA1A8D7C5C00081FAC /* UIResponder+ResearchKit.m */,
			);
			name = UIKitCategories;
			sourceTree = "<group>";
		};
		B12EFF331AB2110300A80147 /* Task */ = {
			isa = PBXGroup;
			children = (
				BC13CE371B0660220044153C /* ORKNavigableOrderedTask.h */,
				BC13CE381B0660220044153C /* ORKNavigableOrderedTask.m */,
				86C40BD51A8D7C5C00081FAC /* ORKTask.h */,
				86C40B9D1A8D7C5C00081FAC /* ORKOrderedTask.h */,
				86C40B9E1A8D7C5C00081FAC /* ORKOrderedTask.m */,
				BC13CE3D1B0662A80044153C /* ORKOrderedTask_Internal.h */,
				10FF9AD91B7BA78400ECB5B4 /* ORKOrderedTask_Private.h */,
				86C40BD71A8D7C5C00081FAC /* ORKTaskViewController.h */,
				86C40BD81A8D7C5C00081FAC /* ORKTaskViewController.m */,
				86C40BD91A8D7C5C00081FAC /* ORKTaskViewController_Internal.h */,
				86C40BDA1A8D7C5C00081FAC /* ORKTaskViewController_Private.h */,
			);
			name = Task;
			sourceTree = "<group>";
		};
		B12EFF341AB2111200A80147 /* Step */ = {
			isa = PBXGroup;
			children = (
				86C40BB91A8D7C5C00081FAC /* ORKStep.h */,
				86C40BBA1A8D7C5C00081FAC /* ORKStep.m */,
				86C40BBB1A8D7C5C00081FAC /* ORKStep_Private.h */,
				86C40BBC1A8D7C5C00081FAC /* ORKStepViewController.h */,
				86C40BBD1A8D7C5C00081FAC /* ORKStepViewController.m */,
				86C40BBE1A8D7C5C00081FAC /* ORKStepViewController_Internal.h */,
				BCA5C0331AEC05F20092AC8D /* ORKStepNavigationRule.h */,
				BCA5C0341AEC05F20092AC8D /* ORKStepNavigationRule.m */,
				BC13CE3B1B0662990044153C /* ORKStepNavigationRule_Private.h */,
				BC13CE411B066A990044153C /* ORKStepNavigationRule_Internal.h */,
				86C40B771A8D7C5C00081FAC /* ORKCustomStepView.h */,
				86C40B781A8D7C5C00081FAC /* ORKCustomStepView.m */,
				86C40B791A8D7C5C00081FAC /* ORKCustomStepView_Internal.h */,
				B12EFF351AB2116400A80147 /* Instruction Step */,
				B12EFF361AB2117B00A80147 /* Question Step */,
				B12EFF3C1AB211FB00A80147 /* Form Step */,
				D44239761AF17EE700559D96 /* Image Capture Step */,
				24A4DA091B8D0CC8009C797A /* Passcode Step */,
				BF9D62C41BD244C4000AA6A7 /* Wait Step */,
				BF690AD61BAD3DC0009C5ADA /* Review Step */,
			);
			name = Step;
			sourceTree = "<group>";
		};
		B12EFF351AB2116400A80147 /* Instruction Step */ = {
			isa = PBXGroup;
			children = (
				86C40B921A8D7C5C00081FAC /* ORKInstructionStep.h */,
				86C40B931A8D7C5C00081FAC /* ORKInstructionStep.m */,
				86C40B941A8D7C5C00081FAC /* ORKInstructionStepViewController.h */,
				86C40B951A8D7C5C00081FAC /* ORKInstructionStepViewController.m */,
				86C40B961A8D7C5C00081FAC /* ORKInstructionStepViewController_Internal.h */,
				86C40B5A1A8D7C5B00081FAC /* ORKInstructionStepView.h */,
				86C40B5B1A8D7C5B00081FAC /* ORKInstructionStepView.m */,
				B12EFF301AB20E7500A80147 /* Completion Step */,
			);
			name = "Instruction Step";
			sourceTree = "<group>";
		};
		B12EFF361AB2117B00A80147 /* Question Step */ = {
			isa = PBXGroup;
			children = (
				86C40BA11A8D7C5C00081FAC /* ORKQuestionStep.h */,
				86C40BA21A8D7C5C00081FAC /* ORKQuestionStep.m */,
				86C40BA31A8D7C5C00081FAC /* ORKQuestionStep_Internal.h */,
				86C40BA41A8D7C5C00081FAC /* ORKQuestionStepViewController.h */,
				86C40BA51A8D7C5C00081FAC /* ORKQuestionStepViewController.m */,
				86C40BA61A8D7C5C00081FAC /* ORKQuestionStepViewController_Private.h */,
			);
			name = "Question Step";
			sourceTree = "<group>";
		};
		B12EFF371AB2118500A80147 /* Result */ = {
			isa = PBXGroup;
			children = (
				86C40BA71A8D7C5C00081FAC /* ORKResult.h */,
				86C40BA81A8D7C5C00081FAC /* ORKResult.m */,
				86C40BA91A8D7C5C00081FAC /* ORKResult_Private.h */,
				BC13CE3F1B0666FD0044153C /* ORKResultPredicate.h */,
				BCFF24BC1B0798D10044EC35 /* ORKResultPredicate.m */,
			);
			name = Result;
			sourceTree = "<group>";
		};
		B12EFF3A1AB211CC00A80147 /* Container Views */ = {
			isa = PBXGroup;
			children = (
				86C40B5C1A8D7C5B00081FAC /* ORKTableContainerView.h */,
				86C40B5D1A8D7C5B00081FAC /* ORKTableContainerView.m */,
				86C40BE11A8D7C5C00081FAC /* ORKVerticalContainerView.h */,
				86C40BE21A8D7C5C00081FAC /* ORKVerticalContainerView.m */,
				86C40BE31A8D7C5C00081FAC /* ORKVerticalContainerView_Internal.h */,
				86B89AB91AB3BECC001626A4 /* ORKStepHeaderView.h */,
				86B89ABA1AB3BECC001626A4 /* ORKStepHeaderView.m */,
				86B89ABD1AB3BFDB001626A4 /* ORKStepHeaderView_Internal.h */,
				86AD91081AB7AD1E00361FEB /* ORKNavigationContainerView.h */,
				86AD91091AB7AD1E00361FEB /* ORKNavigationContainerView.m */,
				86AD910C1AB7AE4100361FEB /* ORKNavigationContainerView_Internal.h */,
			);
			name = "Container Views";
			sourceTree = "<group>";
		};
		B12EFF3B1AB211E000A80147 /* Answer Format */ = {
			isa = PBXGroup;
			children = (
				86C40B641A8D7C5B00081FAC /* ORKAnswerFormat.h */,
				86C40B651A8D7C5B00081FAC /* ORKAnswerFormat.m */,
				86C40B661A8D7C5B00081FAC /* ORKAnswerFormat_Internal.h */,
				86C40B8A1A8D7C5C00081FAC /* ORKHealthAnswerFormat.h */,
				86C40B8B1A8D7C5C00081FAC /* ORKHealthAnswerFormat.m */,
				B12EFF421AB2134100A80147 /* Choice Format Helpers */,
				B12EFF411AB212E100A80147 /* Control Views */,
				B12EFF3E1AB2123000A80147 /* Form Step Views */,
				B12EFF3F1AB2125E00A80147 /* Question Step Views */,
			);
			name = "Answer Format";
			sourceTree = "<group>";
		};
		B12EFF3C1AB211FB00A80147 /* Form Step */ = {
			isa = PBXGroup;
			children = (
				86C40B821A8D7C5C00081FAC /* ORKFormStep.h */,
				86C40B831A8D7C5C00081FAC /* ORKFormStep.m */,
				86C40B7F1A8D7C5C00081FAC /* ORKFormItem_Internal.h */,
				86C40B841A8D7C5C00081FAC /* ORKFormStepViewController.h */,
				86C40B851A8D7C5C00081FAC /* ORKFormStepViewController.m */,
			);
			name = "Form Step";
			sourceTree = "<group>";
		};
		B12EFF3D1AB2121000A80147 /* Definitions */ = {
			isa = PBXGroup;
			children = (
				86C40B7B1A8D7C5C00081FAC /* ORKDefines.h */,
				86C40B7C1A8D7C5C00081FAC /* ORKDefines_Private.h */,
				86C40B7D1A8D7C5C00081FAC /* ORKErrors.h */,
				86C40B7E1A8D7C5C00081FAC /* ORKErrors.m */,
			);
			name = Definitions;
			sourceTree = "<group>";
		};
		B12EFF3E1AB2123000A80147 /* Form Step Views */ = {
			isa = PBXGroup;
			children = (
				86C40B861A8D7C5C00081FAC /* ORKFormTextView.h */,
				86C40B871A8D7C5C00081FAC /* ORKFormTextView.m */,
				86C40B561A8D7C5B00081FAC /* ORKFormItemCell.h */,
				86C40B571A8D7C5B00081FAC /* ORKFormItemCell.m */,
				86C40B801A8D7C5C00081FAC /* ORKFormSectionTitleLabel.h */,
				86C40B811A8D7C5C00081FAC /* ORKFormSectionTitleLabel.m */,
			);
			name = "Form Step Views";
			sourceTree = "<group>";
		};
		B12EFF3F1AB2125E00A80147 /* Question Step Views */ = {
			isa = PBXGroup;
			children = (
				86AD91121AB7B97E00361FEB /* ORKQuestionStepView.h */,
				86AD91131AB7B97E00361FEB /* ORKQuestionStepView.m */,
				86C40BC21A8D7C5C00081FAC /* ORKSurveyAnswerCell.h */,
				866F86001A96CBF3007B282C /* ORKSurveyAnswerCell.m */,
				86C40BC51A8D7C5C00081FAC /* ORKSurveyAnswerCellForImageSelection.h */,
				86C40BC61A8D7C5C00081FAC /* ORKSurveyAnswerCellForImageSelection.m */,
				86C40BC71A8D7C5C00081FAC /* ORKSurveyAnswerCellForNumber.h */,
				86C40BC81A8D7C5C00081FAC /* ORKSurveyAnswerCellForNumber.m */,
				86C40BC91A8D7C5C00081FAC /* ORKSurveyAnswerCellForScale.h */,
				86C40BCA1A8D7C5C00081FAC /* ORKSurveyAnswerCellForScale.m */,
				86C40BCD1A8D7C5C00081FAC /* ORKSurveyAnswerCellForText.h */,
				86C40BCE1A8D7C5C00081FAC /* ORKSurveyAnswerCellForText.m */,
				865EA16A1ABA1BE20037C68E /* ORKSurveyAnswerCellForPicker.h */,
				865EA16B1ABA1BE20037C68E /* ORKSurveyAnswerCellForPicker.m */,
				246D15E01BA4EE49009C99FC /* ORKSurveyAnswerCellForEligibility.h */,
				246D15E11BA4EE49009C99FC /* ORKSurveyAnswerCellForEligibility.m */,
				CBD34A581BB207FC00F204EA /* ORKSurveyAnswerCellForLocation.h */,
				CBD34A591BB207FC00F204EA /* ORKSurveyAnswerCellForLocation.m */,
			);
			name = "Question Step Views";
			sourceTree = "<group>";
		};
		B12EFF411AB212E100A80147 /* Control Views */ = {
			isa = PBXGroup;
			children = (
				86B781B71AA668ED00688151 /* ORKTimeIntervalPicker.h */,
				86B781B81AA668ED00688151 /* ORKTimeIntervalPicker.m */,
				86B781B91AA668ED00688151 /* ORKValuePicker.h */,
				86B781BA1AA668ED00688151 /* ORKValuePicker.m */,
				86C40B581A8D7C5B00081FAC /* ORKImageSelectionView.h */,
				86C40B591A8D7C5B00081FAC /* ORKImageSelectionView.m */,
				86C40B671A8D7C5B00081FAC /* ORKAnswerTextField.h */,
				86C40B681A8D7C5B00081FAC /* ORKAnswerTextField.m */,
				86C40B691A8D7C5B00081FAC /* ORKAnswerTextView.h */,
				86C40B6A1A8D7C5B00081FAC /* ORKAnswerTextView.m */,
				CBD34A541BB1FB9000F204EA /* ORKLocationSelectionView.h */,
				CBD34A551BB1FB9000F204EA /* ORKLocationSelectionView.m */,
				861D11A71AA691BB003C98A7 /* ORKScaleSliderView.h */,
				861D11A81AA691BB003C98A7 /* ORKScaleSliderView.m */,
				86C40BAE1A8D7C5C00081FAC /* ORKScaleSlider.h */,
				86C40BAF1A8D7C5C00081FAC /* ORKScaleSlider.m */,
				865EA1601AB8DF750037C68E /* ORKDateTimePicker.h */,
				865EA1611AB8DF750037C68E /* ORKDateTimePicker.m */,
				865EA1661ABA1AA10037C68E /* ORKPicker.h */,
				865EA1671ABA1AA10037C68E /* ORKPicker.m */,
				246D15D61BA3438A009C99FC /* ORKEligibilitySelectionView.h */,
				246D15D71BA3438A009C99FC /* ORKEligibilitySelectionView.m */,
			);
			name = "Control Views";
			sourceTree = "<group>";
		};
		B12EFF421AB2134100A80147 /* Choice Format Helpers */ = {
			isa = PBXGroup;
			children = (
				861D11AB1AA7951F003C98A7 /* ORKChoiceAnswerFormatHelper.h */,
				861D11AC1AA7951F003C98A7 /* ORKChoiceAnswerFormatHelper.m */,
				861D11B31AA7D073003C98A7 /* ORKTextChoiceCellGroup.h */,
				861D11B41AA7D073003C98A7 /* ORKTextChoiceCellGroup.m */,
			);
			name = "Choice Format Helpers";
			sourceTree = "<group>";
		};
		B12EFF431AB2141A00A80147 /* PDF */ = {
			isa = PBXGroup;
			children = (
				86C40B8E1A8D7C5C00081FAC /* ORKHTMLPDFWriter.h */,
				86C40B8F1A8D7C5C00081FAC /* ORKHTMLPDFWriter.m */,
			);
			name = PDF;
			sourceTree = "<group>";
		};
		B12EFF441AB214B400A80147 /* Tinted Animations */ = {
			isa = PBXGroup;
			children = (
				86C40C051A8D7C5C00081FAC /* ORKEAGLMoviePlayerView.h */,
				86C40C061A8D7C5C00081FAC /* ORKEAGLMoviePlayerView.m */,
				86C40BF01A8D7C5C00081FAC /* MovieTintShader.fsh */,
				86C40BF11A8D7C5C00081FAC /* MovieTintShader.vsh */,
			);
			name = "Tinted Animations";
			sourceTree = "<group>";
		};
		B12EFF451AB214E000A80147 /* Model */ = {
			isa = PBXGroup;
			children = (
				86C40BF21A8D7C5C00081FAC /* ORKConsentDocument.h */,
				86C40BF31A8D7C5C00081FAC /* ORKConsentDocument.m */,
				86C40BF41A8D7C5C00081FAC /* ORKConsentDocument_Internal.h */,
				86C40BFF1A8D7C5C00081FAC /* ORKConsentSection.h */,
				86C40C001A8D7C5C00081FAC /* ORKConsentSection.m */,
				86C40C011A8D7C5C00081FAC /* ORKConsentSection_Internal.h */,
				86C40C021A8D7C5C00081FAC /* ORKConsentSignature.h */,
				86C40C031A8D7C5C00081FAC /* ORKConsentSignature.m */,
			);
			name = Model;
			sourceTree = "<group>";
		};
		B12EFF461AB2150C00A80147 /* Visual */ = {
			isa = PBXGroup;
			children = (
				86C40C091A8D7C5C00081FAC /* ORKVisualConsentStep.h */,
				86C40C0A1A8D7C5C00081FAC /* ORKVisualConsentStep.m */,
				86C40C0B1A8D7C5C00081FAC /* ORKVisualConsentStepViewController.h */,
				86C40C0C1A8D7C5C00081FAC /* ORKVisualConsentStepViewController.m */,
				86C40C0D1A8D7C5C00081FAC /* ORKVisualConsentStepViewController_Internal.h */,
				B12EFF4C1AB2158100A80147 /* Consent Views */,
				B12EFF4B1AB2157000A80147 /* Learn More */,
			);
			name = Visual;
			sourceTree = "<group>";
		};
		B12EFF471AB2151B00A80147 /* Review */ = {
			isa = PBXGroup;
			children = (
				86C40BF71A8D7C5C00081FAC /* ORKConsentReviewStep.h */,
				86C40BF81A8D7C5C00081FAC /* ORKConsentReviewStep.m */,
				86C40BF91A8D7C5C00081FAC /* ORKConsentReviewStepViewController.h */,
				86C40BFA1A8D7C5C00081FAC /* ORKConsentReviewStepViewController.m */,
				B12EFF4A1AB2155C00A80147 /* Document Review */,
				B12EFF491AB2155700A80147 /* Signature */,
			);
			name = Review;
			sourceTree = "<group>";
		};
		B12EFF481AB2152D00A80147 /* Sharing */ = {
			isa = PBXGroup;
			children = (
				B11C54961A9EEF8800265E61 /* ORKConsentSharingStep.h */,
				B11C54971A9EEF8800265E61 /* ORKConsentSharingStep.m */,
				B11C549C1A9EF4A700265E61 /* ORKConsentSharingStepViewController.h */,
				B11C549D1A9EF4A700265E61 /* ORKConsentSharingStepViewController.m */,
			);
			name = Sharing;
			sourceTree = "<group>";
		};
		B12EFF491AB2155700A80147 /* Signature */ = {
			isa = PBXGroup;
			children = (
				86C40BEE1A8D7C5C00081FAC /* ORKConsentSignatureController.h */,
				86C40BEF1A8D7C5C00081FAC /* ORKConsentSignatureController.m */,
				86C40C071A8D7C5C00081FAC /* ORKSignatureView.h */,
				86C40C081A8D7C5C00081FAC /* ORKSignatureView.m */,
			);
			name = Signature;
			sourceTree = "<group>";
		};
		B12EFF4A1AB2155C00A80147 /* Document Review */ = {
			isa = PBXGroup;
			children = (
				86C40BEC1A8D7C5C00081FAC /* ORKConsentReviewController.h */,
				86C40BED1A8D7C5C00081FAC /* ORKConsentReviewController.m */,
			);
			name = "Document Review";
			sourceTree = "<group>";
		};
		B12EFF4B1AB2157000A80147 /* Learn More */ = {
			isa = PBXGroup;
			children = (
				86C40BF51A8D7C5C00081FAC /* ORKConsentLearnMoreViewController.h */,
				86C40BF61A8D7C5C00081FAC /* ORKConsentLearnMoreViewController.m */,
			);
			name = "Learn More";
			sourceTree = "<group>";
		};
		B12EFF4C1AB2158100A80147 /* Consent Views */ = {
			isa = PBXGroup;
			children = (
				86C40BFB1A8D7C5C00081FAC /* ORKConsentSceneViewController.h */,
				86C40BFC1A8D7C5C00081FAC /* ORKConsentSceneViewController.m */,
				86C40C0E1A8D7C5C00081FAC /* ORKVisualConsentTransitionAnimator.h */,
				86C40C0F1A8D7C5C00081FAC /* ORKVisualConsentTransitionAnimator.m */,
				B12EFF441AB214B400A80147 /* Tinted Animations */,
				BCFB2EAF1AE70E4E0070B5D0 /* ORKConsentSceneViewController_Internal.h */,
			);
			name = "Consent Views";
			sourceTree = "<group>";
		};
		B12EFF4E1AB2161500A80147 /* Audio */ = {
			isa = PBXGroup;
			children = (
				86C40AFE1A8D7C5B00081FAC /* ORKAudioStep.h */,
				86C40AFF1A8D7C5B00081FAC /* ORKAudioStep.m */,
				86C40B001A8D7C5B00081FAC /* ORKAudioStepViewController.h */,
				86C40B011A8D7C5B00081FAC /* ORKAudioStepViewController.m */,
				86C40AFC1A8D7C5B00081FAC /* ORKAudioContentView.h */,
				86C40AFD1A8D7C5B00081FAC /* ORKAudioContentView.m */,
			);
			name = Audio;
			sourceTree = "<group>";
		};
		B12EFF4F1AB2165B00A80147 /* Common */ = {
			isa = PBXGroup;
			children = (
				B12EFF501AB2167400A80147 /* Active Step */,
				B12EFF5C1AB2175B00A80147 /* Countdown Step */,
				B12EFF531AB216AA00A80147 /* Recorders */,
			);
			name = Common;
			sourceTree = "<group>";
		};
		B12EFF501AB2167400A80147 /* Active Step */ = {
			isa = PBXGroup;
			children = (
				86C40B301A8D7C5B00081FAC /* ORKActiveStep.h */,
				86C40B311A8D7C5B00081FAC /* ORKActiveStep.m */,
				86C40B321A8D7C5B00081FAC /* ORKActiveStep_Internal.h */,
				86C40B371A8D7C5B00081FAC /* ORKActiveStepViewController.h */,
				86C40B381A8D7C5B00081FAC /* ORKActiveStepViewController.m */,
				86C40B391A8D7C5B00081FAC /* ORKActiveStepViewController_Internal.h */,
				B12EFF511AB2168100A80147 /* Timing */,
				B12EFF611AB217AE00A80147 /* Speech Synthesis */,
				B12EFF521AB2168C00A80147 /* Views */,
			);
			name = "Active Step";
			sourceTree = "<group>";
		};
		B12EFF511AB2168100A80147 /* Timing */ = {
			isa = PBXGroup;
			children = (
				86C40B331A8D7C5B00081FAC /* ORKActiveStepTimer.h */,
				86C40B341A8D7C5B00081FAC /* ORKActiveStepTimer.m */,
			);
			name = Timing;
			sourceTree = "<group>";
		};
		B12EFF521AB2168C00A80147 /* Views */ = {
			isa = PBXGroup;
			children = (
				86AD910E1AB7B8A600361FEB /* ORKActiveStepView.h */,
				86AD910F1AB7B8A600361FEB /* ORKActiveStepView.m */,
				86C40AFA1A8D7C5B00081FAC /* ORKActiveStepQuantityView.h */,
				86C40AFB1A8D7C5B00081FAC /* ORKActiveStepQuantityView.m */,
				86C40B351A8D7C5B00081FAC /* ORKActiveStepTimerView.h */,
				86C40B361A8D7C5B00081FAC /* ORKActiveStepTimerView.m */,
			);
			name = Views;
			sourceTree = "<group>";
		};
		B12EFF531AB216AA00A80147 /* Recorders */ = {
			isa = PBXGroup;
			children = (
				86C40B471A8D7C5B00081FAC /* ORKRecorder.h */,
				86C40B481A8D7C5B00081FAC /* ORKRecorder.m */,
				86C40B491A8D7C5B00081FAC /* ORKRecorder_Internal.h */,
				86C40B4A1A8D7C5B00081FAC /* ORKRecorder_Private.h */,
				86C40B3C1A8D7C5B00081FAC /* ORKDataLogger.h */,
				86C40B3D1A8D7C5B00081FAC /* ORKDataLogger.m */,
				86C40B3E1A8D7C5B00081FAC /* ORKDataLogger_Private.h */,
				B12EFF551AB216E700A80147 /* Accelerometer */,
				B12EFF561AB216EE00A80147 /* Audio */,
				B12EFF571AB216FD00A80147 /* Device Motion */,
				B12EFF581AB2170A00A80147 /* Health */,
				B12EFF591AB2171900A80147 /* Location */,
				B12EFF5A1AB2172100A80147 /* Pedometer */,
				B12EFF5B1AB2172B00A80147 /* Touch */,
			);
			name = Recorders;
			sourceTree = "<group>";
		};
		B12EFF551AB216E700A80147 /* Accelerometer */ = {
			isa = PBXGroup;
			children = (
				86C40B2E1A8D7C5B00081FAC /* ORKAccelerometerRecorder.h */,
				86C40B2F1A8D7C5B00081FAC /* ORKAccelerometerRecorder.m */,
				86C40B241A8D7C5B00081FAC /* CMAccelerometerData+ORKJSONDictionary.h */,
				86C40B251A8D7C5B00081FAC /* CMAccelerometerData+ORKJSONDictionary.m */,
			);
			name = Accelerometer;
			sourceTree = "<group>";
		};
		B12EFF561AB216EE00A80147 /* Audio */ = {
			isa = PBXGroup;
			children = (
				86C40B3A1A8D7C5B00081FAC /* ORKAudioRecorder.h */,
				86C40B3B1A8D7C5B00081FAC /* ORKAudioRecorder.m */,
			);
			name = Audio;
			sourceTree = "<group>";
		};
		B12EFF571AB216FD00A80147 /* Device Motion */ = {
			isa = PBXGroup;
			children = (
				86C40B3F1A8D7C5B00081FAC /* ORKDeviceMotionRecorder.h */,
				86C40B401A8D7C5B00081FAC /* ORKDeviceMotionRecorder.m */,
				86C40B261A8D7C5B00081FAC /* CMDeviceMotion+ORKJSONDictionary.h */,
				86C40B271A8D7C5B00081FAC /* CMDeviceMotion+ORKJSONDictionary.m */,
				86C40B281A8D7C5B00081FAC /* CMMotionActivity+ORKJSONDictionary.h */,
				86C40B291A8D7C5B00081FAC /* CMMotionActivity+ORKJSONDictionary.m */,
			);
			name = "Device Motion";
			sourceTree = "<group>";
		};
		B12EFF581AB2170A00A80147 /* Health */ = {
			isa = PBXGroup;
			children = (
				86C40B411A8D7C5B00081FAC /* ORKHealthQuantityTypeRecorder.h */,
				86C40B421A8D7C5B00081FAC /* ORKHealthQuantityTypeRecorder.m */,
				86C40B2C1A8D7C5B00081FAC /* HKSample+ORKJSONDictionary.h */,
				86C40B2D1A8D7C5B00081FAC /* HKSample+ORKJSONDictionary.m */,
			);
			name = Health;
			sourceTree = "<group>";
		};
		B12EFF591AB2171900A80147 /* Location */ = {
			isa = PBXGroup;
			children = (
				86C40B431A8D7C5B00081FAC /* ORKLocationRecorder.h */,
				86C40B441A8D7C5B00081FAC /* ORKLocationRecorder.m */,
				86C40B221A8D7C5B00081FAC /* CLLocation+ORKJSONDictionary.h */,
				86C40B231A8D7C5B00081FAC /* CLLocation+ORKJSONDictionary.m */,
			);
			name = Location;
			sourceTree = "<group>";
		};
		B12EFF5A1AB2172100A80147 /* Pedometer */ = {
			isa = PBXGroup;
			children = (
				86C40B451A8D7C5B00081FAC /* ORKPedometerRecorder.h */,
				86C40B461A8D7C5B00081FAC /* ORKPedometerRecorder.m */,
				86C40B2A1A8D7C5B00081FAC /* CMPedometerData+ORKJSONDictionary.h */,
				86C40B2B1A8D7C5B00081FAC /* CMPedometerData+ORKJSONDictionary.m */,
			);
			name = Pedometer;
			sourceTree = "<group>";
		};
		B12EFF5B1AB2172B00A80147 /* Touch */ = {
			isa = PBXGroup;
			children = (
				86C40B4B1A8D7C5B00081FAC /* ORKTouchRecorder.h */,
				86C40B4C1A8D7C5B00081FAC /* ORKTouchRecorder.m */,
				86C40B4F1A8D7C5B00081FAC /* UITouch+ORKJSONDictionary.h */,
				86C40B501A8D7C5B00081FAC /* UITouch+ORKJSONDictionary.m */,
			);
			name = Touch;
			sourceTree = "<group>";
		};
		B12EFF5C1AB2175B00A80147 /* Countdown Step */ = {
			isa = PBXGroup;
			children = (
				86C40B021A8D7C5B00081FAC /* ORKCountdownStep.h */,
				86C40B031A8D7C5B00081FAC /* ORKCountdownStep.m */,
				86C40B041A8D7C5B00081FAC /* ORKCountdownStepViewController.h */,
				86C40B051A8D7C5B00081FAC /* ORKCountdownStepViewController.m */,
			);
			name = "Countdown Step";
			sourceTree = "<group>";
		};
		B12EFF5D1AB2177700A80147 /* Fitness */ = {
			isa = PBXGroup;
			children = (
				86C40B081A8D7C5B00081FAC /* ORKFitnessStep.h */,
				86C40B091A8D7C5B00081FAC /* ORKFitnessStep.m */,
				86C40B0A1A8D7C5B00081FAC /* ORKFitnessStepViewController.h */,
				86C40B0B1A8D7C5B00081FAC /* ORKFitnessStepViewController.m */,
				86C40B061A8D7C5B00081FAC /* ORKFitnessContentView.h */,
				86C40B071A8D7C5B00081FAC /* ORKFitnessContentView.m */,
			);
			name = Fitness;
			sourceTree = "<group>";
		};
		B12EFF5E1AB2177D00A80147 /* Spatial Span Memory */ = {
			isa = PBXGroup;
			children = (
				86C40B121A8D7C5B00081FAC /* ORKSpatialSpanMemoryStep.h */,
				86C40B131A8D7C5B00081FAC /* ORKSpatialSpanMemoryStep.m */,
				86C40B141A8D7C5B00081FAC /* ORKSpatialSpanMemoryStepViewController.h */,
				86C40B151A8D7C5B00081FAC /* ORKSpatialSpanMemoryStepViewController.m */,
				86C40B0C1A8D7C5B00081FAC /* ORKSpatialSpanGame.h */,
				86C40B0D1A8D7C5B00081FAC /* ORKSpatialSpanGame.m */,
				86C40B0E1A8D7C5B00081FAC /* ORKSpatialSpanGameState.h */,
				86C40B0F1A8D7C5B00081FAC /* ORKSpatialSpanGameState.m */,
				86C40B101A8D7C5B00081FAC /* ORKSpatialSpanMemoryContentView.h */,
				86C40B111A8D7C5B00081FAC /* ORKSpatialSpanMemoryContentView.m */,
				86C40B161A8D7C5B00081FAC /* ORKSpatialSpanTargetView.h */,
				86C40B171A8D7C5B00081FAC /* ORKSpatialSpanTargetView.m */,
			);
			name = "Spatial Span Memory";
			sourceTree = "<group>";
		};
		B12EFF5F1AB2178500A80147 /* Tapping */ = {
			isa = PBXGroup;
			children = (
				86C40B1A1A8D7C5B00081FAC /* ORKTappingIntervalStep.h */,
				86C40B1B1A8D7C5B00081FAC /* ORKTappingIntervalStep.m */,
				86C40B1C1A8D7C5B00081FAC /* ORKTappingIntervalStepViewController.h */,
				86C40B1D1A8D7C5B00081FAC /* ORKTappingIntervalStepViewController.m */,
				86C40B181A8D7C5B00081FAC /* ORKTappingContentView.h */,
				86C40B191A8D7C5B00081FAC /* ORKTappingContentView.m */,
			);
			name = Tapping;
			sourceTree = "<group>";
		};
		B12EFF601AB2178B00A80147 /* Short Walk */ = {
			isa = PBXGroup;
			children = (
				86C40B1E1A8D7C5B00081FAC /* ORKWalkingTaskStep.h */,
				86C40B1F1A8D7C5B00081FAC /* ORKWalkingTaskStep.m */,
				86C40B201A8D7C5B00081FAC /* ORKWalkingTaskStepViewController.h */,
				86C40B211A8D7C5B00081FAC /* ORKWalkingTaskStepViewController.m */,
			);
			name = "Short Walk";
			sourceTree = "<group>";
		};
		B12EFF611AB217AE00A80147 /* Speech Synthesis */ = {
			isa = PBXGroup;
			children = (
				86C40B4D1A8D7C5B00081FAC /* ORKVoiceEngine.h */,
				86C40B4E1A8D7C5B00081FAC /* ORKVoiceEngine.m */,
				2EBFE11E1AE1B68800CB8254 /* ORKVoiceEngine_Internal.h */,
			);
			name = "Speech Synthesis";
			sourceTree = "<group>";
		};
		B1A860D91A9693C400EA57B7 /* Animations */ = {
			isa = PBXGroup;
			children = (
				B1A860DA1A9693C400EA57B7 /* phone@2x */,
				B1A860E21A9693C400EA57B7 /* phone@3x */,
			);
			path = Animations;
			sourceTree = "<group>";
		};
		B1A860DA1A9693C400EA57B7 /* phone@2x */ = {
			isa = PBXGroup;
			children = (
				B1A860DB1A9693C400EA57B7 /* consent_01@2x.m4v */,
				B1A860DC1A9693C400EA57B7 /* consent_02@2x.m4v */,
				B1A860DD1A9693C400EA57B7 /* consent_03@2x.m4v */,
				B1A860DE1A9693C400EA57B7 /* consent_04@2x.m4v */,
				B1A860DF1A9693C400EA57B7 /* consent_05@2x.m4v */,
				B1A860E01A9693C400EA57B7 /* consent_06@2x.m4v */,
				B1A860E11A9693C400EA57B7 /* consent_07@2x.m4v */,
			);
			path = "phone@2x";
			sourceTree = "<group>";
		};
		B1A860E21A9693C400EA57B7 /* phone@3x */ = {
			isa = PBXGroup;
			children = (
				B1A860E31A9693C400EA57B7 /* consent_01@3x.m4v */,
				B1A860E41A9693C400EA57B7 /* consent_02@3x.m4v */,
				B1A860E51A9693C400EA57B7 /* consent_03@3x.m4v */,
				B1A860E61A9693C400EA57B7 /* consent_04@3x.m4v */,
				B1A860E71A9693C400EA57B7 /* consent_05@3x.m4v */,
				B1A860E81A9693C400EA57B7 /* consent_06@3x.m4v */,
				B1A860E91A9693C400EA57B7 /* consent_07@3x.m4v */,
			);
			path = "phone@3x";
			sourceTree = "<group>";
		};
		B1C0F4E01A9BA65F0022C153 /* Localized */ = {
			isa = PBXGroup;
			children = (
				B1C0F4E11A9BA65F0022C153 /* Localizable.strings */,
			);
			path = Localized;
			sourceTree = "<group>";
		};
		BC4194261AE8451F00073D6B /* Misc */ = {
			isa = PBXGroup;
			children = (
				BC4194271AE8453A00073D6B /* ORKObserver.h */,
				BC4194281AE8453A00073D6B /* ORKObserver.m */,
				CAA870CE1BCBF23700D0FC28 /* ORKPlacemark.h */,
				CAA870CF1BCBF23700D0FC28 /* ORKPlacemark.m */,
			);
			name = Misc;
			sourceTree = "<group>";
		};
		BF690AD61BAD3DC0009C5ADA /* Review Step */ = {
			isa = PBXGroup;
			children = (
				BF690ADD1BAD5809009C5ADA /* ORKReviewStepViewController.h */,
				BF952C701BD8063500E780F9 /* ORKReviewStepViewController_Internal.h */,
				BF690ADE1BAD5809009C5ADA /* ORKReviewStepViewController.m */,
				BF690AD71BAD3E41009C5ADA /* ORKReviewStep.h */,
				BF690ADB1BAD3ED7009C5ADA /* ORKReviewStep_Internal.h */,
				BF690AD81BAD3E41009C5ADA /* ORKReviewStep.m */,
			);
			name = "Review Step";
			sourceTree = "<group>";
		};
		BF9D62C41BD244C4000AA6A7 /* Wait Step */ = {
			isa = PBXGroup;
			children = (
				BF9D62B81BD244B0000AA6A7 /* ORKWaitStep.h */,
				BF9D62B91BD244B0000AA6A7 /* ORKWaitStep.m */,
				BF9D62BA1BD244B0000AA6A7 /* ORKWaitStepView.h */,
				BF9D62BB1BD244B0000AA6A7 /* ORKWaitStepView.m */,
				BF9D62BC1BD244B0000AA6A7 /* ORKWaitStepViewController.h */,
				BF9D62BD1BD244B0000AA6A7 /* ORKWaitStepViewController.m */,
			);
			name = "Wait Step";
			sourceTree = "<group>";
		};
		D44239761AF17EE700559D96 /* Image Capture Step */ = {
			isa = PBXGroup;
			children = (
				D44239771AF17F5100559D96 /* ORKImageCaptureStep.h */,
				D44239781AF17F5100559D96 /* ORKImageCaptureStep.m */,
				D442397B1AF17F7600559D96 /* ORKImageCaptureStepViewController.h */,
				D442397C1AF17F7600559D96 /* ORKImageCaptureStepViewController.m */,
				D45852081AF6CCFA00A2DE13 /* ORKImageCaptureCameraPreviewView.h */,
				D45852091AF6CCFA00A2DE13 /* ORKImageCaptureCameraPreviewView.m */,
				D42FEFB61AF7557000A124F8 /* ORKImageCaptureView.h */,
				D42FEFB71AF7557000A124F8 /* ORKImageCaptureView.m */,
			);
			name = "Image Capture Step";
			sourceTree = "<group>";
		};
		FA7A9D2C1B083D90005A2BEA /* Formatters */ = {
			isa = PBXGroup;
			children = (
				FA7A9D2D1B083DD3005A2BEA /* ORKConsentSectionFormatter.h */,
				FA7A9D2E1B083DD3005A2BEA /* ORKConsentSectionFormatter.m */,
				FA7A9D311B0843A9005A2BEA /* ORKConsentSignatureFormatter.h */,
				FA7A9D321B0843A9005A2BEA /* ORKConsentSignatureFormatter.m */,
			);
			name = Formatters;
			sourceTree = "<group>";
		};
		FA7A9D351B09362D005A2BEA /* Consent */ = {
			isa = PBXGroup;
			children = (
				86CC8EAA1AC09383001CCD89 /* ORKConsentTests.m */,
				FA7A9D2A1B082688005A2BEA /* ORKConsentDocumentTests.m */,
				FA7A9D361B09365F005A2BEA /* ORKConsentSectionFormatterTests.m */,
				FA7A9D381B0969A7005A2BEA /* ORKConsentSignatureFormatterTests.m */,
			);
			name = Consent;
			sourceTree = "<group>";
		};
/* End PBXGroup section */

/* Begin PBXHeadersBuildPhase section */
		B183A4741A8535D100C76870 /* Headers */ = {
			isa = PBXHeadersBuildPhase;
			buildActionMask = 2147483647;
			files = (
				BF9D62BE1BD244B0000AA6A7 /* ORKWaitStep.h in Headers */,
				BF690AE01BAD5809009C5ADA /* ORKReviewStepViewController.h in Headers */,
				BF690AD91BAD3E41009C5ADA /* ORKReviewStep.h in Headers */,
				BCA5C0351AEC05F20092AC8D /* ORKStepNavigationRule.h in Headers */,
				BC13CE391B0660220044153C /* ORKNavigableOrderedTask.h in Headers */,
				86C40C921A8D7C5C00081FAC /* ORKAudioRecorder.h in Headers */,
				BCB6E65B1B7D534C000D5B34 /* ORKDiscreteGraphChartView.h in Headers */,
				86C40D8E1A8D7C5C00081FAC /* ORKStep.h in Headers */,
				618DA04E1A93D0D600E63AA8 /* ORKAccessibility.h in Headers */,
				86B781BB1AA668ED00688151 /* ORKTimeIntervalPicker.h in Headers */,
				86C40C6A1A8D7C5C00081FAC /* CMDeviceMotion+ORKJSONDictionary.h in Headers */,
				86C40CE41A8D7C5C00081FAC /* ORKAnswerFormat.h in Headers */,
				25ECC0951AFBD68300F3D63B /* ORKReactionTimeStep.h in Headers */,
				86C40D0A1A8D7C5C00081FAC /* ORKCustomStepView.h in Headers */,
				BCD192EE1B81255F00FCC08A /* ORKPieChartView_Internal.h in Headers */,
				86C40DCE1A8D7C5C00081FAC /* ORKTaskViewController_Internal.h in Headers */,
				25ECC09F1AFBD92D00F3D63B /* ORKReactionTimeContentView.h in Headers */,
				10FF9AC31B79EF2800ECB5B4 /* ORKHolePegTestRemoveStep.h in Headers */,
				86C40C361A8D7C5C00081FAC /* ORKSpatialSpanGame.h in Headers */,
				86C40CAC1A8D7C5C00081FAC /* ORKRecorder.h in Headers */,
				865EA1681ABA1AA10037C68E /* ORKPicker.h in Headers */,
				86C40CC81A8D7C5C00081FAC /* ORKFormItemCell.h in Headers */,
				86C40DF21A8D7C5C00081FAC /* ORKConsentReviewController.h in Headers */,
				86C40C961A8D7C5C00081FAC /* ORKDataLogger.h in Headers */,
				BC13CE421B066A990044153C /* ORKStepNavigationRule_Internal.h in Headers */,
				86C40D781A8D7C5C00081FAC /* ORKScaleSlider.h in Headers */,
				861D2AE81B840991008C4CD0 /* ORKTimedWalkStep.h in Headers */,
				86C40D241A8D7C5C00081FAC /* ORKFormStepViewController.h in Headers */,
				86C40D6A1A8D7C5C00081FAC /* ORKResult.h in Headers */,
				86C40DD61A8D7C5C00081FAC /* ORKUnitLabel.h in Headers */,
				10FF9AD71B7A045E00ECB5B4 /* ORKSeparatorView.h in Headers */,
				86C40D9C1A8D7C5C00081FAC /* ORKSubheadlineLabel.h in Headers */,
				147503BB1AEE807C004B17F3 /* ORKToneAudiometryStepViewController.h in Headers */,
				BCD192DF1B81240400FCC08A /* ORKPieChartPieView.h in Headers */,
				86C40D441A8D7C5C00081FAC /* ORKInstructionStepViewController.h in Headers */,
				86C40D841A8D7C5C00081FAC /* ORKSelectionTitleLabel.h in Headers */,
				BC13CE3C1B0662990044153C /* ORKStepNavigationRule_Private.h in Headers */,
				86C40D3C1A8D7C5C00081FAC /* ORKImageChoiceLabel.h in Headers */,
				BF9D62C21BD244B0000AA6A7 /* ORKWaitStepViewController.h in Headers */,
				BF9D62C01BD244B0000AA6A7 /* ORKWaitStepView.h in Headers */,
				BC4194291AE8453A00073D6B /* ORKObserver.h in Headers */,
				10FF9AD31B79F5EA00ECB5B4 /* ORKHolePegTestRemovePegView.h in Headers */,
				86C40C661A8D7C5C00081FAC /* CMAccelerometerData+ORKJSONDictionary.h in Headers */,
				25ECC0A31AFBDD2700F3D63B /* ORKReactionTimeStimulusView.h in Headers */,
				106FF2AA1B690FD7004EACF2 /* ORKHolePegTestPlacePegView.h in Headers */,
				86C40D701A8D7C5C00081FAC /* ORKRoundTappingButton.h in Headers */,
				BCB6E6501B7D533B000D5B34 /* ORKCenteredCollectionViewLayout.h in Headers */,
				CBD34A561BB1FB9000F204EA /* ORKLocationSelectionView.h in Headers */,
				865EA1621AB8DF750037C68E /* ORKDateTimePicker.h in Headers */,
				86C40DA01A8D7C5C00081FAC /* ORKSurveyAnswerCell.h in Headers */,
				86C40D941A8D7C5C00081FAC /* ORKStepViewController.h in Headers */,
				B8760F2B1AFBEFB0007FA16F /* ORKScaleRangeDescriptionLabel.h in Headers */,
				86C40C221A8D7C5C00081FAC /* ORKCountdownStep.h in Headers */,
				86C40DB61A8D7C5C00081FAC /* ORKSurveyAnswerCellForText.h in Headers */,
				86C40E281A8D7C5C00081FAC /* ORKSignatureView.h in Headers */,
				BCB6E65D1B7D534C000D5B34 /* ORKGraphChartView_Internal.h in Headers */,
				86C40C8C1A8D7C5C00081FAC /* ORKActiveStepViewController.h in Headers */,
				618DA0541A93D0D600E63AA8 /* UIView+ORKAccessibility.h in Headers */,
				86C40C3A1A8D7C5C00081FAC /* ORKSpatialSpanGameState.h in Headers */,
				10864CA21B27146B000F4158 /* ORKPSATContentView.h in Headers */,
				618DA0501A93D0D600E63AA8 /* ORKAccessibilityFunctions.h in Headers */,
				86C40C721A8D7C5C00081FAC /* CMPedometerData+ORKJSONDictionary.h in Headers */,
				106FF2A61B665CF5004EACF2 /* ORKHolePegTestPlaceContentView.h in Headers */,
				86C40CA41A8D7C5C00081FAC /* ORKLocationRecorder.h in Headers */,
				86C40D201A8D7C5C00081FAC /* ORKFormStep.h in Headers */,
				BCD192EB1B81245500FCC08A /* ORKPieChartTitleTextView.h in Headers */,
				86C40C761A8D7C5C00081FAC /* HKSample+ORKJSONDictionary.h in Headers */,
				86C40CEA1A8D7C5C00081FAC /* ORKAnswerTextField.h in Headers */,
				B12EA0191B0D76AD00F9F554 /* ORKToneAudiometryPracticeStepViewController.h in Headers */,
				B183A4A21A8535D100C76870 /* ResearchKit_Private.h in Headers */,
				86C40CE81A8D7C5C00081FAC /* ORKAnswerFormat_Internal.h in Headers */,
				106FF29E1B663FCE004EACF2 /* ORKHolePegTestPlaceStep.h in Headers */,
				86C40D021A8D7C5C00081FAC /* ORKContinueButton.h in Headers */,
				86C40D681A8D7C5C00081FAC /* ORKQuestionStepViewController_Private.h in Headers */,
				BCB6E6661B7D535F000D5B34 /* ORKXAxisView.h in Headers */,
				86C40D121A8D7C5C00081FAC /* ORKDefines.h in Headers */,
				86C40D401A8D7C5C00081FAC /* ORKInstructionStep.h in Headers */,
				147503B71AEE807C004B17F3 /* ORKToneAudiometryContentView.h in Headers */,
				86C40D981A8D7C5C00081FAC /* ORKStepViewController_Internal.h in Headers */,
				86B89ABB1AB3BECC001626A4 /* ORKStepHeaderView.h in Headers */,
				D42FEFB81AF7557000A124F8 /* ORKImageCaptureView.h in Headers */,
				10FF9ADB1B7BA78400ECB5B4 /* ORKOrderedTask_Private.h in Headers */,
				86C40D1A1A8D7C5C00081FAC /* ORKFormItem_Internal.h in Headers */,
				86C40E1C1A8D7C5C00081FAC /* ORKConsentSection_Internal.h in Headers */,
				861D2AEC1B8409B2008C4CD0 /* ORKTimedWalkStepViewController.h in Headers */,
				86C40C7A1A8D7C5C00081FAC /* ORKAccelerometerRecorder.h in Headers */,
				86C40D141A8D7C5C00081FAC /* ORKDefines_Private.h in Headers */,
				BF952C711BD8071C00E780F9 /* ORKReviewStepViewController_Internal.h in Headers */,
				86C40CA81A8D7C5C00081FAC /* ORKPedometerRecorder.h in Headers */,
				86C40CD01A8D7C5C00081FAC /* ORKInstructionStepView.h in Headers */,
				86C40E021A8D7C5C00081FAC /* ORKConsentDocument_Internal.h in Headers */,
				86C40E181A8D7C5C00081FAC /* ORKConsentSection.h in Headers */,
				86AD910A1AB7AD1E00361FEB /* ORKNavigationContainerView.h in Headers */,
				865EA16C1ABA1BE20037C68E /* ORKSurveyAnswerCellForPicker.h in Headers */,
				86C40C121A8D7C5C00081FAC /* ORKActiveStepQuantityView.h in Headers */,
				86C40CCC1A8D7C5C00081FAC /* ORKImageSelectionView.h in Headers */,
				2441034F1B966D4C00EEAB0C /* ORKPasscodeViewController.h in Headers */,
				B11C549F1A9EF4A700265E61 /* ORKConsentSharingStepViewController.h in Headers */,
				86C40D621A8D7C5C00081FAC /* ORKQuestionStep_Internal.h in Headers */,
				86C40D641A8D7C5C00081FAC /* ORKQuestionStepViewController.h in Headers */,
				10BAA2CA1B5FCB4F004FE478 /* ORKProgressView.h in Headers */,
				BCB6E6601B7D534C000D5B34 /* ORKLineGraphChartView.h in Headers */,
				86C40E241A8D7C5C00081FAC /* ORKEAGLMoviePlayerView.h in Headers */,
				B183A4DD1A8535D100C76870 /* ResearchKit.h in Headers */,
				86C40D101A8D7C5C00081FAC /* ORKDefaultFont.h in Headers */,
				86C40E301A8D7C5C00081FAC /* ORKVisualConsentStepViewController.h in Headers */,
				86C40DCA1A8D7C5C00081FAC /* ORKTaskViewController.h in Headers */,
				86C40C7E1A8D7C5C00081FAC /* ORKActiveStep.h in Headers */,
				BCB6E65E1B7D534C000D5B34 /* ORKGraphChartView.h in Headers */,
				86C40DD21A8D7C5C00081FAC /* ORKTextButton.h in Headers */,
				86C40CD41A8D7C5C00081FAC /* ORKTableContainerView.h in Headers */,
				86C40D0E1A8D7C5C00081FAC /* ORKCustomStepView_Internal.h in Headers */,
				86C40CF21A8D7C5C00081FAC /* ORKBodyLabel.h in Headers */,
				106FF2B41B71F18E004EACF2 /* ORKHolePegTestPlaceHoleView.h in Headers */,
				86C40D921A8D7C5C00081FAC /* ORKStep_Private.h in Headers */,
				86C40CC41A8D7C5C00081FAC /* ORKCompletionStepViewController.h in Headers */,
				86C40D7C1A8D7C5C00081FAC /* ORKScaleValueLabel.h in Headers */,
				250F94081B4C5AA400FA23EB /* ORKTowerOfHanoiStepViewController.h in Headers */,
				86C40E2C1A8D7C5C00081FAC /* ORKVisualConsentStep.h in Headers */,
				257FCE1F1B4D14E50001EF06 /* ORKTowerOfHanoiTowerView.h in Headers */,
				24A4DA181B8D13FE009C797A /* ORKPasscodeStepViewController.h in Headers */,
				86C40CB81A8D7C5C00081FAC /* ORKVoiceEngine.h in Headers */,
				24A4DA141B8D1115009C797A /* ORKPasscodeStep.h in Headers */,
				BCB6E6521B7D533B000D5B34 /* ORKPieChartLegendCell.h in Headers */,
				FA7A9D331B0843A9005A2BEA /* ORKConsentSignatureFormatter.h in Headers */,
				86C40C5A1A8D7C5C00081FAC /* ORKWalkingTaskStep.h in Headers */,
				86C40E361A8D7C5C00081FAC /* ORKVisualConsentTransitionAnimator.h in Headers */,
				86AD910D1AB7AE4100361FEB /* ORKNavigationContainerView_Internal.h in Headers */,
				2433C9E31B9A506F0052D375 /* ORKKeychainWrapper.h in Headers */,
				86C40CEE1A8D7C5C00081FAC /* ORKAnswerTextView.h in Headers */,
				B12EA0151B0D73A500F9F554 /* ORKToneAudiometryPracticeStep.h in Headers */,
				86C40C421A8D7C5C00081FAC /* ORKSpatialSpanMemoryStep.h in Headers */,
				86C40C6E1A8D7C5C00081FAC /* CMMotionActivity+ORKJSONDictionary.h in Headers */,
				B11C54991A9EEF8800265E61 /* ORKConsentSharingStep.h in Headers */,
				106FF2AE1B6FACA8004EACF2 /* ORKDirectionView.h in Headers */,
				86C40DA61A8D7C5C00081FAC /* ORKSurveyAnswerCellForImageSelection.h in Headers */,
				86C40D5E1A8D7C5C00081FAC /* ORKQuestionStep.h in Headers */,
				6146D0A31B84A91E0068491D /* ORKLineGraphAccessibilityElement.h in Headers */,
				86C40C841A8D7C5C00081FAC /* ORKActiveStepTimer.h in Headers */,
				86B781BD1AA668ED00688151 /* ORKValuePicker.h in Headers */,
				86C40DE21A8D7C5C00081FAC /* ORKVerticalContainerView_Internal.h in Headers */,
				BC01B0FB1B0EB99700863803 /* ORKTintedImageView_Internal.h in Headers */,
				86B89ABE1AB3BFDB001626A4 /* ORKStepHeaderView_Internal.h in Headers */,
				86C40C1E1A8D7C5C00081FAC /* ORKAudioStepViewController.h in Headers */,
				147503AF1AEE8071004B17F3 /* ORKAudioGenerator.h in Headers */,
				86AD91141AB7B97E00361FEB /* ORKQuestionStepView.h in Headers */,
				86C40C621A8D7C5C00081FAC /* CLLocation+ORKJSONDictionary.h in Headers */,
				86C40D801A8D7C5C00081FAC /* ORKSelectionSubTitleLabel.h in Headers */,
				D458520A1AF6CCFA00A2DE13 /* ORKImageCaptureCameraPreviewView.h in Headers */,
				D44239791AF17F5100559D96 /* ORKImageCaptureStep.h in Headers */,
				86C40CB21A8D7C5C00081FAC /* ORKRecorder_Private.h in Headers */,
				BCD192E71B81243900FCC08A /* ORKPieChartLegendView.h in Headers */,
				86C40C881A8D7C5C00081FAC /* ORKActiveStepTimerView.h in Headers */,
				86C40C161A8D7C5C00081FAC /* ORKAudioContentView.h in Headers */,
				86C40CB41A8D7C5C00081FAC /* ORKTouchRecorder.h in Headers */,
				86C40DEA1A8D7C5C00081FAC /* UIBarButtonItem+ORKBarButtonItem.h in Headers */,
				86C40CF61A8D7C5C00081FAC /* ORKBorderedButton.h in Headers */,
				86C40D4A1A8D7C5C00081FAC /* ORKLabel.h in Headers */,
				250F94041B4C5A6600FA23EB /* ORKTowerOfHanoiStep.h in Headers */,
				861D11A91AA691BB003C98A7 /* ORKScaleSliderView.h in Headers */,
				10FF9ACB1B79F22900ECB5B4 /* ORKHolePegTestRemoveStepViewController.h in Headers */,
				10864CA01B27146B000F4158 /* ORKPSATStepViewController.h in Headers */,
				BC13CE3E1B0662A80044153C /* ORKOrderedTask_Internal.h in Headers */,
				86C40C3E1A8D7C5C00081FAC /* ORKSpatialSpanMemoryContentView.h in Headers */,
				257FCE231B4D37A80001EF06 /* ORKTowerOfHanoiTower.h in Headers */,
				86C40CC01A8D7C5C00081FAC /* ORKCompletionStep.h in Headers */,
				86C40DF61A8D7C5C00081FAC /* ORKConsentSignatureController.h in Headers */,
				86C40CDC1A8D7C5C00081FAC /* ORKTintedImageView.h in Headers */,
				86C40D281A8D7C5C00081FAC /* ORKFormTextView.h in Headers */,
				CAA870D01BCBF23700D0FC28 /* ORKPlacemark.h in Headers */,
				86C40DEE1A8D7C5C00081FAC /* UIResponder+ResearchKit.h in Headers */,
				86C40E041A8D7C5C00081FAC /* ORKConsentLearnMoreViewController.h in Headers */,
				25ECC09B1AFBD8B300F3D63B /* ORKReactionTimeViewController.h in Headers */,
				86C40D061A8D7C5C00081FAC /* ORKCountdownLabel.h in Headers */,
				86C40C2A1A8D7C5C00081FAC /* ORKFitnessContentView.h in Headers */,
				86C40DC21A8D7C5C00081FAC /* ORKTapCountLabel.h in Headers */,
				86C40D301A8D7C5C00081FAC /* ORKHealthAnswerFormat.h in Headers */,
				86C40C261A8D7C5C00081FAC /* ORKCountdownStepViewController.h in Headers */,
				861D2AF01B8409D9008C4CD0 /* ORKTimedWalkContentView.h in Headers */,
				86C40E0C1A8D7C5C00081FAC /* ORKConsentReviewStepViewController.h in Headers */,
				86C40C321A8D7C5C00081FAC /* ORKFitnessStepViewController.h in Headers */,
				BCC1CD9A1B7ED64F00D86886 /* ORKYAxisView.h in Headers */,
				86C40DBE1A8D7C5C00081FAC /* ORKTableViewCell.h in Headers */,
				BCB6E64A1B7D531C000D5B34 /* ORKPieChartView.h in Headers */,
				86C40C2E1A8D7C5C00081FAC /* ORKFitnessStep.h in Headers */,
				86C40C821A8D7C5C00081FAC /* ORKActiveStep_Internal.h in Headers */,
				86C40D481A8D7C5C00081FAC /* ORKInstructionStepViewController_Internal.h in Headers */,
				86C40D341A8D7C5C00081FAC /* ORKHelpers.h in Headers */,
				FA7A9D2F1B083DD3005A2BEA /* ORKConsentSectionFormatter.h in Headers */,
				86C40E341A8D7C5C00081FAC /* ORKVisualConsentStepViewController_Internal.h in Headers */,
				86C40D381A8D7C5C00081FAC /* ORKHTMLPDFWriter.h in Headers */,
				86C40D561A8D7C5C00081FAC /* ORKOrderedTask.h in Headers */,
				86C40C4E1A8D7C5C00081FAC /* ORKTappingContentView.h in Headers */,
				86C40CA01A8D7C5C00081FAC /* ORKHealthQuantityTypeRecorder.h in Headers */,
				BC13CE401B0666FD0044153C /* ORKResultPredicate.h in Headers */,
				86C40CFA1A8D7C5C00081FAC /* ORKCaption1Label.h in Headers */,
				86C40E081A8D7C5C00081FAC /* ORKConsentReviewStep.h in Headers */,
				86C40C901A8D7C5C00081FAC /* ORKActiveStepViewController_Internal.h in Headers */,
				86C40CD81A8D7C5C00081FAC /* ORKTextFieldView.h in Headers */,
				86C40DD01A8D7C5C00081FAC /* ORKTaskViewController_Private.h in Headers */,
				10FF9ACF1B79F5CE00ECB5B4 /* ORKHolePegTestRemoveContentView.h in Headers */,
				86C40DAE1A8D7C5C00081FAC /* ORKSurveyAnswerCellForScale.h in Headers */,
				10864CA41B27146B000F4158 /* ORKPSATKeyboardView.h in Headers */,
				86C40CFE1A8D7C5C00081FAC /* ORKChoiceViewCell.h in Headers */,
				86C40DC61A8D7C5C00081FAC /* ORKTask.h in Headers */,
				86C40C561A8D7C5C00081FAC /* ORKTappingIntervalStepViewController.h in Headers */,
				86AD91101AB7B8A600361FEB /* ORKActiveStepView.h in Headers */,
				86C40C9C1A8D7C5C00081FAC /* ORKDeviceMotionRecorder.h in Headers */,
				86C40E1E1A8D7C5C00081FAC /* ORKConsentSignature.h in Headers */,
				24898B0D1B7186C000B0E7E7 /* ORKScaleRangeImageView.h in Headers */,
				CBD34A5A1BB207FC00F204EA /* ORKSurveyAnswerCellForLocation.h in Headers */,
				86C40C5E1A8D7C5C00081FAC /* ORKWalkingTaskStepViewController.h in Headers */,
				BCB6E66C1B7D537B000D5B34 /* ORKRangedPoint.h in Headers */,
				86C40D2C1A8D7C5C00081FAC /* ORKHeadlineLabel.h in Headers */,
				246D15E21BA4EE49009C99FC /* ORKSurveyAnswerCellForEligibility.h in Headers */,
				86C40D1C1A8D7C5C00081FAC /* ORKFormSectionTitleLabel.h in Headers */,
				86C40CBC1A8D7C5C00081FAC /* UITouch+ORKJSONDictionary.h in Headers */,
				241A2E871B94FD8800ED3B39 /* ORKPasscodeStepViewController_Internal.h in Headers */,
				86C40D741A8D7C5C00081FAC /* ORKScaleRangeLabel.h in Headers */,
				86C40DDE1A8D7C5C00081FAC /* ORKVerticalContainerView.h in Headers */,
				86C40CB01A8D7C5C00081FAC /* ORKRecorder_Internal.h in Headers */,
				86C40E101A8D7C5C00081FAC /* ORKConsentSceneViewController.h in Headers */,
				86C40DAA1A8D7C5C00081FAC /* ORKSurveyAnswerCellForNumber.h in Headers */,
				10864C9E1B27146B000F4158 /* ORKPSATStep.h in Headers */,
				86C40D6E1A8D7C5C00081FAC /* ORKResult_Private.h in Headers */,
				86C40D161A8D7C5C00081FAC /* ORKErrors.h in Headers */,
				861D11B51AA7D073003C98A7 /* ORKTextChoiceCellGroup.h in Headers */,
				147503B91AEE807C004B17F3 /* ORKToneAudiometryStep.h in Headers */,
				106FF2A21B665B86004EACF2 /* ORKHolePegTestPlaceStepViewController.h in Headers */,
				24A4DA101B8D0F21009C797A /* ORKPasscodeStepView.h in Headers */,
				86C40C9A1A8D7C5C00081FAC /* ORKDataLogger_Private.h in Headers */,
				246D15D81BA3438A009C99FC /* ORKEligibilitySelectionView.h in Headers */,
				861D11AD1AA7951F003C98A7 /* ORKChoiceAnswerFormatHelper.h in Headers */,
				86C40C461A8D7C5C00081FAC /* ORKSpatialSpanMemoryStepViewController.h in Headers */,
				86C40C521A8D7C5C00081FAC /* ORKTappingIntervalStep.h in Headers */,
				86C40D8A1A8D7C5C00081FAC /* ORKSkin.h in Headers */,
				86C40DFE1A8D7C5C00081FAC /* ORKConsentDocument.h in Headers */,
				D442397D1AF17F7600559D96 /* ORKImageCaptureStepViewController.h in Headers */,
				86C40C4A1A8D7C5C00081FAC /* ORKSpatialSpanTargetView.h in Headers */,
				86C40C1A1A8D7C5C00081FAC /* ORKAudioStep.h in Headers */,
			);
			runOnlyForDeploymentPostprocessing = 0;
		};
/* End PBXHeadersBuildPhase section */

/* Begin PBXNativeTarget section */
		86CC8E991AC09332001CCD89 /* ResearchKitTests */ = {
			isa = PBXNativeTarget;
			buildConfigurationList = 86CC8EA31AC09332001CCD89 /* Build configuration list for PBXNativeTarget "ResearchKitTests" */;
			buildPhases = (
				86CC8E961AC09332001CCD89 /* Sources */,
				86CC8E971AC09332001CCD89 /* Frameworks */,
				86CC8E981AC09332001CCD89 /* Resources */,
			);
			buildRules = (
			);
			dependencies = (
				86CC8EA21AC09332001CCD89 /* PBXTargetDependency */,
			);
			name = ResearchKitTests;
			productName = "ResearchKit Tests";
			productReference = 86CC8E9A1AC09332001CCD89 /* ResearchKitTests.xctest */;
			productType = "com.apple.product-type.bundle.unit-test";
		};
		B183A4731A8535D100C76870 /* ResearchKit */ = {
			isa = PBXNativeTarget;
			buildConfigurationList = B183A5921A8535D100C76870 /* Build configuration list for PBXNativeTarget "ResearchKit" */;
			buildPhases = (
				B183A4741A8535D100C76870 /* Headers */,
				B183A4F71A8535D100C76870 /* Sources */,
				B183A5591A8535D100C76870 /* Frameworks */,
				B183A5681A8535D100C76870 /* Resources */,
				B1429E9C1AAA651C003DE546 /* ShellScript */,
			);
			buildRules = (
			);
			dependencies = (
			);
			name = ResearchKit;
			productName = ResearchKit;
			productReference = B183A5951A8535D100C76870 /* ResearchKit.framework */;
			productType = "com.apple.product-type.framework";
		};
/* End PBXNativeTarget section */

/* Begin PBXProject section */
		3FFF18351829DB1D00167070 /* Project object */ = {
			isa = PBXProject;
			attributes = {
				CLASSPREFIX = ORK;
				LastSwiftUpdateCheck = 0700;
				LastUpgradeCheck = 0640;
				ORGANIZATIONNAME = researchkit.org;
				TargetAttributes = {
					86CC8E991AC09332001CCD89 = {
						CreatedOnToolsVersion = 6.2;
					};
					B18FF3A41A9FE25700C0C3B0 = {
						CreatedOnToolsVersion = 7.0;
					};
				};
			};
			buildConfigurationList = 3FFF18381829DB1D00167070 /* Build configuration list for PBXProject "ResearchKit" */;
			compatibilityVersion = "Xcode 3.2";
			developmentRegion = English;
			hasScannedForEncodings = 0;
			knownRegions = (
				en,
				Base,
				tr,
				zh_TW,
				zh_HK,
				zh_CN,
				vi,
				uk,
				th,
				sv,
				sk,
				ru,
				ro,
				pt,
				pt_PT,
				pl,
				nl,
				ms,
				ko,
				ja,
				it,
				id,
				hu,
				hr,
				hi,
				he,
				fr,
				fr_CA,
				fi,
				es,
				es_MX,
				en_GB,
				en_AU,
				el,
				de,
				da,
				cs,
				ca,
				ar,
				"zh-Hant",
				"zh-HK",
				"zh-Hans",
				"pt-PT",
				"fr-CA",
				"es-MX",
				"en-GB",
				"en-AU",
				nb,
			);
			mainGroup = 3FFF18341829DB1D00167070;
			productRefGroup = 3FFF183E1829DB1D00167070 /* Products */;
			projectDirPath = "";
			projectRoot = "";
			targets = (
				B183A4731A8535D100C76870 /* ResearchKit */,
				86CC8E991AC09332001CCD89 /* ResearchKitTests */,
				B18FF3A41A9FE25700C0C3B0 /* docs */,
			);
		};
/* End PBXProject section */

/* Begin PBXResourcesBuildPhase section */
		86CC8E981AC09332001CCD89 /* Resources */ = {
			isa = PBXResourcesBuildPhase;
			buildActionMask = 2147483647;
			files = (
			);
			runOnlyForDeploymentPostprocessing = 0;
		};
		B183A5681A8535D100C76870 /* Resources */ = {
			isa = PBXResourcesBuildPhase;
			buildActionMask = 2147483647;
			files = (
				B1A860EE1A9693C400EA57B7 /* consent_05@2x.m4v in Resources */,
				86C40DFA1A8D7C5C00081FAC /* MovieTintShader.fsh in Resources */,
				B1A860EA1A9693C400EA57B7 /* consent_01@2x.m4v in Resources */,
				B1A860F31A9693C400EA57B7 /* consent_03@3x.m4v in Resources */,
				B1A860F11A9693C400EA57B7 /* consent_01@3x.m4v in Resources */,
				B1A860F71A9693C400EA57B7 /* consent_07@3x.m4v in Resources */,
				B1A860F21A9693C400EA57B7 /* consent_02@3x.m4v in Resources */,
				B1A860EB1A9693C400EA57B7 /* consent_02@2x.m4v in Resources */,
				B1A860F61A9693C400EA57B7 /* consent_06@3x.m4v in Resources */,
				B1A860F01A9693C400EA57B7 /* consent_07@2x.m4v in Resources */,
				B1A860EF1A9693C400EA57B7 /* consent_06@2x.m4v in Resources */,
				B1A860EC1A9693C400EA57B7 /* consent_03@2x.m4v in Resources */,
				B1A860F41A9693C400EA57B7 /* consent_04@3x.m4v in Resources */,
				B1A860ED1A9693C400EA57B7 /* consent_04@2x.m4v in Resources */,
				B17FE7FD1A8DBE7C00BF9C28 /* Artwork.xcassets in Resources */,
				B1C0F4E41A9BA65F0022C153 /* Localizable.strings in Resources */,
				86C40DFC1A8D7C5C00081FAC /* MovieTintShader.vsh in Resources */,
				B1A860F51A9693C400EA57B7 /* consent_05@3x.m4v in Resources */,
			);
			runOnlyForDeploymentPostprocessing = 0;
		};
/* End PBXResourcesBuildPhase section */

/* Begin PBXShellScriptBuildPhase section */
		B1429E9C1AAA651C003DE546 /* ShellScript */ = {
			isa = PBXShellScriptBuildPhase;
			buildActionMask = 2147483647;
			files = (
			);
			inputPaths = (
			);
			outputPaths = (
			);
			runOnlyForDeploymentPostprocessing = 0;
			shellPath = /bin/sh;
			shellScript = "# License check: all\n\necho \"Checking for BSD license text (files missing licenses listed below):\"\n\nLICENSE_MISSING=`find . -name '*.[hm]' -o -name '*.vsh' -o -name '*.fsh' -exec grep -iL \"THIS SOFTWARE IS PROVIDED BY THE COPYRIGHT HOLDERS AND CONTRIBUTORS\" {} \\;`\necho \"$LICENSE_MISSING\"\n\ntest \"$LICENSE_MISSING\" == \"\"\n\n";
			showEnvVarsInLog = 0;
		};
		B18FF3A81A9FE26300C0C3B0 /* ShellScript */ = {
			isa = PBXShellScriptBuildPhase;
			buildActionMask = 2147483647;
			files = (
			);
			inputPaths = (
			);
			outputPaths = (
			);
			runOnlyForDeploymentPostprocessing = 0;
			shellPath = /bin/sh;
			shellScript = "if [ ! -x /usr/local/bin/appledoc ]; then\n    echo \"error: appledoc is required for building ResearchKit's documentation. See http://appledoc.gentlebytes.com\" 1>&2\n    exit 1\nfi\n\n/usr/local/bin/appledoc --print-settings --publish-docset --install-docset --output \"${BUILT_PRODUCTS_DIR}/docs/\" --include \"docs/ActiveTasks\" --include \"docs/InformedConsent\" --include \"docs/Overview\" --include \"docs/Survey\"  --ignore \"docs/templates\" --templates \"docs/templates\" \"${BUILT_PRODUCTS_DIR}/ResearchKit.framework\" \"docs\"\n\necho \"note: Opening documentation in browser...\"\nopen \"$HOME/Library/Developer/Shared/Documentation/DocSets/org.researchkit.ResearchKit.docset/Contents/Resources/Documents/index.html\"";
			showEnvVarsInLog = 0;
		};
/* End PBXShellScriptBuildPhase section */

/* Begin PBXSourcesBuildPhase section */
		86CC8E961AC09332001CCD89 /* Sources */ = {
			isa = PBXSourcesBuildPhase;
			buildActionMask = 2147483647;
			files = (
				86CC8EB71AC09383001CCD89 /* ORKDataLoggerTests.m in Sources */,
				248604061B4C98760010C8A0 /* ORKAnswerFormatTests.m in Sources */,
				86CC8EBA1AC09383001CCD89 /* ORKResultTests.m in Sources */,
				FA7A9D391B0969A7005A2BEA /* ORKConsentSignatureFormatterTests.m in Sources */,
				86CC8EB81AC09383001CCD89 /* ORKHKSampleTests.m in Sources */,
				BCB96C131B19C0EC002A0B96 /* ORKStepTests.m in Sources */,
				86CC8EB51AC09383001CCD89 /* ORKConsentTests.m in Sources */,
				2EBFE11D1AE1B32D00CB8254 /* ORKUIViewAccessibilityTests.m in Sources */,
				86CC8EB41AC09383001CCD89 /* ORKChoiceAnswerFormatHelperTests.m in Sources */,
				2EBFE1201AE1B74100CB8254 /* ORKVoiceEngineTests.m in Sources */,
				BCAD50E81B0201EE0034806A /* ORKTaskTests.m in Sources */,
				86CC8EBB1AC09383001CCD89 /* ORKTextChoiceCellGroupTests.m in Sources */,
				FA7A9D2B1B082688005A2BEA /* ORKConsentDocumentTests.m in Sources */,
				FA7A9D371B09365F005A2BEA /* ORKConsentSectionFormatterTests.m in Sources */,
				86D348021AC161B0006DB02B /* ORKRecorderTests.m in Sources */,
				86CC8EB61AC09383001CCD89 /* ORKDataLoggerManagerTests.m in Sources */,
				86CC8EB31AC09383001CCD89 /* ORKAccessibilityTests.m in Sources */,
			);
			runOnlyForDeploymentPostprocessing = 0;
		};
		B183A4F71A8535D100C76870 /* Sources */ = {
			isa = PBXSourcesBuildPhase;
			buildActionMask = 2147483647;
			files = (
				861D2AED1B8409B2008C4CD0 /* ORKTimedWalkStepViewController.m in Sources */,
				86C40C341A8D7C5C00081FAC /* ORKFitnessStepViewController.m in Sources */,
				86C40E2E1A8D7C5C00081FAC /* ORKVisualConsentStep.m in Sources */,
				2433C9E41B9A506F0052D375 /* ORKKeychainWrapper.m in Sources */,
				86C40CA61A8D7C5C00081FAC /* ORKLocationRecorder.m in Sources */,
				86C40CB61A8D7C5C00081FAC /* ORKTouchRecorder.m in Sources */,
				B12EA0161B0D73A500F9F554 /* ORKToneAudiometryPracticeStep.m in Sources */,
				CBD34A5B1BB207FC00F204EA /* ORKSurveyAnswerCellForLocation.m in Sources */,
				861D2AF11B8409D9008C4CD0 /* ORKTimedWalkContentView.m in Sources */,
				86C40DC41A8D7C5C00081FAC /* ORKTapCountLabel.m in Sources */,
				25ECC0A01AFBD92D00F3D63B /* ORKReactionTimeContentView.m in Sources */,
				86C40D4C1A8D7C5C00081FAC /* ORKLabel.m in Sources */,
				86C40C9E1A8D7C5C00081FAC /* ORKDeviceMotionRecorder.m in Sources */,
				86C40D961A8D7C5C00081FAC /* ORKStepViewController.m in Sources */,
				86C40DF81A8D7C5C00081FAC /* ORKConsentSignatureController.m in Sources */,
				BCB6E6531B7D533B000D5B34 /* ORKPieChartLegendCell.m in Sources */,
				86C40D8C1A8D7C5C00081FAC /* ORKSkin.m in Sources */,
				86C40D221A8D7C5C00081FAC /* ORKFormStep.m in Sources */,
				10FF9ACC1B79F22900ECB5B4 /* ORKHolePegTestRemoveStepViewController.m in Sources */,
				86C40CD61A8D7C5C00081FAC /* ORKTableContainerView.m in Sources */,
				257FCE201B4D14E50001EF06 /* ORKTowerOfHanoiTowerView.m in Sources */,
				861D11AE1AA7951F003C98A7 /* ORKChoiceAnswerFormatHelper.m in Sources */,
				106FF2AB1B690FD7004EACF2 /* ORKHolePegTestPlacePegView.m in Sources */,
				86C40C381A8D7C5C00081FAC /* ORKSpatialSpanGame.m in Sources */,
				86C40C481A8D7C5C00081FAC /* ORKSpatialSpanMemoryStepViewController.m in Sources */,
				86C40CDA1A8D7C5C00081FAC /* ORKTextFieldView.m in Sources */,
				B8760F2C1AFBEFB0007FA16F /* ORKScaleRangeDescriptionLabel.m in Sources */,
				86C40D821A8D7C5C00081FAC /* ORKSelectionSubTitleLabel.m in Sources */,
				86C40DCC1A8D7C5C00081FAC /* ORKTaskViewController.m in Sources */,
				86C40E061A8D7C5C00081FAC /* ORKConsentLearnMoreViewController.m in Sources */,
				86C40D7A1A8D7C5C00081FAC /* ORKScaleSlider.m in Sources */,
				244103501B966D4C00EEAB0C /* ORKPasscodeViewController.m in Sources */,
				86C40C801A8D7C5C00081FAC /* ORKActiveStep.m in Sources */,
				86C40D721A8D7C5C00081FAC /* ORKRoundTappingButton.m in Sources */,
				86C40E2A1A8D7C5C00081FAC /* ORKSignatureView.m in Sources */,
				BCFF24BD1B0798D10044EC35 /* ORKResultPredicate.m in Sources */,
				106FF2B51B71F18E004EACF2 /* ORKHolePegTestPlaceHoleView.m in Sources */,
				106FF2A31B665B86004EACF2 /* ORKHolePegTestPlaceStepViewController.m in Sources */,
				25ECC0A41AFBDD2700F3D63B /* ORKReactionTimeStimulusView.m in Sources */,
				86C40CBA1A8D7C5C00081FAC /* ORKVoiceEngine.m in Sources */,
				861D11B61AA7D073003C98A7 /* ORKTextChoiceCellGroup.m in Sources */,
				86C40CCA1A8D7C5C00081FAC /* ORKFormItemCell.m in Sources */,
				147503B81AEE807C004B17F3 /* ORKToneAudiometryContentView.m in Sources */,
				86C40CBE1A8D7C5C00081FAC /* UITouch+ORKJSONDictionary.m in Sources */,
				618DA0521A93D0D600E63AA8 /* ORKAccessibilityFunctions.m in Sources */,
				86C40DB81A8D7C5C00081FAC /* ORKSurveyAnswerCellForText.m in Sources */,
				86C40CF01A8D7C5C00081FAC /* ORKAnswerTextView.m in Sources */,
				86C40D3E1A8D7C5C00081FAC /* ORKImageChoiceLabel.m in Sources */,
				CAA870D11BCBF23700D0FC28 /* ORKPlacemark.m in Sources */,
				250F94051B4C5A6600FA23EB /* ORKTowerOfHanoiStep.m in Sources */,
				86C40E0A1A8D7C5C00081FAC /* ORKConsentReviewStep.m in Sources */,
				BCD192E81B81243900FCC08A /* ORKPieChartLegendView.m in Sources */,
				246D15D91BA3438A009C99FC /* ORKEligibilitySelectionView.m in Sources */,
				86C40D1E1A8D7C5C00081FAC /* ORKFormSectionTitleLabel.m in Sources */,
				250F94091B4C5AA400FA23EB /* ORKTowerOfHanoiStepViewController.m in Sources */,
				86C40CF81A8D7C5C00081FAC /* ORKBorderedButton.m in Sources */,
				86C40E201A8D7C5C00081FAC /* ORKConsentSignature.m in Sources */,
				246D15E31BA4EE49009C99FC /* ORKSurveyAnswerCellForEligibility.m in Sources */,
				86C40C601A8D7C5C00081FAC /* ORKWalkingTaskStepViewController.m in Sources */,
				BCD192E01B81240400FCC08A /* ORKPieChartPieView.m in Sources */,
				866F86011A96CBF3007B282C /* ORKSurveyAnswerCell.m in Sources */,
				86C40E321A8D7C5C00081FAC /* ORKVisualConsentStepViewController.m in Sources */,
				10FF9AD01B79F5CE00ECB5B4 /* ORKHolePegTestRemoveContentView.m in Sources */,
				10FF9AD41B79F5EA00ECB5B4 /* ORKHolePegTestRemovePegView.m in Sources */,
				618DA0561A93D0D600E63AA8 /* UIView+ORKAccessibility.m in Sources */,
				86C40D3A1A8D7C5C00081FAC /* ORKHTMLPDFWriter.m in Sources */,
				865EA1691ABA1AA10037C68E /* ORKPicker.m in Sources */,
				BCB6E6511B7D533B000D5B34 /* ORKCenteredCollectionViewLayout.m in Sources */,
				BF690ADA1BAD3E41009C5ADA /* ORKReviewStep.m in Sources */,
				86C40D321A8D7C5C00081FAC /* ORKHealthAnswerFormat.m in Sources */,
				10FF9AC41B79EF2800ECB5B4 /* ORKHolePegTestRemoveStep.m in Sources */,
				10BAA2CB1B5FCB4F004FE478 /* ORKProgressView.m in Sources */,
				86C40D861A8D7C5C00081FAC /* ORKSelectionTitleLabel.m in Sources */,
				86C40D001A8D7C5C00081FAC /* ORKChoiceViewCell.m in Sources */,
				86C40C4C1A8D7C5C00081FAC /* ORKSpatialSpanTargetView.m in Sources */,
				86C40D9E1A8D7C5C00081FAC /* ORKSubheadlineLabel.m in Sources */,
				10864CA31B27146B000F4158 /* ORKPSATContentView.m in Sources */,
				6146D0A41B84A91E0068491D /* ORKLineGraphAccessibilityElement.m in Sources */,
				D42FEFB91AF7557000A124F8 /* ORKImageCaptureView.m in Sources */,
				86C40C401A8D7C5C00081FAC /* ORKSpatialSpanMemoryContentView.m in Sources */,
				BCB6E6671B7D535F000D5B34 /* ORKXAxisView.m in Sources */,
				147503BC1AEE807C004B17F3 /* ORKToneAudiometryStepViewController.m in Sources */,
				86AD910B1AB7AD1E00361FEB /* ORKNavigationContainerView.m in Sources */,
				865EA1631AB8DF750037C68E /* ORKDateTimePicker.m in Sources */,
				86C40C781A8D7C5C00081FAC /* HKSample+ORKJSONDictionary.m in Sources */,
				86C40D421A8D7C5C00081FAC /* ORKInstructionStep.m in Sources */,
				86C40C2C1A8D7C5C00081FAC /* ORKFitnessContentView.m in Sources */,
				CBD34A571BB1FB9000F204EA /* ORKLocationSelectionView.m in Sources */,
				D458520B1AF6CCFA00A2DE13 /* ORKImageCaptureCameraPreviewView.m in Sources */,
				86C40E1A1A8D7C5C00081FAC /* ORKConsentSection.m in Sources */,
				86C40C241A8D7C5C00081FAC /* ORKCountdownStep.m in Sources */,
				BCB6E65C1B7D534C000D5B34 /* ORKDiscreteGraphChartView.m in Sources */,
				86C40CA21A8D7C5C00081FAC /* ORKHealthQuantityTypeRecorder.m in Sources */,
				86C40DC01A8D7C5C00081FAC /* ORKTableViewCell.m in Sources */,
				24A4DA111B8D0F21009C797A /* ORKPasscodeStepView.m in Sources */,
				BC41942A1AE8453A00073D6B /* ORKObserver.m in Sources */,
				86C40C681A8D7C5C00081FAC /* CMAccelerometerData+ORKJSONDictionary.m in Sources */,
				86C40C701A8D7C5C00081FAC /* CMMotionActivity+ORKJSONDictionary.m in Sources */,
				147503B01AEE8071004B17F3 /* ORKAudioGenerator.m in Sources */,
				86C40D7E1A8D7C5C00081FAC /* ORKScaleValueLabel.m in Sources */,
				B12EA01A1B0D76AD00F9F554 /* ORKToneAudiometryPracticeStepViewController.m in Sources */,
				86C40D901A8D7C5C00081FAC /* ORKStep.m in Sources */,
				86C40D2E1A8D7C5C00081FAC /* ORKHeadlineLabel.m in Sources */,
				FA7A9D341B0843A9005A2BEA /* ORKConsentSignatureFormatter.m in Sources */,
				86C40CFC1A8D7C5C00081FAC /* ORKCaption1Label.m in Sources */,
				86C40E001A8D7C5C00081FAC /* ORKConsentDocument.m in Sources */,
				D442397A1AF17F5100559D96 /* ORKImageCaptureStep.m in Sources */,
				86C40CDE1A8D7C5C00081FAC /* ORKTintedImageView.m in Sources */,
				86B781BC1AA668ED00688151 /* ORKTimeIntervalPicker.m in Sources */,
				86B781BE1AA668ED00688151 /* ORKValuePicker.m in Sources */,
				86B89ABC1AB3BECC001626A4 /* ORKStepHeaderView.m in Sources */,
				861D11AA1AA691BB003C98A7 /* ORKScaleSliderView.m in Sources */,
				86C40C141A8D7C5C00081FAC /* ORKActiveStepQuantityView.m in Sources */,
				BF690AE11BAD5809009C5ADA /* ORKReviewStepViewController.m in Sources */,
				86C40C6C1A8D7C5C00081FAC /* CMDeviceMotion+ORKJSONDictionary.m in Sources */,
				86C40DF01A8D7C5C00081FAC /* UIResponder+ResearchKit.m in Sources */,
				865EA16D1ABA1BE20037C68E /* ORKSurveyAnswerCellForPicker.m in Sources */,
				BF9D62C31BD244B0000AA6A7 /* ORKWaitStepViewController.m in Sources */,
				86C40D261A8D7C5C00081FAC /* ORKFormStepViewController.m in Sources */,
				BF9D62C11BD244B0000AA6A7 /* ORKWaitStepView.m in Sources */,
				86C40C8A1A8D7C5C00081FAC /* ORKActiveStepTimerView.m in Sources */,
				86AD91111AB7B8A600361FEB /* ORKActiveStepView.m in Sources */,
				86C40C201A8D7C5C00081FAC /* ORKAudioStepViewController.m in Sources */,
				86C40D081A8D7C5C00081FAC /* ORKCountdownLabel.m in Sources */,
				86C40E121A8D7C5C00081FAC /* ORKConsentSceneViewController.m in Sources */,
				D442397E1AF17F7600559D96 /* ORKImageCaptureStepViewController.m in Sources */,
				86C40CAE1A8D7C5C00081FAC /* ORKRecorder.m in Sources */,
				86C40DAC1A8D7C5C00081FAC /* ORKSurveyAnswerCellForNumber.m in Sources */,
				86C40C541A8D7C5C00081FAC /* ORKTappingIntervalStep.m in Sources */,
				86C40D6C1A8D7C5C00081FAC /* ORKResult.m in Sources */,
				86C40CD21A8D7C5C00081FAC /* ORKInstructionStepView.m in Sources */,
				10FF9AD81B7A045E00ECB5B4 /* ORKSeparatorView.m in Sources */,
				86C40D181A8D7C5C00081FAC /* ORKErrors.m in Sources */,
				25ECC09C1AFBD8B300F3D63B /* ORKReactionTimeViewController.m in Sources */,
				86C40DB01A8D7C5C00081FAC /* ORKSurveyAnswerCellForScale.m in Sources */,
				86C40C281A8D7C5C00081FAC /* ORKCountdownStepViewController.m in Sources */,
				86C40C641A8D7C5C00081FAC /* CLLocation+ORKJSONDictionary.m in Sources */,
				86C40D041A8D7C5C00081FAC /* ORKContinueButton.m in Sources */,
				24A4DA151B8D1115009C797A /* ORKPasscodeStep.m in Sources */,
				86C40DEC1A8D7C5C00081FAC /* UIBarButtonItem+ORKBarButtonItem.m in Sources */,
				106FF2AF1B6FACA8004EACF2 /* ORKDirectionView.m in Sources */,
				86C40CAA1A8D7C5C00081FAC /* ORKPedometerRecorder.m in Sources */,
				BCA5C0361AEC05F20092AC8D /* ORKStepNavigationRule.m in Sources */,
				106FF2A71B665CF5004EACF2 /* ORKHolePegTestPlaceContentView.m in Sources */,
				86C40D761A8D7C5C00081FAC /* ORKScaleRangeLabel.m in Sources */,
				86C40C741A8D7C5C00081FAC /* CMPedometerData+ORKJSONDictionary.m in Sources */,
				BF9D62BF1BD244B0000AA6A7 /* ORKWaitStep.m in Sources */,
				86AD91151AB7B97E00361FEB /* ORKQuestionStepView.m in Sources */,
				10864CA11B27146B000F4158 /* ORKPSATStepViewController.m in Sources */,
				86C40C5C1A8D7C5C00081FAC /* ORKWalkingTaskStep.m in Sources */,
				257FCE241B4D37A80001EF06 /* ORKTowerOfHanoiTower.m in Sources */,
				86C40C3C1A8D7C5C00081FAC /* ORKSpatialSpanGameState.m in Sources */,
				86C40CF41A8D7C5C00081FAC /* ORKBodyLabel.m in Sources */,
				106FF29F1B663FCE004EACF2 /* ORKHolePegTestPlaceStep.m in Sources */,
				86C40C941A8D7C5C00081FAC /* ORKAudioRecorder.m in Sources */,
				86C40C581A8D7C5C00081FAC /* ORKTappingIntervalStepViewController.m in Sources */,
				86C40E0E1A8D7C5C00081FAC /* ORKConsentReviewStepViewController.m in Sources */,
				86C40E261A8D7C5C00081FAC /* ORKEAGLMoviePlayerView.m in Sources */,
				86C40CC21A8D7C5C00081FAC /* ORKCompletionStep.m in Sources */,
				86C40C301A8D7C5C00081FAC /* ORKFitnessStep.m in Sources */,
				86C40C501A8D7C5C00081FAC /* ORKTappingContentView.m in Sources */,
				24A4DA191B8D13FE009C797A /* ORKPasscodeStepViewController.m in Sources */,
				86C40CEC1A8D7C5C00081FAC /* ORKAnswerTextField.m in Sources */,
				86C40C441A8D7C5C00081FAC /* ORKSpatialSpanMemoryStep.m in Sources */,
				24898B0E1B7186C000B0E7E7 /* ORKScaleRangeImageView.m in Sources */,
				86C40DD81A8D7C5C00081FAC /* ORKUnitLabel.m in Sources */,
				86C40D361A8D7C5C00081FAC /* ORKHelpers.m in Sources */,
				86C40C181A8D7C5C00081FAC /* ORKAudioContentView.m in Sources */,
				86C40C8E1A8D7C5C00081FAC /* ORKActiveStepViewController.m in Sources */,
				B183A5011A8535D100C76870 /* (null) in Sources */,
				10864CA51B27146B000F4158 /* ORKPSATKeyboardView.m in Sources */,
				86C40CE61A8D7C5C00081FAC /* ORKAnswerFormat.m in Sources */,
				25ECC0961AFBD68300F3D63B /* ORKReactionTimeStep.m in Sources */,
				BC13CE3A1B0660220044153C /* ORKNavigableOrderedTask.m in Sources */,
				B11C54A11A9EF4A700265E61 /* ORKConsentSharingStepViewController.m in Sources */,
				86C40DA81A8D7C5C00081FAC /* ORKSurveyAnswerCellForImageSelection.m in Sources */,
				86C40CCE1A8D7C5C00081FAC /* ORKImageSelectionView.m in Sources */,
				86C40D461A8D7C5C00081FAC /* ORKInstructionStepViewController.m in Sources */,
				BCB6E6611B7D534C000D5B34 /* ORKLineGraphChartView.m in Sources */,
				86C40C7C1A8D7C5C00081FAC /* ORKAccelerometerRecorder.m in Sources */,
				86C40C861A8D7C5C00081FAC /* ORKActiveStepTimer.m in Sources */,
				B11C549B1A9EEF8800265E61 /* ORKConsentSharingStep.m in Sources */,
				86C40DE01A8D7C5C00081FAC /* ORKVerticalContainerView.m in Sources */,
				BCD192EC1B81245500FCC08A /* ORKPieChartTitleTextView.m in Sources */,
				861D2AF71B843968008C4CD0 /* ORKCompletionStepViewController.m in Sources */,
				BCB6E65F1B7D534C000D5B34 /* ORKGraphChartView.m in Sources */,
				861D2AE91B840991008C4CD0 /* ORKTimedWalkStep.m in Sources */,
				86C40D661A8D7C5C00081FAC /* ORKQuestionStepViewController.m in Sources */,
				86C40DF41A8D7C5C00081FAC /* ORKConsentReviewController.m in Sources */,
				147503BA1AEE807C004B17F3 /* ORKToneAudiometryStep.m in Sources */,
				FA7A9D301B083DD3005A2BEA /* ORKConsentSectionFormatter.m in Sources */,
				86C40D2A1A8D7C5C00081FAC /* ORKFormTextView.m in Sources */,
				86C40DD41A8D7C5C00081FAC /* ORKTextButton.m in Sources */,
				86C40C981A8D7C5C00081FAC /* ORKDataLogger.m in Sources */,
				BCB6E66D1B7D537B000D5B34 /* ORKRangedPoint.m in Sources */,
				86C40D0C1A8D7C5C00081FAC /* ORKCustomStepView.m in Sources */,
				86C40C1C1A8D7C5C00081FAC /* ORKAudioStep.m in Sources */,
				BCC1CD9B1B7ED64F00D86886 /* ORKYAxisView.m in Sources */,
				86C40D581A8D7C5C00081FAC /* ORKOrderedTask.m in Sources */,
				86C40D601A8D7C5C00081FAC /* ORKQuestionStep.m in Sources */,
				86C40E381A8D7C5C00081FAC /* ORKVisualConsentTransitionAnimator.m in Sources */,
				BCB6E64B1B7D531C000D5B34 /* ORKPieChartView.m in Sources */,
				10864C9F1B27146B000F4158 /* ORKPSATStep.m in Sources */,
			);
			runOnlyForDeploymentPostprocessing = 0;
		};
/* End PBXSourcesBuildPhase section */

/* Begin PBXTargetDependency section */
		86CC8EA21AC09332001CCD89 /* PBXTargetDependency */ = {
			isa = PBXTargetDependency;
			target = B183A4731A8535D100C76870 /* ResearchKit */;
			targetProxy = 86CC8EA11AC09332001CCD89 /* PBXContainerItemProxy */;
		};
		B11DF3B11AA10795009E76D2 /* PBXTargetDependency */ = {
			isa = PBXTargetDependency;
			target = B183A4731A8535D100C76870 /* ResearchKit */;
			targetProxy = B11DF3B01AA10795009E76D2 /* PBXContainerItemProxy */;
		};
/* End PBXTargetDependency section */

/* Begin PBXVariantGroup section */
		B1C0F4E11A9BA65F0022C153 /* Localizable.strings */ = {
			isa = PBXVariantGroup;
			children = (
				B1C0F4E21A9BA65F0022C153 /* en */,
				B11DF4C21AA10D70009E76D2 /* tr */,
				B14660481AA10DD7002F95C2 /* zh_TW */,
				B1B349E41AA10DED005FAD66 /* zh_HK */,
				B1B349E51AA10DF8005FAD66 /* zh_CN */,
				B1B349E61AA10E02005FAD66 /* vi */,
				B1B349E71AA10E0B005FAD66 /* uk */,
				B1B349E81AA10E12005FAD66 /* th */,
				B1B349E91AA10E27005FAD66 /* sv */,
				B1B349EA1AA10E2E005FAD66 /* sk */,
				B1B349EB1AA10E38005FAD66 /* ru */,
				B1B349EC1AA10E40005FAD66 /* ro */,
				B1B349ED1AA10E47005FAD66 /* pt */,
				B1B349EE1AA10E4F005FAD66 /* pt_PT */,
				B1B349EF1AA10E56005FAD66 /* pl */,
				B1B349F01AA10E5E005FAD66 /* nl */,
				B1B349F11AA10E65005FAD66 /* ms */,
				B1B349F21AA10E6C005FAD66 /* ko */,
				B1B349F31AA10E73005FAD66 /* ja */,
				B1B349F41AA10E79005FAD66 /* it */,
				B1B349F51AA10E80005FAD66 /* id */,
				B1B349F61AA10E89005FAD66 /* hu */,
				B1B349F71AA10E90005FAD66 /* hr */,
				B1B349F81AA10E96005FAD66 /* hi */,
				B1B349F91AA10E9C005FAD66 /* he */,
				B1B349FA1AA10EA2005FAD66 /* fr */,
				B1B349FB1AA10EA8005FAD66 /* fr_CA */,
				B1B349FC1AA10EAE005FAD66 /* fi */,
				B1B349FD1AA10EB4005FAD66 /* es */,
				B1B349FE1AA10EBA005FAD66 /* es_MX */,
				B1B349FF1AA10EC1005FAD66 /* en_GB */,
				B1B34A001AA10EC6005FAD66 /* en_AU */,
				B1B34A011AA10ECB005FAD66 /* el */,
				B1B34A021AA10ED1005FAD66 /* de */,
				B1B34A031AA10ED5005FAD66 /* da */,
				B1B34A041AA10EDA005FAD66 /* cs */,
				B1B34A051AA10EDF005FAD66 /* ca */,
				B1B34A061AA10EE4005FAD66 /* ar */,
				B1B34A061AABBCCDDEEFFAAA /* no */,
			);
			name = Localizable.strings;
			sourceTree = "<group>";
		};
/* End PBXVariantGroup section */

/* Begin XCBuildConfiguration section */
		3FFF18691829DB1E00167070 /* Debug */ = {
			isa = XCBuildConfiguration;
			buildSettings = {
				ALWAYS_SEARCH_USER_PATHS = NO;
				CLANG_CXX_LIBRARY = "libc++";
				CLANG_ENABLE_MODULES = YES;
				CLANG_ENABLE_OBJC_ARC = YES;
				CLANG_WARN_BOOL_CONVERSION = YES;
				CLANG_WARN_CONSTANT_CONVERSION = YES;
				CLANG_WARN_DIRECT_OBJC_ISA_USAGE = YES_ERROR;
				CLANG_WARN_EMPTY_BODY = YES;
				CLANG_WARN_ENUM_CONVERSION = YES;
				CLANG_WARN_INT_CONVERSION = YES;
				CLANG_WARN_OBJC_ROOT_CLASS = YES_ERROR;
				CLANG_WARN__DUPLICATE_METHOD_MATCH = YES;
				COPY_PHASE_STRIP = NO;
				ENABLE_TESTABILITY = YES;
				GCC_DYNAMIC_NO_PIC = NO;
				GCC_OPTIMIZATION_LEVEL = 0;
				GCC_PREPROCESSOR_DEFINITIONS = (
					"DEBUG=1",
					"$(inherited)",
				);
				GCC_SYMBOLS_PRIVATE_EXTERN = NO;
				GCC_WARN_64_TO_32_BIT_CONVERSION = YES;
				GCC_WARN_ABOUT_RETURN_TYPE = YES_ERROR;
				GCC_WARN_UNDECLARED_SELECTOR = YES;
				GCC_WARN_UNINITIALIZED_AUTOS = YES;
				GCC_WARN_UNUSED_FUNCTION = YES;
				GCC_WARN_UNUSED_VARIABLE = YES;
				IPHONEOS_DEPLOYMENT_TARGET = 8.0;
				ONLY_ACTIVE_ARCH = YES;
				SDKROOT = iphoneos;
				TARGETED_DEVICE_FAMILY = 1;
				TOOLCHAINS = default;
			};
			name = Debug;
		};
		3FFF186A1829DB1E00167070 /* Release */ = {
			isa = XCBuildConfiguration;
			buildSettings = {
				ALWAYS_SEARCH_USER_PATHS = NO;
				CLANG_CXX_LIBRARY = "libc++";
				CLANG_ENABLE_MODULES = YES;
				CLANG_ENABLE_OBJC_ARC = YES;
				CLANG_WARN_BOOL_CONVERSION = YES;
				CLANG_WARN_CONSTANT_CONVERSION = YES;
				CLANG_WARN_DIRECT_OBJC_ISA_USAGE = YES_ERROR;
				CLANG_WARN_EMPTY_BODY = YES;
				CLANG_WARN_ENUM_CONVERSION = YES;
				CLANG_WARN_INT_CONVERSION = YES;
				CLANG_WARN_OBJC_ROOT_CLASS = YES_ERROR;
				CLANG_WARN__DUPLICATE_METHOD_MATCH = YES;
				COPY_PHASE_STRIP = YES;
				ENABLE_NS_ASSERTIONS = NO;
				GCC_SYMBOLS_PRIVATE_EXTERN = NO;
				GCC_WARN_64_TO_32_BIT_CONVERSION = YES;
				GCC_WARN_ABOUT_RETURN_TYPE = YES_ERROR;
				GCC_WARN_UNDECLARED_SELECTOR = YES;
				GCC_WARN_UNINITIALIZED_AUTOS = YES;
				GCC_WARN_UNUSED_FUNCTION = YES;
				GCC_WARN_UNUSED_VARIABLE = YES;
				IPHONEOS_DEPLOYMENT_TARGET = 8.0;
				SDKROOT = iphoneos;
				TARGETED_DEVICE_FAMILY = 1;
				TOOLCHAINS = default;
				VALIDATE_PRODUCT = YES;
			};
			name = Release;
		};
		86CC8EA41AC09332001CCD89 /* Debug */ = {
			isa = XCBuildConfiguration;
			buildSettings = {
				CLANG_CXX_LANGUAGE_STANDARD = "gnu++0x";
				CLANG_WARN_UNREACHABLE_CODE = YES;
				ENABLE_STRICT_OBJC_MSGSEND = YES;
				FRAMEWORK_SEARCH_PATHS = "$(inherited)";
				GCC_C_LANGUAGE_STANDARD = gnu99;
				GCC_PREPROCESSOR_DEFINITIONS = (
					"DEBUG=1",
					"$(inherited)",
				);
				GCC_WARN_UNINITIALIZED_AUTOS = YES_AGGRESSIVE;
				INFOPLIST_FILE = "$(SRCROOT)/ResearchKitTests/Info.plist";
				IPHONEOS_DEPLOYMENT_TARGET = 8.2;
				LD_RUNPATH_SEARCH_PATHS = "$(inherited) @executable_path/Frameworks @loader_path/Frameworks";
				MTL_ENABLE_DEBUG_INFO = YES;
				PRODUCT_BUNDLE_IDENTIFIER = "org.researchkit.$(PRODUCT_NAME:rfc1034identifier)";
				PRODUCT_NAME = "$(TARGET_NAME)";
			};
			name = Debug;
		};
		86CC8EA51AC09332001CCD89 /* Release */ = {
			isa = XCBuildConfiguration;
			buildSettings = {
				CLANG_CXX_LANGUAGE_STANDARD = "gnu++0x";
				CLANG_WARN_UNREACHABLE_CODE = YES;
				COPY_PHASE_STRIP = NO;
				ENABLE_STRICT_OBJC_MSGSEND = YES;
				FRAMEWORK_SEARCH_PATHS = "$(inherited)";
				GCC_C_LANGUAGE_STANDARD = gnu99;
				GCC_WARN_UNINITIALIZED_AUTOS = YES_AGGRESSIVE;
				INFOPLIST_FILE = "$(SRCROOT)/ResearchKitTests/Info.plist";
				IPHONEOS_DEPLOYMENT_TARGET = 8.2;
				LD_RUNPATH_SEARCH_PATHS = "$(inherited) @executable_path/Frameworks @loader_path/Frameworks";
				MTL_ENABLE_DEBUG_INFO = NO;
				PRODUCT_BUNDLE_IDENTIFIER = "org.researchkit.$(PRODUCT_NAME:rfc1034identifier)";
				PRODUCT_NAME = "$(TARGET_NAME)";
			};
			name = Release;
		};
		B183A5931A8535D100C76870 /* Debug */ = {
			isa = XCBuildConfiguration;
			buildSettings = {
				CLANG_WARN_UNREACHABLE_CODE = YES;
				"CODE_SIGN_IDENTITY[sdk=iphoneos*]" = "iPhone Developer";
				DEAD_CODE_STRIPPING = YES;
				DEFINES_MODULE = YES;
				DYLIB_COMPATIBILITY_VERSION = 1;
				DYLIB_CURRENT_VERSION = 1;
				DYLIB_INSTALL_NAME_BASE = "@rpath";
				ENABLE_STRICT_OBJC_MSGSEND = YES;
				GCC_PRECOMPILE_PREFIX_HEADER = YES;
				GCC_PREPROCESSOR_DEFINITIONS = (
					"$(inherited)",
					"ORK_LOG_LEVEL_WARNING=1",
				);
				GCC_SYMBOLS_PRIVATE_EXTERN = NO;
				GCC_WARN_UNINITIALIZED_AUTOS = YES_AGGRESSIVE;
				INFOPLIST_FILE = "$(SRCROOT)/ResearchKit/Info.plist";
				INSTALL_PATH = "$(LOCAL_LIBRARY_DIR)/Frameworks";
				IPHONEOS_DEPLOYMENT_TARGET = 8.0;
				MODULEMAP_FILE = ResearchKit/module.modulemap;
				MTL_ENABLE_DEBUG_INFO = YES;
				PRODUCT_BUNDLE_IDENTIFIER = "org.researchkit.${PRODUCT_NAME:rfc1034identifier}";
				PRODUCT_NAME = ResearchKit;
				SDKROOT = iphoneos;
				SKIP_INSTALL = YES;
				TARGETED_DEVICE_FAMILY = "1,2";
			};
			name = Debug;
		};
		B183A5941A8535D100C76870 /* Release */ = {
			isa = XCBuildConfiguration;
			buildSettings = {
				CLANG_WARN_UNREACHABLE_CODE = YES;
				"CODE_SIGN_IDENTITY[sdk=iphoneos*]" = "iPhone Developer";
				DEAD_CODE_STRIPPING = YES;
				DEFINES_MODULE = YES;
				DYLIB_COMPATIBILITY_VERSION = 1;
				DYLIB_CURRENT_VERSION = 1;
				DYLIB_INSTALL_NAME_BASE = "@rpath";
				ENABLE_STRICT_OBJC_MSGSEND = YES;
				GCC_PRECOMPILE_PREFIX_HEADER = YES;
				GCC_PREPROCESSOR_DEFINITIONS = "ORK_LOG_LEVEL_WARNING=1";
				GCC_SYMBOLS_PRIVATE_EXTERN = YES;
				GCC_WARN_UNINITIALIZED_AUTOS = YES_AGGRESSIVE;
				INFOPLIST_FILE = "$(SRCROOT)/ResearchKit/Info.plist";
				INSTALL_PATH = "$(LOCAL_LIBRARY_DIR)/Frameworks";
				IPHONEOS_DEPLOYMENT_TARGET = 8.0;
				MODULEMAP_FILE = ResearchKit/module.modulemap;
				MTL_ENABLE_DEBUG_INFO = NO;
				PRODUCT_BUNDLE_IDENTIFIER = "org.researchkit.${PRODUCT_NAME:rfc1034identifier}";
				PRODUCT_NAME = ResearchKit;
				SDKROOT = iphoneos;
				SKIP_INSTALL = YES;
				TARGETED_DEVICE_FAMILY = "1,2";
			};
			name = Release;
		};
		B18FF3A51A9FE25700C0C3B0 /* Debug */ = {
			isa = XCBuildConfiguration;
			buildSettings = {
				PRODUCT_NAME = "$(TARGET_NAME)";
			};
			name = Debug;
		};
		B18FF3A61A9FE25700C0C3B0 /* Release */ = {
			isa = XCBuildConfiguration;
			buildSettings = {
				PRODUCT_NAME = "$(TARGET_NAME)";
			};
			name = Release;
		};
/* End XCBuildConfiguration section */

/* Begin XCConfigurationList section */
		3FFF18381829DB1D00167070 /* Build configuration list for PBXProject "ResearchKit" */ = {
			isa = XCConfigurationList;
			buildConfigurations = (
				3FFF18691829DB1E00167070 /* Debug */,
				3FFF186A1829DB1E00167070 /* Release */,
			);
			defaultConfigurationIsVisible = 0;
			defaultConfigurationName = Release;
		};
		86CC8EA31AC09332001CCD89 /* Build configuration list for PBXNativeTarget "ResearchKitTests" */ = {
			isa = XCConfigurationList;
			buildConfigurations = (
				86CC8EA41AC09332001CCD89 /* Debug */,
				86CC8EA51AC09332001CCD89 /* Release */,
			);
			defaultConfigurationIsVisible = 0;
			defaultConfigurationName = Release;
		};
		B183A5921A8535D100C76870 /* Build configuration list for PBXNativeTarget "ResearchKit" */ = {
			isa = XCConfigurationList;
			buildConfigurations = (
				B183A5931A8535D100C76870 /* Debug */,
				B183A5941A8535D100C76870 /* Release */,
			);
			defaultConfigurationIsVisible = 0;
			defaultConfigurationName = Release;
		};
		B18FF3A71A9FE25700C0C3B0 /* Build configuration list for PBXAggregateTarget "docs" */ = {
			isa = XCConfigurationList;
			buildConfigurations = (
				B18FF3A51A9FE25700C0C3B0 /* Debug */,
				B18FF3A61A9FE25700C0C3B0 /* Release */,
			);
			defaultConfigurationIsVisible = 0;
			defaultConfigurationName = Release;
		};
/* End XCConfigurationList section */
	};
	rootObject = 3FFF18351829DB1D00167070 /* Project object */;
}<|MERGE_RESOLUTION|>--- conflicted
+++ resolved
@@ -470,7 +470,6 @@
 		BCD192EC1B81245500FCC08A /* ORKPieChartTitleTextView.m in Sources */ = {isa = PBXBuildFile; fileRef = BCD192EA1B81245500FCC08A /* ORKPieChartTitleTextView.m */; };
 		BCD192EE1B81255F00FCC08A /* ORKPieChartView_Internal.h in Headers */ = {isa = PBXBuildFile; fileRef = BCD192ED1B81255F00FCC08A /* ORKPieChartView_Internal.h */; };
 		BCFF24BD1B0798D10044EC35 /* ORKResultPredicate.m in Sources */ = {isa = PBXBuildFile; fileRef = BCFF24BC1B0798D10044EC35 /* ORKResultPredicate.m */; };
-<<<<<<< HEAD
 		BF690AD91BAD3E41009C5ADA /* ORKReviewStep.h in Headers */ = {isa = PBXBuildFile; fileRef = BF690AD71BAD3E41009C5ADA /* ORKReviewStep.h */; settings = {ATTRIBUTES = (Public, ); }; };
 		BF690ADA1BAD3E41009C5ADA /* ORKReviewStep.m in Sources */ = {isa = PBXBuildFile; fileRef = BF690AD81BAD3E41009C5ADA /* ORKReviewStep.m */; settings = {ASSET_TAGS = (); }; };
 		BF690AE01BAD5809009C5ADA /* ORKReviewStepViewController.h in Headers */ = {isa = PBXBuildFile; fileRef = BF690ADD1BAD5809009C5ADA /* ORKReviewStepViewController.h */; settings = {ATTRIBUTES = (Public, ); }; };
@@ -482,20 +481,6 @@
 		BF9D62C11BD244B0000AA6A7 /* ORKWaitStepView.m in Sources */ = {isa = PBXBuildFile; fileRef = BF9D62BB1BD244B0000AA6A7 /* ORKWaitStepView.m */; settings = {ASSET_TAGS = (); }; };
 		BF9D62C21BD244B0000AA6A7 /* ORKWaitStepViewController.h in Headers */ = {isa = PBXBuildFile; fileRef = BF9D62BC1BD244B0000AA6A7 /* ORKWaitStepViewController.h */; settings = {ATTRIBUTES = (Private, ); }; };
 		BF9D62C31BD244B0000AA6A7 /* ORKWaitStepViewController.m in Sources */ = {isa = PBXBuildFile; fileRef = BF9D62BD1BD244B0000AA6A7 /* ORKWaitStepViewController.m */; settings = {ASSET_TAGS = (); }; };
-=======
-		CA8D0E921BC4360F00BED0F7 /* ORKWaitStepView.h in Headers */ = {isa = PBXBuildFile; fileRef = CA8D0E901BC4360F00BED0F7 /* ORKWaitStepView.h */; };
-		CA8D0E931BC4360F00BED0F7 /* ORKWaitStepView.m in Sources */ = {isa = PBXBuildFile; fileRef = CA8D0E911BC4360F00BED0F7 /* ORKWaitStepView.m */; };
-		CAA870D01BCBF23700D0FC28 /* ORKPlacemark.h in Headers */ = {isa = PBXBuildFile; fileRef = CAA870CE1BCBF23700D0FC28 /* ORKPlacemark.h */; settings = {ATTRIBUTES = (Public, ); }; };
-		CAA870D11BCBF23700D0FC28 /* ORKPlacemark.m in Sources */ = {isa = PBXBuildFile; fileRef = CAA870CF1BCBF23700D0FC28 /* ORKPlacemark.m */; settings = {ASSET_TAGS = (); }; };
-		CB16A6F01BB0D0960043CDD8 /* ORKWaitStep.h in Headers */ = {isa = PBXBuildFile; fileRef = CB16A6EC1BB0D0960043CDD8 /* ORKWaitStep.h */; settings = {ATTRIBUTES = (Public, ); }; };
-		CB16A6F11BB0D0960043CDD8 /* ORKWaitStep.m in Sources */ = {isa = PBXBuildFile; fileRef = CB16A6ED1BB0D0960043CDD8 /* ORKWaitStep.m */; };
-		CB16A6F21BB0D0960043CDD8 /* ORKWaitStepViewController.h in Headers */ = {isa = PBXBuildFile; fileRef = CB16A6EE1BB0D0960043CDD8 /* ORKWaitStepViewController.h */; settings = {ATTRIBUTES = (Private, ); }; };
-		CB16A6F31BB0D0960043CDD8 /* ORKWaitStepViewController.m in Sources */ = {isa = PBXBuildFile; fileRef = CB16A6EF1BB0D0960043CDD8 /* ORKWaitStepViewController.m */; };
-		CBD34A561BB1FB9000F204EA /* ORKLocationSelectionView.h in Headers */ = {isa = PBXBuildFile; fileRef = CBD34A541BB1FB9000F204EA /* ORKLocationSelectionView.h */; };
-		CBD34A571BB1FB9000F204EA /* ORKLocationSelectionView.m in Sources */ = {isa = PBXBuildFile; fileRef = CBD34A551BB1FB9000F204EA /* ORKLocationSelectionView.m */; };
-		CBD34A5A1BB207FC00F204EA /* ORKSurveyAnswerCellForLocation.h in Headers */ = {isa = PBXBuildFile; fileRef = CBD34A581BB207FC00F204EA /* ORKSurveyAnswerCellForLocation.h */; };
-		CBD34A5B1BB207FC00F204EA /* ORKSurveyAnswerCellForLocation.m in Sources */ = {isa = PBXBuildFile; fileRef = CBD34A591BB207FC00F204EA /* ORKSurveyAnswerCellForLocation.m */; };
->>>>>>> 160b7c5f
 		D42FEFB81AF7557000A124F8 /* ORKImageCaptureView.h in Headers */ = {isa = PBXBuildFile; fileRef = D42FEFB61AF7557000A124F8 /* ORKImageCaptureView.h */; };
 		D42FEFB91AF7557000A124F8 /* ORKImageCaptureView.m in Sources */ = {isa = PBXBuildFile; fileRef = D42FEFB71AF7557000A124F8 /* ORKImageCaptureView.m */; };
 		D44239791AF17F5100559D96 /* ORKImageCaptureStep.h in Headers */ = {isa = PBXBuildFile; fileRef = D44239771AF17F5100559D96 /* ORKImageCaptureStep.h */; settings = {ATTRIBUTES = (Public, ); }; };
@@ -1024,7 +1009,6 @@
 		BCD192ED1B81255F00FCC08A /* ORKPieChartView_Internal.h */ = {isa = PBXFileReference; fileEncoding = 4; lastKnownFileType = sourcecode.c.h; name = ORKPieChartView_Internal.h; path = Charts/ORKPieChartView_Internal.h; sourceTree = "<group>"; };
 		BCFB2EAF1AE70E4E0070B5D0 /* ORKConsentSceneViewController_Internal.h */ = {isa = PBXFileReference; lastKnownFileType = sourcecode.c.h; path = ORKConsentSceneViewController_Internal.h; sourceTree = "<group>"; };
 		BCFF24BC1B0798D10044EC35 /* ORKResultPredicate.m */ = {isa = PBXFileReference; fileEncoding = 4; lastKnownFileType = sourcecode.c.objc; path = ORKResultPredicate.m; sourceTree = "<group>"; };
-<<<<<<< HEAD
 		BF690AD71BAD3E41009C5ADA /* ORKReviewStep.h */ = {isa = PBXFileReference; fileEncoding = 4; lastKnownFileType = sourcecode.c.h; path = ORKReviewStep.h; sourceTree = "<group>"; };
 		BF690AD81BAD3E41009C5ADA /* ORKReviewStep.m */ = {isa = PBXFileReference; fileEncoding = 4; lastKnownFileType = sourcecode.c.objc; path = ORKReviewStep.m; sourceTree = "<group>"; };
 		BF690ADB1BAD3ED7009C5ADA /* ORKReviewStep_Internal.h */ = {isa = PBXFileReference; lastKnownFileType = sourcecode.c.h; path = ORKReviewStep_Internal.h; sourceTree = "<group>"; };
@@ -1037,20 +1021,6 @@
 		BF9D62BB1BD244B0000AA6A7 /* ORKWaitStepView.m */ = {isa = PBXFileReference; fileEncoding = 4; lastKnownFileType = sourcecode.c.objc; path = ORKWaitStepView.m; sourceTree = "<group>"; };
 		BF9D62BC1BD244B0000AA6A7 /* ORKWaitStepViewController.h */ = {isa = PBXFileReference; fileEncoding = 4; lastKnownFileType = sourcecode.c.h; path = ORKWaitStepViewController.h; sourceTree = "<group>"; };
 		BF9D62BD1BD244B0000AA6A7 /* ORKWaitStepViewController.m */ = {isa = PBXFileReference; fileEncoding = 4; lastKnownFileType = sourcecode.c.objc; path = ORKWaitStepViewController.m; sourceTree = "<group>"; };
-=======
-		CA8D0E901BC4360F00BED0F7 /* ORKWaitStepView.h */ = {isa = PBXFileReference; fileEncoding = 4; lastKnownFileType = sourcecode.c.h; name = ORKWaitStepView.h; path = ../Common/ORKWaitStepView.h; sourceTree = "<group>"; };
-		CA8D0E911BC4360F00BED0F7 /* ORKWaitStepView.m */ = {isa = PBXFileReference; fileEncoding = 4; lastKnownFileType = sourcecode.c.objc; name = ORKWaitStepView.m; path = ../Common/ORKWaitStepView.m; sourceTree = "<group>"; };
-		CAA870CE1BCBF23700D0FC28 /* ORKPlacemark.h */ = {isa = PBXFileReference; fileEncoding = 4; lastKnownFileType = sourcecode.c.h; path = ORKPlacemark.h; sourceTree = "<group>"; };
-		CAA870CF1BCBF23700D0FC28 /* ORKPlacemark.m */ = {isa = PBXFileReference; fileEncoding = 4; lastKnownFileType = sourcecode.c.objc; path = ORKPlacemark.m; sourceTree = "<group>"; };
-		CB16A6EC1BB0D0960043CDD8 /* ORKWaitStep.h */ = {isa = PBXFileReference; fileEncoding = 4; lastKnownFileType = sourcecode.c.h; name = ORKWaitStep.h; path = ../Common/ORKWaitStep.h; sourceTree = "<group>"; };
-		CB16A6ED1BB0D0960043CDD8 /* ORKWaitStep.m */ = {isa = PBXFileReference; fileEncoding = 4; lastKnownFileType = sourcecode.c.objc; name = ORKWaitStep.m; path = ../Common/ORKWaitStep.m; sourceTree = "<group>"; };
-		CB16A6EE1BB0D0960043CDD8 /* ORKWaitStepViewController.h */ = {isa = PBXFileReference; fileEncoding = 4; lastKnownFileType = sourcecode.c.h; name = ORKWaitStepViewController.h; path = ../Common/ORKWaitStepViewController.h; sourceTree = "<group>"; };
-		CB16A6EF1BB0D0960043CDD8 /* ORKWaitStepViewController.m */ = {isa = PBXFileReference; fileEncoding = 4; lastKnownFileType = sourcecode.c.objc; name = ORKWaitStepViewController.m; path = ../Common/ORKWaitStepViewController.m; sourceTree = "<group>"; };
-		CBD34A541BB1FB9000F204EA /* ORKLocationSelectionView.h */ = {isa = PBXFileReference; fileEncoding = 4; lastKnownFileType = sourcecode.c.h; path = ORKLocationSelectionView.h; sourceTree = "<group>"; };
-		CBD34A551BB1FB9000F204EA /* ORKLocationSelectionView.m */ = {isa = PBXFileReference; fileEncoding = 4; lastKnownFileType = sourcecode.c.objc; path = ORKLocationSelectionView.m; sourceTree = "<group>"; };
-		CBD34A581BB207FC00F204EA /* ORKSurveyAnswerCellForLocation.h */ = {isa = PBXFileReference; fileEncoding = 4; lastKnownFileType = sourcecode.c.h; path = ORKSurveyAnswerCellForLocation.h; sourceTree = "<group>"; };
-		CBD34A591BB207FC00F204EA /* ORKSurveyAnswerCellForLocation.m */ = {isa = PBXFileReference; fileEncoding = 4; lastKnownFileType = sourcecode.c.objc; lineEnding = 0; path = ORKSurveyAnswerCellForLocation.m; sourceTree = "<group>"; xcLanguageSpecificationIdentifier = xcode.lang.objc; };
->>>>>>> 160b7c5f
 		D42FEFB61AF7557000A124F8 /* ORKImageCaptureView.h */ = {isa = PBXFileReference; fileEncoding = 4; lastKnownFileType = sourcecode.c.h; path = ORKImageCaptureView.h; sourceTree = "<group>"; };
 		D42FEFB71AF7557000A124F8 /* ORKImageCaptureView.m */ = {isa = PBXFileReference; fileEncoding = 4; lastKnownFileType = sourcecode.c.objc; lineEnding = 0; path = ORKImageCaptureView.m; sourceTree = "<group>"; xcLanguageSpecificationIdentifier = xcode.lang.objc; };
 		D44239771AF17F5100559D96 /* ORKImageCaptureStep.h */ = {isa = PBXFileReference; fileEncoding = 4; lastKnownFileType = sourcecode.c.h; path = ORKImageCaptureStep.h; sourceTree = "<group>"; };
