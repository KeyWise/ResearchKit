--- conflicted
+++ resolved
@@ -470,19 +470,10 @@
 		BCD192EC1B81245500FCC08A /* ORKPieChartTitleTextView.m in Sources */ = {isa = PBXBuildFile; fileRef = BCD192EA1B81245500FCC08A /* ORKPieChartTitleTextView.m */; };
 		BCD192EE1B81255F00FCC08A /* ORKPieChartView_Internal.h in Headers */ = {isa = PBXBuildFile; fileRef = BCD192ED1B81255F00FCC08A /* ORKPieChartView_Internal.h */; };
 		BCFF24BD1B0798D10044EC35 /* ORKResultPredicate.m in Sources */ = {isa = PBXBuildFile; fileRef = BCFF24BC1B0798D10044EC35 /* ORKResultPredicate.m */; };
-<<<<<<< HEAD
 		BF690AD91BAD3E41009C5ADA /* ORKReviewStep.h in Headers */ = {isa = PBXBuildFile; fileRef = BF690AD71BAD3E41009C5ADA /* ORKReviewStep.h */; settings = {ATTRIBUTES = (Public, ); }; };
 		BF690ADA1BAD3E41009C5ADA /* ORKReviewStep.m in Sources */ = {isa = PBXBuildFile; fileRef = BF690AD81BAD3E41009C5ADA /* ORKReviewStep.m */; settings = {ASSET_TAGS = (); }; };
 		BF690AE01BAD5809009C5ADA /* ORKReviewStepViewController.h in Headers */ = {isa = PBXBuildFile; fileRef = BF690ADD1BAD5809009C5ADA /* ORKReviewStepViewController.h */; settings = {ATTRIBUTES = (Public, ); }; };
 		BF690AE11BAD5809009C5ADA /* ORKReviewStepViewController.m in Sources */ = {isa = PBXBuildFile; fileRef = BF690ADE1BAD5809009C5ADA /* ORKReviewStepViewController.m */; settings = {ASSET_TAGS = (); }; };
-=======
-		CA8D0E921BC4360F00BED0F7 /* ORKWaitStepView.h in Headers */ = {isa = PBXBuildFile; fileRef = CA8D0E901BC4360F00BED0F7 /* ORKWaitStepView.h */; settings = {ASSET_TAGS = (); }; };
-		CA8D0E931BC4360F00BED0F7 /* ORKWaitStepView.m in Sources */ = {isa = PBXBuildFile; fileRef = CA8D0E911BC4360F00BED0F7 /* ORKWaitStepView.m */; settings = {ASSET_TAGS = (); }; };
-		CB16A6F01BB0D0960043CDD8 /* ORKWaitStep.h in Headers */ = {isa = PBXBuildFile; fileRef = CB16A6EC1BB0D0960043CDD8 /* ORKWaitStep.h */; settings = {ATTRIBUTES = (Public, ); }; };
-		CB16A6F11BB0D0960043CDD8 /* ORKWaitStep.m in Sources */ = {isa = PBXBuildFile; fileRef = CB16A6ED1BB0D0960043CDD8 /* ORKWaitStep.m */; settings = {ASSET_TAGS = (); }; };
-		CB16A6F21BB0D0960043CDD8 /* ORKWaitStepViewController.h in Headers */ = {isa = PBXBuildFile; fileRef = CB16A6EE1BB0D0960043CDD8 /* ORKWaitStepViewController.h */; settings = {ATTRIBUTES = (Private, ); }; };
-		CB16A6F31BB0D0960043CDD8 /* ORKWaitStepViewController.m in Sources */ = {isa = PBXBuildFile; fileRef = CB16A6EF1BB0D0960043CDD8 /* ORKWaitStepViewController.m */; settings = {ASSET_TAGS = (); }; };
->>>>>>> 9fbabf8f
 		D42FEFB81AF7557000A124F8 /* ORKImageCaptureView.h in Headers */ = {isa = PBXBuildFile; fileRef = D42FEFB61AF7557000A124F8 /* ORKImageCaptureView.h */; };
 		D42FEFB91AF7557000A124F8 /* ORKImageCaptureView.m in Sources */ = {isa = PBXBuildFile; fileRef = D42FEFB71AF7557000A124F8 /* ORKImageCaptureView.m */; };
 		D44239791AF17F5100559D96 /* ORKImageCaptureStep.h in Headers */ = {isa = PBXBuildFile; fileRef = D44239771AF17F5100559D96 /* ORKImageCaptureStep.h */; settings = {ATTRIBUTES = (Public, ); }; };
@@ -1011,20 +1002,11 @@
 		BCD192ED1B81255F00FCC08A /* ORKPieChartView_Internal.h */ = {isa = PBXFileReference; fileEncoding = 4; lastKnownFileType = sourcecode.c.h; name = ORKPieChartView_Internal.h; path = Charts/ORKPieChartView_Internal.h; sourceTree = "<group>"; };
 		BCFB2EAF1AE70E4E0070B5D0 /* ORKConsentSceneViewController_Internal.h */ = {isa = PBXFileReference; lastKnownFileType = sourcecode.c.h; path = ORKConsentSceneViewController_Internal.h; sourceTree = "<group>"; };
 		BCFF24BC1B0798D10044EC35 /* ORKResultPredicate.m */ = {isa = PBXFileReference; fileEncoding = 4; lastKnownFileType = sourcecode.c.objc; path = ORKResultPredicate.m; sourceTree = "<group>"; };
-<<<<<<< HEAD
 		BF690AD71BAD3E41009C5ADA /* ORKReviewStep.h */ = {isa = PBXFileReference; fileEncoding = 4; lastKnownFileType = sourcecode.c.h; path = ORKReviewStep.h; sourceTree = "<group>"; };
 		BF690AD81BAD3E41009C5ADA /* ORKReviewStep.m */ = {isa = PBXFileReference; fileEncoding = 4; lastKnownFileType = sourcecode.c.objc; path = ORKReviewStep.m; sourceTree = "<group>"; };
 		BF690ADB1BAD3ED7009C5ADA /* ORKReviewStep_Internal.h */ = {isa = PBXFileReference; lastKnownFileType = sourcecode.c.h; path = ORKReviewStep_Internal.h; sourceTree = "<group>"; };
 		BF690ADD1BAD5809009C5ADA /* ORKReviewStepViewController.h */ = {isa = PBXFileReference; fileEncoding = 4; lastKnownFileType = sourcecode.c.h; path = ORKReviewStepViewController.h; sourceTree = "<group>"; };
 		BF690ADE1BAD5809009C5ADA /* ORKReviewStepViewController.m */ = {isa = PBXFileReference; fileEncoding = 4; lastKnownFileType = sourcecode.c.objc; path = ORKReviewStepViewController.m; sourceTree = "<group>"; };
-=======
-		CA8D0E901BC4360F00BED0F7 /* ORKWaitStepView.h */ = {isa = PBXFileReference; fileEncoding = 4; lastKnownFileType = sourcecode.c.h; name = ORKWaitStepView.h; path = ../Common/ORKWaitStepView.h; sourceTree = "<group>"; };
-		CA8D0E911BC4360F00BED0F7 /* ORKWaitStepView.m */ = {isa = PBXFileReference; fileEncoding = 4; lastKnownFileType = sourcecode.c.objc; name = ORKWaitStepView.m; path = ../Common/ORKWaitStepView.m; sourceTree = "<group>"; };
-		CB16A6EC1BB0D0960043CDD8 /* ORKWaitStep.h */ = {isa = PBXFileReference; fileEncoding = 4; lastKnownFileType = sourcecode.c.h; name = ORKWaitStep.h; path = ../Common/ORKWaitStep.h; sourceTree = "<group>"; };
-		CB16A6ED1BB0D0960043CDD8 /* ORKWaitStep.m */ = {isa = PBXFileReference; fileEncoding = 4; lastKnownFileType = sourcecode.c.objc; name = ORKWaitStep.m; path = ../Common/ORKWaitStep.m; sourceTree = "<group>"; };
-		CB16A6EE1BB0D0960043CDD8 /* ORKWaitStepViewController.h */ = {isa = PBXFileReference; fileEncoding = 4; lastKnownFileType = sourcecode.c.h; name = ORKWaitStepViewController.h; path = ../Common/ORKWaitStepViewController.h; sourceTree = "<group>"; };
-		CB16A6EF1BB0D0960043CDD8 /* ORKWaitStepViewController.m */ = {isa = PBXFileReference; fileEncoding = 4; lastKnownFileType = sourcecode.c.objc; name = ORKWaitStepViewController.m; path = ../Common/ORKWaitStepViewController.m; sourceTree = "<group>"; };
->>>>>>> 9fbabf8f
 		D42FEFB61AF7557000A124F8 /* ORKImageCaptureView.h */ = {isa = PBXFileReference; fileEncoding = 4; lastKnownFileType = sourcecode.c.h; path = ORKImageCaptureView.h; sourceTree = "<group>"; };
 		D42FEFB71AF7557000A124F8 /* ORKImageCaptureView.m */ = {isa = PBXFileReference; fileEncoding = 4; lastKnownFileType = sourcecode.c.objc; lineEnding = 0; path = ORKImageCaptureView.m; sourceTree = "<group>"; xcLanguageSpecificationIdentifier = xcode.lang.objc; };
 		D44239771AF17F5100559D96 /* ORKImageCaptureStep.h */ = {isa = PBXFileReference; fileEncoding = 4; lastKnownFileType = sourcecode.c.h; path = ORKImageCaptureStep.h; sourceTree = "<group>"; };
@@ -1545,11 +1527,7 @@
 				B12EFF3C1AB211FB00A80147 /* Form Step */,
 				D44239761AF17EE700559D96 /* Image Capture Step */,
 				24A4DA091B8D0CC8009C797A /* Passcode Step */,
-<<<<<<< HEAD
 				BF690AD61BAD3DC0009C5ADA /* Review Step */,
-=======
-				CB16A6EB1BB0D0660043CDD8 /* Wait Step */,
->>>>>>> 9fbabf8f
 			);
 			name = Step;
 			sourceTree = "<group>";
@@ -2130,7 +2108,6 @@
 			name = Misc;
 			sourceTree = "<group>";
 		};
-<<<<<<< HEAD
 		BF690AD61BAD3DC0009C5ADA /* Review Step */ = {
 			isa = PBXGroup;
 			children = (
@@ -2141,20 +2118,6 @@
 				BF690AD81BAD3E41009C5ADA /* ORKReviewStep.m */,
 			);
 			name = "Review Step";
-=======
-		CB16A6EB1BB0D0660043CDD8 /* Wait Step */ = {
-			isa = PBXGroup;
-			children = (
-				CB16A6EC1BB0D0960043CDD8 /* ORKWaitStep.h */,
-				CB16A6ED1BB0D0960043CDD8 /* ORKWaitStep.m */,
-				CB16A6EE1BB0D0960043CDD8 /* ORKWaitStepViewController.h */,
-				CB16A6EF1BB0D0960043CDD8 /* ORKWaitStepViewController.m */,
-				CA8D0E901BC4360F00BED0F7 /* ORKWaitStepView.h */,
-				CA8D0E911BC4360F00BED0F7 /* ORKWaitStepView.m */,
-			);
-			name = "Wait Step";
-			path = ../ActiveTasks;
->>>>>>> 9fbabf8f
 			sourceTree = "<group>";
 		};
 		D44239761AF17EE700559D96 /* Image Capture Step */ = {
