// !$*UTF8*$!
{
	archiveVersion = 1;
	classes = {
	};
	objectVersion = 46;
	objects = {

/* Begin PBXAggregateTarget section */
		B18FF3A41A9FE25700C0C3B0 /* docs */ = {
			isa = PBXAggregateTarget;
			buildConfigurationList = B18FF3A71A9FE25700C0C3B0 /* Build configuration list for PBXAggregateTarget "docs" */;
			buildPhases = (
				B18FF3A81A9FE26300C0C3B0 /* ShellScript */,
			);
			dependencies = (
				B11DF3B11AA10795009E76D2 /* PBXTargetDependency */,
			);
			name = docs;
			productName = docs;
		};
/* End PBXAggregateTarget section */

/* Begin PBXBuildFile section */
		106FF29E1B663FCE004EACF2 /* ORKHolePegTestPlaceStep.h in Headers */ = {isa = PBXBuildFile; fileRef = 106FF29C1B663FCE004EACF2 /* ORKHolePegTestPlaceStep.h */; settings = {ATTRIBUTES = (Private, ); }; };
		106FF29F1B663FCE004EACF2 /* ORKHolePegTestPlaceStep.m in Sources */ = {isa = PBXBuildFile; fileRef = 106FF29D1B663FCE004EACF2 /* ORKHolePegTestPlaceStep.m */; };
		106FF2A21B665B86004EACF2 /* ORKHolePegTestPlaceStepViewController.h in Headers */ = {isa = PBXBuildFile; fileRef = 106FF2A01B665B86004EACF2 /* ORKHolePegTestPlaceStepViewController.h */; settings = {ATTRIBUTES = (Private, ); }; };
		106FF2A31B665B86004EACF2 /* ORKHolePegTestPlaceStepViewController.m in Sources */ = {isa = PBXBuildFile; fileRef = 106FF2A11B665B86004EACF2 /* ORKHolePegTestPlaceStepViewController.m */; };
		106FF2A61B665CF5004EACF2 /* ORKHolePegTestPlaceContentView.h in Headers */ = {isa = PBXBuildFile; fileRef = 106FF2A41B665CF5004EACF2 /* ORKHolePegTestPlaceContentView.h */; };
		106FF2A71B665CF5004EACF2 /* ORKHolePegTestPlaceContentView.m in Sources */ = {isa = PBXBuildFile; fileRef = 106FF2A51B665CF5004EACF2 /* ORKHolePegTestPlaceContentView.m */; };
		106FF2AA1B690FD7004EACF2 /* ORKHolePegTestPlacePegView.h in Headers */ = {isa = PBXBuildFile; fileRef = 106FF2A81B690FD7004EACF2 /* ORKHolePegTestPlacePegView.h */; };
		106FF2AB1B690FD7004EACF2 /* ORKHolePegTestPlacePegView.m in Sources */ = {isa = PBXBuildFile; fileRef = 106FF2A91B690FD7004EACF2 /* ORKHolePegTestPlacePegView.m */; };
		106FF2AE1B6FACA8004EACF2 /* ORKDirectionView.h in Headers */ = {isa = PBXBuildFile; fileRef = 106FF2AC1B6FACA8004EACF2 /* ORKDirectionView.h */; };
		106FF2AF1B6FACA8004EACF2 /* ORKDirectionView.m in Sources */ = {isa = PBXBuildFile; fileRef = 106FF2AD1B6FACA8004EACF2 /* ORKDirectionView.m */; };
		106FF2B41B71F18E004EACF2 /* ORKHolePegTestPlaceHoleView.h in Headers */ = {isa = PBXBuildFile; fileRef = 106FF2B21B71F18E004EACF2 /* ORKHolePegTestPlaceHoleView.h */; };
		106FF2B51B71F18E004EACF2 /* ORKHolePegTestPlaceHoleView.m in Sources */ = {isa = PBXBuildFile; fileRef = 106FF2B31B71F18E004EACF2 /* ORKHolePegTestPlaceHoleView.m */; };
		10864C9E1B27146B000F4158 /* ORKPSATStep.h in Headers */ = {isa = PBXBuildFile; fileRef = 10864C961B27146B000F4158 /* ORKPSATStep.h */; settings = {ATTRIBUTES = (Private, ); }; };
		10864C9F1B27146B000F4158 /* ORKPSATStep.m in Sources */ = {isa = PBXBuildFile; fileRef = 10864C971B27146B000F4158 /* ORKPSATStep.m */; };
		10864CA01B27146B000F4158 /* ORKPSATStepViewController.h in Headers */ = {isa = PBXBuildFile; fileRef = 10864C981B27146B000F4158 /* ORKPSATStepViewController.h */; settings = {ATTRIBUTES = (Private, ); }; };
		10864CA11B27146B000F4158 /* ORKPSATStepViewController.m in Sources */ = {isa = PBXBuildFile; fileRef = 10864C991B27146B000F4158 /* ORKPSATStepViewController.m */; };
		10864CA21B27146B000F4158 /* ORKPSATContentView.h in Headers */ = {isa = PBXBuildFile; fileRef = 10864C9A1B27146B000F4158 /* ORKPSATContentView.h */; };
		10864CA31B27146B000F4158 /* ORKPSATContentView.m in Sources */ = {isa = PBXBuildFile; fileRef = 10864C9B1B27146B000F4158 /* ORKPSATContentView.m */; };
		10864CA41B27146B000F4158 /* ORKPSATKeyboardView.h in Headers */ = {isa = PBXBuildFile; fileRef = 10864C9C1B27146B000F4158 /* ORKPSATKeyboardView.h */; };
		10864CA51B27146B000F4158 /* ORKPSATKeyboardView.m in Sources */ = {isa = PBXBuildFile; fileRef = 10864C9D1B27146B000F4158 /* ORKPSATKeyboardView.m */; };
		10BAA2CA1B5FCB4F004FE478 /* ORKProgressView.h in Headers */ = {isa = PBXBuildFile; fileRef = 10BAA2C81B5FCB4F004FE478 /* ORKProgressView.h */; };
		10BAA2CB1B5FCB4F004FE478 /* ORKProgressView.m in Sources */ = {isa = PBXBuildFile; fileRef = 10BAA2C91B5FCB4F004FE478 /* ORKProgressView.m */; };
		10FF9AC31B79EF2800ECB5B4 /* ORKHolePegTestRemoveStep.h in Headers */ = {isa = PBXBuildFile; fileRef = 10FF9AC11B79EF2800ECB5B4 /* ORKHolePegTestRemoveStep.h */; settings = {ATTRIBUTES = (Private, ); }; };
		10FF9AC41B79EF2800ECB5B4 /* ORKHolePegTestRemoveStep.m in Sources */ = {isa = PBXBuildFile; fileRef = 10FF9AC21B79EF2800ECB5B4 /* ORKHolePegTestRemoveStep.m */; };
		10FF9ACB1B79F22900ECB5B4 /* ORKHolePegTestRemoveStepViewController.h in Headers */ = {isa = PBXBuildFile; fileRef = 10FF9AC91B79F22900ECB5B4 /* ORKHolePegTestRemoveStepViewController.h */; settings = {ATTRIBUTES = (Private, ); }; };
		10FF9ACC1B79F22900ECB5B4 /* ORKHolePegTestRemoveStepViewController.m in Sources */ = {isa = PBXBuildFile; fileRef = 10FF9ACA1B79F22900ECB5B4 /* ORKHolePegTestRemoveStepViewController.m */; };
		10FF9ACF1B79F5CE00ECB5B4 /* ORKHolePegTestRemoveContentView.h in Headers */ = {isa = PBXBuildFile; fileRef = 10FF9ACD1B79F5CE00ECB5B4 /* ORKHolePegTestRemoveContentView.h */; };
		10FF9AD01B79F5CE00ECB5B4 /* ORKHolePegTestRemoveContentView.m in Sources */ = {isa = PBXBuildFile; fileRef = 10FF9ACE1B79F5CE00ECB5B4 /* ORKHolePegTestRemoveContentView.m */; };
		10FF9AD31B79F5EA00ECB5B4 /* ORKHolePegTestRemovePegView.h in Headers */ = {isa = PBXBuildFile; fileRef = 10FF9AD11B79F5EA00ECB5B4 /* ORKHolePegTestRemovePegView.h */; };
		10FF9AD41B79F5EA00ECB5B4 /* ORKHolePegTestRemovePegView.m in Sources */ = {isa = PBXBuildFile; fileRef = 10FF9AD21B79F5EA00ECB5B4 /* ORKHolePegTestRemovePegView.m */; };
		10FF9AD71B7A045E00ECB5B4 /* ORKSeparatorView.h in Headers */ = {isa = PBXBuildFile; fileRef = 10FF9AD51B7A045E00ECB5B4 /* ORKSeparatorView.h */; };
		10FF9AD81B7A045E00ECB5B4 /* ORKSeparatorView.m in Sources */ = {isa = PBXBuildFile; fileRef = 10FF9AD61B7A045E00ECB5B4 /* ORKSeparatorView.m */; };
		10FF9ADB1B7BA78400ECB5B4 /* ORKOrderedTask_Private.h in Headers */ = {isa = PBXBuildFile; fileRef = 10FF9AD91B7BA78400ECB5B4 /* ORKOrderedTask_Private.h */; settings = {ATTRIBUTES = (Private, ); }; };
		147503AF1AEE8071004B17F3 /* ORKAudioGenerator.h in Headers */ = {isa = PBXBuildFile; fileRef = 147503AD1AEE8071004B17F3 /* ORKAudioGenerator.h */; };
		147503B01AEE8071004B17F3 /* ORKAudioGenerator.m in Sources */ = {isa = PBXBuildFile; fileRef = 147503AE1AEE8071004B17F3 /* ORKAudioGenerator.m */; };
		147503B71AEE807C004B17F3 /* ORKToneAudiometryContentView.h in Headers */ = {isa = PBXBuildFile; fileRef = 147503B11AEE807C004B17F3 /* ORKToneAudiometryContentView.h */; };
		147503B81AEE807C004B17F3 /* ORKToneAudiometryContentView.m in Sources */ = {isa = PBXBuildFile; fileRef = 147503B21AEE807C004B17F3 /* ORKToneAudiometryContentView.m */; };
		147503B91AEE807C004B17F3 /* ORKToneAudiometryStep.h in Headers */ = {isa = PBXBuildFile; fileRef = 147503B31AEE807C004B17F3 /* ORKToneAudiometryStep.h */; settings = {ATTRIBUTES = (Private, ); }; };
		147503BA1AEE807C004B17F3 /* ORKToneAudiometryStep.m in Sources */ = {isa = PBXBuildFile; fileRef = 147503B41AEE807C004B17F3 /* ORKToneAudiometryStep.m */; };
		147503BB1AEE807C004B17F3 /* ORKToneAudiometryStepViewController.h in Headers */ = {isa = PBXBuildFile; fileRef = 147503B51AEE807C004B17F3 /* ORKToneAudiometryStepViewController.h */; settings = {ATTRIBUTES = (Private, ); }; };
		147503BC1AEE807C004B17F3 /* ORKToneAudiometryStepViewController.m in Sources */ = {isa = PBXBuildFile; fileRef = 147503B61AEE807C004B17F3 /* ORKToneAudiometryStepViewController.m */; };
		241A2E871B94FD8800ED3B39 /* ORKPasscodeStepViewController_Internal.h in Headers */ = {isa = PBXBuildFile; fileRef = 241A2E861B94FD8800ED3B39 /* ORKPasscodeStepViewController_Internal.h */; };
		2429D5721BBB5397003A512F /* ORKRegistrationStep.h in Headers */ = {isa = PBXBuildFile; fileRef = 2429D5701BBB5397003A512F /* ORKRegistrationStep.h */; settings = {ATTRIBUTES = (Public, ); }; };
		2429D5731BBB5397003A512F /* ORKRegistrationStep.m in Sources */ = {isa = PBXBuildFile; fileRef = 2429D5711BBB5397003A512F /* ORKRegistrationStep.m */; };
		242C9E051BBDFDAC0088B7F4 /* ORKVerificationStep.h in Headers */ = {isa = PBXBuildFile; fileRef = 242C9E031BBDFDAC0088B7F4 /* ORKVerificationStep.h */; settings = {ATTRIBUTES = (Public, ); }; };
		242C9E061BBDFDAC0088B7F4 /* ORKVerificationStep.m in Sources */ = {isa = PBXBuildFile; fileRef = 242C9E041BBDFDAC0088B7F4 /* ORKVerificationStep.m */; };
		242C9E0D1BBE03F90088B7F4 /* ORKVerificationStepViewController.h in Headers */ = {isa = PBXBuildFile; fileRef = 242C9E0B1BBE03F90088B7F4 /* ORKVerificationStepViewController.h */; settings = {ATTRIBUTES = (Public, ); }; };
		242C9E0E1BBE03F90088B7F4 /* ORKVerificationStepViewController.m in Sources */ = {isa = PBXBuildFile; fileRef = 242C9E0C1BBE03F90088B7F4 /* ORKVerificationStepViewController.m */; };
		242C9E111BBE06DE0088B7F4 /* ORKVerificationStepView.h in Headers */ = {isa = PBXBuildFile; fileRef = 242C9E0F1BBE06DE0088B7F4 /* ORKVerificationStepView.h */; };
		242C9E121BBE06DE0088B7F4 /* ORKVerificationStepView.m in Sources */ = {isa = PBXBuildFile; fileRef = 242C9E101BBE06DE0088B7F4 /* ORKVerificationStepView.m */; };
		2433C9E31B9A506F0052D375 /* ORKKeychainWrapper.h in Headers */ = {isa = PBXBuildFile; fileRef = 2433C9E11B9A506F0052D375 /* ORKKeychainWrapper.h */; settings = {ATTRIBUTES = (Public, ); }; };
		2433C9E41B9A506F0052D375 /* ORKKeychainWrapper.m in Sources */ = {isa = PBXBuildFile; fileRef = 2433C9E21B9A506F0052D375 /* ORKKeychainWrapper.m */; };
		2441034F1B966D4C00EEAB0C /* ORKPasscodeViewController.h in Headers */ = {isa = PBXBuildFile; fileRef = 2441034D1B966D4C00EEAB0C /* ORKPasscodeViewController.h */; settings = {ATTRIBUTES = (Public, ); }; };
		244103501B966D4C00EEAB0C /* ORKPasscodeViewController.m in Sources */ = {isa = PBXBuildFile; fileRef = 2441034E1B966D4C00EEAB0C /* ORKPasscodeViewController.m */; };
		244EFAD21BCEFD83001850D9 /* ORKAnswerFormat_Private.h in Headers */ = {isa = PBXBuildFile; fileRef = 244EFAD11BCEFD83001850D9 /* ORKAnswerFormat_Private.h */; settings = {ATTRIBUTES = (Private, ); }; };
		246D15D81BA3438A009C99FC /* ORKEligibilitySelectionView.h in Headers */ = {isa = PBXBuildFile; fileRef = 246D15D61BA3438A009C99FC /* ORKEligibilitySelectionView.h */; };
		246D15D91BA3438A009C99FC /* ORKEligibilitySelectionView.m in Sources */ = {isa = PBXBuildFile; fileRef = 246D15D71BA3438A009C99FC /* ORKEligibilitySelectionView.m */; };
		246D15E21BA4EE49009C99FC /* ORKSurveyAnswerCellForEligibility.h in Headers */ = {isa = PBXBuildFile; fileRef = 246D15E01BA4EE49009C99FC /* ORKSurveyAnswerCellForEligibility.h */; };
		246D15E31BA4EE49009C99FC /* ORKSurveyAnswerCellForEligibility.m in Sources */ = {isa = PBXBuildFile; fileRef = 246D15E11BA4EE49009C99FC /* ORKSurveyAnswerCellForEligibility.m */; };
		24850E191BCDA9C7006E91FB /* ORKLoginStepViewController.h in Headers */ = {isa = PBXBuildFile; fileRef = 24850E171BCDA9C7006E91FB /* ORKLoginStepViewController.h */; settings = {ATTRIBUTES = (Public, ); }; };
		24850E1A1BCDA9C7006E91FB /* ORKLoginStepViewController.m in Sources */ = {isa = PBXBuildFile; fileRef = 24850E181BCDA9C7006E91FB /* ORKLoginStepViewController.m */; };
		248604061B4C98760010C8A0 /* ORKAnswerFormatTests.m in Sources */ = {isa = PBXBuildFile; fileRef = 248604051B4C98760010C8A0 /* ORKAnswerFormatTests.m */; };
		24898B0D1B7186C000B0E7E7 /* ORKScaleRangeImageView.h in Headers */ = {isa = PBXBuildFile; fileRef = 24898B0B1B7186C000B0E7E7 /* ORKScaleRangeImageView.h */; };
		24898B0E1B7186C000B0E7E7 /* ORKScaleRangeImageView.m in Sources */ = {isa = PBXBuildFile; fileRef = 24898B0C1B7186C000B0E7E7 /* ORKScaleRangeImageView.m */; };
		249F44E51BCD9EAC0000D57E /* ORKFormStepViewController_Internal.h in Headers */ = {isa = PBXBuildFile; fileRef = 249F44E31BCD9EAC0000D57E /* ORKFormStepViewController_Internal.h */; };
		24A4DA101B8D0F21009C797A /* ORKPasscodeStepView.h in Headers */ = {isa = PBXBuildFile; fileRef = 24A4DA0E1B8D0F21009C797A /* ORKPasscodeStepView.h */; };
		24A4DA111B8D0F21009C797A /* ORKPasscodeStepView.m in Sources */ = {isa = PBXBuildFile; fileRef = 24A4DA0F1B8D0F21009C797A /* ORKPasscodeStepView.m */; };
		24A4DA141B8D1115009C797A /* ORKPasscodeStep.h in Headers */ = {isa = PBXBuildFile; fileRef = 24A4DA121B8D1115009C797A /* ORKPasscodeStep.h */; settings = {ATTRIBUTES = (Public, ); }; };
		24A4DA151B8D1115009C797A /* ORKPasscodeStep.m in Sources */ = {isa = PBXBuildFile; fileRef = 24A4DA131B8D1115009C797A /* ORKPasscodeStep.m */; };
		24A4DA181B8D13FE009C797A /* ORKPasscodeStepViewController.h in Headers */ = {isa = PBXBuildFile; fileRef = 24A4DA161B8D13FE009C797A /* ORKPasscodeStepViewController.h */; settings = {ATTRIBUTES = (Private, ); }; };
		24A4DA191B8D13FE009C797A /* ORKPasscodeStepViewController.m in Sources */ = {isa = PBXBuildFile; fileRef = 24A4DA171B8D13FE009C797A /* ORKPasscodeStepViewController.m */; };
		24BC5CEE1BC345D900846B43 /* ORKLoginStep.h in Headers */ = {isa = PBXBuildFile; fileRef = 24BC5CEC1BC345D900846B43 /* ORKLoginStep.h */; settings = {ATTRIBUTES = (Public, ); }; };
		24BC5CEF1BC345D900846B43 /* ORKLoginStep.m in Sources */ = {isa = PBXBuildFile; fileRef = 24BC5CED1BC345D900846B43 /* ORKLoginStep.m */; };
		24C296751BD052F800B42EF1 /* ORKVerificationStep_Internal.h in Headers */ = {isa = PBXBuildFile; fileRef = 24C296741BD052F800B42EF1 /* ORKVerificationStep_Internal.h */; };
		24C296771BD055B800B42EF1 /* ORKLoginStep_Internal.h in Headers */ = {isa = PBXBuildFile; fileRef = 24C296761BD055B800B42EF1 /* ORKLoginStep_Internal.h */; };
		250F94041B4C5A6600FA23EB /* ORKTowerOfHanoiStep.h in Headers */ = {isa = PBXBuildFile; fileRef = 250F94021B4C5A6600FA23EB /* ORKTowerOfHanoiStep.h */; settings = {ATTRIBUTES = (Private, ); }; };
		250F94051B4C5A6600FA23EB /* ORKTowerOfHanoiStep.m in Sources */ = {isa = PBXBuildFile; fileRef = 250F94031B4C5A6600FA23EB /* ORKTowerOfHanoiStep.m */; };
		250F94081B4C5AA400FA23EB /* ORKTowerOfHanoiStepViewController.h in Headers */ = {isa = PBXBuildFile; fileRef = 250F94061B4C5AA400FA23EB /* ORKTowerOfHanoiStepViewController.h */; };
		250F94091B4C5AA400FA23EB /* ORKTowerOfHanoiStepViewController.m in Sources */ = {isa = PBXBuildFile; fileRef = 250F94071B4C5AA400FA23EB /* ORKTowerOfHanoiStepViewController.m */; };
		257FCE1F1B4D14E50001EF06 /* ORKTowerOfHanoiTowerView.h in Headers */ = {isa = PBXBuildFile; fileRef = 257FCE1D1B4D14E50001EF06 /* ORKTowerOfHanoiTowerView.h */; };
		257FCE201B4D14E50001EF06 /* ORKTowerOfHanoiTowerView.m in Sources */ = {isa = PBXBuildFile; fileRef = 257FCE1E1B4D14E50001EF06 /* ORKTowerOfHanoiTowerView.m */; };
		257FCE231B4D37A80001EF06 /* ORKTowerOfHanoiTower.h in Headers */ = {isa = PBXBuildFile; fileRef = 257FCE211B4D37A80001EF06 /* ORKTowerOfHanoiTower.h */; };
		257FCE241B4D37A80001EF06 /* ORKTowerOfHanoiTower.m in Sources */ = {isa = PBXBuildFile; fileRef = 257FCE221B4D37A80001EF06 /* ORKTowerOfHanoiTower.m */; };
		25ECC0951AFBD68300F3D63B /* ORKReactionTimeStep.h in Headers */ = {isa = PBXBuildFile; fileRef = 25ECC0931AFBD68300F3D63B /* ORKReactionTimeStep.h */; settings = {ATTRIBUTES = (Private, ); }; };
		25ECC0961AFBD68300F3D63B /* ORKReactionTimeStep.m in Sources */ = {isa = PBXBuildFile; fileRef = 25ECC0941AFBD68300F3D63B /* ORKReactionTimeStep.m */; };
		25ECC09B1AFBD8B300F3D63B /* ORKReactionTimeViewController.h in Headers */ = {isa = PBXBuildFile; fileRef = 25ECC0991AFBD8B300F3D63B /* ORKReactionTimeViewController.h */; };
		25ECC09C1AFBD8B300F3D63B /* ORKReactionTimeViewController.m in Sources */ = {isa = PBXBuildFile; fileRef = 25ECC09A1AFBD8B300F3D63B /* ORKReactionTimeViewController.m */; };
		25ECC09F1AFBD92D00F3D63B /* ORKReactionTimeContentView.h in Headers */ = {isa = PBXBuildFile; fileRef = 25ECC09D1AFBD92D00F3D63B /* ORKReactionTimeContentView.h */; };
		25ECC0A01AFBD92D00F3D63B /* ORKReactionTimeContentView.m in Sources */ = {isa = PBXBuildFile; fileRef = 25ECC09E1AFBD92D00F3D63B /* ORKReactionTimeContentView.m */; };
		25ECC0A31AFBDD2700F3D63B /* ORKReactionTimeStimulusView.h in Headers */ = {isa = PBXBuildFile; fileRef = 25ECC0A11AFBDD2700F3D63B /* ORKReactionTimeStimulusView.h */; };
		25ECC0A41AFBDD2700F3D63B /* ORKReactionTimeStimulusView.m in Sources */ = {isa = PBXBuildFile; fileRef = 25ECC0A21AFBDD2700F3D63B /* ORKReactionTimeStimulusView.m */; };
		2EBFE11D1AE1B32D00CB8254 /* ORKUIViewAccessibilityTests.m in Sources */ = {isa = PBXBuildFile; fileRef = 2EBFE11C1AE1B32D00CB8254 /* ORKUIViewAccessibilityTests.m */; };
		2EBFE1201AE1B74100CB8254 /* ORKVoiceEngineTests.m in Sources */ = {isa = PBXBuildFile; fileRef = 2EBFE11F1AE1B74100CB8254 /* ORKVoiceEngineTests.m */; };
		6146D0A31B84A91E0068491D /* ORKLineGraphAccessibilityElement.h in Headers */ = {isa = PBXBuildFile; fileRef = 6146D0A11B84A91E0068491D /* ORKLineGraphAccessibilityElement.h */; };
		6146D0A41B84A91E0068491D /* ORKLineGraphAccessibilityElement.m in Sources */ = {isa = PBXBuildFile; fileRef = 6146D0A21B84A91E0068491D /* ORKLineGraphAccessibilityElement.m */; };
		618DA04E1A93D0D600E63AA8 /* ORKAccessibility.h in Headers */ = {isa = PBXBuildFile; fileRef = 618DA0481A93D0D600E63AA8 /* ORKAccessibility.h */; };
		618DA0501A93D0D600E63AA8 /* ORKAccessibilityFunctions.h in Headers */ = {isa = PBXBuildFile; fileRef = 618DA0491A93D0D600E63AA8 /* ORKAccessibilityFunctions.h */; };
		618DA0521A93D0D600E63AA8 /* ORKAccessibilityFunctions.m in Sources */ = {isa = PBXBuildFile; fileRef = 618DA04A1A93D0D600E63AA8 /* ORKAccessibilityFunctions.m */; };
		618DA0541A93D0D600E63AA8 /* UIView+ORKAccessibility.h in Headers */ = {isa = PBXBuildFile; fileRef = 618DA04B1A93D0D600E63AA8 /* UIView+ORKAccessibility.h */; };
		618DA0561A93D0D600E63AA8 /* UIView+ORKAccessibility.m in Sources */ = {isa = PBXBuildFile; fileRef = 618DA04C1A93D0D600E63AA8 /* UIView+ORKAccessibility.m */; };
		861D11A91AA691BB003C98A7 /* ORKScaleSliderView.h in Headers */ = {isa = PBXBuildFile; fileRef = 861D11A71AA691BB003C98A7 /* ORKScaleSliderView.h */; };
		861D11AA1AA691BB003C98A7 /* ORKScaleSliderView.m in Sources */ = {isa = PBXBuildFile; fileRef = 861D11A81AA691BB003C98A7 /* ORKScaleSliderView.m */; };
		861D11AD1AA7951F003C98A7 /* ORKChoiceAnswerFormatHelper.h in Headers */ = {isa = PBXBuildFile; fileRef = 861D11AB1AA7951F003C98A7 /* ORKChoiceAnswerFormatHelper.h */; };
		861D11AE1AA7951F003C98A7 /* ORKChoiceAnswerFormatHelper.m in Sources */ = {isa = PBXBuildFile; fileRef = 861D11AC1AA7951F003C98A7 /* ORKChoiceAnswerFormatHelper.m */; };
		861D11B51AA7D073003C98A7 /* ORKTextChoiceCellGroup.h in Headers */ = {isa = PBXBuildFile; fileRef = 861D11B31AA7D073003C98A7 /* ORKTextChoiceCellGroup.h */; };
		861D11B61AA7D073003C98A7 /* ORKTextChoiceCellGroup.m in Sources */ = {isa = PBXBuildFile; fileRef = 861D11B41AA7D073003C98A7 /* ORKTextChoiceCellGroup.m */; };
		861D2AE81B840991008C4CD0 /* ORKTimedWalkStep.h in Headers */ = {isa = PBXBuildFile; fileRef = 861D2AE61B840991008C4CD0 /* ORKTimedWalkStep.h */; settings = {ATTRIBUTES = (Public, ); }; };
		861D2AE91B840991008C4CD0 /* ORKTimedWalkStep.m in Sources */ = {isa = PBXBuildFile; fileRef = 861D2AE71B840991008C4CD0 /* ORKTimedWalkStep.m */; };
		861D2AEC1B8409B2008C4CD0 /* ORKTimedWalkStepViewController.h in Headers */ = {isa = PBXBuildFile; fileRef = 861D2AEA1B8409B2008C4CD0 /* ORKTimedWalkStepViewController.h */; settings = {ATTRIBUTES = (Private, ); }; };
		861D2AED1B8409B2008C4CD0 /* ORKTimedWalkStepViewController.m in Sources */ = {isa = PBXBuildFile; fileRef = 861D2AEB1B8409B2008C4CD0 /* ORKTimedWalkStepViewController.m */; };
		861D2AF01B8409D9008C4CD0 /* ORKTimedWalkContentView.h in Headers */ = {isa = PBXBuildFile; fileRef = 861D2AEE1B8409D9008C4CD0 /* ORKTimedWalkContentView.h */; };
		861D2AF11B8409D9008C4CD0 /* ORKTimedWalkContentView.m in Sources */ = {isa = PBXBuildFile; fileRef = 861D2AEF1B8409D9008C4CD0 /* ORKTimedWalkContentView.m */; };
		861D2AF71B843968008C4CD0 /* ORKCompletionStepViewController.m in Sources */ = {isa = PBXBuildFile; fileRef = 86C40B551A8D7C5B00081FAC /* ORKCompletionStepViewController.m */; };
		865EA1621AB8DF750037C68E /* ORKDateTimePicker.h in Headers */ = {isa = PBXBuildFile; fileRef = 865EA1601AB8DF750037C68E /* ORKDateTimePicker.h */; };
		865EA1631AB8DF750037C68E /* ORKDateTimePicker.m in Sources */ = {isa = PBXBuildFile; fileRef = 865EA1611AB8DF750037C68E /* ORKDateTimePicker.m */; };
		865EA1681ABA1AA10037C68E /* ORKPicker.h in Headers */ = {isa = PBXBuildFile; fileRef = 865EA1661ABA1AA10037C68E /* ORKPicker.h */; };
		865EA1691ABA1AA10037C68E /* ORKPicker.m in Sources */ = {isa = PBXBuildFile; fileRef = 865EA1671ABA1AA10037C68E /* ORKPicker.m */; };
		865EA16C1ABA1BE20037C68E /* ORKSurveyAnswerCellForPicker.h in Headers */ = {isa = PBXBuildFile; fileRef = 865EA16A1ABA1BE20037C68E /* ORKSurveyAnswerCellForPicker.h */; };
		865EA16D1ABA1BE20037C68E /* ORKSurveyAnswerCellForPicker.m in Sources */ = {isa = PBXBuildFile; fileRef = 865EA16B1ABA1BE20037C68E /* ORKSurveyAnswerCellForPicker.m */; };
		866F86011A96CBF3007B282C /* ORKSurveyAnswerCell.m in Sources */ = {isa = PBXBuildFile; fileRef = 866F86001A96CBF3007B282C /* ORKSurveyAnswerCell.m */; };
		86AD910A1AB7AD1E00361FEB /* ORKNavigationContainerView.h in Headers */ = {isa = PBXBuildFile; fileRef = 86AD91081AB7AD1E00361FEB /* ORKNavigationContainerView.h */; };
		86AD910B1AB7AD1E00361FEB /* ORKNavigationContainerView.m in Sources */ = {isa = PBXBuildFile; fileRef = 86AD91091AB7AD1E00361FEB /* ORKNavigationContainerView.m */; };
		86AD910D1AB7AE4100361FEB /* ORKNavigationContainerView_Internal.h in Headers */ = {isa = PBXBuildFile; fileRef = 86AD910C1AB7AE4100361FEB /* ORKNavigationContainerView_Internal.h */; };
		86AD91101AB7B8A600361FEB /* ORKActiveStepView.h in Headers */ = {isa = PBXBuildFile; fileRef = 86AD910E1AB7B8A600361FEB /* ORKActiveStepView.h */; };
		86AD91111AB7B8A600361FEB /* ORKActiveStepView.m in Sources */ = {isa = PBXBuildFile; fileRef = 86AD910F1AB7B8A600361FEB /* ORKActiveStepView.m */; };
		86AD91141AB7B97E00361FEB /* ORKQuestionStepView.h in Headers */ = {isa = PBXBuildFile; fileRef = 86AD91121AB7B97E00361FEB /* ORKQuestionStepView.h */; };
		86AD91151AB7B97E00361FEB /* ORKQuestionStepView.m in Sources */ = {isa = PBXBuildFile; fileRef = 86AD91131AB7B97E00361FEB /* ORKQuestionStepView.m */; };
		86B781BB1AA668ED00688151 /* ORKTimeIntervalPicker.h in Headers */ = {isa = PBXBuildFile; fileRef = 86B781B71AA668ED00688151 /* ORKTimeIntervalPicker.h */; };
		86B781BC1AA668ED00688151 /* ORKTimeIntervalPicker.m in Sources */ = {isa = PBXBuildFile; fileRef = 86B781B81AA668ED00688151 /* ORKTimeIntervalPicker.m */; };
		86B781BD1AA668ED00688151 /* ORKValuePicker.h in Headers */ = {isa = PBXBuildFile; fileRef = 86B781B91AA668ED00688151 /* ORKValuePicker.h */; };
		86B781BE1AA668ED00688151 /* ORKValuePicker.m in Sources */ = {isa = PBXBuildFile; fileRef = 86B781BA1AA668ED00688151 /* ORKValuePicker.m */; };
		86B89ABB1AB3BECC001626A4 /* ORKStepHeaderView.h in Headers */ = {isa = PBXBuildFile; fileRef = 86B89AB91AB3BECC001626A4 /* ORKStepHeaderView.h */; };
		86B89ABC1AB3BECC001626A4 /* ORKStepHeaderView.m in Sources */ = {isa = PBXBuildFile; fileRef = 86B89ABA1AB3BECC001626A4 /* ORKStepHeaderView.m */; };
		86B89ABE1AB3BFDB001626A4 /* ORKStepHeaderView_Internal.h in Headers */ = {isa = PBXBuildFile; fileRef = 86B89ABD1AB3BFDB001626A4 /* ORKStepHeaderView_Internal.h */; };
		86C40C121A8D7C5C00081FAC /* ORKActiveStepQuantityView.h in Headers */ = {isa = PBXBuildFile; fileRef = 86C40AFA1A8D7C5B00081FAC /* ORKActiveStepQuantityView.h */; };
		86C40C141A8D7C5C00081FAC /* ORKActiveStepQuantityView.m in Sources */ = {isa = PBXBuildFile; fileRef = 86C40AFB1A8D7C5B00081FAC /* ORKActiveStepQuantityView.m */; };
		86C40C161A8D7C5C00081FAC /* ORKAudioContentView.h in Headers */ = {isa = PBXBuildFile; fileRef = 86C40AFC1A8D7C5B00081FAC /* ORKAudioContentView.h */; };
		86C40C181A8D7C5C00081FAC /* ORKAudioContentView.m in Sources */ = {isa = PBXBuildFile; fileRef = 86C40AFD1A8D7C5B00081FAC /* ORKAudioContentView.m */; };
		86C40C1A1A8D7C5C00081FAC /* ORKAudioStep.h in Headers */ = {isa = PBXBuildFile; fileRef = 86C40AFE1A8D7C5B00081FAC /* ORKAudioStep.h */; settings = {ATTRIBUTES = (Private, ); }; };
		86C40C1C1A8D7C5C00081FAC /* ORKAudioStep.m in Sources */ = {isa = PBXBuildFile; fileRef = 86C40AFF1A8D7C5B00081FAC /* ORKAudioStep.m */; };
		86C40C1E1A8D7C5C00081FAC /* ORKAudioStepViewController.h in Headers */ = {isa = PBXBuildFile; fileRef = 86C40B001A8D7C5B00081FAC /* ORKAudioStepViewController.h */; settings = {ATTRIBUTES = (Private, ); }; };
		86C40C201A8D7C5C00081FAC /* ORKAudioStepViewController.m in Sources */ = {isa = PBXBuildFile; fileRef = 86C40B011A8D7C5B00081FAC /* ORKAudioStepViewController.m */; };
		86C40C221A8D7C5C00081FAC /* ORKCountdownStep.h in Headers */ = {isa = PBXBuildFile; fileRef = 86C40B021A8D7C5B00081FAC /* ORKCountdownStep.h */; settings = {ATTRIBUTES = (Private, ); }; };
		86C40C241A8D7C5C00081FAC /* ORKCountdownStep.m in Sources */ = {isa = PBXBuildFile; fileRef = 86C40B031A8D7C5B00081FAC /* ORKCountdownStep.m */; };
		86C40C261A8D7C5C00081FAC /* ORKCountdownStepViewController.h in Headers */ = {isa = PBXBuildFile; fileRef = 86C40B041A8D7C5B00081FAC /* ORKCountdownStepViewController.h */; settings = {ATTRIBUTES = (Private, ); }; };
		86C40C281A8D7C5C00081FAC /* ORKCountdownStepViewController.m in Sources */ = {isa = PBXBuildFile; fileRef = 86C40B051A8D7C5B00081FAC /* ORKCountdownStepViewController.m */; };
		86C40C2A1A8D7C5C00081FAC /* ORKFitnessContentView.h in Headers */ = {isa = PBXBuildFile; fileRef = 86C40B061A8D7C5B00081FAC /* ORKFitnessContentView.h */; };
		86C40C2C1A8D7C5C00081FAC /* ORKFitnessContentView.m in Sources */ = {isa = PBXBuildFile; fileRef = 86C40B071A8D7C5B00081FAC /* ORKFitnessContentView.m */; };
		86C40C2E1A8D7C5C00081FAC /* ORKFitnessStep.h in Headers */ = {isa = PBXBuildFile; fileRef = 86C40B081A8D7C5B00081FAC /* ORKFitnessStep.h */; settings = {ATTRIBUTES = (Private, ); }; };
		86C40C301A8D7C5C00081FAC /* ORKFitnessStep.m in Sources */ = {isa = PBXBuildFile; fileRef = 86C40B091A8D7C5B00081FAC /* ORKFitnessStep.m */; };
		86C40C321A8D7C5C00081FAC /* ORKFitnessStepViewController.h in Headers */ = {isa = PBXBuildFile; fileRef = 86C40B0A1A8D7C5B00081FAC /* ORKFitnessStepViewController.h */; settings = {ATTRIBUTES = (Private, ); }; };
		86C40C341A8D7C5C00081FAC /* ORKFitnessStepViewController.m in Sources */ = {isa = PBXBuildFile; fileRef = 86C40B0B1A8D7C5B00081FAC /* ORKFitnessStepViewController.m */; };
		86C40C361A8D7C5C00081FAC /* ORKSpatialSpanGame.h in Headers */ = {isa = PBXBuildFile; fileRef = 86C40B0C1A8D7C5B00081FAC /* ORKSpatialSpanGame.h */; };
		86C40C381A8D7C5C00081FAC /* ORKSpatialSpanGame.m in Sources */ = {isa = PBXBuildFile; fileRef = 86C40B0D1A8D7C5B00081FAC /* ORKSpatialSpanGame.m */; };
		86C40C3A1A8D7C5C00081FAC /* ORKSpatialSpanGameState.h in Headers */ = {isa = PBXBuildFile; fileRef = 86C40B0E1A8D7C5B00081FAC /* ORKSpatialSpanGameState.h */; };
		86C40C3C1A8D7C5C00081FAC /* ORKSpatialSpanGameState.m in Sources */ = {isa = PBXBuildFile; fileRef = 86C40B0F1A8D7C5B00081FAC /* ORKSpatialSpanGameState.m */; };
		86C40C3E1A8D7C5C00081FAC /* ORKSpatialSpanMemoryContentView.h in Headers */ = {isa = PBXBuildFile; fileRef = 86C40B101A8D7C5B00081FAC /* ORKSpatialSpanMemoryContentView.h */; };
		86C40C401A8D7C5C00081FAC /* ORKSpatialSpanMemoryContentView.m in Sources */ = {isa = PBXBuildFile; fileRef = 86C40B111A8D7C5B00081FAC /* ORKSpatialSpanMemoryContentView.m */; };
		86C40C421A8D7C5C00081FAC /* ORKSpatialSpanMemoryStep.h in Headers */ = {isa = PBXBuildFile; fileRef = 86C40B121A8D7C5B00081FAC /* ORKSpatialSpanMemoryStep.h */; settings = {ATTRIBUTES = (Private, ); }; };
		86C40C441A8D7C5C00081FAC /* ORKSpatialSpanMemoryStep.m in Sources */ = {isa = PBXBuildFile; fileRef = 86C40B131A8D7C5B00081FAC /* ORKSpatialSpanMemoryStep.m */; };
		86C40C461A8D7C5C00081FAC /* ORKSpatialSpanMemoryStepViewController.h in Headers */ = {isa = PBXBuildFile; fileRef = 86C40B141A8D7C5B00081FAC /* ORKSpatialSpanMemoryStepViewController.h */; settings = {ATTRIBUTES = (Private, ); }; };
		86C40C481A8D7C5C00081FAC /* ORKSpatialSpanMemoryStepViewController.m in Sources */ = {isa = PBXBuildFile; fileRef = 86C40B151A8D7C5B00081FAC /* ORKSpatialSpanMemoryStepViewController.m */; };
		86C40C4A1A8D7C5C00081FAC /* ORKSpatialSpanTargetView.h in Headers */ = {isa = PBXBuildFile; fileRef = 86C40B161A8D7C5B00081FAC /* ORKSpatialSpanTargetView.h */; };
		86C40C4C1A8D7C5C00081FAC /* ORKSpatialSpanTargetView.m in Sources */ = {isa = PBXBuildFile; fileRef = 86C40B171A8D7C5B00081FAC /* ORKSpatialSpanTargetView.m */; };
		86C40C4E1A8D7C5C00081FAC /* ORKTappingContentView.h in Headers */ = {isa = PBXBuildFile; fileRef = 86C40B181A8D7C5B00081FAC /* ORKTappingContentView.h */; };
		86C40C501A8D7C5C00081FAC /* ORKTappingContentView.m in Sources */ = {isa = PBXBuildFile; fileRef = 86C40B191A8D7C5B00081FAC /* ORKTappingContentView.m */; };
		86C40C521A8D7C5C00081FAC /* ORKTappingIntervalStep.h in Headers */ = {isa = PBXBuildFile; fileRef = 86C40B1A1A8D7C5B00081FAC /* ORKTappingIntervalStep.h */; settings = {ATTRIBUTES = (Private, ); }; };
		86C40C541A8D7C5C00081FAC /* ORKTappingIntervalStep.m in Sources */ = {isa = PBXBuildFile; fileRef = 86C40B1B1A8D7C5B00081FAC /* ORKTappingIntervalStep.m */; };
		86C40C561A8D7C5C00081FAC /* ORKTappingIntervalStepViewController.h in Headers */ = {isa = PBXBuildFile; fileRef = 86C40B1C1A8D7C5B00081FAC /* ORKTappingIntervalStepViewController.h */; settings = {ATTRIBUTES = (Private, ); }; };
		86C40C581A8D7C5C00081FAC /* ORKTappingIntervalStepViewController.m in Sources */ = {isa = PBXBuildFile; fileRef = 86C40B1D1A8D7C5B00081FAC /* ORKTappingIntervalStepViewController.m */; };
		86C40C5A1A8D7C5C00081FAC /* ORKWalkingTaskStep.h in Headers */ = {isa = PBXBuildFile; fileRef = 86C40B1E1A8D7C5B00081FAC /* ORKWalkingTaskStep.h */; settings = {ATTRIBUTES = (Private, ); }; };
		86C40C5C1A8D7C5C00081FAC /* ORKWalkingTaskStep.m in Sources */ = {isa = PBXBuildFile; fileRef = 86C40B1F1A8D7C5B00081FAC /* ORKWalkingTaskStep.m */; };
		86C40C5E1A8D7C5C00081FAC /* ORKWalkingTaskStepViewController.h in Headers */ = {isa = PBXBuildFile; fileRef = 86C40B201A8D7C5B00081FAC /* ORKWalkingTaskStepViewController.h */; settings = {ATTRIBUTES = (Private, ); }; };
		86C40C601A8D7C5C00081FAC /* ORKWalkingTaskStepViewController.m in Sources */ = {isa = PBXBuildFile; fileRef = 86C40B211A8D7C5B00081FAC /* ORKWalkingTaskStepViewController.m */; };
		86C40C621A8D7C5C00081FAC /* CLLocation+ORKJSONDictionary.h in Headers */ = {isa = PBXBuildFile; fileRef = 86C40B221A8D7C5B00081FAC /* CLLocation+ORKJSONDictionary.h */; };
		86C40C641A8D7C5C00081FAC /* CLLocation+ORKJSONDictionary.m in Sources */ = {isa = PBXBuildFile; fileRef = 86C40B231A8D7C5B00081FAC /* CLLocation+ORKJSONDictionary.m */; };
		86C40C661A8D7C5C00081FAC /* CMAccelerometerData+ORKJSONDictionary.h in Headers */ = {isa = PBXBuildFile; fileRef = 86C40B241A8D7C5B00081FAC /* CMAccelerometerData+ORKJSONDictionary.h */; };
		86C40C681A8D7C5C00081FAC /* CMAccelerometerData+ORKJSONDictionary.m in Sources */ = {isa = PBXBuildFile; fileRef = 86C40B251A8D7C5B00081FAC /* CMAccelerometerData+ORKJSONDictionary.m */; };
		86C40C6A1A8D7C5C00081FAC /* CMDeviceMotion+ORKJSONDictionary.h in Headers */ = {isa = PBXBuildFile; fileRef = 86C40B261A8D7C5B00081FAC /* CMDeviceMotion+ORKJSONDictionary.h */; };
		86C40C6C1A8D7C5C00081FAC /* CMDeviceMotion+ORKJSONDictionary.m in Sources */ = {isa = PBXBuildFile; fileRef = 86C40B271A8D7C5B00081FAC /* CMDeviceMotion+ORKJSONDictionary.m */; };
		86C40C6E1A8D7C5C00081FAC /* CMMotionActivity+ORKJSONDictionary.h in Headers */ = {isa = PBXBuildFile; fileRef = 86C40B281A8D7C5B00081FAC /* CMMotionActivity+ORKJSONDictionary.h */; };
		86C40C701A8D7C5C00081FAC /* CMMotionActivity+ORKJSONDictionary.m in Sources */ = {isa = PBXBuildFile; fileRef = 86C40B291A8D7C5B00081FAC /* CMMotionActivity+ORKJSONDictionary.m */; };
		86C40C721A8D7C5C00081FAC /* CMPedometerData+ORKJSONDictionary.h in Headers */ = {isa = PBXBuildFile; fileRef = 86C40B2A1A8D7C5B00081FAC /* CMPedometerData+ORKJSONDictionary.h */; };
		86C40C741A8D7C5C00081FAC /* CMPedometerData+ORKJSONDictionary.m in Sources */ = {isa = PBXBuildFile; fileRef = 86C40B2B1A8D7C5B00081FAC /* CMPedometerData+ORKJSONDictionary.m */; };
		86C40C761A8D7C5C00081FAC /* HKSample+ORKJSONDictionary.h in Headers */ = {isa = PBXBuildFile; fileRef = 86C40B2C1A8D7C5B00081FAC /* HKSample+ORKJSONDictionary.h */; };
		86C40C781A8D7C5C00081FAC /* HKSample+ORKJSONDictionary.m in Sources */ = {isa = PBXBuildFile; fileRef = 86C40B2D1A8D7C5B00081FAC /* HKSample+ORKJSONDictionary.m */; };
		86C40C7A1A8D7C5C00081FAC /* ORKAccelerometerRecorder.h in Headers */ = {isa = PBXBuildFile; fileRef = 86C40B2E1A8D7C5B00081FAC /* ORKAccelerometerRecorder.h */; };
		86C40C7C1A8D7C5C00081FAC /* ORKAccelerometerRecorder.m in Sources */ = {isa = PBXBuildFile; fileRef = 86C40B2F1A8D7C5B00081FAC /* ORKAccelerometerRecorder.m */; };
		86C40C7E1A8D7C5C00081FAC /* ORKActiveStep.h in Headers */ = {isa = PBXBuildFile; fileRef = 86C40B301A8D7C5B00081FAC /* ORKActiveStep.h */; settings = {ATTRIBUTES = (Public, ); }; };
		86C40C801A8D7C5C00081FAC /* ORKActiveStep.m in Sources */ = {isa = PBXBuildFile; fileRef = 86C40B311A8D7C5B00081FAC /* ORKActiveStep.m */; };
		86C40C821A8D7C5C00081FAC /* ORKActiveStep_Internal.h in Headers */ = {isa = PBXBuildFile; fileRef = 86C40B321A8D7C5B00081FAC /* ORKActiveStep_Internal.h */; };
		86C40C841A8D7C5C00081FAC /* ORKActiveStepTimer.h in Headers */ = {isa = PBXBuildFile; fileRef = 86C40B331A8D7C5B00081FAC /* ORKActiveStepTimer.h */; };
		86C40C861A8D7C5C00081FAC /* ORKActiveStepTimer.m in Sources */ = {isa = PBXBuildFile; fileRef = 86C40B341A8D7C5B00081FAC /* ORKActiveStepTimer.m */; };
		86C40C881A8D7C5C00081FAC /* ORKActiveStepTimerView.h in Headers */ = {isa = PBXBuildFile; fileRef = 86C40B351A8D7C5B00081FAC /* ORKActiveStepTimerView.h */; };
		86C40C8A1A8D7C5C00081FAC /* ORKActiveStepTimerView.m in Sources */ = {isa = PBXBuildFile; fileRef = 86C40B361A8D7C5B00081FAC /* ORKActiveStepTimerView.m */; };
		86C40C8C1A8D7C5C00081FAC /* ORKActiveStepViewController.h in Headers */ = {isa = PBXBuildFile; fileRef = 86C40B371A8D7C5B00081FAC /* ORKActiveStepViewController.h */; settings = {ATTRIBUTES = (Public, ); }; };
		86C40C8E1A8D7C5C00081FAC /* ORKActiveStepViewController.m in Sources */ = {isa = PBXBuildFile; fileRef = 86C40B381A8D7C5B00081FAC /* ORKActiveStepViewController.m */; };
		86C40C901A8D7C5C00081FAC /* ORKActiveStepViewController_Internal.h in Headers */ = {isa = PBXBuildFile; fileRef = 86C40B391A8D7C5B00081FAC /* ORKActiveStepViewController_Internal.h */; };
		86C40C921A8D7C5C00081FAC /* ORKAudioRecorder.h in Headers */ = {isa = PBXBuildFile; fileRef = 86C40B3A1A8D7C5B00081FAC /* ORKAudioRecorder.h */; };
		86C40C941A8D7C5C00081FAC /* ORKAudioRecorder.m in Sources */ = {isa = PBXBuildFile; fileRef = 86C40B3B1A8D7C5B00081FAC /* ORKAudioRecorder.m */; };
		86C40C961A8D7C5C00081FAC /* ORKDataLogger.h in Headers */ = {isa = PBXBuildFile; fileRef = 86C40B3C1A8D7C5B00081FAC /* ORKDataLogger.h */; settings = {ATTRIBUTES = (Private, ); }; };
		86C40C981A8D7C5C00081FAC /* ORKDataLogger.m in Sources */ = {isa = PBXBuildFile; fileRef = 86C40B3D1A8D7C5B00081FAC /* ORKDataLogger.m */; };
		86C40C9A1A8D7C5C00081FAC /* ORKDataLogger_Private.h in Headers */ = {isa = PBXBuildFile; fileRef = 86C40B3E1A8D7C5B00081FAC /* ORKDataLogger_Private.h */; };
		86C40C9C1A8D7C5C00081FAC /* ORKDeviceMotionRecorder.h in Headers */ = {isa = PBXBuildFile; fileRef = 86C40B3F1A8D7C5B00081FAC /* ORKDeviceMotionRecorder.h */; };
		86C40C9E1A8D7C5C00081FAC /* ORKDeviceMotionRecorder.m in Sources */ = {isa = PBXBuildFile; fileRef = 86C40B401A8D7C5B00081FAC /* ORKDeviceMotionRecorder.m */; };
		86C40CA01A8D7C5C00081FAC /* ORKHealthQuantityTypeRecorder.h in Headers */ = {isa = PBXBuildFile; fileRef = 86C40B411A8D7C5B00081FAC /* ORKHealthQuantityTypeRecorder.h */; };
		86C40CA21A8D7C5C00081FAC /* ORKHealthQuantityTypeRecorder.m in Sources */ = {isa = PBXBuildFile; fileRef = 86C40B421A8D7C5B00081FAC /* ORKHealthQuantityTypeRecorder.m */; };
		86C40CA41A8D7C5C00081FAC /* ORKLocationRecorder.h in Headers */ = {isa = PBXBuildFile; fileRef = 86C40B431A8D7C5B00081FAC /* ORKLocationRecorder.h */; };
		86C40CA61A8D7C5C00081FAC /* ORKLocationRecorder.m in Sources */ = {isa = PBXBuildFile; fileRef = 86C40B441A8D7C5B00081FAC /* ORKLocationRecorder.m */; };
		86C40CA81A8D7C5C00081FAC /* ORKPedometerRecorder.h in Headers */ = {isa = PBXBuildFile; fileRef = 86C40B451A8D7C5B00081FAC /* ORKPedometerRecorder.h */; };
		86C40CAA1A8D7C5C00081FAC /* ORKPedometerRecorder.m in Sources */ = {isa = PBXBuildFile; fileRef = 86C40B461A8D7C5B00081FAC /* ORKPedometerRecorder.m */; };
		86C40CAC1A8D7C5C00081FAC /* ORKRecorder.h in Headers */ = {isa = PBXBuildFile; fileRef = 86C40B471A8D7C5B00081FAC /* ORKRecorder.h */; settings = {ATTRIBUTES = (Public, ); }; };
		86C40CAE1A8D7C5C00081FAC /* ORKRecorder.m in Sources */ = {isa = PBXBuildFile; fileRef = 86C40B481A8D7C5B00081FAC /* ORKRecorder.m */; };
		86C40CB01A8D7C5C00081FAC /* ORKRecorder_Internal.h in Headers */ = {isa = PBXBuildFile; fileRef = 86C40B491A8D7C5B00081FAC /* ORKRecorder_Internal.h */; };
		86C40CB21A8D7C5C00081FAC /* ORKRecorder_Private.h in Headers */ = {isa = PBXBuildFile; fileRef = 86C40B4A1A8D7C5B00081FAC /* ORKRecorder_Private.h */; settings = {ATTRIBUTES = (Private, ); }; };
		86C40CB41A8D7C5C00081FAC /* ORKTouchRecorder.h in Headers */ = {isa = PBXBuildFile; fileRef = 86C40B4B1A8D7C5B00081FAC /* ORKTouchRecorder.h */; };
		86C40CB61A8D7C5C00081FAC /* ORKTouchRecorder.m in Sources */ = {isa = PBXBuildFile; fileRef = 86C40B4C1A8D7C5B00081FAC /* ORKTouchRecorder.m */; };
		86C40CB81A8D7C5C00081FAC /* ORKVoiceEngine.h in Headers */ = {isa = PBXBuildFile; fileRef = 86C40B4D1A8D7C5B00081FAC /* ORKVoiceEngine.h */; };
		86C40CBA1A8D7C5C00081FAC /* ORKVoiceEngine.m in Sources */ = {isa = PBXBuildFile; fileRef = 86C40B4E1A8D7C5B00081FAC /* ORKVoiceEngine.m */; };
		86C40CBC1A8D7C5C00081FAC /* UITouch+ORKJSONDictionary.h in Headers */ = {isa = PBXBuildFile; fileRef = 86C40B4F1A8D7C5B00081FAC /* UITouch+ORKJSONDictionary.h */; };
		86C40CBE1A8D7C5C00081FAC /* UITouch+ORKJSONDictionary.m in Sources */ = {isa = PBXBuildFile; fileRef = 86C40B501A8D7C5B00081FAC /* UITouch+ORKJSONDictionary.m */; };
		86C40CC01A8D7C5C00081FAC /* ORKCompletionStep.h in Headers */ = {isa = PBXBuildFile; fileRef = 86C40B521A8D7C5B00081FAC /* ORKCompletionStep.h */; settings = {ATTRIBUTES = (Private, ); }; };
		86C40CC21A8D7C5C00081FAC /* ORKCompletionStep.m in Sources */ = {isa = PBXBuildFile; fileRef = 86C40B531A8D7C5B00081FAC /* ORKCompletionStep.m */; };
		86C40CC41A8D7C5C00081FAC /* ORKCompletionStepViewController.h in Headers */ = {isa = PBXBuildFile; fileRef = 86C40B541A8D7C5B00081FAC /* ORKCompletionStepViewController.h */; settings = {ATTRIBUTES = (Private, ); }; };
		86C40CC81A8D7C5C00081FAC /* ORKFormItemCell.h in Headers */ = {isa = PBXBuildFile; fileRef = 86C40B561A8D7C5B00081FAC /* ORKFormItemCell.h */; };
		86C40CCA1A8D7C5C00081FAC /* ORKFormItemCell.m in Sources */ = {isa = PBXBuildFile; fileRef = 86C40B571A8D7C5B00081FAC /* ORKFormItemCell.m */; };
		86C40CCC1A8D7C5C00081FAC /* ORKImageSelectionView.h in Headers */ = {isa = PBXBuildFile; fileRef = 86C40B581A8D7C5B00081FAC /* ORKImageSelectionView.h */; };
		86C40CCE1A8D7C5C00081FAC /* ORKImageSelectionView.m in Sources */ = {isa = PBXBuildFile; fileRef = 86C40B591A8D7C5B00081FAC /* ORKImageSelectionView.m */; };
		86C40CD01A8D7C5C00081FAC /* ORKInstructionStepView.h in Headers */ = {isa = PBXBuildFile; fileRef = 86C40B5A1A8D7C5B00081FAC /* ORKInstructionStepView.h */; };
		86C40CD21A8D7C5C00081FAC /* ORKInstructionStepView.m in Sources */ = {isa = PBXBuildFile; fileRef = 86C40B5B1A8D7C5B00081FAC /* ORKInstructionStepView.m */; };
		86C40CD41A8D7C5C00081FAC /* ORKTableContainerView.h in Headers */ = {isa = PBXBuildFile; fileRef = 86C40B5C1A8D7C5B00081FAC /* ORKTableContainerView.h */; };
		86C40CD61A8D7C5C00081FAC /* ORKTableContainerView.m in Sources */ = {isa = PBXBuildFile; fileRef = 86C40B5D1A8D7C5B00081FAC /* ORKTableContainerView.m */; };
		86C40CD81A8D7C5C00081FAC /* ORKTextFieldView.h in Headers */ = {isa = PBXBuildFile; fileRef = 86C40B5E1A8D7C5B00081FAC /* ORKTextFieldView.h */; };
		86C40CDA1A8D7C5C00081FAC /* ORKTextFieldView.m in Sources */ = {isa = PBXBuildFile; fileRef = 86C40B5F1A8D7C5B00081FAC /* ORKTextFieldView.m */; };
		86C40CDC1A8D7C5C00081FAC /* ORKTintedImageView.h in Headers */ = {isa = PBXBuildFile; fileRef = 86C40B601A8D7C5B00081FAC /* ORKTintedImageView.h */; };
		86C40CDE1A8D7C5C00081FAC /* ORKTintedImageView.m in Sources */ = {isa = PBXBuildFile; fileRef = 86C40B611A8D7C5B00081FAC /* ORKTintedImageView.m */; };
		86C40CE41A8D7C5C00081FAC /* ORKAnswerFormat.h in Headers */ = {isa = PBXBuildFile; fileRef = 86C40B641A8D7C5B00081FAC /* ORKAnswerFormat.h */; settings = {ATTRIBUTES = (Public, ); }; };
		86C40CE61A8D7C5C00081FAC /* ORKAnswerFormat.m in Sources */ = {isa = PBXBuildFile; fileRef = 86C40B651A8D7C5B00081FAC /* ORKAnswerFormat.m */; };
		86C40CE81A8D7C5C00081FAC /* ORKAnswerFormat_Internal.h in Headers */ = {isa = PBXBuildFile; fileRef = 86C40B661A8D7C5B00081FAC /* ORKAnswerFormat_Internal.h */; };
		86C40CEA1A8D7C5C00081FAC /* ORKAnswerTextField.h in Headers */ = {isa = PBXBuildFile; fileRef = 86C40B671A8D7C5B00081FAC /* ORKAnswerTextField.h */; };
		86C40CEC1A8D7C5C00081FAC /* ORKAnswerTextField.m in Sources */ = {isa = PBXBuildFile; fileRef = 86C40B681A8D7C5B00081FAC /* ORKAnswerTextField.m */; };
		86C40CEE1A8D7C5C00081FAC /* ORKAnswerTextView.h in Headers */ = {isa = PBXBuildFile; fileRef = 86C40B691A8D7C5B00081FAC /* ORKAnswerTextView.h */; };
		86C40CF01A8D7C5C00081FAC /* ORKAnswerTextView.m in Sources */ = {isa = PBXBuildFile; fileRef = 86C40B6A1A8D7C5B00081FAC /* ORKAnswerTextView.m */; };
		86C40CF21A8D7C5C00081FAC /* ORKBodyLabel.h in Headers */ = {isa = PBXBuildFile; fileRef = 86C40B6B1A8D7C5B00081FAC /* ORKBodyLabel.h */; };
		86C40CF41A8D7C5C00081FAC /* ORKBodyLabel.m in Sources */ = {isa = PBXBuildFile; fileRef = 86C40B6C1A8D7C5B00081FAC /* ORKBodyLabel.m */; };
		86C40CF61A8D7C5C00081FAC /* ORKBorderedButton.h in Headers */ = {isa = PBXBuildFile; fileRef = 86C40B6D1A8D7C5B00081FAC /* ORKBorderedButton.h */; };
		86C40CF81A8D7C5C00081FAC /* ORKBorderedButton.m in Sources */ = {isa = PBXBuildFile; fileRef = 86C40B6E1A8D7C5C00081FAC /* ORKBorderedButton.m */; };
		86C40CFA1A8D7C5C00081FAC /* ORKCaption1Label.h in Headers */ = {isa = PBXBuildFile; fileRef = 86C40B6F1A8D7C5C00081FAC /* ORKCaption1Label.h */; };
		86C40CFC1A8D7C5C00081FAC /* ORKCaption1Label.m in Sources */ = {isa = PBXBuildFile; fileRef = 86C40B701A8D7C5C00081FAC /* ORKCaption1Label.m */; };
		86C40CFE1A8D7C5C00081FAC /* ORKChoiceViewCell.h in Headers */ = {isa = PBXBuildFile; fileRef = 86C40B711A8D7C5C00081FAC /* ORKChoiceViewCell.h */; };
		86C40D001A8D7C5C00081FAC /* ORKChoiceViewCell.m in Sources */ = {isa = PBXBuildFile; fileRef = 86C40B721A8D7C5C00081FAC /* ORKChoiceViewCell.m */; };
		86C40D021A8D7C5C00081FAC /* ORKContinueButton.h in Headers */ = {isa = PBXBuildFile; fileRef = 86C40B731A8D7C5C00081FAC /* ORKContinueButton.h */; };
		86C40D041A8D7C5C00081FAC /* ORKContinueButton.m in Sources */ = {isa = PBXBuildFile; fileRef = 86C40B741A8D7C5C00081FAC /* ORKContinueButton.m */; };
		86C40D061A8D7C5C00081FAC /* ORKCountdownLabel.h in Headers */ = {isa = PBXBuildFile; fileRef = 86C40B751A8D7C5C00081FAC /* ORKCountdownLabel.h */; };
		86C40D081A8D7C5C00081FAC /* ORKCountdownLabel.m in Sources */ = {isa = PBXBuildFile; fileRef = 86C40B761A8D7C5C00081FAC /* ORKCountdownLabel.m */; };
		86C40D0A1A8D7C5C00081FAC /* ORKCustomStepView.h in Headers */ = {isa = PBXBuildFile; fileRef = 86C40B771A8D7C5C00081FAC /* ORKCustomStepView.h */; settings = {ATTRIBUTES = (Private, ); }; };
		86C40D0C1A8D7C5C00081FAC /* ORKCustomStepView.m in Sources */ = {isa = PBXBuildFile; fileRef = 86C40B781A8D7C5C00081FAC /* ORKCustomStepView.m */; };
		86C40D0E1A8D7C5C00081FAC /* ORKCustomStepView_Internal.h in Headers */ = {isa = PBXBuildFile; fileRef = 86C40B791A8D7C5C00081FAC /* ORKCustomStepView_Internal.h */; };
		86C40D101A8D7C5C00081FAC /* ORKDefaultFont.h in Headers */ = {isa = PBXBuildFile; fileRef = 86C40B7A1A8D7C5C00081FAC /* ORKDefaultFont.h */; };
		86C40D121A8D7C5C00081FAC /* ORKDefines.h in Headers */ = {isa = PBXBuildFile; fileRef = 86C40B7B1A8D7C5C00081FAC /* ORKDefines.h */; settings = {ATTRIBUTES = (Public, ); }; };
		86C40D141A8D7C5C00081FAC /* ORKDefines_Private.h in Headers */ = {isa = PBXBuildFile; fileRef = 86C40B7C1A8D7C5C00081FAC /* ORKDefines_Private.h */; settings = {ATTRIBUTES = (Private, ); }; };
		86C40D161A8D7C5C00081FAC /* ORKErrors.h in Headers */ = {isa = PBXBuildFile; fileRef = 86C40B7D1A8D7C5C00081FAC /* ORKErrors.h */; settings = {ATTRIBUTES = (Private, ); }; };
		86C40D181A8D7C5C00081FAC /* ORKErrors.m in Sources */ = {isa = PBXBuildFile; fileRef = 86C40B7E1A8D7C5C00081FAC /* ORKErrors.m */; };
		86C40D1A1A8D7C5C00081FAC /* ORKFormItem_Internal.h in Headers */ = {isa = PBXBuildFile; fileRef = 86C40B7F1A8D7C5C00081FAC /* ORKFormItem_Internal.h */; };
		86C40D1C1A8D7C5C00081FAC /* ORKFormSectionTitleLabel.h in Headers */ = {isa = PBXBuildFile; fileRef = 86C40B801A8D7C5C00081FAC /* ORKFormSectionTitleLabel.h */; };
		86C40D1E1A8D7C5C00081FAC /* ORKFormSectionTitleLabel.m in Sources */ = {isa = PBXBuildFile; fileRef = 86C40B811A8D7C5C00081FAC /* ORKFormSectionTitleLabel.m */; };
		86C40D201A8D7C5C00081FAC /* ORKFormStep.h in Headers */ = {isa = PBXBuildFile; fileRef = 86C40B821A8D7C5C00081FAC /* ORKFormStep.h */; settings = {ATTRIBUTES = (Public, ); }; };
		86C40D221A8D7C5C00081FAC /* ORKFormStep.m in Sources */ = {isa = PBXBuildFile; fileRef = 86C40B831A8D7C5C00081FAC /* ORKFormStep.m */; };
		86C40D241A8D7C5C00081FAC /* ORKFormStepViewController.h in Headers */ = {isa = PBXBuildFile; fileRef = 86C40B841A8D7C5C00081FAC /* ORKFormStepViewController.h */; settings = {ATTRIBUTES = (Public, ); }; };
		86C40D261A8D7C5C00081FAC /* ORKFormStepViewController.m in Sources */ = {isa = PBXBuildFile; fileRef = 86C40B851A8D7C5C00081FAC /* ORKFormStepViewController.m */; };
		86C40D281A8D7C5C00081FAC /* ORKFormTextView.h in Headers */ = {isa = PBXBuildFile; fileRef = 86C40B861A8D7C5C00081FAC /* ORKFormTextView.h */; };
		86C40D2A1A8D7C5C00081FAC /* ORKFormTextView.m in Sources */ = {isa = PBXBuildFile; fileRef = 86C40B871A8D7C5C00081FAC /* ORKFormTextView.m */; };
		86C40D2C1A8D7C5C00081FAC /* ORKHeadlineLabel.h in Headers */ = {isa = PBXBuildFile; fileRef = 86C40B881A8D7C5C00081FAC /* ORKHeadlineLabel.h */; };
		86C40D2E1A8D7C5C00081FAC /* ORKHeadlineLabel.m in Sources */ = {isa = PBXBuildFile; fileRef = 86C40B891A8D7C5C00081FAC /* ORKHeadlineLabel.m */; };
		86C40D301A8D7C5C00081FAC /* ORKHealthAnswerFormat.h in Headers */ = {isa = PBXBuildFile; fileRef = 86C40B8A1A8D7C5C00081FAC /* ORKHealthAnswerFormat.h */; settings = {ATTRIBUTES = (Public, ); }; };
		86C40D321A8D7C5C00081FAC /* ORKHealthAnswerFormat.m in Sources */ = {isa = PBXBuildFile; fileRef = 86C40B8B1A8D7C5C00081FAC /* ORKHealthAnswerFormat.m */; };
		86C40D341A8D7C5C00081FAC /* ORKHelpers.h in Headers */ = {isa = PBXBuildFile; fileRef = 86C40B8C1A8D7C5C00081FAC /* ORKHelpers.h */; };
		86C40D361A8D7C5C00081FAC /* ORKHelpers.m in Sources */ = {isa = PBXBuildFile; fileRef = 86C40B8D1A8D7C5C00081FAC /* ORKHelpers.m */; };
		86C40D381A8D7C5C00081FAC /* ORKHTMLPDFWriter.h in Headers */ = {isa = PBXBuildFile; fileRef = 86C40B8E1A8D7C5C00081FAC /* ORKHTMLPDFWriter.h */; };
		86C40D3A1A8D7C5C00081FAC /* ORKHTMLPDFWriter.m in Sources */ = {isa = PBXBuildFile; fileRef = 86C40B8F1A8D7C5C00081FAC /* ORKHTMLPDFWriter.m */; };
		86C40D3C1A8D7C5C00081FAC /* ORKImageChoiceLabel.h in Headers */ = {isa = PBXBuildFile; fileRef = 86C40B901A8D7C5C00081FAC /* ORKImageChoiceLabel.h */; };
		86C40D3E1A8D7C5C00081FAC /* ORKImageChoiceLabel.m in Sources */ = {isa = PBXBuildFile; fileRef = 86C40B911A8D7C5C00081FAC /* ORKImageChoiceLabel.m */; };
		86C40D401A8D7C5C00081FAC /* ORKInstructionStep.h in Headers */ = {isa = PBXBuildFile; fileRef = 86C40B921A8D7C5C00081FAC /* ORKInstructionStep.h */; settings = {ATTRIBUTES = (Public, ); }; };
		86C40D421A8D7C5C00081FAC /* ORKInstructionStep.m in Sources */ = {isa = PBXBuildFile; fileRef = 86C40B931A8D7C5C00081FAC /* ORKInstructionStep.m */; };
		86C40D441A8D7C5C00081FAC /* ORKInstructionStepViewController.h in Headers */ = {isa = PBXBuildFile; fileRef = 86C40B941A8D7C5C00081FAC /* ORKInstructionStepViewController.h */; settings = {ATTRIBUTES = (Private, ); }; };
		86C40D461A8D7C5C00081FAC /* ORKInstructionStepViewController.m in Sources */ = {isa = PBXBuildFile; fileRef = 86C40B951A8D7C5C00081FAC /* ORKInstructionStepViewController.m */; };
		86C40D481A8D7C5C00081FAC /* ORKInstructionStepViewController_Internal.h in Headers */ = {isa = PBXBuildFile; fileRef = 86C40B961A8D7C5C00081FAC /* ORKInstructionStepViewController_Internal.h */; };
		86C40D4A1A8D7C5C00081FAC /* ORKLabel.h in Headers */ = {isa = PBXBuildFile; fileRef = 86C40B971A8D7C5C00081FAC /* ORKLabel.h */; };
		86C40D4C1A8D7C5C00081FAC /* ORKLabel.m in Sources */ = {isa = PBXBuildFile; fileRef = 86C40B981A8D7C5C00081FAC /* ORKLabel.m */; };
		86C40D561A8D7C5C00081FAC /* ORKOrderedTask.h in Headers */ = {isa = PBXBuildFile; fileRef = 86C40B9D1A8D7C5C00081FAC /* ORKOrderedTask.h */; settings = {ATTRIBUTES = (Public, ); }; };
		86C40D581A8D7C5C00081FAC /* ORKOrderedTask.m in Sources */ = {isa = PBXBuildFile; fileRef = 86C40B9E1A8D7C5C00081FAC /* ORKOrderedTask.m */; };
		86C40D5E1A8D7C5C00081FAC /* ORKQuestionStep.h in Headers */ = {isa = PBXBuildFile; fileRef = 86C40BA11A8D7C5C00081FAC /* ORKQuestionStep.h */; settings = {ATTRIBUTES = (Public, ); }; };
		86C40D601A8D7C5C00081FAC /* ORKQuestionStep.m in Sources */ = {isa = PBXBuildFile; fileRef = 86C40BA21A8D7C5C00081FAC /* ORKQuestionStep.m */; };
		86C40D621A8D7C5C00081FAC /* ORKQuestionStep_Internal.h in Headers */ = {isa = PBXBuildFile; fileRef = 86C40BA31A8D7C5C00081FAC /* ORKQuestionStep_Internal.h */; };
		86C40D641A8D7C5C00081FAC /* ORKQuestionStepViewController.h in Headers */ = {isa = PBXBuildFile; fileRef = 86C40BA41A8D7C5C00081FAC /* ORKQuestionStepViewController.h */; settings = {ATTRIBUTES = (Private, ); }; };
		86C40D661A8D7C5C00081FAC /* ORKQuestionStepViewController.m in Sources */ = {isa = PBXBuildFile; fileRef = 86C40BA51A8D7C5C00081FAC /* ORKQuestionStepViewController.m */; };
		86C40D681A8D7C5C00081FAC /* ORKQuestionStepViewController_Private.h in Headers */ = {isa = PBXBuildFile; fileRef = 86C40BA61A8D7C5C00081FAC /* ORKQuestionStepViewController_Private.h */; settings = {ATTRIBUTES = (Private, ); }; };
		86C40D6A1A8D7C5C00081FAC /* ORKResult.h in Headers */ = {isa = PBXBuildFile; fileRef = 86C40BA71A8D7C5C00081FAC /* ORKResult.h */; settings = {ATTRIBUTES = (Public, ); }; };
		86C40D6C1A8D7C5C00081FAC /* ORKResult.m in Sources */ = {isa = PBXBuildFile; fileRef = 86C40BA81A8D7C5C00081FAC /* ORKResult.m */; };
		86C40D6E1A8D7C5C00081FAC /* ORKResult_Private.h in Headers */ = {isa = PBXBuildFile; fileRef = 86C40BA91A8D7C5C00081FAC /* ORKResult_Private.h */; settings = {ATTRIBUTES = (Private, ); }; };
		86C40D701A8D7C5C00081FAC /* ORKRoundTappingButton.h in Headers */ = {isa = PBXBuildFile; fileRef = 86C40BAA1A8D7C5C00081FAC /* ORKRoundTappingButton.h */; };
		86C40D721A8D7C5C00081FAC /* ORKRoundTappingButton.m in Sources */ = {isa = PBXBuildFile; fileRef = 86C40BAB1A8D7C5C00081FAC /* ORKRoundTappingButton.m */; };
		86C40D741A8D7C5C00081FAC /* ORKScaleRangeLabel.h in Headers */ = {isa = PBXBuildFile; fileRef = 86C40BAC1A8D7C5C00081FAC /* ORKScaleRangeLabel.h */; };
		86C40D761A8D7C5C00081FAC /* ORKScaleRangeLabel.m in Sources */ = {isa = PBXBuildFile; fileRef = 86C40BAD1A8D7C5C00081FAC /* ORKScaleRangeLabel.m */; };
		86C40D781A8D7C5C00081FAC /* ORKScaleSlider.h in Headers */ = {isa = PBXBuildFile; fileRef = 86C40BAE1A8D7C5C00081FAC /* ORKScaleSlider.h */; };
		86C40D7A1A8D7C5C00081FAC /* ORKScaleSlider.m in Sources */ = {isa = PBXBuildFile; fileRef = 86C40BAF1A8D7C5C00081FAC /* ORKScaleSlider.m */; };
		86C40D7C1A8D7C5C00081FAC /* ORKScaleValueLabel.h in Headers */ = {isa = PBXBuildFile; fileRef = 86C40BB01A8D7C5C00081FAC /* ORKScaleValueLabel.h */; };
		86C40D7E1A8D7C5C00081FAC /* ORKScaleValueLabel.m in Sources */ = {isa = PBXBuildFile; fileRef = 86C40BB11A8D7C5C00081FAC /* ORKScaleValueLabel.m */; };
		86C40D801A8D7C5C00081FAC /* ORKSelectionSubTitleLabel.h in Headers */ = {isa = PBXBuildFile; fileRef = 86C40BB21A8D7C5C00081FAC /* ORKSelectionSubTitleLabel.h */; };
		86C40D821A8D7C5C00081FAC /* ORKSelectionSubTitleLabel.m in Sources */ = {isa = PBXBuildFile; fileRef = 86C40BB31A8D7C5C00081FAC /* ORKSelectionSubTitleLabel.m */; };
		86C40D841A8D7C5C00081FAC /* ORKSelectionTitleLabel.h in Headers */ = {isa = PBXBuildFile; fileRef = 86C40BB41A8D7C5C00081FAC /* ORKSelectionTitleLabel.h */; };
		86C40D861A8D7C5C00081FAC /* ORKSelectionTitleLabel.m in Sources */ = {isa = PBXBuildFile; fileRef = 86C40BB51A8D7C5C00081FAC /* ORKSelectionTitleLabel.m */; };
		86C40D8A1A8D7C5C00081FAC /* ORKSkin.h in Headers */ = {isa = PBXBuildFile; fileRef = 86C40BB71A8D7C5C00081FAC /* ORKSkin.h */; };
		86C40D8C1A8D7C5C00081FAC /* ORKSkin.m in Sources */ = {isa = PBXBuildFile; fileRef = 86C40BB81A8D7C5C00081FAC /* ORKSkin.m */; };
		86C40D8E1A8D7C5C00081FAC /* ORKStep.h in Headers */ = {isa = PBXBuildFile; fileRef = 86C40BB91A8D7C5C00081FAC /* ORKStep.h */; settings = {ATTRIBUTES = (Public, ); }; };
		86C40D901A8D7C5C00081FAC /* ORKStep.m in Sources */ = {isa = PBXBuildFile; fileRef = 86C40BBA1A8D7C5C00081FAC /* ORKStep.m */; };
		86C40D921A8D7C5C00081FAC /* ORKStep_Private.h in Headers */ = {isa = PBXBuildFile; fileRef = 86C40BBB1A8D7C5C00081FAC /* ORKStep_Private.h */; };
		86C40D941A8D7C5C00081FAC /* ORKStepViewController.h in Headers */ = {isa = PBXBuildFile; fileRef = 86C40BBC1A8D7C5C00081FAC /* ORKStepViewController.h */; settings = {ATTRIBUTES = (Public, ); }; };
		86C40D961A8D7C5C00081FAC /* ORKStepViewController.m in Sources */ = {isa = PBXBuildFile; fileRef = 86C40BBD1A8D7C5C00081FAC /* ORKStepViewController.m */; };
		86C40D981A8D7C5C00081FAC /* ORKStepViewController_Internal.h in Headers */ = {isa = PBXBuildFile; fileRef = 86C40BBE1A8D7C5C00081FAC /* ORKStepViewController_Internal.h */; };
		86C40D9C1A8D7C5C00081FAC /* ORKSubheadlineLabel.h in Headers */ = {isa = PBXBuildFile; fileRef = 86C40BC01A8D7C5C00081FAC /* ORKSubheadlineLabel.h */; };
		86C40D9E1A8D7C5C00081FAC /* ORKSubheadlineLabel.m in Sources */ = {isa = PBXBuildFile; fileRef = 86C40BC11A8D7C5C00081FAC /* ORKSubheadlineLabel.m */; };
		86C40DA01A8D7C5C00081FAC /* ORKSurveyAnswerCell.h in Headers */ = {isa = PBXBuildFile; fileRef = 86C40BC21A8D7C5C00081FAC /* ORKSurveyAnswerCell.h */; };
		86C40DA61A8D7C5C00081FAC /* ORKSurveyAnswerCellForImageSelection.h in Headers */ = {isa = PBXBuildFile; fileRef = 86C40BC51A8D7C5C00081FAC /* ORKSurveyAnswerCellForImageSelection.h */; };
		86C40DA81A8D7C5C00081FAC /* ORKSurveyAnswerCellForImageSelection.m in Sources */ = {isa = PBXBuildFile; fileRef = 86C40BC61A8D7C5C00081FAC /* ORKSurveyAnswerCellForImageSelection.m */; };
		86C40DAA1A8D7C5C00081FAC /* ORKSurveyAnswerCellForNumber.h in Headers */ = {isa = PBXBuildFile; fileRef = 86C40BC71A8D7C5C00081FAC /* ORKSurveyAnswerCellForNumber.h */; };
		86C40DAC1A8D7C5C00081FAC /* ORKSurveyAnswerCellForNumber.m in Sources */ = {isa = PBXBuildFile; fileRef = 86C40BC81A8D7C5C00081FAC /* ORKSurveyAnswerCellForNumber.m */; };
		86C40DAE1A8D7C5C00081FAC /* ORKSurveyAnswerCellForScale.h in Headers */ = {isa = PBXBuildFile; fileRef = 86C40BC91A8D7C5C00081FAC /* ORKSurveyAnswerCellForScale.h */; };
		86C40DB01A8D7C5C00081FAC /* ORKSurveyAnswerCellForScale.m in Sources */ = {isa = PBXBuildFile; fileRef = 86C40BCA1A8D7C5C00081FAC /* ORKSurveyAnswerCellForScale.m */; };
		86C40DB61A8D7C5C00081FAC /* ORKSurveyAnswerCellForText.h in Headers */ = {isa = PBXBuildFile; fileRef = 86C40BCD1A8D7C5C00081FAC /* ORKSurveyAnswerCellForText.h */; };
		86C40DB81A8D7C5C00081FAC /* ORKSurveyAnswerCellForText.m in Sources */ = {isa = PBXBuildFile; fileRef = 86C40BCE1A8D7C5C00081FAC /* ORKSurveyAnswerCellForText.m */; };
		86C40DBE1A8D7C5C00081FAC /* ORKTableViewCell.h in Headers */ = {isa = PBXBuildFile; fileRef = 86C40BD11A8D7C5C00081FAC /* ORKTableViewCell.h */; };
		86C40DC01A8D7C5C00081FAC /* ORKTableViewCell.m in Sources */ = {isa = PBXBuildFile; fileRef = 86C40BD21A8D7C5C00081FAC /* ORKTableViewCell.m */; };
		86C40DC21A8D7C5C00081FAC /* ORKTapCountLabel.h in Headers */ = {isa = PBXBuildFile; fileRef = 86C40BD31A8D7C5C00081FAC /* ORKTapCountLabel.h */; };
		86C40DC41A8D7C5C00081FAC /* ORKTapCountLabel.m in Sources */ = {isa = PBXBuildFile; fileRef = 86C40BD41A8D7C5C00081FAC /* ORKTapCountLabel.m */; };
		86C40DC61A8D7C5C00081FAC /* ORKTask.h in Headers */ = {isa = PBXBuildFile; fileRef = 86C40BD51A8D7C5C00081FAC /* ORKTask.h */; settings = {ATTRIBUTES = (Public, ); }; };
		86C40DCA1A8D7C5C00081FAC /* ORKTaskViewController.h in Headers */ = {isa = PBXBuildFile; fileRef = 86C40BD71A8D7C5C00081FAC /* ORKTaskViewController.h */; settings = {ATTRIBUTES = (Public, ); }; };
		86C40DCC1A8D7C5C00081FAC /* ORKTaskViewController.m in Sources */ = {isa = PBXBuildFile; fileRef = 86C40BD81A8D7C5C00081FAC /* ORKTaskViewController.m */; };
		86C40DCE1A8D7C5C00081FAC /* ORKTaskViewController_Internal.h in Headers */ = {isa = PBXBuildFile; fileRef = 86C40BD91A8D7C5C00081FAC /* ORKTaskViewController_Internal.h */; };
		86C40DD01A8D7C5C00081FAC /* ORKTaskViewController_Private.h in Headers */ = {isa = PBXBuildFile; fileRef = 86C40BDA1A8D7C5C00081FAC /* ORKTaskViewController_Private.h */; settings = {ATTRIBUTES = (Private, ); }; };
		86C40DD21A8D7C5C00081FAC /* ORKTextButton.h in Headers */ = {isa = PBXBuildFile; fileRef = 86C40BDB1A8D7C5C00081FAC /* ORKTextButton.h */; };
		86C40DD41A8D7C5C00081FAC /* ORKTextButton.m in Sources */ = {isa = PBXBuildFile; fileRef = 86C40BDC1A8D7C5C00081FAC /* ORKTextButton.m */; };
		86C40DD61A8D7C5C00081FAC /* ORKUnitLabel.h in Headers */ = {isa = PBXBuildFile; fileRef = 86C40BDD1A8D7C5C00081FAC /* ORKUnitLabel.h */; };
		86C40DD81A8D7C5C00081FAC /* ORKUnitLabel.m in Sources */ = {isa = PBXBuildFile; fileRef = 86C40BDE1A8D7C5C00081FAC /* ORKUnitLabel.m */; };
		86C40DDE1A8D7C5C00081FAC /* ORKVerticalContainerView.h in Headers */ = {isa = PBXBuildFile; fileRef = 86C40BE11A8D7C5C00081FAC /* ORKVerticalContainerView.h */; };
		86C40DE01A8D7C5C00081FAC /* ORKVerticalContainerView.m in Sources */ = {isa = PBXBuildFile; fileRef = 86C40BE21A8D7C5C00081FAC /* ORKVerticalContainerView.m */; };
		86C40DE21A8D7C5C00081FAC /* ORKVerticalContainerView_Internal.h in Headers */ = {isa = PBXBuildFile; fileRef = 86C40BE31A8D7C5C00081FAC /* ORKVerticalContainerView_Internal.h */; };
		86C40DEA1A8D7C5C00081FAC /* UIBarButtonItem+ORKBarButtonItem.h in Headers */ = {isa = PBXBuildFile; fileRef = 86C40BE71A8D7C5C00081FAC /* UIBarButtonItem+ORKBarButtonItem.h */; };
		86C40DEC1A8D7C5C00081FAC /* UIBarButtonItem+ORKBarButtonItem.m in Sources */ = {isa = PBXBuildFile; fileRef = 86C40BE81A8D7C5C00081FAC /* UIBarButtonItem+ORKBarButtonItem.m */; };
		86C40DEE1A8D7C5C00081FAC /* UIResponder+ResearchKit.h in Headers */ = {isa = PBXBuildFile; fileRef = 86C40BE91A8D7C5C00081FAC /* UIResponder+ResearchKit.h */; };
		86C40DF01A8D7C5C00081FAC /* UIResponder+ResearchKit.m in Sources */ = {isa = PBXBuildFile; fileRef = 86C40BEA1A8D7C5C00081FAC /* UIResponder+ResearchKit.m */; };
		86C40DF21A8D7C5C00081FAC /* ORKConsentReviewController.h in Headers */ = {isa = PBXBuildFile; fileRef = 86C40BEC1A8D7C5C00081FAC /* ORKConsentReviewController.h */; };
		86C40DF41A8D7C5C00081FAC /* ORKConsentReviewController.m in Sources */ = {isa = PBXBuildFile; fileRef = 86C40BED1A8D7C5C00081FAC /* ORKConsentReviewController.m */; };
		86C40DF61A8D7C5C00081FAC /* ORKConsentSignatureController.h in Headers */ = {isa = PBXBuildFile; fileRef = 86C40BEE1A8D7C5C00081FAC /* ORKConsentSignatureController.h */; };
		86C40DF81A8D7C5C00081FAC /* ORKConsentSignatureController.m in Sources */ = {isa = PBXBuildFile; fileRef = 86C40BEF1A8D7C5C00081FAC /* ORKConsentSignatureController.m */; };
		86C40DFA1A8D7C5C00081FAC /* MovieTintShader.fsh in Resources */ = {isa = PBXBuildFile; fileRef = 86C40BF01A8D7C5C00081FAC /* MovieTintShader.fsh */; };
		86C40DFC1A8D7C5C00081FAC /* MovieTintShader.vsh in Resources */ = {isa = PBXBuildFile; fileRef = 86C40BF11A8D7C5C00081FAC /* MovieTintShader.vsh */; };
		86C40DFE1A8D7C5C00081FAC /* ORKConsentDocument.h in Headers */ = {isa = PBXBuildFile; fileRef = 86C40BF21A8D7C5C00081FAC /* ORKConsentDocument.h */; settings = {ATTRIBUTES = (Public, ); }; };
		86C40E001A8D7C5C00081FAC /* ORKConsentDocument.m in Sources */ = {isa = PBXBuildFile; fileRef = 86C40BF31A8D7C5C00081FAC /* ORKConsentDocument.m */; };
		86C40E021A8D7C5C00081FAC /* ORKConsentDocument_Internal.h in Headers */ = {isa = PBXBuildFile; fileRef = 86C40BF41A8D7C5C00081FAC /* ORKConsentDocument_Internal.h */; };
		86C40E041A8D7C5C00081FAC /* ORKConsentLearnMoreViewController.h in Headers */ = {isa = PBXBuildFile; fileRef = 86C40BF51A8D7C5C00081FAC /* ORKConsentLearnMoreViewController.h */; };
		86C40E061A8D7C5C00081FAC /* ORKConsentLearnMoreViewController.m in Sources */ = {isa = PBXBuildFile; fileRef = 86C40BF61A8D7C5C00081FAC /* ORKConsentLearnMoreViewController.m */; };
		86C40E081A8D7C5C00081FAC /* ORKConsentReviewStep.h in Headers */ = {isa = PBXBuildFile; fileRef = 86C40BF71A8D7C5C00081FAC /* ORKConsentReviewStep.h */; settings = {ATTRIBUTES = (Public, ); }; };
		86C40E0A1A8D7C5C00081FAC /* ORKConsentReviewStep.m in Sources */ = {isa = PBXBuildFile; fileRef = 86C40BF81A8D7C5C00081FAC /* ORKConsentReviewStep.m */; };
		86C40E0C1A8D7C5C00081FAC /* ORKConsentReviewStepViewController.h in Headers */ = {isa = PBXBuildFile; fileRef = 86C40BF91A8D7C5C00081FAC /* ORKConsentReviewStepViewController.h */; settings = {ATTRIBUTES = (Private, ); }; };
		86C40E0E1A8D7C5C00081FAC /* ORKConsentReviewStepViewController.m in Sources */ = {isa = PBXBuildFile; fileRef = 86C40BFA1A8D7C5C00081FAC /* ORKConsentReviewStepViewController.m */; };
		86C40E101A8D7C5C00081FAC /* ORKConsentSceneViewController.h in Headers */ = {isa = PBXBuildFile; fileRef = 86C40BFB1A8D7C5C00081FAC /* ORKConsentSceneViewController.h */; };
		86C40E121A8D7C5C00081FAC /* ORKConsentSceneViewController.m in Sources */ = {isa = PBXBuildFile; fileRef = 86C40BFC1A8D7C5C00081FAC /* ORKConsentSceneViewController.m */; };
		86C40E181A8D7C5C00081FAC /* ORKConsentSection.h in Headers */ = {isa = PBXBuildFile; fileRef = 86C40BFF1A8D7C5C00081FAC /* ORKConsentSection.h */; settings = {ATTRIBUTES = (Public, ); }; };
		86C40E1A1A8D7C5C00081FAC /* ORKConsentSection.m in Sources */ = {isa = PBXBuildFile; fileRef = 86C40C001A8D7C5C00081FAC /* ORKConsentSection.m */; };
		86C40E1C1A8D7C5C00081FAC /* ORKConsentSection_Internal.h in Headers */ = {isa = PBXBuildFile; fileRef = 86C40C011A8D7C5C00081FAC /* ORKConsentSection_Internal.h */; };
		86C40E1E1A8D7C5C00081FAC /* ORKConsentSignature.h in Headers */ = {isa = PBXBuildFile; fileRef = 86C40C021A8D7C5C00081FAC /* ORKConsentSignature.h */; settings = {ATTRIBUTES = (Public, ); }; };
		86C40E201A8D7C5C00081FAC /* ORKConsentSignature.m in Sources */ = {isa = PBXBuildFile; fileRef = 86C40C031A8D7C5C00081FAC /* ORKConsentSignature.m */; };
		86C40E241A8D7C5C00081FAC /* ORKEAGLMoviePlayerView.h in Headers */ = {isa = PBXBuildFile; fileRef = 86C40C051A8D7C5C00081FAC /* ORKEAGLMoviePlayerView.h */; };
		86C40E261A8D7C5C00081FAC /* ORKEAGLMoviePlayerView.m in Sources */ = {isa = PBXBuildFile; fileRef = 86C40C061A8D7C5C00081FAC /* ORKEAGLMoviePlayerView.m */; };
		86C40E281A8D7C5C00081FAC /* ORKSignatureView.h in Headers */ = {isa = PBXBuildFile; fileRef = 86C40C071A8D7C5C00081FAC /* ORKSignatureView.h */; };
		86C40E2A1A8D7C5C00081FAC /* ORKSignatureView.m in Sources */ = {isa = PBXBuildFile; fileRef = 86C40C081A8D7C5C00081FAC /* ORKSignatureView.m */; };
		86C40E2C1A8D7C5C00081FAC /* ORKVisualConsentStep.h in Headers */ = {isa = PBXBuildFile; fileRef = 86C40C091A8D7C5C00081FAC /* ORKVisualConsentStep.h */; settings = {ATTRIBUTES = (Public, ); }; };
		86C40E2E1A8D7C5C00081FAC /* ORKVisualConsentStep.m in Sources */ = {isa = PBXBuildFile; fileRef = 86C40C0A1A8D7C5C00081FAC /* ORKVisualConsentStep.m */; };
		86C40E301A8D7C5C00081FAC /* ORKVisualConsentStepViewController.h in Headers */ = {isa = PBXBuildFile; fileRef = 86C40C0B1A8D7C5C00081FAC /* ORKVisualConsentStepViewController.h */; settings = {ATTRIBUTES = (Private, ); }; };
		86C40E321A8D7C5C00081FAC /* ORKVisualConsentStepViewController.m in Sources */ = {isa = PBXBuildFile; fileRef = 86C40C0C1A8D7C5C00081FAC /* ORKVisualConsentStepViewController.m */; };
		86C40E341A8D7C5C00081FAC /* ORKVisualConsentStepViewController_Internal.h in Headers */ = {isa = PBXBuildFile; fileRef = 86C40C0D1A8D7C5C00081FAC /* ORKVisualConsentStepViewController_Internal.h */; };
		86C40E361A8D7C5C00081FAC /* ORKVisualConsentTransitionAnimator.h in Headers */ = {isa = PBXBuildFile; fileRef = 86C40C0E1A8D7C5C00081FAC /* ORKVisualConsentTransitionAnimator.h */; };
		86C40E381A8D7C5C00081FAC /* ORKVisualConsentTransitionAnimator.m in Sources */ = {isa = PBXBuildFile; fileRef = 86C40C0F1A8D7C5C00081FAC /* ORKVisualConsentTransitionAnimator.m */; };
		86CC8EA01AC09332001CCD89 /* ResearchKit.framework in Frameworks */ = {isa = PBXBuildFile; fileRef = B183A5951A8535D100C76870 /* ResearchKit.framework */; };
		86CC8EB31AC09383001CCD89 /* ORKAccessibilityTests.m in Sources */ = {isa = PBXBuildFile; fileRef = 86CC8EA81AC09383001CCD89 /* ORKAccessibilityTests.m */; };
		86CC8EB41AC09383001CCD89 /* ORKChoiceAnswerFormatHelperTests.m in Sources */ = {isa = PBXBuildFile; fileRef = 86CC8EA91AC09383001CCD89 /* ORKChoiceAnswerFormatHelperTests.m */; };
		86CC8EB51AC09383001CCD89 /* ORKConsentTests.m in Sources */ = {isa = PBXBuildFile; fileRef = 86CC8EAA1AC09383001CCD89 /* ORKConsentTests.m */; };
		86CC8EB61AC09383001CCD89 /* ORKDataLoggerManagerTests.m in Sources */ = {isa = PBXBuildFile; fileRef = 86CC8EAB1AC09383001CCD89 /* ORKDataLoggerManagerTests.m */; };
		86CC8EB71AC09383001CCD89 /* ORKDataLoggerTests.m in Sources */ = {isa = PBXBuildFile; fileRef = 86CC8EAC1AC09383001CCD89 /* ORKDataLoggerTests.m */; };
		86CC8EB81AC09383001CCD89 /* ORKHKSampleTests.m in Sources */ = {isa = PBXBuildFile; fileRef = 86CC8EAD1AC09383001CCD89 /* ORKHKSampleTests.m */; };
		86CC8EBA1AC09383001CCD89 /* ORKResultTests.m in Sources */ = {isa = PBXBuildFile; fileRef = 86CC8EAF1AC09383001CCD89 /* ORKResultTests.m */; };
		86CC8EBB1AC09383001CCD89 /* ORKTextChoiceCellGroupTests.m in Sources */ = {isa = PBXBuildFile; fileRef = 86CC8EB01AC09383001CCD89 /* ORKTextChoiceCellGroupTests.m */; };
		86D348021AC161B0006DB02B /* ORKRecorderTests.m in Sources */ = {isa = PBXBuildFile; fileRef = 86D348001AC16175006DB02B /* ORKRecorderTests.m */; };
		B11C54991A9EEF8800265E61 /* ORKConsentSharingStep.h in Headers */ = {isa = PBXBuildFile; fileRef = B11C54961A9EEF8800265E61 /* ORKConsentSharingStep.h */; settings = {ATTRIBUTES = (Public, ); }; };
		B11C549B1A9EEF8800265E61 /* ORKConsentSharingStep.m in Sources */ = {isa = PBXBuildFile; fileRef = B11C54971A9EEF8800265E61 /* ORKConsentSharingStep.m */; };
		B11C549F1A9EF4A700265E61 /* ORKConsentSharingStepViewController.h in Headers */ = {isa = PBXBuildFile; fileRef = B11C549C1A9EF4A700265E61 /* ORKConsentSharingStepViewController.h */; settings = {ATTRIBUTES = (Private, ); }; };
		B11C54A11A9EF4A700265E61 /* ORKConsentSharingStepViewController.m in Sources */ = {isa = PBXBuildFile; fileRef = B11C549D1A9EF4A700265E61 /* ORKConsentSharingStepViewController.m */; };
		B12EA0151B0D73A500F9F554 /* ORKToneAudiometryPracticeStep.h in Headers */ = {isa = PBXBuildFile; fileRef = B12EA0131B0D73A500F9F554 /* ORKToneAudiometryPracticeStep.h */; settings = {ATTRIBUTES = (Private, ); }; };
		B12EA0161B0D73A500F9F554 /* ORKToneAudiometryPracticeStep.m in Sources */ = {isa = PBXBuildFile; fileRef = B12EA0141B0D73A500F9F554 /* ORKToneAudiometryPracticeStep.m */; };
		B12EA0191B0D76AD00F9F554 /* ORKToneAudiometryPracticeStepViewController.h in Headers */ = {isa = PBXBuildFile; fileRef = B12EA0171B0D76AD00F9F554 /* ORKToneAudiometryPracticeStepViewController.h */; settings = {ATTRIBUTES = (Private, ); }; };
		B12EA01A1B0D76AD00F9F554 /* ORKToneAudiometryPracticeStepViewController.m in Sources */ = {isa = PBXBuildFile; fileRef = B12EA0181B0D76AD00F9F554 /* ORKToneAudiometryPracticeStepViewController.m */; };
		B17FE7FD1A8DBE7C00BF9C28 /* Artwork.xcassets in Resources */ = {isa = PBXBuildFile; fileRef = 861610BF1A8D8EDD00245F7A /* Artwork.xcassets */; };
		B183A4A21A8535D100C76870 /* ResearchKit_Private.h in Headers */ = {isa = PBXBuildFile; fileRef = B1B894391A00345200C5CF2D /* ResearchKit_Private.h */; settings = {ATTRIBUTES = (Private, ); }; };
		B183A4DD1A8535D100C76870 /* ResearchKit.h in Headers */ = {isa = PBXBuildFile; fileRef = B1C1DE4F196F541F00F75544 /* ResearchKit.h */; settings = {ATTRIBUTES = (Public, ); }; };
		B183A5011A8535D100C76870 /* (null) in Sources */ = {isa = PBXBuildFile; };
		B1A860EA1A9693C400EA57B7 /* consent_01@2x.m4v in Resources */ = {isa = PBXBuildFile; fileRef = B1A860DB1A9693C400EA57B7 /* consent_01@2x.m4v */; };
		B1A860EB1A9693C400EA57B7 /* consent_02@2x.m4v in Resources */ = {isa = PBXBuildFile; fileRef = B1A860DC1A9693C400EA57B7 /* consent_02@2x.m4v */; };
		B1A860EC1A9693C400EA57B7 /* consent_03@2x.m4v in Resources */ = {isa = PBXBuildFile; fileRef = B1A860DD1A9693C400EA57B7 /* consent_03@2x.m4v */; };
		B1A860ED1A9693C400EA57B7 /* consent_04@2x.m4v in Resources */ = {isa = PBXBuildFile; fileRef = B1A860DE1A9693C400EA57B7 /* consent_04@2x.m4v */; };
		B1A860EE1A9693C400EA57B7 /* consent_05@2x.m4v in Resources */ = {isa = PBXBuildFile; fileRef = B1A860DF1A9693C400EA57B7 /* consent_05@2x.m4v */; };
		B1A860EF1A9693C400EA57B7 /* consent_06@2x.m4v in Resources */ = {isa = PBXBuildFile; fileRef = B1A860E01A9693C400EA57B7 /* consent_06@2x.m4v */; };
		B1A860F01A9693C400EA57B7 /* consent_07@2x.m4v in Resources */ = {isa = PBXBuildFile; fileRef = B1A860E11A9693C400EA57B7 /* consent_07@2x.m4v */; };
		B1A860F11A9693C400EA57B7 /* consent_01@3x.m4v in Resources */ = {isa = PBXBuildFile; fileRef = B1A860E31A9693C400EA57B7 /* consent_01@3x.m4v */; };
		B1A860F21A9693C400EA57B7 /* consent_02@3x.m4v in Resources */ = {isa = PBXBuildFile; fileRef = B1A860E41A9693C400EA57B7 /* consent_02@3x.m4v */; };
		B1A860F31A9693C400EA57B7 /* consent_03@3x.m4v in Resources */ = {isa = PBXBuildFile; fileRef = B1A860E51A9693C400EA57B7 /* consent_03@3x.m4v */; };
		B1A860F41A9693C400EA57B7 /* consent_04@3x.m4v in Resources */ = {isa = PBXBuildFile; fileRef = B1A860E61A9693C400EA57B7 /* consent_04@3x.m4v */; };
		B1A860F51A9693C400EA57B7 /* consent_05@3x.m4v in Resources */ = {isa = PBXBuildFile; fileRef = B1A860E71A9693C400EA57B7 /* consent_05@3x.m4v */; };
		B1A860F61A9693C400EA57B7 /* consent_06@3x.m4v in Resources */ = {isa = PBXBuildFile; fileRef = B1A860E81A9693C400EA57B7 /* consent_06@3x.m4v */; };
		B1A860F71A9693C400EA57B7 /* consent_07@3x.m4v in Resources */ = {isa = PBXBuildFile; fileRef = B1A860E91A9693C400EA57B7 /* consent_07@3x.m4v */; };
		B1C0F4E41A9BA65F0022C153 /* Localizable.strings in Resources */ = {isa = PBXBuildFile; fileRef = B1C0F4E11A9BA65F0022C153 /* Localizable.strings */; };
		B1C7955E1A9FBF04007279BA /* HealthKit.framework in Frameworks */ = {isa = PBXBuildFile; fileRef = B1C7955D1A9FBF04007279BA /* HealthKit.framework */; settings = {ATTRIBUTES = (Required, ); }; };
		B8760F2B1AFBEFB0007FA16F /* ORKScaleRangeDescriptionLabel.h in Headers */ = {isa = PBXBuildFile; fileRef = B8760F291AFBEFB0007FA16F /* ORKScaleRangeDescriptionLabel.h */; };
		B8760F2C1AFBEFB0007FA16F /* ORKScaleRangeDescriptionLabel.m in Sources */ = {isa = PBXBuildFile; fileRef = B8760F2A1AFBEFB0007FA16F /* ORKScaleRangeDescriptionLabel.m */; };
		BC01B0FB1B0EB99700863803 /* ORKTintedImageView_Internal.h in Headers */ = {isa = PBXBuildFile; fileRef = BC01B0FA1B0EB99700863803 /* ORKTintedImageView_Internal.h */; };
		BC13CE391B0660220044153C /* ORKNavigableOrderedTask.h in Headers */ = {isa = PBXBuildFile; fileRef = BC13CE371B0660220044153C /* ORKNavigableOrderedTask.h */; settings = {ATTRIBUTES = (Public, ); }; };
		BC13CE3A1B0660220044153C /* ORKNavigableOrderedTask.m in Sources */ = {isa = PBXBuildFile; fileRef = BC13CE381B0660220044153C /* ORKNavigableOrderedTask.m */; };
		BC13CE3C1B0662990044153C /* ORKStepNavigationRule_Private.h in Headers */ = {isa = PBXBuildFile; fileRef = BC13CE3B1B0662990044153C /* ORKStepNavigationRule_Private.h */; settings = {ATTRIBUTES = (Private, ); }; };
		BC13CE3E1B0662A80044153C /* ORKOrderedTask_Internal.h in Headers */ = {isa = PBXBuildFile; fileRef = BC13CE3D1B0662A80044153C /* ORKOrderedTask_Internal.h */; };
		BC13CE401B0666FD0044153C /* ORKResultPredicate.h in Headers */ = {isa = PBXBuildFile; fileRef = BC13CE3F1B0666FD0044153C /* ORKResultPredicate.h */; settings = {ATTRIBUTES = (Public, ); }; };
		BC13CE421B066A990044153C /* ORKStepNavigationRule_Internal.h in Headers */ = {isa = PBXBuildFile; fileRef = BC13CE411B066A990044153C /* ORKStepNavigationRule_Internal.h */; };
		BC4194291AE8453A00073D6B /* ORKObserver.h in Headers */ = {isa = PBXBuildFile; fileRef = BC4194271AE8453A00073D6B /* ORKObserver.h */; };
		BC41942A1AE8453A00073D6B /* ORKObserver.m in Sources */ = {isa = PBXBuildFile; fileRef = BC4194281AE8453A00073D6B /* ORKObserver.m */; };
		BCA5C0351AEC05F20092AC8D /* ORKStepNavigationRule.h in Headers */ = {isa = PBXBuildFile; fileRef = BCA5C0331AEC05F20092AC8D /* ORKStepNavigationRule.h */; settings = {ATTRIBUTES = (Public, ); }; };
		BCA5C0361AEC05F20092AC8D /* ORKStepNavigationRule.m in Sources */ = {isa = PBXBuildFile; fileRef = BCA5C0341AEC05F20092AC8D /* ORKStepNavigationRule.m */; };
		BCAD50E81B0201EE0034806A /* ORKTaskTests.m in Sources */ = {isa = PBXBuildFile; fileRef = BCAD50E71B0201EE0034806A /* ORKTaskTests.m */; };
		BCB6E64A1B7D531C000D5B34 /* ORKPieChartView.h in Headers */ = {isa = PBXBuildFile; fileRef = BCB6E6481B7D531C000D5B34 /* ORKPieChartView.h */; settings = {ATTRIBUTES = (Public, ); }; };
		BCB6E64B1B7D531C000D5B34 /* ORKPieChartView.m in Sources */ = {isa = PBXBuildFile; fileRef = BCB6E6491B7D531C000D5B34 /* ORKPieChartView.m */; };
		BCB6E6501B7D533B000D5B34 /* ORKCenteredCollectionViewLayout.h in Headers */ = {isa = PBXBuildFile; fileRef = BCB6E64C1B7D533B000D5B34 /* ORKCenteredCollectionViewLayout.h */; };
		BCB6E6511B7D533B000D5B34 /* ORKCenteredCollectionViewLayout.m in Sources */ = {isa = PBXBuildFile; fileRef = BCB6E64D1B7D533B000D5B34 /* ORKCenteredCollectionViewLayout.m */; };
		BCB6E6521B7D533B000D5B34 /* ORKPieChartLegendCell.h in Headers */ = {isa = PBXBuildFile; fileRef = BCB6E64E1B7D533B000D5B34 /* ORKPieChartLegendCell.h */; };
		BCB6E6531B7D533B000D5B34 /* ORKPieChartLegendCell.m in Sources */ = {isa = PBXBuildFile; fileRef = BCB6E64F1B7D533B000D5B34 /* ORKPieChartLegendCell.m */; };
		BCB6E65B1B7D534C000D5B34 /* ORKDiscreteGraphChartView.h in Headers */ = {isa = PBXBuildFile; fileRef = BCB6E6541B7D534C000D5B34 /* ORKDiscreteGraphChartView.h */; settings = {ATTRIBUTES = (Public, ); }; };
		BCB6E65C1B7D534C000D5B34 /* ORKDiscreteGraphChartView.m in Sources */ = {isa = PBXBuildFile; fileRef = BCB6E6551B7D534C000D5B34 /* ORKDiscreteGraphChartView.m */; };
		BCB6E65D1B7D534C000D5B34 /* ORKGraphChartView_Internal.h in Headers */ = {isa = PBXBuildFile; fileRef = BCB6E6561B7D534C000D5B34 /* ORKGraphChartView_Internal.h */; };
		BCB6E65E1B7D534C000D5B34 /* ORKGraphChartView.h in Headers */ = {isa = PBXBuildFile; fileRef = BCB6E6571B7D534C000D5B34 /* ORKGraphChartView.h */; settings = {ATTRIBUTES = (Public, ); }; };
		BCB6E65F1B7D534C000D5B34 /* ORKGraphChartView.m in Sources */ = {isa = PBXBuildFile; fileRef = BCB6E6581B7D534C000D5B34 /* ORKGraphChartView.m */; };
		BCB6E6601B7D534C000D5B34 /* ORKLineGraphChartView.h in Headers */ = {isa = PBXBuildFile; fileRef = BCB6E6591B7D534C000D5B34 /* ORKLineGraphChartView.h */; settings = {ATTRIBUTES = (Public, ); }; };
		BCB6E6611B7D534C000D5B34 /* ORKLineGraphChartView.m in Sources */ = {isa = PBXBuildFile; fileRef = BCB6E65A1B7D534C000D5B34 /* ORKLineGraphChartView.m */; };
		BCB6E6661B7D535F000D5B34 /* ORKXAxisView.h in Headers */ = {isa = PBXBuildFile; fileRef = BCB6E6621B7D535F000D5B34 /* ORKXAxisView.h */; };
		BCB6E6671B7D535F000D5B34 /* ORKXAxisView.m in Sources */ = {isa = PBXBuildFile; fileRef = BCB6E6631B7D535F000D5B34 /* ORKXAxisView.m */; };
		BCB6E66C1B7D537B000D5B34 /* ORKRangedPoint.h in Headers */ = {isa = PBXBuildFile; fileRef = BCB6E66A1B7D537B000D5B34 /* ORKRangedPoint.h */; settings = {ATTRIBUTES = (Public, ); }; };
		BCB6E66D1B7D537B000D5B34 /* ORKRangedPoint.m in Sources */ = {isa = PBXBuildFile; fileRef = BCB6E66B1B7D537B000D5B34 /* ORKRangedPoint.m */; };
		BCB96C131B19C0EC002A0B96 /* ORKStepTests.m in Sources */ = {isa = PBXBuildFile; fileRef = BCB96C121B19C0EC002A0B96 /* ORKStepTests.m */; };
		BCC1CD9A1B7ED64F00D86886 /* ORKYAxisView.h in Headers */ = {isa = PBXBuildFile; fileRef = BCC1CD981B7ED64F00D86886 /* ORKYAxisView.h */; };
		BCC1CD9B1B7ED64F00D86886 /* ORKYAxisView.m in Sources */ = {isa = PBXBuildFile; fileRef = BCC1CD991B7ED64F00D86886 /* ORKYAxisView.m */; };
		BCD192DF1B81240400FCC08A /* ORKPieChartPieView.h in Headers */ = {isa = PBXBuildFile; fileRef = BCD192DD1B81240400FCC08A /* ORKPieChartPieView.h */; };
		BCD192E01B81240400FCC08A /* ORKPieChartPieView.m in Sources */ = {isa = PBXBuildFile; fileRef = BCD192DE1B81240400FCC08A /* ORKPieChartPieView.m */; };
		BCD192E71B81243900FCC08A /* ORKPieChartLegendView.h in Headers */ = {isa = PBXBuildFile; fileRef = BCD192E51B81243900FCC08A /* ORKPieChartLegendView.h */; };
		BCD192E81B81243900FCC08A /* ORKPieChartLegendView.m in Sources */ = {isa = PBXBuildFile; fileRef = BCD192E61B81243900FCC08A /* ORKPieChartLegendView.m */; };
		BCD192EB1B81245500FCC08A /* ORKPieChartTitleTextView.h in Headers */ = {isa = PBXBuildFile; fileRef = BCD192E91B81245500FCC08A /* ORKPieChartTitleTextView.h */; };
		BCD192EC1B81245500FCC08A /* ORKPieChartTitleTextView.m in Sources */ = {isa = PBXBuildFile; fileRef = BCD192EA1B81245500FCC08A /* ORKPieChartTitleTextView.m */; };
		BCD192EE1B81255F00FCC08A /* ORKPieChartView_Internal.h in Headers */ = {isa = PBXBuildFile; fileRef = BCD192ED1B81255F00FCC08A /* ORKPieChartView_Internal.h */; };
		BCFF24BD1B0798D10044EC35 /* ORKResultPredicate.m in Sources */ = {isa = PBXBuildFile; fileRef = BCFF24BC1B0798D10044EC35 /* ORKResultPredicate.m */; };
		CA8D0E921BC4360F00BED0F7 /* ORKWaitStepView.h in Headers */ = {isa = PBXBuildFile; fileRef = CA8D0E901BC4360F00BED0F7 /* ORKWaitStepView.h */; };
		CA8D0E931BC4360F00BED0F7 /* ORKWaitStepView.m in Sources */ = {isa = PBXBuildFile; fileRef = CA8D0E911BC4360F00BED0F7 /* ORKWaitStepView.m */; };
<<<<<<< HEAD
=======
		CAA870D01BCBF23700D0FC28 /* ORKPlacemark.h in Headers */ = {isa = PBXBuildFile; fileRef = CAA870CE1BCBF23700D0FC28 /* ORKPlacemark.h */; settings = {ATTRIBUTES = (Public, ); }; };
		CAA870D11BCBF23700D0FC28 /* ORKPlacemark.m in Sources */ = {isa = PBXBuildFile; fileRef = CAA870CF1BCBF23700D0FC28 /* ORKPlacemark.m */; };
>>>>>>> ca2f7848
		CB16A6F01BB0D0960043CDD8 /* ORKWaitStep.h in Headers */ = {isa = PBXBuildFile; fileRef = CB16A6EC1BB0D0960043CDD8 /* ORKWaitStep.h */; settings = {ATTRIBUTES = (Public, ); }; };
		CB16A6F11BB0D0960043CDD8 /* ORKWaitStep.m in Sources */ = {isa = PBXBuildFile; fileRef = CB16A6ED1BB0D0960043CDD8 /* ORKWaitStep.m */; };
		CB16A6F21BB0D0960043CDD8 /* ORKWaitStepViewController.h in Headers */ = {isa = PBXBuildFile; fileRef = CB16A6EE1BB0D0960043CDD8 /* ORKWaitStepViewController.h */; settings = {ATTRIBUTES = (Private, ); }; };
		CB16A6F31BB0D0960043CDD8 /* ORKWaitStepViewController.m in Sources */ = {isa = PBXBuildFile; fileRef = CB16A6EF1BB0D0960043CDD8 /* ORKWaitStepViewController.m */; };
		CBD34A561BB1FB9000F204EA /* ORKLocationSelectionView.h in Headers */ = {isa = PBXBuildFile; fileRef = CBD34A541BB1FB9000F204EA /* ORKLocationSelectionView.h */; };
		CBD34A571BB1FB9000F204EA /* ORKLocationSelectionView.m in Sources */ = {isa = PBXBuildFile; fileRef = CBD34A551BB1FB9000F204EA /* ORKLocationSelectionView.m */; };
		CBD34A5A1BB207FC00F204EA /* ORKSurveyAnswerCellForLocation.h in Headers */ = {isa = PBXBuildFile; fileRef = CBD34A581BB207FC00F204EA /* ORKSurveyAnswerCellForLocation.h */; };
		CBD34A5B1BB207FC00F204EA /* ORKSurveyAnswerCellForLocation.m in Sources */ = {isa = PBXBuildFile; fileRef = CBD34A591BB207FC00F204EA /* ORKSurveyAnswerCellForLocation.m */; };
		D42FEFB81AF7557000A124F8 /* ORKImageCaptureView.h in Headers */ = {isa = PBXBuildFile; fileRef = D42FEFB61AF7557000A124F8 /* ORKImageCaptureView.h */; };
		D42FEFB91AF7557000A124F8 /* ORKImageCaptureView.m in Sources */ = {isa = PBXBuildFile; fileRef = D42FEFB71AF7557000A124F8 /* ORKImageCaptureView.m */; };
		D44239791AF17F5100559D96 /* ORKImageCaptureStep.h in Headers */ = {isa = PBXBuildFile; fileRef = D44239771AF17F5100559D96 /* ORKImageCaptureStep.h */; settings = {ATTRIBUTES = (Public, ); }; };
		D442397A1AF17F5100559D96 /* ORKImageCaptureStep.m in Sources */ = {isa = PBXBuildFile; fileRef = D44239781AF17F5100559D96 /* ORKImageCaptureStep.m */; };
		D442397D1AF17F7600559D96 /* ORKImageCaptureStepViewController.h in Headers */ = {isa = PBXBuildFile; fileRef = D442397B1AF17F7600559D96 /* ORKImageCaptureStepViewController.h */; settings = {ATTRIBUTES = (Public, ); }; };
		D442397E1AF17F7600559D96 /* ORKImageCaptureStepViewController.m in Sources */ = {isa = PBXBuildFile; fileRef = D442397C1AF17F7600559D96 /* ORKImageCaptureStepViewController.m */; };
		D458520A1AF6CCFA00A2DE13 /* ORKImageCaptureCameraPreviewView.h in Headers */ = {isa = PBXBuildFile; fileRef = D45852081AF6CCFA00A2DE13 /* ORKImageCaptureCameraPreviewView.h */; };
		D458520B1AF6CCFA00A2DE13 /* ORKImageCaptureCameraPreviewView.m in Sources */ = {isa = PBXBuildFile; fileRef = D45852091AF6CCFA00A2DE13 /* ORKImageCaptureCameraPreviewView.m */; };
		FA7A9D2B1B082688005A2BEA /* ORKConsentDocumentTests.m in Sources */ = {isa = PBXBuildFile; fileRef = FA7A9D2A1B082688005A2BEA /* ORKConsentDocumentTests.m */; };
		FA7A9D2F1B083DD3005A2BEA /* ORKConsentSectionFormatter.h in Headers */ = {isa = PBXBuildFile; fileRef = FA7A9D2D1B083DD3005A2BEA /* ORKConsentSectionFormatter.h */; };
		FA7A9D301B083DD3005A2BEA /* ORKConsentSectionFormatter.m in Sources */ = {isa = PBXBuildFile; fileRef = FA7A9D2E1B083DD3005A2BEA /* ORKConsentSectionFormatter.m */; };
		FA7A9D331B0843A9005A2BEA /* ORKConsentSignatureFormatter.h in Headers */ = {isa = PBXBuildFile; fileRef = FA7A9D311B0843A9005A2BEA /* ORKConsentSignatureFormatter.h */; };
		FA7A9D341B0843A9005A2BEA /* ORKConsentSignatureFormatter.m in Sources */ = {isa = PBXBuildFile; fileRef = FA7A9D321B0843A9005A2BEA /* ORKConsentSignatureFormatter.m */; };
		FA7A9D371B09365F005A2BEA /* ORKConsentSectionFormatterTests.m in Sources */ = {isa = PBXBuildFile; fileRef = FA7A9D361B09365F005A2BEA /* ORKConsentSectionFormatterTests.m */; };
		FA7A9D391B0969A7005A2BEA /* ORKConsentSignatureFormatterTests.m in Sources */ = {isa = PBXBuildFile; fileRef = FA7A9D381B0969A7005A2BEA /* ORKConsentSignatureFormatterTests.m */; };
/* End PBXBuildFile section */

/* Begin PBXContainerItemProxy section */
		86CC8EA11AC09332001CCD89 /* PBXContainerItemProxy */ = {
			isa = PBXContainerItemProxy;
			containerPortal = 3FFF18351829DB1D00167070 /* Project object */;
			proxyType = 1;
			remoteGlobalIDString = B183A4731A8535D100C76870;
			remoteInfo = OpenResearchKit;
		};
		B11DF3B01AA10795009E76D2 /* PBXContainerItemProxy */ = {
			isa = PBXContainerItemProxy;
			containerPortal = 3FFF18351829DB1D00167070 /* Project object */;
			proxyType = 1;
			remoteGlobalIDString = B183A4731A8535D100C76870;
			remoteInfo = OpenResearchKit;
		};
/* End PBXContainerItemProxy section */

/* Begin PBXFileReference section */
		106FF29C1B663FCE004EACF2 /* ORKHolePegTestPlaceStep.h */ = {isa = PBXFileReference; fileEncoding = 4; lastKnownFileType = sourcecode.c.h; path = ORKHolePegTestPlaceStep.h; sourceTree = "<group>"; };
		106FF29D1B663FCE004EACF2 /* ORKHolePegTestPlaceStep.m */ = {isa = PBXFileReference; fileEncoding = 4; lastKnownFileType = sourcecode.c.objc; path = ORKHolePegTestPlaceStep.m; sourceTree = "<group>"; };
		106FF2A01B665B86004EACF2 /* ORKHolePegTestPlaceStepViewController.h */ = {isa = PBXFileReference; fileEncoding = 4; lastKnownFileType = sourcecode.c.h; path = ORKHolePegTestPlaceStepViewController.h; sourceTree = "<group>"; };
		106FF2A11B665B86004EACF2 /* ORKHolePegTestPlaceStepViewController.m */ = {isa = PBXFileReference; fileEncoding = 4; lastKnownFileType = sourcecode.c.objc; path = ORKHolePegTestPlaceStepViewController.m; sourceTree = "<group>"; };
		106FF2A41B665CF5004EACF2 /* ORKHolePegTestPlaceContentView.h */ = {isa = PBXFileReference; fileEncoding = 4; lastKnownFileType = sourcecode.c.h; path = ORKHolePegTestPlaceContentView.h; sourceTree = "<group>"; };
		106FF2A51B665CF5004EACF2 /* ORKHolePegTestPlaceContentView.m */ = {isa = PBXFileReference; fileEncoding = 4; lastKnownFileType = sourcecode.c.objc; path = ORKHolePegTestPlaceContentView.m; sourceTree = "<group>"; };
		106FF2A81B690FD7004EACF2 /* ORKHolePegTestPlacePegView.h */ = {isa = PBXFileReference; fileEncoding = 4; lastKnownFileType = sourcecode.c.h; path = ORKHolePegTestPlacePegView.h; sourceTree = "<group>"; };
		106FF2A91B690FD7004EACF2 /* ORKHolePegTestPlacePegView.m */ = {isa = PBXFileReference; fileEncoding = 4; lastKnownFileType = sourcecode.c.objc; path = ORKHolePegTestPlacePegView.m; sourceTree = "<group>"; };
		106FF2AC1B6FACA8004EACF2 /* ORKDirectionView.h */ = {isa = PBXFileReference; fileEncoding = 4; lastKnownFileType = sourcecode.c.h; path = ORKDirectionView.h; sourceTree = "<group>"; };
		106FF2AD1B6FACA8004EACF2 /* ORKDirectionView.m */ = {isa = PBXFileReference; fileEncoding = 4; lastKnownFileType = sourcecode.c.objc; path = ORKDirectionView.m; sourceTree = "<group>"; };
		106FF2B21B71F18E004EACF2 /* ORKHolePegTestPlaceHoleView.h */ = {isa = PBXFileReference; fileEncoding = 4; lastKnownFileType = sourcecode.c.h; path = ORKHolePegTestPlaceHoleView.h; sourceTree = "<group>"; };
		106FF2B31B71F18E004EACF2 /* ORKHolePegTestPlaceHoleView.m */ = {isa = PBXFileReference; fileEncoding = 4; lastKnownFileType = sourcecode.c.objc; path = ORKHolePegTestPlaceHoleView.m; sourceTree = "<group>"; };
		10864C961B27146B000F4158 /* ORKPSATStep.h */ = {isa = PBXFileReference; fileEncoding = 4; lastKnownFileType = sourcecode.c.h; path = ORKPSATStep.h; sourceTree = "<group>"; };
		10864C971B27146B000F4158 /* ORKPSATStep.m */ = {isa = PBXFileReference; fileEncoding = 4; lastKnownFileType = sourcecode.c.objc; path = ORKPSATStep.m; sourceTree = "<group>"; };
		10864C981B27146B000F4158 /* ORKPSATStepViewController.h */ = {isa = PBXFileReference; fileEncoding = 4; lastKnownFileType = sourcecode.c.h; path = ORKPSATStepViewController.h; sourceTree = "<group>"; };
		10864C991B27146B000F4158 /* ORKPSATStepViewController.m */ = {isa = PBXFileReference; fileEncoding = 4; lastKnownFileType = sourcecode.c.objc; path = ORKPSATStepViewController.m; sourceTree = "<group>"; };
		10864C9A1B27146B000F4158 /* ORKPSATContentView.h */ = {isa = PBXFileReference; fileEncoding = 4; lastKnownFileType = sourcecode.c.h; path = ORKPSATContentView.h; sourceTree = "<group>"; };
		10864C9B1B27146B000F4158 /* ORKPSATContentView.m */ = {isa = PBXFileReference; fileEncoding = 4; lastKnownFileType = sourcecode.c.objc; path = ORKPSATContentView.m; sourceTree = "<group>"; };
		10864C9C1B27146B000F4158 /* ORKPSATKeyboardView.h */ = {isa = PBXFileReference; fileEncoding = 4; lastKnownFileType = sourcecode.c.h; path = ORKPSATKeyboardView.h; sourceTree = "<group>"; };
		10864C9D1B27146B000F4158 /* ORKPSATKeyboardView.m */ = {isa = PBXFileReference; fileEncoding = 4; lastKnownFileType = sourcecode.c.objc; path = ORKPSATKeyboardView.m; sourceTree = "<group>"; };
		10BAA2C81B5FCB4F004FE478 /* ORKProgressView.h */ = {isa = PBXFileReference; fileEncoding = 4; lastKnownFileType = sourcecode.c.h; path = ORKProgressView.h; sourceTree = "<group>"; };
		10BAA2C91B5FCB4F004FE478 /* ORKProgressView.m */ = {isa = PBXFileReference; fileEncoding = 4; lastKnownFileType = sourcecode.c.objc; path = ORKProgressView.m; sourceTree = "<group>"; };
		10FF9AC11B79EF2800ECB5B4 /* ORKHolePegTestRemoveStep.h */ = {isa = PBXFileReference; fileEncoding = 4; lastKnownFileType = sourcecode.c.h; path = ORKHolePegTestRemoveStep.h; sourceTree = "<group>"; };
		10FF9AC21B79EF2800ECB5B4 /* ORKHolePegTestRemoveStep.m */ = {isa = PBXFileReference; fileEncoding = 4; lastKnownFileType = sourcecode.c.objc; path = ORKHolePegTestRemoveStep.m; sourceTree = "<group>"; };
		10FF9AC91B79F22900ECB5B4 /* ORKHolePegTestRemoveStepViewController.h */ = {isa = PBXFileReference; fileEncoding = 4; lastKnownFileType = sourcecode.c.h; path = ORKHolePegTestRemoveStepViewController.h; sourceTree = "<group>"; };
		10FF9ACA1B79F22900ECB5B4 /* ORKHolePegTestRemoveStepViewController.m */ = {isa = PBXFileReference; fileEncoding = 4; lastKnownFileType = sourcecode.c.objc; path = ORKHolePegTestRemoveStepViewController.m; sourceTree = "<group>"; };
		10FF9ACD1B79F5CE00ECB5B4 /* ORKHolePegTestRemoveContentView.h */ = {isa = PBXFileReference; fileEncoding = 4; lastKnownFileType = sourcecode.c.h; path = ORKHolePegTestRemoveContentView.h; sourceTree = "<group>"; };
		10FF9ACE1B79F5CE00ECB5B4 /* ORKHolePegTestRemoveContentView.m */ = {isa = PBXFileReference; fileEncoding = 4; lastKnownFileType = sourcecode.c.objc; path = ORKHolePegTestRemoveContentView.m; sourceTree = "<group>"; };
		10FF9AD11B79F5EA00ECB5B4 /* ORKHolePegTestRemovePegView.h */ = {isa = PBXFileReference; fileEncoding = 4; lastKnownFileType = sourcecode.c.h; path = ORKHolePegTestRemovePegView.h; sourceTree = "<group>"; };
		10FF9AD21B79F5EA00ECB5B4 /* ORKHolePegTestRemovePegView.m */ = {isa = PBXFileReference; fileEncoding = 4; lastKnownFileType = sourcecode.c.objc; path = ORKHolePegTestRemovePegView.m; sourceTree = "<group>"; };
		10FF9AD51B7A045E00ECB5B4 /* ORKSeparatorView.h */ = {isa = PBXFileReference; fileEncoding = 4; lastKnownFileType = sourcecode.c.h; path = ORKSeparatorView.h; sourceTree = "<group>"; };
		10FF9AD61B7A045E00ECB5B4 /* ORKSeparatorView.m */ = {isa = PBXFileReference; fileEncoding = 4; lastKnownFileType = sourcecode.c.objc; path = ORKSeparatorView.m; sourceTree = "<group>"; };
		10FF9AD91B7BA78400ECB5B4 /* ORKOrderedTask_Private.h */ = {isa = PBXFileReference; fileEncoding = 4; lastKnownFileType = sourcecode.c.h; path = ORKOrderedTask_Private.h; sourceTree = "<group>"; };
		147503AD1AEE8071004B17F3 /* ORKAudioGenerator.h */ = {isa = PBXFileReference; fileEncoding = 4; lastKnownFileType = sourcecode.c.h; path = ORKAudioGenerator.h; sourceTree = "<group>"; };
		147503AE1AEE8071004B17F3 /* ORKAudioGenerator.m */ = {isa = PBXFileReference; fileEncoding = 4; lastKnownFileType = sourcecode.c.objc; path = ORKAudioGenerator.m; sourceTree = "<group>"; };
		147503B11AEE807C004B17F3 /* ORKToneAudiometryContentView.h */ = {isa = PBXFileReference; fileEncoding = 4; lastKnownFileType = sourcecode.c.h; path = ORKToneAudiometryContentView.h; sourceTree = "<group>"; };
		147503B21AEE807C004B17F3 /* ORKToneAudiometryContentView.m */ = {isa = PBXFileReference; fileEncoding = 4; lastKnownFileType = sourcecode.c.objc; path = ORKToneAudiometryContentView.m; sourceTree = "<group>"; };
		147503B31AEE807C004B17F3 /* ORKToneAudiometryStep.h */ = {isa = PBXFileReference; fileEncoding = 4; lastKnownFileType = sourcecode.c.h; path = ORKToneAudiometryStep.h; sourceTree = "<group>"; };
		147503B41AEE807C004B17F3 /* ORKToneAudiometryStep.m */ = {isa = PBXFileReference; fileEncoding = 4; lastKnownFileType = sourcecode.c.objc; path = ORKToneAudiometryStep.m; sourceTree = "<group>"; };
		147503B51AEE807C004B17F3 /* ORKToneAudiometryStepViewController.h */ = {isa = PBXFileReference; fileEncoding = 4; lastKnownFileType = sourcecode.c.h; path = ORKToneAudiometryStepViewController.h; sourceTree = "<group>"; };
		147503B61AEE807C004B17F3 /* ORKToneAudiometryStepViewController.m */ = {isa = PBXFileReference; fileEncoding = 4; lastKnownFileType = sourcecode.c.objc; path = ORKToneAudiometryStepViewController.m; sourceTree = "<group>"; };
		241A2E861B94FD8800ED3B39 /* ORKPasscodeStepViewController_Internal.h */ = {isa = PBXFileReference; fileEncoding = 4; lastKnownFileType = sourcecode.c.h; path = ORKPasscodeStepViewController_Internal.h; sourceTree = "<group>"; };
		2429D5701BBB5397003A512F /* ORKRegistrationStep.h */ = {isa = PBXFileReference; fileEncoding = 4; lastKnownFileType = sourcecode.c.h; name = ORKRegistrationStep.h; path = Onboarding/ORKRegistrationStep.h; sourceTree = "<group>"; };
		2429D5711BBB5397003A512F /* ORKRegistrationStep.m */ = {isa = PBXFileReference; fileEncoding = 4; lastKnownFileType = sourcecode.c.objc; name = ORKRegistrationStep.m; path = Onboarding/ORKRegistrationStep.m; sourceTree = "<group>"; };
		242C9E031BBDFDAC0088B7F4 /* ORKVerificationStep.h */ = {isa = PBXFileReference; fileEncoding = 4; lastKnownFileType = sourcecode.c.h; name = ORKVerificationStep.h; path = Onboarding/ORKVerificationStep.h; sourceTree = "<group>"; };
		242C9E041BBDFDAC0088B7F4 /* ORKVerificationStep.m */ = {isa = PBXFileReference; fileEncoding = 4; lastKnownFileType = sourcecode.c.objc; name = ORKVerificationStep.m; path = Onboarding/ORKVerificationStep.m; sourceTree = "<group>"; };
		242C9E0B1BBE03F90088B7F4 /* ORKVerificationStepViewController.h */ = {isa = PBXFileReference; fileEncoding = 4; lastKnownFileType = sourcecode.c.h; name = ORKVerificationStepViewController.h; path = Onboarding/ORKVerificationStepViewController.h; sourceTree = "<group>"; };
		242C9E0C1BBE03F90088B7F4 /* ORKVerificationStepViewController.m */ = {isa = PBXFileReference; fileEncoding = 4; lastKnownFileType = sourcecode.c.objc; name = ORKVerificationStepViewController.m; path = Onboarding/ORKVerificationStepViewController.m; sourceTree = "<group>"; };
		242C9E0F1BBE06DE0088B7F4 /* ORKVerificationStepView.h */ = {isa = PBXFileReference; fileEncoding = 4; lastKnownFileType = sourcecode.c.h; name = ORKVerificationStepView.h; path = Onboarding/ORKVerificationStepView.h; sourceTree = "<group>"; };
		242C9E101BBE06DE0088B7F4 /* ORKVerificationStepView.m */ = {isa = PBXFileReference; fileEncoding = 4; lastKnownFileType = sourcecode.c.objc; name = ORKVerificationStepView.m; path = Onboarding/ORKVerificationStepView.m; sourceTree = "<group>"; };
		2433C9E11B9A506F0052D375 /* ORKKeychainWrapper.h */ = {isa = PBXFileReference; fileEncoding = 4; lastKnownFileType = sourcecode.c.h; path = ORKKeychainWrapper.h; sourceTree = "<group>"; };
		2433C9E21B9A506F0052D375 /* ORKKeychainWrapper.m */ = {isa = PBXFileReference; fileEncoding = 4; lastKnownFileType = sourcecode.c.objc; path = ORKKeychainWrapper.m; sourceTree = "<group>"; };
		2441034D1B966D4C00EEAB0C /* ORKPasscodeViewController.h */ = {isa = PBXFileReference; fileEncoding = 4; lastKnownFileType = sourcecode.c.h; path = ORKPasscodeViewController.h; sourceTree = "<group>"; };
		2441034E1B966D4C00EEAB0C /* ORKPasscodeViewController.m */ = {isa = PBXFileReference; fileEncoding = 4; lastKnownFileType = sourcecode.c.objc; path = ORKPasscodeViewController.m; sourceTree = "<group>"; };
		244EFAD11BCEFD83001850D9 /* ORKAnswerFormat_Private.h */ = {isa = PBXFileReference; fileEncoding = 4; lastKnownFileType = sourcecode.c.h; path = ORKAnswerFormat_Private.h; sourceTree = "<group>"; };
		246D15D61BA3438A009C99FC /* ORKEligibilitySelectionView.h */ = {isa = PBXFileReference; fileEncoding = 4; lastKnownFileType = sourcecode.c.h; path = ORKEligibilitySelectionView.h; sourceTree = "<group>"; };
		246D15D71BA3438A009C99FC /* ORKEligibilitySelectionView.m */ = {isa = PBXFileReference; fileEncoding = 4; lastKnownFileType = sourcecode.c.objc; path = ORKEligibilitySelectionView.m; sourceTree = "<group>"; };
		246D15E01BA4EE49009C99FC /* ORKSurveyAnswerCellForEligibility.h */ = {isa = PBXFileReference; fileEncoding = 4; lastKnownFileType = sourcecode.c.h; path = ORKSurveyAnswerCellForEligibility.h; sourceTree = "<group>"; };
		246D15E11BA4EE49009C99FC /* ORKSurveyAnswerCellForEligibility.m */ = {isa = PBXFileReference; fileEncoding = 4; lastKnownFileType = sourcecode.c.objc; path = ORKSurveyAnswerCellForEligibility.m; sourceTree = "<group>"; };
		24850E171BCDA9C7006E91FB /* ORKLoginStepViewController.h */ = {isa = PBXFileReference; fileEncoding = 4; lastKnownFileType = sourcecode.c.h; name = ORKLoginStepViewController.h; path = Onboarding/ORKLoginStepViewController.h; sourceTree = "<group>"; };
		24850E181BCDA9C7006E91FB /* ORKLoginStepViewController.m */ = {isa = PBXFileReference; fileEncoding = 4; lastKnownFileType = sourcecode.c.objc; name = ORKLoginStepViewController.m; path = Onboarding/ORKLoginStepViewController.m; sourceTree = "<group>"; };
		248604051B4C98760010C8A0 /* ORKAnswerFormatTests.m */ = {isa = PBXFileReference; fileEncoding = 4; lastKnownFileType = sourcecode.c.objc; path = ORKAnswerFormatTests.m; sourceTree = "<group>"; };
		24898B0B1B7186C000B0E7E7 /* ORKScaleRangeImageView.h */ = {isa = PBXFileReference; fileEncoding = 4; lastKnownFileType = sourcecode.c.h; path = ORKScaleRangeImageView.h; sourceTree = "<group>"; };
		24898B0C1B7186C000B0E7E7 /* ORKScaleRangeImageView.m */ = {isa = PBXFileReference; fileEncoding = 4; lastKnownFileType = sourcecode.c.objc; path = ORKScaleRangeImageView.m; sourceTree = "<group>"; };
		249F44E31BCD9EAC0000D57E /* ORKFormStepViewController_Internal.h */ = {isa = PBXFileReference; fileEncoding = 4; lastKnownFileType = sourcecode.c.h; path = ORKFormStepViewController_Internal.h; sourceTree = "<group>"; };
		24A4DA0E1B8D0F21009C797A /* ORKPasscodeStepView.h */ = {isa = PBXFileReference; fileEncoding = 4; lastKnownFileType = sourcecode.c.h; path = ORKPasscodeStepView.h; sourceTree = "<group>"; };
		24A4DA0F1B8D0F21009C797A /* ORKPasscodeStepView.m */ = {isa = PBXFileReference; fileEncoding = 4; lastKnownFileType = sourcecode.c.objc; path = ORKPasscodeStepView.m; sourceTree = "<group>"; };
		24A4DA121B8D1115009C797A /* ORKPasscodeStep.h */ = {isa = PBXFileReference; fileEncoding = 4; lastKnownFileType = sourcecode.c.h; path = ORKPasscodeStep.h; sourceTree = "<group>"; };
		24A4DA131B8D1115009C797A /* ORKPasscodeStep.m */ = {isa = PBXFileReference; fileEncoding = 4; lastKnownFileType = sourcecode.c.objc; path = ORKPasscodeStep.m; sourceTree = "<group>"; };
		24A4DA161B8D13FE009C797A /* ORKPasscodeStepViewController.h */ = {isa = PBXFileReference; fileEncoding = 4; lastKnownFileType = sourcecode.c.h; path = ORKPasscodeStepViewController.h; sourceTree = "<group>"; };
		24A4DA171B8D13FE009C797A /* ORKPasscodeStepViewController.m */ = {isa = PBXFileReference; fileEncoding = 4; lastKnownFileType = sourcecode.c.objc; path = ORKPasscodeStepViewController.m; sourceTree = "<group>"; };
		24BC5CEC1BC345D900846B43 /* ORKLoginStep.h */ = {isa = PBXFileReference; fileEncoding = 4; lastKnownFileType = sourcecode.c.h; name = ORKLoginStep.h; path = Onboarding/ORKLoginStep.h; sourceTree = "<group>"; };
		24BC5CED1BC345D900846B43 /* ORKLoginStep.m */ = {isa = PBXFileReference; fileEncoding = 4; lastKnownFileType = sourcecode.c.objc; name = ORKLoginStep.m; path = Onboarding/ORKLoginStep.m; sourceTree = "<group>"; };
		24C296741BD052F800B42EF1 /* ORKVerificationStep_Internal.h */ = {isa = PBXFileReference; fileEncoding = 4; lastKnownFileType = sourcecode.c.h; name = ORKVerificationStep_Internal.h; path = Onboarding/ORKVerificationStep_Internal.h; sourceTree = "<group>"; };
		24C296761BD055B800B42EF1 /* ORKLoginStep_Internal.h */ = {isa = PBXFileReference; fileEncoding = 4; lastKnownFileType = sourcecode.c.h; name = ORKLoginStep_Internal.h; path = Onboarding/ORKLoginStep_Internal.h; sourceTree = "<group>"; };
		250F94021B4C5A6600FA23EB /* ORKTowerOfHanoiStep.h */ = {isa = PBXFileReference; fileEncoding = 4; lastKnownFileType = sourcecode.c.h; path = ORKTowerOfHanoiStep.h; sourceTree = "<group>"; };
		250F94031B4C5A6600FA23EB /* ORKTowerOfHanoiStep.m */ = {isa = PBXFileReference; fileEncoding = 4; lastKnownFileType = sourcecode.c.objc; path = ORKTowerOfHanoiStep.m; sourceTree = "<group>"; };
		250F94061B4C5AA400FA23EB /* ORKTowerOfHanoiStepViewController.h */ = {isa = PBXFileReference; fileEncoding = 4; lastKnownFileType = sourcecode.c.h; path = ORKTowerOfHanoiStepViewController.h; sourceTree = "<group>"; };
		250F94071B4C5AA400FA23EB /* ORKTowerOfHanoiStepViewController.m */ = {isa = PBXFileReference; fileEncoding = 4; lastKnownFileType = sourcecode.c.objc; path = ORKTowerOfHanoiStepViewController.m; sourceTree = "<group>"; };
		257FCE1D1B4D14E50001EF06 /* ORKTowerOfHanoiTowerView.h */ = {isa = PBXFileReference; fileEncoding = 4; lastKnownFileType = sourcecode.c.h; path = ORKTowerOfHanoiTowerView.h; sourceTree = "<group>"; };
		257FCE1E1B4D14E50001EF06 /* ORKTowerOfHanoiTowerView.m */ = {isa = PBXFileReference; fileEncoding = 4; lastKnownFileType = sourcecode.c.objc; path = ORKTowerOfHanoiTowerView.m; sourceTree = "<group>"; };
		257FCE211B4D37A80001EF06 /* ORKTowerOfHanoiTower.h */ = {isa = PBXFileReference; fileEncoding = 4; lastKnownFileType = sourcecode.c.h; path = ORKTowerOfHanoiTower.h; sourceTree = "<group>"; };
		257FCE221B4D37A80001EF06 /* ORKTowerOfHanoiTower.m */ = {isa = PBXFileReference; fileEncoding = 4; lastKnownFileType = sourcecode.c.objc; path = ORKTowerOfHanoiTower.m; sourceTree = "<group>"; };
		25ECC0931AFBD68300F3D63B /* ORKReactionTimeStep.h */ = {isa = PBXFileReference; fileEncoding = 4; lastKnownFileType = sourcecode.c.h; path = ORKReactionTimeStep.h; sourceTree = "<group>"; };
		25ECC0941AFBD68300F3D63B /* ORKReactionTimeStep.m */ = {isa = PBXFileReference; fileEncoding = 4; lastKnownFileType = sourcecode.c.objc; path = ORKReactionTimeStep.m; sourceTree = "<group>"; };
		25ECC0991AFBD8B300F3D63B /* ORKReactionTimeViewController.h */ = {isa = PBXFileReference; fileEncoding = 4; lastKnownFileType = sourcecode.c.h; path = ORKReactionTimeViewController.h; sourceTree = "<group>"; };
		25ECC09A1AFBD8B300F3D63B /* ORKReactionTimeViewController.m */ = {isa = PBXFileReference; fileEncoding = 4; lastKnownFileType = sourcecode.c.objc; path = ORKReactionTimeViewController.m; sourceTree = "<group>"; };
		25ECC09D1AFBD92D00F3D63B /* ORKReactionTimeContentView.h */ = {isa = PBXFileReference; fileEncoding = 4; lastKnownFileType = sourcecode.c.h; path = ORKReactionTimeContentView.h; sourceTree = "<group>"; };
		25ECC09E1AFBD92D00F3D63B /* ORKReactionTimeContentView.m */ = {isa = PBXFileReference; fileEncoding = 4; lastKnownFileType = sourcecode.c.objc; path = ORKReactionTimeContentView.m; sourceTree = "<group>"; };
		25ECC0A11AFBDD2700F3D63B /* ORKReactionTimeStimulusView.h */ = {isa = PBXFileReference; fileEncoding = 4; lastKnownFileType = sourcecode.c.h; path = ORKReactionTimeStimulusView.h; sourceTree = "<group>"; };
		25ECC0A21AFBDD2700F3D63B /* ORKReactionTimeStimulusView.m */ = {isa = PBXFileReference; fileEncoding = 4; lastKnownFileType = sourcecode.c.objc; path = ORKReactionTimeStimulusView.m; sourceTree = "<group>"; };
		2EBFE11C1AE1B32D00CB8254 /* ORKUIViewAccessibilityTests.m */ = {isa = PBXFileReference; fileEncoding = 4; lastKnownFileType = sourcecode.c.objc; path = ORKUIViewAccessibilityTests.m; sourceTree = "<group>"; };
		2EBFE11E1AE1B68800CB8254 /* ORKVoiceEngine_Internal.h */ = {isa = PBXFileReference; lastKnownFileType = sourcecode.c.h; path = ORKVoiceEngine_Internal.h; sourceTree = "<group>"; };
		2EBFE11F1AE1B74100CB8254 /* ORKVoiceEngineTests.m */ = {isa = PBXFileReference; fileEncoding = 4; lastKnownFileType = sourcecode.c.objc; path = ORKVoiceEngineTests.m; sourceTree = "<group>"; };
		6146D0A11B84A91E0068491D /* ORKLineGraphAccessibilityElement.h */ = {isa = PBXFileReference; fileEncoding = 4; lastKnownFileType = sourcecode.c.h; path = ORKLineGraphAccessibilityElement.h; sourceTree = "<group>"; };
		6146D0A21B84A91E0068491D /* ORKLineGraphAccessibilityElement.m */ = {isa = PBXFileReference; fileEncoding = 4; lastKnownFileType = sourcecode.c.objc; path = ORKLineGraphAccessibilityElement.m; sourceTree = "<group>"; };
		618DA0481A93D0D600E63AA8 /* ORKAccessibility.h */ = {isa = PBXFileReference; fileEncoding = 4; lastKnownFileType = sourcecode.c.h; path = ORKAccessibility.h; sourceTree = "<group>"; };
		618DA0491A93D0D600E63AA8 /* ORKAccessibilityFunctions.h */ = {isa = PBXFileReference; fileEncoding = 4; lastKnownFileType = sourcecode.c.h; path = ORKAccessibilityFunctions.h; sourceTree = "<group>"; };
		618DA04A1A93D0D600E63AA8 /* ORKAccessibilityFunctions.m */ = {isa = PBXFileReference; fileEncoding = 4; lastKnownFileType = sourcecode.c.objc; path = ORKAccessibilityFunctions.m; sourceTree = "<group>"; };
		618DA04B1A93D0D600E63AA8 /* UIView+ORKAccessibility.h */ = {isa = PBXFileReference; fileEncoding = 4; lastKnownFileType = sourcecode.c.h; lineEnding = 0; path = "UIView+ORKAccessibility.h"; sourceTree = "<group>"; xcLanguageSpecificationIdentifier = xcode.lang.objcpp; };
		618DA04C1A93D0D600E63AA8 /* UIView+ORKAccessibility.m */ = {isa = PBXFileReference; fileEncoding = 4; lastKnownFileType = sourcecode.c.objc; lineEnding = 0; path = "UIView+ORKAccessibility.m"; sourceTree = "<group>"; xcLanguageSpecificationIdentifier = xcode.lang.objc; };
		861610BF1A8D8EDD00245F7A /* Artwork.xcassets */ = {isa = PBXFileReference; lastKnownFileType = folder.assetcatalog; path = Artwork.xcassets; sourceTree = "<group>"; };
		861D11A71AA691BB003C98A7 /* ORKScaleSliderView.h */ = {isa = PBXFileReference; fileEncoding = 4; lastKnownFileType = sourcecode.c.h; path = ORKScaleSliderView.h; sourceTree = "<group>"; };
		861D11A81AA691BB003C98A7 /* ORKScaleSliderView.m */ = {isa = PBXFileReference; fileEncoding = 4; lastKnownFileType = sourcecode.c.objc; path = ORKScaleSliderView.m; sourceTree = "<group>"; };
		861D11AB1AA7951F003C98A7 /* ORKChoiceAnswerFormatHelper.h */ = {isa = PBXFileReference; fileEncoding = 4; lastKnownFileType = sourcecode.c.h; path = ORKChoiceAnswerFormatHelper.h; sourceTree = "<group>"; };
		861D11AC1AA7951F003C98A7 /* ORKChoiceAnswerFormatHelper.m */ = {isa = PBXFileReference; fileEncoding = 4; lastKnownFileType = sourcecode.c.objc; path = ORKChoiceAnswerFormatHelper.m; sourceTree = "<group>"; };
		861D11B31AA7D073003C98A7 /* ORKTextChoiceCellGroup.h */ = {isa = PBXFileReference; fileEncoding = 4; lastKnownFileType = sourcecode.c.h; path = ORKTextChoiceCellGroup.h; sourceTree = "<group>"; };
		861D11B41AA7D073003C98A7 /* ORKTextChoiceCellGroup.m */ = {isa = PBXFileReference; fileEncoding = 4; lastKnownFileType = sourcecode.c.objc; lineEnding = 0; path = ORKTextChoiceCellGroup.m; sourceTree = "<group>"; xcLanguageSpecificationIdentifier = xcode.lang.objc; };
		861D2AE61B840991008C4CD0 /* ORKTimedWalkStep.h */ = {isa = PBXFileReference; fileEncoding = 4; lastKnownFileType = sourcecode.c.h; name = ORKTimedWalkStep.h; path = ResearchKit/ActiveTasks/ORKTimedWalkStep.h; sourceTree = SOURCE_ROOT; };
		861D2AE71B840991008C4CD0 /* ORKTimedWalkStep.m */ = {isa = PBXFileReference; fileEncoding = 4; lastKnownFileType = sourcecode.c.objc; name = ORKTimedWalkStep.m; path = ResearchKit/ActiveTasks/ORKTimedWalkStep.m; sourceTree = SOURCE_ROOT; };
		861D2AEA1B8409B2008C4CD0 /* ORKTimedWalkStepViewController.h */ = {isa = PBXFileReference; fileEncoding = 4; lastKnownFileType = sourcecode.c.h; name = ORKTimedWalkStepViewController.h; path = ResearchKit/ActiveTasks/ORKTimedWalkStepViewController.h; sourceTree = SOURCE_ROOT; };
		861D2AEB1B8409B2008C4CD0 /* ORKTimedWalkStepViewController.m */ = {isa = PBXFileReference; fileEncoding = 4; lastKnownFileType = sourcecode.c.objc; name = ORKTimedWalkStepViewController.m; path = ResearchKit/ActiveTasks/ORKTimedWalkStepViewController.m; sourceTree = SOURCE_ROOT; };
		861D2AEE1B8409D9008C4CD0 /* ORKTimedWalkContentView.h */ = {isa = PBXFileReference; fileEncoding = 4; lastKnownFileType = sourcecode.c.h; name = ORKTimedWalkContentView.h; path = ResearchKit/ActiveTasks/ORKTimedWalkContentView.h; sourceTree = SOURCE_ROOT; };
		861D2AEF1B8409D9008C4CD0 /* ORKTimedWalkContentView.m */ = {isa = PBXFileReference; fileEncoding = 4; lastKnownFileType = sourcecode.c.objc; name = ORKTimedWalkContentView.m; path = ResearchKit/ActiveTasks/ORKTimedWalkContentView.m; sourceTree = SOURCE_ROOT; };
		865EA1601AB8DF750037C68E /* ORKDateTimePicker.h */ = {isa = PBXFileReference; fileEncoding = 4; lastKnownFileType = sourcecode.c.h; path = ORKDateTimePicker.h; sourceTree = "<group>"; };
		865EA1611AB8DF750037C68E /* ORKDateTimePicker.m */ = {isa = PBXFileReference; fileEncoding = 4; lastKnownFileType = sourcecode.c.objc; lineEnding = 0; path = ORKDateTimePicker.m; sourceTree = "<group>"; xcLanguageSpecificationIdentifier = xcode.lang.objc; };
		865EA1661ABA1AA10037C68E /* ORKPicker.h */ = {isa = PBXFileReference; fileEncoding = 4; lastKnownFileType = sourcecode.c.h; path = ORKPicker.h; sourceTree = "<group>"; };
		865EA1671ABA1AA10037C68E /* ORKPicker.m */ = {isa = PBXFileReference; fileEncoding = 4; lastKnownFileType = sourcecode.c.objc; path = ORKPicker.m; sourceTree = "<group>"; };
		865EA16A1ABA1BE20037C68E /* ORKSurveyAnswerCellForPicker.h */ = {isa = PBXFileReference; fileEncoding = 4; lastKnownFileType = sourcecode.c.h; path = ORKSurveyAnswerCellForPicker.h; sourceTree = "<group>"; };
		865EA16B1ABA1BE20037C68E /* ORKSurveyAnswerCellForPicker.m */ = {isa = PBXFileReference; fileEncoding = 4; lastKnownFileType = sourcecode.c.objc; lineEnding = 0; path = ORKSurveyAnswerCellForPicker.m; sourceTree = "<group>"; xcLanguageSpecificationIdentifier = xcode.lang.objc; };
		866F86001A96CBF3007B282C /* ORKSurveyAnswerCell.m */ = {isa = PBXFileReference; fileEncoding = 4; lastKnownFileType = sourcecode.c.objc; path = ORKSurveyAnswerCell.m; sourceTree = "<group>"; };
		86AD91081AB7AD1E00361FEB /* ORKNavigationContainerView.h */ = {isa = PBXFileReference; fileEncoding = 4; lastKnownFileType = sourcecode.c.h; path = ORKNavigationContainerView.h; sourceTree = "<group>"; };
		86AD91091AB7AD1E00361FEB /* ORKNavigationContainerView.m */ = {isa = PBXFileReference; fileEncoding = 4; lastKnownFileType = sourcecode.c.objc; lineEnding = 0; path = ORKNavigationContainerView.m; sourceTree = "<group>"; xcLanguageSpecificationIdentifier = xcode.lang.objc; };
		86AD910C1AB7AE4100361FEB /* ORKNavigationContainerView_Internal.h */ = {isa = PBXFileReference; fileEncoding = 4; lastKnownFileType = sourcecode.c.h; path = ORKNavigationContainerView_Internal.h; sourceTree = "<group>"; };
		86AD910E1AB7B8A600361FEB /* ORKActiveStepView.h */ = {isa = PBXFileReference; fileEncoding = 4; lastKnownFileType = sourcecode.c.h; name = ORKActiveStepView.h; path = ../Common/ORKActiveStepView.h; sourceTree = "<group>"; };
		86AD910F1AB7B8A600361FEB /* ORKActiveStepView.m */ = {isa = PBXFileReference; fileEncoding = 4; lastKnownFileType = sourcecode.c.objc; lineEnding = 0; name = ORKActiveStepView.m; path = ../Common/ORKActiveStepView.m; sourceTree = "<group>"; xcLanguageSpecificationIdentifier = xcode.lang.objc; };
		86AD91121AB7B97E00361FEB /* ORKQuestionStepView.h */ = {isa = PBXFileReference; fileEncoding = 4; lastKnownFileType = sourcecode.c.h; path = ORKQuestionStepView.h; sourceTree = "<group>"; };
		86AD91131AB7B97E00361FEB /* ORKQuestionStepView.m */ = {isa = PBXFileReference; fileEncoding = 4; lastKnownFileType = sourcecode.c.objc; lineEnding = 0; path = ORKQuestionStepView.m; sourceTree = "<group>"; xcLanguageSpecificationIdentifier = xcode.lang.objc; };
		86B623AD19520B770074CD3C /* ResearchKit.framework */ = {isa = PBXFileReference; explicitFileType = wrapper.cfbundle; includeInIndex = 0; path = ResearchKit.framework; sourceTree = BUILT_PRODUCTS_DIR; };
		86B781B71AA668ED00688151 /* ORKTimeIntervalPicker.h */ = {isa = PBXFileReference; fileEncoding = 4; lastKnownFileType = sourcecode.c.h; path = ORKTimeIntervalPicker.h; sourceTree = "<group>"; };
		86B781B81AA668ED00688151 /* ORKTimeIntervalPicker.m */ = {isa = PBXFileReference; fileEncoding = 4; lastKnownFileType = sourcecode.c.objc; path = ORKTimeIntervalPicker.m; sourceTree = "<group>"; };
		86B781B91AA668ED00688151 /* ORKValuePicker.h */ = {isa = PBXFileReference; fileEncoding = 4; lastKnownFileType = sourcecode.c.h; path = ORKValuePicker.h; sourceTree = "<group>"; };
		86B781BA1AA668ED00688151 /* ORKValuePicker.m */ = {isa = PBXFileReference; fileEncoding = 4; lastKnownFileType = sourcecode.c.objc; path = ORKValuePicker.m; sourceTree = "<group>"; };
		86B89AB91AB3BECC001626A4 /* ORKStepHeaderView.h */ = {isa = PBXFileReference; fileEncoding = 4; lastKnownFileType = sourcecode.c.h; path = ORKStepHeaderView.h; sourceTree = "<group>"; };
		86B89ABA1AB3BECC001626A4 /* ORKStepHeaderView.m */ = {isa = PBXFileReference; fileEncoding = 4; lastKnownFileType = sourcecode.c.objc; lineEnding = 0; path = ORKStepHeaderView.m; sourceTree = "<group>"; xcLanguageSpecificationIdentifier = xcode.lang.objc; };
		86B89ABD1AB3BFDB001626A4 /* ORKStepHeaderView_Internal.h */ = {isa = PBXFileReference; fileEncoding = 4; lastKnownFileType = sourcecode.c.h; path = ORKStepHeaderView_Internal.h; sourceTree = "<group>"; };
		86C40AFA1A8D7C5B00081FAC /* ORKActiveStepQuantityView.h */ = {isa = PBXFileReference; fileEncoding = 4; lastKnownFileType = sourcecode.c.h; path = ORKActiveStepQuantityView.h; sourceTree = "<group>"; };
		86C40AFB1A8D7C5B00081FAC /* ORKActiveStepQuantityView.m */ = {isa = PBXFileReference; fileEncoding = 4; lastKnownFileType = sourcecode.c.objc; lineEnding = 0; path = ORKActiveStepQuantityView.m; sourceTree = "<group>"; xcLanguageSpecificationIdentifier = xcode.lang.objc; };
		86C40AFC1A8D7C5B00081FAC /* ORKAudioContentView.h */ = {isa = PBXFileReference; fileEncoding = 4; lastKnownFileType = sourcecode.c.h; path = ORKAudioContentView.h; sourceTree = "<group>"; };
		86C40AFD1A8D7C5B00081FAC /* ORKAudioContentView.m */ = {isa = PBXFileReference; fileEncoding = 4; lastKnownFileType = sourcecode.c.objc; lineEnding = 0; path = ORKAudioContentView.m; sourceTree = "<group>"; xcLanguageSpecificationIdentifier = xcode.lang.objc; };
		86C40AFE1A8D7C5B00081FAC /* ORKAudioStep.h */ = {isa = PBXFileReference; fileEncoding = 4; lastKnownFileType = sourcecode.c.h; path = ORKAudioStep.h; sourceTree = "<group>"; };
		86C40AFF1A8D7C5B00081FAC /* ORKAudioStep.m */ = {isa = PBXFileReference; fileEncoding = 4; lastKnownFileType = sourcecode.c.objc; path = ORKAudioStep.m; sourceTree = "<group>"; };
		86C40B001A8D7C5B00081FAC /* ORKAudioStepViewController.h */ = {isa = PBXFileReference; fileEncoding = 4; lastKnownFileType = sourcecode.c.h; lineEnding = 0; path = ORKAudioStepViewController.h; sourceTree = "<group>"; xcLanguageSpecificationIdentifier = xcode.lang.objcpp; };
		86C40B011A8D7C5B00081FAC /* ORKAudioStepViewController.m */ = {isa = PBXFileReference; fileEncoding = 4; lastKnownFileType = sourcecode.c.objc; lineEnding = 0; path = ORKAudioStepViewController.m; sourceTree = "<group>"; xcLanguageSpecificationIdentifier = xcode.lang.objc; };
		86C40B021A8D7C5B00081FAC /* ORKCountdownStep.h */ = {isa = PBXFileReference; fileEncoding = 4; lastKnownFileType = sourcecode.c.h; path = ORKCountdownStep.h; sourceTree = "<group>"; };
		86C40B031A8D7C5B00081FAC /* ORKCountdownStep.m */ = {isa = PBXFileReference; fileEncoding = 4; lastKnownFileType = sourcecode.c.objc; lineEnding = 0; path = ORKCountdownStep.m; sourceTree = "<group>"; xcLanguageSpecificationIdentifier = xcode.lang.objc; };
		86C40B041A8D7C5B00081FAC /* ORKCountdownStepViewController.h */ = {isa = PBXFileReference; fileEncoding = 4; lastKnownFileType = sourcecode.c.h; lineEnding = 0; path = ORKCountdownStepViewController.h; sourceTree = "<group>"; xcLanguageSpecificationIdentifier = xcode.lang.objcpp; };
		86C40B051A8D7C5B00081FAC /* ORKCountdownStepViewController.m */ = {isa = PBXFileReference; fileEncoding = 4; lastKnownFileType = sourcecode.c.objc; lineEnding = 0; path = ORKCountdownStepViewController.m; sourceTree = "<group>"; xcLanguageSpecificationIdentifier = xcode.lang.objc; };
		86C40B061A8D7C5B00081FAC /* ORKFitnessContentView.h */ = {isa = PBXFileReference; fileEncoding = 4; lastKnownFileType = sourcecode.c.h; path = ORKFitnessContentView.h; sourceTree = "<group>"; };
		86C40B071A8D7C5B00081FAC /* ORKFitnessContentView.m */ = {isa = PBXFileReference; fileEncoding = 4; lastKnownFileType = sourcecode.c.objc; lineEnding = 0; path = ORKFitnessContentView.m; sourceTree = "<group>"; xcLanguageSpecificationIdentifier = xcode.lang.objc; };
		86C40B081A8D7C5B00081FAC /* ORKFitnessStep.h */ = {isa = PBXFileReference; fileEncoding = 4; lastKnownFileType = sourcecode.c.h; path = ORKFitnessStep.h; sourceTree = "<group>"; };
		86C40B091A8D7C5B00081FAC /* ORKFitnessStep.m */ = {isa = PBXFileReference; fileEncoding = 4; lastKnownFileType = sourcecode.c.objc; path = ORKFitnessStep.m; sourceTree = "<group>"; };
		86C40B0A1A8D7C5B00081FAC /* ORKFitnessStepViewController.h */ = {isa = PBXFileReference; fileEncoding = 4; lastKnownFileType = sourcecode.c.h; path = ORKFitnessStepViewController.h; sourceTree = "<group>"; };
		86C40B0B1A8D7C5B00081FAC /* ORKFitnessStepViewController.m */ = {isa = PBXFileReference; fileEncoding = 4; lastKnownFileType = sourcecode.c.objc; lineEnding = 0; path = ORKFitnessStepViewController.m; sourceTree = "<group>"; xcLanguageSpecificationIdentifier = xcode.lang.objc; };
		86C40B0C1A8D7C5B00081FAC /* ORKSpatialSpanGame.h */ = {isa = PBXFileReference; fileEncoding = 4; lastKnownFileType = sourcecode.c.h; path = ORKSpatialSpanGame.h; sourceTree = "<group>"; };
		86C40B0D1A8D7C5B00081FAC /* ORKSpatialSpanGame.m */ = {isa = PBXFileReference; fileEncoding = 4; lastKnownFileType = sourcecode.c.objc; path = ORKSpatialSpanGame.m; sourceTree = "<group>"; };
		86C40B0E1A8D7C5B00081FAC /* ORKSpatialSpanGameState.h */ = {isa = PBXFileReference; fileEncoding = 4; lastKnownFileType = sourcecode.c.h; path = ORKSpatialSpanGameState.h; sourceTree = "<group>"; };
		86C40B0F1A8D7C5B00081FAC /* ORKSpatialSpanGameState.m */ = {isa = PBXFileReference; fileEncoding = 4; lastKnownFileType = sourcecode.c.objc; path = ORKSpatialSpanGameState.m; sourceTree = "<group>"; };
		86C40B101A8D7C5B00081FAC /* ORKSpatialSpanMemoryContentView.h */ = {isa = PBXFileReference; fileEncoding = 4; lastKnownFileType = sourcecode.c.h; path = ORKSpatialSpanMemoryContentView.h; sourceTree = "<group>"; };
		86C40B111A8D7C5B00081FAC /* ORKSpatialSpanMemoryContentView.m */ = {isa = PBXFileReference; fileEncoding = 4; lastKnownFileType = sourcecode.c.objc; path = ORKSpatialSpanMemoryContentView.m; sourceTree = "<group>"; };
		86C40B121A8D7C5B00081FAC /* ORKSpatialSpanMemoryStep.h */ = {isa = PBXFileReference; fileEncoding = 4; lastKnownFileType = sourcecode.c.h; path = ORKSpatialSpanMemoryStep.h; sourceTree = "<group>"; };
		86C40B131A8D7C5B00081FAC /* ORKSpatialSpanMemoryStep.m */ = {isa = PBXFileReference; fileEncoding = 4; lastKnownFileType = sourcecode.c.objc; path = ORKSpatialSpanMemoryStep.m; sourceTree = "<group>"; };
		86C40B141A8D7C5B00081FAC /* ORKSpatialSpanMemoryStepViewController.h */ = {isa = PBXFileReference; fileEncoding = 4; lastKnownFileType = sourcecode.c.h; path = ORKSpatialSpanMemoryStepViewController.h; sourceTree = "<group>"; };
		86C40B151A8D7C5B00081FAC /* ORKSpatialSpanMemoryStepViewController.m */ = {isa = PBXFileReference; fileEncoding = 4; lastKnownFileType = sourcecode.c.objc; lineEnding = 0; path = ORKSpatialSpanMemoryStepViewController.m; sourceTree = "<group>"; xcLanguageSpecificationIdentifier = xcode.lang.objc; };
		86C40B161A8D7C5B00081FAC /* ORKSpatialSpanTargetView.h */ = {isa = PBXFileReference; fileEncoding = 4; lastKnownFileType = sourcecode.c.h; path = ORKSpatialSpanTargetView.h; sourceTree = "<group>"; };
		86C40B171A8D7C5B00081FAC /* ORKSpatialSpanTargetView.m */ = {isa = PBXFileReference; fileEncoding = 4; lastKnownFileType = sourcecode.c.objc; path = ORKSpatialSpanTargetView.m; sourceTree = "<group>"; };
		86C40B181A8D7C5B00081FAC /* ORKTappingContentView.h */ = {isa = PBXFileReference; fileEncoding = 4; lastKnownFileType = sourcecode.c.h; path = ORKTappingContentView.h; sourceTree = "<group>"; };
		86C40B191A8D7C5B00081FAC /* ORKTappingContentView.m */ = {isa = PBXFileReference; fileEncoding = 4; lastKnownFileType = sourcecode.c.objc; path = ORKTappingContentView.m; sourceTree = "<group>"; };
		86C40B1A1A8D7C5B00081FAC /* ORKTappingIntervalStep.h */ = {isa = PBXFileReference; fileEncoding = 4; lastKnownFileType = sourcecode.c.h; path = ORKTappingIntervalStep.h; sourceTree = "<group>"; };
		86C40B1B1A8D7C5B00081FAC /* ORKTappingIntervalStep.m */ = {isa = PBXFileReference; fileEncoding = 4; lastKnownFileType = sourcecode.c.objc; path = ORKTappingIntervalStep.m; sourceTree = "<group>"; };
		86C40B1C1A8D7C5B00081FAC /* ORKTappingIntervalStepViewController.h */ = {isa = PBXFileReference; fileEncoding = 4; lastKnownFileType = sourcecode.c.h; path = ORKTappingIntervalStepViewController.h; sourceTree = "<group>"; };
		86C40B1D1A8D7C5B00081FAC /* ORKTappingIntervalStepViewController.m */ = {isa = PBXFileReference; fileEncoding = 4; lastKnownFileType = sourcecode.c.objc; lineEnding = 0; path = ORKTappingIntervalStepViewController.m; sourceTree = "<group>"; xcLanguageSpecificationIdentifier = xcode.lang.objc; };
		86C40B1E1A8D7C5B00081FAC /* ORKWalkingTaskStep.h */ = {isa = PBXFileReference; fileEncoding = 4; lastKnownFileType = sourcecode.c.h; path = ORKWalkingTaskStep.h; sourceTree = "<group>"; };
		86C40B1F1A8D7C5B00081FAC /* ORKWalkingTaskStep.m */ = {isa = PBXFileReference; fileEncoding = 4; lastKnownFileType = sourcecode.c.objc; path = ORKWalkingTaskStep.m; sourceTree = "<group>"; };
		86C40B201A8D7C5B00081FAC /* ORKWalkingTaskStepViewController.h */ = {isa = PBXFileReference; fileEncoding = 4; lastKnownFileType = sourcecode.c.h; path = ORKWalkingTaskStepViewController.h; sourceTree = "<group>"; };
		86C40B211A8D7C5B00081FAC /* ORKWalkingTaskStepViewController.m */ = {isa = PBXFileReference; fileEncoding = 4; lastKnownFileType = sourcecode.c.objc; lineEnding = 0; path = ORKWalkingTaskStepViewController.m; sourceTree = "<group>"; xcLanguageSpecificationIdentifier = xcode.lang.objc; };
		86C40B221A8D7C5B00081FAC /* CLLocation+ORKJSONDictionary.h */ = {isa = PBXFileReference; fileEncoding = 4; lastKnownFileType = sourcecode.c.h; lineEnding = 0; path = "CLLocation+ORKJSONDictionary.h"; sourceTree = "<group>"; xcLanguageSpecificationIdentifier = xcode.lang.objcpp; };
		86C40B231A8D7C5B00081FAC /* CLLocation+ORKJSONDictionary.m */ = {isa = PBXFileReference; fileEncoding = 4; lastKnownFileType = sourcecode.c.objc; lineEnding = 0; path = "CLLocation+ORKJSONDictionary.m"; sourceTree = "<group>"; xcLanguageSpecificationIdentifier = xcode.lang.objc; };
		86C40B241A8D7C5B00081FAC /* CMAccelerometerData+ORKJSONDictionary.h */ = {isa = PBXFileReference; fileEncoding = 4; lastKnownFileType = sourcecode.c.h; lineEnding = 0; path = "CMAccelerometerData+ORKJSONDictionary.h"; sourceTree = "<group>"; xcLanguageSpecificationIdentifier = xcode.lang.objcpp; };
		86C40B251A8D7C5B00081FAC /* CMAccelerometerData+ORKJSONDictionary.m */ = {isa = PBXFileReference; fileEncoding = 4; lastKnownFileType = sourcecode.c.objc; lineEnding = 0; path = "CMAccelerometerData+ORKJSONDictionary.m"; sourceTree = "<group>"; xcLanguageSpecificationIdentifier = xcode.lang.objc; };
		86C40B261A8D7C5B00081FAC /* CMDeviceMotion+ORKJSONDictionary.h */ = {isa = PBXFileReference; fileEncoding = 4; lastKnownFileType = sourcecode.c.h; lineEnding = 0; path = "CMDeviceMotion+ORKJSONDictionary.h"; sourceTree = "<group>"; xcLanguageSpecificationIdentifier = xcode.lang.objcpp; };
		86C40B271A8D7C5B00081FAC /* CMDeviceMotion+ORKJSONDictionary.m */ = {isa = PBXFileReference; fileEncoding = 4; lastKnownFileType = sourcecode.c.objc; lineEnding = 0; path = "CMDeviceMotion+ORKJSONDictionary.m"; sourceTree = "<group>"; xcLanguageSpecificationIdentifier = xcode.lang.objc; };
		86C40B281A8D7C5B00081FAC /* CMMotionActivity+ORKJSONDictionary.h */ = {isa = PBXFileReference; fileEncoding = 4; lastKnownFileType = sourcecode.c.h; lineEnding = 0; path = "CMMotionActivity+ORKJSONDictionary.h"; sourceTree = "<group>"; xcLanguageSpecificationIdentifier = xcode.lang.objcpp; };
		86C40B291A8D7C5B00081FAC /* CMMotionActivity+ORKJSONDictionary.m */ = {isa = PBXFileReference; fileEncoding = 4; lastKnownFileType = sourcecode.c.objc; lineEnding = 0; path = "CMMotionActivity+ORKJSONDictionary.m"; sourceTree = "<group>"; xcLanguageSpecificationIdentifier = xcode.lang.objc; };
		86C40B2A1A8D7C5B00081FAC /* CMPedometerData+ORKJSONDictionary.h */ = {isa = PBXFileReference; fileEncoding = 4; lastKnownFileType = sourcecode.c.h; lineEnding = 0; path = "CMPedometerData+ORKJSONDictionary.h"; sourceTree = "<group>"; xcLanguageSpecificationIdentifier = xcode.lang.objcpp; };
		86C40B2B1A8D7C5B00081FAC /* CMPedometerData+ORKJSONDictionary.m */ = {isa = PBXFileReference; fileEncoding = 4; lastKnownFileType = sourcecode.c.objc; lineEnding = 0; path = "CMPedometerData+ORKJSONDictionary.m"; sourceTree = "<group>"; xcLanguageSpecificationIdentifier = xcode.lang.objc; };
		86C40B2C1A8D7C5B00081FAC /* HKSample+ORKJSONDictionary.h */ = {isa = PBXFileReference; fileEncoding = 4; lastKnownFileType = sourcecode.c.h; lineEnding = 0; path = "HKSample+ORKJSONDictionary.h"; sourceTree = "<group>"; xcLanguageSpecificationIdentifier = xcode.lang.objcpp; };
		86C40B2D1A8D7C5B00081FAC /* HKSample+ORKJSONDictionary.m */ = {isa = PBXFileReference; fileEncoding = 4; lastKnownFileType = sourcecode.c.objc; lineEnding = 0; path = "HKSample+ORKJSONDictionary.m"; sourceTree = "<group>"; xcLanguageSpecificationIdentifier = xcode.lang.objc; };
		86C40B2E1A8D7C5B00081FAC /* ORKAccelerometerRecorder.h */ = {isa = PBXFileReference; fileEncoding = 4; lastKnownFileType = sourcecode.c.h; lineEnding = 0; path = ORKAccelerometerRecorder.h; sourceTree = "<group>"; xcLanguageSpecificationIdentifier = xcode.lang.objcpp; };
		86C40B2F1A8D7C5B00081FAC /* ORKAccelerometerRecorder.m */ = {isa = PBXFileReference; fileEncoding = 4; lastKnownFileType = sourcecode.c.objc; lineEnding = 0; path = ORKAccelerometerRecorder.m; sourceTree = "<group>"; xcLanguageSpecificationIdentifier = xcode.lang.objc; };
		86C40B301A8D7C5B00081FAC /* ORKActiveStep.h */ = {isa = PBXFileReference; fileEncoding = 4; lastKnownFileType = sourcecode.c.h; path = ORKActiveStep.h; sourceTree = "<group>"; };
		86C40B311A8D7C5B00081FAC /* ORKActiveStep.m */ = {isa = PBXFileReference; fileEncoding = 4; lastKnownFileType = sourcecode.c.objc; path = ORKActiveStep.m; sourceTree = "<group>"; };
		86C40B321A8D7C5B00081FAC /* ORKActiveStep_Internal.h */ = {isa = PBXFileReference; fileEncoding = 4; lastKnownFileType = sourcecode.c.h; lineEnding = 0; path = ORKActiveStep_Internal.h; sourceTree = "<group>"; xcLanguageSpecificationIdentifier = xcode.lang.objcpp; };
		86C40B331A8D7C5B00081FAC /* ORKActiveStepTimer.h */ = {isa = PBXFileReference; fileEncoding = 4; lastKnownFileType = sourcecode.c.h; lineEnding = 0; path = ORKActiveStepTimer.h; sourceTree = "<group>"; xcLanguageSpecificationIdentifier = xcode.lang.objcpp; };
		86C40B341A8D7C5B00081FAC /* ORKActiveStepTimer.m */ = {isa = PBXFileReference; fileEncoding = 4; lastKnownFileType = sourcecode.c.objc; lineEnding = 0; path = ORKActiveStepTimer.m; sourceTree = "<group>"; xcLanguageSpecificationIdentifier = xcode.lang.objc; };
		86C40B351A8D7C5B00081FAC /* ORKActiveStepTimerView.h */ = {isa = PBXFileReference; fileEncoding = 4; lastKnownFileType = sourcecode.c.h; lineEnding = 0; path = ORKActiveStepTimerView.h; sourceTree = "<group>"; xcLanguageSpecificationIdentifier = xcode.lang.objcpp; };
		86C40B361A8D7C5B00081FAC /* ORKActiveStepTimerView.m */ = {isa = PBXFileReference; fileEncoding = 4; lastKnownFileType = sourcecode.c.objc; lineEnding = 0; path = ORKActiveStepTimerView.m; sourceTree = "<group>"; xcLanguageSpecificationIdentifier = xcode.lang.objc; };
		86C40B371A8D7C5B00081FAC /* ORKActiveStepViewController.h */ = {isa = PBXFileReference; fileEncoding = 4; lastKnownFileType = sourcecode.c.h; path = ORKActiveStepViewController.h; sourceTree = "<group>"; };
		86C40B381A8D7C5B00081FAC /* ORKActiveStepViewController.m */ = {isa = PBXFileReference; fileEncoding = 4; lastKnownFileType = sourcecode.c.objc; lineEnding = 0; path = ORKActiveStepViewController.m; sourceTree = "<group>"; xcLanguageSpecificationIdentifier = xcode.lang.objc; };
		86C40B391A8D7C5B00081FAC /* ORKActiveStepViewController_Internal.h */ = {isa = PBXFileReference; fileEncoding = 4; lastKnownFileType = sourcecode.c.h; lineEnding = 0; path = ORKActiveStepViewController_Internal.h; sourceTree = "<group>"; xcLanguageSpecificationIdentifier = xcode.lang.objcpp; };
		86C40B3A1A8D7C5B00081FAC /* ORKAudioRecorder.h */ = {isa = PBXFileReference; fileEncoding = 4; lastKnownFileType = sourcecode.c.h; lineEnding = 0; path = ORKAudioRecorder.h; sourceTree = "<group>"; xcLanguageSpecificationIdentifier = xcode.lang.objcpp; };
		86C40B3B1A8D7C5B00081FAC /* ORKAudioRecorder.m */ = {isa = PBXFileReference; fileEncoding = 4; lastKnownFileType = sourcecode.c.objc; lineEnding = 0; path = ORKAudioRecorder.m; sourceTree = "<group>"; xcLanguageSpecificationIdentifier = xcode.lang.objc; };
		86C40B3C1A8D7C5B00081FAC /* ORKDataLogger.h */ = {isa = PBXFileReference; fileEncoding = 4; lastKnownFileType = sourcecode.c.h; path = ORKDataLogger.h; sourceTree = "<group>"; };
		86C40B3D1A8D7C5B00081FAC /* ORKDataLogger.m */ = {isa = PBXFileReference; fileEncoding = 4; lastKnownFileType = sourcecode.c.objc; lineEnding = 0; path = ORKDataLogger.m; sourceTree = "<group>"; xcLanguageSpecificationIdentifier = xcode.lang.objc; };
		86C40B3E1A8D7C5B00081FAC /* ORKDataLogger_Private.h */ = {isa = PBXFileReference; fileEncoding = 4; lastKnownFileType = sourcecode.c.h; lineEnding = 0; path = ORKDataLogger_Private.h; sourceTree = "<group>"; xcLanguageSpecificationIdentifier = xcode.lang.objcpp; };
		86C40B3F1A8D7C5B00081FAC /* ORKDeviceMotionRecorder.h */ = {isa = PBXFileReference; fileEncoding = 4; lastKnownFileType = sourcecode.c.h; path = ORKDeviceMotionRecorder.h; sourceTree = "<group>"; };
		86C40B401A8D7C5B00081FAC /* ORKDeviceMotionRecorder.m */ = {isa = PBXFileReference; fileEncoding = 4; lastKnownFileType = sourcecode.c.objc; lineEnding = 0; path = ORKDeviceMotionRecorder.m; sourceTree = "<group>"; xcLanguageSpecificationIdentifier = xcode.lang.objc; };
		86C40B411A8D7C5B00081FAC /* ORKHealthQuantityTypeRecorder.h */ = {isa = PBXFileReference; fileEncoding = 4; lastKnownFileType = sourcecode.c.h; path = ORKHealthQuantityTypeRecorder.h; sourceTree = "<group>"; };
		86C40B421A8D7C5B00081FAC /* ORKHealthQuantityTypeRecorder.m */ = {isa = PBXFileReference; fileEncoding = 4; lastKnownFileType = sourcecode.c.objc; lineEnding = 0; path = ORKHealthQuantityTypeRecorder.m; sourceTree = "<group>"; xcLanguageSpecificationIdentifier = xcode.lang.objc; };
		86C40B431A8D7C5B00081FAC /* ORKLocationRecorder.h */ = {isa = PBXFileReference; fileEncoding = 4; lastKnownFileType = sourcecode.c.h; path = ORKLocationRecorder.h; sourceTree = "<group>"; };
		86C40B441A8D7C5B00081FAC /* ORKLocationRecorder.m */ = {isa = PBXFileReference; fileEncoding = 4; lastKnownFileType = sourcecode.c.objc; lineEnding = 0; path = ORKLocationRecorder.m; sourceTree = "<group>"; xcLanguageSpecificationIdentifier = xcode.lang.objc; };
		86C40B451A8D7C5B00081FAC /* ORKPedometerRecorder.h */ = {isa = PBXFileReference; fileEncoding = 4; lastKnownFileType = sourcecode.c.h; path = ORKPedometerRecorder.h; sourceTree = "<group>"; };
		86C40B461A8D7C5B00081FAC /* ORKPedometerRecorder.m */ = {isa = PBXFileReference; fileEncoding = 4; lastKnownFileType = sourcecode.c.objc; lineEnding = 0; path = ORKPedometerRecorder.m; sourceTree = "<group>"; xcLanguageSpecificationIdentifier = xcode.lang.objc; };
		86C40B471A8D7C5B00081FAC /* ORKRecorder.h */ = {isa = PBXFileReference; fileEncoding = 4; lastKnownFileType = sourcecode.c.h; lineEnding = 0; path = ORKRecorder.h; sourceTree = "<group>"; xcLanguageSpecificationIdentifier = xcode.lang.objcpp; };
		86C40B481A8D7C5B00081FAC /* ORKRecorder.m */ = {isa = PBXFileReference; fileEncoding = 4; lastKnownFileType = sourcecode.c.objc; lineEnding = 0; path = ORKRecorder.m; sourceTree = "<group>"; xcLanguageSpecificationIdentifier = xcode.lang.objc; };
		86C40B491A8D7C5B00081FAC /* ORKRecorder_Internal.h */ = {isa = PBXFileReference; fileEncoding = 4; lastKnownFileType = sourcecode.c.h; path = ORKRecorder_Internal.h; sourceTree = "<group>"; };
		86C40B4A1A8D7C5B00081FAC /* ORKRecorder_Private.h */ = {isa = PBXFileReference; fileEncoding = 4; lastKnownFileType = sourcecode.c.h; path = ORKRecorder_Private.h; sourceTree = "<group>"; };
		86C40B4B1A8D7C5B00081FAC /* ORKTouchRecorder.h */ = {isa = PBXFileReference; fileEncoding = 4; lastKnownFileType = sourcecode.c.h; path = ORKTouchRecorder.h; sourceTree = "<group>"; };
		86C40B4C1A8D7C5B00081FAC /* ORKTouchRecorder.m */ = {isa = PBXFileReference; fileEncoding = 4; lastKnownFileType = sourcecode.c.objc; lineEnding = 0; path = ORKTouchRecorder.m; sourceTree = "<group>"; xcLanguageSpecificationIdentifier = xcode.lang.objc; };
		86C40B4D1A8D7C5B00081FAC /* ORKVoiceEngine.h */ = {isa = PBXFileReference; fileEncoding = 4; lastKnownFileType = sourcecode.c.h; path = ORKVoiceEngine.h; sourceTree = "<group>"; };
		86C40B4E1A8D7C5B00081FAC /* ORKVoiceEngine.m */ = {isa = PBXFileReference; fileEncoding = 4; lastKnownFileType = sourcecode.c.objc; lineEnding = 0; path = ORKVoiceEngine.m; sourceTree = "<group>"; xcLanguageSpecificationIdentifier = xcode.lang.objc; };
		86C40B4F1A8D7C5B00081FAC /* UITouch+ORKJSONDictionary.h */ = {isa = PBXFileReference; fileEncoding = 4; lastKnownFileType = sourcecode.c.h; lineEnding = 0; path = "UITouch+ORKJSONDictionary.h"; sourceTree = "<group>"; xcLanguageSpecificationIdentifier = xcode.lang.objcpp; };
		86C40B501A8D7C5B00081FAC /* UITouch+ORKJSONDictionary.m */ = {isa = PBXFileReference; fileEncoding = 4; lastKnownFileType = sourcecode.c.objc; lineEnding = 0; path = "UITouch+ORKJSONDictionary.m"; sourceTree = "<group>"; xcLanguageSpecificationIdentifier = xcode.lang.objc; };
		86C40B521A8D7C5B00081FAC /* ORKCompletionStep.h */ = {isa = PBXFileReference; fileEncoding = 4; lastKnownFileType = sourcecode.c.h; lineEnding = 0; path = ORKCompletionStep.h; sourceTree = "<group>"; xcLanguageSpecificationIdentifier = xcode.lang.objcpp; };
		86C40B531A8D7C5B00081FAC /* ORKCompletionStep.m */ = {isa = PBXFileReference; fileEncoding = 4; lastKnownFileType = sourcecode.c.objc; lineEnding = 0; path = ORKCompletionStep.m; sourceTree = "<group>"; xcLanguageSpecificationIdentifier = xcode.lang.objc; };
		86C40B541A8D7C5B00081FAC /* ORKCompletionStepViewController.h */ = {isa = PBXFileReference; fileEncoding = 4; lastKnownFileType = sourcecode.c.h; lineEnding = 0; path = ORKCompletionStepViewController.h; sourceTree = "<group>"; xcLanguageSpecificationIdentifier = xcode.lang.objcpp; };
		86C40B551A8D7C5B00081FAC /* ORKCompletionStepViewController.m */ = {isa = PBXFileReference; fileEncoding = 4; lastKnownFileType = sourcecode.c.objc; lineEnding = 0; path = ORKCompletionStepViewController.m; sourceTree = "<group>"; xcLanguageSpecificationIdentifier = xcode.lang.objc; };
		86C40B561A8D7C5B00081FAC /* ORKFormItemCell.h */ = {isa = PBXFileReference; fileEncoding = 4; lastKnownFileType = sourcecode.c.h; path = ORKFormItemCell.h; sourceTree = "<group>"; };
		86C40B571A8D7C5B00081FAC /* ORKFormItemCell.m */ = {isa = PBXFileReference; fileEncoding = 4; lastKnownFileType = sourcecode.c.objc; lineEnding = 0; path = ORKFormItemCell.m; sourceTree = "<group>"; xcLanguageSpecificationIdentifier = xcode.lang.objc; };
		86C40B581A8D7C5B00081FAC /* ORKImageSelectionView.h */ = {isa = PBXFileReference; fileEncoding = 4; lastKnownFileType = sourcecode.c.h; path = ORKImageSelectionView.h; sourceTree = "<group>"; };
		86C40B591A8D7C5B00081FAC /* ORKImageSelectionView.m */ = {isa = PBXFileReference; fileEncoding = 4; lastKnownFileType = sourcecode.c.objc; lineEnding = 0; path = ORKImageSelectionView.m; sourceTree = "<group>"; xcLanguageSpecificationIdentifier = xcode.lang.objc; };
		86C40B5A1A8D7C5B00081FAC /* ORKInstructionStepView.h */ = {isa = PBXFileReference; fileEncoding = 4; lastKnownFileType = sourcecode.c.h; path = ORKInstructionStepView.h; sourceTree = "<group>"; };
		86C40B5B1A8D7C5B00081FAC /* ORKInstructionStepView.m */ = {isa = PBXFileReference; fileEncoding = 4; lastKnownFileType = sourcecode.c.objc; lineEnding = 0; path = ORKInstructionStepView.m; sourceTree = "<group>"; xcLanguageSpecificationIdentifier = xcode.lang.objc; };
		86C40B5C1A8D7C5B00081FAC /* ORKTableContainerView.h */ = {isa = PBXFileReference; fileEncoding = 4; lastKnownFileType = sourcecode.c.h; path = ORKTableContainerView.h; sourceTree = "<group>"; };
		86C40B5D1A8D7C5B00081FAC /* ORKTableContainerView.m */ = {isa = PBXFileReference; fileEncoding = 4; lastKnownFileType = sourcecode.c.objc; lineEnding = 0; path = ORKTableContainerView.m; sourceTree = "<group>"; xcLanguageSpecificationIdentifier = xcode.lang.objc; };
		86C40B5E1A8D7C5B00081FAC /* ORKTextFieldView.h */ = {isa = PBXFileReference; fileEncoding = 4; lastKnownFileType = sourcecode.c.h; path = ORKTextFieldView.h; sourceTree = "<group>"; };
		86C40B5F1A8D7C5B00081FAC /* ORKTextFieldView.m */ = {isa = PBXFileReference; fileEncoding = 4; lastKnownFileType = sourcecode.c.objc; lineEnding = 0; path = ORKTextFieldView.m; sourceTree = "<group>"; xcLanguageSpecificationIdentifier = xcode.lang.objc; };
		86C40B601A8D7C5B00081FAC /* ORKTintedImageView.h */ = {isa = PBXFileReference; fileEncoding = 4; lastKnownFileType = sourcecode.c.h; path = ORKTintedImageView.h; sourceTree = "<group>"; };
		86C40B611A8D7C5B00081FAC /* ORKTintedImageView.m */ = {isa = PBXFileReference; fileEncoding = 4; lastKnownFileType = sourcecode.c.objc; path = ORKTintedImageView.m; sourceTree = "<group>"; };
		86C40B641A8D7C5B00081FAC /* ORKAnswerFormat.h */ = {isa = PBXFileReference; fileEncoding = 4; lastKnownFileType = sourcecode.c.h; path = ORKAnswerFormat.h; sourceTree = "<group>"; };
		86C40B651A8D7C5B00081FAC /* ORKAnswerFormat.m */ = {isa = PBXFileReference; fileEncoding = 4; lastKnownFileType = sourcecode.c.objc; lineEnding = 0; path = ORKAnswerFormat.m; sourceTree = "<group>"; xcLanguageSpecificationIdentifier = xcode.lang.objc; };
		86C40B661A8D7C5B00081FAC /* ORKAnswerFormat_Internal.h */ = {isa = PBXFileReference; fileEncoding = 4; lastKnownFileType = sourcecode.c.h; lineEnding = 0; path = ORKAnswerFormat_Internal.h; sourceTree = "<group>"; xcLanguageSpecificationIdentifier = xcode.lang.objcpp; };
		86C40B671A8D7C5B00081FAC /* ORKAnswerTextField.h */ = {isa = PBXFileReference; fileEncoding = 4; lastKnownFileType = sourcecode.c.h; lineEnding = 0; path = ORKAnswerTextField.h; sourceTree = "<group>"; xcLanguageSpecificationIdentifier = xcode.lang.objcpp; };
		86C40B681A8D7C5B00081FAC /* ORKAnswerTextField.m */ = {isa = PBXFileReference; fileEncoding = 4; lastKnownFileType = sourcecode.c.objc; lineEnding = 0; path = ORKAnswerTextField.m; sourceTree = "<group>"; xcLanguageSpecificationIdentifier = xcode.lang.objc; };
		86C40B691A8D7C5B00081FAC /* ORKAnswerTextView.h */ = {isa = PBXFileReference; fileEncoding = 4; lastKnownFileType = sourcecode.c.h; lineEnding = 0; path = ORKAnswerTextView.h; sourceTree = "<group>"; xcLanguageSpecificationIdentifier = xcode.lang.objcpp; };
		86C40B6A1A8D7C5B00081FAC /* ORKAnswerTextView.m */ = {isa = PBXFileReference; fileEncoding = 4; lastKnownFileType = sourcecode.c.objc; lineEnding = 0; path = ORKAnswerTextView.m; sourceTree = "<group>"; xcLanguageSpecificationIdentifier = xcode.lang.objc; };
		86C40B6B1A8D7C5B00081FAC /* ORKBodyLabel.h */ = {isa = PBXFileReference; fileEncoding = 4; lastKnownFileType = sourcecode.c.h; lineEnding = 0; path = ORKBodyLabel.h; sourceTree = "<group>"; xcLanguageSpecificationIdentifier = xcode.lang.objcpp; };
		86C40B6C1A8D7C5B00081FAC /* ORKBodyLabel.m */ = {isa = PBXFileReference; fileEncoding = 4; lastKnownFileType = sourcecode.c.objc; lineEnding = 0; path = ORKBodyLabel.m; sourceTree = "<group>"; xcLanguageSpecificationIdentifier = xcode.lang.objc; };
		86C40B6D1A8D7C5B00081FAC /* ORKBorderedButton.h */ = {isa = PBXFileReference; fileEncoding = 4; lastKnownFileType = sourcecode.c.h; lineEnding = 0; path = ORKBorderedButton.h; sourceTree = "<group>"; xcLanguageSpecificationIdentifier = xcode.lang.objcpp; };
		86C40B6E1A8D7C5C00081FAC /* ORKBorderedButton.m */ = {isa = PBXFileReference; fileEncoding = 4; lastKnownFileType = sourcecode.c.objc; lineEnding = 0; path = ORKBorderedButton.m; sourceTree = "<group>"; xcLanguageSpecificationIdentifier = xcode.lang.objc; };
		86C40B6F1A8D7C5C00081FAC /* ORKCaption1Label.h */ = {isa = PBXFileReference; fileEncoding = 4; lastKnownFileType = sourcecode.c.h; lineEnding = 0; path = ORKCaption1Label.h; sourceTree = "<group>"; xcLanguageSpecificationIdentifier = xcode.lang.objcpp; };
		86C40B701A8D7C5C00081FAC /* ORKCaption1Label.m */ = {isa = PBXFileReference; fileEncoding = 4; lastKnownFileType = sourcecode.c.objc; lineEnding = 0; path = ORKCaption1Label.m; sourceTree = "<group>"; xcLanguageSpecificationIdentifier = xcode.lang.objc; };
		86C40B711A8D7C5C00081FAC /* ORKChoiceViewCell.h */ = {isa = PBXFileReference; fileEncoding = 4; lastKnownFileType = sourcecode.c.h; path = ORKChoiceViewCell.h; sourceTree = "<group>"; };
		86C40B721A8D7C5C00081FAC /* ORKChoiceViewCell.m */ = {isa = PBXFileReference; fileEncoding = 4; lastKnownFileType = sourcecode.c.objc; lineEnding = 0; path = ORKChoiceViewCell.m; sourceTree = "<group>"; xcLanguageSpecificationIdentifier = xcode.lang.objc; };
		86C40B731A8D7C5C00081FAC /* ORKContinueButton.h */ = {isa = PBXFileReference; fileEncoding = 4; lastKnownFileType = sourcecode.c.h; path = ORKContinueButton.h; sourceTree = "<group>"; };
		86C40B741A8D7C5C00081FAC /* ORKContinueButton.m */ = {isa = PBXFileReference; fileEncoding = 4; lastKnownFileType = sourcecode.c.objc; path = ORKContinueButton.m; sourceTree = "<group>"; };
		86C40B751A8D7C5C00081FAC /* ORKCountdownLabel.h */ = {isa = PBXFileReference; fileEncoding = 4; lastKnownFileType = sourcecode.c.h; path = ORKCountdownLabel.h; sourceTree = "<group>"; };
		86C40B761A8D7C5C00081FAC /* ORKCountdownLabel.m */ = {isa = PBXFileReference; fileEncoding = 4; lastKnownFileType = sourcecode.c.objc; path = ORKCountdownLabel.m; sourceTree = "<group>"; };
		86C40B771A8D7C5C00081FAC /* ORKCustomStepView.h */ = {isa = PBXFileReference; fileEncoding = 4; lastKnownFileType = sourcecode.c.h; path = ORKCustomStepView.h; sourceTree = "<group>"; };
		86C40B781A8D7C5C00081FAC /* ORKCustomStepView.m */ = {isa = PBXFileReference; fileEncoding = 4; lastKnownFileType = sourcecode.c.objc; lineEnding = 0; path = ORKCustomStepView.m; sourceTree = "<group>"; xcLanguageSpecificationIdentifier = xcode.lang.objc; };
		86C40B791A8D7C5C00081FAC /* ORKCustomStepView_Internal.h */ = {isa = PBXFileReference; fileEncoding = 4; lastKnownFileType = sourcecode.c.h; path = ORKCustomStepView_Internal.h; sourceTree = "<group>"; };
		86C40B7A1A8D7C5C00081FAC /* ORKDefaultFont.h */ = {isa = PBXFileReference; fileEncoding = 4; lastKnownFileType = sourcecode.c.h; path = ORKDefaultFont.h; sourceTree = "<group>"; };
		86C40B7B1A8D7C5C00081FAC /* ORKDefines.h */ = {isa = PBXFileReference; fileEncoding = 4; lastKnownFileType = sourcecode.c.h; path = ORKDefines.h; sourceTree = "<group>"; };
		86C40B7C1A8D7C5C00081FAC /* ORKDefines_Private.h */ = {isa = PBXFileReference; fileEncoding = 4; lastKnownFileType = sourcecode.c.h; path = ORKDefines_Private.h; sourceTree = "<group>"; };
		86C40B7D1A8D7C5C00081FAC /* ORKErrors.h */ = {isa = PBXFileReference; fileEncoding = 4; lastKnownFileType = sourcecode.c.h; path = ORKErrors.h; sourceTree = "<group>"; };
		86C40B7E1A8D7C5C00081FAC /* ORKErrors.m */ = {isa = PBXFileReference; fileEncoding = 4; lastKnownFileType = sourcecode.c.objc; path = ORKErrors.m; sourceTree = "<group>"; };
		86C40B7F1A8D7C5C00081FAC /* ORKFormItem_Internal.h */ = {isa = PBXFileReference; fileEncoding = 4; lastKnownFileType = sourcecode.c.h; lineEnding = 0; path = ORKFormItem_Internal.h; sourceTree = "<group>"; xcLanguageSpecificationIdentifier = xcode.lang.objcpp; };
		86C40B801A8D7C5C00081FAC /* ORKFormSectionTitleLabel.h */ = {isa = PBXFileReference; fileEncoding = 4; lastKnownFileType = sourcecode.c.h; path = ORKFormSectionTitleLabel.h; sourceTree = "<group>"; };
		86C40B811A8D7C5C00081FAC /* ORKFormSectionTitleLabel.m */ = {isa = PBXFileReference; fileEncoding = 4; lastKnownFileType = sourcecode.c.objc; path = ORKFormSectionTitleLabel.m; sourceTree = "<group>"; };
		86C40B821A8D7C5C00081FAC /* ORKFormStep.h */ = {isa = PBXFileReference; fileEncoding = 4; lastKnownFileType = sourcecode.c.h; path = ORKFormStep.h; sourceTree = "<group>"; };
		86C40B831A8D7C5C00081FAC /* ORKFormStep.m */ = {isa = PBXFileReference; fileEncoding = 4; lastKnownFileType = sourcecode.c.objc; path = ORKFormStep.m; sourceTree = "<group>"; };
		86C40B841A8D7C5C00081FAC /* ORKFormStepViewController.h */ = {isa = PBXFileReference; fileEncoding = 4; lastKnownFileType = sourcecode.c.h; path = ORKFormStepViewController.h; sourceTree = "<group>"; };
		86C40B851A8D7C5C00081FAC /* ORKFormStepViewController.m */ = {isa = PBXFileReference; fileEncoding = 4; lastKnownFileType = sourcecode.c.objc; lineEnding = 0; path = ORKFormStepViewController.m; sourceTree = "<group>"; xcLanguageSpecificationIdentifier = xcode.lang.objc; };
		86C40B861A8D7C5C00081FAC /* ORKFormTextView.h */ = {isa = PBXFileReference; fileEncoding = 4; lastKnownFileType = sourcecode.c.h; path = ORKFormTextView.h; sourceTree = "<group>"; };
		86C40B871A8D7C5C00081FAC /* ORKFormTextView.m */ = {isa = PBXFileReference; fileEncoding = 4; lastKnownFileType = sourcecode.c.objc; path = ORKFormTextView.m; sourceTree = "<group>"; };
		86C40B881A8D7C5C00081FAC /* ORKHeadlineLabel.h */ = {isa = PBXFileReference; fileEncoding = 4; lastKnownFileType = sourcecode.c.h; path = ORKHeadlineLabel.h; sourceTree = "<group>"; };
		86C40B891A8D7C5C00081FAC /* ORKHeadlineLabel.m */ = {isa = PBXFileReference; fileEncoding = 4; lastKnownFileType = sourcecode.c.objc; lineEnding = 0; path = ORKHeadlineLabel.m; sourceTree = "<group>"; xcLanguageSpecificationIdentifier = xcode.lang.objc; };
		86C40B8A1A8D7C5C00081FAC /* ORKHealthAnswerFormat.h */ = {isa = PBXFileReference; fileEncoding = 4; lastKnownFileType = sourcecode.c.h; path = ORKHealthAnswerFormat.h; sourceTree = "<group>"; };
		86C40B8B1A8D7C5C00081FAC /* ORKHealthAnswerFormat.m */ = {isa = PBXFileReference; fileEncoding = 4; lastKnownFileType = sourcecode.c.objc; lineEnding = 0; path = ORKHealthAnswerFormat.m; sourceTree = "<group>"; xcLanguageSpecificationIdentifier = xcode.lang.objc; };
		86C40B8C1A8D7C5C00081FAC /* ORKHelpers.h */ = {isa = PBXFileReference; fileEncoding = 4; lastKnownFileType = sourcecode.c.h; path = ORKHelpers.h; sourceTree = "<group>"; };
		86C40B8D1A8D7C5C00081FAC /* ORKHelpers.m */ = {isa = PBXFileReference; fileEncoding = 4; lastKnownFileType = sourcecode.c.objc; lineEnding = 0; path = ORKHelpers.m; sourceTree = "<group>"; xcLanguageSpecificationIdentifier = xcode.lang.objc; };
		86C40B8E1A8D7C5C00081FAC /* ORKHTMLPDFWriter.h */ = {isa = PBXFileReference; fileEncoding = 4; lastKnownFileType = sourcecode.c.h; path = ORKHTMLPDFWriter.h; sourceTree = "<group>"; };
		86C40B8F1A8D7C5C00081FAC /* ORKHTMLPDFWriter.m */ = {isa = PBXFileReference; fileEncoding = 4; lastKnownFileType = sourcecode.c.objc; lineEnding = 0; path = ORKHTMLPDFWriter.m; sourceTree = "<group>"; xcLanguageSpecificationIdentifier = xcode.lang.objc; };
		86C40B901A8D7C5C00081FAC /* ORKImageChoiceLabel.h */ = {isa = PBXFileReference; fileEncoding = 4; lastKnownFileType = sourcecode.c.h; path = ORKImageChoiceLabel.h; sourceTree = "<group>"; };
		86C40B911A8D7C5C00081FAC /* ORKImageChoiceLabel.m */ = {isa = PBXFileReference; fileEncoding = 4; lastKnownFileType = sourcecode.c.objc; path = ORKImageChoiceLabel.m; sourceTree = "<group>"; };
		86C40B921A8D7C5C00081FAC /* ORKInstructionStep.h */ = {isa = PBXFileReference; fileEncoding = 4; lastKnownFileType = sourcecode.c.h; path = ORKInstructionStep.h; sourceTree = "<group>"; };
		86C40B931A8D7C5C00081FAC /* ORKInstructionStep.m */ = {isa = PBXFileReference; fileEncoding = 4; lastKnownFileType = sourcecode.c.objc; path = ORKInstructionStep.m; sourceTree = "<group>"; };
		86C40B941A8D7C5C00081FAC /* ORKInstructionStepViewController.h */ = {isa = PBXFileReference; fileEncoding = 4; lastKnownFileType = sourcecode.c.h; path = ORKInstructionStepViewController.h; sourceTree = "<group>"; };
		86C40B951A8D7C5C00081FAC /* ORKInstructionStepViewController.m */ = {isa = PBXFileReference; fileEncoding = 4; lastKnownFileType = sourcecode.c.objc; lineEnding = 0; path = ORKInstructionStepViewController.m; sourceTree = "<group>"; xcLanguageSpecificationIdentifier = xcode.lang.objc; };
		86C40B961A8D7C5C00081FAC /* ORKInstructionStepViewController_Internal.h */ = {isa = PBXFileReference; fileEncoding = 4; lastKnownFileType = sourcecode.c.h; path = ORKInstructionStepViewController_Internal.h; sourceTree = "<group>"; };
		86C40B971A8D7C5C00081FAC /* ORKLabel.h */ = {isa = PBXFileReference; fileEncoding = 4; lastKnownFileType = sourcecode.c.h; path = ORKLabel.h; sourceTree = "<group>"; };
		86C40B981A8D7C5C00081FAC /* ORKLabel.m */ = {isa = PBXFileReference; fileEncoding = 4; lastKnownFileType = sourcecode.c.objc; lineEnding = 0; path = ORKLabel.m; sourceTree = "<group>"; xcLanguageSpecificationIdentifier = xcode.lang.objc; };
		86C40B9D1A8D7C5C00081FAC /* ORKOrderedTask.h */ = {isa = PBXFileReference; fileEncoding = 4; lastKnownFileType = sourcecode.c.h; path = ORKOrderedTask.h; sourceTree = "<group>"; };
		86C40B9E1A8D7C5C00081FAC /* ORKOrderedTask.m */ = {isa = PBXFileReference; fileEncoding = 4; lastKnownFileType = sourcecode.c.objc; lineEnding = 0; path = ORKOrderedTask.m; sourceTree = "<group>"; xcLanguageSpecificationIdentifier = xcode.lang.objc; };
		86C40BA11A8D7C5C00081FAC /* ORKQuestionStep.h */ = {isa = PBXFileReference; fileEncoding = 4; lastKnownFileType = sourcecode.c.h; path = ORKQuestionStep.h; sourceTree = "<group>"; };
		86C40BA21A8D7C5C00081FAC /* ORKQuestionStep.m */ = {isa = PBXFileReference; fileEncoding = 4; lastKnownFileType = sourcecode.c.objc; lineEnding = 0; path = ORKQuestionStep.m; sourceTree = "<group>"; xcLanguageSpecificationIdentifier = xcode.lang.objc; };
		86C40BA31A8D7C5C00081FAC /* ORKQuestionStep_Internal.h */ = {isa = PBXFileReference; fileEncoding = 4; lastKnownFileType = sourcecode.c.h; path = ORKQuestionStep_Internal.h; sourceTree = "<group>"; };
		86C40BA41A8D7C5C00081FAC /* ORKQuestionStepViewController.h */ = {isa = PBXFileReference; fileEncoding = 4; lastKnownFileType = sourcecode.c.h; path = ORKQuestionStepViewController.h; sourceTree = "<group>"; };
		86C40BA51A8D7C5C00081FAC /* ORKQuestionStepViewController.m */ = {isa = PBXFileReference; fileEncoding = 4; lastKnownFileType = sourcecode.c.objc; lineEnding = 0; path = ORKQuestionStepViewController.m; sourceTree = "<group>"; xcLanguageSpecificationIdentifier = xcode.lang.objc; };
		86C40BA61A8D7C5C00081FAC /* ORKQuestionStepViewController_Private.h */ = {isa = PBXFileReference; fileEncoding = 4; lastKnownFileType = sourcecode.c.h; path = ORKQuestionStepViewController_Private.h; sourceTree = "<group>"; };
		86C40BA71A8D7C5C00081FAC /* ORKResult.h */ = {isa = PBXFileReference; fileEncoding = 4; lastKnownFileType = sourcecode.c.h; path = ORKResult.h; sourceTree = "<group>"; };
		86C40BA81A8D7C5C00081FAC /* ORKResult.m */ = {isa = PBXFileReference; fileEncoding = 4; lastKnownFileType = sourcecode.c.objc; path = ORKResult.m; sourceTree = "<group>"; };
		86C40BA91A8D7C5C00081FAC /* ORKResult_Private.h */ = {isa = PBXFileReference; fileEncoding = 4; lastKnownFileType = sourcecode.c.h; path = ORKResult_Private.h; sourceTree = "<group>"; };
		86C40BAA1A8D7C5C00081FAC /* ORKRoundTappingButton.h */ = {isa = PBXFileReference; fileEncoding = 4; lastKnownFileType = sourcecode.c.h; path = ORKRoundTappingButton.h; sourceTree = "<group>"; };
		86C40BAB1A8D7C5C00081FAC /* ORKRoundTappingButton.m */ = {isa = PBXFileReference; fileEncoding = 4; lastKnownFileType = sourcecode.c.objc; path = ORKRoundTappingButton.m; sourceTree = "<group>"; };
		86C40BAC1A8D7C5C00081FAC /* ORKScaleRangeLabel.h */ = {isa = PBXFileReference; fileEncoding = 4; lastKnownFileType = sourcecode.c.h; path = ORKScaleRangeLabel.h; sourceTree = "<group>"; };
		86C40BAD1A8D7C5C00081FAC /* ORKScaleRangeLabel.m */ = {isa = PBXFileReference; fileEncoding = 4; lastKnownFileType = sourcecode.c.objc; path = ORKScaleRangeLabel.m; sourceTree = "<group>"; };
		86C40BAE1A8D7C5C00081FAC /* ORKScaleSlider.h */ = {isa = PBXFileReference; fileEncoding = 4; lastKnownFileType = sourcecode.c.h; path = ORKScaleSlider.h; sourceTree = "<group>"; };
		86C40BAF1A8D7C5C00081FAC /* ORKScaleSlider.m */ = {isa = PBXFileReference; fileEncoding = 4; lastKnownFileType = sourcecode.c.objc; path = ORKScaleSlider.m; sourceTree = "<group>"; };
		86C40BB01A8D7C5C00081FAC /* ORKScaleValueLabel.h */ = {isa = PBXFileReference; fileEncoding = 4; lastKnownFileType = sourcecode.c.h; path = ORKScaleValueLabel.h; sourceTree = "<group>"; };
		86C40BB11A8D7C5C00081FAC /* ORKScaleValueLabel.m */ = {isa = PBXFileReference; fileEncoding = 4; lastKnownFileType = sourcecode.c.objc; path = ORKScaleValueLabel.m; sourceTree = "<group>"; };
		86C40BB21A8D7C5C00081FAC /* ORKSelectionSubTitleLabel.h */ = {isa = PBXFileReference; fileEncoding = 4; lastKnownFileType = sourcecode.c.h; path = ORKSelectionSubTitleLabel.h; sourceTree = "<group>"; };
		86C40BB31A8D7C5C00081FAC /* ORKSelectionSubTitleLabel.m */ = {isa = PBXFileReference; fileEncoding = 4; lastKnownFileType = sourcecode.c.objc; path = ORKSelectionSubTitleLabel.m; sourceTree = "<group>"; };
		86C40BB41A8D7C5C00081FAC /* ORKSelectionTitleLabel.h */ = {isa = PBXFileReference; fileEncoding = 4; lastKnownFileType = sourcecode.c.h; path = ORKSelectionTitleLabel.h; sourceTree = "<group>"; };
		86C40BB51A8D7C5C00081FAC /* ORKSelectionTitleLabel.m */ = {isa = PBXFileReference; fileEncoding = 4; lastKnownFileType = sourcecode.c.objc; path = ORKSelectionTitleLabel.m; sourceTree = "<group>"; };
		86C40BB71A8D7C5C00081FAC /* ORKSkin.h */ = {isa = PBXFileReference; fileEncoding = 4; lastKnownFileType = sourcecode.c.h; path = ORKSkin.h; sourceTree = "<group>"; };
		86C40BB81A8D7C5C00081FAC /* ORKSkin.m */ = {isa = PBXFileReference; fileEncoding = 4; lastKnownFileType = sourcecode.c.objc; path = ORKSkin.m; sourceTree = "<group>"; };
		86C40BB91A8D7C5C00081FAC /* ORKStep.h */ = {isa = PBXFileReference; fileEncoding = 4; lastKnownFileType = sourcecode.c.h; path = ORKStep.h; sourceTree = "<group>"; };
		86C40BBA1A8D7C5C00081FAC /* ORKStep.m */ = {isa = PBXFileReference; fileEncoding = 4; lastKnownFileType = sourcecode.c.objc; lineEnding = 0; path = ORKStep.m; sourceTree = "<group>"; xcLanguageSpecificationIdentifier = xcode.lang.objc; };
		86C40BBB1A8D7C5C00081FAC /* ORKStep_Private.h */ = {isa = PBXFileReference; fileEncoding = 4; lastKnownFileType = sourcecode.c.h; path = ORKStep_Private.h; sourceTree = "<group>"; };
		86C40BBC1A8D7C5C00081FAC /* ORKStepViewController.h */ = {isa = PBXFileReference; fileEncoding = 4; lastKnownFileType = sourcecode.c.h; lineEnding = 0; path = ORKStepViewController.h; sourceTree = "<group>"; xcLanguageSpecificationIdentifier = xcode.lang.objcpp; };
		86C40BBD1A8D7C5C00081FAC /* ORKStepViewController.m */ = {isa = PBXFileReference; fileEncoding = 4; lastKnownFileType = sourcecode.c.objc; lineEnding = 0; path = ORKStepViewController.m; sourceTree = "<group>"; xcLanguageSpecificationIdentifier = xcode.lang.objc; };
		86C40BBE1A8D7C5C00081FAC /* ORKStepViewController_Internal.h */ = {isa = PBXFileReference; fileEncoding = 4; lastKnownFileType = sourcecode.c.h; path = ORKStepViewController_Internal.h; sourceTree = "<group>"; };
		86C40BC01A8D7C5C00081FAC /* ORKSubheadlineLabel.h */ = {isa = PBXFileReference; fileEncoding = 4; lastKnownFileType = sourcecode.c.h; path = ORKSubheadlineLabel.h; sourceTree = "<group>"; };
		86C40BC11A8D7C5C00081FAC /* ORKSubheadlineLabel.m */ = {isa = PBXFileReference; fileEncoding = 4; lastKnownFileType = sourcecode.c.objc; path = ORKSubheadlineLabel.m; sourceTree = "<group>"; };
		86C40BC21A8D7C5C00081FAC /* ORKSurveyAnswerCell.h */ = {isa = PBXFileReference; fileEncoding = 4; lastKnownFileType = sourcecode.c.h; path = ORKSurveyAnswerCell.h; sourceTree = "<group>"; };
		86C40BC51A8D7C5C00081FAC /* ORKSurveyAnswerCellForImageSelection.h */ = {isa = PBXFileReference; fileEncoding = 4; lastKnownFileType = sourcecode.c.h; path = ORKSurveyAnswerCellForImageSelection.h; sourceTree = "<group>"; };
		86C40BC61A8D7C5C00081FAC /* ORKSurveyAnswerCellForImageSelection.m */ = {isa = PBXFileReference; fileEncoding = 4; lastKnownFileType = sourcecode.c.objc; path = ORKSurveyAnswerCellForImageSelection.m; sourceTree = "<group>"; };
		86C40BC71A8D7C5C00081FAC /* ORKSurveyAnswerCellForNumber.h */ = {isa = PBXFileReference; fileEncoding = 4; lastKnownFileType = sourcecode.c.h; path = ORKSurveyAnswerCellForNumber.h; sourceTree = "<group>"; };
		86C40BC81A8D7C5C00081FAC /* ORKSurveyAnswerCellForNumber.m */ = {isa = PBXFileReference; fileEncoding = 4; lastKnownFileType = sourcecode.c.objc; lineEnding = 0; path = ORKSurveyAnswerCellForNumber.m; sourceTree = "<group>"; xcLanguageSpecificationIdentifier = xcode.lang.objc; };
		86C40BC91A8D7C5C00081FAC /* ORKSurveyAnswerCellForScale.h */ = {isa = PBXFileReference; fileEncoding = 4; lastKnownFileType = sourcecode.c.h; path = ORKSurveyAnswerCellForScale.h; sourceTree = "<group>"; };
		86C40BCA1A8D7C5C00081FAC /* ORKSurveyAnswerCellForScale.m */ = {isa = PBXFileReference; fileEncoding = 4; lastKnownFileType = sourcecode.c.objc; lineEnding = 0; path = ORKSurveyAnswerCellForScale.m; sourceTree = "<group>"; xcLanguageSpecificationIdentifier = xcode.lang.objc; };
		86C40BCD1A8D7C5C00081FAC /* ORKSurveyAnswerCellForText.h */ = {isa = PBXFileReference; fileEncoding = 4; lastKnownFileType = sourcecode.c.h; path = ORKSurveyAnswerCellForText.h; sourceTree = "<group>"; };
		86C40BCE1A8D7C5C00081FAC /* ORKSurveyAnswerCellForText.m */ = {isa = PBXFileReference; fileEncoding = 4; lastKnownFileType = sourcecode.c.objc; lineEnding = 0; path = ORKSurveyAnswerCellForText.m; sourceTree = "<group>"; xcLanguageSpecificationIdentifier = xcode.lang.objc; };
		86C40BD11A8D7C5C00081FAC /* ORKTableViewCell.h */ = {isa = PBXFileReference; fileEncoding = 4; lastKnownFileType = sourcecode.c.h; path = ORKTableViewCell.h; sourceTree = "<group>"; };
		86C40BD21A8D7C5C00081FAC /* ORKTableViewCell.m */ = {isa = PBXFileReference; fileEncoding = 4; lastKnownFileType = sourcecode.c.objc; lineEnding = 0; path = ORKTableViewCell.m; sourceTree = "<group>"; xcLanguageSpecificationIdentifier = xcode.lang.objc; };
		86C40BD31A8D7C5C00081FAC /* ORKTapCountLabel.h */ = {isa = PBXFileReference; fileEncoding = 4; lastKnownFileType = sourcecode.c.h; path = ORKTapCountLabel.h; sourceTree = "<group>"; };
		86C40BD41A8D7C5C00081FAC /* ORKTapCountLabel.m */ = {isa = PBXFileReference; fileEncoding = 4; lastKnownFileType = sourcecode.c.objc; path = ORKTapCountLabel.m; sourceTree = "<group>"; };
		86C40BD51A8D7C5C00081FAC /* ORKTask.h */ = {isa = PBXFileReference; fileEncoding = 4; lastKnownFileType = sourcecode.c.h; path = ORKTask.h; sourceTree = "<group>"; };
		86C40BD71A8D7C5C00081FAC /* ORKTaskViewController.h */ = {isa = PBXFileReference; fileEncoding = 4; lastKnownFileType = sourcecode.c.h; lineEnding = 0; path = ORKTaskViewController.h; sourceTree = "<group>"; xcLanguageSpecificationIdentifier = xcode.lang.objcpp; };
		86C40BD81A8D7C5C00081FAC /* ORKTaskViewController.m */ = {isa = PBXFileReference; fileEncoding = 4; lastKnownFileType = sourcecode.c.objc; lineEnding = 0; path = ORKTaskViewController.m; sourceTree = "<group>"; xcLanguageSpecificationIdentifier = xcode.lang.objc; };
		86C40BD91A8D7C5C00081FAC /* ORKTaskViewController_Internal.h */ = {isa = PBXFileReference; fileEncoding = 4; lastKnownFileType = sourcecode.c.h; path = ORKTaskViewController_Internal.h; sourceTree = "<group>"; };
		86C40BDA1A8D7C5C00081FAC /* ORKTaskViewController_Private.h */ = {isa = PBXFileReference; fileEncoding = 4; lastKnownFileType = sourcecode.c.h; path = ORKTaskViewController_Private.h; sourceTree = "<group>"; };
		86C40BDB1A8D7C5C00081FAC /* ORKTextButton.h */ = {isa = PBXFileReference; fileEncoding = 4; lastKnownFileType = sourcecode.c.h; path = ORKTextButton.h; sourceTree = "<group>"; };
		86C40BDC1A8D7C5C00081FAC /* ORKTextButton.m */ = {isa = PBXFileReference; fileEncoding = 4; lastKnownFileType = sourcecode.c.objc; lineEnding = 0; path = ORKTextButton.m; sourceTree = "<group>"; xcLanguageSpecificationIdentifier = xcode.lang.objc; };
		86C40BDD1A8D7C5C00081FAC /* ORKUnitLabel.h */ = {isa = PBXFileReference; fileEncoding = 4; lastKnownFileType = sourcecode.c.h; path = ORKUnitLabel.h; sourceTree = "<group>"; };
		86C40BDE1A8D7C5C00081FAC /* ORKUnitLabel.m */ = {isa = PBXFileReference; fileEncoding = 4; lastKnownFileType = sourcecode.c.objc; path = ORKUnitLabel.m; sourceTree = "<group>"; };
		86C40BE11A8D7C5C00081FAC /* ORKVerticalContainerView.h */ = {isa = PBXFileReference; fileEncoding = 4; lastKnownFileType = sourcecode.c.h; path = ORKVerticalContainerView.h; sourceTree = "<group>"; };
		86C40BE21A8D7C5C00081FAC /* ORKVerticalContainerView.m */ = {isa = PBXFileReference; fileEncoding = 4; lastKnownFileType = sourcecode.c.objc; lineEnding = 0; path = ORKVerticalContainerView.m; sourceTree = "<group>"; xcLanguageSpecificationIdentifier = xcode.lang.objc; };
		86C40BE31A8D7C5C00081FAC /* ORKVerticalContainerView_Internal.h */ = {isa = PBXFileReference; fileEncoding = 4; lastKnownFileType = sourcecode.c.h; path = ORKVerticalContainerView_Internal.h; sourceTree = "<group>"; };
		86C40BE71A8D7C5C00081FAC /* UIBarButtonItem+ORKBarButtonItem.h */ = {isa = PBXFileReference; fileEncoding = 4; lastKnownFileType = sourcecode.c.h; lineEnding = 0; path = "UIBarButtonItem+ORKBarButtonItem.h"; sourceTree = "<group>"; xcLanguageSpecificationIdentifier = xcode.lang.objcpp; };
		86C40BE81A8D7C5C00081FAC /* UIBarButtonItem+ORKBarButtonItem.m */ = {isa = PBXFileReference; fileEncoding = 4; lastKnownFileType = sourcecode.c.objc; lineEnding = 0; path = "UIBarButtonItem+ORKBarButtonItem.m"; sourceTree = "<group>"; xcLanguageSpecificationIdentifier = xcode.lang.objc; };
		86C40BE91A8D7C5C00081FAC /* UIResponder+ResearchKit.h */ = {isa = PBXFileReference; fileEncoding = 4; lastKnownFileType = sourcecode.c.h; lineEnding = 0; path = "UIResponder+ResearchKit.h"; sourceTree = "<group>"; xcLanguageSpecificationIdentifier = xcode.lang.objcpp; };
		86C40BEA1A8D7C5C00081FAC /* UIResponder+ResearchKit.m */ = {isa = PBXFileReference; fileEncoding = 4; lastKnownFileType = sourcecode.c.objc; lineEnding = 0; path = "UIResponder+ResearchKit.m"; sourceTree = "<group>"; xcLanguageSpecificationIdentifier = xcode.lang.objc; };
		86C40BEC1A8D7C5C00081FAC /* ORKConsentReviewController.h */ = {isa = PBXFileReference; fileEncoding = 4; lastKnownFileType = sourcecode.c.h; path = ORKConsentReviewController.h; sourceTree = "<group>"; };
		86C40BED1A8D7C5C00081FAC /* ORKConsentReviewController.m */ = {isa = PBXFileReference; fileEncoding = 4; lastKnownFileType = sourcecode.c.objc; path = ORKConsentReviewController.m; sourceTree = "<group>"; };
		86C40BEE1A8D7C5C00081FAC /* ORKConsentSignatureController.h */ = {isa = PBXFileReference; fileEncoding = 4; lastKnownFileType = sourcecode.c.h; path = ORKConsentSignatureController.h; sourceTree = "<group>"; };
		86C40BEF1A8D7C5C00081FAC /* ORKConsentSignatureController.m */ = {isa = PBXFileReference; fileEncoding = 4; lastKnownFileType = sourcecode.c.objc; lineEnding = 0; path = ORKConsentSignatureController.m; sourceTree = "<group>"; xcLanguageSpecificationIdentifier = xcode.lang.objc; };
		86C40BF01A8D7C5C00081FAC /* MovieTintShader.fsh */ = {isa = PBXFileReference; fileEncoding = 4; lastKnownFileType = sourcecode.glsl; path = MovieTintShader.fsh; sourceTree = "<group>"; };
		86C40BF11A8D7C5C00081FAC /* MovieTintShader.vsh */ = {isa = PBXFileReference; fileEncoding = 4; lastKnownFileType = sourcecode.glsl; path = MovieTintShader.vsh; sourceTree = "<group>"; };
		86C40BF21A8D7C5C00081FAC /* ORKConsentDocument.h */ = {isa = PBXFileReference; fileEncoding = 4; lastKnownFileType = sourcecode.c.h; path = ORKConsentDocument.h; sourceTree = "<group>"; };
		86C40BF31A8D7C5C00081FAC /* ORKConsentDocument.m */ = {isa = PBXFileReference; fileEncoding = 4; lastKnownFileType = sourcecode.c.objc; lineEnding = 0; path = ORKConsentDocument.m; sourceTree = "<group>"; xcLanguageSpecificationIdentifier = xcode.lang.objc; };
		86C40BF41A8D7C5C00081FAC /* ORKConsentDocument_Internal.h */ = {isa = PBXFileReference; fileEncoding = 4; lastKnownFileType = sourcecode.c.h; lineEnding = 0; path = ORKConsentDocument_Internal.h; sourceTree = "<group>"; xcLanguageSpecificationIdentifier = xcode.lang.objcpp; };
		86C40BF51A8D7C5C00081FAC /* ORKConsentLearnMoreViewController.h */ = {isa = PBXFileReference; fileEncoding = 4; lastKnownFileType = sourcecode.c.h; path = ORKConsentLearnMoreViewController.h; sourceTree = "<group>"; };
		86C40BF61A8D7C5C00081FAC /* ORKConsentLearnMoreViewController.m */ = {isa = PBXFileReference; fileEncoding = 4; lastKnownFileType = sourcecode.c.objc; lineEnding = 0; path = ORKConsentLearnMoreViewController.m; sourceTree = "<group>"; xcLanguageSpecificationIdentifier = xcode.lang.objc; };
		86C40BF71A8D7C5C00081FAC /* ORKConsentReviewStep.h */ = {isa = PBXFileReference; fileEncoding = 4; lastKnownFileType = sourcecode.c.h; path = ORKConsentReviewStep.h; sourceTree = "<group>"; };
		86C40BF81A8D7C5C00081FAC /* ORKConsentReviewStep.m */ = {isa = PBXFileReference; fileEncoding = 4; lastKnownFileType = sourcecode.c.objc; lineEnding = 0; path = ORKConsentReviewStep.m; sourceTree = "<group>"; xcLanguageSpecificationIdentifier = xcode.lang.objc; };
		86C40BF91A8D7C5C00081FAC /* ORKConsentReviewStepViewController.h */ = {isa = PBXFileReference; fileEncoding = 4; lastKnownFileType = sourcecode.c.h; path = ORKConsentReviewStepViewController.h; sourceTree = "<group>"; };
		86C40BFA1A8D7C5C00081FAC /* ORKConsentReviewStepViewController.m */ = {isa = PBXFileReference; fileEncoding = 4; lastKnownFileType = sourcecode.c.objc; lineEnding = 0; path = ORKConsentReviewStepViewController.m; sourceTree = "<group>"; xcLanguageSpecificationIdentifier = xcode.lang.objc; };
		86C40BFB1A8D7C5C00081FAC /* ORKConsentSceneViewController.h */ = {isa = PBXFileReference; fileEncoding = 4; lastKnownFileType = sourcecode.c.h; path = ORKConsentSceneViewController.h; sourceTree = "<group>"; };
		86C40BFC1A8D7C5C00081FAC /* ORKConsentSceneViewController.m */ = {isa = PBXFileReference; fileEncoding = 4; lastKnownFileType = sourcecode.c.objc; lineEnding = 0; path = ORKConsentSceneViewController.m; sourceTree = "<group>"; xcLanguageSpecificationIdentifier = xcode.lang.objc; };
		86C40BFF1A8D7C5C00081FAC /* ORKConsentSection.h */ = {isa = PBXFileReference; fileEncoding = 4; lastKnownFileType = sourcecode.c.h; path = ORKConsentSection.h; sourceTree = "<group>"; };
		86C40C001A8D7C5C00081FAC /* ORKConsentSection.m */ = {isa = PBXFileReference; fileEncoding = 4; lastKnownFileType = sourcecode.c.objc; path = ORKConsentSection.m; sourceTree = "<group>"; };
		86C40C011A8D7C5C00081FAC /* ORKConsentSection_Internal.h */ = {isa = PBXFileReference; fileEncoding = 4; lastKnownFileType = sourcecode.c.h; path = ORKConsentSection_Internal.h; sourceTree = "<group>"; };
		86C40C021A8D7C5C00081FAC /* ORKConsentSignature.h */ = {isa = PBXFileReference; fileEncoding = 4; lastKnownFileType = sourcecode.c.h; path = ORKConsentSignature.h; sourceTree = "<group>"; };
		86C40C031A8D7C5C00081FAC /* ORKConsentSignature.m */ = {isa = PBXFileReference; fileEncoding = 4; lastKnownFileType = sourcecode.c.objc; path = ORKConsentSignature.m; sourceTree = "<group>"; };
		86C40C051A8D7C5C00081FAC /* ORKEAGLMoviePlayerView.h */ = {isa = PBXFileReference; fileEncoding = 4; lastKnownFileType = sourcecode.c.h; path = ORKEAGLMoviePlayerView.h; sourceTree = "<group>"; };
		86C40C061A8D7C5C00081FAC /* ORKEAGLMoviePlayerView.m */ = {isa = PBXFileReference; fileEncoding = 4; lastKnownFileType = sourcecode.c.objc; path = ORKEAGLMoviePlayerView.m; sourceTree = "<group>"; };
		86C40C071A8D7C5C00081FAC /* ORKSignatureView.h */ = {isa = PBXFileReference; fileEncoding = 4; lastKnownFileType = sourcecode.c.h; path = ORKSignatureView.h; sourceTree = "<group>"; };
		86C40C081A8D7C5C00081FAC /* ORKSignatureView.m */ = {isa = PBXFileReference; fileEncoding = 4; lastKnownFileType = sourcecode.c.objc; path = ORKSignatureView.m; sourceTree = "<group>"; };
		86C40C091A8D7C5C00081FAC /* ORKVisualConsentStep.h */ = {isa = PBXFileReference; fileEncoding = 4; lastKnownFileType = sourcecode.c.h; path = ORKVisualConsentStep.h; sourceTree = "<group>"; };
		86C40C0A1A8D7C5C00081FAC /* ORKVisualConsentStep.m */ = {isa = PBXFileReference; fileEncoding = 4; lastKnownFileType = sourcecode.c.objc; lineEnding = 0; path = ORKVisualConsentStep.m; sourceTree = "<group>"; xcLanguageSpecificationIdentifier = xcode.lang.objc; };
		86C40C0B1A8D7C5C00081FAC /* ORKVisualConsentStepViewController.h */ = {isa = PBXFileReference; fileEncoding = 4; lastKnownFileType = sourcecode.c.h; path = ORKVisualConsentStepViewController.h; sourceTree = "<group>"; };
		86C40C0C1A8D7C5C00081FAC /* ORKVisualConsentStepViewController.m */ = {isa = PBXFileReference; fileEncoding = 4; lastKnownFileType = sourcecode.c.objc; lineEnding = 0; path = ORKVisualConsentStepViewController.m; sourceTree = "<group>"; xcLanguageSpecificationIdentifier = xcode.lang.objc; };
		86C40C0D1A8D7C5C00081FAC /* ORKVisualConsentStepViewController_Internal.h */ = {isa = PBXFileReference; fileEncoding = 4; lastKnownFileType = sourcecode.c.h; path = ORKVisualConsentStepViewController_Internal.h; sourceTree = "<group>"; };
		86C40C0E1A8D7C5C00081FAC /* ORKVisualConsentTransitionAnimator.h */ = {isa = PBXFileReference; fileEncoding = 4; lastKnownFileType = sourcecode.c.h; path = ORKVisualConsentTransitionAnimator.h; sourceTree = "<group>"; };
		86C40C0F1A8D7C5C00081FAC /* ORKVisualConsentTransitionAnimator.m */ = {isa = PBXFileReference; fileEncoding = 4; lastKnownFileType = sourcecode.c.objc; lineEnding = 0; path = ORKVisualConsentTransitionAnimator.m; sourceTree = "<group>"; xcLanguageSpecificationIdentifier = xcode.lang.objc; };
		86C40C101A8D7C5C00081FAC /* Info.plist */ = {isa = PBXFileReference; fileEncoding = 4; lastKnownFileType = text.plist.xml; path = Info.plist; sourceTree = "<group>"; };
		86CC8E9A1AC09332001CCD89 /* ResearchKitTests.xctest */ = {isa = PBXFileReference; explicitFileType = wrapper.cfbundle; includeInIndex = 0; path = ResearchKitTests.xctest; sourceTree = BUILT_PRODUCTS_DIR; };
		86CC8EA71AC09383001CCD89 /* Info.plist */ = {isa = PBXFileReference; fileEncoding = 4; lastKnownFileType = text.plist.xml; path = Info.plist; sourceTree = "<group>"; };
		86CC8EA81AC09383001CCD89 /* ORKAccessibilityTests.m */ = {isa = PBXFileReference; fileEncoding = 4; lastKnownFileType = sourcecode.c.objc; path = ORKAccessibilityTests.m; sourceTree = "<group>"; };
		86CC8EA91AC09383001CCD89 /* ORKChoiceAnswerFormatHelperTests.m */ = {isa = PBXFileReference; fileEncoding = 4; lastKnownFileType = sourcecode.c.objc; path = ORKChoiceAnswerFormatHelperTests.m; sourceTree = "<group>"; };
		86CC8EAA1AC09383001CCD89 /* ORKConsentTests.m */ = {isa = PBXFileReference; fileEncoding = 4; lastKnownFileType = sourcecode.c.objc; path = ORKConsentTests.m; sourceTree = "<group>"; };
		86CC8EAB1AC09383001CCD89 /* ORKDataLoggerManagerTests.m */ = {isa = PBXFileReference; fileEncoding = 4; lastKnownFileType = sourcecode.c.objc; path = ORKDataLoggerManagerTests.m; sourceTree = "<group>"; };
		86CC8EAC1AC09383001CCD89 /* ORKDataLoggerTests.m */ = {isa = PBXFileReference; fileEncoding = 4; lastKnownFileType = sourcecode.c.objc; path = ORKDataLoggerTests.m; sourceTree = "<group>"; };
		86CC8EAD1AC09383001CCD89 /* ORKHKSampleTests.m */ = {isa = PBXFileReference; fileEncoding = 4; lastKnownFileType = sourcecode.c.objc; path = ORKHKSampleTests.m; sourceTree = "<group>"; };
		86CC8EAF1AC09383001CCD89 /* ORKResultTests.m */ = {isa = PBXFileReference; fileEncoding = 4; lastKnownFileType = sourcecode.c.objc; path = ORKResultTests.m; sourceTree = "<group>"; };
		86CC8EB01AC09383001CCD89 /* ORKTextChoiceCellGroupTests.m */ = {isa = PBXFileReference; fileEncoding = 4; lastKnownFileType = sourcecode.c.objc; path = ORKTextChoiceCellGroupTests.m; sourceTree = "<group>"; };
		86D348001AC16175006DB02B /* ORKRecorderTests.m */ = {isa = PBXFileReference; fileEncoding = 4; lastKnownFileType = sourcecode.c.objc; lineEnding = 0; path = ORKRecorderTests.m; sourceTree = "<group>"; xcLanguageSpecificationIdentifier = xcode.lang.objc; };
		B11C54961A9EEF8800265E61 /* ORKConsentSharingStep.h */ = {isa = PBXFileReference; fileEncoding = 4; lastKnownFileType = sourcecode.c.h; path = ORKConsentSharingStep.h; sourceTree = "<group>"; };
		B11C54971A9EEF8800265E61 /* ORKConsentSharingStep.m */ = {isa = PBXFileReference; fileEncoding = 4; lastKnownFileType = sourcecode.c.objc; path = ORKConsentSharingStep.m; sourceTree = "<group>"; };
		B11C549C1A9EF4A700265E61 /* ORKConsentSharingStepViewController.h */ = {isa = PBXFileReference; fileEncoding = 4; lastKnownFileType = sourcecode.c.h; path = ORKConsentSharingStepViewController.h; sourceTree = "<group>"; };
		B11C549D1A9EF4A700265E61 /* ORKConsentSharingStepViewController.m */ = {isa = PBXFileReference; fileEncoding = 4; lastKnownFileType = sourcecode.c.objc; lineEnding = 0; path = ORKConsentSharingStepViewController.m; sourceTree = "<group>"; xcLanguageSpecificationIdentifier = xcode.lang.objc; };
		B11DF3B31AA109C8009E76D2 /* AppledocSettings.plist */ = {isa = PBXFileReference; lastKnownFileType = text.plist.xml; path = AppledocSettings.plist; sourceTree = "<group>"; };
		B11DF4C21AA10D70009E76D2 /* tr */ = {isa = PBXFileReference; lastKnownFileType = text.plist.strings; name = tr; path = tr.lproj/Localizable.strings; sourceTree = "<group>"; };
		B12EA0131B0D73A500F9F554 /* ORKToneAudiometryPracticeStep.h */ = {isa = PBXFileReference; fileEncoding = 4; lastKnownFileType = sourcecode.c.h; path = ORKToneAudiometryPracticeStep.h; sourceTree = "<group>"; };
		B12EA0141B0D73A500F9F554 /* ORKToneAudiometryPracticeStep.m */ = {isa = PBXFileReference; fileEncoding = 4; lastKnownFileType = sourcecode.c.objc; path = ORKToneAudiometryPracticeStep.m; sourceTree = "<group>"; };
		B12EA0171B0D76AD00F9F554 /* ORKToneAudiometryPracticeStepViewController.h */ = {isa = PBXFileReference; fileEncoding = 4; lastKnownFileType = sourcecode.c.h; path = ORKToneAudiometryPracticeStepViewController.h; sourceTree = "<group>"; };
		B12EA0181B0D76AD00F9F554 /* ORKToneAudiometryPracticeStepViewController.m */ = {isa = PBXFileReference; fileEncoding = 4; lastKnownFileType = sourcecode.c.objc; path = ORKToneAudiometryPracticeStepViewController.m; sourceTree = "<group>"; };
		B14660481AA10DD7002F95C2 /* zh_TW */ = {isa = PBXFileReference; explicitFileType = text.plist.strings; name = zh_TW; path = zh_TW.lproj/Localizable.strings; sourceTree = "<group>"; };
		B183A5951A8535D100C76870 /* ResearchKit.framework */ = {isa = PBXFileReference; explicitFileType = wrapper.framework; includeInIndex = 0; path = ResearchKit.framework; sourceTree = BUILT_PRODUCTS_DIR; };
		B18AABE01A9F08D9003871B5 /* module.modulemap */ = {isa = PBXFileReference; lastKnownFileType = "sourcecode.module-map"; path = module.modulemap; sourceTree = "<group>"; };
		B1A860DB1A9693C400EA57B7 /* consent_01@2x.m4v */ = {isa = PBXFileReference; lastKnownFileType = file; path = "consent_01@2x.m4v"; sourceTree = "<group>"; };
		B1A860DC1A9693C400EA57B7 /* consent_02@2x.m4v */ = {isa = PBXFileReference; lastKnownFileType = file; path = "consent_02@2x.m4v"; sourceTree = "<group>"; };
		B1A860DD1A9693C400EA57B7 /* consent_03@2x.m4v */ = {isa = PBXFileReference; lastKnownFileType = file; path = "consent_03@2x.m4v"; sourceTree = "<group>"; };
		B1A860DE1A9693C400EA57B7 /* consent_04@2x.m4v */ = {isa = PBXFileReference; lastKnownFileType = file; path = "consent_04@2x.m4v"; sourceTree = "<group>"; };
		B1A860DF1A9693C400EA57B7 /* consent_05@2x.m4v */ = {isa = PBXFileReference; lastKnownFileType = file; path = "consent_05@2x.m4v"; sourceTree = "<group>"; };
		B1A860E01A9693C400EA57B7 /* consent_06@2x.m4v */ = {isa = PBXFileReference; lastKnownFileType = file; path = "consent_06@2x.m4v"; sourceTree = "<group>"; };
		B1A860E11A9693C400EA57B7 /* consent_07@2x.m4v */ = {isa = PBXFileReference; lastKnownFileType = file; path = "consent_07@2x.m4v"; sourceTree = "<group>"; };
		B1A860E31A9693C400EA57B7 /* consent_01@3x.m4v */ = {isa = PBXFileReference; lastKnownFileType = file; path = "consent_01@3x.m4v"; sourceTree = "<group>"; };
		B1A860E41A9693C400EA57B7 /* consent_02@3x.m4v */ = {isa = PBXFileReference; lastKnownFileType = file; path = "consent_02@3x.m4v"; sourceTree = "<group>"; };
		B1A860E51A9693C400EA57B7 /* consent_03@3x.m4v */ = {isa = PBXFileReference; lastKnownFileType = file; path = "consent_03@3x.m4v"; sourceTree = "<group>"; };
		B1A860E61A9693C400EA57B7 /* consent_04@3x.m4v */ = {isa = PBXFileReference; lastKnownFileType = file; path = "consent_04@3x.m4v"; sourceTree = "<group>"; };
		B1A860E71A9693C400EA57B7 /* consent_05@3x.m4v */ = {isa = PBXFileReference; lastKnownFileType = file; path = "consent_05@3x.m4v"; sourceTree = "<group>"; };
		B1A860E81A9693C400EA57B7 /* consent_06@3x.m4v */ = {isa = PBXFileReference; lastKnownFileType = file; path = "consent_06@3x.m4v"; sourceTree = "<group>"; };
		B1A860E91A9693C400EA57B7 /* consent_07@3x.m4v */ = {isa = PBXFileReference; lastKnownFileType = file; path = "consent_07@3x.m4v"; sourceTree = "<group>"; };
		B1B349E41AA10DED005FAD66 /* zh_HK */ = {isa = PBXFileReference; explicitFileType = text.plist.strings; name = zh_HK; path = zh_HK.lproj/Localizable.strings; sourceTree = "<group>"; };
		B1B349E51AA10DF8005FAD66 /* zh_CN */ = {isa = PBXFileReference; explicitFileType = text.plist.strings; name = zh_CN; path = zh_CN.lproj/Localizable.strings; sourceTree = "<group>"; };
		B1B349E61AA10E02005FAD66 /* vi */ = {isa = PBXFileReference; explicitFileType = text.plist.strings; name = vi; path = vi.lproj/Localizable.strings; sourceTree = "<group>"; };
		B1B349E71AA10E0B005FAD66 /* uk */ = {isa = PBXFileReference; explicitFileType = text.plist.strings; name = uk; path = uk.lproj/Localizable.strings; sourceTree = "<group>"; };
		B1B349E81AA10E12005FAD66 /* th */ = {isa = PBXFileReference; explicitFileType = text.plist.strings; name = th; path = th.lproj/Localizable.strings; sourceTree = "<group>"; };
		B1B349E91AA10E27005FAD66 /* sv */ = {isa = PBXFileReference; explicitFileType = text.plist.strings; name = sv; path = sv.lproj/Localizable.strings; sourceTree = "<group>"; };
		B1B349EA1AA10E2E005FAD66 /* sk */ = {isa = PBXFileReference; explicitFileType = text.plist.strings; name = sk; path = sk.lproj/Localizable.strings; sourceTree = "<group>"; };
		B1B349EB1AA10E38005FAD66 /* ru */ = {isa = PBXFileReference; explicitFileType = text.plist.strings; name = ru; path = ru.lproj/Localizable.strings; sourceTree = "<group>"; };
		B1B349EC1AA10E40005FAD66 /* ro */ = {isa = PBXFileReference; explicitFileType = text.plist.strings; name = ro; path = ro.lproj/Localizable.strings; sourceTree = "<group>"; };
		B1B349ED1AA10E47005FAD66 /* pt */ = {isa = PBXFileReference; explicitFileType = text.plist.strings; name = pt; path = pt.lproj/Localizable.strings; sourceTree = "<group>"; };
		B1B349EE1AA10E4F005FAD66 /* pt_PT */ = {isa = PBXFileReference; explicitFileType = text.plist.strings; name = pt_PT; path = pt_PT.lproj/Localizable.strings; sourceTree = "<group>"; };
		B1B349EF1AA10E56005FAD66 /* pl */ = {isa = PBXFileReference; explicitFileType = text.plist.strings; name = pl; path = pl.lproj/Localizable.strings; sourceTree = "<group>"; };
		B1B349F01AA10E5E005FAD66 /* nl */ = {isa = PBXFileReference; explicitFileType = text.plist.strings; name = nl; path = nl.lproj/Localizable.strings; sourceTree = "<group>"; };
		B1B349F11AA10E65005FAD66 /* ms */ = {isa = PBXFileReference; explicitFileType = text.plist.strings; name = ms; path = ms.lproj/Localizable.strings; sourceTree = "<group>"; };
		B1B349F21AA10E6C005FAD66 /* ko */ = {isa = PBXFileReference; explicitFileType = text.plist.strings; name = ko; path = ko.lproj/Localizable.strings; sourceTree = "<group>"; };
		B1B349F31AA10E73005FAD66 /* ja */ = {isa = PBXFileReference; explicitFileType = text.plist.strings; name = ja; path = ja.lproj/Localizable.strings; sourceTree = "<group>"; };
		B1B349F41AA10E79005FAD66 /* it */ = {isa = PBXFileReference; explicitFileType = text.plist.strings; name = it; path = it.lproj/Localizable.strings; sourceTree = "<group>"; };
		B1B349F51AA10E80005FAD66 /* id */ = {isa = PBXFileReference; explicitFileType = text.plist.strings; name = id; path = id.lproj/Localizable.strings; sourceTree = "<group>"; };
		B1B349F61AA10E89005FAD66 /* hu */ = {isa = PBXFileReference; explicitFileType = text.plist.strings; name = hu; path = hu.lproj/Localizable.strings; sourceTree = "<group>"; };
		B1B349F71AA10E90005FAD66 /* hr */ = {isa = PBXFileReference; explicitFileType = text.plist.strings; name = hr; path = hr.lproj/Localizable.strings; sourceTree = "<group>"; };
		B1B349F81AA10E96005FAD66 /* hi */ = {isa = PBXFileReference; explicitFileType = text.plist.strings; name = hi; path = hi.lproj/Localizable.strings; sourceTree = "<group>"; };
		B1B349F91AA10E9C005FAD66 /* he */ = {isa = PBXFileReference; explicitFileType = text.plist.strings; name = he; path = he.lproj/Localizable.strings; sourceTree = "<group>"; };
		B1B349FA1AA10EA2005FAD66 /* fr */ = {isa = PBXFileReference; explicitFileType = text.plist.strings; name = fr; path = fr.lproj/Localizable.strings; sourceTree = "<group>"; };
		B1B349FB1AA10EA8005FAD66 /* fr_CA */ = {isa = PBXFileReference; explicitFileType = text.plist.strings; name = fr_CA; path = fr_CA.lproj/Localizable.strings; sourceTree = "<group>"; };
		B1B349FC1AA10EAE005FAD66 /* fi */ = {isa = PBXFileReference; explicitFileType = text.plist.strings; name = fi; path = fi.lproj/Localizable.strings; sourceTree = "<group>"; };
		B1B349FD1AA10EB4005FAD66 /* es */ = {isa = PBXFileReference; explicitFileType = text.plist.strings; name = es; path = es.lproj/Localizable.strings; sourceTree = "<group>"; };
		B1B349FE1AA10EBA005FAD66 /* es_MX */ = {isa = PBXFileReference; explicitFileType = text.plist.strings; name = es_MX; path = es_MX.lproj/Localizable.strings; sourceTree = "<group>"; };
		B1B349FF1AA10EC1005FAD66 /* en_GB */ = {isa = PBXFileReference; explicitFileType = text.plist.strings; name = en_GB; path = en_GB.lproj/Localizable.strings; sourceTree = "<group>"; };
		B1B34A001AA10EC6005FAD66 /* en_AU */ = {isa = PBXFileReference; explicitFileType = text.plist.strings; name = en_AU; path = en_AU.lproj/Localizable.strings; sourceTree = "<group>"; };
		B1B34A011AA10ECB005FAD66 /* el */ = {isa = PBXFileReference; explicitFileType = text.plist.strings; name = el; path = el.lproj/Localizable.strings; sourceTree = "<group>"; };
		B1B34A021AA10ED1005FAD66 /* de */ = {isa = PBXFileReference; explicitFileType = text.plist.strings; name = de; path = de.lproj/Localizable.strings; sourceTree = "<group>"; };
		B1B34A031AA10ED5005FAD66 /* da */ = {isa = PBXFileReference; explicitFileType = text.plist.strings; name = da; path = da.lproj/Localizable.strings; sourceTree = "<group>"; };
		B1B34A041AA10EDA005FAD66 /* cs */ = {isa = PBXFileReference; explicitFileType = text.plist.strings; name = cs; path = cs.lproj/Localizable.strings; sourceTree = "<group>"; };
		B1B34A051AA10EDF005FAD66 /* ca */ = {isa = PBXFileReference; explicitFileType = text.plist.strings; name = ca; path = ca.lproj/Localizable.strings; sourceTree = "<group>"; };
		B1B34A061AA10EE4005FAD66 /* ar */ = {isa = PBXFileReference; explicitFileType = text.plist.strings; name = ar; path = ar.lproj/Localizable.strings; sourceTree = "<group>"; };
		B1B34A061AABBCCDDEEFFAAA /* no */ = {isa = PBXFileReference; explicitFileType = text.plist.strings; name = no; path = no.lproj/Localizable.strings; sourceTree = "<group>"; };
		B1B894391A00345200C5CF2D /* ResearchKit_Private.h */ = {isa = PBXFileReference; fileEncoding = 4; lastKnownFileType = sourcecode.c.h; lineEnding = 0; path = ResearchKit_Private.h; sourceTree = "<group>"; xcLanguageSpecificationIdentifier = xcode.lang.objcpp; };
		B1C0F4E21A9BA65F0022C153 /* en */ = {isa = PBXFileReference; lastKnownFileType = text.plist.strings; name = en; path = en.lproj/Localizable.strings; sourceTree = "<group>"; };
		B1C1DE4F196F541F00F75544 /* ResearchKit.h */ = {isa = PBXFileReference; fileEncoding = 4; lastKnownFileType = sourcecode.c.h; path = ResearchKit.h; sourceTree = "<group>"; };
		B1C7955D1A9FBF04007279BA /* HealthKit.framework */ = {isa = PBXFileReference; lastKnownFileType = wrapper.framework; name = HealthKit.framework; path = System/Library/Frameworks/HealthKit.framework; sourceTree = SDKROOT; };
		B8760F291AFBEFB0007FA16F /* ORKScaleRangeDescriptionLabel.h */ = {isa = PBXFileReference; fileEncoding = 4; lastKnownFileType = sourcecode.c.h; path = ORKScaleRangeDescriptionLabel.h; sourceTree = "<group>"; };
		B8760F2A1AFBEFB0007FA16F /* ORKScaleRangeDescriptionLabel.m */ = {isa = PBXFileReference; fileEncoding = 4; lastKnownFileType = sourcecode.c.objc; path = ORKScaleRangeDescriptionLabel.m; sourceTree = "<group>"; };
		BC01B0FA1B0EB99700863803 /* ORKTintedImageView_Internal.h */ = {isa = PBXFileReference; fileEncoding = 4; lastKnownFileType = sourcecode.c.h; path = ORKTintedImageView_Internal.h; sourceTree = "<group>"; };
		BC13CE371B0660220044153C /* ORKNavigableOrderedTask.h */ = {isa = PBXFileReference; fileEncoding = 4; lastKnownFileType = sourcecode.c.h; path = ORKNavigableOrderedTask.h; sourceTree = "<group>"; };
		BC13CE381B0660220044153C /* ORKNavigableOrderedTask.m */ = {isa = PBXFileReference; fileEncoding = 4; lastKnownFileType = sourcecode.c.objc; path = ORKNavigableOrderedTask.m; sourceTree = "<group>"; };
		BC13CE3B1B0662990044153C /* ORKStepNavigationRule_Private.h */ = {isa = PBXFileReference; fileEncoding = 4; lastKnownFileType = sourcecode.c.h; path = ORKStepNavigationRule_Private.h; sourceTree = "<group>"; };
		BC13CE3D1B0662A80044153C /* ORKOrderedTask_Internal.h */ = {isa = PBXFileReference; fileEncoding = 4; lastKnownFileType = sourcecode.c.h; path = ORKOrderedTask_Internal.h; sourceTree = "<group>"; };
		BC13CE3F1B0666FD0044153C /* ORKResultPredicate.h */ = {isa = PBXFileReference; fileEncoding = 4; lastKnownFileType = sourcecode.c.h; path = ORKResultPredicate.h; sourceTree = "<group>"; };
		BC13CE411B066A990044153C /* ORKStepNavigationRule_Internal.h */ = {isa = PBXFileReference; fileEncoding = 4; lastKnownFileType = sourcecode.c.h; path = ORKStepNavigationRule_Internal.h; sourceTree = "<group>"; };
		BC4194271AE8453A00073D6B /* ORKObserver.h */ = {isa = PBXFileReference; fileEncoding = 4; lastKnownFileType = sourcecode.c.h; path = ORKObserver.h; sourceTree = "<group>"; };
		BC4194281AE8453A00073D6B /* ORKObserver.m */ = {isa = PBXFileReference; fileEncoding = 4; lastKnownFileType = sourcecode.c.objc; path = ORKObserver.m; sourceTree = "<group>"; };
		BCA5C0331AEC05F20092AC8D /* ORKStepNavigationRule.h */ = {isa = PBXFileReference; fileEncoding = 4; lastKnownFileType = sourcecode.c.h; path = ORKStepNavigationRule.h; sourceTree = "<group>"; };
		BCA5C0341AEC05F20092AC8D /* ORKStepNavigationRule.m */ = {isa = PBXFileReference; fileEncoding = 4; lastKnownFileType = sourcecode.c.objc; path = ORKStepNavigationRule.m; sourceTree = "<group>"; };
		BCAD50E71B0201EE0034806A /* ORKTaskTests.m */ = {isa = PBXFileReference; fileEncoding = 4; lastKnownFileType = sourcecode.c.objc; path = ORKTaskTests.m; sourceTree = "<group>"; };
		BCB6E6481B7D531C000D5B34 /* ORKPieChartView.h */ = {isa = PBXFileReference; fileEncoding = 4; lastKnownFileType = sourcecode.c.h; name = ORKPieChartView.h; path = Charts/ORKPieChartView.h; sourceTree = "<group>"; };
		BCB6E6491B7D531C000D5B34 /* ORKPieChartView.m */ = {isa = PBXFileReference; fileEncoding = 4; lastKnownFileType = sourcecode.c.objc; name = ORKPieChartView.m; path = Charts/ORKPieChartView.m; sourceTree = "<group>"; };
		BCB6E64C1B7D533B000D5B34 /* ORKCenteredCollectionViewLayout.h */ = {isa = PBXFileReference; fileEncoding = 4; lastKnownFileType = sourcecode.c.h; name = ORKCenteredCollectionViewLayout.h; path = Charts/ORKCenteredCollectionViewLayout.h; sourceTree = "<group>"; };
		BCB6E64D1B7D533B000D5B34 /* ORKCenteredCollectionViewLayout.m */ = {isa = PBXFileReference; fileEncoding = 4; lastKnownFileType = sourcecode.c.objc; name = ORKCenteredCollectionViewLayout.m; path = Charts/ORKCenteredCollectionViewLayout.m; sourceTree = "<group>"; };
		BCB6E64E1B7D533B000D5B34 /* ORKPieChartLegendCell.h */ = {isa = PBXFileReference; fileEncoding = 4; lastKnownFileType = sourcecode.c.h; name = ORKPieChartLegendCell.h; path = Charts/ORKPieChartLegendCell.h; sourceTree = "<group>"; };
		BCB6E64F1B7D533B000D5B34 /* ORKPieChartLegendCell.m */ = {isa = PBXFileReference; fileEncoding = 4; lastKnownFileType = sourcecode.c.objc; name = ORKPieChartLegendCell.m; path = Charts/ORKPieChartLegendCell.m; sourceTree = "<group>"; };
		BCB6E6541B7D534C000D5B34 /* ORKDiscreteGraphChartView.h */ = {isa = PBXFileReference; fileEncoding = 4; lastKnownFileType = sourcecode.c.h; name = ORKDiscreteGraphChartView.h; path = Charts/ORKDiscreteGraphChartView.h; sourceTree = "<group>"; };
		BCB6E6551B7D534C000D5B34 /* ORKDiscreteGraphChartView.m */ = {isa = PBXFileReference; fileEncoding = 4; lastKnownFileType = sourcecode.c.objc; name = ORKDiscreteGraphChartView.m; path = Charts/ORKDiscreteGraphChartView.m; sourceTree = "<group>"; };
		BCB6E6561B7D534C000D5B34 /* ORKGraphChartView_Internal.h */ = {isa = PBXFileReference; fileEncoding = 4; lastKnownFileType = sourcecode.c.h; name = ORKGraphChartView_Internal.h; path = Charts/ORKGraphChartView_Internal.h; sourceTree = "<group>"; };
		BCB6E6571B7D534C000D5B34 /* ORKGraphChartView.h */ = {isa = PBXFileReference; fileEncoding = 4; lastKnownFileType = sourcecode.c.h; name = ORKGraphChartView.h; path = Charts/ORKGraphChartView.h; sourceTree = "<group>"; };
		BCB6E6581B7D534C000D5B34 /* ORKGraphChartView.m */ = {isa = PBXFileReference; fileEncoding = 4; lastKnownFileType = sourcecode.c.objc; name = ORKGraphChartView.m; path = Charts/ORKGraphChartView.m; sourceTree = "<group>"; };
		BCB6E6591B7D534C000D5B34 /* ORKLineGraphChartView.h */ = {isa = PBXFileReference; fileEncoding = 4; lastKnownFileType = sourcecode.c.h; name = ORKLineGraphChartView.h; path = Charts/ORKLineGraphChartView.h; sourceTree = "<group>"; };
		BCB6E65A1B7D534C000D5B34 /* ORKLineGraphChartView.m */ = {isa = PBXFileReference; fileEncoding = 4; lastKnownFileType = sourcecode.c.objc; lineEnding = 0; name = ORKLineGraphChartView.m; path = Charts/ORKLineGraphChartView.m; sourceTree = "<group>"; xcLanguageSpecificationIdentifier = xcode.lang.objc; };
		BCB6E6621B7D535F000D5B34 /* ORKXAxisView.h */ = {isa = PBXFileReference; fileEncoding = 4; lastKnownFileType = sourcecode.c.h; name = ORKXAxisView.h; path = Charts/ORKXAxisView.h; sourceTree = "<group>"; };
		BCB6E6631B7D535F000D5B34 /* ORKXAxisView.m */ = {isa = PBXFileReference; fileEncoding = 4; lastKnownFileType = sourcecode.c.objc; name = ORKXAxisView.m; path = Charts/ORKXAxisView.m; sourceTree = "<group>"; };
		BCB6E66A1B7D537B000D5B34 /* ORKRangedPoint.h */ = {isa = PBXFileReference; fileEncoding = 4; lastKnownFileType = sourcecode.c.h; name = ORKRangedPoint.h; path = Charts/ORKRangedPoint.h; sourceTree = "<group>"; };
		BCB6E66B1B7D537B000D5B34 /* ORKRangedPoint.m */ = {isa = PBXFileReference; fileEncoding = 4; lastKnownFileType = sourcecode.c.objc; name = ORKRangedPoint.m; path = Charts/ORKRangedPoint.m; sourceTree = "<group>"; };
		BCB96C121B19C0EC002A0B96 /* ORKStepTests.m */ = {isa = PBXFileReference; fileEncoding = 4; lastKnownFileType = sourcecode.c.objc; path = ORKStepTests.m; sourceTree = "<group>"; };
		BCC1CD981B7ED64F00D86886 /* ORKYAxisView.h */ = {isa = PBXFileReference; fileEncoding = 4; lastKnownFileType = sourcecode.c.h; name = ORKYAxisView.h; path = Charts/ORKYAxisView.h; sourceTree = "<group>"; };
		BCC1CD991B7ED64F00D86886 /* ORKYAxisView.m */ = {isa = PBXFileReference; fileEncoding = 4; lastKnownFileType = sourcecode.c.objc; lineEnding = 0; name = ORKYAxisView.m; path = Charts/ORKYAxisView.m; sourceTree = "<group>"; xcLanguageSpecificationIdentifier = xcode.lang.objc; };
		BCD192DD1B81240400FCC08A /* ORKPieChartPieView.h */ = {isa = PBXFileReference; fileEncoding = 4; lastKnownFileType = sourcecode.c.h; name = ORKPieChartPieView.h; path = Charts/ORKPieChartPieView.h; sourceTree = "<group>"; };
		BCD192DE1B81240400FCC08A /* ORKPieChartPieView.m */ = {isa = PBXFileReference; fileEncoding = 4; lastKnownFileType = sourcecode.c.objc; name = ORKPieChartPieView.m; path = Charts/ORKPieChartPieView.m; sourceTree = "<group>"; };
		BCD192E51B81243900FCC08A /* ORKPieChartLegendView.h */ = {isa = PBXFileReference; fileEncoding = 4; lastKnownFileType = sourcecode.c.h; name = ORKPieChartLegendView.h; path = Charts/ORKPieChartLegendView.h; sourceTree = "<group>"; };
		BCD192E61B81243900FCC08A /* ORKPieChartLegendView.m */ = {isa = PBXFileReference; fileEncoding = 4; lastKnownFileType = sourcecode.c.objc; name = ORKPieChartLegendView.m; path = Charts/ORKPieChartLegendView.m; sourceTree = "<group>"; };
		BCD192E91B81245500FCC08A /* ORKPieChartTitleTextView.h */ = {isa = PBXFileReference; fileEncoding = 4; lastKnownFileType = sourcecode.c.h; name = ORKPieChartTitleTextView.h; path = Charts/ORKPieChartTitleTextView.h; sourceTree = "<group>"; };
		BCD192EA1B81245500FCC08A /* ORKPieChartTitleTextView.m */ = {isa = PBXFileReference; fileEncoding = 4; lastKnownFileType = sourcecode.c.objc; name = ORKPieChartTitleTextView.m; path = Charts/ORKPieChartTitleTextView.m; sourceTree = "<group>"; };
		BCD192ED1B81255F00FCC08A /* ORKPieChartView_Internal.h */ = {isa = PBXFileReference; fileEncoding = 4; lastKnownFileType = sourcecode.c.h; name = ORKPieChartView_Internal.h; path = Charts/ORKPieChartView_Internal.h; sourceTree = "<group>"; };
		BCFB2EAF1AE70E4E0070B5D0 /* ORKConsentSceneViewController_Internal.h */ = {isa = PBXFileReference; lastKnownFileType = sourcecode.c.h; path = ORKConsentSceneViewController_Internal.h; sourceTree = "<group>"; };
		BCFF24BC1B0798D10044EC35 /* ORKResultPredicate.m */ = {isa = PBXFileReference; fileEncoding = 4; lastKnownFileType = sourcecode.c.objc; path = ORKResultPredicate.m; sourceTree = "<group>"; };
		CA8D0E901BC4360F00BED0F7 /* ORKWaitStepView.h */ = {isa = PBXFileReference; fileEncoding = 4; lastKnownFileType = sourcecode.c.h; name = ORKWaitStepView.h; path = ../Common/ORKWaitStepView.h; sourceTree = "<group>"; };
		CA8D0E911BC4360F00BED0F7 /* ORKWaitStepView.m */ = {isa = PBXFileReference; fileEncoding = 4; lastKnownFileType = sourcecode.c.objc; name = ORKWaitStepView.m; path = ../Common/ORKWaitStepView.m; sourceTree = "<group>"; };
		CB16A6EC1BB0D0960043CDD8 /* ORKWaitStep.h */ = {isa = PBXFileReference; fileEncoding = 4; lastKnownFileType = sourcecode.c.h; name = ORKWaitStep.h; path = ../Common/ORKWaitStep.h; sourceTree = "<group>"; };
		CB16A6ED1BB0D0960043CDD8 /* ORKWaitStep.m */ = {isa = PBXFileReference; fileEncoding = 4; lastKnownFileType = sourcecode.c.objc; name = ORKWaitStep.m; path = ../Common/ORKWaitStep.m; sourceTree = "<group>"; };
		CB16A6EE1BB0D0960043CDD8 /* ORKWaitStepViewController.h */ = {isa = PBXFileReference; fileEncoding = 4; lastKnownFileType = sourcecode.c.h; name = ORKWaitStepViewController.h; path = ../Common/ORKWaitStepViewController.h; sourceTree = "<group>"; };
		CB16A6EF1BB0D0960043CDD8 /* ORKWaitStepViewController.m */ = {isa = PBXFileReference; fileEncoding = 4; lastKnownFileType = sourcecode.c.objc; name = ORKWaitStepViewController.m; path = ../Common/ORKWaitStepViewController.m; sourceTree = "<group>"; };
		CBD34A541BB1FB9000F204EA /* ORKLocationSelectionView.h */ = {isa = PBXFileReference; fileEncoding = 4; lastKnownFileType = sourcecode.c.h; path = ORKLocationSelectionView.h; sourceTree = "<group>"; };
		CBD34A551BB1FB9000F204EA /* ORKLocationSelectionView.m */ = {isa = PBXFileReference; fileEncoding = 4; lastKnownFileType = sourcecode.c.objc; path = ORKLocationSelectionView.m; sourceTree = "<group>"; };
		CBD34A581BB207FC00F204EA /* ORKSurveyAnswerCellForLocation.h */ = {isa = PBXFileReference; fileEncoding = 4; lastKnownFileType = sourcecode.c.h; path = ORKSurveyAnswerCellForLocation.h; sourceTree = "<group>"; };
		CBD34A591BB207FC00F204EA /* ORKSurveyAnswerCellForLocation.m */ = {isa = PBXFileReference; fileEncoding = 4; lastKnownFileType = sourcecode.c.objc; lineEnding = 0; path = ORKSurveyAnswerCellForLocation.m; sourceTree = "<group>"; xcLanguageSpecificationIdentifier = xcode.lang.objc; };
		D42FEFB61AF7557000A124F8 /* ORKImageCaptureView.h */ = {isa = PBXFileReference; fileEncoding = 4; lastKnownFileType = sourcecode.c.h; path = ORKImageCaptureView.h; sourceTree = "<group>"; };
		D42FEFB71AF7557000A124F8 /* ORKImageCaptureView.m */ = {isa = PBXFileReference; fileEncoding = 4; lastKnownFileType = sourcecode.c.objc; lineEnding = 0; path = ORKImageCaptureView.m; sourceTree = "<group>"; xcLanguageSpecificationIdentifier = xcode.lang.objc; };
		D44239771AF17F5100559D96 /* ORKImageCaptureStep.h */ = {isa = PBXFileReference; fileEncoding = 4; lastKnownFileType = sourcecode.c.h; path = ORKImageCaptureStep.h; sourceTree = "<group>"; };
		D44239781AF17F5100559D96 /* ORKImageCaptureStep.m */ = {isa = PBXFileReference; fileEncoding = 4; lastKnownFileType = sourcecode.c.objc; path = ORKImageCaptureStep.m; sourceTree = "<group>"; };
		D442397B1AF17F7600559D96 /* ORKImageCaptureStepViewController.h */ = {isa = PBXFileReference; fileEncoding = 4; lastKnownFileType = sourcecode.c.h; path = ORKImageCaptureStepViewController.h; sourceTree = "<group>"; };
		D442397C1AF17F7600559D96 /* ORKImageCaptureStepViewController.m */ = {isa = PBXFileReference; fileEncoding = 4; lastKnownFileType = sourcecode.c.objc; path = ORKImageCaptureStepViewController.m; sourceTree = "<group>"; };
		D45852081AF6CCFA00A2DE13 /* ORKImageCaptureCameraPreviewView.h */ = {isa = PBXFileReference; fileEncoding = 4; lastKnownFileType = sourcecode.c.h; path = ORKImageCaptureCameraPreviewView.h; sourceTree = "<group>"; };
		D45852091AF6CCFA00A2DE13 /* ORKImageCaptureCameraPreviewView.m */ = {isa = PBXFileReference; fileEncoding = 4; lastKnownFileType = sourcecode.c.objc; path = ORKImageCaptureCameraPreviewView.m; sourceTree = "<group>"; };
		FA7A9D2A1B082688005A2BEA /* ORKConsentDocumentTests.m */ = {isa = PBXFileReference; fileEncoding = 4; lastKnownFileType = sourcecode.c.objc; path = ORKConsentDocumentTests.m; sourceTree = "<group>"; };
		FA7A9D2D1B083DD3005A2BEA /* ORKConsentSectionFormatter.h */ = {isa = PBXFileReference; fileEncoding = 4; lastKnownFileType = sourcecode.c.h; path = ORKConsentSectionFormatter.h; sourceTree = "<group>"; };
		FA7A9D2E1B083DD3005A2BEA /* ORKConsentSectionFormatter.m */ = {isa = PBXFileReference; fileEncoding = 4; lastKnownFileType = sourcecode.c.objc; path = ORKConsentSectionFormatter.m; sourceTree = "<group>"; };
		FA7A9D311B0843A9005A2BEA /* ORKConsentSignatureFormatter.h */ = {isa = PBXFileReference; fileEncoding = 4; lastKnownFileType = sourcecode.c.h; path = ORKConsentSignatureFormatter.h; sourceTree = "<group>"; };
		FA7A9D321B0843A9005A2BEA /* ORKConsentSignatureFormatter.m */ = {isa = PBXFileReference; fileEncoding = 4; lastKnownFileType = sourcecode.c.objc; path = ORKConsentSignatureFormatter.m; sourceTree = "<group>"; };
		FA7A9D361B09365F005A2BEA /* ORKConsentSectionFormatterTests.m */ = {isa = PBXFileReference; fileEncoding = 4; lastKnownFileType = sourcecode.c.objc; path = ORKConsentSectionFormatterTests.m; sourceTree = "<group>"; };
		FA7A9D381B0969A7005A2BEA /* ORKConsentSignatureFormatterTests.m */ = {isa = PBXFileReference; fileEncoding = 4; lastKnownFileType = sourcecode.c.objc; path = ORKConsentSignatureFormatterTests.m; sourceTree = "<group>"; };
/* End PBXFileReference section */

/* Begin PBXFrameworksBuildPhase section */
		86CC8E971AC09332001CCD89 /* Frameworks */ = {
			isa = PBXFrameworksBuildPhase;
			buildActionMask = 2147483647;
			files = (
				86CC8EA01AC09332001CCD89 /* ResearchKit.framework in Frameworks */,
			);
			runOnlyForDeploymentPostprocessing = 0;
		};
		B183A5591A8535D100C76870 /* Frameworks */ = {
			isa = PBXFrameworksBuildPhase;
			buildActionMask = 2147483647;
			files = (
				B1C7955E1A9FBF04007279BA /* HealthKit.framework in Frameworks */,
			);
			runOnlyForDeploymentPostprocessing = 0;
		};
/* End PBXFrameworksBuildPhase section */

/* Begin PBXGroup section */
		106FF29B1B663F5C004EACF2 /* Hole Peg Test */ = {
			isa = PBXGroup;
			children = (
				10FF9A851B74ADB400ECB5B4 /* Place Step */,
				10FF9A861B74B24500ECB5B4 /* Remove Step */,
			);
			name = "Hole Peg Test";
			sourceTree = "<group>";
		};
		10864C951B271456000F4158 /* PSAT */ = {
			isa = PBXGroup;
			children = (
				10864C961B27146B000F4158 /* ORKPSATStep.h */,
				10864C971B27146B000F4158 /* ORKPSATStep.m */,
				10864C981B27146B000F4158 /* ORKPSATStepViewController.h */,
				10864C991B27146B000F4158 /* ORKPSATStepViewController.m */,
				10864C9A1B27146B000F4158 /* ORKPSATContentView.h */,
				10864C9B1B27146B000F4158 /* ORKPSATContentView.m */,
				10864C9C1B27146B000F4158 /* ORKPSATKeyboardView.h */,
				10864C9D1B27146B000F4158 /* ORKPSATKeyboardView.m */,
			);
			name = PSAT;
			sourceTree = "<group>";
		};
		10BAA2CC1B5FCDB1004FE478 /* Walking */ = {
			isa = PBXGroup;
			children = (
				B12EFF601AB2178B00A80147 /* Short Walk */,
				10BAA2CD1B5FCDFB004FE478 /* Timed Walk */,
			);
			name = Walking;
			sourceTree = "<group>";
		};
		10BAA2CD1B5FCDFB004FE478 /* Timed Walk */ = {
			isa = PBXGroup;
			children = (
				861D2AEE1B8409D9008C4CD0 /* ORKTimedWalkContentView.h */,
				861D2AEF1B8409D9008C4CD0 /* ORKTimedWalkContentView.m */,
				861D2AEA1B8409B2008C4CD0 /* ORKTimedWalkStepViewController.h */,
				861D2AEB1B8409B2008C4CD0 /* ORKTimedWalkStepViewController.m */,
				861D2AE61B840991008C4CD0 /* ORKTimedWalkStep.h */,
				861D2AE71B840991008C4CD0 /* ORKTimedWalkStep.m */,
			);
			name = "Timed Walk";
			sourceTree = "<group>";
		};
		10FF9A851B74ADB400ECB5B4 /* Place Step */ = {
			isa = PBXGroup;
			children = (
				106FF29C1B663FCE004EACF2 /* ORKHolePegTestPlaceStep.h */,
				106FF29D1B663FCE004EACF2 /* ORKHolePegTestPlaceStep.m */,
				106FF2A01B665B86004EACF2 /* ORKHolePegTestPlaceStepViewController.h */,
				106FF2A11B665B86004EACF2 /* ORKHolePegTestPlaceStepViewController.m */,
				106FF2A41B665CF5004EACF2 /* ORKHolePegTestPlaceContentView.h */,
				106FF2A51B665CF5004EACF2 /* ORKHolePegTestPlaceContentView.m */,
				106FF2A81B690FD7004EACF2 /* ORKHolePegTestPlacePegView.h */,
				106FF2A91B690FD7004EACF2 /* ORKHolePegTestPlacePegView.m */,
				106FF2B21B71F18E004EACF2 /* ORKHolePegTestPlaceHoleView.h */,
				106FF2B31B71F18E004EACF2 /* ORKHolePegTestPlaceHoleView.m */,
			);
			name = "Place Step";
			sourceTree = "<group>";
		};
		10FF9A861B74B24500ECB5B4 /* Remove Step */ = {
			isa = PBXGroup;
			children = (
				10FF9AC11B79EF2800ECB5B4 /* ORKHolePegTestRemoveStep.h */,
				10FF9AC21B79EF2800ECB5B4 /* ORKHolePegTestRemoveStep.m */,
				10FF9AC91B79F22900ECB5B4 /* ORKHolePegTestRemoveStepViewController.h */,
				10FF9ACA1B79F22900ECB5B4 /* ORKHolePegTestRemoveStepViewController.m */,
				10FF9ACD1B79F5CE00ECB5B4 /* ORKHolePegTestRemoveContentView.h */,
				10FF9ACE1B79F5CE00ECB5B4 /* ORKHolePegTestRemoveContentView.m */,
				10FF9AD11B79F5EA00ECB5B4 /* ORKHolePegTestRemovePegView.h */,
				10FF9AD21B79F5EA00ECB5B4 /* ORKHolePegTestRemovePegView.m */,
			);
			name = "Remove Step";
			sourceTree = "<group>";
		};
		147503AC1AEE8058004B17F3 /* Tone Audiometry */ = {
			isa = PBXGroup;
			children = (
				147503AD1AEE8071004B17F3 /* ORKAudioGenerator.h */,
				147503AE1AEE8071004B17F3 /* ORKAudioGenerator.m */,
				147503B11AEE807C004B17F3 /* ORKToneAudiometryContentView.h */,
				147503B21AEE807C004B17F3 /* ORKToneAudiometryContentView.m */,
				B12EA0131B0D73A500F9F554 /* ORKToneAudiometryPracticeStep.h */,
				B12EA0141B0D73A500F9F554 /* ORKToneAudiometryPracticeStep.m */,
				147503B31AEE807C004B17F3 /* ORKToneAudiometryStep.h */,
				147503B41AEE807C004B17F3 /* ORKToneAudiometryStep.m */,
				B12EA0171B0D76AD00F9F554 /* ORKToneAudiometryPracticeStepViewController.h */,
				B12EA0181B0D76AD00F9F554 /* ORKToneAudiometryPracticeStepViewController.m */,
				147503B51AEE807C004B17F3 /* ORKToneAudiometryStepViewController.h */,
				147503B61AEE807C004B17F3 /* ORKToneAudiometryStepViewController.m */,
			);
			name = "Tone Audiometry";
			sourceTree = "<group>";
		};
		2429D56D1BBB52E4003A512F /* Onboarding */ = {
			isa = PBXGroup;
			children = (
				2429D56E1BBB5352003A512F /* Account */,
			);
			name = Onboarding;
			sourceTree = "<group>";
		};
		2429D56E1BBB5352003A512F /* Account */ = {
			isa = PBXGroup;
			children = (
				2429D5701BBB5397003A512F /* ORKRegistrationStep.h */,
				2429D5711BBB5397003A512F /* ORKRegistrationStep.m */,
				242C9E031BBDFDAC0088B7F4 /* ORKVerificationStep.h */,
				242C9E041BBDFDAC0088B7F4 /* ORKVerificationStep.m */,
				24C296741BD052F800B42EF1 /* ORKVerificationStep_Internal.h */,
				242C9E0B1BBE03F90088B7F4 /* ORKVerificationStepViewController.h */,
				242C9E0C1BBE03F90088B7F4 /* ORKVerificationStepViewController.m */,
				242C9E0F1BBE06DE0088B7F4 /* ORKVerificationStepView.h */,
				242C9E101BBE06DE0088B7F4 /* ORKVerificationStepView.m */,
				24BC5CEC1BC345D900846B43 /* ORKLoginStep.h */,
				24BC5CED1BC345D900846B43 /* ORKLoginStep.m */,
				24C296761BD055B800B42EF1 /* ORKLoginStep_Internal.h */,
				24850E171BCDA9C7006E91FB /* ORKLoginStepViewController.h */,
				24850E181BCDA9C7006E91FB /* ORKLoginStepViewController.m */,
			);
			name = Account;
			sourceTree = "<group>";
		};
		24A4DA091B8D0CC8009C797A /* Passcode Step */ = {
			isa = PBXGroup;
			children = (
				24A4DA121B8D1115009C797A /* ORKPasscodeStep.h */,
				24A4DA131B8D1115009C797A /* ORKPasscodeStep.m */,
				241A2E861B94FD8800ED3B39 /* ORKPasscodeStepViewController_Internal.h */,
				24A4DA161B8D13FE009C797A /* ORKPasscodeStepViewController.h */,
				24A4DA171B8D13FE009C797A /* ORKPasscodeStepViewController.m */,
				24A4DA0E1B8D0F21009C797A /* ORKPasscodeStepView.h */,
				24A4DA0F1B8D0F21009C797A /* ORKPasscodeStepView.m */,
				2441034D1B966D4C00EEAB0C /* ORKPasscodeViewController.h */,
				2441034E1B966D4C00EEAB0C /* ORKPasscodeViewController.m */,
			);
			name = "Passcode Step";
			sourceTree = "<group>";
		};
		24B3535D1BB21137009ED6F8 /* Utilities */ = {
			isa = PBXGroup;
			children = (
				2433C9E11B9A506F0052D375 /* ORKKeychainWrapper.h */,
				2433C9E21B9A506F0052D375 /* ORKKeychainWrapper.m */,
				86C40B8C1A8D7C5C00081FAC /* ORKHelpers.h */,
				86C40B8D1A8D7C5C00081FAC /* ORKHelpers.m */,
			);
			name = Utilities;
			sourceTree = "<group>";
		};
		259E76FB1AFFAEAC0070F786 /* Charts */ = {
			isa = PBXGroup;
			children = (
				25BD76671B00B37100478C5D /* Pie */,
				25BD76601B00A5CF00478C5D /* Graphs */,
			);
			name = Charts;
			sourceTree = "<group>";
		};
		25BD76601B00A5CF00478C5D /* Graphs */ = {
			isa = PBXGroup;
			children = (
				BCB6E66A1B7D537B000D5B34 /* ORKRangedPoint.h */,
				BCB6E66B1B7D537B000D5B34 /* ORKRangedPoint.m */,
				BCB6E6541B7D534C000D5B34 /* ORKDiscreteGraphChartView.h */,
				BCB6E6551B7D534C000D5B34 /* ORKDiscreteGraphChartView.m */,
				BCB6E6561B7D534C000D5B34 /* ORKGraphChartView_Internal.h */,
				BCB6E6571B7D534C000D5B34 /* ORKGraphChartView.h */,
				BCB6E6581B7D534C000D5B34 /* ORKGraphChartView.m */,
				BCB6E6591B7D534C000D5B34 /* ORKLineGraphChartView.h */,
				BCB6E65A1B7D534C000D5B34 /* ORKLineGraphChartView.m */,
				25BD76611B00A5E700478C5D /* Components */,
			);
			name = Graphs;
			sourceTree = "<group>";
		};
		25BD76611B00A5E700478C5D /* Components */ = {
			isa = PBXGroup;
			children = (
				BCC1CD981B7ED64F00D86886 /* ORKYAxisView.h */,
				BCC1CD991B7ED64F00D86886 /* ORKYAxisView.m */,
				BCB6E6621B7D535F000D5B34 /* ORKXAxisView.h */,
				BCB6E6631B7D535F000D5B34 /* ORKXAxisView.m */,
			);
			name = Components;
			sourceTree = "<group>";
		};
		25BD76671B00B37100478C5D /* Pie */ = {
			isa = PBXGroup;
			children = (
				BCD192ED1B81255F00FCC08A /* ORKPieChartView_Internal.h */,
				BCB6E6481B7D531C000D5B34 /* ORKPieChartView.h */,
				BCB6E6491B7D531C000D5B34 /* ORKPieChartView.m */,
				25C17CBB1B2058D4001ADDD2 /* Components */,
			);
			name = Pie;
			sourceTree = "<group>";
		};
		25C17CBB1B2058D4001ADDD2 /* Components */ = {
			isa = PBXGroup;
			children = (
				BCB6E64C1B7D533B000D5B34 /* ORKCenteredCollectionViewLayout.h */,
				BCB6E64D1B7D533B000D5B34 /* ORKCenteredCollectionViewLayout.m */,
				BCB6E64E1B7D533B000D5B34 /* ORKPieChartLegendCell.h */,
				BCB6E64F1B7D533B000D5B34 /* ORKPieChartLegendCell.m */,
				BCD192DD1B81240400FCC08A /* ORKPieChartPieView.h */,
				BCD192DE1B81240400FCC08A /* ORKPieChartPieView.m */,
				BCD192E51B81243900FCC08A /* ORKPieChartLegendView.h */,
				BCD192E61B81243900FCC08A /* ORKPieChartLegendView.m */,
				BCD192E91B81245500FCC08A /* ORKPieChartTitleTextView.h */,
				BCD192EA1B81245500FCC08A /* ORKPieChartTitleTextView.m */,
			);
			name = Components;
			sourceTree = "<group>";
		};
		25ECC0921AFBD64800F3D63B /* Reaction Time */ = {
			isa = PBXGroup;
			children = (
				25ECC0931AFBD68300F3D63B /* ORKReactionTimeStep.h */,
				25ECC0941AFBD68300F3D63B /* ORKReactionTimeStep.m */,
				25ECC0991AFBD8B300F3D63B /* ORKReactionTimeViewController.h */,
				25ECC09A1AFBD8B300F3D63B /* ORKReactionTimeViewController.m */,
				25ECC09D1AFBD92D00F3D63B /* ORKReactionTimeContentView.h */,
				25ECC09E1AFBD92D00F3D63B /* ORKReactionTimeContentView.m */,
				25ECC0A11AFBDD2700F3D63B /* ORKReactionTimeStimulusView.h */,
				25ECC0A21AFBDD2700F3D63B /* ORKReactionTimeStimulusView.m */,
			);
			name = "Reaction Time";
			sourceTree = "<group>";
		};
		25F5CEDC1B4C3F1D0031E2A4 /* TowerOfHanoi */ = {
			isa = PBXGroup;
			children = (
				250F94021B4C5A6600FA23EB /* ORKTowerOfHanoiStep.h */,
				250F94031B4C5A6600FA23EB /* ORKTowerOfHanoiStep.m */,
				250F94061B4C5AA400FA23EB /* ORKTowerOfHanoiStepViewController.h */,
				250F94071B4C5AA400FA23EB /* ORKTowerOfHanoiStepViewController.m */,
				257FCE1D1B4D14E50001EF06 /* ORKTowerOfHanoiTowerView.h */,
				257FCE1E1B4D14E50001EF06 /* ORKTowerOfHanoiTowerView.m */,
				257FCE211B4D37A80001EF06 /* ORKTowerOfHanoiTower.h */,
				257FCE221B4D37A80001EF06 /* ORKTowerOfHanoiTower.m */,
			);
			name = TowerOfHanoi;
			sourceTree = "<group>";
		};
		3FFF18341829DB1D00167070 = {
			isa = PBXGroup;
			children = (
				B11DF3B21AA109C8009E76D2 /* docs */,
				86B623AF19520B770074CD3C /* ResearchKit */,
				86CC8EA61AC09383001CCD89 /* ResearchKitTests */,
				3FFF183F1829DB1D00167070 /* Frameworks */,
				3FFF183E1829DB1D00167070 /* Products */,
			);
			sourceTree = "<group>";
		};
		3FFF183E1829DB1D00167070 /* Products */ = {
			isa = PBXGroup;
			children = (
				86B623AD19520B770074CD3C /* ResearchKit.framework */,
				B183A5951A8535D100C76870 /* ResearchKit.framework */,
				86CC8E9A1AC09332001CCD89 /* ResearchKitTests.xctest */,
			);
			name = Products;
			sourceTree = "<group>";
		};
		3FFF183F1829DB1D00167070 /* Frameworks */ = {
			isa = PBXGroup;
			children = (
				B1C7955D1A9FBF04007279BA /* HealthKit.framework */,
			);
			name = Frameworks;
			sourceTree = "<group>";
		};
		618DA0471A93D0D600E63AA8 /* Accessibility */ = {
			isa = PBXGroup;
			children = (
				618DA0481A93D0D600E63AA8 /* ORKAccessibility.h */,
				618DA0491A93D0D600E63AA8 /* ORKAccessibilityFunctions.h */,
				618DA04A1A93D0D600E63AA8 /* ORKAccessibilityFunctions.m */,
				618DA04B1A93D0D600E63AA8 /* UIView+ORKAccessibility.h */,
				618DA04C1A93D0D600E63AA8 /* UIView+ORKAccessibility.m */,
				6146D0A11B84A91E0068491D /* ORKLineGraphAccessibilityElement.h */,
				6146D0A21B84A91E0068491D /* ORKLineGraphAccessibilityElement.m */,
			);
			path = Accessibility;
			sourceTree = "<group>";
		};
		86B623AF19520B770074CD3C /* ResearchKit */ = {
			isa = PBXGroup;
			children = (
				B1C1DE4F196F541F00F75544 /* ResearchKit.h */,
				B1B894391A00345200C5CF2D /* ResearchKit_Private.h */,
				86C40B511A8D7C5B00081FAC /* Common */,
				86C40AF91A8D7C5B00081FAC /* ActiveTasks */,
				259E76FB1AFFAEAC0070F786 /* Charts */,
				86C40BEB1A8D7C5C00081FAC /* Consent */,
				2429D56D1BBB52E4003A512F /* Onboarding */,
				618DA0471A93D0D600E63AA8 /* Accessibility */,
				B1A860D91A9693C400EA57B7 /* Animations */,
				861610BF1A8D8EDD00245F7A /* Artwork.xcassets */,
				B1C0F4E01A9BA65F0022C153 /* Localized */,
				86C40C101A8D7C5C00081FAC /* Info.plist */,
				B18AABE01A9F08D9003871B5 /* module.modulemap */,
			);
			path = ResearchKit;
			sourceTree = "<group>";
		};
		86C40AF91A8D7C5B00081FAC /* ActiveTasks */ = {
			isa = PBXGroup;
			children = (
				B12EFF4F1AB2165B00A80147 /* Common */,
				B12EFF4E1AB2161500A80147 /* Audio */,
				B12EFF5D1AB2177700A80147 /* Fitness */,
				B12EFF5E1AB2177D00A80147 /* Spatial Span Memory */,
				25F5CEDC1B4C3F1D0031E2A4 /* TowerOfHanoi */,
				B12EFF5F1AB2178500A80147 /* Tapping */,
				10BAA2CC1B5FCDB1004FE478 /* Walking */,
				147503AC1AEE8058004B17F3 /* Tone Audiometry */,
				106FF29B1B663F5C004EACF2 /* Hole Peg Test */,
				25ECC0921AFBD64800F3D63B /* Reaction Time */,
				10864C951B271456000F4158 /* PSAT */,
			);
			path = ActiveTasks;
			sourceTree = "<group>";
		};
		86C40B511A8D7C5B00081FAC /* Common */ = {
			isa = PBXGroup;
			children = (
				B12EFF331AB2110300A80147 /* Task */,
				B12EFF341AB2111200A80147 /* Step */,
				B12EFF3B1AB211E000A80147 /* Answer Format */,
				B12EFF371AB2118500A80147 /* Result */,
				B12EFF3A1AB211CC00A80147 /* Container Views */,
				B12EFF431AB2141A00A80147 /* PDF */,
				B12EFF3D1AB2121000A80147 /* Definitions */,
				24B3535D1BB21137009ED6F8 /* Utilities */,
				B12EFF321AB2106F00A80147 /* UIKitCategories */,
				B12EFF311AB2100400A80147 /* Skin */,
				BC4194261AE8451F00073D6B /* Misc */,
			);
			path = Common;
			sourceTree = "<group>";
		};
		86C40BEB1A8D7C5C00081FAC /* Consent */ = {
			isa = PBXGroup;
			children = (
				FA7A9D2C1B083D90005A2BEA /* Formatters */,
				B12EFF451AB214E000A80147 /* Model */,
				B12EFF461AB2150C00A80147 /* Visual */,
				B12EFF481AB2152D00A80147 /* Sharing */,
				B12EFF471AB2151B00A80147 /* Review */,
			);
			path = Consent;
			sourceTree = "<group>";
		};
		86CC8EA61AC09383001CCD89 /* ResearchKitTests */ = {
			isa = PBXGroup;
			children = (
				FA7A9D351B09362D005A2BEA /* Consent */,
				86CC8EA71AC09383001CCD89 /* Info.plist */,
				86CC8EA81AC09383001CCD89 /* ORKAccessibilityTests.m */,
				248604051B4C98760010C8A0 /* ORKAnswerFormatTests.m */,
				86CC8EA91AC09383001CCD89 /* ORKChoiceAnswerFormatHelperTests.m */,
				86CC8EAB1AC09383001CCD89 /* ORKDataLoggerManagerTests.m */,
				86CC8EAC1AC09383001CCD89 /* ORKDataLoggerTests.m */,
				86CC8EAD1AC09383001CCD89 /* ORKHKSampleTests.m */,
				86D348001AC16175006DB02B /* ORKRecorderTests.m */,
				86CC8EAF1AC09383001CCD89 /* ORKResultTests.m */,
				BCB96C121B19C0EC002A0B96 /* ORKStepTests.m */,
				BCAD50E71B0201EE0034806A /* ORKTaskTests.m */,
				86CC8EB01AC09383001CCD89 /* ORKTextChoiceCellGroupTests.m */,
				2EBFE11C1AE1B32D00CB8254 /* ORKUIViewAccessibilityTests.m */,
				2EBFE11F1AE1B74100CB8254 /* ORKVoiceEngineTests.m */,
			);
			path = ResearchKitTests;
			sourceTree = "<group>";
		};
		B11DF3B21AA109C8009E76D2 /* docs */ = {
			isa = PBXGroup;
			children = (
				B11DF3B31AA109C8009E76D2 /* AppledocSettings.plist */,
			);
			path = docs;
			sourceTree = "<group>";
		};
		B12EFF301AB20E7500A80147 /* Completion Step */ = {
			isa = PBXGroup;
			children = (
				86C40B521A8D7C5B00081FAC /* ORKCompletionStep.h */,
				86C40B531A8D7C5B00081FAC /* ORKCompletionStep.m */,
				86C40B541A8D7C5B00081FAC /* ORKCompletionStepViewController.h */,
				86C40B551A8D7C5B00081FAC /* ORKCompletionStepViewController.m */,
			);
			name = "Completion Step";
			sourceTree = "<group>";
		};
		B12EFF311AB2100400A80147 /* Skin */ = {
			isa = PBXGroup;
			children = (
				BC01B0FA1B0EB99700863803 /* ORKTintedImageView_Internal.h */,
				86C40BB71A8D7C5C00081FAC /* ORKSkin.h */,
				86C40BB81A8D7C5C00081FAC /* ORKSkin.m */,
				86C40B7A1A8D7C5C00081FAC /* ORKDefaultFont.h */,
				86C40B601A8D7C5B00081FAC /* ORKTintedImageView.h */,
				86C40B611A8D7C5B00081FAC /* ORKTintedImageView.m */,
				86C40B5E1A8D7C5B00081FAC /* ORKTextFieldView.h */,
				86C40B5F1A8D7C5B00081FAC /* ORKTextFieldView.m */,
				86C40B6B1A8D7C5B00081FAC /* ORKBodyLabel.h */,
				86C40B6C1A8D7C5B00081FAC /* ORKBodyLabel.m */,
				86C40B6D1A8D7C5B00081FAC /* ORKBorderedButton.h */,
				86C40B6E1A8D7C5C00081FAC /* ORKBorderedButton.m */,
				86C40B6F1A8D7C5C00081FAC /* ORKCaption1Label.h */,
				86C40B701A8D7C5C00081FAC /* ORKCaption1Label.m */,
				86C40B711A8D7C5C00081FAC /* ORKChoiceViewCell.h */,
				86C40B721A8D7C5C00081FAC /* ORKChoiceViewCell.m */,
				86C40B731A8D7C5C00081FAC /* ORKContinueButton.h */,
				86C40B741A8D7C5C00081FAC /* ORKContinueButton.m */,
				86C40B751A8D7C5C00081FAC /* ORKCountdownLabel.h */,
				86C40B761A8D7C5C00081FAC /* ORKCountdownLabel.m */,
				106FF2AC1B6FACA8004EACF2 /* ORKDirectionView.h */,
				106FF2AD1B6FACA8004EACF2 /* ORKDirectionView.m */,
				86C40B881A8D7C5C00081FAC /* ORKHeadlineLabel.h */,
				86C40B891A8D7C5C00081FAC /* ORKHeadlineLabel.m */,
				86C40B901A8D7C5C00081FAC /* ORKImageChoiceLabel.h */,
				86C40B911A8D7C5C00081FAC /* ORKImageChoiceLabel.m */,
				86C40B971A8D7C5C00081FAC /* ORKLabel.h */,
				86C40B981A8D7C5C00081FAC /* ORKLabel.m */,
				10BAA2C81B5FCB4F004FE478 /* ORKProgressView.h */,
				10BAA2C91B5FCB4F004FE478 /* ORKProgressView.m */,
				86C40BAA1A8D7C5C00081FAC /* ORKRoundTappingButton.h */,
				86C40BAB1A8D7C5C00081FAC /* ORKRoundTappingButton.m */,
				86C40BB01A8D7C5C00081FAC /* ORKScaleValueLabel.h */,
				86C40BB11A8D7C5C00081FAC /* ORKScaleValueLabel.m */,
				86C40BAC1A8D7C5C00081FAC /* ORKScaleRangeLabel.h */,
				86C40BAD1A8D7C5C00081FAC /* ORKScaleRangeLabel.m */,
				B8760F291AFBEFB0007FA16F /* ORKScaleRangeDescriptionLabel.h */,
				B8760F2A1AFBEFB0007FA16F /* ORKScaleRangeDescriptionLabel.m */,
				24898B0B1B7186C000B0E7E7 /* ORKScaleRangeImageView.h */,
				24898B0C1B7186C000B0E7E7 /* ORKScaleRangeImageView.m */,
				86C40BC01A8D7C5C00081FAC /* ORKSubheadlineLabel.h */,
				86C40BC11A8D7C5C00081FAC /* ORKSubheadlineLabel.m */,
				86C40BD31A8D7C5C00081FAC /* ORKTapCountLabel.h */,
				86C40BD41A8D7C5C00081FAC /* ORKTapCountLabel.m */,
				86C40BDB1A8D7C5C00081FAC /* ORKTextButton.h */,
				86C40BDC1A8D7C5C00081FAC /* ORKTextButton.m */,
				86C40BDD1A8D7C5C00081FAC /* ORKUnitLabel.h */,
				86C40BDE1A8D7C5C00081FAC /* ORKUnitLabel.m */,
				86C40BB21A8D7C5C00081FAC /* ORKSelectionSubTitleLabel.h */,
				86C40BB31A8D7C5C00081FAC /* ORKSelectionSubTitleLabel.m */,
				86C40BB41A8D7C5C00081FAC /* ORKSelectionTitleLabel.h */,
				86C40BB51A8D7C5C00081FAC /* ORKSelectionTitleLabel.m */,
				10FF9AD51B7A045E00ECB5B4 /* ORKSeparatorView.h */,
				10FF9AD61B7A045E00ECB5B4 /* ORKSeparatorView.m */,
				86C40BD11A8D7C5C00081FAC /* ORKTableViewCell.h */,
				86C40BD21A8D7C5C00081FAC /* ORKTableViewCell.m */,
			);
			name = Skin;
			sourceTree = "<group>";
		};
		B12EFF321AB2106F00A80147 /* UIKitCategories */ = {
			isa = PBXGroup;
			children = (
				86C40BE71A8D7C5C00081FAC /* UIBarButtonItem+ORKBarButtonItem.h */,
				86C40BE81A8D7C5C00081FAC /* UIBarButtonItem+ORKBarButtonItem.m */,
				86C40BE91A8D7C5C00081FAC /* UIResponder+ResearchKit.h */,
				86C40BEA1A8D7C5C00081FAC /* UIResponder+ResearchKit.m */,
			);
			name = UIKitCategories;
			sourceTree = "<group>";
		};
		B12EFF331AB2110300A80147 /* Task */ = {
			isa = PBXGroup;
			children = (
				BC13CE371B0660220044153C /* ORKNavigableOrderedTask.h */,
				BC13CE381B0660220044153C /* ORKNavigableOrderedTask.m */,
				86C40BD51A8D7C5C00081FAC /* ORKTask.h */,
				86C40B9D1A8D7C5C00081FAC /* ORKOrderedTask.h */,
				86C40B9E1A8D7C5C00081FAC /* ORKOrderedTask.m */,
				BC13CE3D1B0662A80044153C /* ORKOrderedTask_Internal.h */,
				10FF9AD91B7BA78400ECB5B4 /* ORKOrderedTask_Private.h */,
				86C40BD71A8D7C5C00081FAC /* ORKTaskViewController.h */,
				86C40BD81A8D7C5C00081FAC /* ORKTaskViewController.m */,
				86C40BD91A8D7C5C00081FAC /* ORKTaskViewController_Internal.h */,
				86C40BDA1A8D7C5C00081FAC /* ORKTaskViewController_Private.h */,
			);
			name = Task;
			sourceTree = "<group>";
		};
		B12EFF341AB2111200A80147 /* Step */ = {
			isa = PBXGroup;
			children = (
				86C40BB91A8D7C5C00081FAC /* ORKStep.h */,
				86C40BBA1A8D7C5C00081FAC /* ORKStep.m */,
				86C40BBB1A8D7C5C00081FAC /* ORKStep_Private.h */,
				86C40BBC1A8D7C5C00081FAC /* ORKStepViewController.h */,
				86C40BBD1A8D7C5C00081FAC /* ORKStepViewController.m */,
				86C40BBE1A8D7C5C00081FAC /* ORKStepViewController_Internal.h */,
				BCA5C0331AEC05F20092AC8D /* ORKStepNavigationRule.h */,
				BCA5C0341AEC05F20092AC8D /* ORKStepNavigationRule.m */,
				BC13CE3B1B0662990044153C /* ORKStepNavigationRule_Private.h */,
				BC13CE411B066A990044153C /* ORKStepNavigationRule_Internal.h */,
				86C40B771A8D7C5C00081FAC /* ORKCustomStepView.h */,
				86C40B781A8D7C5C00081FAC /* ORKCustomStepView.m */,
				86C40B791A8D7C5C00081FAC /* ORKCustomStepView_Internal.h */,
				B12EFF351AB2116400A80147 /* Instruction Step */,
				B12EFF361AB2117B00A80147 /* Question Step */,
				B12EFF3C1AB211FB00A80147 /* Form Step */,
				D44239761AF17EE700559D96 /* Image Capture Step */,
				24A4DA091B8D0CC8009C797A /* Passcode Step */,
				CB16A6EB1BB0D0660043CDD8 /* Wait Step */,
			);
			name = Step;
			sourceTree = "<group>";
		};
		B12EFF351AB2116400A80147 /* Instruction Step */ = {
			isa = PBXGroup;
			children = (
				86C40B921A8D7C5C00081FAC /* ORKInstructionStep.h */,
				86C40B931A8D7C5C00081FAC /* ORKInstructionStep.m */,
				86C40B941A8D7C5C00081FAC /* ORKInstructionStepViewController.h */,
				86C40B951A8D7C5C00081FAC /* ORKInstructionStepViewController.m */,
				86C40B961A8D7C5C00081FAC /* ORKInstructionStepViewController_Internal.h */,
				86C40B5A1A8D7C5B00081FAC /* ORKInstructionStepView.h */,
				86C40B5B1A8D7C5B00081FAC /* ORKInstructionStepView.m */,
				B12EFF301AB20E7500A80147 /* Completion Step */,
			);
			name = "Instruction Step";
			sourceTree = "<group>";
		};
		B12EFF361AB2117B00A80147 /* Question Step */ = {
			isa = PBXGroup;
			children = (
				86C40BA11A8D7C5C00081FAC /* ORKQuestionStep.h */,
				86C40BA21A8D7C5C00081FAC /* ORKQuestionStep.m */,
				86C40BA31A8D7C5C00081FAC /* ORKQuestionStep_Internal.h */,
				86C40BA41A8D7C5C00081FAC /* ORKQuestionStepViewController.h */,
				86C40BA51A8D7C5C00081FAC /* ORKQuestionStepViewController.m */,
				86C40BA61A8D7C5C00081FAC /* ORKQuestionStepViewController_Private.h */,
			);
			name = "Question Step";
			sourceTree = "<group>";
		};
		B12EFF371AB2118500A80147 /* Result */ = {
			isa = PBXGroup;
			children = (
				86C40BA71A8D7C5C00081FAC /* ORKResult.h */,
				86C40BA81A8D7C5C00081FAC /* ORKResult.m */,
				86C40BA91A8D7C5C00081FAC /* ORKResult_Private.h */,
				BC13CE3F1B0666FD0044153C /* ORKResultPredicate.h */,
				BCFF24BC1B0798D10044EC35 /* ORKResultPredicate.m */,
			);
			name = Result;
			sourceTree = "<group>";
		};
		B12EFF3A1AB211CC00A80147 /* Container Views */ = {
			isa = PBXGroup;
			children = (
				86C40B5C1A8D7C5B00081FAC /* ORKTableContainerView.h */,
				86C40B5D1A8D7C5B00081FAC /* ORKTableContainerView.m */,
				86C40BE11A8D7C5C00081FAC /* ORKVerticalContainerView.h */,
				86C40BE21A8D7C5C00081FAC /* ORKVerticalContainerView.m */,
				86C40BE31A8D7C5C00081FAC /* ORKVerticalContainerView_Internal.h */,
				86B89AB91AB3BECC001626A4 /* ORKStepHeaderView.h */,
				86B89ABA1AB3BECC001626A4 /* ORKStepHeaderView.m */,
				86B89ABD1AB3BFDB001626A4 /* ORKStepHeaderView_Internal.h */,
				86AD91081AB7AD1E00361FEB /* ORKNavigationContainerView.h */,
				86AD91091AB7AD1E00361FEB /* ORKNavigationContainerView.m */,
				86AD910C1AB7AE4100361FEB /* ORKNavigationContainerView_Internal.h */,
			);
			name = "Container Views";
			sourceTree = "<group>";
		};
		B12EFF3B1AB211E000A80147 /* Answer Format */ = {
			isa = PBXGroup;
			children = (
				86C40B641A8D7C5B00081FAC /* ORKAnswerFormat.h */,
				86C40B651A8D7C5B00081FAC /* ORKAnswerFormat.m */,
				86C40B661A8D7C5B00081FAC /* ORKAnswerFormat_Internal.h */,
				244EFAD11BCEFD83001850D9 /* ORKAnswerFormat_Private.h */,
				86C40B8A1A8D7C5C00081FAC /* ORKHealthAnswerFormat.h */,
				86C40B8B1A8D7C5C00081FAC /* ORKHealthAnswerFormat.m */,
				B12EFF421AB2134100A80147 /* Choice Format Helpers */,
				B12EFF411AB212E100A80147 /* Control Views */,
				B12EFF3E1AB2123000A80147 /* Form Step Views */,
				B12EFF3F1AB2125E00A80147 /* Question Step Views */,
			);
			name = "Answer Format";
			sourceTree = "<group>";
		};
		B12EFF3C1AB211FB00A80147 /* Form Step */ = {
			isa = PBXGroup;
			children = (
				86C40B821A8D7C5C00081FAC /* ORKFormStep.h */,
				86C40B831A8D7C5C00081FAC /* ORKFormStep.m */,
				86C40B7F1A8D7C5C00081FAC /* ORKFormItem_Internal.h */,
				86C40B841A8D7C5C00081FAC /* ORKFormStepViewController.h */,
				86C40B851A8D7C5C00081FAC /* ORKFormStepViewController.m */,
				249F44E31BCD9EAC0000D57E /* ORKFormStepViewController_Internal.h */,
			);
			name = "Form Step";
			sourceTree = "<group>";
		};
		B12EFF3D1AB2121000A80147 /* Definitions */ = {
			isa = PBXGroup;
			children = (
				86C40B7B1A8D7C5C00081FAC /* ORKDefines.h */,
				86C40B7C1A8D7C5C00081FAC /* ORKDefines_Private.h */,
				86C40B7D1A8D7C5C00081FAC /* ORKErrors.h */,
				86C40B7E1A8D7C5C00081FAC /* ORKErrors.m */,
			);
			name = Definitions;
			sourceTree = "<group>";
		};
		B12EFF3E1AB2123000A80147 /* Form Step Views */ = {
			isa = PBXGroup;
			children = (
				86C40B861A8D7C5C00081FAC /* ORKFormTextView.h */,
				86C40B871A8D7C5C00081FAC /* ORKFormTextView.m */,
				86C40B561A8D7C5B00081FAC /* ORKFormItemCell.h */,
				86C40B571A8D7C5B00081FAC /* ORKFormItemCell.m */,
				86C40B801A8D7C5C00081FAC /* ORKFormSectionTitleLabel.h */,
				86C40B811A8D7C5C00081FAC /* ORKFormSectionTitleLabel.m */,
			);
			name = "Form Step Views";
			sourceTree = "<group>";
		};
		B12EFF3F1AB2125E00A80147 /* Question Step Views */ = {
			isa = PBXGroup;
			children = (
				86AD91121AB7B97E00361FEB /* ORKQuestionStepView.h */,
				86AD91131AB7B97E00361FEB /* ORKQuestionStepView.m */,
				86C40BC21A8D7C5C00081FAC /* ORKSurveyAnswerCell.h */,
				866F86001A96CBF3007B282C /* ORKSurveyAnswerCell.m */,
				86C40BC51A8D7C5C00081FAC /* ORKSurveyAnswerCellForImageSelection.h */,
				86C40BC61A8D7C5C00081FAC /* ORKSurveyAnswerCellForImageSelection.m */,
				86C40BC71A8D7C5C00081FAC /* ORKSurveyAnswerCellForNumber.h */,
				86C40BC81A8D7C5C00081FAC /* ORKSurveyAnswerCellForNumber.m */,
				86C40BC91A8D7C5C00081FAC /* ORKSurveyAnswerCellForScale.h */,
				86C40BCA1A8D7C5C00081FAC /* ORKSurveyAnswerCellForScale.m */,
				86C40BCD1A8D7C5C00081FAC /* ORKSurveyAnswerCellForText.h */,
				86C40BCE1A8D7C5C00081FAC /* ORKSurveyAnswerCellForText.m */,
				865EA16A1ABA1BE20037C68E /* ORKSurveyAnswerCellForPicker.h */,
				865EA16B1ABA1BE20037C68E /* ORKSurveyAnswerCellForPicker.m */,
				246D15E01BA4EE49009C99FC /* ORKSurveyAnswerCellForEligibility.h */,
				246D15E11BA4EE49009C99FC /* ORKSurveyAnswerCellForEligibility.m */,
				CBD34A581BB207FC00F204EA /* ORKSurveyAnswerCellForLocation.h */,
				CBD34A591BB207FC00F204EA /* ORKSurveyAnswerCellForLocation.m */,
			);
			name = "Question Step Views";
			sourceTree = "<group>";
		};
		B12EFF411AB212E100A80147 /* Control Views */ = {
			isa = PBXGroup;
			children = (
				86B781B71AA668ED00688151 /* ORKTimeIntervalPicker.h */,
				86B781B81AA668ED00688151 /* ORKTimeIntervalPicker.m */,
				86B781B91AA668ED00688151 /* ORKValuePicker.h */,
				86B781BA1AA668ED00688151 /* ORKValuePicker.m */,
				86C40B581A8D7C5B00081FAC /* ORKImageSelectionView.h */,
				86C40B591A8D7C5B00081FAC /* ORKImageSelectionView.m */,
				86C40B671A8D7C5B00081FAC /* ORKAnswerTextField.h */,
				86C40B681A8D7C5B00081FAC /* ORKAnswerTextField.m */,
				86C40B691A8D7C5B00081FAC /* ORKAnswerTextView.h */,
				86C40B6A1A8D7C5B00081FAC /* ORKAnswerTextView.m */,
				CBD34A541BB1FB9000F204EA /* ORKLocationSelectionView.h */,
				CBD34A551BB1FB9000F204EA /* ORKLocationSelectionView.m */,
				861D11A71AA691BB003C98A7 /* ORKScaleSliderView.h */,
				861D11A81AA691BB003C98A7 /* ORKScaleSliderView.m */,
				86C40BAE1A8D7C5C00081FAC /* ORKScaleSlider.h */,
				86C40BAF1A8D7C5C00081FAC /* ORKScaleSlider.m */,
				865EA1601AB8DF750037C68E /* ORKDateTimePicker.h */,
				865EA1611AB8DF750037C68E /* ORKDateTimePicker.m */,
				865EA1661ABA1AA10037C68E /* ORKPicker.h */,
				865EA1671ABA1AA10037C68E /* ORKPicker.m */,
				246D15D61BA3438A009C99FC /* ORKEligibilitySelectionView.h */,
				246D15D71BA3438A009C99FC /* ORKEligibilitySelectionView.m */,
			);
			name = "Control Views";
			sourceTree = "<group>";
		};
		B12EFF421AB2134100A80147 /* Choice Format Helpers */ = {
			isa = PBXGroup;
			children = (
				861D11AB1AA7951F003C98A7 /* ORKChoiceAnswerFormatHelper.h */,
				861D11AC1AA7951F003C98A7 /* ORKChoiceAnswerFormatHelper.m */,
				861D11B31AA7D073003C98A7 /* ORKTextChoiceCellGroup.h */,
				861D11B41AA7D073003C98A7 /* ORKTextChoiceCellGroup.m */,
			);
			name = "Choice Format Helpers";
			sourceTree = "<group>";
		};
		B12EFF431AB2141A00A80147 /* PDF */ = {
			isa = PBXGroup;
			children = (
				86C40B8E1A8D7C5C00081FAC /* ORKHTMLPDFWriter.h */,
				86C40B8F1A8D7C5C00081FAC /* ORKHTMLPDFWriter.m */,
			);
			name = PDF;
			sourceTree = "<group>";
		};
		B12EFF441AB214B400A80147 /* Tinted Animations */ = {
			isa = PBXGroup;
			children = (
				86C40C051A8D7C5C00081FAC /* ORKEAGLMoviePlayerView.h */,
				86C40C061A8D7C5C00081FAC /* ORKEAGLMoviePlayerView.m */,
				86C40BF01A8D7C5C00081FAC /* MovieTintShader.fsh */,
				86C40BF11A8D7C5C00081FAC /* MovieTintShader.vsh */,
			);
			name = "Tinted Animations";
			sourceTree = "<group>";
		};
		B12EFF451AB214E000A80147 /* Model */ = {
			isa = PBXGroup;
			children = (
				86C40BF21A8D7C5C00081FAC /* ORKConsentDocument.h */,
				86C40BF31A8D7C5C00081FAC /* ORKConsentDocument.m */,
				86C40BF41A8D7C5C00081FAC /* ORKConsentDocument_Internal.h */,
				86C40BFF1A8D7C5C00081FAC /* ORKConsentSection.h */,
				86C40C001A8D7C5C00081FAC /* ORKConsentSection.m */,
				86C40C011A8D7C5C00081FAC /* ORKConsentSection_Internal.h */,
				86C40C021A8D7C5C00081FAC /* ORKConsentSignature.h */,
				86C40C031A8D7C5C00081FAC /* ORKConsentSignature.m */,
			);
			name = Model;
			sourceTree = "<group>";
		};
		B12EFF461AB2150C00A80147 /* Visual */ = {
			isa = PBXGroup;
			children = (
				86C40C091A8D7C5C00081FAC /* ORKVisualConsentStep.h */,
				86C40C0A1A8D7C5C00081FAC /* ORKVisualConsentStep.m */,
				86C40C0B1A8D7C5C00081FAC /* ORKVisualConsentStepViewController.h */,
				86C40C0C1A8D7C5C00081FAC /* ORKVisualConsentStepViewController.m */,
				86C40C0D1A8D7C5C00081FAC /* ORKVisualConsentStepViewController_Internal.h */,
				B12EFF4C1AB2158100A80147 /* Consent Views */,
				B12EFF4B1AB2157000A80147 /* Learn More */,
			);
			name = Visual;
			sourceTree = "<group>";
		};
		B12EFF471AB2151B00A80147 /* Review */ = {
			isa = PBXGroup;
			children = (
				86C40BF71A8D7C5C00081FAC /* ORKConsentReviewStep.h */,
				86C40BF81A8D7C5C00081FAC /* ORKConsentReviewStep.m */,
				86C40BF91A8D7C5C00081FAC /* ORKConsentReviewStepViewController.h */,
				86C40BFA1A8D7C5C00081FAC /* ORKConsentReviewStepViewController.m */,
				B12EFF4A1AB2155C00A80147 /* Document Review */,
				B12EFF491AB2155700A80147 /* Signature */,
			);
			name = Review;
			sourceTree = "<group>";
		};
		B12EFF481AB2152D00A80147 /* Sharing */ = {
			isa = PBXGroup;
			children = (
				B11C54961A9EEF8800265E61 /* ORKConsentSharingStep.h */,
				B11C54971A9EEF8800265E61 /* ORKConsentSharingStep.m */,
				B11C549C1A9EF4A700265E61 /* ORKConsentSharingStepViewController.h */,
				B11C549D1A9EF4A700265E61 /* ORKConsentSharingStepViewController.m */,
			);
			name = Sharing;
			sourceTree = "<group>";
		};
		B12EFF491AB2155700A80147 /* Signature */ = {
			isa = PBXGroup;
			children = (
				86C40BEE1A8D7C5C00081FAC /* ORKConsentSignatureController.h */,
				86C40BEF1A8D7C5C00081FAC /* ORKConsentSignatureController.m */,
				86C40C071A8D7C5C00081FAC /* ORKSignatureView.h */,
				86C40C081A8D7C5C00081FAC /* ORKSignatureView.m */,
			);
			name = Signature;
			sourceTree = "<group>";
		};
		B12EFF4A1AB2155C00A80147 /* Document Review */ = {
			isa = PBXGroup;
			children = (
				86C40BEC1A8D7C5C00081FAC /* ORKConsentReviewController.h */,
				86C40BED1A8D7C5C00081FAC /* ORKConsentReviewController.m */,
			);
			name = "Document Review";
			sourceTree = "<group>";
		};
		B12EFF4B1AB2157000A80147 /* Learn More */ = {
			isa = PBXGroup;
			children = (
				86C40BF51A8D7C5C00081FAC /* ORKConsentLearnMoreViewController.h */,
				86C40BF61A8D7C5C00081FAC /* ORKConsentLearnMoreViewController.m */,
			);
			name = "Learn More";
			sourceTree = "<group>";
		};
		B12EFF4C1AB2158100A80147 /* Consent Views */ = {
			isa = PBXGroup;
			children = (
				86C40BFB1A8D7C5C00081FAC /* ORKConsentSceneViewController.h */,
				86C40BFC1A8D7C5C00081FAC /* ORKConsentSceneViewController.m */,
				86C40C0E1A8D7C5C00081FAC /* ORKVisualConsentTransitionAnimator.h */,
				86C40C0F1A8D7C5C00081FAC /* ORKVisualConsentTransitionAnimator.m */,
				B12EFF441AB214B400A80147 /* Tinted Animations */,
				BCFB2EAF1AE70E4E0070B5D0 /* ORKConsentSceneViewController_Internal.h */,
			);
			name = "Consent Views";
			sourceTree = "<group>";
		};
		B12EFF4E1AB2161500A80147 /* Audio */ = {
			isa = PBXGroup;
			children = (
				86C40AFE1A8D7C5B00081FAC /* ORKAudioStep.h */,
				86C40AFF1A8D7C5B00081FAC /* ORKAudioStep.m */,
				86C40B001A8D7C5B00081FAC /* ORKAudioStepViewController.h */,
				86C40B011A8D7C5B00081FAC /* ORKAudioStepViewController.m */,
				86C40AFC1A8D7C5B00081FAC /* ORKAudioContentView.h */,
				86C40AFD1A8D7C5B00081FAC /* ORKAudioContentView.m */,
			);
			name = Audio;
			sourceTree = "<group>";
		};
		B12EFF4F1AB2165B00A80147 /* Common */ = {
			isa = PBXGroup;
			children = (
				B12EFF501AB2167400A80147 /* Active Step */,
				B12EFF5C1AB2175B00A80147 /* Countdown Step */,
				B12EFF531AB216AA00A80147 /* Recorders */,
			);
			name = Common;
			sourceTree = "<group>";
		};
		B12EFF501AB2167400A80147 /* Active Step */ = {
			isa = PBXGroup;
			children = (
				86C40B301A8D7C5B00081FAC /* ORKActiveStep.h */,
				86C40B311A8D7C5B00081FAC /* ORKActiveStep.m */,
				86C40B321A8D7C5B00081FAC /* ORKActiveStep_Internal.h */,
				86C40B371A8D7C5B00081FAC /* ORKActiveStepViewController.h */,
				86C40B381A8D7C5B00081FAC /* ORKActiveStepViewController.m */,
				86C40B391A8D7C5B00081FAC /* ORKActiveStepViewController_Internal.h */,
				B12EFF511AB2168100A80147 /* Timing */,
				B12EFF611AB217AE00A80147 /* Speech Synthesis */,
				B12EFF521AB2168C00A80147 /* Views */,
			);
			name = "Active Step";
			sourceTree = "<group>";
		};
		B12EFF511AB2168100A80147 /* Timing */ = {
			isa = PBXGroup;
			children = (
				86C40B331A8D7C5B00081FAC /* ORKActiveStepTimer.h */,
				86C40B341A8D7C5B00081FAC /* ORKActiveStepTimer.m */,
			);
			name = Timing;
			sourceTree = "<group>";
		};
		B12EFF521AB2168C00A80147 /* Views */ = {
			isa = PBXGroup;
			children = (
				86AD910E1AB7B8A600361FEB /* ORKActiveStepView.h */,
				86AD910F1AB7B8A600361FEB /* ORKActiveStepView.m */,
				86C40AFA1A8D7C5B00081FAC /* ORKActiveStepQuantityView.h */,
				86C40AFB1A8D7C5B00081FAC /* ORKActiveStepQuantityView.m */,
				86C40B351A8D7C5B00081FAC /* ORKActiveStepTimerView.h */,
				86C40B361A8D7C5B00081FAC /* ORKActiveStepTimerView.m */,
			);
			name = Views;
			sourceTree = "<group>";
		};
		B12EFF531AB216AA00A80147 /* Recorders */ = {
			isa = PBXGroup;
			children = (
				86C40B471A8D7C5B00081FAC /* ORKRecorder.h */,
				86C40B481A8D7C5B00081FAC /* ORKRecorder.m */,
				86C40B491A8D7C5B00081FAC /* ORKRecorder_Internal.h */,
				86C40B4A1A8D7C5B00081FAC /* ORKRecorder_Private.h */,
				86C40B3C1A8D7C5B00081FAC /* ORKDataLogger.h */,
				86C40B3D1A8D7C5B00081FAC /* ORKDataLogger.m */,
				86C40B3E1A8D7C5B00081FAC /* ORKDataLogger_Private.h */,
				B12EFF551AB216E700A80147 /* Accelerometer */,
				B12EFF561AB216EE00A80147 /* Audio */,
				B12EFF571AB216FD00A80147 /* Device Motion */,
				B12EFF581AB2170A00A80147 /* Health */,
				B12EFF591AB2171900A80147 /* Location */,
				B12EFF5A1AB2172100A80147 /* Pedometer */,
				B12EFF5B1AB2172B00A80147 /* Touch */,
			);
			name = Recorders;
			sourceTree = "<group>";
		};
		B12EFF551AB216E700A80147 /* Accelerometer */ = {
			isa = PBXGroup;
			children = (
				86C40B2E1A8D7C5B00081FAC /* ORKAccelerometerRecorder.h */,
				86C40B2F1A8D7C5B00081FAC /* ORKAccelerometerRecorder.m */,
				86C40B241A8D7C5B00081FAC /* CMAccelerometerData+ORKJSONDictionary.h */,
				86C40B251A8D7C5B00081FAC /* CMAccelerometerData+ORKJSONDictionary.m */,
			);
			name = Accelerometer;
			sourceTree = "<group>";
		};
		B12EFF561AB216EE00A80147 /* Audio */ = {
			isa = PBXGroup;
			children = (
				86C40B3A1A8D7C5B00081FAC /* ORKAudioRecorder.h */,
				86C40B3B1A8D7C5B00081FAC /* ORKAudioRecorder.m */,
			);
			name = Audio;
			sourceTree = "<group>";
		};
		B12EFF571AB216FD00A80147 /* Device Motion */ = {
			isa = PBXGroup;
			children = (
				86C40B3F1A8D7C5B00081FAC /* ORKDeviceMotionRecorder.h */,
				86C40B401A8D7C5B00081FAC /* ORKDeviceMotionRecorder.m */,
				86C40B261A8D7C5B00081FAC /* CMDeviceMotion+ORKJSONDictionary.h */,
				86C40B271A8D7C5B00081FAC /* CMDeviceMotion+ORKJSONDictionary.m */,
				86C40B281A8D7C5B00081FAC /* CMMotionActivity+ORKJSONDictionary.h */,
				86C40B291A8D7C5B00081FAC /* CMMotionActivity+ORKJSONDictionary.m */,
			);
			name = "Device Motion";
			sourceTree = "<group>";
		};
		B12EFF581AB2170A00A80147 /* Health */ = {
			isa = PBXGroup;
			children = (
				86C40B411A8D7C5B00081FAC /* ORKHealthQuantityTypeRecorder.h */,
				86C40B421A8D7C5B00081FAC /* ORKHealthQuantityTypeRecorder.m */,
				86C40B2C1A8D7C5B00081FAC /* HKSample+ORKJSONDictionary.h */,
				86C40B2D1A8D7C5B00081FAC /* HKSample+ORKJSONDictionary.m */,
			);
			name = Health;
			sourceTree = "<group>";
		};
		B12EFF591AB2171900A80147 /* Location */ = {
			isa = PBXGroup;
			children = (
				86C40B431A8D7C5B00081FAC /* ORKLocationRecorder.h */,
				86C40B441A8D7C5B00081FAC /* ORKLocationRecorder.m */,
				86C40B221A8D7C5B00081FAC /* CLLocation+ORKJSONDictionary.h */,
				86C40B231A8D7C5B00081FAC /* CLLocation+ORKJSONDictionary.m */,
			);
			name = Location;
			sourceTree = "<group>";
		};
		B12EFF5A1AB2172100A80147 /* Pedometer */ = {
			isa = PBXGroup;
			children = (
				86C40B451A8D7C5B00081FAC /* ORKPedometerRecorder.h */,
				86C40B461A8D7C5B00081FAC /* ORKPedometerRecorder.m */,
				86C40B2A1A8D7C5B00081FAC /* CMPedometerData+ORKJSONDictionary.h */,
				86C40B2B1A8D7C5B00081FAC /* CMPedometerData+ORKJSONDictionary.m */,
			);
			name = Pedometer;
			sourceTree = "<group>";
		};
		B12EFF5B1AB2172B00A80147 /* Touch */ = {
			isa = PBXGroup;
			children = (
				86C40B4B1A8D7C5B00081FAC /* ORKTouchRecorder.h */,
				86C40B4C1A8D7C5B00081FAC /* ORKTouchRecorder.m */,
				86C40B4F1A8D7C5B00081FAC /* UITouch+ORKJSONDictionary.h */,
				86C40B501A8D7C5B00081FAC /* UITouch+ORKJSONDictionary.m */,
			);
			name = Touch;
			sourceTree = "<group>";
		};
		B12EFF5C1AB2175B00A80147 /* Countdown Step */ = {
			isa = PBXGroup;
			children = (
				86C40B021A8D7C5B00081FAC /* ORKCountdownStep.h */,
				86C40B031A8D7C5B00081FAC /* ORKCountdownStep.m */,
				86C40B041A8D7C5B00081FAC /* ORKCountdownStepViewController.h */,
				86C40B051A8D7C5B00081FAC /* ORKCountdownStepViewController.m */,
			);
			name = "Countdown Step";
			sourceTree = "<group>";
		};
		B12EFF5D1AB2177700A80147 /* Fitness */ = {
			isa = PBXGroup;
			children = (
				86C40B081A8D7C5B00081FAC /* ORKFitnessStep.h */,
				86C40B091A8D7C5B00081FAC /* ORKFitnessStep.m */,
				86C40B0A1A8D7C5B00081FAC /* ORKFitnessStepViewController.h */,
				86C40B0B1A8D7C5B00081FAC /* ORKFitnessStepViewController.m */,
				86C40B061A8D7C5B00081FAC /* ORKFitnessContentView.h */,
				86C40B071A8D7C5B00081FAC /* ORKFitnessContentView.m */,
			);
			name = Fitness;
			sourceTree = "<group>";
		};
		B12EFF5E1AB2177D00A80147 /* Spatial Span Memory */ = {
			isa = PBXGroup;
			children = (
				86C40B121A8D7C5B00081FAC /* ORKSpatialSpanMemoryStep.h */,
				86C40B131A8D7C5B00081FAC /* ORKSpatialSpanMemoryStep.m */,
				86C40B141A8D7C5B00081FAC /* ORKSpatialSpanMemoryStepViewController.h */,
				86C40B151A8D7C5B00081FAC /* ORKSpatialSpanMemoryStepViewController.m */,
				86C40B0C1A8D7C5B00081FAC /* ORKSpatialSpanGame.h */,
				86C40B0D1A8D7C5B00081FAC /* ORKSpatialSpanGame.m */,
				86C40B0E1A8D7C5B00081FAC /* ORKSpatialSpanGameState.h */,
				86C40B0F1A8D7C5B00081FAC /* ORKSpatialSpanGameState.m */,
				86C40B101A8D7C5B00081FAC /* ORKSpatialSpanMemoryContentView.h */,
				86C40B111A8D7C5B00081FAC /* ORKSpatialSpanMemoryContentView.m */,
				86C40B161A8D7C5B00081FAC /* ORKSpatialSpanTargetView.h */,
				86C40B171A8D7C5B00081FAC /* ORKSpatialSpanTargetView.m */,
			);
			name = "Spatial Span Memory";
			sourceTree = "<group>";
		};
		B12EFF5F1AB2178500A80147 /* Tapping */ = {
			isa = PBXGroup;
			children = (
				86C40B1A1A8D7C5B00081FAC /* ORKTappingIntervalStep.h */,
				86C40B1B1A8D7C5B00081FAC /* ORKTappingIntervalStep.m */,
				86C40B1C1A8D7C5B00081FAC /* ORKTappingIntervalStepViewController.h */,
				86C40B1D1A8D7C5B00081FAC /* ORKTappingIntervalStepViewController.m */,
				86C40B181A8D7C5B00081FAC /* ORKTappingContentView.h */,
				86C40B191A8D7C5B00081FAC /* ORKTappingContentView.m */,
			);
			name = Tapping;
			sourceTree = "<group>";
		};
		B12EFF601AB2178B00A80147 /* Short Walk */ = {
			isa = PBXGroup;
			children = (
				86C40B1E1A8D7C5B00081FAC /* ORKWalkingTaskStep.h */,
				86C40B1F1A8D7C5B00081FAC /* ORKWalkingTaskStep.m */,
				86C40B201A8D7C5B00081FAC /* ORKWalkingTaskStepViewController.h */,
				86C40B211A8D7C5B00081FAC /* ORKWalkingTaskStepViewController.m */,
			);
			name = "Short Walk";
			sourceTree = "<group>";
		};
		B12EFF611AB217AE00A80147 /* Speech Synthesis */ = {
			isa = PBXGroup;
			children = (
				86C40B4D1A8D7C5B00081FAC /* ORKVoiceEngine.h */,
				86C40B4E1A8D7C5B00081FAC /* ORKVoiceEngine.m */,
				2EBFE11E1AE1B68800CB8254 /* ORKVoiceEngine_Internal.h */,
			);
			name = "Speech Synthesis";
			sourceTree = "<group>";
		};
		B1A860D91A9693C400EA57B7 /* Animations */ = {
			isa = PBXGroup;
			children = (
				B1A860DA1A9693C400EA57B7 /* phone@2x */,
				B1A860E21A9693C400EA57B7 /* phone@3x */,
			);
			path = Animations;
			sourceTree = "<group>";
		};
		B1A860DA1A9693C400EA57B7 /* phone@2x */ = {
			isa = PBXGroup;
			children = (
				B1A860DB1A9693C400EA57B7 /* consent_01@2x.m4v */,
				B1A860DC1A9693C400EA57B7 /* consent_02@2x.m4v */,
				B1A860DD1A9693C400EA57B7 /* consent_03@2x.m4v */,
				B1A860DE1A9693C400EA57B7 /* consent_04@2x.m4v */,
				B1A860DF1A9693C400EA57B7 /* consent_05@2x.m4v */,
				B1A860E01A9693C400EA57B7 /* consent_06@2x.m4v */,
				B1A860E11A9693C400EA57B7 /* consent_07@2x.m4v */,
			);
			path = "phone@2x";
			sourceTree = "<group>";
		};
		B1A860E21A9693C400EA57B7 /* phone@3x */ = {
			isa = PBXGroup;
			children = (
				B1A860E31A9693C400EA57B7 /* consent_01@3x.m4v */,
				B1A860E41A9693C400EA57B7 /* consent_02@3x.m4v */,
				B1A860E51A9693C400EA57B7 /* consent_03@3x.m4v */,
				B1A860E61A9693C400EA57B7 /* consent_04@3x.m4v */,
				B1A860E71A9693C400EA57B7 /* consent_05@3x.m4v */,
				B1A860E81A9693C400EA57B7 /* consent_06@3x.m4v */,
				B1A860E91A9693C400EA57B7 /* consent_07@3x.m4v */,
			);
			path = "phone@3x";
			sourceTree = "<group>";
		};
		B1C0F4E01A9BA65F0022C153 /* Localized */ = {
			isa = PBXGroup;
			children = (
				B1C0F4E11A9BA65F0022C153 /* Localizable.strings */,
			);
			path = Localized;
			sourceTree = "<group>";
		};
		BC4194261AE8451F00073D6B /* Misc */ = {
			isa = PBXGroup;
			children = (
				BC4194271AE8453A00073D6B /* ORKObserver.h */,
				BC4194281AE8453A00073D6B /* ORKObserver.m */,
			);
			name = Misc;
			sourceTree = "<group>";
		};
		CB16A6EB1BB0D0660043CDD8 /* Wait Step */ = {
			isa = PBXGroup;
			children = (
				CB16A6EC1BB0D0960043CDD8 /* ORKWaitStep.h */,
				CB16A6ED1BB0D0960043CDD8 /* ORKWaitStep.m */,
				CB16A6EE1BB0D0960043CDD8 /* ORKWaitStepViewController.h */,
				CB16A6EF1BB0D0960043CDD8 /* ORKWaitStepViewController.m */,
				CA8D0E901BC4360F00BED0F7 /* ORKWaitStepView.h */,
				CA8D0E911BC4360F00BED0F7 /* ORKWaitStepView.m */,
			);
			name = "Wait Step";
			path = ../ActiveTasks;
			sourceTree = "<group>";
		};
		D44239761AF17EE700559D96 /* Image Capture Step */ = {
			isa = PBXGroup;
			children = (
				D44239771AF17F5100559D96 /* ORKImageCaptureStep.h */,
				D44239781AF17F5100559D96 /* ORKImageCaptureStep.m */,
				D442397B1AF17F7600559D96 /* ORKImageCaptureStepViewController.h */,
				D442397C1AF17F7600559D96 /* ORKImageCaptureStepViewController.m */,
				D45852081AF6CCFA00A2DE13 /* ORKImageCaptureCameraPreviewView.h */,
				D45852091AF6CCFA00A2DE13 /* ORKImageCaptureCameraPreviewView.m */,
				D42FEFB61AF7557000A124F8 /* ORKImageCaptureView.h */,
				D42FEFB71AF7557000A124F8 /* ORKImageCaptureView.m */,
			);
			name = "Image Capture Step";
			sourceTree = "<group>";
		};
		FA7A9D2C1B083D90005A2BEA /* Formatters */ = {
			isa = PBXGroup;
			children = (
				FA7A9D2D1B083DD3005A2BEA /* ORKConsentSectionFormatter.h */,
				FA7A9D2E1B083DD3005A2BEA /* ORKConsentSectionFormatter.m */,
				FA7A9D311B0843A9005A2BEA /* ORKConsentSignatureFormatter.h */,
				FA7A9D321B0843A9005A2BEA /* ORKConsentSignatureFormatter.m */,
			);
			name = Formatters;
			sourceTree = "<group>";
		};
		FA7A9D351B09362D005A2BEA /* Consent */ = {
			isa = PBXGroup;
			children = (
				86CC8EAA1AC09383001CCD89 /* ORKConsentTests.m */,
				FA7A9D2A1B082688005A2BEA /* ORKConsentDocumentTests.m */,
				FA7A9D361B09365F005A2BEA /* ORKConsentSectionFormatterTests.m */,
				FA7A9D381B0969A7005A2BEA /* ORKConsentSignatureFormatterTests.m */,
			);
			name = Consent;
			sourceTree = "<group>";
		};
/* End PBXGroup section */

/* Begin PBXHeadersBuildPhase section */
		B183A4741A8535D100C76870 /* Headers */ = {
			isa = PBXHeadersBuildPhase;
			buildActionMask = 2147483647;
			files = (
				244EFAD21BCEFD83001850D9 /* ORKAnswerFormat_Private.h in Headers */,
				BCA5C0351AEC05F20092AC8D /* ORKStepNavigationRule.h in Headers */,
				BC13CE391B0660220044153C /* ORKNavigableOrderedTask.h in Headers */,
				86C40C921A8D7C5C00081FAC /* ORKAudioRecorder.h in Headers */,
				BCB6E65B1B7D534C000D5B34 /* ORKDiscreteGraphChartView.h in Headers */,
				86C40D8E1A8D7C5C00081FAC /* ORKStep.h in Headers */,
				618DA04E1A93D0D600E63AA8 /* ORKAccessibility.h in Headers */,
				86B781BB1AA668ED00688151 /* ORKTimeIntervalPicker.h in Headers */,
				24C296751BD052F800B42EF1 /* ORKVerificationStep_Internal.h in Headers */,
				86C40C6A1A8D7C5C00081FAC /* CMDeviceMotion+ORKJSONDictionary.h in Headers */,
				86C40CE41A8D7C5C00081FAC /* ORKAnswerFormat.h in Headers */,
				25ECC0951AFBD68300F3D63B /* ORKReactionTimeStep.h in Headers */,
				86C40D0A1A8D7C5C00081FAC /* ORKCustomStepView.h in Headers */,
				BCD192EE1B81255F00FCC08A /* ORKPieChartView_Internal.h in Headers */,
				86C40DCE1A8D7C5C00081FAC /* ORKTaskViewController_Internal.h in Headers */,
				CA8D0E921BC4360F00BED0F7 /* ORKWaitStepView.h in Headers */,
				25ECC09F1AFBD92D00F3D63B /* ORKReactionTimeContentView.h in Headers */,
				10FF9AC31B79EF2800ECB5B4 /* ORKHolePegTestRemoveStep.h in Headers */,
				86C40C361A8D7C5C00081FAC /* ORKSpatialSpanGame.h in Headers */,
				86C40CAC1A8D7C5C00081FAC /* ORKRecorder.h in Headers */,
				865EA1681ABA1AA10037C68E /* ORKPicker.h in Headers */,
				86C40CC81A8D7C5C00081FAC /* ORKFormItemCell.h in Headers */,
				86C40DF21A8D7C5C00081FAC /* ORKConsentReviewController.h in Headers */,
				86C40C961A8D7C5C00081FAC /* ORKDataLogger.h in Headers */,
				BC13CE421B066A990044153C /* ORKStepNavigationRule_Internal.h in Headers */,
				86C40D781A8D7C5C00081FAC /* ORKScaleSlider.h in Headers */,
				861D2AE81B840991008C4CD0 /* ORKTimedWalkStep.h in Headers */,
				86C40D241A8D7C5C00081FAC /* ORKFormStepViewController.h in Headers */,
				86C40D6A1A8D7C5C00081FAC /* ORKResult.h in Headers */,
				86C40DD61A8D7C5C00081FAC /* ORKUnitLabel.h in Headers */,
				10FF9AD71B7A045E00ECB5B4 /* ORKSeparatorView.h in Headers */,
				86C40D9C1A8D7C5C00081FAC /* ORKSubheadlineLabel.h in Headers */,
				147503BB1AEE807C004B17F3 /* ORKToneAudiometryStepViewController.h in Headers */,
				BCD192DF1B81240400FCC08A /* ORKPieChartPieView.h in Headers */,
				86C40D441A8D7C5C00081FAC /* ORKInstructionStepViewController.h in Headers */,
				86C40D841A8D7C5C00081FAC /* ORKSelectionTitleLabel.h in Headers */,
				BC13CE3C1B0662990044153C /* ORKStepNavigationRule_Private.h in Headers */,
				86C40D3C1A8D7C5C00081FAC /* ORKImageChoiceLabel.h in Headers */,
				BC4194291AE8453A00073D6B /* ORKObserver.h in Headers */,
				10FF9AD31B79F5EA00ECB5B4 /* ORKHolePegTestRemovePegView.h in Headers */,
				86C40C661A8D7C5C00081FAC /* CMAccelerometerData+ORKJSONDictionary.h in Headers */,
				25ECC0A31AFBDD2700F3D63B /* ORKReactionTimeStimulusView.h in Headers */,
				106FF2AA1B690FD7004EACF2 /* ORKHolePegTestPlacePegView.h in Headers */,
				86C40D701A8D7C5C00081FAC /* ORKRoundTappingButton.h in Headers */,
				BCB6E6501B7D533B000D5B34 /* ORKCenteredCollectionViewLayout.h in Headers */,
				CBD34A561BB1FB9000F204EA /* ORKLocationSelectionView.h in Headers */,
				865EA1621AB8DF750037C68E /* ORKDateTimePicker.h in Headers */,
				86C40DA01A8D7C5C00081FAC /* ORKSurveyAnswerCell.h in Headers */,
				CB16A6F01BB0D0960043CDD8 /* ORKWaitStep.h in Headers */,
				86C40D941A8D7C5C00081FAC /* ORKStepViewController.h in Headers */,
				B8760F2B1AFBEFB0007FA16F /* ORKScaleRangeDescriptionLabel.h in Headers */,
				86C40C221A8D7C5C00081FAC /* ORKCountdownStep.h in Headers */,
				86C40DB61A8D7C5C00081FAC /* ORKSurveyAnswerCellForText.h in Headers */,
				86C40E281A8D7C5C00081FAC /* ORKSignatureView.h in Headers */,
				BCB6E65D1B7D534C000D5B34 /* ORKGraphChartView_Internal.h in Headers */,
				86C40C8C1A8D7C5C00081FAC /* ORKActiveStepViewController.h in Headers */,
				618DA0541A93D0D600E63AA8 /* UIView+ORKAccessibility.h in Headers */,
				86C40C3A1A8D7C5C00081FAC /* ORKSpatialSpanGameState.h in Headers */,
				10864CA21B27146B000F4158 /* ORKPSATContentView.h in Headers */,
				618DA0501A93D0D600E63AA8 /* ORKAccessibilityFunctions.h in Headers */,
				86C40C721A8D7C5C00081FAC /* CMPedometerData+ORKJSONDictionary.h in Headers */,
				106FF2A61B665CF5004EACF2 /* ORKHolePegTestPlaceContentView.h in Headers */,
				86C40CA41A8D7C5C00081FAC /* ORKLocationRecorder.h in Headers */,
				86C40D201A8D7C5C00081FAC /* ORKFormStep.h in Headers */,
				BCD192EB1B81245500FCC08A /* ORKPieChartTitleTextView.h in Headers */,
				249F44E51BCD9EAC0000D57E /* ORKFormStepViewController_Internal.h in Headers */,
				86C40C761A8D7C5C00081FAC /* HKSample+ORKJSONDictionary.h in Headers */,
				86C40CEA1A8D7C5C00081FAC /* ORKAnswerTextField.h in Headers */,
				B12EA0191B0D76AD00F9F554 /* ORKToneAudiometryPracticeStepViewController.h in Headers */,
				2429D5721BBB5397003A512F /* ORKRegistrationStep.h in Headers */,
				B183A4A21A8535D100C76870 /* ResearchKit_Private.h in Headers */,
				242C9E111BBE06DE0088B7F4 /* ORKVerificationStepView.h in Headers */,
				CB16A6F21BB0D0960043CDD8 /* ORKWaitStepViewController.h in Headers */,
				86C40CE81A8D7C5C00081FAC /* ORKAnswerFormat_Internal.h in Headers */,
				106FF29E1B663FCE004EACF2 /* ORKHolePegTestPlaceStep.h in Headers */,
				86C40D021A8D7C5C00081FAC /* ORKContinueButton.h in Headers */,
				86C40D681A8D7C5C00081FAC /* ORKQuestionStepViewController_Private.h in Headers */,
				BCB6E6661B7D535F000D5B34 /* ORKXAxisView.h in Headers */,
				86C40D121A8D7C5C00081FAC /* ORKDefines.h in Headers */,
				86C40D401A8D7C5C00081FAC /* ORKInstructionStep.h in Headers */,
				147503B71AEE807C004B17F3 /* ORKToneAudiometryContentView.h in Headers */,
				86C40D981A8D7C5C00081FAC /* ORKStepViewController_Internal.h in Headers */,
				86B89ABB1AB3BECC001626A4 /* ORKStepHeaderView.h in Headers */,
				D42FEFB81AF7557000A124F8 /* ORKImageCaptureView.h in Headers */,
				10FF9ADB1B7BA78400ECB5B4 /* ORKOrderedTask_Private.h in Headers */,
				86C40D1A1A8D7C5C00081FAC /* ORKFormItem_Internal.h in Headers */,
				86C40E1C1A8D7C5C00081FAC /* ORKConsentSection_Internal.h in Headers */,
				861D2AEC1B8409B2008C4CD0 /* ORKTimedWalkStepViewController.h in Headers */,
				86C40C7A1A8D7C5C00081FAC /* ORKAccelerometerRecorder.h in Headers */,
				242C9E051BBDFDAC0088B7F4 /* ORKVerificationStep.h in Headers */,
				86C40D141A8D7C5C00081FAC /* ORKDefines_Private.h in Headers */,
				86C40CA81A8D7C5C00081FAC /* ORKPedometerRecorder.h in Headers */,
				86C40CD01A8D7C5C00081FAC /* ORKInstructionStepView.h in Headers */,
				86C40E021A8D7C5C00081FAC /* ORKConsentDocument_Internal.h in Headers */,
				86C40E181A8D7C5C00081FAC /* ORKConsentSection.h in Headers */,
				86AD910A1AB7AD1E00361FEB /* ORKNavigationContainerView.h in Headers */,
				865EA16C1ABA1BE20037C68E /* ORKSurveyAnswerCellForPicker.h in Headers */,
				86C40C121A8D7C5C00081FAC /* ORKActiveStepQuantityView.h in Headers */,
				86C40CCC1A8D7C5C00081FAC /* ORKImageSelectionView.h in Headers */,
				2441034F1B966D4C00EEAB0C /* ORKPasscodeViewController.h in Headers */,
				B11C549F1A9EF4A700265E61 /* ORKConsentSharingStepViewController.h in Headers */,
				86C40D621A8D7C5C00081FAC /* ORKQuestionStep_Internal.h in Headers */,
				86C40D641A8D7C5C00081FAC /* ORKQuestionStepViewController.h in Headers */,
				10BAA2CA1B5FCB4F004FE478 /* ORKProgressView.h in Headers */,
				BCB6E6601B7D534C000D5B34 /* ORKLineGraphChartView.h in Headers */,
				86C40E241A8D7C5C00081FAC /* ORKEAGLMoviePlayerView.h in Headers */,
				B183A4DD1A8535D100C76870 /* ResearchKit.h in Headers */,
				86C40D101A8D7C5C00081FAC /* ORKDefaultFont.h in Headers */,
				86C40E301A8D7C5C00081FAC /* ORKVisualConsentStepViewController.h in Headers */,
				86C40DCA1A8D7C5C00081FAC /* ORKTaskViewController.h in Headers */,
				86C40C7E1A8D7C5C00081FAC /* ORKActiveStep.h in Headers */,
				BCB6E65E1B7D534C000D5B34 /* ORKGraphChartView.h in Headers */,
				86C40DD21A8D7C5C00081FAC /* ORKTextButton.h in Headers */,
				86C40CD41A8D7C5C00081FAC /* ORKTableContainerView.h in Headers */,
				86C40D0E1A8D7C5C00081FAC /* ORKCustomStepView_Internal.h in Headers */,
				86C40CF21A8D7C5C00081FAC /* ORKBodyLabel.h in Headers */,
				106FF2B41B71F18E004EACF2 /* ORKHolePegTestPlaceHoleView.h in Headers */,
				86C40D921A8D7C5C00081FAC /* ORKStep_Private.h in Headers */,
				86C40CC41A8D7C5C00081FAC /* ORKCompletionStepViewController.h in Headers */,
				86C40D7C1A8D7C5C00081FAC /* ORKScaleValueLabel.h in Headers */,
				250F94081B4C5AA400FA23EB /* ORKTowerOfHanoiStepViewController.h in Headers */,
				86C40E2C1A8D7C5C00081FAC /* ORKVisualConsentStep.h in Headers */,
				257FCE1F1B4D14E50001EF06 /* ORKTowerOfHanoiTowerView.h in Headers */,
				24A4DA181B8D13FE009C797A /* ORKPasscodeStepViewController.h in Headers */,
				86C40CB81A8D7C5C00081FAC /* ORKVoiceEngine.h in Headers */,
				24A4DA141B8D1115009C797A /* ORKPasscodeStep.h in Headers */,
				BCB6E6521B7D533B000D5B34 /* ORKPieChartLegendCell.h in Headers */,
				FA7A9D331B0843A9005A2BEA /* ORKConsentSignatureFormatter.h in Headers */,
				86C40C5A1A8D7C5C00081FAC /* ORKWalkingTaskStep.h in Headers */,
				86C40E361A8D7C5C00081FAC /* ORKVisualConsentTransitionAnimator.h in Headers */,
				86AD910D1AB7AE4100361FEB /* ORKNavigationContainerView_Internal.h in Headers */,
				2433C9E31B9A506F0052D375 /* ORKKeychainWrapper.h in Headers */,
				86C40CEE1A8D7C5C00081FAC /* ORKAnswerTextView.h in Headers */,
				B12EA0151B0D73A500F9F554 /* ORKToneAudiometryPracticeStep.h in Headers */,
				86C40C421A8D7C5C00081FAC /* ORKSpatialSpanMemoryStep.h in Headers */,
				86C40C6E1A8D7C5C00081FAC /* CMMotionActivity+ORKJSONDictionary.h in Headers */,
				B11C54991A9EEF8800265E61 /* ORKConsentSharingStep.h in Headers */,
				106FF2AE1B6FACA8004EACF2 /* ORKDirectionView.h in Headers */,
				86C40DA61A8D7C5C00081FAC /* ORKSurveyAnswerCellForImageSelection.h in Headers */,
				86C40D5E1A8D7C5C00081FAC /* ORKQuestionStep.h in Headers */,
				6146D0A31B84A91E0068491D /* ORKLineGraphAccessibilityElement.h in Headers */,
				86C40C841A8D7C5C00081FAC /* ORKActiveStepTimer.h in Headers */,
				86B781BD1AA668ED00688151 /* ORKValuePicker.h in Headers */,
				86C40DE21A8D7C5C00081FAC /* ORKVerticalContainerView_Internal.h in Headers */,
				BC01B0FB1B0EB99700863803 /* ORKTintedImageView_Internal.h in Headers */,
				86B89ABE1AB3BFDB001626A4 /* ORKStepHeaderView_Internal.h in Headers */,
				86C40C1E1A8D7C5C00081FAC /* ORKAudioStepViewController.h in Headers */,
				147503AF1AEE8071004B17F3 /* ORKAudioGenerator.h in Headers */,
				86AD91141AB7B97E00361FEB /* ORKQuestionStepView.h in Headers */,
				86C40C621A8D7C5C00081FAC /* CLLocation+ORKJSONDictionary.h in Headers */,
				86C40D801A8D7C5C00081FAC /* ORKSelectionSubTitleLabel.h in Headers */,
				D458520A1AF6CCFA00A2DE13 /* ORKImageCaptureCameraPreviewView.h in Headers */,
				D44239791AF17F5100559D96 /* ORKImageCaptureStep.h in Headers */,
				86C40CB21A8D7C5C00081FAC /* ORKRecorder_Private.h in Headers */,
				BCD192E71B81243900FCC08A /* ORKPieChartLegendView.h in Headers */,
				86C40C881A8D7C5C00081FAC /* ORKActiveStepTimerView.h in Headers */,
				86C40C161A8D7C5C00081FAC /* ORKAudioContentView.h in Headers */,
				86C40CB41A8D7C5C00081FAC /* ORKTouchRecorder.h in Headers */,
				86C40DEA1A8D7C5C00081FAC /* UIBarButtonItem+ORKBarButtonItem.h in Headers */,
				86C40CF61A8D7C5C00081FAC /* ORKBorderedButton.h in Headers */,
				86C40D4A1A8D7C5C00081FAC /* ORKLabel.h in Headers */,
				250F94041B4C5A6600FA23EB /* ORKTowerOfHanoiStep.h in Headers */,
				861D11A91AA691BB003C98A7 /* ORKScaleSliderView.h in Headers */,
				10FF9ACB1B79F22900ECB5B4 /* ORKHolePegTestRemoveStepViewController.h in Headers */,
				10864CA01B27146B000F4158 /* ORKPSATStepViewController.h in Headers */,
				BC13CE3E1B0662A80044153C /* ORKOrderedTask_Internal.h in Headers */,
				86C40C3E1A8D7C5C00081FAC /* ORKSpatialSpanMemoryContentView.h in Headers */,
				24C296771BD055B800B42EF1 /* ORKLoginStep_Internal.h in Headers */,
				257FCE231B4D37A80001EF06 /* ORKTowerOfHanoiTower.h in Headers */,
				86C40CC01A8D7C5C00081FAC /* ORKCompletionStep.h in Headers */,
				86C40DF61A8D7C5C00081FAC /* ORKConsentSignatureController.h in Headers */,
				86C40CDC1A8D7C5C00081FAC /* ORKTintedImageView.h in Headers */,
				86C40D281A8D7C5C00081FAC /* ORKFormTextView.h in Headers */,
				86C40DEE1A8D7C5C00081FAC /* UIResponder+ResearchKit.h in Headers */,
				86C40E041A8D7C5C00081FAC /* ORKConsentLearnMoreViewController.h in Headers */,
				25ECC09B1AFBD8B300F3D63B /* ORKReactionTimeViewController.h in Headers */,
				86C40D061A8D7C5C00081FAC /* ORKCountdownLabel.h in Headers */,
				86C40C2A1A8D7C5C00081FAC /* ORKFitnessContentView.h in Headers */,
				86C40DC21A8D7C5C00081FAC /* ORKTapCountLabel.h in Headers */,
				86C40D301A8D7C5C00081FAC /* ORKHealthAnswerFormat.h in Headers */,
				86C40C261A8D7C5C00081FAC /* ORKCountdownStepViewController.h in Headers */,
				861D2AF01B8409D9008C4CD0 /* ORKTimedWalkContentView.h in Headers */,
				86C40E0C1A8D7C5C00081FAC /* ORKConsentReviewStepViewController.h in Headers */,
				86C40C321A8D7C5C00081FAC /* ORKFitnessStepViewController.h in Headers */,
				BCC1CD9A1B7ED64F00D86886 /* ORKYAxisView.h in Headers */,
				86C40DBE1A8D7C5C00081FAC /* ORKTableViewCell.h in Headers */,
				BCB6E64A1B7D531C000D5B34 /* ORKPieChartView.h in Headers */,
				86C40C2E1A8D7C5C00081FAC /* ORKFitnessStep.h in Headers */,
				86C40C821A8D7C5C00081FAC /* ORKActiveStep_Internal.h in Headers */,
				86C40D481A8D7C5C00081FAC /* ORKInstructionStepViewController_Internal.h in Headers */,
				86C40D341A8D7C5C00081FAC /* ORKHelpers.h in Headers */,
				FA7A9D2F1B083DD3005A2BEA /* ORKConsentSectionFormatter.h in Headers */,
				86C40E341A8D7C5C00081FAC /* ORKVisualConsentStepViewController_Internal.h in Headers */,
				86C40D381A8D7C5C00081FAC /* ORKHTMLPDFWriter.h in Headers */,
				86C40D561A8D7C5C00081FAC /* ORKOrderedTask.h in Headers */,
				86C40C4E1A8D7C5C00081FAC /* ORKTappingContentView.h in Headers */,
				86C40CA01A8D7C5C00081FAC /* ORKHealthQuantityTypeRecorder.h in Headers */,
				24850E191BCDA9C7006E91FB /* ORKLoginStepViewController.h in Headers */,
				BC13CE401B0666FD0044153C /* ORKResultPredicate.h in Headers */,
				242C9E0D1BBE03F90088B7F4 /* ORKVerificationStepViewController.h in Headers */,
				86C40CFA1A8D7C5C00081FAC /* ORKCaption1Label.h in Headers */,
				86C40E081A8D7C5C00081FAC /* ORKConsentReviewStep.h in Headers */,
				86C40C901A8D7C5C00081FAC /* ORKActiveStepViewController_Internal.h in Headers */,
				86C40CD81A8D7C5C00081FAC /* ORKTextFieldView.h in Headers */,
				86C40DD01A8D7C5C00081FAC /* ORKTaskViewController_Private.h in Headers */,
				10FF9ACF1B79F5CE00ECB5B4 /* ORKHolePegTestRemoveContentView.h in Headers */,
				86C40DAE1A8D7C5C00081FAC /* ORKSurveyAnswerCellForScale.h in Headers */,
				10864CA41B27146B000F4158 /* ORKPSATKeyboardView.h in Headers */,
				86C40CFE1A8D7C5C00081FAC /* ORKChoiceViewCell.h in Headers */,
				86C40DC61A8D7C5C00081FAC /* ORKTask.h in Headers */,
				86C40C561A8D7C5C00081FAC /* ORKTappingIntervalStepViewController.h in Headers */,
				86AD91101AB7B8A600361FEB /* ORKActiveStepView.h in Headers */,
				86C40C9C1A8D7C5C00081FAC /* ORKDeviceMotionRecorder.h in Headers */,
				86C40E1E1A8D7C5C00081FAC /* ORKConsentSignature.h in Headers */,
				24898B0D1B7186C000B0E7E7 /* ORKScaleRangeImageView.h in Headers */,
				CBD34A5A1BB207FC00F204EA /* ORKSurveyAnswerCellForLocation.h in Headers */,
				86C40C5E1A8D7C5C00081FAC /* ORKWalkingTaskStepViewController.h in Headers */,
				BCB6E66C1B7D537B000D5B34 /* ORKRangedPoint.h in Headers */,
				86C40D2C1A8D7C5C00081FAC /* ORKHeadlineLabel.h in Headers */,
				246D15E21BA4EE49009C99FC /* ORKSurveyAnswerCellForEligibility.h in Headers */,
				86C40D1C1A8D7C5C00081FAC /* ORKFormSectionTitleLabel.h in Headers */,
				86C40CBC1A8D7C5C00081FAC /* UITouch+ORKJSONDictionary.h in Headers */,
				241A2E871B94FD8800ED3B39 /* ORKPasscodeStepViewController_Internal.h in Headers */,
				86C40D741A8D7C5C00081FAC /* ORKScaleRangeLabel.h in Headers */,
				86C40DDE1A8D7C5C00081FAC /* ORKVerticalContainerView.h in Headers */,
				86C40CB01A8D7C5C00081FAC /* ORKRecorder_Internal.h in Headers */,
				86C40E101A8D7C5C00081FAC /* ORKConsentSceneViewController.h in Headers */,
				86C40DAA1A8D7C5C00081FAC /* ORKSurveyAnswerCellForNumber.h in Headers */,
				10864C9E1B27146B000F4158 /* ORKPSATStep.h in Headers */,
				86C40D6E1A8D7C5C00081FAC /* ORKResult_Private.h in Headers */,
				86C40D161A8D7C5C00081FAC /* ORKErrors.h in Headers */,
				861D11B51AA7D073003C98A7 /* ORKTextChoiceCellGroup.h in Headers */,
				24BC5CEE1BC345D900846B43 /* ORKLoginStep.h in Headers */,
				147503B91AEE807C004B17F3 /* ORKToneAudiometryStep.h in Headers */,
				106FF2A21B665B86004EACF2 /* ORKHolePegTestPlaceStepViewController.h in Headers */,
				24A4DA101B8D0F21009C797A /* ORKPasscodeStepView.h in Headers */,
				86C40C9A1A8D7C5C00081FAC /* ORKDataLogger_Private.h in Headers */,
				246D15D81BA3438A009C99FC /* ORKEligibilitySelectionView.h in Headers */,
				861D11AD1AA7951F003C98A7 /* ORKChoiceAnswerFormatHelper.h in Headers */,
				86C40C461A8D7C5C00081FAC /* ORKSpatialSpanMemoryStepViewController.h in Headers */,
				86C40C521A8D7C5C00081FAC /* ORKTappingIntervalStep.h in Headers */,
				86C40D8A1A8D7C5C00081FAC /* ORKSkin.h in Headers */,
				86C40DFE1A8D7C5C00081FAC /* ORKConsentDocument.h in Headers */,
				D442397D1AF17F7600559D96 /* ORKImageCaptureStepViewController.h in Headers */,
				86C40C4A1A8D7C5C00081FAC /* ORKSpatialSpanTargetView.h in Headers */,
				86C40C1A1A8D7C5C00081FAC /* ORKAudioStep.h in Headers */,
			);
			runOnlyForDeploymentPostprocessing = 0;
		};
/* End PBXHeadersBuildPhase section */

/* Begin PBXNativeTarget section */
		86CC8E991AC09332001CCD89 /* ResearchKitTests */ = {
			isa = PBXNativeTarget;
			buildConfigurationList = 86CC8EA31AC09332001CCD89 /* Build configuration list for PBXNativeTarget "ResearchKitTests" */;
			buildPhases = (
				86CC8E961AC09332001CCD89 /* Sources */,
				86CC8E971AC09332001CCD89 /* Frameworks */,
				86CC8E981AC09332001CCD89 /* Resources */,
			);
			buildRules = (
			);
			dependencies = (
				86CC8EA21AC09332001CCD89 /* PBXTargetDependency */,
			);
			name = ResearchKitTests;
			productName = "ResearchKit Tests";
			productReference = 86CC8E9A1AC09332001CCD89 /* ResearchKitTests.xctest */;
			productType = "com.apple.product-type.bundle.unit-test";
		};
		B183A4731A8535D100C76870 /* ResearchKit */ = {
			isa = PBXNativeTarget;
			buildConfigurationList = B183A5921A8535D100C76870 /* Build configuration list for PBXNativeTarget "ResearchKit" */;
			buildPhases = (
				B183A4741A8535D100C76870 /* Headers */,
				B183A4F71A8535D100C76870 /* Sources */,
				B183A5591A8535D100C76870 /* Frameworks */,
				B183A5681A8535D100C76870 /* Resources */,
				B1429E9C1AAA651C003DE546 /* ShellScript */,
			);
			buildRules = (
			);
			dependencies = (
			);
			name = ResearchKit;
			productName = ResearchKit;
			productReference = B183A5951A8535D100C76870 /* ResearchKit.framework */;
			productType = "com.apple.product-type.framework";
		};
/* End PBXNativeTarget section */

/* Begin PBXProject section */
		3FFF18351829DB1D00167070 /* Project object */ = {
			isa = PBXProject;
			attributes = {
				CLASSPREFIX = ORK;
				LastSwiftUpdateCheck = 0700;
				LastUpgradeCheck = 0640;
				ORGANIZATIONNAME = researchkit.org;
				TargetAttributes = {
					86CC8E991AC09332001CCD89 = {
						CreatedOnToolsVersion = 6.2;
					};
					B18FF3A41A9FE25700C0C3B0 = {
						CreatedOnToolsVersion = 7.0;
					};
				};
			};
			buildConfigurationList = 3FFF18381829DB1D00167070 /* Build configuration list for PBXProject "ResearchKit" */;
			compatibilityVersion = "Xcode 3.2";
			developmentRegion = English;
			hasScannedForEncodings = 0;
			knownRegions = (
				en,
				Base,
				tr,
				zh_TW,
				zh_HK,
				zh_CN,
				vi,
				uk,
				th,
				sv,
				sk,
				ru,
				ro,
				pt,
				pt_PT,
				pl,
				nl,
				ms,
				ko,
				ja,
				it,
				id,
				hu,
				hr,
				hi,
				he,
				fr,
				fr_CA,
				fi,
				es,
				es_MX,
				en_GB,
				en_AU,
				el,
				de,
				da,
				cs,
				ca,
				ar,
				"zh-Hant",
				"zh-HK",
				"zh-Hans",
				"pt-PT",
				"fr-CA",
				"es-MX",
				"en-GB",
				"en-AU",
				nb,
			);
			mainGroup = 3FFF18341829DB1D00167070;
			productRefGroup = 3FFF183E1829DB1D00167070 /* Products */;
			projectDirPath = "";
			projectRoot = "";
			targets = (
				B183A4731A8535D100C76870 /* ResearchKit */,
				86CC8E991AC09332001CCD89 /* ResearchKitTests */,
				B18FF3A41A9FE25700C0C3B0 /* docs */,
			);
		};
/* End PBXProject section */

/* Begin PBXResourcesBuildPhase section */
		86CC8E981AC09332001CCD89 /* Resources */ = {
			isa = PBXResourcesBuildPhase;
			buildActionMask = 2147483647;
			files = (
			);
			runOnlyForDeploymentPostprocessing = 0;
		};
		B183A5681A8535D100C76870 /* Resources */ = {
			isa = PBXResourcesBuildPhase;
			buildActionMask = 2147483647;
			files = (
				B1A860EE1A9693C400EA57B7 /* consent_05@2x.m4v in Resources */,
				86C40DFA1A8D7C5C00081FAC /* MovieTintShader.fsh in Resources */,
				B1A860EA1A9693C400EA57B7 /* consent_01@2x.m4v in Resources */,
				B1A860F31A9693C400EA57B7 /* consent_03@3x.m4v in Resources */,
				B1A860F11A9693C400EA57B7 /* consent_01@3x.m4v in Resources */,
				B1A860F71A9693C400EA57B7 /* consent_07@3x.m4v in Resources */,
				B1A860F21A9693C400EA57B7 /* consent_02@3x.m4v in Resources */,
				B1A860EB1A9693C400EA57B7 /* consent_02@2x.m4v in Resources */,
				B1A860F61A9693C400EA57B7 /* consent_06@3x.m4v in Resources */,
				B1A860F01A9693C400EA57B7 /* consent_07@2x.m4v in Resources */,
				B1A860EF1A9693C400EA57B7 /* consent_06@2x.m4v in Resources */,
				B1A860EC1A9693C400EA57B7 /* consent_03@2x.m4v in Resources */,
				B1A860F41A9693C400EA57B7 /* consent_04@3x.m4v in Resources */,
				B1A860ED1A9693C400EA57B7 /* consent_04@2x.m4v in Resources */,
				B17FE7FD1A8DBE7C00BF9C28 /* Artwork.xcassets in Resources */,
				B1C0F4E41A9BA65F0022C153 /* Localizable.strings in Resources */,
				86C40DFC1A8D7C5C00081FAC /* MovieTintShader.vsh in Resources */,
				B1A860F51A9693C400EA57B7 /* consent_05@3x.m4v in Resources */,
			);
			runOnlyForDeploymentPostprocessing = 0;
		};
/* End PBXResourcesBuildPhase section */

/* Begin PBXShellScriptBuildPhase section */
		B1429E9C1AAA651C003DE546 /* ShellScript */ = {
			isa = PBXShellScriptBuildPhase;
			buildActionMask = 2147483647;
			files = (
			);
			inputPaths = (
			);
			outputPaths = (
			);
			runOnlyForDeploymentPostprocessing = 0;
			shellPath = /bin/sh;
			shellScript = "# License check: all\n\necho \"Checking for BSD license text (files missing licenses listed below):\"\n\nLICENSE_MISSING=`find . -name '*.[hm]' -o -name '*.vsh' -o -name '*.fsh' -exec grep -iL \"THIS SOFTWARE IS PROVIDED BY THE COPYRIGHT HOLDERS AND CONTRIBUTORS\" {} \\;`\necho \"$LICENSE_MISSING\"\n\ntest \"$LICENSE_MISSING\" == \"\"\n\n";
			showEnvVarsInLog = 0;
		};
		B18FF3A81A9FE26300C0C3B0 /* ShellScript */ = {
			isa = PBXShellScriptBuildPhase;
			buildActionMask = 2147483647;
			files = (
			);
			inputPaths = (
			);
			outputPaths = (
			);
			runOnlyForDeploymentPostprocessing = 0;
			shellPath = /bin/sh;
			shellScript = "if [ ! -x /usr/local/bin/appledoc ]; then\n    echo \"error: appledoc is required for building ResearchKit's documentation. See http://appledoc.gentlebytes.com\" 1>&2\n    exit 1\nfi\n\n/usr/local/bin/appledoc --print-settings --publish-docset --install-docset --output \"${BUILT_PRODUCTS_DIR}/docs/\" --include \"docs/ActiveTasks\" --include \"docs/InformedConsent\" --include \"docs/Overview\" --include \"docs/Survey\"  --ignore \"docs/templates\" --templates \"docs/templates\" \"${BUILT_PRODUCTS_DIR}/ResearchKit.framework\" \"docs\"\n\necho \"note: Opening documentation in browser...\"\nopen \"$HOME/Library/Developer/Shared/Documentation/DocSets/org.researchkit.ResearchKit.docset/Contents/Resources/Documents/index.html\"";
			showEnvVarsInLog = 0;
		};
/* End PBXShellScriptBuildPhase section */

/* Begin PBXSourcesBuildPhase section */
		86CC8E961AC09332001CCD89 /* Sources */ = {
			isa = PBXSourcesBuildPhase;
			buildActionMask = 2147483647;
			files = (
				86CC8EB71AC09383001CCD89 /* ORKDataLoggerTests.m in Sources */,
				248604061B4C98760010C8A0 /* ORKAnswerFormatTests.m in Sources */,
				86CC8EBA1AC09383001CCD89 /* ORKResultTests.m in Sources */,
				FA7A9D391B0969A7005A2BEA /* ORKConsentSignatureFormatterTests.m in Sources */,
				86CC8EB81AC09383001CCD89 /* ORKHKSampleTests.m in Sources */,
				BCB96C131B19C0EC002A0B96 /* ORKStepTests.m in Sources */,
				86CC8EB51AC09383001CCD89 /* ORKConsentTests.m in Sources */,
				2EBFE11D1AE1B32D00CB8254 /* ORKUIViewAccessibilityTests.m in Sources */,
				86CC8EB41AC09383001CCD89 /* ORKChoiceAnswerFormatHelperTests.m in Sources */,
				2EBFE1201AE1B74100CB8254 /* ORKVoiceEngineTests.m in Sources */,
				BCAD50E81B0201EE0034806A /* ORKTaskTests.m in Sources */,
				86CC8EBB1AC09383001CCD89 /* ORKTextChoiceCellGroupTests.m in Sources */,
				FA7A9D2B1B082688005A2BEA /* ORKConsentDocumentTests.m in Sources */,
				FA7A9D371B09365F005A2BEA /* ORKConsentSectionFormatterTests.m in Sources */,
				86D348021AC161B0006DB02B /* ORKRecorderTests.m in Sources */,
				86CC8EB61AC09383001CCD89 /* ORKDataLoggerManagerTests.m in Sources */,
				86CC8EB31AC09383001CCD89 /* ORKAccessibilityTests.m in Sources */,
			);
			runOnlyForDeploymentPostprocessing = 0;
		};
		B183A4F71A8535D100C76870 /* Sources */ = {
			isa = PBXSourcesBuildPhase;
			buildActionMask = 2147483647;
			files = (
				861D2AED1B8409B2008C4CD0 /* ORKTimedWalkStepViewController.m in Sources */,
				86C40C341A8D7C5C00081FAC /* ORKFitnessStepViewController.m in Sources */,
				86C40E2E1A8D7C5C00081FAC /* ORKVisualConsentStep.m in Sources */,
				2433C9E41B9A506F0052D375 /* ORKKeychainWrapper.m in Sources */,
				86C40CA61A8D7C5C00081FAC /* ORKLocationRecorder.m in Sources */,
				86C40CB61A8D7C5C00081FAC /* ORKTouchRecorder.m in Sources */,
				B12EA0161B0D73A500F9F554 /* ORKToneAudiometryPracticeStep.m in Sources */,
				CBD34A5B1BB207FC00F204EA /* ORKSurveyAnswerCellForLocation.m in Sources */,
				861D2AF11B8409D9008C4CD0 /* ORKTimedWalkContentView.m in Sources */,
				86C40DC41A8D7C5C00081FAC /* ORKTapCountLabel.m in Sources */,
				25ECC0A01AFBD92D00F3D63B /* ORKReactionTimeContentView.m in Sources */,
				86C40D4C1A8D7C5C00081FAC /* ORKLabel.m in Sources */,
				86C40C9E1A8D7C5C00081FAC /* ORKDeviceMotionRecorder.m in Sources */,
				86C40D961A8D7C5C00081FAC /* ORKStepViewController.m in Sources */,
				86C40DF81A8D7C5C00081FAC /* ORKConsentSignatureController.m in Sources */,
				BCB6E6531B7D533B000D5B34 /* ORKPieChartLegendCell.m in Sources */,
				86C40D8C1A8D7C5C00081FAC /* ORKSkin.m in Sources */,
				CB16A6F31BB0D0960043CDD8 /* ORKWaitStepViewController.m in Sources */,
				86C40D221A8D7C5C00081FAC /* ORKFormStep.m in Sources */,
				10FF9ACC1B79F22900ECB5B4 /* ORKHolePegTestRemoveStepViewController.m in Sources */,
				86C40CD61A8D7C5C00081FAC /* ORKTableContainerView.m in Sources */,
				2429D5731BBB5397003A512F /* ORKRegistrationStep.m in Sources */,
				257FCE201B4D14E50001EF06 /* ORKTowerOfHanoiTowerView.m in Sources */,
				861D11AE1AA7951F003C98A7 /* ORKChoiceAnswerFormatHelper.m in Sources */,
				106FF2AB1B690FD7004EACF2 /* ORKHolePegTestPlacePegView.m in Sources */,
				86C40C381A8D7C5C00081FAC /* ORKSpatialSpanGame.m in Sources */,
				86C40C481A8D7C5C00081FAC /* ORKSpatialSpanMemoryStepViewController.m in Sources */,
				86C40CDA1A8D7C5C00081FAC /* ORKTextFieldView.m in Sources */,
				B8760F2C1AFBEFB0007FA16F /* ORKScaleRangeDescriptionLabel.m in Sources */,
				86C40D821A8D7C5C00081FAC /* ORKSelectionSubTitleLabel.m in Sources */,
				86C40DCC1A8D7C5C00081FAC /* ORKTaskViewController.m in Sources */,
				86C40E061A8D7C5C00081FAC /* ORKConsentLearnMoreViewController.m in Sources */,
				86C40D7A1A8D7C5C00081FAC /* ORKScaleSlider.m in Sources */,
				244103501B966D4C00EEAB0C /* ORKPasscodeViewController.m in Sources */,
				86C40C801A8D7C5C00081FAC /* ORKActiveStep.m in Sources */,
				86C40D721A8D7C5C00081FAC /* ORKRoundTappingButton.m in Sources */,
				86C40E2A1A8D7C5C00081FAC /* ORKSignatureView.m in Sources */,
				BCFF24BD1B0798D10044EC35 /* ORKResultPredicate.m in Sources */,
				106FF2B51B71F18E004EACF2 /* ORKHolePegTestPlaceHoleView.m in Sources */,
				106FF2A31B665B86004EACF2 /* ORKHolePegTestPlaceStepViewController.m in Sources */,
				25ECC0A41AFBDD2700F3D63B /* ORKReactionTimeStimulusView.m in Sources */,
				86C40CBA1A8D7C5C00081FAC /* ORKVoiceEngine.m in Sources */,
				861D11B61AA7D073003C98A7 /* ORKTextChoiceCellGroup.m in Sources */,
				86C40CCA1A8D7C5C00081FAC /* ORKFormItemCell.m in Sources */,
				147503B81AEE807C004B17F3 /* ORKToneAudiometryContentView.m in Sources */,
				86C40CBE1A8D7C5C00081FAC /* UITouch+ORKJSONDictionary.m in Sources */,
				618DA0521A93D0D600E63AA8 /* ORKAccessibilityFunctions.m in Sources */,
				86C40DB81A8D7C5C00081FAC /* ORKSurveyAnswerCellForText.m in Sources */,
				86C40CF01A8D7C5C00081FAC /* ORKAnswerTextView.m in Sources */,
				86C40D3E1A8D7C5C00081FAC /* ORKImageChoiceLabel.m in Sources */,
				250F94051B4C5A6600FA23EB /* ORKTowerOfHanoiStep.m in Sources */,
				86C40E0A1A8D7C5C00081FAC /* ORKConsentReviewStep.m in Sources */,
				BCD192E81B81243900FCC08A /* ORKPieChartLegendView.m in Sources */,
				246D15D91BA3438A009C99FC /* ORKEligibilitySelectionView.m in Sources */,
				86C40D1E1A8D7C5C00081FAC /* ORKFormSectionTitleLabel.m in Sources */,
				250F94091B4C5AA400FA23EB /* ORKTowerOfHanoiStepViewController.m in Sources */,
				86C40CF81A8D7C5C00081FAC /* ORKBorderedButton.m in Sources */,
				86C40E201A8D7C5C00081FAC /* ORKConsentSignature.m in Sources */,
				246D15E31BA4EE49009C99FC /* ORKSurveyAnswerCellForEligibility.m in Sources */,
				86C40C601A8D7C5C00081FAC /* ORKWalkingTaskStepViewController.m in Sources */,
				BCD192E01B81240400FCC08A /* ORKPieChartPieView.m in Sources */,
				866F86011A96CBF3007B282C /* ORKSurveyAnswerCell.m in Sources */,
				86C40E321A8D7C5C00081FAC /* ORKVisualConsentStepViewController.m in Sources */,
				10FF9AD01B79F5CE00ECB5B4 /* ORKHolePegTestRemoveContentView.m in Sources */,
				10FF9AD41B79F5EA00ECB5B4 /* ORKHolePegTestRemovePegView.m in Sources */,
				618DA0561A93D0D600E63AA8 /* UIView+ORKAccessibility.m in Sources */,
				86C40D3A1A8D7C5C00081FAC /* ORKHTMLPDFWriter.m in Sources */,
				865EA1691ABA1AA10037C68E /* ORKPicker.m in Sources */,
				BCB6E6511B7D533B000D5B34 /* ORKCenteredCollectionViewLayout.m in Sources */,
				86C40D321A8D7C5C00081FAC /* ORKHealthAnswerFormat.m in Sources */,
				10FF9AC41B79EF2800ECB5B4 /* ORKHolePegTestRemoveStep.m in Sources */,
				10BAA2CB1B5FCB4F004FE478 /* ORKProgressView.m in Sources */,
				86C40D861A8D7C5C00081FAC /* ORKSelectionTitleLabel.m in Sources */,
				86C40D001A8D7C5C00081FAC /* ORKChoiceViewCell.m in Sources */,
				86C40C4C1A8D7C5C00081FAC /* ORKSpatialSpanTargetView.m in Sources */,
				86C40D9E1A8D7C5C00081FAC /* ORKSubheadlineLabel.m in Sources */,
				10864CA31B27146B000F4158 /* ORKPSATContentView.m in Sources */,
				6146D0A41B84A91E0068491D /* ORKLineGraphAccessibilityElement.m in Sources */,
				D42FEFB91AF7557000A124F8 /* ORKImageCaptureView.m in Sources */,
				86C40C401A8D7C5C00081FAC /* ORKSpatialSpanMemoryContentView.m in Sources */,
				BCB6E6671B7D535F000D5B34 /* ORKXAxisView.m in Sources */,
				147503BC1AEE807C004B17F3 /* ORKToneAudiometryStepViewController.m in Sources */,
				86AD910B1AB7AD1E00361FEB /* ORKNavigationContainerView.m in Sources */,
				865EA1631AB8DF750037C68E /* ORKDateTimePicker.m in Sources */,
				86C40C781A8D7C5C00081FAC /* HKSample+ORKJSONDictionary.m in Sources */,
				86C40D421A8D7C5C00081FAC /* ORKInstructionStep.m in Sources */,
				86C40C2C1A8D7C5C00081FAC /* ORKFitnessContentView.m in Sources */,
				CBD34A571BB1FB9000F204EA /* ORKLocationSelectionView.m in Sources */,
				D458520B1AF6CCFA00A2DE13 /* ORKImageCaptureCameraPreviewView.m in Sources */,
				86C40E1A1A8D7C5C00081FAC /* ORKConsentSection.m in Sources */,
				86C40C241A8D7C5C00081FAC /* ORKCountdownStep.m in Sources */,
				BCB6E65C1B7D534C000D5B34 /* ORKDiscreteGraphChartView.m in Sources */,
				86C40CA21A8D7C5C00081FAC /* ORKHealthQuantityTypeRecorder.m in Sources */,
				86C40DC01A8D7C5C00081FAC /* ORKTableViewCell.m in Sources */,
				24A4DA111B8D0F21009C797A /* ORKPasscodeStepView.m in Sources */,
				BC41942A1AE8453A00073D6B /* ORKObserver.m in Sources */,
				86C40C681A8D7C5C00081FAC /* CMAccelerometerData+ORKJSONDictionary.m in Sources */,
				86C40C701A8D7C5C00081FAC /* CMMotionActivity+ORKJSONDictionary.m in Sources */,
				147503B01AEE8071004B17F3 /* ORKAudioGenerator.m in Sources */,
				86C40D7E1A8D7C5C00081FAC /* ORKScaleValueLabel.m in Sources */,
				B12EA01A1B0D76AD00F9F554 /* ORKToneAudiometryPracticeStepViewController.m in Sources */,
				86C40D901A8D7C5C00081FAC /* ORKStep.m in Sources */,
				86C40D2E1A8D7C5C00081FAC /* ORKHeadlineLabel.m in Sources */,
				FA7A9D341B0843A9005A2BEA /* ORKConsentSignatureFormatter.m in Sources */,
				86C40CFC1A8D7C5C00081FAC /* ORKCaption1Label.m in Sources */,
				86C40E001A8D7C5C00081FAC /* ORKConsentDocument.m in Sources */,
				D442397A1AF17F5100559D96 /* ORKImageCaptureStep.m in Sources */,
				86C40CDE1A8D7C5C00081FAC /* ORKTintedImageView.m in Sources */,
				86B781BC1AA668ED00688151 /* ORKTimeIntervalPicker.m in Sources */,
				86B781BE1AA668ED00688151 /* ORKValuePicker.m in Sources */,
				86B89ABC1AB3BECC001626A4 /* ORKStepHeaderView.m in Sources */,
				861D11AA1AA691BB003C98A7 /* ORKScaleSliderView.m in Sources */,
				86C40C141A8D7C5C00081FAC /* ORKActiveStepQuantityView.m in Sources */,
				86C40C6C1A8D7C5C00081FAC /* CMDeviceMotion+ORKJSONDictionary.m in Sources */,
				86C40DF01A8D7C5C00081FAC /* UIResponder+ResearchKit.m in Sources */,
				865EA16D1ABA1BE20037C68E /* ORKSurveyAnswerCellForPicker.m in Sources */,
				86C40D261A8D7C5C00081FAC /* ORKFormStepViewController.m in Sources */,
				86C40C8A1A8D7C5C00081FAC /* ORKActiveStepTimerView.m in Sources */,
				86AD91111AB7B8A600361FEB /* ORKActiveStepView.m in Sources */,
				86C40C201A8D7C5C00081FAC /* ORKAudioStepViewController.m in Sources */,
				86C40D081A8D7C5C00081FAC /* ORKCountdownLabel.m in Sources */,
				86C40E121A8D7C5C00081FAC /* ORKConsentSceneViewController.m in Sources */,
				D442397E1AF17F7600559D96 /* ORKImageCaptureStepViewController.m in Sources */,
				86C40CAE1A8D7C5C00081FAC /* ORKRecorder.m in Sources */,
				86C40DAC1A8D7C5C00081FAC /* ORKSurveyAnswerCellForNumber.m in Sources */,
				86C40C541A8D7C5C00081FAC /* ORKTappingIntervalStep.m in Sources */,
				86C40D6C1A8D7C5C00081FAC /* ORKResult.m in Sources */,
				CA8D0E931BC4360F00BED0F7 /* ORKWaitStepView.m in Sources */,
				86C40CD21A8D7C5C00081FAC /* ORKInstructionStepView.m in Sources */,
				10FF9AD81B7A045E00ECB5B4 /* ORKSeparatorView.m in Sources */,
				86C40D181A8D7C5C00081FAC /* ORKErrors.m in Sources */,
				24850E1A1BCDA9C7006E91FB /* ORKLoginStepViewController.m in Sources */,
				25ECC09C1AFBD8B300F3D63B /* ORKReactionTimeViewController.m in Sources */,
				86C40DB01A8D7C5C00081FAC /* ORKSurveyAnswerCellForScale.m in Sources */,
				86C40C281A8D7C5C00081FAC /* ORKCountdownStepViewController.m in Sources */,
				86C40C641A8D7C5C00081FAC /* CLLocation+ORKJSONDictionary.m in Sources */,
				86C40D041A8D7C5C00081FAC /* ORKContinueButton.m in Sources */,
				24A4DA151B8D1115009C797A /* ORKPasscodeStep.m in Sources */,
				86C40DEC1A8D7C5C00081FAC /* UIBarButtonItem+ORKBarButtonItem.m in Sources */,
				106FF2AF1B6FACA8004EACF2 /* ORKDirectionView.m in Sources */,
				86C40CAA1A8D7C5C00081FAC /* ORKPedometerRecorder.m in Sources */,
				BCA5C0361AEC05F20092AC8D /* ORKStepNavigationRule.m in Sources */,
				106FF2A71B665CF5004EACF2 /* ORKHolePegTestPlaceContentView.m in Sources */,
				86C40D761A8D7C5C00081FAC /* ORKScaleRangeLabel.m in Sources */,
				86C40C741A8D7C5C00081FAC /* CMPedometerData+ORKJSONDictionary.m in Sources */,
				86AD91151AB7B97E00361FEB /* ORKQuestionStepView.m in Sources */,
				10864CA11B27146B000F4158 /* ORKPSATStepViewController.m in Sources */,
				86C40C5C1A8D7C5C00081FAC /* ORKWalkingTaskStep.m in Sources */,
				257FCE241B4D37A80001EF06 /* ORKTowerOfHanoiTower.m in Sources */,
				86C40C3C1A8D7C5C00081FAC /* ORKSpatialSpanGameState.m in Sources */,
				86C40CF41A8D7C5C00081FAC /* ORKBodyLabel.m in Sources */,
				106FF29F1B663FCE004EACF2 /* ORKHolePegTestPlaceStep.m in Sources */,
				86C40C941A8D7C5C00081FAC /* ORKAudioRecorder.m in Sources */,
				86C40C581A8D7C5C00081FAC /* ORKTappingIntervalStepViewController.m in Sources */,
				86C40E0E1A8D7C5C00081FAC /* ORKConsentReviewStepViewController.m in Sources */,
				86C40E261A8D7C5C00081FAC /* ORKEAGLMoviePlayerView.m in Sources */,
				86C40CC21A8D7C5C00081FAC /* ORKCompletionStep.m in Sources */,
				86C40C301A8D7C5C00081FAC /* ORKFitnessStep.m in Sources */,
				86C40C501A8D7C5C00081FAC /* ORKTappingContentView.m in Sources */,
				24A4DA191B8D13FE009C797A /* ORKPasscodeStepViewController.m in Sources */,
				86C40CEC1A8D7C5C00081FAC /* ORKAnswerTextField.m in Sources */,
				86C40C441A8D7C5C00081FAC /* ORKSpatialSpanMemoryStep.m in Sources */,
				24898B0E1B7186C000B0E7E7 /* ORKScaleRangeImageView.m in Sources */,
				CB16A6F11BB0D0960043CDD8 /* ORKWaitStep.m in Sources */,
				86C40DD81A8D7C5C00081FAC /* ORKUnitLabel.m in Sources */,
				86C40D361A8D7C5C00081FAC /* ORKHelpers.m in Sources */,
				86C40C181A8D7C5C00081FAC /* ORKAudioContentView.m in Sources */,
				86C40C8E1A8D7C5C00081FAC /* ORKActiveStepViewController.m in Sources */,
				B183A5011A8535D100C76870 /* (null) in Sources */,
				10864CA51B27146B000F4158 /* ORKPSATKeyboardView.m in Sources */,
				86C40CE61A8D7C5C00081FAC /* ORKAnswerFormat.m in Sources */,
				25ECC0961AFBD68300F3D63B /* ORKReactionTimeStep.m in Sources */,
				BC13CE3A1B0660220044153C /* ORKNavigableOrderedTask.m in Sources */,
				B11C54A11A9EF4A700265E61 /* ORKConsentSharingStepViewController.m in Sources */,
				86C40DA81A8D7C5C00081FAC /* ORKSurveyAnswerCellForImageSelection.m in Sources */,
				86C40CCE1A8D7C5C00081FAC /* ORKImageSelectionView.m in Sources */,
				86C40D461A8D7C5C00081FAC /* ORKInstructionStepViewController.m in Sources */,
				BCB6E6611B7D534C000D5B34 /* ORKLineGraphChartView.m in Sources */,
				86C40C7C1A8D7C5C00081FAC /* ORKAccelerometerRecorder.m in Sources */,
				86C40C861A8D7C5C00081FAC /* ORKActiveStepTimer.m in Sources */,
				242C9E061BBDFDAC0088B7F4 /* ORKVerificationStep.m in Sources */,
				B11C549B1A9EEF8800265E61 /* ORKConsentSharingStep.m in Sources */,
				86C40DE01A8D7C5C00081FAC /* ORKVerticalContainerView.m in Sources */,
				BCD192EC1B81245500FCC08A /* ORKPieChartTitleTextView.m in Sources */,
				861D2AF71B843968008C4CD0 /* ORKCompletionStepViewController.m in Sources */,
				BCB6E65F1B7D534C000D5B34 /* ORKGraphChartView.m in Sources */,
				24BC5CEF1BC345D900846B43 /* ORKLoginStep.m in Sources */,
				861D2AE91B840991008C4CD0 /* ORKTimedWalkStep.m in Sources */,
				86C40D661A8D7C5C00081FAC /* ORKQuestionStepViewController.m in Sources */,
				86C40DF41A8D7C5C00081FAC /* ORKConsentReviewController.m in Sources */,
				242C9E121BBE06DE0088B7F4 /* ORKVerificationStepView.m in Sources */,
				147503BA1AEE807C004B17F3 /* ORKToneAudiometryStep.m in Sources */,
				FA7A9D301B083DD3005A2BEA /* ORKConsentSectionFormatter.m in Sources */,
				86C40D2A1A8D7C5C00081FAC /* ORKFormTextView.m in Sources */,
				242C9E0E1BBE03F90088B7F4 /* ORKVerificationStepViewController.m in Sources */,
				86C40DD41A8D7C5C00081FAC /* ORKTextButton.m in Sources */,
				86C40C981A8D7C5C00081FAC /* ORKDataLogger.m in Sources */,
				BCB6E66D1B7D537B000D5B34 /* ORKRangedPoint.m in Sources */,
				86C40D0C1A8D7C5C00081FAC /* ORKCustomStepView.m in Sources */,
				86C40C1C1A8D7C5C00081FAC /* ORKAudioStep.m in Sources */,
				BCC1CD9B1B7ED64F00D86886 /* ORKYAxisView.m in Sources */,
				86C40D581A8D7C5C00081FAC /* ORKOrderedTask.m in Sources */,
				86C40D601A8D7C5C00081FAC /* ORKQuestionStep.m in Sources */,
				86C40E381A8D7C5C00081FAC /* ORKVisualConsentTransitionAnimator.m in Sources */,
				BCB6E64B1B7D531C000D5B34 /* ORKPieChartView.m in Sources */,
				10864C9F1B27146B000F4158 /* ORKPSATStep.m in Sources */,
			);
			runOnlyForDeploymentPostprocessing = 0;
		};
/* End PBXSourcesBuildPhase section */

/* Begin PBXTargetDependency section */
		86CC8EA21AC09332001CCD89 /* PBXTargetDependency */ = {
			isa = PBXTargetDependency;
			target = B183A4731A8535D100C76870 /* ResearchKit */;
			targetProxy = 86CC8EA11AC09332001CCD89 /* PBXContainerItemProxy */;
		};
		B11DF3B11AA10795009E76D2 /* PBXTargetDependency */ = {
			isa = PBXTargetDependency;
			target = B183A4731A8535D100C76870 /* ResearchKit */;
			targetProxy = B11DF3B01AA10795009E76D2 /* PBXContainerItemProxy */;
		};
/* End PBXTargetDependency section */

/* Begin PBXVariantGroup section */
		B1C0F4E11A9BA65F0022C153 /* Localizable.strings */ = {
			isa = PBXVariantGroup;
			children = (
				B1C0F4E21A9BA65F0022C153 /* en */,
				B11DF4C21AA10D70009E76D2 /* tr */,
				B14660481AA10DD7002F95C2 /* zh_TW */,
				B1B349E41AA10DED005FAD66 /* zh_HK */,
				B1B349E51AA10DF8005FAD66 /* zh_CN */,
				B1B349E61AA10E02005FAD66 /* vi */,
				B1B349E71AA10E0B005FAD66 /* uk */,
				B1B349E81AA10E12005FAD66 /* th */,
				B1B349E91AA10E27005FAD66 /* sv */,
				B1B349EA1AA10E2E005FAD66 /* sk */,
				B1B349EB1AA10E38005FAD66 /* ru */,
				B1B349EC1AA10E40005FAD66 /* ro */,
				B1B349ED1AA10E47005FAD66 /* pt */,
				B1B349EE1AA10E4F005FAD66 /* pt_PT */,
				B1B349EF1AA10E56005FAD66 /* pl */,
				B1B349F01AA10E5E005FAD66 /* nl */,
				B1B349F11AA10E65005FAD66 /* ms */,
				B1B349F21AA10E6C005FAD66 /* ko */,
				B1B349F31AA10E73005FAD66 /* ja */,
				B1B349F41AA10E79005FAD66 /* it */,
				B1B349F51AA10E80005FAD66 /* id */,
				B1B349F61AA10E89005FAD66 /* hu */,
				B1B349F71AA10E90005FAD66 /* hr */,
				B1B349F81AA10E96005FAD66 /* hi */,
				B1B349F91AA10E9C005FAD66 /* he */,
				B1B349FA1AA10EA2005FAD66 /* fr */,
				B1B349FB1AA10EA8005FAD66 /* fr_CA */,
				B1B349FC1AA10EAE005FAD66 /* fi */,
				B1B349FD1AA10EB4005FAD66 /* es */,
				B1B349FE1AA10EBA005FAD66 /* es_MX */,
				B1B349FF1AA10EC1005FAD66 /* en_GB */,
				B1B34A001AA10EC6005FAD66 /* en_AU */,
				B1B34A011AA10ECB005FAD66 /* el */,
				B1B34A021AA10ED1005FAD66 /* de */,
				B1B34A031AA10ED5005FAD66 /* da */,
				B1B34A041AA10EDA005FAD66 /* cs */,
				B1B34A051AA10EDF005FAD66 /* ca */,
				B1B34A061AA10EE4005FAD66 /* ar */,
				B1B34A061AABBCCDDEEFFAAA /* no */,
			);
			name = Localizable.strings;
			sourceTree = "<group>";
		};
/* End PBXVariantGroup section */

/* Begin XCBuildConfiguration section */
		3FFF18691829DB1E00167070 /* Debug */ = {
			isa = XCBuildConfiguration;
			buildSettings = {
				ALWAYS_SEARCH_USER_PATHS = NO;
				CLANG_CXX_LIBRARY = "libc++";
				CLANG_ENABLE_MODULES = YES;
				CLANG_ENABLE_OBJC_ARC = YES;
				CLANG_WARN_BOOL_CONVERSION = YES;
				CLANG_WARN_CONSTANT_CONVERSION = YES;
				CLANG_WARN_DIRECT_OBJC_ISA_USAGE = YES_ERROR;
				CLANG_WARN_EMPTY_BODY = YES;
				CLANG_WARN_ENUM_CONVERSION = YES;
				CLANG_WARN_INT_CONVERSION = YES;
				CLANG_WARN_OBJC_ROOT_CLASS = YES_ERROR;
				CLANG_WARN__DUPLICATE_METHOD_MATCH = YES;
				COPY_PHASE_STRIP = NO;
				ENABLE_TESTABILITY = YES;
				GCC_DYNAMIC_NO_PIC = NO;
				GCC_OPTIMIZATION_LEVEL = 0;
				GCC_PREPROCESSOR_DEFINITIONS = (
					"DEBUG=1",
					"$(inherited)",
				);
				GCC_SYMBOLS_PRIVATE_EXTERN = NO;
				GCC_WARN_64_TO_32_BIT_CONVERSION = YES;
				GCC_WARN_ABOUT_RETURN_TYPE = YES_ERROR;
				GCC_WARN_UNDECLARED_SELECTOR = YES;
				GCC_WARN_UNINITIALIZED_AUTOS = YES;
				GCC_WARN_UNUSED_FUNCTION = YES;
				GCC_WARN_UNUSED_VARIABLE = YES;
				IPHONEOS_DEPLOYMENT_TARGET = 8.0;
				ONLY_ACTIVE_ARCH = YES;
				SDKROOT = iphoneos;
				TARGETED_DEVICE_FAMILY = 1;
				TOOLCHAINS = default;
			};
			name = Debug;
		};
		3FFF186A1829DB1E00167070 /* Release */ = {
			isa = XCBuildConfiguration;
			buildSettings = {
				ALWAYS_SEARCH_USER_PATHS = NO;
				CLANG_CXX_LIBRARY = "libc++";
				CLANG_ENABLE_MODULES = YES;
				CLANG_ENABLE_OBJC_ARC = YES;
				CLANG_WARN_BOOL_CONVERSION = YES;
				CLANG_WARN_CONSTANT_CONVERSION = YES;
				CLANG_WARN_DIRECT_OBJC_ISA_USAGE = YES_ERROR;
				CLANG_WARN_EMPTY_BODY = YES;
				CLANG_WARN_ENUM_CONVERSION = YES;
				CLANG_WARN_INT_CONVERSION = YES;
				CLANG_WARN_OBJC_ROOT_CLASS = YES_ERROR;
				CLANG_WARN__DUPLICATE_METHOD_MATCH = YES;
				COPY_PHASE_STRIP = YES;
				ENABLE_NS_ASSERTIONS = NO;
				GCC_SYMBOLS_PRIVATE_EXTERN = NO;
				GCC_WARN_64_TO_32_BIT_CONVERSION = YES;
				GCC_WARN_ABOUT_RETURN_TYPE = YES_ERROR;
				GCC_WARN_UNDECLARED_SELECTOR = YES;
				GCC_WARN_UNINITIALIZED_AUTOS = YES;
				GCC_WARN_UNUSED_FUNCTION = YES;
				GCC_WARN_UNUSED_VARIABLE = YES;
				IPHONEOS_DEPLOYMENT_TARGET = 8.0;
				SDKROOT = iphoneos;
				TARGETED_DEVICE_FAMILY = 1;
				TOOLCHAINS = default;
				VALIDATE_PRODUCT = YES;
			};
			name = Release;
		};
		86CC8EA41AC09332001CCD89 /* Debug */ = {
			isa = XCBuildConfiguration;
			buildSettings = {
				CLANG_CXX_LANGUAGE_STANDARD = "gnu++0x";
				CLANG_WARN_UNREACHABLE_CODE = YES;
				ENABLE_STRICT_OBJC_MSGSEND = YES;
				FRAMEWORK_SEARCH_PATHS = "$(inherited)";
				GCC_C_LANGUAGE_STANDARD = gnu99;
				GCC_PREPROCESSOR_DEFINITIONS = (
					"DEBUG=1",
					"$(inherited)",
				);
				GCC_WARN_UNINITIALIZED_AUTOS = YES_AGGRESSIVE;
				INFOPLIST_FILE = "$(SRCROOT)/ResearchKitTests/Info.plist";
				IPHONEOS_DEPLOYMENT_TARGET = 8.2;
				LD_RUNPATH_SEARCH_PATHS = "$(inherited) @executable_path/Frameworks @loader_path/Frameworks";
				MTL_ENABLE_DEBUG_INFO = YES;
				PRODUCT_BUNDLE_IDENTIFIER = "org.researchkit.$(PRODUCT_NAME:rfc1034identifier)";
				PRODUCT_NAME = "$(TARGET_NAME)";
			};
			name = Debug;
		};
		86CC8EA51AC09332001CCD89 /* Release */ = {
			isa = XCBuildConfiguration;
			buildSettings = {
				CLANG_CXX_LANGUAGE_STANDARD = "gnu++0x";
				CLANG_WARN_UNREACHABLE_CODE = YES;
				COPY_PHASE_STRIP = NO;
				ENABLE_STRICT_OBJC_MSGSEND = YES;
				FRAMEWORK_SEARCH_PATHS = "$(inherited)";
				GCC_C_LANGUAGE_STANDARD = gnu99;
				GCC_WARN_UNINITIALIZED_AUTOS = YES_AGGRESSIVE;
				INFOPLIST_FILE = "$(SRCROOT)/ResearchKitTests/Info.plist";
				IPHONEOS_DEPLOYMENT_TARGET = 8.2;
				LD_RUNPATH_SEARCH_PATHS = "$(inherited) @executable_path/Frameworks @loader_path/Frameworks";
				MTL_ENABLE_DEBUG_INFO = NO;
				PRODUCT_BUNDLE_IDENTIFIER = "org.researchkit.$(PRODUCT_NAME:rfc1034identifier)";
				PRODUCT_NAME = "$(TARGET_NAME)";
			};
			name = Release;
		};
		B183A5931A8535D100C76870 /* Debug */ = {
			isa = XCBuildConfiguration;
			buildSettings = {
				CLANG_WARN_UNREACHABLE_CODE = YES;
				"CODE_SIGN_IDENTITY[sdk=iphoneos*]" = "iPhone Developer";
				DEAD_CODE_STRIPPING = YES;
				DEFINES_MODULE = YES;
				DYLIB_COMPATIBILITY_VERSION = 1;
				DYLIB_CURRENT_VERSION = 1;
				DYLIB_INSTALL_NAME_BASE = "@rpath";
				ENABLE_STRICT_OBJC_MSGSEND = YES;
				GCC_PRECOMPILE_PREFIX_HEADER = YES;
				GCC_PREPROCESSOR_DEFINITIONS = (
					"$(inherited)",
					"ORK_LOG_LEVEL_WARNING=1",
				);
				GCC_SYMBOLS_PRIVATE_EXTERN = NO;
				GCC_WARN_UNINITIALIZED_AUTOS = YES_AGGRESSIVE;
				INFOPLIST_FILE = "$(SRCROOT)/ResearchKit/Info.plist";
				INSTALL_PATH = "$(LOCAL_LIBRARY_DIR)/Frameworks";
				IPHONEOS_DEPLOYMENT_TARGET = 8.0;
				MODULEMAP_FILE = ResearchKit/module.modulemap;
				MTL_ENABLE_DEBUG_INFO = YES;
				PRODUCT_BUNDLE_IDENTIFIER = "org.researchkit.${PRODUCT_NAME:rfc1034identifier}";
				PRODUCT_NAME = ResearchKit;
				SDKROOT = iphoneos;
				SKIP_INSTALL = YES;
				TARGETED_DEVICE_FAMILY = "1,2";
			};
			name = Debug;
		};
		B183A5941A8535D100C76870 /* Release */ = {
			isa = XCBuildConfiguration;
			buildSettings = {
				CLANG_WARN_UNREACHABLE_CODE = YES;
				"CODE_SIGN_IDENTITY[sdk=iphoneos*]" = "iPhone Developer";
				DEAD_CODE_STRIPPING = YES;
				DEFINES_MODULE = YES;
				DYLIB_COMPATIBILITY_VERSION = 1;
				DYLIB_CURRENT_VERSION = 1;
				DYLIB_INSTALL_NAME_BASE = "@rpath";
				ENABLE_STRICT_OBJC_MSGSEND = YES;
				GCC_PRECOMPILE_PREFIX_HEADER = YES;
				GCC_PREPROCESSOR_DEFINITIONS = "ORK_LOG_LEVEL_WARNING=1";
				GCC_SYMBOLS_PRIVATE_EXTERN = YES;
				GCC_WARN_UNINITIALIZED_AUTOS = YES_AGGRESSIVE;
				INFOPLIST_FILE = "$(SRCROOT)/ResearchKit/Info.plist";
				INSTALL_PATH = "$(LOCAL_LIBRARY_DIR)/Frameworks";
				IPHONEOS_DEPLOYMENT_TARGET = 8.0;
				MODULEMAP_FILE = ResearchKit/module.modulemap;
				MTL_ENABLE_DEBUG_INFO = NO;
				PRODUCT_BUNDLE_IDENTIFIER = "org.researchkit.${PRODUCT_NAME:rfc1034identifier}";
				PRODUCT_NAME = ResearchKit;
				SDKROOT = iphoneos;
				SKIP_INSTALL = YES;
				TARGETED_DEVICE_FAMILY = "1,2";
			};
			name = Release;
		};
		B18FF3A51A9FE25700C0C3B0 /* Debug */ = {
			isa = XCBuildConfiguration;
			buildSettings = {
				PRODUCT_NAME = "$(TARGET_NAME)";
			};
			name = Debug;
		};
		B18FF3A61A9FE25700C0C3B0 /* Release */ = {
			isa = XCBuildConfiguration;
			buildSettings = {
				PRODUCT_NAME = "$(TARGET_NAME)";
			};
			name = Release;
		};
/* End XCBuildConfiguration section */

/* Begin XCConfigurationList section */
		3FFF18381829DB1D00167070 /* Build configuration list for PBXProject "ResearchKit" */ = {
			isa = XCConfigurationList;
			buildConfigurations = (
				3FFF18691829DB1E00167070 /* Debug */,
				3FFF186A1829DB1E00167070 /* Release */,
			);
			defaultConfigurationIsVisible = 0;
			defaultConfigurationName = Release;
		};
		86CC8EA31AC09332001CCD89 /* Build configuration list for PBXNativeTarget "ResearchKitTests" */ = {
			isa = XCConfigurationList;
			buildConfigurations = (
				86CC8EA41AC09332001CCD89 /* Debug */,
				86CC8EA51AC09332001CCD89 /* Release */,
			);
			defaultConfigurationIsVisible = 0;
			defaultConfigurationName = Release;
		};
		B183A5921A8535D100C76870 /* Build configuration list for PBXNativeTarget "ResearchKit" */ = {
			isa = XCConfigurationList;
			buildConfigurations = (
				B183A5931A8535D100C76870 /* Debug */,
				B183A5941A8535D100C76870 /* Release */,
			);
			defaultConfigurationIsVisible = 0;
			defaultConfigurationName = Release;
		};
		B18FF3A71A9FE25700C0C3B0 /* Build configuration list for PBXAggregateTarget "docs" */ = {
			isa = XCConfigurationList;
			buildConfigurations = (
				B18FF3A51A9FE25700C0C3B0 /* Debug */,
				B18FF3A61A9FE25700C0C3B0 /* Release */,
			);
			defaultConfigurationIsVisible = 0;
			defaultConfigurationName = Release;
		};
/* End XCConfigurationList section */
	};
	rootObject = 3FFF18351829DB1D00167070 /* Project object */;
}<|MERGE_RESOLUTION|>--- conflicted
+++ resolved
@@ -488,11 +488,6 @@
 		BCFF24BD1B0798D10044EC35 /* ORKResultPredicate.m in Sources */ = {isa = PBXBuildFile; fileRef = BCFF24BC1B0798D10044EC35 /* ORKResultPredicate.m */; };
 		CA8D0E921BC4360F00BED0F7 /* ORKWaitStepView.h in Headers */ = {isa = PBXBuildFile; fileRef = CA8D0E901BC4360F00BED0F7 /* ORKWaitStepView.h */; };
 		CA8D0E931BC4360F00BED0F7 /* ORKWaitStepView.m in Sources */ = {isa = PBXBuildFile; fileRef = CA8D0E911BC4360F00BED0F7 /* ORKWaitStepView.m */; };
-<<<<<<< HEAD
-=======
-		CAA870D01BCBF23700D0FC28 /* ORKPlacemark.h in Headers */ = {isa = PBXBuildFile; fileRef = CAA870CE1BCBF23700D0FC28 /* ORKPlacemark.h */; settings = {ATTRIBUTES = (Public, ); }; };
-		CAA870D11BCBF23700D0FC28 /* ORKPlacemark.m in Sources */ = {isa = PBXBuildFile; fileRef = CAA870CF1BCBF23700D0FC28 /* ORKPlacemark.m */; };
->>>>>>> ca2f7848
 		CB16A6F01BB0D0960043CDD8 /* ORKWaitStep.h in Headers */ = {isa = PBXBuildFile; fileRef = CB16A6EC1BB0D0960043CDD8 /* ORKWaitStep.h */; settings = {ATTRIBUTES = (Public, ); }; };
 		CB16A6F11BB0D0960043CDD8 /* ORKWaitStep.m in Sources */ = {isa = PBXBuildFile; fileRef = CB16A6ED1BB0D0960043CDD8 /* ORKWaitStep.m */; };
 		CB16A6F21BB0D0960043CDD8 /* ORKWaitStepViewController.h in Headers */ = {isa = PBXBuildFile; fileRef = CB16A6EE1BB0D0960043CDD8 /* ORKWaitStepViewController.h */; settings = {ATTRIBUTES = (Private, ); }; };
