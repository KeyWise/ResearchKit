// !$*UTF8*$!
{
	archiveVersion = 1;
	classes = {
	};
	objectVersion = 46;
	objects = {

/* Begin PBXAggregateTarget section */
		B18FF3A41A9FE25700C0C3B0 /* docs */ = {
			isa = PBXAggregateTarget;
			buildConfigurationList = B18FF3A71A9FE25700C0C3B0 /* Build configuration list for PBXAggregateTarget "docs" */;
			buildPhases = (
				B18FF3A81A9FE26300C0C3B0 /* ShellScript */,
			);
			dependencies = (
				B11DF3B11AA10795009E76D2 /* PBXTargetDependency */,
			);
			name = docs;
			productName = docs;
		};
/* End PBXAggregateTarget section */

/* Begin PBXBuildFile section */
		1412855C1AFBA2E2005F7EA0 /* ORKToneAudiometryInstructionStep.h in Headers */ = {isa = PBXBuildFile; fileRef = 1412855A1AFBA2E2005F7EA0 /* ORKToneAudiometryInstructionStep.h */; settings = {ATTRIBUTES = (Private, ); }; };
		1412855D1AFBA2E2005F7EA0 /* ORKToneAudiometryInstructionStep.m in Sources */ = {isa = PBXBuildFile; fileRef = 1412855B1AFBA2E2005F7EA0 /* ORKToneAudiometryInstructionStep.m */; };
		141285601AFBA391005F7EA0 /* ORKToneAudiometryInstructionStepViewController.h in Headers */ = {isa = PBXBuildFile; fileRef = 1412855E1AFBA391005F7EA0 /* ORKToneAudiometryInstructionStepViewController.h */; settings = {ATTRIBUTES = (Private, ); }; };
		141285611AFBA391005F7EA0 /* ORKToneAudiometryInstructionStepViewController.m in Sources */ = {isa = PBXBuildFile; fileRef = 1412855F1AFBA391005F7EA0 /* ORKToneAudiometryInstructionStepViewController.m */; };
		147503AF1AEE8071004B17F3 /* ORKAudioGenerator.h in Headers */ = {isa = PBXBuildFile; fileRef = 147503AD1AEE8071004B17F3 /* ORKAudioGenerator.h */; };
		147503B01AEE8071004B17F3 /* ORKAudioGenerator.m in Sources */ = {isa = PBXBuildFile; fileRef = 147503AE1AEE8071004B17F3 /* ORKAudioGenerator.m */; };
		147503B71AEE807C004B17F3 /* ORKToneAudiometryContentView.h in Headers */ = {isa = PBXBuildFile; fileRef = 147503B11AEE807C004B17F3 /* ORKToneAudiometryContentView.h */; };
		147503B81AEE807C004B17F3 /* ORKToneAudiometryContentView.m in Sources */ = {isa = PBXBuildFile; fileRef = 147503B21AEE807C004B17F3 /* ORKToneAudiometryContentView.m */; };
		147503B91AEE807C004B17F3 /* ORKToneAudiometryStep.h in Headers */ = {isa = PBXBuildFile; fileRef = 147503B31AEE807C004B17F3 /* ORKToneAudiometryStep.h */; settings = {ATTRIBUTES = (Private, ); }; };
		147503BA1AEE807C004B17F3 /* ORKToneAudiometryStep.m in Sources */ = {isa = PBXBuildFile; fileRef = 147503B41AEE807C004B17F3 /* ORKToneAudiometryStep.m */; };
		147503BB1AEE807C004B17F3 /* ORKToneAudiometryStepViewController.h in Headers */ = {isa = PBXBuildFile; fileRef = 147503B51AEE807C004B17F3 /* ORKToneAudiometryStepViewController.h */; settings = {ATTRIBUTES = (Private, ); }; };
		147503BC1AEE807C004B17F3 /* ORKToneAudiometryStepViewController.m in Sources */ = {isa = PBXBuildFile; fileRef = 147503B61AEE807C004B17F3 /* ORKToneAudiometryStepViewController.m */; };
		25ECC0951AFBD68300F3D63B /* ORKDeviceMotionReactionTimeStep.h in Headers */ = {isa = PBXBuildFile; fileRef = 25ECC0931AFBD68300F3D63B /* ORKDeviceMotionReactionTimeStep.h */; };
		25ECC0961AFBD68300F3D63B /* ORKDeviceMotionReactionTimeStep.m in Sources */ = {isa = PBXBuildFile; fileRef = 25ECC0941AFBD68300F3D63B /* ORKDeviceMotionReactionTimeStep.m */; };
		25ECC09B1AFBD8B300F3D63B /* ORKDeviceMotionReactionTimeViewController.h in Headers */ = {isa = PBXBuildFile; fileRef = 25ECC0991AFBD8B300F3D63B /* ORKDeviceMotionReactionTimeViewController.h */; };
		25ECC09C1AFBD8B300F3D63B /* ORKDeviceMotionReactionTimeViewController.m in Sources */ = {isa = PBXBuildFile; fileRef = 25ECC09A1AFBD8B300F3D63B /* ORKDeviceMotionReactionTimeViewController.m */; };
		25ECC09F1AFBD92D00F3D63B /* ORKDeviceMotionReactionTimeContentView.h in Headers */ = {isa = PBXBuildFile; fileRef = 25ECC09D1AFBD92D00F3D63B /* ORKDeviceMotionReactionTimeContentView.h */; };
		25ECC0A01AFBD92D00F3D63B /* ORKDeviceMotionReactionTimeContentView.m in Sources */ = {isa = PBXBuildFile; fileRef = 25ECC09E1AFBD92D00F3D63B /* ORKDeviceMotionReactionTimeContentView.m */; };
		25ECC0A31AFBDD2700F3D63B /* ORKDeviceMotionReactionTimeStimulusView.h in Headers */ = {isa = PBXBuildFile; fileRef = 25ECC0A11AFBDD2700F3D63B /* ORKDeviceMotionReactionTimeStimulusView.h */; };
		25ECC0A41AFBDD2700F3D63B /* ORKDeviceMotionReactionTimeStimulusView.m in Sources */ = {isa = PBXBuildFile; fileRef = 25ECC0A21AFBDD2700F3D63B /* ORKDeviceMotionReactionTimeStimulusView.m */; };
		2EBFE11D1AE1B32D00CB8254 /* ORKUIViewAccessibilityTests.m in Sources */ = {isa = PBXBuildFile; fileRef = 2EBFE11C1AE1B32D00CB8254 /* ORKUIViewAccessibilityTests.m */; };
		2EBFE1201AE1B74100CB8254 /* ORKVoiceEngineTests.m in Sources */ = {isa = PBXBuildFile; fileRef = 2EBFE11F1AE1B74100CB8254 /* ORKVoiceEngineTests.m */; };
		618DA04E1A93D0D600E63AA8 /* ORKAccessibility.h in Headers */ = {isa = PBXBuildFile; fileRef = 618DA0481A93D0D600E63AA8 /* ORKAccessibility.h */; };
		618DA0501A93D0D600E63AA8 /* ORKAccessibilityFunctions.h in Headers */ = {isa = PBXBuildFile; fileRef = 618DA0491A93D0D600E63AA8 /* ORKAccessibilityFunctions.h */; };
		618DA0521A93D0D600E63AA8 /* ORKAccessibilityFunctions.m in Sources */ = {isa = PBXBuildFile; fileRef = 618DA04A1A93D0D600E63AA8 /* ORKAccessibilityFunctions.m */; };
		618DA0541A93D0D600E63AA8 /* UIView+ORKAccessibility.h in Headers */ = {isa = PBXBuildFile; fileRef = 618DA04B1A93D0D600E63AA8 /* UIView+ORKAccessibility.h */; };
		618DA0561A93D0D600E63AA8 /* UIView+ORKAccessibility.m in Sources */ = {isa = PBXBuildFile; fileRef = 618DA04C1A93D0D600E63AA8 /* UIView+ORKAccessibility.m */; };
		861D11A91AA691BB003C98A7 /* ORKScaleSliderView.h in Headers */ = {isa = PBXBuildFile; fileRef = 861D11A71AA691BB003C98A7 /* ORKScaleSliderView.h */; };
		861D11AA1AA691BB003C98A7 /* ORKScaleSliderView.m in Sources */ = {isa = PBXBuildFile; fileRef = 861D11A81AA691BB003C98A7 /* ORKScaleSliderView.m */; };
		861D11AD1AA7951F003C98A7 /* ORKChoiceAnswerFormatHelper.h in Headers */ = {isa = PBXBuildFile; fileRef = 861D11AB1AA7951F003C98A7 /* ORKChoiceAnswerFormatHelper.h */; };
		861D11AE1AA7951F003C98A7 /* ORKChoiceAnswerFormatHelper.m in Sources */ = {isa = PBXBuildFile; fileRef = 861D11AC1AA7951F003C98A7 /* ORKChoiceAnswerFormatHelper.m */; };
		861D11B51AA7D073003C98A7 /* ORKTextChoiceCellGroup.h in Headers */ = {isa = PBXBuildFile; fileRef = 861D11B31AA7D073003C98A7 /* ORKTextChoiceCellGroup.h */; };
		861D11B61AA7D073003C98A7 /* ORKTextChoiceCellGroup.m in Sources */ = {isa = PBXBuildFile; fileRef = 861D11B41AA7D073003C98A7 /* ORKTextChoiceCellGroup.m */; };
		865EA1621AB8DF750037C68E /* ORKDateTimePicker.h in Headers */ = {isa = PBXBuildFile; fileRef = 865EA1601AB8DF750037C68E /* ORKDateTimePicker.h */; };
		865EA1631AB8DF750037C68E /* ORKDateTimePicker.m in Sources */ = {isa = PBXBuildFile; fileRef = 865EA1611AB8DF750037C68E /* ORKDateTimePicker.m */; };
		865EA1681ABA1AA10037C68E /* ORKPicker.h in Headers */ = {isa = PBXBuildFile; fileRef = 865EA1661ABA1AA10037C68E /* ORKPicker.h */; };
		865EA1691ABA1AA10037C68E /* ORKPicker.m in Sources */ = {isa = PBXBuildFile; fileRef = 865EA1671ABA1AA10037C68E /* ORKPicker.m */; };
		865EA16C1ABA1BE20037C68E /* ORKSurveyAnswerCellForPicker.h in Headers */ = {isa = PBXBuildFile; fileRef = 865EA16A1ABA1BE20037C68E /* ORKSurveyAnswerCellForPicker.h */; };
		865EA16D1ABA1BE20037C68E /* ORKSurveyAnswerCellForPicker.m in Sources */ = {isa = PBXBuildFile; fileRef = 865EA16B1ABA1BE20037C68E /* ORKSurveyAnswerCellForPicker.m */; };
		866F86011A96CBF3007B282C /* ORKSurveyAnswerCell.m in Sources */ = {isa = PBXBuildFile; fileRef = 866F86001A96CBF3007B282C /* ORKSurveyAnswerCell.m */; };
		86AD910A1AB7AD1E00361FEB /* ORKNavigationContainerView.h in Headers */ = {isa = PBXBuildFile; fileRef = 86AD91081AB7AD1E00361FEB /* ORKNavigationContainerView.h */; };
		86AD910B1AB7AD1E00361FEB /* ORKNavigationContainerView.m in Sources */ = {isa = PBXBuildFile; fileRef = 86AD91091AB7AD1E00361FEB /* ORKNavigationContainerView.m */; };
		86AD910D1AB7AE4100361FEB /* ORKNavigationContainerView_Internal.h in Headers */ = {isa = PBXBuildFile; fileRef = 86AD910C1AB7AE4100361FEB /* ORKNavigationContainerView_Internal.h */; };
		86AD91101AB7B8A600361FEB /* ORKActiveStepView.h in Headers */ = {isa = PBXBuildFile; fileRef = 86AD910E1AB7B8A600361FEB /* ORKActiveStepView.h */; };
		86AD91111AB7B8A600361FEB /* ORKActiveStepView.m in Sources */ = {isa = PBXBuildFile; fileRef = 86AD910F1AB7B8A600361FEB /* ORKActiveStepView.m */; };
		86AD91141AB7B97E00361FEB /* ORKQuestionStepView.h in Headers */ = {isa = PBXBuildFile; fileRef = 86AD91121AB7B97E00361FEB /* ORKQuestionStepView.h */; };
		86AD91151AB7B97E00361FEB /* ORKQuestionStepView.m in Sources */ = {isa = PBXBuildFile; fileRef = 86AD91131AB7B97E00361FEB /* ORKQuestionStepView.m */; };
		86B781BB1AA668ED00688151 /* ORKTimeIntervalPicker.h in Headers */ = {isa = PBXBuildFile; fileRef = 86B781B71AA668ED00688151 /* ORKTimeIntervalPicker.h */; };
		86B781BC1AA668ED00688151 /* ORKTimeIntervalPicker.m in Sources */ = {isa = PBXBuildFile; fileRef = 86B781B81AA668ED00688151 /* ORKTimeIntervalPicker.m */; };
		86B781BD1AA668ED00688151 /* ORKValuePicker.h in Headers */ = {isa = PBXBuildFile; fileRef = 86B781B91AA668ED00688151 /* ORKValuePicker.h */; };
		86B781BE1AA668ED00688151 /* ORKValuePicker.m in Sources */ = {isa = PBXBuildFile; fileRef = 86B781BA1AA668ED00688151 /* ORKValuePicker.m */; };
		86B89ABB1AB3BECC001626A4 /* ORKStepHeaderView.h in Headers */ = {isa = PBXBuildFile; fileRef = 86B89AB91AB3BECC001626A4 /* ORKStepHeaderView.h */; };
		86B89ABC1AB3BECC001626A4 /* ORKStepHeaderView.m in Sources */ = {isa = PBXBuildFile; fileRef = 86B89ABA1AB3BECC001626A4 /* ORKStepHeaderView.m */; };
		86B89ABE1AB3BFDB001626A4 /* ORKStepHeaderView_Internal.h in Headers */ = {isa = PBXBuildFile; fileRef = 86B89ABD1AB3BFDB001626A4 /* ORKStepHeaderView_Internal.h */; };
		86C40C121A8D7C5C00081FAC /* ORKActiveStepQuantityView.h in Headers */ = {isa = PBXBuildFile; fileRef = 86C40AFA1A8D7C5B00081FAC /* ORKActiveStepQuantityView.h */; };
		86C40C141A8D7C5C00081FAC /* ORKActiveStepQuantityView.m in Sources */ = {isa = PBXBuildFile; fileRef = 86C40AFB1A8D7C5B00081FAC /* ORKActiveStepQuantityView.m */; };
		86C40C161A8D7C5C00081FAC /* ORKAudioContentView.h in Headers */ = {isa = PBXBuildFile; fileRef = 86C40AFC1A8D7C5B00081FAC /* ORKAudioContentView.h */; };
		86C40C181A8D7C5C00081FAC /* ORKAudioContentView.m in Sources */ = {isa = PBXBuildFile; fileRef = 86C40AFD1A8D7C5B00081FAC /* ORKAudioContentView.m */; };
		86C40C1A1A8D7C5C00081FAC /* ORKAudioStep.h in Headers */ = {isa = PBXBuildFile; fileRef = 86C40AFE1A8D7C5B00081FAC /* ORKAudioStep.h */; settings = {ATTRIBUTES = (Private, ); }; };
		86C40C1C1A8D7C5C00081FAC /* ORKAudioStep.m in Sources */ = {isa = PBXBuildFile; fileRef = 86C40AFF1A8D7C5B00081FAC /* ORKAudioStep.m */; };
		86C40C1E1A8D7C5C00081FAC /* ORKAudioStepViewController.h in Headers */ = {isa = PBXBuildFile; fileRef = 86C40B001A8D7C5B00081FAC /* ORKAudioStepViewController.h */; settings = {ATTRIBUTES = (Private, ); }; };
		86C40C201A8D7C5C00081FAC /* ORKAudioStepViewController.m in Sources */ = {isa = PBXBuildFile; fileRef = 86C40B011A8D7C5B00081FAC /* ORKAudioStepViewController.m */; };
		86C40C221A8D7C5C00081FAC /* ORKCountdownStep.h in Headers */ = {isa = PBXBuildFile; fileRef = 86C40B021A8D7C5B00081FAC /* ORKCountdownStep.h */; settings = {ATTRIBUTES = (Private, ); }; };
		86C40C241A8D7C5C00081FAC /* ORKCountdownStep.m in Sources */ = {isa = PBXBuildFile; fileRef = 86C40B031A8D7C5B00081FAC /* ORKCountdownStep.m */; };
		86C40C261A8D7C5C00081FAC /* ORKCountdownStepViewController.h in Headers */ = {isa = PBXBuildFile; fileRef = 86C40B041A8D7C5B00081FAC /* ORKCountdownStepViewController.h */; settings = {ATTRIBUTES = (Private, ); }; };
		86C40C281A8D7C5C00081FAC /* ORKCountdownStepViewController.m in Sources */ = {isa = PBXBuildFile; fileRef = 86C40B051A8D7C5B00081FAC /* ORKCountdownStepViewController.m */; };
		86C40C2A1A8D7C5C00081FAC /* ORKFitnessContentView.h in Headers */ = {isa = PBXBuildFile; fileRef = 86C40B061A8D7C5B00081FAC /* ORKFitnessContentView.h */; };
		86C40C2C1A8D7C5C00081FAC /* ORKFitnessContentView.m in Sources */ = {isa = PBXBuildFile; fileRef = 86C40B071A8D7C5B00081FAC /* ORKFitnessContentView.m */; };
		86C40C2E1A8D7C5C00081FAC /* ORKFitnessStep.h in Headers */ = {isa = PBXBuildFile; fileRef = 86C40B081A8D7C5B00081FAC /* ORKFitnessStep.h */; settings = {ATTRIBUTES = (Private, ); }; };
		86C40C301A8D7C5C00081FAC /* ORKFitnessStep.m in Sources */ = {isa = PBXBuildFile; fileRef = 86C40B091A8D7C5B00081FAC /* ORKFitnessStep.m */; };
		86C40C321A8D7C5C00081FAC /* ORKFitnessStepViewController.h in Headers */ = {isa = PBXBuildFile; fileRef = 86C40B0A1A8D7C5B00081FAC /* ORKFitnessStepViewController.h */; settings = {ATTRIBUTES = (Private, ); }; };
		86C40C341A8D7C5C00081FAC /* ORKFitnessStepViewController.m in Sources */ = {isa = PBXBuildFile; fileRef = 86C40B0B1A8D7C5B00081FAC /* ORKFitnessStepViewController.m */; };
		86C40C361A8D7C5C00081FAC /* ORKSpatialSpanGame.h in Headers */ = {isa = PBXBuildFile; fileRef = 86C40B0C1A8D7C5B00081FAC /* ORKSpatialSpanGame.h */; };
		86C40C381A8D7C5C00081FAC /* ORKSpatialSpanGame.m in Sources */ = {isa = PBXBuildFile; fileRef = 86C40B0D1A8D7C5B00081FAC /* ORKSpatialSpanGame.m */; };
		86C40C3A1A8D7C5C00081FAC /* ORKSpatialSpanGameState.h in Headers */ = {isa = PBXBuildFile; fileRef = 86C40B0E1A8D7C5B00081FAC /* ORKSpatialSpanGameState.h */; };
		86C40C3C1A8D7C5C00081FAC /* ORKSpatialSpanGameState.m in Sources */ = {isa = PBXBuildFile; fileRef = 86C40B0F1A8D7C5B00081FAC /* ORKSpatialSpanGameState.m */; };
		86C40C3E1A8D7C5C00081FAC /* ORKSpatialSpanMemoryContentView.h in Headers */ = {isa = PBXBuildFile; fileRef = 86C40B101A8D7C5B00081FAC /* ORKSpatialSpanMemoryContentView.h */; };
		86C40C401A8D7C5C00081FAC /* ORKSpatialSpanMemoryContentView.m in Sources */ = {isa = PBXBuildFile; fileRef = 86C40B111A8D7C5B00081FAC /* ORKSpatialSpanMemoryContentView.m */; };
		86C40C421A8D7C5C00081FAC /* ORKSpatialSpanMemoryStep.h in Headers */ = {isa = PBXBuildFile; fileRef = 86C40B121A8D7C5B00081FAC /* ORKSpatialSpanMemoryStep.h */; settings = {ATTRIBUTES = (Private, ); }; };
		86C40C441A8D7C5C00081FAC /* ORKSpatialSpanMemoryStep.m in Sources */ = {isa = PBXBuildFile; fileRef = 86C40B131A8D7C5B00081FAC /* ORKSpatialSpanMemoryStep.m */; };
		86C40C461A8D7C5C00081FAC /* ORKSpatialSpanMemoryStepViewController.h in Headers */ = {isa = PBXBuildFile; fileRef = 86C40B141A8D7C5B00081FAC /* ORKSpatialSpanMemoryStepViewController.h */; settings = {ATTRIBUTES = (Private, ); }; };
		86C40C481A8D7C5C00081FAC /* ORKSpatialSpanMemoryStepViewController.m in Sources */ = {isa = PBXBuildFile; fileRef = 86C40B151A8D7C5B00081FAC /* ORKSpatialSpanMemoryStepViewController.m */; };
		86C40C4A1A8D7C5C00081FAC /* ORKSpatialSpanTargetView.h in Headers */ = {isa = PBXBuildFile; fileRef = 86C40B161A8D7C5B00081FAC /* ORKSpatialSpanTargetView.h */; };
		86C40C4C1A8D7C5C00081FAC /* ORKSpatialSpanTargetView.m in Sources */ = {isa = PBXBuildFile; fileRef = 86C40B171A8D7C5B00081FAC /* ORKSpatialSpanTargetView.m */; };
		86C40C4E1A8D7C5C00081FAC /* ORKTappingContentView.h in Headers */ = {isa = PBXBuildFile; fileRef = 86C40B181A8D7C5B00081FAC /* ORKTappingContentView.h */; };
		86C40C501A8D7C5C00081FAC /* ORKTappingContentView.m in Sources */ = {isa = PBXBuildFile; fileRef = 86C40B191A8D7C5B00081FAC /* ORKTappingContentView.m */; };
		86C40C521A8D7C5C00081FAC /* ORKTappingIntervalStep.h in Headers */ = {isa = PBXBuildFile; fileRef = 86C40B1A1A8D7C5B00081FAC /* ORKTappingIntervalStep.h */; settings = {ATTRIBUTES = (Private, ); }; };
		86C40C541A8D7C5C00081FAC /* ORKTappingIntervalStep.m in Sources */ = {isa = PBXBuildFile; fileRef = 86C40B1B1A8D7C5B00081FAC /* ORKTappingIntervalStep.m */; };
		86C40C561A8D7C5C00081FAC /* ORKTappingIntervalStepViewController.h in Headers */ = {isa = PBXBuildFile; fileRef = 86C40B1C1A8D7C5B00081FAC /* ORKTappingIntervalStepViewController.h */; settings = {ATTRIBUTES = (Private, ); }; };
		86C40C581A8D7C5C00081FAC /* ORKTappingIntervalStepViewController.m in Sources */ = {isa = PBXBuildFile; fileRef = 86C40B1D1A8D7C5B00081FAC /* ORKTappingIntervalStepViewController.m */; };
		86C40C5A1A8D7C5C00081FAC /* ORKWalkingTaskStep.h in Headers */ = {isa = PBXBuildFile; fileRef = 86C40B1E1A8D7C5B00081FAC /* ORKWalkingTaskStep.h */; settings = {ATTRIBUTES = (Private, ); }; };
		86C40C5C1A8D7C5C00081FAC /* ORKWalkingTaskStep.m in Sources */ = {isa = PBXBuildFile; fileRef = 86C40B1F1A8D7C5B00081FAC /* ORKWalkingTaskStep.m */; };
		86C40C5E1A8D7C5C00081FAC /* ORKWalkingTaskStepViewController.h in Headers */ = {isa = PBXBuildFile; fileRef = 86C40B201A8D7C5B00081FAC /* ORKWalkingTaskStepViewController.h */; settings = {ATTRIBUTES = (Private, ); }; };
		86C40C601A8D7C5C00081FAC /* ORKWalkingTaskStepViewController.m in Sources */ = {isa = PBXBuildFile; fileRef = 86C40B211A8D7C5B00081FAC /* ORKWalkingTaskStepViewController.m */; };
		86C40C621A8D7C5C00081FAC /* CLLocation+ORKJSONDictionary.h in Headers */ = {isa = PBXBuildFile; fileRef = 86C40B221A8D7C5B00081FAC /* CLLocation+ORKJSONDictionary.h */; };
		86C40C641A8D7C5C00081FAC /* CLLocation+ORKJSONDictionary.m in Sources */ = {isa = PBXBuildFile; fileRef = 86C40B231A8D7C5B00081FAC /* CLLocation+ORKJSONDictionary.m */; };
		86C40C661A8D7C5C00081FAC /* CMAccelerometerData+ORKJSONDictionary.h in Headers */ = {isa = PBXBuildFile; fileRef = 86C40B241A8D7C5B00081FAC /* CMAccelerometerData+ORKJSONDictionary.h */; };
		86C40C681A8D7C5C00081FAC /* CMAccelerometerData+ORKJSONDictionary.m in Sources */ = {isa = PBXBuildFile; fileRef = 86C40B251A8D7C5B00081FAC /* CMAccelerometerData+ORKJSONDictionary.m */; };
		86C40C6A1A8D7C5C00081FAC /* CMDeviceMotion+ORKJSONDictionary.h in Headers */ = {isa = PBXBuildFile; fileRef = 86C40B261A8D7C5B00081FAC /* CMDeviceMotion+ORKJSONDictionary.h */; };
		86C40C6C1A8D7C5C00081FAC /* CMDeviceMotion+ORKJSONDictionary.m in Sources */ = {isa = PBXBuildFile; fileRef = 86C40B271A8D7C5B00081FAC /* CMDeviceMotion+ORKJSONDictionary.m */; };
		86C40C6E1A8D7C5C00081FAC /* CMMotionActivity+ORKJSONDictionary.h in Headers */ = {isa = PBXBuildFile; fileRef = 86C40B281A8D7C5B00081FAC /* CMMotionActivity+ORKJSONDictionary.h */; };
		86C40C701A8D7C5C00081FAC /* CMMotionActivity+ORKJSONDictionary.m in Sources */ = {isa = PBXBuildFile; fileRef = 86C40B291A8D7C5B00081FAC /* CMMotionActivity+ORKJSONDictionary.m */; };
		86C40C721A8D7C5C00081FAC /* CMPedometerData+ORKJSONDictionary.h in Headers */ = {isa = PBXBuildFile; fileRef = 86C40B2A1A8D7C5B00081FAC /* CMPedometerData+ORKJSONDictionary.h */; };
		86C40C741A8D7C5C00081FAC /* CMPedometerData+ORKJSONDictionary.m in Sources */ = {isa = PBXBuildFile; fileRef = 86C40B2B1A8D7C5B00081FAC /* CMPedometerData+ORKJSONDictionary.m */; };
		86C40C761A8D7C5C00081FAC /* HKSample+ORKJSONDictionary.h in Headers */ = {isa = PBXBuildFile; fileRef = 86C40B2C1A8D7C5B00081FAC /* HKSample+ORKJSONDictionary.h */; };
		86C40C781A8D7C5C00081FAC /* HKSample+ORKJSONDictionary.m in Sources */ = {isa = PBXBuildFile; fileRef = 86C40B2D1A8D7C5B00081FAC /* HKSample+ORKJSONDictionary.m */; };
		86C40C7A1A8D7C5C00081FAC /* ORKAccelerometerRecorder.h in Headers */ = {isa = PBXBuildFile; fileRef = 86C40B2E1A8D7C5B00081FAC /* ORKAccelerometerRecorder.h */; };
		86C40C7C1A8D7C5C00081FAC /* ORKAccelerometerRecorder.m in Sources */ = {isa = PBXBuildFile; fileRef = 86C40B2F1A8D7C5B00081FAC /* ORKAccelerometerRecorder.m */; };
		86C40C7E1A8D7C5C00081FAC /* ORKActiveStep.h in Headers */ = {isa = PBXBuildFile; fileRef = 86C40B301A8D7C5B00081FAC /* ORKActiveStep.h */; settings = {ATTRIBUTES = (Public, ); }; };
		86C40C801A8D7C5C00081FAC /* ORKActiveStep.m in Sources */ = {isa = PBXBuildFile; fileRef = 86C40B311A8D7C5B00081FAC /* ORKActiveStep.m */; };
		86C40C821A8D7C5C00081FAC /* ORKActiveStep_Internal.h in Headers */ = {isa = PBXBuildFile; fileRef = 86C40B321A8D7C5B00081FAC /* ORKActiveStep_Internal.h */; };
		86C40C841A8D7C5C00081FAC /* ORKActiveStepTimer.h in Headers */ = {isa = PBXBuildFile; fileRef = 86C40B331A8D7C5B00081FAC /* ORKActiveStepTimer.h */; };
		86C40C861A8D7C5C00081FAC /* ORKActiveStepTimer.m in Sources */ = {isa = PBXBuildFile; fileRef = 86C40B341A8D7C5B00081FAC /* ORKActiveStepTimer.m */; };
		86C40C881A8D7C5C00081FAC /* ORKActiveStepTimerView.h in Headers */ = {isa = PBXBuildFile; fileRef = 86C40B351A8D7C5B00081FAC /* ORKActiveStepTimerView.h */; };
		86C40C8A1A8D7C5C00081FAC /* ORKActiveStepTimerView.m in Sources */ = {isa = PBXBuildFile; fileRef = 86C40B361A8D7C5B00081FAC /* ORKActiveStepTimerView.m */; };
		86C40C8C1A8D7C5C00081FAC /* ORKActiveStepViewController.h in Headers */ = {isa = PBXBuildFile; fileRef = 86C40B371A8D7C5B00081FAC /* ORKActiveStepViewController.h */; settings = {ATTRIBUTES = (Public, ); }; };
		86C40C8E1A8D7C5C00081FAC /* ORKActiveStepViewController.m in Sources */ = {isa = PBXBuildFile; fileRef = 86C40B381A8D7C5B00081FAC /* ORKActiveStepViewController.m */; };
		86C40C901A8D7C5C00081FAC /* ORKActiveStepViewController_Internal.h in Headers */ = {isa = PBXBuildFile; fileRef = 86C40B391A8D7C5B00081FAC /* ORKActiveStepViewController_Internal.h */; };
		86C40C921A8D7C5C00081FAC /* ORKAudioRecorder.h in Headers */ = {isa = PBXBuildFile; fileRef = 86C40B3A1A8D7C5B00081FAC /* ORKAudioRecorder.h */; };
		86C40C941A8D7C5C00081FAC /* ORKAudioRecorder.m in Sources */ = {isa = PBXBuildFile; fileRef = 86C40B3B1A8D7C5B00081FAC /* ORKAudioRecorder.m */; };
		86C40C961A8D7C5C00081FAC /* ORKDataLogger.h in Headers */ = {isa = PBXBuildFile; fileRef = 86C40B3C1A8D7C5B00081FAC /* ORKDataLogger.h */; settings = {ATTRIBUTES = (Private, ); }; };
		86C40C981A8D7C5C00081FAC /* ORKDataLogger.m in Sources */ = {isa = PBXBuildFile; fileRef = 86C40B3D1A8D7C5B00081FAC /* ORKDataLogger.m */; };
		86C40C9A1A8D7C5C00081FAC /* ORKDataLogger_Private.h in Headers */ = {isa = PBXBuildFile; fileRef = 86C40B3E1A8D7C5B00081FAC /* ORKDataLogger_Private.h */; };
		86C40C9C1A8D7C5C00081FAC /* ORKDeviceMotionRecorder.h in Headers */ = {isa = PBXBuildFile; fileRef = 86C40B3F1A8D7C5B00081FAC /* ORKDeviceMotionRecorder.h */; };
		86C40C9E1A8D7C5C00081FAC /* ORKDeviceMotionRecorder.m in Sources */ = {isa = PBXBuildFile; fileRef = 86C40B401A8D7C5B00081FAC /* ORKDeviceMotionRecorder.m */; };
		86C40CA01A8D7C5C00081FAC /* ORKHealthQuantityTypeRecorder.h in Headers */ = {isa = PBXBuildFile; fileRef = 86C40B411A8D7C5B00081FAC /* ORKHealthQuantityTypeRecorder.h */; };
		86C40CA21A8D7C5C00081FAC /* ORKHealthQuantityTypeRecorder.m in Sources */ = {isa = PBXBuildFile; fileRef = 86C40B421A8D7C5B00081FAC /* ORKHealthQuantityTypeRecorder.m */; };
		86C40CA41A8D7C5C00081FAC /* ORKLocationRecorder.h in Headers */ = {isa = PBXBuildFile; fileRef = 86C40B431A8D7C5B00081FAC /* ORKLocationRecorder.h */; };
		86C40CA61A8D7C5C00081FAC /* ORKLocationRecorder.m in Sources */ = {isa = PBXBuildFile; fileRef = 86C40B441A8D7C5B00081FAC /* ORKLocationRecorder.m */; };
		86C40CA81A8D7C5C00081FAC /* ORKPedometerRecorder.h in Headers */ = {isa = PBXBuildFile; fileRef = 86C40B451A8D7C5B00081FAC /* ORKPedometerRecorder.h */; };
		86C40CAA1A8D7C5C00081FAC /* ORKPedometerRecorder.m in Sources */ = {isa = PBXBuildFile; fileRef = 86C40B461A8D7C5B00081FAC /* ORKPedometerRecorder.m */; };
		86C40CAC1A8D7C5C00081FAC /* ORKRecorder.h in Headers */ = {isa = PBXBuildFile; fileRef = 86C40B471A8D7C5B00081FAC /* ORKRecorder.h */; settings = {ATTRIBUTES = (Public, ); }; };
		86C40CAE1A8D7C5C00081FAC /* ORKRecorder.m in Sources */ = {isa = PBXBuildFile; fileRef = 86C40B481A8D7C5B00081FAC /* ORKRecorder.m */; };
		86C40CB01A8D7C5C00081FAC /* ORKRecorder_Internal.h in Headers */ = {isa = PBXBuildFile; fileRef = 86C40B491A8D7C5B00081FAC /* ORKRecorder_Internal.h */; };
		86C40CB21A8D7C5C00081FAC /* ORKRecorder_Private.h in Headers */ = {isa = PBXBuildFile; fileRef = 86C40B4A1A8D7C5B00081FAC /* ORKRecorder_Private.h */; settings = {ATTRIBUTES = (Private, ); }; };
		86C40CB41A8D7C5C00081FAC /* ORKTouchRecorder.h in Headers */ = {isa = PBXBuildFile; fileRef = 86C40B4B1A8D7C5B00081FAC /* ORKTouchRecorder.h */; };
		86C40CB61A8D7C5C00081FAC /* ORKTouchRecorder.m in Sources */ = {isa = PBXBuildFile; fileRef = 86C40B4C1A8D7C5B00081FAC /* ORKTouchRecorder.m */; };
		86C40CB81A8D7C5C00081FAC /* ORKVoiceEngine.h in Headers */ = {isa = PBXBuildFile; fileRef = 86C40B4D1A8D7C5B00081FAC /* ORKVoiceEngine.h */; };
		86C40CBA1A8D7C5C00081FAC /* ORKVoiceEngine.m in Sources */ = {isa = PBXBuildFile; fileRef = 86C40B4E1A8D7C5B00081FAC /* ORKVoiceEngine.m */; };
		86C40CBC1A8D7C5C00081FAC /* UITouch+ORKJSONDictionary.h in Headers */ = {isa = PBXBuildFile; fileRef = 86C40B4F1A8D7C5B00081FAC /* UITouch+ORKJSONDictionary.h */; };
		86C40CBE1A8D7C5C00081FAC /* UITouch+ORKJSONDictionary.m in Sources */ = {isa = PBXBuildFile; fileRef = 86C40B501A8D7C5B00081FAC /* UITouch+ORKJSONDictionary.m */; };
		86C40CC01A8D7C5C00081FAC /* ORKCompletionStep.h in Headers */ = {isa = PBXBuildFile; fileRef = 86C40B521A8D7C5B00081FAC /* ORKCompletionStep.h */; settings = {ATTRIBUTES = (Private, ); }; };
		86C40CC21A8D7C5C00081FAC /* ORKCompletionStep.m in Sources */ = {isa = PBXBuildFile; fileRef = 86C40B531A8D7C5B00081FAC /* ORKCompletionStep.m */; };
		86C40CC41A8D7C5C00081FAC /* ORKCompletionStepViewController.h in Headers */ = {isa = PBXBuildFile; fileRef = 86C40B541A8D7C5B00081FAC /* ORKCompletionStepViewController.h */; settings = {ATTRIBUTES = (Private, ); }; };
		86C40CC61A8D7C5C00081FAC /* ORKCompletionStepViewController.m in Sources */ = {isa = PBXBuildFile; fileRef = 86C40B551A8D7C5B00081FAC /* ORKCompletionStepViewController.m */; };
		86C40CC81A8D7C5C00081FAC /* ORKFormItemCell.h in Headers */ = {isa = PBXBuildFile; fileRef = 86C40B561A8D7C5B00081FAC /* ORKFormItemCell.h */; };
		86C40CCA1A8D7C5C00081FAC /* ORKFormItemCell.m in Sources */ = {isa = PBXBuildFile; fileRef = 86C40B571A8D7C5B00081FAC /* ORKFormItemCell.m */; };
		86C40CCC1A8D7C5C00081FAC /* ORKImageSelectionView.h in Headers */ = {isa = PBXBuildFile; fileRef = 86C40B581A8D7C5B00081FAC /* ORKImageSelectionView.h */; };
		86C40CCE1A8D7C5C00081FAC /* ORKImageSelectionView.m in Sources */ = {isa = PBXBuildFile; fileRef = 86C40B591A8D7C5B00081FAC /* ORKImageSelectionView.m */; };
		86C40CD01A8D7C5C00081FAC /* ORKInstructionStepView.h in Headers */ = {isa = PBXBuildFile; fileRef = 86C40B5A1A8D7C5B00081FAC /* ORKInstructionStepView.h */; };
		86C40CD21A8D7C5C00081FAC /* ORKInstructionStepView.m in Sources */ = {isa = PBXBuildFile; fileRef = 86C40B5B1A8D7C5B00081FAC /* ORKInstructionStepView.m */; };
		86C40CD41A8D7C5C00081FAC /* ORKTableContainerView.h in Headers */ = {isa = PBXBuildFile; fileRef = 86C40B5C1A8D7C5B00081FAC /* ORKTableContainerView.h */; };
		86C40CD61A8D7C5C00081FAC /* ORKTableContainerView.m in Sources */ = {isa = PBXBuildFile; fileRef = 86C40B5D1A8D7C5B00081FAC /* ORKTableContainerView.m */; };
		86C40CD81A8D7C5C00081FAC /* ORKTextFieldView.h in Headers */ = {isa = PBXBuildFile; fileRef = 86C40B5E1A8D7C5B00081FAC /* ORKTextFieldView.h */; };
		86C40CDA1A8D7C5C00081FAC /* ORKTextFieldView.m in Sources */ = {isa = PBXBuildFile; fileRef = 86C40B5F1A8D7C5B00081FAC /* ORKTextFieldView.m */; };
		86C40CDC1A8D7C5C00081FAC /* ORKTintedImageView.h in Headers */ = {isa = PBXBuildFile; fileRef = 86C40B601A8D7C5B00081FAC /* ORKTintedImageView.h */; };
		86C40CDE1A8D7C5C00081FAC /* ORKTintedImageView.m in Sources */ = {isa = PBXBuildFile; fileRef = 86C40B611A8D7C5B00081FAC /* ORKTintedImageView.m */; };
		86C40CE41A8D7C5C00081FAC /* ORKAnswerFormat.h in Headers */ = {isa = PBXBuildFile; fileRef = 86C40B641A8D7C5B00081FAC /* ORKAnswerFormat.h */; settings = {ATTRIBUTES = (Public, ); }; };
		86C40CE61A8D7C5C00081FAC /* ORKAnswerFormat.m in Sources */ = {isa = PBXBuildFile; fileRef = 86C40B651A8D7C5B00081FAC /* ORKAnswerFormat.m */; };
		86C40CE81A8D7C5C00081FAC /* ORKAnswerFormat_Internal.h in Headers */ = {isa = PBXBuildFile; fileRef = 86C40B661A8D7C5B00081FAC /* ORKAnswerFormat_Internal.h */; };
		86C40CEA1A8D7C5C00081FAC /* ORKAnswerTextField.h in Headers */ = {isa = PBXBuildFile; fileRef = 86C40B671A8D7C5B00081FAC /* ORKAnswerTextField.h */; };
		86C40CEC1A8D7C5C00081FAC /* ORKAnswerTextField.m in Sources */ = {isa = PBXBuildFile; fileRef = 86C40B681A8D7C5B00081FAC /* ORKAnswerTextField.m */; };
		86C40CEE1A8D7C5C00081FAC /* ORKAnswerTextView.h in Headers */ = {isa = PBXBuildFile; fileRef = 86C40B691A8D7C5B00081FAC /* ORKAnswerTextView.h */; };
		86C40CF01A8D7C5C00081FAC /* ORKAnswerTextView.m in Sources */ = {isa = PBXBuildFile; fileRef = 86C40B6A1A8D7C5B00081FAC /* ORKAnswerTextView.m */; };
		86C40CF21A8D7C5C00081FAC /* ORKBodyLabel.h in Headers */ = {isa = PBXBuildFile; fileRef = 86C40B6B1A8D7C5B00081FAC /* ORKBodyLabel.h */; };
		86C40CF41A8D7C5C00081FAC /* ORKBodyLabel.m in Sources */ = {isa = PBXBuildFile; fileRef = 86C40B6C1A8D7C5B00081FAC /* ORKBodyLabel.m */; };
		86C40CF61A8D7C5C00081FAC /* ORKBorderedButton.h in Headers */ = {isa = PBXBuildFile; fileRef = 86C40B6D1A8D7C5B00081FAC /* ORKBorderedButton.h */; };
		86C40CF81A8D7C5C00081FAC /* ORKBorderedButton.m in Sources */ = {isa = PBXBuildFile; fileRef = 86C40B6E1A8D7C5C00081FAC /* ORKBorderedButton.m */; };
		86C40CFA1A8D7C5C00081FAC /* ORKCaption1Label.h in Headers */ = {isa = PBXBuildFile; fileRef = 86C40B6F1A8D7C5C00081FAC /* ORKCaption1Label.h */; };
		86C40CFC1A8D7C5C00081FAC /* ORKCaption1Label.m in Sources */ = {isa = PBXBuildFile; fileRef = 86C40B701A8D7C5C00081FAC /* ORKCaption1Label.m */; };
		86C40CFE1A8D7C5C00081FAC /* ORKChoiceViewCell.h in Headers */ = {isa = PBXBuildFile; fileRef = 86C40B711A8D7C5C00081FAC /* ORKChoiceViewCell.h */; };
		86C40D001A8D7C5C00081FAC /* ORKChoiceViewCell.m in Sources */ = {isa = PBXBuildFile; fileRef = 86C40B721A8D7C5C00081FAC /* ORKChoiceViewCell.m */; };
		86C40D021A8D7C5C00081FAC /* ORKContinueButton.h in Headers */ = {isa = PBXBuildFile; fileRef = 86C40B731A8D7C5C00081FAC /* ORKContinueButton.h */; };
		86C40D041A8D7C5C00081FAC /* ORKContinueButton.m in Sources */ = {isa = PBXBuildFile; fileRef = 86C40B741A8D7C5C00081FAC /* ORKContinueButton.m */; };
		86C40D061A8D7C5C00081FAC /* ORKCountdownLabel.h in Headers */ = {isa = PBXBuildFile; fileRef = 86C40B751A8D7C5C00081FAC /* ORKCountdownLabel.h */; };
		86C40D081A8D7C5C00081FAC /* ORKCountdownLabel.m in Sources */ = {isa = PBXBuildFile; fileRef = 86C40B761A8D7C5C00081FAC /* ORKCountdownLabel.m */; };
		86C40D0A1A8D7C5C00081FAC /* ORKCustomStepView.h in Headers */ = {isa = PBXBuildFile; fileRef = 86C40B771A8D7C5C00081FAC /* ORKCustomStepView.h */; settings = {ATTRIBUTES = (Private, ); }; };
		86C40D0C1A8D7C5C00081FAC /* ORKCustomStepView.m in Sources */ = {isa = PBXBuildFile; fileRef = 86C40B781A8D7C5C00081FAC /* ORKCustomStepView.m */; };
		86C40D0E1A8D7C5C00081FAC /* ORKCustomStepView_Internal.h in Headers */ = {isa = PBXBuildFile; fileRef = 86C40B791A8D7C5C00081FAC /* ORKCustomStepView_Internal.h */; };
		86C40D101A8D7C5C00081FAC /* ORKDefaultFont.h in Headers */ = {isa = PBXBuildFile; fileRef = 86C40B7A1A8D7C5C00081FAC /* ORKDefaultFont.h */; };
		86C40D121A8D7C5C00081FAC /* ORKDefines.h in Headers */ = {isa = PBXBuildFile; fileRef = 86C40B7B1A8D7C5C00081FAC /* ORKDefines.h */; settings = {ATTRIBUTES = (Public, ); }; };
		86C40D141A8D7C5C00081FAC /* ORKDefines_Private.h in Headers */ = {isa = PBXBuildFile; fileRef = 86C40B7C1A8D7C5C00081FAC /* ORKDefines_Private.h */; settings = {ATTRIBUTES = (Private, ); }; };
		86C40D161A8D7C5C00081FAC /* ORKErrors.h in Headers */ = {isa = PBXBuildFile; fileRef = 86C40B7D1A8D7C5C00081FAC /* ORKErrors.h */; settings = {ATTRIBUTES = (Private, ); }; };
		86C40D181A8D7C5C00081FAC /* ORKErrors.m in Sources */ = {isa = PBXBuildFile; fileRef = 86C40B7E1A8D7C5C00081FAC /* ORKErrors.m */; };
		86C40D1A1A8D7C5C00081FAC /* ORKFormItem_Internal.h in Headers */ = {isa = PBXBuildFile; fileRef = 86C40B7F1A8D7C5C00081FAC /* ORKFormItem_Internal.h */; };
		86C40D1C1A8D7C5C00081FAC /* ORKFormSectionTitleLabel.h in Headers */ = {isa = PBXBuildFile; fileRef = 86C40B801A8D7C5C00081FAC /* ORKFormSectionTitleLabel.h */; };
		86C40D1E1A8D7C5C00081FAC /* ORKFormSectionTitleLabel.m in Sources */ = {isa = PBXBuildFile; fileRef = 86C40B811A8D7C5C00081FAC /* ORKFormSectionTitleLabel.m */; };
		86C40D201A8D7C5C00081FAC /* ORKFormStep.h in Headers */ = {isa = PBXBuildFile; fileRef = 86C40B821A8D7C5C00081FAC /* ORKFormStep.h */; settings = {ATTRIBUTES = (Public, ); }; };
		86C40D221A8D7C5C00081FAC /* ORKFormStep.m in Sources */ = {isa = PBXBuildFile; fileRef = 86C40B831A8D7C5C00081FAC /* ORKFormStep.m */; };
		86C40D241A8D7C5C00081FAC /* ORKFormStepViewController.h in Headers */ = {isa = PBXBuildFile; fileRef = 86C40B841A8D7C5C00081FAC /* ORKFormStepViewController.h */; settings = {ATTRIBUTES = (Private, ); }; };
		86C40D261A8D7C5C00081FAC /* ORKFormStepViewController.m in Sources */ = {isa = PBXBuildFile; fileRef = 86C40B851A8D7C5C00081FAC /* ORKFormStepViewController.m */; };
		86C40D281A8D7C5C00081FAC /* ORKFormTextView.h in Headers */ = {isa = PBXBuildFile; fileRef = 86C40B861A8D7C5C00081FAC /* ORKFormTextView.h */; };
		86C40D2A1A8D7C5C00081FAC /* ORKFormTextView.m in Sources */ = {isa = PBXBuildFile; fileRef = 86C40B871A8D7C5C00081FAC /* ORKFormTextView.m */; };
		86C40D2C1A8D7C5C00081FAC /* ORKHeadlineLabel.h in Headers */ = {isa = PBXBuildFile; fileRef = 86C40B881A8D7C5C00081FAC /* ORKHeadlineLabel.h */; };
		86C40D2E1A8D7C5C00081FAC /* ORKHeadlineLabel.m in Sources */ = {isa = PBXBuildFile; fileRef = 86C40B891A8D7C5C00081FAC /* ORKHeadlineLabel.m */; };
		86C40D301A8D7C5C00081FAC /* ORKHealthAnswerFormat.h in Headers */ = {isa = PBXBuildFile; fileRef = 86C40B8A1A8D7C5C00081FAC /* ORKHealthAnswerFormat.h */; settings = {ATTRIBUTES = (Public, ); }; };
		86C40D321A8D7C5C00081FAC /* ORKHealthAnswerFormat.m in Sources */ = {isa = PBXBuildFile; fileRef = 86C40B8B1A8D7C5C00081FAC /* ORKHealthAnswerFormat.m */; };
		86C40D341A8D7C5C00081FAC /* ORKHelpers.h in Headers */ = {isa = PBXBuildFile; fileRef = 86C40B8C1A8D7C5C00081FAC /* ORKHelpers.h */; };
		86C40D361A8D7C5C00081FAC /* ORKHelpers.m in Sources */ = {isa = PBXBuildFile; fileRef = 86C40B8D1A8D7C5C00081FAC /* ORKHelpers.m */; };
		86C40D381A8D7C5C00081FAC /* ORKHTMLPDFWriter.h in Headers */ = {isa = PBXBuildFile; fileRef = 86C40B8E1A8D7C5C00081FAC /* ORKHTMLPDFWriter.h */; };
		86C40D3A1A8D7C5C00081FAC /* ORKHTMLPDFWriter.m in Sources */ = {isa = PBXBuildFile; fileRef = 86C40B8F1A8D7C5C00081FAC /* ORKHTMLPDFWriter.m */; };
		86C40D3C1A8D7C5C00081FAC /* ORKImageChoiceLabel.h in Headers */ = {isa = PBXBuildFile; fileRef = 86C40B901A8D7C5C00081FAC /* ORKImageChoiceLabel.h */; };
		86C40D3E1A8D7C5C00081FAC /* ORKImageChoiceLabel.m in Sources */ = {isa = PBXBuildFile; fileRef = 86C40B911A8D7C5C00081FAC /* ORKImageChoiceLabel.m */; };
		86C40D401A8D7C5C00081FAC /* ORKInstructionStep.h in Headers */ = {isa = PBXBuildFile; fileRef = 86C40B921A8D7C5C00081FAC /* ORKInstructionStep.h */; settings = {ATTRIBUTES = (Public, ); }; };
		86C40D421A8D7C5C00081FAC /* ORKInstructionStep.m in Sources */ = {isa = PBXBuildFile; fileRef = 86C40B931A8D7C5C00081FAC /* ORKInstructionStep.m */; };
		86C40D441A8D7C5C00081FAC /* ORKInstructionStepViewController.h in Headers */ = {isa = PBXBuildFile; fileRef = 86C40B941A8D7C5C00081FAC /* ORKInstructionStepViewController.h */; settings = {ATTRIBUTES = (Private, ); }; };
		86C40D461A8D7C5C00081FAC /* ORKInstructionStepViewController.m in Sources */ = {isa = PBXBuildFile; fileRef = 86C40B951A8D7C5C00081FAC /* ORKInstructionStepViewController.m */; };
		86C40D481A8D7C5C00081FAC /* ORKInstructionStepViewController_Internal.h in Headers */ = {isa = PBXBuildFile; fileRef = 86C40B961A8D7C5C00081FAC /* ORKInstructionStepViewController_Internal.h */; };
		86C40D4A1A8D7C5C00081FAC /* ORKLabel.h in Headers */ = {isa = PBXBuildFile; fileRef = 86C40B971A8D7C5C00081FAC /* ORKLabel.h */; };
		86C40D4C1A8D7C5C00081FAC /* ORKLabel.m in Sources */ = {isa = PBXBuildFile; fileRef = 86C40B981A8D7C5C00081FAC /* ORKLabel.m */; };
		86C40D561A8D7C5C00081FAC /* ORKOrderedTask.h in Headers */ = {isa = PBXBuildFile; fileRef = 86C40B9D1A8D7C5C00081FAC /* ORKOrderedTask.h */; settings = {ATTRIBUTES = (Public, ); }; };
		86C40D581A8D7C5C00081FAC /* ORKOrderedTask.m in Sources */ = {isa = PBXBuildFile; fileRef = 86C40B9E1A8D7C5C00081FAC /* ORKOrderedTask.m */; };
		86C40D5E1A8D7C5C00081FAC /* ORKQuestionStep.h in Headers */ = {isa = PBXBuildFile; fileRef = 86C40BA11A8D7C5C00081FAC /* ORKQuestionStep.h */; settings = {ATTRIBUTES = (Public, ); }; };
		86C40D601A8D7C5C00081FAC /* ORKQuestionStep.m in Sources */ = {isa = PBXBuildFile; fileRef = 86C40BA21A8D7C5C00081FAC /* ORKQuestionStep.m */; };
		86C40D621A8D7C5C00081FAC /* ORKQuestionStep_Internal.h in Headers */ = {isa = PBXBuildFile; fileRef = 86C40BA31A8D7C5C00081FAC /* ORKQuestionStep_Internal.h */; };
		86C40D641A8D7C5C00081FAC /* ORKQuestionStepViewController.h in Headers */ = {isa = PBXBuildFile; fileRef = 86C40BA41A8D7C5C00081FAC /* ORKQuestionStepViewController.h */; settings = {ATTRIBUTES = (Private, ); }; };
		86C40D661A8D7C5C00081FAC /* ORKQuestionStepViewController.m in Sources */ = {isa = PBXBuildFile; fileRef = 86C40BA51A8D7C5C00081FAC /* ORKQuestionStepViewController.m */; };
		86C40D681A8D7C5C00081FAC /* ORKQuestionStepViewController_Private.h in Headers */ = {isa = PBXBuildFile; fileRef = 86C40BA61A8D7C5C00081FAC /* ORKQuestionStepViewController_Private.h */; settings = {ATTRIBUTES = (Private, ); }; };
		86C40D6A1A8D7C5C00081FAC /* ORKResult.h in Headers */ = {isa = PBXBuildFile; fileRef = 86C40BA71A8D7C5C00081FAC /* ORKResult.h */; settings = {ATTRIBUTES = (Public, ); }; };
		86C40D6C1A8D7C5C00081FAC /* ORKResult.m in Sources */ = {isa = PBXBuildFile; fileRef = 86C40BA81A8D7C5C00081FAC /* ORKResult.m */; };
		86C40D6E1A8D7C5C00081FAC /* ORKResult_Private.h in Headers */ = {isa = PBXBuildFile; fileRef = 86C40BA91A8D7C5C00081FAC /* ORKResult_Private.h */; settings = {ATTRIBUTES = (Private, ); }; };
		86C40D701A8D7C5C00081FAC /* ORKRoundTappingButton.h in Headers */ = {isa = PBXBuildFile; fileRef = 86C40BAA1A8D7C5C00081FAC /* ORKRoundTappingButton.h */; };
		86C40D721A8D7C5C00081FAC /* ORKRoundTappingButton.m in Sources */ = {isa = PBXBuildFile; fileRef = 86C40BAB1A8D7C5C00081FAC /* ORKRoundTappingButton.m */; };
		86C40D741A8D7C5C00081FAC /* ORKScaleRangeLabel.h in Headers */ = {isa = PBXBuildFile; fileRef = 86C40BAC1A8D7C5C00081FAC /* ORKScaleRangeLabel.h */; };
		86C40D761A8D7C5C00081FAC /* ORKScaleRangeLabel.m in Sources */ = {isa = PBXBuildFile; fileRef = 86C40BAD1A8D7C5C00081FAC /* ORKScaleRangeLabel.m */; };
		86C40D781A8D7C5C00081FAC /* ORKScaleSlider.h in Headers */ = {isa = PBXBuildFile; fileRef = 86C40BAE1A8D7C5C00081FAC /* ORKScaleSlider.h */; };
		86C40D7A1A8D7C5C00081FAC /* ORKScaleSlider.m in Sources */ = {isa = PBXBuildFile; fileRef = 86C40BAF1A8D7C5C00081FAC /* ORKScaleSlider.m */; };
		86C40D7C1A8D7C5C00081FAC /* ORKScaleValueLabel.h in Headers */ = {isa = PBXBuildFile; fileRef = 86C40BB01A8D7C5C00081FAC /* ORKScaleValueLabel.h */; };
		86C40D7E1A8D7C5C00081FAC /* ORKScaleValueLabel.m in Sources */ = {isa = PBXBuildFile; fileRef = 86C40BB11A8D7C5C00081FAC /* ORKScaleValueLabel.m */; };
		86C40D801A8D7C5C00081FAC /* ORKSelectionSubTitleLabel.h in Headers */ = {isa = PBXBuildFile; fileRef = 86C40BB21A8D7C5C00081FAC /* ORKSelectionSubTitleLabel.h */; };
		86C40D821A8D7C5C00081FAC /* ORKSelectionSubTitleLabel.m in Sources */ = {isa = PBXBuildFile; fileRef = 86C40BB31A8D7C5C00081FAC /* ORKSelectionSubTitleLabel.m */; };
		86C40D841A8D7C5C00081FAC /* ORKSelectionTitleLabel.h in Headers */ = {isa = PBXBuildFile; fileRef = 86C40BB41A8D7C5C00081FAC /* ORKSelectionTitleLabel.h */; };
		86C40D861A8D7C5C00081FAC /* ORKSelectionTitleLabel.m in Sources */ = {isa = PBXBuildFile; fileRef = 86C40BB51A8D7C5C00081FAC /* ORKSelectionTitleLabel.m */; };
		86C40D8A1A8D7C5C00081FAC /* ORKSkin.h in Headers */ = {isa = PBXBuildFile; fileRef = 86C40BB71A8D7C5C00081FAC /* ORKSkin.h */; };
		86C40D8C1A8D7C5C00081FAC /* ORKSkin.m in Sources */ = {isa = PBXBuildFile; fileRef = 86C40BB81A8D7C5C00081FAC /* ORKSkin.m */; };
		86C40D8E1A8D7C5C00081FAC /* ORKStep.h in Headers */ = {isa = PBXBuildFile; fileRef = 86C40BB91A8D7C5C00081FAC /* ORKStep.h */; settings = {ATTRIBUTES = (Public, ); }; };
		86C40D901A8D7C5C00081FAC /* ORKStep.m in Sources */ = {isa = PBXBuildFile; fileRef = 86C40BBA1A8D7C5C00081FAC /* ORKStep.m */; };
		86C40D921A8D7C5C00081FAC /* ORKStep_Private.h in Headers */ = {isa = PBXBuildFile; fileRef = 86C40BBB1A8D7C5C00081FAC /* ORKStep_Private.h */; };
		86C40D941A8D7C5C00081FAC /* ORKStepViewController.h in Headers */ = {isa = PBXBuildFile; fileRef = 86C40BBC1A8D7C5C00081FAC /* ORKStepViewController.h */; settings = {ATTRIBUTES = (Public, ); }; };
		86C40D961A8D7C5C00081FAC /* ORKStepViewController.m in Sources */ = {isa = PBXBuildFile; fileRef = 86C40BBD1A8D7C5C00081FAC /* ORKStepViewController.m */; };
		86C40D981A8D7C5C00081FAC /* ORKStepViewController_Internal.h in Headers */ = {isa = PBXBuildFile; fileRef = 86C40BBE1A8D7C5C00081FAC /* ORKStepViewController_Internal.h */; };
		86C40D9C1A8D7C5C00081FAC /* ORKSubheadlineLabel.h in Headers */ = {isa = PBXBuildFile; fileRef = 86C40BC01A8D7C5C00081FAC /* ORKSubheadlineLabel.h */; };
		86C40D9E1A8D7C5C00081FAC /* ORKSubheadlineLabel.m in Sources */ = {isa = PBXBuildFile; fileRef = 86C40BC11A8D7C5C00081FAC /* ORKSubheadlineLabel.m */; };
		86C40DA01A8D7C5C00081FAC /* ORKSurveyAnswerCell.h in Headers */ = {isa = PBXBuildFile; fileRef = 86C40BC21A8D7C5C00081FAC /* ORKSurveyAnswerCell.h */; };
		86C40DA61A8D7C5C00081FAC /* ORKSurveyAnswerCellForImageSelection.h in Headers */ = {isa = PBXBuildFile; fileRef = 86C40BC51A8D7C5C00081FAC /* ORKSurveyAnswerCellForImageSelection.h */; };
		86C40DA81A8D7C5C00081FAC /* ORKSurveyAnswerCellForImageSelection.m in Sources */ = {isa = PBXBuildFile; fileRef = 86C40BC61A8D7C5C00081FAC /* ORKSurveyAnswerCellForImageSelection.m */; };
		86C40DAA1A8D7C5C00081FAC /* ORKSurveyAnswerCellForNumber.h in Headers */ = {isa = PBXBuildFile; fileRef = 86C40BC71A8D7C5C00081FAC /* ORKSurveyAnswerCellForNumber.h */; };
		86C40DAC1A8D7C5C00081FAC /* ORKSurveyAnswerCellForNumber.m in Sources */ = {isa = PBXBuildFile; fileRef = 86C40BC81A8D7C5C00081FAC /* ORKSurveyAnswerCellForNumber.m */; };
		86C40DAE1A8D7C5C00081FAC /* ORKSurveyAnswerCellForScale.h in Headers */ = {isa = PBXBuildFile; fileRef = 86C40BC91A8D7C5C00081FAC /* ORKSurveyAnswerCellForScale.h */; };
		86C40DB01A8D7C5C00081FAC /* ORKSurveyAnswerCellForScale.m in Sources */ = {isa = PBXBuildFile; fileRef = 86C40BCA1A8D7C5C00081FAC /* ORKSurveyAnswerCellForScale.m */; };
		86C40DB61A8D7C5C00081FAC /* ORKSurveyAnswerCellForText.h in Headers */ = {isa = PBXBuildFile; fileRef = 86C40BCD1A8D7C5C00081FAC /* ORKSurveyAnswerCellForText.h */; };
		86C40DB81A8D7C5C00081FAC /* ORKSurveyAnswerCellForText.m in Sources */ = {isa = PBXBuildFile; fileRef = 86C40BCE1A8D7C5C00081FAC /* ORKSurveyAnswerCellForText.m */; };
		86C40DBE1A8D7C5C00081FAC /* ORKTableViewCell.h in Headers */ = {isa = PBXBuildFile; fileRef = 86C40BD11A8D7C5C00081FAC /* ORKTableViewCell.h */; };
		86C40DC01A8D7C5C00081FAC /* ORKTableViewCell.m in Sources */ = {isa = PBXBuildFile; fileRef = 86C40BD21A8D7C5C00081FAC /* ORKTableViewCell.m */; };
		86C40DC21A8D7C5C00081FAC /* ORKTapCountLabel.h in Headers */ = {isa = PBXBuildFile; fileRef = 86C40BD31A8D7C5C00081FAC /* ORKTapCountLabel.h */; };
		86C40DC41A8D7C5C00081FAC /* ORKTapCountLabel.m in Sources */ = {isa = PBXBuildFile; fileRef = 86C40BD41A8D7C5C00081FAC /* ORKTapCountLabel.m */; };
		86C40DC61A8D7C5C00081FAC /* ORKTask.h in Headers */ = {isa = PBXBuildFile; fileRef = 86C40BD51A8D7C5C00081FAC /* ORKTask.h */; settings = {ATTRIBUTES = (Public, ); }; };
		86C40DCA1A8D7C5C00081FAC /* ORKTaskViewController.h in Headers */ = {isa = PBXBuildFile; fileRef = 86C40BD71A8D7C5C00081FAC /* ORKTaskViewController.h */; settings = {ATTRIBUTES = (Public, ); }; };
		86C40DCC1A8D7C5C00081FAC /* ORKTaskViewController.m in Sources */ = {isa = PBXBuildFile; fileRef = 86C40BD81A8D7C5C00081FAC /* ORKTaskViewController.m */; };
		86C40DCE1A8D7C5C00081FAC /* ORKTaskViewController_Internal.h in Headers */ = {isa = PBXBuildFile; fileRef = 86C40BD91A8D7C5C00081FAC /* ORKTaskViewController_Internal.h */; };
		86C40DD01A8D7C5C00081FAC /* ORKTaskViewController_Private.h in Headers */ = {isa = PBXBuildFile; fileRef = 86C40BDA1A8D7C5C00081FAC /* ORKTaskViewController_Private.h */; settings = {ATTRIBUTES = (Private, ); }; };
		86C40DD21A8D7C5C00081FAC /* ORKTextButton.h in Headers */ = {isa = PBXBuildFile; fileRef = 86C40BDB1A8D7C5C00081FAC /* ORKTextButton.h */; };
		86C40DD41A8D7C5C00081FAC /* ORKTextButton.m in Sources */ = {isa = PBXBuildFile; fileRef = 86C40BDC1A8D7C5C00081FAC /* ORKTextButton.m */; };
		86C40DD61A8D7C5C00081FAC /* ORKUnitLabel.h in Headers */ = {isa = PBXBuildFile; fileRef = 86C40BDD1A8D7C5C00081FAC /* ORKUnitLabel.h */; };
		86C40DD81A8D7C5C00081FAC /* ORKUnitLabel.m in Sources */ = {isa = PBXBuildFile; fileRef = 86C40BDE1A8D7C5C00081FAC /* ORKUnitLabel.m */; };
		86C40DDE1A8D7C5C00081FAC /* ORKVerticalContainerView.h in Headers */ = {isa = PBXBuildFile; fileRef = 86C40BE11A8D7C5C00081FAC /* ORKVerticalContainerView.h */; };
		86C40DE01A8D7C5C00081FAC /* ORKVerticalContainerView.m in Sources */ = {isa = PBXBuildFile; fileRef = 86C40BE21A8D7C5C00081FAC /* ORKVerticalContainerView.m */; };
		86C40DE21A8D7C5C00081FAC /* ORKVerticalContainerView_Internal.h in Headers */ = {isa = PBXBuildFile; fileRef = 86C40BE31A8D7C5C00081FAC /* ORKVerticalContainerView_Internal.h */; };
		86C40DEA1A8D7C5C00081FAC /* UIBarButtonItem+ORKBarButtonItem.h in Headers */ = {isa = PBXBuildFile; fileRef = 86C40BE71A8D7C5C00081FAC /* UIBarButtonItem+ORKBarButtonItem.h */; };
		86C40DEC1A8D7C5C00081FAC /* UIBarButtonItem+ORKBarButtonItem.m in Sources */ = {isa = PBXBuildFile; fileRef = 86C40BE81A8D7C5C00081FAC /* UIBarButtonItem+ORKBarButtonItem.m */; };
		86C40DEE1A8D7C5C00081FAC /* UIResponder+ResearchKit.h in Headers */ = {isa = PBXBuildFile; fileRef = 86C40BE91A8D7C5C00081FAC /* UIResponder+ResearchKit.h */; };
		86C40DF01A8D7C5C00081FAC /* UIResponder+ResearchKit.m in Sources */ = {isa = PBXBuildFile; fileRef = 86C40BEA1A8D7C5C00081FAC /* UIResponder+ResearchKit.m */; };
		86C40DF21A8D7C5C00081FAC /* ORKConsentReviewController.h in Headers */ = {isa = PBXBuildFile; fileRef = 86C40BEC1A8D7C5C00081FAC /* ORKConsentReviewController.h */; };
		86C40DF41A8D7C5C00081FAC /* ORKConsentReviewController.m in Sources */ = {isa = PBXBuildFile; fileRef = 86C40BED1A8D7C5C00081FAC /* ORKConsentReviewController.m */; };
		86C40DF61A8D7C5C00081FAC /* ORKConsentSignatureController.h in Headers */ = {isa = PBXBuildFile; fileRef = 86C40BEE1A8D7C5C00081FAC /* ORKConsentSignatureController.h */; };
		86C40DF81A8D7C5C00081FAC /* ORKConsentSignatureController.m in Sources */ = {isa = PBXBuildFile; fileRef = 86C40BEF1A8D7C5C00081FAC /* ORKConsentSignatureController.m */; };
		86C40DFA1A8D7C5C00081FAC /* MovieTintShader.fsh in Resources */ = {isa = PBXBuildFile; fileRef = 86C40BF01A8D7C5C00081FAC /* MovieTintShader.fsh */; };
		86C40DFC1A8D7C5C00081FAC /* MovieTintShader.vsh in Resources */ = {isa = PBXBuildFile; fileRef = 86C40BF11A8D7C5C00081FAC /* MovieTintShader.vsh */; };
		86C40DFE1A8D7C5C00081FAC /* ORKConsentDocument.h in Headers */ = {isa = PBXBuildFile; fileRef = 86C40BF21A8D7C5C00081FAC /* ORKConsentDocument.h */; settings = {ATTRIBUTES = (Public, ); }; };
		86C40E001A8D7C5C00081FAC /* ORKConsentDocument.m in Sources */ = {isa = PBXBuildFile; fileRef = 86C40BF31A8D7C5C00081FAC /* ORKConsentDocument.m */; };
		86C40E021A8D7C5C00081FAC /* ORKConsentDocument_Internal.h in Headers */ = {isa = PBXBuildFile; fileRef = 86C40BF41A8D7C5C00081FAC /* ORKConsentDocument_Internal.h */; };
		86C40E041A8D7C5C00081FAC /* ORKConsentLearnMoreViewController.h in Headers */ = {isa = PBXBuildFile; fileRef = 86C40BF51A8D7C5C00081FAC /* ORKConsentLearnMoreViewController.h */; };
		86C40E061A8D7C5C00081FAC /* ORKConsentLearnMoreViewController.m in Sources */ = {isa = PBXBuildFile; fileRef = 86C40BF61A8D7C5C00081FAC /* ORKConsentLearnMoreViewController.m */; };
		86C40E081A8D7C5C00081FAC /* ORKConsentReviewStep.h in Headers */ = {isa = PBXBuildFile; fileRef = 86C40BF71A8D7C5C00081FAC /* ORKConsentReviewStep.h */; settings = {ATTRIBUTES = (Public, ); }; };
		86C40E0A1A8D7C5C00081FAC /* ORKConsentReviewStep.m in Sources */ = {isa = PBXBuildFile; fileRef = 86C40BF81A8D7C5C00081FAC /* ORKConsentReviewStep.m */; };
		86C40E0C1A8D7C5C00081FAC /* ORKConsentReviewStepViewController.h in Headers */ = {isa = PBXBuildFile; fileRef = 86C40BF91A8D7C5C00081FAC /* ORKConsentReviewStepViewController.h */; settings = {ATTRIBUTES = (Private, ); }; };
		86C40E0E1A8D7C5C00081FAC /* ORKConsentReviewStepViewController.m in Sources */ = {isa = PBXBuildFile; fileRef = 86C40BFA1A8D7C5C00081FAC /* ORKConsentReviewStepViewController.m */; };
		86C40E101A8D7C5C00081FAC /* ORKConsentSceneViewController.h in Headers */ = {isa = PBXBuildFile; fileRef = 86C40BFB1A8D7C5C00081FAC /* ORKConsentSceneViewController.h */; };
		86C40E121A8D7C5C00081FAC /* ORKConsentSceneViewController.m in Sources */ = {isa = PBXBuildFile; fileRef = 86C40BFC1A8D7C5C00081FAC /* ORKConsentSceneViewController.m */; };
		86C40E141A8D7C5C00081FAC /* ORKConsentSection+AssetLoading.h in Headers */ = {isa = PBXBuildFile; fileRef = 86C40BFD1A8D7C5C00081FAC /* ORKConsentSection+AssetLoading.h */; };
		86C40E161A8D7C5C00081FAC /* ORKConsentSection+AssetLoading.m in Sources */ = {isa = PBXBuildFile; fileRef = 86C40BFE1A8D7C5C00081FAC /* ORKConsentSection+AssetLoading.m */; };
		86C40E181A8D7C5C00081FAC /* ORKConsentSection.h in Headers */ = {isa = PBXBuildFile; fileRef = 86C40BFF1A8D7C5C00081FAC /* ORKConsentSection.h */; settings = {ATTRIBUTES = (Public, ); }; };
		86C40E1A1A8D7C5C00081FAC /* ORKConsentSection.m in Sources */ = {isa = PBXBuildFile; fileRef = 86C40C001A8D7C5C00081FAC /* ORKConsentSection.m */; };
		86C40E1C1A8D7C5C00081FAC /* ORKConsentSection_Internal.h in Headers */ = {isa = PBXBuildFile; fileRef = 86C40C011A8D7C5C00081FAC /* ORKConsentSection_Internal.h */; };
		86C40E1E1A8D7C5C00081FAC /* ORKConsentSignature.h in Headers */ = {isa = PBXBuildFile; fileRef = 86C40C021A8D7C5C00081FAC /* ORKConsentSignature.h */; settings = {ATTRIBUTES = (Public, ); }; };
		86C40E201A8D7C5C00081FAC /* ORKConsentSignature.m in Sources */ = {isa = PBXBuildFile; fileRef = 86C40C031A8D7C5C00081FAC /* ORKConsentSignature.m */; };
		86C40E241A8D7C5C00081FAC /* ORKEAGLMoviePlayerView.h in Headers */ = {isa = PBXBuildFile; fileRef = 86C40C051A8D7C5C00081FAC /* ORKEAGLMoviePlayerView.h */; };
		86C40E261A8D7C5C00081FAC /* ORKEAGLMoviePlayerView.m in Sources */ = {isa = PBXBuildFile; fileRef = 86C40C061A8D7C5C00081FAC /* ORKEAGLMoviePlayerView.m */; };
		86C40E281A8D7C5C00081FAC /* ORKSignatureView.h in Headers */ = {isa = PBXBuildFile; fileRef = 86C40C071A8D7C5C00081FAC /* ORKSignatureView.h */; };
		86C40E2A1A8D7C5C00081FAC /* ORKSignatureView.m in Sources */ = {isa = PBXBuildFile; fileRef = 86C40C081A8D7C5C00081FAC /* ORKSignatureView.m */; };
		86C40E2C1A8D7C5C00081FAC /* ORKVisualConsentStep.h in Headers */ = {isa = PBXBuildFile; fileRef = 86C40C091A8D7C5C00081FAC /* ORKVisualConsentStep.h */; settings = {ATTRIBUTES = (Public, ); }; };
		86C40E2E1A8D7C5C00081FAC /* ORKVisualConsentStep.m in Sources */ = {isa = PBXBuildFile; fileRef = 86C40C0A1A8D7C5C00081FAC /* ORKVisualConsentStep.m */; };
		86C40E301A8D7C5C00081FAC /* ORKVisualConsentStepViewController.h in Headers */ = {isa = PBXBuildFile; fileRef = 86C40C0B1A8D7C5C00081FAC /* ORKVisualConsentStepViewController.h */; settings = {ATTRIBUTES = (Private, ); }; };
		86C40E321A8D7C5C00081FAC /* ORKVisualConsentStepViewController.m in Sources */ = {isa = PBXBuildFile; fileRef = 86C40C0C1A8D7C5C00081FAC /* ORKVisualConsentStepViewController.m */; };
		86C40E341A8D7C5C00081FAC /* ORKVisualConsentStepViewController_Internal.h in Headers */ = {isa = PBXBuildFile; fileRef = 86C40C0D1A8D7C5C00081FAC /* ORKVisualConsentStepViewController_Internal.h */; };
		86C40E361A8D7C5C00081FAC /* ORKVisualConsentTransitionAnimator.h in Headers */ = {isa = PBXBuildFile; fileRef = 86C40C0E1A8D7C5C00081FAC /* ORKVisualConsentTransitionAnimator.h */; };
		86C40E381A8D7C5C00081FAC /* ORKVisualConsentTransitionAnimator.m in Sources */ = {isa = PBXBuildFile; fileRef = 86C40C0F1A8D7C5C00081FAC /* ORKVisualConsentTransitionAnimator.m */; };
		86CC8EA01AC09332001CCD89 /* ResearchKit.framework in Frameworks */ = {isa = PBXBuildFile; fileRef = B183A5951A8535D100C76870 /* ResearchKit.framework */; };
		86CC8EB31AC09383001CCD89 /* ORKAccessibilityTests.m in Sources */ = {isa = PBXBuildFile; fileRef = 86CC8EA81AC09383001CCD89 /* ORKAccessibilityTests.m */; };
		86CC8EB41AC09383001CCD89 /* ORKChoiceAnswerFormatHelperTests.m in Sources */ = {isa = PBXBuildFile; fileRef = 86CC8EA91AC09383001CCD89 /* ORKChoiceAnswerFormatHelperTests.m */; };
		86CC8EB51AC09383001CCD89 /* ORKConsentTests.m in Sources */ = {isa = PBXBuildFile; fileRef = 86CC8EAA1AC09383001CCD89 /* ORKConsentTests.m */; };
		86CC8EB61AC09383001CCD89 /* ORKDataLoggerManagerTests.m in Sources */ = {isa = PBXBuildFile; fileRef = 86CC8EAB1AC09383001CCD89 /* ORKDataLoggerManagerTests.m */; };
		86CC8EB71AC09383001CCD89 /* ORKDataLoggerTests.m in Sources */ = {isa = PBXBuildFile; fileRef = 86CC8EAC1AC09383001CCD89 /* ORKDataLoggerTests.m */; };
		86CC8EB81AC09383001CCD89 /* ORKHKSampleTests.m in Sources */ = {isa = PBXBuildFile; fileRef = 86CC8EAD1AC09383001CCD89 /* ORKHKSampleTests.m */; };
		86CC8EBA1AC09383001CCD89 /* ORKResultTests.m in Sources */ = {isa = PBXBuildFile; fileRef = 86CC8EAF1AC09383001CCD89 /* ORKResultTests.m */; };
		86CC8EBB1AC09383001CCD89 /* ORKTextChoiceCellGroupTests.m in Sources */ = {isa = PBXBuildFile; fileRef = 86CC8EB01AC09383001CCD89 /* ORKTextChoiceCellGroupTests.m */; };
		86D348021AC161B0006DB02B /* ORKRecorderTests.m in Sources */ = {isa = PBXBuildFile; fileRef = 86D348001AC16175006DB02B /* ORKRecorderTests.m */; };
		B11C54991A9EEF8800265E61 /* ORKConsentSharingStep.h in Headers */ = {isa = PBXBuildFile; fileRef = B11C54961A9EEF8800265E61 /* ORKConsentSharingStep.h */; settings = {ATTRIBUTES = (Public, ); }; };
		B11C549B1A9EEF8800265E61 /* ORKConsentSharingStep.m in Sources */ = {isa = PBXBuildFile; fileRef = B11C54971A9EEF8800265E61 /* ORKConsentSharingStep.m */; };
		B11C549F1A9EF4A700265E61 /* ORKConsentSharingStepViewController.h in Headers */ = {isa = PBXBuildFile; fileRef = B11C549C1A9EF4A700265E61 /* ORKConsentSharingStepViewController.h */; settings = {ATTRIBUTES = (Private, ); }; };
		B11C54A11A9EF4A700265E61 /* ORKConsentSharingStepViewController.m in Sources */ = {isa = PBXBuildFile; fileRef = B11C549D1A9EF4A700265E61 /* ORKConsentSharingStepViewController.m */; };
		B17FE7FD1A8DBE7C00BF9C28 /* Artwork.xcassets in Resources */ = {isa = PBXBuildFile; fileRef = 861610BF1A8D8EDD00245F7A /* Artwork.xcassets */; };
		B183A4A21A8535D100C76870 /* ResearchKit_Private.h in Headers */ = {isa = PBXBuildFile; fileRef = B1B894391A00345200C5CF2D /* ResearchKit_Private.h */; settings = {ATTRIBUTES = (Private, ); }; };
		B183A4DD1A8535D100C76870 /* ResearchKit.h in Headers */ = {isa = PBXBuildFile; fileRef = B1C1DE4F196F541F00F75544 /* ResearchKit.h */; settings = {ATTRIBUTES = (Public, ); }; };
		B183A5011A8535D100C76870 /* (null) in Sources */ = {isa = PBXBuildFile; };
		B1A860EA1A9693C400EA57B7 /* consent_01@2x.m4v in Resources */ = {isa = PBXBuildFile; fileRef = B1A860DB1A9693C400EA57B7 /* consent_01@2x.m4v */; };
		B1A860EB1A9693C400EA57B7 /* consent_02@2x.m4v in Resources */ = {isa = PBXBuildFile; fileRef = B1A860DC1A9693C400EA57B7 /* consent_02@2x.m4v */; };
		B1A860EC1A9693C400EA57B7 /* consent_03@2x.m4v in Resources */ = {isa = PBXBuildFile; fileRef = B1A860DD1A9693C400EA57B7 /* consent_03@2x.m4v */; };
		B1A860ED1A9693C400EA57B7 /* consent_04@2x.m4v in Resources */ = {isa = PBXBuildFile; fileRef = B1A860DE1A9693C400EA57B7 /* consent_04@2x.m4v */; };
		B1A860EE1A9693C400EA57B7 /* consent_05@2x.m4v in Resources */ = {isa = PBXBuildFile; fileRef = B1A860DF1A9693C400EA57B7 /* consent_05@2x.m4v */; };
		B1A860EF1A9693C400EA57B7 /* consent_06@2x.m4v in Resources */ = {isa = PBXBuildFile; fileRef = B1A860E01A9693C400EA57B7 /* consent_06@2x.m4v */; };
		B1A860F01A9693C400EA57B7 /* consent_07@2x.m4v in Resources */ = {isa = PBXBuildFile; fileRef = B1A860E11A9693C400EA57B7 /* consent_07@2x.m4v */; };
		B1A860F11A9693C400EA57B7 /* consent_01@3x.m4v in Resources */ = {isa = PBXBuildFile; fileRef = B1A860E31A9693C400EA57B7 /* consent_01@3x.m4v */; };
		B1A860F21A9693C400EA57B7 /* consent_02@3x.m4v in Resources */ = {isa = PBXBuildFile; fileRef = B1A860E41A9693C400EA57B7 /* consent_02@3x.m4v */; };
		B1A860F31A9693C400EA57B7 /* consent_03@3x.m4v in Resources */ = {isa = PBXBuildFile; fileRef = B1A860E51A9693C400EA57B7 /* consent_03@3x.m4v */; };
		B1A860F41A9693C400EA57B7 /* consent_04@3x.m4v in Resources */ = {isa = PBXBuildFile; fileRef = B1A860E61A9693C400EA57B7 /* consent_04@3x.m4v */; };
		B1A860F51A9693C400EA57B7 /* consent_05@3x.m4v in Resources */ = {isa = PBXBuildFile; fileRef = B1A860E71A9693C400EA57B7 /* consent_05@3x.m4v */; };
		B1A860F61A9693C400EA57B7 /* consent_06@3x.m4v in Resources */ = {isa = PBXBuildFile; fileRef = B1A860E81A9693C400EA57B7 /* consent_06@3x.m4v */; };
		B1A860F71A9693C400EA57B7 /* consent_07@3x.m4v in Resources */ = {isa = PBXBuildFile; fileRef = B1A860E91A9693C400EA57B7 /* consent_07@3x.m4v */; };
		B1C0F4E41A9BA65F0022C153 /* Localizable.strings in Resources */ = {isa = PBXBuildFile; fileRef = B1C0F4E11A9BA65F0022C153 /* Localizable.strings */; };
		B1C7955E1A9FBF04007279BA /* HealthKit.framework in Frameworks */ = {isa = PBXBuildFile; fileRef = B1C7955D1A9FBF04007279BA /* HealthKit.framework */; settings = {ATTRIBUTES = (Weak, ); }; };
		BC13CE391B0660220044153C /* ORKNavigableOrderedTask.h in Headers */ = {isa = PBXBuildFile; fileRef = BC13CE371B0660220044153C /* ORKNavigableOrderedTask.h */; settings = {ATTRIBUTES = (Public, ); }; };
		BC13CE3A1B0660220044153C /* ORKNavigableOrderedTask.m in Sources */ = {isa = PBXBuildFile; fileRef = BC13CE381B0660220044153C /* ORKNavigableOrderedTask.m */; };
		B8760F2B1AFBEFB0007FA16F /* ORKScaleRangeDescriptionLabel.h in Headers */ = {isa = PBXBuildFile; fileRef = B8760F291AFBEFB0007FA16F /* ORKScaleRangeDescriptionLabel.h */; };
		B8760F2C1AFBEFB0007FA16F /* ORKScaleRangeDescriptionLabel.m in Sources */ = {isa = PBXBuildFile; fileRef = B8760F2A1AFBEFB0007FA16F /* ORKScaleRangeDescriptionLabel.m */; };
		BC13CE3C1B0662990044153C /* ORKStepNavigationRule_Private.h in Headers */ = {isa = PBXBuildFile; fileRef = BC13CE3B1B0662990044153C /* ORKStepNavigationRule_Private.h */; settings = {ATTRIBUTES = (Private, ); }; };
		BC13CE3E1B0662A80044153C /* ORKOrderedTask_Internal.h in Headers */ = {isa = PBXBuildFile; fileRef = BC13CE3D1B0662A80044153C /* ORKOrderedTask_Internal.h */; };
		BC13CE401B0666FD0044153C /* ORKResultPredicate.h in Headers */ = {isa = PBXBuildFile; fileRef = BC13CE3F1B0666FD0044153C /* ORKResultPredicate.h */; settings = {ATTRIBUTES = (Public, ); }; };
		BC13CE421B066A990044153C /* ORKStepNavigationRule_Internal.h in Headers */ = {isa = PBXBuildFile; fileRef = BC13CE411B066A990044153C /* ORKStepNavigationRule_Internal.h */; };
		BC4194291AE8453A00073D6B /* ORKObserver.h in Headers */ = {isa = PBXBuildFile; fileRef = BC4194271AE8453A00073D6B /* ORKObserver.h */; };
		BC41942A1AE8453A00073D6B /* ORKObserver.m in Sources */ = {isa = PBXBuildFile; fileRef = BC4194281AE8453A00073D6B /* ORKObserver.m */; };
<<<<<<< HEAD
		BCA5C0351AEC05F20092AC8D /* ORKStepNavigationRule.h in Headers */ = {isa = PBXBuildFile; fileRef = BCA5C0331AEC05F20092AC8D /* ORKStepNavigationRule.h */; settings = {ATTRIBUTES = (Public, ); }; };
		BCA5C0361AEC05F20092AC8D /* ORKStepNavigationRule.m in Sources */ = {isa = PBXBuildFile; fileRef = BCA5C0341AEC05F20092AC8D /* ORKStepNavigationRule.m */; };
		BCF7818C1AF8FB3F00B50671 /* ORKTaskTests.m in Sources */ = {isa = PBXBuildFile; fileRef = BCF7818B1AF8FB3F00B50671 /* ORKTaskTests.m */; };
=======
		BCAD50E81B0201EE0034806A /* ORKTaskTests.m in Sources */ = {isa = PBXBuildFile; fileRef = BCAD50E71B0201EE0034806A /* ORKTaskTests.m */; };
>>>>>>> cb001e2f
/* End PBXBuildFile section */

/* Begin PBXContainerItemProxy section */
		86CC8EA11AC09332001CCD89 /* PBXContainerItemProxy */ = {
			isa = PBXContainerItemProxy;
			containerPortal = 3FFF18351829DB1D00167070 /* Project object */;
			proxyType = 1;
			remoteGlobalIDString = B183A4731A8535D100C76870;
			remoteInfo = OpenResearchKit;
		};
		B11DF3B01AA10795009E76D2 /* PBXContainerItemProxy */ = {
			isa = PBXContainerItemProxy;
			containerPortal = 3FFF18351829DB1D00167070 /* Project object */;
			proxyType = 1;
			remoteGlobalIDString = B183A4731A8535D100C76870;
			remoteInfo = OpenResearchKit;
		};
/* End PBXContainerItemProxy section */

/* Begin PBXFileReference section */
		1412855A1AFBA2E2005F7EA0 /* ORKToneAudiometryInstructionStep.h */ = {isa = PBXFileReference; fileEncoding = 4; lastKnownFileType = sourcecode.c.h; path = ORKToneAudiometryInstructionStep.h; sourceTree = "<group>"; };
		1412855B1AFBA2E2005F7EA0 /* ORKToneAudiometryInstructionStep.m */ = {isa = PBXFileReference; fileEncoding = 4; lastKnownFileType = sourcecode.c.objc; path = ORKToneAudiometryInstructionStep.m; sourceTree = "<group>"; };
		1412855E1AFBA391005F7EA0 /* ORKToneAudiometryInstructionStepViewController.h */ = {isa = PBXFileReference; fileEncoding = 4; lastKnownFileType = sourcecode.c.h; path = ORKToneAudiometryInstructionStepViewController.h; sourceTree = "<group>"; };
		1412855F1AFBA391005F7EA0 /* ORKToneAudiometryInstructionStepViewController.m */ = {isa = PBXFileReference; fileEncoding = 4; lastKnownFileType = sourcecode.c.objc; path = ORKToneAudiometryInstructionStepViewController.m; sourceTree = "<group>"; };
		147503AD1AEE8071004B17F3 /* ORKAudioGenerator.h */ = {isa = PBXFileReference; fileEncoding = 4; lastKnownFileType = sourcecode.c.h; path = ORKAudioGenerator.h; sourceTree = "<group>"; };
		147503AE1AEE8071004B17F3 /* ORKAudioGenerator.m */ = {isa = PBXFileReference; fileEncoding = 4; lastKnownFileType = sourcecode.c.objc; path = ORKAudioGenerator.m; sourceTree = "<group>"; };
		147503B11AEE807C004B17F3 /* ORKToneAudiometryContentView.h */ = {isa = PBXFileReference; fileEncoding = 4; lastKnownFileType = sourcecode.c.h; path = ORKToneAudiometryContentView.h; sourceTree = "<group>"; };
		147503B21AEE807C004B17F3 /* ORKToneAudiometryContentView.m */ = {isa = PBXFileReference; fileEncoding = 4; lastKnownFileType = sourcecode.c.objc; path = ORKToneAudiometryContentView.m; sourceTree = "<group>"; };
		147503B31AEE807C004B17F3 /* ORKToneAudiometryStep.h */ = {isa = PBXFileReference; fileEncoding = 4; lastKnownFileType = sourcecode.c.h; path = ORKToneAudiometryStep.h; sourceTree = "<group>"; };
		147503B41AEE807C004B17F3 /* ORKToneAudiometryStep.m */ = {isa = PBXFileReference; fileEncoding = 4; lastKnownFileType = sourcecode.c.objc; path = ORKToneAudiometryStep.m; sourceTree = "<group>"; };
		147503B51AEE807C004B17F3 /* ORKToneAudiometryStepViewController.h */ = {isa = PBXFileReference; fileEncoding = 4; lastKnownFileType = sourcecode.c.h; path = ORKToneAudiometryStepViewController.h; sourceTree = "<group>"; };
		147503B61AEE807C004B17F3 /* ORKToneAudiometryStepViewController.m */ = {isa = PBXFileReference; fileEncoding = 4; lastKnownFileType = sourcecode.c.objc; path = ORKToneAudiometryStepViewController.m; sourceTree = "<group>"; };
		25ECC0931AFBD68300F3D63B /* ORKDeviceMotionReactionTimeStep.h */ = {isa = PBXFileReference; fileEncoding = 4; lastKnownFileType = sourcecode.c.h; path = ORKDeviceMotionReactionTimeStep.h; sourceTree = "<group>"; };
		25ECC0941AFBD68300F3D63B /* ORKDeviceMotionReactionTimeStep.m */ = {isa = PBXFileReference; fileEncoding = 4; lastKnownFileType = sourcecode.c.objc; path = ORKDeviceMotionReactionTimeStep.m; sourceTree = "<group>"; };
		25ECC0991AFBD8B300F3D63B /* ORKDeviceMotionReactionTimeViewController.h */ = {isa = PBXFileReference; fileEncoding = 4; lastKnownFileType = sourcecode.c.h; path = ORKDeviceMotionReactionTimeViewController.h; sourceTree = "<group>"; };
		25ECC09A1AFBD8B300F3D63B /* ORKDeviceMotionReactionTimeViewController.m */ = {isa = PBXFileReference; fileEncoding = 4; lastKnownFileType = sourcecode.c.objc; path = ORKDeviceMotionReactionTimeViewController.m; sourceTree = "<group>"; };
		25ECC09D1AFBD92D00F3D63B /* ORKDeviceMotionReactionTimeContentView.h */ = {isa = PBXFileReference; fileEncoding = 4; lastKnownFileType = sourcecode.c.h; path = ORKDeviceMotionReactionTimeContentView.h; sourceTree = "<group>"; };
		25ECC09E1AFBD92D00F3D63B /* ORKDeviceMotionReactionTimeContentView.m */ = {isa = PBXFileReference; fileEncoding = 4; lastKnownFileType = sourcecode.c.objc; path = ORKDeviceMotionReactionTimeContentView.m; sourceTree = "<group>"; };
		25ECC0A11AFBDD2700F3D63B /* ORKDeviceMotionReactionTimeStimulusView.h */ = {isa = PBXFileReference; fileEncoding = 4; lastKnownFileType = sourcecode.c.h; path = ORKDeviceMotionReactionTimeStimulusView.h; sourceTree = "<group>"; };
		25ECC0A21AFBDD2700F3D63B /* ORKDeviceMotionReactionTimeStimulusView.m */ = {isa = PBXFileReference; fileEncoding = 4; lastKnownFileType = sourcecode.c.objc; path = ORKDeviceMotionReactionTimeStimulusView.m; sourceTree = "<group>"; };
		2EBFE11C1AE1B32D00CB8254 /* ORKUIViewAccessibilityTests.m */ = {isa = PBXFileReference; fileEncoding = 4; lastKnownFileType = sourcecode.c.objc; path = ORKUIViewAccessibilityTests.m; sourceTree = "<group>"; };
		2EBFE11E1AE1B68800CB8254 /* ORKVoiceEngine_Internal.h */ = {isa = PBXFileReference; lastKnownFileType = sourcecode.c.h; path = ORKVoiceEngine_Internal.h; sourceTree = "<group>"; };
		2EBFE11F1AE1B74100CB8254 /* ORKVoiceEngineTests.m */ = {isa = PBXFileReference; fileEncoding = 4; lastKnownFileType = sourcecode.c.objc; path = ORKVoiceEngineTests.m; sourceTree = "<group>"; };
		618DA0481A93D0D600E63AA8 /* ORKAccessibility.h */ = {isa = PBXFileReference; fileEncoding = 4; lastKnownFileType = sourcecode.c.h; path = ORKAccessibility.h; sourceTree = "<group>"; };
		618DA0491A93D0D600E63AA8 /* ORKAccessibilityFunctions.h */ = {isa = PBXFileReference; fileEncoding = 4; lastKnownFileType = sourcecode.c.h; path = ORKAccessibilityFunctions.h; sourceTree = "<group>"; };
		618DA04A1A93D0D600E63AA8 /* ORKAccessibilityFunctions.m */ = {isa = PBXFileReference; fileEncoding = 4; lastKnownFileType = sourcecode.c.objc; path = ORKAccessibilityFunctions.m; sourceTree = "<group>"; };
		618DA04B1A93D0D600E63AA8 /* UIView+ORKAccessibility.h */ = {isa = PBXFileReference; fileEncoding = 4; lastKnownFileType = sourcecode.c.h; lineEnding = 0; path = "UIView+ORKAccessibility.h"; sourceTree = "<group>"; xcLanguageSpecificationIdentifier = xcode.lang.objcpp; };
		618DA04C1A93D0D600E63AA8 /* UIView+ORKAccessibility.m */ = {isa = PBXFileReference; fileEncoding = 4; lastKnownFileType = sourcecode.c.objc; lineEnding = 0; path = "UIView+ORKAccessibility.m"; sourceTree = "<group>"; xcLanguageSpecificationIdentifier = xcode.lang.objc; };
		861610BF1A8D8EDD00245F7A /* Artwork.xcassets */ = {isa = PBXFileReference; lastKnownFileType = folder.assetcatalog; path = Artwork.xcassets; sourceTree = "<group>"; };
		861D11A71AA691BB003C98A7 /* ORKScaleSliderView.h */ = {isa = PBXFileReference; fileEncoding = 4; lastKnownFileType = sourcecode.c.h; path = ORKScaleSliderView.h; sourceTree = "<group>"; };
		861D11A81AA691BB003C98A7 /* ORKScaleSliderView.m */ = {isa = PBXFileReference; fileEncoding = 4; lastKnownFileType = sourcecode.c.objc; path = ORKScaleSliderView.m; sourceTree = "<group>"; };
		861D11AB1AA7951F003C98A7 /* ORKChoiceAnswerFormatHelper.h */ = {isa = PBXFileReference; fileEncoding = 4; lastKnownFileType = sourcecode.c.h; path = ORKChoiceAnswerFormatHelper.h; sourceTree = "<group>"; };
		861D11AC1AA7951F003C98A7 /* ORKChoiceAnswerFormatHelper.m */ = {isa = PBXFileReference; fileEncoding = 4; lastKnownFileType = sourcecode.c.objc; path = ORKChoiceAnswerFormatHelper.m; sourceTree = "<group>"; };
		861D11B31AA7D073003C98A7 /* ORKTextChoiceCellGroup.h */ = {isa = PBXFileReference; fileEncoding = 4; lastKnownFileType = sourcecode.c.h; path = ORKTextChoiceCellGroup.h; sourceTree = "<group>"; };
		861D11B41AA7D073003C98A7 /* ORKTextChoiceCellGroup.m */ = {isa = PBXFileReference; fileEncoding = 4; lastKnownFileType = sourcecode.c.objc; path = ORKTextChoiceCellGroup.m; sourceTree = "<group>"; };
		865EA1601AB8DF750037C68E /* ORKDateTimePicker.h */ = {isa = PBXFileReference; fileEncoding = 4; lastKnownFileType = sourcecode.c.h; path = ORKDateTimePicker.h; sourceTree = "<group>"; };
		865EA1611AB8DF750037C68E /* ORKDateTimePicker.m */ = {isa = PBXFileReference; fileEncoding = 4; lastKnownFileType = sourcecode.c.objc; lineEnding = 0; path = ORKDateTimePicker.m; sourceTree = "<group>"; xcLanguageSpecificationIdentifier = xcode.lang.objc; };
		865EA1661ABA1AA10037C68E /* ORKPicker.h */ = {isa = PBXFileReference; fileEncoding = 4; lastKnownFileType = sourcecode.c.h; path = ORKPicker.h; sourceTree = "<group>"; };
		865EA1671ABA1AA10037C68E /* ORKPicker.m */ = {isa = PBXFileReference; fileEncoding = 4; lastKnownFileType = sourcecode.c.objc; path = ORKPicker.m; sourceTree = "<group>"; };
		865EA16A1ABA1BE20037C68E /* ORKSurveyAnswerCellForPicker.h */ = {isa = PBXFileReference; fileEncoding = 4; lastKnownFileType = sourcecode.c.h; path = ORKSurveyAnswerCellForPicker.h; sourceTree = "<group>"; };
		865EA16B1ABA1BE20037C68E /* ORKSurveyAnswerCellForPicker.m */ = {isa = PBXFileReference; fileEncoding = 4; lastKnownFileType = sourcecode.c.objc; lineEnding = 0; path = ORKSurveyAnswerCellForPicker.m; sourceTree = "<group>"; xcLanguageSpecificationIdentifier = xcode.lang.objc; };
		866F86001A96CBF3007B282C /* ORKSurveyAnswerCell.m */ = {isa = PBXFileReference; fileEncoding = 4; lastKnownFileType = sourcecode.c.objc; path = ORKSurveyAnswerCell.m; sourceTree = "<group>"; };
		86AD91081AB7AD1E00361FEB /* ORKNavigationContainerView.h */ = {isa = PBXFileReference; fileEncoding = 4; lastKnownFileType = sourcecode.c.h; path = ORKNavigationContainerView.h; sourceTree = "<group>"; };
		86AD91091AB7AD1E00361FEB /* ORKNavigationContainerView.m */ = {isa = PBXFileReference; fileEncoding = 4; lastKnownFileType = sourcecode.c.objc; lineEnding = 0; path = ORKNavigationContainerView.m; sourceTree = "<group>"; xcLanguageSpecificationIdentifier = xcode.lang.objc; };
		86AD910C1AB7AE4100361FEB /* ORKNavigationContainerView_Internal.h */ = {isa = PBXFileReference; fileEncoding = 4; lastKnownFileType = sourcecode.c.h; path = ORKNavigationContainerView_Internal.h; sourceTree = "<group>"; };
		86AD910E1AB7B8A600361FEB /* ORKActiveStepView.h */ = {isa = PBXFileReference; fileEncoding = 4; lastKnownFileType = sourcecode.c.h; name = ORKActiveStepView.h; path = ../Common/ORKActiveStepView.h; sourceTree = "<group>"; };
		86AD910F1AB7B8A600361FEB /* ORKActiveStepView.m */ = {isa = PBXFileReference; fileEncoding = 4; lastKnownFileType = sourcecode.c.objc; lineEnding = 0; name = ORKActiveStepView.m; path = ../Common/ORKActiveStepView.m; sourceTree = "<group>"; xcLanguageSpecificationIdentifier = xcode.lang.objc; };
		86AD91121AB7B97E00361FEB /* ORKQuestionStepView.h */ = {isa = PBXFileReference; fileEncoding = 4; lastKnownFileType = sourcecode.c.h; path = ORKQuestionStepView.h; sourceTree = "<group>"; };
		86AD91131AB7B97E00361FEB /* ORKQuestionStepView.m */ = {isa = PBXFileReference; fileEncoding = 4; lastKnownFileType = sourcecode.c.objc; lineEnding = 0; path = ORKQuestionStepView.m; sourceTree = "<group>"; xcLanguageSpecificationIdentifier = xcode.lang.objc; };
		86B623AD19520B770074CD3C /* ResearchKit.framework */ = {isa = PBXFileReference; explicitFileType = wrapper.cfbundle; includeInIndex = 0; path = ResearchKit.framework; sourceTree = BUILT_PRODUCTS_DIR; };
		86B781B71AA668ED00688151 /* ORKTimeIntervalPicker.h */ = {isa = PBXFileReference; fileEncoding = 4; lastKnownFileType = sourcecode.c.h; path = ORKTimeIntervalPicker.h; sourceTree = "<group>"; };
		86B781B81AA668ED00688151 /* ORKTimeIntervalPicker.m */ = {isa = PBXFileReference; fileEncoding = 4; lastKnownFileType = sourcecode.c.objc; path = ORKTimeIntervalPicker.m; sourceTree = "<group>"; };
		86B781B91AA668ED00688151 /* ORKValuePicker.h */ = {isa = PBXFileReference; fileEncoding = 4; lastKnownFileType = sourcecode.c.h; path = ORKValuePicker.h; sourceTree = "<group>"; };
		86B781BA1AA668ED00688151 /* ORKValuePicker.m */ = {isa = PBXFileReference; fileEncoding = 4; lastKnownFileType = sourcecode.c.objc; path = ORKValuePicker.m; sourceTree = "<group>"; };
		86B89AB91AB3BECC001626A4 /* ORKStepHeaderView.h */ = {isa = PBXFileReference; fileEncoding = 4; lastKnownFileType = sourcecode.c.h; path = ORKStepHeaderView.h; sourceTree = "<group>"; };
		86B89ABA1AB3BECC001626A4 /* ORKStepHeaderView.m */ = {isa = PBXFileReference; fileEncoding = 4; lastKnownFileType = sourcecode.c.objc; lineEnding = 0; path = ORKStepHeaderView.m; sourceTree = "<group>"; xcLanguageSpecificationIdentifier = xcode.lang.objc; };
		86B89ABD1AB3BFDB001626A4 /* ORKStepHeaderView_Internal.h */ = {isa = PBXFileReference; fileEncoding = 4; lastKnownFileType = sourcecode.c.h; path = ORKStepHeaderView_Internal.h; sourceTree = "<group>"; };
		86C40AFA1A8D7C5B00081FAC /* ORKActiveStepQuantityView.h */ = {isa = PBXFileReference; fileEncoding = 4; lastKnownFileType = sourcecode.c.h; path = ORKActiveStepQuantityView.h; sourceTree = "<group>"; };
		86C40AFB1A8D7C5B00081FAC /* ORKActiveStepQuantityView.m */ = {isa = PBXFileReference; fileEncoding = 4; lastKnownFileType = sourcecode.c.objc; path = ORKActiveStepQuantityView.m; sourceTree = "<group>"; };
		86C40AFC1A8D7C5B00081FAC /* ORKAudioContentView.h */ = {isa = PBXFileReference; fileEncoding = 4; lastKnownFileType = sourcecode.c.h; path = ORKAudioContentView.h; sourceTree = "<group>"; };
		86C40AFD1A8D7C5B00081FAC /* ORKAudioContentView.m */ = {isa = PBXFileReference; fileEncoding = 4; lastKnownFileType = sourcecode.c.objc; lineEnding = 0; path = ORKAudioContentView.m; sourceTree = "<group>"; xcLanguageSpecificationIdentifier = xcode.lang.objc; };
		86C40AFE1A8D7C5B00081FAC /* ORKAudioStep.h */ = {isa = PBXFileReference; fileEncoding = 4; lastKnownFileType = sourcecode.c.h; path = ORKAudioStep.h; sourceTree = "<group>"; };
		86C40AFF1A8D7C5B00081FAC /* ORKAudioStep.m */ = {isa = PBXFileReference; fileEncoding = 4; lastKnownFileType = sourcecode.c.objc; path = ORKAudioStep.m; sourceTree = "<group>"; };
		86C40B001A8D7C5B00081FAC /* ORKAudioStepViewController.h */ = {isa = PBXFileReference; fileEncoding = 4; lastKnownFileType = sourcecode.c.h; lineEnding = 0; path = ORKAudioStepViewController.h; sourceTree = "<group>"; xcLanguageSpecificationIdentifier = xcode.lang.objcpp; };
		86C40B011A8D7C5B00081FAC /* ORKAudioStepViewController.m */ = {isa = PBXFileReference; fileEncoding = 4; lastKnownFileType = sourcecode.c.objc; lineEnding = 0; path = ORKAudioStepViewController.m; sourceTree = "<group>"; xcLanguageSpecificationIdentifier = xcode.lang.objc; };
		86C40B021A8D7C5B00081FAC /* ORKCountdownStep.h */ = {isa = PBXFileReference; fileEncoding = 4; lastKnownFileType = sourcecode.c.h; path = ORKCountdownStep.h; sourceTree = "<group>"; };
		86C40B031A8D7C5B00081FAC /* ORKCountdownStep.m */ = {isa = PBXFileReference; fileEncoding = 4; lastKnownFileType = sourcecode.c.objc; lineEnding = 0; path = ORKCountdownStep.m; sourceTree = "<group>"; xcLanguageSpecificationIdentifier = xcode.lang.objc; };
		86C40B041A8D7C5B00081FAC /* ORKCountdownStepViewController.h */ = {isa = PBXFileReference; fileEncoding = 4; lastKnownFileType = sourcecode.c.h; lineEnding = 0; path = ORKCountdownStepViewController.h; sourceTree = "<group>"; xcLanguageSpecificationIdentifier = xcode.lang.objcpp; };
		86C40B051A8D7C5B00081FAC /* ORKCountdownStepViewController.m */ = {isa = PBXFileReference; fileEncoding = 4; lastKnownFileType = sourcecode.c.objc; lineEnding = 0; path = ORKCountdownStepViewController.m; sourceTree = "<group>"; xcLanguageSpecificationIdentifier = xcode.lang.objc; };
		86C40B061A8D7C5B00081FAC /* ORKFitnessContentView.h */ = {isa = PBXFileReference; fileEncoding = 4; lastKnownFileType = sourcecode.c.h; path = ORKFitnessContentView.h; sourceTree = "<group>"; };
		86C40B071A8D7C5B00081FAC /* ORKFitnessContentView.m */ = {isa = PBXFileReference; fileEncoding = 4; lastKnownFileType = sourcecode.c.objc; lineEnding = 0; path = ORKFitnessContentView.m; sourceTree = "<group>"; xcLanguageSpecificationIdentifier = xcode.lang.objc; };
		86C40B081A8D7C5B00081FAC /* ORKFitnessStep.h */ = {isa = PBXFileReference; fileEncoding = 4; lastKnownFileType = sourcecode.c.h; path = ORKFitnessStep.h; sourceTree = "<group>"; };
		86C40B091A8D7C5B00081FAC /* ORKFitnessStep.m */ = {isa = PBXFileReference; fileEncoding = 4; lastKnownFileType = sourcecode.c.objc; path = ORKFitnessStep.m; sourceTree = "<group>"; };
		86C40B0A1A8D7C5B00081FAC /* ORKFitnessStepViewController.h */ = {isa = PBXFileReference; fileEncoding = 4; lastKnownFileType = sourcecode.c.h; path = ORKFitnessStepViewController.h; sourceTree = "<group>"; };
		86C40B0B1A8D7C5B00081FAC /* ORKFitnessStepViewController.m */ = {isa = PBXFileReference; fileEncoding = 4; lastKnownFileType = sourcecode.c.objc; lineEnding = 0; path = ORKFitnessStepViewController.m; sourceTree = "<group>"; xcLanguageSpecificationIdentifier = xcode.lang.objc; };
		86C40B0C1A8D7C5B00081FAC /* ORKSpatialSpanGame.h */ = {isa = PBXFileReference; fileEncoding = 4; lastKnownFileType = sourcecode.c.h; path = ORKSpatialSpanGame.h; sourceTree = "<group>"; };
		86C40B0D1A8D7C5B00081FAC /* ORKSpatialSpanGame.m */ = {isa = PBXFileReference; fileEncoding = 4; lastKnownFileType = sourcecode.c.objc; path = ORKSpatialSpanGame.m; sourceTree = "<group>"; };
		86C40B0E1A8D7C5B00081FAC /* ORKSpatialSpanGameState.h */ = {isa = PBXFileReference; fileEncoding = 4; lastKnownFileType = sourcecode.c.h; path = ORKSpatialSpanGameState.h; sourceTree = "<group>"; };
		86C40B0F1A8D7C5B00081FAC /* ORKSpatialSpanGameState.m */ = {isa = PBXFileReference; fileEncoding = 4; lastKnownFileType = sourcecode.c.objc; path = ORKSpatialSpanGameState.m; sourceTree = "<group>"; };
		86C40B101A8D7C5B00081FAC /* ORKSpatialSpanMemoryContentView.h */ = {isa = PBXFileReference; fileEncoding = 4; lastKnownFileType = sourcecode.c.h; path = ORKSpatialSpanMemoryContentView.h; sourceTree = "<group>"; };
		86C40B111A8D7C5B00081FAC /* ORKSpatialSpanMemoryContentView.m */ = {isa = PBXFileReference; fileEncoding = 4; lastKnownFileType = sourcecode.c.objc; path = ORKSpatialSpanMemoryContentView.m; sourceTree = "<group>"; };
		86C40B121A8D7C5B00081FAC /* ORKSpatialSpanMemoryStep.h */ = {isa = PBXFileReference; fileEncoding = 4; lastKnownFileType = sourcecode.c.h; path = ORKSpatialSpanMemoryStep.h; sourceTree = "<group>"; };
		86C40B131A8D7C5B00081FAC /* ORKSpatialSpanMemoryStep.m */ = {isa = PBXFileReference; fileEncoding = 4; lastKnownFileType = sourcecode.c.objc; path = ORKSpatialSpanMemoryStep.m; sourceTree = "<group>"; };
		86C40B141A8D7C5B00081FAC /* ORKSpatialSpanMemoryStepViewController.h */ = {isa = PBXFileReference; fileEncoding = 4; lastKnownFileType = sourcecode.c.h; path = ORKSpatialSpanMemoryStepViewController.h; sourceTree = "<group>"; };
		86C40B151A8D7C5B00081FAC /* ORKSpatialSpanMemoryStepViewController.m */ = {isa = PBXFileReference; fileEncoding = 4; lastKnownFileType = sourcecode.c.objc; lineEnding = 0; path = ORKSpatialSpanMemoryStepViewController.m; sourceTree = "<group>"; xcLanguageSpecificationIdentifier = xcode.lang.objc; };
		86C40B161A8D7C5B00081FAC /* ORKSpatialSpanTargetView.h */ = {isa = PBXFileReference; fileEncoding = 4; lastKnownFileType = sourcecode.c.h; path = ORKSpatialSpanTargetView.h; sourceTree = "<group>"; };
		86C40B171A8D7C5B00081FAC /* ORKSpatialSpanTargetView.m */ = {isa = PBXFileReference; fileEncoding = 4; lastKnownFileType = sourcecode.c.objc; path = ORKSpatialSpanTargetView.m; sourceTree = "<group>"; };
		86C40B181A8D7C5B00081FAC /* ORKTappingContentView.h */ = {isa = PBXFileReference; fileEncoding = 4; lastKnownFileType = sourcecode.c.h; path = ORKTappingContentView.h; sourceTree = "<group>"; };
		86C40B191A8D7C5B00081FAC /* ORKTappingContentView.m */ = {isa = PBXFileReference; fileEncoding = 4; lastKnownFileType = sourcecode.c.objc; path = ORKTappingContentView.m; sourceTree = "<group>"; };
		86C40B1A1A8D7C5B00081FAC /* ORKTappingIntervalStep.h */ = {isa = PBXFileReference; fileEncoding = 4; lastKnownFileType = sourcecode.c.h; path = ORKTappingIntervalStep.h; sourceTree = "<group>"; };
		86C40B1B1A8D7C5B00081FAC /* ORKTappingIntervalStep.m */ = {isa = PBXFileReference; fileEncoding = 4; lastKnownFileType = sourcecode.c.objc; path = ORKTappingIntervalStep.m; sourceTree = "<group>"; };
		86C40B1C1A8D7C5B00081FAC /* ORKTappingIntervalStepViewController.h */ = {isa = PBXFileReference; fileEncoding = 4; lastKnownFileType = sourcecode.c.h; path = ORKTappingIntervalStepViewController.h; sourceTree = "<group>"; };
		86C40B1D1A8D7C5B00081FAC /* ORKTappingIntervalStepViewController.m */ = {isa = PBXFileReference; fileEncoding = 4; lastKnownFileType = sourcecode.c.objc; lineEnding = 0; path = ORKTappingIntervalStepViewController.m; sourceTree = "<group>"; xcLanguageSpecificationIdentifier = xcode.lang.objc; };
		86C40B1E1A8D7C5B00081FAC /* ORKWalkingTaskStep.h */ = {isa = PBXFileReference; fileEncoding = 4; lastKnownFileType = sourcecode.c.h; path = ORKWalkingTaskStep.h; sourceTree = "<group>"; };
		86C40B1F1A8D7C5B00081FAC /* ORKWalkingTaskStep.m */ = {isa = PBXFileReference; fileEncoding = 4; lastKnownFileType = sourcecode.c.objc; path = ORKWalkingTaskStep.m; sourceTree = "<group>"; };
		86C40B201A8D7C5B00081FAC /* ORKWalkingTaskStepViewController.h */ = {isa = PBXFileReference; fileEncoding = 4; lastKnownFileType = sourcecode.c.h; path = ORKWalkingTaskStepViewController.h; sourceTree = "<group>"; };
		86C40B211A8D7C5B00081FAC /* ORKWalkingTaskStepViewController.m */ = {isa = PBXFileReference; fileEncoding = 4; lastKnownFileType = sourcecode.c.objc; lineEnding = 0; path = ORKWalkingTaskStepViewController.m; sourceTree = "<group>"; xcLanguageSpecificationIdentifier = xcode.lang.objc; };
		86C40B221A8D7C5B00081FAC /* CLLocation+ORKJSONDictionary.h */ = {isa = PBXFileReference; fileEncoding = 4; lastKnownFileType = sourcecode.c.h; lineEnding = 0; path = "CLLocation+ORKJSONDictionary.h"; sourceTree = "<group>"; xcLanguageSpecificationIdentifier = xcode.lang.objcpp; };
		86C40B231A8D7C5B00081FAC /* CLLocation+ORKJSONDictionary.m */ = {isa = PBXFileReference; fileEncoding = 4; lastKnownFileType = sourcecode.c.objc; lineEnding = 0; path = "CLLocation+ORKJSONDictionary.m"; sourceTree = "<group>"; xcLanguageSpecificationIdentifier = xcode.lang.objc; };
		86C40B241A8D7C5B00081FAC /* CMAccelerometerData+ORKJSONDictionary.h */ = {isa = PBXFileReference; fileEncoding = 4; lastKnownFileType = sourcecode.c.h; lineEnding = 0; path = "CMAccelerometerData+ORKJSONDictionary.h"; sourceTree = "<group>"; xcLanguageSpecificationIdentifier = xcode.lang.objcpp; };
		86C40B251A8D7C5B00081FAC /* CMAccelerometerData+ORKJSONDictionary.m */ = {isa = PBXFileReference; fileEncoding = 4; lastKnownFileType = sourcecode.c.objc; lineEnding = 0; path = "CMAccelerometerData+ORKJSONDictionary.m"; sourceTree = "<group>"; xcLanguageSpecificationIdentifier = xcode.lang.objc; };
		86C40B261A8D7C5B00081FAC /* CMDeviceMotion+ORKJSONDictionary.h */ = {isa = PBXFileReference; fileEncoding = 4; lastKnownFileType = sourcecode.c.h; lineEnding = 0; path = "CMDeviceMotion+ORKJSONDictionary.h"; sourceTree = "<group>"; xcLanguageSpecificationIdentifier = xcode.lang.objcpp; };
		86C40B271A8D7C5B00081FAC /* CMDeviceMotion+ORKJSONDictionary.m */ = {isa = PBXFileReference; fileEncoding = 4; lastKnownFileType = sourcecode.c.objc; lineEnding = 0; path = "CMDeviceMotion+ORKJSONDictionary.m"; sourceTree = "<group>"; xcLanguageSpecificationIdentifier = xcode.lang.objc; };
		86C40B281A8D7C5B00081FAC /* CMMotionActivity+ORKJSONDictionary.h */ = {isa = PBXFileReference; fileEncoding = 4; lastKnownFileType = sourcecode.c.h; lineEnding = 0; path = "CMMotionActivity+ORKJSONDictionary.h"; sourceTree = "<group>"; xcLanguageSpecificationIdentifier = xcode.lang.objcpp; };
		86C40B291A8D7C5B00081FAC /* CMMotionActivity+ORKJSONDictionary.m */ = {isa = PBXFileReference; fileEncoding = 4; lastKnownFileType = sourcecode.c.objc; lineEnding = 0; path = "CMMotionActivity+ORKJSONDictionary.m"; sourceTree = "<group>"; xcLanguageSpecificationIdentifier = xcode.lang.objc; };
		86C40B2A1A8D7C5B00081FAC /* CMPedometerData+ORKJSONDictionary.h */ = {isa = PBXFileReference; fileEncoding = 4; lastKnownFileType = sourcecode.c.h; lineEnding = 0; path = "CMPedometerData+ORKJSONDictionary.h"; sourceTree = "<group>"; xcLanguageSpecificationIdentifier = xcode.lang.objcpp; };
		86C40B2B1A8D7C5B00081FAC /* CMPedometerData+ORKJSONDictionary.m */ = {isa = PBXFileReference; fileEncoding = 4; lastKnownFileType = sourcecode.c.objc; lineEnding = 0; path = "CMPedometerData+ORKJSONDictionary.m"; sourceTree = "<group>"; xcLanguageSpecificationIdentifier = xcode.lang.objc; };
		86C40B2C1A8D7C5B00081FAC /* HKSample+ORKJSONDictionary.h */ = {isa = PBXFileReference; fileEncoding = 4; lastKnownFileType = sourcecode.c.h; lineEnding = 0; path = "HKSample+ORKJSONDictionary.h"; sourceTree = "<group>"; xcLanguageSpecificationIdentifier = xcode.lang.objcpp; };
		86C40B2D1A8D7C5B00081FAC /* HKSample+ORKJSONDictionary.m */ = {isa = PBXFileReference; fileEncoding = 4; lastKnownFileType = sourcecode.c.objc; lineEnding = 0; path = "HKSample+ORKJSONDictionary.m"; sourceTree = "<group>"; xcLanguageSpecificationIdentifier = xcode.lang.objc; };
		86C40B2E1A8D7C5B00081FAC /* ORKAccelerometerRecorder.h */ = {isa = PBXFileReference; fileEncoding = 4; lastKnownFileType = sourcecode.c.h; lineEnding = 0; path = ORKAccelerometerRecorder.h; sourceTree = "<group>"; xcLanguageSpecificationIdentifier = xcode.lang.objcpp; };
		86C40B2F1A8D7C5B00081FAC /* ORKAccelerometerRecorder.m */ = {isa = PBXFileReference; fileEncoding = 4; lastKnownFileType = sourcecode.c.objc; lineEnding = 0; path = ORKAccelerometerRecorder.m; sourceTree = "<group>"; xcLanguageSpecificationIdentifier = xcode.lang.objc; };
		86C40B301A8D7C5B00081FAC /* ORKActiveStep.h */ = {isa = PBXFileReference; fileEncoding = 4; lastKnownFileType = sourcecode.c.h; path = ORKActiveStep.h; sourceTree = "<group>"; };
		86C40B311A8D7C5B00081FAC /* ORKActiveStep.m */ = {isa = PBXFileReference; fileEncoding = 4; lastKnownFileType = sourcecode.c.objc; path = ORKActiveStep.m; sourceTree = "<group>"; };
		86C40B321A8D7C5B00081FAC /* ORKActiveStep_Internal.h */ = {isa = PBXFileReference; fileEncoding = 4; lastKnownFileType = sourcecode.c.h; lineEnding = 0; path = ORKActiveStep_Internal.h; sourceTree = "<group>"; xcLanguageSpecificationIdentifier = xcode.lang.objcpp; };
		86C40B331A8D7C5B00081FAC /* ORKActiveStepTimer.h */ = {isa = PBXFileReference; fileEncoding = 4; lastKnownFileType = sourcecode.c.h; lineEnding = 0; path = ORKActiveStepTimer.h; sourceTree = "<group>"; xcLanguageSpecificationIdentifier = xcode.lang.objcpp; };
		86C40B341A8D7C5B00081FAC /* ORKActiveStepTimer.m */ = {isa = PBXFileReference; fileEncoding = 4; lastKnownFileType = sourcecode.c.objc; lineEnding = 0; path = ORKActiveStepTimer.m; sourceTree = "<group>"; xcLanguageSpecificationIdentifier = xcode.lang.objc; };
		86C40B351A8D7C5B00081FAC /* ORKActiveStepTimerView.h */ = {isa = PBXFileReference; fileEncoding = 4; lastKnownFileType = sourcecode.c.h; lineEnding = 0; path = ORKActiveStepTimerView.h; sourceTree = "<group>"; xcLanguageSpecificationIdentifier = xcode.lang.objcpp; };
		86C40B361A8D7C5B00081FAC /* ORKActiveStepTimerView.m */ = {isa = PBXFileReference; fileEncoding = 4; lastKnownFileType = sourcecode.c.objc; lineEnding = 0; path = ORKActiveStepTimerView.m; sourceTree = "<group>"; xcLanguageSpecificationIdentifier = xcode.lang.objc; };
		86C40B371A8D7C5B00081FAC /* ORKActiveStepViewController.h */ = {isa = PBXFileReference; fileEncoding = 4; lastKnownFileType = sourcecode.c.h; path = ORKActiveStepViewController.h; sourceTree = "<group>"; };
		86C40B381A8D7C5B00081FAC /* ORKActiveStepViewController.m */ = {isa = PBXFileReference; fileEncoding = 4; lastKnownFileType = sourcecode.c.objc; lineEnding = 0; path = ORKActiveStepViewController.m; sourceTree = "<group>"; xcLanguageSpecificationIdentifier = xcode.lang.objc; };
		86C40B391A8D7C5B00081FAC /* ORKActiveStepViewController_Internal.h */ = {isa = PBXFileReference; fileEncoding = 4; lastKnownFileType = sourcecode.c.h; lineEnding = 0; path = ORKActiveStepViewController_Internal.h; sourceTree = "<group>"; xcLanguageSpecificationIdentifier = xcode.lang.objcpp; };
		86C40B3A1A8D7C5B00081FAC /* ORKAudioRecorder.h */ = {isa = PBXFileReference; fileEncoding = 4; lastKnownFileType = sourcecode.c.h; lineEnding = 0; path = ORKAudioRecorder.h; sourceTree = "<group>"; xcLanguageSpecificationIdentifier = xcode.lang.objcpp; };
		86C40B3B1A8D7C5B00081FAC /* ORKAudioRecorder.m */ = {isa = PBXFileReference; fileEncoding = 4; lastKnownFileType = sourcecode.c.objc; lineEnding = 0; path = ORKAudioRecorder.m; sourceTree = "<group>"; xcLanguageSpecificationIdentifier = xcode.lang.objc; };
		86C40B3C1A8D7C5B00081FAC /* ORKDataLogger.h */ = {isa = PBXFileReference; fileEncoding = 4; lastKnownFileType = sourcecode.c.h; path = ORKDataLogger.h; sourceTree = "<group>"; };
		86C40B3D1A8D7C5B00081FAC /* ORKDataLogger.m */ = {isa = PBXFileReference; fileEncoding = 4; lastKnownFileType = sourcecode.c.objc; lineEnding = 0; path = ORKDataLogger.m; sourceTree = "<group>"; xcLanguageSpecificationIdentifier = xcode.lang.objc; };
		86C40B3E1A8D7C5B00081FAC /* ORKDataLogger_Private.h */ = {isa = PBXFileReference; fileEncoding = 4; lastKnownFileType = sourcecode.c.h; lineEnding = 0; path = ORKDataLogger_Private.h; sourceTree = "<group>"; xcLanguageSpecificationIdentifier = xcode.lang.objcpp; };
		86C40B3F1A8D7C5B00081FAC /* ORKDeviceMotionRecorder.h */ = {isa = PBXFileReference; fileEncoding = 4; lastKnownFileType = sourcecode.c.h; path = ORKDeviceMotionRecorder.h; sourceTree = "<group>"; };
		86C40B401A8D7C5B00081FAC /* ORKDeviceMotionRecorder.m */ = {isa = PBXFileReference; fileEncoding = 4; lastKnownFileType = sourcecode.c.objc; lineEnding = 0; path = ORKDeviceMotionRecorder.m; sourceTree = "<group>"; xcLanguageSpecificationIdentifier = xcode.lang.objc; };
		86C40B411A8D7C5B00081FAC /* ORKHealthQuantityTypeRecorder.h */ = {isa = PBXFileReference; fileEncoding = 4; lastKnownFileType = sourcecode.c.h; path = ORKHealthQuantityTypeRecorder.h; sourceTree = "<group>"; };
		86C40B421A8D7C5B00081FAC /* ORKHealthQuantityTypeRecorder.m */ = {isa = PBXFileReference; fileEncoding = 4; lastKnownFileType = sourcecode.c.objc; lineEnding = 0; path = ORKHealthQuantityTypeRecorder.m; sourceTree = "<group>"; xcLanguageSpecificationIdentifier = xcode.lang.objc; };
		86C40B431A8D7C5B00081FAC /* ORKLocationRecorder.h */ = {isa = PBXFileReference; fileEncoding = 4; lastKnownFileType = sourcecode.c.h; path = ORKLocationRecorder.h; sourceTree = "<group>"; };
		86C40B441A8D7C5B00081FAC /* ORKLocationRecorder.m */ = {isa = PBXFileReference; fileEncoding = 4; lastKnownFileType = sourcecode.c.objc; lineEnding = 0; path = ORKLocationRecorder.m; sourceTree = "<group>"; xcLanguageSpecificationIdentifier = xcode.lang.objc; };
		86C40B451A8D7C5B00081FAC /* ORKPedometerRecorder.h */ = {isa = PBXFileReference; fileEncoding = 4; lastKnownFileType = sourcecode.c.h; path = ORKPedometerRecorder.h; sourceTree = "<group>"; };
		86C40B461A8D7C5B00081FAC /* ORKPedometerRecorder.m */ = {isa = PBXFileReference; fileEncoding = 4; lastKnownFileType = sourcecode.c.objc; path = ORKPedometerRecorder.m; sourceTree = "<group>"; };
		86C40B471A8D7C5B00081FAC /* ORKRecorder.h */ = {isa = PBXFileReference; fileEncoding = 4; lastKnownFileType = sourcecode.c.h; lineEnding = 0; path = ORKRecorder.h; sourceTree = "<group>"; xcLanguageSpecificationIdentifier = xcode.lang.objcpp; };
		86C40B481A8D7C5B00081FAC /* ORKRecorder.m */ = {isa = PBXFileReference; fileEncoding = 4; lastKnownFileType = sourcecode.c.objc; lineEnding = 0; path = ORKRecorder.m; sourceTree = "<group>"; xcLanguageSpecificationIdentifier = xcode.lang.objc; };
		86C40B491A8D7C5B00081FAC /* ORKRecorder_Internal.h */ = {isa = PBXFileReference; fileEncoding = 4; lastKnownFileType = sourcecode.c.h; path = ORKRecorder_Internal.h; sourceTree = "<group>"; };
		86C40B4A1A8D7C5B00081FAC /* ORKRecorder_Private.h */ = {isa = PBXFileReference; fileEncoding = 4; lastKnownFileType = sourcecode.c.h; path = ORKRecorder_Private.h; sourceTree = "<group>"; };
		86C40B4B1A8D7C5B00081FAC /* ORKTouchRecorder.h */ = {isa = PBXFileReference; fileEncoding = 4; lastKnownFileType = sourcecode.c.h; path = ORKTouchRecorder.h; sourceTree = "<group>"; };
		86C40B4C1A8D7C5B00081FAC /* ORKTouchRecorder.m */ = {isa = PBXFileReference; fileEncoding = 4; lastKnownFileType = sourcecode.c.objc; lineEnding = 0; path = ORKTouchRecorder.m; sourceTree = "<group>"; xcLanguageSpecificationIdentifier = xcode.lang.objc; };
		86C40B4D1A8D7C5B00081FAC /* ORKVoiceEngine.h */ = {isa = PBXFileReference; fileEncoding = 4; lastKnownFileType = sourcecode.c.h; path = ORKVoiceEngine.h; sourceTree = "<group>"; };
		86C40B4E1A8D7C5B00081FAC /* ORKVoiceEngine.m */ = {isa = PBXFileReference; fileEncoding = 4; lastKnownFileType = sourcecode.c.objc; path = ORKVoiceEngine.m; sourceTree = "<group>"; };
		86C40B4F1A8D7C5B00081FAC /* UITouch+ORKJSONDictionary.h */ = {isa = PBXFileReference; fileEncoding = 4; lastKnownFileType = sourcecode.c.h; lineEnding = 0; path = "UITouch+ORKJSONDictionary.h"; sourceTree = "<group>"; xcLanguageSpecificationIdentifier = xcode.lang.objcpp; };
		86C40B501A8D7C5B00081FAC /* UITouch+ORKJSONDictionary.m */ = {isa = PBXFileReference; fileEncoding = 4; lastKnownFileType = sourcecode.c.objc; lineEnding = 0; path = "UITouch+ORKJSONDictionary.m"; sourceTree = "<group>"; xcLanguageSpecificationIdentifier = xcode.lang.objc; };
		86C40B521A8D7C5B00081FAC /* ORKCompletionStep.h */ = {isa = PBXFileReference; fileEncoding = 4; lastKnownFileType = sourcecode.c.h; lineEnding = 0; path = ORKCompletionStep.h; sourceTree = "<group>"; xcLanguageSpecificationIdentifier = xcode.lang.objcpp; };
		86C40B531A8D7C5B00081FAC /* ORKCompletionStep.m */ = {isa = PBXFileReference; fileEncoding = 4; lastKnownFileType = sourcecode.c.objc; lineEnding = 0; path = ORKCompletionStep.m; sourceTree = "<group>"; xcLanguageSpecificationIdentifier = xcode.lang.objc; };
		86C40B541A8D7C5B00081FAC /* ORKCompletionStepViewController.h */ = {isa = PBXFileReference; fileEncoding = 4; lastKnownFileType = sourcecode.c.h; lineEnding = 0; path = ORKCompletionStepViewController.h; sourceTree = "<group>"; xcLanguageSpecificationIdentifier = xcode.lang.objcpp; };
		86C40B551A8D7C5B00081FAC /* ORKCompletionStepViewController.m */ = {isa = PBXFileReference; fileEncoding = 4; lastKnownFileType = sourcecode.c.objc; lineEnding = 0; path = ORKCompletionStepViewController.m; sourceTree = "<group>"; xcLanguageSpecificationIdentifier = xcode.lang.objc; };
		86C40B561A8D7C5B00081FAC /* ORKFormItemCell.h */ = {isa = PBXFileReference; fileEncoding = 4; lastKnownFileType = sourcecode.c.h; path = ORKFormItemCell.h; sourceTree = "<group>"; };
		86C40B571A8D7C5B00081FAC /* ORKFormItemCell.m */ = {isa = PBXFileReference; fileEncoding = 4; lastKnownFileType = sourcecode.c.objc; lineEnding = 0; path = ORKFormItemCell.m; sourceTree = "<group>"; xcLanguageSpecificationIdentifier = xcode.lang.objc; };
		86C40B581A8D7C5B00081FAC /* ORKImageSelectionView.h */ = {isa = PBXFileReference; fileEncoding = 4; lastKnownFileType = sourcecode.c.h; path = ORKImageSelectionView.h; sourceTree = "<group>"; };
		86C40B591A8D7C5B00081FAC /* ORKImageSelectionView.m */ = {isa = PBXFileReference; fileEncoding = 4; lastKnownFileType = sourcecode.c.objc; lineEnding = 0; path = ORKImageSelectionView.m; sourceTree = "<group>"; xcLanguageSpecificationIdentifier = xcode.lang.objc; };
		86C40B5A1A8D7C5B00081FAC /* ORKInstructionStepView.h */ = {isa = PBXFileReference; fileEncoding = 4; lastKnownFileType = sourcecode.c.h; path = ORKInstructionStepView.h; sourceTree = "<group>"; };
		86C40B5B1A8D7C5B00081FAC /* ORKInstructionStepView.m */ = {isa = PBXFileReference; fileEncoding = 4; lastKnownFileType = sourcecode.c.objc; lineEnding = 0; path = ORKInstructionStepView.m; sourceTree = "<group>"; xcLanguageSpecificationIdentifier = xcode.lang.objc; };
		86C40B5C1A8D7C5B00081FAC /* ORKTableContainerView.h */ = {isa = PBXFileReference; fileEncoding = 4; lastKnownFileType = sourcecode.c.h; path = ORKTableContainerView.h; sourceTree = "<group>"; };
		86C40B5D1A8D7C5B00081FAC /* ORKTableContainerView.m */ = {isa = PBXFileReference; fileEncoding = 4; lastKnownFileType = sourcecode.c.objc; lineEnding = 0; path = ORKTableContainerView.m; sourceTree = "<group>"; xcLanguageSpecificationIdentifier = xcode.lang.objc; };
		86C40B5E1A8D7C5B00081FAC /* ORKTextFieldView.h */ = {isa = PBXFileReference; fileEncoding = 4; lastKnownFileType = sourcecode.c.h; path = ORKTextFieldView.h; sourceTree = "<group>"; };
		86C40B5F1A8D7C5B00081FAC /* ORKTextFieldView.m */ = {isa = PBXFileReference; fileEncoding = 4; lastKnownFileType = sourcecode.c.objc; lineEnding = 0; path = ORKTextFieldView.m; sourceTree = "<group>"; xcLanguageSpecificationIdentifier = xcode.lang.objc; };
		86C40B601A8D7C5B00081FAC /* ORKTintedImageView.h */ = {isa = PBXFileReference; fileEncoding = 4; lastKnownFileType = sourcecode.c.h; path = ORKTintedImageView.h; sourceTree = "<group>"; };
		86C40B611A8D7C5B00081FAC /* ORKTintedImageView.m */ = {isa = PBXFileReference; fileEncoding = 4; lastKnownFileType = sourcecode.c.objc; path = ORKTintedImageView.m; sourceTree = "<group>"; };
		86C40B641A8D7C5B00081FAC /* ORKAnswerFormat.h */ = {isa = PBXFileReference; fileEncoding = 4; lastKnownFileType = sourcecode.c.h; path = ORKAnswerFormat.h; sourceTree = "<group>"; };
		86C40B651A8D7C5B00081FAC /* ORKAnswerFormat.m */ = {isa = PBXFileReference; fileEncoding = 4; lastKnownFileType = sourcecode.c.objc; lineEnding = 0; path = ORKAnswerFormat.m; sourceTree = "<group>"; xcLanguageSpecificationIdentifier = xcode.lang.objc; };
		86C40B661A8D7C5B00081FAC /* ORKAnswerFormat_Internal.h */ = {isa = PBXFileReference; fileEncoding = 4; lastKnownFileType = sourcecode.c.h; lineEnding = 0; path = ORKAnswerFormat_Internal.h; sourceTree = "<group>"; xcLanguageSpecificationIdentifier = xcode.lang.objcpp; };
		86C40B671A8D7C5B00081FAC /* ORKAnswerTextField.h */ = {isa = PBXFileReference; fileEncoding = 4; lastKnownFileType = sourcecode.c.h; lineEnding = 0; path = ORKAnswerTextField.h; sourceTree = "<group>"; xcLanguageSpecificationIdentifier = xcode.lang.objcpp; };
		86C40B681A8D7C5B00081FAC /* ORKAnswerTextField.m */ = {isa = PBXFileReference; fileEncoding = 4; lastKnownFileType = sourcecode.c.objc; lineEnding = 0; path = ORKAnswerTextField.m; sourceTree = "<group>"; xcLanguageSpecificationIdentifier = xcode.lang.objc; };
		86C40B691A8D7C5B00081FAC /* ORKAnswerTextView.h */ = {isa = PBXFileReference; fileEncoding = 4; lastKnownFileType = sourcecode.c.h; lineEnding = 0; path = ORKAnswerTextView.h; sourceTree = "<group>"; xcLanguageSpecificationIdentifier = xcode.lang.objcpp; };
		86C40B6A1A8D7C5B00081FAC /* ORKAnswerTextView.m */ = {isa = PBXFileReference; fileEncoding = 4; lastKnownFileType = sourcecode.c.objc; lineEnding = 0; path = ORKAnswerTextView.m; sourceTree = "<group>"; xcLanguageSpecificationIdentifier = xcode.lang.objc; };
		86C40B6B1A8D7C5B00081FAC /* ORKBodyLabel.h */ = {isa = PBXFileReference; fileEncoding = 4; lastKnownFileType = sourcecode.c.h; lineEnding = 0; path = ORKBodyLabel.h; sourceTree = "<group>"; xcLanguageSpecificationIdentifier = xcode.lang.objcpp; };
		86C40B6C1A8D7C5B00081FAC /* ORKBodyLabel.m */ = {isa = PBXFileReference; fileEncoding = 4; lastKnownFileType = sourcecode.c.objc; lineEnding = 0; path = ORKBodyLabel.m; sourceTree = "<group>"; xcLanguageSpecificationIdentifier = xcode.lang.objc; };
		86C40B6D1A8D7C5B00081FAC /* ORKBorderedButton.h */ = {isa = PBXFileReference; fileEncoding = 4; lastKnownFileType = sourcecode.c.h; lineEnding = 0; path = ORKBorderedButton.h; sourceTree = "<group>"; xcLanguageSpecificationIdentifier = xcode.lang.objcpp; };
		86C40B6E1A8D7C5C00081FAC /* ORKBorderedButton.m */ = {isa = PBXFileReference; fileEncoding = 4; lastKnownFileType = sourcecode.c.objc; lineEnding = 0; path = ORKBorderedButton.m; sourceTree = "<group>"; xcLanguageSpecificationIdentifier = xcode.lang.objc; };
		86C40B6F1A8D7C5C00081FAC /* ORKCaption1Label.h */ = {isa = PBXFileReference; fileEncoding = 4; lastKnownFileType = sourcecode.c.h; lineEnding = 0; path = ORKCaption1Label.h; sourceTree = "<group>"; xcLanguageSpecificationIdentifier = xcode.lang.objcpp; };
		86C40B701A8D7C5C00081FAC /* ORKCaption1Label.m */ = {isa = PBXFileReference; fileEncoding = 4; lastKnownFileType = sourcecode.c.objc; lineEnding = 0; path = ORKCaption1Label.m; sourceTree = "<group>"; xcLanguageSpecificationIdentifier = xcode.lang.objc; };
		86C40B711A8D7C5C00081FAC /* ORKChoiceViewCell.h */ = {isa = PBXFileReference; fileEncoding = 4; lastKnownFileType = sourcecode.c.h; path = ORKChoiceViewCell.h; sourceTree = "<group>"; };
		86C40B721A8D7C5C00081FAC /* ORKChoiceViewCell.m */ = {isa = PBXFileReference; fileEncoding = 4; lastKnownFileType = sourcecode.c.objc; lineEnding = 0; path = ORKChoiceViewCell.m; sourceTree = "<group>"; xcLanguageSpecificationIdentifier = xcode.lang.objc; };
		86C40B731A8D7C5C00081FAC /* ORKContinueButton.h */ = {isa = PBXFileReference; fileEncoding = 4; lastKnownFileType = sourcecode.c.h; path = ORKContinueButton.h; sourceTree = "<group>"; };
		86C40B741A8D7C5C00081FAC /* ORKContinueButton.m */ = {isa = PBXFileReference; fileEncoding = 4; lastKnownFileType = sourcecode.c.objc; path = ORKContinueButton.m; sourceTree = "<group>"; };
		86C40B751A8D7C5C00081FAC /* ORKCountdownLabel.h */ = {isa = PBXFileReference; fileEncoding = 4; lastKnownFileType = sourcecode.c.h; path = ORKCountdownLabel.h; sourceTree = "<group>"; };
		86C40B761A8D7C5C00081FAC /* ORKCountdownLabel.m */ = {isa = PBXFileReference; fileEncoding = 4; lastKnownFileType = sourcecode.c.objc; path = ORKCountdownLabel.m; sourceTree = "<group>"; };
		86C40B771A8D7C5C00081FAC /* ORKCustomStepView.h */ = {isa = PBXFileReference; fileEncoding = 4; lastKnownFileType = sourcecode.c.h; path = ORKCustomStepView.h; sourceTree = "<group>"; };
		86C40B781A8D7C5C00081FAC /* ORKCustomStepView.m */ = {isa = PBXFileReference; fileEncoding = 4; lastKnownFileType = sourcecode.c.objc; lineEnding = 0; path = ORKCustomStepView.m; sourceTree = "<group>"; xcLanguageSpecificationIdentifier = xcode.lang.objc; };
		86C40B791A8D7C5C00081FAC /* ORKCustomStepView_Internal.h */ = {isa = PBXFileReference; fileEncoding = 4; lastKnownFileType = sourcecode.c.h; path = ORKCustomStepView_Internal.h; sourceTree = "<group>"; };
		86C40B7A1A8D7C5C00081FAC /* ORKDefaultFont.h */ = {isa = PBXFileReference; fileEncoding = 4; lastKnownFileType = sourcecode.c.h; path = ORKDefaultFont.h; sourceTree = "<group>"; };
		86C40B7B1A8D7C5C00081FAC /* ORKDefines.h */ = {isa = PBXFileReference; fileEncoding = 4; lastKnownFileType = sourcecode.c.h; path = ORKDefines.h; sourceTree = "<group>"; };
		86C40B7C1A8D7C5C00081FAC /* ORKDefines_Private.h */ = {isa = PBXFileReference; fileEncoding = 4; lastKnownFileType = sourcecode.c.h; path = ORKDefines_Private.h; sourceTree = "<group>"; };
		86C40B7D1A8D7C5C00081FAC /* ORKErrors.h */ = {isa = PBXFileReference; fileEncoding = 4; lastKnownFileType = sourcecode.c.h; path = ORKErrors.h; sourceTree = "<group>"; };
		86C40B7E1A8D7C5C00081FAC /* ORKErrors.m */ = {isa = PBXFileReference; fileEncoding = 4; lastKnownFileType = sourcecode.c.objc; path = ORKErrors.m; sourceTree = "<group>"; };
		86C40B7F1A8D7C5C00081FAC /* ORKFormItem_Internal.h */ = {isa = PBXFileReference; fileEncoding = 4; lastKnownFileType = sourcecode.c.h; lineEnding = 0; path = ORKFormItem_Internal.h; sourceTree = "<group>"; xcLanguageSpecificationIdentifier = xcode.lang.objcpp; };
		86C40B801A8D7C5C00081FAC /* ORKFormSectionTitleLabel.h */ = {isa = PBXFileReference; fileEncoding = 4; lastKnownFileType = sourcecode.c.h; path = ORKFormSectionTitleLabel.h; sourceTree = "<group>"; };
		86C40B811A8D7C5C00081FAC /* ORKFormSectionTitleLabel.m */ = {isa = PBXFileReference; fileEncoding = 4; lastKnownFileType = sourcecode.c.objc; path = ORKFormSectionTitleLabel.m; sourceTree = "<group>"; };
		86C40B821A8D7C5C00081FAC /* ORKFormStep.h */ = {isa = PBXFileReference; fileEncoding = 4; lastKnownFileType = sourcecode.c.h; path = ORKFormStep.h; sourceTree = "<group>"; };
		86C40B831A8D7C5C00081FAC /* ORKFormStep.m */ = {isa = PBXFileReference; fileEncoding = 4; lastKnownFileType = sourcecode.c.objc; path = ORKFormStep.m; sourceTree = "<group>"; };
		86C40B841A8D7C5C00081FAC /* ORKFormStepViewController.h */ = {isa = PBXFileReference; fileEncoding = 4; lastKnownFileType = sourcecode.c.h; path = ORKFormStepViewController.h; sourceTree = "<group>"; };
		86C40B851A8D7C5C00081FAC /* ORKFormStepViewController.m */ = {isa = PBXFileReference; fileEncoding = 4; lastKnownFileType = sourcecode.c.objc; lineEnding = 0; path = ORKFormStepViewController.m; sourceTree = "<group>"; xcLanguageSpecificationIdentifier = xcode.lang.objc; };
		86C40B861A8D7C5C00081FAC /* ORKFormTextView.h */ = {isa = PBXFileReference; fileEncoding = 4; lastKnownFileType = sourcecode.c.h; path = ORKFormTextView.h; sourceTree = "<group>"; };
		86C40B871A8D7C5C00081FAC /* ORKFormTextView.m */ = {isa = PBXFileReference; fileEncoding = 4; lastKnownFileType = sourcecode.c.objc; path = ORKFormTextView.m; sourceTree = "<group>"; };
		86C40B881A8D7C5C00081FAC /* ORKHeadlineLabel.h */ = {isa = PBXFileReference; fileEncoding = 4; lastKnownFileType = sourcecode.c.h; path = ORKHeadlineLabel.h; sourceTree = "<group>"; };
		86C40B891A8D7C5C00081FAC /* ORKHeadlineLabel.m */ = {isa = PBXFileReference; fileEncoding = 4; lastKnownFileType = sourcecode.c.objc; lineEnding = 0; path = ORKHeadlineLabel.m; sourceTree = "<group>"; xcLanguageSpecificationIdentifier = xcode.lang.objc; };
		86C40B8A1A8D7C5C00081FAC /* ORKHealthAnswerFormat.h */ = {isa = PBXFileReference; fileEncoding = 4; lastKnownFileType = sourcecode.c.h; path = ORKHealthAnswerFormat.h; sourceTree = "<group>"; };
		86C40B8B1A8D7C5C00081FAC /* ORKHealthAnswerFormat.m */ = {isa = PBXFileReference; fileEncoding = 4; lastKnownFileType = sourcecode.c.objc; lineEnding = 0; path = ORKHealthAnswerFormat.m; sourceTree = "<group>"; xcLanguageSpecificationIdentifier = xcode.lang.objc; };
		86C40B8C1A8D7C5C00081FAC /* ORKHelpers.h */ = {isa = PBXFileReference; fileEncoding = 4; lastKnownFileType = sourcecode.c.h; path = ORKHelpers.h; sourceTree = "<group>"; };
		86C40B8D1A8D7C5C00081FAC /* ORKHelpers.m */ = {isa = PBXFileReference; fileEncoding = 4; lastKnownFileType = sourcecode.c.objc; path = ORKHelpers.m; sourceTree = "<group>"; };
		86C40B8E1A8D7C5C00081FAC /* ORKHTMLPDFWriter.h */ = {isa = PBXFileReference; fileEncoding = 4; lastKnownFileType = sourcecode.c.h; path = ORKHTMLPDFWriter.h; sourceTree = "<group>"; };
		86C40B8F1A8D7C5C00081FAC /* ORKHTMLPDFWriter.m */ = {isa = PBXFileReference; fileEncoding = 4; lastKnownFileType = sourcecode.c.objc; lineEnding = 0; path = ORKHTMLPDFWriter.m; sourceTree = "<group>"; xcLanguageSpecificationIdentifier = xcode.lang.objc; };
		86C40B901A8D7C5C00081FAC /* ORKImageChoiceLabel.h */ = {isa = PBXFileReference; fileEncoding = 4; lastKnownFileType = sourcecode.c.h; path = ORKImageChoiceLabel.h; sourceTree = "<group>"; };
		86C40B911A8D7C5C00081FAC /* ORKImageChoiceLabel.m */ = {isa = PBXFileReference; fileEncoding = 4; lastKnownFileType = sourcecode.c.objc; path = ORKImageChoiceLabel.m; sourceTree = "<group>"; };
		86C40B921A8D7C5C00081FAC /* ORKInstructionStep.h */ = {isa = PBXFileReference; fileEncoding = 4; lastKnownFileType = sourcecode.c.h; path = ORKInstructionStep.h; sourceTree = "<group>"; };
		86C40B931A8D7C5C00081FAC /* ORKInstructionStep.m */ = {isa = PBXFileReference; fileEncoding = 4; lastKnownFileType = sourcecode.c.objc; path = ORKInstructionStep.m; sourceTree = "<group>"; };
		86C40B941A8D7C5C00081FAC /* ORKInstructionStepViewController.h */ = {isa = PBXFileReference; fileEncoding = 4; lastKnownFileType = sourcecode.c.h; path = ORKInstructionStepViewController.h; sourceTree = "<group>"; };
		86C40B951A8D7C5C00081FAC /* ORKInstructionStepViewController.m */ = {isa = PBXFileReference; fileEncoding = 4; lastKnownFileType = sourcecode.c.objc; lineEnding = 0; path = ORKInstructionStepViewController.m; sourceTree = "<group>"; xcLanguageSpecificationIdentifier = xcode.lang.objc; };
		86C40B961A8D7C5C00081FAC /* ORKInstructionStepViewController_Internal.h */ = {isa = PBXFileReference; fileEncoding = 4; lastKnownFileType = sourcecode.c.h; path = ORKInstructionStepViewController_Internal.h; sourceTree = "<group>"; };
		86C40B971A8D7C5C00081FAC /* ORKLabel.h */ = {isa = PBXFileReference; fileEncoding = 4; lastKnownFileType = sourcecode.c.h; path = ORKLabel.h; sourceTree = "<group>"; };
		86C40B981A8D7C5C00081FAC /* ORKLabel.m */ = {isa = PBXFileReference; fileEncoding = 4; lastKnownFileType = sourcecode.c.objc; lineEnding = 0; path = ORKLabel.m; sourceTree = "<group>"; xcLanguageSpecificationIdentifier = xcode.lang.objc; };
		86C40B9D1A8D7C5C00081FAC /* ORKOrderedTask.h */ = {isa = PBXFileReference; fileEncoding = 4; lastKnownFileType = sourcecode.c.h; path = ORKOrderedTask.h; sourceTree = "<group>"; };
		86C40B9E1A8D7C5C00081FAC /* ORKOrderedTask.m */ = {isa = PBXFileReference; fileEncoding = 4; lastKnownFileType = sourcecode.c.objc; lineEnding = 0; path = ORKOrderedTask.m; sourceTree = "<group>"; xcLanguageSpecificationIdentifier = xcode.lang.objc; };
		86C40BA11A8D7C5C00081FAC /* ORKQuestionStep.h */ = {isa = PBXFileReference; fileEncoding = 4; lastKnownFileType = sourcecode.c.h; path = ORKQuestionStep.h; sourceTree = "<group>"; };
		86C40BA21A8D7C5C00081FAC /* ORKQuestionStep.m */ = {isa = PBXFileReference; fileEncoding = 4; lastKnownFileType = sourcecode.c.objc; lineEnding = 0; path = ORKQuestionStep.m; sourceTree = "<group>"; xcLanguageSpecificationIdentifier = xcode.lang.objc; };
		86C40BA31A8D7C5C00081FAC /* ORKQuestionStep_Internal.h */ = {isa = PBXFileReference; fileEncoding = 4; lastKnownFileType = sourcecode.c.h; path = ORKQuestionStep_Internal.h; sourceTree = "<group>"; };
		86C40BA41A8D7C5C00081FAC /* ORKQuestionStepViewController.h */ = {isa = PBXFileReference; fileEncoding = 4; lastKnownFileType = sourcecode.c.h; path = ORKQuestionStepViewController.h; sourceTree = "<group>"; };
		86C40BA51A8D7C5C00081FAC /* ORKQuestionStepViewController.m */ = {isa = PBXFileReference; fileEncoding = 4; lastKnownFileType = sourcecode.c.objc; lineEnding = 0; path = ORKQuestionStepViewController.m; sourceTree = "<group>"; xcLanguageSpecificationIdentifier = xcode.lang.objc; };
		86C40BA61A8D7C5C00081FAC /* ORKQuestionStepViewController_Private.h */ = {isa = PBXFileReference; fileEncoding = 4; lastKnownFileType = sourcecode.c.h; path = ORKQuestionStepViewController_Private.h; sourceTree = "<group>"; };
		86C40BA71A8D7C5C00081FAC /* ORKResult.h */ = {isa = PBXFileReference; fileEncoding = 4; lastKnownFileType = sourcecode.c.h; path = ORKResult.h; sourceTree = "<group>"; };
		86C40BA81A8D7C5C00081FAC /* ORKResult.m */ = {isa = PBXFileReference; fileEncoding = 4; lastKnownFileType = sourcecode.c.objc; path = ORKResult.m; sourceTree = "<group>"; };
		86C40BA91A8D7C5C00081FAC /* ORKResult_Private.h */ = {isa = PBXFileReference; fileEncoding = 4; lastKnownFileType = sourcecode.c.h; path = ORKResult_Private.h; sourceTree = "<group>"; };
		86C40BAA1A8D7C5C00081FAC /* ORKRoundTappingButton.h */ = {isa = PBXFileReference; fileEncoding = 4; lastKnownFileType = sourcecode.c.h; path = ORKRoundTappingButton.h; sourceTree = "<group>"; };
		86C40BAB1A8D7C5C00081FAC /* ORKRoundTappingButton.m */ = {isa = PBXFileReference; fileEncoding = 4; lastKnownFileType = sourcecode.c.objc; path = ORKRoundTappingButton.m; sourceTree = "<group>"; };
		86C40BAC1A8D7C5C00081FAC /* ORKScaleRangeLabel.h */ = {isa = PBXFileReference; fileEncoding = 4; lastKnownFileType = sourcecode.c.h; path = ORKScaleRangeLabel.h; sourceTree = "<group>"; };
		86C40BAD1A8D7C5C00081FAC /* ORKScaleRangeLabel.m */ = {isa = PBXFileReference; fileEncoding = 4; lastKnownFileType = sourcecode.c.objc; path = ORKScaleRangeLabel.m; sourceTree = "<group>"; };
		86C40BAE1A8D7C5C00081FAC /* ORKScaleSlider.h */ = {isa = PBXFileReference; fileEncoding = 4; lastKnownFileType = sourcecode.c.h; path = ORKScaleSlider.h; sourceTree = "<group>"; };
		86C40BAF1A8D7C5C00081FAC /* ORKScaleSlider.m */ = {isa = PBXFileReference; fileEncoding = 4; lastKnownFileType = sourcecode.c.objc; path = ORKScaleSlider.m; sourceTree = "<group>"; };
		86C40BB01A8D7C5C00081FAC /* ORKScaleValueLabel.h */ = {isa = PBXFileReference; fileEncoding = 4; lastKnownFileType = sourcecode.c.h; path = ORKScaleValueLabel.h; sourceTree = "<group>"; };
		86C40BB11A8D7C5C00081FAC /* ORKScaleValueLabel.m */ = {isa = PBXFileReference; fileEncoding = 4; lastKnownFileType = sourcecode.c.objc; path = ORKScaleValueLabel.m; sourceTree = "<group>"; };
		86C40BB21A8D7C5C00081FAC /* ORKSelectionSubTitleLabel.h */ = {isa = PBXFileReference; fileEncoding = 4; lastKnownFileType = sourcecode.c.h; path = ORKSelectionSubTitleLabel.h; sourceTree = "<group>"; };
		86C40BB31A8D7C5C00081FAC /* ORKSelectionSubTitleLabel.m */ = {isa = PBXFileReference; fileEncoding = 4; lastKnownFileType = sourcecode.c.objc; path = ORKSelectionSubTitleLabel.m; sourceTree = "<group>"; };
		86C40BB41A8D7C5C00081FAC /* ORKSelectionTitleLabel.h */ = {isa = PBXFileReference; fileEncoding = 4; lastKnownFileType = sourcecode.c.h; path = ORKSelectionTitleLabel.h; sourceTree = "<group>"; };
		86C40BB51A8D7C5C00081FAC /* ORKSelectionTitleLabel.m */ = {isa = PBXFileReference; fileEncoding = 4; lastKnownFileType = sourcecode.c.objc; path = ORKSelectionTitleLabel.m; sourceTree = "<group>"; };
		86C40BB71A8D7C5C00081FAC /* ORKSkin.h */ = {isa = PBXFileReference; fileEncoding = 4; lastKnownFileType = sourcecode.c.h; path = ORKSkin.h; sourceTree = "<group>"; };
		86C40BB81A8D7C5C00081FAC /* ORKSkin.m */ = {isa = PBXFileReference; fileEncoding = 4; lastKnownFileType = sourcecode.c.objc; path = ORKSkin.m; sourceTree = "<group>"; };
		86C40BB91A8D7C5C00081FAC /* ORKStep.h */ = {isa = PBXFileReference; fileEncoding = 4; lastKnownFileType = sourcecode.c.h; path = ORKStep.h; sourceTree = "<group>"; };
		86C40BBA1A8D7C5C00081FAC /* ORKStep.m */ = {isa = PBXFileReference; fileEncoding = 4; lastKnownFileType = sourcecode.c.objc; lineEnding = 0; path = ORKStep.m; sourceTree = "<group>"; xcLanguageSpecificationIdentifier = xcode.lang.objc; };
		86C40BBB1A8D7C5C00081FAC /* ORKStep_Private.h */ = {isa = PBXFileReference; fileEncoding = 4; lastKnownFileType = sourcecode.c.h; path = ORKStep_Private.h; sourceTree = "<group>"; };
		86C40BBC1A8D7C5C00081FAC /* ORKStepViewController.h */ = {isa = PBXFileReference; fileEncoding = 4; lastKnownFileType = sourcecode.c.h; lineEnding = 0; path = ORKStepViewController.h; sourceTree = "<group>"; xcLanguageSpecificationIdentifier = xcode.lang.objcpp; };
		86C40BBD1A8D7C5C00081FAC /* ORKStepViewController.m */ = {isa = PBXFileReference; fileEncoding = 4; lastKnownFileType = sourcecode.c.objc; lineEnding = 0; path = ORKStepViewController.m; sourceTree = "<group>"; xcLanguageSpecificationIdentifier = xcode.lang.objc; };
		86C40BBE1A8D7C5C00081FAC /* ORKStepViewController_Internal.h */ = {isa = PBXFileReference; fileEncoding = 4; lastKnownFileType = sourcecode.c.h; path = ORKStepViewController_Internal.h; sourceTree = "<group>"; };
		86C40BC01A8D7C5C00081FAC /* ORKSubheadlineLabel.h */ = {isa = PBXFileReference; fileEncoding = 4; lastKnownFileType = sourcecode.c.h; path = ORKSubheadlineLabel.h; sourceTree = "<group>"; };
		86C40BC11A8D7C5C00081FAC /* ORKSubheadlineLabel.m */ = {isa = PBXFileReference; fileEncoding = 4; lastKnownFileType = sourcecode.c.objc; path = ORKSubheadlineLabel.m; sourceTree = "<group>"; };
		86C40BC21A8D7C5C00081FAC /* ORKSurveyAnswerCell.h */ = {isa = PBXFileReference; fileEncoding = 4; lastKnownFileType = sourcecode.c.h; path = ORKSurveyAnswerCell.h; sourceTree = "<group>"; };
		86C40BC51A8D7C5C00081FAC /* ORKSurveyAnswerCellForImageSelection.h */ = {isa = PBXFileReference; fileEncoding = 4; lastKnownFileType = sourcecode.c.h; path = ORKSurveyAnswerCellForImageSelection.h; sourceTree = "<group>"; };
		86C40BC61A8D7C5C00081FAC /* ORKSurveyAnswerCellForImageSelection.m */ = {isa = PBXFileReference; fileEncoding = 4; lastKnownFileType = sourcecode.c.objc; path = ORKSurveyAnswerCellForImageSelection.m; sourceTree = "<group>"; };
		86C40BC71A8D7C5C00081FAC /* ORKSurveyAnswerCellForNumber.h */ = {isa = PBXFileReference; fileEncoding = 4; lastKnownFileType = sourcecode.c.h; path = ORKSurveyAnswerCellForNumber.h; sourceTree = "<group>"; };
		86C40BC81A8D7C5C00081FAC /* ORKSurveyAnswerCellForNumber.m */ = {isa = PBXFileReference; fileEncoding = 4; lastKnownFileType = sourcecode.c.objc; lineEnding = 0; path = ORKSurveyAnswerCellForNumber.m; sourceTree = "<group>"; xcLanguageSpecificationIdentifier = xcode.lang.objc; };
		86C40BC91A8D7C5C00081FAC /* ORKSurveyAnswerCellForScale.h */ = {isa = PBXFileReference; fileEncoding = 4; lastKnownFileType = sourcecode.c.h; path = ORKSurveyAnswerCellForScale.h; sourceTree = "<group>"; };
		86C40BCA1A8D7C5C00081FAC /* ORKSurveyAnswerCellForScale.m */ = {isa = PBXFileReference; fileEncoding = 4; lastKnownFileType = sourcecode.c.objc; lineEnding = 0; path = ORKSurveyAnswerCellForScale.m; sourceTree = "<group>"; xcLanguageSpecificationIdentifier = xcode.lang.objc; };
		86C40BCD1A8D7C5C00081FAC /* ORKSurveyAnswerCellForText.h */ = {isa = PBXFileReference; fileEncoding = 4; lastKnownFileType = sourcecode.c.h; path = ORKSurveyAnswerCellForText.h; sourceTree = "<group>"; };
		86C40BCE1A8D7C5C00081FAC /* ORKSurveyAnswerCellForText.m */ = {isa = PBXFileReference; fileEncoding = 4; lastKnownFileType = sourcecode.c.objc; lineEnding = 0; path = ORKSurveyAnswerCellForText.m; sourceTree = "<group>"; xcLanguageSpecificationIdentifier = xcode.lang.objc; };
		86C40BD11A8D7C5C00081FAC /* ORKTableViewCell.h */ = {isa = PBXFileReference; fileEncoding = 4; lastKnownFileType = sourcecode.c.h; path = ORKTableViewCell.h; sourceTree = "<group>"; };
		86C40BD21A8D7C5C00081FAC /* ORKTableViewCell.m */ = {isa = PBXFileReference; fileEncoding = 4; lastKnownFileType = sourcecode.c.objc; lineEnding = 0; path = ORKTableViewCell.m; sourceTree = "<group>"; xcLanguageSpecificationIdentifier = xcode.lang.objc; };
		86C40BD31A8D7C5C00081FAC /* ORKTapCountLabel.h */ = {isa = PBXFileReference; fileEncoding = 4; lastKnownFileType = sourcecode.c.h; path = ORKTapCountLabel.h; sourceTree = "<group>"; };
		86C40BD41A8D7C5C00081FAC /* ORKTapCountLabel.m */ = {isa = PBXFileReference; fileEncoding = 4; lastKnownFileType = sourcecode.c.objc; path = ORKTapCountLabel.m; sourceTree = "<group>"; };
		86C40BD51A8D7C5C00081FAC /* ORKTask.h */ = {isa = PBXFileReference; fileEncoding = 4; lastKnownFileType = sourcecode.c.h; path = ORKTask.h; sourceTree = "<group>"; };
		86C40BD71A8D7C5C00081FAC /* ORKTaskViewController.h */ = {isa = PBXFileReference; fileEncoding = 4; lastKnownFileType = sourcecode.c.h; lineEnding = 0; path = ORKTaskViewController.h; sourceTree = "<group>"; xcLanguageSpecificationIdentifier = xcode.lang.objcpp; };
		86C40BD81A8D7C5C00081FAC /* ORKTaskViewController.m */ = {isa = PBXFileReference; fileEncoding = 4; lastKnownFileType = sourcecode.c.objc; lineEnding = 0; path = ORKTaskViewController.m; sourceTree = "<group>"; xcLanguageSpecificationIdentifier = xcode.lang.objc; };
		86C40BD91A8D7C5C00081FAC /* ORKTaskViewController_Internal.h */ = {isa = PBXFileReference; fileEncoding = 4; lastKnownFileType = sourcecode.c.h; path = ORKTaskViewController_Internal.h; sourceTree = "<group>"; };
		86C40BDA1A8D7C5C00081FAC /* ORKTaskViewController_Private.h */ = {isa = PBXFileReference; fileEncoding = 4; lastKnownFileType = sourcecode.c.h; path = ORKTaskViewController_Private.h; sourceTree = "<group>"; };
		86C40BDB1A8D7C5C00081FAC /* ORKTextButton.h */ = {isa = PBXFileReference; fileEncoding = 4; lastKnownFileType = sourcecode.c.h; path = ORKTextButton.h; sourceTree = "<group>"; };
		86C40BDC1A8D7C5C00081FAC /* ORKTextButton.m */ = {isa = PBXFileReference; fileEncoding = 4; lastKnownFileType = sourcecode.c.objc; lineEnding = 0; path = ORKTextButton.m; sourceTree = "<group>"; xcLanguageSpecificationIdentifier = xcode.lang.objc; };
		86C40BDD1A8D7C5C00081FAC /* ORKUnitLabel.h */ = {isa = PBXFileReference; fileEncoding = 4; lastKnownFileType = sourcecode.c.h; path = ORKUnitLabel.h; sourceTree = "<group>"; };
		86C40BDE1A8D7C5C00081FAC /* ORKUnitLabel.m */ = {isa = PBXFileReference; fileEncoding = 4; lastKnownFileType = sourcecode.c.objc; path = ORKUnitLabel.m; sourceTree = "<group>"; };
		86C40BE11A8D7C5C00081FAC /* ORKVerticalContainerView.h */ = {isa = PBXFileReference; fileEncoding = 4; lastKnownFileType = sourcecode.c.h; path = ORKVerticalContainerView.h; sourceTree = "<group>"; };
		86C40BE21A8D7C5C00081FAC /* ORKVerticalContainerView.m */ = {isa = PBXFileReference; fileEncoding = 4; lastKnownFileType = sourcecode.c.objc; lineEnding = 0; path = ORKVerticalContainerView.m; sourceTree = "<group>"; xcLanguageSpecificationIdentifier = xcode.lang.objc; };
		86C40BE31A8D7C5C00081FAC /* ORKVerticalContainerView_Internal.h */ = {isa = PBXFileReference; fileEncoding = 4; lastKnownFileType = sourcecode.c.h; path = ORKVerticalContainerView_Internal.h; sourceTree = "<group>"; };
		86C40BE71A8D7C5C00081FAC /* UIBarButtonItem+ORKBarButtonItem.h */ = {isa = PBXFileReference; fileEncoding = 4; lastKnownFileType = sourcecode.c.h; lineEnding = 0; path = "UIBarButtonItem+ORKBarButtonItem.h"; sourceTree = "<group>"; xcLanguageSpecificationIdentifier = xcode.lang.objcpp; };
		86C40BE81A8D7C5C00081FAC /* UIBarButtonItem+ORKBarButtonItem.m */ = {isa = PBXFileReference; fileEncoding = 4; lastKnownFileType = sourcecode.c.objc; lineEnding = 0; path = "UIBarButtonItem+ORKBarButtonItem.m"; sourceTree = "<group>"; xcLanguageSpecificationIdentifier = xcode.lang.objc; };
		86C40BE91A8D7C5C00081FAC /* UIResponder+ResearchKit.h */ = {isa = PBXFileReference; fileEncoding = 4; lastKnownFileType = sourcecode.c.h; lineEnding = 0; path = "UIResponder+ResearchKit.h"; sourceTree = "<group>"; xcLanguageSpecificationIdentifier = xcode.lang.objcpp; };
		86C40BEA1A8D7C5C00081FAC /* UIResponder+ResearchKit.m */ = {isa = PBXFileReference; fileEncoding = 4; lastKnownFileType = sourcecode.c.objc; lineEnding = 0; path = "UIResponder+ResearchKit.m"; sourceTree = "<group>"; xcLanguageSpecificationIdentifier = xcode.lang.objc; };
		86C40BEC1A8D7C5C00081FAC /* ORKConsentReviewController.h */ = {isa = PBXFileReference; fileEncoding = 4; lastKnownFileType = sourcecode.c.h; path = ORKConsentReviewController.h; sourceTree = "<group>"; };
		86C40BED1A8D7C5C00081FAC /* ORKConsentReviewController.m */ = {isa = PBXFileReference; fileEncoding = 4; lastKnownFileType = sourcecode.c.objc; path = ORKConsentReviewController.m; sourceTree = "<group>"; };
		86C40BEE1A8D7C5C00081FAC /* ORKConsentSignatureController.h */ = {isa = PBXFileReference; fileEncoding = 4; lastKnownFileType = sourcecode.c.h; path = ORKConsentSignatureController.h; sourceTree = "<group>"; };
		86C40BEF1A8D7C5C00081FAC /* ORKConsentSignatureController.m */ = {isa = PBXFileReference; fileEncoding = 4; lastKnownFileType = sourcecode.c.objc; lineEnding = 0; path = ORKConsentSignatureController.m; sourceTree = "<group>"; xcLanguageSpecificationIdentifier = xcode.lang.objc; };
		86C40BF01A8D7C5C00081FAC /* MovieTintShader.fsh */ = {isa = PBXFileReference; fileEncoding = 4; lastKnownFileType = sourcecode.glsl; path = MovieTintShader.fsh; sourceTree = "<group>"; };
		86C40BF11A8D7C5C00081FAC /* MovieTintShader.vsh */ = {isa = PBXFileReference; fileEncoding = 4; lastKnownFileType = sourcecode.glsl; path = MovieTintShader.vsh; sourceTree = "<group>"; };
		86C40BF21A8D7C5C00081FAC /* ORKConsentDocument.h */ = {isa = PBXFileReference; fileEncoding = 4; lastKnownFileType = sourcecode.c.h; path = ORKConsentDocument.h; sourceTree = "<group>"; };
		86C40BF31A8D7C5C00081FAC /* ORKConsentDocument.m */ = {isa = PBXFileReference; fileEncoding = 4; lastKnownFileType = sourcecode.c.objc; lineEnding = 0; path = ORKConsentDocument.m; sourceTree = "<group>"; xcLanguageSpecificationIdentifier = xcode.lang.objc; };
		86C40BF41A8D7C5C00081FAC /* ORKConsentDocument_Internal.h */ = {isa = PBXFileReference; fileEncoding = 4; lastKnownFileType = sourcecode.c.h; lineEnding = 0; path = ORKConsentDocument_Internal.h; sourceTree = "<group>"; xcLanguageSpecificationIdentifier = xcode.lang.objcpp; };
		86C40BF51A8D7C5C00081FAC /* ORKConsentLearnMoreViewController.h */ = {isa = PBXFileReference; fileEncoding = 4; lastKnownFileType = sourcecode.c.h; path = ORKConsentLearnMoreViewController.h; sourceTree = "<group>"; };
		86C40BF61A8D7C5C00081FAC /* ORKConsentLearnMoreViewController.m */ = {isa = PBXFileReference; fileEncoding = 4; lastKnownFileType = sourcecode.c.objc; lineEnding = 0; path = ORKConsentLearnMoreViewController.m; sourceTree = "<group>"; xcLanguageSpecificationIdentifier = xcode.lang.objc; };
		86C40BF71A8D7C5C00081FAC /* ORKConsentReviewStep.h */ = {isa = PBXFileReference; fileEncoding = 4; lastKnownFileType = sourcecode.c.h; path = ORKConsentReviewStep.h; sourceTree = "<group>"; };
		86C40BF81A8D7C5C00081FAC /* ORKConsentReviewStep.m */ = {isa = PBXFileReference; fileEncoding = 4; lastKnownFileType = sourcecode.c.objc; lineEnding = 0; path = ORKConsentReviewStep.m; sourceTree = "<group>"; xcLanguageSpecificationIdentifier = xcode.lang.objc; };
		86C40BF91A8D7C5C00081FAC /* ORKConsentReviewStepViewController.h */ = {isa = PBXFileReference; fileEncoding = 4; lastKnownFileType = sourcecode.c.h; path = ORKConsentReviewStepViewController.h; sourceTree = "<group>"; };
		86C40BFA1A8D7C5C00081FAC /* ORKConsentReviewStepViewController.m */ = {isa = PBXFileReference; fileEncoding = 4; lastKnownFileType = sourcecode.c.objc; lineEnding = 0; path = ORKConsentReviewStepViewController.m; sourceTree = "<group>"; xcLanguageSpecificationIdentifier = xcode.lang.objc; };
		86C40BFB1A8D7C5C00081FAC /* ORKConsentSceneViewController.h */ = {isa = PBXFileReference; fileEncoding = 4; lastKnownFileType = sourcecode.c.h; path = ORKConsentSceneViewController.h; sourceTree = "<group>"; };
		86C40BFC1A8D7C5C00081FAC /* ORKConsentSceneViewController.m */ = {isa = PBXFileReference; fileEncoding = 4; lastKnownFileType = sourcecode.c.objc; lineEnding = 0; path = ORKConsentSceneViewController.m; sourceTree = "<group>"; xcLanguageSpecificationIdentifier = xcode.lang.objc; };
		86C40BFD1A8D7C5C00081FAC /* ORKConsentSection+AssetLoading.h */ = {isa = PBXFileReference; fileEncoding = 4; lastKnownFileType = sourcecode.c.h; lineEnding = 0; path = "ORKConsentSection+AssetLoading.h"; sourceTree = "<group>"; xcLanguageSpecificationIdentifier = xcode.lang.objcpp; };
		86C40BFE1A8D7C5C00081FAC /* ORKConsentSection+AssetLoading.m */ = {isa = PBXFileReference; fileEncoding = 4; lastKnownFileType = sourcecode.c.objc; lineEnding = 0; path = "ORKConsentSection+AssetLoading.m"; sourceTree = "<group>"; xcLanguageSpecificationIdentifier = xcode.lang.objc; };
		86C40BFF1A8D7C5C00081FAC /* ORKConsentSection.h */ = {isa = PBXFileReference; fileEncoding = 4; lastKnownFileType = sourcecode.c.h; path = ORKConsentSection.h; sourceTree = "<group>"; };
		86C40C001A8D7C5C00081FAC /* ORKConsentSection.m */ = {isa = PBXFileReference; fileEncoding = 4; lastKnownFileType = sourcecode.c.objc; path = ORKConsentSection.m; sourceTree = "<group>"; };
		86C40C011A8D7C5C00081FAC /* ORKConsentSection_Internal.h */ = {isa = PBXFileReference; fileEncoding = 4; lastKnownFileType = sourcecode.c.h; path = ORKConsentSection_Internal.h; sourceTree = "<group>"; };
		86C40C021A8D7C5C00081FAC /* ORKConsentSignature.h */ = {isa = PBXFileReference; fileEncoding = 4; lastKnownFileType = sourcecode.c.h; path = ORKConsentSignature.h; sourceTree = "<group>"; };
		86C40C031A8D7C5C00081FAC /* ORKConsentSignature.m */ = {isa = PBXFileReference; fileEncoding = 4; lastKnownFileType = sourcecode.c.objc; path = ORKConsentSignature.m; sourceTree = "<group>"; };
		86C40C051A8D7C5C00081FAC /* ORKEAGLMoviePlayerView.h */ = {isa = PBXFileReference; fileEncoding = 4; lastKnownFileType = sourcecode.c.h; path = ORKEAGLMoviePlayerView.h; sourceTree = "<group>"; };
		86C40C061A8D7C5C00081FAC /* ORKEAGLMoviePlayerView.m */ = {isa = PBXFileReference; fileEncoding = 4; lastKnownFileType = sourcecode.c.objc; path = ORKEAGLMoviePlayerView.m; sourceTree = "<group>"; };
		86C40C071A8D7C5C00081FAC /* ORKSignatureView.h */ = {isa = PBXFileReference; fileEncoding = 4; lastKnownFileType = sourcecode.c.h; path = ORKSignatureView.h; sourceTree = "<group>"; };
		86C40C081A8D7C5C00081FAC /* ORKSignatureView.m */ = {isa = PBXFileReference; fileEncoding = 4; lastKnownFileType = sourcecode.c.objc; path = ORKSignatureView.m; sourceTree = "<group>"; };
		86C40C091A8D7C5C00081FAC /* ORKVisualConsentStep.h */ = {isa = PBXFileReference; fileEncoding = 4; lastKnownFileType = sourcecode.c.h; path = ORKVisualConsentStep.h; sourceTree = "<group>"; };
		86C40C0A1A8D7C5C00081FAC /* ORKVisualConsentStep.m */ = {isa = PBXFileReference; fileEncoding = 4; lastKnownFileType = sourcecode.c.objc; lineEnding = 0; path = ORKVisualConsentStep.m; sourceTree = "<group>"; xcLanguageSpecificationIdentifier = xcode.lang.objc; };
		86C40C0B1A8D7C5C00081FAC /* ORKVisualConsentStepViewController.h */ = {isa = PBXFileReference; fileEncoding = 4; lastKnownFileType = sourcecode.c.h; path = ORKVisualConsentStepViewController.h; sourceTree = "<group>"; };
		86C40C0C1A8D7C5C00081FAC /* ORKVisualConsentStepViewController.m */ = {isa = PBXFileReference; fileEncoding = 4; lastKnownFileType = sourcecode.c.objc; lineEnding = 0; path = ORKVisualConsentStepViewController.m; sourceTree = "<group>"; xcLanguageSpecificationIdentifier = xcode.lang.objc; };
		86C40C0D1A8D7C5C00081FAC /* ORKVisualConsentStepViewController_Internal.h */ = {isa = PBXFileReference; fileEncoding = 4; lastKnownFileType = sourcecode.c.h; path = ORKVisualConsentStepViewController_Internal.h; sourceTree = "<group>"; };
		86C40C0E1A8D7C5C00081FAC /* ORKVisualConsentTransitionAnimator.h */ = {isa = PBXFileReference; fileEncoding = 4; lastKnownFileType = sourcecode.c.h; path = ORKVisualConsentTransitionAnimator.h; sourceTree = "<group>"; };
		86C40C0F1A8D7C5C00081FAC /* ORKVisualConsentTransitionAnimator.m */ = {isa = PBXFileReference; fileEncoding = 4; lastKnownFileType = sourcecode.c.objc; lineEnding = 0; path = ORKVisualConsentTransitionAnimator.m; sourceTree = "<group>"; xcLanguageSpecificationIdentifier = xcode.lang.objc; };
		86C40C101A8D7C5C00081FAC /* Info.plist */ = {isa = PBXFileReference; fileEncoding = 4; lastKnownFileType = text.plist.xml; path = Info.plist; sourceTree = "<group>"; };
		86CC8E9A1AC09332001CCD89 /* ResearchKitTests.xctest */ = {isa = PBXFileReference; explicitFileType = wrapper.cfbundle; includeInIndex = 0; path = ResearchKitTests.xctest; sourceTree = BUILT_PRODUCTS_DIR; };
		86CC8EA71AC09383001CCD89 /* Info.plist */ = {isa = PBXFileReference; fileEncoding = 4; lastKnownFileType = text.plist.xml; path = Info.plist; sourceTree = "<group>"; };
		86CC8EA81AC09383001CCD89 /* ORKAccessibilityTests.m */ = {isa = PBXFileReference; fileEncoding = 4; lastKnownFileType = sourcecode.c.objc; path = ORKAccessibilityTests.m; sourceTree = "<group>"; };
		86CC8EA91AC09383001CCD89 /* ORKChoiceAnswerFormatHelperTests.m */ = {isa = PBXFileReference; fileEncoding = 4; lastKnownFileType = sourcecode.c.objc; path = ORKChoiceAnswerFormatHelperTests.m; sourceTree = "<group>"; };
		86CC8EAA1AC09383001CCD89 /* ORKConsentTests.m */ = {isa = PBXFileReference; fileEncoding = 4; lastKnownFileType = sourcecode.c.objc; path = ORKConsentTests.m; sourceTree = "<group>"; };
		86CC8EAB1AC09383001CCD89 /* ORKDataLoggerManagerTests.m */ = {isa = PBXFileReference; fileEncoding = 4; lastKnownFileType = sourcecode.c.objc; path = ORKDataLoggerManagerTests.m; sourceTree = "<group>"; };
		86CC8EAC1AC09383001CCD89 /* ORKDataLoggerTests.m */ = {isa = PBXFileReference; fileEncoding = 4; lastKnownFileType = sourcecode.c.objc; path = ORKDataLoggerTests.m; sourceTree = "<group>"; };
		86CC8EAD1AC09383001CCD89 /* ORKHKSampleTests.m */ = {isa = PBXFileReference; fileEncoding = 4; lastKnownFileType = sourcecode.c.objc; path = ORKHKSampleTests.m; sourceTree = "<group>"; };
		86CC8EAF1AC09383001CCD89 /* ORKResultTests.m */ = {isa = PBXFileReference; fileEncoding = 4; lastKnownFileType = sourcecode.c.objc; path = ORKResultTests.m; sourceTree = "<group>"; };
		86CC8EB01AC09383001CCD89 /* ORKTextChoiceCellGroupTests.m */ = {isa = PBXFileReference; fileEncoding = 4; lastKnownFileType = sourcecode.c.objc; path = ORKTextChoiceCellGroupTests.m; sourceTree = "<group>"; };
		86D348001AC16175006DB02B /* ORKRecorderTests.m */ = {isa = PBXFileReference; fileEncoding = 4; lastKnownFileType = sourcecode.c.objc; lineEnding = 0; path = ORKRecorderTests.m; sourceTree = "<group>"; xcLanguageSpecificationIdentifier = xcode.lang.objc; };
		B11C54961A9EEF8800265E61 /* ORKConsentSharingStep.h */ = {isa = PBXFileReference; fileEncoding = 4; lastKnownFileType = sourcecode.c.h; path = ORKConsentSharingStep.h; sourceTree = "<group>"; };
		B11C54971A9EEF8800265E61 /* ORKConsentSharingStep.m */ = {isa = PBXFileReference; fileEncoding = 4; lastKnownFileType = sourcecode.c.objc; path = ORKConsentSharingStep.m; sourceTree = "<group>"; };
		B11C549C1A9EF4A700265E61 /* ORKConsentSharingStepViewController.h */ = {isa = PBXFileReference; fileEncoding = 4; lastKnownFileType = sourcecode.c.h; path = ORKConsentSharingStepViewController.h; sourceTree = "<group>"; };
		B11C549D1A9EF4A700265E61 /* ORKConsentSharingStepViewController.m */ = {isa = PBXFileReference; fileEncoding = 4; lastKnownFileType = sourcecode.c.objc; lineEnding = 0; path = ORKConsentSharingStepViewController.m; sourceTree = "<group>"; xcLanguageSpecificationIdentifier = xcode.lang.objc; };
		B11DF3B31AA109C8009E76D2 /* AppledocSettings.plist */ = {isa = PBXFileReference; lastKnownFileType = text.plist.xml; path = AppledocSettings.plist; sourceTree = "<group>"; };
		B11DF4C21AA10D70009E76D2 /* tr */ = {isa = PBXFileReference; explicitFileType = file.bplist; name = tr; path = tr.lproj/Localizable.strings; sourceTree = "<group>"; };
		B14660481AA10DD7002F95C2 /* zh_TW */ = {isa = PBXFileReference; explicitFileType = file.bplist; name = zh_TW; path = zh_TW.lproj/Localizable.strings; sourceTree = "<group>"; };
		B183A5951A8535D100C76870 /* ResearchKit.framework */ = {isa = PBXFileReference; explicitFileType = wrapper.framework; includeInIndex = 0; path = ResearchKit.framework; sourceTree = BUILT_PRODUCTS_DIR; };
		B18AABE01A9F08D9003871B5 /* module.modulemap */ = {isa = PBXFileReference; lastKnownFileType = "sourcecode.module-map"; path = module.modulemap; sourceTree = "<group>"; };
		B1A860DB1A9693C400EA57B7 /* consent_01@2x.m4v */ = {isa = PBXFileReference; lastKnownFileType = file; path = "consent_01@2x.m4v"; sourceTree = "<group>"; };
		B1A860DC1A9693C400EA57B7 /* consent_02@2x.m4v */ = {isa = PBXFileReference; lastKnownFileType = file; path = "consent_02@2x.m4v"; sourceTree = "<group>"; };
		B1A860DD1A9693C400EA57B7 /* consent_03@2x.m4v */ = {isa = PBXFileReference; lastKnownFileType = file; path = "consent_03@2x.m4v"; sourceTree = "<group>"; };
		B1A860DE1A9693C400EA57B7 /* consent_04@2x.m4v */ = {isa = PBXFileReference; lastKnownFileType = file; path = "consent_04@2x.m4v"; sourceTree = "<group>"; };
		B1A860DF1A9693C400EA57B7 /* consent_05@2x.m4v */ = {isa = PBXFileReference; lastKnownFileType = file; path = "consent_05@2x.m4v"; sourceTree = "<group>"; };
		B1A860E01A9693C400EA57B7 /* consent_06@2x.m4v */ = {isa = PBXFileReference; lastKnownFileType = file; path = "consent_06@2x.m4v"; sourceTree = "<group>"; };
		B1A860E11A9693C400EA57B7 /* consent_07@2x.m4v */ = {isa = PBXFileReference; lastKnownFileType = file; path = "consent_07@2x.m4v"; sourceTree = "<group>"; };
		B1A860E31A9693C400EA57B7 /* consent_01@3x.m4v */ = {isa = PBXFileReference; lastKnownFileType = file; path = "consent_01@3x.m4v"; sourceTree = "<group>"; };
		B1A860E41A9693C400EA57B7 /* consent_02@3x.m4v */ = {isa = PBXFileReference; lastKnownFileType = file; path = "consent_02@3x.m4v"; sourceTree = "<group>"; };
		B1A860E51A9693C400EA57B7 /* consent_03@3x.m4v */ = {isa = PBXFileReference; lastKnownFileType = file; path = "consent_03@3x.m4v"; sourceTree = "<group>"; };
		B1A860E61A9693C400EA57B7 /* consent_04@3x.m4v */ = {isa = PBXFileReference; lastKnownFileType = file; path = "consent_04@3x.m4v"; sourceTree = "<group>"; };
		B1A860E71A9693C400EA57B7 /* consent_05@3x.m4v */ = {isa = PBXFileReference; lastKnownFileType = file; path = "consent_05@3x.m4v"; sourceTree = "<group>"; };
		B1A860E81A9693C400EA57B7 /* consent_06@3x.m4v */ = {isa = PBXFileReference; lastKnownFileType = file; path = "consent_06@3x.m4v"; sourceTree = "<group>"; };
		B1A860E91A9693C400EA57B7 /* consent_07@3x.m4v */ = {isa = PBXFileReference; lastKnownFileType = file; path = "consent_07@3x.m4v"; sourceTree = "<group>"; };
		B1B349E41AA10DED005FAD66 /* zh_HK */ = {isa = PBXFileReference; explicitFileType = file.bplist; name = zh_HK; path = zh_HK.lproj/Localizable.strings; sourceTree = "<group>"; };
		B1B349E51AA10DF8005FAD66 /* zh_CN */ = {isa = PBXFileReference; explicitFileType = file.bplist; name = zh_CN; path = zh_CN.lproj/Localizable.strings; sourceTree = "<group>"; };
		B1B349E61AA10E02005FAD66 /* vi */ = {isa = PBXFileReference; explicitFileType = file.bplist; name = vi; path = vi.lproj/Localizable.strings; sourceTree = "<group>"; };
		B1B349E71AA10E0B005FAD66 /* uk */ = {isa = PBXFileReference; explicitFileType = file.bplist; name = uk; path = uk.lproj/Localizable.strings; sourceTree = "<group>"; };
		B1B349E81AA10E12005FAD66 /* th */ = {isa = PBXFileReference; explicitFileType = file.bplist; name = th; path = th.lproj/Localizable.strings; sourceTree = "<group>"; };
		B1B349E91AA10E27005FAD66 /* sv */ = {isa = PBXFileReference; explicitFileType = file.bplist; name = sv; path = sv.lproj/Localizable.strings; sourceTree = "<group>"; };
		B1B349EA1AA10E2E005FAD66 /* sk */ = {isa = PBXFileReference; explicitFileType = file.bplist; name = sk; path = sk.lproj/Localizable.strings; sourceTree = "<group>"; };
		B1B349EB1AA10E38005FAD66 /* ru */ = {isa = PBXFileReference; explicitFileType = file.bplist; name = ru; path = ru.lproj/Localizable.strings; sourceTree = "<group>"; };
		B1B349EC1AA10E40005FAD66 /* ro */ = {isa = PBXFileReference; explicitFileType = file.bplist; name = ro; path = ro.lproj/Localizable.strings; sourceTree = "<group>"; };
		B1B349ED1AA10E47005FAD66 /* pt */ = {isa = PBXFileReference; explicitFileType = file.bplist; name = pt; path = pt.lproj/Localizable.strings; sourceTree = "<group>"; };
		B1B349EE1AA10E4F005FAD66 /* pt_PT */ = {isa = PBXFileReference; explicitFileType = file.bplist; name = pt_PT; path = pt_PT.lproj/Localizable.strings; sourceTree = "<group>"; };
		B1B349EF1AA10E56005FAD66 /* pl */ = {isa = PBXFileReference; explicitFileType = file.bplist; name = pl; path = pl.lproj/Localizable.strings; sourceTree = "<group>"; };
		B1B349F01AA10E5E005FAD66 /* nl */ = {isa = PBXFileReference; explicitFileType = file.bplist; name = nl; path = nl.lproj/Localizable.strings; sourceTree = "<group>"; };
		B1B349F11AA10E65005FAD66 /* ms */ = {isa = PBXFileReference; explicitFileType = file.bplist; name = ms; path = ms.lproj/Localizable.strings; sourceTree = "<group>"; };
		B1B349F21AA10E6C005FAD66 /* ko */ = {isa = PBXFileReference; explicitFileType = file.bplist; name = ko; path = ko.lproj/Localizable.strings; sourceTree = "<group>"; };
		B1B349F31AA10E73005FAD66 /* ja */ = {isa = PBXFileReference; explicitFileType = file.bplist; name = ja; path = ja.lproj/Localizable.strings; sourceTree = "<group>"; };
		B1B349F41AA10E79005FAD66 /* it */ = {isa = PBXFileReference; explicitFileType = file.bplist; name = it; path = it.lproj/Localizable.strings; sourceTree = "<group>"; };
		B1B349F51AA10E80005FAD66 /* id */ = {isa = PBXFileReference; explicitFileType = file.bplist; name = id; path = id.lproj/Localizable.strings; sourceTree = "<group>"; };
		B1B349F61AA10E89005FAD66 /* hu */ = {isa = PBXFileReference; explicitFileType = file.bplist; name = hu; path = hu.lproj/Localizable.strings; sourceTree = "<group>"; };
		B1B349F71AA10E90005FAD66 /* hr */ = {isa = PBXFileReference; explicitFileType = file.bplist; name = hr; path = hr.lproj/Localizable.strings; sourceTree = "<group>"; };
		B1B349F81AA10E96005FAD66 /* hi */ = {isa = PBXFileReference; explicitFileType = file.bplist; name = hi; path = hi.lproj/Localizable.strings; sourceTree = "<group>"; };
		B1B349F91AA10E9C005FAD66 /* he */ = {isa = PBXFileReference; explicitFileType = file.bplist; name = he; path = he.lproj/Localizable.strings; sourceTree = "<group>"; };
		B1B349FA1AA10EA2005FAD66 /* fr */ = {isa = PBXFileReference; explicitFileType = file.bplist; name = fr; path = fr.lproj/Localizable.strings; sourceTree = "<group>"; };
		B1B349FB1AA10EA8005FAD66 /* fr_CA */ = {isa = PBXFileReference; explicitFileType = file.bplist; name = fr_CA; path = fr_CA.lproj/Localizable.strings; sourceTree = "<group>"; };
		B1B349FC1AA10EAE005FAD66 /* fi */ = {isa = PBXFileReference; explicitFileType = file.bplist; name = fi; path = fi.lproj/Localizable.strings; sourceTree = "<group>"; };
		B1B349FD1AA10EB4005FAD66 /* es */ = {isa = PBXFileReference; explicitFileType = file.bplist; name = es; path = es.lproj/Localizable.strings; sourceTree = "<group>"; };
		B1B349FE1AA10EBA005FAD66 /* es_MX */ = {isa = PBXFileReference; explicitFileType = file.bplist; name = es_MX; path = es_MX.lproj/Localizable.strings; sourceTree = "<group>"; };
		B1B349FF1AA10EC1005FAD66 /* en_GB */ = {isa = PBXFileReference; explicitFileType = file.bplist; name = en_GB; path = en_GB.lproj/Localizable.strings; sourceTree = "<group>"; };
		B1B34A001AA10EC6005FAD66 /* en_AU */ = {isa = PBXFileReference; explicitFileType = file.bplist; name = en_AU; path = en_AU.lproj/Localizable.strings; sourceTree = "<group>"; };
		B1B34A011AA10ECB005FAD66 /* el */ = {isa = PBXFileReference; explicitFileType = file.bplist; name = el; path = el.lproj/Localizable.strings; sourceTree = "<group>"; };
		B1B34A021AA10ED1005FAD66 /* de */ = {isa = PBXFileReference; explicitFileType = file.bplist; name = de; path = de.lproj/Localizable.strings; sourceTree = "<group>"; };
		B1B34A031AA10ED5005FAD66 /* da */ = {isa = PBXFileReference; explicitFileType = file.bplist; name = da; path = da.lproj/Localizable.strings; sourceTree = "<group>"; };
		B1B34A041AA10EDA005FAD66 /* cs */ = {isa = PBXFileReference; explicitFileType = file.bplist; name = cs; path = cs.lproj/Localizable.strings; sourceTree = "<group>"; };
		B1B34A051AA10EDF005FAD66 /* ca */ = {isa = PBXFileReference; explicitFileType = file.bplist; name = ca; path = ca.lproj/Localizable.strings; sourceTree = "<group>"; };
		B1B34A061AA10EE4005FAD66 /* ar */ = {isa = PBXFileReference; explicitFileType = file.bplist; name = ar; path = ar.lproj/Localizable.strings; sourceTree = "<group>"; };
		B1B34A061AABBCCDDEEFFAAA /* no */ = {isa = PBXFileReference; explicitFileType = file.bplist; name = no; path = no.lproj/Localizable.strings; sourceTree = "<group>"; };
		B1B894391A00345200C5CF2D /* ResearchKit_Private.h */ = {isa = PBXFileReference; fileEncoding = 4; lastKnownFileType = sourcecode.c.h; lineEnding = 0; path = ResearchKit_Private.h; sourceTree = "<group>"; xcLanguageSpecificationIdentifier = xcode.lang.objcpp; };
		B1C0F4E21A9BA65F0022C153 /* en */ = {isa = PBXFileReference; lastKnownFileType = text.plist.strings; name = en; path = en.lproj/Localizable.strings; sourceTree = "<group>"; };
		B1C1DE4F196F541F00F75544 /* ResearchKit.h */ = {isa = PBXFileReference; fileEncoding = 4; lastKnownFileType = sourcecode.c.h; path = ResearchKit.h; sourceTree = "<group>"; };
		B1C7955D1A9FBF04007279BA /* HealthKit.framework */ = {isa = PBXFileReference; lastKnownFileType = wrapper.framework; name = HealthKit.framework; path = System/Library/Frameworks/HealthKit.framework; sourceTree = SDKROOT; };
		BC13CE371B0660220044153C /* ORKNavigableOrderedTask.h */ = {isa = PBXFileReference; fileEncoding = 4; lastKnownFileType = sourcecode.c.h; path = ORKNavigableOrderedTask.h; sourceTree = "<group>"; };
		BC13CE381B0660220044153C /* ORKNavigableOrderedTask.m */ = {isa = PBXFileReference; fileEncoding = 4; lastKnownFileType = sourcecode.c.objc; path = ORKNavigableOrderedTask.m; sourceTree = "<group>"; };
		B8760F291AFBEFB0007FA16F /* ORKScaleRangeDescriptionLabel.h */ = {isa = PBXFileReference; fileEncoding = 4; lastKnownFileType = sourcecode.c.h; path = ORKScaleRangeDescriptionLabel.h; sourceTree = "<group>"; };
		B8760F2A1AFBEFB0007FA16F /* ORKScaleRangeDescriptionLabel.m */ = {isa = PBXFileReference; fileEncoding = 4; lastKnownFileType = sourcecode.c.objc; path = ORKScaleRangeDescriptionLabel.m; sourceTree = "<group>"; };
		BC13CE3B1B0662990044153C /* ORKStepNavigationRule_Private.h */ = {isa = PBXFileReference; fileEncoding = 4; lastKnownFileType = sourcecode.c.h; path = ORKStepNavigationRule_Private.h; sourceTree = "<group>"; };
		BC13CE3D1B0662A80044153C /* ORKOrderedTask_Internal.h */ = {isa = PBXFileReference; fileEncoding = 4; lastKnownFileType = sourcecode.c.h; path = ORKOrderedTask_Internal.h; sourceTree = "<group>"; };
		BC13CE3F1B0666FD0044153C /* ORKResultPredicate.h */ = {isa = PBXFileReference; fileEncoding = 4; lastKnownFileType = sourcecode.c.h; path = ORKResultPredicate.h; sourceTree = "<group>"; };
		BC13CE411B066A990044153C /* ORKStepNavigationRule_Internal.h */ = {isa = PBXFileReference; fileEncoding = 4; lastKnownFileType = sourcecode.c.h; path = ORKStepNavigationRule_Internal.h; sourceTree = "<group>"; };
		BC4194271AE8453A00073D6B /* ORKObserver.h */ = {isa = PBXFileReference; fileEncoding = 4; lastKnownFileType = sourcecode.c.h; path = ORKObserver.h; sourceTree = "<group>"; };
		BC4194281AE8453A00073D6B /* ORKObserver.m */ = {isa = PBXFileReference; fileEncoding = 4; lastKnownFileType = sourcecode.c.objc; path = ORKObserver.m; sourceTree = "<group>"; };
<<<<<<< HEAD
		BCA5C0331AEC05F20092AC8D /* ORKStepNavigationRule.h */ = {isa = PBXFileReference; fileEncoding = 4; lastKnownFileType = sourcecode.c.h; path = ORKStepNavigationRule.h; sourceTree = "<group>"; };
		BCA5C0341AEC05F20092AC8D /* ORKStepNavigationRule.m */ = {isa = PBXFileReference; fileEncoding = 4; lastKnownFileType = sourcecode.c.objc; path = ORKStepNavigationRule.m; sourceTree = "<group>"; };
		BCF7818B1AF8FB3F00B50671 /* ORKTaskTests.m */ = {isa = PBXFileReference; fileEncoding = 4; lastKnownFileType = sourcecode.c.objc; path = ORKTaskTests.m; sourceTree = "<group>"; };
=======
		BCAD50E71B0201EE0034806A /* ORKTaskTests.m */ = {isa = PBXFileReference; fileEncoding = 4; lastKnownFileType = sourcecode.c.objc; path = ORKTaskTests.m; sourceTree = "<group>"; };
>>>>>>> cb001e2f
		BCFB2EAF1AE70E4E0070B5D0 /* ORKConsentSceneViewController_Internal.h */ = {isa = PBXFileReference; lastKnownFileType = sourcecode.c.h; path = ORKConsentSceneViewController_Internal.h; sourceTree = "<group>"; };
/* End PBXFileReference section */

/* Begin PBXFrameworksBuildPhase section */
		86CC8E971AC09332001CCD89 /* Frameworks */ = {
			isa = PBXFrameworksBuildPhase;
			buildActionMask = 2147483647;
			files = (
				86CC8EA01AC09332001CCD89 /* ResearchKit.framework in Frameworks */,
			);
			runOnlyForDeploymentPostprocessing = 0;
		};
		B183A5591A8535D100C76870 /* Frameworks */ = {
			isa = PBXFrameworksBuildPhase;
			buildActionMask = 2147483647;
			files = (
				B1C7955E1A9FBF04007279BA /* HealthKit.framework in Frameworks */,
			);
			runOnlyForDeploymentPostprocessing = 0;
		};
/* End PBXFrameworksBuildPhase section */

/* Begin PBXGroup section */
		147503AC1AEE8058004B17F3 /* Tone Audiometry */ = {
			isa = PBXGroup;
			children = (
				147503AD1AEE8071004B17F3 /* ORKAudioGenerator.h */,
				147503AE1AEE8071004B17F3 /* ORKAudioGenerator.m */,
				147503B11AEE807C004B17F3 /* ORKToneAudiometryContentView.h */,
				147503B21AEE807C004B17F3 /* ORKToneAudiometryContentView.m */,
				147503B31AEE807C004B17F3 /* ORKToneAudiometryStep.h */,
				147503B41AEE807C004B17F3 /* ORKToneAudiometryStep.m */,
				1412855A1AFBA2E2005F7EA0 /* ORKToneAudiometryInstructionStep.h */,
				1412855B1AFBA2E2005F7EA0 /* ORKToneAudiometryInstructionStep.m */,
				147503B51AEE807C004B17F3 /* ORKToneAudiometryStepViewController.h */,
				147503B61AEE807C004B17F3 /* ORKToneAudiometryStepViewController.m */,
				1412855E1AFBA391005F7EA0 /* ORKToneAudiometryInstructionStepViewController.h */,
				1412855F1AFBA391005F7EA0 /* ORKToneAudiometryInstructionStepViewController.m */,
			);
			name = "Tone Audiometry";
			sourceTree = "<group>";
		};
		25ECC0921AFBD64800F3D63B /* Reaction Time */ = {
			isa = PBXGroup;
			children = (
				25ECC0931AFBD68300F3D63B /* ORKDeviceMotionReactionTimeStep.h */,
				25ECC0941AFBD68300F3D63B /* ORKDeviceMotionReactionTimeStep.m */,
				25ECC0991AFBD8B300F3D63B /* ORKDeviceMotionReactionTimeViewController.h */,
				25ECC09A1AFBD8B300F3D63B /* ORKDeviceMotionReactionTimeViewController.m */,
				25ECC09D1AFBD92D00F3D63B /* ORKDeviceMotionReactionTimeContentView.h */,
				25ECC09E1AFBD92D00F3D63B /* ORKDeviceMotionReactionTimeContentView.m */,
				25ECC0A11AFBDD2700F3D63B /* ORKDeviceMotionReactionTimeStimulusView.h */,
				25ECC0A21AFBDD2700F3D63B /* ORKDeviceMotionReactionTimeStimulusView.m */,
			);
			name = "Reaction Time";
			sourceTree = "<group>";
		};
		3FFF18341829DB1D00167070 = {
			isa = PBXGroup;
			children = (
				B11DF3B21AA109C8009E76D2 /* docs */,
				86B623AF19520B770074CD3C /* ResearchKit */,
				86CC8EA61AC09383001CCD89 /* ResearchKitTests */,
				3FFF183F1829DB1D00167070 /* Frameworks */,
				3FFF183E1829DB1D00167070 /* Products */,
			);
			sourceTree = "<group>";
		};
		3FFF183E1829DB1D00167070 /* Products */ = {
			isa = PBXGroup;
			children = (
				86B623AD19520B770074CD3C /* ResearchKit.framework */,
				B183A5951A8535D100C76870 /* ResearchKit.framework */,
				86CC8E9A1AC09332001CCD89 /* ResearchKitTests.xctest */,
			);
			name = Products;
			sourceTree = "<group>";
		};
		3FFF183F1829DB1D00167070 /* Frameworks */ = {
			isa = PBXGroup;
			children = (
				B1C7955D1A9FBF04007279BA /* HealthKit.framework */,
			);
			name = Frameworks;
			sourceTree = "<group>";
		};
		618DA0471A93D0D600E63AA8 /* Accessibility */ = {
			isa = PBXGroup;
			children = (
				618DA0481A93D0D600E63AA8 /* ORKAccessibility.h */,
				618DA0491A93D0D600E63AA8 /* ORKAccessibilityFunctions.h */,
				618DA04A1A93D0D600E63AA8 /* ORKAccessibilityFunctions.m */,
				618DA04B1A93D0D600E63AA8 /* UIView+ORKAccessibility.h */,
				618DA04C1A93D0D600E63AA8 /* UIView+ORKAccessibility.m */,
			);
			path = Accessibility;
			sourceTree = "<group>";
		};
		86B623AF19520B770074CD3C /* ResearchKit */ = {
			isa = PBXGroup;
			children = (
				B1C1DE4F196F541F00F75544 /* ResearchKit.h */,
				B1B894391A00345200C5CF2D /* ResearchKit_Private.h */,
				86C40B511A8D7C5B00081FAC /* Common */,
				86C40AF91A8D7C5B00081FAC /* ActiveTasks */,
				86C40BEB1A8D7C5C00081FAC /* Consent */,
				618DA0471A93D0D600E63AA8 /* Accessibility */,
				B1A860D91A9693C400EA57B7 /* Animations */,
				861610BF1A8D8EDD00245F7A /* Artwork.xcassets */,
				B1C0F4E01A9BA65F0022C153 /* Localized */,
				86C40C101A8D7C5C00081FAC /* Info.plist */,
				B18AABE01A9F08D9003871B5 /* module.modulemap */,
			);
			path = ResearchKit;
			sourceTree = "<group>";
		};
		86C40AF91A8D7C5B00081FAC /* ActiveTasks */ = {
			isa = PBXGroup;
			children = (
				B12EFF4F1AB2165B00A80147 /* Common */,
				B12EFF4E1AB2161500A80147 /* Audio */,
				B12EFF5D1AB2177700A80147 /* Fitness */,
				B12EFF5E1AB2177D00A80147 /* Spatial Span Memory */,
				25ECC0921AFBD64800F3D63B /* Reaction Time */,
				B12EFF5F1AB2178500A80147 /* Tapping */,
				B12EFF601AB2178B00A80147 /* Walking */,
				147503AC1AEE8058004B17F3 /* Tone Audiometry */,
			);
			path = ActiveTasks;
			sourceTree = "<group>";
		};
		86C40B511A8D7C5B00081FAC /* Common */ = {
			isa = PBXGroup;
			children = (
				B12EFF331AB2110300A80147 /* Task */,
				B12EFF341AB2111200A80147 /* Step */,
				B12EFF3B1AB211E000A80147 /* Answer Format */,
				B12EFF371AB2118500A80147 /* Result */,
				B12EFF3A1AB211CC00A80147 /* Container Views */,
				B12EFF431AB2141A00A80147 /* PDF */,
				B12EFF3D1AB2121000A80147 /* Definitions */,
				B12EFF321AB2106F00A80147 /* UIKitCategories */,
				B12EFF311AB2100400A80147 /* Skin */,
				BC4194261AE8451F00073D6B /* Misc */,
			);
			path = Common;
			sourceTree = "<group>";
		};
		86C40BEB1A8D7C5C00081FAC /* Consent */ = {
			isa = PBXGroup;
			children = (
				B12EFF451AB214E000A80147 /* Model */,
				B12EFF461AB2150C00A80147 /* Visual */,
				B12EFF481AB2152D00A80147 /* Sharing */,
				B12EFF471AB2151B00A80147 /* Review */,
			);
			path = Consent;
			sourceTree = "<group>";
		};
		86CC8EA61AC09383001CCD89 /* ResearchKitTests */ = {
			isa = PBXGroup;
			children = (
				86D348001AC16175006DB02B /* ORKRecorderTests.m */,
				86CC8EA81AC09383001CCD89 /* ORKAccessibilityTests.m */,
				86CC8EA91AC09383001CCD89 /* ORKChoiceAnswerFormatHelperTests.m */,
				86CC8EAA1AC09383001CCD89 /* ORKConsentTests.m */,
				86CC8EAB1AC09383001CCD89 /* ORKDataLoggerManagerTests.m */,
				86CC8EAC1AC09383001CCD89 /* ORKDataLoggerTests.m */,
				86CC8EAD1AC09383001CCD89 /* ORKHKSampleTests.m */,
				86CC8EAF1AC09383001CCD89 /* ORKResultTests.m */,
				BCF7818B1AF8FB3F00B50671 /* ORKTaskTests.m */,
				86CC8EB01AC09383001CCD89 /* ORKTextChoiceCellGroupTests.m */,
				86CC8EA71AC09383001CCD89 /* Info.plist */,
				2EBFE11C1AE1B32D00CB8254 /* ORKUIViewAccessibilityTests.m */,
				2EBFE11F1AE1B74100CB8254 /* ORKVoiceEngineTests.m */,
				BCAD50E71B0201EE0034806A /* ORKTaskTests.m */,
			);
			path = ResearchKitTests;
			sourceTree = "<group>";
		};
		B11DF3B21AA109C8009E76D2 /* docs */ = {
			isa = PBXGroup;
			children = (
				B11DF3B31AA109C8009E76D2 /* AppledocSettings.plist */,
			);
			path = docs;
			sourceTree = "<group>";
		};
		B12EFF301AB20E7500A80147 /* Completion Step */ = {
			isa = PBXGroup;
			children = (
				86C40B521A8D7C5B00081FAC /* ORKCompletionStep.h */,
				86C40B531A8D7C5B00081FAC /* ORKCompletionStep.m */,
				86C40B541A8D7C5B00081FAC /* ORKCompletionStepViewController.h */,
				86C40B551A8D7C5B00081FAC /* ORKCompletionStepViewController.m */,
			);
			name = "Completion Step";
			sourceTree = "<group>";
		};
		B12EFF311AB2100400A80147 /* Skin */ = {
			isa = PBXGroup;
			children = (
				86C40BB71A8D7C5C00081FAC /* ORKSkin.h */,
				86C40BB81A8D7C5C00081FAC /* ORKSkin.m */,
				86C40B7A1A8D7C5C00081FAC /* ORKDefaultFont.h */,
				86C40B601A8D7C5B00081FAC /* ORKTintedImageView.h */,
				86C40B611A8D7C5B00081FAC /* ORKTintedImageView.m */,
				86C40B5E1A8D7C5B00081FAC /* ORKTextFieldView.h */,
				86C40B5F1A8D7C5B00081FAC /* ORKTextFieldView.m */,
				86C40B6B1A8D7C5B00081FAC /* ORKBodyLabel.h */,
				86C40B6C1A8D7C5B00081FAC /* ORKBodyLabel.m */,
				86C40B6D1A8D7C5B00081FAC /* ORKBorderedButton.h */,
				86C40B6E1A8D7C5C00081FAC /* ORKBorderedButton.m */,
				86C40B6F1A8D7C5C00081FAC /* ORKCaption1Label.h */,
				86C40B701A8D7C5C00081FAC /* ORKCaption1Label.m */,
				86C40B711A8D7C5C00081FAC /* ORKChoiceViewCell.h */,
				86C40B721A8D7C5C00081FAC /* ORKChoiceViewCell.m */,
				86C40B731A8D7C5C00081FAC /* ORKContinueButton.h */,
				86C40B741A8D7C5C00081FAC /* ORKContinueButton.m */,
				86C40B751A8D7C5C00081FAC /* ORKCountdownLabel.h */,
				86C40B761A8D7C5C00081FAC /* ORKCountdownLabel.m */,
				86C40B881A8D7C5C00081FAC /* ORKHeadlineLabel.h */,
				86C40B891A8D7C5C00081FAC /* ORKHeadlineLabel.m */,
				86C40B901A8D7C5C00081FAC /* ORKImageChoiceLabel.h */,
				86C40B911A8D7C5C00081FAC /* ORKImageChoiceLabel.m */,
				86C40B971A8D7C5C00081FAC /* ORKLabel.h */,
				86C40B981A8D7C5C00081FAC /* ORKLabel.m */,
				86C40BAA1A8D7C5C00081FAC /* ORKRoundTappingButton.h */,
				86C40BAB1A8D7C5C00081FAC /* ORKRoundTappingButton.m */,
				86C40BB01A8D7C5C00081FAC /* ORKScaleValueLabel.h */,
				86C40BB11A8D7C5C00081FAC /* ORKScaleValueLabel.m */,
				86C40BAC1A8D7C5C00081FAC /* ORKScaleRangeLabel.h */,
				86C40BAD1A8D7C5C00081FAC /* ORKScaleRangeLabel.m */,
				B8760F291AFBEFB0007FA16F /* ORKScaleRangeDescriptionLabel.h */,
				B8760F2A1AFBEFB0007FA16F /* ORKScaleRangeDescriptionLabel.m */,
				86C40BC01A8D7C5C00081FAC /* ORKSubheadlineLabel.h */,
				86C40BC11A8D7C5C00081FAC /* ORKSubheadlineLabel.m */,
				86C40BD31A8D7C5C00081FAC /* ORKTapCountLabel.h */,
				86C40BD41A8D7C5C00081FAC /* ORKTapCountLabel.m */,
				86C40BDB1A8D7C5C00081FAC /* ORKTextButton.h */,
				86C40BDC1A8D7C5C00081FAC /* ORKTextButton.m */,
				86C40BDD1A8D7C5C00081FAC /* ORKUnitLabel.h */,
				86C40BDE1A8D7C5C00081FAC /* ORKUnitLabel.m */,
				86C40BB21A8D7C5C00081FAC /* ORKSelectionSubTitleLabel.h */,
				86C40BB31A8D7C5C00081FAC /* ORKSelectionSubTitleLabel.m */,
				86C40BB41A8D7C5C00081FAC /* ORKSelectionTitleLabel.h */,
				86C40BB51A8D7C5C00081FAC /* ORKSelectionTitleLabel.m */,
				86C40BD11A8D7C5C00081FAC /* ORKTableViewCell.h */,
				86C40BD21A8D7C5C00081FAC /* ORKTableViewCell.m */,
			);
			name = Skin;
			sourceTree = "<group>";
		};
		B12EFF321AB2106F00A80147 /* UIKitCategories */ = {
			isa = PBXGroup;
			children = (
				86C40BE71A8D7C5C00081FAC /* UIBarButtonItem+ORKBarButtonItem.h */,
				86C40BE81A8D7C5C00081FAC /* UIBarButtonItem+ORKBarButtonItem.m */,
				86C40BE91A8D7C5C00081FAC /* UIResponder+ResearchKit.h */,
				86C40BEA1A8D7C5C00081FAC /* UIResponder+ResearchKit.m */,
			);
			name = UIKitCategories;
			sourceTree = "<group>";
		};
		B12EFF331AB2110300A80147 /* Task */ = {
			isa = PBXGroup;
			children = (
				BC13CE371B0660220044153C /* ORKNavigableOrderedTask.h */,
				BC13CE381B0660220044153C /* ORKNavigableOrderedTask.m */,
				86C40BD51A8D7C5C00081FAC /* ORKTask.h */,
				86C40B9D1A8D7C5C00081FAC /* ORKOrderedTask.h */,
				86C40B9E1A8D7C5C00081FAC /* ORKOrderedTask.m */,
				BC13CE3D1B0662A80044153C /* ORKOrderedTask_Internal.h */,
				86C40BD71A8D7C5C00081FAC /* ORKTaskViewController.h */,
				86C40BD81A8D7C5C00081FAC /* ORKTaskViewController.m */,
				86C40BD91A8D7C5C00081FAC /* ORKTaskViewController_Internal.h */,
				86C40BDA1A8D7C5C00081FAC /* ORKTaskViewController_Private.h */,
			);
			name = Task;
			sourceTree = "<group>";
		};
		B12EFF341AB2111200A80147 /* Step */ = {
			isa = PBXGroup;
			children = (
				86C40BB91A8D7C5C00081FAC /* ORKStep.h */,
				86C40BBA1A8D7C5C00081FAC /* ORKStep.m */,
				86C40BBB1A8D7C5C00081FAC /* ORKStep_Private.h */,
				86C40BBC1A8D7C5C00081FAC /* ORKStepViewController.h */,
				86C40BBD1A8D7C5C00081FAC /* ORKStepViewController.m */,
				86C40BBE1A8D7C5C00081FAC /* ORKStepViewController_Internal.h */,
				BCA5C0331AEC05F20092AC8D /* ORKStepNavigationRule.h */,
				BCA5C0341AEC05F20092AC8D /* ORKStepNavigationRule.m */,
				BC13CE3B1B0662990044153C /* ORKStepNavigationRule_Private.h */,
				BC13CE411B066A990044153C /* ORKStepNavigationRule_Internal.h */,
				86C40B771A8D7C5C00081FAC /* ORKCustomStepView.h */,
				86C40B781A8D7C5C00081FAC /* ORKCustomStepView.m */,
				86C40B791A8D7C5C00081FAC /* ORKCustomStepView_Internal.h */,
				B12EFF351AB2116400A80147 /* Instruction Step */,
				B12EFF361AB2117B00A80147 /* Question Step */,
				B12EFF3C1AB211FB00A80147 /* Form Step */,
			);
			name = Step;
			sourceTree = "<group>";
		};
		B12EFF351AB2116400A80147 /* Instruction Step */ = {
			isa = PBXGroup;
			children = (
				86C40B921A8D7C5C00081FAC /* ORKInstructionStep.h */,
				86C40B931A8D7C5C00081FAC /* ORKInstructionStep.m */,
				86C40B941A8D7C5C00081FAC /* ORKInstructionStepViewController.h */,
				86C40B951A8D7C5C00081FAC /* ORKInstructionStepViewController.m */,
				86C40B961A8D7C5C00081FAC /* ORKInstructionStepViewController_Internal.h */,
				86C40B5A1A8D7C5B00081FAC /* ORKInstructionStepView.h */,
				86C40B5B1A8D7C5B00081FAC /* ORKInstructionStepView.m */,
				B12EFF301AB20E7500A80147 /* Completion Step */,
			);
			name = "Instruction Step";
			sourceTree = "<group>";
		};
		B12EFF361AB2117B00A80147 /* Question Step */ = {
			isa = PBXGroup;
			children = (
				86C40BA11A8D7C5C00081FAC /* ORKQuestionStep.h */,
				86C40BA21A8D7C5C00081FAC /* ORKQuestionStep.m */,
				86C40BA31A8D7C5C00081FAC /* ORKQuestionStep_Internal.h */,
				86C40BA41A8D7C5C00081FAC /* ORKQuestionStepViewController.h */,
				86C40BA51A8D7C5C00081FAC /* ORKQuestionStepViewController.m */,
				86C40BA61A8D7C5C00081FAC /* ORKQuestionStepViewController_Private.h */,
			);
			name = "Question Step";
			sourceTree = "<group>";
		};
		B12EFF371AB2118500A80147 /* Result */ = {
			isa = PBXGroup;
			children = (
				BC13CE3F1B0666FD0044153C /* ORKResultPredicate.h */,
				86C40BA71A8D7C5C00081FAC /* ORKResult.h */,
				86C40BA81A8D7C5C00081FAC /* ORKResult.m */,
				86C40BA91A8D7C5C00081FAC /* ORKResult_Private.h */,
			);
			name = Result;
			sourceTree = "<group>";
		};
		B12EFF3A1AB211CC00A80147 /* Container Views */ = {
			isa = PBXGroup;
			children = (
				86C40B5C1A8D7C5B00081FAC /* ORKTableContainerView.h */,
				86C40B5D1A8D7C5B00081FAC /* ORKTableContainerView.m */,
				86C40BE11A8D7C5C00081FAC /* ORKVerticalContainerView.h */,
				86C40BE21A8D7C5C00081FAC /* ORKVerticalContainerView.m */,
				86C40BE31A8D7C5C00081FAC /* ORKVerticalContainerView_Internal.h */,
				86B89AB91AB3BECC001626A4 /* ORKStepHeaderView.h */,
				86B89ABA1AB3BECC001626A4 /* ORKStepHeaderView.m */,
				86B89ABD1AB3BFDB001626A4 /* ORKStepHeaderView_Internal.h */,
				86AD91081AB7AD1E00361FEB /* ORKNavigationContainerView.h */,
				86AD91091AB7AD1E00361FEB /* ORKNavigationContainerView.m */,
				86AD910C1AB7AE4100361FEB /* ORKNavigationContainerView_Internal.h */,
			);
			name = "Container Views";
			sourceTree = "<group>";
		};
		B12EFF3B1AB211E000A80147 /* Answer Format */ = {
			isa = PBXGroup;
			children = (
				86C40B641A8D7C5B00081FAC /* ORKAnswerFormat.h */,
				86C40B651A8D7C5B00081FAC /* ORKAnswerFormat.m */,
				86C40B661A8D7C5B00081FAC /* ORKAnswerFormat_Internal.h */,
				86C40B8A1A8D7C5C00081FAC /* ORKHealthAnswerFormat.h */,
				86C40B8B1A8D7C5C00081FAC /* ORKHealthAnswerFormat.m */,
				B12EFF421AB2134100A80147 /* Choice Format Helpers */,
				B12EFF411AB212E100A80147 /* Control Views */,
				B12EFF3E1AB2123000A80147 /* Form Step Views */,
				B12EFF3F1AB2125E00A80147 /* Question Step Views */,
			);
			name = "Answer Format";
			sourceTree = "<group>";
		};
		B12EFF3C1AB211FB00A80147 /* Form Step */ = {
			isa = PBXGroup;
			children = (
				86C40B821A8D7C5C00081FAC /* ORKFormStep.h */,
				86C40B831A8D7C5C00081FAC /* ORKFormStep.m */,
				86C40B7F1A8D7C5C00081FAC /* ORKFormItem_Internal.h */,
				86C40B841A8D7C5C00081FAC /* ORKFormStepViewController.h */,
				86C40B851A8D7C5C00081FAC /* ORKFormStepViewController.m */,
			);
			name = "Form Step";
			sourceTree = "<group>";
		};
		B12EFF3D1AB2121000A80147 /* Definitions */ = {
			isa = PBXGroup;
			children = (
				86C40B7B1A8D7C5C00081FAC /* ORKDefines.h */,
				86C40B7C1A8D7C5C00081FAC /* ORKDefines_Private.h */,
				86C40B7D1A8D7C5C00081FAC /* ORKErrors.h */,
				86C40B7E1A8D7C5C00081FAC /* ORKErrors.m */,
				86C40B8C1A8D7C5C00081FAC /* ORKHelpers.h */,
				86C40B8D1A8D7C5C00081FAC /* ORKHelpers.m */,
			);
			name = Definitions;
			sourceTree = "<group>";
		};
		B12EFF3E1AB2123000A80147 /* Form Step Views */ = {
			isa = PBXGroup;
			children = (
				86C40B861A8D7C5C00081FAC /* ORKFormTextView.h */,
				86C40B871A8D7C5C00081FAC /* ORKFormTextView.m */,
				86C40B561A8D7C5B00081FAC /* ORKFormItemCell.h */,
				86C40B571A8D7C5B00081FAC /* ORKFormItemCell.m */,
				86C40B801A8D7C5C00081FAC /* ORKFormSectionTitleLabel.h */,
				86C40B811A8D7C5C00081FAC /* ORKFormSectionTitleLabel.m */,
			);
			name = "Form Step Views";
			sourceTree = "<group>";
		};
		B12EFF3F1AB2125E00A80147 /* Question Step Views */ = {
			isa = PBXGroup;
			children = (
				86AD91121AB7B97E00361FEB /* ORKQuestionStepView.h */,
				86AD91131AB7B97E00361FEB /* ORKQuestionStepView.m */,
				86C40BC21A8D7C5C00081FAC /* ORKSurveyAnswerCell.h */,
				866F86001A96CBF3007B282C /* ORKSurveyAnswerCell.m */,
				86C40BC51A8D7C5C00081FAC /* ORKSurveyAnswerCellForImageSelection.h */,
				86C40BC61A8D7C5C00081FAC /* ORKSurveyAnswerCellForImageSelection.m */,
				86C40BC71A8D7C5C00081FAC /* ORKSurveyAnswerCellForNumber.h */,
				86C40BC81A8D7C5C00081FAC /* ORKSurveyAnswerCellForNumber.m */,
				86C40BC91A8D7C5C00081FAC /* ORKSurveyAnswerCellForScale.h */,
				86C40BCA1A8D7C5C00081FAC /* ORKSurveyAnswerCellForScale.m */,
				86C40BCD1A8D7C5C00081FAC /* ORKSurveyAnswerCellForText.h */,
				86C40BCE1A8D7C5C00081FAC /* ORKSurveyAnswerCellForText.m */,
				865EA16A1ABA1BE20037C68E /* ORKSurveyAnswerCellForPicker.h */,
				865EA16B1ABA1BE20037C68E /* ORKSurveyAnswerCellForPicker.m */,
			);
			name = "Question Step Views";
			sourceTree = "<group>";
		};
		B12EFF411AB212E100A80147 /* Control Views */ = {
			isa = PBXGroup;
			children = (
				86B781B71AA668ED00688151 /* ORKTimeIntervalPicker.h */,
				86B781B81AA668ED00688151 /* ORKTimeIntervalPicker.m */,
				86B781B91AA668ED00688151 /* ORKValuePicker.h */,
				86B781BA1AA668ED00688151 /* ORKValuePicker.m */,
				86C40B581A8D7C5B00081FAC /* ORKImageSelectionView.h */,
				86C40B591A8D7C5B00081FAC /* ORKImageSelectionView.m */,
				86C40B671A8D7C5B00081FAC /* ORKAnswerTextField.h */,
				86C40B681A8D7C5B00081FAC /* ORKAnswerTextField.m */,
				86C40B691A8D7C5B00081FAC /* ORKAnswerTextView.h */,
				86C40B6A1A8D7C5B00081FAC /* ORKAnswerTextView.m */,
				861D11A71AA691BB003C98A7 /* ORKScaleSliderView.h */,
				861D11A81AA691BB003C98A7 /* ORKScaleSliderView.m */,
				86C40BAE1A8D7C5C00081FAC /* ORKScaleSlider.h */,
				86C40BAF1A8D7C5C00081FAC /* ORKScaleSlider.m */,
				865EA1601AB8DF750037C68E /* ORKDateTimePicker.h */,
				865EA1611AB8DF750037C68E /* ORKDateTimePicker.m */,
				865EA1661ABA1AA10037C68E /* ORKPicker.h */,
				865EA1671ABA1AA10037C68E /* ORKPicker.m */,
			);
			name = "Control Views";
			sourceTree = "<group>";
		};
		B12EFF421AB2134100A80147 /* Choice Format Helpers */ = {
			isa = PBXGroup;
			children = (
				861D11AB1AA7951F003C98A7 /* ORKChoiceAnswerFormatHelper.h */,
				861D11AC1AA7951F003C98A7 /* ORKChoiceAnswerFormatHelper.m */,
				861D11B31AA7D073003C98A7 /* ORKTextChoiceCellGroup.h */,
				861D11B41AA7D073003C98A7 /* ORKTextChoiceCellGroup.m */,
			);
			name = "Choice Format Helpers";
			sourceTree = "<group>";
		};
		B12EFF431AB2141A00A80147 /* PDF */ = {
			isa = PBXGroup;
			children = (
				86C40B8E1A8D7C5C00081FAC /* ORKHTMLPDFWriter.h */,
				86C40B8F1A8D7C5C00081FAC /* ORKHTMLPDFWriter.m */,
			);
			name = PDF;
			sourceTree = "<group>";
		};
		B12EFF441AB214B400A80147 /* Tinted Animations */ = {
			isa = PBXGroup;
			children = (
				86C40C051A8D7C5C00081FAC /* ORKEAGLMoviePlayerView.h */,
				86C40C061A8D7C5C00081FAC /* ORKEAGLMoviePlayerView.m */,
				86C40BF01A8D7C5C00081FAC /* MovieTintShader.fsh */,
				86C40BF11A8D7C5C00081FAC /* MovieTintShader.vsh */,
			);
			name = "Tinted Animations";
			sourceTree = "<group>";
		};
		B12EFF451AB214E000A80147 /* Model */ = {
			isa = PBXGroup;
			children = (
				86C40BF21A8D7C5C00081FAC /* ORKConsentDocument.h */,
				86C40BF31A8D7C5C00081FAC /* ORKConsentDocument.m */,
				86C40BF41A8D7C5C00081FAC /* ORKConsentDocument_Internal.h */,
				86C40BFF1A8D7C5C00081FAC /* ORKConsentSection.h */,
				86C40C001A8D7C5C00081FAC /* ORKConsentSection.m */,
				86C40C011A8D7C5C00081FAC /* ORKConsentSection_Internal.h */,
				86C40BFD1A8D7C5C00081FAC /* ORKConsentSection+AssetLoading.h */,
				86C40BFE1A8D7C5C00081FAC /* ORKConsentSection+AssetLoading.m */,
				86C40C021A8D7C5C00081FAC /* ORKConsentSignature.h */,
				86C40C031A8D7C5C00081FAC /* ORKConsentSignature.m */,
			);
			name = Model;
			sourceTree = "<group>";
		};
		B12EFF461AB2150C00A80147 /* Visual */ = {
			isa = PBXGroup;
			children = (
				86C40C091A8D7C5C00081FAC /* ORKVisualConsentStep.h */,
				86C40C0A1A8D7C5C00081FAC /* ORKVisualConsentStep.m */,
				86C40C0B1A8D7C5C00081FAC /* ORKVisualConsentStepViewController.h */,
				86C40C0C1A8D7C5C00081FAC /* ORKVisualConsentStepViewController.m */,
				86C40C0D1A8D7C5C00081FAC /* ORKVisualConsentStepViewController_Internal.h */,
				B12EFF4C1AB2158100A80147 /* Consent Views */,
				B12EFF4B1AB2157000A80147 /* Learn More */,
			);
			name = Visual;
			sourceTree = "<group>";
		};
		B12EFF471AB2151B00A80147 /* Review */ = {
			isa = PBXGroup;
			children = (
				86C40BF71A8D7C5C00081FAC /* ORKConsentReviewStep.h */,
				86C40BF81A8D7C5C00081FAC /* ORKConsentReviewStep.m */,
				86C40BF91A8D7C5C00081FAC /* ORKConsentReviewStepViewController.h */,
				86C40BFA1A8D7C5C00081FAC /* ORKConsentReviewStepViewController.m */,
				B12EFF4A1AB2155C00A80147 /* Document Review */,
				B12EFF491AB2155700A80147 /* Signature */,
			);
			name = Review;
			sourceTree = "<group>";
		};
		B12EFF481AB2152D00A80147 /* Sharing */ = {
			isa = PBXGroup;
			children = (
				B11C54961A9EEF8800265E61 /* ORKConsentSharingStep.h */,
				B11C54971A9EEF8800265E61 /* ORKConsentSharingStep.m */,
				B11C549C1A9EF4A700265E61 /* ORKConsentSharingStepViewController.h */,
				B11C549D1A9EF4A700265E61 /* ORKConsentSharingStepViewController.m */,
			);
			name = Sharing;
			sourceTree = "<group>";
		};
		B12EFF491AB2155700A80147 /* Signature */ = {
			isa = PBXGroup;
			children = (
				86C40BEE1A8D7C5C00081FAC /* ORKConsentSignatureController.h */,
				86C40BEF1A8D7C5C00081FAC /* ORKConsentSignatureController.m */,
				86C40C071A8D7C5C00081FAC /* ORKSignatureView.h */,
				86C40C081A8D7C5C00081FAC /* ORKSignatureView.m */,
			);
			name = Signature;
			sourceTree = "<group>";
		};
		B12EFF4A1AB2155C00A80147 /* Document Review */ = {
			isa = PBXGroup;
			children = (
				86C40BEC1A8D7C5C00081FAC /* ORKConsentReviewController.h */,
				86C40BED1A8D7C5C00081FAC /* ORKConsentReviewController.m */,
			);
			name = "Document Review";
			sourceTree = "<group>";
		};
		B12EFF4B1AB2157000A80147 /* Learn More */ = {
			isa = PBXGroup;
			children = (
				86C40BF51A8D7C5C00081FAC /* ORKConsentLearnMoreViewController.h */,
				86C40BF61A8D7C5C00081FAC /* ORKConsentLearnMoreViewController.m */,
			);
			name = "Learn More";
			sourceTree = "<group>";
		};
		B12EFF4C1AB2158100A80147 /* Consent Views */ = {
			isa = PBXGroup;
			children = (
				86C40BFB1A8D7C5C00081FAC /* ORKConsentSceneViewController.h */,
				86C40BFC1A8D7C5C00081FAC /* ORKConsentSceneViewController.m */,
				86C40C0E1A8D7C5C00081FAC /* ORKVisualConsentTransitionAnimator.h */,
				86C40C0F1A8D7C5C00081FAC /* ORKVisualConsentTransitionAnimator.m */,
				B12EFF441AB214B400A80147 /* Tinted Animations */,
				BCFB2EAF1AE70E4E0070B5D0 /* ORKConsentSceneViewController_Internal.h */,
			);
			name = "Consent Views";
			sourceTree = "<group>";
		};
		B12EFF4E1AB2161500A80147 /* Audio */ = {
			isa = PBXGroup;
			children = (
				86C40AFE1A8D7C5B00081FAC /* ORKAudioStep.h */,
				86C40AFF1A8D7C5B00081FAC /* ORKAudioStep.m */,
				86C40B001A8D7C5B00081FAC /* ORKAudioStepViewController.h */,
				86C40B011A8D7C5B00081FAC /* ORKAudioStepViewController.m */,
				86C40AFC1A8D7C5B00081FAC /* ORKAudioContentView.h */,
				86C40AFD1A8D7C5B00081FAC /* ORKAudioContentView.m */,
			);
			name = Audio;
			sourceTree = "<group>";
		};
		B12EFF4F1AB2165B00A80147 /* Common */ = {
			isa = PBXGroup;
			children = (
				B12EFF501AB2167400A80147 /* Active Step */,
				B12EFF5C1AB2175B00A80147 /* Countdown Step */,
				B12EFF531AB216AA00A80147 /* Recorders */,
			);
			name = Common;
			sourceTree = "<group>";
		};
		B12EFF501AB2167400A80147 /* Active Step */ = {
			isa = PBXGroup;
			children = (
				86C40B301A8D7C5B00081FAC /* ORKActiveStep.h */,
				86C40B311A8D7C5B00081FAC /* ORKActiveStep.m */,
				86C40B321A8D7C5B00081FAC /* ORKActiveStep_Internal.h */,
				86C40B371A8D7C5B00081FAC /* ORKActiveStepViewController.h */,
				86C40B381A8D7C5B00081FAC /* ORKActiveStepViewController.m */,
				86C40B391A8D7C5B00081FAC /* ORKActiveStepViewController_Internal.h */,
				B12EFF511AB2168100A80147 /* Timing */,
				B12EFF611AB217AE00A80147 /* Speech Synthesis */,
				B12EFF521AB2168C00A80147 /* Views */,
			);
			name = "Active Step";
			sourceTree = "<group>";
		};
		B12EFF511AB2168100A80147 /* Timing */ = {
			isa = PBXGroup;
			children = (
				86C40B331A8D7C5B00081FAC /* ORKActiveStepTimer.h */,
				86C40B341A8D7C5B00081FAC /* ORKActiveStepTimer.m */,
			);
			name = Timing;
			sourceTree = "<group>";
		};
		B12EFF521AB2168C00A80147 /* Views */ = {
			isa = PBXGroup;
			children = (
				86AD910E1AB7B8A600361FEB /* ORKActiveStepView.h */,
				86AD910F1AB7B8A600361FEB /* ORKActiveStepView.m */,
				86C40AFA1A8D7C5B00081FAC /* ORKActiveStepQuantityView.h */,
				86C40AFB1A8D7C5B00081FAC /* ORKActiveStepQuantityView.m */,
				86C40B351A8D7C5B00081FAC /* ORKActiveStepTimerView.h */,
				86C40B361A8D7C5B00081FAC /* ORKActiveStepTimerView.m */,
			);
			name = Views;
			sourceTree = "<group>";
		};
		B12EFF531AB216AA00A80147 /* Recorders */ = {
			isa = PBXGroup;
			children = (
				86C40B471A8D7C5B00081FAC /* ORKRecorder.h */,
				86C40B481A8D7C5B00081FAC /* ORKRecorder.m */,
				86C40B491A8D7C5B00081FAC /* ORKRecorder_Internal.h */,
				86C40B4A1A8D7C5B00081FAC /* ORKRecorder_Private.h */,
				86C40B3C1A8D7C5B00081FAC /* ORKDataLogger.h */,
				86C40B3D1A8D7C5B00081FAC /* ORKDataLogger.m */,
				86C40B3E1A8D7C5B00081FAC /* ORKDataLogger_Private.h */,
				B12EFF551AB216E700A80147 /* Accelerometer */,
				B12EFF561AB216EE00A80147 /* Audio */,
				B12EFF571AB216FD00A80147 /* Device Motion */,
				B12EFF581AB2170A00A80147 /* Health */,
				B12EFF591AB2171900A80147 /* Location */,
				B12EFF5A1AB2172100A80147 /* Pedometer */,
				B12EFF5B1AB2172B00A80147 /* Touch */,
			);
			name = Recorders;
			sourceTree = "<group>";
		};
		B12EFF551AB216E700A80147 /* Accelerometer */ = {
			isa = PBXGroup;
			children = (
				86C40B2E1A8D7C5B00081FAC /* ORKAccelerometerRecorder.h */,
				86C40B2F1A8D7C5B00081FAC /* ORKAccelerometerRecorder.m */,
				86C40B241A8D7C5B00081FAC /* CMAccelerometerData+ORKJSONDictionary.h */,
				86C40B251A8D7C5B00081FAC /* CMAccelerometerData+ORKJSONDictionary.m */,
			);
			name = Accelerometer;
			sourceTree = "<group>";
		};
		B12EFF561AB216EE00A80147 /* Audio */ = {
			isa = PBXGroup;
			children = (
				86C40B3A1A8D7C5B00081FAC /* ORKAudioRecorder.h */,
				86C40B3B1A8D7C5B00081FAC /* ORKAudioRecorder.m */,
			);
			name = Audio;
			sourceTree = "<group>";
		};
		B12EFF571AB216FD00A80147 /* Device Motion */ = {
			isa = PBXGroup;
			children = (
				86C40B3F1A8D7C5B00081FAC /* ORKDeviceMotionRecorder.h */,
				86C40B401A8D7C5B00081FAC /* ORKDeviceMotionRecorder.m */,
				86C40B261A8D7C5B00081FAC /* CMDeviceMotion+ORKJSONDictionary.h */,
				86C40B271A8D7C5B00081FAC /* CMDeviceMotion+ORKJSONDictionary.m */,
				86C40B281A8D7C5B00081FAC /* CMMotionActivity+ORKJSONDictionary.h */,
				86C40B291A8D7C5B00081FAC /* CMMotionActivity+ORKJSONDictionary.m */,
			);
			name = "Device Motion";
			sourceTree = "<group>";
		};
		B12EFF581AB2170A00A80147 /* Health */ = {
			isa = PBXGroup;
			children = (
				86C40B411A8D7C5B00081FAC /* ORKHealthQuantityTypeRecorder.h */,
				86C40B421A8D7C5B00081FAC /* ORKHealthQuantityTypeRecorder.m */,
				86C40B2C1A8D7C5B00081FAC /* HKSample+ORKJSONDictionary.h */,
				86C40B2D1A8D7C5B00081FAC /* HKSample+ORKJSONDictionary.m */,
			);
			name = Health;
			sourceTree = "<group>";
		};
		B12EFF591AB2171900A80147 /* Location */ = {
			isa = PBXGroup;
			children = (
				86C40B431A8D7C5B00081FAC /* ORKLocationRecorder.h */,
				86C40B441A8D7C5B00081FAC /* ORKLocationRecorder.m */,
				86C40B221A8D7C5B00081FAC /* CLLocation+ORKJSONDictionary.h */,
				86C40B231A8D7C5B00081FAC /* CLLocation+ORKJSONDictionary.m */,
			);
			name = Location;
			sourceTree = "<group>";
		};
		B12EFF5A1AB2172100A80147 /* Pedometer */ = {
			isa = PBXGroup;
			children = (
				86C40B451A8D7C5B00081FAC /* ORKPedometerRecorder.h */,
				86C40B461A8D7C5B00081FAC /* ORKPedometerRecorder.m */,
				86C40B2A1A8D7C5B00081FAC /* CMPedometerData+ORKJSONDictionary.h */,
				86C40B2B1A8D7C5B00081FAC /* CMPedometerData+ORKJSONDictionary.m */,
			);
			name = Pedometer;
			sourceTree = "<group>";
		};
		B12EFF5B1AB2172B00A80147 /* Touch */ = {
			isa = PBXGroup;
			children = (
				86C40B4B1A8D7C5B00081FAC /* ORKTouchRecorder.h */,
				86C40B4C1A8D7C5B00081FAC /* ORKTouchRecorder.m */,
				86C40B4F1A8D7C5B00081FAC /* UITouch+ORKJSONDictionary.h */,
				86C40B501A8D7C5B00081FAC /* UITouch+ORKJSONDictionary.m */,
			);
			name = Touch;
			sourceTree = "<group>";
		};
		B12EFF5C1AB2175B00A80147 /* Countdown Step */ = {
			isa = PBXGroup;
			children = (
				86C40B021A8D7C5B00081FAC /* ORKCountdownStep.h */,
				86C40B031A8D7C5B00081FAC /* ORKCountdownStep.m */,
				86C40B041A8D7C5B00081FAC /* ORKCountdownStepViewController.h */,
				86C40B051A8D7C5B00081FAC /* ORKCountdownStepViewController.m */,
			);
			name = "Countdown Step";
			sourceTree = "<group>";
		};
		B12EFF5D1AB2177700A80147 /* Fitness */ = {
			isa = PBXGroup;
			children = (
				86C40B081A8D7C5B00081FAC /* ORKFitnessStep.h */,
				86C40B091A8D7C5B00081FAC /* ORKFitnessStep.m */,
				86C40B0A1A8D7C5B00081FAC /* ORKFitnessStepViewController.h */,
				86C40B0B1A8D7C5B00081FAC /* ORKFitnessStepViewController.m */,
				86C40B061A8D7C5B00081FAC /* ORKFitnessContentView.h */,
				86C40B071A8D7C5B00081FAC /* ORKFitnessContentView.m */,
			);
			name = Fitness;
			sourceTree = "<group>";
		};
		B12EFF5E1AB2177D00A80147 /* Spatial Span Memory */ = {
			isa = PBXGroup;
			children = (
				86C40B121A8D7C5B00081FAC /* ORKSpatialSpanMemoryStep.h */,
				86C40B131A8D7C5B00081FAC /* ORKSpatialSpanMemoryStep.m */,
				86C40B141A8D7C5B00081FAC /* ORKSpatialSpanMemoryStepViewController.h */,
				86C40B151A8D7C5B00081FAC /* ORKSpatialSpanMemoryStepViewController.m */,
				86C40B0C1A8D7C5B00081FAC /* ORKSpatialSpanGame.h */,
				86C40B0D1A8D7C5B00081FAC /* ORKSpatialSpanGame.m */,
				86C40B0E1A8D7C5B00081FAC /* ORKSpatialSpanGameState.h */,
				86C40B0F1A8D7C5B00081FAC /* ORKSpatialSpanGameState.m */,
				86C40B101A8D7C5B00081FAC /* ORKSpatialSpanMemoryContentView.h */,
				86C40B111A8D7C5B00081FAC /* ORKSpatialSpanMemoryContentView.m */,
				86C40B161A8D7C5B00081FAC /* ORKSpatialSpanTargetView.h */,
				86C40B171A8D7C5B00081FAC /* ORKSpatialSpanTargetView.m */,
			);
			name = "Spatial Span Memory";
			sourceTree = "<group>";
		};
		B12EFF5F1AB2178500A80147 /* Tapping */ = {
			isa = PBXGroup;
			children = (
				86C40B1A1A8D7C5B00081FAC /* ORKTappingIntervalStep.h */,
				86C40B1B1A8D7C5B00081FAC /* ORKTappingIntervalStep.m */,
				86C40B1C1A8D7C5B00081FAC /* ORKTappingIntervalStepViewController.h */,
				86C40B1D1A8D7C5B00081FAC /* ORKTappingIntervalStepViewController.m */,
				86C40B181A8D7C5B00081FAC /* ORKTappingContentView.h */,
				86C40B191A8D7C5B00081FAC /* ORKTappingContentView.m */,
			);
			name = Tapping;
			sourceTree = "<group>";
		};
		B12EFF601AB2178B00A80147 /* Walking */ = {
			isa = PBXGroup;
			children = (
				86C40B1E1A8D7C5B00081FAC /* ORKWalkingTaskStep.h */,
				86C40B1F1A8D7C5B00081FAC /* ORKWalkingTaskStep.m */,
				86C40B201A8D7C5B00081FAC /* ORKWalkingTaskStepViewController.h */,
				86C40B211A8D7C5B00081FAC /* ORKWalkingTaskStepViewController.m */,
			);
			name = Walking;
			sourceTree = "<group>";
		};
		B12EFF611AB217AE00A80147 /* Speech Synthesis */ = {
			isa = PBXGroup;
			children = (
				86C40B4D1A8D7C5B00081FAC /* ORKVoiceEngine.h */,
				86C40B4E1A8D7C5B00081FAC /* ORKVoiceEngine.m */,
				2EBFE11E1AE1B68800CB8254 /* ORKVoiceEngine_Internal.h */,
			);
			name = "Speech Synthesis";
			sourceTree = "<group>";
		};
		B1A860D91A9693C400EA57B7 /* Animations */ = {
			isa = PBXGroup;
			children = (
				B1A860DA1A9693C400EA57B7 /* phone@2x */,
				B1A860E21A9693C400EA57B7 /* phone@3x */,
			);
			path = Animations;
			sourceTree = "<group>";
		};
		B1A860DA1A9693C400EA57B7 /* phone@2x */ = {
			isa = PBXGroup;
			children = (
				B1A860DB1A9693C400EA57B7 /* consent_01@2x.m4v */,
				B1A860DC1A9693C400EA57B7 /* consent_02@2x.m4v */,
				B1A860DD1A9693C400EA57B7 /* consent_03@2x.m4v */,
				B1A860DE1A9693C400EA57B7 /* consent_04@2x.m4v */,
				B1A860DF1A9693C400EA57B7 /* consent_05@2x.m4v */,
				B1A860E01A9693C400EA57B7 /* consent_06@2x.m4v */,
				B1A860E11A9693C400EA57B7 /* consent_07@2x.m4v */,
			);
			path = "phone@2x";
			sourceTree = "<group>";
		};
		B1A860E21A9693C400EA57B7 /* phone@3x */ = {
			isa = PBXGroup;
			children = (
				B1A860E31A9693C400EA57B7 /* consent_01@3x.m4v */,
				B1A860E41A9693C400EA57B7 /* consent_02@3x.m4v */,
				B1A860E51A9693C400EA57B7 /* consent_03@3x.m4v */,
				B1A860E61A9693C400EA57B7 /* consent_04@3x.m4v */,
				B1A860E71A9693C400EA57B7 /* consent_05@3x.m4v */,
				B1A860E81A9693C400EA57B7 /* consent_06@3x.m4v */,
				B1A860E91A9693C400EA57B7 /* consent_07@3x.m4v */,
			);
			path = "phone@3x";
			sourceTree = "<group>";
		};
		B1C0F4E01A9BA65F0022C153 /* Localized */ = {
			isa = PBXGroup;
			children = (
				B1C0F4E11A9BA65F0022C153 /* Localizable.strings */,
			);
			path = Localized;
			sourceTree = "<group>";
		};
		BC4194261AE8451F00073D6B /* Misc */ = {
			isa = PBXGroup;
			children = (
				BC4194271AE8453A00073D6B /* ORKObserver.h */,
				BC4194281AE8453A00073D6B /* ORKObserver.m */,
			);
			name = Misc;
			sourceTree = "<group>";
		};
/* End PBXGroup section */

/* Begin PBXHeadersBuildPhase section */
		B183A4741A8535D100C76870 /* Headers */ = {
			isa = PBXHeadersBuildPhase;
			buildActionMask = 2147483647;
			files = (
				BCA5C0351AEC05F20092AC8D /* ORKStepNavigationRule.h in Headers */,
				BC13CE391B0660220044153C /* ORKNavigableOrderedTask.h in Headers */,
				86C40C921A8D7C5C00081FAC /* ORKAudioRecorder.h in Headers */,
				86C40D8E1A8D7C5C00081FAC /* ORKStep.h in Headers */,
				618DA04E1A93D0D600E63AA8 /* ORKAccessibility.h in Headers */,
				86B781BB1AA668ED00688151 /* ORKTimeIntervalPicker.h in Headers */,
				86C40C6A1A8D7C5C00081FAC /* CMDeviceMotion+ORKJSONDictionary.h in Headers */,
				86C40CE41A8D7C5C00081FAC /* ORKAnswerFormat.h in Headers */,
				25ECC0951AFBD68300F3D63B /* ORKDeviceMotionReactionTimeStep.h in Headers */,
				86C40D0A1A8D7C5C00081FAC /* ORKCustomStepView.h in Headers */,
				86C40DCE1A8D7C5C00081FAC /* ORKTaskViewController_Internal.h in Headers */,
				25ECC09F1AFBD92D00F3D63B /* ORKDeviceMotionReactionTimeContentView.h in Headers */,
				86C40C361A8D7C5C00081FAC /* ORKSpatialSpanGame.h in Headers */,
				86C40CAC1A8D7C5C00081FAC /* ORKRecorder.h in Headers */,
				865EA1681ABA1AA10037C68E /* ORKPicker.h in Headers */,
				86C40CC81A8D7C5C00081FAC /* ORKFormItemCell.h in Headers */,
				86C40DF21A8D7C5C00081FAC /* ORKConsentReviewController.h in Headers */,
				86C40C961A8D7C5C00081FAC /* ORKDataLogger.h in Headers */,
				BC13CE421B066A990044153C /* ORKStepNavigationRule_Internal.h in Headers */,
				86C40D781A8D7C5C00081FAC /* ORKScaleSlider.h in Headers */,
				86C40D241A8D7C5C00081FAC /* ORKFormStepViewController.h in Headers */,
				86C40D6A1A8D7C5C00081FAC /* ORKResult.h in Headers */,
				86C40DD61A8D7C5C00081FAC /* ORKUnitLabel.h in Headers */,
				86C40D9C1A8D7C5C00081FAC /* ORKSubheadlineLabel.h in Headers */,
				147503BB1AEE807C004B17F3 /* ORKToneAudiometryStepViewController.h in Headers */,
				86C40D441A8D7C5C00081FAC /* ORKInstructionStepViewController.h in Headers */,
				86C40D841A8D7C5C00081FAC /* ORKSelectionTitleLabel.h in Headers */,
				86C40E141A8D7C5C00081FAC /* ORKConsentSection+AssetLoading.h in Headers */,
				BC13CE3C1B0662990044153C /* ORKStepNavigationRule_Private.h in Headers */,
				86C40D3C1A8D7C5C00081FAC /* ORKImageChoiceLabel.h in Headers */,
				BC4194291AE8453A00073D6B /* ORKObserver.h in Headers */,
				86C40C661A8D7C5C00081FAC /* CMAccelerometerData+ORKJSONDictionary.h in Headers */,
				25ECC0A31AFBDD2700F3D63B /* ORKDeviceMotionReactionTimeStimulusView.h in Headers */,
				86C40D701A8D7C5C00081FAC /* ORKRoundTappingButton.h in Headers */,
				865EA1621AB8DF750037C68E /* ORKDateTimePicker.h in Headers */,
				86C40DA01A8D7C5C00081FAC /* ORKSurveyAnswerCell.h in Headers */,
				86C40D941A8D7C5C00081FAC /* ORKStepViewController.h in Headers */,
				B8760F2B1AFBEFB0007FA16F /* ORKScaleRangeDescriptionLabel.h in Headers */,
				86C40C221A8D7C5C00081FAC /* ORKCountdownStep.h in Headers */,
				86C40DB61A8D7C5C00081FAC /* ORKSurveyAnswerCellForText.h in Headers */,
				86C40E281A8D7C5C00081FAC /* ORKSignatureView.h in Headers */,
				86C40C8C1A8D7C5C00081FAC /* ORKActiveStepViewController.h in Headers */,
				618DA0541A93D0D600E63AA8 /* UIView+ORKAccessibility.h in Headers */,
				86C40C3A1A8D7C5C00081FAC /* ORKSpatialSpanGameState.h in Headers */,
				618DA0501A93D0D600E63AA8 /* ORKAccessibilityFunctions.h in Headers */,
				86C40C721A8D7C5C00081FAC /* CMPedometerData+ORKJSONDictionary.h in Headers */,
				86C40CA41A8D7C5C00081FAC /* ORKLocationRecorder.h in Headers */,
				86C40D201A8D7C5C00081FAC /* ORKFormStep.h in Headers */,
				86C40C761A8D7C5C00081FAC /* HKSample+ORKJSONDictionary.h in Headers */,
				86C40CEA1A8D7C5C00081FAC /* ORKAnswerTextField.h in Headers */,
				B183A4A21A8535D100C76870 /* ResearchKit_Private.h in Headers */,
				86C40CE81A8D7C5C00081FAC /* ORKAnswerFormat_Internal.h in Headers */,
				86C40D021A8D7C5C00081FAC /* ORKContinueButton.h in Headers */,
				86C40D681A8D7C5C00081FAC /* ORKQuestionStepViewController_Private.h in Headers */,
				86C40D121A8D7C5C00081FAC /* ORKDefines.h in Headers */,
				86C40D401A8D7C5C00081FAC /* ORKInstructionStep.h in Headers */,
				147503B71AEE807C004B17F3 /* ORKToneAudiometryContentView.h in Headers */,
				86C40D981A8D7C5C00081FAC /* ORKStepViewController_Internal.h in Headers */,
				86B89ABB1AB3BECC001626A4 /* ORKStepHeaderView.h in Headers */,
				86C40D1A1A8D7C5C00081FAC /* ORKFormItem_Internal.h in Headers */,
				86C40E1C1A8D7C5C00081FAC /* ORKConsentSection_Internal.h in Headers */,
				86C40C7A1A8D7C5C00081FAC /* ORKAccelerometerRecorder.h in Headers */,
				141285601AFBA391005F7EA0 /* ORKToneAudiometryInstructionStepViewController.h in Headers */,
				86C40D141A8D7C5C00081FAC /* ORKDefines_Private.h in Headers */,
				86C40CA81A8D7C5C00081FAC /* ORKPedometerRecorder.h in Headers */,
				86C40CD01A8D7C5C00081FAC /* ORKInstructionStepView.h in Headers */,
				86C40E021A8D7C5C00081FAC /* ORKConsentDocument_Internal.h in Headers */,
				86C40E181A8D7C5C00081FAC /* ORKConsentSection.h in Headers */,
				1412855C1AFBA2E2005F7EA0 /* ORKToneAudiometryInstructionStep.h in Headers */,
				86AD910A1AB7AD1E00361FEB /* ORKNavigationContainerView.h in Headers */,
				865EA16C1ABA1BE20037C68E /* ORKSurveyAnswerCellForPicker.h in Headers */,
				86C40C121A8D7C5C00081FAC /* ORKActiveStepQuantityView.h in Headers */,
				86C40CCC1A8D7C5C00081FAC /* ORKImageSelectionView.h in Headers */,
				B11C549F1A9EF4A700265E61 /* ORKConsentSharingStepViewController.h in Headers */,
				86C40D621A8D7C5C00081FAC /* ORKQuestionStep_Internal.h in Headers */,
				86C40D641A8D7C5C00081FAC /* ORKQuestionStepViewController.h in Headers */,
				86C40E241A8D7C5C00081FAC /* ORKEAGLMoviePlayerView.h in Headers */,
				B183A4DD1A8535D100C76870 /* ResearchKit.h in Headers */,
				86C40D101A8D7C5C00081FAC /* ORKDefaultFont.h in Headers */,
				86C40E301A8D7C5C00081FAC /* ORKVisualConsentStepViewController.h in Headers */,
				86C40DCA1A8D7C5C00081FAC /* ORKTaskViewController.h in Headers */,
				86C40C7E1A8D7C5C00081FAC /* ORKActiveStep.h in Headers */,
				86C40DD21A8D7C5C00081FAC /* ORKTextButton.h in Headers */,
				86C40CD41A8D7C5C00081FAC /* ORKTableContainerView.h in Headers */,
				86C40D0E1A8D7C5C00081FAC /* ORKCustomStepView_Internal.h in Headers */,
				86C40CF21A8D7C5C00081FAC /* ORKBodyLabel.h in Headers */,
				86C40D921A8D7C5C00081FAC /* ORKStep_Private.h in Headers */,
				86C40CC41A8D7C5C00081FAC /* ORKCompletionStepViewController.h in Headers */,
				86C40D7C1A8D7C5C00081FAC /* ORKScaleValueLabel.h in Headers */,
				86C40E2C1A8D7C5C00081FAC /* ORKVisualConsentStep.h in Headers */,
				86C40CB81A8D7C5C00081FAC /* ORKVoiceEngine.h in Headers */,
				86C40C5A1A8D7C5C00081FAC /* ORKWalkingTaskStep.h in Headers */,
				86C40E361A8D7C5C00081FAC /* ORKVisualConsentTransitionAnimator.h in Headers */,
				86AD910D1AB7AE4100361FEB /* ORKNavigationContainerView_Internal.h in Headers */,
				86C40CEE1A8D7C5C00081FAC /* ORKAnswerTextView.h in Headers */,
				86C40C421A8D7C5C00081FAC /* ORKSpatialSpanMemoryStep.h in Headers */,
				86C40C6E1A8D7C5C00081FAC /* CMMotionActivity+ORKJSONDictionary.h in Headers */,
				B11C54991A9EEF8800265E61 /* ORKConsentSharingStep.h in Headers */,
				86C40DA61A8D7C5C00081FAC /* ORKSurveyAnswerCellForImageSelection.h in Headers */,
				86C40D5E1A8D7C5C00081FAC /* ORKQuestionStep.h in Headers */,
				86C40C841A8D7C5C00081FAC /* ORKActiveStepTimer.h in Headers */,
				86B781BD1AA668ED00688151 /* ORKValuePicker.h in Headers */,
				86C40DE21A8D7C5C00081FAC /* ORKVerticalContainerView_Internal.h in Headers */,
				86B89ABE1AB3BFDB001626A4 /* ORKStepHeaderView_Internal.h in Headers */,
				86C40C1E1A8D7C5C00081FAC /* ORKAudioStepViewController.h in Headers */,
				147503AF1AEE8071004B17F3 /* ORKAudioGenerator.h in Headers */,
				86AD91141AB7B97E00361FEB /* ORKQuestionStepView.h in Headers */,
				86C40C621A8D7C5C00081FAC /* CLLocation+ORKJSONDictionary.h in Headers */,
				86C40D801A8D7C5C00081FAC /* ORKSelectionSubTitleLabel.h in Headers */,
				86C40CB21A8D7C5C00081FAC /* ORKRecorder_Private.h in Headers */,
				86C40C881A8D7C5C00081FAC /* ORKActiveStepTimerView.h in Headers */,
				86C40C161A8D7C5C00081FAC /* ORKAudioContentView.h in Headers */,
				86C40CB41A8D7C5C00081FAC /* ORKTouchRecorder.h in Headers */,
				86C40DEA1A8D7C5C00081FAC /* UIBarButtonItem+ORKBarButtonItem.h in Headers */,
				86C40CF61A8D7C5C00081FAC /* ORKBorderedButton.h in Headers */,
				86C40D4A1A8D7C5C00081FAC /* ORKLabel.h in Headers */,
				861D11A91AA691BB003C98A7 /* ORKScaleSliderView.h in Headers */,
				BC13CE3E1B0662A80044153C /* ORKOrderedTask_Internal.h in Headers */,
				86C40C3E1A8D7C5C00081FAC /* ORKSpatialSpanMemoryContentView.h in Headers */,
				86C40CC01A8D7C5C00081FAC /* ORKCompletionStep.h in Headers */,
				86C40DF61A8D7C5C00081FAC /* ORKConsentSignatureController.h in Headers */,
				86C40CDC1A8D7C5C00081FAC /* ORKTintedImageView.h in Headers */,
				86C40D281A8D7C5C00081FAC /* ORKFormTextView.h in Headers */,
				86C40DEE1A8D7C5C00081FAC /* UIResponder+ResearchKit.h in Headers */,
				86C40E041A8D7C5C00081FAC /* ORKConsentLearnMoreViewController.h in Headers */,
				25ECC09B1AFBD8B300F3D63B /* ORKDeviceMotionReactionTimeViewController.h in Headers */,
				86C40D061A8D7C5C00081FAC /* ORKCountdownLabel.h in Headers */,
				86C40C2A1A8D7C5C00081FAC /* ORKFitnessContentView.h in Headers */,
				86C40DC21A8D7C5C00081FAC /* ORKTapCountLabel.h in Headers */,
				86C40D301A8D7C5C00081FAC /* ORKHealthAnswerFormat.h in Headers */,
				86C40C261A8D7C5C00081FAC /* ORKCountdownStepViewController.h in Headers */,
				86C40E0C1A8D7C5C00081FAC /* ORKConsentReviewStepViewController.h in Headers */,
				86C40C321A8D7C5C00081FAC /* ORKFitnessStepViewController.h in Headers */,
				86C40DBE1A8D7C5C00081FAC /* ORKTableViewCell.h in Headers */,
				86C40C2E1A8D7C5C00081FAC /* ORKFitnessStep.h in Headers */,
				86C40C821A8D7C5C00081FAC /* ORKActiveStep_Internal.h in Headers */,
				86C40D481A8D7C5C00081FAC /* ORKInstructionStepViewController_Internal.h in Headers */,
				86C40D341A8D7C5C00081FAC /* ORKHelpers.h in Headers */,
				86C40E341A8D7C5C00081FAC /* ORKVisualConsentStepViewController_Internal.h in Headers */,
				86C40D381A8D7C5C00081FAC /* ORKHTMLPDFWriter.h in Headers */,
				86C40D561A8D7C5C00081FAC /* ORKOrderedTask.h in Headers */,
				86C40C4E1A8D7C5C00081FAC /* ORKTappingContentView.h in Headers */,
				86C40CA01A8D7C5C00081FAC /* ORKHealthQuantityTypeRecorder.h in Headers */,
				BC13CE401B0666FD0044153C /* ORKResultPredicate.h in Headers */,
				86C40CFA1A8D7C5C00081FAC /* ORKCaption1Label.h in Headers */,
				86C40E081A8D7C5C00081FAC /* ORKConsentReviewStep.h in Headers */,
				86C40C901A8D7C5C00081FAC /* ORKActiveStepViewController_Internal.h in Headers */,
				86C40CD81A8D7C5C00081FAC /* ORKTextFieldView.h in Headers */,
				86C40DD01A8D7C5C00081FAC /* ORKTaskViewController_Private.h in Headers */,
				86C40DAE1A8D7C5C00081FAC /* ORKSurveyAnswerCellForScale.h in Headers */,
				86C40CFE1A8D7C5C00081FAC /* ORKChoiceViewCell.h in Headers */,
				86C40DC61A8D7C5C00081FAC /* ORKTask.h in Headers */,
				86C40C561A8D7C5C00081FAC /* ORKTappingIntervalStepViewController.h in Headers */,
				86AD91101AB7B8A600361FEB /* ORKActiveStepView.h in Headers */,
				86C40C9C1A8D7C5C00081FAC /* ORKDeviceMotionRecorder.h in Headers */,
				86C40E1E1A8D7C5C00081FAC /* ORKConsentSignature.h in Headers */,
				86C40C5E1A8D7C5C00081FAC /* ORKWalkingTaskStepViewController.h in Headers */,
				86C40D2C1A8D7C5C00081FAC /* ORKHeadlineLabel.h in Headers */,
				86C40D1C1A8D7C5C00081FAC /* ORKFormSectionTitleLabel.h in Headers */,
				86C40CBC1A8D7C5C00081FAC /* UITouch+ORKJSONDictionary.h in Headers */,
				86C40D741A8D7C5C00081FAC /* ORKScaleRangeLabel.h in Headers */,
				86C40DDE1A8D7C5C00081FAC /* ORKVerticalContainerView.h in Headers */,
				86C40CB01A8D7C5C00081FAC /* ORKRecorder_Internal.h in Headers */,
				86C40E101A8D7C5C00081FAC /* ORKConsentSceneViewController.h in Headers */,
				86C40DAA1A8D7C5C00081FAC /* ORKSurveyAnswerCellForNumber.h in Headers */,
				86C40D6E1A8D7C5C00081FAC /* ORKResult_Private.h in Headers */,
				86C40D161A8D7C5C00081FAC /* ORKErrors.h in Headers */,
				861D11B51AA7D073003C98A7 /* ORKTextChoiceCellGroup.h in Headers */,
				147503B91AEE807C004B17F3 /* ORKToneAudiometryStep.h in Headers */,
				86C40C9A1A8D7C5C00081FAC /* ORKDataLogger_Private.h in Headers */,
				861D11AD1AA7951F003C98A7 /* ORKChoiceAnswerFormatHelper.h in Headers */,
				86C40C461A8D7C5C00081FAC /* ORKSpatialSpanMemoryStepViewController.h in Headers */,
				86C40C521A8D7C5C00081FAC /* ORKTappingIntervalStep.h in Headers */,
				86C40D8A1A8D7C5C00081FAC /* ORKSkin.h in Headers */,
				86C40DFE1A8D7C5C00081FAC /* ORKConsentDocument.h in Headers */,
				86C40C4A1A8D7C5C00081FAC /* ORKSpatialSpanTargetView.h in Headers */,
				86C40C1A1A8D7C5C00081FAC /* ORKAudioStep.h in Headers */,
			);
			runOnlyForDeploymentPostprocessing = 0;
		};
/* End PBXHeadersBuildPhase section */

/* Begin PBXNativeTarget section */
		86CC8E991AC09332001CCD89 /* ResearchKitTests */ = {
			isa = PBXNativeTarget;
			buildConfigurationList = 86CC8EA31AC09332001CCD89 /* Build configuration list for PBXNativeTarget "ResearchKitTests" */;
			buildPhases = (
				86CC8E961AC09332001CCD89 /* Sources */,
				86CC8E971AC09332001CCD89 /* Frameworks */,
				86CC8E981AC09332001CCD89 /* Resources */,
			);
			buildRules = (
			);
			dependencies = (
				86CC8EA21AC09332001CCD89 /* PBXTargetDependency */,
			);
			name = ResearchKitTests;
			productName = "ResearchKit Tests";
			productReference = 86CC8E9A1AC09332001CCD89 /* ResearchKitTests.xctest */;
			productType = "com.apple.product-type.bundle.unit-test";
		};
		B183A4731A8535D100C76870 /* ResearchKit */ = {
			isa = PBXNativeTarget;
			buildConfigurationList = B183A5921A8535D100C76870 /* Build configuration list for PBXNativeTarget "ResearchKit" */;
			buildPhases = (
				B183A4741A8535D100C76870 /* Headers */,
				B183A4F71A8535D100C76870 /* Sources */,
				B183A5591A8535D100C76870 /* Frameworks */,
				B183A5681A8535D100C76870 /* Resources */,
				B1429E9C1AAA651C003DE546 /* ShellScript */,
			);
			buildRules = (
			);
			dependencies = (
			);
			name = ResearchKit;
			productName = ResearchKit;
			productReference = B183A5951A8535D100C76870 /* ResearchKit.framework */;
			productType = "com.apple.product-type.framework";
		};
/* End PBXNativeTarget section */

/* Begin PBXProject section */
		3FFF18351829DB1D00167070 /* Project object */ = {
			isa = PBXProject;
			attributes = {
				CLASSPREFIX = ORK;
				LastUpgradeCheck = 0700;
				ORGANIZATIONNAME = researchkit.org;
				TargetAttributes = {
					86CC8E991AC09332001CCD89 = {
						CreatedOnToolsVersion = 6.2;
					};
					B18FF3A41A9FE25700C0C3B0 = {
						CreatedOnToolsVersion = 7.0;
					};
				};
			};
			buildConfigurationList = 3FFF18381829DB1D00167070 /* Build configuration list for PBXProject "ResearchKit" */;
			compatibilityVersion = "Xcode 3.2";
			developmentRegion = English;
			hasScannedForEncodings = 0;
			knownRegions = (
				en,
				Base,
				tr,
				zh_TW,
				zh_HK,
				zh_CN,
				vi,
				uk,
				th,
				sv,
				sk,
				ru,
				ro,
				pt,
				pt_PT,
				pl,
				nl,
				ms,
				ko,
				ja,
				it,
				id,
				hu,
				hr,
				hi,
				he,
				fr,
				fr_CA,
				fi,
				es,
				es_MX,
				en_GB,
				en_AU,
				el,
				de,
				da,
				cs,
				ca,
				ar,
				"zh-Hant",
				"zh-HK",
				"zh-Hans",
				"pt-PT",
				"fr-CA",
				"es-MX",
				"en-GB",
				"en-AU",
				nb,
			);
			mainGroup = 3FFF18341829DB1D00167070;
			productRefGroup = 3FFF183E1829DB1D00167070 /* Products */;
			projectDirPath = "";
			projectRoot = "";
			targets = (
				B183A4731A8535D100C76870 /* ResearchKit */,
				86CC8E991AC09332001CCD89 /* ResearchKitTests */,
				B18FF3A41A9FE25700C0C3B0 /* docs */,
			);
		};
/* End PBXProject section */

/* Begin PBXResourcesBuildPhase section */
		86CC8E981AC09332001CCD89 /* Resources */ = {
			isa = PBXResourcesBuildPhase;
			buildActionMask = 2147483647;
			files = (
			);
			runOnlyForDeploymentPostprocessing = 0;
		};
		B183A5681A8535D100C76870 /* Resources */ = {
			isa = PBXResourcesBuildPhase;
			buildActionMask = 2147483647;
			files = (
				B1A860EE1A9693C400EA57B7 /* consent_05@2x.m4v in Resources */,
				86C40DFA1A8D7C5C00081FAC /* MovieTintShader.fsh in Resources */,
				B1A860EA1A9693C400EA57B7 /* consent_01@2x.m4v in Resources */,
				B1A860F31A9693C400EA57B7 /* consent_03@3x.m4v in Resources */,
				B1A860F11A9693C400EA57B7 /* consent_01@3x.m4v in Resources */,
				B1A860F71A9693C400EA57B7 /* consent_07@3x.m4v in Resources */,
				B1A860F21A9693C400EA57B7 /* consent_02@3x.m4v in Resources */,
				B1A860EB1A9693C400EA57B7 /* consent_02@2x.m4v in Resources */,
				B1A860F61A9693C400EA57B7 /* consent_06@3x.m4v in Resources */,
				B1A860F01A9693C400EA57B7 /* consent_07@2x.m4v in Resources */,
				B1A860EF1A9693C400EA57B7 /* consent_06@2x.m4v in Resources */,
				B1A860EC1A9693C400EA57B7 /* consent_03@2x.m4v in Resources */,
				B1A860F41A9693C400EA57B7 /* consent_04@3x.m4v in Resources */,
				B1A860ED1A9693C400EA57B7 /* consent_04@2x.m4v in Resources */,
				B17FE7FD1A8DBE7C00BF9C28 /* Artwork.xcassets in Resources */,
				B1C0F4E41A9BA65F0022C153 /* Localizable.strings in Resources */,
				86C40DFC1A8D7C5C00081FAC /* MovieTintShader.vsh in Resources */,
				B1A860F51A9693C400EA57B7 /* consent_05@3x.m4v in Resources */,
			);
			runOnlyForDeploymentPostprocessing = 0;
		};
/* End PBXResourcesBuildPhase section */

/* Begin PBXShellScriptBuildPhase section */
		B1429E9C1AAA651C003DE546 /* ShellScript */ = {
			isa = PBXShellScriptBuildPhase;
			buildActionMask = 2147483647;
			files = (
			);
			inputPaths = (
			);
			outputPaths = (
			);
			runOnlyForDeploymentPostprocessing = 0;
			shellPath = /bin/sh;
			shellScript = "# License check: all\n\necho \"Checking for BSD license text (files missing licenses listed below):\"\n\nLICENSE_MISSING=`find . -name '*.[hm]' -o -name '*.vsh' -o -name '*.fsh' -exec grep -iL \"THIS SOFTWARE IS PROVIDED BY THE COPYRIGHT HOLDERS AND CONTRIBUTORS\" {} \\;`\necho \"$LICENSE_MISSING\"\n\ntest \"$LICENSE_MISSING\" == \"\"\n\n";
			showEnvVarsInLog = 0;
		};
		B18FF3A81A9FE26300C0C3B0 /* ShellScript */ = {
			isa = PBXShellScriptBuildPhase;
			buildActionMask = 2147483647;
			files = (
			);
			inputPaths = (
			);
			outputPaths = (
			);
			runOnlyForDeploymentPostprocessing = 0;
			shellPath = /bin/sh;
			shellScript = "if [ ! -x /usr/local/bin/appledoc ]; then\n    echo \"error: appledoc is required for building ResearchKit's documentation. See http://appledoc.gentlebytes.com\" 1>&2\n    exit 1\nfi\n\necho \"warning: warnings are a result of https://github.com/tomaz/appledoc/issues/348\"\n\n/usr/local/bin/appledoc --print-settings --publish-docset --install-docset --output \"${BUILT_PRODUCTS_DIR}/docs/\" --include \"docs/ActiveTasks\" --include \"docs/InformedConsent\" --include \"docs/Overview\" --include \"docs/Survey\"  --ignore \"docs/templates\" --templates \"docs/templates\" \"${BUILT_PRODUCTS_DIR}/ResearchKit.framework\" \"docs\"\n\necho \"warning: Opening documentation in browser...\"\nopen \"$HOME/Library/Developer/Shared/Documentation/DocSets/org.researchkit.ResearchKit.docset/Contents/Resources/Documents/index.html\"";
			showEnvVarsInLog = 0;
		};
/* End PBXShellScriptBuildPhase section */

/* Begin PBXSourcesBuildPhase section */
		86CC8E961AC09332001CCD89 /* Sources */ = {
			isa = PBXSourcesBuildPhase;
			buildActionMask = 2147483647;
			files = (
				86CC8EB71AC09383001CCD89 /* ORKDataLoggerTests.m in Sources */,
				86CC8EBA1AC09383001CCD89 /* ORKResultTests.m in Sources */,
				86CC8EB81AC09383001CCD89 /* ORKHKSampleTests.m in Sources */,
				BCF7818C1AF8FB3F00B50671 /* ORKTaskTests.m in Sources */,
				86CC8EB51AC09383001CCD89 /* ORKConsentTests.m in Sources */,
				2EBFE11D1AE1B32D00CB8254 /* ORKUIViewAccessibilityTests.m in Sources */,
				86CC8EB41AC09383001CCD89 /* ORKChoiceAnswerFormatHelperTests.m in Sources */,
				2EBFE1201AE1B74100CB8254 /* ORKVoiceEngineTests.m in Sources */,
				BCAD50E81B0201EE0034806A /* ORKTaskTests.m in Sources */,
				86CC8EBB1AC09383001CCD89 /* ORKTextChoiceCellGroupTests.m in Sources */,
				86D348021AC161B0006DB02B /* ORKRecorderTests.m in Sources */,
				86CC8EB61AC09383001CCD89 /* ORKDataLoggerManagerTests.m in Sources */,
				86CC8EB31AC09383001CCD89 /* ORKAccessibilityTests.m in Sources */,
			);
			runOnlyForDeploymentPostprocessing = 0;
		};
		B183A4F71A8535D100C76870 /* Sources */ = {
			isa = PBXSourcesBuildPhase;
			buildActionMask = 2147483647;
			files = (
				86C40C341A8D7C5C00081FAC /* ORKFitnessStepViewController.m in Sources */,
				86C40E2E1A8D7C5C00081FAC /* ORKVisualConsentStep.m in Sources */,
				86C40CA61A8D7C5C00081FAC /* ORKLocationRecorder.m in Sources */,
				86C40CB61A8D7C5C00081FAC /* ORKTouchRecorder.m in Sources */,
				86C40DC41A8D7C5C00081FAC /* ORKTapCountLabel.m in Sources */,
				25ECC0A01AFBD92D00F3D63B /* ORKDeviceMotionReactionTimeContentView.m in Sources */,
				86C40D4C1A8D7C5C00081FAC /* ORKLabel.m in Sources */,
				86C40C9E1A8D7C5C00081FAC /* ORKDeviceMotionRecorder.m in Sources */,
				86C40D961A8D7C5C00081FAC /* ORKStepViewController.m in Sources */,
				86C40DF81A8D7C5C00081FAC /* ORKConsentSignatureController.m in Sources */,
				86C40D8C1A8D7C5C00081FAC /* ORKSkin.m in Sources */,
				86C40D221A8D7C5C00081FAC /* ORKFormStep.m in Sources */,
				86C40CD61A8D7C5C00081FAC /* ORKTableContainerView.m in Sources */,
				861D11AE1AA7951F003C98A7 /* ORKChoiceAnswerFormatHelper.m in Sources */,
				86C40C381A8D7C5C00081FAC /* ORKSpatialSpanGame.m in Sources */,
				86C40C481A8D7C5C00081FAC /* ORKSpatialSpanMemoryStepViewController.m in Sources */,
				86C40CDA1A8D7C5C00081FAC /* ORKTextFieldView.m in Sources */,
				B8760F2C1AFBEFB0007FA16F /* ORKScaleRangeDescriptionLabel.m in Sources */,
				86C40D821A8D7C5C00081FAC /* ORKSelectionSubTitleLabel.m in Sources */,
				86C40DCC1A8D7C5C00081FAC /* ORKTaskViewController.m in Sources */,
				86C40E061A8D7C5C00081FAC /* ORKConsentLearnMoreViewController.m in Sources */,
				86C40D7A1A8D7C5C00081FAC /* ORKScaleSlider.m in Sources */,
				86C40C801A8D7C5C00081FAC /* ORKActiveStep.m in Sources */,
				86C40D721A8D7C5C00081FAC /* ORKRoundTappingButton.m in Sources */,
				86C40E2A1A8D7C5C00081FAC /* ORKSignatureView.m in Sources */,
				25ECC0A41AFBDD2700F3D63B /* ORKDeviceMotionReactionTimeStimulusView.m in Sources */,
				86C40CBA1A8D7C5C00081FAC /* ORKVoiceEngine.m in Sources */,
				861D11B61AA7D073003C98A7 /* ORKTextChoiceCellGroup.m in Sources */,
				86C40CCA1A8D7C5C00081FAC /* ORKFormItemCell.m in Sources */,
				147503B81AEE807C004B17F3 /* ORKToneAudiometryContentView.m in Sources */,
				86C40CBE1A8D7C5C00081FAC /* UITouch+ORKJSONDictionary.m in Sources */,
				618DA0521A93D0D600E63AA8 /* ORKAccessibilityFunctions.m in Sources */,
				86C40DB81A8D7C5C00081FAC /* ORKSurveyAnswerCellForText.m in Sources */,
				86C40CF01A8D7C5C00081FAC /* ORKAnswerTextView.m in Sources */,
				86C40D3E1A8D7C5C00081FAC /* ORKImageChoiceLabel.m in Sources */,
				86C40E0A1A8D7C5C00081FAC /* ORKConsentReviewStep.m in Sources */,
				86C40D1E1A8D7C5C00081FAC /* ORKFormSectionTitleLabel.m in Sources */,
				86C40CF81A8D7C5C00081FAC /* ORKBorderedButton.m in Sources */,
				86C40E201A8D7C5C00081FAC /* ORKConsentSignature.m in Sources */,
				86C40C601A8D7C5C00081FAC /* ORKWalkingTaskStepViewController.m in Sources */,
				866F86011A96CBF3007B282C /* ORKSurveyAnswerCell.m in Sources */,
				86C40E321A8D7C5C00081FAC /* ORKVisualConsentStepViewController.m in Sources */,
				618DA0561A93D0D600E63AA8 /* UIView+ORKAccessibility.m in Sources */,
				86C40D3A1A8D7C5C00081FAC /* ORKHTMLPDFWriter.m in Sources */,
				865EA1691ABA1AA10037C68E /* ORKPicker.m in Sources */,
				86C40D321A8D7C5C00081FAC /* ORKHealthAnswerFormat.m in Sources */,
				86C40D861A8D7C5C00081FAC /* ORKSelectionTitleLabel.m in Sources */,
				86C40D001A8D7C5C00081FAC /* ORKChoiceViewCell.m in Sources */,
				86C40C4C1A8D7C5C00081FAC /* ORKSpatialSpanTargetView.m in Sources */,
				86C40D9E1A8D7C5C00081FAC /* ORKSubheadlineLabel.m in Sources */,
				86C40C401A8D7C5C00081FAC /* ORKSpatialSpanMemoryContentView.m in Sources */,
				147503BC1AEE807C004B17F3 /* ORKToneAudiometryStepViewController.m in Sources */,
				86AD910B1AB7AD1E00361FEB /* ORKNavigationContainerView.m in Sources */,
				865EA1631AB8DF750037C68E /* ORKDateTimePicker.m in Sources */,
				86C40C781A8D7C5C00081FAC /* HKSample+ORKJSONDictionary.m in Sources */,
				86C40D421A8D7C5C00081FAC /* ORKInstructionStep.m in Sources */,
				86C40C2C1A8D7C5C00081FAC /* ORKFitnessContentView.m in Sources */,
				86C40E1A1A8D7C5C00081FAC /* ORKConsentSection.m in Sources */,
				86C40C241A8D7C5C00081FAC /* ORKCountdownStep.m in Sources */,
				86C40CA21A8D7C5C00081FAC /* ORKHealthQuantityTypeRecorder.m in Sources */,
				86C40DC01A8D7C5C00081FAC /* ORKTableViewCell.m in Sources */,
				1412855D1AFBA2E2005F7EA0 /* ORKToneAudiometryInstructionStep.m in Sources */,
				BC41942A1AE8453A00073D6B /* ORKObserver.m in Sources */,
				86C40C681A8D7C5C00081FAC /* CMAccelerometerData+ORKJSONDictionary.m in Sources */,
				86C40C701A8D7C5C00081FAC /* CMMotionActivity+ORKJSONDictionary.m in Sources */,
				147503B01AEE8071004B17F3 /* ORKAudioGenerator.m in Sources */,
				86C40D7E1A8D7C5C00081FAC /* ORKScaleValueLabel.m in Sources */,
				86C40D901A8D7C5C00081FAC /* ORKStep.m in Sources */,
				86C40D2E1A8D7C5C00081FAC /* ORKHeadlineLabel.m in Sources */,
				86C40CFC1A8D7C5C00081FAC /* ORKCaption1Label.m in Sources */,
				86C40E001A8D7C5C00081FAC /* ORKConsentDocument.m in Sources */,
				86C40CDE1A8D7C5C00081FAC /* ORKTintedImageView.m in Sources */,
				86B781BC1AA668ED00688151 /* ORKTimeIntervalPicker.m in Sources */,
				86B781BE1AA668ED00688151 /* ORKValuePicker.m in Sources */,
				86B89ABC1AB3BECC001626A4 /* ORKStepHeaderView.m in Sources */,
				861D11AA1AA691BB003C98A7 /* ORKScaleSliderView.m in Sources */,
				86C40C141A8D7C5C00081FAC /* ORKActiveStepQuantityView.m in Sources */,
				86C40C6C1A8D7C5C00081FAC /* CMDeviceMotion+ORKJSONDictionary.m in Sources */,
				86C40DF01A8D7C5C00081FAC /* UIResponder+ResearchKit.m in Sources */,
				865EA16D1ABA1BE20037C68E /* ORKSurveyAnswerCellForPicker.m in Sources */,
				86C40D261A8D7C5C00081FAC /* ORKFormStepViewController.m in Sources */,
				86C40C8A1A8D7C5C00081FAC /* ORKActiveStepTimerView.m in Sources */,
				86AD91111AB7B8A600361FEB /* ORKActiveStepView.m in Sources */,
				86C40C201A8D7C5C00081FAC /* ORKAudioStepViewController.m in Sources */,
				86C40D081A8D7C5C00081FAC /* ORKCountdownLabel.m in Sources */,
				86C40E121A8D7C5C00081FAC /* ORKConsentSceneViewController.m in Sources */,
				86C40CAE1A8D7C5C00081FAC /* ORKRecorder.m in Sources */,
				86C40DAC1A8D7C5C00081FAC /* ORKSurveyAnswerCellForNumber.m in Sources */,
				86C40C541A8D7C5C00081FAC /* ORKTappingIntervalStep.m in Sources */,
				86C40D6C1A8D7C5C00081FAC /* ORKResult.m in Sources */,
				86C40CD21A8D7C5C00081FAC /* ORKInstructionStepView.m in Sources */,
				86C40D181A8D7C5C00081FAC /* ORKErrors.m in Sources */,
				25ECC09C1AFBD8B300F3D63B /* ORKDeviceMotionReactionTimeViewController.m in Sources */,
				86C40DB01A8D7C5C00081FAC /* ORKSurveyAnswerCellForScale.m in Sources */,
				86C40C281A8D7C5C00081FAC /* ORKCountdownStepViewController.m in Sources */,
				86C40C641A8D7C5C00081FAC /* CLLocation+ORKJSONDictionary.m in Sources */,
				86C40D041A8D7C5C00081FAC /* ORKContinueButton.m in Sources */,
				86C40DEC1A8D7C5C00081FAC /* UIBarButtonItem+ORKBarButtonItem.m in Sources */,
				86C40CAA1A8D7C5C00081FAC /* ORKPedometerRecorder.m in Sources */,
				BCA5C0361AEC05F20092AC8D /* ORKStepNavigationRule.m in Sources */,
				86C40D761A8D7C5C00081FAC /* ORKScaleRangeLabel.m in Sources */,
				86C40C741A8D7C5C00081FAC /* CMPedometerData+ORKJSONDictionary.m in Sources */,
				86AD91151AB7B97E00361FEB /* ORKQuestionStepView.m in Sources */,
				86C40C5C1A8D7C5C00081FAC /* ORKWalkingTaskStep.m in Sources */,
				86C40C3C1A8D7C5C00081FAC /* ORKSpatialSpanGameState.m in Sources */,
				86C40CF41A8D7C5C00081FAC /* ORKBodyLabel.m in Sources */,
				86C40C941A8D7C5C00081FAC /* ORKAudioRecorder.m in Sources */,
				86C40C581A8D7C5C00081FAC /* ORKTappingIntervalStepViewController.m in Sources */,
				86C40E0E1A8D7C5C00081FAC /* ORKConsentReviewStepViewController.m in Sources */,
				86C40E261A8D7C5C00081FAC /* ORKEAGLMoviePlayerView.m in Sources */,
				86C40CC21A8D7C5C00081FAC /* ORKCompletionStep.m in Sources */,
				86C40C301A8D7C5C00081FAC /* ORKFitnessStep.m in Sources */,
				86C40C501A8D7C5C00081FAC /* ORKTappingContentView.m in Sources */,
				86C40CEC1A8D7C5C00081FAC /* ORKAnswerTextField.m in Sources */,
				86C40C441A8D7C5C00081FAC /* ORKSpatialSpanMemoryStep.m in Sources */,
				86C40DD81A8D7C5C00081FAC /* ORKUnitLabel.m in Sources */,
				86C40D361A8D7C5C00081FAC /* ORKHelpers.m in Sources */,
				86C40C181A8D7C5C00081FAC /* ORKAudioContentView.m in Sources */,
				86C40C8E1A8D7C5C00081FAC /* ORKActiveStepViewController.m in Sources */,
				B183A5011A8535D100C76870 /* (null) in Sources */,
				86C40CE61A8D7C5C00081FAC /* ORKAnswerFormat.m in Sources */,
<<<<<<< HEAD
				BC13CE3A1B0660220044153C /* ORKNavigableOrderedTask.m in Sources */,
=======
				25ECC0961AFBD68300F3D63B /* ORKDeviceMotionReactionTimeStep.m in Sources */,
>>>>>>> cb001e2f
				B11C54A11A9EF4A700265E61 /* ORKConsentSharingStepViewController.m in Sources */,
				86C40E161A8D7C5C00081FAC /* ORKConsentSection+AssetLoading.m in Sources */,
				86C40DA81A8D7C5C00081FAC /* ORKSurveyAnswerCellForImageSelection.m in Sources */,
				86C40CCE1A8D7C5C00081FAC /* ORKImageSelectionView.m in Sources */,
				86C40D461A8D7C5C00081FAC /* ORKInstructionStepViewController.m in Sources */,
				86C40C7C1A8D7C5C00081FAC /* ORKAccelerometerRecorder.m in Sources */,
				86C40C861A8D7C5C00081FAC /* ORKActiveStepTimer.m in Sources */,
				B11C549B1A9EEF8800265E61 /* ORKConsentSharingStep.m in Sources */,
				86C40DE01A8D7C5C00081FAC /* ORKVerticalContainerView.m in Sources */,
				86C40CC61A8D7C5C00081FAC /* ORKCompletionStepViewController.m in Sources */,
				86C40D661A8D7C5C00081FAC /* ORKQuestionStepViewController.m in Sources */,
				86C40DF41A8D7C5C00081FAC /* ORKConsentReviewController.m in Sources */,
				147503BA1AEE807C004B17F3 /* ORKToneAudiometryStep.m in Sources */,
				86C40D2A1A8D7C5C00081FAC /* ORKFormTextView.m in Sources */,
				86C40DD41A8D7C5C00081FAC /* ORKTextButton.m in Sources */,
				86C40C981A8D7C5C00081FAC /* ORKDataLogger.m in Sources */,
				86C40D0C1A8D7C5C00081FAC /* ORKCustomStepView.m in Sources */,
				86C40C1C1A8D7C5C00081FAC /* ORKAudioStep.m in Sources */,
				86C40D581A8D7C5C00081FAC /* ORKOrderedTask.m in Sources */,
				141285611AFBA391005F7EA0 /* ORKToneAudiometryInstructionStepViewController.m in Sources */,
				86C40D601A8D7C5C00081FAC /* ORKQuestionStep.m in Sources */,
				86C40E381A8D7C5C00081FAC /* ORKVisualConsentTransitionAnimator.m in Sources */,
			);
			runOnlyForDeploymentPostprocessing = 0;
		};
/* End PBXSourcesBuildPhase section */

/* Begin PBXTargetDependency section */
		86CC8EA21AC09332001CCD89 /* PBXTargetDependency */ = {
			isa = PBXTargetDependency;
			target = B183A4731A8535D100C76870 /* ResearchKit */;
			targetProxy = 86CC8EA11AC09332001CCD89 /* PBXContainerItemProxy */;
		};
		B11DF3B11AA10795009E76D2 /* PBXTargetDependency */ = {
			isa = PBXTargetDependency;
			target = B183A4731A8535D100C76870 /* ResearchKit */;
			targetProxy = B11DF3B01AA10795009E76D2 /* PBXContainerItemProxy */;
		};
/* End PBXTargetDependency section */

/* Begin PBXVariantGroup section */
		B1C0F4E11A9BA65F0022C153 /* Localizable.strings */ = {
			isa = PBXVariantGroup;
			children = (
				B1C0F4E21A9BA65F0022C153 /* en */,
				B11DF4C21AA10D70009E76D2 /* tr */,
				B14660481AA10DD7002F95C2 /* zh_TW */,
				B1B349E41AA10DED005FAD66 /* zh_HK */,
				B1B349E51AA10DF8005FAD66 /* zh_CN */,
				B1B349E61AA10E02005FAD66 /* vi */,
				B1B349E71AA10E0B005FAD66 /* uk */,
				B1B349E81AA10E12005FAD66 /* th */,
				B1B349E91AA10E27005FAD66 /* sv */,
				B1B349EA1AA10E2E005FAD66 /* sk */,
				B1B349EB1AA10E38005FAD66 /* ru */,
				B1B349EC1AA10E40005FAD66 /* ro */,
				B1B349ED1AA10E47005FAD66 /* pt */,
				B1B349EE1AA10E4F005FAD66 /* pt_PT */,
				B1B349EF1AA10E56005FAD66 /* pl */,
				B1B349F01AA10E5E005FAD66 /* nl */,
				B1B349F11AA10E65005FAD66 /* ms */,
				B1B349F21AA10E6C005FAD66 /* ko */,
				B1B349F31AA10E73005FAD66 /* ja */,
				B1B349F41AA10E79005FAD66 /* it */,
				B1B349F51AA10E80005FAD66 /* id */,
				B1B349F61AA10E89005FAD66 /* hu */,
				B1B349F71AA10E90005FAD66 /* hr */,
				B1B349F81AA10E96005FAD66 /* hi */,
				B1B349F91AA10E9C005FAD66 /* he */,
				B1B349FA1AA10EA2005FAD66 /* fr */,
				B1B349FB1AA10EA8005FAD66 /* fr_CA */,
				B1B349FC1AA10EAE005FAD66 /* fi */,
				B1B349FD1AA10EB4005FAD66 /* es */,
				B1B349FE1AA10EBA005FAD66 /* es_MX */,
				B1B349FF1AA10EC1005FAD66 /* en_GB */,
				B1B34A001AA10EC6005FAD66 /* en_AU */,
				B1B34A011AA10ECB005FAD66 /* el */,
				B1B34A021AA10ED1005FAD66 /* de */,
				B1B34A031AA10ED5005FAD66 /* da */,
				B1B34A041AA10EDA005FAD66 /* cs */,
				B1B34A051AA10EDF005FAD66 /* ca */,
				B1B34A061AA10EE4005FAD66 /* ar */,
				B1B34A061AABBCCDDEEFFAAA /* no */,
			);
			name = Localizable.strings;
			sourceTree = "<group>";
		};
/* End PBXVariantGroup section */

/* Begin XCBuildConfiguration section */
		3FFF18691829DB1E00167070 /* Debug */ = {
			isa = XCBuildConfiguration;
			buildSettings = {
				ALWAYS_SEARCH_USER_PATHS = NO;
				CLANG_CXX_LIBRARY = "libc++";
				CLANG_ENABLE_MODULES = YES;
				CLANG_ENABLE_OBJC_ARC = YES;
				CLANG_WARN_BOOL_CONVERSION = YES;
				CLANG_WARN_CONSTANT_CONVERSION = YES;
				CLANG_WARN_DIRECT_OBJC_ISA_USAGE = YES_ERROR;
				CLANG_WARN_EMPTY_BODY = YES;
				CLANG_WARN_ENUM_CONVERSION = YES;
				CLANG_WARN_INT_CONVERSION = YES;
				CLANG_WARN_OBJC_ROOT_CLASS = YES_ERROR;
				CLANG_WARN__DUPLICATE_METHOD_MATCH = YES;
				COPY_PHASE_STRIP = NO;
				GCC_DYNAMIC_NO_PIC = NO;
				GCC_OPTIMIZATION_LEVEL = 0;
				GCC_PREPROCESSOR_DEFINITIONS = (
					"DEBUG=1",
					"$(inherited)",
				);
				GCC_SYMBOLS_PRIVATE_EXTERN = NO;
				GCC_WARN_64_TO_32_BIT_CONVERSION = YES;
				GCC_WARN_ABOUT_RETURN_TYPE = YES_ERROR;
				GCC_WARN_UNDECLARED_SELECTOR = YES;
				GCC_WARN_UNINITIALIZED_AUTOS = YES;
				GCC_WARN_UNUSED_FUNCTION = YES;
				GCC_WARN_UNUSED_VARIABLE = YES;
				IPHONEOS_DEPLOYMENT_TARGET = 8.0;
				ONLY_ACTIVE_ARCH = YES;
				SDKROOT = iphoneos;
				TARGETED_DEVICE_FAMILY = 1;
			};
			name = Debug;
		};
		3FFF186A1829DB1E00167070 /* Release */ = {
			isa = XCBuildConfiguration;
			buildSettings = {
				ALWAYS_SEARCH_USER_PATHS = NO;
				CLANG_CXX_LIBRARY = "libc++";
				CLANG_ENABLE_MODULES = YES;
				CLANG_ENABLE_OBJC_ARC = YES;
				CLANG_WARN_BOOL_CONVERSION = YES;
				CLANG_WARN_CONSTANT_CONVERSION = YES;
				CLANG_WARN_DIRECT_OBJC_ISA_USAGE = YES_ERROR;
				CLANG_WARN_EMPTY_BODY = YES;
				CLANG_WARN_ENUM_CONVERSION = YES;
				CLANG_WARN_INT_CONVERSION = YES;
				CLANG_WARN_OBJC_ROOT_CLASS = YES_ERROR;
				CLANG_WARN__DUPLICATE_METHOD_MATCH = YES;
				COPY_PHASE_STRIP = YES;
				ENABLE_NS_ASSERTIONS = NO;
				GCC_SYMBOLS_PRIVATE_EXTERN = NO;
				GCC_WARN_64_TO_32_BIT_CONVERSION = YES;
				GCC_WARN_ABOUT_RETURN_TYPE = YES_ERROR;
				GCC_WARN_UNDECLARED_SELECTOR = YES;
				GCC_WARN_UNINITIALIZED_AUTOS = YES;
				GCC_WARN_UNUSED_FUNCTION = YES;
				GCC_WARN_UNUSED_VARIABLE = YES;
				IPHONEOS_DEPLOYMENT_TARGET = 8.0;
				SDKROOT = iphoneos;
				TARGETED_DEVICE_FAMILY = 1;
				VALIDATE_PRODUCT = YES;
			};
			name = Release;
		};
		86CC8EA41AC09332001CCD89 /* Debug */ = {
			isa = XCBuildConfiguration;
			buildSettings = {
				CLANG_CXX_LANGUAGE_STANDARD = "gnu++0x";
				CLANG_WARN_UNREACHABLE_CODE = YES;
				ENABLE_STRICT_OBJC_MSGSEND = YES;
				FRAMEWORK_SEARCH_PATHS = (
					"$(SDKROOT)/Developer/Library/Frameworks",
					"$(inherited)",
				);
				GCC_C_LANGUAGE_STANDARD = gnu99;
				GCC_PREPROCESSOR_DEFINITIONS = (
					"DEBUG=1",
					"$(inherited)",
				);
				GCC_WARN_UNINITIALIZED_AUTOS = YES_AGGRESSIVE;
				INFOPLIST_FILE = "$(SRCROOT)/ResearchKitTests/Info.plist";
				IPHONEOS_DEPLOYMENT_TARGET = 8.2;
				LD_RUNPATH_SEARCH_PATHS = "$(inherited) @executable_path/Frameworks @loader_path/Frameworks";
				MTL_ENABLE_DEBUG_INFO = YES;
				PRODUCT_NAME = "$(TARGET_NAME)";
			};
			name = Debug;
		};
		86CC8EA51AC09332001CCD89 /* Release */ = {
			isa = XCBuildConfiguration;
			buildSettings = {
				CLANG_CXX_LANGUAGE_STANDARD = "gnu++0x";
				CLANG_WARN_UNREACHABLE_CODE = YES;
				COPY_PHASE_STRIP = NO;
				ENABLE_STRICT_OBJC_MSGSEND = YES;
				FRAMEWORK_SEARCH_PATHS = (
					"$(SDKROOT)/Developer/Library/Frameworks",
					"$(inherited)",
				);
				GCC_C_LANGUAGE_STANDARD = gnu99;
				GCC_WARN_UNINITIALIZED_AUTOS = YES_AGGRESSIVE;
				INFOPLIST_FILE = "$(SRCROOT)/ResearchKitTests/Info.plist";
				IPHONEOS_DEPLOYMENT_TARGET = 8.2;
				LD_RUNPATH_SEARCH_PATHS = "$(inherited) @executable_path/Frameworks @loader_path/Frameworks";
				MTL_ENABLE_DEBUG_INFO = NO;
				PRODUCT_NAME = "$(TARGET_NAME)";
			};
			name = Release;
		};
		B183A5931A8535D100C76870 /* Debug */ = {
			isa = XCBuildConfiguration;
			buildSettings = {
				CLANG_WARN_UNREACHABLE_CODE = YES;
				"CODE_SIGN_IDENTITY[sdk=iphoneos*]" = "iPhone Developer";
				DEAD_CODE_STRIPPING = YES;
				DEFINES_MODULE = YES;
				DYLIB_COMPATIBILITY_VERSION = 1;
				DYLIB_CURRENT_VERSION = 1;
				DYLIB_INSTALL_NAME_BASE = "@rpath";
				ENABLE_STRICT_OBJC_MSGSEND = YES;
				GCC_PRECOMPILE_PREFIX_HEADER = YES;
				GCC_PREPROCESSOR_DEFINITIONS = (
					"DEBUG=1",
					"$(inherited)",
				);
				GCC_SYMBOLS_PRIVATE_EXTERN = NO;
				GCC_WARN_UNINITIALIZED_AUTOS = YES_AGGRESSIVE;
				INFOPLIST_FILE = "$(SRCROOT)/ResearchKit/Info.plist";
				INSTALL_PATH = "$(LOCAL_LIBRARY_DIR)/Frameworks";
				IPHONEOS_DEPLOYMENT_TARGET = 8.0;
				MODULEMAP_FILE = ResearchKit/module.modulemap;
				MTL_ENABLE_DEBUG_INFO = YES;
				PRODUCT_NAME = ResearchKit;
				SDKROOT = iphoneos;
				SKIP_INSTALL = YES;
				TARGETED_DEVICE_FAMILY = "1,2";
			};
			name = Debug;
		};
		B183A5941A8535D100C76870 /* Release */ = {
			isa = XCBuildConfiguration;
			buildSettings = {
				CLANG_WARN_UNREACHABLE_CODE = YES;
				"CODE_SIGN_IDENTITY[sdk=iphoneos*]" = "iPhone Developer";
				DEAD_CODE_STRIPPING = YES;
				DEFINES_MODULE = YES;
				DYLIB_COMPATIBILITY_VERSION = 1;
				DYLIB_CURRENT_VERSION = 1;
				DYLIB_INSTALL_NAME_BASE = "@rpath";
				ENABLE_STRICT_OBJC_MSGSEND = YES;
				GCC_PRECOMPILE_PREFIX_HEADER = YES;
				GCC_PREPROCESSOR_DEFINITIONS = "";
				GCC_SYMBOLS_PRIVATE_EXTERN = YES;
				GCC_WARN_UNINITIALIZED_AUTOS = YES_AGGRESSIVE;
				INFOPLIST_FILE = "$(SRCROOT)/ResearchKit/Info.plist";
				INSTALL_PATH = "$(LOCAL_LIBRARY_DIR)/Frameworks";
				IPHONEOS_DEPLOYMENT_TARGET = 8.0;
				MODULEMAP_FILE = ResearchKit/module.modulemap;
				MTL_ENABLE_DEBUG_INFO = NO;
				PRODUCT_NAME = ResearchKit;
				SDKROOT = iphoneos;
				SKIP_INSTALL = YES;
				TARGETED_DEVICE_FAMILY = "1,2";
			};
			name = Release;
		};
		B18FF3A51A9FE25700C0C3B0 /* Debug */ = {
			isa = XCBuildConfiguration;
			buildSettings = {
				PRODUCT_NAME = "$(TARGET_NAME)";
			};
			name = Debug;
		};
		B18FF3A61A9FE25700C0C3B0 /* Release */ = {
			isa = XCBuildConfiguration;
			buildSettings = {
				PRODUCT_NAME = "$(TARGET_NAME)";
			};
			name = Release;
		};
/* End XCBuildConfiguration section */

/* Begin XCConfigurationList section */
		3FFF18381829DB1D00167070 /* Build configuration list for PBXProject "ResearchKit" */ = {
			isa = XCConfigurationList;
			buildConfigurations = (
				3FFF18691829DB1E00167070 /* Debug */,
				3FFF186A1829DB1E00167070 /* Release */,
			);
			defaultConfigurationIsVisible = 0;
			defaultConfigurationName = Release;
		};
		86CC8EA31AC09332001CCD89 /* Build configuration list for PBXNativeTarget "ResearchKitTests" */ = {
			isa = XCConfigurationList;
			buildConfigurations = (
				86CC8EA41AC09332001CCD89 /* Debug */,
				86CC8EA51AC09332001CCD89 /* Release */,
			);
			defaultConfigurationIsVisible = 0;
			defaultConfigurationName = Release;
		};
		B183A5921A8535D100C76870 /* Build configuration list for PBXNativeTarget "ResearchKit" */ = {
			isa = XCConfigurationList;
			buildConfigurations = (
				B183A5931A8535D100C76870 /* Debug */,
				B183A5941A8535D100C76870 /* Release */,
			);
			defaultConfigurationIsVisible = 0;
			defaultConfigurationName = Release;
		};
		B18FF3A71A9FE25700C0C3B0 /* Build configuration list for PBXAggregateTarget "docs" */ = {
			isa = XCConfigurationList;
			buildConfigurations = (
				B18FF3A51A9FE25700C0C3B0 /* Debug */,
				B18FF3A61A9FE25700C0C3B0 /* Release */,
			);
			defaultConfigurationIsVisible = 0;
			defaultConfigurationName = Release;
		};
/* End XCConfigurationList section */
	};
	rootObject = 3FFF18351829DB1D00167070 /* Project object */;
}<|MERGE_RESOLUTION|>--- conflicted
+++ resolved
@@ -373,13 +373,9 @@
 		BC13CE421B066A990044153C /* ORKStepNavigationRule_Internal.h in Headers */ = {isa = PBXBuildFile; fileRef = BC13CE411B066A990044153C /* ORKStepNavigationRule_Internal.h */; };
 		BC4194291AE8453A00073D6B /* ORKObserver.h in Headers */ = {isa = PBXBuildFile; fileRef = BC4194271AE8453A00073D6B /* ORKObserver.h */; };
 		BC41942A1AE8453A00073D6B /* ORKObserver.m in Sources */ = {isa = PBXBuildFile; fileRef = BC4194281AE8453A00073D6B /* ORKObserver.m */; };
-<<<<<<< HEAD
 		BCA5C0351AEC05F20092AC8D /* ORKStepNavigationRule.h in Headers */ = {isa = PBXBuildFile; fileRef = BCA5C0331AEC05F20092AC8D /* ORKStepNavigationRule.h */; settings = {ATTRIBUTES = (Public, ); }; };
 		BCA5C0361AEC05F20092AC8D /* ORKStepNavigationRule.m in Sources */ = {isa = PBXBuildFile; fileRef = BCA5C0341AEC05F20092AC8D /* ORKStepNavigationRule.m */; };
-		BCF7818C1AF8FB3F00B50671 /* ORKTaskTests.m in Sources */ = {isa = PBXBuildFile; fileRef = BCF7818B1AF8FB3F00B50671 /* ORKTaskTests.m */; };
-=======
 		BCAD50E81B0201EE0034806A /* ORKTaskTests.m in Sources */ = {isa = PBXBuildFile; fileRef = BCAD50E71B0201EE0034806A /* ORKTaskTests.m */; };
->>>>>>> cb001e2f
 /* End PBXBuildFile section */
 
 /* Begin PBXContainerItemProxy section */
@@ -795,13 +791,9 @@
 		BC13CE411B066A990044153C /* ORKStepNavigationRule_Internal.h */ = {isa = PBXFileReference; fileEncoding = 4; lastKnownFileType = sourcecode.c.h; path = ORKStepNavigationRule_Internal.h; sourceTree = "<group>"; };
 		BC4194271AE8453A00073D6B /* ORKObserver.h */ = {isa = PBXFileReference; fileEncoding = 4; lastKnownFileType = sourcecode.c.h; path = ORKObserver.h; sourceTree = "<group>"; };
 		BC4194281AE8453A00073D6B /* ORKObserver.m */ = {isa = PBXFileReference; fileEncoding = 4; lastKnownFileType = sourcecode.c.objc; path = ORKObserver.m; sourceTree = "<group>"; };
-<<<<<<< HEAD
 		BCA5C0331AEC05F20092AC8D /* ORKStepNavigationRule.h */ = {isa = PBXFileReference; fileEncoding = 4; lastKnownFileType = sourcecode.c.h; path = ORKStepNavigationRule.h; sourceTree = "<group>"; };
 		BCA5C0341AEC05F20092AC8D /* ORKStepNavigationRule.m */ = {isa = PBXFileReference; fileEncoding = 4; lastKnownFileType = sourcecode.c.objc; path = ORKStepNavigationRule.m; sourceTree = "<group>"; };
-		BCF7818B1AF8FB3F00B50671 /* ORKTaskTests.m */ = {isa = PBXFileReference; fileEncoding = 4; lastKnownFileType = sourcecode.c.objc; path = ORKTaskTests.m; sourceTree = "<group>"; };
-=======
 		BCAD50E71B0201EE0034806A /* ORKTaskTests.m */ = {isa = PBXFileReference; fileEncoding = 4; lastKnownFileType = sourcecode.c.objc; path = ORKTaskTests.m; sourceTree = "<group>"; };
->>>>>>> cb001e2f
 		BCFB2EAF1AE70E4E0070B5D0 /* ORKConsentSceneViewController_Internal.h */ = {isa = PBXFileReference; lastKnownFileType = sourcecode.c.h; path = ORKConsentSceneViewController_Internal.h; sourceTree = "<group>"; };
 /* End PBXFileReference section */
 
@@ -2204,11 +2196,8 @@
 				86C40C8E1A8D7C5C00081FAC /* ORKActiveStepViewController.m in Sources */,
 				B183A5011A8535D100C76870 /* (null) in Sources */,
 				86C40CE61A8D7C5C00081FAC /* ORKAnswerFormat.m in Sources */,
-<<<<<<< HEAD
+				25ECC0961AFBD68300F3D63B /* ORKDeviceMotionReactionTimeStep.m in Sources */,
 				BC13CE3A1B0660220044153C /* ORKNavigableOrderedTask.m in Sources */,
-=======
-				25ECC0961AFBD68300F3D63B /* ORKDeviceMotionReactionTimeStep.m in Sources */,
->>>>>>> cb001e2f
 				B11C54A11A9EF4A700265E61 /* ORKConsentSharingStepViewController.m in Sources */,
 				86C40E161A8D7C5C00081FAC /* ORKConsentSection+AssetLoading.m in Sources */,
 				86C40DA81A8D7C5C00081FAC /* ORKSurveyAnswerCellForImageSelection.m in Sources */,
