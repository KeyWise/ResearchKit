--- conflicted
+++ resolved
@@ -126,6 +126,12 @@
 		618DA0521A93D0D600E63AA8 /* ORKAccessibilityFunctions.m in Sources */ = {isa = PBXBuildFile; fileRef = 618DA04A1A93D0D600E63AA8 /* ORKAccessibilityFunctions.m */; };
 		618DA0541A93D0D600E63AA8 /* UIView+ORKAccessibility.h in Headers */ = {isa = PBXBuildFile; fileRef = 618DA04B1A93D0D600E63AA8 /* UIView+ORKAccessibility.h */; };
 		618DA0561A93D0D600E63AA8 /* UIView+ORKAccessibility.m in Sources */ = {isa = PBXBuildFile; fileRef = 618DA04C1A93D0D600E63AA8 /* UIView+ORKAccessibility.m */; };
+		781D54101DF886AB00223305 /* ORKTrailmakingContentView.h in Headers */ = {isa = PBXBuildFile; fileRef = 781D540A1DF886AB00223305 /* ORKTrailmakingContentView.h */; };
+		781D54111DF886AB00223305 /* ORKTrailmakingContentView.m in Sources */ = {isa = PBXBuildFile; fileRef = 781D540B1DF886AB00223305 /* ORKTrailmakingContentView.m */; };
+		781D54121DF886AB00223305 /* ORKTrailmakingStep.h in Headers */ = {isa = PBXBuildFile; fileRef = 781D540C1DF886AB00223305 /* ORKTrailmakingStep.h */; settings = {ATTRIBUTES = (Private, ); }; };
+		781D54131DF886AB00223305 /* ORKTrailmakingStep.m in Sources */ = {isa = PBXBuildFile; fileRef = 781D540D1DF886AB00223305 /* ORKTrailmakingStep.m */; };
+		781D54141DF886AB00223305 /* ORKTrailmakingStepViewController.h in Headers */ = {isa = PBXBuildFile; fileRef = 781D540E1DF886AB00223305 /* ORKTrailmakingStepViewController.h */; };
+		781D54151DF886AB00223305 /* ORKTrailmakingStepViewController.m in Sources */ = {isa = PBXBuildFile; fileRef = 781D540F1DF886AB00223305 /* ORKTrailmakingStepViewController.m */; };
 		789FA3F51E37BD9900A5F2F8 /* ORKGoNoGoContentView.h in Headers */ = {isa = PBXBuildFile; fileRef = 789FA3ED1E37BD9900A5F2F8 /* ORKGoNoGoContentView.h */; };
 		789FA3F61E37BD9900A5F2F8 /* ORKGoNoGoContentView.m in Sources */ = {isa = PBXBuildFile; fileRef = 789FA3EE1E37BD9900A5F2F8 /* ORKGoNoGoContentView.m */; };
 		789FA3F71E37BD9900A5F2F8 /* ORKGoNoGoStep.h in Headers */ = {isa = PBXBuildFile; fileRef = 789FA3EF1E37BD9900A5F2F8 /* ORKGoNoGoStep.h */; settings = {ATTRIBUTES = (Private, ); }; };
@@ -134,12 +140,6 @@
 		789FA3FA1E37BD9900A5F2F8 /* ORKGoNoGoStimulusView.m in Sources */ = {isa = PBXBuildFile; fileRef = 789FA3F21E37BD9900A5F2F8 /* ORKGoNoGoStimulusView.m */; };
 		789FA3FB1E37BD9900A5F2F8 /* ORKGoNoGoViewController.h in Headers */ = {isa = PBXBuildFile; fileRef = 789FA3F31E37BD9900A5F2F8 /* ORKGoNoGoViewController.h */; settings = {ATTRIBUTES = (Private, ); }; };
 		789FA3FC1E37BD9900A5F2F8 /* ORKGoNoGoViewController.m in Sources */ = {isa = PBXBuildFile; fileRef = 789FA3F41E37BD9900A5F2F8 /* ORKGoNoGoViewController.m */; };
-		781D54101DF886AB00223305 /* ORKTrailmakingContentView.h in Headers */ = {isa = PBXBuildFile; fileRef = 781D540A1DF886AB00223305 /* ORKTrailmakingContentView.h */; };
-		781D54111DF886AB00223305 /* ORKTrailmakingContentView.m in Sources */ = {isa = PBXBuildFile; fileRef = 781D540B1DF886AB00223305 /* ORKTrailmakingContentView.m */; };
-		781D54121DF886AB00223305 /* ORKTrailmakingStep.h in Headers */ = {isa = PBXBuildFile; fileRef = 781D540C1DF886AB00223305 /* ORKTrailmakingStep.h */; settings = {ATTRIBUTES = (Private, ); }; };
-		781D54131DF886AB00223305 /* ORKTrailmakingStep.m in Sources */ = {isa = PBXBuildFile; fileRef = 781D540D1DF886AB00223305 /* ORKTrailmakingStep.m */; };
-		781D54141DF886AB00223305 /* ORKTrailmakingStepViewController.h in Headers */ = {isa = PBXBuildFile; fileRef = 781D540E1DF886AB00223305 /* ORKTrailmakingStepViewController.h */; };
-		781D54151DF886AB00223305 /* ORKTrailmakingStepViewController.m in Sources */ = {isa = PBXBuildFile; fileRef = 781D540F1DF886AB00223305 /* ORKTrailmakingStepViewController.m */; };
 		805685791C90C19500BF437A /* UIImage+ResearchKit.h in Headers */ = {isa = PBXBuildFile; fileRef = 805685771C90C19500BF437A /* UIImage+ResearchKit.h */; };
 		8056857A1C90C19500BF437A /* UIImage+ResearchKit.m in Sources */ = {isa = PBXBuildFile; fileRef = 805685781C90C19500BF437A /* UIImage+ResearchKit.m */; };
 		861D11A91AA691BB003C98A7 /* ORKScaleSliderView.h in Headers */ = {isa = PBXBuildFile; fileRef = 861D11A71AA691BB003C98A7 /* ORKScaleSliderView.h */; };
@@ -575,6 +575,8 @@
 		FF154FB41E82EF5E004ED908 /* ORKOrderedTask+ORKPredefinedActiveTask.h in Headers */ = {isa = PBXBuildFile; fileRef = FF154FB21E82EF5E004ED908 /* ORKOrderedTask+ORKPredefinedActiveTask.h */; settings = {ATTRIBUTES = (Public, ); }; };
 		FF154FB51E82EF5E004ED908 /* ORKOrderedTask+ORKPredefinedActiveTask.m in Sources */ = {isa = PBXBuildFile; fileRef = FF154FB31E82EF5E004ED908 /* ORKOrderedTask+ORKPredefinedActiveTask.m */; };
 		FF154FB71E82F53E004ED908 /* ORKTypes.m in Sources */ = {isa = PBXBuildFile; fileRef = FF154FB61E82F53E004ED908 /* ORKTypes.m */; };
+		FF1934851ED393C400BA17B5 /* ORKGoNoGoResult.h in Headers */ = {isa = PBXBuildFile; fileRef = FF1934831ED393C400BA17B5 /* ORKGoNoGoResult.h */; };
+		FF1934861ED393C400BA17B5 /* ORKGoNoGoResult.m in Sources */ = {isa = PBXBuildFile; fileRef = FF1934841ED393C400BA17B5 /* ORKGoNoGoResult.m */; };
 		FF36A48D1D1A0ACA00DE8470 /* ORKAudioLevelNavigationRule.h in Headers */ = {isa = PBXBuildFile; fileRef = FF36A48B1D1A0ACA00DE8470 /* ORKAudioLevelNavigationRule.h */; settings = {ATTRIBUTES = (Private, ); }; };
 		FF36A48E1D1A0ACA00DE8470 /* ORKAudioLevelNavigationRule.m in Sources */ = {isa = PBXBuildFile; fileRef = FF36A48C1D1A0ACA00DE8470 /* ORKAudioLevelNavigationRule.m */; };
 		FF36A49C1D1A15FC00DE8470 /* ORKTableStepViewController_Internal.h in Headers */ = {isa = PBXBuildFile; fileRef = FF36A4991D1A15FC00DE8470 /* ORKTableStepViewController_Internal.h */; };
@@ -760,6 +762,12 @@
 		618DA04A1A93D0D600E63AA8 /* ORKAccessibilityFunctions.m */ = {isa = PBXFileReference; fileEncoding = 4; lastKnownFileType = sourcecode.c.objc; path = ORKAccessibilityFunctions.m; sourceTree = "<group>"; };
 		618DA04B1A93D0D600E63AA8 /* UIView+ORKAccessibility.h */ = {isa = PBXFileReference; fileEncoding = 4; lastKnownFileType = sourcecode.c.h; lineEnding = 0; path = "UIView+ORKAccessibility.h"; sourceTree = "<group>"; xcLanguageSpecificationIdentifier = xcode.lang.objcpp; };
 		618DA04C1A93D0D600E63AA8 /* UIView+ORKAccessibility.m */ = {isa = PBXFileReference; fileEncoding = 4; lastKnownFileType = sourcecode.c.objc; lineEnding = 0; path = "UIView+ORKAccessibility.m"; sourceTree = "<group>"; xcLanguageSpecificationIdentifier = xcode.lang.objc; };
+		781D540A1DF886AB00223305 /* ORKTrailmakingContentView.h */ = {isa = PBXFileReference; fileEncoding = 4; lastKnownFileType = sourcecode.c.h; path = ORKTrailmakingContentView.h; sourceTree = "<group>"; };
+		781D540B1DF886AB00223305 /* ORKTrailmakingContentView.m */ = {isa = PBXFileReference; fileEncoding = 4; lastKnownFileType = sourcecode.c.objc; path = ORKTrailmakingContentView.m; sourceTree = "<group>"; };
+		781D540C1DF886AB00223305 /* ORKTrailmakingStep.h */ = {isa = PBXFileReference; fileEncoding = 4; lastKnownFileType = sourcecode.c.h; path = ORKTrailmakingStep.h; sourceTree = "<group>"; };
+		781D540D1DF886AB00223305 /* ORKTrailmakingStep.m */ = {isa = PBXFileReference; fileEncoding = 4; lastKnownFileType = sourcecode.c.objc; path = ORKTrailmakingStep.m; sourceTree = "<group>"; };
+		781D540E1DF886AB00223305 /* ORKTrailmakingStepViewController.h */ = {isa = PBXFileReference; fileEncoding = 4; lastKnownFileType = sourcecode.c.h; path = ORKTrailmakingStepViewController.h; sourceTree = "<group>"; };
+		781D540F1DF886AB00223305 /* ORKTrailmakingStepViewController.m */ = {isa = PBXFileReference; fileEncoding = 4; lastKnownFileType = sourcecode.c.objc; path = ORKTrailmakingStepViewController.m; sourceTree = "<group>"; };
 		789FA3ED1E37BD9900A5F2F8 /* ORKGoNoGoContentView.h */ = {isa = PBXFileReference; fileEncoding = 4; lastKnownFileType = sourcecode.c.h; path = ORKGoNoGoContentView.h; sourceTree = "<group>"; };
 		789FA3EE1E37BD9900A5F2F8 /* ORKGoNoGoContentView.m */ = {isa = PBXFileReference; fileEncoding = 4; lastKnownFileType = sourcecode.c.objc; path = ORKGoNoGoContentView.m; sourceTree = "<group>"; };
 		789FA3EF1E37BD9900A5F2F8 /* ORKGoNoGoStep.h */ = {isa = PBXFileReference; fileEncoding = 4; lastKnownFileType = sourcecode.c.h; path = ORKGoNoGoStep.h; sourceTree = "<group>"; };
@@ -768,12 +776,6 @@
 		789FA3F21E37BD9900A5F2F8 /* ORKGoNoGoStimulusView.m */ = {isa = PBXFileReference; fileEncoding = 4; lastKnownFileType = sourcecode.c.objc; path = ORKGoNoGoStimulusView.m; sourceTree = "<group>"; };
 		789FA3F31E37BD9900A5F2F8 /* ORKGoNoGoViewController.h */ = {isa = PBXFileReference; fileEncoding = 4; lastKnownFileType = sourcecode.c.h; path = ORKGoNoGoViewController.h; sourceTree = "<group>"; };
 		789FA3F41E37BD9900A5F2F8 /* ORKGoNoGoViewController.m */ = {isa = PBXFileReference; fileEncoding = 4; lastKnownFileType = sourcecode.c.objc; path = ORKGoNoGoViewController.m; sourceTree = "<group>"; };
-		781D540A1DF886AB00223305 /* ORKTrailmakingContentView.h */ = {isa = PBXFileReference; fileEncoding = 4; lastKnownFileType = sourcecode.c.h; path = ORKTrailmakingContentView.h; sourceTree = "<group>"; };
-		781D540B1DF886AB00223305 /* ORKTrailmakingContentView.m */ = {isa = PBXFileReference; fileEncoding = 4; lastKnownFileType = sourcecode.c.objc; path = ORKTrailmakingContentView.m; sourceTree = "<group>"; };
-		781D540C1DF886AB00223305 /* ORKTrailmakingStep.h */ = {isa = PBXFileReference; fileEncoding = 4; lastKnownFileType = sourcecode.c.h; path = ORKTrailmakingStep.h; sourceTree = "<group>"; };
-		781D540D1DF886AB00223305 /* ORKTrailmakingStep.m */ = {isa = PBXFileReference; fileEncoding = 4; lastKnownFileType = sourcecode.c.objc; path = ORKTrailmakingStep.m; sourceTree = "<group>"; };
-		781D540E1DF886AB00223305 /* ORKTrailmakingStepViewController.h */ = {isa = PBXFileReference; fileEncoding = 4; lastKnownFileType = sourcecode.c.h; path = ORKTrailmakingStepViewController.h; sourceTree = "<group>"; };
-		781D540F1DF886AB00223305 /* ORKTrailmakingStepViewController.m */ = {isa = PBXFileReference; fileEncoding = 4; lastKnownFileType = sourcecode.c.objc; path = ORKTrailmakingStepViewController.m; sourceTree = "<group>"; };
 		805685771C90C19500BF437A /* UIImage+ResearchKit.h */ = {isa = PBXFileReference; fileEncoding = 4; lastKnownFileType = sourcecode.c.h; path = "UIImage+ResearchKit.h"; sourceTree = "<group>"; };
 		805685781C90C19500BF437A /* UIImage+ResearchKit.m */ = {isa = PBXFileReference; fileEncoding = 4; lastKnownFileType = sourcecode.c.objc; path = "UIImage+ResearchKit.m"; sourceTree = "<group>"; };
 		861610BF1A8D8EDD00245F7A /* Artwork.xcassets */ = {isa = PBXFileReference; lastKnownFileType = folder.assetcatalog; path = Artwork.xcassets; sourceTree = "<group>"; };
@@ -1253,6 +1255,8 @@
 		FF154FB21E82EF5E004ED908 /* ORKOrderedTask+ORKPredefinedActiveTask.h */ = {isa = PBXFileReference; fileEncoding = 4; lastKnownFileType = sourcecode.c.h; path = "ORKOrderedTask+ORKPredefinedActiveTask.h"; sourceTree = "<group>"; };
 		FF154FB31E82EF5E004ED908 /* ORKOrderedTask+ORKPredefinedActiveTask.m */ = {isa = PBXFileReference; fileEncoding = 4; lastKnownFileType = sourcecode.c.objc; path = "ORKOrderedTask+ORKPredefinedActiveTask.m"; sourceTree = "<group>"; };
 		FF154FB61E82F53E004ED908 /* ORKTypes.m */ = {isa = PBXFileReference; fileEncoding = 4; lastKnownFileType = sourcecode.c.objc; path = ORKTypes.m; sourceTree = "<group>"; };
+		FF1934831ED393C400BA17B5 /* ORKGoNoGoResult.h */ = {isa = PBXFileReference; fileEncoding = 4; lastKnownFileType = sourcecode.c.h; path = ORKGoNoGoResult.h; sourceTree = "<group>"; };
+		FF1934841ED393C400BA17B5 /* ORKGoNoGoResult.m */ = {isa = PBXFileReference; fileEncoding = 4; lastKnownFileType = sourcecode.c.objc; path = ORKGoNoGoResult.m; sourceTree = "<group>"; };
 		FF36A48B1D1A0ACA00DE8470 /* ORKAudioLevelNavigationRule.h */ = {isa = PBXFileReference; fileEncoding = 4; lastKnownFileType = sourcecode.c.h; path = ORKAudioLevelNavigationRule.h; sourceTree = "<group>"; };
 		FF36A48C1D1A0ACA00DE8470 /* ORKAudioLevelNavigationRule.m */ = {isa = PBXFileReference; fileEncoding = 4; lastKnownFileType = sourcecode.c.objc; path = ORKAudioLevelNavigationRule.m; sourceTree = "<group>"; };
 		FF36A4991D1A15FC00DE8470 /* ORKTableStepViewController_Internal.h */ = {isa = PBXFileReference; fileEncoding = 4; lastKnownFileType = sourcecode.c.h; path = ORKTableStepViewController_Internal.h; sourceTree = "<group>"; };
@@ -1657,21 +1661,6 @@
 			path = Accessibility;
 			sourceTree = "<group>";
 		};
-		789FA3EC1E37BD7400A5F2F8 /* Go No Go Test */ = {
-			isa = PBXGroup;
-			children = (
-				789FA3ED1E37BD9900A5F2F8 /* ORKGoNoGoContentView.h */,
-				789FA3EE1E37BD9900A5F2F8 /* ORKGoNoGoContentView.m */,
-				789FA3EF1E37BD9900A5F2F8 /* ORKGoNoGoStep.h */,
-				789FA3F01E37BD9900A5F2F8 /* ORKGoNoGoStep.m */,
-				789FA3F11E37BD9900A5F2F8 /* ORKGoNoGoStimulusView.h */,
-				789FA3F21E37BD9900A5F2F8 /* ORKGoNoGoStimulusView.m */,
-				789FA3F31E37BD9900A5F2F8 /* ORKGoNoGoViewController.h */,
-				789FA3F41E37BD9900A5F2F8 /* ORKGoNoGoViewController.m */,
-			);
-			name = "Go No Go Test";
-			sourceTree = "<group>";
-		};
 		781D54091DF884C400223305 /* Trailmaking */ = {
 			isa = PBXGroup;
 			children = (
@@ -1685,6 +1674,23 @@
 				781D540F1DF886AB00223305 /* ORKTrailmakingStepViewController.m */,
 			);
 			name = Trailmaking;
+			sourceTree = "<group>";
+		};
+		789FA3EC1E37BD7400A5F2F8 /* Go No Go Test */ = {
+			isa = PBXGroup;
+			children = (
+				789FA3ED1E37BD9900A5F2F8 /* ORKGoNoGoContentView.h */,
+				789FA3EE1E37BD9900A5F2F8 /* ORKGoNoGoContentView.m */,
+				FF1934831ED393C400BA17B5 /* ORKGoNoGoResult.h */,
+				FF1934841ED393C400BA17B5 /* ORKGoNoGoResult.m */,
+				789FA3EF1E37BD9900A5F2F8 /* ORKGoNoGoStep.h */,
+				789FA3F01E37BD9900A5F2F8 /* ORKGoNoGoStep.m */,
+				789FA3F11E37BD9900A5F2F8 /* ORKGoNoGoStimulusView.h */,
+				789FA3F21E37BD9900A5F2F8 /* ORKGoNoGoStimulusView.m */,
+				789FA3F31E37BD9900A5F2F8 /* ORKGoNoGoViewController.h */,
+				789FA3F41E37BD9900A5F2F8 /* ORKGoNoGoViewController.m */,
+			);
+			name = "Go No Go Test";
 			sourceTree = "<group>";
 		};
 		866DA5121D63D01C00C9AF3F /* DataCollection */ = {
@@ -1734,12 +1740,8 @@
 				B12EFF4F1AB2165B00A80147 /* Common */,
 				B12EFF4E1AB2161500A80147 /* Audio */,
 				B12EFF5D1AB2177700A80147 /* Fitness */,
+				789FA3EC1E37BD7400A5F2F8 /* Go No Go Test */,
 				106FF29B1B663F5C004EACF2 /* Hole Peg Test */,
-<<<<<<< HEAD
-=======
-				789FA3EC1E37BD7400A5F2F8 /* Go No Go Test */,
-				25ECC0921AFBD64800F3D63B /* Reaction Time */,
->>>>>>> 6a504c4d
 				10864C951B271456000F4158 /* PSAT */,
 				95E25CF71D39FB240089C0B8 /* Range of Motion */,
 				25ECC0921AFBD64800F3D63B /* Reaction Time */,
@@ -3003,6 +3005,7 @@
 				86C40DDE1A8D7C5C00081FAC /* ORKVerticalContainerView.h in Headers */,
 				9550E67C1D58DD2000C691B8 /* ORKTouchAnywhereStepViewController.h in Headers */,
 				BC94EF311E962F7400143081 /* ORKDeprecated.h in Headers */,
+				FF1934851ED393C400BA17B5 /* ORKGoNoGoResult.h in Headers */,
 				86C40CB01A8D7C5C00081FAC /* ORKRecorder_Internal.h in Headers */,
 				86C40E101A8D7C5C00081FAC /* ORKConsentSceneViewController.h in Headers */,
 				86C40DAA1A8D7C5C00081FAC /* ORKSurveyAnswerCellForNumber.h in Headers */,
@@ -3426,6 +3429,7 @@
 				86C40C281A8D7C5C00081FAC /* ORKCountdownStepViewController.m in Sources */,
 				86C40C641A8D7C5C00081FAC /* CLLocation+ORKJSONDictionary.m in Sources */,
 				86C40D041A8D7C5C00081FAC /* ORKContinueButton.m in Sources */,
+				FF1934861ED393C400BA17B5 /* ORKGoNoGoResult.m in Sources */,
 				24A4DA151B8D1115009C797A /* ORKPasscodeStep.m in Sources */,
 				86C40DEC1A8D7C5C00081FAC /* UIBarButtonItem+ORKBarButtonItem.m in Sources */,
 				106FF2AF1B6FACA8004EACF2 /* ORKDirectionView.m in Sources */,
