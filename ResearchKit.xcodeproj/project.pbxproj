--- conflicted
+++ resolved
@@ -592,13 +592,10 @@
 		FF5CA61C1D2C6453001660A3 /* ORKSignatureStep.m in Sources */ = {isa = PBXBuildFile; fileRef = FF5CA61A1D2C6453001660A3 /* ORKSignatureStep.m */; };
 		FF5E3CCB1D23444400ECE4B7 /* ORKPageStepViewController.h in Headers */ = {isa = PBXBuildFile; fileRef = FF5E3CC91D23444400ECE4B7 /* ORKPageStepViewController.h */; settings = {ATTRIBUTES = (Public, ); }; };
 		FF5E3CCC1D23444400ECE4B7 /* ORKPageStepViewController.m in Sources */ = {isa = PBXBuildFile; fileRef = FF5E3CCA1D23444400ECE4B7 /* ORKPageStepViewController.m */; };
-<<<<<<< HEAD
 		FF77B6C21E831C77007B8C9E /* ORKOrderedTask+ORKPredefinedSurvey.h in Headers */ = {isa = PBXBuildFile; fileRef = FF77B6C01E831C77007B8C9E /* ORKOrderedTask+ORKPredefinedSurvey.h */; settings = {ATTRIBUTES = (Public, ); }; };
 		FF77B6C31E831C77007B8C9E /* ORKOrderedTask+ORKPredefinedSurvey.m in Sources */ = {isa = PBXBuildFile; fileRef = FF77B6C11E831C77007B8C9E /* ORKOrderedTask+ORKPredefinedSurvey.m */; };
-=======
 		FF75E8911E8250C600C2344F /* ORKPermissionsValidator.h in Headers */ = {isa = PBXBuildFile; fileRef = FF75E88F1E8250C600C2344F /* ORKPermissionsValidator.h */; };
 		FF75E8921E8250C600C2344F /* ORKPermissionsValidator.m in Sources */ = {isa = PBXBuildFile; fileRef = FF75E8901E8250C600C2344F /* ORKPermissionsValidator.m */; };
->>>>>>> 88939545
 		FF919A221E81A56F005C2A1E /* ORKTappingIntervalResult.h in Headers */ = {isa = PBXBuildFile; fileRef = FF919A201E81A56F005C2A1E /* ORKTappingIntervalResult.h */; settings = {ATTRIBUTES = (Public, ); }; };
 		FF919A231E81A56F005C2A1E /* ORKTappingIntervalResult.m in Sources */ = {isa = PBXBuildFile; fileRef = FF919A211E81A56F005C2A1E /* ORKTappingIntervalResult.m */; };
 		FF919A271E81A87B005C2A1E /* ORKActiveTaskResult.h in Headers */ = {isa = PBXBuildFile; fileRef = FF919A261E81A87B005C2A1E /* ORKActiveTaskResult.h */; settings = {ATTRIBUTES = (Public, ); }; };
@@ -1279,13 +1276,10 @@
 		FF5CA61A1D2C6453001660A3 /* ORKSignatureStep.m */ = {isa = PBXFileReference; fileEncoding = 4; lastKnownFileType = sourcecode.c.objc; path = ORKSignatureStep.m; sourceTree = "<group>"; };
 		FF5E3CC91D23444400ECE4B7 /* ORKPageStepViewController.h */ = {isa = PBXFileReference; fileEncoding = 4; lastKnownFileType = sourcecode.c.h; path = ORKPageStepViewController.h; sourceTree = "<group>"; };
 		FF5E3CCA1D23444400ECE4B7 /* ORKPageStepViewController.m */ = {isa = PBXFileReference; fileEncoding = 4; lastKnownFileType = sourcecode.c.objc; path = ORKPageStepViewController.m; sourceTree = "<group>"; };
-<<<<<<< HEAD
 		FF77B6C01E831C77007B8C9E /* ORKOrderedTask+ORKPredefinedSurvey.h */ = {isa = PBXFileReference; fileEncoding = 4; lastKnownFileType = sourcecode.c.h; path = "ORKOrderedTask+ORKPredefinedSurvey.h"; sourceTree = "<group>"; };
 		FF77B6C11E831C77007B8C9E /* ORKOrderedTask+ORKPredefinedSurvey.m */ = {isa = PBXFileReference; fileEncoding = 4; lastKnownFileType = sourcecode.c.objc; path = "ORKOrderedTask+ORKPredefinedSurvey.m"; sourceTree = "<group>"; };
-=======
 		FF75E88F1E8250C600C2344F /* ORKPermissionsValidator.h */ = {isa = PBXFileReference; fileEncoding = 4; lastKnownFileType = sourcecode.c.h; path = ORKPermissionsValidator.h; sourceTree = "<group>"; };
 		FF75E8901E8250C600C2344F /* ORKPermissionsValidator.m */ = {isa = PBXFileReference; fileEncoding = 4; lastKnownFileType = sourcecode.c.objc; path = ORKPermissionsValidator.m; sourceTree = "<group>"; };
->>>>>>> 88939545
 		FF919A201E81A56F005C2A1E /* ORKTappingIntervalResult.h */ = {isa = PBXFileReference; fileEncoding = 4; lastKnownFileType = sourcecode.c.h; path = ORKTappingIntervalResult.h; sourceTree = "<group>"; };
 		FF919A211E81A56F005C2A1E /* ORKTappingIntervalResult.m */ = {isa = PBXFileReference; fileEncoding = 4; lastKnownFileType = sourcecode.c.objc; path = ORKTappingIntervalResult.m; sourceTree = "<group>"; };
 		FF919A261E81A87B005C2A1E /* ORKActiveTaskResult.h */ = {isa = PBXFileReference; fileEncoding = 4; lastKnownFileType = sourcecode.c.h; path = ORKActiveTaskResult.h; sourceTree = "<group>"; };
