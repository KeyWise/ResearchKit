--- conflicted
+++ resolved
@@ -579,7 +579,6 @@
 		FF5CA61C1D2C6453001660A3 /* ORKSignatureStep.m in Sources */ = {isa = PBXBuildFile; fileRef = FF5CA61A1D2C6453001660A3 /* ORKSignatureStep.m */; };
 		FF5E3CCB1D23444400ECE4B7 /* ORKPageStepViewController.h in Headers */ = {isa = PBXBuildFile; fileRef = FF5E3CC91D23444400ECE4B7 /* ORKPageStepViewController.h */; settings = {ATTRIBUTES = (Public, ); }; };
 		FF5E3CCC1D23444400ECE4B7 /* ORKPageStepViewController.m in Sources */ = {isa = PBXBuildFile; fileRef = FF5E3CCA1D23444400ECE4B7 /* ORKPageStepViewController.m */; };
-<<<<<<< HEAD
 		FF919A221E81A56F005C2A1E /* ORKTappingIntervalResult.h in Headers */ = {isa = PBXBuildFile; fileRef = FF919A201E81A56F005C2A1E /* ORKTappingIntervalResult.h */; settings = {ATTRIBUTES = (Public, ); }; };
 		FF919A231E81A56F005C2A1E /* ORKTappingIntervalResult.m in Sources */ = {isa = PBXBuildFile; fileRef = FF919A211E81A56F005C2A1E /* ORKTappingIntervalResult.m */; };
 		FF919A271E81A87B005C2A1E /* ORKActiveTaskResult.h in Headers */ = {isa = PBXBuildFile; fileRef = FF919A261E81A87B005C2A1E /* ORKActiveTaskResult.h */; settings = {ATTRIBUTES = (Public, ); }; };
@@ -618,8 +617,6 @@
 		FF919A6A1E81D255005C2A1E /* ORKConsentSignatureResult.m in Sources */ = {isa = PBXBuildFile; fileRef = FF919A681E81D255005C2A1E /* ORKConsentSignatureResult.m */; };
 		FF919A6D1E81D3B0005C2A1E /* ORKPasscodeResult.h in Headers */ = {isa = PBXBuildFile; fileRef = FF919A6B1E81D3B0005C2A1E /* ORKPasscodeResult.h */; settings = {ATTRIBUTES = (Public, ); }; };
 		FF919A6E1E81D3B0005C2A1E /* ORKPasscodeResult.m in Sources */ = {isa = PBXBuildFile; fileRef = FF919A6C1E81D3B0005C2A1E /* ORKPasscodeResult.m */; };
-=======
->>>>>>> bfe3e691
 		FFAE71401DAEC66200AE82B4 /* ORKFootnoteLabel.h in Headers */ = {isa = PBXBuildFile; fileRef = FFAE713E1DAEC66200AE82B4 /* ORKFootnoteLabel.h */; };
 		FFAE71411DAEC66200AE82B4 /* ORKFootnoteLabel.m in Sources */ = {isa = PBXBuildFile; fileRef = FFAE713F1DAEC66200AE82B4 /* ORKFootnoteLabel.m */; };
 		FFDDD8491D3555EA00446806 /* ORKPageStep.h in Headers */ = {isa = PBXBuildFile; fileRef = FFDDD8471D3555EA00446806 /* ORKPageStep.h */; settings = {ATTRIBUTES = (Public, ); }; };
@@ -1249,7 +1246,6 @@
 		FF5CA61A1D2C6453001660A3 /* ORKSignatureStep.m */ = {isa = PBXFileReference; fileEncoding = 4; lastKnownFileType = sourcecode.c.objc; path = ORKSignatureStep.m; sourceTree = "<group>"; };
 		FF5E3CC91D23444400ECE4B7 /* ORKPageStepViewController.h */ = {isa = PBXFileReference; fileEncoding = 4; lastKnownFileType = sourcecode.c.h; path = ORKPageStepViewController.h; sourceTree = "<group>"; };
 		FF5E3CCA1D23444400ECE4B7 /* ORKPageStepViewController.m */ = {isa = PBXFileReference; fileEncoding = 4; lastKnownFileType = sourcecode.c.objc; path = ORKPageStepViewController.m; sourceTree = "<group>"; };
-<<<<<<< HEAD
 		FF919A201E81A56F005C2A1E /* ORKTappingIntervalResult.h */ = {isa = PBXFileReference; fileEncoding = 4; lastKnownFileType = sourcecode.c.h; path = ORKTappingIntervalResult.h; sourceTree = "<group>"; };
 		FF919A211E81A56F005C2A1E /* ORKTappingIntervalResult.m */ = {isa = PBXFileReference; fileEncoding = 4; lastKnownFileType = sourcecode.c.objc; path = ORKTappingIntervalResult.m; sourceTree = "<group>"; };
 		FF919A261E81A87B005C2A1E /* ORKActiveTaskResult.h */ = {isa = PBXFileReference; fileEncoding = 4; lastKnownFileType = sourcecode.c.h; path = ORKActiveTaskResult.h; sourceTree = "<group>"; };
@@ -1288,8 +1284,6 @@
 		FF919A681E81D255005C2A1E /* ORKConsentSignatureResult.m */ = {isa = PBXFileReference; fileEncoding = 4; lastKnownFileType = sourcecode.c.objc; path = ORKConsentSignatureResult.m; sourceTree = "<group>"; };
 		FF919A6B1E81D3B0005C2A1E /* ORKPasscodeResult.h */ = {isa = PBXFileReference; fileEncoding = 4; lastKnownFileType = sourcecode.c.h; path = ORKPasscodeResult.h; sourceTree = "<group>"; };
 		FF919A6C1E81D3B0005C2A1E /* ORKPasscodeResult.m */ = {isa = PBXFileReference; fileEncoding = 4; lastKnownFileType = sourcecode.c.objc; path = ORKPasscodeResult.m; sourceTree = "<group>"; };
-=======
->>>>>>> bfe3e691
 		FFAE713E1DAEC66200AE82B4 /* ORKFootnoteLabel.h */ = {isa = PBXFileReference; fileEncoding = 4; lastKnownFileType = sourcecode.c.h; path = ORKFootnoteLabel.h; sourceTree = "<group>"; };
 		FFAE713F1DAEC66200AE82B4 /* ORKFootnoteLabel.m */ = {isa = PBXFileReference; fileEncoding = 4; lastKnownFileType = sourcecode.c.objc; path = ORKFootnoteLabel.m; sourceTree = "<group>"; };
 		FFDDD8471D3555EA00446806 /* ORKPageStep.h */ = {isa = PBXFileReference; fileEncoding = 4; lastKnownFileType = sourcecode.c.h; path = ORKPageStep.h; sourceTree = "<group>"; };
