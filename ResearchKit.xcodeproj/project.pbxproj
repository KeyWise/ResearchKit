// !$*UTF8*$!
{
	archiveVersion = 1;
	classes = {
	};
	objectVersion = 46;
	objects = {

/* Begin PBXAggregateTarget section */
		B18FF3A41A9FE25700C0C3B0 /* docs */ = {
			isa = PBXAggregateTarget;
			buildConfigurationList = B18FF3A71A9FE25700C0C3B0 /* Build configuration list for PBXAggregateTarget "docs" */;
			buildPhases = (
				B18FF3A81A9FE26300C0C3B0 /* ShellScript */,
			);
			dependencies = (
				B11DF3B11AA10795009E76D2 /* PBXTargetDependency */,
			);
			name = docs;
			productName = docs;
		};
/* End PBXAggregateTarget section */

/* Begin PBXBuildFile section */
		00B1F7852241503900D022FE /* Speech.framework in Frameworks */ = {isa = PBXBuildFile; fileRef = 00B1F7842241503900D022FE /* Speech.framework */; };
		106FF29E1B663FCE004EACF2 /* ORKHolePegTestPlaceStep.h in Headers */ = {isa = PBXBuildFile; fileRef = 106FF29C1B663FCE004EACF2 /* ORKHolePegTestPlaceStep.h */; settings = {ATTRIBUTES = (Private, ); }; };
		106FF29F1B663FCE004EACF2 /* ORKHolePegTestPlaceStep.m in Sources */ = {isa = PBXBuildFile; fileRef = 106FF29D1B663FCE004EACF2 /* ORKHolePegTestPlaceStep.m */; };
		106FF2A21B665B86004EACF2 /* ORKHolePegTestPlaceStepViewController.h in Headers */ = {isa = PBXBuildFile; fileRef = 106FF2A01B665B86004EACF2 /* ORKHolePegTestPlaceStepViewController.h */; settings = {ATTRIBUTES = (Private, ); }; };
		106FF2A31B665B86004EACF2 /* ORKHolePegTestPlaceStepViewController.m in Sources */ = {isa = PBXBuildFile; fileRef = 106FF2A11B665B86004EACF2 /* ORKHolePegTestPlaceStepViewController.m */; };
		106FF2A61B665CF5004EACF2 /* ORKHolePegTestPlaceContentView.h in Headers */ = {isa = PBXBuildFile; fileRef = 106FF2A41B665CF5004EACF2 /* ORKHolePegTestPlaceContentView.h */; };
		106FF2A71B665CF5004EACF2 /* ORKHolePegTestPlaceContentView.m in Sources */ = {isa = PBXBuildFile; fileRef = 106FF2A51B665CF5004EACF2 /* ORKHolePegTestPlaceContentView.m */; };
		106FF2AA1B690FD7004EACF2 /* ORKHolePegTestPlacePegView.h in Headers */ = {isa = PBXBuildFile; fileRef = 106FF2A81B690FD7004EACF2 /* ORKHolePegTestPlacePegView.h */; };
		106FF2AB1B690FD7004EACF2 /* ORKHolePegTestPlacePegView.m in Sources */ = {isa = PBXBuildFile; fileRef = 106FF2A91B690FD7004EACF2 /* ORKHolePegTestPlacePegView.m */; };
		106FF2AE1B6FACA8004EACF2 /* ORKDirectionView.h in Headers */ = {isa = PBXBuildFile; fileRef = 106FF2AC1B6FACA8004EACF2 /* ORKDirectionView.h */; settings = {ATTRIBUTES = (Private, ); }; };
		106FF2AF1B6FACA8004EACF2 /* ORKDirectionView.m in Sources */ = {isa = PBXBuildFile; fileRef = 106FF2AD1B6FACA8004EACF2 /* ORKDirectionView.m */; };
		106FF2B41B71F18E004EACF2 /* ORKHolePegTestPlaceHoleView.h in Headers */ = {isa = PBXBuildFile; fileRef = 106FF2B21B71F18E004EACF2 /* ORKHolePegTestPlaceHoleView.h */; };
		106FF2B51B71F18E004EACF2 /* ORKHolePegTestPlaceHoleView.m in Sources */ = {isa = PBXBuildFile; fileRef = 106FF2B31B71F18E004EACF2 /* ORKHolePegTestPlaceHoleView.m */; };
		10864C9E1B27146B000F4158 /* ORKPSATStep.h in Headers */ = {isa = PBXBuildFile; fileRef = 10864C961B27146B000F4158 /* ORKPSATStep.h */; settings = {ATTRIBUTES = (Private, ); }; };
		10864C9F1B27146B000F4158 /* ORKPSATStep.m in Sources */ = {isa = PBXBuildFile; fileRef = 10864C971B27146B000F4158 /* ORKPSATStep.m */; };
		10864CA01B27146B000F4158 /* ORKPSATStepViewController.h in Headers */ = {isa = PBXBuildFile; fileRef = 10864C981B27146B000F4158 /* ORKPSATStepViewController.h */; settings = {ATTRIBUTES = (Private, ); }; };
		10864CA11B27146B000F4158 /* ORKPSATStepViewController.m in Sources */ = {isa = PBXBuildFile; fileRef = 10864C991B27146B000F4158 /* ORKPSATStepViewController.m */; };
		10864CA21B27146B000F4158 /* ORKPSATContentView.h in Headers */ = {isa = PBXBuildFile; fileRef = 10864C9A1B27146B000F4158 /* ORKPSATContentView.h */; };
		10864CA31B27146B000F4158 /* ORKPSATContentView.m in Sources */ = {isa = PBXBuildFile; fileRef = 10864C9B1B27146B000F4158 /* ORKPSATContentView.m */; };
		10864CA41B27146B000F4158 /* ORKPSATKeyboardView.h in Headers */ = {isa = PBXBuildFile; fileRef = 10864C9C1B27146B000F4158 /* ORKPSATKeyboardView.h */; };
		10864CA51B27146B000F4158 /* ORKPSATKeyboardView.m in Sources */ = {isa = PBXBuildFile; fileRef = 10864C9D1B27146B000F4158 /* ORKPSATKeyboardView.m */; };
		10BAA2CA1B5FCB4F004FE478 /* ORKProgressView.h in Headers */ = {isa = PBXBuildFile; fileRef = 10BAA2C81B5FCB4F004FE478 /* ORKProgressView.h */; settings = {ATTRIBUTES = (Private, ); }; };
		10BAA2CB1B5FCB4F004FE478 /* ORKProgressView.m in Sources */ = {isa = PBXBuildFile; fileRef = 10BAA2C91B5FCB4F004FE478 /* ORKProgressView.m */; };
		10FF9AC31B79EF2800ECB5B4 /* ORKHolePegTestRemoveStep.h in Headers */ = {isa = PBXBuildFile; fileRef = 10FF9AC11B79EF2800ECB5B4 /* ORKHolePegTestRemoveStep.h */; settings = {ATTRIBUTES = (Private, ); }; };
		10FF9AC41B79EF2800ECB5B4 /* ORKHolePegTestRemoveStep.m in Sources */ = {isa = PBXBuildFile; fileRef = 10FF9AC21B79EF2800ECB5B4 /* ORKHolePegTestRemoveStep.m */; };
		10FF9ACB1B79F22900ECB5B4 /* ORKHolePegTestRemoveStepViewController.h in Headers */ = {isa = PBXBuildFile; fileRef = 10FF9AC91B79F22900ECB5B4 /* ORKHolePegTestRemoveStepViewController.h */; settings = {ATTRIBUTES = (Private, ); }; };
		10FF9ACC1B79F22900ECB5B4 /* ORKHolePegTestRemoveStepViewController.m in Sources */ = {isa = PBXBuildFile; fileRef = 10FF9ACA1B79F22900ECB5B4 /* ORKHolePegTestRemoveStepViewController.m */; };
		10FF9ACF1B79F5CE00ECB5B4 /* ORKHolePegTestRemoveContentView.h in Headers */ = {isa = PBXBuildFile; fileRef = 10FF9ACD1B79F5CE00ECB5B4 /* ORKHolePegTestRemoveContentView.h */; };
		10FF9AD01B79F5CE00ECB5B4 /* ORKHolePegTestRemoveContentView.m in Sources */ = {isa = PBXBuildFile; fileRef = 10FF9ACE1B79F5CE00ECB5B4 /* ORKHolePegTestRemoveContentView.m */; };
		10FF9AD31B79F5EA00ECB5B4 /* ORKHolePegTestRemovePegView.h in Headers */ = {isa = PBXBuildFile; fileRef = 10FF9AD11B79F5EA00ECB5B4 /* ORKHolePegTestRemovePegView.h */; };
		10FF9AD41B79F5EA00ECB5B4 /* ORKHolePegTestRemovePegView.m in Sources */ = {isa = PBXBuildFile; fileRef = 10FF9AD21B79F5EA00ECB5B4 /* ORKHolePegTestRemovePegView.m */; };
		10FF9AD71B7A045E00ECB5B4 /* ORKSeparatorView.h in Headers */ = {isa = PBXBuildFile; fileRef = 10FF9AD51B7A045E00ECB5B4 /* ORKSeparatorView.h */; settings = {ATTRIBUTES = (Private, ); }; };
		10FF9AD81B7A045E00ECB5B4 /* ORKSeparatorView.m in Sources */ = {isa = PBXBuildFile; fileRef = 10FF9AD61B7A045E00ECB5B4 /* ORKSeparatorView.m */; };
		10FF9ADB1B7BA78400ECB5B4 /* ORKOrderedTask_Private.h in Headers */ = {isa = PBXBuildFile; fileRef = 10FF9AD91B7BA78400ECB5B4 /* ORKOrderedTask_Private.h */; settings = {ATTRIBUTES = (Private, ); }; };
		144A2BBE225F988800ED561C /* ResearchKit.stringsdict in Resources */ = {isa = PBXBuildFile; fileRef = 144A2BBD225F988800ED561C /* ResearchKit.stringsdict */; };
		147503AF1AEE8071004B17F3 /* ORKAudioGenerator.h in Headers */ = {isa = PBXBuildFile; fileRef = 147503AD1AEE8071004B17F3 /* ORKAudioGenerator.h */; };
		147503B01AEE8071004B17F3 /* ORKAudioGenerator.m in Sources */ = {isa = PBXBuildFile; fileRef = 147503AE1AEE8071004B17F3 /* ORKAudioGenerator.m */; };
		147503B71AEE807C004B17F3 /* ORKToneAudiometryContentView.h in Headers */ = {isa = PBXBuildFile; fileRef = 147503B11AEE807C004B17F3 /* ORKToneAudiometryContentView.h */; };
		147503B81AEE807C004B17F3 /* ORKToneAudiometryContentView.m in Sources */ = {isa = PBXBuildFile; fileRef = 147503B21AEE807C004B17F3 /* ORKToneAudiometryContentView.m */; };
		147503B91AEE807C004B17F3 /* ORKToneAudiometryStep.h in Headers */ = {isa = PBXBuildFile; fileRef = 147503B31AEE807C004B17F3 /* ORKToneAudiometryStep.h */; settings = {ATTRIBUTES = (Private, ); }; };
		147503BA1AEE807C004B17F3 /* ORKToneAudiometryStep.m in Sources */ = {isa = PBXBuildFile; fileRef = 147503B41AEE807C004B17F3 /* ORKToneAudiometryStep.m */; };
		147503BB1AEE807C004B17F3 /* ORKToneAudiometryStepViewController.h in Headers */ = {isa = PBXBuildFile; fileRef = 147503B51AEE807C004B17F3 /* ORKToneAudiometryStepViewController.h */; settings = {ATTRIBUTES = (Private, ); }; };
		147503BC1AEE807C004B17F3 /* ORKToneAudiometryStepViewController.m in Sources */ = {isa = PBXBuildFile; fileRef = 147503B61AEE807C004B17F3 /* ORKToneAudiometryStepViewController.m */; };
		1483DBB5220125BE004C26B6 /* ORKActiveStepTests.swift in Sources */ = {isa = PBXBuildFile; fileRef = 1483DBB4220125BE004C26B6 /* ORKActiveStepTests.swift */; };
		148E58BD227B36DB00EEF915 /* ORKCompletionStepViewControllerTests.swift in Sources */ = {isa = PBXBuildFile; fileRef = 148E58BC227B36DB00EEF915 /* ORKCompletionStepViewControllerTests.swift */; };
		148E58C2227B753F00EEF915 /* ORKContinueButtonTests.swift in Sources */ = {isa = PBXBuildFile; fileRef = 148E58C1227B753F00EEF915 /* ORKContinueButtonTests.swift */; };
		1490DCF4224D3C20003FEEDA /* ORKPasscodeResultTests.swift in Sources */ = {isa = PBXBuildFile; fileRef = 1490DCF3224D3C20003FEEDA /* ORKPasscodeResultTests.swift */; };
		1490DCF6224D426B003FEEDA /* ORKSignatureResultTests.swift in Sources */ = {isa = PBXBuildFile; fileRef = 1490DCF5224D426B003FEEDA /* ORKSignatureResultTests.swift */; };
		1490DCF8224D4550003FEEDA /* ORKVideoInstructionStepResultTests.swift in Sources */ = {isa = PBXBuildFile; fileRef = 1490DCF7224D4550003FEEDA /* ORKVideoInstructionStepResultTests.swift */; };
		1490DCFA224D46E3003FEEDA /* ORKWebViewStepResultTests.swift in Sources */ = {isa = PBXBuildFile; fileRef = 1490DCF9224D46E3003FEEDA /* ORKWebViewStepResultTests.swift */; };
		1490DCFC224D4867003FEEDA /* ORKEnvironmentSPLMeterResultTests.swift in Sources */ = {isa = PBXBuildFile; fileRef = 1490DCFB224D4867003FEEDA /* ORKEnvironmentSPLMeterResultTests.swift */; };
		1490DD02224D6A21003FEEDA /* ORKResultPredicateTests.swift in Sources */ = {isa = PBXBuildFile; fileRef = 1490DD01224D6A21003FEEDA /* ORKResultPredicateTests.swift */; };
		1490DD04224D6A61003FEEDA /* ORKTestResultPredicateType.swift in Sources */ = {isa = PBXBuildFile; fileRef = 1490DD03224D6A61003FEEDA /* ORKTestResultPredicateType.swift */; };
		14A92C4822440195007547F2 /* ORKHelpers_Internal.h in Headers */ = {isa = PBXBuildFile; fileRef = 86C40B8C1A8D7C5C00081FAC /* ORKHelpers_Internal.h */; settings = {ATTRIBUTES = (Private, ); }; };
		14A92C6E224531A2007547F2 /* ORKActiveTaskResultTests.swift in Sources */ = {isa = PBXBuildFile; fileRef = 14A92C6D224531A2007547F2 /* ORKActiveTaskResultTests.swift */; };
		14BE7091220A201E005DEF07 /* ORKDataLoggerTests.m in Sources */ = {isa = PBXBuildFile; fileRef = 86CC8EAC1AC09383001CCD89 /* ORKDataLoggerTests.m */; };
		14BE7092220A206B005DEF07 /* ORKDataLoggerManagerTests.m in Sources */ = {isa = PBXBuildFile; fileRef = 86CC8EAB1AC09383001CCD89 /* ORKDataLoggerManagerTests.m */; };
		14D3F09C225BCA8100A3962D /* ORKBorderedButtonTests.swift in Sources */ = {isa = PBXBuildFile; fileRef = 14D3F09B225BCA8100A3962D /* ORKBorderedButtonTests.swift */; };
		14E79040226A5F72009D8083 /* ORKStepViewControllerHelpers.swift in Sources */ = {isa = PBXBuildFile; fileRef = 14E7903F226A5F72009D8083 /* ORKStepViewControllerHelpers.swift */; };
		14F7AC8B2269035200D52F41 /* ORKStepViewControllerTests.swift in Sources */ = {isa = PBXBuildFile; fileRef = 14F7AC8A2269035200D52F41 /* ORKStepViewControllerTests.swift */; };
		1B4B95B81F5F012E006B629F /* ORKWeightPicker.m in Sources */ = {isa = PBXBuildFile; fileRef = 1B4B95B71F5F012E006B629F /* ORKWeightPicker.m */; };
		1B4B95BA1F5F014E006B629F /* ORKWeightPicker.h in Headers */ = {isa = PBXBuildFile; fileRef = 1B4B95B91F5F014E006B629F /* ORKWeightPicker.h */; };
		241A2E871B94FD8800ED3B39 /* ORKPasscodeStepViewController_Internal.h in Headers */ = {isa = PBXBuildFile; fileRef = 241A2E861B94FD8800ED3B39 /* ORKPasscodeStepViewController_Internal.h */; settings = {ATTRIBUTES = (Private, ); }; };
		2429D5721BBB5397003A512F /* ORKRegistrationStep.h in Headers */ = {isa = PBXBuildFile; fileRef = 2429D5701BBB5397003A512F /* ORKRegistrationStep.h */; settings = {ATTRIBUTES = (Public, ); }; };
		2429D5731BBB5397003A512F /* ORKRegistrationStep.m in Sources */ = {isa = PBXBuildFile; fileRef = 2429D5711BBB5397003A512F /* ORKRegistrationStep.m */; };
		242C9E051BBDFDAC0088B7F4 /* ORKVerificationStep.h in Headers */ = {isa = PBXBuildFile; fileRef = 242C9E031BBDFDAC0088B7F4 /* ORKVerificationStep.h */; settings = {ATTRIBUTES = (Public, ); }; };
		242C9E061BBDFDAC0088B7F4 /* ORKVerificationStep.m in Sources */ = {isa = PBXBuildFile; fileRef = 242C9E041BBDFDAC0088B7F4 /* ORKVerificationStep.m */; };
		242C9E0D1BBE03F90088B7F4 /* ORKVerificationStepViewController.h in Headers */ = {isa = PBXBuildFile; fileRef = 242C9E0B1BBE03F90088B7F4 /* ORKVerificationStepViewController.h */; settings = {ATTRIBUTES = (Public, ); }; };
		242C9E0E1BBE03F90088B7F4 /* ORKVerificationStepViewController.m in Sources */ = {isa = PBXBuildFile; fileRef = 242C9E0C1BBE03F90088B7F4 /* ORKVerificationStepViewController.m */; };
		242C9E111BBE06DE0088B7F4 /* ORKVerificationStepView.h in Headers */ = {isa = PBXBuildFile; fileRef = 242C9E0F1BBE06DE0088B7F4 /* ORKVerificationStepView.h */; };
		242C9E121BBE06DE0088B7F4 /* ORKVerificationStepView.m in Sources */ = {isa = PBXBuildFile; fileRef = 242C9E101BBE06DE0088B7F4 /* ORKVerificationStepView.m */; };
		2433C9E31B9A506F0052D375 /* ORKKeychainWrapper.h in Headers */ = {isa = PBXBuildFile; fileRef = 2433C9E11B9A506F0052D375 /* ORKKeychainWrapper.h */; settings = {ATTRIBUTES = (Public, ); }; };
		2433C9E41B9A506F0052D375 /* ORKKeychainWrapper.m in Sources */ = {isa = PBXBuildFile; fileRef = 2433C9E21B9A506F0052D375 /* ORKKeychainWrapper.m */; };
		2441034F1B966D4C00EEAB0C /* ORKPasscodeViewController.h in Headers */ = {isa = PBXBuildFile; fileRef = 2441034D1B966D4C00EEAB0C /* ORKPasscodeViewController.h */; settings = {ATTRIBUTES = (Public, ); }; };
		244103501B966D4C00EEAB0C /* ORKPasscodeViewController.m in Sources */ = {isa = PBXBuildFile; fileRef = 2441034E1B966D4C00EEAB0C /* ORKPasscodeViewController.m */; };
		244EFAD21BCEFD83001850D9 /* ORKAnswerFormat_Private.h in Headers */ = {isa = PBXBuildFile; fileRef = 244EFAD11BCEFD83001850D9 /* ORKAnswerFormat_Private.h */; settings = {ATTRIBUTES = (Private, ); }; };
		24850E191BCDA9C7006E91FB /* ORKLoginStepViewController.h in Headers */ = {isa = PBXBuildFile; fileRef = 24850E171BCDA9C7006E91FB /* ORKLoginStepViewController.h */; settings = {ATTRIBUTES = (Public, ); }; };
		24850E1A1BCDA9C7006E91FB /* ORKLoginStepViewController.m in Sources */ = {isa = PBXBuildFile; fileRef = 24850E181BCDA9C7006E91FB /* ORKLoginStepViewController.m */; };
		248604061B4C98760010C8A0 /* ORKAnswerFormatTests.m in Sources */ = {isa = PBXBuildFile; fileRef = 248604051B4C98760010C8A0 /* ORKAnswerFormatTests.m */; };
		24898B0D1B7186C000B0E7E7 /* ORKScaleRangeImageView.h in Headers */ = {isa = PBXBuildFile; fileRef = 24898B0B1B7186C000B0E7E7 /* ORKScaleRangeImageView.h */; };
		24898B0E1B7186C000B0E7E7 /* ORKScaleRangeImageView.m in Sources */ = {isa = PBXBuildFile; fileRef = 24898B0C1B7186C000B0E7E7 /* ORKScaleRangeImageView.m */; };
		2489F7AF1D65214D008DEF20 /* ORKVideoCaptureCameraPreviewView.h in Headers */ = {isa = PBXBuildFile; fileRef = 2489F7A71D65214D008DEF20 /* ORKVideoCaptureCameraPreviewView.h */; };
		2489F7B01D65214D008DEF20 /* ORKVideoCaptureCameraPreviewView.m in Sources */ = {isa = PBXBuildFile; fileRef = 2489F7A81D65214D008DEF20 /* ORKVideoCaptureCameraPreviewView.m */; };
		2489F7B11D65214D008DEF20 /* ORKVideoCaptureStep.h in Headers */ = {isa = PBXBuildFile; fileRef = 2489F7A91D65214D008DEF20 /* ORKVideoCaptureStep.h */; settings = {ATTRIBUTES = (Public, ); }; };
		2489F7B21D65214D008DEF20 /* ORKVideoCaptureStep.m in Sources */ = {isa = PBXBuildFile; fileRef = 2489F7AA1D65214D008DEF20 /* ORKVideoCaptureStep.m */; };
		2489F7B31D65214D008DEF20 /* ORKVideoCaptureStepViewController.h in Headers */ = {isa = PBXBuildFile; fileRef = 2489F7AB1D65214D008DEF20 /* ORKVideoCaptureStepViewController.h */; };
		2489F7B41D65214D008DEF20 /* ORKVideoCaptureStepViewController.m in Sources */ = {isa = PBXBuildFile; fileRef = 2489F7AC1D65214D008DEF20 /* ORKVideoCaptureStepViewController.m */; };
		2489F7B51D65214D008DEF20 /* ORKVideoCaptureView.h in Headers */ = {isa = PBXBuildFile; fileRef = 2489F7AD1D65214D008DEF20 /* ORKVideoCaptureView.h */; };
		2489F7B61D65214D008DEF20 /* ORKVideoCaptureView.m in Sources */ = {isa = PBXBuildFile; fileRef = 2489F7AE1D65214D008DEF20 /* ORKVideoCaptureView.m */; };
		249F44E51BCD9EAC0000D57E /* ORKFormStepViewController_Internal.h in Headers */ = {isa = PBXBuildFile; fileRef = 249F44E31BCD9EAC0000D57E /* ORKFormStepViewController_Internal.h */; };
		24A4DA101B8D0F21009C797A /* ORKPasscodeStepView.h in Headers */ = {isa = PBXBuildFile; fileRef = 24A4DA0E1B8D0F21009C797A /* ORKPasscodeStepView.h */; };
		24A4DA111B8D0F21009C797A /* ORKPasscodeStepView.m in Sources */ = {isa = PBXBuildFile; fileRef = 24A4DA0F1B8D0F21009C797A /* ORKPasscodeStepView.m */; };
		24A4DA141B8D1115009C797A /* ORKPasscodeStep.h in Headers */ = {isa = PBXBuildFile; fileRef = 24A4DA121B8D1115009C797A /* ORKPasscodeStep.h */; settings = {ATTRIBUTES = (Public, ); }; };
		24A4DA151B8D1115009C797A /* ORKPasscodeStep.m in Sources */ = {isa = PBXBuildFile; fileRef = 24A4DA131B8D1115009C797A /* ORKPasscodeStep.m */; };
		24A4DA181B8D13FE009C797A /* ORKPasscodeStepViewController.h in Headers */ = {isa = PBXBuildFile; fileRef = 24A4DA161B8D13FE009C797A /* ORKPasscodeStepViewController.h */; settings = {ATTRIBUTES = (Private, ); }; };
		24A4DA191B8D13FE009C797A /* ORKPasscodeStepViewController.m in Sources */ = {isa = PBXBuildFile; fileRef = 24A4DA171B8D13FE009C797A /* ORKPasscodeStepViewController.m */; };
		24BC5CEE1BC345D900846B43 /* ORKLoginStep.h in Headers */ = {isa = PBXBuildFile; fileRef = 24BC5CEC1BC345D900846B43 /* ORKLoginStep.h */; settings = {ATTRIBUTES = (Public, ); }; };
		24BC5CEF1BC345D900846B43 /* ORKLoginStep.m in Sources */ = {isa = PBXBuildFile; fileRef = 24BC5CED1BC345D900846B43 /* ORKLoginStep.m */; };
		24C296751BD052F800B42EF1 /* ORKVerificationStep_Internal.h in Headers */ = {isa = PBXBuildFile; fileRef = 24C296741BD052F800B42EF1 /* ORKVerificationStep_Internal.h */; };
		24C296771BD055B800B42EF1 /* ORKLoginStep_Internal.h in Headers */ = {isa = PBXBuildFile; fileRef = 24C296761BD055B800B42EF1 /* ORKLoginStep_Internal.h */; };
		250F94041B4C5A6600FA23EB /* ORKTowerOfHanoiStep.h in Headers */ = {isa = PBXBuildFile; fileRef = 250F94021B4C5A6600FA23EB /* ORKTowerOfHanoiStep.h */; settings = {ATTRIBUTES = (Private, ); }; };
		250F94051B4C5A6600FA23EB /* ORKTowerOfHanoiStep.m in Sources */ = {isa = PBXBuildFile; fileRef = 250F94031B4C5A6600FA23EB /* ORKTowerOfHanoiStep.m */; };
		250F94081B4C5AA400FA23EB /* ORKTowerOfHanoiStepViewController.h in Headers */ = {isa = PBXBuildFile; fileRef = 250F94061B4C5AA400FA23EB /* ORKTowerOfHanoiStepViewController.h */; };
		250F94091B4C5AA400FA23EB /* ORKTowerOfHanoiStepViewController.m in Sources */ = {isa = PBXBuildFile; fileRef = 250F94071B4C5AA400FA23EB /* ORKTowerOfHanoiStepViewController.m */; };
		257FCE1F1B4D14E50001EF06 /* ORKTowerOfHanoiTowerView.h in Headers */ = {isa = PBXBuildFile; fileRef = 257FCE1D1B4D14E50001EF06 /* ORKTowerOfHanoiTowerView.h */; };
		257FCE201B4D14E50001EF06 /* ORKTowerOfHanoiTowerView.m in Sources */ = {isa = PBXBuildFile; fileRef = 257FCE1E1B4D14E50001EF06 /* ORKTowerOfHanoiTowerView.m */; };
		257FCE231B4D37A80001EF06 /* ORKTowerOfHanoiTower.h in Headers */ = {isa = PBXBuildFile; fileRef = 257FCE211B4D37A80001EF06 /* ORKTowerOfHanoiTower.h */; };
		257FCE241B4D37A80001EF06 /* ORKTowerOfHanoiTower.m in Sources */ = {isa = PBXBuildFile; fileRef = 257FCE221B4D37A80001EF06 /* ORKTowerOfHanoiTower.m */; };
		25ECC0951AFBD68300F3D63B /* ORKReactionTimeStep.h in Headers */ = {isa = PBXBuildFile; fileRef = 25ECC0931AFBD68300F3D63B /* ORKReactionTimeStep.h */; settings = {ATTRIBUTES = (Private, ); }; };
		25ECC0961AFBD68300F3D63B /* ORKReactionTimeStep.m in Sources */ = {isa = PBXBuildFile; fileRef = 25ECC0941AFBD68300F3D63B /* ORKReactionTimeStep.m */; };
		25ECC09B1AFBD8B300F3D63B /* ORKReactionTimeViewController.h in Headers */ = {isa = PBXBuildFile; fileRef = 25ECC0991AFBD8B300F3D63B /* ORKReactionTimeViewController.h */; };
		25ECC09C1AFBD8B300F3D63B /* ORKReactionTimeViewController.m in Sources */ = {isa = PBXBuildFile; fileRef = 25ECC09A1AFBD8B300F3D63B /* ORKReactionTimeViewController.m */; };
		25ECC09F1AFBD92D00F3D63B /* ORKReactionTimeContentView.h in Headers */ = {isa = PBXBuildFile; fileRef = 25ECC09D1AFBD92D00F3D63B /* ORKReactionTimeContentView.h */; };
		25ECC0A01AFBD92D00F3D63B /* ORKReactionTimeContentView.m in Sources */ = {isa = PBXBuildFile; fileRef = 25ECC09E1AFBD92D00F3D63B /* ORKReactionTimeContentView.m */; };
		25ECC0A31AFBDD2700F3D63B /* ORKReactionTimeStimulusView.h in Headers */ = {isa = PBXBuildFile; fileRef = 25ECC0A11AFBDD2700F3D63B /* ORKReactionTimeStimulusView.h */; };
		25ECC0A41AFBDD2700F3D63B /* ORKReactionTimeStimulusView.m in Sources */ = {isa = PBXBuildFile; fileRef = 25ECC0A21AFBDD2700F3D63B /* ORKReactionTimeStimulusView.m */; };
		2E557D2C2032AB6D007B39D6 /* ORKSpeechRecognitionError.h in Headers */ = {isa = PBXBuildFile; fileRef = 2E3408C92028E13B0027D6B8 /* ORKSpeechRecognitionError.h */; };
		2E8070941FA7DC5100E4FC7F /* ORKStreamingAudioRecorder.h in Headers */ = {isa = PBXBuildFile; fileRef = 2E80C1A81FA2A6E500399A0C /* ORKStreamingAudioRecorder.h */; settings = {ATTRIBUTES = (Private, ); }; };
		2E8070F71FAD217500E4FC7F /* ORKSpeechRecognizer.h in Headers */ = {isa = PBXBuildFile; fileRef = 2E8070F11FAD217400E4FC7F /* ORKSpeechRecognizer.h */; };
		2E8070F81FAD217500E4FC7F /* ORKSpeechRecognizer.m in Sources */ = {isa = PBXBuildFile; fileRef = 2E8070F21FAD217400E4FC7F /* ORKSpeechRecognizer.m */; };
		2E8070F91FAD217500E4FC7F /* ORKSpeechRecognitionStepViewController.m in Sources */ = {isa = PBXBuildFile; fileRef = 2E8070F31FAD217400E4FC7F /* ORKSpeechRecognitionStepViewController.m */; };
		2E8070FA1FAD217500E4FC7F /* ORKSpeechRecognitionStepViewController.h in Headers */ = {isa = PBXBuildFile; fileRef = 2E8070F41FAD217400E4FC7F /* ORKSpeechRecognitionStepViewController.h */; settings = {ATTRIBUTES = (Private, ); }; };
		2E8070FB1FAD217500E4FC7F /* ORKSpeechRecognitionStep.h in Headers */ = {isa = PBXBuildFile; fileRef = 2E8070F51FAD217400E4FC7F /* ORKSpeechRecognitionStep.h */; settings = {ATTRIBUTES = (Private, ); }; };
		2E8070FC1FAD217500E4FC7F /* ORKSpeechRecognitionStep.m in Sources */ = {isa = PBXBuildFile; fileRef = 2E8070F61FAD217400E4FC7F /* ORKSpeechRecognitionStep.m */; };
		2E8070FF1FAD256A00E4FC7F /* ORKSpeechRecognitionContentView.m in Sources */ = {isa = PBXBuildFile; fileRef = 2E8070FE1FAD256A00E4FC7F /* ORKSpeechRecognitionContentView.m */; };
		2E8071021FB0E6BE00E4FC7F /* ORKAudioGraphView.m in Sources */ = {isa = PBXBuildFile; fileRef = 2E8071001FB0E6BE00E4FC7F /* ORKAudioGraphView.m */; };
		2E8071031FB0E6BE00E4FC7F /* ORKAudioGraphView.h in Headers */ = {isa = PBXBuildFile; fileRef = 2E8071011FB0E6BE00E4FC7F /* ORKAudioGraphView.h */; settings = {ATTRIBUTES = (Private, ); }; };
		2E8071131FB0EEF900E4FC7F /* ORKSpeechRecognitionContentView.h in Headers */ = {isa = PBXBuildFile; fileRef = 2E8070FD1FAD255000E4FC7F /* ORKSpeechRecognitionContentView.h */; };
		2E80C1AA1FA2AA8D00399A0C /* ORKStreamingAudioRecorder.m in Sources */ = {isa = PBXBuildFile; fileRef = 2E80C1A91FA2AA8D00399A0C /* ORKStreamingAudioRecorder.m */; };
		2EBFE11D1AE1B32D00CB8254 /* ORKUIViewAccessibilityTests.m in Sources */ = {isa = PBXBuildFile; fileRef = 2EBFE11C1AE1B32D00CB8254 /* ORKUIViewAccessibilityTests.m */; };
		2EBFE1201AE1B74100CB8254 /* ORKVoiceEngineTests.m in Sources */ = {isa = PBXBuildFile; fileRef = 2EBFE11F1AE1B74100CB8254 /* ORKVoiceEngineTests.m */; };
		510743F4227C92FC00574EC4 /* TrackLayer.swift in Sources */ = {isa = PBXBuildFile; fileRef = 510743F3227C92FC00574EC4 /* TrackLayer.swift */; };
		510743F6227C933200574EC4 /* Math.swift in Sources */ = {isa = PBXBuildFile; fileRef = 510743F5227C933200574EC4 /* Math.swift */; };
		510743F8227C934000574EC4 /* CircleSlider.swift in Sources */ = {isa = PBXBuildFile; fileRef = 510743F7227C934000574EC4 /* CircleSlider.swift */; };
		510743FA227C935400574EC4 /* EyeActivitySlider.swift in Sources */ = {isa = PBXBuildFile; fileRef = 510743F9227C935400574EC4 /* EyeActivitySlider.swift */; };
		510743FC227C942E00574EC4 /* ORKLandoltCStep.swift in Sources */ = {isa = PBXBuildFile; fileRef = 510743FB227C942E00574EC4 /* ORKLandoltCStep.swift */; };
		510743FE227C945F00574EC4 /* ORKLandoltCStepViewController.swift in Sources */ = {isa = PBXBuildFile; fileRef = 510743FD227C945F00574EC4 /* ORKLandoltCStepViewController.swift */; };
		5185A799227C960500A570DE /* ORKLandoltCStepContentView.swift in Sources */ = {isa = PBXBuildFile; fileRef = 5185A798227C960500A570DE /* ORKLandoltCStepContentView.swift */; };
		51EBC32E2286254E00FF338C /* ExtensionModel.swift in Sources */ = {isa = PBXBuildFile; fileRef = 51EBC32D2286254E00FF338C /* ExtensionModel.swift */; };
		51EBC3302288D9BF00FF338C /* ORKLandoltCResult.swift in Sources */ = {isa = PBXBuildFile; fileRef = 51EBC32F2288D9BF00FF338C /* ORKLandoltCResult.swift */; };
		6146D0A31B84A91E0068491D /* ORKGraphChartAccessibilityElement.h in Headers */ = {isa = PBXBuildFile; fileRef = 6146D0A11B84A91E0068491D /* ORKGraphChartAccessibilityElement.h */; settings = {ATTRIBUTES = (Private, ); }; };
		6146D0A41B84A91E0068491D /* ORKGraphChartAccessibilityElement.m in Sources */ = {isa = PBXBuildFile; fileRef = 6146D0A21B84A91E0068491D /* ORKGraphChartAccessibilityElement.m */; };
		618DA04E1A93D0D600E63AA8 /* ORKAccessibility.h in Headers */ = {isa = PBXBuildFile; fileRef = 618DA0481A93D0D600E63AA8 /* ORKAccessibility.h */; settings = {ATTRIBUTES = (Private, ); }; };
		618DA0501A93D0D600E63AA8 /* ORKAccessibilityFunctions.h in Headers */ = {isa = PBXBuildFile; fileRef = 618DA0491A93D0D600E63AA8 /* ORKAccessibilityFunctions.h */; settings = {ATTRIBUTES = (Private, ); }; };
		618DA0521A93D0D600E63AA8 /* ORKAccessibilityFunctions.m in Sources */ = {isa = PBXBuildFile; fileRef = 618DA04A1A93D0D600E63AA8 /* ORKAccessibilityFunctions.m */; };
		618DA0541A93D0D600E63AA8 /* UIView+ORKAccessibility.h in Headers */ = {isa = PBXBuildFile; fileRef = 618DA04B1A93D0D600E63AA8 /* UIView+ORKAccessibility.h */; settings = {ATTRIBUTES = (Private, ); }; };
		618DA0561A93D0D600E63AA8 /* UIView+ORKAccessibility.m in Sources */ = {isa = PBXBuildFile; fileRef = 618DA04C1A93D0D600E63AA8 /* UIView+ORKAccessibility.m */; };
		6500FC9121CA3B1E00AC1CA3 /* ORKTouchAbilityRotationStep.h in Headers */ = {isa = PBXBuildFile; fileRef = 6500FC8F21CA3B1E00AC1CA3 /* ORKTouchAbilityRotationStep.h */; settings = {ATTRIBUTES = (Private, ); }; };
		6500FC9221CA3B1E00AC1CA3 /* ORKTouchAbilityRotationStep.m in Sources */ = {isa = PBXBuildFile; fileRef = 6500FC9021CA3B1E00AC1CA3 /* ORKTouchAbilityRotationStep.m */; };
		6500FC9521CA3B5B00AC1CA3 /* ORKTouchAbilityRotationStepViewController.h in Headers */ = {isa = PBXBuildFile; fileRef = 6500FC9321CA3B5B00AC1CA3 /* ORKTouchAbilityRotationStepViewController.h */; };
		6500FC9621CA3B5B00AC1CA3 /* ORKTouchAbilityRotationStepViewController.m in Sources */ = {isa = PBXBuildFile; fileRef = 6500FC9421CA3B5B00AC1CA3 /* ORKTouchAbilityRotationStepViewController.m */; };
		6500FC9921CA3BA900AC1CA3 /* ORKTouchAbilityRotationContentView.h in Headers */ = {isa = PBXBuildFile; fileRef = 6500FC9721CA3BA900AC1CA3 /* ORKTouchAbilityRotationContentView.h */; };
		6500FC9A21CA3BA900AC1CA3 /* ORKTouchAbilityRotationContentView.m in Sources */ = {isa = PBXBuildFile; fileRef = 6500FC9821CA3BA900AC1CA3 /* ORKTouchAbilityRotationContentView.m */; };
		6500FC9D21CA3C0B00AC1CA3 /* ORKTouchAbilityRotationTrial.h in Headers */ = {isa = PBXBuildFile; fileRef = 6500FC9B21CA3C0B00AC1CA3 /* ORKTouchAbilityRotationTrial.h */; settings = {ATTRIBUTES = (Public, ); }; };
		6500FC9E21CA3C0B00AC1CA3 /* ORKTouchAbilityRotationTrial.m in Sources */ = {isa = PBXBuildFile; fileRef = 6500FC9C21CA3C0B00AC1CA3 /* ORKTouchAbilityRotationTrial.m */; };
		6500FCA121CA3C3000AC1CA3 /* ORKTouchAbilityRotationResult.h in Headers */ = {isa = PBXBuildFile; fileRef = 6500FC9F21CA3C3000AC1CA3 /* ORKTouchAbilityRotationResult.h */; settings = {ATTRIBUTES = (Public, ); }; };
		6500FCA221CA3C3000AC1CA3 /* ORKTouchAbilityRotationResult.m in Sources */ = {isa = PBXBuildFile; fileRef = 6500FCA021CA3C3000AC1CA3 /* ORKTouchAbilityRotationResult.m */; };
		6500FCA521CA472B00AC1CA3 /* ORKTouchAbilityArrowView.h in Headers */ = {isa = PBXBuildFile; fileRef = 6500FCA321CA472B00AC1CA3 /* ORKTouchAbilityArrowView.h */; };
		6500FCA621CA472B00AC1CA3 /* ORKTouchAbilityArrowView.m in Sources */ = {isa = PBXBuildFile; fileRef = 6500FCA421CA472B00AC1CA3 /* ORKTouchAbilityArrowView.m */; };
		6506EB25218057FC002DF5DB /* ORKTouchAbilityTapContentView.h in Headers */ = {isa = PBXBuildFile; fileRef = 6506EB23218057FC002DF5DB /* ORKTouchAbilityTapContentView.h */; };
		6506EB26218057FC002DF5DB /* ORKTouchAbilityTapContentView.m in Sources */ = {isa = PBXBuildFile; fileRef = 6506EB24218057FC002DF5DB /* ORKTouchAbilityTapContentView.m */; };
		653BB630219AB51400138F18 /* ORKTouchAbilityTouchTracker.h in Headers */ = {isa = PBXBuildFile; fileRef = 653BB62E219AB51400138F18 /* ORKTouchAbilityTouchTracker.h */; };
		653BB631219AB51400138F18 /* ORKTouchAbilityTouchTracker.m in Sources */ = {isa = PBXBuildFile; fileRef = 653BB62F219AB51400138F18 /* ORKTouchAbilityTouchTracker.m */; };
		653BB634219AC4D700138F18 /* ORKTouchAbilityContentView.h in Headers */ = {isa = PBXBuildFile; fileRef = 653BB632219AC4D700138F18 /* ORKTouchAbilityContentView.h */; };
		653BB635219AC4D700138F18 /* ORKTouchAbilityContentView.m in Sources */ = {isa = PBXBuildFile; fileRef = 653BB633219AC4D700138F18 /* ORKTouchAbilityContentView.m */; };
		653BB63A219AF25800138F18 /* ORKTouchAbilityTapResult.h in Headers */ = {isa = PBXBuildFile; fileRef = 653BB638219AF25800138F18 /* ORKTouchAbilityTapResult.h */; settings = {ATTRIBUTES = (Public, ); }; };
		653BB63B219AF25800138F18 /* ORKTouchAbilityTapResult.m in Sources */ = {isa = PBXBuildFile; fileRef = 653BB639219AF25800138F18 /* ORKTouchAbilityTapResult.m */; };
		6553165221CCE86D00D889BB /* ORKTouchAbilityScrollStep.h in Headers */ = {isa = PBXBuildFile; fileRef = 6553165021CCE86D00D889BB /* ORKTouchAbilityScrollStep.h */; settings = {ATTRIBUTES = (Private, ); }; };
		6553165321CCE86D00D889BB /* ORKTouchAbilityScrollStep.m in Sources */ = {isa = PBXBuildFile; fileRef = 6553165121CCE86D00D889BB /* ORKTouchAbilityScrollStep.m */; };
		6553165621CCE8C500D889BB /* ORKTouchAbilityScrollStepViewController.h in Headers */ = {isa = PBXBuildFile; fileRef = 6553165421CCE8C500D889BB /* ORKTouchAbilityScrollStepViewController.h */; };
		6553165721CCE8C500D889BB /* ORKTouchAbilityScrollStepViewController.m in Sources */ = {isa = PBXBuildFile; fileRef = 6553165521CCE8C500D889BB /* ORKTouchAbilityScrollStepViewController.m */; };
		6553165A21CCE90C00D889BB /* ORKTouchAbilityScrollContentView.h in Headers */ = {isa = PBXBuildFile; fileRef = 6553165821CCE90C00D889BB /* ORKTouchAbilityScrollContentView.h */; };
		6553165B21CCE90C00D889BB /* ORKTouchAbilityScrollContentView.m in Sources */ = {isa = PBXBuildFile; fileRef = 6553165921CCE90C00D889BB /* ORKTouchAbilityScrollContentView.m */; };
		6553165E21CCE97400D889BB /* ORKTouchAbilityScrollTrial.h in Headers */ = {isa = PBXBuildFile; fileRef = 6553165C21CCE97400D889BB /* ORKTouchAbilityScrollTrial.h */; settings = {ATTRIBUTES = (Public, ); }; };
		6553165F21CCE97400D889BB /* ORKTouchAbilityScrollTrial.m in Sources */ = {isa = PBXBuildFile; fileRef = 6553165D21CCE97400D889BB /* ORKTouchAbilityScrollTrial.m */; };
		6553166221CCE99200D889BB /* ORKTouchAbilityScrollResult.h in Headers */ = {isa = PBXBuildFile; fileRef = 6553166021CCE99200D889BB /* ORKTouchAbilityScrollResult.h */; settings = {ATTRIBUTES = (Public, ); }; };
		6553166321CCE99200D889BB /* ORKTouchAbilityScrollResult.m in Sources */ = {isa = PBXBuildFile; fileRef = 6553166121CCE99200D889BB /* ORKTouchAbilityScrollResult.m */; };
		65991DBC21C7638C0064301A /* ORKTouchAbilityPinchGuideView.h in Headers */ = {isa = PBXBuildFile; fileRef = 65991DBA21C7638C0064301A /* ORKTouchAbilityPinchGuideView.h */; };
		65991DBD21C7638C0064301A /* ORKTouchAbilityPinchGuideView.m in Sources */ = {isa = PBXBuildFile; fileRef = 65991DBB21C7638C0064301A /* ORKTouchAbilityPinchGuideView.m */; };
		65991DC021C771960064301A /* ORKTouchAbilityPinchResult.h in Headers */ = {isa = PBXBuildFile; fileRef = 65991DBE21C771960064301A /* ORKTouchAbilityPinchResult.h */; settings = {ATTRIBUTES = (Public, ); }; };
		65991DC121C771960064301A /* ORKTouchAbilityPinchResult.m in Sources */ = {isa = PBXBuildFile; fileRef = 65991DBF21C771960064301A /* ORKTouchAbilityPinchResult.m */; };
		659AAA46218C420F00622C68 /* ORKTouchAbilityTrack.m in Sources */ = {isa = PBXBuildFile; fileRef = 659AAA44218C420F00622C68 /* ORKTouchAbilityTrack.m */; };
		659AAA47218C47A600622C68 /* ORKTouchAbilityTrack.h in Headers */ = {isa = PBXBuildFile; fileRef = 659AAA43218C420F00622C68 /* ORKTouchAbilityTrack.h */; settings = {ATTRIBUTES = (Public, ); }; };
		659AAA4D218C5C7500622C68 /* ORKTouchAbilityGestureRecoginzerEvent.h in Headers */ = {isa = PBXBuildFile; fileRef = 659AAA4B218C5C7500622C68 /* ORKTouchAbilityGestureRecoginzerEvent.h */; settings = {ATTRIBUTES = (Public, ); }; };
		659AAA4E218C5C7500622C68 /* ORKTouchAbilityGestureRecoginzerEvent.m in Sources */ = {isa = PBXBuildFile; fileRef = 659AAA4C218C5C7500622C68 /* ORKTouchAbilityGestureRecoginzerEvent.m */; };
		65A899282177283200E265FC /* ORKTouchAbilityTapStep.h in Headers */ = {isa = PBXBuildFile; fileRef = 65A899262177283200E265FC /* ORKTouchAbilityTapStep.h */; settings = {ATTRIBUTES = (Private, ); }; };
		65A899292177283200E265FC /* ORKTouchAbilityTapStep.m in Sources */ = {isa = PBXBuildFile; fileRef = 65A899272177283200E265FC /* ORKTouchAbilityTapStep.m */; };
		65BA136921AFC59400EB8555 /* ORKTouchAbilityTouch.h in Headers */ = {isa = PBXBuildFile; fileRef = 65BA136721AFC59400EB8555 /* ORKTouchAbilityTouch.h */; settings = {ATTRIBUTES = (Public, ); }; };
		65BA136A21AFC59400EB8555 /* ORKTouchAbilityTouch.m in Sources */ = {isa = PBXBuildFile; fileRef = 65BA136821AFC59400EB8555 /* ORKTouchAbilityTouch.m */; };
		65BA136C21AFC7F700EB8555 /* ORKTouchAbilityTrack_Internal.h in Headers */ = {isa = PBXBuildFile; fileRef = 65BA136B21AFC79D00EB8555 /* ORKTouchAbilityTrack_Internal.h */; };
		65BA136E21AFC95200EB8555 /* ORKTouchAbilityTrial_Internal.h in Headers */ = {isa = PBXBuildFile; fileRef = 65BA136D21AFC92300EB8555 /* ORKTouchAbilityTrial_Internal.h */; };
		65BA137121AFE4A700EB8555 /* ORKTouchAbilityTapTrial.h in Headers */ = {isa = PBXBuildFile; fileRef = 65BA136F21AFE4A700EB8555 /* ORKTouchAbilityTapTrial.h */; settings = {ATTRIBUTES = (Public, ); }; };
		65BA137221AFE4A700EB8555 /* ORKTouchAbilityTapTrial.m in Sources */ = {isa = PBXBuildFile; fileRef = 65BA137021AFE4A700EB8555 /* ORKTouchAbilityTapTrial.m */; };
		65D152362192D08C00E45120 /* ORKTouchAbilityTrial.h in Headers */ = {isa = PBXBuildFile; fileRef = 65D152342192D08C00E45120 /* ORKTouchAbilityTrial.h */; settings = {ATTRIBUTES = (Public, ); }; };
		65D152372192D08C00E45120 /* ORKTouchAbilityTrial.m in Sources */ = {isa = PBXBuildFile; fileRef = 65D152352192D08C00E45120 /* ORKTouchAbilityTrial.m */; };
		65DA22F021BA4393007750B9 /* ORKTouchAbilityPinchStep.h in Headers */ = {isa = PBXBuildFile; fileRef = 65DA22EE21BA4393007750B9 /* ORKTouchAbilityPinchStep.h */; settings = {ATTRIBUTES = (Private, ); }; };
		65DA22F121BA4393007750B9 /* ORKTouchAbilityPinchStep.m in Sources */ = {isa = PBXBuildFile; fileRef = 65DA22EF21BA4393007750B9 /* ORKTouchAbilityPinchStep.m */; };
		65DA22F421BA43DD007750B9 /* ORKTouchAbilityPinchStepViewController.h in Headers */ = {isa = PBXBuildFile; fileRef = 65DA22F221BA43DD007750B9 /* ORKTouchAbilityPinchStepViewController.h */; };
		65DA22F521BA43DD007750B9 /* ORKTouchAbilityPinchStepViewController.m in Sources */ = {isa = PBXBuildFile; fileRef = 65DA22F321BA43DD007750B9 /* ORKTouchAbilityPinchStepViewController.m */; };
		65DA22F821BA4576007750B9 /* ORKTouchAbilityPinchContentView.h in Headers */ = {isa = PBXBuildFile; fileRef = 65DA22F621BA4576007750B9 /* ORKTouchAbilityPinchContentView.h */; };
		65DA22F921BA4576007750B9 /* ORKTouchAbilityPinchContentView.m in Sources */ = {isa = PBXBuildFile; fileRef = 65DA22F721BA4576007750B9 /* ORKTouchAbilityPinchContentView.m */; };
		65E3636B2177271000AEE2F6 /* ORKTouchAbilityTapStepViewController.h in Headers */ = {isa = PBXBuildFile; fileRef = 65E363692177271000AEE2F6 /* ORKTouchAbilityTapStepViewController.h */; };
		65E3636C2177271000AEE2F6 /* ORKTouchAbilityTapStepViewController.m in Sources */ = {isa = PBXBuildFile; fileRef = 65E3636A2177271000AEE2F6 /* ORKTouchAbilityTapStepViewController.m */; };
		65E7067C21BBAE32000059C5 /* ORKTouchAbilityPinchTrial.h in Headers */ = {isa = PBXBuildFile; fileRef = 65E7067A21BBAE32000059C5 /* ORKTouchAbilityPinchTrial.h */; settings = {ATTRIBUTES = (Public, ); }; };
		65E7067D21BBAE32000059C5 /* ORKTouchAbilityPinchTrial.m in Sources */ = {isa = PBXBuildFile; fileRef = 65E7067B21BBAE32000059C5 /* ORKTouchAbilityPinchTrial.m */; };
		65EEE15621B12CA2007858E8 /* ORKTouchAbilityLongPressStep.h in Headers */ = {isa = PBXBuildFile; fileRef = 65EEE15421B12CA2007858E8 /* ORKTouchAbilityLongPressStep.h */; settings = {ATTRIBUTES = (Private, ); }; };
		65EEE15721B12CA2007858E8 /* ORKTouchAbilityLongPressStep.m in Sources */ = {isa = PBXBuildFile; fileRef = 65EEE15521B12CA2007858E8 /* ORKTouchAbilityLongPressStep.m */; };
		65EEE15A21B12CFD007858E8 /* ORKTouchAbilityLongPressStepViewController.h in Headers */ = {isa = PBXBuildFile; fileRef = 65EEE15821B12CFD007858E8 /* ORKTouchAbilityLongPressStepViewController.h */; };
		65EEE15B21B12CFD007858E8 /* ORKTouchAbilityLongPressStepViewController.m in Sources */ = {isa = PBXBuildFile; fileRef = 65EEE15921B12CFD007858E8 /* ORKTouchAbilityLongPressStepViewController.m */; };
		65EEE15E21B12F53007858E8 /* ORKTouchAbilityLongPressTrial.h in Headers */ = {isa = PBXBuildFile; fileRef = 65EEE15C21B12F53007858E8 /* ORKTouchAbilityLongPressTrial.h */; settings = {ATTRIBUTES = (Public, ); }; };
		65EEE15F21B12F53007858E8 /* ORKTouchAbilityLongPressTrial.m in Sources */ = {isa = PBXBuildFile; fileRef = 65EEE15D21B12F53007858E8 /* ORKTouchAbilityLongPressTrial.m */; };
		65EEE16221B13018007858E8 /* ORKTouchAbilityLongPressResult.h in Headers */ = {isa = PBXBuildFile; fileRef = 65EEE16021B13018007858E8 /* ORKTouchAbilityLongPressResult.h */; settings = {ATTRIBUTES = (Public, ); }; };
		65EEE16321B13018007858E8 /* ORKTouchAbilityLongPressResult.m in Sources */ = {isa = PBXBuildFile; fileRef = 65EEE16121B13018007858E8 /* ORKTouchAbilityLongPressResult.m */; };
		65EEE16621B130D9007858E8 /* ORKTouchAbilityLongPressContentView.h in Headers */ = {isa = PBXBuildFile; fileRef = 65EEE16421B130D9007858E8 /* ORKTouchAbilityLongPressContentView.h */; };
		65EEE16721B130D9007858E8 /* ORKTouchAbilityLongPressContentView.m in Sources */ = {isa = PBXBuildFile; fileRef = 65EEE16521B130D9007858E8 /* ORKTouchAbilityLongPressContentView.m */; };
		65EF3BFA21B7A1D4007BE0D6 /* ORKTouchAbilitySwipeStep.h in Headers */ = {isa = PBXBuildFile; fileRef = 65EF3BF821B7A1D4007BE0D6 /* ORKTouchAbilitySwipeStep.h */; settings = {ATTRIBUTES = (Private, ); }; };
		65EF3BFB21B7A1D4007BE0D6 /* ORKTouchAbilitySwipeStep.m in Sources */ = {isa = PBXBuildFile; fileRef = 65EF3BF921B7A1D4007BE0D6 /* ORKTouchAbilitySwipeStep.m */; };
		65EF3BFE21B7A21C007BE0D6 /* ORKTouchAbilitySwipeStepViewController.h in Headers */ = {isa = PBXBuildFile; fileRef = 65EF3BFC21B7A21C007BE0D6 /* ORKTouchAbilitySwipeStepViewController.h */; };
		65EF3BFF21B7A21C007BE0D6 /* ORKTouchAbilitySwipeStepViewController.m in Sources */ = {isa = PBXBuildFile; fileRef = 65EF3BFD21B7A21C007BE0D6 /* ORKTouchAbilitySwipeStepViewController.m */; };
		65EF3C0221B7BAA8007BE0D6 /* ORKTouchAbilitySwipeResult.h in Headers */ = {isa = PBXBuildFile; fileRef = 65EF3C0021B7BAA8007BE0D6 /* ORKTouchAbilitySwipeResult.h */; settings = {ATTRIBUTES = (Public, ); }; };
		65EF3C0321B7BAA8007BE0D6 /* ORKTouchAbilitySwipeResult.m in Sources */ = {isa = PBXBuildFile; fileRef = 65EF3C0121B7BAA8007BE0D6 /* ORKTouchAbilitySwipeResult.m */; };
		65EF3C0621B7BAE6007BE0D6 /* ORKTouchAbilitySwipeTrial.h in Headers */ = {isa = PBXBuildFile; fileRef = 65EF3C0421B7BAE6007BE0D6 /* ORKTouchAbilitySwipeTrial.h */; settings = {ATTRIBUTES = (Public, ); }; };
		65EF3C0721B7BAE6007BE0D6 /* ORKTouchAbilitySwipeTrial.m in Sources */ = {isa = PBXBuildFile; fileRef = 65EF3C0521B7BAE6007BE0D6 /* ORKTouchAbilitySwipeTrial.m */; };
		65EF3C0A21B7BE2C007BE0D6 /* ORKTouchAbilitySwipeContentView.h in Headers */ = {isa = PBXBuildFile; fileRef = 65EF3C0821B7BE2C007BE0D6 /* ORKTouchAbilitySwipeContentView.h */; };
		65EF3C0B21B7BE2C007BE0D6 /* ORKTouchAbilitySwipeContentView.m in Sources */ = {isa = PBXBuildFile; fileRef = 65EF3C0921B7BE2C007BE0D6 /* ORKTouchAbilitySwipeContentView.m */; };
		7118AC5A20BF6A0000D7A6BB /* Noise.wav in Resources */ = {isa = PBXBuildFile; fileRef = 7118AC5920BF6A0000D7A6BB /* Noise.wav */; };
		7118AC5D20BF6A1200D7A6BB /* Window.wav in Resources */ = {isa = PBXBuildFile; fileRef = 7118AC5B20BF6A1200D7A6BB /* Window.wav */; };
		7118AC6720BF6A3A00D7A6BB /* Sentence7.wav in Resources */ = {isa = PBXBuildFile; fileRef = 7118AC6020BF6A3900D7A6BB /* Sentence7.wav */; };
		7118AC6820BF6A3A00D7A6BB /* Sentence4.wav in Resources */ = {isa = PBXBuildFile; fileRef = 7118AC6120BF6A3A00D7A6BB /* Sentence4.wav */; };
		7118AC6920BF6A3A00D7A6BB /* Sentence6.wav in Resources */ = {isa = PBXBuildFile; fileRef = 7118AC6220BF6A3A00D7A6BB /* Sentence6.wav */; };
		7118AC6A20BF6A3A00D7A6BB /* Sentence5.wav in Resources */ = {isa = PBXBuildFile; fileRef = 7118AC6320BF6A3A00D7A6BB /* Sentence5.wav */; };
		7118AC6B20BF6A3A00D7A6BB /* Sentence3.wav in Resources */ = {isa = PBXBuildFile; fileRef = 7118AC6420BF6A3A00D7A6BB /* Sentence3.wav */; };
		7118AC6C20BF6A3A00D7A6BB /* Sentence2.wav in Resources */ = {isa = PBXBuildFile; fileRef = 7118AC6520BF6A3A00D7A6BB /* Sentence2.wav */; };
		7118AC6D20BF6A3A00D7A6BB /* Sentence1.wav in Resources */ = {isa = PBXBuildFile; fileRef = 7118AC6620BF6A3A00D7A6BB /* Sentence1.wav */; };
		7118AC7420BF6A7800D7A6BB /* ORKSpeechInNoiseStepViewController.m in Sources */ = {isa = PBXBuildFile; fileRef = 7118AC6E20BF6A7700D7A6BB /* ORKSpeechInNoiseStepViewController.m */; };
		7118AC7520BF6A7800D7A6BB /* ORKSpeechInNoiseStepViewController.h in Headers */ = {isa = PBXBuildFile; fileRef = 7118AC6F20BF6A7700D7A6BB /* ORKSpeechInNoiseStepViewController.h */; };
		7118AC7620BF6A7800D7A6BB /* ORKSpeechInNoiseContentView.m in Sources */ = {isa = PBXBuildFile; fileRef = 7118AC7020BF6A7700D7A6BB /* ORKSpeechInNoiseContentView.m */; };
		7118AC7720BF6A7800D7A6BB /* ORKSpeechInNoiseContentView.h in Headers */ = {isa = PBXBuildFile; fileRef = 7118AC7120BF6A7800D7A6BB /* ORKSpeechInNoiseContentView.h */; };
		7118AC7820BF6A7800D7A6BB /* ORKSpeechInNoiseStep.m in Sources */ = {isa = PBXBuildFile; fileRef = 7118AC7220BF6A7800D7A6BB /* ORKSpeechInNoiseStep.m */; };
		7118AC7920BF6A7800D7A6BB /* ORKSpeechInNoiseStep.h in Headers */ = {isa = PBXBuildFile; fileRef = 7118AC7320BF6A7800D7A6BB /* ORKSpeechInNoiseStep.h */; settings = {ATTRIBUTES = (Public, ); }; };
		713D4B1020FE4702002BE28D /* volume_curve_WIRED.plist in Resources */ = {isa = PBXBuildFile; fileRef = 713D4B0F20FE4702002BE28D /* volume_curve_WIRED.plist */; };
		713D4B1C20FE5464002BE28D /* frequency_dBSPL_EARPODS.plist in Resources */ = {isa = PBXBuildFile; fileRef = 713D4B1B20FE5464002BE28D /* frequency_dBSPL_EARPODS.plist */; };
		713D4B1E20FE5480002BE28D /* retspl_EARPODS.plist in Resources */ = {isa = PBXBuildFile; fileRef = 713D4B1D20FE5480002BE28D /* retspl_EARPODS.plist */; };
		714151D0225C4A23002CA33B /* ORKPasscodeViewControllerTests.swift in Sources */ = {isa = PBXBuildFile; fileRef = 14A92C6922444F93007547F2 /* ORKPasscodeViewControllerTests.swift */; };
		716B126520A78C6B00590264 /* ORKEnvironmentSPLMeterResult.m in Sources */ = {isa = PBXBuildFile; fileRef = 716B126320A78C6B00590264 /* ORKEnvironmentSPLMeterResult.m */; };
		716B126820A7A40400590264 /* ORKdBHLToneAudiometryAudioGenerator.h in Headers */ = {isa = PBXBuildFile; fileRef = 716B126620A7A40400590264 /* ORKdBHLToneAudiometryAudioGenerator.h */; };
		716B126920A7A40400590264 /* ORKdBHLToneAudiometryAudioGenerator.m in Sources */ = {isa = PBXBuildFile; fileRef = 716B126720A7A40400590264 /* ORKdBHLToneAudiometryAudioGenerator.m */; };
		71769E2920880C4500A19914 /* ORKdBHLToneAudiometryResult.h in Headers */ = {isa = PBXBuildFile; fileRef = 71769E2720880C4500A19914 /* ORKdBHLToneAudiometryResult.h */; settings = {ATTRIBUTES = (Private, ); }; };
		71769E2A20880C4500A19914 /* ORKdBHLToneAudiometryResult.m in Sources */ = {isa = PBXBuildFile; fileRef = 71769E2820880C4500A19914 /* ORKdBHLToneAudiometryResult.m */; };
		71769E2D208824D100A19914 /* ORKdBHLToneAudiometryOnboardingStep.h in Headers */ = {isa = PBXBuildFile; fileRef = 71769E2B208824D100A19914 /* ORKdBHLToneAudiometryOnboardingStep.h */; settings = {ATTRIBUTES = (Private, ); }; };
		71769E2E208824D100A19914 /* ORKdBHLToneAudiometryOnboardingStep.m in Sources */ = {isa = PBXBuildFile; fileRef = 71769E2C208824D100A19914 /* ORKdBHLToneAudiometryOnboardingStep.m */; };
		71769E312088260B00A19914 /* ORKdBHLToneAudiometryOnboardingStepViewController.h in Headers */ = {isa = PBXBuildFile; fileRef = 71769E2F2088260B00A19914 /* ORKdBHLToneAudiometryOnboardingStepViewController.h */; };
		71769E322088260B00A19914 /* ORKdBHLToneAudiometryOnboardingStepViewController.m in Sources */ = {isa = PBXBuildFile; fileRef = 71769E302088260B00A19914 /* ORKdBHLToneAudiometryOnboardingStepViewController.m */; };
		71769E352088291B00A19914 /* ORKdBHLToneAudiometryContentView.h in Headers */ = {isa = PBXBuildFile; fileRef = 71769E332088291B00A19914 /* ORKdBHLToneAudiometryContentView.h */; };
		71769E362088291B00A19914 /* ORKdBHLToneAudiometryContentView.m in Sources */ = {isa = PBXBuildFile; fileRef = 71769E342088291B00A19914 /* ORKdBHLToneAudiometryContentView.m */; };
		71769E3920882CED00A19914 /* ORKdBHLToneAudiometryStep.h in Headers */ = {isa = PBXBuildFile; fileRef = 71769E3720882CED00A19914 /* ORKdBHLToneAudiometryStep.h */; settings = {ATTRIBUTES = (Private, ); }; };
		71769E3A20882CED00A19914 /* ORKdBHLToneAudiometryStep.m in Sources */ = {isa = PBXBuildFile; fileRef = 71769E3820882CED00A19914 /* ORKdBHLToneAudiometryStep.m */; };
		71769E3D20884DB800A19914 /* ORKdBHLToneAudiometryStepViewController.h in Headers */ = {isa = PBXBuildFile; fileRef = 71769E3B20884DB800A19914 /* ORKdBHLToneAudiometryStepViewController.h */; settings = {ATTRIBUTES = (Private, ); }; };
		71769E3E20884DB800A19914 /* ORKdBHLToneAudiometryStepViewController.m in Sources */ = {isa = PBXBuildFile; fileRef = 71769E3C20884DB800A19914 /* ORKdBHLToneAudiometryStepViewController.m */; };
		71897FA6228B3DB100B7CCEB /* ORKConsentSceneViewController_Internal.h in Headers */ = {isa = PBXBuildFile; fileRef = BCFB2EAF1AE70E4E0070B5D0 /* ORKConsentSceneViewController_Internal.h */; };
		71B7B4DA20AA91D400C5768A /* retspl_AIRPODS.plist in Resources */ = {isa = PBXBuildFile; fileRef = 71B7B4D420AA91D300C5768A /* retspl_AIRPODS.plist */; };
		71B7B4DE20AA91D400C5768A /* frequency_dBSPL_AIRPODS.plist in Resources */ = {isa = PBXBuildFile; fileRef = 71B7B4D820AA91D400C5768A /* frequency_dBSPL_AIRPODS.plist */; };
		71B7B4DF20AA91D400C5768A /* volume_curve_AIRPODS.plist in Resources */ = {isa = PBXBuildFile; fileRef = 71B7B4D920AA91D400C5768A /* volume_curve_AIRPODS.plist */; };
		71BD9EA520969BE1007B436E /* ORKEnvironmentSPLMeterStep.h in Headers */ = {isa = PBXBuildFile; fileRef = 71BD9EA320969BE1007B436E /* ORKEnvironmentSPLMeterStep.h */; settings = {ATTRIBUTES = (Public, ); }; };
		71BD9EA620969BE1007B436E /* ORKEnvironmentSPLMeterStep.m in Sources */ = {isa = PBXBuildFile; fileRef = 71BD9EA420969BE1007B436E /* ORKEnvironmentSPLMeterStep.m */; };
		71BD9EA920969EED007B436E /* ORKEnvironmentSPLMeterStepViewController.h in Headers */ = {isa = PBXBuildFile; fileRef = 71BD9EA720969EED007B436E /* ORKEnvironmentSPLMeterStepViewController.h */; };
		71BD9EAA20969EED007B436E /* ORKEnvironmentSPLMeterStepViewController.m in Sources */ = {isa = PBXBuildFile; fileRef = 71BD9EA820969EED007B436E /* ORKEnvironmentSPLMeterStepViewController.m */; };
		71BD9EAD2096A26C007B436E /* ORKEnvironmentSPLMeterContentView.h in Headers */ = {isa = PBXBuildFile; fileRef = 71BD9EAB2096A26C007B436E /* ORKEnvironmentSPLMeterContentView.h */; };
		71BD9EAE2096A26C007B436E /* ORKEnvironmentSPLMeterContentView.m in Sources */ = {isa = PBXBuildFile; fileRef = 71BD9EAC2096A26C007B436E /* ORKEnvironmentSPLMeterContentView.m */; };
		71D8EF1720B9EE1900EBCDC6 /* ORKHealthClinicalTypeRecorder.h in Headers */ = {isa = PBXBuildFile; fileRef = 71D8EF1520B9EE1900EBCDC6 /* ORKHealthClinicalTypeRecorder.h */; settings = {ATTRIBUTES = (Private, ); }; };
		71D8EF1820B9EE1900EBCDC6 /* ORKHealthClinicalTypeRecorder.m in Sources */ = {isa = PBXBuildFile; fileRef = 71D8EF1620B9EE1900EBCDC6 /* ORKHealthClinicalTypeRecorder.m */; };
		71F3B28021001DED00FB1C41 /* splMeter_sensitivity_offset.plist in Resources */ = {isa = PBXBuildFile; fileRef = 71F3B27F21001DEC00FB1C41 /* splMeter_sensitivity_offset.plist */; };
		781D54101DF886AB00223305 /* ORKTrailmakingContentView.h in Headers */ = {isa = PBXBuildFile; fileRef = 781D540A1DF886AB00223305 /* ORKTrailmakingContentView.h */; };
		781D54111DF886AB00223305 /* ORKTrailmakingContentView.m in Sources */ = {isa = PBXBuildFile; fileRef = 781D540B1DF886AB00223305 /* ORKTrailmakingContentView.m */; };
		781D54121DF886AB00223305 /* ORKTrailmakingStep.h in Headers */ = {isa = PBXBuildFile; fileRef = 781D540C1DF886AB00223305 /* ORKTrailmakingStep.h */; settings = {ATTRIBUTES = (Private, ); }; };
		781D54131DF886AB00223305 /* ORKTrailmakingStep.m in Sources */ = {isa = PBXBuildFile; fileRef = 781D540D1DF886AB00223305 /* ORKTrailmakingStep.m */; };
		781D54141DF886AB00223305 /* ORKTrailmakingStepViewController.h in Headers */ = {isa = PBXBuildFile; fileRef = 781D540E1DF886AB00223305 /* ORKTrailmakingStepViewController.h */; };
		781D54151DF886AB00223305 /* ORKTrailmakingStepViewController.m in Sources */ = {isa = PBXBuildFile; fileRef = 781D540F1DF886AB00223305 /* ORKTrailmakingStepViewController.m */; };
		805685791C90C19500BF437A /* UIImage+ResearchKit.h in Headers */ = {isa = PBXBuildFile; fileRef = 805685771C90C19500BF437A /* UIImage+ResearchKit.h */; };
		8056857A1C90C19500BF437A /* UIImage+ResearchKit.m in Sources */ = {isa = PBXBuildFile; fileRef = 805685781C90C19500BF437A /* UIImage+ResearchKit.m */; };
		8419D66E1FB73CC80088D7E5 /* ORKWebViewStep.h in Headers */ = {isa = PBXBuildFile; fileRef = 8419D66C1FB73CC80088D7E5 /* ORKWebViewStep.h */; settings = {ATTRIBUTES = (Public, ); }; };
		8419D66F1FB73CC80088D7E5 /* ORKWebViewStep.m in Sources */ = {isa = PBXBuildFile; fileRef = 8419D66D1FB73CC80088D7E5 /* ORKWebViewStep.m */; };
		8419D6721FB73EC60088D7E5 /* ORKWebViewStepViewController.h in Headers */ = {isa = PBXBuildFile; fileRef = 8419D6701FB73EC60088D7E5 /* ORKWebViewStepViewController.h */; settings = {ATTRIBUTES = (Public, ); }; };
		8419D6731FB73EC60088D7E5 /* ORKWebViewStepViewController.m in Sources */ = {isa = PBXBuildFile; fileRef = 8419D6711FB73EC60088D7E5 /* ORKWebViewStepViewController.m */; };
		861D11A91AA691BB003C98A7 /* ORKScaleSliderView.h in Headers */ = {isa = PBXBuildFile; fileRef = 861D11A71AA691BB003C98A7 /* ORKScaleSliderView.h */; };
		861D11AA1AA691BB003C98A7 /* ORKScaleSliderView.m in Sources */ = {isa = PBXBuildFile; fileRef = 861D11A81AA691BB003C98A7 /* ORKScaleSliderView.m */; };
		861D11AD1AA7951F003C98A7 /* ORKChoiceAnswerFormatHelper.h in Headers */ = {isa = PBXBuildFile; fileRef = 861D11AB1AA7951F003C98A7 /* ORKChoiceAnswerFormatHelper.h */; };
		861D11AE1AA7951F003C98A7 /* ORKChoiceAnswerFormatHelper.m in Sources */ = {isa = PBXBuildFile; fileRef = 861D11AC1AA7951F003C98A7 /* ORKChoiceAnswerFormatHelper.m */; };
		861D11B51AA7D073003C98A7 /* ORKTextChoiceCellGroup.h in Headers */ = {isa = PBXBuildFile; fileRef = 861D11B31AA7D073003C98A7 /* ORKTextChoiceCellGroup.h */; };
		861D11B61AA7D073003C98A7 /* ORKTextChoiceCellGroup.m in Sources */ = {isa = PBXBuildFile; fileRef = 861D11B41AA7D073003C98A7 /* ORKTextChoiceCellGroup.m */; };
		861D2AE81B840991008C4CD0 /* ORKTimedWalkStep.h in Headers */ = {isa = PBXBuildFile; fileRef = 861D2AE61B840991008C4CD0 /* ORKTimedWalkStep.h */; settings = {ATTRIBUTES = (Private, ); }; };
		861D2AE91B840991008C4CD0 /* ORKTimedWalkStep.m in Sources */ = {isa = PBXBuildFile; fileRef = 861D2AE71B840991008C4CD0 /* ORKTimedWalkStep.m */; };
		861D2AEC1B8409B2008C4CD0 /* ORKTimedWalkStepViewController.h in Headers */ = {isa = PBXBuildFile; fileRef = 861D2AEA1B8409B2008C4CD0 /* ORKTimedWalkStepViewController.h */; settings = {ATTRIBUTES = (Private, ); }; };
		861D2AED1B8409B2008C4CD0 /* ORKTimedWalkStepViewController.m in Sources */ = {isa = PBXBuildFile; fileRef = 861D2AEB1B8409B2008C4CD0 /* ORKTimedWalkStepViewController.m */; };
		861D2AF01B8409D9008C4CD0 /* ORKTimedWalkContentView.h in Headers */ = {isa = PBXBuildFile; fileRef = 861D2AEE1B8409D9008C4CD0 /* ORKTimedWalkContentView.h */; };
		861D2AF11B8409D9008C4CD0 /* ORKTimedWalkContentView.m in Sources */ = {isa = PBXBuildFile; fileRef = 861D2AEF1B8409D9008C4CD0 /* ORKTimedWalkContentView.m */; };
		861D2AF71B843968008C4CD0 /* ORKCompletionStepViewController.m in Sources */ = {isa = PBXBuildFile; fileRef = 86C40B551A8D7C5B00081FAC /* ORKCompletionStepViewController.m */; };
		865EA1621AB8DF750037C68E /* ORKDateTimePicker.h in Headers */ = {isa = PBXBuildFile; fileRef = 865EA1601AB8DF750037C68E /* ORKDateTimePicker.h */; };
		865EA1631AB8DF750037C68E /* ORKDateTimePicker.m in Sources */ = {isa = PBXBuildFile; fileRef = 865EA1611AB8DF750037C68E /* ORKDateTimePicker.m */; };
		865EA1681ABA1AA10037C68E /* ORKPicker.h in Headers */ = {isa = PBXBuildFile; fileRef = 865EA1661ABA1AA10037C68E /* ORKPicker.h */; };
		865EA1691ABA1AA10037C68E /* ORKPicker.m in Sources */ = {isa = PBXBuildFile; fileRef = 865EA1671ABA1AA10037C68E /* ORKPicker.m */; };
		865EA16C1ABA1BE20037C68E /* ORKSurveyAnswerCellForPicker.h in Headers */ = {isa = PBXBuildFile; fileRef = 865EA16A1ABA1BE20037C68E /* ORKSurveyAnswerCellForPicker.h */; };
		865EA16D1ABA1BE20037C68E /* ORKSurveyAnswerCellForPicker.m in Sources */ = {isa = PBXBuildFile; fileRef = 865EA16B1ABA1BE20037C68E /* ORKSurveyAnswerCellForPicker.m */; };
		866DA51F1D63D04700C9AF3F /* ORKCollector_Internal.h in Headers */ = {isa = PBXBuildFile; fileRef = 866DA5131D63D04700C9AF3F /* ORKCollector_Internal.h */; };
		866DA5201D63D04700C9AF3F /* ORKCollector.h in Headers */ = {isa = PBXBuildFile; fileRef = 866DA5141D63D04700C9AF3F /* ORKCollector.h */; settings = {ATTRIBUTES = (Public, ); }; };
		866DA5211D63D04700C9AF3F /* ORKCollector.m in Sources */ = {isa = PBXBuildFile; fileRef = 866DA5151D63D04700C9AF3F /* ORKCollector.m */; };
		866DA5221D63D04700C9AF3F /* ORKDataCollectionManager_Internal.h in Headers */ = {isa = PBXBuildFile; fileRef = 866DA5161D63D04700C9AF3F /* ORKDataCollectionManager_Internal.h */; };
		866DA5231D63D04700C9AF3F /* ORKDataCollectionManager.h in Headers */ = {isa = PBXBuildFile; fileRef = 866DA5171D63D04700C9AF3F /* ORKDataCollectionManager.h */; settings = {ATTRIBUTES = (Public, ); }; };
		866DA5241D63D04700C9AF3F /* ORKDataCollectionManager.m in Sources */ = {isa = PBXBuildFile; fileRef = 866DA5181D63D04700C9AF3F /* ORKDataCollectionManager.m */; };
		866DA5251D63D04700C9AF3F /* ORKHealthSampleQueryOperation.h in Headers */ = {isa = PBXBuildFile; fileRef = 866DA5191D63D04700C9AF3F /* ORKHealthSampleQueryOperation.h */; };
		866DA5261D63D04700C9AF3F /* ORKHealthSampleQueryOperation.m in Sources */ = {isa = PBXBuildFile; fileRef = 866DA51A1D63D04700C9AF3F /* ORKHealthSampleQueryOperation.m */; };
		866DA5271D63D04700C9AF3F /* ORKMotionActivityQueryOperation.h in Headers */ = {isa = PBXBuildFile; fileRef = 866DA51B1D63D04700C9AF3F /* ORKMotionActivityQueryOperation.h */; };
		866DA5281D63D04700C9AF3F /* ORKMotionActivityQueryOperation.m in Sources */ = {isa = PBXBuildFile; fileRef = 866DA51C1D63D04700C9AF3F /* ORKMotionActivityQueryOperation.m */; };
		866DA5291D63D04700C9AF3F /* ORKOperation.h in Headers */ = {isa = PBXBuildFile; fileRef = 866DA51D1D63D04700C9AF3F /* ORKOperation.h */; };
		866DA52A1D63D04700C9AF3F /* ORKOperation.m in Sources */ = {isa = PBXBuildFile; fileRef = 866DA51E1D63D04700C9AF3F /* ORKOperation.m */; };
		866F86011A96CBF3007B282C /* ORKSurveyAnswerCell.m in Sources */ = {isa = PBXBuildFile; fileRef = 866F86001A96CBF3007B282C /* ORKSurveyAnswerCell.m */; };
		86AD910A1AB7AD1E00361FEB /* ORKNavigationContainerView.h in Headers */ = {isa = PBXBuildFile; fileRef = 86AD91081AB7AD1E00361FEB /* ORKNavigationContainerView.h */; settings = {ATTRIBUTES = (Private, ); }; };
		86AD910B1AB7AD1E00361FEB /* ORKNavigationContainerView.m in Sources */ = {isa = PBXBuildFile; fileRef = 86AD91091AB7AD1E00361FEB /* ORKNavigationContainerView.m */; };
		86AD910D1AB7AE4100361FEB /* ORKNavigationContainerView_Internal.h in Headers */ = {isa = PBXBuildFile; fileRef = 86AD910C1AB7AE4100361FEB /* ORKNavigationContainerView_Internal.h */; settings = {ATTRIBUTES = (Private, ); }; };
		86AD91101AB7B8A600361FEB /* ORKActiveStepView.h in Headers */ = {isa = PBXBuildFile; fileRef = 86AD910E1AB7B8A600361FEB /* ORKActiveStepView.h */; settings = {ATTRIBUTES = (Private, ); }; };
		86AD91111AB7B8A600361FEB /* ORKActiveStepView.m in Sources */ = {isa = PBXBuildFile; fileRef = 86AD910F1AB7B8A600361FEB /* ORKActiveStepView.m */; };
		86AD91141AB7B97E00361FEB /* ORKQuestionStepView.h in Headers */ = {isa = PBXBuildFile; fileRef = 86AD91121AB7B97E00361FEB /* ORKQuestionStepView.h */; };
		86AD91151AB7B97E00361FEB /* ORKQuestionStepView.m in Sources */ = {isa = PBXBuildFile; fileRef = 86AD91131AB7B97E00361FEB /* ORKQuestionStepView.m */; };
		86B781BB1AA668ED00688151 /* ORKTimeIntervalPicker.h in Headers */ = {isa = PBXBuildFile; fileRef = 86B781B71AA668ED00688151 /* ORKTimeIntervalPicker.h */; };
		86B781BC1AA668ED00688151 /* ORKTimeIntervalPicker.m in Sources */ = {isa = PBXBuildFile; fileRef = 86B781B81AA668ED00688151 /* ORKTimeIntervalPicker.m */; };
		86B781BD1AA668ED00688151 /* ORKValuePicker.h in Headers */ = {isa = PBXBuildFile; fileRef = 86B781B91AA668ED00688151 /* ORKValuePicker.h */; };
		86B781BE1AA668ED00688151 /* ORKValuePicker.m in Sources */ = {isa = PBXBuildFile; fileRef = 86B781BA1AA668ED00688151 /* ORKValuePicker.m */; };
		86B89ABB1AB3BECC001626A4 /* ORKStepHeaderView.h in Headers */ = {isa = PBXBuildFile; fileRef = 86B89AB91AB3BECC001626A4 /* ORKStepHeaderView.h */; settings = {ATTRIBUTES = (Private, ); }; };
		86B89ABC1AB3BECC001626A4 /* ORKStepHeaderView.m in Sources */ = {isa = PBXBuildFile; fileRef = 86B89ABA1AB3BECC001626A4 /* ORKStepHeaderView.m */; };
		86B89ABE1AB3BFDB001626A4 /* ORKStepHeaderView_Internal.h in Headers */ = {isa = PBXBuildFile; fileRef = 86B89ABD1AB3BFDB001626A4 /* ORKStepHeaderView_Internal.h */; settings = {ATTRIBUTES = (Private, ); }; };
		86C40C121A8D7C5C00081FAC /* ORKActiveStepQuantityView.h in Headers */ = {isa = PBXBuildFile; fileRef = 86C40AFA1A8D7C5B00081FAC /* ORKActiveStepQuantityView.h */; settings = {ATTRIBUTES = (Private, ); }; };
		86C40C141A8D7C5C00081FAC /* ORKActiveStepQuantityView.m in Sources */ = {isa = PBXBuildFile; fileRef = 86C40AFB1A8D7C5B00081FAC /* ORKActiveStepQuantityView.m */; };
		86C40C161A8D7C5C00081FAC /* ORKAudioContentView.h in Headers */ = {isa = PBXBuildFile; fileRef = 86C40AFC1A8D7C5B00081FAC /* ORKAudioContentView.h */; };
		86C40C181A8D7C5C00081FAC /* ORKAudioContentView.m in Sources */ = {isa = PBXBuildFile; fileRef = 86C40AFD1A8D7C5B00081FAC /* ORKAudioContentView.m */; };
		86C40C1A1A8D7C5C00081FAC /* ORKAudioStep.h in Headers */ = {isa = PBXBuildFile; fileRef = 86C40AFE1A8D7C5B00081FAC /* ORKAudioStep.h */; settings = {ATTRIBUTES = (Private, ); }; };
		86C40C1C1A8D7C5C00081FAC /* ORKAudioStep.m in Sources */ = {isa = PBXBuildFile; fileRef = 86C40AFF1A8D7C5B00081FAC /* ORKAudioStep.m */; };
		86C40C1E1A8D7C5C00081FAC /* ORKAudioStepViewController.h in Headers */ = {isa = PBXBuildFile; fileRef = 86C40B001A8D7C5B00081FAC /* ORKAudioStepViewController.h */; settings = {ATTRIBUTES = (Private, ); }; };
		86C40C201A8D7C5C00081FAC /* ORKAudioStepViewController.m in Sources */ = {isa = PBXBuildFile; fileRef = 86C40B011A8D7C5B00081FAC /* ORKAudioStepViewController.m */; };
		86C40C221A8D7C5C00081FAC /* ORKCountdownStep.h in Headers */ = {isa = PBXBuildFile; fileRef = 86C40B021A8D7C5B00081FAC /* ORKCountdownStep.h */; settings = {ATTRIBUTES = (Private, ); }; };
		86C40C241A8D7C5C00081FAC /* ORKCountdownStep.m in Sources */ = {isa = PBXBuildFile; fileRef = 86C40B031A8D7C5B00081FAC /* ORKCountdownStep.m */; };
		86C40C261A8D7C5C00081FAC /* ORKCountdownStepViewController.h in Headers */ = {isa = PBXBuildFile; fileRef = 86C40B041A8D7C5B00081FAC /* ORKCountdownStepViewController.h */; settings = {ATTRIBUTES = (Private, ); }; };
		86C40C281A8D7C5C00081FAC /* ORKCountdownStepViewController.m in Sources */ = {isa = PBXBuildFile; fileRef = 86C40B051A8D7C5B00081FAC /* ORKCountdownStepViewController.m */; };
		86C40C2A1A8D7C5C00081FAC /* ORKFitnessContentView.h in Headers */ = {isa = PBXBuildFile; fileRef = 86C40B061A8D7C5B00081FAC /* ORKFitnessContentView.h */; };
		86C40C2C1A8D7C5C00081FAC /* ORKFitnessContentView.m in Sources */ = {isa = PBXBuildFile; fileRef = 86C40B071A8D7C5B00081FAC /* ORKFitnessContentView.m */; };
		86C40C2E1A8D7C5C00081FAC /* ORKFitnessStep.h in Headers */ = {isa = PBXBuildFile; fileRef = 86C40B081A8D7C5B00081FAC /* ORKFitnessStep.h */; settings = {ATTRIBUTES = (Private, ); }; };
		86C40C301A8D7C5C00081FAC /* ORKFitnessStep.m in Sources */ = {isa = PBXBuildFile; fileRef = 86C40B091A8D7C5B00081FAC /* ORKFitnessStep.m */; };
		86C40C321A8D7C5C00081FAC /* ORKFitnessStepViewController.h in Headers */ = {isa = PBXBuildFile; fileRef = 86C40B0A1A8D7C5B00081FAC /* ORKFitnessStepViewController.h */; settings = {ATTRIBUTES = (Private, ); }; };
		86C40C341A8D7C5C00081FAC /* ORKFitnessStepViewController.m in Sources */ = {isa = PBXBuildFile; fileRef = 86C40B0B1A8D7C5B00081FAC /* ORKFitnessStepViewController.m */; };
		86C40C361A8D7C5C00081FAC /* ORKSpatialSpanGame.h in Headers */ = {isa = PBXBuildFile; fileRef = 86C40B0C1A8D7C5B00081FAC /* ORKSpatialSpanGame.h */; };
		86C40C381A8D7C5C00081FAC /* ORKSpatialSpanGame.m in Sources */ = {isa = PBXBuildFile; fileRef = 86C40B0D1A8D7C5B00081FAC /* ORKSpatialSpanGame.m */; };
		86C40C3A1A8D7C5C00081FAC /* ORKSpatialSpanGameState.h in Headers */ = {isa = PBXBuildFile; fileRef = 86C40B0E1A8D7C5B00081FAC /* ORKSpatialSpanGameState.h */; };
		86C40C3C1A8D7C5C00081FAC /* ORKSpatialSpanGameState.m in Sources */ = {isa = PBXBuildFile; fileRef = 86C40B0F1A8D7C5B00081FAC /* ORKSpatialSpanGameState.m */; };
		86C40C3E1A8D7C5C00081FAC /* ORKSpatialSpanMemoryContentView.h in Headers */ = {isa = PBXBuildFile; fileRef = 86C40B101A8D7C5B00081FAC /* ORKSpatialSpanMemoryContentView.h */; };
		86C40C401A8D7C5C00081FAC /* ORKSpatialSpanMemoryContentView.m in Sources */ = {isa = PBXBuildFile; fileRef = 86C40B111A8D7C5B00081FAC /* ORKSpatialSpanMemoryContentView.m */; };
		86C40C421A8D7C5C00081FAC /* ORKSpatialSpanMemoryStep.h in Headers */ = {isa = PBXBuildFile; fileRef = 86C40B121A8D7C5B00081FAC /* ORKSpatialSpanMemoryStep.h */; settings = {ATTRIBUTES = (Private, ); }; };
		86C40C441A8D7C5C00081FAC /* ORKSpatialSpanMemoryStep.m in Sources */ = {isa = PBXBuildFile; fileRef = 86C40B131A8D7C5B00081FAC /* ORKSpatialSpanMemoryStep.m */; };
		86C40C461A8D7C5C00081FAC /* ORKSpatialSpanMemoryStepViewController.h in Headers */ = {isa = PBXBuildFile; fileRef = 86C40B141A8D7C5B00081FAC /* ORKSpatialSpanMemoryStepViewController.h */; settings = {ATTRIBUTES = (Private, ); }; };
		86C40C481A8D7C5C00081FAC /* ORKSpatialSpanMemoryStepViewController.m in Sources */ = {isa = PBXBuildFile; fileRef = 86C40B151A8D7C5B00081FAC /* ORKSpatialSpanMemoryStepViewController.m */; };
		86C40C4A1A8D7C5C00081FAC /* ORKSpatialSpanTargetView.h in Headers */ = {isa = PBXBuildFile; fileRef = 86C40B161A8D7C5B00081FAC /* ORKSpatialSpanTargetView.h */; };
		86C40C4C1A8D7C5C00081FAC /* ORKSpatialSpanTargetView.m in Sources */ = {isa = PBXBuildFile; fileRef = 86C40B171A8D7C5B00081FAC /* ORKSpatialSpanTargetView.m */; };
		86C40C4E1A8D7C5C00081FAC /* ORKTappingContentView.h in Headers */ = {isa = PBXBuildFile; fileRef = 86C40B181A8D7C5B00081FAC /* ORKTappingContentView.h */; settings = {ATTRIBUTES = (Private, ); }; };
		86C40C501A8D7C5C00081FAC /* ORKTappingContentView.m in Sources */ = {isa = PBXBuildFile; fileRef = 86C40B191A8D7C5B00081FAC /* ORKTappingContentView.m */; };
		86C40C521A8D7C5C00081FAC /* ORKTappingIntervalStep.h in Headers */ = {isa = PBXBuildFile; fileRef = 86C40B1A1A8D7C5B00081FAC /* ORKTappingIntervalStep.h */; settings = {ATTRIBUTES = (Private, ); }; };
		86C40C541A8D7C5C00081FAC /* ORKTappingIntervalStep.m in Sources */ = {isa = PBXBuildFile; fileRef = 86C40B1B1A8D7C5B00081FAC /* ORKTappingIntervalStep.m */; };
		86C40C561A8D7C5C00081FAC /* ORKTappingIntervalStepViewController.h in Headers */ = {isa = PBXBuildFile; fileRef = 86C40B1C1A8D7C5B00081FAC /* ORKTappingIntervalStepViewController.h */; settings = {ATTRIBUTES = (Private, ); }; };
		86C40C581A8D7C5C00081FAC /* ORKTappingIntervalStepViewController.m in Sources */ = {isa = PBXBuildFile; fileRef = 86C40B1D1A8D7C5B00081FAC /* ORKTappingIntervalStepViewController.m */; };
		86C40C5A1A8D7C5C00081FAC /* ORKWalkingTaskStep.h in Headers */ = {isa = PBXBuildFile; fileRef = 86C40B1E1A8D7C5B00081FAC /* ORKWalkingTaskStep.h */; settings = {ATTRIBUTES = (Private, ); }; };
		86C40C5C1A8D7C5C00081FAC /* ORKWalkingTaskStep.m in Sources */ = {isa = PBXBuildFile; fileRef = 86C40B1F1A8D7C5B00081FAC /* ORKWalkingTaskStep.m */; };
		86C40C5E1A8D7C5C00081FAC /* ORKWalkingTaskStepViewController.h in Headers */ = {isa = PBXBuildFile; fileRef = 86C40B201A8D7C5B00081FAC /* ORKWalkingTaskStepViewController.h */; settings = {ATTRIBUTES = (Private, ); }; };
		86C40C601A8D7C5C00081FAC /* ORKWalkingTaskStepViewController.m in Sources */ = {isa = PBXBuildFile; fileRef = 86C40B211A8D7C5B00081FAC /* ORKWalkingTaskStepViewController.m */; };
		86C40C621A8D7C5C00081FAC /* CLLocation+ORKJSONDictionary.h in Headers */ = {isa = PBXBuildFile; fileRef = 86C40B221A8D7C5B00081FAC /* CLLocation+ORKJSONDictionary.h */; };
		86C40C641A8D7C5C00081FAC /* CLLocation+ORKJSONDictionary.m in Sources */ = {isa = PBXBuildFile; fileRef = 86C40B231A8D7C5B00081FAC /* CLLocation+ORKJSONDictionary.m */; };
		86C40C661A8D7C5C00081FAC /* CMAccelerometerData+ORKJSONDictionary.h in Headers */ = {isa = PBXBuildFile; fileRef = 86C40B241A8D7C5B00081FAC /* CMAccelerometerData+ORKJSONDictionary.h */; };
		86C40C681A8D7C5C00081FAC /* CMAccelerometerData+ORKJSONDictionary.m in Sources */ = {isa = PBXBuildFile; fileRef = 86C40B251A8D7C5B00081FAC /* CMAccelerometerData+ORKJSONDictionary.m */; };
		86C40C6A1A8D7C5C00081FAC /* CMDeviceMotion+ORKJSONDictionary.h in Headers */ = {isa = PBXBuildFile; fileRef = 86C40B261A8D7C5B00081FAC /* CMDeviceMotion+ORKJSONDictionary.h */; };
		86C40C6C1A8D7C5C00081FAC /* CMDeviceMotion+ORKJSONDictionary.m in Sources */ = {isa = PBXBuildFile; fileRef = 86C40B271A8D7C5B00081FAC /* CMDeviceMotion+ORKJSONDictionary.m */; };
		86C40C6E1A8D7C5C00081FAC /* CMMotionActivity+ORKJSONDictionary.h in Headers */ = {isa = PBXBuildFile; fileRef = 86C40B281A8D7C5B00081FAC /* CMMotionActivity+ORKJSONDictionary.h */; };
		86C40C701A8D7C5C00081FAC /* CMMotionActivity+ORKJSONDictionary.m in Sources */ = {isa = PBXBuildFile; fileRef = 86C40B291A8D7C5B00081FAC /* CMMotionActivity+ORKJSONDictionary.m */; };
		86C40C721A8D7C5C00081FAC /* CMPedometerData+ORKJSONDictionary.h in Headers */ = {isa = PBXBuildFile; fileRef = 86C40B2A1A8D7C5B00081FAC /* CMPedometerData+ORKJSONDictionary.h */; };
		86C40C741A8D7C5C00081FAC /* CMPedometerData+ORKJSONDictionary.m in Sources */ = {isa = PBXBuildFile; fileRef = 86C40B2B1A8D7C5B00081FAC /* CMPedometerData+ORKJSONDictionary.m */; };
		86C40C761A8D7C5C00081FAC /* HKSample+ORKJSONDictionary.h in Headers */ = {isa = PBXBuildFile; fileRef = 86C40B2C1A8D7C5B00081FAC /* HKSample+ORKJSONDictionary.h */; };
		86C40C781A8D7C5C00081FAC /* HKSample+ORKJSONDictionary.m in Sources */ = {isa = PBXBuildFile; fileRef = 86C40B2D1A8D7C5B00081FAC /* HKSample+ORKJSONDictionary.m */; };
		86C40C7A1A8D7C5C00081FAC /* ORKAccelerometerRecorder.h in Headers */ = {isa = PBXBuildFile; fileRef = 86C40B2E1A8D7C5B00081FAC /* ORKAccelerometerRecorder.h */; settings = {ATTRIBUTES = (Private, ); }; };
		86C40C7C1A8D7C5C00081FAC /* ORKAccelerometerRecorder.m in Sources */ = {isa = PBXBuildFile; fileRef = 86C40B2F1A8D7C5B00081FAC /* ORKAccelerometerRecorder.m */; };
		86C40C7E1A8D7C5C00081FAC /* ORKActiveStep.h in Headers */ = {isa = PBXBuildFile; fileRef = 86C40B301A8D7C5B00081FAC /* ORKActiveStep.h */; settings = {ATTRIBUTES = (Public, ); }; };
		86C40C801A8D7C5C00081FAC /* ORKActiveStep.m in Sources */ = {isa = PBXBuildFile; fileRef = 86C40B311A8D7C5B00081FAC /* ORKActiveStep.m */; };
		86C40C821A8D7C5C00081FAC /* ORKActiveStep_Internal.h in Headers */ = {isa = PBXBuildFile; fileRef = 86C40B321A8D7C5B00081FAC /* ORKActiveStep_Internal.h */; settings = {ATTRIBUTES = (Private, ); }; };
		86C40C841A8D7C5C00081FAC /* ORKActiveStepTimer.h in Headers */ = {isa = PBXBuildFile; fileRef = 86C40B331A8D7C5B00081FAC /* ORKActiveStepTimer.h */; settings = {ATTRIBUTES = (Private, ); }; };
		86C40C861A8D7C5C00081FAC /* ORKActiveStepTimer.m in Sources */ = {isa = PBXBuildFile; fileRef = 86C40B341A8D7C5B00081FAC /* ORKActiveStepTimer.m */; };
		86C40C881A8D7C5C00081FAC /* ORKActiveStepTimerView.h in Headers */ = {isa = PBXBuildFile; fileRef = 86C40B351A8D7C5B00081FAC /* ORKActiveStepTimerView.h */; };
		86C40C8A1A8D7C5C00081FAC /* ORKActiveStepTimerView.m in Sources */ = {isa = PBXBuildFile; fileRef = 86C40B361A8D7C5B00081FAC /* ORKActiveStepTimerView.m */; };
		86C40C8C1A8D7C5C00081FAC /* ORKActiveStepViewController.h in Headers */ = {isa = PBXBuildFile; fileRef = 86C40B371A8D7C5B00081FAC /* ORKActiveStepViewController.h */; settings = {ATTRIBUTES = (Public, ); }; };
		86C40C8E1A8D7C5C00081FAC /* ORKActiveStepViewController.m in Sources */ = {isa = PBXBuildFile; fileRef = 86C40B381A8D7C5B00081FAC /* ORKActiveStepViewController.m */; };
		86C40C901A8D7C5C00081FAC /* ORKActiveStepViewController_Internal.h in Headers */ = {isa = PBXBuildFile; fileRef = 86C40B391A8D7C5B00081FAC /* ORKActiveStepViewController_Internal.h */; settings = {ATTRIBUTES = (Private, ); }; };
		86C40C921A8D7C5C00081FAC /* ORKAudioRecorder.h in Headers */ = {isa = PBXBuildFile; fileRef = 86C40B3A1A8D7C5B00081FAC /* ORKAudioRecorder.h */; settings = {ATTRIBUTES = (Private, ); }; };
		86C40C941A8D7C5C00081FAC /* ORKAudioRecorder.m in Sources */ = {isa = PBXBuildFile; fileRef = 86C40B3B1A8D7C5B00081FAC /* ORKAudioRecorder.m */; };
		86C40C961A8D7C5C00081FAC /* ORKDataLogger.h in Headers */ = {isa = PBXBuildFile; fileRef = 86C40B3C1A8D7C5B00081FAC /* ORKDataLogger.h */; settings = {ATTRIBUTES = (Private, ); }; };
		86C40C981A8D7C5C00081FAC /* ORKDataLogger.m in Sources */ = {isa = PBXBuildFile; fileRef = 86C40B3D1A8D7C5B00081FAC /* ORKDataLogger.m */; };
		86C40C9C1A8D7C5C00081FAC /* ORKDeviceMotionRecorder.h in Headers */ = {isa = PBXBuildFile; fileRef = 86C40B3F1A8D7C5B00081FAC /* ORKDeviceMotionRecorder.h */; settings = {ATTRIBUTES = (Private, ); }; };
		86C40C9E1A8D7C5C00081FAC /* ORKDeviceMotionRecorder.m in Sources */ = {isa = PBXBuildFile; fileRef = 86C40B401A8D7C5B00081FAC /* ORKDeviceMotionRecorder.m */; };
		86C40CA01A8D7C5C00081FAC /* ORKHealthQuantityTypeRecorder.h in Headers */ = {isa = PBXBuildFile; fileRef = 86C40B411A8D7C5B00081FAC /* ORKHealthQuantityTypeRecorder.h */; settings = {ATTRIBUTES = (Private, ); }; };
		86C40CA21A8D7C5C00081FAC /* ORKHealthQuantityTypeRecorder.m in Sources */ = {isa = PBXBuildFile; fileRef = 86C40B421A8D7C5B00081FAC /* ORKHealthQuantityTypeRecorder.m */; };
		86C40CA41A8D7C5C00081FAC /* ORKLocationRecorder.h in Headers */ = {isa = PBXBuildFile; fileRef = 86C40B431A8D7C5B00081FAC /* ORKLocationRecorder.h */; settings = {ATTRIBUTES = (Private, ); }; };
		86C40CA61A8D7C5C00081FAC /* ORKLocationRecorder.m in Sources */ = {isa = PBXBuildFile; fileRef = 86C40B441A8D7C5B00081FAC /* ORKLocationRecorder.m */; };
		86C40CA81A8D7C5C00081FAC /* ORKPedometerRecorder.h in Headers */ = {isa = PBXBuildFile; fileRef = 86C40B451A8D7C5B00081FAC /* ORKPedometerRecorder.h */; settings = {ATTRIBUTES = (Private, ); }; };
		86C40CAA1A8D7C5C00081FAC /* ORKPedometerRecorder.m in Sources */ = {isa = PBXBuildFile; fileRef = 86C40B461A8D7C5B00081FAC /* ORKPedometerRecorder.m */; };
		86C40CAC1A8D7C5C00081FAC /* ORKRecorder.h in Headers */ = {isa = PBXBuildFile; fileRef = 86C40B471A8D7C5B00081FAC /* ORKRecorder.h */; settings = {ATTRIBUTES = (Public, ); }; };
		86C40CAE1A8D7C5C00081FAC /* ORKRecorder.m in Sources */ = {isa = PBXBuildFile; fileRef = 86C40B481A8D7C5B00081FAC /* ORKRecorder.m */; };
		86C40CB01A8D7C5C00081FAC /* ORKRecorder_Internal.h in Headers */ = {isa = PBXBuildFile; fileRef = 86C40B491A8D7C5B00081FAC /* ORKRecorder_Internal.h */; };
		86C40CB21A8D7C5C00081FAC /* ORKRecorder_Private.h in Headers */ = {isa = PBXBuildFile; fileRef = 86C40B4A1A8D7C5B00081FAC /* ORKRecorder_Private.h */; settings = {ATTRIBUTES = (Private, ); }; };
		86C40CB41A8D7C5C00081FAC /* ORKTouchRecorder.h in Headers */ = {isa = PBXBuildFile; fileRef = 86C40B4B1A8D7C5B00081FAC /* ORKTouchRecorder.h */; settings = {ATTRIBUTES = (Private, ); }; };
		86C40CB61A8D7C5C00081FAC /* ORKTouchRecorder.m in Sources */ = {isa = PBXBuildFile; fileRef = 86C40B4C1A8D7C5B00081FAC /* ORKTouchRecorder.m */; };
		86C40CB81A8D7C5C00081FAC /* ORKVoiceEngine.h in Headers */ = {isa = PBXBuildFile; fileRef = 86C40B4D1A8D7C5B00081FAC /* ORKVoiceEngine.h */; settings = {ATTRIBUTES = (Private, ); }; };
		86C40CBA1A8D7C5C00081FAC /* ORKVoiceEngine.m in Sources */ = {isa = PBXBuildFile; fileRef = 86C40B4E1A8D7C5B00081FAC /* ORKVoiceEngine.m */; };
		86C40CBC1A8D7C5C00081FAC /* UITouch+ORKJSONDictionary.h in Headers */ = {isa = PBXBuildFile; fileRef = 86C40B4F1A8D7C5B00081FAC /* UITouch+ORKJSONDictionary.h */; };
		86C40CBE1A8D7C5C00081FAC /* UITouch+ORKJSONDictionary.m in Sources */ = {isa = PBXBuildFile; fileRef = 86C40B501A8D7C5B00081FAC /* UITouch+ORKJSONDictionary.m */; };
		86C40CC01A8D7C5C00081FAC /* ORKCompletionStep.h in Headers */ = {isa = PBXBuildFile; fileRef = 86C40B521A8D7C5B00081FAC /* ORKCompletionStep.h */; settings = {ATTRIBUTES = (Private, ); }; };
		86C40CC21A8D7C5C00081FAC /* ORKCompletionStep.m in Sources */ = {isa = PBXBuildFile; fileRef = 86C40B531A8D7C5B00081FAC /* ORKCompletionStep.m */; };
		86C40CC41A8D7C5C00081FAC /* ORKCompletionStepViewController.h in Headers */ = {isa = PBXBuildFile; fileRef = 86C40B541A8D7C5B00081FAC /* ORKCompletionStepViewController.h */; settings = {ATTRIBUTES = (Public, ); }; };
		86C40CC81A8D7C5C00081FAC /* ORKFormItemCell.h in Headers */ = {isa = PBXBuildFile; fileRef = 86C40B561A8D7C5B00081FAC /* ORKFormItemCell.h */; };
		86C40CCA1A8D7C5C00081FAC /* ORKFormItemCell.m in Sources */ = {isa = PBXBuildFile; fileRef = 86C40B571A8D7C5B00081FAC /* ORKFormItemCell.m */; };
		86C40CCC1A8D7C5C00081FAC /* ORKImageSelectionView.h in Headers */ = {isa = PBXBuildFile; fileRef = 86C40B581A8D7C5B00081FAC /* ORKImageSelectionView.h */; };
		86C40CCE1A8D7C5C00081FAC /* ORKImageSelectionView.m in Sources */ = {isa = PBXBuildFile; fileRef = 86C40B591A8D7C5B00081FAC /* ORKImageSelectionView.m */; };
		86C40CD01A8D7C5C00081FAC /* ORKInstructionStepView.h in Headers */ = {isa = PBXBuildFile; fileRef = 86C40B5A1A8D7C5B00081FAC /* ORKInstructionStepView.h */; };
		86C40CD21A8D7C5C00081FAC /* ORKInstructionStepView.m in Sources */ = {isa = PBXBuildFile; fileRef = 86C40B5B1A8D7C5B00081FAC /* ORKInstructionStepView.m */; };
		86C40CD41A8D7C5C00081FAC /* ORKTableContainerView.h in Headers */ = {isa = PBXBuildFile; fileRef = 86C40B5C1A8D7C5B00081FAC /* ORKTableContainerView.h */; };
		86C40CD61A8D7C5C00081FAC /* ORKTableContainerView.m in Sources */ = {isa = PBXBuildFile; fileRef = 86C40B5D1A8D7C5B00081FAC /* ORKTableContainerView.m */; };
		86C40CD81A8D7C5C00081FAC /* ORKTextFieldView.h in Headers */ = {isa = PBXBuildFile; fileRef = 86C40B5E1A8D7C5B00081FAC /* ORKTextFieldView.h */; };
		86C40CDA1A8D7C5C00081FAC /* ORKTextFieldView.m in Sources */ = {isa = PBXBuildFile; fileRef = 86C40B5F1A8D7C5B00081FAC /* ORKTextFieldView.m */; };
		86C40CDC1A8D7C5C00081FAC /* ORKTintedImageView.h in Headers */ = {isa = PBXBuildFile; fileRef = 86C40B601A8D7C5B00081FAC /* ORKTintedImageView.h */; settings = {ATTRIBUTES = (Private, ); }; };
		86C40CDE1A8D7C5C00081FAC /* ORKTintedImageView.m in Sources */ = {isa = PBXBuildFile; fileRef = 86C40B611A8D7C5B00081FAC /* ORKTintedImageView.m */; };
		86C40CE41A8D7C5C00081FAC /* ORKAnswerFormat.h in Headers */ = {isa = PBXBuildFile; fileRef = 86C40B641A8D7C5B00081FAC /* ORKAnswerFormat.h */; settings = {ATTRIBUTES = (Public, ); }; };
		86C40CE61A8D7C5C00081FAC /* ORKAnswerFormat.m in Sources */ = {isa = PBXBuildFile; fileRef = 86C40B651A8D7C5B00081FAC /* ORKAnswerFormat.m */; };
		86C40CE81A8D7C5C00081FAC /* ORKAnswerFormat_Internal.h in Headers */ = {isa = PBXBuildFile; fileRef = 86C40B661A8D7C5B00081FAC /* ORKAnswerFormat_Internal.h */; };
		86C40CEA1A8D7C5C00081FAC /* ORKAnswerTextField.h in Headers */ = {isa = PBXBuildFile; fileRef = 86C40B671A8D7C5B00081FAC /* ORKAnswerTextField.h */; };
		86C40CEC1A8D7C5C00081FAC /* ORKAnswerTextField.m in Sources */ = {isa = PBXBuildFile; fileRef = 86C40B681A8D7C5B00081FAC /* ORKAnswerTextField.m */; };
		86C40CEE1A8D7C5C00081FAC /* ORKAnswerTextView.h in Headers */ = {isa = PBXBuildFile; fileRef = 86C40B691A8D7C5B00081FAC /* ORKAnswerTextView.h */; };
		86C40CF01A8D7C5C00081FAC /* ORKAnswerTextView.m in Sources */ = {isa = PBXBuildFile; fileRef = 86C40B6A1A8D7C5B00081FAC /* ORKAnswerTextView.m */; };
		86C40CF21A8D7C5C00081FAC /* ORKBodyLabel.h in Headers */ = {isa = PBXBuildFile; fileRef = 86C40B6B1A8D7C5B00081FAC /* ORKBodyLabel.h */; };
		86C40CF41A8D7C5C00081FAC /* ORKBodyLabel.m in Sources */ = {isa = PBXBuildFile; fileRef = 86C40B6C1A8D7C5B00081FAC /* ORKBodyLabel.m */; };
		86C40CF61A8D7C5C00081FAC /* ORKBorderedButton.h in Headers */ = {isa = PBXBuildFile; fileRef = 86C40B6D1A8D7C5B00081FAC /* ORKBorderedButton.h */; settings = {ATTRIBUTES = (Public, ); }; };
		86C40CF81A8D7C5C00081FAC /* ORKBorderedButton.m in Sources */ = {isa = PBXBuildFile; fileRef = 86C40B6E1A8D7C5C00081FAC /* ORKBorderedButton.m */; };
		86C40CFA1A8D7C5C00081FAC /* ORKCaption1Label.h in Headers */ = {isa = PBXBuildFile; fileRef = 86C40B6F1A8D7C5C00081FAC /* ORKCaption1Label.h */; };
		86C40CFC1A8D7C5C00081FAC /* ORKCaption1Label.m in Sources */ = {isa = PBXBuildFile; fileRef = 86C40B701A8D7C5C00081FAC /* ORKCaption1Label.m */; };
		86C40CFE1A8D7C5C00081FAC /* ORKChoiceViewCell.h in Headers */ = {isa = PBXBuildFile; fileRef = 86C40B711A8D7C5C00081FAC /* ORKChoiceViewCell.h */; settings = {ATTRIBUTES = (Private, ); }; };
		86C40D001A8D7C5C00081FAC /* ORKChoiceViewCell.m in Sources */ = {isa = PBXBuildFile; fileRef = 86C40B721A8D7C5C00081FAC /* ORKChoiceViewCell.m */; };
		86C40D021A8D7C5C00081FAC /* ORKContinueButton.h in Headers */ = {isa = PBXBuildFile; fileRef = 86C40B731A8D7C5C00081FAC /* ORKContinueButton.h */; settings = {ATTRIBUTES = (Public, ); }; };
		86C40D041A8D7C5C00081FAC /* ORKContinueButton.m in Sources */ = {isa = PBXBuildFile; fileRef = 86C40B741A8D7C5C00081FAC /* ORKContinueButton.m */; };
		86C40D061A8D7C5C00081FAC /* ORKCountdownLabel.h in Headers */ = {isa = PBXBuildFile; fileRef = 86C40B751A8D7C5C00081FAC /* ORKCountdownLabel.h */; };
		86C40D081A8D7C5C00081FAC /* ORKCountdownLabel.m in Sources */ = {isa = PBXBuildFile; fileRef = 86C40B761A8D7C5C00081FAC /* ORKCountdownLabel.m */; };
		86C40D0A1A8D7C5C00081FAC /* ORKCustomStepView.h in Headers */ = {isa = PBXBuildFile; fileRef = 86C40B771A8D7C5C00081FAC /* ORKCustomStepView.h */; settings = {ATTRIBUTES = (Private, ); }; };
		86C40D0C1A8D7C5C00081FAC /* ORKCustomStepView.m in Sources */ = {isa = PBXBuildFile; fileRef = 86C40B781A8D7C5C00081FAC /* ORKCustomStepView.m */; };
		86C40D0E1A8D7C5C00081FAC /* ORKCustomStepView_Internal.h in Headers */ = {isa = PBXBuildFile; fileRef = 86C40B791A8D7C5C00081FAC /* ORKCustomStepView_Internal.h */; settings = {ATTRIBUTES = (Private, ); }; };
		86C40D101A8D7C5C00081FAC /* ORKDefaultFont.h in Headers */ = {isa = PBXBuildFile; fileRef = 86C40B7A1A8D7C5C00081FAC /* ORKDefaultFont.h */; settings = {ATTRIBUTES = (Private, ); }; };
		86C40D121A8D7C5C00081FAC /* ORKDefines.h in Headers */ = {isa = PBXBuildFile; fileRef = 86C40B7B1A8D7C5C00081FAC /* ORKDefines.h */; settings = {ATTRIBUTES = (Public, ); }; };
		86C40D141A8D7C5C00081FAC /* ORKHelpers_Private.h in Headers */ = {isa = PBXBuildFile; fileRef = 86C40B7C1A8D7C5C00081FAC /* ORKHelpers_Private.h */; settings = {ATTRIBUTES = (Private, ); }; };
		86C40D161A8D7C5C00081FAC /* ORKErrors.h in Headers */ = {isa = PBXBuildFile; fileRef = 86C40B7D1A8D7C5C00081FAC /* ORKErrors.h */; settings = {ATTRIBUTES = (Private, ); }; };
		86C40D181A8D7C5C00081FAC /* ORKErrors.m in Sources */ = {isa = PBXBuildFile; fileRef = 86C40B7E1A8D7C5C00081FAC /* ORKErrors.m */; };
		86C40D1A1A8D7C5C00081FAC /* ORKFormItem_Internal.h in Headers */ = {isa = PBXBuildFile; fileRef = 86C40B7F1A8D7C5C00081FAC /* ORKFormItem_Internal.h */; };
		86C40D1C1A8D7C5C00081FAC /* ORKFormSectionTitleLabel.h in Headers */ = {isa = PBXBuildFile; fileRef = 86C40B801A8D7C5C00081FAC /* ORKFormSectionTitleLabel.h */; };
		86C40D1E1A8D7C5C00081FAC /* ORKFormSectionTitleLabel.m in Sources */ = {isa = PBXBuildFile; fileRef = 86C40B811A8D7C5C00081FAC /* ORKFormSectionTitleLabel.m */; };
		86C40D201A8D7C5C00081FAC /* ORKFormStep.h in Headers */ = {isa = PBXBuildFile; fileRef = 86C40B821A8D7C5C00081FAC /* ORKFormStep.h */; settings = {ATTRIBUTES = (Public, ); }; };
		86C40D221A8D7C5C00081FAC /* ORKFormStep.m in Sources */ = {isa = PBXBuildFile; fileRef = 86C40B831A8D7C5C00081FAC /* ORKFormStep.m */; };
		86C40D241A8D7C5C00081FAC /* ORKFormStepViewController.h in Headers */ = {isa = PBXBuildFile; fileRef = 86C40B841A8D7C5C00081FAC /* ORKFormStepViewController.h */; settings = {ATTRIBUTES = (Public, ); }; };
		86C40D261A8D7C5C00081FAC /* ORKFormStepViewController.m in Sources */ = {isa = PBXBuildFile; fileRef = 86C40B851A8D7C5C00081FAC /* ORKFormStepViewController.m */; };
		86C40D281A8D7C5C00081FAC /* ORKFormTextView.h in Headers */ = {isa = PBXBuildFile; fileRef = 86C40B861A8D7C5C00081FAC /* ORKFormTextView.h */; };
		86C40D2A1A8D7C5C00081FAC /* ORKFormTextView.m in Sources */ = {isa = PBXBuildFile; fileRef = 86C40B871A8D7C5C00081FAC /* ORKFormTextView.m */; };
		86C40D2C1A8D7C5C00081FAC /* ORKHeadlineLabel.h in Headers */ = {isa = PBXBuildFile; fileRef = 86C40B881A8D7C5C00081FAC /* ORKHeadlineLabel.h */; settings = {ATTRIBUTES = (Private, ); }; };
		86C40D2E1A8D7C5C00081FAC /* ORKHeadlineLabel.m in Sources */ = {isa = PBXBuildFile; fileRef = 86C40B891A8D7C5C00081FAC /* ORKHeadlineLabel.m */; };
		86C40D301A8D7C5C00081FAC /* ORKHealthAnswerFormat.h in Headers */ = {isa = PBXBuildFile; fileRef = 86C40B8A1A8D7C5C00081FAC /* ORKHealthAnswerFormat.h */; settings = {ATTRIBUTES = (Public, ); }; };
		86C40D321A8D7C5C00081FAC /* ORKHealthAnswerFormat.m in Sources */ = {isa = PBXBuildFile; fileRef = 86C40B8B1A8D7C5C00081FAC /* ORKHealthAnswerFormat.m */; };
		86C40D361A8D7C5C00081FAC /* ORKHelpers.m in Sources */ = {isa = PBXBuildFile; fileRef = 86C40B8D1A8D7C5C00081FAC /* ORKHelpers.m */; };
		86C40D381A8D7C5C00081FAC /* ORKHTMLPDFWriter.h in Headers */ = {isa = PBXBuildFile; fileRef = 86C40B8E1A8D7C5C00081FAC /* ORKHTMLPDFWriter.h */; };
		86C40D3A1A8D7C5C00081FAC /* ORKHTMLPDFWriter.m in Sources */ = {isa = PBXBuildFile; fileRef = 86C40B8F1A8D7C5C00081FAC /* ORKHTMLPDFWriter.m */; };
		86C40D3C1A8D7C5C00081FAC /* ORKImageChoiceLabel.h in Headers */ = {isa = PBXBuildFile; fileRef = 86C40B901A8D7C5C00081FAC /* ORKImageChoiceLabel.h */; };
		86C40D3E1A8D7C5C00081FAC /* ORKImageChoiceLabel.m in Sources */ = {isa = PBXBuildFile; fileRef = 86C40B911A8D7C5C00081FAC /* ORKImageChoiceLabel.m */; };
		86C40D401A8D7C5C00081FAC /* ORKInstructionStep.h in Headers */ = {isa = PBXBuildFile; fileRef = 86C40B921A8D7C5C00081FAC /* ORKInstructionStep.h */; settings = {ATTRIBUTES = (Public, ); }; };
		86C40D421A8D7C5C00081FAC /* ORKInstructionStep.m in Sources */ = {isa = PBXBuildFile; fileRef = 86C40B931A8D7C5C00081FAC /* ORKInstructionStep.m */; };
		86C40D441A8D7C5C00081FAC /* ORKInstructionStepViewController.h in Headers */ = {isa = PBXBuildFile; fileRef = 86C40B941A8D7C5C00081FAC /* ORKInstructionStepViewController.h */; settings = {ATTRIBUTES = (Public, ); }; };
		86C40D461A8D7C5C00081FAC /* ORKInstructionStepViewController.m in Sources */ = {isa = PBXBuildFile; fileRef = 86C40B951A8D7C5C00081FAC /* ORKInstructionStepViewController.m */; };
		86C40D481A8D7C5C00081FAC /* ORKInstructionStepViewController_Internal.h in Headers */ = {isa = PBXBuildFile; fileRef = 86C40B961A8D7C5C00081FAC /* ORKInstructionStepViewController_Internal.h */; settings = {ATTRIBUTES = (Private, ); }; };
		86C40D4A1A8D7C5C00081FAC /* ORKLabel.h in Headers */ = {isa = PBXBuildFile; fileRef = 86C40B971A8D7C5C00081FAC /* ORKLabel.h */; settings = {ATTRIBUTES = (Private, ); }; };
		86C40D4C1A8D7C5C00081FAC /* ORKLabel.m in Sources */ = {isa = PBXBuildFile; fileRef = 86C40B981A8D7C5C00081FAC /* ORKLabel.m */; };
		86C40D561A8D7C5C00081FAC /* ORKOrderedTask.h in Headers */ = {isa = PBXBuildFile; fileRef = 86C40B9D1A8D7C5C00081FAC /* ORKOrderedTask.h */; settings = {ATTRIBUTES = (Public, ); }; };
		86C40D581A8D7C5C00081FAC /* ORKOrderedTask.m in Sources */ = {isa = PBXBuildFile; fileRef = 86C40B9E1A8D7C5C00081FAC /* ORKOrderedTask.m */; };
		86C40D5E1A8D7C5C00081FAC /* ORKQuestionStep.h in Headers */ = {isa = PBXBuildFile; fileRef = 86C40BA11A8D7C5C00081FAC /* ORKQuestionStep.h */; settings = {ATTRIBUTES = (Public, ); }; };
		86C40D601A8D7C5C00081FAC /* ORKQuestionStep.m in Sources */ = {isa = PBXBuildFile; fileRef = 86C40BA21A8D7C5C00081FAC /* ORKQuestionStep.m */; };
		86C40D621A8D7C5C00081FAC /* ORKQuestionStep_Internal.h in Headers */ = {isa = PBXBuildFile; fileRef = 86C40BA31A8D7C5C00081FAC /* ORKQuestionStep_Internal.h */; };
		86C40D641A8D7C5C00081FAC /* ORKQuestionStepViewController.h in Headers */ = {isa = PBXBuildFile; fileRef = 86C40BA41A8D7C5C00081FAC /* ORKQuestionStepViewController.h */; settings = {ATTRIBUTES = (Private, ); }; };
		86C40D661A8D7C5C00081FAC /* ORKQuestionStepViewController.m in Sources */ = {isa = PBXBuildFile; fileRef = 86C40BA51A8D7C5C00081FAC /* ORKQuestionStepViewController.m */; };
		86C40D681A8D7C5C00081FAC /* ORKQuestionStepViewController_Private.h in Headers */ = {isa = PBXBuildFile; fileRef = 86C40BA61A8D7C5C00081FAC /* ORKQuestionStepViewController_Private.h */; settings = {ATTRIBUTES = (Private, ); }; };
		86C40D6A1A8D7C5C00081FAC /* ORKResult.h in Headers */ = {isa = PBXBuildFile; fileRef = 86C40BA71A8D7C5C00081FAC /* ORKResult.h */; settings = {ATTRIBUTES = (Public, ); }; };
		86C40D6C1A8D7C5C00081FAC /* ORKResult.m in Sources */ = {isa = PBXBuildFile; fileRef = 86C40BA81A8D7C5C00081FAC /* ORKResult.m */; };
		86C40D6E1A8D7C5C00081FAC /* ORKResult_Private.h in Headers */ = {isa = PBXBuildFile; fileRef = 86C40BA91A8D7C5C00081FAC /* ORKResult_Private.h */; settings = {ATTRIBUTES = (Private, ); }; };
		86C40D701A8D7C5C00081FAC /* ORKRoundTappingButton.h in Headers */ = {isa = PBXBuildFile; fileRef = 86C40BAA1A8D7C5C00081FAC /* ORKRoundTappingButton.h */; settings = {ATTRIBUTES = (Private, ); }; };
		86C40D721A8D7C5C00081FAC /* ORKRoundTappingButton.m in Sources */ = {isa = PBXBuildFile; fileRef = 86C40BAB1A8D7C5C00081FAC /* ORKRoundTappingButton.m */; };
		86C40D741A8D7C5C00081FAC /* ORKScaleRangeLabel.h in Headers */ = {isa = PBXBuildFile; fileRef = 86C40BAC1A8D7C5C00081FAC /* ORKScaleRangeLabel.h */; };
		86C40D761A8D7C5C00081FAC /* ORKScaleRangeLabel.m in Sources */ = {isa = PBXBuildFile; fileRef = 86C40BAD1A8D7C5C00081FAC /* ORKScaleRangeLabel.m */; };
		86C40D781A8D7C5C00081FAC /* ORKScaleSlider.h in Headers */ = {isa = PBXBuildFile; fileRef = 86C40BAE1A8D7C5C00081FAC /* ORKScaleSlider.h */; };
		86C40D7A1A8D7C5C00081FAC /* ORKScaleSlider.m in Sources */ = {isa = PBXBuildFile; fileRef = 86C40BAF1A8D7C5C00081FAC /* ORKScaleSlider.m */; };
		86C40D7C1A8D7C5C00081FAC /* ORKScaleValueLabel.h in Headers */ = {isa = PBXBuildFile; fileRef = 86C40BB01A8D7C5C00081FAC /* ORKScaleValueLabel.h */; };
		86C40D7E1A8D7C5C00081FAC /* ORKScaleValueLabel.m in Sources */ = {isa = PBXBuildFile; fileRef = 86C40BB11A8D7C5C00081FAC /* ORKScaleValueLabel.m */; };
		86C40D801A8D7C5C00081FAC /* ORKSelectionSubTitleLabel.h in Headers */ = {isa = PBXBuildFile; fileRef = 86C40BB21A8D7C5C00081FAC /* ORKSelectionSubTitleLabel.h */; };
		86C40D821A8D7C5C00081FAC /* ORKSelectionSubTitleLabel.m in Sources */ = {isa = PBXBuildFile; fileRef = 86C40BB31A8D7C5C00081FAC /* ORKSelectionSubTitleLabel.m */; };
		86C40D841A8D7C5C00081FAC /* ORKSelectionTitleLabel.h in Headers */ = {isa = PBXBuildFile; fileRef = 86C40BB41A8D7C5C00081FAC /* ORKSelectionTitleLabel.h */; };
		86C40D861A8D7C5C00081FAC /* ORKSelectionTitleLabel.m in Sources */ = {isa = PBXBuildFile; fileRef = 86C40BB51A8D7C5C00081FAC /* ORKSelectionTitleLabel.m */; };
		86C40D8A1A8D7C5C00081FAC /* ORKSkin.h in Headers */ = {isa = PBXBuildFile; fileRef = 86C40BB71A8D7C5C00081FAC /* ORKSkin.h */; settings = {ATTRIBUTES = (Private, ); }; };
		86C40D8C1A8D7C5C00081FAC /* ORKSkin.m in Sources */ = {isa = PBXBuildFile; fileRef = 86C40BB81A8D7C5C00081FAC /* ORKSkin.m */; };
		86C40D8E1A8D7C5C00081FAC /* ORKStep.h in Headers */ = {isa = PBXBuildFile; fileRef = 86C40BB91A8D7C5C00081FAC /* ORKStep.h */; settings = {ATTRIBUTES = (Public, ); }; };
		86C40D901A8D7C5C00081FAC /* ORKStep.m in Sources */ = {isa = PBXBuildFile; fileRef = 86C40BBA1A8D7C5C00081FAC /* ORKStep.m */; };
		86C40D921A8D7C5C00081FAC /* ORKStep_Private.h in Headers */ = {isa = PBXBuildFile; fileRef = 86C40BBB1A8D7C5C00081FAC /* ORKStep_Private.h */; settings = {ATTRIBUTES = (Private, ); }; };
		86C40D941A8D7C5C00081FAC /* ORKStepViewController.h in Headers */ = {isa = PBXBuildFile; fileRef = 86C40BBC1A8D7C5C00081FAC /* ORKStepViewController.h */; settings = {ATTRIBUTES = (Public, ); }; };
		86C40D961A8D7C5C00081FAC /* ORKStepViewController.m in Sources */ = {isa = PBXBuildFile; fileRef = 86C40BBD1A8D7C5C00081FAC /* ORKStepViewController.m */; };
		86C40D981A8D7C5C00081FAC /* ORKStepViewController_Internal.h in Headers */ = {isa = PBXBuildFile; fileRef = 86C40BBE1A8D7C5C00081FAC /* ORKStepViewController_Internal.h */; settings = {ATTRIBUTES = (Private, ); }; };
		86C40D9C1A8D7C5C00081FAC /* ORKSubheadlineLabel.h in Headers */ = {isa = PBXBuildFile; fileRef = 86C40BC01A8D7C5C00081FAC /* ORKSubheadlineLabel.h */; settings = {ATTRIBUTES = (Private, ); }; };
		86C40D9E1A8D7C5C00081FAC /* ORKSubheadlineLabel.m in Sources */ = {isa = PBXBuildFile; fileRef = 86C40BC11A8D7C5C00081FAC /* ORKSubheadlineLabel.m */; };
		86C40DA01A8D7C5C00081FAC /* ORKSurveyAnswerCell.h in Headers */ = {isa = PBXBuildFile; fileRef = 86C40BC21A8D7C5C00081FAC /* ORKSurveyAnswerCell.h */; };
		86C40DA61A8D7C5C00081FAC /* ORKSurveyAnswerCellForImageSelection.h in Headers */ = {isa = PBXBuildFile; fileRef = 86C40BC51A8D7C5C00081FAC /* ORKSurveyAnswerCellForImageSelection.h */; };
		86C40DA81A8D7C5C00081FAC /* ORKSurveyAnswerCellForImageSelection.m in Sources */ = {isa = PBXBuildFile; fileRef = 86C40BC61A8D7C5C00081FAC /* ORKSurveyAnswerCellForImageSelection.m */; };
		86C40DAA1A8D7C5C00081FAC /* ORKSurveyAnswerCellForNumber.h in Headers */ = {isa = PBXBuildFile; fileRef = 86C40BC71A8D7C5C00081FAC /* ORKSurveyAnswerCellForNumber.h */; };
		86C40DAC1A8D7C5C00081FAC /* ORKSurveyAnswerCellForNumber.m in Sources */ = {isa = PBXBuildFile; fileRef = 86C40BC81A8D7C5C00081FAC /* ORKSurveyAnswerCellForNumber.m */; };
		86C40DAE1A8D7C5C00081FAC /* ORKSurveyAnswerCellForScale.h in Headers */ = {isa = PBXBuildFile; fileRef = 86C40BC91A8D7C5C00081FAC /* ORKSurveyAnswerCellForScale.h */; };
		86C40DB01A8D7C5C00081FAC /* ORKSurveyAnswerCellForScale.m in Sources */ = {isa = PBXBuildFile; fileRef = 86C40BCA1A8D7C5C00081FAC /* ORKSurveyAnswerCellForScale.m */; };
		86C40DB61A8D7C5C00081FAC /* ORKSurveyAnswerCellForText.h in Headers */ = {isa = PBXBuildFile; fileRef = 86C40BCD1A8D7C5C00081FAC /* ORKSurveyAnswerCellForText.h */; };
		86C40DB81A8D7C5C00081FAC /* ORKSurveyAnswerCellForText.m in Sources */ = {isa = PBXBuildFile; fileRef = 86C40BCE1A8D7C5C00081FAC /* ORKSurveyAnswerCellForText.m */; };
		86C40DBE1A8D7C5C00081FAC /* ORKTableViewCell.h in Headers */ = {isa = PBXBuildFile; fileRef = 86C40BD11A8D7C5C00081FAC /* ORKTableViewCell.h */; };
		86C40DC01A8D7C5C00081FAC /* ORKTableViewCell.m in Sources */ = {isa = PBXBuildFile; fileRef = 86C40BD21A8D7C5C00081FAC /* ORKTableViewCell.m */; };
		86C40DC21A8D7C5C00081FAC /* ORKTapCountLabel.h in Headers */ = {isa = PBXBuildFile; fileRef = 86C40BD31A8D7C5C00081FAC /* ORKTapCountLabel.h */; settings = {ATTRIBUTES = (Private, ); }; };
		86C40DC41A8D7C5C00081FAC /* ORKTapCountLabel.m in Sources */ = {isa = PBXBuildFile; fileRef = 86C40BD41A8D7C5C00081FAC /* ORKTapCountLabel.m */; };
		86C40DC61A8D7C5C00081FAC /* ORKTask.h in Headers */ = {isa = PBXBuildFile; fileRef = 86C40BD51A8D7C5C00081FAC /* ORKTask.h */; settings = {ATTRIBUTES = (Public, ); }; };
		86C40DCA1A8D7C5C00081FAC /* ORKTaskViewController.h in Headers */ = {isa = PBXBuildFile; fileRef = 86C40BD71A8D7C5C00081FAC /* ORKTaskViewController.h */; settings = {ATTRIBUTES = (Public, ); }; };
		86C40DCC1A8D7C5C00081FAC /* ORKTaskViewController.m in Sources */ = {isa = PBXBuildFile; fileRef = 86C40BD81A8D7C5C00081FAC /* ORKTaskViewController.m */; };
		86C40DCE1A8D7C5C00081FAC /* ORKTaskViewController_Internal.h in Headers */ = {isa = PBXBuildFile; fileRef = 86C40BD91A8D7C5C00081FAC /* ORKTaskViewController_Internal.h */; settings = {ATTRIBUTES = (Private, ); }; };
		86C40DD01A8D7C5C00081FAC /* ORKTaskViewController_Private.h in Headers */ = {isa = PBXBuildFile; fileRef = 86C40BDA1A8D7C5C00081FAC /* ORKTaskViewController_Private.h */; settings = {ATTRIBUTES = (Private, ); }; };
		86C40DD21A8D7C5C00081FAC /* ORKTextButton.h in Headers */ = {isa = PBXBuildFile; fileRef = 86C40BDB1A8D7C5C00081FAC /* ORKTextButton.h */; settings = {ATTRIBUTES = (Public, ); }; };
		86C40DD41A8D7C5C00081FAC /* ORKTextButton.m in Sources */ = {isa = PBXBuildFile; fileRef = 86C40BDC1A8D7C5C00081FAC /* ORKTextButton.m */; };
		86C40DD61A8D7C5C00081FAC /* ORKUnitLabel.h in Headers */ = {isa = PBXBuildFile; fileRef = 86C40BDD1A8D7C5C00081FAC /* ORKUnitLabel.h */; settings = {ATTRIBUTES = (Private, ); }; };
		86C40DD81A8D7C5C00081FAC /* ORKUnitLabel.m in Sources */ = {isa = PBXBuildFile; fileRef = 86C40BDE1A8D7C5C00081FAC /* ORKUnitLabel.m */; };
		86C40DDE1A8D7C5C00081FAC /* ORKVerticalContainerView.h in Headers */ = {isa = PBXBuildFile; fileRef = 86C40BE11A8D7C5C00081FAC /* ORKVerticalContainerView.h */; settings = {ATTRIBUTES = (Private, ); }; };
		86C40DE01A8D7C5C00081FAC /* ORKVerticalContainerView.m in Sources */ = {isa = PBXBuildFile; fileRef = 86C40BE21A8D7C5C00081FAC /* ORKVerticalContainerView.m */; };
		86C40DE21A8D7C5C00081FAC /* ORKVerticalContainerView_Internal.h in Headers */ = {isa = PBXBuildFile; fileRef = 86C40BE31A8D7C5C00081FAC /* ORKVerticalContainerView_Internal.h */; settings = {ATTRIBUTES = (Private, ); }; };
		86C40DEA1A8D7C5C00081FAC /* UIBarButtonItem+ORKBarButtonItem.h in Headers */ = {isa = PBXBuildFile; fileRef = 86C40BE71A8D7C5C00081FAC /* UIBarButtonItem+ORKBarButtonItem.h */; };
		86C40DEC1A8D7C5C00081FAC /* UIBarButtonItem+ORKBarButtonItem.m in Sources */ = {isa = PBXBuildFile; fileRef = 86C40BE81A8D7C5C00081FAC /* UIBarButtonItem+ORKBarButtonItem.m */; };
		86C40DEE1A8D7C5C00081FAC /* UIResponder+ResearchKit.h in Headers */ = {isa = PBXBuildFile; fileRef = 86C40BE91A8D7C5C00081FAC /* UIResponder+ResearchKit.h */; };
		86C40DF01A8D7C5C00081FAC /* UIResponder+ResearchKit.m in Sources */ = {isa = PBXBuildFile; fileRef = 86C40BEA1A8D7C5C00081FAC /* UIResponder+ResearchKit.m */; };
		86C40DF21A8D7C5C00081FAC /* ORKConsentReviewController.h in Headers */ = {isa = PBXBuildFile; fileRef = 86C40BEC1A8D7C5C00081FAC /* ORKConsentReviewController.h */; };
		86C40DF41A8D7C5C00081FAC /* ORKConsentReviewController.m in Sources */ = {isa = PBXBuildFile; fileRef = 86C40BED1A8D7C5C00081FAC /* ORKConsentReviewController.m */; };
		86C40DF61A8D7C5C00081FAC /* ORKSignatureStepViewController.h in Headers */ = {isa = PBXBuildFile; fileRef = 86C40BEE1A8D7C5C00081FAC /* ORKSignatureStepViewController.h */; settings = {ATTRIBUTES = (Private, ); }; };
		86C40DF81A8D7C5C00081FAC /* ORKSignatureStepViewController.m in Sources */ = {isa = PBXBuildFile; fileRef = 86C40BEF1A8D7C5C00081FAC /* ORKSignatureStepViewController.m */; };
		86C40DFA1A8D7C5C00081FAC /* MovieTintShader.fsh in Resources */ = {isa = PBXBuildFile; fileRef = 86C40BF01A8D7C5C00081FAC /* MovieTintShader.fsh */; };
		86C40DFC1A8D7C5C00081FAC /* MovieTintShader.vsh in Resources */ = {isa = PBXBuildFile; fileRef = 86C40BF11A8D7C5C00081FAC /* MovieTintShader.vsh */; };
		86C40DFE1A8D7C5C00081FAC /* ORKConsentDocument.h in Headers */ = {isa = PBXBuildFile; fileRef = 86C40BF21A8D7C5C00081FAC /* ORKConsentDocument.h */; settings = {ATTRIBUTES = (Public, ); }; };
		86C40E001A8D7C5C00081FAC /* ORKConsentDocument.m in Sources */ = {isa = PBXBuildFile; fileRef = 86C40BF31A8D7C5C00081FAC /* ORKConsentDocument.m */; };
		86C40E021A8D7C5C00081FAC /* ORKConsentDocument_Internal.h in Headers */ = {isa = PBXBuildFile; fileRef = 86C40BF41A8D7C5C00081FAC /* ORKConsentDocument_Internal.h */; };
		86C40E041A8D7C5C00081FAC /* ORKConsentLearnMoreViewController.h in Headers */ = {isa = PBXBuildFile; fileRef = 86C40BF51A8D7C5C00081FAC /* ORKConsentLearnMoreViewController.h */; };
		86C40E061A8D7C5C00081FAC /* ORKConsentLearnMoreViewController.m in Sources */ = {isa = PBXBuildFile; fileRef = 86C40BF61A8D7C5C00081FAC /* ORKConsentLearnMoreViewController.m */; };
		86C40E081A8D7C5C00081FAC /* ORKConsentReviewStep.h in Headers */ = {isa = PBXBuildFile; fileRef = 86C40BF71A8D7C5C00081FAC /* ORKConsentReviewStep.h */; settings = {ATTRIBUTES = (Public, ); }; };
		86C40E0A1A8D7C5C00081FAC /* ORKConsentReviewStep.m in Sources */ = {isa = PBXBuildFile; fileRef = 86C40BF81A8D7C5C00081FAC /* ORKConsentReviewStep.m */; };
		86C40E0C1A8D7C5C00081FAC /* ORKConsentReviewStepViewController.h in Headers */ = {isa = PBXBuildFile; fileRef = 86C40BF91A8D7C5C00081FAC /* ORKConsentReviewStepViewController.h */; settings = {ATTRIBUTES = (Private, ); }; };
		86C40E0E1A8D7C5C00081FAC /* ORKConsentReviewStepViewController.m in Sources */ = {isa = PBXBuildFile; fileRef = 86C40BFA1A8D7C5C00081FAC /* ORKConsentReviewStepViewController.m */; };
		86C40E101A8D7C5C00081FAC /* ORKConsentSceneViewController.h in Headers */ = {isa = PBXBuildFile; fileRef = 86C40BFB1A8D7C5C00081FAC /* ORKConsentSceneViewController.h */; };
		86C40E121A8D7C5C00081FAC /* ORKConsentSceneViewController.m in Sources */ = {isa = PBXBuildFile; fileRef = 86C40BFC1A8D7C5C00081FAC /* ORKConsentSceneViewController.m */; };
		86C40E181A8D7C5C00081FAC /* ORKConsentSection.h in Headers */ = {isa = PBXBuildFile; fileRef = 86C40BFF1A8D7C5C00081FAC /* ORKConsentSection.h */; settings = {ATTRIBUTES = (Public, ); }; };
		86C40E1A1A8D7C5C00081FAC /* ORKConsentSection.m in Sources */ = {isa = PBXBuildFile; fileRef = 86C40C001A8D7C5C00081FAC /* ORKConsentSection.m */; };
		86C40E1C1A8D7C5C00081FAC /* ORKConsentSection_Private.h in Headers */ = {isa = PBXBuildFile; fileRef = 86C40C011A8D7C5C00081FAC /* ORKConsentSection_Private.h */; settings = {ATTRIBUTES = (Private, ); }; };
		86C40E1E1A8D7C5C00081FAC /* ORKConsentSignature.h in Headers */ = {isa = PBXBuildFile; fileRef = 86C40C021A8D7C5C00081FAC /* ORKConsentSignature.h */; settings = {ATTRIBUTES = (Public, ); }; };
		86C40E201A8D7C5C00081FAC /* ORKConsentSignature.m in Sources */ = {isa = PBXBuildFile; fileRef = 86C40C031A8D7C5C00081FAC /* ORKConsentSignature.m */; };
		86C40E241A8D7C5C00081FAC /* ORKEAGLMoviePlayerView.h in Headers */ = {isa = PBXBuildFile; fileRef = 86C40C051A8D7C5C00081FAC /* ORKEAGLMoviePlayerView.h */; };
		86C40E261A8D7C5C00081FAC /* ORKEAGLMoviePlayerView.m in Sources */ = {isa = PBXBuildFile; fileRef = 86C40C061A8D7C5C00081FAC /* ORKEAGLMoviePlayerView.m */; };
		86C40E281A8D7C5C00081FAC /* ORKSignatureView.h in Headers */ = {isa = PBXBuildFile; fileRef = 86C40C071A8D7C5C00081FAC /* ORKSignatureView.h */; };
		86C40E2A1A8D7C5C00081FAC /* ORKSignatureView.m in Sources */ = {isa = PBXBuildFile; fileRef = 86C40C081A8D7C5C00081FAC /* ORKSignatureView.m */; };
		86C40E2C1A8D7C5C00081FAC /* ORKVisualConsentStep.h in Headers */ = {isa = PBXBuildFile; fileRef = 86C40C091A8D7C5C00081FAC /* ORKVisualConsentStep.h */; settings = {ATTRIBUTES = (Public, ); }; };
		86C40E2E1A8D7C5C00081FAC /* ORKVisualConsentStep.m in Sources */ = {isa = PBXBuildFile; fileRef = 86C40C0A1A8D7C5C00081FAC /* ORKVisualConsentStep.m */; };
		86C40E301A8D7C5C00081FAC /* ORKVisualConsentStepViewController.h in Headers */ = {isa = PBXBuildFile; fileRef = 86C40C0B1A8D7C5C00081FAC /* ORKVisualConsentStepViewController.h */; settings = {ATTRIBUTES = (Private, ); }; };
		86C40E321A8D7C5C00081FAC /* ORKVisualConsentStepViewController.m in Sources */ = {isa = PBXBuildFile; fileRef = 86C40C0C1A8D7C5C00081FAC /* ORKVisualConsentStepViewController.m */; };
		86C40E341A8D7C5C00081FAC /* ORKVisualConsentStepViewController_Internal.h in Headers */ = {isa = PBXBuildFile; fileRef = 86C40C0D1A8D7C5C00081FAC /* ORKVisualConsentStepViewController_Internal.h */; };
		86C40E361A8D7C5C00081FAC /* ORKVisualConsentTransitionAnimator.h in Headers */ = {isa = PBXBuildFile; fileRef = 86C40C0E1A8D7C5C00081FAC /* ORKVisualConsentTransitionAnimator.h */; };
		86C40E381A8D7C5C00081FAC /* ORKVisualConsentTransitionAnimator.m in Sources */ = {isa = PBXBuildFile; fileRef = 86C40C0F1A8D7C5C00081FAC /* ORKVisualConsentTransitionAnimator.m */; };
		86CC8EB31AC09383001CCD89 /* ORKAccessibilityTests.m in Sources */ = {isa = PBXBuildFile; fileRef = 86CC8EA81AC09383001CCD89 /* ORKAccessibilityTests.m */; };
		86CC8EB41AC09383001CCD89 /* ORKChoiceAnswerFormatHelperTests.m in Sources */ = {isa = PBXBuildFile; fileRef = 86CC8EA91AC09383001CCD89 /* ORKChoiceAnswerFormatHelperTests.m */; };
		86CC8EB51AC09383001CCD89 /* ORKConsentTests.m in Sources */ = {isa = PBXBuildFile; fileRef = 86CC8EAA1AC09383001CCD89 /* ORKConsentTests.m */; };
		86CC8EB81AC09383001CCD89 /* ORKHKSampleTests.m in Sources */ = {isa = PBXBuildFile; fileRef = 86CC8EAD1AC09383001CCD89 /* ORKHKSampleTests.m */; };
		86CC8EBA1AC09383001CCD89 /* ORKResultTests.m in Sources */ = {isa = PBXBuildFile; fileRef = 86CC8EAF1AC09383001CCD89 /* ORKResultTests.m */; };
		86CC8EBB1AC09383001CCD89 /* ORKTextChoiceCellGroupTests.m in Sources */ = {isa = PBXBuildFile; fileRef = 86CC8EB01AC09383001CCD89 /* ORKTextChoiceCellGroupTests.m */; };
		86D348021AC161B0006DB02B /* ORKRecorderTests.m in Sources */ = {isa = PBXBuildFile; fileRef = 86D348001AC16175006DB02B /* ORKRecorderTests.m */; };
		8DE27B401D5BC0B9009A26E3 /* ORKHTMLPDFPageRenderer.m in Sources */ = {isa = PBXBuildFile; fileRef = 8DE27B3F1D5BC0B9009A26E3 /* ORKHTMLPDFPageRenderer.m */; };
		8DE27B411D5BC9E2009A26E3 /* ORKHTMLPDFPageRenderer.h in Headers */ = {isa = PBXBuildFile; fileRef = 8DE27B3E1D5BC072009A26E3 /* ORKHTMLPDFPageRenderer.h */; settings = {ATTRIBUTES = (Private, ); }; };
		9550E6731D58DBCF00C691B8 /* ORKTouchAnywhereStep.h in Headers */ = {isa = PBXBuildFile; fileRef = 9550E6711D58DBCF00C691B8 /* ORKTouchAnywhereStep.h */; settings = {ATTRIBUTES = (Public, ); }; };
		9550E6741D58DBCF00C691B8 /* ORKTouchAnywhereStep.m in Sources */ = {isa = PBXBuildFile; fileRef = 9550E6721D58DBCF00C691B8 /* ORKTouchAnywhereStep.m */; };
		9550E67C1D58DD2000C691B8 /* ORKTouchAnywhereStepViewController.h in Headers */ = {isa = PBXBuildFile; fileRef = 9550E67A1D58DD2000C691B8 /* ORKTouchAnywhereStepViewController.h */; settings = {ATTRIBUTES = (Public, ); }; };
		9550E67D1D58DD2000C691B8 /* ORKTouchAnywhereStepViewController.m in Sources */ = {isa = PBXBuildFile; fileRef = 9550E67B1D58DD2000C691B8 /* ORKTouchAnywhereStepViewController.m */; };
		959A2BFC1D68B98700841B04 /* ORKRangeOfMotionStep.h in Headers */ = {isa = PBXBuildFile; fileRef = 959A2BFA1D68B98700841B04 /* ORKRangeOfMotionStep.h */; settings = {ATTRIBUTES = (Private, ); }; };
		959A2BFD1D68B98700841B04 /* ORKRangeOfMotionStep.m in Sources */ = {isa = PBXBuildFile; fileRef = 959A2BFB1D68B98700841B04 /* ORKRangeOfMotionStep.m */; };
		959A2C001D68B9DA00841B04 /* ORKRangeOfMotionStepViewController.h in Headers */ = {isa = PBXBuildFile; fileRef = 959A2BFE1D68B9DA00841B04 /* ORKRangeOfMotionStepViewController.h */; };
		959A2C011D68B9DA00841B04 /* ORKRangeOfMotionStepViewController.m in Sources */ = {isa = PBXBuildFile; fileRef = 959A2BFF1D68B9DA00841B04 /* ORKRangeOfMotionStepViewController.m */; };
		959A2C0D1D68C91400841B04 /* ORKShoulderRangeOfMotionStep.h in Headers */ = {isa = PBXBuildFile; fileRef = 959A2C0B1D68C91400841B04 /* ORKShoulderRangeOfMotionStep.h */; settings = {ATTRIBUTES = (Private, ); }; };
		959A2C0E1D68C91400841B04 /* ORKShoulderRangeOfMotionStep.m in Sources */ = {isa = PBXBuildFile; fileRef = 959A2C0C1D68C91400841B04 /* ORKShoulderRangeOfMotionStep.m */; };
		95E11E551D73396300BF865B /* ORKShoulderRangeOfMotionStepViewController.h in Headers */ = {isa = PBXBuildFile; fileRef = 95E11E531D73396300BF865B /* ORKShoulderRangeOfMotionStepViewController.h */; };
		95E11E561D73396300BF865B /* ORKShoulderRangeOfMotionStepViewController.m in Sources */ = {isa = PBXBuildFile; fileRef = 95E11E541D73396300BF865B /* ORKShoulderRangeOfMotionStepViewController.m */; };
		B11C54991A9EEF8800265E61 /* ORKConsentSharingStep.h in Headers */ = {isa = PBXBuildFile; fileRef = B11C54961A9EEF8800265E61 /* ORKConsentSharingStep.h */; settings = {ATTRIBUTES = (Public, ); }; };
		B11C549B1A9EEF8800265E61 /* ORKConsentSharingStep.m in Sources */ = {isa = PBXBuildFile; fileRef = B11C54971A9EEF8800265E61 /* ORKConsentSharingStep.m */; };
		B11C549F1A9EF4A700265E61 /* ORKConsentSharingStepViewController.h in Headers */ = {isa = PBXBuildFile; fileRef = B11C549C1A9EF4A700265E61 /* ORKConsentSharingStepViewController.h */; settings = {ATTRIBUTES = (Private, ); }; };
		B11C54A11A9EF4A700265E61 /* ORKConsentSharingStepViewController.m in Sources */ = {isa = PBXBuildFile; fileRef = B11C549D1A9EF4A700265E61 /* ORKConsentSharingStepViewController.m */; };
		B17FE7FD1A8DBE7C00BF9C28 /* Artwork.xcassets in Resources */ = {isa = PBXBuildFile; fileRef = 861610BF1A8D8EDD00245F7A /* Artwork.xcassets */; };
		B183A4A21A8535D100C76870 /* ResearchKit_Private.h in Headers */ = {isa = PBXBuildFile; fileRef = B1B894391A00345200C5CF2D /* ResearchKit_Private.h */; settings = {ATTRIBUTES = (Private, ); }; };
		B183A4DD1A8535D100C76870 /* ResearchKit.h in Headers */ = {isa = PBXBuildFile; fileRef = B1C1DE4F196F541F00F75544 /* ResearchKit.h */; settings = {ATTRIBUTES = (Public, ); }; };
		B1A860EA1A9693C400EA57B7 /* consent_01@2x.m4v in Resources */ = {isa = PBXBuildFile; fileRef = B1A860DB1A9693C400EA57B7 /* consent_01@2x.m4v */; };
		B1A860EB1A9693C400EA57B7 /* consent_02@2x.m4v in Resources */ = {isa = PBXBuildFile; fileRef = B1A860DC1A9693C400EA57B7 /* consent_02@2x.m4v */; };
		B1A860EC1A9693C400EA57B7 /* consent_03@2x.m4v in Resources */ = {isa = PBXBuildFile; fileRef = B1A860DD1A9693C400EA57B7 /* consent_03@2x.m4v */; };
		B1A860ED1A9693C400EA57B7 /* consent_04@2x.m4v in Resources */ = {isa = PBXBuildFile; fileRef = B1A860DE1A9693C400EA57B7 /* consent_04@2x.m4v */; };
		B1A860EE1A9693C400EA57B7 /* consent_05@2x.m4v in Resources */ = {isa = PBXBuildFile; fileRef = B1A860DF1A9693C400EA57B7 /* consent_05@2x.m4v */; };
		B1A860EF1A9693C400EA57B7 /* consent_06@2x.m4v in Resources */ = {isa = PBXBuildFile; fileRef = B1A860E01A9693C400EA57B7 /* consent_06@2x.m4v */; };
		B1A860F01A9693C400EA57B7 /* consent_07@2x.m4v in Resources */ = {isa = PBXBuildFile; fileRef = B1A860E11A9693C400EA57B7 /* consent_07@2x.m4v */; };
		B1A860F11A9693C400EA57B7 /* consent_01@3x.m4v in Resources */ = {isa = PBXBuildFile; fileRef = B1A860E31A9693C400EA57B7 /* consent_01@3x.m4v */; };
		B1A860F21A9693C400EA57B7 /* consent_02@3x.m4v in Resources */ = {isa = PBXBuildFile; fileRef = B1A860E41A9693C400EA57B7 /* consent_02@3x.m4v */; };
		B1A860F31A9693C400EA57B7 /* consent_03@3x.m4v in Resources */ = {isa = PBXBuildFile; fileRef = B1A860E51A9693C400EA57B7 /* consent_03@3x.m4v */; };
		B1A860F41A9693C400EA57B7 /* consent_04@3x.m4v in Resources */ = {isa = PBXBuildFile; fileRef = B1A860E61A9693C400EA57B7 /* consent_04@3x.m4v */; };
		B1A860F51A9693C400EA57B7 /* consent_05@3x.m4v in Resources */ = {isa = PBXBuildFile; fileRef = B1A860E71A9693C400EA57B7 /* consent_05@3x.m4v */; };
		B1A860F61A9693C400EA57B7 /* consent_06@3x.m4v in Resources */ = {isa = PBXBuildFile; fileRef = B1A860E81A9693C400EA57B7 /* consent_06@3x.m4v */; };
		B1A860F71A9693C400EA57B7 /* consent_07@3x.m4v in Resources */ = {isa = PBXBuildFile; fileRef = B1A860E91A9693C400EA57B7 /* consent_07@3x.m4v */; };
		B1C0F4E41A9BA65F0022C153 /* ResearchKit.strings in Resources */ = {isa = PBXBuildFile; fileRef = B1C0F4E11A9BA65F0022C153 /* ResearchKit.strings */; };
		B1C7955E1A9FBF04007279BA /* HealthKit.framework in Frameworks */ = {isa = PBXBuildFile; fileRef = B1C7955D1A9FBF04007279BA /* HealthKit.framework */; settings = {ATTRIBUTES = (Required, ); }; };
		B8760F2B1AFBEFB0007FA16F /* ORKScaleRangeDescriptionLabel.h in Headers */ = {isa = PBXBuildFile; fileRef = B8760F291AFBEFB0007FA16F /* ORKScaleRangeDescriptionLabel.h */; };
		B8760F2C1AFBEFB0007FA16F /* ORKScaleRangeDescriptionLabel.m in Sources */ = {isa = PBXBuildFile; fileRef = B8760F2A1AFBEFB0007FA16F /* ORKScaleRangeDescriptionLabel.m */; };
		BA0AA6941EAEC0B600671ACE /* ORKStroopContentView.h in Headers */ = {isa = PBXBuildFile; fileRef = BA0AA68E1EAEC0B600671ACE /* ORKStroopContentView.h */; };
		BA0AA6951EAEC0B600671ACE /* ORKStroopContentView.m in Sources */ = {isa = PBXBuildFile; fileRef = BA0AA68F1EAEC0B600671ACE /* ORKStroopContentView.m */; };
		BA0AA6961EAEC0B600671ACE /* ORKStroopStep.h in Headers */ = {isa = PBXBuildFile; fileRef = BA0AA6901EAEC0B600671ACE /* ORKStroopStep.h */; settings = {ATTRIBUTES = (Private, ); }; };
		BA0AA6971EAEC0B600671ACE /* ORKStroopStep.m in Sources */ = {isa = PBXBuildFile; fileRef = BA0AA6911EAEC0B600671ACE /* ORKStroopStep.m */; };
		BA0AA6981EAEC0B600671ACE /* ORKStroopStepViewController.h in Headers */ = {isa = PBXBuildFile; fileRef = BA0AA6921EAEC0B600671ACE /* ORKStroopStepViewController.h */; settings = {ATTRIBUTES = (Private, ); }; };
		BA0AA6991EAEC0B600671ACE /* ORKStroopStepViewController.m in Sources */ = {isa = PBXBuildFile; fileRef = BA0AA6931EAEC0B600671ACE /* ORKStroopStepViewController.m */; };
		BA22F76D20C4F884006E6E11 /* SentencesList.txt in Resources */ = {isa = PBXBuildFile; fileRef = BA22F76C20C4F884006E6E11 /* SentencesList.txt */; };
		BA2FE3EE20B109C600AAC231 /* ORKAmslerGridResult.h in Headers */ = {isa = PBXBuildFile; fileRef = BA2FE3EC20B109C600AAC231 /* ORKAmslerGridResult.h */; settings = {ATTRIBUTES = (Public, ); }; };
		BA2FE3EF20B109C600AAC231 /* ORKAmslerGridResult.m in Sources */ = {isa = PBXBuildFile; fileRef = BA2FE3ED20B109C600AAC231 /* ORKAmslerGridResult.m */; };
		BA3D7E732223F8B90023FE3A /* ORKChoiceViewCell_Internal.h in Headers */ = {isa = PBXBuildFile; fileRef = BA3D7E722223F8B90023FE3A /* ORKChoiceViewCell_Internal.h */; settings = {ATTRIBUTES = (Private, ); }; };
		BA43CCA42271741C00F2A2D2 /* ORKStepContentView.h in Headers */ = {isa = PBXBuildFile; fileRef = BA43CCA22271741C00F2A2D2 /* ORKStepContentView.h */; };
		BA43CCA52271741C00F2A2D2 /* ORKStepContentView.m in Sources */ = {isa = PBXBuildFile; fileRef = BA43CCA32271741C00F2A2D2 /* ORKStepContentView.m */; };
		BA43CCA822722C6E00F2A2D2 /* ORKStepContentView_Private.h in Headers */ = {isa = PBXBuildFile; fileRef = BA43CCA622722C6E00F2A2D2 /* ORKStepContentView_Private.h */; };
		BA473FE3224DAFEF00A362E3 /* ORKBodyContainerView.h in Headers */ = {isa = PBXBuildFile; fileRef = BA473FE1224DAFEF00A362E3 /* ORKBodyContainerView.h */; settings = {ATTRIBUTES = (Private, ); }; };
		BA473FE4224DAFEF00A362E3 /* ORKBodyContainerView.m in Sources */ = {isa = PBXBuildFile; fileRef = BA473FE2224DAFEF00A362E3 /* ORKBodyContainerView.m */; };
		BA473FE8224DB38900A362E3 /* ORKBodyItem.h in Headers */ = {isa = PBXBuildFile; fileRef = BA473FE6224DB38900A362E3 /* ORKBodyItem.h */; settings = {ATTRIBUTES = (Public, ); }; };
		BA473FE9224DB38900A362E3 /* ORKBodyItem.m in Sources */ = {isa = PBXBuildFile; fileRef = BA473FE7224DB38900A362E3 /* ORKBodyItem.m */; };
		BA473FED224DBA3700A362E3 /* ORKLearnMoreView.h in Headers */ = {isa = PBXBuildFile; fileRef = BA473FEB224DBA3700A362E3 /* ORKLearnMoreView.h */; settings = {ATTRIBUTES = (Private, ); }; };
		BA473FEE224DBA3700A362E3 /* ORKLearnMoreView.m in Sources */ = {isa = PBXBuildFile; fileRef = BA473FEC224DBA3700A362E3 /* ORKLearnMoreView.m */; };
		BA5B9207204F5D9A007C2F9D /* ORKSpeechRecognitionResult.h in Headers */ = {isa = PBXBuildFile; fileRef = BA5B9205204F5D9A007C2F9D /* ORKSpeechRecognitionResult.h */; settings = {ATTRIBUTES = (Public, ); }; };
		BA5B9208204F5D9A007C2F9D /* ORKSpeechRecognitionResult.m in Sources */ = {isa = PBXBuildFile; fileRef = BA5B9206204F5D9A007C2F9D /* ORKSpeechRecognitionResult.m */; };
		BA60CE7D223E59AF00B3F780 /* ORKSwiftStroopTests.swift in Sources */ = {isa = PBXBuildFile; fileRef = BA60CE7C223E59AF00B3F780 /* ORKSwiftStroopTests.swift */; };
		BA6E1EB6209E9A3F00DA9D55 /* ORKPDFViewerStepView_Internal.h in Headers */ = {isa = PBXBuildFile; fileRef = BA6E1EB5209E9A3F00DA9D55 /* ORKPDFViewerStepView_Internal.h */; };
		BA8078E3224A8D6E0013B554 /* ORKTitleLabel.h in Headers */ = {isa = PBXBuildFile; fileRef = BA8078E1224A8D6E0013B554 /* ORKTitleLabel.h */; };
		BA8078E4224A8D6E0013B554 /* ORKTitleLabel.m in Sources */ = {isa = PBXBuildFile; fileRef = BA8078E2224A8D6E0013B554 /* ORKTitleLabel.m */; };
		BA8078F3224AC8AA0013B554 /* ORKStepContainerView.h in Headers */ = {isa = PBXBuildFile; fileRef = BA8078F1224AC8AA0013B554 /* ORKStepContainerView.h */; settings = {ATTRIBUTES = (Private, ); }; };
		BA8078F4224AC8AA0013B554 /* ORKStepContainerView.m in Sources */ = {isa = PBXBuildFile; fileRef = BA8078F2224AC8AA0013B554 /* ORKStepContainerView.m */; };
		BA87E26D20A79FA100B375A9 /* ORKRingView.h in Headers */ = {isa = PBXBuildFile; fileRef = BA87E26B20A79FA100B375A9 /* ORKRingView.h */; settings = {ATTRIBUTES = (Private, ); }; };
		BA87E26E20A79FA100B375A9 /* ORKRingView.m in Sources */ = {isa = PBXBuildFile; fileRef = BA87E26C20A79FA100B375A9 /* ORKRingView.m */; };
		BA8C5021226FFB04001896D0 /* ORKLearnMoreItem.h in Headers */ = {isa = PBXBuildFile; fileRef = BA8C501F226FFB04001896D0 /* ORKLearnMoreItem.h */; settings = {ATTRIBUTES = (Public, ); }; };
		BA8C5022226FFB04001896D0 /* ORKLearnMoreItem.m in Sources */ = {isa = PBXBuildFile; fileRef = BA8C5020226FFB04001896D0 /* ORKLearnMoreItem.m */; };
		BA95AA9620ACD07A00E7FF8E /* ORKAmslerGridStep.h in Headers */ = {isa = PBXBuildFile; fileRef = BA95AA9420ACD07A00E7FF8E /* ORKAmslerGridStep.h */; settings = {ATTRIBUTES = (Private, ); }; };
		BA95AA9720ACD07A00E7FF8E /* ORKAmslerGridStep.m in Sources */ = {isa = PBXBuildFile; fileRef = BA95AA9520ACD07A00E7FF8E /* ORKAmslerGridStep.m */; };
		BA95AA9A20ACD0BD00E7FF8E /* ORKAmslerGridStepViewController.h in Headers */ = {isa = PBXBuildFile; fileRef = BA95AA9820ACD0BD00E7FF8E /* ORKAmslerGridStepViewController.h */; settings = {ATTRIBUTES = (Private, ); }; };
		BA95AA9B20ACD0BD00E7FF8E /* ORKAmslerGridStepViewController.m in Sources */ = {isa = PBXBuildFile; fileRef = BA95AA9920ACD0BD00E7FF8E /* ORKAmslerGridStepViewController.m */; };
		BA95AA9E20ACD0E700E7FF8E /* ORKAmslerGridContentView.h in Headers */ = {isa = PBXBuildFile; fileRef = BA95AA9C20ACD0E700E7FF8E /* ORKAmslerGridContentView.h */; };
		BA95AA9F20ACD0E700E7FF8E /* ORKAmslerGridContentView.m in Sources */ = {isa = PBXBuildFile; fileRef = BA95AA9D20ACD0E700E7FF8E /* ORKAmslerGridContentView.m */; };
		BA9F891D2230827F00EF58CF /* ORKSwiftStroopContentView.swift in Sources */ = {isa = PBXBuildFile; fileRef = BA9F89192230827E00EF58CF /* ORKSwiftStroopContentView.swift */; };
		BA9F891E2230827F00EF58CF /* ORKSwiftStroopStep.swift in Sources */ = {isa = PBXBuildFile; fileRef = BA9F891A2230827E00EF58CF /* ORKSwiftStroopStep.swift */; };
		BA9F891F2230827F00EF58CF /* ORKSwiftStroopResult.swift in Sources */ = {isa = PBXBuildFile; fileRef = BA9F891B2230827E00EF58CF /* ORKSwiftStroopResult.swift */; };
		BA9F89202230827F00EF58CF /* ORKSwiftStroopStepViewController.swift in Sources */ = {isa = PBXBuildFile; fileRef = BA9F891C2230827E00EF58CF /* ORKSwiftStroopStepViewController.swift */; };
		BAB3942F22601CAB00E59B0B /* ORKStepContainerView_Private.h in Headers */ = {isa = PBXBuildFile; fileRef = BAB3942E22601CAB00E59B0B /* ORKStepContainerView_Private.h */; settings = {ATTRIBUTES = (Private, ); }; };
		BAB96755226E5D67006AAC56 /* ORKStepContainerViewTests.m in Sources */ = {isa = PBXBuildFile; fileRef = BAB96754226E5D67006AAC56 /* ORKStepContainerViewTests.m */; };
		BABBB19D2093299A00CB29E5 /* ORKSurveyCardHeaderView.h in Headers */ = {isa = PBXBuildFile; fileRef = BABBB19B2093299A00CB29E5 /* ORKSurveyCardHeaderView.h */; };
		BABBB19E2093299A00CB29E5 /* ORKSurveyCardHeaderView.m in Sources */ = {isa = PBXBuildFile; fileRef = BABBB19C2093299A00CB29E5 /* ORKSurveyCardHeaderView.m */; };
		BABBB1AE2097D97200CB29E5 /* ORKPDFViewerStep.h in Headers */ = {isa = PBXBuildFile; fileRef = BABBB1AC2097D97200CB29E5 /* ORKPDFViewerStep.h */; settings = {ATTRIBUTES = (Private, ); }; };
		BABBB1AF2097D97200CB29E5 /* ORKPDFViewerStep.m in Sources */ = {isa = PBXBuildFile; fileRef = BABBB1AD2097D97200CB29E5 /* ORKPDFViewerStep.m */; };
		BABBB1B22097E16700CB29E5 /* ORKPDFViewerStepViewController.h in Headers */ = {isa = PBXBuildFile; fileRef = BABBB1B02097E16700CB29E5 /* ORKPDFViewerStepViewController.h */; settings = {ATTRIBUTES = (Public, ); }; };
		BABBB1B32097E16700CB29E5 /* ORKPDFViewerStepViewController.m in Sources */ = {isa = PBXBuildFile; fileRef = BABBB1B12097E16700CB29E5 /* ORKPDFViewerStepViewController.m */; };
		BABBB1B62097E58300CB29E5 /* ORKPDFViewerStepView.h in Headers */ = {isa = PBXBuildFile; fileRef = BABBB1B42097E58300CB29E5 /* ORKPDFViewerStepView.h */; };
		BABBB1B72097E58300CB29E5 /* ORKPDFViewerStepView.m in Sources */ = {isa = PBXBuildFile; fileRef = BABBB1B52097E58300CB29E5 /* ORKPDFViewerStepView.m */; };
		BABBB1BA2097EF3800CB29E5 /* ORKFreehandDrawingView.h in Headers */ = {isa = PBXBuildFile; fileRef = BABBB1B82097EF3800CB29E5 /* ORKFreehandDrawingView.h */; settings = {ATTRIBUTES = (Private, ); }; };
		BABBB1BB2097EF3800CB29E5 /* ORKFreehandDrawingView.m in Sources */ = {isa = PBXBuildFile; fileRef = BABBB1B92097EF3800CB29E5 /* ORKFreehandDrawingView.m */; };
		BAD65E4B2284EFF9008A5DCE /* ORKStepView.h in Headers */ = {isa = PBXBuildFile; fileRef = BAD65E492284EFF9008A5DCE /* ORKStepView.h */; settings = {ATTRIBUTES = (Private, ); }; };
		BAD65E4C2284EFF9008A5DCE /* ORKStepView.m in Sources */ = {isa = PBXBuildFile; fileRef = BAD65E4A2284EFF9008A5DCE /* ORKStepView.m */; };
		BAD65E502284F266008A5DCE /* ORKStepView_Private.h in Headers */ = {isa = PBXBuildFile; fileRef = BAD65E4F2284F266008A5DCE /* ORKStepView_Private.h */; settings = {ATTRIBUTES = (Private, ); }; };
		BAD9E9122255E9750014FA29 /* ORKLearnMoreInstructionStep.h in Headers */ = {isa = PBXBuildFile; fileRef = BAD9E9102255E9750014FA29 /* ORKLearnMoreInstructionStep.h */; settings = {ATTRIBUTES = (Public, ); }; };
		BAD9E9132255E9750014FA29 /* ORKLearnMoreInstructionStep.m in Sources */ = {isa = PBXBuildFile; fileRef = BAD9E9112255E9750014FA29 /* ORKLearnMoreInstructionStep.m */; };
		BAD9E9162255E9CE0014FA29 /* ORKLearnMoreStepViewController.h in Headers */ = {isa = PBXBuildFile; fileRef = BAD9E9142255E9CE0014FA29 /* ORKLearnMoreStepViewController.h */; settings = {ATTRIBUTES = (Private, ); }; };
		BAD9E9172255E9CE0014FA29 /* ORKLearnMoreStepViewController.m in Sources */ = {isa = PBXBuildFile; fileRef = BAD9E9152255E9CE0014FA29 /* ORKLearnMoreStepViewController.m */; };
		BADA2F26225DA54B005D2255 /* ORKInstructionStepContainerView.h in Headers */ = {isa = PBXBuildFile; fileRef = BADA2F24225DA54B005D2255 /* ORKInstructionStepContainerView.h */; settings = {ATTRIBUTES = (Private, ); }; };
		BADA2F27225DA54B005D2255 /* ORKInstructionStepContainerView.m in Sources */ = {isa = PBXBuildFile; fileRef = BADA2F25225DA54B005D2255 /* ORKInstructionStepContainerView.m */; };
		BC01B0FB1B0EB99700863803 /* ORKTintedImageView_Internal.h in Headers */ = {isa = PBXBuildFile; fileRef = BC01B0FA1B0EB99700863803 /* ORKTintedImageView_Internal.h */; };
		BC13CE391B0660220044153C /* ORKNavigableOrderedTask.h in Headers */ = {isa = PBXBuildFile; fileRef = BC13CE371B0660220044153C /* ORKNavigableOrderedTask.h */; settings = {ATTRIBUTES = (Public, ); }; };
		BC13CE3A1B0660220044153C /* ORKNavigableOrderedTask.m in Sources */ = {isa = PBXBuildFile; fileRef = BC13CE381B0660220044153C /* ORKNavigableOrderedTask.m */; };
		BC13CE3C1B0662990044153C /* ORKStepNavigationRule_Private.h in Headers */ = {isa = PBXBuildFile; fileRef = BC13CE3B1B0662990044153C /* ORKStepNavigationRule_Private.h */; settings = {ATTRIBUTES = (Private, ); }; };
		BC13CE401B0666FD0044153C /* ORKResultPredicate.h in Headers */ = {isa = PBXBuildFile; fileRef = BC13CE3F1B0666FD0044153C /* ORKResultPredicate.h */; settings = {ATTRIBUTES = (Public, ); }; };
		BC13CE421B066A990044153C /* ORKStepNavigationRule_Internal.h in Headers */ = {isa = PBXBuildFile; fileRef = BC13CE411B066A990044153C /* ORKStepNavigationRule_Internal.h */; };
		BC1C032C1CA301E300869355 /* ORKHeightPicker.h in Headers */ = {isa = PBXBuildFile; fileRef = BC1C032A1CA301E300869355 /* ORKHeightPicker.h */; };
		BC1C032D1CA301E300869355 /* ORKHeightPicker.m in Sources */ = {isa = PBXBuildFile; fileRef = BC1C032B1CA301E300869355 /* ORKHeightPicker.m */; };
		BC2908BC1FBD628F0030AB89 /* ORKTypes.m in Sources */ = {isa = PBXBuildFile; fileRef = BC2908BB1FBD628F0030AB89 /* ORKTypes.m */; };
		BC40696121104DDF00A4100C /* ResearchKit.framework in Frameworks */ = {isa = PBXBuildFile; fileRef = B183A5951A8535D100C76870 /* ResearchKit.framework */; };
		BC4194291AE8453A00073D6B /* ORKObserver.h in Headers */ = {isa = PBXBuildFile; fileRef = BC4194271AE8453A00073D6B /* ORKObserver.h */; };
		BC41942A1AE8453A00073D6B /* ORKObserver.m in Sources */ = {isa = PBXBuildFile; fileRef = BC4194281AE8453A00073D6B /* ORKObserver.m */; };
		BC4A213F1C85FC0000BFC271 /* ORKBarGraphChartView.h in Headers */ = {isa = PBXBuildFile; fileRef = BC4A213D1C85FC0000BFC271 /* ORKBarGraphChartView.h */; settings = {ATTRIBUTES = (Public, ); }; };
		BC4A21401C85FC0000BFC271 /* ORKBarGraphChartView.m in Sources */ = {isa = PBXBuildFile; fileRef = BC4A213E1C85FC0000BFC271 /* ORKBarGraphChartView.m */; };
		BC5FAF841C6901A200057CF1 /* ORKChartTypes.h in Headers */ = {isa = PBXBuildFile; fileRef = BC5FAF821C6901A200057CF1 /* ORKChartTypes.h */; settings = {ATTRIBUTES = (Public, ); }; };
		BC5FAF851C6901A200057CF1 /* ORKChartTypes.m in Sources */ = {isa = PBXBuildFile; fileRef = BC5FAF831C6901A200057CF1 /* ORKChartTypes.m */; };
		BC8FC6781CA9B17C00D12768 /* ORKVoiceEngine_Internal.h in Headers */ = {isa = PBXBuildFile; fileRef = 2EBFE11E1AE1B68800CB8254 /* ORKVoiceEngine_Internal.h */; };
		BC94EF311E962F7400143081 /* ORKDeprecated.h in Headers */ = {isa = PBXBuildFile; fileRef = BC94EF2F1E962F7400143081 /* ORKDeprecated.h */; settings = {ATTRIBUTES = (Public, ); }; };
		BC94EF321E962F7400143081 /* ORKDeprecated.m in Sources */ = {isa = PBXBuildFile; fileRef = BC94EF301E962F7400143081 /* ORKDeprecated.m */; };
		BC94EF361E96394C00143081 /* ORKRegistrationStep_Internal.h in Headers */ = {isa = PBXBuildFile; fileRef = BC94EF351E96394C00143081 /* ORKRegistrationStep_Internal.h */; };
		BCA5C0351AEC05F20092AC8D /* ORKStepNavigationRule.h in Headers */ = {isa = PBXBuildFile; fileRef = BCA5C0331AEC05F20092AC8D /* ORKStepNavigationRule.h */; settings = {ATTRIBUTES = (Public, ); }; };
		BCA5C0361AEC05F20092AC8D /* ORKStepNavigationRule.m in Sources */ = {isa = PBXBuildFile; fileRef = BCA5C0341AEC05F20092AC8D /* ORKStepNavigationRule.m */; };
		BCAD50E81B0201EE0034806A /* ORKTaskTests.m in Sources */ = {isa = PBXBuildFile; fileRef = BCAD50E71B0201EE0034806A /* ORKTaskTests.m */; };
		BCB080A11B83EFB900A3F400 /* ORKStepNavigationRule.swift in Sources */ = {isa = PBXBuildFile; fileRef = BCB080A01B83EFB900A3F400 /* ORKStepNavigationRule.swift */; };
		BCB6E64A1B7D531C000D5B34 /* ORKPieChartView.h in Headers */ = {isa = PBXBuildFile; fileRef = BCB6E6481B7D531C000D5B34 /* ORKPieChartView.h */; settings = {ATTRIBUTES = (Public, ); }; };
		BCB6E64B1B7D531C000D5B34 /* ORKPieChartView.m in Sources */ = {isa = PBXBuildFile; fileRef = BCB6E6491B7D531C000D5B34 /* ORKPieChartView.m */; };
		BCB6E6501B7D533B000D5B34 /* ORKPieChartLegendCollectionViewLayout.h in Headers */ = {isa = PBXBuildFile; fileRef = BCB6E64C1B7D533B000D5B34 /* ORKPieChartLegendCollectionViewLayout.h */; };
		BCB6E6511B7D533B000D5B34 /* ORKPieChartLegendCollectionViewLayout.m in Sources */ = {isa = PBXBuildFile; fileRef = BCB6E64D1B7D533B000D5B34 /* ORKPieChartLegendCollectionViewLayout.m */; };
		BCB6E6521B7D533B000D5B34 /* ORKPieChartLegendCell.h in Headers */ = {isa = PBXBuildFile; fileRef = BCB6E64E1B7D533B000D5B34 /* ORKPieChartLegendCell.h */; };
		BCB6E6531B7D533B000D5B34 /* ORKPieChartLegendCell.m in Sources */ = {isa = PBXBuildFile; fileRef = BCB6E64F1B7D533B000D5B34 /* ORKPieChartLegendCell.m */; };
		BCB6E65B1B7D534C000D5B34 /* ORKDiscreteGraphChartView.h in Headers */ = {isa = PBXBuildFile; fileRef = BCB6E6541B7D534C000D5B34 /* ORKDiscreteGraphChartView.h */; settings = {ATTRIBUTES = (Public, ); }; };
		BCB6E65C1B7D534C000D5B34 /* ORKDiscreteGraphChartView.m in Sources */ = {isa = PBXBuildFile; fileRef = BCB6E6551B7D534C000D5B34 /* ORKDiscreteGraphChartView.m */; };
		BCB6E65D1B7D534C000D5B34 /* ORKGraphChartView_Internal.h in Headers */ = {isa = PBXBuildFile; fileRef = BCB6E6561B7D534C000D5B34 /* ORKGraphChartView_Internal.h */; };
		BCB6E65E1B7D534C000D5B34 /* ORKGraphChartView.h in Headers */ = {isa = PBXBuildFile; fileRef = BCB6E6571B7D534C000D5B34 /* ORKGraphChartView.h */; settings = {ATTRIBUTES = (Public, ); }; };
		BCB6E65F1B7D534C000D5B34 /* ORKGraphChartView.m in Sources */ = {isa = PBXBuildFile; fileRef = BCB6E6581B7D534C000D5B34 /* ORKGraphChartView.m */; };
		BCB6E6601B7D534C000D5B34 /* ORKLineGraphChartView.h in Headers */ = {isa = PBXBuildFile; fileRef = BCB6E6591B7D534C000D5B34 /* ORKLineGraphChartView.h */; settings = {ATTRIBUTES = (Public, ); }; };
		BCB6E6611B7D534C000D5B34 /* ORKLineGraphChartView.m in Sources */ = {isa = PBXBuildFile; fileRef = BCB6E65A1B7D534C000D5B34 /* ORKLineGraphChartView.m */; };
		BCB6E6661B7D535F000D5B34 /* ORKXAxisView.h in Headers */ = {isa = PBXBuildFile; fileRef = BCB6E6621B7D535F000D5B34 /* ORKXAxisView.h */; };
		BCB6E6671B7D535F000D5B34 /* ORKXAxisView.m in Sources */ = {isa = PBXBuildFile; fileRef = BCB6E6631B7D535F000D5B34 /* ORKXAxisView.m */; };
		BCB8133C1C98367A00346561 /* ORKTypes.h in Headers */ = {isa = PBXBuildFile; fileRef = BCB8133B1C98367A00346561 /* ORKTypes.h */; settings = {ATTRIBUTES = (Public, ); }; };
		BCB96C131B19C0EC002A0B96 /* ORKStepTests.m in Sources */ = {isa = PBXBuildFile; fileRef = BCB96C121B19C0EC002A0B96 /* ORKStepTests.m */; };
		BCC1CD9A1B7ED64F00D86886 /* ORKYAxisView.h in Headers */ = {isa = PBXBuildFile; fileRef = BCC1CD981B7ED64F00D86886 /* ORKYAxisView.h */; };
		BCC1CD9B1B7ED64F00D86886 /* ORKYAxisView.m in Sources */ = {isa = PBXBuildFile; fileRef = BCC1CD991B7ED64F00D86886 /* ORKYAxisView.m */; };
		BCCE9EC121104B2200B809F8 /* ORKConsentDocument_Private.h in Headers */ = {isa = PBXBuildFile; fileRef = BCCE9EC021104B2200B809F8 /* ORKConsentDocument_Private.h */; settings = {ATTRIBUTES = (Private, ); }; };
		BCD192DF1B81240400FCC08A /* ORKPieChartPieView.h in Headers */ = {isa = PBXBuildFile; fileRef = BCD192DD1B81240400FCC08A /* ORKPieChartPieView.h */; };
		BCD192E01B81240400FCC08A /* ORKPieChartPieView.m in Sources */ = {isa = PBXBuildFile; fileRef = BCD192DE1B81240400FCC08A /* ORKPieChartPieView.m */; };
		BCD192E71B81243900FCC08A /* ORKPieChartLegendView.h in Headers */ = {isa = PBXBuildFile; fileRef = BCD192E51B81243900FCC08A /* ORKPieChartLegendView.h */; };
		BCD192E81B81243900FCC08A /* ORKPieChartLegendView.m in Sources */ = {isa = PBXBuildFile; fileRef = BCD192E61B81243900FCC08A /* ORKPieChartLegendView.m */; };
		BCD192EB1B81245500FCC08A /* ORKPieChartTitleTextView.h in Headers */ = {isa = PBXBuildFile; fileRef = BCD192E91B81245500FCC08A /* ORKPieChartTitleTextView.h */; };
		BCD192EC1B81245500FCC08A /* ORKPieChartTitleTextView.m in Sources */ = {isa = PBXBuildFile; fileRef = BCD192EA1B81245500FCC08A /* ORKPieChartTitleTextView.m */; };
		BCD192EE1B81255F00FCC08A /* ORKPieChartView_Internal.h in Headers */ = {isa = PBXBuildFile; fileRef = BCD192ED1B81255F00FCC08A /* ORKPieChartView_Internal.h */; };
		BCFF24BD1B0798D10044EC35 /* ORKResultPredicate.m in Sources */ = {isa = PBXBuildFile; fileRef = BCFF24BC1B0798D10044EC35 /* ORKResultPredicate.m */; };
		BF1D43851D4904C6007EE90B /* ORKVideoInstructionStep.h in Headers */ = {isa = PBXBuildFile; fileRef = BF1D43831D4904C6007EE90B /* ORKVideoInstructionStep.h */; settings = {ATTRIBUTES = (Public, ); }; };
		BF1D43861D4904C6007EE90B /* ORKVideoInstructionStep.m in Sources */ = {isa = PBXBuildFile; fileRef = BF1D43841D4904C6007EE90B /* ORKVideoInstructionStep.m */; };
		BF1D43891D4905FC007EE90B /* ORKVideoInstructionStepViewController.h in Headers */ = {isa = PBXBuildFile; fileRef = BF1D43871D4905FC007EE90B /* ORKVideoInstructionStepViewController.h */; settings = {ATTRIBUTES = (Private, ); }; };
		BF1D438A1D4905FC007EE90B /* ORKVideoInstructionStepViewController.m in Sources */ = {isa = PBXBuildFile; fileRef = BF1D43881D4905FC007EE90B /* ORKVideoInstructionStepViewController.m */; };
		BF5161501BE9C53D00174DDD /* ORKWaitStep.h in Headers */ = {isa = PBXBuildFile; fileRef = BF9155A11BDE8DA9007FA459 /* ORKWaitStep.h */; settings = {ATTRIBUTES = (Public, ); }; };
		BF91559B1BDE8D7D007FA459 /* ORKReviewStep_Internal.h in Headers */ = {isa = PBXBuildFile; fileRef = BF9155951BDE8D7D007FA459 /* ORKReviewStep_Internal.h */; };
		BF91559C1BDE8D7D007FA459 /* ORKReviewStep.h in Headers */ = {isa = PBXBuildFile; fileRef = BF9155961BDE8D7D007FA459 /* ORKReviewStep.h */; settings = {ATTRIBUTES = (Public, ); }; };
		BF91559D1BDE8D7D007FA459 /* ORKReviewStep.m in Sources */ = {isa = PBXBuildFile; fileRef = BF9155971BDE8D7D007FA459 /* ORKReviewStep.m */; };
		BF91559E1BDE8D7E007FA459 /* ORKReviewStepViewController_Internal.h in Headers */ = {isa = PBXBuildFile; fileRef = BF9155981BDE8D7D007FA459 /* ORKReviewStepViewController_Internal.h */; };
		BF91559F1BDE8D7E007FA459 /* ORKReviewStepViewController.h in Headers */ = {isa = PBXBuildFile; fileRef = BF9155991BDE8D7D007FA459 /* ORKReviewStepViewController.h */; settings = {ATTRIBUTES = (Private, ); }; };
		BF9155A01BDE8D7E007FA459 /* ORKReviewStepViewController.m in Sources */ = {isa = PBXBuildFile; fileRef = BF91559A1BDE8D7D007FA459 /* ORKReviewStepViewController.m */; };
		BF9155A81BDE8DA9007FA459 /* ORKWaitStep.m in Sources */ = {isa = PBXBuildFile; fileRef = BF9155A21BDE8DA9007FA459 /* ORKWaitStep.m */; };
		BF9155A91BDE8DA9007FA459 /* ORKWaitStepView.h in Headers */ = {isa = PBXBuildFile; fileRef = BF9155A31BDE8DA9007FA459 /* ORKWaitStepView.h */; };
		BF9155AA1BDE8DA9007FA459 /* ORKWaitStepView.m in Sources */ = {isa = PBXBuildFile; fileRef = BF9155A41BDE8DA9007FA459 /* ORKWaitStepView.m */; };
		BF9155AB1BDE8DA9007FA459 /* ORKWaitStepViewController.h in Headers */ = {isa = PBXBuildFile; fileRef = BF9155A51BDE8DA9007FA459 /* ORKWaitStepViewController.h */; settings = {ATTRIBUTES = (Public, ); }; };
		BF9155AC1BDE8DA9007FA459 /* ORKWaitStepViewController.m in Sources */ = {isa = PBXBuildFile; fileRef = BF9155A61BDE8DA9007FA459 /* ORKWaitStepViewController.m */; };
		CBD34A561BB1FB9000F204EA /* ORKLocationSelectionView.h in Headers */ = {isa = PBXBuildFile; fileRef = CBD34A541BB1FB9000F204EA /* ORKLocationSelectionView.h */; };
		CBD34A571BB1FB9000F204EA /* ORKLocationSelectionView.m in Sources */ = {isa = PBXBuildFile; fileRef = CBD34A551BB1FB9000F204EA /* ORKLocationSelectionView.m */; };
		CBD34A5A1BB207FC00F204EA /* ORKSurveyAnswerCellForLocation.h in Headers */ = {isa = PBXBuildFile; fileRef = CBD34A581BB207FC00F204EA /* ORKSurveyAnswerCellForLocation.h */; };
		CBD34A5B1BB207FC00F204EA /* ORKSurveyAnswerCellForLocation.m in Sources */ = {isa = PBXBuildFile; fileRef = CBD34A591BB207FC00F204EA /* ORKSurveyAnswerCellForLocation.m */; };
		D3C8072A21891EBE00F9A231 /* ORKEnvironmentSPLMeterResult.h in Headers */ = {isa = PBXBuildFile; fileRef = 716B126220A78C6B00590264 /* ORKEnvironmentSPLMeterResult.h */; settings = {ATTRIBUTES = (Public, ); }; };
		D42FEFB81AF7557000A124F8 /* ORKImageCaptureView.h in Headers */ = {isa = PBXBuildFile; fileRef = D42FEFB61AF7557000A124F8 /* ORKImageCaptureView.h */; };
		D42FEFB91AF7557000A124F8 /* ORKImageCaptureView.m in Sources */ = {isa = PBXBuildFile; fileRef = D42FEFB71AF7557000A124F8 /* ORKImageCaptureView.m */; };
		D44239791AF17F5100559D96 /* ORKImageCaptureStep.h in Headers */ = {isa = PBXBuildFile; fileRef = D44239771AF17F5100559D96 /* ORKImageCaptureStep.h */; settings = {ATTRIBUTES = (Public, ); }; };
		D442397A1AF17F5100559D96 /* ORKImageCaptureStep.m in Sources */ = {isa = PBXBuildFile; fileRef = D44239781AF17F5100559D96 /* ORKImageCaptureStep.m */; };
		D442397D1AF17F7600559D96 /* ORKImageCaptureStepViewController.h in Headers */ = {isa = PBXBuildFile; fileRef = D442397B1AF17F7600559D96 /* ORKImageCaptureStepViewController.h */; settings = {ATTRIBUTES = (Private, ); }; };
		D442397E1AF17F7600559D96 /* ORKImageCaptureStepViewController.m in Sources */ = {isa = PBXBuildFile; fileRef = D442397C1AF17F7600559D96 /* ORKImageCaptureStepViewController.m */; };
		D458520A1AF6CCFA00A2DE13 /* ORKImageCaptureCameraPreviewView.h in Headers */ = {isa = PBXBuildFile; fileRef = D45852081AF6CCFA00A2DE13 /* ORKImageCaptureCameraPreviewView.h */; };
		D458520B1AF6CCFA00A2DE13 /* ORKImageCaptureCameraPreviewView.m in Sources */ = {isa = PBXBuildFile; fileRef = D45852091AF6CCFA00A2DE13 /* ORKImageCaptureCameraPreviewView.m */; };
		F8817CA8202A3D8300C59AE0 /* ORKGoNoGoResult.m in Sources */ = {isa = PBXBuildFile; fileRef = F8817C9E202A3D8200C59AE0 /* ORKGoNoGoResult.m */; };
		F8817CA9202A3D8300C59AE0 /* ORKGoNoGoStimulusView.m in Sources */ = {isa = PBXBuildFile; fileRef = F8817C9F202A3D8200C59AE0 /* ORKGoNoGoStimulusView.m */; };
		F8817CAA202A3D8300C59AE0 /* ORKGoNoGoViewController.m in Sources */ = {isa = PBXBuildFile; fileRef = F8817CA0202A3D8200C59AE0 /* ORKGoNoGoViewController.m */; };
		F8817CAB202A3D8300C59AE0 /* ORKGoNoGoStimulusView.h in Headers */ = {isa = PBXBuildFile; fileRef = F8817CA1202A3D8200C59AE0 /* ORKGoNoGoStimulusView.h */; };
		F8817CAC202A3D8300C59AE0 /* ORKGoNoGoStep.m in Sources */ = {isa = PBXBuildFile; fileRef = F8817CA2202A3D8300C59AE0 /* ORKGoNoGoStep.m */; };
		F8817CAD202A3D8300C59AE0 /* ORKGoNoGoContentView.m in Sources */ = {isa = PBXBuildFile; fileRef = F8817CA3202A3D8300C59AE0 /* ORKGoNoGoContentView.m */; };
		F8817CAE202A3D8300C59AE0 /* ORKGoNoGoResult.h in Headers */ = {isa = PBXBuildFile; fileRef = F8817CA4202A3D8300C59AE0 /* ORKGoNoGoResult.h */; settings = {ATTRIBUTES = (Public, ); }; };
		F8817CAF202A3D8300C59AE0 /* ORKGoNoGoStep.h in Headers */ = {isa = PBXBuildFile; fileRef = F8817CA5202A3D8300C59AE0 /* ORKGoNoGoStep.h */; settings = {ATTRIBUTES = (Private, ); }; };
		F8817CB0202A3D8300C59AE0 /* ORKGoNoGoViewController.h in Headers */ = {isa = PBXBuildFile; fileRef = F8817CA6202A3D8300C59AE0 /* ORKGoNoGoViewController.h */; settings = {ATTRIBUTES = (Private, ); }; };
		F8817CB1202A3D8300C59AE0 /* ORKGoNoGoContentView.h in Headers */ = {isa = PBXBuildFile; fileRef = F8817CA7202A3D8300C59AE0 /* ORKGoNoGoContentView.h */; };
		FA7A9D2B1B082688005A2BEA /* ORKConsentDocumentTests.m in Sources */ = {isa = PBXBuildFile; fileRef = FA7A9D2A1B082688005A2BEA /* ORKConsentDocumentTests.m */; };
		FA7A9D2F1B083DD3005A2BEA /* ORKConsentSectionFormatter.h in Headers */ = {isa = PBXBuildFile; fileRef = FA7A9D2D1B083DD3005A2BEA /* ORKConsentSectionFormatter.h */; };
		FA7A9D301B083DD3005A2BEA /* ORKConsentSectionFormatter.m in Sources */ = {isa = PBXBuildFile; fileRef = FA7A9D2E1B083DD3005A2BEA /* ORKConsentSectionFormatter.m */; };
		FA7A9D331B0843A9005A2BEA /* ORKConsentSignatureFormatter.h in Headers */ = {isa = PBXBuildFile; fileRef = FA7A9D311B0843A9005A2BEA /* ORKConsentSignatureFormatter.h */; };
		FA7A9D341B0843A9005A2BEA /* ORKConsentSignatureFormatter.m in Sources */ = {isa = PBXBuildFile; fileRef = FA7A9D321B0843A9005A2BEA /* ORKConsentSignatureFormatter.m */; };
		FA7A9D371B09365F005A2BEA /* ORKConsentSectionFormatterTests.m in Sources */ = {isa = PBXBuildFile; fileRef = FA7A9D361B09365F005A2BEA /* ORKConsentSectionFormatterTests.m */; };
		FA7A9D391B0969A7005A2BEA /* ORKConsentSignatureFormatterTests.m in Sources */ = {isa = PBXBuildFile; fileRef = FA7A9D381B0969A7005A2BEA /* ORKConsentSignatureFormatterTests.m */; };
		FF0CB38A1FD5C4C3002D838C /* ORKWebViewStepResult.h in Headers */ = {isa = PBXBuildFile; fileRef = FF0CB3881FD5C4C3002D838C /* ORKWebViewStepResult.h */; settings = {ATTRIBUTES = (Public, ); }; };
		FF0CB38B1FD5C4C3002D838C /* ORKWebViewStepResult.m in Sources */ = {isa = PBXBuildFile; fileRef = FF0CB3891FD5C4C3002D838C /* ORKWebViewStepResult.m */; };
		FF154FB41E82EF5E004ED908 /* ORKOrderedTask+ORKPredefinedActiveTask.h in Headers */ = {isa = PBXBuildFile; fileRef = FF154FB21E82EF5E004ED908 /* ORKOrderedTask+ORKPredefinedActiveTask.h */; settings = {ATTRIBUTES = (Public, ); }; };
		FF154FB51E82EF5E004ED908 /* ORKOrderedTask+ORKPredefinedActiveTask.m in Sources */ = {isa = PBXBuildFile; fileRef = FF154FB31E82EF5E004ED908 /* ORKOrderedTask+ORKPredefinedActiveTask.m */; };
		FF36A48D1D1A0ACA00DE8470 /* ORKAudioLevelNavigationRule.h in Headers */ = {isa = PBXBuildFile; fileRef = FF36A48B1D1A0ACA00DE8470 /* ORKAudioLevelNavigationRule.h */; settings = {ATTRIBUTES = (Private, ); }; };
		FF36A48E1D1A0ACA00DE8470 /* ORKAudioLevelNavigationRule.m in Sources */ = {isa = PBXBuildFile; fileRef = FF36A48C1D1A0ACA00DE8470 /* ORKAudioLevelNavigationRule.m */; };
		FF36A49C1D1A15FC00DE8470 /* ORKTableStepViewController_Internal.h in Headers */ = {isa = PBXBuildFile; fileRef = FF36A4991D1A15FC00DE8470 /* ORKTableStepViewController_Internal.h */; };
		FF36A49D1D1A15FC00DE8470 /* ORKTableStepViewController.h in Headers */ = {isa = PBXBuildFile; fileRef = FF36A49A1D1A15FC00DE8470 /* ORKTableStepViewController.h */; settings = {ATTRIBUTES = (Public, ); }; };
		FF36A49E1D1A15FC00DE8470 /* ORKTableStepViewController.m in Sources */ = {isa = PBXBuildFile; fileRef = FF36A49B1D1A15FC00DE8470 /* ORKTableStepViewController.m */; };
		FF5051ED1D668FF80065E677 /* ORKPageStep_Private.h in Headers */ = {isa = PBXBuildFile; fileRef = FF5051EC1D668FF80065E677 /* ORKPageStep_Private.h */; settings = {ATTRIBUTES = (Private, ); }; };
		FF5051F01D66908C0065E677 /* ORKNavigablePageStep.h in Headers */ = {isa = PBXBuildFile; fileRef = FF5051EE1D66908C0065E677 /* ORKNavigablePageStep.h */; settings = {ATTRIBUTES = (Public, ); }; };
		FF5051F11D66908C0065E677 /* ORKNavigablePageStep.m in Sources */ = {isa = PBXBuildFile; fileRef = FF5051EF1D66908C0065E677 /* ORKNavigablePageStep.m */; };
		FF5CA6121D2C2670001660A3 /* ORKTableStep.h in Headers */ = {isa = PBXBuildFile; fileRef = FF5CA6101D2C2670001660A3 /* ORKTableStep.h */; settings = {ATTRIBUTES = (Public, ); }; };
		FF5CA6131D2C2670001660A3 /* ORKTableStep.m in Sources */ = {isa = PBXBuildFile; fileRef = FF5CA6111D2C2670001660A3 /* ORKTableStep.m */; };
		FF5CA61B1D2C6453001660A3 /* ORKSignatureStep.h in Headers */ = {isa = PBXBuildFile; fileRef = FF5CA6191D2C6453001660A3 /* ORKSignatureStep.h */; settings = {ATTRIBUTES = (Public, ); }; };
		FF5CA61C1D2C6453001660A3 /* ORKSignatureStep.m in Sources */ = {isa = PBXBuildFile; fileRef = FF5CA61A1D2C6453001660A3 /* ORKSignatureStep.m */; };
		FF5E3CCB1D23444400ECE4B7 /* ORKPageStepViewController.h in Headers */ = {isa = PBXBuildFile; fileRef = FF5E3CC91D23444400ECE4B7 /* ORKPageStepViewController.h */; settings = {ATTRIBUTES = (Public, ); }; };
		FF5E3CCC1D23444400ECE4B7 /* ORKPageStepViewController.m in Sources */ = {isa = PBXBuildFile; fileRef = FF5E3CCA1D23444400ECE4B7 /* ORKPageStepViewController.m */; };
		FF72B1EF1F5F10CD004C6F15 /* ORKStroopResult.h in Headers */ = {isa = PBXBuildFile; fileRef = FF72B1ED1F5F10CD004C6F15 /* ORKStroopResult.h */; settings = {ATTRIBUTES = (Public, ); }; };
		FF72B1F01F5F10CD004C6F15 /* ORKStroopResult.m in Sources */ = {isa = PBXBuildFile; fileRef = FF72B1EE1F5F10CD004C6F15 /* ORKStroopResult.m */; };
		FF919A221E81A56F005C2A1E /* ORKTappingIntervalResult.h in Headers */ = {isa = PBXBuildFile; fileRef = FF919A201E81A56F005C2A1E /* ORKTappingIntervalResult.h */; settings = {ATTRIBUTES = (Public, ); }; };
		FF919A231E81A56F005C2A1E /* ORKTappingIntervalResult.m in Sources */ = {isa = PBXBuildFile; fileRef = FF919A211E81A56F005C2A1E /* ORKTappingIntervalResult.m */; };
		FF919A271E81A87B005C2A1E /* ORKActiveTaskResult.h in Headers */ = {isa = PBXBuildFile; fileRef = FF919A261E81A87B005C2A1E /* ORKActiveTaskResult.h */; settings = {ATTRIBUTES = (Public, ); }; };
		FF919A2A1E81A94B005C2A1E /* ORKRangeOfMotionResult.h in Headers */ = {isa = PBXBuildFile; fileRef = FF919A281E81A94B005C2A1E /* ORKRangeOfMotionResult.h */; settings = {ATTRIBUTES = (Public, ); }; };
		FF919A2B1E81A94B005C2A1E /* ORKRangeOfMotionResult.m in Sources */ = {isa = PBXBuildFile; fileRef = FF919A291E81A94B005C2A1E /* ORKRangeOfMotionResult.m */; };
		FF919A2E1E81AAD0005C2A1E /* ORKTowerOfHanoiResult.h in Headers */ = {isa = PBXBuildFile; fileRef = FF919A2C1E81AAD0005C2A1E /* ORKTowerOfHanoiResult.h */; settings = {ATTRIBUTES = (Public, ); }; };
		FF919A2F1E81AAD0005C2A1E /* ORKTowerOfHanoiResult.m in Sources */ = {isa = PBXBuildFile; fileRef = FF919A2D1E81AAD0005C2A1E /* ORKTowerOfHanoiResult.m */; };
		FF919A321E81AC26005C2A1E /* ORKToneAudiometryResult.h in Headers */ = {isa = PBXBuildFile; fileRef = FF919A301E81AC26005C2A1E /* ORKToneAudiometryResult.h */; settings = {ATTRIBUTES = (Public, ); }; };
		FF919A331E81AC26005C2A1E /* ORKToneAudiometryResult.m in Sources */ = {isa = PBXBuildFile; fileRef = FF919A311E81AC26005C2A1E /* ORKToneAudiometryResult.m */; };
		FF919A361E81AD9C005C2A1E /* ORKSpatialSpanMemoryResult.h in Headers */ = {isa = PBXBuildFile; fileRef = FF919A341E81AD9C005C2A1E /* ORKSpatialSpanMemoryResult.h */; settings = {ATTRIBUTES = (Public, ); }; };
		FF919A371E81AD9C005C2A1E /* ORKSpatialSpanMemoryResult.m in Sources */ = {isa = PBXBuildFile; fileRef = FF919A351E81AD9C005C2A1E /* ORKSpatialSpanMemoryResult.m */; };
		FF919A3B1E81AF1D005C2A1E /* ORKFileResult.h in Headers */ = {isa = PBXBuildFile; fileRef = FF919A391E81AF1D005C2A1E /* ORKFileResult.h */; settings = {ATTRIBUTES = (Public, ); }; };
		FF919A3C1E81AF1D005C2A1E /* ORKFileResult.m in Sources */ = {isa = PBXBuildFile; fileRef = FF919A3A1E81AF1D005C2A1E /* ORKFileResult.m */; };
		FF919A3F1E81AFEF005C2A1E /* ORKReactionTimeResult.h in Headers */ = {isa = PBXBuildFile; fileRef = FF919A3D1E81AFEF005C2A1E /* ORKReactionTimeResult.h */; settings = {ATTRIBUTES = (Public, ); }; };
		FF919A401E81AFEF005C2A1E /* ORKReactionTimeResult.m in Sources */ = {isa = PBXBuildFile; fileRef = FF919A3E1E81AFEF005C2A1E /* ORKReactionTimeResult.m */; };
		FF919A431E81B904005C2A1E /* ORKPSATResult.h in Headers */ = {isa = PBXBuildFile; fileRef = FF919A411E81B904005C2A1E /* ORKPSATResult.h */; settings = {ATTRIBUTES = (Public, ); }; };
		FF919A441E81B904005C2A1E /* ORKPSATResult.m in Sources */ = {isa = PBXBuildFile; fileRef = FF919A421E81B904005C2A1E /* ORKPSATResult.m */; };
		FF919A471E81BA3D005C2A1E /* ORKHolePegTestResult.h in Headers */ = {isa = PBXBuildFile; fileRef = FF919A451E81BA3D005C2A1E /* ORKHolePegTestResult.h */; settings = {ATTRIBUTES = (Public, ); }; };
		FF919A481E81BA3D005C2A1E /* ORKHolePegTestResult.m in Sources */ = {isa = PBXBuildFile; fileRef = FF919A461E81BA3D005C2A1E /* ORKHolePegTestResult.m */; };
		FF919A4B1E81BB7E005C2A1E /* ORKTimedWalkResult.h in Headers */ = {isa = PBXBuildFile; fileRef = FF919A491E81BB7E005C2A1E /* ORKTimedWalkResult.h */; settings = {ATTRIBUTES = (Public, ); }; };
		FF919A4C1E81BB7E005C2A1E /* ORKTimedWalkResult.m in Sources */ = {isa = PBXBuildFile; fileRef = FF919A4A1E81BB7E005C2A1E /* ORKTimedWalkResult.m */; };
		FF919A4F1E81BD05005C2A1E /* ORKTrailmakingResult.h in Headers */ = {isa = PBXBuildFile; fileRef = FF919A4D1E81BD05005C2A1E /* ORKTrailmakingResult.h */; settings = {ATTRIBUTES = (Public, ); }; };
		FF919A501E81BD05005C2A1E /* ORKTrailmakingResult.m in Sources */ = {isa = PBXBuildFile; fileRef = FF919A4E1E81BD05005C2A1E /* ORKTrailmakingResult.m */; };
		FF919A531E81BEB5005C2A1E /* ORKCollectionResult.h in Headers */ = {isa = PBXBuildFile; fileRef = FF919A511E81BEB5005C2A1E /* ORKCollectionResult.h */; settings = {ATTRIBUTES = (Public, ); }; };
		FF919A541E81BEB5005C2A1E /* ORKCollectionResult.m in Sources */ = {isa = PBXBuildFile; fileRef = FF919A521E81BEB5005C2A1E /* ORKCollectionResult.m */; };
		FF919A561E81BEE0005C2A1E /* ORKCollectionResult_Private.h in Headers */ = {isa = PBXBuildFile; fileRef = FF919A551E81BEDD005C2A1E /* ORKCollectionResult_Private.h */; settings = {ATTRIBUTES = (Private, ); }; };
		FF919A591E81C628005C2A1E /* ORKQuestionResult.h in Headers */ = {isa = PBXBuildFile; fileRef = FF919A571E81C628005C2A1E /* ORKQuestionResult.h */; settings = {ATTRIBUTES = (Public, ); }; };
		FF919A5A1E81C628005C2A1E /* ORKQuestionResult.m in Sources */ = {isa = PBXBuildFile; fileRef = FF919A581E81C628005C2A1E /* ORKQuestionResult.m */; };
		FF919A5C1E81C641005C2A1E /* ORKQuestionResult_Private.h in Headers */ = {isa = PBXBuildFile; fileRef = FF919A5B1E81C63B005C2A1E /* ORKQuestionResult_Private.h */; settings = {ATTRIBUTES = (Private, ); }; };
		FF919A5F1E81CF07005C2A1E /* ORKVideoInstructionStepResult.h in Headers */ = {isa = PBXBuildFile; fileRef = FF919A5D1E81CF07005C2A1E /* ORKVideoInstructionStepResult.h */; settings = {ATTRIBUTES = (Public, ); }; };
		FF919A601E81CF07005C2A1E /* ORKVideoInstructionStepResult.m in Sources */ = {isa = PBXBuildFile; fileRef = FF919A5E1E81CF07005C2A1E /* ORKVideoInstructionStepResult.m */; };
		FF919A631E81D04D005C2A1E /* ORKSignatureResult.h in Headers */ = {isa = PBXBuildFile; fileRef = FF919A611E81D04D005C2A1E /* ORKSignatureResult.h */; settings = {ATTRIBUTES = (Public, ); }; };
		FF919A641E81D04D005C2A1E /* ORKSignatureResult.m in Sources */ = {isa = PBXBuildFile; fileRef = FF919A621E81D04D005C2A1E /* ORKSignatureResult.m */; };
		FF919A661E81D168005C2A1E /* ORKSignatureResult_Private.h in Headers */ = {isa = PBXBuildFile; fileRef = FF919A651E81D164005C2A1E /* ORKSignatureResult_Private.h */; settings = {ATTRIBUTES = (Private, ); }; };
		FF919A691E81D255005C2A1E /* ORKConsentSignatureResult.h in Headers */ = {isa = PBXBuildFile; fileRef = FF919A671E81D255005C2A1E /* ORKConsentSignatureResult.h */; settings = {ATTRIBUTES = (Public, ); }; };
		FF919A6A1E81D255005C2A1E /* ORKConsentSignatureResult.m in Sources */ = {isa = PBXBuildFile; fileRef = FF919A681E81D255005C2A1E /* ORKConsentSignatureResult.m */; };
		FF919A6D1E81D3B0005C2A1E /* ORKPasscodeResult.h in Headers */ = {isa = PBXBuildFile; fileRef = FF919A6B1E81D3B0005C2A1E /* ORKPasscodeResult.h */; settings = {ATTRIBUTES = (Public, ); }; };
		FF919A6E1E81D3B0005C2A1E /* ORKPasscodeResult.m in Sources */ = {isa = PBXBuildFile; fileRef = FF919A6C1E81D3B0005C2A1E /* ORKPasscodeResult.m */; };
		FFAE71401DAEC66200AE82B4 /* ORKFootnoteLabel.h in Headers */ = {isa = PBXBuildFile; fileRef = FFAE713E1DAEC66200AE82B4 /* ORKFootnoteLabel.h */; settings = {ATTRIBUTES = (Private, ); }; };
		FFAE71411DAEC66200AE82B4 /* ORKFootnoteLabel.m in Sources */ = {isa = PBXBuildFile; fileRef = FFAE713F1DAEC66200AE82B4 /* ORKFootnoteLabel.m */; };
		FFDDD8491D3555EA00446806 /* ORKPageStep.h in Headers */ = {isa = PBXBuildFile; fileRef = FFDDD8471D3555EA00446806 /* ORKPageStep.h */; settings = {ATTRIBUTES = (Public, ); }; };
		FFDDD84A1D3555EA00446806 /* ORKPageStep.m in Sources */ = {isa = PBXBuildFile; fileRef = FFDDD8481D3555EA00446806 /* ORKPageStep.m */; };
		FFF65AB81E318F2D0043FB40 /* ORKMultipleValuePicker.h in Headers */ = {isa = PBXBuildFile; fileRef = FFF65AB61E318F2D0043FB40 /* ORKMultipleValuePicker.h */; };
		FFF65AB91E318F2D0043FB40 /* ORKMultipleValuePicker.m in Sources */ = {isa = PBXBuildFile; fileRef = FFF65AB71E318F2D0043FB40 /* ORKMultipleValuePicker.m */; };
/* End PBXBuildFile section */

/* Begin PBXContainerItemProxy section */
		86CC8EA11AC09332001CCD89 /* PBXContainerItemProxy */ = {
			isa = PBXContainerItemProxy;
			containerPortal = 3FFF18351829DB1D00167070 /* Project object */;
			proxyType = 1;
			remoteGlobalIDString = B183A4731A8535D100C76870;
			remoteInfo = OpenResearchKit;
		};
		B11DF3B01AA10795009E76D2 /* PBXContainerItemProxy */ = {
			isa = PBXContainerItemProxy;
			containerPortal = 3FFF18351829DB1D00167070 /* Project object */;
			proxyType = 1;
			remoteGlobalIDString = B183A4731A8535D100C76870;
			remoteInfo = OpenResearchKit;
		};
/* End PBXContainerItemProxy section */

/* Begin PBXFileReference section */
		00B1F7842241503900D022FE /* Speech.framework */ = {isa = PBXFileReference; lastKnownFileType = wrapper.framework; name = Speech.framework; path = System/Library/Frameworks/Speech.framework; sourceTree = SDKROOT; };
		106FF29C1B663FCE004EACF2 /* ORKHolePegTestPlaceStep.h */ = {isa = PBXFileReference; fileEncoding = 4; lastKnownFileType = sourcecode.c.h; path = ORKHolePegTestPlaceStep.h; sourceTree = "<group>"; };
		106FF29D1B663FCE004EACF2 /* ORKHolePegTestPlaceStep.m */ = {isa = PBXFileReference; fileEncoding = 4; lastKnownFileType = sourcecode.c.objc; path = ORKHolePegTestPlaceStep.m; sourceTree = "<group>"; };
		106FF2A01B665B86004EACF2 /* ORKHolePegTestPlaceStepViewController.h */ = {isa = PBXFileReference; fileEncoding = 4; lastKnownFileType = sourcecode.c.h; path = ORKHolePegTestPlaceStepViewController.h; sourceTree = "<group>"; };
		106FF2A11B665B86004EACF2 /* ORKHolePegTestPlaceStepViewController.m */ = {isa = PBXFileReference; fileEncoding = 4; lastKnownFileType = sourcecode.c.objc; path = ORKHolePegTestPlaceStepViewController.m; sourceTree = "<group>"; };
		106FF2A41B665CF5004EACF2 /* ORKHolePegTestPlaceContentView.h */ = {isa = PBXFileReference; fileEncoding = 4; lastKnownFileType = sourcecode.c.h; path = ORKHolePegTestPlaceContentView.h; sourceTree = "<group>"; };
		106FF2A51B665CF5004EACF2 /* ORKHolePegTestPlaceContentView.m */ = {isa = PBXFileReference; fileEncoding = 4; lastKnownFileType = sourcecode.c.objc; path = ORKHolePegTestPlaceContentView.m; sourceTree = "<group>"; };
		106FF2A81B690FD7004EACF2 /* ORKHolePegTestPlacePegView.h */ = {isa = PBXFileReference; fileEncoding = 4; lastKnownFileType = sourcecode.c.h; path = ORKHolePegTestPlacePegView.h; sourceTree = "<group>"; };
		106FF2A91B690FD7004EACF2 /* ORKHolePegTestPlacePegView.m */ = {isa = PBXFileReference; fileEncoding = 4; lastKnownFileType = sourcecode.c.objc; path = ORKHolePegTestPlacePegView.m; sourceTree = "<group>"; };
		106FF2AC1B6FACA8004EACF2 /* ORKDirectionView.h */ = {isa = PBXFileReference; fileEncoding = 4; lastKnownFileType = sourcecode.c.h; path = ORKDirectionView.h; sourceTree = "<group>"; };
		106FF2AD1B6FACA8004EACF2 /* ORKDirectionView.m */ = {isa = PBXFileReference; fileEncoding = 4; lastKnownFileType = sourcecode.c.objc; path = ORKDirectionView.m; sourceTree = "<group>"; };
		106FF2B21B71F18E004EACF2 /* ORKHolePegTestPlaceHoleView.h */ = {isa = PBXFileReference; fileEncoding = 4; lastKnownFileType = sourcecode.c.h; path = ORKHolePegTestPlaceHoleView.h; sourceTree = "<group>"; };
		106FF2B31B71F18E004EACF2 /* ORKHolePegTestPlaceHoleView.m */ = {isa = PBXFileReference; fileEncoding = 4; lastKnownFileType = sourcecode.c.objc; path = ORKHolePegTestPlaceHoleView.m; sourceTree = "<group>"; };
		10864C961B27146B000F4158 /* ORKPSATStep.h */ = {isa = PBXFileReference; fileEncoding = 4; lastKnownFileType = sourcecode.c.h; path = ORKPSATStep.h; sourceTree = "<group>"; };
		10864C971B27146B000F4158 /* ORKPSATStep.m */ = {isa = PBXFileReference; fileEncoding = 4; lastKnownFileType = sourcecode.c.objc; path = ORKPSATStep.m; sourceTree = "<group>"; };
		10864C981B27146B000F4158 /* ORKPSATStepViewController.h */ = {isa = PBXFileReference; fileEncoding = 4; lastKnownFileType = sourcecode.c.h; path = ORKPSATStepViewController.h; sourceTree = "<group>"; };
		10864C991B27146B000F4158 /* ORKPSATStepViewController.m */ = {isa = PBXFileReference; fileEncoding = 4; lastKnownFileType = sourcecode.c.objc; path = ORKPSATStepViewController.m; sourceTree = "<group>"; };
		10864C9A1B27146B000F4158 /* ORKPSATContentView.h */ = {isa = PBXFileReference; fileEncoding = 4; lastKnownFileType = sourcecode.c.h; path = ORKPSATContentView.h; sourceTree = "<group>"; };
		10864C9B1B27146B000F4158 /* ORKPSATContentView.m */ = {isa = PBXFileReference; fileEncoding = 4; lastKnownFileType = sourcecode.c.objc; path = ORKPSATContentView.m; sourceTree = "<group>"; };
		10864C9C1B27146B000F4158 /* ORKPSATKeyboardView.h */ = {isa = PBXFileReference; fileEncoding = 4; lastKnownFileType = sourcecode.c.h; path = ORKPSATKeyboardView.h; sourceTree = "<group>"; };
		10864C9D1B27146B000F4158 /* ORKPSATKeyboardView.m */ = {isa = PBXFileReference; fileEncoding = 4; lastKnownFileType = sourcecode.c.objc; path = ORKPSATKeyboardView.m; sourceTree = "<group>"; };
		10BAA2C81B5FCB4F004FE478 /* ORKProgressView.h */ = {isa = PBXFileReference; fileEncoding = 4; lastKnownFileType = sourcecode.c.h; path = ORKProgressView.h; sourceTree = "<group>"; };
		10BAA2C91B5FCB4F004FE478 /* ORKProgressView.m */ = {isa = PBXFileReference; fileEncoding = 4; lastKnownFileType = sourcecode.c.objc; path = ORKProgressView.m; sourceTree = "<group>"; };
		10FF9AC11B79EF2800ECB5B4 /* ORKHolePegTestRemoveStep.h */ = {isa = PBXFileReference; fileEncoding = 4; lastKnownFileType = sourcecode.c.h; path = ORKHolePegTestRemoveStep.h; sourceTree = "<group>"; };
		10FF9AC21B79EF2800ECB5B4 /* ORKHolePegTestRemoveStep.m */ = {isa = PBXFileReference; fileEncoding = 4; lastKnownFileType = sourcecode.c.objc; path = ORKHolePegTestRemoveStep.m; sourceTree = "<group>"; };
		10FF9AC91B79F22900ECB5B4 /* ORKHolePegTestRemoveStepViewController.h */ = {isa = PBXFileReference; fileEncoding = 4; lastKnownFileType = sourcecode.c.h; path = ORKHolePegTestRemoveStepViewController.h; sourceTree = "<group>"; };
		10FF9ACA1B79F22900ECB5B4 /* ORKHolePegTestRemoveStepViewController.m */ = {isa = PBXFileReference; fileEncoding = 4; lastKnownFileType = sourcecode.c.objc; path = ORKHolePegTestRemoveStepViewController.m; sourceTree = "<group>"; };
		10FF9ACD1B79F5CE00ECB5B4 /* ORKHolePegTestRemoveContentView.h */ = {isa = PBXFileReference; fileEncoding = 4; lastKnownFileType = sourcecode.c.h; path = ORKHolePegTestRemoveContentView.h; sourceTree = "<group>"; };
		10FF9ACE1B79F5CE00ECB5B4 /* ORKHolePegTestRemoveContentView.m */ = {isa = PBXFileReference; fileEncoding = 4; lastKnownFileType = sourcecode.c.objc; path = ORKHolePegTestRemoveContentView.m; sourceTree = "<group>"; };
		10FF9AD11B79F5EA00ECB5B4 /* ORKHolePegTestRemovePegView.h */ = {isa = PBXFileReference; fileEncoding = 4; lastKnownFileType = sourcecode.c.h; path = ORKHolePegTestRemovePegView.h; sourceTree = "<group>"; };
		10FF9AD21B79F5EA00ECB5B4 /* ORKHolePegTestRemovePegView.m */ = {isa = PBXFileReference; fileEncoding = 4; lastKnownFileType = sourcecode.c.objc; path = ORKHolePegTestRemovePegView.m; sourceTree = "<group>"; };
		10FF9AD51B7A045E00ECB5B4 /* ORKSeparatorView.h */ = {isa = PBXFileReference; fileEncoding = 4; lastKnownFileType = sourcecode.c.h; path = ORKSeparatorView.h; sourceTree = "<group>"; };
		10FF9AD61B7A045E00ECB5B4 /* ORKSeparatorView.m */ = {isa = PBXFileReference; fileEncoding = 4; lastKnownFileType = sourcecode.c.objc; path = ORKSeparatorView.m; sourceTree = "<group>"; };
		10FF9AD91B7BA78400ECB5B4 /* ORKOrderedTask_Private.h */ = {isa = PBXFileReference; fileEncoding = 4; lastKnownFileType = sourcecode.c.h; path = ORKOrderedTask_Private.h; sourceTree = "<group>"; };
		144A2BBD225F988800ED561C /* ResearchKit.stringsdict */ = {isa = PBXFileReference; lastKnownFileType = text.plist.stringsdict; path = ResearchKit.stringsdict; sourceTree = "<group>"; };
		147503AD1AEE8071004B17F3 /* ORKAudioGenerator.h */ = {isa = PBXFileReference; fileEncoding = 4; lastKnownFileType = sourcecode.c.h; path = ORKAudioGenerator.h; sourceTree = "<group>"; };
		147503AE1AEE8071004B17F3 /* ORKAudioGenerator.m */ = {isa = PBXFileReference; fileEncoding = 4; lastKnownFileType = sourcecode.c.objc; path = ORKAudioGenerator.m; sourceTree = "<group>"; };
		147503B11AEE807C004B17F3 /* ORKToneAudiometryContentView.h */ = {isa = PBXFileReference; fileEncoding = 4; lastKnownFileType = sourcecode.c.h; path = ORKToneAudiometryContentView.h; sourceTree = "<group>"; };
		147503B21AEE807C004B17F3 /* ORKToneAudiometryContentView.m */ = {isa = PBXFileReference; fileEncoding = 4; lastKnownFileType = sourcecode.c.objc; path = ORKToneAudiometryContentView.m; sourceTree = "<group>"; };
		147503B31AEE807C004B17F3 /* ORKToneAudiometryStep.h */ = {isa = PBXFileReference; fileEncoding = 4; lastKnownFileType = sourcecode.c.h; path = ORKToneAudiometryStep.h; sourceTree = "<group>"; };
		147503B41AEE807C004B17F3 /* ORKToneAudiometryStep.m */ = {isa = PBXFileReference; fileEncoding = 4; lastKnownFileType = sourcecode.c.objc; path = ORKToneAudiometryStep.m; sourceTree = "<group>"; };
		147503B51AEE807C004B17F3 /* ORKToneAudiometryStepViewController.h */ = {isa = PBXFileReference; fileEncoding = 4; lastKnownFileType = sourcecode.c.h; path = ORKToneAudiometryStepViewController.h; sourceTree = "<group>"; };
		147503B61AEE807C004B17F3 /* ORKToneAudiometryStepViewController.m */ = {isa = PBXFileReference; fileEncoding = 4; lastKnownFileType = sourcecode.c.objc; path = ORKToneAudiometryStepViewController.m; sourceTree = "<group>"; };
		1483DBB3220125BE004C26B6 /* ResearchKitTests-Bridging-Header.h */ = {isa = PBXFileReference; lastKnownFileType = sourcecode.c.h; path = "ResearchKitTests-Bridging-Header.h"; sourceTree = "<group>"; };
		1483DBB4220125BE004C26B6 /* ORKActiveStepTests.swift */ = {isa = PBXFileReference; lastKnownFileType = sourcecode.swift; path = ORKActiveStepTests.swift; sourceTree = "<group>"; };
		148E58BC227B36DB00EEF915 /* ORKCompletionStepViewControllerTests.swift */ = {isa = PBXFileReference; lastKnownFileType = sourcecode.swift; path = ORKCompletionStepViewControllerTests.swift; sourceTree = "<group>"; };
		148E58C1227B753F00EEF915 /* ORKContinueButtonTests.swift */ = {isa = PBXFileReference; lastKnownFileType = sourcecode.swift; path = ORKContinueButtonTests.swift; sourceTree = "<group>"; };
		1490DCF3224D3C20003FEEDA /* ORKPasscodeResultTests.swift */ = {isa = PBXFileReference; lastKnownFileType = sourcecode.swift; path = ORKPasscodeResultTests.swift; sourceTree = "<group>"; };
		1490DCF5224D426B003FEEDA /* ORKSignatureResultTests.swift */ = {isa = PBXFileReference; lastKnownFileType = sourcecode.swift; path = ORKSignatureResultTests.swift; sourceTree = "<group>"; };
		1490DCF7224D4550003FEEDA /* ORKVideoInstructionStepResultTests.swift */ = {isa = PBXFileReference; lastKnownFileType = sourcecode.swift; path = ORKVideoInstructionStepResultTests.swift; sourceTree = "<group>"; };
		1490DCF9224D46E3003FEEDA /* ORKWebViewStepResultTests.swift */ = {isa = PBXFileReference; lastKnownFileType = sourcecode.swift; path = ORKWebViewStepResultTests.swift; sourceTree = "<group>"; };
		1490DCFB224D4867003FEEDA /* ORKEnvironmentSPLMeterResultTests.swift */ = {isa = PBXFileReference; lastKnownFileType = sourcecode.swift; path = ORKEnvironmentSPLMeterResultTests.swift; sourceTree = "<group>"; };
		1490DD01224D6A21003FEEDA /* ORKResultPredicateTests.swift */ = {isa = PBXFileReference; lastKnownFileType = sourcecode.swift; path = ORKResultPredicateTests.swift; sourceTree = "<group>"; };
		1490DD03224D6A61003FEEDA /* ORKTestResultPredicateType.swift */ = {isa = PBXFileReference; lastKnownFileType = sourcecode.swift; path = ORKTestResultPredicateType.swift; sourceTree = "<group>"; };
		14A92C6922444F93007547F2 /* ORKPasscodeViewControllerTests.swift */ = {isa = PBXFileReference; lastKnownFileType = sourcecode.swift; path = ORKPasscodeViewControllerTests.swift; sourceTree = "<group>"; };
		14A92C6D224531A2007547F2 /* ORKActiveTaskResultTests.swift */ = {isa = PBXFileReference; lastKnownFileType = sourcecode.swift; path = ORKActiveTaskResultTests.swift; sourceTree = "<group>"; };
		14D3F09B225BCA8100A3962D /* ORKBorderedButtonTests.swift */ = {isa = PBXFileReference; lastKnownFileType = sourcecode.swift; path = ORKBorderedButtonTests.swift; sourceTree = "<group>"; };
		14E7903F226A5F72009D8083 /* ORKStepViewControllerHelpers.swift */ = {isa = PBXFileReference; lastKnownFileType = sourcecode.swift; path = ORKStepViewControllerHelpers.swift; sourceTree = "<group>"; };
		14F7AC8A2269035200D52F41 /* ORKStepViewControllerTests.swift */ = {isa = PBXFileReference; lastKnownFileType = sourcecode.swift; path = ORKStepViewControllerTests.swift; sourceTree = "<group>"; };
		1B4B95B71F5F012E006B629F /* ORKWeightPicker.m */ = {isa = PBXFileReference; fileEncoding = 4; lastKnownFileType = sourcecode.c.objc; path = ORKWeightPicker.m; sourceTree = "<group>"; };
		1B4B95B91F5F014E006B629F /* ORKWeightPicker.h */ = {isa = PBXFileReference; fileEncoding = 4; lastKnownFileType = sourcecode.c.h; path = ORKWeightPicker.h; sourceTree = "<group>"; };
		241A2E861B94FD8800ED3B39 /* ORKPasscodeStepViewController_Internal.h */ = {isa = PBXFileReference; fileEncoding = 4; lastKnownFileType = sourcecode.c.h; path = ORKPasscodeStepViewController_Internal.h; sourceTree = "<group>"; };
		2429D5701BBB5397003A512F /* ORKRegistrationStep.h */ = {isa = PBXFileReference; fileEncoding = 4; lastKnownFileType = sourcecode.c.h; name = ORKRegistrationStep.h; path = Onboarding/ORKRegistrationStep.h; sourceTree = "<group>"; };
		2429D5711BBB5397003A512F /* ORKRegistrationStep.m */ = {isa = PBXFileReference; fileEncoding = 4; lastKnownFileType = sourcecode.c.objc; name = ORKRegistrationStep.m; path = Onboarding/ORKRegistrationStep.m; sourceTree = "<group>"; };
		242C9E031BBDFDAC0088B7F4 /* ORKVerificationStep.h */ = {isa = PBXFileReference; fileEncoding = 4; lastKnownFileType = sourcecode.c.h; name = ORKVerificationStep.h; path = Onboarding/ORKVerificationStep.h; sourceTree = "<group>"; };
		242C9E041BBDFDAC0088B7F4 /* ORKVerificationStep.m */ = {isa = PBXFileReference; fileEncoding = 4; lastKnownFileType = sourcecode.c.objc; name = ORKVerificationStep.m; path = Onboarding/ORKVerificationStep.m; sourceTree = "<group>"; };
		242C9E0B1BBE03F90088B7F4 /* ORKVerificationStepViewController.h */ = {isa = PBXFileReference; fileEncoding = 4; lastKnownFileType = sourcecode.c.h; name = ORKVerificationStepViewController.h; path = Onboarding/ORKVerificationStepViewController.h; sourceTree = "<group>"; };
		242C9E0C1BBE03F90088B7F4 /* ORKVerificationStepViewController.m */ = {isa = PBXFileReference; fileEncoding = 4; lastKnownFileType = sourcecode.c.objc; name = ORKVerificationStepViewController.m; path = Onboarding/ORKVerificationStepViewController.m; sourceTree = "<group>"; };
		242C9E0F1BBE06DE0088B7F4 /* ORKVerificationStepView.h */ = {isa = PBXFileReference; fileEncoding = 4; lastKnownFileType = sourcecode.c.h; name = ORKVerificationStepView.h; path = Onboarding/ORKVerificationStepView.h; sourceTree = "<group>"; };
		242C9E101BBE06DE0088B7F4 /* ORKVerificationStepView.m */ = {isa = PBXFileReference; fileEncoding = 4; lastKnownFileType = sourcecode.c.objc; name = ORKVerificationStepView.m; path = Onboarding/ORKVerificationStepView.m; sourceTree = "<group>"; };
		2433C9E11B9A506F0052D375 /* ORKKeychainWrapper.h */ = {isa = PBXFileReference; fileEncoding = 4; lastKnownFileType = sourcecode.c.h; path = ORKKeychainWrapper.h; sourceTree = "<group>"; };
		2433C9E21B9A506F0052D375 /* ORKKeychainWrapper.m */ = {isa = PBXFileReference; fileEncoding = 4; lastKnownFileType = sourcecode.c.objc; path = ORKKeychainWrapper.m; sourceTree = "<group>"; };
		2441034D1B966D4C00EEAB0C /* ORKPasscodeViewController.h */ = {isa = PBXFileReference; fileEncoding = 4; lastKnownFileType = sourcecode.c.h; path = ORKPasscodeViewController.h; sourceTree = "<group>"; };
		2441034E1B966D4C00EEAB0C /* ORKPasscodeViewController.m */ = {isa = PBXFileReference; fileEncoding = 4; lastKnownFileType = sourcecode.c.objc; path = ORKPasscodeViewController.m; sourceTree = "<group>"; };
		244EFAD11BCEFD83001850D9 /* ORKAnswerFormat_Private.h */ = {isa = PBXFileReference; fileEncoding = 4; lastKnownFileType = sourcecode.c.h; path = ORKAnswerFormat_Private.h; sourceTree = "<group>"; };
		24850E171BCDA9C7006E91FB /* ORKLoginStepViewController.h */ = {isa = PBXFileReference; fileEncoding = 4; lastKnownFileType = sourcecode.c.h; name = ORKLoginStepViewController.h; path = Onboarding/ORKLoginStepViewController.h; sourceTree = "<group>"; };
		24850E181BCDA9C7006E91FB /* ORKLoginStepViewController.m */ = {isa = PBXFileReference; fileEncoding = 4; lastKnownFileType = sourcecode.c.objc; name = ORKLoginStepViewController.m; path = Onboarding/ORKLoginStepViewController.m; sourceTree = "<group>"; };
		248604051B4C98760010C8A0 /* ORKAnswerFormatTests.m */ = {isa = PBXFileReference; fileEncoding = 4; lastKnownFileType = sourcecode.c.objc; path = ORKAnswerFormatTests.m; sourceTree = "<group>"; };
		24898B0B1B7186C000B0E7E7 /* ORKScaleRangeImageView.h */ = {isa = PBXFileReference; fileEncoding = 4; lastKnownFileType = sourcecode.c.h; path = ORKScaleRangeImageView.h; sourceTree = "<group>"; };
		24898B0C1B7186C000B0E7E7 /* ORKScaleRangeImageView.m */ = {isa = PBXFileReference; fileEncoding = 4; lastKnownFileType = sourcecode.c.objc; path = ORKScaleRangeImageView.m; sourceTree = "<group>"; };
		2489F7A71D65214D008DEF20 /* ORKVideoCaptureCameraPreviewView.h */ = {isa = PBXFileReference; fileEncoding = 4; lastKnownFileType = sourcecode.c.h; path = ORKVideoCaptureCameraPreviewView.h; sourceTree = "<group>"; };
		2489F7A81D65214D008DEF20 /* ORKVideoCaptureCameraPreviewView.m */ = {isa = PBXFileReference; fileEncoding = 4; lastKnownFileType = sourcecode.c.objc; path = ORKVideoCaptureCameraPreviewView.m; sourceTree = "<group>"; };
		2489F7A91D65214D008DEF20 /* ORKVideoCaptureStep.h */ = {isa = PBXFileReference; fileEncoding = 4; lastKnownFileType = sourcecode.c.h; path = ORKVideoCaptureStep.h; sourceTree = "<group>"; };
		2489F7AA1D65214D008DEF20 /* ORKVideoCaptureStep.m */ = {isa = PBXFileReference; fileEncoding = 4; lastKnownFileType = sourcecode.c.objc; path = ORKVideoCaptureStep.m; sourceTree = "<group>"; };
		2489F7AB1D65214D008DEF20 /* ORKVideoCaptureStepViewController.h */ = {isa = PBXFileReference; fileEncoding = 4; lastKnownFileType = sourcecode.c.h; path = ORKVideoCaptureStepViewController.h; sourceTree = "<group>"; };
		2489F7AC1D65214D008DEF20 /* ORKVideoCaptureStepViewController.m */ = {isa = PBXFileReference; fileEncoding = 4; lastKnownFileType = sourcecode.c.objc; path = ORKVideoCaptureStepViewController.m; sourceTree = "<group>"; };
		2489F7AD1D65214D008DEF20 /* ORKVideoCaptureView.h */ = {isa = PBXFileReference; fileEncoding = 4; lastKnownFileType = sourcecode.c.h; path = ORKVideoCaptureView.h; sourceTree = "<group>"; };
		2489F7AE1D65214D008DEF20 /* ORKVideoCaptureView.m */ = {isa = PBXFileReference; fileEncoding = 4; lastKnownFileType = sourcecode.c.objc; path = ORKVideoCaptureView.m; sourceTree = "<group>"; };
		249F44E31BCD9EAC0000D57E /* ORKFormStepViewController_Internal.h */ = {isa = PBXFileReference; fileEncoding = 4; lastKnownFileType = sourcecode.c.h; path = ORKFormStepViewController_Internal.h; sourceTree = "<group>"; };
		24A4DA0E1B8D0F21009C797A /* ORKPasscodeStepView.h */ = {isa = PBXFileReference; fileEncoding = 4; lastKnownFileType = sourcecode.c.h; path = ORKPasscodeStepView.h; sourceTree = "<group>"; };
		24A4DA0F1B8D0F21009C797A /* ORKPasscodeStepView.m */ = {isa = PBXFileReference; fileEncoding = 4; lastKnownFileType = sourcecode.c.objc; path = ORKPasscodeStepView.m; sourceTree = "<group>"; };
		24A4DA121B8D1115009C797A /* ORKPasscodeStep.h */ = {isa = PBXFileReference; fileEncoding = 4; lastKnownFileType = sourcecode.c.h; path = ORKPasscodeStep.h; sourceTree = "<group>"; };
		24A4DA131B8D1115009C797A /* ORKPasscodeStep.m */ = {isa = PBXFileReference; fileEncoding = 4; lastKnownFileType = sourcecode.c.objc; path = ORKPasscodeStep.m; sourceTree = "<group>"; };
		24A4DA161B8D13FE009C797A /* ORKPasscodeStepViewController.h */ = {isa = PBXFileReference; fileEncoding = 4; lastKnownFileType = sourcecode.c.h; path = ORKPasscodeStepViewController.h; sourceTree = "<group>"; };
		24A4DA171B8D13FE009C797A /* ORKPasscodeStepViewController.m */ = {isa = PBXFileReference; fileEncoding = 4; lastKnownFileType = sourcecode.c.objc; path = ORKPasscodeStepViewController.m; sourceTree = "<group>"; };
		24BC5CEC1BC345D900846B43 /* ORKLoginStep.h */ = {isa = PBXFileReference; fileEncoding = 4; lastKnownFileType = sourcecode.c.h; name = ORKLoginStep.h; path = Onboarding/ORKLoginStep.h; sourceTree = "<group>"; };
		24BC5CED1BC345D900846B43 /* ORKLoginStep.m */ = {isa = PBXFileReference; fileEncoding = 4; lastKnownFileType = sourcecode.c.objc; name = ORKLoginStep.m; path = Onboarding/ORKLoginStep.m; sourceTree = "<group>"; };
		24C296741BD052F800B42EF1 /* ORKVerificationStep_Internal.h */ = {isa = PBXFileReference; fileEncoding = 4; lastKnownFileType = sourcecode.c.h; name = ORKVerificationStep_Internal.h; path = Onboarding/ORKVerificationStep_Internal.h; sourceTree = "<group>"; };
		24C296761BD055B800B42EF1 /* ORKLoginStep_Internal.h */ = {isa = PBXFileReference; fileEncoding = 4; lastKnownFileType = sourcecode.c.h; name = ORKLoginStep_Internal.h; path = Onboarding/ORKLoginStep_Internal.h; sourceTree = "<group>"; };
		250F94021B4C5A6600FA23EB /* ORKTowerOfHanoiStep.h */ = {isa = PBXFileReference; fileEncoding = 4; lastKnownFileType = sourcecode.c.h; path = ORKTowerOfHanoiStep.h; sourceTree = "<group>"; };
		250F94031B4C5A6600FA23EB /* ORKTowerOfHanoiStep.m */ = {isa = PBXFileReference; fileEncoding = 4; lastKnownFileType = sourcecode.c.objc; path = ORKTowerOfHanoiStep.m; sourceTree = "<group>"; };
		250F94061B4C5AA400FA23EB /* ORKTowerOfHanoiStepViewController.h */ = {isa = PBXFileReference; fileEncoding = 4; lastKnownFileType = sourcecode.c.h; path = ORKTowerOfHanoiStepViewController.h; sourceTree = "<group>"; };
		250F94071B4C5AA400FA23EB /* ORKTowerOfHanoiStepViewController.m */ = {isa = PBXFileReference; fileEncoding = 4; lastKnownFileType = sourcecode.c.objc; path = ORKTowerOfHanoiStepViewController.m; sourceTree = "<group>"; };
		257FCE1D1B4D14E50001EF06 /* ORKTowerOfHanoiTowerView.h */ = {isa = PBXFileReference; fileEncoding = 4; lastKnownFileType = sourcecode.c.h; path = ORKTowerOfHanoiTowerView.h; sourceTree = "<group>"; };
		257FCE1E1B4D14E50001EF06 /* ORKTowerOfHanoiTowerView.m */ = {isa = PBXFileReference; fileEncoding = 4; lastKnownFileType = sourcecode.c.objc; path = ORKTowerOfHanoiTowerView.m; sourceTree = "<group>"; };
		257FCE211B4D37A80001EF06 /* ORKTowerOfHanoiTower.h */ = {isa = PBXFileReference; fileEncoding = 4; lastKnownFileType = sourcecode.c.h; path = ORKTowerOfHanoiTower.h; sourceTree = "<group>"; };
		257FCE221B4D37A80001EF06 /* ORKTowerOfHanoiTower.m */ = {isa = PBXFileReference; fileEncoding = 4; lastKnownFileType = sourcecode.c.objc; path = ORKTowerOfHanoiTower.m; sourceTree = "<group>"; };
		25ECC0931AFBD68300F3D63B /* ORKReactionTimeStep.h */ = {isa = PBXFileReference; fileEncoding = 4; lastKnownFileType = sourcecode.c.h; path = ORKReactionTimeStep.h; sourceTree = "<group>"; };
		25ECC0941AFBD68300F3D63B /* ORKReactionTimeStep.m */ = {isa = PBXFileReference; fileEncoding = 4; lastKnownFileType = sourcecode.c.objc; path = ORKReactionTimeStep.m; sourceTree = "<group>"; };
		25ECC0991AFBD8B300F3D63B /* ORKReactionTimeViewController.h */ = {isa = PBXFileReference; fileEncoding = 4; lastKnownFileType = sourcecode.c.h; path = ORKReactionTimeViewController.h; sourceTree = "<group>"; };
		25ECC09A1AFBD8B300F3D63B /* ORKReactionTimeViewController.m */ = {isa = PBXFileReference; fileEncoding = 4; lastKnownFileType = sourcecode.c.objc; path = ORKReactionTimeViewController.m; sourceTree = "<group>"; };
		25ECC09D1AFBD92D00F3D63B /* ORKReactionTimeContentView.h */ = {isa = PBXFileReference; fileEncoding = 4; lastKnownFileType = sourcecode.c.h; path = ORKReactionTimeContentView.h; sourceTree = "<group>"; };
		25ECC09E1AFBD92D00F3D63B /* ORKReactionTimeContentView.m */ = {isa = PBXFileReference; fileEncoding = 4; lastKnownFileType = sourcecode.c.objc; path = ORKReactionTimeContentView.m; sourceTree = "<group>"; };
		25ECC0A11AFBDD2700F3D63B /* ORKReactionTimeStimulusView.h */ = {isa = PBXFileReference; fileEncoding = 4; lastKnownFileType = sourcecode.c.h; path = ORKReactionTimeStimulusView.h; sourceTree = "<group>"; };
		25ECC0A21AFBDD2700F3D63B /* ORKReactionTimeStimulusView.m */ = {isa = PBXFileReference; fileEncoding = 4; lastKnownFileType = sourcecode.c.objc; path = ORKReactionTimeStimulusView.m; sourceTree = "<group>"; };
		2E3408C92028E13B0027D6B8 /* ORKSpeechRecognitionError.h */ = {isa = PBXFileReference; lastKnownFileType = sourcecode.c.h; path = ORKSpeechRecognitionError.h; sourceTree = "<group>"; };
		2E8070F11FAD217400E4FC7F /* ORKSpeechRecognizer.h */ = {isa = PBXFileReference; fileEncoding = 4; lastKnownFileType = sourcecode.c.h; path = ORKSpeechRecognizer.h; sourceTree = "<group>"; };
		2E8070F21FAD217400E4FC7F /* ORKSpeechRecognizer.m */ = {isa = PBXFileReference; fileEncoding = 4; lastKnownFileType = sourcecode.c.objc; path = ORKSpeechRecognizer.m; sourceTree = "<group>"; };
		2E8070F31FAD217400E4FC7F /* ORKSpeechRecognitionStepViewController.m */ = {isa = PBXFileReference; fileEncoding = 4; lastKnownFileType = sourcecode.c.objc; path = ORKSpeechRecognitionStepViewController.m; sourceTree = "<group>"; };
		2E8070F41FAD217400E4FC7F /* ORKSpeechRecognitionStepViewController.h */ = {isa = PBXFileReference; fileEncoding = 4; lastKnownFileType = sourcecode.c.h; path = ORKSpeechRecognitionStepViewController.h; sourceTree = "<group>"; };
		2E8070F51FAD217400E4FC7F /* ORKSpeechRecognitionStep.h */ = {isa = PBXFileReference; fileEncoding = 4; lastKnownFileType = sourcecode.c.h; path = ORKSpeechRecognitionStep.h; sourceTree = "<group>"; };
		2E8070F61FAD217400E4FC7F /* ORKSpeechRecognitionStep.m */ = {isa = PBXFileReference; fileEncoding = 4; lastKnownFileType = sourcecode.c.objc; path = ORKSpeechRecognitionStep.m; sourceTree = "<group>"; };
		2E8070FD1FAD255000E4FC7F /* ORKSpeechRecognitionContentView.h */ = {isa = PBXFileReference; lastKnownFileType = sourcecode.c.h; path = ORKSpeechRecognitionContentView.h; sourceTree = "<group>"; };
		2E8070FE1FAD256A00E4FC7F /* ORKSpeechRecognitionContentView.m */ = {isa = PBXFileReference; lastKnownFileType = sourcecode.c.objc; path = ORKSpeechRecognitionContentView.m; sourceTree = "<group>"; };
		2E8071001FB0E6BE00E4FC7F /* ORKAudioGraphView.m */ = {isa = PBXFileReference; fileEncoding = 4; lastKnownFileType = sourcecode.c.objc; path = ORKAudioGraphView.m; sourceTree = "<group>"; };
		2E8071011FB0E6BE00E4FC7F /* ORKAudioGraphView.h */ = {isa = PBXFileReference; fileEncoding = 4; lastKnownFileType = sourcecode.c.h; path = ORKAudioGraphView.h; sourceTree = "<group>"; };
		2E80C1A81FA2A6E500399A0C /* ORKStreamingAudioRecorder.h */ = {isa = PBXFileReference; lastKnownFileType = sourcecode.c.h; path = ORKStreamingAudioRecorder.h; sourceTree = "<group>"; };
		2E80C1A91FA2AA8D00399A0C /* ORKStreamingAudioRecorder.m */ = {isa = PBXFileReference; lastKnownFileType = sourcecode.c.objc; path = ORKStreamingAudioRecorder.m; sourceTree = "<group>"; };
		2EBFE11C1AE1B32D00CB8254 /* ORKUIViewAccessibilityTests.m */ = {isa = PBXFileReference; fileEncoding = 4; lastKnownFileType = sourcecode.c.objc; path = ORKUIViewAccessibilityTests.m; sourceTree = "<group>"; };
		2EBFE11E1AE1B68800CB8254 /* ORKVoiceEngine_Internal.h */ = {isa = PBXFileReference; lastKnownFileType = sourcecode.c.h; path = ORKVoiceEngine_Internal.h; sourceTree = "<group>"; };
		2EBFE11F1AE1B74100CB8254 /* ORKVoiceEngineTests.m */ = {isa = PBXFileReference; fileEncoding = 4; lastKnownFileType = sourcecode.c.objc; path = ORKVoiceEngineTests.m; sourceTree = "<group>"; };
		510743F3227C92FC00574EC4 /* TrackLayer.swift */ = {isa = PBXFileReference; lastKnownFileType = sourcecode.swift; path = TrackLayer.swift; sourceTree = "<group>"; };
		510743F5227C933200574EC4 /* Math.swift */ = {isa = PBXFileReference; lastKnownFileType = sourcecode.swift; path = Math.swift; sourceTree = "<group>"; };
		510743F7227C934000574EC4 /* CircleSlider.swift */ = {isa = PBXFileReference; lastKnownFileType = sourcecode.swift; path = CircleSlider.swift; sourceTree = "<group>"; };
		510743F9227C935400574EC4 /* EyeActivitySlider.swift */ = {isa = PBXFileReference; lastKnownFileType = sourcecode.swift; path = EyeActivitySlider.swift; sourceTree = "<group>"; };
		510743FB227C942E00574EC4 /* ORKLandoltCStep.swift */ = {isa = PBXFileReference; lastKnownFileType = sourcecode.swift; path = ORKLandoltCStep.swift; sourceTree = "<group>"; };
		510743FD227C945F00574EC4 /* ORKLandoltCStepViewController.swift */ = {isa = PBXFileReference; lastKnownFileType = sourcecode.swift; path = ORKLandoltCStepViewController.swift; sourceTree = "<group>"; };
		5185A798227C960500A570DE /* ORKLandoltCStepContentView.swift */ = {isa = PBXFileReference; lastKnownFileType = sourcecode.swift; path = ORKLandoltCStepContentView.swift; sourceTree = "<group>"; };
		51EBC32D2286254E00FF338C /* ExtensionModel.swift */ = {isa = PBXFileReference; lastKnownFileType = sourcecode.swift; path = ExtensionModel.swift; sourceTree = "<group>"; };
		51EBC32F2288D9BF00FF338C /* ORKLandoltCResult.swift */ = {isa = PBXFileReference; lastKnownFileType = sourcecode.swift; path = ORKLandoltCResult.swift; sourceTree = "<group>"; };
		6146D0A11B84A91E0068491D /* ORKGraphChartAccessibilityElement.h */ = {isa = PBXFileReference; fileEncoding = 4; lastKnownFileType = sourcecode.c.h; path = ORKGraphChartAccessibilityElement.h; sourceTree = "<group>"; };
		6146D0A21B84A91E0068491D /* ORKGraphChartAccessibilityElement.m */ = {isa = PBXFileReference; fileEncoding = 4; lastKnownFileType = sourcecode.c.objc; path = ORKGraphChartAccessibilityElement.m; sourceTree = "<group>"; };
		618DA0481A93D0D600E63AA8 /* ORKAccessibility.h */ = {isa = PBXFileReference; fileEncoding = 4; lastKnownFileType = sourcecode.c.h; path = ORKAccessibility.h; sourceTree = "<group>"; };
		618DA0491A93D0D600E63AA8 /* ORKAccessibilityFunctions.h */ = {isa = PBXFileReference; fileEncoding = 4; lastKnownFileType = sourcecode.c.h; path = ORKAccessibilityFunctions.h; sourceTree = "<group>"; };
		618DA04A1A93D0D600E63AA8 /* ORKAccessibilityFunctions.m */ = {isa = PBXFileReference; fileEncoding = 4; lastKnownFileType = sourcecode.c.objc; path = ORKAccessibilityFunctions.m; sourceTree = "<group>"; };
		618DA04B1A93D0D600E63AA8 /* UIView+ORKAccessibility.h */ = {isa = PBXFileReference; fileEncoding = 4; lastKnownFileType = sourcecode.c.h; lineEnding = 0; path = "UIView+ORKAccessibility.h"; sourceTree = "<group>"; xcLanguageSpecificationIdentifier = xcode.lang.objcpp; };
		618DA04C1A93D0D600E63AA8 /* UIView+ORKAccessibility.m */ = {isa = PBXFileReference; fileEncoding = 4; lastKnownFileType = sourcecode.c.objc; lineEnding = 0; path = "UIView+ORKAccessibility.m"; sourceTree = "<group>"; xcLanguageSpecificationIdentifier = xcode.lang.objc; };
		6500FC8F21CA3B1E00AC1CA3 /* ORKTouchAbilityRotationStep.h */ = {isa = PBXFileReference; lastKnownFileType = sourcecode.c.h; path = ORKTouchAbilityRotationStep.h; sourceTree = "<group>"; };
		6500FC9021CA3B1E00AC1CA3 /* ORKTouchAbilityRotationStep.m */ = {isa = PBXFileReference; lastKnownFileType = sourcecode.c.objc; path = ORKTouchAbilityRotationStep.m; sourceTree = "<group>"; };
		6500FC9321CA3B5B00AC1CA3 /* ORKTouchAbilityRotationStepViewController.h */ = {isa = PBXFileReference; lastKnownFileType = sourcecode.c.h; path = ORKTouchAbilityRotationStepViewController.h; sourceTree = "<group>"; };
		6500FC9421CA3B5B00AC1CA3 /* ORKTouchAbilityRotationStepViewController.m */ = {isa = PBXFileReference; lastKnownFileType = sourcecode.c.objc; path = ORKTouchAbilityRotationStepViewController.m; sourceTree = "<group>"; };
		6500FC9721CA3BA900AC1CA3 /* ORKTouchAbilityRotationContentView.h */ = {isa = PBXFileReference; lastKnownFileType = sourcecode.c.h; path = ORKTouchAbilityRotationContentView.h; sourceTree = "<group>"; };
		6500FC9821CA3BA900AC1CA3 /* ORKTouchAbilityRotationContentView.m */ = {isa = PBXFileReference; lastKnownFileType = sourcecode.c.objc; path = ORKTouchAbilityRotationContentView.m; sourceTree = "<group>"; };
		6500FC9B21CA3C0B00AC1CA3 /* ORKTouchAbilityRotationTrial.h */ = {isa = PBXFileReference; lastKnownFileType = sourcecode.c.h; path = ORKTouchAbilityRotationTrial.h; sourceTree = "<group>"; };
		6500FC9C21CA3C0B00AC1CA3 /* ORKTouchAbilityRotationTrial.m */ = {isa = PBXFileReference; lastKnownFileType = sourcecode.c.objc; path = ORKTouchAbilityRotationTrial.m; sourceTree = "<group>"; };
		6500FC9F21CA3C3000AC1CA3 /* ORKTouchAbilityRotationResult.h */ = {isa = PBXFileReference; lastKnownFileType = sourcecode.c.h; path = ORKTouchAbilityRotationResult.h; sourceTree = "<group>"; };
		6500FCA021CA3C3000AC1CA3 /* ORKTouchAbilityRotationResult.m */ = {isa = PBXFileReference; lastKnownFileType = sourcecode.c.objc; path = ORKTouchAbilityRotationResult.m; sourceTree = "<group>"; };
		6500FCA321CA472B00AC1CA3 /* ORKTouchAbilityArrowView.h */ = {isa = PBXFileReference; lastKnownFileType = sourcecode.c.h; path = ORKTouchAbilityArrowView.h; sourceTree = "<group>"; };
		6500FCA421CA472B00AC1CA3 /* ORKTouchAbilityArrowView.m */ = {isa = PBXFileReference; lastKnownFileType = sourcecode.c.objc; path = ORKTouchAbilityArrowView.m; sourceTree = "<group>"; };
		6506EB23218057FC002DF5DB /* ORKTouchAbilityTapContentView.h */ = {isa = PBXFileReference; lastKnownFileType = sourcecode.c.h; path = ORKTouchAbilityTapContentView.h; sourceTree = "<group>"; };
		6506EB24218057FC002DF5DB /* ORKTouchAbilityTapContentView.m */ = {isa = PBXFileReference; lastKnownFileType = sourcecode.c.objc; path = ORKTouchAbilityTapContentView.m; sourceTree = "<group>"; };
		653BB62E219AB51400138F18 /* ORKTouchAbilityTouchTracker.h */ = {isa = PBXFileReference; lastKnownFileType = sourcecode.c.h; path = ORKTouchAbilityTouchTracker.h; sourceTree = "<group>"; };
		653BB62F219AB51400138F18 /* ORKTouchAbilityTouchTracker.m */ = {isa = PBXFileReference; lastKnownFileType = sourcecode.c.objc; path = ORKTouchAbilityTouchTracker.m; sourceTree = "<group>"; };
		653BB632219AC4D700138F18 /* ORKTouchAbilityContentView.h */ = {isa = PBXFileReference; lastKnownFileType = sourcecode.c.h; path = ORKTouchAbilityContentView.h; sourceTree = "<group>"; };
		653BB633219AC4D700138F18 /* ORKTouchAbilityContentView.m */ = {isa = PBXFileReference; lastKnownFileType = sourcecode.c.objc; path = ORKTouchAbilityContentView.m; sourceTree = "<group>"; };
		653BB638219AF25800138F18 /* ORKTouchAbilityTapResult.h */ = {isa = PBXFileReference; lastKnownFileType = sourcecode.c.h; path = ORKTouchAbilityTapResult.h; sourceTree = "<group>"; };
		653BB639219AF25800138F18 /* ORKTouchAbilityTapResult.m */ = {isa = PBXFileReference; lastKnownFileType = sourcecode.c.objc; path = ORKTouchAbilityTapResult.m; sourceTree = "<group>"; };
		6553165021CCE86D00D889BB /* ORKTouchAbilityScrollStep.h */ = {isa = PBXFileReference; lastKnownFileType = sourcecode.c.h; path = ORKTouchAbilityScrollStep.h; sourceTree = "<group>"; };
		6553165121CCE86D00D889BB /* ORKTouchAbilityScrollStep.m */ = {isa = PBXFileReference; lastKnownFileType = sourcecode.c.objc; path = ORKTouchAbilityScrollStep.m; sourceTree = "<group>"; };
		6553165421CCE8C500D889BB /* ORKTouchAbilityScrollStepViewController.h */ = {isa = PBXFileReference; lastKnownFileType = sourcecode.c.h; path = ORKTouchAbilityScrollStepViewController.h; sourceTree = "<group>"; };
		6553165521CCE8C500D889BB /* ORKTouchAbilityScrollStepViewController.m */ = {isa = PBXFileReference; lastKnownFileType = sourcecode.c.objc; path = ORKTouchAbilityScrollStepViewController.m; sourceTree = "<group>"; };
		6553165821CCE90C00D889BB /* ORKTouchAbilityScrollContentView.h */ = {isa = PBXFileReference; lastKnownFileType = sourcecode.c.h; path = ORKTouchAbilityScrollContentView.h; sourceTree = "<group>"; };
		6553165921CCE90C00D889BB /* ORKTouchAbilityScrollContentView.m */ = {isa = PBXFileReference; lastKnownFileType = sourcecode.c.objc; path = ORKTouchAbilityScrollContentView.m; sourceTree = "<group>"; };
		6553165C21CCE97400D889BB /* ORKTouchAbilityScrollTrial.h */ = {isa = PBXFileReference; lastKnownFileType = sourcecode.c.h; path = ORKTouchAbilityScrollTrial.h; sourceTree = "<group>"; };
		6553165D21CCE97400D889BB /* ORKTouchAbilityScrollTrial.m */ = {isa = PBXFileReference; lastKnownFileType = sourcecode.c.objc; path = ORKTouchAbilityScrollTrial.m; sourceTree = "<group>"; };
		6553166021CCE99200D889BB /* ORKTouchAbilityScrollResult.h */ = {isa = PBXFileReference; lastKnownFileType = sourcecode.c.h; path = ORKTouchAbilityScrollResult.h; sourceTree = "<group>"; };
		6553166121CCE99200D889BB /* ORKTouchAbilityScrollResult.m */ = {isa = PBXFileReference; lastKnownFileType = sourcecode.c.objc; path = ORKTouchAbilityScrollResult.m; sourceTree = "<group>"; };
		65991DBA21C7638C0064301A /* ORKTouchAbilityPinchGuideView.h */ = {isa = PBXFileReference; lastKnownFileType = sourcecode.c.h; path = ORKTouchAbilityPinchGuideView.h; sourceTree = "<group>"; };
		65991DBB21C7638C0064301A /* ORKTouchAbilityPinchGuideView.m */ = {isa = PBXFileReference; lastKnownFileType = sourcecode.c.objc; path = ORKTouchAbilityPinchGuideView.m; sourceTree = "<group>"; };
		65991DBE21C771960064301A /* ORKTouchAbilityPinchResult.h */ = {isa = PBXFileReference; lastKnownFileType = sourcecode.c.h; path = ORKTouchAbilityPinchResult.h; sourceTree = "<group>"; };
		65991DBF21C771960064301A /* ORKTouchAbilityPinchResult.m */ = {isa = PBXFileReference; lastKnownFileType = sourcecode.c.objc; path = ORKTouchAbilityPinchResult.m; sourceTree = "<group>"; };
		659AAA43218C420F00622C68 /* ORKTouchAbilityTrack.h */ = {isa = PBXFileReference; lastKnownFileType = sourcecode.c.h; path = ORKTouchAbilityTrack.h; sourceTree = "<group>"; };
		659AAA44218C420F00622C68 /* ORKTouchAbilityTrack.m */ = {isa = PBXFileReference; lastKnownFileType = sourcecode.c.objc; path = ORKTouchAbilityTrack.m; sourceTree = "<group>"; };
		659AAA4B218C5C7500622C68 /* ORKTouchAbilityGestureRecoginzerEvent.h */ = {isa = PBXFileReference; lastKnownFileType = sourcecode.c.h; path = ORKTouchAbilityGestureRecoginzerEvent.h; sourceTree = "<group>"; };
		659AAA4C218C5C7500622C68 /* ORKTouchAbilityGestureRecoginzerEvent.m */ = {isa = PBXFileReference; lastKnownFileType = sourcecode.c.objc; path = ORKTouchAbilityGestureRecoginzerEvent.m; sourceTree = "<group>"; };
		65A899262177283200E265FC /* ORKTouchAbilityTapStep.h */ = {isa = PBXFileReference; lastKnownFileType = sourcecode.c.h; path = ORKTouchAbilityTapStep.h; sourceTree = "<group>"; };
		65A899272177283200E265FC /* ORKTouchAbilityTapStep.m */ = {isa = PBXFileReference; lastKnownFileType = sourcecode.c.objc; path = ORKTouchAbilityTapStep.m; sourceTree = "<group>"; };
		65BA136721AFC59400EB8555 /* ORKTouchAbilityTouch.h */ = {isa = PBXFileReference; lastKnownFileType = sourcecode.c.h; path = ORKTouchAbilityTouch.h; sourceTree = "<group>"; };
		65BA136821AFC59400EB8555 /* ORKTouchAbilityTouch.m */ = {isa = PBXFileReference; lastKnownFileType = sourcecode.c.objc; path = ORKTouchAbilityTouch.m; sourceTree = "<group>"; };
		65BA136B21AFC79D00EB8555 /* ORKTouchAbilityTrack_Internal.h */ = {isa = PBXFileReference; lastKnownFileType = sourcecode.c.h; path = ORKTouchAbilityTrack_Internal.h; sourceTree = "<group>"; };
		65BA136D21AFC92300EB8555 /* ORKTouchAbilityTrial_Internal.h */ = {isa = PBXFileReference; lastKnownFileType = sourcecode.c.h; path = ORKTouchAbilityTrial_Internal.h; sourceTree = "<group>"; };
		65BA136F21AFE4A700EB8555 /* ORKTouchAbilityTapTrial.h */ = {isa = PBXFileReference; lastKnownFileType = sourcecode.c.h; path = ORKTouchAbilityTapTrial.h; sourceTree = "<group>"; };
		65BA137021AFE4A700EB8555 /* ORKTouchAbilityTapTrial.m */ = {isa = PBXFileReference; lastKnownFileType = sourcecode.c.objc; path = ORKTouchAbilityTapTrial.m; sourceTree = "<group>"; };
		65D152342192D08C00E45120 /* ORKTouchAbilityTrial.h */ = {isa = PBXFileReference; lastKnownFileType = sourcecode.c.h; path = ORKTouchAbilityTrial.h; sourceTree = "<group>"; };
		65D152352192D08C00E45120 /* ORKTouchAbilityTrial.m */ = {isa = PBXFileReference; lastKnownFileType = sourcecode.c.objc; path = ORKTouchAbilityTrial.m; sourceTree = "<group>"; };
		65DA22EE21BA4393007750B9 /* ORKTouchAbilityPinchStep.h */ = {isa = PBXFileReference; lastKnownFileType = sourcecode.c.h; path = ORKTouchAbilityPinchStep.h; sourceTree = "<group>"; };
		65DA22EF21BA4393007750B9 /* ORKTouchAbilityPinchStep.m */ = {isa = PBXFileReference; lastKnownFileType = sourcecode.c.objc; path = ORKTouchAbilityPinchStep.m; sourceTree = "<group>"; };
		65DA22F221BA43DD007750B9 /* ORKTouchAbilityPinchStepViewController.h */ = {isa = PBXFileReference; lastKnownFileType = sourcecode.c.h; path = ORKTouchAbilityPinchStepViewController.h; sourceTree = "<group>"; };
		65DA22F321BA43DD007750B9 /* ORKTouchAbilityPinchStepViewController.m */ = {isa = PBXFileReference; lastKnownFileType = sourcecode.c.objc; path = ORKTouchAbilityPinchStepViewController.m; sourceTree = "<group>"; };
		65DA22F621BA4576007750B9 /* ORKTouchAbilityPinchContentView.h */ = {isa = PBXFileReference; lastKnownFileType = sourcecode.c.h; path = ORKTouchAbilityPinchContentView.h; sourceTree = "<group>"; };
		65DA22F721BA4576007750B9 /* ORKTouchAbilityPinchContentView.m */ = {isa = PBXFileReference; lastKnownFileType = sourcecode.c.objc; path = ORKTouchAbilityPinchContentView.m; sourceTree = "<group>"; };
		65E363692177271000AEE2F6 /* ORKTouchAbilityTapStepViewController.h */ = {isa = PBXFileReference; lastKnownFileType = sourcecode.c.h; path = ORKTouchAbilityTapStepViewController.h; sourceTree = "<group>"; };
		65E3636A2177271000AEE2F6 /* ORKTouchAbilityTapStepViewController.m */ = {isa = PBXFileReference; lastKnownFileType = sourcecode.c.objc; path = ORKTouchAbilityTapStepViewController.m; sourceTree = "<group>"; };
		65E7067A21BBAE32000059C5 /* ORKTouchAbilityPinchTrial.h */ = {isa = PBXFileReference; lastKnownFileType = sourcecode.c.h; path = ORKTouchAbilityPinchTrial.h; sourceTree = "<group>"; };
		65E7067B21BBAE32000059C5 /* ORKTouchAbilityPinchTrial.m */ = {isa = PBXFileReference; lastKnownFileType = sourcecode.c.objc; path = ORKTouchAbilityPinchTrial.m; sourceTree = "<group>"; };
		65EEE15421B12CA2007858E8 /* ORKTouchAbilityLongPressStep.h */ = {isa = PBXFileReference; lastKnownFileType = sourcecode.c.h; path = ORKTouchAbilityLongPressStep.h; sourceTree = "<group>"; };
		65EEE15521B12CA2007858E8 /* ORKTouchAbilityLongPressStep.m */ = {isa = PBXFileReference; lastKnownFileType = sourcecode.c.objc; path = ORKTouchAbilityLongPressStep.m; sourceTree = "<group>"; };
		65EEE15821B12CFD007858E8 /* ORKTouchAbilityLongPressStepViewController.h */ = {isa = PBXFileReference; lastKnownFileType = sourcecode.c.h; path = ORKTouchAbilityLongPressStepViewController.h; sourceTree = "<group>"; };
		65EEE15921B12CFD007858E8 /* ORKTouchAbilityLongPressStepViewController.m */ = {isa = PBXFileReference; lastKnownFileType = sourcecode.c.objc; path = ORKTouchAbilityLongPressStepViewController.m; sourceTree = "<group>"; };
		65EEE15C21B12F53007858E8 /* ORKTouchAbilityLongPressTrial.h */ = {isa = PBXFileReference; lastKnownFileType = sourcecode.c.h; path = ORKTouchAbilityLongPressTrial.h; sourceTree = "<group>"; };
		65EEE15D21B12F53007858E8 /* ORKTouchAbilityLongPressTrial.m */ = {isa = PBXFileReference; lastKnownFileType = sourcecode.c.objc; path = ORKTouchAbilityLongPressTrial.m; sourceTree = "<group>"; };
		65EEE16021B13018007858E8 /* ORKTouchAbilityLongPressResult.h */ = {isa = PBXFileReference; lastKnownFileType = sourcecode.c.h; path = ORKTouchAbilityLongPressResult.h; sourceTree = "<group>"; };
		65EEE16121B13018007858E8 /* ORKTouchAbilityLongPressResult.m */ = {isa = PBXFileReference; lastKnownFileType = sourcecode.c.objc; path = ORKTouchAbilityLongPressResult.m; sourceTree = "<group>"; };
		65EEE16421B130D9007858E8 /* ORKTouchAbilityLongPressContentView.h */ = {isa = PBXFileReference; lastKnownFileType = sourcecode.c.h; path = ORKTouchAbilityLongPressContentView.h; sourceTree = "<group>"; };
		65EEE16521B130D9007858E8 /* ORKTouchAbilityLongPressContentView.m */ = {isa = PBXFileReference; lastKnownFileType = sourcecode.c.objc; path = ORKTouchAbilityLongPressContentView.m; sourceTree = "<group>"; };
		65EF3BF821B7A1D4007BE0D6 /* ORKTouchAbilitySwipeStep.h */ = {isa = PBXFileReference; lastKnownFileType = sourcecode.c.h; path = ORKTouchAbilitySwipeStep.h; sourceTree = "<group>"; };
		65EF3BF921B7A1D4007BE0D6 /* ORKTouchAbilitySwipeStep.m */ = {isa = PBXFileReference; lastKnownFileType = sourcecode.c.objc; path = ORKTouchAbilitySwipeStep.m; sourceTree = "<group>"; };
		65EF3BFC21B7A21C007BE0D6 /* ORKTouchAbilitySwipeStepViewController.h */ = {isa = PBXFileReference; lastKnownFileType = sourcecode.c.h; path = ORKTouchAbilitySwipeStepViewController.h; sourceTree = "<group>"; };
		65EF3BFD21B7A21C007BE0D6 /* ORKTouchAbilitySwipeStepViewController.m */ = {isa = PBXFileReference; lastKnownFileType = sourcecode.c.objc; path = ORKTouchAbilitySwipeStepViewController.m; sourceTree = "<group>"; };
		65EF3C0021B7BAA8007BE0D6 /* ORKTouchAbilitySwipeResult.h */ = {isa = PBXFileReference; lastKnownFileType = sourcecode.c.h; path = ORKTouchAbilitySwipeResult.h; sourceTree = "<group>"; };
		65EF3C0121B7BAA8007BE0D6 /* ORKTouchAbilitySwipeResult.m */ = {isa = PBXFileReference; lastKnownFileType = sourcecode.c.objc; path = ORKTouchAbilitySwipeResult.m; sourceTree = "<group>"; };
		65EF3C0421B7BAE6007BE0D6 /* ORKTouchAbilitySwipeTrial.h */ = {isa = PBXFileReference; lastKnownFileType = sourcecode.c.h; path = ORKTouchAbilitySwipeTrial.h; sourceTree = "<group>"; };
		65EF3C0521B7BAE6007BE0D6 /* ORKTouchAbilitySwipeTrial.m */ = {isa = PBXFileReference; lastKnownFileType = sourcecode.c.objc; path = ORKTouchAbilitySwipeTrial.m; sourceTree = "<group>"; };
		65EF3C0821B7BE2C007BE0D6 /* ORKTouchAbilitySwipeContentView.h */ = {isa = PBXFileReference; lastKnownFileType = sourcecode.c.h; path = ORKTouchAbilitySwipeContentView.h; sourceTree = "<group>"; };
		65EF3C0921B7BE2C007BE0D6 /* ORKTouchAbilitySwipeContentView.m */ = {isa = PBXFileReference; lastKnownFileType = sourcecode.c.objc; path = ORKTouchAbilitySwipeContentView.m; sourceTree = "<group>"; };
		7118AC5920BF6A0000D7A6BB /* Noise.wav */ = {isa = PBXFileReference; lastKnownFileType = audio.wav; path = Noise.wav; sourceTree = "<group>"; };
		7118AC5B20BF6A1200D7A6BB /* Window.wav */ = {isa = PBXFileReference; lastKnownFileType = audio.wav; path = Window.wav; sourceTree = "<group>"; };
		7118AC6020BF6A3900D7A6BB /* Sentence7.wav */ = {isa = PBXFileReference; lastKnownFileType = audio.wav; path = Sentence7.wav; sourceTree = "<group>"; };
		7118AC6120BF6A3A00D7A6BB /* Sentence4.wav */ = {isa = PBXFileReference; lastKnownFileType = audio.wav; path = Sentence4.wav; sourceTree = "<group>"; };
		7118AC6220BF6A3A00D7A6BB /* Sentence6.wav */ = {isa = PBXFileReference; lastKnownFileType = audio.wav; path = Sentence6.wav; sourceTree = "<group>"; };
		7118AC6320BF6A3A00D7A6BB /* Sentence5.wav */ = {isa = PBXFileReference; lastKnownFileType = audio.wav; path = Sentence5.wav; sourceTree = "<group>"; };
		7118AC6420BF6A3A00D7A6BB /* Sentence3.wav */ = {isa = PBXFileReference; lastKnownFileType = audio.wav; path = Sentence3.wav; sourceTree = "<group>"; };
		7118AC6520BF6A3A00D7A6BB /* Sentence2.wav */ = {isa = PBXFileReference; lastKnownFileType = audio.wav; path = Sentence2.wav; sourceTree = "<group>"; };
		7118AC6620BF6A3A00D7A6BB /* Sentence1.wav */ = {isa = PBXFileReference; lastKnownFileType = audio.wav; path = Sentence1.wav; sourceTree = "<group>"; };
		7118AC6E20BF6A7700D7A6BB /* ORKSpeechInNoiseStepViewController.m */ = {isa = PBXFileReference; fileEncoding = 4; lastKnownFileType = sourcecode.c.objc; path = ORKSpeechInNoiseStepViewController.m; sourceTree = "<group>"; };
		7118AC6F20BF6A7700D7A6BB /* ORKSpeechInNoiseStepViewController.h */ = {isa = PBXFileReference; fileEncoding = 4; lastKnownFileType = sourcecode.c.h; path = ORKSpeechInNoiseStepViewController.h; sourceTree = "<group>"; };
		7118AC7020BF6A7700D7A6BB /* ORKSpeechInNoiseContentView.m */ = {isa = PBXFileReference; fileEncoding = 4; lastKnownFileType = sourcecode.c.objc; path = ORKSpeechInNoiseContentView.m; sourceTree = "<group>"; };
		7118AC7120BF6A7800D7A6BB /* ORKSpeechInNoiseContentView.h */ = {isa = PBXFileReference; fileEncoding = 4; lastKnownFileType = sourcecode.c.h; path = ORKSpeechInNoiseContentView.h; sourceTree = "<group>"; };
		7118AC7220BF6A7800D7A6BB /* ORKSpeechInNoiseStep.m */ = {isa = PBXFileReference; fileEncoding = 4; lastKnownFileType = sourcecode.c.objc; path = ORKSpeechInNoiseStep.m; sourceTree = "<group>"; };
		7118AC7320BF6A7800D7A6BB /* ORKSpeechInNoiseStep.h */ = {isa = PBXFileReference; fileEncoding = 4; lastKnownFileType = sourcecode.c.h; path = ORKSpeechInNoiseStep.h; sourceTree = "<group>"; };
		713D4B0F20FE4702002BE28D /* volume_curve_WIRED.plist */ = {isa = PBXFileReference; fileEncoding = 4; lastKnownFileType = text.plist.xml; path = volume_curve_WIRED.plist; sourceTree = "<group>"; };
		713D4B1B20FE5464002BE28D /* frequency_dBSPL_EARPODS.plist */ = {isa = PBXFileReference; fileEncoding = 4; lastKnownFileType = text.plist.xml; path = frequency_dBSPL_EARPODS.plist; sourceTree = "<group>"; };
		713D4B1D20FE5480002BE28D /* retspl_EARPODS.plist */ = {isa = PBXFileReference; fileEncoding = 4; lastKnownFileType = text.plist.xml; path = retspl_EARPODS.plist; sourceTree = "<group>"; };
		716B126220A78C6B00590264 /* ORKEnvironmentSPLMeterResult.h */ = {isa = PBXFileReference; lastKnownFileType = sourcecode.c.h; path = ORKEnvironmentSPLMeterResult.h; sourceTree = "<group>"; };
		716B126320A78C6B00590264 /* ORKEnvironmentSPLMeterResult.m */ = {isa = PBXFileReference; lastKnownFileType = sourcecode.c.objc; path = ORKEnvironmentSPLMeterResult.m; sourceTree = "<group>"; };
		716B126620A7A40400590264 /* ORKdBHLToneAudiometryAudioGenerator.h */ = {isa = PBXFileReference; lastKnownFileType = sourcecode.c.h; path = ORKdBHLToneAudiometryAudioGenerator.h; sourceTree = "<group>"; };
		716B126720A7A40400590264 /* ORKdBHLToneAudiometryAudioGenerator.m */ = {isa = PBXFileReference; lastKnownFileType = sourcecode.c.objc; path = ORKdBHLToneAudiometryAudioGenerator.m; sourceTree = "<group>"; };
		71769E2720880C4500A19914 /* ORKdBHLToneAudiometryResult.h */ = {isa = PBXFileReference; lastKnownFileType = sourcecode.c.h; path = ORKdBHLToneAudiometryResult.h; sourceTree = "<group>"; };
		71769E2820880C4500A19914 /* ORKdBHLToneAudiometryResult.m */ = {isa = PBXFileReference; lastKnownFileType = sourcecode.c.objc; path = ORKdBHLToneAudiometryResult.m; sourceTree = "<group>"; };
		71769E2B208824D100A19914 /* ORKdBHLToneAudiometryOnboardingStep.h */ = {isa = PBXFileReference; lastKnownFileType = sourcecode.c.h; path = ORKdBHLToneAudiometryOnboardingStep.h; sourceTree = "<group>"; };
		71769E2C208824D100A19914 /* ORKdBHLToneAudiometryOnboardingStep.m */ = {isa = PBXFileReference; lastKnownFileType = sourcecode.c.objc; path = ORKdBHLToneAudiometryOnboardingStep.m; sourceTree = "<group>"; };
		71769E2F2088260B00A19914 /* ORKdBHLToneAudiometryOnboardingStepViewController.h */ = {isa = PBXFileReference; lastKnownFileType = sourcecode.c.h; path = ORKdBHLToneAudiometryOnboardingStepViewController.h; sourceTree = "<group>"; };
		71769E302088260B00A19914 /* ORKdBHLToneAudiometryOnboardingStepViewController.m */ = {isa = PBXFileReference; lastKnownFileType = sourcecode.c.objc; path = ORKdBHLToneAudiometryOnboardingStepViewController.m; sourceTree = "<group>"; };
		71769E332088291B00A19914 /* ORKdBHLToneAudiometryContentView.h */ = {isa = PBXFileReference; lastKnownFileType = sourcecode.c.h; path = ORKdBHLToneAudiometryContentView.h; sourceTree = "<group>"; };
		71769E342088291B00A19914 /* ORKdBHLToneAudiometryContentView.m */ = {isa = PBXFileReference; lastKnownFileType = sourcecode.c.objc; path = ORKdBHLToneAudiometryContentView.m; sourceTree = "<group>"; };
		71769E3720882CED00A19914 /* ORKdBHLToneAudiometryStep.h */ = {isa = PBXFileReference; lastKnownFileType = sourcecode.c.h; path = ORKdBHLToneAudiometryStep.h; sourceTree = "<group>"; };
		71769E3820882CED00A19914 /* ORKdBHLToneAudiometryStep.m */ = {isa = PBXFileReference; lastKnownFileType = sourcecode.c.objc; path = ORKdBHLToneAudiometryStep.m; sourceTree = "<group>"; };
		71769E3B20884DB800A19914 /* ORKdBHLToneAudiometryStepViewController.h */ = {isa = PBXFileReference; lastKnownFileType = sourcecode.c.h; path = ORKdBHLToneAudiometryStepViewController.h; sourceTree = "<group>"; };
		71769E3C20884DB800A19914 /* ORKdBHLToneAudiometryStepViewController.m */ = {isa = PBXFileReference; lastKnownFileType = sourcecode.c.objc; path = ORKdBHLToneAudiometryStepViewController.m; sourceTree = "<group>"; };
		71B7B4D420AA91D300C5768A /* retspl_AIRPODS.plist */ = {isa = PBXFileReference; fileEncoding = 4; lastKnownFileType = text.plist.xml; path = retspl_AIRPODS.plist; sourceTree = "<group>"; };
		71B7B4D820AA91D400C5768A /* frequency_dBSPL_AIRPODS.plist */ = {isa = PBXFileReference; fileEncoding = 4; lastKnownFileType = text.plist.xml; path = frequency_dBSPL_AIRPODS.plist; sourceTree = "<group>"; };
		71B7B4D920AA91D400C5768A /* volume_curve_AIRPODS.plist */ = {isa = PBXFileReference; fileEncoding = 4; lastKnownFileType = text.plist.xml; path = volume_curve_AIRPODS.plist; sourceTree = "<group>"; };
		71BD9EA320969BE1007B436E /* ORKEnvironmentSPLMeterStep.h */ = {isa = PBXFileReference; lastKnownFileType = sourcecode.c.h; path = ORKEnvironmentSPLMeterStep.h; sourceTree = "<group>"; };
		71BD9EA420969BE1007B436E /* ORKEnvironmentSPLMeterStep.m */ = {isa = PBXFileReference; lastKnownFileType = sourcecode.c.objc; path = ORKEnvironmentSPLMeterStep.m; sourceTree = "<group>"; };
		71BD9EA720969EED007B436E /* ORKEnvironmentSPLMeterStepViewController.h */ = {isa = PBXFileReference; lastKnownFileType = sourcecode.c.h; path = ORKEnvironmentSPLMeterStepViewController.h; sourceTree = "<group>"; };
		71BD9EA820969EED007B436E /* ORKEnvironmentSPLMeterStepViewController.m */ = {isa = PBXFileReference; lastKnownFileType = sourcecode.c.objc; path = ORKEnvironmentSPLMeterStepViewController.m; sourceTree = "<group>"; };
		71BD9EAB2096A26C007B436E /* ORKEnvironmentSPLMeterContentView.h */ = {isa = PBXFileReference; lastKnownFileType = sourcecode.c.h; path = ORKEnvironmentSPLMeterContentView.h; sourceTree = "<group>"; };
		71BD9EAC2096A26C007B436E /* ORKEnvironmentSPLMeterContentView.m */ = {isa = PBXFileReference; lastKnownFileType = sourcecode.c.objc; path = ORKEnvironmentSPLMeterContentView.m; sourceTree = "<group>"; };
		71D8EF1520B9EE1900EBCDC6 /* ORKHealthClinicalTypeRecorder.h */ = {isa = PBXFileReference; lastKnownFileType = sourcecode.c.h; path = ORKHealthClinicalTypeRecorder.h; sourceTree = "<group>"; };
		71D8EF1620B9EE1900EBCDC6 /* ORKHealthClinicalTypeRecorder.m */ = {isa = PBXFileReference; lastKnownFileType = sourcecode.c.objc; path = ORKHealthClinicalTypeRecorder.m; sourceTree = "<group>"; };
		71F3B27F21001DEC00FB1C41 /* splMeter_sensitivity_offset.plist */ = {isa = PBXFileReference; fileEncoding = 4; lastKnownFileType = text.plist.xml; path = splMeter_sensitivity_offset.plist; sourceTree = "<group>"; };
		781D540A1DF886AB00223305 /* ORKTrailmakingContentView.h */ = {isa = PBXFileReference; fileEncoding = 4; lastKnownFileType = sourcecode.c.h; path = ORKTrailmakingContentView.h; sourceTree = "<group>"; };
		781D540B1DF886AB00223305 /* ORKTrailmakingContentView.m */ = {isa = PBXFileReference; fileEncoding = 4; lastKnownFileType = sourcecode.c.objc; path = ORKTrailmakingContentView.m; sourceTree = "<group>"; };
		781D540C1DF886AB00223305 /* ORKTrailmakingStep.h */ = {isa = PBXFileReference; fileEncoding = 4; lastKnownFileType = sourcecode.c.h; path = ORKTrailmakingStep.h; sourceTree = "<group>"; };
		781D540D1DF886AB00223305 /* ORKTrailmakingStep.m */ = {isa = PBXFileReference; fileEncoding = 4; lastKnownFileType = sourcecode.c.objc; path = ORKTrailmakingStep.m; sourceTree = "<group>"; };
		781D540E1DF886AB00223305 /* ORKTrailmakingStepViewController.h */ = {isa = PBXFileReference; fileEncoding = 4; lastKnownFileType = sourcecode.c.h; path = ORKTrailmakingStepViewController.h; sourceTree = "<group>"; };
		781D540F1DF886AB00223305 /* ORKTrailmakingStepViewController.m */ = {isa = PBXFileReference; fileEncoding = 4; lastKnownFileType = sourcecode.c.objc; path = ORKTrailmakingStepViewController.m; sourceTree = "<group>"; };
		805685771C90C19500BF437A /* UIImage+ResearchKit.h */ = {isa = PBXFileReference; fileEncoding = 4; lastKnownFileType = sourcecode.c.h; path = "UIImage+ResearchKit.h"; sourceTree = "<group>"; };
		805685781C90C19500BF437A /* UIImage+ResearchKit.m */ = {isa = PBXFileReference; fileEncoding = 4; lastKnownFileType = sourcecode.c.objc; path = "UIImage+ResearchKit.m"; sourceTree = "<group>"; };
		8419D66C1FB73CC80088D7E5 /* ORKWebViewStep.h */ = {isa = PBXFileReference; fileEncoding = 4; lastKnownFileType = sourcecode.c.h; path = ORKWebViewStep.h; sourceTree = "<group>"; };
		8419D66D1FB73CC80088D7E5 /* ORKWebViewStep.m */ = {isa = PBXFileReference; fileEncoding = 4; lastKnownFileType = sourcecode.c.objc; path = ORKWebViewStep.m; sourceTree = "<group>"; };
		8419D6701FB73EC60088D7E5 /* ORKWebViewStepViewController.h */ = {isa = PBXFileReference; fileEncoding = 4; lastKnownFileType = sourcecode.c.h; path = ORKWebViewStepViewController.h; sourceTree = "<group>"; };
		8419D6711FB73EC60088D7E5 /* ORKWebViewStepViewController.m */ = {isa = PBXFileReference; fileEncoding = 4; lastKnownFileType = sourcecode.c.objc; path = ORKWebViewStepViewController.m; sourceTree = "<group>"; };
		861610BF1A8D8EDD00245F7A /* Artwork.xcassets */ = {isa = PBXFileReference; lastKnownFileType = folder.assetcatalog; path = Artwork.xcassets; sourceTree = "<group>"; };
		861D11A71AA691BB003C98A7 /* ORKScaleSliderView.h */ = {isa = PBXFileReference; fileEncoding = 4; lastKnownFileType = sourcecode.c.h; path = ORKScaleSliderView.h; sourceTree = "<group>"; };
		861D11A81AA691BB003C98A7 /* ORKScaleSliderView.m */ = {isa = PBXFileReference; fileEncoding = 4; lastKnownFileType = sourcecode.c.objc; path = ORKScaleSliderView.m; sourceTree = "<group>"; };
		861D11AB1AA7951F003C98A7 /* ORKChoiceAnswerFormatHelper.h */ = {isa = PBXFileReference; fileEncoding = 4; lastKnownFileType = sourcecode.c.h; path = ORKChoiceAnswerFormatHelper.h; sourceTree = "<group>"; };
		861D11AC1AA7951F003C98A7 /* ORKChoiceAnswerFormatHelper.m */ = {isa = PBXFileReference; fileEncoding = 4; lastKnownFileType = sourcecode.c.objc; path = ORKChoiceAnswerFormatHelper.m; sourceTree = "<group>"; };
		861D11B31AA7D073003C98A7 /* ORKTextChoiceCellGroup.h */ = {isa = PBXFileReference; fileEncoding = 4; lastKnownFileType = sourcecode.c.h; path = ORKTextChoiceCellGroup.h; sourceTree = "<group>"; };
		861D11B41AA7D073003C98A7 /* ORKTextChoiceCellGroup.m */ = {isa = PBXFileReference; fileEncoding = 4; lastKnownFileType = sourcecode.c.objc; lineEnding = 0; path = ORKTextChoiceCellGroup.m; sourceTree = "<group>"; xcLanguageSpecificationIdentifier = xcode.lang.objc; };
		861D2AE61B840991008C4CD0 /* ORKTimedWalkStep.h */ = {isa = PBXFileReference; fileEncoding = 4; lastKnownFileType = sourcecode.c.h; name = ORKTimedWalkStep.h; path = ResearchKit/ActiveTasks/ORKTimedWalkStep.h; sourceTree = SOURCE_ROOT; };
		861D2AE71B840991008C4CD0 /* ORKTimedWalkStep.m */ = {isa = PBXFileReference; fileEncoding = 4; lastKnownFileType = sourcecode.c.objc; name = ORKTimedWalkStep.m; path = ResearchKit/ActiveTasks/ORKTimedWalkStep.m; sourceTree = SOURCE_ROOT; };
		861D2AEA1B8409B2008C4CD0 /* ORKTimedWalkStepViewController.h */ = {isa = PBXFileReference; fileEncoding = 4; lastKnownFileType = sourcecode.c.h; name = ORKTimedWalkStepViewController.h; path = ResearchKit/ActiveTasks/ORKTimedWalkStepViewController.h; sourceTree = SOURCE_ROOT; };
		861D2AEB1B8409B2008C4CD0 /* ORKTimedWalkStepViewController.m */ = {isa = PBXFileReference; fileEncoding = 4; lastKnownFileType = sourcecode.c.objc; name = ORKTimedWalkStepViewController.m; path = ResearchKit/ActiveTasks/ORKTimedWalkStepViewController.m; sourceTree = SOURCE_ROOT; };
		861D2AEE1B8409D9008C4CD0 /* ORKTimedWalkContentView.h */ = {isa = PBXFileReference; fileEncoding = 4; lastKnownFileType = sourcecode.c.h; name = ORKTimedWalkContentView.h; path = ResearchKit/ActiveTasks/ORKTimedWalkContentView.h; sourceTree = SOURCE_ROOT; };
		861D2AEF1B8409D9008C4CD0 /* ORKTimedWalkContentView.m */ = {isa = PBXFileReference; fileEncoding = 4; lastKnownFileType = sourcecode.c.objc; name = ORKTimedWalkContentView.m; path = ResearchKit/ActiveTasks/ORKTimedWalkContentView.m; sourceTree = SOURCE_ROOT; };
		865EA1601AB8DF750037C68E /* ORKDateTimePicker.h */ = {isa = PBXFileReference; fileEncoding = 4; lastKnownFileType = sourcecode.c.h; path = ORKDateTimePicker.h; sourceTree = "<group>"; };
		865EA1611AB8DF750037C68E /* ORKDateTimePicker.m */ = {isa = PBXFileReference; fileEncoding = 4; lastKnownFileType = sourcecode.c.objc; lineEnding = 0; path = ORKDateTimePicker.m; sourceTree = "<group>"; xcLanguageSpecificationIdentifier = xcode.lang.objc; };
		865EA1661ABA1AA10037C68E /* ORKPicker.h */ = {isa = PBXFileReference; fileEncoding = 4; lastKnownFileType = sourcecode.c.h; path = ORKPicker.h; sourceTree = "<group>"; };
		865EA1671ABA1AA10037C68E /* ORKPicker.m */ = {isa = PBXFileReference; fileEncoding = 4; lastKnownFileType = sourcecode.c.objc; path = ORKPicker.m; sourceTree = "<group>"; };
		865EA16A1ABA1BE20037C68E /* ORKSurveyAnswerCellForPicker.h */ = {isa = PBXFileReference; fileEncoding = 4; lastKnownFileType = sourcecode.c.h; path = ORKSurveyAnswerCellForPicker.h; sourceTree = "<group>"; };
		865EA16B1ABA1BE20037C68E /* ORKSurveyAnswerCellForPicker.m */ = {isa = PBXFileReference; fileEncoding = 4; lastKnownFileType = sourcecode.c.objc; lineEnding = 0; path = ORKSurveyAnswerCellForPicker.m; sourceTree = "<group>"; xcLanguageSpecificationIdentifier = xcode.lang.objc; };
		866DA5131D63D04700C9AF3F /* ORKCollector_Internal.h */ = {isa = PBXFileReference; fileEncoding = 4; lastKnownFileType = sourcecode.c.h; path = ORKCollector_Internal.h; sourceTree = "<group>"; };
		866DA5141D63D04700C9AF3F /* ORKCollector.h */ = {isa = PBXFileReference; fileEncoding = 4; lastKnownFileType = sourcecode.c.h; path = ORKCollector.h; sourceTree = "<group>"; };
		866DA5151D63D04700C9AF3F /* ORKCollector.m */ = {isa = PBXFileReference; fileEncoding = 4; lastKnownFileType = sourcecode.c.objc; path = ORKCollector.m; sourceTree = "<group>"; };
		866DA5161D63D04700C9AF3F /* ORKDataCollectionManager_Internal.h */ = {isa = PBXFileReference; fileEncoding = 4; lastKnownFileType = sourcecode.c.h; path = ORKDataCollectionManager_Internal.h; sourceTree = "<group>"; };
		866DA5171D63D04700C9AF3F /* ORKDataCollectionManager.h */ = {isa = PBXFileReference; fileEncoding = 4; lastKnownFileType = sourcecode.c.h; path = ORKDataCollectionManager.h; sourceTree = "<group>"; };
		866DA5181D63D04700C9AF3F /* ORKDataCollectionManager.m */ = {isa = PBXFileReference; fileEncoding = 4; lastKnownFileType = sourcecode.c.objc; path = ORKDataCollectionManager.m; sourceTree = "<group>"; };
		866DA5191D63D04700C9AF3F /* ORKHealthSampleQueryOperation.h */ = {isa = PBXFileReference; fileEncoding = 4; lastKnownFileType = sourcecode.c.h; path = ORKHealthSampleQueryOperation.h; sourceTree = "<group>"; };
		866DA51A1D63D04700C9AF3F /* ORKHealthSampleQueryOperation.m */ = {isa = PBXFileReference; fileEncoding = 4; lastKnownFileType = sourcecode.c.objc; path = ORKHealthSampleQueryOperation.m; sourceTree = "<group>"; };
		866DA51B1D63D04700C9AF3F /* ORKMotionActivityQueryOperation.h */ = {isa = PBXFileReference; fileEncoding = 4; lastKnownFileType = sourcecode.c.h; path = ORKMotionActivityQueryOperation.h; sourceTree = "<group>"; };
		866DA51C1D63D04700C9AF3F /* ORKMotionActivityQueryOperation.m */ = {isa = PBXFileReference; fileEncoding = 4; lastKnownFileType = sourcecode.c.objc; path = ORKMotionActivityQueryOperation.m; sourceTree = "<group>"; };
		866DA51D1D63D04700C9AF3F /* ORKOperation.h */ = {isa = PBXFileReference; fileEncoding = 4; lastKnownFileType = sourcecode.c.h; path = ORKOperation.h; sourceTree = "<group>"; };
		866DA51E1D63D04700C9AF3F /* ORKOperation.m */ = {isa = PBXFileReference; fileEncoding = 4; lastKnownFileType = sourcecode.c.objc; path = ORKOperation.m; sourceTree = "<group>"; };
		866F86001A96CBF3007B282C /* ORKSurveyAnswerCell.m */ = {isa = PBXFileReference; fileEncoding = 4; lastKnownFileType = sourcecode.c.objc; path = ORKSurveyAnswerCell.m; sourceTree = "<group>"; };
		86AD91081AB7AD1E00361FEB /* ORKNavigationContainerView.h */ = {isa = PBXFileReference; fileEncoding = 4; lastKnownFileType = sourcecode.c.h; path = ORKNavigationContainerView.h; sourceTree = "<group>"; };
		86AD91091AB7AD1E00361FEB /* ORKNavigationContainerView.m */ = {isa = PBXFileReference; fileEncoding = 4; lastKnownFileType = sourcecode.c.objc; lineEnding = 0; path = ORKNavigationContainerView.m; sourceTree = "<group>"; xcLanguageSpecificationIdentifier = xcode.lang.objc; };
		86AD910C1AB7AE4100361FEB /* ORKNavigationContainerView_Internal.h */ = {isa = PBXFileReference; fileEncoding = 4; lastKnownFileType = sourcecode.c.h; path = ORKNavigationContainerView_Internal.h; sourceTree = "<group>"; };
		86AD910E1AB7B8A600361FEB /* ORKActiveStepView.h */ = {isa = PBXFileReference; fileEncoding = 4; lastKnownFileType = sourcecode.c.h; name = ORKActiveStepView.h; path = ../Common/ORKActiveStepView.h; sourceTree = "<group>"; };
		86AD910F1AB7B8A600361FEB /* ORKActiveStepView.m */ = {isa = PBXFileReference; fileEncoding = 4; lastKnownFileType = sourcecode.c.objc; lineEnding = 0; name = ORKActiveStepView.m; path = ../Common/ORKActiveStepView.m; sourceTree = "<group>"; xcLanguageSpecificationIdentifier = xcode.lang.objc; };
		86AD91121AB7B97E00361FEB /* ORKQuestionStepView.h */ = {isa = PBXFileReference; fileEncoding = 4; lastKnownFileType = sourcecode.c.h; path = ORKQuestionStepView.h; sourceTree = "<group>"; };
		86AD91131AB7B97E00361FEB /* ORKQuestionStepView.m */ = {isa = PBXFileReference; fileEncoding = 4; lastKnownFileType = sourcecode.c.objc; lineEnding = 0; path = ORKQuestionStepView.m; sourceTree = "<group>"; xcLanguageSpecificationIdentifier = xcode.lang.objc; };
		86B781B71AA668ED00688151 /* ORKTimeIntervalPicker.h */ = {isa = PBXFileReference; fileEncoding = 4; lastKnownFileType = sourcecode.c.h; path = ORKTimeIntervalPicker.h; sourceTree = "<group>"; };
		86B781B81AA668ED00688151 /* ORKTimeIntervalPicker.m */ = {isa = PBXFileReference; fileEncoding = 4; lastKnownFileType = sourcecode.c.objc; path = ORKTimeIntervalPicker.m; sourceTree = "<group>"; };
		86B781B91AA668ED00688151 /* ORKValuePicker.h */ = {isa = PBXFileReference; fileEncoding = 4; lastKnownFileType = sourcecode.c.h; path = ORKValuePicker.h; sourceTree = "<group>"; };
		86B781BA1AA668ED00688151 /* ORKValuePicker.m */ = {isa = PBXFileReference; fileEncoding = 4; lastKnownFileType = sourcecode.c.objc; path = ORKValuePicker.m; sourceTree = "<group>"; };
		86B89AB91AB3BECC001626A4 /* ORKStepHeaderView.h */ = {isa = PBXFileReference; fileEncoding = 4; lastKnownFileType = sourcecode.c.h; path = ORKStepHeaderView.h; sourceTree = "<group>"; };
		86B89ABA1AB3BECC001626A4 /* ORKStepHeaderView.m */ = {isa = PBXFileReference; fileEncoding = 4; lastKnownFileType = sourcecode.c.objc; lineEnding = 0; path = ORKStepHeaderView.m; sourceTree = "<group>"; xcLanguageSpecificationIdentifier = xcode.lang.objc; };
		86B89ABD1AB3BFDB001626A4 /* ORKStepHeaderView_Internal.h */ = {isa = PBXFileReference; fileEncoding = 4; lastKnownFileType = sourcecode.c.h; path = ORKStepHeaderView_Internal.h; sourceTree = "<group>"; };
		86C40AFA1A8D7C5B00081FAC /* ORKActiveStepQuantityView.h */ = {isa = PBXFileReference; fileEncoding = 4; lastKnownFileType = sourcecode.c.h; path = ORKActiveStepQuantityView.h; sourceTree = "<group>"; };
		86C40AFB1A8D7C5B00081FAC /* ORKActiveStepQuantityView.m */ = {isa = PBXFileReference; fileEncoding = 4; lastKnownFileType = sourcecode.c.objc; lineEnding = 0; path = ORKActiveStepQuantityView.m; sourceTree = "<group>"; xcLanguageSpecificationIdentifier = xcode.lang.objc; };
		86C40AFC1A8D7C5B00081FAC /* ORKAudioContentView.h */ = {isa = PBXFileReference; fileEncoding = 4; lastKnownFileType = sourcecode.c.h; path = ORKAudioContentView.h; sourceTree = "<group>"; };
		86C40AFD1A8D7C5B00081FAC /* ORKAudioContentView.m */ = {isa = PBXFileReference; fileEncoding = 4; lastKnownFileType = sourcecode.c.objc; lineEnding = 0; path = ORKAudioContentView.m; sourceTree = "<group>"; xcLanguageSpecificationIdentifier = xcode.lang.objc; };
		86C40AFE1A8D7C5B00081FAC /* ORKAudioStep.h */ = {isa = PBXFileReference; fileEncoding = 4; lastKnownFileType = sourcecode.c.h; path = ORKAudioStep.h; sourceTree = "<group>"; };
		86C40AFF1A8D7C5B00081FAC /* ORKAudioStep.m */ = {isa = PBXFileReference; fileEncoding = 4; lastKnownFileType = sourcecode.c.objc; path = ORKAudioStep.m; sourceTree = "<group>"; };
		86C40B001A8D7C5B00081FAC /* ORKAudioStepViewController.h */ = {isa = PBXFileReference; fileEncoding = 4; lastKnownFileType = sourcecode.c.h; lineEnding = 0; path = ORKAudioStepViewController.h; sourceTree = "<group>"; xcLanguageSpecificationIdentifier = xcode.lang.objcpp; };
		86C40B011A8D7C5B00081FAC /* ORKAudioStepViewController.m */ = {isa = PBXFileReference; fileEncoding = 4; lastKnownFileType = sourcecode.c.objc; lineEnding = 0; path = ORKAudioStepViewController.m; sourceTree = "<group>"; xcLanguageSpecificationIdentifier = xcode.lang.objc; };
		86C40B021A8D7C5B00081FAC /* ORKCountdownStep.h */ = {isa = PBXFileReference; fileEncoding = 4; lastKnownFileType = sourcecode.c.h; path = ORKCountdownStep.h; sourceTree = "<group>"; };
		86C40B031A8D7C5B00081FAC /* ORKCountdownStep.m */ = {isa = PBXFileReference; fileEncoding = 4; lastKnownFileType = sourcecode.c.objc; lineEnding = 0; path = ORKCountdownStep.m; sourceTree = "<group>"; xcLanguageSpecificationIdentifier = xcode.lang.objc; };
		86C40B041A8D7C5B00081FAC /* ORKCountdownStepViewController.h */ = {isa = PBXFileReference; fileEncoding = 4; lastKnownFileType = sourcecode.c.h; lineEnding = 0; path = ORKCountdownStepViewController.h; sourceTree = "<group>"; xcLanguageSpecificationIdentifier = xcode.lang.objcpp; };
		86C40B051A8D7C5B00081FAC /* ORKCountdownStepViewController.m */ = {isa = PBXFileReference; fileEncoding = 4; lastKnownFileType = sourcecode.c.objc; lineEnding = 0; path = ORKCountdownStepViewController.m; sourceTree = "<group>"; xcLanguageSpecificationIdentifier = xcode.lang.objc; };
		86C40B061A8D7C5B00081FAC /* ORKFitnessContentView.h */ = {isa = PBXFileReference; fileEncoding = 4; lastKnownFileType = sourcecode.c.h; path = ORKFitnessContentView.h; sourceTree = "<group>"; };
		86C40B071A8D7C5B00081FAC /* ORKFitnessContentView.m */ = {isa = PBXFileReference; fileEncoding = 4; lastKnownFileType = sourcecode.c.objc; lineEnding = 0; path = ORKFitnessContentView.m; sourceTree = "<group>"; xcLanguageSpecificationIdentifier = xcode.lang.objc; };
		86C40B081A8D7C5B00081FAC /* ORKFitnessStep.h */ = {isa = PBXFileReference; fileEncoding = 4; lastKnownFileType = sourcecode.c.h; path = ORKFitnessStep.h; sourceTree = "<group>"; };
		86C40B091A8D7C5B00081FAC /* ORKFitnessStep.m */ = {isa = PBXFileReference; fileEncoding = 4; lastKnownFileType = sourcecode.c.objc; path = ORKFitnessStep.m; sourceTree = "<group>"; };
		86C40B0A1A8D7C5B00081FAC /* ORKFitnessStepViewController.h */ = {isa = PBXFileReference; fileEncoding = 4; lastKnownFileType = sourcecode.c.h; path = ORKFitnessStepViewController.h; sourceTree = "<group>"; };
		86C40B0B1A8D7C5B00081FAC /* ORKFitnessStepViewController.m */ = {isa = PBXFileReference; fileEncoding = 4; lastKnownFileType = sourcecode.c.objc; lineEnding = 0; path = ORKFitnessStepViewController.m; sourceTree = "<group>"; xcLanguageSpecificationIdentifier = xcode.lang.objc; };
		86C40B0C1A8D7C5B00081FAC /* ORKSpatialSpanGame.h */ = {isa = PBXFileReference; fileEncoding = 4; lastKnownFileType = sourcecode.c.h; path = ORKSpatialSpanGame.h; sourceTree = "<group>"; };
		86C40B0D1A8D7C5B00081FAC /* ORKSpatialSpanGame.m */ = {isa = PBXFileReference; fileEncoding = 4; lastKnownFileType = sourcecode.c.objc; path = ORKSpatialSpanGame.m; sourceTree = "<group>"; };
		86C40B0E1A8D7C5B00081FAC /* ORKSpatialSpanGameState.h */ = {isa = PBXFileReference; fileEncoding = 4; lastKnownFileType = sourcecode.c.h; path = ORKSpatialSpanGameState.h; sourceTree = "<group>"; };
		86C40B0F1A8D7C5B00081FAC /* ORKSpatialSpanGameState.m */ = {isa = PBXFileReference; fileEncoding = 4; lastKnownFileType = sourcecode.c.objc; path = ORKSpatialSpanGameState.m; sourceTree = "<group>"; };
		86C40B101A8D7C5B00081FAC /* ORKSpatialSpanMemoryContentView.h */ = {isa = PBXFileReference; fileEncoding = 4; lastKnownFileType = sourcecode.c.h; path = ORKSpatialSpanMemoryContentView.h; sourceTree = "<group>"; };
		86C40B111A8D7C5B00081FAC /* ORKSpatialSpanMemoryContentView.m */ = {isa = PBXFileReference; fileEncoding = 4; lastKnownFileType = sourcecode.c.objc; path = ORKSpatialSpanMemoryContentView.m; sourceTree = "<group>"; };
		86C40B121A8D7C5B00081FAC /* ORKSpatialSpanMemoryStep.h */ = {isa = PBXFileReference; fileEncoding = 4; lastKnownFileType = sourcecode.c.h; path = ORKSpatialSpanMemoryStep.h; sourceTree = "<group>"; };
		86C40B131A8D7C5B00081FAC /* ORKSpatialSpanMemoryStep.m */ = {isa = PBXFileReference; fileEncoding = 4; lastKnownFileType = sourcecode.c.objc; path = ORKSpatialSpanMemoryStep.m; sourceTree = "<group>"; };
		86C40B141A8D7C5B00081FAC /* ORKSpatialSpanMemoryStepViewController.h */ = {isa = PBXFileReference; fileEncoding = 4; lastKnownFileType = sourcecode.c.h; path = ORKSpatialSpanMemoryStepViewController.h; sourceTree = "<group>"; };
		86C40B151A8D7C5B00081FAC /* ORKSpatialSpanMemoryStepViewController.m */ = {isa = PBXFileReference; fileEncoding = 4; lastKnownFileType = sourcecode.c.objc; lineEnding = 0; path = ORKSpatialSpanMemoryStepViewController.m; sourceTree = "<group>"; xcLanguageSpecificationIdentifier = xcode.lang.objc; };
		86C40B161A8D7C5B00081FAC /* ORKSpatialSpanTargetView.h */ = {isa = PBXFileReference; fileEncoding = 4; lastKnownFileType = sourcecode.c.h; path = ORKSpatialSpanTargetView.h; sourceTree = "<group>"; };
		86C40B171A8D7C5B00081FAC /* ORKSpatialSpanTargetView.m */ = {isa = PBXFileReference; fileEncoding = 4; lastKnownFileType = sourcecode.c.objc; path = ORKSpatialSpanTargetView.m; sourceTree = "<group>"; };
		86C40B181A8D7C5B00081FAC /* ORKTappingContentView.h */ = {isa = PBXFileReference; fileEncoding = 4; lastKnownFileType = sourcecode.c.h; path = ORKTappingContentView.h; sourceTree = "<group>"; };
		86C40B191A8D7C5B00081FAC /* ORKTappingContentView.m */ = {isa = PBXFileReference; fileEncoding = 4; lastKnownFileType = sourcecode.c.objc; path = ORKTappingContentView.m; sourceTree = "<group>"; };
		86C40B1A1A8D7C5B00081FAC /* ORKTappingIntervalStep.h */ = {isa = PBXFileReference; fileEncoding = 4; lastKnownFileType = sourcecode.c.h; path = ORKTappingIntervalStep.h; sourceTree = "<group>"; };
		86C40B1B1A8D7C5B00081FAC /* ORKTappingIntervalStep.m */ = {isa = PBXFileReference; fileEncoding = 4; lastKnownFileType = sourcecode.c.objc; path = ORKTappingIntervalStep.m; sourceTree = "<group>"; };
		86C40B1C1A8D7C5B00081FAC /* ORKTappingIntervalStepViewController.h */ = {isa = PBXFileReference; fileEncoding = 4; lastKnownFileType = sourcecode.c.h; path = ORKTappingIntervalStepViewController.h; sourceTree = "<group>"; };
		86C40B1D1A8D7C5B00081FAC /* ORKTappingIntervalStepViewController.m */ = {isa = PBXFileReference; fileEncoding = 4; lastKnownFileType = sourcecode.c.objc; lineEnding = 0; path = ORKTappingIntervalStepViewController.m; sourceTree = "<group>"; xcLanguageSpecificationIdentifier = xcode.lang.objc; };
		86C40B1E1A8D7C5B00081FAC /* ORKWalkingTaskStep.h */ = {isa = PBXFileReference; fileEncoding = 4; lastKnownFileType = sourcecode.c.h; path = ORKWalkingTaskStep.h; sourceTree = "<group>"; };
		86C40B1F1A8D7C5B00081FAC /* ORKWalkingTaskStep.m */ = {isa = PBXFileReference; fileEncoding = 4; lastKnownFileType = sourcecode.c.objc; path = ORKWalkingTaskStep.m; sourceTree = "<group>"; };
		86C40B201A8D7C5B00081FAC /* ORKWalkingTaskStepViewController.h */ = {isa = PBXFileReference; fileEncoding = 4; lastKnownFileType = sourcecode.c.h; path = ORKWalkingTaskStepViewController.h; sourceTree = "<group>"; };
		86C40B211A8D7C5B00081FAC /* ORKWalkingTaskStepViewController.m */ = {isa = PBXFileReference; fileEncoding = 4; lastKnownFileType = sourcecode.c.objc; lineEnding = 0; path = ORKWalkingTaskStepViewController.m; sourceTree = "<group>"; xcLanguageSpecificationIdentifier = xcode.lang.objc; };
		86C40B221A8D7C5B00081FAC /* CLLocation+ORKJSONDictionary.h */ = {isa = PBXFileReference; fileEncoding = 4; lastKnownFileType = sourcecode.c.h; lineEnding = 0; path = "CLLocation+ORKJSONDictionary.h"; sourceTree = "<group>"; xcLanguageSpecificationIdentifier = xcode.lang.objcpp; };
		86C40B231A8D7C5B00081FAC /* CLLocation+ORKJSONDictionary.m */ = {isa = PBXFileReference; fileEncoding = 4; lastKnownFileType = sourcecode.c.objc; lineEnding = 0; path = "CLLocation+ORKJSONDictionary.m"; sourceTree = "<group>"; xcLanguageSpecificationIdentifier = xcode.lang.objc; };
		86C40B241A8D7C5B00081FAC /* CMAccelerometerData+ORKJSONDictionary.h */ = {isa = PBXFileReference; fileEncoding = 4; lastKnownFileType = sourcecode.c.h; lineEnding = 0; path = "CMAccelerometerData+ORKJSONDictionary.h"; sourceTree = "<group>"; xcLanguageSpecificationIdentifier = xcode.lang.objcpp; };
		86C40B251A8D7C5B00081FAC /* CMAccelerometerData+ORKJSONDictionary.m */ = {isa = PBXFileReference; fileEncoding = 4; lastKnownFileType = sourcecode.c.objc; lineEnding = 0; path = "CMAccelerometerData+ORKJSONDictionary.m"; sourceTree = "<group>"; xcLanguageSpecificationIdentifier = xcode.lang.objc; };
		86C40B261A8D7C5B00081FAC /* CMDeviceMotion+ORKJSONDictionary.h */ = {isa = PBXFileReference; fileEncoding = 4; lastKnownFileType = sourcecode.c.h; lineEnding = 0; path = "CMDeviceMotion+ORKJSONDictionary.h"; sourceTree = "<group>"; xcLanguageSpecificationIdentifier = xcode.lang.objcpp; };
		86C40B271A8D7C5B00081FAC /* CMDeviceMotion+ORKJSONDictionary.m */ = {isa = PBXFileReference; fileEncoding = 4; lastKnownFileType = sourcecode.c.objc; lineEnding = 0; path = "CMDeviceMotion+ORKJSONDictionary.m"; sourceTree = "<group>"; xcLanguageSpecificationIdentifier = xcode.lang.objc; };
		86C40B281A8D7C5B00081FAC /* CMMotionActivity+ORKJSONDictionary.h */ = {isa = PBXFileReference; fileEncoding = 4; lastKnownFileType = sourcecode.c.h; lineEnding = 0; path = "CMMotionActivity+ORKJSONDictionary.h"; sourceTree = "<group>"; xcLanguageSpecificationIdentifier = xcode.lang.objcpp; };
		86C40B291A8D7C5B00081FAC /* CMMotionActivity+ORKJSONDictionary.m */ = {isa = PBXFileReference; fileEncoding = 4; lastKnownFileType = sourcecode.c.objc; lineEnding = 0; path = "CMMotionActivity+ORKJSONDictionary.m"; sourceTree = "<group>"; xcLanguageSpecificationIdentifier = xcode.lang.objc; };
		86C40B2A1A8D7C5B00081FAC /* CMPedometerData+ORKJSONDictionary.h */ = {isa = PBXFileReference; fileEncoding = 4; lastKnownFileType = sourcecode.c.h; lineEnding = 0; path = "CMPedometerData+ORKJSONDictionary.h"; sourceTree = "<group>"; xcLanguageSpecificationIdentifier = xcode.lang.objcpp; };
		86C40B2B1A8D7C5B00081FAC /* CMPedometerData+ORKJSONDictionary.m */ = {isa = PBXFileReference; fileEncoding = 4; lastKnownFileType = sourcecode.c.objc; lineEnding = 0; path = "CMPedometerData+ORKJSONDictionary.m"; sourceTree = "<group>"; xcLanguageSpecificationIdentifier = xcode.lang.objc; };
		86C40B2C1A8D7C5B00081FAC /* HKSample+ORKJSONDictionary.h */ = {isa = PBXFileReference; fileEncoding = 4; lastKnownFileType = sourcecode.c.h; lineEnding = 0; path = "HKSample+ORKJSONDictionary.h"; sourceTree = "<group>"; xcLanguageSpecificationIdentifier = xcode.lang.objcpp; };
		86C40B2D1A8D7C5B00081FAC /* HKSample+ORKJSONDictionary.m */ = {isa = PBXFileReference; fileEncoding = 4; lastKnownFileType = sourcecode.c.objc; lineEnding = 0; path = "HKSample+ORKJSONDictionary.m"; sourceTree = "<group>"; xcLanguageSpecificationIdentifier = xcode.lang.objc; };
		86C40B2E1A8D7C5B00081FAC /* ORKAccelerometerRecorder.h */ = {isa = PBXFileReference; fileEncoding = 4; lastKnownFileType = sourcecode.c.h; lineEnding = 0; path = ORKAccelerometerRecorder.h; sourceTree = "<group>"; xcLanguageSpecificationIdentifier = xcode.lang.objcpp; };
		86C40B2F1A8D7C5B00081FAC /* ORKAccelerometerRecorder.m */ = {isa = PBXFileReference; fileEncoding = 4; lastKnownFileType = sourcecode.c.objc; lineEnding = 0; path = ORKAccelerometerRecorder.m; sourceTree = "<group>"; xcLanguageSpecificationIdentifier = xcode.lang.objc; };
		86C40B301A8D7C5B00081FAC /* ORKActiveStep.h */ = {isa = PBXFileReference; fileEncoding = 4; lastKnownFileType = sourcecode.c.h; path = ORKActiveStep.h; sourceTree = "<group>"; };
		86C40B311A8D7C5B00081FAC /* ORKActiveStep.m */ = {isa = PBXFileReference; fileEncoding = 4; lastKnownFileType = sourcecode.c.objc; path = ORKActiveStep.m; sourceTree = "<group>"; };
		86C40B321A8D7C5B00081FAC /* ORKActiveStep_Internal.h */ = {isa = PBXFileReference; fileEncoding = 4; lastKnownFileType = sourcecode.c.h; lineEnding = 0; path = ORKActiveStep_Internal.h; sourceTree = "<group>"; xcLanguageSpecificationIdentifier = xcode.lang.objcpp; };
		86C40B331A8D7C5B00081FAC /* ORKActiveStepTimer.h */ = {isa = PBXFileReference; fileEncoding = 4; lastKnownFileType = sourcecode.c.h; lineEnding = 0; path = ORKActiveStepTimer.h; sourceTree = "<group>"; xcLanguageSpecificationIdentifier = xcode.lang.objcpp; };
		86C40B341A8D7C5B00081FAC /* ORKActiveStepTimer.m */ = {isa = PBXFileReference; fileEncoding = 4; lastKnownFileType = sourcecode.c.objc; lineEnding = 0; path = ORKActiveStepTimer.m; sourceTree = "<group>"; xcLanguageSpecificationIdentifier = xcode.lang.objc; };
		86C40B351A8D7C5B00081FAC /* ORKActiveStepTimerView.h */ = {isa = PBXFileReference; fileEncoding = 4; lastKnownFileType = sourcecode.c.h; lineEnding = 0; path = ORKActiveStepTimerView.h; sourceTree = "<group>"; xcLanguageSpecificationIdentifier = xcode.lang.objcpp; };
		86C40B361A8D7C5B00081FAC /* ORKActiveStepTimerView.m */ = {isa = PBXFileReference; fileEncoding = 4; lastKnownFileType = sourcecode.c.objc; lineEnding = 0; path = ORKActiveStepTimerView.m; sourceTree = "<group>"; xcLanguageSpecificationIdentifier = xcode.lang.objc; };
		86C40B371A8D7C5B00081FAC /* ORKActiveStepViewController.h */ = {isa = PBXFileReference; fileEncoding = 4; lastKnownFileType = sourcecode.c.h; path = ORKActiveStepViewController.h; sourceTree = "<group>"; };
		86C40B381A8D7C5B00081FAC /* ORKActiveStepViewController.m */ = {isa = PBXFileReference; fileEncoding = 4; lastKnownFileType = sourcecode.c.objc; lineEnding = 0; path = ORKActiveStepViewController.m; sourceTree = "<group>"; xcLanguageSpecificationIdentifier = xcode.lang.objc; };
		86C40B391A8D7C5B00081FAC /* ORKActiveStepViewController_Internal.h */ = {isa = PBXFileReference; fileEncoding = 4; lastKnownFileType = sourcecode.c.h; lineEnding = 0; path = ORKActiveStepViewController_Internal.h; sourceTree = "<group>"; xcLanguageSpecificationIdentifier = xcode.lang.objcpp; };
		86C40B3A1A8D7C5B00081FAC /* ORKAudioRecorder.h */ = {isa = PBXFileReference; fileEncoding = 4; lastKnownFileType = sourcecode.c.h; lineEnding = 0; path = ORKAudioRecorder.h; sourceTree = "<group>"; xcLanguageSpecificationIdentifier = xcode.lang.objcpp; };
		86C40B3B1A8D7C5B00081FAC /* ORKAudioRecorder.m */ = {isa = PBXFileReference; fileEncoding = 4; lastKnownFileType = sourcecode.c.objc; lineEnding = 0; path = ORKAudioRecorder.m; sourceTree = "<group>"; xcLanguageSpecificationIdentifier = xcode.lang.objc; };
		86C40B3C1A8D7C5B00081FAC /* ORKDataLogger.h */ = {isa = PBXFileReference; fileEncoding = 4; lastKnownFileType = sourcecode.c.h; path = ORKDataLogger.h; sourceTree = "<group>"; };
		86C40B3D1A8D7C5B00081FAC /* ORKDataLogger.m */ = {isa = PBXFileReference; fileEncoding = 4; lastKnownFileType = sourcecode.c.objc; lineEnding = 0; path = ORKDataLogger.m; sourceTree = "<group>"; xcLanguageSpecificationIdentifier = xcode.lang.objc; };
		86C40B3F1A8D7C5B00081FAC /* ORKDeviceMotionRecorder.h */ = {isa = PBXFileReference; fileEncoding = 4; lastKnownFileType = sourcecode.c.h; path = ORKDeviceMotionRecorder.h; sourceTree = "<group>"; };
		86C40B401A8D7C5B00081FAC /* ORKDeviceMotionRecorder.m */ = {isa = PBXFileReference; fileEncoding = 4; lastKnownFileType = sourcecode.c.objc; lineEnding = 0; path = ORKDeviceMotionRecorder.m; sourceTree = "<group>"; xcLanguageSpecificationIdentifier = xcode.lang.objc; };
		86C40B411A8D7C5B00081FAC /* ORKHealthQuantityTypeRecorder.h */ = {isa = PBXFileReference; fileEncoding = 4; lastKnownFileType = sourcecode.c.h; path = ORKHealthQuantityTypeRecorder.h; sourceTree = "<group>"; };
		86C40B421A8D7C5B00081FAC /* ORKHealthQuantityTypeRecorder.m */ = {isa = PBXFileReference; fileEncoding = 4; lastKnownFileType = sourcecode.c.objc; lineEnding = 0; path = ORKHealthQuantityTypeRecorder.m; sourceTree = "<group>"; xcLanguageSpecificationIdentifier = xcode.lang.objc; };
		86C40B431A8D7C5B00081FAC /* ORKLocationRecorder.h */ = {isa = PBXFileReference; fileEncoding = 4; lastKnownFileType = sourcecode.c.h; path = ORKLocationRecorder.h; sourceTree = "<group>"; };
		86C40B441A8D7C5B00081FAC /* ORKLocationRecorder.m */ = {isa = PBXFileReference; fileEncoding = 4; lastKnownFileType = sourcecode.c.objc; lineEnding = 0; path = ORKLocationRecorder.m; sourceTree = "<group>"; xcLanguageSpecificationIdentifier = xcode.lang.objc; };
		86C40B451A8D7C5B00081FAC /* ORKPedometerRecorder.h */ = {isa = PBXFileReference; fileEncoding = 4; lastKnownFileType = sourcecode.c.h; path = ORKPedometerRecorder.h; sourceTree = "<group>"; };
		86C40B461A8D7C5B00081FAC /* ORKPedometerRecorder.m */ = {isa = PBXFileReference; fileEncoding = 4; lastKnownFileType = sourcecode.c.objc; lineEnding = 0; path = ORKPedometerRecorder.m; sourceTree = "<group>"; xcLanguageSpecificationIdentifier = xcode.lang.objc; };
		86C40B471A8D7C5B00081FAC /* ORKRecorder.h */ = {isa = PBXFileReference; fileEncoding = 4; lastKnownFileType = sourcecode.c.h; lineEnding = 0; path = ORKRecorder.h; sourceTree = "<group>"; xcLanguageSpecificationIdentifier = xcode.lang.objcpp; };
		86C40B481A8D7C5B00081FAC /* ORKRecorder.m */ = {isa = PBXFileReference; fileEncoding = 4; lastKnownFileType = sourcecode.c.objc; lineEnding = 0; path = ORKRecorder.m; sourceTree = "<group>"; xcLanguageSpecificationIdentifier = xcode.lang.objc; };
		86C40B491A8D7C5B00081FAC /* ORKRecorder_Internal.h */ = {isa = PBXFileReference; fileEncoding = 4; lastKnownFileType = sourcecode.c.h; path = ORKRecorder_Internal.h; sourceTree = "<group>"; };
		86C40B4A1A8D7C5B00081FAC /* ORKRecorder_Private.h */ = {isa = PBXFileReference; fileEncoding = 4; lastKnownFileType = sourcecode.c.h; path = ORKRecorder_Private.h; sourceTree = "<group>"; };
		86C40B4B1A8D7C5B00081FAC /* ORKTouchRecorder.h */ = {isa = PBXFileReference; fileEncoding = 4; lastKnownFileType = sourcecode.c.h; path = ORKTouchRecorder.h; sourceTree = "<group>"; };
		86C40B4C1A8D7C5B00081FAC /* ORKTouchRecorder.m */ = {isa = PBXFileReference; fileEncoding = 4; lastKnownFileType = sourcecode.c.objc; lineEnding = 0; path = ORKTouchRecorder.m; sourceTree = "<group>"; xcLanguageSpecificationIdentifier = xcode.lang.objc; };
		86C40B4D1A8D7C5B00081FAC /* ORKVoiceEngine.h */ = {isa = PBXFileReference; fileEncoding = 4; lastKnownFileType = sourcecode.c.h; path = ORKVoiceEngine.h; sourceTree = "<group>"; };
		86C40B4E1A8D7C5B00081FAC /* ORKVoiceEngine.m */ = {isa = PBXFileReference; fileEncoding = 4; lastKnownFileType = sourcecode.c.objc; lineEnding = 0; path = ORKVoiceEngine.m; sourceTree = "<group>"; xcLanguageSpecificationIdentifier = xcode.lang.objc; };
		86C40B4F1A8D7C5B00081FAC /* UITouch+ORKJSONDictionary.h */ = {isa = PBXFileReference; fileEncoding = 4; lastKnownFileType = sourcecode.c.h; lineEnding = 0; path = "UITouch+ORKJSONDictionary.h"; sourceTree = "<group>"; xcLanguageSpecificationIdentifier = xcode.lang.objcpp; };
		86C40B501A8D7C5B00081FAC /* UITouch+ORKJSONDictionary.m */ = {isa = PBXFileReference; fileEncoding = 4; lastKnownFileType = sourcecode.c.objc; lineEnding = 0; path = "UITouch+ORKJSONDictionary.m"; sourceTree = "<group>"; xcLanguageSpecificationIdentifier = xcode.lang.objc; };
		86C40B521A8D7C5B00081FAC /* ORKCompletionStep.h */ = {isa = PBXFileReference; fileEncoding = 4; lastKnownFileType = sourcecode.c.h; lineEnding = 0; path = ORKCompletionStep.h; sourceTree = "<group>"; xcLanguageSpecificationIdentifier = xcode.lang.objcpp; };
		86C40B531A8D7C5B00081FAC /* ORKCompletionStep.m */ = {isa = PBXFileReference; fileEncoding = 4; lastKnownFileType = sourcecode.c.objc; lineEnding = 0; path = ORKCompletionStep.m; sourceTree = "<group>"; xcLanguageSpecificationIdentifier = xcode.lang.objc; };
		86C40B541A8D7C5B00081FAC /* ORKCompletionStepViewController.h */ = {isa = PBXFileReference; fileEncoding = 4; lastKnownFileType = sourcecode.c.h; lineEnding = 0; path = ORKCompletionStepViewController.h; sourceTree = "<group>"; xcLanguageSpecificationIdentifier = xcode.lang.objcpp; };
		86C40B551A8D7C5B00081FAC /* ORKCompletionStepViewController.m */ = {isa = PBXFileReference; fileEncoding = 4; lastKnownFileType = sourcecode.c.objc; lineEnding = 0; path = ORKCompletionStepViewController.m; sourceTree = "<group>"; xcLanguageSpecificationIdentifier = xcode.lang.objc; };
		86C40B561A8D7C5B00081FAC /* ORKFormItemCell.h */ = {isa = PBXFileReference; fileEncoding = 4; lastKnownFileType = sourcecode.c.h; path = ORKFormItemCell.h; sourceTree = "<group>"; };
		86C40B571A8D7C5B00081FAC /* ORKFormItemCell.m */ = {isa = PBXFileReference; fileEncoding = 4; lastKnownFileType = sourcecode.c.objc; lineEnding = 0; path = ORKFormItemCell.m; sourceTree = "<group>"; xcLanguageSpecificationIdentifier = xcode.lang.objc; };
		86C40B581A8D7C5B00081FAC /* ORKImageSelectionView.h */ = {isa = PBXFileReference; fileEncoding = 4; lastKnownFileType = sourcecode.c.h; path = ORKImageSelectionView.h; sourceTree = "<group>"; };
		86C40B591A8D7C5B00081FAC /* ORKImageSelectionView.m */ = {isa = PBXFileReference; fileEncoding = 4; lastKnownFileType = sourcecode.c.objc; lineEnding = 0; path = ORKImageSelectionView.m; sourceTree = "<group>"; xcLanguageSpecificationIdentifier = xcode.lang.objc; };
		86C40B5A1A8D7C5B00081FAC /* ORKInstructionStepView.h */ = {isa = PBXFileReference; fileEncoding = 4; lastKnownFileType = sourcecode.c.h; path = ORKInstructionStepView.h; sourceTree = "<group>"; };
		86C40B5B1A8D7C5B00081FAC /* ORKInstructionStepView.m */ = {isa = PBXFileReference; fileEncoding = 4; lastKnownFileType = sourcecode.c.objc; lineEnding = 0; path = ORKInstructionStepView.m; sourceTree = "<group>"; xcLanguageSpecificationIdentifier = xcode.lang.objc; };
		86C40B5C1A8D7C5B00081FAC /* ORKTableContainerView.h */ = {isa = PBXFileReference; fileEncoding = 4; lastKnownFileType = sourcecode.c.h; path = ORKTableContainerView.h; sourceTree = "<group>"; };
		86C40B5D1A8D7C5B00081FAC /* ORKTableContainerView.m */ = {isa = PBXFileReference; fileEncoding = 4; lastKnownFileType = sourcecode.c.objc; lineEnding = 0; path = ORKTableContainerView.m; sourceTree = "<group>"; xcLanguageSpecificationIdentifier = xcode.lang.objc; };
		86C40B5E1A8D7C5B00081FAC /* ORKTextFieldView.h */ = {isa = PBXFileReference; fileEncoding = 4; lastKnownFileType = sourcecode.c.h; path = ORKTextFieldView.h; sourceTree = "<group>"; };
		86C40B5F1A8D7C5B00081FAC /* ORKTextFieldView.m */ = {isa = PBXFileReference; fileEncoding = 4; lastKnownFileType = sourcecode.c.objc; lineEnding = 0; path = ORKTextFieldView.m; sourceTree = "<group>"; xcLanguageSpecificationIdentifier = xcode.lang.objc; };
		86C40B601A8D7C5B00081FAC /* ORKTintedImageView.h */ = {isa = PBXFileReference; fileEncoding = 4; lastKnownFileType = sourcecode.c.h; path = ORKTintedImageView.h; sourceTree = "<group>"; };
		86C40B611A8D7C5B00081FAC /* ORKTintedImageView.m */ = {isa = PBXFileReference; fileEncoding = 4; lastKnownFileType = sourcecode.c.objc; path = ORKTintedImageView.m; sourceTree = "<group>"; };
		86C40B641A8D7C5B00081FAC /* ORKAnswerFormat.h */ = {isa = PBXFileReference; fileEncoding = 4; lastKnownFileType = sourcecode.c.h; path = ORKAnswerFormat.h; sourceTree = "<group>"; };
		86C40B651A8D7C5B00081FAC /* ORKAnswerFormat.m */ = {isa = PBXFileReference; fileEncoding = 4; lastKnownFileType = sourcecode.c.objc; lineEnding = 0; path = ORKAnswerFormat.m; sourceTree = "<group>"; xcLanguageSpecificationIdentifier = xcode.lang.objc; };
		86C40B661A8D7C5B00081FAC /* ORKAnswerFormat_Internal.h */ = {isa = PBXFileReference; fileEncoding = 4; lastKnownFileType = sourcecode.c.h; lineEnding = 0; path = ORKAnswerFormat_Internal.h; sourceTree = "<group>"; xcLanguageSpecificationIdentifier = xcode.lang.objcpp; };
		86C40B671A8D7C5B00081FAC /* ORKAnswerTextField.h */ = {isa = PBXFileReference; fileEncoding = 4; lastKnownFileType = sourcecode.c.h; lineEnding = 0; path = ORKAnswerTextField.h; sourceTree = "<group>"; xcLanguageSpecificationIdentifier = xcode.lang.objcpp; };
		86C40B681A8D7C5B00081FAC /* ORKAnswerTextField.m */ = {isa = PBXFileReference; fileEncoding = 4; lastKnownFileType = sourcecode.c.objc; lineEnding = 0; path = ORKAnswerTextField.m; sourceTree = "<group>"; xcLanguageSpecificationIdentifier = xcode.lang.objc; };
		86C40B691A8D7C5B00081FAC /* ORKAnswerTextView.h */ = {isa = PBXFileReference; fileEncoding = 4; lastKnownFileType = sourcecode.c.h; lineEnding = 0; path = ORKAnswerTextView.h; sourceTree = "<group>"; xcLanguageSpecificationIdentifier = xcode.lang.objcpp; };
		86C40B6A1A8D7C5B00081FAC /* ORKAnswerTextView.m */ = {isa = PBXFileReference; fileEncoding = 4; lastKnownFileType = sourcecode.c.objc; lineEnding = 0; path = ORKAnswerTextView.m; sourceTree = "<group>"; xcLanguageSpecificationIdentifier = xcode.lang.objc; };
		86C40B6B1A8D7C5B00081FAC /* ORKBodyLabel.h */ = {isa = PBXFileReference; fileEncoding = 4; lastKnownFileType = sourcecode.c.h; lineEnding = 0; path = ORKBodyLabel.h; sourceTree = "<group>"; xcLanguageSpecificationIdentifier = xcode.lang.objcpp; };
		86C40B6C1A8D7C5B00081FAC /* ORKBodyLabel.m */ = {isa = PBXFileReference; fileEncoding = 4; lastKnownFileType = sourcecode.c.objc; lineEnding = 0; path = ORKBodyLabel.m; sourceTree = "<group>"; xcLanguageSpecificationIdentifier = xcode.lang.objc; };
		86C40B6D1A8D7C5B00081FAC /* ORKBorderedButton.h */ = {isa = PBXFileReference; fileEncoding = 4; lastKnownFileType = sourcecode.c.h; lineEnding = 0; path = ORKBorderedButton.h; sourceTree = "<group>"; xcLanguageSpecificationIdentifier = xcode.lang.objcpp; };
		86C40B6E1A8D7C5C00081FAC /* ORKBorderedButton.m */ = {isa = PBXFileReference; fileEncoding = 4; lastKnownFileType = sourcecode.c.objc; lineEnding = 0; path = ORKBorderedButton.m; sourceTree = "<group>"; xcLanguageSpecificationIdentifier = xcode.lang.objc; };
		86C40B6F1A8D7C5C00081FAC /* ORKCaption1Label.h */ = {isa = PBXFileReference; fileEncoding = 4; lastKnownFileType = sourcecode.c.h; lineEnding = 0; path = ORKCaption1Label.h; sourceTree = "<group>"; xcLanguageSpecificationIdentifier = xcode.lang.objcpp; };
		86C40B701A8D7C5C00081FAC /* ORKCaption1Label.m */ = {isa = PBXFileReference; fileEncoding = 4; lastKnownFileType = sourcecode.c.objc; lineEnding = 0; path = ORKCaption1Label.m; sourceTree = "<group>"; xcLanguageSpecificationIdentifier = xcode.lang.objc; };
		86C40B711A8D7C5C00081FAC /* ORKChoiceViewCell.h */ = {isa = PBXFileReference; fileEncoding = 4; lastKnownFileType = sourcecode.c.h; path = ORKChoiceViewCell.h; sourceTree = "<group>"; };
		86C40B721A8D7C5C00081FAC /* ORKChoiceViewCell.m */ = {isa = PBXFileReference; fileEncoding = 4; lastKnownFileType = sourcecode.c.objc; lineEnding = 0; path = ORKChoiceViewCell.m; sourceTree = "<group>"; xcLanguageSpecificationIdentifier = xcode.lang.objc; };
		86C40B731A8D7C5C00081FAC /* ORKContinueButton.h */ = {isa = PBXFileReference; fileEncoding = 4; lastKnownFileType = sourcecode.c.h; path = ORKContinueButton.h; sourceTree = "<group>"; };
		86C40B741A8D7C5C00081FAC /* ORKContinueButton.m */ = {isa = PBXFileReference; fileEncoding = 4; lastKnownFileType = sourcecode.c.objc; path = ORKContinueButton.m; sourceTree = "<group>"; };
		86C40B751A8D7C5C00081FAC /* ORKCountdownLabel.h */ = {isa = PBXFileReference; fileEncoding = 4; lastKnownFileType = sourcecode.c.h; path = ORKCountdownLabel.h; sourceTree = "<group>"; };
		86C40B761A8D7C5C00081FAC /* ORKCountdownLabel.m */ = {isa = PBXFileReference; fileEncoding = 4; lastKnownFileType = sourcecode.c.objc; path = ORKCountdownLabel.m; sourceTree = "<group>"; };
		86C40B771A8D7C5C00081FAC /* ORKCustomStepView.h */ = {isa = PBXFileReference; fileEncoding = 4; lastKnownFileType = sourcecode.c.h; path = ORKCustomStepView.h; sourceTree = "<group>"; };
		86C40B781A8D7C5C00081FAC /* ORKCustomStepView.m */ = {isa = PBXFileReference; fileEncoding = 4; lastKnownFileType = sourcecode.c.objc; lineEnding = 0; path = ORKCustomStepView.m; sourceTree = "<group>"; xcLanguageSpecificationIdentifier = xcode.lang.objc; };
		86C40B791A8D7C5C00081FAC /* ORKCustomStepView_Internal.h */ = {isa = PBXFileReference; fileEncoding = 4; lastKnownFileType = sourcecode.c.h; path = ORKCustomStepView_Internal.h; sourceTree = "<group>"; };
		86C40B7A1A8D7C5C00081FAC /* ORKDefaultFont.h */ = {isa = PBXFileReference; fileEncoding = 4; lastKnownFileType = sourcecode.c.h; path = ORKDefaultFont.h; sourceTree = "<group>"; };
		86C40B7B1A8D7C5C00081FAC /* ORKDefines.h */ = {isa = PBXFileReference; fileEncoding = 4; lastKnownFileType = sourcecode.c.h; path = ORKDefines.h; sourceTree = "<group>"; };
		86C40B7C1A8D7C5C00081FAC /* ORKHelpers_Private.h */ = {isa = PBXFileReference; fileEncoding = 4; lastKnownFileType = sourcecode.c.h; path = ORKHelpers_Private.h; sourceTree = "<group>"; };
		86C40B7D1A8D7C5C00081FAC /* ORKErrors.h */ = {isa = PBXFileReference; fileEncoding = 4; lastKnownFileType = sourcecode.c.h; path = ORKErrors.h; sourceTree = "<group>"; };
		86C40B7E1A8D7C5C00081FAC /* ORKErrors.m */ = {isa = PBXFileReference; fileEncoding = 4; lastKnownFileType = sourcecode.c.objc; path = ORKErrors.m; sourceTree = "<group>"; };
		86C40B7F1A8D7C5C00081FAC /* ORKFormItem_Internal.h */ = {isa = PBXFileReference; fileEncoding = 4; lastKnownFileType = sourcecode.c.h; lineEnding = 0; path = ORKFormItem_Internal.h; sourceTree = "<group>"; xcLanguageSpecificationIdentifier = xcode.lang.objcpp; };
		86C40B801A8D7C5C00081FAC /* ORKFormSectionTitleLabel.h */ = {isa = PBXFileReference; fileEncoding = 4; lastKnownFileType = sourcecode.c.h; path = ORKFormSectionTitleLabel.h; sourceTree = "<group>"; };
		86C40B811A8D7C5C00081FAC /* ORKFormSectionTitleLabel.m */ = {isa = PBXFileReference; fileEncoding = 4; lastKnownFileType = sourcecode.c.objc; path = ORKFormSectionTitleLabel.m; sourceTree = "<group>"; };
		86C40B821A8D7C5C00081FAC /* ORKFormStep.h */ = {isa = PBXFileReference; fileEncoding = 4; lastKnownFileType = sourcecode.c.h; path = ORKFormStep.h; sourceTree = "<group>"; };
		86C40B831A8D7C5C00081FAC /* ORKFormStep.m */ = {isa = PBXFileReference; fileEncoding = 4; lastKnownFileType = sourcecode.c.objc; path = ORKFormStep.m; sourceTree = "<group>"; };
		86C40B841A8D7C5C00081FAC /* ORKFormStepViewController.h */ = {isa = PBXFileReference; fileEncoding = 4; lastKnownFileType = sourcecode.c.h; path = ORKFormStepViewController.h; sourceTree = "<group>"; };
		86C40B851A8D7C5C00081FAC /* ORKFormStepViewController.m */ = {isa = PBXFileReference; fileEncoding = 4; lastKnownFileType = sourcecode.c.objc; lineEnding = 0; path = ORKFormStepViewController.m; sourceTree = "<group>"; xcLanguageSpecificationIdentifier = xcode.lang.objc; };
		86C40B861A8D7C5C00081FAC /* ORKFormTextView.h */ = {isa = PBXFileReference; fileEncoding = 4; lastKnownFileType = sourcecode.c.h; path = ORKFormTextView.h; sourceTree = "<group>"; };
		86C40B871A8D7C5C00081FAC /* ORKFormTextView.m */ = {isa = PBXFileReference; fileEncoding = 4; lastKnownFileType = sourcecode.c.objc; path = ORKFormTextView.m; sourceTree = "<group>"; };
		86C40B881A8D7C5C00081FAC /* ORKHeadlineLabel.h */ = {isa = PBXFileReference; fileEncoding = 4; lastKnownFileType = sourcecode.c.h; path = ORKHeadlineLabel.h; sourceTree = "<group>"; };
		86C40B891A8D7C5C00081FAC /* ORKHeadlineLabel.m */ = {isa = PBXFileReference; fileEncoding = 4; lastKnownFileType = sourcecode.c.objc; lineEnding = 0; path = ORKHeadlineLabel.m; sourceTree = "<group>"; xcLanguageSpecificationIdentifier = xcode.lang.objc; };
		86C40B8A1A8D7C5C00081FAC /* ORKHealthAnswerFormat.h */ = {isa = PBXFileReference; fileEncoding = 4; lastKnownFileType = sourcecode.c.h; path = ORKHealthAnswerFormat.h; sourceTree = "<group>"; };
		86C40B8B1A8D7C5C00081FAC /* ORKHealthAnswerFormat.m */ = {isa = PBXFileReference; fileEncoding = 4; lastKnownFileType = sourcecode.c.objc; lineEnding = 0; path = ORKHealthAnswerFormat.m; sourceTree = "<group>"; xcLanguageSpecificationIdentifier = xcode.lang.objc; };
		86C40B8C1A8D7C5C00081FAC /* ORKHelpers_Internal.h */ = {isa = PBXFileReference; fileEncoding = 4; lastKnownFileType = sourcecode.c.h; path = ORKHelpers_Internal.h; sourceTree = "<group>"; };
		86C40B8D1A8D7C5C00081FAC /* ORKHelpers.m */ = {isa = PBXFileReference; fileEncoding = 4; lastKnownFileType = sourcecode.c.objc; lineEnding = 0; path = ORKHelpers.m; sourceTree = "<group>"; xcLanguageSpecificationIdentifier = xcode.lang.objc; };
		86C40B8E1A8D7C5C00081FAC /* ORKHTMLPDFWriter.h */ = {isa = PBXFileReference; fileEncoding = 4; lastKnownFileType = sourcecode.c.h; path = ORKHTMLPDFWriter.h; sourceTree = "<group>"; };
		86C40B8F1A8D7C5C00081FAC /* ORKHTMLPDFWriter.m */ = {isa = PBXFileReference; fileEncoding = 4; lastKnownFileType = sourcecode.c.objc; lineEnding = 0; path = ORKHTMLPDFWriter.m; sourceTree = "<group>"; xcLanguageSpecificationIdentifier = xcode.lang.objc; };
		86C40B901A8D7C5C00081FAC /* ORKImageChoiceLabel.h */ = {isa = PBXFileReference; fileEncoding = 4; lastKnownFileType = sourcecode.c.h; path = ORKImageChoiceLabel.h; sourceTree = "<group>"; };
		86C40B911A8D7C5C00081FAC /* ORKImageChoiceLabel.m */ = {isa = PBXFileReference; fileEncoding = 4; lastKnownFileType = sourcecode.c.objc; path = ORKImageChoiceLabel.m; sourceTree = "<group>"; };
		86C40B921A8D7C5C00081FAC /* ORKInstructionStep.h */ = {isa = PBXFileReference; fileEncoding = 4; lastKnownFileType = sourcecode.c.h; path = ORKInstructionStep.h; sourceTree = "<group>"; };
		86C40B931A8D7C5C00081FAC /* ORKInstructionStep.m */ = {isa = PBXFileReference; fileEncoding = 4; lastKnownFileType = sourcecode.c.objc; path = ORKInstructionStep.m; sourceTree = "<group>"; };
		86C40B941A8D7C5C00081FAC /* ORKInstructionStepViewController.h */ = {isa = PBXFileReference; fileEncoding = 4; lastKnownFileType = sourcecode.c.h; path = ORKInstructionStepViewController.h; sourceTree = "<group>"; };
		86C40B951A8D7C5C00081FAC /* ORKInstructionStepViewController.m */ = {isa = PBXFileReference; fileEncoding = 4; lastKnownFileType = sourcecode.c.objc; lineEnding = 0; path = ORKInstructionStepViewController.m; sourceTree = "<group>"; xcLanguageSpecificationIdentifier = xcode.lang.objc; };
		86C40B961A8D7C5C00081FAC /* ORKInstructionStepViewController_Internal.h */ = {isa = PBXFileReference; fileEncoding = 4; lastKnownFileType = sourcecode.c.h; path = ORKInstructionStepViewController_Internal.h; sourceTree = "<group>"; };
		86C40B971A8D7C5C00081FAC /* ORKLabel.h */ = {isa = PBXFileReference; fileEncoding = 4; lastKnownFileType = sourcecode.c.h; path = ORKLabel.h; sourceTree = "<group>"; };
		86C40B981A8D7C5C00081FAC /* ORKLabel.m */ = {isa = PBXFileReference; fileEncoding = 4; lastKnownFileType = sourcecode.c.objc; lineEnding = 0; path = ORKLabel.m; sourceTree = "<group>"; xcLanguageSpecificationIdentifier = xcode.lang.objc; };
		86C40B9D1A8D7C5C00081FAC /* ORKOrderedTask.h */ = {isa = PBXFileReference; fileEncoding = 4; lastKnownFileType = sourcecode.c.h; path = ORKOrderedTask.h; sourceTree = "<group>"; };
		86C40B9E1A8D7C5C00081FAC /* ORKOrderedTask.m */ = {isa = PBXFileReference; fileEncoding = 4; lastKnownFileType = sourcecode.c.objc; lineEnding = 0; path = ORKOrderedTask.m; sourceTree = "<group>"; xcLanguageSpecificationIdentifier = xcode.lang.objc; };
		86C40BA11A8D7C5C00081FAC /* ORKQuestionStep.h */ = {isa = PBXFileReference; fileEncoding = 4; lastKnownFileType = sourcecode.c.h; path = ORKQuestionStep.h; sourceTree = "<group>"; };
		86C40BA21A8D7C5C00081FAC /* ORKQuestionStep.m */ = {isa = PBXFileReference; fileEncoding = 4; lastKnownFileType = sourcecode.c.objc; lineEnding = 0; path = ORKQuestionStep.m; sourceTree = "<group>"; xcLanguageSpecificationIdentifier = xcode.lang.objc; };
		86C40BA31A8D7C5C00081FAC /* ORKQuestionStep_Internal.h */ = {isa = PBXFileReference; fileEncoding = 4; lastKnownFileType = sourcecode.c.h; path = ORKQuestionStep_Internal.h; sourceTree = "<group>"; };
		86C40BA41A8D7C5C00081FAC /* ORKQuestionStepViewController.h */ = {isa = PBXFileReference; fileEncoding = 4; lastKnownFileType = sourcecode.c.h; path = ORKQuestionStepViewController.h; sourceTree = "<group>"; };
		86C40BA51A8D7C5C00081FAC /* ORKQuestionStepViewController.m */ = {isa = PBXFileReference; fileEncoding = 4; lastKnownFileType = sourcecode.c.objc; lineEnding = 0; path = ORKQuestionStepViewController.m; sourceTree = "<group>"; xcLanguageSpecificationIdentifier = xcode.lang.objc; };
		86C40BA61A8D7C5C00081FAC /* ORKQuestionStepViewController_Private.h */ = {isa = PBXFileReference; fileEncoding = 4; lastKnownFileType = sourcecode.c.h; path = ORKQuestionStepViewController_Private.h; sourceTree = "<group>"; };
		86C40BA71A8D7C5C00081FAC /* ORKResult.h */ = {isa = PBXFileReference; fileEncoding = 4; lastKnownFileType = sourcecode.c.h; path = ORKResult.h; sourceTree = "<group>"; };
		86C40BA81A8D7C5C00081FAC /* ORKResult.m */ = {isa = PBXFileReference; fileEncoding = 4; lastKnownFileType = sourcecode.c.objc; path = ORKResult.m; sourceTree = "<group>"; };
		86C40BA91A8D7C5C00081FAC /* ORKResult_Private.h */ = {isa = PBXFileReference; fileEncoding = 4; lastKnownFileType = sourcecode.c.h; path = ORKResult_Private.h; sourceTree = "<group>"; };
		86C40BAA1A8D7C5C00081FAC /* ORKRoundTappingButton.h */ = {isa = PBXFileReference; fileEncoding = 4; lastKnownFileType = sourcecode.c.h; path = ORKRoundTappingButton.h; sourceTree = "<group>"; };
		86C40BAB1A8D7C5C00081FAC /* ORKRoundTappingButton.m */ = {isa = PBXFileReference; fileEncoding = 4; lastKnownFileType = sourcecode.c.objc; path = ORKRoundTappingButton.m; sourceTree = "<group>"; };
		86C40BAC1A8D7C5C00081FAC /* ORKScaleRangeLabel.h */ = {isa = PBXFileReference; fileEncoding = 4; lastKnownFileType = sourcecode.c.h; path = ORKScaleRangeLabel.h; sourceTree = "<group>"; };
		86C40BAD1A8D7C5C00081FAC /* ORKScaleRangeLabel.m */ = {isa = PBXFileReference; fileEncoding = 4; lastKnownFileType = sourcecode.c.objc; path = ORKScaleRangeLabel.m; sourceTree = "<group>"; };
		86C40BAE1A8D7C5C00081FAC /* ORKScaleSlider.h */ = {isa = PBXFileReference; fileEncoding = 4; lastKnownFileType = sourcecode.c.h; path = ORKScaleSlider.h; sourceTree = "<group>"; };
		86C40BAF1A8D7C5C00081FAC /* ORKScaleSlider.m */ = {isa = PBXFileReference; fileEncoding = 4; lastKnownFileType = sourcecode.c.objc; path = ORKScaleSlider.m; sourceTree = "<group>"; };
		86C40BB01A8D7C5C00081FAC /* ORKScaleValueLabel.h */ = {isa = PBXFileReference; fileEncoding = 4; lastKnownFileType = sourcecode.c.h; path = ORKScaleValueLabel.h; sourceTree = "<group>"; };
		86C40BB11A8D7C5C00081FAC /* ORKScaleValueLabel.m */ = {isa = PBXFileReference; fileEncoding = 4; lastKnownFileType = sourcecode.c.objc; path = ORKScaleValueLabel.m; sourceTree = "<group>"; };
		86C40BB21A8D7C5C00081FAC /* ORKSelectionSubTitleLabel.h */ = {isa = PBXFileReference; fileEncoding = 4; lastKnownFileType = sourcecode.c.h; path = ORKSelectionSubTitleLabel.h; sourceTree = "<group>"; };
		86C40BB31A8D7C5C00081FAC /* ORKSelectionSubTitleLabel.m */ = {isa = PBXFileReference; fileEncoding = 4; lastKnownFileType = sourcecode.c.objc; path = ORKSelectionSubTitleLabel.m; sourceTree = "<group>"; };
		86C40BB41A8D7C5C00081FAC /* ORKSelectionTitleLabel.h */ = {isa = PBXFileReference; fileEncoding = 4; lastKnownFileType = sourcecode.c.h; path = ORKSelectionTitleLabel.h; sourceTree = "<group>"; };
		86C40BB51A8D7C5C00081FAC /* ORKSelectionTitleLabel.m */ = {isa = PBXFileReference; fileEncoding = 4; lastKnownFileType = sourcecode.c.objc; path = ORKSelectionTitleLabel.m; sourceTree = "<group>"; };
		86C40BB71A8D7C5C00081FAC /* ORKSkin.h */ = {isa = PBXFileReference; fileEncoding = 4; lastKnownFileType = sourcecode.c.h; path = ORKSkin.h; sourceTree = "<group>"; };
		86C40BB81A8D7C5C00081FAC /* ORKSkin.m */ = {isa = PBXFileReference; fileEncoding = 4; lastKnownFileType = sourcecode.c.objc; path = ORKSkin.m; sourceTree = "<group>"; };
		86C40BB91A8D7C5C00081FAC /* ORKStep.h */ = {isa = PBXFileReference; fileEncoding = 4; lastKnownFileType = sourcecode.c.h; path = ORKStep.h; sourceTree = "<group>"; };
		86C40BBA1A8D7C5C00081FAC /* ORKStep.m */ = {isa = PBXFileReference; fileEncoding = 4; lastKnownFileType = sourcecode.c.objc; lineEnding = 0; path = ORKStep.m; sourceTree = "<group>"; xcLanguageSpecificationIdentifier = xcode.lang.objc; };
		86C40BBB1A8D7C5C00081FAC /* ORKStep_Private.h */ = {isa = PBXFileReference; fileEncoding = 4; lastKnownFileType = sourcecode.c.h; path = ORKStep_Private.h; sourceTree = "<group>"; };
		86C40BBC1A8D7C5C00081FAC /* ORKStepViewController.h */ = {isa = PBXFileReference; fileEncoding = 4; lastKnownFileType = sourcecode.c.h; lineEnding = 0; path = ORKStepViewController.h; sourceTree = "<group>"; xcLanguageSpecificationIdentifier = xcode.lang.objcpp; };
		86C40BBD1A8D7C5C00081FAC /* ORKStepViewController.m */ = {isa = PBXFileReference; fileEncoding = 4; lastKnownFileType = sourcecode.c.objc; lineEnding = 0; path = ORKStepViewController.m; sourceTree = "<group>"; xcLanguageSpecificationIdentifier = xcode.lang.objc; };
		86C40BBE1A8D7C5C00081FAC /* ORKStepViewController_Internal.h */ = {isa = PBXFileReference; fileEncoding = 4; lastKnownFileType = sourcecode.c.h; path = ORKStepViewController_Internal.h; sourceTree = "<group>"; };
		86C40BC01A8D7C5C00081FAC /* ORKSubheadlineLabel.h */ = {isa = PBXFileReference; fileEncoding = 4; lastKnownFileType = sourcecode.c.h; path = ORKSubheadlineLabel.h; sourceTree = "<group>"; };
		86C40BC11A8D7C5C00081FAC /* ORKSubheadlineLabel.m */ = {isa = PBXFileReference; fileEncoding = 4; lastKnownFileType = sourcecode.c.objc; path = ORKSubheadlineLabel.m; sourceTree = "<group>"; };
		86C40BC21A8D7C5C00081FAC /* ORKSurveyAnswerCell.h */ = {isa = PBXFileReference; fileEncoding = 4; lastKnownFileType = sourcecode.c.h; path = ORKSurveyAnswerCell.h; sourceTree = "<group>"; };
		86C40BC51A8D7C5C00081FAC /* ORKSurveyAnswerCellForImageSelection.h */ = {isa = PBXFileReference; fileEncoding = 4; lastKnownFileType = sourcecode.c.h; path = ORKSurveyAnswerCellForImageSelection.h; sourceTree = "<group>"; };
		86C40BC61A8D7C5C00081FAC /* ORKSurveyAnswerCellForImageSelection.m */ = {isa = PBXFileReference; fileEncoding = 4; lastKnownFileType = sourcecode.c.objc; path = ORKSurveyAnswerCellForImageSelection.m; sourceTree = "<group>"; };
		86C40BC71A8D7C5C00081FAC /* ORKSurveyAnswerCellForNumber.h */ = {isa = PBXFileReference; fileEncoding = 4; lastKnownFileType = sourcecode.c.h; path = ORKSurveyAnswerCellForNumber.h; sourceTree = "<group>"; };
		86C40BC81A8D7C5C00081FAC /* ORKSurveyAnswerCellForNumber.m */ = {isa = PBXFileReference; fileEncoding = 4; lastKnownFileType = sourcecode.c.objc; lineEnding = 0; path = ORKSurveyAnswerCellForNumber.m; sourceTree = "<group>"; xcLanguageSpecificationIdentifier = xcode.lang.objc; };
		86C40BC91A8D7C5C00081FAC /* ORKSurveyAnswerCellForScale.h */ = {isa = PBXFileReference; fileEncoding = 4; lastKnownFileType = sourcecode.c.h; path = ORKSurveyAnswerCellForScale.h; sourceTree = "<group>"; };
		86C40BCA1A8D7C5C00081FAC /* ORKSurveyAnswerCellForScale.m */ = {isa = PBXFileReference; fileEncoding = 4; lastKnownFileType = sourcecode.c.objc; lineEnding = 0; path = ORKSurveyAnswerCellForScale.m; sourceTree = "<group>"; xcLanguageSpecificationIdentifier = xcode.lang.objc; };
		86C40BCD1A8D7C5C00081FAC /* ORKSurveyAnswerCellForText.h */ = {isa = PBXFileReference; fileEncoding = 4; lastKnownFileType = sourcecode.c.h; path = ORKSurveyAnswerCellForText.h; sourceTree = "<group>"; };
		86C40BCE1A8D7C5C00081FAC /* ORKSurveyAnswerCellForText.m */ = {isa = PBXFileReference; fileEncoding = 4; lastKnownFileType = sourcecode.c.objc; lineEnding = 0; path = ORKSurveyAnswerCellForText.m; sourceTree = "<group>"; xcLanguageSpecificationIdentifier = xcode.lang.objc; };
		86C40BD11A8D7C5C00081FAC /* ORKTableViewCell.h */ = {isa = PBXFileReference; fileEncoding = 4; lastKnownFileType = sourcecode.c.h; path = ORKTableViewCell.h; sourceTree = "<group>"; };
		86C40BD21A8D7C5C00081FAC /* ORKTableViewCell.m */ = {isa = PBXFileReference; fileEncoding = 4; lastKnownFileType = sourcecode.c.objc; lineEnding = 0; path = ORKTableViewCell.m; sourceTree = "<group>"; xcLanguageSpecificationIdentifier = xcode.lang.objc; };
		86C40BD31A8D7C5C00081FAC /* ORKTapCountLabel.h */ = {isa = PBXFileReference; fileEncoding = 4; lastKnownFileType = sourcecode.c.h; path = ORKTapCountLabel.h; sourceTree = "<group>"; };
		86C40BD41A8D7C5C00081FAC /* ORKTapCountLabel.m */ = {isa = PBXFileReference; fileEncoding = 4; lastKnownFileType = sourcecode.c.objc; path = ORKTapCountLabel.m; sourceTree = "<group>"; };
		86C40BD51A8D7C5C00081FAC /* ORKTask.h */ = {isa = PBXFileReference; fileEncoding = 4; lastKnownFileType = sourcecode.c.h; path = ORKTask.h; sourceTree = "<group>"; };
		86C40BD71A8D7C5C00081FAC /* ORKTaskViewController.h */ = {isa = PBXFileReference; fileEncoding = 4; lastKnownFileType = sourcecode.c.h; lineEnding = 0; path = ORKTaskViewController.h; sourceTree = "<group>"; xcLanguageSpecificationIdentifier = xcode.lang.objcpp; };
		86C40BD81A8D7C5C00081FAC /* ORKTaskViewController.m */ = {isa = PBXFileReference; fileEncoding = 4; lastKnownFileType = sourcecode.c.objc; lineEnding = 0; path = ORKTaskViewController.m; sourceTree = "<group>"; xcLanguageSpecificationIdentifier = xcode.lang.objc; };
		86C40BD91A8D7C5C00081FAC /* ORKTaskViewController_Internal.h */ = {isa = PBXFileReference; fileEncoding = 4; lastKnownFileType = sourcecode.c.h; path = ORKTaskViewController_Internal.h; sourceTree = "<group>"; };
		86C40BDA1A8D7C5C00081FAC /* ORKTaskViewController_Private.h */ = {isa = PBXFileReference; fileEncoding = 4; lastKnownFileType = sourcecode.c.h; path = ORKTaskViewController_Private.h; sourceTree = "<group>"; };
		86C40BDB1A8D7C5C00081FAC /* ORKTextButton.h */ = {isa = PBXFileReference; fileEncoding = 4; lastKnownFileType = sourcecode.c.h; path = ORKTextButton.h; sourceTree = "<group>"; };
		86C40BDC1A8D7C5C00081FAC /* ORKTextButton.m */ = {isa = PBXFileReference; fileEncoding = 4; lastKnownFileType = sourcecode.c.objc; lineEnding = 0; path = ORKTextButton.m; sourceTree = "<group>"; xcLanguageSpecificationIdentifier = xcode.lang.objc; };
		86C40BDD1A8D7C5C00081FAC /* ORKUnitLabel.h */ = {isa = PBXFileReference; fileEncoding = 4; lastKnownFileType = sourcecode.c.h; path = ORKUnitLabel.h; sourceTree = "<group>"; };
		86C40BDE1A8D7C5C00081FAC /* ORKUnitLabel.m */ = {isa = PBXFileReference; fileEncoding = 4; lastKnownFileType = sourcecode.c.objc; path = ORKUnitLabel.m; sourceTree = "<group>"; };
		86C40BE11A8D7C5C00081FAC /* ORKVerticalContainerView.h */ = {isa = PBXFileReference; fileEncoding = 4; lastKnownFileType = sourcecode.c.h; path = ORKVerticalContainerView.h; sourceTree = "<group>"; };
		86C40BE21A8D7C5C00081FAC /* ORKVerticalContainerView.m */ = {isa = PBXFileReference; fileEncoding = 4; lastKnownFileType = sourcecode.c.objc; lineEnding = 0; path = ORKVerticalContainerView.m; sourceTree = "<group>"; xcLanguageSpecificationIdentifier = xcode.lang.objc; };
		86C40BE31A8D7C5C00081FAC /* ORKVerticalContainerView_Internal.h */ = {isa = PBXFileReference; fileEncoding = 4; lastKnownFileType = sourcecode.c.h; path = ORKVerticalContainerView_Internal.h; sourceTree = "<group>"; };
		86C40BE71A8D7C5C00081FAC /* UIBarButtonItem+ORKBarButtonItem.h */ = {isa = PBXFileReference; fileEncoding = 4; lastKnownFileType = sourcecode.c.h; lineEnding = 0; path = "UIBarButtonItem+ORKBarButtonItem.h"; sourceTree = "<group>"; xcLanguageSpecificationIdentifier = xcode.lang.objcpp; };
		86C40BE81A8D7C5C00081FAC /* UIBarButtonItem+ORKBarButtonItem.m */ = {isa = PBXFileReference; fileEncoding = 4; lastKnownFileType = sourcecode.c.objc; lineEnding = 0; path = "UIBarButtonItem+ORKBarButtonItem.m"; sourceTree = "<group>"; xcLanguageSpecificationIdentifier = xcode.lang.objc; };
		86C40BE91A8D7C5C00081FAC /* UIResponder+ResearchKit.h */ = {isa = PBXFileReference; fileEncoding = 4; lastKnownFileType = sourcecode.c.h; lineEnding = 0; path = "UIResponder+ResearchKit.h"; sourceTree = "<group>"; xcLanguageSpecificationIdentifier = xcode.lang.objcpp; };
		86C40BEA1A8D7C5C00081FAC /* UIResponder+ResearchKit.m */ = {isa = PBXFileReference; fileEncoding = 4; lastKnownFileType = sourcecode.c.objc; lineEnding = 0; path = "UIResponder+ResearchKit.m"; sourceTree = "<group>"; xcLanguageSpecificationIdentifier = xcode.lang.objc; };
		86C40BEC1A8D7C5C00081FAC /* ORKConsentReviewController.h */ = {isa = PBXFileReference; fileEncoding = 4; lastKnownFileType = sourcecode.c.h; path = ORKConsentReviewController.h; sourceTree = "<group>"; };
		86C40BED1A8D7C5C00081FAC /* ORKConsentReviewController.m */ = {isa = PBXFileReference; fileEncoding = 4; lastKnownFileType = sourcecode.c.objc; path = ORKConsentReviewController.m; sourceTree = "<group>"; };
		86C40BEE1A8D7C5C00081FAC /* ORKSignatureStepViewController.h */ = {isa = PBXFileReference; fileEncoding = 4; lastKnownFileType = sourcecode.c.h; path = ORKSignatureStepViewController.h; sourceTree = "<group>"; };
		86C40BEF1A8D7C5C00081FAC /* ORKSignatureStepViewController.m */ = {isa = PBXFileReference; fileEncoding = 4; lastKnownFileType = sourcecode.c.objc; lineEnding = 0; path = ORKSignatureStepViewController.m; sourceTree = "<group>"; xcLanguageSpecificationIdentifier = xcode.lang.objc; };
		86C40BF01A8D7C5C00081FAC /* MovieTintShader.fsh */ = {isa = PBXFileReference; fileEncoding = 4; lastKnownFileType = sourcecode.glsl; path = MovieTintShader.fsh; sourceTree = "<group>"; };
		86C40BF11A8D7C5C00081FAC /* MovieTintShader.vsh */ = {isa = PBXFileReference; fileEncoding = 4; lastKnownFileType = sourcecode.glsl; path = MovieTintShader.vsh; sourceTree = "<group>"; };
		86C40BF21A8D7C5C00081FAC /* ORKConsentDocument.h */ = {isa = PBXFileReference; fileEncoding = 4; lastKnownFileType = sourcecode.c.h; path = ORKConsentDocument.h; sourceTree = "<group>"; };
		86C40BF31A8D7C5C00081FAC /* ORKConsentDocument.m */ = {isa = PBXFileReference; fileEncoding = 4; lastKnownFileType = sourcecode.c.objc; lineEnding = 0; path = ORKConsentDocument.m; sourceTree = "<group>"; xcLanguageSpecificationIdentifier = xcode.lang.objc; };
		86C40BF41A8D7C5C00081FAC /* ORKConsentDocument_Internal.h */ = {isa = PBXFileReference; fileEncoding = 4; lastKnownFileType = sourcecode.c.h; lineEnding = 0; path = ORKConsentDocument_Internal.h; sourceTree = "<group>"; xcLanguageSpecificationIdentifier = xcode.lang.objcpp; };
		86C40BF51A8D7C5C00081FAC /* ORKConsentLearnMoreViewController.h */ = {isa = PBXFileReference; fileEncoding = 4; lastKnownFileType = sourcecode.c.h; path = ORKConsentLearnMoreViewController.h; sourceTree = "<group>"; };
		86C40BF61A8D7C5C00081FAC /* ORKConsentLearnMoreViewController.m */ = {isa = PBXFileReference; fileEncoding = 4; lastKnownFileType = sourcecode.c.objc; lineEnding = 0; path = ORKConsentLearnMoreViewController.m; sourceTree = "<group>"; xcLanguageSpecificationIdentifier = xcode.lang.objc; };
		86C40BF71A8D7C5C00081FAC /* ORKConsentReviewStep.h */ = {isa = PBXFileReference; fileEncoding = 4; lastKnownFileType = sourcecode.c.h; path = ORKConsentReviewStep.h; sourceTree = "<group>"; };
		86C40BF81A8D7C5C00081FAC /* ORKConsentReviewStep.m */ = {isa = PBXFileReference; fileEncoding = 4; lastKnownFileType = sourcecode.c.objc; lineEnding = 0; path = ORKConsentReviewStep.m; sourceTree = "<group>"; xcLanguageSpecificationIdentifier = xcode.lang.objc; };
		86C40BF91A8D7C5C00081FAC /* ORKConsentReviewStepViewController.h */ = {isa = PBXFileReference; fileEncoding = 4; lastKnownFileType = sourcecode.c.h; path = ORKConsentReviewStepViewController.h; sourceTree = "<group>"; };
		86C40BFA1A8D7C5C00081FAC /* ORKConsentReviewStepViewController.m */ = {isa = PBXFileReference; fileEncoding = 4; lastKnownFileType = sourcecode.c.objc; lineEnding = 0; path = ORKConsentReviewStepViewController.m; sourceTree = "<group>"; xcLanguageSpecificationIdentifier = xcode.lang.objc; };
		86C40BFB1A8D7C5C00081FAC /* ORKConsentSceneViewController.h */ = {isa = PBXFileReference; fileEncoding = 4; lastKnownFileType = sourcecode.c.h; path = ORKConsentSceneViewController.h; sourceTree = "<group>"; };
		86C40BFC1A8D7C5C00081FAC /* ORKConsentSceneViewController.m */ = {isa = PBXFileReference; fileEncoding = 4; lastKnownFileType = sourcecode.c.objc; lineEnding = 0; path = ORKConsentSceneViewController.m; sourceTree = "<group>"; xcLanguageSpecificationIdentifier = xcode.lang.objc; };
		86C40BFF1A8D7C5C00081FAC /* ORKConsentSection.h */ = {isa = PBXFileReference; fileEncoding = 4; lastKnownFileType = sourcecode.c.h; path = ORKConsentSection.h; sourceTree = "<group>"; };
		86C40C001A8D7C5C00081FAC /* ORKConsentSection.m */ = {isa = PBXFileReference; fileEncoding = 4; lastKnownFileType = sourcecode.c.objc; path = ORKConsentSection.m; sourceTree = "<group>"; };
		86C40C011A8D7C5C00081FAC /* ORKConsentSection_Private.h */ = {isa = PBXFileReference; fileEncoding = 4; lastKnownFileType = sourcecode.c.h; path = ORKConsentSection_Private.h; sourceTree = "<group>"; };
		86C40C021A8D7C5C00081FAC /* ORKConsentSignature.h */ = {isa = PBXFileReference; fileEncoding = 4; lastKnownFileType = sourcecode.c.h; path = ORKConsentSignature.h; sourceTree = "<group>"; };
		86C40C031A8D7C5C00081FAC /* ORKConsentSignature.m */ = {isa = PBXFileReference; fileEncoding = 4; lastKnownFileType = sourcecode.c.objc; path = ORKConsentSignature.m; sourceTree = "<group>"; };
		86C40C051A8D7C5C00081FAC /* ORKEAGLMoviePlayerView.h */ = {isa = PBXFileReference; fileEncoding = 4; lastKnownFileType = sourcecode.c.h; path = ORKEAGLMoviePlayerView.h; sourceTree = "<group>"; };
		86C40C061A8D7C5C00081FAC /* ORKEAGLMoviePlayerView.m */ = {isa = PBXFileReference; fileEncoding = 4; lastKnownFileType = sourcecode.c.objc; path = ORKEAGLMoviePlayerView.m; sourceTree = "<group>"; };
		86C40C071A8D7C5C00081FAC /* ORKSignatureView.h */ = {isa = PBXFileReference; fileEncoding = 4; lastKnownFileType = sourcecode.c.h; path = ORKSignatureView.h; sourceTree = "<group>"; };
		86C40C081A8D7C5C00081FAC /* ORKSignatureView.m */ = {isa = PBXFileReference; fileEncoding = 4; lastKnownFileType = sourcecode.c.objc; path = ORKSignatureView.m; sourceTree = "<group>"; };
		86C40C091A8D7C5C00081FAC /* ORKVisualConsentStep.h */ = {isa = PBXFileReference; fileEncoding = 4; lastKnownFileType = sourcecode.c.h; path = ORKVisualConsentStep.h; sourceTree = "<group>"; };
		86C40C0A1A8D7C5C00081FAC /* ORKVisualConsentStep.m */ = {isa = PBXFileReference; fileEncoding = 4; lastKnownFileType = sourcecode.c.objc; lineEnding = 0; path = ORKVisualConsentStep.m; sourceTree = "<group>"; xcLanguageSpecificationIdentifier = xcode.lang.objc; };
		86C40C0B1A8D7C5C00081FAC /* ORKVisualConsentStepViewController.h */ = {isa = PBXFileReference; fileEncoding = 4; lastKnownFileType = sourcecode.c.h; path = ORKVisualConsentStepViewController.h; sourceTree = "<group>"; };
		86C40C0C1A8D7C5C00081FAC /* ORKVisualConsentStepViewController.m */ = {isa = PBXFileReference; fileEncoding = 4; lastKnownFileType = sourcecode.c.objc; lineEnding = 0; path = ORKVisualConsentStepViewController.m; sourceTree = "<group>"; xcLanguageSpecificationIdentifier = xcode.lang.objc; };
		86C40C0D1A8D7C5C00081FAC /* ORKVisualConsentStepViewController_Internal.h */ = {isa = PBXFileReference; fileEncoding = 4; lastKnownFileType = sourcecode.c.h; path = ORKVisualConsentStepViewController_Internal.h; sourceTree = "<group>"; };
		86C40C0E1A8D7C5C00081FAC /* ORKVisualConsentTransitionAnimator.h */ = {isa = PBXFileReference; fileEncoding = 4; lastKnownFileType = sourcecode.c.h; path = ORKVisualConsentTransitionAnimator.h; sourceTree = "<group>"; };
		86C40C0F1A8D7C5C00081FAC /* ORKVisualConsentTransitionAnimator.m */ = {isa = PBXFileReference; fileEncoding = 4; lastKnownFileType = sourcecode.c.objc; lineEnding = 0; path = ORKVisualConsentTransitionAnimator.m; sourceTree = "<group>"; xcLanguageSpecificationIdentifier = xcode.lang.objc; };
		86C40C101A8D7C5C00081FAC /* Info.plist */ = {isa = PBXFileReference; fileEncoding = 4; lastKnownFileType = text.plist.xml; path = Info.plist; sourceTree = "<group>"; };
		86CC8E9A1AC09332001CCD89 /* ResearchKitTests.xctest */ = {isa = PBXFileReference; explicitFileType = wrapper.cfbundle; includeInIndex = 0; path = ResearchKitTests.xctest; sourceTree = BUILT_PRODUCTS_DIR; };
		86CC8EA71AC09383001CCD89 /* Info.plist */ = {isa = PBXFileReference; fileEncoding = 4; lastKnownFileType = text.plist.xml; path = Info.plist; sourceTree = "<group>"; };
		86CC8EA81AC09383001CCD89 /* ORKAccessibilityTests.m */ = {isa = PBXFileReference; fileEncoding = 4; lastKnownFileType = sourcecode.c.objc; path = ORKAccessibilityTests.m; sourceTree = "<group>"; };
		86CC8EA91AC09383001CCD89 /* ORKChoiceAnswerFormatHelperTests.m */ = {isa = PBXFileReference; fileEncoding = 4; lastKnownFileType = sourcecode.c.objc; path = ORKChoiceAnswerFormatHelperTests.m; sourceTree = "<group>"; };
		86CC8EAA1AC09383001CCD89 /* ORKConsentTests.m */ = {isa = PBXFileReference; fileEncoding = 4; lastKnownFileType = sourcecode.c.objc; path = ORKConsentTests.m; sourceTree = "<group>"; };
		86CC8EAB1AC09383001CCD89 /* ORKDataLoggerManagerTests.m */ = {isa = PBXFileReference; fileEncoding = 4; lastKnownFileType = sourcecode.c.objc; path = ORKDataLoggerManagerTests.m; sourceTree = "<group>"; };
		86CC8EAC1AC09383001CCD89 /* ORKDataLoggerTests.m */ = {isa = PBXFileReference; fileEncoding = 4; lastKnownFileType = sourcecode.c.objc; path = ORKDataLoggerTests.m; sourceTree = "<group>"; };
		86CC8EAD1AC09383001CCD89 /* ORKHKSampleTests.m */ = {isa = PBXFileReference; fileEncoding = 4; lastKnownFileType = sourcecode.c.objc; path = ORKHKSampleTests.m; sourceTree = "<group>"; };
		86CC8EAF1AC09383001CCD89 /* ORKResultTests.m */ = {isa = PBXFileReference; fileEncoding = 4; lastKnownFileType = sourcecode.c.objc; path = ORKResultTests.m; sourceTree = "<group>"; };
		86CC8EB01AC09383001CCD89 /* ORKTextChoiceCellGroupTests.m */ = {isa = PBXFileReference; fileEncoding = 4; lastKnownFileType = sourcecode.c.objc; path = ORKTextChoiceCellGroupTests.m; sourceTree = "<group>"; };
		86D348001AC16175006DB02B /* ORKRecorderTests.m */ = {isa = PBXFileReference; fileEncoding = 4; lastKnownFileType = sourcecode.c.objc; lineEnding = 0; path = ORKRecorderTests.m; sourceTree = "<group>"; xcLanguageSpecificationIdentifier = xcode.lang.objc; };
		8DE27B3E1D5BC072009A26E3 /* ORKHTMLPDFPageRenderer.h */ = {isa = PBXFileReference; lastKnownFileType = sourcecode.c.h; path = ORKHTMLPDFPageRenderer.h; sourceTree = "<group>"; };
		8DE27B3F1D5BC0B9009A26E3 /* ORKHTMLPDFPageRenderer.m */ = {isa = PBXFileReference; fileEncoding = 4; lastKnownFileType = sourcecode.c.objc; path = ORKHTMLPDFPageRenderer.m; sourceTree = "<group>"; };
		9550E6711D58DBCF00C691B8 /* ORKTouchAnywhereStep.h */ = {isa = PBXFileReference; fileEncoding = 4; lastKnownFileType = sourcecode.c.h; path = ORKTouchAnywhereStep.h; sourceTree = "<group>"; };
		9550E6721D58DBCF00C691B8 /* ORKTouchAnywhereStep.m */ = {isa = PBXFileReference; fileEncoding = 4; lastKnownFileType = sourcecode.c.objc; path = ORKTouchAnywhereStep.m; sourceTree = "<group>"; };
		9550E67A1D58DD2000C691B8 /* ORKTouchAnywhereStepViewController.h */ = {isa = PBXFileReference; fileEncoding = 4; lastKnownFileType = sourcecode.c.h; path = ORKTouchAnywhereStepViewController.h; sourceTree = "<group>"; };
		9550E67B1D58DD2000C691B8 /* ORKTouchAnywhereStepViewController.m */ = {isa = PBXFileReference; fileEncoding = 4; lastKnownFileType = sourcecode.c.objc; path = ORKTouchAnywhereStepViewController.m; sourceTree = "<group>"; };
		959A2BFA1D68B98700841B04 /* ORKRangeOfMotionStep.h */ = {isa = PBXFileReference; fileEncoding = 4; lastKnownFileType = sourcecode.c.h; path = ORKRangeOfMotionStep.h; sourceTree = "<group>"; };
		959A2BFB1D68B98700841B04 /* ORKRangeOfMotionStep.m */ = {isa = PBXFileReference; fileEncoding = 4; lastKnownFileType = sourcecode.c.objc; path = ORKRangeOfMotionStep.m; sourceTree = "<group>"; };
		959A2BFE1D68B9DA00841B04 /* ORKRangeOfMotionStepViewController.h */ = {isa = PBXFileReference; fileEncoding = 4; lastKnownFileType = sourcecode.c.h; path = ORKRangeOfMotionStepViewController.h; sourceTree = "<group>"; };
		959A2BFF1D68B9DA00841B04 /* ORKRangeOfMotionStepViewController.m */ = {isa = PBXFileReference; fileEncoding = 4; lastKnownFileType = sourcecode.c.objc; path = ORKRangeOfMotionStepViewController.m; sourceTree = "<group>"; };
		959A2C0B1D68C91400841B04 /* ORKShoulderRangeOfMotionStep.h */ = {isa = PBXFileReference; fileEncoding = 4; lastKnownFileType = sourcecode.c.h; path = ORKShoulderRangeOfMotionStep.h; sourceTree = "<group>"; };
		959A2C0C1D68C91400841B04 /* ORKShoulderRangeOfMotionStep.m */ = {isa = PBXFileReference; fileEncoding = 4; lastKnownFileType = sourcecode.c.objc; path = ORKShoulderRangeOfMotionStep.m; sourceTree = "<group>"; };
		95E11E531D73396300BF865B /* ORKShoulderRangeOfMotionStepViewController.h */ = {isa = PBXFileReference; fileEncoding = 4; lastKnownFileType = sourcecode.c.h; path = ORKShoulderRangeOfMotionStepViewController.h; sourceTree = "<group>"; };
		95E11E541D73396300BF865B /* ORKShoulderRangeOfMotionStepViewController.m */ = {isa = PBXFileReference; fileEncoding = 4; lastKnownFileType = sourcecode.c.objc; path = ORKShoulderRangeOfMotionStepViewController.m; sourceTree = "<group>"; };
		B11C54961A9EEF8800265E61 /* ORKConsentSharingStep.h */ = {isa = PBXFileReference; fileEncoding = 4; lastKnownFileType = sourcecode.c.h; path = ORKConsentSharingStep.h; sourceTree = "<group>"; };
		B11C54971A9EEF8800265E61 /* ORKConsentSharingStep.m */ = {isa = PBXFileReference; fileEncoding = 4; lastKnownFileType = sourcecode.c.objc; path = ORKConsentSharingStep.m; sourceTree = "<group>"; };
		B11C549C1A9EF4A700265E61 /* ORKConsentSharingStepViewController.h */ = {isa = PBXFileReference; fileEncoding = 4; lastKnownFileType = sourcecode.c.h; path = ORKConsentSharingStepViewController.h; sourceTree = "<group>"; };
		B11C549D1A9EF4A700265E61 /* ORKConsentSharingStepViewController.m */ = {isa = PBXFileReference; fileEncoding = 4; lastKnownFileType = sourcecode.c.objc; lineEnding = 0; path = ORKConsentSharingStepViewController.m; sourceTree = "<group>"; xcLanguageSpecificationIdentifier = xcode.lang.objc; };
		B11DF3B31AA109C8009E76D2 /* AppledocSettings.plist */ = {isa = PBXFileReference; lastKnownFileType = text.plist.xml; path = AppledocSettings.plist; sourceTree = "<group>"; };
		B11DF4C21AA10D70009E76D2 /* tr */ = {isa = PBXFileReference; lastKnownFileType = text.plist.strings; name = tr; path = tr.lproj/ResearchKit.strings; sourceTree = "<group>"; };
		B14660481AA10DD7002F95C2 /* zh_TW */ = {isa = PBXFileReference; explicitFileType = text.plist.strings; name = zh_TW; path = zh_TW.lproj/ResearchKit.strings; sourceTree = "<group>"; };
		B183A5951A8535D100C76870 /* ResearchKit.framework */ = {isa = PBXFileReference; explicitFileType = wrapper.framework; includeInIndex = 0; path = ResearchKit.framework; sourceTree = BUILT_PRODUCTS_DIR; };
		B18AABE01A9F08D9003871B5 /* ResearchKit.modulemap */ = {isa = PBXFileReference; lastKnownFileType = "sourcecode.module-map"; path = ResearchKit.modulemap; sourceTree = "<group>"; };
		B1A860DB1A9693C400EA57B7 /* consent_01@2x.m4v */ = {isa = PBXFileReference; lastKnownFileType = file; path = "consent_01@2x.m4v"; sourceTree = "<group>"; };
		B1A860DC1A9693C400EA57B7 /* consent_02@2x.m4v */ = {isa = PBXFileReference; lastKnownFileType = file; path = "consent_02@2x.m4v"; sourceTree = "<group>"; };
		B1A860DD1A9693C400EA57B7 /* consent_03@2x.m4v */ = {isa = PBXFileReference; lastKnownFileType = file; path = "consent_03@2x.m4v"; sourceTree = "<group>"; };
		B1A860DE1A9693C400EA57B7 /* consent_04@2x.m4v */ = {isa = PBXFileReference; lastKnownFileType = file; path = "consent_04@2x.m4v"; sourceTree = "<group>"; };
		B1A860DF1A9693C400EA57B7 /* consent_05@2x.m4v */ = {isa = PBXFileReference; lastKnownFileType = file; path = "consent_05@2x.m4v"; sourceTree = "<group>"; };
		B1A860E01A9693C400EA57B7 /* consent_06@2x.m4v */ = {isa = PBXFileReference; lastKnownFileType = file; path = "consent_06@2x.m4v"; sourceTree = "<group>"; };
		B1A860E11A9693C400EA57B7 /* consent_07@2x.m4v */ = {isa = PBXFileReference; lastKnownFileType = file; path = "consent_07@2x.m4v"; sourceTree = "<group>"; };
		B1A860E31A9693C400EA57B7 /* consent_01@3x.m4v */ = {isa = PBXFileReference; lastKnownFileType = file; path = "consent_01@3x.m4v"; sourceTree = "<group>"; };
		B1A860E41A9693C400EA57B7 /* consent_02@3x.m4v */ = {isa = PBXFileReference; lastKnownFileType = file; path = "consent_02@3x.m4v"; sourceTree = "<group>"; };
		B1A860E51A9693C400EA57B7 /* consent_03@3x.m4v */ = {isa = PBXFileReference; lastKnownFileType = file; path = "consent_03@3x.m4v"; sourceTree = "<group>"; };
		B1A860E61A9693C400EA57B7 /* consent_04@3x.m4v */ = {isa = PBXFileReference; lastKnownFileType = file; path = "consent_04@3x.m4v"; sourceTree = "<group>"; };
		B1A860E71A9693C400EA57B7 /* consent_05@3x.m4v */ = {isa = PBXFileReference; lastKnownFileType = file; path = "consent_05@3x.m4v"; sourceTree = "<group>"; };
		B1A860E81A9693C400EA57B7 /* consent_06@3x.m4v */ = {isa = PBXFileReference; lastKnownFileType = file; path = "consent_06@3x.m4v"; sourceTree = "<group>"; };
		B1A860E91A9693C400EA57B7 /* consent_07@3x.m4v */ = {isa = PBXFileReference; lastKnownFileType = file; path = "consent_07@3x.m4v"; sourceTree = "<group>"; };
		B1B349E41AA10DED005FAD66 /* zh_HK */ = {isa = PBXFileReference; explicitFileType = text.plist.strings; name = zh_HK; path = zh_HK.lproj/ResearchKit.strings; sourceTree = "<group>"; };
		B1B349E51AA10DF8005FAD66 /* zh_CN */ = {isa = PBXFileReference; explicitFileType = text.plist.strings; name = zh_CN; path = zh_CN.lproj/ResearchKit.strings; sourceTree = "<group>"; };
		B1B349E61AA10E02005FAD66 /* vi */ = {isa = PBXFileReference; explicitFileType = text.plist.strings; name = vi; path = vi.lproj/ResearchKit.strings; sourceTree = "<group>"; };
		B1B349E71AA10E0B005FAD66 /* uk */ = {isa = PBXFileReference; explicitFileType = text.plist.strings; name = uk; path = uk.lproj/ResearchKit.strings; sourceTree = "<group>"; };
		B1B349E81AA10E12005FAD66 /* th */ = {isa = PBXFileReference; explicitFileType = text.plist.strings; name = th; path = th.lproj/ResearchKit.strings; sourceTree = "<group>"; };
		B1B349E91AA10E27005FAD66 /* sv */ = {isa = PBXFileReference; explicitFileType = text.plist.strings; name = sv; path = sv.lproj/ResearchKit.strings; sourceTree = "<group>"; };
		B1B349EA1AA10E2E005FAD66 /* sk */ = {isa = PBXFileReference; explicitFileType = text.plist.strings; name = sk; path = sk.lproj/ResearchKit.strings; sourceTree = "<group>"; };
		B1B349EB1AA10E38005FAD66 /* ru */ = {isa = PBXFileReference; explicitFileType = text.plist.strings; name = ru; path = ru.lproj/ResearchKit.strings; sourceTree = "<group>"; };
		B1B349EC1AA10E40005FAD66 /* ro */ = {isa = PBXFileReference; explicitFileType = text.plist.strings; name = ro; path = ro.lproj/ResearchKit.strings; sourceTree = "<group>"; };
		B1B349ED1AA10E47005FAD66 /* pt */ = {isa = PBXFileReference; explicitFileType = text.plist.strings; name = pt; path = pt.lproj/ResearchKit.strings; sourceTree = "<group>"; };
		B1B349EE1AA10E4F005FAD66 /* pt_PT */ = {isa = PBXFileReference; explicitFileType = text.plist.strings; name = pt_PT; path = pt_PT.lproj/ResearchKit.strings; sourceTree = "<group>"; };
		B1B349EF1AA10E56005FAD66 /* pl */ = {isa = PBXFileReference; explicitFileType = text.plist.strings; name = pl; path = pl.lproj/ResearchKit.strings; sourceTree = "<group>"; };
		B1B349F01AA10E5E005FAD66 /* nl */ = {isa = PBXFileReference; explicitFileType = text.plist.strings; name = nl; path = nl.lproj/ResearchKit.strings; sourceTree = "<group>"; };
		B1B349F11AA10E65005FAD66 /* ms */ = {isa = PBXFileReference; explicitFileType = text.plist.strings; name = ms; path = ms.lproj/ResearchKit.strings; sourceTree = "<group>"; };
		B1B349F21AA10E6C005FAD66 /* ko */ = {isa = PBXFileReference; explicitFileType = text.plist.strings; name = ko; path = ko.lproj/ResearchKit.strings; sourceTree = "<group>"; };
		B1B349F31AA10E73005FAD66 /* ja */ = {isa = PBXFileReference; explicitFileType = text.plist.strings; name = ja; path = ja.lproj/ResearchKit.strings; sourceTree = "<group>"; };
		B1B349F41AA10E79005FAD66 /* it */ = {isa = PBXFileReference; explicitFileType = text.plist.strings; name = it; path = it.lproj/ResearchKit.strings; sourceTree = "<group>"; };
		B1B349F51AA10E80005FAD66 /* id */ = {isa = PBXFileReference; explicitFileType = text.plist.strings; name = id; path = id.lproj/ResearchKit.strings; sourceTree = "<group>"; };
		B1B349F61AA10E89005FAD66 /* hu */ = {isa = PBXFileReference; explicitFileType = text.plist.strings; name = hu; path = hu.lproj/ResearchKit.strings; sourceTree = "<group>"; };
		B1B349F71AA10E90005FAD66 /* hr */ = {isa = PBXFileReference; explicitFileType = text.plist.strings; name = hr; path = hr.lproj/ResearchKit.strings; sourceTree = "<group>"; };
		B1B349F81AA10E96005FAD66 /* hi */ = {isa = PBXFileReference; explicitFileType = text.plist.strings; name = hi; path = hi.lproj/ResearchKit.strings; sourceTree = "<group>"; };
		B1B349F91AA10E9C005FAD66 /* he */ = {isa = PBXFileReference; explicitFileType = text.plist.strings; name = he; path = he.lproj/ResearchKit.strings; sourceTree = "<group>"; };
		B1B349FA1AA10EA2005FAD66 /* fr */ = {isa = PBXFileReference; explicitFileType = text.plist.strings; name = fr; path = fr.lproj/ResearchKit.strings; sourceTree = "<group>"; };
		B1B349FB1AA10EA8005FAD66 /* fr_CA */ = {isa = PBXFileReference; explicitFileType = text.plist.strings; name = fr_CA; path = fr_CA.lproj/ResearchKit.strings; sourceTree = "<group>"; };
		B1B349FC1AA10EAE005FAD66 /* fi */ = {isa = PBXFileReference; explicitFileType = text.plist.strings; name = fi; path = fi.lproj/ResearchKit.strings; sourceTree = "<group>"; };
		B1B349FD1AA10EB4005FAD66 /* es */ = {isa = PBXFileReference; explicitFileType = text.plist.strings; name = es; path = es.lproj/ResearchKit.strings; sourceTree = "<group>"; };
		B1B349FE1AA10EBA005FAD66 /* es_MX */ = {isa = PBXFileReference; explicitFileType = text.plist.strings; name = es_MX; path = es_419.lproj/ResearchKit.strings; sourceTree = "<group>"; };
		B1B349FF1AA10EC1005FAD66 /* en_GB */ = {isa = PBXFileReference; explicitFileType = text.plist.strings; name = en_GB; path = en_GB.lproj/ResearchKit.strings; sourceTree = "<group>"; };
		B1B34A001AA10EC6005FAD66 /* en_AU */ = {isa = PBXFileReference; explicitFileType = text.plist.strings; name = en_AU; path = en_AU.lproj/ResearchKit.strings; sourceTree = "<group>"; };
		B1B34A011AA10ECB005FAD66 /* el */ = {isa = PBXFileReference; explicitFileType = text.plist.strings; name = el; path = el.lproj/ResearchKit.strings; sourceTree = "<group>"; };
		B1B34A021AA10ED1005FAD66 /* de */ = {isa = PBXFileReference; explicitFileType = text.plist.strings; name = de; path = de.lproj/ResearchKit.strings; sourceTree = "<group>"; };
		B1B34A031AA10ED5005FAD66 /* da */ = {isa = PBXFileReference; explicitFileType = text.plist.strings; name = da; path = da.lproj/ResearchKit.strings; sourceTree = "<group>"; };
		B1B34A041AA10EDA005FAD66 /* cs */ = {isa = PBXFileReference; explicitFileType = text.plist.strings; name = cs; path = cs.lproj/ResearchKit.strings; sourceTree = "<group>"; };
		B1B34A051AA10EDF005FAD66 /* ca */ = {isa = PBXFileReference; explicitFileType = text.plist.strings; name = ca; path = ca.lproj/ResearchKit.strings; sourceTree = "<group>"; };
		B1B34A061AA10EE4005FAD66 /* ar */ = {isa = PBXFileReference; explicitFileType = text.plist.strings; name = ar; path = ar.lproj/ResearchKit.strings; sourceTree = "<group>"; };
		B1B34A061AABBCCDDEEFFAAA /* no */ = {isa = PBXFileReference; explicitFileType = text.plist.strings; name = no; path = nb.lproj/ResearchKit.strings; sourceTree = "<group>"; };
		B1B894391A00345200C5CF2D /* ResearchKit_Private.h */ = {isa = PBXFileReference; fileEncoding = 4; lastKnownFileType = sourcecode.c.h; lineEnding = 0; path = ResearchKit_Private.h; sourceTree = "<group>"; xcLanguageSpecificationIdentifier = xcode.lang.objcpp; };
		B1C0F4E21A9BA65F0022C153 /* en */ = {isa = PBXFileReference; lastKnownFileType = text.plist.strings; name = en; path = en.lproj/ResearchKit.strings; sourceTree = "<group>"; };
		B1C1DE4F196F541F00F75544 /* ResearchKit.h */ = {isa = PBXFileReference; fileEncoding = 4; lastKnownFileType = sourcecode.c.h; path = ResearchKit.h; sourceTree = "<group>"; };
		B1C7955D1A9FBF04007279BA /* HealthKit.framework */ = {isa = PBXFileReference; lastKnownFileType = wrapper.framework; name = HealthKit.framework; path = System/Library/Frameworks/HealthKit.framework; sourceTree = SDKROOT; };
		B8760F291AFBEFB0007FA16F /* ORKScaleRangeDescriptionLabel.h */ = {isa = PBXFileReference; fileEncoding = 4; lastKnownFileType = sourcecode.c.h; path = ORKScaleRangeDescriptionLabel.h; sourceTree = "<group>"; };
		B8760F2A1AFBEFB0007FA16F /* ORKScaleRangeDescriptionLabel.m */ = {isa = PBXFileReference; fileEncoding = 4; lastKnownFileType = sourcecode.c.objc; path = ORKScaleRangeDescriptionLabel.m; sourceTree = "<group>"; };
		BA0AA68E1EAEC0B600671ACE /* ORKStroopContentView.h */ = {isa = PBXFileReference; fileEncoding = 4; lastKnownFileType = sourcecode.c.h; path = ORKStroopContentView.h; sourceTree = "<group>"; };
		BA0AA68F1EAEC0B600671ACE /* ORKStroopContentView.m */ = {isa = PBXFileReference; fileEncoding = 4; lastKnownFileType = sourcecode.c.objc; path = ORKStroopContentView.m; sourceTree = "<group>"; };
		BA0AA6901EAEC0B600671ACE /* ORKStroopStep.h */ = {isa = PBXFileReference; fileEncoding = 4; lastKnownFileType = sourcecode.c.h; path = ORKStroopStep.h; sourceTree = "<group>"; };
		BA0AA6911EAEC0B600671ACE /* ORKStroopStep.m */ = {isa = PBXFileReference; fileEncoding = 4; lastKnownFileType = sourcecode.c.objc; path = ORKStroopStep.m; sourceTree = "<group>"; };
		BA0AA6921EAEC0B600671ACE /* ORKStroopStepViewController.h */ = {isa = PBXFileReference; fileEncoding = 4; lastKnownFileType = sourcecode.c.h; path = ORKStroopStepViewController.h; sourceTree = "<group>"; };
		BA0AA6931EAEC0B600671ACE /* ORKStroopStepViewController.m */ = {isa = PBXFileReference; fileEncoding = 4; lastKnownFileType = sourcecode.c.objc; path = ORKStroopStepViewController.m; sourceTree = "<group>"; };
		BA22F76C20C4F884006E6E11 /* SentencesList.txt */ = {isa = PBXFileReference; fileEncoding = 4; lastKnownFileType = text; path = SentencesList.txt; sourceTree = "<group>"; };
		BA2FE3EC20B109C600AAC231 /* ORKAmslerGridResult.h */ = {isa = PBXFileReference; lastKnownFileType = sourcecode.c.h; path = ORKAmslerGridResult.h; sourceTree = "<group>"; };
		BA2FE3ED20B109C600AAC231 /* ORKAmslerGridResult.m */ = {isa = PBXFileReference; lastKnownFileType = sourcecode.c.objc; path = ORKAmslerGridResult.m; sourceTree = "<group>"; };
		BA3D7E722223F8B90023FE3A /* ORKChoiceViewCell_Internal.h */ = {isa = PBXFileReference; lastKnownFileType = sourcecode.c.h; path = ORKChoiceViewCell_Internal.h; sourceTree = "<group>"; };
		BA43CCA22271741C00F2A2D2 /* ORKStepContentView.h */ = {isa = PBXFileReference; lastKnownFileType = sourcecode.c.h; path = ORKStepContentView.h; sourceTree = "<group>"; };
		BA43CCA32271741C00F2A2D2 /* ORKStepContentView.m */ = {isa = PBXFileReference; lastKnownFileType = sourcecode.c.objc; path = ORKStepContentView.m; sourceTree = "<group>"; };
		BA43CCA622722C6E00F2A2D2 /* ORKStepContentView_Private.h */ = {isa = PBXFileReference; lastKnownFileType = sourcecode.c.h; path = ORKStepContentView_Private.h; sourceTree = "<group>"; };
		BA473FE1224DAFEF00A362E3 /* ORKBodyContainerView.h */ = {isa = PBXFileReference; lastKnownFileType = sourcecode.c.h; path = ORKBodyContainerView.h; sourceTree = "<group>"; };
		BA473FE2224DAFEF00A362E3 /* ORKBodyContainerView.m */ = {isa = PBXFileReference; lastKnownFileType = sourcecode.c.objc; path = ORKBodyContainerView.m; sourceTree = "<group>"; };
		BA473FE6224DB38900A362E3 /* ORKBodyItem.h */ = {isa = PBXFileReference; lastKnownFileType = sourcecode.c.h; path = ORKBodyItem.h; sourceTree = "<group>"; };
		BA473FE7224DB38900A362E3 /* ORKBodyItem.m */ = {isa = PBXFileReference; lastKnownFileType = sourcecode.c.objc; path = ORKBodyItem.m; sourceTree = "<group>"; };
		BA473FEB224DBA3700A362E3 /* ORKLearnMoreView.h */ = {isa = PBXFileReference; lastKnownFileType = sourcecode.c.h; path = ORKLearnMoreView.h; sourceTree = "<group>"; };
		BA473FEC224DBA3700A362E3 /* ORKLearnMoreView.m */ = {isa = PBXFileReference; lastKnownFileType = sourcecode.c.objc; path = ORKLearnMoreView.m; sourceTree = "<group>"; };
		BA5B9205204F5D9A007C2F9D /* ORKSpeechRecognitionResult.h */ = {isa = PBXFileReference; lastKnownFileType = sourcecode.c.h; path = ORKSpeechRecognitionResult.h; sourceTree = "<group>"; };
		BA5B9206204F5D9A007C2F9D /* ORKSpeechRecognitionResult.m */ = {isa = PBXFileReference; lastKnownFileType = sourcecode.c.objc; path = ORKSpeechRecognitionResult.m; sourceTree = "<group>"; };
		BA60CE7C223E59AF00B3F780 /* ORKSwiftStroopTests.swift */ = {isa = PBXFileReference; lastKnownFileType = sourcecode.swift; path = ORKSwiftStroopTests.swift; sourceTree = "<group>"; };
		BA6E1EB5209E9A3F00DA9D55 /* ORKPDFViewerStepView_Internal.h */ = {isa = PBXFileReference; lastKnownFileType = sourcecode.c.h; path = ORKPDFViewerStepView_Internal.h; sourceTree = "<group>"; };
		BA8078E1224A8D6E0013B554 /* ORKTitleLabel.h */ = {isa = PBXFileReference; lastKnownFileType = sourcecode.c.h; path = ORKTitleLabel.h; sourceTree = "<group>"; };
		BA8078E2224A8D6E0013B554 /* ORKTitleLabel.m */ = {isa = PBXFileReference; lastKnownFileType = sourcecode.c.objc; path = ORKTitleLabel.m; sourceTree = "<group>"; };
		BA8078F1224AC8AA0013B554 /* ORKStepContainerView.h */ = {isa = PBXFileReference; lastKnownFileType = sourcecode.c.h; path = ORKStepContainerView.h; sourceTree = "<group>"; };
		BA8078F2224AC8AA0013B554 /* ORKStepContainerView.m */ = {isa = PBXFileReference; lastKnownFileType = sourcecode.c.objc; path = ORKStepContainerView.m; sourceTree = "<group>"; };
		BA87E26B20A79FA100B375A9 /* ORKRingView.h */ = {isa = PBXFileReference; lastKnownFileType = sourcecode.c.h; path = ORKRingView.h; sourceTree = "<group>"; };
		BA87E26C20A79FA100B375A9 /* ORKRingView.m */ = {isa = PBXFileReference; lastKnownFileType = sourcecode.c.objc; path = ORKRingView.m; sourceTree = "<group>"; };
		BA8C501F226FFB04001896D0 /* ORKLearnMoreItem.h */ = {isa = PBXFileReference; lastKnownFileType = sourcecode.c.h; path = ORKLearnMoreItem.h; sourceTree = "<group>"; };
		BA8C5020226FFB04001896D0 /* ORKLearnMoreItem.m */ = {isa = PBXFileReference; lastKnownFileType = sourcecode.c.objc; path = ORKLearnMoreItem.m; sourceTree = "<group>"; };
		BA95AA9420ACD07A00E7FF8E /* ORKAmslerGridStep.h */ = {isa = PBXFileReference; lastKnownFileType = sourcecode.c.h; path = ORKAmslerGridStep.h; sourceTree = "<group>"; };
		BA95AA9520ACD07A00E7FF8E /* ORKAmslerGridStep.m */ = {isa = PBXFileReference; lastKnownFileType = sourcecode.c.objc; path = ORKAmslerGridStep.m; sourceTree = "<group>"; };
		BA95AA9820ACD0BD00E7FF8E /* ORKAmslerGridStepViewController.h */ = {isa = PBXFileReference; lastKnownFileType = sourcecode.c.h; path = ORKAmslerGridStepViewController.h; sourceTree = "<group>"; };
		BA95AA9920ACD0BD00E7FF8E /* ORKAmslerGridStepViewController.m */ = {isa = PBXFileReference; lastKnownFileType = sourcecode.c.objc; path = ORKAmslerGridStepViewController.m; sourceTree = "<group>"; };
		BA95AA9C20ACD0E700E7FF8E /* ORKAmslerGridContentView.h */ = {isa = PBXFileReference; lastKnownFileType = sourcecode.c.h; path = ORKAmslerGridContentView.h; sourceTree = "<group>"; };
		BA95AA9D20ACD0E700E7FF8E /* ORKAmslerGridContentView.m */ = {isa = PBXFileReference; lastKnownFileType = sourcecode.c.objc; path = ORKAmslerGridContentView.m; sourceTree = "<group>"; };
		BA9F89192230827E00EF58CF /* ORKSwiftStroopContentView.swift */ = {isa = PBXFileReference; fileEncoding = 4; lastKnownFileType = sourcecode.swift; path = ORKSwiftStroopContentView.swift; sourceTree = "<group>"; };
		BA9F891A2230827E00EF58CF /* ORKSwiftStroopStep.swift */ = {isa = PBXFileReference; fileEncoding = 4; lastKnownFileType = sourcecode.swift; path = ORKSwiftStroopStep.swift; sourceTree = "<group>"; };
		BA9F891B2230827E00EF58CF /* ORKSwiftStroopResult.swift */ = {isa = PBXFileReference; fileEncoding = 4; lastKnownFileType = sourcecode.swift; path = ORKSwiftStroopResult.swift; sourceTree = "<group>"; };
		BA9F891C2230827E00EF58CF /* ORKSwiftStroopStepViewController.swift */ = {isa = PBXFileReference; fileEncoding = 4; lastKnownFileType = sourcecode.swift; path = ORKSwiftStroopStepViewController.swift; sourceTree = "<group>"; };
		BAB3942E22601CAB00E59B0B /* ORKStepContainerView_Private.h */ = {isa = PBXFileReference; lastKnownFileType = sourcecode.c.h; path = ORKStepContainerView_Private.h; sourceTree = "<group>"; };
		BAB96754226E5D67006AAC56 /* ORKStepContainerViewTests.m */ = {isa = PBXFileReference; lastKnownFileType = sourcecode.c.objc; path = ORKStepContainerViewTests.m; sourceTree = "<group>"; };
		BABBB19B2093299A00CB29E5 /* ORKSurveyCardHeaderView.h */ = {isa = PBXFileReference; lastKnownFileType = sourcecode.c.h; path = ORKSurveyCardHeaderView.h; sourceTree = "<group>"; };
		BABBB19C2093299A00CB29E5 /* ORKSurveyCardHeaderView.m */ = {isa = PBXFileReference; lastKnownFileType = sourcecode.c.objc; path = ORKSurveyCardHeaderView.m; sourceTree = "<group>"; };
		BABBB1AC2097D97200CB29E5 /* ORKPDFViewerStep.h */ = {isa = PBXFileReference; lastKnownFileType = sourcecode.c.h; path = ORKPDFViewerStep.h; sourceTree = "<group>"; };
		BABBB1AD2097D97200CB29E5 /* ORKPDFViewerStep.m */ = {isa = PBXFileReference; lastKnownFileType = sourcecode.c.objc; path = ORKPDFViewerStep.m; sourceTree = "<group>"; };
		BABBB1B02097E16700CB29E5 /* ORKPDFViewerStepViewController.h */ = {isa = PBXFileReference; lastKnownFileType = sourcecode.c.h; path = ORKPDFViewerStepViewController.h; sourceTree = "<group>"; };
		BABBB1B12097E16700CB29E5 /* ORKPDFViewerStepViewController.m */ = {isa = PBXFileReference; lastKnownFileType = sourcecode.c.objc; path = ORKPDFViewerStepViewController.m; sourceTree = "<group>"; };
		BABBB1B42097E58300CB29E5 /* ORKPDFViewerStepView.h */ = {isa = PBXFileReference; lastKnownFileType = sourcecode.c.h; path = ORKPDFViewerStepView.h; sourceTree = "<group>"; };
		BABBB1B52097E58300CB29E5 /* ORKPDFViewerStepView.m */ = {isa = PBXFileReference; lastKnownFileType = sourcecode.c.objc; path = ORKPDFViewerStepView.m; sourceTree = "<group>"; };
		BABBB1B82097EF3800CB29E5 /* ORKFreehandDrawingView.h */ = {isa = PBXFileReference; lastKnownFileType = sourcecode.c.h; path = ORKFreehandDrawingView.h; sourceTree = "<group>"; };
		BABBB1B92097EF3800CB29E5 /* ORKFreehandDrawingView.m */ = {isa = PBXFileReference; lastKnownFileType = sourcecode.c.objc; path = ORKFreehandDrawingView.m; sourceTree = "<group>"; };
		BAD65E492284EFF9008A5DCE /* ORKStepView.h */ = {isa = PBXFileReference; lastKnownFileType = sourcecode.c.h; path = ORKStepView.h; sourceTree = "<group>"; };
		BAD65E4A2284EFF9008A5DCE /* ORKStepView.m */ = {isa = PBXFileReference; lastKnownFileType = sourcecode.c.objc; path = ORKStepView.m; sourceTree = "<group>"; };
		BAD65E4F2284F266008A5DCE /* ORKStepView_Private.h */ = {isa = PBXFileReference; lastKnownFileType = sourcecode.c.h; path = ORKStepView_Private.h; sourceTree = "<group>"; };
		BAD9E9102255E9750014FA29 /* ORKLearnMoreInstructionStep.h */ = {isa = PBXFileReference; lastKnownFileType = sourcecode.c.h; path = ORKLearnMoreInstructionStep.h; sourceTree = "<group>"; };
		BAD9E9112255E9750014FA29 /* ORKLearnMoreInstructionStep.m */ = {isa = PBXFileReference; lastKnownFileType = sourcecode.c.objc; path = ORKLearnMoreInstructionStep.m; sourceTree = "<group>"; };
		BAD9E9142255E9CE0014FA29 /* ORKLearnMoreStepViewController.h */ = {isa = PBXFileReference; lastKnownFileType = sourcecode.c.h; path = ORKLearnMoreStepViewController.h; sourceTree = "<group>"; };
		BAD9E9152255E9CE0014FA29 /* ORKLearnMoreStepViewController.m */ = {isa = PBXFileReference; lastKnownFileType = sourcecode.c.objc; path = ORKLearnMoreStepViewController.m; sourceTree = "<group>"; };
		BADA2F24225DA54B005D2255 /* ORKInstructionStepContainerView.h */ = {isa = PBXFileReference; lastKnownFileType = sourcecode.c.h; path = ORKInstructionStepContainerView.h; sourceTree = "<group>"; };
		BADA2F25225DA54B005D2255 /* ORKInstructionStepContainerView.m */ = {isa = PBXFileReference; lastKnownFileType = sourcecode.c.objc; path = ORKInstructionStepContainerView.m; sourceTree = "<group>"; };
		BC01B0FA1B0EB99700863803 /* ORKTintedImageView_Internal.h */ = {isa = PBXFileReference; fileEncoding = 4; lastKnownFileType = sourcecode.c.h; path = ORKTintedImageView_Internal.h; sourceTree = "<group>"; };
		BC13CE371B0660220044153C /* ORKNavigableOrderedTask.h */ = {isa = PBXFileReference; fileEncoding = 4; lastKnownFileType = sourcecode.c.h; path = ORKNavigableOrderedTask.h; sourceTree = "<group>"; };
		BC13CE381B0660220044153C /* ORKNavigableOrderedTask.m */ = {isa = PBXFileReference; fileEncoding = 4; lastKnownFileType = sourcecode.c.objc; path = ORKNavigableOrderedTask.m; sourceTree = "<group>"; };
		BC13CE3B1B0662990044153C /* ORKStepNavigationRule_Private.h */ = {isa = PBXFileReference; fileEncoding = 4; lastKnownFileType = sourcecode.c.h; path = ORKStepNavigationRule_Private.h; sourceTree = "<group>"; };
		BC13CE3F1B0666FD0044153C /* ORKResultPredicate.h */ = {isa = PBXFileReference; fileEncoding = 4; lastKnownFileType = sourcecode.c.h; path = ORKResultPredicate.h; sourceTree = "<group>"; };
		BC13CE411B066A990044153C /* ORKStepNavigationRule_Internal.h */ = {isa = PBXFileReference; fileEncoding = 4; lastKnownFileType = sourcecode.c.h; path = ORKStepNavigationRule_Internal.h; sourceTree = "<group>"; };
		BC1C032A1CA301E300869355 /* ORKHeightPicker.h */ = {isa = PBXFileReference; fileEncoding = 4; lastKnownFileType = sourcecode.c.h; path = ORKHeightPicker.h; sourceTree = "<group>"; };
		BC1C032B1CA301E300869355 /* ORKHeightPicker.m */ = {isa = PBXFileReference; fileEncoding = 4; lastKnownFileType = sourcecode.c.objc; path = ORKHeightPicker.m; sourceTree = "<group>"; };
		BC2908BB1FBD628F0030AB89 /* ORKTypes.m */ = {isa = PBXFileReference; fileEncoding = 4; lastKnownFileType = sourcecode.c.objc; path = ORKTypes.m; sourceTree = "<group>"; };
		BC4194271AE8453A00073D6B /* ORKObserver.h */ = {isa = PBXFileReference; fileEncoding = 4; lastKnownFileType = sourcecode.c.h; path = ORKObserver.h; sourceTree = "<group>"; };
		BC4194281AE8453A00073D6B /* ORKObserver.m */ = {isa = PBXFileReference; fileEncoding = 4; lastKnownFileType = sourcecode.c.objc; path = ORKObserver.m; sourceTree = "<group>"; };
		BC4A213D1C85FC0000BFC271 /* ORKBarGraphChartView.h */ = {isa = PBXFileReference; fileEncoding = 4; lastKnownFileType = sourcecode.c.h; name = ORKBarGraphChartView.h; path = Charts/ORKBarGraphChartView.h; sourceTree = "<group>"; };
		BC4A213E1C85FC0000BFC271 /* ORKBarGraphChartView.m */ = {isa = PBXFileReference; fileEncoding = 4; lastKnownFileType = sourcecode.c.objc; name = ORKBarGraphChartView.m; path = Charts/ORKBarGraphChartView.m; sourceTree = "<group>"; };
		BC5FAF821C6901A200057CF1 /* ORKChartTypes.h */ = {isa = PBXFileReference; fileEncoding = 4; lastKnownFileType = sourcecode.c.h; name = ORKChartTypes.h; path = Charts/ORKChartTypes.h; sourceTree = "<group>"; };
		BC5FAF831C6901A200057CF1 /* ORKChartTypes.m */ = {isa = PBXFileReference; fileEncoding = 4; lastKnownFileType = sourcecode.c.objc; name = ORKChartTypes.m; path = Charts/ORKChartTypes.m; sourceTree = "<group>"; };
		BC94EF2F1E962F7400143081 /* ORKDeprecated.h */ = {isa = PBXFileReference; fileEncoding = 4; lastKnownFileType = sourcecode.c.h; path = ORKDeprecated.h; sourceTree = "<group>"; };
		BC94EF301E962F7400143081 /* ORKDeprecated.m */ = {isa = PBXFileReference; fileEncoding = 4; lastKnownFileType = sourcecode.c.objc; path = ORKDeprecated.m; sourceTree = "<group>"; };
		BC94EF351E96394C00143081 /* ORKRegistrationStep_Internal.h */ = {isa = PBXFileReference; fileEncoding = 4; lastKnownFileType = sourcecode.c.h; name = ORKRegistrationStep_Internal.h; path = Onboarding/ORKRegistrationStep_Internal.h; sourceTree = "<group>"; };
		BCA5C0331AEC05F20092AC8D /* ORKStepNavigationRule.h */ = {isa = PBXFileReference; fileEncoding = 4; lastKnownFileType = sourcecode.c.h; path = ORKStepNavigationRule.h; sourceTree = "<group>"; };
		BCA5C0341AEC05F20092AC8D /* ORKStepNavigationRule.m */ = {isa = PBXFileReference; fileEncoding = 4; lastKnownFileType = sourcecode.c.objc; path = ORKStepNavigationRule.m; sourceTree = "<group>"; };
		BCAD50E71B0201EE0034806A /* ORKTaskTests.m */ = {isa = PBXFileReference; fileEncoding = 4; lastKnownFileType = sourcecode.c.objc; path = ORKTaskTests.m; sourceTree = "<group>"; };
		BCB080A01B83EFB900A3F400 /* ORKStepNavigationRule.swift */ = {isa = PBXFileReference; fileEncoding = 4; lastKnownFileType = sourcecode.swift; path = ORKStepNavigationRule.swift; sourceTree = "<group>"; };
		BCB6E6481B7D531C000D5B34 /* ORKPieChartView.h */ = {isa = PBXFileReference; fileEncoding = 4; lastKnownFileType = sourcecode.c.h; name = ORKPieChartView.h; path = Charts/ORKPieChartView.h; sourceTree = "<group>"; };
		BCB6E6491B7D531C000D5B34 /* ORKPieChartView.m */ = {isa = PBXFileReference; fileEncoding = 4; lastKnownFileType = sourcecode.c.objc; name = ORKPieChartView.m; path = Charts/ORKPieChartView.m; sourceTree = "<group>"; };
		BCB6E64C1B7D533B000D5B34 /* ORKPieChartLegendCollectionViewLayout.h */ = {isa = PBXFileReference; fileEncoding = 4; lastKnownFileType = sourcecode.c.h; name = ORKPieChartLegendCollectionViewLayout.h; path = Charts/ORKPieChartLegendCollectionViewLayout.h; sourceTree = "<group>"; };
		BCB6E64D1B7D533B000D5B34 /* ORKPieChartLegendCollectionViewLayout.m */ = {isa = PBXFileReference; fileEncoding = 4; lastKnownFileType = sourcecode.c.objc; name = ORKPieChartLegendCollectionViewLayout.m; path = Charts/ORKPieChartLegendCollectionViewLayout.m; sourceTree = "<group>"; };
		BCB6E64E1B7D533B000D5B34 /* ORKPieChartLegendCell.h */ = {isa = PBXFileReference; fileEncoding = 4; lastKnownFileType = sourcecode.c.h; name = ORKPieChartLegendCell.h; path = Charts/ORKPieChartLegendCell.h; sourceTree = "<group>"; };
		BCB6E64F1B7D533B000D5B34 /* ORKPieChartLegendCell.m */ = {isa = PBXFileReference; fileEncoding = 4; lastKnownFileType = sourcecode.c.objc; name = ORKPieChartLegendCell.m; path = Charts/ORKPieChartLegendCell.m; sourceTree = "<group>"; };
		BCB6E6541B7D534C000D5B34 /* ORKDiscreteGraphChartView.h */ = {isa = PBXFileReference; fileEncoding = 4; lastKnownFileType = sourcecode.c.h; name = ORKDiscreteGraphChartView.h; path = Charts/ORKDiscreteGraphChartView.h; sourceTree = "<group>"; };
		BCB6E6551B7D534C000D5B34 /* ORKDiscreteGraphChartView.m */ = {isa = PBXFileReference; fileEncoding = 4; lastKnownFileType = sourcecode.c.objc; name = ORKDiscreteGraphChartView.m; path = Charts/ORKDiscreteGraphChartView.m; sourceTree = "<group>"; };
		BCB6E6561B7D534C000D5B34 /* ORKGraphChartView_Internal.h */ = {isa = PBXFileReference; fileEncoding = 4; lastKnownFileType = sourcecode.c.h; name = ORKGraphChartView_Internal.h; path = Charts/ORKGraphChartView_Internal.h; sourceTree = "<group>"; };
		BCB6E6571B7D534C000D5B34 /* ORKGraphChartView.h */ = {isa = PBXFileReference; fileEncoding = 4; lastKnownFileType = sourcecode.c.h; name = ORKGraphChartView.h; path = Charts/ORKGraphChartView.h; sourceTree = "<group>"; };
		BCB6E6581B7D534C000D5B34 /* ORKGraphChartView.m */ = {isa = PBXFileReference; fileEncoding = 4; lastKnownFileType = sourcecode.c.objc; name = ORKGraphChartView.m; path = Charts/ORKGraphChartView.m; sourceTree = "<group>"; };
		BCB6E6591B7D534C000D5B34 /* ORKLineGraphChartView.h */ = {isa = PBXFileReference; fileEncoding = 4; lastKnownFileType = sourcecode.c.h; name = ORKLineGraphChartView.h; path = Charts/ORKLineGraphChartView.h; sourceTree = "<group>"; };
		BCB6E65A1B7D534C000D5B34 /* ORKLineGraphChartView.m */ = {isa = PBXFileReference; fileEncoding = 4; lastKnownFileType = sourcecode.c.objc; lineEnding = 0; name = ORKLineGraphChartView.m; path = Charts/ORKLineGraphChartView.m; sourceTree = "<group>"; xcLanguageSpecificationIdentifier = xcode.lang.objc; };
		BCB6E6621B7D535F000D5B34 /* ORKXAxisView.h */ = {isa = PBXFileReference; fileEncoding = 4; lastKnownFileType = sourcecode.c.h; name = ORKXAxisView.h; path = Charts/ORKXAxisView.h; sourceTree = "<group>"; };
		BCB6E6631B7D535F000D5B34 /* ORKXAxisView.m */ = {isa = PBXFileReference; fileEncoding = 4; lastKnownFileType = sourcecode.c.objc; name = ORKXAxisView.m; path = Charts/ORKXAxisView.m; sourceTree = "<group>"; };
		BCB8133B1C98367A00346561 /* ORKTypes.h */ = {isa = PBXFileReference; fileEncoding = 4; lastKnownFileType = sourcecode.c.h; path = ORKTypes.h; sourceTree = "<group>"; };
		BCB96C121B19C0EC002A0B96 /* ORKStepTests.m */ = {isa = PBXFileReference; fileEncoding = 4; lastKnownFileType = sourcecode.c.objc; path = ORKStepTests.m; sourceTree = "<group>"; };
		BCC1CD981B7ED64F00D86886 /* ORKYAxisView.h */ = {isa = PBXFileReference; fileEncoding = 4; lastKnownFileType = sourcecode.c.h; name = ORKYAxisView.h; path = Charts/ORKYAxisView.h; sourceTree = "<group>"; };
		BCC1CD991B7ED64F00D86886 /* ORKYAxisView.m */ = {isa = PBXFileReference; fileEncoding = 4; lastKnownFileType = sourcecode.c.objc; lineEnding = 0; name = ORKYAxisView.m; path = Charts/ORKYAxisView.m; sourceTree = "<group>"; xcLanguageSpecificationIdentifier = xcode.lang.objc; };
		BCCE9EC021104B2200B809F8 /* ORKConsentDocument_Private.h */ = {isa = PBXFileReference; fileEncoding = 4; lastKnownFileType = sourcecode.c.h; path = ORKConsentDocument_Private.h; sourceTree = "<group>"; };
		BCD192DD1B81240400FCC08A /* ORKPieChartPieView.h */ = {isa = PBXFileReference; fileEncoding = 4; lastKnownFileType = sourcecode.c.h; name = ORKPieChartPieView.h; path = Charts/ORKPieChartPieView.h; sourceTree = "<group>"; };
		BCD192DE1B81240400FCC08A /* ORKPieChartPieView.m */ = {isa = PBXFileReference; fileEncoding = 4; lastKnownFileType = sourcecode.c.objc; name = ORKPieChartPieView.m; path = Charts/ORKPieChartPieView.m; sourceTree = "<group>"; };
		BCD192E51B81243900FCC08A /* ORKPieChartLegendView.h */ = {isa = PBXFileReference; fileEncoding = 4; lastKnownFileType = sourcecode.c.h; name = ORKPieChartLegendView.h; path = Charts/ORKPieChartLegendView.h; sourceTree = "<group>"; };
		BCD192E61B81243900FCC08A /* ORKPieChartLegendView.m */ = {isa = PBXFileReference; fileEncoding = 4; lastKnownFileType = sourcecode.c.objc; name = ORKPieChartLegendView.m; path = Charts/ORKPieChartLegendView.m; sourceTree = "<group>"; };
		BCD192E91B81245500FCC08A /* ORKPieChartTitleTextView.h */ = {isa = PBXFileReference; fileEncoding = 4; lastKnownFileType = sourcecode.c.h; name = ORKPieChartTitleTextView.h; path = Charts/ORKPieChartTitleTextView.h; sourceTree = "<group>"; };
		BCD192EA1B81245500FCC08A /* ORKPieChartTitleTextView.m */ = {isa = PBXFileReference; fileEncoding = 4; lastKnownFileType = sourcecode.c.objc; name = ORKPieChartTitleTextView.m; path = Charts/ORKPieChartTitleTextView.m; sourceTree = "<group>"; };
		BCD192ED1B81255F00FCC08A /* ORKPieChartView_Internal.h */ = {isa = PBXFileReference; fileEncoding = 4; lastKnownFileType = sourcecode.c.h; name = ORKPieChartView_Internal.h; path = Charts/ORKPieChartView_Internal.h; sourceTree = "<group>"; };
		BCFB2EAF1AE70E4E0070B5D0 /* ORKConsentSceneViewController_Internal.h */ = {isa = PBXFileReference; lastKnownFileType = sourcecode.c.h; path = ORKConsentSceneViewController_Internal.h; sourceTree = "<group>"; };
		BCFF24BC1B0798D10044EC35 /* ORKResultPredicate.m */ = {isa = PBXFileReference; fileEncoding = 4; lastKnownFileType = sourcecode.c.objc; path = ORKResultPredicate.m; sourceTree = "<group>"; };
		BF1D43831D4904C6007EE90B /* ORKVideoInstructionStep.h */ = {isa = PBXFileReference; fileEncoding = 4; lastKnownFileType = sourcecode.c.h; path = ORKVideoInstructionStep.h; sourceTree = "<group>"; };
		BF1D43841D4904C6007EE90B /* ORKVideoInstructionStep.m */ = {isa = PBXFileReference; fileEncoding = 4; lastKnownFileType = sourcecode.c.objc; path = ORKVideoInstructionStep.m; sourceTree = "<group>"; };
		BF1D43871D4905FC007EE90B /* ORKVideoInstructionStepViewController.h */ = {isa = PBXFileReference; fileEncoding = 4; lastKnownFileType = sourcecode.c.h; path = ORKVideoInstructionStepViewController.h; sourceTree = "<group>"; };
		BF1D43881D4905FC007EE90B /* ORKVideoInstructionStepViewController.m */ = {isa = PBXFileReference; fileEncoding = 4; lastKnownFileType = sourcecode.c.objc; path = ORKVideoInstructionStepViewController.m; sourceTree = "<group>"; };
		BF9155951BDE8D7D007FA459 /* ORKReviewStep_Internal.h */ = {isa = PBXFileReference; fileEncoding = 4; lastKnownFileType = sourcecode.c.h; path = ORKReviewStep_Internal.h; sourceTree = "<group>"; };
		BF9155961BDE8D7D007FA459 /* ORKReviewStep.h */ = {isa = PBXFileReference; fileEncoding = 4; lastKnownFileType = sourcecode.c.h; path = ORKReviewStep.h; sourceTree = "<group>"; };
		BF9155971BDE8D7D007FA459 /* ORKReviewStep.m */ = {isa = PBXFileReference; fileEncoding = 4; lastKnownFileType = sourcecode.c.objc; path = ORKReviewStep.m; sourceTree = "<group>"; };
		BF9155981BDE8D7D007FA459 /* ORKReviewStepViewController_Internal.h */ = {isa = PBXFileReference; fileEncoding = 4; lastKnownFileType = sourcecode.c.h; path = ORKReviewStepViewController_Internal.h; sourceTree = "<group>"; };
		BF9155991BDE8D7D007FA459 /* ORKReviewStepViewController.h */ = {isa = PBXFileReference; fileEncoding = 4; lastKnownFileType = sourcecode.c.h; path = ORKReviewStepViewController.h; sourceTree = "<group>"; };
		BF91559A1BDE8D7D007FA459 /* ORKReviewStepViewController.m */ = {isa = PBXFileReference; fileEncoding = 4; lastKnownFileType = sourcecode.c.objc; path = ORKReviewStepViewController.m; sourceTree = "<group>"; };
		BF9155A11BDE8DA9007FA459 /* ORKWaitStep.h */ = {isa = PBXFileReference; fileEncoding = 4; lastKnownFileType = sourcecode.c.h; path = ORKWaitStep.h; sourceTree = "<group>"; };
		BF9155A21BDE8DA9007FA459 /* ORKWaitStep.m */ = {isa = PBXFileReference; fileEncoding = 4; lastKnownFileType = sourcecode.c.objc; path = ORKWaitStep.m; sourceTree = "<group>"; };
		BF9155A31BDE8DA9007FA459 /* ORKWaitStepView.h */ = {isa = PBXFileReference; fileEncoding = 4; lastKnownFileType = sourcecode.c.h; path = ORKWaitStepView.h; sourceTree = "<group>"; };
		BF9155A41BDE8DA9007FA459 /* ORKWaitStepView.m */ = {isa = PBXFileReference; fileEncoding = 4; lastKnownFileType = sourcecode.c.objc; path = ORKWaitStepView.m; sourceTree = "<group>"; };
		BF9155A51BDE8DA9007FA459 /* ORKWaitStepViewController.h */ = {isa = PBXFileReference; fileEncoding = 4; lastKnownFileType = sourcecode.c.h; path = ORKWaitStepViewController.h; sourceTree = "<group>"; };
		BF9155A61BDE8DA9007FA459 /* ORKWaitStepViewController.m */ = {isa = PBXFileReference; fileEncoding = 4; lastKnownFileType = sourcecode.c.objc; path = ORKWaitStepViewController.m; sourceTree = "<group>"; };
		CBD34A541BB1FB9000F204EA /* ORKLocationSelectionView.h */ = {isa = PBXFileReference; fileEncoding = 4; lastKnownFileType = sourcecode.c.h; path = ORKLocationSelectionView.h; sourceTree = "<group>"; };
		CBD34A551BB1FB9000F204EA /* ORKLocationSelectionView.m */ = {isa = PBXFileReference; fileEncoding = 4; lastKnownFileType = sourcecode.c.objc; path = ORKLocationSelectionView.m; sourceTree = "<group>"; };
		CBD34A581BB207FC00F204EA /* ORKSurveyAnswerCellForLocation.h */ = {isa = PBXFileReference; fileEncoding = 4; lastKnownFileType = sourcecode.c.h; path = ORKSurveyAnswerCellForLocation.h; sourceTree = "<group>"; };
		CBD34A591BB207FC00F204EA /* ORKSurveyAnswerCellForLocation.m */ = {isa = PBXFileReference; fileEncoding = 4; lastKnownFileType = sourcecode.c.objc; lineEnding = 0; path = ORKSurveyAnswerCellForLocation.m; sourceTree = "<group>"; xcLanguageSpecificationIdentifier = xcode.lang.objc; };
		D42FEFB61AF7557000A124F8 /* ORKImageCaptureView.h */ = {isa = PBXFileReference; fileEncoding = 4; lastKnownFileType = sourcecode.c.h; path = ORKImageCaptureView.h; sourceTree = "<group>"; };
		D42FEFB71AF7557000A124F8 /* ORKImageCaptureView.m */ = {isa = PBXFileReference; fileEncoding = 4; lastKnownFileType = sourcecode.c.objc; lineEnding = 0; path = ORKImageCaptureView.m; sourceTree = "<group>"; xcLanguageSpecificationIdentifier = xcode.lang.objc; };
		D44239771AF17F5100559D96 /* ORKImageCaptureStep.h */ = {isa = PBXFileReference; fileEncoding = 4; lastKnownFileType = sourcecode.c.h; path = ORKImageCaptureStep.h; sourceTree = "<group>"; };
		D44239781AF17F5100559D96 /* ORKImageCaptureStep.m */ = {isa = PBXFileReference; fileEncoding = 4; lastKnownFileType = sourcecode.c.objc; path = ORKImageCaptureStep.m; sourceTree = "<group>"; };
		D442397B1AF17F7600559D96 /* ORKImageCaptureStepViewController.h */ = {isa = PBXFileReference; fileEncoding = 4; lastKnownFileType = sourcecode.c.h; path = ORKImageCaptureStepViewController.h; sourceTree = "<group>"; };
		D442397C1AF17F7600559D96 /* ORKImageCaptureStepViewController.m */ = {isa = PBXFileReference; fileEncoding = 4; lastKnownFileType = sourcecode.c.objc; path = ORKImageCaptureStepViewController.m; sourceTree = "<group>"; };
		D45852081AF6CCFA00A2DE13 /* ORKImageCaptureCameraPreviewView.h */ = {isa = PBXFileReference; fileEncoding = 4; lastKnownFileType = sourcecode.c.h; path = ORKImageCaptureCameraPreviewView.h; sourceTree = "<group>"; };
		D45852091AF6CCFA00A2DE13 /* ORKImageCaptureCameraPreviewView.m */ = {isa = PBXFileReference; fileEncoding = 4; lastKnownFileType = sourcecode.c.objc; path = ORKImageCaptureCameraPreviewView.m; sourceTree = "<group>"; };
		F8817C9E202A3D8200C59AE0 /* ORKGoNoGoResult.m */ = {isa = PBXFileReference; fileEncoding = 4; lastKnownFileType = sourcecode.c.objc; path = ORKGoNoGoResult.m; sourceTree = "<group>"; };
		F8817C9F202A3D8200C59AE0 /* ORKGoNoGoStimulusView.m */ = {isa = PBXFileReference; fileEncoding = 4; lastKnownFileType = sourcecode.c.objc; path = ORKGoNoGoStimulusView.m; sourceTree = "<group>"; };
		F8817CA0202A3D8200C59AE0 /* ORKGoNoGoViewController.m */ = {isa = PBXFileReference; fileEncoding = 4; lastKnownFileType = sourcecode.c.objc; path = ORKGoNoGoViewController.m; sourceTree = "<group>"; };
		F8817CA1202A3D8200C59AE0 /* ORKGoNoGoStimulusView.h */ = {isa = PBXFileReference; fileEncoding = 4; lastKnownFileType = sourcecode.c.h; path = ORKGoNoGoStimulusView.h; sourceTree = "<group>"; };
		F8817CA2202A3D8300C59AE0 /* ORKGoNoGoStep.m */ = {isa = PBXFileReference; fileEncoding = 4; lastKnownFileType = sourcecode.c.objc; path = ORKGoNoGoStep.m; sourceTree = "<group>"; };
		F8817CA3202A3D8300C59AE0 /* ORKGoNoGoContentView.m */ = {isa = PBXFileReference; fileEncoding = 4; lastKnownFileType = sourcecode.c.objc; path = ORKGoNoGoContentView.m; sourceTree = "<group>"; };
		F8817CA4202A3D8300C59AE0 /* ORKGoNoGoResult.h */ = {isa = PBXFileReference; fileEncoding = 4; lastKnownFileType = sourcecode.c.h; path = ORKGoNoGoResult.h; sourceTree = "<group>"; };
		F8817CA5202A3D8300C59AE0 /* ORKGoNoGoStep.h */ = {isa = PBXFileReference; fileEncoding = 4; lastKnownFileType = sourcecode.c.h; path = ORKGoNoGoStep.h; sourceTree = "<group>"; };
		F8817CA6202A3D8300C59AE0 /* ORKGoNoGoViewController.h */ = {isa = PBXFileReference; fileEncoding = 4; lastKnownFileType = sourcecode.c.h; path = ORKGoNoGoViewController.h; sourceTree = "<group>"; };
		F8817CA7202A3D8300C59AE0 /* ORKGoNoGoContentView.h */ = {isa = PBXFileReference; fileEncoding = 4; lastKnownFileType = sourcecode.c.h; path = ORKGoNoGoContentView.h; sourceTree = "<group>"; };
		FA7A9D2A1B082688005A2BEA /* ORKConsentDocumentTests.m */ = {isa = PBXFileReference; fileEncoding = 4; lastKnownFileType = sourcecode.c.objc; path = ORKConsentDocumentTests.m; sourceTree = "<group>"; };
		FA7A9D2D1B083DD3005A2BEA /* ORKConsentSectionFormatter.h */ = {isa = PBXFileReference; fileEncoding = 4; lastKnownFileType = sourcecode.c.h; path = ORKConsentSectionFormatter.h; sourceTree = "<group>"; };
		FA7A9D2E1B083DD3005A2BEA /* ORKConsentSectionFormatter.m */ = {isa = PBXFileReference; fileEncoding = 4; lastKnownFileType = sourcecode.c.objc; path = ORKConsentSectionFormatter.m; sourceTree = "<group>"; };
		FA7A9D311B0843A9005A2BEA /* ORKConsentSignatureFormatter.h */ = {isa = PBXFileReference; fileEncoding = 4; lastKnownFileType = sourcecode.c.h; path = ORKConsentSignatureFormatter.h; sourceTree = "<group>"; };
		FA7A9D321B0843A9005A2BEA /* ORKConsentSignatureFormatter.m */ = {isa = PBXFileReference; fileEncoding = 4; lastKnownFileType = sourcecode.c.objc; path = ORKConsentSignatureFormatter.m; sourceTree = "<group>"; };
		FA7A9D361B09365F005A2BEA /* ORKConsentSectionFormatterTests.m */ = {isa = PBXFileReference; fileEncoding = 4; lastKnownFileType = sourcecode.c.objc; path = ORKConsentSectionFormatterTests.m; sourceTree = "<group>"; };
		FA7A9D381B0969A7005A2BEA /* ORKConsentSignatureFormatterTests.m */ = {isa = PBXFileReference; fileEncoding = 4; lastKnownFileType = sourcecode.c.objc; path = ORKConsentSignatureFormatterTests.m; sourceTree = "<group>"; };
		FF0CB3881FD5C4C3002D838C /* ORKWebViewStepResult.h */ = {isa = PBXFileReference; lastKnownFileType = sourcecode.c.h; path = ORKWebViewStepResult.h; sourceTree = "<group>"; };
		FF0CB3891FD5C4C3002D838C /* ORKWebViewStepResult.m */ = {isa = PBXFileReference; lastKnownFileType = sourcecode.c.objc; path = ORKWebViewStepResult.m; sourceTree = "<group>"; };
		FF154FB21E82EF5E004ED908 /* ORKOrderedTask+ORKPredefinedActiveTask.h */ = {isa = PBXFileReference; fileEncoding = 4; lastKnownFileType = sourcecode.c.h; path = "ORKOrderedTask+ORKPredefinedActiveTask.h"; sourceTree = "<group>"; };
		FF154FB31E82EF5E004ED908 /* ORKOrderedTask+ORKPredefinedActiveTask.m */ = {isa = PBXFileReference; fileEncoding = 4; lastKnownFileType = sourcecode.c.objc; path = "ORKOrderedTask+ORKPredefinedActiveTask.m"; sourceTree = "<group>"; };
		FF36A48B1D1A0ACA00DE8470 /* ORKAudioLevelNavigationRule.h */ = {isa = PBXFileReference; fileEncoding = 4; lastKnownFileType = sourcecode.c.h; path = ORKAudioLevelNavigationRule.h; sourceTree = "<group>"; };
		FF36A48C1D1A0ACA00DE8470 /* ORKAudioLevelNavigationRule.m */ = {isa = PBXFileReference; fileEncoding = 4; lastKnownFileType = sourcecode.c.objc; path = ORKAudioLevelNavigationRule.m; sourceTree = "<group>"; };
		FF36A4991D1A15FC00DE8470 /* ORKTableStepViewController_Internal.h */ = {isa = PBXFileReference; fileEncoding = 4; lastKnownFileType = sourcecode.c.h; path = ORKTableStepViewController_Internal.h; sourceTree = "<group>"; };
		FF36A49A1D1A15FC00DE8470 /* ORKTableStepViewController.h */ = {isa = PBXFileReference; fileEncoding = 4; lastKnownFileType = sourcecode.c.h; path = ORKTableStepViewController.h; sourceTree = "<group>"; };
		FF36A49B1D1A15FC00DE8470 /* ORKTableStepViewController.m */ = {isa = PBXFileReference; fileEncoding = 4; lastKnownFileType = sourcecode.c.objc; path = ORKTableStepViewController.m; sourceTree = "<group>"; };
		FF5051EC1D668FF80065E677 /* ORKPageStep_Private.h */ = {isa = PBXFileReference; fileEncoding = 4; lastKnownFileType = sourcecode.c.h; path = ORKPageStep_Private.h; sourceTree = "<group>"; };
		FF5051EE1D66908C0065E677 /* ORKNavigablePageStep.h */ = {isa = PBXFileReference; fileEncoding = 4; lastKnownFileType = sourcecode.c.h; path = ORKNavigablePageStep.h; sourceTree = "<group>"; };
		FF5051EF1D66908C0065E677 /* ORKNavigablePageStep.m */ = {isa = PBXFileReference; fileEncoding = 4; lastKnownFileType = sourcecode.c.objc; path = ORKNavigablePageStep.m; sourceTree = "<group>"; };
		FF5CA6101D2C2670001660A3 /* ORKTableStep.h */ = {isa = PBXFileReference; fileEncoding = 4; lastKnownFileType = sourcecode.c.h; path = ORKTableStep.h; sourceTree = "<group>"; };
		FF5CA6111D2C2670001660A3 /* ORKTableStep.m */ = {isa = PBXFileReference; fileEncoding = 4; lastKnownFileType = sourcecode.c.objc; path = ORKTableStep.m; sourceTree = "<group>"; };
		FF5CA6191D2C6453001660A3 /* ORKSignatureStep.h */ = {isa = PBXFileReference; fileEncoding = 4; lastKnownFileType = sourcecode.c.h; path = ORKSignatureStep.h; sourceTree = "<group>"; };
		FF5CA61A1D2C6453001660A3 /* ORKSignatureStep.m */ = {isa = PBXFileReference; fileEncoding = 4; lastKnownFileType = sourcecode.c.objc; path = ORKSignatureStep.m; sourceTree = "<group>"; };
		FF5E3CC91D23444400ECE4B7 /* ORKPageStepViewController.h */ = {isa = PBXFileReference; fileEncoding = 4; lastKnownFileType = sourcecode.c.h; path = ORKPageStepViewController.h; sourceTree = "<group>"; };
		FF5E3CCA1D23444400ECE4B7 /* ORKPageStepViewController.m */ = {isa = PBXFileReference; fileEncoding = 4; lastKnownFileType = sourcecode.c.objc; path = ORKPageStepViewController.m; sourceTree = "<group>"; };
		FF72B1ED1F5F10CD004C6F15 /* ORKStroopResult.h */ = {isa = PBXFileReference; fileEncoding = 4; lastKnownFileType = sourcecode.c.h; path = ORKStroopResult.h; sourceTree = "<group>"; };
		FF72B1EE1F5F10CD004C6F15 /* ORKStroopResult.m */ = {isa = PBXFileReference; fileEncoding = 4; lastKnownFileType = sourcecode.c.objc; path = ORKStroopResult.m; sourceTree = "<group>"; };
		FF919A201E81A56F005C2A1E /* ORKTappingIntervalResult.h */ = {isa = PBXFileReference; fileEncoding = 4; lastKnownFileType = sourcecode.c.h; path = ORKTappingIntervalResult.h; sourceTree = "<group>"; };
		FF919A211E81A56F005C2A1E /* ORKTappingIntervalResult.m */ = {isa = PBXFileReference; fileEncoding = 4; lastKnownFileType = sourcecode.c.objc; path = ORKTappingIntervalResult.m; sourceTree = "<group>"; };
		FF919A261E81A87B005C2A1E /* ORKActiveTaskResult.h */ = {isa = PBXFileReference; fileEncoding = 4; lastKnownFileType = sourcecode.c.h; path = ORKActiveTaskResult.h; sourceTree = "<group>"; };
		FF919A281E81A94B005C2A1E /* ORKRangeOfMotionResult.h */ = {isa = PBXFileReference; fileEncoding = 4; lastKnownFileType = sourcecode.c.h; path = ORKRangeOfMotionResult.h; sourceTree = "<group>"; };
		FF919A291E81A94B005C2A1E /* ORKRangeOfMotionResult.m */ = {isa = PBXFileReference; fileEncoding = 4; lastKnownFileType = sourcecode.c.objc; path = ORKRangeOfMotionResult.m; sourceTree = "<group>"; };
		FF919A2C1E81AAD0005C2A1E /* ORKTowerOfHanoiResult.h */ = {isa = PBXFileReference; fileEncoding = 4; lastKnownFileType = sourcecode.c.h; path = ORKTowerOfHanoiResult.h; sourceTree = "<group>"; };
		FF919A2D1E81AAD0005C2A1E /* ORKTowerOfHanoiResult.m */ = {isa = PBXFileReference; fileEncoding = 4; lastKnownFileType = sourcecode.c.objc; path = ORKTowerOfHanoiResult.m; sourceTree = "<group>"; };
		FF919A301E81AC26005C2A1E /* ORKToneAudiometryResult.h */ = {isa = PBXFileReference; fileEncoding = 4; lastKnownFileType = sourcecode.c.h; path = ORKToneAudiometryResult.h; sourceTree = "<group>"; };
		FF919A311E81AC26005C2A1E /* ORKToneAudiometryResult.m */ = {isa = PBXFileReference; fileEncoding = 4; lastKnownFileType = sourcecode.c.objc; path = ORKToneAudiometryResult.m; sourceTree = "<group>"; };
		FF919A341E81AD9C005C2A1E /* ORKSpatialSpanMemoryResult.h */ = {isa = PBXFileReference; fileEncoding = 4; lastKnownFileType = sourcecode.c.h; path = ORKSpatialSpanMemoryResult.h; sourceTree = "<group>"; };
		FF919A351E81AD9C005C2A1E /* ORKSpatialSpanMemoryResult.m */ = {isa = PBXFileReference; fileEncoding = 4; lastKnownFileType = sourcecode.c.objc; path = ORKSpatialSpanMemoryResult.m; sourceTree = "<group>"; };
		FF919A391E81AF1D005C2A1E /* ORKFileResult.h */ = {isa = PBXFileReference; fileEncoding = 4; lastKnownFileType = sourcecode.c.h; path = ORKFileResult.h; sourceTree = "<group>"; };
		FF919A3A1E81AF1D005C2A1E /* ORKFileResult.m */ = {isa = PBXFileReference; fileEncoding = 4; lastKnownFileType = sourcecode.c.objc; path = ORKFileResult.m; sourceTree = "<group>"; };
		FF919A3D1E81AFEF005C2A1E /* ORKReactionTimeResult.h */ = {isa = PBXFileReference; fileEncoding = 4; lastKnownFileType = sourcecode.c.h; path = ORKReactionTimeResult.h; sourceTree = "<group>"; };
		FF919A3E1E81AFEF005C2A1E /* ORKReactionTimeResult.m */ = {isa = PBXFileReference; fileEncoding = 4; lastKnownFileType = sourcecode.c.objc; path = ORKReactionTimeResult.m; sourceTree = "<group>"; };
		FF919A411E81B904005C2A1E /* ORKPSATResult.h */ = {isa = PBXFileReference; fileEncoding = 4; lastKnownFileType = sourcecode.c.h; path = ORKPSATResult.h; sourceTree = "<group>"; };
		FF919A421E81B904005C2A1E /* ORKPSATResult.m */ = {isa = PBXFileReference; fileEncoding = 4; lastKnownFileType = sourcecode.c.objc; path = ORKPSATResult.m; sourceTree = "<group>"; };
		FF919A451E81BA3D005C2A1E /* ORKHolePegTestResult.h */ = {isa = PBXFileReference; fileEncoding = 4; lastKnownFileType = sourcecode.c.h; path = ORKHolePegTestResult.h; sourceTree = "<group>"; };
		FF919A461E81BA3D005C2A1E /* ORKHolePegTestResult.m */ = {isa = PBXFileReference; fileEncoding = 4; lastKnownFileType = sourcecode.c.objc; path = ORKHolePegTestResult.m; sourceTree = "<group>"; };
		FF919A491E81BB7E005C2A1E /* ORKTimedWalkResult.h */ = {isa = PBXFileReference; fileEncoding = 4; lastKnownFileType = sourcecode.c.h; path = ORKTimedWalkResult.h; sourceTree = "<group>"; };
		FF919A4A1E81BB7E005C2A1E /* ORKTimedWalkResult.m */ = {isa = PBXFileReference; fileEncoding = 4; lastKnownFileType = sourcecode.c.objc; path = ORKTimedWalkResult.m; sourceTree = "<group>"; };
		FF919A4D1E81BD05005C2A1E /* ORKTrailmakingResult.h */ = {isa = PBXFileReference; fileEncoding = 4; lastKnownFileType = sourcecode.c.h; path = ORKTrailmakingResult.h; sourceTree = "<group>"; };
		FF919A4E1E81BD05005C2A1E /* ORKTrailmakingResult.m */ = {isa = PBXFileReference; fileEncoding = 4; lastKnownFileType = sourcecode.c.objc; path = ORKTrailmakingResult.m; sourceTree = "<group>"; };
		FF919A511E81BEB5005C2A1E /* ORKCollectionResult.h */ = {isa = PBXFileReference; fileEncoding = 4; lastKnownFileType = sourcecode.c.h; path = ORKCollectionResult.h; sourceTree = "<group>"; };
		FF919A521E81BEB5005C2A1E /* ORKCollectionResult.m */ = {isa = PBXFileReference; fileEncoding = 4; lastKnownFileType = sourcecode.c.objc; path = ORKCollectionResult.m; sourceTree = "<group>"; };
		FF919A551E81BEDD005C2A1E /* ORKCollectionResult_Private.h */ = {isa = PBXFileReference; lastKnownFileType = sourcecode.c.h; path = ORKCollectionResult_Private.h; sourceTree = "<group>"; };
		FF919A571E81C628005C2A1E /* ORKQuestionResult.h */ = {isa = PBXFileReference; fileEncoding = 4; lastKnownFileType = sourcecode.c.h; path = ORKQuestionResult.h; sourceTree = "<group>"; };
		FF919A581E81C628005C2A1E /* ORKQuestionResult.m */ = {isa = PBXFileReference; fileEncoding = 4; lastKnownFileType = sourcecode.c.objc; path = ORKQuestionResult.m; sourceTree = "<group>"; };
		FF919A5B1E81C63B005C2A1E /* ORKQuestionResult_Private.h */ = {isa = PBXFileReference; lastKnownFileType = sourcecode.c.h; path = ORKQuestionResult_Private.h; sourceTree = "<group>"; };
		FF919A5D1E81CF07005C2A1E /* ORKVideoInstructionStepResult.h */ = {isa = PBXFileReference; fileEncoding = 4; lastKnownFileType = sourcecode.c.h; path = ORKVideoInstructionStepResult.h; sourceTree = "<group>"; };
		FF919A5E1E81CF07005C2A1E /* ORKVideoInstructionStepResult.m */ = {isa = PBXFileReference; fileEncoding = 4; lastKnownFileType = sourcecode.c.objc; path = ORKVideoInstructionStepResult.m; sourceTree = "<group>"; };
		FF919A611E81D04D005C2A1E /* ORKSignatureResult.h */ = {isa = PBXFileReference; fileEncoding = 4; lastKnownFileType = sourcecode.c.h; path = ORKSignatureResult.h; sourceTree = "<group>"; };
		FF919A621E81D04D005C2A1E /* ORKSignatureResult.m */ = {isa = PBXFileReference; fileEncoding = 4; lastKnownFileType = sourcecode.c.objc; path = ORKSignatureResult.m; sourceTree = "<group>"; };
		FF919A651E81D164005C2A1E /* ORKSignatureResult_Private.h */ = {isa = PBXFileReference; lastKnownFileType = sourcecode.c.h; path = ORKSignatureResult_Private.h; sourceTree = "<group>"; };
		FF919A671E81D255005C2A1E /* ORKConsentSignatureResult.h */ = {isa = PBXFileReference; fileEncoding = 4; lastKnownFileType = sourcecode.c.h; path = ORKConsentSignatureResult.h; sourceTree = "<group>"; };
		FF919A681E81D255005C2A1E /* ORKConsentSignatureResult.m */ = {isa = PBXFileReference; fileEncoding = 4; lastKnownFileType = sourcecode.c.objc; path = ORKConsentSignatureResult.m; sourceTree = "<group>"; };
		FF919A6B1E81D3B0005C2A1E /* ORKPasscodeResult.h */ = {isa = PBXFileReference; fileEncoding = 4; lastKnownFileType = sourcecode.c.h; path = ORKPasscodeResult.h; sourceTree = "<group>"; };
		FF919A6C1E81D3B0005C2A1E /* ORKPasscodeResult.m */ = {isa = PBXFileReference; fileEncoding = 4; lastKnownFileType = sourcecode.c.objc; path = ORKPasscodeResult.m; sourceTree = "<group>"; };
		FFAE713E1DAEC66200AE82B4 /* ORKFootnoteLabel.h */ = {isa = PBXFileReference; fileEncoding = 4; lastKnownFileType = sourcecode.c.h; path = ORKFootnoteLabel.h; sourceTree = "<group>"; };
		FFAE713F1DAEC66200AE82B4 /* ORKFootnoteLabel.m */ = {isa = PBXFileReference; fileEncoding = 4; lastKnownFileType = sourcecode.c.objc; path = ORKFootnoteLabel.m; sourceTree = "<group>"; };
		FFDDD8471D3555EA00446806 /* ORKPageStep.h */ = {isa = PBXFileReference; fileEncoding = 4; lastKnownFileType = sourcecode.c.h; path = ORKPageStep.h; sourceTree = "<group>"; };
		FFDDD8481D3555EA00446806 /* ORKPageStep.m */ = {isa = PBXFileReference; fileEncoding = 4; lastKnownFileType = sourcecode.c.objc; path = ORKPageStep.m; sourceTree = "<group>"; };
		FFF65AB61E318F2D0043FB40 /* ORKMultipleValuePicker.h */ = {isa = PBXFileReference; fileEncoding = 4; lastKnownFileType = sourcecode.c.h; path = ORKMultipleValuePicker.h; sourceTree = "<group>"; };
		FFF65AB71E318F2D0043FB40 /* ORKMultipleValuePicker.m */ = {isa = PBXFileReference; fileEncoding = 4; lastKnownFileType = sourcecode.c.objc; path = ORKMultipleValuePicker.m; sourceTree = "<group>"; };
/* End PBXFileReference section */

/* Begin PBXFrameworksBuildPhase section */
		86CC8E971AC09332001CCD89 /* Frameworks */ = {
			isa = PBXFrameworksBuildPhase;
			buildActionMask = 2147483647;
			files = (
				BC40696121104DDF00A4100C /* ResearchKit.framework in Frameworks */,
			);
			runOnlyForDeploymentPostprocessing = 0;
		};
		B183A5591A8535D100C76870 /* Frameworks */ = {
			isa = PBXFrameworksBuildPhase;
			buildActionMask = 2147483647;
			files = (
				00B1F7852241503900D022FE /* Speech.framework in Frameworks */,
				B1C7955E1A9FBF04007279BA /* HealthKit.framework in Frameworks */,
			);
			runOnlyForDeploymentPostprocessing = 0;
		};
/* End PBXFrameworksBuildPhase section */

/* Begin PBXGroup section */
		106FF29B1B663F5C004EACF2 /* Hole Peg Test */ = {
			isa = PBXGroup;
			children = (
				10FF9A851B74ADB400ECB5B4 /* Place Step */,
				10FF9A861B74B24500ECB5B4 /* Remove Step */,
				FF919A451E81BA3D005C2A1E /* ORKHolePegTestResult.h */,
				FF919A461E81BA3D005C2A1E /* ORKHolePegTestResult.m */,
			);
			name = "Hole Peg Test";
			sourceTree = "<group>";
		};
		10864C951B271456000F4158 /* PSAT */ = {
			isa = PBXGroup;
			children = (
				FF919A411E81B904005C2A1E /* ORKPSATResult.h */,
				FF919A421E81B904005C2A1E /* ORKPSATResult.m */,
				10864C961B27146B000F4158 /* ORKPSATStep.h */,
				10864C971B27146B000F4158 /* ORKPSATStep.m */,
				10864C981B27146B000F4158 /* ORKPSATStepViewController.h */,
				10864C991B27146B000F4158 /* ORKPSATStepViewController.m */,
				10864C9A1B27146B000F4158 /* ORKPSATContentView.h */,
				10864C9B1B27146B000F4158 /* ORKPSATContentView.m */,
				10864C9C1B27146B000F4158 /* ORKPSATKeyboardView.h */,
				10864C9D1B27146B000F4158 /* ORKPSATKeyboardView.m */,
			);
			name = PSAT;
			sourceTree = "<group>";
		};
		10BAA2CC1B5FCDB1004FE478 /* Walking */ = {
			isa = PBXGroup;
			children = (
				B12EFF601AB2178B00A80147 /* Short Walk */,
				10BAA2CD1B5FCDFB004FE478 /* Timed Walk */,
			);
			name = Walking;
			sourceTree = "<group>";
		};
		10BAA2CD1B5FCDFB004FE478 /* Timed Walk */ = {
			isa = PBXGroup;
			children = (
				861D2AEE1B8409D9008C4CD0 /* ORKTimedWalkContentView.h */,
				861D2AEF1B8409D9008C4CD0 /* ORKTimedWalkContentView.m */,
				FF919A491E81BB7E005C2A1E /* ORKTimedWalkResult.h */,
				FF919A4A1E81BB7E005C2A1E /* ORKTimedWalkResult.m */,
				861D2AEA1B8409B2008C4CD0 /* ORKTimedWalkStepViewController.h */,
				861D2AEB1B8409B2008C4CD0 /* ORKTimedWalkStepViewController.m */,
				861D2AE61B840991008C4CD0 /* ORKTimedWalkStep.h */,
				861D2AE71B840991008C4CD0 /* ORKTimedWalkStep.m */,
			);
			name = "Timed Walk";
			sourceTree = "<group>";
		};
		10FF9A851B74ADB400ECB5B4 /* Place Step */ = {
			isa = PBXGroup;
			children = (
				106FF29C1B663FCE004EACF2 /* ORKHolePegTestPlaceStep.h */,
				106FF29D1B663FCE004EACF2 /* ORKHolePegTestPlaceStep.m */,
				106FF2A01B665B86004EACF2 /* ORKHolePegTestPlaceStepViewController.h */,
				106FF2A11B665B86004EACF2 /* ORKHolePegTestPlaceStepViewController.m */,
				106FF2A41B665CF5004EACF2 /* ORKHolePegTestPlaceContentView.h */,
				106FF2A51B665CF5004EACF2 /* ORKHolePegTestPlaceContentView.m */,
				106FF2A81B690FD7004EACF2 /* ORKHolePegTestPlacePegView.h */,
				106FF2A91B690FD7004EACF2 /* ORKHolePegTestPlacePegView.m */,
				106FF2B21B71F18E004EACF2 /* ORKHolePegTestPlaceHoleView.h */,
				106FF2B31B71F18E004EACF2 /* ORKHolePegTestPlaceHoleView.m */,
			);
			name = "Place Step";
			sourceTree = "<group>";
		};
		10FF9A861B74B24500ECB5B4 /* Remove Step */ = {
			isa = PBXGroup;
			children = (
				10FF9AC11B79EF2800ECB5B4 /* ORKHolePegTestRemoveStep.h */,
				10FF9AC21B79EF2800ECB5B4 /* ORKHolePegTestRemoveStep.m */,
				10FF9AC91B79F22900ECB5B4 /* ORKHolePegTestRemoveStepViewController.h */,
				10FF9ACA1B79F22900ECB5B4 /* ORKHolePegTestRemoveStepViewController.m */,
				10FF9ACD1B79F5CE00ECB5B4 /* ORKHolePegTestRemoveContentView.h */,
				10FF9ACE1B79F5CE00ECB5B4 /* ORKHolePegTestRemoveContentView.m */,
				10FF9AD11B79F5EA00ECB5B4 /* ORKHolePegTestRemovePegView.h */,
				10FF9AD21B79F5EA00ECB5B4 /* ORKHolePegTestRemovePegView.m */,
			);
			name = "Remove Step";
			sourceTree = "<group>";
		};
		147503AC1AEE8058004B17F3 /* Tone Audiometry */ = {
			isa = PBXGroup;
			children = (
				147503AD1AEE8071004B17F3 /* ORKAudioGenerator.h */,
				147503AE1AEE8071004B17F3 /* ORKAudioGenerator.m */,
				147503B11AEE807C004B17F3 /* ORKToneAudiometryContentView.h */,
				147503B21AEE807C004B17F3 /* ORKToneAudiometryContentView.m */,
				FF919A301E81AC26005C2A1E /* ORKToneAudiometryResult.h */,
				FF919A311E81AC26005C2A1E /* ORKToneAudiometryResult.m */,
				147503B31AEE807C004B17F3 /* ORKToneAudiometryStep.h */,
				147503B41AEE807C004B17F3 /* ORKToneAudiometryStep.m */,
				147503B51AEE807C004B17F3 /* ORKToneAudiometryStepViewController.h */,
				147503B61AEE807C004B17F3 /* ORKToneAudiometryStepViewController.m */,
			);
			name = "Tone Audiometry";
			sourceTree = "<group>";
		};
		1490DCF2224D3B71003FEEDA /* ORKResultTests */ = {
			isa = PBXGroup;
			children = (
				1490DCF3224D3C20003FEEDA /* ORKPasscodeResultTests.swift */,
				1490DCF9224D46E3003FEEDA /* ORKWebViewStepResultTests.swift */,
				1490DCF7224D4550003FEEDA /* ORKVideoInstructionStepResultTests.swift */,
				1490DCF5224D426B003FEEDA /* ORKSignatureResultTests.swift */,
				1490DCFB224D4867003FEEDA /* ORKEnvironmentSPLMeterResultTests.swift */,
				14A92C6D224531A2007547F2 /* ORKActiveTaskResultTests.swift */,
			);
			name = ORKResultTests;
			sourceTree = "<group>";
		};
		14A92C6822444F30007547F2 /* ORKViewControllerTests */ = {
			isa = PBXGroup;
			children = (
				14A92C6922444F93007547F2 /* ORKPasscodeViewControllerTests.swift */,
				148E58BC227B36DB00EEF915 /* ORKCompletionStepViewControllerTests.swift */,
			);
			name = ORKViewControllerTests;
			sourceTree = "<group>";
		};
		14D3F09D225BCA9100A3962D /* ORKButtonTests */ = {
			isa = PBXGroup;
			children = (
				14D3F09B225BCA8100A3962D /* ORKBorderedButtonTests.swift */,
				148E58C1227B753F00EEF915 /* ORKContinueButtonTests.swift */,
			);
			name = ORKButtonTests;
			sourceTree = "<group>";
		};
		2429D56D1BBB52E4003A512F /* Onboarding */ = {
			isa = PBXGroup;
			children = (
				2429D56E1BBB5352003A512F /* Account */,
			);
			name = Onboarding;
			sourceTree = "<group>";
		};
		2429D56E1BBB5352003A512F /* Account */ = {
			isa = PBXGroup;
			children = (
				2429D5701BBB5397003A512F /* ORKRegistrationStep.h */,
				BC94EF351E96394C00143081 /* ORKRegistrationStep_Internal.h */,
				2429D5711BBB5397003A512F /* ORKRegistrationStep.m */,
				242C9E031BBDFDAC0088B7F4 /* ORKVerificationStep.h */,
				242C9E041BBDFDAC0088B7F4 /* ORKVerificationStep.m */,
				24C296741BD052F800B42EF1 /* ORKVerificationStep_Internal.h */,
				242C9E0B1BBE03F90088B7F4 /* ORKVerificationStepViewController.h */,
				242C9E0C1BBE03F90088B7F4 /* ORKVerificationStepViewController.m */,
				242C9E0F1BBE06DE0088B7F4 /* ORKVerificationStepView.h */,
				242C9E101BBE06DE0088B7F4 /* ORKVerificationStepView.m */,
				24BC5CEC1BC345D900846B43 /* ORKLoginStep.h */,
				24BC5CED1BC345D900846B43 /* ORKLoginStep.m */,
				24C296761BD055B800B42EF1 /* ORKLoginStep_Internal.h */,
				24850E171BCDA9C7006E91FB /* ORKLoginStepViewController.h */,
				24850E181BCDA9C7006E91FB /* ORKLoginStepViewController.m */,
			);
			name = Account;
			sourceTree = "<group>";
		};
		2489F7A61D65213D008DEF20 /* Video Capture Step */ = {
			isa = PBXGroup;
			children = (
				2489F7A91D65214D008DEF20 /* ORKVideoCaptureStep.h */,
				2489F7AA1D65214D008DEF20 /* ORKVideoCaptureStep.m */,
				2489F7AB1D65214D008DEF20 /* ORKVideoCaptureStepViewController.h */,
				2489F7AC1D65214D008DEF20 /* ORKVideoCaptureStepViewController.m */,
				2489F7A71D65214D008DEF20 /* ORKVideoCaptureCameraPreviewView.h */,
				2489F7A81D65214D008DEF20 /* ORKVideoCaptureCameraPreviewView.m */,
				2489F7AD1D65214D008DEF20 /* ORKVideoCaptureView.h */,
				2489F7AE1D65214D008DEF20 /* ORKVideoCaptureView.m */,
			);
			name = "Video Capture Step";
			sourceTree = "<group>";
		};
		24A4DA091B8D0CC8009C797A /* Passcode Step */ = {
			isa = PBXGroup;
			children = (
				FF919A6B1E81D3B0005C2A1E /* ORKPasscodeResult.h */,
				FF919A6C1E81D3B0005C2A1E /* ORKPasscodeResult.m */,
				24A4DA121B8D1115009C797A /* ORKPasscodeStep.h */,
				24A4DA131B8D1115009C797A /* ORKPasscodeStep.m */,
				241A2E861B94FD8800ED3B39 /* ORKPasscodeStepViewController_Internal.h */,
				24A4DA161B8D13FE009C797A /* ORKPasscodeStepViewController.h */,
				24A4DA171B8D13FE009C797A /* ORKPasscodeStepViewController.m */,
				24A4DA0E1B8D0F21009C797A /* ORKPasscodeStepView.h */,
				24A4DA0F1B8D0F21009C797A /* ORKPasscodeStepView.m */,
				2441034D1B966D4C00EEAB0C /* ORKPasscodeViewController.h */,
				2441034E1B966D4C00EEAB0C /* ORKPasscodeViewController.m */,
			);
			name = "Passcode Step";
			sourceTree = "<group>";
		};
		24B3535D1BB21137009ED6F8 /* Utilities */ = {
			isa = PBXGroup;
			children = (
				2433C9E11B9A506F0052D375 /* ORKKeychainWrapper.h */,
				2433C9E21B9A506F0052D375 /* ORKKeychainWrapper.m */,
				86C40B8C1A8D7C5C00081FAC /* ORKHelpers_Internal.h */,
				86C40B7C1A8D7C5C00081FAC /* ORKHelpers_Private.h */,
				86C40B8D1A8D7C5C00081FAC /* ORKHelpers.m */,
			);
			name = Utilities;
			sourceTree = "<group>";
		};
		259E76FB1AFFAEAC0070F786 /* Charts */ = {
			isa = PBXGroup;
			children = (
				25BD76671B00B37100478C5D /* Pie */,
				25BD76601B00A5CF00478C5D /* Graphs */,
			);
			name = Charts;
			sourceTree = "<group>";
		};
		25BD76601B00A5CF00478C5D /* Graphs */ = {
			isa = PBXGroup;
			children = (
				25BD76611B00A5E700478C5D /* Components */,
				BC4A213D1C85FC0000BFC271 /* ORKBarGraphChartView.h */,
				BC4A213E1C85FC0000BFC271 /* ORKBarGraphChartView.m */,
				BCB6E6541B7D534C000D5B34 /* ORKDiscreteGraphChartView.h */,
				BCB6E6551B7D534C000D5B34 /* ORKDiscreteGraphChartView.m */,
				BC5FAF821C6901A200057CF1 /* ORKChartTypes.h */,
				BC5FAF831C6901A200057CF1 /* ORKChartTypes.m */,
				BCB6E6561B7D534C000D5B34 /* ORKGraphChartView_Internal.h */,
				BCB6E6571B7D534C000D5B34 /* ORKGraphChartView.h */,
				BCB6E6581B7D534C000D5B34 /* ORKGraphChartView.m */,
				BCB6E6591B7D534C000D5B34 /* ORKLineGraphChartView.h */,
				BCB6E65A1B7D534C000D5B34 /* ORKLineGraphChartView.m */,
			);
			name = Graphs;
			sourceTree = "<group>";
		};
		25BD76611B00A5E700478C5D /* Components */ = {
			isa = PBXGroup;
			children = (
				BCC1CD981B7ED64F00D86886 /* ORKYAxisView.h */,
				BCC1CD991B7ED64F00D86886 /* ORKYAxisView.m */,
				BCB6E6621B7D535F000D5B34 /* ORKXAxisView.h */,
				BCB6E6631B7D535F000D5B34 /* ORKXAxisView.m */,
			);
			name = Components;
			sourceTree = "<group>";
		};
		25BD76671B00B37100478C5D /* Pie */ = {
			isa = PBXGroup;
			children = (
				25C17CBB1B2058D4001ADDD2 /* Components */,
				BCD192ED1B81255F00FCC08A /* ORKPieChartView_Internal.h */,
				BCB6E6481B7D531C000D5B34 /* ORKPieChartView.h */,
				BCB6E6491B7D531C000D5B34 /* ORKPieChartView.m */,
			);
			name = Pie;
			sourceTree = "<group>";
		};
		25C17CBB1B2058D4001ADDD2 /* Components */ = {
			isa = PBXGroup;
			children = (
				BCB6E64C1B7D533B000D5B34 /* ORKPieChartLegendCollectionViewLayout.h */,
				BCB6E64D1B7D533B000D5B34 /* ORKPieChartLegendCollectionViewLayout.m */,
				BCB6E64E1B7D533B000D5B34 /* ORKPieChartLegendCell.h */,
				BCB6E64F1B7D533B000D5B34 /* ORKPieChartLegendCell.m */,
				BCD192DD1B81240400FCC08A /* ORKPieChartPieView.h */,
				BCD192DE1B81240400FCC08A /* ORKPieChartPieView.m */,
				BCD192E51B81243900FCC08A /* ORKPieChartLegendView.h */,
				BCD192E61B81243900FCC08A /* ORKPieChartLegendView.m */,
				BCD192E91B81245500FCC08A /* ORKPieChartTitleTextView.h */,
				BCD192EA1B81245500FCC08A /* ORKPieChartTitleTextView.m */,
			);
			name = Components;
			sourceTree = "<group>";
		};
		25ECC0921AFBD64800F3D63B /* Reaction Time */ = {
			isa = PBXGroup;
			children = (
				FF919A3D1E81AFEF005C2A1E /* ORKReactionTimeResult.h */,
				FF919A3E1E81AFEF005C2A1E /* ORKReactionTimeResult.m */,
				25ECC0931AFBD68300F3D63B /* ORKReactionTimeStep.h */,
				25ECC0941AFBD68300F3D63B /* ORKReactionTimeStep.m */,
				25ECC0991AFBD8B300F3D63B /* ORKReactionTimeViewController.h */,
				25ECC09A1AFBD8B300F3D63B /* ORKReactionTimeViewController.m */,
				25ECC09D1AFBD92D00F3D63B /* ORKReactionTimeContentView.h */,
				25ECC09E1AFBD92D00F3D63B /* ORKReactionTimeContentView.m */,
				25ECC0A11AFBDD2700F3D63B /* ORKReactionTimeStimulusView.h */,
				25ECC0A21AFBDD2700F3D63B /* ORKReactionTimeStimulusView.m */,
			);
			name = "Reaction Time";
			sourceTree = "<group>";
		};
		25F5CEDC1B4C3F1D0031E2A4 /* TowerOfHanoi */ = {
			isa = PBXGroup;
			children = (
				250F94021B4C5A6600FA23EB /* ORKTowerOfHanoiStep.h */,
				250F94031B4C5A6600FA23EB /* ORKTowerOfHanoiStep.m */,
				250F94061B4C5AA400FA23EB /* ORKTowerOfHanoiStepViewController.h */,
				250F94071B4C5AA400FA23EB /* ORKTowerOfHanoiStepViewController.m */,
				257FCE1D1B4D14E50001EF06 /* ORKTowerOfHanoiTowerView.h */,
				257FCE1E1B4D14E50001EF06 /* ORKTowerOfHanoiTowerView.m */,
				257FCE211B4D37A80001EF06 /* ORKTowerOfHanoiTower.h */,
				257FCE221B4D37A80001EF06 /* ORKTowerOfHanoiTower.m */,
				FF919A2C1E81AAD0005C2A1E /* ORKTowerOfHanoiResult.h */,
				FF919A2D1E81AAD0005C2A1E /* ORKTowerOfHanoiResult.m */,
			);
			name = TowerOfHanoi;
			sourceTree = "<group>";
		};
		2E80C1AB1FA2B2CC00399A0C /* SpeechRecognition */ = {
			isa = PBXGroup;
			children = (
				2E8070F51FAD217400E4FC7F /* ORKSpeechRecognitionStep.h */,
				2E8070F61FAD217400E4FC7F /* ORKSpeechRecognitionStep.m */,
				2E8070F41FAD217400E4FC7F /* ORKSpeechRecognitionStepViewController.h */,
				2E8070F31FAD217400E4FC7F /* ORKSpeechRecognitionStepViewController.m */,
				2E8070F11FAD217400E4FC7F /* ORKSpeechRecognizer.h */,
				2E8070F21FAD217400E4FC7F /* ORKSpeechRecognizer.m */,
				2E8070FD1FAD255000E4FC7F /* ORKSpeechRecognitionContentView.h */,
				2E8070FE1FAD256A00E4FC7F /* ORKSpeechRecognitionContentView.m */,
				2E3408C92028E13B0027D6B8 /* ORKSpeechRecognitionError.h */,
				BA5B9205204F5D9A007C2F9D /* ORKSpeechRecognitionResult.h */,
				BA5B9206204F5D9A007C2F9D /* ORKSpeechRecognitionResult.m */,
			);
			name = SpeechRecognition;
			sourceTree = "<group>";
		};
		3FFF18341829DB1D00167070 = {
			isa = PBXGroup;
			children = (
				B11DF3B21AA109C8009E76D2 /* docs */,
				86B623AF19520B770074CD3C /* ResearchKit */,
				86CC8EA61AC09383001CCD89 /* ResearchKitTests */,
				3FFF183F1829DB1D00167070 /* Frameworks */,
				3FFF183E1829DB1D00167070 /* Products */,
			);
			sourceTree = "<group>";
		};
		3FFF183E1829DB1D00167070 /* Products */ = {
			isa = PBXGroup;
			children = (
				B183A5951A8535D100C76870 /* ResearchKit.framework */,
				86CC8E9A1AC09332001CCD89 /* ResearchKitTests.xctest */,
			);
			name = Products;
			sourceTree = "<group>";
		};
		3FFF183F1829DB1D00167070 /* Frameworks */ = {
			isa = PBXGroup;
			children = (
				00B1F7842241503900D022FE /* Speech.framework */,
				B1C7955D1A9FBF04007279BA /* HealthKit.framework */,
			);
			name = Frameworks;
			sourceTree = "<group>";
		};
		510743F1227C929000574EC4 /* Landolt C */ = {
			isa = PBXGroup;
			children = (
				510743F2227C92D900574EC4 /* Custom Vision View */,
				510743FB227C942E00574EC4 /* ORKLandoltCStep.swift */,
				510743FD227C945F00574EC4 /* ORKLandoltCStepViewController.swift */,
				5185A798227C960500A570DE /* ORKLandoltCStepContentView.swift */,
				51EBC32D2286254E00FF338C /* ExtensionModel.swift */,
				51EBC32F2288D9BF00FF338C /* ORKLandoltCResult.swift */,
			);
			name = "Landolt C";
			sourceTree = "<group>";
		};
		510743F2227C92D900574EC4 /* Custom Vision View */ = {
			isa = PBXGroup;
			children = (
				510743F3227C92FC00574EC4 /* TrackLayer.swift */,
				510743F5227C933200574EC4 /* Math.swift */,
				510743F7227C934000574EC4 /* CircleSlider.swift */,
				510743F9227C935400574EC4 /* EyeActivitySlider.swift */,
			);
			name = "Custom Vision View";
			sourceTree = "<group>";
		};
		5157808A22984C280058FF6C /* Vision Tasks */ = {
			isa = PBXGroup;
			children = (
				510743F1227C929000574EC4 /* Landolt C */,
				BA95AA9320ACD05100E7FF8E /* AmslerGrid */,
			);
			name = "Vision Tasks";
			sourceTree = "<group>";
		};
		618DA0471A93D0D600E63AA8 /* Accessibility */ = {
			isa = PBXGroup;
			children = (
				618DA0481A93D0D600E63AA8 /* ORKAccessibility.h */,
				618DA0491A93D0D600E63AA8 /* ORKAccessibilityFunctions.h */,
				618DA04A1A93D0D600E63AA8 /* ORKAccessibilityFunctions.m */,
				618DA04B1A93D0D600E63AA8 /* UIView+ORKAccessibility.h */,
				618DA04C1A93D0D600E63AA8 /* UIView+ORKAccessibility.m */,
				6146D0A11B84A91E0068491D /* ORKGraphChartAccessibilityElement.h */,
				6146D0A21B84A91E0068491D /* ORKGraphChartAccessibilityElement.m */,
			);
			path = Accessibility;
			sourceTree = "<group>";
		};
		6500FC8E21CA3AF300AC1CA3 /* Rotation Step */ = {
			isa = PBXGroup;
			children = (
				6500FC8F21CA3B1E00AC1CA3 /* ORKTouchAbilityRotationStep.h */,
				6500FC9021CA3B1E00AC1CA3 /* ORKTouchAbilityRotationStep.m */,
				6500FC9321CA3B5B00AC1CA3 /* ORKTouchAbilityRotationStepViewController.h */,
				6500FC9421CA3B5B00AC1CA3 /* ORKTouchAbilityRotationStepViewController.m */,
				6500FC9721CA3BA900AC1CA3 /* ORKTouchAbilityRotationContentView.h */,
				6500FC9821CA3BA900AC1CA3 /* ORKTouchAbilityRotationContentView.m */,
				6500FC9B21CA3C0B00AC1CA3 /* ORKTouchAbilityRotationTrial.h */,
				6500FC9C21CA3C0B00AC1CA3 /* ORKTouchAbilityRotationTrial.m */,
				6500FC9F21CA3C3000AC1CA3 /* ORKTouchAbilityRotationResult.h */,
				6500FCA021CA3C3000AC1CA3 /* ORKTouchAbilityRotationResult.m */,
			);
			name = "Rotation Step";
			sourceTree = "<group>";
		};
		653BB62D219AB4A600138F18 /* Shared Views */ = {
			isa = PBXGroup;
			children = (
				653BB632219AC4D700138F18 /* ORKTouchAbilityContentView.h */,
				653BB633219AC4D700138F18 /* ORKTouchAbilityContentView.m */,
				6500FCA321CA472B00AC1CA3 /* ORKTouchAbilityArrowView.h */,
				6500FCA421CA472B00AC1CA3 /* ORKTouchAbilityArrowView.m */,
			);
			name = "Shared Views";
			sourceTree = "<group>";
		};
		6553164F21CCE7F300D889BB /* Scroll Step */ = {
			isa = PBXGroup;
			children = (
				6553165021CCE86D00D889BB /* ORKTouchAbilityScrollStep.h */,
				6553165121CCE86D00D889BB /* ORKTouchAbilityScrollStep.m */,
				6553165421CCE8C500D889BB /* ORKTouchAbilityScrollStepViewController.h */,
				6553165521CCE8C500D889BB /* ORKTouchAbilityScrollStepViewController.m */,
				6553165821CCE90C00D889BB /* ORKTouchAbilityScrollContentView.h */,
				6553165921CCE90C00D889BB /* ORKTouchAbilityScrollContentView.m */,
				6553165C21CCE97400D889BB /* ORKTouchAbilityScrollTrial.h */,
				6553165D21CCE97400D889BB /* ORKTouchAbilityScrollTrial.m */,
				6553166021CCE99200D889BB /* ORKTouchAbilityScrollResult.h */,
				6553166121CCE99200D889BB /* ORKTouchAbilityScrollResult.m */,
			);
			name = "Scroll Step";
			sourceTree = "<group>";
		};
		659AAA42218C41EA00622C68 /* Shared Models */ = {
			isa = PBXGroup;
			children = (
				65BA136721AFC59400EB8555 /* ORKTouchAbilityTouch.h */,
				65BA136821AFC59400EB8555 /* ORKTouchAbilityTouch.m */,
				659AAA43218C420F00622C68 /* ORKTouchAbilityTrack.h */,
				65BA136B21AFC79D00EB8555 /* ORKTouchAbilityTrack_Internal.h */,
				659AAA44218C420F00622C68 /* ORKTouchAbilityTrack.m */,
				659AAA4B218C5C7500622C68 /* ORKTouchAbilityGestureRecoginzerEvent.h */,
				659AAA4C218C5C7500622C68 /* ORKTouchAbilityGestureRecoginzerEvent.m */,
				65D152342192D08C00E45120 /* ORKTouchAbilityTrial.h */,
				65BA136D21AFC92300EB8555 /* ORKTouchAbilityTrial_Internal.h */,
				65D152352192D08C00E45120 /* ORKTouchAbilityTrial.m */,
				653BB62E219AB51400138F18 /* ORKTouchAbilityTouchTracker.h */,
				653BB62F219AB51400138F18 /* ORKTouchAbilityTouchTracker.m */,
			);
			name = "Shared Models";
			sourceTree = "<group>";
		};
		65DA22ED21BA4361007750B9 /* Pinch Step */ = {
			isa = PBXGroup;
			children = (
				65DA22EE21BA4393007750B9 /* ORKTouchAbilityPinchStep.h */,
				65DA22EF21BA4393007750B9 /* ORKTouchAbilityPinchStep.m */,
				65DA22F221BA43DD007750B9 /* ORKTouchAbilityPinchStepViewController.h */,
				65DA22F321BA43DD007750B9 /* ORKTouchAbilityPinchStepViewController.m */,
				65DA22F621BA4576007750B9 /* ORKTouchAbilityPinchContentView.h */,
				65DA22F721BA4576007750B9 /* ORKTouchAbilityPinchContentView.m */,
				65991DBA21C7638C0064301A /* ORKTouchAbilityPinchGuideView.h */,
				65991DBB21C7638C0064301A /* ORKTouchAbilityPinchGuideView.m */,
				65E7067A21BBAE32000059C5 /* ORKTouchAbilityPinchTrial.h */,
				65E7067B21BBAE32000059C5 /* ORKTouchAbilityPinchTrial.m */,
				65991DBE21C771960064301A /* ORKTouchAbilityPinchResult.h */,
				65991DBF21C771960064301A /* ORKTouchAbilityPinchResult.m */,
			);
			name = "Pinch Step";
			sourceTree = "<group>";
		};
		65E36367217726AF00AEE2F6 /* Touch Ability */ = {
			isa = PBXGroup;
			children = (
				653BB62D219AB4A600138F18 /* Shared Views */,
				659AAA42218C41EA00622C68 /* Shared Models */,
				65E36368217726CD00AEE2F6 /* Tap Step */,
				65EEE15321B12C52007858E8 /* Long Press Step */,
				65EF3BF721B7A161007BE0D6 /* Swipe Step */,
				6553164F21CCE7F300D889BB /* Scroll Step */,
				65DA22ED21BA4361007750B9 /* Pinch Step */,
				6500FC8E21CA3AF300AC1CA3 /* Rotation Step */,
			);
			name = "Touch Ability";
			sourceTree = "<group>";
		};
		65E36368217726CD00AEE2F6 /* Tap Step */ = {
			isa = PBXGroup;
			children = (
				65A899262177283200E265FC /* ORKTouchAbilityTapStep.h */,
				65A899272177283200E265FC /* ORKTouchAbilityTapStep.m */,
				65E363692177271000AEE2F6 /* ORKTouchAbilityTapStepViewController.h */,
				65E3636A2177271000AEE2F6 /* ORKTouchAbilityTapStepViewController.m */,
				6506EB23218057FC002DF5DB /* ORKTouchAbilityTapContentView.h */,
				6506EB24218057FC002DF5DB /* ORKTouchAbilityTapContentView.m */,
				65BA136F21AFE4A700EB8555 /* ORKTouchAbilityTapTrial.h */,
				65BA137021AFE4A700EB8555 /* ORKTouchAbilityTapTrial.m */,
				653BB638219AF25800138F18 /* ORKTouchAbilityTapResult.h */,
				653BB639219AF25800138F18 /* ORKTouchAbilityTapResult.m */,
			);
			name = "Tap Step";
			sourceTree = "<group>";
		};
		65EEE15321B12C52007858E8 /* Long Press Step */ = {
			isa = PBXGroup;
			children = (
				65EEE15421B12CA2007858E8 /* ORKTouchAbilityLongPressStep.h */,
				65EEE15521B12CA2007858E8 /* ORKTouchAbilityLongPressStep.m */,
				65EEE15821B12CFD007858E8 /* ORKTouchAbilityLongPressStepViewController.h */,
				65EEE15921B12CFD007858E8 /* ORKTouchAbilityLongPressStepViewController.m */,
				65EEE16421B130D9007858E8 /* ORKTouchAbilityLongPressContentView.h */,
				65EEE16521B130D9007858E8 /* ORKTouchAbilityLongPressContentView.m */,
				65EEE15C21B12F53007858E8 /* ORKTouchAbilityLongPressTrial.h */,
				65EEE15D21B12F53007858E8 /* ORKTouchAbilityLongPressTrial.m */,
				65EEE16021B13018007858E8 /* ORKTouchAbilityLongPressResult.h */,
				65EEE16121B13018007858E8 /* ORKTouchAbilityLongPressResult.m */,
			);
			name = "Long Press Step";
			sourceTree = "<group>";
		};
		65EF3BF721B7A161007BE0D6 /* Swipe Step */ = {
			isa = PBXGroup;
			children = (
				65EF3BF821B7A1D4007BE0D6 /* ORKTouchAbilitySwipeStep.h */,
				65EF3BF921B7A1D4007BE0D6 /* ORKTouchAbilitySwipeStep.m */,
				65EF3BFC21B7A21C007BE0D6 /* ORKTouchAbilitySwipeStepViewController.h */,
				65EF3BFD21B7A21C007BE0D6 /* ORKTouchAbilitySwipeStepViewController.m */,
				65EF3C0821B7BE2C007BE0D6 /* ORKTouchAbilitySwipeContentView.h */,
				65EF3C0921B7BE2C007BE0D6 /* ORKTouchAbilitySwipeContentView.m */,
				65EF3C0421B7BAE6007BE0D6 /* ORKTouchAbilitySwipeTrial.h */,
				65EF3C0521B7BAE6007BE0D6 /* ORKTouchAbilitySwipeTrial.m */,
				65EF3C0021B7BAA8007BE0D6 /* ORKTouchAbilitySwipeResult.h */,
				65EF3C0121B7BAA8007BE0D6 /* ORKTouchAbilitySwipeResult.m */,
			);
			name = "Swipe Step";
			sourceTree = "<group>";
		};
		7118AC5820BF69C200D7A6BB /* Speech in Noise */ = {
			isa = PBXGroup;
			children = (
				7118AC7120BF6A7800D7A6BB /* ORKSpeechInNoiseContentView.h */,
				7118AC7020BF6A7700D7A6BB /* ORKSpeechInNoiseContentView.m */,
				7118AC7320BF6A7800D7A6BB /* ORKSpeechInNoiseStep.h */,
				7118AC7220BF6A7800D7A6BB /* ORKSpeechInNoiseStep.m */,
				7118AC6F20BF6A7700D7A6BB /* ORKSpeechInNoiseStepViewController.h */,
				7118AC6E20BF6A7700D7A6BB /* ORKSpeechInNoiseStepViewController.m */,
				7118AC5920BF6A0000D7A6BB /* Noise.wav */,
				7118AC5B20BF6A1200D7A6BB /* Window.wav */,
				7118AC5F20BF6A2400D7A6BB /* Sentences */,
			);
			name = "Speech in Noise";
			sourceTree = "<group>";
		};
		7118AC5F20BF6A2400D7A6BB /* Sentences */ = {
			isa = PBXGroup;
			children = (
				BA22F76C20C4F884006E6E11 /* SentencesList.txt */,
				7118AC6620BF6A3A00D7A6BB /* Sentence1.wav */,
				7118AC6520BF6A3A00D7A6BB /* Sentence2.wav */,
				7118AC6420BF6A3A00D7A6BB /* Sentence3.wav */,
				7118AC6120BF6A3A00D7A6BB /* Sentence4.wav */,
				7118AC6320BF6A3A00D7A6BB /* Sentence5.wav */,
				7118AC6220BF6A3A00D7A6BB /* Sentence6.wav */,
				7118AC6020BF6A3900D7A6BB /* Sentence7.wav */,
			);
			name = Sentences;
			sourceTree = "<group>";
		};
		71769E2620880BA800A19914 /* dBHL Tone Audiometry */ = {
			isa = PBXGroup;
			children = (
				71769E2720880C4500A19914 /* ORKdBHLToneAudiometryResult.h */,
				71769E2820880C4500A19914 /* ORKdBHLToneAudiometryResult.m */,
				71769E2B208824D100A19914 /* ORKdBHLToneAudiometryOnboardingStep.h */,
				71769E2C208824D100A19914 /* ORKdBHLToneAudiometryOnboardingStep.m */,
				71769E2F2088260B00A19914 /* ORKdBHLToneAudiometryOnboardingStepViewController.h */,
				71769E302088260B00A19914 /* ORKdBHLToneAudiometryOnboardingStepViewController.m */,
				716B126620A7A40400590264 /* ORKdBHLToneAudiometryAudioGenerator.h */,
				716B126720A7A40400590264 /* ORKdBHLToneAudiometryAudioGenerator.m */,
				71769E332088291B00A19914 /* ORKdBHLToneAudiometryContentView.h */,
				71769E342088291B00A19914 /* ORKdBHLToneAudiometryContentView.m */,
				71769E3720882CED00A19914 /* ORKdBHLToneAudiometryStep.h */,
				71769E3820882CED00A19914 /* ORKdBHLToneAudiometryStep.m */,
				71769E3B20884DB800A19914 /* ORKdBHLToneAudiometryStepViewController.h */,
				71769E3C20884DB800A19914 /* ORKdBHLToneAudiometryStepViewController.m */,
				71B7B4D820AA91D400C5768A /* frequency_dBSPL_AIRPODS.plist */,
				713D4B1B20FE5464002BE28D /* frequency_dBSPL_EARPODS.plist */,
				71B7B4D420AA91D300C5768A /* retspl_AIRPODS.plist */,
				713D4B1D20FE5480002BE28D /* retspl_EARPODS.plist */,
				71B7B4D920AA91D400C5768A /* volume_curve_AIRPODS.plist */,
				713D4B0F20FE4702002BE28D /* volume_curve_WIRED.plist */,
			);
			name = "dBHL Tone Audiometry";
			sourceTree = "<group>";
		};
		71BD9EA220969AD3007B436E /* evironmentSPLMeter */ = {
			isa = PBXGroup;
			children = (
				71BD9EA320969BE1007B436E /* ORKEnvironmentSPLMeterStep.h */,
				71BD9EA420969BE1007B436E /* ORKEnvironmentSPLMeterStep.m */,
				71BD9EA720969EED007B436E /* ORKEnvironmentSPLMeterStepViewController.h */,
				71BD9EA820969EED007B436E /* ORKEnvironmentSPLMeterStepViewController.m */,
				716B126220A78C6B00590264 /* ORKEnvironmentSPLMeterResult.h */,
				716B126320A78C6B00590264 /* ORKEnvironmentSPLMeterResult.m */,
				71BD9EAB2096A26C007B436E /* ORKEnvironmentSPLMeterContentView.h */,
				71BD9EAC2096A26C007B436E /* ORKEnvironmentSPLMeterContentView.m */,
				71F3B27F21001DEC00FB1C41 /* splMeter_sensitivity_offset.plist */,
			);
			name = evironmentSPLMeter;
			sourceTree = "<group>";
		};
		781D54091DF884C400223305 /* Trailmaking */ = {
			isa = PBXGroup;
			children = (
				781D540A1DF886AB00223305 /* ORKTrailmakingContentView.h */,
				781D540B1DF886AB00223305 /* ORKTrailmakingContentView.m */,
				FF919A4D1E81BD05005C2A1E /* ORKTrailmakingResult.h */,
				FF919A4E1E81BD05005C2A1E /* ORKTrailmakingResult.m */,
				781D540C1DF886AB00223305 /* ORKTrailmakingStep.h */,
				781D540D1DF886AB00223305 /* ORKTrailmakingStep.m */,
				781D540E1DF886AB00223305 /* ORKTrailmakingStepViewController.h */,
				781D540F1DF886AB00223305 /* ORKTrailmakingStepViewController.m */,
			);
			name = Trailmaking;
			sourceTree = "<group>";
		};
		8419D66B1FB73C800088D7E5 /* WebView Step */ = {
			isa = PBXGroup;
			children = (
				8419D66C1FB73CC80088D7E5 /* ORKWebViewStep.h */,
				8419D66D1FB73CC80088D7E5 /* ORKWebViewStep.m */,
				FF0CB3881FD5C4C3002D838C /* ORKWebViewStepResult.h */,
				FF0CB3891FD5C4C3002D838C /* ORKWebViewStepResult.m */,
				8419D6701FB73EC60088D7E5 /* ORKWebViewStepViewController.h */,
				8419D6711FB73EC60088D7E5 /* ORKWebViewStepViewController.m */,
			);
			name = "WebView Step";
			sourceTree = "<group>";
		};
		866DA5121D63D01C00C9AF3F /* DataCollection */ = {
			isa = PBXGroup;
			children = (
				866DA5131D63D04700C9AF3F /* ORKCollector_Internal.h */,
				866DA5141D63D04700C9AF3F /* ORKCollector.h */,
				866DA5151D63D04700C9AF3F /* ORKCollector.m */,
				866DA5161D63D04700C9AF3F /* ORKDataCollectionManager_Internal.h */,
				866DA5171D63D04700C9AF3F /* ORKDataCollectionManager.h */,
				866DA5181D63D04700C9AF3F /* ORKDataCollectionManager.m */,
				866DA5191D63D04700C9AF3F /* ORKHealthSampleQueryOperation.h */,
				866DA51A1D63D04700C9AF3F /* ORKHealthSampleQueryOperation.m */,
				866DA51B1D63D04700C9AF3F /* ORKMotionActivityQueryOperation.h */,
				866DA51C1D63D04700C9AF3F /* ORKMotionActivityQueryOperation.m */,
				866DA51D1D63D04700C9AF3F /* ORKOperation.h */,
				866DA51E1D63D04700C9AF3F /* ORKOperation.m */,
			);
			name = DataCollection;
			sourceTree = "<group>";
		};
		86B623AF19520B770074CD3C /* ResearchKit */ = {
			isa = PBXGroup;
			children = (
				B1C1DE4F196F541F00F75544 /* ResearchKit.h */,
				B1B894391A00345200C5CF2D /* ResearchKit_Private.h */,
				BC94EF2F1E962F7400143081 /* ORKDeprecated.h */,
				BC94EF301E962F7400143081 /* ORKDeprecated.m */,
				86C40B511A8D7C5B00081FAC /* Common */,
				86C40AF91A8D7C5B00081FAC /* Active Tasks */,
				259E76FB1AFFAEAC0070F786 /* Charts */,
				86C40BEB1A8D7C5C00081FAC /* Consent */,
				2429D56D1BBB52E4003A512F /* Onboarding */,
				618DA0471A93D0D600E63AA8 /* Accessibility */,
				B1A860D91A9693C400EA57B7 /* Animations */,
				861610BF1A8D8EDD00245F7A /* Artwork.xcassets */,
				B1C0F4E01A9BA65F0022C153 /* Localized */,
				86C40C101A8D7C5C00081FAC /* Info.plist */,
				B18AABE01A9F08D9003871B5 /* ResearchKit.modulemap */,
			);
			path = ResearchKit;
			sourceTree = "<group>";
		};
		86C40AF91A8D7C5B00081FAC /* Active Tasks */ = {
			isa = PBXGroup;
			children = (
				5157808A22984C280058FF6C /* Vision Tasks */,
				65E36367217726AF00AEE2F6 /* Touch Ability */,
				7118AC5820BF69C200D7A6BB /* Speech in Noise */,
				71BD9EA220969AD3007B436E /* evironmentSPLMeter */,
				71769E2620880BA800A19914 /* dBHL Tone Audiometry */,
				B12EFF4F1AB2165B00A80147 /* Common */,
				B12EFF4E1AB2161500A80147 /* Audio */,
				2E80C1AB1FA2B2CC00399A0C /* SpeechRecognition */,
				B12EFF5D1AB2177700A80147 /* Fitness */,
				F8817C9D202A3D4500C59AE0 /* Go-no-go Test */,
				106FF29B1B663F5C004EACF2 /* Hole Peg Test */,
				10864C951B271456000F4158 /* PSAT */,
				95E25CF71D39FB240089C0B8 /* Range of Motion */,
				25ECC0921AFBD64800F3D63B /* Reaction Time */,
				B12EFF5E1AB2177D00A80147 /* Spatial Span Memory */,
				BA0AA68D1EAEC06A00671ACE /* Stroop */,
				B12EFF5F1AB2178500A80147 /* Tapping */,
				147503AC1AEE8058004B17F3 /* Tone Audiometry */,
				25F5CEDC1B4C3F1D0031E2A4 /* TowerOfHanoi */,
				781D54091DF884C400223305 /* Trailmaking */,
				10BAA2CC1B5FCDB1004FE478 /* Walking */,
			);
			name = "Active Tasks";
			path = ActiveTasks;
			sourceTree = "<group>";
		};
		86C40B511A8D7C5B00081FAC /* Common */ = {
			isa = PBXGroup;
			children = (
				BA87E26A20A79F5F00B375A9 /* Ring View */,
				B12EFF3B1AB211E000A80147 /* Answer Format */,
				B12EFF3A1AB211CC00A80147 /* Container Views */,
				B12EFF3D1AB2121000A80147 /* Definitions */,
				BC4194261AE8451F00073D6B /* Misc */,
				B12EFF431AB2141A00A80147 /* PDF */,
				B12EFF371AB2118500A80147 /* Result */,
				B12EFF311AB2100400A80147 /* Skin */,
				B12EFF341AB2111200A80147 /* Step */,
				B12EFF331AB2110300A80147 /* Task */,
				B12EFF321AB2106F00A80147 /* UIKitCategories */,
				866DA5121D63D01C00C9AF3F /* DataCollection */,
				24B3535D1BB21137009ED6F8 /* Utilities */,
			);
			path = Common;
			sourceTree = "<group>";
		};
		86C40BEB1A8D7C5C00081FAC /* Consent */ = {
			isa = PBXGroup;
			children = (
				FA7A9D2C1B083D90005A2BEA /* Formatters */,
				B12EFF451AB214E000A80147 /* Model */,
				B12EFF461AB2150C00A80147 /* Visual */,
				B12EFF481AB2152D00A80147 /* Sharing */,
				B12EFF471AB2151B00A80147 /* Review */,
			);
			path = Consent;
			sourceTree = "<group>";
		};
		86CC8EA61AC09383001CCD89 /* ResearchKitTests */ = {
			isa = PBXGroup;
			children = (
				BAB96753226E5D21006AAC56 /* Views */,
				14A92C6822444F30007547F2 /* ORKViewControllerTests */,
				14D3F09D225BCA9100A3962D /* ORKButtonTests */,
				1490DCF2224D3B71003FEEDA /* ORKResultTests */,
				FA7A9D351B09362D005A2BEA /* Consent */,
				86CC8EA71AC09383001CCD89 /* Info.plist */,
				86CC8EA81AC09383001CCD89 /* ORKAccessibilityTests.m */,
				248604051B4C98760010C8A0 /* ORKAnswerFormatTests.m */,
				86CC8EA91AC09383001CCD89 /* ORKChoiceAnswerFormatHelperTests.m */,
				86CC8EAB1AC09383001CCD89 /* ORKDataLoggerManagerTests.m */,
				86CC8EAC1AC09383001CCD89 /* ORKDataLoggerTests.m */,
				86CC8EAD1AC09383001CCD89 /* ORKHKSampleTests.m */,
				86D348001AC16175006DB02B /* ORKRecorderTests.m */,
				86CC8EAF1AC09383001CCD89 /* ORKResultTests.m */,
				BCB96C121B19C0EC002A0B96 /* ORKStepTests.m */,
				BCAD50E71B0201EE0034806A /* ORKTaskTests.m */,
				86CC8EB01AC09383001CCD89 /* ORKTextChoiceCellGroupTests.m */,
				2EBFE11C1AE1B32D00CB8254 /* ORKUIViewAccessibilityTests.m */,
				2EBFE11F1AE1B74100CB8254 /* ORKVoiceEngineTests.m */,
				1483DBB4220125BE004C26B6 /* ORKActiveStepTests.swift */,
				BA60CE7C223E59AF00B3F780 /* ORKSwiftStroopTests.swift */,
				1483DBB3220125BE004C26B6 /* ResearchKitTests-Bridging-Header.h */,
				1490DD01224D6A21003FEEDA /* ORKResultPredicateTests.swift */,
				1490DD03224D6A61003FEEDA /* ORKTestResultPredicateType.swift */,
				14F7AC8A2269035200D52F41 /* ORKStepViewControllerTests.swift */,
				14E7903F226A5F72009D8083 /* ORKStepViewControllerHelpers.swift */,
			);
			path = ResearchKitTests;
			sourceTree = "<group>";
		};
		9550E6701D58DB9A00C691B8 /* Touch Anywhere Step */ = {
			isa = PBXGroup;
			children = (
				9550E6711D58DBCF00C691B8 /* ORKTouchAnywhereStep.h */,
				9550E6721D58DBCF00C691B8 /* ORKTouchAnywhereStep.m */,
				9550E67A1D58DD2000C691B8 /* ORKTouchAnywhereStepViewController.h */,
				9550E67B1D58DD2000C691B8 /* ORKTouchAnywhereStepViewController.m */,
			);
			name = "Touch Anywhere Step";
			sourceTree = "<group>";
		};
		959A2C0A1D68C8F100841B04 /* Shoulder */ = {
			isa = PBXGroup;
			children = (
				959A2C0B1D68C91400841B04 /* ORKShoulderRangeOfMotionStep.h */,
				959A2C0C1D68C91400841B04 /* ORKShoulderRangeOfMotionStep.m */,
				95E11E531D73396300BF865B /* ORKShoulderRangeOfMotionStepViewController.h */,
				95E11E541D73396300BF865B /* ORKShoulderRangeOfMotionStepViewController.m */,
			);
			name = Shoulder;
			sourceTree = "<group>";
		};
		95E25CF71D39FB240089C0B8 /* Range of Motion */ = {
			isa = PBXGroup;
			children = (
				959A2C0A1D68C8F100841B04 /* Shoulder */,
				FF919A281E81A94B005C2A1E /* ORKRangeOfMotionResult.h */,
				FF919A291E81A94B005C2A1E /* ORKRangeOfMotionResult.m */,
				959A2BFA1D68B98700841B04 /* ORKRangeOfMotionStep.h */,
				959A2BFB1D68B98700841B04 /* ORKRangeOfMotionStep.m */,
				959A2BFE1D68B9DA00841B04 /* ORKRangeOfMotionStepViewController.h */,
				959A2BFF1D68B9DA00841B04 /* ORKRangeOfMotionStepViewController.m */,
			);
			name = "Range of Motion";
			sourceTree = "<group>";
		};
		B11DF3B21AA109C8009E76D2 /* docs */ = {
			isa = PBXGroup;
			children = (
				B11DF3B31AA109C8009E76D2 /* AppledocSettings.plist */,
			);
			path = docs;
			sourceTree = "<group>";
		};
		B12EFF301AB20E7500A80147 /* Completion Step */ = {
			isa = PBXGroup;
			children = (
				86C40B521A8D7C5B00081FAC /* ORKCompletionStep.h */,
				86C40B531A8D7C5B00081FAC /* ORKCompletionStep.m */,
				86C40B541A8D7C5B00081FAC /* ORKCompletionStepViewController.h */,
				86C40B551A8D7C5B00081FAC /* ORKCompletionStepViewController.m */,
			);
			name = "Completion Step";
			sourceTree = "<group>";
		};
		B12EFF311AB2100400A80147 /* Skin */ = {
			isa = PBXGroup;
			children = (
				86C40B6B1A8D7C5B00081FAC /* ORKBodyLabel.h */,
				86C40B6C1A8D7C5B00081FAC /* ORKBodyLabel.m */,
				BA8078E1224A8D6E0013B554 /* ORKTitleLabel.h */,
				BA8078E2224A8D6E0013B554 /* ORKTitleLabel.m */,
				86C40B6D1A8D7C5B00081FAC /* ORKBorderedButton.h */,
				86C40B6E1A8D7C5C00081FAC /* ORKBorderedButton.m */,
				86C40B6F1A8D7C5C00081FAC /* ORKCaption1Label.h */,
				86C40B701A8D7C5C00081FAC /* ORKCaption1Label.m */,
				BA3D7E722223F8B90023FE3A /* ORKChoiceViewCell_Internal.h */,
				86C40B711A8D7C5C00081FAC /* ORKChoiceViewCell.h */,
				86C40B721A8D7C5C00081FAC /* ORKChoiceViewCell.m */,
				86C40B731A8D7C5C00081FAC /* ORKContinueButton.h */,
				86C40B741A8D7C5C00081FAC /* ORKContinueButton.m */,
				86C40B751A8D7C5C00081FAC /* ORKCountdownLabel.h */,
				86C40B761A8D7C5C00081FAC /* ORKCountdownLabel.m */,
				86C40B7A1A8D7C5C00081FAC /* ORKDefaultFont.h */,
				106FF2AC1B6FACA8004EACF2 /* ORKDirectionView.h */,
				106FF2AD1B6FACA8004EACF2 /* ORKDirectionView.m */,
				FFAE713E1DAEC66200AE82B4 /* ORKFootnoteLabel.h */,
				FFAE713F1DAEC66200AE82B4 /* ORKFootnoteLabel.m */,
				86C40B881A8D7C5C00081FAC /* ORKHeadlineLabel.h */,
				86C40B891A8D7C5C00081FAC /* ORKHeadlineLabel.m */,
				86C40B901A8D7C5C00081FAC /* ORKImageChoiceLabel.h */,
				86C40B911A8D7C5C00081FAC /* ORKImageChoiceLabel.m */,
				86C40B971A8D7C5C00081FAC /* ORKLabel.h */,
				86C40B981A8D7C5C00081FAC /* ORKLabel.m */,
				10BAA2C81B5FCB4F004FE478 /* ORKProgressView.h */,
				10BAA2C91B5FCB4F004FE478 /* ORKProgressView.m */,
				86C40BAA1A8D7C5C00081FAC /* ORKRoundTappingButton.h */,
				86C40BAB1A8D7C5C00081FAC /* ORKRoundTappingButton.m */,
				B8760F291AFBEFB0007FA16F /* ORKScaleRangeDescriptionLabel.h */,
				B8760F2A1AFBEFB0007FA16F /* ORKScaleRangeDescriptionLabel.m */,
				24898B0B1B7186C000B0E7E7 /* ORKScaleRangeImageView.h */,
				24898B0C1B7186C000B0E7E7 /* ORKScaleRangeImageView.m */,
				86C40BAC1A8D7C5C00081FAC /* ORKScaleRangeLabel.h */,
				86C40BAD1A8D7C5C00081FAC /* ORKScaleRangeLabel.m */,
				86C40BB01A8D7C5C00081FAC /* ORKScaleValueLabel.h */,
				86C40BB11A8D7C5C00081FAC /* ORKScaleValueLabel.m */,
				86C40BB21A8D7C5C00081FAC /* ORKSelectionSubTitleLabel.h */,
				86C40BB31A8D7C5C00081FAC /* ORKSelectionSubTitleLabel.m */,
				86C40BB41A8D7C5C00081FAC /* ORKSelectionTitleLabel.h */,
				86C40BB51A8D7C5C00081FAC /* ORKSelectionTitleLabel.m */,
				10FF9AD51B7A045E00ECB5B4 /* ORKSeparatorView.h */,
				10FF9AD61B7A045E00ECB5B4 /* ORKSeparatorView.m */,
				86C40BB71A8D7C5C00081FAC /* ORKSkin.h */,
				86C40BB81A8D7C5C00081FAC /* ORKSkin.m */,
				86C40BC01A8D7C5C00081FAC /* ORKSubheadlineLabel.h */,
				86C40BC11A8D7C5C00081FAC /* ORKSubheadlineLabel.m */,
				86C40BD11A8D7C5C00081FAC /* ORKTableViewCell.h */,
				86C40BD21A8D7C5C00081FAC /* ORKTableViewCell.m */,
				86C40BD31A8D7C5C00081FAC /* ORKTapCountLabel.h */,
				86C40BD41A8D7C5C00081FAC /* ORKTapCountLabel.m */,
				86C40BDB1A8D7C5C00081FAC /* ORKTextButton.h */,
				86C40BDC1A8D7C5C00081FAC /* ORKTextButton.m */,
				86C40B5E1A8D7C5B00081FAC /* ORKTextFieldView.h */,
				86C40B5F1A8D7C5B00081FAC /* ORKTextFieldView.m */,
				BC01B0FA1B0EB99700863803 /* ORKTintedImageView_Internal.h */,
				86C40B601A8D7C5B00081FAC /* ORKTintedImageView.h */,
				86C40B611A8D7C5B00081FAC /* ORKTintedImageView.m */,
				86C40BDD1A8D7C5C00081FAC /* ORKUnitLabel.h */,
				86C40BDE1A8D7C5C00081FAC /* ORKUnitLabel.m */,
			);
			name = Skin;
			sourceTree = "<group>";
		};
		B12EFF321AB2106F00A80147 /* UIKitCategories */ = {
			isa = PBXGroup;
			children = (
				86C40BE71A8D7C5C00081FAC /* UIBarButtonItem+ORKBarButtonItem.h */,
				86C40BE81A8D7C5C00081FAC /* UIBarButtonItem+ORKBarButtonItem.m */,
				86C40BE91A8D7C5C00081FAC /* UIResponder+ResearchKit.h */,
				86C40BEA1A8D7C5C00081FAC /* UIResponder+ResearchKit.m */,
				805685771C90C19500BF437A /* UIImage+ResearchKit.h */,
				805685781C90C19500BF437A /* UIImage+ResearchKit.m */,
			);
			name = UIKitCategories;
			sourceTree = "<group>";
		};
		B12EFF331AB2110300A80147 /* Task */ = {
			isa = PBXGroup;
			children = (
				BC13CE371B0660220044153C /* ORKNavigableOrderedTask.h */,
				BC13CE381B0660220044153C /* ORKNavigableOrderedTask.m */,
				86C40BD51A8D7C5C00081FAC /* ORKTask.h */,
				86C40B9D1A8D7C5C00081FAC /* ORKOrderedTask.h */,
				86C40B9E1A8D7C5C00081FAC /* ORKOrderedTask.m */,
				FF154FB21E82EF5E004ED908 /* ORKOrderedTask+ORKPredefinedActiveTask.h */,
				FF154FB31E82EF5E004ED908 /* ORKOrderedTask+ORKPredefinedActiveTask.m */,
				10FF9AD91B7BA78400ECB5B4 /* ORKOrderedTask_Private.h */,
				86C40BD71A8D7C5C00081FAC /* ORKTaskViewController.h */,
				86C40BD81A8D7C5C00081FAC /* ORKTaskViewController.m */,
				86C40BD91A8D7C5C00081FAC /* ORKTaskViewController_Internal.h */,
				86C40BDA1A8D7C5C00081FAC /* ORKTaskViewController_Private.h */,
			);
			name = Task;
			sourceTree = "<group>";
		};
		B12EFF341AB2111200A80147 /* Step */ = {
			isa = PBXGroup;
			children = (
				86C40BB91A8D7C5C00081FAC /* ORKStep.h */,
				86C40BBA1A8D7C5C00081FAC /* ORKStep.m */,
				BAD65E4F2284F266008A5DCE /* ORKStepView_Private.h */,
				BAD65E492284EFF9008A5DCE /* ORKStepView.h */,
				BAD65E4A2284EFF9008A5DCE /* ORKStepView.m */,
				86C40BBB1A8D7C5C00081FAC /* ORKStep_Private.h */,
				86C40BBC1A8D7C5C00081FAC /* ORKStepViewController.h */,
				86C40BBD1A8D7C5C00081FAC /* ORKStepViewController.m */,
				86C40BBE1A8D7C5C00081FAC /* ORKStepViewController_Internal.h */,
				BCA5C0331AEC05F20092AC8D /* ORKStepNavigationRule.h */,
				BCA5C0341AEC05F20092AC8D /* ORKStepNavigationRule.m */,
				BC13CE3B1B0662990044153C /* ORKStepNavigationRule_Private.h */,
				BC13CE411B066A990044153C /* ORKStepNavigationRule_Internal.h */,
				BCB080A01B83EFB900A3F400 /* ORKStepNavigationRule.swift */,
				86C40B771A8D7C5C00081FAC /* ORKCustomStepView.h */,
				86C40B781A8D7C5C00081FAC /* ORKCustomStepView.m */,
				86C40B791A8D7C5C00081FAC /* ORKCustomStepView_Internal.h */,
				B12EFF351AB2116400A80147 /* Instruction Step */,
				B12EFF361AB2117B00A80147 /* Question Step */,
				B12EFF3C1AB211FB00A80147 /* Form Step */,
				D44239761AF17EE700559D96 /* Image Capture Step */,
				2489F7A61D65213D008DEF20 /* Video Capture Step */,
				24A4DA091B8D0CC8009C797A /* Passcode Step */,
				FFDDD8461D3453A200446806 /* Page Step */,
				BABBB1AB2097D94000CB29E5 /* PDFStep */,
				FF5CA60F1D2C2630001660A3 /* Table Step */,
				BF9D62C41BD244C4000AA6A7 /* Wait Step */,
				BF690AD61BAD3DC0009C5ADA /* Review Step */,
				B12EFF491AB2155700A80147 /* Signature Step */,
				8419D66B1FB73C800088D7E5 /* WebView Step */,
			);
			name = Step;
			sourceTree = "<group>";
		};
		B12EFF351AB2116400A80147 /* Instruction Step */ = {
			isa = PBXGroup;
			children = (
				BAD9E90F2255E94F0014FA29 /* LearnMore Step */,
				BADA2F24225DA54B005D2255 /* ORKInstructionStepContainerView.h */,
				BADA2F25225DA54B005D2255 /* ORKInstructionStepContainerView.m */,
				86C40B921A8D7C5C00081FAC /* ORKInstructionStep.h */,
				86C40B931A8D7C5C00081FAC /* ORKInstructionStep.m */,
				86C40B941A8D7C5C00081FAC /* ORKInstructionStepViewController.h */,
				86C40B951A8D7C5C00081FAC /* ORKInstructionStepViewController.m */,
				86C40B961A8D7C5C00081FAC /* ORKInstructionStepViewController_Internal.h */,
				86C40B5A1A8D7C5B00081FAC /* ORKInstructionStepView.h */,
				86C40B5B1A8D7C5B00081FAC /* ORKInstructionStepView.m */,
				B12EFF301AB20E7500A80147 /* Completion Step */,
				BF1D43821D490482007EE90B /* Video Instruction Step */,
			);
			name = "Instruction Step";
			sourceTree = "<group>";
		};
		B12EFF361AB2117B00A80147 /* Question Step */ = {
			isa = PBXGroup;
			children = (
				86C40BA11A8D7C5C00081FAC /* ORKQuestionStep.h */,
				86C40BA21A8D7C5C00081FAC /* ORKQuestionStep.m */,
				86C40BA31A8D7C5C00081FAC /* ORKQuestionStep_Internal.h */,
				86C40BA41A8D7C5C00081FAC /* ORKQuestionStepViewController.h */,
				86C40BA51A8D7C5C00081FAC /* ORKQuestionStepViewController.m */,
				86C40BA61A8D7C5C00081FAC /* ORKQuestionStepViewController_Private.h */,
			);
			name = "Question Step";
			sourceTree = "<group>";
		};
		B12EFF371AB2118500A80147 /* Result */ = {
			isa = PBXGroup;
			children = (
				86C40BA71A8D7C5C00081FAC /* ORKResult.h */,
				86C40BA81A8D7C5C00081FAC /* ORKResult.m */,
				86C40BA91A8D7C5C00081FAC /* ORKResult_Private.h */,
				BC13CE3F1B0666FD0044153C /* ORKResultPredicate.h */,
				BCFF24BC1B0798D10044EC35 /* ORKResultPredicate.m */,
				FF919A261E81A87B005C2A1E /* ORKActiveTaskResult.h */,
				FF919A511E81BEB5005C2A1E /* ORKCollectionResult.h */,
				FF919A521E81BEB5005C2A1E /* ORKCollectionResult.m */,
				FF919A551E81BEDD005C2A1E /* ORKCollectionResult_Private.h */,
				FF919A571E81C628005C2A1E /* ORKQuestionResult.h */,
				FF919A581E81C628005C2A1E /* ORKQuestionResult.m */,
				FF919A5B1E81C63B005C2A1E /* ORKQuestionResult_Private.h */,
			);
			name = Result;
			sourceTree = "<group>";
		};
		B12EFF3A1AB211CC00A80147 /* Container Views */ = {
			isa = PBXGroup;
			children = (
				BA473FEA224DB9F600A362E3 /* Learn More */,
				BA473FE5224DB36500A362E3 /* Step Body */,
				86C40B5C1A8D7C5B00081FAC /* ORKTableContainerView.h */,
				86C40B5D1A8D7C5B00081FAC /* ORKTableContainerView.m */,
				86C40BE11A8D7C5C00081FAC /* ORKVerticalContainerView.h */,
				86C40BE21A8D7C5C00081FAC /* ORKVerticalContainerView.m */,
				86C40BE31A8D7C5C00081FAC /* ORKVerticalContainerView_Internal.h */,
				BA43CCA622722C6E00F2A2D2 /* ORKStepContentView_Private.h */,
				BA43CCA22271741C00F2A2D2 /* ORKStepContentView.h */,
				BA43CCA32271741C00F2A2D2 /* ORKStepContentView.m */,
				BA8078F1224AC8AA0013B554 /* ORKStepContainerView.h */,
				BAB3942E22601CAB00E59B0B /* ORKStepContainerView_Private.h */,
				BA8078F2224AC8AA0013B554 /* ORKStepContainerView.m */,
				BA473FE1224DAFEF00A362E3 /* ORKBodyContainerView.h */,
				BA473FE2224DAFEF00A362E3 /* ORKBodyContainerView.m */,
				86B89AB91AB3BECC001626A4 /* ORKStepHeaderView.h */,
				86B89ABA1AB3BECC001626A4 /* ORKStepHeaderView.m */,
				86B89ABD1AB3BFDB001626A4 /* ORKStepHeaderView_Internal.h */,
				86AD91081AB7AD1E00361FEB /* ORKNavigationContainerView.h */,
				86AD91091AB7AD1E00361FEB /* ORKNavigationContainerView.m */,
				86AD910C1AB7AE4100361FEB /* ORKNavigationContainerView_Internal.h */,
			);
			name = "Container Views";
			sourceTree = "<group>";
		};
		B12EFF3B1AB211E000A80147 /* Answer Format */ = {
			isa = PBXGroup;
			children = (
				B12EFF421AB2134100A80147 /* Choice Format Helpers */,
				B12EFF411AB212E100A80147 /* Control Views */,
				B12EFF3E1AB2123000A80147 /* Form Step Views */,
				B12EFF3F1AB2125E00A80147 /* Question Step Views */,
				86C40B641A8D7C5B00081FAC /* ORKAnswerFormat.h */,
				86C40B651A8D7C5B00081FAC /* ORKAnswerFormat.m */,
				86C40B661A8D7C5B00081FAC /* ORKAnswerFormat_Internal.h */,
				244EFAD11BCEFD83001850D9 /* ORKAnswerFormat_Private.h */,
				86C40B8A1A8D7C5C00081FAC /* ORKHealthAnswerFormat.h */,
				86C40B8B1A8D7C5C00081FAC /* ORKHealthAnswerFormat.m */,
				BABBB19B2093299A00CB29E5 /* ORKSurveyCardHeaderView.h */,
				BABBB19C2093299A00CB29E5 /* ORKSurveyCardHeaderView.m */,
			);
			name = "Answer Format";
			sourceTree = "<group>";
		};
		B12EFF3C1AB211FB00A80147 /* Form Step */ = {
			isa = PBXGroup;
			children = (
				86C40B821A8D7C5C00081FAC /* ORKFormStep.h */,
				86C40B831A8D7C5C00081FAC /* ORKFormStep.m */,
				86C40B7F1A8D7C5C00081FAC /* ORKFormItem_Internal.h */,
				86C40B841A8D7C5C00081FAC /* ORKFormStepViewController.h */,
				86C40B851A8D7C5C00081FAC /* ORKFormStepViewController.m */,
				249F44E31BCD9EAC0000D57E /* ORKFormStepViewController_Internal.h */,
			);
			name = "Form Step";
			sourceTree = "<group>";
		};
		B12EFF3D1AB2121000A80147 /* Definitions */ = {
			isa = PBXGroup;
			children = (
				BC2908BB1FBD628F0030AB89 /* ORKTypes.m */,
				BCB8133B1C98367A00346561 /* ORKTypes.h */,
				86C40B7B1A8D7C5C00081FAC /* ORKDefines.h */,
				86C40B7D1A8D7C5C00081FAC /* ORKErrors.h */,
				86C40B7E1A8D7C5C00081FAC /* ORKErrors.m */,
			);
			name = Definitions;
			sourceTree = "<group>";
		};
		B12EFF3E1AB2123000A80147 /* Form Step Views */ = {
			isa = PBXGroup;
			children = (
				86C40B861A8D7C5C00081FAC /* ORKFormTextView.h */,
				86C40B871A8D7C5C00081FAC /* ORKFormTextView.m */,
				86C40B561A8D7C5B00081FAC /* ORKFormItemCell.h */,
				86C40B571A8D7C5B00081FAC /* ORKFormItemCell.m */,
				86C40B801A8D7C5C00081FAC /* ORKFormSectionTitleLabel.h */,
				86C40B811A8D7C5C00081FAC /* ORKFormSectionTitleLabel.m */,
			);
			name = "Form Step Views";
			sourceTree = "<group>";
		};
		B12EFF3F1AB2125E00A80147 /* Question Step Views */ = {
			isa = PBXGroup;
			children = (
				86AD91121AB7B97E00361FEB /* ORKQuestionStepView.h */,
				86AD91131AB7B97E00361FEB /* ORKQuestionStepView.m */,
				86C40BC21A8D7C5C00081FAC /* ORKSurveyAnswerCell.h */,
				866F86001A96CBF3007B282C /* ORKSurveyAnswerCell.m */,
				86C40BC51A8D7C5C00081FAC /* ORKSurveyAnswerCellForImageSelection.h */,
				86C40BC61A8D7C5C00081FAC /* ORKSurveyAnswerCellForImageSelection.m */,
				86C40BC71A8D7C5C00081FAC /* ORKSurveyAnswerCellForNumber.h */,
				86C40BC81A8D7C5C00081FAC /* ORKSurveyAnswerCellForNumber.m */,
				86C40BC91A8D7C5C00081FAC /* ORKSurveyAnswerCellForScale.h */,
				86C40BCA1A8D7C5C00081FAC /* ORKSurveyAnswerCellForScale.m */,
				86C40BCD1A8D7C5C00081FAC /* ORKSurveyAnswerCellForText.h */,
				86C40BCE1A8D7C5C00081FAC /* ORKSurveyAnswerCellForText.m */,
				865EA16A1ABA1BE20037C68E /* ORKSurveyAnswerCellForPicker.h */,
				865EA16B1ABA1BE20037C68E /* ORKSurveyAnswerCellForPicker.m */,
				CBD34A581BB207FC00F204EA /* ORKSurveyAnswerCellForLocation.h */,
				CBD34A591BB207FC00F204EA /* ORKSurveyAnswerCellForLocation.m */,
			);
			name = "Question Step Views";
			sourceTree = "<group>";
		};
		B12EFF411AB212E100A80147 /* Control Views */ = {
			isa = PBXGroup;
			children = (
				BC1C032A1CA301E300869355 /* ORKHeightPicker.h */,
				BC1C032B1CA301E300869355 /* ORKHeightPicker.m */,
				1B4B95B91F5F014E006B629F /* ORKWeightPicker.h */,
				1B4B95B71F5F012E006B629F /* ORKWeightPicker.m */,
				86B781B71AA668ED00688151 /* ORKTimeIntervalPicker.h */,
				86B781B81AA668ED00688151 /* ORKTimeIntervalPicker.m */,
				86B781B91AA668ED00688151 /* ORKValuePicker.h */,
				86B781BA1AA668ED00688151 /* ORKValuePicker.m */,
				86C40B581A8D7C5B00081FAC /* ORKImageSelectionView.h */,
				86C40B591A8D7C5B00081FAC /* ORKImageSelectionView.m */,
				86C40B671A8D7C5B00081FAC /* ORKAnswerTextField.h */,
				86C40B681A8D7C5B00081FAC /* ORKAnswerTextField.m */,
				86C40B691A8D7C5B00081FAC /* ORKAnswerTextView.h */,
				86C40B6A1A8D7C5B00081FAC /* ORKAnswerTextView.m */,
				CBD34A541BB1FB9000F204EA /* ORKLocationSelectionView.h */,
				CBD34A551BB1FB9000F204EA /* ORKLocationSelectionView.m */,
				861D11A71AA691BB003C98A7 /* ORKScaleSliderView.h */,
				861D11A81AA691BB003C98A7 /* ORKScaleSliderView.m */,
				86C40BAE1A8D7C5C00081FAC /* ORKScaleSlider.h */,
				86C40BAF1A8D7C5C00081FAC /* ORKScaleSlider.m */,
				865EA1601AB8DF750037C68E /* ORKDateTimePicker.h */,
				865EA1611AB8DF750037C68E /* ORKDateTimePicker.m */,
				865EA1661ABA1AA10037C68E /* ORKPicker.h */,
				865EA1671ABA1AA10037C68E /* ORKPicker.m */,
				FFF65AB61E318F2D0043FB40 /* ORKMultipleValuePicker.h */,
				FFF65AB71E318F2D0043FB40 /* ORKMultipleValuePicker.m */,
			);
			name = "Control Views";
			sourceTree = "<group>";
		};
		B12EFF421AB2134100A80147 /* Choice Format Helpers */ = {
			isa = PBXGroup;
			children = (
				861D11AB1AA7951F003C98A7 /* ORKChoiceAnswerFormatHelper.h */,
				861D11AC1AA7951F003C98A7 /* ORKChoiceAnswerFormatHelper.m */,
				861D11B31AA7D073003C98A7 /* ORKTextChoiceCellGroup.h */,
				861D11B41AA7D073003C98A7 /* ORKTextChoiceCellGroup.m */,
			);
			name = "Choice Format Helpers";
			sourceTree = "<group>";
		};
		B12EFF431AB2141A00A80147 /* PDF */ = {
			isa = PBXGroup;
			children = (
				86C40B8E1A8D7C5C00081FAC /* ORKHTMLPDFWriter.h */,
				86C40B8F1A8D7C5C00081FAC /* ORKHTMLPDFWriter.m */,
				8DE27B3E1D5BC072009A26E3 /* ORKHTMLPDFPageRenderer.h */,
				8DE27B3F1D5BC0B9009A26E3 /* ORKHTMLPDFPageRenderer.m */,
			);
			name = PDF;
			sourceTree = "<group>";
		};
		B12EFF441AB214B400A80147 /* Tinted Animations */ = {
			isa = PBXGroup;
			children = (
				86C40C051A8D7C5C00081FAC /* ORKEAGLMoviePlayerView.h */,
				86C40C061A8D7C5C00081FAC /* ORKEAGLMoviePlayerView.m */,
				86C40BF01A8D7C5C00081FAC /* MovieTintShader.fsh */,
				86C40BF11A8D7C5C00081FAC /* MovieTintShader.vsh */,
			);
			name = "Tinted Animations";
			sourceTree = "<group>";
		};
		B12EFF451AB214E000A80147 /* Model */ = {
			isa = PBXGroup;
			children = (
				BCCE9EC021104B2200B809F8 /* ORKConsentDocument_Private.h */,
				86C40BF21A8D7C5C00081FAC /* ORKConsentDocument.h */,
				86C40BF31A8D7C5C00081FAC /* ORKConsentDocument.m */,
				86C40BF41A8D7C5C00081FAC /* ORKConsentDocument_Internal.h */,
				86C40BFF1A8D7C5C00081FAC /* ORKConsentSection.h */,
				86C40C001A8D7C5C00081FAC /* ORKConsentSection.m */,
				86C40C011A8D7C5C00081FAC /* ORKConsentSection_Private.h */,
				86C40C021A8D7C5C00081FAC /* ORKConsentSignature.h */,
				86C40C031A8D7C5C00081FAC /* ORKConsentSignature.m */,
			);
			name = Model;
			sourceTree = "<group>";
		};
		B12EFF461AB2150C00A80147 /* Visual */ = {
			isa = PBXGroup;
			children = (
				86C40C091A8D7C5C00081FAC /* ORKVisualConsentStep.h */,
				86C40C0A1A8D7C5C00081FAC /* ORKVisualConsentStep.m */,
				86C40C0B1A8D7C5C00081FAC /* ORKVisualConsentStepViewController.h */,
				86C40C0C1A8D7C5C00081FAC /* ORKVisualConsentStepViewController.m */,
				86C40C0D1A8D7C5C00081FAC /* ORKVisualConsentStepViewController_Internal.h */,
				B12EFF4C1AB2158100A80147 /* Consent Views */,
				B12EFF4B1AB2157000A80147 /* Learn More */,
			);
			name = Visual;
			sourceTree = "<group>";
		};
		B12EFF471AB2151B00A80147 /* Review */ = {
			isa = PBXGroup;
			children = (
				86C40BF71A8D7C5C00081FAC /* ORKConsentReviewStep.h */,
				86C40BF81A8D7C5C00081FAC /* ORKConsentReviewStep.m */,
				86C40BF91A8D7C5C00081FAC /* ORKConsentReviewStepViewController.h */,
				86C40BFA1A8D7C5C00081FAC /* ORKConsentReviewStepViewController.m */,
				FF919A671E81D255005C2A1E /* ORKConsentSignatureResult.h */,
				FF919A681E81D255005C2A1E /* ORKConsentSignatureResult.m */,
				B12EFF4A1AB2155C00A80147 /* Document Review */,
			);
			name = Review;
			sourceTree = "<group>";
		};
		B12EFF481AB2152D00A80147 /* Sharing */ = {
			isa = PBXGroup;
			children = (
				B11C54961A9EEF8800265E61 /* ORKConsentSharingStep.h */,
				B11C54971A9EEF8800265E61 /* ORKConsentSharingStep.m */,
				B11C549C1A9EF4A700265E61 /* ORKConsentSharingStepViewController.h */,
				B11C549D1A9EF4A700265E61 /* ORKConsentSharingStepViewController.m */,
			);
			name = Sharing;
			sourceTree = "<group>";
		};
		B12EFF491AB2155700A80147 /* Signature Step */ = {
			isa = PBXGroup;
			children = (
				86C40BEE1A8D7C5C00081FAC /* ORKSignatureStepViewController.h */,
				86C40BEF1A8D7C5C00081FAC /* ORKSignatureStepViewController.m */,
				86C40C071A8D7C5C00081FAC /* ORKSignatureView.h */,
				86C40C081A8D7C5C00081FAC /* ORKSignatureView.m */,
				FF5CA6191D2C6453001660A3 /* ORKSignatureStep.h */,
				FF5CA61A1D2C6453001660A3 /* ORKSignatureStep.m */,
				FF919A611E81D04D005C2A1E /* ORKSignatureResult.h */,
				FF919A621E81D04D005C2A1E /* ORKSignatureResult.m */,
				FF919A651E81D164005C2A1E /* ORKSignatureResult_Private.h */,
			);
			name = "Signature Step";
			sourceTree = "<group>";
		};
		B12EFF4A1AB2155C00A80147 /* Document Review */ = {
			isa = PBXGroup;
			children = (
				86C40BEC1A8D7C5C00081FAC /* ORKConsentReviewController.h */,
				86C40BED1A8D7C5C00081FAC /* ORKConsentReviewController.m */,
			);
			name = "Document Review";
			sourceTree = "<group>";
		};
		B12EFF4B1AB2157000A80147 /* Learn More */ = {
			isa = PBXGroup;
			children = (
				86C40BF51A8D7C5C00081FAC /* ORKConsentLearnMoreViewController.h */,
				86C40BF61A8D7C5C00081FAC /* ORKConsentLearnMoreViewController.m */,
			);
			name = "Learn More";
			sourceTree = "<group>";
		};
		B12EFF4C1AB2158100A80147 /* Consent Views */ = {
			isa = PBXGroup;
			children = (
				86C40BFB1A8D7C5C00081FAC /* ORKConsentSceneViewController.h */,
				86C40BFC1A8D7C5C00081FAC /* ORKConsentSceneViewController.m */,
				86C40C0E1A8D7C5C00081FAC /* ORKVisualConsentTransitionAnimator.h */,
				86C40C0F1A8D7C5C00081FAC /* ORKVisualConsentTransitionAnimator.m */,
				B12EFF441AB214B400A80147 /* Tinted Animations */,
				BCFB2EAF1AE70E4E0070B5D0 /* ORKConsentSceneViewController_Internal.h */,
			);
			name = "Consent Views";
			sourceTree = "<group>";
		};
		B12EFF4E1AB2161500A80147 /* Audio */ = {
			isa = PBXGroup;
			children = (
				2E8071011FB0E6BE00E4FC7F /* ORKAudioGraphView.h */,
				2E8071001FB0E6BE00E4FC7F /* ORKAudioGraphView.m */,
				86C40AFE1A8D7C5B00081FAC /* ORKAudioStep.h */,
				86C40AFF1A8D7C5B00081FAC /* ORKAudioStep.m */,
				86C40B001A8D7C5B00081FAC /* ORKAudioStepViewController.h */,
				86C40B011A8D7C5B00081FAC /* ORKAudioStepViewController.m */,
				86C40AFC1A8D7C5B00081FAC /* ORKAudioContentView.h */,
				86C40AFD1A8D7C5B00081FAC /* ORKAudioContentView.m */,
				FF36A48B1D1A0ACA00DE8470 /* ORKAudioLevelNavigationRule.h */,
				FF36A48C1D1A0ACA00DE8470 /* ORKAudioLevelNavigationRule.m */,
			);
			name = Audio;
			sourceTree = "<group>";
		};
		B12EFF4F1AB2165B00A80147 /* Common */ = {
			isa = PBXGroup;
			children = (
				9550E6701D58DB9A00C691B8 /* Touch Anywhere Step */,
				B12EFF501AB2167400A80147 /* Active Step */,
				B12EFF5C1AB2175B00A80147 /* Countdown Step */,
				B12EFF531AB216AA00A80147 /* Recorders */,
				FF919A381E81AEF8005C2A1E /* Results */,
			);
			name = Common;
			sourceTree = "<group>";
		};
		B12EFF501AB2167400A80147 /* Active Step */ = {
			isa = PBXGroup;
			children = (
				86C40B301A8D7C5B00081FAC /* ORKActiveStep.h */,
				86C40B311A8D7C5B00081FAC /* ORKActiveStep.m */,
				86C40B321A8D7C5B00081FAC /* ORKActiveStep_Internal.h */,
				86C40B371A8D7C5B00081FAC /* ORKActiveStepViewController.h */,
				86C40B381A8D7C5B00081FAC /* ORKActiveStepViewController.m */,
				86C40B391A8D7C5B00081FAC /* ORKActiveStepViewController_Internal.h */,
				B12EFF511AB2168100A80147 /* Timing */,
				B12EFF611AB217AE00A80147 /* Speech Synthesis */,
				B12EFF521AB2168C00A80147 /* Views */,
			);
			name = "Active Step";
			sourceTree = "<group>";
		};
		B12EFF511AB2168100A80147 /* Timing */ = {
			isa = PBXGroup;
			children = (
				86C40B331A8D7C5B00081FAC /* ORKActiveStepTimer.h */,
				86C40B341A8D7C5B00081FAC /* ORKActiveStepTimer.m */,
			);
			name = Timing;
			sourceTree = "<group>";
		};
		B12EFF521AB2168C00A80147 /* Views */ = {
			isa = PBXGroup;
			children = (
				86AD910E1AB7B8A600361FEB /* ORKActiveStepView.h */,
				86AD910F1AB7B8A600361FEB /* ORKActiveStepView.m */,
				86C40AFA1A8D7C5B00081FAC /* ORKActiveStepQuantityView.h */,
				86C40AFB1A8D7C5B00081FAC /* ORKActiveStepQuantityView.m */,
				86C40B351A8D7C5B00081FAC /* ORKActiveStepTimerView.h */,
				86C40B361A8D7C5B00081FAC /* ORKActiveStepTimerView.m */,
			);
			name = Views;
			sourceTree = "<group>";
		};
		B12EFF531AB216AA00A80147 /* Recorders */ = {
			isa = PBXGroup;
			children = (
				86C40B471A8D7C5B00081FAC /* ORKRecorder.h */,
				86C40B481A8D7C5B00081FAC /* ORKRecorder.m */,
				86C40B491A8D7C5B00081FAC /* ORKRecorder_Internal.h */,
				86C40B4A1A8D7C5B00081FAC /* ORKRecorder_Private.h */,
				86C40B3C1A8D7C5B00081FAC /* ORKDataLogger.h */,
				86C40B3D1A8D7C5B00081FAC /* ORKDataLogger.m */,
				B12EFF551AB216E700A80147 /* Accelerometer */,
				B12EFF561AB216EE00A80147 /* Audio */,
				B12EFF571AB216FD00A80147 /* Device Motion */,
				B12EFF581AB2170A00A80147 /* Health */,
				B12EFF591AB2171900A80147 /* Location */,
				B12EFF5A1AB2172100A80147 /* Pedometer */,
				B12EFF5B1AB2172B00A80147 /* Touch */,
			);
			name = Recorders;
			sourceTree = "<group>";
		};
		B12EFF551AB216E700A80147 /* Accelerometer */ = {
			isa = PBXGroup;
			children = (
				86C40B2E1A8D7C5B00081FAC /* ORKAccelerometerRecorder.h */,
				86C40B2F1A8D7C5B00081FAC /* ORKAccelerometerRecorder.m */,
				86C40B241A8D7C5B00081FAC /* CMAccelerometerData+ORKJSONDictionary.h */,
				86C40B251A8D7C5B00081FAC /* CMAccelerometerData+ORKJSONDictionary.m */,
			);
			name = Accelerometer;
			sourceTree = "<group>";
		};
		B12EFF561AB216EE00A80147 /* Audio */ = {
			isa = PBXGroup;
			children = (
				86C40B3A1A8D7C5B00081FAC /* ORKAudioRecorder.h */,
				86C40B3B1A8D7C5B00081FAC /* ORKAudioRecorder.m */,
				2E80C1A81FA2A6E500399A0C /* ORKStreamingAudioRecorder.h */,
				2E80C1A91FA2AA8D00399A0C /* ORKStreamingAudioRecorder.m */,
			);
			name = Audio;
			sourceTree = "<group>";
		};
		B12EFF571AB216FD00A80147 /* Device Motion */ = {
			isa = PBXGroup;
			children = (
				86C40B3F1A8D7C5B00081FAC /* ORKDeviceMotionRecorder.h */,
				86C40B401A8D7C5B00081FAC /* ORKDeviceMotionRecorder.m */,
				86C40B261A8D7C5B00081FAC /* CMDeviceMotion+ORKJSONDictionary.h */,
				86C40B271A8D7C5B00081FAC /* CMDeviceMotion+ORKJSONDictionary.m */,
				86C40B281A8D7C5B00081FAC /* CMMotionActivity+ORKJSONDictionary.h */,
				86C40B291A8D7C5B00081FAC /* CMMotionActivity+ORKJSONDictionary.m */,
			);
			name = "Device Motion";
			sourceTree = "<group>";
		};
		B12EFF581AB2170A00A80147 /* Health */ = {
			isa = PBXGroup;
			children = (
				71D8EF1520B9EE1900EBCDC6 /* ORKHealthClinicalTypeRecorder.h */,
				71D8EF1620B9EE1900EBCDC6 /* ORKHealthClinicalTypeRecorder.m */,
				86C40B411A8D7C5B00081FAC /* ORKHealthQuantityTypeRecorder.h */,
				86C40B421A8D7C5B00081FAC /* ORKHealthQuantityTypeRecorder.m */,
				86C40B2C1A8D7C5B00081FAC /* HKSample+ORKJSONDictionary.h */,
				86C40B2D1A8D7C5B00081FAC /* HKSample+ORKJSONDictionary.m */,
			);
			name = Health;
			sourceTree = "<group>";
		};
		B12EFF591AB2171900A80147 /* Location */ = {
			isa = PBXGroup;
			children = (
				86C40B431A8D7C5B00081FAC /* ORKLocationRecorder.h */,
				86C40B441A8D7C5B00081FAC /* ORKLocationRecorder.m */,
				86C40B221A8D7C5B00081FAC /* CLLocation+ORKJSONDictionary.h */,
				86C40B231A8D7C5B00081FAC /* CLLocation+ORKJSONDictionary.m */,
			);
			name = Location;
			sourceTree = "<group>";
		};
		B12EFF5A1AB2172100A80147 /* Pedometer */ = {
			isa = PBXGroup;
			children = (
				86C40B451A8D7C5B00081FAC /* ORKPedometerRecorder.h */,
				86C40B461A8D7C5B00081FAC /* ORKPedometerRecorder.m */,
				86C40B2A1A8D7C5B00081FAC /* CMPedometerData+ORKJSONDictionary.h */,
				86C40B2B1A8D7C5B00081FAC /* CMPedometerData+ORKJSONDictionary.m */,
			);
			name = Pedometer;
			sourceTree = "<group>";
		};
		B12EFF5B1AB2172B00A80147 /* Touch */ = {
			isa = PBXGroup;
			children = (
				86C40B4B1A8D7C5B00081FAC /* ORKTouchRecorder.h */,
				86C40B4C1A8D7C5B00081FAC /* ORKTouchRecorder.m */,
				86C40B4F1A8D7C5B00081FAC /* UITouch+ORKJSONDictionary.h */,
				86C40B501A8D7C5B00081FAC /* UITouch+ORKJSONDictionary.m */,
			);
			name = Touch;
			sourceTree = "<group>";
		};
		B12EFF5C1AB2175B00A80147 /* Countdown Step */ = {
			isa = PBXGroup;
			children = (
				86C40B021A8D7C5B00081FAC /* ORKCountdownStep.h */,
				86C40B031A8D7C5B00081FAC /* ORKCountdownStep.m */,
				86C40B041A8D7C5B00081FAC /* ORKCountdownStepViewController.h */,
				86C40B051A8D7C5B00081FAC /* ORKCountdownStepViewController.m */,
			);
			name = "Countdown Step";
			sourceTree = "<group>";
		};
		B12EFF5D1AB2177700A80147 /* Fitness */ = {
			isa = PBXGroup;
			children = (
				86C40B081A8D7C5B00081FAC /* ORKFitnessStep.h */,
				86C40B091A8D7C5B00081FAC /* ORKFitnessStep.m */,
				86C40B0A1A8D7C5B00081FAC /* ORKFitnessStepViewController.h */,
				86C40B0B1A8D7C5B00081FAC /* ORKFitnessStepViewController.m */,
				86C40B061A8D7C5B00081FAC /* ORKFitnessContentView.h */,
				86C40B071A8D7C5B00081FAC /* ORKFitnessContentView.m */,
			);
			name = Fitness;
			sourceTree = "<group>";
		};
		B12EFF5E1AB2177D00A80147 /* Spatial Span Memory */ = {
			isa = PBXGroup;
			children = (
				FF919A341E81AD9C005C2A1E /* ORKSpatialSpanMemoryResult.h */,
				FF919A351E81AD9C005C2A1E /* ORKSpatialSpanMemoryResult.m */,
				86C40B121A8D7C5B00081FAC /* ORKSpatialSpanMemoryStep.h */,
				86C40B131A8D7C5B00081FAC /* ORKSpatialSpanMemoryStep.m */,
				86C40B141A8D7C5B00081FAC /* ORKSpatialSpanMemoryStepViewController.h */,
				86C40B151A8D7C5B00081FAC /* ORKSpatialSpanMemoryStepViewController.m */,
				86C40B0C1A8D7C5B00081FAC /* ORKSpatialSpanGame.h */,
				86C40B0D1A8D7C5B00081FAC /* ORKSpatialSpanGame.m */,
				86C40B0E1A8D7C5B00081FAC /* ORKSpatialSpanGameState.h */,
				86C40B0F1A8D7C5B00081FAC /* ORKSpatialSpanGameState.m */,
				86C40B101A8D7C5B00081FAC /* ORKSpatialSpanMemoryContentView.h */,
				86C40B111A8D7C5B00081FAC /* ORKSpatialSpanMemoryContentView.m */,
				86C40B161A8D7C5B00081FAC /* ORKSpatialSpanTargetView.h */,
				86C40B171A8D7C5B00081FAC /* ORKSpatialSpanTargetView.m */,
			);
			name = "Spatial Span Memory";
			sourceTree = "<group>";
		};
		B12EFF5F1AB2178500A80147 /* Tapping */ = {
			isa = PBXGroup;
			children = (
				86C40B181A8D7C5B00081FAC /* ORKTappingContentView.h */,
				86C40B191A8D7C5B00081FAC /* ORKTappingContentView.m */,
				FF919A201E81A56F005C2A1E /* ORKTappingIntervalResult.h */,
				FF919A211E81A56F005C2A1E /* ORKTappingIntervalResult.m */,
				86C40B1A1A8D7C5B00081FAC /* ORKTappingIntervalStep.h */,
				86C40B1B1A8D7C5B00081FAC /* ORKTappingIntervalStep.m */,
				86C40B1C1A8D7C5B00081FAC /* ORKTappingIntervalStepViewController.h */,
				86C40B1D1A8D7C5B00081FAC /* ORKTappingIntervalStepViewController.m */,
			);
			name = Tapping;
			sourceTree = "<group>";
		};
		B12EFF601AB2178B00A80147 /* Short Walk */ = {
			isa = PBXGroup;
			children = (
				86C40B1E1A8D7C5B00081FAC /* ORKWalkingTaskStep.h */,
				86C40B1F1A8D7C5B00081FAC /* ORKWalkingTaskStep.m */,
				86C40B201A8D7C5B00081FAC /* ORKWalkingTaskStepViewController.h */,
				86C40B211A8D7C5B00081FAC /* ORKWalkingTaskStepViewController.m */,
			);
			name = "Short Walk";
			sourceTree = "<group>";
		};
		B12EFF611AB217AE00A80147 /* Speech Synthesis */ = {
			isa = PBXGroup;
			children = (
				86C40B4D1A8D7C5B00081FAC /* ORKVoiceEngine.h */,
				86C40B4E1A8D7C5B00081FAC /* ORKVoiceEngine.m */,
				2EBFE11E1AE1B68800CB8254 /* ORKVoiceEngine_Internal.h */,
			);
			name = "Speech Synthesis";
			sourceTree = "<group>";
		};
		B1A860D91A9693C400EA57B7 /* Animations */ = {
			isa = PBXGroup;
			children = (
				B1A860DA1A9693C400EA57B7 /* phone@2x */,
				B1A860E21A9693C400EA57B7 /* phone@3x */,
			);
			path = Animations;
			sourceTree = "<group>";
		};
		B1A860DA1A9693C400EA57B7 /* phone@2x */ = {
			isa = PBXGroup;
			children = (
				B1A860DB1A9693C400EA57B7 /* consent_01@2x.m4v */,
				B1A860DC1A9693C400EA57B7 /* consent_02@2x.m4v */,
				B1A860DD1A9693C400EA57B7 /* consent_03@2x.m4v */,
				B1A860DE1A9693C400EA57B7 /* consent_04@2x.m4v */,
				B1A860DF1A9693C400EA57B7 /* consent_05@2x.m4v */,
				B1A860E01A9693C400EA57B7 /* consent_06@2x.m4v */,
				B1A860E11A9693C400EA57B7 /* consent_07@2x.m4v */,
			);
			path = "phone@2x";
			sourceTree = "<group>";
		};
		B1A860E21A9693C400EA57B7 /* phone@3x */ = {
			isa = PBXGroup;
			children = (
				B1A860E31A9693C400EA57B7 /* consent_01@3x.m4v */,
				B1A860E41A9693C400EA57B7 /* consent_02@3x.m4v */,
				B1A860E51A9693C400EA57B7 /* consent_03@3x.m4v */,
				B1A860E61A9693C400EA57B7 /* consent_04@3x.m4v */,
				B1A860E71A9693C400EA57B7 /* consent_05@3x.m4v */,
				B1A860E81A9693C400EA57B7 /* consent_06@3x.m4v */,
				B1A860E91A9693C400EA57B7 /* consent_07@3x.m4v */,
			);
			path = "phone@3x";
			sourceTree = "<group>";
		};
		B1C0F4E01A9BA65F0022C153 /* Localized */ = {
			isa = PBXGroup;
			children = (
				144A2BBD225F988800ED561C /* ResearchKit.stringsdict */,
				B1C0F4E11A9BA65F0022C153 /* ResearchKit.strings */,
			);
			path = Localized;
			sourceTree = "<group>";
		};
		BA0AA68D1EAEC06A00671ACE /* Stroop */ = {
			isa = PBXGroup;
			children = (
				BA9F89182230826A00EF58CF /* SwiftStroop */,
				BA0AA68E1EAEC0B600671ACE /* ORKStroopContentView.h */,
				BA0AA68F1EAEC0B600671ACE /* ORKStroopContentView.m */,
				FF72B1ED1F5F10CD004C6F15 /* ORKStroopResult.h */,
				FF72B1EE1F5F10CD004C6F15 /* ORKStroopResult.m */,
				BA0AA6901EAEC0B600671ACE /* ORKStroopStep.h */,
				BA0AA6911EAEC0B600671ACE /* ORKStroopStep.m */,
				BA0AA6921EAEC0B600671ACE /* ORKStroopStepViewController.h */,
				BA0AA6931EAEC0B600671ACE /* ORKStroopStepViewController.m */,
			);
			name = Stroop;
			sourceTree = "<group>";
		};
		BA473FE5224DB36500A362E3 /* Step Body */ = {
			isa = PBXGroup;
			children = (
				BA473FE6224DB38900A362E3 /* ORKBodyItem.h */,
				BA473FE7224DB38900A362E3 /* ORKBodyItem.m */,
			);
			name = "Step Body";
			sourceTree = "<group>";
		};
		BA473FEA224DB9F600A362E3 /* Learn More */ = {
			isa = PBXGroup;
			children = (
				BA473FEB224DBA3700A362E3 /* ORKLearnMoreView.h */,
				BA473FEC224DBA3700A362E3 /* ORKLearnMoreView.m */,
				BA8C501F226FFB04001896D0 /* ORKLearnMoreItem.h */,
				BA8C5020226FFB04001896D0 /* ORKLearnMoreItem.m */,
			);
			name = "Learn More";
			sourceTree = "<group>";
		};
		BA87E26A20A79F5F00B375A9 /* Ring View */ = {
			isa = PBXGroup;
			children = (
				BA87E26B20A79FA100B375A9 /* ORKRingView.h */,
				BA87E26C20A79FA100B375A9 /* ORKRingView.m */,
			);
			name = "Ring View";
			sourceTree = "<group>";
		};
		BA95AA9320ACD05100E7FF8E /* AmslerGrid */ = {
			isa = PBXGroup;
			children = (
				BA95AA9420ACD07A00E7FF8E /* ORKAmslerGridStep.h */,
				BA95AA9520ACD07A00E7FF8E /* ORKAmslerGridStep.m */,
				BA95AA9820ACD0BD00E7FF8E /* ORKAmslerGridStepViewController.h */,
				BA95AA9920ACD0BD00E7FF8E /* ORKAmslerGridStepViewController.m */,
				BA95AA9C20ACD0E700E7FF8E /* ORKAmslerGridContentView.h */,
				BA95AA9D20ACD0E700E7FF8E /* ORKAmslerGridContentView.m */,
				BA2FE3EC20B109C600AAC231 /* ORKAmslerGridResult.h */,
				BA2FE3ED20B109C600AAC231 /* ORKAmslerGridResult.m */,
			);
			name = AmslerGrid;
			sourceTree = "<group>";
		};
		BA9F89182230826A00EF58CF /* SwiftStroop */ = {
			isa = PBXGroup;
			children = (
				BA9F89192230827E00EF58CF /* ORKSwiftStroopContentView.swift */,
				BA9F891B2230827E00EF58CF /* ORKSwiftStroopResult.swift */,
				BA9F891A2230827E00EF58CF /* ORKSwiftStroopStep.swift */,
				BA9F891C2230827E00EF58CF /* ORKSwiftStroopStepViewController.swift */,
			);
			name = SwiftStroop;
			sourceTree = "<group>";
		};
		BAB96753226E5D21006AAC56 /* Views */ = {
			isa = PBXGroup;
			children = (
				BAB96754226E5D67006AAC56 /* ORKStepContainerViewTests.m */,
			);
			name = Views;
			sourceTree = "<group>";
		};
		BABBB1AB2097D94000CB29E5 /* PDFStep */ = {
			isa = PBXGroup;
			children = (
				BABBB1AC2097D97200CB29E5 /* ORKPDFViewerStep.h */,
				BABBB1AD2097D97200CB29E5 /* ORKPDFViewerStep.m */,
				BABBB1B02097E16700CB29E5 /* ORKPDFViewerStepViewController.h */,
				BABBB1B12097E16700CB29E5 /* ORKPDFViewerStepViewController.m */,
				BABBB1B42097E58300CB29E5 /* ORKPDFViewerStepView.h */,
				BA6E1EB5209E9A3F00DA9D55 /* ORKPDFViewerStepView_Internal.h */,
				BABBB1B52097E58300CB29E5 /* ORKPDFViewerStepView.m */,
				BABBB1B82097EF3800CB29E5 /* ORKFreehandDrawingView.h */,
				BABBB1B92097EF3800CB29E5 /* ORKFreehandDrawingView.m */,
			);
			name = PDFStep;
			sourceTree = "<group>";
		};
		BAD9E90F2255E94F0014FA29 /* LearnMore Step */ = {
			isa = PBXGroup;
			children = (
				BAD9E9102255E9750014FA29 /* ORKLearnMoreInstructionStep.h */,
				BAD9E9112255E9750014FA29 /* ORKLearnMoreInstructionStep.m */,
				BAD9E9142255E9CE0014FA29 /* ORKLearnMoreStepViewController.h */,
				BAD9E9152255E9CE0014FA29 /* ORKLearnMoreStepViewController.m */,
			);
			name = "LearnMore Step";
			sourceTree = "<group>";
		};
		BC4194261AE8451F00073D6B /* Misc */ = {
			isa = PBXGroup;
			children = (
				BC4194271AE8453A00073D6B /* ORKObserver.h */,
				BC4194281AE8453A00073D6B /* ORKObserver.m */,
			);
			name = Misc;
			sourceTree = "<group>";
		};
		BF1D43821D490482007EE90B /* Video Instruction Step */ = {
			isa = PBXGroup;
			children = (
				BF1D43831D4904C6007EE90B /* ORKVideoInstructionStep.h */,
				BF1D43841D4904C6007EE90B /* ORKVideoInstructionStep.m */,
				FF919A5D1E81CF07005C2A1E /* ORKVideoInstructionStepResult.h */,
				FF919A5E1E81CF07005C2A1E /* ORKVideoInstructionStepResult.m */,
				BF1D43871D4905FC007EE90B /* ORKVideoInstructionStepViewController.h */,
				BF1D43881D4905FC007EE90B /* ORKVideoInstructionStepViewController.m */,
			);
			name = "Video Instruction Step";
			sourceTree = "<group>";
		};
		BF690AD61BAD3DC0009C5ADA /* Review Step */ = {
			isa = PBXGroup;
			children = (
				BF9155951BDE8D7D007FA459 /* ORKReviewStep_Internal.h */,
				BF9155961BDE8D7D007FA459 /* ORKReviewStep.h */,
				BF9155971BDE8D7D007FA459 /* ORKReviewStep.m */,
				BF9155981BDE8D7D007FA459 /* ORKReviewStepViewController_Internal.h */,
				BF9155991BDE8D7D007FA459 /* ORKReviewStepViewController.h */,
				BF91559A1BDE8D7D007FA459 /* ORKReviewStepViewController.m */,
			);
			name = "Review Step";
			sourceTree = "<group>";
		};
		BF9D62C41BD244C4000AA6A7 /* Wait Step */ = {
			isa = PBXGroup;
			children = (
				BF9155A11BDE8DA9007FA459 /* ORKWaitStep.h */,
				BF9155A21BDE8DA9007FA459 /* ORKWaitStep.m */,
				BF9155A31BDE8DA9007FA459 /* ORKWaitStepView.h */,
				BF9155A41BDE8DA9007FA459 /* ORKWaitStepView.m */,
				BF9155A51BDE8DA9007FA459 /* ORKWaitStepViewController.h */,
				BF9155A61BDE8DA9007FA459 /* ORKWaitStepViewController.m */,
			);
			name = "Wait Step";
			sourceTree = "<group>";
		};
		D44239761AF17EE700559D96 /* Image Capture Step */ = {
			isa = PBXGroup;
			children = (
				D44239771AF17F5100559D96 /* ORKImageCaptureStep.h */,
				D44239781AF17F5100559D96 /* ORKImageCaptureStep.m */,
				D442397B1AF17F7600559D96 /* ORKImageCaptureStepViewController.h */,
				D442397C1AF17F7600559D96 /* ORKImageCaptureStepViewController.m */,
				D45852081AF6CCFA00A2DE13 /* ORKImageCaptureCameraPreviewView.h */,
				D45852091AF6CCFA00A2DE13 /* ORKImageCaptureCameraPreviewView.m */,
				D42FEFB61AF7557000A124F8 /* ORKImageCaptureView.h */,
				D42FEFB71AF7557000A124F8 /* ORKImageCaptureView.m */,
			);
			name = "Image Capture Step";
			sourceTree = "<group>";
		};
		F8817C9D202A3D4500C59AE0 /* Go-no-go Test */ = {
			isa = PBXGroup;
			children = (
				F8817CA7202A3D8300C59AE0 /* ORKGoNoGoContentView.h */,
				F8817CA3202A3D8300C59AE0 /* ORKGoNoGoContentView.m */,
				F8817CA4202A3D8300C59AE0 /* ORKGoNoGoResult.h */,
				F8817C9E202A3D8200C59AE0 /* ORKGoNoGoResult.m */,
				F8817CA5202A3D8300C59AE0 /* ORKGoNoGoStep.h */,
				F8817CA2202A3D8300C59AE0 /* ORKGoNoGoStep.m */,
				F8817CA1202A3D8200C59AE0 /* ORKGoNoGoStimulusView.h */,
				F8817C9F202A3D8200C59AE0 /* ORKGoNoGoStimulusView.m */,
				F8817CA6202A3D8300C59AE0 /* ORKGoNoGoViewController.h */,
				F8817CA0202A3D8200C59AE0 /* ORKGoNoGoViewController.m */,
			);
			name = "Go-no-go Test";
			sourceTree = "<group>";
		};
		FA7A9D2C1B083D90005A2BEA /* Formatters */ = {
			isa = PBXGroup;
			children = (
				FA7A9D2D1B083DD3005A2BEA /* ORKConsentSectionFormatter.h */,
				FA7A9D2E1B083DD3005A2BEA /* ORKConsentSectionFormatter.m */,
				FA7A9D311B0843A9005A2BEA /* ORKConsentSignatureFormatter.h */,
				FA7A9D321B0843A9005A2BEA /* ORKConsentSignatureFormatter.m */,
			);
			name = Formatters;
			sourceTree = "<group>";
		};
		FA7A9D351B09362D005A2BEA /* Consent */ = {
			isa = PBXGroup;
			children = (
				86CC8EAA1AC09383001CCD89 /* ORKConsentTests.m */,
				FA7A9D2A1B082688005A2BEA /* ORKConsentDocumentTests.m */,
				FA7A9D361B09365F005A2BEA /* ORKConsentSectionFormatterTests.m */,
				FA7A9D381B0969A7005A2BEA /* ORKConsentSignatureFormatterTests.m */,
			);
			name = Consent;
			sourceTree = "<group>";
		};
		FF5CA60F1D2C2630001660A3 /* Table Step */ = {
			isa = PBXGroup;
			children = (
				FF5CA6101D2C2670001660A3 /* ORKTableStep.h */,
				FF5CA6111D2C2670001660A3 /* ORKTableStep.m */,
				FF36A49A1D1A15FC00DE8470 /* ORKTableStepViewController.h */,
				FF36A49B1D1A15FC00DE8470 /* ORKTableStepViewController.m */,
				FF36A4991D1A15FC00DE8470 /* ORKTableStepViewController_Internal.h */,
			);
			name = "Table Step";
			sourceTree = "<group>";
		};
		FF919A381E81AEF8005C2A1E /* Results */ = {
			isa = PBXGroup;
			children = (
				FF919A391E81AF1D005C2A1E /* ORKFileResult.h */,
				FF919A3A1E81AF1D005C2A1E /* ORKFileResult.m */,
			);
			name = Results;
			sourceTree = "<group>";
		};
		FFDDD8461D3453A200446806 /* Page Step */ = {
			isa = PBXGroup;
			children = (
				FFDDD8471D3555EA00446806 /* ORKPageStep.h */,
				FFDDD8481D3555EA00446806 /* ORKPageStep.m */,
				FF5051EC1D668FF80065E677 /* ORKPageStep_Private.h */,
				FF5051EE1D66908C0065E677 /* ORKNavigablePageStep.h */,
				FF5051EF1D66908C0065E677 /* ORKNavigablePageStep.m */,
				FF5E3CC91D23444400ECE4B7 /* ORKPageStepViewController.h */,
				FF5E3CCA1D23444400ECE4B7 /* ORKPageStepViewController.m */,
			);
			name = "Page Step";
			sourceTree = "<group>";
		};
/* End PBXGroup section */

/* Begin PBXHeadersBuildPhase section */
		B183A4741A8535D100C76870 /* Headers */ = {
			isa = PBXHeadersBuildPhase;
			buildActionMask = 2147483647;
			files = (
				D3C8072A21891EBE00F9A231 /* ORKEnvironmentSPLMeterResult.h in Headers */,
				BF1D43851D4904C6007EE90B /* ORKVideoInstructionStep.h in Headers */,
				BF5161501BE9C53D00174DDD /* ORKWaitStep.h in Headers */,
				244EFAD21BCEFD83001850D9 /* ORKAnswerFormat_Private.h in Headers */,
				BCA5C0351AEC05F20092AC8D /* ORKStepNavigationRule.h in Headers */,
				2E8070F71FAD217500E4FC7F /* ORKSpeechRecognizer.h in Headers */,
				BF91559C1BDE8D7D007FA459 /* ORKReviewStep.h in Headers */,
				65EEE15E21B12F53007858E8 /* ORKTouchAbilityLongPressTrial.h in Headers */,
				BC13CE391B0660220044153C /* ORKNavigableOrderedTask.h in Headers */,
				65BA137121AFE4A700EB8555 /* ORKTouchAbilityTapTrial.h in Headers */,
				71BD9EA920969EED007B436E /* ORKEnvironmentSPLMeterStepViewController.h in Headers */,
				86C40C921A8D7C5C00081FAC /* ORKAudioRecorder.h in Headers */,
				BA5B9207204F5D9A007C2F9D /* ORKSpeechRecognitionResult.h in Headers */,
				BCB6E65B1B7D534C000D5B34 /* ORKDiscreteGraphChartView.h in Headers */,
				86C40D8E1A8D7C5C00081FAC /* ORKStep.h in Headers */,
				618DA04E1A93D0D600E63AA8 /* ORKAccessibility.h in Headers */,
				BA6E1EB6209E9A3F00DA9D55 /* ORKPDFViewerStepView_Internal.h in Headers */,
				FFF65AB81E318F2D0043FB40 /* ORKMultipleValuePicker.h in Headers */,
				86B781BB1AA668ED00688151 /* ORKTimeIntervalPicker.h in Headers */,
				24C296751BD052F800B42EF1 /* ORKVerificationStep_Internal.h in Headers */,
				86C40C6A1A8D7C5C00081FAC /* CMDeviceMotion+ORKJSONDictionary.h in Headers */,
				BAD65E502284F266008A5DCE /* ORKStepView_Private.h in Headers */,
				86C40CE41A8D7C5C00081FAC /* ORKAnswerFormat.h in Headers */,
				25ECC0951AFBD68300F3D63B /* ORKReactionTimeStep.h in Headers */,
				2E8070FB1FAD217500E4FC7F /* ORKSpeechRecognitionStep.h in Headers */,
				FF919A531E81BEB5005C2A1E /* ORKCollectionResult.h in Headers */,
				86C40D0A1A8D7C5C00081FAC /* ORKCustomStepView.h in Headers */,
				BCD192EE1B81255F00FCC08A /* ORKPieChartView_Internal.h in Headers */,
				86C40DCE1A8D7C5C00081FAC /* ORKTaskViewController_Internal.h in Headers */,
				25ECC09F1AFBD92D00F3D63B /* ORKReactionTimeContentView.h in Headers */,
				10FF9AC31B79EF2800ECB5B4 /* ORKHolePegTestRemoveStep.h in Headers */,
				F8817CAF202A3D8300C59AE0 /* ORKGoNoGoStep.h in Headers */,
				86C40C361A8D7C5C00081FAC /* ORKSpatialSpanGame.h in Headers */,
				BAB3942F22601CAB00E59B0B /* ORKStepContainerView_Private.h in Headers */,
				2E557D2C2032AB6D007B39D6 /* ORKSpeechRecognitionError.h in Headers */,
				653BB630219AB51400138F18 /* ORKTouchAbilityTouchTracker.h in Headers */,
				86C40CAC1A8D7C5C00081FAC /* ORKRecorder.h in Headers */,
				865EA1681ABA1AA10037C68E /* ORKPicker.h in Headers */,
				86C40CC81A8D7C5C00081FAC /* ORKFormItemCell.h in Headers */,
				86C40DF21A8D7C5C00081FAC /* ORKConsentReviewController.h in Headers */,
				BAD9E9162255E9CE0014FA29 /* ORKLearnMoreStepViewController.h in Headers */,
				86C40C961A8D7C5C00081FAC /* ORKDataLogger.h in Headers */,
				BC13CE421B066A990044153C /* ORKStepNavigationRule_Internal.h in Headers */,
				86C40D781A8D7C5C00081FAC /* ORKScaleSlider.h in Headers */,
				BA0AA6981EAEC0B600671ACE /* ORKStroopStepViewController.h in Headers */,
				861D2AE81B840991008C4CD0 /* ORKTimedWalkStep.h in Headers */,
				86C40D241A8D7C5C00081FAC /* ORKFormStepViewController.h in Headers */,
				BABBB1B62097E58300CB29E5 /* ORKPDFViewerStepView.h in Headers */,
				959A2C001D68B9DA00841B04 /* ORKRangeOfMotionStepViewController.h in Headers */,
				65E3636B2177271000AEE2F6 /* ORKTouchAbilityTapStepViewController.h in Headers */,
				653BB634219AC4D700138F18 /* ORKTouchAbilityContentView.h in Headers */,
				86C40D6A1A8D7C5C00081FAC /* ORKResult.h in Headers */,
				FF919A3F1E81AFEF005C2A1E /* ORKReactionTimeResult.h in Headers */,
				86C40DD61A8D7C5C00081FAC /* ORKUnitLabel.h in Headers */,
				BABBB1BA2097EF3800CB29E5 /* ORKFreehandDrawingView.h in Headers */,
				10FF9AD71B7A045E00ECB5B4 /* ORKSeparatorView.h in Headers */,
				FF72B1EF1F5F10CD004C6F15 /* ORKStroopResult.h in Headers */,
				86C40D9C1A8D7C5C00081FAC /* ORKSubheadlineLabel.h in Headers */,
				6500FC9921CA3BA900AC1CA3 /* ORKTouchAbilityRotationContentView.h in Headers */,
				147503BB1AEE807C004B17F3 /* ORKToneAudiometryStepViewController.h in Headers */,
				BCD192DF1B81240400FCC08A /* ORKPieChartPieView.h in Headers */,
				86C40D441A8D7C5C00081FAC /* ORKInstructionStepViewController.h in Headers */,
				6500FC9121CA3B1E00AC1CA3 /* ORKTouchAbilityRotationStep.h in Headers */,
				86C40D841A8D7C5C00081FAC /* ORKSelectionTitleLabel.h in Headers */,
				BC13CE3C1B0662990044153C /* ORKStepNavigationRule_Private.h in Headers */,
				BCB8133C1C98367A00346561 /* ORKTypes.h in Headers */,
				86C40D3C1A8D7C5C00081FAC /* ORKImageChoiceLabel.h in Headers */,
				65DA22F821BA4576007750B9 /* ORKTouchAbilityPinchContentView.h in Headers */,
				BC4194291AE8453A00073D6B /* ORKObserver.h in Headers */,
				10FF9AD31B79F5EA00ECB5B4 /* ORKHolePegTestRemovePegView.h in Headers */,
				FF919A5F1E81CF07005C2A1E /* ORKVideoInstructionStepResult.h in Headers */,
				866DA5201D63D04700C9AF3F /* ORKCollector.h in Headers */,
				BF9155AB1BDE8DA9007FA459 /* ORKWaitStepViewController.h in Headers */,
				65EF3BFA21B7A1D4007BE0D6 /* ORKTouchAbilitySwipeStep.h in Headers */,
				BF9155A91BDE8DA9007FA459 /* ORKWaitStepView.h in Headers */,
				86C40C661A8D7C5C00081FAC /* CMAccelerometerData+ORKJSONDictionary.h in Headers */,
				BF91559F1BDE8D7E007FA459 /* ORKReviewStepViewController.h in Headers */,
				7118AC7520BF6A7800D7A6BB /* ORKSpeechInNoiseStepViewController.h in Headers */,
				BF91559B1BDE8D7D007FA459 /* ORKReviewStep_Internal.h in Headers */,
				BF91559E1BDE8D7E007FA459 /* ORKReviewStepViewController_Internal.h in Headers */,
				FF919A3B1E81AF1D005C2A1E /* ORKFileResult.h in Headers */,
				FF919A561E81BEE0005C2A1E /* ORKCollectionResult_Private.h in Headers */,
				FF919A661E81D168005C2A1E /* ORKSignatureResult_Private.h in Headers */,
				BA95AA9E20ACD0E700E7FF8E /* ORKAmslerGridContentView.h in Headers */,
				FFAE71401DAEC66200AE82B4 /* ORKFootnoteLabel.h in Headers */,
				FF5CA61B1D2C6453001660A3 /* ORKSignatureStep.h in Headers */,
				71769E312088260B00A19914 /* ORKdBHLToneAudiometryOnboardingStepViewController.h in Headers */,
				FF919A471E81BA3D005C2A1E /* ORKHolePegTestResult.h in Headers */,
				25ECC0A31AFBDD2700F3D63B /* ORKReactionTimeStimulusView.h in Headers */,
				106FF2AA1B690FD7004EACF2 /* ORKHolePegTestPlacePegView.h in Headers */,
				86C40D701A8D7C5C00081FAC /* ORKRoundTappingButton.h in Headers */,
				BCB6E6501B7D533B000D5B34 /* ORKPieChartLegendCollectionViewLayout.h in Headers */,
				BF1D43891D4905FC007EE90B /* ORKVideoInstructionStepViewController.h in Headers */,
				CBD34A561BB1FB9000F204EA /* ORKLocationSelectionView.h in Headers */,
				71BD9EA520969BE1007B436E /* ORKEnvironmentSPLMeterStep.h in Headers */,
				BA8078F3224AC8AA0013B554 /* ORKStepContainerView.h in Headers */,
				865EA1621AB8DF750037C68E /* ORKDateTimePicker.h in Headers */,
				86C40DA01A8D7C5C00081FAC /* ORKSurveyAnswerCell.h in Headers */,
				65EF3BFE21B7A21C007BE0D6 /* ORKTouchAbilitySwipeStepViewController.h in Headers */,
				6500FCA521CA472B00AC1CA3 /* ORKTouchAbilityArrowView.h in Headers */,
				86C40D941A8D7C5C00081FAC /* ORKStepViewController.h in Headers */,
				65BA136E21AFC95200EB8555 /* ORKTouchAbilityTrial_Internal.h in Headers */,
				B8760F2B1AFBEFB0007FA16F /* ORKScaleRangeDescriptionLabel.h in Headers */,
				2E8070FA1FAD217500E4FC7F /* ORKSpeechRecognitionStepViewController.h in Headers */,
				86C40C221A8D7C5C00081FAC /* ORKCountdownStep.h in Headers */,
				86C40DB61A8D7C5C00081FAC /* ORKSurveyAnswerCellForText.h in Headers */,
				65991DBC21C7638C0064301A /* ORKTouchAbilityPinchGuideView.h in Headers */,
				86C40E281A8D7C5C00081FAC /* ORKSignatureView.h in Headers */,
				2489F7AF1D65214D008DEF20 /* ORKVideoCaptureCameraPreviewView.h in Headers */,
				BCB6E65D1B7D534C000D5B34 /* ORKGraphChartView_Internal.h in Headers */,
				86C40C8C1A8D7C5C00081FAC /* ORKActiveStepViewController.h in Headers */,
				65EF3C0221B7BAA8007BE0D6 /* ORKTouchAbilitySwipeResult.h in Headers */,
				618DA0541A93D0D600E63AA8 /* UIView+ORKAccessibility.h in Headers */,
				86C40C3A1A8D7C5C00081FAC /* ORKSpatialSpanGameState.h in Headers */,
				10864CA21B27146B000F4158 /* ORKPSATContentView.h in Headers */,
				618DA0501A93D0D600E63AA8 /* ORKAccessibilityFunctions.h in Headers */,
				FF5E3CCB1D23444400ECE4B7 /* ORKPageStepViewController.h in Headers */,
				BCCE9EC121104B2200B809F8 /* ORKConsentDocument_Private.h in Headers */,
				86C40C721A8D7C5C00081FAC /* CMPedometerData+ORKJSONDictionary.h in Headers */,
				106FF2A61B665CF5004EACF2 /* ORKHolePegTestPlaceContentView.h in Headers */,
				65E7067C21BBAE32000059C5 /* ORKTouchAbilityPinchTrial.h in Headers */,
				86C40CA41A8D7C5C00081FAC /* ORKLocationRecorder.h in Headers */,
				86C40D201A8D7C5C00081FAC /* ORKFormStep.h in Headers */,
				BCD192EB1B81245500FCC08A /* ORKPieChartTitleTextView.h in Headers */,
				249F44E51BCD9EAC0000D57E /* ORKFormStepViewController_Internal.h in Headers */,
				781D54101DF886AB00223305 /* ORKTrailmakingContentView.h in Headers */,
				86C40C761A8D7C5C00081FAC /* HKSample+ORKJSONDictionary.h in Headers */,
				BA0AA6961EAEC0B600671ACE /* ORKStroopStep.h in Headers */,
				65DA22F421BA43DD007750B9 /* ORKTouchAbilityPinchStepViewController.h in Headers */,
				6553165E21CCE97400D889BB /* ORKTouchAbilityScrollTrial.h in Headers */,
				71769E2920880C4500A19914 /* ORKdBHLToneAudiometryResult.h in Headers */,
				BABBB19D2093299A00CB29E5 /* ORKSurveyCardHeaderView.h in Headers */,
				86C40CEA1A8D7C5C00081FAC /* ORKAnswerTextField.h in Headers */,
				BA473FE8224DB38900A362E3 /* ORKBodyItem.h in Headers */,
				2429D5721BBB5397003A512F /* ORKRegistrationStep.h in Headers */,
				65EEE15A21B12CFD007858E8 /* ORKTouchAbilityLongPressStepViewController.h in Headers */,
				B183A4A21A8535D100C76870 /* ResearchKit_Private.h in Headers */,
				242C9E111BBE06DE0088B7F4 /* ORKVerificationStepView.h in Headers */,
				86C40CE81A8D7C5C00081FAC /* ORKAnswerFormat_Internal.h in Headers */,
				106FF29E1B663FCE004EACF2 /* ORKHolePegTestPlaceStep.h in Headers */,
				BC94EF361E96394C00143081 /* ORKRegistrationStep_Internal.h in Headers */,
				86C40D021A8D7C5C00081FAC /* ORKContinueButton.h in Headers */,
				86C40D681A8D7C5C00081FAC /* ORKQuestionStepViewController_Private.h in Headers */,
				BCB6E6661B7D535F000D5B34 /* ORKXAxisView.h in Headers */,
				86C40D121A8D7C5C00081FAC /* ORKDefines.h in Headers */,
				86C40D401A8D7C5C00081FAC /* ORKInstructionStep.h in Headers */,
				65EF3C0A21B7BE2C007BE0D6 /* ORKTouchAbilitySwipeContentView.h in Headers */,
				147503B71AEE807C004B17F3 /* ORKToneAudiometryContentView.h in Headers */,
				86C40D981A8D7C5C00081FAC /* ORKStepViewController_Internal.h in Headers */,
				959A2C0D1D68C91400841B04 /* ORKShoulderRangeOfMotionStep.h in Headers */,
				86B89ABB1AB3BECC001626A4 /* ORKStepHeaderView.h in Headers */,
				FF154FB41E82EF5E004ED908 /* ORKOrderedTask+ORKPredefinedActiveTask.h in Headers */,
				FF36A49D1D1A15FC00DE8470 /* ORKTableStepViewController.h in Headers */,
				2489F7B51D65214D008DEF20 /* ORKVideoCaptureView.h in Headers */,
				FF919A5C1E81C641005C2A1E /* ORKQuestionResult_Private.h in Headers */,
				7118AC7920BF6A7800D7A6BB /* ORKSpeechInNoiseStep.h in Headers */,
				D42FEFB81AF7557000A124F8 /* ORKImageCaptureView.h in Headers */,
				10FF9ADB1B7BA78400ECB5B4 /* ORKOrderedTask_Private.h in Headers */,
				BA43CCA42271741C00F2A2D2 /* ORKStepContentView.h in Headers */,
				65991DC021C771960064301A /* ORKTouchAbilityPinchResult.h in Headers */,
				6553166221CCE99200D889BB /* ORKTouchAbilityScrollResult.h in Headers */,
				86C40D1A1A8D7C5C00081FAC /* ORKFormItem_Internal.h in Headers */,
				BC5FAF841C6901A200057CF1 /* ORKChartTypes.h in Headers */,
				65A899282177283200E265FC /* ORKTouchAbilityTapStep.h in Headers */,
				86C40E1C1A8D7C5C00081FAC /* ORKConsentSection_Private.h in Headers */,
				861D2AEC1B8409B2008C4CD0 /* ORKTimedWalkStepViewController.h in Headers */,
				86C40C7A1A8D7C5C00081FAC /* ORKAccelerometerRecorder.h in Headers */,
				242C9E051BBDFDAC0088B7F4 /* ORKVerificationStep.h in Headers */,
				65EEE15621B12CA2007858E8 /* ORKTouchAbilityLongPressStep.h in Headers */,
				86C40D141A8D7C5C00081FAC /* ORKHelpers_Private.h in Headers */,
				FF919A2E1E81AAD0005C2A1E /* ORKTowerOfHanoiResult.h in Headers */,
				86C40CA81A8D7C5C00081FAC /* ORKPedometerRecorder.h in Headers */,
				86C40CD01A8D7C5C00081FAC /* ORKInstructionStepView.h in Headers */,
				86C40E021A8D7C5C00081FAC /* ORKConsentDocument_Internal.h in Headers */,
				8DE27B411D5BC9E2009A26E3 /* ORKHTMLPDFPageRenderer.h in Headers */,
				86C40E181A8D7C5C00081FAC /* ORKConsentSection.h in Headers */,
				F8817CAB202A3D8300C59AE0 /* ORKGoNoGoStimulusView.h in Headers */,
				FF919A4F1E81BD05005C2A1E /* ORKTrailmakingResult.h in Headers */,
				86AD910A1AB7AD1E00361FEB /* ORKNavigationContainerView.h in Headers */,
				FF919A4B1E81BB7E005C2A1E /* ORKTimedWalkResult.h in Headers */,
				653BB63A219AF25800138F18 /* ORKTouchAbilityTapResult.h in Headers */,
				865EA16C1ABA1BE20037C68E /* ORKSurveyAnswerCellForPicker.h in Headers */,
				86C40C121A8D7C5C00081FAC /* ORKActiveStepQuantityView.h in Headers */,
				86C40CCC1A8D7C5C00081FAC /* ORKImageSelectionView.h in Headers */,
				866DA5251D63D04700C9AF3F /* ORKHealthSampleQueryOperation.h in Headers */,
				2441034F1B966D4C00EEAB0C /* ORKPasscodeViewController.h in Headers */,
				F8817CB1202A3D8300C59AE0 /* ORKGoNoGoContentView.h in Headers */,
				B11C549F1A9EF4A700265E61 /* ORKConsentSharingStepViewController.h in Headers */,
				BC4A213F1C85FC0000BFC271 /* ORKBarGraphChartView.h in Headers */,
				86C40D621A8D7C5C00081FAC /* ORKQuestionStep_Internal.h in Headers */,
				86C40D641A8D7C5C00081FAC /* ORKQuestionStepViewController.h in Headers */,
				10BAA2CA1B5FCB4F004FE478 /* ORKProgressView.h in Headers */,
				6500FC9521CA3B5B00AC1CA3 /* ORKTouchAbilityRotationStepViewController.h in Headers */,
				BA95AA9620ACD07A00E7FF8E /* ORKAmslerGridStep.h in Headers */,
				BCB6E6601B7D534C000D5B34 /* ORKLineGraphChartView.h in Headers */,
				86C40E241A8D7C5C00081FAC /* ORKEAGLMoviePlayerView.h in Headers */,
				7118AC7720BF6A7800D7A6BB /* ORKSpeechInNoiseContentView.h in Headers */,
				BA473FED224DBA3700A362E3 /* ORKLearnMoreView.h in Headers */,
				B183A4DD1A8535D100C76870 /* ResearchKit.h in Headers */,
				95E11E551D73396300BF865B /* ORKShoulderRangeOfMotionStepViewController.h in Headers */,
				86C40D101A8D7C5C00081FAC /* ORKDefaultFont.h in Headers */,
				86C40E301A8D7C5C00081FAC /* ORKVisualConsentStepViewController.h in Headers */,
				BAD9E9122255E9750014FA29 /* ORKLearnMoreInstructionStep.h in Headers */,
				86C40DCA1A8D7C5C00081FAC /* ORKTaskViewController.h in Headers */,
				1B4B95BA1F5F014E006B629F /* ORKWeightPicker.h in Headers */,
				86C40C7E1A8D7C5C00081FAC /* ORKActiveStep.h in Headers */,
				BCB6E65E1B7D534C000D5B34 /* ORKGraphChartView.h in Headers */,
				86C40DD21A8D7C5C00081FAC /* ORKTextButton.h in Headers */,
				65EEE16221B13018007858E8 /* ORKTouchAbilityLongPressResult.h in Headers */,
				6500FCA121CA3C3000AC1CA3 /* ORKTouchAbilityRotationResult.h in Headers */,
				BA95AA9A20ACD0BD00E7FF8E /* ORKAmslerGridStepViewController.h in Headers */,
				86C40CD41A8D7C5C00081FAC /* ORKTableContainerView.h in Headers */,
				86C40D0E1A8D7C5C00081FAC /* ORKCustomStepView_Internal.h in Headers */,
				716B126820A7A40400590264 /* ORKdBHLToneAudiometryAudioGenerator.h in Headers */,
				866DA51F1D63D04700C9AF3F /* ORKCollector_Internal.h in Headers */,
				86C40CF21A8D7C5C00081FAC /* ORKBodyLabel.h in Headers */,
				FF919A691E81D255005C2A1E /* ORKConsentSignatureResult.h in Headers */,
				866DA5271D63D04700C9AF3F /* ORKMotionActivityQueryOperation.h in Headers */,
				106FF2B41B71F18E004EACF2 /* ORKHolePegTestPlaceHoleView.h in Headers */,
				86C40D921A8D7C5C00081FAC /* ORKStep_Private.h in Headers */,
				86C40CC41A8D7C5C00081FAC /* ORKCompletionStepViewController.h in Headers */,
				FF919A431E81B904005C2A1E /* ORKPSATResult.h in Headers */,
				FF36A49C1D1A15FC00DE8470 /* ORKTableStepViewController_Internal.h in Headers */,
				FF919A631E81D04D005C2A1E /* ORKSignatureResult.h in Headers */,
				86C40D7C1A8D7C5C00081FAC /* ORKScaleValueLabel.h in Headers */,
				BAD65E4B2284EFF9008A5DCE /* ORKStepView.h in Headers */,
				250F94081B4C5AA400FA23EB /* ORKTowerOfHanoiStepViewController.h in Headers */,
				86C40E2C1A8D7C5C00081FAC /* ORKVisualConsentStep.h in Headers */,
				F8817CAE202A3D8300C59AE0 /* ORKGoNoGoResult.h in Headers */,
				257FCE1F1B4D14E50001EF06 /* ORKTowerOfHanoiTowerView.h in Headers */,
				24A4DA181B8D13FE009C797A /* ORKPasscodeStepViewController.h in Headers */,
				86C40CB81A8D7C5C00081FAC /* ORKVoiceEngine.h in Headers */,
				24A4DA141B8D1115009C797A /* ORKPasscodeStep.h in Headers */,
				BCB6E6521B7D533B000D5B34 /* ORKPieChartLegendCell.h in Headers */,
				FA7A9D331B0843A9005A2BEA /* ORKConsentSignatureFormatter.h in Headers */,
				6553165A21CCE90C00D889BB /* ORKTouchAbilityScrollContentView.h in Headers */,
				86C40C5A1A8D7C5C00081FAC /* ORKWalkingTaskStep.h in Headers */,
				BC1C032C1CA301E300869355 /* ORKHeightPicker.h in Headers */,
				866DA5231D63D04700C9AF3F /* ORKDataCollectionManager.h in Headers */,
				86C40E361A8D7C5C00081FAC /* ORKVisualConsentTransitionAnimator.h in Headers */,
				86AD910D1AB7AE4100361FEB /* ORKNavigationContainerView_Internal.h in Headers */,
				2433C9E31B9A506F0052D375 /* ORKKeychainWrapper.h in Headers */,
				86C40CEE1A8D7C5C00081FAC /* ORKAnswerTextView.h in Headers */,
				FF919A271E81A87B005C2A1E /* ORKActiveTaskResult.h in Headers */,
				86C40C421A8D7C5C00081FAC /* ORKSpatialSpanMemoryStep.h in Headers */,
				86C40C6E1A8D7C5C00081FAC /* CMMotionActivity+ORKJSONDictionary.h in Headers */,
				B11C54991A9EEF8800265E61 /* ORKConsentSharingStep.h in Headers */,
				805685791C90C19500BF437A /* UIImage+ResearchKit.h in Headers */,
				106FF2AE1B6FACA8004EACF2 /* ORKDirectionView.h in Headers */,
				65BA136C21AFC7F700EB8555 /* ORKTouchAbilityTrack_Internal.h in Headers */,
				86C40DA61A8D7C5C00081FAC /* ORKSurveyAnswerCellForImageSelection.h in Headers */,
				86C40D5E1A8D7C5C00081FAC /* ORKQuestionStep.h in Headers */,
				6146D0A31B84A91E0068491D /* ORKGraphChartAccessibilityElement.h in Headers */,
				86C40C841A8D7C5C00081FAC /* ORKActiveStepTimer.h in Headers */,
				86B781BD1AA668ED00688151 /* ORKValuePicker.h in Headers */,
				86C40DE21A8D7C5C00081FAC /* ORKVerticalContainerView_Internal.h in Headers */,
				BC01B0FB1B0EB99700863803 /* ORKTintedImageView_Internal.h in Headers */,
				FF919A591E81C628005C2A1E /* ORKQuestionResult.h in Headers */,
				86B89ABE1AB3BFDB001626A4 /* ORKStepHeaderView_Internal.h in Headers */,
				8419D66E1FB73CC80088D7E5 /* ORKWebViewStep.h in Headers */,
				BC8FC6781CA9B17C00D12768 /* ORKVoiceEngine_Internal.h in Headers */,
				86C40C1E1A8D7C5C00081FAC /* ORKAudioStepViewController.h in Headers */,
				FFDDD8491D3555EA00446806 /* ORKPageStep.h in Headers */,
				147503AF1AEE8071004B17F3 /* ORKAudioGenerator.h in Headers */,
				71769E352088291B00A19914 /* ORKdBHLToneAudiometryContentView.h in Headers */,
				86AD91141AB7B97E00361FEB /* ORKQuestionStepView.h in Headers */,
				86C40C621A8D7C5C00081FAC /* CLLocation+ORKJSONDictionary.h in Headers */,
				86C40D801A8D7C5C00081FAC /* ORKSelectionSubTitleLabel.h in Headers */,
				D458520A1AF6CCFA00A2DE13 /* ORKImageCaptureCameraPreviewView.h in Headers */,
				D44239791AF17F5100559D96 /* ORKImageCaptureStep.h in Headers */,
				86C40CB21A8D7C5C00081FAC /* ORKRecorder_Private.h in Headers */,
				BCD192E71B81243900FCC08A /* ORKPieChartLegendView.h in Headers */,
				65EF3C0621B7BAE6007BE0D6 /* ORKTouchAbilitySwipeTrial.h in Headers */,
				BABBB1B22097E16700CB29E5 /* ORKPDFViewerStepViewController.h in Headers */,
				86C40C881A8D7C5C00081FAC /* ORKActiveStepTimerView.h in Headers */,
				86C40C161A8D7C5C00081FAC /* ORKAudioContentView.h in Headers */,
				86C40CB41A8D7C5C00081FAC /* ORKTouchRecorder.h in Headers */,
				86C40DEA1A8D7C5C00081FAC /* UIBarButtonItem+ORKBarButtonItem.h in Headers */,
				BA2FE3EE20B109C600AAC231 /* ORKAmslerGridResult.h in Headers */,
				9550E6731D58DBCF00C691B8 /* ORKTouchAnywhereStep.h in Headers */,
				6506EB25218057FC002DF5DB /* ORKTouchAbilityTapContentView.h in Headers */,
				86C40CF61A8D7C5C00081FAC /* ORKBorderedButton.h in Headers */,
				71769E2D208824D100A19914 /* ORKdBHLToneAudiometryOnboardingStep.h in Headers */,
				65D152362192D08C00E45120 /* ORKTouchAbilityTrial.h in Headers */,
				FF919A6D1E81D3B0005C2A1E /* ORKPasscodeResult.h in Headers */,
				86C40D4A1A8D7C5C00081FAC /* ORKLabel.h in Headers */,
				250F94041B4C5A6600FA23EB /* ORKTowerOfHanoiStep.h in Headers */,
				861D11A91AA691BB003C98A7 /* ORKScaleSliderView.h in Headers */,
				10FF9ACB1B79F22900ECB5B4 /* ORKHolePegTestRemoveStepViewController.h in Headers */,
				10864CA01B27146B000F4158 /* ORKPSATStepViewController.h in Headers */,
				86C40C3E1A8D7C5C00081FAC /* ORKSpatialSpanMemoryContentView.h in Headers */,
				24C296771BD055B800B42EF1 /* ORKLoginStep_Internal.h in Headers */,
				257FCE231B4D37A80001EF06 /* ORKTowerOfHanoiTower.h in Headers */,
				6500FC9D21CA3C0B00AC1CA3 /* ORKTouchAbilityRotationTrial.h in Headers */,
				86C40CC01A8D7C5C00081FAC /* ORKCompletionStep.h in Headers */,
				659AAA47218C47A600622C68 /* ORKTouchAbilityTrack.h in Headers */,
				86C40DF61A8D7C5C00081FAC /* ORKSignatureStepViewController.h in Headers */,
				86C40CDC1A8D7C5C00081FAC /* ORKTintedImageView.h in Headers */,
				86C40D281A8D7C5C00081FAC /* ORKFormTextView.h in Headers */,
				14A92C4822440195007547F2 /* ORKHelpers_Internal.h in Headers */,
				BA473FE3224DAFEF00A362E3 /* ORKBodyContainerView.h in Headers */,
				FF919A321E81AC26005C2A1E /* ORKToneAudiometryResult.h in Headers */,
				FF0CB38A1FD5C4C3002D838C /* ORKWebViewStepResult.h in Headers */,
				BA87E26D20A79FA100B375A9 /* ORKRingView.h in Headers */,
				86C40DEE1A8D7C5C00081FAC /* UIResponder+ResearchKit.h in Headers */,
				86C40E041A8D7C5C00081FAC /* ORKConsentLearnMoreViewController.h in Headers */,
				25ECC09B1AFBD8B300F3D63B /* ORKReactionTimeViewController.h in Headers */,
				86C40D061A8D7C5C00081FAC /* ORKCountdownLabel.h in Headers */,
				86C40C2A1A8D7C5C00081FAC /* ORKFitnessContentView.h in Headers */,
				BA43CCA822722C6E00F2A2D2 /* ORKStepContentView_Private.h in Headers */,
				2E8071031FB0E6BE00E4FC7F /* ORKAudioGraphView.h in Headers */,
				86C40DC21A8D7C5C00081FAC /* ORKTapCountLabel.h in Headers */,
				86C40D301A8D7C5C00081FAC /* ORKHealthAnswerFormat.h in Headers */,
				781D54141DF886AB00223305 /* ORKTrailmakingStepViewController.h in Headers */,
				86C40C261A8D7C5C00081FAC /* ORKCountdownStepViewController.h in Headers */,
				FF919A2A1E81A94B005C2A1E /* ORKRangeOfMotionResult.h in Headers */,
				861D2AF01B8409D9008C4CD0 /* ORKTimedWalkContentView.h in Headers */,
				6553165621CCE8C500D889BB /* ORKTouchAbilityScrollStepViewController.h in Headers */,
				2489F7B31D65214D008DEF20 /* ORKVideoCaptureStepViewController.h in Headers */,
				86C40E0C1A8D7C5C00081FAC /* ORKConsentReviewStepViewController.h in Headers */,
				86C40C321A8D7C5C00081FAC /* ORKFitnessStepViewController.h in Headers */,
				FF5CA6121D2C2670001660A3 /* ORKTableStep.h in Headers */,
				BCC1CD9A1B7ED64F00D86886 /* ORKYAxisView.h in Headers */,
				86C40DBE1A8D7C5C00081FAC /* ORKTableViewCell.h in Headers */,
				65BA136921AFC59400EB8555 /* ORKTouchAbilityTouch.h in Headers */,
				BCB6E64A1B7D531C000D5B34 /* ORKPieChartView.h in Headers */,
				86C40C2E1A8D7C5C00081FAC /* ORKFitnessStep.h in Headers */,
				86C40C821A8D7C5C00081FAC /* ORKActiveStep_Internal.h in Headers */,
				86C40D481A8D7C5C00081FAC /* ORKInstructionStepViewController_Internal.h in Headers */,
				71769E3920882CED00A19914 /* ORKdBHLToneAudiometryStep.h in Headers */,
				BA0AA6941EAEC0B600671ACE /* ORKStroopContentView.h in Headers */,
				FA7A9D2F1B083DD3005A2BEA /* ORKConsentSectionFormatter.h in Headers */,
				86C40E341A8D7C5C00081FAC /* ORKVisualConsentStepViewController_Internal.h in Headers */,
				86C40D381A8D7C5C00081FAC /* ORKHTMLPDFWriter.h in Headers */,
				959A2BFC1D68B98700841B04 /* ORKRangeOfMotionStep.h in Headers */,
				86C40D561A8D7C5C00081FAC /* ORKOrderedTask.h in Headers */,
				86C40C4E1A8D7C5C00081FAC /* ORKTappingContentView.h in Headers */,
				FF5051F01D66908C0065E677 /* ORKNavigablePageStep.h in Headers */,
				86C40CA01A8D7C5C00081FAC /* ORKHealthQuantityTypeRecorder.h in Headers */,
				24850E191BCDA9C7006E91FB /* ORKLoginStepViewController.h in Headers */,
				BC13CE401B0666FD0044153C /* ORKResultPredicate.h in Headers */,
				242C9E0D1BBE03F90088B7F4 /* ORKVerificationStepViewController.h in Headers */,
				659AAA4D218C5C7500622C68 /* ORKTouchAbilityGestureRecoginzerEvent.h in Headers */,
				86C40CFA1A8D7C5C00081FAC /* ORKCaption1Label.h in Headers */,
				FF919A361E81AD9C005C2A1E /* ORKSpatialSpanMemoryResult.h in Headers */,
				86C40E081A8D7C5C00081FAC /* ORKConsentReviewStep.h in Headers */,
				86C40C901A8D7C5C00081FAC /* ORKActiveStepViewController_Internal.h in Headers */,
				6553165221CCE86D00D889BB /* ORKTouchAbilityScrollStep.h in Headers */,
				65DA22F021BA4393007750B9 /* ORKTouchAbilityPinchStep.h in Headers */,
				86C40CD81A8D7C5C00081FAC /* ORKTextFieldView.h in Headers */,
				86C40DD01A8D7C5C00081FAC /* ORKTaskViewController_Private.h in Headers */,
				10FF9ACF1B79F5CE00ECB5B4 /* ORKHolePegTestRemoveContentView.h in Headers */,
				71769E3D20884DB800A19914 /* ORKdBHLToneAudiometryStepViewController.h in Headers */,
				86C40DAE1A8D7C5C00081FAC /* ORKSurveyAnswerCellForScale.h in Headers */,
				71BD9EAD2096A26C007B436E /* ORKEnvironmentSPLMeterContentView.h in Headers */,
				10864CA41B27146B000F4158 /* ORKPSATKeyboardView.h in Headers */,
				86C40CFE1A8D7C5C00081FAC /* ORKChoiceViewCell.h in Headers */,
				86C40DC61A8D7C5C00081FAC /* ORKTask.h in Headers */,
				2E8070941FA7DC5100E4FC7F /* ORKStreamingAudioRecorder.h in Headers */,
				86C40C561A8D7C5C00081FAC /* ORKTappingIntervalStepViewController.h in Headers */,
				86AD91101AB7B8A600361FEB /* ORKActiveStepView.h in Headers */,
				86C40C9C1A8D7C5C00081FAC /* ORKDeviceMotionRecorder.h in Headers */,
				86C40E1E1A8D7C5C00081FAC /* ORKConsentSignature.h in Headers */,
				24898B0D1B7186C000B0E7E7 /* ORKScaleRangeImageView.h in Headers */,
				65EEE16621B130D9007858E8 /* ORKTouchAbilityLongPressContentView.h in Headers */,
				CBD34A5A1BB207FC00F204EA /* ORKSurveyAnswerCellForLocation.h in Headers */,
				71D8EF1720B9EE1900EBCDC6 /* ORKHealthClinicalTypeRecorder.h in Headers */,
				FF36A48D1D1A0ACA00DE8470 /* ORKAudioLevelNavigationRule.h in Headers */,
				86C40C5E1A8D7C5C00081FAC /* ORKWalkingTaskStepViewController.h in Headers */,
<<<<<<< HEAD
				F8817CB0202A3D8300C59AE0 /* ORKGoNoGoViewController.h in Headers */,
=======
				71897FA6228B3DB100B7CCEB /* ORKConsentSceneViewController_Internal.h in Headers */,
>>>>>>> d56e6d52
				86C40D2C1A8D7C5C00081FAC /* ORKHeadlineLabel.h in Headers */,
				86C40D1C1A8D7C5C00081FAC /* ORKFormSectionTitleLabel.h in Headers */,
				86C40CBC1A8D7C5C00081FAC /* UITouch+ORKJSONDictionary.h in Headers */,
				241A2E871B94FD8800ED3B39 /* ORKPasscodeStepViewController_Internal.h in Headers */,
				FF5051ED1D668FF80065E677 /* ORKPageStep_Private.h in Headers */,
				86C40D741A8D7C5C00081FAC /* ORKScaleRangeLabel.h in Headers */,
				86C40DDE1A8D7C5C00081FAC /* ORKVerticalContainerView.h in Headers */,
				2E8071131FB0EEF900E4FC7F /* ORKSpeechRecognitionContentView.h in Headers */,
				9550E67C1D58DD2000C691B8 /* ORKTouchAnywhereStepViewController.h in Headers */,
				BC94EF311E962F7400143081 /* ORKDeprecated.h in Headers */,
				86C40CB01A8D7C5C00081FAC /* ORKRecorder_Internal.h in Headers */,
				86C40E101A8D7C5C00081FAC /* ORKConsentSceneViewController.h in Headers */,
				86C40DAA1A8D7C5C00081FAC /* ORKSurveyAnswerCellForNumber.h in Headers */,
				10864C9E1B27146B000F4158 /* ORKPSATStep.h in Headers */,
				86C40D6E1A8D7C5C00081FAC /* ORKResult_Private.h in Headers */,
				781D54121DF886AB00223305 /* ORKTrailmakingStep.h in Headers */,
				86C40D161A8D7C5C00081FAC /* ORKErrors.h in Headers */,
				866DA5291D63D04700C9AF3F /* ORKOperation.h in Headers */,
				BA3D7E732223F8B90023FE3A /* ORKChoiceViewCell_Internal.h in Headers */,
				861D11B51AA7D073003C98A7 /* ORKTextChoiceCellGroup.h in Headers */,
				24BC5CEE1BC345D900846B43 /* ORKLoginStep.h in Headers */,
				147503B91AEE807C004B17F3 /* ORKToneAudiometryStep.h in Headers */,
				FF919A221E81A56F005C2A1E /* ORKTappingIntervalResult.h in Headers */,
				106FF2A21B665B86004EACF2 /* ORKHolePegTestPlaceStepViewController.h in Headers */,
				24A4DA101B8D0F21009C797A /* ORKPasscodeStepView.h in Headers */,
				BABBB1AE2097D97200CB29E5 /* ORKPDFViewerStep.h in Headers */,
				BA8C5021226FFB04001896D0 /* ORKLearnMoreItem.h in Headers */,
				2489F7B11D65214D008DEF20 /* ORKVideoCaptureStep.h in Headers */,
				861D11AD1AA7951F003C98A7 /* ORKChoiceAnswerFormatHelper.h in Headers */,
				86C40C461A8D7C5C00081FAC /* ORKSpatialSpanMemoryStepViewController.h in Headers */,
				86C40C521A8D7C5C00081FAC /* ORKTappingIntervalStep.h in Headers */,
				86C40D8A1A8D7C5C00081FAC /* ORKSkin.h in Headers */,
				8419D6721FB73EC60088D7E5 /* ORKWebViewStepViewController.h in Headers */,
				86C40DFE1A8D7C5C00081FAC /* ORKConsentDocument.h in Headers */,
				BA8078E3224A8D6E0013B554 /* ORKTitleLabel.h in Headers */,
				D442397D1AF17F7600559D96 /* ORKImageCaptureStepViewController.h in Headers */,
				86C40C4A1A8D7C5C00081FAC /* ORKSpatialSpanTargetView.h in Headers */,
				BADA2F26225DA54B005D2255 /* ORKInstructionStepContainerView.h in Headers */,
				866DA5221D63D04700C9AF3F /* ORKDataCollectionManager_Internal.h in Headers */,
				86C40C1A1A8D7C5C00081FAC /* ORKAudioStep.h in Headers */,
			);
			runOnlyForDeploymentPostprocessing = 0;
		};
/* End PBXHeadersBuildPhase section */

/* Begin PBXNativeTarget section */
		86CC8E991AC09332001CCD89 /* ResearchKitTests */ = {
			isa = PBXNativeTarget;
			buildConfigurationList = 86CC8EA31AC09332001CCD89 /* Build configuration list for PBXNativeTarget "ResearchKitTests" */;
			buildPhases = (
				86CC8E961AC09332001CCD89 /* Sources */,
				86CC8E971AC09332001CCD89 /* Frameworks */,
				86CC8E981AC09332001CCD89 /* Resources */,
			);
			buildRules = (
			);
			dependencies = (
				86CC8EA21AC09332001CCD89 /* PBXTargetDependency */,
			);
			name = ResearchKitTests;
			productName = "ResearchKit Tests";
			productReference = 86CC8E9A1AC09332001CCD89 /* ResearchKitTests.xctest */;
			productType = "com.apple.product-type.bundle.unit-test";
		};
		B183A4731A8535D100C76870 /* ResearchKit */ = {
			isa = PBXNativeTarget;
			buildConfigurationList = B183A5921A8535D100C76870 /* Build configuration list for PBXNativeTarget "ResearchKit" */;
			buildPhases = (
				B183A4741A8535D100C76870 /* Headers */,
				B183A4F71A8535D100C76870 /* Sources */,
				B183A5591A8535D100C76870 /* Frameworks */,
				B183A5681A8535D100C76870 /* Resources */,
				B1429E9C1AAA651C003DE546 /* ShellScript */,
			);
			buildRules = (
			);
			dependencies = (
			);
			name = ResearchKit;
			productName = ResearchKit;
			productReference = B183A5951A8535D100C76870 /* ResearchKit.framework */;
			productType = "com.apple.product-type.framework";
		};
/* End PBXNativeTarget section */

/* Begin PBXProject section */
		3FFF18351829DB1D00167070 /* Project object */ = {
			isa = PBXProject;
			attributes = {
				CLASSPREFIX = ORK;
				LastSwiftUpdateCheck = 1020;
				LastUpgradeCheck = 1100;
				ORGANIZATIONNAME = researchkit.org;
				TargetAttributes = {
					86CC8E991AC09332001CCD89 = {
						CreatedOnToolsVersion = 6.2;
						LastSwiftMigration = 1020;
						ProvisioningStyle = Manual;
					};
					B183A4731A8535D100C76870 = {
						LastSwiftMigration = 1020;
					};
					B18FF3A41A9FE25700C0C3B0 = {
						CreatedOnToolsVersion = 7.0;
					};
				};
			};
			buildConfigurationList = 3FFF18381829DB1D00167070 /* Build configuration list for PBXProject "ResearchKit" */;
			compatibilityVersion = "Xcode 3.2";
			developmentRegion = en;
			hasScannedForEncodings = 0;
			knownRegions = (
				English,
				en,
				Base,
				tr,
				zh_TW,
				zh_HK,
				zh_CN,
				vi,
				uk,
				th,
				sv,
				sk,
				ru,
				ro,
				pt,
				pt_PT,
				pl,
				nl,
				ms,
				ko,
				ja,
				it,
				id,
				hu,
				hr,
				hi,
				he,
				fr,
				fr_CA,
				fi,
				es,
				es_MX,
				en_GB,
				en_AU,
				el,
				de,
				da,
				cs,
				ca,
				ar,
				"zh-Hant",
				"zh-HK",
				"zh-Hans",
				"pt-PT",
				"fr-CA",
				"en-GB",
				"en-AU",
				nb,
				"es-419",
			);
			mainGroup = 3FFF18341829DB1D00167070;
			productRefGroup = 3FFF183E1829DB1D00167070 /* Products */;
			projectDirPath = "";
			projectRoot = "";
			targets = (
				B183A4731A8535D100C76870 /* ResearchKit */,
				86CC8E991AC09332001CCD89 /* ResearchKitTests */,
				B18FF3A41A9FE25700C0C3B0 /* docs */,
			);
		};
/* End PBXProject section */

/* Begin PBXResourcesBuildPhase section */
		86CC8E981AC09332001CCD89 /* Resources */ = {
			isa = PBXResourcesBuildPhase;
			buildActionMask = 2147483647;
			files = (
			);
			runOnlyForDeploymentPostprocessing = 0;
		};
		B183A5681A8535D100C76870 /* Resources */ = {
			isa = PBXResourcesBuildPhase;
			buildActionMask = 2147483647;
			files = (
				7118AC6A20BF6A3A00D7A6BB /* Sentence5.wav in Resources */,
				B1A860EE1A9693C400EA57B7 /* consent_05@2x.m4v in Resources */,
				86C40DFA1A8D7C5C00081FAC /* MovieTintShader.fsh in Resources */,
				B1A860EA1A9693C400EA57B7 /* consent_01@2x.m4v in Resources */,
				71B7B4DA20AA91D400C5768A /* retspl_AIRPODS.plist in Resources */,
				71F3B28021001DED00FB1C41 /* splMeter_sensitivity_offset.plist in Resources */,
				713D4B1E20FE5480002BE28D /* retspl_EARPODS.plist in Resources */,
				B1A860F31A9693C400EA57B7 /* consent_03@3x.m4v in Resources */,
				B1A860F11A9693C400EA57B7 /* consent_01@3x.m4v in Resources */,
				B1A860F71A9693C400EA57B7 /* consent_07@3x.m4v in Resources */,
				713D4B1020FE4702002BE28D /* volume_curve_WIRED.plist in Resources */,
				7118AC5D20BF6A1200D7A6BB /* Window.wav in Resources */,
				713D4B1C20FE5464002BE28D /* frequency_dBSPL_EARPODS.plist in Resources */,
				B1A860F21A9693C400EA57B7 /* consent_02@3x.m4v in Resources */,
				B1A860EB1A9693C400EA57B7 /* consent_02@2x.m4v in Resources */,
				7118AC5A20BF6A0000D7A6BB /* Noise.wav in Resources */,
				B1A860F61A9693C400EA57B7 /* consent_06@3x.m4v in Resources */,
				B1A860F01A9693C400EA57B7 /* consent_07@2x.m4v in Resources */,
				7118AC6920BF6A3A00D7A6BB /* Sentence6.wav in Resources */,
				B1A860EF1A9693C400EA57B7 /* consent_06@2x.m4v in Resources */,
				B1A860EC1A9693C400EA57B7 /* consent_03@2x.m4v in Resources */,
				B1A860F41A9693C400EA57B7 /* consent_04@3x.m4v in Resources */,
				71B7B4DF20AA91D400C5768A /* volume_curve_AIRPODS.plist in Resources */,
				B1A860ED1A9693C400EA57B7 /* consent_04@2x.m4v in Resources */,
				7118AC6820BF6A3A00D7A6BB /* Sentence4.wav in Resources */,
				BA22F76D20C4F884006E6E11 /* SentencesList.txt in Resources */,
				B17FE7FD1A8DBE7C00BF9C28 /* Artwork.xcassets in Resources */,
				7118AC6C20BF6A3A00D7A6BB /* Sentence2.wav in Resources */,
				B1C0F4E41A9BA65F0022C153 /* ResearchKit.strings in Resources */,
				144A2BBE225F988800ED561C /* ResearchKit.stringsdict in Resources */,
				86C40DFC1A8D7C5C00081FAC /* MovieTintShader.vsh in Resources */,
				7118AC6B20BF6A3A00D7A6BB /* Sentence3.wav in Resources */,
				71B7B4DE20AA91D400C5768A /* frequency_dBSPL_AIRPODS.plist in Resources */,
				B1A860F51A9693C400EA57B7 /* consent_05@3x.m4v in Resources */,
				7118AC6720BF6A3A00D7A6BB /* Sentence7.wav in Resources */,
				7118AC6D20BF6A3A00D7A6BB /* Sentence1.wav in Resources */,
			);
			runOnlyForDeploymentPostprocessing = 0;
		};
/* End PBXResourcesBuildPhase section */

/* Begin PBXShellScriptBuildPhase section */
		B1429E9C1AAA651C003DE546 /* ShellScript */ = {
			isa = PBXShellScriptBuildPhase;
			buildActionMask = 2147483647;
			files = (
			);
			inputPaths = (
			);
			outputPaths = (
			);
			runOnlyForDeploymentPostprocessing = 0;
			shellPath = /bin/sh;
			shellScript = "# License check: all\n\necho \"Checking for BSD license text (files missing licenses listed below):\"\n\nLICENSE_MISSING=`find . -name '*.[hm]' -o -name '*.vsh' -o -name '*.fsh' -exec grep -iL \"THIS SOFTWARE IS PROVIDED BY THE COPYRIGHT HOLDERS AND CONTRIBUTORS\" {} \\;`\necho \"$LICENSE_MISSING\"\n\ntest \"$LICENSE_MISSING\" == \"\"\n\n";
			showEnvVarsInLog = 0;
		};
		B18FF3A81A9FE26300C0C3B0 /* ShellScript */ = {
			isa = PBXShellScriptBuildPhase;
			buildActionMask = 2147483647;
			files = (
			);
			inputPaths = (
			);
			outputPaths = (
			);
			runOnlyForDeploymentPostprocessing = 0;
			shellPath = /bin/sh;
			shellScript = "if [ ! -x /usr/local/bin/appledoc ]; then\n    echo \"error: appledoc is required for building ResearchKit's documentation. See http://appledoc.gentlebytes.com\" 1>&2\n    exit 1\nfi\n\n/usr/local/bin/appledoc --print-settings --publish-docset --install-docset --output \"${BUILT_PRODUCTS_DIR}/docs/\" --include \"docs/ActiveTasks\" --include \"docs/InformedConsent\" --include \"docs/Overview\" --include \"docs/Survey\" --include \"docs/ChartsAndGraphs\" --include \"docs/Passcode\" --include \"docs/Account\" --ignore \"docs/templates\" --templates \"docs/templates\" \"${BUILT_PRODUCTS_DIR}/ResearchKit.framework\" \"docs\"\n\necho \"note: Opening documentation in browser...\"\nopen \"$HOME/Library/Developer/Shared/Documentation/DocSets/org.researchkit.ResearchKit.docset/Contents/Resources/Documents/index.html\"";
			showEnvVarsInLog = 0;
		};
/* End PBXShellScriptBuildPhase section */

/* Begin PBXSourcesBuildPhase section */
		86CC8E961AC09332001CCD89 /* Sources */ = {
			isa = PBXSourcesBuildPhase;
			buildActionMask = 2147483647;
			files = (
				248604061B4C98760010C8A0 /* ORKAnswerFormatTests.m in Sources */,
				86CC8EBA1AC09383001CCD89 /* ORKResultTests.m in Sources */,
				FA7A9D391B0969A7005A2BEA /* ORKConsentSignatureFormatterTests.m in Sources */,
				86CC8EB81AC09383001CCD89 /* ORKHKSampleTests.m in Sources */,
				BCB96C131B19C0EC002A0B96 /* ORKStepTests.m in Sources */,
				14A92C6E224531A2007547F2 /* ORKActiveTaskResultTests.swift in Sources */,
				86CC8EB51AC09383001CCD89 /* ORKConsentTests.m in Sources */,
				1490DD04224D6A61003FEEDA /* ORKTestResultPredicateType.swift in Sources */,
				14F7AC8B2269035200D52F41 /* ORKStepViewControllerTests.swift in Sources */,
				BAB96755226E5D67006AAC56 /* ORKStepContainerViewTests.m in Sources */,
				14BE7092220A206B005DEF07 /* ORKDataLoggerManagerTests.m in Sources */,
				14D3F09C225BCA8100A3962D /* ORKBorderedButtonTests.swift in Sources */,
				1483DBB5220125BE004C26B6 /* ORKActiveStepTests.swift in Sources */,
				1490DCF6224D426B003FEEDA /* ORKSignatureResultTests.swift in Sources */,
				148E58C2227B753F00EEF915 /* ORKContinueButtonTests.swift in Sources */,
				2EBFE11D1AE1B32D00CB8254 /* ORKUIViewAccessibilityTests.m in Sources */,
				1490DCFA224D46E3003FEEDA /* ORKWebViewStepResultTests.swift in Sources */,
				1490DCF8224D4550003FEEDA /* ORKVideoInstructionStepResultTests.swift in Sources */,
				86CC8EB41AC09383001CCD89 /* ORKChoiceAnswerFormatHelperTests.m in Sources */,
				2EBFE1201AE1B74100CB8254 /* ORKVoiceEngineTests.m in Sources */,
				BCAD50E81B0201EE0034806A /* ORKTaskTests.m in Sources */,
				86CC8EBB1AC09383001CCD89 /* ORKTextChoiceCellGroupTests.m in Sources */,
				BA60CE7D223E59AF00B3F780 /* ORKSwiftStroopTests.swift in Sources */,
				FA7A9D2B1B082688005A2BEA /* ORKConsentDocumentTests.m in Sources */,
				FA7A9D371B09365F005A2BEA /* ORKConsentSectionFormatterTests.m in Sources */,
				714151D0225C4A23002CA33B /* ORKPasscodeViewControllerTests.swift in Sources */,
				14E79040226A5F72009D8083 /* ORKStepViewControllerHelpers.swift in Sources */,
				86D348021AC161B0006DB02B /* ORKRecorderTests.m in Sources */,
				1490DCFC224D4867003FEEDA /* ORKEnvironmentSPLMeterResultTests.swift in Sources */,
				1490DCF4224D3C20003FEEDA /* ORKPasscodeResultTests.swift in Sources */,
				14BE7091220A201E005DEF07 /* ORKDataLoggerTests.m in Sources */,
				148E58BD227B36DB00EEF915 /* ORKCompletionStepViewControllerTests.swift in Sources */,
				86CC8EB31AC09383001CCD89 /* ORKAccessibilityTests.m in Sources */,
				1490DD02224D6A21003FEEDA /* ORKResultPredicateTests.swift in Sources */,
			);
			runOnlyForDeploymentPostprocessing = 0;
		};
		B183A4F71A8535D100C76870 /* Sources */ = {
			isa = PBXSourcesBuildPhase;
			buildActionMask = 2147483647;
			files = (
				F8817CAD202A3D8300C59AE0 /* ORKGoNoGoContentView.m in Sources */,
				861D2AED1B8409B2008C4CD0 /* ORKTimedWalkStepViewController.m in Sources */,
				86C40C341A8D7C5C00081FAC /* ORKFitnessStepViewController.m in Sources */,
				71769E2E208824D100A19914 /* ORKdBHLToneAudiometryOnboardingStep.m in Sources */,
				6553166321CCE99200D889BB /* ORKTouchAbilityScrollResult.m in Sources */,
				71769E3A20882CED00A19914 /* ORKdBHLToneAudiometryStep.m in Sources */,
				BA43CCA52271741C00F2A2D2 /* ORKStepContentView.m in Sources */,
				86C40E2E1A8D7C5C00081FAC /* ORKVisualConsentStep.m in Sources */,
				2433C9E41B9A506F0052D375 /* ORKKeychainWrapper.m in Sources */,
				FF919A2B1E81A94B005C2A1E /* ORKRangeOfMotionResult.m in Sources */,
				86C40CA61A8D7C5C00081FAC /* ORKLocationRecorder.m in Sources */,
				86C40CB61A8D7C5C00081FAC /* ORKTouchRecorder.m in Sources */,
				510743FC227C942E00574EC4 /* ORKLandoltCStep.swift in Sources */,
				BC2908BC1FBD628F0030AB89 /* ORKTypes.m in Sources */,
				71D8EF1820B9EE1900EBCDC6 /* ORKHealthClinicalTypeRecorder.m in Sources */,
				CBD34A5B1BB207FC00F204EA /* ORKSurveyAnswerCellForLocation.m in Sources */,
				BA9F891D2230827F00EF58CF /* ORKSwiftStroopContentView.swift in Sources */,
				6553165321CCE86D00D889BB /* ORKTouchAbilityScrollStep.m in Sources */,
				959A2C011D68B9DA00841B04 /* ORKRangeOfMotionStepViewController.m in Sources */,
				BA9F891F2230827F00EF58CF /* ORKSwiftStroopResult.swift in Sources */,
				861D2AF11B8409D9008C4CD0 /* ORKTimedWalkContentView.m in Sources */,
				BAD9E9172255E9CE0014FA29 /* ORKLearnMoreStepViewController.m in Sources */,
				86C40DC41A8D7C5C00081FAC /* ORKTapCountLabel.m in Sources */,
				25ECC0A01AFBD92D00F3D63B /* ORKReactionTimeContentView.m in Sources */,
				86C40D4C1A8D7C5C00081FAC /* ORKLabel.m in Sources */,
				510743F4227C92FC00574EC4 /* TrackLayer.swift in Sources */,
				86C40C9E1A8D7C5C00081FAC /* ORKDeviceMotionRecorder.m in Sources */,
				FFF65AB91E318F2D0043FB40 /* ORKMultipleValuePicker.m in Sources */,
				86C40D961A8D7C5C00081FAC /* ORKStepViewController.m in Sources */,
				2489F7B21D65214D008DEF20 /* ORKVideoCaptureStep.m in Sources */,
				51EBC3302288D9BF00FF338C /* ORKLandoltCResult.swift in Sources */,
				86C40DF81A8D7C5C00081FAC /* ORKSignatureStepViewController.m in Sources */,
				FF919A601E81CF07005C2A1E /* ORKVideoInstructionStepResult.m in Sources */,
				959A2BFD1D68B98700841B04 /* ORKRangeOfMotionStep.m in Sources */,
				510743FA227C935400574EC4 /* EyeActivitySlider.swift in Sources */,
				659AAA4E218C5C7500622C68 /* ORKTouchAbilityGestureRecoginzerEvent.m in Sources */,
				FF919A2F1E81AAD0005C2A1E /* ORKTowerOfHanoiResult.m in Sources */,
				BCB6E6531B7D533B000D5B34 /* ORKPieChartLegendCell.m in Sources */,
				866DA52A1D63D04700C9AF3F /* ORKOperation.m in Sources */,
				86C40D8C1A8D7C5C00081FAC /* ORKSkin.m in Sources */,
				86C40D221A8D7C5C00081FAC /* ORKFormStep.m in Sources */,
				7118AC7820BF6A7800D7A6BB /* ORKSpeechInNoiseStep.m in Sources */,
				BA2FE3EF20B109C600AAC231 /* ORKAmslerGridResult.m in Sources */,
				10FF9ACC1B79F22900ECB5B4 /* ORKHolePegTestRemoveStepViewController.m in Sources */,
				86C40CD61A8D7C5C00081FAC /* ORKTableContainerView.m in Sources */,
				6553165721CCE8C500D889BB /* ORKTouchAbilityScrollStepViewController.m in Sources */,
				2429D5731BBB5397003A512F /* ORKRegistrationStep.m in Sources */,
				257FCE201B4D14E50001EF06 /* ORKTowerOfHanoiTowerView.m in Sources */,
				2489F7B61D65214D008DEF20 /* ORKVideoCaptureView.m in Sources */,
				861D11AE1AA7951F003C98A7 /* ORKChoiceAnswerFormatHelper.m in Sources */,
				65BA137221AFE4A700EB8555 /* ORKTouchAbilityTapTrial.m in Sources */,
				106FF2AB1B690FD7004EACF2 /* ORKHolePegTestPlacePegView.m in Sources */,
				BF91559D1BDE8D7D007FA459 /* ORKReviewStep.m in Sources */,
				86C40C381A8D7C5C00081FAC /* ORKSpatialSpanGame.m in Sources */,
				65EF3C0321B7BAA8007BE0D6 /* ORKTouchAbilitySwipeResult.m in Sources */,
				86C40C481A8D7C5C00081FAC /* ORKSpatialSpanMemoryStepViewController.m in Sources */,
				86C40CDA1A8D7C5C00081FAC /* ORKTextFieldView.m in Sources */,
				8419D6731FB73EC60088D7E5 /* ORKWebViewStepViewController.m in Sources */,
				B8760F2C1AFBEFB0007FA16F /* ORKScaleRangeDescriptionLabel.m in Sources */,
				86C40D821A8D7C5C00081FAC /* ORKSelectionSubTitleLabel.m in Sources */,
				FF919A441E81B904005C2A1E /* ORKPSATResult.m in Sources */,
				86C40DCC1A8D7C5C00081FAC /* ORKTaskViewController.m in Sources */,
				86C40E061A8D7C5C00081FAC /* ORKConsentLearnMoreViewController.m in Sources */,
				BABBB19E2093299A00CB29E5 /* ORKSurveyCardHeaderView.m in Sources */,
				86C40D7A1A8D7C5C00081FAC /* ORKScaleSlider.m in Sources */,
				244103501B966D4C00EEAB0C /* ORKPasscodeViewController.m in Sources */,
				71BD9EAE2096A26C007B436E /* ORKEnvironmentSPLMeterContentView.m in Sources */,
				86C40C801A8D7C5C00081FAC /* ORKActiveStep.m in Sources */,
				86C40D721A8D7C5C00081FAC /* ORKRoundTappingButton.m in Sources */,
				86C40E2A1A8D7C5C00081FAC /* ORKSignatureView.m in Sources */,
				866DA5281D63D04700C9AF3F /* ORKMotionActivityQueryOperation.m in Sources */,
				BCFF24BD1B0798D10044EC35 /* ORKResultPredicate.m in Sources */,
				106FF2B51B71F18E004EACF2 /* ORKHolePegTestPlaceHoleView.m in Sources */,
				106FF2A31B665B86004EACF2 /* ORKHolePegTestPlaceStepViewController.m in Sources */,
				25ECC0A41AFBDD2700F3D63B /* ORKReactionTimeStimulusView.m in Sources */,
				86C40CBA1A8D7C5C00081FAC /* ORKVoiceEngine.m in Sources */,
				861D11B61AA7D073003C98A7 /* ORKTextChoiceCellGroup.m in Sources */,
				86C40CCA1A8D7C5C00081FAC /* ORKFormItemCell.m in Sources */,
				147503B81AEE807C004B17F3 /* ORKToneAudiometryContentView.m in Sources */,
				86C40CBE1A8D7C5C00081FAC /* UITouch+ORKJSONDictionary.m in Sources */,
				618DA0521A93D0D600E63AA8 /* ORKAccessibilityFunctions.m in Sources */,
				BF9155AC1BDE8DA9007FA459 /* ORKWaitStepViewController.m in Sources */,
				86C40DB81A8D7C5C00081FAC /* ORKSurveyAnswerCellForText.m in Sources */,
				86C40CF01A8D7C5C00081FAC /* ORKAnswerTextView.m in Sources */,
				86C40D3E1A8D7C5C00081FAC /* ORKImageChoiceLabel.m in Sources */,
				1B4B95B81F5F012E006B629F /* ORKWeightPicker.m in Sources */,
				250F94051B4C5A6600FA23EB /* ORKTowerOfHanoiStep.m in Sources */,
				86C40E0A1A8D7C5C00081FAC /* ORKConsentReviewStep.m in Sources */,
				BCD192E81B81243900FCC08A /* ORKPieChartLegendView.m in Sources */,
				FF919A481E81BA3D005C2A1E /* ORKHolePegTestResult.m in Sources */,
				86C40D1E1A8D7C5C00081FAC /* ORKFormSectionTitleLabel.m in Sources */,
				65EF3C0721B7BAE6007BE0D6 /* ORKTouchAbilitySwipeTrial.m in Sources */,
				71BD9EA620969BE1007B436E /* ORKEnvironmentSPLMeterStep.m in Sources */,
				250F94091B4C5AA400FA23EB /* ORKTowerOfHanoiStepViewController.m in Sources */,
				65EF3BFB21B7A1D4007BE0D6 /* ORKTouchAbilitySwipeStep.m in Sources */,
				FF72B1F01F5F10CD004C6F15 /* ORKStroopResult.m in Sources */,
				BADA2F27225DA54B005D2255 /* ORKInstructionStepContainerView.m in Sources */,
				BC1C032D1CA301E300869355 /* ORKHeightPicker.m in Sources */,
				BA9F89202230827F00EF58CF /* ORKSwiftStroopStepViewController.swift in Sources */,
				BAD65E4C2284EFF9008A5DCE /* ORKStepView.m in Sources */,
				86C40CF81A8D7C5C00081FAC /* ORKBorderedButton.m in Sources */,
				6500FC9E21CA3C0B00AC1CA3 /* ORKTouchAbilityRotationTrial.m in Sources */,
				86C40E201A8D7C5C00081FAC /* ORKConsentSignature.m in Sources */,
				BF1D43861D4904C6007EE90B /* ORKVideoInstructionStep.m in Sources */,
				9550E67D1D58DD2000C691B8 /* ORKTouchAnywhereStepViewController.m in Sources */,
				86C40C601A8D7C5C00081FAC /* ORKWalkingTaskStepViewController.m in Sources */,
				BCD192E01B81240400FCC08A /* ORKPieChartPieView.m in Sources */,
				FF919A6E1E81D3B0005C2A1E /* ORKPasscodeResult.m in Sources */,
				959A2C0E1D68C91400841B04 /* ORKShoulderRangeOfMotionStep.m in Sources */,
				866F86011A96CBF3007B282C /* ORKSurveyAnswerCell.m in Sources */,
				BABBB1AF2097D97200CB29E5 /* ORKPDFViewerStep.m in Sources */,
				86C40E321A8D7C5C00081FAC /* ORKVisualConsentStepViewController.m in Sources */,
				FF919A641E81D04D005C2A1E /* ORKSignatureResult.m in Sources */,
				7118AC7420BF6A7800D7A6BB /* ORKSpeechInNoiseStepViewController.m in Sources */,
				10FF9AD01B79F5CE00ECB5B4 /* ORKHolePegTestRemoveContentView.m in Sources */,
				10FF9AD41B79F5EA00ECB5B4 /* ORKHolePegTestRemovePegView.m in Sources */,
				618DA0561A93D0D600E63AA8 /* UIView+ORKAccessibility.m in Sources */,
				8419D66F1FB73CC80088D7E5 /* ORKWebViewStep.m in Sources */,
				653BB63B219AF25800138F18 /* ORKTouchAbilityTapResult.m in Sources */,
				866DA5211D63D04700C9AF3F /* ORKCollector.m in Sources */,
				BC4A21401C85FC0000BFC271 /* ORKBarGraphChartView.m in Sources */,
				86C40D3A1A8D7C5C00081FAC /* ORKHTMLPDFWriter.m in Sources */,
				865EA1691ABA1AA10037C68E /* ORKPicker.m in Sources */,
				BCB6E6511B7D533B000D5B34 /* ORKPieChartLegendCollectionViewLayout.m in Sources */,
				86C40D321A8D7C5C00081FAC /* ORKHealthAnswerFormat.m in Sources */,
				10FF9AC41B79EF2800ECB5B4 /* ORKHolePegTestRemoveStep.m in Sources */,
				10BAA2CB1B5FCB4F004FE478 /* ORKProgressView.m in Sources */,
				86C40D861A8D7C5C00081FAC /* ORKSelectionTitleLabel.m in Sources */,
				6553165B21CCE90C00D889BB /* ORKTouchAbilityScrollContentView.m in Sources */,
				FF36A49E1D1A15FC00DE8470 /* ORKTableStepViewController.m in Sources */,
				86C40D001A8D7C5C00081FAC /* ORKChoiceViewCell.m in Sources */,
				86C40C4C1A8D7C5C00081FAC /* ORKSpatialSpanTargetView.m in Sources */,
				86C40D9E1A8D7C5C00081FAC /* ORKSubheadlineLabel.m in Sources */,
				10864CA31B27146B000F4158 /* ORKPSATContentView.m in Sources */,
				6146D0A41B84A91E0068491D /* ORKGraphChartAccessibilityElement.m in Sources */,
				D42FEFB91AF7557000A124F8 /* ORKImageCaptureView.m in Sources */,
				86C40C401A8D7C5C00081FAC /* ORKSpatialSpanMemoryContentView.m in Sources */,
				BCB6E6671B7D535F000D5B34 /* ORKXAxisView.m in Sources */,
				BA8078F4224AC8AA0013B554 /* ORKStepContainerView.m in Sources */,
				71769E322088260B00A19914 /* ORKdBHLToneAudiometryOnboardingStepViewController.m in Sources */,
				FF919A3C1E81AF1D005C2A1E /* ORKFileResult.m in Sources */,
				147503BC1AEE807C004B17F3 /* ORKToneAudiometryStepViewController.m in Sources */,
				86AD910B1AB7AD1E00361FEB /* ORKNavigationContainerView.m in Sources */,
				6506EB26218057FC002DF5DB /* ORKTouchAbilityTapContentView.m in Sources */,
				FFDDD84A1D3555EA00446806 /* ORKPageStep.m in Sources */,
				2E8071021FB0E6BE00E4FC7F /* ORKAudioGraphView.m in Sources */,
				865EA1631AB8DF750037C68E /* ORKDateTimePicker.m in Sources */,
				FF154FB51E82EF5E004ED908 /* ORKOrderedTask+ORKPredefinedActiveTask.m in Sources */,
				866DA5241D63D04700C9AF3F /* ORKDataCollectionManager.m in Sources */,
				9550E6741D58DBCF00C691B8 /* ORKTouchAnywhereStep.m in Sources */,
				86C40C781A8D7C5C00081FAC /* HKSample+ORKJSONDictionary.m in Sources */,
				86C40D421A8D7C5C00081FAC /* ORKInstructionStep.m in Sources */,
				86C40C2C1A8D7C5C00081FAC /* ORKFitnessContentView.m in Sources */,
				BA95AA9F20ACD0E700E7FF8E /* ORKAmslerGridContentView.m in Sources */,
				CBD34A571BB1FB9000F204EA /* ORKLocationSelectionView.m in Sources */,
				FF919A5A1E81C628005C2A1E /* ORKQuestionResult.m in Sources */,
				D458520B1AF6CCFA00A2DE13 /* ORKImageCaptureCameraPreviewView.m in Sources */,
				BA473FE9224DB38900A362E3 /* ORKBodyItem.m in Sources */,
				86C40E1A1A8D7C5C00081FAC /* ORKConsentSection.m in Sources */,
				86C40C241A8D7C5C00081FAC /* ORKCountdownStep.m in Sources */,
				BCB6E65C1B7D534C000D5B34 /* ORKDiscreteGraphChartView.m in Sources */,
				71BD9EAA20969EED007B436E /* ORKEnvironmentSPLMeterStepViewController.m in Sources */,
				716B126920A7A40400590264 /* ORKdBHLToneAudiometryAudioGenerator.m in Sources */,
				86C40CA21A8D7C5C00081FAC /* ORKHealthQuantityTypeRecorder.m in Sources */,
				95E11E561D73396300BF865B /* ORKShoulderRangeOfMotionStepViewController.m in Sources */,
				86C40DC01A8D7C5C00081FAC /* ORKTableViewCell.m in Sources */,
				24A4DA111B8D0F21009C797A /* ORKPasscodeStepView.m in Sources */,
				BC41942A1AE8453A00073D6B /* ORKObserver.m in Sources */,
				86C40C681A8D7C5C00081FAC /* CMAccelerometerData+ORKJSONDictionary.m in Sources */,
				65EEE15721B12CA2007858E8 /* ORKTouchAbilityLongPressStep.m in Sources */,
				71769E362088291B00A19914 /* ORKdBHLToneAudiometryContentView.m in Sources */,
				65E3636C2177271000AEE2F6 /* ORKTouchAbilityTapStepViewController.m in Sources */,
				86C40C701A8D7C5C00081FAC /* CMMotionActivity+ORKJSONDictionary.m in Sources */,
				147503B01AEE8071004B17F3 /* ORKAudioGenerator.m in Sources */,
				86C40D7E1A8D7C5C00081FAC /* ORKScaleValueLabel.m in Sources */,
				8056857A1C90C19500BF437A /* UIImage+ResearchKit.m in Sources */,
				BA8C5022226FFB04001896D0 /* ORKLearnMoreItem.m in Sources */,
				BC94EF321E962F7400143081 /* ORKDeprecated.m in Sources */,
				BAD9E9132255E9750014FA29 /* ORKLearnMoreInstructionStep.m in Sources */,
				86C40D901A8D7C5C00081FAC /* ORKStep.m in Sources */,
				86C40D2E1A8D7C5C00081FAC /* ORKHeadlineLabel.m in Sources */,
				65EEE15B21B12CFD007858E8 /* ORKTouchAbilityLongPressStepViewController.m in Sources */,
				65D152372192D08C00E45120 /* ORKTouchAbilityTrial.m in Sources */,
				FA7A9D341B0843A9005A2BEA /* ORKConsentSignatureFormatter.m in Sources */,
				86C40CFC1A8D7C5C00081FAC /* ORKCaption1Label.m in Sources */,
				86C40E001A8D7C5C00081FAC /* ORKConsentDocument.m in Sources */,
				D442397A1AF17F5100559D96 /* ORKImageCaptureStep.m in Sources */,
				FF36A48E1D1A0ACA00DE8470 /* ORKAudioLevelNavigationRule.m in Sources */,
				86C40CDE1A8D7C5C00081FAC /* ORKTintedImageView.m in Sources */,
				86B781BC1AA668ED00688151 /* ORKTimeIntervalPicker.m in Sources */,
				86B781BE1AA668ED00688151 /* ORKValuePicker.m in Sources */,
				86B89ABC1AB3BECC001626A4 /* ORKStepHeaderView.m in Sources */,
				861D11AA1AA691BB003C98A7 /* ORKScaleSliderView.m in Sources */,
				86C40C141A8D7C5C00081FAC /* ORKActiveStepQuantityView.m in Sources */,
				86C40C6C1A8D7C5C00081FAC /* CMDeviceMotion+ORKJSONDictionary.m in Sources */,
				86C40DF01A8D7C5C00081FAC /* UIResponder+ResearchKit.m in Sources */,
				65EEE16721B130D9007858E8 /* ORKTouchAbilityLongPressContentView.m in Sources */,
				865EA16D1ABA1BE20037C68E /* ORKSurveyAnswerCellForPicker.m in Sources */,
				BF9155AA1BDE8DA9007FA459 /* ORKWaitStepView.m in Sources */,
				86C40D261A8D7C5C00081FAC /* ORKFormStepViewController.m in Sources */,
				510743FE227C945F00574EC4 /* ORKLandoltCStepViewController.swift in Sources */,
				BC5FAF851C6901A200057CF1 /* ORKChartTypes.m in Sources */,
				866DA5261D63D04700C9AF3F /* ORKHealthSampleQueryOperation.m in Sources */,
				FF5CA6131D2C2670001660A3 /* ORKTableStep.m in Sources */,
				65EEE16321B13018007858E8 /* ORKTouchAbilityLongPressResult.m in Sources */,
				86C40C8A1A8D7C5C00081FAC /* ORKActiveStepTimerView.m in Sources */,
				86AD91111AB7B8A600361FEB /* ORKActiveStepView.m in Sources */,
				86C40C201A8D7C5C00081FAC /* ORKAudioStepViewController.m in Sources */,
				86C40D081A8D7C5C00081FAC /* ORKCountdownLabel.m in Sources */,
				86C40E121A8D7C5C00081FAC /* ORKConsentSceneViewController.m in Sources */,
				653BB631219AB51400138F18 /* ORKTouchAbilityTouchTracker.m in Sources */,
				D442397E1AF17F7600559D96 /* ORKImageCaptureStepViewController.m in Sources */,
				86C40CAE1A8D7C5C00081FAC /* ORKRecorder.m in Sources */,
				FF919A401E81AFEF005C2A1E /* ORKReactionTimeResult.m in Sources */,
				65991DBD21C7638C0064301A /* ORKTouchAbilityPinchGuideView.m in Sources */,
				86C40DAC1A8D7C5C00081FAC /* ORKSurveyAnswerCellForNumber.m in Sources */,
				86C40C541A8D7C5C00081FAC /* ORKTappingIntervalStep.m in Sources */,
				86C40D6C1A8D7C5C00081FAC /* ORKResult.m in Sources */,
				781D54151DF886AB00223305 /* ORKTrailmakingStepViewController.m in Sources */,
				BA87E26E20A79FA100B375A9 /* ORKRingView.m in Sources */,
				86C40CD21A8D7C5C00081FAC /* ORKInstructionStepView.m in Sources */,
				10FF9AD81B7A045E00ECB5B4 /* ORKSeparatorView.m in Sources */,
				86C40D181A8D7C5C00081FAC /* ORKErrors.m in Sources */,
				F8817CAC202A3D8300C59AE0 /* ORKGoNoGoStep.m in Sources */,
				24850E1A1BCDA9C7006E91FB /* ORKLoginStepViewController.m in Sources */,
				65BA136A21AFC59400EB8555 /* ORKTouchAbilityTouch.m in Sources */,
				25ECC09C1AFBD8B300F3D63B /* ORKReactionTimeViewController.m in Sources */,
				86C40DB01A8D7C5C00081FAC /* ORKSurveyAnswerCellForScale.m in Sources */,
				BABBB1B72097E58300CB29E5 /* ORKPDFViewerStepView.m in Sources */,
				65DA22F921BA4576007750B9 /* ORKTouchAbilityPinchContentView.m in Sources */,
				86C40C281A8D7C5C00081FAC /* ORKCountdownStepViewController.m in Sources */,
				86C40C641A8D7C5C00081FAC /* CLLocation+ORKJSONDictionary.m in Sources */,
				86C40D041A8D7C5C00081FAC /* ORKContinueButton.m in Sources */,
				24A4DA151B8D1115009C797A /* ORKPasscodeStep.m in Sources */,
				653BB635219AC4D700138F18 /* ORKTouchAbilityContentView.m in Sources */,
				86C40DEC1A8D7C5C00081FAC /* UIBarButtonItem+ORKBarButtonItem.m in Sources */,
				106FF2AF1B6FACA8004EACF2 /* ORKDirectionView.m in Sources */,
				6500FCA621CA472B00AC1CA3 /* ORKTouchAbilityArrowView.m in Sources */,
				BF1D438A1D4905FC007EE90B /* ORKVideoInstructionStepViewController.m in Sources */,
				BA473FEE224DBA3700A362E3 /* ORKLearnMoreView.m in Sources */,
				86C40CAA1A8D7C5C00081FAC /* ORKPedometerRecorder.m in Sources */,
				BCA5C0361AEC05F20092AC8D /* ORKStepNavigationRule.m in Sources */,
				8DE27B401D5BC0B9009A26E3 /* ORKHTMLPDFPageRenderer.m in Sources */,
				106FF2A71B665CF5004EACF2 /* ORKHolePegTestPlaceContentView.m in Sources */,
				86C40D761A8D7C5C00081FAC /* ORKScaleRangeLabel.m in Sources */,
				BABBB1BB2097EF3800CB29E5 /* ORKFreehandDrawingView.m in Sources */,
				86C40C741A8D7C5C00081FAC /* CMPedometerData+ORKJSONDictionary.m in Sources */,
				86AD91151AB7B97E00361FEB /* ORKQuestionStepView.m in Sources */,
				71769E2A20880C4500A19914 /* ORKdBHLToneAudiometryResult.m in Sources */,
				10864CA11B27146B000F4158 /* ORKPSATStepViewController.m in Sources */,
				FF919A6A1E81D255005C2A1E /* ORKConsentSignatureResult.m in Sources */,
				BA9F891E2230827F00EF58CF /* ORKSwiftStroopStep.swift in Sources */,
				86C40C5C1A8D7C5C00081FAC /* ORKWalkingTaskStep.m in Sources */,
				7118AC7620BF6A7800D7A6BB /* ORKSpeechInNoiseContentView.m in Sources */,
				257FCE241B4D37A80001EF06 /* ORKTowerOfHanoiTower.m in Sources */,
				86C40C3C1A8D7C5C00081FAC /* ORKSpatialSpanGameState.m in Sources */,
				65DA22F521BA43DD007750B9 /* ORKTouchAbilityPinchStepViewController.m in Sources */,
				FF919A371E81AD9C005C2A1E /* ORKSpatialSpanMemoryResult.m in Sources */,
				86C40CF41A8D7C5C00081FAC /* ORKBodyLabel.m in Sources */,
				FF919A4C1E81BB7E005C2A1E /* ORKTimedWalkResult.m in Sources */,
				106FF29F1B663FCE004EACF2 /* ORKHolePegTestPlaceStep.m in Sources */,
				FFAE71411DAEC66200AE82B4 /* ORKFootnoteLabel.m in Sources */,
				F8817CA9202A3D8300C59AE0 /* ORKGoNoGoStimulusView.m in Sources */,
				86C40C941A8D7C5C00081FAC /* ORKAudioRecorder.m in Sources */,
				510743F6227C933200574EC4 /* Math.swift in Sources */,
				FF5E3CCC1D23444400ECE4B7 /* ORKPageStepViewController.m in Sources */,
				86C40C581A8D7C5C00081FAC /* ORKTappingIntervalStepViewController.m in Sources */,
				BA473FE4224DAFEF00A362E3 /* ORKBodyContainerView.m in Sources */,
				BA0AA6971EAEC0B600671ACE /* ORKStroopStep.m in Sources */,
				65EF3C0B21B7BE2C007BE0D6 /* ORKTouchAbilitySwipeContentView.m in Sources */,
				86C40E0E1A8D7C5C00081FAC /* ORKConsentReviewStepViewController.m in Sources */,
				BF9155A01BDE8D7E007FA459 /* ORKReviewStepViewController.m in Sources */,
				2E80C1AA1FA2AA8D00399A0C /* ORKStreamingAudioRecorder.m in Sources */,
				86C40E261A8D7C5C00081FAC /* ORKEAGLMoviePlayerView.m in Sources */,
				86C40CC21A8D7C5C00081FAC /* ORKCompletionStep.m in Sources */,
				86C40C301A8D7C5C00081FAC /* ORKFitnessStep.m in Sources */,
				86C40C501A8D7C5C00081FAC /* ORKTappingContentView.m in Sources */,
				BABBB1B32097E16700CB29E5 /* ORKPDFViewerStepViewController.m in Sources */,
				24A4DA191B8D13FE009C797A /* ORKPasscodeStepViewController.m in Sources */,
				BF9155A81BDE8DA9007FA459 /* ORKWaitStep.m in Sources */,
				86C40CEC1A8D7C5C00081FAC /* ORKAnswerTextField.m in Sources */,
				65DA22F121BA4393007750B9 /* ORKTouchAbilityPinchStep.m in Sources */,
				65E7067D21BBAE32000059C5 /* ORKTouchAbilityPinchTrial.m in Sources */,
				716B126520A78C6B00590264 /* ORKEnvironmentSPLMeterResult.m in Sources */,
				86C40C441A8D7C5C00081FAC /* ORKSpatialSpanMemoryStep.m in Sources */,
				BCB080A11B83EFB900A3F400 /* ORKStepNavigationRule.swift in Sources */,
				24898B0E1B7186C000B0E7E7 /* ORKScaleRangeImageView.m in Sources */,
				86C40DD81A8D7C5C00081FAC /* ORKUnitLabel.m in Sources */,
				86C40D361A8D7C5C00081FAC /* ORKHelpers.m in Sources */,
				86C40C181A8D7C5C00081FAC /* ORKAudioContentView.m in Sources */,
				F8817CA8202A3D8300C59AE0 /* ORKGoNoGoResult.m in Sources */,
				86C40C8E1A8D7C5C00081FAC /* ORKActiveStepViewController.m in Sources */,
				10864CA51B27146B000F4158 /* ORKPSATKeyboardView.m in Sources */,
				86C40CE61A8D7C5C00081FAC /* ORKAnswerFormat.m in Sources */,
				25ECC0961AFBD68300F3D63B /* ORKReactionTimeStep.m in Sources */,
				BC13CE3A1B0660220044153C /* ORKNavigableOrderedTask.m in Sources */,
				2E8070FC1FAD217500E4FC7F /* ORKSpeechRecognitionStep.m in Sources */,
				BA0AA6991EAEC0B600671ACE /* ORKStroopStepViewController.m in Sources */,
				B11C54A11A9EF4A700265E61 /* ORKConsentSharingStepViewController.m in Sources */,
				86C40DA81A8D7C5C00081FAC /* ORKSurveyAnswerCellForImageSelection.m in Sources */,
				86C40CCE1A8D7C5C00081FAC /* ORKImageSelectionView.m in Sources */,
				86C40D461A8D7C5C00081FAC /* ORKInstructionStepViewController.m in Sources */,
				BA95AA9720ACD07A00E7FF8E /* ORKAmslerGridStep.m in Sources */,
				FF919A331E81AC26005C2A1E /* ORKToneAudiometryResult.m in Sources */,
				BCB6E6611B7D534C000D5B34 /* ORKLineGraphChartView.m in Sources */,
				BA95AA9B20ACD0BD00E7FF8E /* ORKAmslerGridStepViewController.m in Sources */,
				6500FC9621CA3B5B00AC1CA3 /* ORKTouchAbilityRotationStepViewController.m in Sources */,
				86C40C7C1A8D7C5C00081FAC /* ORKAccelerometerRecorder.m in Sources */,
				6500FC9221CA3B1E00AC1CA3 /* ORKTouchAbilityRotationStep.m in Sources */,
				781D54111DF886AB00223305 /* ORKTrailmakingContentView.m in Sources */,
				5185A799227C960500A570DE /* ORKLandoltCStepContentView.swift in Sources */,
				6500FCA221CA3C3000AC1CA3 /* ORKTouchAbilityRotationResult.m in Sources */,
				FF919A501E81BD05005C2A1E /* ORKTrailmakingResult.m in Sources */,
				FF5051F11D66908C0065E677 /* ORKNavigablePageStep.m in Sources */,
				86C40C861A8D7C5C00081FAC /* ORKActiveStepTimer.m in Sources */,
				65A899292177283200E265FC /* ORKTouchAbilityTapStep.m in Sources */,
				242C9E061BBDFDAC0088B7F4 /* ORKVerificationStep.m in Sources */,
				BA8078E4224A8D6E0013B554 /* ORKTitleLabel.m in Sources */,
				2E8070F81FAD217500E4FC7F /* ORKSpeechRecognizer.m in Sources */,
				B11C549B1A9EEF8800265E61 /* ORKConsentSharingStep.m in Sources */,
				FF0CB38B1FD5C4C3002D838C /* ORKWebViewStepResult.m in Sources */,
				86C40DE01A8D7C5C00081FAC /* ORKVerticalContainerView.m in Sources */,
				71769E3E20884DB800A19914 /* ORKdBHLToneAudiometryStepViewController.m in Sources */,
				BA5B9208204F5D9A007C2F9D /* ORKSpeechRecognitionResult.m in Sources */,
				BCD192EC1B81245500FCC08A /* ORKPieChartTitleTextView.m in Sources */,
				2489F7B41D65214D008DEF20 /* ORKVideoCaptureStepViewController.m in Sources */,
				861D2AF71B843968008C4CD0 /* ORKCompletionStepViewController.m in Sources */,
				BCB6E65F1B7D534C000D5B34 /* ORKGraphChartView.m in Sources */,
				24BC5CEF1BC345D900846B43 /* ORKLoginStep.m in Sources */,
				861D2AE91B840991008C4CD0 /* ORKTimedWalkStep.m in Sources */,
				86C40D661A8D7C5C00081FAC /* ORKQuestionStepViewController.m in Sources */,
				F8817CAA202A3D8300C59AE0 /* ORKGoNoGoViewController.m in Sources */,
				86C40DF41A8D7C5C00081FAC /* ORKConsentReviewController.m in Sources */,
				242C9E121BBE06DE0088B7F4 /* ORKVerificationStepView.m in Sources */,
				510743F8227C934000574EC4 /* CircleSlider.swift in Sources */,
				65EF3BFF21B7A21C007BE0D6 /* ORKTouchAbilitySwipeStepViewController.m in Sources */,
				2489F7B01D65214D008DEF20 /* ORKVideoCaptureCameraPreviewView.m in Sources */,
				2E8070FF1FAD256A00E4FC7F /* ORKSpeechRecognitionContentView.m in Sources */,
				6553165F21CCE97400D889BB /* ORKTouchAbilityScrollTrial.m in Sources */,
				BA0AA6951EAEC0B600671ACE /* ORKStroopContentView.m in Sources */,
				147503BA1AEE807C004B17F3 /* ORKToneAudiometryStep.m in Sources */,
				65991DC121C771960064301A /* ORKTouchAbilityPinchResult.m in Sources */,
				781D54131DF886AB00223305 /* ORKTrailmakingStep.m in Sources */,
				FA7A9D301B083DD3005A2BEA /* ORKConsentSectionFormatter.m in Sources */,
				86C40D2A1A8D7C5C00081FAC /* ORKFormTextView.m in Sources */,
				659AAA46218C420F00622C68 /* ORKTouchAbilityTrack.m in Sources */,
				242C9E0E1BBE03F90088B7F4 /* ORKVerificationStepViewController.m in Sources */,
				51EBC32E2286254E00FF338C /* ExtensionModel.swift in Sources */,
				6500FC9A21CA3BA900AC1CA3 /* ORKTouchAbilityRotationContentView.m in Sources */,
				86C40DD41A8D7C5C00081FAC /* ORKTextButton.m in Sources */,
				86C40C981A8D7C5C00081FAC /* ORKDataLogger.m in Sources */,
				86C40D0C1A8D7C5C00081FAC /* ORKCustomStepView.m in Sources */,
				FF919A231E81A56F005C2A1E /* ORKTappingIntervalResult.m in Sources */,
				FF5CA61C1D2C6453001660A3 /* ORKSignatureStep.m in Sources */,
				86C40C1C1A8D7C5C00081FAC /* ORKAudioStep.m in Sources */,
				BCC1CD9B1B7ED64F00D86886 /* ORKYAxisView.m in Sources */,
				65EEE15F21B12F53007858E8 /* ORKTouchAbilityLongPressTrial.m in Sources */,
				FF919A541E81BEB5005C2A1E /* ORKCollectionResult.m in Sources */,
				86C40D581A8D7C5C00081FAC /* ORKOrderedTask.m in Sources */,
				2E8070F91FAD217500E4FC7F /* ORKSpeechRecognitionStepViewController.m in Sources */,
				86C40D601A8D7C5C00081FAC /* ORKQuestionStep.m in Sources */,
				86C40E381A8D7C5C00081FAC /* ORKVisualConsentTransitionAnimator.m in Sources */,
				BCB6E64B1B7D531C000D5B34 /* ORKPieChartView.m in Sources */,
				10864C9F1B27146B000F4158 /* ORKPSATStep.m in Sources */,
			);
			runOnlyForDeploymentPostprocessing = 0;
		};
/* End PBXSourcesBuildPhase section */

/* Begin PBXTargetDependency section */
		86CC8EA21AC09332001CCD89 /* PBXTargetDependency */ = {
			isa = PBXTargetDependency;
			target = B183A4731A8535D100C76870 /* ResearchKit */;
			targetProxy = 86CC8EA11AC09332001CCD89 /* PBXContainerItemProxy */;
		};
		B11DF3B11AA10795009E76D2 /* PBXTargetDependency */ = {
			isa = PBXTargetDependency;
			target = B183A4731A8535D100C76870 /* ResearchKit */;
			targetProxy = B11DF3B01AA10795009E76D2 /* PBXContainerItemProxy */;
		};
/* End PBXTargetDependency section */

/* Begin PBXVariantGroup section */
		B1C0F4E11A9BA65F0022C153 /* ResearchKit.strings */ = {
			isa = PBXVariantGroup;
			children = (
				B1C0F4E21A9BA65F0022C153 /* en */,
				B11DF4C21AA10D70009E76D2 /* tr */,
				B14660481AA10DD7002F95C2 /* zh_TW */,
				B1B349E41AA10DED005FAD66 /* zh_HK */,
				B1B349E51AA10DF8005FAD66 /* zh_CN */,
				B1B349E61AA10E02005FAD66 /* vi */,
				B1B349E71AA10E0B005FAD66 /* uk */,
				B1B349E81AA10E12005FAD66 /* th */,
				B1B349E91AA10E27005FAD66 /* sv */,
				B1B349EA1AA10E2E005FAD66 /* sk */,
				B1B349EB1AA10E38005FAD66 /* ru */,
				B1B349EC1AA10E40005FAD66 /* ro */,
				B1B349ED1AA10E47005FAD66 /* pt */,
				B1B349EE1AA10E4F005FAD66 /* pt_PT */,
				B1B349EF1AA10E56005FAD66 /* pl */,
				B1B349F01AA10E5E005FAD66 /* nl */,
				B1B349F11AA10E65005FAD66 /* ms */,
				B1B349F21AA10E6C005FAD66 /* ko */,
				B1B349F31AA10E73005FAD66 /* ja */,
				B1B349F41AA10E79005FAD66 /* it */,
				B1B349F51AA10E80005FAD66 /* id */,
				B1B349F61AA10E89005FAD66 /* hu */,
				B1B349F71AA10E90005FAD66 /* hr */,
				B1B349F81AA10E96005FAD66 /* hi */,
				B1B349F91AA10E9C005FAD66 /* he */,
				B1B349FA1AA10EA2005FAD66 /* fr */,
				B1B349FB1AA10EA8005FAD66 /* fr_CA */,
				B1B349FC1AA10EAE005FAD66 /* fi */,
				B1B349FD1AA10EB4005FAD66 /* es */,
				B1B349FE1AA10EBA005FAD66 /* es_MX */,
				B1B349FF1AA10EC1005FAD66 /* en_GB */,
				B1B34A001AA10EC6005FAD66 /* en_AU */,
				B1B34A011AA10ECB005FAD66 /* el */,
				B1B34A021AA10ED1005FAD66 /* de */,
				B1B34A031AA10ED5005FAD66 /* da */,
				B1B34A041AA10EDA005FAD66 /* cs */,
				B1B34A051AA10EDF005FAD66 /* ca */,
				B1B34A061AA10EE4005FAD66 /* ar */,
				B1B34A061AABBCCDDEEFFAAA /* no */,
			);
			name = ResearchKit.strings;
			sourceTree = "<group>";
		};
/* End PBXVariantGroup section */

/* Begin XCBuildConfiguration section */
		3FFF18691829DB1E00167070 /* Debug */ = {
			isa = XCBuildConfiguration;
			buildSettings = {
				ALWAYS_SEARCH_USER_PATHS = NO;
				CLANG_ADDRESS_SANITIZER_CONTAINER_OVERFLOW = YES;
				CLANG_ANALYZER_LOCALIZABILITY_NONLOCALIZED = YES;
				CLANG_ANALYZER_SECURITY_FLOATLOOPCOUNTER = YES;
				CLANG_ANALYZER_SECURITY_INSECUREAPI_RAND = YES;
				CLANG_CXX_LIBRARY = "libc++";
				CLANG_ENABLE_MODULES = YES;
				CLANG_ENABLE_OBJC_ARC = YES;
				CLANG_UNDEFINED_BEHAVIOR_SANITIZER_INTEGER = YES;
				CLANG_UNDEFINED_BEHAVIOR_SANITIZER_NULLABILITY = YES;
				CLANG_WARN_BLOCK_CAPTURE_AUTORELEASING = YES;
				CLANG_WARN_BOOL_CONVERSION = YES;
				CLANG_WARN_COMMA = YES;
				CLANG_WARN_CONSTANT_CONVERSION = YES;
				CLANG_WARN_DEPRECATED_OBJC_IMPLEMENTATIONS = YES;
				CLANG_WARN_DIRECT_OBJC_ISA_USAGE = YES_ERROR;
				CLANG_WARN_EMPTY_BODY = YES;
				CLANG_WARN_ENUM_CONVERSION = YES;
				CLANG_WARN_INFINITE_RECURSION = YES;
				CLANG_WARN_INT_CONVERSION = YES;
				CLANG_WARN_NON_LITERAL_NULL_CONVERSION = YES;
				CLANG_WARN_OBJC_IMPLICIT_RETAIN_SELF = NO;
				CLANG_WARN_OBJC_LITERAL_CONVERSION = YES;
				CLANG_WARN_OBJC_ROOT_CLASS = YES_ERROR;
				CLANG_WARN_RANGE_LOOP_ANALYSIS = YES;
				CLANG_WARN_SEMICOLON_BEFORE_METHOD_BODY = YES;
				CLANG_WARN_STRICT_PROTOTYPES = YES;
				CLANG_WARN_SUSPICIOUS_MOVE = YES;
				CLANG_WARN_UNREACHABLE_CODE = YES;
				CLANG_WARN__DUPLICATE_METHOD_MATCH = YES;
				COPY_PHASE_STRIP = NO;
				ENABLE_STRICT_OBJC_MSGSEND = YES;
				ENABLE_TESTABILITY = YES;
				GCC_DYNAMIC_NO_PIC = NO;
				GCC_NO_COMMON_BLOCKS = YES;
				GCC_OPTIMIZATION_LEVEL = 0;
				GCC_PREPROCESSOR_DEFINITIONS = (
					"DEBUG=1",
					"$(inherited)",
				);
				GCC_SYMBOLS_PRIVATE_EXTERN = NO;
				GCC_TREAT_IMPLICIT_FUNCTION_DECLARATIONS_AS_ERRORS = YES;
				GCC_TREAT_WARNINGS_AS_ERRORS = YES;
				GCC_WARN_64_TO_32_BIT_CONVERSION = YES;
				GCC_WARN_ABOUT_MISSING_FIELD_INITIALIZERS = YES;
				GCC_WARN_ABOUT_MISSING_NEWLINE = YES;
				GCC_WARN_ABOUT_RETURN_TYPE = YES_ERROR;
				GCC_WARN_INITIALIZER_NOT_FULLY_BRACKETED = YES;
				GCC_WARN_SHADOW = YES;
				GCC_WARN_UNDECLARED_SELECTOR = YES;
				GCC_WARN_UNINITIALIZED_AUTOS = YES;
				GCC_WARN_UNUSED_FUNCTION = YES;
				GCC_WARN_UNUSED_LABEL = YES;
				GCC_WARN_UNUSED_VARIABLE = YES;
				IPHONEOS_DEPLOYMENT_TARGET = 11.0;
				ONLY_ACTIVE_ARCH = YES;
				SDKROOT = iphoneos;
				SKIP_INSTALL = YES;
				SWIFT_TREAT_WARNINGS_AS_ERRORS = NO;
				SWIFT_VERSION = 5.0;
				TARGETED_DEVICE_FAMILY = 1;
				TOOLCHAINS = default;
				WARNING_CFLAGS = (
					"-Wunreachable-code",
					"-Wextra",
					"-Wno-unused-parameter",
					"-Wno-sign-compare",
				);
			};
			name = Debug;
		};
		3FFF186A1829DB1E00167070 /* Release */ = {
			isa = XCBuildConfiguration;
			buildSettings = {
				ALWAYS_SEARCH_USER_PATHS = NO;
				CLANG_ADDRESS_SANITIZER_CONTAINER_OVERFLOW = YES;
				CLANG_ANALYZER_LOCALIZABILITY_NONLOCALIZED = YES;
				CLANG_ANALYZER_SECURITY_FLOATLOOPCOUNTER = YES;
				CLANG_ANALYZER_SECURITY_INSECUREAPI_RAND = YES;
				CLANG_CXX_LIBRARY = "libc++";
				CLANG_ENABLE_MODULES = YES;
				CLANG_ENABLE_OBJC_ARC = YES;
				CLANG_UNDEFINED_BEHAVIOR_SANITIZER_INTEGER = YES;
				CLANG_UNDEFINED_BEHAVIOR_SANITIZER_NULLABILITY = YES;
				CLANG_WARN_BLOCK_CAPTURE_AUTORELEASING = YES;
				CLANG_WARN_BOOL_CONVERSION = YES;
				CLANG_WARN_COMMA = YES;
				CLANG_WARN_CONSTANT_CONVERSION = YES;
				CLANG_WARN_DEPRECATED_OBJC_IMPLEMENTATIONS = YES;
				CLANG_WARN_DIRECT_OBJC_ISA_USAGE = YES_ERROR;
				CLANG_WARN_EMPTY_BODY = YES;
				CLANG_WARN_ENUM_CONVERSION = YES;
				CLANG_WARN_INFINITE_RECURSION = YES;
				CLANG_WARN_INT_CONVERSION = YES;
				CLANG_WARN_NON_LITERAL_NULL_CONVERSION = YES;
				CLANG_WARN_OBJC_IMPLICIT_RETAIN_SELF = NO;
				CLANG_WARN_OBJC_LITERAL_CONVERSION = YES;
				CLANG_WARN_OBJC_ROOT_CLASS = YES_ERROR;
				CLANG_WARN_RANGE_LOOP_ANALYSIS = YES;
				CLANG_WARN_SEMICOLON_BEFORE_METHOD_BODY = YES;
				CLANG_WARN_STRICT_PROTOTYPES = YES;
				CLANG_WARN_SUSPICIOUS_MOVE = YES;
				CLANG_WARN_UNREACHABLE_CODE = YES;
				CLANG_WARN__DUPLICATE_METHOD_MATCH = YES;
				COPY_PHASE_STRIP = YES;
				ENABLE_NS_ASSERTIONS = NO;
				ENABLE_STRICT_OBJC_MSGSEND = YES;
				GCC_NO_COMMON_BLOCKS = YES;
				GCC_SYMBOLS_PRIVATE_EXTERN = NO;
				GCC_TREAT_IMPLICIT_FUNCTION_DECLARATIONS_AS_ERRORS = YES;
				GCC_TREAT_WARNINGS_AS_ERRORS = YES;
				GCC_WARN_64_TO_32_BIT_CONVERSION = YES;
				GCC_WARN_ABOUT_MISSING_FIELD_INITIALIZERS = YES;
				GCC_WARN_ABOUT_MISSING_NEWLINE = YES;
				GCC_WARN_ABOUT_RETURN_TYPE = YES_ERROR;
				GCC_WARN_INITIALIZER_NOT_FULLY_BRACKETED = YES;
				GCC_WARN_SHADOW = YES;
				GCC_WARN_UNDECLARED_SELECTOR = YES;
				GCC_WARN_UNINITIALIZED_AUTOS = YES;
				GCC_WARN_UNUSED_FUNCTION = YES;
				GCC_WARN_UNUSED_LABEL = YES;
				GCC_WARN_UNUSED_VARIABLE = YES;
				IPHONEOS_DEPLOYMENT_TARGET = 11.0;
				ONLY_ACTIVE_ARCH = NO;
				SDKROOT = iphoneos;
				SKIP_INSTALL = YES;
				SWIFT_OPTIMIZATION_LEVEL = "-Owholemodule";
				SWIFT_TREAT_WARNINGS_AS_ERRORS = NO;
				SWIFT_VERSION = 5.0;
				TARGETED_DEVICE_FAMILY = 1;
				TOOLCHAINS = default;
				VALIDATE_PRODUCT = YES;
				WARNING_CFLAGS = (
					"-Wunreachable-code",
					"-Wextra",
					"-Wno-unused-parameter",
					"-Wno-sign-compare",
				);
			};
			name = Release;
		};
		86CC8EA41AC09332001CCD89 /* Debug */ = {
			isa = XCBuildConfiguration;
			buildSettings = {
				CLANG_CXX_LANGUAGE_STANDARD = "gnu++0x";
				CLANG_ENABLE_MODULES = YES;
				CLANG_WARN_UNREACHABLE_CODE = YES;
				CODE_SIGN_STYLE = Manual;
				DEVELOPMENT_TEAM = "";
				ENABLE_STRICT_OBJC_MSGSEND = YES;
				FRAMEWORK_SEARCH_PATHS = "$(inherited)";
				GCC_C_LANGUAGE_STANDARD = gnu99;
				GCC_PREPROCESSOR_DEFINITIONS = (
					"DEBUG=1",
					"$(inherited)",
				);
				GCC_WARN_SHADOW = NO;
				GCC_WARN_UNINITIALIZED_AUTOS = YES_AGGRESSIVE;
				INFOPLIST_FILE = ResearchKitTests/Info.plist;
				IPHONEOS_DEPLOYMENT_TARGET = 11.0;
				LD_RUNPATH_SEARCH_PATHS = "$(inherited) @executable_path/Frameworks @loader_path/Frameworks";
				MTL_ENABLE_DEBUG_INFO = YES;
				PRODUCT_BUNDLE_IDENTIFIER = "org.researchkit.$(PRODUCT_NAME:rfc1034identifier)";
				PRODUCT_NAME = "$(TARGET_NAME)";
				PROVISIONING_PROFILE_SPECIFIER = "";
				"PROVISIONING_PROFILE_SPECIFIER[sdk=macosx*]" = "";
				SWIFT_OBJC_BRIDGING_HEADER = "ResearchKitTests/ResearchKitTests-Bridging-Header.h";
				SWIFT_OPTIMIZATION_LEVEL = "-Onone";
			};
			name = Debug;
		};
		86CC8EA51AC09332001CCD89 /* Release */ = {
			isa = XCBuildConfiguration;
			buildSettings = {
				CLANG_CXX_LANGUAGE_STANDARD = "gnu++0x";
				CLANG_ENABLE_MODULES = YES;
				CLANG_WARN_UNREACHABLE_CODE = YES;
				CODE_SIGN_STYLE = Manual;
				COPY_PHASE_STRIP = NO;
				DEVELOPMENT_TEAM = "";
				ENABLE_STRICT_OBJC_MSGSEND = YES;
				FRAMEWORK_SEARCH_PATHS = "$(inherited)";
				GCC_C_LANGUAGE_STANDARD = gnu99;
				GCC_WARN_SHADOW = NO;
				GCC_WARN_UNINITIALIZED_AUTOS = YES_AGGRESSIVE;
				INFOPLIST_FILE = ResearchKitTests/Info.plist;
				IPHONEOS_DEPLOYMENT_TARGET = 11.0;
				LD_RUNPATH_SEARCH_PATHS = "$(inherited) @executable_path/Frameworks @loader_path/Frameworks";
				MTL_ENABLE_DEBUG_INFO = NO;
				PRODUCT_BUNDLE_IDENTIFIER = "org.researchkit.$(PRODUCT_NAME:rfc1034identifier)";
				PRODUCT_NAME = "$(TARGET_NAME)";
				PROVISIONING_PROFILE_SPECIFIER = "";
				"PROVISIONING_PROFILE_SPECIFIER[sdk=macosx*]" = "";
				SWIFT_OBJC_BRIDGING_HEADER = "ResearchKitTests/ResearchKitTests-Bridging-Header.h";
			};
			name = Release;
		};
		B183A5931A8535D100C76870 /* Debug */ = {
			isa = XCBuildConfiguration;
			buildSettings = {
				CLANG_ANALYZER_SECURITY_FLOATLOOPCOUNTER = YES;
				CLANG_ANALYZER_SECURITY_INSECUREAPI_RAND = YES;
				CLANG_ANALYZER_SECURITY_INSECUREAPI_STRCPY = YES;
				CLANG_ENABLE_MODULES = YES;
				CLANG_STATIC_ANALYZER_MODE = deep;
				CLANG_UNDEFINED_BEHAVIOR_SANITIZER_INTEGER = YES;
				CLANG_UNDEFINED_BEHAVIOR_SANITIZER_NULLABILITY = YES;
				CLANG_WARN_ASSIGN_ENUM = YES;
				CLANG_WARN_UNREACHABLE_CODE = YES;
				"CODE_SIGN_IDENTITY[sdk=iphoneos*]" = "";
				DEAD_CODE_STRIPPING = YES;
				DEFINES_MODULE = YES;
				DYLIB_COMPATIBILITY_VERSION = 1;
				DYLIB_CURRENT_VERSION = 1;
				DYLIB_INSTALL_NAME_BASE = "@rpath";
				ENABLE_STRICT_OBJC_MSGSEND = YES;
				GCC_PRECOMPILE_PREFIX_HEADER = YES;
				GCC_PREPROCESSOR_DEFINITIONS = (
					"$(inherited)",
					"ORK_LOG_LEVEL_WARNING=1",
				);
				GCC_SYMBOLS_PRIVATE_EXTERN = NO;
				GCC_TREAT_IMPLICIT_FUNCTION_DECLARATIONS_AS_ERRORS = YES;
				GCC_WARN_ABOUT_MISSING_NEWLINE = YES;
				GCC_WARN_ABOUT_MISSING_PROTOTYPES = YES;
				GCC_WARN_SHADOW = YES;
				GCC_WARN_UNINITIALIZED_AUTOS = YES_AGGRESSIVE;
				GCC_WARN_UNKNOWN_PRAGMAS = YES;
				GCC_WARN_UNUSED_LABEL = YES;
				INFOPLIST_FILE = ResearchKit/Info.plist;
				INSTALL_PATH = "$(LOCAL_LIBRARY_DIR)/Frameworks";
				IPHONEOS_DEPLOYMENT_TARGET = 11.0;
				LD_RUNPATH_SEARCH_PATHS = "$(inherited) @executable_path/Frameworks @loader_path/Frameworks";
				MODULEMAP_FILE = ResearchKit/ResearchKit.modulemap;
				MTL_ENABLE_DEBUG_INFO = YES;
				PRODUCT_BUNDLE_IDENTIFIER = "org.researchkit.${PRODUCT_NAME:rfc1034identifier}";
				PRODUCT_NAME = ResearchKit;
				RUN_CLANG_STATIC_ANALYZER = YES;
				SDKROOT = iphoneos;
				SWIFT_OPTIMIZATION_LEVEL = "-Onone";
				SWIFT_TREAT_WARNINGS_AS_ERRORS = NO;
				TARGETED_DEVICE_FAMILY = "1,2";
			};
			name = Debug;
		};
		B183A5941A8535D100C76870 /* Release */ = {
			isa = XCBuildConfiguration;
			buildSettings = {
				CLANG_ANALYZER_SECURITY_FLOATLOOPCOUNTER = YES;
				CLANG_ANALYZER_SECURITY_INSECUREAPI_RAND = YES;
				CLANG_ANALYZER_SECURITY_INSECUREAPI_STRCPY = YES;
				CLANG_ENABLE_MODULES = YES;
				CLANG_STATIC_ANALYZER_MODE = deep;
				CLANG_UNDEFINED_BEHAVIOR_SANITIZER_INTEGER = YES;
				CLANG_UNDEFINED_BEHAVIOR_SANITIZER_NULLABILITY = YES;
				CLANG_WARN_ASSIGN_ENUM = YES;
				CLANG_WARN_UNREACHABLE_CODE = YES;
				"CODE_SIGN_IDENTITY[sdk=iphoneos*]" = "";
				DEAD_CODE_STRIPPING = YES;
				DEFINES_MODULE = YES;
				DYLIB_COMPATIBILITY_VERSION = 1;
				DYLIB_CURRENT_VERSION = 1;
				DYLIB_INSTALL_NAME_BASE = "@rpath";
				ENABLE_STRICT_OBJC_MSGSEND = YES;
				GCC_PRECOMPILE_PREFIX_HEADER = YES;
				GCC_PREPROCESSOR_DEFINITIONS = "ORK_LOG_LEVEL_WARNING=1";
				GCC_SYMBOLS_PRIVATE_EXTERN = YES;
				GCC_TREAT_IMPLICIT_FUNCTION_DECLARATIONS_AS_ERRORS = YES;
				GCC_WARN_ABOUT_MISSING_NEWLINE = YES;
				GCC_WARN_ABOUT_MISSING_PROTOTYPES = YES;
				GCC_WARN_SHADOW = YES;
				GCC_WARN_UNINITIALIZED_AUTOS = YES_AGGRESSIVE;
				GCC_WARN_UNKNOWN_PRAGMAS = YES;
				GCC_WARN_UNUSED_LABEL = YES;
				INFOPLIST_FILE = ResearchKit/Info.plist;
				INSTALL_PATH = "$(LOCAL_LIBRARY_DIR)/Frameworks";
				IPHONEOS_DEPLOYMENT_TARGET = 11.0;
				LD_RUNPATH_SEARCH_PATHS = "$(inherited) @executable_path/Frameworks @loader_path/Frameworks";
				MODULEMAP_FILE = ResearchKit/ResearchKit.modulemap;
				MTL_ENABLE_DEBUG_INFO = NO;
				PRODUCT_BUNDLE_IDENTIFIER = "org.researchkit.${PRODUCT_NAME:rfc1034identifier}";
				PRODUCT_NAME = ResearchKit;
				SDKROOT = iphoneos;
				SWIFT_OPTIMIZATION_LEVEL = "-Owholemodule";
				SWIFT_TREAT_WARNINGS_AS_ERRORS = NO;
				TARGETED_DEVICE_FAMILY = "1,2";
			};
			name = Release;
		};
		B18FF3A51A9FE25700C0C3B0 /* Debug */ = {
			isa = XCBuildConfiguration;
			buildSettings = {
				PRODUCT_NAME = "$(TARGET_NAME)";
			};
			name = Debug;
		};
		B18FF3A61A9FE25700C0C3B0 /* Release */ = {
			isa = XCBuildConfiguration;
			buildSettings = {
				PRODUCT_NAME = "$(TARGET_NAME)";
			};
			name = Release;
		};
/* End XCBuildConfiguration section */

/* Begin XCConfigurationList section */
		3FFF18381829DB1D00167070 /* Build configuration list for PBXProject "ResearchKit" */ = {
			isa = XCConfigurationList;
			buildConfigurations = (
				3FFF18691829DB1E00167070 /* Debug */,
				3FFF186A1829DB1E00167070 /* Release */,
			);
			defaultConfigurationIsVisible = 0;
			defaultConfigurationName = Debug;
		};
		86CC8EA31AC09332001CCD89 /* Build configuration list for PBXNativeTarget "ResearchKitTests" */ = {
			isa = XCConfigurationList;
			buildConfigurations = (
				86CC8EA41AC09332001CCD89 /* Debug */,
				86CC8EA51AC09332001CCD89 /* Release */,
			);
			defaultConfigurationIsVisible = 0;
			defaultConfigurationName = Debug;
		};
		B183A5921A8535D100C76870 /* Build configuration list for PBXNativeTarget "ResearchKit" */ = {
			isa = XCConfigurationList;
			buildConfigurations = (
				B183A5931A8535D100C76870 /* Debug */,
				B183A5941A8535D100C76870 /* Release */,
			);
			defaultConfigurationIsVisible = 0;
			defaultConfigurationName = Debug;
		};
		B18FF3A71A9FE25700C0C3B0 /* Build configuration list for PBXAggregateTarget "docs" */ = {
			isa = XCConfigurationList;
			buildConfigurations = (
				B18FF3A51A9FE25700C0C3B0 /* Debug */,
				B18FF3A61A9FE25700C0C3B0 /* Release */,
			);
			defaultConfigurationIsVisible = 0;
			defaultConfigurationName = Debug;
		};
/* End XCConfigurationList section */
	};
	rootObject = 3FFF18351829DB1D00167070 /* Project object */;
}<|MERGE_RESOLUTION|>--- conflicted
+++ resolved
@@ -4026,11 +4026,8 @@
 				71D8EF1720B9EE1900EBCDC6 /* ORKHealthClinicalTypeRecorder.h in Headers */,
 				FF36A48D1D1A0ACA00DE8470 /* ORKAudioLevelNavigationRule.h in Headers */,
 				86C40C5E1A8D7C5C00081FAC /* ORKWalkingTaskStepViewController.h in Headers */,
-<<<<<<< HEAD
 				F8817CB0202A3D8300C59AE0 /* ORKGoNoGoViewController.h in Headers */,
-=======
 				71897FA6228B3DB100B7CCEB /* ORKConsentSceneViewController_Internal.h in Headers */,
->>>>>>> d56e6d52
 				86C40D2C1A8D7C5C00081FAC /* ORKHeadlineLabel.h in Headers */,
 				86C40D1C1A8D7C5C00081FAC /* ORKFormSectionTitleLabel.h in Headers */,
 				86C40CBC1A8D7C5C00081FAC /* UITouch+ORKJSONDictionary.h in Headers */,
