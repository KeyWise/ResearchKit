// !$*UTF8*$!
{
	archiveVersion = 1;
	classes = {
	};
	objectVersion = 46;
	objects = {

/* Begin PBXAggregateTarget section */
		B18FF3A41A9FE25700C0C3B0 /* docs */ = {
			isa = PBXAggregateTarget;
			buildConfigurationList = B18FF3A71A9FE25700C0C3B0 /* Build configuration list for PBXAggregateTarget "docs" */;
			buildPhases = (
				B18FF3A81A9FE26300C0C3B0 /* ShellScript */,
			);
			dependencies = (
				B11DF3B11AA10795009E76D2 /* PBXTargetDependency */,
			);
			name = docs;
			productName = docs;
		};
/* End PBXAggregateTarget section */

/* Begin PBXBuildFile section */
		106FF29E1B663FCE004EACF2 /* ORKHolePegTestPlaceStep.h in Headers */ = {isa = PBXBuildFile; fileRef = 106FF29C1B663FCE004EACF2 /* ORKHolePegTestPlaceStep.h */; settings = {ATTRIBUTES = (Private, ); }; };
		106FF29F1B663FCE004EACF2 /* ORKHolePegTestPlaceStep.m in Sources */ = {isa = PBXBuildFile; fileRef = 106FF29D1B663FCE004EACF2 /* ORKHolePegTestPlaceStep.m */; };
		106FF2A21B665B86004EACF2 /* ORKHolePegTestPlaceStepViewController.h in Headers */ = {isa = PBXBuildFile; fileRef = 106FF2A01B665B86004EACF2 /* ORKHolePegTestPlaceStepViewController.h */; settings = {ATTRIBUTES = (Private, ); }; };
		106FF2A31B665B86004EACF2 /* ORKHolePegTestPlaceStepViewController.m in Sources */ = {isa = PBXBuildFile; fileRef = 106FF2A11B665B86004EACF2 /* ORKHolePegTestPlaceStepViewController.m */; };
		106FF2A61B665CF5004EACF2 /* ORKHolePegTestPlaceContentView.h in Headers */ = {isa = PBXBuildFile; fileRef = 106FF2A41B665CF5004EACF2 /* ORKHolePegTestPlaceContentView.h */; };
		106FF2A71B665CF5004EACF2 /* ORKHolePegTestPlaceContentView.m in Sources */ = {isa = PBXBuildFile; fileRef = 106FF2A51B665CF5004EACF2 /* ORKHolePegTestPlaceContentView.m */; };
		106FF2AA1B690FD7004EACF2 /* ORKHolePegTestPlacePegView.h in Headers */ = {isa = PBXBuildFile; fileRef = 106FF2A81B690FD7004EACF2 /* ORKHolePegTestPlacePegView.h */; };
		106FF2AB1B690FD7004EACF2 /* ORKHolePegTestPlacePegView.m in Sources */ = {isa = PBXBuildFile; fileRef = 106FF2A91B690FD7004EACF2 /* ORKHolePegTestPlacePegView.m */; };
		106FF2AE1B6FACA8004EACF2 /* ORKDirectionView.h in Headers */ = {isa = PBXBuildFile; fileRef = 106FF2AC1B6FACA8004EACF2 /* ORKDirectionView.h */; };
		106FF2AF1B6FACA8004EACF2 /* ORKDirectionView.m in Sources */ = {isa = PBXBuildFile; fileRef = 106FF2AD1B6FACA8004EACF2 /* ORKDirectionView.m */; };
		106FF2B41B71F18E004EACF2 /* ORKHolePegTestPlaceHoleView.h in Headers */ = {isa = PBXBuildFile; fileRef = 106FF2B21B71F18E004EACF2 /* ORKHolePegTestPlaceHoleView.h */; };
		106FF2B51B71F18E004EACF2 /* ORKHolePegTestPlaceHoleView.m in Sources */ = {isa = PBXBuildFile; fileRef = 106FF2B31B71F18E004EACF2 /* ORKHolePegTestPlaceHoleView.m */; };
		10864C9E1B27146B000F4158 /* ORKPSATStep.h in Headers */ = {isa = PBXBuildFile; fileRef = 10864C961B27146B000F4158 /* ORKPSATStep.h */; settings = {ATTRIBUTES = (Private, ); }; };
		10864C9F1B27146B000F4158 /* ORKPSATStep.m in Sources */ = {isa = PBXBuildFile; fileRef = 10864C971B27146B000F4158 /* ORKPSATStep.m */; };
		10864CA01B27146B000F4158 /* ORKPSATStepViewController.h in Headers */ = {isa = PBXBuildFile; fileRef = 10864C981B27146B000F4158 /* ORKPSATStepViewController.h */; settings = {ATTRIBUTES = (Private, ); }; };
		10864CA11B27146B000F4158 /* ORKPSATStepViewController.m in Sources */ = {isa = PBXBuildFile; fileRef = 10864C991B27146B000F4158 /* ORKPSATStepViewController.m */; };
		10864CA21B27146B000F4158 /* ORKPSATContentView.h in Headers */ = {isa = PBXBuildFile; fileRef = 10864C9A1B27146B000F4158 /* ORKPSATContentView.h */; };
		10864CA31B27146B000F4158 /* ORKPSATContentView.m in Sources */ = {isa = PBXBuildFile; fileRef = 10864C9B1B27146B000F4158 /* ORKPSATContentView.m */; };
		10864CA41B27146B000F4158 /* ORKPSATKeyboardView.h in Headers */ = {isa = PBXBuildFile; fileRef = 10864C9C1B27146B000F4158 /* ORKPSATKeyboardView.h */; };
		10864CA51B27146B000F4158 /* ORKPSATKeyboardView.m in Sources */ = {isa = PBXBuildFile; fileRef = 10864C9D1B27146B000F4158 /* ORKPSATKeyboardView.m */; };
		10BAA2CA1B5FCB4F004FE478 /* ORKProgressView.h in Headers */ = {isa = PBXBuildFile; fileRef = 10BAA2C81B5FCB4F004FE478 /* ORKProgressView.h */; };
		10BAA2CB1B5FCB4F004FE478 /* ORKProgressView.m in Sources */ = {isa = PBXBuildFile; fileRef = 10BAA2C91B5FCB4F004FE478 /* ORKProgressView.m */; };
		10FF9AC31B79EF2800ECB5B4 /* ORKHolePegTestRemoveStep.h in Headers */ = {isa = PBXBuildFile; fileRef = 10FF9AC11B79EF2800ECB5B4 /* ORKHolePegTestRemoveStep.h */; settings = {ATTRIBUTES = (Private, ); }; };
		10FF9AC41B79EF2800ECB5B4 /* ORKHolePegTestRemoveStep.m in Sources */ = {isa = PBXBuildFile; fileRef = 10FF9AC21B79EF2800ECB5B4 /* ORKHolePegTestRemoveStep.m */; };
		10FF9ACB1B79F22900ECB5B4 /* ORKHolePegTestRemoveStepViewController.h in Headers */ = {isa = PBXBuildFile; fileRef = 10FF9AC91B79F22900ECB5B4 /* ORKHolePegTestRemoveStepViewController.h */; settings = {ATTRIBUTES = (Private, ); }; };
		10FF9ACC1B79F22900ECB5B4 /* ORKHolePegTestRemoveStepViewController.m in Sources */ = {isa = PBXBuildFile; fileRef = 10FF9ACA1B79F22900ECB5B4 /* ORKHolePegTestRemoveStepViewController.m */; };
		10FF9ACF1B79F5CE00ECB5B4 /* ORKHolePegTestRemoveContentView.h in Headers */ = {isa = PBXBuildFile; fileRef = 10FF9ACD1B79F5CE00ECB5B4 /* ORKHolePegTestRemoveContentView.h */; };
		10FF9AD01B79F5CE00ECB5B4 /* ORKHolePegTestRemoveContentView.m in Sources */ = {isa = PBXBuildFile; fileRef = 10FF9ACE1B79F5CE00ECB5B4 /* ORKHolePegTestRemoveContentView.m */; };
		10FF9AD31B79F5EA00ECB5B4 /* ORKHolePegTestRemovePegView.h in Headers */ = {isa = PBXBuildFile; fileRef = 10FF9AD11B79F5EA00ECB5B4 /* ORKHolePegTestRemovePegView.h */; };
		10FF9AD41B79F5EA00ECB5B4 /* ORKHolePegTestRemovePegView.m in Sources */ = {isa = PBXBuildFile; fileRef = 10FF9AD21B79F5EA00ECB5B4 /* ORKHolePegTestRemovePegView.m */; };
		10FF9AD71B7A045E00ECB5B4 /* ORKSeparatorView.h in Headers */ = {isa = PBXBuildFile; fileRef = 10FF9AD51B7A045E00ECB5B4 /* ORKSeparatorView.h */; };
		10FF9AD81B7A045E00ECB5B4 /* ORKSeparatorView.m in Sources */ = {isa = PBXBuildFile; fileRef = 10FF9AD61B7A045E00ECB5B4 /* ORKSeparatorView.m */; };
		10FF9ADB1B7BA78400ECB5B4 /* ORKOrderedTask_Private.h in Headers */ = {isa = PBXBuildFile; fileRef = 10FF9AD91B7BA78400ECB5B4 /* ORKOrderedTask_Private.h */; settings = {ATTRIBUTES = (Private, ); }; };
		147503AF1AEE8071004B17F3 /* ORKAudioGenerator.h in Headers */ = {isa = PBXBuildFile; fileRef = 147503AD1AEE8071004B17F3 /* ORKAudioGenerator.h */; };
		147503B01AEE8071004B17F3 /* ORKAudioGenerator.m in Sources */ = {isa = PBXBuildFile; fileRef = 147503AE1AEE8071004B17F3 /* ORKAudioGenerator.m */; };
		147503B71AEE807C004B17F3 /* ORKToneAudiometryContentView.h in Headers */ = {isa = PBXBuildFile; fileRef = 147503B11AEE807C004B17F3 /* ORKToneAudiometryContentView.h */; };
		147503B81AEE807C004B17F3 /* ORKToneAudiometryContentView.m in Sources */ = {isa = PBXBuildFile; fileRef = 147503B21AEE807C004B17F3 /* ORKToneAudiometryContentView.m */; };
		147503B91AEE807C004B17F3 /* ORKToneAudiometryStep.h in Headers */ = {isa = PBXBuildFile; fileRef = 147503B31AEE807C004B17F3 /* ORKToneAudiometryStep.h */; settings = {ATTRIBUTES = (Private, ); }; };
		147503BA1AEE807C004B17F3 /* ORKToneAudiometryStep.m in Sources */ = {isa = PBXBuildFile; fileRef = 147503B41AEE807C004B17F3 /* ORKToneAudiometryStep.m */; };
		147503BB1AEE807C004B17F3 /* ORKToneAudiometryStepViewController.h in Headers */ = {isa = PBXBuildFile; fileRef = 147503B51AEE807C004B17F3 /* ORKToneAudiometryStepViewController.h */; settings = {ATTRIBUTES = (Private, ); }; };
		147503BC1AEE807C004B17F3 /* ORKToneAudiometryStepViewController.m in Sources */ = {isa = PBXBuildFile; fileRef = 147503B61AEE807C004B17F3 /* ORKToneAudiometryStepViewController.m */; };
		241A2E871B94FD8800ED3B39 /* ORKPasscodeStepViewController_Internal.h in Headers */ = {isa = PBXBuildFile; fileRef = 241A2E861B94FD8800ED3B39 /* ORKPasscodeStepViewController_Internal.h */; };
		2429D5721BBB5397003A512F /* ORKRegistrationStep.h in Headers */ = {isa = PBXBuildFile; fileRef = 2429D5701BBB5397003A512F /* ORKRegistrationStep.h */; settings = {ATTRIBUTES = (Public, ); }; };
		2429D5731BBB5397003A512F /* ORKRegistrationStep.m in Sources */ = {isa = PBXBuildFile; fileRef = 2429D5711BBB5397003A512F /* ORKRegistrationStep.m */; };
		242C9E051BBDFDAC0088B7F4 /* ORKVerificationStep.h in Headers */ = {isa = PBXBuildFile; fileRef = 242C9E031BBDFDAC0088B7F4 /* ORKVerificationStep.h */; settings = {ATTRIBUTES = (Public, ); }; };
		242C9E061BBDFDAC0088B7F4 /* ORKVerificationStep.m in Sources */ = {isa = PBXBuildFile; fileRef = 242C9E041BBDFDAC0088B7F4 /* ORKVerificationStep.m */; };
		242C9E0D1BBE03F90088B7F4 /* ORKVerificationStepViewController.h in Headers */ = {isa = PBXBuildFile; fileRef = 242C9E0B1BBE03F90088B7F4 /* ORKVerificationStepViewController.h */; settings = {ATTRIBUTES = (Public, ); }; };
		242C9E0E1BBE03F90088B7F4 /* ORKVerificationStepViewController.m in Sources */ = {isa = PBXBuildFile; fileRef = 242C9E0C1BBE03F90088B7F4 /* ORKVerificationStepViewController.m */; };
		242C9E111BBE06DE0088B7F4 /* ORKVerificationStepView.h in Headers */ = {isa = PBXBuildFile; fileRef = 242C9E0F1BBE06DE0088B7F4 /* ORKVerificationStepView.h */; };
		242C9E121BBE06DE0088B7F4 /* ORKVerificationStepView.m in Sources */ = {isa = PBXBuildFile; fileRef = 242C9E101BBE06DE0088B7F4 /* ORKVerificationStepView.m */; };
		2433C9E31B9A506F0052D375 /* ORKKeychainWrapper.h in Headers */ = {isa = PBXBuildFile; fileRef = 2433C9E11B9A506F0052D375 /* ORKKeychainWrapper.h */; settings = {ATTRIBUTES = (Public, ); }; };
		2433C9E41B9A506F0052D375 /* ORKKeychainWrapper.m in Sources */ = {isa = PBXBuildFile; fileRef = 2433C9E21B9A506F0052D375 /* ORKKeychainWrapper.m */; };
		2441034F1B966D4C00EEAB0C /* ORKPasscodeViewController.h in Headers */ = {isa = PBXBuildFile; fileRef = 2441034D1B966D4C00EEAB0C /* ORKPasscodeViewController.h */; settings = {ATTRIBUTES = (Public, ); }; };
		244103501B966D4C00EEAB0C /* ORKPasscodeViewController.m in Sources */ = {isa = PBXBuildFile; fileRef = 2441034E1B966D4C00EEAB0C /* ORKPasscodeViewController.m */; };
		244EFAD21BCEFD83001850D9 /* ORKAnswerFormat_Private.h in Headers */ = {isa = PBXBuildFile; fileRef = 244EFAD11BCEFD83001850D9 /* ORKAnswerFormat_Private.h */; settings = {ATTRIBUTES = (Private, ); }; };
		246D15D81BA3438A009C99FC /* ORKEligibilitySelectionView.h in Headers */ = {isa = PBXBuildFile; fileRef = 246D15D61BA3438A009C99FC /* ORKEligibilitySelectionView.h */; };
		246D15D91BA3438A009C99FC /* ORKEligibilitySelectionView.m in Sources */ = {isa = PBXBuildFile; fileRef = 246D15D71BA3438A009C99FC /* ORKEligibilitySelectionView.m */; };
		246D15E21BA4EE49009C99FC /* ORKSurveyAnswerCellForEligibility.h in Headers */ = {isa = PBXBuildFile; fileRef = 246D15E01BA4EE49009C99FC /* ORKSurveyAnswerCellForEligibility.h */; };
		246D15E31BA4EE49009C99FC /* ORKSurveyAnswerCellForEligibility.m in Sources */ = {isa = PBXBuildFile; fileRef = 246D15E11BA4EE49009C99FC /* ORKSurveyAnswerCellForEligibility.m */; };
		24850E191BCDA9C7006E91FB /* ORKLoginStepViewController.h in Headers */ = {isa = PBXBuildFile; fileRef = 24850E171BCDA9C7006E91FB /* ORKLoginStepViewController.h */; settings = {ATTRIBUTES = (Public, ); }; };
		24850E1A1BCDA9C7006E91FB /* ORKLoginStepViewController.m in Sources */ = {isa = PBXBuildFile; fileRef = 24850E181BCDA9C7006E91FB /* ORKLoginStepViewController.m */; };
		248604061B4C98760010C8A0 /* ORKAnswerFormatTests.m in Sources */ = {isa = PBXBuildFile; fileRef = 248604051B4C98760010C8A0 /* ORKAnswerFormatTests.m */; };
		24898B0D1B7186C000B0E7E7 /* ORKScaleRangeImageView.h in Headers */ = {isa = PBXBuildFile; fileRef = 24898B0B1B7186C000B0E7E7 /* ORKScaleRangeImageView.h */; };
		24898B0E1B7186C000B0E7E7 /* ORKScaleRangeImageView.m in Sources */ = {isa = PBXBuildFile; fileRef = 24898B0C1B7186C000B0E7E7 /* ORKScaleRangeImageView.m */; };
		249F44E51BCD9EAC0000D57E /* ORKFormStepViewController_Internal.h in Headers */ = {isa = PBXBuildFile; fileRef = 249F44E31BCD9EAC0000D57E /* ORKFormStepViewController_Internal.h */; };
		24A4DA101B8D0F21009C797A /* ORKPasscodeStepView.h in Headers */ = {isa = PBXBuildFile; fileRef = 24A4DA0E1B8D0F21009C797A /* ORKPasscodeStepView.h */; };
		24A4DA111B8D0F21009C797A /* ORKPasscodeStepView.m in Sources */ = {isa = PBXBuildFile; fileRef = 24A4DA0F1B8D0F21009C797A /* ORKPasscodeStepView.m */; };
		24A4DA141B8D1115009C797A /* ORKPasscodeStep.h in Headers */ = {isa = PBXBuildFile; fileRef = 24A4DA121B8D1115009C797A /* ORKPasscodeStep.h */; settings = {ATTRIBUTES = (Public, ); }; };
		24A4DA151B8D1115009C797A /* ORKPasscodeStep.m in Sources */ = {isa = PBXBuildFile; fileRef = 24A4DA131B8D1115009C797A /* ORKPasscodeStep.m */; };
		24A4DA181B8D13FE009C797A /* ORKPasscodeStepViewController.h in Headers */ = {isa = PBXBuildFile; fileRef = 24A4DA161B8D13FE009C797A /* ORKPasscodeStepViewController.h */; settings = {ATTRIBUTES = (Private, ); }; };
		24A4DA191B8D13FE009C797A /* ORKPasscodeStepViewController.m in Sources */ = {isa = PBXBuildFile; fileRef = 24A4DA171B8D13FE009C797A /* ORKPasscodeStepViewController.m */; };
		24BC5CEE1BC345D900846B43 /* ORKLoginStep.h in Headers */ = {isa = PBXBuildFile; fileRef = 24BC5CEC1BC345D900846B43 /* ORKLoginStep.h */; settings = {ATTRIBUTES = (Public, ); }; };
		24BC5CEF1BC345D900846B43 /* ORKLoginStep.m in Sources */ = {isa = PBXBuildFile; fileRef = 24BC5CED1BC345D900846B43 /* ORKLoginStep.m */; };
		24C296751BD052F800B42EF1 /* ORKVerificationStep_Internal.h in Headers */ = {isa = PBXBuildFile; fileRef = 24C296741BD052F800B42EF1 /* ORKVerificationStep_Internal.h */; };
		24C296771BD055B800B42EF1 /* ORKLoginStep_Internal.h in Headers */ = {isa = PBXBuildFile; fileRef = 24C296761BD055B800B42EF1 /* ORKLoginStep_Internal.h */; };
		250F94041B4C5A6600FA23EB /* ORKTowerOfHanoiStep.h in Headers */ = {isa = PBXBuildFile; fileRef = 250F94021B4C5A6600FA23EB /* ORKTowerOfHanoiStep.h */; settings = {ATTRIBUTES = (Private, ); }; };
		250F94051B4C5A6600FA23EB /* ORKTowerOfHanoiStep.m in Sources */ = {isa = PBXBuildFile; fileRef = 250F94031B4C5A6600FA23EB /* ORKTowerOfHanoiStep.m */; };
		250F94081B4C5AA400FA23EB /* ORKTowerOfHanoiStepViewController.h in Headers */ = {isa = PBXBuildFile; fileRef = 250F94061B4C5AA400FA23EB /* ORKTowerOfHanoiStepViewController.h */; };
		250F94091B4C5AA400FA23EB /* ORKTowerOfHanoiStepViewController.m in Sources */ = {isa = PBXBuildFile; fileRef = 250F94071B4C5AA400FA23EB /* ORKTowerOfHanoiStepViewController.m */; };
		257FCE1F1B4D14E50001EF06 /* ORKTowerOfHanoiTowerView.h in Headers */ = {isa = PBXBuildFile; fileRef = 257FCE1D1B4D14E50001EF06 /* ORKTowerOfHanoiTowerView.h */; };
		257FCE201B4D14E50001EF06 /* ORKTowerOfHanoiTowerView.m in Sources */ = {isa = PBXBuildFile; fileRef = 257FCE1E1B4D14E50001EF06 /* ORKTowerOfHanoiTowerView.m */; };
		257FCE231B4D37A80001EF06 /* ORKTowerOfHanoiTower.h in Headers */ = {isa = PBXBuildFile; fileRef = 257FCE211B4D37A80001EF06 /* ORKTowerOfHanoiTower.h */; };
		257FCE241B4D37A80001EF06 /* ORKTowerOfHanoiTower.m in Sources */ = {isa = PBXBuildFile; fileRef = 257FCE221B4D37A80001EF06 /* ORKTowerOfHanoiTower.m */; };
		25ECC0951AFBD68300F3D63B /* ORKReactionTimeStep.h in Headers */ = {isa = PBXBuildFile; fileRef = 25ECC0931AFBD68300F3D63B /* ORKReactionTimeStep.h */; settings = {ATTRIBUTES = (Private, ); }; };
		25ECC0961AFBD68300F3D63B /* ORKReactionTimeStep.m in Sources */ = {isa = PBXBuildFile; fileRef = 25ECC0941AFBD68300F3D63B /* ORKReactionTimeStep.m */; };
		25ECC09B1AFBD8B300F3D63B /* ORKReactionTimeViewController.h in Headers */ = {isa = PBXBuildFile; fileRef = 25ECC0991AFBD8B300F3D63B /* ORKReactionTimeViewController.h */; };
		25ECC09C1AFBD8B300F3D63B /* ORKReactionTimeViewController.m in Sources */ = {isa = PBXBuildFile; fileRef = 25ECC09A1AFBD8B300F3D63B /* ORKReactionTimeViewController.m */; };
		25ECC09F1AFBD92D00F3D63B /* ORKReactionTimeContentView.h in Headers */ = {isa = PBXBuildFile; fileRef = 25ECC09D1AFBD92D00F3D63B /* ORKReactionTimeContentView.h */; };
		25ECC0A01AFBD92D00F3D63B /* ORKReactionTimeContentView.m in Sources */ = {isa = PBXBuildFile; fileRef = 25ECC09E1AFBD92D00F3D63B /* ORKReactionTimeContentView.m */; };
		25ECC0A31AFBDD2700F3D63B /* ORKReactionTimeStimulusView.h in Headers */ = {isa = PBXBuildFile; fileRef = 25ECC0A11AFBDD2700F3D63B /* ORKReactionTimeStimulusView.h */; };
		25ECC0A41AFBDD2700F3D63B /* ORKReactionTimeStimulusView.m in Sources */ = {isa = PBXBuildFile; fileRef = 25ECC0A21AFBDD2700F3D63B /* ORKReactionTimeStimulusView.m */; };
		2EBFE11D1AE1B32D00CB8254 /* ORKUIViewAccessibilityTests.m in Sources */ = {isa = PBXBuildFile; fileRef = 2EBFE11C1AE1B32D00CB8254 /* ORKUIViewAccessibilityTests.m */; };
		2EBFE1201AE1B74100CB8254 /* ORKVoiceEngineTests.m in Sources */ = {isa = PBXBuildFile; fileRef = 2EBFE11F1AE1B74100CB8254 /* ORKVoiceEngineTests.m */; };
		6146D0A31B84A91E0068491D /* ORKLineGraphAccessibilityElement.h in Headers */ = {isa = PBXBuildFile; fileRef = 6146D0A11B84A91E0068491D /* ORKLineGraphAccessibilityElement.h */; };
		6146D0A41B84A91E0068491D /* ORKLineGraphAccessibilityElement.m in Sources */ = {isa = PBXBuildFile; fileRef = 6146D0A21B84A91E0068491D /* ORKLineGraphAccessibilityElement.m */; };
		618DA04E1A93D0D600E63AA8 /* ORKAccessibility.h in Headers */ = {isa = PBXBuildFile; fileRef = 618DA0481A93D0D600E63AA8 /* ORKAccessibility.h */; };
		618DA0501A93D0D600E63AA8 /* ORKAccessibilityFunctions.h in Headers */ = {isa = PBXBuildFile; fileRef = 618DA0491A93D0D600E63AA8 /* ORKAccessibilityFunctions.h */; };
		618DA0521A93D0D600E63AA8 /* ORKAccessibilityFunctions.m in Sources */ = {isa = PBXBuildFile; fileRef = 618DA04A1A93D0D600E63AA8 /* ORKAccessibilityFunctions.m */; };
		618DA0541A93D0D600E63AA8 /* UIView+ORKAccessibility.h in Headers */ = {isa = PBXBuildFile; fileRef = 618DA04B1A93D0D600E63AA8 /* UIView+ORKAccessibility.h */; };
		618DA0561A93D0D600E63AA8 /* UIView+ORKAccessibility.m in Sources */ = {isa = PBXBuildFile; fileRef = 618DA04C1A93D0D600E63AA8 /* UIView+ORKAccessibility.m */; };
		861D11A91AA691BB003C98A7 /* ORKScaleSliderView.h in Headers */ = {isa = PBXBuildFile; fileRef = 861D11A71AA691BB003C98A7 /* ORKScaleSliderView.h */; };
		861D11AA1AA691BB003C98A7 /* ORKScaleSliderView.m in Sources */ = {isa = PBXBuildFile; fileRef = 861D11A81AA691BB003C98A7 /* ORKScaleSliderView.m */; };
		861D11AD1AA7951F003C98A7 /* ORKChoiceAnswerFormatHelper.h in Headers */ = {isa = PBXBuildFile; fileRef = 861D11AB1AA7951F003C98A7 /* ORKChoiceAnswerFormatHelper.h */; };
		861D11AE1AA7951F003C98A7 /* ORKChoiceAnswerFormatHelper.m in Sources */ = {isa = PBXBuildFile; fileRef = 861D11AC1AA7951F003C98A7 /* ORKChoiceAnswerFormatHelper.m */; };
		861D11B51AA7D073003C98A7 /* ORKTextChoiceCellGroup.h in Headers */ = {isa = PBXBuildFile; fileRef = 861D11B31AA7D073003C98A7 /* ORKTextChoiceCellGroup.h */; };
		861D11B61AA7D073003C98A7 /* ORKTextChoiceCellGroup.m in Sources */ = {isa = PBXBuildFile; fileRef = 861D11B41AA7D073003C98A7 /* ORKTextChoiceCellGroup.m */; };
		861D2AE81B840991008C4CD0 /* ORKTimedWalkStep.h in Headers */ = {isa = PBXBuildFile; fileRef = 861D2AE61B840991008C4CD0 /* ORKTimedWalkStep.h */; settings = {ATTRIBUTES = (Public, ); }; };
		861D2AE91B840991008C4CD0 /* ORKTimedWalkStep.m in Sources */ = {isa = PBXBuildFile; fileRef = 861D2AE71B840991008C4CD0 /* ORKTimedWalkStep.m */; };
		861D2AEC1B8409B2008C4CD0 /* ORKTimedWalkStepViewController.h in Headers */ = {isa = PBXBuildFile; fileRef = 861D2AEA1B8409B2008C4CD0 /* ORKTimedWalkStepViewController.h */; settings = {ATTRIBUTES = (Private, ); }; };
		861D2AED1B8409B2008C4CD0 /* ORKTimedWalkStepViewController.m in Sources */ = {isa = PBXBuildFile; fileRef = 861D2AEB1B8409B2008C4CD0 /* ORKTimedWalkStepViewController.m */; };
		861D2AF01B8409D9008C4CD0 /* ORKTimedWalkContentView.h in Headers */ = {isa = PBXBuildFile; fileRef = 861D2AEE1B8409D9008C4CD0 /* ORKTimedWalkContentView.h */; };
		861D2AF11B8409D9008C4CD0 /* ORKTimedWalkContentView.m in Sources */ = {isa = PBXBuildFile; fileRef = 861D2AEF1B8409D9008C4CD0 /* ORKTimedWalkContentView.m */; };
		861D2AF71B843968008C4CD0 /* ORKCompletionStepViewController.m in Sources */ = {isa = PBXBuildFile; fileRef = 86C40B551A8D7C5B00081FAC /* ORKCompletionStepViewController.m */; };
		865EA1621AB8DF750037C68E /* ORKDateTimePicker.h in Headers */ = {isa = PBXBuildFile; fileRef = 865EA1601AB8DF750037C68E /* ORKDateTimePicker.h */; };
		865EA1631AB8DF750037C68E /* ORKDateTimePicker.m in Sources */ = {isa = PBXBuildFile; fileRef = 865EA1611AB8DF750037C68E /* ORKDateTimePicker.m */; };
		865EA1681ABA1AA10037C68E /* ORKPicker.h in Headers */ = {isa = PBXBuildFile; fileRef = 865EA1661ABA1AA10037C68E /* ORKPicker.h */; };
		865EA1691ABA1AA10037C68E /* ORKPicker.m in Sources */ = {isa = PBXBuildFile; fileRef = 865EA1671ABA1AA10037C68E /* ORKPicker.m */; };
		865EA16C1ABA1BE20037C68E /* ORKSurveyAnswerCellForPicker.h in Headers */ = {isa = PBXBuildFile; fileRef = 865EA16A1ABA1BE20037C68E /* ORKSurveyAnswerCellForPicker.h */; };
		865EA16D1ABA1BE20037C68E /* ORKSurveyAnswerCellForPicker.m in Sources */ = {isa = PBXBuildFile; fileRef = 865EA16B1ABA1BE20037C68E /* ORKSurveyAnswerCellForPicker.m */; };
		866F86011A96CBF3007B282C /* ORKSurveyAnswerCell.m in Sources */ = {isa = PBXBuildFile; fileRef = 866F86001A96CBF3007B282C /* ORKSurveyAnswerCell.m */; };
		86AD910A1AB7AD1E00361FEB /* ORKNavigationContainerView.h in Headers */ = {isa = PBXBuildFile; fileRef = 86AD91081AB7AD1E00361FEB /* ORKNavigationContainerView.h */; };
		86AD910B1AB7AD1E00361FEB /* ORKNavigationContainerView.m in Sources */ = {isa = PBXBuildFile; fileRef = 86AD91091AB7AD1E00361FEB /* ORKNavigationContainerView.m */; };
		86AD910D1AB7AE4100361FEB /* ORKNavigationContainerView_Internal.h in Headers */ = {isa = PBXBuildFile; fileRef = 86AD910C1AB7AE4100361FEB /* ORKNavigationContainerView_Internal.h */; };
		86AD91101AB7B8A600361FEB /* ORKActiveStepView.h in Headers */ = {isa = PBXBuildFile; fileRef = 86AD910E1AB7B8A600361FEB /* ORKActiveStepView.h */; };
		86AD91111AB7B8A600361FEB /* ORKActiveStepView.m in Sources */ = {isa = PBXBuildFile; fileRef = 86AD910F1AB7B8A600361FEB /* ORKActiveStepView.m */; };
		86AD91141AB7B97E00361FEB /* ORKQuestionStepView.h in Headers */ = {isa = PBXBuildFile; fileRef = 86AD91121AB7B97E00361FEB /* ORKQuestionStepView.h */; };
		86AD91151AB7B97E00361FEB /* ORKQuestionStepView.m in Sources */ = {isa = PBXBuildFile; fileRef = 86AD91131AB7B97E00361FEB /* ORKQuestionStepView.m */; };
		86B781BB1AA668ED00688151 /* ORKTimeIntervalPicker.h in Headers */ = {isa = PBXBuildFile; fileRef = 86B781B71AA668ED00688151 /* ORKTimeIntervalPicker.h */; };
		86B781BC1AA668ED00688151 /* ORKTimeIntervalPicker.m in Sources */ = {isa = PBXBuildFile; fileRef = 86B781B81AA668ED00688151 /* ORKTimeIntervalPicker.m */; };
		86B781BD1AA668ED00688151 /* ORKValuePicker.h in Headers */ = {isa = PBXBuildFile; fileRef = 86B781B91AA668ED00688151 /* ORKValuePicker.h */; };
		86B781BE1AA668ED00688151 /* ORKValuePicker.m in Sources */ = {isa = PBXBuildFile; fileRef = 86B781BA1AA668ED00688151 /* ORKValuePicker.m */; };
		86B89ABB1AB3BECC001626A4 /* ORKStepHeaderView.h in Headers */ = {isa = PBXBuildFile; fileRef = 86B89AB91AB3BECC001626A4 /* ORKStepHeaderView.h */; };
		86B89ABC1AB3BECC001626A4 /* ORKStepHeaderView.m in Sources */ = {isa = PBXBuildFile; fileRef = 86B89ABA1AB3BECC001626A4 /* ORKStepHeaderView.m */; };
		86B89ABE1AB3BFDB001626A4 /* ORKStepHeaderView_Internal.h in Headers */ = {isa = PBXBuildFile; fileRef = 86B89ABD1AB3BFDB001626A4 /* ORKStepHeaderView_Internal.h */; };
		86C40C121A8D7C5C00081FAC /* ORKActiveStepQuantityView.h in Headers */ = {isa = PBXBuildFile; fileRef = 86C40AFA1A8D7C5B00081FAC /* ORKActiveStepQuantityView.h */; };
		86C40C141A8D7C5C00081FAC /* ORKActiveStepQuantityView.m in Sources */ = {isa = PBXBuildFile; fileRef = 86C40AFB1A8D7C5B00081FAC /* ORKActiveStepQuantityView.m */; };
		86C40C161A8D7C5C00081FAC /* ORKAudioContentView.h in Headers */ = {isa = PBXBuildFile; fileRef = 86C40AFC1A8D7C5B00081FAC /* ORKAudioContentView.h */; };
		86C40C181A8D7C5C00081FAC /* ORKAudioContentView.m in Sources */ = {isa = PBXBuildFile; fileRef = 86C40AFD1A8D7C5B00081FAC /* ORKAudioContentView.m */; };
		86C40C1A1A8D7C5C00081FAC /* ORKAudioStep.h in Headers */ = {isa = PBXBuildFile; fileRef = 86C40AFE1A8D7C5B00081FAC /* ORKAudioStep.h */; settings = {ATTRIBUTES = (Private, ); }; };
		86C40C1C1A8D7C5C00081FAC /* ORKAudioStep.m in Sources */ = {isa = PBXBuildFile; fileRef = 86C40AFF1A8D7C5B00081FAC /* ORKAudioStep.m */; };
		86C40C1E1A8D7C5C00081FAC /* ORKAudioStepViewController.h in Headers */ = {isa = PBXBuildFile; fileRef = 86C40B001A8D7C5B00081FAC /* ORKAudioStepViewController.h */; settings = {ATTRIBUTES = (Private, ); }; };
		86C40C201A8D7C5C00081FAC /* ORKAudioStepViewController.m in Sources */ = {isa = PBXBuildFile; fileRef = 86C40B011A8D7C5B00081FAC /* ORKAudioStepViewController.m */; };
		86C40C221A8D7C5C00081FAC /* ORKCountdownStep.h in Headers */ = {isa = PBXBuildFile; fileRef = 86C40B021A8D7C5B00081FAC /* ORKCountdownStep.h */; settings = {ATTRIBUTES = (Private, ); }; };
		86C40C241A8D7C5C00081FAC /* ORKCountdownStep.m in Sources */ = {isa = PBXBuildFile; fileRef = 86C40B031A8D7C5B00081FAC /* ORKCountdownStep.m */; };
		86C40C261A8D7C5C00081FAC /* ORKCountdownStepViewController.h in Headers */ = {isa = PBXBuildFile; fileRef = 86C40B041A8D7C5B00081FAC /* ORKCountdownStepViewController.h */; settings = {ATTRIBUTES = (Private, ); }; };
		86C40C281A8D7C5C00081FAC /* ORKCountdownStepViewController.m in Sources */ = {isa = PBXBuildFile; fileRef = 86C40B051A8D7C5B00081FAC /* ORKCountdownStepViewController.m */; };
		86C40C2A1A8D7C5C00081FAC /* ORKFitnessContentView.h in Headers */ = {isa = PBXBuildFile; fileRef = 86C40B061A8D7C5B00081FAC /* ORKFitnessContentView.h */; };
		86C40C2C1A8D7C5C00081FAC /* ORKFitnessContentView.m in Sources */ = {isa = PBXBuildFile; fileRef = 86C40B071A8D7C5B00081FAC /* ORKFitnessContentView.m */; };
		86C40C2E1A8D7C5C00081FAC /* ORKFitnessStep.h in Headers */ = {isa = PBXBuildFile; fileRef = 86C40B081A8D7C5B00081FAC /* ORKFitnessStep.h */; settings = {ATTRIBUTES = (Private, ); }; };
		86C40C301A8D7C5C00081FAC /* ORKFitnessStep.m in Sources */ = {isa = PBXBuildFile; fileRef = 86C40B091A8D7C5B00081FAC /* ORKFitnessStep.m */; };
		86C40C321A8D7C5C00081FAC /* ORKFitnessStepViewController.h in Headers */ = {isa = PBXBuildFile; fileRef = 86C40B0A1A8D7C5B00081FAC /* ORKFitnessStepViewController.h */; settings = {ATTRIBUTES = (Private, ); }; };
		86C40C341A8D7C5C00081FAC /* ORKFitnessStepViewController.m in Sources */ = {isa = PBXBuildFile; fileRef = 86C40B0B1A8D7C5B00081FAC /* ORKFitnessStepViewController.m */; };
		86C40C361A8D7C5C00081FAC /* ORKSpatialSpanGame.h in Headers */ = {isa = PBXBuildFile; fileRef = 86C40B0C1A8D7C5B00081FAC /* ORKSpatialSpanGame.h */; };
		86C40C381A8D7C5C00081FAC /* ORKSpatialSpanGame.m in Sources */ = {isa = PBXBuildFile; fileRef = 86C40B0D1A8D7C5B00081FAC /* ORKSpatialSpanGame.m */; };
		86C40C3A1A8D7C5C00081FAC /* ORKSpatialSpanGameState.h in Headers */ = {isa = PBXBuildFile; fileRef = 86C40B0E1A8D7C5B00081FAC /* ORKSpatialSpanGameState.h */; };
		86C40C3C1A8D7C5C00081FAC /* ORKSpatialSpanGameState.m in Sources */ = {isa = PBXBuildFile; fileRef = 86C40B0F1A8D7C5B00081FAC /* ORKSpatialSpanGameState.m */; };
		86C40C3E1A8D7C5C00081FAC /* ORKSpatialSpanMemoryContentView.h in Headers */ = {isa = PBXBuildFile; fileRef = 86C40B101A8D7C5B00081FAC /* ORKSpatialSpanMemoryContentView.h */; };
		86C40C401A8D7C5C00081FAC /* ORKSpatialSpanMemoryContentView.m in Sources */ = {isa = PBXBuildFile; fileRef = 86C40B111A8D7C5B00081FAC /* ORKSpatialSpanMemoryContentView.m */; };
		86C40C421A8D7C5C00081FAC /* ORKSpatialSpanMemoryStep.h in Headers */ = {isa = PBXBuildFile; fileRef = 86C40B121A8D7C5B00081FAC /* ORKSpatialSpanMemoryStep.h */; settings = {ATTRIBUTES = (Private, ); }; };
		86C40C441A8D7C5C00081FAC /* ORKSpatialSpanMemoryStep.m in Sources */ = {isa = PBXBuildFile; fileRef = 86C40B131A8D7C5B00081FAC /* ORKSpatialSpanMemoryStep.m */; };
		86C40C461A8D7C5C00081FAC /* ORKSpatialSpanMemoryStepViewController.h in Headers */ = {isa = PBXBuildFile; fileRef = 86C40B141A8D7C5B00081FAC /* ORKSpatialSpanMemoryStepViewController.h */; settings = {ATTRIBUTES = (Private, ); }; };
		86C40C481A8D7C5C00081FAC /* ORKSpatialSpanMemoryStepViewController.m in Sources */ = {isa = PBXBuildFile; fileRef = 86C40B151A8D7C5B00081FAC /* ORKSpatialSpanMemoryStepViewController.m */; };
		86C40C4A1A8D7C5C00081FAC /* ORKSpatialSpanTargetView.h in Headers */ = {isa = PBXBuildFile; fileRef = 86C40B161A8D7C5B00081FAC /* ORKSpatialSpanTargetView.h */; };
		86C40C4C1A8D7C5C00081FAC /* ORKSpatialSpanTargetView.m in Sources */ = {isa = PBXBuildFile; fileRef = 86C40B171A8D7C5B00081FAC /* ORKSpatialSpanTargetView.m */; };
		86C40C4E1A8D7C5C00081FAC /* ORKTappingContentView.h in Headers */ = {isa = PBXBuildFile; fileRef = 86C40B181A8D7C5B00081FAC /* ORKTappingContentView.h */; };
		86C40C501A8D7C5C00081FAC /* ORKTappingContentView.m in Sources */ = {isa = PBXBuildFile; fileRef = 86C40B191A8D7C5B00081FAC /* ORKTappingContentView.m */; };
		86C40C521A8D7C5C00081FAC /* ORKTappingIntervalStep.h in Headers */ = {isa = PBXBuildFile; fileRef = 86C40B1A1A8D7C5B00081FAC /* ORKTappingIntervalStep.h */; settings = {ATTRIBUTES = (Private, ); }; };
		86C40C541A8D7C5C00081FAC /* ORKTappingIntervalStep.m in Sources */ = {isa = PBXBuildFile; fileRef = 86C40B1B1A8D7C5B00081FAC /* ORKTappingIntervalStep.m */; };
		86C40C561A8D7C5C00081FAC /* ORKTappingIntervalStepViewController.h in Headers */ = {isa = PBXBuildFile; fileRef = 86C40B1C1A8D7C5B00081FAC /* ORKTappingIntervalStepViewController.h */; settings = {ATTRIBUTES = (Private, ); }; };
		86C40C581A8D7C5C00081FAC /* ORKTappingIntervalStepViewController.m in Sources */ = {isa = PBXBuildFile; fileRef = 86C40B1D1A8D7C5B00081FAC /* ORKTappingIntervalStepViewController.m */; };
		86C40C5A1A8D7C5C00081FAC /* ORKWalkingTaskStep.h in Headers */ = {isa = PBXBuildFile; fileRef = 86C40B1E1A8D7C5B00081FAC /* ORKWalkingTaskStep.h */; settings = {ATTRIBUTES = (Private, ); }; };
		86C40C5C1A8D7C5C00081FAC /* ORKWalkingTaskStep.m in Sources */ = {isa = PBXBuildFile; fileRef = 86C40B1F1A8D7C5B00081FAC /* ORKWalkingTaskStep.m */; };
		86C40C5E1A8D7C5C00081FAC /* ORKWalkingTaskStepViewController.h in Headers */ = {isa = PBXBuildFile; fileRef = 86C40B201A8D7C5B00081FAC /* ORKWalkingTaskStepViewController.h */; settings = {ATTRIBUTES = (Private, ); }; };
		86C40C601A8D7C5C00081FAC /* ORKWalkingTaskStepViewController.m in Sources */ = {isa = PBXBuildFile; fileRef = 86C40B211A8D7C5B00081FAC /* ORKWalkingTaskStepViewController.m */; };
		86C40C621A8D7C5C00081FAC /* CLLocation+ORKJSONDictionary.h in Headers */ = {isa = PBXBuildFile; fileRef = 86C40B221A8D7C5B00081FAC /* CLLocation+ORKJSONDictionary.h */; };
		86C40C641A8D7C5C00081FAC /* CLLocation+ORKJSONDictionary.m in Sources */ = {isa = PBXBuildFile; fileRef = 86C40B231A8D7C5B00081FAC /* CLLocation+ORKJSONDictionary.m */; };
		86C40C661A8D7C5C00081FAC /* CMAccelerometerData+ORKJSONDictionary.h in Headers */ = {isa = PBXBuildFile; fileRef = 86C40B241A8D7C5B00081FAC /* CMAccelerometerData+ORKJSONDictionary.h */; };
		86C40C681A8D7C5C00081FAC /* CMAccelerometerData+ORKJSONDictionary.m in Sources */ = {isa = PBXBuildFile; fileRef = 86C40B251A8D7C5B00081FAC /* CMAccelerometerData+ORKJSONDictionary.m */; };
		86C40C6A1A8D7C5C00081FAC /* CMDeviceMotion+ORKJSONDictionary.h in Headers */ = {isa = PBXBuildFile; fileRef = 86C40B261A8D7C5B00081FAC /* CMDeviceMotion+ORKJSONDictionary.h */; };
		86C40C6C1A8D7C5C00081FAC /* CMDeviceMotion+ORKJSONDictionary.m in Sources */ = {isa = PBXBuildFile; fileRef = 86C40B271A8D7C5B00081FAC /* CMDeviceMotion+ORKJSONDictionary.m */; };
		86C40C6E1A8D7C5C00081FAC /* CMMotionActivity+ORKJSONDictionary.h in Headers */ = {isa = PBXBuildFile; fileRef = 86C40B281A8D7C5B00081FAC /* CMMotionActivity+ORKJSONDictionary.h */; };
		86C40C701A8D7C5C00081FAC /* CMMotionActivity+ORKJSONDictionary.m in Sources */ = {isa = PBXBuildFile; fileRef = 86C40B291A8D7C5B00081FAC /* CMMotionActivity+ORKJSONDictionary.m */; };
		86C40C721A8D7C5C00081FAC /* CMPedometerData+ORKJSONDictionary.h in Headers */ = {isa = PBXBuildFile; fileRef = 86C40B2A1A8D7C5B00081FAC /* CMPedometerData+ORKJSONDictionary.h */; };
		86C40C741A8D7C5C00081FAC /* CMPedometerData+ORKJSONDictionary.m in Sources */ = {isa = PBXBuildFile; fileRef = 86C40B2B1A8D7C5B00081FAC /* CMPedometerData+ORKJSONDictionary.m */; };
		86C40C761A8D7C5C00081FAC /* HKSample+ORKJSONDictionary.h in Headers */ = {isa = PBXBuildFile; fileRef = 86C40B2C1A8D7C5B00081FAC /* HKSample+ORKJSONDictionary.h */; };
		86C40C781A8D7C5C00081FAC /* HKSample+ORKJSONDictionary.m in Sources */ = {isa = PBXBuildFile; fileRef = 86C40B2D1A8D7C5B00081FAC /* HKSample+ORKJSONDictionary.m */; };
		86C40C7A1A8D7C5C00081FAC /* ORKAccelerometerRecorder.h in Headers */ = {isa = PBXBuildFile; fileRef = 86C40B2E1A8D7C5B00081FAC /* ORKAccelerometerRecorder.h */; };
		86C40C7C1A8D7C5C00081FAC /* ORKAccelerometerRecorder.m in Sources */ = {isa = PBXBuildFile; fileRef = 86C40B2F1A8D7C5B00081FAC /* ORKAccelerometerRecorder.m */; };
		86C40C7E1A8D7C5C00081FAC /* ORKActiveStep.h in Headers */ = {isa = PBXBuildFile; fileRef = 86C40B301A8D7C5B00081FAC /* ORKActiveStep.h */; settings = {ATTRIBUTES = (Public, ); }; };
		86C40C801A8D7C5C00081FAC /* ORKActiveStep.m in Sources */ = {isa = PBXBuildFile; fileRef = 86C40B311A8D7C5B00081FAC /* ORKActiveStep.m */; };
		86C40C821A8D7C5C00081FAC /* ORKActiveStep_Internal.h in Headers */ = {isa = PBXBuildFile; fileRef = 86C40B321A8D7C5B00081FAC /* ORKActiveStep_Internal.h */; };
		86C40C841A8D7C5C00081FAC /* ORKActiveStepTimer.h in Headers */ = {isa = PBXBuildFile; fileRef = 86C40B331A8D7C5B00081FAC /* ORKActiveStepTimer.h */; };
		86C40C861A8D7C5C00081FAC /* ORKActiveStepTimer.m in Sources */ = {isa = PBXBuildFile; fileRef = 86C40B341A8D7C5B00081FAC /* ORKActiveStepTimer.m */; };
		86C40C881A8D7C5C00081FAC /* ORKActiveStepTimerView.h in Headers */ = {isa = PBXBuildFile; fileRef = 86C40B351A8D7C5B00081FAC /* ORKActiveStepTimerView.h */; };
		86C40C8A1A8D7C5C00081FAC /* ORKActiveStepTimerView.m in Sources */ = {isa = PBXBuildFile; fileRef = 86C40B361A8D7C5B00081FAC /* ORKActiveStepTimerView.m */; };
		86C40C8C1A8D7C5C00081FAC /* ORKActiveStepViewController.h in Headers */ = {isa = PBXBuildFile; fileRef = 86C40B371A8D7C5B00081FAC /* ORKActiveStepViewController.h */; settings = {ATTRIBUTES = (Public, ); }; };
		86C40C8E1A8D7C5C00081FAC /* ORKActiveStepViewController.m in Sources */ = {isa = PBXBuildFile; fileRef = 86C40B381A8D7C5B00081FAC /* ORKActiveStepViewController.m */; };
		86C40C901A8D7C5C00081FAC /* ORKActiveStepViewController_Internal.h in Headers */ = {isa = PBXBuildFile; fileRef = 86C40B391A8D7C5B00081FAC /* ORKActiveStepViewController_Internal.h */; };
		86C40C921A8D7C5C00081FAC /* ORKAudioRecorder.h in Headers */ = {isa = PBXBuildFile; fileRef = 86C40B3A1A8D7C5B00081FAC /* ORKAudioRecorder.h */; };
		86C40C941A8D7C5C00081FAC /* ORKAudioRecorder.m in Sources */ = {isa = PBXBuildFile; fileRef = 86C40B3B1A8D7C5B00081FAC /* ORKAudioRecorder.m */; };
		86C40C961A8D7C5C00081FAC /* ORKDataLogger.h in Headers */ = {isa = PBXBuildFile; fileRef = 86C40B3C1A8D7C5B00081FAC /* ORKDataLogger.h */; settings = {ATTRIBUTES = (Private, ); }; };
		86C40C981A8D7C5C00081FAC /* ORKDataLogger.m in Sources */ = {isa = PBXBuildFile; fileRef = 86C40B3D1A8D7C5B00081FAC /* ORKDataLogger.m */; };
		86C40C9A1A8D7C5C00081FAC /* ORKDataLogger_Private.h in Headers */ = {isa = PBXBuildFile; fileRef = 86C40B3E1A8D7C5B00081FAC /* ORKDataLogger_Private.h */; };
		86C40C9C1A8D7C5C00081FAC /* ORKDeviceMotionRecorder.h in Headers */ = {isa = PBXBuildFile; fileRef = 86C40B3F1A8D7C5B00081FAC /* ORKDeviceMotionRecorder.h */; };
		86C40C9E1A8D7C5C00081FAC /* ORKDeviceMotionRecorder.m in Sources */ = {isa = PBXBuildFile; fileRef = 86C40B401A8D7C5B00081FAC /* ORKDeviceMotionRecorder.m */; };
		86C40CA01A8D7C5C00081FAC /* ORKHealthQuantityTypeRecorder.h in Headers */ = {isa = PBXBuildFile; fileRef = 86C40B411A8D7C5B00081FAC /* ORKHealthQuantityTypeRecorder.h */; };
		86C40CA21A8D7C5C00081FAC /* ORKHealthQuantityTypeRecorder.m in Sources */ = {isa = PBXBuildFile; fileRef = 86C40B421A8D7C5B00081FAC /* ORKHealthQuantityTypeRecorder.m */; };
		86C40CA41A8D7C5C00081FAC /* ORKLocationRecorder.h in Headers */ = {isa = PBXBuildFile; fileRef = 86C40B431A8D7C5B00081FAC /* ORKLocationRecorder.h */; };
		86C40CA61A8D7C5C00081FAC /* ORKLocationRecorder.m in Sources */ = {isa = PBXBuildFile; fileRef = 86C40B441A8D7C5B00081FAC /* ORKLocationRecorder.m */; };
		86C40CA81A8D7C5C00081FAC /* ORKPedometerRecorder.h in Headers */ = {isa = PBXBuildFile; fileRef = 86C40B451A8D7C5B00081FAC /* ORKPedometerRecorder.h */; };
		86C40CAA1A8D7C5C00081FAC /* ORKPedometerRecorder.m in Sources */ = {isa = PBXBuildFile; fileRef = 86C40B461A8D7C5B00081FAC /* ORKPedometerRecorder.m */; };
		86C40CAC1A8D7C5C00081FAC /* ORKRecorder.h in Headers */ = {isa = PBXBuildFile; fileRef = 86C40B471A8D7C5B00081FAC /* ORKRecorder.h */; settings = {ATTRIBUTES = (Public, ); }; };
		86C40CAE1A8D7C5C00081FAC /* ORKRecorder.m in Sources */ = {isa = PBXBuildFile; fileRef = 86C40B481A8D7C5B00081FAC /* ORKRecorder.m */; };
		86C40CB01A8D7C5C00081FAC /* ORKRecorder_Internal.h in Headers */ = {isa = PBXBuildFile; fileRef = 86C40B491A8D7C5B00081FAC /* ORKRecorder_Internal.h */; };
		86C40CB21A8D7C5C00081FAC /* ORKRecorder_Private.h in Headers */ = {isa = PBXBuildFile; fileRef = 86C40B4A1A8D7C5B00081FAC /* ORKRecorder_Private.h */; settings = {ATTRIBUTES = (Private, ); }; };
		86C40CB41A8D7C5C00081FAC /* ORKTouchRecorder.h in Headers */ = {isa = PBXBuildFile; fileRef = 86C40B4B1A8D7C5B00081FAC /* ORKTouchRecorder.h */; };
		86C40CB61A8D7C5C00081FAC /* ORKTouchRecorder.m in Sources */ = {isa = PBXBuildFile; fileRef = 86C40B4C1A8D7C5B00081FAC /* ORKTouchRecorder.m */; };
		86C40CB81A8D7C5C00081FAC /* ORKVoiceEngine.h in Headers */ = {isa = PBXBuildFile; fileRef = 86C40B4D1A8D7C5B00081FAC /* ORKVoiceEngine.h */; };
		86C40CBA1A8D7C5C00081FAC /* ORKVoiceEngine.m in Sources */ = {isa = PBXBuildFile; fileRef = 86C40B4E1A8D7C5B00081FAC /* ORKVoiceEngine.m */; };
		86C40CBC1A8D7C5C00081FAC /* UITouch+ORKJSONDictionary.h in Headers */ = {isa = PBXBuildFile; fileRef = 86C40B4F1A8D7C5B00081FAC /* UITouch+ORKJSONDictionary.h */; };
		86C40CBE1A8D7C5C00081FAC /* UITouch+ORKJSONDictionary.m in Sources */ = {isa = PBXBuildFile; fileRef = 86C40B501A8D7C5B00081FAC /* UITouch+ORKJSONDictionary.m */; };
		86C40CC01A8D7C5C00081FAC /* ORKCompletionStep.h in Headers */ = {isa = PBXBuildFile; fileRef = 86C40B521A8D7C5B00081FAC /* ORKCompletionStep.h */; settings = {ATTRIBUTES = (Private, ); }; };
		86C40CC21A8D7C5C00081FAC /* ORKCompletionStep.m in Sources */ = {isa = PBXBuildFile; fileRef = 86C40B531A8D7C5B00081FAC /* ORKCompletionStep.m */; };
		86C40CC41A8D7C5C00081FAC /* ORKCompletionStepViewController.h in Headers */ = {isa = PBXBuildFile; fileRef = 86C40B541A8D7C5B00081FAC /* ORKCompletionStepViewController.h */; settings = {ATTRIBUTES = (Private, ); }; };
		86C40CC81A8D7C5C00081FAC /* ORKFormItemCell.h in Headers */ = {isa = PBXBuildFile; fileRef = 86C40B561A8D7C5B00081FAC /* ORKFormItemCell.h */; };
		86C40CCA1A8D7C5C00081FAC /* ORKFormItemCell.m in Sources */ = {isa = PBXBuildFile; fileRef = 86C40B571A8D7C5B00081FAC /* ORKFormItemCell.m */; };
		86C40CCC1A8D7C5C00081FAC /* ORKImageSelectionView.h in Headers */ = {isa = PBXBuildFile; fileRef = 86C40B581A8D7C5B00081FAC /* ORKImageSelectionView.h */; };
		86C40CCE1A8D7C5C00081FAC /* ORKImageSelectionView.m in Sources */ = {isa = PBXBuildFile; fileRef = 86C40B591A8D7C5B00081FAC /* ORKImageSelectionView.m */; };
		86C40CD01A8D7C5C00081FAC /* ORKInstructionStepView.h in Headers */ = {isa = PBXBuildFile; fileRef = 86C40B5A1A8D7C5B00081FAC /* ORKInstructionStepView.h */; };
		86C40CD21A8D7C5C00081FAC /* ORKInstructionStepView.m in Sources */ = {isa = PBXBuildFile; fileRef = 86C40B5B1A8D7C5B00081FAC /* ORKInstructionStepView.m */; };
		86C40CD41A8D7C5C00081FAC /* ORKTableContainerView.h in Headers */ = {isa = PBXBuildFile; fileRef = 86C40B5C1A8D7C5B00081FAC /* ORKTableContainerView.h */; };
		86C40CD61A8D7C5C00081FAC /* ORKTableContainerView.m in Sources */ = {isa = PBXBuildFile; fileRef = 86C40B5D1A8D7C5B00081FAC /* ORKTableContainerView.m */; };
		86C40CD81A8D7C5C00081FAC /* ORKTextFieldView.h in Headers */ = {isa = PBXBuildFile; fileRef = 86C40B5E1A8D7C5B00081FAC /* ORKTextFieldView.h */; };
		86C40CDA1A8D7C5C00081FAC /* ORKTextFieldView.m in Sources */ = {isa = PBXBuildFile; fileRef = 86C40B5F1A8D7C5B00081FAC /* ORKTextFieldView.m */; };
		86C40CDC1A8D7C5C00081FAC /* ORKTintedImageView.h in Headers */ = {isa = PBXBuildFile; fileRef = 86C40B601A8D7C5B00081FAC /* ORKTintedImageView.h */; };
		86C40CDE1A8D7C5C00081FAC /* ORKTintedImageView.m in Sources */ = {isa = PBXBuildFile; fileRef = 86C40B611A8D7C5B00081FAC /* ORKTintedImageView.m */; };
		86C40CE41A8D7C5C00081FAC /* ORKAnswerFormat.h in Headers */ = {isa = PBXBuildFile; fileRef = 86C40B641A8D7C5B00081FAC /* ORKAnswerFormat.h */; settings = {ATTRIBUTES = (Public, ); }; };
		86C40CE61A8D7C5C00081FAC /* ORKAnswerFormat.m in Sources */ = {isa = PBXBuildFile; fileRef = 86C40B651A8D7C5B00081FAC /* ORKAnswerFormat.m */; };
		86C40CE81A8D7C5C00081FAC /* ORKAnswerFormat_Internal.h in Headers */ = {isa = PBXBuildFile; fileRef = 86C40B661A8D7C5B00081FAC /* ORKAnswerFormat_Internal.h */; };
		86C40CEA1A8D7C5C00081FAC /* ORKAnswerTextField.h in Headers */ = {isa = PBXBuildFile; fileRef = 86C40B671A8D7C5B00081FAC /* ORKAnswerTextField.h */; };
		86C40CEC1A8D7C5C00081FAC /* ORKAnswerTextField.m in Sources */ = {isa = PBXBuildFile; fileRef = 86C40B681A8D7C5B00081FAC /* ORKAnswerTextField.m */; };
		86C40CEE1A8D7C5C00081FAC /* ORKAnswerTextView.h in Headers */ = {isa = PBXBuildFile; fileRef = 86C40B691A8D7C5B00081FAC /* ORKAnswerTextView.h */; };
		86C40CF01A8D7C5C00081FAC /* ORKAnswerTextView.m in Sources */ = {isa = PBXBuildFile; fileRef = 86C40B6A1A8D7C5B00081FAC /* ORKAnswerTextView.m */; };
		86C40CF21A8D7C5C00081FAC /* ORKBodyLabel.h in Headers */ = {isa = PBXBuildFile; fileRef = 86C40B6B1A8D7C5B00081FAC /* ORKBodyLabel.h */; };
		86C40CF41A8D7C5C00081FAC /* ORKBodyLabel.m in Sources */ = {isa = PBXBuildFile; fileRef = 86C40B6C1A8D7C5B00081FAC /* ORKBodyLabel.m */; };
		86C40CF61A8D7C5C00081FAC /* ORKBorderedButton.h in Headers */ = {isa = PBXBuildFile; fileRef = 86C40B6D1A8D7C5B00081FAC /* ORKBorderedButton.h */; };
		86C40CF81A8D7C5C00081FAC /* ORKBorderedButton.m in Sources */ = {isa = PBXBuildFile; fileRef = 86C40B6E1A8D7C5C00081FAC /* ORKBorderedButton.m */; };
		86C40CFA1A8D7C5C00081FAC /* ORKCaption1Label.h in Headers */ = {isa = PBXBuildFile; fileRef = 86C40B6F1A8D7C5C00081FAC /* ORKCaption1Label.h */; };
		86C40CFC1A8D7C5C00081FAC /* ORKCaption1Label.m in Sources */ = {isa = PBXBuildFile; fileRef = 86C40B701A8D7C5C00081FAC /* ORKCaption1Label.m */; };
		86C40CFE1A8D7C5C00081FAC /* ORKChoiceViewCell.h in Headers */ = {isa = PBXBuildFile; fileRef = 86C40B711A8D7C5C00081FAC /* ORKChoiceViewCell.h */; };
		86C40D001A8D7C5C00081FAC /* ORKChoiceViewCell.m in Sources */ = {isa = PBXBuildFile; fileRef = 86C40B721A8D7C5C00081FAC /* ORKChoiceViewCell.m */; };
		86C40D021A8D7C5C00081FAC /* ORKContinueButton.h in Headers */ = {isa = PBXBuildFile; fileRef = 86C40B731A8D7C5C00081FAC /* ORKContinueButton.h */; };
		86C40D041A8D7C5C00081FAC /* ORKContinueButton.m in Sources */ = {isa = PBXBuildFile; fileRef = 86C40B741A8D7C5C00081FAC /* ORKContinueButton.m */; };
		86C40D061A8D7C5C00081FAC /* ORKCountdownLabel.h in Headers */ = {isa = PBXBuildFile; fileRef = 86C40B751A8D7C5C00081FAC /* ORKCountdownLabel.h */; };
		86C40D081A8D7C5C00081FAC /* ORKCountdownLabel.m in Sources */ = {isa = PBXBuildFile; fileRef = 86C40B761A8D7C5C00081FAC /* ORKCountdownLabel.m */; };
		86C40D0A1A8D7C5C00081FAC /* ORKCustomStepView.h in Headers */ = {isa = PBXBuildFile; fileRef = 86C40B771A8D7C5C00081FAC /* ORKCustomStepView.h */; settings = {ATTRIBUTES = (Private, ); }; };
		86C40D0C1A8D7C5C00081FAC /* ORKCustomStepView.m in Sources */ = {isa = PBXBuildFile; fileRef = 86C40B781A8D7C5C00081FAC /* ORKCustomStepView.m */; };
		86C40D0E1A8D7C5C00081FAC /* ORKCustomStepView_Internal.h in Headers */ = {isa = PBXBuildFile; fileRef = 86C40B791A8D7C5C00081FAC /* ORKCustomStepView_Internal.h */; };
		86C40D101A8D7C5C00081FAC /* ORKDefaultFont.h in Headers */ = {isa = PBXBuildFile; fileRef = 86C40B7A1A8D7C5C00081FAC /* ORKDefaultFont.h */; };
		86C40D121A8D7C5C00081FAC /* ORKDefines.h in Headers */ = {isa = PBXBuildFile; fileRef = 86C40B7B1A8D7C5C00081FAC /* ORKDefines.h */; settings = {ATTRIBUTES = (Public, ); }; };
		86C40D141A8D7C5C00081FAC /* ORKDefines_Private.h in Headers */ = {isa = PBXBuildFile; fileRef = 86C40B7C1A8D7C5C00081FAC /* ORKDefines_Private.h */; settings = {ATTRIBUTES = (Private, ); }; };
		86C40D161A8D7C5C00081FAC /* ORKErrors.h in Headers */ = {isa = PBXBuildFile; fileRef = 86C40B7D1A8D7C5C00081FAC /* ORKErrors.h */; settings = {ATTRIBUTES = (Private, ); }; };
		86C40D181A8D7C5C00081FAC /* ORKErrors.m in Sources */ = {isa = PBXBuildFile; fileRef = 86C40B7E1A8D7C5C00081FAC /* ORKErrors.m */; };
		86C40D1A1A8D7C5C00081FAC /* ORKFormItem_Internal.h in Headers */ = {isa = PBXBuildFile; fileRef = 86C40B7F1A8D7C5C00081FAC /* ORKFormItem_Internal.h */; };
		86C40D1C1A8D7C5C00081FAC /* ORKFormSectionTitleLabel.h in Headers */ = {isa = PBXBuildFile; fileRef = 86C40B801A8D7C5C00081FAC /* ORKFormSectionTitleLabel.h */; };
		86C40D1E1A8D7C5C00081FAC /* ORKFormSectionTitleLabel.m in Sources */ = {isa = PBXBuildFile; fileRef = 86C40B811A8D7C5C00081FAC /* ORKFormSectionTitleLabel.m */; };
		86C40D201A8D7C5C00081FAC /* ORKFormStep.h in Headers */ = {isa = PBXBuildFile; fileRef = 86C40B821A8D7C5C00081FAC /* ORKFormStep.h */; settings = {ATTRIBUTES = (Public, ); }; };
		86C40D221A8D7C5C00081FAC /* ORKFormStep.m in Sources */ = {isa = PBXBuildFile; fileRef = 86C40B831A8D7C5C00081FAC /* ORKFormStep.m */; };
		86C40D241A8D7C5C00081FAC /* ORKFormStepViewController.h in Headers */ = {isa = PBXBuildFile; fileRef = 86C40B841A8D7C5C00081FAC /* ORKFormStepViewController.h */; settings = {ATTRIBUTES = (Public, ); }; };
		86C40D261A8D7C5C00081FAC /* ORKFormStepViewController.m in Sources */ = {isa = PBXBuildFile; fileRef = 86C40B851A8D7C5C00081FAC /* ORKFormStepViewController.m */; };
		86C40D281A8D7C5C00081FAC /* ORKFormTextView.h in Headers */ = {isa = PBXBuildFile; fileRef = 86C40B861A8D7C5C00081FAC /* ORKFormTextView.h */; };
		86C40D2A1A8D7C5C00081FAC /* ORKFormTextView.m in Sources */ = {isa = PBXBuildFile; fileRef = 86C40B871A8D7C5C00081FAC /* ORKFormTextView.m */; };
		86C40D2C1A8D7C5C00081FAC /* ORKHeadlineLabel.h in Headers */ = {isa = PBXBuildFile; fileRef = 86C40B881A8D7C5C00081FAC /* ORKHeadlineLabel.h */; };
		86C40D2E1A8D7C5C00081FAC /* ORKHeadlineLabel.m in Sources */ = {isa = PBXBuildFile; fileRef = 86C40B891A8D7C5C00081FAC /* ORKHeadlineLabel.m */; };
		86C40D301A8D7C5C00081FAC /* ORKHealthAnswerFormat.h in Headers */ = {isa = PBXBuildFile; fileRef = 86C40B8A1A8D7C5C00081FAC /* ORKHealthAnswerFormat.h */; settings = {ATTRIBUTES = (Public, ); }; };
		86C40D321A8D7C5C00081FAC /* ORKHealthAnswerFormat.m in Sources */ = {isa = PBXBuildFile; fileRef = 86C40B8B1A8D7C5C00081FAC /* ORKHealthAnswerFormat.m */; };
		86C40D341A8D7C5C00081FAC /* ORKHelpers.h in Headers */ = {isa = PBXBuildFile; fileRef = 86C40B8C1A8D7C5C00081FAC /* ORKHelpers.h */; };
		86C40D361A8D7C5C00081FAC /* ORKHelpers.m in Sources */ = {isa = PBXBuildFile; fileRef = 86C40B8D1A8D7C5C00081FAC /* ORKHelpers.m */; };
		86C40D381A8D7C5C00081FAC /* ORKHTMLPDFWriter.h in Headers */ = {isa = PBXBuildFile; fileRef = 86C40B8E1A8D7C5C00081FAC /* ORKHTMLPDFWriter.h */; };
		86C40D3A1A8D7C5C00081FAC /* ORKHTMLPDFWriter.m in Sources */ = {isa = PBXBuildFile; fileRef = 86C40B8F1A8D7C5C00081FAC /* ORKHTMLPDFWriter.m */; };
		86C40D3C1A8D7C5C00081FAC /* ORKImageChoiceLabel.h in Headers */ = {isa = PBXBuildFile; fileRef = 86C40B901A8D7C5C00081FAC /* ORKImageChoiceLabel.h */; };
		86C40D3E1A8D7C5C00081FAC /* ORKImageChoiceLabel.m in Sources */ = {isa = PBXBuildFile; fileRef = 86C40B911A8D7C5C00081FAC /* ORKImageChoiceLabel.m */; };
		86C40D401A8D7C5C00081FAC /* ORKInstructionStep.h in Headers */ = {isa = PBXBuildFile; fileRef = 86C40B921A8D7C5C00081FAC /* ORKInstructionStep.h */; settings = {ATTRIBUTES = (Public, ); }; };
		86C40D421A8D7C5C00081FAC /* ORKInstructionStep.m in Sources */ = {isa = PBXBuildFile; fileRef = 86C40B931A8D7C5C00081FAC /* ORKInstructionStep.m */; };
		86C40D441A8D7C5C00081FAC /* ORKInstructionStepViewController.h in Headers */ = {isa = PBXBuildFile; fileRef = 86C40B941A8D7C5C00081FAC /* ORKInstructionStepViewController.h */; settings = {ATTRIBUTES = (Private, ); }; };
		86C40D461A8D7C5C00081FAC /* ORKInstructionStepViewController.m in Sources */ = {isa = PBXBuildFile; fileRef = 86C40B951A8D7C5C00081FAC /* ORKInstructionStepViewController.m */; };
		86C40D481A8D7C5C00081FAC /* ORKInstructionStepViewController_Internal.h in Headers */ = {isa = PBXBuildFile; fileRef = 86C40B961A8D7C5C00081FAC /* ORKInstructionStepViewController_Internal.h */; };
		86C40D4A1A8D7C5C00081FAC /* ORKLabel.h in Headers */ = {isa = PBXBuildFile; fileRef = 86C40B971A8D7C5C00081FAC /* ORKLabel.h */; };
		86C40D4C1A8D7C5C00081FAC /* ORKLabel.m in Sources */ = {isa = PBXBuildFile; fileRef = 86C40B981A8D7C5C00081FAC /* ORKLabel.m */; };
		86C40D561A8D7C5C00081FAC /* ORKOrderedTask.h in Headers */ = {isa = PBXBuildFile; fileRef = 86C40B9D1A8D7C5C00081FAC /* ORKOrderedTask.h */; settings = {ATTRIBUTES = (Public, ); }; };
		86C40D581A8D7C5C00081FAC /* ORKOrderedTask.m in Sources */ = {isa = PBXBuildFile; fileRef = 86C40B9E1A8D7C5C00081FAC /* ORKOrderedTask.m */; };
		86C40D5E1A8D7C5C00081FAC /* ORKQuestionStep.h in Headers */ = {isa = PBXBuildFile; fileRef = 86C40BA11A8D7C5C00081FAC /* ORKQuestionStep.h */; settings = {ATTRIBUTES = (Public, ); }; };
		86C40D601A8D7C5C00081FAC /* ORKQuestionStep.m in Sources */ = {isa = PBXBuildFile; fileRef = 86C40BA21A8D7C5C00081FAC /* ORKQuestionStep.m */; };
		86C40D621A8D7C5C00081FAC /* ORKQuestionStep_Internal.h in Headers */ = {isa = PBXBuildFile; fileRef = 86C40BA31A8D7C5C00081FAC /* ORKQuestionStep_Internal.h */; };
		86C40D641A8D7C5C00081FAC /* ORKQuestionStepViewController.h in Headers */ = {isa = PBXBuildFile; fileRef = 86C40BA41A8D7C5C00081FAC /* ORKQuestionStepViewController.h */; settings = {ATTRIBUTES = (Private, ); }; };
		86C40D661A8D7C5C00081FAC /* ORKQuestionStepViewController.m in Sources */ = {isa = PBXBuildFile; fileRef = 86C40BA51A8D7C5C00081FAC /* ORKQuestionStepViewController.m */; };
		86C40D681A8D7C5C00081FAC /* ORKQuestionStepViewController_Private.h in Headers */ = {isa = PBXBuildFile; fileRef = 86C40BA61A8D7C5C00081FAC /* ORKQuestionStepViewController_Private.h */; settings = {ATTRIBUTES = (Private, ); }; };
		86C40D6A1A8D7C5C00081FAC /* ORKResult.h in Headers */ = {isa = PBXBuildFile; fileRef = 86C40BA71A8D7C5C00081FAC /* ORKResult.h */; settings = {ATTRIBUTES = (Public, ); }; };
		86C40D6C1A8D7C5C00081FAC /* ORKResult.m in Sources */ = {isa = PBXBuildFile; fileRef = 86C40BA81A8D7C5C00081FAC /* ORKResult.m */; };
		86C40D6E1A8D7C5C00081FAC /* ORKResult_Private.h in Headers */ = {isa = PBXBuildFile; fileRef = 86C40BA91A8D7C5C00081FAC /* ORKResult_Private.h */; settings = {ATTRIBUTES = (Private, ); }; };
		86C40D701A8D7C5C00081FAC /* ORKRoundTappingButton.h in Headers */ = {isa = PBXBuildFile; fileRef = 86C40BAA1A8D7C5C00081FAC /* ORKRoundTappingButton.h */; };
		86C40D721A8D7C5C00081FAC /* ORKRoundTappingButton.m in Sources */ = {isa = PBXBuildFile; fileRef = 86C40BAB1A8D7C5C00081FAC /* ORKRoundTappingButton.m */; };
		86C40D741A8D7C5C00081FAC /* ORKScaleRangeLabel.h in Headers */ = {isa = PBXBuildFile; fileRef = 86C40BAC1A8D7C5C00081FAC /* ORKScaleRangeLabel.h */; };
		86C40D761A8D7C5C00081FAC /* ORKScaleRangeLabel.m in Sources */ = {isa = PBXBuildFile; fileRef = 86C40BAD1A8D7C5C00081FAC /* ORKScaleRangeLabel.m */; };
		86C40D781A8D7C5C00081FAC /* ORKScaleSlider.h in Headers */ = {isa = PBXBuildFile; fileRef = 86C40BAE1A8D7C5C00081FAC /* ORKScaleSlider.h */; };
		86C40D7A1A8D7C5C00081FAC /* ORKScaleSlider.m in Sources */ = {isa = PBXBuildFile; fileRef = 86C40BAF1A8D7C5C00081FAC /* ORKScaleSlider.m */; };
		86C40D7C1A8D7C5C00081FAC /* ORKScaleValueLabel.h in Headers */ = {isa = PBXBuildFile; fileRef = 86C40BB01A8D7C5C00081FAC /* ORKScaleValueLabel.h */; };
		86C40D7E1A8D7C5C00081FAC /* ORKScaleValueLabel.m in Sources */ = {isa = PBXBuildFile; fileRef = 86C40BB11A8D7C5C00081FAC /* ORKScaleValueLabel.m */; };
		86C40D801A8D7C5C00081FAC /* ORKSelectionSubTitleLabel.h in Headers */ = {isa = PBXBuildFile; fileRef = 86C40BB21A8D7C5C00081FAC /* ORKSelectionSubTitleLabel.h */; };
		86C40D821A8D7C5C00081FAC /* ORKSelectionSubTitleLabel.m in Sources */ = {isa = PBXBuildFile; fileRef = 86C40BB31A8D7C5C00081FAC /* ORKSelectionSubTitleLabel.m */; };
		86C40D841A8D7C5C00081FAC /* ORKSelectionTitleLabel.h in Headers */ = {isa = PBXBuildFile; fileRef = 86C40BB41A8D7C5C00081FAC /* ORKSelectionTitleLabel.h */; };
		86C40D861A8D7C5C00081FAC /* ORKSelectionTitleLabel.m in Sources */ = {isa = PBXBuildFile; fileRef = 86C40BB51A8D7C5C00081FAC /* ORKSelectionTitleLabel.m */; };
		86C40D8A1A8D7C5C00081FAC /* ORKSkin.h in Headers */ = {isa = PBXBuildFile; fileRef = 86C40BB71A8D7C5C00081FAC /* ORKSkin.h */; };
		86C40D8C1A8D7C5C00081FAC /* ORKSkin.m in Sources */ = {isa = PBXBuildFile; fileRef = 86C40BB81A8D7C5C00081FAC /* ORKSkin.m */; };
		86C40D8E1A8D7C5C00081FAC /* ORKStep.h in Headers */ = {isa = PBXBuildFile; fileRef = 86C40BB91A8D7C5C00081FAC /* ORKStep.h */; settings = {ATTRIBUTES = (Public, ); }; };
		86C40D901A8D7C5C00081FAC /* ORKStep.m in Sources */ = {isa = PBXBuildFile; fileRef = 86C40BBA1A8D7C5C00081FAC /* ORKStep.m */; };
		86C40D921A8D7C5C00081FAC /* ORKStep_Private.h in Headers */ = {isa = PBXBuildFile; fileRef = 86C40BBB1A8D7C5C00081FAC /* ORKStep_Private.h */; };
		86C40D941A8D7C5C00081FAC /* ORKStepViewController.h in Headers */ = {isa = PBXBuildFile; fileRef = 86C40BBC1A8D7C5C00081FAC /* ORKStepViewController.h */; settings = {ATTRIBUTES = (Public, ); }; };
		86C40D961A8D7C5C00081FAC /* ORKStepViewController.m in Sources */ = {isa = PBXBuildFile; fileRef = 86C40BBD1A8D7C5C00081FAC /* ORKStepViewController.m */; };
		86C40D981A8D7C5C00081FAC /* ORKStepViewController_Internal.h in Headers */ = {isa = PBXBuildFile; fileRef = 86C40BBE1A8D7C5C00081FAC /* ORKStepViewController_Internal.h */; };
		86C40D9C1A8D7C5C00081FAC /* ORKSubheadlineLabel.h in Headers */ = {isa = PBXBuildFile; fileRef = 86C40BC01A8D7C5C00081FAC /* ORKSubheadlineLabel.h */; };
		86C40D9E1A8D7C5C00081FAC /* ORKSubheadlineLabel.m in Sources */ = {isa = PBXBuildFile; fileRef = 86C40BC11A8D7C5C00081FAC /* ORKSubheadlineLabel.m */; };
		86C40DA01A8D7C5C00081FAC /* ORKSurveyAnswerCell.h in Headers */ = {isa = PBXBuildFile; fileRef = 86C40BC21A8D7C5C00081FAC /* ORKSurveyAnswerCell.h */; };
		86C40DA61A8D7C5C00081FAC /* ORKSurveyAnswerCellForImageSelection.h in Headers */ = {isa = PBXBuildFile; fileRef = 86C40BC51A8D7C5C00081FAC /* ORKSurveyAnswerCellForImageSelection.h */; };
		86C40DA81A8D7C5C00081FAC /* ORKSurveyAnswerCellForImageSelection.m in Sources */ = {isa = PBXBuildFile; fileRef = 86C40BC61A8D7C5C00081FAC /* ORKSurveyAnswerCellForImageSelection.m */; };
		86C40DAA1A8D7C5C00081FAC /* ORKSurveyAnswerCellForNumber.h in Headers */ = {isa = PBXBuildFile; fileRef = 86C40BC71A8D7C5C00081FAC /* ORKSurveyAnswerCellForNumber.h */; };
		86C40DAC1A8D7C5C00081FAC /* ORKSurveyAnswerCellForNumber.m in Sources */ = {isa = PBXBuildFile; fileRef = 86C40BC81A8D7C5C00081FAC /* ORKSurveyAnswerCellForNumber.m */; };
		86C40DAE1A8D7C5C00081FAC /* ORKSurveyAnswerCellForScale.h in Headers */ = {isa = PBXBuildFile; fileRef = 86C40BC91A8D7C5C00081FAC /* ORKSurveyAnswerCellForScale.h */; };
		86C40DB01A8D7C5C00081FAC /* ORKSurveyAnswerCellForScale.m in Sources */ = {isa = PBXBuildFile; fileRef = 86C40BCA1A8D7C5C00081FAC /* ORKSurveyAnswerCellForScale.m */; };
		86C40DB61A8D7C5C00081FAC /* ORKSurveyAnswerCellForText.h in Headers */ = {isa = PBXBuildFile; fileRef = 86C40BCD1A8D7C5C00081FAC /* ORKSurveyAnswerCellForText.h */; };
		86C40DB81A8D7C5C00081FAC /* ORKSurveyAnswerCellForText.m in Sources */ = {isa = PBXBuildFile; fileRef = 86C40BCE1A8D7C5C00081FAC /* ORKSurveyAnswerCellForText.m */; };
		86C40DBE1A8D7C5C00081FAC /* ORKTableViewCell.h in Headers */ = {isa = PBXBuildFile; fileRef = 86C40BD11A8D7C5C00081FAC /* ORKTableViewCell.h */; };
		86C40DC01A8D7C5C00081FAC /* ORKTableViewCell.m in Sources */ = {isa = PBXBuildFile; fileRef = 86C40BD21A8D7C5C00081FAC /* ORKTableViewCell.m */; };
		86C40DC21A8D7C5C00081FAC /* ORKTapCountLabel.h in Headers */ = {isa = PBXBuildFile; fileRef = 86C40BD31A8D7C5C00081FAC /* ORKTapCountLabel.h */; };
		86C40DC41A8D7C5C00081FAC /* ORKTapCountLabel.m in Sources */ = {isa = PBXBuildFile; fileRef = 86C40BD41A8D7C5C00081FAC /* ORKTapCountLabel.m */; };
		86C40DC61A8D7C5C00081FAC /* ORKTask.h in Headers */ = {isa = PBXBuildFile; fileRef = 86C40BD51A8D7C5C00081FAC /* ORKTask.h */; settings = {ATTRIBUTES = (Public, ); }; };
		86C40DCA1A8D7C5C00081FAC /* ORKTaskViewController.h in Headers */ = {isa = PBXBuildFile; fileRef = 86C40BD71A8D7C5C00081FAC /* ORKTaskViewController.h */; settings = {ATTRIBUTES = (Public, ); }; };
		86C40DCC1A8D7C5C00081FAC /* ORKTaskViewController.m in Sources */ = {isa = PBXBuildFile; fileRef = 86C40BD81A8D7C5C00081FAC /* ORKTaskViewController.m */; };
		86C40DCE1A8D7C5C00081FAC /* ORKTaskViewController_Internal.h in Headers */ = {isa = PBXBuildFile; fileRef = 86C40BD91A8D7C5C00081FAC /* ORKTaskViewController_Internal.h */; };
		86C40DD01A8D7C5C00081FAC /* ORKTaskViewController_Private.h in Headers */ = {isa = PBXBuildFile; fileRef = 86C40BDA1A8D7C5C00081FAC /* ORKTaskViewController_Private.h */; settings = {ATTRIBUTES = (Private, ); }; };
		86C40DD21A8D7C5C00081FAC /* ORKTextButton.h in Headers */ = {isa = PBXBuildFile; fileRef = 86C40BDB1A8D7C5C00081FAC /* ORKTextButton.h */; };
		86C40DD41A8D7C5C00081FAC /* ORKTextButton.m in Sources */ = {isa = PBXBuildFile; fileRef = 86C40BDC1A8D7C5C00081FAC /* ORKTextButton.m */; };
		86C40DD61A8D7C5C00081FAC /* ORKUnitLabel.h in Headers */ = {isa = PBXBuildFile; fileRef = 86C40BDD1A8D7C5C00081FAC /* ORKUnitLabel.h */; };
		86C40DD81A8D7C5C00081FAC /* ORKUnitLabel.m in Sources */ = {isa = PBXBuildFile; fileRef = 86C40BDE1A8D7C5C00081FAC /* ORKUnitLabel.m */; };
		86C40DDE1A8D7C5C00081FAC /* ORKVerticalContainerView.h in Headers */ = {isa = PBXBuildFile; fileRef = 86C40BE11A8D7C5C00081FAC /* ORKVerticalContainerView.h */; };
		86C40DE01A8D7C5C00081FAC /* ORKVerticalContainerView.m in Sources */ = {isa = PBXBuildFile; fileRef = 86C40BE21A8D7C5C00081FAC /* ORKVerticalContainerView.m */; };
		86C40DE21A8D7C5C00081FAC /* ORKVerticalContainerView_Internal.h in Headers */ = {isa = PBXBuildFile; fileRef = 86C40BE31A8D7C5C00081FAC /* ORKVerticalContainerView_Internal.h */; };
		86C40DEA1A8D7C5C00081FAC /* UIBarButtonItem+ORKBarButtonItem.h in Headers */ = {isa = PBXBuildFile; fileRef = 86C40BE71A8D7C5C00081FAC /* UIBarButtonItem+ORKBarButtonItem.h */; };
		86C40DEC1A8D7C5C00081FAC /* UIBarButtonItem+ORKBarButtonItem.m in Sources */ = {isa = PBXBuildFile; fileRef = 86C40BE81A8D7C5C00081FAC /* UIBarButtonItem+ORKBarButtonItem.m */; };
		86C40DEE1A8D7C5C00081FAC /* UIResponder+ResearchKit.h in Headers */ = {isa = PBXBuildFile; fileRef = 86C40BE91A8D7C5C00081FAC /* UIResponder+ResearchKit.h */; };
		86C40DF01A8D7C5C00081FAC /* UIResponder+ResearchKit.m in Sources */ = {isa = PBXBuildFile; fileRef = 86C40BEA1A8D7C5C00081FAC /* UIResponder+ResearchKit.m */; };
		86C40DF21A8D7C5C00081FAC /* ORKConsentReviewController.h in Headers */ = {isa = PBXBuildFile; fileRef = 86C40BEC1A8D7C5C00081FAC /* ORKConsentReviewController.h */; };
		86C40DF41A8D7C5C00081FAC /* ORKConsentReviewController.m in Sources */ = {isa = PBXBuildFile; fileRef = 86C40BED1A8D7C5C00081FAC /* ORKConsentReviewController.m */; };
		86C40DF61A8D7C5C00081FAC /* ORKConsentSignatureController.h in Headers */ = {isa = PBXBuildFile; fileRef = 86C40BEE1A8D7C5C00081FAC /* ORKConsentSignatureController.h */; };
		86C40DF81A8D7C5C00081FAC /* ORKConsentSignatureController.m in Sources */ = {isa = PBXBuildFile; fileRef = 86C40BEF1A8D7C5C00081FAC /* ORKConsentSignatureController.m */; };
		86C40DFA1A8D7C5C00081FAC /* MovieTintShader.fsh in Resources */ = {isa = PBXBuildFile; fileRef = 86C40BF01A8D7C5C00081FAC /* MovieTintShader.fsh */; };
		86C40DFC1A8D7C5C00081FAC /* MovieTintShader.vsh in Resources */ = {isa = PBXBuildFile; fileRef = 86C40BF11A8D7C5C00081FAC /* MovieTintShader.vsh */; };
		86C40DFE1A8D7C5C00081FAC /* ORKConsentDocument.h in Headers */ = {isa = PBXBuildFile; fileRef = 86C40BF21A8D7C5C00081FAC /* ORKConsentDocument.h */; settings = {ATTRIBUTES = (Public, ); }; };
		86C40E001A8D7C5C00081FAC /* ORKConsentDocument.m in Sources */ = {isa = PBXBuildFile; fileRef = 86C40BF31A8D7C5C00081FAC /* ORKConsentDocument.m */; };
		86C40E021A8D7C5C00081FAC /* ORKConsentDocument_Internal.h in Headers */ = {isa = PBXBuildFile; fileRef = 86C40BF41A8D7C5C00081FAC /* ORKConsentDocument_Internal.h */; };
		86C40E041A8D7C5C00081FAC /* ORKConsentLearnMoreViewController.h in Headers */ = {isa = PBXBuildFile; fileRef = 86C40BF51A8D7C5C00081FAC /* ORKConsentLearnMoreViewController.h */; };
		86C40E061A8D7C5C00081FAC /* ORKConsentLearnMoreViewController.m in Sources */ = {isa = PBXBuildFile; fileRef = 86C40BF61A8D7C5C00081FAC /* ORKConsentLearnMoreViewController.m */; };
		86C40E081A8D7C5C00081FAC /* ORKConsentReviewStep.h in Headers */ = {isa = PBXBuildFile; fileRef = 86C40BF71A8D7C5C00081FAC /* ORKConsentReviewStep.h */; settings = {ATTRIBUTES = (Public, ); }; };
		86C40E0A1A8D7C5C00081FAC /* ORKConsentReviewStep.m in Sources */ = {isa = PBXBuildFile; fileRef = 86C40BF81A8D7C5C00081FAC /* ORKConsentReviewStep.m */; };
		86C40E0C1A8D7C5C00081FAC /* ORKConsentReviewStepViewController.h in Headers */ = {isa = PBXBuildFile; fileRef = 86C40BF91A8D7C5C00081FAC /* ORKConsentReviewStepViewController.h */; settings = {ATTRIBUTES = (Private, ); }; };
		86C40E0E1A8D7C5C00081FAC /* ORKConsentReviewStepViewController.m in Sources */ = {isa = PBXBuildFile; fileRef = 86C40BFA1A8D7C5C00081FAC /* ORKConsentReviewStepViewController.m */; };
		86C40E101A8D7C5C00081FAC /* ORKConsentSceneViewController.h in Headers */ = {isa = PBXBuildFile; fileRef = 86C40BFB1A8D7C5C00081FAC /* ORKConsentSceneViewController.h */; };
		86C40E121A8D7C5C00081FAC /* ORKConsentSceneViewController.m in Sources */ = {isa = PBXBuildFile; fileRef = 86C40BFC1A8D7C5C00081FAC /* ORKConsentSceneViewController.m */; };
		86C40E181A8D7C5C00081FAC /* ORKConsentSection.h in Headers */ = {isa = PBXBuildFile; fileRef = 86C40BFF1A8D7C5C00081FAC /* ORKConsentSection.h */; settings = {ATTRIBUTES = (Public, ); }; };
		86C40E1A1A8D7C5C00081FAC /* ORKConsentSection.m in Sources */ = {isa = PBXBuildFile; fileRef = 86C40C001A8D7C5C00081FAC /* ORKConsentSection.m */; };
		86C40E1C1A8D7C5C00081FAC /* ORKConsentSection_Internal.h in Headers */ = {isa = PBXBuildFile; fileRef = 86C40C011A8D7C5C00081FAC /* ORKConsentSection_Internal.h */; };
		86C40E1E1A8D7C5C00081FAC /* ORKConsentSignature.h in Headers */ = {isa = PBXBuildFile; fileRef = 86C40C021A8D7C5C00081FAC /* ORKConsentSignature.h */; settings = {ATTRIBUTES = (Public, ); }; };
		86C40E201A8D7C5C00081FAC /* ORKConsentSignature.m in Sources */ = {isa = PBXBuildFile; fileRef = 86C40C031A8D7C5C00081FAC /* ORKConsentSignature.m */; };
		86C40E241A8D7C5C00081FAC /* ORKEAGLMoviePlayerView.h in Headers */ = {isa = PBXBuildFile; fileRef = 86C40C051A8D7C5C00081FAC /* ORKEAGLMoviePlayerView.h */; };
		86C40E261A8D7C5C00081FAC /* ORKEAGLMoviePlayerView.m in Sources */ = {isa = PBXBuildFile; fileRef = 86C40C061A8D7C5C00081FAC /* ORKEAGLMoviePlayerView.m */; };
		86C40E281A8D7C5C00081FAC /* ORKSignatureView.h in Headers */ = {isa = PBXBuildFile; fileRef = 86C40C071A8D7C5C00081FAC /* ORKSignatureView.h */; };
		86C40E2A1A8D7C5C00081FAC /* ORKSignatureView.m in Sources */ = {isa = PBXBuildFile; fileRef = 86C40C081A8D7C5C00081FAC /* ORKSignatureView.m */; };
		86C40E2C1A8D7C5C00081FAC /* ORKVisualConsentStep.h in Headers */ = {isa = PBXBuildFile; fileRef = 86C40C091A8D7C5C00081FAC /* ORKVisualConsentStep.h */; settings = {ATTRIBUTES = (Public, ); }; };
		86C40E2E1A8D7C5C00081FAC /* ORKVisualConsentStep.m in Sources */ = {isa = PBXBuildFile; fileRef = 86C40C0A1A8D7C5C00081FAC /* ORKVisualConsentStep.m */; };
		86C40E301A8D7C5C00081FAC /* ORKVisualConsentStepViewController.h in Headers */ = {isa = PBXBuildFile; fileRef = 86C40C0B1A8D7C5C00081FAC /* ORKVisualConsentStepViewController.h */; settings = {ATTRIBUTES = (Private, ); }; };
		86C40E321A8D7C5C00081FAC /* ORKVisualConsentStepViewController.m in Sources */ = {isa = PBXBuildFile; fileRef = 86C40C0C1A8D7C5C00081FAC /* ORKVisualConsentStepViewController.m */; };
		86C40E341A8D7C5C00081FAC /* ORKVisualConsentStepViewController_Internal.h in Headers */ = {isa = PBXBuildFile; fileRef = 86C40C0D1A8D7C5C00081FAC /* ORKVisualConsentStepViewController_Internal.h */; };
		86C40E361A8D7C5C00081FAC /* ORKVisualConsentTransitionAnimator.h in Headers */ = {isa = PBXBuildFile; fileRef = 86C40C0E1A8D7C5C00081FAC /* ORKVisualConsentTransitionAnimator.h */; };
		86C40E381A8D7C5C00081FAC /* ORKVisualConsentTransitionAnimator.m in Sources */ = {isa = PBXBuildFile; fileRef = 86C40C0F1A8D7C5C00081FAC /* ORKVisualConsentTransitionAnimator.m */; };
		86CC8EA01AC09332001CCD89 /* ResearchKit.framework in Frameworks */ = {isa = PBXBuildFile; fileRef = B183A5951A8535D100C76870 /* ResearchKit.framework */; };
		86CC8EB31AC09383001CCD89 /* ORKAccessibilityTests.m in Sources */ = {isa = PBXBuildFile; fileRef = 86CC8EA81AC09383001CCD89 /* ORKAccessibilityTests.m */; };
		86CC8EB41AC09383001CCD89 /* ORKChoiceAnswerFormatHelperTests.m in Sources */ = {isa = PBXBuildFile; fileRef = 86CC8EA91AC09383001CCD89 /* ORKChoiceAnswerFormatHelperTests.m */; };
		86CC8EB51AC09383001CCD89 /* ORKConsentTests.m in Sources */ = {isa = PBXBuildFile; fileRef = 86CC8EAA1AC09383001CCD89 /* ORKConsentTests.m */; };
		86CC8EB61AC09383001CCD89 /* ORKDataLoggerManagerTests.m in Sources */ = {isa = PBXBuildFile; fileRef = 86CC8EAB1AC09383001CCD89 /* ORKDataLoggerManagerTests.m */; };
		86CC8EB71AC09383001CCD89 /* ORKDataLoggerTests.m in Sources */ = {isa = PBXBuildFile; fileRef = 86CC8EAC1AC09383001CCD89 /* ORKDataLoggerTests.m */; };
		86CC8EB81AC09383001CCD89 /* ORKHKSampleTests.m in Sources */ = {isa = PBXBuildFile; fileRef = 86CC8EAD1AC09383001CCD89 /* ORKHKSampleTests.m */; };
		86CC8EBA1AC09383001CCD89 /* ORKResultTests.m in Sources */ = {isa = PBXBuildFile; fileRef = 86CC8EAF1AC09383001CCD89 /* ORKResultTests.m */; };
		86CC8EBB1AC09383001CCD89 /* ORKTextChoiceCellGroupTests.m in Sources */ = {isa = PBXBuildFile; fileRef = 86CC8EB01AC09383001CCD89 /* ORKTextChoiceCellGroupTests.m */; };
		86D348021AC161B0006DB02B /* ORKRecorderTests.m in Sources */ = {isa = PBXBuildFile; fileRef = 86D348001AC16175006DB02B /* ORKRecorderTests.m */; };
		B11C54991A9EEF8800265E61 /* ORKConsentSharingStep.h in Headers */ = {isa = PBXBuildFile; fileRef = B11C54961A9EEF8800265E61 /* ORKConsentSharingStep.h */; settings = {ATTRIBUTES = (Public, ); }; };
		B11C549B1A9EEF8800265E61 /* ORKConsentSharingStep.m in Sources */ = {isa = PBXBuildFile; fileRef = B11C54971A9EEF8800265E61 /* ORKConsentSharingStep.m */; };
		B11C549F1A9EF4A700265E61 /* ORKConsentSharingStepViewController.h in Headers */ = {isa = PBXBuildFile; fileRef = B11C549C1A9EF4A700265E61 /* ORKConsentSharingStepViewController.h */; settings = {ATTRIBUTES = (Private, ); }; };
		B11C54A11A9EF4A700265E61 /* ORKConsentSharingStepViewController.m in Sources */ = {isa = PBXBuildFile; fileRef = B11C549D1A9EF4A700265E61 /* ORKConsentSharingStepViewController.m */; };
		B12EA0151B0D73A500F9F554 /* ORKToneAudiometryPracticeStep.h in Headers */ = {isa = PBXBuildFile; fileRef = B12EA0131B0D73A500F9F554 /* ORKToneAudiometryPracticeStep.h */; settings = {ATTRIBUTES = (Private, ); }; };
		B12EA0161B0D73A500F9F554 /* ORKToneAudiometryPracticeStep.m in Sources */ = {isa = PBXBuildFile; fileRef = B12EA0141B0D73A500F9F554 /* ORKToneAudiometryPracticeStep.m */; };
		B12EA0191B0D76AD00F9F554 /* ORKToneAudiometryPracticeStepViewController.h in Headers */ = {isa = PBXBuildFile; fileRef = B12EA0171B0D76AD00F9F554 /* ORKToneAudiometryPracticeStepViewController.h */; settings = {ATTRIBUTES = (Private, ); }; };
		B12EA01A1B0D76AD00F9F554 /* ORKToneAudiometryPracticeStepViewController.m in Sources */ = {isa = PBXBuildFile; fileRef = B12EA0181B0D76AD00F9F554 /* ORKToneAudiometryPracticeStepViewController.m */; };
		B17FE7FD1A8DBE7C00BF9C28 /* Artwork.xcassets in Resources */ = {isa = PBXBuildFile; fileRef = 861610BF1A8D8EDD00245F7A /* Artwork.xcassets */; };
		B183A4A21A8535D100C76870 /* ResearchKit_Private.h in Headers */ = {isa = PBXBuildFile; fileRef = B1B894391A00345200C5CF2D /* ResearchKit_Private.h */; settings = {ATTRIBUTES = (Private, ); }; };
		B183A4DD1A8535D100C76870 /* ResearchKit.h in Headers */ = {isa = PBXBuildFile; fileRef = B1C1DE4F196F541F00F75544 /* ResearchKit.h */; settings = {ATTRIBUTES = (Public, ); }; };
		B183A5011A8535D100C76870 /* (null) in Sources */ = {isa = PBXBuildFile; };
		B1A860EA1A9693C400EA57B7 /* consent_01@2x.m4v in Resources */ = {isa = PBXBuildFile; fileRef = B1A860DB1A9693C400EA57B7 /* consent_01@2x.m4v */; };
		B1A860EB1A9693C400EA57B7 /* consent_02@2x.m4v in Resources */ = {isa = PBXBuildFile; fileRef = B1A860DC1A9693C400EA57B7 /* consent_02@2x.m4v */; };
		B1A860EC1A9693C400EA57B7 /* consent_03@2x.m4v in Resources */ = {isa = PBXBuildFile; fileRef = B1A860DD1A9693C400EA57B7 /* consent_03@2x.m4v */; };
		B1A860ED1A9693C400EA57B7 /* consent_04@2x.m4v in Resources */ = {isa = PBXBuildFile; fileRef = B1A860DE1A9693C400EA57B7 /* consent_04@2x.m4v */; };
		B1A860EE1A9693C400EA57B7 /* consent_05@2x.m4v in Resources */ = {isa = PBXBuildFile; fileRef = B1A860DF1A9693C400EA57B7 /* consent_05@2x.m4v */; };
		B1A860EF1A9693C400EA57B7 /* consent_06@2x.m4v in Resources */ = {isa = PBXBuildFile; fileRef = B1A860E01A9693C400EA57B7 /* consent_06@2x.m4v */; };
		B1A860F01A9693C400EA57B7 /* consent_07@2x.m4v in Resources */ = {isa = PBXBuildFile; fileRef = B1A860E11A9693C400EA57B7 /* consent_07@2x.m4v */; };
		B1A860F11A9693C400EA57B7 /* consent_01@3x.m4v in Resources */ = {isa = PBXBuildFile; fileRef = B1A860E31A9693C400EA57B7 /* consent_01@3x.m4v */; };
		B1A860F21A9693C400EA57B7 /* consent_02@3x.m4v in Resources */ = {isa = PBXBuildFile; fileRef = B1A860E41A9693C400EA57B7 /* consent_02@3x.m4v */; };
		B1A860F31A9693C400EA57B7 /* consent_03@3x.m4v in Resources */ = {isa = PBXBuildFile; fileRef = B1A860E51A9693C400EA57B7 /* consent_03@3x.m4v */; };
		B1A860F41A9693C400EA57B7 /* consent_04@3x.m4v in Resources */ = {isa = PBXBuildFile; fileRef = B1A860E61A9693C400EA57B7 /* consent_04@3x.m4v */; };
		B1A860F51A9693C400EA57B7 /* consent_05@3x.m4v in Resources */ = {isa = PBXBuildFile; fileRef = B1A860E71A9693C400EA57B7 /* consent_05@3x.m4v */; };
		B1A860F61A9693C400EA57B7 /* consent_06@3x.m4v in Resources */ = {isa = PBXBuildFile; fileRef = B1A860E81A9693C400EA57B7 /* consent_06@3x.m4v */; };
		B1A860F71A9693C400EA57B7 /* consent_07@3x.m4v in Resources */ = {isa = PBXBuildFile; fileRef = B1A860E91A9693C400EA57B7 /* consent_07@3x.m4v */; };
		B1C0F4E41A9BA65F0022C153 /* ResearchKit.strings in Resources */ = {isa = PBXBuildFile; fileRef = B1C0F4E11A9BA65F0022C153 /* ResearchKit.strings */; };
		B1C7955E1A9FBF04007279BA /* HealthKit.framework in Frameworks */ = {isa = PBXBuildFile; fileRef = B1C7955D1A9FBF04007279BA /* HealthKit.framework */; settings = {ATTRIBUTES = (Required, ); }; };
		B8760F2B1AFBEFB0007FA16F /* ORKScaleRangeDescriptionLabel.h in Headers */ = {isa = PBXBuildFile; fileRef = B8760F291AFBEFB0007FA16F /* ORKScaleRangeDescriptionLabel.h */; };
		B8760F2C1AFBEFB0007FA16F /* ORKScaleRangeDescriptionLabel.m in Sources */ = {isa = PBXBuildFile; fileRef = B8760F2A1AFBEFB0007FA16F /* ORKScaleRangeDescriptionLabel.m */; };
		BC01B0FB1B0EB99700863803 /* ORKTintedImageView_Internal.h in Headers */ = {isa = PBXBuildFile; fileRef = BC01B0FA1B0EB99700863803 /* ORKTintedImageView_Internal.h */; };
		BC13CE391B0660220044153C /* ORKNavigableOrderedTask.h in Headers */ = {isa = PBXBuildFile; fileRef = BC13CE371B0660220044153C /* ORKNavigableOrderedTask.h */; settings = {ATTRIBUTES = (Public, ); }; };
		BC13CE3A1B0660220044153C /* ORKNavigableOrderedTask.m in Sources */ = {isa = PBXBuildFile; fileRef = BC13CE381B0660220044153C /* ORKNavigableOrderedTask.m */; };
		BC13CE3C1B0662990044153C /* ORKStepNavigationRule_Private.h in Headers */ = {isa = PBXBuildFile; fileRef = BC13CE3B1B0662990044153C /* ORKStepNavigationRule_Private.h */; settings = {ATTRIBUTES = (Private, ); }; };
		BC13CE3E1B0662A80044153C /* ORKOrderedTask_Internal.h in Headers */ = {isa = PBXBuildFile; fileRef = BC13CE3D1B0662A80044153C /* ORKOrderedTask_Internal.h */; };
		BC13CE401B0666FD0044153C /* ORKResultPredicate.h in Headers */ = {isa = PBXBuildFile; fileRef = BC13CE3F1B0666FD0044153C /* ORKResultPredicate.h */; settings = {ATTRIBUTES = (Public, ); }; };
		BC13CE421B066A990044153C /* ORKStepNavigationRule_Internal.h in Headers */ = {isa = PBXBuildFile; fileRef = BC13CE411B066A990044153C /* ORKStepNavigationRule_Internal.h */; };
		BC4194291AE8453A00073D6B /* ORKObserver.h in Headers */ = {isa = PBXBuildFile; fileRef = BC4194271AE8453A00073D6B /* ORKObserver.h */; };
		BC41942A1AE8453A00073D6B /* ORKObserver.m in Sources */ = {isa = PBXBuildFile; fileRef = BC4194281AE8453A00073D6B /* ORKObserver.m */; };
		BCA5C0351AEC05F20092AC8D /* ORKStepNavigationRule.h in Headers */ = {isa = PBXBuildFile; fileRef = BCA5C0331AEC05F20092AC8D /* ORKStepNavigationRule.h */; settings = {ATTRIBUTES = (Public, ); }; };
		BCA5C0361AEC05F20092AC8D /* ORKStepNavigationRule.m in Sources */ = {isa = PBXBuildFile; fileRef = BCA5C0341AEC05F20092AC8D /* ORKStepNavigationRule.m */; };
		BCAD50E81B0201EE0034806A /* ORKTaskTests.m in Sources */ = {isa = PBXBuildFile; fileRef = BCAD50E71B0201EE0034806A /* ORKTaskTests.m */; };
		BCB6E64A1B7D531C000D5B34 /* ORKPieChartView.h in Headers */ = {isa = PBXBuildFile; fileRef = BCB6E6481B7D531C000D5B34 /* ORKPieChartView.h */; settings = {ATTRIBUTES = (Public, ); }; };
		BCB6E64B1B7D531C000D5B34 /* ORKPieChartView.m in Sources */ = {isa = PBXBuildFile; fileRef = BCB6E6491B7D531C000D5B34 /* ORKPieChartView.m */; };
		BCB6E6501B7D533B000D5B34 /* ORKCenteredCollectionViewLayout.h in Headers */ = {isa = PBXBuildFile; fileRef = BCB6E64C1B7D533B000D5B34 /* ORKCenteredCollectionViewLayout.h */; };
		BCB6E6511B7D533B000D5B34 /* ORKCenteredCollectionViewLayout.m in Sources */ = {isa = PBXBuildFile; fileRef = BCB6E64D1B7D533B000D5B34 /* ORKCenteredCollectionViewLayout.m */; };
		BCB6E6521B7D533B000D5B34 /* ORKPieChartLegendCell.h in Headers */ = {isa = PBXBuildFile; fileRef = BCB6E64E1B7D533B000D5B34 /* ORKPieChartLegendCell.h */; };
		BCB6E6531B7D533B000D5B34 /* ORKPieChartLegendCell.m in Sources */ = {isa = PBXBuildFile; fileRef = BCB6E64F1B7D533B000D5B34 /* ORKPieChartLegendCell.m */; };
		BCB6E65B1B7D534C000D5B34 /* ORKDiscreteGraphChartView.h in Headers */ = {isa = PBXBuildFile; fileRef = BCB6E6541B7D534C000D5B34 /* ORKDiscreteGraphChartView.h */; settings = {ATTRIBUTES = (Public, ); }; };
		BCB6E65C1B7D534C000D5B34 /* ORKDiscreteGraphChartView.m in Sources */ = {isa = PBXBuildFile; fileRef = BCB6E6551B7D534C000D5B34 /* ORKDiscreteGraphChartView.m */; };
		BCB6E65D1B7D534C000D5B34 /* ORKGraphChartView_Internal.h in Headers */ = {isa = PBXBuildFile; fileRef = BCB6E6561B7D534C000D5B34 /* ORKGraphChartView_Internal.h */; };
		BCB6E65E1B7D534C000D5B34 /* ORKGraphChartView.h in Headers */ = {isa = PBXBuildFile; fileRef = BCB6E6571B7D534C000D5B34 /* ORKGraphChartView.h */; settings = {ATTRIBUTES = (Public, ); }; };
		BCB6E65F1B7D534C000D5B34 /* ORKGraphChartView.m in Sources */ = {isa = PBXBuildFile; fileRef = BCB6E6581B7D534C000D5B34 /* ORKGraphChartView.m */; };
		BCB6E6601B7D534C000D5B34 /* ORKLineGraphChartView.h in Headers */ = {isa = PBXBuildFile; fileRef = BCB6E6591B7D534C000D5B34 /* ORKLineGraphChartView.h */; settings = {ATTRIBUTES = (Public, ); }; };
		BCB6E6611B7D534C000D5B34 /* ORKLineGraphChartView.m in Sources */ = {isa = PBXBuildFile; fileRef = BCB6E65A1B7D534C000D5B34 /* ORKLineGraphChartView.m */; };
		BCB6E6661B7D535F000D5B34 /* ORKXAxisView.h in Headers */ = {isa = PBXBuildFile; fileRef = BCB6E6621B7D535F000D5B34 /* ORKXAxisView.h */; };
		BCB6E6671B7D535F000D5B34 /* ORKXAxisView.m in Sources */ = {isa = PBXBuildFile; fileRef = BCB6E6631B7D535F000D5B34 /* ORKXAxisView.m */; };
		BCB6E66C1B7D537B000D5B34 /* ORKRangedPoint.h in Headers */ = {isa = PBXBuildFile; fileRef = BCB6E66A1B7D537B000D5B34 /* ORKRangedPoint.h */; settings = {ATTRIBUTES = (Public, ); }; };
		BCB6E66D1B7D537B000D5B34 /* ORKRangedPoint.m in Sources */ = {isa = PBXBuildFile; fileRef = BCB6E66B1B7D537B000D5B34 /* ORKRangedPoint.m */; };
		BCB96C131B19C0EC002A0B96 /* ORKStepTests.m in Sources */ = {isa = PBXBuildFile; fileRef = BCB96C121B19C0EC002A0B96 /* ORKStepTests.m */; };
		BCC1CD9A1B7ED64F00D86886 /* ORKYAxisView.h in Headers */ = {isa = PBXBuildFile; fileRef = BCC1CD981B7ED64F00D86886 /* ORKYAxisView.h */; };
		BCC1CD9B1B7ED64F00D86886 /* ORKYAxisView.m in Sources */ = {isa = PBXBuildFile; fileRef = BCC1CD991B7ED64F00D86886 /* ORKYAxisView.m */; };
		BCD192DF1B81240400FCC08A /* ORKPieChartPieView.h in Headers */ = {isa = PBXBuildFile; fileRef = BCD192DD1B81240400FCC08A /* ORKPieChartPieView.h */; };
		BCD192E01B81240400FCC08A /* ORKPieChartPieView.m in Sources */ = {isa = PBXBuildFile; fileRef = BCD192DE1B81240400FCC08A /* ORKPieChartPieView.m */; };
		BCD192E71B81243900FCC08A /* ORKPieChartLegendView.h in Headers */ = {isa = PBXBuildFile; fileRef = BCD192E51B81243900FCC08A /* ORKPieChartLegendView.h */; };
		BCD192E81B81243900FCC08A /* ORKPieChartLegendView.m in Sources */ = {isa = PBXBuildFile; fileRef = BCD192E61B81243900FCC08A /* ORKPieChartLegendView.m */; };
		BCD192EB1B81245500FCC08A /* ORKPieChartTitleTextView.h in Headers */ = {isa = PBXBuildFile; fileRef = BCD192E91B81245500FCC08A /* ORKPieChartTitleTextView.h */; };
		BCD192EC1B81245500FCC08A /* ORKPieChartTitleTextView.m in Sources */ = {isa = PBXBuildFile; fileRef = BCD192EA1B81245500FCC08A /* ORKPieChartTitleTextView.m */; };
		BCD192EE1B81255F00FCC08A /* ORKPieChartView_Internal.h in Headers */ = {isa = PBXBuildFile; fileRef = BCD192ED1B81255F00FCC08A /* ORKPieChartView_Internal.h */; };
		BCFF24BD1B0798D10044EC35 /* ORKResultPredicate.m in Sources */ = {isa = PBXBuildFile; fileRef = BCFF24BC1B0798D10044EC35 /* ORKResultPredicate.m */; };
		BF91559B1BDE8D7D007FA459 /* ORKReviewStep_Internal.h in Headers */ = {isa = PBXBuildFile; fileRef = BF9155951BDE8D7D007FA459 /* ORKReviewStep_Internal.h */; settings = {ATTRIBUTES = (Private, ); }; };
		BF91559C1BDE8D7D007FA459 /* ORKReviewStep.h in Headers */ = {isa = PBXBuildFile; fileRef = BF9155961BDE8D7D007FA459 /* ORKReviewStep.h */; settings = {ATTRIBUTES = (Public, ); }; };
		BF91559D1BDE8D7D007FA459 /* ORKReviewStep.m in Sources */ = {isa = PBXBuildFile; fileRef = BF9155971BDE8D7D007FA459 /* ORKReviewStep.m */; settings = {ASSET_TAGS = (); }; };
		BF91559E1BDE8D7E007FA459 /* ORKReviewStepViewController_Internal.h in Headers */ = {isa = PBXBuildFile; fileRef = BF9155981BDE8D7D007FA459 /* ORKReviewStepViewController_Internal.h */; settings = {ATTRIBUTES = (Private, ); }; };
		BF91559F1BDE8D7E007FA459 /* ORKReviewStepViewController.h in Headers */ = {isa = PBXBuildFile; fileRef = BF9155991BDE8D7D007FA459 /* ORKReviewStepViewController.h */; settings = {ATTRIBUTES = (Private, ); }; };
		BF9155A01BDE8D7E007FA459 /* ORKReviewStepViewController.m in Sources */ = {isa = PBXBuildFile; fileRef = BF91559A1BDE8D7D007FA459 /* ORKReviewStepViewController.m */; settings = {ASSET_TAGS = (); }; };
		BF9155A71BDE8DA9007FA459 /* ORKWaitStep.h in Headers */ = {isa = PBXBuildFile; fileRef = BF9155A11BDE8DA9007FA459 /* ORKWaitStep.h */; settings = {ATTRIBUTES = (Public, ); }; };
		BF9155A81BDE8DA9007FA459 /* ORKWaitStep.m in Sources */ = {isa = PBXBuildFile; fileRef = BF9155A21BDE8DA9007FA459 /* ORKWaitStep.m */; settings = {ASSET_TAGS = (); }; };
		BF9155A91BDE8DA9007FA459 /* ORKWaitStepView.h in Headers */ = {isa = PBXBuildFile; fileRef = BF9155A31BDE8DA9007FA459 /* ORKWaitStepView.h */; settings = {ATTRIBUTES = (Private, ); }; };
		BF9155AA1BDE8DA9007FA459 /* ORKWaitStepView.m in Sources */ = {isa = PBXBuildFile; fileRef = BF9155A41BDE8DA9007FA459 /* ORKWaitStepView.m */; settings = {ASSET_TAGS = (); }; };
		BF9155AB1BDE8DA9007FA459 /* ORKWaitStepViewController.h in Headers */ = {isa = PBXBuildFile; fileRef = BF9155A51BDE8DA9007FA459 /* ORKWaitStepViewController.h */; settings = {ATTRIBUTES = (Private, ); }; };
		BF9155AC1BDE8DA9007FA459 /* ORKWaitStepViewController.m in Sources */ = {isa = PBXBuildFile; fileRef = BF9155A61BDE8DA9007FA459 /* ORKWaitStepViewController.m */; settings = {ASSET_TAGS = (); }; };
		BF9155AE1BDE90A0007FA459 /* AddressBookUI.framework in Frameworks */ = {isa = PBXBuildFile; fileRef = BF9155AD1BDE90A0007FA459 /* AddressBookUI.framework */; };
		CAA870D01BCBF23700D0FC28 /* ORKPlacemark.h in Headers */ = {isa = PBXBuildFile; fileRef = CAA870CE1BCBF23700D0FC28 /* ORKPlacemark.h */; settings = {ATTRIBUTES = (Public, ); }; };
<<<<<<< HEAD
		CAA870D11BCBF23700D0FC28 /* ORKPlacemark.m in Sources */ = {isa = PBXBuildFile; fileRef = CAA870CF1BCBF23700D0FC28 /* ORKPlacemark.m */; settings = {ASSET_TAGS = (); }; };
=======
		CAA870D11BCBF23700D0FC28 /* ORKPlacemark.m in Sources */ = {isa = PBXBuildFile; fileRef = CAA870CF1BCBF23700D0FC28 /* ORKPlacemark.m */; };
		CB16A6F01BB0D0960043CDD8 /* ORKWaitStep.h in Headers */ = {isa = PBXBuildFile; fileRef = CB16A6EC1BB0D0960043CDD8 /* ORKWaitStep.h */; settings = {ATTRIBUTES = (Public, ); }; };
		CB16A6F11BB0D0960043CDD8 /* ORKWaitStep.m in Sources */ = {isa = PBXBuildFile; fileRef = CB16A6ED1BB0D0960043CDD8 /* ORKWaitStep.m */; };
		CB16A6F21BB0D0960043CDD8 /* ORKWaitStepViewController.h in Headers */ = {isa = PBXBuildFile; fileRef = CB16A6EE1BB0D0960043CDD8 /* ORKWaitStepViewController.h */; settings = {ATTRIBUTES = (Private, ); }; };
		CB16A6F31BB0D0960043CDD8 /* ORKWaitStepViewController.m in Sources */ = {isa = PBXBuildFile; fileRef = CB16A6EF1BB0D0960043CDD8 /* ORKWaitStepViewController.m */; };
>>>>>>> 372fbaaa
		CBD34A561BB1FB9000F204EA /* ORKLocationSelectionView.h in Headers */ = {isa = PBXBuildFile; fileRef = CBD34A541BB1FB9000F204EA /* ORKLocationSelectionView.h */; };
		CBD34A571BB1FB9000F204EA /* ORKLocationSelectionView.m in Sources */ = {isa = PBXBuildFile; fileRef = CBD34A551BB1FB9000F204EA /* ORKLocationSelectionView.m */; };
		CBD34A5A1BB207FC00F204EA /* ORKSurveyAnswerCellForLocation.h in Headers */ = {isa = PBXBuildFile; fileRef = CBD34A581BB207FC00F204EA /* ORKSurveyAnswerCellForLocation.h */; };
		CBD34A5B1BB207FC00F204EA /* ORKSurveyAnswerCellForLocation.m in Sources */ = {isa = PBXBuildFile; fileRef = CBD34A591BB207FC00F204EA /* ORKSurveyAnswerCellForLocation.m */; };
		D42FEFB81AF7557000A124F8 /* ORKImageCaptureView.h in Headers */ = {isa = PBXBuildFile; fileRef = D42FEFB61AF7557000A124F8 /* ORKImageCaptureView.h */; };
		D42FEFB91AF7557000A124F8 /* ORKImageCaptureView.m in Sources */ = {isa = PBXBuildFile; fileRef = D42FEFB71AF7557000A124F8 /* ORKImageCaptureView.m */; };
		D44239791AF17F5100559D96 /* ORKImageCaptureStep.h in Headers */ = {isa = PBXBuildFile; fileRef = D44239771AF17F5100559D96 /* ORKImageCaptureStep.h */; settings = {ATTRIBUTES = (Public, ); }; };
		D442397A1AF17F5100559D96 /* ORKImageCaptureStep.m in Sources */ = {isa = PBXBuildFile; fileRef = D44239781AF17F5100559D96 /* ORKImageCaptureStep.m */; };
		D442397D1AF17F7600559D96 /* ORKImageCaptureStepViewController.h in Headers */ = {isa = PBXBuildFile; fileRef = D442397B1AF17F7600559D96 /* ORKImageCaptureStepViewController.h */; settings = {ATTRIBUTES = (Public, ); }; };
		D442397E1AF17F7600559D96 /* ORKImageCaptureStepViewController.m in Sources */ = {isa = PBXBuildFile; fileRef = D442397C1AF17F7600559D96 /* ORKImageCaptureStepViewController.m */; };
		D458520A1AF6CCFA00A2DE13 /* ORKImageCaptureCameraPreviewView.h in Headers */ = {isa = PBXBuildFile; fileRef = D45852081AF6CCFA00A2DE13 /* ORKImageCaptureCameraPreviewView.h */; };
		D458520B1AF6CCFA00A2DE13 /* ORKImageCaptureCameraPreviewView.m in Sources */ = {isa = PBXBuildFile; fileRef = D45852091AF6CCFA00A2DE13 /* ORKImageCaptureCameraPreviewView.m */; };
		FA7A9D2B1B082688005A2BEA /* ORKConsentDocumentTests.m in Sources */ = {isa = PBXBuildFile; fileRef = FA7A9D2A1B082688005A2BEA /* ORKConsentDocumentTests.m */; };
		FA7A9D2F1B083DD3005A2BEA /* ORKConsentSectionFormatter.h in Headers */ = {isa = PBXBuildFile; fileRef = FA7A9D2D1B083DD3005A2BEA /* ORKConsentSectionFormatter.h */; };
		FA7A9D301B083DD3005A2BEA /* ORKConsentSectionFormatter.m in Sources */ = {isa = PBXBuildFile; fileRef = FA7A9D2E1B083DD3005A2BEA /* ORKConsentSectionFormatter.m */; };
		FA7A9D331B0843A9005A2BEA /* ORKConsentSignatureFormatter.h in Headers */ = {isa = PBXBuildFile; fileRef = FA7A9D311B0843A9005A2BEA /* ORKConsentSignatureFormatter.h */; };
		FA7A9D341B0843A9005A2BEA /* ORKConsentSignatureFormatter.m in Sources */ = {isa = PBXBuildFile; fileRef = FA7A9D321B0843A9005A2BEA /* ORKConsentSignatureFormatter.m */; };
		FA7A9D371B09365F005A2BEA /* ORKConsentSectionFormatterTests.m in Sources */ = {isa = PBXBuildFile; fileRef = FA7A9D361B09365F005A2BEA /* ORKConsentSectionFormatterTests.m */; };
		FA7A9D391B0969A7005A2BEA /* ORKConsentSignatureFormatterTests.m in Sources */ = {isa = PBXBuildFile; fileRef = FA7A9D381B0969A7005A2BEA /* ORKConsentSignatureFormatterTests.m */; };
/* End PBXBuildFile section */

/* Begin PBXContainerItemProxy section */
		86CC8EA11AC09332001CCD89 /* PBXContainerItemProxy */ = {
			isa = PBXContainerItemProxy;
			containerPortal = 3FFF18351829DB1D00167070 /* Project object */;
			proxyType = 1;
			remoteGlobalIDString = B183A4731A8535D100C76870;
			remoteInfo = OpenResearchKit;
		};
		B11DF3B01AA10795009E76D2 /* PBXContainerItemProxy */ = {
			isa = PBXContainerItemProxy;
			containerPortal = 3FFF18351829DB1D00167070 /* Project object */;
			proxyType = 1;
			remoteGlobalIDString = B183A4731A8535D100C76870;
			remoteInfo = OpenResearchKit;
		};
/* End PBXContainerItemProxy section */

/* Begin PBXFileReference section */
		106FF29C1B663FCE004EACF2 /* ORKHolePegTestPlaceStep.h */ = {isa = PBXFileReference; fileEncoding = 4; lastKnownFileType = sourcecode.c.h; path = ORKHolePegTestPlaceStep.h; sourceTree = "<group>"; };
		106FF29D1B663FCE004EACF2 /* ORKHolePegTestPlaceStep.m */ = {isa = PBXFileReference; fileEncoding = 4; lastKnownFileType = sourcecode.c.objc; path = ORKHolePegTestPlaceStep.m; sourceTree = "<group>"; };
		106FF2A01B665B86004EACF2 /* ORKHolePegTestPlaceStepViewController.h */ = {isa = PBXFileReference; fileEncoding = 4; lastKnownFileType = sourcecode.c.h; path = ORKHolePegTestPlaceStepViewController.h; sourceTree = "<group>"; };
		106FF2A11B665B86004EACF2 /* ORKHolePegTestPlaceStepViewController.m */ = {isa = PBXFileReference; fileEncoding = 4; lastKnownFileType = sourcecode.c.objc; path = ORKHolePegTestPlaceStepViewController.m; sourceTree = "<group>"; };
		106FF2A41B665CF5004EACF2 /* ORKHolePegTestPlaceContentView.h */ = {isa = PBXFileReference; fileEncoding = 4; lastKnownFileType = sourcecode.c.h; path = ORKHolePegTestPlaceContentView.h; sourceTree = "<group>"; };
		106FF2A51B665CF5004EACF2 /* ORKHolePegTestPlaceContentView.m */ = {isa = PBXFileReference; fileEncoding = 4; lastKnownFileType = sourcecode.c.objc; path = ORKHolePegTestPlaceContentView.m; sourceTree = "<group>"; };
		106FF2A81B690FD7004EACF2 /* ORKHolePegTestPlacePegView.h */ = {isa = PBXFileReference; fileEncoding = 4; lastKnownFileType = sourcecode.c.h; path = ORKHolePegTestPlacePegView.h; sourceTree = "<group>"; };
		106FF2A91B690FD7004EACF2 /* ORKHolePegTestPlacePegView.m */ = {isa = PBXFileReference; fileEncoding = 4; lastKnownFileType = sourcecode.c.objc; path = ORKHolePegTestPlacePegView.m; sourceTree = "<group>"; };
		106FF2AC1B6FACA8004EACF2 /* ORKDirectionView.h */ = {isa = PBXFileReference; fileEncoding = 4; lastKnownFileType = sourcecode.c.h; path = ORKDirectionView.h; sourceTree = "<group>"; };
		106FF2AD1B6FACA8004EACF2 /* ORKDirectionView.m */ = {isa = PBXFileReference; fileEncoding = 4; lastKnownFileType = sourcecode.c.objc; path = ORKDirectionView.m; sourceTree = "<group>"; };
		106FF2B21B71F18E004EACF2 /* ORKHolePegTestPlaceHoleView.h */ = {isa = PBXFileReference; fileEncoding = 4; lastKnownFileType = sourcecode.c.h; path = ORKHolePegTestPlaceHoleView.h; sourceTree = "<group>"; };
		106FF2B31B71F18E004EACF2 /* ORKHolePegTestPlaceHoleView.m */ = {isa = PBXFileReference; fileEncoding = 4; lastKnownFileType = sourcecode.c.objc; path = ORKHolePegTestPlaceHoleView.m; sourceTree = "<group>"; };
		10864C961B27146B000F4158 /* ORKPSATStep.h */ = {isa = PBXFileReference; fileEncoding = 4; lastKnownFileType = sourcecode.c.h; path = ORKPSATStep.h; sourceTree = "<group>"; };
		10864C971B27146B000F4158 /* ORKPSATStep.m */ = {isa = PBXFileReference; fileEncoding = 4; lastKnownFileType = sourcecode.c.objc; path = ORKPSATStep.m; sourceTree = "<group>"; };
		10864C981B27146B000F4158 /* ORKPSATStepViewController.h */ = {isa = PBXFileReference; fileEncoding = 4; lastKnownFileType = sourcecode.c.h; path = ORKPSATStepViewController.h; sourceTree = "<group>"; };
		10864C991B27146B000F4158 /* ORKPSATStepViewController.m */ = {isa = PBXFileReference; fileEncoding = 4; lastKnownFileType = sourcecode.c.objc; path = ORKPSATStepViewController.m; sourceTree = "<group>"; };
		10864C9A1B27146B000F4158 /* ORKPSATContentView.h */ = {isa = PBXFileReference; fileEncoding = 4; lastKnownFileType = sourcecode.c.h; path = ORKPSATContentView.h; sourceTree = "<group>"; };
		10864C9B1B27146B000F4158 /* ORKPSATContentView.m */ = {isa = PBXFileReference; fileEncoding = 4; lastKnownFileType = sourcecode.c.objc; path = ORKPSATContentView.m; sourceTree = "<group>"; };
		10864C9C1B27146B000F4158 /* ORKPSATKeyboardView.h */ = {isa = PBXFileReference; fileEncoding = 4; lastKnownFileType = sourcecode.c.h; path = ORKPSATKeyboardView.h; sourceTree = "<group>"; };
		10864C9D1B27146B000F4158 /* ORKPSATKeyboardView.m */ = {isa = PBXFileReference; fileEncoding = 4; lastKnownFileType = sourcecode.c.objc; path = ORKPSATKeyboardView.m; sourceTree = "<group>"; };
		10BAA2C81B5FCB4F004FE478 /* ORKProgressView.h */ = {isa = PBXFileReference; fileEncoding = 4; lastKnownFileType = sourcecode.c.h; path = ORKProgressView.h; sourceTree = "<group>"; };
		10BAA2C91B5FCB4F004FE478 /* ORKProgressView.m */ = {isa = PBXFileReference; fileEncoding = 4; lastKnownFileType = sourcecode.c.objc; path = ORKProgressView.m; sourceTree = "<group>"; };
		10FF9AC11B79EF2800ECB5B4 /* ORKHolePegTestRemoveStep.h */ = {isa = PBXFileReference; fileEncoding = 4; lastKnownFileType = sourcecode.c.h; path = ORKHolePegTestRemoveStep.h; sourceTree = "<group>"; };
		10FF9AC21B79EF2800ECB5B4 /* ORKHolePegTestRemoveStep.m */ = {isa = PBXFileReference; fileEncoding = 4; lastKnownFileType = sourcecode.c.objc; path = ORKHolePegTestRemoveStep.m; sourceTree = "<group>"; };
		10FF9AC91B79F22900ECB5B4 /* ORKHolePegTestRemoveStepViewController.h */ = {isa = PBXFileReference; fileEncoding = 4; lastKnownFileType = sourcecode.c.h; path = ORKHolePegTestRemoveStepViewController.h; sourceTree = "<group>"; };
		10FF9ACA1B79F22900ECB5B4 /* ORKHolePegTestRemoveStepViewController.m */ = {isa = PBXFileReference; fileEncoding = 4; lastKnownFileType = sourcecode.c.objc; path = ORKHolePegTestRemoveStepViewController.m; sourceTree = "<group>"; };
		10FF9ACD1B79F5CE00ECB5B4 /* ORKHolePegTestRemoveContentView.h */ = {isa = PBXFileReference; fileEncoding = 4; lastKnownFileType = sourcecode.c.h; path = ORKHolePegTestRemoveContentView.h; sourceTree = "<group>"; };
		10FF9ACE1B79F5CE00ECB5B4 /* ORKHolePegTestRemoveContentView.m */ = {isa = PBXFileReference; fileEncoding = 4; lastKnownFileType = sourcecode.c.objc; path = ORKHolePegTestRemoveContentView.m; sourceTree = "<group>"; };
		10FF9AD11B79F5EA00ECB5B4 /* ORKHolePegTestRemovePegView.h */ = {isa = PBXFileReference; fileEncoding = 4; lastKnownFileType = sourcecode.c.h; path = ORKHolePegTestRemovePegView.h; sourceTree = "<group>"; };
		10FF9AD21B79F5EA00ECB5B4 /* ORKHolePegTestRemovePegView.m */ = {isa = PBXFileReference; fileEncoding = 4; lastKnownFileType = sourcecode.c.objc; path = ORKHolePegTestRemovePegView.m; sourceTree = "<group>"; };
		10FF9AD51B7A045E00ECB5B4 /* ORKSeparatorView.h */ = {isa = PBXFileReference; fileEncoding = 4; lastKnownFileType = sourcecode.c.h; path = ORKSeparatorView.h; sourceTree = "<group>"; };
		10FF9AD61B7A045E00ECB5B4 /* ORKSeparatorView.m */ = {isa = PBXFileReference; fileEncoding = 4; lastKnownFileType = sourcecode.c.objc; path = ORKSeparatorView.m; sourceTree = "<group>"; };
		10FF9AD91B7BA78400ECB5B4 /* ORKOrderedTask_Private.h */ = {isa = PBXFileReference; fileEncoding = 4; lastKnownFileType = sourcecode.c.h; path = ORKOrderedTask_Private.h; sourceTree = "<group>"; };
		147503AD1AEE8071004B17F3 /* ORKAudioGenerator.h */ = {isa = PBXFileReference; fileEncoding = 4; lastKnownFileType = sourcecode.c.h; path = ORKAudioGenerator.h; sourceTree = "<group>"; };
		147503AE1AEE8071004B17F3 /* ORKAudioGenerator.m */ = {isa = PBXFileReference; fileEncoding = 4; lastKnownFileType = sourcecode.c.objc; path = ORKAudioGenerator.m; sourceTree = "<group>"; };
		147503B11AEE807C004B17F3 /* ORKToneAudiometryContentView.h */ = {isa = PBXFileReference; fileEncoding = 4; lastKnownFileType = sourcecode.c.h; path = ORKToneAudiometryContentView.h; sourceTree = "<group>"; };
		147503B21AEE807C004B17F3 /* ORKToneAudiometryContentView.m */ = {isa = PBXFileReference; fileEncoding = 4; lastKnownFileType = sourcecode.c.objc; path = ORKToneAudiometryContentView.m; sourceTree = "<group>"; };
		147503B31AEE807C004B17F3 /* ORKToneAudiometryStep.h */ = {isa = PBXFileReference; fileEncoding = 4; lastKnownFileType = sourcecode.c.h; path = ORKToneAudiometryStep.h; sourceTree = "<group>"; };
		147503B41AEE807C004B17F3 /* ORKToneAudiometryStep.m */ = {isa = PBXFileReference; fileEncoding = 4; lastKnownFileType = sourcecode.c.objc; path = ORKToneAudiometryStep.m; sourceTree = "<group>"; };
		147503B51AEE807C004B17F3 /* ORKToneAudiometryStepViewController.h */ = {isa = PBXFileReference; fileEncoding = 4; lastKnownFileType = sourcecode.c.h; path = ORKToneAudiometryStepViewController.h; sourceTree = "<group>"; };
		147503B61AEE807C004B17F3 /* ORKToneAudiometryStepViewController.m */ = {isa = PBXFileReference; fileEncoding = 4; lastKnownFileType = sourcecode.c.objc; path = ORKToneAudiometryStepViewController.m; sourceTree = "<group>"; };
		241A2E861B94FD8800ED3B39 /* ORKPasscodeStepViewController_Internal.h */ = {isa = PBXFileReference; fileEncoding = 4; lastKnownFileType = sourcecode.c.h; path = ORKPasscodeStepViewController_Internal.h; sourceTree = "<group>"; };
		2429D5701BBB5397003A512F /* ORKRegistrationStep.h */ = {isa = PBXFileReference; fileEncoding = 4; lastKnownFileType = sourcecode.c.h; name = ORKRegistrationStep.h; path = Onboarding/ORKRegistrationStep.h; sourceTree = "<group>"; };
		2429D5711BBB5397003A512F /* ORKRegistrationStep.m */ = {isa = PBXFileReference; fileEncoding = 4; lastKnownFileType = sourcecode.c.objc; name = ORKRegistrationStep.m; path = Onboarding/ORKRegistrationStep.m; sourceTree = "<group>"; };
		242C9E031BBDFDAC0088B7F4 /* ORKVerificationStep.h */ = {isa = PBXFileReference; fileEncoding = 4; lastKnownFileType = sourcecode.c.h; name = ORKVerificationStep.h; path = Onboarding/ORKVerificationStep.h; sourceTree = "<group>"; };
		242C9E041BBDFDAC0088B7F4 /* ORKVerificationStep.m */ = {isa = PBXFileReference; fileEncoding = 4; lastKnownFileType = sourcecode.c.objc; name = ORKVerificationStep.m; path = Onboarding/ORKVerificationStep.m; sourceTree = "<group>"; };
		242C9E0B1BBE03F90088B7F4 /* ORKVerificationStepViewController.h */ = {isa = PBXFileReference; fileEncoding = 4; lastKnownFileType = sourcecode.c.h; name = ORKVerificationStepViewController.h; path = Onboarding/ORKVerificationStepViewController.h; sourceTree = "<group>"; };
		242C9E0C1BBE03F90088B7F4 /* ORKVerificationStepViewController.m */ = {isa = PBXFileReference; fileEncoding = 4; lastKnownFileType = sourcecode.c.objc; name = ORKVerificationStepViewController.m; path = Onboarding/ORKVerificationStepViewController.m; sourceTree = "<group>"; };
		242C9E0F1BBE06DE0088B7F4 /* ORKVerificationStepView.h */ = {isa = PBXFileReference; fileEncoding = 4; lastKnownFileType = sourcecode.c.h; name = ORKVerificationStepView.h; path = Onboarding/ORKVerificationStepView.h; sourceTree = "<group>"; };
		242C9E101BBE06DE0088B7F4 /* ORKVerificationStepView.m */ = {isa = PBXFileReference; fileEncoding = 4; lastKnownFileType = sourcecode.c.objc; name = ORKVerificationStepView.m; path = Onboarding/ORKVerificationStepView.m; sourceTree = "<group>"; };
		2433C9E11B9A506F0052D375 /* ORKKeychainWrapper.h */ = {isa = PBXFileReference; fileEncoding = 4; lastKnownFileType = sourcecode.c.h; path = ORKKeychainWrapper.h; sourceTree = "<group>"; };
		2433C9E21B9A506F0052D375 /* ORKKeychainWrapper.m */ = {isa = PBXFileReference; fileEncoding = 4; lastKnownFileType = sourcecode.c.objc; path = ORKKeychainWrapper.m; sourceTree = "<group>"; };
		2441034D1B966D4C00EEAB0C /* ORKPasscodeViewController.h */ = {isa = PBXFileReference; fileEncoding = 4; lastKnownFileType = sourcecode.c.h; path = ORKPasscodeViewController.h; sourceTree = "<group>"; };
		2441034E1B966D4C00EEAB0C /* ORKPasscodeViewController.m */ = {isa = PBXFileReference; fileEncoding = 4; lastKnownFileType = sourcecode.c.objc; path = ORKPasscodeViewController.m; sourceTree = "<group>"; };
		244EFAD11BCEFD83001850D9 /* ORKAnswerFormat_Private.h */ = {isa = PBXFileReference; fileEncoding = 4; lastKnownFileType = sourcecode.c.h; path = ORKAnswerFormat_Private.h; sourceTree = "<group>"; };
		246D15D61BA3438A009C99FC /* ORKEligibilitySelectionView.h */ = {isa = PBXFileReference; fileEncoding = 4; lastKnownFileType = sourcecode.c.h; path = ORKEligibilitySelectionView.h; sourceTree = "<group>"; };
		246D15D71BA3438A009C99FC /* ORKEligibilitySelectionView.m */ = {isa = PBXFileReference; fileEncoding = 4; lastKnownFileType = sourcecode.c.objc; path = ORKEligibilitySelectionView.m; sourceTree = "<group>"; };
		246D15E01BA4EE49009C99FC /* ORKSurveyAnswerCellForEligibility.h */ = {isa = PBXFileReference; fileEncoding = 4; lastKnownFileType = sourcecode.c.h; path = ORKSurveyAnswerCellForEligibility.h; sourceTree = "<group>"; };
		246D15E11BA4EE49009C99FC /* ORKSurveyAnswerCellForEligibility.m */ = {isa = PBXFileReference; fileEncoding = 4; lastKnownFileType = sourcecode.c.objc; path = ORKSurveyAnswerCellForEligibility.m; sourceTree = "<group>"; };
		24850E171BCDA9C7006E91FB /* ORKLoginStepViewController.h */ = {isa = PBXFileReference; fileEncoding = 4; lastKnownFileType = sourcecode.c.h; name = ORKLoginStepViewController.h; path = Onboarding/ORKLoginStepViewController.h; sourceTree = "<group>"; };
		24850E181BCDA9C7006E91FB /* ORKLoginStepViewController.m */ = {isa = PBXFileReference; fileEncoding = 4; lastKnownFileType = sourcecode.c.objc; name = ORKLoginStepViewController.m; path = Onboarding/ORKLoginStepViewController.m; sourceTree = "<group>"; };
		248604051B4C98760010C8A0 /* ORKAnswerFormatTests.m */ = {isa = PBXFileReference; fileEncoding = 4; lastKnownFileType = sourcecode.c.objc; path = ORKAnswerFormatTests.m; sourceTree = "<group>"; };
		24898B0B1B7186C000B0E7E7 /* ORKScaleRangeImageView.h */ = {isa = PBXFileReference; fileEncoding = 4; lastKnownFileType = sourcecode.c.h; path = ORKScaleRangeImageView.h; sourceTree = "<group>"; };
		24898B0C1B7186C000B0E7E7 /* ORKScaleRangeImageView.m */ = {isa = PBXFileReference; fileEncoding = 4; lastKnownFileType = sourcecode.c.objc; path = ORKScaleRangeImageView.m; sourceTree = "<group>"; };
		249F44E31BCD9EAC0000D57E /* ORKFormStepViewController_Internal.h */ = {isa = PBXFileReference; fileEncoding = 4; lastKnownFileType = sourcecode.c.h; path = ORKFormStepViewController_Internal.h; sourceTree = "<group>"; };
		24A4DA0E1B8D0F21009C797A /* ORKPasscodeStepView.h */ = {isa = PBXFileReference; fileEncoding = 4; lastKnownFileType = sourcecode.c.h; path = ORKPasscodeStepView.h; sourceTree = "<group>"; };
		24A4DA0F1B8D0F21009C797A /* ORKPasscodeStepView.m */ = {isa = PBXFileReference; fileEncoding = 4; lastKnownFileType = sourcecode.c.objc; path = ORKPasscodeStepView.m; sourceTree = "<group>"; };
		24A4DA121B8D1115009C797A /* ORKPasscodeStep.h */ = {isa = PBXFileReference; fileEncoding = 4; lastKnownFileType = sourcecode.c.h; path = ORKPasscodeStep.h; sourceTree = "<group>"; };
		24A4DA131B8D1115009C797A /* ORKPasscodeStep.m */ = {isa = PBXFileReference; fileEncoding = 4; lastKnownFileType = sourcecode.c.objc; path = ORKPasscodeStep.m; sourceTree = "<group>"; };
		24A4DA161B8D13FE009C797A /* ORKPasscodeStepViewController.h */ = {isa = PBXFileReference; fileEncoding = 4; lastKnownFileType = sourcecode.c.h; path = ORKPasscodeStepViewController.h; sourceTree = "<group>"; };
		24A4DA171B8D13FE009C797A /* ORKPasscodeStepViewController.m */ = {isa = PBXFileReference; fileEncoding = 4; lastKnownFileType = sourcecode.c.objc; path = ORKPasscodeStepViewController.m; sourceTree = "<group>"; };
		24BC5CEC1BC345D900846B43 /* ORKLoginStep.h */ = {isa = PBXFileReference; fileEncoding = 4; lastKnownFileType = sourcecode.c.h; name = ORKLoginStep.h; path = Onboarding/ORKLoginStep.h; sourceTree = "<group>"; };
		24BC5CED1BC345D900846B43 /* ORKLoginStep.m */ = {isa = PBXFileReference; fileEncoding = 4; lastKnownFileType = sourcecode.c.objc; name = ORKLoginStep.m; path = Onboarding/ORKLoginStep.m; sourceTree = "<group>"; };
		24C296741BD052F800B42EF1 /* ORKVerificationStep_Internal.h */ = {isa = PBXFileReference; fileEncoding = 4; lastKnownFileType = sourcecode.c.h; name = ORKVerificationStep_Internal.h; path = Onboarding/ORKVerificationStep_Internal.h; sourceTree = "<group>"; };
		24C296761BD055B800B42EF1 /* ORKLoginStep_Internal.h */ = {isa = PBXFileReference; fileEncoding = 4; lastKnownFileType = sourcecode.c.h; name = ORKLoginStep_Internal.h; path = Onboarding/ORKLoginStep_Internal.h; sourceTree = "<group>"; };
		250F94021B4C5A6600FA23EB /* ORKTowerOfHanoiStep.h */ = {isa = PBXFileReference; fileEncoding = 4; lastKnownFileType = sourcecode.c.h; path = ORKTowerOfHanoiStep.h; sourceTree = "<group>"; };
		250F94031B4C5A6600FA23EB /* ORKTowerOfHanoiStep.m */ = {isa = PBXFileReference; fileEncoding = 4; lastKnownFileType = sourcecode.c.objc; path = ORKTowerOfHanoiStep.m; sourceTree = "<group>"; };
		250F94061B4C5AA400FA23EB /* ORKTowerOfHanoiStepViewController.h */ = {isa = PBXFileReference; fileEncoding = 4; lastKnownFileType = sourcecode.c.h; path = ORKTowerOfHanoiStepViewController.h; sourceTree = "<group>"; };
		250F94071B4C5AA400FA23EB /* ORKTowerOfHanoiStepViewController.m */ = {isa = PBXFileReference; fileEncoding = 4; lastKnownFileType = sourcecode.c.objc; path = ORKTowerOfHanoiStepViewController.m; sourceTree = "<group>"; };
		257FCE1D1B4D14E50001EF06 /* ORKTowerOfHanoiTowerView.h */ = {isa = PBXFileReference; fileEncoding = 4; lastKnownFileType = sourcecode.c.h; path = ORKTowerOfHanoiTowerView.h; sourceTree = "<group>"; };
		257FCE1E1B4D14E50001EF06 /* ORKTowerOfHanoiTowerView.m */ = {isa = PBXFileReference; fileEncoding = 4; lastKnownFileType = sourcecode.c.objc; path = ORKTowerOfHanoiTowerView.m; sourceTree = "<group>"; };
		257FCE211B4D37A80001EF06 /* ORKTowerOfHanoiTower.h */ = {isa = PBXFileReference; fileEncoding = 4; lastKnownFileType = sourcecode.c.h; path = ORKTowerOfHanoiTower.h; sourceTree = "<group>"; };
		257FCE221B4D37A80001EF06 /* ORKTowerOfHanoiTower.m */ = {isa = PBXFileReference; fileEncoding = 4; lastKnownFileType = sourcecode.c.objc; path = ORKTowerOfHanoiTower.m; sourceTree = "<group>"; };
		25ECC0931AFBD68300F3D63B /* ORKReactionTimeStep.h */ = {isa = PBXFileReference; fileEncoding = 4; lastKnownFileType = sourcecode.c.h; path = ORKReactionTimeStep.h; sourceTree = "<group>"; };
		25ECC0941AFBD68300F3D63B /* ORKReactionTimeStep.m */ = {isa = PBXFileReference; fileEncoding = 4; lastKnownFileType = sourcecode.c.objc; path = ORKReactionTimeStep.m; sourceTree = "<group>"; };
		25ECC0991AFBD8B300F3D63B /* ORKReactionTimeViewController.h */ = {isa = PBXFileReference; fileEncoding = 4; lastKnownFileType = sourcecode.c.h; path = ORKReactionTimeViewController.h; sourceTree = "<group>"; };
		25ECC09A1AFBD8B300F3D63B /* ORKReactionTimeViewController.m */ = {isa = PBXFileReference; fileEncoding = 4; lastKnownFileType = sourcecode.c.objc; path = ORKReactionTimeViewController.m; sourceTree = "<group>"; };
		25ECC09D1AFBD92D00F3D63B /* ORKReactionTimeContentView.h */ = {isa = PBXFileReference; fileEncoding = 4; lastKnownFileType = sourcecode.c.h; path = ORKReactionTimeContentView.h; sourceTree = "<group>"; };
		25ECC09E1AFBD92D00F3D63B /* ORKReactionTimeContentView.m */ = {isa = PBXFileReference; fileEncoding = 4; lastKnownFileType = sourcecode.c.objc; path = ORKReactionTimeContentView.m; sourceTree = "<group>"; };
		25ECC0A11AFBDD2700F3D63B /* ORKReactionTimeStimulusView.h */ = {isa = PBXFileReference; fileEncoding = 4; lastKnownFileType = sourcecode.c.h; path = ORKReactionTimeStimulusView.h; sourceTree = "<group>"; };
		25ECC0A21AFBDD2700F3D63B /* ORKReactionTimeStimulusView.m */ = {isa = PBXFileReference; fileEncoding = 4; lastKnownFileType = sourcecode.c.objc; path = ORKReactionTimeStimulusView.m; sourceTree = "<group>"; };
		2EBFE11C1AE1B32D00CB8254 /* ORKUIViewAccessibilityTests.m */ = {isa = PBXFileReference; fileEncoding = 4; lastKnownFileType = sourcecode.c.objc; path = ORKUIViewAccessibilityTests.m; sourceTree = "<group>"; };
		2EBFE11E1AE1B68800CB8254 /* ORKVoiceEngine_Internal.h */ = {isa = PBXFileReference; lastKnownFileType = sourcecode.c.h; path = ORKVoiceEngine_Internal.h; sourceTree = "<group>"; };
		2EBFE11F1AE1B74100CB8254 /* ORKVoiceEngineTests.m */ = {isa = PBXFileReference; fileEncoding = 4; lastKnownFileType = sourcecode.c.objc; path = ORKVoiceEngineTests.m; sourceTree = "<group>"; };
		6146D0A11B84A91E0068491D /* ORKLineGraphAccessibilityElement.h */ = {isa = PBXFileReference; fileEncoding = 4; lastKnownFileType = sourcecode.c.h; path = ORKLineGraphAccessibilityElement.h; sourceTree = "<group>"; };
		6146D0A21B84A91E0068491D /* ORKLineGraphAccessibilityElement.m */ = {isa = PBXFileReference; fileEncoding = 4; lastKnownFileType = sourcecode.c.objc; path = ORKLineGraphAccessibilityElement.m; sourceTree = "<group>"; };
		618DA0481A93D0D600E63AA8 /* ORKAccessibility.h */ = {isa = PBXFileReference; fileEncoding = 4; lastKnownFileType = sourcecode.c.h; path = ORKAccessibility.h; sourceTree = "<group>"; };
		618DA0491A93D0D600E63AA8 /* ORKAccessibilityFunctions.h */ = {isa = PBXFileReference; fileEncoding = 4; lastKnownFileType = sourcecode.c.h; path = ORKAccessibilityFunctions.h; sourceTree = "<group>"; };
		618DA04A1A93D0D600E63AA8 /* ORKAccessibilityFunctions.m */ = {isa = PBXFileReference; fileEncoding = 4; lastKnownFileType = sourcecode.c.objc; path = ORKAccessibilityFunctions.m; sourceTree = "<group>"; };
		618DA04B1A93D0D600E63AA8 /* UIView+ORKAccessibility.h */ = {isa = PBXFileReference; fileEncoding = 4; lastKnownFileType = sourcecode.c.h; lineEnding = 0; path = "UIView+ORKAccessibility.h"; sourceTree = "<group>"; xcLanguageSpecificationIdentifier = xcode.lang.objcpp; };
		618DA04C1A93D0D600E63AA8 /* UIView+ORKAccessibility.m */ = {isa = PBXFileReference; fileEncoding = 4; lastKnownFileType = sourcecode.c.objc; lineEnding = 0; path = "UIView+ORKAccessibility.m"; sourceTree = "<group>"; xcLanguageSpecificationIdentifier = xcode.lang.objc; };
		861610BF1A8D8EDD00245F7A /* Artwork.xcassets */ = {isa = PBXFileReference; lastKnownFileType = folder.assetcatalog; path = Artwork.xcassets; sourceTree = "<group>"; };
		861D11A71AA691BB003C98A7 /* ORKScaleSliderView.h */ = {isa = PBXFileReference; fileEncoding = 4; lastKnownFileType = sourcecode.c.h; path = ORKScaleSliderView.h; sourceTree = "<group>"; };
		861D11A81AA691BB003C98A7 /* ORKScaleSliderView.m */ = {isa = PBXFileReference; fileEncoding = 4; lastKnownFileType = sourcecode.c.objc; path = ORKScaleSliderView.m; sourceTree = "<group>"; };
		861D11AB1AA7951F003C98A7 /* ORKChoiceAnswerFormatHelper.h */ = {isa = PBXFileReference; fileEncoding = 4; lastKnownFileType = sourcecode.c.h; path = ORKChoiceAnswerFormatHelper.h; sourceTree = "<group>"; };
		861D11AC1AA7951F003C98A7 /* ORKChoiceAnswerFormatHelper.m */ = {isa = PBXFileReference; fileEncoding = 4; lastKnownFileType = sourcecode.c.objc; path = ORKChoiceAnswerFormatHelper.m; sourceTree = "<group>"; };
		861D11B31AA7D073003C98A7 /* ORKTextChoiceCellGroup.h */ = {isa = PBXFileReference; fileEncoding = 4; lastKnownFileType = sourcecode.c.h; path = ORKTextChoiceCellGroup.h; sourceTree = "<group>"; };
		861D11B41AA7D073003C98A7 /* ORKTextChoiceCellGroup.m */ = {isa = PBXFileReference; fileEncoding = 4; lastKnownFileType = sourcecode.c.objc; lineEnding = 0; path = ORKTextChoiceCellGroup.m; sourceTree = "<group>"; xcLanguageSpecificationIdentifier = xcode.lang.objc; };
		861D2AE61B840991008C4CD0 /* ORKTimedWalkStep.h */ = {isa = PBXFileReference; fileEncoding = 4; lastKnownFileType = sourcecode.c.h; name = ORKTimedWalkStep.h; path = ResearchKit/ActiveTasks/ORKTimedWalkStep.h; sourceTree = SOURCE_ROOT; };
		861D2AE71B840991008C4CD0 /* ORKTimedWalkStep.m */ = {isa = PBXFileReference; fileEncoding = 4; lastKnownFileType = sourcecode.c.objc; name = ORKTimedWalkStep.m; path = ResearchKit/ActiveTasks/ORKTimedWalkStep.m; sourceTree = SOURCE_ROOT; };
		861D2AEA1B8409B2008C4CD0 /* ORKTimedWalkStepViewController.h */ = {isa = PBXFileReference; fileEncoding = 4; lastKnownFileType = sourcecode.c.h; name = ORKTimedWalkStepViewController.h; path = ResearchKit/ActiveTasks/ORKTimedWalkStepViewController.h; sourceTree = SOURCE_ROOT; };
		861D2AEB1B8409B2008C4CD0 /* ORKTimedWalkStepViewController.m */ = {isa = PBXFileReference; fileEncoding = 4; lastKnownFileType = sourcecode.c.objc; name = ORKTimedWalkStepViewController.m; path = ResearchKit/ActiveTasks/ORKTimedWalkStepViewController.m; sourceTree = SOURCE_ROOT; };
		861D2AEE1B8409D9008C4CD0 /* ORKTimedWalkContentView.h */ = {isa = PBXFileReference; fileEncoding = 4; lastKnownFileType = sourcecode.c.h; name = ORKTimedWalkContentView.h; path = ResearchKit/ActiveTasks/ORKTimedWalkContentView.h; sourceTree = SOURCE_ROOT; };
		861D2AEF1B8409D9008C4CD0 /* ORKTimedWalkContentView.m */ = {isa = PBXFileReference; fileEncoding = 4; lastKnownFileType = sourcecode.c.objc; name = ORKTimedWalkContentView.m; path = ResearchKit/ActiveTasks/ORKTimedWalkContentView.m; sourceTree = SOURCE_ROOT; };
		865EA1601AB8DF750037C68E /* ORKDateTimePicker.h */ = {isa = PBXFileReference; fileEncoding = 4; lastKnownFileType = sourcecode.c.h; path = ORKDateTimePicker.h; sourceTree = "<group>"; };
		865EA1611AB8DF750037C68E /* ORKDateTimePicker.m */ = {isa = PBXFileReference; fileEncoding = 4; lastKnownFileType = sourcecode.c.objc; lineEnding = 0; path = ORKDateTimePicker.m; sourceTree = "<group>"; xcLanguageSpecificationIdentifier = xcode.lang.objc; };
		865EA1661ABA1AA10037C68E /* ORKPicker.h */ = {isa = PBXFileReference; fileEncoding = 4; lastKnownFileType = sourcecode.c.h; path = ORKPicker.h; sourceTree = "<group>"; };
		865EA1671ABA1AA10037C68E /* ORKPicker.m */ = {isa = PBXFileReference; fileEncoding = 4; lastKnownFileType = sourcecode.c.objc; path = ORKPicker.m; sourceTree = "<group>"; };
		865EA16A1ABA1BE20037C68E /* ORKSurveyAnswerCellForPicker.h */ = {isa = PBXFileReference; fileEncoding = 4; lastKnownFileType = sourcecode.c.h; path = ORKSurveyAnswerCellForPicker.h; sourceTree = "<group>"; };
		865EA16B1ABA1BE20037C68E /* ORKSurveyAnswerCellForPicker.m */ = {isa = PBXFileReference; fileEncoding = 4; lastKnownFileType = sourcecode.c.objc; lineEnding = 0; path = ORKSurveyAnswerCellForPicker.m; sourceTree = "<group>"; xcLanguageSpecificationIdentifier = xcode.lang.objc; };
		866F86001A96CBF3007B282C /* ORKSurveyAnswerCell.m */ = {isa = PBXFileReference; fileEncoding = 4; lastKnownFileType = sourcecode.c.objc; path = ORKSurveyAnswerCell.m; sourceTree = "<group>"; };
		86AD91081AB7AD1E00361FEB /* ORKNavigationContainerView.h */ = {isa = PBXFileReference; fileEncoding = 4; lastKnownFileType = sourcecode.c.h; path = ORKNavigationContainerView.h; sourceTree = "<group>"; };
		86AD91091AB7AD1E00361FEB /* ORKNavigationContainerView.m */ = {isa = PBXFileReference; fileEncoding = 4; lastKnownFileType = sourcecode.c.objc; lineEnding = 0; path = ORKNavigationContainerView.m; sourceTree = "<group>"; xcLanguageSpecificationIdentifier = xcode.lang.objc; };
		86AD910C1AB7AE4100361FEB /* ORKNavigationContainerView_Internal.h */ = {isa = PBXFileReference; fileEncoding = 4; lastKnownFileType = sourcecode.c.h; path = ORKNavigationContainerView_Internal.h; sourceTree = "<group>"; };
		86AD910E1AB7B8A600361FEB /* ORKActiveStepView.h */ = {isa = PBXFileReference; fileEncoding = 4; lastKnownFileType = sourcecode.c.h; name = ORKActiveStepView.h; path = ../Common/ORKActiveStepView.h; sourceTree = "<group>"; };
		86AD910F1AB7B8A600361FEB /* ORKActiveStepView.m */ = {isa = PBXFileReference; fileEncoding = 4; lastKnownFileType = sourcecode.c.objc; lineEnding = 0; name = ORKActiveStepView.m; path = ../Common/ORKActiveStepView.m; sourceTree = "<group>"; xcLanguageSpecificationIdentifier = xcode.lang.objc; };
		86AD91121AB7B97E00361FEB /* ORKQuestionStepView.h */ = {isa = PBXFileReference; fileEncoding = 4; lastKnownFileType = sourcecode.c.h; path = ORKQuestionStepView.h; sourceTree = "<group>"; };
		86AD91131AB7B97E00361FEB /* ORKQuestionStepView.m */ = {isa = PBXFileReference; fileEncoding = 4; lastKnownFileType = sourcecode.c.objc; lineEnding = 0; path = ORKQuestionStepView.m; sourceTree = "<group>"; xcLanguageSpecificationIdentifier = xcode.lang.objc; };
		86B623AD19520B770074CD3C /* ResearchKit.framework */ = {isa = PBXFileReference; explicitFileType = wrapper.cfbundle; includeInIndex = 0; path = ResearchKit.framework; sourceTree = BUILT_PRODUCTS_DIR; };
		86B781B71AA668ED00688151 /* ORKTimeIntervalPicker.h */ = {isa = PBXFileReference; fileEncoding = 4; lastKnownFileType = sourcecode.c.h; path = ORKTimeIntervalPicker.h; sourceTree = "<group>"; };
		86B781B81AA668ED00688151 /* ORKTimeIntervalPicker.m */ = {isa = PBXFileReference; fileEncoding = 4; lastKnownFileType = sourcecode.c.objc; path = ORKTimeIntervalPicker.m; sourceTree = "<group>"; };
		86B781B91AA668ED00688151 /* ORKValuePicker.h */ = {isa = PBXFileReference; fileEncoding = 4; lastKnownFileType = sourcecode.c.h; path = ORKValuePicker.h; sourceTree = "<group>"; };
		86B781BA1AA668ED00688151 /* ORKValuePicker.m */ = {isa = PBXFileReference; fileEncoding = 4; lastKnownFileType = sourcecode.c.objc; path = ORKValuePicker.m; sourceTree = "<group>"; };
		86B89AB91AB3BECC001626A4 /* ORKStepHeaderView.h */ = {isa = PBXFileReference; fileEncoding = 4; lastKnownFileType = sourcecode.c.h; path = ORKStepHeaderView.h; sourceTree = "<group>"; };
		86B89ABA1AB3BECC001626A4 /* ORKStepHeaderView.m */ = {isa = PBXFileReference; fileEncoding = 4; lastKnownFileType = sourcecode.c.objc; lineEnding = 0; path = ORKStepHeaderView.m; sourceTree = "<group>"; xcLanguageSpecificationIdentifier = xcode.lang.objc; };
		86B89ABD1AB3BFDB001626A4 /* ORKStepHeaderView_Internal.h */ = {isa = PBXFileReference; fileEncoding = 4; lastKnownFileType = sourcecode.c.h; path = ORKStepHeaderView_Internal.h; sourceTree = "<group>"; };
		86C40AFA1A8D7C5B00081FAC /* ORKActiveStepQuantityView.h */ = {isa = PBXFileReference; fileEncoding = 4; lastKnownFileType = sourcecode.c.h; path = ORKActiveStepQuantityView.h; sourceTree = "<group>"; };
		86C40AFB1A8D7C5B00081FAC /* ORKActiveStepQuantityView.m */ = {isa = PBXFileReference; fileEncoding = 4; lastKnownFileType = sourcecode.c.objc; lineEnding = 0; path = ORKActiveStepQuantityView.m; sourceTree = "<group>"; xcLanguageSpecificationIdentifier = xcode.lang.objc; };
		86C40AFC1A8D7C5B00081FAC /* ORKAudioContentView.h */ = {isa = PBXFileReference; fileEncoding = 4; lastKnownFileType = sourcecode.c.h; path = ORKAudioContentView.h; sourceTree = "<group>"; };
		86C40AFD1A8D7C5B00081FAC /* ORKAudioContentView.m */ = {isa = PBXFileReference; fileEncoding = 4; lastKnownFileType = sourcecode.c.objc; lineEnding = 0; path = ORKAudioContentView.m; sourceTree = "<group>"; xcLanguageSpecificationIdentifier = xcode.lang.objc; };
		86C40AFE1A8D7C5B00081FAC /* ORKAudioStep.h */ = {isa = PBXFileReference; fileEncoding = 4; lastKnownFileType = sourcecode.c.h; path = ORKAudioStep.h; sourceTree = "<group>"; };
		86C40AFF1A8D7C5B00081FAC /* ORKAudioStep.m */ = {isa = PBXFileReference; fileEncoding = 4; lastKnownFileType = sourcecode.c.objc; path = ORKAudioStep.m; sourceTree = "<group>"; };
		86C40B001A8D7C5B00081FAC /* ORKAudioStepViewController.h */ = {isa = PBXFileReference; fileEncoding = 4; lastKnownFileType = sourcecode.c.h; lineEnding = 0; path = ORKAudioStepViewController.h; sourceTree = "<group>"; xcLanguageSpecificationIdentifier = xcode.lang.objcpp; };
		86C40B011A8D7C5B00081FAC /* ORKAudioStepViewController.m */ = {isa = PBXFileReference; fileEncoding = 4; lastKnownFileType = sourcecode.c.objc; lineEnding = 0; path = ORKAudioStepViewController.m; sourceTree = "<group>"; xcLanguageSpecificationIdentifier = xcode.lang.objc; };
		86C40B021A8D7C5B00081FAC /* ORKCountdownStep.h */ = {isa = PBXFileReference; fileEncoding = 4; lastKnownFileType = sourcecode.c.h; path = ORKCountdownStep.h; sourceTree = "<group>"; };
		86C40B031A8D7C5B00081FAC /* ORKCountdownStep.m */ = {isa = PBXFileReference; fileEncoding = 4; lastKnownFileType = sourcecode.c.objc; lineEnding = 0; path = ORKCountdownStep.m; sourceTree = "<group>"; xcLanguageSpecificationIdentifier = xcode.lang.objc; };
		86C40B041A8D7C5B00081FAC /* ORKCountdownStepViewController.h */ = {isa = PBXFileReference; fileEncoding = 4; lastKnownFileType = sourcecode.c.h; lineEnding = 0; path = ORKCountdownStepViewController.h; sourceTree = "<group>"; xcLanguageSpecificationIdentifier = xcode.lang.objcpp; };
		86C40B051A8D7C5B00081FAC /* ORKCountdownStepViewController.m */ = {isa = PBXFileReference; fileEncoding = 4; lastKnownFileType = sourcecode.c.objc; lineEnding = 0; path = ORKCountdownStepViewController.m; sourceTree = "<group>"; xcLanguageSpecificationIdentifier = xcode.lang.objc; };
		86C40B061A8D7C5B00081FAC /* ORKFitnessContentView.h */ = {isa = PBXFileReference; fileEncoding = 4; lastKnownFileType = sourcecode.c.h; path = ORKFitnessContentView.h; sourceTree = "<group>"; };
		86C40B071A8D7C5B00081FAC /* ORKFitnessContentView.m */ = {isa = PBXFileReference; fileEncoding = 4; lastKnownFileType = sourcecode.c.objc; lineEnding = 0; path = ORKFitnessContentView.m; sourceTree = "<group>"; xcLanguageSpecificationIdentifier = xcode.lang.objc; };
		86C40B081A8D7C5B00081FAC /* ORKFitnessStep.h */ = {isa = PBXFileReference; fileEncoding = 4; lastKnownFileType = sourcecode.c.h; path = ORKFitnessStep.h; sourceTree = "<group>"; };
		86C40B091A8D7C5B00081FAC /* ORKFitnessStep.m */ = {isa = PBXFileReference; fileEncoding = 4; lastKnownFileType = sourcecode.c.objc; path = ORKFitnessStep.m; sourceTree = "<group>"; };
		86C40B0A1A8D7C5B00081FAC /* ORKFitnessStepViewController.h */ = {isa = PBXFileReference; fileEncoding = 4; lastKnownFileType = sourcecode.c.h; path = ORKFitnessStepViewController.h; sourceTree = "<group>"; };
		86C40B0B1A8D7C5B00081FAC /* ORKFitnessStepViewController.m */ = {isa = PBXFileReference; fileEncoding = 4; lastKnownFileType = sourcecode.c.objc; lineEnding = 0; path = ORKFitnessStepViewController.m; sourceTree = "<group>"; xcLanguageSpecificationIdentifier = xcode.lang.objc; };
		86C40B0C1A8D7C5B00081FAC /* ORKSpatialSpanGame.h */ = {isa = PBXFileReference; fileEncoding = 4; lastKnownFileType = sourcecode.c.h; path = ORKSpatialSpanGame.h; sourceTree = "<group>"; };
		86C40B0D1A8D7C5B00081FAC /* ORKSpatialSpanGame.m */ = {isa = PBXFileReference; fileEncoding = 4; lastKnownFileType = sourcecode.c.objc; path = ORKSpatialSpanGame.m; sourceTree = "<group>"; };
		86C40B0E1A8D7C5B00081FAC /* ORKSpatialSpanGameState.h */ = {isa = PBXFileReference; fileEncoding = 4; lastKnownFileType = sourcecode.c.h; path = ORKSpatialSpanGameState.h; sourceTree = "<group>"; };
		86C40B0F1A8D7C5B00081FAC /* ORKSpatialSpanGameState.m */ = {isa = PBXFileReference; fileEncoding = 4; lastKnownFileType = sourcecode.c.objc; path = ORKSpatialSpanGameState.m; sourceTree = "<group>"; };
		86C40B101A8D7C5B00081FAC /* ORKSpatialSpanMemoryContentView.h */ = {isa = PBXFileReference; fileEncoding = 4; lastKnownFileType = sourcecode.c.h; path = ORKSpatialSpanMemoryContentView.h; sourceTree = "<group>"; };
		86C40B111A8D7C5B00081FAC /* ORKSpatialSpanMemoryContentView.m */ = {isa = PBXFileReference; fileEncoding = 4; lastKnownFileType = sourcecode.c.objc; path = ORKSpatialSpanMemoryContentView.m; sourceTree = "<group>"; };
		86C40B121A8D7C5B00081FAC /* ORKSpatialSpanMemoryStep.h */ = {isa = PBXFileReference; fileEncoding = 4; lastKnownFileType = sourcecode.c.h; path = ORKSpatialSpanMemoryStep.h; sourceTree = "<group>"; };
		86C40B131A8D7C5B00081FAC /* ORKSpatialSpanMemoryStep.m */ = {isa = PBXFileReference; fileEncoding = 4; lastKnownFileType = sourcecode.c.objc; path = ORKSpatialSpanMemoryStep.m; sourceTree = "<group>"; };
		86C40B141A8D7C5B00081FAC /* ORKSpatialSpanMemoryStepViewController.h */ = {isa = PBXFileReference; fileEncoding = 4; lastKnownFileType = sourcecode.c.h; path = ORKSpatialSpanMemoryStepViewController.h; sourceTree = "<group>"; };
		86C40B151A8D7C5B00081FAC /* ORKSpatialSpanMemoryStepViewController.m */ = {isa = PBXFileReference; fileEncoding = 4; lastKnownFileType = sourcecode.c.objc; lineEnding = 0; path = ORKSpatialSpanMemoryStepViewController.m; sourceTree = "<group>"; xcLanguageSpecificationIdentifier = xcode.lang.objc; };
		86C40B161A8D7C5B00081FAC /* ORKSpatialSpanTargetView.h */ = {isa = PBXFileReference; fileEncoding = 4; lastKnownFileType = sourcecode.c.h; path = ORKSpatialSpanTargetView.h; sourceTree = "<group>"; };
		86C40B171A8D7C5B00081FAC /* ORKSpatialSpanTargetView.m */ = {isa = PBXFileReference; fileEncoding = 4; lastKnownFileType = sourcecode.c.objc; path = ORKSpatialSpanTargetView.m; sourceTree = "<group>"; };
		86C40B181A8D7C5B00081FAC /* ORKTappingContentView.h */ = {isa = PBXFileReference; fileEncoding = 4; lastKnownFileType = sourcecode.c.h; path = ORKTappingContentView.h; sourceTree = "<group>"; };
		86C40B191A8D7C5B00081FAC /* ORKTappingContentView.m */ = {isa = PBXFileReference; fileEncoding = 4; lastKnownFileType = sourcecode.c.objc; path = ORKTappingContentView.m; sourceTree = "<group>"; };
		86C40B1A1A8D7C5B00081FAC /* ORKTappingIntervalStep.h */ = {isa = PBXFileReference; fileEncoding = 4; lastKnownFileType = sourcecode.c.h; path = ORKTappingIntervalStep.h; sourceTree = "<group>"; };
		86C40B1B1A8D7C5B00081FAC /* ORKTappingIntervalStep.m */ = {isa = PBXFileReference; fileEncoding = 4; lastKnownFileType = sourcecode.c.objc; path = ORKTappingIntervalStep.m; sourceTree = "<group>"; };
		86C40B1C1A8D7C5B00081FAC /* ORKTappingIntervalStepViewController.h */ = {isa = PBXFileReference; fileEncoding = 4; lastKnownFileType = sourcecode.c.h; path = ORKTappingIntervalStepViewController.h; sourceTree = "<group>"; };
		86C40B1D1A8D7C5B00081FAC /* ORKTappingIntervalStepViewController.m */ = {isa = PBXFileReference; fileEncoding = 4; lastKnownFileType = sourcecode.c.objc; lineEnding = 0; path = ORKTappingIntervalStepViewController.m; sourceTree = "<group>"; xcLanguageSpecificationIdentifier = xcode.lang.objc; };
		86C40B1E1A8D7C5B00081FAC /* ORKWalkingTaskStep.h */ = {isa = PBXFileReference; fileEncoding = 4; lastKnownFileType = sourcecode.c.h; path = ORKWalkingTaskStep.h; sourceTree = "<group>"; };
		86C40B1F1A8D7C5B00081FAC /* ORKWalkingTaskStep.m */ = {isa = PBXFileReference; fileEncoding = 4; lastKnownFileType = sourcecode.c.objc; path = ORKWalkingTaskStep.m; sourceTree = "<group>"; };
		86C40B201A8D7C5B00081FAC /* ORKWalkingTaskStepViewController.h */ = {isa = PBXFileReference; fileEncoding = 4; lastKnownFileType = sourcecode.c.h; path = ORKWalkingTaskStepViewController.h; sourceTree = "<group>"; };
		86C40B211A8D7C5B00081FAC /* ORKWalkingTaskStepViewController.m */ = {isa = PBXFileReference; fileEncoding = 4; lastKnownFileType = sourcecode.c.objc; lineEnding = 0; path = ORKWalkingTaskStepViewController.m; sourceTree = "<group>"; xcLanguageSpecificationIdentifier = xcode.lang.objc; };
		86C40B221A8D7C5B00081FAC /* CLLocation+ORKJSONDictionary.h */ = {isa = PBXFileReference; fileEncoding = 4; lastKnownFileType = sourcecode.c.h; lineEnding = 0; path = "CLLocation+ORKJSONDictionary.h"; sourceTree = "<group>"; xcLanguageSpecificationIdentifier = xcode.lang.objcpp; };
		86C40B231A8D7C5B00081FAC /* CLLocation+ORKJSONDictionary.m */ = {isa = PBXFileReference; fileEncoding = 4; lastKnownFileType = sourcecode.c.objc; lineEnding = 0; path = "CLLocation+ORKJSONDictionary.m"; sourceTree = "<group>"; xcLanguageSpecificationIdentifier = xcode.lang.objc; };
		86C40B241A8D7C5B00081FAC /* CMAccelerometerData+ORKJSONDictionary.h */ = {isa = PBXFileReference; fileEncoding = 4; lastKnownFileType = sourcecode.c.h; lineEnding = 0; path = "CMAccelerometerData+ORKJSONDictionary.h"; sourceTree = "<group>"; xcLanguageSpecificationIdentifier = xcode.lang.objcpp; };
		86C40B251A8D7C5B00081FAC /* CMAccelerometerData+ORKJSONDictionary.m */ = {isa = PBXFileReference; fileEncoding = 4; lastKnownFileType = sourcecode.c.objc; lineEnding = 0; path = "CMAccelerometerData+ORKJSONDictionary.m"; sourceTree = "<group>"; xcLanguageSpecificationIdentifier = xcode.lang.objc; };
		86C40B261A8D7C5B00081FAC /* CMDeviceMotion+ORKJSONDictionary.h */ = {isa = PBXFileReference; fileEncoding = 4; lastKnownFileType = sourcecode.c.h; lineEnding = 0; path = "CMDeviceMotion+ORKJSONDictionary.h"; sourceTree = "<group>"; xcLanguageSpecificationIdentifier = xcode.lang.objcpp; };
		86C40B271A8D7C5B00081FAC /* CMDeviceMotion+ORKJSONDictionary.m */ = {isa = PBXFileReference; fileEncoding = 4; lastKnownFileType = sourcecode.c.objc; lineEnding = 0; path = "CMDeviceMotion+ORKJSONDictionary.m"; sourceTree = "<group>"; xcLanguageSpecificationIdentifier = xcode.lang.objc; };
		86C40B281A8D7C5B00081FAC /* CMMotionActivity+ORKJSONDictionary.h */ = {isa = PBXFileReference; fileEncoding = 4; lastKnownFileType = sourcecode.c.h; lineEnding = 0; path = "CMMotionActivity+ORKJSONDictionary.h"; sourceTree = "<group>"; xcLanguageSpecificationIdentifier = xcode.lang.objcpp; };
		86C40B291A8D7C5B00081FAC /* CMMotionActivity+ORKJSONDictionary.m */ = {isa = PBXFileReference; fileEncoding = 4; lastKnownFileType = sourcecode.c.objc; lineEnding = 0; path = "CMMotionActivity+ORKJSONDictionary.m"; sourceTree = "<group>"; xcLanguageSpecificationIdentifier = xcode.lang.objc; };
		86C40B2A1A8D7C5B00081FAC /* CMPedometerData+ORKJSONDictionary.h */ = {isa = PBXFileReference; fileEncoding = 4; lastKnownFileType = sourcecode.c.h; lineEnding = 0; path = "CMPedometerData+ORKJSONDictionary.h"; sourceTree = "<group>"; xcLanguageSpecificationIdentifier = xcode.lang.objcpp; };
		86C40B2B1A8D7C5B00081FAC /* CMPedometerData+ORKJSONDictionary.m */ = {isa = PBXFileReference; fileEncoding = 4; lastKnownFileType = sourcecode.c.objc; lineEnding = 0; path = "CMPedometerData+ORKJSONDictionary.m"; sourceTree = "<group>"; xcLanguageSpecificationIdentifier = xcode.lang.objc; };
		86C40B2C1A8D7C5B00081FAC /* HKSample+ORKJSONDictionary.h */ = {isa = PBXFileReference; fileEncoding = 4; lastKnownFileType = sourcecode.c.h; lineEnding = 0; path = "HKSample+ORKJSONDictionary.h"; sourceTree = "<group>"; xcLanguageSpecificationIdentifier = xcode.lang.objcpp; };
		86C40B2D1A8D7C5B00081FAC /* HKSample+ORKJSONDictionary.m */ = {isa = PBXFileReference; fileEncoding = 4; lastKnownFileType = sourcecode.c.objc; lineEnding = 0; path = "HKSample+ORKJSONDictionary.m"; sourceTree = "<group>"; xcLanguageSpecificationIdentifier = xcode.lang.objc; };
		86C40B2E1A8D7C5B00081FAC /* ORKAccelerometerRecorder.h */ = {isa = PBXFileReference; fileEncoding = 4; lastKnownFileType = sourcecode.c.h; lineEnding = 0; path = ORKAccelerometerRecorder.h; sourceTree = "<group>"; xcLanguageSpecificationIdentifier = xcode.lang.objcpp; };
		86C40B2F1A8D7C5B00081FAC /* ORKAccelerometerRecorder.m */ = {isa = PBXFileReference; fileEncoding = 4; lastKnownFileType = sourcecode.c.objc; lineEnding = 0; path = ORKAccelerometerRecorder.m; sourceTree = "<group>"; xcLanguageSpecificationIdentifier = xcode.lang.objc; };
		86C40B301A8D7C5B00081FAC /* ORKActiveStep.h */ = {isa = PBXFileReference; fileEncoding = 4; lastKnownFileType = sourcecode.c.h; path = ORKActiveStep.h; sourceTree = "<group>"; };
		86C40B311A8D7C5B00081FAC /* ORKActiveStep.m */ = {isa = PBXFileReference; fileEncoding = 4; lastKnownFileType = sourcecode.c.objc; path = ORKActiveStep.m; sourceTree = "<group>"; };
		86C40B321A8D7C5B00081FAC /* ORKActiveStep_Internal.h */ = {isa = PBXFileReference; fileEncoding = 4; lastKnownFileType = sourcecode.c.h; lineEnding = 0; path = ORKActiveStep_Internal.h; sourceTree = "<group>"; xcLanguageSpecificationIdentifier = xcode.lang.objcpp; };
		86C40B331A8D7C5B00081FAC /* ORKActiveStepTimer.h */ = {isa = PBXFileReference; fileEncoding = 4; lastKnownFileType = sourcecode.c.h; lineEnding = 0; path = ORKActiveStepTimer.h; sourceTree = "<group>"; xcLanguageSpecificationIdentifier = xcode.lang.objcpp; };
		86C40B341A8D7C5B00081FAC /* ORKActiveStepTimer.m */ = {isa = PBXFileReference; fileEncoding = 4; lastKnownFileType = sourcecode.c.objc; lineEnding = 0; path = ORKActiveStepTimer.m; sourceTree = "<group>"; xcLanguageSpecificationIdentifier = xcode.lang.objc; };
		86C40B351A8D7C5B00081FAC /* ORKActiveStepTimerView.h */ = {isa = PBXFileReference; fileEncoding = 4; lastKnownFileType = sourcecode.c.h; lineEnding = 0; path = ORKActiveStepTimerView.h; sourceTree = "<group>"; xcLanguageSpecificationIdentifier = xcode.lang.objcpp; };
		86C40B361A8D7C5B00081FAC /* ORKActiveStepTimerView.m */ = {isa = PBXFileReference; fileEncoding = 4; lastKnownFileType = sourcecode.c.objc; lineEnding = 0; path = ORKActiveStepTimerView.m; sourceTree = "<group>"; xcLanguageSpecificationIdentifier = xcode.lang.objc; };
		86C40B371A8D7C5B00081FAC /* ORKActiveStepViewController.h */ = {isa = PBXFileReference; fileEncoding = 4; lastKnownFileType = sourcecode.c.h; path = ORKActiveStepViewController.h; sourceTree = "<group>"; };
		86C40B381A8D7C5B00081FAC /* ORKActiveStepViewController.m */ = {isa = PBXFileReference; fileEncoding = 4; lastKnownFileType = sourcecode.c.objc; lineEnding = 0; path = ORKActiveStepViewController.m; sourceTree = "<group>"; xcLanguageSpecificationIdentifier = xcode.lang.objc; };
		86C40B391A8D7C5B00081FAC /* ORKActiveStepViewController_Internal.h */ = {isa = PBXFileReference; fileEncoding = 4; lastKnownFileType = sourcecode.c.h; lineEnding = 0; path = ORKActiveStepViewController_Internal.h; sourceTree = "<group>"; xcLanguageSpecificationIdentifier = xcode.lang.objcpp; };
		86C40B3A1A8D7C5B00081FAC /* ORKAudioRecorder.h */ = {isa = PBXFileReference; fileEncoding = 4; lastKnownFileType = sourcecode.c.h; lineEnding = 0; path = ORKAudioRecorder.h; sourceTree = "<group>"; xcLanguageSpecificationIdentifier = xcode.lang.objcpp; };
		86C40B3B1A8D7C5B00081FAC /* ORKAudioRecorder.m */ = {isa = PBXFileReference; fileEncoding = 4; lastKnownFileType = sourcecode.c.objc; lineEnding = 0; path = ORKAudioRecorder.m; sourceTree = "<group>"; xcLanguageSpecificationIdentifier = xcode.lang.objc; };
		86C40B3C1A8D7C5B00081FAC /* ORKDataLogger.h */ = {isa = PBXFileReference; fileEncoding = 4; lastKnownFileType = sourcecode.c.h; path = ORKDataLogger.h; sourceTree = "<group>"; };
		86C40B3D1A8D7C5B00081FAC /* ORKDataLogger.m */ = {isa = PBXFileReference; fileEncoding = 4; lastKnownFileType = sourcecode.c.objc; lineEnding = 0; path = ORKDataLogger.m; sourceTree = "<group>"; xcLanguageSpecificationIdentifier = xcode.lang.objc; };
		86C40B3E1A8D7C5B00081FAC /* ORKDataLogger_Private.h */ = {isa = PBXFileReference; fileEncoding = 4; lastKnownFileType = sourcecode.c.h; lineEnding = 0; path = ORKDataLogger_Private.h; sourceTree = "<group>"; xcLanguageSpecificationIdentifier = xcode.lang.objcpp; };
		86C40B3F1A8D7C5B00081FAC /* ORKDeviceMotionRecorder.h */ = {isa = PBXFileReference; fileEncoding = 4; lastKnownFileType = sourcecode.c.h; path = ORKDeviceMotionRecorder.h; sourceTree = "<group>"; };
		86C40B401A8D7C5B00081FAC /* ORKDeviceMotionRecorder.m */ = {isa = PBXFileReference; fileEncoding = 4; lastKnownFileType = sourcecode.c.objc; lineEnding = 0; path = ORKDeviceMotionRecorder.m; sourceTree = "<group>"; xcLanguageSpecificationIdentifier = xcode.lang.objc; };
		86C40B411A8D7C5B00081FAC /* ORKHealthQuantityTypeRecorder.h */ = {isa = PBXFileReference; fileEncoding = 4; lastKnownFileType = sourcecode.c.h; path = ORKHealthQuantityTypeRecorder.h; sourceTree = "<group>"; };
		86C40B421A8D7C5B00081FAC /* ORKHealthQuantityTypeRecorder.m */ = {isa = PBXFileReference; fileEncoding = 4; lastKnownFileType = sourcecode.c.objc; lineEnding = 0; path = ORKHealthQuantityTypeRecorder.m; sourceTree = "<group>"; xcLanguageSpecificationIdentifier = xcode.lang.objc; };
		86C40B431A8D7C5B00081FAC /* ORKLocationRecorder.h */ = {isa = PBXFileReference; fileEncoding = 4; lastKnownFileType = sourcecode.c.h; path = ORKLocationRecorder.h; sourceTree = "<group>"; };
		86C40B441A8D7C5B00081FAC /* ORKLocationRecorder.m */ = {isa = PBXFileReference; fileEncoding = 4; lastKnownFileType = sourcecode.c.objc; lineEnding = 0; path = ORKLocationRecorder.m; sourceTree = "<group>"; xcLanguageSpecificationIdentifier = xcode.lang.objc; };
		86C40B451A8D7C5B00081FAC /* ORKPedometerRecorder.h */ = {isa = PBXFileReference; fileEncoding = 4; lastKnownFileType = sourcecode.c.h; path = ORKPedometerRecorder.h; sourceTree = "<group>"; };
		86C40B461A8D7C5B00081FAC /* ORKPedometerRecorder.m */ = {isa = PBXFileReference; fileEncoding = 4; lastKnownFileType = sourcecode.c.objc; lineEnding = 0; path = ORKPedometerRecorder.m; sourceTree = "<group>"; xcLanguageSpecificationIdentifier = xcode.lang.objc; };
		86C40B471A8D7C5B00081FAC /* ORKRecorder.h */ = {isa = PBXFileReference; fileEncoding = 4; lastKnownFileType = sourcecode.c.h; lineEnding = 0; path = ORKRecorder.h; sourceTree = "<group>"; xcLanguageSpecificationIdentifier = xcode.lang.objcpp; };
		86C40B481A8D7C5B00081FAC /* ORKRecorder.m */ = {isa = PBXFileReference; fileEncoding = 4; lastKnownFileType = sourcecode.c.objc; lineEnding = 0; path = ORKRecorder.m; sourceTree = "<group>"; xcLanguageSpecificationIdentifier = xcode.lang.objc; };
		86C40B491A8D7C5B00081FAC /* ORKRecorder_Internal.h */ = {isa = PBXFileReference; fileEncoding = 4; lastKnownFileType = sourcecode.c.h; path = ORKRecorder_Internal.h; sourceTree = "<group>"; };
		86C40B4A1A8D7C5B00081FAC /* ORKRecorder_Private.h */ = {isa = PBXFileReference; fileEncoding = 4; lastKnownFileType = sourcecode.c.h; path = ORKRecorder_Private.h; sourceTree = "<group>"; };
		86C40B4B1A8D7C5B00081FAC /* ORKTouchRecorder.h */ = {isa = PBXFileReference; fileEncoding = 4; lastKnownFileType = sourcecode.c.h; path = ORKTouchRecorder.h; sourceTree = "<group>"; };
		86C40B4C1A8D7C5B00081FAC /* ORKTouchRecorder.m */ = {isa = PBXFileReference; fileEncoding = 4; lastKnownFileType = sourcecode.c.objc; lineEnding = 0; path = ORKTouchRecorder.m; sourceTree = "<group>"; xcLanguageSpecificationIdentifier = xcode.lang.objc; };
		86C40B4D1A8D7C5B00081FAC /* ORKVoiceEngine.h */ = {isa = PBXFileReference; fileEncoding = 4; lastKnownFileType = sourcecode.c.h; path = ORKVoiceEngine.h; sourceTree = "<group>"; };
		86C40B4E1A8D7C5B00081FAC /* ORKVoiceEngine.m */ = {isa = PBXFileReference; fileEncoding = 4; lastKnownFileType = sourcecode.c.objc; lineEnding = 0; path = ORKVoiceEngine.m; sourceTree = "<group>"; xcLanguageSpecificationIdentifier = xcode.lang.objc; };
		86C40B4F1A8D7C5B00081FAC /* UITouch+ORKJSONDictionary.h */ = {isa = PBXFileReference; fileEncoding = 4; lastKnownFileType = sourcecode.c.h; lineEnding = 0; path = "UITouch+ORKJSONDictionary.h"; sourceTree = "<group>"; xcLanguageSpecificationIdentifier = xcode.lang.objcpp; };
		86C40B501A8D7C5B00081FAC /* UITouch+ORKJSONDictionary.m */ = {isa = PBXFileReference; fileEncoding = 4; lastKnownFileType = sourcecode.c.objc; lineEnding = 0; path = "UITouch+ORKJSONDictionary.m"; sourceTree = "<group>"; xcLanguageSpecificationIdentifier = xcode.lang.objc; };
		86C40B521A8D7C5B00081FAC /* ORKCompletionStep.h */ = {isa = PBXFileReference; fileEncoding = 4; lastKnownFileType = sourcecode.c.h; lineEnding = 0; path = ORKCompletionStep.h; sourceTree = "<group>"; xcLanguageSpecificationIdentifier = xcode.lang.objcpp; };
		86C40B531A8D7C5B00081FAC /* ORKCompletionStep.m */ = {isa = PBXFileReference; fileEncoding = 4; lastKnownFileType = sourcecode.c.objc; lineEnding = 0; path = ORKCompletionStep.m; sourceTree = "<group>"; xcLanguageSpecificationIdentifier = xcode.lang.objc; };
		86C40B541A8D7C5B00081FAC /* ORKCompletionStepViewController.h */ = {isa = PBXFileReference; fileEncoding = 4; lastKnownFileType = sourcecode.c.h; lineEnding = 0; path = ORKCompletionStepViewController.h; sourceTree = "<group>"; xcLanguageSpecificationIdentifier = xcode.lang.objcpp; };
		86C40B551A8D7C5B00081FAC /* ORKCompletionStepViewController.m */ = {isa = PBXFileReference; fileEncoding = 4; lastKnownFileType = sourcecode.c.objc; lineEnding = 0; path = ORKCompletionStepViewController.m; sourceTree = "<group>"; xcLanguageSpecificationIdentifier = xcode.lang.objc; };
		86C40B561A8D7C5B00081FAC /* ORKFormItemCell.h */ = {isa = PBXFileReference; fileEncoding = 4; lastKnownFileType = sourcecode.c.h; path = ORKFormItemCell.h; sourceTree = "<group>"; };
		86C40B571A8D7C5B00081FAC /* ORKFormItemCell.m */ = {isa = PBXFileReference; fileEncoding = 4; lastKnownFileType = sourcecode.c.objc; lineEnding = 0; path = ORKFormItemCell.m; sourceTree = "<group>"; xcLanguageSpecificationIdentifier = xcode.lang.objc; };
		86C40B581A8D7C5B00081FAC /* ORKImageSelectionView.h */ = {isa = PBXFileReference; fileEncoding = 4; lastKnownFileType = sourcecode.c.h; path = ORKImageSelectionView.h; sourceTree = "<group>"; };
		86C40B591A8D7C5B00081FAC /* ORKImageSelectionView.m */ = {isa = PBXFileReference; fileEncoding = 4; lastKnownFileType = sourcecode.c.objc; lineEnding = 0; path = ORKImageSelectionView.m; sourceTree = "<group>"; xcLanguageSpecificationIdentifier = xcode.lang.objc; };
		86C40B5A1A8D7C5B00081FAC /* ORKInstructionStepView.h */ = {isa = PBXFileReference; fileEncoding = 4; lastKnownFileType = sourcecode.c.h; path = ORKInstructionStepView.h; sourceTree = "<group>"; };
		86C40B5B1A8D7C5B00081FAC /* ORKInstructionStepView.m */ = {isa = PBXFileReference; fileEncoding = 4; lastKnownFileType = sourcecode.c.objc; lineEnding = 0; path = ORKInstructionStepView.m; sourceTree = "<group>"; xcLanguageSpecificationIdentifier = xcode.lang.objc; };
		86C40B5C1A8D7C5B00081FAC /* ORKTableContainerView.h */ = {isa = PBXFileReference; fileEncoding = 4; lastKnownFileType = sourcecode.c.h; path = ORKTableContainerView.h; sourceTree = "<group>"; };
		86C40B5D1A8D7C5B00081FAC /* ORKTableContainerView.m */ = {isa = PBXFileReference; fileEncoding = 4; lastKnownFileType = sourcecode.c.objc; lineEnding = 0; path = ORKTableContainerView.m; sourceTree = "<group>"; xcLanguageSpecificationIdentifier = xcode.lang.objc; };
		86C40B5E1A8D7C5B00081FAC /* ORKTextFieldView.h */ = {isa = PBXFileReference; fileEncoding = 4; lastKnownFileType = sourcecode.c.h; path = ORKTextFieldView.h; sourceTree = "<group>"; };
		86C40B5F1A8D7C5B00081FAC /* ORKTextFieldView.m */ = {isa = PBXFileReference; fileEncoding = 4; lastKnownFileType = sourcecode.c.objc; lineEnding = 0; path = ORKTextFieldView.m; sourceTree = "<group>"; xcLanguageSpecificationIdentifier = xcode.lang.objc; };
		86C40B601A8D7C5B00081FAC /* ORKTintedImageView.h */ = {isa = PBXFileReference; fileEncoding = 4; lastKnownFileType = sourcecode.c.h; path = ORKTintedImageView.h; sourceTree = "<group>"; };
		86C40B611A8D7C5B00081FAC /* ORKTintedImageView.m */ = {isa = PBXFileReference; fileEncoding = 4; lastKnownFileType = sourcecode.c.objc; path = ORKTintedImageView.m; sourceTree = "<group>"; };
		86C40B641A8D7C5B00081FAC /* ORKAnswerFormat.h */ = {isa = PBXFileReference; fileEncoding = 4; lastKnownFileType = sourcecode.c.h; path = ORKAnswerFormat.h; sourceTree = "<group>"; };
		86C40B651A8D7C5B00081FAC /* ORKAnswerFormat.m */ = {isa = PBXFileReference; fileEncoding = 4; lastKnownFileType = sourcecode.c.objc; lineEnding = 0; path = ORKAnswerFormat.m; sourceTree = "<group>"; xcLanguageSpecificationIdentifier = xcode.lang.objc; };
		86C40B661A8D7C5B00081FAC /* ORKAnswerFormat_Internal.h */ = {isa = PBXFileReference; fileEncoding = 4; lastKnownFileType = sourcecode.c.h; lineEnding = 0; path = ORKAnswerFormat_Internal.h; sourceTree = "<group>"; xcLanguageSpecificationIdentifier = xcode.lang.objcpp; };
		86C40B671A8D7C5B00081FAC /* ORKAnswerTextField.h */ = {isa = PBXFileReference; fileEncoding = 4; lastKnownFileType = sourcecode.c.h; lineEnding = 0; path = ORKAnswerTextField.h; sourceTree = "<group>"; xcLanguageSpecificationIdentifier = xcode.lang.objcpp; };
		86C40B681A8D7C5B00081FAC /* ORKAnswerTextField.m */ = {isa = PBXFileReference; fileEncoding = 4; lastKnownFileType = sourcecode.c.objc; lineEnding = 0; path = ORKAnswerTextField.m; sourceTree = "<group>"; xcLanguageSpecificationIdentifier = xcode.lang.objc; };
		86C40B691A8D7C5B00081FAC /* ORKAnswerTextView.h */ = {isa = PBXFileReference; fileEncoding = 4; lastKnownFileType = sourcecode.c.h; lineEnding = 0; path = ORKAnswerTextView.h; sourceTree = "<group>"; xcLanguageSpecificationIdentifier = xcode.lang.objcpp; };
		86C40B6A1A8D7C5B00081FAC /* ORKAnswerTextView.m */ = {isa = PBXFileReference; fileEncoding = 4; lastKnownFileType = sourcecode.c.objc; lineEnding = 0; path = ORKAnswerTextView.m; sourceTree = "<group>"; xcLanguageSpecificationIdentifier = xcode.lang.objc; };
		86C40B6B1A8D7C5B00081FAC /* ORKBodyLabel.h */ = {isa = PBXFileReference; fileEncoding = 4; lastKnownFileType = sourcecode.c.h; lineEnding = 0; path = ORKBodyLabel.h; sourceTree = "<group>"; xcLanguageSpecificationIdentifier = xcode.lang.objcpp; };
		86C40B6C1A8D7C5B00081FAC /* ORKBodyLabel.m */ = {isa = PBXFileReference; fileEncoding = 4; lastKnownFileType = sourcecode.c.objc; lineEnding = 0; path = ORKBodyLabel.m; sourceTree = "<group>"; xcLanguageSpecificationIdentifier = xcode.lang.objc; };
		86C40B6D1A8D7C5B00081FAC /* ORKBorderedButton.h */ = {isa = PBXFileReference; fileEncoding = 4; lastKnownFileType = sourcecode.c.h; lineEnding = 0; path = ORKBorderedButton.h; sourceTree = "<group>"; xcLanguageSpecificationIdentifier = xcode.lang.objcpp; };
		86C40B6E1A8D7C5C00081FAC /* ORKBorderedButton.m */ = {isa = PBXFileReference; fileEncoding = 4; lastKnownFileType = sourcecode.c.objc; lineEnding = 0; path = ORKBorderedButton.m; sourceTree = "<group>"; xcLanguageSpecificationIdentifier = xcode.lang.objc; };
		86C40B6F1A8D7C5C00081FAC /* ORKCaption1Label.h */ = {isa = PBXFileReference; fileEncoding = 4; lastKnownFileType = sourcecode.c.h; lineEnding = 0; path = ORKCaption1Label.h; sourceTree = "<group>"; xcLanguageSpecificationIdentifier = xcode.lang.objcpp; };
		86C40B701A8D7C5C00081FAC /* ORKCaption1Label.m */ = {isa = PBXFileReference; fileEncoding = 4; lastKnownFileType = sourcecode.c.objc; lineEnding = 0; path = ORKCaption1Label.m; sourceTree = "<group>"; xcLanguageSpecificationIdentifier = xcode.lang.objc; };
		86C40B711A8D7C5C00081FAC /* ORKChoiceViewCell.h */ = {isa = PBXFileReference; fileEncoding = 4; lastKnownFileType = sourcecode.c.h; path = ORKChoiceViewCell.h; sourceTree = "<group>"; };
		86C40B721A8D7C5C00081FAC /* ORKChoiceViewCell.m */ = {isa = PBXFileReference; fileEncoding = 4; lastKnownFileType = sourcecode.c.objc; lineEnding = 0; path = ORKChoiceViewCell.m; sourceTree = "<group>"; xcLanguageSpecificationIdentifier = xcode.lang.objc; };
		86C40B731A8D7C5C00081FAC /* ORKContinueButton.h */ = {isa = PBXFileReference; fileEncoding = 4; lastKnownFileType = sourcecode.c.h; path = ORKContinueButton.h; sourceTree = "<group>"; };
		86C40B741A8D7C5C00081FAC /* ORKContinueButton.m */ = {isa = PBXFileReference; fileEncoding = 4; lastKnownFileType = sourcecode.c.objc; path = ORKContinueButton.m; sourceTree = "<group>"; };
		86C40B751A8D7C5C00081FAC /* ORKCountdownLabel.h */ = {isa = PBXFileReference; fileEncoding = 4; lastKnownFileType = sourcecode.c.h; path = ORKCountdownLabel.h; sourceTree = "<group>"; };
		86C40B761A8D7C5C00081FAC /* ORKCountdownLabel.m */ = {isa = PBXFileReference; fileEncoding = 4; lastKnownFileType = sourcecode.c.objc; path = ORKCountdownLabel.m; sourceTree = "<group>"; };
		86C40B771A8D7C5C00081FAC /* ORKCustomStepView.h */ = {isa = PBXFileReference; fileEncoding = 4; lastKnownFileType = sourcecode.c.h; path = ORKCustomStepView.h; sourceTree = "<group>"; };
		86C40B781A8D7C5C00081FAC /* ORKCustomStepView.m */ = {isa = PBXFileReference; fileEncoding = 4; lastKnownFileType = sourcecode.c.objc; lineEnding = 0; path = ORKCustomStepView.m; sourceTree = "<group>"; xcLanguageSpecificationIdentifier = xcode.lang.objc; };
		86C40B791A8D7C5C00081FAC /* ORKCustomStepView_Internal.h */ = {isa = PBXFileReference; fileEncoding = 4; lastKnownFileType = sourcecode.c.h; path = ORKCustomStepView_Internal.h; sourceTree = "<group>"; };
		86C40B7A1A8D7C5C00081FAC /* ORKDefaultFont.h */ = {isa = PBXFileReference; fileEncoding = 4; lastKnownFileType = sourcecode.c.h; path = ORKDefaultFont.h; sourceTree = "<group>"; };
		86C40B7B1A8D7C5C00081FAC /* ORKDefines.h */ = {isa = PBXFileReference; fileEncoding = 4; lastKnownFileType = sourcecode.c.h; path = ORKDefines.h; sourceTree = "<group>"; };
		86C40B7C1A8D7C5C00081FAC /* ORKDefines_Private.h */ = {isa = PBXFileReference; fileEncoding = 4; lastKnownFileType = sourcecode.c.h; path = ORKDefines_Private.h; sourceTree = "<group>"; };
		86C40B7D1A8D7C5C00081FAC /* ORKErrors.h */ = {isa = PBXFileReference; fileEncoding = 4; lastKnownFileType = sourcecode.c.h; path = ORKErrors.h; sourceTree = "<group>"; };
		86C40B7E1A8D7C5C00081FAC /* ORKErrors.m */ = {isa = PBXFileReference; fileEncoding = 4; lastKnownFileType = sourcecode.c.objc; path = ORKErrors.m; sourceTree = "<group>"; };
		86C40B7F1A8D7C5C00081FAC /* ORKFormItem_Internal.h */ = {isa = PBXFileReference; fileEncoding = 4; lastKnownFileType = sourcecode.c.h; lineEnding = 0; path = ORKFormItem_Internal.h; sourceTree = "<group>"; xcLanguageSpecificationIdentifier = xcode.lang.objcpp; };
		86C40B801A8D7C5C00081FAC /* ORKFormSectionTitleLabel.h */ = {isa = PBXFileReference; fileEncoding = 4; lastKnownFileType = sourcecode.c.h; path = ORKFormSectionTitleLabel.h; sourceTree = "<group>"; };
		86C40B811A8D7C5C00081FAC /* ORKFormSectionTitleLabel.m */ = {isa = PBXFileReference; fileEncoding = 4; lastKnownFileType = sourcecode.c.objc; path = ORKFormSectionTitleLabel.m; sourceTree = "<group>"; };
		86C40B821A8D7C5C00081FAC /* ORKFormStep.h */ = {isa = PBXFileReference; fileEncoding = 4; lastKnownFileType = sourcecode.c.h; path = ORKFormStep.h; sourceTree = "<group>"; };
		86C40B831A8D7C5C00081FAC /* ORKFormStep.m */ = {isa = PBXFileReference; fileEncoding = 4; lastKnownFileType = sourcecode.c.objc; path = ORKFormStep.m; sourceTree = "<group>"; };
		86C40B841A8D7C5C00081FAC /* ORKFormStepViewController.h */ = {isa = PBXFileReference; fileEncoding = 4; lastKnownFileType = sourcecode.c.h; path = ORKFormStepViewController.h; sourceTree = "<group>"; };
		86C40B851A8D7C5C00081FAC /* ORKFormStepViewController.m */ = {isa = PBXFileReference; fileEncoding = 4; lastKnownFileType = sourcecode.c.objc; lineEnding = 0; path = ORKFormStepViewController.m; sourceTree = "<group>"; xcLanguageSpecificationIdentifier = xcode.lang.objc; };
		86C40B861A8D7C5C00081FAC /* ORKFormTextView.h */ = {isa = PBXFileReference; fileEncoding = 4; lastKnownFileType = sourcecode.c.h; path = ORKFormTextView.h; sourceTree = "<group>"; };
		86C40B871A8D7C5C00081FAC /* ORKFormTextView.m */ = {isa = PBXFileReference; fileEncoding = 4; lastKnownFileType = sourcecode.c.objc; path = ORKFormTextView.m; sourceTree = "<group>"; };
		86C40B881A8D7C5C00081FAC /* ORKHeadlineLabel.h */ = {isa = PBXFileReference; fileEncoding = 4; lastKnownFileType = sourcecode.c.h; path = ORKHeadlineLabel.h; sourceTree = "<group>"; };
		86C40B891A8D7C5C00081FAC /* ORKHeadlineLabel.m */ = {isa = PBXFileReference; fileEncoding = 4; lastKnownFileType = sourcecode.c.objc; lineEnding = 0; path = ORKHeadlineLabel.m; sourceTree = "<group>"; xcLanguageSpecificationIdentifier = xcode.lang.objc; };
		86C40B8A1A8D7C5C00081FAC /* ORKHealthAnswerFormat.h */ = {isa = PBXFileReference; fileEncoding = 4; lastKnownFileType = sourcecode.c.h; path = ORKHealthAnswerFormat.h; sourceTree = "<group>"; };
		86C40B8B1A8D7C5C00081FAC /* ORKHealthAnswerFormat.m */ = {isa = PBXFileReference; fileEncoding = 4; lastKnownFileType = sourcecode.c.objc; lineEnding = 0; path = ORKHealthAnswerFormat.m; sourceTree = "<group>"; xcLanguageSpecificationIdentifier = xcode.lang.objc; };
		86C40B8C1A8D7C5C00081FAC /* ORKHelpers.h */ = {isa = PBXFileReference; fileEncoding = 4; lastKnownFileType = sourcecode.c.h; path = ORKHelpers.h; sourceTree = "<group>"; };
		86C40B8D1A8D7C5C00081FAC /* ORKHelpers.m */ = {isa = PBXFileReference; fileEncoding = 4; lastKnownFileType = sourcecode.c.objc; lineEnding = 0; path = ORKHelpers.m; sourceTree = "<group>"; xcLanguageSpecificationIdentifier = xcode.lang.objc; };
		86C40B8E1A8D7C5C00081FAC /* ORKHTMLPDFWriter.h */ = {isa = PBXFileReference; fileEncoding = 4; lastKnownFileType = sourcecode.c.h; path = ORKHTMLPDFWriter.h; sourceTree = "<group>"; };
		86C40B8F1A8D7C5C00081FAC /* ORKHTMLPDFWriter.m */ = {isa = PBXFileReference; fileEncoding = 4; lastKnownFileType = sourcecode.c.objc; lineEnding = 0; path = ORKHTMLPDFWriter.m; sourceTree = "<group>"; xcLanguageSpecificationIdentifier = xcode.lang.objc; };
		86C40B901A8D7C5C00081FAC /* ORKImageChoiceLabel.h */ = {isa = PBXFileReference; fileEncoding = 4; lastKnownFileType = sourcecode.c.h; path = ORKImageChoiceLabel.h; sourceTree = "<group>"; };
		86C40B911A8D7C5C00081FAC /* ORKImageChoiceLabel.m */ = {isa = PBXFileReference; fileEncoding = 4; lastKnownFileType = sourcecode.c.objc; path = ORKImageChoiceLabel.m; sourceTree = "<group>"; };
		86C40B921A8D7C5C00081FAC /* ORKInstructionStep.h */ = {isa = PBXFileReference; fileEncoding = 4; lastKnownFileType = sourcecode.c.h; path = ORKInstructionStep.h; sourceTree = "<group>"; };
		86C40B931A8D7C5C00081FAC /* ORKInstructionStep.m */ = {isa = PBXFileReference; fileEncoding = 4; lastKnownFileType = sourcecode.c.objc; path = ORKInstructionStep.m; sourceTree = "<group>"; };
		86C40B941A8D7C5C00081FAC /* ORKInstructionStepViewController.h */ = {isa = PBXFileReference; fileEncoding = 4; lastKnownFileType = sourcecode.c.h; path = ORKInstructionStepViewController.h; sourceTree = "<group>"; };
		86C40B951A8D7C5C00081FAC /* ORKInstructionStepViewController.m */ = {isa = PBXFileReference; fileEncoding = 4; lastKnownFileType = sourcecode.c.objc; lineEnding = 0; path = ORKInstructionStepViewController.m; sourceTree = "<group>"; xcLanguageSpecificationIdentifier = xcode.lang.objc; };
		86C40B961A8D7C5C00081FAC /* ORKInstructionStepViewController_Internal.h */ = {isa = PBXFileReference; fileEncoding = 4; lastKnownFileType = sourcecode.c.h; path = ORKInstructionStepViewController_Internal.h; sourceTree = "<group>"; };
		86C40B971A8D7C5C00081FAC /* ORKLabel.h */ = {isa = PBXFileReference; fileEncoding = 4; lastKnownFileType = sourcecode.c.h; path = ORKLabel.h; sourceTree = "<group>"; };
		86C40B981A8D7C5C00081FAC /* ORKLabel.m */ = {isa = PBXFileReference; fileEncoding = 4; lastKnownFileType = sourcecode.c.objc; lineEnding = 0; path = ORKLabel.m; sourceTree = "<group>"; xcLanguageSpecificationIdentifier = xcode.lang.objc; };
		86C40B9D1A8D7C5C00081FAC /* ORKOrderedTask.h */ = {isa = PBXFileReference; fileEncoding = 4; lastKnownFileType = sourcecode.c.h; path = ORKOrderedTask.h; sourceTree = "<group>"; };
		86C40B9E1A8D7C5C00081FAC /* ORKOrderedTask.m */ = {isa = PBXFileReference; fileEncoding = 4; lastKnownFileType = sourcecode.c.objc; lineEnding = 0; path = ORKOrderedTask.m; sourceTree = "<group>"; xcLanguageSpecificationIdentifier = xcode.lang.objc; };
		86C40BA11A8D7C5C00081FAC /* ORKQuestionStep.h */ = {isa = PBXFileReference; fileEncoding = 4; lastKnownFileType = sourcecode.c.h; path = ORKQuestionStep.h; sourceTree = "<group>"; };
		86C40BA21A8D7C5C00081FAC /* ORKQuestionStep.m */ = {isa = PBXFileReference; fileEncoding = 4; lastKnownFileType = sourcecode.c.objc; lineEnding = 0; path = ORKQuestionStep.m; sourceTree = "<group>"; xcLanguageSpecificationIdentifier = xcode.lang.objc; };
		86C40BA31A8D7C5C00081FAC /* ORKQuestionStep_Internal.h */ = {isa = PBXFileReference; fileEncoding = 4; lastKnownFileType = sourcecode.c.h; path = ORKQuestionStep_Internal.h; sourceTree = "<group>"; };
		86C40BA41A8D7C5C00081FAC /* ORKQuestionStepViewController.h */ = {isa = PBXFileReference; fileEncoding = 4; lastKnownFileType = sourcecode.c.h; path = ORKQuestionStepViewController.h; sourceTree = "<group>"; };
		86C40BA51A8D7C5C00081FAC /* ORKQuestionStepViewController.m */ = {isa = PBXFileReference; fileEncoding = 4; lastKnownFileType = sourcecode.c.objc; lineEnding = 0; path = ORKQuestionStepViewController.m; sourceTree = "<group>"; xcLanguageSpecificationIdentifier = xcode.lang.objc; };
		86C40BA61A8D7C5C00081FAC /* ORKQuestionStepViewController_Private.h */ = {isa = PBXFileReference; fileEncoding = 4; lastKnownFileType = sourcecode.c.h; path = ORKQuestionStepViewController_Private.h; sourceTree = "<group>"; };
		86C40BA71A8D7C5C00081FAC /* ORKResult.h */ = {isa = PBXFileReference; fileEncoding = 4; lastKnownFileType = sourcecode.c.h; path = ORKResult.h; sourceTree = "<group>"; };
		86C40BA81A8D7C5C00081FAC /* ORKResult.m */ = {isa = PBXFileReference; fileEncoding = 4; lastKnownFileType = sourcecode.c.objc; path = ORKResult.m; sourceTree = "<group>"; };
		86C40BA91A8D7C5C00081FAC /* ORKResult_Private.h */ = {isa = PBXFileReference; fileEncoding = 4; lastKnownFileType = sourcecode.c.h; path = ORKResult_Private.h; sourceTree = "<group>"; };
		86C40BAA1A8D7C5C00081FAC /* ORKRoundTappingButton.h */ = {isa = PBXFileReference; fileEncoding = 4; lastKnownFileType = sourcecode.c.h; path = ORKRoundTappingButton.h; sourceTree = "<group>"; };
		86C40BAB1A8D7C5C00081FAC /* ORKRoundTappingButton.m */ = {isa = PBXFileReference; fileEncoding = 4; lastKnownFileType = sourcecode.c.objc; path = ORKRoundTappingButton.m; sourceTree = "<group>"; };
		86C40BAC1A8D7C5C00081FAC /* ORKScaleRangeLabel.h */ = {isa = PBXFileReference; fileEncoding = 4; lastKnownFileType = sourcecode.c.h; path = ORKScaleRangeLabel.h; sourceTree = "<group>"; };
		86C40BAD1A8D7C5C00081FAC /* ORKScaleRangeLabel.m */ = {isa = PBXFileReference; fileEncoding = 4; lastKnownFileType = sourcecode.c.objc; path = ORKScaleRangeLabel.m; sourceTree = "<group>"; };
		86C40BAE1A8D7C5C00081FAC /* ORKScaleSlider.h */ = {isa = PBXFileReference; fileEncoding = 4; lastKnownFileType = sourcecode.c.h; path = ORKScaleSlider.h; sourceTree = "<group>"; };
		86C40BAF1A8D7C5C00081FAC /* ORKScaleSlider.m */ = {isa = PBXFileReference; fileEncoding = 4; lastKnownFileType = sourcecode.c.objc; path = ORKScaleSlider.m; sourceTree = "<group>"; };
		86C40BB01A8D7C5C00081FAC /* ORKScaleValueLabel.h */ = {isa = PBXFileReference; fileEncoding = 4; lastKnownFileType = sourcecode.c.h; path = ORKScaleValueLabel.h; sourceTree = "<group>"; };
		86C40BB11A8D7C5C00081FAC /* ORKScaleValueLabel.m */ = {isa = PBXFileReference; fileEncoding = 4; lastKnownFileType = sourcecode.c.objc; path = ORKScaleValueLabel.m; sourceTree = "<group>"; };
		86C40BB21A8D7C5C00081FAC /* ORKSelectionSubTitleLabel.h */ = {isa = PBXFileReference; fileEncoding = 4; lastKnownFileType = sourcecode.c.h; path = ORKSelectionSubTitleLabel.h; sourceTree = "<group>"; };
		86C40BB31A8D7C5C00081FAC /* ORKSelectionSubTitleLabel.m */ = {isa = PBXFileReference; fileEncoding = 4; lastKnownFileType = sourcecode.c.objc; path = ORKSelectionSubTitleLabel.m; sourceTree = "<group>"; };
		86C40BB41A8D7C5C00081FAC /* ORKSelectionTitleLabel.h */ = {isa = PBXFileReference; fileEncoding = 4; lastKnownFileType = sourcecode.c.h; path = ORKSelectionTitleLabel.h; sourceTree = "<group>"; };
		86C40BB51A8D7C5C00081FAC /* ORKSelectionTitleLabel.m */ = {isa = PBXFileReference; fileEncoding = 4; lastKnownFileType = sourcecode.c.objc; path = ORKSelectionTitleLabel.m; sourceTree = "<group>"; };
		86C40BB71A8D7C5C00081FAC /* ORKSkin.h */ = {isa = PBXFileReference; fileEncoding = 4; lastKnownFileType = sourcecode.c.h; path = ORKSkin.h; sourceTree = "<group>"; };
		86C40BB81A8D7C5C00081FAC /* ORKSkin.m */ = {isa = PBXFileReference; fileEncoding = 4; lastKnownFileType = sourcecode.c.objc; path = ORKSkin.m; sourceTree = "<group>"; };
		86C40BB91A8D7C5C00081FAC /* ORKStep.h */ = {isa = PBXFileReference; fileEncoding = 4; lastKnownFileType = sourcecode.c.h; path = ORKStep.h; sourceTree = "<group>"; };
		86C40BBA1A8D7C5C00081FAC /* ORKStep.m */ = {isa = PBXFileReference; fileEncoding = 4; lastKnownFileType = sourcecode.c.objc; lineEnding = 0; path = ORKStep.m; sourceTree = "<group>"; xcLanguageSpecificationIdentifier = xcode.lang.objc; };
		86C40BBB1A8D7C5C00081FAC /* ORKStep_Private.h */ = {isa = PBXFileReference; fileEncoding = 4; lastKnownFileType = sourcecode.c.h; path = ORKStep_Private.h; sourceTree = "<group>"; };
		86C40BBC1A8D7C5C00081FAC /* ORKStepViewController.h */ = {isa = PBXFileReference; fileEncoding = 4; lastKnownFileType = sourcecode.c.h; lineEnding = 0; path = ORKStepViewController.h; sourceTree = "<group>"; xcLanguageSpecificationIdentifier = xcode.lang.objcpp; };
		86C40BBD1A8D7C5C00081FAC /* ORKStepViewController.m */ = {isa = PBXFileReference; fileEncoding = 4; lastKnownFileType = sourcecode.c.objc; lineEnding = 0; path = ORKStepViewController.m; sourceTree = "<group>"; xcLanguageSpecificationIdentifier = xcode.lang.objc; };
		86C40BBE1A8D7C5C00081FAC /* ORKStepViewController_Internal.h */ = {isa = PBXFileReference; fileEncoding = 4; lastKnownFileType = sourcecode.c.h; path = ORKStepViewController_Internal.h; sourceTree = "<group>"; };
		86C40BC01A8D7C5C00081FAC /* ORKSubheadlineLabel.h */ = {isa = PBXFileReference; fileEncoding = 4; lastKnownFileType = sourcecode.c.h; path = ORKSubheadlineLabel.h; sourceTree = "<group>"; };
		86C40BC11A8D7C5C00081FAC /* ORKSubheadlineLabel.m */ = {isa = PBXFileReference; fileEncoding = 4; lastKnownFileType = sourcecode.c.objc; path = ORKSubheadlineLabel.m; sourceTree = "<group>"; };
		86C40BC21A8D7C5C00081FAC /* ORKSurveyAnswerCell.h */ = {isa = PBXFileReference; fileEncoding = 4; lastKnownFileType = sourcecode.c.h; path = ORKSurveyAnswerCell.h; sourceTree = "<group>"; };
		86C40BC51A8D7C5C00081FAC /* ORKSurveyAnswerCellForImageSelection.h */ = {isa = PBXFileReference; fileEncoding = 4; lastKnownFileType = sourcecode.c.h; path = ORKSurveyAnswerCellForImageSelection.h; sourceTree = "<group>"; };
		86C40BC61A8D7C5C00081FAC /* ORKSurveyAnswerCellForImageSelection.m */ = {isa = PBXFileReference; fileEncoding = 4; lastKnownFileType = sourcecode.c.objc; path = ORKSurveyAnswerCellForImageSelection.m; sourceTree = "<group>"; };
		86C40BC71A8D7C5C00081FAC /* ORKSurveyAnswerCellForNumber.h */ = {isa = PBXFileReference; fileEncoding = 4; lastKnownFileType = sourcecode.c.h; path = ORKSurveyAnswerCellForNumber.h; sourceTree = "<group>"; };
		86C40BC81A8D7C5C00081FAC /* ORKSurveyAnswerCellForNumber.m */ = {isa = PBXFileReference; fileEncoding = 4; lastKnownFileType = sourcecode.c.objc; lineEnding = 0; path = ORKSurveyAnswerCellForNumber.m; sourceTree = "<group>"; xcLanguageSpecificationIdentifier = xcode.lang.objc; };
		86C40BC91A8D7C5C00081FAC /* ORKSurveyAnswerCellForScale.h */ = {isa = PBXFileReference; fileEncoding = 4; lastKnownFileType = sourcecode.c.h; path = ORKSurveyAnswerCellForScale.h; sourceTree = "<group>"; };
		86C40BCA1A8D7C5C00081FAC /* ORKSurveyAnswerCellForScale.m */ = {isa = PBXFileReference; fileEncoding = 4; lastKnownFileType = sourcecode.c.objc; lineEnding = 0; path = ORKSurveyAnswerCellForScale.m; sourceTree = "<group>"; xcLanguageSpecificationIdentifier = xcode.lang.objc; };
		86C40BCD1A8D7C5C00081FAC /* ORKSurveyAnswerCellForText.h */ = {isa = PBXFileReference; fileEncoding = 4; lastKnownFileType = sourcecode.c.h; path = ORKSurveyAnswerCellForText.h; sourceTree = "<group>"; };
		86C40BCE1A8D7C5C00081FAC /* ORKSurveyAnswerCellForText.m */ = {isa = PBXFileReference; fileEncoding = 4; lastKnownFileType = sourcecode.c.objc; lineEnding = 0; path = ORKSurveyAnswerCellForText.m; sourceTree = "<group>"; xcLanguageSpecificationIdentifier = xcode.lang.objc; };
		86C40BD11A8D7C5C00081FAC /* ORKTableViewCell.h */ = {isa = PBXFileReference; fileEncoding = 4; lastKnownFileType = sourcecode.c.h; path = ORKTableViewCell.h; sourceTree = "<group>"; };
		86C40BD21A8D7C5C00081FAC /* ORKTableViewCell.m */ = {isa = PBXFileReference; fileEncoding = 4; lastKnownFileType = sourcecode.c.objc; lineEnding = 0; path = ORKTableViewCell.m; sourceTree = "<group>"; xcLanguageSpecificationIdentifier = xcode.lang.objc; };
		86C40BD31A8D7C5C00081FAC /* ORKTapCountLabel.h */ = {isa = PBXFileReference; fileEncoding = 4; lastKnownFileType = sourcecode.c.h; path = ORKTapCountLabel.h; sourceTree = "<group>"; };
		86C40BD41A8D7C5C00081FAC /* ORKTapCountLabel.m */ = {isa = PBXFileReference; fileEncoding = 4; lastKnownFileType = sourcecode.c.objc; path = ORKTapCountLabel.m; sourceTree = "<group>"; };
		86C40BD51A8D7C5C00081FAC /* ORKTask.h */ = {isa = PBXFileReference; fileEncoding = 4; lastKnownFileType = sourcecode.c.h; path = ORKTask.h; sourceTree = "<group>"; };
		86C40BD71A8D7C5C00081FAC /* ORKTaskViewController.h */ = {isa = PBXFileReference; fileEncoding = 4; lastKnownFileType = sourcecode.c.h; lineEnding = 0; path = ORKTaskViewController.h; sourceTree = "<group>"; xcLanguageSpecificationIdentifier = xcode.lang.objcpp; };
		86C40BD81A8D7C5C00081FAC /* ORKTaskViewController.m */ = {isa = PBXFileReference; fileEncoding = 4; lastKnownFileType = sourcecode.c.objc; lineEnding = 0; path = ORKTaskViewController.m; sourceTree = "<group>"; xcLanguageSpecificationIdentifier = xcode.lang.objc; };
		86C40BD91A8D7C5C00081FAC /* ORKTaskViewController_Internal.h */ = {isa = PBXFileReference; fileEncoding = 4; lastKnownFileType = sourcecode.c.h; path = ORKTaskViewController_Internal.h; sourceTree = "<group>"; };
		86C40BDA1A8D7C5C00081FAC /* ORKTaskViewController_Private.h */ = {isa = PBXFileReference; fileEncoding = 4; lastKnownFileType = sourcecode.c.h; path = ORKTaskViewController_Private.h; sourceTree = "<group>"; };
		86C40BDB1A8D7C5C00081FAC /* ORKTextButton.h */ = {isa = PBXFileReference; fileEncoding = 4; lastKnownFileType = sourcecode.c.h; path = ORKTextButton.h; sourceTree = "<group>"; };
		86C40BDC1A8D7C5C00081FAC /* ORKTextButton.m */ = {isa = PBXFileReference; fileEncoding = 4; lastKnownFileType = sourcecode.c.objc; lineEnding = 0; path = ORKTextButton.m; sourceTree = "<group>"; xcLanguageSpecificationIdentifier = xcode.lang.objc; };
		86C40BDD1A8D7C5C00081FAC /* ORKUnitLabel.h */ = {isa = PBXFileReference; fileEncoding = 4; lastKnownFileType = sourcecode.c.h; path = ORKUnitLabel.h; sourceTree = "<group>"; };
		86C40BDE1A8D7C5C00081FAC /* ORKUnitLabel.m */ = {isa = PBXFileReference; fileEncoding = 4; lastKnownFileType = sourcecode.c.objc; path = ORKUnitLabel.m; sourceTree = "<group>"; };
		86C40BE11A8D7C5C00081FAC /* ORKVerticalContainerView.h */ = {isa = PBXFileReference; fileEncoding = 4; lastKnownFileType = sourcecode.c.h; path = ORKVerticalContainerView.h; sourceTree = "<group>"; };
		86C40BE21A8D7C5C00081FAC /* ORKVerticalContainerView.m */ = {isa = PBXFileReference; fileEncoding = 4; lastKnownFileType = sourcecode.c.objc; lineEnding = 0; path = ORKVerticalContainerView.m; sourceTree = "<group>"; xcLanguageSpecificationIdentifier = xcode.lang.objc; };
		86C40BE31A8D7C5C00081FAC /* ORKVerticalContainerView_Internal.h */ = {isa = PBXFileReference; fileEncoding = 4; lastKnownFileType = sourcecode.c.h; path = ORKVerticalContainerView_Internal.h; sourceTree = "<group>"; };
		86C40BE71A8D7C5C00081FAC /* UIBarButtonItem+ORKBarButtonItem.h */ = {isa = PBXFileReference; fileEncoding = 4; lastKnownFileType = sourcecode.c.h; lineEnding = 0; path = "UIBarButtonItem+ORKBarButtonItem.h"; sourceTree = "<group>"; xcLanguageSpecificationIdentifier = xcode.lang.objcpp; };
		86C40BE81A8D7C5C00081FAC /* UIBarButtonItem+ORKBarButtonItem.m */ = {isa = PBXFileReference; fileEncoding = 4; lastKnownFileType = sourcecode.c.objc; lineEnding = 0; path = "UIBarButtonItem+ORKBarButtonItem.m"; sourceTree = "<group>"; xcLanguageSpecificationIdentifier = xcode.lang.objc; };
		86C40BE91A8D7C5C00081FAC /* UIResponder+ResearchKit.h */ = {isa = PBXFileReference; fileEncoding = 4; lastKnownFileType = sourcecode.c.h; lineEnding = 0; path = "UIResponder+ResearchKit.h"; sourceTree = "<group>"; xcLanguageSpecificationIdentifier = xcode.lang.objcpp; };
		86C40BEA1A8D7C5C00081FAC /* UIResponder+ResearchKit.m */ = {isa = PBXFileReference; fileEncoding = 4; lastKnownFileType = sourcecode.c.objc; lineEnding = 0; path = "UIResponder+ResearchKit.m"; sourceTree = "<group>"; xcLanguageSpecificationIdentifier = xcode.lang.objc; };
		86C40BEC1A8D7C5C00081FAC /* ORKConsentReviewController.h */ = {isa = PBXFileReference; fileEncoding = 4; lastKnownFileType = sourcecode.c.h; path = ORKConsentReviewController.h; sourceTree = "<group>"; };
		86C40BED1A8D7C5C00081FAC /* ORKConsentReviewController.m */ = {isa = PBXFileReference; fileEncoding = 4; lastKnownFileType = sourcecode.c.objc; path = ORKConsentReviewController.m; sourceTree = "<group>"; };
		86C40BEE1A8D7C5C00081FAC /* ORKConsentSignatureController.h */ = {isa = PBXFileReference; fileEncoding = 4; lastKnownFileType = sourcecode.c.h; path = ORKConsentSignatureController.h; sourceTree = "<group>"; };
		86C40BEF1A8D7C5C00081FAC /* ORKConsentSignatureController.m */ = {isa = PBXFileReference; fileEncoding = 4; lastKnownFileType = sourcecode.c.objc; lineEnding = 0; path = ORKConsentSignatureController.m; sourceTree = "<group>"; xcLanguageSpecificationIdentifier = xcode.lang.objc; };
		86C40BF01A8D7C5C00081FAC /* MovieTintShader.fsh */ = {isa = PBXFileReference; fileEncoding = 4; lastKnownFileType = sourcecode.glsl; path = MovieTintShader.fsh; sourceTree = "<group>"; };
		86C40BF11A8D7C5C00081FAC /* MovieTintShader.vsh */ = {isa = PBXFileReference; fileEncoding = 4; lastKnownFileType = sourcecode.glsl; path = MovieTintShader.vsh; sourceTree = "<group>"; };
		86C40BF21A8D7C5C00081FAC /* ORKConsentDocument.h */ = {isa = PBXFileReference; fileEncoding = 4; lastKnownFileType = sourcecode.c.h; path = ORKConsentDocument.h; sourceTree = "<group>"; };
		86C40BF31A8D7C5C00081FAC /* ORKConsentDocument.m */ = {isa = PBXFileReference; fileEncoding = 4; lastKnownFileType = sourcecode.c.objc; lineEnding = 0; path = ORKConsentDocument.m; sourceTree = "<group>"; xcLanguageSpecificationIdentifier = xcode.lang.objc; };
		86C40BF41A8D7C5C00081FAC /* ORKConsentDocument_Internal.h */ = {isa = PBXFileReference; fileEncoding = 4; lastKnownFileType = sourcecode.c.h; lineEnding = 0; path = ORKConsentDocument_Internal.h; sourceTree = "<group>"; xcLanguageSpecificationIdentifier = xcode.lang.objcpp; };
		86C40BF51A8D7C5C00081FAC /* ORKConsentLearnMoreViewController.h */ = {isa = PBXFileReference; fileEncoding = 4; lastKnownFileType = sourcecode.c.h; path = ORKConsentLearnMoreViewController.h; sourceTree = "<group>"; };
		86C40BF61A8D7C5C00081FAC /* ORKConsentLearnMoreViewController.m */ = {isa = PBXFileReference; fileEncoding = 4; lastKnownFileType = sourcecode.c.objc; lineEnding = 0; path = ORKConsentLearnMoreViewController.m; sourceTree = "<group>"; xcLanguageSpecificationIdentifier = xcode.lang.objc; };
		86C40BF71A8D7C5C00081FAC /* ORKConsentReviewStep.h */ = {isa = PBXFileReference; fileEncoding = 4; lastKnownFileType = sourcecode.c.h; path = ORKConsentReviewStep.h; sourceTree = "<group>"; };
		86C40BF81A8D7C5C00081FAC /* ORKConsentReviewStep.m */ = {isa = PBXFileReference; fileEncoding = 4; lastKnownFileType = sourcecode.c.objc; lineEnding = 0; path = ORKConsentReviewStep.m; sourceTree = "<group>"; xcLanguageSpecificationIdentifier = xcode.lang.objc; };
		86C40BF91A8D7C5C00081FAC /* ORKConsentReviewStepViewController.h */ = {isa = PBXFileReference; fileEncoding = 4; lastKnownFileType = sourcecode.c.h; path = ORKConsentReviewStepViewController.h; sourceTree = "<group>"; };
		86C40BFA1A8D7C5C00081FAC /* ORKConsentReviewStepViewController.m */ = {isa = PBXFileReference; fileEncoding = 4; lastKnownFileType = sourcecode.c.objc; lineEnding = 0; path = ORKConsentReviewStepViewController.m; sourceTree = "<group>"; xcLanguageSpecificationIdentifier = xcode.lang.objc; };
		86C40BFB1A8D7C5C00081FAC /* ORKConsentSceneViewController.h */ = {isa = PBXFileReference; fileEncoding = 4; lastKnownFileType = sourcecode.c.h; path = ORKConsentSceneViewController.h; sourceTree = "<group>"; };
		86C40BFC1A8D7C5C00081FAC /* ORKConsentSceneViewController.m */ = {isa = PBXFileReference; fileEncoding = 4; lastKnownFileType = sourcecode.c.objc; lineEnding = 0; path = ORKConsentSceneViewController.m; sourceTree = "<group>"; xcLanguageSpecificationIdentifier = xcode.lang.objc; };
		86C40BFF1A8D7C5C00081FAC /* ORKConsentSection.h */ = {isa = PBXFileReference; fileEncoding = 4; lastKnownFileType = sourcecode.c.h; path = ORKConsentSection.h; sourceTree = "<group>"; };
		86C40C001A8D7C5C00081FAC /* ORKConsentSection.m */ = {isa = PBXFileReference; fileEncoding = 4; lastKnownFileType = sourcecode.c.objc; path = ORKConsentSection.m; sourceTree = "<group>"; };
		86C40C011A8D7C5C00081FAC /* ORKConsentSection_Internal.h */ = {isa = PBXFileReference; fileEncoding = 4; lastKnownFileType = sourcecode.c.h; path = ORKConsentSection_Internal.h; sourceTree = "<group>"; };
		86C40C021A8D7C5C00081FAC /* ORKConsentSignature.h */ = {isa = PBXFileReference; fileEncoding = 4; lastKnownFileType = sourcecode.c.h; path = ORKConsentSignature.h; sourceTree = "<group>"; };
		86C40C031A8D7C5C00081FAC /* ORKConsentSignature.m */ = {isa = PBXFileReference; fileEncoding = 4; lastKnownFileType = sourcecode.c.objc; path = ORKConsentSignature.m; sourceTree = "<group>"; };
		86C40C051A8D7C5C00081FAC /* ORKEAGLMoviePlayerView.h */ = {isa = PBXFileReference; fileEncoding = 4; lastKnownFileType = sourcecode.c.h; path = ORKEAGLMoviePlayerView.h; sourceTree = "<group>"; };
		86C40C061A8D7C5C00081FAC /* ORKEAGLMoviePlayerView.m */ = {isa = PBXFileReference; fileEncoding = 4; lastKnownFileType = sourcecode.c.objc; path = ORKEAGLMoviePlayerView.m; sourceTree = "<group>"; };
		86C40C071A8D7C5C00081FAC /* ORKSignatureView.h */ = {isa = PBXFileReference; fileEncoding = 4; lastKnownFileType = sourcecode.c.h; path = ORKSignatureView.h; sourceTree = "<group>"; };
		86C40C081A8D7C5C00081FAC /* ORKSignatureView.m */ = {isa = PBXFileReference; fileEncoding = 4; lastKnownFileType = sourcecode.c.objc; path = ORKSignatureView.m; sourceTree = "<group>"; };
		86C40C091A8D7C5C00081FAC /* ORKVisualConsentStep.h */ = {isa = PBXFileReference; fileEncoding = 4; lastKnownFileType = sourcecode.c.h; path = ORKVisualConsentStep.h; sourceTree = "<group>"; };
		86C40C0A1A8D7C5C00081FAC /* ORKVisualConsentStep.m */ = {isa = PBXFileReference; fileEncoding = 4; lastKnownFileType = sourcecode.c.objc; lineEnding = 0; path = ORKVisualConsentStep.m; sourceTree = "<group>"; xcLanguageSpecificationIdentifier = xcode.lang.objc; };
		86C40C0B1A8D7C5C00081FAC /* ORKVisualConsentStepViewController.h */ = {isa = PBXFileReference; fileEncoding = 4; lastKnownFileType = sourcecode.c.h; path = ORKVisualConsentStepViewController.h; sourceTree = "<group>"; };
		86C40C0C1A8D7C5C00081FAC /* ORKVisualConsentStepViewController.m */ = {isa = PBXFileReference; fileEncoding = 4; lastKnownFileType = sourcecode.c.objc; lineEnding = 0; path = ORKVisualConsentStepViewController.m; sourceTree = "<group>"; xcLanguageSpecificationIdentifier = xcode.lang.objc; };
		86C40C0D1A8D7C5C00081FAC /* ORKVisualConsentStepViewController_Internal.h */ = {isa = PBXFileReference; fileEncoding = 4; lastKnownFileType = sourcecode.c.h; path = ORKVisualConsentStepViewController_Internal.h; sourceTree = "<group>"; };
		86C40C0E1A8D7C5C00081FAC /* ORKVisualConsentTransitionAnimator.h */ = {isa = PBXFileReference; fileEncoding = 4; lastKnownFileType = sourcecode.c.h; path = ORKVisualConsentTransitionAnimator.h; sourceTree = "<group>"; };
		86C40C0F1A8D7C5C00081FAC /* ORKVisualConsentTransitionAnimator.m */ = {isa = PBXFileReference; fileEncoding = 4; lastKnownFileType = sourcecode.c.objc; lineEnding = 0; path = ORKVisualConsentTransitionAnimator.m; sourceTree = "<group>"; xcLanguageSpecificationIdentifier = xcode.lang.objc; };
		86C40C101A8D7C5C00081FAC /* Info.plist */ = {isa = PBXFileReference; fileEncoding = 4; lastKnownFileType = text.plist.xml; path = Info.plist; sourceTree = "<group>"; };
		86CC8E9A1AC09332001CCD89 /* ResearchKitTests.xctest */ = {isa = PBXFileReference; explicitFileType = wrapper.cfbundle; includeInIndex = 0; path = ResearchKitTests.xctest; sourceTree = BUILT_PRODUCTS_DIR; };
		86CC8EA71AC09383001CCD89 /* Info.plist */ = {isa = PBXFileReference; fileEncoding = 4; lastKnownFileType = text.plist.xml; path = Info.plist; sourceTree = "<group>"; };
		86CC8EA81AC09383001CCD89 /* ORKAccessibilityTests.m */ = {isa = PBXFileReference; fileEncoding = 4; lastKnownFileType = sourcecode.c.objc; path = ORKAccessibilityTests.m; sourceTree = "<group>"; };
		86CC8EA91AC09383001CCD89 /* ORKChoiceAnswerFormatHelperTests.m */ = {isa = PBXFileReference; fileEncoding = 4; lastKnownFileType = sourcecode.c.objc; path = ORKChoiceAnswerFormatHelperTests.m; sourceTree = "<group>"; };
		86CC8EAA1AC09383001CCD89 /* ORKConsentTests.m */ = {isa = PBXFileReference; fileEncoding = 4; lastKnownFileType = sourcecode.c.objc; path = ORKConsentTests.m; sourceTree = "<group>"; };
		86CC8EAB1AC09383001CCD89 /* ORKDataLoggerManagerTests.m */ = {isa = PBXFileReference; fileEncoding = 4; lastKnownFileType = sourcecode.c.objc; path = ORKDataLoggerManagerTests.m; sourceTree = "<group>"; };
		86CC8EAC1AC09383001CCD89 /* ORKDataLoggerTests.m */ = {isa = PBXFileReference; fileEncoding = 4; lastKnownFileType = sourcecode.c.objc; path = ORKDataLoggerTests.m; sourceTree = "<group>"; };
		86CC8EAD1AC09383001CCD89 /* ORKHKSampleTests.m */ = {isa = PBXFileReference; fileEncoding = 4; lastKnownFileType = sourcecode.c.objc; path = ORKHKSampleTests.m; sourceTree = "<group>"; };
		86CC8EAF1AC09383001CCD89 /* ORKResultTests.m */ = {isa = PBXFileReference; fileEncoding = 4; lastKnownFileType = sourcecode.c.objc; path = ORKResultTests.m; sourceTree = "<group>"; };
		86CC8EB01AC09383001CCD89 /* ORKTextChoiceCellGroupTests.m */ = {isa = PBXFileReference; fileEncoding = 4; lastKnownFileType = sourcecode.c.objc; path = ORKTextChoiceCellGroupTests.m; sourceTree = "<group>"; };
		86D348001AC16175006DB02B /* ORKRecorderTests.m */ = {isa = PBXFileReference; fileEncoding = 4; lastKnownFileType = sourcecode.c.objc; lineEnding = 0; path = ORKRecorderTests.m; sourceTree = "<group>"; xcLanguageSpecificationIdentifier = xcode.lang.objc; };
		B11C54961A9EEF8800265E61 /* ORKConsentSharingStep.h */ = {isa = PBXFileReference; fileEncoding = 4; lastKnownFileType = sourcecode.c.h; path = ORKConsentSharingStep.h; sourceTree = "<group>"; };
		B11C54971A9EEF8800265E61 /* ORKConsentSharingStep.m */ = {isa = PBXFileReference; fileEncoding = 4; lastKnownFileType = sourcecode.c.objc; path = ORKConsentSharingStep.m; sourceTree = "<group>"; };
		B11C549C1A9EF4A700265E61 /* ORKConsentSharingStepViewController.h */ = {isa = PBXFileReference; fileEncoding = 4; lastKnownFileType = sourcecode.c.h; path = ORKConsentSharingStepViewController.h; sourceTree = "<group>"; };
		B11C549D1A9EF4A700265E61 /* ORKConsentSharingStepViewController.m */ = {isa = PBXFileReference; fileEncoding = 4; lastKnownFileType = sourcecode.c.objc; lineEnding = 0; path = ORKConsentSharingStepViewController.m; sourceTree = "<group>"; xcLanguageSpecificationIdentifier = xcode.lang.objc; };
		B11DF3B31AA109C8009E76D2 /* AppledocSettings.plist */ = {isa = PBXFileReference; lastKnownFileType = text.plist.xml; path = AppledocSettings.plist; sourceTree = "<group>"; };
		B11DF4C21AA10D70009E76D2 /* tr */ = {isa = PBXFileReference; lastKnownFileType = text.plist.strings; name = tr; path = tr.lproj/ResearchKit.strings; sourceTree = "<group>"; };
		B12EA0131B0D73A500F9F554 /* ORKToneAudiometryPracticeStep.h */ = {isa = PBXFileReference; fileEncoding = 4; lastKnownFileType = sourcecode.c.h; path = ORKToneAudiometryPracticeStep.h; sourceTree = "<group>"; };
		B12EA0141B0D73A500F9F554 /* ORKToneAudiometryPracticeStep.m */ = {isa = PBXFileReference; fileEncoding = 4; lastKnownFileType = sourcecode.c.objc; path = ORKToneAudiometryPracticeStep.m; sourceTree = "<group>"; };
		B12EA0171B0D76AD00F9F554 /* ORKToneAudiometryPracticeStepViewController.h */ = {isa = PBXFileReference; fileEncoding = 4; lastKnownFileType = sourcecode.c.h; path = ORKToneAudiometryPracticeStepViewController.h; sourceTree = "<group>"; };
		B12EA0181B0D76AD00F9F554 /* ORKToneAudiometryPracticeStepViewController.m */ = {isa = PBXFileReference; fileEncoding = 4; lastKnownFileType = sourcecode.c.objc; path = ORKToneAudiometryPracticeStepViewController.m; sourceTree = "<group>"; };
		B14660481AA10DD7002F95C2 /* zh_TW */ = {isa = PBXFileReference; explicitFileType = text.plist.strings; name = zh_TW; path = zh_TW.lproj/ResearchKit.strings; sourceTree = "<group>"; };
		B183A5951A8535D100C76870 /* ResearchKit.framework */ = {isa = PBXFileReference; explicitFileType = wrapper.framework; includeInIndex = 0; path = ResearchKit.framework; sourceTree = BUILT_PRODUCTS_DIR; };
		B18AABE01A9F08D9003871B5 /* module.modulemap */ = {isa = PBXFileReference; lastKnownFileType = "sourcecode.module-map"; path = module.modulemap; sourceTree = "<group>"; };
		B1A860DB1A9693C400EA57B7 /* consent_01@2x.m4v */ = {isa = PBXFileReference; lastKnownFileType = file; path = "consent_01@2x.m4v"; sourceTree = "<group>"; };
		B1A860DC1A9693C400EA57B7 /* consent_02@2x.m4v */ = {isa = PBXFileReference; lastKnownFileType = file; path = "consent_02@2x.m4v"; sourceTree = "<group>"; };
		B1A860DD1A9693C400EA57B7 /* consent_03@2x.m4v */ = {isa = PBXFileReference; lastKnownFileType = file; path = "consent_03@2x.m4v"; sourceTree = "<group>"; };
		B1A860DE1A9693C400EA57B7 /* consent_04@2x.m4v */ = {isa = PBXFileReference; lastKnownFileType = file; path = "consent_04@2x.m4v"; sourceTree = "<group>"; };
		B1A860DF1A9693C400EA57B7 /* consent_05@2x.m4v */ = {isa = PBXFileReference; lastKnownFileType = file; path = "consent_05@2x.m4v"; sourceTree = "<group>"; };
		B1A860E01A9693C400EA57B7 /* consent_06@2x.m4v */ = {isa = PBXFileReference; lastKnownFileType = file; path = "consent_06@2x.m4v"; sourceTree = "<group>"; };
		B1A860E11A9693C400EA57B7 /* consent_07@2x.m4v */ = {isa = PBXFileReference; lastKnownFileType = file; path = "consent_07@2x.m4v"; sourceTree = "<group>"; };
		B1A860E31A9693C400EA57B7 /* consent_01@3x.m4v */ = {isa = PBXFileReference; lastKnownFileType = file; path = "consent_01@3x.m4v"; sourceTree = "<group>"; };
		B1A860E41A9693C400EA57B7 /* consent_02@3x.m4v */ = {isa = PBXFileReference; lastKnownFileType = file; path = "consent_02@3x.m4v"; sourceTree = "<group>"; };
		B1A860E51A9693C400EA57B7 /* consent_03@3x.m4v */ = {isa = PBXFileReference; lastKnownFileType = file; path = "consent_03@3x.m4v"; sourceTree = "<group>"; };
		B1A860E61A9693C400EA57B7 /* consent_04@3x.m4v */ = {isa = PBXFileReference; lastKnownFileType = file; path = "consent_04@3x.m4v"; sourceTree = "<group>"; };
		B1A860E71A9693C400EA57B7 /* consent_05@3x.m4v */ = {isa = PBXFileReference; lastKnownFileType = file; path = "consent_05@3x.m4v"; sourceTree = "<group>"; };
		B1A860E81A9693C400EA57B7 /* consent_06@3x.m4v */ = {isa = PBXFileReference; lastKnownFileType = file; path = "consent_06@3x.m4v"; sourceTree = "<group>"; };
		B1A860E91A9693C400EA57B7 /* consent_07@3x.m4v */ = {isa = PBXFileReference; lastKnownFileType = file; path = "consent_07@3x.m4v"; sourceTree = "<group>"; };
		B1B349E41AA10DED005FAD66 /* zh_HK */ = {isa = PBXFileReference; explicitFileType = text.plist.strings; name = zh_HK; path = zh_HK.lproj/ResearchKit.strings; sourceTree = "<group>"; };
		B1B349E51AA10DF8005FAD66 /* zh_CN */ = {isa = PBXFileReference; explicitFileType = text.plist.strings; name = zh_CN; path = zh_CN.lproj/ResearchKit.strings; sourceTree = "<group>"; };
		B1B349E61AA10E02005FAD66 /* vi */ = {isa = PBXFileReference; explicitFileType = text.plist.strings; name = vi; path = vi.lproj/ResearchKit.strings; sourceTree = "<group>"; };
		B1B349E71AA10E0B005FAD66 /* uk */ = {isa = PBXFileReference; explicitFileType = text.plist.strings; name = uk; path = uk.lproj/ResearchKit.strings; sourceTree = "<group>"; };
		B1B349E81AA10E12005FAD66 /* th */ = {isa = PBXFileReference; explicitFileType = text.plist.strings; name = th; path = th.lproj/ResearchKit.strings; sourceTree = "<group>"; };
		B1B349E91AA10E27005FAD66 /* sv */ = {isa = PBXFileReference; explicitFileType = text.plist.strings; name = sv; path = sv.lproj/ResearchKit.strings; sourceTree = "<group>"; };
		B1B349EA1AA10E2E005FAD66 /* sk */ = {isa = PBXFileReference; explicitFileType = text.plist.strings; name = sk; path = sk.lproj/ResearchKit.strings; sourceTree = "<group>"; };
		B1B349EB1AA10E38005FAD66 /* ru */ = {isa = PBXFileReference; explicitFileType = text.plist.strings; name = ru; path = ru.lproj/ResearchKit.strings; sourceTree = "<group>"; };
		B1B349EC1AA10E40005FAD66 /* ro */ = {isa = PBXFileReference; explicitFileType = text.plist.strings; name = ro; path = ro.lproj/ResearchKit.strings; sourceTree = "<group>"; };
		B1B349ED1AA10E47005FAD66 /* pt */ = {isa = PBXFileReference; explicitFileType = text.plist.strings; name = pt; path = pt.lproj/ResearchKit.strings; sourceTree = "<group>"; };
		B1B349EE1AA10E4F005FAD66 /* pt_PT */ = {isa = PBXFileReference; explicitFileType = text.plist.strings; name = pt_PT; path = pt_PT.lproj/ResearchKit.strings; sourceTree = "<group>"; };
		B1B349EF1AA10E56005FAD66 /* pl */ = {isa = PBXFileReference; explicitFileType = text.plist.strings; name = pl; path = pl.lproj/ResearchKit.strings; sourceTree = "<group>"; };
		B1B349F01AA10E5E005FAD66 /* nl */ = {isa = PBXFileReference; explicitFileType = text.plist.strings; name = nl; path = nl.lproj/ResearchKit.strings; sourceTree = "<group>"; };
		B1B349F11AA10E65005FAD66 /* ms */ = {isa = PBXFileReference; explicitFileType = text.plist.strings; name = ms; path = ms.lproj/ResearchKit.strings; sourceTree = "<group>"; };
		B1B349F21AA10E6C005FAD66 /* ko */ = {isa = PBXFileReference; explicitFileType = text.plist.strings; name = ko; path = ko.lproj/ResearchKit.strings; sourceTree = "<group>"; };
		B1B349F31AA10E73005FAD66 /* ja */ = {isa = PBXFileReference; explicitFileType = text.plist.strings; name = ja; path = ja.lproj/ResearchKit.strings; sourceTree = "<group>"; };
		B1B349F41AA10E79005FAD66 /* it */ = {isa = PBXFileReference; explicitFileType = text.plist.strings; name = it; path = it.lproj/ResearchKit.strings; sourceTree = "<group>"; };
		B1B349F51AA10E80005FAD66 /* id */ = {isa = PBXFileReference; explicitFileType = text.plist.strings; name = id; path = id.lproj/ResearchKit.strings; sourceTree = "<group>"; };
		B1B349F61AA10E89005FAD66 /* hu */ = {isa = PBXFileReference; explicitFileType = text.plist.strings; name = hu; path = hu.lproj/ResearchKit.strings; sourceTree = "<group>"; };
		B1B349F71AA10E90005FAD66 /* hr */ = {isa = PBXFileReference; explicitFileType = text.plist.strings; name = hr; path = hr.lproj/ResearchKit.strings; sourceTree = "<group>"; };
		B1B349F81AA10E96005FAD66 /* hi */ = {isa = PBXFileReference; explicitFileType = text.plist.strings; name = hi; path = hi.lproj/ResearchKit.strings; sourceTree = "<group>"; };
		B1B349F91AA10E9C005FAD66 /* he */ = {isa = PBXFileReference; explicitFileType = text.plist.strings; name = he; path = he.lproj/ResearchKit.strings; sourceTree = "<group>"; };
		B1B349FA1AA10EA2005FAD66 /* fr */ = {isa = PBXFileReference; explicitFileType = text.plist.strings; name = fr; path = fr.lproj/ResearchKit.strings; sourceTree = "<group>"; };
		B1B349FB1AA10EA8005FAD66 /* fr_CA */ = {isa = PBXFileReference; explicitFileType = text.plist.strings; name = fr_CA; path = fr_CA.lproj/ResearchKit.strings; sourceTree = "<group>"; };
		B1B349FC1AA10EAE005FAD66 /* fi */ = {isa = PBXFileReference; explicitFileType = text.plist.strings; name = fi; path = fi.lproj/ResearchKit.strings; sourceTree = "<group>"; };
		B1B349FD1AA10EB4005FAD66 /* es */ = {isa = PBXFileReference; explicitFileType = text.plist.strings; name = es; path = es.lproj/ResearchKit.strings; sourceTree = "<group>"; };
		B1B349FE1AA10EBA005FAD66 /* es_MX */ = {isa = PBXFileReference; explicitFileType = text.plist.strings; name = es_MX; path = es_MX.lproj/ResearchKit.strings; sourceTree = "<group>"; };
		B1B349FF1AA10EC1005FAD66 /* en_GB */ = {isa = PBXFileReference; explicitFileType = text.plist.strings; name = en_GB; path = en_GB.lproj/ResearchKit.strings; sourceTree = "<group>"; };
		B1B34A001AA10EC6005FAD66 /* en_AU */ = {isa = PBXFileReference; explicitFileType = text.plist.strings; name = en_AU; path = en_AU.lproj/ResearchKit.strings; sourceTree = "<group>"; };
		B1B34A011AA10ECB005FAD66 /* el */ = {isa = PBXFileReference; explicitFileType = text.plist.strings; name = el; path = el.lproj/ResearchKit.strings; sourceTree = "<group>"; };
		B1B34A021AA10ED1005FAD66 /* de */ = {isa = PBXFileReference; explicitFileType = text.plist.strings; name = de; path = de.lproj/ResearchKit.strings; sourceTree = "<group>"; };
		B1B34A031AA10ED5005FAD66 /* da */ = {isa = PBXFileReference; explicitFileType = text.plist.strings; name = da; path = da.lproj/ResearchKit.strings; sourceTree = "<group>"; };
		B1B34A041AA10EDA005FAD66 /* cs */ = {isa = PBXFileReference; explicitFileType = text.plist.strings; name = cs; path = cs.lproj/ResearchKit.strings; sourceTree = "<group>"; };
		B1B34A051AA10EDF005FAD66 /* ca */ = {isa = PBXFileReference; explicitFileType = text.plist.strings; name = ca; path = ca.lproj/ResearchKit.strings; sourceTree = "<group>"; };
		B1B34A061AA10EE4005FAD66 /* ar */ = {isa = PBXFileReference; explicitFileType = text.plist.strings; name = ar; path = ar.lproj/ResearchKit.strings; sourceTree = "<group>"; };
		B1B34A061AABBCCDDEEFFAAA /* no */ = {isa = PBXFileReference; explicitFileType = text.plist.strings; name = no; path = no.lproj/ResearchKit.strings; sourceTree = "<group>"; };
		B1B894391A00345200C5CF2D /* ResearchKit_Private.h */ = {isa = PBXFileReference; fileEncoding = 4; lastKnownFileType = sourcecode.c.h; lineEnding = 0; path = ResearchKit_Private.h; sourceTree = "<group>"; xcLanguageSpecificationIdentifier = xcode.lang.objcpp; };
		B1C0F4E21A9BA65F0022C153 /* en */ = {isa = PBXFileReference; lastKnownFileType = text.plist.strings; name = en; path = en.lproj/ResearchKit.strings; sourceTree = "<group>"; };
		B1C1DE4F196F541F00F75544 /* ResearchKit.h */ = {isa = PBXFileReference; fileEncoding = 4; lastKnownFileType = sourcecode.c.h; path = ResearchKit.h; sourceTree = "<group>"; };
		B1C7955D1A9FBF04007279BA /* HealthKit.framework */ = {isa = PBXFileReference; lastKnownFileType = wrapper.framework; name = HealthKit.framework; path = System/Library/Frameworks/HealthKit.framework; sourceTree = SDKROOT; };
		B8760F291AFBEFB0007FA16F /* ORKScaleRangeDescriptionLabel.h */ = {isa = PBXFileReference; fileEncoding = 4; lastKnownFileType = sourcecode.c.h; path = ORKScaleRangeDescriptionLabel.h; sourceTree = "<group>"; };
		B8760F2A1AFBEFB0007FA16F /* ORKScaleRangeDescriptionLabel.m */ = {isa = PBXFileReference; fileEncoding = 4; lastKnownFileType = sourcecode.c.objc; path = ORKScaleRangeDescriptionLabel.m; sourceTree = "<group>"; };
		BC01B0FA1B0EB99700863803 /* ORKTintedImageView_Internal.h */ = {isa = PBXFileReference; fileEncoding = 4; lastKnownFileType = sourcecode.c.h; path = ORKTintedImageView_Internal.h; sourceTree = "<group>"; };
		BC13CE371B0660220044153C /* ORKNavigableOrderedTask.h */ = {isa = PBXFileReference; fileEncoding = 4; lastKnownFileType = sourcecode.c.h; path = ORKNavigableOrderedTask.h; sourceTree = "<group>"; };
		BC13CE381B0660220044153C /* ORKNavigableOrderedTask.m */ = {isa = PBXFileReference; fileEncoding = 4; lastKnownFileType = sourcecode.c.objc; path = ORKNavigableOrderedTask.m; sourceTree = "<group>"; };
		BC13CE3B1B0662990044153C /* ORKStepNavigationRule_Private.h */ = {isa = PBXFileReference; fileEncoding = 4; lastKnownFileType = sourcecode.c.h; path = ORKStepNavigationRule_Private.h; sourceTree = "<group>"; };
		BC13CE3D1B0662A80044153C /* ORKOrderedTask_Internal.h */ = {isa = PBXFileReference; fileEncoding = 4; lastKnownFileType = sourcecode.c.h; path = ORKOrderedTask_Internal.h; sourceTree = "<group>"; };
		BC13CE3F1B0666FD0044153C /* ORKResultPredicate.h */ = {isa = PBXFileReference; fileEncoding = 4; lastKnownFileType = sourcecode.c.h; path = ORKResultPredicate.h; sourceTree = "<group>"; };
		BC13CE411B066A990044153C /* ORKStepNavigationRule_Internal.h */ = {isa = PBXFileReference; fileEncoding = 4; lastKnownFileType = sourcecode.c.h; path = ORKStepNavigationRule_Internal.h; sourceTree = "<group>"; };
		BC4194271AE8453A00073D6B /* ORKObserver.h */ = {isa = PBXFileReference; fileEncoding = 4; lastKnownFileType = sourcecode.c.h; path = ORKObserver.h; sourceTree = "<group>"; };
		BC4194281AE8453A00073D6B /* ORKObserver.m */ = {isa = PBXFileReference; fileEncoding = 4; lastKnownFileType = sourcecode.c.objc; path = ORKObserver.m; sourceTree = "<group>"; };
		BCA5C0331AEC05F20092AC8D /* ORKStepNavigationRule.h */ = {isa = PBXFileReference; fileEncoding = 4; lastKnownFileType = sourcecode.c.h; path = ORKStepNavigationRule.h; sourceTree = "<group>"; };
		BCA5C0341AEC05F20092AC8D /* ORKStepNavigationRule.m */ = {isa = PBXFileReference; fileEncoding = 4; lastKnownFileType = sourcecode.c.objc; path = ORKStepNavigationRule.m; sourceTree = "<group>"; };
		BCAD50E71B0201EE0034806A /* ORKTaskTests.m */ = {isa = PBXFileReference; fileEncoding = 4; lastKnownFileType = sourcecode.c.objc; path = ORKTaskTests.m; sourceTree = "<group>"; };
		BCB6E6481B7D531C000D5B34 /* ORKPieChartView.h */ = {isa = PBXFileReference; fileEncoding = 4; lastKnownFileType = sourcecode.c.h; name = ORKPieChartView.h; path = Charts/ORKPieChartView.h; sourceTree = "<group>"; };
		BCB6E6491B7D531C000D5B34 /* ORKPieChartView.m */ = {isa = PBXFileReference; fileEncoding = 4; lastKnownFileType = sourcecode.c.objc; name = ORKPieChartView.m; path = Charts/ORKPieChartView.m; sourceTree = "<group>"; };
		BCB6E64C1B7D533B000D5B34 /* ORKCenteredCollectionViewLayout.h */ = {isa = PBXFileReference; fileEncoding = 4; lastKnownFileType = sourcecode.c.h; name = ORKCenteredCollectionViewLayout.h; path = Charts/ORKCenteredCollectionViewLayout.h; sourceTree = "<group>"; };
		BCB6E64D1B7D533B000D5B34 /* ORKCenteredCollectionViewLayout.m */ = {isa = PBXFileReference; fileEncoding = 4; lastKnownFileType = sourcecode.c.objc; name = ORKCenteredCollectionViewLayout.m; path = Charts/ORKCenteredCollectionViewLayout.m; sourceTree = "<group>"; };
		BCB6E64E1B7D533B000D5B34 /* ORKPieChartLegendCell.h */ = {isa = PBXFileReference; fileEncoding = 4; lastKnownFileType = sourcecode.c.h; name = ORKPieChartLegendCell.h; path = Charts/ORKPieChartLegendCell.h; sourceTree = "<group>"; };
		BCB6E64F1B7D533B000D5B34 /* ORKPieChartLegendCell.m */ = {isa = PBXFileReference; fileEncoding = 4; lastKnownFileType = sourcecode.c.objc; name = ORKPieChartLegendCell.m; path = Charts/ORKPieChartLegendCell.m; sourceTree = "<group>"; };
		BCB6E6541B7D534C000D5B34 /* ORKDiscreteGraphChartView.h */ = {isa = PBXFileReference; fileEncoding = 4; lastKnownFileType = sourcecode.c.h; name = ORKDiscreteGraphChartView.h; path = Charts/ORKDiscreteGraphChartView.h; sourceTree = "<group>"; };
		BCB6E6551B7D534C000D5B34 /* ORKDiscreteGraphChartView.m */ = {isa = PBXFileReference; fileEncoding = 4; lastKnownFileType = sourcecode.c.objc; name = ORKDiscreteGraphChartView.m; path = Charts/ORKDiscreteGraphChartView.m; sourceTree = "<group>"; };
		BCB6E6561B7D534C000D5B34 /* ORKGraphChartView_Internal.h */ = {isa = PBXFileReference; fileEncoding = 4; lastKnownFileType = sourcecode.c.h; name = ORKGraphChartView_Internal.h; path = Charts/ORKGraphChartView_Internal.h; sourceTree = "<group>"; };
		BCB6E6571B7D534C000D5B34 /* ORKGraphChartView.h */ = {isa = PBXFileReference; fileEncoding = 4; lastKnownFileType = sourcecode.c.h; name = ORKGraphChartView.h; path = Charts/ORKGraphChartView.h; sourceTree = "<group>"; };
		BCB6E6581B7D534C000D5B34 /* ORKGraphChartView.m */ = {isa = PBXFileReference; fileEncoding = 4; lastKnownFileType = sourcecode.c.objc; name = ORKGraphChartView.m; path = Charts/ORKGraphChartView.m; sourceTree = "<group>"; };
		BCB6E6591B7D534C000D5B34 /* ORKLineGraphChartView.h */ = {isa = PBXFileReference; fileEncoding = 4; lastKnownFileType = sourcecode.c.h; name = ORKLineGraphChartView.h; path = Charts/ORKLineGraphChartView.h; sourceTree = "<group>"; };
		BCB6E65A1B7D534C000D5B34 /* ORKLineGraphChartView.m */ = {isa = PBXFileReference; fileEncoding = 4; lastKnownFileType = sourcecode.c.objc; lineEnding = 0; name = ORKLineGraphChartView.m; path = Charts/ORKLineGraphChartView.m; sourceTree = "<group>"; xcLanguageSpecificationIdentifier = xcode.lang.objc; };
		BCB6E6621B7D535F000D5B34 /* ORKXAxisView.h */ = {isa = PBXFileReference; fileEncoding = 4; lastKnownFileType = sourcecode.c.h; name = ORKXAxisView.h; path = Charts/ORKXAxisView.h; sourceTree = "<group>"; };
		BCB6E6631B7D535F000D5B34 /* ORKXAxisView.m */ = {isa = PBXFileReference; fileEncoding = 4; lastKnownFileType = sourcecode.c.objc; name = ORKXAxisView.m; path = Charts/ORKXAxisView.m; sourceTree = "<group>"; };
		BCB6E66A1B7D537B000D5B34 /* ORKRangedPoint.h */ = {isa = PBXFileReference; fileEncoding = 4; lastKnownFileType = sourcecode.c.h; name = ORKRangedPoint.h; path = Charts/ORKRangedPoint.h; sourceTree = "<group>"; };
		BCB6E66B1B7D537B000D5B34 /* ORKRangedPoint.m */ = {isa = PBXFileReference; fileEncoding = 4; lastKnownFileType = sourcecode.c.objc; name = ORKRangedPoint.m; path = Charts/ORKRangedPoint.m; sourceTree = "<group>"; };
		BCB96C121B19C0EC002A0B96 /* ORKStepTests.m */ = {isa = PBXFileReference; fileEncoding = 4; lastKnownFileType = sourcecode.c.objc; path = ORKStepTests.m; sourceTree = "<group>"; };
		BCC1CD981B7ED64F00D86886 /* ORKYAxisView.h */ = {isa = PBXFileReference; fileEncoding = 4; lastKnownFileType = sourcecode.c.h; name = ORKYAxisView.h; path = Charts/ORKYAxisView.h; sourceTree = "<group>"; };
		BCC1CD991B7ED64F00D86886 /* ORKYAxisView.m */ = {isa = PBXFileReference; fileEncoding = 4; lastKnownFileType = sourcecode.c.objc; lineEnding = 0; name = ORKYAxisView.m; path = Charts/ORKYAxisView.m; sourceTree = "<group>"; xcLanguageSpecificationIdentifier = xcode.lang.objc; };
		BCD192DD1B81240400FCC08A /* ORKPieChartPieView.h */ = {isa = PBXFileReference; fileEncoding = 4; lastKnownFileType = sourcecode.c.h; name = ORKPieChartPieView.h; path = Charts/ORKPieChartPieView.h; sourceTree = "<group>"; };
		BCD192DE1B81240400FCC08A /* ORKPieChartPieView.m */ = {isa = PBXFileReference; fileEncoding = 4; lastKnownFileType = sourcecode.c.objc; name = ORKPieChartPieView.m; path = Charts/ORKPieChartPieView.m; sourceTree = "<group>"; };
		BCD192E51B81243900FCC08A /* ORKPieChartLegendView.h */ = {isa = PBXFileReference; fileEncoding = 4; lastKnownFileType = sourcecode.c.h; name = ORKPieChartLegendView.h; path = Charts/ORKPieChartLegendView.h; sourceTree = "<group>"; };
		BCD192E61B81243900FCC08A /* ORKPieChartLegendView.m */ = {isa = PBXFileReference; fileEncoding = 4; lastKnownFileType = sourcecode.c.objc; name = ORKPieChartLegendView.m; path = Charts/ORKPieChartLegendView.m; sourceTree = "<group>"; };
		BCD192E91B81245500FCC08A /* ORKPieChartTitleTextView.h */ = {isa = PBXFileReference; fileEncoding = 4; lastKnownFileType = sourcecode.c.h; name = ORKPieChartTitleTextView.h; path = Charts/ORKPieChartTitleTextView.h; sourceTree = "<group>"; };
		BCD192EA1B81245500FCC08A /* ORKPieChartTitleTextView.m */ = {isa = PBXFileReference; fileEncoding = 4; lastKnownFileType = sourcecode.c.objc; name = ORKPieChartTitleTextView.m; path = Charts/ORKPieChartTitleTextView.m; sourceTree = "<group>"; };
		BCD192ED1B81255F00FCC08A /* ORKPieChartView_Internal.h */ = {isa = PBXFileReference; fileEncoding = 4; lastKnownFileType = sourcecode.c.h; name = ORKPieChartView_Internal.h; path = Charts/ORKPieChartView_Internal.h; sourceTree = "<group>"; };
		BCFB2EAF1AE70E4E0070B5D0 /* ORKConsentSceneViewController_Internal.h */ = {isa = PBXFileReference; lastKnownFileType = sourcecode.c.h; path = ORKConsentSceneViewController_Internal.h; sourceTree = "<group>"; };
		BCFF24BC1B0798D10044EC35 /* ORKResultPredicate.m */ = {isa = PBXFileReference; fileEncoding = 4; lastKnownFileType = sourcecode.c.objc; path = ORKResultPredicate.m; sourceTree = "<group>"; };
		BF9155951BDE8D7D007FA459 /* ORKReviewStep_Internal.h */ = {isa = PBXFileReference; fileEncoding = 4; lastKnownFileType = sourcecode.c.h; path = ORKReviewStep_Internal.h; sourceTree = "<group>"; };
		BF9155961BDE8D7D007FA459 /* ORKReviewStep.h */ = {isa = PBXFileReference; fileEncoding = 4; lastKnownFileType = sourcecode.c.h; path = ORKReviewStep.h; sourceTree = "<group>"; };
		BF9155971BDE8D7D007FA459 /* ORKReviewStep.m */ = {isa = PBXFileReference; fileEncoding = 4; lastKnownFileType = sourcecode.c.objc; path = ORKReviewStep.m; sourceTree = "<group>"; };
		BF9155981BDE8D7D007FA459 /* ORKReviewStepViewController_Internal.h */ = {isa = PBXFileReference; fileEncoding = 4; lastKnownFileType = sourcecode.c.h; path = ORKReviewStepViewController_Internal.h; sourceTree = "<group>"; };
		BF9155991BDE8D7D007FA459 /* ORKReviewStepViewController.h */ = {isa = PBXFileReference; fileEncoding = 4; lastKnownFileType = sourcecode.c.h; path = ORKReviewStepViewController.h; sourceTree = "<group>"; };
		BF91559A1BDE8D7D007FA459 /* ORKReviewStepViewController.m */ = {isa = PBXFileReference; fileEncoding = 4; lastKnownFileType = sourcecode.c.objc; path = ORKReviewStepViewController.m; sourceTree = "<group>"; };
		BF9155A11BDE8DA9007FA459 /* ORKWaitStep.h */ = {isa = PBXFileReference; fileEncoding = 4; lastKnownFileType = sourcecode.c.h; path = ORKWaitStep.h; sourceTree = "<group>"; };
		BF9155A21BDE8DA9007FA459 /* ORKWaitStep.m */ = {isa = PBXFileReference; fileEncoding = 4; lastKnownFileType = sourcecode.c.objc; path = ORKWaitStep.m; sourceTree = "<group>"; };
		BF9155A31BDE8DA9007FA459 /* ORKWaitStepView.h */ = {isa = PBXFileReference; fileEncoding = 4; lastKnownFileType = sourcecode.c.h; path = ORKWaitStepView.h; sourceTree = "<group>"; };
		BF9155A41BDE8DA9007FA459 /* ORKWaitStepView.m */ = {isa = PBXFileReference; fileEncoding = 4; lastKnownFileType = sourcecode.c.objc; path = ORKWaitStepView.m; sourceTree = "<group>"; };
		BF9155A51BDE8DA9007FA459 /* ORKWaitStepViewController.h */ = {isa = PBXFileReference; fileEncoding = 4; lastKnownFileType = sourcecode.c.h; path = ORKWaitStepViewController.h; sourceTree = "<group>"; };
		BF9155A61BDE8DA9007FA459 /* ORKWaitStepViewController.m */ = {isa = PBXFileReference; fileEncoding = 4; lastKnownFileType = sourcecode.c.objc; path = ORKWaitStepViewController.m; sourceTree = "<group>"; };
		BF9155AD1BDE90A0007FA459 /* AddressBookUI.framework */ = {isa = PBXFileReference; lastKnownFileType = wrapper.framework; name = AddressBookUI.framework; path = System/Library/Frameworks/AddressBookUI.framework; sourceTree = SDKROOT; };
		CAA870CE1BCBF23700D0FC28 /* ORKPlacemark.h */ = {isa = PBXFileReference; fileEncoding = 4; lastKnownFileType = sourcecode.c.h; path = ORKPlacemark.h; sourceTree = "<group>"; };
		CAA870CF1BCBF23700D0FC28 /* ORKPlacemark.m */ = {isa = PBXFileReference; fileEncoding = 4; lastKnownFileType = sourcecode.c.objc; path = ORKPlacemark.m; sourceTree = "<group>"; };
		CBD34A541BB1FB9000F204EA /* ORKLocationSelectionView.h */ = {isa = PBXFileReference; fileEncoding = 4; lastKnownFileType = sourcecode.c.h; path = ORKLocationSelectionView.h; sourceTree = "<group>"; };
		CBD34A551BB1FB9000F204EA /* ORKLocationSelectionView.m */ = {isa = PBXFileReference; fileEncoding = 4; lastKnownFileType = sourcecode.c.objc; path = ORKLocationSelectionView.m; sourceTree = "<group>"; };
		CBD34A581BB207FC00F204EA /* ORKSurveyAnswerCellForLocation.h */ = {isa = PBXFileReference; fileEncoding = 4; lastKnownFileType = sourcecode.c.h; path = ORKSurveyAnswerCellForLocation.h; sourceTree = "<group>"; };
		CBD34A591BB207FC00F204EA /* ORKSurveyAnswerCellForLocation.m */ = {isa = PBXFileReference; fileEncoding = 4; lastKnownFileType = sourcecode.c.objc; lineEnding = 0; path = ORKSurveyAnswerCellForLocation.m; sourceTree = "<group>"; xcLanguageSpecificationIdentifier = xcode.lang.objc; };
		D42FEFB61AF7557000A124F8 /* ORKImageCaptureView.h */ = {isa = PBXFileReference; fileEncoding = 4; lastKnownFileType = sourcecode.c.h; path = ORKImageCaptureView.h; sourceTree = "<group>"; };
		D42FEFB71AF7557000A124F8 /* ORKImageCaptureView.m */ = {isa = PBXFileReference; fileEncoding = 4; lastKnownFileType = sourcecode.c.objc; lineEnding = 0; path = ORKImageCaptureView.m; sourceTree = "<group>"; xcLanguageSpecificationIdentifier = xcode.lang.objc; };
		D44239771AF17F5100559D96 /* ORKImageCaptureStep.h */ = {isa = PBXFileReference; fileEncoding = 4; lastKnownFileType = sourcecode.c.h; path = ORKImageCaptureStep.h; sourceTree = "<group>"; };
		D44239781AF17F5100559D96 /* ORKImageCaptureStep.m */ = {isa = PBXFileReference; fileEncoding = 4; lastKnownFileType = sourcecode.c.objc; path = ORKImageCaptureStep.m; sourceTree = "<group>"; };
		D442397B1AF17F7600559D96 /* ORKImageCaptureStepViewController.h */ = {isa = PBXFileReference; fileEncoding = 4; lastKnownFileType = sourcecode.c.h; path = ORKImageCaptureStepViewController.h; sourceTree = "<group>"; };
		D442397C1AF17F7600559D96 /* ORKImageCaptureStepViewController.m */ = {isa = PBXFileReference; fileEncoding = 4; lastKnownFileType = sourcecode.c.objc; path = ORKImageCaptureStepViewController.m; sourceTree = "<group>"; };
		D45852081AF6CCFA00A2DE13 /* ORKImageCaptureCameraPreviewView.h */ = {isa = PBXFileReference; fileEncoding = 4; lastKnownFileType = sourcecode.c.h; path = ORKImageCaptureCameraPreviewView.h; sourceTree = "<group>"; };
		D45852091AF6CCFA00A2DE13 /* ORKImageCaptureCameraPreviewView.m */ = {isa = PBXFileReference; fileEncoding = 4; lastKnownFileType = sourcecode.c.objc; path = ORKImageCaptureCameraPreviewView.m; sourceTree = "<group>"; };
		FA7A9D2A1B082688005A2BEA /* ORKConsentDocumentTests.m */ = {isa = PBXFileReference; fileEncoding = 4; lastKnownFileType = sourcecode.c.objc; path = ORKConsentDocumentTests.m; sourceTree = "<group>"; };
		FA7A9D2D1B083DD3005A2BEA /* ORKConsentSectionFormatter.h */ = {isa = PBXFileReference; fileEncoding = 4; lastKnownFileType = sourcecode.c.h; path = ORKConsentSectionFormatter.h; sourceTree = "<group>"; };
		FA7A9D2E1B083DD3005A2BEA /* ORKConsentSectionFormatter.m */ = {isa = PBXFileReference; fileEncoding = 4; lastKnownFileType = sourcecode.c.objc; path = ORKConsentSectionFormatter.m; sourceTree = "<group>"; };
		FA7A9D311B0843A9005A2BEA /* ORKConsentSignatureFormatter.h */ = {isa = PBXFileReference; fileEncoding = 4; lastKnownFileType = sourcecode.c.h; path = ORKConsentSignatureFormatter.h; sourceTree = "<group>"; };
		FA7A9D321B0843A9005A2BEA /* ORKConsentSignatureFormatter.m */ = {isa = PBXFileReference; fileEncoding = 4; lastKnownFileType = sourcecode.c.objc; path = ORKConsentSignatureFormatter.m; sourceTree = "<group>"; };
		FA7A9D361B09365F005A2BEA /* ORKConsentSectionFormatterTests.m */ = {isa = PBXFileReference; fileEncoding = 4; lastKnownFileType = sourcecode.c.objc; path = ORKConsentSectionFormatterTests.m; sourceTree = "<group>"; };
		FA7A9D381B0969A7005A2BEA /* ORKConsentSignatureFormatterTests.m */ = {isa = PBXFileReference; fileEncoding = 4; lastKnownFileType = sourcecode.c.objc; path = ORKConsentSignatureFormatterTests.m; sourceTree = "<group>"; };
/* End PBXFileReference section */

/* Begin PBXFrameworksBuildPhase section */
		86CC8E971AC09332001CCD89 /* Frameworks */ = {
			isa = PBXFrameworksBuildPhase;
			buildActionMask = 2147483647;
			files = (
				86CC8EA01AC09332001CCD89 /* ResearchKit.framework in Frameworks */,
			);
			runOnlyForDeploymentPostprocessing = 0;
		};
		B183A5591A8535D100C76870 /* Frameworks */ = {
			isa = PBXFrameworksBuildPhase;
			buildActionMask = 2147483647;
			files = (
				BF9155AE1BDE90A0007FA459 /* AddressBookUI.framework in Frameworks */,
				B1C7955E1A9FBF04007279BA /* HealthKit.framework in Frameworks */,
			);
			runOnlyForDeploymentPostprocessing = 0;
		};
/* End PBXFrameworksBuildPhase section */

/* Begin PBXGroup section */
		106FF29B1B663F5C004EACF2 /* Hole Peg Test */ = {
			isa = PBXGroup;
			children = (
				10FF9A851B74ADB400ECB5B4 /* Place Step */,
				10FF9A861B74B24500ECB5B4 /* Remove Step */,
			);
			name = "Hole Peg Test";
			sourceTree = "<group>";
		};
		10864C951B271456000F4158 /* PSAT */ = {
			isa = PBXGroup;
			children = (
				10864C961B27146B000F4158 /* ORKPSATStep.h */,
				10864C971B27146B000F4158 /* ORKPSATStep.m */,
				10864C981B27146B000F4158 /* ORKPSATStepViewController.h */,
				10864C991B27146B000F4158 /* ORKPSATStepViewController.m */,
				10864C9A1B27146B000F4158 /* ORKPSATContentView.h */,
				10864C9B1B27146B000F4158 /* ORKPSATContentView.m */,
				10864C9C1B27146B000F4158 /* ORKPSATKeyboardView.h */,
				10864C9D1B27146B000F4158 /* ORKPSATKeyboardView.m */,
			);
			name = PSAT;
			sourceTree = "<group>";
		};
		10BAA2CC1B5FCDB1004FE478 /* Walking */ = {
			isa = PBXGroup;
			children = (
				B12EFF601AB2178B00A80147 /* Short Walk */,
				10BAA2CD1B5FCDFB004FE478 /* Timed Walk */,
			);
			name = Walking;
			sourceTree = "<group>";
		};
		10BAA2CD1B5FCDFB004FE478 /* Timed Walk */ = {
			isa = PBXGroup;
			children = (
				861D2AEE1B8409D9008C4CD0 /* ORKTimedWalkContentView.h */,
				861D2AEF1B8409D9008C4CD0 /* ORKTimedWalkContentView.m */,
				861D2AEA1B8409B2008C4CD0 /* ORKTimedWalkStepViewController.h */,
				861D2AEB1B8409B2008C4CD0 /* ORKTimedWalkStepViewController.m */,
				861D2AE61B840991008C4CD0 /* ORKTimedWalkStep.h */,
				861D2AE71B840991008C4CD0 /* ORKTimedWalkStep.m */,
			);
			name = "Timed Walk";
			sourceTree = "<group>";
		};
		10FF9A851B74ADB400ECB5B4 /* Place Step */ = {
			isa = PBXGroup;
			children = (
				106FF29C1B663FCE004EACF2 /* ORKHolePegTestPlaceStep.h */,
				106FF29D1B663FCE004EACF2 /* ORKHolePegTestPlaceStep.m */,
				106FF2A01B665B86004EACF2 /* ORKHolePegTestPlaceStepViewController.h */,
				106FF2A11B665B86004EACF2 /* ORKHolePegTestPlaceStepViewController.m */,
				106FF2A41B665CF5004EACF2 /* ORKHolePegTestPlaceContentView.h */,
				106FF2A51B665CF5004EACF2 /* ORKHolePegTestPlaceContentView.m */,
				106FF2A81B690FD7004EACF2 /* ORKHolePegTestPlacePegView.h */,
				106FF2A91B690FD7004EACF2 /* ORKHolePegTestPlacePegView.m */,
				106FF2B21B71F18E004EACF2 /* ORKHolePegTestPlaceHoleView.h */,
				106FF2B31B71F18E004EACF2 /* ORKHolePegTestPlaceHoleView.m */,
			);
			name = "Place Step";
			sourceTree = "<group>";
		};
		10FF9A861B74B24500ECB5B4 /* Remove Step */ = {
			isa = PBXGroup;
			children = (
				10FF9AC11B79EF2800ECB5B4 /* ORKHolePegTestRemoveStep.h */,
				10FF9AC21B79EF2800ECB5B4 /* ORKHolePegTestRemoveStep.m */,
				10FF9AC91B79F22900ECB5B4 /* ORKHolePegTestRemoveStepViewController.h */,
				10FF9ACA1B79F22900ECB5B4 /* ORKHolePegTestRemoveStepViewController.m */,
				10FF9ACD1B79F5CE00ECB5B4 /* ORKHolePegTestRemoveContentView.h */,
				10FF9ACE1B79F5CE00ECB5B4 /* ORKHolePegTestRemoveContentView.m */,
				10FF9AD11B79F5EA00ECB5B4 /* ORKHolePegTestRemovePegView.h */,
				10FF9AD21B79F5EA00ECB5B4 /* ORKHolePegTestRemovePegView.m */,
			);
			name = "Remove Step";
			sourceTree = "<group>";
		};
		147503AC1AEE8058004B17F3 /* Tone Audiometry */ = {
			isa = PBXGroup;
			children = (
				147503AD1AEE8071004B17F3 /* ORKAudioGenerator.h */,
				147503AE1AEE8071004B17F3 /* ORKAudioGenerator.m */,
				147503B11AEE807C004B17F3 /* ORKToneAudiometryContentView.h */,
				147503B21AEE807C004B17F3 /* ORKToneAudiometryContentView.m */,
				B12EA0131B0D73A500F9F554 /* ORKToneAudiometryPracticeStep.h */,
				B12EA0141B0D73A500F9F554 /* ORKToneAudiometryPracticeStep.m */,
				147503B31AEE807C004B17F3 /* ORKToneAudiometryStep.h */,
				147503B41AEE807C004B17F3 /* ORKToneAudiometryStep.m */,
				B12EA0171B0D76AD00F9F554 /* ORKToneAudiometryPracticeStepViewController.h */,
				B12EA0181B0D76AD00F9F554 /* ORKToneAudiometryPracticeStepViewController.m */,
				147503B51AEE807C004B17F3 /* ORKToneAudiometryStepViewController.h */,
				147503B61AEE807C004B17F3 /* ORKToneAudiometryStepViewController.m */,
			);
			name = "Tone Audiometry";
			sourceTree = "<group>";
		};
		2429D56D1BBB52E4003A512F /* Onboarding */ = {
			isa = PBXGroup;
			children = (
				2429D56E1BBB5352003A512F /* Account */,
			);
			name = Onboarding;
			sourceTree = "<group>";
		};
		2429D56E1BBB5352003A512F /* Account */ = {
			isa = PBXGroup;
			children = (
				2429D5701BBB5397003A512F /* ORKRegistrationStep.h */,
				2429D5711BBB5397003A512F /* ORKRegistrationStep.m */,
				242C9E031BBDFDAC0088B7F4 /* ORKVerificationStep.h */,
				242C9E041BBDFDAC0088B7F4 /* ORKVerificationStep.m */,
				24C296741BD052F800B42EF1 /* ORKVerificationStep_Internal.h */,
				242C9E0B1BBE03F90088B7F4 /* ORKVerificationStepViewController.h */,
				242C9E0C1BBE03F90088B7F4 /* ORKVerificationStepViewController.m */,
				242C9E0F1BBE06DE0088B7F4 /* ORKVerificationStepView.h */,
				242C9E101BBE06DE0088B7F4 /* ORKVerificationStepView.m */,
				24BC5CEC1BC345D900846B43 /* ORKLoginStep.h */,
				24BC5CED1BC345D900846B43 /* ORKLoginStep.m */,
				24C296761BD055B800B42EF1 /* ORKLoginStep_Internal.h */,
				24850E171BCDA9C7006E91FB /* ORKLoginStepViewController.h */,
				24850E181BCDA9C7006E91FB /* ORKLoginStepViewController.m */,
			);
			name = Account;
			sourceTree = "<group>";
		};
		24A4DA091B8D0CC8009C797A /* Passcode Step */ = {
			isa = PBXGroup;
			children = (
				24A4DA121B8D1115009C797A /* ORKPasscodeStep.h */,
				24A4DA131B8D1115009C797A /* ORKPasscodeStep.m */,
				241A2E861B94FD8800ED3B39 /* ORKPasscodeStepViewController_Internal.h */,
				24A4DA161B8D13FE009C797A /* ORKPasscodeStepViewController.h */,
				24A4DA171B8D13FE009C797A /* ORKPasscodeStepViewController.m */,
				24A4DA0E1B8D0F21009C797A /* ORKPasscodeStepView.h */,
				24A4DA0F1B8D0F21009C797A /* ORKPasscodeStepView.m */,
				2441034D1B966D4C00EEAB0C /* ORKPasscodeViewController.h */,
				2441034E1B966D4C00EEAB0C /* ORKPasscodeViewController.m */,
			);
			name = "Passcode Step";
			sourceTree = "<group>";
		};
		24B3535D1BB21137009ED6F8 /* Utilities */ = {
			isa = PBXGroup;
			children = (
				2433C9E11B9A506F0052D375 /* ORKKeychainWrapper.h */,
				2433C9E21B9A506F0052D375 /* ORKKeychainWrapper.m */,
				86C40B8C1A8D7C5C00081FAC /* ORKHelpers.h */,
				86C40B8D1A8D7C5C00081FAC /* ORKHelpers.m */,
			);
			name = Utilities;
			sourceTree = "<group>";
		};
		259E76FB1AFFAEAC0070F786 /* Charts */ = {
			isa = PBXGroup;
			children = (
				25BD76671B00B37100478C5D /* Pie */,
				25BD76601B00A5CF00478C5D /* Graphs */,
			);
			name = Charts;
			sourceTree = "<group>";
		};
		25BD76601B00A5CF00478C5D /* Graphs */ = {
			isa = PBXGroup;
			children = (
				BCB6E66A1B7D537B000D5B34 /* ORKRangedPoint.h */,
				BCB6E66B1B7D537B000D5B34 /* ORKRangedPoint.m */,
				BCB6E6541B7D534C000D5B34 /* ORKDiscreteGraphChartView.h */,
				BCB6E6551B7D534C000D5B34 /* ORKDiscreteGraphChartView.m */,
				BCB6E6561B7D534C000D5B34 /* ORKGraphChartView_Internal.h */,
				BCB6E6571B7D534C000D5B34 /* ORKGraphChartView.h */,
				BCB6E6581B7D534C000D5B34 /* ORKGraphChartView.m */,
				BCB6E6591B7D534C000D5B34 /* ORKLineGraphChartView.h */,
				BCB6E65A1B7D534C000D5B34 /* ORKLineGraphChartView.m */,
				25BD76611B00A5E700478C5D /* Components */,
			);
			name = Graphs;
			sourceTree = "<group>";
		};
		25BD76611B00A5E700478C5D /* Components */ = {
			isa = PBXGroup;
			children = (
				BCC1CD981B7ED64F00D86886 /* ORKYAxisView.h */,
				BCC1CD991B7ED64F00D86886 /* ORKYAxisView.m */,
				BCB6E6621B7D535F000D5B34 /* ORKXAxisView.h */,
				BCB6E6631B7D535F000D5B34 /* ORKXAxisView.m */,
			);
			name = Components;
			sourceTree = "<group>";
		};
		25BD76671B00B37100478C5D /* Pie */ = {
			isa = PBXGroup;
			children = (
				BCD192ED1B81255F00FCC08A /* ORKPieChartView_Internal.h */,
				BCB6E6481B7D531C000D5B34 /* ORKPieChartView.h */,
				BCB6E6491B7D531C000D5B34 /* ORKPieChartView.m */,
				25C17CBB1B2058D4001ADDD2 /* Components */,
			);
			name = Pie;
			sourceTree = "<group>";
		};
		25C17CBB1B2058D4001ADDD2 /* Components */ = {
			isa = PBXGroup;
			children = (
				BCB6E64C1B7D533B000D5B34 /* ORKCenteredCollectionViewLayout.h */,
				BCB6E64D1B7D533B000D5B34 /* ORKCenteredCollectionViewLayout.m */,
				BCB6E64E1B7D533B000D5B34 /* ORKPieChartLegendCell.h */,
				BCB6E64F1B7D533B000D5B34 /* ORKPieChartLegendCell.m */,
				BCD192DD1B81240400FCC08A /* ORKPieChartPieView.h */,
				BCD192DE1B81240400FCC08A /* ORKPieChartPieView.m */,
				BCD192E51B81243900FCC08A /* ORKPieChartLegendView.h */,
				BCD192E61B81243900FCC08A /* ORKPieChartLegendView.m */,
				BCD192E91B81245500FCC08A /* ORKPieChartTitleTextView.h */,
				BCD192EA1B81245500FCC08A /* ORKPieChartTitleTextView.m */,
			);
			name = Components;
			sourceTree = "<group>";
		};
		25ECC0921AFBD64800F3D63B /* Reaction Time */ = {
			isa = PBXGroup;
			children = (
				25ECC0931AFBD68300F3D63B /* ORKReactionTimeStep.h */,
				25ECC0941AFBD68300F3D63B /* ORKReactionTimeStep.m */,
				25ECC0991AFBD8B300F3D63B /* ORKReactionTimeViewController.h */,
				25ECC09A1AFBD8B300F3D63B /* ORKReactionTimeViewController.m */,
				25ECC09D1AFBD92D00F3D63B /* ORKReactionTimeContentView.h */,
				25ECC09E1AFBD92D00F3D63B /* ORKReactionTimeContentView.m */,
				25ECC0A11AFBDD2700F3D63B /* ORKReactionTimeStimulusView.h */,
				25ECC0A21AFBDD2700F3D63B /* ORKReactionTimeStimulusView.m */,
			);
			name = "Reaction Time";
			sourceTree = "<group>";
		};
		25F5CEDC1B4C3F1D0031E2A4 /* TowerOfHanoi */ = {
			isa = PBXGroup;
			children = (
				250F94021B4C5A6600FA23EB /* ORKTowerOfHanoiStep.h */,
				250F94031B4C5A6600FA23EB /* ORKTowerOfHanoiStep.m */,
				250F94061B4C5AA400FA23EB /* ORKTowerOfHanoiStepViewController.h */,
				250F94071B4C5AA400FA23EB /* ORKTowerOfHanoiStepViewController.m */,
				257FCE1D1B4D14E50001EF06 /* ORKTowerOfHanoiTowerView.h */,
				257FCE1E1B4D14E50001EF06 /* ORKTowerOfHanoiTowerView.m */,
				257FCE211B4D37A80001EF06 /* ORKTowerOfHanoiTower.h */,
				257FCE221B4D37A80001EF06 /* ORKTowerOfHanoiTower.m */,
			);
			name = TowerOfHanoi;
			sourceTree = "<group>";
		};
		3FFF18341829DB1D00167070 = {
			isa = PBXGroup;
			children = (
				B11DF3B21AA109C8009E76D2 /* docs */,
				86B623AF19520B770074CD3C /* ResearchKit */,
				86CC8EA61AC09383001CCD89 /* ResearchKitTests */,
				3FFF183F1829DB1D00167070 /* Frameworks */,
				3FFF183E1829DB1D00167070 /* Products */,
			);
			sourceTree = "<group>";
		};
		3FFF183E1829DB1D00167070 /* Products */ = {
			isa = PBXGroup;
			children = (
				86B623AD19520B770074CD3C /* ResearchKit.framework */,
				B183A5951A8535D100C76870 /* ResearchKit.framework */,
				86CC8E9A1AC09332001CCD89 /* ResearchKitTests.xctest */,
			);
			name = Products;
			sourceTree = "<group>";
		};
		3FFF183F1829DB1D00167070 /* Frameworks */ = {
			isa = PBXGroup;
			children = (
				BF9155AD1BDE90A0007FA459 /* AddressBookUI.framework */,
				B1C7955D1A9FBF04007279BA /* HealthKit.framework */,
			);
			name = Frameworks;
			sourceTree = "<group>";
		};
		618DA0471A93D0D600E63AA8 /* Accessibility */ = {
			isa = PBXGroup;
			children = (
				618DA0481A93D0D600E63AA8 /* ORKAccessibility.h */,
				618DA0491A93D0D600E63AA8 /* ORKAccessibilityFunctions.h */,
				618DA04A1A93D0D600E63AA8 /* ORKAccessibilityFunctions.m */,
				618DA04B1A93D0D600E63AA8 /* UIView+ORKAccessibility.h */,
				618DA04C1A93D0D600E63AA8 /* UIView+ORKAccessibility.m */,
				6146D0A11B84A91E0068491D /* ORKLineGraphAccessibilityElement.h */,
				6146D0A21B84A91E0068491D /* ORKLineGraphAccessibilityElement.m */,
			);
			path = Accessibility;
			sourceTree = "<group>";
		};
		86B623AF19520B770074CD3C /* ResearchKit */ = {
			isa = PBXGroup;
			children = (
				B1C1DE4F196F541F00F75544 /* ResearchKit.h */,
				B1B894391A00345200C5CF2D /* ResearchKit_Private.h */,
				86C40B511A8D7C5B00081FAC /* Common */,
				86C40AF91A8D7C5B00081FAC /* ActiveTasks */,
				259E76FB1AFFAEAC0070F786 /* Charts */,
				86C40BEB1A8D7C5C00081FAC /* Consent */,
				2429D56D1BBB52E4003A512F /* Onboarding */,
				618DA0471A93D0D600E63AA8 /* Accessibility */,
				B1A860D91A9693C400EA57B7 /* Animations */,
				861610BF1A8D8EDD00245F7A /* Artwork.xcassets */,
				B1C0F4E01A9BA65F0022C153 /* Localized */,
				86C40C101A8D7C5C00081FAC /* Info.plist */,
				B18AABE01A9F08D9003871B5 /* module.modulemap */,
			);
			path = ResearchKit;
			sourceTree = "<group>";
		};
		86C40AF91A8D7C5B00081FAC /* ActiveTasks */ = {
			isa = PBXGroup;
			children = (
				B12EFF4F1AB2165B00A80147 /* Common */,
				B12EFF4E1AB2161500A80147 /* Audio */,
				B12EFF5D1AB2177700A80147 /* Fitness */,
				B12EFF5E1AB2177D00A80147 /* Spatial Span Memory */,
				25F5CEDC1B4C3F1D0031E2A4 /* TowerOfHanoi */,
				B12EFF5F1AB2178500A80147 /* Tapping */,
				10BAA2CC1B5FCDB1004FE478 /* Walking */,
				147503AC1AEE8058004B17F3 /* Tone Audiometry */,
				106FF29B1B663F5C004EACF2 /* Hole Peg Test */,
				25ECC0921AFBD64800F3D63B /* Reaction Time */,
				10864C951B271456000F4158 /* PSAT */,
			);
			path = ActiveTasks;
			sourceTree = "<group>";
		};
		86C40B511A8D7C5B00081FAC /* Common */ = {
			isa = PBXGroup;
			children = (
				B12EFF331AB2110300A80147 /* Task */,
				B12EFF341AB2111200A80147 /* Step */,
				B12EFF3B1AB211E000A80147 /* Answer Format */,
				B12EFF371AB2118500A80147 /* Result */,
				B12EFF3A1AB211CC00A80147 /* Container Views */,
				B12EFF431AB2141A00A80147 /* PDF */,
				B12EFF3D1AB2121000A80147 /* Definitions */,
				24B3535D1BB21137009ED6F8 /* Utilities */,
				B12EFF321AB2106F00A80147 /* UIKitCategories */,
				B12EFF311AB2100400A80147 /* Skin */,
				BC4194261AE8451F00073D6B /* Misc */,
			);
			path = Common;
			sourceTree = "<group>";
		};
		86C40BEB1A8D7C5C00081FAC /* Consent */ = {
			isa = PBXGroup;
			children = (
				FA7A9D2C1B083D90005A2BEA /* Formatters */,
				B12EFF451AB214E000A80147 /* Model */,
				B12EFF461AB2150C00A80147 /* Visual */,
				B12EFF481AB2152D00A80147 /* Sharing */,
				B12EFF471AB2151B00A80147 /* Review */,
			);
			path = Consent;
			sourceTree = "<group>";
		};
		86CC8EA61AC09383001CCD89 /* ResearchKitTests */ = {
			isa = PBXGroup;
			children = (
				FA7A9D351B09362D005A2BEA /* Consent */,
				86CC8EA71AC09383001CCD89 /* Info.plist */,
				86CC8EA81AC09383001CCD89 /* ORKAccessibilityTests.m */,
				248604051B4C98760010C8A0 /* ORKAnswerFormatTests.m */,
				86CC8EA91AC09383001CCD89 /* ORKChoiceAnswerFormatHelperTests.m */,
				86CC8EAB1AC09383001CCD89 /* ORKDataLoggerManagerTests.m */,
				86CC8EAC1AC09383001CCD89 /* ORKDataLoggerTests.m */,
				86CC8EAD1AC09383001CCD89 /* ORKHKSampleTests.m */,
				86D348001AC16175006DB02B /* ORKRecorderTests.m */,
				86CC8EAF1AC09383001CCD89 /* ORKResultTests.m */,
				BCB96C121B19C0EC002A0B96 /* ORKStepTests.m */,
				BCAD50E71B0201EE0034806A /* ORKTaskTests.m */,
				86CC8EB01AC09383001CCD89 /* ORKTextChoiceCellGroupTests.m */,
				2EBFE11C1AE1B32D00CB8254 /* ORKUIViewAccessibilityTests.m */,
				2EBFE11F1AE1B74100CB8254 /* ORKVoiceEngineTests.m */,
			);
			path = ResearchKitTests;
			sourceTree = "<group>";
		};
		B11DF3B21AA109C8009E76D2 /* docs */ = {
			isa = PBXGroup;
			children = (
				B11DF3B31AA109C8009E76D2 /* AppledocSettings.plist */,
			);
			path = docs;
			sourceTree = "<group>";
		};
		B12EFF301AB20E7500A80147 /* Completion Step */ = {
			isa = PBXGroup;
			children = (
				86C40B521A8D7C5B00081FAC /* ORKCompletionStep.h */,
				86C40B531A8D7C5B00081FAC /* ORKCompletionStep.m */,
				86C40B541A8D7C5B00081FAC /* ORKCompletionStepViewController.h */,
				86C40B551A8D7C5B00081FAC /* ORKCompletionStepViewController.m */,
			);
			name = "Completion Step";
			sourceTree = "<group>";
		};
		B12EFF311AB2100400A80147 /* Skin */ = {
			isa = PBXGroup;
			children = (
				BC01B0FA1B0EB99700863803 /* ORKTintedImageView_Internal.h */,
				86C40BB71A8D7C5C00081FAC /* ORKSkin.h */,
				86C40BB81A8D7C5C00081FAC /* ORKSkin.m */,
				86C40B7A1A8D7C5C00081FAC /* ORKDefaultFont.h */,
				86C40B601A8D7C5B00081FAC /* ORKTintedImageView.h */,
				86C40B611A8D7C5B00081FAC /* ORKTintedImageView.m */,
				86C40B5E1A8D7C5B00081FAC /* ORKTextFieldView.h */,
				86C40B5F1A8D7C5B00081FAC /* ORKTextFieldView.m */,
				86C40B6B1A8D7C5B00081FAC /* ORKBodyLabel.h */,
				86C40B6C1A8D7C5B00081FAC /* ORKBodyLabel.m */,
				86C40B6D1A8D7C5B00081FAC /* ORKBorderedButton.h */,
				86C40B6E1A8D7C5C00081FAC /* ORKBorderedButton.m */,
				86C40B6F1A8D7C5C00081FAC /* ORKCaption1Label.h */,
				86C40B701A8D7C5C00081FAC /* ORKCaption1Label.m */,
				86C40B711A8D7C5C00081FAC /* ORKChoiceViewCell.h */,
				86C40B721A8D7C5C00081FAC /* ORKChoiceViewCell.m */,
				86C40B731A8D7C5C00081FAC /* ORKContinueButton.h */,
				86C40B741A8D7C5C00081FAC /* ORKContinueButton.m */,
				86C40B751A8D7C5C00081FAC /* ORKCountdownLabel.h */,
				86C40B761A8D7C5C00081FAC /* ORKCountdownLabel.m */,
				106FF2AC1B6FACA8004EACF2 /* ORKDirectionView.h */,
				106FF2AD1B6FACA8004EACF2 /* ORKDirectionView.m */,
				86C40B881A8D7C5C00081FAC /* ORKHeadlineLabel.h */,
				86C40B891A8D7C5C00081FAC /* ORKHeadlineLabel.m */,
				86C40B901A8D7C5C00081FAC /* ORKImageChoiceLabel.h */,
				86C40B911A8D7C5C00081FAC /* ORKImageChoiceLabel.m */,
				86C40B971A8D7C5C00081FAC /* ORKLabel.h */,
				86C40B981A8D7C5C00081FAC /* ORKLabel.m */,
				10BAA2C81B5FCB4F004FE478 /* ORKProgressView.h */,
				10BAA2C91B5FCB4F004FE478 /* ORKProgressView.m */,
				86C40BAA1A8D7C5C00081FAC /* ORKRoundTappingButton.h */,
				86C40BAB1A8D7C5C00081FAC /* ORKRoundTappingButton.m */,
				86C40BB01A8D7C5C00081FAC /* ORKScaleValueLabel.h */,
				86C40BB11A8D7C5C00081FAC /* ORKScaleValueLabel.m */,
				86C40BAC1A8D7C5C00081FAC /* ORKScaleRangeLabel.h */,
				86C40BAD1A8D7C5C00081FAC /* ORKScaleRangeLabel.m */,
				B8760F291AFBEFB0007FA16F /* ORKScaleRangeDescriptionLabel.h */,
				B8760F2A1AFBEFB0007FA16F /* ORKScaleRangeDescriptionLabel.m */,
				24898B0B1B7186C000B0E7E7 /* ORKScaleRangeImageView.h */,
				24898B0C1B7186C000B0E7E7 /* ORKScaleRangeImageView.m */,
				86C40BC01A8D7C5C00081FAC /* ORKSubheadlineLabel.h */,
				86C40BC11A8D7C5C00081FAC /* ORKSubheadlineLabel.m */,
				86C40BD31A8D7C5C00081FAC /* ORKTapCountLabel.h */,
				86C40BD41A8D7C5C00081FAC /* ORKTapCountLabel.m */,
				86C40BDB1A8D7C5C00081FAC /* ORKTextButton.h */,
				86C40BDC1A8D7C5C00081FAC /* ORKTextButton.m */,
				86C40BDD1A8D7C5C00081FAC /* ORKUnitLabel.h */,
				86C40BDE1A8D7C5C00081FAC /* ORKUnitLabel.m */,
				86C40BB21A8D7C5C00081FAC /* ORKSelectionSubTitleLabel.h */,
				86C40BB31A8D7C5C00081FAC /* ORKSelectionSubTitleLabel.m */,
				86C40BB41A8D7C5C00081FAC /* ORKSelectionTitleLabel.h */,
				86C40BB51A8D7C5C00081FAC /* ORKSelectionTitleLabel.m */,
				10FF9AD51B7A045E00ECB5B4 /* ORKSeparatorView.h */,
				10FF9AD61B7A045E00ECB5B4 /* ORKSeparatorView.m */,
				86C40BD11A8D7C5C00081FAC /* ORKTableViewCell.h */,
				86C40BD21A8D7C5C00081FAC /* ORKTableViewCell.m */,
			);
			name = Skin;
			sourceTree = "<group>";
		};
		B12EFF321AB2106F00A80147 /* UIKitCategories */ = {
			isa = PBXGroup;
			children = (
				86C40BE71A8D7C5C00081FAC /* UIBarButtonItem+ORKBarButtonItem.h */,
				86C40BE81A8D7C5C00081FAC /* UIBarButtonItem+ORKBarButtonItem.m */,
				86C40BE91A8D7C5C00081FAC /* UIResponder+ResearchKit.h */,
				86C40BEA1A8D7C5C00081FAC /* UIResponder+ResearchKit.m */,
			);
			name = UIKitCategories;
			sourceTree = "<group>";
		};
		B12EFF331AB2110300A80147 /* Task */ = {
			isa = PBXGroup;
			children = (
				BC13CE371B0660220044153C /* ORKNavigableOrderedTask.h */,
				BC13CE381B0660220044153C /* ORKNavigableOrderedTask.m */,
				86C40BD51A8D7C5C00081FAC /* ORKTask.h */,
				86C40B9D1A8D7C5C00081FAC /* ORKOrderedTask.h */,
				86C40B9E1A8D7C5C00081FAC /* ORKOrderedTask.m */,
				BC13CE3D1B0662A80044153C /* ORKOrderedTask_Internal.h */,
				10FF9AD91B7BA78400ECB5B4 /* ORKOrderedTask_Private.h */,
				86C40BD71A8D7C5C00081FAC /* ORKTaskViewController.h */,
				86C40BD81A8D7C5C00081FAC /* ORKTaskViewController.m */,
				86C40BD91A8D7C5C00081FAC /* ORKTaskViewController_Internal.h */,
				86C40BDA1A8D7C5C00081FAC /* ORKTaskViewController_Private.h */,
			);
			name = Task;
			sourceTree = "<group>";
		};
		B12EFF341AB2111200A80147 /* Step */ = {
			isa = PBXGroup;
			children = (
				86C40BB91A8D7C5C00081FAC /* ORKStep.h */,
				86C40BBA1A8D7C5C00081FAC /* ORKStep.m */,
				86C40BBB1A8D7C5C00081FAC /* ORKStep_Private.h */,
				86C40BBC1A8D7C5C00081FAC /* ORKStepViewController.h */,
				86C40BBD1A8D7C5C00081FAC /* ORKStepViewController.m */,
				86C40BBE1A8D7C5C00081FAC /* ORKStepViewController_Internal.h */,
				BCA5C0331AEC05F20092AC8D /* ORKStepNavigationRule.h */,
				BCA5C0341AEC05F20092AC8D /* ORKStepNavigationRule.m */,
				BC13CE3B1B0662990044153C /* ORKStepNavigationRule_Private.h */,
				BC13CE411B066A990044153C /* ORKStepNavigationRule_Internal.h */,
				86C40B771A8D7C5C00081FAC /* ORKCustomStepView.h */,
				86C40B781A8D7C5C00081FAC /* ORKCustomStepView.m */,
				86C40B791A8D7C5C00081FAC /* ORKCustomStepView_Internal.h */,
				B12EFF351AB2116400A80147 /* Instruction Step */,
				B12EFF361AB2117B00A80147 /* Question Step */,
				B12EFF3C1AB211FB00A80147 /* Form Step */,
				D44239761AF17EE700559D96 /* Image Capture Step */,
				24A4DA091B8D0CC8009C797A /* Passcode Step */,
				BF9D62C41BD244C4000AA6A7 /* Wait Step */,
				BF690AD61BAD3DC0009C5ADA /* Review Step */,
			);
			name = Step;
			sourceTree = "<group>";
		};
		B12EFF351AB2116400A80147 /* Instruction Step */ = {
			isa = PBXGroup;
			children = (
				86C40B921A8D7C5C00081FAC /* ORKInstructionStep.h */,
				86C40B931A8D7C5C00081FAC /* ORKInstructionStep.m */,
				86C40B941A8D7C5C00081FAC /* ORKInstructionStepViewController.h */,
				86C40B951A8D7C5C00081FAC /* ORKInstructionStepViewController.m */,
				86C40B961A8D7C5C00081FAC /* ORKInstructionStepViewController_Internal.h */,
				86C40B5A1A8D7C5B00081FAC /* ORKInstructionStepView.h */,
				86C40B5B1A8D7C5B00081FAC /* ORKInstructionStepView.m */,
				B12EFF301AB20E7500A80147 /* Completion Step */,
			);
			name = "Instruction Step";
			sourceTree = "<group>";
		};
		B12EFF361AB2117B00A80147 /* Question Step */ = {
			isa = PBXGroup;
			children = (
				86C40BA11A8D7C5C00081FAC /* ORKQuestionStep.h */,
				86C40BA21A8D7C5C00081FAC /* ORKQuestionStep.m */,
				86C40BA31A8D7C5C00081FAC /* ORKQuestionStep_Internal.h */,
				86C40BA41A8D7C5C00081FAC /* ORKQuestionStepViewController.h */,
				86C40BA51A8D7C5C00081FAC /* ORKQuestionStepViewController.m */,
				86C40BA61A8D7C5C00081FAC /* ORKQuestionStepViewController_Private.h */,
			);
			name = "Question Step";
			sourceTree = "<group>";
		};
		B12EFF371AB2118500A80147 /* Result */ = {
			isa = PBXGroup;
			children = (
				86C40BA71A8D7C5C00081FAC /* ORKResult.h */,
				86C40BA81A8D7C5C00081FAC /* ORKResult.m */,
				86C40BA91A8D7C5C00081FAC /* ORKResult_Private.h */,
				BC13CE3F1B0666FD0044153C /* ORKResultPredicate.h */,
				BCFF24BC1B0798D10044EC35 /* ORKResultPredicate.m */,
			);
			name = Result;
			sourceTree = "<group>";
		};
		B12EFF3A1AB211CC00A80147 /* Container Views */ = {
			isa = PBXGroup;
			children = (
				86C40B5C1A8D7C5B00081FAC /* ORKTableContainerView.h */,
				86C40B5D1A8D7C5B00081FAC /* ORKTableContainerView.m */,
				86C40BE11A8D7C5C00081FAC /* ORKVerticalContainerView.h */,
				86C40BE21A8D7C5C00081FAC /* ORKVerticalContainerView.m */,
				86C40BE31A8D7C5C00081FAC /* ORKVerticalContainerView_Internal.h */,
				86B89AB91AB3BECC001626A4 /* ORKStepHeaderView.h */,
				86B89ABA1AB3BECC001626A4 /* ORKStepHeaderView.m */,
				86B89ABD1AB3BFDB001626A4 /* ORKStepHeaderView_Internal.h */,
				86AD91081AB7AD1E00361FEB /* ORKNavigationContainerView.h */,
				86AD91091AB7AD1E00361FEB /* ORKNavigationContainerView.m */,
				86AD910C1AB7AE4100361FEB /* ORKNavigationContainerView_Internal.h */,
			);
			name = "Container Views";
			sourceTree = "<group>";
		};
		B12EFF3B1AB211E000A80147 /* Answer Format */ = {
			isa = PBXGroup;
			children = (
				86C40B641A8D7C5B00081FAC /* ORKAnswerFormat.h */,
				86C40B651A8D7C5B00081FAC /* ORKAnswerFormat.m */,
				86C40B661A8D7C5B00081FAC /* ORKAnswerFormat_Internal.h */,
				244EFAD11BCEFD83001850D9 /* ORKAnswerFormat_Private.h */,
				86C40B8A1A8D7C5C00081FAC /* ORKHealthAnswerFormat.h */,
				86C40B8B1A8D7C5C00081FAC /* ORKHealthAnswerFormat.m */,
				B12EFF421AB2134100A80147 /* Choice Format Helpers */,
				B12EFF411AB212E100A80147 /* Control Views */,
				B12EFF3E1AB2123000A80147 /* Form Step Views */,
				B12EFF3F1AB2125E00A80147 /* Question Step Views */,
			);
			name = "Answer Format";
			sourceTree = "<group>";
		};
		B12EFF3C1AB211FB00A80147 /* Form Step */ = {
			isa = PBXGroup;
			children = (
				86C40B821A8D7C5C00081FAC /* ORKFormStep.h */,
				86C40B831A8D7C5C00081FAC /* ORKFormStep.m */,
				86C40B7F1A8D7C5C00081FAC /* ORKFormItem_Internal.h */,
				86C40B841A8D7C5C00081FAC /* ORKFormStepViewController.h */,
				86C40B851A8D7C5C00081FAC /* ORKFormStepViewController.m */,
				249F44E31BCD9EAC0000D57E /* ORKFormStepViewController_Internal.h */,
			);
			name = "Form Step";
			sourceTree = "<group>";
		};
		B12EFF3D1AB2121000A80147 /* Definitions */ = {
			isa = PBXGroup;
			children = (
				86C40B7B1A8D7C5C00081FAC /* ORKDefines.h */,
				86C40B7C1A8D7C5C00081FAC /* ORKDefines_Private.h */,
				86C40B7D1A8D7C5C00081FAC /* ORKErrors.h */,
				86C40B7E1A8D7C5C00081FAC /* ORKErrors.m */,
			);
			name = Definitions;
			sourceTree = "<group>";
		};
		B12EFF3E1AB2123000A80147 /* Form Step Views */ = {
			isa = PBXGroup;
			children = (
				86C40B861A8D7C5C00081FAC /* ORKFormTextView.h */,
				86C40B871A8D7C5C00081FAC /* ORKFormTextView.m */,
				86C40B561A8D7C5B00081FAC /* ORKFormItemCell.h */,
				86C40B571A8D7C5B00081FAC /* ORKFormItemCell.m */,
				86C40B801A8D7C5C00081FAC /* ORKFormSectionTitleLabel.h */,
				86C40B811A8D7C5C00081FAC /* ORKFormSectionTitleLabel.m */,
			);
			name = "Form Step Views";
			sourceTree = "<group>";
		};
		B12EFF3F1AB2125E00A80147 /* Question Step Views */ = {
			isa = PBXGroup;
			children = (
				86AD91121AB7B97E00361FEB /* ORKQuestionStepView.h */,
				86AD91131AB7B97E00361FEB /* ORKQuestionStepView.m */,
				86C40BC21A8D7C5C00081FAC /* ORKSurveyAnswerCell.h */,
				866F86001A96CBF3007B282C /* ORKSurveyAnswerCell.m */,
				86C40BC51A8D7C5C00081FAC /* ORKSurveyAnswerCellForImageSelection.h */,
				86C40BC61A8D7C5C00081FAC /* ORKSurveyAnswerCellForImageSelection.m */,
				86C40BC71A8D7C5C00081FAC /* ORKSurveyAnswerCellForNumber.h */,
				86C40BC81A8D7C5C00081FAC /* ORKSurveyAnswerCellForNumber.m */,
				86C40BC91A8D7C5C00081FAC /* ORKSurveyAnswerCellForScale.h */,
				86C40BCA1A8D7C5C00081FAC /* ORKSurveyAnswerCellForScale.m */,
				86C40BCD1A8D7C5C00081FAC /* ORKSurveyAnswerCellForText.h */,
				86C40BCE1A8D7C5C00081FAC /* ORKSurveyAnswerCellForText.m */,
				865EA16A1ABA1BE20037C68E /* ORKSurveyAnswerCellForPicker.h */,
				865EA16B1ABA1BE20037C68E /* ORKSurveyAnswerCellForPicker.m */,
				246D15E01BA4EE49009C99FC /* ORKSurveyAnswerCellForEligibility.h */,
				246D15E11BA4EE49009C99FC /* ORKSurveyAnswerCellForEligibility.m */,
				CBD34A581BB207FC00F204EA /* ORKSurveyAnswerCellForLocation.h */,
				CBD34A591BB207FC00F204EA /* ORKSurveyAnswerCellForLocation.m */,
			);
			name = "Question Step Views";
			sourceTree = "<group>";
		};
		B12EFF411AB212E100A80147 /* Control Views */ = {
			isa = PBXGroup;
			children = (
				86B781B71AA668ED00688151 /* ORKTimeIntervalPicker.h */,
				86B781B81AA668ED00688151 /* ORKTimeIntervalPicker.m */,
				86B781B91AA668ED00688151 /* ORKValuePicker.h */,
				86B781BA1AA668ED00688151 /* ORKValuePicker.m */,
				86C40B581A8D7C5B00081FAC /* ORKImageSelectionView.h */,
				86C40B591A8D7C5B00081FAC /* ORKImageSelectionView.m */,
				86C40B671A8D7C5B00081FAC /* ORKAnswerTextField.h */,
				86C40B681A8D7C5B00081FAC /* ORKAnswerTextField.m */,
				86C40B691A8D7C5B00081FAC /* ORKAnswerTextView.h */,
				86C40B6A1A8D7C5B00081FAC /* ORKAnswerTextView.m */,
				CBD34A541BB1FB9000F204EA /* ORKLocationSelectionView.h */,
				CBD34A551BB1FB9000F204EA /* ORKLocationSelectionView.m */,
				861D11A71AA691BB003C98A7 /* ORKScaleSliderView.h */,
				861D11A81AA691BB003C98A7 /* ORKScaleSliderView.m */,
				86C40BAE1A8D7C5C00081FAC /* ORKScaleSlider.h */,
				86C40BAF1A8D7C5C00081FAC /* ORKScaleSlider.m */,
				865EA1601AB8DF750037C68E /* ORKDateTimePicker.h */,
				865EA1611AB8DF750037C68E /* ORKDateTimePicker.m */,
				865EA1661ABA1AA10037C68E /* ORKPicker.h */,
				865EA1671ABA1AA10037C68E /* ORKPicker.m */,
				246D15D61BA3438A009C99FC /* ORKEligibilitySelectionView.h */,
				246D15D71BA3438A009C99FC /* ORKEligibilitySelectionView.m */,
			);
			name = "Control Views";
			sourceTree = "<group>";
		};
		B12EFF421AB2134100A80147 /* Choice Format Helpers */ = {
			isa = PBXGroup;
			children = (
				861D11AB1AA7951F003C98A7 /* ORKChoiceAnswerFormatHelper.h */,
				861D11AC1AA7951F003C98A7 /* ORKChoiceAnswerFormatHelper.m */,
				861D11B31AA7D073003C98A7 /* ORKTextChoiceCellGroup.h */,
				861D11B41AA7D073003C98A7 /* ORKTextChoiceCellGroup.m */,
			);
			name = "Choice Format Helpers";
			sourceTree = "<group>";
		};
		B12EFF431AB2141A00A80147 /* PDF */ = {
			isa = PBXGroup;
			children = (
				86C40B8E1A8D7C5C00081FAC /* ORKHTMLPDFWriter.h */,
				86C40B8F1A8D7C5C00081FAC /* ORKHTMLPDFWriter.m */,
			);
			name = PDF;
			sourceTree = "<group>";
		};
		B12EFF441AB214B400A80147 /* Tinted Animations */ = {
			isa = PBXGroup;
			children = (
				86C40C051A8D7C5C00081FAC /* ORKEAGLMoviePlayerView.h */,
				86C40C061A8D7C5C00081FAC /* ORKEAGLMoviePlayerView.m */,
				86C40BF01A8D7C5C00081FAC /* MovieTintShader.fsh */,
				86C40BF11A8D7C5C00081FAC /* MovieTintShader.vsh */,
			);
			name = "Tinted Animations";
			sourceTree = "<group>";
		};
		B12EFF451AB214E000A80147 /* Model */ = {
			isa = PBXGroup;
			children = (
				86C40BF21A8D7C5C00081FAC /* ORKConsentDocument.h */,
				86C40BF31A8D7C5C00081FAC /* ORKConsentDocument.m */,
				86C40BF41A8D7C5C00081FAC /* ORKConsentDocument_Internal.h */,
				86C40BFF1A8D7C5C00081FAC /* ORKConsentSection.h */,
				86C40C001A8D7C5C00081FAC /* ORKConsentSection.m */,
				86C40C011A8D7C5C00081FAC /* ORKConsentSection_Internal.h */,
				86C40C021A8D7C5C00081FAC /* ORKConsentSignature.h */,
				86C40C031A8D7C5C00081FAC /* ORKConsentSignature.m */,
			);
			name = Model;
			sourceTree = "<group>";
		};
		B12EFF461AB2150C00A80147 /* Visual */ = {
			isa = PBXGroup;
			children = (
				86C40C091A8D7C5C00081FAC /* ORKVisualConsentStep.h */,
				86C40C0A1A8D7C5C00081FAC /* ORKVisualConsentStep.m */,
				86C40C0B1A8D7C5C00081FAC /* ORKVisualConsentStepViewController.h */,
				86C40C0C1A8D7C5C00081FAC /* ORKVisualConsentStepViewController.m */,
				86C40C0D1A8D7C5C00081FAC /* ORKVisualConsentStepViewController_Internal.h */,
				B12EFF4C1AB2158100A80147 /* Consent Views */,
				B12EFF4B1AB2157000A80147 /* Learn More */,
			);
			name = Visual;
			sourceTree = "<group>";
		};
		B12EFF471AB2151B00A80147 /* Review */ = {
			isa = PBXGroup;
			children = (
				86C40BF71A8D7C5C00081FAC /* ORKConsentReviewStep.h */,
				86C40BF81A8D7C5C00081FAC /* ORKConsentReviewStep.m */,
				86C40BF91A8D7C5C00081FAC /* ORKConsentReviewStepViewController.h */,
				86C40BFA1A8D7C5C00081FAC /* ORKConsentReviewStepViewController.m */,
				B12EFF4A1AB2155C00A80147 /* Document Review */,
				B12EFF491AB2155700A80147 /* Signature */,
			);
			name = Review;
			sourceTree = "<group>";
		};
		B12EFF481AB2152D00A80147 /* Sharing */ = {
			isa = PBXGroup;
			children = (
				B11C54961A9EEF8800265E61 /* ORKConsentSharingStep.h */,
				B11C54971A9EEF8800265E61 /* ORKConsentSharingStep.m */,
				B11C549C1A9EF4A700265E61 /* ORKConsentSharingStepViewController.h */,
				B11C549D1A9EF4A700265E61 /* ORKConsentSharingStepViewController.m */,
			);
			name = Sharing;
			sourceTree = "<group>";
		};
		B12EFF491AB2155700A80147 /* Signature */ = {
			isa = PBXGroup;
			children = (
				86C40BEE1A8D7C5C00081FAC /* ORKConsentSignatureController.h */,
				86C40BEF1A8D7C5C00081FAC /* ORKConsentSignatureController.m */,
				86C40C071A8D7C5C00081FAC /* ORKSignatureView.h */,
				86C40C081A8D7C5C00081FAC /* ORKSignatureView.m */,
			);
			name = Signature;
			sourceTree = "<group>";
		};
		B12EFF4A1AB2155C00A80147 /* Document Review */ = {
			isa = PBXGroup;
			children = (
				86C40BEC1A8D7C5C00081FAC /* ORKConsentReviewController.h */,
				86C40BED1A8D7C5C00081FAC /* ORKConsentReviewController.m */,
			);
			name = "Document Review";
			sourceTree = "<group>";
		};
		B12EFF4B1AB2157000A80147 /* Learn More */ = {
			isa = PBXGroup;
			children = (
				86C40BF51A8D7C5C00081FAC /* ORKConsentLearnMoreViewController.h */,
				86C40BF61A8D7C5C00081FAC /* ORKConsentLearnMoreViewController.m */,
			);
			name = "Learn More";
			sourceTree = "<group>";
		};
		B12EFF4C1AB2158100A80147 /* Consent Views */ = {
			isa = PBXGroup;
			children = (
				86C40BFB1A8D7C5C00081FAC /* ORKConsentSceneViewController.h */,
				86C40BFC1A8D7C5C00081FAC /* ORKConsentSceneViewController.m */,
				86C40C0E1A8D7C5C00081FAC /* ORKVisualConsentTransitionAnimator.h */,
				86C40C0F1A8D7C5C00081FAC /* ORKVisualConsentTransitionAnimator.m */,
				B12EFF441AB214B400A80147 /* Tinted Animations */,
				BCFB2EAF1AE70E4E0070B5D0 /* ORKConsentSceneViewController_Internal.h */,
			);
			name = "Consent Views";
			sourceTree = "<group>";
		};
		B12EFF4E1AB2161500A80147 /* Audio */ = {
			isa = PBXGroup;
			children = (
				86C40AFE1A8D7C5B00081FAC /* ORKAudioStep.h */,
				86C40AFF1A8D7C5B00081FAC /* ORKAudioStep.m */,
				86C40B001A8D7C5B00081FAC /* ORKAudioStepViewController.h */,
				86C40B011A8D7C5B00081FAC /* ORKAudioStepViewController.m */,
				86C40AFC1A8D7C5B00081FAC /* ORKAudioContentView.h */,
				86C40AFD1A8D7C5B00081FAC /* ORKAudioContentView.m */,
			);
			name = Audio;
			sourceTree = "<group>";
		};
		B12EFF4F1AB2165B00A80147 /* Common */ = {
			isa = PBXGroup;
			children = (
				B12EFF501AB2167400A80147 /* Active Step */,
				B12EFF5C1AB2175B00A80147 /* Countdown Step */,
				B12EFF531AB216AA00A80147 /* Recorders */,
			);
			name = Common;
			sourceTree = "<group>";
		};
		B12EFF501AB2167400A80147 /* Active Step */ = {
			isa = PBXGroup;
			children = (
				86C40B301A8D7C5B00081FAC /* ORKActiveStep.h */,
				86C40B311A8D7C5B00081FAC /* ORKActiveStep.m */,
				86C40B321A8D7C5B00081FAC /* ORKActiveStep_Internal.h */,
				86C40B371A8D7C5B00081FAC /* ORKActiveStepViewController.h */,
				86C40B381A8D7C5B00081FAC /* ORKActiveStepViewController.m */,
				86C40B391A8D7C5B00081FAC /* ORKActiveStepViewController_Internal.h */,
				B12EFF511AB2168100A80147 /* Timing */,
				B12EFF611AB217AE00A80147 /* Speech Synthesis */,
				B12EFF521AB2168C00A80147 /* Views */,
			);
			name = "Active Step";
			sourceTree = "<group>";
		};
		B12EFF511AB2168100A80147 /* Timing */ = {
			isa = PBXGroup;
			children = (
				86C40B331A8D7C5B00081FAC /* ORKActiveStepTimer.h */,
				86C40B341A8D7C5B00081FAC /* ORKActiveStepTimer.m */,
			);
			name = Timing;
			sourceTree = "<group>";
		};
		B12EFF521AB2168C00A80147 /* Views */ = {
			isa = PBXGroup;
			children = (
				86AD910E1AB7B8A600361FEB /* ORKActiveStepView.h */,
				86AD910F1AB7B8A600361FEB /* ORKActiveStepView.m */,
				86C40AFA1A8D7C5B00081FAC /* ORKActiveStepQuantityView.h */,
				86C40AFB1A8D7C5B00081FAC /* ORKActiveStepQuantityView.m */,
				86C40B351A8D7C5B00081FAC /* ORKActiveStepTimerView.h */,
				86C40B361A8D7C5B00081FAC /* ORKActiveStepTimerView.m */,
			);
			name = Views;
			sourceTree = "<group>";
		};
		B12EFF531AB216AA00A80147 /* Recorders */ = {
			isa = PBXGroup;
			children = (
				86C40B471A8D7C5B00081FAC /* ORKRecorder.h */,
				86C40B481A8D7C5B00081FAC /* ORKRecorder.m */,
				86C40B491A8D7C5B00081FAC /* ORKRecorder_Internal.h */,
				86C40B4A1A8D7C5B00081FAC /* ORKRecorder_Private.h */,
				86C40B3C1A8D7C5B00081FAC /* ORKDataLogger.h */,
				86C40B3D1A8D7C5B00081FAC /* ORKDataLogger.m */,
				86C40B3E1A8D7C5B00081FAC /* ORKDataLogger_Private.h */,
				B12EFF551AB216E700A80147 /* Accelerometer */,
				B12EFF561AB216EE00A80147 /* Audio */,
				B12EFF571AB216FD00A80147 /* Device Motion */,
				B12EFF581AB2170A00A80147 /* Health */,
				B12EFF591AB2171900A80147 /* Location */,
				B12EFF5A1AB2172100A80147 /* Pedometer */,
				B12EFF5B1AB2172B00A80147 /* Touch */,
			);
			name = Recorders;
			sourceTree = "<group>";
		};
		B12EFF551AB216E700A80147 /* Accelerometer */ = {
			isa = PBXGroup;
			children = (
				86C40B2E1A8D7C5B00081FAC /* ORKAccelerometerRecorder.h */,
				86C40B2F1A8D7C5B00081FAC /* ORKAccelerometerRecorder.m */,
				86C40B241A8D7C5B00081FAC /* CMAccelerometerData+ORKJSONDictionary.h */,
				86C40B251A8D7C5B00081FAC /* CMAccelerometerData+ORKJSONDictionary.m */,
			);
			name = Accelerometer;
			sourceTree = "<group>";
		};
		B12EFF561AB216EE00A80147 /* Audio */ = {
			isa = PBXGroup;
			children = (
				86C40B3A1A8D7C5B00081FAC /* ORKAudioRecorder.h */,
				86C40B3B1A8D7C5B00081FAC /* ORKAudioRecorder.m */,
			);
			name = Audio;
			sourceTree = "<group>";
		};
		B12EFF571AB216FD00A80147 /* Device Motion */ = {
			isa = PBXGroup;
			children = (
				86C40B3F1A8D7C5B00081FAC /* ORKDeviceMotionRecorder.h */,
				86C40B401A8D7C5B00081FAC /* ORKDeviceMotionRecorder.m */,
				86C40B261A8D7C5B00081FAC /* CMDeviceMotion+ORKJSONDictionary.h */,
				86C40B271A8D7C5B00081FAC /* CMDeviceMotion+ORKJSONDictionary.m */,
				86C40B281A8D7C5B00081FAC /* CMMotionActivity+ORKJSONDictionary.h */,
				86C40B291A8D7C5B00081FAC /* CMMotionActivity+ORKJSONDictionary.m */,
			);
			name = "Device Motion";
			sourceTree = "<group>";
		};
		B12EFF581AB2170A00A80147 /* Health */ = {
			isa = PBXGroup;
			children = (
				86C40B411A8D7C5B00081FAC /* ORKHealthQuantityTypeRecorder.h */,
				86C40B421A8D7C5B00081FAC /* ORKHealthQuantityTypeRecorder.m */,
				86C40B2C1A8D7C5B00081FAC /* HKSample+ORKJSONDictionary.h */,
				86C40B2D1A8D7C5B00081FAC /* HKSample+ORKJSONDictionary.m */,
			);
			name = Health;
			sourceTree = "<group>";
		};
		B12EFF591AB2171900A80147 /* Location */ = {
			isa = PBXGroup;
			children = (
				86C40B431A8D7C5B00081FAC /* ORKLocationRecorder.h */,
				86C40B441A8D7C5B00081FAC /* ORKLocationRecorder.m */,
				86C40B221A8D7C5B00081FAC /* CLLocation+ORKJSONDictionary.h */,
				86C40B231A8D7C5B00081FAC /* CLLocation+ORKJSONDictionary.m */,
			);
			name = Location;
			sourceTree = "<group>";
		};
		B12EFF5A1AB2172100A80147 /* Pedometer */ = {
			isa = PBXGroup;
			children = (
				86C40B451A8D7C5B00081FAC /* ORKPedometerRecorder.h */,
				86C40B461A8D7C5B00081FAC /* ORKPedometerRecorder.m */,
				86C40B2A1A8D7C5B00081FAC /* CMPedometerData+ORKJSONDictionary.h */,
				86C40B2B1A8D7C5B00081FAC /* CMPedometerData+ORKJSONDictionary.m */,
			);
			name = Pedometer;
			sourceTree = "<group>";
		};
		B12EFF5B1AB2172B00A80147 /* Touch */ = {
			isa = PBXGroup;
			children = (
				86C40B4B1A8D7C5B00081FAC /* ORKTouchRecorder.h */,
				86C40B4C1A8D7C5B00081FAC /* ORKTouchRecorder.m */,
				86C40B4F1A8D7C5B00081FAC /* UITouch+ORKJSONDictionary.h */,
				86C40B501A8D7C5B00081FAC /* UITouch+ORKJSONDictionary.m */,
			);
			name = Touch;
			sourceTree = "<group>";
		};
		B12EFF5C1AB2175B00A80147 /* Countdown Step */ = {
			isa = PBXGroup;
			children = (
				86C40B021A8D7C5B00081FAC /* ORKCountdownStep.h */,
				86C40B031A8D7C5B00081FAC /* ORKCountdownStep.m */,
				86C40B041A8D7C5B00081FAC /* ORKCountdownStepViewController.h */,
				86C40B051A8D7C5B00081FAC /* ORKCountdownStepViewController.m */,
			);
			name = "Countdown Step";
			sourceTree = "<group>";
		};
		B12EFF5D1AB2177700A80147 /* Fitness */ = {
			isa = PBXGroup;
			children = (
				86C40B081A8D7C5B00081FAC /* ORKFitnessStep.h */,
				86C40B091A8D7C5B00081FAC /* ORKFitnessStep.m */,
				86C40B0A1A8D7C5B00081FAC /* ORKFitnessStepViewController.h */,
				86C40B0B1A8D7C5B00081FAC /* ORKFitnessStepViewController.m */,
				86C40B061A8D7C5B00081FAC /* ORKFitnessContentView.h */,
				86C40B071A8D7C5B00081FAC /* ORKFitnessContentView.m */,
			);
			name = Fitness;
			sourceTree = "<group>";
		};
		B12EFF5E1AB2177D00A80147 /* Spatial Span Memory */ = {
			isa = PBXGroup;
			children = (
				86C40B121A8D7C5B00081FAC /* ORKSpatialSpanMemoryStep.h */,
				86C40B131A8D7C5B00081FAC /* ORKSpatialSpanMemoryStep.m */,
				86C40B141A8D7C5B00081FAC /* ORKSpatialSpanMemoryStepViewController.h */,
				86C40B151A8D7C5B00081FAC /* ORKSpatialSpanMemoryStepViewController.m */,
				86C40B0C1A8D7C5B00081FAC /* ORKSpatialSpanGame.h */,
				86C40B0D1A8D7C5B00081FAC /* ORKSpatialSpanGame.m */,
				86C40B0E1A8D7C5B00081FAC /* ORKSpatialSpanGameState.h */,
				86C40B0F1A8D7C5B00081FAC /* ORKSpatialSpanGameState.m */,
				86C40B101A8D7C5B00081FAC /* ORKSpatialSpanMemoryContentView.h */,
				86C40B111A8D7C5B00081FAC /* ORKSpatialSpanMemoryContentView.m */,
				86C40B161A8D7C5B00081FAC /* ORKSpatialSpanTargetView.h */,
				86C40B171A8D7C5B00081FAC /* ORKSpatialSpanTargetView.m */,
			);
			name = "Spatial Span Memory";
			sourceTree = "<group>";
		};
		B12EFF5F1AB2178500A80147 /* Tapping */ = {
			isa = PBXGroup;
			children = (
				86C40B1A1A8D7C5B00081FAC /* ORKTappingIntervalStep.h */,
				86C40B1B1A8D7C5B00081FAC /* ORKTappingIntervalStep.m */,
				86C40B1C1A8D7C5B00081FAC /* ORKTappingIntervalStepViewController.h */,
				86C40B1D1A8D7C5B00081FAC /* ORKTappingIntervalStepViewController.m */,
				86C40B181A8D7C5B00081FAC /* ORKTappingContentView.h */,
				86C40B191A8D7C5B00081FAC /* ORKTappingContentView.m */,
			);
			name = Tapping;
			sourceTree = "<group>";
		};
		B12EFF601AB2178B00A80147 /* Short Walk */ = {
			isa = PBXGroup;
			children = (
				86C40B1E1A8D7C5B00081FAC /* ORKWalkingTaskStep.h */,
				86C40B1F1A8D7C5B00081FAC /* ORKWalkingTaskStep.m */,
				86C40B201A8D7C5B00081FAC /* ORKWalkingTaskStepViewController.h */,
				86C40B211A8D7C5B00081FAC /* ORKWalkingTaskStepViewController.m */,
			);
			name = "Short Walk";
			sourceTree = "<group>";
		};
		B12EFF611AB217AE00A80147 /* Speech Synthesis */ = {
			isa = PBXGroup;
			children = (
				86C40B4D1A8D7C5B00081FAC /* ORKVoiceEngine.h */,
				86C40B4E1A8D7C5B00081FAC /* ORKVoiceEngine.m */,
				2EBFE11E1AE1B68800CB8254 /* ORKVoiceEngine_Internal.h */,
			);
			name = "Speech Synthesis";
			sourceTree = "<group>";
		};
		B1A860D91A9693C400EA57B7 /* Animations */ = {
			isa = PBXGroup;
			children = (
				B1A860DA1A9693C400EA57B7 /* phone@2x */,
				B1A860E21A9693C400EA57B7 /* phone@3x */,
			);
			path = Animations;
			sourceTree = "<group>";
		};
		B1A860DA1A9693C400EA57B7 /* phone@2x */ = {
			isa = PBXGroup;
			children = (
				B1A860DB1A9693C400EA57B7 /* consent_01@2x.m4v */,
				B1A860DC1A9693C400EA57B7 /* consent_02@2x.m4v */,
				B1A860DD1A9693C400EA57B7 /* consent_03@2x.m4v */,
				B1A860DE1A9693C400EA57B7 /* consent_04@2x.m4v */,
				B1A860DF1A9693C400EA57B7 /* consent_05@2x.m4v */,
				B1A860E01A9693C400EA57B7 /* consent_06@2x.m4v */,
				B1A860E11A9693C400EA57B7 /* consent_07@2x.m4v */,
			);
			path = "phone@2x";
			sourceTree = "<group>";
		};
		B1A860E21A9693C400EA57B7 /* phone@3x */ = {
			isa = PBXGroup;
			children = (
				B1A860E31A9693C400EA57B7 /* consent_01@3x.m4v */,
				B1A860E41A9693C400EA57B7 /* consent_02@3x.m4v */,
				B1A860E51A9693C400EA57B7 /* consent_03@3x.m4v */,
				B1A860E61A9693C400EA57B7 /* consent_04@3x.m4v */,
				B1A860E71A9693C400EA57B7 /* consent_05@3x.m4v */,
				B1A860E81A9693C400EA57B7 /* consent_06@3x.m4v */,
				B1A860E91A9693C400EA57B7 /* consent_07@3x.m4v */,
			);
			path = "phone@3x";
			sourceTree = "<group>";
		};
		B1C0F4E01A9BA65F0022C153 /* Localized */ = {
			isa = PBXGroup;
			children = (
				B1C0F4E11A9BA65F0022C153 /* ResearchKit.strings */,
			);
			path = Localized;
			sourceTree = "<group>";
		};
		BC4194261AE8451F00073D6B /* Misc */ = {
			isa = PBXGroup;
			children = (
				BC4194271AE8453A00073D6B /* ORKObserver.h */,
				BC4194281AE8453A00073D6B /* ORKObserver.m */,
				CAA870CE1BCBF23700D0FC28 /* ORKPlacemark.h */,
				CAA870CF1BCBF23700D0FC28 /* ORKPlacemark.m */,
			);
			name = Misc;
			sourceTree = "<group>";
		};
		BF690AD61BAD3DC0009C5ADA /* Review Step */ = {
			isa = PBXGroup;
			children = (
				BF9155951BDE8D7D007FA459 /* ORKReviewStep_Internal.h */,
				BF9155961BDE8D7D007FA459 /* ORKReviewStep.h */,
				BF9155971BDE8D7D007FA459 /* ORKReviewStep.m */,
				BF9155981BDE8D7D007FA459 /* ORKReviewStepViewController_Internal.h */,
				BF9155991BDE8D7D007FA459 /* ORKReviewStepViewController.h */,
				BF91559A1BDE8D7D007FA459 /* ORKReviewStepViewController.m */,
			);
			name = "Review Step";
			sourceTree = "<group>";
		};
		BF9D62C41BD244C4000AA6A7 /* Wait Step */ = {
			isa = PBXGroup;
			children = (
				BF9155A11BDE8DA9007FA459 /* ORKWaitStep.h */,
				BF9155A21BDE8DA9007FA459 /* ORKWaitStep.m */,
				BF9155A31BDE8DA9007FA459 /* ORKWaitStepView.h */,
				BF9155A41BDE8DA9007FA459 /* ORKWaitStepView.m */,
				BF9155A51BDE8DA9007FA459 /* ORKWaitStepViewController.h */,
				BF9155A61BDE8DA9007FA459 /* ORKWaitStepViewController.m */,
			);
			name = "Wait Step";
			sourceTree = "<group>";
		};
		D44239761AF17EE700559D96 /* Image Capture Step */ = {
			isa = PBXGroup;
			children = (
				D44239771AF17F5100559D96 /* ORKImageCaptureStep.h */,
				D44239781AF17F5100559D96 /* ORKImageCaptureStep.m */,
				D442397B1AF17F7600559D96 /* ORKImageCaptureStepViewController.h */,
				D442397C1AF17F7600559D96 /* ORKImageCaptureStepViewController.m */,
				D45852081AF6CCFA00A2DE13 /* ORKImageCaptureCameraPreviewView.h */,
				D45852091AF6CCFA00A2DE13 /* ORKImageCaptureCameraPreviewView.m */,
				D42FEFB61AF7557000A124F8 /* ORKImageCaptureView.h */,
				D42FEFB71AF7557000A124F8 /* ORKImageCaptureView.m */,
			);
			name = "Image Capture Step";
			sourceTree = "<group>";
		};
		FA7A9D2C1B083D90005A2BEA /* Formatters */ = {
			isa = PBXGroup;
			children = (
				FA7A9D2D1B083DD3005A2BEA /* ORKConsentSectionFormatter.h */,
				FA7A9D2E1B083DD3005A2BEA /* ORKConsentSectionFormatter.m */,
				FA7A9D311B0843A9005A2BEA /* ORKConsentSignatureFormatter.h */,
				FA7A9D321B0843A9005A2BEA /* ORKConsentSignatureFormatter.m */,
			);
			name = Formatters;
			sourceTree = "<group>";
		};
		FA7A9D351B09362D005A2BEA /* Consent */ = {
			isa = PBXGroup;
			children = (
				86CC8EAA1AC09383001CCD89 /* ORKConsentTests.m */,
				FA7A9D2A1B082688005A2BEA /* ORKConsentDocumentTests.m */,
				FA7A9D361B09365F005A2BEA /* ORKConsentSectionFormatterTests.m */,
				FA7A9D381B0969A7005A2BEA /* ORKConsentSignatureFormatterTests.m */,
			);
			name = Consent;
			sourceTree = "<group>";
		};
/* End PBXGroup section */

/* Begin PBXHeadersBuildPhase section */
		B183A4741A8535D100C76870 /* Headers */ = {
			isa = PBXHeadersBuildPhase;
			buildActionMask = 2147483647;
			files = (
<<<<<<< HEAD
				BF9155A71BDE8DA9007FA459 /* ORKWaitStep.h in Headers */,
=======
				244EFAD21BCEFD83001850D9 /* ORKAnswerFormat_Private.h in Headers */,
>>>>>>> 372fbaaa
				BCA5C0351AEC05F20092AC8D /* ORKStepNavigationRule.h in Headers */,
				BF91559C1BDE8D7D007FA459 /* ORKReviewStep.h in Headers */,
				BC13CE391B0660220044153C /* ORKNavigableOrderedTask.h in Headers */,
				86C40C921A8D7C5C00081FAC /* ORKAudioRecorder.h in Headers */,
				BCB6E65B1B7D534C000D5B34 /* ORKDiscreteGraphChartView.h in Headers */,
				86C40D8E1A8D7C5C00081FAC /* ORKStep.h in Headers */,
				618DA04E1A93D0D600E63AA8 /* ORKAccessibility.h in Headers */,
				86B781BB1AA668ED00688151 /* ORKTimeIntervalPicker.h in Headers */,
				24C296751BD052F800B42EF1 /* ORKVerificationStep_Internal.h in Headers */,
				86C40C6A1A8D7C5C00081FAC /* CMDeviceMotion+ORKJSONDictionary.h in Headers */,
				86C40CE41A8D7C5C00081FAC /* ORKAnswerFormat.h in Headers */,
				25ECC0951AFBD68300F3D63B /* ORKReactionTimeStep.h in Headers */,
				86C40D0A1A8D7C5C00081FAC /* ORKCustomStepView.h in Headers */,
				BCD192EE1B81255F00FCC08A /* ORKPieChartView_Internal.h in Headers */,
				86C40DCE1A8D7C5C00081FAC /* ORKTaskViewController_Internal.h in Headers */,
				25ECC09F1AFBD92D00F3D63B /* ORKReactionTimeContentView.h in Headers */,
				10FF9AC31B79EF2800ECB5B4 /* ORKHolePegTestRemoveStep.h in Headers */,
				86C40C361A8D7C5C00081FAC /* ORKSpatialSpanGame.h in Headers */,
				86C40CAC1A8D7C5C00081FAC /* ORKRecorder.h in Headers */,
				865EA1681ABA1AA10037C68E /* ORKPicker.h in Headers */,
				86C40CC81A8D7C5C00081FAC /* ORKFormItemCell.h in Headers */,
				86C40DF21A8D7C5C00081FAC /* ORKConsentReviewController.h in Headers */,
				86C40C961A8D7C5C00081FAC /* ORKDataLogger.h in Headers */,
				BC13CE421B066A990044153C /* ORKStepNavigationRule_Internal.h in Headers */,
				86C40D781A8D7C5C00081FAC /* ORKScaleSlider.h in Headers */,
				861D2AE81B840991008C4CD0 /* ORKTimedWalkStep.h in Headers */,
				86C40D241A8D7C5C00081FAC /* ORKFormStepViewController.h in Headers */,
				86C40D6A1A8D7C5C00081FAC /* ORKResult.h in Headers */,
				86C40DD61A8D7C5C00081FAC /* ORKUnitLabel.h in Headers */,
				10FF9AD71B7A045E00ECB5B4 /* ORKSeparatorView.h in Headers */,
				86C40D9C1A8D7C5C00081FAC /* ORKSubheadlineLabel.h in Headers */,
				147503BB1AEE807C004B17F3 /* ORKToneAudiometryStepViewController.h in Headers */,
				BCD192DF1B81240400FCC08A /* ORKPieChartPieView.h in Headers */,
				86C40D441A8D7C5C00081FAC /* ORKInstructionStepViewController.h in Headers */,
				86C40D841A8D7C5C00081FAC /* ORKSelectionTitleLabel.h in Headers */,
				BC13CE3C1B0662990044153C /* ORKStepNavigationRule_Private.h in Headers */,
				86C40D3C1A8D7C5C00081FAC /* ORKImageChoiceLabel.h in Headers */,
				BC4194291AE8453A00073D6B /* ORKObserver.h in Headers */,
				10FF9AD31B79F5EA00ECB5B4 /* ORKHolePegTestRemovePegView.h in Headers */,
				BF9155AB1BDE8DA9007FA459 /* ORKWaitStepViewController.h in Headers */,
				BF9155A91BDE8DA9007FA459 /* ORKWaitStepView.h in Headers */,
				86C40C661A8D7C5C00081FAC /* CMAccelerometerData+ORKJSONDictionary.h in Headers */,
				BF91559F1BDE8D7E007FA459 /* ORKReviewStepViewController.h in Headers */,
				BF91559B1BDE8D7D007FA459 /* ORKReviewStep_Internal.h in Headers */,
				BF91559E1BDE8D7E007FA459 /* ORKReviewStepViewController_Internal.h in Headers */,
				25ECC0A31AFBDD2700F3D63B /* ORKReactionTimeStimulusView.h in Headers */,
				106FF2AA1B690FD7004EACF2 /* ORKHolePegTestPlacePegView.h in Headers */,
				86C40D701A8D7C5C00081FAC /* ORKRoundTappingButton.h in Headers */,
				BCB6E6501B7D533B000D5B34 /* ORKCenteredCollectionViewLayout.h in Headers */,
				CBD34A561BB1FB9000F204EA /* ORKLocationSelectionView.h in Headers */,
				865EA1621AB8DF750037C68E /* ORKDateTimePicker.h in Headers */,
				86C40DA01A8D7C5C00081FAC /* ORKSurveyAnswerCell.h in Headers */,
				86C40D941A8D7C5C00081FAC /* ORKStepViewController.h in Headers */,
				B8760F2B1AFBEFB0007FA16F /* ORKScaleRangeDescriptionLabel.h in Headers */,
				86C40C221A8D7C5C00081FAC /* ORKCountdownStep.h in Headers */,
				86C40DB61A8D7C5C00081FAC /* ORKSurveyAnswerCellForText.h in Headers */,
				86C40E281A8D7C5C00081FAC /* ORKSignatureView.h in Headers */,
				BCB6E65D1B7D534C000D5B34 /* ORKGraphChartView_Internal.h in Headers */,
				86C40C8C1A8D7C5C00081FAC /* ORKActiveStepViewController.h in Headers */,
				618DA0541A93D0D600E63AA8 /* UIView+ORKAccessibility.h in Headers */,
				86C40C3A1A8D7C5C00081FAC /* ORKSpatialSpanGameState.h in Headers */,
				10864CA21B27146B000F4158 /* ORKPSATContentView.h in Headers */,
				618DA0501A93D0D600E63AA8 /* ORKAccessibilityFunctions.h in Headers */,
				86C40C721A8D7C5C00081FAC /* CMPedometerData+ORKJSONDictionary.h in Headers */,
				106FF2A61B665CF5004EACF2 /* ORKHolePegTestPlaceContentView.h in Headers */,
				86C40CA41A8D7C5C00081FAC /* ORKLocationRecorder.h in Headers */,
				86C40D201A8D7C5C00081FAC /* ORKFormStep.h in Headers */,
				BCD192EB1B81245500FCC08A /* ORKPieChartTitleTextView.h in Headers */,
				249F44E51BCD9EAC0000D57E /* ORKFormStepViewController_Internal.h in Headers */,
				86C40C761A8D7C5C00081FAC /* HKSample+ORKJSONDictionary.h in Headers */,
				86C40CEA1A8D7C5C00081FAC /* ORKAnswerTextField.h in Headers */,
				B12EA0191B0D76AD00F9F554 /* ORKToneAudiometryPracticeStepViewController.h in Headers */,
				2429D5721BBB5397003A512F /* ORKRegistrationStep.h in Headers */,
				B183A4A21A8535D100C76870 /* ResearchKit_Private.h in Headers */,
<<<<<<< HEAD
=======
				242C9E111BBE06DE0088B7F4 /* ORKVerificationStepView.h in Headers */,
				CB16A6F21BB0D0960043CDD8 /* ORKWaitStepViewController.h in Headers */,
>>>>>>> 372fbaaa
				86C40CE81A8D7C5C00081FAC /* ORKAnswerFormat_Internal.h in Headers */,
				106FF29E1B663FCE004EACF2 /* ORKHolePegTestPlaceStep.h in Headers */,
				86C40D021A8D7C5C00081FAC /* ORKContinueButton.h in Headers */,
				86C40D681A8D7C5C00081FAC /* ORKQuestionStepViewController_Private.h in Headers */,
				BCB6E6661B7D535F000D5B34 /* ORKXAxisView.h in Headers */,
				86C40D121A8D7C5C00081FAC /* ORKDefines.h in Headers */,
				86C40D401A8D7C5C00081FAC /* ORKInstructionStep.h in Headers */,
				147503B71AEE807C004B17F3 /* ORKToneAudiometryContentView.h in Headers */,
				86C40D981A8D7C5C00081FAC /* ORKStepViewController_Internal.h in Headers */,
				86B89ABB1AB3BECC001626A4 /* ORKStepHeaderView.h in Headers */,
				D42FEFB81AF7557000A124F8 /* ORKImageCaptureView.h in Headers */,
				10FF9ADB1B7BA78400ECB5B4 /* ORKOrderedTask_Private.h in Headers */,
				86C40D1A1A8D7C5C00081FAC /* ORKFormItem_Internal.h in Headers */,
				86C40E1C1A8D7C5C00081FAC /* ORKConsentSection_Internal.h in Headers */,
				861D2AEC1B8409B2008C4CD0 /* ORKTimedWalkStepViewController.h in Headers */,
				86C40C7A1A8D7C5C00081FAC /* ORKAccelerometerRecorder.h in Headers */,
				242C9E051BBDFDAC0088B7F4 /* ORKVerificationStep.h in Headers */,
				86C40D141A8D7C5C00081FAC /* ORKDefines_Private.h in Headers */,
				86C40CA81A8D7C5C00081FAC /* ORKPedometerRecorder.h in Headers */,
				86C40CD01A8D7C5C00081FAC /* ORKInstructionStepView.h in Headers */,
				86C40E021A8D7C5C00081FAC /* ORKConsentDocument_Internal.h in Headers */,
				86C40E181A8D7C5C00081FAC /* ORKConsentSection.h in Headers */,
				86AD910A1AB7AD1E00361FEB /* ORKNavigationContainerView.h in Headers */,
				865EA16C1ABA1BE20037C68E /* ORKSurveyAnswerCellForPicker.h in Headers */,
				86C40C121A8D7C5C00081FAC /* ORKActiveStepQuantityView.h in Headers */,
				86C40CCC1A8D7C5C00081FAC /* ORKImageSelectionView.h in Headers */,
				2441034F1B966D4C00EEAB0C /* ORKPasscodeViewController.h in Headers */,
				B11C549F1A9EF4A700265E61 /* ORKConsentSharingStepViewController.h in Headers */,
				86C40D621A8D7C5C00081FAC /* ORKQuestionStep_Internal.h in Headers */,
				86C40D641A8D7C5C00081FAC /* ORKQuestionStepViewController.h in Headers */,
				10BAA2CA1B5FCB4F004FE478 /* ORKProgressView.h in Headers */,
				BCB6E6601B7D534C000D5B34 /* ORKLineGraphChartView.h in Headers */,
				86C40E241A8D7C5C00081FAC /* ORKEAGLMoviePlayerView.h in Headers */,
				B183A4DD1A8535D100C76870 /* ResearchKit.h in Headers */,
				86C40D101A8D7C5C00081FAC /* ORKDefaultFont.h in Headers */,
				86C40E301A8D7C5C00081FAC /* ORKVisualConsentStepViewController.h in Headers */,
				86C40DCA1A8D7C5C00081FAC /* ORKTaskViewController.h in Headers */,
				86C40C7E1A8D7C5C00081FAC /* ORKActiveStep.h in Headers */,
				BCB6E65E1B7D534C000D5B34 /* ORKGraphChartView.h in Headers */,
				86C40DD21A8D7C5C00081FAC /* ORKTextButton.h in Headers */,
				86C40CD41A8D7C5C00081FAC /* ORKTableContainerView.h in Headers */,
				86C40D0E1A8D7C5C00081FAC /* ORKCustomStepView_Internal.h in Headers */,
				86C40CF21A8D7C5C00081FAC /* ORKBodyLabel.h in Headers */,
				106FF2B41B71F18E004EACF2 /* ORKHolePegTestPlaceHoleView.h in Headers */,
				86C40D921A8D7C5C00081FAC /* ORKStep_Private.h in Headers */,
				86C40CC41A8D7C5C00081FAC /* ORKCompletionStepViewController.h in Headers */,
				86C40D7C1A8D7C5C00081FAC /* ORKScaleValueLabel.h in Headers */,
				250F94081B4C5AA400FA23EB /* ORKTowerOfHanoiStepViewController.h in Headers */,
				86C40E2C1A8D7C5C00081FAC /* ORKVisualConsentStep.h in Headers */,
				257FCE1F1B4D14E50001EF06 /* ORKTowerOfHanoiTowerView.h in Headers */,
				24A4DA181B8D13FE009C797A /* ORKPasscodeStepViewController.h in Headers */,
				86C40CB81A8D7C5C00081FAC /* ORKVoiceEngine.h in Headers */,
				24A4DA141B8D1115009C797A /* ORKPasscodeStep.h in Headers */,
				BCB6E6521B7D533B000D5B34 /* ORKPieChartLegendCell.h in Headers */,
				FA7A9D331B0843A9005A2BEA /* ORKConsentSignatureFormatter.h in Headers */,
				86C40C5A1A8D7C5C00081FAC /* ORKWalkingTaskStep.h in Headers */,
				86C40E361A8D7C5C00081FAC /* ORKVisualConsentTransitionAnimator.h in Headers */,
				86AD910D1AB7AE4100361FEB /* ORKNavigationContainerView_Internal.h in Headers */,
				2433C9E31B9A506F0052D375 /* ORKKeychainWrapper.h in Headers */,
				86C40CEE1A8D7C5C00081FAC /* ORKAnswerTextView.h in Headers */,
				B12EA0151B0D73A500F9F554 /* ORKToneAudiometryPracticeStep.h in Headers */,
				86C40C421A8D7C5C00081FAC /* ORKSpatialSpanMemoryStep.h in Headers */,
				86C40C6E1A8D7C5C00081FAC /* CMMotionActivity+ORKJSONDictionary.h in Headers */,
				B11C54991A9EEF8800265E61 /* ORKConsentSharingStep.h in Headers */,
				106FF2AE1B6FACA8004EACF2 /* ORKDirectionView.h in Headers */,
				86C40DA61A8D7C5C00081FAC /* ORKSurveyAnswerCellForImageSelection.h in Headers */,
				86C40D5E1A8D7C5C00081FAC /* ORKQuestionStep.h in Headers */,
				6146D0A31B84A91E0068491D /* ORKLineGraphAccessibilityElement.h in Headers */,
				86C40C841A8D7C5C00081FAC /* ORKActiveStepTimer.h in Headers */,
				86B781BD1AA668ED00688151 /* ORKValuePicker.h in Headers */,
				86C40DE21A8D7C5C00081FAC /* ORKVerticalContainerView_Internal.h in Headers */,
				BC01B0FB1B0EB99700863803 /* ORKTintedImageView_Internal.h in Headers */,
				86B89ABE1AB3BFDB001626A4 /* ORKStepHeaderView_Internal.h in Headers */,
				86C40C1E1A8D7C5C00081FAC /* ORKAudioStepViewController.h in Headers */,
				147503AF1AEE8071004B17F3 /* ORKAudioGenerator.h in Headers */,
				86AD91141AB7B97E00361FEB /* ORKQuestionStepView.h in Headers */,
				86C40C621A8D7C5C00081FAC /* CLLocation+ORKJSONDictionary.h in Headers */,
				86C40D801A8D7C5C00081FAC /* ORKSelectionSubTitleLabel.h in Headers */,
				D458520A1AF6CCFA00A2DE13 /* ORKImageCaptureCameraPreviewView.h in Headers */,
				D44239791AF17F5100559D96 /* ORKImageCaptureStep.h in Headers */,
				86C40CB21A8D7C5C00081FAC /* ORKRecorder_Private.h in Headers */,
				BCD192E71B81243900FCC08A /* ORKPieChartLegendView.h in Headers */,
				86C40C881A8D7C5C00081FAC /* ORKActiveStepTimerView.h in Headers */,
				86C40C161A8D7C5C00081FAC /* ORKAudioContentView.h in Headers */,
				86C40CB41A8D7C5C00081FAC /* ORKTouchRecorder.h in Headers */,
				86C40DEA1A8D7C5C00081FAC /* UIBarButtonItem+ORKBarButtonItem.h in Headers */,
				86C40CF61A8D7C5C00081FAC /* ORKBorderedButton.h in Headers */,
				86C40D4A1A8D7C5C00081FAC /* ORKLabel.h in Headers */,
				250F94041B4C5A6600FA23EB /* ORKTowerOfHanoiStep.h in Headers */,
				861D11A91AA691BB003C98A7 /* ORKScaleSliderView.h in Headers */,
				10FF9ACB1B79F22900ECB5B4 /* ORKHolePegTestRemoveStepViewController.h in Headers */,
				10864CA01B27146B000F4158 /* ORKPSATStepViewController.h in Headers */,
				BC13CE3E1B0662A80044153C /* ORKOrderedTask_Internal.h in Headers */,
				86C40C3E1A8D7C5C00081FAC /* ORKSpatialSpanMemoryContentView.h in Headers */,
				24C296771BD055B800B42EF1 /* ORKLoginStep_Internal.h in Headers */,
				257FCE231B4D37A80001EF06 /* ORKTowerOfHanoiTower.h in Headers */,
				86C40CC01A8D7C5C00081FAC /* ORKCompletionStep.h in Headers */,
				86C40DF61A8D7C5C00081FAC /* ORKConsentSignatureController.h in Headers */,
				86C40CDC1A8D7C5C00081FAC /* ORKTintedImageView.h in Headers */,
				86C40D281A8D7C5C00081FAC /* ORKFormTextView.h in Headers */,
				CAA870D01BCBF23700D0FC28 /* ORKPlacemark.h in Headers */,
				86C40DEE1A8D7C5C00081FAC /* UIResponder+ResearchKit.h in Headers */,
				86C40E041A8D7C5C00081FAC /* ORKConsentLearnMoreViewController.h in Headers */,
				25ECC09B1AFBD8B300F3D63B /* ORKReactionTimeViewController.h in Headers */,
				86C40D061A8D7C5C00081FAC /* ORKCountdownLabel.h in Headers */,
				86C40C2A1A8D7C5C00081FAC /* ORKFitnessContentView.h in Headers */,
				86C40DC21A8D7C5C00081FAC /* ORKTapCountLabel.h in Headers */,
				86C40D301A8D7C5C00081FAC /* ORKHealthAnswerFormat.h in Headers */,
				86C40C261A8D7C5C00081FAC /* ORKCountdownStepViewController.h in Headers */,
				861D2AF01B8409D9008C4CD0 /* ORKTimedWalkContentView.h in Headers */,
				86C40E0C1A8D7C5C00081FAC /* ORKConsentReviewStepViewController.h in Headers */,
				86C40C321A8D7C5C00081FAC /* ORKFitnessStepViewController.h in Headers */,
				BCC1CD9A1B7ED64F00D86886 /* ORKYAxisView.h in Headers */,
				86C40DBE1A8D7C5C00081FAC /* ORKTableViewCell.h in Headers */,
				BCB6E64A1B7D531C000D5B34 /* ORKPieChartView.h in Headers */,
				86C40C2E1A8D7C5C00081FAC /* ORKFitnessStep.h in Headers */,
				86C40C821A8D7C5C00081FAC /* ORKActiveStep_Internal.h in Headers */,
				86C40D481A8D7C5C00081FAC /* ORKInstructionStepViewController_Internal.h in Headers */,
				86C40D341A8D7C5C00081FAC /* ORKHelpers.h in Headers */,
				FA7A9D2F1B083DD3005A2BEA /* ORKConsentSectionFormatter.h in Headers */,
				86C40E341A8D7C5C00081FAC /* ORKVisualConsentStepViewController_Internal.h in Headers */,
				86C40D381A8D7C5C00081FAC /* ORKHTMLPDFWriter.h in Headers */,
				86C40D561A8D7C5C00081FAC /* ORKOrderedTask.h in Headers */,
				86C40C4E1A8D7C5C00081FAC /* ORKTappingContentView.h in Headers */,
				86C40CA01A8D7C5C00081FAC /* ORKHealthQuantityTypeRecorder.h in Headers */,
				24850E191BCDA9C7006E91FB /* ORKLoginStepViewController.h in Headers */,
				BC13CE401B0666FD0044153C /* ORKResultPredicate.h in Headers */,
				242C9E0D1BBE03F90088B7F4 /* ORKVerificationStepViewController.h in Headers */,
				86C40CFA1A8D7C5C00081FAC /* ORKCaption1Label.h in Headers */,
				86C40E081A8D7C5C00081FAC /* ORKConsentReviewStep.h in Headers */,
				86C40C901A8D7C5C00081FAC /* ORKActiveStepViewController_Internal.h in Headers */,
				86C40CD81A8D7C5C00081FAC /* ORKTextFieldView.h in Headers */,
				86C40DD01A8D7C5C00081FAC /* ORKTaskViewController_Private.h in Headers */,
				10FF9ACF1B79F5CE00ECB5B4 /* ORKHolePegTestRemoveContentView.h in Headers */,
				86C40DAE1A8D7C5C00081FAC /* ORKSurveyAnswerCellForScale.h in Headers */,
				10864CA41B27146B000F4158 /* ORKPSATKeyboardView.h in Headers */,
				86C40CFE1A8D7C5C00081FAC /* ORKChoiceViewCell.h in Headers */,
				86C40DC61A8D7C5C00081FAC /* ORKTask.h in Headers */,
				86C40C561A8D7C5C00081FAC /* ORKTappingIntervalStepViewController.h in Headers */,
				86AD91101AB7B8A600361FEB /* ORKActiveStepView.h in Headers */,
				86C40C9C1A8D7C5C00081FAC /* ORKDeviceMotionRecorder.h in Headers */,
				86C40E1E1A8D7C5C00081FAC /* ORKConsentSignature.h in Headers */,
				24898B0D1B7186C000B0E7E7 /* ORKScaleRangeImageView.h in Headers */,
				CBD34A5A1BB207FC00F204EA /* ORKSurveyAnswerCellForLocation.h in Headers */,
				86C40C5E1A8D7C5C00081FAC /* ORKWalkingTaskStepViewController.h in Headers */,
				BCB6E66C1B7D537B000D5B34 /* ORKRangedPoint.h in Headers */,
				86C40D2C1A8D7C5C00081FAC /* ORKHeadlineLabel.h in Headers */,
				246D15E21BA4EE49009C99FC /* ORKSurveyAnswerCellForEligibility.h in Headers */,
				86C40D1C1A8D7C5C00081FAC /* ORKFormSectionTitleLabel.h in Headers */,
				86C40CBC1A8D7C5C00081FAC /* UITouch+ORKJSONDictionary.h in Headers */,
				241A2E871B94FD8800ED3B39 /* ORKPasscodeStepViewController_Internal.h in Headers */,
				86C40D741A8D7C5C00081FAC /* ORKScaleRangeLabel.h in Headers */,
				86C40DDE1A8D7C5C00081FAC /* ORKVerticalContainerView.h in Headers */,
				86C40CB01A8D7C5C00081FAC /* ORKRecorder_Internal.h in Headers */,
				86C40E101A8D7C5C00081FAC /* ORKConsentSceneViewController.h in Headers */,
				86C40DAA1A8D7C5C00081FAC /* ORKSurveyAnswerCellForNumber.h in Headers */,
				10864C9E1B27146B000F4158 /* ORKPSATStep.h in Headers */,
				86C40D6E1A8D7C5C00081FAC /* ORKResult_Private.h in Headers */,
				86C40D161A8D7C5C00081FAC /* ORKErrors.h in Headers */,
				861D11B51AA7D073003C98A7 /* ORKTextChoiceCellGroup.h in Headers */,
				24BC5CEE1BC345D900846B43 /* ORKLoginStep.h in Headers */,
				147503B91AEE807C004B17F3 /* ORKToneAudiometryStep.h in Headers */,
				106FF2A21B665B86004EACF2 /* ORKHolePegTestPlaceStepViewController.h in Headers */,
				24A4DA101B8D0F21009C797A /* ORKPasscodeStepView.h in Headers */,
				86C40C9A1A8D7C5C00081FAC /* ORKDataLogger_Private.h in Headers */,
				246D15D81BA3438A009C99FC /* ORKEligibilitySelectionView.h in Headers */,
				861D11AD1AA7951F003C98A7 /* ORKChoiceAnswerFormatHelper.h in Headers */,
				86C40C461A8D7C5C00081FAC /* ORKSpatialSpanMemoryStepViewController.h in Headers */,
				86C40C521A8D7C5C00081FAC /* ORKTappingIntervalStep.h in Headers */,
				86C40D8A1A8D7C5C00081FAC /* ORKSkin.h in Headers */,
				86C40DFE1A8D7C5C00081FAC /* ORKConsentDocument.h in Headers */,
				D442397D1AF17F7600559D96 /* ORKImageCaptureStepViewController.h in Headers */,
				86C40C4A1A8D7C5C00081FAC /* ORKSpatialSpanTargetView.h in Headers */,
				86C40C1A1A8D7C5C00081FAC /* ORKAudioStep.h in Headers */,
			);
			runOnlyForDeploymentPostprocessing = 0;
		};
/* End PBXHeadersBuildPhase section */

/* Begin PBXNativeTarget section */
		86CC8E991AC09332001CCD89 /* ResearchKitTests */ = {
			isa = PBXNativeTarget;
			buildConfigurationList = 86CC8EA31AC09332001CCD89 /* Build configuration list for PBXNativeTarget "ResearchKitTests" */;
			buildPhases = (
				86CC8E961AC09332001CCD89 /* Sources */,
				86CC8E971AC09332001CCD89 /* Frameworks */,
				86CC8E981AC09332001CCD89 /* Resources */,
			);
			buildRules = (
			);
			dependencies = (
				86CC8EA21AC09332001CCD89 /* PBXTargetDependency */,
			);
			name = ResearchKitTests;
			productName = "ResearchKit Tests";
			productReference = 86CC8E9A1AC09332001CCD89 /* ResearchKitTests.xctest */;
			productType = "com.apple.product-type.bundle.unit-test";
		};
		B183A4731A8535D100C76870 /* ResearchKit */ = {
			isa = PBXNativeTarget;
			buildConfigurationList = B183A5921A8535D100C76870 /* Build configuration list for PBXNativeTarget "ResearchKit" */;
			buildPhases = (
				B183A4741A8535D100C76870 /* Headers */,
				B183A4F71A8535D100C76870 /* Sources */,
				B183A5591A8535D100C76870 /* Frameworks */,
				B183A5681A8535D100C76870 /* Resources */,
				B1429E9C1AAA651C003DE546 /* ShellScript */,
			);
			buildRules = (
			);
			dependencies = (
			);
			name = ResearchKit;
			productName = ResearchKit;
			productReference = B183A5951A8535D100C76870 /* ResearchKit.framework */;
			productType = "com.apple.product-type.framework";
		};
/* End PBXNativeTarget section */

/* Begin PBXProject section */
		3FFF18351829DB1D00167070 /* Project object */ = {
			isa = PBXProject;
			attributes = {
				CLASSPREFIX = ORK;
				LastSwiftUpdateCheck = 0700;
				LastUpgradeCheck = 0640;
				ORGANIZATIONNAME = researchkit.org;
				TargetAttributes = {
					86CC8E991AC09332001CCD89 = {
						CreatedOnToolsVersion = 6.2;
					};
					B18FF3A41A9FE25700C0C3B0 = {
						CreatedOnToolsVersion = 7.0;
					};
				};
			};
			buildConfigurationList = 3FFF18381829DB1D00167070 /* Build configuration list for PBXProject "ResearchKit" */;
			compatibilityVersion = "Xcode 3.2";
			developmentRegion = English;
			hasScannedForEncodings = 0;
			knownRegions = (
				en,
				Base,
				tr,
				zh_TW,
				zh_HK,
				zh_CN,
				vi,
				uk,
				th,
				sv,
				sk,
				ru,
				ro,
				pt,
				pt_PT,
				pl,
				nl,
				ms,
				ko,
				ja,
				it,
				id,
				hu,
				hr,
				hi,
				he,
				fr,
				fr_CA,
				fi,
				es,
				es_MX,
				en_GB,
				en_AU,
				el,
				de,
				da,
				cs,
				ca,
				ar,
				"zh-Hant",
				"zh-HK",
				"zh-Hans",
				"pt-PT",
				"fr-CA",
				"es-MX",
				"en-GB",
				"en-AU",
				nb,
			);
			mainGroup = 3FFF18341829DB1D00167070;
			productRefGroup = 3FFF183E1829DB1D00167070 /* Products */;
			projectDirPath = "";
			projectRoot = "";
			targets = (
				B183A4731A8535D100C76870 /* ResearchKit */,
				86CC8E991AC09332001CCD89 /* ResearchKitTests */,
				B18FF3A41A9FE25700C0C3B0 /* docs */,
			);
		};
/* End PBXProject section */

/* Begin PBXResourcesBuildPhase section */
		86CC8E981AC09332001CCD89 /* Resources */ = {
			isa = PBXResourcesBuildPhase;
			buildActionMask = 2147483647;
			files = (
			);
			runOnlyForDeploymentPostprocessing = 0;
		};
		B183A5681A8535D100C76870 /* Resources */ = {
			isa = PBXResourcesBuildPhase;
			buildActionMask = 2147483647;
			files = (
				B1A860EE1A9693C400EA57B7 /* consent_05@2x.m4v in Resources */,
				86C40DFA1A8D7C5C00081FAC /* MovieTintShader.fsh in Resources */,
				B1A860EA1A9693C400EA57B7 /* consent_01@2x.m4v in Resources */,
				B1A860F31A9693C400EA57B7 /* consent_03@3x.m4v in Resources */,
				B1A860F11A9693C400EA57B7 /* consent_01@3x.m4v in Resources */,
				B1A860F71A9693C400EA57B7 /* consent_07@3x.m4v in Resources */,
				B1A860F21A9693C400EA57B7 /* consent_02@3x.m4v in Resources */,
				B1A860EB1A9693C400EA57B7 /* consent_02@2x.m4v in Resources */,
				B1A860F61A9693C400EA57B7 /* consent_06@3x.m4v in Resources */,
				B1A860F01A9693C400EA57B7 /* consent_07@2x.m4v in Resources */,
				B1A860EF1A9693C400EA57B7 /* consent_06@2x.m4v in Resources */,
				B1A860EC1A9693C400EA57B7 /* consent_03@2x.m4v in Resources */,
				B1A860F41A9693C400EA57B7 /* consent_04@3x.m4v in Resources */,
				B1A860ED1A9693C400EA57B7 /* consent_04@2x.m4v in Resources */,
				B17FE7FD1A8DBE7C00BF9C28 /* Artwork.xcassets in Resources */,
				B1C0F4E41A9BA65F0022C153 /* ResearchKit.strings in Resources */,
				86C40DFC1A8D7C5C00081FAC /* MovieTintShader.vsh in Resources */,
				B1A860F51A9693C400EA57B7 /* consent_05@3x.m4v in Resources */,
			);
			runOnlyForDeploymentPostprocessing = 0;
		};
/* End PBXResourcesBuildPhase section */

/* Begin PBXShellScriptBuildPhase section */
		B1429E9C1AAA651C003DE546 /* ShellScript */ = {
			isa = PBXShellScriptBuildPhase;
			buildActionMask = 2147483647;
			files = (
			);
			inputPaths = (
			);
			outputPaths = (
			);
			runOnlyForDeploymentPostprocessing = 0;
			shellPath = /bin/sh;
			shellScript = "# License check: all\n\necho \"Checking for BSD license text (files missing licenses listed below):\"\n\nLICENSE_MISSING=`find . -name '*.[hm]' -o -name '*.vsh' -o -name '*.fsh' -exec grep -iL \"THIS SOFTWARE IS PROVIDED BY THE COPYRIGHT HOLDERS AND CONTRIBUTORS\" {} \\;`\necho \"$LICENSE_MISSING\"\n\ntest \"$LICENSE_MISSING\" == \"\"\n\n";
			showEnvVarsInLog = 0;
		};
		B18FF3A81A9FE26300C0C3B0 /* ShellScript */ = {
			isa = PBXShellScriptBuildPhase;
			buildActionMask = 2147483647;
			files = (
			);
			inputPaths = (
			);
			outputPaths = (
			);
			runOnlyForDeploymentPostprocessing = 0;
			shellPath = /bin/sh;
			shellScript = "if [ ! -x /usr/local/bin/appledoc ]; then\n    echo \"error: appledoc is required for building ResearchKit's documentation. See http://appledoc.gentlebytes.com\" 1>&2\n    exit 1\nfi\n\n/usr/local/bin/appledoc --print-settings --publish-docset --install-docset --output \"${BUILT_PRODUCTS_DIR}/docs/\" --include \"docs/ActiveTasks\" --include \"docs/InformedConsent\" --include \"docs/Overview\" --include \"docs/Survey\"  --ignore \"docs/templates\" --templates \"docs/templates\" \"${BUILT_PRODUCTS_DIR}/ResearchKit.framework\" \"docs\"\n\necho \"note: Opening documentation in browser...\"\nopen \"$HOME/Library/Developer/Shared/Documentation/DocSets/org.researchkit.ResearchKit.docset/Contents/Resources/Documents/index.html\"";
			showEnvVarsInLog = 0;
		};
/* End PBXShellScriptBuildPhase section */

/* Begin PBXSourcesBuildPhase section */
		86CC8E961AC09332001CCD89 /* Sources */ = {
			isa = PBXSourcesBuildPhase;
			buildActionMask = 2147483647;
			files = (
				86CC8EB71AC09383001CCD89 /* ORKDataLoggerTests.m in Sources */,
				248604061B4C98760010C8A0 /* ORKAnswerFormatTests.m in Sources */,
				86CC8EBA1AC09383001CCD89 /* ORKResultTests.m in Sources */,
				FA7A9D391B0969A7005A2BEA /* ORKConsentSignatureFormatterTests.m in Sources */,
				86CC8EB81AC09383001CCD89 /* ORKHKSampleTests.m in Sources */,
				BCB96C131B19C0EC002A0B96 /* ORKStepTests.m in Sources */,
				86CC8EB51AC09383001CCD89 /* ORKConsentTests.m in Sources */,
				2EBFE11D1AE1B32D00CB8254 /* ORKUIViewAccessibilityTests.m in Sources */,
				86CC8EB41AC09383001CCD89 /* ORKChoiceAnswerFormatHelperTests.m in Sources */,
				2EBFE1201AE1B74100CB8254 /* ORKVoiceEngineTests.m in Sources */,
				BCAD50E81B0201EE0034806A /* ORKTaskTests.m in Sources */,
				86CC8EBB1AC09383001CCD89 /* ORKTextChoiceCellGroupTests.m in Sources */,
				FA7A9D2B1B082688005A2BEA /* ORKConsentDocumentTests.m in Sources */,
				FA7A9D371B09365F005A2BEA /* ORKConsentSectionFormatterTests.m in Sources */,
				86D348021AC161B0006DB02B /* ORKRecorderTests.m in Sources */,
				86CC8EB61AC09383001CCD89 /* ORKDataLoggerManagerTests.m in Sources */,
				86CC8EB31AC09383001CCD89 /* ORKAccessibilityTests.m in Sources */,
			);
			runOnlyForDeploymentPostprocessing = 0;
		};
		B183A4F71A8535D100C76870 /* Sources */ = {
			isa = PBXSourcesBuildPhase;
			buildActionMask = 2147483647;
			files = (
				861D2AED1B8409B2008C4CD0 /* ORKTimedWalkStepViewController.m in Sources */,
				86C40C341A8D7C5C00081FAC /* ORKFitnessStepViewController.m in Sources */,
				86C40E2E1A8D7C5C00081FAC /* ORKVisualConsentStep.m in Sources */,
				2433C9E41B9A506F0052D375 /* ORKKeychainWrapper.m in Sources */,
				86C40CA61A8D7C5C00081FAC /* ORKLocationRecorder.m in Sources */,
				86C40CB61A8D7C5C00081FAC /* ORKTouchRecorder.m in Sources */,
				B12EA0161B0D73A500F9F554 /* ORKToneAudiometryPracticeStep.m in Sources */,
				CBD34A5B1BB207FC00F204EA /* ORKSurveyAnswerCellForLocation.m in Sources */,
				861D2AF11B8409D9008C4CD0 /* ORKTimedWalkContentView.m in Sources */,
				86C40DC41A8D7C5C00081FAC /* ORKTapCountLabel.m in Sources */,
				25ECC0A01AFBD92D00F3D63B /* ORKReactionTimeContentView.m in Sources */,
				86C40D4C1A8D7C5C00081FAC /* ORKLabel.m in Sources */,
				86C40C9E1A8D7C5C00081FAC /* ORKDeviceMotionRecorder.m in Sources */,
				86C40D961A8D7C5C00081FAC /* ORKStepViewController.m in Sources */,
				86C40DF81A8D7C5C00081FAC /* ORKConsentSignatureController.m in Sources */,
				BCB6E6531B7D533B000D5B34 /* ORKPieChartLegendCell.m in Sources */,
				86C40D8C1A8D7C5C00081FAC /* ORKSkin.m in Sources */,
				86C40D221A8D7C5C00081FAC /* ORKFormStep.m in Sources */,
				10FF9ACC1B79F22900ECB5B4 /* ORKHolePegTestRemoveStepViewController.m in Sources */,
				86C40CD61A8D7C5C00081FAC /* ORKTableContainerView.m in Sources */,
				2429D5731BBB5397003A512F /* ORKRegistrationStep.m in Sources */,
				257FCE201B4D14E50001EF06 /* ORKTowerOfHanoiTowerView.m in Sources */,
				861D11AE1AA7951F003C98A7 /* ORKChoiceAnswerFormatHelper.m in Sources */,
				106FF2AB1B690FD7004EACF2 /* ORKHolePegTestPlacePegView.m in Sources */,
				BF91559D1BDE8D7D007FA459 /* ORKReviewStep.m in Sources */,
				86C40C381A8D7C5C00081FAC /* ORKSpatialSpanGame.m in Sources */,
				86C40C481A8D7C5C00081FAC /* ORKSpatialSpanMemoryStepViewController.m in Sources */,
				86C40CDA1A8D7C5C00081FAC /* ORKTextFieldView.m in Sources */,
				B8760F2C1AFBEFB0007FA16F /* ORKScaleRangeDescriptionLabel.m in Sources */,
				86C40D821A8D7C5C00081FAC /* ORKSelectionSubTitleLabel.m in Sources */,
				86C40DCC1A8D7C5C00081FAC /* ORKTaskViewController.m in Sources */,
				86C40E061A8D7C5C00081FAC /* ORKConsentLearnMoreViewController.m in Sources */,
				86C40D7A1A8D7C5C00081FAC /* ORKScaleSlider.m in Sources */,
				244103501B966D4C00EEAB0C /* ORKPasscodeViewController.m in Sources */,
				86C40C801A8D7C5C00081FAC /* ORKActiveStep.m in Sources */,
				86C40D721A8D7C5C00081FAC /* ORKRoundTappingButton.m in Sources */,
				86C40E2A1A8D7C5C00081FAC /* ORKSignatureView.m in Sources */,
				BCFF24BD1B0798D10044EC35 /* ORKResultPredicate.m in Sources */,
				106FF2B51B71F18E004EACF2 /* ORKHolePegTestPlaceHoleView.m in Sources */,
				106FF2A31B665B86004EACF2 /* ORKHolePegTestPlaceStepViewController.m in Sources */,
				25ECC0A41AFBDD2700F3D63B /* ORKReactionTimeStimulusView.m in Sources */,
				86C40CBA1A8D7C5C00081FAC /* ORKVoiceEngine.m in Sources */,
				861D11B61AA7D073003C98A7 /* ORKTextChoiceCellGroup.m in Sources */,
				86C40CCA1A8D7C5C00081FAC /* ORKFormItemCell.m in Sources */,
				147503B81AEE807C004B17F3 /* ORKToneAudiometryContentView.m in Sources */,
				86C40CBE1A8D7C5C00081FAC /* UITouch+ORKJSONDictionary.m in Sources */,
				618DA0521A93D0D600E63AA8 /* ORKAccessibilityFunctions.m in Sources */,
				BF9155AC1BDE8DA9007FA459 /* ORKWaitStepViewController.m in Sources */,
				86C40DB81A8D7C5C00081FAC /* ORKSurveyAnswerCellForText.m in Sources */,
				86C40CF01A8D7C5C00081FAC /* ORKAnswerTextView.m in Sources */,
				86C40D3E1A8D7C5C00081FAC /* ORKImageChoiceLabel.m in Sources */,
				CAA870D11BCBF23700D0FC28 /* ORKPlacemark.m in Sources */,
				250F94051B4C5A6600FA23EB /* ORKTowerOfHanoiStep.m in Sources */,
				86C40E0A1A8D7C5C00081FAC /* ORKConsentReviewStep.m in Sources */,
				BCD192E81B81243900FCC08A /* ORKPieChartLegendView.m in Sources */,
				246D15D91BA3438A009C99FC /* ORKEligibilitySelectionView.m in Sources */,
				86C40D1E1A8D7C5C00081FAC /* ORKFormSectionTitleLabel.m in Sources */,
				250F94091B4C5AA400FA23EB /* ORKTowerOfHanoiStepViewController.m in Sources */,
				86C40CF81A8D7C5C00081FAC /* ORKBorderedButton.m in Sources */,
				86C40E201A8D7C5C00081FAC /* ORKConsentSignature.m in Sources */,
				246D15E31BA4EE49009C99FC /* ORKSurveyAnswerCellForEligibility.m in Sources */,
				86C40C601A8D7C5C00081FAC /* ORKWalkingTaskStepViewController.m in Sources */,
				BCD192E01B81240400FCC08A /* ORKPieChartPieView.m in Sources */,
				866F86011A96CBF3007B282C /* ORKSurveyAnswerCell.m in Sources */,
				86C40E321A8D7C5C00081FAC /* ORKVisualConsentStepViewController.m in Sources */,
				10FF9AD01B79F5CE00ECB5B4 /* ORKHolePegTestRemoveContentView.m in Sources */,
				10FF9AD41B79F5EA00ECB5B4 /* ORKHolePegTestRemovePegView.m in Sources */,
				618DA0561A93D0D600E63AA8 /* UIView+ORKAccessibility.m in Sources */,
				86C40D3A1A8D7C5C00081FAC /* ORKHTMLPDFWriter.m in Sources */,
				865EA1691ABA1AA10037C68E /* ORKPicker.m in Sources */,
				BCB6E6511B7D533B000D5B34 /* ORKCenteredCollectionViewLayout.m in Sources */,
				86C40D321A8D7C5C00081FAC /* ORKHealthAnswerFormat.m in Sources */,
				10FF9AC41B79EF2800ECB5B4 /* ORKHolePegTestRemoveStep.m in Sources */,
				10BAA2CB1B5FCB4F004FE478 /* ORKProgressView.m in Sources */,
				86C40D861A8D7C5C00081FAC /* ORKSelectionTitleLabel.m in Sources */,
				86C40D001A8D7C5C00081FAC /* ORKChoiceViewCell.m in Sources */,
				86C40C4C1A8D7C5C00081FAC /* ORKSpatialSpanTargetView.m in Sources */,
				86C40D9E1A8D7C5C00081FAC /* ORKSubheadlineLabel.m in Sources */,
				10864CA31B27146B000F4158 /* ORKPSATContentView.m in Sources */,
				6146D0A41B84A91E0068491D /* ORKLineGraphAccessibilityElement.m in Sources */,
				D42FEFB91AF7557000A124F8 /* ORKImageCaptureView.m in Sources */,
				86C40C401A8D7C5C00081FAC /* ORKSpatialSpanMemoryContentView.m in Sources */,
				BCB6E6671B7D535F000D5B34 /* ORKXAxisView.m in Sources */,
				147503BC1AEE807C004B17F3 /* ORKToneAudiometryStepViewController.m in Sources */,
				86AD910B1AB7AD1E00361FEB /* ORKNavigationContainerView.m in Sources */,
				865EA1631AB8DF750037C68E /* ORKDateTimePicker.m in Sources */,
				86C40C781A8D7C5C00081FAC /* HKSample+ORKJSONDictionary.m in Sources */,
				86C40D421A8D7C5C00081FAC /* ORKInstructionStep.m in Sources */,
				86C40C2C1A8D7C5C00081FAC /* ORKFitnessContentView.m in Sources */,
				CBD34A571BB1FB9000F204EA /* ORKLocationSelectionView.m in Sources */,
				D458520B1AF6CCFA00A2DE13 /* ORKImageCaptureCameraPreviewView.m in Sources */,
				86C40E1A1A8D7C5C00081FAC /* ORKConsentSection.m in Sources */,
				86C40C241A8D7C5C00081FAC /* ORKCountdownStep.m in Sources */,
				BCB6E65C1B7D534C000D5B34 /* ORKDiscreteGraphChartView.m in Sources */,
				86C40CA21A8D7C5C00081FAC /* ORKHealthQuantityTypeRecorder.m in Sources */,
				86C40DC01A8D7C5C00081FAC /* ORKTableViewCell.m in Sources */,
				24A4DA111B8D0F21009C797A /* ORKPasscodeStepView.m in Sources */,
				BC41942A1AE8453A00073D6B /* ORKObserver.m in Sources */,
				86C40C681A8D7C5C00081FAC /* CMAccelerometerData+ORKJSONDictionary.m in Sources */,
				86C40C701A8D7C5C00081FAC /* CMMotionActivity+ORKJSONDictionary.m in Sources */,
				147503B01AEE8071004B17F3 /* ORKAudioGenerator.m in Sources */,
				86C40D7E1A8D7C5C00081FAC /* ORKScaleValueLabel.m in Sources */,
				B12EA01A1B0D76AD00F9F554 /* ORKToneAudiometryPracticeStepViewController.m in Sources */,
				86C40D901A8D7C5C00081FAC /* ORKStep.m in Sources */,
				86C40D2E1A8D7C5C00081FAC /* ORKHeadlineLabel.m in Sources */,
				FA7A9D341B0843A9005A2BEA /* ORKConsentSignatureFormatter.m in Sources */,
				86C40CFC1A8D7C5C00081FAC /* ORKCaption1Label.m in Sources */,
				86C40E001A8D7C5C00081FAC /* ORKConsentDocument.m in Sources */,
				D442397A1AF17F5100559D96 /* ORKImageCaptureStep.m in Sources */,
				86C40CDE1A8D7C5C00081FAC /* ORKTintedImageView.m in Sources */,
				86B781BC1AA668ED00688151 /* ORKTimeIntervalPicker.m in Sources */,
				86B781BE1AA668ED00688151 /* ORKValuePicker.m in Sources */,
				86B89ABC1AB3BECC001626A4 /* ORKStepHeaderView.m in Sources */,
				861D11AA1AA691BB003C98A7 /* ORKScaleSliderView.m in Sources */,
				86C40C141A8D7C5C00081FAC /* ORKActiveStepQuantityView.m in Sources */,
				86C40C6C1A8D7C5C00081FAC /* CMDeviceMotion+ORKJSONDictionary.m in Sources */,
				86C40DF01A8D7C5C00081FAC /* UIResponder+ResearchKit.m in Sources */,
				865EA16D1ABA1BE20037C68E /* ORKSurveyAnswerCellForPicker.m in Sources */,
				BF9155AA1BDE8DA9007FA459 /* ORKWaitStepView.m in Sources */,
				86C40D261A8D7C5C00081FAC /* ORKFormStepViewController.m in Sources */,
				86C40C8A1A8D7C5C00081FAC /* ORKActiveStepTimerView.m in Sources */,
				86AD91111AB7B8A600361FEB /* ORKActiveStepView.m in Sources */,
				86C40C201A8D7C5C00081FAC /* ORKAudioStepViewController.m in Sources */,
				86C40D081A8D7C5C00081FAC /* ORKCountdownLabel.m in Sources */,
				86C40E121A8D7C5C00081FAC /* ORKConsentSceneViewController.m in Sources */,
				D442397E1AF17F7600559D96 /* ORKImageCaptureStepViewController.m in Sources */,
				86C40CAE1A8D7C5C00081FAC /* ORKRecorder.m in Sources */,
				86C40DAC1A8D7C5C00081FAC /* ORKSurveyAnswerCellForNumber.m in Sources */,
				86C40C541A8D7C5C00081FAC /* ORKTappingIntervalStep.m in Sources */,
				86C40D6C1A8D7C5C00081FAC /* ORKResult.m in Sources */,
				86C40CD21A8D7C5C00081FAC /* ORKInstructionStepView.m in Sources */,
				10FF9AD81B7A045E00ECB5B4 /* ORKSeparatorView.m in Sources */,
				86C40D181A8D7C5C00081FAC /* ORKErrors.m in Sources */,
				24850E1A1BCDA9C7006E91FB /* ORKLoginStepViewController.m in Sources */,
				25ECC09C1AFBD8B300F3D63B /* ORKReactionTimeViewController.m in Sources */,
				86C40DB01A8D7C5C00081FAC /* ORKSurveyAnswerCellForScale.m in Sources */,
				86C40C281A8D7C5C00081FAC /* ORKCountdownStepViewController.m in Sources */,
				86C40C641A8D7C5C00081FAC /* CLLocation+ORKJSONDictionary.m in Sources */,
				86C40D041A8D7C5C00081FAC /* ORKContinueButton.m in Sources */,
				24A4DA151B8D1115009C797A /* ORKPasscodeStep.m in Sources */,
				86C40DEC1A8D7C5C00081FAC /* UIBarButtonItem+ORKBarButtonItem.m in Sources */,
				106FF2AF1B6FACA8004EACF2 /* ORKDirectionView.m in Sources */,
				86C40CAA1A8D7C5C00081FAC /* ORKPedometerRecorder.m in Sources */,
				BCA5C0361AEC05F20092AC8D /* ORKStepNavigationRule.m in Sources */,
				106FF2A71B665CF5004EACF2 /* ORKHolePegTestPlaceContentView.m in Sources */,
				86C40D761A8D7C5C00081FAC /* ORKScaleRangeLabel.m in Sources */,
				86C40C741A8D7C5C00081FAC /* CMPedometerData+ORKJSONDictionary.m in Sources */,
				86AD91151AB7B97E00361FEB /* ORKQuestionStepView.m in Sources */,
				10864CA11B27146B000F4158 /* ORKPSATStepViewController.m in Sources */,
				86C40C5C1A8D7C5C00081FAC /* ORKWalkingTaskStep.m in Sources */,
				257FCE241B4D37A80001EF06 /* ORKTowerOfHanoiTower.m in Sources */,
				86C40C3C1A8D7C5C00081FAC /* ORKSpatialSpanGameState.m in Sources */,
				86C40CF41A8D7C5C00081FAC /* ORKBodyLabel.m in Sources */,
				106FF29F1B663FCE004EACF2 /* ORKHolePegTestPlaceStep.m in Sources */,
				86C40C941A8D7C5C00081FAC /* ORKAudioRecorder.m in Sources */,
				86C40C581A8D7C5C00081FAC /* ORKTappingIntervalStepViewController.m in Sources */,
				86C40E0E1A8D7C5C00081FAC /* ORKConsentReviewStepViewController.m in Sources */,
				BF9155A01BDE8D7E007FA459 /* ORKReviewStepViewController.m in Sources */,
				86C40E261A8D7C5C00081FAC /* ORKEAGLMoviePlayerView.m in Sources */,
				86C40CC21A8D7C5C00081FAC /* ORKCompletionStep.m in Sources */,
				86C40C301A8D7C5C00081FAC /* ORKFitnessStep.m in Sources */,
				86C40C501A8D7C5C00081FAC /* ORKTappingContentView.m in Sources */,
				24A4DA191B8D13FE009C797A /* ORKPasscodeStepViewController.m in Sources */,
				BF9155A81BDE8DA9007FA459 /* ORKWaitStep.m in Sources */,
				86C40CEC1A8D7C5C00081FAC /* ORKAnswerTextField.m in Sources */,
				86C40C441A8D7C5C00081FAC /* ORKSpatialSpanMemoryStep.m in Sources */,
				24898B0E1B7186C000B0E7E7 /* ORKScaleRangeImageView.m in Sources */,
				86C40DD81A8D7C5C00081FAC /* ORKUnitLabel.m in Sources */,
				86C40D361A8D7C5C00081FAC /* ORKHelpers.m in Sources */,
				86C40C181A8D7C5C00081FAC /* ORKAudioContentView.m in Sources */,
				86C40C8E1A8D7C5C00081FAC /* ORKActiveStepViewController.m in Sources */,
				B183A5011A8535D100C76870 /* (null) in Sources */,
				10864CA51B27146B000F4158 /* ORKPSATKeyboardView.m in Sources */,
				86C40CE61A8D7C5C00081FAC /* ORKAnswerFormat.m in Sources */,
				25ECC0961AFBD68300F3D63B /* ORKReactionTimeStep.m in Sources */,
				BC13CE3A1B0660220044153C /* ORKNavigableOrderedTask.m in Sources */,
				B11C54A11A9EF4A700265E61 /* ORKConsentSharingStepViewController.m in Sources */,
				86C40DA81A8D7C5C00081FAC /* ORKSurveyAnswerCellForImageSelection.m in Sources */,
				86C40CCE1A8D7C5C00081FAC /* ORKImageSelectionView.m in Sources */,
				86C40D461A8D7C5C00081FAC /* ORKInstructionStepViewController.m in Sources */,
				BCB6E6611B7D534C000D5B34 /* ORKLineGraphChartView.m in Sources */,
				86C40C7C1A8D7C5C00081FAC /* ORKAccelerometerRecorder.m in Sources */,
				86C40C861A8D7C5C00081FAC /* ORKActiveStepTimer.m in Sources */,
				242C9E061BBDFDAC0088B7F4 /* ORKVerificationStep.m in Sources */,
				B11C549B1A9EEF8800265E61 /* ORKConsentSharingStep.m in Sources */,
				86C40DE01A8D7C5C00081FAC /* ORKVerticalContainerView.m in Sources */,
				BCD192EC1B81245500FCC08A /* ORKPieChartTitleTextView.m in Sources */,
				861D2AF71B843968008C4CD0 /* ORKCompletionStepViewController.m in Sources */,
				BCB6E65F1B7D534C000D5B34 /* ORKGraphChartView.m in Sources */,
				24BC5CEF1BC345D900846B43 /* ORKLoginStep.m in Sources */,
				861D2AE91B840991008C4CD0 /* ORKTimedWalkStep.m in Sources */,
				86C40D661A8D7C5C00081FAC /* ORKQuestionStepViewController.m in Sources */,
				86C40DF41A8D7C5C00081FAC /* ORKConsentReviewController.m in Sources */,
				242C9E121BBE06DE0088B7F4 /* ORKVerificationStepView.m in Sources */,
				147503BA1AEE807C004B17F3 /* ORKToneAudiometryStep.m in Sources */,
				FA7A9D301B083DD3005A2BEA /* ORKConsentSectionFormatter.m in Sources */,
				86C40D2A1A8D7C5C00081FAC /* ORKFormTextView.m in Sources */,
				242C9E0E1BBE03F90088B7F4 /* ORKVerificationStepViewController.m in Sources */,
				86C40DD41A8D7C5C00081FAC /* ORKTextButton.m in Sources */,
				86C40C981A8D7C5C00081FAC /* ORKDataLogger.m in Sources */,
				BCB6E66D1B7D537B000D5B34 /* ORKRangedPoint.m in Sources */,
				86C40D0C1A8D7C5C00081FAC /* ORKCustomStepView.m in Sources */,
				86C40C1C1A8D7C5C00081FAC /* ORKAudioStep.m in Sources */,
				BCC1CD9B1B7ED64F00D86886 /* ORKYAxisView.m in Sources */,
				86C40D581A8D7C5C00081FAC /* ORKOrderedTask.m in Sources */,
				86C40D601A8D7C5C00081FAC /* ORKQuestionStep.m in Sources */,
				86C40E381A8D7C5C00081FAC /* ORKVisualConsentTransitionAnimator.m in Sources */,
				BCB6E64B1B7D531C000D5B34 /* ORKPieChartView.m in Sources */,
				10864C9F1B27146B000F4158 /* ORKPSATStep.m in Sources */,
			);
			runOnlyForDeploymentPostprocessing = 0;
		};
/* End PBXSourcesBuildPhase section */

/* Begin PBXTargetDependency section */
		86CC8EA21AC09332001CCD89 /* PBXTargetDependency */ = {
			isa = PBXTargetDependency;
			target = B183A4731A8535D100C76870 /* ResearchKit */;
			targetProxy = 86CC8EA11AC09332001CCD89 /* PBXContainerItemProxy */;
		};
		B11DF3B11AA10795009E76D2 /* PBXTargetDependency */ = {
			isa = PBXTargetDependency;
			target = B183A4731A8535D100C76870 /* ResearchKit */;
			targetProxy = B11DF3B01AA10795009E76D2 /* PBXContainerItemProxy */;
		};
/* End PBXTargetDependency section */

/* Begin PBXVariantGroup section */
		B1C0F4E11A9BA65F0022C153 /* ResearchKit.strings */ = {
			isa = PBXVariantGroup;
			children = (
				B1C0F4E21A9BA65F0022C153 /* en */,
				B11DF4C21AA10D70009E76D2 /* tr */,
				B14660481AA10DD7002F95C2 /* zh_TW */,
				B1B349E41AA10DED005FAD66 /* zh_HK */,
				B1B349E51AA10DF8005FAD66 /* zh_CN */,
				B1B349E61AA10E02005FAD66 /* vi */,
				B1B349E71AA10E0B005FAD66 /* uk */,
				B1B349E81AA10E12005FAD66 /* th */,
				B1B349E91AA10E27005FAD66 /* sv */,
				B1B349EA1AA10E2E005FAD66 /* sk */,
				B1B349EB1AA10E38005FAD66 /* ru */,
				B1B349EC1AA10E40005FAD66 /* ro */,
				B1B349ED1AA10E47005FAD66 /* pt */,
				B1B349EE1AA10E4F005FAD66 /* pt_PT */,
				B1B349EF1AA10E56005FAD66 /* pl */,
				B1B349F01AA10E5E005FAD66 /* nl */,
				B1B349F11AA10E65005FAD66 /* ms */,
				B1B349F21AA10E6C005FAD66 /* ko */,
				B1B349F31AA10E73005FAD66 /* ja */,
				B1B349F41AA10E79005FAD66 /* it */,
				B1B349F51AA10E80005FAD66 /* id */,
				B1B349F61AA10E89005FAD66 /* hu */,
				B1B349F71AA10E90005FAD66 /* hr */,
				B1B349F81AA10E96005FAD66 /* hi */,
				B1B349F91AA10E9C005FAD66 /* he */,
				B1B349FA1AA10EA2005FAD66 /* fr */,
				B1B349FB1AA10EA8005FAD66 /* fr_CA */,
				B1B349FC1AA10EAE005FAD66 /* fi */,
				B1B349FD1AA10EB4005FAD66 /* es */,
				B1B349FE1AA10EBA005FAD66 /* es_MX */,
				B1B349FF1AA10EC1005FAD66 /* en_GB */,
				B1B34A001AA10EC6005FAD66 /* en_AU */,
				B1B34A011AA10ECB005FAD66 /* el */,
				B1B34A021AA10ED1005FAD66 /* de */,
				B1B34A031AA10ED5005FAD66 /* da */,
				B1B34A041AA10EDA005FAD66 /* cs */,
				B1B34A051AA10EDF005FAD66 /* ca */,
				B1B34A061AA10EE4005FAD66 /* ar */,
				B1B34A061AABBCCDDEEFFAAA /* no */,
			);
			name = ResearchKit.strings;
			sourceTree = "<group>";
		};
/* End PBXVariantGroup section */

/* Begin XCBuildConfiguration section */
		3FFF18691829DB1E00167070 /* Debug */ = {
			isa = XCBuildConfiguration;
			buildSettings = {
				ALWAYS_SEARCH_USER_PATHS = NO;
				CLANG_CXX_LIBRARY = "libc++";
				CLANG_ENABLE_MODULES = YES;
				CLANG_ENABLE_OBJC_ARC = YES;
				CLANG_WARN_BOOL_CONVERSION = YES;
				CLANG_WARN_CONSTANT_CONVERSION = YES;
				CLANG_WARN_DIRECT_OBJC_ISA_USAGE = YES_ERROR;
				CLANG_WARN_EMPTY_BODY = YES;
				CLANG_WARN_ENUM_CONVERSION = YES;
				CLANG_WARN_INT_CONVERSION = YES;
				CLANG_WARN_OBJC_ROOT_CLASS = YES_ERROR;
				CLANG_WARN__DUPLICATE_METHOD_MATCH = YES;
				COPY_PHASE_STRIP = NO;
				ENABLE_TESTABILITY = YES;
				GCC_DYNAMIC_NO_PIC = NO;
				GCC_OPTIMIZATION_LEVEL = 0;
				GCC_PREPROCESSOR_DEFINITIONS = (
					"DEBUG=1",
					"$(inherited)",
				);
				GCC_SYMBOLS_PRIVATE_EXTERN = NO;
				GCC_WARN_64_TO_32_BIT_CONVERSION = YES;
				GCC_WARN_ABOUT_RETURN_TYPE = YES_ERROR;
				GCC_WARN_UNDECLARED_SELECTOR = YES;
				GCC_WARN_UNINITIALIZED_AUTOS = YES;
				GCC_WARN_UNUSED_FUNCTION = YES;
				GCC_WARN_UNUSED_VARIABLE = YES;
				IPHONEOS_DEPLOYMENT_TARGET = 8.0;
				ONLY_ACTIVE_ARCH = YES;
				SDKROOT = iphoneos;
				TARGETED_DEVICE_FAMILY = 1;
				TOOLCHAINS = default;
			};
			name = Debug;
		};
		3FFF186A1829DB1E00167070 /* Release */ = {
			isa = XCBuildConfiguration;
			buildSettings = {
				ALWAYS_SEARCH_USER_PATHS = NO;
				CLANG_CXX_LIBRARY = "libc++";
				CLANG_ENABLE_MODULES = YES;
				CLANG_ENABLE_OBJC_ARC = YES;
				CLANG_WARN_BOOL_CONVERSION = YES;
				CLANG_WARN_CONSTANT_CONVERSION = YES;
				CLANG_WARN_DIRECT_OBJC_ISA_USAGE = YES_ERROR;
				CLANG_WARN_EMPTY_BODY = YES;
				CLANG_WARN_ENUM_CONVERSION = YES;
				CLANG_WARN_INT_CONVERSION = YES;
				CLANG_WARN_OBJC_ROOT_CLASS = YES_ERROR;
				CLANG_WARN__DUPLICATE_METHOD_MATCH = YES;
				COPY_PHASE_STRIP = YES;
				ENABLE_NS_ASSERTIONS = NO;
				GCC_SYMBOLS_PRIVATE_EXTERN = NO;
				GCC_WARN_64_TO_32_BIT_CONVERSION = YES;
				GCC_WARN_ABOUT_RETURN_TYPE = YES_ERROR;
				GCC_WARN_UNDECLARED_SELECTOR = YES;
				GCC_WARN_UNINITIALIZED_AUTOS = YES;
				GCC_WARN_UNUSED_FUNCTION = YES;
				GCC_WARN_UNUSED_VARIABLE = YES;
				IPHONEOS_DEPLOYMENT_TARGET = 8.0;
				SDKROOT = iphoneos;
				TARGETED_DEVICE_FAMILY = 1;
				TOOLCHAINS = default;
				VALIDATE_PRODUCT = YES;
			};
			name = Release;
		};
		86CC8EA41AC09332001CCD89 /* Debug */ = {
			isa = XCBuildConfiguration;
			buildSettings = {
				CLANG_CXX_LANGUAGE_STANDARD = "gnu++0x";
				CLANG_WARN_UNREACHABLE_CODE = YES;
				ENABLE_STRICT_OBJC_MSGSEND = YES;
				FRAMEWORK_SEARCH_PATHS = "$(inherited)";
				GCC_C_LANGUAGE_STANDARD = gnu99;
				GCC_PREPROCESSOR_DEFINITIONS = (
					"DEBUG=1",
					"$(inherited)",
				);
				GCC_WARN_UNINITIALIZED_AUTOS = YES_AGGRESSIVE;
				INFOPLIST_FILE = "$(SRCROOT)/ResearchKitTests/Info.plist";
				IPHONEOS_DEPLOYMENT_TARGET = 8.2;
				LD_RUNPATH_SEARCH_PATHS = "$(inherited) @executable_path/Frameworks @loader_path/Frameworks";
				MTL_ENABLE_DEBUG_INFO = YES;
				PRODUCT_BUNDLE_IDENTIFIER = "org.researchkit.$(PRODUCT_NAME:rfc1034identifier)";
				PRODUCT_NAME = "$(TARGET_NAME)";
			};
			name = Debug;
		};
		86CC8EA51AC09332001CCD89 /* Release */ = {
			isa = XCBuildConfiguration;
			buildSettings = {
				CLANG_CXX_LANGUAGE_STANDARD = "gnu++0x";
				CLANG_WARN_UNREACHABLE_CODE = YES;
				COPY_PHASE_STRIP = NO;
				ENABLE_STRICT_OBJC_MSGSEND = YES;
				FRAMEWORK_SEARCH_PATHS = "$(inherited)";
				GCC_C_LANGUAGE_STANDARD = gnu99;
				GCC_WARN_UNINITIALIZED_AUTOS = YES_AGGRESSIVE;
				INFOPLIST_FILE = "$(SRCROOT)/ResearchKitTests/Info.plist";
				IPHONEOS_DEPLOYMENT_TARGET = 8.2;
				LD_RUNPATH_SEARCH_PATHS = "$(inherited) @executable_path/Frameworks @loader_path/Frameworks";
				MTL_ENABLE_DEBUG_INFO = NO;
				PRODUCT_BUNDLE_IDENTIFIER = "org.researchkit.$(PRODUCT_NAME:rfc1034identifier)";
				PRODUCT_NAME = "$(TARGET_NAME)";
			};
			name = Release;
		};
		B183A5931A8535D100C76870 /* Debug */ = {
			isa = XCBuildConfiguration;
			buildSettings = {
				CLANG_WARN_UNREACHABLE_CODE = YES;
				"CODE_SIGN_IDENTITY[sdk=iphoneos*]" = "iPhone Developer";
				DEAD_CODE_STRIPPING = YES;
				DEFINES_MODULE = YES;
				DYLIB_COMPATIBILITY_VERSION = 1;
				DYLIB_CURRENT_VERSION = 1;
				DYLIB_INSTALL_NAME_BASE = "@rpath";
				ENABLE_STRICT_OBJC_MSGSEND = YES;
				GCC_PRECOMPILE_PREFIX_HEADER = YES;
				GCC_PREPROCESSOR_DEFINITIONS = (
					"$(inherited)",
					"ORK_LOG_LEVEL_WARNING=1",
				);
				GCC_SYMBOLS_PRIVATE_EXTERN = NO;
				GCC_WARN_UNINITIALIZED_AUTOS = YES_AGGRESSIVE;
				INFOPLIST_FILE = "$(SRCROOT)/ResearchKit/Info.plist";
				INSTALL_PATH = "$(LOCAL_LIBRARY_DIR)/Frameworks";
				IPHONEOS_DEPLOYMENT_TARGET = 8.0;
				MODULEMAP_FILE = ResearchKit/module.modulemap;
				MTL_ENABLE_DEBUG_INFO = YES;
				PRODUCT_BUNDLE_IDENTIFIER = "org.researchkit.${PRODUCT_NAME:rfc1034identifier}";
				PRODUCT_NAME = ResearchKit;
				SDKROOT = iphoneos;
				SKIP_INSTALL = YES;
				TARGETED_DEVICE_FAMILY = "1,2";
			};
			name = Debug;
		};
		B183A5941A8535D100C76870 /* Release */ = {
			isa = XCBuildConfiguration;
			buildSettings = {
				CLANG_WARN_UNREACHABLE_CODE = YES;
				"CODE_SIGN_IDENTITY[sdk=iphoneos*]" = "iPhone Developer";
				DEAD_CODE_STRIPPING = YES;
				DEFINES_MODULE = YES;
				DYLIB_COMPATIBILITY_VERSION = 1;
				DYLIB_CURRENT_VERSION = 1;
				DYLIB_INSTALL_NAME_BASE = "@rpath";
				ENABLE_STRICT_OBJC_MSGSEND = YES;
				GCC_PRECOMPILE_PREFIX_HEADER = YES;
				GCC_PREPROCESSOR_DEFINITIONS = "ORK_LOG_LEVEL_WARNING=1";
				GCC_SYMBOLS_PRIVATE_EXTERN = YES;
				GCC_WARN_UNINITIALIZED_AUTOS = YES_AGGRESSIVE;
				INFOPLIST_FILE = "$(SRCROOT)/ResearchKit/Info.plist";
				INSTALL_PATH = "$(LOCAL_LIBRARY_DIR)/Frameworks";
				IPHONEOS_DEPLOYMENT_TARGET = 8.0;
				MODULEMAP_FILE = ResearchKit/module.modulemap;
				MTL_ENABLE_DEBUG_INFO = NO;
				PRODUCT_BUNDLE_IDENTIFIER = "org.researchkit.${PRODUCT_NAME:rfc1034identifier}";
				PRODUCT_NAME = ResearchKit;
				SDKROOT = iphoneos;
				SKIP_INSTALL = YES;
				TARGETED_DEVICE_FAMILY = "1,2";
			};
			name = Release;
		};
		B18FF3A51A9FE25700C0C3B0 /* Debug */ = {
			isa = XCBuildConfiguration;
			buildSettings = {
				PRODUCT_NAME = "$(TARGET_NAME)";
			};
			name = Debug;
		};
		B18FF3A61A9FE25700C0C3B0 /* Release */ = {
			isa = XCBuildConfiguration;
			buildSettings = {
				PRODUCT_NAME = "$(TARGET_NAME)";
			};
			name = Release;
		};
/* End XCBuildConfiguration section */

/* Begin XCConfigurationList section */
		3FFF18381829DB1D00167070 /* Build configuration list for PBXProject "ResearchKit" */ = {
			isa = XCConfigurationList;
			buildConfigurations = (
				3FFF18691829DB1E00167070 /* Debug */,
				3FFF186A1829DB1E00167070 /* Release */,
			);
			defaultConfigurationIsVisible = 0;
			defaultConfigurationName = Release;
		};
		86CC8EA31AC09332001CCD89 /* Build configuration list for PBXNativeTarget "ResearchKitTests" */ = {
			isa = XCConfigurationList;
			buildConfigurations = (
				86CC8EA41AC09332001CCD89 /* Debug */,
				86CC8EA51AC09332001CCD89 /* Release */,
			);
			defaultConfigurationIsVisible = 0;
			defaultConfigurationName = Release;
		};
		B183A5921A8535D100C76870 /* Build configuration list for PBXNativeTarget "ResearchKit" */ = {
			isa = XCConfigurationList;
			buildConfigurations = (
				B183A5931A8535D100C76870 /* Debug */,
				B183A5941A8535D100C76870 /* Release */,
			);
			defaultConfigurationIsVisible = 0;
			defaultConfigurationName = Release;
		};
		B18FF3A71A9FE25700C0C3B0 /* Build configuration list for PBXAggregateTarget "docs" */ = {
			isa = XCConfigurationList;
			buildConfigurations = (
				B18FF3A51A9FE25700C0C3B0 /* Debug */,
				B18FF3A61A9FE25700C0C3B0 /* Release */,
			);
			defaultConfigurationIsVisible = 0;
			defaultConfigurationName = Release;
		};
/* End XCConfigurationList section */
	};
	rootObject = 3FFF18351829DB1D00167070 /* Project object */;
}<|MERGE_RESOLUTION|>--- conflicted
+++ resolved
@@ -500,15 +500,7 @@
 		BF9155AC1BDE8DA9007FA459 /* ORKWaitStepViewController.m in Sources */ = {isa = PBXBuildFile; fileRef = BF9155A61BDE8DA9007FA459 /* ORKWaitStepViewController.m */; settings = {ASSET_TAGS = (); }; };
 		BF9155AE1BDE90A0007FA459 /* AddressBookUI.framework in Frameworks */ = {isa = PBXBuildFile; fileRef = BF9155AD1BDE90A0007FA459 /* AddressBookUI.framework */; };
 		CAA870D01BCBF23700D0FC28 /* ORKPlacemark.h in Headers */ = {isa = PBXBuildFile; fileRef = CAA870CE1BCBF23700D0FC28 /* ORKPlacemark.h */; settings = {ATTRIBUTES = (Public, ); }; };
-<<<<<<< HEAD
 		CAA870D11BCBF23700D0FC28 /* ORKPlacemark.m in Sources */ = {isa = PBXBuildFile; fileRef = CAA870CF1BCBF23700D0FC28 /* ORKPlacemark.m */; settings = {ASSET_TAGS = (); }; };
-=======
-		CAA870D11BCBF23700D0FC28 /* ORKPlacemark.m in Sources */ = {isa = PBXBuildFile; fileRef = CAA870CF1BCBF23700D0FC28 /* ORKPlacemark.m */; };
-		CB16A6F01BB0D0960043CDD8 /* ORKWaitStep.h in Headers */ = {isa = PBXBuildFile; fileRef = CB16A6EC1BB0D0960043CDD8 /* ORKWaitStep.h */; settings = {ATTRIBUTES = (Public, ); }; };
-		CB16A6F11BB0D0960043CDD8 /* ORKWaitStep.m in Sources */ = {isa = PBXBuildFile; fileRef = CB16A6ED1BB0D0960043CDD8 /* ORKWaitStep.m */; };
-		CB16A6F21BB0D0960043CDD8 /* ORKWaitStepViewController.h in Headers */ = {isa = PBXBuildFile; fileRef = CB16A6EE1BB0D0960043CDD8 /* ORKWaitStepViewController.h */; settings = {ATTRIBUTES = (Private, ); }; };
-		CB16A6F31BB0D0960043CDD8 /* ORKWaitStepViewController.m in Sources */ = {isa = PBXBuildFile; fileRef = CB16A6EF1BB0D0960043CDD8 /* ORKWaitStepViewController.m */; };
->>>>>>> 372fbaaa
 		CBD34A561BB1FB9000F204EA /* ORKLocationSelectionView.h in Headers */ = {isa = PBXBuildFile; fileRef = CBD34A541BB1FB9000F204EA /* ORKLocationSelectionView.h */; };
 		CBD34A571BB1FB9000F204EA /* ORKLocationSelectionView.m in Sources */ = {isa = PBXBuildFile; fileRef = CBD34A551BB1FB9000F204EA /* ORKLocationSelectionView.m */; };
 		CBD34A5A1BB207FC00F204EA /* ORKSurveyAnswerCellForLocation.h in Headers */ = {isa = PBXBuildFile; fileRef = CBD34A581BB207FC00F204EA /* ORKSurveyAnswerCellForLocation.h */; };
@@ -2288,11 +2280,7 @@
 			isa = PBXHeadersBuildPhase;
 			buildActionMask = 2147483647;
 			files = (
-<<<<<<< HEAD
 				BF9155A71BDE8DA9007FA459 /* ORKWaitStep.h in Headers */,
-=======
-				244EFAD21BCEFD83001850D9 /* ORKAnswerFormat_Private.h in Headers */,
->>>>>>> 372fbaaa
 				BCA5C0351AEC05F20092AC8D /* ORKStepNavigationRule.h in Headers */,
 				BF91559C1BDE8D7D007FA459 /* ORKReviewStep.h in Headers */,
 				BC13CE391B0660220044153C /* ORKNavigableOrderedTask.h in Headers */,
@@ -2367,11 +2355,6 @@
 				B12EA0191B0D76AD00F9F554 /* ORKToneAudiometryPracticeStepViewController.h in Headers */,
 				2429D5721BBB5397003A512F /* ORKRegistrationStep.h in Headers */,
 				B183A4A21A8535D100C76870 /* ResearchKit_Private.h in Headers */,
-<<<<<<< HEAD
-=======
-				242C9E111BBE06DE0088B7F4 /* ORKVerificationStepView.h in Headers */,
-				CB16A6F21BB0D0960043CDD8 /* ORKWaitStepViewController.h in Headers */,
->>>>>>> 372fbaaa
 				86C40CE81A8D7C5C00081FAC /* ORKAnswerFormat_Internal.h in Headers */,
 				106FF29E1B663FCE004EACF2 /* ORKHolePegTestPlaceStep.h in Headers */,
 				86C40D021A8D7C5C00081FAC /* ORKContinueButton.h in Headers */,
