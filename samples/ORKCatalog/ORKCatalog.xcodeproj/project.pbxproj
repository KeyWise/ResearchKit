--- conflicted
+++ resolved
@@ -15,10 +15,8 @@
 		86B89AA51AB2C0A5001626A4 /* AppDelegate.swift in Sources */ = {isa = PBXBuildFile; fileRef = 86B89A9C1AB2C0A5001626A4 /* AppDelegate.swift */; };
 		B115EE121AC1221F001DDE62 /* ResearchKit.framework in Frameworks */ = {isa = PBXBuildFile; fileRef = 3E39BA091ABF687E00C2ABE5 /* ResearchKit.framework */; };
 		B115EE131AC1221F001DDE62 /* ResearchKit.framework in Embed Frameworks */ = {isa = PBXBuildFile; fileRef = 3E39BA091ABF687E00C2ABE5 /* ResearchKit.framework */; settings = {ATTRIBUTES = (CodeSignOnCopy, RemoveHeadersOnCopy, ); }; };
-<<<<<<< HEAD
 		B125E3D41B1BA47600FF8759 /* tap.aif in Resources */ = {isa = PBXBuildFile; fileRef = B125E3D31B1BA47600FF8759 /* tap.aif */; };
 		D401B1321B070ADF000E6D3C /* TextImageTableViewCell.swift in Sources */ = {isa = PBXBuildFile; fileRef = D401B1311B070ADF000E6D3C /* TextImageTableViewCell.swift */; };
-=======
 		BC9A27341B82740D00BDA84D /* TaskListRow.swift in Sources */ = {isa = PBXBuildFile; fileRef = BC9A27321B82740D00BDA84D /* TaskListRow.swift */; };
 		BC9A27351B82740D00BDA84D /* TaskListViewController.swift in Sources */ = {isa = PBXBuildFile; fileRef = BC9A27331B82740D00BDA84D /* TaskListViewController.swift */; };
 		BC9A273C1B82741900BDA84D /* ImageTableViewCell.swift in Sources */ = {isa = PBXBuildFile; fileRef = BC9A27381B82741900BDA84D /* ImageTableViewCell.swift */; };
@@ -28,7 +26,7 @@
 		BC9A27431B82742600BDA84D /* ChartDataSources.swift in Sources */ = {isa = PBXBuildFile; fileRef = BC9A27401B82742600BDA84D /* ChartDataSources.swift */; };
 		BC9A27441B82742600BDA84D /* ChartListViewController.swift in Sources */ = {isa = PBXBuildFile; fileRef = BC9A27411B82742600BDA84D /* ChartListViewController.swift */; };
 		BC9A27451B82742600BDA84D /* ChartTableViewCells.swift in Sources */ = {isa = PBXBuildFile; fileRef = BC9A27421B82742600BDA84D /* ChartTableViewCells.swift */; };
->>>>>>> 445d8af2
+
 /* End PBXBuildFile section */
 
 /* Begin PBXContainerItemProxy section */
@@ -81,10 +79,8 @@
 		869230BE1AAA890A00BFE11B /* ORKCatalog.app */ = {isa = PBXFileReference; explicitFileType = wrapper.application; includeInIndex = 0; path = ORKCatalog.app; sourceTree = BUILT_PRODUCTS_DIR; };
 		86B89A981AB2C0A5001626A4 /* Info.plist */ = {isa = PBXFileReference; fileEncoding = 4; lastKnownFileType = text.plist.xml; name = Info.plist; path = ORKCatalog/Info.plist; sourceTree = SOURCE_ROOT; };
 		86B89A9C1AB2C0A5001626A4 /* AppDelegate.swift */ = {isa = PBXFileReference; fileEncoding = 4; lastKnownFileType = sourcecode.swift; name = AppDelegate.swift; path = ORKCatalog/AppDelegate.swift; sourceTree = SOURCE_ROOT; };
-<<<<<<< HEAD
 		B125E3D31B1BA47600FF8759 /* tap.aif */ = {isa = PBXFileReference; lastKnownFileType = file; path = tap.aif; sourceTree = "<group>"; };
 		D401B1311B070ADF000E6D3C /* TextImageTableViewCell.swift */ = {isa = PBXFileReference; fileEncoding = 4; lastKnownFileType = sourcecode.swift; path = TextImageTableViewCell.swift; sourceTree = "<group>"; };
-=======
 		BC9A27321B82740D00BDA84D /* TaskListRow.swift */ = {isa = PBXFileReference; fileEncoding = 4; lastKnownFileType = sourcecode.swift; name = TaskListRow.swift; path = Tasks/TaskListRow.swift; sourceTree = "<group>"; };
 		BC9A27331B82740D00BDA84D /* TaskListViewController.swift */ = {isa = PBXFileReference; fileEncoding = 4; lastKnownFileType = sourcecode.swift; name = TaskListViewController.swift; path = Tasks/TaskListViewController.swift; sourceTree = "<group>"; };
 		BC9A27381B82741900BDA84D /* ImageTableViewCell.swift */ = {isa = PBXFileReference; fileEncoding = 4; lastKnownFileType = sourcecode.swift; name = ImageTableViewCell.swift; path = Results/ImageTableViewCell.swift; sourceTree = "<group>"; };
@@ -94,7 +90,6 @@
 		BC9A27401B82742600BDA84D /* ChartDataSources.swift */ = {isa = PBXFileReference; fileEncoding = 4; lastKnownFileType = sourcecode.swift; name = ChartDataSources.swift; path = Charts/ChartDataSources.swift; sourceTree = "<group>"; };
 		BC9A27411B82742600BDA84D /* ChartListViewController.swift */ = {isa = PBXFileReference; fileEncoding = 4; lastKnownFileType = sourcecode.swift; name = ChartListViewController.swift; path = Charts/ChartListViewController.swift; sourceTree = "<group>"; };
 		BC9A27421B82742600BDA84D /* ChartTableViewCells.swift */ = {isa = PBXFileReference; fileEncoding = 4; lastKnownFileType = sourcecode.swift; name = ChartTableViewCells.swift; path = Charts/ChartTableViewCells.swift; sourceTree = "<group>"; };
->>>>>>> 445d8af2
 /* End PBXFileReference section */
 
 /* Begin PBXFrameworksBuildPhase section */
