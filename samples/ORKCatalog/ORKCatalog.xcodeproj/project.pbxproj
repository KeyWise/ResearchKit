// !$*UTF8*$!
{
	archiveVersion = 1;
	classes = {
	};
	objectVersion = 46;
	objects = {

/* Begin PBXBuildFile section */
		3E39B9FB1ABF682D00C2ABE5 /* Main.storyboard in Resources */ = {isa = PBXBuildFile; fileRef = 3E39B9F91ABF682D00C2ABE5 /* Main.storyboard */; };
		3E39B9FE1ABF683700C2ABE5 /* LaunchScreen.xib in Resources */ = {isa = PBXBuildFile; fileRef = 3E39B9FC1ABF683700C2ABE5 /* LaunchScreen.xib */; };
		3E39BA001ABF683F00C2ABE5 /* Images.xcassets in Resources */ = {isa = PBXBuildFile; fileRef = 3E39B9FF1ABF683F00C2ABE5 /* Images.xcassets */; };
		3ED967B81AC13D37007E2D83 /* Localizable.strings in Resources */ = {isa = PBXBuildFile; fileRef = 3ED967BA1AC13D37007E2D83 /* Localizable.strings */; };
		863CCD821ACF545E009FD3B4 /* HealthKit.framework in Frameworks */ = {isa = PBXBuildFile; fileRef = 863CCD811ACF545E009FD3B4 /* HealthKit.framework */; settings = {ATTRIBUTES = (Weak, ); }; };
		86B89AA51AB2C0A5001626A4 /* AppDelegate.swift in Sources */ = {isa = PBXBuildFile; fileRef = 86B89A9C1AB2C0A5001626A4 /* AppDelegate.swift */; };
		B125E3D41B1BA47600FF8759 /* tap.aif in Resources */ = {isa = PBXBuildFile; fileRef = B125E3D31B1BA47600FF8759 /* tap.aif */; };
		BC2A3CD91C58F1CA00DA64B7 /* ResearchKit.framework in Frameworks */ = {isa = PBXBuildFile; fileRef = BC2A3CD81C58F1CA00DA64B7 /* ResearchKit.framework */; };
		BC2A3CDA1C58F1CA00DA64B7 /* ResearchKit.framework in Embed Frameworks */ = {isa = PBXBuildFile; fileRef = BC2A3CD81C58F1CA00DA64B7 /* ResearchKit.framework */; settings = {ATTRIBUTES = (CodeSignOnCopy, RemoveHeadersOnCopy, ); }; };
		BC9A27341B82740D00BDA84D /* TaskListRow.swift in Sources */ = {isa = PBXBuildFile; fileRef = BC9A27321B82740D00BDA84D /* TaskListRow.swift */; };
		BC9A27351B82740D00BDA84D /* TaskListViewController.swift in Sources */ = {isa = PBXBuildFile; fileRef = BC9A27331B82740D00BDA84D /* TaskListViewController.swift */; };
		BC9A273C1B82741900BDA84D /* ImageTableViewCell.swift in Sources */ = {isa = PBXBuildFile; fileRef = BC9A27381B82741900BDA84D /* ImageTableViewCell.swift */; };
		BC9A273D1B82741900BDA84D /* ResultTableViewProviders.swift in Sources */ = {isa = PBXBuildFile; fileRef = BC9A27391B82741900BDA84D /* ResultTableViewProviders.swift */; };
		BC9A273E1B82741900BDA84D /* ResultViewController.swift in Sources */ = {isa = PBXBuildFile; fileRef = BC9A273A1B82741900BDA84D /* ResultViewController.swift */; };
		BC9A273F1B82741900BDA84D /* TextImageTableViewCell.swift in Sources */ = {isa = PBXBuildFile; fileRef = BC9A273B1B82741900BDA84D /* TextImageTableViewCell.swift */; };
		BC9A27431B82742600BDA84D /* ChartDataSources.swift in Sources */ = {isa = PBXBuildFile; fileRef = BC9A27401B82742600BDA84D /* ChartDataSources.swift */; };
		BC9A27441B82742600BDA84D /* ChartListViewController.swift in Sources */ = {isa = PBXBuildFile; fileRef = BC9A27411B82742600BDA84D /* ChartListViewController.swift */; };
		BC9A27451B82742600BDA84D /* ChartTableViewCells.swift in Sources */ = {isa = PBXBuildFile; fileRef = BC9A27421B82742600BDA84D /* ChartTableViewCells.swift */; };
/* End PBXBuildFile section */

/* Begin PBXCopyFilesBuildPhase section */
		BC2A3CDB1C58F1CA00DA64B7 /* Embed Frameworks */ = {
			isa = PBXCopyFilesBuildPhase;
			buildActionMask = 2147483647;
			dstPath = "";
			dstSubfolderSpec = 10;
			files = (
				BC2A3CDA1C58F1CA00DA64B7 /* ResearchKit.framework in Embed Frameworks */,
			);
			name = "Embed Frameworks";
			runOnlyForDeploymentPostprocessing = 0;
		};
/* End PBXCopyFilesBuildPhase section */

/* Begin PBXFileReference section */
		246DF9FF1BEADFDF00591E9A /* en */ = {isa = PBXFileReference; lastKnownFileType = text.plist.strings; name = en; path = en.lproj/Localizable.strings; sourceTree = "<group>"; };
		246DFA021BEAE01700591E9A /* fr */ = {isa = PBXFileReference; lastKnownFileType = text.plist.strings; name = fr; path = fr.lproj/Localizable.strings; sourceTree = "<group>"; };
		246DFA031BEAE02100591E9A /* de */ = {isa = PBXFileReference; lastKnownFileType = text.plist.strings; name = de; path = de.lproj/Localizable.strings; sourceTree = "<group>"; };
		246DFA041BEAE02900591E9A /* zh-Hans */ = {isa = PBXFileReference; lastKnownFileType = text.plist.strings; name = "zh-Hans"; path = "zh-Hans.lproj/Localizable.strings"; sourceTree = "<group>"; };
		246DFA051BEAE02F00591E9A /* zh-Hant */ = {isa = PBXFileReference; lastKnownFileType = text.plist.strings; name = "zh-Hant"; path = "zh-Hant.lproj/Localizable.strings"; sourceTree = "<group>"; };
		246DFA061BEAE03500591E9A /* ja */ = {isa = PBXFileReference; lastKnownFileType = text.plist.strings; name = ja; path = ja.lproj/Localizable.strings; sourceTree = "<group>"; };
		246DFA071BEAE03B00591E9A /* es */ = {isa = PBXFileReference; lastKnownFileType = text.plist.strings; name = es; path = es.lproj/Localizable.strings; sourceTree = "<group>"; };
		246DFA081BEAE04100591E9A /* es-MX */ = {isa = PBXFileReference; lastKnownFileType = text.plist.strings; name = "es-MX"; path = "es-MX.lproj/Localizable.strings"; sourceTree = "<group>"; };
		246DFA091BEAE05000591E9A /* it */ = {isa = PBXFileReference; lastKnownFileType = text.plist.strings; name = it; path = it.lproj/Localizable.strings; sourceTree = "<group>"; };
		246DFA0A1BEAE05500591E9A /* nl */ = {isa = PBXFileReference; lastKnownFileType = text.plist.strings; name = nl; path = nl.lproj/Localizable.strings; sourceTree = "<group>"; };
		246DFA0B1BEAE05A00591E9A /* ko */ = {isa = PBXFileReference; lastKnownFileType = text.plist.strings; name = ko; path = ko.lproj/Localizable.strings; sourceTree = "<group>"; };
		246DFA0D1BEAE06D00591E9A /* pt-BR */ = {isa = PBXFileReference; lastKnownFileType = text.plist.strings; name = "pt-BR"; path = "pt-BR.lproj/Localizable.strings"; sourceTree = "<group>"; };
		246DFA0E1BEAE07200591E9A /* pt-PT */ = {isa = PBXFileReference; lastKnownFileType = text.plist.strings; name = "pt-PT"; path = "pt-PT.lproj/Localizable.strings"; sourceTree = "<group>"; };
		246DFA0F1BEAE07700591E9A /* da */ = {isa = PBXFileReference; lastKnownFileType = text.plist.strings; name = da; path = da.lproj/Localizable.strings; sourceTree = "<group>"; };
		246DFA101BEAE07D00591E9A /* fi */ = {isa = PBXFileReference; lastKnownFileType = text.plist.strings; name = fi; path = fi.lproj/Localizable.strings; sourceTree = "<group>"; };
		246DFA111BEAE08200591E9A /* nb */ = {isa = PBXFileReference; lastKnownFileType = text.plist.strings; name = nb; path = nb.lproj/Localizable.strings; sourceTree = "<group>"; };
		246DFA121BEAE08600591E9A /* sv */ = {isa = PBXFileReference; lastKnownFileType = text.plist.strings; name = sv; path = sv.lproj/Localizable.strings; sourceTree = "<group>"; };
		246DFA131BEAE08C00591E9A /* ru */ = {isa = PBXFileReference; lastKnownFileType = text.plist.strings; name = ru; path = ru.lproj/Localizable.strings; sourceTree = "<group>"; };
		246DFA141BEAE09000591E9A /* pl */ = {isa = PBXFileReference; lastKnownFileType = text.plist.strings; name = pl; path = pl.lproj/Localizable.strings; sourceTree = "<group>"; };
		246DFA151BEAE09500591E9A /* tr */ = {isa = PBXFileReference; lastKnownFileType = text.plist.strings; name = tr; path = tr.lproj/Localizable.strings; sourceTree = "<group>"; };
		246DFA161BEAE09A00591E9A /* ar */ = {isa = PBXFileReference; lastKnownFileType = text.plist.strings; name = ar; path = ar.lproj/Localizable.strings; sourceTree = "<group>"; };
		246DFA171BEAE09F00591E9A /* th */ = {isa = PBXFileReference; lastKnownFileType = text.plist.strings; name = th; path = th.lproj/Localizable.strings; sourceTree = "<group>"; };
		246DFA181BEAE0A500591E9A /* cs */ = {isa = PBXFileReference; lastKnownFileType = text.plist.strings; name = cs; path = cs.lproj/Localizable.strings; sourceTree = "<group>"; };
		246DFA191BEAE0AA00591E9A /* hu */ = {isa = PBXFileReference; lastKnownFileType = text.plist.strings; name = hu; path = hu.lproj/Localizable.strings; sourceTree = "<group>"; };
		246DFA1A1BEAE0AF00591E9A /* ca */ = {isa = PBXFileReference; lastKnownFileType = text.plist.strings; name = ca; path = ca.lproj/Localizable.strings; sourceTree = "<group>"; };
		246DFA1B1BEAE0B600591E9A /* hr */ = {isa = PBXFileReference; lastKnownFileType = text.plist.strings; name = hr; path = hr.lproj/Localizable.strings; sourceTree = "<group>"; };
		246DFA1C1BEAE0BA00591E9A /* el */ = {isa = PBXFileReference; lastKnownFileType = text.plist.strings; name = el; path = el.lproj/Localizable.strings; sourceTree = "<group>"; };
		246DFA1D1BEAE0C000591E9A /* he */ = {isa = PBXFileReference; lastKnownFileType = text.plist.strings; name = he; path = he.lproj/Localizable.strings; sourceTree = "<group>"; };
		246DFA1E1BEAE0C500591E9A /* ro */ = {isa = PBXFileReference; lastKnownFileType = text.plist.strings; name = ro; path = ro.lproj/Localizable.strings; sourceTree = "<group>"; };
		246DFA1F1BEAE0CA00591E9A /* sk */ = {isa = PBXFileReference; lastKnownFileType = text.plist.strings; name = sk; path = sk.lproj/Localizable.strings; sourceTree = "<group>"; };
		246DFA201BEAE0D000591E9A /* uk */ = {isa = PBXFileReference; lastKnownFileType = text.plist.strings; name = uk; path = uk.lproj/Localizable.strings; sourceTree = "<group>"; };
		246DFA211BEAE0D600591E9A /* id */ = {isa = PBXFileReference; lastKnownFileType = text.plist.strings; name = id; path = id.lproj/Localizable.strings; sourceTree = "<group>"; };
		246DFA221BEAE0DC00591E9A /* ms */ = {isa = PBXFileReference; lastKnownFileType = text.plist.strings; name = ms; path = ms.lproj/Localizable.strings; sourceTree = "<group>"; };
		246DFA231BEAE0E200591E9A /* vi */ = {isa = PBXFileReference; lastKnownFileType = text.plist.strings; name = vi; path = vi.lproj/Localizable.strings; sourceTree = "<group>"; };
		246DFA251BEAE23800591E9A /* hi */ = {isa = PBXFileReference; lastKnownFileType = text.plist.strings; name = hi; path = hi.lproj/Localizable.strings; sourceTree = "<group>"; };
		246DFA261BEAE26200591E9A /* en-GB */ = {isa = PBXFileReference; lastKnownFileType = text.plist.strings; name = "en-GB"; path = "en-GB.lproj/Localizable.strings"; sourceTree = "<group>"; };
		246DFA271BEAE27000591E9A /* en-AU */ = {isa = PBXFileReference; lastKnownFileType = text.plist.strings; name = "en-AU"; path = "en-AU.lproj/Localizable.strings"; sourceTree = "<group>"; };
		246DFA281BEAE2A800591E9A /* zh-HK */ = {isa = PBXFileReference; lastKnownFileType = text.plist.strings; name = "zh-HK"; path = "zh-HK.lproj/Localizable.strings"; sourceTree = "<group>"; };
		3E39B9E81ABF675000C2ABE5 /* README.md */ = {isa = PBXFileReference; fileEncoding = 4; lastKnownFileType = net.daringfireball.markdown; path = README.md; sourceTree = "<group>"; };
		3E39B9FA1ABF682D00C2ABE5 /* Base */ = {isa = PBXFileReference; lastKnownFileType = file.storyboard; name = Base; path = Base.lproj/Main.storyboard; sourceTree = "<group>"; };
		3E39B9FD1ABF683700C2ABE5 /* Base */ = {isa = PBXFileReference; lastKnownFileType = file.xib; name = Base; path = Base.lproj/LaunchScreen.xib; sourceTree = "<group>"; };
		3E39B9FF1ABF683F00C2ABE5 /* Images.xcassets */ = {isa = PBXFileReference; lastKnownFileType = folder.assetcatalog; path = Images.xcassets; sourceTree = "<group>"; };
		3ED967B91AC13D37007E2D83 /* Base */ = {isa = PBXFileReference; lastKnownFileType = text.plist.strings; name = Base; path = Base.lproj/Localizable.strings; sourceTree = "<group>"; };
		863CCD811ACF545E009FD3B4 /* HealthKit.framework */ = {isa = PBXFileReference; lastKnownFileType = wrapper.framework; name = HealthKit.framework; path = System/Library/Frameworks/HealthKit.framework; sourceTree = SDKROOT; };
		863CCD831ACF545E009FD3B4 /* ORKCatalog.entitlements */ = {isa = PBXFileReference; lastKnownFileType = text.xml; path = ORKCatalog.entitlements; sourceTree = "<group>"; };
		869230BE1AAA890A00BFE11B /* ORKCatalog.app */ = {isa = PBXFileReference; explicitFileType = wrapper.application; includeInIndex = 0; path = ORKCatalog.app; sourceTree = BUILT_PRODUCTS_DIR; };
		86B89A981AB2C0A5001626A4 /* Info.plist */ = {isa = PBXFileReference; fileEncoding = 4; lastKnownFileType = text.plist.xml; path = Info.plist; sourceTree = "<group>"; };
		86B89A9C1AB2C0A5001626A4 /* AppDelegate.swift */ = {isa = PBXFileReference; fileEncoding = 4; lastKnownFileType = sourcecode.swift; name = AppDelegate.swift; path = ORKCatalog/AppDelegate.swift; sourceTree = SOURCE_ROOT; };
		B125E3D31B1BA47600FF8759 /* tap.aif */ = {isa = PBXFileReference; lastKnownFileType = file; path = tap.aif; sourceTree = "<group>"; };
		BC2A3CD81C58F1CA00DA64B7 /* ResearchKit.framework */ = {isa = PBXFileReference; explicitFileType = wrapper.framework; path = ResearchKit.framework; sourceTree = BUILT_PRODUCTS_DIR; };
		BC9A27321B82740D00BDA84D /* TaskListRow.swift */ = {isa = PBXFileReference; fileEncoding = 4; lastKnownFileType = sourcecode.swift; name = TaskListRow.swift; path = Tasks/TaskListRow.swift; sourceTree = "<group>"; };
		BC9A27331B82740D00BDA84D /* TaskListViewController.swift */ = {isa = PBXFileReference; fileEncoding = 4; lastKnownFileType = sourcecode.swift; name = TaskListViewController.swift; path = Tasks/TaskListViewController.swift; sourceTree = "<group>"; };
		BC9A27381B82741900BDA84D /* ImageTableViewCell.swift */ = {isa = PBXFileReference; fileEncoding = 4; lastKnownFileType = sourcecode.swift; name = ImageTableViewCell.swift; path = Results/ImageTableViewCell.swift; sourceTree = "<group>"; };
		BC9A27391B82741900BDA84D /* ResultTableViewProviders.swift */ = {isa = PBXFileReference; fileEncoding = 4; lastKnownFileType = sourcecode.swift; name = ResultTableViewProviders.swift; path = Results/ResultTableViewProviders.swift; sourceTree = "<group>"; };
		BC9A273A1B82741900BDA84D /* ResultViewController.swift */ = {isa = PBXFileReference; fileEncoding = 4; lastKnownFileType = sourcecode.swift; name = ResultViewController.swift; path = Results/ResultViewController.swift; sourceTree = "<group>"; };
		BC9A273B1B82741900BDA84D /* TextImageTableViewCell.swift */ = {isa = PBXFileReference; fileEncoding = 4; lastKnownFileType = sourcecode.swift; name = TextImageTableViewCell.swift; path = Results/TextImageTableViewCell.swift; sourceTree = "<group>"; };
		BC9A27401B82742600BDA84D /* ChartDataSources.swift */ = {isa = PBXFileReference; fileEncoding = 4; lastKnownFileType = sourcecode.swift; name = ChartDataSources.swift; path = Charts/ChartDataSources.swift; sourceTree = "<group>"; };
		BC9A27411B82742600BDA84D /* ChartListViewController.swift */ = {isa = PBXFileReference; fileEncoding = 4; lastKnownFileType = sourcecode.swift; name = ChartListViewController.swift; path = Charts/ChartListViewController.swift; sourceTree = "<group>"; };
		BC9A27421B82742600BDA84D /* ChartTableViewCells.swift */ = {isa = PBXFileReference; fileEncoding = 4; lastKnownFileType = sourcecode.swift; name = ChartTableViewCells.swift; path = Charts/ChartTableViewCells.swift; sourceTree = "<group>"; };
/* End PBXFileReference section */

/* Begin PBXFrameworksBuildPhase section */
		869230BB1AAA890A00BFE11B /* Frameworks */ = {
			isa = PBXFrameworksBuildPhase;
			buildActionMask = 2147483647;
			files = (
				BC2A3CD91C58F1CA00DA64B7 /* ResearchKit.framework in Frameworks */,
				863CCD821ACF545E009FD3B4 /* HealthKit.framework in Frameworks */,
			);
			runOnlyForDeploymentPostprocessing = 0;
		};
/* End PBXFrameworksBuildPhase section */

/* Begin PBXGroup section */
		259E77171AFFD23B0070F786 /* Displaying Charts */ = {
			isa = PBXGroup;
			children = (
				BC9A27401B82742600BDA84D /* ChartDataSources.swift */,
				BC9A27411B82742600BDA84D /* ChartListViewController.swift */,
				BC9A27421B82742600BDA84D /* ChartTableViewCells.swift */,
			);
			name = "Displaying Charts";
			sourceTree = "<group>";
		};
		3E838B881ABFD0E5006AE2D4 /* Presenting Tasks */ = {
			isa = PBXGroup;
			children = (
				BC9A27321B82740D00BDA84D /* TaskListRow.swift */,
				BC9A27331B82740D00BDA84D /* TaskListViewController.swift */,
			);
			name = "Presenting Tasks";
			sourceTree = "<group>";
		};
		3E838B891ABFD104006AE2D4 /* Displaying Results */ = {
			isa = PBXGroup;
			children = (
				BC9A27381B82741900BDA84D /* ImageTableViewCell.swift */,
				BC9A27391B82741900BDA84D /* ResultTableViewProviders.swift */,
				BC9A273A1B82741900BDA84D /* ResultViewController.swift */,
				BC9A273B1B82741900BDA84D /* TextImageTableViewCell.swift */,
			);
			name = "Displaying Results";
			sourceTree = "<group>";
		};
		869230B51AAA890A00BFE11B = {
			isa = PBXGroup;
			children = (
				3E39B9E81ABF675000C2ABE5 /* README.md */,
				BC2A3C9E1C58E81500DA64B7 /* Frameworks */,
				869230C01AAA890A00BFE11B /* ORKCatalog */,
				869230BF1AAA890A00BFE11B /* Products */,
			);
			sourceTree = "<group>";
		};
		869230BF1AAA890A00BFE11B /* Products */ = {
			isa = PBXGroup;
			children = (
				869230BE1AAA890A00BFE11B /* ORKCatalog.app */,
			);
			name = Products;
			sourceTree = "<group>";
		};
		869230C01AAA890A00BFE11B /* ORKCatalog */ = {
			isa = PBXGroup;
			children = (
				86B89A9C1AB2C0A5001626A4 /* AppDelegate.swift */,
				259E77171AFFD23B0070F786 /* Displaying Charts */,
				3E838B891ABFD104006AE2D4 /* Displaying Results */,
				3E838B881ABFD0E5006AE2D4 /* Presenting Tasks */,
				BC74787A1B990EED0072BFE8 /* Resources */,
				869230C11AAA890A00BFE11B /* Supporting Files */,
			);
			path = ORKCatalog;
			sourceTree = "<group>";
		};
		869230C11AAA890A00BFE11B /* Supporting Files */ = {
			isa = PBXGroup;
			children = (
				86B89A981AB2C0A5001626A4 /* Info.plist */,
				863CCD831ACF545E009FD3B4 /* ORKCatalog.entitlements */,
			);
			path = "Supporting Files";
			sourceTree = "<group>";
		};
		BC2A3C9E1C58E81500DA64B7 /* Frameworks */ = {
			isa = PBXGroup;
			children = (
				BC2A3CD81C58F1CA00DA64B7 /* ResearchKit.framework */,
				863CCD811ACF545E009FD3B4 /* HealthKit.framework */,
			);
			name = Frameworks;
			sourceTree = "<group>";
		};
		BC74787A1B990EED0072BFE8 /* Resources */ = {
			isa = PBXGroup;
			children = (
				3E39B9FF1ABF683F00C2ABE5 /* Images.xcassets */,
				3E39B9FC1ABF683700C2ABE5 /* LaunchScreen.xib */,
				3ED967BA1AC13D37007E2D83 /* Localizable.strings */,
				3E39B9F91ABF682D00C2ABE5 /* Main.storyboard */,
				B125E3D31B1BA47600FF8759 /* tap.aif */,
			);
			path = Resources;
			sourceTree = "<group>";
		};
/* End PBXGroup section */

/* Begin PBXNativeTarget section */
		869230BD1AAA890A00BFE11B /* ORKCatalog */ = {
			isa = PBXNativeTarget;
			buildConfigurationList = 869230DF1AAA890A00BFE11B /* Build configuration list for PBXNativeTarget "ORKCatalog" */;
			buildPhases = (
				869230BA1AAA890A00BFE11B /* Sources */,
				869230BB1AAA890A00BFE11B /* Frameworks */,
				869230BC1AAA890A00BFE11B /* Resources */,
				BC2A3CDB1C58F1CA00DA64B7 /* Embed Frameworks */,
			);
			buildRules = (
			);
			dependencies = (
			);
			name = ORKCatalog;
			productName = Consent.swift;
			productReference = 869230BE1AAA890A00BFE11B /* ORKCatalog.app */;
			productType = "com.apple.product-type.application";
		};
/* End PBXNativeTarget section */

/* Begin PBXProject section */
		869230B61AAA890A00BFE11B /* Project object */ = {
			isa = PBXProject;
			attributes = {
				LastSwiftUpdateCheck = 0700;
<<<<<<< HEAD
				LastUpgradeCheck = 0810;
=======
				LastUpgradeCheck = 0820;
>>>>>>> 99195db1
				ORGANIZATIONNAME = researchkit.org;
				TargetAttributes = {
					869230BD1AAA890A00BFE11B = {
						CreatedOnToolsVersion = 6.2;
						DevelopmentTeam = 7JYUG8QGJ3;
						DevelopmentTeamName = "Apple Inc. - SPG-NGS";
						LastSwiftMigration = 0800;
					};
				};
			};
			buildConfigurationList = 869230B91AAA890A00BFE11B /* Build configuration list for PBXProject "ORKCatalog" */;
			compatibilityVersion = "Xcode 3.2";
			developmentRegion = English;
			hasScannedForEncodings = 0;
			knownRegions = (
				en,
				Base,
				fr,
				de,
				"zh-Hans",
				"zh-Hant",
				ja,
				es,
				"es-MX",
				it,
				nl,
				ko,
				"pt-BR",
				"pt-PT",
				da,
				fi,
				nb,
				sv,
				ru,
				pl,
				tr,
				ar,
				th,
				cs,
				hu,
				ca,
				hr,
				el,
				he,
				ro,
				sk,
				uk,
				id,
				ms,
				vi,
				hi,
				"en-GB",
				"en-AU",
				"zh-HK",
			);
			mainGroup = 869230B51AAA890A00BFE11B;
			productRefGroup = 869230BF1AAA890A00BFE11B /* Products */;
			projectDirPath = "";
			projectRoot = "";
			targets = (
				869230BD1AAA890A00BFE11B /* ORKCatalog */,
			);
		};
/* End PBXProject section */

/* Begin PBXResourcesBuildPhase section */
		869230BC1AAA890A00BFE11B /* Resources */ = {
			isa = PBXResourcesBuildPhase;
			buildActionMask = 2147483647;
			files = (
				3E39BA001ABF683F00C2ABE5 /* Images.xcassets in Resources */,
				3E39B9FB1ABF682D00C2ABE5 /* Main.storyboard in Resources */,
				B125E3D41B1BA47600FF8759 /* tap.aif in Resources */,
				3E39B9FE1ABF683700C2ABE5 /* LaunchScreen.xib in Resources */,
				3ED967B81AC13D37007E2D83 /* Localizable.strings in Resources */,
			);
			runOnlyForDeploymentPostprocessing = 0;
		};
/* End PBXResourcesBuildPhase section */

/* Begin PBXSourcesBuildPhase section */
		869230BA1AAA890A00BFE11B /* Sources */ = {
			isa = PBXSourcesBuildPhase;
			buildActionMask = 2147483647;
			files = (
				BC9A27451B82742600BDA84D /* ChartTableViewCells.swift in Sources */,
				BC9A273E1B82741900BDA84D /* ResultViewController.swift in Sources */,
				BC9A27441B82742600BDA84D /* ChartListViewController.swift in Sources */,
				BC9A27431B82742600BDA84D /* ChartDataSources.swift in Sources */,
				BC9A273D1B82741900BDA84D /* ResultTableViewProviders.swift in Sources */,
				BC9A273F1B82741900BDA84D /* TextImageTableViewCell.swift in Sources */,
				86B89AA51AB2C0A5001626A4 /* AppDelegate.swift in Sources */,
				BC9A273C1B82741900BDA84D /* ImageTableViewCell.swift in Sources */,
				BC9A27351B82740D00BDA84D /* TaskListViewController.swift in Sources */,
				BC9A27341B82740D00BDA84D /* TaskListRow.swift in Sources */,
			);
			runOnlyForDeploymentPostprocessing = 0;
		};
/* End PBXSourcesBuildPhase section */

/* Begin PBXVariantGroup section */
		3E39B9F91ABF682D00C2ABE5 /* Main.storyboard */ = {
			isa = PBXVariantGroup;
			children = (
				3E39B9FA1ABF682D00C2ABE5 /* Base */,
			);
			name = Main.storyboard;
			path = Localized;
			sourceTree = "<group>";
		};
		3E39B9FC1ABF683700C2ABE5 /* LaunchScreen.xib */ = {
			isa = PBXVariantGroup;
			children = (
				3E39B9FD1ABF683700C2ABE5 /* Base */,
			);
			name = LaunchScreen.xib;
			path = Localized;
			sourceTree = "<group>";
		};
		3ED967BA1AC13D37007E2D83 /* Localizable.strings */ = {
			isa = PBXVariantGroup;
			children = (
				3ED967B91AC13D37007E2D83 /* Base */,
				246DF9FF1BEADFDF00591E9A /* en */,
				246DFA021BEAE01700591E9A /* fr */,
				246DFA031BEAE02100591E9A /* de */,
				246DFA041BEAE02900591E9A /* zh-Hans */,
				246DFA051BEAE02F00591E9A /* zh-Hant */,
				246DFA061BEAE03500591E9A /* ja */,
				246DFA071BEAE03B00591E9A /* es */,
				246DFA081BEAE04100591E9A /* es-MX */,
				246DFA091BEAE05000591E9A /* it */,
				246DFA0A1BEAE05500591E9A /* nl */,
				246DFA0B1BEAE05A00591E9A /* ko */,
				246DFA0D1BEAE06D00591E9A /* pt-BR */,
				246DFA0E1BEAE07200591E9A /* pt-PT */,
				246DFA0F1BEAE07700591E9A /* da */,
				246DFA101BEAE07D00591E9A /* fi */,
				246DFA111BEAE08200591E9A /* nb */,
				246DFA121BEAE08600591E9A /* sv */,
				246DFA131BEAE08C00591E9A /* ru */,
				246DFA141BEAE09000591E9A /* pl */,
				246DFA151BEAE09500591E9A /* tr */,
				246DFA161BEAE09A00591E9A /* ar */,
				246DFA171BEAE09F00591E9A /* th */,
				246DFA181BEAE0A500591E9A /* cs */,
				246DFA191BEAE0AA00591E9A /* hu */,
				246DFA1A1BEAE0AF00591E9A /* ca */,
				246DFA1B1BEAE0B600591E9A /* hr */,
				246DFA1C1BEAE0BA00591E9A /* el */,
				246DFA1D1BEAE0C000591E9A /* he */,
				246DFA1E1BEAE0C500591E9A /* ro */,
				246DFA1F1BEAE0CA00591E9A /* sk */,
				246DFA201BEAE0D000591E9A /* uk */,
				246DFA211BEAE0D600591E9A /* id */,
				246DFA221BEAE0DC00591E9A /* ms */,
				246DFA231BEAE0E200591E9A /* vi */,
				246DFA251BEAE23800591E9A /* hi */,
				246DFA261BEAE26200591E9A /* en-GB */,
				246DFA271BEAE27000591E9A /* en-AU */,
				246DFA281BEAE2A800591E9A /* zh-HK */,
			);
			name = Localizable.strings;
			path = Localized;
			sourceTree = "<group>";
		};
/* End PBXVariantGroup section */

/* Begin XCBuildConfiguration section */
		869230DD1AAA890A00BFE11B /* Debug */ = {
			isa = XCBuildConfiguration;
			buildSettings = {
				ALWAYS_SEARCH_USER_PATHS = NO;
				CLANG_ANALYZER_LOCALIZABILITY_NONLOCALIZED = YES;
				CLANG_CXX_LANGUAGE_STANDARD = "gnu++0x";
				CLANG_CXX_LIBRARY = "libc++";
				CLANG_ENABLE_MODULES = YES;
				CLANG_ENABLE_OBJC_ARC = YES;
				CLANG_WARN_BOOL_CONVERSION = YES;
				CLANG_WARN_CONSTANT_CONVERSION = YES;
				CLANG_WARN_DIRECT_OBJC_ISA_USAGE = YES_ERROR;
				CLANG_WARN_EMPTY_BODY = YES;
				CLANG_WARN_ENUM_CONVERSION = YES;
				CLANG_WARN_INFINITE_RECURSION = YES;
				CLANG_WARN_INT_CONVERSION = YES;
				CLANG_WARN_OBJC_ROOT_CLASS = YES_ERROR;
				CLANG_WARN_SUSPICIOUS_MOVE = YES;
				CLANG_WARN_UNREACHABLE_CODE = YES;
				CLANG_WARN__DUPLICATE_METHOD_MATCH = YES;
				"CODE_SIGN_IDENTITY[sdk=iphoneos*]" = "iPhone Developer";
				COPY_PHASE_STRIP = NO;
				ENABLE_STRICT_OBJC_MSGSEND = YES;
				ENABLE_TESTABILITY = YES;
				GCC_C_LANGUAGE_STANDARD = gnu99;
				GCC_DYNAMIC_NO_PIC = NO;
				GCC_NO_COMMON_BLOCKS = YES;
				GCC_OPTIMIZATION_LEVEL = 0;
				GCC_PREPROCESSOR_DEFINITIONS = (
					"DEBUG=1",
					"$(inherited)",
				);
				GCC_SYMBOLS_PRIVATE_EXTERN = NO;
				GCC_WARN_64_TO_32_BIT_CONVERSION = YES;
				GCC_WARN_ABOUT_RETURN_TYPE = YES_ERROR;
				GCC_WARN_UNDECLARED_SELECTOR = YES;
				GCC_WARN_UNINITIALIZED_AUTOS = YES_AGGRESSIVE;
				GCC_WARN_UNUSED_FUNCTION = YES;
				GCC_WARN_UNUSED_VARIABLE = YES;
				IPHONEOS_DEPLOYMENT_TARGET = 8.0;
				MTL_ENABLE_DEBUG_INFO = YES;
				ONLY_ACTIVE_ARCH = YES;
				SDKROOT = iphoneos;
				SWIFT_OPTIMIZATION_LEVEL = "-Onone";
			};
			name = Debug;
		};
		869230DE1AAA890A00BFE11B /* Release */ = {
			isa = XCBuildConfiguration;
			buildSettings = {
				ALWAYS_SEARCH_USER_PATHS = NO;
				CLANG_ANALYZER_LOCALIZABILITY_NONLOCALIZED = YES;
				CLANG_CXX_LANGUAGE_STANDARD = "gnu++0x";
				CLANG_CXX_LIBRARY = "libc++";
				CLANG_ENABLE_MODULES = YES;
				CLANG_ENABLE_OBJC_ARC = YES;
				CLANG_WARN_BOOL_CONVERSION = YES;
				CLANG_WARN_CONSTANT_CONVERSION = YES;
				CLANG_WARN_DIRECT_OBJC_ISA_USAGE = YES_ERROR;
				CLANG_WARN_EMPTY_BODY = YES;
				CLANG_WARN_ENUM_CONVERSION = YES;
				CLANG_WARN_INFINITE_RECURSION = YES;
				CLANG_WARN_INT_CONVERSION = YES;
				CLANG_WARN_OBJC_ROOT_CLASS = YES_ERROR;
				CLANG_WARN_SUSPICIOUS_MOVE = YES;
				CLANG_WARN_UNREACHABLE_CODE = YES;
				CLANG_WARN__DUPLICATE_METHOD_MATCH = YES;
				"CODE_SIGN_IDENTITY[sdk=iphoneos*]" = "iPhone Developer";
				COPY_PHASE_STRIP = NO;
				ENABLE_NS_ASSERTIONS = NO;
				ENABLE_STRICT_OBJC_MSGSEND = YES;
				GCC_C_LANGUAGE_STANDARD = gnu99;
				GCC_NO_COMMON_BLOCKS = YES;
				GCC_WARN_64_TO_32_BIT_CONVERSION = YES;
				GCC_WARN_ABOUT_RETURN_TYPE = YES_ERROR;
				GCC_WARN_UNDECLARED_SELECTOR = YES;
				GCC_WARN_UNINITIALIZED_AUTOS = YES_AGGRESSIVE;
				GCC_WARN_UNUSED_FUNCTION = YES;
				GCC_WARN_UNUSED_VARIABLE = YES;
				IPHONEOS_DEPLOYMENT_TARGET = 8.0;
				MTL_ENABLE_DEBUG_INFO = NO;
				SDKROOT = iphoneos;
				VALIDATE_PRODUCT = YES;
			};
			name = Release;
		};
		869230E01AAA890A00BFE11B /* Debug */ = {
			isa = XCBuildConfiguration;
			buildSettings = {
				ASSETCATALOG_COMPILER_APPICON_NAME = AppIcon;
				CODE_SIGN_ENTITLEMENTS = "ORKCatalog/Supporting Files/ORKCatalog.entitlements";
				CODE_SIGN_IDENTITY = "iPhone Developer";
				FRAMEWORK_SEARCH_PATHS = "$(inherited)";
				INFOPLIST_FILE = "$(SRCROOT)/ORKCatalog/Supporting Files/Info.plist";
				IPHONEOS_DEPLOYMENT_TARGET = 9.0;
				LD_RUNPATH_SEARCH_PATHS = "$(inherited) @executable_path/Frameworks";
				PRODUCT_BUNDLE_IDENTIFIER = "com.example.researchkit-samplecode.$(PRODUCT_NAME:rfc1034identifier)";
				PRODUCT_NAME = ORKCatalog;
				SWIFT_VERSION = 3.0;
				TARGETED_DEVICE_FAMILY = "1,2";
			};
			name = Debug;
		};
		869230E11AAA890A00BFE11B /* Release */ = {
			isa = XCBuildConfiguration;
			buildSettings = {
				ASSETCATALOG_COMPILER_APPICON_NAME = AppIcon;
				CODE_SIGN_ENTITLEMENTS = "ORKCatalog/Supporting Files/ORKCatalog.entitlements";
				CODE_SIGN_IDENTITY = "iPhone Developer";
				FRAMEWORK_SEARCH_PATHS = "$(inherited)";
				INFOPLIST_FILE = "$(SRCROOT)/ORKCatalog/Supporting Files/Info.plist";
				IPHONEOS_DEPLOYMENT_TARGET = 9.0;
				LD_RUNPATH_SEARCH_PATHS = "$(inherited) @executable_path/Frameworks";
				PRODUCT_BUNDLE_IDENTIFIER = "com.example.researchkit-samplecode.$(PRODUCT_NAME:rfc1034identifier)";
				PRODUCT_NAME = ORKCatalog;
				SWIFT_OPTIMIZATION_LEVEL = "-Owholemodule";
				SWIFT_VERSION = 3.0;
				TARGETED_DEVICE_FAMILY = "1,2";
			};
			name = Release;
		};
/* End XCBuildConfiguration section */

/* Begin XCConfigurationList section */
		869230B91AAA890A00BFE11B /* Build configuration list for PBXProject "ORKCatalog" */ = {
			isa = XCConfigurationList;
			buildConfigurations = (
				869230DD1AAA890A00BFE11B /* Debug */,
				869230DE1AAA890A00BFE11B /* Release */,
			);
			defaultConfigurationIsVisible = 0;
			defaultConfigurationName = Release;
		};
		869230DF1AAA890A00BFE11B /* Build configuration list for PBXNativeTarget "ORKCatalog" */ = {
			isa = XCConfigurationList;
			buildConfigurations = (
				869230E01AAA890A00BFE11B /* Debug */,
				869230E11AAA890A00BFE11B /* Release */,
			);
			defaultConfigurationIsVisible = 0;
			defaultConfigurationName = Release;
		};
/* End XCConfigurationList section */
	};
	rootObject = 869230B61AAA890A00BFE11B /* Project object */;
}<|MERGE_RESOLUTION|>--- conflicted
+++ resolved
@@ -235,11 +235,7 @@
 			isa = PBXProject;
 			attributes = {
 				LastSwiftUpdateCheck = 0700;
-<<<<<<< HEAD
-				LastUpgradeCheck = 0810;
-=======
 				LastUpgradeCheck = 0820;
->>>>>>> 99195db1
 				ORGANIZATIONNAME = researchkit.org;
 				TargetAttributes = {
 					869230BD1AAA890A00BFE11B = {
