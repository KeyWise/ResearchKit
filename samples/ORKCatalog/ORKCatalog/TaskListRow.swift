--- conflicted
+++ resolved
@@ -630,8 +630,6 @@
         return ORKOrderedTask.reactionTimeTaskWithIdentifier(Identifier.ReactionTime.rawValue, intendedUseDescription: exampleDescription, maximumStimulusInterval: 10, minimumStimulusInterval: 4, thresholdAcceleration: 0.5, numberOfAttempts: 3, timeout: 3, successSound: TaskListRow.exampleSuccessSound.soundID, timeoutSound: 0, failureSound: UInt32(kSystemSoundID_Vibrate), options: [])
     }
     
-<<<<<<< HEAD
-=======
     private var towerOfHanoiTask: ORKTask {
         return ORKOrderedTask.towerOfHanoiTaskWithIdentifier(Identifier.TowerOfHanoi.rawValue, intendedUseDescription: exampleDescription, numberOfDisks: 5, options: nil)
     }
@@ -643,7 +641,6 @@
         return soundID
     }
 
->>>>>>> 92028763
     /// This task presents the Tone Audiometry pre-defined active task.
     private var toneAudiometryTask: ORKTask {
         return ORKOrderedTask.toneAudiometryTaskWithIdentifier(Identifier.ToneAudiometryTask.rawValue, intendedUseDescription: exampleDescription, speechInstruction: nil, shortSpeechInstruction: nil, toneDuration: 20, options: [])
