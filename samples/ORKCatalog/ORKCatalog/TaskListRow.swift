/*
Copyright (c) 2015, Apple Inc. All rights reserved.

Redistribution and use in source and binary forms, with or without modification,
are permitted provided that the following conditions are met:

1.  Redistributions of source code must retain the above copyright notice, this
list of conditions and the following disclaimer.

2.  Redistributions in binary form must reproduce the above copyright notice,
this list of conditions and the following disclaimer in the documentation and/or
other materials provided with the distribution.

3.  Neither the name of the copyright holder(s) nor the names of any contributors
may be used to endorse or promote products derived from this software without
specific prior written permission. No license is granted to the trademarks of
the copyright holders even if such marks are included in this software.

THIS SOFTWARE IS PROVIDED BY THE COPYRIGHT HOLDERS AND CONTRIBUTORS "AS IS"
AND ANY EXPRESS OR IMPLIED WARRANTIES, INCLUDING, BUT NOT LIMITED TO, THE
IMPLIED WARRANTIES OF MERCHANTABILITY AND FITNESS FOR A PARTICULAR PURPOSE
ARE DISCLAIMED. IN NO EVENT SHALL THE COPYRIGHT OWNER OR CONTRIBUTORS BE LIABLE
FOR ANY DIRECT, INDIRECT, INCIDENTAL, SPECIAL, EXEMPLARY, OR CONSEQUENTIAL
DAMAGES (INCLUDING, BUT NOT LIMITED TO, PROCUREMENT OF SUBSTITUTE GOODS OR
SERVICES; LOSS OF USE, DATA, OR PROFITS; OR BUSINESS INTERRUPTION) HOWEVER
CAUSED AND ON ANY THEORY OF LIABILITY, WHETHER IN CONTRACT, STRICT LIABILITY,
OR TORT (INCLUDING NEGLIGENCE OR OTHERWISE) ARISING IN ANY WAY OUT OF THE USE
OF THIS SOFTWARE, EVEN IF ADVISED OF THE POSSIBILITY OF SUCH DAMAGE.
*/

import ResearchKit
import AudioToolbox

/**
    An enum that corresponds to a row displayed in a `TaskListViewController`.

    Each of the tasks is composed of one or more steps giving examples of the
    types of functionality supported by the ResearchKit framework.
*/
enum TaskListRow: Int, Printable {
    case ScaleQuestion = 0
    case NumericQuestion
    case TimeOfDayQuestion
    case DateQuestion
    case DateTimeQuestion
    case TimeIntervalQuestion
    case TextQuestion
    case ValuePickerChoiceQuestion
    case TextChoiceQuestion
    case ImageChoiceQuestion
    case BooleanQuestion
    case TwoFingerTappingInterval
    case SpatialSpanMemory
    case Fitness
    case ShortWalk
    case Audio
<<<<<<< HEAD
    case ToneAudiometry
    case DeviceMotionReactionTimeTask
=======
    case ImageCapture
>>>>>>> b6f4dbc3
    case Survey
    case Consent
    case Form
    
    /// Returns an array of all the task list row enum cases.
    static var allCases: [TaskListRow] {
        /*
            Create a generator that creates a `TaskListRow` at a specific index.
            When `TaskListRow`'s `rawValue` initializer returns `nil`, the generator
            will stop generating values. This will happen when the enum has no more
            cases represented by `caseIndex`.
        */
        var caseIndex = 0
        let caseGenerator = GeneratorOf { TaskListRow(rawValue: caseIndex++) }

        // Create a sequence that will consume the generator to create an array.
        let caseSequence = SequenceOf(caseGenerator)
        
        return Array(caseSequence)
    }
    
    // MARK: Printable
    
    var description: String {
        switch self {
            case .ScaleQuestion:
                return NSLocalizedString("Scale Question", comment: "")
                
            case .NumericQuestion:
                return NSLocalizedString("Numeric Question", comment: "")

            case .TimeOfDayQuestion:
                return NSLocalizedString("Time of Day Question", comment: "")
                
            case .DateQuestion:
                return NSLocalizedString("Date Question", comment: "")

            case .DateTimeQuestion:
                return NSLocalizedString("Date and Time Question", comment: "")
                
            case .TimeIntervalQuestion:
                return NSLocalizedString("Time Interval Question", comment: "")

            case .TextQuestion:
                return NSLocalizedString("Text Question", comment: "")
                
            case .ValuePickerChoiceQuestion:
                return NSLocalizedString("Value Picker Choice Question", comment: "")
                
            case .TextChoiceQuestion:
                return NSLocalizedString("Text Choice Question", comment: "")

            case .ImageChoiceQuestion:
                return NSLocalizedString("Image Choice Question", comment: "")

            case .BooleanQuestion:
                return NSLocalizedString("Boolean Question", comment: "")

            case .TwoFingerTappingInterval:
                return NSLocalizedString("Two Finger Tapping Interval Active Task", comment: "")

            case .SpatialSpanMemory:
                return NSLocalizedString("Spatial Span Memory Active Task", comment: "")

            case .Fitness:
                return NSLocalizedString("Fitness Check Active Task", comment: "")

            case .ShortWalk:
                return NSLocalizedString("Short Walk Active Task", comment: "")

            case .Audio:
                return NSLocalizedString("Audio Active Task", comment: "")

<<<<<<< HEAD
            case .ToneAudiometry:
                return NSLocalizedString("Tone Audiometry Active Task", comment: "")

            case .DeviceMotionReactionTimeTask:
                return NSLocalizedString("Reaction Time Active Task", comment: "")
            
=======
            case .ImageCapture:
                return NSLocalizedString("Image Capture Task", comment: "")

>>>>>>> b6f4dbc3
            case .Survey:
                return NSLocalizedString("Simple Survey", comment: "")

            case .Consent:
                return NSLocalizedString("Consent", comment: "")

            case .Form:
                return NSLocalizedString("Form", comment: "")
        }
    }
    
    // MARK: Types

    /**
        Every step and task in the ResearchKit framework has to have an identifier. Within a
        task, the step identifiers should be unique.

        Here we use an enum to ensure that the identifiers are kept unique. Since
        the enum has a raw underlying type of a `String`, the compiler can determine
        the uniqueness of the case values at compile time.

        In a real application, the identifiers for your tasks and steps might
        come from a database, or in a smaller application, might have some
        human-readable meaning.
    */
    private enum Identifier: String {
        // Task with examples of questions with sliding scales.
        case ScaleQuestionTask =                                    "ScaleQuestionTask"
        case DiscreteScaleQuestionStep =                            "DiscreteScaleQuestionStep"
        case ContinuousScaleQuestionStep =                          "ContinuousScaleQuestionStep"
        case DiscreteVerticalScaleQuestionStep =                    "DiscreteVerticalScaleQuestionStep"
        case ContinuousVerticalScaleQuestionStep =                  "ContinuousVerticalScaleQuestionStep"

        // Task with examples of numeric questions.
        case NumericQuestionTask =                                  "NumericQuestionTask"
        case NumericQuestionStep =                                  "NumericQuestionStep"
        case NumericNoUnitQuestionStep =                            "NumericNoUnitQuestionStep"
        
        // Task with an example of time of day entry.
        case TimeOfDayQuestionTask =                                "TimeOfDayQuestionTask"
        case TimeOfDayQuestionStep =                                "TimeOfDayQuestionStep"

        // Task with an example of date entry.
        case DateQuestionTask =                                     "DateQuestionTask"
        case DateQuestionStep =                                     "DateQuestionStep"

        // Task with an example of date and time entry.
        case DateTimeQuestionTask =                                 "DateTimeQuestionTask"
        case DateTimeQuestionStep =                                 "DateTimeQuestionStep"

        // Task with an example of time interval entry.
        case TimeIntervalQuestionTask =                             "TimeIntervalQuestionTask"
        case TimeIntervalQuestionStep =                             "TimeIntervalQuestionStep"

        // Task with an example of free text entry.
        case TextQuestionTask =                                     "TextQuestionTask"
        case TextQuestionStep =                                     "TextQuestionStep"

        // Task with a value picker.
        case ValuePickerChoiceQuestionTask =                        "ValuePickerChoiceQuestionTask"
        case ValuePickerChoiceQuestionStep =                        "ValuePickerChoiceQuestionStep"
        
        // Task with an example of a multiple choice question.
        case TextChoiceQuestionTask =                               "TextChoiceQuestionTask"
        case TextChoiceQuestionStep =                               "TextChoiceQuestionStep"
        
        // Task with an image choice question.
        case ImageChoiceQuestionTask =                              "ImageChoiceQuestionTask"
        case ImageChoiceQuestionStep =                              "ImageChoiceQuestionStep"

        // Survey example with a Boolean question.
        case BooleanQuestionTask =                                  "BooleanQuestionTask"
        case BooleanQuestionStep =                                  "BooleanQuestionStep"

        // Active tasks.
<<<<<<< HEAD
        case TwoFingerTappingIntervalTask =                         "TwoFingerTappingIntervalTask"
        case SpatialSpanMemoryTask =                                "SpatialSpanMemoryTask"
        case FitnessTask =                                          "FitnessTask"
        case ShortWalkTask =                                        "ShortWalkTask"
        case AudioTask =                                            "AudioTask"
        case ToneAudiometryTask =                                   "ToneAudiometry"
        case DeviceMotionReactionTimeTask =                         "DeviceMotionReactionTimeTask"
=======
        case TwoFingerTappingIntervalTask =         "TwoFingerTappingIntervalTask"
        case SpatialSpanMemoryTask =                "SpatialSpanMemoryTask"
        case FitnessTask =                          "FitnessTask"
        case ShortWalkTask =                        "ShortWalkTask"
        case AudioTask =                            "AudioTask"
        
        // Image capture task specific identifiers.
        case ImageCaptureTask =                     "ImageCaptureTask"
        case ImageCaptureStep =                     "ImageCaptureStep"
>>>>>>> b6f4dbc3

        // Survey task specific identifiers.
        case SurveyTask =                                           "SurveyTask"
        case IntroStep =                                            "IntroStep"
        case QuestionStep =                                         "QuestionStep"
        case SummaryStep =                                          "SummaryStep"
        
        // Consent task specific identifiers.
        case ConsentTask =                                          "ConsentTask"
        case VisualConsentStep =                                    "VisualConsentStep"
        case ConsentSharingStep =                                   "ConsentSharingStep"
        case ConsentReviewStep =                                    "ConsentReviewStep"
        case ConsentDocumentParticipantSignature =                  "ConsentDocumentParticipantSignature"
        case ConsentDocumentInvestigatorSignature =                 "ConsentDocumentInvestigatorSignature"

        // Task with a form, where multiple items appear on one page.
        case FormTask =                                             "FormTask"
        case FormStep =                                             "FormStep"
        case FormItem01 =                                           "FormItem01"
        case FormItem02 =                                           "FormItem02"
    }
    
    // MARK: Properties
    
    /// Returns a new `ORKTask` that the `TaskListRow` enumeration represents.
    var representedTask: ORKTask {
        switch self {
            case .ScaleQuestion:
                return scaleQuestionTask

            case .NumericQuestion:
                return numericQuestionTask
            
            case .TimeOfDayQuestion:
                return timeOfDayQuestionTask

            case .DateQuestion:
                return dateQuestionTask
            
            case .DateTimeQuestion:
                return dateTimeQuestionTask
            
            case .TimeIntervalQuestion:
                return timeIntervalQuestionTask
            
            case .TextQuestion:
                return textQuestionTask
            
            case .ValuePickerChoiceQuestion:
                return valuePickerChoiceQuestionTask
            
            case .TextChoiceQuestion:
                return textChoiceQuestionTask
            
            case .ImageChoiceQuestion:
                return imageChoiceQuestionTask
            
            case .BooleanQuestion:
                return booleanQuestionTask
            
            case .TwoFingerTappingInterval:
                return twoFingerTappingIntervalTask
            
            case .SpatialSpanMemory:
                return spatialSpanMemoryTask
            
            case .Fitness:
                return fitnessTask
            
            case .ShortWalk:
                return shortWalkTask
            
            case .Audio:
                return audioTask
            
<<<<<<< HEAD
            case .ToneAudiometry:
                return toneAudiometryTask

            case .DeviceMotionReactionTimeTask:
                return deviceMotionReactionTimeTask
=======
            case .ImageCapture:
                return imageCaptureTask
>>>>>>> b6f4dbc3
            
            case .Survey:
                return surveyTask
            
            case .Consent:
                return consentTask
            
            case .Form:
                return formTask
        }
    }

    // MARK: Task Creation Convenience
    
    /// This task presents two options for questions displaying a scale control.
    private var scaleQuestionTask: ORKTask {
        var steps = [ORKStep]()
        
        // The first step is a scale control with 10 discrete ticks.
        let step1AnswerFormat = ORKAnswerFormat.scaleAnswerFormatWithMaximumValue(10, minimumValue: 1, defaultValue: NSIntegerMax, step: 1, vertical: false, maximumValueDescription: exampleHighValueText, minimumValueDescription: exampleLowValueText)
        
        let questionStep1 = ORKQuestionStep(identifier: Identifier.DiscreteScaleQuestionStep.rawValue, title: exampleQuestionText, answer: step1AnswerFormat)
        
        questionStep1.text = exampleDetailText
        
        steps += [questionStep1]
        
        // The second step is a scale control that allows continuous movement with a percent formatter.
        let step2AnswerFormat = ORKAnswerFormat.continuousScaleAnswerFormatWithMaximumValue(1.0, minimumValue: 0.0, defaultValue: 99.0, maximumFractionDigits: 0, vertical: false, maximumValueDescription: nil, minimumValueDescription: nil)
        step2AnswerFormat.numberStyle = .Percent
        
        let questionStep2 = ORKQuestionStep(identifier: Identifier.ContinuousScaleQuestionStep.rawValue, title: exampleQuestionText, answer: step2AnswerFormat)
        
        questionStep2.text = exampleDetailText
        
        steps += [questionStep2]

        // The third step is a vertical scale control with 10 discrete ticks.
        let step3AnswerFormat = ORKAnswerFormat.scaleAnswerFormatWithMaximumValue(10, minimumValue: 1, defaultValue: NSIntegerMax, step: 1, vertical: true, maximumValueDescription: nil, minimumValueDescription: nil)
        
        let questionStep3 = ORKQuestionStep(identifier: Identifier.DiscreteVerticalScaleQuestionStep.rawValue, title: exampleQuestionText, answer: step3AnswerFormat)
        
        questionStep3.text = exampleDetailText
        
        steps += [questionStep3]

        // The fourth step is a vertical scale control that allows continuous movement.
        let step4AnswerFormat = ORKAnswerFormat.continuousScaleAnswerFormatWithMaximumValue(5.0, minimumValue: 1.0, defaultValue: 99.0, maximumFractionDigits: 2, vertical: true, maximumValueDescription: exampleHighValueText, minimumValueDescription: exampleLowValueText)
        
        let questionStep4 = ORKQuestionStep(identifier: Identifier.ContinuousVerticalScaleQuestionStep.rawValue, title: exampleQuestionText, answer: step4AnswerFormat)
        
        questionStep4.text = exampleDetailText
        
        steps += [questionStep4]
        
        return ORKOrderedTask(identifier: Identifier.ScaleQuestionTask.rawValue, steps: steps)
    }
    
    /**
        This task demonstrates use of numeric questions with and without units.
        Note that the unit is just a string, prompting the user to enter the value
        in the expected unit. The unit string propagates into the result object.
    */
    private var numericQuestionTask: ORKTask {
        var steps = [ORKStep]()
        
        // This answer format will display a unit in-line with the numeric entry field.
        let localizedQuestionStep1AnswerFormatUnit = NSLocalizedString("Your unit", comment: "")
        let questionStep1AnswerFormat = ORKAnswerFormat.decimalAnswerFormatWithUnit(localizedQuestionStep1AnswerFormatUnit)
        
        let questionStep1 = ORKQuestionStep(identifier: Identifier.NumericQuestionStep.rawValue, title: exampleQuestionText, answer: questionStep1AnswerFormat)
        
        questionStep1.text = exampleDetailText
        questionStep1.placeholder = NSLocalizedString("Your placeholder.", comment: "")
        
        steps += [questionStep1]
        
        // This answer format is similar to the previous one, but this time without displaying a unit.
        let questionStep2 = ORKQuestionStep(identifier: Identifier.NumericNoUnitQuestionStep.rawValue, title: exampleQuestionText, answer: ORKAnswerFormat.decimalAnswerFormatWithUnit(nil))
        
        questionStep2.text = exampleDetailText
        questionStep2.placeholder = NSLocalizedString("Placeholder without unit.", comment: "")
        
        steps += [questionStep2]
        
        return ORKOrderedTask(identifier: Identifier.NumericQuestionTask.rawValue, steps: steps)
    }

    /// This task demonstrates a question asking for a time of day.
    private var timeOfDayQuestionTask: ORKTask {
        /*
            Because we don't specify a default, the picker will default to the
            time the step is presented. For questions like "What time do you have
            breakfast?", it would make sense to set the default on the answer
            format.
        */
        let answerFormat = ORKAnswerFormat.timeOfDayAnswerFormat()
        
        let questionStep = ORKQuestionStep(identifier: Identifier.TimeOfDayQuestionStep.rawValue, title: exampleQuestionText, answer: answerFormat)
        
        questionStep.text = exampleDetailText
        
        return ORKOrderedTask(identifier: Identifier.TimeOfDayQuestionTask.rawValue, steps: [questionStep])
    }
    
    /// This task demonstrates a question which asks for a date.
    private var dateQuestionTask: ORKTask {
        /*
            The date answer format can also support minimum and maximum limits,
            a specific default value, and overriding the calendar to use.
        */
        let answerFormat = ORKAnswerFormat.dateAnswerFormat()
        
        let step = ORKQuestionStep(identifier: Identifier.DateQuestionStep.rawValue, title: exampleQuestionText, answer: answerFormat)
        
        step.text = exampleDetailText
        
        return ORKOrderedTask(identifier: Identifier.DateQuestionTask.rawValue, steps: [step])
    }
    
    /// This task demonstrates a question asking for a date and time of an event.
    private var dateTimeQuestionTask: ORKTask {
        /*
            This uses the default calendar. Use a more detailed constructor to
            set minimum / maximum limits.
         */
        let answerFormat = ORKAnswerFormat.dateTimeAnswerFormat()
        
        let step = ORKQuestionStep(identifier: Identifier.DateTimeQuestionStep.rawValue, title: exampleQuestionText, answer: answerFormat)
        
        step.text = exampleDetailText
        
        return ORKOrderedTask(identifier: Identifier.DateTimeQuestionTask.rawValue, steps: [step])
    }
    
    /**
        This task demonstrates requesting a time interval. For example, this might
        be a suitable answer format for a question like "How long is your morning
        commute?"
    */
    private var timeIntervalQuestionTask: ORKTask {
        /* 
            The time interval answer format is constrained to entering a time
            less than 24 hours and in steps of minutes. For times that don't fit
            these restrictions, use another mode of data entry.
        */
        let answerFormat = ORKAnswerFormat.timeIntervalAnswerFormat()
        
        let step = ORKQuestionStep(identifier: Identifier.TimeIntervalQuestionStep.rawValue, title: exampleQuestionText, answer: answerFormat)
        
        step.text = exampleDetailText
        
        return ORKOrderedTask(identifier: Identifier.TimeIntervalQuestionTask.rawValue, steps: [step])
    }

    /**
        This task demonstrates asking for text entry. Both single and multi-line
        text entry are supported, with appropriate parameters to the text answer
        format.
    */
    private var textQuestionTask: ORKTask {
        let answerFormat = ORKAnswerFormat.textAnswerFormat()
        
        let step = ORKQuestionStep(identifier: Identifier.TextQuestionStep.rawValue, title: exampleQuestionText, answer: ORKAnswerFormat.textAnswerFormat())
        
        step.text = exampleDetailText
        
        return ORKOrderedTask(identifier: Identifier.TextQuestionTask.rawValue, steps: [step])
    }

    /**
        This task demonstrates a survey question using a value picker wheel.
        Compare with the `textChoiceQuestionTask` and `imageChoiceQuestionTask`
        which can serve a similar purpose.
    */
    private var valuePickerChoiceQuestionTask: ORKTask {
        let textChoiceOneText = NSLocalizedString("Choice 1", comment: "")
        let textChoiceTwoText = NSLocalizedString("Choice 2", comment: "")
        let textChoiceThreeText = NSLocalizedString("Choice 3", comment: "")
        
        // The text to display can be separate from the value coded for each choice:
        let textChoices = [
            ORKTextChoice(text: textChoiceOneText, value: "choice_1"),
            ORKTextChoice(text: textChoiceTwoText, value: "choice_2"),
            ORKTextChoice(text: textChoiceThreeText, value: "choice_3")
        ]
        
        let answerFormat = ORKAnswerFormat.valuePickerAnswerFormatWithTextChoices(textChoices)
        
        let questionStep = ORKQuestionStep(identifier: Identifier.ValuePickerChoiceQuestionStep.rawValue, title: exampleQuestionText,
            answer: answerFormat)
        
        questionStep.text = exampleDetailText
        
        return ORKOrderedTask(identifier: Identifier.ValuePickerChoiceQuestionTask.rawValue, steps: [questionStep])
    }

    /**
        This task demonstrates a survey question for picking from a list of text
        choices. In this case, the text choices are presented in a table view
        (compare with the `valuePickerQuestionTask`).
    */
    private var textChoiceQuestionTask: ORKTask {
        let textChoiceOneText = NSLocalizedString("Choice 1", comment: "")
        let textChoiceTwoText = NSLocalizedString("Choice 2", comment: "")
        let textChoiceThreeText = NSLocalizedString("Choice 3", comment: "")
        
        // The text to display can be separate from the value coded for each choice:
        let textChoices = [
            ORKTextChoice(text: textChoiceOneText, value: "choice_1"),
            ORKTextChoice(text: textChoiceTwoText, value: "choice_2"),
            ORKTextChoice(text: textChoiceThreeText, value: "choice_3")
        ]
        
        let answerFormat = ORKAnswerFormat.choiceAnswerFormatWithStyle(.SingleChoice, textChoices: textChoices)
        
        let questionStep = ORKQuestionStep(identifier: Identifier.TextChoiceQuestionStep.rawValue, title: exampleQuestionText, answer: answerFormat)
        
        questionStep.text = exampleDetailText
        
        return ORKOrderedTask(identifier: Identifier.TextChoiceQuestionTask.rawValue, steps: [questionStep])
    }

    /**
        This task demonstrates a survey question involving picking from a series of 
        image choices. A more realistic applciation of this type of question might be to
        use a range of icons for faces ranging from happy to sad.
    */
    private var imageChoiceQuestionTask: ORKTask {
        let roundShapeImage = UIImage(named: "round_shape")!
        let roundShapeText = NSLocalizedString("Round Shape", comment: "")
        
        let squareShapeImage = UIImage(named: "square_shape")!
        let squareShapeText = NSLocalizedString("Square Shape", comment: "")
        
        let imageChoces = [
            ORKImageChoice(normalImage: roundShapeImage, selectedImage: nil, text: roundShapeText, value: roundShapeText),
            ORKImageChoice(normalImage: squareShapeImage, selectedImage: nil, text: squareShapeText, value: squareShapeText)
        ]
        
        let answerFormat = ORKAnswerFormat.choiceAnswerFormatWithImageChoices(imageChoces)
        
        let questionStep = ORKQuestionStep(identifier: Identifier.ImageChoiceQuestionStep.rawValue, title: exampleQuestionText, answer: answerFormat)
        
        questionStep.text = exampleDetailText
        
        return ORKOrderedTask(identifier: Identifier.ImageChoiceQuestionTask.rawValue, steps: [questionStep])
    }

    /// This task presents just a single "Yes" / "No" question.
    private var booleanQuestionTask: ORKTask {
        let answerFormat = ORKBooleanAnswerFormat()

        // We attach an answer format to a question step to specify what controls the user sees.
        let questionStep = ORKQuestionStep(identifier: Identifier.BooleanQuestionStep.rawValue, title: exampleQuestionText, answer: answerFormat)
        
        // The detail text is shown in a small font below the title.
        questionStep.text = exampleDetailText
        
        return ORKOrderedTask(identifier: Identifier.BooleanQuestionTask.rawValue, steps: [questionStep])
    }

    /// This task presents the Two Finger Tapping pre-defined active task.
    private var twoFingerTappingIntervalTask: ORKTask {
        return ORKOrderedTask.twoFingerTappingIntervalTaskWithIdentifier(Identifier.TwoFingerTappingIntervalTask.rawValue, intendedUseDescription: exampleDescription, duration: 20, options: nil)
    }

    /// This task presents the Spatial Span Memory pre-defined active task.
    private var spatialSpanMemoryTask: ORKTask {
        return ORKOrderedTask.spatialSpanMemoryTaskWithIdentifier(Identifier.SpatialSpanMemoryTask.rawValue, intendedUseDescription: exampleDescription, initialSpan: 3, minimumSpan: 2, maximumSpan: 15, playSpeed: 1.0, maxTests: 5, maxConsecutiveFailures: 3, customTargetImage: nil, customTargetPluralName: nil, requireReversal: false, options: nil)
    }
    
    /**
        This task presents the Fitness pre-defined active task. For this example,
        short walking and rest durations of 20 seconds each are used, whereas more
        realistic durations might be several minutes each.
    */
    private var fitnessTask: ORKTask {
        return ORKOrderedTask.fitnessCheckTaskWithIdentifier(Identifier.FitnessTask.rawValue, intendedUseDescription: exampleDescription, walkDuration: 20, restDuration: 20, options: nil)
    }

    /// This task presents the Gait and Balance pre-defined active task.
    private var shortWalkTask: ORKTask {
        return ORKOrderedTask.shortWalkTaskWithIdentifier(Identifier.ShortWalkTask.rawValue, intendedUseDescription: exampleDescription, numberOfStepsPerLeg: 20, restDuration: 20, options: nil)
    }

    /// This task presents the Audio pre-defined active task.
    private var audioTask: ORKTask {
        return ORKOrderedTask.audioTaskWithIdentifier(Identifier.AudioTask.rawValue, intendedUseDescription: exampleDescription, speechInstruction: exampleSpeechInstruction, shortSpeechInstruction: exampleSpeechInstruction, duration: 20, recordingSettings: nil, options: nil)
    }
    
    private var deviceMotionReactionTimeTask: ORKTask {
        return ORKOrderedTask.deviceMotionReactionTimeTaskWithIdentifier(Identifier.DeviceMotionReactionTimeTask.rawValue, intendedUseDescription: exampleDescription, maximumStimulusInterval: 10, minimumStimulusInterval: 4, thresholdAcceleration: 0.5, numberOfAttempts: 3, timeout: 3, successSound: exampleSuccessSound, timeoutSound: 0, failureSound: UInt32(kSystemSoundID_Vibrate), options: nil)
    }
    
    private var exampleSuccessSound: UInt32 {
        var successSoundPath: CFURLRef! = NSURL(fileURLWithPath: "///System/Library/Audio/UISounds/Modern/sms_alert_complete.caf") as CFURLRef!
        var soundID: SystemSoundID = 0
        AudioServicesCreateSystemSoundID(successSoundPath, &soundID)
        return soundID
    }

<<<<<<< HEAD
    /// This task presents the Tone Audiometry pre-defined active task.
    private var toneAudiometryTask: ORKTask {
        return ORKOrderedTask.toneAudiometryTaskWithIdentifier(Identifier.ToneAudiometryTask.rawValue, intendedUseDescription: exampleDescription, speechInstruction: nil, shortSpeechInstruction: nil, toneDuration: 20, options: nil)
    }
    
=======
    /// This task presents the image capture step in an ordered task.
    private var imageCaptureTask: ORKTask {
        var steps = [ORKStep]()
        
        // Create the intro step.
        let instructionStep = ORKInstructionStep(identifier: Identifier.IntroStep.rawValue)
        
        instructionStep.title = NSLocalizedString("Sample Survey", comment: "")
        
        instructionStep.text = exampleDescription
        
        instructionStep.image = UIImage(named: "hand_solid")!.imageWithRenderingMode(UIImageRenderingMode.AlwaysTemplate)
        
        steps += [instructionStep]
        
        let imageCaptureStep = ORKImageCaptureStep(identifier: Identifier.ImageCaptureStep.rawValue)
        
        imageCaptureStep.templateImage = UIImage(named: "hand_outline")!
        
        imageCaptureStep.templateImageInsets = UIEdgeInsets(top: 0.10, left: 0.10, bottom: 0.10, right: 0.10)
        
        steps += [imageCaptureStep]
        
        return ORKOrderedTask(identifier: Identifier.ImageCaptureTask.rawValue, steps: steps)
    }

>>>>>>> b6f4dbc3
    /**
        A task demonstrating how the ResearchKit framework can be used to present a simple
        survey with an introduction, a question, and a conclusion.
    */
    private var surveyTask: ORKTask {
        var steps = [ORKStep]()
        
        // Create the intro step.
        let instructionStep = ORKInstructionStep(identifier: Identifier.IntroStep.rawValue)
        
        instructionStep.title = NSLocalizedString("Sample Survey", comment: "")
        
        instructionStep.text = exampleDescription
        
        steps += [instructionStep]
        
        // Add a question step.
        let questionStepAnswerFormat = ORKBooleanAnswerFormat()
        
        let questionStepTitle = NSLocalizedString("Would you like to subscribe to our newsletter?", comment: "")
        let questionStep = ORKQuestionStep(identifier: Identifier.QuestionStep.rawValue, title: questionStepTitle, answer: questionStepAnswerFormat)
        
        steps += [questionStep]
        
        // Add a summary step.
        let summaryStep = ORKInstructionStep(identifier: Identifier.SummaryStep.rawValue)
        summaryStep.title = NSLocalizedString("Thanks", comment: "")
        summaryStep.text = NSLocalizedString("Thank you for participating in this sample survey.", comment: "")
        
        steps += [summaryStep]
        
        return ORKOrderedTask(identifier: Identifier.SurveyTask.rawValue, steps: steps)
    }

    /// A task demonstrating how the ResearchKit framework can be used to obtain informed consent.
    private var consentTask: ORKTask {
        var steps = [ORKStep]()
        
        /*
            Informed consent starts by presenting an animated sequence conveying
            the main points of your consent document.
        */
        let visualConsentStep = ORKVisualConsentStep(identifier: Identifier.VisualConsentStep.rawValue, document: consentDocument)
        
        steps += [visualConsentStep]
        
        let investigatorShortDescription = NSLocalizedString("Institution", comment: "")
        let investigatorLongDescription = NSLocalizedString("Institution and its partners", comment: "")
        let localizedLearnMoreHTMLContent = NSLocalizedString("Your sharing learn more content here.", comment: "")
        
        /*
            If you want to share the data you collect with other researchers for
            use in other studies beyond this one, it is best practice to get
            explicit permission from the participant. Use the consent sharing step
            for this.
        */
        let sharingConsentStep = ORKConsentSharingStep(identifier: Identifier.ConsentSharingStep.rawValue, investigatorShortDescription: investigatorShortDescription, investigatorLongDescription: investigatorLongDescription, localizedLearnMoreHTMLContent: localizedLearnMoreHTMLContent)
        
        steps += [sharingConsentStep]
        
        /*
            After the visual presentation, the consent review step displays
            your consent document and can obtain a signature from the participant.
        
            The first signature in the document is the participant's signature.
            This effectively tells the consent review step which signatory is
            reviewing the document.
        */
        let signature = consentDocument.signatures!.first as! ORKConsentSignature

        let reviewConsentStep = ORKConsentReviewStep(identifier: Identifier.ConsentReviewStep.rawValue, signature: signature, inDocument: consentDocument)

        // In a real application, you would supply your own localized text.
        reviewConsentStep.text = loremIpsumText
        reviewConsentStep.reasonForConsent = loremIpsumText
        
        steps += [reviewConsentStep]
        
        return ORKOrderedTask(identifier: Identifier.ConsentTask.rawValue, steps: steps)
    }
    
    /**
        This task demonstrates a form step, in which multiple items are presented
        in a single scrollable form. This might be used for entering multi-value
        data, like taking a blood pressure reading with separate systolic and
        diastolic values.
    */
    private var formTask: ORKTask {
        let step = ORKFormStep(identifier: Identifier.FormTask.rawValue, title: exampleQuestionText, text: exampleDetailText)
        
        // A first field, for entering an integer.
        let formItem01Text = NSLocalizedString("Field01", comment: "")
        let formItem01 = ORKFormItem(identifier: Identifier.FormItem01.rawValue, text: formItem01Text, answerFormat: ORKAnswerFormat.integerAnswerFormatWithUnit(nil))
        formItem01.placeholder = NSLocalizedString("Your placeholder here", comment: "")

        // A second field, for entering a time interval.
        let formItem02Text = NSLocalizedString("Field02", comment: "")
        let formItem02 = ORKFormItem(identifier: Identifier.FormItem02.rawValue, text: formItem02Text, answerFormat: ORKTimeIntervalAnswerFormat())
        formItem02.placeholder = NSLocalizedString("Your placeholder here", comment: "")
        
        step.formItems = [formItem01, formItem02]

        return ORKOrderedTask(identifier: Identifier.FormTask.rawValue, steps: [step])
    }
    
    // MARK: Consent Document Creation Convenience
    
    /**
        A consent document provides the content for the visual consent and consent
        review steps. This helper sets up a consent document with some dummy
        content. You should populate your consent document to suit your study.
    */
    private var consentDocument: ORKConsentDocument {
        let consentDocument = ORKConsentDocument()
        
        /*
            This is the title of the document, displayed both for review and in
            the generated PDF.
        */
        consentDocument.title = NSLocalizedString("Example Consent", comment: "")
        
        // This is the title of the signature page in the generated document.
        consentDocument.signaturePageTitle = NSLocalizedString("Consent", comment: "")
        
        /* 
            This is the line shown on the signature page of the generated document,
            just above the signatures.
        */
        consentDocument.signaturePageContent = NSLocalizedString("I agree to participate in this research study.", comment: "")
        
        /*
            Add the participant signature, which will be filled in during the
            consent review process. This signature initially does not have a
            signature image or a participant name; these are collected during
            the consent review step.
        */
        let participantSignatureTitle = NSLocalizedString("Participant", comment: "")
        let participantSignature = ORKConsentSignature(forPersonWithTitle: participantSignatureTitle, dateFormatString: nil, identifier: Identifier.ConsentDocumentParticipantSignature.rawValue)
        
        consentDocument.addSignature(participantSignature)
        
        /*
            Add the investigator signature. This is pre-populated with the
            investigator's signature image and name, and the date of their
            signature. If you need to specify the date as now, you could generate
            a date string with code here.
          
            This signature is only used for the generated PDF.
        */
        let signatureImage = UIImage(named: "signature")!
        let investigatorSignatureTitle = NSLocalizedString("Investigator", comment: "")
        let investigatorSignatureGivenName = NSLocalizedString("Jonny", comment: "")
        let investigatorSignatureFamilyName = NSLocalizedString("Appleseed", comment: "")
        let investigatorSignatureDateString = "3/10/15"

        let investigatorSignature = ORKConsentSignature(forPersonWithTitle: investigatorSignatureTitle, dateFormatString: nil, identifier: Identifier.ConsentDocumentInvestigatorSignature.rawValue, givenName: investigatorSignatureGivenName, familyName: investigatorSignatureFamilyName, signatureImage: signatureImage, dateString: investigatorSignatureDateString)
        
        consentDocument.addSignature(investigatorSignature)
        
        /* 
            This is the HTML content for the "Learn More" page for each consent
            section. In a real consent, this would be your content, and you would
            have different content for each section.
          
            If your content is just text, you can use the `content` property
            instead of the `htmlContent` property of `ORKConsentSection`.
        */
        let htmlContentString = "<ul><li>Lorem</li><li>ipsum</li><li>dolor</li></ul><p>\(loremIpsumLongText)</p><p>\(loremIpsumMediumText)</p>"
        
        /*
            These are all the consent section types that have pre-defined animations
            and images. We use them in this specific order, so we see the available
            animated transitions.
        */
        let consentSectionTypes: [ORKConsentSectionType] = [
            .Overview,
            .DataGathering,
            .Privacy,
            .DataUse,
            .TimeCommitment,
            .StudySurvey,
            .StudyTasks,
            .Withdrawing
        ]
        
        /*
            For each consent section type in `consentSectionTypes`, create an
            `ORKConsentSection` that represents it.

            In a real app, you would set specific content for each section.
        */
        var consentSections: [ORKConsentSection] = consentSectionTypes.map { contentSectionType in
            let consentSection = ORKConsentSection(type: contentSectionType)
            
            consentSection.summary = self.loremIpsumShortText
            
            if contentSectionType == .Overview {
                consentSection.htmlContent = htmlContentString
            }
            else {
                consentSection.content = self.loremIpsumLongText
            }
            
            return consentSection
        }
        
        /*
            This is an example of a section that is only in the review document
            or only in the generated PDF, and is not displayed in `ORKVisualConsentStep`.
        */
        let consentSection = ORKConsentSection(type: .OnlyInDocument)
        consentSection.summary = NSLocalizedString(".OnlyInDocument Scene Summary", comment: "")
        consentSection.title = NSLocalizedString(".OnlyInDocument Scene", comment: "")
        consentSection.content = loremIpsumLongText
        
        consentSections += [consentSection]
        
        // Set the sections on the document after they've been created.
        consentDocument.sections = consentSections
        
        return consentDocument
    }
    
    // MARK: `ORKTask` Reused Text Convenience
    
    private var exampleDescription: String {
        return NSLocalizedString("Your description goes here.", comment: "")
    }
    
    private var exampleSpeechInstruction: String {
        return NSLocalizedString("Your more specific voice instruction goes here. For example, say 'Aaaah'.", comment: "")
    }
    
    private var exampleQuestionText: String {
        return NSLocalizedString("Your question goes here.", comment: "")
    }
    
    private var exampleHighValueText: String {
        return NSLocalizedString("High Value", comment: "")
    }
    
    private var exampleLowValueText: String {
        return NSLocalizedString("Low Value", comment: "")
    }
    
    private var exampleDetailText: String {
        return NSLocalizedString("Additional text can go here.", comment: "")
    }
    
    private var loremIpsumText: String {
        return "Lorem ipsum dolor sit amet, consectetur adipiscing elit, sed do eiusmod tempor incididunt ut labore et dolore magna aliqua."
    }
    
    private var loremIpsumShortText: String {
        return "Lorem ipsum dolor sit amet, consectetur adipiscing elit."
    }
    
    private var loremIpsumMediumText: String {
        return "Lorem ipsum dolor sit amet, consectetur adipiscing elit. Nam adhuc, meo fortasse vitio, quid ego quaeram non perspicis. Plane idem, inquit, et maxima quidem, qua fieri nulla maior potest. Quonam, inquit, modo?"
    }
    
    private var loremIpsumLongText: String {
        return "Lorem ipsum dolor sit amet, consectetur adipiscing elit. Nam adhuc, meo fortasse vitio, quid ego quaeram non perspicis. Plane idem, inquit, et maxima quidem, qua fieri nulla maior potest. Quonam, inquit, modo? An potest, inquit ille, quicquam esse suavius quam nihil dolere? Cave putes quicquam esse verius. Quonam, inquit, modo?"
    }
}
    <|MERGE_RESOLUTION|>--- conflicted
+++ resolved
@@ -54,12 +54,9 @@
     case Fitness
     case ShortWalk
     case Audio
-<<<<<<< HEAD
     case ToneAudiometry
     case DeviceMotionReactionTimeTask
-=======
     case ImageCapture
->>>>>>> b6f4dbc3
     case Survey
     case Consent
     case Form
@@ -133,18 +130,15 @@
             case .Audio:
                 return NSLocalizedString("Audio Active Task", comment: "")
 
-<<<<<<< HEAD
             case .ToneAudiometry:
                 return NSLocalizedString("Tone Audiometry Active Task", comment: "")
 
             case .DeviceMotionReactionTimeTask:
                 return NSLocalizedString("Reaction Time Active Task", comment: "")
             
-=======
             case .ImageCapture:
                 return NSLocalizedString("Image Capture Task", comment: "")
 
->>>>>>> b6f4dbc3
             case .Survey:
                 return NSLocalizedString("Simple Survey", comment: "")
 
@@ -220,7 +214,6 @@
         case BooleanQuestionStep =                                  "BooleanQuestionStep"
 
         // Active tasks.
-<<<<<<< HEAD
         case TwoFingerTappingIntervalTask =                         "TwoFingerTappingIntervalTask"
         case SpatialSpanMemoryTask =                                "SpatialSpanMemoryTask"
         case FitnessTask =                                          "FitnessTask"
@@ -228,17 +221,10 @@
         case AudioTask =                                            "AudioTask"
         case ToneAudiometryTask =                                   "ToneAudiometry"
         case DeviceMotionReactionTimeTask =                         "DeviceMotionReactionTimeTask"
-=======
-        case TwoFingerTappingIntervalTask =         "TwoFingerTappingIntervalTask"
-        case SpatialSpanMemoryTask =                "SpatialSpanMemoryTask"
-        case FitnessTask =                          "FitnessTask"
-        case ShortWalkTask =                        "ShortWalkTask"
-        case AudioTask =                            "AudioTask"
         
         // Image capture task specific identifiers.
-        case ImageCaptureTask =                     "ImageCaptureTask"
-        case ImageCaptureStep =                     "ImageCaptureStep"
->>>>>>> b6f4dbc3
+        case ImageCaptureTask =                                    "ImageCaptureTask"
+        case ImageCaptureStep =                                    "ImageCaptureStep"
 
         // Survey task specific identifiers.
         case SurveyTask =                                           "SurveyTask"
@@ -314,16 +300,14 @@
             case .Audio:
                 return audioTask
             
-<<<<<<< HEAD
             case .ToneAudiometry:
                 return toneAudiometryTask
 
             case .DeviceMotionReactionTimeTask:
                 return deviceMotionReactionTimeTask
-=======
+            
             case .ImageCapture:
                 return imageCaptureTask
->>>>>>> b6f4dbc3
             
             case .Survey:
                 return surveyTask
@@ -626,13 +610,11 @@
         return soundID
     }
 
-<<<<<<< HEAD
     /// This task presents the Tone Audiometry pre-defined active task.
     private var toneAudiometryTask: ORKTask {
         return ORKOrderedTask.toneAudiometryTaskWithIdentifier(Identifier.ToneAudiometryTask.rawValue, intendedUseDescription: exampleDescription, speechInstruction: nil, shortSpeechInstruction: nil, toneDuration: 20, options: nil)
     }
     
-=======
     /// This task presents the image capture step in an ordered task.
     private var imageCaptureTask: ORKTask {
         var steps = [ORKStep]()
@@ -659,7 +641,6 @@
         return ORKOrderedTask(identifier: Identifier.ImageCaptureTask.rawValue, steps: steps)
     }
 
->>>>>>> b6f4dbc3
     /**
         A task demonstrating how the ResearchKit framework can be used to present a simple
         survey with an introduction, a question, and a conclusion.
