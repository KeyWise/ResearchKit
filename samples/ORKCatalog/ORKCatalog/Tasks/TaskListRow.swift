--- conflicted
+++ resolved
@@ -274,13 +274,11 @@
         case .WalkBackAndForth:
             return NSLocalizedString("Walk Back and Forth", comment: "")
             
-<<<<<<< HEAD
+        case .TremorTest:
+            return NSLocalizedString("Tremor Test", comment: "")
+            
         case .MoodSurvey:
             return NSLocalizedString("Mood Survey", comment: "")
-=======
-        case .TremorTest:
-            return NSLocalizedString("Tremor Test", comment: "")
->>>>>>> fe9c9e1f
         }
     }
     
@@ -432,13 +430,10 @@
         case TowerOfHanoi
         case TwoFingerTappingIntervalTask
         case WalkBackAndForthTask
-<<<<<<< HEAD
+        case TremorTestTask
 
         // Surveys
         case MoodSurvey
-=======
-        case TremorTestTask
->>>>>>> fe9c9e1f
     }
     
     // MARK: Properties
@@ -551,13 +546,11 @@
         case .WalkBackAndForth:
             return walkBackAndForthTask
             
-<<<<<<< HEAD
+        case .TremorTest:
+            return tremorTestTask
+
         case .MoodSurvey:
             return moodSurveyTask
-=======
-        case .TremorTest:
-            return tremorTestTask
->>>>>>> fe9c9e1f
         }
     }
 
@@ -1253,15 +1246,6 @@
         return ORKOrderedTask.walkBackAndForthTaskWithIdentifier(String(Identifier.WalkBackAndForthTask), intendedUseDescription: exampleDescription, walkDuration: 30, restDuration: 30, options: [])
     }
     
-<<<<<<< HEAD
-    /// This task presents the Mood Survey
-    private var moodSurveyTask: ORKTask {
-        return ORKOrderedTask.moodSurveyWithIdentifier(String(Identifier.MoodSurvey),
-                                                       intendedUseDescription: exampleDescription,
-                                                       frequency: .Daily,
-                                                       customQuestionText: "How do you feel about jumping jacks?",
-                                                       options: [])
-=======
     /// This task presents the Tremor Test pre-defined active task.
     private var tremorTestTask: ORKTask {
         return ORKOrderedTask.tremorTestTaskWithIdentifier(String(Identifier.TremorTestTask),
@@ -1270,7 +1254,6 @@
                                                            activeTaskOptions: [],
                                                            handOptions: [.Both],
                                                            options: [])
->>>>>>> fe9c9e1f
     }
 
     // MARK: Consent Document Creation Convenience
