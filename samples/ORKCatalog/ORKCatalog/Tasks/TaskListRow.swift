/*
 Copyright (c) 2015, Apple Inc. All rights reserved.
 Copyright (c) 2015, Ricardo Sánchez-Sáez.

 Redistribution and use in source and binary forms, with or without modification,
 are permitted provided that the following conditions are met:
 
 1.  Redistributions of source code must retain the above copyright notice, this
 list of conditions and the following disclaimer.
 
 2.  Redistributions in binary form must reproduce the above copyright notice, 
 this list of conditions and the following disclaimer in the documentation and/or 
 other materials provided with the distribution. 
 
 3.  Neither the name of the copyright holder(s) nor the names of any contributors 
 may be used to endorse or promote products derived from this software without 
 specific prior written permission. No license is granted to the trademarks of 
 the copyright holders even if such marks are included in this software. 
 
 THIS SOFTWARE IS PROVIDED BY THE COPYRIGHT HOLDERS AND CONTRIBUTORS "AS IS" 
 AND ANY EXPRESS OR IMPLIED WARRANTIES, INCLUDING, BUT NOT LIMITED TO, THE 
 IMPLIED WARRANTIES OF MERCHANTABILITY AND FITNESS FOR A PARTICULAR PURPOSE 
 ARE DISCLAIMED. IN NO EVENT SHALL THE COPYRIGHT OWNER OR CONTRIBUTORS BE LIABLE 
 FOR ANY DIRECT, INDIRECT, INCIDENTAL, SPECIAL, EXEMPLARY, OR CONSEQUENTIAL 
 DAMAGES (INCLUDING, BUT NOT LIMITED TO, PROCUREMENT OF SUBSTITUTE GOODS OR 
 SERVICES; LOSS OF USE, DATA, OR PROFITS; OR BUSINESS INTERRUPTION) HOWEVER 
 CAUSED AND ON ANY THEORY OF LIABILITY, WHETHER IN CONTRACT, STRICT LIABILITY, 
 OR TORT (INCLUDING NEGLIGENCE OR OTHERWISE) ARISING IN ANY WAY OUT OF THE USE 
 OF THIS SOFTWARE, EVEN IF ADVISED OF THE POSSIBILITY OF SUCH DAMAGE. 
*/

import ResearchKit
import AudioToolbox

/**
    Wraps a SystemSoundID.

    A class is used in order to provide appropriate cleanup when the sound is
    no longer needed.
*/
class SystemSound {
    var soundID: SystemSoundID = 0
    
    init?(soundURL: NSURL) {
        if AudioServicesCreateSystemSoundID(soundURL as CFURLRef, &soundID) != noErr {
           return nil
        }
    }
    
    deinit {
        AudioServicesDisposeSystemSoundID(soundID)
    }
}

/**
    An enum that corresponds to a row displayed in a `TaskListViewController`.

    Each of the tasks is composed of one or more steps giving examples of the
    types of functionality supported by the ResearchKit framework.
*/
enum TaskListRow: Int, CustomStringConvertible {
    case Form = 0
    case Survey
    
    case BooleanQuestion
    case DateQuestion
    case DateTimeQuestion
    case EligibilityQuestion
    case ImageChoiceQuestion
    case NumericQuestion
    case ScaleQuestion
    case TextQuestion
    case TextChoiceQuestion
    case TimeIntervalQuestion
    case TimeOfDayQuestion
    case ValuePickerChoiceQuestion
    case ImageCapture
    
    case EligibilityTask
    case Consent
    case Passcode
    
    case Wait
    case Audio
    case Fitness
    case HolePegTest
    case PSAT
    case ReactionTime
    case ShortWalk
    case SpatialSpanMemory
    case TimedWalk
    case ToneAudiometry
    case TowerOfHanoi
    case TwoFingerTappingInterval
    
    class TaskListRowSection {
        var title: String
        var rows: [TaskListRow]
        
        init(title: String, rows: [TaskListRow]) {
            self.title = title
            self.rows = rows
        }
    }
    
    /// Returns an array of all the task list row enum cases.
    static var sections: [ TaskListRowSection ] {
        return [
            TaskListRowSection(title: "Surveys", rows:
                [
                    .Form,
                    .Survey,
                ]),
            TaskListRowSection(title: "Survey Questions", rows:
                [
                    .BooleanQuestion,
                    .DateQuestion,
                    .DateTimeQuestion,
                    .EligibilityQuestion,
                    .ImageChoiceQuestion,
                    .NumericQuestion,
                    .ScaleQuestion,
                    .TextQuestion,
                    .TextChoiceQuestion,
                    .TimeIntervalQuestion,
                    .TimeOfDayQuestion,
                    .ValuePickerChoiceQuestion,
                    .ImageCapture,
<<<<<<< HEAD
                    .ValidatedTextQuestion,
                    .Wait,
=======
>>>>>>> 59045b27
                ]),
            TaskListRowSection(title: "Onboarding", rows:
                [
                    .EligibilityTask,
                    .Consent,
                    .Passcode,
                ]),
            TaskListRowSection(title: "Active Tasks", rows:
                [
                    .Audio,
                    .Fitness,
                    .HolePegTest,
                    .PSAT,
                    .ReactionTime,
                    .ShortWalk,
                    .SpatialSpanMemory,
                    .TimedWalk,
                    .ToneAudiometry,
                    .TowerOfHanoi,
                    .TwoFingerTappingInterval,
                ]),
        ]}
    
    // MARK: CustomStringConvertible
    
    var description: String {
        switch self {
        case .Form:
            return NSLocalizedString("Form Survey Example", comment: "")
            
        case .Survey:
            return NSLocalizedString("Simple Survey Example", comment: "")
            
        case .BooleanQuestion:
            return NSLocalizedString("Boolean Question", comment: "")
            
        case .DateQuestion:
            return NSLocalizedString("Date Question", comment: "")
            
        case .DateTimeQuestion:
            return NSLocalizedString("Date and Time Question", comment: "")

        case .EligibilityQuestion:
            return NSLocalizedString("Eligibility Question", comment: "")
            
        case .ImageChoiceQuestion:
            return NSLocalizedString("Image Choice Question", comment: "")
            
        case .NumericQuestion:
            return NSLocalizedString("Numeric Question", comment: "")
            
        case .ScaleQuestion:
            return NSLocalizedString("Scale Question", comment: "")
            
        case .TextQuestion:
            return NSLocalizedString("Text Question", comment: "")
            
        case .TextChoiceQuestion:
            return NSLocalizedString("Text Choice Question", comment: "")
            
        case .TimeIntervalQuestion:
            return NSLocalizedString("Time Interval Question", comment: "")
            
        case .TimeOfDayQuestion:
            return NSLocalizedString("Time of Day Question", comment: "")
            
        case .ValuePickerChoiceQuestion:
            return NSLocalizedString("Value Picker Choice Question", comment: "")
            
        case .ImageCapture:
            return NSLocalizedString("Image Capture Step", comment: "")

        case .EligibilityTask:
            return NSLocalizedString("Eligibility Task Example", comment: "")
            
        case .Consent:
            return NSLocalizedString("Consent-Obtaining Example", comment: "")
            
        case .Passcode:
            return NSLocalizedString("Passcode Creation", comment: "")

        case .Wait:
            return NSLocalizedString("Wait Step", comment: "")
            
        case .Audio:
            return NSLocalizedString("Audio", comment: "")
            
        case .Fitness:
            return NSLocalizedString("Fitness Check", comment: "")
        
        case .HolePegTest:
            return NSLocalizedString("Hole Peg Test", comment: "")
            
        case .PSAT:
            return NSLocalizedString("PSAT", comment: "")
            
        case .ReactionTime:
            return NSLocalizedString("Reaction Time", comment: "")
            
        case .ShortWalk:
            return NSLocalizedString("Short Walk", comment: "")
            
        case .SpatialSpanMemory:
            return NSLocalizedString("Spatial Span Memory", comment: "")
            
        case .TimedWalk:
            return NSLocalizedString("Timed Walk", comment: "")
            
        case .ToneAudiometry:
            return NSLocalizedString("Tone Audiometry", comment: "")
            
        case .TowerOfHanoi:
            return NSLocalizedString("Tower of Hanoi", comment: "")

        case .TwoFingerTappingInterval:
            return NSLocalizedString("Two Finger Tapping Interval", comment: "")
        }
    }
    
    // MARK: Types

    /**
        Every step and task in the ResearchKit framework has to have an identifier.
        Within a task, the step identifiers should be unique.

        Here we use an enum to ensure that the identifiers are kept unique. Since
        the enum has a raw underlying type of a `String`, the compiler can determine
        the uniqueness of the case values at compile time.

        In a real application, the identifiers for your tasks and steps might
        come from a database, or in a smaller application, might have some
        human-readable meaning.
    */
    private enum Identifier {
        // Task with a form, where multiple items appear on one page.
        case FormTask
        case FormStep
        case FormItem01
        case FormItem02

        // Survey task specific identifiers.
        case SurveyTask
        case IntroStep
        case QuestionStep
        case SummaryStep
        
        // Task with a Boolean question.
        case BooleanQuestionTask
        case BooleanQuestionStep

        // Task with an example of date entry.
        case DateQuestionTask
        case DateQuestionStep
        
        // Task with an example of date and time entry.
        case DateTimeQuestionTask
        case DateTimeQuestionStep
        
        // Task with an example of an eligibility question.
        case EligibilityQuestionTask
        case EligibilityQuestionStep

        // Task with an image choice question.
        case ImageChoiceQuestionTask
        case ImageChoiceQuestionStep
        
        // Task with examples of numeric questions.
        case NumericQuestionTask
        case NumericQuestionStep
        case NumericNoUnitQuestionStep

        // Task with examples of questions with sliding scales.
        case ScaleQuestionTask
        case DiscreteScaleQuestionStep
        case ContinuousScaleQuestionStep
        case DiscreteVerticalScaleQuestionStep
        case ContinuousVerticalScaleQuestionStep
        case TextScaleQuestionStep
        case TextVerticalScaleQuestionStep

        // Task with an example of free text entry.
        case TextQuestionTask
        case TextQuestionStep
        
        // Task with an example of a multiple choice question.
        case TextChoiceQuestionTask
        case TextChoiceQuestionStep

        // Task with an example of time of day entry.
        case TimeOfDayQuestionTask
        case TimeOfDayQuestionStep

        // Task with an example of time interval entry.
        case TimeIntervalQuestionTask
        case TimeIntervalQuestionStep

        // Task with a value picker.
        case ValuePickerChoiceQuestionTask
        case ValuePickerChoiceQuestionStep
        
        // Image capture task specific identifiers.
        case ImageCaptureTask
        case ImageCaptureStep
        
        // Task with an example of waiting.
        case WaitTask
        case WaitStepDeterminate
        case WaitStepIndeterminate
        
        // Eligibility task specific indentifiers.
        case EligibilityTask
        case EligibilityIntroStep
        case EligibilityFormStep
        case EligibilityFormItem01
        case EligibilityFormItem02
        case EligibilityFormItem03
        case EligibilityIneligibleStep
        case EligibilityEligibleStep
        
        // Consent task specific identifiers.
        case ConsentTask
        case VisualConsentStep
        case ConsentSharingStep
        case ConsentReviewStep
        case ConsentDocumentParticipantSignature
        case ConsentDocumentInvestigatorSignature
        
        // Passcode task specific identifiers.
        case PasscodeTask
        case PasscodeStep

        // Active tasks.
        case AudioTask
        case FitnessTask
        case HolePegTestTask
        case PSATTask
        case ReactionTime
        case ShortWalkTask
        case SpatialSpanMemoryTask
        case TimedWalkTask
        case ToneAudiometryTask
        case TowerOfHanoi
        case TwoFingerTappingIntervalTask
    }
    
    // MARK: Properties
    
    /// Returns a new `ORKTask` that the `TaskListRow` enumeration represents.
    var representedTask: ORKTask {
        switch self {
        case .Form:
            return formTask
            
        case .Survey:
            return surveyTask
            
        case .BooleanQuestion:
            return booleanQuestionTask
            
        case .DateQuestion:
            return dateQuestionTask
            
        case .DateTimeQuestion:
            return dateTimeQuestionTask
            
        case .EligibilityQuestion:
            return eligibilityQuestionTask

        case .ImageChoiceQuestion:
            return imageChoiceQuestionTask
            
        case .NumericQuestion:
            return numericQuestionTask
            
        case .ScaleQuestion:
            return scaleQuestionTask
            
        case .TextQuestion:
            return textQuestionTask
            
        case .TextChoiceQuestion:
            return textChoiceQuestionTask

        case .TimeIntervalQuestion:
            return timeIntervalQuestionTask

        case .TimeOfDayQuestion:
                return timeOfDayQuestionTask
        
        case .ValuePickerChoiceQuestion:
                return valuePickerChoiceQuestionTask
            
        case .ImageCapture:
            return imageCaptureTask
        
        case .EligibilityTask:
            return eligibilityTask
            
        case .Consent:
            return consentTask
        
        case .Wait:
            return waitTask
            
        case .Passcode:
            return passcodeTask
            
        case .Audio:
            return audioTask

        case .Fitness:
            return fitnessTask
            
        case .HolePegTest:
            return holePegTestTask
            
        case .PSAT:
            return PSATTask
            
        case .ReactionTime:
            return reactionTimeTask
            
        case .ShortWalk:
            return shortWalkTask
            
        case .SpatialSpanMemory:
            return spatialSpanMemoryTask

        case .TimedWalk:
            return timedWalkTask
            
        case .ToneAudiometry:
            return toneAudiometryTask
            
        case .TowerOfHanoi:
            return towerOfHanoiTask
            
        case .TwoFingerTappingInterval:
            return twoFingerTappingIntervalTask
        }
    }

    // MARK: Task Creation Convenience
    
    /**
    This task demonstrates a form step, in which multiple items are presented
    in a single scrollable form. This might be used for entering multi-value
    data, like taking a blood pressure reading with separate systolic and
    diastolic values.
    */
    private var formTask: ORKTask {
        let step = ORKFormStep(identifier: String(Identifier.FormStep), title: exampleQuestionText, text: exampleDetailText)
        
        // A first field, for entering an integer.
        let formItem01Text = NSLocalizedString("Field01", comment: "")
        let formItem01 = ORKFormItem(identifier: String(Identifier.FormItem01), text: formItem01Text, answerFormat: ORKAnswerFormat.integerAnswerFormatWithUnit(nil))
        formItem01.placeholder = NSLocalizedString("Your placeholder here", comment: "")
        
        // A second field, for entering a time interval.
        let formItem02Text = NSLocalizedString("Field02", comment: "")
        let formItem02 = ORKFormItem(identifier: String(Identifier.FormItem02), text: formItem02Text, answerFormat: ORKTimeIntervalAnswerFormat())
        formItem02.placeholder = NSLocalizedString("Your placeholder here", comment: "")
        
        step.formItems = [
            formItem01,
            formItem02
        ]
        
        return ORKOrderedTask(identifier: String(Identifier.FormTask), steps: [step])
    }

    /**
    A task demonstrating how the ResearchKit framework can be used to present a simple
    survey with an introduction, a question, and a conclusion.
    */
    private var surveyTask: ORKTask {
        // Create the intro step.
        let instructionStep = ORKInstructionStep(identifier: String(Identifier.IntroStep))
        
        instructionStep.title = NSLocalizedString("Sample Survey", comment: "")
        
        instructionStep.text = exampleDescription
        
        // Add a question step.
        let questionStepAnswerFormat = ORKBooleanAnswerFormat()
        
        let questionStepTitle = NSLocalizedString("Would you like to subscribe to our newsletter?", comment: "")
        let questionStep = ORKQuestionStep(identifier: String(Identifier.QuestionStep), title: questionStepTitle, answer: questionStepAnswerFormat)
        
        // Add a summary step.
        let summaryStep = ORKInstructionStep(identifier: String(Identifier.SummaryStep))
        summaryStep.title = NSLocalizedString("Thanks", comment: "")
        summaryStep.text = NSLocalizedString("Thank you for participating in this sample survey.", comment: "")
        
        return ORKOrderedTask(identifier: String(Identifier.SurveyTask), steps: [
            instructionStep,
            questionStep,
            summaryStep
            ])
    }

    /// This task presents just a single "Yes" / "No" question.
    private var booleanQuestionTask: ORKTask {
        let answerFormat = ORKBooleanAnswerFormat()
        
        // We attach an answer format to a question step to specify what controls the user sees.
        let questionStep = ORKQuestionStep(identifier: String(Identifier.BooleanQuestionStep), title: exampleQuestionText, answer: answerFormat)
        
        // The detail text is shown in a small font below the title.
        questionStep.text = exampleDetailText
        
        return ORKOrderedTask(identifier: String(Identifier.BooleanQuestionTask), steps: [questionStep])
    }

    /// This task demonstrates a question which asks for a date.
    private var dateQuestionTask: ORKTask {
        /*
        The date answer format can also support minimum and maximum limits,
        a specific default value, and overriding the calendar to use.
        */
        let answerFormat = ORKAnswerFormat.dateAnswerFormat()
        
        let step = ORKQuestionStep(identifier: String(Identifier.DateQuestionStep), title: exampleQuestionText, answer: answerFormat)
        
        step.text = exampleDetailText
        
        return ORKOrderedTask(identifier: String(Identifier.DateQuestionTask), steps: [step])
    }
    
    /// This task demonstrates a question asking for a date and time of an event.
    private var dateTimeQuestionTask: ORKTask {
        /*
        This uses the default calendar. Use a more detailed constructor to
        set minimum / maximum limits.
        */
        let answerFormat = ORKAnswerFormat.dateTimeAnswerFormat()
        
        let step = ORKQuestionStep(identifier: String(Identifier.DateTimeQuestionStep), title: exampleQuestionText, answer: answerFormat)
        
        step.text = exampleDetailText
        
        return ORKOrderedTask(identifier: String(Identifier.DateTimeQuestionTask), steps: [step])
    }
    
    /// This task demonstrates an eligibiltiy question.
    private var eligibilityQuestionTask: ORKTask {
        let answerFormat = ORKAnswerFormat.eligibilityAnswerFormat();
        
        let step = ORKQuestionStep(identifier: String(Identifier.EligibilityQuestionStep), title: exampleQuestionText, answer: answerFormat)
        
        step.text = exampleDetailText
        
        return ORKOrderedTask(identifier: String(Identifier.EligibilityQuestionTask), steps: [step])
        
    }

    /**
    This task demonstrates a survey question involving picking from a series of
    image choices. A more realistic applciation of this type of question might be to
    use a range of icons for faces ranging from happy to sad.
    */
    private var imageChoiceQuestionTask: ORKTask {
        let roundShapeImage = UIImage(named: "round_shape")!
        let roundShapeText = NSLocalizedString("Round Shape", comment: "")
        
        let squareShapeImage = UIImage(named: "square_shape")!
        let squareShapeText = NSLocalizedString("Square Shape", comment: "")
        
        let imageChoces = [
            ORKImageChoice(normalImage: roundShapeImage, selectedImage: nil, text: roundShapeText, value: roundShapeText),
            ORKImageChoice(normalImage: squareShapeImage, selectedImage: nil, text: squareShapeText, value: squareShapeText)
        ]
        
        let answerFormat = ORKAnswerFormat.choiceAnswerFormatWithImageChoices(imageChoces)
        
        let questionStep = ORKQuestionStep(identifier: String(Identifier.ImageChoiceQuestionStep), title: exampleQuestionText, answer: answerFormat)
        
        questionStep.text = exampleDetailText
        
        return ORKOrderedTask(identifier: String(Identifier.ImageChoiceQuestionTask), steps: [questionStep])
    }
    
    /**
        This task demonstrates use of numeric questions with and without units.
        Note that the unit is just a string, prompting the user to enter the value
        in the expected unit. The unit string propagates into the result object.
    */
    private var numericQuestionTask: ORKTask {
        // This answer format will display a unit in-line with the numeric entry field.
        let localizedQuestionStep1AnswerFormatUnit = NSLocalizedString("Your unit", comment: "")
        let questionStep1AnswerFormat = ORKAnswerFormat.decimalAnswerFormatWithUnit(localizedQuestionStep1AnswerFormatUnit)
        
        let questionStep1 = ORKQuestionStep(identifier: String(Identifier.NumericQuestionStep), title: exampleQuestionText, answer: questionStep1AnswerFormat)
        
        questionStep1.text = exampleDetailText
        questionStep1.placeholder = NSLocalizedString("Your placeholder.", comment: "")
                
        // This answer format is similar to the previous one, but this time without displaying a unit.
        let questionStep2 = ORKQuestionStep(identifier: String(Identifier.NumericNoUnitQuestionStep), title: exampleQuestionText, answer: ORKAnswerFormat.decimalAnswerFormatWithUnit(nil))
        
        questionStep2.text = exampleDetailText
        questionStep2.placeholder = NSLocalizedString("Placeholder without unit.", comment: "")
        
        return ORKOrderedTask(identifier: String(Identifier.NumericQuestionTask), steps: [
            questionStep1,
            questionStep2
        ])
    }
    
    /// This task presents two options for questions displaying a scale control.
    private var scaleQuestionTask: ORKTask {
        // The first step is a scale control with 10 discrete ticks.
        let step1AnswerFormat = ORKAnswerFormat.scaleAnswerFormatWithMaximumValue(10, minimumValue: 1, defaultValue: NSIntegerMax, step: 1, vertical: false, maximumValueDescription: exampleHighValueText, minimumValueDescription: exampleLowValueText)
        
        let questionStep1 = ORKQuestionStep(identifier: String(Identifier.DiscreteScaleQuestionStep), title: exampleQuestionText, answer: step1AnswerFormat)
        
        questionStep1.text = exampleDetailText
        
        // The second step is a scale control that allows continuous movement with a percent formatter.
        let step2AnswerFormat = ORKAnswerFormat.continuousScaleAnswerFormatWithMaximumValue(1.0, minimumValue: 0.0, defaultValue: 99.0, maximumFractionDigits: 0, vertical: false, maximumValueDescription: nil, minimumValueDescription: nil)
        step2AnswerFormat.numberStyle = .Percent
        
        let questionStep2 = ORKQuestionStep(identifier: String(Identifier.ContinuousScaleQuestionStep), title: exampleQuestionText, answer: step2AnswerFormat)
        
        questionStep2.text = exampleDetailText
        
        // The third step is a vertical scale control with 10 discrete ticks.
        let step3AnswerFormat = ORKAnswerFormat.scaleAnswerFormatWithMaximumValue(10, minimumValue: 1, defaultValue: NSIntegerMax, step: 1, vertical: true, maximumValueDescription: nil, minimumValueDescription: nil)
        
        let questionStep3 = ORKQuestionStep(identifier: String(Identifier.DiscreteVerticalScaleQuestionStep), title: exampleQuestionText, answer: step3AnswerFormat)
        
        questionStep3.text = exampleDetailText
        
        // The fourth step is a vertical scale control that allows continuous movement.
        let step4AnswerFormat = ORKAnswerFormat.continuousScaleAnswerFormatWithMaximumValue(5.0, minimumValue: 1.0, defaultValue: 99.0, maximumFractionDigits: 2, vertical: true, maximumValueDescription: exampleHighValueText, minimumValueDescription: exampleLowValueText)
        
        let questionStep4 = ORKQuestionStep(identifier: String(Identifier.ContinuousVerticalScaleQuestionStep), title: exampleQuestionText, answer: step4AnswerFormat)
        
        questionStep4.text = exampleDetailText
        
        // The fifth step is a scale control that allows text choices.
        let textChoices : [ORKTextChoice] = [ORKTextChoice(text: "Poor", value: 1), ORKTextChoice(text: "Fair", value: 2), ORKTextChoice(text: "Good", value: 3), ORKTextChoice(text: "Above Average", value: 10), ORKTextChoice(text: "Excellent", value: 5)]

        let step5AnswerFormat = ORKAnswerFormat.textScaleAnswerFormatWithTextChoices(textChoices, defaultIndex: NSIntegerMax, vertical: false)
        
        let questionStep5 = ORKQuestionStep(identifier: String(Identifier.TextScaleQuestionStep), title: exampleQuestionText, answer: step5AnswerFormat)
        
        questionStep5.text = exampleDetailText
        
        // The sixth step is a vertical scale control that allows text choices.
        let step6AnswerFormat = ORKAnswerFormat.textScaleAnswerFormatWithTextChoices(textChoices, defaultIndex: NSIntegerMax, vertical: true)
        
        let questionStep6 = ORKQuestionStep(identifier: String(Identifier.TextVerticalScaleQuestionStep), title: exampleQuestionText, answer: step6AnswerFormat)
        
        questionStep6.text = exampleDetailText
        
        return ORKOrderedTask(identifier: String(Identifier.ScaleQuestionTask), steps: [
            questionStep1,
            questionStep2,
            questionStep3,
            questionStep4,
            questionStep5,
            questionStep6
            ])
    }
    
    /**
    This task demonstrates asking for text entry. Both single and multi-line
    text entry are supported, with appropriate parameters to the text answer
    format.
    */
    private var textQuestionTask: ORKTask {
        let answerFormat = ORKAnswerFormat.textAnswerFormat()
        
        let step = ORKQuestionStep(identifier: String(Identifier.TextQuestionStep), title: exampleQuestionText, answer: answerFormat)
        
        step.text = exampleDetailText
        
        return ORKOrderedTask(identifier: String(Identifier.TextQuestionTask), steps: [step])
    }
    
    /**
    This task demonstrates a survey question for picking from a list of text
    choices. In this case, the text choices are presented in a table view
    (compare with the `valuePickerQuestionTask`).
    */
    private var textChoiceQuestionTask: ORKTask {
        let textChoiceOneText = NSLocalizedString("Choice 1", comment: "")
        let textChoiceTwoText = NSLocalizedString("Choice 2", comment: "")
        let textChoiceThreeText = NSLocalizedString("Choice 3", comment: "")
        
        // The text to display can be separate from the value coded for each choice:
        let textChoices = [
            ORKTextChoice(text: textChoiceOneText, value: "choice_1"),
            ORKTextChoice(text: textChoiceTwoText, value: "choice_2"),
            ORKTextChoice(text: textChoiceThreeText, value: "choice_3")
        ]
        
        let answerFormat = ORKAnswerFormat.choiceAnswerFormatWithStyle(.SingleChoice, textChoices: textChoices)
        
        let questionStep = ORKQuestionStep(identifier: String(Identifier.TextChoiceQuestionStep), title: exampleQuestionText, answer: answerFormat)
        
        questionStep.text = exampleDetailText
        
        return ORKOrderedTask(identifier: String(Identifier.TextChoiceQuestionTask), steps: [questionStep])
    }

    /**
        This task demonstrates requesting a time interval. For example, this might
        be a suitable answer format for a question like "How long is your morning
        commute?"
    */
    private var timeIntervalQuestionTask: ORKTask {
        /* 
            The time interval answer format is constrained to entering a time
            less than 24 hours and in steps of minutes. For times that don't fit
            these restrictions, use another mode of data entry.
        */
        let answerFormat = ORKAnswerFormat.timeIntervalAnswerFormat()
        
        let step = ORKQuestionStep(identifier: String(Identifier.TimeIntervalQuestionStep), title: exampleQuestionText, answer: answerFormat)
        
        step.text = exampleDetailText
        
        return ORKOrderedTask(identifier: String(Identifier.TimeIntervalQuestionTask), steps: [step])
    }

    /// This task demonstrates a question asking for a time of day.
    private var timeOfDayQuestionTask: ORKTask {
        /*
        Because we don't specify a default, the picker will default to the
        time the step is presented. For questions like "What time do you have
        breakfast?", it would make sense to set the default on the answer
        format.
        */
        let answerFormat = ORKAnswerFormat.timeOfDayAnswerFormat()
        
        let questionStep = ORKQuestionStep(identifier: String(Identifier.TimeOfDayQuestionStep), title: exampleQuestionText, answer: answerFormat)
        
        questionStep.text = exampleDetailText
        
        return ORKOrderedTask(identifier: String(Identifier.TimeOfDayQuestionTask), steps: [questionStep])
    }

    /**
        This task demonstrates a survey question using a value picker wheel.
        Compare with the `textChoiceQuestionTask` and `imageChoiceQuestionTask`
        which can serve a similar purpose.
    */
    private var valuePickerChoiceQuestionTask: ORKTask {
        let textChoiceOneText = NSLocalizedString("Choice 1", comment: "")
        let textChoiceTwoText = NSLocalizedString("Choice 2", comment: "")
        let textChoiceThreeText = NSLocalizedString("Choice 3", comment: "")
        
        // The text to display can be separate from the value coded for each choice:
        let textChoices = [
            ORKTextChoice(text: textChoiceOneText, value: "choice_1"),
            ORKTextChoice(text: textChoiceTwoText, value: "choice_2"),
            ORKTextChoice(text: textChoiceThreeText, value: "choice_3")
        ]
        
        let answerFormat = ORKAnswerFormat.valuePickerAnswerFormatWithTextChoices(textChoices)
        
        let questionStep = ORKQuestionStep(identifier: String(Identifier.ValuePickerChoiceQuestionStep), title: exampleQuestionText,
            answer: answerFormat)
        
        questionStep.text = exampleDetailText
        
        return ORKOrderedTask(identifier: String(Identifier.ValuePickerChoiceQuestionTask), steps: [questionStep])
    }

    /// This task presents the image capture step in an ordered task.
    private var imageCaptureTask: ORKTask {
        // Create the intro step.
        let instructionStep = ORKInstructionStep(identifier: String(Identifier.IntroStep))
        
        instructionStep.title = NSLocalizedString("Sample Survey", comment: "")
        
        instructionStep.text = exampleDescription
        
        let handSolidImage = UIImage(named: "hand_solid")!
        instructionStep.image = handSolidImage.imageWithRenderingMode(.AlwaysTemplate)
        
        let imageCaptureStep = ORKImageCaptureStep(identifier: String(Identifier.ImageCaptureStep))
        imageCaptureStep.optional = false
        imageCaptureStep.accessibilityInstructions = NSLocalizedString("Your instructions for capturing the image", comment: "")
        imageCaptureStep.accessibilityHint = NSLocalizedString("Captures the image visible in the preview", comment: "")
        
        imageCaptureStep.templateImage = UIImage(named: "hand_outline_big")!
        
        imageCaptureStep.templateImageInsets = UIEdgeInsets(top: 0.05, left: 0.05, bottom: 0.05, right: 0.05)
        
        return ORKOrderedTask(identifier: String(Identifier.ImageCaptureTask), steps: [
            instructionStep,
            imageCaptureStep
            ])
    }
    
    /**
    A task demonstrating how the ResearchKit framework can be used to determine
    eligibility using the eligibilty answer format and a navigable ordered task.
    */
    private var eligibilityTask: ORKTask {
        // Intro step
        let introStep = ORKInstructionStep(identifier: String(Identifier.EligibilityIntroStep))
        introStep.title = NSLocalizedString("Eligibility Task Example", comment: "")
        
        // Form step
        let formStep = ORKFormStep(identifier: String(Identifier.EligibilityFormStep))
        formStep.optional = false
        
        // Form items
        let formItem01 = ORKFormItem(identifier: String(Identifier.EligibilityFormItem01), text: exampleQuestionText, answerFormat: ORKAnswerFormat.eligibilityAnswerFormat())
        formItem01.optional = false
        let formItem02 = ORKFormItem(identifier: String(Identifier.EligibilityFormItem02), text: exampleQuestionText, answerFormat: ORKAnswerFormat.eligibilityAnswerFormat())
        formItem02.optional = false
        let formItem03 = ORKFormItem(identifier: String(Identifier.EligibilityFormItem03), text: exampleQuestionText, answerFormat: ORKAnswerFormat.eligibilityAnswerFormat())
        formItem03.optional = false
        
        formStep.formItems = [
            formItem01,
            formItem02,
            formItem03
        ]
        
        // Ineligible step
        let ineligibleStep = ORKInstructionStep(identifier: String(Identifier.EligibilityIneligibleStep))
        ineligibleStep.title = NSLocalizedString("You are ineligible to join the study", comment: "")
        
        // Eligible step
        let eligibleStep = ORKCompletionStep(identifier: String(Identifier.EligibilityEligibleStep))
        eligibleStep.title = NSLocalizedString("You are eligible to join the study", comment: "")
        
        // Create the task
        let eligibilityTask = ORKNavigableOrderedTask(identifier: String(Identifier.EligibilityTask), steps: [
            introStep,
            formStep,
            ineligibleStep,
            eligibleStep
            ])
        
        // Build navigation rules.
        var resultSelector = ORKResultSelector(stepIdentifier: String(Identifier.EligibilityFormStep), resultIdentifier: String(Identifier.EligibilityFormItem01))
        let predicateFormItem01 = ORKResultPredicate.predicateForBooleanQuestionResultWithResultSelector(resultSelector, expectedAnswer: true)
        
        resultSelector = ORKResultSelector(stepIdentifier: String(Identifier.EligibilityFormStep), resultIdentifier: String(Identifier.EligibilityFormItem02))
        let predicateFormItem02 = ORKResultPredicate.predicateForBooleanQuestionResultWithResultSelector(resultSelector, expectedAnswer: true)
        
        resultSelector = ORKResultSelector(stepIdentifier: String(Identifier.EligibilityFormStep), resultIdentifier: String(Identifier.EligibilityFormItem03))
        let predicateFormItem03 = ORKResultPredicate.predicateForBooleanQuestionResultWithResultSelector(resultSelector, expectedAnswer: false)
        
        let predicateEligible = NSCompoundPredicate(andPredicateWithSubpredicates: [predicateFormItem01, predicateFormItem02, predicateFormItem03])
        let predicateRule = ORKPredicateStepNavigationRule(resultPredicates: [predicateEligible], destinationStepIdentifiers: [String(Identifier.EligibilityEligibleStep)])
        
        eligibilityTask.setNavigationRule(predicateRule, forTriggerStepIdentifier:String(Identifier.EligibilityFormStep))
        
        // Add end direct rules to skip unneeded steps
        let directRule = ORKDirectStepNavigationRule(destinationStepIdentifier: ORKNullStepIdentifier)
        eligibilityTask.setNavigationRule(directRule, forTriggerStepIdentifier:String(Identifier.EligibilityIneligibleStep))
        
        return eligibilityTask
    }
    
    /// A task demonstrating how the ResearchKit framework can be used to obtain informed consent.
    private var consentTask: ORKTask {
        /*
        Informed consent starts by presenting an animated sequence conveying
        the main points of your consent document.
        */
        let visualConsentStep = ORKVisualConsentStep(identifier: String(Identifier.VisualConsentStep), document: consentDocument)
        
        let investigatorShortDescription = NSLocalizedString("Institution", comment: "")
        let investigatorLongDescription = NSLocalizedString("Institution and its partners", comment: "")
        let localizedLearnMoreHTMLContent = NSLocalizedString("Your sharing learn more content here.", comment: "")
        
        /*
        If you want to share the data you collect with other researchers for
        use in other studies beyond this one, it is best practice to get
        explicit permission from the participant. Use the consent sharing step
        for this.
        */
        let sharingConsentStep = ORKConsentSharingStep(identifier: String(Identifier.ConsentSharingStep), investigatorShortDescription: investigatorShortDescription, investigatorLongDescription: investigatorLongDescription, localizedLearnMoreHTMLContent: localizedLearnMoreHTMLContent)
        
        /*
        After the visual presentation, the consent review step displays
        your consent document and can obtain a signature from the participant.
        
        The first signature in the document is the participant's signature.
        This effectively tells the consent review step which signatory is
        reviewing the document.
        */
        let signature = consentDocument.signatures!.first
        
        let reviewConsentStep = ORKConsentReviewStep(identifier: String(Identifier.ConsentReviewStep), signature: signature, inDocument: consentDocument)
        
        // In a real application, you would supply your own localized text.
        reviewConsentStep.text = loremIpsumText
        reviewConsentStep.reasonForConsent = loremIpsumText

        return ORKOrderedTask(identifier: String(Identifier.ConsentTask), steps: [
            visualConsentStep,
            sharingConsentStep,
            reviewConsentStep
            ])
    }
    
    /// This task demonstrates the Passcode creation process.
    private var passcodeTask: ORKTask {
        /*
        If you want to protect the app using a passcode. It is reccomended to
        ask user to create passcode as part of the consent process and use the
        authentication and editing view controllers to interact with the passcode.
        
        The passcode is stored in the keychain.
        */
        let passcodeConsentStep = ORKPasscodeStep(identifier: String(Identifier.PasscodeStep))

        return ORKOrderedTask(identifier: String(Identifier.PasscodeStep), steps: [passcodeConsentStep])
    }
    
    
    /// This task presents a wait task.
    private var waitTask: ORKTask {
        let waitStepIndeterminate = ORKWaitStep(identifier: String(Identifier.WaitStepIndeterminate))
        waitStepIndeterminate.indicatorMask = ORKProgressIndicatorMask.Indeterminate
        
        let waitStepDeterminate = ORKWaitStep(identifier: String(Identifier.WaitStepDeterminate))
        waitStepDeterminate.indicatorMask = ORKProgressIndicatorMask.ProgressBar
        
        return ORKOrderedTask(identifier: String(Identifier.WaitTask), steps: [waitStepIndeterminate, waitStepDeterminate])
    }

    /// This task presents the Audio pre-defined active task.
    private var audioTask: ORKTask {
        return ORKOrderedTask.audioTaskWithIdentifier(String(Identifier.AudioTask), intendedUseDescription: exampleDescription, speechInstruction: exampleSpeechInstruction, shortSpeechInstruction: exampleSpeechInstruction, duration: 20, recordingSettings: nil, options: [])
    }

    /**
        This task presents the Fitness pre-defined active task. For this example,
        short walking and rest durations of 20 seconds each are used, whereas more
        realistic durations might be several minutes each.
    */
    private var fitnessTask: ORKTask {
        return ORKOrderedTask.fitnessCheckTaskWithIdentifier(String(Identifier.FitnessTask), intendedUseDescription: exampleDescription, walkDuration: 20, restDuration: 20, options: [])
    }
    
    /// This task presents the Hole Peg Test pre-defined active task.
    private var holePegTestTask: ORKTask {
        return ORKNavigableOrderedTask.holePegTestTaskWithIdentifier(String(Identifier.HolePegTestTask), intendedUseDescription: exampleDescription, dominantHand: .Right, numberOfPegs: 9, threshold: 0.2, rotated: false, timeLimit: 300, options: [])
    }
    
    /// This task presents the PSAT pre-defined active task.
    private var PSATTask: ORKTask {
        return ORKOrderedTask.PSATTaskWithIdentifier(String(Identifier.PSATTask), intendedUseDescription: exampleDescription, presentationMode: ORKPSATPresentationMode.Auditory.union(.Visual), interStimulusInterval: 3.0, stimulusDuration: 1.0, seriesLength: 60, options: [])
    }
    
    /// This task presents the Reaction Time pre-defined active task.
    private var reactionTimeTask: ORKTask {
        /// An example of a custom sound.
        let successSoundURL = NSBundle.mainBundle().URLForResource("tap", withExtension: "aif")!
        let successSound = SystemSound(soundURL: successSoundURL)!
        return ORKOrderedTask.reactionTimeTaskWithIdentifier(String(Identifier.ReactionTime), intendedUseDescription: exampleDescription, maximumStimulusInterval: 10, minimumStimulusInterval: 4, thresholdAcceleration: 0.5, numberOfAttempts: 3, timeout: 3, successSound: successSound.soundID, timeoutSound: 0, failureSound: UInt32(kSystemSoundID_Vibrate), options: [])
    }
    
    /// This task presents the Gait and Balance pre-defined active task.
    private var shortWalkTask: ORKTask {
        return ORKOrderedTask.shortWalkTaskWithIdentifier(String(Identifier.ShortWalkTask), intendedUseDescription: exampleDescription, numberOfStepsPerLeg: 20, restDuration: 20, options: [])
    }
    
    /// This task presents the Spatial Span Memory pre-defined active task.
    private var spatialSpanMemoryTask: ORKTask {
        return ORKOrderedTask.spatialSpanMemoryTaskWithIdentifier(String(Identifier.SpatialSpanMemoryTask), intendedUseDescription: exampleDescription, initialSpan: 3, minimumSpan: 2, maximumSpan: 15, playSpeed: 1.0, maxTests: 5, maxConsecutiveFailures: 3, customTargetImage: nil, customTargetPluralName: nil, requireReversal: false, options: [])
    }

    /// This task presents the Timed Walk pre-defined active task.
    private var timedWalkTask: ORKTask {
        return ORKOrderedTask.timedWalkTaskWithIdentifier(String(Identifier.TimedWalkTask), intendedUseDescription: exampleDescription, distanceInMeters: 100.0, timeLimit: 180.0, options: [])
    }
    
    /// This task presents the Tone Audiometry pre-defined active task.
    private var toneAudiometryTask: ORKTask {
        return ORKOrderedTask.toneAudiometryTaskWithIdentifier(String(Identifier.ToneAudiometryTask), intendedUseDescription: exampleDescription, speechInstruction: nil, shortSpeechInstruction: nil, toneDuration: 20, options: [])
    }

    private var towerOfHanoiTask: ORKTask {
        return ORKOrderedTask.towerOfHanoiTaskWithIdentifier(String(Identifier.TowerOfHanoi), intendedUseDescription: exampleDescription, numberOfDisks: 5, options: [])
    }
    
    /// This task presents the Two Finger Tapping pre-defined active task.
    private var twoFingerTappingIntervalTask: ORKTask {
        return ORKOrderedTask.twoFingerTappingIntervalTaskWithIdentifier(String(Identifier.TwoFingerTappingIntervalTask), intendedUseDescription: exampleDescription, duration: 20, options: [])
    }

    // MARK: Consent Document Creation Convenience
    
    /**
        A consent document provides the content for the visual consent and consent
        review steps. This helper sets up a consent document with some dummy
        content. You should populate your consent document to suit your study.
    */
    private var consentDocument: ORKConsentDocument {
        let consentDocument = ORKConsentDocument()
        
        /*
            This is the title of the document, displayed both for review and in
            the generated PDF.
        */
        consentDocument.title = NSLocalizedString("Example Consent", comment: "")
        
        // This is the title of the signature page in the generated document.
        consentDocument.signaturePageTitle = NSLocalizedString("Consent", comment: "")
        
        /* 
            This is the line shown on the signature page of the generated document,
            just above the signatures.
        */
        consentDocument.signaturePageContent = NSLocalizedString("I agree to participate in this research study.", comment: "")
        
        /*
            Add the participant signature, which will be filled in during the
            consent review process. This signature initially does not have a
            signature image or a participant name; these are collected during
            the consent review step.
        */
        let participantSignatureTitle = NSLocalizedString("Participant", comment: "")
        let participantSignature = ORKConsentSignature(forPersonWithTitle: participantSignatureTitle, dateFormatString: nil, identifier: String(Identifier.ConsentDocumentParticipantSignature))
        
        consentDocument.addSignature(participantSignature)
        
        /*
            Add the investigator signature. This is pre-populated with the
            investigator's signature image and name, and the date of their
            signature. If you need to specify the date as now, you could generate
            a date string with code here.
          
            This signature is only used for the generated PDF.
        */
        let signatureImage = UIImage(named: "signature")!
        let investigatorSignatureTitle = NSLocalizedString("Investigator", comment: "")
        let investigatorSignatureGivenName = NSLocalizedString("Jonny", comment: "")
        let investigatorSignatureFamilyName = NSLocalizedString("Appleseed", comment: "")
        let investigatorSignatureDateString = "3/10/15"

        let investigatorSignature = ORKConsentSignature(forPersonWithTitle: investigatorSignatureTitle, dateFormatString: nil, identifier: String(Identifier.ConsentDocumentInvestigatorSignature), givenName: investigatorSignatureGivenName, familyName: investigatorSignatureFamilyName, signatureImage: signatureImage, dateString: investigatorSignatureDateString)
        
        consentDocument.addSignature(investigatorSignature)
        
        /* 
            This is the HTML content for the "Learn More" page for each consent
            section. In a real consent, this would be your content, and you would
            have different content for each section.
          
            If your content is just text, you can use the `content` property
            instead of the `htmlContent` property of `ORKConsentSection`.
        */
        let htmlContentString = "<ul><li>Lorem</li><li>ipsum</li><li>dolor</li></ul><p>\(loremIpsumLongText)</p><p>\(loremIpsumMediumText)</p>"
        
        /*
            These are all the consent section types that have pre-defined animations
            and images. We use them in this specific order, so we see the available
            animated transitions.
        */
        let consentSectionTypes: [ORKConsentSectionType] = [
            .Overview,
            .DataGathering,
            .Privacy,
            .DataUse,
            .TimeCommitment,
            .StudySurvey,
            .StudyTasks,
            .Withdrawing
        ]
        
        /*
            For each consent section type in `consentSectionTypes`, create an
            `ORKConsentSection` that represents it.

            In a real app, you would set specific content for each section.
        */
        var consentSections: [ORKConsentSection] = consentSectionTypes.map { contentSectionType in
            let consentSection = ORKConsentSection(type: contentSectionType)
            
            consentSection.summary = loremIpsumShortText
            
            if contentSectionType == .Overview {
                consentSection.htmlContent = htmlContentString
            }
            else {
                consentSection.content = loremIpsumLongText
            }
            
            return consentSection
        }
        
        /*
            This is an example of a section that is only in the review document
            or only in the generated PDF, and is not displayed in `ORKVisualConsentStep`.
        */
        let consentSection = ORKConsentSection(type: .OnlyInDocument)
        consentSection.summary = NSLocalizedString(".OnlyInDocument Scene Summary", comment: "")
        consentSection.title = NSLocalizedString(".OnlyInDocument Scene", comment: "")
        consentSection.content = loremIpsumLongText
        
        consentSections += [consentSection]
        
        // Set the sections on the document after they've been created.
        consentDocument.sections = consentSections
        
        return consentDocument
    }
    
    // MARK: `ORKTask` Reused Text Convenience
    
    private var exampleDescription: String {
        return NSLocalizedString("Your description goes here.", comment: "")
    }
    
    private var exampleSpeechInstruction: String {
        return NSLocalizedString("Your more specific voice instruction goes here. For example, say 'Aaaah'.", comment: "")
    }
    
    private var exampleQuestionText: String {
        return NSLocalizedString("Your question goes here.", comment: "")
    }
    
    private var exampleHighValueText: String {
        return NSLocalizedString("High Value", comment: "")
    }
    
    private var exampleLowValueText: String {
        return NSLocalizedString("Low Value", comment: "")
    }
    
    private var exampleDetailText: String {
        return NSLocalizedString("Additional text can go here.", comment: "")
    }
    
    private var loremIpsumText: String {
        return "Lorem ipsum dolor sit amet, consectetur adipiscing elit, sed do eiusmod tempor incididunt ut labore et dolore magna aliqua."
    }
    
    private var loremIpsumShortText: String {
        return "Lorem ipsum dolor sit amet, consectetur adipiscing elit."
    }
    
    private var loremIpsumMediumText: String {
        return "Lorem ipsum dolor sit amet, consectetur adipiscing elit. Nam adhuc, meo fortasse vitio, quid ego quaeram non perspicis. Plane idem, inquit, et maxima quidem, qua fieri nulla maior potest. Quonam, inquit, modo?"
    }
    
    private var loremIpsumLongText: String {
        return "Lorem ipsum dolor sit amet, consectetur adipiscing elit. Nam adhuc, meo fortasse vitio, quid ego quaeram non perspicis. Plane idem, inquit, et maxima quidem, qua fieri nulla maior potest. Quonam, inquit, modo? An potest, inquit ille, quicquam esse suavius quam nihil dolere? Cave putes quicquam esse verius. Quonam, inquit, modo?"
    }
}<|MERGE_RESOLUTION|>--- conflicted
+++ resolved
@@ -126,11 +126,7 @@
                     .TimeOfDayQuestion,
                     .ValuePickerChoiceQuestion,
                     .ImageCapture,
-<<<<<<< HEAD
-                    .ValidatedTextQuestion,
                     .Wait,
-=======
->>>>>>> 59045b27
                 ]),
             TaskListRowSection(title: "Onboarding", rows:
                 [
