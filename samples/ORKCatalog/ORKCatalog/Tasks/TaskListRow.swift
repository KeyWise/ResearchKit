--- conflicted
+++ resolved
@@ -442,7 +442,7 @@
     diastolic values.
     */
     private var formTask: ORKTask {
-        let step = ORKFormStep(identifier: String(Identifier.FormTask), title: exampleQuestionText, text: exampleDetailText)
+        let step = ORKFormStep(identifier: String(Identifier.FormStep), title: exampleQuestionText, text: exampleDetailText)
         
         // A first field, for entering an integer.
         let formItem01Text = NSLocalizedString("Field01", comment: "")
@@ -782,7 +782,6 @@
         short walking and rest durations of 20 seconds each are used, whereas more
         realistic durations might be several minutes each.
     */
-<<<<<<< HEAD
     private var fitnessTask: ORKTask {
         return ORKOrderedTask.fitnessCheckTaskWithIdentifier(String(Identifier.FitnessTask), intendedUseDescription: exampleDescription, walkDuration: 20, restDuration: 20, options: [])
     }
@@ -809,15 +808,6 @@
     private var spatialSpanMemoryTask: ORKTask {
         return ORKOrderedTask.spatialSpanMemoryTaskWithIdentifier(String(Identifier.SpatialSpanMemoryTask), intendedUseDescription: exampleDescription, initialSpan: 3, minimumSpan: 2, maximumSpan: 15, playSpeed: 1.0, maxTests: 5, maxConsecutiveFailures: 3, customTargetImage: nil, customTargetPluralName: nil, requireReversal: false, options: [])
     }
-=======
-    private var formTask: ORKTask {
-        let step = ORKFormStep(identifier: Identifier.FormStep.rawValue, title: exampleQuestionText, text: exampleDetailText)
-        
-        // A first field, for entering an integer.
-        let formItem01Text = NSLocalizedString("Field01", comment: "")
-        let formItem01 = ORKFormItem(identifier: Identifier.FormItem01.rawValue, text: formItem01Text, answerFormat: ORKAnswerFormat.integerAnswerFormatWithUnit(nil))
-        formItem01.placeholder = NSLocalizedString("Your placeholder here", comment: "")
->>>>>>> 72da2187
 
     /// This task presents the Timed Walk pre-defined active task.
     private var timedWalkTask: ORKTask {
