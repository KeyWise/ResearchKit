--- conflicted
+++ resolved
@@ -80,12 +80,9 @@
     
     case EligibilityTask
     case Consent
-<<<<<<< HEAD
     case AccountCreation
     case Login
-=======
     case Passcode
->>>>>>> a4c9286f
     
     case Audio
     case Fitness
@@ -139,12 +136,9 @@
                 [
                     .EligibilityTask,
                     .Consent,
-<<<<<<< HEAD
                     .AccountCreation,
                     .Login,
-=======
                     .Passcode,
->>>>>>> a4c9286f
                 ]),
             TaskListRowSection(title: "Active Tasks", rows:
                 [
@@ -222,17 +216,15 @@
             
         case .Consent:
             return NSLocalizedString("Consent-Obtaining Example", comment: "")
-            
-<<<<<<< HEAD
+
         case .AccountCreation:
             return NSLocalizedString("Account Creation", comment: "")
         
         case .Login:
             return NSLocalizedString("Login", comment: "")
-=======
+
         case .Passcode:
             return NSLocalizedString("Passcode Creation", comment: "")
->>>>>>> a4c9286f
             
         case .Audio:
             return NSLocalizedString("Audio", comment: "")
@@ -382,7 +374,6 @@
         case ConsentDocumentParticipantSignature
         case ConsentDocumentInvestigatorSignature
         
-<<<<<<< HEAD
         // Account creation task specific identifiers.
         case AccountCreationTask
         case RegistrationStep
@@ -391,11 +382,10 @@
         // Login task specific identifiers.
         case LoginTask
         case LoginStep
-=======
+
         // Passcode task specific identifiers.
         case PasscodeTask
         case PasscodeStep
->>>>>>> a4c9286f
 
         // Active tasks.
         case AudioTask
@@ -473,16 +463,14 @@
         case .Consent:
             return consentTask
             
-<<<<<<< HEAD
         case .AccountCreation:
             return accountCreationTask
             
         case .Login:
             return loginTask
-=======
+
         case .Passcode:
             return passcodeTask
->>>>>>> a4c9286f
             
         case .Audio:
             return audioTask
@@ -1022,7 +1010,6 @@
             ])
     }
     
-<<<<<<< HEAD
     /// This task presents the Account Creation process.
     private var accountCreationTask: ORKTask {
         /*
@@ -1084,7 +1071,6 @@
         return ORKOrderedTask(identifier: String(Identifier.LoginTask), steps: [loginStep])
     }
     
-=======
     /// This task demonstrates the Passcode creation process.
     private var passcodeTask: ORKTask {
         /*
@@ -1095,7 +1081,6 @@
         The passcode is stored in the keychain.
         */
         let passcodeConsentStep = ORKPasscodeStep(identifier: String(Identifier.PasscodeStep))
->>>>>>> a4c9286f
 
         return ORKOrderedTask(identifier: String(Identifier.PasscodeStep), steps: [passcodeConsentStep])
     }
