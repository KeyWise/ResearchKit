--- conflicted
+++ resolved
@@ -294,13 +294,11 @@
         case .shoulderRangeOfMotion:
             return NSLocalizedString("Shoulder Range of Motion", comment: "")
             
-<<<<<<< HEAD
         case .trailMaking:
             return NSLocalizedString("Trail Making Test", comment: "")
-=======
+            
         case .moodSurvey:
             return NSLocalizedString("Mood Survey", comment: "")
->>>>>>> 1f18bbcc
         }
     }
     
@@ -587,15 +585,12 @@
         
         case .shoulderRangeOfMotion:
             return shoulderRangeOfMotion
-<<<<<<< HEAD
             
         case .trailMaking:
             return trailMaking;
-=======
 
         case .moodSurvey:
             return moodSurveyTask
->>>>>>> 1f18bbcc
         }
     }
 
