--- conflicted
+++ resolved
@@ -127,11 +127,8 @@
                     .TimeOfDayQuestion,
                     .ValuePickerChoiceQuestion,
                     .ImageCapture,
-<<<<<<< HEAD
+                    .ValidatedTextQuestion,
                     .Wait,
-=======
-                    .ValidatedTextQuestion,
->>>>>>> 7f106898
                 ]),
             TaskListRowSection(title: "Onboarding", rows:
                 [
