/*
 Copyright (c) 2015, Apple Inc. All rights reserved.
 Copyright (c) 2015, Ricardo Sánchez-Sáez.

 Redistribution and use in source and binary forms, with or without modification,
 are permitted provided that the following conditions are met:
 
 1.  Redistributions of source code must retain the above copyright notice, this
 list of conditions and the following disclaimer.
 
 2.  Redistributions in binary form must reproduce the above copyright notice, 
 this list of conditions and the following disclaimer in the documentation and/or 
 other materials provided with the distribution. 
 
 3.  Neither the name of the copyright holder(s) nor the names of any contributors 
 may be used to endorse or promote products derived from this software without 
 specific prior written permission. No license is granted to the trademarks of 
 the copyright holders even if such marks are included in this software. 
 
 THIS SOFTWARE IS PROVIDED BY THE COPYRIGHT HOLDERS AND CONTRIBUTORS "AS IS" 
 AND ANY EXPRESS OR IMPLIED WARRANTIES, INCLUDING, BUT NOT LIMITED TO, THE 
 IMPLIED WARRANTIES OF MERCHANTABILITY AND FITNESS FOR A PARTICULAR PURPOSE 
 ARE DISCLAIMED. IN NO EVENT SHALL THE COPYRIGHT OWNER OR CONTRIBUTORS BE LIABLE 
 FOR ANY DIRECT, INDIRECT, INCIDENTAL, SPECIAL, EXEMPLARY, OR CONSEQUENTIAL 
 DAMAGES (INCLUDING, BUT NOT LIMITED TO, PROCUREMENT OF SUBSTITUTE GOODS OR 
 SERVICES; LOSS OF USE, DATA, OR PROFITS; OR BUSINESS INTERRUPTION) HOWEVER 
 CAUSED AND ON ANY THEORY OF LIABILITY, WHETHER IN CONTRACT, STRICT LIABILITY, 
 OR TORT (INCLUDING NEGLIGENCE OR OTHERWISE) ARISING IN ANY WAY OUT OF THE USE 
 OF THIS SOFTWARE, EVEN IF ADVISED OF THE POSSIBILITY OF SUCH DAMAGE. 
*/

import ResearchKit
import AudioToolbox

/**
    Wraps a SystemSoundID.

    A class is used in order to provide appropriate cleanup when the sound is
    no longer needed.
*/
class SystemSound {
    var soundID: SystemSoundID = 0
    
    init?(soundURL: NSURL) {
        if AudioServicesCreateSystemSoundID(soundURL as CFURLRef, &soundID) != noErr {
           return nil
        }
    }
    
    deinit {
        AudioServicesDisposeSystemSoundID(soundID)
    }
}

/**
    An enum that corresponds to a row displayed in a `TaskListViewController`.

    Each of the tasks is composed of one or more steps giving examples of the
    types of functionality supported by the ResearchKit framework.
*/
enum TaskListRow: Int, CustomStringConvertible {
    case Form = 0
    case Survey
    
    case BooleanQuestion
    case DateQuestion
    case DateTimeQuestion
    case EligibilityQuestion
    case ImageChoiceQuestion
    case NumericQuestion
    case ScaleQuestion
    case TextQuestion
    case TextChoiceQuestion
    case TimeIntervalQuestion
    case TimeOfDayQuestion
    case ValuePickerChoiceQuestion
<<<<<<< HEAD
    case ValidatedTextQuestion
=======
>>>>>>> bf079844
    case ImageCapture
    
    case EligibilityTask
    case Consent
    case Passcode
    
    case Audio
    case Fitness
    case HolePegTest
    case PSAT
    case ReactionTime
    case ShortWalk
    case SpatialSpanMemory
    case TimedWalk
    case ToneAudiometry
    case TowerOfHanoi
    case TwoFingerTappingInterval
    
    class TaskListRowSection {
        var title: String
        var rows: [TaskListRow]
        
        init(title: String, rows: [TaskListRow]) {
            self.title = title
            self.rows = rows
        }
    }
    
    /// Returns an array of all the task list row enum cases.
    static var sections: [ TaskListRowSection ] {
        return [
            TaskListRowSection(title: "Surveys", rows:
                [
                    .Form,
                    .Survey,
                ]),
            TaskListRowSection(title: "Survey Questions", rows:
                [
                    .BooleanQuestion,
                    .DateQuestion,
                    .DateTimeQuestion,
                    .EligibilityQuestion,
                    .ImageChoiceQuestion,
                    .NumericQuestion,
                    .ScaleQuestion,
                    .TextQuestion,
                    .TextChoiceQuestion,
                    .TimeIntervalQuestion,
                    .TimeOfDayQuestion,
                    .ValuePickerChoiceQuestion,
<<<<<<< HEAD
                    .ValidatedTextQuestion,
=======
>>>>>>> bf079844
                    .ImageCapture,
                ]),
            TaskListRowSection(title: "Onboarding", rows:
                [
                    .EligibilityTask,
                    .Consent,
                    .Passcode,
                ]),
            TaskListRowSection(title: "Active Tasks", rows:
                [
                    .Audio,
                    .Fitness,
                    .HolePegTest,
                    .PSAT,
                    .ReactionTime,
                    .ShortWalk,
                    .SpatialSpanMemory,
                    .TimedWalk,
                    .ToneAudiometry,
                    .TowerOfHanoi,
                    .TwoFingerTappingInterval,
                ]),
        ]}
    
    // MARK: CustomStringConvertible
    
    var description: String {
        switch self {
        case .Form:
            return NSLocalizedString("Form Survey Example", comment: "")
            
        case .Survey:
            return NSLocalizedString("Simple Survey Example", comment: "")
            
        case .BooleanQuestion:
            return NSLocalizedString("Boolean Question", comment: "")
            
        case .DateQuestion:
            return NSLocalizedString("Date Question", comment: "")
            
        case .DateTimeQuestion:
            return NSLocalizedString("Date and Time Question", comment: "")

        case .EligibilityQuestion:
            return NSLocalizedString("Eligibility Question", comment: "")
            
        case .ImageChoiceQuestion:
            return NSLocalizedString("Image Choice Question", comment: "")
            
        case .NumericQuestion:
            return NSLocalizedString("Numeric Question", comment: "")
            
        case .ScaleQuestion:
            return NSLocalizedString("Scale Question", comment: "")
            
        case .TextQuestion:
            return NSLocalizedString("Text Question", comment: "")
            
        case .TextChoiceQuestion:
            return NSLocalizedString("Text Choice Question", comment: "")
            
        case .TimeIntervalQuestion:
            return NSLocalizedString("Time Interval Question", comment: "")
            
        case .TimeOfDayQuestion:
            return NSLocalizedString("Time of Day Question", comment: "")
            
        case .ValuePickerChoiceQuestion:
            return NSLocalizedString("Value Picker Choice Question", comment: "")
            
<<<<<<< HEAD
        case .ValidatedTextQuestion:
            return NSLocalizedString("Validated Text Question", comment: "")
            
=======
>>>>>>> bf079844
        case .ImageCapture:
            return NSLocalizedString("Image Capture Step", comment: "")

        case .EligibilityTask:
            return NSLocalizedString("Eligibility Task Example", comment: "")
            
        case .Consent:
            return NSLocalizedString("Consent-Obtaining Example", comment: "")
            
        case .Passcode:
            return NSLocalizedString("Passcode Creation", comment: "")
            
        case .Audio:
            return NSLocalizedString("Audio", comment: "")
            
        case .Fitness:
            return NSLocalizedString("Fitness Check", comment: "")
        
        case .HolePegTest:
            return NSLocalizedString("Hole Peg Test", comment: "")
            
        case .PSAT:
            return NSLocalizedString("PSAT", comment: "")
            
        case .ReactionTime:
            return NSLocalizedString("Reaction Time", comment: "")
            
        case .ShortWalk:
            return NSLocalizedString("Short Walk", comment: "")
            
        case .SpatialSpanMemory:
            return NSLocalizedString("Spatial Span Memory", comment: "")
            
        case .TimedWalk:
            return NSLocalizedString("Timed Walk", comment: "")
            
        case .ToneAudiometry:
            return NSLocalizedString("Tone Audiometry", comment: "")
            
        case .TowerOfHanoi:
            return NSLocalizedString("Tower of Hanoi", comment: "")

        case .TwoFingerTappingInterval:
            return NSLocalizedString("Two Finger Tapping Interval", comment: "")
        }
    }
    
    // MARK: Types

    /**
        Every step and task in the ResearchKit framework has to have an identifier.
        Within a task, the step identifiers should be unique.

        Here we use an enum to ensure that the identifiers are kept unique. Since
        the enum has a raw underlying type of a `String`, the compiler can determine
        the uniqueness of the case values at compile time.

        In a real application, the identifiers for your tasks and steps might
        come from a database, or in a smaller application, might have some
        human-readable meaning.
    */
    private enum Identifier {
        // Task with a form, where multiple items appear on one page.
        case FormTask
        case FormStep
        case FormItem01
        case FormItem02

        // Survey task specific identifiers.
        case SurveyTask
        case IntroStep
        case QuestionStep
        case SummaryStep
        
        // Task with a Boolean question.
        case BooleanQuestionTask
        case BooleanQuestionStep

        // Task with an example of date entry.
        case DateQuestionTask
        case DateQuestionStep
        
        // Task with an example of date and time entry.
        case DateTimeQuestionTask
        case DateTimeQuestionStep
        
        // Task with an example of an eligibility question.
        case EligibilityQuestionTask
        case EligibilityQuestionStep

        // Task with an image choice question.
        case ImageChoiceQuestionTask
        case ImageChoiceQuestionStep
        
        // Task with examples of numeric questions.
        case NumericQuestionTask
        case NumericQuestionStep
        case NumericNoUnitQuestionStep

        // Task with examples of questions with sliding scales.
        case ScaleQuestionTask
        case DiscreteScaleQuestionStep
        case ContinuousScaleQuestionStep
        case DiscreteVerticalScaleQuestionStep
        case ContinuousVerticalScaleQuestionStep
        case TextScaleQuestionStep
        case TextVerticalScaleQuestionStep

        // Task with an example of free text entry.
        case TextQuestionTask
        case TextQuestionStep
        
        // Task with an example of a multiple choice question.
        case TextChoiceQuestionTask
        case TextChoiceQuestionStep

        // Task with an example of time of day entry.
        case TimeOfDayQuestionTask
        case TimeOfDayQuestionStep

        // Task with an example of time interval entry.
        case TimeIntervalQuestionTask
        case TimeIntervalQuestionStep

        // Task with a value picker.
        case ValuePickerChoiceQuestionTask
        case ValuePickerChoiceQuestionStep
        
        // Image capture task specific identifiers.
        case ImageCaptureTask
        case ImageCaptureStep
        
        // Eligibility task specific indentifiers.
        case EligibilityTask
        case EligibilityIntroStep
        case EligibilityFormStep
        case EligibilityFormItem01
        case EligibilityFormItem02
        case EligibilityFormItem03
        case EligibilityIneligibleStep
        case EligibilityEligibleStep
        
        // Consent task specific identifiers.
        case ConsentTask
        case VisualConsentStep
        case ConsentSharingStep
        case ConsentReviewStep
        case ConsentDocumentParticipantSignature
        case ConsentDocumentInvestigatorSignature
        
        // Passcode task specific identifiers.
        case PasscodeTask
        case PasscodeStep

        // Active tasks.
        case AudioTask
        case FitnessTask
        case HolePegTestTask
        case PSATTask
        case ReactionTime
        case ShortWalkTask
        case SpatialSpanMemoryTask
        case TimedWalkTask
        case ToneAudiometryTask
        case TowerOfHanoi
        case TwoFingerTappingIntervalTask
    }
    
    // MARK: Properties
    
    /// Returns a new `ORKTask` that the `TaskListRow` enumeration represents.
    var representedTask: ORKTask {
        switch self {
        case .Form:
            return formTask
            
        case .Survey:
            return surveyTask
            
        case .BooleanQuestion:
            return booleanQuestionTask
            
        case .DateQuestion:
            return dateQuestionTask
            
        case .DateTimeQuestion:
            return dateTimeQuestionTask
            
        case .EligibilityQuestion:
            return eligibilityQuestionTask

        case .ImageChoiceQuestion:
            return imageChoiceQuestionTask
            
        case .NumericQuestion:
            return numericQuestionTask
            
        case .ScaleQuestion:
            return scaleQuestionTask
            
        case .TextQuestion:
            return textQuestionTask
            
        case .TextChoiceQuestion:
            return textChoiceQuestionTask

        case .TimeIntervalQuestion:
            return timeIntervalQuestionTask

        case .TimeOfDayQuestion:
                return timeOfDayQuestionTask
        
        case .ValuePickerChoiceQuestion:
                return valuePickerChoiceQuestionTask
            
        case .ValidatedTextQuestion:
            return validatedTextQuestionTask
            
        case .ImageCapture:
            return imageCaptureTask
        
        case .EligibilityTask:
            return eligibilityTask
            
        case .Consent:
            return consentTask
            
        case .Passcode:
            return passcodeTask
            
        case .Audio:
            return audioTask

        case .Fitness:
            return fitnessTask
            
        case .HolePegTest:
            return holePegTestTask
            
        case .PSAT:
            return PSATTask
            
        case .ReactionTime:
            return reactionTimeTask
            
        case .ShortWalk:
            return shortWalkTask
            
        case .SpatialSpanMemory:
            return spatialSpanMemoryTask

        case .TimedWalk:
            return timedWalkTask
            
        case .ToneAudiometry:
            return toneAudiometryTask
            
        case .TowerOfHanoi:
            return towerOfHanoiTask
            
        case .TwoFingerTappingInterval:
            return twoFingerTappingIntervalTask
        }
    }

    // MARK: Task Creation Convenience
    
    /**
    This task demonstrates a form step, in which multiple items are presented
    in a single scrollable form. This might be used for entering multi-value
    data, like taking a blood pressure reading with separate systolic and
    diastolic values.
    */
    private var formTask: ORKTask {
        let step = ORKFormStep(identifier: String(Identifier.FormStep), title: exampleQuestionText, text: exampleDetailText)
        
        // A first field, for entering an integer.
        let formItem01Text = NSLocalizedString("Field01", comment: "")
        let formItem01 = ORKFormItem(identifier: String(Identifier.FormItem01), text: formItem01Text, answerFormat: ORKAnswerFormat.integerAnswerFormatWithUnit(nil))
        formItem01.placeholder = NSLocalizedString("Your placeholder here", comment: "")
        
        // A second field, for entering a time interval.
        let formItem02Text = NSLocalizedString("Field02", comment: "")
        let formItem02 = ORKFormItem(identifier: String(Identifier.FormItem02), text: formItem02Text, answerFormat: ORKTimeIntervalAnswerFormat())
        formItem02.placeholder = NSLocalizedString("Your placeholder here", comment: "")
        
        step.formItems = [
            formItem01,
            formItem02
        ]
        
        return ORKOrderedTask(identifier: String(Identifier.FormTask), steps: [step])
    }

    /**
    A task demonstrating how the ResearchKit framework can be used to present a simple
    survey with an introduction, a question, and a conclusion.
    */
    private var surveyTask: ORKTask {
        // Create the intro step.
        let instructionStep = ORKInstructionStep(identifier: String(Identifier.IntroStep))
        
        instructionStep.title = NSLocalizedString("Sample Survey", comment: "")
        
        instructionStep.text = exampleDescription
        
        // Add a question step.
        let questionStepAnswerFormat = ORKBooleanAnswerFormat()
        
        let questionStepTitle = NSLocalizedString("Would you like to subscribe to our newsletter?", comment: "")
        let questionStep = ORKQuestionStep(identifier: String(Identifier.QuestionStep), title: questionStepTitle, answer: questionStepAnswerFormat)
        
        // Add a summary step.
        let summaryStep = ORKInstructionStep(identifier: String(Identifier.SummaryStep))
        summaryStep.title = NSLocalizedString("Thanks", comment: "")
        summaryStep.text = NSLocalizedString("Thank you for participating in this sample survey.", comment: "")
        
        return ORKOrderedTask(identifier: String(Identifier.SurveyTask), steps: [
            instructionStep,
            questionStep,
            summaryStep
            ])
    }

    /// This task presents just a single "Yes" / "No" question.
    private var booleanQuestionTask: ORKTask {
        let answerFormat = ORKBooleanAnswerFormat()
        
        // We attach an answer format to a question step to specify what controls the user sees.
        let questionStep = ORKQuestionStep(identifier: String(Identifier.BooleanQuestionStep), title: exampleQuestionText, answer: answerFormat)
        
        // The detail text is shown in a small font below the title.
        questionStep.text = exampleDetailText
        
        return ORKOrderedTask(identifier: String(Identifier.BooleanQuestionTask), steps: [questionStep])
    }

    /// This task demonstrates a question which asks for a date.
    private var dateQuestionTask: ORKTask {
        /*
        The date answer format can also support minimum and maximum limits,
        a specific default value, and overriding the calendar to use.
        */
        let answerFormat = ORKAnswerFormat.dateAnswerFormat()
        
        let step = ORKQuestionStep(identifier: String(Identifier.DateQuestionStep), title: exampleQuestionText, answer: answerFormat)
        
        step.text = exampleDetailText
        
        return ORKOrderedTask(identifier: String(Identifier.DateQuestionTask), steps: [step])
    }
    
    /// This task demonstrates a question asking for a date and time of an event.
    private var dateTimeQuestionTask: ORKTask {
        /*
        This uses the default calendar. Use a more detailed constructor to
        set minimum / maximum limits.
        */
        let answerFormat = ORKAnswerFormat.dateTimeAnswerFormat()
        
        let step = ORKQuestionStep(identifier: String(Identifier.DateTimeQuestionStep), title: exampleQuestionText, answer: answerFormat)
        
        step.text = exampleDetailText
        
        return ORKOrderedTask(identifier: String(Identifier.DateTimeQuestionTask), steps: [step])
    }
    
    /// This task demonstrates an eligibiltiy question.
    private var eligibilityQuestionTask: ORKTask {
        let answerFormat = ORKAnswerFormat.eligibilityAnswerFormat();
        
        let step = ORKQuestionStep(identifier: String(Identifier.EligibilityQuestionStep), title: exampleQuestionText, answer: answerFormat)
        
        step.text = exampleDetailText
        
        return ORKOrderedTask(identifier: String(Identifier.EligibilityQuestionTask), steps: [step])
        
    }

    /**
    This task demonstrates a survey question involving picking from a series of
    image choices. A more realistic applciation of this type of question might be to
    use a range of icons for faces ranging from happy to sad.
    */
    private var imageChoiceQuestionTask: ORKTask {
        let roundShapeImage = UIImage(named: "round_shape")!
        let roundShapeText = NSLocalizedString("Round Shape", comment: "")
        
        let squareShapeImage = UIImage(named: "square_shape")!
        let squareShapeText = NSLocalizedString("Square Shape", comment: "")
        
        let imageChoces = [
            ORKImageChoice(normalImage: roundShapeImage, selectedImage: nil, text: roundShapeText, value: roundShapeText),
            ORKImageChoice(normalImage: squareShapeImage, selectedImage: nil, text: squareShapeText, value: squareShapeText)
        ]
        
        let answerFormat = ORKAnswerFormat.choiceAnswerFormatWithImageChoices(imageChoces)
        
        let questionStep = ORKQuestionStep(identifier: String(Identifier.ImageChoiceQuestionStep), title: exampleQuestionText, answer: answerFormat)
        
        questionStep.text = exampleDetailText
        
        return ORKOrderedTask(identifier: String(Identifier.ImageChoiceQuestionTask), steps: [questionStep])
    }
    
    /**
        This task demonstrates use of numeric questions with and without units.
        Note that the unit is just a string, prompting the user to enter the value
        in the expected unit. The unit string propagates into the result object.
    */
    private var numericQuestionTask: ORKTask {
        // This answer format will display a unit in-line with the numeric entry field.
        let localizedQuestionStep1AnswerFormatUnit = NSLocalizedString("Your unit", comment: "")
        let questionStep1AnswerFormat = ORKAnswerFormat.decimalAnswerFormatWithUnit(localizedQuestionStep1AnswerFormatUnit)
        
        let questionStep1 = ORKQuestionStep(identifier: String(Identifier.NumericQuestionStep), title: exampleQuestionText, answer: questionStep1AnswerFormat)
        
        questionStep1.text = exampleDetailText
        questionStep1.placeholder = NSLocalizedString("Your placeholder.", comment: "")
                
        // This answer format is similar to the previous one, but this time without displaying a unit.
        let questionStep2 = ORKQuestionStep(identifier: String(Identifier.NumericNoUnitQuestionStep), title: exampleQuestionText, answer: ORKAnswerFormat.decimalAnswerFormatWithUnit(nil))
        
        questionStep2.text = exampleDetailText
        questionStep2.placeholder = NSLocalizedString("Placeholder without unit.", comment: "")
        
        return ORKOrderedTask(identifier: String(Identifier.NumericQuestionTask), steps: [
            questionStep1,
            questionStep2
        ])
    }
    
    /// This task presents two options for questions displaying a scale control.
    private var scaleQuestionTask: ORKTask {
        // The first step is a scale control with 10 discrete ticks.
        let step1AnswerFormat = ORKAnswerFormat.scaleAnswerFormatWithMaximumValue(10, minimumValue: 1, defaultValue: NSIntegerMax, step: 1, vertical: false, maximumValueDescription: exampleHighValueText, minimumValueDescription: exampleLowValueText)
        
        let questionStep1 = ORKQuestionStep(identifier: String(Identifier.DiscreteScaleQuestionStep), title: exampleQuestionText, answer: step1AnswerFormat)
        
        questionStep1.text = exampleDetailText
        
        // The second step is a scale control that allows continuous movement with a percent formatter.
        let step2AnswerFormat = ORKAnswerFormat.continuousScaleAnswerFormatWithMaximumValue(1.0, minimumValue: 0.0, defaultValue: 99.0, maximumFractionDigits: 0, vertical: false, maximumValueDescription: nil, minimumValueDescription: nil)
        step2AnswerFormat.numberStyle = .Percent
        
        let questionStep2 = ORKQuestionStep(identifier: String(Identifier.ContinuousScaleQuestionStep), title: exampleQuestionText, answer: step2AnswerFormat)
        
        questionStep2.text = exampleDetailText
        
        // The third step is a vertical scale control with 10 discrete ticks.
        let step3AnswerFormat = ORKAnswerFormat.scaleAnswerFormatWithMaximumValue(10, minimumValue: 1, defaultValue: NSIntegerMax, step: 1, vertical: true, maximumValueDescription: nil, minimumValueDescription: nil)
        
        let questionStep3 = ORKQuestionStep(identifier: String(Identifier.DiscreteVerticalScaleQuestionStep), title: exampleQuestionText, answer: step3AnswerFormat)
        
        questionStep3.text = exampleDetailText
        
        // The fourth step is a vertical scale control that allows continuous movement.
        let step4AnswerFormat = ORKAnswerFormat.continuousScaleAnswerFormatWithMaximumValue(5.0, minimumValue: 1.0, defaultValue: 99.0, maximumFractionDigits: 2, vertical: true, maximumValueDescription: exampleHighValueText, minimumValueDescription: exampleLowValueText)
        
        let questionStep4 = ORKQuestionStep(identifier: String(Identifier.ContinuousVerticalScaleQuestionStep), title: exampleQuestionText, answer: step4AnswerFormat)
        
        questionStep4.text = exampleDetailText
        
        // The fifth step is a scale control that allows text choices.
        let textChoices : [ORKTextChoice] = [ORKTextChoice(text: "Poor", value: 1), ORKTextChoice(text: "Fair", value: 2), ORKTextChoice(text: "Good", value: 3), ORKTextChoice(text: "Above Average", value: 10), ORKTextChoice(text: "Excellent", value: 5)]

        let step5AnswerFormat = ORKAnswerFormat.textScaleAnswerFormatWithTextChoices(textChoices, defaultIndex: NSIntegerMax, vertical: false)
        
        let questionStep5 = ORKQuestionStep(identifier: String(Identifier.TextScaleQuestionStep), title: exampleQuestionText, answer: step5AnswerFormat)
        
        questionStep5.text = exampleDetailText
        
        // The sixth step is a vertical scale control that allows text choices.
        let step6AnswerFormat = ORKAnswerFormat.textScaleAnswerFormatWithTextChoices(textChoices, defaultIndex: NSIntegerMax, vertical: true)
        
        let questionStep6 = ORKQuestionStep(identifier: String(Identifier.TextVerticalScaleQuestionStep), title: exampleQuestionText, answer: step6AnswerFormat)
        
        questionStep6.text = exampleDetailText
        
        return ORKOrderedTask(identifier: String(Identifier.ScaleQuestionTask), steps: [
            questionStep1,
            questionStep2,
            questionStep3,
            questionStep4,
            questionStep5,
            questionStep6
            ])
    }
    
    /**
    This task demonstrates asking for text entry. Both single and multi-line
    text entry are supported, with appropriate parameters to the text answer
    format.
    */
    private var textQuestionTask: ORKTask {
        let answerFormat = ORKAnswerFormat.textAnswerFormat()
        
        let step = ORKQuestionStep(identifier: String(Identifier.TextQuestionStep), title: exampleQuestionText, answer: answerFormat)
        
        step.text = exampleDetailText
        
        return ORKOrderedTask(identifier: String(Identifier.TextQuestionTask), steps: [step])
    }
    
    /**
    This task demonstrates a survey question for picking from a list of text
    choices. In this case, the text choices are presented in a table view
    (compare with the `valuePickerQuestionTask`).
    */
    private var textChoiceQuestionTask: ORKTask {
        let textChoiceOneText = NSLocalizedString("Choice 1", comment: "")
        let textChoiceTwoText = NSLocalizedString("Choice 2", comment: "")
        let textChoiceThreeText = NSLocalizedString("Choice 3", comment: "")
        
        // The text to display can be separate from the value coded for each choice:
        let textChoices = [
            ORKTextChoice(text: textChoiceOneText, value: "choice_1"),
            ORKTextChoice(text: textChoiceTwoText, value: "choice_2"),
            ORKTextChoice(text: textChoiceThreeText, value: "choice_3")
        ]
        
        let answerFormat = ORKAnswerFormat.choiceAnswerFormatWithStyle(.SingleChoice, textChoices: textChoices)
        
        let questionStep = ORKQuestionStep(identifier: String(Identifier.TextChoiceQuestionStep), title: exampleQuestionText, answer: answerFormat)
        
        questionStep.text = exampleDetailText
        
        return ORKOrderedTask(identifier: String(Identifier.TextChoiceQuestionTask), steps: [questionStep])
    }

    /**
        This task demonstrates requesting a time interval. For example, this might
        be a suitable answer format for a question like "How long is your morning
        commute?"
    */
    private var timeIntervalQuestionTask: ORKTask {
        /* 
            The time interval answer format is constrained to entering a time
            less than 24 hours and in steps of minutes. For times that don't fit
            these restrictions, use another mode of data entry.
        */
        let answerFormat = ORKAnswerFormat.timeIntervalAnswerFormat()
        
        let step = ORKQuestionStep(identifier: String(Identifier.TimeIntervalQuestionStep), title: exampleQuestionText, answer: answerFormat)
        
        step.text = exampleDetailText
        
        return ORKOrderedTask(identifier: String(Identifier.TimeIntervalQuestionTask), steps: [step])
    }

    /// This task demonstrates a question asking for a time of day.
    private var timeOfDayQuestionTask: ORKTask {
        /*
        Because we don't specify a default, the picker will default to the
        time the step is presented. For questions like "What time do you have
        breakfast?", it would make sense to set the default on the answer
        format.
        */
        let answerFormat = ORKAnswerFormat.timeOfDayAnswerFormat()
        
        let questionStep = ORKQuestionStep(identifier: String(Identifier.TimeOfDayQuestionStep), title: exampleQuestionText, answer: answerFormat)
        
        questionStep.text = exampleDetailText
        
        return ORKOrderedTask(identifier: String(Identifier.TimeOfDayQuestionTask), steps: [questionStep])
    }

    /**
        This task demonstrates a survey question using a value picker wheel.
        Compare with the `textChoiceQuestionTask` and `imageChoiceQuestionTask`
        which can serve a similar purpose.
    */
    private var valuePickerChoiceQuestionTask: ORKTask {
        let textChoiceOneText = NSLocalizedString("Choice 1", comment: "")
        let textChoiceTwoText = NSLocalizedString("Choice 2", comment: "")
        let textChoiceThreeText = NSLocalizedString("Choice 3", comment: "")
        
        // The text to display can be separate from the value coded for each choice:
        let textChoices = [
            ORKTextChoice(text: textChoiceOneText, value: "choice_1"),
            ORKTextChoice(text: textChoiceTwoText, value: "choice_2"),
            ORKTextChoice(text: textChoiceThreeText, value: "choice_3")
        ]
        
        let answerFormat = ORKAnswerFormat.valuePickerAnswerFormatWithTextChoices(textChoices)
        
        let questionStep = ORKQuestionStep(identifier: String(Identifier.ValuePickerChoiceQuestionStep), title: exampleQuestionText,
            answer: answerFormat)
        
        questionStep.text = exampleDetailText
        
        return ORKOrderedTask(identifier: String(Identifier.ValuePickerChoiceQuestionTask), steps: [questionStep])
    }

    /**
     This task demonstrates asking for text entry. Both single and multi-line
     text entry are supported, with appropriate parameters to the text answer
     format.
     */
    private var validatedTextQuestionTask: ORKTask {
        let answerFormatEmail = ORKAnswerFormat.emailAnswerFormat()
        let stepEmail = ORKQuestionStep(identifier: String(Identifier.ValidatedTextQuestionStepEmail), title: NSLocalizedString("Email", comment: ""), answer: answerFormatEmail)
        stepEmail.text = exampleDetailText
        
        let domainRegex = "^(https?:\\/\\/)?([\\da-z\\.-]+)\\.([a-z\\.]{2,6})([\\/\\w \\.-]*)*\\/?$"
        
        let answerFormatDomain = ORKAnswerFormat.textAnswerFormatWithValidationExpression(domainRegex, invalidMessage:"Invalid URL: %@")
        answerFormatDomain.multipleLines = false
        answerFormatDomain.keyboardType = UIKeyboardType.URL
        answerFormatDomain.autocapitalizationType = UITextAutocapitalizationType.None
        answerFormatDomain.autocorrectionType = UITextAutocorrectionType.No
        answerFormatDomain.spellCheckingType = UITextSpellCheckingType.No
        let stepDomain = ORKQuestionStep(identifier: String(Identifier.ValidatedTextQuestionStepDomain), title: NSLocalizedString("URL", comment: ""), answer: answerFormatDomain)
        stepDomain.text = exampleDetailText
        
        return ORKOrderedTask(identifier: String(Identifier.ValidatedTextQuestionTask), steps: [stepEmail, stepDomain])
    }
    
    /// This task presents the image capture step in an ordered task.
    private var imageCaptureTask: ORKTask {
        // Create the intro step.
        let instructionStep = ORKInstructionStep(identifier: String(Identifier.IntroStep))
        
        instructionStep.title = NSLocalizedString("Sample Survey", comment: "")
        
        instructionStep.text = exampleDescription
        
        let handSolidImage = UIImage(named: "hand_solid")!
        instructionStep.image = handSolidImage.imageWithRenderingMode(.AlwaysTemplate)
        
        let imageCaptureStep = ORKImageCaptureStep(identifier: String(Identifier.ImageCaptureStep))
        imageCaptureStep.optional = false
        imageCaptureStep.accessibilityInstructions = NSLocalizedString("Your instructions for capturing the image", comment: "")
        imageCaptureStep.accessibilityHint = NSLocalizedString("Captures the image visible in the preview", comment: "")
        
        imageCaptureStep.templateImage = UIImage(named: "hand_outline_big")!
        
        imageCaptureStep.templateImageInsets = UIEdgeInsets(top: 0.05, left: 0.05, bottom: 0.05, right: 0.05)
        
        return ORKOrderedTask(identifier: String(Identifier.ImageCaptureTask), steps: [
            instructionStep,
            imageCaptureStep
            ])
    }
    
    /**
    A task demonstrating how the ResearchKit framework can be used to determine
    eligibility using the eligibilty answer format and a navigable ordered task.
    */
    private var eligibilityTask: ORKTask {
        // Intro step
        let introStep = ORKInstructionStep(identifier: String(Identifier.EligibilityIntroStep))
        introStep.title = NSLocalizedString("Eligibility Task Example", comment: "")
        
        // Form step
        let formStep = ORKFormStep(identifier: String(Identifier.EligibilityFormStep))
        formStep.optional = false
        
        // Form items
        let formItem01 = ORKFormItem(identifier: String(Identifier.EligibilityFormItem01), text: exampleQuestionText, answerFormat: ORKAnswerFormat.eligibilityAnswerFormat())
        formItem01.optional = false
        let formItem02 = ORKFormItem(identifier: String(Identifier.EligibilityFormItem02), text: exampleQuestionText, answerFormat: ORKAnswerFormat.eligibilityAnswerFormat())
        formItem02.optional = false
        let formItem03 = ORKFormItem(identifier: String(Identifier.EligibilityFormItem03), text: exampleQuestionText, answerFormat: ORKAnswerFormat.eligibilityAnswerFormat())
        formItem03.optional = false
        
        formStep.formItems = [
            formItem01,
            formItem02,
            formItem03
        ]
        
        // Ineligible step
        let ineligibleStep = ORKInstructionStep(identifier: String(Identifier.EligibilityIneligibleStep))
        ineligibleStep.title = NSLocalizedString("You are ineligible to join the study", comment: "")
        
        // Eligible step
        let eligibleStep = ORKCompletionStep(identifier: String(Identifier.EligibilityEligibleStep))
        eligibleStep.title = NSLocalizedString("You are eligible to join the study", comment: "")
        
        // Create the task
        let eligibilityTask = ORKNavigableOrderedTask(identifier: String(Identifier.EligibilityTask), steps: [
            introStep,
            formStep,
            ineligibleStep,
            eligibleStep
            ])
        
        // Build navigation rules.
        var resultSelector = ORKResultSelector(stepIdentifier: String(Identifier.EligibilityFormStep), resultIdentifier: String(Identifier.EligibilityFormItem01))
        let predicateFormItem01 = ORKResultPredicate.predicateForBooleanQuestionResultWithResultSelector(resultSelector, expectedAnswer: true)
        
        resultSelector = ORKResultSelector(stepIdentifier: String(Identifier.EligibilityFormStep), resultIdentifier: String(Identifier.EligibilityFormItem02))
        let predicateFormItem02 = ORKResultPredicate.predicateForBooleanQuestionResultWithResultSelector(resultSelector, expectedAnswer: true)
        
        resultSelector = ORKResultSelector(stepIdentifier: String(Identifier.EligibilityFormStep), resultIdentifier: String(Identifier.EligibilityFormItem03))
        let predicateFormItem03 = ORKResultPredicate.predicateForBooleanQuestionResultWithResultSelector(resultSelector, expectedAnswer: false)
        
        let predicateEligible = NSCompoundPredicate(andPredicateWithSubpredicates: [predicateFormItem01, predicateFormItem02, predicateFormItem03])
        let predicateRule = ORKPredicateStepNavigationRule(resultPredicates: [predicateEligible], destinationStepIdentifiers: [String(Identifier.EligibilityEligibleStep)])
        
        eligibilityTask.setNavigationRule(predicateRule, forTriggerStepIdentifier:String(Identifier.EligibilityFormStep))
        
        // Add end direct rules to skip unneeded steps
        let directRule = ORKDirectStepNavigationRule(destinationStepIdentifier: ORKNullStepIdentifier)
        eligibilityTask.setNavigationRule(directRule, forTriggerStepIdentifier:String(Identifier.EligibilityIneligibleStep))
        
        return eligibilityTask
    }
    
    /// A task demonstrating how the ResearchKit framework can be used to obtain informed consent.
    private var consentTask: ORKTask {
        /*
        Informed consent starts by presenting an animated sequence conveying
        the main points of your consent document.
        */
        let visualConsentStep = ORKVisualConsentStep(identifier: String(Identifier.VisualConsentStep), document: consentDocument)
        
        let investigatorShortDescription = NSLocalizedString("Institution", comment: "")
        let investigatorLongDescription = NSLocalizedString("Institution and its partners", comment: "")
        let localizedLearnMoreHTMLContent = NSLocalizedString("Your sharing learn more content here.", comment: "")
        
        /*
        If you want to share the data you collect with other researchers for
        use in other studies beyond this one, it is best practice to get
        explicit permission from the participant. Use the consent sharing step
        for this.
        */
        let sharingConsentStep = ORKConsentSharingStep(identifier: String(Identifier.ConsentSharingStep), investigatorShortDescription: investigatorShortDescription, investigatorLongDescription: investigatorLongDescription, localizedLearnMoreHTMLContent: localizedLearnMoreHTMLContent)
        
        /*
        After the visual presentation, the consent review step displays
        your consent document and can obtain a signature from the participant.
        
        The first signature in the document is the participant's signature.
        This effectively tells the consent review step which signatory is
        reviewing the document.
        */
        let signature = consentDocument.signatures!.first
        
        let reviewConsentStep = ORKConsentReviewStep(identifier: String(Identifier.ConsentReviewStep), signature: signature, inDocument: consentDocument)
        
        // In a real application, you would supply your own localized text.
        reviewConsentStep.text = loremIpsumText
        reviewConsentStep.reasonForConsent = loremIpsumText

        return ORKOrderedTask(identifier: String(Identifier.ConsentTask), steps: [
            visualConsentStep,
            sharingConsentStep,
            reviewConsentStep
            ])
    }
    
    /// This task demonstrates the Passcode creation process.
    private var passcodeTask: ORKTask {
        /*
        If you want to protect the app using a passcode. It is reccomended to
        ask user to create passcode as part of the consent process and use the
        authentication and editing view controllers to interact with the passcode.
        
        The passcode is stored in the keychain.
        */
        let passcodeConsentStep = ORKPasscodeStep(identifier: String(Identifier.PasscodeStep))

        return ORKOrderedTask(identifier: String(Identifier.PasscodeStep), steps: [passcodeConsentStep])
    }
    
    /// This task presents the Audio pre-defined active task.
    private var audioTask: ORKTask {
        return ORKOrderedTask.audioTaskWithIdentifier(String(Identifier.AudioTask), intendedUseDescription: exampleDescription, speechInstruction: exampleSpeechInstruction, shortSpeechInstruction: exampleSpeechInstruction, duration: 20, recordingSettings: nil, options: [])
    }

    /**
        This task presents the Fitness pre-defined active task. For this example,
        short walking and rest durations of 20 seconds each are used, whereas more
        realistic durations might be several minutes each.
    */
    private var fitnessTask: ORKTask {
        return ORKOrderedTask.fitnessCheckTaskWithIdentifier(String(Identifier.FitnessTask), intendedUseDescription: exampleDescription, walkDuration: 20, restDuration: 20, options: [])
    }
    
    /// This task presents the Hole Peg Test pre-defined active task.
    private var holePegTestTask: ORKTask {
        return ORKNavigableOrderedTask.holePegTestTaskWithIdentifier(String(Identifier.HolePegTestTask), intendedUseDescription: exampleDescription, dominantHand: .Right, numberOfPegs: 9, threshold: 0.2, rotated: false, timeLimit: 300, options: [])
    }
    
    /// This task presents the PSAT pre-defined active task.
    private var PSATTask: ORKTask {
        return ORKOrderedTask.PSATTaskWithIdentifier(String(Identifier.PSATTask), intendedUseDescription: exampleDescription, presentationMode: ORKPSATPresentationMode.Auditory.union(.Visual), interStimulusInterval: 3.0, stimulusDuration: 1.0, seriesLength: 60, options: [])
    }
    
    /// This task presents the Reaction Time pre-defined active task.
    private var reactionTimeTask: ORKTask {
        /// An example of a custom sound.
        let successSoundURL = NSBundle.mainBundle().URLForResource("tap", withExtension: "aif")!
        let successSound = SystemSound(soundURL: successSoundURL)!
        return ORKOrderedTask.reactionTimeTaskWithIdentifier(String(Identifier.ReactionTime), intendedUseDescription: exampleDescription, maximumStimulusInterval: 10, minimumStimulusInterval: 4, thresholdAcceleration: 0.5, numberOfAttempts: 3, timeout: 3, successSound: successSound.soundID, timeoutSound: 0, failureSound: UInt32(kSystemSoundID_Vibrate), options: [])
    }
    
    /// This task presents the Gait and Balance pre-defined active task.
    private var shortWalkTask: ORKTask {
        return ORKOrderedTask.shortWalkTaskWithIdentifier(String(Identifier.ShortWalkTask), intendedUseDescription: exampleDescription, numberOfStepsPerLeg: 20, restDuration: 20, options: [])
    }
    
    /// This task presents the Spatial Span Memory pre-defined active task.
    private var spatialSpanMemoryTask: ORKTask {
        return ORKOrderedTask.spatialSpanMemoryTaskWithIdentifier(String(Identifier.SpatialSpanMemoryTask), intendedUseDescription: exampleDescription, initialSpan: 3, minimumSpan: 2, maximumSpan: 15, playSpeed: 1.0, maxTests: 5, maxConsecutiveFailures: 3, customTargetImage: nil, customTargetPluralName: nil, requireReversal: false, options: [])
    }

    /// This task presents the Timed Walk pre-defined active task.
    private var timedWalkTask: ORKTask {
        return ORKOrderedTask.timedWalkTaskWithIdentifier(String(Identifier.TimedWalkTask), intendedUseDescription: exampleDescription, distanceInMeters: 100.0, timeLimit: 180.0, options: [])
    }
    
    /// This task presents the Tone Audiometry pre-defined active task.
    private var toneAudiometryTask: ORKTask {
        return ORKOrderedTask.toneAudiometryTaskWithIdentifier(String(Identifier.ToneAudiometryTask), intendedUseDescription: exampleDescription, speechInstruction: nil, shortSpeechInstruction: nil, toneDuration: 20, options: [])
    }

    private var towerOfHanoiTask: ORKTask {
        return ORKOrderedTask.towerOfHanoiTaskWithIdentifier(String(Identifier.TowerOfHanoi), intendedUseDescription: exampleDescription, numberOfDisks: 5, options: [])
    }
    
    /// This task presents the Two Finger Tapping pre-defined active task.
    private var twoFingerTappingIntervalTask: ORKTask {
        return ORKOrderedTask.twoFingerTappingIntervalTaskWithIdentifier(String(Identifier.TwoFingerTappingIntervalTask), intendedUseDescription: exampleDescription, duration: 20, options: [])
    }

    // MARK: Consent Document Creation Convenience
    
    /**
        A consent document provides the content for the visual consent and consent
        review steps. This helper sets up a consent document with some dummy
        content. You should populate your consent document to suit your study.
    */
    private var consentDocument: ORKConsentDocument {
        let consentDocument = ORKConsentDocument()
        
        /*
            This is the title of the document, displayed both for review and in
            the generated PDF.
        */
        consentDocument.title = NSLocalizedString("Example Consent", comment: "")
        
        // This is the title of the signature page in the generated document.
        consentDocument.signaturePageTitle = NSLocalizedString("Consent", comment: "")
        
        /* 
            This is the line shown on the signature page of the generated document,
            just above the signatures.
        */
        consentDocument.signaturePageContent = NSLocalizedString("I agree to participate in this research study.", comment: "")
        
        /*
            Add the participant signature, which will be filled in during the
            consent review process. This signature initially does not have a
            signature image or a participant name; these are collected during
            the consent review step.
        */
        let participantSignatureTitle = NSLocalizedString("Participant", comment: "")
        let participantSignature = ORKConsentSignature(forPersonWithTitle: participantSignatureTitle, dateFormatString: nil, identifier: String(Identifier.ConsentDocumentParticipantSignature))
        
        consentDocument.addSignature(participantSignature)
        
        /*
            Add the investigator signature. This is pre-populated with the
            investigator's signature image and name, and the date of their
            signature. If you need to specify the date as now, you could generate
            a date string with code here.
          
            This signature is only used for the generated PDF.
        */
        let signatureImage = UIImage(named: "signature")!
        let investigatorSignatureTitle = NSLocalizedString("Investigator", comment: "")
        let investigatorSignatureGivenName = NSLocalizedString("Jonny", comment: "")
        let investigatorSignatureFamilyName = NSLocalizedString("Appleseed", comment: "")
        let investigatorSignatureDateString = "3/10/15"

        let investigatorSignature = ORKConsentSignature(forPersonWithTitle: investigatorSignatureTitle, dateFormatString: nil, identifier: String(Identifier.ConsentDocumentInvestigatorSignature), givenName: investigatorSignatureGivenName, familyName: investigatorSignatureFamilyName, signatureImage: signatureImage, dateString: investigatorSignatureDateString)
        
        consentDocument.addSignature(investigatorSignature)
        
        /* 
            This is the HTML content for the "Learn More" page for each consent
            section. In a real consent, this would be your content, and you would
            have different content for each section.
          
            If your content is just text, you can use the `content` property
            instead of the `htmlContent` property of `ORKConsentSection`.
        */
        let htmlContentString = "<ul><li>Lorem</li><li>ipsum</li><li>dolor</li></ul><p>\(loremIpsumLongText)</p><p>\(loremIpsumMediumText)</p>"
        
        /*
            These are all the consent section types that have pre-defined animations
            and images. We use them in this specific order, so we see the available
            animated transitions.
        */
        let consentSectionTypes: [ORKConsentSectionType] = [
            .Overview,
            .DataGathering,
            .Privacy,
            .DataUse,
            .TimeCommitment,
            .StudySurvey,
            .StudyTasks,
            .Withdrawing
        ]
        
        /*
            For each consent section type in `consentSectionTypes`, create an
            `ORKConsentSection` that represents it.

            In a real app, you would set specific content for each section.
        */
        var consentSections: [ORKConsentSection] = consentSectionTypes.map { contentSectionType in
            let consentSection = ORKConsentSection(type: contentSectionType)
            
            consentSection.summary = loremIpsumShortText
            
            if contentSectionType == .Overview {
                consentSection.htmlContent = htmlContentString
            }
            else {
                consentSection.content = loremIpsumLongText
            }
            
            return consentSection
        }
        
        /*
            This is an example of a section that is only in the review document
            or only in the generated PDF, and is not displayed in `ORKVisualConsentStep`.
        */
        let consentSection = ORKConsentSection(type: .OnlyInDocument)
        consentSection.summary = NSLocalizedString(".OnlyInDocument Scene Summary", comment: "")
        consentSection.title = NSLocalizedString(".OnlyInDocument Scene", comment: "")
        consentSection.content = loremIpsumLongText
        
        consentSections += [consentSection]
        
        // Set the sections on the document after they've been created.
        consentDocument.sections = consentSections
        
        return consentDocument
    }
    
    // MARK: `ORKTask` Reused Text Convenience
    
    private var exampleDescription: String {
        return NSLocalizedString("Your description goes here.", comment: "")
    }
    
    private var exampleSpeechInstruction: String {
        return NSLocalizedString("Your more specific voice instruction goes here. For example, say 'Aaaah'.", comment: "")
    }
    
    private var exampleQuestionText: String {
        return NSLocalizedString("Your question goes here.", comment: "")
    }
    
    private var exampleHighValueText: String {
        return NSLocalizedString("High Value", comment: "")
    }
    
    private var exampleLowValueText: String {
        return NSLocalizedString("Low Value", comment: "")
    }
    
    private var exampleDetailText: String {
        return NSLocalizedString("Additional text can go here.", comment: "")
    }
    
    private var loremIpsumText: String {
        return "Lorem ipsum dolor sit amet, consectetur adipiscing elit, sed do eiusmod tempor incididunt ut labore et dolore magna aliqua."
    }
    
    private var loremIpsumShortText: String {
        return "Lorem ipsum dolor sit amet, consectetur adipiscing elit."
    }
    
    private var loremIpsumMediumText: String {
        return "Lorem ipsum dolor sit amet, consectetur adipiscing elit. Nam adhuc, meo fortasse vitio, quid ego quaeram non perspicis. Plane idem, inquit, et maxima quidem, qua fieri nulla maior potest. Quonam, inquit, modo?"
    }
    
    private var loremIpsumLongText: String {
        return "Lorem ipsum dolor sit amet, consectetur adipiscing elit. Nam adhuc, meo fortasse vitio, quid ego quaeram non perspicis. Plane idem, inquit, et maxima quidem, qua fieri nulla maior potest. Quonam, inquit, modo? An potest, inquit ille, quicquam esse suavius quam nihil dolere? Cave putes quicquam esse verius. Quonam, inquit, modo?"
    }
}<|MERGE_RESOLUTION|>--- conflicted
+++ resolved
@@ -74,10 +74,7 @@
     case TimeIntervalQuestion
     case TimeOfDayQuestion
     case ValuePickerChoiceQuestion
-<<<<<<< HEAD
     case ValidatedTextQuestion
-=======
->>>>>>> bf079844
     case ImageCapture
     
     case EligibilityTask
@@ -128,10 +125,7 @@
                     .TimeIntervalQuestion,
                     .TimeOfDayQuestion,
                     .ValuePickerChoiceQuestion,
-<<<<<<< HEAD
                     .ValidatedTextQuestion,
-=======
->>>>>>> bf079844
                     .ImageCapture,
                 ]),
             TaskListRowSection(title: "Onboarding", rows:
@@ -202,12 +196,9 @@
         case .ValuePickerChoiceQuestion:
             return NSLocalizedString("Value Picker Choice Question", comment: "")
             
-<<<<<<< HEAD
         case .ValidatedTextQuestion:
             return NSLocalizedString("Validated Text Question", comment: "")
             
-=======
->>>>>>> bf079844
         case .ImageCapture:
             return NSLocalizedString("Image Capture Step", comment: "")
 
