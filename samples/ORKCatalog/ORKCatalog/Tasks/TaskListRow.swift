/*
 Copyright (c) 2015, Apple Inc. All rights reserved.
 Copyright (c) 2015-2016, Ricardo Sánchez-Sáez.

 Redistribution and use in source and binary forms, with or without modification,
 are permitted provided that the following conditions are met:
 
 1.  Redistributions of source code must retain the above copyright notice, this
 list of conditions and the following disclaimer.
 
 2.  Redistributions in binary form must reproduce the above copyright notice, 
 this list of conditions and the following disclaimer in the documentation and/or 
 other materials provided with the distribution. 
 
 3.  Neither the name of the copyright holder(s) nor the names of any contributors 
 may be used to endorse or promote products derived from this software without 
 specific prior written permission. No license is granted to the trademarks of 
 the copyright holders even if such marks are included in this software. 
 
 THIS SOFTWARE IS PROVIDED BY THE COPYRIGHT HOLDERS AND CONTRIBUTORS "AS IS" 
 AND ANY EXPRESS OR IMPLIED WARRANTIES, INCLUDING, BUT NOT LIMITED TO, THE 
 IMPLIED WARRANTIES OF MERCHANTABILITY AND FITNESS FOR A PARTICULAR PURPOSE 
 ARE DISCLAIMED. IN NO EVENT SHALL THE COPYRIGHT OWNER OR CONTRIBUTORS BE LIABLE 
 FOR ANY DIRECT, INDIRECT, INCIDENTAL, SPECIAL, EXEMPLARY, OR CONSEQUENTIAL 
 DAMAGES (INCLUDING, BUT NOT LIMITED TO, PROCUREMENT OF SUBSTITUTE GOODS OR 
 SERVICES; LOSS OF USE, DATA, OR PROFITS; OR BUSINESS INTERRUPTION) HOWEVER 
 CAUSED AND ON ANY THEORY OF LIABILITY, WHETHER IN CONTRACT, STRICT LIABILITY, 
 OR TORT (INCLUDING NEGLIGENCE OR OTHERWISE) ARISING IN ANY WAY OUT OF THE USE 
 OF THIS SOFTWARE, EVEN IF ADVISED OF THE POSSIBILITY OF SUCH DAMAGE. 
*/

import ResearchKit
import AudioToolbox

/**
    Wraps a SystemSoundID.

    A class is used in order to provide appropriate cleanup when the sound is
    no longer needed.
*/
class SystemSound {
    var soundID: SystemSoundID = 0
    
    init?(soundURL: URL) {
        if AudioServicesCreateSystemSoundID(soundURL as CFURL, &soundID) != noErr {
           return nil
        }
    }
    
    deinit {
        AudioServicesDisposeSystemSoundID(soundID)
    }
}

/**
    An enum that corresponds to a row displayed in a `TaskListViewController`.

    Each of the tasks is composed of one or more steps giving examples of the
    types of functionality supported by the ResearchKit framework.
*/
enum TaskListRow: Int, CustomStringConvertible {
    case form = 0
    case survey
    case booleanQuestion
    case dateQuestion
    case dateTimeQuestion
    case imageChoiceQuestion
    case locationQuestion
    case numericQuestion
    case scaleQuestion
    case textQuestion
    case textChoiceQuestion
    case timeIntervalQuestion
    case timeOfDayQuestion
    case valuePickerChoiceQuestion
    case validatedTextQuestion
    case imageCapture
    case videoCapture
    case wait
    case eligibilityTask
    case consent
    case accountCreation
    case login
    case passcode
    case audio
    case fitness
    case holePegTest
	case moodSurvey
    case psat
    case reactionTime
    case shortWalk
    case spatialSpanMemory
    case timedWalk
    case timedWalkWithTurnAround
    case toneAudiometry
    case towerOfHanoi
    case tremorTest
    case twoFingerTappingInterval
    case walkBackAndForth
    case heightQuestion
    case kneeRangeOfMotion
    case shoulderRangeOfMotion
    case trailMaking
    case videoInstruction
    
    class TaskListRowSection {
        var title: String
        var rows: [TaskListRow]
        
        init(title: String, rows: [TaskListRow]) {
            self.title = title
            self.rows = rows
        }
    }
    
    /// Returns an array of all the task list row enum cases.
    static var sections: [ TaskListRowSection ] {
        return [
            TaskListRowSection(title: "Surveys", rows:
                [
                    .form,
                    .survey,
                ]),
            TaskListRowSection(title: "Survey Questions", rows:
                [
                    .booleanQuestion,
                    .dateQuestion,
                    .dateTimeQuestion,
                    .imageChoiceQuestion,
                    .locationQuestion,
                    .numericQuestion,
                    .scaleQuestion,
                    .textQuestion,
                    .textChoiceQuestion,
                    .timeIntervalQuestion,
                    .timeOfDayQuestion,
                    .valuePickerChoiceQuestion,
                    .validatedTextQuestion,
                    .imageCapture,
                    .videoCapture,
                    .wait,
                ]),
            TaskListRowSection(title: "Onboarding", rows:
                [
                    .eligibilityTask,
                    .consent,
                    .accountCreation,
                    .login,
                    .passcode,
                ]),
            TaskListRowSection(title: "Active Tasks", rows:
                [
                    .audio,
                    .fitness,
                    .holePegTest,
                    .psat,
                    .moodSurvey,
                    .reactionTime,
                    .shortWalk,
                    .spatialSpanMemory,
                    .timedWalk,
                    .timedWalkWithTurnAround,
                    .toneAudiometry,
                    .towerOfHanoi,
                    .tremorTest,
                    .twoFingerTappingInterval,
                    .walkBackAndForth,
                    .kneeRangeOfMotion,
                    .shoulderRangeOfMotion,
                    .trailMaking
                ]),
            TaskListRowSection(title: "Miscellaneous", rows:
                [
                    .videoInstruction,
                ]),
        ]}
    
    // MARK: CustomStringConvertible
    
    var description: String {
        switch self {
        case .form:
            return NSLocalizedString("Form Survey Example", comment: "")
            
        case .survey:
            return NSLocalizedString("Simple Survey Example", comment: "")
            
        case .booleanQuestion:
            return NSLocalizedString("Boolean Question", comment: "")
            
        case .dateQuestion:
            return NSLocalizedString("Date Question", comment: "")
            
        case .dateTimeQuestion:
            return NSLocalizedString("Date and Time Question", comment: "")
            
        case .heightQuestion:
            return NSLocalizedString("Height Question", comment: "")
    
        case .imageChoiceQuestion:
            return NSLocalizedString("Image Choice Question", comment: "")
            
        case .locationQuestion:
            return NSLocalizedString("Location Question", comment: "")
            
        case .numericQuestion:
            return NSLocalizedString("Numeric Question", comment: "")
            
        case .scaleQuestion:
            return NSLocalizedString("Scale Question", comment: "")
            
        case .textQuestion:
            return NSLocalizedString("Text Question", comment: "")
            
        case .textChoiceQuestion:
            return NSLocalizedString("Text Choice Question", comment: "")
            
        case .timeIntervalQuestion:
            return NSLocalizedString("Time Interval Question", comment: "")
            
        case .timeOfDayQuestion:
            return NSLocalizedString("Time of Day Question", comment: "")
            
        case .valuePickerChoiceQuestion:
            return NSLocalizedString("Value Picker Choice Question", comment: "")
            
        case .validatedTextQuestion:
            return NSLocalizedString("Validated Text Question", comment: "")
            
        case .imageCapture:
            return NSLocalizedString("Image Capture Step", comment: "")
            
        case .videoCapture:
            return NSLocalizedString("Video Capture Step", comment: "")
            
        case .wait:
            return NSLocalizedString("Wait Step", comment: "")

        case .eligibilityTask:
            return NSLocalizedString("Eligibility Task Example", comment: "")
            
        case .consent:
            return NSLocalizedString("Consent-Obtaining Example", comment: "")

        case .accountCreation:
            return NSLocalizedString("Account Creation", comment: "")
        
        case .login:
            return NSLocalizedString("Login", comment: "")

        case .passcode:
            return NSLocalizedString("Passcode Creation", comment: "")
            
        case .audio:
            return NSLocalizedString("Audio", comment: "")
            
        case .fitness:
            return NSLocalizedString("Fitness Check", comment: "")
        
        case .holePegTest:
            return NSLocalizedString("Hole Peg Test", comment: "")
            
        case .psat:
            return NSLocalizedString("PSAT", comment: "")
            
        case .reactionTime:
            return NSLocalizedString("Reaction Time", comment: "")
            
        case .shortWalk:
            return NSLocalizedString("Short Walk", comment: "")
            
        case .spatialSpanMemory:
            return NSLocalizedString("Spatial Span Memory", comment: "")
            
        case .timedWalk:
            return NSLocalizedString("Timed Walk", comment: "")
            
        case .timedWalkWithTurnAround:
            return NSLocalizedString("Timed Walk with Turn Around", comment: "")
            
        case .toneAudiometry:
            return NSLocalizedString("Tone Audiometry", comment: "")
            
        case .towerOfHanoi:
            return NSLocalizedString("Tower of Hanoi", comment: "")

        case .twoFingerTappingInterval:
            return NSLocalizedString("Two Finger Tapping Interval", comment: "")
            
        case .walkBackAndForth:
            return NSLocalizedString("Walk Back and Forth", comment: "")
            
        case .tremorTest:
            return NSLocalizedString("Tremor Test", comment: "")
            
        case .videoInstruction:
            return NSLocalizedString("Video Instruction Task", comment: "")
            
        case .kneeRangeOfMotion:
            return NSLocalizedString("Knee Range of Motion", comment: "")
            
        case .shoulderRangeOfMotion:
            return NSLocalizedString("Shoulder Range of Motion", comment: "")
            
<<<<<<< HEAD
        case .moodSurvey:
            return NSLocalizedString("Mood Survey", comment: "")
=======
        case .trailMaking:
            return NSLocalizedString("Trail Making Test", comment: "")
>>>>>>> 5aade348
        }
    }
    
    // MARK: Types

    /**
        Every step and task in the ResearchKit framework has to have an identifier.
        Within a task, the step identifiers should be unique.

        Here we use an enum to ensure that the identifiers are kept unique. Since
        the enum has a raw underlying type of a `String`, the compiler can determine
        the uniqueness of the case values at compile time.

        In a real application, the identifiers for your tasks and steps might
        come from a database, or in a smaller application, might have some
        human-readable meaning.
    */
    private enum Identifier {
        // Task with a form, where multiple items appear on one page.
        case formTask
        case formStep
        case formItem01
        case formItem02
        case formItem03

        // Survey task specific identifiers.
        case surveyTask
        case introStep
        case questionStep
        case summaryStep
        
        // Task with a Boolean question.
        case booleanQuestionTask
        case booleanQuestionStep

        // Task with an example of date entry.
        case dateQuestionTask
        case dateQuestionStep
        
        // Task with an example of date and time entry.
        case dateTimeQuestionTask
        case dateTimeQuestionStep

        // Task with an example of height entry.
        case heightQuestionTask
        case heightQuestionStep1
        case heightQuestionStep2
        case heightQuestionStep3

        // Task with an image choice question.
        case imageChoiceQuestionTask
        case imageChoiceQuestionStep
        
        // Task with a location entry.
        case locationQuestionTask
        case locationQuestionStep
        
        // Task with examples of numeric questions.
        case numericQuestionTask
        case numericQuestionStep
        case numericNoUnitQuestionStep

        // Task with examples of questions with sliding scales.
        case scaleQuestionTask
        case discreteScaleQuestionStep
        case continuousScaleQuestionStep
        case discreteVerticalScaleQuestionStep
        case continuousVerticalScaleQuestionStep
        case textScaleQuestionStep
        case textVerticalScaleQuestionStep

        // Task with an example of free text entry.
        case textQuestionTask
        case textQuestionStep
        
        // Task with an example of a multiple choice question.
        case textChoiceQuestionTask
        case textChoiceQuestionStep

        // Task with an example of time of day entry.
        case timeOfDayQuestionTask
        case timeOfDayQuestionStep

        // Task with an example of time interval entry.
        case timeIntervalQuestionTask
        case timeIntervalQuestionStep

        // Task with a value picker.
        case valuePickerChoiceQuestionTask
        case valuePickerChoiceQuestionStep
        
        // Task with an example of validated text entry.
        case validatedTextQuestionTask
        case validatedTextQuestionStepEmail
        case validatedTextQuestionStepDomain
        
        // Image capture task specific identifiers.
        case imageCaptureTask
        case imageCaptureStep
        
        // Video capture task specific identifiers.
        case VideoCaptureTask
        case VideoCaptureStep
        
        // Task with an example of waiting.
        case waitTask
        case waitStepDeterminate
        case waitStepIndeterminate
        
        // Eligibility task specific indentifiers.
        case eligibilityTask
        case eligibilityIntroStep
        case eligibilityFormStep
        case eligibilityFormItem01
        case eligibilityFormItem02
        case eligibilityFormItem03
        case eligibilityIneligibleStep
        case eligibilityEligibleStep
        
        // Consent task specific identifiers.
        case consentTask
        case visualConsentStep
        case consentSharingStep
        case consentReviewStep
        case consentDocumentParticipantSignature
        case consentDocumentInvestigatorSignature
        
        // Account creation task specific identifiers.
        case accountCreationTask
        case registrationStep
        case waitStep
        case verificationStep
        
        // Login task specific identifiers.
        case loginTask
        case loginStep
        case loginWaitStep

        // Passcode task specific identifiers.
        case passcodeTask
        case passcodeStep

        // Active tasks.
        case audioTask
        case fitnessTask
        case holePegTestTask
        case psatTask
		case moodSurveyTask
        case reactionTime
        case shortWalkTask
        case spatialSpanMemoryTask
        case timedWalkTask
        case timedWalkWithTurnAroundTask
        case toneAudiometryTask
        case towerOfHanoi
        case tremorTestTask
        case twoFingerTappingIntervalTask
        case walkBackAndForthTask
        case kneeRangeOfMotion
        case shoulderRangeOfMotion
        case trailMaking
        
        // Video instruction tasks.
        case videoInstructionTask
        case videoInstructionStep
    }
    
    // MARK: Properties
    
    /// Returns a new `ORKTask` that the `TaskListRow` enumeration represents.
    var representedTask: ORKTask {
        switch self {
        case .form:
            return formTask
            
        case .survey:
            return surveyTask
            
        case .booleanQuestion:
            return booleanQuestionTask
            
        case .dateQuestion:
            return dateQuestionTask
            
        case .dateTimeQuestion:
            return dateTimeQuestionTask

        case .heightQuestion:
            return heightQuestionTask
            
        case .imageChoiceQuestion:
            return imageChoiceQuestionTask
            
        case .locationQuestion:
            return locationQuestionTask
            
        case .numericQuestion:
            return numericQuestionTask
            
        case .scaleQuestion:
            return scaleQuestionTask
            
        case .textQuestion:
            return textQuestionTask
            
        case .textChoiceQuestion:
            return textChoiceQuestionTask

        case .timeIntervalQuestion:
            return timeIntervalQuestionTask

        case .timeOfDayQuestion:
                return timeOfDayQuestionTask
        
        case .valuePickerChoiceQuestion:
                return valuePickerChoiceQuestionTask
            
        case .validatedTextQuestion:
            return validatedTextQuestionTask
            
        case .imageCapture:
            return imageCaptureTask
            
        case .videoCapture:
            return videoCaptureTask
        case .wait:
            return waitTask
        
        case .eligibilityTask:
            return eligibilityTask
            
        case .consent:
            return consentTask
            
        case .accountCreation:
            return accountCreationTask
            
        case .login:
            return loginTask

        case .passcode:
            return passcodeTask
            
        case .audio:
            return audioTask

        case .fitness:
            return fitnessTask
            
        case .holePegTest:
            return holePegTestTask

        case .moodSurvey:
            return moodSurveyTask
            
        case .psat:
            return PSATTask
            
        case .reactionTime:
            return reactionTimeTask
            
        case .shortWalk:
            return shortWalkTask
            
        case .spatialSpanMemory:
            return spatialSpanMemoryTask

        case .timedWalk:
            return timedWalkTask

        case .timedWalkWithTurnAround:
            return timedWalkWithTurnAroundTask
            
        case .toneAudiometry:
            return toneAudiometryTask
            
        case .towerOfHanoi:
            return towerOfHanoiTask
            
        case .twoFingerTappingInterval:
            return twoFingerTappingIntervalTask
            
        case .walkBackAndForth:
            return walkBackAndForthTask
            
        case .tremorTest:
            return tremorTestTask

        case .kneeRangeOfMotion:
            return kneeRangeOfMotion
        
        case .shoulderRangeOfMotion:
            return shoulderRangeOfMotion
<<<<<<< HEAD

=======
            
        case .trailMaking:
            return trailMaking;
        
>>>>>>> 5aade348
        case .videoInstruction:
            return videoInstruction
        }
    }

    // MARK: Task Creation Convenience
    
    /**
    This task demonstrates a form step, in which multiple items are presented
    in a single scrollable form. This might be used for entering multi-value
    data, like taking a blood pressure reading with separate systolic and
    diastolic values.
    */
    private var formTask: ORKTask {
        let step = ORKFormStep(identifier: String(describing:Identifier.formStep), title: exampleQuestionText, text: exampleDetailText)
        
        // A first field, for entering an integer.
        let formItem01Text = NSLocalizedString("Field01", comment: "")
        let formItem01 = ORKFormItem(identifier: String(describing:Identifier.formItem01), text: formItem01Text, answerFormat: ORKAnswerFormat.integerAnswerFormat(withUnit: nil))
        formItem01.placeholder = NSLocalizedString("Your placeholder here", comment: "")
        
        // A second field, for entering a time interval.
        let formItem02Text = NSLocalizedString("Field02", comment: "")
        let formItem02 = ORKFormItem(identifier: String(describing:Identifier.formItem02), text: formItem02Text, answerFormat: ORKTimeIntervalAnswerFormat())
        formItem02.placeholder = NSLocalizedString("Your placeholder here", comment: "")
        
        step.formItems = [
            formItem01,
            formItem02
        ]
        
        return ORKOrderedTask(identifier: String(describing:Identifier.formTask), steps: [step])
    }

    /**
    A task demonstrating how the ResearchKit framework can be used to present a simple
    survey with an introduction, a question, and a conclusion.
    */
    private var surveyTask: ORKTask {
        // Create the intro step.
        let instructionStep = ORKInstructionStep(identifier: String(describing:Identifier.introStep))
        
        instructionStep.title = NSLocalizedString("Sample Survey", comment: "")
        
        instructionStep.text = exampleDescription
        
        // Add a question step.
        let questionStepAnswerFormat = ORKBooleanAnswerFormat()
        
        let questionStepTitle = NSLocalizedString("Would you like to subscribe to our newsletter?", comment: "")
        let questionStep = ORKQuestionStep(identifier: String(describing:Identifier.questionStep), title: questionStepTitle, answer: questionStepAnswerFormat)
        
        // Add a summary step.
        let summaryStep = ORKInstructionStep(identifier: String(describing:Identifier.summaryStep))
        summaryStep.title = NSLocalizedString("Thanks", comment: "")
        summaryStep.text = NSLocalizedString("Thank you for participating in this sample survey.", comment: "")
        
        return ORKOrderedTask(identifier: String(describing:Identifier.surveyTask), steps: [
            instructionStep,
            questionStep,
            summaryStep
            ])
    }

    /// This task presents just a single "Yes" / "No" question.
    private var booleanQuestionTask: ORKTask {
        let answerFormat = ORKBooleanAnswerFormat()
        
        // We attach an answer format to a question step to specify what controls the user sees.
        let questionStep = ORKQuestionStep(identifier: String(describing:Identifier.booleanQuestionStep), title: exampleQuestionText, answer: answerFormat)
        
        // The detail text is shown in a small font below the title.
        questionStep.text = exampleDetailText
        
        return ORKOrderedTask(identifier: String(describing:Identifier.booleanQuestionTask), steps: [questionStep])
    }

    /// This task demonstrates a question which asks for a date.
    private var dateQuestionTask: ORKTask {
        /*
        The date answer format can also support minimum and maximum limits,
        a specific default value, and overriding the calendar to use.
        */
        let answerFormat = ORKAnswerFormat.dateAnswerFormat()
        
        let step = ORKQuestionStep(identifier: String(describing:Identifier.dateQuestionStep), title: exampleQuestionText, answer: answerFormat)
        
        step.text = exampleDetailText
        
        return ORKOrderedTask(identifier: String(describing:Identifier.dateQuestionTask), steps: [step])
    }
    
    /// This task demonstrates a question asking for a date and time of an event.
    private var dateTimeQuestionTask: ORKTask {
        /*
        This uses the default calendar. Use a more detailed constructor to
        set minimum / maximum limits.
        */
        let answerFormat = ORKAnswerFormat.dateTime()
        
        let step = ORKQuestionStep(identifier: String(describing:Identifier.dateTimeQuestionStep), title: exampleQuestionText, answer: answerFormat)
        
        step.text = exampleDetailText
        
        return ORKOrderedTask(identifier: String(describing:Identifier.dateTimeQuestionTask), steps: [step])
    }

    /// This task demonstrates a question asking for the user height.
    private var heightQuestionTask: ORKTask {
        let answerFormat1 = ORKAnswerFormat.heightAnswerFormat()
        
        let step1 = ORKQuestionStep(identifier: String(describing:Identifier.heightQuestionStep1), title: "Height (local system)", answer: answerFormat1)
        
        step1.text = exampleDetailText

        let answerFormat2 = ORKAnswerFormat.heightAnswerFormat(with: ORKMeasurementSystem.metric)
        
        let step2 = ORKQuestionStep(identifier: String(describing:Identifier.heightQuestionStep2), title: "Height (metric system)", answer: answerFormat2)
        
        step2.text = exampleDetailText

        let answerFormat3 = ORKAnswerFormat.heightAnswerFormat(with: ORKMeasurementSystem.USC)
        
        let step3 = ORKQuestionStep(identifier: String(describing:Identifier.heightQuestionStep3), title: "Height (USC system)", answer: answerFormat3)
        
        step2.text = exampleDetailText

        return ORKOrderedTask(identifier: String(describing:Identifier.heightQuestionTask), steps: [step1, step2, step3])
    }

    /**
    This task demonstrates a survey question involving picking from a series of
    image choices. A more realistic applciation of this type of question might be to
    use a range of icons for faces ranging from happy to sad.
    */
    private var imageChoiceQuestionTask: ORKTask {
        let roundShapeImage = UIImage(named: "round_shape")!
        let roundShapeText = NSLocalizedString("Round Shape", comment: "")
        
        let squareShapeImage = UIImage(named: "square_shape")!
        let squareShapeText = NSLocalizedString("Square Shape", comment: "")
        
        let imageChoces = [
            ORKImageChoice(normalImage: roundShapeImage, selectedImage: nil, text: roundShapeText, value: roundShapeText as NSCoding & NSCopying & NSObjectProtocol),
            ORKImageChoice(normalImage: squareShapeImage, selectedImage: nil, text: squareShapeText, value: squareShapeText as NSCoding & NSCopying & NSObjectProtocol)
        ]
        
        let answerFormat = ORKAnswerFormat.choiceAnswerFormat(with: imageChoces)
        
        let questionStep = ORKQuestionStep(identifier: String(describing:Identifier.imageChoiceQuestionStep), title: exampleQuestionText, answer: answerFormat)
        
        questionStep.text = exampleDetailText
        
        return ORKOrderedTask(identifier: String(describing:Identifier.imageChoiceQuestionTask), steps: [questionStep])
    }
    
    /// This task presents just a single location question.
    private var locationQuestionTask: ORKTask {
        let answerFormat = ORKLocationAnswerFormat()
        
        // We attach an answer format to a question step to specify what controls the user sees.
        let questionStep = ORKQuestionStep(identifier: String(describing:Identifier.locationQuestionStep), title: exampleQuestionText, answer: answerFormat)
        
        // The detail text is shown in a small font below the title.
        questionStep.text = exampleDetailText
        questionStep.placeholder = NSLocalizedString("Address", comment: "");
        
        return ORKOrderedTask(identifier: String(describing:Identifier.locationQuestionTask), steps: [questionStep])
    }
    
    /**
        This task demonstrates use of numeric questions with and without units.
        Note that the unit is just a string, prompting the user to enter the value
        in the expected unit. The unit string propagates into the result object.
    */
    private var numericQuestionTask: ORKTask {
        // This answer format will display a unit in-line with the numeric entry field.
        let localizedQuestionStep1AnswerFormatUnit = NSLocalizedString("Your unit", comment: "")
        let questionStep1AnswerFormat = ORKAnswerFormat.decimalAnswerFormat(withUnit: localizedQuestionStep1AnswerFormatUnit)
        
        let questionStep1 = ORKQuestionStep(identifier: String(describing:Identifier.numericQuestionStep), title: exampleQuestionText, answer: questionStep1AnswerFormat)
        
        questionStep1.text = exampleDetailText
        questionStep1.placeholder = NSLocalizedString("Your placeholder.", comment: "")
                
        // This answer format is similar to the previous one, but this time without displaying a unit.
        let questionStep2 = ORKQuestionStep(identifier: String(describing:Identifier.numericNoUnitQuestionStep), title: exampleQuestionText, answer: ORKAnswerFormat.decimalAnswerFormat(withUnit: nil))
        
        questionStep2.text = exampleDetailText
        questionStep2.placeholder = NSLocalizedString("Placeholder without unit.", comment: "")
        
        return ORKOrderedTask(identifier: String(describing:Identifier.numericQuestionTask), steps: [
            questionStep1,
            questionStep2
        ])
    }
    
    /// This task presents two options for questions displaying a scale control.
    private var scaleQuestionTask: ORKTask {
        // The first step is a scale control with 10 discrete ticks.
        let step1AnswerFormat = ORKAnswerFormat.scale(withMaximumValue: 10, minimumValue: 1, defaultValue: NSIntegerMax, step: 1, vertical: false, maximumValueDescription: exampleHighValueText, minimumValueDescription: exampleLowValueText)
        
        let questionStep1 = ORKQuestionStep(identifier: String(describing:Identifier.discreteScaleQuestionStep), title: exampleQuestionText, answer: step1AnswerFormat)
        
        questionStep1.text = exampleDetailText
        
        // The second step is a scale control that allows continuous movement with a percent formatter.
        let step2AnswerFormat = ORKAnswerFormat.continuousScale(withMaximumValue: 1.0, minimumValue: 0.0, defaultValue: 99.0, maximumFractionDigits: 0, vertical: false, maximumValueDescription: nil, minimumValueDescription: nil)
        step2AnswerFormat.numberStyle = .percent
        
        let questionStep2 = ORKQuestionStep(identifier: String(describing:Identifier.continuousScaleQuestionStep), title: exampleQuestionText, answer: step2AnswerFormat)
        
        questionStep2.text = exampleDetailText
        
        // The third step is a vertical scale control with 10 discrete ticks.
        let step3AnswerFormat = ORKAnswerFormat.scale(withMaximumValue: 10, minimumValue: 1, defaultValue: NSIntegerMax, step: 1, vertical: true, maximumValueDescription: nil, minimumValueDescription: nil)
        
        let questionStep3 = ORKQuestionStep(identifier: String(describing:Identifier.discreteVerticalScaleQuestionStep), title: exampleQuestionText, answer: step3AnswerFormat)
        
        questionStep3.text = exampleDetailText
        
        // The fourth step is a vertical scale control that allows continuous movement.
        let step4AnswerFormat = ORKAnswerFormat.continuousScale(withMaximumValue: 5.0, minimumValue: 1.0, defaultValue: 99.0, maximumFractionDigits: 2, vertical: true, maximumValueDescription: exampleHighValueText, minimumValueDescription: exampleLowValueText)
        
        let questionStep4 = ORKQuestionStep(identifier: String(describing:Identifier.continuousVerticalScaleQuestionStep), title: exampleQuestionText, answer: step4AnswerFormat)
        
        questionStep4.text = exampleDetailText
        
        // The fifth step is a scale control that allows text choices.
        let textChoices : [ORKTextChoice] = [ORKTextChoice(text: "Poor", value: 1 as NSCoding & NSCopying & NSObjectProtocol), ORKTextChoice(text: "Fair", value: 2 as NSCoding & NSCopying & NSObjectProtocol), ORKTextChoice(text: "Good", value: 3 as NSCoding & NSCopying & NSObjectProtocol), ORKTextChoice(text: "Above Average", value: 10 as NSCoding & NSCopying & NSObjectProtocol), ORKTextChoice(text: "Excellent", value: 5 as NSCoding & NSCopying & NSObjectProtocol)]

        let step5AnswerFormat = ORKAnswerFormat.textScale(with: textChoices, defaultIndex: NSIntegerMax, vertical: false)
        
        let questionStep5 = ORKQuestionStep(identifier: String(describing:Identifier.textScaleQuestionStep), title: exampleQuestionText, answer: step5AnswerFormat)
        
        questionStep5.text = exampleDetailText
        
        // The sixth step is a vertical scale control that allows text choices.
        let step6AnswerFormat = ORKAnswerFormat.textScale(with: textChoices, defaultIndex: NSIntegerMax, vertical: true)
        
        let questionStep6 = ORKQuestionStep(identifier: String(describing:Identifier.textVerticalScaleQuestionStep), title: exampleQuestionText, answer: step6AnswerFormat)
        
        questionStep6.text = exampleDetailText
        
        return ORKOrderedTask(identifier: String(describing:Identifier.scaleQuestionTask), steps: [
            questionStep1,
            questionStep2,
            questionStep3,
            questionStep4,
            questionStep5,
            questionStep6
            ])
    }
    
    /**
    This task demonstrates asking for text entry. Both single and multi-line
    text entry are supported, with appropriate parameters to the text answer
    format.
    */
    private var textQuestionTask: ORKTask {
        let answerFormat = ORKAnswerFormat.textAnswerFormat()
        
        let step = ORKQuestionStep(identifier: String(describing:Identifier.textQuestionStep), title: exampleQuestionText, answer: answerFormat)
        
        step.text = exampleDetailText
        
        return ORKOrderedTask(identifier: String(describing:Identifier.textQuestionTask), steps: [step])
    }
    
    /**
    This task demonstrates a survey question for picking from a list of text
    choices. In this case, the text choices are presented in a table view
    (compare with the `valuePickerQuestionTask`).
    */
    private var textChoiceQuestionTask: ORKTask {
        let textChoiceOneText = NSLocalizedString("Choice 1", comment: "")
        let textChoiceTwoText = NSLocalizedString("Choice 2", comment: "")
        let textChoiceThreeText = NSLocalizedString("Choice 3", comment: "")
        
        // The text to display can be separate from the value coded for each choice:
        let textChoices = [
            ORKTextChoice(text: textChoiceOneText, value: "choice_1" as NSCoding & NSCopying & NSObjectProtocol),
            ORKTextChoice(text: textChoiceTwoText, value: "choice_2" as NSCoding & NSCopying & NSObjectProtocol),
            ORKTextChoice(text: textChoiceThreeText, value: "choice_3" as NSCoding & NSCopying & NSObjectProtocol)
        ]
        
        let answerFormat = ORKAnswerFormat.choiceAnswerFormat(with: .singleChoice, textChoices: textChoices)
        
        let questionStep = ORKQuestionStep(identifier: String(describing:Identifier.textChoiceQuestionStep), title: exampleQuestionText, answer: answerFormat)
        
        questionStep.text = exampleDetailText
        
        return ORKOrderedTask(identifier: String(describing:Identifier.textChoiceQuestionTask), steps: [questionStep])
    }

    /**
        This task demonstrates requesting a time interval. For example, this might
        be a suitable answer format for a question like "How long is your morning
        commute?"
    */
    private var timeIntervalQuestionTask: ORKTask {
        /* 
            The time interval answer format is constrained to entering a time
            less than 24 hours and in steps of minutes. For times that don't fit
            these restrictions, use another mode of data entry.
        */
        let answerFormat = ORKAnswerFormat.timeIntervalAnswerFormat()
        
        let step = ORKQuestionStep(identifier: String(describing:Identifier.timeIntervalQuestionStep), title: exampleQuestionText, answer: answerFormat)
        
        step.text = exampleDetailText
        
        return ORKOrderedTask(identifier: String(describing:Identifier.timeIntervalQuestionTask), steps: [step])
    }

    /// This task demonstrates a question asking for a time of day.
    private var timeOfDayQuestionTask: ORKTask {
        /*
        Because we don't specify a default, the picker will default to the
        time the step is presented. For questions like "What time do you have
        breakfast?", it would make sense to set the default on the answer
        format.
        */
        let answerFormat = ORKAnswerFormat.timeOfDayAnswerFormat()
        
        let questionStep = ORKQuestionStep(identifier: String(describing:Identifier.timeOfDayQuestionStep), title: exampleQuestionText, answer: answerFormat)
        
        questionStep.text = exampleDetailText
        
        return ORKOrderedTask(identifier: String(describing:Identifier.timeOfDayQuestionTask), steps: [questionStep])
    }

    /**
        This task demonstrates a survey question using a value picker wheel.
        Compare with the `textChoiceQuestionTask` and `imageChoiceQuestionTask`
        which can serve a similar purpose.
    */
    private var valuePickerChoiceQuestionTask: ORKTask {
        let textChoiceOneText = NSLocalizedString("Choice 1", comment: "")
        let textChoiceTwoText = NSLocalizedString("Choice 2", comment: "")
        let textChoiceThreeText = NSLocalizedString("Choice 3", comment: "")
        
        // The text to display can be separate from the value coded for each choice:
        let textChoices = [
            ORKTextChoice(text: textChoiceOneText, value: "choice_1" as NSCoding & NSCopying & NSObjectProtocol),
            ORKTextChoice(text: textChoiceTwoText, value: "choice_2" as NSCoding & NSCopying & NSObjectProtocol),
            ORKTextChoice(text: textChoiceThreeText, value: "choice_3" as NSCoding & NSCopying & NSObjectProtocol)
        ]
        
        let answerFormat = ORKAnswerFormat.valuePickerAnswerFormat(with: textChoices)
        
        let questionStep = ORKQuestionStep(identifier: String(describing:Identifier.valuePickerChoiceQuestionStep), title: exampleQuestionText,
            answer: answerFormat)
        
        questionStep.text = exampleDetailText
        
        return ORKOrderedTask(identifier: String(describing:Identifier.valuePickerChoiceQuestionTask), steps: [questionStep])
    }

    /**
     This task demonstrates asking for text entry. Both single and multi-line
     text entry are supported, with appropriate parameters to the text answer
     format.
     */
    private var validatedTextQuestionTask: ORKTask {
        let answerFormatEmail = ORKAnswerFormat.emailAnswerFormat()
        let stepEmail = ORKQuestionStep(identifier: String(describing:Identifier.validatedTextQuestionStepEmail), title: NSLocalizedString("Email", comment: ""), answer: answerFormatEmail)
        stepEmail.text = exampleDetailText
        
        let domainRegex = "^(https?:\\/\\/)?([\\da-z\\.-]+)\\.([a-z\\.]{2,6})([\\/\\w \\.-]*)*\\/?$"
        
        let answerFormatDomain = ORKAnswerFormat.textAnswerFormat(withValidationRegex: domainRegex, invalidMessage:"Invalid URL: %@")
        answerFormatDomain.multipleLines = false
        answerFormatDomain.keyboardType = .URL
        answerFormatDomain.autocapitalizationType = UITextAutocapitalizationType.none
        answerFormatDomain.autocorrectionType = UITextAutocorrectionType.no
        answerFormatDomain.spellCheckingType = UITextSpellCheckingType.no
        let stepDomain = ORKQuestionStep(identifier: String(describing:Identifier.validatedTextQuestionStepDomain), title: NSLocalizedString("URL", comment: ""), answer: answerFormatDomain)
        stepDomain.text = exampleDetailText
        
        return ORKOrderedTask(identifier: String(describing:Identifier.validatedTextQuestionTask), steps: [stepEmail, stepDomain])
    }
    
    /// This task presents the image capture step in an ordered task.
    private var imageCaptureTask: ORKTask {
        // Create the intro step.
        let instructionStep = ORKInstructionStep(identifier: String(describing:Identifier.introStep))
        
        instructionStep.title = NSLocalizedString("Sample Survey", comment: "")
        
        instructionStep.text = exampleDescription
        
        let handSolidImage = UIImage(named: "hand_solid")!
        instructionStep.image = handSolidImage.withRenderingMode(.alwaysTemplate)
        
        let imageCaptureStep = ORKImageCaptureStep(identifier: String(describing:Identifier.imageCaptureStep))
        imageCaptureStep.isOptional = false
        imageCaptureStep.accessibilityInstructions = NSLocalizedString("Your instructions for capturing the image", comment: "")
        imageCaptureStep.accessibilityHint = NSLocalizedString("Captures the image visible in the preview", comment: "")
        
        imageCaptureStep.templateImage = UIImage(named: "hand_outline_big")!
        
        imageCaptureStep.templateImageInsets = UIEdgeInsets(top: 0.05, left: 0.05, bottom: 0.05, right: 0.05)
        
        return ORKOrderedTask(identifier: String(describing:Identifier.imageCaptureTask), steps: [
            instructionStep,
            imageCaptureStep
            ])
    }
    
    /// This task presents the video capture step in an ordered task.
    private var videoCaptureTask: ORKTask {
        // Create the intro step.
        let instructionStep = ORKInstructionStep(identifier: String(describing:Identifier.introStep))
        
        instructionStep.title = NSLocalizedString("Sample Survey", comment: "")
        
        instructionStep.text = exampleDescription
        
        let handSolidImage = UIImage(named: "hand_solid")!
        instructionStep.image = handSolidImage.withRenderingMode(.alwaysTemplate)
        
        let videoCaptureStep = ORKVideoCaptureStep(identifier: String(describing:Identifier.VideoCaptureStep))
        videoCaptureStep.accessibilityInstructions = NSLocalizedString("Your instructions for capturing the video", comment: "")
        videoCaptureStep.accessibilityHint = NSLocalizedString("Captures the video visible in the preview", comment: "")
        videoCaptureStep.templateImage = UIImage(named: "hand_outline_big")!
        videoCaptureStep.templateImageInsets = UIEdgeInsets(top: 0.05, left: 0.05, bottom: 0.05, right: 0.05)
        videoCaptureStep.duration = 30.0; // 30 seconds
        
        return ORKOrderedTask(identifier: String(describing:Identifier.VideoCaptureTask), steps: [
            instructionStep,
            videoCaptureStep
            ])
    }
    
    /// This task presents a wait task.
    private var waitTask: ORKTask {
        let waitStepIndeterminate = ORKWaitStep(identifier: String(describing:Identifier.waitStepIndeterminate))
        waitStepIndeterminate.title = exampleQuestionText
        waitStepIndeterminate.text = exampleDescription
        waitStepIndeterminate.indicatorType = ORKProgressIndicatorType.indeterminate
        
        let waitStepDeterminate = ORKWaitStep(identifier: String(describing:Identifier.waitStepDeterminate))
        waitStepDeterminate.title = exampleQuestionText
        waitStepDeterminate.text = exampleDescription
        waitStepDeterminate.indicatorType = ORKProgressIndicatorType.progressBar
        
        return ORKOrderedTask(identifier: String(describing:Identifier.waitTask), steps: [waitStepIndeterminate, waitStepDeterminate])
    }
    
    /**
    A task demonstrating how the ResearchKit framework can be used to determine
    eligibility using a navigable ordered task.
    */
    private var eligibilityTask: ORKTask {
        // Intro step
        let introStep = ORKInstructionStep(identifier: String(describing:Identifier.eligibilityIntroStep))
        introStep.title = NSLocalizedString("Eligibility Task Example", comment: "")
        
        // Form step
        let formStep = ORKFormStep(identifier: String(describing:Identifier.eligibilityFormStep))
        formStep.title = NSLocalizedString("Eligibility", comment: "")
        formStep.text = exampleQuestionText
        formStep.isOptional = false
        
        // Form items
        let textChoices : [ORKTextChoice] = [ORKTextChoice(text: "Yes", value: "Yes" as NSCoding & NSCopying & NSObjectProtocol), ORKTextChoice(text: "No", value: "No" as NSCoding & NSCopying & NSObjectProtocol), ORKTextChoice(text: "N/A", value: "N/A" as NSCoding & NSCopying & NSObjectProtocol)]
        let answerFormat = ORKTextChoiceAnswerFormat(style: ORKChoiceAnswerStyle.singleChoice, textChoices: textChoices)
        
        let formItem01 = ORKFormItem(identifier: String(describing:Identifier.eligibilityFormItem01), text: exampleQuestionText, answerFormat: answerFormat)
        formItem01.isOptional = false
        let formItem02 = ORKFormItem(identifier: String(describing:Identifier.eligibilityFormItem02), text: exampleQuestionText, answerFormat: answerFormat)
        formItem02.isOptional = false
        let formItem03 = ORKFormItem(identifier: String(describing:Identifier.eligibilityFormItem03), text: exampleQuestionText, answerFormat: answerFormat)
        formItem03.isOptional = false
        
        formStep.formItems = [
            formItem01,
            formItem02,
            formItem03
        ]
        
        // Ineligible step
        let ineligibleStep = ORKInstructionStep(identifier: String(describing:Identifier.eligibilityIneligibleStep))
        ineligibleStep.title = NSLocalizedString("You are ineligible to join the study", comment: "")
        
        // Eligible step
        let eligibleStep = ORKCompletionStep(identifier: String(describing:Identifier.eligibilityEligibleStep))
        eligibleStep.title = NSLocalizedString("You are eligible to join the study", comment: "")
        
        // Create the task
        let eligibilityTask = ORKNavigableOrderedTask(identifier: String(describing:Identifier.eligibilityTask), steps: [
            introStep,
            formStep,
            ineligibleStep,
            eligibleStep
            ])
        
        // Build navigation rules.
        var resultSelector = ORKResultSelector(stepIdentifier: String(describing:Identifier.eligibilityFormStep), resultIdentifier: String(describing:Identifier.eligibilityFormItem01))
        let predicateFormItem01 = ORKResultPredicate.predicateForChoiceQuestionResult(with: resultSelector, expectedAnswerValue: "Yes" as NSCoding & NSCopying & NSObjectProtocol)
        
        resultSelector = ORKResultSelector(stepIdentifier: String(describing:Identifier.eligibilityFormStep), resultIdentifier: String(describing:Identifier.eligibilityFormItem02))
        let predicateFormItem02 = ORKResultPredicate.predicateForChoiceQuestionResult(with: resultSelector, expectedAnswerValue: "Yes" as NSCoding & NSCopying & NSObjectProtocol)
        
        resultSelector = ORKResultSelector(stepIdentifier: String(describing:Identifier.eligibilityFormStep), resultIdentifier: String(describing:Identifier.eligibilityFormItem03))
        let predicateFormItem03 = ORKResultPredicate.predicateForChoiceQuestionResult(with: resultSelector, expectedAnswerValue: "No" as NSCoding & NSCopying & NSObjectProtocol)
        
        let predicateEligible = NSCompoundPredicate(andPredicateWithSubpredicates: [predicateFormItem01, predicateFormItem02, predicateFormItem03])
        let predicateRule = ORKPredicateStepNavigationRule(resultPredicatesAndDestinationStepIdentifiers: [ (predicateEligible, String(describing:Identifier.eligibilityEligibleStep)) ])
        
        eligibilityTask.setNavigationRule(predicateRule, forTriggerStepIdentifier:String(describing:Identifier.eligibilityFormStep))
        
        // Add end direct rules to skip unneeded steps
        let directRule = ORKDirectStepNavigationRule(destinationStepIdentifier: ORKNullStepIdentifier)
        eligibilityTask.setNavigationRule(directRule, forTriggerStepIdentifier:String(describing:Identifier.eligibilityIneligibleStep))
        
        return eligibilityTask
    }
    
    /// A task demonstrating how the ResearchKit framework can be used to obtain informed consent.
    private var consentTask: ORKTask {
        /*
        Informed consent starts by presenting an animated sequence conveying
        the main points of your consent document.
        */
        let visualConsentStep = ORKVisualConsentStep(identifier: String(describing:Identifier.visualConsentStep), document: consentDocument)
        
        let investigatorShortDescription = NSLocalizedString("Institution", comment: "")
        let investigatorLongDescription = NSLocalizedString("Institution and its partners", comment: "")
        let localizedLearnMoreHTMLContent = NSLocalizedString("Your sharing learn more content here.", comment: "")
        
        /*
        If you want to share the data you collect with other researchers for
        use in other studies beyond this one, it is best practice to get
        explicit permission from the participant. Use the consent sharing step
        for this.
        */
        let sharingConsentStep = ORKConsentSharingStep(identifier: String(describing:Identifier.consentSharingStep), investigatorShortDescription: investigatorShortDescription, investigatorLongDescription: investigatorLongDescription, localizedLearnMoreHTMLContent: localizedLearnMoreHTMLContent)
        
        /*
        After the visual presentation, the consent review step displays
        your consent document and can obtain a signature from the participant.
        
        The first signature in the document is the participant's signature.
        This effectively tells the consent review step which signatory is
        reviewing the document.
        */
        let signature = consentDocument.signatures!.first
        
        let reviewConsentStep = ORKConsentReviewStep(identifier: String(describing:Identifier.consentReviewStep), signature: signature, in: consentDocument)
        
        // In a real application, you would supply your own localized text.
        reviewConsentStep.text = loremIpsumText
        reviewConsentStep.reasonForConsent = loremIpsumText

        return ORKOrderedTask(identifier: String(describing:Identifier.consentTask), steps: [
            visualConsentStep,
            sharingConsentStep,
            reviewConsentStep
            ])
    }
    
    /// This task presents the Account Creation process.
    private var accountCreationTask: ORKTask {
        /*
        A registration step provides a form step that is populated with email and password fields.
        If you wish to include any of the additional fields, then you can specify it through the `options` parameter.
        */
        let registrationTitle = NSLocalizedString("Registration", comment: "")
        let passcodeValidationRegex = "^(?=.*\\d).{4,8}$"
        let passcodeInvalidMessage = NSLocalizedString("A valid password must be 4 and 8 digits long and include at least one numeric character.", comment: "")
        let registrationOptions: ORKRegistrationStepOption = [.includeGivenName, .includeFamilyName, .includeGender, .includeDOB]
        let registrationStep = ORKRegistrationStep(identifier: String(describing:Identifier.registrationStep), title: registrationTitle, text: exampleDetailText, passcodeValidationRegex: passcodeValidationRegex, passcodeInvalidMessage: passcodeInvalidMessage, options: registrationOptions)
        
        /*
        A wait step allows you to upload the data from the user registration onto your server before presenting the verification step.
        */
        let waitTitle = NSLocalizedString("Creating account", comment: "")
        let waitText = NSLocalizedString("Please wait while we upload your data", comment: "")
        let waitStep = ORKWaitStep(identifier: String(describing:Identifier.waitStep))
        waitStep.title = waitTitle
        waitStep.text = waitText
        
        /*
        A verification step view controller subclass is required in order to use the verification step.
        The subclass provides the view controller button and UI behavior by overriding the following methods.
        */
        class VerificationViewController : ORKVerificationStepViewController {
            override func resendEmailButtonTapped() {
                let alertTitle = NSLocalizedString("Resend Verification Email", comment: "")
                let alertMessage = NSLocalizedString("Button tapped", comment: "")
                let alert = UIAlertController(title: alertTitle, message: alertMessage, preferredStyle: UIAlertControllerStyle.alert)
                alert.addAction(UIAlertAction(title: "OK", style: UIAlertActionStyle.default, handler: nil))
                self.present(alert, animated: true, completion: nil)
            }
        }
        
        let verificationStep = ORKVerificationStep(identifier: String(describing:Identifier.verificationStep), text: exampleDetailText, verificationViewControllerClass: VerificationViewController.self)
        
        return ORKOrderedTask(identifier: String(describing:Identifier.accountCreationTask), steps: [
            registrationStep,
            waitStep,
            verificationStep
            ])
    }
    
    /// This tasks presents the login step.
    private var loginTask: ORKTask {
        /*
        A login step view controller subclass is required in order to use the login step.
        The subclass provides the behavior for the login step forgot password button.
        */
        class LoginViewController : ORKLoginStepViewController {
            override func forgotPasswordButtonTapped() {
                let alertTitle = NSLocalizedString("Forgot password?", comment: "")
                let alertMessage = NSLocalizedString("Button tapped", comment: "")
                let alert = UIAlertController(title: alertTitle, message: alertMessage, preferredStyle: UIAlertControllerStyle.alert)
                alert.addAction(UIAlertAction(title: "OK", style: UIAlertActionStyle.default, handler: nil))
                self.present(alert, animated: true, completion: nil)
            }
        }
        
        /*
        A login step provides a form step that is populated with email and password fields,
        and a button for `Forgot password?`.
        */
        let loginTitle = NSLocalizedString("Login", comment: "")
        let loginStep = ORKLoginStep(identifier: String(describing:Identifier.loginStep), title: loginTitle, text: exampleDetailText, loginViewControllerClass: LoginViewController.self)
        
        /*
        A wait step allows you to validate the data from the user login against your server before proceeding.
        */
        let waitTitle = NSLocalizedString("Logging in", comment: "")
        let waitText = NSLocalizedString("Please wait while we validate your credentials", comment: "")
        let waitStep = ORKWaitStep(identifier: String(describing:Identifier.loginWaitStep))
        waitStep.title = waitTitle
        waitStep.text = waitText
        
        return ORKOrderedTask(identifier: String(describing:Identifier.loginTask), steps: [loginStep, waitStep])
    }
    
    /// This task demonstrates the Passcode creation process.
    private var passcodeTask: ORKTask {
        /*
        If you want to protect the app using a passcode. It is reccomended to
        ask user to create passcode as part of the consent process and use the
        authentication and editing view controllers to interact with the passcode.
        
        The passcode is stored in the keychain.
        */
        let passcodeConsentStep = ORKPasscodeStep(identifier: String(describing:Identifier.passcodeStep))

        return ORKOrderedTask(identifier: String(describing:Identifier.passcodeStep), steps: [passcodeConsentStep])
    }
    
    /// This task presents the Audio pre-defined active task.
    private var audioTask: ORKTask {
        return ORKOrderedTask.audioTask(withIdentifier: String(describing:Identifier.audioTask), intendedUseDescription: exampleDescription, speechInstruction: exampleSpeechInstruction, shortSpeechInstruction: exampleSpeechInstruction, duration: 20, recordingSettings: nil,  checkAudioLevel: true, options: [])
    }

    /**
        This task presents the Fitness pre-defined active task. For this example,
        short walking and rest durations of 20 seconds each are used, whereas more
        realistic durations might be several minutes each.
    */
    private var fitnessTask: ORKTask {
        return ORKOrderedTask.fitnessCheck(withIdentifier: String(describing:Identifier.fitnessTask), intendedUseDescription: exampleDescription, walkDuration: 20, restDuration: 20, options: [])
    }
    
    /// This task presents the Hole Peg Test pre-defined active task.
    private var holePegTestTask: ORKTask {
        return ORKNavigableOrderedTask.holePegTest(withIdentifier: String(describing:Identifier.holePegTestTask), intendedUseDescription: exampleDescription, dominantHand: .right, numberOfPegs: 9, threshold: 0.2, rotated: false, timeLimit: 300, options: [])
    }
    
    /// This task presents the Hole Peg Test pre-defined active task.
    private var moodSurveyTask: ORKTask {
        return ORKOrderedTask.moodSurvey(withIdentifier: String(describing:Identifier.moodSurveyTask), intendedUseDescription: exampleDescription, frequency: .daily, customQuestionText: nil, options: [])
    }
    
    /// This task presents the PSAT pre-defined active task.
    private var PSATTask: ORKTask {
        return ORKOrderedTask.psatTask(withIdentifier: String(describing:Identifier.psatTask), intendedUseDescription: exampleDescription, presentationMode: ORKPSATPresentationMode.auditory.union(.visual), interStimulusInterval: 3.0, stimulusDuration: 1.0, seriesLength: 60, options: [])
    }
    
    /// This task presents the Reaction Time pre-defined active task.
    private var reactionTimeTask: ORKTask {
        /// An example of a custom sound.
        let successSoundURL = Bundle.main.url(forResource:"tap", withExtension: "aif")!
        let successSound = SystemSound(soundURL: successSoundURL)!
        return ORKOrderedTask.reactionTime(withIdentifier: String(describing:Identifier.reactionTime), intendedUseDescription: exampleDescription, maximumStimulusInterval: 10, minimumStimulusInterval: 4, thresholdAcceleration: 0.5, numberOfAttempts: 3, timeout: 3, successSound: successSound.soundID, timeoutSound: 0, failureSound: UInt32(kSystemSoundID_Vibrate), options: [])
    }
    
    /// This task presents the Gait and Balance pre-defined active task.
    private var shortWalkTask: ORKTask {
        return ORKOrderedTask.shortWalk(withIdentifier: String(describing:Identifier.shortWalkTask), intendedUseDescription: exampleDescription, numberOfStepsPerLeg: 20, restDuration: 20, options: [])
    }
    
    /// This task presents the Spatial Span Memory pre-defined active task.
    private var spatialSpanMemoryTask: ORKTask {
        return ORKOrderedTask.spatialSpanMemoryTask(withIdentifier: String(describing:Identifier.spatialSpanMemoryTask), intendedUseDescription: exampleDescription, initialSpan: 3, minimumSpan: 2, maximumSpan: 15, playSpeed: 1.0, maximumTests: 5, maximumConsecutiveFailures: 3, customTargetImage: nil, customTargetPluralName: nil, requireReversal: false, options: [])
    }

    /// This task presents the Timed Walk pre-defined active task.
    private var timedWalkTask: ORKTask {
        return ORKOrderedTask.timedWalk(withIdentifier: String(describing:Identifier.timedWalkTask), intendedUseDescription: exampleDescription, distanceInMeters: 100.0, timeLimit: 180.0, includeAssistiveDeviceForm: true, options: [])
    }

    /// This task presents the Timed Walk with turn around pre-defined active task.
    private var timedWalkWithTurnAroundTask: ORKTask {
        return ORKOrderedTask.timedWalk(withIdentifier: String(describing:Identifier.timedWalkWithTurnAroundTask), intendedUseDescription: exampleDescription, distanceInMeters: 100.0, timeLimit: 180.0, turnAroundTimeLimit: 60.0, includeAssistiveDeviceForm: true, options: [])
    }

    /// This task presents the Tone Audiometry pre-defined active task.
    private var toneAudiometryTask: ORKTask {
        return ORKOrderedTask.toneAudiometryTask(withIdentifier: String(describing:Identifier.toneAudiometryTask), intendedUseDescription: exampleDescription, speechInstruction: nil, shortSpeechInstruction: nil, toneDuration: 20, options: [])
    }

    private var towerOfHanoiTask: ORKTask {
        return ORKOrderedTask.towerOfHanoiTask(withIdentifier: String(describing:Identifier.towerOfHanoi), intendedUseDescription: exampleDescription, numberOfDisks: 5, options: [])
    }
    
    /// This task presents the Two Finger Tapping pre-defined active task.
    private var twoFingerTappingIntervalTask: ORKTask {
        return ORKOrderedTask.twoFingerTappingIntervalTask(withIdentifier: String(describing:Identifier.twoFingerTappingIntervalTask), intendedUseDescription: exampleDescription, duration: 10,
        handOptions: [.both], options: [])
    }
    
    /// This task presents a walk back-and-forth task
    private var walkBackAndForthTask: ORKTask {
        return ORKOrderedTask.walkBackAndForthTask(withIdentifier: String(describing:Identifier.walkBackAndForthTask), intendedUseDescription: exampleDescription, walkDuration: 30, restDuration: 30, options: [])
    }
    
    /// This task presents the Tremor Test pre-defined active task.
    private var tremorTestTask: ORKTask {
        return ORKOrderedTask.tremorTest(withIdentifier: String(describing:Identifier.tremorTestTask),
                                                           intendedUseDescription: exampleDescription,
                                                           activeStepDuration: 10,
                                                           activeTaskOptions: [],
                                                           handOptions: [.both],
                                                           options: [])
    }
    
    /// This task presents a knee range of motion task
    private var kneeRangeOfMotion: ORKTask {
        return ORKOrderedTask.kneeRangeOfMotionTask(withIdentifier: String(describing: Identifier.kneeRangeOfMotion), limbOption: .right, intendedUseDescription: exampleDescription, options: [])
    }
    
    /// This task presents a shoulder range of motion task
    private var shoulderRangeOfMotion: ORKTask {
        return ORKOrderedTask.shoulderRangeOfMotionTask(withIdentifier: String(describing: Identifier.shoulderRangeOfMotion), limbOption: .left, intendedUseDescription: exampleDescription, options: [])
    }
    
    /// This task presents a trail making task
    private var trailMaking: ORKTask {
        let intendedUseDescription = "Tests visual attention and task switching"
        return ORKOrderedTask.trailmakingTask(withIdentifier: String(describing: Identifier.trailMaking), intendedUseDescription: intendedUseDescription, trailmakingInstruction: nil, trailType:.B, options: [])
    }

    /// This task presents a video instruction step
    private var videoInstruction: ORKTask {
        let videoInstructionStep = ORKVideoInstructionStep(identifier: String(describing: Identifier.videoInstructionStep))
        videoInstructionStep.title = NSLocalizedString("Video Instruction Step", comment: "")
        videoInstructionStep.videoURL = URL(string: "https://www.apple.com/media/us/researchkit/2016/a63aa7d4_e6fd_483f_a59d_d962016c8093/films/carekit/researchkit-carekit-cc-us-20160321_r848-9dwc.mov")
        videoInstructionStep.thumbnailTime = 2 // Customizable thumbnail timestamp
        return ORKOrderedTask(identifier: String(describing: Identifier.videoInstructionTask), steps: [videoInstructionStep])
    }
    
    // MARK: Consent Document Creation Convenience
    
    /**
        A consent document provides the content for the visual consent and consent
        review steps. This helper sets up a consent document with some dummy
        content. You should populate your consent document to suit your study.
    */
    private var consentDocument: ORKConsentDocument {
        let consentDocument = ORKConsentDocument()
        
        /*
            This is the title of the document, displayed both for review and in
            the generated PDF.
        */
        consentDocument.title = NSLocalizedString("Example Consent", comment: "")
        
        // This is the title of the signature page in the generated document.
        consentDocument.signaturePageTitle = NSLocalizedString("Consent", comment: "")
        
        /* 
            This is the line shown on the signature page of the generated document,
            just above the signatures.
        */
        consentDocument.signaturePageContent = NSLocalizedString("I agree to participate in this research study.", comment: "")
        
        /*
            Add the participant signature, which will be filled in during the
            consent review process. This signature initially does not have a
            signature image or a participant name; these are collected during
            the consent review step.
        */
        let participantSignatureTitle = NSLocalizedString("Participant", comment: "")
        let participantSignature = ORKConsentSignature(forPersonWithTitle: participantSignatureTitle, dateFormatString: nil, identifier: String(describing:Identifier.consentDocumentParticipantSignature))
        
        consentDocument.addSignature(participantSignature)
        
        /*
            Add the investigator signature. This is pre-populated with the
            investigator's signature image and name, and the date of their
            signature. If you need to specify the date as now, you could generate
            a date string with code here.
          
            This signature is only used for the generated PDF.
        */
        let signatureImage = UIImage(named: "signature")!
        let investigatorSignatureTitle = NSLocalizedString("Investigator", comment: "")
        let investigatorSignatureGivenName = NSLocalizedString("Jonny", comment: "")
        let investigatorSignatureFamilyName = NSLocalizedString("Appleseed", comment: "")
        let investigatorSignatureDateString = "3/10/15"

        let investigatorSignature = ORKConsentSignature(forPersonWithTitle: investigatorSignatureTitle, dateFormatString: nil, identifier: String(describing:Identifier.consentDocumentInvestigatorSignature), givenName: investigatorSignatureGivenName, familyName: investigatorSignatureFamilyName, signatureImage: signatureImage, dateString: investigatorSignatureDateString)
        
        consentDocument.addSignature(investigatorSignature)
        
        /* 
            This is the HTML content for the "Learn More" page for each consent
            section. In a real consent, this would be your content, and you would
            have different content for each section.
          
            If your content is just text, you can use the `content` property
            instead of the `htmlContent` property of `ORKConsentSection`.
        */
        let htmlContentString = "<ul><li>Lorem</li><li>ipsum</li><li>dolor</li></ul><p>\(loremIpsumLongText)</p><p>\(loremIpsumMediumText)</p>"
        
        /*
            These are all the consent section types that have pre-defined animations
            and images. We use them in this specific order, so we see the available
            animated transitions.
        */
        let consentSectionTypes: [ORKConsentSectionType] = [
            .overview,
            .dataGathering,
            .privacy,
            .dataUse,
            .timeCommitment,
            .studySurvey,
            .studyTasks,
            .withdrawing
        ]
        
        /*
            For each consent section type in `consentSectionTypes`, create an
            `ORKConsentSection` that represents it.

            In a real app, you would set specific content for each section.
        */
        var consentSections: [ORKConsentSection] = consentSectionTypes.map { contentSectionType in
            let consentSection = ORKConsentSection(type: contentSectionType)
            
            consentSection.summary = loremIpsumShortText
            
            if contentSectionType == .overview {
                consentSection.htmlContent = htmlContentString
            }
            else {
                consentSection.content = loremIpsumLongText
            }
            
            return consentSection
        }
        
        /*
            This is an example of a section that is only in the review document
            or only in the generated PDF, and is not displayed in `ORKVisualConsentStep`.
        */
        let consentSection = ORKConsentSection(type: .onlyInDocument)
        consentSection.summary = NSLocalizedString(".OnlyInDocument Scene Summary", comment: "")
        consentSection.title = NSLocalizedString(".OnlyInDocument Scene", comment: "")
        consentSection.content = loremIpsumLongText
        
        consentSections += [consentSection]
        
        // Set the sections on the document after they've been created.
        consentDocument.sections = consentSections
        
        return consentDocument
    }
    
    // MARK: `ORKTask` Reused Text Convenience
    
    private var exampleDescription: String {
        return NSLocalizedString("Your description goes here.", comment: "")
    }
    
    private var exampleSpeechInstruction: String {
        return NSLocalizedString("Your more specific voice instruction goes here. For example, say 'Aaaah'.", comment: "")
    }
    
    private var exampleQuestionText: String {
        return NSLocalizedString("Your question goes here.", comment: "")
    }
    
    private var exampleHighValueText: String {
        return NSLocalizedString("High Value", comment: "")
    }
    
    private var exampleLowValueText: String {
        return NSLocalizedString("Low Value", comment: "")
    }
    
    private var exampleDetailText: String {
        return NSLocalizedString("Additional text can go here.", comment: "")
    }
    
    private var exampleEmailText: String {
        return NSLocalizedString("jappleseed@example.com", comment: "")
    }
    
    private var loremIpsumText: String {
        return "Lorem ipsum dolor sit amet, consectetur adipiscing elit, sed do eiusmod tempor incididunt ut labore et dolore magna aliqua."
    }
    
    private var loremIpsumShortText: String {
        return "Lorem ipsum dolor sit amet, consectetur adipiscing elit."
    }
    
    private var loremIpsumMediumText: String {
        return "Lorem ipsum dolor sit amet, consectetur adipiscing elit. Nam adhuc, meo fortasse vitio, quid ego quaeram non perspicis. Plane idem, inquit, et maxima quidem, qua fieri nulla maior potest. Quonam, inquit, modo?"
    }
    
    private var loremIpsumLongText: String {
        return "Lorem ipsum dolor sit amet, consectetur adipiscing elit. Nam adhuc, meo fortasse vitio, quid ego quaeram non perspicis. Plane idem, inquit, et maxima quidem, qua fieri nulla maior potest. Quonam, inquit, modo? An potest, inquit ille, quicquam esse suavius quam nihil dolere? Cave putes quicquam esse verius. Quonam, inquit, modo?"
    }
}<|MERGE_RESOLUTION|>--- conflicted
+++ resolved
@@ -302,13 +302,11 @@
         case .shoulderRangeOfMotion:
             return NSLocalizedString("Shoulder Range of Motion", comment: "")
             
-<<<<<<< HEAD
         case .moodSurvey:
             return NSLocalizedString("Mood Survey", comment: "")
-=======
+            
         case .trailMaking:
             return NSLocalizedString("Trail Making Test", comment: "")
->>>>>>> 5aade348
         }
     }
     
@@ -602,14 +600,10 @@
         
         case .shoulderRangeOfMotion:
             return shoulderRangeOfMotion
-<<<<<<< HEAD
-
-=======
             
         case .trailMaking:
             return trailMaking;
         
->>>>>>> 5aade348
         case .videoInstruction:
             return videoInstruction
         }
