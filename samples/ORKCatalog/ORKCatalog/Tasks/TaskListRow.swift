/*
 Copyright (c) 2015, Apple Inc. All rights reserved.
 Copyright (c) 2015-2016, Ricardo Sánchez-Sáez.

 Redistribution and use in source and binary forms, with or without modification,
 are permitted provided that the following conditions are met:
 
 1.  Redistributions of source code must retain the above copyright notice, this
 list of conditions and the following disclaimer.
 
 2.  Redistributions in binary form must reproduce the above copyright notice, 
 this list of conditions and the following disclaimer in the documentation and/or 
 other materials provided with the distribution. 
 
 3.  Neither the name of the copyright holder(s) nor the names of any contributors 
 may be used to endorse or promote products derived from this software without 
 specific prior written permission. No license is granted to the trademarks of 
 the copyright holders even if such marks are included in this software. 
 
 THIS SOFTWARE IS PROVIDED BY THE COPYRIGHT HOLDERS AND CONTRIBUTORS "AS IS" 
 AND ANY EXPRESS OR IMPLIED WARRANTIES, INCLUDING, BUT NOT LIMITED TO, THE 
 IMPLIED WARRANTIES OF MERCHANTABILITY AND FITNESS FOR A PARTICULAR PURPOSE 
 ARE DISCLAIMED. IN NO EVENT SHALL THE COPYRIGHT OWNER OR CONTRIBUTORS BE LIABLE 
 FOR ANY DIRECT, INDIRECT, INCIDENTAL, SPECIAL, EXEMPLARY, OR CONSEQUENTIAL 
 DAMAGES (INCLUDING, BUT NOT LIMITED TO, PROCUREMENT OF SUBSTITUTE GOODS OR 
 SERVICES; LOSS OF USE, DATA, OR PROFITS; OR BUSINESS INTERRUPTION) HOWEVER 
 CAUSED AND ON ANY THEORY OF LIABILITY, WHETHER IN CONTRACT, STRICT LIABILITY, 
 OR TORT (INCLUDING NEGLIGENCE OR OTHERWISE) ARISING IN ANY WAY OUT OF THE USE 
 OF THIS SOFTWARE, EVEN IF ADVISED OF THE POSSIBILITY OF SUCH DAMAGE. 
*/

import ResearchKit
import AudioToolbox

/**
    Wraps a SystemSoundID.

    A class is used in order to provide appropriate cleanup when the sound is
    no longer needed.
*/
class SystemSound {
    var soundID: SystemSoundID = 0
    
    init?(soundURL: NSURL) {
        if AudioServicesCreateSystemSoundID(soundURL as CFURLRef, &soundID) != noErr {
           return nil
        }
    }
    
    deinit {
        AudioServicesDisposeSystemSoundID(soundID)
    }
}

/**
    An enum that corresponds to a row displayed in a `TaskListViewController`.

    Each of the tasks is composed of one or more steps giving examples of the
    types of functionality supported by the ResearchKit framework.
*/
enum TaskListRow: Int, CustomStringConvertible {
    case Form = 0
    case Survey
    
    case BooleanQuestion
    case DateQuestion
    case DateTimeQuestion
    case HeightQuestion
    case ImageChoiceQuestion
    case LocationQuestion
    case NumericQuestion
    case ScaleQuestion
    case TextQuestion
    case TextChoiceQuestion
    case TimeIntervalQuestion
    case TimeOfDayQuestion
    case ValuePickerChoiceQuestion
    case ValidatedTextQuestion
    case ImageCapture
    case Wait
    
    case EligibilityTask
    case Consent
    case AccountCreation
    case Login
    case Passcode
    
    case Audio
    case Fitness
    case HolePegTest
    case PSAT
    case ReactionTime
    case ShortWalk
    case SpatialSpanMemory
    case TimedWalk
    case ToneAudiometry
    case TowerOfHanoi
    case TwoFingerTappingInterval
    case WalkBackAndForth
    case TremorTest
    
    case VideoInstruction
    
    class TaskListRowSection {
        var title: String
        var rows: [TaskListRow]
        
        init(title: String, rows: [TaskListRow]) {
            self.title = title
            self.rows = rows
        }
    }
    
    /// Returns an array of all the task list row enum cases.
    static var sections: [ TaskListRowSection ] {
        return [
            TaskListRowSection(title: "Surveys", rows:
                [
                    .Form,
                    .Survey,
                ]),
            TaskListRowSection(title: "Survey Questions", rows:
                [
                    .BooleanQuestion,
                    .DateQuestion,
                    .DateTimeQuestion,
                    .HeightQuestion,
                    .ImageChoiceQuestion,
                    .LocationQuestion,
                    .NumericQuestion,
                    .ScaleQuestion,
                    .TextQuestion,
                    .TextChoiceQuestion,
                    .TimeIntervalQuestion,
                    .TimeOfDayQuestion,
                    .ValuePickerChoiceQuestion,
                    .ValidatedTextQuestion,
                    .ImageCapture,
                    .Wait,
                ]),
            TaskListRowSection(title: "Onboarding", rows:
                [
                    .EligibilityTask,
                    .Consent,
                    .AccountCreation,
                    .Login,
                    .Passcode,
                ]),
            TaskListRowSection(title: "Active Tasks", rows:
                [
                    .Audio,
                    .Fitness,
                    .HolePegTest,
                    .PSAT,
                    .ReactionTime,
                    .ShortWalk,
                    .SpatialSpanMemory,
                    .TimedWalk,
                    .ToneAudiometry,
                    .TowerOfHanoi,
                    .TwoFingerTappingInterval,
                    .WalkBackAndForth,
                    .TremorTest
                ]),
            TaskListRowSection(title: "Miscellaneous", rows:
                [
                    .VideoInstruction,
                ]),
        ]}
    
    // MARK: CustomStringConvertible
    
    var description: String {
        switch self {
        case .Form:
            return NSLocalizedString("Form Survey Example", comment: "")
            
        case .Survey:
            return NSLocalizedString("Simple Survey Example", comment: "")
            
        case .BooleanQuestion:
            return NSLocalizedString("Boolean Question", comment: "")
            
        case .DateQuestion:
            return NSLocalizedString("Date Question", comment: "")
            
        case .DateTimeQuestion:
            return NSLocalizedString("Date and Time Question", comment: "")

        case .HeightQuestion:
            return NSLocalizedString("Height Question", comment: "")

        case .ImageChoiceQuestion:
            return NSLocalizedString("Image Choice Question", comment: "")
            
        case .LocationQuestion:
            return NSLocalizedString("Location Question", comment: "")
            
        case .NumericQuestion:
            return NSLocalizedString("Numeric Question", comment: "")
            
        case .ScaleQuestion:
            return NSLocalizedString("Scale Question", comment: "")
            
        case .TextQuestion:
            return NSLocalizedString("Text Question", comment: "")
            
        case .TextChoiceQuestion:
            return NSLocalizedString("Text Choice Question", comment: "")
            
        case .TimeIntervalQuestion:
            return NSLocalizedString("Time Interval Question", comment: "")
            
        case .TimeOfDayQuestion:
            return NSLocalizedString("Time of Day Question", comment: "")
            
        case .ValuePickerChoiceQuestion:
            return NSLocalizedString("Value Picker Choice Question", comment: "")
            
        case .ValidatedTextQuestion:
            return NSLocalizedString("Validated Text Question", comment: "")
            
        case .ImageCapture:
            return NSLocalizedString("Image Capture Step", comment: "")
            
        case .Wait:
            return NSLocalizedString("Wait Step", comment: "")

        case .EligibilityTask:
            return NSLocalizedString("Eligibility Task Example", comment: "")
            
        case .Consent:
            return NSLocalizedString("Consent-Obtaining Example", comment: "")

        case .AccountCreation:
            return NSLocalizedString("Account Creation", comment: "")
        
        case .Login:
            return NSLocalizedString("Login", comment: "")

        case .Passcode:
            return NSLocalizedString("Passcode Creation", comment: "")
            
        case .Audio:
            return NSLocalizedString("Audio", comment: "")
            
        case .Fitness:
            return NSLocalizedString("Fitness Check", comment: "")
        
        case .HolePegTest:
            return NSLocalizedString("Hole Peg Test", comment: "")
            
        case .PSAT:
            return NSLocalizedString("PSAT", comment: "")
            
        case .ReactionTime:
            return NSLocalizedString("Reaction Time", comment: "")
            
        case .ShortWalk:
            return NSLocalizedString("Short Walk", comment: "")
            
        case .SpatialSpanMemory:
            return NSLocalizedString("Spatial Span Memory", comment: "")
            
        case .TimedWalk:
            return NSLocalizedString("Timed Walk", comment: "")
            
        case .ToneAudiometry:
            return NSLocalizedString("Tone Audiometry", comment: "")
            
        case .TowerOfHanoi:
            return NSLocalizedString("Tower of Hanoi", comment: "")

        case .TwoFingerTappingInterval:
            return NSLocalizedString("Two Finger Tapping Interval", comment: "")
            
        case .WalkBackAndForth:
            return NSLocalizedString("Walk Back and Forth", comment: "")
<<<<<<< HEAD
        
        case .VideoInstruction:
            return NSLocalizedString("Video Instruction Task", comment: "")
=======
            
        case .TremorTest:
            return NSLocalizedString("Tremor Test", comment: "")
>>>>>>> fe9c9e1f
        }
    }
    
    // MARK: Types

    /**
        Every step and task in the ResearchKit framework has to have an identifier.
        Within a task, the step identifiers should be unique.

        Here we use an enum to ensure that the identifiers are kept unique. Since
        the enum has a raw underlying type of a `String`, the compiler can determine
        the uniqueness of the case values at compile time.

        In a real application, the identifiers for your tasks and steps might
        come from a database, or in a smaller application, might have some
        human-readable meaning.
    */
    private enum Identifier {
        // Task with a form, where multiple items appear on one page.
        case FormTask
        case FormStep
        case FormItem01
        case FormItem02
        case FormItem03

        // Survey task specific identifiers.
        case SurveyTask
        case IntroStep
        case QuestionStep
        case SummaryStep
        
        // Task with a Boolean question.
        case BooleanQuestionTask
        case BooleanQuestionStep

        // Task with an example of date entry.
        case DateQuestionTask
        case DateQuestionStep
        
        // Task with an example of date and time entry.
        case DateTimeQuestionTask
        case DateTimeQuestionStep

        // Task with an example of height entry.
        case HeightQuestionTask
        case HeightQuestionStep1
        case HeightQuestionStep2
        case HeightQuestionStep3

        // Task with an image choice question.
        case ImageChoiceQuestionTask
        case ImageChoiceQuestionStep
        
        // Task with a location entry.
        case LocationQuestionTask
        case LocationQuestionStep
        
        // Task with examples of numeric questions.
        case NumericQuestionTask
        case NumericQuestionStep
        case NumericNoUnitQuestionStep

        // Task with examples of questions with sliding scales.
        case ScaleQuestionTask
        case DiscreteScaleQuestionStep
        case ContinuousScaleQuestionStep
        case DiscreteVerticalScaleQuestionStep
        case ContinuousVerticalScaleQuestionStep
        case TextScaleQuestionStep
        case TextVerticalScaleQuestionStep

        // Task with an example of free text entry.
        case TextQuestionTask
        case TextQuestionStep
        
        // Task with an example of a multiple choice question.
        case TextChoiceQuestionTask
        case TextChoiceQuestionStep

        // Task with an example of time of day entry.
        case TimeOfDayQuestionTask
        case TimeOfDayQuestionStep

        // Task with an example of time interval entry.
        case TimeIntervalQuestionTask
        case TimeIntervalQuestionStep

        // Task with a value picker.
        case ValuePickerChoiceQuestionTask
        case ValuePickerChoiceQuestionStep
        
        // Task with an example of validated text entry.
        case ValidatedTextQuestionTask
        case ValidatedTextQuestionStepEmail
        case ValidatedTextQuestionStepDomain
        
        // Image capture task specific identifiers.
        case ImageCaptureTask
        case ImageCaptureStep
        
        // Task with an example of waiting.
        case WaitTask
        case WaitStepDeterminate
        case WaitStepIndeterminate
        
        // Eligibility task specific indentifiers.
        case EligibilityTask
        case EligibilityIntroStep
        case EligibilityFormStep
        case EligibilityFormItem01
        case EligibilityFormItem02
        case EligibilityFormItem03
        case EligibilityIneligibleStep
        case EligibilityEligibleStep
        
        // Consent task specific identifiers.
        case ConsentTask
        case VisualConsentStep
        case ConsentSharingStep
        case ConsentReviewStep
        case ConsentDocumentParticipantSignature
        case ConsentDocumentInvestigatorSignature
        
        // Account creation task specific identifiers.
        case AccountCreationTask
        case RegistrationStep
        case WaitStep
        case VerificationStep
        
        // Login task specific identifiers.
        case LoginTask
        case LoginStep
        case LoginWaitStep

        // Passcode task specific identifiers.
        case PasscodeTask
        case PasscodeStep

        // Active tasks.
        case AudioTask
        case FitnessTask
        case HolePegTestTask
        case PSATTask
        case ReactionTime
        case ShortWalkTask
        case SpatialSpanMemoryTask
        case TimedWalkTask
        case ToneAudiometryTask
        case TowerOfHanoi
        case TwoFingerTappingIntervalTask
        case WalkBackAndForthTask
<<<<<<< HEAD
        
        // Video Instruction task.
        case VideoInstructionTask
        case VideoInstructionStep
=======
        case TremorTestTask
>>>>>>> fe9c9e1f
    }
    
    // MARK: Properties
    
    /// Returns a new `ORKTask` that the `TaskListRow` enumeration represents.
    var representedTask: ORKTask {
        switch self {
        case .Form:
            return formTask
            
        case .Survey:
            return surveyTask
            
        case .BooleanQuestion:
            return booleanQuestionTask
            
        case .DateQuestion:
            return dateQuestionTask
            
        case .DateTimeQuestion:
            return dateTimeQuestionTask

        case .HeightQuestion:
            return heightQuestionTask

        case .ImageChoiceQuestion:
            return imageChoiceQuestionTask
            
        case .LocationQuestion:
            return locationQuestionTask
            
        case .NumericQuestion:
            return numericQuestionTask
            
        case .ScaleQuestion:
            return scaleQuestionTask
            
        case .TextQuestion:
            return textQuestionTask
            
        case .TextChoiceQuestion:
            return textChoiceQuestionTask

        case .TimeIntervalQuestion:
            return timeIntervalQuestionTask

        case .TimeOfDayQuestion:
                return timeOfDayQuestionTask
        
        case .ValuePickerChoiceQuestion:
                return valuePickerChoiceQuestionTask
            
        case .ValidatedTextQuestion:
            return validatedTextQuestionTask
            
        case .ImageCapture:
            return imageCaptureTask
            
        case .Wait:
            return waitTask
        
        case .EligibilityTask:
            return eligibilityTask
            
        case .Consent:
            return consentTask
            
        case .AccountCreation:
            return accountCreationTask
            
        case .Login:
            return loginTask

        case .Passcode:
            return passcodeTask
            
        case .Audio:
            return audioTask
            
        case .Fitness:
            return fitnessTask
            
        case .HolePegTest:
            return holePegTestTask
            
        case .PSAT:
            return PSATTask
            
        case .ReactionTime:
            return reactionTimeTask
            
        case .ShortWalk:
            return shortWalkTask
            
        case .SpatialSpanMemory:
            return spatialSpanMemoryTask

        case .TimedWalk:
            return timedWalkTask
            
        case .ToneAudiometry:
            return toneAudiometryTask
            
        case .TowerOfHanoi:
            return towerOfHanoiTask
            
        case .TwoFingerTappingInterval:
            return twoFingerTappingIntervalTask
            
        case .WalkBackAndForth:
            return walkBackAndForthTask
<<<<<<< HEAD
         
        case .VideoInstruction:
            return videoInstruction
=======
            
        case .TremorTest:
            return tremorTestTask
>>>>>>> fe9c9e1f
        }
    }

    // MARK: Task Creation Convenience
    
    /**
    This task demonstrates a form step, in which multiple items are presented
    in a single scrollable form. This might be used for entering multi-value
    data, like taking a blood pressure reading with separate systolic and
    diastolic values.
    */
    private var formTask: ORKTask {
        let step = ORKFormStep(identifier: String(Identifier.FormStep), title: exampleQuestionText, text: exampleDetailText)
        
        // A first field, for entering an integer.
        let formItem01Text = NSLocalizedString("Field01", comment: "")
        let formItem01 = ORKFormItem(identifier: String(Identifier.FormItem01), text: formItem01Text, answerFormat: ORKAnswerFormat.integerAnswerFormatWithUnit(nil))
        formItem01.placeholder = NSLocalizedString("Your placeholder here", comment: "")
        
        // A second field, for entering a time interval.
        let formItem02Text = NSLocalizedString("Field02", comment: "")
        let formItem02 = ORKFormItem(identifier: String(Identifier.FormItem02), text: formItem02Text, answerFormat: ORKTimeIntervalAnswerFormat())
        formItem02.placeholder = NSLocalizedString("Your placeholder here", comment: "")
        
        step.formItems = [
            formItem01,
            formItem02
        ]
        
        return ORKOrderedTask(identifier: String(Identifier.FormTask), steps: [step])
    }

    /**
    A task demonstrating how the ResearchKit framework can be used to present a simple
    survey with an introduction, a question, and a conclusion.
    */
    private var surveyTask: ORKTask {
        // Create the intro step.
        let instructionStep = ORKInstructionStep(identifier: String(Identifier.IntroStep))
        
        instructionStep.title = NSLocalizedString("Sample Survey", comment: "")
        
        instructionStep.text = exampleDescription
        
        // Add a question step.
        let questionStepAnswerFormat = ORKBooleanAnswerFormat()
        
        let questionStepTitle = NSLocalizedString("Would you like to subscribe to our newsletter?", comment: "")
        let questionStep = ORKQuestionStep(identifier: String(Identifier.QuestionStep), title: questionStepTitle, answer: questionStepAnswerFormat)
        
        // Add a summary step.
        let summaryStep = ORKInstructionStep(identifier: String(Identifier.SummaryStep))
        summaryStep.title = NSLocalizedString("Thanks", comment: "")
        summaryStep.text = NSLocalizedString("Thank you for participating in this sample survey.", comment: "")
        
        return ORKOrderedTask(identifier: String(Identifier.SurveyTask), steps: [
            instructionStep,
            questionStep,
            summaryStep
            ])
    }

    /// This task presents just a single "Yes" / "No" question.
    private var booleanQuestionTask: ORKTask {
        let answerFormat = ORKBooleanAnswerFormat()
        
        // We attach an answer format to a question step to specify what controls the user sees.
        let questionStep = ORKQuestionStep(identifier: String(Identifier.BooleanQuestionStep), title: exampleQuestionText, answer: answerFormat)
        
        // The detail text is shown in a small font below the title.
        questionStep.text = exampleDetailText
        
        return ORKOrderedTask(identifier: String(Identifier.BooleanQuestionTask), steps: [questionStep])
    }

    /// This task demonstrates a question which asks for a date.
    private var dateQuestionTask: ORKTask {
        /*
        The date answer format can also support minimum and maximum limits,
        a specific default value, and overriding the calendar to use.
        */
        let answerFormat = ORKAnswerFormat.dateAnswerFormat()
        
        let step = ORKQuestionStep(identifier: String(Identifier.DateQuestionStep), title: exampleQuestionText, answer: answerFormat)
        
        step.text = exampleDetailText
        
        return ORKOrderedTask(identifier: String(Identifier.DateQuestionTask), steps: [step])
    }
    
    /// This task demonstrates a question asking for a date and time of an event.
    private var dateTimeQuestionTask: ORKTask {
        /*
        This uses the default calendar. Use a more detailed constructor to
        set minimum / maximum limits.
        */
        let answerFormat = ORKAnswerFormat.dateTimeAnswerFormat()
        
        let step = ORKQuestionStep(identifier: String(Identifier.DateTimeQuestionStep), title: exampleQuestionText, answer: answerFormat)
        
        step.text = exampleDetailText
        
        return ORKOrderedTask(identifier: String(Identifier.DateTimeQuestionTask), steps: [step])
    }

    /// This task demonstrates a question asking for the user height.
    private var heightQuestionTask: ORKTask {
        let answerFormat1 = ORKAnswerFormat.heightAnswerFormat()
        
        let step1 = ORKQuestionStep(identifier: String(Identifier.HeightQuestionStep1), title: "Height (local system)", answer: answerFormat1)
        
        step1.text = exampleDetailText

        let answerFormat2 = ORKAnswerFormat.heightAnswerFormatWithMeasurementSystem(ORKMeasurementSystem.Metric)
        
        let step2 = ORKQuestionStep(identifier: String(Identifier.HeightQuestionStep2), title: "Height (metric system)", answer: answerFormat2)
        
        step2.text = exampleDetailText

        let answerFormat3 = ORKAnswerFormat.heightAnswerFormatWithMeasurementSystem(ORKMeasurementSystem.USC)
        
        let step3 = ORKQuestionStep(identifier: String(Identifier.HeightQuestionStep3), title: "Height (USC system)", answer: answerFormat3)
        
        step2.text = exampleDetailText

        return ORKOrderedTask(identifier: String(Identifier.HeightQuestionTask), steps: [step1, step2, step3])
    }

    /**
    This task demonstrates a survey question involving picking from a series of
    image choices. A more realistic applciation of this type of question might be to
    use a range of icons for faces ranging from happy to sad.
    */
    private var imageChoiceQuestionTask: ORKTask {
        let roundShapeImage = UIImage(named: "round_shape")!
        let roundShapeText = NSLocalizedString("Round Shape", comment: "")
        
        let squareShapeImage = UIImage(named: "square_shape")!
        let squareShapeText = NSLocalizedString("Square Shape", comment: "")
        
        let imageChoces = [
            ORKImageChoice(normalImage: roundShapeImage, selectedImage: nil, text: roundShapeText, value: roundShapeText),
            ORKImageChoice(normalImage: squareShapeImage, selectedImage: nil, text: squareShapeText, value: squareShapeText)
        ]
        
        let answerFormat = ORKAnswerFormat.choiceAnswerFormatWithImageChoices(imageChoces)
        
        let questionStep = ORKQuestionStep(identifier: String(Identifier.ImageChoiceQuestionStep), title: exampleQuestionText, answer: answerFormat)
        
        questionStep.text = exampleDetailText
        
        return ORKOrderedTask(identifier: String(Identifier.ImageChoiceQuestionTask), steps: [questionStep])
    }
    
    /// This task presents just a single location question.
    private var locationQuestionTask: ORKTask {
        let answerFormat = ORKLocationAnswerFormat()
        
        // We attach an answer format to a question step to specify what controls the user sees.
        let questionStep = ORKQuestionStep(identifier: String(Identifier.LocationQuestionStep), title: exampleQuestionText, answer: answerFormat)
        
        // The detail text is shown in a small font below the title.
        questionStep.text = exampleDetailText
        questionStep.placeholder = NSLocalizedString("Address", comment: "");
        
        return ORKOrderedTask(identifier: String(Identifier.LocationQuestionTask), steps: [questionStep])
    }
    
    /**
        This task demonstrates use of numeric questions with and without units.
        Note that the unit is just a string, prompting the user to enter the value
        in the expected unit. The unit string propagates into the result object.
    */
    private var numericQuestionTask: ORKTask {
        // This answer format will display a unit in-line with the numeric entry field.
        let localizedQuestionStep1AnswerFormatUnit = NSLocalizedString("Your unit", comment: "")
        let questionStep1AnswerFormat = ORKAnswerFormat.decimalAnswerFormatWithUnit(localizedQuestionStep1AnswerFormatUnit)
        
        let questionStep1 = ORKQuestionStep(identifier: String(Identifier.NumericQuestionStep), title: exampleQuestionText, answer: questionStep1AnswerFormat)
        
        questionStep1.text = exampleDetailText
        questionStep1.placeholder = NSLocalizedString("Your placeholder.", comment: "")
                
        // This answer format is similar to the previous one, but this time without displaying a unit.
        let questionStep2 = ORKQuestionStep(identifier: String(Identifier.NumericNoUnitQuestionStep), title: exampleQuestionText, answer: ORKAnswerFormat.decimalAnswerFormatWithUnit(nil))
        
        questionStep2.text = exampleDetailText
        questionStep2.placeholder = NSLocalizedString("Placeholder without unit.", comment: "")
        
        return ORKOrderedTask(identifier: String(Identifier.NumericQuestionTask), steps: [
            questionStep1,
            questionStep2
        ])
    }
    
    /// This task presents two options for questions displaying a scale control.
    private var scaleQuestionTask: ORKTask {
        // The first step is a scale control with 10 discrete ticks.
        let step1AnswerFormat = ORKAnswerFormat.scaleAnswerFormatWithMaximumValue(10, minimumValue: 1, defaultValue: NSIntegerMax, step: 1, vertical: false, maximumValueDescription: exampleHighValueText, minimumValueDescription: exampleLowValueText)
        
        let questionStep1 = ORKQuestionStep(identifier: String(Identifier.DiscreteScaleQuestionStep), title: exampleQuestionText, answer: step1AnswerFormat)
        
        questionStep1.text = exampleDetailText
        
        // The second step is a scale control that allows continuous movement with a percent formatter.
        let step2AnswerFormat = ORKAnswerFormat.continuousScaleAnswerFormatWithMaximumValue(1.0, minimumValue: 0.0, defaultValue: 99.0, maximumFractionDigits: 0, vertical: false, maximumValueDescription: nil, minimumValueDescription: nil)
        step2AnswerFormat.numberStyle = .Percent
        
        let questionStep2 = ORKQuestionStep(identifier: String(Identifier.ContinuousScaleQuestionStep), title: exampleQuestionText, answer: step2AnswerFormat)
        
        questionStep2.text = exampleDetailText
        
        // The third step is a vertical scale control with 10 discrete ticks.
        let step3AnswerFormat = ORKAnswerFormat.scaleAnswerFormatWithMaximumValue(10, minimumValue: 1, defaultValue: NSIntegerMax, step: 1, vertical: true, maximumValueDescription: nil, minimumValueDescription: nil)
        
        let questionStep3 = ORKQuestionStep(identifier: String(Identifier.DiscreteVerticalScaleQuestionStep), title: exampleQuestionText, answer: step3AnswerFormat)
        
        questionStep3.text = exampleDetailText
        
        // The fourth step is a vertical scale control that allows continuous movement.
        let step4AnswerFormat = ORKAnswerFormat.continuousScaleAnswerFormatWithMaximumValue(5.0, minimumValue: 1.0, defaultValue: 99.0, maximumFractionDigits: 2, vertical: true, maximumValueDescription: exampleHighValueText, minimumValueDescription: exampleLowValueText)
        
        let questionStep4 = ORKQuestionStep(identifier: String(Identifier.ContinuousVerticalScaleQuestionStep), title: exampleQuestionText, answer: step4AnswerFormat)
        
        questionStep4.text = exampleDetailText
        
        // The fifth step is a scale control that allows text choices.
        let textChoices : [ORKTextChoice] = [ORKTextChoice(text: "Poor", value: 1), ORKTextChoice(text: "Fair", value: 2), ORKTextChoice(text: "Good", value: 3), ORKTextChoice(text: "Above Average", value: 10), ORKTextChoice(text: "Excellent", value: 5)]

        let step5AnswerFormat = ORKAnswerFormat.textScaleAnswerFormatWithTextChoices(textChoices, defaultIndex: NSIntegerMax, vertical: false)
        
        let questionStep5 = ORKQuestionStep(identifier: String(Identifier.TextScaleQuestionStep), title: exampleQuestionText, answer: step5AnswerFormat)
        
        questionStep5.text = exampleDetailText
        
        // The sixth step is a vertical scale control that allows text choices.
        let step6AnswerFormat = ORKAnswerFormat.textScaleAnswerFormatWithTextChoices(textChoices, defaultIndex: NSIntegerMax, vertical: true)
        
        let questionStep6 = ORKQuestionStep(identifier: String(Identifier.TextVerticalScaleQuestionStep), title: exampleQuestionText, answer: step6AnswerFormat)
        
        questionStep6.text = exampleDetailText
        
        return ORKOrderedTask(identifier: String(Identifier.ScaleQuestionTask), steps: [
            questionStep1,
            questionStep2,
            questionStep3,
            questionStep4,
            questionStep5,
            questionStep6
            ])
    }
    
    /**
    This task demonstrates asking for text entry. Both single and multi-line
    text entry are supported, with appropriate parameters to the text answer
    format.
    */
    private var textQuestionTask: ORKTask {
        let answerFormat = ORKAnswerFormat.textAnswerFormat()
        
        let step = ORKQuestionStep(identifier: String(Identifier.TextQuestionStep), title: exampleQuestionText, answer: answerFormat)
        
        step.text = exampleDetailText
        
        return ORKOrderedTask(identifier: String(Identifier.TextQuestionTask), steps: [step])
    }
    
    /**
    This task demonstrates a survey question for picking from a list of text
    choices. In this case, the text choices are presented in a table view
    (compare with the `valuePickerQuestionTask`).
    */
    private var textChoiceQuestionTask: ORKTask {
        let textChoiceOneText = NSLocalizedString("Choice 1", comment: "")
        let textChoiceTwoText = NSLocalizedString("Choice 2", comment: "")
        let textChoiceThreeText = NSLocalizedString("Choice 3", comment: "")
        
        // The text to display can be separate from the value coded for each choice:
        let textChoices = [
            ORKTextChoice(text: textChoiceOneText, value: "choice_1"),
            ORKTextChoice(text: textChoiceTwoText, value: "choice_2"),
            ORKTextChoice(text: textChoiceThreeText, value: "choice_3")
        ]
        
        let answerFormat = ORKAnswerFormat.choiceAnswerFormatWithStyle(.SingleChoice, textChoices: textChoices)
        
        let questionStep = ORKQuestionStep(identifier: String(Identifier.TextChoiceQuestionStep), title: exampleQuestionText, answer: answerFormat)
        
        questionStep.text = exampleDetailText
        
        return ORKOrderedTask(identifier: String(Identifier.TextChoiceQuestionTask), steps: [questionStep])
    }

    /**
        This task demonstrates requesting a time interval. For example, this might
        be a suitable answer format for a question like "How long is your morning
        commute?"
    */
    private var timeIntervalQuestionTask: ORKTask {
        /* 
            The time interval answer format is constrained to entering a time
            less than 24 hours and in steps of minutes. For times that don't fit
            these restrictions, use another mode of data entry.
        */
        let answerFormat = ORKAnswerFormat.timeIntervalAnswerFormat()
        
        let step = ORKQuestionStep(identifier: String(Identifier.TimeIntervalQuestionStep), title: exampleQuestionText, answer: answerFormat)
        
        step.text = exampleDetailText
        
        return ORKOrderedTask(identifier: String(Identifier.TimeIntervalQuestionTask), steps: [step])
    }

    /// This task demonstrates a question asking for a time of day.
    private var timeOfDayQuestionTask: ORKTask {
        /*
        Because we don't specify a default, the picker will default to the
        time the step is presented. For questions like "What time do you have
        breakfast?", it would make sense to set the default on the answer
        format.
        */
        let answerFormat = ORKAnswerFormat.timeOfDayAnswerFormat()
        
        let questionStep = ORKQuestionStep(identifier: String(Identifier.TimeOfDayQuestionStep), title: exampleQuestionText, answer: answerFormat)
        
        questionStep.text = exampleDetailText
        
        return ORKOrderedTask(identifier: String(Identifier.TimeOfDayQuestionTask), steps: [questionStep])
    }

    /**
        This task demonstrates a survey question using a value picker wheel.
        Compare with the `textChoiceQuestionTask` and `imageChoiceQuestionTask`
        which can serve a similar purpose.
    */
    private var valuePickerChoiceQuestionTask: ORKTask {
        let textChoiceOneText = NSLocalizedString("Choice 1", comment: "")
        let textChoiceTwoText = NSLocalizedString("Choice 2", comment: "")
        let textChoiceThreeText = NSLocalizedString("Choice 3", comment: "")
        
        // The text to display can be separate from the value coded for each choice:
        let textChoices = [
            ORKTextChoice(text: textChoiceOneText, value: "choice_1"),
            ORKTextChoice(text: textChoiceTwoText, value: "choice_2"),
            ORKTextChoice(text: textChoiceThreeText, value: "choice_3")
        ]
        
        let answerFormat = ORKAnswerFormat.valuePickerAnswerFormatWithTextChoices(textChoices)
        
        let questionStep = ORKQuestionStep(identifier: String(Identifier.ValuePickerChoiceQuestionStep), title: exampleQuestionText,
            answer: answerFormat)
        
        questionStep.text = exampleDetailText
        
        return ORKOrderedTask(identifier: String(Identifier.ValuePickerChoiceQuestionTask), steps: [questionStep])
    }

    /**
     This task demonstrates asking for text entry. Both single and multi-line
     text entry are supported, with appropriate parameters to the text answer
     format.
     */
    private var validatedTextQuestionTask: ORKTask {
        let answerFormatEmail = ORKAnswerFormat.emailAnswerFormat()
        let stepEmail = ORKQuestionStep(identifier: String(Identifier.ValidatedTextQuestionStepEmail), title: NSLocalizedString("Email", comment: ""), answer: answerFormatEmail)
        stepEmail.text = exampleDetailText
        
        let domainRegex = "^(https?:\\/\\/)?([\\da-z\\.-]+)\\.([a-z\\.]{2,6})([\\/\\w \\.-]*)*\\/?$"
        
        let answerFormatDomain = ORKAnswerFormat.textAnswerFormatWithValidationRegex(domainRegex, invalidMessage:"Invalid URL: %@")
        answerFormatDomain.multipleLines = false
        answerFormatDomain.keyboardType = UIKeyboardType.URL
        answerFormatDomain.autocapitalizationType = UITextAutocapitalizationType.None
        answerFormatDomain.autocorrectionType = UITextAutocorrectionType.No
        answerFormatDomain.spellCheckingType = UITextSpellCheckingType.No
        let stepDomain = ORKQuestionStep(identifier: String(Identifier.ValidatedTextQuestionStepDomain), title: NSLocalizedString("URL", comment: ""), answer: answerFormatDomain)
        stepDomain.text = exampleDetailText
        
        return ORKOrderedTask(identifier: String(Identifier.ValidatedTextQuestionTask), steps: [stepEmail, stepDomain])
    }
    
    /// This task presents the image capture step in an ordered task.
    private var imageCaptureTask: ORKTask {
        // Create the intro step.
        let instructionStep = ORKInstructionStep(identifier: String(Identifier.IntroStep))
        
        instructionStep.title = NSLocalizedString("Sample Survey", comment: "")
        
        instructionStep.text = exampleDescription
        
        let handSolidImage = UIImage(named: "hand_solid")!
        instructionStep.image = handSolidImage.imageWithRenderingMode(.AlwaysTemplate)
        
        let imageCaptureStep = ORKImageCaptureStep(identifier: String(Identifier.ImageCaptureStep))
        imageCaptureStep.optional = false
        imageCaptureStep.accessibilityInstructions = NSLocalizedString("Your instructions for capturing the image", comment: "")
        imageCaptureStep.accessibilityHint = NSLocalizedString("Captures the image visible in the preview", comment: "")
        
        imageCaptureStep.templateImage = UIImage(named: "hand_outline_big")!
        
        imageCaptureStep.templateImageInsets = UIEdgeInsets(top: 0.05, left: 0.05, bottom: 0.05, right: 0.05)
        
        return ORKOrderedTask(identifier: String(Identifier.ImageCaptureTask), steps: [
            instructionStep,
            imageCaptureStep
            ])
    }
    
    /// This task presents a wait task.
    private var waitTask: ORKTask {
        let waitStepIndeterminate = ORKWaitStep(identifier: String(Identifier.WaitStepIndeterminate))
        waitStepIndeterminate.title = exampleQuestionText
        waitStepIndeterminate.text = exampleDescription
        waitStepIndeterminate.indicatorType = ORKProgressIndicatorType.Indeterminate
        
        let waitStepDeterminate = ORKWaitStep(identifier: String(Identifier.WaitStepDeterminate))
        waitStepDeterminate.title = exampleQuestionText
        waitStepDeterminate.text = exampleDescription
        waitStepDeterminate.indicatorType = ORKProgressIndicatorType.ProgressBar
        
        return ORKOrderedTask(identifier: String(Identifier.WaitTask), steps: [waitStepIndeterminate, waitStepDeterminate])
    }
    
    /**
    A task demonstrating how the ResearchKit framework can be used to determine
    eligibility using a navigable ordered task.
    */
    private var eligibilityTask: ORKTask {
        // Intro step
        let introStep = ORKInstructionStep(identifier: String(Identifier.EligibilityIntroStep))
        introStep.title = NSLocalizedString("Eligibility Task Example", comment: "")
        
        // Form step
        let formStep = ORKFormStep(identifier: String(Identifier.EligibilityFormStep))
        formStep.title = NSLocalizedString("Eligibility", comment: "")
        formStep.text = exampleQuestionText
        formStep.optional = false
        
        // Form items
        let textChoices : [ORKTextChoice] = [ORKTextChoice(text: "Yes", value: "Yes"), ORKTextChoice(text: "No", value: "No"), ORKTextChoice(text: "N/A", value: "N/A")]
        let answerFormat = ORKTextChoiceAnswerFormat(style: ORKChoiceAnswerStyle.SingleChoice, textChoices: textChoices)
        
        let formItem01 = ORKFormItem(identifier: String(Identifier.EligibilityFormItem01), text: exampleQuestionText, answerFormat: answerFormat)
        formItem01.optional = false
        let formItem02 = ORKFormItem(identifier: String(Identifier.EligibilityFormItem02), text: exampleQuestionText, answerFormat: answerFormat)
        formItem02.optional = false
        let formItem03 = ORKFormItem(identifier: String(Identifier.EligibilityFormItem03), text: exampleQuestionText, answerFormat: answerFormat)
        formItem03.optional = false
        
        formStep.formItems = [
            formItem01,
            formItem02,
            formItem03
        ]
        
        // Ineligible step
        let ineligibleStep = ORKInstructionStep(identifier: String(Identifier.EligibilityIneligibleStep))
        ineligibleStep.title = NSLocalizedString("You are ineligible to join the study", comment: "")
        
        // Eligible step
        let eligibleStep = ORKCompletionStep(identifier: String(Identifier.EligibilityEligibleStep))
        eligibleStep.title = NSLocalizedString("You are eligible to join the study", comment: "")
        
        // Create the task
        let eligibilityTask = ORKNavigableOrderedTask(identifier: String(Identifier.EligibilityTask), steps: [
            introStep,
            formStep,
            ineligibleStep,
            eligibleStep
            ])
        
        // Build navigation rules.
        var resultSelector = ORKResultSelector(stepIdentifier: String(Identifier.EligibilityFormStep), resultIdentifier: String(Identifier.EligibilityFormItem01))
        let predicateFormItem01 = ORKResultPredicate.predicateForChoiceQuestionResultWithResultSelector(resultSelector, expectedAnswerValue: "Yes")
        
        resultSelector = ORKResultSelector(stepIdentifier: String(Identifier.EligibilityFormStep), resultIdentifier: String(Identifier.EligibilityFormItem02))
        let predicateFormItem02 = ORKResultPredicate.predicateForChoiceQuestionResultWithResultSelector(resultSelector, expectedAnswerValue: "Yes")
        
        resultSelector = ORKResultSelector(stepIdentifier: String(Identifier.EligibilityFormStep), resultIdentifier: String(Identifier.EligibilityFormItem03))
        let predicateFormItem03 = ORKResultPredicate.predicateForChoiceQuestionResultWithResultSelector(resultSelector, expectedAnswerValue: "No")
        
        let predicateEligible = NSCompoundPredicate(andPredicateWithSubpredicates: [predicateFormItem01, predicateFormItem02, predicateFormItem03])
        let predicateRule = ORKPredicateStepNavigationRule(resultPredicatesAndDestinationStepIdentifiers: [ (predicateEligible, String(Identifier.EligibilityEligibleStep)) ])
        
        eligibilityTask.setNavigationRule(predicateRule, forTriggerStepIdentifier:String(Identifier.EligibilityFormStep))
        
        // Add end direct rules to skip unneeded steps
        let directRule = ORKDirectStepNavigationRule(destinationStepIdentifier: ORKNullStepIdentifier)
        eligibilityTask.setNavigationRule(directRule, forTriggerStepIdentifier:String(Identifier.EligibilityIneligibleStep))
        
        return eligibilityTask
    }
    
    /// A task demonstrating how the ResearchKit framework can be used to obtain informed consent.
    private var consentTask: ORKTask {
        /*
        Informed consent starts by presenting an animated sequence conveying
        the main points of your consent document.
        */
        let visualConsentStep = ORKVisualConsentStep(identifier: String(Identifier.VisualConsentStep), document: consentDocument)
        
        let investigatorShortDescription = NSLocalizedString("Institution", comment: "")
        let investigatorLongDescription = NSLocalizedString("Institution and its partners", comment: "")
        let localizedLearnMoreHTMLContent = NSLocalizedString("Your sharing learn more content here.", comment: "")
        
        /*
        If you want to share the data you collect with other researchers for
        use in other studies beyond this one, it is best practice to get
        explicit permission from the participant. Use the consent sharing step
        for this.
        */
        let sharingConsentStep = ORKConsentSharingStep(identifier: String(Identifier.ConsentSharingStep), investigatorShortDescription: investigatorShortDescription, investigatorLongDescription: investigatorLongDescription, localizedLearnMoreHTMLContent: localizedLearnMoreHTMLContent)
        
        /*
        After the visual presentation, the consent review step displays
        your consent document and can obtain a signature from the participant.
        
        The first signature in the document is the participant's signature.
        This effectively tells the consent review step which signatory is
        reviewing the document.
        */
        let signature = consentDocument.signatures!.first
        
        let reviewConsentStep = ORKConsentReviewStep(identifier: String(Identifier.ConsentReviewStep), signature: signature, inDocument: consentDocument)
        
        // In a real application, you would supply your own localized text.
        reviewConsentStep.text = loremIpsumText
        reviewConsentStep.reasonForConsent = loremIpsumText

        return ORKOrderedTask(identifier: String(Identifier.ConsentTask), steps: [
            visualConsentStep,
            sharingConsentStep,
            reviewConsentStep
            ])
    }
    
    /// This task presents the Account Creation process.
    private var accountCreationTask: ORKTask {
        /*
        A registration step provides a form step that is populated with email and password fields.
        If you wish to include any of the additional fields, then you can specify it through the `options` parameter.
        */
        let registrationTitle = NSLocalizedString("Registration", comment: "")
        let passcodeValidationRegex = "^(?=.*\\d).{4,8}$"
        let passcodeInvalidMessage = NSLocalizedString("A valid password must be 4 and 8 digits long and include at least one numeric character.", comment: "")
        let registrationOptions: ORKRegistrationStepOption = [.IncludeGivenName, .IncludeFamilyName, .IncludeGender, .IncludeDOB]
        let registrationStep = ORKRegistrationStep(identifier: String(Identifier.RegistrationStep), title: registrationTitle, text: exampleDetailText, passcodeValidationRegex: passcodeValidationRegex, passcodeInvalidMessage: passcodeInvalidMessage, options: registrationOptions)
        
        /*
        A wait step allows you to upload the data from the user registration onto your server before presenting the verification step.
        */
        let waitTitle = NSLocalizedString("Creating account", comment: "")
        let waitText = NSLocalizedString("Please wait while we upload your data", comment: "")
        let waitStep = ORKWaitStep(identifier: String(Identifier.WaitStep))
        waitStep.title = waitTitle
        waitStep.text = waitText
        
        /*
        A verification step view controller subclass is required in order to use the verification step.
        The subclass provides the view controller button and UI behavior by overriding the following methods.
        */
        class VerificationViewController : ORKVerificationStepViewController {
            override func resendEmailButtonTapped() {
                let alertTitle = NSLocalizedString("Resend Verification Email", comment: "")
                let alertMessage = NSLocalizedString("Button tapped", comment: "")
                let alert = UIAlertController(title: alertTitle, message: alertMessage, preferredStyle: UIAlertControllerStyle.Alert)
                alert.addAction(UIAlertAction(title: "OK", style: UIAlertActionStyle.Default, handler: nil))
                self.presentViewController(alert, animated: true, completion: nil)
            }
        }
        
        let verificationStep = ORKVerificationStep(identifier: String(Identifier.VerificationStep), text: exampleDetailText, verificationViewControllerClass: VerificationViewController.self)
        
        return ORKOrderedTask(identifier: String(Identifier.AccountCreationTask), steps: [
            registrationStep,
            waitStep,
            verificationStep
            ])
    }
    
    /// This tasks presents the login step.
    private var loginTask: ORKTask {
        /*
        A login step view controller subclass is required in order to use the login step.
        The subclass provides the behavior for the login step forgot password button.
        */
        class LoginViewController : ORKLoginStepViewController {
            override func forgotPasswordButtonTapped() {
                let alertTitle = NSLocalizedString("Forgot password?", comment: "")
                let alertMessage = NSLocalizedString("Button tapped", comment: "")
                let alert = UIAlertController(title: alertTitle, message: alertMessage, preferredStyle: UIAlertControllerStyle.Alert)
                alert.addAction(UIAlertAction(title: "OK", style: UIAlertActionStyle.Default, handler: nil))
                self.presentViewController(alert, animated: true, completion: nil)
            }
        }
        
        /*
        A login step provides a form step that is populated with email and password fields,
        and a button for `Forgot password?`.
        */
        let loginTitle = NSLocalizedString("Login", comment: "")
        let loginStep = ORKLoginStep(identifier: String(Identifier.LoginStep), title: loginTitle, text: exampleDetailText, loginViewControllerClass: LoginViewController.self)
        
        /*
        A wait step allows you to validate the data from the user login against your server before proceeding.
        */
        let waitTitle = NSLocalizedString("Logging in", comment: "")
        let waitText = NSLocalizedString("Please wait while we validate your credentials", comment: "")
        let waitStep = ORKWaitStep(identifier: String(Identifier.LoginWaitStep))
        waitStep.title = waitTitle
        waitStep.text = waitText
        
        return ORKOrderedTask(identifier: String(Identifier.LoginTask), steps: [loginStep, waitStep])
    }
    
    /// This task demonstrates the Passcode creation process.
    private var passcodeTask: ORKTask {
        /*
        If you want to protect the app using a passcode. It is reccomended to
        ask user to create passcode as part of the consent process and use the
        authentication and editing view controllers to interact with the passcode.
        
        The passcode is stored in the keychain.
        */
        let passcodeConsentStep = ORKPasscodeStep(identifier: String(Identifier.PasscodeStep))

        return ORKOrderedTask(identifier: String(Identifier.PasscodeStep), steps: [passcodeConsentStep])
    }
    
    /// This task presents the Audio pre-defined active task.
    private var audioTask: ORKTask {
        return ORKOrderedTask.audioTaskWithIdentifier(String(Identifier.AudioTask), intendedUseDescription: exampleDescription, speechInstruction: exampleSpeechInstruction, shortSpeechInstruction: exampleSpeechInstruction, duration: 20, recordingSettings: nil, checkAudioLevel: true, options: [])
    }

    /**
        This task presents the Fitness pre-defined active task. For this example,
        short walking and rest durations of 20 seconds each are used, whereas more
        realistic durations might be several minutes each.
    */
    private var fitnessTask: ORKTask {
        return ORKOrderedTask.fitnessCheckTaskWithIdentifier(String(Identifier.FitnessTask), intendedUseDescription: exampleDescription, walkDuration: 20, restDuration: 20, options: [])
    }
    
    /// This task presents the Hole Peg Test pre-defined active task.
    private var holePegTestTask: ORKTask {
        return ORKNavigableOrderedTask.holePegTestTaskWithIdentifier(String(Identifier.HolePegTestTask), intendedUseDescription: exampleDescription, dominantHand: .Right, numberOfPegs: 9, threshold: 0.2, rotated: false, timeLimit: 300, options: [])
    }
    
    /// This task presents the PSAT pre-defined active task.
    private var PSATTask: ORKTask {
        return ORKOrderedTask.PSATTaskWithIdentifier(String(Identifier.PSATTask), intendedUseDescription: exampleDescription, presentationMode: ORKPSATPresentationMode.Auditory.union(.Visual), interStimulusInterval: 3.0, stimulusDuration: 1.0, seriesLength: 60, options: [])
    }
    
    /// This task presents the Reaction Time pre-defined active task.
    private var reactionTimeTask: ORKTask {
        /// An example of a custom sound.
        let successSoundURL = NSBundle.mainBundle().URLForResource("tap", withExtension: "aif")!
        let successSound = SystemSound(soundURL: successSoundURL)!
        return ORKOrderedTask.reactionTimeTaskWithIdentifier(String(Identifier.ReactionTime), intendedUseDescription: exampleDescription, maximumStimulusInterval: 10, minimumStimulusInterval: 4, thresholdAcceleration: 0.5, numberOfAttempts: 3, timeout: 3, successSound: successSound.soundID, timeoutSound: 0, failureSound: UInt32(kSystemSoundID_Vibrate), options: [])
    }
    
    /// This task presents the Gait and Balance pre-defined active task.
    private var shortWalkTask: ORKTask {
        return ORKOrderedTask.shortWalkTaskWithIdentifier(String(Identifier.ShortWalkTask), intendedUseDescription: exampleDescription, numberOfStepsPerLeg: 20, restDuration: 20, options: [])
    }
    
    /// This task presents the Spatial Span Memory pre-defined active task.
    private var spatialSpanMemoryTask: ORKTask {
        return ORKOrderedTask.spatialSpanMemoryTaskWithIdentifier(String(Identifier.SpatialSpanMemoryTask), intendedUseDescription: exampleDescription, initialSpan: 3, minimumSpan: 2, maximumSpan: 15, playSpeed: 1.0, maximumTests: 5, maximumConsecutiveFailures: 3, customTargetImage: nil, customTargetPluralName: nil, requireReversal: false, options: [])
    }

    /// This task presents the Timed Walk pre-defined active task.
    private var timedWalkTask: ORKTask {
        return ORKOrderedTask.timedWalkTaskWithIdentifier(String(Identifier.TimedWalkTask), intendedUseDescription: exampleDescription, distanceInMeters: 100.0, timeLimit: 180.0, includeAssistiveDeviceForm: true, options: [])
    }
    
    /// This task presents the Tone Audiometry pre-defined active task.
    private var toneAudiometryTask: ORKTask {
        return ORKOrderedTask.toneAudiometryTaskWithIdentifier(String(Identifier.ToneAudiometryTask), intendedUseDescription: exampleDescription, speechInstruction: nil, shortSpeechInstruction: nil, toneDuration: 20, options: [])
    }

    private var towerOfHanoiTask: ORKTask {
        return ORKOrderedTask.towerOfHanoiTaskWithIdentifier(String(Identifier.TowerOfHanoi), intendedUseDescription: exampleDescription, numberOfDisks: 5, options: [])
    }
    
    /// This task presents the Two Finger Tapping pre-defined active task.
    private var twoFingerTappingIntervalTask: ORKTask {
        return ORKOrderedTask.twoFingerTappingIntervalTaskWithIdentifier(String(Identifier.TwoFingerTappingIntervalTask), intendedUseDescription: exampleDescription, duration: 10, handOptions: [.Both], options: [])
    }
    
    /// This task presents a walk back-and-forth task
    private var walkBackAndForthTask: ORKTask {
        return ORKOrderedTask.walkBackAndForthTaskWithIdentifier(String(Identifier.WalkBackAndForthTask), intendedUseDescription: exampleDescription, walkDuration: 30, restDuration: 30, options: [])
    }
    
    /// This task presents the Tremor Test pre-defined active task.
    private var tremorTestTask: ORKTask {
        return ORKOrderedTask.tremorTestTaskWithIdentifier(String(Identifier.TremorTestTask),
                                                           intendedUseDescription: exampleDescription,
                                                           activeStepDuration: 10,
                                                           activeTaskOptions: [],
                                                           handOptions: [.Both],
                                                           options: [])
    }

    /// This task presents a video instruction step
    private var videoInstruction: ORKTask {
        let videoInstructionStep = ORKVideoInstructionStep(identifier: String(Identifier.VideoInstructionStep))
        videoInstructionStep.title = NSLocalizedString("Video Instruction Step", comment: "")
        videoInstructionStep.videoURL = NSURL(string: NSLocalizedString("Video Instruction Step URL", comment: ""))
        return ORKOrderedTask(identifier: String(Identifier.VideoInstructionTask), steps: [videoInstructionStep])
    }
    
    // MARK: Consent Document Creation Convenience
    
    /**
        A consent document provides the content for the visual consent and consent
        review steps. This helper sets up a consent document with some dummy
        content. You should populate your consent document to suit your study.
    */
    private var consentDocument: ORKConsentDocument {
        let consentDocument = ORKConsentDocument()
        
        /*
            This is the title of the document, displayed both for review and in
            the generated PDF.
        */
        consentDocument.title = NSLocalizedString("Example Consent", comment: "")
        
        // This is the title of the signature page in the generated document.
        consentDocument.signaturePageTitle = NSLocalizedString("Consent", comment: "")
        
        /* 
            This is the line shown on the signature page of the generated document,
            just above the signatures.
        */
        consentDocument.signaturePageContent = NSLocalizedString("I agree to participate in this research study.", comment: "")
        
        /*
            Add the participant signature, which will be filled in during the
            consent review process. This signature initially does not have a
            signature image or a participant name; these are collected during
            the consent review step.
        */
        let participantSignatureTitle = NSLocalizedString("Participant", comment: "")
        let participantSignature = ORKConsentSignature(forPersonWithTitle: participantSignatureTitle, dateFormatString: nil, identifier: String(Identifier.ConsentDocumentParticipantSignature))
        
        consentDocument.addSignature(participantSignature)
        
        /*
            Add the investigator signature. This is pre-populated with the
            investigator's signature image and name, and the date of their
            signature. If you need to specify the date as now, you could generate
            a date string with code here.
          
            This signature is only used for the generated PDF.
        */
        let signatureImage = UIImage(named: "signature")!
        let investigatorSignatureTitle = NSLocalizedString("Investigator", comment: "")
        let investigatorSignatureGivenName = NSLocalizedString("Jonny", comment: "")
        let investigatorSignatureFamilyName = NSLocalizedString("Appleseed", comment: "")
        let investigatorSignatureDateString = "3/10/15"

        let investigatorSignature = ORKConsentSignature(forPersonWithTitle: investigatorSignatureTitle, dateFormatString: nil, identifier: String(Identifier.ConsentDocumentInvestigatorSignature), givenName: investigatorSignatureGivenName, familyName: investigatorSignatureFamilyName, signatureImage: signatureImage, dateString: investigatorSignatureDateString)
        
        consentDocument.addSignature(investigatorSignature)
        
        /* 
            This is the HTML content for the "Learn More" page for each consent
            section. In a real consent, this would be your content, and you would
            have different content for each section.
          
            If your content is just text, you can use the `content` property
            instead of the `htmlContent` property of `ORKConsentSection`.
        */
        let htmlContentString = "<ul><li>Lorem</li><li>ipsum</li><li>dolor</li></ul><p>\(loremIpsumLongText)</p><p>\(loremIpsumMediumText)</p>"
        
        /*
            These are all the consent section types that have pre-defined animations
            and images. We use them in this specific order, so we see the available
            animated transitions.
        */
        let consentSectionTypes: [ORKConsentSectionType] = [
            .Overview,
            .DataGathering,
            .Privacy,
            .DataUse,
            .TimeCommitment,
            .StudySurvey,
            .StudyTasks,
            .Withdrawing
        ]
        
        /*
            For each consent section type in `consentSectionTypes`, create an
            `ORKConsentSection` that represents it.

            In a real app, you would set specific content for each section.
        */
        var consentSections: [ORKConsentSection] = consentSectionTypes.map { contentSectionType in
            let consentSection = ORKConsentSection(type: contentSectionType)
            
            consentSection.summary = loremIpsumShortText
            
            if contentSectionType == .Overview {
                consentSection.htmlContent = htmlContentString
            }
            else {
                consentSection.content = loremIpsumLongText
            }
            
            return consentSection
        }
        
        /*
            This is an example of a section that is only in the review document
            or only in the generated PDF, and is not displayed in `ORKVisualConsentStep`.
        */
        let consentSection = ORKConsentSection(type: .OnlyInDocument)
        consentSection.summary = NSLocalizedString(".OnlyInDocument Scene Summary", comment: "")
        consentSection.title = NSLocalizedString(".OnlyInDocument Scene", comment: "")
        consentSection.content = loremIpsumLongText
        
        consentSections += [consentSection]
        
        // Set the sections on the document after they've been created.
        consentDocument.sections = consentSections
        
        return consentDocument
    }
    
    // MARK: `ORKTask` Reused Text Convenience
    
    private var exampleDescription: String {
        return NSLocalizedString("Your description goes here.", comment: "")
    }
    
    private var exampleSpeechInstruction: String {
        return NSLocalizedString("Your more specific voice instruction goes here. For example, say 'Aaaah'.", comment: "")
    }
    
    private var exampleQuestionText: String {
        return NSLocalizedString("Your question goes here.", comment: "")
    }
    
    private var exampleHighValueText: String {
        return NSLocalizedString("High Value", comment: "")
    }
    
    private var exampleLowValueText: String {
        return NSLocalizedString("Low Value", comment: "")
    }
    
    private var exampleDetailText: String {
        return NSLocalizedString("Additional text can go here.", comment: "")
    }
    
    private var exampleEmailText: String {
        return NSLocalizedString("jappleseed@example.com", comment: "")
    }
    
    private var loremIpsumText: String {
        return "Lorem ipsum dolor sit amet, consectetur adipiscing elit, sed do eiusmod tempor incididunt ut labore et dolore magna aliqua."
    }
    
    private var loremIpsumShortText: String {
        return "Lorem ipsum dolor sit amet, consectetur adipiscing elit."
    }
    
    private var loremIpsumMediumText: String {
        return "Lorem ipsum dolor sit amet, consectetur adipiscing elit. Nam adhuc, meo fortasse vitio, quid ego quaeram non perspicis. Plane idem, inquit, et maxima quidem, qua fieri nulla maior potest. Quonam, inquit, modo?"
    }
    
    private var loremIpsumLongText: String {
        return "Lorem ipsum dolor sit amet, consectetur adipiscing elit. Nam adhuc, meo fortasse vitio, quid ego quaeram non perspicis. Plane idem, inquit, et maxima quidem, qua fieri nulla maior potest. Quonam, inquit, modo? An potest, inquit ille, quicquam esse suavius quam nihil dolere? Cave putes quicquam esse verius. Quonam, inquit, modo?"
    }
}<|MERGE_RESOLUTION|>--- conflicted
+++ resolved
@@ -276,15 +276,9 @@
             
         case .WalkBackAndForth:
             return NSLocalizedString("Walk Back and Forth", comment: "")
-<<<<<<< HEAD
         
         case .VideoInstruction:
             return NSLocalizedString("Video Instruction Task", comment: "")
-=======
-            
-        case .TremorTest:
-            return NSLocalizedString("Tremor Test", comment: "")
->>>>>>> fe9c9e1f
         }
     }
     
@@ -436,14 +430,10 @@
         case TowerOfHanoi
         case TwoFingerTappingIntervalTask
         case WalkBackAndForthTask
-<<<<<<< HEAD
         
         // Video Instruction task.
         case VideoInstructionTask
         case VideoInstructionStep
-=======
-        case TremorTestTask
->>>>>>> fe9c9e1f
     }
     
     // MARK: Properties
@@ -555,15 +545,9 @@
             
         case .WalkBackAndForth:
             return walkBackAndForthTask
-<<<<<<< HEAD
          
         case .VideoInstruction:
             return videoInstruction
-=======
-            
-        case .TremorTest:
-            return tremorTestTask
->>>>>>> fe9c9e1f
         }
     }
 
