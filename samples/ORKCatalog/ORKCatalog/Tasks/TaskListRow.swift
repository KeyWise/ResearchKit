--- conflicted
+++ resolved
@@ -76,11 +76,7 @@
     case TimeOfDayQuestion
     case ValuePickerChoiceQuestion
     case ImageCapture
-<<<<<<< HEAD
-
-=======
     case ValidatedTextQuestion
->>>>>>> 7f106898
     
     case EligibilityTask
     case Consent
