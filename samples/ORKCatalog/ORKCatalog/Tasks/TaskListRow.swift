--- conflicted
+++ resolved
@@ -100,12 +100,9 @@
     case heightQuestion
     case kneeRangeOfMotion
     case shoulderRangeOfMotion
-<<<<<<< HEAD
+    case gonogoTest
     case trailMaking
     case videoInstruction
-=======
-    case gonogoTest
->>>>>>> eaf38e44
     
     class TaskListRowSection {
         var title: String
@@ -171,15 +168,12 @@
                     .walkBackAndForth,
                     .kneeRangeOfMotion,
                     .shoulderRangeOfMotion,
-<<<<<<< HEAD
+                    .gonogoTest,
                     .trailMaking
                 ]),
             TaskListRowSection(title: "Miscellaneous", rows:
                 [
                     .videoInstruction,
-=======
-                    .gonogoTest,
->>>>>>> eaf38e44
                 ]),
         ]}
     
@@ -310,16 +304,14 @@
         case .shoulderRangeOfMotion:
             return NSLocalizedString("Shoulder Range of Motion", comment: "")
             
-<<<<<<< HEAD
+        case .gonogoTest:
+            return NSLocalizedString("Go/No-Go Visual Reaction Time", comment: "")
+            
         case .moodSurvey:
             return NSLocalizedString("Mood Survey", comment: "")
             
         case .trailMaking:
             return NSLocalizedString("Trail Making Test", comment: "")
-=======
-        case .gonogoTest:
-            return NSLocalizedString("Go/No-Go Visual Reaction Time", comment: "")
->>>>>>> eaf38e44
         }
     }
     
@@ -480,15 +472,12 @@
         case walkBackAndForthTask
         case kneeRangeOfMotion
         case shoulderRangeOfMotion
-<<<<<<< HEAD
+        case gonogoTest
         case trailMaking
         
         // Video instruction tasks.
         case videoInstructionTask
         case videoInstructionStep
-=======
-        case gonogoTest
->>>>>>> eaf38e44
     }
     
     // MARK: Properties
@@ -618,16 +607,14 @@
         case .shoulderRangeOfMotion:
             return shoulderRangeOfMotion
             
-<<<<<<< HEAD
+        case .gonogoTest:
+            return gonogoTask
+            
         case .trailMaking:
             return trailMaking;
         
         case .videoInstruction:
             return videoInstruction
-=======
-        case .gonogoTest:
-            return gonogoTask
->>>>>>> eaf38e44
         }
     }
 
@@ -1379,19 +1366,18 @@
         return ORKOrderedTask.shoulderRangeOfMotionTask(withIdentifier: String(describing: Identifier.shoulderRangeOfMotion), limbOption: .left, intendedUseDescription: exampleDescription, options: [])
     }
     
-<<<<<<< HEAD
-    /// This task presents a trail making task
-    private var trailMaking: ORKTask {
-        let intendedUseDescription = "Tests visual attention and task switching"
-        return ORKOrderedTask.trailmakingTask(withIdentifier: String(describing: Identifier.trailMaking), intendedUseDescription: intendedUseDescription, trailmakingInstruction: nil, trailType:.B, options: [])
-=======
     /// This task presents a Go/No-Go task
     private var gonogoTask: ORKTask {
         /// An example of a custom sound.
         let successSoundURL = Bundle.main.url(forResource:"tap", withExtension: "aif")!
         let successSound = SystemSound(soundURL: successSoundURL)!
         return ORKOrderedTask.gonogoTask(withIdentifier: String(describing:Identifier.reactionTime), intendedUseDescription: exampleDescription, maximumStimulusInterval: 10, minimumStimulusInterval: 4, thresholdAcceleration: 0.5, numberOfAttempts: 9, timeout: 3, successSound: successSound.soundID, timeoutSound: 0, failureSound: UInt32(kSystemSoundID_Vibrate), options: [])
->>>>>>> eaf38e44
+    }
+    
+    /// This task presents a trail making task
+    private var trailMaking: ORKTask {
+        let intendedUseDescription = "Tests visual attention and task switching"
+        return ORKOrderedTask.trailmakingTask(withIdentifier: String(describing: Identifier.trailMaking), intendedUseDescription: intendedUseDescription, trailmakingInstruction: nil, trailType:.B, options: [])
     }
 
     /// This task presents a video instruction step
