--- conflicted
+++ resolved
@@ -285,18 +285,15 @@
             
         case .tremorTest:
             return NSLocalizedString("Tremor Test", comment: "")
-<<<<<<< HEAD
+        
+        case .kneeRangeOfMotion:
+            return NSLocalizedString("Knee Range of Motion", comment: "")
+            
+        case .shoulderRangeOfMotion:
+            return NSLocalizedString("Shoulder Range of Motion", comment: "")
             
         case .moodSurvey:
             return NSLocalizedString("Mood Survey", comment: "")
-=======
-        
-        case .kneeRangeOfMotion:
-            return NSLocalizedString("Knee Range of Motion", comment: "")
-            
-        case .shoulderRangeOfMotion:
-            return NSLocalizedString("Shoulder Range of Motion", comment: "")
->>>>>>> 7a4dd58d
         }
     }
     
@@ -576,18 +573,15 @@
             
         case .tremorTest:
             return tremorTestTask
-<<<<<<< HEAD
+        
+        case .kneeRangeOfMotion:
+            return kneeRangeOfMotion
+        
+        case .shoulderRangeOfMotion:
+            return shoulderRangeOfMotion
 
         case .moodSurvey:
             return moodSurveyTask
-=======
-        
-        case .kneeRangeOfMotion:
-            return kneeRangeOfMotion
-        
-        case .shoulderRangeOfMotion:
-            return shoulderRangeOfMotion
->>>>>>> 7a4dd58d
         }
     }
 
