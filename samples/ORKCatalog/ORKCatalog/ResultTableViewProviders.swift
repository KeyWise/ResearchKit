/*
Copyright (c) 2015, Apple Inc. All rights reserved.

Redistribution and use in source and binary forms, with or without modification,
are permitted provided that the following conditions are met:

1.  Redistributions of source code must retain the above copyright notice, this
list of conditions and the following disclaimer.

2.  Redistributions in binary form must reproduce the above copyright notice,
this list of conditions and the following disclaimer in the documentation and/or
other materials provided with the distribution.

3.  Neither the name of the copyright holder(s) nor the names of any contributors
may be used to endorse or promote products derived from this software without
specific prior written permission. No license is granted to the trademarks of
the copyright holders even if such marks are included in this software.

THIS SOFTWARE IS PROVIDED BY THE COPYRIGHT HOLDERS AND CONTRIBUTORS "AS IS"
AND ANY EXPRESS OR IMPLIED WARRANTIES, INCLUDING, BUT NOT LIMITED TO, THE
IMPLIED WARRANTIES OF MERCHANTABILITY AND FITNESS FOR A PARTICULAR PURPOSE
ARE DISCLAIMED. IN NO EVENT SHALL THE COPYRIGHT OWNER OR CONTRIBUTORS BE LIABLE
FOR ANY DIRECT, INDIRECT, INCIDENTAL, SPECIAL, EXEMPLARY, OR CONSEQUENTIAL
DAMAGES (INCLUDING, BUT NOT LIMITED TO, PROCUREMENT OF SUBSTITUTE GOODS OR
SERVICES; LOSS OF USE, DATA, OR PROFITS; OR BUSINESS INTERRUPTION) HOWEVER
CAUSED AND ON ANY THEORY OF LIABILITY, WHETHER IN CONTRACT, STRICT LIABILITY,
OR TORT (INCLUDING NEGLIGENCE OR OTHERWISE) ARISING IN ANY WAY OUT OF THE USE
OF THIS SOFTWARE, EVEN IF ADVISED OF THE POSSIBILITY OF SUCH DAMAGE.
*/

import UIKit
import ResearchKit

/**
    Create a `protocol<UITableViewDataSource, UITableViewDelegate>` that knows
    how to present the metadata for an `ORKResult` instance. Extra metadata is
    displayed for specific `ORKResult` types. For example, a table view provider
    for an `ORKFileResult` instance will display the `fileURL` in addition to the
    standard `ORKResult` properties.

    To learn about how to read metadata from the different kinds of `ORKResult`
    instances, see the `ResultTableViewProvider` subclasses below. Specifically,
    look at their `resultRowsForSection(_:)` implementations which are meant to
    enhance the metadata that is displayed for the result table view provider.

    Note: since these table view providers are meant to display data for developers
    and are not user visible (see description in `ResultViewController`), none
    of the properties / content are localized.
*/
func resultTableViewProviderForResult(result: ORKResult?) -> protocol<UITableViewDataSource, UITableViewDelegate> {
    guard let result = result else {
        /*
            Use a table view provider that shows that there hasn't been a recently
            provided result.
        */
        return NoRecentResultTableViewProvider()
    }

    // The type that will be used to create an instance of a table view provider.
    let providerType: ResultTableViewProvider.Type
    
    /*
        Map the type of the result to its associated `ResultTableViewProvider`.
        To reduce the possible effects of someone modifying this code--i.e.
        cases getting reordered and accidentally getting matches for subtypes
        of the intended result type, we guard against any subtype matches
        (e.g. the `ORKCollectionResult` guard against `result` being an 
        `ORKTaskResult` instance).
    */
    switch result {
        case is ORKScaleQuestionResult:
            providerType = ScaleQuestionResultTableViewProvider.self

        case is ORKNumericQuestionResult:
            providerType = NumericQuestionResultTableViewProvider.self

        case is ORKTimeOfDayQuestionResult:
            providerType = TimeOfDayQuestionResultTableViewProvider.self

        case is ORKDateQuestionResult:
            providerType = DateQuestionResultTableViewProvider.self

        case is ORKTimeIntervalQuestionResult:
            providerType = TimeIntervalQuestionResultTableViewProvider.self

        case is ORKTextQuestionResult:
            providerType = TextQuestionResultTableViewProvider.self

        case is ORKChoiceQuestionResult:
            providerType = ChoiceQuestionResultTableViewProvider.self

        case is ORKBooleanQuestionResult:
            providerType = BooleanQuestionResultTableViewProvider.self

        case is ORKTappingIntervalResult:
            providerType = TappingIntervalResultTableViewProvider.self

        case is ORKSpatialSpanMemoryResult:
            providerType = SpatialSpanMemoryResultTableViewProvider.self
        
        case is ORKReactionTimeResult:
            providerType = ReactionTimeViewProvider.self
        
        case is ORKFileResult:
            providerType = FileResultTableViewProvider.self

        case is ORKConsentSignatureResult:
            providerType = ConsentSignatureResultTableViewProvider.self

<<<<<<< HEAD
        case is ORKTaskResult:
            providerType = TaskResultTableViewProvider.self
=======
            case is ORKToneAudiometryResult:
                providerType = ToneAudiometryResultTableViewProvider.self
            
            case is ORKTowerOfHanoiResult:
                providerType = TowerOfHanoiResultTableViewProvider.self
>>>>>>> 92028763

        case is ORKToneAudiometryResult:
            providerType = ToneAudiometryResultTableViewProvider.self

        /*
            Refer to the comment near the switch statement for why the
            additional guard is here.
        */
        case is ORKCollectionResult where !(result is ORKTaskResult):
            providerType = CollectionResultTableViewProvider.self

        default:
            fatalError("No ResultTableViewProvider defined for \(result.dynamicType).")
    }
    
    // Return a new instance of the specific `ResultTableViewProvider`.
    return providerType.init(result: result)
}

/**
    An enum representing the data that can be presented in a `UITableViewCell` by
    a `ResultsTableViewProvider` type.
*/
enum ResultRow {
    // MARK: Cases

    case Text(String, detail: String, selectable: Bool)
    case TextImage(String, image: UIImage?)
    case Image(UIImage?)
    
    // MARK: Types
    
    /**
        Possible `UITableViewCell` identifiers that have been defined in the main
        storyboard.
    */
    enum TableViewCellIdentifier: String {
        case Default =          "Default"
        case NoResultSet =      "NoResultSet"
        case NoChildResults =   "NoChildResults"
        case TextImage =        "TextImage"
        case Image =            "Image"
    }
    
    // MARK: Initialization
    
    /// Helper initializer for `ResultRow.Text`.
    init(text: String, detail: Any?, selectable: Bool = false) {
        /*
            Show the string value if `detail` is not `nil`, otherwise show that
            it's "nil". Use Optional's map method to map the value to a string
            if the detail is not `nil`.
        */
        let detailText = detail.map { String($0) } ?? "nil"
        
        self = .Text(text, detail: detailText, selectable: selectable)
    }
}

/**
    A special `protocol<UITableViewDataSource, UITableViewDelegate>` that displays
    a row saying that there's no result.
*/
class NoRecentResultTableViewProvider: NSObject, UITableViewDataSource, UITableViewDelegate {
    // MARK: UITableViewDataSource

    func tableView(tableView: UITableView, numberOfRowsInSection section: Int) -> Int {
        return 1
    }
    
    func tableView(tableView: UITableView, cellForRowAtIndexPath indexPath: NSIndexPath) -> UITableViewCell {
        return tableView.dequeueReusableCellWithIdentifier(ResultRow.TableViewCellIdentifier.NoResultSet.rawValue, forIndexPath: indexPath)
    }
}

// MARK: ResultTableViewProvider and Subclasses

/**
    Base class for displaying metadata for an `ORKResult` instance. The metadata
    that's displayed are common properties for all `ORKResult` instances (e.g.
    `startDate` and `endDate`).
*/
class ResultTableViewProvider: NSObject, UITableViewDataSource, UITableViewDelegate {
    // MARK: Properties
    
    let result: ORKResult
    
    // MARK: Initializers
    
    required init(result: ORKResult) {
        self.result = result
    }
    
    // MARK: UITableViewDataSource
    
    func numberOfSectionsInTableView(tableView: UITableView) -> Int {
        return 1
    }

    func tableView(tableView: UITableView, numberOfRowsInSection section: Int) -> Int {
        let resultRows = resultRowsForSection(section)

        // Show an empty row if there isn't any metadata in the rows for this section.
        if resultRows.isEmpty {
            return 1
        }
        
        return resultRows.count
    }
    
    func tableView(tableView: UITableView, cellForRowAtIndexPath indexPath: NSIndexPath) -> UITableViewCell {
        let resultRows = resultRowsForSection(indexPath.section)
        
        // Show an empty row if there isn't any metadata in the rows for this section.
        if resultRows.isEmpty {
            return tableView.dequeueReusableCellWithIdentifier(ResultRow.TableViewCellIdentifier.NoChildResults.rawValue, forIndexPath: indexPath)
        }

        // Fetch the `ResultRow` that corresponds to `indexPath`.
        let resultRow = resultRows[indexPath.row]
        
        switch resultRow {
            case let .Text(text, detail: detailText, selectable):
                let cell = tableView.dequeueReusableCellWithIdentifier(ResultRow.TableViewCellIdentifier.Default.rawValue, forIndexPath: indexPath)

                cell.textLabel!.text = text
                cell.detailTextLabel!.text = detailText
                
                /*
                    In this sample, the accessory type should be a disclosure
                    indicator if the table view cell is selectable.
                */
                cell.selectionStyle = selectable ? .Default : .None
                cell.accessoryType  = selectable ? .DisclosureIndicator : .None
            
                return cell

            case let .TextImage(text, image):
                let cell = tableView.dequeueReusableCellWithIdentifier(ResultRow.TableViewCellIdentifier.TextImage.rawValue, forIndexPath: indexPath) as! TextImageTableViewCell

                cell.leftTextLabel.text = text
                cell.rightImageView.image = image

                return cell

            case let .Image(image):
                let cell = tableView.dequeueReusableCellWithIdentifier(ResultRow.TableViewCellIdentifier.Image.rawValue, forIndexPath: indexPath) as! ImageTableViewCell

                cell.fullImageView.image = image

                return cell
        }
    }
    
    // MARK: UITableViewDelegate
    
    func tableView(tableView: UITableView, titleForHeaderInSection section: Int) -> String? {
        return section == 0 ? "Result" : nil
    }
    
    // MARK: Overridable Methods
    
    func resultRowsForSection(section: Int) -> [ResultRow] {
        // Default to an empty array.
        guard section == 0 else { return [] }
        
        return [
            // The class name of the result object.
            ResultRow(text: "type", detail: result.dynamicType),

            /*
                The identifier of the result, which corresponds to the task,
                step or item that generated it.
            */
            ResultRow(text: "identifier", detail: result.identifier),
            
            // The start date for the result.
            ResultRow(text: "start", detail: result.startDate),
            
            // The end date for the result.
            ResultRow(text: "end", detail: result.endDate)
        ]
    }
}

/// Table view provider specific to an `ORKScaleQuestionResult` instance.
class ScaleQuestionResultTableViewProvider: ResultTableViewProvider {
    // MARK: ResultTableViewProvider
    
    override func resultRowsForSection(section: Int) -> [ResultRow] {
        let scaleQuestionResult = result as! ORKScaleQuestionResult
        
        return super.resultRowsForSection(section) + [
            // The numeric value returned from the discrete or continuous slider.
            ResultRow(text: "scaleAnswer", detail: scaleQuestionResult.scaleAnswer)
        ]
    }
}

/// Table view provider specific to an `ORKNumericQuestionResult` instance.
class NumericQuestionResultTableViewProvider: ResultTableViewProvider {
    // MARK: ResultTableViewProvider
    
    override func resultRowsForSection(section: Int) -> [ResultRow] {
        let questionResult = result as! ORKNumericQuestionResult
        
        return super.resultRowsForSection(section) + [
            // The numeric value the user entered.
            ResultRow(text: "numericAnswer", detail: questionResult.numericAnswer),

            // The unit string that was displayed with the numeric value.
            ResultRow(text: "unit", detail: questionResult.unit)
        ]
    }
}

/// Table view provider specific to an `ORKTimeOfDayQuestionResult` instance.
class TimeOfDayQuestionResultTableViewProvider: ResultTableViewProvider {
    // MARK: ResultTableViewProvider
    
    override func resultRowsForSection(section: Int) -> [ResultRow] {
        let questionResult = result as! ORKTimeOfDayQuestionResult
        
        // Format the date components received in the result.
        let dateComponentsFormatter = NSDateComponentsFormatter()
        let dateComponentsAnswerText = dateComponentsFormatter.stringFromDateComponents(questionResult.dateComponentsAnswer!)

        return super.resultRowsForSection(section) + [
            // String summarizing the date components the user entered.
            ResultRow(text: "dateComponentsAnswer", detail: dateComponentsAnswerText)
        ]
    }
}

/// Table view provider specific to an `ORKDateQuestionResult` instance.
class DateQuestionResultTableViewProvider: ResultTableViewProvider {
    // MARK: ResultTableViewProvider
    
    override func resultRowsForSection(section: Int) -> [ResultRow] {
        let questionResult = result as! ORKDateQuestionResult
        
        return super.resultRowsForSection(section) + [
            // The date the user entered.
            ResultRow(text: "dateAnswer", detail: questionResult.dateAnswer),

            // The calendar that was used when the date picker was presented.
            ResultRow(text: "calendar", detail: questionResult.calendar),
            
            // The timezone when the user answered.
            ResultRow(text: "timeZone", detail: questionResult.timeZone)
        ]
    }
}

/// Table view provider specific to an `ORKTimeIntervalQuestionResult` instance.
class TimeIntervalQuestionResultTableViewProvider: ResultTableViewProvider {
    // MARK: ResultTableViewProvider

    override func resultRowsForSection(section: Int) -> [ResultRow] {
        let questionResult = result as! ORKTimeIntervalQuestionResult
        
        return super.resultRowsForSection(section) + [
            // The time interval the user answered.
            ResultRow(text: "intervalAnswer", detail: questionResult.intervalAnswer)
        ]
    }
}

/// Table view provider specific to an `ORKTextQuestionResult` instance.
class TextQuestionResultTableViewProvider: ResultTableViewProvider {
    // MARK: ResultTableViewProvider

    override func resultRowsForSection(section: Int) -> [ResultRow] {
        let questionResult = result as! ORKTextQuestionResult
        
        return super.resultRowsForSection(section) + [
            // The text the user typed into the text view.
            ResultRow(text: "textAnswer", detail: questionResult.textAnswer)
        ]
    }
}

/// Table view provider specific to an `ORKChoiceQuestionResult` instance.
class ChoiceQuestionResultTableViewProvider: ResultTableViewProvider {
    // MARK: ResultTableViewProvider
    
    override func resultRowsForSection(section: Int) -> [ResultRow] {
        let choiceResult = result as! ORKChoiceQuestionResult
        
        return super.resultRowsForSection(section) + [
            ResultRow(text: "choices", detail: choiceResult.choiceAnswers)
        ]
    }
}

/// Table view provider specific to an `ORKBooleanQuestionResult` instance.
class BooleanQuestionResultTableViewProvider: ResultTableViewProvider   {
    // MARK: ResultTableViewProvider
    
    override func resultRowsForSection(section: Int) -> [ResultRow] {
        let boolResult = result as! ORKBooleanQuestionResult
        
        var boolResultDetailText: String?
        if let booleanAnswer = boolResult.booleanAnswer {
            boolResultDetailText = booleanAnswer.boolValue ? "true" : "false"
        }
        
        return super.resultRowsForSection(section) + [
            ResultRow(text: "bool", detail: boolResultDetailText)
        ]
    }
}

/// Table view provider specific to an `ORKTappingIntervalResult` instance.
class TappingIntervalResultTableViewProvider: ResultTableViewProvider {
    // MARK: UITableViewDataSource

    override func numberOfSectionsInTableView(tableView: UITableView) -> Int {
        return 2
    }

    override func tableView(tableView: UITableView, titleForHeaderInSection section: Int) -> String? {
        if section == 0 {
            return super.tableView(tableView, titleForHeaderInSection: 0)
        }
        
        return "Samples"
    }
    
    // MARK: ResultTableViewProvider
    
    override func resultRowsForSection(section: Int) -> [ResultRow] {
        let questionResult = result as! ORKTappingIntervalResult
        
        let rows = super.resultRowsForSection(section)
        
        if section == 0 {
            return rows + [
                // The size of the view where the two target buttons are displayed.
                ResultRow(text: "stepViewSize", detail: questionResult.stepViewSize),

                // The rect corresponding to the left button.
                ResultRow(text: "buttonRect1", detail: questionResult.buttonRect1),
                
                // The rect corresponding to the right button.
                ResultRow(text: "buttonRect2", detail: questionResult.buttonRect2)
            ]
        }
        
        // Add a `ResultRow` for each sample.
        return rows + questionResult.samples!.map { tappingSample in
            
            // These tap locations are relative to the rectangle defined by `stepViewSize`.
            let buttonText = tappingSample.buttonIdentifier == .None ? "None" : "button \(tappingSample.buttonIdentifier.rawValue)"
            
            let text = String(format: "%.3f", tappingSample.timestamp)
            let detail = "\(buttonText) \(tappingSample.location)"
            
            return ResultRow(text: text, detail: detail)
        }
    }
}

/// Table view provider specific to an `ORKTowerOfHanoiResult` instance.
class TowerOfHanoiResultTableViewProvider: ResultTableViewProvider {
    // MARK: UITableViewDataSource
    
    override func numberOfSectionsInTableView(tableView: UITableView) -> Int {
        let towerOfHanoiResult = result as! ORKTowerOfHanoiResult
        return towerOfHanoiResult.moves != nil ? (towerOfHanoiResult.moves!.count + 1) : 1
    }
    
    override func tableView(tableView: UITableView, titleForHeaderInSection section: Int) -> String? {
        if section == 0 {
            return super.tableView(tableView, titleForHeaderInSection: 0)
        }
        
        return "Move \(section )"
    }
    // MARK: ResultTableViewProvider
    
    override func resultRowsForSection(section: Int) -> [ResultRow] {
        let towerOfHanoiResult = result as! ORKTowerOfHanoiResult
        let rows = super.resultRowsForSection(section)
        if section == 0 {
            return rows + [
                ResultRow(text: "solved", detail: towerOfHanoiResult.puzzleWasSolved ? "true" : "false"),
                ResultRow(text: "moves", detail: "\(towerOfHanoiResult.moves?.count ?? 0 )")]
        }
        // Add a `ResultRow` for each sample.
        let move = towerOfHanoiResult.moves![section - 1] as! ORKTowerOfHanoiMove
        return rows + [
            ResultRow(text: "donor tower", detail: "\(move.donorTowerIndex)"),
            ResultRow(text: "recipient tower", detail: "\(move.recipientTowerIndex)"),
            ResultRow(text: "timestamp", detail: "\(move.timestamp)")]
    }
}

/// Table view provider specific to an `ORKToneAudiometryResult` instance.
class ToneAudiometryResultTableViewProvider: ResultTableViewProvider {
    // MARK: UITableViewDataSource

    override func numberOfSectionsInTableView(tableView: UITableView) -> Int {
        return 2
    }

    override func tableView(tableView: UITableView, titleForHeaderInSection section: Int) -> String? {
        if section == 0 {
            return super.tableView(tableView, titleForHeaderInSection: 0)
        }

        return "Samples"
    }

    // MARK: ResultTableViewProvider

    override func resultRowsForSection(section: Int) -> [ResultRow] {
        let toneAudiometryResult = result as! ORKToneAudiometryResult
        let rows = super.resultRowsForSection(section)

        if section == 0 {
            return rows + [
                // The size of the view where the two target buttons are displayed.
                ResultRow(text: "outputVolume", detail: toneAudiometryResult.outputVolume),
            ]
        }

        // Add a `ResultRow` for each sample.
        return rows + toneAudiometryResult.samples!.map { toneSample in
            let text: String
            let detail: String

            let channelName = toneSample.channel == .Left ? "Left" : "Right"
            
            text = "\(toneSample.frequency) \(channelName)"
            detail = "\(toneSample.amplitude)"

            return ResultRow(text: text, detail: detail)
        }
    }
}

/// Table view provider specific to an `ORKSpatialSpanMemoryResult` instance.
class SpatialSpanMemoryResultTableViewProvider: ResultTableViewProvider {
    // MARK: UITableViewDataSource
    
    override func numberOfSectionsInTableView(tableView: UITableView) -> Int {
        return 2
    }
    
    override func tableView(tableView: UITableView, titleForHeaderInSection section: Int) -> String? {
        if section == 0 {
            return super.tableView(tableView, titleForHeaderInSection: 0)
        }
        
        return "Game Records"
    }
    
    // MARK: ResultTableViewProvider
    
    override func resultRowsForSection(section: Int) -> [ResultRow] {
        let questionResult = result as! ORKSpatialSpanMemoryResult
        
        let rows = super.resultRowsForSection(section)
        
        if section == 0 {
            return rows + [
                // The score the user received for the game as a whole.
                ResultRow(text: "score", detail: questionResult.score),

                // The number of games played.
                ResultRow(text: "numberOfGames", detail: questionResult.numberOfGames),
                
                // The number of failures.
                ResultRow(text: "numberOfFailures", detail: questionResult.numberOfFailures)
            ]
        }
        
        return rows + questionResult.gameRecords!.map { gameRecord in
            // Note `gameRecord` is of type `ORKSpatialSpanMemoryGameRecord`.
            return ResultRow(text: "game", detail: gameRecord.score)
        }
    }
}

/// Table view provider specific to an `ORKReactionTimeResult` instance.
class ReactionTimeViewProvider: ResultTableViewProvider {
    // MARK: UITableViewDataSource

    override func numberOfSectionsInTableView(tableView: UITableView) -> Int {
        return 2
    }
    
    override func tableView(tableView: UITableView, titleForHeaderInSection section: Int) -> String? {
        if section == 0 {
            return super.tableView(tableView, titleForHeaderInSection: 0)
        }
        
        return "File Results"
    }
    
    // MARK: ResultTableViewProvider

    override func resultRowsForSection(section: Int) -> [ResultRow] {
        let reactionTimeResult = result as! ORKReactionTimeResult
        
        let rows = super.resultRowsForSection(section)
        
        if section == 0 {
            return rows + [
                ResultRow(text: "timestamp", detail: reactionTimeResult.timestamp)
            ]
        }
        
        let fileResultDetail = reactionTimeResult.fileResult.fileURL!.absoluteString
        
        return rows + [
            ResultRow(text: "File Result", detail: fileResultDetail)
        ]
    }
}

/// Table view provider specific to an `ORKFileResult` instance.
class FileResultTableViewProvider: ResultTableViewProvider {
    // MARK: ResultTableViewProvider
    
    override func resultRowsForSection(section: Int) -> [ResultRow] {
        let questionResult = result as! ORKFileResult
        
        let rows = super.resultRowsForSection(section) + [
            // The MIME content type for the file produced.
            ResultRow(text: "contentType", detail: questionResult.contentType),

            // The URL of the generated file on disk.
            ResultRow(text: "fileURL", detail: questionResult.fileURL)
        ]

        if let fileURL = questionResult.fileURL, let contentType = questionResult.contentType where contentType.hasPrefix("image/") {
            if let data = NSData(contentsOfURL: fileURL), let image = UIImage(data: data) {
                return rows + [
                    // The image of the generated file on disk.
                    .Image(image)
                ]
            }
        }
        
        return rows
    }
    
    func tableView(tableView: UITableView, heightForRowAtIndexPath indexPath: NSIndexPath) -> CGFloat {
        let resultRows = resultRowsForSection(indexPath.section)
        
        if !resultRows.isEmpty {
            switch resultRows[indexPath.row] {
                case .Image(.Some(let image)):
                    // Keep the aspect ratio the same.
                    let imageAspectRatio = image.size.width / image.size.height

                    return tableView.frame.size.width / imageAspectRatio

                default:
                    break
            }
        }
        
        return UITableViewAutomaticDimension
    }
}

/// Table view provider specific to an `ORKConsentSignatureResult` instance.
class ConsentSignatureResultTableViewProvider: ResultTableViewProvider {
    // MARK: ResultTableViewProvider
    
    override func resultRowsForSection(section: Int) -> [ResultRow] {
        let signatureResult = result as! ORKConsentSignatureResult
        let signature = signatureResult.signature!
        
        return super.resultRowsForSection(section) + [
            /*
                The identifier for the signature, identifying which one it is in
                the document.
            */
            ResultRow(text: "identifier", detail: signature.identifier),
            
            /*
                The title of the signatory, displayed under the line. For
                example, "Participant".
            */
            ResultRow(text: "title", detail: signature.title),
            
            // The given name of the signatory.
            ResultRow(text: "givenName", detail: signature.givenName),
            
            // The family name of the signatory.
            ResultRow(text: "familyName", detail: signature.familyName),
            
            // The date the signature was obtained.
            ResultRow(text: "date", detail: signature.signatureDate),
            
            // The captured image.
            .TextImage("signature", image: signature.signatureImage)
        ]
    }
    
    func tableView(tableView: UITableView, heightForRowAtIndexPath indexPath: NSIndexPath) -> CGFloat {
        let lastRow = self.tableView(tableView, numberOfRowsInSection: indexPath.section) - 1
        
        if indexPath.row == lastRow {
            return 200
        }
       
        return UITableViewAutomaticDimension
    }
}

/// Table view provider specific to an `ORKTaskResult` instance.
class TaskResultTableViewProvider: CollectionResultTableViewProvider {
    // MARK: ResultTableViewProvider
    
    override func resultRowsForSection(section: Int) -> [ResultRow] {
        let taskResult = result as! ORKTaskResult
        
        let rows = super.resultRowsForSection(section)
        
        if section == 0 {
            return rows + [
                ResultRow(text: "taskRunUUID", detail: taskResult.taskRunUUID.UUIDString),
                ResultRow(text: "outputDirectory", detail: taskResult.outputDirectory)
            ]
        }
        
        return rows
    }
}

/// Table view provider specific to an `ORKCollectionResult` instance.
class CollectionResultTableViewProvider: ResultTableViewProvider {
    // MARK: UITableViewDataSource

    override func numberOfSectionsInTableView(tableView: UITableView) -> Int {
        return 2
    }
    
    override func tableView(tableView: UITableView, titleForHeaderInSection section: Int) -> String? {
        if section == 0 {
            return super.tableView(tableView, titleForHeaderInSection: 0)
        }
        
        return "Child Results"
    }
    
    // MARK: UITableViewDelegate
    
    func tableView(tableView: UITableView, shouldHighlightRowAtIndexPath indexPath: NSIndexPath) -> Bool {
        return indexPath.section == 1
    }
    
    // MARK: ResultTableViewProvider
    
    override func resultRowsForSection(section: Int) -> [ResultRow] {
        let collectionResult = result as! ORKCollectionResult
        
        let rows = super.resultRowsForSection(section)
        
        // Show the child results in section 1.
        if section == 1 {
            return rows + collectionResult.results!.map { childResult in
                let childResultClassName = "\(childResult.dynamicType)"

                return ResultRow(text: childResultClassName, detail: childResult.identifier, selectable: true)
            }
        }
        
        return rows
    }
}<|MERGE_RESOLUTION|>--- conflicted
+++ resolved
@@ -107,16 +107,14 @@
         case is ORKConsentSignatureResult:
             providerType = ConsentSignatureResultTableViewProvider.self
 
-<<<<<<< HEAD
         case is ORKTaskResult:
             providerType = TaskResultTableViewProvider.self
-=======
-            case is ORKToneAudiometryResult:
-                providerType = ToneAudiometryResultTableViewProvider.self
-            
-            case is ORKTowerOfHanoiResult:
-                providerType = TowerOfHanoiResultTableViewProvider.self
->>>>>>> 92028763
+        
+        case is ORKToneAudiometryResult:
+            providerType = ToneAudiometryResultTableViewProvider.self
+            
+        case is ORKTowerOfHanoiResult:
+            providerType = TowerOfHanoiResultTableViewProvider.self
 
         case is ORKToneAudiometryResult:
             providerType = ToneAudiometryResultTableViewProvider.self
