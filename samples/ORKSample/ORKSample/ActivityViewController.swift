/*
Copyright (c) 2015, Apple Inc. All rights reserved.

Redistribution and use in source and binary forms, with or without modification,
are permitted provided that the following conditions are met:

1.  Redistributions of source code must retain the above copyright notice, this
list of conditions and the following disclaimer.

2.  Redistributions in binary form must reproduce the above copyright notice,
this list of conditions and the following disclaimer in the documentation and/or
other materials provided with the distribution.

3.  Neither the name of the copyright holder(s) nor the names of any contributors
may be used to endorse or promote products derived from this software without
specific prior written permission. No license is granted to the trademarks of
the copyright holders even if such marks are included in this software.

THIS SOFTWARE IS PROVIDED BY THE COPYRIGHT HOLDERS AND CONTRIBUTORS "AS IS"
AND ANY EXPRESS OR IMPLIED WARRANTIES, INCLUDING, BUT NOT LIMITED TO, THE
IMPLIED WARRANTIES OF MERCHANTABILITY AND FITNESS FOR A PARTICULAR PURPOSE
ARE DISCLAIMED. IN NO EVENT SHALL THE COPYRIGHT OWNER OR CONTRIBUTORS BE LIABLE
FOR ANY DIRECT, INDIRECT, INCIDENTAL, SPECIAL, EXEMPLARY, OR CONSEQUENTIAL
DAMAGES (INCLUDING, BUT NOT LIMITED TO, PROCUREMENT OF SUBSTITUTE GOODS OR
SERVICES; LOSS OF USE, DATA, OR PROFITS; OR BUSINESS INTERRUPTION) HOWEVER
CAUSED AND ON ANY THEORY OF LIABILITY, WHETHER IN CONTRACT, STRICT LIABILITY,
OR TORT (INCLUDING NEGLIGENCE OR OTHERWISE) ARISING IN ANY WAY OUT OF THE USE
OF THIS SOFTWARE, EVEN IF ADVISED OF THE POSSIBILITY OF SUCH DAMAGE.
*/

import UIKit
import ResearchKit

enum Activity: Int {
<<<<<<< HEAD
    case survey, microphone, tapping, gonogo, trailmaking
=======
    case gonogo, survey, microphone, tapping, trailmaking
>>>>>>> 24827b94
    
    static var allValues: [Activity] {
        var index = 0
        return Array (
            AnyIterator {
                let returnedElement = self.init(rawValue: index)
                index = index + 1
                return returnedElement
            }
        )
    }
    
    var title: String {
        switch self {
            case .gonogo:
                return "Go No Go"
            case .survey:
                return "Survey"
            case .microphone:
                return "Microphone"
            case .tapping:
                return "Tapping"
            case .gonogo:
                return "Go/No-Go Visual Reaction Time Task"
            case .trailmaking:
                return "Trail Making Test"
        }
    }
    
    var subtitle: String {
        switch self {
            case .gonogo:
                return "Test reaction and impulsiveness"
            case .survey:
                return "Answer 6 short questions"
            case .microphone:
                return "Voice evaluation"
            case .tapping:
                return "Test tapping speed"
            case .gonogo:
                return "Test reaction time and impulsiveness"
            case .trailmaking:
                return "Test visual attention"
        }
    }
}

class ActivityViewController: UITableViewController {
    // MARK: UITableViewDataSource

    override func tableView(_ tableView: UITableView, numberOfRowsInSection section: Int) -> Int {
        guard section == 0 else { return 0 }
        
        return Activity.allValues.count
    }

    override func tableView(_ tableView: UITableView, cellForRowAt indexPath: IndexPath) -> UITableViewCell {
        let cell = tableView.dequeueReusableCell(withIdentifier: "activityCell", for: indexPath)
        
        if let activity = Activity(rawValue: (indexPath as NSIndexPath).row) {
            cell.textLabel?.text = activity.title
            cell.detailTextLabel?.text = activity.subtitle
        }

        return cell
    }
    
    // MARK: UITableViewDelegate
    
    override func tableView(_ tableView: UITableView, didSelectRowAt indexPath: IndexPath) {
        guard let activity = Activity(rawValue: (indexPath as NSIndexPath).row) else { return }
        
        let taskViewController: ORKTaskViewController
        switch activity {
            case .gonogo:
                taskViewController = ORKTaskViewController(task: StudyTasks.gonogoTask, taskRun: NSUUID() as UUID)
                taskViewController.outputDirectory = FileManager.default.urls(for: .documentDirectory, in: .userDomainMask).first!
            
            case .survey:
                taskViewController = ORKTaskViewController(task: StudyTasks.surveyTask, taskRun: NSUUID() as UUID)
            
            case .microphone:
                taskViewController = ORKTaskViewController(task: StudyTasks.microphoneTask, taskRun: NSUUID() as UUID)
                
                do {
                    let defaultFileManager = FileManager.default
                    
                    // Identify the documents directory.
                    let documentsDirectory = try defaultFileManager.url(for: .documentDirectory, in: .userDomainMask, appropriateFor: nil, create: false)
                    
                    // Create a directory based on the `taskRunUUID` to store output from the task.
                    let outputDirectory = documentsDirectory.appendingPathComponent(taskViewController.taskRunUUID.uuidString)
                    try defaultFileManager.createDirectory(at: outputDirectory, withIntermediateDirectories: true, attributes: nil)
                    
                    taskViewController.outputDirectory = outputDirectory
                }
                catch let error as NSError {
                    fatalError("The output directory for the task with UUID: \(taskViewController.taskRunUUID.uuidString) could not be created. Error: \(error.localizedDescription)")
                }
                
            case .tapping:
                taskViewController = ORKTaskViewController(task: StudyTasks.tappingTask, taskRun: NSUUID() as UUID)
            
            case .gonogo:
                taskViewController = ORKTaskViewController(task: StudyTasks.gonogoTask, taskRun: NSUUID() as UUID)
                taskViewController.outputDirectory = FileManager.default.urls(for: .documentDirectory, in: .userDomainMask).first!
            
            case .trailmaking:
                taskViewController = ORKTaskViewController(task: StudyTasks.trailmakingTask, taskRun: NSUUID() as UUID)
        }

        taskViewController.delegate = self
        navigationController?.present(taskViewController, animated: true, completion: nil)
    }
}

extension ActivityViewController : ORKTaskViewControllerDelegate {
    
    func taskViewController(_ taskViewController: ORKTaskViewController, didFinishWith reason: ORKTaskViewControllerFinishReason, error: Error?) {
        // Handle results using taskViewController.result
        taskViewController.dismiss(animated: true, completion: nil)
    }
}<|MERGE_RESOLUTION|>--- conflicted
+++ resolved
@@ -32,11 +32,7 @@
 import ResearchKit
 
 enum Activity: Int {
-<<<<<<< HEAD
-    case survey, microphone, tapping, gonogo, trailmaking
-=======
     case gonogo, survey, microphone, tapping, trailmaking
->>>>>>> 24827b94
     
     static var allValues: [Activity] {
         var index = 0
