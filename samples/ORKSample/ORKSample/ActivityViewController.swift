/*
Copyright (c) 2015, Apple Inc. All rights reserved.

Redistribution and use in source and binary forms, with or without modification,
are permitted provided that the following conditions are met:

1.  Redistributions of source code must retain the above copyright notice, this
list of conditions and the following disclaimer.

2.  Redistributions in binary form must reproduce the above copyright notice,
this list of conditions and the following disclaimer in the documentation and/or
other materials provided with the distribution.

3.  Neither the name of the copyright holder(s) nor the names of any contributors
may be used to endorse or promote products derived from this software without
specific prior written permission. No license is granted to the trademarks of
the copyright holders even if such marks are included in this software.

THIS SOFTWARE IS PROVIDED BY THE COPYRIGHT HOLDERS AND CONTRIBUTORS "AS IS"
AND ANY EXPRESS OR IMPLIED WARRANTIES, INCLUDING, BUT NOT LIMITED TO, THE
IMPLIED WARRANTIES OF MERCHANTABILITY AND FITNESS FOR A PARTICULAR PURPOSE
ARE DISCLAIMED. IN NO EVENT SHALL THE COPYRIGHT OWNER OR CONTRIBUTORS BE LIABLE
FOR ANY DIRECT, INDIRECT, INCIDENTAL, SPECIAL, EXEMPLARY, OR CONSEQUENTIAL
DAMAGES (INCLUDING, BUT NOT LIMITED TO, PROCUREMENT OF SUBSTITUTE GOODS OR
SERVICES; LOSS OF USE, DATA, OR PROFITS; OR BUSINESS INTERRUPTION) HOWEVER
CAUSED AND ON ANY THEORY OF LIABILITY, WHETHER IN CONTRACT, STRICT LIABILITY,
OR TORT (INCLUDING NEGLIGENCE OR OTHERWISE) ARISING IN ANY WAY OUT OF THE USE
OF THIS SOFTWARE, EVEN IF ADVISED OF THE POSSIBILITY OF SUCH DAMAGE.
*/

import UIKit
import ResearchKit

enum Activity: Int {
<<<<<<< HEAD
    case survey, microphone, tapping, trailmaking
=======
    case survey, microphone, tapping, gonogo
>>>>>>> eaf38e44
    
    static var allValues: [Activity] {
        var index = 0
        return Array (
            AnyIterator {
                let returnedElement = self.init(rawValue: index)
                index = index + 1
                return returnedElement
            }
        )
    }
    
    var title: String {
        switch self {
            case .survey:
                return "Survey"
            case .microphone:
                return "Microphone"
            case .tapping:
                return "Tapping"
<<<<<<< HEAD
            case .trailmaking:
                return "Trail Making Test"
=======
            case .gonogo:
                return "Go/No-Go Visual Reaction Time Task"
>>>>>>> eaf38e44
        }
    }
    
    var subtitle: String {
        switch self {
            case .survey:
                return "Answer 6 short questions"
            case .microphone:
                return "Voice evaluation"
            case .tapping:
                return "Test tapping speed"
<<<<<<< HEAD
            case .trailmaking:
                return "Test visual attention"
=======
            case .gonogo:
                return "Test reaction time and impulsiveness"
>>>>>>> eaf38e44
        }
    }
}

class ActivityViewController: UITableViewController {
    // MARK: UITableViewDataSource

    override func tableView(_ tableView: UITableView, numberOfRowsInSection section: Int) -> Int {
        guard section == 0 else { return 0 }
        
        return Activity.allValues.count
    }

    override func tableView(_ tableView: UITableView, cellForRowAt indexPath: IndexPath) -> UITableViewCell {
        let cell = tableView.dequeueReusableCell(withIdentifier: "activityCell", for: indexPath)
        
        if let activity = Activity(rawValue: (indexPath as NSIndexPath).row) {
            cell.textLabel?.text = activity.title
            cell.detailTextLabel?.text = activity.subtitle
        }

        return cell
    }
    
    // MARK: UITableViewDelegate
    
    override func tableView(_ tableView: UITableView, didSelectRowAt indexPath: IndexPath) {
        guard let activity = Activity(rawValue: (indexPath as NSIndexPath).row) else { return }
        
        let taskViewController: ORKTaskViewController
        switch activity {
            case .survey:
                taskViewController = ORKTaskViewController(task: StudyTasks.surveyTask, taskRun: NSUUID() as UUID)
            
            case .microphone:
                taskViewController = ORKTaskViewController(task: StudyTasks.microphoneTask, taskRun: NSUUID() as UUID)
                
                do {
                    let defaultFileManager = FileManager.default
                    
                    // Identify the documents directory.
                    let documentsDirectory = try defaultFileManager.url(for: .documentDirectory, in: .userDomainMask, appropriateFor: nil, create: false)
                    
                    // Create a directory based on the `taskRunUUID` to store output from the task.
                    let outputDirectory = documentsDirectory.appendingPathComponent(taskViewController.taskRunUUID.uuidString)
                    try defaultFileManager.createDirectory(at: outputDirectory, withIntermediateDirectories: true, attributes: nil)
                    
                    taskViewController.outputDirectory = outputDirectory
                }
                catch let error as NSError {
                    fatalError("The output directory for the task with UUID: \(taskViewController.taskRunUUID.uuidString) could not be created. Error: \(error.localizedDescription)")
                }
                
            case .tapping:
                taskViewController = ORKTaskViewController(task: StudyTasks.tappingTask, taskRun: NSUUID() as UUID)
            
<<<<<<< HEAD
            case .trailmaking:
                taskViewController = ORKTaskViewController(task: StudyTasks.trailmakingTask, taskRun: NSUUID() as UUID)
=======
            case .gonogo:
                taskViewController = ORKTaskViewController(task: StudyTasks.gonogoTask, taskRun: NSUUID() as UUID)
                taskViewController.outputDirectory = FileManager.default.urls(for: .documentDirectory, in: .userDomainMask).first!
>>>>>>> eaf38e44
        }

        taskViewController.delegate = self
        navigationController?.present(taskViewController, animated: true, completion: nil)
    }
}

extension ActivityViewController : ORKTaskViewControllerDelegate {
    
    func taskViewController(_ taskViewController: ORKTaskViewController, didFinishWith reason: ORKTaskViewControllerFinishReason, error: Error?) {
        // Handle results using taskViewController.result
        taskViewController.dismiss(animated: true, completion: nil)
    }
}<|MERGE_RESOLUTION|>--- conflicted
+++ resolved
@@ -32,11 +32,7 @@
 import ResearchKit
 
 enum Activity: Int {
-<<<<<<< HEAD
-    case survey, microphone, tapping, trailmaking
-=======
-    case survey, microphone, tapping, gonogo
->>>>>>> eaf38e44
+    case survey, microphone, tapping, gonogo, trailmaking
     
     static var allValues: [Activity] {
         var index = 0
@@ -57,13 +53,10 @@
                 return "Microphone"
             case .tapping:
                 return "Tapping"
-<<<<<<< HEAD
+            case .gonogo:
+                return "Go/No-Go Visual Reaction Time Task"
             case .trailmaking:
                 return "Trail Making Test"
-=======
-            case .gonogo:
-                return "Go/No-Go Visual Reaction Time Task"
->>>>>>> eaf38e44
         }
     }
     
@@ -75,13 +68,10 @@
                 return "Voice evaluation"
             case .tapping:
                 return "Test tapping speed"
-<<<<<<< HEAD
+            case .gonogo:
+                return "Test reaction time and impulsiveness"
             case .trailmaking:
                 return "Test visual attention"
-=======
-            case .gonogo:
-                return "Test reaction time and impulsiveness"
->>>>>>> eaf38e44
         }
     }
 }
@@ -138,14 +128,12 @@
             case .tapping:
                 taskViewController = ORKTaskViewController(task: StudyTasks.tappingTask, taskRun: NSUUID() as UUID)
             
-<<<<<<< HEAD
-            case .trailmaking:
-                taskViewController = ORKTaskViewController(task: StudyTasks.trailmakingTask, taskRun: NSUUID() as UUID)
-=======
             case .gonogo:
                 taskViewController = ORKTaskViewController(task: StudyTasks.gonogoTask, taskRun: NSUUID() as UUID)
                 taskViewController.outputDirectory = FileManager.default.urls(for: .documentDirectory, in: .userDomainMask).first!
->>>>>>> eaf38e44
+            
+            case .trailmaking:
+                taskViewController = ORKTaskViewController(task: StudyTasks.trailmakingTask, taskRun: NSUUID() as UUID)
         }
 
         taskViewController.delegate = self
