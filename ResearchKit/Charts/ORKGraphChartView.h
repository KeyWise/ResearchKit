--- conflicted
+++ resolved
@@ -196,13 +196,9 @@
 - (NSInteger)numberOfDivisionsInXAxisForGraphChartView:(ORKGraphChartView *)graphChartView;
 
 /**
- Asks the data source for the title to be displayed adjacent to each division in the x-axis (the 
-<<<<<<< HEAD
- number returned by the `numberOfDivisionsInXAxisForGraphChartView:` method).
-=======
+ Asks the data source for the title to be displayed adjacent to each division in the x-axis (the
  number returned by `numberOfDivisionsInXAxisForGraphChartView:`). You can return `nil` from this
  method if you don't want to display a title for the specified point index.
->>>>>>> a3b45b62
 
  If this method is not implemented, the x-axis has no titles.
 
