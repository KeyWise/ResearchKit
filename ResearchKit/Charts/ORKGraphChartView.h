--- conflicted
+++ resolved
@@ -210,7 +210,6 @@
  @return The title string to be displayed adjacent to each division of the x-axis of the graph chart
  view.
 */
-<<<<<<< HEAD
 - (nullable NSString *)graphChartView:(ORKGraphChartView *)graphChartView titleForXAxisAtPointIndex:(NSInteger)pointIndex;
 
 /**
@@ -225,9 +224,6 @@
  @return Whether the graph chart view should draw the vertical reference line.
  */
 - (BOOL)graphChartView:(ORKGraphChartView *)graphChartView drawsVerticalReferenceLineAtPointIndex:(NSInteger)pointIndex;
-=======
-- (NSString *)graphChartView:(ORKGraphChartView *)graphChartView titleForXAxisAtPointIndex:(NSInteger)pointIndex;
->>>>>>> 68572aef
 
 @end
 
