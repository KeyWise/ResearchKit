--- conflicted
+++ resolved
@@ -32,22 +32,18 @@
 
  
 #import "ORKDiscreteGraphChartView.h"
+
+#import "ORKChartTypes.h"
 #import "ORKGraphChartView_Internal.h"
-<<<<<<< HEAD
 
-#import "ORKRangedPoint.h"
-=======
-#import "ORKHelpers.h"
-#import "ORKChartTypes.h"
+#import "ORKHelpers_Internal.h"
+
 
 #if TARGET_INTERFACE_BUILDER
 @interface ORKDiscreteGraphChartView ()
 @property (nonatomic, strong, nullable) ORKIBSampleDiscreteGraphDataSource *sampleDataSource;
 @end
 #endif
->>>>>>> d84944ac
-
-#import "ORKHelpers_Internal.h"
 
 
 @implementation ORKDiscreteGraphChartView
@@ -118,15 +114,15 @@
 - (CGFloat)xOffsetForPlotIndex:(NSInteger)plotIndex {
     return xOffsetForPlotIndex(plotIndex, [self numberOfPlots], ORKGraphChartViewPointAndLineWidth);
 }
-
+    
 - (CGFloat)snappedXPosition:(CGFloat)xPosition plotIndex:(NSInteger)plotIndex {
     return [super snappedXPosition:xPosition plotIndex:plotIndex] + [self xOffsetForPlotIndex:plotIndex];
 }
-
+    
 - (NSInteger)pointIndexForXPosition:(CGFloat)xPosition plotIndex:(NSInteger)plotIndex {
     return [super pointIndexForXPosition:xPosition - [self xOffsetForPlotIndex:plotIndex] plotIndex:plotIndex];
-}
-
+    }
+    
 - (BOOL)isXPositionSnapped:(CGFloat)xPosition plotIndex:(NSInteger)plotIndex {
     return [super isXPositionSnapped:xPosition - [self xOffsetForPlotIndex:plotIndex] plotIndex:plotIndex];
 }
