/*
 Copyright (c) 2015, Apple Inc. All rights reserved.
 Copyright (c) 2015, James Cox.
 Copyright (c) 2015, Ricardo Sánchez-Sáez.

 Redistribution and use in source and binary forms, with or without modification,
 are permitted provided that the following conditions are met:
 
 1.  Redistributions of source code must retain the above copyright notice, this
 list of conditions and the following disclaimer.
 
 2.  Redistributions in binary form must reproduce the above copyright notice,
 this list of conditions and the following disclaimer in the documentation and/or
 other materials provided with the distribution.
 
 3.  Neither the name of the copyright holder(s) nor the names of any contributors
 may be used to endorse or promote products derived from this software without
 specific prior written permission. No license is granted to the trademarks of
 the copyright holders even if such marks are included in this software.
 
 THIS SOFTWARE IS PROVIDED BY THE COPYRIGHT HOLDERS AND CONTRIBUTORS "AS IS"
 AND ANY EXPRESS OR IMPLIED WARRANTIES, INCLUDING, BUT NOT LIMITED TO, THE
 IMPLIED WARRANTIES OF MERCHANTABILITY AND FITNESS FOR A PARTICULAR PURPOSE
 ARE DISCLAIMED. IN NO EVENT SHALL THE COPYRIGHT OWNER OR CONTRIBUTORS BE LIABLE
 FOR ANY DIRECT, INDIRECT, INCIDENTAL, SPECIAL, EXEMPLARY, OR CONSEQUENTIAL
 DAMAGES (INCLUDING, BUT NOT LIMITED TO, PROCUREMENT OF SUBSTITUTE GOODS OR
 SERVICES; LOSS OF USE, DATA, OR PROFITS; OR BUSINESS INTERRUPTION) HOWEVER
 CAUSED AND ON ANY THEORY OF LIABILITY, WHETHER IN CONTRACT, STRICT LIABILITY,
 OR TORT (INCLUDING NEGLIGENCE OR OTHERWISE) ARISING IN ANY WAY OUT OF THE USE
 OF THIS SOFTWARE, EVEN IF ADVISED OF THE POSSIBILITY OF SUCH DAMAGE.
 */


#import "ORKGraphChartView.h"
#import "ORKGraphChartView_Internal.h"
#import "ORKSkin.h"
#import "ORKXAxisView.h"
#import "ORKYAxisView.h"
#import "ORKChartTypes.h"
#import "ORKAccessibility.h"


const CGFloat ORKGraphChartViewLeftPadding = 10.0;
const CGFloat ORKGraphChartViewPointAndLineWidth = 8.0;
const CGFloat ORKGraphChartViewScrubberMoveAnimationDuration = 0.1;
const CGFloat ORKGraphChartViewAxisTickLength = 12.0;
const CGFloat ORKGraphChartViewYAxisTickPadding = 2.0;

static const CGFloat TopPadding = 7.0;
static const CGFloat XAxisViewHeight = 30.0;
static const CGFloat YAxisViewWidth = 45.0;
static const CGFloat SnappingClosenessFactor = 0.3;
static const CGSize ScrubberThumbSize = (CGSize){10.0, 10.0};
static const CGFloat ScrubberFadeAnimationDuration = 0.2;
static const CGFloat ScrubberLineToLabelPadding = 6.0;
static const CGFloat ScrubberLabelCornerRadius = 4.0;
static const CGFloat ScrubberLabelHorizontalPadding = 12.0;
static const CGFloat ScrubberLabelVerticalPadding = 4.0;
#define ScrubberLabelColor ([UIColor colorWithWhite:0.98 alpha:0.8])


@interface ORKGraphChartView () <UIGestureRecognizerDelegate>

@end


@implementation ORKGraphChartView {
    UIView *_referenceLinesView;
    UILabel *_noDataLabel;
    ORKXAxisView *_xAxisView;
    ORKYAxisView *_yAxisView;
    CAShapeLayer *_horizontalReferenceLineLayer;
    NSMutableArray<CALayer *> *_verticalReferenceLineLayers;
    UILabel *_scrubberLabel;
    UIView *_scrubberThumbView;
}

#pragma mark - Init

- (instancetype)initWithFrame:(CGRect)frame {
    if (self = [super initWithFrame:frame]) {
        [self sharedInit];
    }
    return self;
}

- (id)initWithCoder:(NSCoder *)aDecoder {
    if (self = [super initWithCoder:aDecoder]) {
        [self sharedInit];
    }
    return self;
}

- (void)reloadData {
    _numberOfXAxisPoints = -1; // reset cached number of x axis points
    [self updateAndLayoutVerticalReferenceLineLayers];
    [self obtainDataPoints];
    [self calculateMinAndMaxValues];
    [_xAxisView updateTitles];
    [_yAxisView updateTicksAndLabels];
    [self updateLineLayers];
    [self updateNoDataLabel];
    
    [self _axCreateAccessibilityElementsIfNeeded];
    
    [self setNeedsLayout];
}

- (void)setDataSource:(id<ORKGraphChartViewDataSource>)dataSource {
    _dataSource = dataSource;
    [self reloadData];
}

- (void)setAxisColor:(UIColor *)axisColor {
    if (!axisColor) {
        axisColor = ORKColor(ORKGraphAxisColorKey);
    }
    _axisColor = axisColor;
    _xAxisView.axisColor = _axisColor;
    _yAxisView.axisColor = _axisColor;
}

- (void)setVerticalAxisTitleColor:(UIColor *)verticalAxisTitleColor {
    if (!verticalAxisTitleColor) {
        verticalAxisTitleColor = ORKColor(ORKGraphAxisTitleColorKey);
    }
    _verticalAxisTitleColor = verticalAxisTitleColor;
    _yAxisView.titleColor = _verticalAxisTitleColor;
}

- (void)setReferenceLineColor:(UIColor *)referenceLineColor {
    if (!referenceLineColor) {
        referenceLineColor = ORKColor(ORKGraphReferenceLineColorKey);
    }
    _referenceLineColor = referenceLineColor;
    _horizontalReferenceLineLayer.strokeColor = referenceLineColor.CGColor;
    [self updateAndLayoutVerticalReferenceLineLayers];
    [self updatePlotColors];
}

- (void)setScrubberLineColor:(UIColor *)scrubberLineColor {
    if (!scrubberLineColor) {
        scrubberLineColor = ORKColor(ORKGraphScrubberLineColorKey);
    }
    _scrubberLineColor = scrubberLineColor;
    _scrubberLine.backgroundColor = _scrubberLineColor;
    _scrubberThumbView.layer.borderColor = _scrubberLineColor.CGColor;
    _scrubberLabel.layer.borderColor = _scrubberLineColor.CGColor;
}

- (void)setScrubberThumbColor:(UIColor *)scrubberThumbColor {
    if (!scrubberThumbColor) {
        scrubberThumbColor = ORKColor(ORKGraphScrubberThumbColorKey);
    }
    _scrubberThumbColor = scrubberThumbColor;
    _scrubberThumbView.backgroundColor = _scrubberThumbColor;
}

- (void)setNoDataText:(NSString *)noDataText {
    if (!noDataText) {
        noDataText = ORKLocalizedString(@"CHART_NO_DATA_TEXT", nil);
    }
    _noDataText = [noDataText copy];
    _noDataLabel.text = _noDataText;
}

- (void)setMaximumValueImage:(UIImage *)maximumValueImage {
    _maximumValueImage = maximumValueImage;
    [_yAxisView updateTicksAndLabels];
}

- (void)setMinimumValueImage:(UIImage *)minimumValueImage {
    _minimumValueImage = minimumValueImage;
    [_yAxisView updateTicksAndLabels];
}

- (void)setShowsHorizontalReferenceLines:(BOOL)showsHorizontalReferenceLines {
    _showsHorizontalReferenceLines = showsHorizontalReferenceLines;
    [self updateHorizontalReferenceLines];
    [self layoutHorizontalReferenceLineLayers];
}

- (void)setShowsVerticalReferenceLines:(BOOL)showsVerticalReferenceLines {
    _showsVerticalReferenceLines = showsVerticalReferenceLines;
    [self updateAndLayoutVerticalReferenceLineLayers];
}

- (void)sharedInit {
    _numberOfXAxisPoints = -1;
    _showsHorizontalReferenceLines = NO;
    _showsVerticalReferenceLines = NO;
    _dataPoints = [NSMutableArray new];
    _yAxisPoints = [NSMutableArray new];
    _lineLayers = [NSMutableArray new];
    _hasDataPoints = NO;
    
    // init null resetable properties
    _axisColor =  ORKColor(ORKGraphAxisColorKey);
    _verticalAxisTitleColor = ORKColor(ORKGraphAxisTitleColorKey);
    _referenceLineColor = ORKColor(ORKGraphReferenceLineColorKey);
    _scrubberLineColor = ORKColor(ORKGraphScrubberLineColorKey);
    _scrubberThumbColor = ORKColor(ORKGraphScrubberThumbColorKey);
    _noDataText = ORKLocalizedString(@"CHART_NO_DATA_TEXT", nil);

    _longPressGestureRecognizer = [[UILongPressGestureRecognizer alloc] initWithTarget:self action:@selector(handleScrubbingGesture:)];
    _longPressGestureRecognizer.delaysTouchesBegan = YES;
    _longPressGestureRecognizer.delegate = self;
    [self addGestureRecognizer:_longPressGestureRecognizer];
    
    _panGestureRecognizer = [[UIPanGestureRecognizer alloc] initWithTarget:self action:@selector(handleScrubbingGesture:)];
    _panGestureRecognizer.delaysTouchesBegan = YES;
    _panGestureRecognizer.delegate = self;
    [self addGestureRecognizer:_panGestureRecognizer];
    
    [self setUpViews];
    
    [self updateContentSizeCategoryFonts];
    [[NSNotificationCenter defaultCenter] addObserver:self
                                             selector:@selector(updateContentSizeCategoryFonts)
                                                 name:UIContentSizeCategoryDidChangeNotification
                                               object:nil];
    
    [[NSNotificationCenter defaultCenter] addObserver:self
                                             selector:@selector(_axVoiceOverStatusChanged:)
                                                 name:UIAccessibilityVoiceOverStatusChanged
                                               object:nil];
}

- (void)dealloc {
    [[NSNotificationCenter defaultCenter] removeObserver:self];
}

- (void)tintColorDidChange {
    _xAxisView.tintColor = self.tintColor;
    [self updatePlotColors];
}

- (UIColor *)colorForPlotIndex:(NSInteger)plotIndex subpointIndex:(NSInteger)subpointIndex totalSubpoints:(NSInteger)totalSubpoints {
    // pointIndex and totalSubpoints only affect the derived color on the ORKBarGraphChartView subclass
    UIColor *color = nil;
    if ([_dataSource respondsToSelector:@selector(graphChartView:colorForPlotIndex:)]) {
        color = [_dataSource graphChartView:self colorForPlotIndex:plotIndex];
    } else {
        color = (plotIndex == 0) ? self.tintColor : _referenceLineColor;
    }
    return color;
}

- (UIColor *)colorForPlotIndex:(NSInteger)plotIndex {
    return [self colorForPlotIndex:plotIndex subpointIndex:0 totalSubpoints:0];
}

- (void)updatePlotColors {
    for (NSUInteger plotIndex = 0; plotIndex < _lineLayers.count; plotIndex++) {
        [self updatePlotColorsForPlotIndex:plotIndex];
    }
}

- (void)updatePlotColorsForPlotIndex:(NSInteger)plotIndex {
    NSUInteger numberOfPoints = _lineLayers[plotIndex].count;
    for (NSUInteger pointIndex = 0; pointIndex < numberOfPoints; pointIndex++) {
        NSUInteger numberOfSubpoints = _lineLayers[plotIndex][pointIndex].count;
        for (NSUInteger subpointIndex = 0; subpointIndex < numberOfSubpoints; subpointIndex++) {
            UIColor *color = [self colorForPlotIndex:plotIndex subpointIndex:subpointIndex totalSubpoints:numberOfSubpoints];
            CAShapeLayer *lineLayer = _lineLayers[plotIndex][pointIndex][subpointIndex];
            lineLayer.strokeColor = color.CGColor;
        }
<<<<<<< HEAD
=======
        for (NSUInteger layerIndex = 0; layerIndex < _pointLayers[plotIndex].count; layerIndex++) {
            CALayer *pointLayer = _pointLayers[plotIndex][layerIndex];
            if (pointLayer.contents) {
                pointLayer.contents = (__bridge id)(graphPointLayerImageWithColor(color).CGImage);
            }
        }
>>>>>>> 8c3b5ce8
    }
}

- (void)updateContentSizeCategoryFonts {
    _xAxisView.titleFont = [UIFont preferredFontForTextStyle:UIFontTextStyleCaption1];
    _yAxisView.titleFont = [UIFont preferredFontForTextStyle:UIFontTextStyleCaption2];
    _scrubberLabel.font = [UIFont preferredFontForTextStyle:UIFontTextStyleCaption1];
    _noDataLabel.font = [UIFont preferredFontForTextStyle:UIFontTextStyleHeadline];
}

- (void)setUpViews {
    _referenceLinesView = [UIView new];
    [self addSubview:_referenceLinesView];
    
    _xAxisView = [[ORKXAxisView alloc] initWithParentGraphChartView:self];
    [self addSubview:_xAxisView];

    _yAxisView = [[ORKYAxisView alloc] initWithParentGraphChartView:self];
    [self addSubview:_yAxisView];
    
    _plotView = [UIView new];
    _plotView.backgroundColor = [UIColor clearColor];
    [self addSubview:_plotView];
    
    [self updateHorizontalReferenceLines];
    
    _scrubberLine = [UIView new];
    _scrubberLine.backgroundColor = _scrubberLineColor;
    _scrubberLine.alpha = 0;
    [self addSubview:_scrubberLine];
    
    _scrubberLabel = [UILabel new];
    _scrubberLabel.alpha = 0;
    _scrubberLabel.layer.cornerRadius = ScrubberLabelCornerRadius;
    _scrubberLabel.layer.borderColor = _scrubberLineColor.CGColor;
    _scrubberLabel.layer.borderWidth = 1.0f;
    _scrubberLabel.textColor = [UIColor darkGrayColor];
    _scrubberLabel.textAlignment = NSTextAlignmentCenter;
    _scrubberLabel.backgroundColor = ScrubberLabelColor;
    [self addSubview:_scrubberLabel];
    
    _scrubberThumbView = [[UIView alloc] initWithFrame:CGRectMake(0,
                                                                  0,
                                                                  ScrubberThumbSize.width,
                                                                  ScrubberThumbSize.height)];
    _scrubberThumbView.layer.cornerRadius = _scrubberThumbView.bounds.size.height / 2;
    _scrubberThumbView.layer.borderWidth = 1.0;
    _scrubberThumbView.backgroundColor = _scrubberThumbColor;
    _scrubberThumbView.layer.borderColor = _scrubberLineColor.CGColor;
    _scrubberThumbView.alpha = 0;
    [self addSubview:_scrubberThumbView];
}

- (void)updateHorizontalReferenceLines {
    [_horizontalReferenceLineLayer removeFromSuperlayer];
    _horizontalReferenceLineLayer = nil;
    if (_showsHorizontalReferenceLines) {
        _horizontalReferenceLineLayer = [CAShapeLayer layer];
        _horizontalReferenceLineLayer.strokeColor = _referenceLineColor.CGColor;
        _horizontalReferenceLineLayer.lineDashPattern = @[@6, @4];
        
        [_referenceLinesView.layer insertSublayer:_horizontalReferenceLineLayer atIndex:0];
    }
}

ORK_INLINE UIImage *graphVerticalReferenceLineLayerImageWithColor(UIColor *color, CGFloat height) {
    static UIImage *lineImage = nil;
    static UIColor *lineImageColor = nil;
    static CGFloat lineImageHeight = 0.0;
    if (height > 0 && (!lineImage || ![lineImageColor isEqual:color] || lineImageHeight != height)) {
        lineImageColor = color;
        lineImageHeight = height;
        UIBezierPath *referenceLinePath = [UIBezierPath bezierPath];
        [referenceLinePath moveToPoint:CGPointMake(0, 0)];
        [referenceLinePath addLineToPoint:CGPointMake(0, height)];

        CAShapeLayer *referenceLineLayer = [CAShapeLayer new];
        referenceLineLayer.path = referenceLinePath.CGPath;
        referenceLineLayer.lineWidth = [UIScreen mainScreen].scale;
        referenceLineLayer.strokeColor = color.CGColor;
        referenceLineLayer.lineDashPattern = @[@6, @4];
        
        UIGraphicsBeginImageContextWithOptions((CGSize){1, height}, NO, [UIScreen mainScreen].scale);
        [referenceLineLayer renderInContext:UIGraphicsGetCurrentContext()];
        lineImage = UIGraphicsGetImageFromCurrentImageContext();
        UIGraphicsEndImageContext();
    }
    return lineImage;
}

ORK_INLINE CALayer *graphVerticalReferenceLineLayerWithColor(UIColor *color, CGFloat height) {
    CALayer *referenceLineLayer = [CALayer new];
    referenceLineLayer.frame = (CGRect){{0, 0}, {1, height}};
    referenceLineLayer.anchorPoint = CGPointMake(0, 0);
    referenceLineLayer.contents = (__bridge id)(graphVerticalReferenceLineLayerImageWithColor(color, height).CGImage);
    
    return referenceLineLayer;
}

- (void)obtainDataPoints {
    [_dataPoints removeAllObjects];
    _hasDataPoints = NO;
    
    NSInteger numberOfPlots = [self numberOfPlots];
    for (NSInteger plotIndex = 0; plotIndex < numberOfPlots; plotIndex++) {
        [self obtainDataPointsForPlotIndex:plotIndex];
    }
}
        
- (void)obtainDataPointsForPlotIndex:(NSInteger)plotIndex {
    [self.dataPoints addObject:[NSMutableArray new]];
    NSInteger numberOfPoints = [self.dataSource graphChartView:self numberOfDataPointsForPlotIndex:plotIndex];
        for (NSInteger pointIndex = 0; pointIndex < numberOfPoints; pointIndex++) {
        NSObject<ORKValueCollectionType> *value = [self dataPointForPointIndex:pointIndex plotIndex:plotIndex];
        [self.dataPoints[plotIndex] addObject:value];
            if (!value.isUnset) {
            self.hasDataPoints = YES;
            }
        }
        // Add dummy points for empty data points
    NSInteger emptyPointsCount = self.numberOfXAxisPoints - self.dataPoints[plotIndex].count;
        for (NSInteger idx = 0; idx < emptyPointsCount; idx++) {
        [self.dataPoints[plotIndex] addObject:[self dummyPoint]];
    }
}

#pragma mark - Layout & Drawing

- (void)setBounds:(CGRect)bounds {
    BOOL sizeChanged = !CGSizeEqualToSize(bounds.size, self.bounds.size);
    [super setBounds:bounds];
    if (sizeChanged) {
        [self setNeedsLayout];
    }
}

- (void)setFrame:(CGRect)frame {
    BOOL sizeChanged = !CGSizeEqualToSize(frame.size, self.frame.size);
    [super setFrame:frame];
    if (sizeChanged) {
        [self setNeedsLayout];
    }
}

- (void)layoutSubviews {
    [super layoutSubviews];
    
    CGRect plotViewFrame = CGRectMake(ORKGraphChartViewLeftPadding,
                                      TopPadding,
                                      CGRectGetWidth(self.frame) - YAxisViewWidth - ORKGraphChartViewLeftPadding,
                                      CGRectGetHeight(self.frame) - XAxisViewHeight - TopPadding);

    _referenceLinesView.frame = plotViewFrame;
    _plotView.frame = plotViewFrame;
    
    _xAxisView.frame = CGRectMake(CGRectGetMinX(_plotView.frame),
                                  CGRectGetMaxY(_plotView.frame),
                                  CGRectGetWidth(_plotView.frame),
                                  XAxisViewHeight);

    _yAxisView.frame = CGRectMake(CGRectGetWidth(self.frame) - YAxisViewWidth,
                                  TopPadding,
                                  YAxisViewWidth,
                                  CGRectGetHeight(_plotView.frame));
    
    [self layoutHorizontalReferenceLineLayers];
    [self updateAndLayoutVerticalReferenceLineLayers];
    
    if (_noDataLabel) {
        _noDataLabel.frame = CGRectMake(0,
                                        0,
                                        CGRectGetWidth(_plotView.frame),
                                        CGRectGetHeight(_plotView.frame));
    }
    
    // Scrubber Views
    _scrubberLine.frame = CGRectMake(CGRectGetMinX(_scrubberLine.frame),
                                     TopPadding,
                                     1,
                                     CGRectGetHeight(_plotView.frame));
    
    [self updateYAxisPoints];
    [self layoutLineLayers];
}

- (void)updateYAxisPoints {
    [_yAxisPoints removeAllObjects];
    NSInteger numberOfPlots = [self numberOfPlots];
    for (NSInteger plotIndex = 0; plotIndex < numberOfPlots; plotIndex++) {
        [_yAxisPoints addObject:[self normalizedCanvasDataPointsForPlotIndex:plotIndex canvasHeight:_plotView.bounds.size.height]];
    }
}

- (void)layoutHorizontalReferenceLineLayers {
    if (_showsHorizontalReferenceLines) {
        CGSize plotViewSize = _plotView.bounds.size;
        UIBezierPath *horizontalReferenceLinePath = [UIBezierPath bezierPath];
        [horizontalReferenceLinePath moveToPoint:CGPointMake(0 - scalePixelAdjustment(),
                                                             floor(plotViewSize.height / 2))];
        [horizontalReferenceLinePath addLineToPoint:CGPointMake(plotViewSize.width + _yAxisView.bounds.size.width,
                                                                floor(plotViewSize.height / 2))];
        _horizontalReferenceLineLayer.path = horizontalReferenceLinePath.CGPath;
    }
}

- (void)updateAndLayoutVerticalReferenceLineLayers {
    [_verticalReferenceLineLayers makeObjectsPerformSelector:@selector(removeFromSuperlayer)];
    _verticalReferenceLineLayers = nil;
    if (_showsVerticalReferenceLines) {
        _verticalReferenceLineLayers = [NSMutableArray new];
        CGFloat plotViewHeight = _plotView.bounds.size.height;
        CGFloat plotViewWidth = _plotView.bounds.size.width;
        NSInteger numberOfXAxisPoints = self.numberOfXAxisPoints;
        for (NSUInteger pointIndex = 1; pointIndex < numberOfXAxisPoints; pointIndex++) {
            if (![_dataSource respondsToSelector:@selector(graphChartView:drawsVerticalReferenceLineAtPointIndex:)]
                || [_dataSource graphChartView:self drawsVerticalReferenceLineAtPointIndex:pointIndex]) {
                CALayer *verticalReferenceLineLayer = graphVerticalReferenceLineLayerWithColor(_referenceLineColor, plotViewHeight);
                CGFloat positionOnXAxis = xAxisPoint(pointIndex, self.numberOfXAxisPoints, plotViewWidth);
                verticalReferenceLineLayer.position = CGPointMake(positionOnXAxis - scalePixelAdjustment(), 0);
                [_referenceLinesView.layer insertSublayer:verticalReferenceLineLayer atIndex:0];
                [_verticalReferenceLineLayers addObject:verticalReferenceLineLayer];
            }
        }
    }
}

ORK_INLINE UIImage *graphPointLayerImageWithColor(UIColor *color) {
    const CGFloat pointSize = ORKGraphChartViewPointAndLineWidth;
    const CGFloat pointLineWidth = 2.0;
    
    static UIImage *pointImage = nil;
    static UIColor *pointImageColor = nil;
    if (!pointImage || ![pointImageColor isEqual:color]) {
        pointImageColor = color;
        UIBezierPath *circlePath = [UIBezierPath bezierPathWithOvalInRect:
                                    (CGRect){{0 + (pointLineWidth / 2), 0 + (pointLineWidth / 2)}, {pointSize - pointLineWidth, pointSize - pointLineWidth}}];
        CAShapeLayer *pointLayer = [CAShapeLayer new];
        pointLayer.path = circlePath.CGPath;
        pointLayer.fillColor = [UIColor whiteColor].CGColor;
        pointLayer.strokeColor = color.CGColor;
        pointLayer.lineWidth = pointLineWidth;
        
        UIGraphicsBeginImageContextWithOptions((CGSize){pointSize, pointSize}, NO, [UIScreen mainScreen].scale);
        [pointLayer renderInContext:UIGraphicsGetCurrentContext()];
        pointImage = UIGraphicsGetImageFromCurrentImageContext();
        UIGraphicsEndImageContext();
    }
    return pointImage;
}

<<<<<<< HEAD
ORK_INLINE CALayer *graphPointLayerWithColor(UIColor *color) {
    const CGFloat pointSize = ORKGraphChartViewPointAndLineWidth;
=======
inline static CALayer *graphPointLayerWithColor(UIColor *color, BOOL drawPointIndicator) {
    const CGFloat pointSize = ORKGraphChartViewPointAndLineSize;
>>>>>>> 8c3b5ce8
    CALayer *pointLayer = [CALayer new];
    pointLayer.frame = (CGRect){{0, 0}, {pointSize, pointSize}};
    if (drawPointIndicator) {
        pointLayer.contents = (__bridge id)(graphPointLayerImageWithColor(color).CGImage);
    }
    
    return pointLayer;
}

<<<<<<< HEAD
=======
- (BOOL)prefersDrawingPointIndicatorsForPlotIndex:(NSInteger)plotIndex {
    if ([_dataSource respondsToSelector:@selector(graphChartView:drawsPointIndicatorsForPlotIndex:)]) {
        return [_dataSource graphChartView:self drawsPointIndicatorsForPlotIndex:plotIndex];
    }
    return YES;
}

- (BOOL)needsLayoutOfPointIndicatorsForPlotIndex:(NSInteger)plotIndex {
    if (![self prefersDrawingPointIndicatorsForPlotIndex:plotIndex]) {
        for (ORKRangedPoint *dataPoint in _dataPoints[plotIndex]) {
            if (!dataPoint.hasEmptyRange) {
                return YES;
            }
        }
        return NO;
    }
    return YES;
}

- (BOOL)shouldDrawPointIndicatorForPointWithIndex:(NSInteger)pointIndex inPlotWithIndex:(NSInteger)plotIndex {
    ORKRangedPoint *dataPoint = _dataPoints[plotIndex][pointIndex];
    if (dataPoint.isUnset) {
        return NO;
    }
    if (!dataPoint.hasEmptyRange) {
        return YES;
    }
    return [self prefersDrawingPointIndicatorsForPlotIndex:plotIndex];
}

- (void)updatePointLayers {
    for (NSInteger plotIndex = 0; plotIndex < _pointLayers.count; plotIndex++) {
        [_pointLayers[plotIndex] makeObjectsPerformSelector:@selector(removeFromSuperlayer)];
    }
    [_pointLayers removeAllObjects];
    
    NSInteger numberOfPlots = [self numberOfPlots];
    for (NSInteger plotIndex = 0; plotIndex < numberOfPlots; plotIndex++) {
        NSMutableArray<CALayer *> *currentPlotPointLayers = [NSMutableArray new];
        [_pointLayers addObject:currentPlotPointLayers];
        [self updatePointLayersForPlotIndex:plotIndex];
    }
    
    // We perform the same double-looping when creating the elements and there is no need to do that if Voice Over is not running.
    if (!UIAccessibilityIsVoiceOverRunning()) {
        [self _axCreateAccessibilityElements];
    }
}

- (void)updatePointLayersForPlotIndex:(NSInteger)plotIndex {
    if (plotIndex < _dataPoints.count && [self needsLayoutOfPointIndicatorsForPlotIndex:plotIndex]) {
        UIColor *color = [self colorForplotIndex:plotIndex];
        NSUInteger pointCount = _dataPoints[plotIndex].count;
        for (NSUInteger pointIndex = 0; pointIndex < pointCount; pointIndex++) {
            ORKRangedPoint *dataPoint = _dataPoints[plotIndex][pointIndex];
            if (!dataPoint.isUnset) {
                BOOL drawPointIndicator = [self shouldDrawPointIndicatorForPointWithIndex:pointIndex inPlotWithIndex:plotIndex];
                CALayer *pointLayer = graphPointLayerWithColor(color, drawPointIndicator);
                [_plotView.layer addSublayer:pointLayer];
                [_pointLayers[plotIndex] addObject:pointLayer];
                
                if (!dataPoint.hasEmptyRange) {
                    CALayer *pointLayer = graphPointLayerWithColor(color, drawPointIndicator);
                    [_plotView.layer addSublayer:pointLayer];
                    [_pointLayers[plotIndex] addObject:pointLayer];
                }
            }
        }
    }
}

- (void)layoutPointLayers {
    NSInteger numberOfPlots = [self numberOfPlots];
    
    if (_yAxisPoints.count != numberOfPlots) {
        // avoid layout if points have not been normalized yet
        return;
    }

    for (NSInteger plotIndex = 0; plotIndex < numberOfPlots; plotIndex++) {
        if ([self needsLayoutOfPointIndicatorsForPlotIndex:plotIndex]) {
            [self layoutPointLayersForPlotIndex:plotIndex];
        }
    }
}

- (void)layoutPointLayersForPlotIndex:(NSInteger)plotIndex {
    if (plotIndex < _dataPoints.count) {
        NSUInteger pointLayerIndex = 0;
        for (NSUInteger pointIndex = 0; pointIndex < _dataPoints[plotIndex].count; pointIndex++) {
            ORKRangedPoint *dataPointValue = _dataPoints[plotIndex][pointIndex];
            if (!dataPointValue.isUnset) {
                CGFloat positionOnXAxis = xAxisPoint(pointIndex, self.numberOfXAxisPoints, _plotView.bounds.size.width);
                positionOnXAxis += [self offsetForPlotIndex:plotIndex];
                ORKRangedPoint *positionOnYAxis = _yAxisPoints[plotIndex][pointIndex];
                CALayer *pointLayer = _pointLayers[plotIndex][pointLayerIndex];
                pointLayer.position = CGPointMake(positionOnXAxis, positionOnYAxis.minimumValue);
                pointLayerIndex++;
                
                if (!positionOnYAxis.hasEmptyRange) {
                    CALayer *pointLayer = _pointLayers[plotIndex][pointLayerIndex];
                    pointLayer.position = CGPointMake(positionOnXAxis, positionOnYAxis.maximumValue);
                    pointLayerIndex++;
                }
            }
        }
    }
}

>>>>>>> 8c3b5ce8
- (void)updateLineLayers {
    for (NSInteger plotIndex = 0; plotIndex < _lineLayers.count; plotIndex++) {
        for (NSMutableArray <CAShapeLayer *> *sublineLayers in self.lineLayers[plotIndex]) {
            [sublineLayers makeObjectsPerformSelector:@selector(removeFromSuperlayer)];
        }
    }
    [_lineLayers removeAllObjects];
    
    NSInteger numberOfPlots = [self numberOfPlots];
    for (NSInteger plotIndex = 0; plotIndex < numberOfPlots; plotIndex++) {
        // Add array even if it should not draw lines so all layer arays have the same number of elements for animating purposes
        NSMutableArray<NSMutableArray<CAShapeLayer *> *> *currentPlotLineLayers = [NSMutableArray new];
        [_lineLayers addObject:currentPlotLineLayers];
        if ([self shouldDrawLinesForPlotIndex:plotIndex]) {
            [self updateLineLayersForPlotIndex:plotIndex];
        }
    }
}

- (void)layoutLineLayers {
    
    NSInteger numberOfPlots = [self numberOfPlots];
    if (_yAxisPoints.count != numberOfPlots) {
        // avoid layout if points have not been normalized yet
        return;
    }
    
    for (NSInteger plotIndex = 0; plotIndex < numberOfPlots; plotIndex++) {
        if ([self shouldDrawLinesForPlotIndex:plotIndex]) {
            [self layoutLineLayersForPlotIndex:plotIndex];
        }
    }
}

- (void)updateNoDataLabel {
    if (!_hasDataPoints && !_noDataLabel) {
        _noDataLabel = [[UILabel alloc] initWithFrame:CGRectZero];
        _noDataLabel.text = _noDataText;
        _noDataLabel.textAlignment = NSTextAlignmentCenter;
        _noDataLabel.font = [UIFont preferredFontForTextStyle:UIFontTextStyleHeadline];
        _noDataLabel.textColor = [UIColor lightGrayColor];
        [_plotView addSubview:_noDataLabel];
    } else if (_hasDataPoints && _noDataLabel) {
        [_noDataLabel removeFromSuperview];
        _noDataLabel = nil;
    }
}

- (CGFloat)xOffsetForPlotIndex:(NSInteger)plotIndex {
    return 0;
}

#pragma mark - Plotting Points

- (NSInteger)numberOfPlots {
    NSInteger numberOfPlots = 1;
    
    if ([_dataSource respondsToSelector:@selector(numberOfPlotsInGraphChartView:)]) {
        numberOfPlots = [_dataSource numberOfPlotsInGraphChartView:self];
    }
    
    return numberOfPlots;
}

- (NSInteger)numberOfXAxisPoints {
    if (_numberOfXAxisPoints != -1) {
        return _numberOfXAxisPoints;
    }
    
    _numberOfXAxisPoints = 0;
    
    if ([_dataSource respondsToSelector:@selector(numberOfDivisionsInXAxisForGraphChartView:)]) {
        _numberOfXAxisPoints = [_dataSource numberOfDivisionsInXAxisForGraphChartView:self];
    }
    NSInteger numberOfPlots = [self numberOfPlots];
    for (NSInteger idx = 0; idx < numberOfPlots; idx++) {
        NSInteger numberOfPlotPoints = [_dataSource graphChartView:self numberOfDataPointsForPlotIndex:idx];
        if (_numberOfXAxisPoints < numberOfPlotPoints) {
            _numberOfXAxisPoints = numberOfPlotPoints;
        }
    }
    
    return _numberOfXAxisPoints;
}

#pragma Mark - Scrubbing

- (NSInteger)scrubbingPlotIndex {
    NSInteger plotIndex = 0;
    if ([_dataSource respondsToSelector:@selector(scrubbingPlotIndexForGraphChartView:)]) {
        plotIndex = [_dataSource scrubbingPlotIndexForGraphChartView:self];
        if (plotIndex >= [self numberOfPlots]) {
            plotIndex = 0;
        }
    }
    return plotIndex;
}

- (BOOL)gestureRecognizerShouldBegin:(UIGestureRecognizer *)gestureRecognizer {
    BOOL shouldBegin = NO;
    if (gestureRecognizer == _panGestureRecognizer) {
        CGPoint translation = [(UIPanGestureRecognizer *)gestureRecognizer translationInView:self];
    if (fabs(translation.x) > fabs(translation.y)) {
            shouldBegin = YES;
        }
    } else if (gestureRecognizer == _longPressGestureRecognizer) {
        shouldBegin = YES;
    }
    return shouldBegin;
}

- (void)handleScrubbingGesture:(UIGestureRecognizer *)gestureRecognizer {
    NSInteger scrubbingPlotIndex = [self scrubbingPlotIndex];
    if ((_dataPoints.count > scrubbingPlotIndex) && ([self numberOfValidValuesForPlotIndex:scrubbingPlotIndex] > 0)) {
        
        CGPoint location = [gestureRecognizer locationInView:_plotView];
        CGFloat maxX = round(CGRectGetWidth(_plotView.bounds));
        CGFloat normalizedX = MAX(MIN(location.x, maxX), 0);
        location = CGPointMake(normalizedX, location.y);
        CGFloat snappedXPosition = [self snappedXPosition:location.x plotIndex:scrubbingPlotIndex];
        [self updateScrubberViewForXPosition:snappedXPosition plotIndex:scrubbingPlotIndex];
        
        if (gestureRecognizer.state == UIGestureRecognizerStateBegan) {
            [self setScrubberViewsHidden:NO animated:YES];
            if ([_delegate respondsToSelector:@selector(graphChartViewTouchesBegan:)]) {
                [_delegate graphChartViewTouchesBegan:self];
            }
        } else if (gestureRecognizer.state == UIGestureRecognizerStateChanged) {
            if ([_delegate respondsToSelector:@selector(graphChartView:touchesMovedToXPosition:)]) {
                [_delegate graphChartView:self touchesMovedToXPosition:snappedXPosition];
            }
        } else if (gestureRecognizer.state == UIGestureRecognizerStateEnded) {
            [self setScrubberViewsHidden:YES animated:YES];
            if ([_delegate respondsToSelector:@selector(graphChartViewTouchesEnded:)]) {
                [_delegate graphChartViewTouchesEnded:self];
            }
        }
    }
}

- (void)updateScrubberViewForXPosition:(CGFloat)xPosition plotIndex:(NSInteger)plotIndex {
    void (^updateScrubberLinePosition)() = ^{
        self.scrubberLine.center = CGPointMake(xPosition + ORKGraphChartViewLeftPadding, self.scrubberLine.center.y);
    };
    BOOL scrubberlineAnimated = (self.scrubberLine.alpha > 0);
    BOOL scrubberlineAccessoriesAnimated = !self.scrubberAccessoryViewsHidden;
    if (scrubberlineAnimated || scrubberlineAccessoriesAnimated) {
        [UIView animateWithDuration:ORKGraphChartViewScrubberMoveAnimationDuration animations:^{
            if (scrubberlineAnimated) {
                updateScrubberLinePosition();
            }
            if (scrubberlineAccessoriesAnimated) {
                [self updateScrubberLineAccessories:xPosition plotIndex:plotIndex];
            }
        }];
    }
    if (!scrubberlineAnimated) {
        updateScrubberLinePosition();
    }
    if (!scrubberlineAccessoriesAnimated) {
        [self updateScrubberLineAccessories:xPosition plotIndex:plotIndex];
    }
}

- (BOOL)scrubberAccessoryViewsHidden {
    return _scrubberLabel.hidden && _scrubberThumbView.hidden;
}

- (void)setScrubberAccessoryViewsHidden:(BOOL)hidden {
    _scrubberLabel.hidden = hidden;
    _scrubberThumbView.hidden = hidden;
}

- (void)updateScrubberLineAccessories:(CGFloat)xPosition plotIndex:(NSInteger)plotIndex {
    double scrubberYPosition = [self canvasYPositionForXPosition:xPosition plotIndex:plotIndex];
    double scrubbingValue = [self scrubbingLabelValueForCanvasXPosition:xPosition plotIndex:plotIndex];

    _scrubberThumbView.center = CGPointMake(xPosition + ORKGraphChartViewLeftPadding, scrubberYPosition + TopPadding);
    _scrubberLabel.text = [NSString stringWithFormat:@"%.0f", scrubbingValue == ORKDoubleInvalidValue ? 0.0 : scrubbingValue ];
    CGSize textSize = [_scrubberLabel.text boundingRectWithSize:CGSizeMake(_plotView.bounds.size.width,
                                                                           _plotView.bounds.size.height)
                                                        options:(NSStringDrawingUsesFontLeading | NSStringDrawingUsesLineFragmentOrigin)
                                                     attributes:@{NSFontAttributeName: _scrubberLabel.font}
                                                        context:nil].size;
    _scrubberLabel.frame = CGRectMake(xPosition + ORKGraphChartViewLeftPadding + ScrubberLineToLabelPadding,
                                      CGRectGetMinY(_scrubberLine.frame),
                                      textSize.width + ScrubberLabelHorizontalPadding,
                                      textSize.height + ScrubberLabelVerticalPadding);

    if (scrubbingValue == ORKDoubleInvalidValue) {
        [self setScrubberAccessoryViewsHidden:YES];
    } else {
        [self setScrubberAccessoryViewsHidden:NO];
        }
    }

- (void)setScrubberViewsHidden:(BOOL)hidden animated:(BOOL)animated {
    void (^updateAlpha)(BOOL) = ^(BOOL hidden) {
        CGFloat alpha = hidden ? 0.0 : 1.0;
        _scrubberThumbView.alpha = alpha;
        _scrubberLine.alpha = alpha;
        _scrubberLabel.alpha = alpha;
    };
    
    if (animated) {
        [UIView animateWithDuration:ScrubberFadeAnimationDuration animations:^{
            updateAlpha(hidden);
        }];
    } else {
        updateAlpha(hidden);
    }
}

- (NSInteger)pointIndexForXPosition:(CGFloat)xPosition plotIndex:(NSInteger)plotIndex {
    NSInteger pointIndex = 0;
    NSInteger numberOfXAxisPoints = self.numberOfXAxisPoints;
    for (pointIndex = 0; pointIndex < (numberOfXAxisPoints - 1); pointIndex++) {
        CGFloat xAxisPointValue = xAxisPoint(pointIndex, numberOfXAxisPoints, _plotView.bounds.size.width);
        if (xAxisPointValue >= xPosition) {
            break;
        }
    }
    return pointIndex;
}

- (NSInteger)numberOfValidValuesForPlotIndex:(NSInteger)plotIndex {
    NSInteger count = 0;
    
    if (plotIndex < _dataPoints.count) {
        for (ORKValueRange *rangePoint in _dataPoints[plotIndex]) {
            if (!rangePoint.isUnset) {
                count++;
            }
        }
    }
    return count;
}

- (BOOL)isXPositionSnapped:(CGFloat)xPosition plotIndex:(NSInteger)plotIndex {
    BOOL snapped = NO;
    CGFloat viewWidth = _plotView.bounds.size.width;
    NSInteger numberOfXAxisPoints = self.numberOfXAxisPoints;
    for (NSInteger idx = 0; idx < numberOfXAxisPoints; idx++) {
        if (xPosition == xAxisPoint(idx, numberOfXAxisPoints, viewWidth)) {
            snapped = YES;
            break;
        }
    }
    return snapped;
}

- (CGFloat)snappedXPosition:(CGFloat)xPosition plotIndex:(NSInteger)plotIndex {
    NSInteger numberOfXAxisPoints = self.numberOfXAxisPoints;
    CGFloat widthBetweenPoints = CGRectGetWidth(self.plotView.frame) / numberOfXAxisPoints;
    NSUInteger positionCount = self.dataPoints[plotIndex].count;
    for (NSUInteger pointIndex = 0; pointIndex < positionCount; pointIndex++) {
        
        double scrubbingValue = [self scrubbingValueForPlotIndex:plotIndex pointIndex:pointIndex];
        
        if (scrubbingValue != ORKDoubleInvalidValue) {
            CGFloat snappedXPosition = xAxisPoint(pointIndex, numberOfXAxisPoints, self.plotView.bounds.size.width);
            
            if (fabs(snappedXPosition - xPosition) < (widthBetweenPoints * SnappingClosenessFactor)) {
                xPosition = snappedXPosition;
            }
        }
    }
    return xPosition;
}

- (double)scrubbingLabelValueForCanvasXPosition:(CGFloat)xPosition plotIndex:(NSInteger)plotIndex {
    double value = ORKDoubleInvalidValue;
    BOOL snapped = [self isXPositionSnapped:xPosition plotIndex:(NSInteger)plotIndex];
    if (snapped) {
        NSInteger pointIndex = [self pointIndexForXPosition:xPosition plotIndex:plotIndex];
        value = [self scrubbingValueForPlotIndex:plotIndex pointIndex:pointIndex];;
    }
    return value;
}

- (double)canvasYPositionForXPosition:(CGFloat)xPosition plotIndex:(NSInteger)plotIndex {
    BOOL snapped = [self isXPositionSnapped:xPosition plotIndex:plotIndex];
    double canvasYPosition = 0;
    if (snapped) {
        NSInteger pointIndex = [self pointIndexForXPosition:xPosition plotIndex:plotIndex];
        canvasYPosition = [self scrubbingYAxisPointForPlotIndex:plotIndex pointIndex:pointIndex];
    }
    return canvasYPosition;
}

#pragma Mark - Animation

- (void)animateWithDuration:(NSTimeInterval)duration {
    if (duration < 0) {
        @throw [NSException exceptionWithName:NSGenericException reason:@"animationDuration cannot be lower than 0" userInfo:nil];
    }
    for (NSUInteger plotIndex = 0; plotIndex < [self numberOfPlots]; plotIndex++) {
        [self prepareAnimationsForPlotIndex:plotIndex];
        [self animateLayersSequentiallyWithDuration:duration plotIndex:plotIndex];
        }
        }

- (void)prepareAnimationsForPlotIndex:(NSInteger)plotIndex {
    for (NSMutableArray <CAShapeLayer *> *sublineLayers in self.lineLayers[plotIndex]) {
        [sublineLayers makeObjectsPerformSelector:@selector(removeAllAnimations)];
        for (CAShapeLayer *lineLayer in sublineLayers) {
            lineLayer.strokeEnd = 0;
}
            }
        }

- (void)animateLayersSequentiallyWithDuration:(NSTimeInterval)duration plotIndex:(NSInteger)plotIndex {
    NSUInteger numberOfLines = self.lineLayers[plotIndex].count;
        if (numberOfLines > 0) {
            CGFloat lineFadeDuration = duration / numberOfLines;
            CGFloat lineDelay = 0.0;
            for (NSUInteger lineIndex = 0; lineIndex < numberOfLines; lineIndex++) {
            NSUInteger numberOfSublines = self.lineLayers[plotIndex][lineIndex].count;
            if (numberOfSublines > 0) {
                CGFloat sublineFadeDuration = lineFadeDuration / numberOfSublines;
                CGFloat sublineDelay = 0.0;
                for (NSUInteger sublineIndex = 0; sublineIndex < numberOfSublines; sublineIndex++) {
                    CAShapeLayer *layer = self.lineLayers[plotIndex][lineIndex][sublineIndex];
                    [self animateLayer:layer keyPath:@"strokeEnd" duration:sublineFadeDuration startDelay:lineDelay + sublineDelay];
                    sublineDelay += sublineFadeDuration;
                }
                lineDelay += sublineDelay;
            }
        }
    }
}

- (void)animateLayer:(CALayer *)layer
             keyPath:(NSString *)keyPath
            duration:(CGFloat)duration
          startDelay:(CGFloat)startDelay {
    [self animateLayer:layer
               keyPath:keyPath
              duration:duration
            startDelay:startDelay
        timingFunction:[CAMediaTimingFunction functionWithName:kCAMediaTimingFunctionEaseOut]];
}

- (void)animateLayer:(CALayer *)layer
             keyPath:(NSString *)keyPath
            duration:(CGFloat)duration
          startDelay:(CGFloat)startDelay
      timingFunction:(CAMediaTimingFunction *)timingFunction
{
    NSCAssert(layer && keyPath && duration >= 0.0 && startDelay >= 0.0 && timingFunction, @"");
    
    CABasicAnimation *animation = [CABasicAnimation animationWithKeyPath:keyPath];
    animation.beginTime = CACurrentMediaTime() + startDelay;
    animation.fromValue = @(0.0);
    animation.toValue = @(1.0);
    animation.duration = duration;
    animation.timingFunction = timingFunction;
    animation.fillMode = kCAFillModeForwards;
    animation.removedOnCompletion = NO;
    [layer addAnimation:animation forKey:keyPath];
}

#pragma mark - Abstract

- (void)throwOverrideException {
    @throw [NSException exceptionWithName:NSInvalidArgumentException
                                   reason:[NSString stringWithFormat:@"%s must be overridden in a subclass/category", __PRETTY_FUNCTION__]
                                 userInfo:nil];
}

- (NSObject<ORKValueCollectionType> *)dataPointForPointIndex:(NSInteger)pointIndex plotIndex:(NSInteger)plotIndex {
    [self throwOverrideException];
    return nil;
}

- (NSObject<ORKValueCollectionType> *)dummyPoint {
    [self throwOverrideException];
    return nil;
}

- (NSMutableArray<NSObject<ORKValueCollectionType> *> *)normalizedCanvasDataPointsForPlotIndex:(NSInteger)plotIndex canvasHeight:(CGFloat)viewHeight {
    [self throwOverrideException];
    return nil;
}

- (void)updateLineLayersForPlotIndex:(NSInteger)plotIndex {
    [self throwOverrideException];
}

- (void)layoutLineLayersForPlotIndex:(NSInteger)plotIndex {
    [self throwOverrideException];
}

- (BOOL)shouldDrawLinesForPlotIndex:(NSInteger)plotIndex {
    [self throwOverrideException];
    return NO;
}

- (void)calculateMinAndMaxValues {
    [self throwOverrideException];
}

- (double)scrubbingValueForPlotIndex:(NSInteger)plotIndex pointIndex:(NSInteger)pointIndex {
    [self throwOverrideException];
    return 0;
}

- (double)scrubbingYAxisPointForPlotIndex:(NSInteger)plotIndex pointIndex:(NSInteger)pointIndex {
    [self throwOverrideException];
    return 0;
}

- (void)updatePointLayers {
    [self throwOverrideException];
}

- (void)layoutPointLayers {
    [self throwOverrideException];
}

#pragma mark - Accessibility

- (BOOL)isAccessibilityElement {
    return NO;
}

#pragma mark - Accessibility Helpers

- (void)_axVoiceOverStatusChanged:(NSNotification *)notification {
    [self _axCreateAccessibilityElementsIfNeeded];
}

- (void)_axCreateAccessibilityElementsIfNeeded {
    if (!UIAccessibilityIsVoiceOverRunning()) {
        // No need to creating accessibility elements if Voice Over is not running
        return;
    }
    
    NSInteger maxNumberOfPoints = [[_dataPoints valueForKeyPath:@"@max.@count.self"] integerValue];
    NSMutableArray<id> *accessibilityElements = [[NSMutableArray alloc] initWithCapacity:maxNumberOfPoints];
    
    for (NSInteger pointIndex = 0; pointIndex < maxNumberOfPoints; pointIndex++) {
        ORKLineGraphAccessibilityElement *element = [[ORKLineGraphAccessibilityElement alloc] initWithAccessibilityContainer:self index:pointIndex maxIndex:maxNumberOfPoints];
        
        // Data points for all plots at any given pointIndex must be included (eg "2 and 4" or "range from 1-2 and range from 4-5").
        NSString *value = nil;
        for (NSInteger plotIndex = 0; plotIndex < _dataPoints.count; plotIndex++) {
            
            // Boundary check
            if ( pointIndex < _dataPoints[plotIndex].count ) {
                NSString *and = (value == nil || value.length == 0 ? nil : ORKLocalizedString(@"AX_GRAPH_AND_SEPARATOR", nil));
                NSObject<ORKValueCollectionType> *dataPoint = _dataPoints[plotIndex][pointIndex];
                value = ORKAccessibilityStringForVariables(value, and, dataPoint.accessibilityLabel);
            }
        }
        
        if ([_dataSource respondsToSelector:@selector(graphChartView:titleForXAxisAtPointIndex:)]) {
            element.accessibilityLabel = [self.dataSource graphChartView:self titleForXAxisAtPointIndex:pointIndex];
        } else {
            element.accessibilityLabel = [NSString stringWithFormat:ORKLocalizedString(@"AX_GRAPH_POINT_%@", nil), ORKLocalizedStringFromNumber(@(pointIndex))];
        }
        element.accessibilityValue = value;
        [accessibilityElements addObject:element];
    }
    
    self.accessibilityElements = accessibilityElements;
}

@end

    
@implementation ORKValueRangeGraphChartView {
    NSMutableArray<NSMutableArray<CALayer *> *> *_pointLayers;
            }

@dynamic dataSource;
@dynamic dataPoints;
@dynamic yAxisPoints;

- (void)sharedInit {
    [super sharedInit];
    _pointLayers = [NSMutableArray new];
        }

- (void)reloadData {
    [super reloadData];
    [self updatePointLayers];
    [self setNeedsLayout];
    }

- (ORKValueRange *)dataPointForPointIndex:(NSInteger)pointIndex plotIndex:(NSInteger)plotIndex {
    return [self.dataSource graphChartView:self dataPointForPointIndex:pointIndex plotIndex:plotIndex];
}

- (ORKValueRange *)dummyPoint {
    return [ORKValueRange new];
}

- (NSMutableArray<ORKValueRange *> *)normalizedCanvasDataPointsForPlotIndex:(NSInteger)plotIndex canvasHeight:(CGFloat)viewHeight {
    NSMutableArray<ORKValueRange *> *normalizedPoints = [NSMutableArray new];
    
    if (plotIndex < self.dataPoints.count) {
        NSUInteger pointCount = self.dataPoints[plotIndex].count;
        for (NSUInteger pointIndex = 0; pointIndex < pointCount; pointIndex++) {
            
            ORKValueRange *normalizedRangePoint = [ORKValueRange new];
            ORKValueRange *dataPointValue = self.dataPoints[plotIndex][pointIndex];
            
            if (dataPointValue.isUnset) {
                normalizedRangePoint.minimumValue = normalizedRangePoint.maximumValue = viewHeight;
            } else if (self.minimumValue == self.maximumValue) {
                normalizedRangePoint.minimumValue = normalizedRangePoint.maximumValue = viewHeight / 2;
            } else {
                double range = self.maximumValue - self.minimumValue;
                double normalizedMinimumValue = (dataPointValue.minimumValue - self.minimumValue) / range * viewHeight;
                double normalizedMaximumValue = (dataPointValue.maximumValue - self.minimumValue) / range * viewHeight;
                
                normalizedRangePoint.minimumValue = viewHeight - normalizedMinimumValue;
                normalizedRangePoint.maximumValue = viewHeight - normalizedMaximumValue;
            }
            [normalizedPoints addObject:normalizedRangePoint];
        }
    }
    
    return normalizedPoints;
}

- (void)calculateMinAndMaxValues {
    self.minimumValue = ORKDoubleInvalidValue;
    self.maximumValue = ORKDoubleInvalidValue;
    
    BOOL minimumValueProvided = NO;
    BOOL maximumValueProvided = NO;
    
    if ([self.dataSource respondsToSelector:@selector(minimumValueForGraphChartView:)]) {
        self.minimumValue = [self.dataSource minimumValueForGraphChartView:self];
        minimumValueProvided = YES;
    }
    
    if ([self.dataSource respondsToSelector:@selector(maximumValueForGraphChartView:)]) {
        self.maximumValue = [self.dataSource maximumValueForGraphChartView:self];
        maximumValueProvided = YES;
    }
    
    if (!minimumValueProvided || !maximumValueProvided) {
        NSInteger numberOfPlots = [self numberOfPlots];
        for (NSInteger plotIndex = 0; plotIndex < numberOfPlots; plotIndex++) {
            NSInteger numberOfPlotPoints = self.dataPoints[plotIndex].count;
            for (NSInteger pointIndex = 0; pointIndex < numberOfPlotPoints; pointIndex++) {
                ORKValueRange *point = self.dataPoints[plotIndex][pointIndex];
                if (!minimumValueProvided &&
                    point.minimumValue != ORKDoubleInvalidValue &&
                    ((self.minimumValue == ORKDoubleInvalidValue) || (point.minimumValue < self.minimumValue))) {
                    self.minimumValue = point.minimumValue;
                }
                if (!maximumValueProvided &&
                    point.maximumValue != ORKDoubleInvalidValue &&
                    ((self.maximumValue == ORKDoubleInvalidValue) || (point.maximumValue > self.maximumValue))) {
                    self.maximumValue = point.maximumValue;
                }
            }
        }
    }
    
    if (self.minimumValue == ORKDoubleInvalidValue) {
        self.minimumValue = 0;
    }
    if (self.maximumValue == ORKDoubleInvalidValue) {
        self.maximumValue = 0;
    }
}

#pragma mark - Layout & Drawing

- (void)updatePointLayersForPlotIndex:(NSInteger)plotIndex {
    if (plotIndex < self.dataPoints.count) {
        UIColor *color = [self colorForPlotIndex:plotIndex];
        NSUInteger pointCount = self.dataPoints[plotIndex].count;
        for (NSUInteger pointIndex = 0; pointIndex < pointCount; pointIndex++) {
            ORKValueRange *dataPoint = self.dataPoints[plotIndex][pointIndex];
            if (!dataPoint.isUnset) {
                CALayer *pointLayer = graphPointLayerWithColor(color);
                [self.plotView.layer addSublayer:pointLayer];
                [_pointLayers[plotIndex] addObject:pointLayer];
                
                if (!dataPoint.isEmptyRange) {
                    CALayer *pointLayer = graphPointLayerWithColor(color);
                    [self.plotView.layer addSublayer:pointLayer];
                    [_pointLayers[plotIndex] addObject:pointLayer];
                }
                }
            }
        }
    }
    
- (void)updatePlotColorsForPlotIndex:(NSInteger)plotIndex {
    [super updatePlotColorsForPlotIndex:plotIndex];
    UIColor *color = [self colorForPlotIndex:plotIndex];
    for (NSUInteger pointIndex = 0; pointIndex < _pointLayers[plotIndex].count; pointIndex++) {
        CALayer *pointLayer = _pointLayers[plotIndex][pointIndex];
        pointLayer.contents = (__bridge id)(graphPointLayerImageWithColor(color).CGImage);
    }
}

- (void)updatePointLayers {
    for (NSInteger plotIndex = 0; plotIndex < _pointLayers.count; plotIndex++) {
        [_pointLayers[plotIndex] makeObjectsPerformSelector:@selector(removeFromSuperlayer)];
    }
    [_pointLayers removeAllObjects];
    
    NSInteger numberOfPlots = [self numberOfPlots];
    for (NSInteger plotIndex = 0; plotIndex < numberOfPlots; plotIndex++) {
        NSMutableArray<CALayer *> *currentPlotPointLayers = [NSMutableArray new];
        [_pointLayers addObject:currentPlotPointLayers];
        [self updatePointLayersForPlotIndex:plotIndex];
    }
    }

- (void)layoutSubviews {
    [super layoutSubviews];
    [self layoutPointLayers];
}

- (void)layoutPointLayers {
    NSInteger numberOfPlots = [self numberOfPlots];

    if (self.yAxisPoints.count != numberOfPlots) {
        // avoid layout if points have not been normalized yet
        return;
        }
    
    for (NSInteger plotIndex = 0; plotIndex < numberOfPlots; plotIndex++) {
        [self layoutPointLayersForPlotIndex:plotIndex];
    }
}

- (void)layoutPointLayersForPlotIndex:(NSInteger)plotIndex {
    if (plotIndex < self.dataPoints.count) {
        NSUInteger pointLayerIndex = 0;
        for (NSUInteger pointIndex = 0; pointIndex < self.dataPoints[plotIndex].count; pointIndex++) {
            ORKValueRange *dataPointValue = self.dataPoints[plotIndex][pointIndex];
            if (!dataPointValue.isUnset) {
                CGFloat positionOnXAxis = xAxisPoint(pointIndex, self.numberOfXAxisPoints, self.plotView.bounds.size.width);
                positionOnXAxis += [self xOffsetForPlotIndex:plotIndex];
                ORKValueRange *yAxisValueRange = self.yAxisPoints[plotIndex][pointIndex];
                CALayer *pointLayer = _pointLayers[plotIndex][pointLayerIndex];
                pointLayer.position = CGPointMake(positionOnXAxis, yAxisValueRange.minimumValue);
                pointLayerIndex++;

                if (!yAxisValueRange.isEmptyRange) {
                    CALayer *pointLayer = _pointLayers[plotIndex][pointLayerIndex];
                    pointLayer.position = CGPointMake(positionOnXAxis, yAxisValueRange.maximumValue);
                    pointLayerIndex++;
                }
            }
        }
    }
}

#pragma mark - Scrubbing

- (double)scrubbingValueForPlotIndex:(NSInteger)plotIndex pointIndex:(NSInteger)pointIndex {
    return self.dataPoints[plotIndex][pointIndex].maximumValue;
}

- (double)scrubbingYAxisPointForPlotIndex:(NSInteger)plotIndex pointIndex:(NSInteger)pointIndex {
    return self.yAxisPoints[plotIndex][pointIndex].maximumValue;
}

#pragma mark - Animation

- (void)prepareAnimationsForPlotIndex:(NSInteger)plotIndex {
    [super prepareAnimationsForPlotIndex:plotIndex];
    [_pointLayers[plotIndex] makeObjectsPerformSelector:@selector(removeAllAnimations)];
    for (CAShapeLayer *pointLayer in _pointLayers[plotIndex]) {
        pointLayer.opacity = 0;
    }
}

- (void)animateLayersSequentiallyWithDuration:(NSTimeInterval)duration plotIndex:(NSInteger)plotIndex {
    [super animateLayersSequentiallyWithDuration:duration plotIndex:plotIndex];
    NSUInteger numberOfPoints = _pointLayers[plotIndex].count;
    if (numberOfPoints > 0) {
        CGFloat pointFadeDuration = duration / numberOfPoints;
        CGFloat pointDelay = 0.0;
        for (NSUInteger pointIndex = 0; pointIndex < numberOfPoints; pointIndex++) {
            CALayer *layer = _pointLayers[plotIndex][pointIndex];
            [self animateLayer:layer keyPath:@"opacity" duration:pointFadeDuration startDelay:pointDelay];
            pointDelay += pointFadeDuration;
        }
    }
}

#pragma mark - Interface Builder designable

- (void)prepareForInterfaceBuilder {
    [self reloadData];
}

@end


#if TARGET_INTERFACE_BUILDER

@implementation ORKIBSampleDiscreteGraphDataSource

- (instancetype)init {
    self = [super init];
    if (self) {
        self.plotPoints = @[@[[[ORKRangedPoint alloc] initWithMinimumValue: 0 maximumValue: 2],
                              [[ORKRangedPoint alloc] initWithMinimumValue: 1 maximumValue: 4],
                              [[ORKRangedPoint alloc] initWithMinimumValue: 2 maximumValue: 6],
                              [[ORKRangedPoint alloc] initWithMinimumValue: 3 maximumValue: 8],
                              [[ORKRangedPoint alloc] initWithMinimumValue: 5 maximumValue: 10],
                              [[ORKRangedPoint alloc] initWithMinimumValue: 8 maximumValue: 13]],
                            @[[[ORKRangedPoint alloc] initWithValue: 1],
                              [[ORKRangedPoint alloc] initWithMinimumValue: 2 maximumValue: 6],
                              [[ORKRangedPoint alloc] initWithMinimumValue: 3 maximumValue: 10],
                              [[ORKRangedPoint alloc] initWithMinimumValue: 5 maximumValue: 11],
                              [[ORKRangedPoint alloc] initWithMinimumValue: 7 maximumValue: 13],
                              [[ORKRangedPoint alloc] initWithMinimumValue: 10 maximumValue: 13]
                              ]];
    }
    return self;
}

- (NSInteger)numberOfPlotsInGraphChartView:(ORKGraphChartView *)graphChartView {
    return self.plotPoints.count;
}

- (NSInteger)graphChartView:(ORKGraphChartView *)graphChartView numberOfDataPointsForPlotIndex:(NSInteger)plotIndex {
    return self.plotPoints[plotIndex].count;
}

- (ORKRangedPoint *)graphChartView:(ORKGraphChartView *)graphChartView dataPointForPointIndex:(NSInteger)pointIndex plotIndex:(NSInteger)plotIndex {
    return self.plotPoints[plotIndex][pointIndex];
    }

- (NSString *)graphChartView:(ORKGraphChartView *)graphChartView titleForXAxisAtPointIndex:(NSInteger)pointIndex {
    return [@(pointIndex + 1) stringValue];
}

@end


@implementation ORKIBSampleLineGraphDataSource
    
- (instancetype)init {
    self = [super init];
    if (self) {
        self.plotPoints = @[@[[[ORKRangedPoint alloc] initWithValue: 10],
                              [[ORKRangedPoint alloc] initWithValue: 20],
                              [[ORKRangedPoint alloc] initWithValue: 25],
                              [[ORKRangedPoint alloc] init],
                              [[ORKRangedPoint alloc] initWithValue: 30],
                              [[ORKRangedPoint alloc] initWithValue: 40]],
                            @[[[ORKRangedPoint alloc] initWithValue: 2],
                              [[ORKRangedPoint alloc] initWithValue: 4],
                              [[ORKRangedPoint alloc] initWithValue: 8],
                              [[ORKRangedPoint alloc] initWithValue: 16],
                              [[ORKRangedPoint alloc] initWithValue: 32],
                              [[ORKRangedPoint alloc] initWithValue: 64]
                              ]];
    }
    return self;
}
        
- (NSInteger)numberOfPlotsInGraphChartView:(ORKGraphChartView *)graphChartView {
    return self.plotPoints.count;
}
            
- (NSInteger)graphChartView:(ORKGraphChartView *)graphChartView numberOfDataPointsForPlotIndex:(NSInteger)plotIndex {
    return self.plotPoints[plotIndex].count;
            }

- (ORKRangedPoint *)graphChartView:(ORKGraphChartView *)graphChartView dataPointForPointIndex:(NSInteger)pointIndex plotIndex:(NSInteger)plotIndex {
    return self.plotPoints[plotIndex][pointIndex];
        }
        
- (NSString *)graphChartView:(ORKGraphChartView *)graphChartView titleForXAxisAtPointIndex:(NSInteger)pointIndex {
    return [@(pointIndex + 1) stringValue];
        }

- (CGFloat)minimumValueForGraphChartView:(ORKGraphChartView *)graphChartView {
    return 0;
    }
    
- (CGFloat)maximumValueForGraphChartView:(ORKGraphChartView *)graphChartView {
    return 70;
}

@end
#endif<|MERGE_RESOLUTION|>--- conflicted
+++ resolved
@@ -265,15 +265,6 @@
             CAShapeLayer *lineLayer = _lineLayers[plotIndex][pointIndex][subpointIndex];
             lineLayer.strokeColor = color.CGColor;
         }
-<<<<<<< HEAD
-=======
-        for (NSUInteger layerIndex = 0; layerIndex < _pointLayers[plotIndex].count; layerIndex++) {
-            CALayer *pointLayer = _pointLayers[plotIndex][layerIndex];
-            if (pointLayer.contents) {
-                pointLayer.contents = (__bridge id)(graphPointLayerImageWithColor(color).CGImage);
-            }
-        }
->>>>>>> 8c3b5ce8
     }
 }
 
@@ -524,13 +515,8 @@
     return pointImage;
 }
 
-<<<<<<< HEAD
-ORK_INLINE CALayer *graphPointLayerWithColor(UIColor *color) {
+ORK_INLINE CALayer *graphPointLayerWithColor(UIColor *color, BOOL drawPointIndicator) {
     const CGFloat pointSize = ORKGraphChartViewPointAndLineWidth;
-=======
-inline static CALayer *graphPointLayerWithColor(UIColor *color, BOOL drawPointIndicator) {
-    const CGFloat pointSize = ORKGraphChartViewPointAndLineSize;
->>>>>>> 8c3b5ce8
     CALayer *pointLayer = [CALayer new];
     pointLayer.frame = (CGRect){{0, 0}, {pointSize, pointSize}};
     if (drawPointIndicator) {
@@ -540,118 +526,21 @@
     return pointLayer;
 }
 
-<<<<<<< HEAD
-=======
-- (BOOL)prefersDrawingPointIndicatorsForPlotIndex:(NSInteger)plotIndex {
-    if ([_dataSource respondsToSelector:@selector(graphChartView:drawsPointIndicatorsForPlotIndex:)]) {
-        return [_dataSource graphChartView:self drawsPointIndicatorsForPlotIndex:plotIndex];
-    }
-    return YES;
-}
-
-- (BOOL)needsLayoutOfPointIndicatorsForPlotIndex:(NSInteger)plotIndex {
-    if (![self prefersDrawingPointIndicatorsForPlotIndex:plotIndex]) {
-        for (ORKRangedPoint *dataPoint in _dataPoints[plotIndex]) {
-            if (!dataPoint.hasEmptyRange) {
-                return YES;
-            }
-        }
-        return NO;
-    }
-    return YES;
-}
-
 - (BOOL)shouldDrawPointIndicatorForPointWithIndex:(NSInteger)pointIndex inPlotWithIndex:(NSInteger)plotIndex {
-    ORKRangedPoint *dataPoint = _dataPoints[plotIndex][pointIndex];
+    ORKValueRange *dataPoint = (ORKValueRange *)_dataPoints[plotIndex][pointIndex];
     if (dataPoint.isUnset) {
         return NO;
     }
-    if (!dataPoint.hasEmptyRange) {
+    if (!dataPoint.isEmptyRange) {
         return YES;
     }
-    return [self prefersDrawingPointIndicatorsForPlotIndex:plotIndex];
-}
-
-- (void)updatePointLayers {
-    for (NSInteger plotIndex = 0; plotIndex < _pointLayers.count; plotIndex++) {
-        [_pointLayers[plotIndex] makeObjectsPerformSelector:@selector(removeFromSuperlayer)];
-    }
-    [_pointLayers removeAllObjects];
-    
-    NSInteger numberOfPlots = [self numberOfPlots];
-    for (NSInteger plotIndex = 0; plotIndex < numberOfPlots; plotIndex++) {
-        NSMutableArray<CALayer *> *currentPlotPointLayers = [NSMutableArray new];
-        [_pointLayers addObject:currentPlotPointLayers];
-        [self updatePointLayersForPlotIndex:plotIndex];
-    }
-    
-    // We perform the same double-looping when creating the elements and there is no need to do that if Voice Over is not running.
-    if (!UIAccessibilityIsVoiceOverRunning()) {
-        [self _axCreateAccessibilityElements];
-    }
-}
-
-- (void)updatePointLayersForPlotIndex:(NSInteger)plotIndex {
-    if (plotIndex < _dataPoints.count && [self needsLayoutOfPointIndicatorsForPlotIndex:plotIndex]) {
-        UIColor *color = [self colorForplotIndex:plotIndex];
-        NSUInteger pointCount = _dataPoints[plotIndex].count;
-        for (NSUInteger pointIndex = 0; pointIndex < pointCount; pointIndex++) {
-            ORKRangedPoint *dataPoint = _dataPoints[plotIndex][pointIndex];
-            if (!dataPoint.isUnset) {
-                BOOL drawPointIndicator = [self shouldDrawPointIndicatorForPointWithIndex:pointIndex inPlotWithIndex:plotIndex];
-                CALayer *pointLayer = graphPointLayerWithColor(color, drawPointIndicator);
-                [_plotView.layer addSublayer:pointLayer];
-                [_pointLayers[plotIndex] addObject:pointLayer];
-                
-                if (!dataPoint.hasEmptyRange) {
-                    CALayer *pointLayer = graphPointLayerWithColor(color, drawPointIndicator);
-                    [_plotView.layer addSublayer:pointLayer];
-                    [_pointLayers[plotIndex] addObject:pointLayer];
-                }
-            }
-        }
-    }
-}
-
-- (void)layoutPointLayers {
-    NSInteger numberOfPlots = [self numberOfPlots];
-    
-    if (_yAxisPoints.count != numberOfPlots) {
-        // avoid layout if points have not been normalized yet
-        return;
-    }
-
-    for (NSInteger plotIndex = 0; plotIndex < numberOfPlots; plotIndex++) {
-        if ([self needsLayoutOfPointIndicatorsForPlotIndex:plotIndex]) {
-            [self layoutPointLayersForPlotIndex:plotIndex];
-        }
-    }
-}
-
-- (void)layoutPointLayersForPlotIndex:(NSInteger)plotIndex {
-    if (plotIndex < _dataPoints.count) {
-        NSUInteger pointLayerIndex = 0;
-        for (NSUInteger pointIndex = 0; pointIndex < _dataPoints[plotIndex].count; pointIndex++) {
-            ORKRangedPoint *dataPointValue = _dataPoints[plotIndex][pointIndex];
-            if (!dataPointValue.isUnset) {
-                CGFloat positionOnXAxis = xAxisPoint(pointIndex, self.numberOfXAxisPoints, _plotView.bounds.size.width);
-                positionOnXAxis += [self offsetForPlotIndex:plotIndex];
-                ORKRangedPoint *positionOnYAxis = _yAxisPoints[plotIndex][pointIndex];
-                CALayer *pointLayer = _pointLayers[plotIndex][pointLayerIndex];
-                pointLayer.position = CGPointMake(positionOnXAxis, positionOnYAxis.minimumValue);
-                pointLayerIndex++;
-                
-                if (!positionOnYAxis.hasEmptyRange) {
-                    CALayer *pointLayer = _pointLayers[plotIndex][pointLayerIndex];
-                    pointLayer.position = CGPointMake(positionOnXAxis, positionOnYAxis.maximumValue);
-                    pointLayerIndex++;
-                }
-            }
-        }
-    }
-}
-
->>>>>>> 8c3b5ce8
+    if ([self isKindOfClass:[ORKLineGraphChartView class]]
+        && [_dataSource respondsToSelector:@selector(graphChartView:drawsPointIndicatorsForPlotIndex:)]) {
+        return [_dataSource graphChartView:self drawsPointIndicatorsForPlotIndex:plotIndex];
+    }
+    return YES;
+}
+
 - (void)updateLineLayers {
     for (NSInteger plotIndex = 0; plotIndex < _lineLayers.count; plotIndex++) {
         for (NSMutableArray <CAShapeLayer *> *sublineLayers in self.lineLayers[plotIndex]) {
@@ -1233,26 +1122,29 @@
         for (NSUInteger pointIndex = 0; pointIndex < pointCount; pointIndex++) {
             ORKValueRange *dataPoint = self.dataPoints[plotIndex][pointIndex];
             if (!dataPoint.isUnset) {
-                CALayer *pointLayer = graphPointLayerWithColor(color);
+                BOOL drawPointIndicator = [self shouldDrawPointIndicatorForPointWithIndex:pointIndex inPlotWithIndex:plotIndex];
+                CALayer *pointLayer = graphPointLayerWithColor(color, drawPointIndicator);
                 [self.plotView.layer addSublayer:pointLayer];
                 [_pointLayers[plotIndex] addObject:pointLayer];
                 
                 if (!dataPoint.isEmptyRange) {
-                    CALayer *pointLayer = graphPointLayerWithColor(color);
+                    CALayer *pointLayer = graphPointLayerWithColor(color, drawPointIndicator);
                     [self.plotView.layer addSublayer:pointLayer];
                     [_pointLayers[plotIndex] addObject:pointLayer];
                 }
-                }
-            }
-        }
-    }
-    
+            }
+        }
+    }
+}
+
 - (void)updatePlotColorsForPlotIndex:(NSInteger)plotIndex {
     [super updatePlotColorsForPlotIndex:plotIndex];
     UIColor *color = [self colorForPlotIndex:plotIndex];
     for (NSUInteger pointIndex = 0; pointIndex < _pointLayers[plotIndex].count; pointIndex++) {
         CALayer *pointLayer = _pointLayers[plotIndex][pointIndex];
-        pointLayer.contents = (__bridge id)(graphPointLayerImageWithColor(color).CGImage);
+        if (pointLayer.contents) {
+            pointLayer.contents = (__bridge id)(graphPointLayerImageWithColor(color).CGImage);
+        }
     }
 }
 
