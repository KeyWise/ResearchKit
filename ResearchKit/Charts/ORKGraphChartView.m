/*
 Copyright (c) 2015, Apple Inc. All rights reserved.
 Copyright (c) 2015, James Cox.
 Copyright (c) 2015, Ricardo Sánchez-Sáez.

 Redistribution and use in source and binary forms, with or without modification,
 are permitted provided that the following conditions are met:
 
 1.  Redistributions of source code must retain the above copyright notice, this
 list of conditions and the following disclaimer.
 
 2.  Redistributions in binary form must reproduce the above copyright notice,
 this list of conditions and the following disclaimer in the documentation and/or
 other materials provided with the distribution.
 
 3.  Neither the name of the copyright holder(s) nor the names of any contributors
 may be used to endorse or promote products derived from this software without
 specific prior written permission. No license is granted to the trademarks of
 the copyright holders even if such marks are included in this software.
 
 THIS SOFTWARE IS PROVIDED BY THE COPYRIGHT HOLDERS AND CONTRIBUTORS "AS IS"
 AND ANY EXPRESS OR IMPLIED WARRANTIES, INCLUDING, BUT NOT LIMITED TO, THE
 IMPLIED WARRANTIES OF MERCHANTABILITY AND FITNESS FOR A PARTICULAR PURPOSE
 ARE DISCLAIMED. IN NO EVENT SHALL THE COPYRIGHT OWNER OR CONTRIBUTORS BE LIABLE
 FOR ANY DIRECT, INDIRECT, INCIDENTAL, SPECIAL, EXEMPLARY, OR CONSEQUENTIAL
 DAMAGES (INCLUDING, BUT NOT LIMITED TO, PROCUREMENT OF SUBSTITUTE GOODS OR
 SERVICES; LOSS OF USE, DATA, OR PROFITS; OR BUSINESS INTERRUPTION) HOWEVER
 CAUSED AND ON ANY THEORY OF LIABILITY, WHETHER IN CONTRACT, STRICT LIABILITY,
 OR TORT (INCLUDING NEGLIGENCE OR OTHERWISE) ARISING IN ANY WAY OUT OF THE USE
 OF THIS SOFTWARE, EVEN IF ADVISED OF THE POSSIBILITY OF SUCH DAMAGE.
 */


#import "ORKGraphChartView.h"
#import "ORKGraphChartView_Internal.h"
#import "ORKSkin.h"
#import "ORKXAxisView.h"
#import "ORKYAxisView.h"
<<<<<<< HEAD
#import "ORKRangedPoint.h"
=======
#import "ORKChartTypes.h"
#import "ORKDefines_Private.h"
>>>>>>> b1b25f9a
#import "ORKAccessibility.h"


const CGFloat ORKGraphChartViewLeftPadding = 10.0;
const CGFloat ORKGraphChartViewPointAndLineWidth = 8.0;
const CGFloat ORKGraphChartViewScrubberMoveAnimationDuration = 0.1;
const CGFloat ORKGraphChartViewAxisTickLength = 12.0;
const CGFloat ORKGraphChartViewYAxisTickPadding = 2.0;

static const CGFloat TopPadding = 7.0;
static const CGFloat XAxisViewHeight = 30.0;
static const CGFloat YAxisViewWidth = 45.0;
static const CGFloat SnappingClosenessFactor = 0.3;
static const CGSize ScrubberThumbSize = (CGSize){10.0, 10.0};
static const CGFloat ScrubberFadeAnimationDuration = 0.2;
static const CGFloat ScrubberLineToLabelPadding = 6.0;
static const CGFloat ScrubberLabelCornerRadius = 4.0;
static const CGFloat ScrubberLabelHorizontalPadding = 12.0;
static const CGFloat ScrubberLabelVerticalPadding = 4.0;
#define ScrubberLabelColor ([UIColor colorWithWhite:0.98 alpha:0.8])


@interface ORKGraphChartView () <UIGestureRecognizerDelegate>

@end


@implementation ORKGraphChartView {
    UIView *_referenceLinesView;
    UILabel *_noDataLabel;
    ORKXAxisView *_xAxisView;
    ORKYAxisView *_yAxisView;
    CAShapeLayer *_horizontalReferenceLineLayer;
    NSMutableArray<CALayer *> *_verticalReferenceLineLayers;
    UILabel *_scrubberLabel;
    UIView *_scrubberThumbView;
}

#pragma mark - Init

- (instancetype)initWithFrame:(CGRect)frame {
    if (self = [super initWithFrame:frame]) {
        [self sharedInit];
    }
    return self;
}

- (id)initWithCoder:(NSCoder *)aDecoder {
    if (self = [super initWithCoder:aDecoder]) {
        [self sharedInit];
    }
    return self;
}

- (void)reloadData {
    _numberOfXAxisPoints = -1; // reset cached number of x axis points
    [self updateAndLayoutVerticalReferenceLineLayers];
    [self obtainDataPoints];
    [self calculateMinAndMaxValues];
    [_xAxisView updateTitles];
    [_yAxisView updateTicksAndLabels];
    [self updateLineLayers];
    [self updateNoDataLabel];
    
    [self _axCreateAccessibilityElementsIfNeeded];

    [self setNeedsLayout];
}

- (void)setDataSource:(id<ORKGraphChartViewDataSource>)dataSource {
    _dataSource = dataSource;
    [self reloadData];
}

- (void)setAxisColor:(UIColor *)axisColor {
    if (!axisColor) {
        axisColor = ORKColor(ORKGraphAxisColorKey);
    }
    _axisColor = axisColor;
    _xAxisView.axisColor = _axisColor;
    _yAxisView.axisColor = _axisColor;
}

- (void)setVerticalAxisTitleColor:(UIColor *)verticalAxisTitleColor {
    if (!verticalAxisTitleColor) {
        verticalAxisTitleColor = ORKColor(ORKGraphAxisTitleColorKey);
    }
    _verticalAxisTitleColor = verticalAxisTitleColor;
    _yAxisView.titleColor = _verticalAxisTitleColor;
}

- (void)setReferenceLineColor:(UIColor *)referenceLineColor {
    if (!referenceLineColor) {
        referenceLineColor = ORKColor(ORKGraphReferenceLineColorKey);
    }
    _referenceLineColor = referenceLineColor;
    _horizontalReferenceLineLayer.strokeColor = referenceLineColor.CGColor;
    [self updateAndLayoutVerticalReferenceLineLayers];
    [self updatePlotColors];
}

- (void)setScrubberLineColor:(UIColor *)scrubberLineColor {
    if (!scrubberLineColor) {
        scrubberLineColor = ORKColor(ORKGraphScrubberLineColorKey);
    }
    _scrubberLineColor = scrubberLineColor;
    _scrubberLine.backgroundColor = _scrubberLineColor;
    _scrubberThumbView.layer.borderColor = _scrubberLineColor.CGColor;
    _scrubberLabel.layer.borderColor = _scrubberLineColor.CGColor;
}

- (void)setScrubberThumbColor:(UIColor *)scrubberThumbColor {
    if (!scrubberThumbColor) {
        scrubberThumbColor = ORKColor(ORKGraphScrubberThumbColorKey);
    }
    _scrubberThumbColor = scrubberThumbColor;
    _scrubberThumbView.backgroundColor = _scrubberThumbColor;
}

- (void)setNoDataText:(NSString *)noDataText {
    if (!noDataText) {
        noDataText = ORKLocalizedString(@"CHART_NO_DATA_TEXT", nil);
    }
    _noDataText = [noDataText copy];
    _noDataLabel.text = _noDataText;
}

- (void)setMaximumValueImage:(UIImage *)maximumValueImage {
    _maximumValueImage = maximumValueImage;
    [_yAxisView updateTicksAndLabels];
}

- (void)setMinimumValueImage:(UIImage *)minimumValueImage {
    _minimumValueImage = minimumValueImage;
    [_yAxisView updateTicksAndLabels];
}

- (void)setShowsHorizontalReferenceLines:(BOOL)showsHorizontalReferenceLines {
    _showsHorizontalReferenceLines = showsHorizontalReferenceLines;
    [self updateHorizontalReferenceLines];
    [self layoutHorizontalReferenceLineLayers];
}

- (void)setShowsVerticalReferenceLines:(BOOL)showsVerticalReferenceLines {
    _showsVerticalReferenceLines = showsVerticalReferenceLines;
    [self updateAndLayoutVerticalReferenceLineLayers];
}

- (void)sharedInit {
    _numberOfXAxisPoints = -1;
    _showsHorizontalReferenceLines = NO;
    _showsVerticalReferenceLines = NO;
    _dataPoints = [NSMutableArray new];
    _yAxisPoints = [NSMutableArray new];
    _lineLayers = [NSMutableArray new];
    _hasDataPoints = NO;
    
    // init null resetable properties
    _axisColor =  ORKColor(ORKGraphAxisColorKey);
    _verticalAxisTitleColor = ORKColor(ORKGraphAxisTitleColorKey);
    _referenceLineColor = ORKColor(ORKGraphReferenceLineColorKey);
    _scrubberLineColor = ORKColor(ORKGraphScrubberLineColorKey);
    _scrubberThumbColor = ORKColor(ORKGraphScrubberThumbColorKey);
    _noDataText = ORKLocalizedString(@"CHART_NO_DATA_TEXT", nil);

    _longPressGestureRecognizer = [[UILongPressGestureRecognizer alloc] initWithTarget:self action:@selector(handleScrubbingGesture:)];
    _longPressGestureRecognizer.delaysTouchesBegan = YES;
    _longPressGestureRecognizer.delegate = self;
    [self addGestureRecognizer:_longPressGestureRecognizer];

    _panGestureRecognizer = [[UIPanGestureRecognizer alloc] initWithTarget:self action:@selector(handleScrubbingGesture:)];
    _panGestureRecognizer.delaysTouchesBegan = YES;
    _panGestureRecognizer.delegate = self;
    [self addGestureRecognizer:_panGestureRecognizer];

    [self setUpViews];
    
    [self updateContentSizeCategoryFonts];
    [[NSNotificationCenter defaultCenter] addObserver:self
                                             selector:@selector(updateContentSizeCategoryFonts)
                                                 name:UIContentSizeCategoryDidChangeNotification
                                               object:nil];
    
    [[NSNotificationCenter defaultCenter] addObserver:self
                                             selector:@selector(_axVoiceOverStatusChanged:)
                                                 name:UIAccessibilityVoiceOverStatusChanged
                                               object:nil];
}

- (void)dealloc {
    [[NSNotificationCenter defaultCenter] removeObserver:self];
}

- (void)tintColorDidChange {
    _xAxisView.tintColor = self.tintColor;
    [self updatePlotColors];
}

- (UIColor *)colorForPlotIndex:(NSInteger)plotIndex subpointIndex:(NSInteger)subpointIndex totalSubpoints:(NSInteger)totalSubpoints {
    // pointIndex and totalSubpoints only affect the derived color on the ORKBarGraphChartView subclass
    UIColor *color = nil;
    if ([_dataSource respondsToSelector:@selector(graphChartView:colorForPlotIndex:)]) {
        color = [_dataSource graphChartView:self colorForPlotIndex:plotIndex];
    } else {
        color = (plotIndex == 0) ? self.tintColor : _referenceLineColor;
    }
    return color;
}

- (UIColor *)colorForPlotIndex:(NSInteger)plotIndex {
    return [self colorForPlotIndex:plotIndex subpointIndex:0 totalSubpoints:0];
}

- (void)updatePlotColors {
    for (NSUInteger plotIndex = 0; plotIndex < _lineLayers.count; plotIndex++) {
        [self updatePlotColorsForPlotIndex:plotIndex];
    }
}

- (void)updatePlotColorsForPlotIndex:(NSInteger)plotIndex {
    NSUInteger numberOfPoints = _lineLayers[plotIndex].count;
    for (NSUInteger pointIndex = 0; pointIndex < numberOfPoints; pointIndex++) {
        NSUInteger numberOfSubpoints = _lineLayers[plotIndex][pointIndex].count;
        for (NSUInteger subpointIndex = 0; subpointIndex < numberOfSubpoints; subpointIndex++) {
            UIColor *color = [self colorForPlotIndex:plotIndex subpointIndex:subpointIndex totalSubpoints:numberOfSubpoints];
            CAShapeLayer *lineLayer = _lineLayers[plotIndex][pointIndex][subpointIndex];
            lineLayer.strokeColor = color.CGColor;
        }
    }
}

- (void)updateContentSizeCategoryFonts {
    _xAxisView.titleFont = [UIFont preferredFontForTextStyle:UIFontTextStyleCaption1];
    _yAxisView.titleFont = [UIFont preferredFontForTextStyle:UIFontTextStyleCaption2];
    _scrubberLabel.font = [UIFont preferredFontForTextStyle:UIFontTextStyleCaption1];
    _noDataLabel.font = [UIFont preferredFontForTextStyle:UIFontTextStyleHeadline];
}

- (void)setUpViews {
    _referenceLinesView = [UIView new];
    [self addSubview:_referenceLinesView];
    
    _xAxisView = [[ORKXAxisView alloc] initWithParentGraphChartView:self];
    [self addSubview:_xAxisView];

    _yAxisView = [[ORKYAxisView alloc] initWithParentGraphChartView:self];
    [self addSubview:_yAxisView];
    
    _plotView = [UIView new];
    _plotView.backgroundColor = [UIColor clearColor];
    [self addSubview:_plotView];
    
    [self updateHorizontalReferenceLines];
    
    _scrubberLine = [UIView new];
    _scrubberLine.backgroundColor = _scrubberLineColor;
    _scrubberLine.alpha = 0;
    [self addSubview:_scrubberLine];
    
    _scrubberLabel = [UILabel new];
    _scrubberLabel.alpha = 0;
    _scrubberLabel.layer.cornerRadius = ScrubberLabelCornerRadius;
    _scrubberLabel.layer.borderColor = _scrubberLineColor.CGColor;
    _scrubberLabel.layer.borderWidth = 1.0f;
    _scrubberLabel.textColor = [UIColor darkGrayColor];
    _scrubberLabel.textAlignment = NSTextAlignmentCenter;
    _scrubberLabel.backgroundColor = ScrubberLabelColor;
    [self addSubview:_scrubberLabel];
    
    _scrubberThumbView = [[UIView alloc] initWithFrame:CGRectMake(0,
                                                                  0,
                                                                  ScrubberThumbSize.width,
                                                                  ScrubberThumbSize.height)];
    _scrubberThumbView.layer.cornerRadius = _scrubberThumbView.bounds.size.height / 2;
    _scrubberThumbView.layer.borderWidth = 1.0;
    _scrubberThumbView.backgroundColor = _scrubberThumbColor;
    _scrubberThumbView.layer.borderColor = _scrubberLineColor.CGColor;
    _scrubberThumbView.alpha = 0;
    [self addSubview:_scrubberThumbView];
}

- (void)updateHorizontalReferenceLines {
    [_horizontalReferenceLineLayer removeFromSuperlayer];
    _horizontalReferenceLineLayer = nil;
    if (_showsHorizontalReferenceLines) {
        _horizontalReferenceLineLayer = [CAShapeLayer layer];
        _horizontalReferenceLineLayer.strokeColor = _referenceLineColor.CGColor;
        _horizontalReferenceLineLayer.lineDashPattern = @[@6, @4];
        
        [_referenceLinesView.layer insertSublayer:_horizontalReferenceLineLayer atIndex:0];
    }
}

ORK_INLINE UIImage *graphVerticalReferenceLineLayerImageWithColor(UIColor *color, CGFloat height) {
    static UIImage *lineImage = nil;
    static UIColor *lineImageColor = nil;
    static CGFloat lineImageHeight = 0.0;
    if (height > 0 && (!lineImage || ![lineImageColor isEqual:color] || lineImageHeight != height)) {
        lineImageColor = color;
        lineImageHeight = height;
        UIBezierPath *referenceLinePath = [UIBezierPath bezierPath];
        [referenceLinePath moveToPoint:CGPointMake(0, 0)];
        [referenceLinePath addLineToPoint:CGPointMake(0, height)];

        CAShapeLayer *referenceLineLayer = [CAShapeLayer new];
        referenceLineLayer.path = referenceLinePath.CGPath;
        referenceLineLayer.lineWidth = [UIScreen mainScreen].scale;
        referenceLineLayer.strokeColor = color.CGColor;
        referenceLineLayer.lineDashPattern = @[@6, @4];
        
        UIGraphicsBeginImageContextWithOptions((CGSize){1, height}, NO, [UIScreen mainScreen].scale);
        [referenceLineLayer renderInContext:UIGraphicsGetCurrentContext()];
        lineImage = UIGraphicsGetImageFromCurrentImageContext();
        UIGraphicsEndImageContext();
    }
    return lineImage;
}

ORK_INLINE CALayer *graphVerticalReferenceLineLayerWithColor(UIColor *color, CGFloat height) {
    CALayer *referenceLineLayer = [CALayer new];
    referenceLineLayer.frame = (CGRect){{0, 0}, {1, height}};
    referenceLineLayer.anchorPoint = CGPointMake(0, 0);
    referenceLineLayer.contents = (__bridge id)(graphVerticalReferenceLineLayerImageWithColor(color, height).CGImage);
    
    return referenceLineLayer;
}

- (void)obtainDataPoints {
    [_dataPoints removeAllObjects];
    _hasDataPoints = NO;
    
    NSInteger numberOfPlots = [self numberOfPlots];
    for (NSInteger plotIndex = 0; plotIndex < numberOfPlots; plotIndex++) {
        [self obtainDataPointsForPlotIndex:plotIndex];
    }
}

- (void)obtainDataPointsForPlotIndex:(NSInteger)plotIndex {
    [self.dataPoints addObject:[NSMutableArray new]];
    NSInteger numberOfPoints = [self.dataSource graphChartView:self numberOfDataPointsForPlotIndex:plotIndex];
    for (NSInteger pointIndex = 0; pointIndex < numberOfPoints; pointIndex++) {
        NSObject<ORKValueCollectionType> *value = [self dataPointForPointIndex:pointIndex plotIndex:plotIndex];
        [self.dataPoints[plotIndex] addObject:value];
        if (!value.isUnset) {
            self.hasDataPoints = YES;
        }
    }
    // Add dummy points for empty data points
    NSInteger emptyPointsCount = self.numberOfXAxisPoints - self.dataPoints[plotIndex].count;
    for (NSInteger idx = 0; idx < emptyPointsCount; idx++) {
        [self.dataPoints[plotIndex] addObject:[self dummyPoint]];
    }
}

#pragma mark - Layout & Drawing

- (void)setBounds:(CGRect)bounds {
    BOOL sizeChanged = !CGSizeEqualToSize(bounds.size, self.bounds.size);
    [super setBounds:bounds];
    if (sizeChanged) {
        [self setNeedsLayout];
    }
}

- (void)setFrame:(CGRect)frame {
    BOOL sizeChanged = !CGSizeEqualToSize(frame.size, self.frame.size);
    [super setFrame:frame];
    if (sizeChanged) {
        [self setNeedsLayout];
    }
}

- (void)layoutSubviews {
    [super layoutSubviews];
    
    CGRect plotViewFrame = CGRectMake(ORKGraphChartViewLeftPadding,
                                      TopPadding,
                                      CGRectGetWidth(self.frame) - YAxisViewWidth - ORKGraphChartViewLeftPadding,
                                      CGRectGetHeight(self.frame) - XAxisViewHeight - TopPadding);

    _referenceLinesView.frame = plotViewFrame;
    _plotView.frame = plotViewFrame;
    
    _xAxisView.frame = CGRectMake(CGRectGetMinX(_plotView.frame),
                                  CGRectGetMaxY(_plotView.frame),
                                  CGRectGetWidth(_plotView.frame),
                                  XAxisViewHeight);

    _yAxisView.frame = CGRectMake(CGRectGetWidth(self.frame) - YAxisViewWidth,
                                  TopPadding,
                                  YAxisViewWidth,
                                  CGRectGetHeight(_plotView.frame));
    
    [self layoutHorizontalReferenceLineLayers];
    [self updateAndLayoutVerticalReferenceLineLayers];
    
    if (_noDataLabel) {
        _noDataLabel.frame = CGRectMake(0,
                                        0,
                                        CGRectGetWidth(_plotView.frame),
                                        CGRectGetHeight(_plotView.frame));
    }
    
    // Scrubber Views
    _scrubberLine.frame = CGRectMake(CGRectGetMinX(_scrubberLine.frame),
                                     TopPadding,
                                     1,
                                     CGRectGetHeight(_plotView.frame));
    
    [self updateYAxisPoints];
    [self layoutLineLayers];
}

- (void)updateYAxisPoints {
    [_yAxisPoints removeAllObjects];
    NSInteger numberOfPlots = [self numberOfPlots];
    for (NSInteger plotIndex = 0; plotIndex < numberOfPlots; plotIndex++) {
        [_yAxisPoints addObject:[self normalizedCanvasDataPointsForPlotIndex:plotIndex canvasHeight:_plotView.bounds.size.height]];
    }
}

- (void)layoutHorizontalReferenceLineLayers {
    if (_showsHorizontalReferenceLines) {
        CGSize plotViewSize = _plotView.bounds.size;
        UIBezierPath *horizontalReferenceLinePath = [UIBezierPath bezierPath];
        [horizontalReferenceLinePath moveToPoint:CGPointMake(0 - scalePixelAdjustment(),
                                                             floor(plotViewSize.height / 2))];
        [horizontalReferenceLinePath addLineToPoint:CGPointMake(plotViewSize.width + _yAxisView.bounds.size.width,
                                                                floor(plotViewSize.height / 2))];
        _horizontalReferenceLineLayer.path = horizontalReferenceLinePath.CGPath;
    }
}

- (void)updateAndLayoutVerticalReferenceLineLayers {
    [_verticalReferenceLineLayers makeObjectsPerformSelector:@selector(removeFromSuperlayer)];
    _verticalReferenceLineLayers = nil;
    if (_showsVerticalReferenceLines) {
        _verticalReferenceLineLayers = [NSMutableArray new];
        CGFloat plotViewHeight = _plotView.bounds.size.height;
        CGFloat plotViewWidth = _plotView.bounds.size.width;
        NSInteger numberOfXAxisPoints = self.numberOfXAxisPoints;
        for (NSUInteger pointIndex = 1; pointIndex < numberOfXAxisPoints; pointIndex++) {
            if (![_dataSource respondsToSelector:@selector(graphChartView:drawsVerticalReferenceLineAtPointIndex:)]
                || [_dataSource graphChartView:self drawsVerticalReferenceLineAtPointIndex:pointIndex]) {
                CALayer *verticalReferenceLineLayer = graphVerticalReferenceLineLayerWithColor(_referenceLineColor, plotViewHeight);
                CGFloat positionOnXAxis = xAxisPoint(pointIndex, self.numberOfXAxisPoints, plotViewWidth);
                verticalReferenceLineLayer.position = CGPointMake(positionOnXAxis - scalePixelAdjustment(), 0);
                [_referenceLinesView.layer insertSublayer:verticalReferenceLineLayer atIndex:0];
                [_verticalReferenceLineLayers addObject:verticalReferenceLineLayer];
            }
        }
    }
}

ORK_INLINE UIImage *graphPointLayerImageWithColor(UIColor *color) {
    const CGFloat pointSize = ORKGraphChartViewPointAndLineWidth;
    const CGFloat pointLineWidth = 2.0;
    
    static UIImage *pointImage = nil;
    static UIColor *pointImageColor = nil;
    if (!pointImage || ![pointImageColor isEqual:color]) {
        pointImageColor = color;
        UIBezierPath *circlePath = [UIBezierPath bezierPathWithOvalInRect:
                                    (CGRect){{0 + (pointLineWidth / 2), 0 + (pointLineWidth / 2)}, {pointSize - pointLineWidth, pointSize - pointLineWidth}}];
        CAShapeLayer *pointLayer = [CAShapeLayer new];
        pointLayer.path = circlePath.CGPath;
        pointLayer.fillColor = [UIColor whiteColor].CGColor;
        pointLayer.strokeColor = color.CGColor;
        pointLayer.lineWidth = pointLineWidth;
        
        UIGraphicsBeginImageContextWithOptions((CGSize){pointSize, pointSize}, NO, [UIScreen mainScreen].scale);
        [pointLayer renderInContext:UIGraphicsGetCurrentContext()];
        pointImage = UIGraphicsGetImageFromCurrentImageContext();
        UIGraphicsEndImageContext();
    }
    return pointImage;
}

ORK_INLINE CALayer *graphPointLayerWithColor(UIColor *color) {
    const CGFloat pointSize = ORKGraphChartViewPointAndLineWidth;
    CALayer *pointLayer = [CALayer new];
    pointLayer.frame = (CGRect){{0, 0}, {pointSize, pointSize}};
    pointLayer.contents = (__bridge id)(graphPointLayerImageWithColor(color).CGImage);
    
    return pointLayer;
}

- (void)updateLineLayers {
    for (NSInteger plotIndex = 0; plotIndex < _lineLayers.count; plotIndex++) {
        for (NSMutableArray <CAShapeLayer *> *sublineLayers in self.lineLayers[plotIndex]) {
            [sublineLayers makeObjectsPerformSelector:@selector(removeFromSuperlayer)];
        }
    }
    [_lineLayers removeAllObjects];
    
    NSInteger numberOfPlots = [self numberOfPlots];
    for (NSInteger plotIndex = 0; plotIndex < numberOfPlots; plotIndex++) {
        // Add array even if it should not draw lines so all layer arays have the same number of elements for animating purposes
        NSMutableArray<NSMutableArray<CAShapeLayer *> *> *currentPlotLineLayers = [NSMutableArray new];
        [_lineLayers addObject:currentPlotLineLayers];
        if ([self shouldDrawLinesForPlotIndex:plotIndex]) {
            [self updateLineLayersForPlotIndex:plotIndex];
        }
    }
}

- (void)layoutLineLayers {
    
    NSInteger numberOfPlots = [self numberOfPlots];
    if (_yAxisPoints.count != numberOfPlots) {
        // avoid layout if points have not been normalized yet
        return;
    }
    
    for (NSInteger plotIndex = 0; plotIndex < numberOfPlots; plotIndex++) {
        if ([self shouldDrawLinesForPlotIndex:plotIndex]) {
            [self layoutLineLayersForPlotIndex:plotIndex];
        }
    }
}

- (void)updateNoDataLabel {
    if (!_hasDataPoints && !_noDataLabel) {
        _noDataLabel = [[UILabel alloc] initWithFrame:CGRectZero];
        _noDataLabel.text = _noDataText;
        _noDataLabel.textAlignment = NSTextAlignmentCenter;
        _noDataLabel.font = [UIFont preferredFontForTextStyle:UIFontTextStyleHeadline];
        _noDataLabel.textColor = [UIColor lightGrayColor];
        [_plotView addSubview:_noDataLabel];
    } else if (_hasDataPoints && _noDataLabel) {
        [_noDataLabel removeFromSuperview];
        _noDataLabel = nil;
    }
}

- (CGFloat)xOffsetForPlotIndex:(NSInteger)plotIndex {
    return 0;
}

#pragma mark - Plotting Points

- (NSInteger)numberOfPlots {
    NSInteger numberOfPlots = 1;
    
    if ([_dataSource respondsToSelector:@selector(numberOfPlotsInGraphChartView:)]) {
        numberOfPlots = [_dataSource numberOfPlotsInGraphChartView:self];
    }
    
    return numberOfPlots;
}

- (NSInteger)numberOfXAxisPoints {
    if (_numberOfXAxisPoints != -1) {
        return _numberOfXAxisPoints;
    }
    
    _numberOfXAxisPoints = 0;
    
    if ([_dataSource respondsToSelector:@selector(numberOfDivisionsInXAxisForGraphChartView:)]) {
        _numberOfXAxisPoints = [_dataSource numberOfDivisionsInXAxisForGraphChartView:self];
    }
    NSInteger numberOfPlots = [self numberOfPlots];
    for (NSInteger idx = 0; idx < numberOfPlots; idx++) {
        NSInteger numberOfPlotPoints = [_dataSource graphChartView:self numberOfDataPointsForPlotIndex:idx];
        if (_numberOfXAxisPoints < numberOfPlotPoints) {
            _numberOfXAxisPoints = numberOfPlotPoints;
        }
    }
    
    return _numberOfXAxisPoints;
}

#pragma Mark - Scrubbing

- (NSInteger)scrubbingPlotIndex {
    NSInteger plotIndex = 0;
    if ([_dataSource respondsToSelector:@selector(scrubbingPlotIndexForGraphChartView:)]) {
        plotIndex = [_dataSource scrubbingPlotIndexForGraphChartView:self];
        if (plotIndex >= [self numberOfPlots]) {
            plotIndex = 0;
        }
    }
    return plotIndex;
}

- (BOOL)gestureRecognizerShouldBegin:(UIGestureRecognizer *)gestureRecognizer {
    BOOL shouldBegin = NO;
    if (gestureRecognizer == _panGestureRecognizer) {
        CGPoint translation = [(UIPanGestureRecognizer *)gestureRecognizer translationInView:self];
        if (fabs(translation.x) > fabs(translation.y)) {
            shouldBegin = YES;
        }
    } else if (gestureRecognizer == _longPressGestureRecognizer) {
        shouldBegin = YES;
    }
    return shouldBegin;
}

- (void)handleScrubbingGesture:(UIGestureRecognizer *)gestureRecognizer {
    NSInteger scrubbingPlotIndex = [self scrubbingPlotIndex];
    if ((_dataPoints.count > scrubbingPlotIndex) && ([self numberOfValidValuesForPlotIndex:scrubbingPlotIndex] > 0)) {
        
        CGPoint location = [gestureRecognizer locationInView:_plotView];
        CGFloat maxX = round(CGRectGetWidth(_plotView.bounds));
        CGFloat normalizedX = MAX(MIN(location.x, maxX), 0);
        location = CGPointMake(normalizedX, location.y);
        CGFloat snappedXPosition = [self snappedXPosition:location.x plotIndex:scrubbingPlotIndex];
        [self updateScrubberViewForXPosition:snappedXPosition plotIndex:scrubbingPlotIndex];
        
        if (gestureRecognizer.state == UIGestureRecognizerStateBegan) {
            [self setScrubberViewsHidden:NO animated:YES];
            if ([_delegate respondsToSelector:@selector(graphChartViewTouchesBegan:)]) {
                [_delegate graphChartViewTouchesBegan:self];
            }
        } else if (gestureRecognizer.state == UIGestureRecognizerStateChanged) {
            if ([_delegate respondsToSelector:@selector(graphChartView:touchesMovedToXPosition:)]) {
                [_delegate graphChartView:self touchesMovedToXPosition:snappedXPosition];
            }
        } else if (gestureRecognizer.state == UIGestureRecognizerStateEnded) {
            [self setScrubberViewsHidden:YES animated:YES];
            if ([_delegate respondsToSelector:@selector(graphChartViewTouchesEnded:)]) {
                [_delegate graphChartViewTouchesEnded:self];
            }
        }
    }
}

- (void)updateScrubberViewForXPosition:(CGFloat)xPosition plotIndex:(NSInteger)plotIndex {
    void (^updateScrubberLinePosition)() = ^{
        self.scrubberLine.center = CGPointMake(xPosition + ORKGraphChartViewLeftPadding, self.scrubberLine.center.y);
    };
    BOOL scrubberlineAnimated = (self.scrubberLine.alpha > 0);
    BOOL scrubberlineAccessoriesAnimated = !self.scrubberAccessoryViewsHidden;
    if (scrubberlineAnimated || scrubberlineAccessoriesAnimated) {
        [UIView animateWithDuration:ORKGraphChartViewScrubberMoveAnimationDuration animations:^{
            if (scrubberlineAnimated) {
                updateScrubberLinePosition();
            }
            if (scrubberlineAccessoriesAnimated) {
                [self updateScrubberLineAccessories:xPosition plotIndex:plotIndex];
            }
        }];
    }
    if (!scrubberlineAnimated) {
        updateScrubberLinePosition();
    }
    if (!scrubberlineAccessoriesAnimated) {
        [self updateScrubberLineAccessories:xPosition plotIndex:plotIndex];
    }
}

- (BOOL)scrubberAccessoryViewsHidden {
    return _scrubberLabel.hidden && _scrubberThumbView.hidden;
}

- (void)setScrubberAccessoryViewsHidden:(BOOL)hidden {
    _scrubberLabel.hidden = hidden;
    _scrubberThumbView.hidden = hidden;
}

- (void)updateScrubberLineAccessories:(CGFloat)xPosition plotIndex:(NSInteger)plotIndex {
    double scrubberYPosition = [self canvasYPositionForXPosition:xPosition plotIndex:plotIndex];
    double scrubbingValue = [self scrubbingLabelValueForCanvasXPosition:xPosition plotIndex:plotIndex];

    _scrubberThumbView.center = CGPointMake(xPosition + ORKGraphChartViewLeftPadding, scrubberYPosition + TopPadding);
    _scrubberLabel.text = [NSString stringWithFormat:@"%.0f", scrubbingValue == ORKDoubleInvalidValue ? 0.0 : scrubbingValue ];
    CGSize textSize = [_scrubberLabel.text boundingRectWithSize:CGSizeMake(_plotView.bounds.size.width,
                                                                           _plotView.bounds.size.height)
                                                        options:(NSStringDrawingUsesFontLeading | NSStringDrawingUsesLineFragmentOrigin)
                                                     attributes:@{NSFontAttributeName: _scrubberLabel.font}
                                                        context:nil].size;
    _scrubberLabel.frame = CGRectMake(xPosition + ORKGraphChartViewLeftPadding + ScrubberLineToLabelPadding,
                                      CGRectGetMinY(_scrubberLine.frame),
                                      textSize.width + ScrubberLabelHorizontalPadding,
                                      textSize.height + ScrubberLabelVerticalPadding);

    if (scrubbingValue == ORKDoubleInvalidValue) {
        [self setScrubberAccessoryViewsHidden:YES];
    } else {
        [self setScrubberAccessoryViewsHidden:NO];
    }
}

- (void)setScrubberViewsHidden:(BOOL)hidden animated:(BOOL)animated {
    void (^updateAlpha)(BOOL) = ^(BOOL hidden) {
        CGFloat alpha = hidden ? 0.0 : 1.0;
        _scrubberThumbView.alpha = alpha;
        _scrubberLine.alpha = alpha;
        _scrubberLabel.alpha = alpha;
    };
    
    if (animated) {
        [UIView animateWithDuration:ScrubberFadeAnimationDuration animations:^{
            updateAlpha(hidden);
        }];
    } else {
        updateAlpha(hidden);
    }
}

- (NSInteger)pointIndexForXPosition:(CGFloat)xPosition plotIndex:(NSInteger)plotIndex {
    NSInteger pointIndex = 0;
    NSInteger numberOfXAxisPoints = self.numberOfXAxisPoints;
    for (pointIndex = 0; pointIndex < (numberOfXAxisPoints - 1); pointIndex++) {
        CGFloat xAxisPointValue = xAxisPoint(pointIndex, numberOfXAxisPoints, _plotView.bounds.size.width);
        if (xAxisPointValue >= xPosition) {
            break;
        }
    }
    return pointIndex;
}

- (NSInteger)numberOfValidValuesForPlotIndex:(NSInteger)plotIndex {
    NSInteger count = 0;
    
    if (plotIndex < _dataPoints.count) {
        for (ORKValueRange *rangePoint in _dataPoints[plotIndex]) {
            if (!rangePoint.isUnset) {
                count++;
            }
        }
    }
    return count;
}

- (BOOL)isXPositionSnapped:(CGFloat)xPosition plotIndex:(NSInteger)plotIndex {
    BOOL snapped = NO;
    CGFloat viewWidth = _plotView.bounds.size.width;
    NSInteger numberOfXAxisPoints = self.numberOfXAxisPoints;
    for (NSInteger idx = 0; idx < numberOfXAxisPoints; idx++) {
        if (xPosition == xAxisPoint(idx, numberOfXAxisPoints, viewWidth)) {
            snapped = YES;
            break;
        }
    }
    return snapped;
}

- (CGFloat)snappedXPosition:(CGFloat)xPosition plotIndex:(NSInteger)plotIndex {
    NSInteger numberOfXAxisPoints = self.numberOfXAxisPoints;
    CGFloat widthBetweenPoints = CGRectGetWidth(self.plotView.frame) / numberOfXAxisPoints;
    NSUInteger positionCount = self.dataPoints[plotIndex].count;
    for (NSUInteger pointIndex = 0; pointIndex < positionCount; pointIndex++) {
        
        double scrubbingValue = [self scrubbingValueForPlotIndex:plotIndex pointIndex:pointIndex];
        
        if (scrubbingValue != ORKDoubleInvalidValue) {
            CGFloat snappedXPosition = xAxisPoint(pointIndex, numberOfXAxisPoints, self.plotView.bounds.size.width);
            
            if (fabs(snappedXPosition - xPosition) < (widthBetweenPoints * SnappingClosenessFactor)) {
                xPosition = snappedXPosition;
            }
        }
    }
    return xPosition;
}

- (double)scrubbingLabelValueForCanvasXPosition:(CGFloat)xPosition plotIndex:(NSInteger)plotIndex {
    double value = ORKDoubleInvalidValue;
    BOOL snapped = [self isXPositionSnapped:xPosition plotIndex:(NSInteger)plotIndex];
    if (snapped) {
        NSInteger pointIndex = [self pointIndexForXPosition:xPosition plotIndex:plotIndex];
        value = [self scrubbingValueForPlotIndex:plotIndex pointIndex:pointIndex];;
    }
    return value;
}

- (double)canvasYPositionForXPosition:(CGFloat)xPosition plotIndex:(NSInteger)plotIndex {
    BOOL snapped = [self isXPositionSnapped:xPosition plotIndex:plotIndex];
    double canvasYPosition = 0;
    if (snapped) {
        NSInteger pointIndex = [self pointIndexForXPosition:xPosition plotIndex:plotIndex];
        canvasYPosition = [self scrubbingYAxisPointForPlotIndex:plotIndex pointIndex:pointIndex];
    }
    return canvasYPosition;
}

#pragma Mark - Animation

- (void)animateWithDuration:(NSTimeInterval)duration {
    if (duration < 0) {
        @throw [NSException exceptionWithName:NSGenericException reason:@"animationDuration cannot be lower than 0" userInfo:nil];
    }
    for (NSUInteger plotIndex = 0; plotIndex < [self numberOfPlots]; plotIndex++) {
        [self prepareAnimationsForPlotIndex:plotIndex];
        [self animateLayersSequentiallyWithDuration:duration plotIndex:plotIndex];
    }
}

- (void)prepareAnimationsForPlotIndex:(NSInteger)plotIndex {
    for (NSMutableArray <CAShapeLayer *> *sublineLayers in self.lineLayers[plotIndex]) {
        [sublineLayers makeObjectsPerformSelector:@selector(removeAllAnimations)];
        for (CAShapeLayer *lineLayer in sublineLayers) {
            lineLayer.strokeEnd = 0;
        }
    }
}

- (void)animateLayersSequentiallyWithDuration:(NSTimeInterval)duration plotIndex:(NSInteger)plotIndex {
    NSUInteger numberOfLines = self.lineLayers[plotIndex].count;
    if (numberOfLines > 0) {
        CGFloat lineFadeDuration = duration / numberOfLines;
        CGFloat lineDelay = 0.0;
        for (NSUInteger lineIndex = 0; lineIndex < numberOfLines; lineIndex++) {
            NSUInteger numberOfSublines = self.lineLayers[plotIndex][lineIndex].count;
            if (numberOfSublines > 0) {
                CGFloat sublineFadeDuration = lineFadeDuration / numberOfSublines;
                CGFloat sublineDelay = 0.0;
                for (NSUInteger sublineIndex = 0; sublineIndex < numberOfSublines; sublineIndex++) {
                    CAShapeLayer *layer = self.lineLayers[plotIndex][lineIndex][sublineIndex];
                    [self animateLayer:layer keyPath:@"strokeEnd" duration:sublineFadeDuration startDelay:lineDelay + sublineDelay];
                    sublineDelay += sublineFadeDuration;
                }
                lineDelay += sublineDelay;
            }
        }
    }
}

- (void)animateLayer:(CALayer *)layer
             keyPath:(NSString *)keyPath
            duration:(CGFloat)duration
          startDelay:(CGFloat)startDelay {
    [self animateLayer:layer
               keyPath:keyPath
              duration:duration
            startDelay:startDelay
        timingFunction:[CAMediaTimingFunction functionWithName:kCAMediaTimingFunctionEaseOut]];
}

- (void)animateLayer:(CALayer *)layer
             keyPath:(NSString *)keyPath
            duration:(CGFloat)duration
          startDelay:(CGFloat)startDelay
      timingFunction:(CAMediaTimingFunction *)timingFunction
{
    NSCAssert(layer && keyPath && duration >= 0.0 && startDelay >= 0.0 && timingFunction, @"");
    
    CABasicAnimation *animation = [CABasicAnimation animationWithKeyPath:keyPath];
    animation.beginTime = CACurrentMediaTime() + startDelay;
    animation.fromValue = @(0.0);
    animation.toValue = @(1.0);
    animation.duration = duration;
    animation.timingFunction = timingFunction;
    animation.fillMode = kCAFillModeForwards;
    animation.removedOnCompletion = NO;
    [layer addAnimation:animation forKey:keyPath];
}

#pragma mark - Abstract

- (void)throwOverrideException {
    @throw [NSException exceptionWithName:NSInvalidArgumentException
                                   reason:[NSString stringWithFormat:@"%s must be overridden in a subclass/category", __PRETTY_FUNCTION__]
                                 userInfo:nil];
}

- (NSObject<ORKValueCollectionType> *)dataPointForPointIndex:(NSInteger)pointIndex plotIndex:(NSInteger)plotIndex {
    [self throwOverrideException];
    return nil;
}

- (NSObject<ORKValueCollectionType> *)dummyPoint {
    [self throwOverrideException];
    return nil;
}

- (NSMutableArray<NSObject<ORKValueCollectionType> *> *)normalizedCanvasDataPointsForPlotIndex:(NSInteger)plotIndex canvasHeight:(CGFloat)viewHeight {
    [self throwOverrideException];
    return nil;
}

- (void)updateLineLayersForPlotIndex:(NSInteger)plotIndex {
    [self throwOverrideException];
}

- (void)layoutLineLayersForPlotIndex:(NSInteger)plotIndex {
    [self throwOverrideException];
}

- (BOOL)shouldDrawLinesForPlotIndex:(NSInteger)plotIndex {
    [self throwOverrideException];
    return NO;
}

- (void)calculateMinAndMaxValues {
    [self throwOverrideException];
}

- (double)scrubbingValueForPlotIndex:(NSInteger)plotIndex pointIndex:(NSInteger)pointIndex {
    [self throwOverrideException];
    return 0;
}

- (double)scrubbingYAxisPointForPlotIndex:(NSInteger)plotIndex pointIndex:(NSInteger)pointIndex {
    [self throwOverrideException];
    return 0;
}

- (void)updatePointLayers {
    [self throwOverrideException];
}

- (void)layoutPointLayers {
    [self throwOverrideException];
}

#pragma mark - Accessibility

- (BOOL)isAccessibilityElement {
    return NO;
}

#pragma mark - Accessibility Helpers

- (void)_axVoiceOverStatusChanged:(NSNotification *)notification {
    [self _axCreateAccessibilityElementsIfNeeded];
}

- (void)_axCreateAccessibilityElementsIfNeeded {
    if (!UIAccessibilityIsVoiceOverRunning()) {
        // No need to creating accessibility elements if Voice Over is not running
        return;
    }
    
    NSInteger maxNumberOfPoints = [[_dataPoints valueForKeyPath:@"@max.@count.self"] integerValue];
    NSMutableArray<id> *accessibilityElements = [[NSMutableArray alloc] initWithCapacity:maxNumberOfPoints];
    
    for (NSInteger pointIndex = 0; pointIndex < maxNumberOfPoints; pointIndex++) {
        ORKLineGraphAccessibilityElement *element = [[ORKLineGraphAccessibilityElement alloc] initWithAccessibilityContainer:self index:pointIndex maxIndex:maxNumberOfPoints];
        
        // Data points for all plots at any given pointIndex must be included (eg "2 and 4" or "range from 1-2 and range from 4-5").
        NSString *value = nil;
        for (NSInteger plotIndex = 0; plotIndex < _dataPoints.count; plotIndex++) {
            
            // Boundary check
            if ( pointIndex < _dataPoints[plotIndex].count ) {
                NSString *and = (value == nil || value.length == 0 ? nil : ORKLocalizedString(@"AX_GRAPH_AND_SEPARATOR", nil));
                NSObject<ORKValueCollectionType> *dataPoint = _dataPoints[plotIndex][pointIndex];
                value = ORKAccessibilityStringForVariables(value, and, dataPoint.accessibilityLabel);
            }
        }
        
        if ([_dataSource respondsToSelector:@selector(graphChartView:titleForXAxisAtPointIndex:)]) {
            element.accessibilityLabel = [self.dataSource graphChartView:self titleForXAxisAtPointIndex:pointIndex];
        } else {
            element.accessibilityLabel = [NSString stringWithFormat:ORKLocalizedString(@"AX_GRAPH_POINT_%@", nil), ORKLocalizedStringFromNumber(@(pointIndex))];
        }
        element.accessibilityValue = value;
        [accessibilityElements addObject:element];
    }
    
    self.accessibilityElements = accessibilityElements;
}

@end


@implementation ORKValueRangeGraphChartView {
    NSMutableArray<NSMutableArray<CALayer *> *> *_pointLayers;
}

@dynamic dataSource;
@dynamic dataPoints;
@dynamic yAxisPoints;

- (void)sharedInit {
    [super sharedInit];
    _pointLayers = [NSMutableArray new];
}

- (void)reloadData {
    [super reloadData];
    [self updatePointLayers];
    [self setNeedsLayout];
}

- (ORKValueRange *)dataPointForPointIndex:(NSInteger)pointIndex plotIndex:(NSInteger)plotIndex {
    return [self.dataSource graphChartView:self dataPointForPointIndex:pointIndex plotIndex:plotIndex];
}

- (ORKValueRange *)dummyPoint {
    return [ORKValueRange new];
}

- (NSMutableArray<ORKValueRange *> *)normalizedCanvasDataPointsForPlotIndex:(NSInteger)plotIndex canvasHeight:(CGFloat)viewHeight {
    NSMutableArray<ORKValueRange *> *normalizedPoints = [NSMutableArray new];
    
    if (plotIndex < self.dataPoints.count) {
        NSUInteger pointCount = self.dataPoints[plotIndex].count;
        for (NSUInteger pointIndex = 0; pointIndex < pointCount; pointIndex++) {
            
            ORKValueRange *normalizedRangePoint = [ORKValueRange new];
            ORKValueRange *dataPointValue = self.dataPoints[plotIndex][pointIndex];
            
            if (dataPointValue.isUnset) {
                normalizedRangePoint.minimumValue = normalizedRangePoint.maximumValue = viewHeight;
            } else if (self.minimumValue == self.maximumValue) {
                normalizedRangePoint.minimumValue = normalizedRangePoint.maximumValue = viewHeight / 2;
            } else {
                double range = self.maximumValue - self.minimumValue;
                double normalizedMinimumValue = (dataPointValue.minimumValue - self.minimumValue) / range * viewHeight;
                double normalizedMaximumValue = (dataPointValue.maximumValue - self.minimumValue) / range * viewHeight;
                
                normalizedRangePoint.minimumValue = viewHeight - normalizedMinimumValue;
                normalizedRangePoint.maximumValue = viewHeight - normalizedMaximumValue;
            }
            [normalizedPoints addObject:normalizedRangePoint];
        }
    }
    
    return normalizedPoints;
}

- (void)calculateMinAndMaxValues {
    self.minimumValue = ORKDoubleInvalidValue;
    self.maximumValue = ORKDoubleInvalidValue;
    
    BOOL minimumValueProvided = NO;
    BOOL maximumValueProvided = NO;
    
    if ([self.dataSource respondsToSelector:@selector(minimumValueForGraphChartView:)]) {
        self.minimumValue = [self.dataSource minimumValueForGraphChartView:self];
        minimumValueProvided = YES;
    }
    
    if ([self.dataSource respondsToSelector:@selector(maximumValueForGraphChartView:)]) {
        self.maximumValue = [self.dataSource maximumValueForGraphChartView:self];
        maximumValueProvided = YES;
    }
    
    if (!minimumValueProvided || !maximumValueProvided) {
        NSInteger numberOfPlots = [self numberOfPlots];
        for (NSInteger plotIndex = 0; plotIndex < numberOfPlots; plotIndex++) {
            NSInteger numberOfPlotPoints = self.dataPoints[plotIndex].count;
            for (NSInteger pointIndex = 0; pointIndex < numberOfPlotPoints; pointIndex++) {
                ORKValueRange *point = self.dataPoints[plotIndex][pointIndex];
                if (!minimumValueProvided &&
                    point.minimumValue != ORKDoubleInvalidValue &&
                    ((self.minimumValue == ORKDoubleInvalidValue) || (point.minimumValue < self.minimumValue))) {
                    self.minimumValue = point.minimumValue;
                }
                if (!maximumValueProvided &&
                    point.maximumValue != ORKDoubleInvalidValue &&
                    ((self.maximumValue == ORKDoubleInvalidValue) || (point.maximumValue > self.maximumValue))) {
                    self.maximumValue = point.maximumValue;
                }
            }
        }
    }
    
    if (self.minimumValue == ORKDoubleInvalidValue) {
        self.minimumValue = 0;
    }
    if (self.maximumValue == ORKDoubleInvalidValue) {
        self.maximumValue = 0;
    }
}

#pragma mark - Layout & Drawing

- (void)updatePointLayersForPlotIndex:(NSInteger)plotIndex {
    if (plotIndex < self.dataPoints.count) {
        UIColor *color = [self colorForPlotIndex:plotIndex];
        NSUInteger pointCount = self.dataPoints[plotIndex].count;
        for (NSUInteger pointIndex = 0; pointIndex < pointCount; pointIndex++) {
            ORKValueRange *dataPoint = self.dataPoints[plotIndex][pointIndex];
            if (!dataPoint.isUnset) {
                CALayer *pointLayer = graphPointLayerWithColor(color);
                [self.plotView.layer addSublayer:pointLayer];
                [_pointLayers[plotIndex] addObject:pointLayer];
                
                if (!dataPoint.isEmptyRange) {
                    CALayer *pointLayer = graphPointLayerWithColor(color);
                    [self.plotView.layer addSublayer:pointLayer];
                    [_pointLayers[plotIndex] addObject:pointLayer];
                }
            }
        }
    }
}

- (void)updatePlotColorsForPlotIndex:(NSInteger)plotIndex {
    [super updatePlotColorsForPlotIndex:plotIndex];
    UIColor *color = [self colorForPlotIndex:plotIndex];
    for (NSUInteger pointIndex = 0; pointIndex < _pointLayers[plotIndex].count; pointIndex++) {
        CALayer *pointLayer = _pointLayers[plotIndex][pointIndex];
        pointLayer.contents = (__bridge id)(graphPointLayerImageWithColor(color).CGImage);
    }
}

- (void)updatePointLayers {
    for (NSInteger plotIndex = 0; plotIndex < _pointLayers.count; plotIndex++) {
        [_pointLayers[plotIndex] makeObjectsPerformSelector:@selector(removeFromSuperlayer)];
    }
    [_pointLayers removeAllObjects];
    
    NSInteger numberOfPlots = [self numberOfPlots];
    for (NSInteger plotIndex = 0; plotIndex < numberOfPlots; plotIndex++) {
        NSMutableArray<CALayer *> *currentPlotPointLayers = [NSMutableArray new];
        [_pointLayers addObject:currentPlotPointLayers];
        [self updatePointLayersForPlotIndex:plotIndex];
    }
}

- (void)layoutSubviews {
    [super layoutSubviews];
    [self layoutPointLayers];
}

- (void)layoutPointLayers {
    NSInteger numberOfPlots = [self numberOfPlots];
    
    if (self.yAxisPoints.count != numberOfPlots) {
        // avoid layout if points have not been normalized yet
        return;
    }
    
    for (NSInteger plotIndex = 0; plotIndex < numberOfPlots; plotIndex++) {
        [self layoutPointLayersForPlotIndex:plotIndex];
    }
}

- (void)layoutPointLayersForPlotIndex:(NSInteger)plotIndex {
    if (plotIndex < self.dataPoints.count) {
        NSUInteger pointLayerIndex = 0;
        for (NSUInteger pointIndex = 0; pointIndex < self.dataPoints[plotIndex].count; pointIndex++) {
            ORKValueRange *dataPointValue = self.dataPoints[plotIndex][pointIndex];
            if (!dataPointValue.isUnset) {
                CGFloat positionOnXAxis = xAxisPoint(pointIndex, self.numberOfXAxisPoints, self.plotView.bounds.size.width);
                positionOnXAxis += [self xOffsetForPlotIndex:plotIndex];
                ORKValueRange *yAxisValueRange = self.yAxisPoints[plotIndex][pointIndex];
                CALayer *pointLayer = _pointLayers[plotIndex][pointLayerIndex];
                pointLayer.position = CGPointMake(positionOnXAxis, yAxisValueRange.minimumValue);
                pointLayerIndex++;
                
                if (!yAxisValueRange.isEmptyRange) {
                    CALayer *pointLayer = _pointLayers[plotIndex][pointLayerIndex];
                    pointLayer.position = CGPointMake(positionOnXAxis, yAxisValueRange.maximumValue);
                    pointLayerIndex++;
                }
            }
        }
    }
}

#pragma mark - Scrubbing

- (double)scrubbingValueForPlotIndex:(NSInteger)plotIndex pointIndex:(NSInteger)pointIndex {
    return self.dataPoints[plotIndex][pointIndex].maximumValue;
}

- (double)scrubbingYAxisPointForPlotIndex:(NSInteger)plotIndex pointIndex:(NSInteger)pointIndex {
    return self.yAxisPoints[plotIndex][pointIndex].maximumValue;
}

#pragma mark - Animation

- (void)prepareAnimationsForPlotIndex:(NSInteger)plotIndex {
    [super prepareAnimationsForPlotIndex:plotIndex];
    [_pointLayers[plotIndex] makeObjectsPerformSelector:@selector(removeAllAnimations)];
    for (CAShapeLayer *pointLayer in _pointLayers[plotIndex]) {
        pointLayer.opacity = 0;
    }
}

- (void)animateLayersSequentiallyWithDuration:(NSTimeInterval)duration plotIndex:(NSInteger)plotIndex {
    [super animateLayersSequentiallyWithDuration:duration plotIndex:plotIndex];
    NSUInteger numberOfPoints = _pointLayers[plotIndex].count;
    if (numberOfPoints > 0) {
        CGFloat pointFadeDuration = duration / numberOfPoints;
        CGFloat pointDelay = 0.0;
        for (NSUInteger pointIndex = 0; pointIndex < numberOfPoints; pointIndex++) {
            CALayer *layer = _pointLayers[plotIndex][pointIndex];
            [self animateLayer:layer keyPath:@"opacity" duration:pointFadeDuration startDelay:pointDelay];
            pointDelay += pointFadeDuration;
        }
    }
}

#pragma mark - Interface Builder designable

- (void)prepareForInterfaceBuilder {
    [self reloadData];
}

@end


#if TARGET_INTERFACE_BUILDER

@implementation ORKIBSampleDiscreteGraphDataSource

- (instancetype)init {
    self = [super init];
    if (self) {
        self.plotPoints = @[@[[[ORKRangedPoint alloc] initWithMinimumValue: 0 maximumValue: 2],
                              [[ORKRangedPoint alloc] initWithMinimumValue: 1 maximumValue: 4],
                              [[ORKRangedPoint alloc] initWithMinimumValue: 2 maximumValue: 6],
                              [[ORKRangedPoint alloc] initWithMinimumValue: 3 maximumValue: 8],
                              [[ORKRangedPoint alloc] initWithMinimumValue: 5 maximumValue: 10],
                              [[ORKRangedPoint alloc] initWithMinimumValue: 8 maximumValue: 13]],
                            @[[[ORKRangedPoint alloc] initWithValue: 1],
                              [[ORKRangedPoint alloc] initWithMinimumValue: 2 maximumValue: 6],
                              [[ORKRangedPoint alloc] initWithMinimumValue: 3 maximumValue: 10],
                              [[ORKRangedPoint alloc] initWithMinimumValue: 5 maximumValue: 11],
                              [[ORKRangedPoint alloc] initWithMinimumValue: 7 maximumValue: 13],
                              [[ORKRangedPoint alloc] initWithMinimumValue: 10 maximumValue: 13]
                              ]];
    }
    return self;
}

- (NSInteger)numberOfPlotsInGraphChartView:(ORKGraphChartView *)graphChartView {
    return self.plotPoints.count;
}

- (NSInteger)graphChartView:(ORKGraphChartView *)graphChartView numberOfDataPointsForPlotIndex:(NSInteger)plotIndex {
    return self.plotPoints[plotIndex].count;
}

- (ORKRangedPoint *)graphChartView:(ORKGraphChartView *)graphChartView dataPointForPointIndex:(NSInteger)pointIndex plotIndex:(NSInteger)plotIndex {
    return self.plotPoints[plotIndex][pointIndex];
}

- (NSString *)graphChartView:(ORKGraphChartView *)graphChartView titleForXAxisAtPointIndex:(NSInteger)pointIndex {
    return [@(pointIndex + 1) stringValue];
}

@end


@implementation ORKIBSampleLineGraphDataSource

- (instancetype)init {
    self = [super init];
    if (self) {
        self.plotPoints = @[@[[[ORKRangedPoint alloc] initWithValue: 10],
                              [[ORKRangedPoint alloc] initWithValue: 20],
                              [[ORKRangedPoint alloc] initWithValue: 25],
                              [[ORKRangedPoint alloc] init],
                              [[ORKRangedPoint alloc] initWithValue: 30],
                              [[ORKRangedPoint alloc] initWithValue: 40]],
                            @[[[ORKRangedPoint alloc] initWithValue: 2],
                              [[ORKRangedPoint alloc] initWithValue: 4],
                              [[ORKRangedPoint alloc] initWithValue: 8],
                              [[ORKRangedPoint alloc] initWithValue: 16],
                              [[ORKRangedPoint alloc] initWithValue: 32],
                              [[ORKRangedPoint alloc] initWithValue: 64]
                              ]];
    }
    return self;
}

- (NSInteger)numberOfPlotsInGraphChartView:(ORKGraphChartView *)graphChartView {
    return self.plotPoints.count;
}

- (NSInteger)graphChartView:(ORKGraphChartView *)graphChartView numberOfDataPointsForPlotIndex:(NSInteger)plotIndex {
    return self.plotPoints[plotIndex].count;
}

- (ORKRangedPoint *)graphChartView:(ORKGraphChartView *)graphChartView dataPointForPointIndex:(NSInteger)pointIndex plotIndex:(NSInteger)plotIndex {
    return self.plotPoints[plotIndex][pointIndex];
}

- (NSString *)graphChartView:(ORKGraphChartView *)graphChartView titleForXAxisAtPointIndex:(NSInteger)pointIndex {
    return [@(pointIndex + 1) stringValue];
}

- (CGFloat)minimumValueForGraphChartView:(ORKGraphChartView *)graphChartView {
    return 0;
}

- (CGFloat)maximumValueForGraphChartView:(ORKGraphChartView *)graphChartView {
    return 70;
}

@end
#endif<|MERGE_RESOLUTION|>--- conflicted
+++ resolved
@@ -36,12 +36,7 @@
 #import "ORKSkin.h"
 #import "ORKXAxisView.h"
 #import "ORKYAxisView.h"
-<<<<<<< HEAD
-#import "ORKRangedPoint.h"
-=======
 #import "ORKChartTypes.h"
-#import "ORKDefines_Private.h"
->>>>>>> b1b25f9a
 #import "ORKAccessibility.h"
 
 
@@ -107,7 +102,7 @@
     [self updateNoDataLabel];
     
     [self _axCreateAccessibilityElementsIfNeeded];
-
+    
     [self setNeedsLayout];
 }
 
@@ -211,12 +206,12 @@
     _longPressGestureRecognizer.delaysTouchesBegan = YES;
     _longPressGestureRecognizer.delegate = self;
     [self addGestureRecognizer:_longPressGestureRecognizer];
-
+    
     _panGestureRecognizer = [[UIPanGestureRecognizer alloc] initWithTarget:self action:@selector(handleScrubbingGesture:)];
     _panGestureRecognizer.delaysTouchesBegan = YES;
     _panGestureRecognizer.delegate = self;
     [self addGestureRecognizer:_panGestureRecognizer];
-
+    
     [self setUpViews];
     
     [self updateContentSizeCategoryFonts];
@@ -378,20 +373,20 @@
         [self obtainDataPointsForPlotIndex:plotIndex];
     }
 }
-
+        
 - (void)obtainDataPointsForPlotIndex:(NSInteger)plotIndex {
     [self.dataPoints addObject:[NSMutableArray new]];
     NSInteger numberOfPoints = [self.dataSource graphChartView:self numberOfDataPointsForPlotIndex:plotIndex];
-    for (NSInteger pointIndex = 0; pointIndex < numberOfPoints; pointIndex++) {
+        for (NSInteger pointIndex = 0; pointIndex < numberOfPoints; pointIndex++) {
         NSObject<ORKValueCollectionType> *value = [self dataPointForPointIndex:pointIndex plotIndex:plotIndex];
         [self.dataPoints[plotIndex] addObject:value];
-        if (!value.isUnset) {
+            if (!value.isUnset) {
             self.hasDataPoints = YES;
-        }
-    }
-    // Add dummy points for empty data points
+            }
+        }
+        // Add dummy points for empty data points
     NSInteger emptyPointsCount = self.numberOfXAxisPoints - self.dataPoints[plotIndex].count;
-    for (NSInteger idx = 0; idx < emptyPointsCount; idx++) {
+        for (NSInteger idx = 0; idx < emptyPointsCount; idx++) {
         [self.dataPoints[plotIndex] addObject:[self dummyPoint]];
     }
 }
@@ -631,7 +626,7 @@
     BOOL shouldBegin = NO;
     if (gestureRecognizer == _panGestureRecognizer) {
         CGPoint translation = [(UIPanGestureRecognizer *)gestureRecognizer translationInView:self];
-        if (fabs(translation.x) > fabs(translation.y)) {
+    if (fabs(translation.x) > fabs(translation.y)) {
             shouldBegin = YES;
         }
     } else if (gestureRecognizer == _longPressGestureRecognizer) {
@@ -722,8 +717,8 @@
         [self setScrubberAccessoryViewsHidden:YES];
     } else {
         [self setScrubberAccessoryViewsHidden:NO];
-    }
-}
+        }
+    }
 
 - (void)setScrubberViewsHidden:(BOOL)hidden animated:(BOOL)animated {
     void (^updateAlpha)(BOOL) = ^(BOOL hidden) {
@@ -828,24 +823,24 @@
     for (NSUInteger plotIndex = 0; plotIndex < [self numberOfPlots]; plotIndex++) {
         [self prepareAnimationsForPlotIndex:plotIndex];
         [self animateLayersSequentiallyWithDuration:duration plotIndex:plotIndex];
-    }
-}
+        }
+        }
 
 - (void)prepareAnimationsForPlotIndex:(NSInteger)plotIndex {
     for (NSMutableArray <CAShapeLayer *> *sublineLayers in self.lineLayers[plotIndex]) {
         [sublineLayers makeObjectsPerformSelector:@selector(removeAllAnimations)];
         for (CAShapeLayer *lineLayer in sublineLayers) {
             lineLayer.strokeEnd = 0;
-        }
-    }
-}
+}
+            }
+        }
 
 - (void)animateLayersSequentiallyWithDuration:(NSTimeInterval)duration plotIndex:(NSInteger)plotIndex {
     NSUInteger numberOfLines = self.lineLayers[plotIndex].count;
-    if (numberOfLines > 0) {
-        CGFloat lineFadeDuration = duration / numberOfLines;
-        CGFloat lineDelay = 0.0;
-        for (NSUInteger lineIndex = 0; lineIndex < numberOfLines; lineIndex++) {
+        if (numberOfLines > 0) {
+            CGFloat lineFadeDuration = duration / numberOfLines;
+            CGFloat lineDelay = 0.0;
+            for (NSUInteger lineIndex = 0; lineIndex < numberOfLines; lineIndex++) {
             NSUInteger numberOfSublines = self.lineLayers[plotIndex][lineIndex].count;
             if (numberOfSublines > 0) {
                 CGFloat sublineFadeDuration = lineFadeDuration / numberOfSublines;
@@ -999,10 +994,10 @@
 
 @end
 
-
+    
 @implementation ORKValueRangeGraphChartView {
     NSMutableArray<NSMutableArray<CALayer *> *> *_pointLayers;
-}
+            }
 
 @dynamic dataSource;
 @dynamic dataPoints;
@@ -1011,13 +1006,13 @@
 - (void)sharedInit {
     [super sharedInit];
     _pointLayers = [NSMutableArray new];
-}
+        }
 
 - (void)reloadData {
     [super reloadData];
     [self updatePointLayers];
     [self setNeedsLayout];
-}
+    }
 
 - (ORKValueRange *)dataPointForPointIndex:(NSInteger)pointIndex plotIndex:(NSInteger)plotIndex {
     return [self.dataSource graphChartView:self dataPointForPointIndex:pointIndex plotIndex:plotIndex];
@@ -1119,11 +1114,11 @@
                     [self.plotView.layer addSublayer:pointLayer];
                     [_pointLayers[plotIndex] addObject:pointLayer];
                 }
-            }
-        }
-    }
-}
-
+                }
+            }
+        }
+    }
+    
 - (void)updatePlotColorsForPlotIndex:(NSInteger)plotIndex {
     [super updatePlotColorsForPlotIndex:plotIndex];
     UIColor *color = [self colorForPlotIndex:plotIndex];
@@ -1145,7 +1140,7 @@
         [_pointLayers addObject:currentPlotPointLayers];
         [self updatePointLayersForPlotIndex:plotIndex];
     }
-}
+    }
 
 - (void)layoutSubviews {
     [super layoutSubviews];
@@ -1154,11 +1149,11 @@
 
 - (void)layoutPointLayers {
     NSInteger numberOfPlots = [self numberOfPlots];
-    
+
     if (self.yAxisPoints.count != numberOfPlots) {
         // avoid layout if points have not been normalized yet
         return;
-    }
+        }
     
     for (NSInteger plotIndex = 0; plotIndex < numberOfPlots; plotIndex++) {
         [self layoutPointLayersForPlotIndex:plotIndex];
@@ -1177,7 +1172,7 @@
                 CALayer *pointLayer = _pointLayers[plotIndex][pointLayerIndex];
                 pointLayer.position = CGPointMake(positionOnXAxis, yAxisValueRange.minimumValue);
                 pointLayerIndex++;
-                
+
                 if (!yAxisValueRange.isEmptyRange) {
                     CALayer *pointLayer = _pointLayers[plotIndex][pointLayerIndex];
                     pointLayer.position = CGPointMake(positionOnXAxis, yAxisValueRange.maximumValue);
@@ -1265,7 +1260,7 @@
 
 - (ORKRangedPoint *)graphChartView:(ORKGraphChartView *)graphChartView dataPointForPointIndex:(NSInteger)pointIndex plotIndex:(NSInteger)plotIndex {
     return self.plotPoints[plotIndex][pointIndex];
-}
+    }
 
 - (NSString *)graphChartView:(ORKGraphChartView *)graphChartView titleForXAxisAtPointIndex:(NSInteger)pointIndex {
     return [@(pointIndex + 1) stringValue];
@@ -1275,7 +1270,7 @@
 
 
 @implementation ORKIBSampleLineGraphDataSource
-
+    
 - (instancetype)init {
     self = [super init];
     if (self) {
@@ -1295,27 +1290,27 @@
     }
     return self;
 }
-
+        
 - (NSInteger)numberOfPlotsInGraphChartView:(ORKGraphChartView *)graphChartView {
     return self.plotPoints.count;
 }
-
+            
 - (NSInteger)graphChartView:(ORKGraphChartView *)graphChartView numberOfDataPointsForPlotIndex:(NSInteger)plotIndex {
     return self.plotPoints[plotIndex].count;
-}
+            }
 
 - (ORKRangedPoint *)graphChartView:(ORKGraphChartView *)graphChartView dataPointForPointIndex:(NSInteger)pointIndex plotIndex:(NSInteger)plotIndex {
     return self.plotPoints[plotIndex][pointIndex];
-}
-
+        }
+        
 - (NSString *)graphChartView:(ORKGraphChartView *)graphChartView titleForXAxisAtPointIndex:(NSInteger)pointIndex {
     return [@(pointIndex + 1) stringValue];
-}
+        }
 
 - (CGFloat)minimumValueForGraphChartView:(ORKGraphChartView *)graphChartView {
     return 0;
-}
-
+    }
+    
 - (CGFloat)maximumValueForGraphChartView:(ORKGraphChartView *)graphChartView {
     return 70;
 }
