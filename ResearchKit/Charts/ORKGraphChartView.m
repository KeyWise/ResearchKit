/*
 Copyright (c) 2015, Apple Inc. All rights reserved.
 Copyright (c) 2015, James Cox.
 Copyright (c) 2015, Ricardo Sánchez-Sáez.

 Redistribution and use in source and binary forms, with or without modification,
 are permitted provided that the following conditions are met:
 
 1.  Redistributions of source code must retain the above copyright notice, this
 list of conditions and the following disclaimer.
 
 2.  Redistributions in binary form must reproduce the above copyright notice,
 this list of conditions and the following disclaimer in the documentation and/or
 other materials provided with the distribution.
 
 3.  Neither the name of the copyright holder(s) nor the names of any contributors
 may be used to endorse or promote products derived from this software without
 specific prior written permission. No license is granted to the trademarks of
 the copyright holders even if such marks are included in this software.
 
 THIS SOFTWARE IS PROVIDED BY THE COPYRIGHT HOLDERS AND CONTRIBUTORS "AS IS"
 AND ANY EXPRESS OR IMPLIED WARRANTIES, INCLUDING, BUT NOT LIMITED TO, THE
 IMPLIED WARRANTIES OF MERCHANTABILITY AND FITNESS FOR A PARTICULAR PURPOSE
 ARE DISCLAIMED. IN NO EVENT SHALL THE COPYRIGHT OWNER OR CONTRIBUTORS BE LIABLE
 FOR ANY DIRECT, INDIRECT, INCIDENTAL, SPECIAL, EXEMPLARY, OR CONSEQUENTIAL
 DAMAGES (INCLUDING, BUT NOT LIMITED TO, PROCUREMENT OF SUBSTITUTE GOODS OR
 SERVICES; LOSS OF USE, DATA, OR PROFITS; OR BUSINESS INTERRUPTION) HOWEVER
 CAUSED AND ON ANY THEORY OF LIABILITY, WHETHER IN CONTRACT, STRICT LIABILITY,
 OR TORT (INCLUDING NEGLIGENCE OR OTHERWISE) ARISING IN ANY WAY OUT OF THE USE
 OF THIS SOFTWARE, EVEN IF ADVISED OF THE POSSIBILITY OF SUCH DAMAGE.
 */


#import "ORKGraphChartView.h"
#import "ORKGraphChartView_Internal.h"

#import "ORKChartTypes.h"
#import "ORKXAxisView.h"
#import "ORKYAxisView.h"

#import "ORKAccessibility.h"
#import "ORKSkin.h"


const CGFloat ORKGraphChartViewLeftPadding = 10.0;
const CGFloat ORKGraphChartViewPointAndLineWidth = 8.0;
const CGFloat ORKGraphChartViewScrubberMoveAnimationDuration = 0.1;
const CGFloat ORKGraphChartViewAxisTickLength = 12.0;
const CGFloat ORKGraphChartViewYAxisTickPadding = 2.0;

static const CGFloat TopPadding = 7.0;
static const CGFloat XAxisViewHeight = 30.0;
static const CGFloat YAxisViewWidth = 45.0;
static const CGFloat SnappingClosenessFactor = 0.3;
static const CGSize ScrubberThumbSize = (CGSize){10.0, 10.0};
static const CGFloat ScrubberFadeAnimationDuration = 0.2;
static const CGFloat ScrubberLineToLabelPadding = 6.0;
static const CGFloat ScrubberLabelCornerRadius = 4.0;
static const CGFloat ScrubberLabelHorizontalPadding = 12.0;
static const CGFloat ScrubberLabelVerticalPadding = 4.0;
#define ScrubberLabelColor ([UIColor colorWithWhite:0.98 alpha:0.8])

@interface ORKGraphChartView () <UIGestureRecognizerDelegate>

@end


@implementation ORKGraphChartView {
    UIView *_referenceLinesView;
    UILabel *_noDataLabel;
    ORKXAxisView *_xAxisView;
    ORKYAxisView *_yAxisView;
    CAShapeLayer *_horizontalReferenceLineLayer;
    NSMutableArray<CALayer *> *_verticalReferenceLineLayers;
    UILabel *_scrubberLabel;
    UIView *_scrubberThumbView;
}

#pragma mark - Init

- (instancetype)initWithFrame:(CGRect)frame {
    if (self = [super initWithFrame:frame]) {
        [self sharedInit];
    }
    return self;
}

- (id)initWithCoder:(NSCoder *)aDecoder {
    if (self = [super initWithCoder:aDecoder]) {
        [self sharedInit];
    }
    return self;
}

- (void)reloadData {
    _numberOfXAxisPoints = -1; // reset cached number of x axis points
    [self updateAndLayoutVerticalReferenceLineLayers];
    [self obtainDataPoints];
    [self calculateMinAndMaxValues];
    [_xAxisView updateTitles];
    [_yAxisView updateTicksAndLabels];
    [self updateLineLayers];
    [self updateNoDataLabel];
    
    [self _axCreateAccessibilityElementsIfNeeded];
    
    [self setNeedsLayout];
}

- (void)setDataSource:(id<ORKGraphChartViewDataSource>)dataSource {
    _dataSource = dataSource;
    [self reloadData];
}

- (void)setAxisColor:(UIColor *)axisColor {
    if (!axisColor) {
        axisColor = ORKColor(ORKGraphAxisColorKey);
    }
    _axisColor = axisColor;
    _xAxisView.axisColor = _axisColor;
    _yAxisView.axisColor = _axisColor;
}

- (void)setVerticalAxisTitleColor:(UIColor *)verticalAxisTitleColor {
    if (!verticalAxisTitleColor) {
        verticalAxisTitleColor = ORKColor(ORKGraphAxisTitleColorKey);
    }
    _verticalAxisTitleColor = verticalAxisTitleColor;
    _yAxisView.titleColor = _verticalAxisTitleColor;
}

- (void)setReferenceLineColor:(UIColor *)referenceLineColor {
    if (!referenceLineColor) {
        referenceLineColor = ORKColor(ORKGraphReferenceLineColorKey);
    }
    _referenceLineColor = referenceLineColor;
    _horizontalReferenceLineLayer.strokeColor = referenceLineColor.CGColor;
    [self updateAndLayoutVerticalReferenceLineLayers];
    [self updatePlotColors];
}

- (void)setScrubberLineColor:(UIColor *)scrubberLineColor {
    if (!scrubberLineColor) {
        scrubberLineColor = ORKColor(ORKGraphScrubberLineColorKey);
    }
    _scrubberLineColor = scrubberLineColor;
    _scrubberLine.backgroundColor = _scrubberLineColor;
    _scrubberThumbView.layer.borderColor = _scrubberLineColor.CGColor;
    _scrubberLabel.layer.borderColor = _scrubberLineColor.CGColor;
}

- (void)setScrubberThumbColor:(UIColor *)scrubberThumbColor {
    if (!scrubberThumbColor) {
        scrubberThumbColor = ORKColor(ORKGraphScrubberThumbColorKey);
    }
    _scrubberThumbColor = scrubberThumbColor;
    _scrubberThumbView.backgroundColor = _scrubberThumbColor;
}

- (void)setNoDataText:(NSString *)noDataText {
    if (!noDataText) {
        noDataText = ORKLocalizedString(@"CHART_NO_DATA_TEXT", nil);
    }
    _noDataText = [noDataText copy];
    _noDataLabel.text = _noDataText;
}

- (void)setMaximumValueImage:(UIImage *)maximumValueImage {
    _maximumValueImage = maximumValueImage;
    [_yAxisView updateTicksAndLabels];
}

- (void)setMinimumValueImage:(UIImage *)minimumValueImage {
    _minimumValueImage = minimumValueImage;
    [_yAxisView updateTicksAndLabels];
}

- (void)setShowsHorizontalReferenceLines:(BOOL)showsHorizontalReferenceLines {
    _showsHorizontalReferenceLines = showsHorizontalReferenceLines;
    [self updateHorizontalReferenceLines];
    [self layoutHorizontalReferenceLineLayers];
}

- (void)setShowsVerticalReferenceLines:(BOOL)showsVerticalReferenceLines {
    _showsVerticalReferenceLines = showsVerticalReferenceLines;
    [self updateAndLayoutVerticalReferenceLineLayers];
}

- (void)sharedInit {
    _numberOfXAxisPoints = -1;
    _showsHorizontalReferenceLines = NO;
    _showsVerticalReferenceLines = NO;
    _dataPoints = [NSMutableArray new];
    _yAxisPoints = [NSMutableArray new];
    _lineLayers = [NSMutableArray new];
    _hasDataPoints = NO;
    
    // init null resetable properties
    _axisColor =  ORKColor(ORKGraphAxisColorKey);
    _verticalAxisTitleColor = ORKColor(ORKGraphAxisTitleColorKey);
    _referenceLineColor = ORKColor(ORKGraphReferenceLineColorKey);
    _scrubberLineColor = ORKColor(ORKGraphScrubberLineColorKey);
    _scrubberThumbColor = ORKColor(ORKGraphScrubberThumbColorKey);
    _noDataText = ORKLocalizedString(@"CHART_NO_DATA_TEXT", nil);
    
    _longPressGestureRecognizer = [[UILongPressGestureRecognizer alloc] initWithTarget:self action:@selector(handleScrubbingGesture:)];
    _longPressGestureRecognizer.delaysTouchesBegan = YES;
    _longPressGestureRecognizer.delegate = self;
    [self addGestureRecognizer:_longPressGestureRecognizer];
    
    _panGestureRecognizer = [[UIPanGestureRecognizer alloc] initWithTarget:self action:@selector(handleScrubbingGesture:)];
    _panGestureRecognizer.delaysTouchesBegan = YES;
    _panGestureRecognizer.delegate = self;
    [self addGestureRecognizer:_panGestureRecognizer];
    
    [self setUpViews];
    
    [self updateContentSizeCategoryFonts];
    [[NSNotificationCenter defaultCenter] addObserver:self
                                             selector:@selector(updateContentSizeCategoryFonts)
                                                 name:UIContentSizeCategoryDidChangeNotification
                                               object:nil];
    
    [[NSNotificationCenter defaultCenter] addObserver:self
                                             selector:@selector(_axVoiceOverStatusChanged:)
                                                 name:UIAccessibilityVoiceOverStatusChanged
                                               object:nil];
}

- (void)dealloc {
    [[NSNotificationCenter defaultCenter] removeObserver:self];
}

- (void)tintColorDidChange {
    _xAxisView.tintColor = self.tintColor;
    [self updatePlotColors];
}

- (UIColor *)colorForPlotIndex:(NSInteger)plotIndex subpointIndex:(NSInteger)subpointIndex totalSubpoints:(NSInteger)totalSubpoints {
    // pointIndex and totalSubpoints only affect the derived color on the ORKBarGraphChartView subclass
    UIColor *color = nil;
    if ([_dataSource respondsToSelector:@selector(graphChartView:colorForPlotIndex:)]) {
        color = [_dataSource graphChartView:self colorForPlotIndex:plotIndex];
    } else {
        color = (plotIndex == 0) ? self.tintColor : _referenceLineColor;
    }
    return color;
}

- (UIColor *)colorForPlotIndex:(NSInteger)plotIndex {
    return [self colorForPlotIndex:plotIndex subpointIndex:0 totalSubpoints:0];
}

- (void)updatePlotColors {
    for (NSUInteger plotIndex = 0; plotIndex < _lineLayers.count; plotIndex++) {
        [self updatePlotColorsForPlotIndex:plotIndex];
    }
}

- (void)updatePlotColorsForPlotIndex:(NSInteger)plotIndex {
    NSUInteger numberOfPoints = _lineLayers[plotIndex].count;
    for (NSUInteger pointIndex = 0; pointIndex < numberOfPoints; pointIndex++) {
        NSUInteger numberOfSubpoints = _lineLayers[plotIndex][pointIndex].count;
        for (NSUInteger subpointIndex = 0; subpointIndex < numberOfSubpoints; subpointIndex++) {
            UIColor *color = [self colorForPlotIndex:plotIndex subpointIndex:subpointIndex totalSubpoints:numberOfSubpoints];
            CAShapeLayer *lineLayer = _lineLayers[plotIndex][pointIndex][subpointIndex];
            lineLayer.strokeColor = color.CGColor;
        }
    }
}

- (void)updateContentSizeCategoryFonts {
    _xAxisView.titleFont = [UIFont preferredFontForTextStyle:UIFontTextStyleCaption1];
    _yAxisView.titleFont = [UIFont preferredFontForTextStyle:UIFontTextStyleCaption2];
    _scrubberLabel.font = [UIFont preferredFontForTextStyle:UIFontTextStyleCaption1];
    _noDataLabel.font = [UIFont preferredFontForTextStyle:UIFontTextStyleHeadline];
}

- (void)setUpViews {
    _referenceLinesView = [UIView new];
    [self addSubview:_referenceLinesView];
    
    _xAxisView = [[ORKXAxisView alloc] initWithParentGraphChartView:self];
    [self addSubview:_xAxisView];

    _yAxisView = [[ORKYAxisView alloc] initWithParentGraphChartView:self];
    [self addSubview:_yAxisView];
    
    _plotView = [UIView new];
    _plotView.backgroundColor = [UIColor clearColor];
    [self addSubview:_plotView];
    
    [self updateHorizontalReferenceLines];
    
    _scrubberLine = [UIView new];
    _scrubberLine.backgroundColor = _scrubberLineColor;
    _scrubberLine.alpha = 0;
    [self addSubview:_scrubberLine];
    
    _scrubberLabel = [UILabel new];
    _scrubberLabel.alpha = 0;
    _scrubberLabel.layer.cornerRadius = ScrubberLabelCornerRadius;
    _scrubberLabel.layer.borderColor = _scrubberLineColor.CGColor;
    _scrubberLabel.layer.borderWidth = 1.0f;
    _scrubberLabel.textColor = [UIColor darkGrayColor];
    _scrubberLabel.textAlignment = NSTextAlignmentCenter;
    _scrubberLabel.backgroundColor = ScrubberLabelColor;
    [self addSubview:_scrubberLabel];
    
    _scrubberThumbView = [[UIView alloc] initWithFrame:CGRectMake(0,
                                                                  0,
                                                                  ScrubberThumbSize.width,
                                                                  ScrubberThumbSize.height)];
    _scrubberThumbView.layer.cornerRadius = _scrubberThumbView.bounds.size.height / 2;
    _scrubberThumbView.layer.borderWidth = 1.0;
    _scrubberThumbView.backgroundColor = _scrubberThumbColor;
    _scrubberThumbView.layer.borderColor = _scrubberLineColor.CGColor;
    _scrubberThumbView.alpha = 0;
    [self addSubview:_scrubberThumbView];
}

- (void)updateHorizontalReferenceLines {
    [_horizontalReferenceLineLayer removeFromSuperlayer];
    _horizontalReferenceLineLayer = nil;
    if (_showsHorizontalReferenceLines) {
        _horizontalReferenceLineLayer = [CAShapeLayer layer];
        _horizontalReferenceLineLayer.strokeColor = _referenceLineColor.CGColor;
        _horizontalReferenceLineLayer.lineDashPattern = @[@6, @4];
        
        [_referenceLinesView.layer insertSublayer:_horizontalReferenceLineLayer atIndex:0];
    }
}

ORK_INLINE UIImage *graphVerticalReferenceLineLayerImageWithColor(UIColor *color, CGFloat height) {
    static UIImage *lineImage = nil;
    static UIColor *lineImageColor = nil;
    static CGFloat lineImageHeight = 0.0;
    if (height > 0 && (!lineImage || ![lineImageColor isEqual:color] || lineImageHeight != height)) {
        lineImageColor = color;
        lineImageHeight = height;
        UIBezierPath *referenceLinePath = [UIBezierPath bezierPath];
        [referenceLinePath moveToPoint:CGPointMake(0, 0)];
        [referenceLinePath addLineToPoint:CGPointMake(0, height)];

        CAShapeLayer *referenceLineLayer = [CAShapeLayer new];
        referenceLineLayer.path = referenceLinePath.CGPath;
        referenceLineLayer.lineWidth = [UIScreen mainScreen].scale;
        referenceLineLayer.strokeColor = color.CGColor;
        referenceLineLayer.lineDashPattern = @[@6, @4];
        
        UIGraphicsBeginImageContextWithOptions((CGSize){1, height}, NO, [UIScreen mainScreen].scale);
        [referenceLineLayer renderInContext:UIGraphicsGetCurrentContext()];
        lineImage = UIGraphicsGetImageFromCurrentImageContext();
        UIGraphicsEndImageContext();
    }
    return lineImage;
}

ORK_INLINE CALayer *graphVerticalReferenceLineLayerWithColor(UIColor *color, CGFloat height) {
    CALayer *referenceLineLayer = [CALayer new];
    referenceLineLayer.frame = (CGRect){{0, 0}, {1, height}};
    referenceLineLayer.anchorPoint = CGPointMake(0, 0);
    referenceLineLayer.contents = (__bridge id)(graphVerticalReferenceLineLayerImageWithColor(color, height).CGImage);
    
    return referenceLineLayer;
}

- (void)obtainDataPoints {
    [_dataPoints removeAllObjects];
    _hasDataPoints = NO;
    
    NSInteger numberOfPlots = [self numberOfPlots];
    for (NSInteger plotIndex = 0; plotIndex < numberOfPlots; plotIndex++) {
        [self obtainDataPointsForPlotIndex:plotIndex];
    }
}
        
- (void)obtainDataPointsForPlotIndex:(NSInteger)plotIndex {
    [self.dataPoints addObject:[NSMutableArray new]];
    NSInteger numberOfPoints = [self.dataSource graphChartView:self numberOfDataPointsForPlotIndex:plotIndex];
        for (NSInteger pointIndex = 0; pointIndex < numberOfPoints; pointIndex++) {
        NSObject<ORKValueCollectionType> *value = [self dataPointForPointIndex:pointIndex plotIndex:plotIndex];
        [self.dataPoints[plotIndex] addObject:value];
            if (!value.isUnset) {
            self.hasDataPoints = YES;
            }
        }
        // Add dummy points for empty data points
    NSInteger emptyPointsCount = self.numberOfXAxisPoints - self.dataPoints[plotIndex].count;
        for (NSInteger idx = 0; idx < emptyPointsCount; idx++) {
        [self.dataPoints[plotIndex] addObject:[self dummyPoint]];
    }
}

#pragma mark - Layout & Drawing

- (void)setBounds:(CGRect)bounds {
    BOOL sizeChanged = !CGSizeEqualToSize(bounds.size, self.bounds.size);
    [super setBounds:bounds];
    if (sizeChanged) {
        [self setNeedsLayout];
    }
}

- (void)setFrame:(CGRect)frame {
    BOOL sizeChanged = !CGSizeEqualToSize(frame.size, self.frame.size);
    [super setFrame:frame];
    if (sizeChanged) {
        [self setNeedsLayout];
    }
}

- (void)layoutSubviews {
    [super layoutSubviews];
    
    CGRect plotViewFrame = CGRectMake(ORKGraphChartViewLeftPadding,
                                      TopPadding,
                                      CGRectGetWidth(self.frame) - YAxisViewWidth - ORKGraphChartViewLeftPadding,
                                      CGRectGetHeight(self.frame) - XAxisViewHeight - TopPadding);

    _referenceLinesView.frame = plotViewFrame;
    _plotView.frame = plotViewFrame;
    
    _xAxisView.frame = CGRectMake(CGRectGetMinX(_plotView.frame),
                                  CGRectGetMaxY(_plotView.frame),
                                  CGRectGetWidth(_plotView.frame),
                                  XAxisViewHeight);

    _yAxisView.frame = CGRectMake(CGRectGetWidth(self.frame) - YAxisViewWidth,
                                  TopPadding,
                                  YAxisViewWidth,
                                  CGRectGetHeight(_plotView.frame));
    
    [self layoutHorizontalReferenceLineLayers];
    [self updateAndLayoutVerticalReferenceLineLayers];
    
    if (_noDataLabel) {
        _noDataLabel.frame = CGRectMake(0,
                                        0,
                                        CGRectGetWidth(_plotView.frame),
                                        CGRectGetHeight(_plotView.frame));
    }
    
    // Scrubber Views
    _scrubberLine.frame = CGRectMake(CGRectGetMinX(_scrubberLine.frame),
                                     TopPadding,
                                     1,
                                     CGRectGetHeight(_plotView.frame));
    
    [self updateYAxisPoints];
    [self layoutLineLayers];
}

- (void)updateYAxisPoints {
    [_yAxisPoints removeAllObjects];
    NSInteger numberOfPlots = [self numberOfPlots];
    for (NSInteger plotIndex = 0; plotIndex < numberOfPlots; plotIndex++) {
        [_yAxisPoints addObject:[self normalizedCanvasDataPointsForPlotIndex:plotIndex canvasHeight:_plotView.bounds.size.height]];
    }
}

- (void)layoutHorizontalReferenceLineLayers {
    if (_showsHorizontalReferenceLines) {
        CGSize plotViewSize = _plotView.bounds.size;
        UIBezierPath *horizontalReferenceLinePath = [UIBezierPath bezierPath];
        [horizontalReferenceLinePath moveToPoint:CGPointMake(0 - scalePixelAdjustment(),
                                                             floor(plotViewSize.height / 2))];
        [horizontalReferenceLinePath addLineToPoint:CGPointMake(plotViewSize.width + _yAxisView.bounds.size.width,
                                                                floor(plotViewSize.height / 2))];
        _horizontalReferenceLineLayer.path = horizontalReferenceLinePath.CGPath;
    }
}

- (void)updateAndLayoutVerticalReferenceLineLayers {
    [_verticalReferenceLineLayers makeObjectsPerformSelector:@selector(removeFromSuperlayer)];
    _verticalReferenceLineLayers = nil;
    if (_showsVerticalReferenceLines) {
        _verticalReferenceLineLayers = [NSMutableArray new];
        CGFloat plotViewHeight = _plotView.bounds.size.height;
        CGFloat plotViewWidth = _plotView.bounds.size.width;
        NSInteger numberOfXAxisPoints = self.numberOfXAxisPoints;
        for (NSUInteger pointIndex = 1; pointIndex < numberOfXAxisPoints; pointIndex++) {
            if (![_dataSource respondsToSelector:@selector(graphChartView:drawsVerticalReferenceLineAtPointIndex:)]
                || [_dataSource graphChartView:self drawsVerticalReferenceLineAtPointIndex:pointIndex]) {
                CALayer *verticalReferenceLineLayer = graphVerticalReferenceLineLayerWithColor(_referenceLineColor, plotViewHeight);
                CGFloat positionOnXAxis = xAxisPoint(pointIndex, self.numberOfXAxisPoints, plotViewWidth);
                verticalReferenceLineLayer.position = CGPointMake(positionOnXAxis - scalePixelAdjustment(), 0);
                [_referenceLinesView.layer insertSublayer:verticalReferenceLineLayer atIndex:0];
                [_verticalReferenceLineLayers addObject:verticalReferenceLineLayer];
            }
        }
    }
}

ORK_INLINE UIImage *graphPointLayerImageWithColor(UIColor *color) {
    const CGFloat pointSize = ORKGraphChartViewPointAndLineWidth;
    const CGFloat pointLineWidth = 2.0;
    
    static UIImage *pointImage = nil;
    static UIColor *pointImageColor = nil;
    if (!pointImage || ![pointImageColor isEqual:color]) {
        pointImageColor = color;
        UIBezierPath *circlePath = [UIBezierPath bezierPathWithOvalInRect:
                                    (CGRect){{0 + (pointLineWidth / 2), 0 + (pointLineWidth / 2)}, {pointSize - pointLineWidth, pointSize - pointLineWidth}}];
        CAShapeLayer *pointLayer = [CAShapeLayer new];
        pointLayer.path = circlePath.CGPath;
        pointLayer.fillColor = [UIColor whiteColor].CGColor;
        pointLayer.strokeColor = color.CGColor;
        pointLayer.lineWidth = pointLineWidth;
        
        UIGraphicsBeginImageContextWithOptions((CGSize){pointSize, pointSize}, NO, [UIScreen mainScreen].scale);
        [pointLayer renderInContext:UIGraphicsGetCurrentContext()];
        pointImage = UIGraphicsGetImageFromCurrentImageContext();
        UIGraphicsEndImageContext();
    }
    return pointImage;
}

ORK_INLINE CALayer *graphPointLayerWithColor(UIColor *color, BOOL drawPointIndicator) {
    const CGFloat pointSize = ORKGraphChartViewPointAndLineWidth;
    CALayer *pointLayer = [CALayer new];
    pointLayer.frame = (CGRect){{0, 0}, {pointSize, pointSize}};
    if (drawPointIndicator) {
        pointLayer.contents = (__bridge id)(graphPointLayerImageWithColor(color).CGImage);
    }
    
    return pointLayer;
<<<<<<< HEAD
    }
    
=======
}

- (BOOL)shouldDrawPointIndicatorForPointWithIndex:(NSInteger)pointIndex inPlotWithIndex:(NSInteger)plotIndex {
    ORKValueRange *dataPoint = (ORKValueRange *)_dataPoints[plotIndex][pointIndex];
    if (dataPoint.isUnset) {
        return NO;
    }
    if (!dataPoint.isEmptyRange) {
        return YES;
    }
    if ([self isKindOfClass:[ORKLineGraphChartView class]]
        && [_dataSource respondsToSelector:@selector(graphChartView:drawsPointIndicatorsForPlotIndex:)]) {
        return [_dataSource graphChartView:self drawsPointIndicatorsForPlotIndex:plotIndex];
    }
    return YES;
}

>>>>>>> 6679fb09
- (void)updateLineLayers {
    for (NSInteger plotIndex = 0; plotIndex < _lineLayers.count; plotIndex++) {
        for (NSMutableArray <CAShapeLayer *> *sublineLayers in self.lineLayers[plotIndex]) {
            [sublineLayers makeObjectsPerformSelector:@selector(removeFromSuperlayer)];
        }
    }
    [_lineLayers removeAllObjects];
    
    NSInteger numberOfPlots = [self numberOfPlots];
    for (NSInteger plotIndex = 0; plotIndex < numberOfPlots; plotIndex++) {
        // Add array even if it should not draw lines so all layer arays have the same number of elements for animating purposes
        NSMutableArray<NSMutableArray<CAShapeLayer *> *> *currentPlotLineLayers = [NSMutableArray new];
        [_lineLayers addObject:currentPlotLineLayers];
        if ([self shouldDrawLinesForPlotIndex:plotIndex]) {
            [self updateLineLayersForPlotIndex:plotIndex];
        }
    }
}

- (void)layoutLineLayers {
    
    NSInteger numberOfPlots = [self numberOfPlots];
    if (_yAxisPoints.count != numberOfPlots) {
        // avoid layout if points have not been normalized yet
        return;
    }
    
    for (NSInteger plotIndex = 0; plotIndex < numberOfPlots; plotIndex++) {
        if ([self shouldDrawLinesForPlotIndex:plotIndex]) {
            [self layoutLineLayersForPlotIndex:plotIndex];
        }
    }
}

- (void)updateNoDataLabel {
    if (!_hasDataPoints && !_noDataLabel) {
        _noDataLabel = [[UILabel alloc] initWithFrame:CGRectZero];
        _noDataLabel.text = _noDataText;
        _noDataLabel.textAlignment = NSTextAlignmentCenter;
        _noDataLabel.font = [UIFont preferredFontForTextStyle:UIFontTextStyleHeadline];
        _noDataLabel.textColor = [UIColor lightGrayColor];
        [_plotView addSubview:_noDataLabel];
    } else if (_hasDataPoints && _noDataLabel) {
        [_noDataLabel removeFromSuperview];
        _noDataLabel = nil;
    }
}

- (CGFloat)xOffsetForPlotIndex:(NSInteger)plotIndex {
    return 0;
}

#pragma mark - Plotting Points

- (NSInteger)numberOfPlots {
    NSInteger numberOfPlots = 1;
    
    if ([_dataSource respondsToSelector:@selector(numberOfPlotsInGraphChartView:)]) {
        numberOfPlots = [_dataSource numberOfPlotsInGraphChartView:self];
    }
    
    return numberOfPlots;
}

- (NSInteger)numberOfXAxisPoints {
    if (_numberOfXAxisPoints != -1) {
        return _numberOfXAxisPoints;
    }
    
    _numberOfXAxisPoints = 0;
    
    if ([_dataSource respondsToSelector:@selector(numberOfDivisionsInXAxisForGraphChartView:)]) {
        _numberOfXAxisPoints = [_dataSource numberOfDivisionsInXAxisForGraphChartView:self];
    }
    NSInteger numberOfPlots = [self numberOfPlots];
    for (NSInteger idx = 0; idx < numberOfPlots; idx++) {
        NSInteger numberOfPlotPoints = [_dataSource graphChartView:self numberOfDataPointsForPlotIndex:idx];
        if (_numberOfXAxisPoints < numberOfPlotPoints) {
            _numberOfXAxisPoints = numberOfPlotPoints;
        }
    }
    
    return _numberOfXAxisPoints;
}

#pragma Mark - Scrubbing

- (NSInteger)scrubbingPlotIndex {
    NSInteger plotIndex = 0;
    if ([_dataSource respondsToSelector:@selector(scrubbingPlotIndexForGraphChartView:)]) {
        plotIndex = [_dataSource scrubbingPlotIndexForGraphChartView:self];
        if (plotIndex >= [self numberOfPlots]) {
            plotIndex = 0;
        }
    }
    return plotIndex;
}

- (BOOL)gestureRecognizerShouldBegin:(UIGestureRecognizer *)gestureRecognizer {
    BOOL shouldBegin = NO;
    if (gestureRecognizer == _panGestureRecognizer) {
        CGPoint translation = [(UIPanGestureRecognizer *)gestureRecognizer translationInView:self];
    if (fabs(translation.x) > fabs(translation.y)) {
            shouldBegin = YES;
        }
    } else if (gestureRecognizer == _longPressGestureRecognizer) {
        shouldBegin = YES;
    }
    return shouldBegin;
}

- (void)handleScrubbingGesture:(UIGestureRecognizer *)gestureRecognizer {
    NSInteger scrubbingPlotIndex = [self scrubbingPlotIndex];
    if ((_dataPoints.count > scrubbingPlotIndex) && ([self numberOfValidValuesForPlotIndex:scrubbingPlotIndex] > 0)) {
        
        CGPoint location = [gestureRecognizer locationInView:_plotView];
        CGFloat maxX = round(CGRectGetWidth(_plotView.bounds));
        CGFloat normalizedX = MAX(MIN(location.x, maxX), 0);
        location = CGPointMake(normalizedX, location.y);
        CGFloat snappedXPosition = [self snappedXPosition:location.x plotIndex:scrubbingPlotIndex];
        [self updateScrubberViewForXPosition:snappedXPosition plotIndex:scrubbingPlotIndex];
        
        if (gestureRecognizer.state == UIGestureRecognizerStateBegan) {
            [self setScrubberViewsHidden:NO animated:YES];
            if ([_delegate respondsToSelector:@selector(graphChartViewTouchesBegan:)]) {
                [_delegate graphChartViewTouchesBegan:self];
            }
        } else if (gestureRecognizer.state == UIGestureRecognizerStateChanged) {
            if ([_delegate respondsToSelector:@selector(graphChartView:touchesMovedToXPosition:)]) {
                [_delegate graphChartView:self touchesMovedToXPosition:snappedXPosition];
            }
        } else if (gestureRecognizer.state == UIGestureRecognizerStateEnded) {
            [self setScrubberViewsHidden:YES animated:YES];
            if ([_delegate respondsToSelector:@selector(graphChartViewTouchesEnded:)]) {
                [_delegate graphChartViewTouchesEnded:self];
            }
        }
    }
}

- (void)updateScrubberViewForXPosition:(CGFloat)xPosition plotIndex:(NSInteger)plotIndex {
    void (^updateScrubberLinePosition)() = ^{
        self.scrubberLine.center = CGPointMake(xPosition + ORKGraphChartViewLeftPadding, self.scrubberLine.center.y);
    };
    BOOL scrubberlineAnimated = (self.scrubberLine.alpha > 0);
    BOOL scrubberlineAccessoriesAnimated = !self.scrubberAccessoryViewsHidden;
    if (scrubberlineAnimated || scrubberlineAccessoriesAnimated) {
        [UIView animateWithDuration:ORKGraphChartViewScrubberMoveAnimationDuration animations:^{
            if (scrubberlineAnimated) {
                updateScrubberLinePosition();
            }
            if (scrubberlineAccessoriesAnimated) {
                [self updateScrubberLineAccessories:xPosition plotIndex:plotIndex];
            }
        }];
    }
    if (!scrubberlineAnimated) {
        updateScrubberLinePosition();
    }
    if (!scrubberlineAccessoriesAnimated) {
        [self updateScrubberLineAccessories:xPosition plotIndex:plotIndex];
    }
}

- (BOOL)scrubberAccessoryViewsHidden {
    return _scrubberLabel.hidden && _scrubberThumbView.hidden;
}

- (void)setScrubberAccessoryViewsHidden:(BOOL)hidden {
    _scrubberLabel.hidden = hidden;
    _scrubberThumbView.hidden = hidden;
}

- (void)updateScrubberLineAccessories:(CGFloat)xPosition plotIndex:(NSInteger)plotIndex {
    double scrubberYPosition = [self canvasYPositionForXPosition:xPosition plotIndex:plotIndex];
    double scrubbingValue = [self scrubbingLabelValueForCanvasXPosition:xPosition plotIndex:plotIndex];

    _scrubberThumbView.center = CGPointMake(xPosition + ORKGraphChartViewLeftPadding, scrubberYPosition + TopPadding);
    _scrubberLabel.text = [NSString stringWithFormat:@"%.0f", scrubbingValue == ORKDoubleInvalidValue ? 0.0 : scrubbingValue ];
    CGSize textSize = [_scrubberLabel.text boundingRectWithSize:CGSizeMake(_plotView.bounds.size.width,
                                                                           _plotView.bounds.size.height)
                                                        options:(NSStringDrawingUsesFontLeading | NSStringDrawingUsesLineFragmentOrigin)
                                                     attributes:@{NSFontAttributeName: _scrubberLabel.font}
                                                        context:nil].size;
    _scrubberLabel.frame = CGRectMake(xPosition + ORKGraphChartViewLeftPadding + ScrubberLineToLabelPadding,
                                      CGRectGetMinY(_scrubberLine.frame),
                                      textSize.width + ScrubberLabelHorizontalPadding,
                                      textSize.height + ScrubberLabelVerticalPadding);

    if (scrubbingValue == ORKDoubleInvalidValue) {
        [self setScrubberAccessoryViewsHidden:YES];
    } else {
        [self setScrubberAccessoryViewsHidden:NO];
    }
}

- (void)setScrubberViewsHidden:(BOOL)hidden animated:(BOOL)animated {
    void (^updateAlpha)(BOOL) = ^(BOOL hidden) {
        CGFloat alpha = hidden ? 0.0 : 1.0;
        _scrubberThumbView.alpha = alpha;
        _scrubberLine.alpha = alpha;
        _scrubberLabel.alpha = alpha;
    };
    
    if (animated) {
        [UIView animateWithDuration:ScrubberFadeAnimationDuration animations:^{
            updateAlpha(hidden);
        }];
    } else {
        updateAlpha(hidden);
    }
}

- (NSInteger)pointIndexForXPosition:(CGFloat)xPosition plotIndex:(NSInteger)plotIndex {
    NSInteger pointIndex = 0;
    NSInteger numberOfXAxisPoints = self.numberOfXAxisPoints;
    for (pointIndex = 0; pointIndex < (numberOfXAxisPoints - 1); pointIndex++) {
        CGFloat xAxisPointValue = xAxisPoint(pointIndex, numberOfXAxisPoints, _plotView.bounds.size.width);
        if (xAxisPointValue >= xPosition) {
            break;
        }
    }
    return pointIndex;
}

- (NSInteger)numberOfValidValuesForPlotIndex:(NSInteger)plotIndex {
    NSInteger count = 0;
    
    if (plotIndex < _dataPoints.count) {
        for (ORKValueRange *rangePoint in _dataPoints[plotIndex]) {
            if (!rangePoint.isUnset) {
                count++;
            }
        }
    }
    return count;
}

- (BOOL)isXPositionSnapped:(CGFloat)xPosition plotIndex:(NSInteger)plotIndex {
    BOOL snapped = NO;
    CGFloat viewWidth = _plotView.bounds.size.width;
    NSInteger numberOfXAxisPoints = self.numberOfXAxisPoints;
    for (NSInteger idx = 0; idx < numberOfXAxisPoints; idx++) {
        if (xPosition == xAxisPoint(idx, numberOfXAxisPoints, viewWidth)) {
            snapped = YES;
            break;
        }
    }
    return snapped;
}

- (CGFloat)snappedXPosition:(CGFloat)xPosition plotIndex:(NSInteger)plotIndex {
    NSInteger numberOfXAxisPoints = self.numberOfXAxisPoints;
    CGFloat widthBetweenPoints = CGRectGetWidth(self.plotView.frame) / numberOfXAxisPoints;
    NSUInteger positionCount = self.dataPoints[plotIndex].count;
    for (NSUInteger pointIndex = 0; pointIndex < positionCount; pointIndex++) {
        
        double scrubbingValue = [self scrubbingValueForPlotIndex:plotIndex pointIndex:pointIndex];
        
        if (scrubbingValue != ORKDoubleInvalidValue) {
            CGFloat snappedXPosition = xAxisPoint(pointIndex, numberOfXAxisPoints, self.plotView.bounds.size.width);
            
            if (fabs(snappedXPosition - xPosition) < (widthBetweenPoints * SnappingClosenessFactor)) {
                xPosition = snappedXPosition;
            }
        }
    }
    return xPosition;
}

- (double)scrubbingLabelValueForCanvasXPosition:(CGFloat)xPosition plotIndex:(NSInteger)plotIndex {
    double value = ORKDoubleInvalidValue;
    BOOL snapped = [self isXPositionSnapped:xPosition plotIndex:(NSInteger)plotIndex];
    if (snapped) {
        NSInteger pointIndex = [self pointIndexForXPosition:xPosition plotIndex:plotIndex];
        value = [self scrubbingValueForPlotIndex:plotIndex pointIndex:pointIndex];;
    }
    return value;
}

- (double)canvasYPositionForXPosition:(CGFloat)xPosition plotIndex:(NSInteger)plotIndex {
    BOOL snapped = [self isXPositionSnapped:xPosition plotIndex:plotIndex];
    double canvasYPosition = 0;
    if (snapped) {
        NSInteger pointIndex = [self pointIndexForXPosition:xPosition plotIndex:plotIndex];
        canvasYPosition = [self scrubbingYAxisPointForPlotIndex:plotIndex pointIndex:pointIndex];
    }
    return canvasYPosition;
}

#pragma Mark - Animation

- (void)animateWithDuration:(NSTimeInterval)duration {
    if (duration < 0) {
        @throw [NSException exceptionWithName:NSGenericException reason:@"animationDuration cannot be lower than 0" userInfo:nil];
    }
    for (NSUInteger plotIndex = 0; plotIndex < [self numberOfPlots]; plotIndex++) {
        [self prepareAnimationsForPlotIndex:plotIndex];
        [self animateLayersSequentiallyWithDuration:duration plotIndex:plotIndex];
        }
        }

- (void)prepareAnimationsForPlotIndex:(NSInteger)plotIndex {
    for (NSMutableArray <CAShapeLayer *> *sublineLayers in self.lineLayers[plotIndex]) {
        [sublineLayers makeObjectsPerformSelector:@selector(removeAllAnimations)];
        for (CAShapeLayer *lineLayer in sublineLayers) {
            lineLayer.strokeEnd = 0;
    }
}
            }

- (void)animateLayersSequentiallyWithDuration:(NSTimeInterval)duration plotIndex:(NSInteger)plotIndex {
    NSUInteger numberOfLines = self.lineLayers[plotIndex].count;
        if (numberOfLines > 0) {
            CGFloat lineFadeDuration = duration / numberOfLines;
            CGFloat lineDelay = 0.0;
            for (NSUInteger lineIndex = 0; lineIndex < numberOfLines; lineIndex++) {
            NSUInteger numberOfSublines = self.lineLayers[plotIndex][lineIndex].count;
            if (numberOfSublines > 0) {
                CGFloat sublineFadeDuration = lineFadeDuration / numberOfSublines;
                CGFloat sublineDelay = 0.0;
                for (NSUInteger sublineIndex = 0; sublineIndex < numberOfSublines; sublineIndex++) {
                    CAShapeLayer *layer = self.lineLayers[plotIndex][lineIndex][sublineIndex];
                    [self animateLayer:layer keyPath:@"strokeEnd" duration:sublineFadeDuration startDelay:lineDelay + sublineDelay];
                    sublineDelay += sublineFadeDuration;
                }
                lineDelay += sublineDelay;
            }
        }
    }
}

- (void)animateLayer:(CALayer *)layer
             keyPath:(NSString *)keyPath
            duration:(CGFloat)duration
          startDelay:(CGFloat)startDelay {
    [self animateLayer:layer
               keyPath:keyPath
              duration:duration
            startDelay:startDelay
        timingFunction:[CAMediaTimingFunction functionWithName:kCAMediaTimingFunctionEaseOut]];
}

- (void)animateLayer:(CALayer *)layer
             keyPath:(NSString *)keyPath
            duration:(CGFloat)duration
          startDelay:(CGFloat)startDelay
      timingFunction:(CAMediaTimingFunction *)timingFunction
{
    NSCAssert(layer && keyPath && duration >= 0.0 && startDelay >= 0.0 && timingFunction, @"");
    
    CABasicAnimation *animation = [CABasicAnimation animationWithKeyPath:keyPath];
    animation.beginTime = CACurrentMediaTime() + startDelay;
    animation.fromValue = @(0.0);
    animation.toValue = @(1.0);
    animation.duration = duration;
    animation.timingFunction = timingFunction;
    animation.fillMode = kCAFillModeForwards;
    animation.removedOnCompletion = NO;
    [layer addAnimation:animation forKey:keyPath];
}

#pragma mark - Abstract

- (void)throwOverrideException {
    @throw [NSException exceptionWithName:NSInvalidArgumentException
                                   reason:[NSString stringWithFormat:@"%s must be overridden in a subclass/category", __PRETTY_FUNCTION__]
                                 userInfo:nil];
}

- (NSObject<ORKValueCollectionType> *)dataPointForPointIndex:(NSInteger)pointIndex plotIndex:(NSInteger)plotIndex {
    [self throwOverrideException];
    return nil;
}

- (NSObject<ORKValueCollectionType> *)dummyPoint {
    [self throwOverrideException];
    return nil;
}

- (NSMutableArray<NSObject<ORKValueCollectionType> *> *)normalizedCanvasDataPointsForPlotIndex:(NSInteger)plotIndex canvasHeight:(CGFloat)viewHeight {
    [self throwOverrideException];
    return nil;
}

- (void)updateLineLayersForPlotIndex:(NSInteger)plotIndex {
    [self throwOverrideException];
}

- (void)layoutLineLayersForPlotIndex:(NSInteger)plotIndex {
    [self throwOverrideException];
}

- (BOOL)shouldDrawLinesForPlotIndex:(NSInteger)plotIndex {
    [self throwOverrideException];
    return NO;
}

- (void)calculateMinAndMaxValues {
    [self throwOverrideException];
}

- (double)scrubbingValueForPlotIndex:(NSInteger)plotIndex pointIndex:(NSInteger)pointIndex {
    [self throwOverrideException];
    return 0;
}

- (double)scrubbingYAxisPointForPlotIndex:(NSInteger)plotIndex pointIndex:(NSInteger)pointIndex {
    [self throwOverrideException];
    return 0;
}

- (void)updatePointLayers {
    [self throwOverrideException];
}

- (void)layoutPointLayers {
    [self throwOverrideException];
}

#pragma mark - Accessibility

- (BOOL)isAccessibilityElement {
    return NO;
}

#pragma mark - Accessibility Helpers

- (void)_axVoiceOverStatusChanged:(NSNotification *)notification {
    [self _axCreateAccessibilityElementsIfNeeded];
}

- (void)_axCreateAccessibilityElementsIfNeeded {
    if (!UIAccessibilityIsVoiceOverRunning()) {
        // No need to creating accessibility elements if Voice Over is not running
        return;
    }
    
    NSInteger maxNumberOfPoints = [[_dataPoints valueForKeyPath:@"@max.@count.self"] integerValue];
    NSMutableArray<id> *accessibilityElements = [[NSMutableArray alloc] initWithCapacity:maxNumberOfPoints];
    
    for (NSInteger pointIndex = 0; pointIndex < maxNumberOfPoints; pointIndex++) {
        ORKLineGraphAccessibilityElement *element = [[ORKLineGraphAccessibilityElement alloc] initWithAccessibilityContainer:self index:pointIndex maxIndex:maxNumberOfPoints];
        
        // Data points for all plots at any given pointIndex must be included (eg "2 and 4" or "range from 1-2 and range from 4-5").
        NSString *value = nil;
        for (NSInteger plotIndex = 0; plotIndex < _dataPoints.count; plotIndex++) {
            
            // Boundary check
            if ( pointIndex < _dataPoints[plotIndex].count ) {
                NSString *and = (value == nil || value.length == 0 ? nil : ORKLocalizedString(@"AX_GRAPH_AND_SEPARATOR", nil));
                NSObject<ORKValueCollectionType> *dataPoint = _dataPoints[plotIndex][pointIndex];
                value = ORKAccessibilityStringForVariables(value, and, dataPoint.accessibilityLabel);
            }
        }
        
        if ([_dataSource respondsToSelector:@selector(graphChartView:titleForXAxisAtPointIndex:)]) {
            element.accessibilityLabel = [self.dataSource graphChartView:self titleForXAxisAtPointIndex:pointIndex];
        } else {
            element.accessibilityLabel = [NSString stringWithFormat:ORKLocalizedString(@"AX_GRAPH_POINT_%@", nil), ORKLocalizedStringFromNumber(@(pointIndex))];
        }
        element.accessibilityValue = value;
        [accessibilityElements addObject:element];
    }
    
    self.accessibilityElements = accessibilityElements;
}

@end

    
@implementation ORKValueRangeGraphChartView {
    NSMutableArray<NSMutableArray<CALayer *> *> *_pointLayers;
            }

@dynamic dataSource;
@dynamic dataPoints;
@dynamic yAxisPoints;
    
- (void)sharedInit {
    [super sharedInit];
    _pointLayers = [NSMutableArray new];
            }

- (void)reloadData {
    [super reloadData];
    [self updatePointLayers];
    [self setNeedsLayout];
        }

- (ORKValueRange *)dataPointForPointIndex:(NSInteger)pointIndex plotIndex:(NSInteger)plotIndex {
    return [self.dataSource graphChartView:self dataPointForPointIndex:pointIndex plotIndex:plotIndex];
    }

- (ORKValueRange *)dummyPoint {
    return [ORKValueRange new];
}

- (NSMutableArray<ORKValueRange *> *)normalizedCanvasDataPointsForPlotIndex:(NSInteger)plotIndex canvasHeight:(CGFloat)viewHeight {
    NSMutableArray<ORKValueRange *> *normalizedPoints = [NSMutableArray new];
    
    if (plotIndex < self.dataPoints.count) {
        NSUInteger pointCount = self.dataPoints[plotIndex].count;
        for (NSUInteger pointIndex = 0; pointIndex < pointCount; pointIndex++) {
            
            ORKValueRange *normalizedRangePoint = [ORKValueRange new];
            ORKValueRange *dataPointValue = self.dataPoints[plotIndex][pointIndex];
            
            if (dataPointValue.isUnset) {
                normalizedRangePoint.minimumValue = normalizedRangePoint.maximumValue = viewHeight;
            } else if (self.minimumValue == self.maximumValue) {
                normalizedRangePoint.minimumValue = normalizedRangePoint.maximumValue = viewHeight / 2;
            } else {
                double range = self.maximumValue - self.minimumValue;
                double normalizedMinimumValue = (dataPointValue.minimumValue - self.minimumValue) / range * viewHeight;
                double normalizedMaximumValue = (dataPointValue.maximumValue - self.minimumValue) / range * viewHeight;
                
                normalizedRangePoint.minimumValue = viewHeight - normalizedMinimumValue;
                normalizedRangePoint.maximumValue = viewHeight - normalizedMaximumValue;
            }
            [normalizedPoints addObject:normalizedRangePoint];
        }
    }
    
    return normalizedPoints;
}

- (void)calculateMinAndMaxValues {
    self.minimumValue = ORKDoubleInvalidValue;
    self.maximumValue = ORKDoubleInvalidValue;
    
    BOOL minimumValueProvided = NO;
    BOOL maximumValueProvided = NO;
    
    if ([self.dataSource respondsToSelector:@selector(minimumValueForGraphChartView:)]) {
        self.minimumValue = [self.dataSource minimumValueForGraphChartView:self];
        minimumValueProvided = YES;
    }
    
    if ([self.dataSource respondsToSelector:@selector(maximumValueForGraphChartView:)]) {
        self.maximumValue = [self.dataSource maximumValueForGraphChartView:self];
        maximumValueProvided = YES;
    }
    
    if (!minimumValueProvided || !maximumValueProvided) {
        NSInteger numberOfPlots = [self numberOfPlots];
        for (NSInteger plotIndex = 0; plotIndex < numberOfPlots; plotIndex++) {
            NSInteger numberOfPlotPoints = self.dataPoints[plotIndex].count;
            for (NSInteger pointIndex = 0; pointIndex < numberOfPlotPoints; pointIndex++) {
                ORKValueRange *point = self.dataPoints[plotIndex][pointIndex];
                if (!minimumValueProvided &&
                    point.minimumValue != ORKDoubleInvalidValue &&
                    ((self.minimumValue == ORKDoubleInvalidValue) || (point.minimumValue < self.minimumValue))) {
                    self.minimumValue = point.minimumValue;
                }
                if (!maximumValueProvided &&
                    point.maximumValue != ORKDoubleInvalidValue &&
                    ((self.maximumValue == ORKDoubleInvalidValue) || (point.maximumValue > self.maximumValue))) {
                    self.maximumValue = point.maximumValue;
                }
            }
        }
    }
    
    if (self.minimumValue == ORKDoubleInvalidValue) {
        self.minimumValue = 0;
    }
    if (self.maximumValue == ORKDoubleInvalidValue) {
        self.maximumValue = 0;
    }
}

#pragma mark - Layout & Drawing

- (void)updatePointLayersForPlotIndex:(NSInteger)plotIndex {
    if (plotIndex < self.dataPoints.count) {
        UIColor *color = [self colorForPlotIndex:plotIndex];
        NSUInteger pointCount = self.dataPoints[plotIndex].count;
        for (NSUInteger pointIndex = 0; pointIndex < pointCount; pointIndex++) {
            ORKValueRange *dataPoint = self.dataPoints[plotIndex][pointIndex];
            if (!dataPoint.isUnset) {
                BOOL drawPointIndicator = [self shouldDrawPointIndicatorForPointWithIndex:pointIndex inPlotWithIndex:plotIndex];
                CALayer *pointLayer = graphPointLayerWithColor(color, drawPointIndicator);
                [self.plotView.layer addSublayer:pointLayer];
                [_pointLayers[plotIndex] addObject:pointLayer];
                
                if (!dataPoint.isEmptyRange) {
                    CALayer *pointLayer = graphPointLayerWithColor(color, drawPointIndicator);
                    [self.plotView.layer addSublayer:pointLayer];
                    [_pointLayers[plotIndex] addObject:pointLayer];
                }
            }
<<<<<<< HEAD
                }
            }
    
=======
        }
    }
}

>>>>>>> 6679fb09
- (void)updatePlotColorsForPlotIndex:(NSInteger)plotIndex {
    [super updatePlotColorsForPlotIndex:plotIndex];
    UIColor *color = [self colorForPlotIndex:plotIndex];
    for (NSUInteger pointIndex = 0; pointIndex < _pointLayers[plotIndex].count; pointIndex++) {
        CALayer *pointLayer = _pointLayers[plotIndex][pointIndex];
<<<<<<< HEAD
        pointLayer.contents = (__bridge id)(graphPointLayerImageWithColor(color).CGImage);
=======
        if (pointLayer.contents) {
            pointLayer.contents = (__bridge id)(graphPointLayerImageWithColor(color).CGImage);
>>>>>>> 6679fb09
        }
    }
    
- (void)updatePointLayers {
    for (NSInteger plotIndex = 0; plotIndex < _pointLayers.count; plotIndex++) {
        [_pointLayers[plotIndex] makeObjectsPerformSelector:@selector(removeFromSuperlayer)];
    }
    [_pointLayers removeAllObjects];
    
    NSInteger numberOfPlots = [self numberOfPlots];
    for (NSInteger plotIndex = 0; plotIndex < numberOfPlots; plotIndex++) {
        NSMutableArray<CALayer *> *currentPlotPointLayers = [NSMutableArray new];
        [_pointLayers addObject:currentPlotPointLayers];
        [self updatePointLayersForPlotIndex:plotIndex];
    }
    }

- (void)layoutSubviews {
    [super layoutSubviews];
    [self layoutPointLayers];
}

- (void)layoutPointLayers {
    NSInteger numberOfPlots = [self numberOfPlots];

    if (self.yAxisPoints.count != numberOfPlots) {
        // avoid layout if points have not been normalized yet
        return;
        }
    
    for (NSInteger plotIndex = 0; plotIndex < numberOfPlots; plotIndex++) {
        [self layoutPointLayersForPlotIndex:plotIndex];
    }
}

- (void)layoutPointLayersForPlotIndex:(NSInteger)plotIndex {
    if (plotIndex < self.dataPoints.count) {
        NSUInteger pointLayerIndex = 0;
        for (NSUInteger pointIndex = 0; pointIndex < self.dataPoints[plotIndex].count; pointIndex++) {
            ORKValueRange *dataPointValue = self.dataPoints[plotIndex][pointIndex];
            if (!dataPointValue.isUnset) {
                CGFloat positionOnXAxis = xAxisPoint(pointIndex, self.numberOfXAxisPoints, self.plotView.bounds.size.width);
                positionOnXAxis += [self xOffsetForPlotIndex:plotIndex];
                ORKValueRange *yAxisValueRange = self.yAxisPoints[plotIndex][pointIndex];
                CALayer *pointLayer = _pointLayers[plotIndex][pointLayerIndex];
                pointLayer.position = CGPointMake(positionOnXAxis, yAxisValueRange.minimumValue);
                pointLayerIndex++;

                if (!yAxisValueRange.isEmptyRange) {
                    CALayer *pointLayer = _pointLayers[plotIndex][pointLayerIndex];
                    pointLayer.position = CGPointMake(positionOnXAxis, yAxisValueRange.maximumValue);
                    pointLayerIndex++;
                }
            }
        }
    }
}

#pragma mark - Scrubbing

- (double)scrubbingValueForPlotIndex:(NSInteger)plotIndex pointIndex:(NSInteger)pointIndex {
    return self.dataPoints[plotIndex][pointIndex].maximumValue;
}

- (double)scrubbingYAxisPointForPlotIndex:(NSInteger)plotIndex pointIndex:(NSInteger)pointIndex {
    return self.yAxisPoints[plotIndex][pointIndex].maximumValue;
}

#pragma mark - Animation

- (void)prepareAnimationsForPlotIndex:(NSInteger)plotIndex {
    [super prepareAnimationsForPlotIndex:plotIndex];
    [_pointLayers[plotIndex] makeObjectsPerformSelector:@selector(removeAllAnimations)];
    for (CAShapeLayer *pointLayer in _pointLayers[plotIndex]) {
        pointLayer.opacity = 0;
    }
}

- (void)animateLayersSequentiallyWithDuration:(NSTimeInterval)duration plotIndex:(NSInteger)plotIndex {
    [super animateLayersSequentiallyWithDuration:duration plotIndex:plotIndex];
    NSUInteger numberOfPoints = _pointLayers[plotIndex].count;
    if (numberOfPoints > 0) {
        CGFloat pointFadeDuration = duration / numberOfPoints;
        CGFloat pointDelay = 0.0;
        for (NSUInteger pointIndex = 0; pointIndex < numberOfPoints; pointIndex++) {
            CALayer *layer = _pointLayers[plotIndex][pointIndex];
            [self animateLayer:layer keyPath:@"opacity" duration:pointFadeDuration startDelay:pointDelay];
            pointDelay += pointFadeDuration;
        }
    }
}

#pragma mark - Interface Builder designable

- (void)prepareForInterfaceBuilder {
    [self reloadData];
}

@end


#if TARGET_INTERFACE_BUILDER

@implementation ORKIBSampleDiscreteGraphDataSource

- (instancetype)init {
    self = [super init];
    if (self) {
        self.plotPoints = @[@[[[ORKRangedPoint alloc] initWithMinimumValue: 0 maximumValue: 2],
                              [[ORKRangedPoint alloc] initWithMinimumValue: 1 maximumValue: 4],
                              [[ORKRangedPoint alloc] initWithMinimumValue: 2 maximumValue: 6],
                              [[ORKRangedPoint alloc] initWithMinimumValue: 3 maximumValue: 8],
                              [[ORKRangedPoint alloc] initWithMinimumValue: 5 maximumValue: 10],
                              [[ORKRangedPoint alloc] initWithMinimumValue: 8 maximumValue: 13]],
                            @[[[ORKRangedPoint alloc] initWithValue: 1],
                              [[ORKRangedPoint alloc] initWithMinimumValue: 2 maximumValue: 6],
                              [[ORKRangedPoint alloc] initWithMinimumValue: 3 maximumValue: 10],
                              [[ORKRangedPoint alloc] initWithMinimumValue: 5 maximumValue: 11],
                              [[ORKRangedPoint alloc] initWithMinimumValue: 7 maximumValue: 13],
                              [[ORKRangedPoint alloc] initWithMinimumValue: 10 maximumValue: 13]
                              ]];
    }
    return self;
}

- (NSInteger)numberOfPlotsInGraphChartView:(ORKGraphChartView *)graphChartView {
    return self.plotPoints.count;
}

- (NSInteger)graphChartView:(ORKGraphChartView *)graphChartView numberOfDataPointsForPlotIndex:(NSInteger)plotIndex {
    return self.plotPoints[plotIndex].count;
}

- (ORKRangedPoint *)graphChartView:(ORKGraphChartView *)graphChartView dataPointForPointIndex:(NSInteger)pointIndex plotIndex:(NSInteger)plotIndex {
    return self.plotPoints[plotIndex][pointIndex];
    }

- (NSString *)graphChartView:(ORKGraphChartView *)graphChartView titleForXAxisAtPointIndex:(NSInteger)pointIndex {
    return [@(pointIndex + 1) stringValue];
}

@end


@implementation ORKIBSampleLineGraphDataSource
    
- (instancetype)init {
    self = [super init];
    if (self) {
        self.plotPoints = @[@[[[ORKRangedPoint alloc] initWithValue: 10],
                              [[ORKRangedPoint alloc] initWithValue: 20],
                              [[ORKRangedPoint alloc] initWithValue: 25],
                              [[ORKRangedPoint alloc] init],
                              [[ORKRangedPoint alloc] initWithValue: 30],
                              [[ORKRangedPoint alloc] initWithValue: 40]],
                            @[[[ORKRangedPoint alloc] initWithValue: 2],
                              [[ORKRangedPoint alloc] initWithValue: 4],
                              [[ORKRangedPoint alloc] initWithValue: 8],
                              [[ORKRangedPoint alloc] initWithValue: 16],
                              [[ORKRangedPoint alloc] initWithValue: 32],
                              [[ORKRangedPoint alloc] initWithValue: 64]
                              ]];
    }
    return self;
}
        
- (NSInteger)numberOfPlotsInGraphChartView:(ORKGraphChartView *)graphChartView {
    return self.plotPoints.count;
}
            
- (NSInteger)graphChartView:(ORKGraphChartView *)graphChartView numberOfDataPointsForPlotIndex:(NSInteger)plotIndex {
    return self.plotPoints[plotIndex].count;
            }

- (ORKRangedPoint *)graphChartView:(ORKGraphChartView *)graphChartView dataPointForPointIndex:(NSInteger)pointIndex plotIndex:(NSInteger)plotIndex {
    return self.plotPoints[plotIndex][pointIndex];
        }
        
- (NSString *)graphChartView:(ORKGraphChartView *)graphChartView titleForXAxisAtPointIndex:(NSInteger)pointIndex {
    return [@(pointIndex + 1) stringValue];
        }

- (CGFloat)minimumValueForGraphChartView:(ORKGraphChartView *)graphChartView {
    return 0;
    }
    
- (CGFloat)maximumValueForGraphChartView:(ORKGraphChartView *)graphChartView {
    return 70;
}

@end
#endif<|MERGE_RESOLUTION|>--- conflicted
+++ resolved
@@ -35,6 +35,7 @@
 #import "ORKGraphChartView_Internal.h"
 
 #import "ORKChartTypes.h"
+#import "ORKLineGraphChartView.h"
 #import "ORKXAxisView.h"
 #import "ORKYAxisView.h"
 
@@ -521,16 +522,12 @@
     CALayer *pointLayer = [CALayer new];
     pointLayer.frame = (CGRect){{0, 0}, {pointSize, pointSize}};
     if (drawPointIndicator) {
-        pointLayer.contents = (__bridge id)(graphPointLayerImageWithColor(color).CGImage);
+    pointLayer.contents = (__bridge id)(graphPointLayerImageWithColor(color).CGImage);
     }
     
     return pointLayer;
-<<<<<<< HEAD
-    }
-    
-=======
-}
-
+    }
+    
 - (BOOL)shouldDrawPointIndicatorForPointWithIndex:(NSInteger)pointIndex inPlotWithIndex:(NSInteger)plotIndex {
     ORKValueRange *dataPoint = (ORKValueRange *)_dataPoints[plotIndex][pointIndex];
     if (dataPoint.isUnset) {
@@ -546,7 +543,6 @@
     return YES;
 }
 
->>>>>>> 6679fb09
 - (void)updateLineLayers {
     for (NSInteger plotIndex = 0; plotIndex < _lineLayers.count; plotIndex++) {
         for (NSMutableArray <CAShapeLayer *> *sublineLayers in self.lineLayers[plotIndex]) {
@@ -1138,28 +1134,19 @@
                     [self.plotView.layer addSublayer:pointLayer];
                     [_pointLayers[plotIndex] addObject:pointLayer];
                 }
-            }
-<<<<<<< HEAD
                 }
             }
-    
-=======
-        }
-    }
-}
-
->>>>>>> 6679fb09
+                }
+            }
+    
 - (void)updatePlotColorsForPlotIndex:(NSInteger)plotIndex {
     [super updatePlotColorsForPlotIndex:plotIndex];
     UIColor *color = [self colorForPlotIndex:plotIndex];
     for (NSUInteger pointIndex = 0; pointIndex < _pointLayers[plotIndex].count; pointIndex++) {
         CALayer *pointLayer = _pointLayers[plotIndex][pointIndex];
-<<<<<<< HEAD
+        if (pointLayer.contents) {
         pointLayer.contents = (__bridge id)(graphPointLayerImageWithColor(color).CGImage);
-=======
-        if (pointLayer.contents) {
-            pointLayer.contents = (__bridge id)(graphPointLayerImageWithColor(color).CGImage);
->>>>>>> 6679fb09
+        }
         }
     }
     
