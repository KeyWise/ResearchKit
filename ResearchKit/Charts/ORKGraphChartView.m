--- conflicted
+++ resolved
@@ -33,18 +33,11 @@
 
 #import "ORKGraphChartView.h"
 #import "ORKGraphChartView_Internal.h"
-<<<<<<< HEAD
-
-#import "ORKRangedPoint.h"
-#import "ORKYAxisView.h"
-#import "ORKXAxisView.h"
-
-=======
-#import "ORKSkin.h"
+
+#import "ORKChartTypes.h"
 #import "ORKXAxisView.h"
 #import "ORKYAxisView.h"
-#import "ORKChartTypes.h"
->>>>>>> d84944ac
+
 #import "ORKAccessibility.h"
 #import "ORKSkin.h"
 
@@ -67,7 +60,6 @@
 static const CGFloat ScrubberLabelVerticalPadding = 4.0;
 #define ScrubberLabelColor ([UIColor colorWithWhite:0.98 alpha:0.8])
 
-
 @interface ORKGraphChartView () <UIGestureRecognizerDelegate>
 
 @end
@@ -210,7 +202,7 @@
     _scrubberLineColor = ORKColor(ORKGraphScrubberLineColorKey);
     _scrubberThumbColor = ORKColor(ORKGraphScrubberThumbColorKey);
     _noDataText = ORKLocalizedString(@"CHART_NO_DATA_TEXT", nil);
-
+    
     _longPressGestureRecognizer = [[UILongPressGestureRecognizer alloc] initWithTarget:self action:@selector(handleScrubbingGesture:)];
     _longPressGestureRecognizer.delaysTouchesBegan = YES;
     _longPressGestureRecognizer.delegate = self;
@@ -531,8 +523,8 @@
     pointLayer.contents = (__bridge id)(graphPointLayerImageWithColor(color).CGImage);
     
     return pointLayer;
-}
-
+    }
+    
 - (void)updateLineLayers {
     for (NSInteger plotIndex = 0; plotIndex < _lineLayers.count; plotIndex++) {
         for (NSMutableArray <CAShapeLayer *> *sublineLayers in self.lineLayers[plotIndex]) {
@@ -726,8 +718,8 @@
         [self setScrubberAccessoryViewsHidden:YES];
     } else {
         [self setScrubberAccessoryViewsHidden:NO];
-        }
-    }
+    }
+}
 
 - (void)setScrubberViewsHidden:(BOOL)hidden animated:(BOOL)animated {
     void (^updateAlpha)(BOOL) = ^(BOOL hidden) {
@@ -840,9 +832,9 @@
         [sublineLayers makeObjectsPerformSelector:@selector(removeAllAnimations)];
         for (CAShapeLayer *lineLayer in sublineLayers) {
             lineLayer.strokeEnd = 0;
-}
-            }
-        }
+    }
+}
+            }
 
 - (void)animateLayersSequentiallyWithDuration:(NSTimeInterval)duration plotIndex:(NSInteger)plotIndex {
     NSUInteger numberOfLines = self.lineLayers[plotIndex].count;
@@ -1011,21 +1003,21 @@
 @dynamic dataSource;
 @dynamic dataPoints;
 @dynamic yAxisPoints;
-
+    
 - (void)sharedInit {
     [super sharedInit];
     _pointLayers = [NSMutableArray new];
-        }
+            }
 
 - (void)reloadData {
     [super reloadData];
     [self updatePointLayers];
     [self setNeedsLayout];
-    }
+        }
 
 - (ORKValueRange *)dataPointForPointIndex:(NSInteger)pointIndex plotIndex:(NSInteger)plotIndex {
     return [self.dataSource graphChartView:self dataPointForPointIndex:pointIndex plotIndex:plotIndex];
-}
+    }
 
 - (ORKValueRange *)dummyPoint {
     return [ORKValueRange new];
@@ -1125,8 +1117,8 @@
                 }
                 }
             }
-        }
-    }
+                }
+            }
     
 - (void)updatePlotColorsForPlotIndex:(NSInteger)plotIndex {
     [super updatePlotColorsForPlotIndex:plotIndex];
@@ -1134,9 +1126,9 @@
     for (NSUInteger pointIndex = 0; pointIndex < _pointLayers[plotIndex].count; pointIndex++) {
         CALayer *pointLayer = _pointLayers[plotIndex][pointIndex];
         pointLayer.contents = (__bridge id)(graphPointLayerImageWithColor(color).CGImage);
-    }
-}
-
+        }
+    }
+    
 - (void)updatePointLayers {
     for (NSInteger plotIndex = 0; plotIndex < _pointLayers.count; plotIndex++) {
         [_pointLayers[plotIndex] makeObjectsPerformSelector:@selector(removeFromSuperlayer)];
