--- conflicted
+++ resolved
@@ -1,5 +1,6 @@
 /*
  Copyright (c) 2015, James Cox. All rights reserved.
+ Copyright (c) 2016, Ricardo Sánchez-Sáez. All rights reserved.
 
  Redistribution and use in source and binary forms, with or without modification,
  are permitted provided that the following conditions are met:
@@ -30,12 +31,8 @@
 
 
 #import "ORKGraphChartView.h"
-<<<<<<< HEAD
-#import "ORKHelpers_Internal.h"
-=======
-#import "ORKHelpers.h"
 #import "ORKChartTypes.h"
->>>>>>> d84944ac
+#import "ORKHelpers_Private.h"
 
 
 NS_ASSUME_NONNULL_BEGIN
@@ -55,7 +52,6 @@
 extern const CGFloat ORKGraphChartViewAxisTickLength;
 extern const CGFloat ORKGraphChartViewYAxisTickPadding;
 
-
 ORK_INLINE CGFloat scalePixelAdjustment() {
     return (1.0 / [UIScreen mainScreen].scale);
 }
@@ -71,25 +67,6 @@
 
 ORK_INLINE CGFloat xAxisPoint(NSInteger pointIndex, NSInteger numberOfXAxisPoints, CGFloat canvasWidth) {
     return floor((canvasWidth / MAX(1, numberOfXAxisPoints - 1)) * pointIndex);
-}
-
-ORK_INLINE UIColor *opaqueColorWithReducedAlphaFromBaseColor(UIColor *baseColor, NSUInteger colorIndex, NSUInteger totalColors) {
-    UIColor *color = baseColor;
-    if (totalColors > 1) {
-        CGFloat red = 0.0;
-        CGFloat green = 0.0;
-        CGFloat blue = 0.0;
-        CGFloat alpha = 0.0;
-        if ([baseColor getRed:&red green:&green blue:&blue alpha:&alpha]) {
-            // Avoid a pure transparent color (alpha = 0)
-            CGFloat targetAlphaFactor = ((1.0 / totalColors) * colorIndex);
-            return [UIColor colorWithRed:red + ((1.0 - red) * targetAlphaFactor)
-                                   green:green + ((1.0 - green) * targetAlphaFactor)
-                                    blue:blue + ((1.0 - blue) * targetAlphaFactor)
-                                   alpha:alpha];
-        }
-    }
-    return color;
 }
 
 ORK_INLINE CGFloat xOffsetForPlotIndex(NSInteger plotIndex, NSInteger numberOfPlots, CGFloat plotWidth) {
@@ -186,9 +163,6 @@
 
 @end
 
-<<<<<<< HEAD
-NS_ASSUME_NONNULL_END
-=======
 
 // Abstract base class for ORKDiscreteGraphChartView and ORKLineGraphChartView
 @interface ORKValueRangeGraphChartView ()
@@ -202,4 +176,5 @@
 - (void)layoutPointLayers;
 
 @end
->>>>>>> d84944ac
+
+NS_ASSUME_NONNULL_END