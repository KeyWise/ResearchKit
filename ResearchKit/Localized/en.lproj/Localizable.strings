--- conflicted
+++ resolved
@@ -222,7 +222,15 @@
 "REACTION_TIME_TASK_ATTEMPTS_FORMAT" = "Attempt %@ of %@";
 "REACTION_TIME_TASK_ACTIVE_STEP_TITLE" = "Quickly shake the device when the blue circle appears";
 
-<<<<<<< HEAD
+/* Tower of Hanoi active task */
+"TOWER_OF_HANOI_TASK_TITLE" = "Tower of Hanoi";
+"TOWER_OF_HANOI_TASK_INTENDED_USE" = "This activity evaluates your puzzle solving skills.";
+"TOWER_OF_HANOI_TASK_INTRO_TEXT" = "Move the entire stack to the highlighted platform in as few moves as possible.";
+"TOWER_OF_HANOI_TASK_TASK_CALL_TO_ACTION" = "Tap Get Started to begin";
+"TOWER_OF_HANOI_TASK_ACTIVE_STEP_INTRO_TEXT" = "Solve the Puzzle";
+"TOWER_OF_HANOI_TASK_ACTIVE_STEP_PROGRESS_TEXT" = "Number of Moves: %@ \n %@";
+"TOWER_OF_HANOI_TASK_ACTIVE_STEP_SKIP_BUTTON_TITLE" = "I cannot solve this puzzle";
+
 /* Hole peg test active task. */
 "HOLE_PEG_TEST_TITLE_%@" = "%@-Hole Peg Test";
 "HOLE_PEG_TEST_INTRO_TEXT_%@" = "This activity measures your upper extremity function by asking you to place a circle in a hole. You will be asked to do this %@ times.";
@@ -234,16 +242,6 @@
 "HOLE_PEG_TEST_REMOVE_INSTRUCTION_%@" = "Put the peg behing the line using your %@ hand.";
 "HOLE_PEG_TEST_TEXT" = "Pick up the peg using two fingers.";
 "HOLE_PEG_TEST_TEXT_2" = "Lift fingers to drop the peg.";
-=======
-/* Tower of Hanoi active task */
-"TOWER_OF_HANOI_TASK_TITLE" = "Tower of Hanoi";
-"TOWER_OF_HANOI_TASK_INTENDED_USE" = "This activity evaluates your puzzle solving skills.";
-"TOWER_OF_HANOI_TASK_INTRO_TEXT" = "Move the entire stack to the highlighted platform in as few moves as possible.";
-"TOWER_OF_HANOI_TASK_TASK_CALL_TO_ACTION" = "Tap Get Started to begin";
-"TOWER_OF_HANOI_TASK_ACTIVE_STEP_INTRO_TEXT" = "Solve the Puzzle";
-"TOWER_OF_HANOI_TASK_ACTIVE_STEP_PROGRESS_TEXT" = "Number of Moves: %@ \n %@";
-"TOWER_OF_HANOI_TASK_ACTIVE_STEP_SKIP_BUTTON_TITLE" = "I cannot solve this puzzle";
->>>>>>> 85384bbc
 
 /* Potentially user visible error messages. */
 "ERROR_DATALOGGER_CREATE_FILE" = "Could not create file";
