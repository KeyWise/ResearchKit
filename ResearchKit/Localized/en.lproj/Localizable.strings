/*
 Copyright (c) 2015, Apple Inc. All rights reserved.
 
 Redistribution and use in source and binary forms, with or without modification,
 are permitted provided that the following conditions are met:
 
 1.  Redistributions of source code must retain the above copyright notice, this
 list of conditions and the following disclaimer.
 
 2.  Redistributions in binary form must reproduce the above copyright notice,
 this list of conditions and the following disclaimer in the documentation and/or
 other materials provided with the distribution.
 
 3.  Neither the name of the copyright holder(s) nor the names of any contributors
 may be used to endorse or promote products derived from this software without
 specific prior written permission. No license is granted to the trademarks of
 the copyright holders even if such marks are included in this software.
 
 THIS SOFTWARE IS PROVIDED BY THE COPYRIGHT HOLDERS AND CONTRIBUTORS "AS IS"
 AND ANY EXPRESS OR IMPLIED WARRANTIES, INCLUDING, BUT NOT LIMITED TO, THE
 IMPLIED WARRANTIES OF MERCHANTABILITY AND FITNESS FOR A PARTICULAR PURPOSE
 ARE DISCLAIMED. IN NO EVENT SHALL THE COPYRIGHT OWNER OR CONTRIBUTORS BE LIABLE
 FOR ANY DIRECT, INDIRECT, INCIDENTAL, SPECIAL, EXEMPLARY, OR CONSEQUENTIAL
 DAMAGES (INCLUDING, BUT NOT LIMITED TO, PROCUREMENT OF SUBSTITUTE GOODS OR
 SERVICES; LOSS OF USE, DATA, OR PROFITS; OR BUSINESS INTERRUPTION) HOWEVER
 CAUSED AND ON ANY THEORY OF LIABILITY, WHETHER IN CONTRACT, STRICT LIABILITY,
 OR TORT (INCLUDING NEGLIGENCE OR OTHERWISE) ARISING IN ANY WAY OUT OF THE USE
 OF THIS SOFTWARE, EVEN IF ADVISED OF THE POSSIBILITY OF SUCH DAMAGE.
 */

/* Informed consent process. */
"CONSENT_NAME_TITLE" = "Consent";
"CONSENT_NAME_GIVEN" = "First Name";
"CONSENT_NAME_FAMILY" = "Last Name";
"CONSENT_NAME_PLACEHOLDER" = "Required";
"CONSENT_REVIEW_TITLE" = "Review";
"CONSENT_REVIEW_INSTRUCTION" = "Review the form below, and tap Agree if you\'re ready to continue.";
"CONSENT_REVIEW_ALERT_TITLE" = "Review";
"CONSENT_SIGNATURE_TITLE" = "Signature";
"CONSENT_SIGNATURE_INSTRUCTION" = "Please sign using your finger on the line below.";
"CONSENT_SIGNATURE_PLACEHOLDER" = "Sign Here";
"CONSENT_PAGE_NUMBER_FORMAT" = "Page %1$ld of %2$ld";

/* Consent section titles. */
"CONSENT_SECTION_WELCOME" = "Welcome";
"CONSENT_SECTION_DATA_GATHERING" = "Data Gathering";
"CONSENT_SECTION_PRIVACY" = "Privacy";
"CONSENT_SECTION_DATA_USE" = "Data Use";
"CONSENT_SECTION_STUDY_SURVEY" = "Study Survey";
"CONSENT_SECTION_STUDY_TASKS" = "Study Tasks";
"CONSENT_SECTION_TIME_COMMITMENT" = "Time Commitment";
"CONSENT_SECTION_WITHDRAWING" = "Withdrawing";
"CONSENT_LEARN_MORE_TITLE" = "Learn More";

/* Consent section learn more */
"LEARN_MORE_DATA_GATHERING" = "Learn more about how data is gathered";
"LEARN_MORE_DATA_USE" = "Learn more about how data is used";
"LEARN_MORE_PRIVACY" = "Learn more about how your privacy and identity are protected";
"LEARN_MORE_WELCOME" = "Learn more about the study first";
"LEARN_MORE_STUDY_SURVEY" = "Learn more about the study survey";
"LEARN_MORE_TIME_COMMITMENT" = "Learn more about the study's impact on your time";
"LEARN_MORE_TASKS" = "Learn more about the tasks involved";
"LEARN_MORE_WITHDRAWING" = "Learn more about withdrawing";

/* Consent sharing step */
"CONSENT_SHARING_TITLE" = "Sharing Options";
"CONSENT_SHARE_WIDELY_%@" = "Share my data with %@ and qualified researchers worldwide";
"CONSENT_SHARE_ONLY_%@" = "Only share my data with %@";
"CONSENT_SHARING_DESCRIPTION_%@" = "%@ will receive your study data from your participation in this study.\n\nSharing your coded study data more broadly (without information such as your name) may benefit this and future research.";
"LEARN_MORE_CONSENT_SHARING" = "Learn more about data sharing";

/* Lines beneath typewritten signatures on documents. Argument is the title of the signatory, e.g. "Participant's Signature" */
"CONSENT_DOC_LINE_PRINTED_NAME" = "%@'s Name (printed)";
"CONSENT_DOC_LINE_SIGNATURE" = "%@'s Signature";
"CONSENT_DOC_LINE_DATE" = "Date";

/* Progress indication (in navigation bar). */
"STEP_PROGRESS_FORMAT" = "Step %1$@ of %2$@";

/* Alert for out of range values. */
"RANGE_ALERT_TITLE" = "Invalid value";
"RANGE_ALERT_MESSAGE_ABOVE_MAXIMUM" = "%1$@ exceeds the maximum allowed value (%2$@).";
"RANGE_ALERT_MESSAGE_BELOW_MAXIMUM" = "%1$@ is less than the minimum allowed value (%2$@).";
"RANGE_ALERT_MESSAGE_OTHER" = "%@ is not a valid value.";

/* Alert for invalid email address value */
"INVALID_EMAIL_ALERT_MESSAGE" = "Invalid email address: %@";

/* Alert for exceeding length limit in text answer */
"TEXT_ANSWER_EXCEEDING_MAX_LENGTH_ALERT_MESSAGE" = "Text content exceeding maximum length: %@";

/* Camera not available during multitasking */
"CAMERA_UNAVAILABLE_MESSAGE" = "Camera not available in split screen.";

/* Blood types */
"BLOOD_TYPE_A+" = "A+";
"BLOOD_TYPE_A-" = "A-";
"BLOOD_TYPE_AB+" = "AB+";
"BLOOD_TYPE_AB-" = "AB-";
"BLOOD_TYPE_B+" = "B+";
"BLOOD_TYPE_B-" = "B-";
"BLOOD_TYPE_O+" = "O+";
"BLOOD_TYPE_O-" = "O-";

/* Gender values. */
"GENDER_FEMALE" = "Female";
"GENDER_MALE" = "Male";
"GENDER_OTHER" = "Other";

/* Boolean answer strings */
"BOOL_NO" = "No";
"BOOL_YES" = "Yes";

/* Default placeholders to request answers in a questionnaire. */
"PLACEHOLDER_TEXT_OR_NUMBER" = "Tap to answer";
"NULL_ANSWER" = "Select an answer";
"PLACEHOLDER_IMAGE_CHOICES" = "Tap to select";
"PLACEHOLDER_LONG_TEXT" = "Tap to write";

/* Button titles */
"BUTTON_AGREE" = "Agree";
"BUTTON_CANCEL" = "Cancel";
"BUTTON_CLEAR" = "Clear";
"BUTTON_DISAGREE" = "Disagree";
"BUTTON_DONE" = "Done";
"BUTTON_GET_STARTED" = "Get Started";
"BUTTON_LEARN_MORE" = "Learn more";
"BUTTON_NEXT" = "Next";
"BUTTON_SKIP" = "Skip";
"BUTTON_SKIP_QUESTION" = "Skip this question";
"BUTTON_START_TIMER" = "Start Timer";
"BUTTON_OPTION_SAVE" = "Save for Later";
"BUTTON_OPTION_DISCARD" = "Discard Results";
"BUTTON_OPTION_STOP_TASK" = "End Task";

/* General active tasks. */
"COUNTDOWN_LABEL" = "Starting activity in";
"TASK_COMPLETE_TITLE" = "Activity Complete";
"TASK_COMPLETE_TEXT" = "Your data will be analyzed and you will be notified when your results are ready.";

/* Image capture step. */
"CAPTURE_BUTTON_CAPTURE_IMAGE" = "Capture Image";
"CAPTURE_BUTTON_RECAPTURE_IMAGE" = "Recapture Image";
"CAPTURE_ERROR_CAMERA_NOT_FOUND" = "No camera found.  This step cannot be completed.";
"CAPTURE_ERROR_NO_PERMISSIONS" = "In order to complete this step, allow this app access to the camera in Settings.";
"CAPTURE_ERROR_NO_OUTPUT_DIRECTORY" = "No output directory was specified for captured images.";
"CAPTURE_ERROR_CANNOT_WRITE_FILE" = "The captured image could not be saved.";

/* Fitness active task. */
"FITNESS_TASK_TITLE" = "Fitness";
"FITNESS_DISTANCE_TITLE_FORMAT" = "Distance (%@)";
"FITNESS_HEARTRATE_TITLE" = "Heart Rate (bpm)";
"FITNESS_SIT_INSTRUCTION_FORMAT" = "Sit comfortably for %@.";
"FITNESS_WALK_INSTRUCTION_FORMAT" = "Walk as fast as you can for %@.";
"FITNESS_INTRO_TEXT_FORMAT" = "This activity monitors your heart rate and measures how far you can walk in %1$@.";
"FITNESS_INTRO_2_TEXT_FORMAT" = "Walk outdoors at your fastest possible pace for %1$@. When you're done, sit and rest comfortably for %2$@. To begin, tap Get Started.";

/* Short walk active task. */
"WALK_TASK_TITLE" = "Gait and Balance";
"WALK_INTRO_TEXT" = "This activity measures your gait and balance as you walk and stand still. Do not continue if you cannot safely walk unassisted.";
"WALK_INTRO_2_TEXT_%ld" = "Find a place where you can safely walk unassisted for about %ld steps in a straight line.";
"WALK_INTRO_2_DETAIL" = "Put your phone in a pocket or bag and follow the audio instructions.";
"WALK_STAND_VOICE_INSTRUCTION_FORMAT" = "Now stand still for %@.";
"WALK_STAND_INSTRUCTION_FORMAT" = "Stand still for %@.";
"WALK_RETURN_INSTRUCTION_FORMAT" = "Turn around, and walk back to where you started.";
"WALK_OUTBOUND_INSTRUCTION_FORMAT" = "Walk up to %ld steps in a straight line.";


/* Tapping active task. */
"TAPPING_TASK_TITLE" = "Tapping Speed";
"TAPPING_INTRO_TEXT" = "This activity measures your tapping speed.";
"TAPPING_INTRO_TEXT_2_FORMAT" = "Rest your phone on a flat surface. Two buttons will appear on your screen for %@. Using two fingers on the same hand, take turns tapping the buttons as quickly as you can.";
"TAPPING_CALL_TO_ACTION" = "Tap Get Started to begin.";
"TAP_BUTTON_TITLE" = "Tap";
"TOTAL_TAPS_LABEL" = "Total Taps";
"TAPPING_INSTRUCTION" = "Tap the buttons as quickly as you can using two fingers.";

/* Audio active task. */
"AUDIO_TASK_TITLE" = "Voice";
"AUDIO_CALL_TO_ACTION" = "Tap Get Started to begin.";
"AUDIO_INSTRUCTION" = "Say “Aaaaah” into the microphone for as long as you can.";
"AUDIO_INTRO_TEXT" = "Take a deep breath and say “Aaaaah” into the microphone for as long as you can. Keep a steady vocal volume so the audio bars remain blue.";
"AUDIO_INTENDED_USE" = "This activity evaluates your voice by recording it with the microphone at the bottom of your phone.";
"AUDIO_TOO_LOUD_LABEL" = "Too Loud";
"AUDIO_GENERIC_ERROR_LABEL" = "Unable to record audio";

/* Tone audiometry active task. */
"TONE_AUDIOMETRY_TASK_TITLE" = "Tone Audiometry";
"TONE_AUDIOMETRY_INTENDED_USE" = "This activity measures your ability to hear different sounds.";
"TONE_AUDIOMETRY_INTRO_TEXT" = "Before you begin, plug in and put your headphones on.";
"TONE_AUDIOMETRY_CALL_TO_ACTION" = "Tap Get Started to begin.";
"TONE_AUDIOMETRY_PREP_TEXT" = "You should now hear a tone. Adjust the volume using the controls on the side of your device.\n\nTap the button when you are ready to begin.";
"TONE_AUDIOMETRY_INSTRUCTION" = "Tap the button every time you start hearing a sound.";
"TONE_LABEL_%@_LEFT" = "%@ Hz, Left";
"TONE_LABEL_%@_RIGHT" = "%@ Hz, Right";

/* Spatial span memory active task. */
"SPATIAL_SPAN_MEMORY_TITLE" = "Spatial Memory";
"SPATIAL_SPAN_MEMORY_INTRO_TEXT_%@" = "This activity measures your short-term spatial memory by asking you to repeat the order in which %@ light up.";
"SPATIAL_SPAN_MEMORY_TARGET_PLURAL" = "flowers";
"SPATIAL_SPAN_MEMORY_TARGET_STANDALONE" = "flowers";
"SPATIAL_SPAN_MEMORY_INTRO_2_TEXT_%@" = "Some of the %@ will light up one at a time. Tap those %@ in the same order they lit up.";
"SPATIAL_SPAN_MEMORY_INTRO_2_TEXT_REVERSE_%@" = "Some of the %@ will light up one at a time. Tap those %@ in the reverse of the order they lit up.";
"SPATIAL_SPAN_MEMORY_CALL_TO_ACTION" = "To begin, tap Get Started, then watch closely.";
"MEMORY_GAME_ITEM_COUNT_TITLE_%@" = "%@";
"MEMORY_GAME_SCORE_TITLE" = "Score";
"MEMORY_GAME_PLAYBACK_TITLE_%@" = "Watch the %@ light up";
"MEMORY_GAME_GAMEPLAY_TITLE_%@" = "Tap the %@ in the order they lit up";
"MEMORY_GAME_GAMEPLAY_REVERSE_TITLE_%@" = "Tap the %@ in reverse order";
"MEMORY_GAME_COMPLETE_TITLE" = "Sequence Complete";
"MEMORY_GAME_COMPLETE_MESSAGE" = "To continue, tap Next";
"MEMORY_GAME_FAILED_TITLE" = "Try Again";
"MEMORY_GAME_FAILED_MESSAGE" = "You didn't quite make it through that time. Tap Next to continue.";
"MEMORY_GAME_TIMEOUT_TITLE" = "Time's Up";
"MEMORY_GAME_TIMEOUT_MESSAGE" = "You ran out of time.\nTap Next to continue.";
"MEMORY_GAME_COMPLETE" = "Game Complete";
"MEMORY_GAME_PAUSED_TITLE" = "Paused";
"MEMORY_GAME_PAUSED_MESSAGE" = "To continue, tap Next";

/* Reaction time active task. */
"REACTION_TIME_TASK_TITLE" = "Reaction Time";
"REACTION_TIME_TASK_INTENDED_USE" = "This activity evaluates the time it takes for you to respond to a visual cue.";
"REACTION_TIME_TASK_INTRO_TEXT_FORMAT" = "Shake the device in any direction as soon as the blue dot appears on screen. You will be asked to do this %D times.";
"REACTION_TIME_TASK_CALL_TO_ACTION" = "Tap Get Started to begin.";
"REACTION_TIME_TASK_ATTEMPTS_FORMAT" = "Attempt %@ of %@";
"REACTION_TIME_TASK_ACTIVE_STEP_TITLE" = "Quickly shake the device when the blue circle appears";

/* Tower of Hanoi active task */
"TOWER_OF_HANOI_TASK_TITLE" = "Tower of Hanoi";
"TOWER_OF_HANOI_TASK_INTENDED_USE" = "This activity evaluates your puzzle solving skills.";
"TOWER_OF_HANOI_TASK_INTRO_TEXT" = "Move the entire stack to the highlighted platform in as few moves as possible.";
"TOWER_OF_HANOI_TASK_TASK_CALL_TO_ACTION" = "Tap Get Started to begin";
"TOWER_OF_HANOI_TASK_ACTIVE_STEP_INTRO_TEXT" = "Solve the Puzzle";
"TOWER_OF_HANOI_TASK_ACTIVE_STEP_PROGRESS_TEXT" = "Number of Moves: %@ \n %@";
"TOWER_OF_HANOI_TASK_ACTIVE_STEP_SKIP_BUTTON_TITLE" = "I cannot solve this puzzle";

<<<<<<< HEAD
/* Hole peg test active task. */
"HOLE_PEG_TEST_TITLE_%@" = "%@-Hole Peg Test";
"HOLE_PEG_TEST_INTRO_TEXT_%@" = "This activity measures your upper extremity function by asking you to place a circle in a hole. You will be asked to do this %@ times.";
"HOLE_PEG_TEST_INTRO_TEXT_2_%@" = "Both your %@ and %@ hands will be tested.\nYou must pick up the circle as quickly as possible, put it in the hole, and, once done %@ times, remove it again %@ times.";
"HOLE_PEG_TEST_CALL_TO_ACTION" = "Tap Get Started to begin.";
"HOLE_PEG_TEST_RIGHT" = "right";
"HOLE_PEG_TEST_LEFT" = "left";
"HOLE_PEG_TEST_PLACE_INSTRUCTION_%@" = "Put the peg in the hole using your %@ hand.";
"HOLE_PEG_TEST_REMOVE_INSTRUCTION_%@" = "Put the peg behing the line using your %@ hand.";
"HOLE_PEG_TEST_TEXT" = "Pick up the peg using two fingers.";
"HOLE_PEG_TEST_TEXT_2" = "Lift fingers to drop the peg.";
=======
/* Timed walk active task. */
"TIMED_WALK_TITLE" = "Timed Walk";
"TIMED_WALK_INTRO_DETAIL" = "This activity measures your lower extremity function.";
"TIMED_WALK_INTRO_2_TEXT_%@" = "Find a place, preferably outside, where you can walk for about %@ in a straight line as quickly as possible, but safely. Do not slow down until after you've passed the finish line.";
"TIMED_WALK_INTRO_2_DETAIL" = "Tap Next to begin.";
"TIMED_WALK_FORM_TITLE" = "Assistive device";
"TIMED_WALK_FORM_TEXT" = "Use the same assistive device for each test.";
"TIMED_WALK_QUESTION_TEXT" = "Do you wear an ankle foot orthosis?";
"TIMED_WALK_QUESTION_2_TITLE" = "Do you use assistive device?";
"TIMED_WALK_QUESTION_2_TEXT" = "Tap here to select an answer.";
"TIMED_WALK_QUESTION_2_CHOICE" = "None";
"TIMED_WALK_QUESTION_2_CHOICE_2" = "Unilateral Cane";
"TIMED_WALK_QUESTION_2_CHOICE_3" = "Unilateral Crutch";
"TIMED_WALK_QUESTION_2_CHOICE_4" = "Bilateral Cane";
"TIMED_WALK_QUESTION_2_CHOICE_5" = "Bilateral Crutch";
"TIMED_WALK_QUESTION_2_CHOICE_6" = "Walker/Rollator";
"TIMED_WALK_INSTRUCTION_%@" = "Walk up to %@ in a straight line.";
"TIMED_WALK_INSTRUCTION_2" = "Turn around, and walk back to where you started.";
"TIMED_WALK_INSTRUCTION_TEXT" = "Tap Done when complete.";


/* Charts */
"CHART_NO_DATA_TEXT" = "No Data";

/* PSAT active task. */
"PASAT_TITLE" = "PASAT";
"PVSAT_TITLE" = "PVSAT";
"PAVSAT_TITLE" = "PAVSAT";
"PASAT_INTRO_TEXT" = "The Paced Auditory Serial Addition Test measures your auditory information processing speed and calculation ability.";
"PVSAT_INTRO_TEXT" = "The Paced Visual Serial Addition Test measures your visual information processing speed and calculation ability.";
"PAVSAT_INTRO_TEXT" = "The Paced Auditory and Visual Serial Addition Test measures your auditory and visual information processing speed and calculation ability.";
"PSAT_INTRO_TEXT_2_%@" = "Single digits are presented every %@ seconds.\nYou must add each new digit to the one immediately prior to it.\nAttention, you mustn't calculate a running total, but only the sum of the last two numbers.";
"PSAT_CALL_TO_ACTION" = "Tap Get Started to begin.";
"PSAT_INITIAL_INSTRUCTION" = "Remember this first digit.";
"PSAT_INSTRUCTION" = "Add this new digit to the previous one.";
"PSAT_NO_DIGIT" = "-";
>>>>>>> c545aa8c

/* Potentially user visible error messages. */
"ERROR_DATALOGGER_CREATE_FILE" = "Could not create file";
"ERROR_DATALOGGER_COULD_NOT_FREE_SPACE" = "Could not remove sufficient log files to reach threshold";
"ERROR_DATALOGGER_SET_ATTRIBUTE" = "Error setting attribute";
"ERROR_DATALOGGER_COULD_NOT_MAORK" = "File not marked deleted (not marked uploaded)";
"ERROR_DATALOGGER_MULTIPLE" = "Multiple errors removing logs";
"ERROR_RECORDER_NO_DATA" = "No collected data was found.";
"ERROR_RECORDER_NO_OUTPUT_DIRECTORY" = "No output directory specified";

/* Accessibility */
"AX_BUTTON_BACK" = "Back";

"AX_IMAGE_ILLUSTRATION" = "Illustration of %@";

"AX_SIGNVIEW_LABEL" = "Designated signature field";
"AX_SIGNVIEW_HINT" = "Touch the screen and move your finger to sign";
"AX_SIGNVIEW_SIGNED" = "Signed";
"AX_SIGNVIEW_UNSIGNED" = "Unsigned";

"AX_SELECTED" = "Selected";
"AX_UNSELECTED" = "Un-selected";

"AX_SLIDER_LABEL" = "Response slider. Range from %@ to %@";
"AX_UNLABELED_IMAGE" = "Unlabeled image";

"AX_ANNOUNCE_BEGIN_TASK" = "Begin task";

"AX.MEMORY.TILE.ACTIVE" = "active";
"AX.MEMORY.TILE.CORRECT" = "correct";
"AX.MEMORY.TILE.INCORRECT" = "incorrect";
"AX.MEMORY.TILE.QUIESCENT" = "quiescent";
"AX.MEMORY.TILE.LABEL" = "Memory game tile";

"AX_IMAGE_CAPTURE_LABEL" = "Capture preview";
"AX_IMAGE_CAPTURED_LABEL" = "Captured image";

"AX_TOWER_OF_HANOI_INVALID_MOVE_FORMAT" = "Unable to place disk with size %@ on disk with size %@";
"AX_TOWER_OF_HANOI_TARGET_DISK" = "Target";
"AX_TOWER_OF_HANOI_TOWER" = "Tower";
"AX_TOWER_OF_HANOI_PLACE_DISK" = "Double-tap to place disk";
"AX_TOWER_OF_HANOI_SELECT_DISK" = "Double-tap to select top-most disk";
"AX_TOWER_OF_HANOI_TOWER_CONTAINS" = "Has disk with sizes %@";
"AX_TOWER_OF_HANOI_TOWER_EMPTY" = "Empty";

"AX_GRAPH_RANGE_FORMAT" = "Range from %@ to %@";
"AX_GRAPH_AND_SEPARATOR" = " and ";
"AX_GRAPH_POINT_%@" = "Point: %@";<|MERGE_RESOLUTION|>--- conflicted
+++ resolved
@@ -234,19 +234,6 @@
 "TOWER_OF_HANOI_TASK_ACTIVE_STEP_PROGRESS_TEXT" = "Number of Moves: %@ \n %@";
 "TOWER_OF_HANOI_TASK_ACTIVE_STEP_SKIP_BUTTON_TITLE" = "I cannot solve this puzzle";
 
-<<<<<<< HEAD
-/* Hole peg test active task. */
-"HOLE_PEG_TEST_TITLE_%@" = "%@-Hole Peg Test";
-"HOLE_PEG_TEST_INTRO_TEXT_%@" = "This activity measures your upper extremity function by asking you to place a circle in a hole. You will be asked to do this %@ times.";
-"HOLE_PEG_TEST_INTRO_TEXT_2_%@" = "Both your %@ and %@ hands will be tested.\nYou must pick up the circle as quickly as possible, put it in the hole, and, once done %@ times, remove it again %@ times.";
-"HOLE_PEG_TEST_CALL_TO_ACTION" = "Tap Get Started to begin.";
-"HOLE_PEG_TEST_RIGHT" = "right";
-"HOLE_PEG_TEST_LEFT" = "left";
-"HOLE_PEG_TEST_PLACE_INSTRUCTION_%@" = "Put the peg in the hole using your %@ hand.";
-"HOLE_PEG_TEST_REMOVE_INSTRUCTION_%@" = "Put the peg behing the line using your %@ hand.";
-"HOLE_PEG_TEST_TEXT" = "Pick up the peg using two fingers.";
-"HOLE_PEG_TEST_TEXT_2" = "Lift fingers to drop the peg.";
-=======
 /* Timed walk active task. */
 "TIMED_WALK_TITLE" = "Timed Walk";
 "TIMED_WALK_INTRO_DETAIL" = "This activity measures your lower extremity function.";
@@ -267,10 +254,6 @@
 "TIMED_WALK_INSTRUCTION_2" = "Turn around, and walk back to where you started.";
 "TIMED_WALK_INSTRUCTION_TEXT" = "Tap Done when complete.";
 
-
-/* Charts */
-"CHART_NO_DATA_TEXT" = "No Data";
-
 /* PSAT active task. */
 "PASAT_TITLE" = "PASAT";
 "PVSAT_TITLE" = "PVSAT";
@@ -283,7 +266,18 @@
 "PSAT_INITIAL_INSTRUCTION" = "Remember this first digit.";
 "PSAT_INSTRUCTION" = "Add this new digit to the previous one.";
 "PSAT_NO_DIGIT" = "-";
->>>>>>> c545aa8c
+
+/* Hole peg test active task. */
+"HOLE_PEG_TEST_TITLE_%@" = "%@-Hole Peg Test";
+"HOLE_PEG_TEST_INTRO_TEXT_%@" = "This activity measures your upper extremity function by asking you to place a circle in a hole. You will be asked to do this %@ times.";
+"HOLE_PEG_TEST_INTRO_TEXT_2_%@" = "Both your %@ and %@ hands will be tested.\nYou must pick up the circle as quickly as possible, put it in the hole, and, once done %@ times, remove it again %@ times.";
+"HOLE_PEG_TEST_CALL_TO_ACTION" = "Tap Get Started to begin.";
+"HOLE_PEG_TEST_RIGHT" = "right";
+"HOLE_PEG_TEST_LEFT" = "left";
+"HOLE_PEG_TEST_PLACE_INSTRUCTION_%@" = "Put the peg in the hole using your %@ hand.";
+"HOLE_PEG_TEST_REMOVE_INSTRUCTION_%@" = "Put the peg behing the line using your %@ hand.";
+"HOLE_PEG_TEST_TEXT" = "Pick up the peg using two fingers.";
+"HOLE_PEG_TEST_TEXT_2" = "Lift fingers to drop the peg.";
 
 /* Potentially user visible error messages. */
 "ERROR_DATALOGGER_CREATE_FILE" = "Could not create file";
@@ -294,6 +288,9 @@
 "ERROR_RECORDER_NO_DATA" = "No collected data was found.";
 "ERROR_RECORDER_NO_OUTPUT_DIRECTORY" = "No output directory specified";
 
+/* Charts */
+"CHART_NO_DATA_TEXT" = "No Data";
+
 /* Accessibility */
 "AX_BUTTON_BACK" = "Back";
 
