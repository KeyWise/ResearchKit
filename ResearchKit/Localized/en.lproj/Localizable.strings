--- conflicted
+++ resolved
@@ -92,7 +92,6 @@
 /* Camera not available during multitasking */
 "CAMERA_UNAVAILABLE_MESSAGE" = "Camera not available in split screen.";
 
-<<<<<<< HEAD
 /* Registration step */
 "EMAIL_FORM_ITEM_TITLE" = "Email";
 "EMAIL_FORM_ITEM_PLACEHOLDER" = "jappleseed@example.com";
@@ -116,7 +115,7 @@
 
 /* Login step */
 "FORGOT_PASSWORD_BUTTON_TITLE" = "Forgot password?";
-=======
+
 /* Passcode step */
 "PASSCODE_PROMPT_MESSAGE" = "Enter passcode";
 "PASSCODE_CONFIRM_MESSAGE" = "Confirm passcode";
@@ -138,7 +137,6 @@
 "KEYCHAIN_UPDATE_ERROR_MESSAGE" = "Could not update Keychain item.";
 "KEYCHAIN_DELETE_ERROR_MESSAGE" = "Could not delete Keychain item.";
 "KEYCHAIN_FIND_ERROR_MESSAGE" = "Could not find Keychain item.";
->>>>>>> a4c9286f
 
 /* Blood types */
 "BLOOD_TYPE_A+" = "A+";
