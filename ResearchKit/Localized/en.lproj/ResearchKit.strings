/*
 Copyright (c) 2015, Apple Inc. All rights reserved.
 
 Redistribution and use in source and binary forms, with or without modification,
 are permitted provided that the following conditions are met:
 
 1.  Redistributions of source code must retain the above copyright notice, this
 list of conditions and the following disclaimer.
 
 2.  Redistributions in binary form must reproduce the above copyright notice,
 this list of conditions and the following disclaimer in the documentation and/or
 other materials provided with the distribution.
 
 3.  Neither the name of the copyright holder(s) nor the names of any contributors
 may be used to endorse or promote products derived from this software without
 specific prior written permission. No license is granted to the trademarks of
 the copyright holders even if such marks are included in this software.
 
 THIS SOFTWARE IS PROVIDED BY THE COPYRIGHT HOLDERS AND CONTRIBUTORS "AS IS"
 AND ANY EXPRESS OR IMPLIED WARRANTIES, INCLUDING, BUT NOT LIMITED TO, THE
 IMPLIED WARRANTIES OF MERCHANTABILITY AND FITNESS FOR A PARTICULAR PURPOSE
 ARE DISCLAIMED. IN NO EVENT SHALL THE COPYRIGHT OWNER OR CONTRIBUTORS BE LIABLE
 FOR ANY DIRECT, INDIRECT, INCIDENTAL, SPECIAL, EXEMPLARY, OR CONSEQUENTIAL
 DAMAGES (INCLUDING, BUT NOT LIMITED TO, PROCUREMENT OF SUBSTITUTE GOODS OR
 SERVICES; LOSS OF USE, DATA, OR PROFITS; OR BUSINESS INTERRUPTION) HOWEVER
 CAUSED AND ON ANY THEORY OF LIABILITY, WHETHER IN CONTRACT, STRICT LIABILITY,
 OR TORT (INCLUDING NEGLIGENCE OR OTHERWISE) ARISING IN ANY WAY OUT OF THE USE
 OF THIS SOFTWARE, EVEN IF ADVISED OF THE POSSIBILITY OF SUCH DAMAGE.
 */

/* Informed consent process. */
"CONSENT_NAME_TITLE" = "Consent";
"CONSENT_NAME_GIVEN" = "First Name";
"CONSENT_NAME_FAMILY" = "Last Name";
"CONSENT_NAME_PLACEHOLDER" = "Required";
"CONSENT_REVIEW_TITLE" = "Review";
"CONSENT_REVIEW_INSTRUCTION" = "Review the form below, and tap Agree if you\'re ready to continue.";
"CONSENT_REVIEW_ALERT_TITLE" = "Review";
"CONSENT_SIGNATURE_TITLE" = "Signature";
"CONSENT_SIGNATURE_INSTRUCTION" = "Please sign using your finger on the line below.";
"CONSENT_SIGNATURE_PLACEHOLDER" = "Sign Here";
"CONSENT_PAGE_NUMBER_FORMAT" = "Page %1$ld of %2$ld";

/* Consent section titles. */
"CONSENT_SECTION_WELCOME" = "Welcome";
"CONSENT_SECTION_DATA_GATHERING" = "Data Gathering";
"CONSENT_SECTION_PRIVACY" = "Privacy";
"CONSENT_SECTION_DATA_USE" = "Data Use";
"CONSENT_SECTION_STUDY_SURVEY" = "Study Survey";
"CONSENT_SECTION_STUDY_TASKS" = "Study Tasks";
"CONSENT_SECTION_TIME_COMMITMENT" = "Time Commitment";
"CONSENT_SECTION_WITHDRAWING" = "Withdrawing";
"CONSENT_LEARN_MORE_TITLE" = "Learn More";

/* Consent section learn more */
"LEARN_MORE_DATA_GATHERING" = "Learn more about how data is gathered";
"LEARN_MORE_DATA_USE" = "Learn more about how data is used";
"LEARN_MORE_PRIVACY" = "Learn more about how your privacy and identity are protected";
"LEARN_MORE_WELCOME" = "Learn more about the study first";
"LEARN_MORE_STUDY_SURVEY" = "Learn more about the study survey";
"LEARN_MORE_TIME_COMMITMENT" = "Learn more about the study's impact on your time";
"LEARN_MORE_TASKS" = "Learn more about the tasks involved";
"LEARN_MORE_WITHDRAWING" = "Learn more about withdrawing";

/* Consent sharing step */
"CONSENT_SHARING_TITLE" = "Sharing Options";
"CONSENT_SHARE_WIDELY_%@" = "Share my data with %@ and qualified researchers worldwide";
"CONSENT_SHARE_ONLY_%@" = "Only share my data with %@";
"CONSENT_SHARING_DESCRIPTION_%@" = "%@ will receive your study data from your participation in this study.\n\nSharing your coded study data more broadly (without information such as your name) may benefit this and future research.";
"LEARN_MORE_CONSENT_SHARING" = "Learn more about data sharing";

/* Lines beneath typewritten signatures on documents. Argument is the title of the signatory, e.g. "Participant's Signature" */
"CONSENT_DOC_LINE_PRINTED_NAME" = "%@'s Name (printed)";
"CONSENT_DOC_LINE_SIGNATURE" = "%@'s Signature";
"CONSENT_DOC_LINE_DATE" = "Date";

/* Progress indication (in navigation bar). */
"STEP_PROGRESS_FORMAT" = "Step %1$@ of %2$@";

/* Alert for out of range values. */
"RANGE_ALERT_TITLE" = "Invalid value";
"RANGE_ALERT_MESSAGE_ABOVE_MAXIMUM" = "%1$@ exceeds the maximum allowed value (%2$@).";
"RANGE_ALERT_MESSAGE_BELOW_MAXIMUM" = "%1$@ is less than the minimum allowed value (%2$@).";
"RANGE_ALERT_MESSAGE_OTHER" = "%@ is not a valid value.";

/* Alert for invalid email address value */
"INVALID_EMAIL_ALERT_MESSAGE" = "Invalid email address: %@";

/* Alerts for invalid location coordinates */
"LOCATION_QUESTION_PLACEHOLDER" = "Enter an address";
"LOCATION_ERROR_TITLE" = "Could not Find Specified Address";
"LOCATION_ERROR_MESSAGE_LOCATION_UNKNOWN" = "Unable to resolve your current location. Please type in an address or move to a location with better GPS signal if applicable.";
"LOCATION_ERROR_MESSAGE_DENIED" = "Access to location services has been denied. Please grant this app permission to use location services through Settings.";
"LOCATION_ERROR_GEOCODE" = "Unable to find a result for the entered address. Please make sure the address is valid.";
"LOCATION_ERROR_GEOCODE_NETWORK" = "Either you are not connected to the internet or you have exceeded the maximum amount of address lookup requests. If you are not connected to the internet, please turn on your Wi-Fi to answer this question, skip this question if skip button is available, or come back to the survey when you are connected to the internet. Otherwise, please try again in a few minutes.";

/* Alert for exceeding length limit in text answer */
"TEXT_ANSWER_EXCEEDING_MAX_LENGTH_ALERT_MESSAGE" = "Text content exceeding maximum length: %@";

/* Camera not available during multitasking */
"CAMERA_UNAVAILABLE_MESSAGE" = "Camera not available in split screen.";

/* Registration step */
"EMAIL_FORM_ITEM_TITLE" = "Email";
"EMAIL_FORM_ITEM_PLACEHOLDER" = "jappleseed@example.com";
"PASSWORD_FORM_ITEM_TITLE" = "Password";
"PASSWORD_FORM_ITEM_PLACEHOLDER" = "Enter password";
"CONFIRM_PASSWORD_FORM_ITEM_TITLE" = "Confirm";
"CONFIRM_PASSWORD_FORM_ITEM_PLACEHOLDER" = "Enter password again";
"CONFIRM_PASSWORD_ERROR_MESSAGE" = "Passwords do not match.";
"ADDITIONAL_INFO_SECTION_TITLE" = "Additional Information";
"GIVEN_NAME_ITEM_PLACEHOLDER" = "John";
"FAMILY_NAME_ITEM_PLACEHOLDER" = "Appleseed";
"GENDER_FORM_ITEM_TITLE" = "Gender";
"GENDER_FORM_ITEM_PLACEHOLDER" = "Pick a gender";
"DOB_FORM_ITEM_TITLE" = "Date of Birth";
"DOB_FORM_ITEM_PLACEHOLDER" = "Pick a date";

/* Verification step */
"VERIFICATION_NAV_TITLE" = "Verification";
"VERIFICATION_STEP_TITLE" = "Verify your Email";
"RESEND_EMAIL_LABEL_MESSAGE" = "Tap on the link below if you did not receive a verification email and would like it sent again.";
"RESEND_EMAIL_BUTTON_TITLE" = "Resend Verification Email";

/* Login step */
"LOGIN_CONTINUE_BUTTON_TITLE" = "Login";
"FORGOT_PASSWORD_BUTTON_TITLE" = "Forgot password?";

/* Passcode step */
"PASSCODE_PROMPT_MESSAGE" = "Enter passcode";
"PASSCODE_CONFIRM_MESSAGE" = "Confirm passcode";
"PASSCODE_SAVED_MESSAGE" = "Passcode saved";
"PASSCODE_AUTHENTICATED_MESSAGE" = "Passcode authenticated";
"PASSCODE_OLD_ENTRY_MESSAGE" = "Enter your old passcode";
"PASSCODE_NEW_ENTRY_MESSAGE" = "Enter your new passcode";
"PASSCODE_CONFIRM_NEW_ENTRY_MESSAGE" = "Confirm your new passcode";
"PASSCODE_INVALID_ALERT_TITLE" = "Passcode Incorrect";
"PASSCODE_INVALID_ALERT_MESSAGE" = "Passcodes did not match. Try again.";
"PASSCODE_TOUCH_ID_MESSAGE" = "Please authenticate with Touch ID";
"PASSCODE_TOUCH_ID_ERROR_ALERT_TITLE" = "Touch ID error";
"PASSCODE_TEXTFIELD_INVALID_INPUT_MESSAGE" = "Only numeric characters allowed.";
"PASSCODE_TEXTFIELD_ACCESSIBILITY_LABEL" = "Passcode entry progress indicator";
"PASSCODE_TEXTFIELD_ACCESSIBILTIY_VALUE" = "%@ of %@ digits entered";
"PASSCODE_FORGOT_BUTTON_TITLE" = "Forgot Passcode?";

/* Keychain wrapper */
"KEYCHAIN_ADD_ERROR_MESSAGE" = "Could not add Keychain item.";
"KEYCHAIN_UPDATE_ERROR_MESSAGE" = "Could not update Keychain item.";
"KEYCHAIN_DELETE_ERROR_MESSAGE" = "Could not delete Keychain item.";
"KEYCHAIN_FIND_ERROR_MESSAGE" = "Could not find Keychain item.";

/* Blood types */
"BLOOD_TYPE_A+" = "A+";
"BLOOD_TYPE_A-" = "A-";
"BLOOD_TYPE_AB+" = "AB+";
"BLOOD_TYPE_AB-" = "AB-";
"BLOOD_TYPE_B+" = "B+";
"BLOOD_TYPE_B-" = "B-";
"BLOOD_TYPE_O+" = "O+";
"BLOOD_TYPE_O-" = "O-";

/* Gender values. */
"GENDER_FEMALE" = "Female";
"GENDER_MALE" = "Male";
"GENDER_OTHER" = "Other";

/* Boolean answer strings */
"BOOL_NO" = "No";
"BOOL_YES" = "Yes";

/* Measuring unit abbreviations */
"MEASURING_UNIT_CM" = "cm";
"MEASURING_UNIT_FT" = "ft";
"MEASURING_UNIT_IN" = "in";

/* Default placeholders to request answers in a questionnaire. */
"PLACEHOLDER_TEXT_OR_NUMBER" = "Tap to answer";
"NULL_ANSWER" = "Select an answer";
"PLACEHOLDER_IMAGE_CHOICES" = "Tap to select";
"PLACEHOLDER_LONG_TEXT" = "Tap to write";

/* Button titles */
"BUTTON_AGREE" = "Agree";
"BUTTON_CANCEL" = "Cancel";
"BUTTON_OK" = "OK";
"BUTTON_CLEAR" = "Clear";
"BUTTON_DISAGREE" = "Disagree";
"BUTTON_DONE" = "Done";
"BUTTON_GET_STARTED" = "Get Started";
"BUTTON_LEARN_MORE" = "Learn more";
"BUTTON_NEXT" = "Next";
"BUTTON_SKIP" = "Skip";
"BUTTON_SKIP_QUESTION" = "Skip this question";
"BUTTON_START_TIMER" = "Start Timer";
"BUTTON_OPTION_SAVE" = "Save for Later";
"BUTTON_OPTION_DISCARD" = "Discard Results";
"BUTTON_OPTION_STOP_TASK" = "End Task";
"BUTTON_SAVE" = "Save";
"BUTTON_CLEAR_ANSWER" = "Clear answer";
"BUTTON_READ_ONLY_MODE" = "This answer cannot be modified.";

/* General active tasks. */
"COUNTDOWN_LABEL" = "Starting activity in";
"TASK_COMPLETE_TITLE" = "Activity Complete";
"TASK_COMPLETE_TEXT" = "Your data will be analyzed and you will be notified when your results are ready.";
"COUNTDOWN_SPOKEN_REMAINING_%@" = "%@ seconds remaining.";

/* Image capture step. */
"CAPTURE_BUTTON_CAPTURE_IMAGE" = "Capture Image";
"CAPTURE_BUTTON_RECAPTURE_IMAGE" = "Recapture Image";
"CAPTURE_ERROR_CAMERA_NOT_FOUND" = "No camera found.  This step cannot be completed.";
"CAPTURE_ERROR_NO_PERMISSIONS" = "In order to complete this step, allow this app access to the camera in Settings.";
"CAPTURE_ERROR_NO_OUTPUT_DIRECTORY" = "No output directory was specified for captured images.";
"CAPTURE_ERROR_CANNOT_WRITE_FILE" = "The captured image could not be saved.";

/* Fitness active task. */
"FITNESS_TASK_TITLE" = "Fitness";
"FITNESS_DISTANCE_TITLE_FORMAT" = "Distance (%@)";
"FITNESS_HEARTRATE_TITLE" = "Heart Rate (bpm)";
"FITNESS_SIT_INSTRUCTION_FORMAT" = "Sit comfortably for %@.";
"FITNESS_WALK_INSTRUCTION_FORMAT" = "Walk as fast as you can for %@.";
"FITNESS_INTRO_TEXT_FORMAT" = "This activity monitors your heart rate and measures how far you can walk in %1$@.";
"FITNESS_INTRO_2_TEXT_FORMAT" = "Walk outdoors at your fastest possible pace for %1$@. When you're done, sit and rest comfortably for %2$@. To begin, tap Get Started.";

/* Short walk active task. */
"WALK_TASK_TITLE" = "Gait and Balance";
"WALK_INTRO_TEXT" = "This activity measures your gait and balance as you walk and stand still. Do not continue if you cannot safely walk unassisted.";
"WALK_INTRO_2_TEXT_%ld" = "Find a place where you can safely walk unassisted for about %ld steps in a straight line.";
"WALK_INTRO_2_DETAIL" = "Put your phone in a pocket or bag and follow the audio instructions.";
"WALK_STAND_VOICE_INSTRUCTION_FORMAT" = "Now stand still for %@.";
"WALK_STAND_INSTRUCTION_FORMAT" = "Stand still for %@.";
"WALK_RETURN_INSTRUCTION_FORMAT" = "Turn around, and walk back to where you started.";
"WALK_OUTBOUND_INSTRUCTION_FORMAT" = "Walk up to %ld steps in a straight line.";

<<<<<<< HEAD
=======
/* Short walk back and forth. */
"WALK_INTRO_2_TEXT_BACK_AND_FORTH_INSTRUCTION" = "Find a place where you can safely walk back and forth in a straight line. Try to walk continuously by turning at the ends of your path, as if you are walking around a cone.\n\nNext you will be instructed to turn around in a full circle, then stand still with your arms at your sides and your feet about shoulder-width apart.";
"WALK_INTRO_2_DETAIL_BACK_AND_FORTH_INSTRUCTION" = "Tap Get Started when you are ready to begin.\nThen place your phone in a pocket or bag and follow the audio instructions.";
"WALK_BACK_AND_FORTH_INSTRUCTION_FORMAT" = "Walk back and forth in a straight line for %@. Walk as you would normally.";
"WALK_BACK_AND_FORTH_STAND_INSTRUCTION_FORMAT" = "Turn in a full circle and then stand still for %@.";
"WALK_BACK_AND_FORTH_FINISHED_VOICE" = "You have completed the activity.";

>>>>>>> b1b25f9a
/* Tapping active task. */
"TAPPING_TASK_TITLE" = "Tapping Speed";
"TAPPING_TASK_TITLE_RIGHT" = "Right Hand";
"TAPPING_TASK_TITLE_LEFT" = "Left Hand";
"TAPPING_INTRO_TEXT" = "This activity measures your tapping speed.";
"TAPPING_INTRO_TEXT_2_REST_PHONE" = "Put your phone on a flat surface.";
"TAPPING_INTRO_TEXT_2_MOST_AFFECTED" = "Use two fingers on the same hand to alternately tap the buttons on the screen.";
"TAPPING_INTRO_TEXT_2_RIGHT_FIRST" = "Use two fingers on your right hand to alternately tap the buttons on the screen.";
"TAPPING_INTRO_TEXT_2_LEFT_FIRST" = "Use two fingers on your left hand to alternately tap the buttons on the screen.";
"TAPPING_INTRO_TEXT_2_RIGHT_SECOND" = "Now repeat the same test using your right hand.";
"TAPPING_INTRO_TEXT_2_LEFT_SECOND" = "Now repeat the same test using your left hand.";
"TAPPING_INTRO_TEXT_2_FORMAT" = "Tap one finger, then the other. Try to time your taps to be as even as possible. Keep tapping for %@.";
"TAPPING_CALL_TO_ACTION" = "Tap Get Started to begin.";
"TAPPING_CALL_TO_ACTION_NEXT" = "Tap Next to begin.";
"TAP_BUTTON_TITLE" = "Tap";
"TOTAL_TAPS_LABEL" = "Total Taps";
<<<<<<< HEAD
"TAPPING_INSTRUCTION" = "Tap the buttons as quickly as you can using two fingers.";
=======
"TAPPING_INSTRUCTION" = "Tap the buttons as consistently as you can using two fingers.";
"TAPPING_INSTRUCTION_RIGHT" = "Tap the buttons using your RIGHT hand.";
"TAPPING_INSTRUCTION_LEFT" = "Tap the buttons using your LEFT hand.";
"TAPPING_SKIP_TITLE" = "Skip this hand";
>>>>>>> b1b25f9a

/* Audio active task. */
"AUDIO_TASK_TITLE" = "Voice";
"AUDIO_CALL_TO_ACTION" = "Tap Get Started to begin.";
"AUDIO_INSTRUCTION" = "Say “Aaaaah” into the microphone for as long as you can.";
"AUDIO_INTRO_TEXT" = "Take a deep breath and say “Aaaaah” into the microphone for as long as you can. Keep a steady vocal volume so the audio bars remain blue.";
"AUDIO_INTENDED_USE" = "This activity evaluates your voice by recording it with the microphone at the bottom of your phone.";
"AUDIO_TOO_LOUD_LABEL" = "Too Loud";
"AUDIO_GENERIC_ERROR_LABEL" = "Unable to record audio";
"AUDIO_LEVEL_CHECK_LABEL" = "Please wait while we check the background noise level.";
"AUDIO_TOO_LOUD_MESSAGE" = "The ambient noise level is too loud to record your voice. Please move somewhere quieter and try again.";
"AUDIO_TOO_LOUD_ACTION_NEXT" = "Tap Next when ready.";

/* Tone audiometry active task. */
"TONE_AUDIOMETRY_TASK_TITLE" = "Tone Audiometry";
"TONE_AUDIOMETRY_INTENDED_USE" = "This activity measures your ability to hear different sounds.";
"TONE_AUDIOMETRY_INTRO_TEXT" = "Before you begin, plug in and put your headphones on.";
"TONE_AUDIOMETRY_CALL_TO_ACTION" = "Tap Get Started to begin.";
"TONE_AUDIOMETRY_PREP_TEXT" = "You should now hear a tone. Adjust the volume using the controls on the side of your device.\n\nTap the button when you are ready to begin.";
"TONE_AUDIOMETRY_INSTRUCTION" = "Tap the button every time you start hearing a sound.";
"TONE_LABEL_%@_LEFT" = "%@ Hz, Left";
"TONE_LABEL_%@_RIGHT" = "%@ Hz, Right";

/* Spatial span memory active task. */
"SPATIAL_SPAN_MEMORY_TITLE" = "Spatial Memory";
"SPATIAL_SPAN_MEMORY_INTRO_TEXT_%@" = "This activity measures your short-term spatial memory by asking you to repeat the order in which %@ light up.";
"SPATIAL_SPAN_MEMORY_TARGET_PLURAL" = "flowers";
"SPATIAL_SPAN_MEMORY_TARGET_STANDALONE" = "flowers";
"SPATIAL_SPAN_MEMORY_INTRO_2_TEXT_%@" = "Some of the %@ will light up one at a time. Tap those %@ in the same order they lit up.";
"SPATIAL_SPAN_MEMORY_INTRO_2_TEXT_REVERSE_%@" = "Some of the %@ will light up one at a time. Tap those %@ in the reverse of the order they lit up.";
"SPATIAL_SPAN_MEMORY_CALL_TO_ACTION" = "To begin, tap Get Started, then watch closely.";
"MEMORY_GAME_ITEM_COUNT_TITLE_%@" = "%@";
"MEMORY_GAME_SCORE_TITLE" = "Score";
"MEMORY_GAME_PLAYBACK_TITLE_%@" = "Watch the %@ light up";
"MEMORY_GAME_GAMEPLAY_TITLE_%@" = "Tap the %@ in the order they lit up";
"MEMORY_GAME_GAMEPLAY_REVERSE_TITLE_%@" = "Tap the %@ in reverse order";
"MEMORY_GAME_COMPLETE_TITLE" = "Sequence Complete";
"MEMORY_GAME_COMPLETE_MESSAGE" = "To continue, tap Next";
"MEMORY_GAME_FAILED_TITLE" = "Try Again";
"MEMORY_GAME_FAILED_MESSAGE" = "You didn't quite make it through that time. Tap Next to continue.";
"MEMORY_GAME_TIMEOUT_TITLE" = "Time's Up";
"MEMORY_GAME_TIMEOUT_MESSAGE" = "You ran out of time.\nTap Next to continue.";
"MEMORY_GAME_COMPLETE" = "Game Complete";
"MEMORY_GAME_PAUSED_TITLE" = "Paused";
"MEMORY_GAME_PAUSED_MESSAGE" = "To continue, tap Next";

/* Reaction time active task. */
"REACTION_TIME_TASK_TITLE" = "Reaction Time";
"REACTION_TIME_TASK_INTENDED_USE" = "This activity evaluates the time it takes for you to respond to a visual cue.";
"REACTION_TIME_TASK_INTRO_TEXT_FORMAT" = "Shake the device in any direction as soon as the blue dot appears on screen. You will be asked to do this %D times.";
"REACTION_TIME_TASK_CALL_TO_ACTION" = "Tap Get Started to begin.";
"REACTION_TIME_TASK_ATTEMPTS_FORMAT" = "Attempt %@ of %@";
"REACTION_TIME_TASK_ACTIVE_STEP_TITLE" = "Quickly shake the device when the blue circle appears";

/* Tower of Hanoi active task */
"TOWER_OF_HANOI_TASK_TITLE" = "Tower of Hanoi";
"TOWER_OF_HANOI_TASK_INTENDED_USE" = "This activity evaluates your puzzle solving skills.";
"TOWER_OF_HANOI_TASK_INTRO_TEXT" = "Move the entire stack to the highlighted platform in as few moves as possible.";
"TOWER_OF_HANOI_TASK_TASK_CALL_TO_ACTION" = "Tap Get Started to begin";
"TOWER_OF_HANOI_TASK_ACTIVE_STEP_INTRO_TEXT" = "Solve the Puzzle";
"TOWER_OF_HANOI_TASK_ACTIVE_STEP_PROGRESS_TEXT" = "Number of Moves: %@ \n %@";
"TOWER_OF_HANOI_TASK_ACTIVE_STEP_SKIP_BUTTON_TITLE" = "I cannot solve this puzzle";

/* Timed walk active task. */
"TIMED_WALK_TITLE" = "Timed Walk";
"TIMED_WALK_INTRO_DETAIL" = "This activity measures your lower extremity function.";
"TIMED_WALK_INTRO_2_TEXT_%@" = "Find a place, preferably outside, where you can walk for about %@ in a straight line as quickly as possible, but safely. Do not slow down until after you've passed the finish line.";
"TIMED_WALK_INTRO_2_DETAIL" = "Tap Next to begin.";
"TIMED_WALK_FORM_TITLE" = "Assistive device";
"TIMED_WALK_FORM_TEXT" = "Use the same assistive device for each test.";
"TIMED_WALK_QUESTION_TEXT" = "Do you wear an ankle foot orthosis?";
"TIMED_WALK_QUESTION_2_TITLE" = "Do you use assistive device?";
"TIMED_WALK_QUESTION_2_TEXT" = "Tap here to select an answer.";
"TIMED_WALK_QUESTION_2_CHOICE" = "None";
"TIMED_WALK_QUESTION_2_CHOICE_2" = "Unilateral Cane";
"TIMED_WALK_QUESTION_2_CHOICE_3" = "Unilateral Crutch";
"TIMED_WALK_QUESTION_2_CHOICE_4" = "Bilateral Cane";
"TIMED_WALK_QUESTION_2_CHOICE_5" = "Bilateral Crutch";
"TIMED_WALK_QUESTION_2_CHOICE_6" = "Walker/Rollator";
"TIMED_WALK_INSTRUCTION_%@" = "Walk up to %@ in a straight line.";
"TIMED_WALK_INSTRUCTION_2" = "Turn around, and walk back to where you started.";
"TIMED_WALK_INSTRUCTION_TEXT" = "Tap Done when complete.";

/* PSAT active task. */
"PASAT_TITLE" = "PASAT";
"PVSAT_TITLE" = "PVSAT";
"PAVSAT_TITLE" = "PAVSAT";
"PASAT_INTRO_TEXT" = "The Paced Auditory Serial Addition Test measures your auditory information processing speed and calculation ability.";
"PVSAT_INTRO_TEXT" = "The Paced Visual Serial Addition Test measures your visual information processing speed and calculation ability.";
"PAVSAT_INTRO_TEXT" = "The Paced Auditory and Visual Serial Addition Test measures your auditory and visual information processing speed and calculation ability.";
"PSAT_INTRO_TEXT_2_%@" = "Single digits are presented every %@ seconds.\nYou must add each new digit to the one immediately prior to it.\nAttention, you mustn't calculate a running total, but only the sum of the last two numbers.";
"PSAT_CALL_TO_ACTION" = "Tap Get Started to begin.";
"PSAT_INITIAL_INSTRUCTION" = "Remember this first digit.";
"PSAT_INSTRUCTION" = "Add this new digit to the previous one.";
"PSAT_NO_DIGIT" = "-";

/* Hole peg test active task. */
"HOLE_PEG_TEST_TITLE_%@" = "%@-Hole Peg Test";
"HOLE_PEG_TEST_INTRO_TEXT_%@" = "This activity measures your upper extremity function by asking you to place a peg in a hole. You will be asked to do this %@ times.";
"HOLE_PEG_TEST_INTRO_TEXT_2_LEFT_HAND_FIRST_%@" = "Both your left and right hands will be tested.\nYou must pick up the peg as quickly as possible, put it in the hole, and, once done %@ times, remove it again %@ times.";
"HOLE_PEG_TEST_INTRO_TEXT_2_RIGHT_HAND_FIRST_%@" = "Both your right and left hands will be tested.\nYou must pick up the peg as quickly as possible, put it in the hole, and, once done %@ times, remove it again %@ times.";

"HOLE_PEG_TEST_CALL_TO_ACTION" = "Tap Get Started to begin.";
"HOLE_PEG_TEST_PLACE_INSTRUCTION_LEFT_HAND" = "Put the peg in the hole using your left hand.";
"HOLE_PEG_TEST_PLACE_INSTRUCTION_RIGHT_HAND" = "Put the peg in the hole using your right hand.";
"HOLE_PEG_TEST_REMOVE_INSTRUCTION_LEFT_HAND" = "Put the peg behind the line using your left hand.";
"HOLE_PEG_TEST_REMOVE_INSTRUCTION_RIGHT_HAND" = "Put the peg behind the line using your right hand.";
"HOLE_PEG_TEST_TEXT" = "Pick up the peg using two fingers.";
"HOLE_PEG_TEST_TEXT_2" = "Lift fingers to drop the peg.";

/* Potentially user visible error messages. */
"ERROR_DATALOGGER_CREATE_FILE" = "Could not create file";
"ERROR_DATALOGGER_COULD_NOT_FREE_SPACE" = "Could not remove sufficient log files to reach threshold";
"ERROR_DATALOGGER_SET_ATTRIBUTE" = "Error setting attribute";
"ERROR_DATALOGGER_COULD_NOT_MAORK" = "File not marked deleted (not marked uploaded)";
"ERROR_DATALOGGER_MULTIPLE" = "Multiple errors removing logs";
"ERROR_RECORDER_NO_DATA" = "No collected data was found.";
"ERROR_RECORDER_NO_OUTPUT_DIRECTORY" = "No output directory specified";

/* Charts */
"CHART_NO_DATA_TEXT" = "No Data";

/* Accessibility */
"AX_BUTTON_BACK" = "Back";

"AX_IMAGE_ILLUSTRATION" = "Illustration of %@";

"AX_SIGNVIEW_LABEL" = "Designated signature field";
"AX_SIGNVIEW_HINT" = "Touch the screen and move your finger to sign";
"AX_SIGNVIEW_SIGNED" = "Signed";
"AX_SIGNVIEW_UNSIGNED" = "Unsigned";

"AX_SELECTED" = "Selected";
"AX_UNSELECTED" = "Un-selected";

"AX_SLIDER_LABEL" = "Response slider. Range from %@ to %@";
"AX_UNLABELED_IMAGE" = "Unlabeled image";

"AX_ANNOUNCE_BEGIN_TASK" = "Begin task";

"AX.MEMORY.TILE.ACTIVE" = "active";
"AX.MEMORY.TILE.CORRECT" = "correct";
"AX.MEMORY.TILE.INCORRECT" = "incorrect";
"AX.MEMORY.TILE.QUIESCENT" = "quiescent";
"AX.MEMORY.TILE.LABEL" = "Memory game tile";

"AX_IMAGE_CAPTURE_LABEL" = "Capture preview";
"AX_IMAGE_CAPTURED_LABEL" = "Captured image";

"AX_TOWER_OF_HANOI_INVALID_MOVE_FORMAT" = "Unable to place disk with size %@ on disk with size %@";
"AX_TOWER_OF_HANOI_TARGET_DISK" = "Target";
"AX_TOWER_OF_HANOI_TOWER" = "Tower";
"AX_TOWER_OF_HANOI_PLACE_DISK" = "Double-tap to place disk";
"AX_TOWER_OF_HANOI_SELECT_DISK" = "Double-tap to select top-most disk";
"AX_TOWER_OF_HANOI_TOWER_CONTAINS" = "Has disk with sizes %@";
"AX_TOWER_OF_HANOI_TOWER_EMPTY" = "Empty";

"AX_GRAPH_RANGE_FORMAT_%@_%@" = "Range from %@ to %@";
"AX_GRAPH_STACK_PREFIX" = "Stack composed of";
"AX_GRAPH_AND_SEPARATOR" = " and ";
"AX_GRAPH_POINT_%@" = "Point: %@";<|MERGE_RESOLUTION|>--- conflicted
+++ resolved
@@ -232,8 +232,6 @@
 "WALK_RETURN_INSTRUCTION_FORMAT" = "Turn around, and walk back to where you started.";
 "WALK_OUTBOUND_INSTRUCTION_FORMAT" = "Walk up to %ld steps in a straight line.";
 
-<<<<<<< HEAD
-=======
 /* Short walk back and forth. */
 "WALK_INTRO_2_TEXT_BACK_AND_FORTH_INSTRUCTION" = "Find a place where you can safely walk back and forth in a straight line. Try to walk continuously by turning at the ends of your path, as if you are walking around a cone.\n\nNext you will be instructed to turn around in a full circle, then stand still with your arms at your sides and your feet about shoulder-width apart.";
 "WALK_INTRO_2_DETAIL_BACK_AND_FORTH_INSTRUCTION" = "Tap Get Started when you are ready to begin.\nThen place your phone in a pocket or bag and follow the audio instructions.";
@@ -241,7 +239,6 @@
 "WALK_BACK_AND_FORTH_STAND_INSTRUCTION_FORMAT" = "Turn in a full circle and then stand still for %@.";
 "WALK_BACK_AND_FORTH_FINISHED_VOICE" = "You have completed the activity.";
 
->>>>>>> b1b25f9a
 /* Tapping active task. */
 "TAPPING_TASK_TITLE" = "Tapping Speed";
 "TAPPING_TASK_TITLE_RIGHT" = "Right Hand";
@@ -258,14 +255,10 @@
 "TAPPING_CALL_TO_ACTION_NEXT" = "Tap Next to begin.";
 "TAP_BUTTON_TITLE" = "Tap";
 "TOTAL_TAPS_LABEL" = "Total Taps";
-<<<<<<< HEAD
-"TAPPING_INSTRUCTION" = "Tap the buttons as quickly as you can using two fingers.";
-=======
 "TAPPING_INSTRUCTION" = "Tap the buttons as consistently as you can using two fingers.";
 "TAPPING_INSTRUCTION_RIGHT" = "Tap the buttons using your RIGHT hand.";
 "TAPPING_INSTRUCTION_LEFT" = "Tap the buttons using your LEFT hand.";
 "TAPPING_SKIP_TITLE" = "Skip this hand";
->>>>>>> b1b25f9a
 
 /* Audio active task. */
 "AUDIO_TASK_TITLE" = "Voice";
