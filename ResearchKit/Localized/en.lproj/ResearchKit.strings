/*
 Copyright (c) 2015, Apple Inc. All rights reserved.
 
 Redistribution and use in source and binary forms, with or without modification,
 are permitted provided that the following conditions are met:
 
 1.  Redistributions of source code must retain the above copyright notice, this
 list of conditions and the following disclaimer.
 
 2.  Redistributions in binary form must reproduce the above copyright notice,
 this list of conditions and the following disclaimer in the documentation and/or
 other materials provided with the distribution.
 
 3.  Neither the name of the copyright holder(s) nor the names of any contributors
 may be used to endorse or promote products derived from this software without
 specific prior written permission. No license is granted to the trademarks of
 the copyright holders even if such marks are included in this software.
 
 THIS SOFTWARE IS PROVIDED BY THE COPYRIGHT HOLDERS AND CONTRIBUTORS "AS IS"
 AND ANY EXPRESS OR IMPLIED WARRANTIES, INCLUDING, BUT NOT LIMITED TO, THE
 IMPLIED WARRANTIES OF MERCHANTABILITY AND FITNESS FOR A PARTICULAR PURPOSE
 ARE DISCLAIMED. IN NO EVENT SHALL THE COPYRIGHT OWNER OR CONTRIBUTORS BE LIABLE
 FOR ANY DIRECT, INDIRECT, INCIDENTAL, SPECIAL, EXEMPLARY, OR CONSEQUENTIAL
 DAMAGES (INCLUDING, BUT NOT LIMITED TO, PROCUREMENT OF SUBSTITUTE GOODS OR
 SERVICES; LOSS OF USE, DATA, OR PROFITS; OR BUSINESS INTERRUPTION) HOWEVER
 CAUSED AND ON ANY THEORY OF LIABILITY, WHETHER IN CONTRACT, STRICT LIABILITY,
 OR TORT (INCLUDING NEGLIGENCE OR OTHERWISE) ARISING IN ANY WAY OUT OF THE USE
 OF THIS SOFTWARE, EVEN IF ADVISED OF THE POSSIBILITY OF SUCH DAMAGE.
 */

/* Informed consent process. */
"CONSENT_NAME_TITLE" = "Consent";
"CONSENT_NAME_GIVEN" = "First Name";
"CONSENT_NAME_FAMILY" = "Last Name";
"CONSENT_NAME_PLACEHOLDER" = "Required";
"CONSENT_REVIEW_TITLE" = "Review";
"CONSENT_REVIEW_INSTRUCTION" = "Review the form below, and tap Agree if you\'re ready to continue.";
"CONSENT_REVIEW_ALERT_TITLE" = "Review";
"CONSENT_SIGNATURE_TITLE" = "Signature";
"CONSENT_SIGNATURE_INSTRUCTION" = "Please sign using your finger on the line below.";
"CONSENT_SIGNATURE_PLACEHOLDER" = "Sign Here";
"CONSENT_PAGE_NUMBER_FORMAT" = "Page %1$ld of %2$ld";

/* Consent section titles. */
"CONSENT_SECTION_WELCOME" = "Welcome";
"CONSENT_SECTION_DATA_GATHERING" = "Data Gathering";
"CONSENT_SECTION_PRIVACY" = "Privacy";
"CONSENT_SECTION_DATA_USE" = "Data Use";
"CONSENT_SECTION_STUDY_SURVEY" = "Study Survey";
"CONSENT_SECTION_STUDY_TASKS" = "Study Tasks";
"CONSENT_SECTION_TIME_COMMITMENT" = "Time Commitment";
"CONSENT_SECTION_WITHDRAWING" = "Withdrawing";
"CONSENT_LEARN_MORE_TITLE" = "Learn More";

/* Consent section learn more */
"LEARN_MORE_DATA_GATHERING" = "Learn more about how data is gathered";
"LEARN_MORE_DATA_USE" = "Learn more about how data is used";
"LEARN_MORE_PRIVACY" = "Learn more about how your privacy and identity are protected";
"LEARN_MORE_WELCOME" = "Learn more about the study first";
"LEARN_MORE_STUDY_SURVEY" = "Learn more about the study survey";
"LEARN_MORE_TIME_COMMITMENT" = "Learn more about the study's impact on your time";
"LEARN_MORE_TASKS" = "Learn more about the tasks involved";
"LEARN_MORE_WITHDRAWING" = "Learn more about withdrawing";

/* Consent sharing step */
"CONSENT_SHARING_TITLE" = "Sharing Options";
"CONSENT_SHARE_WIDELY_%@" = "Share my data with %@ and qualified researchers worldwide";
"CONSENT_SHARE_ONLY_%@" = "Only share my data with %@";
"CONSENT_SHARING_DESCRIPTION_%@" = "%@ will receive your study data from your participation in this study.\n\nSharing your coded study data more broadly (without information such as your name) may benefit this and future research.";
"LEARN_MORE_CONSENT_SHARING" = "Learn more about data sharing";

/* Lines beneath typewritten signatures on documents. Argument is the title of the signatory, e.g. "Participant's Signature" */
"CONSENT_DOC_LINE_PRINTED_NAME" = "%@'s Name (printed)";
"CONSENT_DOC_LINE_SIGNATURE" = "%@'s Signature";
"CONSENT_DOC_LINE_DATE" = "Date";

/* Progress indication (in navigation bar). */
"STEP_PROGRESS_FORMAT" = "Step %1$@ of %2$@";

/* Alert for out of range values. */
"RANGE_ALERT_TITLE" = "Invalid value";
"RANGE_ALERT_MESSAGE_ABOVE_MAXIMUM" = "%1$@ exceeds the maximum allowed value (%2$@).";
"RANGE_ALERT_MESSAGE_BELOW_MAXIMUM" = "%1$@ is less than the minimum allowed value (%2$@).";
"RANGE_ALERT_MESSAGE_OTHER" = "%@ is not a valid value.";

/* Alert for invalid email address value */
"INVALID_EMAIL_ALERT_MESSAGE" = "Invalid email address: %@";

/* Alerts for invalid location coordinates */
"LOCATION_QUESTION_PLACEHOLDER" = "Enter an address";
"LOCATION_ERROR_TITLE" = "Could not Find Specified Address";
"LOCATION_ERROR_MESSAGE_LOCATION_UNKNOWN" = "Unable to resolve your current location. Please type in an address or move to a location with better GPS signal if applicable.";
"LOCATION_ERROR_MESSAGE_DENIED" = "Access to location services has been denied. Please grant this app permission to use location services through Settings.";
"LOCATION_ERROR_GEOCODE" = "Unable to find a result for the entered address. Please make sure the address is valid.";
"LOCATION_ERROR_GEOCODE_NETWORK" = "Either you are not connected to the internet or you have exceeded the maximum amount of address lookup requests. If you are not connected to the internet, please turn on your Wi-Fi to answer this question, skip this question if skip button is available, or come back to the survey when you are connected to the internet. Otherwise, please try again in a few minutes.";

/* Alert for exceeding length limit in text answer */
"TEXT_ANSWER_EXCEEDING_MAX_LENGTH_ALERT_MESSAGE" = "Text content exceeding maximum length: %@";

/* Camera not available during multitasking */
"CAMERA_UNAVAILABLE_MESSAGE" = "Camera not available in split screen.";

/* Registration step */
"EMAIL_FORM_ITEM_TITLE" = "Email";
"EMAIL_FORM_ITEM_PLACEHOLDER" = "jappleseed@example.com";
"PASSWORD_FORM_ITEM_TITLE" = "Password";
"PASSWORD_FORM_ITEM_PLACEHOLDER" = "Enter password";
"CONFIRM_PASSWORD_FORM_ITEM_TITLE" = "Confirm";
"CONFIRM_PASSWORD_FORM_ITEM_PLACEHOLDER" = "Enter password again";
"CONFIRM_PASSWORD_ERROR_MESSAGE" = "Passwords do not match.";
"ADDITIONAL_INFO_SECTION_TITLE" = "Additional Information";
"GIVEN_NAME_ITEM_PLACEHOLDER" = "John";
"FAMILY_NAME_ITEM_PLACEHOLDER" = "Appleseed";
"GENDER_FORM_ITEM_TITLE" = "Gender";
"GENDER_FORM_ITEM_PLACEHOLDER" = "Pick a gender";
"DOB_FORM_ITEM_TITLE" = "Date of Birth";
"DOB_FORM_ITEM_PLACEHOLDER" = "Pick a date";

/* Verification step */
"VERIFICATION_NAV_TITLE" = "Verification";
"VERIFICATION_STEP_TITLE" = "Verify your Email";
"RESEND_EMAIL_LABEL_MESSAGE" = "Tap on the link below if you did not receive a verification email and would like it sent again.";
"RESEND_EMAIL_BUTTON_TITLE" = "Resend Verification Email";

/* Login step */
"LOGIN_CONTINUE_BUTTON_TITLE" = "Login";
"FORGOT_PASSWORD_BUTTON_TITLE" = "Forgot password?";

/* Passcode step */
"PASSCODE_PROMPT_MESSAGE" = "Enter passcode";
"PASSCODE_CONFIRM_MESSAGE" = "Confirm passcode";
"PASSCODE_SAVED_MESSAGE" = "Passcode saved";
"PASSCODE_AUTHENTICATED_MESSAGE" = "Passcode authenticated";
"PASSCODE_OLD_ENTRY_MESSAGE" = "Enter your old passcode";
"PASSCODE_NEW_ENTRY_MESSAGE" = "Enter your new passcode";
"PASSCODE_CONFIRM_NEW_ENTRY_MESSAGE" = "Confirm your new passcode";
"PASSCODE_INVALID_ALERT_TITLE" = "Passcode Incorrect";
"PASSCODE_INVALID_ALERT_MESSAGE" = "Passcodes did not match. Try again.";
"PASSCODE_TOUCH_ID_MESSAGE" = "Please authenticate with Touch ID";
"PASSCODE_TOUCH_ID_ERROR_ALERT_TITLE" = "Touch ID error";
"PASSCODE_TEXTFIELD_INVALID_INPUT_MESSAGE" = "Only numeric characters allowed.";
"PASSCODE_TEXTFIELD_ACCESSIBILITY_LABEL" = "Passcode entry progress indicator";
"PASSCODE_TEXTFIELD_ACCESSIBILTIY_VALUE" = "%@ of %@ digits entered";
"PASSCODE_FORGOT_BUTTON_TITLE" = "Forgot Passcode?";

/* Keychain wrapper */
"KEYCHAIN_ADD_ERROR_MESSAGE" = "Could not add Keychain item.";
"KEYCHAIN_UPDATE_ERROR_MESSAGE" = "Could not update Keychain item.";
"KEYCHAIN_DELETE_ERROR_MESSAGE" = "Could not delete Keychain item.";
"KEYCHAIN_FIND_ERROR_MESSAGE" = "Could not find Keychain item.";

/* Blood types */
"BLOOD_TYPE_A+" = "A+";
"BLOOD_TYPE_A-" = "A-";
"BLOOD_TYPE_AB+" = "AB+";
"BLOOD_TYPE_AB-" = "AB-";
"BLOOD_TYPE_B+" = "B+";
"BLOOD_TYPE_B-" = "B-";
"BLOOD_TYPE_O+" = "O+";
"BLOOD_TYPE_O-" = "O-";

/* Fitzpatrick Skin types */
"FITZPATRICK_SKIN_TYPE_I" = "Type I";
"FITZPATRICK_SKIN_TYPE_II" = "Type II";
"FITZPATRICK_SKIN_TYPE_III" = "Type III";
"FITZPATRICK_SKIN_TYPE_IV" = "Type IV";
"FITZPATRICK_SKIN_TYPE_V" = "Type V";
"FITZPATRICK_SKIN_TYPE_VI" = "Type VI";

/* Gender values. */
"GENDER_FEMALE" = "Female";
"GENDER_MALE" = "Male";
"GENDER_OTHER" = "Other";

/* Boolean answer strings */
"BOOL_NO" = "No";
"BOOL_YES" = "Yes";

/* Measuring unit abbreviations */
"MEASURING_UNIT_CM" = "cm";
"MEASURING_UNIT_FT" = "ft";
"MEASURING_UNIT_IN" = "in";

/* Limb values. */
"LIMB_LEFT" = "left";
"LIMB_RIGHT" = "right";

/* Default placeholders to request answers in a questionnaire. */
"PLACEHOLDER_TEXT_OR_NUMBER" = "Tap to answer";
"NULL_ANSWER" = "Select an answer";
"PLACEHOLDER_IMAGE_CHOICES" = "Tap to select";
"PLACEHOLDER_LONG_TEXT" = "Tap to write";

/* Button titles */
"BUTTON_AGREE" = "Agree";
"BUTTON_CANCEL" = "Cancel";
"BUTTON_OK" = "OK";
"BUTTON_CLEAR" = "Clear";
"BUTTON_DISAGREE" = "Disagree";
"BUTTON_DONE" = "Done";
"BUTTON_GET_STARTED" = "Get Started";
"BUTTON_LEARN_MORE" = "Learn more";
"BUTTON_NEXT" = "Next";
"BUTTON_SKIP" = "Skip";
"BUTTON_SKIP_QUESTION" = "Skip this question";
"BUTTON_START_TIMER" = "Start Timer";
"BUTTON_OPTION_SAVE" = "Save for Later";
"BUTTON_OPTION_DISCARD" = "Discard Results";
"BUTTON_OPTION_STOP_TASK" = "End Task";
"BUTTON_SAVE" = "Save";
"BUTTON_CLEAR_ANSWER" = "Clear answer";
"BUTTON_READ_ONLY_MODE" = "This answer cannot be modified.";
"BUTTON_COPYRIGHT" = "Copyright";

/* General active tasks. */
"COUNTDOWN_LABEL" = "Starting activity in";
"TASK_COMPLETE_TITLE" = "Activity Complete";
"TASK_COMPLETE_TEXT" = "Your data will be analyzed and you will be notified when your results are ready.";
"COUNTDOWN_SPOKEN_REMAINING_%@" = "%@ seconds remaining.";
"TOUCH_ANYWHERE_LABEL" = "Touch anywhere to continue";

/* Image capture step. */
"CAPTURE_BUTTON_CAPTURE_IMAGE" = "Capture Image";
"CAPTURE_BUTTON_RECAPTURE_IMAGE" = "Recapture Image";
"CAPTURE_ERROR_CAMERA_NOT_FOUND" = "No camera found.  This step cannot be completed.";
"CAPTURE_ERROR_NO_PERMISSIONS" = "In order to complete this step, allow this app access to the camera in Settings.";
"CAPTURE_ERROR_NO_OUTPUT_DIRECTORY" = "No output directory was specified for captured images.";
"CAPTURE_ERROR_CANNOT_WRITE_FILE" = "The captured image could not be saved.";

/* Video capture step. */
"CAPTURE_BUTTON_CAPTURE_VIDEO" = "Start Recording";
"CAPTURE_BUTTON_STOP_CAPTURE_VIDEO" = "Stop Recording";
"CAPTURE_BUTTON_RECAPTURE_VIDEO" = "Recapture Video";

/* Fitness active task. */
"FITNESS_TASK_TITLE" = "Fitness";
"FITNESS_DISTANCE_TITLE_FORMAT" = "Distance (%@)";
"FITNESS_HEARTRATE_TITLE" = "Heart Rate (bpm)";
"FITNESS_SIT_INSTRUCTION_FORMAT" = "Sit comfortably for %@.";
"FITNESS_WALK_INSTRUCTION_FORMAT" = "Walk as fast as you can for %@.";
"FITNESS_INTRO_TEXT_FORMAT" = "This activity monitors your heart rate and measures how far you can walk in %1$@.";
"FITNESS_INTRO_2_TEXT_FORMAT" = "Walk outdoors at your fastest possible pace for %1$@. When you're done, sit and rest comfortably for %2$@. To begin, tap Get Started.";

/* Short walk active task. */
"WALK_TASK_TITLE" = "Gait and Balance";
"WALK_INTRO_TEXT" = "This activity measures your gait and balance as you walk and stand still. Do not continue if you cannot safely walk unassisted.";
"WALK_INTRO_2_TEXT_%ld" = "Find a place where you can safely walk unassisted for about %ld steps in a straight line.";
"WALK_INTRO_2_DETAIL" = "Put your phone in a pocket or bag and follow the audio instructions.";
"WALK_STAND_VOICE_INSTRUCTION_FORMAT" = "Now stand still for %@.";
"WALK_STAND_INSTRUCTION_FORMAT" = "Stand still for %@.";
"WALK_RETURN_INSTRUCTION_FORMAT" = "Turn around, and walk back to where you started.";
"WALK_OUTBOUND_INSTRUCTION_FORMAT" = "Walk up to %ld steps in a straight line.";

/* Short walk back and forth. */
"WALK_INTRO_2_TEXT_BACK_AND_FORTH_INSTRUCTION" = "Find a place where you can safely walk back and forth in a straight line. Try to walk continuously by turning at the ends of your path, as if you are walking around a cone.\n\nNext you will be instructed to turn around in a full circle, then stand still with your arms at your sides and your feet about shoulder-width apart.";
"WALK_INTRO_2_DETAIL_BACK_AND_FORTH_INSTRUCTION" = "Tap Get Started when you are ready to begin.\nThen place your phone in a pocket or bag and follow the audio instructions.";
"WALK_BACK_AND_FORTH_INSTRUCTION_FORMAT" = "Walk back and forth in a straight line for %@. Walk as you would normally.";
"WALK_BACK_AND_FORTH_STAND_INSTRUCTION_FORMAT" = "Turn in a full circle and then stand still for %@.";
"WALK_BACK_AND_FORTH_FINISHED_VOICE" = "You have completed the activity.";

/* Tapping active task. */
"TAPPING_TASK_TITLE" = "Tapping Speed";
"TAPPING_TASK_TITLE_RIGHT" = "Right Hand";
"TAPPING_TASK_TITLE_LEFT" = "Left Hand";
"TAPPING_INTRO_TEXT" = "This activity measures your tapping speed.";
"TAPPING_INTRO_TEXT_2_REST_PHONE" = "Put your phone on a flat surface.";
"TAPPING_INTRO_TEXT_2_MOST_AFFECTED" = "Use two fingers on the same hand to alternately tap the buttons on the screen.";
"TAPPING_INTRO_TEXT_2_RIGHT_FIRST" = "Use two fingers on your right hand to alternately tap the buttons on the screen.";
"TAPPING_INTRO_TEXT_2_LEFT_FIRST" = "Use two fingers on your left hand to alternately tap the buttons on the screen.";
"TAPPING_INTRO_TEXT_2_RIGHT_SECOND" = "Now repeat the same test using your right hand.";
"TAPPING_INTRO_TEXT_2_LEFT_SECOND" = "Now repeat the same test using your left hand.";
"TAPPING_INTRO_TEXT_2_FORMAT" = "Tap one finger, then the other. Try to time your taps to be as even as possible. Keep tapping for %@.";
"TAPPING_CALL_TO_ACTION" = "Tap Get Started to begin.";
"TAPPING_CALL_TO_ACTION_NEXT" = "Tap Next to begin.";
"TAP_BUTTON_TITLE" = "Tap";
"TOTAL_TAPS_LABEL" = "Total Taps";
"TAPPING_INSTRUCTION" = "Tap the buttons as consistently as you can using two fingers.";
"TAPPING_INSTRUCTION_RIGHT" = "Tap the buttons using your RIGHT hand.";
"TAPPING_INSTRUCTION_LEFT" = "Tap the buttons using your LEFT hand.";
"TAPPING_SKIP_TITLE" = "Skip this hand";

/* Audio active task. */
"AUDIO_TASK_TITLE" = "Voice";
"AUDIO_CALL_TO_ACTION" = "Tap Get Started to begin.";
"AUDIO_INSTRUCTION" = "Say “Aaaaah” into the microphone for as long as you can.";
"AUDIO_INTRO_TEXT" = "Take a deep breath and say “Aaaaah” into the microphone for as long as you can. Keep a steady vocal volume so the audio bars remain blue.";
"AUDIO_INTENDED_USE" = "This activity evaluates your voice by recording it with the microphone at the bottom of your phone.";
"AUDIO_TOO_LOUD_LABEL" = "Too Loud";
"AUDIO_GENERIC_ERROR_LABEL" = "Unable to record audio";
"AUDIO_LEVEL_CHECK_LABEL" = "Please wait while we check the background noise level.";
"AUDIO_TOO_LOUD_MESSAGE" = "The ambient noise level is too loud to record your voice. Please move somewhere quieter and try again.";
"AUDIO_TOO_LOUD_ACTION_NEXT" = "Tap Next when ready.";

/* Tone audiometry active task. */
"TONE_AUDIOMETRY_TASK_TITLE" = "Tone Audiometry";
"TONE_AUDIOMETRY_INTENDED_USE" = "This activity measures your ability to hear different sounds.";
"TONE_AUDIOMETRY_INTRO_TEXT" = "Before you begin, plug in and put your headphones on.";
"TONE_AUDIOMETRY_CALL_TO_ACTION" = "Tap Get Started to begin.";
"TONE_AUDIOMETRY_PREP_TEXT" = "You should now hear a tone. Adjust the volume using the controls on the side of your device.\n\nTap the button when you are ready to begin.";
"TONE_AUDIOMETRY_INSTRUCTION" = "Tap the button every time you start hearing a sound.";
"TONE_LABEL_%@_LEFT" = "%@ Hz, Left";
"TONE_LABEL_%@_RIGHT" = "%@ Hz, Right";

/* Spatial span memory active task. */
"SPATIAL_SPAN_MEMORY_TITLE" = "Spatial Memory";
"SPATIAL_SPAN_MEMORY_INTRO_TEXT_%@" = "This activity measures your short-term spatial memory by asking you to repeat the order in which %@ light up.";
"SPATIAL_SPAN_MEMORY_TARGET_PLURAL" = "flowers";
"SPATIAL_SPAN_MEMORY_TARGET_STANDALONE" = "flowers";
"SPATIAL_SPAN_MEMORY_INTRO_2_TEXT_%@" = "Some of the %@ will light up one at a time. Tap those %@ in the same order they lit up.";
"SPATIAL_SPAN_MEMORY_INTRO_2_TEXT_REVERSE_%@" = "Some of the %@ will light up one at a time. Tap those %@ in the reverse of the order they lit up.";
"SPATIAL_SPAN_MEMORY_CALL_TO_ACTION" = "To begin, tap Get Started, then watch closely.";
"MEMORY_GAME_ITEM_COUNT_TITLE_%@" = "%@";
"MEMORY_GAME_SCORE_TITLE" = "Score";
"MEMORY_GAME_PLAYBACK_TITLE_%@" = "Watch the %@ light up";
"MEMORY_GAME_GAMEPLAY_TITLE_%@" = "Tap the %@ in the order they lit up";
"MEMORY_GAME_GAMEPLAY_REVERSE_TITLE_%@" = "Tap the %@ in reverse order";
"MEMORY_GAME_COMPLETE_TITLE" = "Sequence Complete";
"MEMORY_GAME_COMPLETE_MESSAGE" = "To continue, tap Next";
"MEMORY_GAME_FAILED_TITLE" = "Try Again";
"MEMORY_GAME_FAILED_MESSAGE" = "You didn't quite make it through that time. Tap Next to continue.";
"MEMORY_GAME_TIMEOUT_TITLE" = "Time's Up";
"MEMORY_GAME_TIMEOUT_MESSAGE" = "You ran out of time.\nTap Next to continue.";
"MEMORY_GAME_COMPLETE" = "Game Complete";
"MEMORY_GAME_PAUSED_TITLE" = "Paused";
"MEMORY_GAME_PAUSED_MESSAGE" = "To continue, tap Next";
"MEMORY_GAME_COPYRIGHT_TEXT" = "The memory activity was developed with assistance from Katherine Possin, PhD and Joel Kramer, PhD from University of California, San Francisco.";

/* Reaction time active task. */
"REACTION_TIME_TASK_TITLE" = "Reaction Time";
"REACTION_TIME_TASK_INTENDED_USE" = "This activity evaluates the time it takes for you to respond to a visual cue.";
"REACTION_TIME_TASK_INTRO_TEXT_FORMAT" = "Shake the device in any direction as soon as the blue dot appears on screen. You will be asked to do this %D times.";
"REACTION_TIME_TASK_CALL_TO_ACTION" = "Tap Get Started to begin.";
"REACTION_TIME_TASK_ATTEMPTS_FORMAT" = "Attempt %@ of %@";
"REACTION_TIME_TASK_ACTIVE_STEP_TITLE" = "Quickly shake the device when the blue circle appears";

/* Tower of Hanoi active task */
"TOWER_OF_HANOI_TASK_TITLE" = "Tower of Hanoi";
"TOWER_OF_HANOI_TASK_INTENDED_USE" = "This activity evaluates your puzzle solving skills.";
"TOWER_OF_HANOI_TASK_INTRO_TEXT" = "Move the entire stack to the highlighted platform in as few moves as possible.";
"TOWER_OF_HANOI_TASK_TASK_CALL_TO_ACTION" = "Tap Get Started to begin";
"TOWER_OF_HANOI_TASK_ACTIVE_STEP_INTRO_TEXT" = "Solve the Puzzle";
"TOWER_OF_HANOI_TASK_ACTIVE_STEP_PROGRESS_TEXT" = "Number of Moves: %@ \n %@";
"TOWER_OF_HANOI_TASK_ACTIVE_STEP_SKIP_BUTTON_TITLE" = "I cannot solve this puzzle";

/* Range of Motion active task */
"LIMB_OPTION_LEFT_OR_RIGHT_ERROR" = "limbOption must be left or right";

/* Knee Range of Motion active task */
"KNEE_RANGE_OF_MOTION_TITLE_%@" = "%@ Knee Range of Motion";
"KNEE_RANGE_OF_MOTION_TEXT_INSTRUCTION_0_%@" = "This activity measures how far you can extend your %@ knee.";
"KNEE_RANGE_OF_MOTION_TEXT_INSTRUCTION_1_%@" = "Sit down on the edge of a chair. When you begin you will put your device on your %@ knee for a measurement. Please turn the sound on your device on so you can hear instructions.";
"KNEE_RANGE_OF_MOTION_TEXT_INSTRUCTION_2_%@" = "Place your device on your %@ knee with the screen facing out, as pictured.";
"KNEE_RANGE_OF_MOTION_TEXT_INSTRUCTION_3_%@" = "When ready, tap the screen to begin and extend your %@ knee as far as you can. Tap again when you are done.";
"KNEE_RANGE_OF_MOTION_TOUCH_ANYWHERE_STEP_INSTRUCTION_%@" = "Place your device on your %@ knee";
"KNEE_RANGE_OF_MOTION_SPOKEN_INSTRUCTION_%@" = "Extend your %@ knee. Then tap anywhere.";

/* Shoulder Range of Motion active task */
"SHOULDER_RANGE_OF_MOTION_TITLE_%@" = "%@ Shoulder Range of Motion";
"SHOULDER_RANGE_OF_MOTION_TEXT_INSTRUCTION_0_%@" = "This activity measures how far you can extend your %@ shoulder.";
"SHOULDER_RANGE_OF_MOTION_TEXT_INSTRUCTION_1_%@" = "When you begin you will put your device on your %@ shoulder for a measurement. Please turn the sound on your device on so you can hear instructions.";
"SHOULDER_RANGE_OF_MOTION_TEXT_INSTRUCTION_2_%@" = "Place your device on your %@ shoulder with the screen facing out, as pictured.";
"SHOULDER_RANGE_OF_MOTION_TEXT_INSTRUCTION_3_%@" = "When ready, tap the screen to begin and raise your %@ arm as far as you can. Tap again when you are done.";
"SHOULDER_RANGE_OF_MOTION_TOUCH_ANYWHERE_STEP_INSTRUCTION_%@" = "Place your device on your %@ shoulder";
"SHOULDER_RANGE_OF_MOTION_SPOKEN_INSTRUCTION_%@" = "Lift your %@ arm up. Then tap anywhere.";

/* Timed walk active task. */
"TIMED_WALK_TITLE" = "Timed Walk";
"TIMED_WALK_INTRO_DETAIL" = "This activity measures your lower extremity function.";
"TIMED_WALK_INTRO_2_TEXT_%@" = "Find a place, preferably outside, where you can walk for about %@ in a straight line as quickly as possible, but safely. Do not slow down until after you've passed the finish line.";
"TIMED_WALK_INTRO_2_DETAIL" = "Tap Next to begin.";
"TIMED_WALK_FORM_TITLE" = "Assistive device";
"TIMED_WALK_FORM_TEXT" = "Use the same assistive device for each test.";
"TIMED_WALK_QUESTION_TEXT" = "Do you wear an ankle foot orthosis?";
"TIMED_WALK_QUESTION_2_TITLE" = "Do you use assistive device?";
"TIMED_WALK_QUESTION_2_TEXT" = "Tap here to select an answer.";
"TIMED_WALK_QUESTION_2_CHOICE" = "None";
"TIMED_WALK_QUESTION_2_CHOICE_2" = "Unilateral Cane";
"TIMED_WALK_QUESTION_2_CHOICE_3" = "Unilateral Crutch";
"TIMED_WALK_QUESTION_2_CHOICE_4" = "Bilateral Cane";
"TIMED_WALK_QUESTION_2_CHOICE_5" = "Bilateral Crutch";
"TIMED_WALK_QUESTION_2_CHOICE_6" = "Walker/Rollator";
"TIMED_WALK_INSTRUCTION_%@" = "Walk up to %@ in a straight line.";
"TIMED_WALK_INSTRUCTION_TURN" = "Turn around.";
"TIMED_WALK_INSTRUCTION_2" = "Walk back to where you started.";
"TIMED_WALK_INSTRUCTION_TEXT" = "Tap Done when complete.";

/* PSAT active task. */
"PASAT_TITLE" = "PASAT";
"PVSAT_TITLE" = "PVSAT";
"PAVSAT_TITLE" = "PAVSAT";
"PASAT_INTRO_TEXT" = "The Paced Auditory Serial Addition Test measures your auditory information processing speed and calculation ability.";
"PVSAT_INTRO_TEXT" = "The Paced Visual Serial Addition Test measures your visual information processing speed and calculation ability.";
"PAVSAT_INTRO_TEXT" = "The Paced Auditory and Visual Serial Addition Test measures your auditory and visual information processing speed and calculation ability.";
"PSAT_INTRO_TEXT_2_%@" = "Single digits are presented every %@ seconds.\nYou must add each new digit to the one immediately prior to it.\nAttention, you mustn't calculate a running total, but only the sum of the last two numbers.";
"PSAT_CALL_TO_ACTION" = "Tap Get Started to begin.";
"PSAT_INITIAL_INSTRUCTION" = "Remember this first digit.";
"PSAT_INSTRUCTION" = "Add this new digit to the previous one.";
"PSAT_NO_DIGIT" = "-";

/* Hole peg test active task. */
"HOLE_PEG_TEST_TITLE_%@" = "%@-Hole Peg Test";
"HOLE_PEG_TEST_INTRO_TEXT_%@" = "This activity measures your upper extremity function by asking you to place a peg in a hole. You will be asked to do this %@ times.";
"HOLE_PEG_TEST_INTRO_TEXT_2_LEFT_HAND_FIRST_%@" = "Both your left and right hands will be tested.\nYou must pick up the peg as quickly as possible, put it in the hole, and, once done %@ times, remove it again %@ times.";
"HOLE_PEG_TEST_INTRO_TEXT_2_RIGHT_HAND_FIRST_%@" = "Both your right and left hands will be tested.\nYou must pick up the peg as quickly as possible, put it in the hole, and, once done %@ times, remove it again %@ times.";

"HOLE_PEG_TEST_CALL_TO_ACTION" = "Tap Get Started to begin.";
"HOLE_PEG_TEST_PLACE_INSTRUCTION_LEFT_HAND" = "Put the peg in the hole using your left hand.";
"HOLE_PEG_TEST_PLACE_INSTRUCTION_RIGHT_HAND" = "Put the peg in the hole using your right hand.";
"HOLE_PEG_TEST_REMOVE_INSTRUCTION_LEFT_HAND" = "Put the peg behind the line using your left hand.";
"HOLE_PEG_TEST_REMOVE_INSTRUCTION_RIGHT_HAND" = "Put the peg behind the line using your right hand.";
"HOLE_PEG_TEST_TEXT" = "Pick up the peg using two fingers.";
"HOLE_PEG_TEST_TEXT_2" = "Lift fingers to drop the peg.";

/* Tremor test active task. */
"TREMOR_TEST_TITLE" = "Tremor Activity";
"TREMOR_TEST_INTRO_1_DETAIL" = "This activity measures the tremor of your hands in various positions. Find a place where you can sit comfortably for the duration of this activity.";
"TREMOR_TEST_INTRO_2_DEFAULT_TEXT" = "Hold the phone in your more affected hand as shown in the image below.";
"TREMOR_TEST_INTRO_2_RIGHT_HAND_TEXT" = "Hold the phone in your RIGHT hand as shown in the image below.";
"TREMOR_TEST_INTRO_2_LEFT_HAND_TEXT" = "Hold the phone in your LEFT hand as shown in the image below.";
"TREMOR_TEST_INTRO_2_DETAIL_DEFAULT_%@" = "You will be asked to perform %@ while sitting with the phone in your hand.";
"TREMOR_TEST_INTRO_2_DETAIL_1_TASK" = "a task";
"TREMOR_TEST_INTRO_2_DETAIL_2_TASK" = "two tasks";
"TREMOR_TEST_INTRO_2_DETAIL_3_TASK" = "three tasks";
"TREMOR_TEST_INTRO_2_DETAIL_4_TASK" = "four tasks";
"TREMOR_TEST_INTRO_2_DETAIL_5_TASK" = "five tasks";
"TREMOR_TEST_ACTIVE_STEP_INTRO_TEXT" = "Tap next to proceed.";
"TREMOR_TEST_ACTIVE_STEP_IN_LAP_INTRO" = "Prepare to hold your phone in your lap.";
"TREMOR_TEST_ACTIVE_STEP_IN_LAP_INTRO_LEFT" = "Prepare to hold your phone in your lap with your LEFT hand.";
"TREMOR_TEST_ACTIVE_STEP_IN_LAP_INTRO_RIGHT" = "Prepare to hold your phone in your lap with your RIGHT hand.";
"TREMOR_TEST_ACTIVE_STEP_IN_LAP_INSTRUCTION_%ld" = "Keep holding your phone in your lap for %ld seconds.";
"TREMOR_TEST_ACTIVE_STEP_EXTEND_ARM_INTRO" = "Now hold your phone with your hand extended out at shoulder height.";
"TREMOR_TEST_ACTIVE_STEP_EXTEND_ARM_INTRO_LEFT" = "Now hold your phone with your LEFT hand extended out at shoulder height.";
"TREMOR_TEST_ACTIVE_STEP_EXTEND_ARM_INTRO_RIGHT" = "Now hold your phone with your RIGHT hand extended out at shoulder height.";
"TREMOR_TEST_ACTIVE_STEP_EXTEND_ARM_INSTRUCTION_%ld" = "Keep holding your phone with your hand extended for %ld seconds.";
"TREMOR_TEST_ACTIVE_STEP_BEND_ARM_INTRO" = "Now hold your phone at shoulder height with your elbow bent.";
"TREMOR_TEST_ACTIVE_STEP_BEND_ARM_INTRO_LEFT" = "Now hold your phone with your LEFT hand at shoulder height with your elbow bent.";
"TREMOR_TEST_ACTIVE_STEP_BEND_ARM_INTRO_RIGHT" = "Now hold your phone with your RIGHT hand at shoulder height with your elbow bent.";
"TREMOR_TEST_ACTIVE_STEP_BEND_ARM_INSTRUCTION_%ld" = "Keep holding your phone with your elbow bent for %ld seconds";
"TREMOR_TEST_ACTIVE_STEP_TOUCH_NOSE_INTRO" = "Now keeping your elbow bent, touch your phone to your nose repeatedly.";
"TREMOR_TEST_ACTIVE_STEP_TOUCH_NOSE_INTRO_LEFT" = "Now keeping your elbow bent with your phone in your LEFT hand, touch your phone to your nose repeatedly.";
"TREMOR_TEST_ACTIVE_STEP_TOUCH_NOSE_INTRO_RIGHT" = "Now keeping your elbow bent with your phone in your RIGHT hand, touch your phone to your nose repeatedly.";
"TREMOR_TEST_ACTIVE_STEP_TOUCH_NOSE_INSTRUCTION_%ld" = "Keep touching your phone to your nose for %ld seconds";
"TREMOR_TEST_ACTIVE_STEP_TURN_WRIST_INTRO" = "Prepare to do a queen wave (wave by turning your wrist).";
"TREMOR_TEST_ACTIVE_STEP_TURN_WRIST_INTRO_LEFT" = "Prepare to do a queen wave with your phone in your LEFT hand (wave by turning your wrist).";
"TREMOR_TEST_ACTIVE_STEP_TURN_WRIST_INTRO_RIGHT" = "Prepare to do a queen wave with your phone in your RIGHT hand (wave by turning your wrist).";
"TREMOR_TEST_ACTIVE_STEP_TURN_WRIST_INSTRUCTION_%ld" = "Keep performing a queen wave for %ld seconds.";
"TREMOR_TEST_ACTIVE_STEP_SWITCH_HANDS_LEFT_INSTRUCTION" = "Now switch the phone to your LEFT hand and continue to the next task.";
"TREMOR_TEST_ACTIVE_STEP_SWITCH_HANDS_RIGHT_INSTRUCTION" = "Now switch the phone to your RIGHT hand and continue to the next task.";
"TREMOR_TEST_ACTIVE_STEP_FINISHED_INSTRUCTION" = "Continue to the next task.";
"TREMOR_TEST_COMPLETED_INSTRUCTION" = "Activity completed.";
"TREMOR_TEST_SKIP_QUESTION_BOTH_HANDS_%@" = "You will be asked to perform %@ while sitting with the phone first in one hand, then again with the other hand.";
"TREMOR_SKIP_LEFT_HAND" = "I cannot perform this activity with my LEFT hand.";
"TREMOR_SKIP_RIGHT_HAND" = "I cannot perform this activity with my RIGHT hand.";
"TREMOR_SKIP_NEITHER" = "I can perform this activity with both hands.";

<<<<<<< HEAD
/* Mood survey. */
"MOOD_SURVEY_INTRO_DAILY_TITLE" = "Daily Check-In";
"MOOD_SURVEY_INTRO_WEEKLY_TITLE" = "Weekly Check-In";
"MOOD_SURVEY_INTRO_DAILY_TEXT" = "Tell us how you feel. We'll ask you to rate your mental clarity, mood, and pain level today as well as how well you slept and how much exercise you have done in the last day.";
"MOOD_SURVEY_INTRO_WEEKLY_TEXT" = "Tell us how you feel. We'll ask you to rate your mental clarity, mood, pain level, how well you slept and how much exercise you have done in the past week.";
"MOOD_SURVEY_INTRO_DETAIL" = "This activity should take less than two minutes to complete.";
"MOOD_CUSTOM_GREAT" = "Great";
"MOOD_CUSTOM_GOOD" = "Good";
"MOOD_CUSTOM_AVERAGE" = "Average";
"MOOD_CUSTOM_BAD" = "Bad";
"MOOD_CUSTOM_TERRIBLE" = "Terrible";
"MOOD_CLARITY_DAILY_PROMPT" = "Today, my thinking is:";
"MOOD_CLARITY_WEEKLY_PROMPT" = "This week, my thinking has been:";
"MOOD_CLARITY_GREAT" = "perfectly crisp!";
"MOOD_CLARITY_GOOD" = "crisp";
"MOOD_CLARITY_AVERAGE" = "\"not great, but not too bad\"";
"MOOD_CLARITY_BAD" = "foggy";
"MOOD_CLARITY_TERRIBLE" = "poor";
"MOOD_OVERALL_DAILY_PROMPT" = "Today, my mood is:";
"MOOD_OVERALL_WEEKLY_PROMPT" = "This week, my mood has been:";
"MOOD_OVERALL_GREAT" = "fantastic!";
"MOOD_OVERALL_GOOD" = "better than usual";
"MOOD_OVERALL_AVERAGE" = "normal";
"MOOD_OVERALL_BAD" = "down";
"MOOD_OVERALL_TERRIBLE" = "at my lowest";
"MOOD_PAIN_DAILY_PROMPT" = "Today, my pain level is:";
"MOOD_PAIN_WEEKLY_PROMPT" = "This week, my pain level has been:";
"MOOD_PAIN_GREAT" = "no hurt";
"MOOD_PAIN_GOOD" = "hurts a little bit";
"MOOD_PAIN_AVERAGE" = "hurts even more";
"MOOD_PAIN_BAD" = "hurts a whole lot";
"MOOD_PAIN_TERRIBLE" = "hurts worst";
"MOOD_SLEEP_DAILY_PROMPT" = "The quality of my sleep last night was:";
"MOOD_SLEEP_WEEKLY_PROMPT" = "The quality of my sleep this week was:";
"MOOD_SLEEP_GREAT" = "best sleep ever";
"MOOD_SLEEP_GOOD" = "better sleep than usual";
"MOOD_SLEEP_AVERAGE" = "OK sleep";
"MOOD_SLEEP_BAD" = "I wish I slept more";
"MOOD_SLEEP_TERRIBLE" = "no sleep";
"MOOD_EXERCISE_DAILY_PROMPT" = "The most I exercised in the last day was:";
"MOOD_EXERCISE_WEEKLY_PROMPT" = "The most I exercised in the last week was:";
"MOOD_EXERCISE_GREAT" = "strenuous exercise (heart beats rapidly)";
"MOOD_EXERCISE_GOOD" = "moderate exercise (tiring but not exhausting)";
"MOOD_EXERCISE_AVERAGE" = "mild exercise (some effort)";
"MOOD_EXERCISE_BAD" = "minimal exercise (no effort)";
"MOOD_EXERCISE_TERRIBLE" = "no exercise";
=======
/* Trail making task. */
"TRAILMAKING_TASK_TITLE" = "Trail Making Test";
"TRAILMAKING_INTENDED_USE" = "This activity evaluates your visual attention and task switching by recording the time required to tap a series of dots in order.";
"TRAILMAKING_INTENDED_USE2" = "After the countdown, tap dots in alternating order between numbers and letters. Begin by tapping the first number '1' followed by tapping the first letter 'A', and then '2' – 'B' – '3' – 'C'… until you reach the number '7'.";
"TRAILMAKING_INTRO_TEXT" = "Do this as quickly as you can without making mistakes. \n ";
"TRAILMAKING_CALL_TO_ACTION" = "Tap Get Started to begin.";
>>>>>>> 5aade348

/* Potentially user visible error messages. */
"ERROR_DATALOGGER_CREATE_FILE" = "Could not create file";
"ERROR_DATALOGGER_COULD_NOT_FREE_SPACE" = "Could not remove sufficient log files to reach threshold";
"ERROR_DATALOGGER_SET_ATTRIBUTE" = "Error setting attribute";
"ERROR_DATALOGGER_COULD_NOT_MAORK" = "File not marked deleted (not marked uploaded)";
"ERROR_DATALOGGER_MULTIPLE" = "Multiple errors removing logs";
"ERROR_RECORDER_NO_DATA" = "No collected data was found.";
"ERROR_RECORDER_NO_OUTPUT_DIRECTORY" = "No output directory specified";

/* Charts */
"CHART_NO_DATA_TEXT" = "No Data";

/* Accessibility */
"AX_BUTTON_BACK" = "Back";

"AX_IMAGE_ILLUSTRATION" = "Illustration of %@";

"AX_SIGNVIEW_LABEL" = "Designated signature field";
"AX_SIGNVIEW_HINT" = "Touch the screen and move your finger to sign";
"AX_SIGNVIEW_SIGNED" = "Signed";
"AX_SIGNVIEW_UNSIGNED" = "Unsigned";

"AX_SELECTED" = "Selected";
"AX_UNSELECTED" = "Un-selected";

"AX_SLIDER_LABEL" = "Response slider. Range from %@ to %@";
"AX_UNLABELED_IMAGE" = "Unlabeled image";

"AX_ANNOUNCE_BEGIN_TASK" = "Begin task";

"AX.MEMORY.TILE.ACTIVE" = "active";
"AX.MEMORY.TILE.CORRECT" = "correct";
"AX.MEMORY.TILE.INCORRECT" = "incorrect";
"AX.MEMORY.TILE.QUIESCENT" = "quiescent";
"AX.MEMORY.TILE.LABEL" = "Memory game tile";

"AX_IMAGE_CAPTURE_LABEL" = "Capture preview";
"AX_IMAGE_CAPTURED_LABEL" = "Captured image";

"AX_VIDEO_CAPTURE_LABEL" = "Video capture preview";
"AX_VIDEO_CAPTURE_COMPLETE" = "Video capture complete"; 

"AX_TOWER_OF_HANOI_INVALID_MOVE_FORMAT" = "Unable to place disk with size %@ on disk with size %@";
"AX_TOWER_OF_HANOI_TARGET_DISK" = "Target";
"AX_TOWER_OF_HANOI_TOWER" = "Tower";
"AX_TOWER_OF_HANOI_PLACE_DISK" = "Double-tap to place disk";
"AX_TOWER_OF_HANOI_SELECT_DISK" = "Double-tap to select top-most disk";
"AX_TOWER_OF_HANOI_TOWER_CONTAINS" = "Has disk with sizes %@";
"AX_TOWER_OF_HANOI_TOWER_EMPTY" = "Empty";

"AX_GRAPH_RANGE_FORMAT_%@_%@" = "Range from %@ to %@";
"AX_GRAPH_STACK_PREFIX" = "Stack composed of";
"AX_GRAPH_AND_SEPARATOR" = " and ";
"AX_GRAPH_POINT_%@" = "Point: %@";

"AX_AUDIO_BAR_GRAPH" = "Audio Bar Graph";<|MERGE_RESOLUTION|>--- conflicted
+++ resolved
@@ -453,7 +453,6 @@
 "TREMOR_SKIP_RIGHT_HAND" = "I cannot perform this activity with my RIGHT hand.";
 "TREMOR_SKIP_NEITHER" = "I can perform this activity with both hands.";
 
-<<<<<<< HEAD
 /* Mood survey. */
 "MOOD_SURVEY_INTRO_DAILY_TITLE" = "Daily Check-In";
 "MOOD_SURVEY_INTRO_WEEKLY_TITLE" = "Weekly Check-In";
@@ -500,14 +499,13 @@
 "MOOD_EXERCISE_AVERAGE" = "mild exercise (some effort)";
 "MOOD_EXERCISE_BAD" = "minimal exercise (no effort)";
 "MOOD_EXERCISE_TERRIBLE" = "no exercise";
-=======
+
 /* Trail making task. */
 "TRAILMAKING_TASK_TITLE" = "Trail Making Test";
 "TRAILMAKING_INTENDED_USE" = "This activity evaluates your visual attention and task switching by recording the time required to tap a series of dots in order.";
 "TRAILMAKING_INTENDED_USE2" = "After the countdown, tap dots in alternating order between numbers and letters. Begin by tapping the first number '1' followed by tapping the first letter 'A', and then '2' – 'B' – '3' – 'C'… until you reach the number '7'.";
 "TRAILMAKING_INTRO_TEXT" = "Do this as quickly as you can without making mistakes. \n ";
 "TRAILMAKING_CALL_TO_ACTION" = "Tap Get Started to begin.";
->>>>>>> 5aade348
 
 /* Potentially user visible error messages. */
 "ERROR_DATALOGGER_CREATE_FILE" = "Could not create file";
