--- conflicted
+++ resolved
@@ -620,15 +620,10 @@
 "AX_GRAPH_AND_SEPARATOR" = " and ";
 "AX_GRAPH_POINT_%@" = "Point: %@";
 
-<<<<<<< HEAD
 "AX_SPEECH_RECOGNITION_WAVEFORM" = "Speech Waveform";
+"AX_SPEECH_RECOGNITION_START_RECORDING_HINT" = "When recording starts, activate a second time to stop recording.";
 
 "AX_AUDIO_BAR_GRAPH" = "Audio Bar Graph";
-=======
-"AX_SPEECH_RECOGNITION_START_RECORDING_HINT" = "When recording starts, activate a second time to stop recording.";
-
-"AX_AUDIO_BAR_GRAPH" = "Audio Bar Graph";
 
 "AX_AMSLER_GRID_LABEL" = "Amsler Grid";
-"AX_AMSLER_GRID_HINT" = "Use your finger or stylus to mark the grid directly, or swipe left outside the grid to finish.";
->>>>>>> 1921a72f
+"AX_AMSLER_GRID_HINT" = "Use your finger or stylus to mark the grid directly, or swipe left outside the grid to finish.";