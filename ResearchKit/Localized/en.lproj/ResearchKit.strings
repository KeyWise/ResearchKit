/*
 Copyright (c) 2015, Apple Inc. All rights reserved.
 
 Redistribution and use in source and binary forms, with or without modification,
 are permitted provided that the following conditions are met:
 
 1.  Redistributions of source code must retain the above copyright notice, this
 list of conditions and the following disclaimer.
 
 2.  Redistributions in binary form must reproduce the above copyright notice,
 this list of conditions and the following disclaimer in the documentation and/or
 other materials provided with the distribution.
 
 3.  Neither the name of the copyright holder(s) nor the names of any contributors
 may be used to endorse or promote products derived from this software without
 specific prior written permission. No license is granted to the trademarks of
 the copyright holders even if such marks are included in this software.
 
 THIS SOFTWARE IS PROVIDED BY THE COPYRIGHT HOLDERS AND CONTRIBUTORS "AS IS"
 AND ANY EXPRESS OR IMPLIED WARRANTIES, INCLUDING, BUT NOT LIMITED TO, THE
 IMPLIED WARRANTIES OF MERCHANTABILITY AND FITNESS FOR A PARTICULAR PURPOSE
 ARE DISCLAIMED. IN NO EVENT SHALL THE COPYRIGHT OWNER OR CONTRIBUTORS BE LIABLE
 FOR ANY DIRECT, INDIRECT, INCIDENTAL, SPECIAL, EXEMPLARY, OR CONSEQUENTIAL
 DAMAGES (INCLUDING, BUT NOT LIMITED TO, PROCUREMENT OF SUBSTITUTE GOODS OR
 SERVICES; LOSS OF USE, DATA, OR PROFITS; OR BUSINESS INTERRUPTION) HOWEVER
 CAUSED AND ON ANY THEORY OF LIABILITY, WHETHER IN CONTRACT, STRICT LIABILITY,
 OR TORT (INCLUDING NEGLIGENCE OR OTHERWISE) ARISING IN ANY WAY OUT OF THE USE
 OF THIS SOFTWARE, EVEN IF ADVISED OF THE POSSIBILITY OF SUCH DAMAGE.
 */

/* Informed consent process. */
"CONSENT_NAME_TITLE" = "Consent";
"CONSENT_NAME_GIVEN" = "First Name";
"CONSENT_NAME_FAMILY" = "Last Name";
"CONSENT_NAME_PLACEHOLDER" = "Required";
"CONSENT_REVIEW_TITLE" = "Review";
"CONSENT_REVIEW_INSTRUCTION" = "Review the form below, and tap Agree if you\'re ready to continue.";
"CONSENT_REVIEW_ALERT_TITLE" = "Review";
"CONSENT_SIGNATURE_TITLE" = "Signature";
"CONSENT_SIGNATURE_INSTRUCTION" = "Please sign using your finger in the box below.";
"CONSENT_SIGNATURE_PLACEHOLDER" = "Sign Here";
"CONSENT_PAGE_NUMBER_FORMAT" = "Page %1$ld of %2$ld";

/* Consent section titles. */
"CONSENT_SECTION_WELCOME" = "Welcome";
"CONSENT_SECTION_DATA_GATHERING" = "Data Gathering";
"CONSENT_SECTION_PRIVACY" = "Privacy";
"CONSENT_SECTION_DATA_USE" = "Data Use";
"CONSENT_SECTION_STUDY_SURVEY" = "Study Survey";
"CONSENT_SECTION_STUDY_TASKS" = "Study Tasks";
"CONSENT_SECTION_TIME_COMMITMENT" = "Time Commitment";
"CONSENT_SECTION_WITHDRAWING" = "Withdrawing";
"CONSENT_LEARN_MORE_TITLE" = "Learn More";

/* Consent section learn more */
"LEARN_MORE_DATA_GATHERING" = "Learn more about how data is gathered";
"LEARN_MORE_DATA_USE" = "Learn more about how data is used";
"LEARN_MORE_PRIVACY" = "Learn more about how your privacy and identity are protected";
"LEARN_MORE_WELCOME" = "Learn more about the study first";
"LEARN_MORE_STUDY_SURVEY" = "Learn more about the study survey";
"LEARN_MORE_TIME_COMMITMENT" = "Learn more about the study's impact on your time";
"LEARN_MORE_TASKS" = "Learn more about the tasks involved";
"LEARN_MORE_WITHDRAWING" = "Learn more about withdrawing";

/* Consent sharing step */
"CONSENT_SHARING_TITLE" = "Sharing Options";
"CONSENT_SHARE_WIDELY_%@" = "Share my data with %@ and qualified researchers worldwide";
"CONSENT_SHARE_ONLY_%@" = "Only share my data with %@";
"CONSENT_SHARING_DESCRIPTION_%@" = "%@ will receive your study data from your participation in this study.\n\nSharing your coded study data more broadly (without information such as your name) may benefit this and future research.";
"LEARN_MORE_CONSENT_SHARING" = "Learn more about data sharing";

/* Lines beneath typewritten signatures on documents. Argument is the title of the signatory, e.g. "Participant's Signature" */
"CONSENT_DOC_LINE_PRINTED_NAME" = "%@'s Name (printed)";
"CONSENT_DOC_LINE_SIGNATURE" = "%@'s Signature";
"CONSENT_DOC_LINE_DATE" = "Date";

/* Progress indication (in navigation bar). */
"STEP_PROGRESS_FORMAT" = "%1$@ of %2$@";

/* Alert for out of range values. */
"RANGE_ALERT_TITLE" = "Invalid value";
"RANGE_ALERT_MESSAGE_ABOVE_MAXIMUM" = "%1$@ exceeds the maximum allowed value (%2$@).";
"RANGE_ALERT_MESSAGE_BELOW_MAXIMUM" = "%1$@ is less than the minimum allowed value (%2$@).";
"RANGE_ALERT_MESSAGE_OTHER" = "%@ is not a valid value.";

/* Alert for invalid email address value */
"INVALID_EMAIL_ALERT_MESSAGE" = "Invalid email address: %@";

/* Alerts for invalid location coordinates */
"LOCATION_QUESTION_PLACEHOLDER" = "Enter an address";
"LOCATION_ERROR_TITLE" = "Could not Find Specified Address";
"LOCATION_ERROR_MESSAGE_LOCATION_UNKNOWN" = "Unable to resolve your current location. Please type in an address or move to a location with better GPS signal if applicable.";
"LOCATION_ERROR_MESSAGE_DENIED" = "Access to location services has been denied. Please grant this app permission to use location services through Settings.";
"LOCATION_ERROR_GEOCODE" = "Unable to find a result for the entered address. Please make sure the address is valid.";
"LOCATION_ERROR_GEOCODE_NETWORK" = "Either you are not connected to the internet or you have exceeded the maximum amount of address lookup requests. If you are not connected to the internet, please turn on your Wi-Fi to answer this question, skip this question if skip button is available, or come back to the survey when you are connected to the internet. Otherwise, please try again in a few minutes.";

/* Alert for exceeding length limit in text answer */
"TEXT_ANSWER_EXCEEDING_MAX_LENGTH_ALERT_MESSAGE" = "Text content exceeding maximum length: %@";

/* Camera not available during multitasking */
"CAMERA_UNAVAILABLE_MESSAGE" = "Camera not available in split screen.";

/* Registration step */
"EMAIL_FORM_ITEM_TITLE" = "Email";
"EMAIL_FORM_ITEM_PLACEHOLDER" = "jappleseed@example.com";
"PASSWORD_FORM_ITEM_TITLE" = "Password";
"PASSWORD_FORM_ITEM_PLACEHOLDER" = "Enter password";
"CONFIRM_PASSWORD_FORM_ITEM_TITLE" = "Confirm";
"CONFIRM_PASSWORD_FORM_ITEM_PLACEHOLDER" = "Enter password again";
"CONFIRM_PASSWORD_ERROR_MESSAGE" = "Passwords do not match.";
"ADDITIONAL_INFO_SECTION_TITLE" = "Additional Information";
"GIVEN_NAME_ITEM_PLACEHOLDER" = "John";
"FAMILY_NAME_ITEM_PLACEHOLDER" = "Appleseed";
"GENDER_FORM_ITEM_TITLE" = "Gender";
"GENDER_FORM_ITEM_PLACEHOLDER" = "Pick a gender";
"DOB_FORM_ITEM_TITLE" = "Date of Birth";
"DOB_FORM_ITEM_PLACEHOLDER" = "Pick a date";
"PHONE_NUMBER_FORM_ITEM_TITLE" = "Phone Number";
"PHONE_NUMBER_FORM_ITEM_PLACEHOLDER" = "+1 (555) 555 5555";

/* Verification step */
"VERIFICATION_NAV_TITLE" = "Verification";
"VERIFICATION_STEP_TITLE" = "Verify your Email";
"RESEND_EMAIL_LABEL_MESSAGE" = "Tap on the link below if you did not receive a verification email and would like it sent again.";
"RESEND_EMAIL_BUTTON_TITLE" = "Resend Verification Email";

/* Login step */
"LOGIN_CONTINUE_BUTTON_TITLE" = "Login";
"FORGOT_PASSWORD_BUTTON_TITLE" = "Forgot password?";

/* Passcode step */
"PASSCODE_PROMPT_MESSAGE" = "Enter passcode";
"PASSCODE_CONFIRM_MESSAGE" = "Confirm passcode";
"PASSCODE_SAVED_MESSAGE" = "Passcode saved";
"PASSCODE_AUTHENTICATED_MESSAGE" = "Passcode authenticated";
"PASSCODE_OLD_ENTRY_MESSAGE" = "Enter your old passcode";
"PASSCODE_NEW_ENTRY_MESSAGE" = "Enter your new passcode";
"PASSCODE_CONFIRM_NEW_ENTRY_MESSAGE" = "Confirm your new passcode";
"PASSCODE_INVALID_ALERT_TITLE" = "Passcode Incorrect";
"PASSCODE_INVALID_ALERT_MESSAGE" = "Passcodes did not match. Try again.";
"PASSCODE_TOUCH_ID_MESSAGE" = "Please authenticate with Touch ID";
"PASSCODE_TOUCH_ID_ERROR_ALERT_TITLE" = "Touch ID error";
"PASSCODE_TEXTFIELD_INVALID_INPUT_MESSAGE" = "Only numeric characters allowed.";
"PASSCODE_TEXTFIELD_ACCESSIBILITY_LABEL" = "Passcode entry progress indicator";
"PASSCODE_TEXTFIELD_ACCESSIBILTIY_VALUE" = "%@ of %@ digits entered";
"PASSCODE_FORGOT_BUTTON_TITLE" = "Forgot Passcode?";

/* Keychain wrapper */
"KEYCHAIN_ADD_ERROR_MESSAGE" = "Could not add Keychain item.";
"KEYCHAIN_UPDATE_ERROR_MESSAGE" = "Could not update Keychain item.";
"KEYCHAIN_DELETE_ERROR_MESSAGE" = "Could not delete Keychain item.";
"KEYCHAIN_FIND_ERROR_MESSAGE" = "Could not find Keychain item.";

/* Blood types */
"BLOOD_TYPE_A+" = "A+";
"BLOOD_TYPE_A-" = "A-";
"BLOOD_TYPE_AB+" = "AB+";
"BLOOD_TYPE_AB-" = "AB-";
"BLOOD_TYPE_B+" = "B+";
"BLOOD_TYPE_B-" = "B-";
"BLOOD_TYPE_O+" = "O+";
"BLOOD_TYPE_O-" = "O-";

/* Fitzpatrick Skin types */
"FITZPATRICK_SKIN_TYPE_I" = "Type I";
"FITZPATRICK_SKIN_TYPE_II" = "Type II";
"FITZPATRICK_SKIN_TYPE_III" = "Type III";
"FITZPATRICK_SKIN_TYPE_IV" = "Type IV";
"FITZPATRICK_SKIN_TYPE_V" = "Type V";
"FITZPATRICK_SKIN_TYPE_VI" = "Type VI";

/* Gender values. */
"GENDER_FEMALE" = "Female";
"GENDER_MALE" = "Male";
"GENDER_OTHER" = "Other";

/* Boolean answer strings */
"BOOL_NO" = "No";
"BOOL_YES" = "Yes";

/* Measuring unit abbreviations */
"MEASURING_UNIT_CM" = "cm";
"MEASURING_UNIT_FT" = "ft";
"MEASURING_UNIT_IN" = "in";
"MEASURING_UNIT_KG" = "kg";
"MEASURING_UNIT_LB" = "lb";
"MEASURING_UNIT_OZ" = "oz";

/* Limb values. */
"LIMB_LEFT" = "left";
"LIMB_RIGHT" = "right";

/* Default placeholders to request answers in a questionnaire. */
"PLACEHOLDER_TEXT_OR_NUMBER" = "Tap to answer";
"NULL_ANSWER" = "Select an answer";
"PLACEHOLDER_IMAGE_CHOICES" = "Tap to select";
"PLACEHOLDER_LONG_TEXT" = "Tap to write";

/* Button titles */
"BUTTON_AGREE" = "Agree";
"BUTTON_CANCEL" = "Cancel";
"BUTTON_OK" = "OK";
"BUTTON_CLEAR" = "Clear";
"BUTTON_APPLY" = "Apply";
"BUTTON_DISAGREE" = "Disagree";
"BUTTON_DONE" = "Done";
"BUTTON_GET_STARTED" = "Get Started";
"BUTTON_LEARN_MORE" = "Learn more";
"BUTTON_NEXT" = "Next";
"BUTTON_SKIP" = "Skip";
"BUTTON_SKIP_QUESTION" = "Skip this question";
"BUTTON_START_TIMER" = "Start Timer";
"BUTTON_OPTION_SAVE" = "Save for Later";
"BUTTON_OPTION_DISCARD" = "Discard Results";
"BUTTON_OPTION_STOP_TASK" = "End Task";
"BUTTON_SAVE" = "Save";
"BUTTON_CLEAR_ANSWER" = "Clear answer";
"BUTTON_READ_ONLY_MODE" = "This answer cannot be modified.";
"BUTTON_COPYRIGHT" = "Copyright";

/* General active tasks. */
"COUNTDOWN_LABEL" = "Starting activity in";
"TASK_COMPLETE_TITLE" = "Activity Complete";
"TASK_COMPLETE_TEXT" = "Your data will be analyzed and you will be notified when your results are ready.";
"COUNTDOWN_SPOKEN_REMAINING_%@" = "%@ seconds remaining.";
"TOUCH_ANYWHERE_LABEL" = "Touch anywhere to continue";

/* Image capture step. */
"CAPTURE_BUTTON_CAPTURE_IMAGE" = "Capture Image";
"CAPTURE_BUTTON_RECAPTURE_IMAGE" = "Recapture Image";
"CAPTURE_ERROR_CAMERA_NOT_FOUND" = "No camera found.  This step cannot be completed.";
"CAPTURE_ERROR_NO_PERMISSIONS" = "In order to complete this step, allow this app access to the camera in Settings.";
"CAPTURE_ERROR_NO_OUTPUT_DIRECTORY" = "No output directory was specified for captured images.";
"CAPTURE_ERROR_CANNOT_WRITE_FILE" = "The captured image could not be saved.";

/* Video capture step. */
"CAPTURE_BUTTON_CAPTURE_VIDEO" = "Start Recording";
"CAPTURE_BUTTON_STOP_CAPTURE_VIDEO" = "Stop Recording";
"CAPTURE_BUTTON_RECAPTURE_VIDEO" = "Recapture Video";

/* Fitness active task. */
"FITNESS_TASK_TITLE" = "Fitness";
"FITNESS_DISTANCE_TITLE_FORMAT" = "Distance (%@)";
"FITNESS_HEARTRATE_TITLE" = "Heart Rate (bpm)";
"FITNESS_SIT_INSTRUCTION_FORMAT" = "Sit comfortably for %@.";
"FITNESS_WALK_INSTRUCTION_FORMAT" = "Walk as fast as you can for %@.";
"FITNESS_INTRO_TEXT_FORMAT" = "This activity monitors your heart rate and measures how far you can walk in %1$@.";
"FITNESS_INTRO_2_TEXT_FORMAT" = "Walk outdoors at your fastest possible pace for %1$@. When you're done, sit and rest comfortably for %2$@. To begin, tap Get Started.";

/* Short walk active task. */
"WALK_TASK_TITLE" = "Gait and Balance";
"WALK_INTRO_TEXT" = "This activity measures your gait and balance as you walk and stand still. Do not continue if you cannot safely walk unassisted.";
"WALK_INTRO_2_TEXT_%ld" = "Find a place where you can safely walk unassisted for about %ld steps in a straight line.";
"WALK_INTRO_2_DETAIL" = "Put your phone in a pocket or bag and follow the audio instructions.";
"WALK_STAND_VOICE_INSTRUCTION_FORMAT" = "Now stand still for %@.";
"WALK_STAND_INSTRUCTION_FORMAT" = "Stand still for %@.";
"WALK_RETURN_INSTRUCTION_FORMAT" = "Turn around, and walk back to where you started.";
"WALK_OUTBOUND_INSTRUCTION_FORMAT" = "Walk up to %ld steps in a straight line.";

/* Short walk back and forth. */
"WALK_INTRO_2_TEXT_BACK_AND_FORTH_INSTRUCTION" = "Find a place where you can safely walk back and forth in a straight line. Try to walk continuously by turning at the ends of your path, as if you are walking around a cone.\n\nNext you will be instructed to turn around in a full circle, then stand still with your arms at your sides and your feet about shoulder-width apart.";
"WALK_INTRO_2_DETAIL_BACK_AND_FORTH_INSTRUCTION" = "Tap Get Started when you are ready to begin.\nThen place your phone in a pocket or bag and follow the audio instructions.";
"WALK_BACK_AND_FORTH_INSTRUCTION_FORMAT" = "Walk back and forth in a straight line for %@. Walk as you would normally.";
"WALK_BACK_AND_FORTH_STAND_INSTRUCTION_FORMAT" = "Turn in a full circle and then stand still for %@.";
"WALK_BACK_AND_FORTH_FINISHED_VOICE" = "You have completed the activity.";

/* Tapping active task. */
"TAPPING_TASK_TITLE" = "Tapping Speed";
"TAPPING_TASK_TITLE_RIGHT" = "Right Hand";
"TAPPING_TASK_TITLE_LEFT" = "Left Hand";
"TAPPING_INTRO_TEXT" = "This activity measures your tapping speed.";
"TAPPING_INTRO_TEXT_2_REST_PHONE" = "Put your phone on a flat surface.";
"TAPPING_INTRO_TEXT_2_MOST_AFFECTED" = "Use two fingers on the same hand to alternately tap the buttons on the screen.";
"TAPPING_INTRO_TEXT_2_RIGHT_FIRST" = "Use two fingers on your right hand to alternately tap the buttons on the screen.";
"TAPPING_INTRO_TEXT_2_LEFT_FIRST" = "Use two fingers on your left hand to alternately tap the buttons on the screen.";
"TAPPING_INTRO_TEXT_2_RIGHT_SECOND" = "Now repeat the same test using your right hand.";
"TAPPING_INTRO_TEXT_2_LEFT_SECOND" = "Now repeat the same test using your left hand.";
"TAPPING_INTRO_TEXT_2_FORMAT" = "Tap one finger, then the other. Try to time your taps to be as even as possible. Keep tapping for %@.";
"TAPPING_CALL_TO_ACTION" = "Tap Get Started to begin.";
"TAPPING_CALL_TO_ACTION_NEXT" = "Tap Next to begin.";
"TAP_BUTTON_TITLE" = "Tap";
"TOTAL_TAPS_LABEL" = "Total Taps";
"TAPPING_INSTRUCTION" = "Tap the buttons as consistently as you can using two fingers.";
"TAPPING_INSTRUCTION_RIGHT" = "Tap the buttons using your RIGHT hand.";
"TAPPING_INSTRUCTION_LEFT" = "Tap the buttons using your LEFT hand.";
"TAPPING_SKIP_TITLE" = "Skip this hand";

/* Amsler Grid Task.*/
"AMSLER_GRID_TITLE" = "Amsler Grid";
"AMSLER_GRID_INTRO_TEXT" = "This activity helps in detecting problems in user's vision.";
"AMSLER_GRID_INSTRUCTION_TEXT" = "Hold the device 12 inches from your face and at eye level throughout the test.";
"AMSLER_GRID_INSTRUCTION_DETAIL_TEXT" = "Close your %@ and stare at the dot in the center of the square grid.\n\nUsing your finger or stylus, mark any distortions you see such as blurred or wavy lines.\n\nWhen you are done, swipe left anywhere outside the grid.";
"AMSLER_GRID_LEFT_EYE" = "Left Eye";
"AMSLER_GRID_RIGHT_EYE" = "Right Eye";

/* Audio active task. */
"AUDIO_TASK_TITLE" = "Voice";
"AUDIO_CALL_TO_ACTION" = "Tap Get Started to begin.";
"AUDIO_INSTRUCTION" = "Say “Aaaaah” into the microphone for as long as you can.";
"AUDIO_INTRO_TEXT" = "Take a deep breath and say “Aaaaah” into the microphone for as long as you can. Keep a steady vocal volume so the audio bars remain blue.";
"AUDIO_INTENDED_USE" = "This activity evaluates your voice by recording it with the microphone at the bottom of your phone.";
"AUDIO_TOO_LOUD_LABEL" = "Too Loud";
"AUDIO_GENERIC_ERROR_LABEL" = "Unable to record audio";
"AUDIO_LEVEL_CHECK_LABEL" = "Please wait while we check the background noise level.";
"AUDIO_TOO_LOUD_MESSAGE" = "The ambient noise level is too loud to record your voice. Please move somewhere quieter and try again.";
"AUDIO_TOO_LOUD_ACTION_NEXT" = "Tap Next when ready.";

/* Tone audiometry active task. */
"TONE_AUDIOMETRY_TASK_TITLE" = "Tone Audiometry";
"TONE_AUDIOMETRY_INTENDED_USE" = "This activity measures your ability to hear different sounds.";
"TONE_AUDIOMETRY_INTRO_TEXT" = "Before you begin, plug in and put your headphones on.\n\nThe sound will be very subtle and is unlike a regular alert tone.  The sound will begin soft and then slowly increase in volume.  Please pay attention and tap the left or right button to indicate which ear you hear it in.";
"TONE_AUDIOMETRY_CALL_TO_ACTION" = "Tap Get Started to begin.";
"TONE_AUDIOMETRY_PREP_TEXT" = "You should now hear a tone. Adjust the volume using the controls on the side of your device.\n\nTap any button when you are ready to begin.";
"TONE_AUDIOMETRY_INSTRUCTION" = "Every time you start hearing a sound, tap the left or right button to indicate which ear you hear the sound in.";
"TONE_AUDIOMETRY_LABEL_LEFT_EAR" = "Left Ear";
"TONE_AUDIOMETRY_LABEL_RIGHT_EAR" = "Right Ear";
"TONE_LABEL_%@_LEFT" = "%@ Hz, Left";
"TONE_LABEL_%@_RIGHT" = "%@ Hz, Right";

/* dBHL Tone audiometry active task. */
"dBHL_TONE_AUDIOMETRY_TASK_TITLE" = "Tone Audiometry";
"dBHL_TONE_AUDIOMETRY_INTENDED_USE" = "This activity identifies hearing threshold levels of an individual in dB HL scale.";
"dBHL_TONE_AUDIOMETRY_INTRO_TEXT" = "Make sure the device volume is set to the maximum level.\n\nDuring this task, a subtle tone will play in either the left or right ear.\n\nListen carefully and tap the button every time you hear a tone.";
"dBHL_TONE_AUDIOMETRY_ONBOARDING" = "Onboarding questionnaire.";
"dBHL_TONE_AUDIOMETRY_ONBOARDING_QUESTION" = "Select your preference for 'better ear', if any";
"dBHL_TONE_AUDIOMETRY_OPTION_LEFT" = "left";
"dBHL_TONE_AUDIOMETRY_OPTION_RIGHT" = "right";
"dBHL_TONE_AUDIOMETRY_OPTION_NO_PREFERENCE" = "no preference";

/* Spatial span memory active task. */
"SPATIAL_SPAN_MEMORY_TITLE" = "Spatial Memory";
"SPATIAL_SPAN_MEMORY_INTRO_TEXT_%@" = "This activity measures your short-term spatial memory by asking you to repeat the order in which %@ light up.";
"SPATIAL_SPAN_MEMORY_TARGET_PLURAL" = "flowers";
"SPATIAL_SPAN_MEMORY_TARGET_STANDALONE" = "flowers";
"SPATIAL_SPAN_MEMORY_INTRO_2_TEXT_%@" = "Some of the %@ will light up one at a time. Tap those %@ in the same order they lit up.";
"SPATIAL_SPAN_MEMORY_INTRO_2_TEXT_REVERSE_%@" = "Some of the %@ will light up one at a time. Tap those %@ in the reverse of the order they lit up.";
"SPATIAL_SPAN_MEMORY_CALL_TO_ACTION" = "To begin, tap Get Started, then watch closely.";
"MEMORY_GAME_ITEM_COUNT_TITLE_%@" = "%@";
"MEMORY_GAME_SCORE_TITLE" = "Score";
"MEMORY_GAME_PLAYBACK_TITLE_%@" = "Watch the %@ light up";
"MEMORY_GAME_GAMEPLAY_TITLE_%@" = "Tap the %@ in the order they lit up";
"MEMORY_GAME_GAMEPLAY_REVERSE_TITLE_%@" = "Tap the %@ in reverse order";
"MEMORY_GAME_COMPLETE_TITLE" = "Sequence Complete";
"MEMORY_GAME_COMPLETE_MESSAGE" = "To continue, tap Next";
"MEMORY_GAME_FAILED_TITLE" = "Try Again";
"MEMORY_GAME_FAILED_MESSAGE" = "You didn't quite make it through that time. Tap Next to continue.";
"MEMORY_GAME_TIMEOUT_TITLE" = "Time's Up";
"MEMORY_GAME_TIMEOUT_MESSAGE" = "You ran out of time.\nTap Next to continue.";
"MEMORY_GAME_COMPLETE" = "Game Complete";
"MEMORY_GAME_PAUSED_TITLE" = "Paused";
"MEMORY_GAME_PAUSED_MESSAGE" = "To continue, tap Next";
"MEMORY_GAME_COPYRIGHT_TEXT" = "The memory activity was developed with assistance from Katherine Possin, PhD and Joel Kramer, PhD from University of California, San Francisco.";

/* Reaction time active task. */
"REACTION_TIME_TASK_TITLE" = "Reaction Time";
"REACTION_TIME_TASK_INTENDED_USE" = "This activity evaluates the time it takes for you to respond to a visual cue.";
"REACTION_TIME_TASK_INTRO_TEXT_FORMAT" = "Shake the device in any direction as soon as the blue dot appears on screen. You will be asked to do this %D times.";
"REACTION_TIME_TASK_CALL_TO_ACTION" = "Tap Get Started to begin.";
"REACTION_TIME_TASK_ATTEMPTS_FORMAT" = "Attempt %@ of %@";
"REACTION_TIME_TASK_ACTIVE_STEP_TITLE" = "Quickly shake the device when the blue circle appears";

/* Stroop active task.*/
"STROOP_TASK_TITLE" = "Stroop";
"STROOP_TASK_INTRO1_DETAIL_TEXT" = "Every time a word appears, select the first letter of the name of the COLOR that is shown.";
"STROOP_TASK_INTRO2_DETAIL_TEXT" = "When you are ready to begin the Stroop activity tap Get Started.";
"STROOP_TASK_STEP_TEXT" = "Select the first letter of the name of the COLOR that is shown.";
"STROOP_COLOR_RED" = "RED";
"STROOP_COLOR_GREEN" = "GREEN";
"STROOP_COLOR_BLUE" = "BLUE";
"STROOP_COLOR_YELLOW" = "YELLOW";
"STROOP_COLOR_RED_INITIAL" = "R";
"STROOP_COLOR_GREEN_INITIAL" = "G";
"STROOP_COLOR_BLUE_INITIAL" = "B";
"STROOP_COLOR_YELLOW_INITIAL" = "Y";

/* Tower of Hanoi active task */
"TOWER_OF_HANOI_TASK_TITLE" = "Tower of Hanoi";
"TOWER_OF_HANOI_TASK_INTENDED_USE" = "This activity evaluates your puzzle solving skills.";
"TOWER_OF_HANOI_TASK_INTRO_TEXT" = "Move the entire stack to the highlighted platform in as few moves as possible.";
"TOWER_OF_HANOI_TASK_TASK_CALL_TO_ACTION" = "Tap Get Started to begin.";
"TOWER_OF_HANOI_TASK_ACTIVE_STEP_INTRO_TEXT" = "Solve the Puzzle";
"TOWER_OF_HANOI_TASK_ACTIVE_STEP_PROGRESS_TEXT" = "Number of Moves: %@ \n %@";
"TOWER_OF_HANOI_TASK_ACTIVE_STEP_SKIP_BUTTON_TITLE" = "I cannot solve this puzzle";

/* Range of Motion active task */
"RANGE_OF_MOTION_TITLE" = "Range of Motion";
"LIMB_OPTION_LEFT_OR_RIGHT_ERROR" = "limbOption must be left or right";

/* Knee Range of Motion active task */
"KNEE_RANGE_OF_MOTION_TITLE_LEFT" = "Left Knee Range of Motion";
"KNEE_RANGE_OF_MOTION_TITLE_RIGHT" = "Right Knee Range of Motion";
"KNEE_RANGE_OF_MOTION_TEXT_INSTRUCTION_0_LEFT" = "This activity measures how far you can extend your left knee.";
"KNEE_RANGE_OF_MOTION_TEXT_INSTRUCTION_0_RIGHT" = "This activity measures how far you can extend your right knee.";
"KNEE_RANGE_OF_MOTION_TEXT_INSTRUCTION_1_LEFT" = "Sit down on the edge of a chair. When you begin you will put your device on your left knee for a measurement. Please turn the sound on your device on so you can hear instructions.";
"KNEE_RANGE_OF_MOTION_TEXT_INSTRUCTION_1_RIGHT" = "Sit down on the edge of a chair. When you begin you will put your device on your right knee for a measurement. Please turn the sound on your device on so you can hear instructions.";
"KNEE_RANGE_OF_MOTION_TEXT_INSTRUCTION_2_LEFT" = "Place your device on your left knee with the screen facing out, as pictured.";
"KNEE_RANGE_OF_MOTION_TEXT_INSTRUCTION_2_RIGHT" = "Place your device on your right knee with the screen facing out, as pictured.";
"KNEE_RANGE_OF_MOTION_TEXT_INSTRUCTION_3_LEFT" = "When ready, tap the screen to begin and extend your left knee as far as you can. Tap again when you are done.";
"KNEE_RANGE_OF_MOTION_TEXT_INSTRUCTION_3_RIGHT" = "When ready, tap the screen to begin and extend your right knee as far as you can. Tap again when you are done.";
"KNEE_RANGE_OF_MOTION_TOUCH_ANYWHERE_STEP_INSTRUCTION_LEFT" = "Place your device on your left knee";
"KNEE_RANGE_OF_MOTION_TOUCH_ANYWHERE_STEP_INSTRUCTION_RIGHT" = "Place your device on your right knee";
"KNEE_RANGE_OF_MOTION_SPOKEN_INSTRUCTION_LEFT" = "Extend your left knee. Then tap anywhere.";
"KNEE_RANGE_OF_MOTION_SPOKEN_INSTRUCTION_RIGHT" = "Extend your right knee. Then tap anywhere.";

/* Shoulder Range of Motion active task */
"SHOULDER_RANGE_OF_MOTION_TITLE_LEFT" = "Left Shoulder Range of Motion";
"SHOULDER_RANGE_OF_MOTION_TITLE_RIGHT" = "Right Shoulder Range of Motion";
"SHOULDER_RANGE_OF_MOTION_TEXT_INSTRUCTION_0_LEFT" = "This activity measures how far you can extend your left shoulder.";
"SHOULDER_RANGE_OF_MOTION_TEXT_INSTRUCTION_0_RIGHT" = "This activity measures how far you can extend your right shoulder.";
"SHOULDER_RANGE_OF_MOTION_TEXT_INSTRUCTION_1_LEFT" = "When you begin you will put your device on your left shoulder for a measurement. Please turn the sound on your device on so you can hear instructions.";
"SHOULDER_RANGE_OF_MOTION_TEXT_INSTRUCTION_1_RIGHT" = "When you begin you will put your device on your right shoulder for a measurement. Please turn the sound on your device on so you can hear instructions.";
"SHOULDER_RANGE_OF_MOTION_TEXT_INSTRUCTION_2_LEFT" = "Place your device on your left shoulder with the screen facing out, as pictured.";
"SHOULDER_RANGE_OF_MOTION_TEXT_INSTRUCTION_2_RIGHT" = "Place your device on your right shoulder with the screen facing out, as pictured.";
"SHOULDER_RANGE_OF_MOTION_TEXT_INSTRUCTION_3_LEFT" = "When ready, tap the screen to begin and raise your left arm as far as you can. Tap again when you are done.";
"SHOULDER_RANGE_OF_MOTION_TEXT_INSTRUCTION_3_RIGHT" = "When ready, tap the screen to begin and raise your right arm as far as you can. Tap again when you are done.";
"SHOULDER_RANGE_OF_MOTION_TOUCH_ANYWHERE_STEP_INSTRUCTION_LEFT" = "Place your device on your left shoulder";
"SHOULDER_RANGE_OF_MOTION_TOUCH_ANYWHERE_STEP_INSTRUCTION_RIGHT" = "Place your device on your right shoulder";
"SHOULDER_RANGE_OF_MOTION_SPOKEN_INSTRUCTION_LEFT" = "Lift your left arm up. Then tap anywhere.";
"SHOULDER_RANGE_OF_MOTION_SPOKEN_INSTRUCTION_RIGHT" = "Lift your right arm up. Then tap anywhere.";

/* Timed walk active task. */
"TIMED_WALK_TITLE" = "Timed Walk";
"TIMED_WALK_INTRO_DETAIL" = "This activity measures your lower extremity function.";
"TIMED_WALK_INTRO_2_TEXT_%@" = "Find a place, preferably outside, where you can walk for about %@ in a straight line as quickly as possible, but safely. Do not slow down until after you've passed the finish line.";
"TIMED_WALK_INTRO_2_DETAIL" = "Tap Next to begin.";
"TIMED_WALK_FORM_TITLE" = "Assistive device";
"TIMED_WALK_FORM_TEXT" = "Use the same assistive device for each test.";
"TIMED_WALK_QUESTION_TEXT" = "Do you wear an ankle foot orthosis?";
"TIMED_WALK_QUESTION_2_TITLE" = "Do you use assistive device?";
"TIMED_WALK_QUESTION_2_TEXT" = "Tap here to select an answer.";
"TIMED_WALK_QUESTION_2_CHOICE" = "None";
"TIMED_WALK_QUESTION_2_CHOICE_2" = "Unilateral Cane";
"TIMED_WALK_QUESTION_2_CHOICE_3" = "Unilateral Crutch";
"TIMED_WALK_QUESTION_2_CHOICE_4" = "Bilateral Cane";
"TIMED_WALK_QUESTION_2_CHOICE_5" = "Bilateral Crutch";
"TIMED_WALK_QUESTION_2_CHOICE_6" = "Walker/Rollator";
"TIMED_WALK_INSTRUCTION_%@" = "Walk up to %@ in a straight line.";
"TIMED_WALK_INSTRUCTION_TURN" = "Turn around.";
"TIMED_WALK_INSTRUCTION_2" = "Walk back to where you started.";
"TIMED_WALK_INSTRUCTION_TEXT" = "Tap Next when complete.";

/* PSAT active task. */
"PASAT_TITLE" = "PASAT";
"PVSAT_TITLE" = "PVSAT";
"PAVSAT_TITLE" = "PAVSAT";
"PASAT_INTRO_TEXT" = "The Paced Auditory Serial Addition Test measures your auditory information processing speed and calculation ability.";
"PVSAT_INTRO_TEXT" = "The Paced Visual Serial Addition Test measures your visual information processing speed and calculation ability.";
"PAVSAT_INTRO_TEXT" = "The Paced Auditory and Visual Serial Addition Test measures your auditory and visual information processing speed and calculation ability.";
"PSAT_INTRO_TEXT_2_%@" = "Single digits are presented every %@ seconds.\nYou must add each new digit to the one immediately prior to it.\nAttention, you mustn't calculate a running total, but only the sum of the last two numbers.";
"PSAT_CALL_TO_ACTION" = "Tap Get Started to begin.";
"PSAT_INITIAL_INSTRUCTION" = "Remember this first digit.";
"PSAT_INSTRUCTION" = "Add this new digit to the previous one.";
"PSAT_NO_DIGIT" = "-";

/* Hole peg test active task. */
"HOLE_PEG_TEST_TITLE_%@" = "%@-Hole Peg Test";
"HOLE_PEG_TEST_INTRO_TEXT_%@" = "This activity measures your upper extremity function by asking you to place a peg in a hole. You will be asked to do this %@ times.";
"HOLE_PEG_TEST_INTRO_TEXT_2_LEFT_HAND_FIRST_%@" = "Both your left and right hands will be tested.\nYou must pick up the peg as quickly as possible, put it in the hole, and, once done %@ times, remove it again %@ times.";
"HOLE_PEG_TEST_INTRO_TEXT_2_RIGHT_HAND_FIRST_%@" = "Both your right and left hands will be tested.\nYou must pick up the peg as quickly as possible, put it in the hole, and, once done %@ times, remove it again %@ times.";

"HOLE_PEG_TEST_CALL_TO_ACTION" = "Tap Get Started to begin.";
"HOLE_PEG_TEST_PLACE_INSTRUCTION_LEFT_HAND" = "Put the peg in the hole using your left hand.";
"HOLE_PEG_TEST_PLACE_INSTRUCTION_RIGHT_HAND" = "Put the peg in the hole using your right hand.";
"HOLE_PEG_TEST_REMOVE_INSTRUCTION_LEFT_HAND" = "Put the peg behind the line using your left hand.";
"HOLE_PEG_TEST_REMOVE_INSTRUCTION_RIGHT_HAND" = "Put the peg behind the line using your right hand.";
"HOLE_PEG_TEST_TEXT" = "Pick up the peg using two fingers.";
"HOLE_PEG_TEST_TEXT_2" = "Lift fingers to drop the peg.";

/* Tremor test active task. */
"TREMOR_TEST_TITLE" = "Tremor Activity";
"TREMOR_TEST_INTRO_1_DETAIL" = "This activity measures the tremor of your hands in various positions. Find a place where you can sit comfortably for the duration of this activity.";
"TREMOR_TEST_INTRO_2_DEFAULT_TEXT" = "Hold the phone in your more affected hand as shown in the image below.";
"TREMOR_TEST_INTRO_2_RIGHT_HAND_TEXT" = "Hold the phone in your RIGHT hand as shown in the image below.";
"TREMOR_TEST_INTRO_2_LEFT_HAND_TEXT" = "Hold the phone in your LEFT hand as shown in the image below.";
"TREMOR_TEST_INTRO_2_DETAIL_DEFAULT_%@" = "You will be asked to perform %@ while sitting with the phone in your hand.";
"TREMOR_TEST_INTRO_2_DETAIL_1_TASK" = "a task";
"TREMOR_TEST_INTRO_2_DETAIL_2_TASK" = "two tasks";
"TREMOR_TEST_INTRO_2_DETAIL_3_TASK" = "three tasks";
"TREMOR_TEST_INTRO_2_DETAIL_4_TASK" = "four tasks";
"TREMOR_TEST_INTRO_2_DETAIL_5_TASK" = "five tasks";
"TREMOR_TEST_ACTIVE_STEP_INTRO_TEXT" = "Tap next to proceed.";
"TREMOR_TEST_ACTIVE_STEP_IN_LAP_INTRO" = "Prepare to hold your phone in your lap.";
"TREMOR_TEST_ACTIVE_STEP_IN_LAP_INTRO_LEFT" = "Prepare to hold your phone in your lap with your LEFT hand.";
"TREMOR_TEST_ACTIVE_STEP_IN_LAP_INTRO_RIGHT" = "Prepare to hold your phone in your lap with your RIGHT hand.";
"TREMOR_TEST_ACTIVE_STEP_IN_LAP_INSTRUCTION_%ld" = "Keep holding your phone in your lap for %ld seconds.";
"TREMOR_TEST_ACTIVE_STEP_EXTEND_ARM_INTRO" = "Now hold your phone with your hand extended out at shoulder height.";
"TREMOR_TEST_ACTIVE_STEP_EXTEND_ARM_INTRO_LEFT" = "Now hold your phone with your LEFT hand extended out at shoulder height.";
"TREMOR_TEST_ACTIVE_STEP_EXTEND_ARM_INTRO_RIGHT" = "Now hold your phone with your RIGHT hand extended out at shoulder height.";
"TREMOR_TEST_ACTIVE_STEP_EXTEND_ARM_INSTRUCTION_%ld" = "Keep holding your phone with your hand extended for %ld seconds.";
"TREMOR_TEST_ACTIVE_STEP_BEND_ARM_INTRO" = "Now hold your phone at shoulder height with your elbow bent.";
"TREMOR_TEST_ACTIVE_STEP_BEND_ARM_INTRO_LEFT" = "Now hold your phone with your LEFT hand at shoulder height with your elbow bent.";
"TREMOR_TEST_ACTIVE_STEP_BEND_ARM_INTRO_RIGHT" = "Now hold your phone with your RIGHT hand at shoulder height with your elbow bent.";
"TREMOR_TEST_ACTIVE_STEP_BEND_ARM_INSTRUCTION_%ld" = "Keep holding your phone with your elbow bent for %ld seconds";
"TREMOR_TEST_ACTIVE_STEP_TOUCH_NOSE_INTRO" = "Now keeping your elbow bent, touch your phone to your nose repeatedly.";
"TREMOR_TEST_ACTIVE_STEP_TOUCH_NOSE_INTRO_LEFT" = "Now keeping your elbow bent with your phone in your LEFT hand, touch your phone to your nose repeatedly.";
"TREMOR_TEST_ACTIVE_STEP_TOUCH_NOSE_INTRO_RIGHT" = "Now keeping your elbow bent with your phone in your RIGHT hand, touch your phone to your nose repeatedly.";
"TREMOR_TEST_ACTIVE_STEP_TOUCH_NOSE_INSTRUCTION_%ld" = "Keep touching your phone to your nose for %ld seconds";
"TREMOR_TEST_ACTIVE_STEP_TURN_WRIST_INTRO" = "Prepare to do a queen wave (wave by turning your wrist).";
"TREMOR_TEST_ACTIVE_STEP_TURN_WRIST_INTRO_LEFT" = "Prepare to do a queen wave with your phone in your LEFT hand (wave by turning your wrist).";
"TREMOR_TEST_ACTIVE_STEP_TURN_WRIST_INTRO_RIGHT" = "Prepare to do a queen wave with your phone in your RIGHT hand (wave by turning your wrist).";
"TREMOR_TEST_ACTIVE_STEP_TURN_WRIST_INSTRUCTION_%ld" = "Keep performing a queen wave for %ld seconds.";
"TREMOR_TEST_ACTIVE_STEP_SWITCH_HANDS_LEFT_INSTRUCTION" = "Now switch the phone to your LEFT hand and continue to the next task.";
"TREMOR_TEST_ACTIVE_STEP_SWITCH_HANDS_RIGHT_INSTRUCTION" = "Now switch the phone to your RIGHT hand and continue to the next task.";
"TREMOR_TEST_ACTIVE_STEP_FINISHED_INSTRUCTION" = "Continue to the next task.";
"TREMOR_TEST_COMPLETED_INSTRUCTION" = "Activity completed.";
"TREMOR_TEST_SKIP_QUESTION_BOTH_HANDS_%@" = "You will be asked to perform %@ while sitting with the phone first in one hand, then again with the other hand.";
"TREMOR_SKIP_LEFT_HAND" = "I cannot perform this activity with my LEFT hand.";
"TREMOR_SKIP_RIGHT_HAND" = "I cannot perform this activity with my RIGHT hand.";
"TREMOR_SKIP_NEITHER" = "I can perform this activity with both hands.";

/* Trail making task. */
"TRAILMAKING_TASK_TITLE" = "Trail Making Test";
"TRAILMAKING_INTENDED_USE" = "This activity evaluates your visual attention and task switching by recording the time required to tap a series of dots in order.";
"TRAILMAKING_INTENDED_USE2_A" = "After the countdown, tap dots in alternating order between numbers and letters. Begin by tapping the first number '1' followed by the numbers '2' – '3' – '4'… until you reach the number '7'.";
"TRAILMAKING_INTENDED_USE2_B" = "After the countdown, tap dots in alternating order between numbers and letters. Begin by tapping the first number '1' followed by tapping the first letter 'A', and then '2' – 'B' – '3' – 'C'… until you reach the number '7'.";
"TRAILMAKING_INTRO_TEXT" = "Do this as quickly as you can without making mistakes. \n ";
"TRAILMAKING_CALL_TO_ACTION" = "Tap Get Started to begin.";
"TRAILMAKING_TIMER" = "%.1f s";
"TRAILMAKING_ERROR" = "%@ (%d error)";
"TRAILMAKING_ERROR_PLURAL" = "%@ (%d errors)";
"TRAILMAKING_LETTER_A" = "A";
"TRAILMAKING_LETTER_B" = "B";
"TRAILMAKING_LETTER_C" = "C";
"TRAILMAKING_LETTER_D" = "D";
"TRAILMAKING_LETTER_E" = "E";
"TRAILMAKING_LETTER_F" = "F";

/* Speech Recognition active task. */
"SPEECH_TASK_TITLE" = "Speech Recognition";
"SPEECH_RECOGNITION_INTRO_TEXT" = "This activity records your speech with the microphone at the bottom of the phone, and translates it to text.";
"SPEECH_RECOGNITION_CALL_TO_ACTION" = "Tap Get Started to begin.";
"SPEECH_RECOGNITION_INTRO_2_TEXT" = "Press the button to start recording before speaking.";
"SPEECH_RECOGNITION_START_RECORD_LABEL" = "Start Recording";
"SPEECH_RECOGNITION_STOP_RECORD_LABEL" = "Stop Recording";
"SPEECH_RECOGNITION_QUESTION_TITLE" = "Edit Transcript";
"SPEECH_RECOGNITION_QUESTION_TEXT" = "Edit transcript text to correct any misinterpretation of the speech.";
"SPEECH_RECOGNITION_TRANSCRIPTION_LABEL" = "Your transcription will appear here.";
"SPEECH_RECOGNITION_FAILED" = "Speech recognition failed.";
"SPEECH_RECOGNITION_INIT_FAILURE" = "Failed to initialize speech recognition.";

/* Speech In Noise active task. */
"SPEECH_IN_NOISE_START_AUDIO_LABEL" = "Play Audio";
"SPEECH_IN_NOISE_STOP_AUDIO_LABEL" = "Stop Audio";
"SPEECH_IN_NOISE_TITLE" = "Speech in Noise";
"SPEECH_IN_NOISE_INTRO_TEXT" = "This activity measures intelligibility of speech when presented in noisy environments.";
"SPEECH_IN_NOISE_DETAIL_TEXT" = "As part of this test, you will:\n\nListen to a sentence.\n\nRepeat clearly what you heard or skip ahead to type in what you heard using the keyboard. \n\nIf you repeat what you heard, you will have the option to modify the transcript generated by the speech recognition engine.";
"SPEECH_IN_NOISE_CALIBRATION_TITLE" = "Volume Calibration";
"SPEECH_IN_NOISE_CALIBRATION_TEXT" = "Tap 'Play Audio', adjust your volume to a comfortable level and then tap 'Stop Audio' to proceed.";
"SPEECH_IN_NOISE_STEP_TITLE" = "Listen";
"SPEECH_IN_NOISE_STEP_TEXT" = "A sentence mixed with background noise at a randomized Signal to Noise Ratio (SNR) will be played only once.";
"SPEECH_IN_NOISE_SPEAK_TITLE" = "Speak";
"SPEECH_IN_NOISE_SPEAK_TEXT" = "Repeat what you heard.";

/* Potentially user visible error messages. */
"ERROR_DATALOGGER_CREATE_FILE" = "Could not create file";
"ERROR_DATALOGGER_COULD_NOT_FREE_SPACE" = "Could not remove sufficient log files to reach threshold";
"ERROR_DATALOGGER_SET_ATTRIBUTE" = "Error setting attribute";
"ERROR_DATALOGGER_COULD_NOT_MAORK" = "File not marked deleted (not marked uploaded)";
"ERROR_DATALOGGER_MULTIPLE" = "Multiple errors removing logs";
"ERROR_RECORDER_NO_DATA" = "No collected data was found.";
"ERROR_RECORDER_NO_OUTPUT_DIRECTORY" = "No output directory specified";

/* Environment SPL*/
"ENVIRONMENTSPL_TITLE" = "SPL Meter";
"ENVIRONMENTSPL_INTRO_TEXT" = "This activity measures the environment sound pressure level. If the noise levels are too high, you will be unable to proceed. Please move to a quieter location to complete this task or retake this activity at a later time.";
"ENVIRONMENTSPL_UNIT" = "dBA";
"ENVIRONMENTSPL_CALCULATING" = "Calculating";
"ENVIRONMENTSPL_THRESHOLD" = "Threshold: %@ dBA";

/* Charts */
"CHART_NO_DATA_TEXT" = "No Data";

/* Accessibility */
"AX_BUTTON_BACK" = "Back";
"AX_BUTTON_SHOW_PDF_THUMBNAIL" = "Show PDF Thumbnail";
"AX_BUTTON_HIDE_PDF_THUMBNAIL" = "Hide PDF Thumbnail";
"AX_BUTTON_ANNOTATE" = "Annotate";
"AX_BUTTON_SHOW_SEARCH" = "Show Search Bar";
"AX_BUTTON_HIDE_SEARCH" = "Hide Search Bar";
"AX_BUTTON_SHARE" = "Share";


"AX_COMPLETION_ILLUSTRATION" = "Illustration of a check mark in a blue circle conveying success";

"AX_SIGNVIEW_LABEL" = "Designated signature field";
"AX_SIGNVIEW_HINT" = "Touch the screen and move your finger to sign";
"AX_SIGNVIEW_SIGNED" = "Signed";
"AX_SIGNVIEW_UNSIGNED" = "Unsigned";

"AX_SELECTED" = "Selected";
"AX_UNSELECTED" = "Un-selected";

"AX_SLIDER_LABEL" = "Response slider. Range from %@ to %@";
"AX_UNLABELED_IMAGE" = "Unlabeled image";

"AX_ANNOUNCE_BEGIN_TASK" = "Begin task";

"AX.MEMORY.TILE.ACTIVE" = "active";
"AX.MEMORY.TILE.CORRECT" = "correct";
"AX.MEMORY.TILE.INCORRECT" = "incorrect";
"AX.MEMORY.TILE.QUIESCENT" = "quiescent";
"AX.MEMORY.TILE.LABEL" = "Memory game tile";

"AX_IMAGE_CAPTURE_LABEL" = "Capture preview";
"AX_IMAGE_CAPTURED_LABEL" = "Captured image";

"AX_VIDEO_CAPTURE_LABEL" = "Video capture preview";
"AX_VIDEO_CAPTURE_COMPLETE" = "Video capture complete";

"AX_TOWER_OF_HANOI_INVALID_MOVE_FORMAT" = "Unable to place disk with size %@ on disk with size %@";
"AX_TOWER_OF_HANOI_TARGET_DISK" = "Target";
"AX_TOWER_OF_HANOI_TOWER" = "Tower";
"AX_TOWER_OF_HANOI_PLACE_DISK" = "Double-tap to place disk";
"AX_TOWER_OF_HANOI_SELECT_DISK" = "Double-tap to select top-most disk";
"AX_TOWER_OF_HANOI_TOWER_CONTAINS" = "Has disk with sizes %@";
"AX_TOWER_OF_HANOI_TOWER_EMPTY" = "Empty";

"AX_GRAPH_RANGE_FORMAT_%@_%@" = "Range from %@ to %@";
"AX_GRAPH_STACK_PREFIX" = "Stack composed of";
"AX_GRAPH_AND_SEPARATOR" = " and ";
"AX_GRAPH_POINT_%@" = "Point: %@";

<<<<<<< HEAD
"AX_AUDIO_BAR_GRAPH" = "Audio Bar Graph";

"AX_TAP_BUTTON_DIRECT_TOUCH_AREA" = "Tappable Buttons";
"AX_TONE_AUDIOMETRY_BUTTON_LEFT_EAR_LABEL" = "Tap for Left Ear";
"AX_TONE_AUDIOMETRY_BUTTON_LEFT_EAR_HINT" = "Activate to start the test. When the test starts, tap directly on this button when you hear a sound in your left ear.";
"AX_TONE_AUDIOMETRY_BUTTON_RIGHT_EAR_LABEL" = "Tap for Right Ear";
"AX_TONE_AUDIOMETRY_BUTTON_RIGHT_EAR_HINT" = "Activate to start the test. When the test starts, tap directly on this button when you hear a sound in your right ear.";
/* This contains the visual text, followed by a VoiceOver-specific description, followed by the visual text on the following page (since VoiceOver users may not have a chance to hear the visual text before needing to perform the actions). */
"AX_TONE_AUDIOMETRY_PREP_TEXT_VOICEOVER" = "%@ Using VoiceOver, explore the screen by touch to learn where the buttons for each ear are located. When the test starts, the buttons will be directly tappable. %@";
"AX_TAP_BUTTON_1_LABEL" = "Tap for one finger";
"AX_TAP_BUTTON_2_LABEL" = "Tap for other finger";
"AX_TAP_BUTTON_HINT" = "Activate to make the buttons directly tappable.";
/* This contains the visual text, followed by a VoiceOver-specific description. */
"AX_TAPPING_INSTRUCTION_VOICEOVER" = "%@ Using VoiceOver, explore the screen by touch to learn where the buttons are located. Activate either button to make the buttons directly tappable.";
"AX_TAP_BUTTON_DIRECT_TOUCH_ANNOUNCEMENT" = "Buttons are now directly tappable.";
/* This contains the visual text, followed by a VoiceOver-specific description. */
"AX_dBHL_TONE_AUDIOMETRY_INTRO_TEXT" = "%@ Using VoiceOver, the button will be directly tappable. It will be located near the center of the screen.";

/* This contains the visual text, followed by a VoiceOver-specific description. */
"AX_TRAILMAKING_CALL_TO_ACTION_VOICEOVER" = "%@ Using VoiceOver, the buttons in the test will be directly tappable.";
=======
"AX_SPEECH_RECOGNITION_START_RECORDING_HINT" = "When recording starts, activate a second time to stop recording.";

"AX_AUDIO_BAR_GRAPH" = "Audio Bar Graph";

"AX_AMSLER_GRID_LABEL" = "Amsler Grid";
"AX_AMSLER_GRID_HINT" = "Use your finger or stylus to mark the grid directly, or swipe left outside the grid to finish.";
>>>>>>> 1921a72f
<|MERGE_RESOLUTION|>--- conflicted
+++ resolved
@@ -620,8 +620,12 @@
 "AX_GRAPH_AND_SEPARATOR" = " and ";
 "AX_GRAPH_POINT_%@" = "Point: %@";
 
-<<<<<<< HEAD
+"AX_SPEECH_RECOGNITION_START_RECORDING_HINT" = "When recording starts, activate a second time to stop recording.";
+
 "AX_AUDIO_BAR_GRAPH" = "Audio Bar Graph";
+
+"AX_AMSLER_GRID_LABEL" = "Amsler Grid";
+"AX_AMSLER_GRID_HINT" = "Use your finger or stylus to mark the grid directly, or swipe left outside the grid to finish.";
 
 "AX_TAP_BUTTON_DIRECT_TOUCH_AREA" = "Tappable Buttons";
 "AX_TONE_AUDIOMETRY_BUTTON_LEFT_EAR_LABEL" = "Tap for Left Ear";
@@ -640,12 +644,4 @@
 "AX_dBHL_TONE_AUDIOMETRY_INTRO_TEXT" = "%@ Using VoiceOver, the button will be directly tappable. It will be located near the center of the screen.";
 
 /* This contains the visual text, followed by a VoiceOver-specific description. */
-"AX_TRAILMAKING_CALL_TO_ACTION_VOICEOVER" = "%@ Using VoiceOver, the buttons in the test will be directly tappable.";
-=======
-"AX_SPEECH_RECOGNITION_START_RECORDING_HINT" = "When recording starts, activate a second time to stop recording.";
-
-"AX_AUDIO_BAR_GRAPH" = "Audio Bar Graph";
-
-"AX_AMSLER_GRID_LABEL" = "Amsler Grid";
-"AX_AMSLER_GRID_HINT" = "Use your finger or stylus to mark the grid directly, or swipe left outside the grid to finish.";
->>>>>>> 1921a72f
+"AX_TRAILMAKING_CALL_TO_ACTION_VOICEOVER" = "%@ Using VoiceOver, the buttons in the test will be directly tappable.";