--- conflicted
+++ resolved
@@ -453,7 +453,6 @@
 "TREMOR_SKIP_RIGHT_HAND" = "I cannot perform this activity with my RIGHT hand.";
 "TREMOR_SKIP_NEITHER" = "I can perform this activity with both hands.";
 
-<<<<<<< HEAD
 /* Mood survey. */
 "MOOD_SURVEY_INTRO_DAILY_TITLE" = "Daily Check-In";
 "MOOD_SURVEY_INTRO_WEEKLY_TITLE" = "Weekly Check-In";
@@ -500,7 +499,7 @@
 "MOOD_EXERCISE_AVERAGE" = "mild exercise (some effort)";
 "MOOD_EXERCISE_BAD" = "minimal exercise (no effort)";
 "MOOD_EXERCISE_TERRIBLE" = "no exercise";
-=======
+
 /* Trail making task. */
 "TRAILMAKING_TASK_TITLE" = "Trail Making Test";
 "TRAILMAKING_INTENDED_USE" = "This activity evaluates your visual attention and task switching by recording the time required to tap a series of dots in order.";
@@ -511,7 +510,6 @@
 "TRAILMAKING_TIMER" = "%.1f s";
 "TRAILMAKING_ERROR" = "%@ (%d error)";
 "TRAILMAKING_ERROR_PLURAL" = "%@ (%d errors)";
->>>>>>> 9570d092
 
 /* Potentially user visible error messages. */
 "ERROR_DATALOGGER_CREATE_FILE" = "Could not create file";
