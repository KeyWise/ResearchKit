--- conflicted
+++ resolved
@@ -1,21 +1,21 @@
 /*
  Copyright (c) 2015, Apple Inc. All rights reserved.
- 
+
  Redistribution and use in source and binary forms, with or without modification,
  are permitted provided that the following conditions are met:
- 
+
  1.  Redistributions of source code must retain the above copyright notice, this
  list of conditions and the following disclaimer.
- 
+
  2.  Redistributions in binary form must reproduce the above copyright notice,
  this list of conditions and the following disclaimer in the documentation and/or
  other materials provided with the distribution.
- 
+
  3.  Neither the name of the copyright holder(s) nor the names of any contributors
  may be used to endorse or promote products derived from this software without
  specific prior written permission. No license is granted to the trademarks of
  the copyright holders even if such marks are included in this software.
- 
+
  THIS SOFTWARE IS PROVIDED BY THE COPYRIGHT HOLDERS AND CONTRIBUTORS "AS IS"
  AND ANY EXPRESS OR IMPLIED WARRANTIES, INCLUDING, BUT NOT LIMITED TO, THE
  IMPLIED WARRANTIES OF MERCHANTABILITY AND FITNESS FOR A PARTICULAR PURPOSE
@@ -525,7 +525,6 @@
 "TRAILMAKING_LETTER_E" = "E";
 "TRAILMAKING_LETTER_F" = "F";
 
-<<<<<<< HEAD
 /* Touch Ability active task. */
 "TOUCH_ABILITY_INSTRUCTION_TITLE" = "觸控能力測試活動";
 "TOUCH_ABILITY_INSTRUCTION_DETAIL" = "此項活動會測量您的觸控螢幕使用能力。請找一個可以讓您舒適使用本裝置的位置，來完成此項活動。";
@@ -543,7 +542,7 @@
 "TOUCH_ABILITY_PINCH_TEXT" = "請透過兩指縮放手勢將畫面中的方塊調整至與虛線方框相同大小。當您完成並將手指全數抬起後，方塊和方框即會消失，請待它們重新出現後再進行下一次測驗。";
 "TOUCH_ABILITY_ROTATION_TITLE" = "兩指旋轉測驗";
 "TOUCH_ABILITY_ROTATION_TEXT" = "請透過兩指旋轉手勢將畫面中的箭頭調整至對齊虛線箭頭。當您完成並將手指全數抬起後，箭頭即會消失，請待它們重新出現後再進行下一次測驗。";
-=======
+
 /* Speech Recognition active task. */
 "SPEECH_TASK_TITLE" = "語音辨識";
 "SPEECH_RECOGNITION_INTRO_TEXT" = "此活動會用裝置底部的麥克風錄下您的語音，並聽寫成文字。";
@@ -569,7 +568,6 @@
 "SPEECH_IN_NOISE_STEP_TEXT" = "混有背景雜音的句子會以隨機訊號雜訊比（SNR）只播放一次。";
 "SPEECH_IN_NOISE_SPEAK_TITLE" = "說話";
 "SPEECH_IN_NOISE_SPEAK_TEXT" = "復述您聽到的內容。";
->>>>>>> a4a14733
 
 /* Potentially user visible error messages. */
 "ERROR_DATALOGGER_CREATE_FILE" = "無法製作檔案";
