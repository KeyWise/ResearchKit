/*
 Copyright (c) 2015, Apple Inc. All rights reserved.
 
 Redistribution and use in source and binary forms, with or without modification,
 are permitted provided that the following conditions are met:
 
 1.  Redistributions of source code must retain the above copyright notice, this
 list of conditions and the following disclaimer.
 
 2.  Redistributions in binary form must reproduce the above copyright notice,
 this list of conditions and the following disclaimer in the documentation and/or
 other materials provided with the distribution.
 
 3.  Neither the name of the copyright holder(s) nor the names of any contributors
 may be used to endorse or promote products derived from this software without
 specific prior written permission. No license is granted to the trademarks of
 the copyright holders even if such marks are included in this software.
 
 THIS SOFTWARE IS PROVIDED BY THE COPYRIGHT HOLDERS AND CONTRIBUTORS "AS IS"
 AND ANY EXPRESS OR IMPLIED WARRANTIES, INCLUDING, BUT NOT LIMITED TO, THE
 IMPLIED WARRANTIES OF MERCHANTABILITY AND FITNESS FOR A PARTICULAR PURPOSE
 ARE DISCLAIMED. IN NO EVENT SHALL THE COPYRIGHT OWNER OR CONTRIBUTORS BE LIABLE
 FOR ANY DIRECT, INDIRECT, INCIDENTAL, SPECIAL, EXEMPLARY, OR CONSEQUENTIAL
 DAMAGES (INCLUDING, BUT NOT LIMITED TO, PROCUREMENT OF SUBSTITUTE GOODS OR
 SERVICES; LOSS OF USE, DATA, OR PROFITS; OR BUSINESS INTERRUPTION) HOWEVER
 CAUSED AND ON ANY THEORY OF LIABILITY, WHETHER IN CONTRACT, STRICT LIABILITY,
 OR TORT (INCLUDING NEGLIGENCE OR OTHERWISE) ARISING IN ANY WAY OUT OF THE USE
 OF THIS SOFTWARE, EVEN IF ADVISED OF THE POSSIBILITY OF SUCH DAMAGE.
 */

#import <ResearchKit/ORKConsentSignature.h>
#import "ORKHelpers.h"

@implementation ORKConsentSignature

+ (ORKConsentSignature *)signatureForPersonWithTitle:(NSString *)title
                                   dateFormatString:(NSString *)dateFormatString
                                         identifier:(NSString *)identifier
                                          givenName:(NSString *)givenName
                                           familyName:(NSString *)familyName
                                     signatureImage:(UIImage *)signatureImage
                                         dateString:(NSString *)signatureDate {
    ORKConsentSignature *sig = [ORKConsentSignature new];
    sig.title = title;
    sig.givenName = givenName;
    sig.familyName = familyName;
    sig.signatureImage = signatureImage;
    sig.signatureDate = signatureDate;
    sig.identifier = identifier;
    sig.signatureDateFormatString = dateFormatString;
    
    return sig;
}

+ (ORKConsentSignature *)signatureForPersonWithTitle:(NSString *)title
                                   dateFormatString:(NSString *)dateFormatString
                                         identifier:(NSString *)identifier {
    ORKConsentSignature *sig = [ORKConsentSignature signatureForPersonWithTitle:title dateFormatString:dateFormatString identifier:identifier givenName:nil familyName:nil signatureImage:nil dateString:nil ];
    return sig;
}

<<<<<<< HEAD
- (instancetype)init
{
=======
- (id)init {
>>>>>>> fbbfac9a
    self = [super init];
    if (self) {
        _requiresName = YES;
        _requiresSignatureImage = YES;
        self.identifier = [[NSUUID UUID] UUIDString];
    }
    return self;
}

- (void)setIdentifier:(NSString *)identifier {
    
    if ( nil == identifier) {
        @throw [NSException exceptionWithName:NSInvalidArgumentException reason:@"identifier can not be nil." userInfo:nil];
    }
    
    _identifier = identifier;
}

+ (BOOL)supportsSecureCoding {
    return YES;
}

- (instancetype)initWithCoder:(NSCoder *)aDecoder {
    self = [super init];
    if (self) {
        ORK_DECODE_OBJ_CLASS(aDecoder, identifier, NSString);
        ORK_DECODE_OBJ_CLASS(aDecoder, title, NSString);
        ORK_DECODE_OBJ_CLASS(aDecoder, givenName, NSString);
        ORK_DECODE_OBJ_CLASS(aDecoder, familyName, NSString);
        ORK_DECODE_OBJ_CLASS(aDecoder, signatureDate, NSString);
        ORK_DECODE_BOOL(aDecoder, requiresName);
        ORK_DECODE_BOOL(aDecoder, requiresSignatureImage);
        ORK_DECODE_IMAGE(aDecoder, signatureImage);
        ORK_DECODE_OBJ_CLASS(aDecoder, signatureDateFormatString, NSString);
    }
    return self;
}

- (void)encodeWithCoder:(NSCoder *)aCoder {
    ORK_ENCODE_OBJ(aCoder, identifier);
    ORK_ENCODE_OBJ(aCoder, title);
    ORK_ENCODE_OBJ(aCoder, givenName);
    ORK_ENCODE_OBJ(aCoder, familyName);
    ORK_ENCODE_OBJ(aCoder, signatureDate);
    ORK_ENCODE_BOOL(aCoder, requiresName);
    ORK_ENCODE_BOOL(aCoder, requiresSignatureImage);
    ORK_ENCODE_IMAGE(aCoder, signatureImage);
    ORK_ENCODE_OBJ(aCoder, signatureDateFormatString);
}


- (BOOL)isEqual:(id)object {
    if ([self class] != [object class]) {
        return NO;
    }
    
    __typeof(self) castObject = object;
    return (ORKEqualObjects(self.identifier, castObject.identifier)
            && ORKEqualObjects(self.title, castObject.title)
            && ORKEqualObjects(self.givenName, castObject.givenName)
            && ORKEqualObjects(self.familyName, castObject.familyName)
            && ORKEqualObjects(self.signatureDate, castObject.signatureDate)
            && ORKEqualObjects(self.signatureImage, castObject.signatureImage)
            && ORKEqualObjects(self.signatureDateFormatString, castObject.signatureDateFormatString)
            && (self.requiresName == castObject.requiresName)
            && (self.requiresSignatureImage == castObject.requiresSignatureImage));
}

- (NSUInteger)hash {
    return [_identifier hash] ^ [_title hash] ^ [_givenName hash] ^ [_familyName hash] ^ [_signatureDate hash];
}


- (instancetype)copyWithZone:(NSZone *)zone {
    ORKConsentSignature *sig = [[[self class] allocWithZone:zone] init];
    sig.identifier = [_identifier copy];
    sig.title = [_title copy];
    sig.givenName = [_givenName copy];
    sig.familyName = [_familyName copy];
    sig->_requiresName = _requiresName;
    sig->_requiresSignatureImage = _requiresSignatureImage;
    sig.signatureImage = _signatureImage;
    sig.signatureDateFormatString = [_signatureDateFormatString copy];
    sig.signatureDate = [_signatureDate copy];
    return sig;
}


@end<|MERGE_RESOLUTION|>--- conflicted
+++ resolved
@@ -59,12 +59,7 @@
     return sig;
 }
 
-<<<<<<< HEAD
-- (instancetype)init
-{
-=======
-- (id)init {
->>>>>>> fbbfac9a
+- (instancetype)init {
     self = [super init];
     if (self) {
         _requiresName = YES;
