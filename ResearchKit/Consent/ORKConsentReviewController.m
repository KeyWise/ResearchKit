--- conflicted
+++ resolved
@@ -84,31 +84,33 @@
     _webView.clipsToBounds = NO;
     _webView.scrollView.clipsToBounds = NO;
     [self updateLayoutMargins];
-    
+
     [self.view addSubview:_webView];
     [self.view addSubview:_toolbar];
-<<<<<<< HEAD
     
-    [self setUpConstraints];
+    [self setUpStaticConstraints];
 }
 
-- (void)setUpConstraints {
+- (void)updateLayoutMargins {
+    const CGFloat margin = ORKStandardHorizontalMarginForView(self.view);
+    _webView.scrollView.scrollIndicatorInsets = (UIEdgeInsets){.left = -margin, .right = -margin};
+}
+    
+- (void)viewWillTransitionToSize:(CGSize)size withTransitionCoordinator:(id<UIViewControllerTransitionCoordinator>)coordinator {
+    [self updateLayoutMargins];
+}
+
+- (void)setUpStaticConstraints {
     NSMutableArray *constraints = [NSMutableArray new];
     
     NSDictionary *views = NSDictionaryOfVariableBindings(_webView, _toolbar);
-    const CGFloat horizMargin = ORKStandardHorizMarginForView(self.view);
-    [constraints addObjectsFromArray:[NSLayoutConstraint constraintsWithVisualFormat:@"H:|-horizMargin-[_webView]-horizMargin-|"
-                                                                      options:(NSLayoutFormatOptions)0
-                                                                      metrics:@{ @"horizMargin": @(horizMargin) }
-                                                                        views:views]];
     [constraints addObjectsFromArray:[NSLayoutConstraint constraintsWithVisualFormat:@"H:|[_toolbar]|"
-                                                                      options:(NSLayoutFormatOptions)0
-                                                                      metrics:nil
-                                                                        views:views]];
+                                                                             options:(NSLayoutFormatOptions)0
+                                                                             metrics:nil
+                                                                               views:views]];
     [constraints addObjectsFromArray:[NSLayoutConstraint constraintsWithVisualFormat:@"V:|[_webView][_toolbar]|"
-                                                                      options:(NSLayoutFormatOptions)0
-                                                                             metrics:nil
-                                                                        views:views]];
+                                                                             options:(NSLayoutFormatOptions)0 metrics:nil
+                                                                               views:views]];
     
     [constraints addObject:[NSLayoutConstraint constraintWithItem:_toolbar
                                                         attribute:NSLayoutAttributeHeight
@@ -117,16 +119,8 @@
                                                         attribute:NSLayoutAttributeNotAnAttribute
                                                        multiplier:1.0
                                                          constant:ORKGetMetricForScreenType(ORKScreenMetricToolbarHeight, ORKScreenTypeiPhone4)]];
-=======
-}
-
-- (void)updateLayoutMargins {
-    const CGFloat margin = ORKStandardHorizontalMarginForView(self.view);
-    _webView.scrollView.scrollIndicatorInsets = (UIEdgeInsets){.left = -margin, .right = -margin};
-}
-
-- (void)viewWillTransitionToSize:(CGSize)size withTransitionCoordinator:(id<UIViewControllerTransitionCoordinator>)coordinator {
-    [self updateLayoutMargins];
+    
+    [NSLayoutConstraint activateConstraints:constraints];
 }
 
 - (void)updateViewConstraints {
@@ -140,26 +134,9 @@
     NSDictionary *views = NSDictionaryOfVariableBindings(_webView, _toolbar);
     const CGFloat horizontalMargin = ORKStandardHorizontalMarginForView(self.view);
     [_variableConstraints addObjectsFromArray:[NSLayoutConstraint constraintsWithVisualFormat:@"H:|-horizMargin-[_webView]-horizMargin-|"
-                                                                                      options:(NSLayoutFormatOptions)0
+                                                                      options:(NSLayoutFormatOptions)0
                                                                                       metrics:@{ @"horizMargin": @(horizontalMargin) }
-                                                                                        views:views]];
-    [_variableConstraints addObjectsFromArray:[NSLayoutConstraint constraintsWithVisualFormat:@"H:|[_toolbar]|"
-                                                                                      options:(NSLayoutFormatOptions)0
-                                                                                      metrics:nil
-                                                                                        views:views]];
-    [_variableConstraints addObjectsFromArray:[NSLayoutConstraint constraintsWithVisualFormat:@"V:|[_webView][_toolbar]|"
-                                                                                      options:(NSLayoutFormatOptions)0 metrics:nil
-                                                                                        views:views]];
-    
-    [_variableConstraints addObject:[NSLayoutConstraint constraintWithItem:_toolbar
-                                                                 attribute:NSLayoutAttributeHeight
-                                                                 relatedBy:NSLayoutRelationEqual
-                                                                    toItem:nil
-                                                                 attribute:NSLayoutAttributeNotAnAttribute
-                                                                multiplier:1.0
-                                                                  constant:ORKGetMetricForScreenType(ORKScreenMetricToolbarHeight, ORKScreenTypeiPhone4)]];
->>>>>>> 72da2187
-    
+                                                                        views:views]];
     [NSLayoutConstraint activateConstraints:_variableConstraints];
 }
 
