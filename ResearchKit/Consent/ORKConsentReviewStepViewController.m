--- conflicted
+++ resolved
@@ -400,17 +400,12 @@
     } else if ([stepViewController.step.identifier isEqualToString:_SignatureStepIdentifier]) {
         // If this is the signature step then update the image from the signature
         ORKStepResult *result = [stepViewController result];
-<<<<<<< HEAD
-        ORKSignatureResult *signatureResult = (ORKSignatureResult *)[result.results firstObject];
-        _signatureImage = signatureResult.signatureImage;
-=======
         [result.results enumerateObjectsUsingBlock:^(ORKResult * _Nonnull obj, NSUInteger idx, BOOL * _Nonnull stop) {
             if ([obj isKindOfClass:[ORKSignatureResult class]]) {
                 _signatureImage = ((ORKSignatureResult *)obj).signatureImage;
                 *stop = YES;
             }
         }];
->>>>>>> 4d8f4f3b
         [self notifyDelegateOnResultChange];
     }
 }
