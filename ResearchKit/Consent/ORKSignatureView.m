/*
 Copyright (c) 2015, Apple Inc. All rights reserved.
 
 Redistribution and use in source and binary forms, with or without modification,
 are permitted provided that the following conditions are met:
 
 1.  Redistributions of source code must retain the above copyright notice, this
 list of conditions and the following disclaimer.
 
 2.  Redistributions in binary form must reproduce the above copyright notice,
 this list of conditions and the following disclaimer in the documentation and/or
 other materials provided with the distribution.
 
 3.  Neither the name of the copyright holder(s) nor the names of any contributors
 may be used to endorse or promote products derived from this software without
 specific prior written permission. No license is granted to the trademarks of
 the copyright holders even if such marks are included in this software.
 
 THIS SOFTWARE IS PROVIDED BY THE COPYRIGHT HOLDERS AND CONTRIBUTORS "AS IS"
 AND ANY EXPRESS OR IMPLIED WARRANTIES, INCLUDING, BUT NOT LIMITED TO, THE
 IMPLIED WARRANTIES OF MERCHANTABILITY AND FITNESS FOR A PARTICULAR PURPOSE
 ARE DISCLAIMED. IN NO EVENT SHALL THE COPYRIGHT OWNER OR CONTRIBUTORS BE LIABLE
 FOR ANY DIRECT, INDIRECT, INCIDENTAL, SPECIAL, EXEMPLARY, OR CONSEQUENTIAL
 DAMAGES (INCLUDING, BUT NOT LIMITED TO, PROCUREMENT OF SUBSTITUTE GOODS OR
 SERVICES; LOSS OF USE, DATA, OR PROFITS; OR BUSINESS INTERRUPTION) HOWEVER
 CAUSED AND ON ANY THEORY OF LIABILITY, WHETHER IN CONTRACT, STRICT LIABILITY,
 OR TORT (INCLUDING NEGLIGENCE OR OTHERWISE) ARISING IN ANY WAY OUT OF THE USE
 OF THIS SOFTWARE, EVEN IF ADVISED OF THE POSSIBILITY OF SUCH DAMAGE.
 */


#import "ORKSignatureView.h"
#import "ORKSkin.h"
#import "ORKSelectionTitleLabel.h"

#import <UIKit/UIGestureRecognizerSubclass.h>


@protocol ORKSignatureGestureRecognizerDelegate <NSObject>

- (void)gestureTouchesBegan:(NSSet *)touches withEvent:(UIEvent *)event;
- (void)gestureTouchesMoved:(NSSet *)touches withEvent:(UIEvent *)event;
- (void)gestureTouchesEnded:(NSSet *)touches withEvent:(UIEvent *)event;

@end


@interface ORKSignatureGestureRecognizer : UIGestureRecognizer

@property (nonatomic, weak) id<ORKSignatureGestureRecognizerDelegate> eventDelegate;

@end


@implementation ORKSignatureGestureRecognizer

- (void)touchesBegan:(NSSet *)touches withEvent:(UIEvent *)event {
    if (touches.count > 1 || self.numberOfTouches > 1) {
        for (UITouch *touch in touches) {
            [self ignoreTouch:touch forEvent:event];
        }
    } else {
        self.state = UIGestureRecognizerStateBegan;
        [self.eventDelegate gestureTouchesBegan:(NSSet *)touches withEvent:(UIEvent *)event];
    }
}

- (void)touchesMoved:(NSSet *)touches withEvent:(UIEvent *)event {
    [self.eventDelegate gestureTouchesMoved:(NSSet *)touches withEvent:(UIEvent *)event];
}

- (void)touchesEnded:(NSSet *)touches withEvent:(UIEvent *)event {
    self.state = UIGestureRecognizerStateEnded;
    [self.eventDelegate gestureTouchesEnded:(NSSet *)touches withEvent:(UIEvent *)event];
}

- (void)touchesCancelled:(NSSet *)touches withEvent:(UIEvent *)event {
    self.state = UIGestureRecognizerStateFailed;
}

- (BOOL)shouldBeRequiredToFailByGestureRecognizer:(UIGestureRecognizer *)otherGestureRecognizer {
    // Prioritize over scrollView's pan gesture recognizer and swipe gesture recognizer
    if ([otherGestureRecognizer isKindOfClass:[UIPanGestureRecognizer class]]
        || [otherGestureRecognizer isKindOfClass:[UISwipeGestureRecognizer class]]) {
        return YES;
    }
    return NO;
}

@end


static const CGFloat kPointMinDistance = 5;
static const CGFloat kPointMinDistanceSquared = kPointMinDistance * kPointMinDistance;

@interface ORKSignatureView () <ORKSignatureGestureRecognizerDelegate> {
    CGPoint currentPoint;
    CGPoint previousPoint1;
    CGPoint previousPoint2;
}

@property (nonatomic, strong) UIBezierPath *currentPath;
@property (nonatomic, strong) NSMutableArray *pathArray;
@property (nonatomic, strong) NSArray *backgroundLines;

@end


@implementation ORKSignatureView {
    NSLayoutConstraint *_heightConstraint;
    NSLayoutConstraint *_widthConstraint;
}

+ (void)initialize {
    if (self == [ORKSignatureView class]) {
        if ([[ORKSignatureView appearance] backgroundColor] == nil) {
            [[ORKSignatureView appearance] setBackgroundColor:ORKColor(ORKBackgroundColorKey)];
        }
    }
}

- (instancetype)init {
    self = [super init];
    if (self) {
        [self makeSignatureGestureRecognizer];
        [self setUpConstraints];
    }
    return self;
}

<<<<<<< HEAD
- (void)willMoveToWindow:(UIWindow *)newWindow {
    [super willMoveToWindow:newWindow];
    [self updateConstraintConstantsForWindow:newWindow];
}

- (void)updateConstraintConstantsForWindow:(UIWindow *)window {
    ORKScreenType screenType = ORKGetVerticalScreenTypeForWindow(window);
    _heightConstraint.constant = ORKGetMetricForScreenType(ORKScreenMetricSignatureViewHeight, screenType);
    _widthConstraint.constant = ORKWidthForSignatureView(window);
}

- (void)setUpConstraints {
    NSMutableArray *constraints = [NSMutableArray new];
    
    _heightConstraint = [NSLayoutConstraint constraintWithItem:self
                                                     attribute:NSLayoutAttributeHeight
                                                     relatedBy:NSLayoutRelationEqual
                                                        toItem:nil
                                                     attribute:NSLayoutAttributeNotAnAttribute
                                                    multiplier:1.0
                                                      constant:0.0]; // constant set in updateConstraintConstantsForWindow:
    [constraints addObject:_heightConstraint];

    _widthConstraint = [NSLayoutConstraint constraintWithItem:self
                                                    attribute:NSLayoutAttributeWidth
                                                    relatedBy:NSLayoutRelationEqual
                                                       toItem:nil
                                                    attribute:NSLayoutAttributeNotAnAttribute
                                                   multiplier:1.0
                                                     constant:0.0]; // constant set in updateConstraintConstantsForWindow:
    [constraints addObject:_widthConstraint];
    
    [NSLayoutConstraint activateConstraints:constraints];
    [self updateConstraintConstantsForWindow:self.window];
}

- (void)updateConstraints {
    [self updateConstraintConstantsForWindow:self.window];
    [super updateConstraints];
=======
- (void)setBounds:(CGRect)bounds {
    [super setBounds:bounds];
    [self setNeedsDisplay];
}

- (void)setFrame:(CGRect)frame {
    [super setFrame:frame];
    [self setNeedsDisplay];
>>>>>>> 72da2187
}

- (UIBezierPath *)pathWithRoundedStyle {
    UIBezierPath *path = [UIBezierPath bezierPath];
    path.lineCapStyle = kCGLineCapRound;
    path.lineWidth = self.lineWidth;
    path.lineJoinStyle = kCGLineJoinRound;
    
    return path;
}

- (void)makeSignatureGestureRecognizer {
    if (nil == _signatureGestureRecognizer) {
        _signatureGestureRecognizer = [ORKSignatureGestureRecognizer new];
        ((ORKSignatureGestureRecognizer *)_signatureGestureRecognizer).eventDelegate = self;
        [self addGestureRecognizer:_signatureGestureRecognizer];
    }
}

- (UIColor *)lineColor {
    if (_lineColor == nil) {
        _lineColor = ORKColor(ORKSignatureColorKey);
    }
    return _lineColor;
}

- (CGFloat)lineWidth {
    if (_lineWidth == 0) {
        _lineWidth = 1;
    }
    return _lineWidth;
}

- (NSMutableArray *)pathArray {
    if (_pathArray == nil) {
        _pathArray = [NSMutableArray new];
    }
    return _pathArray;
}

- (CGPoint)placeholderPoint {
    CGFloat height = self.bounds.size.height;
    
    CGFloat bottom = 0.90;
    
    CGFloat x1 = 0;
        
    CGFloat y1 = height*bottom;
    UIFont *font = [ORKSelectionTitleLabel defaultFont];
    return (CGPoint){x1, y1-5 - font.pointSize + font.descender };
}

- (NSArray *)backgroundLines {
    if (_backgroundLines == nil) {
        CGFloat width = self.bounds.size.width;
        CGFloat height = self.bounds.size.height;
        
        UIBezierPath *path = [UIBezierPath bezierPath];
        
        CGFloat bottom = 0.90;
        {
            CGFloat x1 = 0;
            CGFloat x2 = width;
            
            CGFloat y1 = height*bottom;
            CGFloat y2 = height*bottom;
            
            [path moveToPoint:CGPointMake(x1, y1)];
            [path addLineToPoint:CGPointMake(x2, y2)];
        }
        
        _backgroundLines = @[path];
    }
    return _backgroundLines;
}

#pragma mark Touch Event Handlers

- (void)gestureTouchesBegan:(NSSet *)touches withEvent:(UIEvent *)event {
    UITouch *touch = [touches anyObject];
    
    self.currentPath = [self pathWithRoundedStyle];
    
    // Trigger full redraw - whether there's a path has changed
    [self setNeedsDisplay];
    
    previousPoint1 = [touch previousLocationInView:self];
    previousPoint2 = [touch previousLocationInView:self];
    currentPoint = [touch locationInView:self];
    [self.currentPath moveToPoint:currentPoint];
    [self.currentPath addArcWithCenter:currentPoint radius:0.1 startAngle:0.0 endAngle:2.0 * M_PI clockwise:YES];
    [self gestureTouchesMoved:touches withEvent:event];
}

static CGPoint mmid_Point(CGPoint p1, CGPoint p2) {
    return CGPointMake((p1.x + p2.x) * 0.5, (p1.y + p2.y) * 0.5);
}

- (void)gestureTouchesMoved:(NSSet *)touches withEvent:(UIEvent *)event {
    UITouch *touch = [touches anyObject];
    
    CGPoint point = [touch locationInView:self];
    
    //check if the point is farther than min dist from previous
    CGFloat dx = point.x - currentPoint.x;
    CGFloat dy = point.y - currentPoint.y;
    
    if ((dx * dx + dy * dy) < kPointMinDistanceSquared) {
        return;
    }
    
    previousPoint2 = previousPoint1;
    previousPoint1 = [touch previousLocationInView:self];
    currentPoint = [touch locationInView:self];
    
    CGPoint mid1 = mmid_Point(previousPoint1, previousPoint2);
    CGPoint mid2 = mmid_Point(currentPoint, previousPoint1);
    
    UIBezierPath *subPath = [UIBezierPath bezierPath];
    [subPath moveToPoint:mid1];
    [subPath addQuadCurveToPoint:mid2 controlPoint:previousPoint1];
    CGRect bounds = CGPathGetBoundingBox(subPath.CGPath);
    
    [self.currentPath addQuadCurveToPoint:mid2 controlPoint:previousPoint1];
    
    CGRect drawBox = bounds;
    drawBox.origin.x -= self.lineWidth * 2.0;
    drawBox.origin.y -= self.lineWidth * 2.0;
    drawBox.size.width += self.lineWidth * 4.0;
    drawBox.size.height += self.lineWidth * 4.0;
    
    [self setNeedsDisplayInRect:drawBox];
}

- (void)gestureTouchesEnded:(NSSet *)touches withEvent:(UIEvent *)event {
    CGRect rect = self.currentPath.bounds;
    if (CGSizeEqualToSize(rect.size, CGSizeZero)) {
        return;
    }
    
    [self.pathArray addObject:self.currentPath];
    
    [self.delegate signatureViewDidEditImage:self];
}

- (void)drawRect:(CGRect)rect {
    [[UIColor whiteColor] setFill];
    CGContextFillRect(UIGraphicsGetCurrentContext(), rect);
    
    for (UIBezierPath *path in self.backgroundLines) {
        [[[UIColor blackColor] colorWithAlphaComponent:0.2] setStroke];
        [path stroke];
    }
    
    if (! [self signatureExists] && (! self.currentPath || [self.currentPath isEmpty])) {
        [ORKLocalizedString(@"CONSENT_SIGNATURE_PLACEHOLDER", nil) drawAtPoint:[self placeholderPoint]
                                           withAttributes:@{ NSFontAttributeName : [ORKSelectionTitleLabel defaultFont],
                                                             NSForegroundColorAttributeName : [[UIColor blackColor] colorWithAlphaComponent:0.2]}];
    }
    
    for (UIBezierPath *path in self.pathArray) {
        [self.lineColor setStroke];
        [path stroke];
    }
    
    [self.lineColor setStroke];
    [self.currentPath stroke];
}

- (UIImage *)signatureImage {
    UIGraphicsBeginImageContext(self.bounds.size);
    
    for (UIBezierPath *path in self.pathArray) {
        [self.lineColor setStroke];
        [path stroke];
    }
    
    UIImage *image = UIGraphicsGetImageFromCurrentImageContext();
    UIGraphicsEndImageContext();
    
    return image;
}

- (BOOL)signatureExists {
    return self.pathArray.count > 0;
}

- (void)clear {
    if (self.pathArray.count > 0) {
        if (self.currentPath != nil) {
            self.currentPath = [self pathWithRoundedStyle];
        }
        
        [self.pathArray removeAllObjects];
        [self setNeedsDisplayInRect:self.bounds];
    }
}

#pragma mark - Accessibility

- (BOOL)isAccessibilityElement {
    return YES;
}

- (NSString *)accessibilityLabel {
    return ORKLocalizedString(@"AX_SIGNVIEW_LABEL", nil);
}

- (NSString *)accessibilityValue {
    return (self.signatureExists ? ORKLocalizedString(@"AX_SIGNVIEW_SIGNED", nil) : ORKLocalizedString(@"AX_SIGNVIEW_UNSIGNED", nil));
}

- (NSString *)accessibilityHint {
    return ORKLocalizedString(@"AX_SIGNVIEW_HINT", nil);
}

- (UIAccessibilityTraits)accessibilityTraits {
    return [super accessibilityTraits] | UIAccessibilityTraitAllowsDirectInteraction;
}

@end<|MERGE_RESOLUTION|>--- conflicted
+++ resolved
@@ -128,7 +128,6 @@
     return self;
 }
 
-<<<<<<< HEAD
 - (void)willMoveToWindow:(UIWindow *)newWindow {
     [super willMoveToWindow:newWindow];
     [self updateConstraintConstantsForWindow:newWindow];
@@ -168,7 +167,8 @@
 - (void)updateConstraints {
     [self updateConstraintConstantsForWindow:self.window];
     [super updateConstraints];
-=======
+}
+
 - (void)setBounds:(CGRect)bounds {
     [super setBounds:bounds];
     [self setNeedsDisplay];
@@ -177,7 +177,6 @@
 - (void)setFrame:(CGRect)frame {
     [super setFrame:frame];
     [self setNeedsDisplay];
->>>>>>> 72da2187
 }
 
 - (UIBezierPath *)pathWithRoundedStyle {
