/*
 Copyright (c) 2015, Apple Inc. All rights reserved.
 
 Redistribution and use in source and binary forms, with or without modification,
 are permitted provided that the following conditions are met:
 
 1.  Redistributions of source code must retain the above copyright notice, this
 list of conditions and the following disclaimer.
 
 2.  Redistributions in binary form must reproduce the above copyright notice,
 this list of conditions and the following disclaimer in the documentation and/or
 other materials provided with the distribution.
 
 3.  Neither the name of the copyright holder(s) nor the names of any contributors
 may be used to endorse or promote products derived from this software without
 specific prior written permission. No license is granted to the trademarks of
 the copyright holders even if such marks are included in this software.
 
 THIS SOFTWARE IS PROVIDED BY THE COPYRIGHT HOLDERS AND CONTRIBUTORS "AS IS"
 AND ANY EXPRESS OR IMPLIED WARRANTIES, INCLUDING, BUT NOT LIMITED TO, THE
 IMPLIED WARRANTIES OF MERCHANTABILITY AND FITNESS FOR A PARTICULAR PURPOSE
 ARE DISCLAIMED. IN NO EVENT SHALL THE COPYRIGHT OWNER OR CONTRIBUTORS BE LIABLE
 FOR ANY DIRECT, INDIRECT, INCIDENTAL, SPECIAL, EXEMPLARY, OR CONSEQUENTIAL
 DAMAGES (INCLUDING, BUT NOT LIMITED TO, PROCUREMENT OF SUBSTITUTE GOODS OR
 SERVICES; LOSS OF USE, DATA, OR PROFITS; OR BUSINESS INTERRUPTION) HOWEVER
 CAUSED AND ON ANY THEORY OF LIABILITY, WHETHER IN CONTRACT, STRICT LIABILITY,
 OR TORT (INCLUDING NEGLIGENCE OR OTHERWISE) ARISING IN ANY WAY OUT OF THE USE
 OF THIS SOFTWARE, EVEN IF ADVISED OF THE POSSIBILITY OF SUCH DAMAGE.
 */


#import "ORKConsentSignatureController.h"
#import "ORKTextButton.h"
#import "ORKSkin.h"
#import "ORKHelpers.h"
#import "ORKVerticalContainerView_Internal.h"
#import "ORKStepHeaderView_Internal.h"
#import "ORKNavigationContainerView_Internal.h"


@interface ORKConsentSignatureWrapperView : UIView

@property (nonatomic, strong) ORKSignatureView *signatureView;

@property (nonatomic, strong) ORKTextButton *clearButton;

@property (nonatomic, assign) BOOL clearButtonEnabled;

@end


@implementation ORKConsentSignatureWrapperView {
}

- (void)willMoveToWindow:(UIWindow *)newWindow {
    [super willMoveToWindow:newWindow];
    ORKScreenType screenType = ORKGetVerticalScreenTypeForWindow(newWindow);
    _signatureView.layoutMargins = (UIEdgeInsets){.top=ORKGetMetricForScreenType(ORKScreenMetricLearnMoreBaselineToStepViewTopWithNoLearnMore, screenType) - ABS([ORKTextButton defaultFont].descender)-1 };
    [self setNeedsLayout];
}

- (instancetype)initWithFrame:(CGRect)frame {
    self = [super initWithFrame:frame];
    if (self) {
        {
            _clearButton = [ORKTextButton new];
            _clearButton.contentEdgeInsets = (UIEdgeInsets){12,10,8,10}; // insets adjusted to get correct vertical height from bottom of screen when aligned to margin
            _clearButton.exclusiveTouch = YES;
            [_clearButton setTitle:ORKLocalizedString(@"BUTTON_CLEAR", nil) forState:UIControlStateNormal];
            _clearButton.translatesAutoresizingMaskIntoConstraints = NO;
            _clearButton.alpha = 0;
            [self addSubview:_clearButton];
        }
        {
            _signatureView = [ORKSignatureView new];
            [_signatureView setClipsToBounds:YES];
            
            // This allows us to layout the signature view sticking up a bit past the top of the superview,
            // so drawing can extend higher
            _signatureView.layoutMargins = (UIEdgeInsets){.top=36};
            
            _signatureView.translatesAutoresizingMaskIntoConstraints = NO;
            [self addSubview:_signatureView];
        }
        
<<<<<<< HEAD
        CGFloat margin = ORKStandardHorizMarginForView(self);
        self.layoutMargins = (UIEdgeInsets){.left = margin, .right = margin };
        
        [self setUpConstraints];
=======
        [self setNeedsUpdateConstraints];
>>>>>>> 72da2187
    }
    return self;
}

- (void)updateLayoutMargins {
    CGFloat margin = ORKStandardHorizontalMarginForView(self);
    self.layoutMargins = (UIEdgeInsets){.left = margin, .right = margin };
}

- (void)setBounds:(CGRect)bounds {
    [super setBounds:bounds];
    [self updateLayoutMargins];
    [self setNeedsUpdateConstraints];
}

- (void)setFrame:(CGRect)frame {
    [super setFrame:frame];
    [self updateLayoutMargins];
    [self setNeedsUpdateConstraints];
}

- (void)setClearButtonEnabled:(BOOL)clearButtonEnabled {
    _clearButtonEnabled = clearButtonEnabled;
    
    if (clearButtonEnabled) {
        NSTimeInterval duration = (UIAccessibilityIsVoiceOverRunning() ? 0 : 0.2);
        [UIView animateWithDuration:duration delay:0 options:(UIViewAnimationOptions)UIViewAnimationOptionBeginFromCurrentState animations:^{
            _clearButton.alpha = 1;
        } completion:^(BOOL finished) {
            UIAccessibilityPostNotification(UIAccessibilityLayoutChangedNotification, nil);
        }];
    } else {
        _clearButton.alpha = 0;
        UIAccessibilityPostNotification(UIAccessibilityLayoutChangedNotification, _signatureView);
    }
}

- (void)setUpConstraints {
    // Static constraints
    NSMutableArray *constraints = [NSMutableArray array];
    
    NSDictionary *views = NSDictionaryOfVariableBindings(_clearButton, _signatureView);
    
    [constraints addObjectsFromArray:[NSLayoutConstraint constraintsWithVisualFormat:@"V:[_signatureView]-(>=0)-[_clearButton]|"
                                                                             options:(NSLayoutFormatOptions)0
                                                                             metrics:nil
                                                                               views:views]];
    
    [constraints addObject:[NSLayoutConstraint constraintWithItem:_signatureView
                                                        attribute:NSLayoutAttributeCenterX
                                                        relatedBy:NSLayoutRelationEqual
                                                           toItem:self
                                                        attribute:NSLayoutAttributeCenterX
                                                       multiplier:1.0
                                                         constant:0.0]];
    
    [constraints addObjectsFromArray:[NSLayoutConstraint constraintsWithVisualFormat:@"H:|-(>=0)-[_clearButton]-(>=0)-|"
                                                                             options:(NSLayoutFormatOptions)0
                                                                             metrics:nil
                                                                               views:views]];
    
    /*
     Using top margin here is a hack to get the drawable area of the signature view to poke up
     a bit past the top of this view. Doing anything else would be a layering violation, so...
     we do this.
     */
    [constraints addObject:[NSLayoutConstraint constraintWithItem:_signatureView
                                                        attribute:NSLayoutAttributeTopMargin
                                                        relatedBy:NSLayoutRelationEqual
                                                           toItem:self
                                                        attribute:NSLayoutAttributeTop
                                                       multiplier:1.0
                                                         constant:0.0]];
    
    [constraints addObject:[NSLayoutConstraint constraintWithItem:_clearButton
                                                        attribute:NSLayoutAttributeCenterX
                                                        relatedBy:NSLayoutRelationEqual
                                                           toItem:self
                                                        attribute:NSLayoutAttributeCenterX
                                                       multiplier:1.0
                                                         constant:0.0]];
    
    [constraints addObject:[NSLayoutConstraint constraintWithItem:_clearButton
                                                        attribute:NSLayoutAttributeBaseline
                                                        relatedBy:NSLayoutRelationEqual
                                                           toItem:_signatureView
                                                        attribute:NSLayoutAttributeBottom
                                                       multiplier:1.0
                                                         constant:30.0]];
    
    [NSLayoutConstraint activateConstraints:constraints];
}

@end


@interface ORKConsentSigningView : ORKVerticalContainerView

@property (nonatomic, strong) ORKConsentSignatureWrapperView *wrapperView;

@end


@implementation ORKConsentSigningView

- (instancetype)initWithFrame:(CGRect)frame {
    self = [super initWithFrame:frame];
    if (self) {
        
        _wrapperView = [ORKConsentSignatureWrapperView new];
        _wrapperView.translatesAutoresizingMaskIntoConstraints = NO;
        
        self.stepView = _wrapperView;
        
        self.headerView.captionLabel.text = ORKLocalizedString(@"CONSENT_SIGNATURE_TITLE", nil);
        self.headerView.instructionLabel.text = ORKLocalizedString(@"CONSENT_SIGNATURE_INSTRUCTION", nil);
        self.continueSkipContainer.optional = NO;
        
        [self.continueSkipContainer updateContinueAndSkipEnabled];
    }
    return self;
}

@end


@interface ORKConsentSignatureController ()

@property (nonatomic, strong) ORKConsentSigningView *signingView;

@end


@implementation ORKConsentSignatureController

- (instancetype)initWithNibName:(NSString *)nibNameOrNil bundle:(NSBundle *)nibBundleOrNil {
    self = [super initWithNibName:nibNameOrNil bundle:nibBundleOrNil];
    if (self) {
        self.localizedContinueButtonTitle = ORKLocalizedString(@"BUTTON_NEXT", nil);
    }
    return self;
}

- (void)viewDidLoad {
    [super viewDidLoad];
    
    _signingView = [ORKConsentSigningView new];
    _signingView.wrapperView.signatureView.delegate = self;
    _signingView.continueSkipContainer.continueEnabled = NO;
    _signingView.autoresizingMask = UIViewAutoresizingFlexibleWidth|UIViewAutoresizingFlexibleHeight;
    _signingView.frame = self.view.bounds;
    
    [_signingView.wrapperView.clearButton addTarget:self action:@selector(clearAction:) forControlEvents:UIControlEventTouchUpInside];
    
    [self updateContinueButtonItem];
    
    [self.view addSubview:_signingView];
}

- (void)updateContinueButtonItem {
    _signingView.continueSkipContainer.continueButtonItem = [[UIBarButtonItem alloc] initWithTitle:self.localizedContinueButtonTitle style:UIBarButtonItemStylePlain target:self action:@selector(done)];
}

- (void)setLocalizedContinueButtonTitle:(NSString *)localizedContinueButtonTitle {
    _localizedContinueButtonTitle = localizedContinueButtonTitle;
    [self updateContinueButtonItem];
}

- (ORKSignatureView *)signatureView {
    return _signingView.wrapperView.signatureView;
}

- (IBAction)done {
    if (self.delegate && [self.delegate respondsToSelector:@selector(consentSignatureControllerDidSign:)]) {
        [self.delegate consentSignatureControllerDidSign:self];
    }
}

- (void)clearAction:(id)sender {
    [_signingView.wrapperView.signatureView clear];
    _signingView.continueSkipContainer.continueEnabled = NO;
    [_signingView.wrapperView setClearButtonEnabled:NO];
}

- (void)signatureViewDidEditImage:(ORKSignatureView *)signatureView {
    _signingView.continueSkipContainer.continueEnabled = signatureView.signatureExists;
    [_signingView.wrapperView setClearButtonEnabled:YES];
}

@end<|MERGE_RESOLUTION|>--- conflicted
+++ resolved
@@ -83,14 +83,7 @@
             [self addSubview:_signatureView];
         }
         
-<<<<<<< HEAD
-        CGFloat margin = ORKStandardHorizMarginForView(self);
-        self.layoutMargins = (UIEdgeInsets){.left = margin, .right = margin };
-        
         [self setUpConstraints];
-=======
-        [self setNeedsUpdateConstraints];
->>>>>>> 72da2187
     }
     return self;
 }
@@ -103,13 +96,11 @@
 - (void)setBounds:(CGRect)bounds {
     [super setBounds:bounds];
     [self updateLayoutMargins];
-    [self setNeedsUpdateConstraints];
 }
 
 - (void)setFrame:(CGRect)frame {
     [super setFrame:frame];
     [self updateLayoutMargins];
-    [self setNeedsUpdateConstraints];
 }
 
 - (void)setClearButtonEnabled:(BOOL)clearButtonEnabled {
