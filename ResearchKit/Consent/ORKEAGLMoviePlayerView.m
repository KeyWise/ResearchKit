/*
 Copyright (c) 2015, Apple Inc. All rights reserved.
 
 Redistribution and use in source and binary forms, with or without modification,
 are permitted provided that the following conditions are met:
 
 1.  Redistributions of source code must retain the above copyright notice, this
 list of conditions and the following disclaimer.
 
 2.  Redistributions in binary form must reproduce the above copyright notice,
 this list of conditions and the following disclaimer in the documentation and/or
 other materials provided with the distribution.
 
 3.  Neither the name of the copyright holder(s) nor the names of any contributors
 may be used to endorse or promote products derived from this software without
 specific prior written permission. No license is granted to the trademarks of
 the copyright holders even if such marks are included in this software.
 
 THIS SOFTWARE IS PROVIDED BY THE COPYRIGHT HOLDERS AND CONTRIBUTORS "AS IS"
 AND ANY EXPRESS OR IMPLIED WARRANTIES, INCLUDING, BUT NOT LIMITED TO, THE
 IMPLIED WARRANTIES OF MERCHANTABILITY AND FITNESS FOR A PARTICULAR PURPOSE
 ARE DISCLAIMED. IN NO EVENT SHALL THE COPYRIGHT OWNER OR CONTRIBUTORS BE LIABLE
 FOR ANY DIRECT, INDIRECT, INCIDENTAL, SPECIAL, EXEMPLARY, OR CONSEQUENTIAL
 DAMAGES (INCLUDING, BUT NOT LIMITED TO, PROCUREMENT OF SUBSTITUTE GOODS OR
 SERVICES; LOSS OF USE, DATA, OR PROFITS; OR BUSINESS INTERRUPTION) HOWEVER
 CAUSED AND ON ANY THEORY OF LIABILITY, WHETHER IN CONTRACT, STRICT LIABILITY,
 OR TORT (INCLUDING NEGLIGENCE OR OTHERWISE) ARISING IN ANY WAY OUT OF THE USE
 OF THIS SOFTWARE, EVEN IF ADVISED OF THE POSSIBILITY OF SUCH DAMAGE.
 */

#import "ORKEAGLMoviePlayerView.h"
#import <QuartzCore/QuartzCore.h>
#import <AVFoundation/AVUtilities.h>
#import <mach/mach_time.h>
#import <OpenGLES/ES2/gl.h>
#import <OpenGLES/ES2/glext.h>
#import "ORKHelpers.h"

// Uniform index.
enum {
    UNIFORM_Y,
    UNIFORM_UV,
    UNIFORM_ROTATION_ANGLE,
    UNIFORM_COLOR_CONVERSION_MATRIX,
    UNIFORM_TINT_COLOR,
    NUM_UNIFORMS
};
GLint uniforms[NUM_UNIFORMS];

// Attribute index.
enum {
    ATTRIB_VERTEX,
    ATTRIB_TEXCOORD,
    NUM_ATTRIBUTES
};

// Color Conversion Constants (YUV to RGB) including adjustment from 16-235/16-240 (video range)

// BT.601, which is the standard for SDTV.
static const GLfloat kColorConversion601[] = {
    1.164,  1.164, 1.164,
		  0.0, -0.392, 2.017,
    1.596, -0.813,   0.0,
};

// BT.709, which is the standard for HDTV.
static const GLfloat kColorConversion709[] = {
    1.164,  1.164, 1.164,
		  0.0, -0.213, 2.112,
    1.793, -0.533,   0.0,
};


@interface ORKEAGLMoviePlayerView () {
    // The pixel dimensions of the CAEAGLLayer.
    GLint _backingWidth;
    GLint _backingHeight;
    
    EAGLContext *_context;
    CVOpenGLESTextureRef _lumaTexture;
    CVOpenGLESTextureRef _chromaTexture;
    CVOpenGLESTextureCacheRef _videoTextureCache;
    
    GLuint _frameBufferHandle;
    GLuint _colorBufferHandle;
    
    const GLfloat *_preferredConversion;
    
    BOOL _haveSetup;
}

@property GLfloat preferredRotation;

@property GLuint program;

- (void)setupBuffers;
- (void)cleanUpTextures;

- (BOOL)loadShaders;
- (BOOL)compileShader:(GLuint *)shader type:(GLenum)type URL:(NSURL *)URL;
- (BOOL)linkProgram:(GLuint)prog;
- (BOOL)validateProgram:(GLuint)prog;

@end

#define ORKEAGLLog(...)

@implementation ORKEAGLMoviePlayerView


+ (Class)layerClass {
    return [CAEAGLLayer class];
}

<<<<<<< HEAD
- (instancetype)initWithFrame:(CGRect)frame
{
    if ((self = [super initWithFrame:frame]))
    {
=======
- (id)initWithFrame:(CGRect)frame {
    if ((self = [super initWithFrame:frame])) {
>>>>>>> fbbfac9a
        // Use 2x scale factor on Retina displays.
        self.contentScaleFactor = [[UIScreen mainScreen] scale];
        
        self.backgroundColor = [UIColor whiteColor];
        
        // Get and configure the layer.
        CAEAGLLayer *eaglLayer = (CAEAGLLayer *)self.layer;
        
        eaglLayer.opaque = TRUE;
        eaglLayer.drawableProperties = @{ kEAGLDrawablePropertyRetainedBacking : @YES,
                                          kEAGLDrawablePropertyColorFormat : kEAGLColorFormatRGBA8};
        
        // Set the context into which the frames will be drawn.
        _context = [[EAGLContext alloc] initWithAPI:kEAGLRenderingAPIOpenGLES2];
        
        if (!_context || ![EAGLContext setCurrentContext:_context] || ![self loadShaders]) {
            return nil;
        }
        
        // Set the default conversion to BT.709, which is the standard for HDTV.
        _preferredConversion = kColorConversion709;
    }
    return self;
}

# pragma mark - OpenGL setup

- (void)setupGL {
    if (_haveSetup) {
        return;
    }
    [EAGLContext setCurrentContext:_context];
    [self setupBuffers];
    
    glUseProgram(self.program);
    
    // 0 and 1 are the texture IDs of _lumaTexture and _chromaTexture respectively.
    glUniform1i(uniforms[UNIFORM_Y], 0);
    glUniform1i(uniforms[UNIFORM_UV], 1);
    {
        CGFloat tintColorCG[4];
        [self.tintColor getRed:&tintColorCG[0] green:&tintColorCG[1] blue:&tintColorCG[2] alpha:&tintColorCG[3]];
        glUniform3f(uniforms[UNIFORM_TINT_COLOR], tintColorCG[0], tintColorCG[1], tintColorCG[2]);
    }
    glUniform1f(uniforms[UNIFORM_ROTATION_ANGLE], self.preferredRotation);
    glUniformMatrix3fv(uniforms[UNIFORM_COLOR_CONVERSION_MATRIX], 1, GL_FALSE, _preferredConversion);
    
    // Create CVOpenGLESTextureCacheRef for optimal CVPixelBufferRef to GLES texture conversion.
    if (!_videoTextureCache) {
        CVReturn err = CVOpenGLESTextureCacheCreate(kCFAllocatorDefault, NULL, _context, NULL, &_videoTextureCache);
        if (err != noErr) {
            ORK_Log_Debug(@"Error at CVOpenGLESTextureCacheCreate %d", err);
            return;
        }
    }
    _haveSetup = YES;
    ORKEAGLLog(@"");
}

#pragma mark - Utilities

- (void)setupBuffers {
    glDisable(GL_DEPTH_TEST);
    
    glEnableVertexAttribArray(ATTRIB_VERTEX);
    glVertexAttribPointer(ATTRIB_VERTEX, 2, GL_FLOAT, GL_FALSE, 2 * sizeof(GLfloat), 0);
    
    glEnableVertexAttribArray(ATTRIB_TEXCOORD);
    glVertexAttribPointer(ATTRIB_TEXCOORD, 2, GL_FLOAT, GL_FALSE, 2 * sizeof(GLfloat), 0);
    
    glGenFramebuffers(1, &_frameBufferHandle);
    glBindFramebuffer(GL_FRAMEBUFFER, _frameBufferHandle);
    
    glGenRenderbuffers(1, &_colorBufferHandle);
    glBindRenderbuffer(GL_RENDERBUFFER, _colorBufferHandle);
    
    [_context renderbufferStorage:GL_RENDERBUFFER fromDrawable:(CAEAGLLayer *)self.layer];
    glGetRenderbufferParameteriv(GL_RENDERBUFFER, GL_RENDERBUFFER_WIDTH, &_backingWidth);
    glGetRenderbufferParameteriv(GL_RENDERBUFFER, GL_RENDERBUFFER_HEIGHT, &_backingHeight);
    
    glFramebufferRenderbuffer(GL_FRAMEBUFFER, GL_COLOR_ATTACHMENT0, GL_RENDERBUFFER, _colorBufferHandle);
    if (glCheckFramebufferStatus(GL_FRAMEBUFFER) != GL_FRAMEBUFFER_COMPLETE) {
        ORK_Log_Debug(@"Failed to make complete framebuffer object %x", glCheckFramebufferStatus(GL_FRAMEBUFFER));
    }
    ORKEAGLLog(@"");
}

- (void)cleanUpTextures {
    if (_lumaTexture) {
        CFRelease(_lumaTexture);
        _lumaTexture = NULL;
    }
    
    if (_chromaTexture) {
        CFRelease(_chromaTexture);
        _chromaTexture = NULL;
    }
    
    // Periodic texture cache flush every frame
    CVOpenGLESTextureCacheFlush(_videoTextureCache, 0);
}

- (void)dealloc {
    ORKEAGLLog(@"");
    [self cleanUpTextures];
    
    if(_videoTextureCache) {
        CFRelease(_videoTextureCache);
    }
    if (_context == [EAGLContext currentContext]) {
        [EAGLContext setCurrentContext:nil];
    }
}

#pragma mark - OpenGLES drawing

- (BOOL)consumePixelBuffer:(CVPixelBufferRef)pixelBuffer {
    
    CVReturn err;
    if (pixelBuffer != NULL) {
        ORKEAGLLog(@"have buffer");
        int frameWidth = (int)CVPixelBufferGetWidth(pixelBuffer);
        int frameHeight = (int)CVPixelBufferGetHeight(pixelBuffer);
        
        if (!_videoTextureCache) {
            ORK_Log_Debug(@"No video texture cache");
            return NO;
        }
        
        [self cleanUpTextures];
        
        
        /*
         Use the color attachment of the pixel buffer to determine the appropriate color conversion matrix.
         */
        CFTypeRef colorAttachments = CVBufferGetAttachment(pixelBuffer, kCVImageBufferYCbCrMatrixKey, NULL);
        
        if (colorAttachments == kCVImageBufferYCbCrMatrix_ITU_R_601_4) {
            _preferredConversion = kColorConversion601;
        }
        else {
            _preferredConversion = kColorConversion709;
        }
        
        /*
         CVOpenGLESTextureCacheCreateTextureFromImage will create GLES texture optimally from CVPixelBufferRef.
         */
        
        /*
         Create Y and UV textures from the pixel buffer. These textures will be drawn on the frame buffer Y-plane.
         */
        glActiveTexture(GL_TEXTURE0);
        err = CVOpenGLESTextureCacheCreateTextureFromImage(kCFAllocatorDefault,
                                                           _videoTextureCache,
                                                           pixelBuffer,
                                                           NULL,
                                                           GL_TEXTURE_2D,
                                                           GL_RED_EXT,
                                                           frameWidth,
                                                           frameHeight,
                                                           GL_RED_EXT,
                                                           GL_UNSIGNED_BYTE,
                                                           0,
                                                           &_lumaTexture);
        if (err) {
            ORK_Log_Debug(@"Error at CVOpenGLESTextureCacheCreateTextureFromImage %d", err);
        }
        
        glBindTexture(CVOpenGLESTextureGetTarget(_lumaTexture), CVOpenGLESTextureGetName(_lumaTexture));
        glTexParameteri(GL_TEXTURE_2D, GL_TEXTURE_MIN_FILTER, GL_LINEAR);
        glTexParameteri(GL_TEXTURE_2D, GL_TEXTURE_MAG_FILTER, GL_LINEAR);
        glTexParameterf(GL_TEXTURE_2D, GL_TEXTURE_WRAP_S, GL_CLAMP_TO_EDGE);
        glTexParameterf(GL_TEXTURE_2D, GL_TEXTURE_WRAP_T, GL_CLAMP_TO_EDGE);
        
        // UV-plane.
        glActiveTexture(GL_TEXTURE1);
        err = CVOpenGLESTextureCacheCreateTextureFromImage(kCFAllocatorDefault,
                                                           _videoTextureCache,
                                                           pixelBuffer,
                                                           NULL,
                                                           GL_TEXTURE_2D,
                                                           GL_RG_EXT,
                                                           frameWidth / 2,
                                                           frameHeight / 2,
                                                           GL_RG_EXT,
                                                           GL_UNSIGNED_BYTE,
                                                           1,
                                                           &_chromaTexture);
        if (err) {
            ORK_Log_Debug(@"Error at CVOpenGLESTextureCacheCreateTextureFromImage %d", err);
        }
        
        glBindTexture(CVOpenGLESTextureGetTarget(_chromaTexture), CVOpenGLESTextureGetName(_chromaTexture));
        glTexParameteri(GL_TEXTURE_2D, GL_TEXTURE_MIN_FILTER, GL_LINEAR);
        glTexParameteri(GL_TEXTURE_2D, GL_TEXTURE_MAG_FILTER, GL_LINEAR);
        glTexParameterf(GL_TEXTURE_2D, GL_TEXTURE_WRAP_S, GL_CLAMP_TO_EDGE);
        glTexParameterf(GL_TEXTURE_2D, GL_TEXTURE_WRAP_T, GL_CLAMP_TO_EDGE);
        
        glBindFramebuffer(GL_FRAMEBUFFER, _frameBufferHandle);
        
        // Set the view port to the entire view.
        glViewport(0, 0, _backingWidth, _backingHeight);
    }

    return YES;
}

- (void)render {
    glClearColor(1.0f, 1.0f, 1.0f, 1.0f);
    glClear(GL_COLOR_BUFFER_BIT);
    
    // Use shader program.
    glUseProgram(self.program);
    
    glUniformMatrix3fv(uniforms[UNIFORM_COLOR_CONVERSION_MATRIX], 1, GL_FALSE, _preferredConversion);
    {
        CGFloat tintColorCG[4];
        [self.tintColor getRed:&tintColorCG[0] green:&tintColorCG[1] blue:&tintColorCG[2] alpha:&tintColorCG[3]];
        glUniform3f(uniforms[UNIFORM_TINT_COLOR], tintColorCG[0], tintColorCG[1], tintColorCG[2]);
    }
    
    // Set up the quad vertices with respect to the orientation and aspect ratio of the video.
    CGRect vertexSamplingRect = AVMakeRectWithAspectRatioInsideRect(self.presentationRect, self.layer.bounds);
    ORKEAGLLog(@"%@", NSStringFromCGRect(vertexSamplingRect));
    
    // Compute normalized quad coordinates to draw the frame into.
    CGSize normalizedSamplingSize = CGSizeMake(0.0, 0.0);
    CGSize cropScaleAmount = CGSizeMake(vertexSamplingRect.size.width/self.layer.bounds.size.width, vertexSamplingRect.size.height/self.layer.bounds.size.height);
    
    // Normalize the quad vertices.
    if (cropScaleAmount.width > cropScaleAmount.height) {
        normalizedSamplingSize.width = 1.0;
        normalizedSamplingSize.height = cropScaleAmount.height/cropScaleAmount.width;
    }
    else {
        normalizedSamplingSize.height = 1.0;
        normalizedSamplingSize.width = cropScaleAmount.width/cropScaleAmount.height;
    }
    
    /*
     The quad vertex data defines the region of 2D plane onto which we draw our pixel buffers.
     Vertex data formed using (-1,-1) and (1,1) as the bottom left and top right coordinates respectively, covers the entire screen.
     */
    GLfloat quadVertexData [] = {
        -1 * normalizedSamplingSize.width, -1 * normalizedSamplingSize.height,
        normalizedSamplingSize.width, -1 * normalizedSamplingSize.height,
        -1 * normalizedSamplingSize.width, normalizedSamplingSize.height,
        normalizedSamplingSize.width, normalizedSamplingSize.height,
    };
    
    // Update attribute values.
    glVertexAttribPointer(ATTRIB_VERTEX, 2, GL_FLOAT, 0, 0, quadVertexData);
    glEnableVertexAttribArray(ATTRIB_VERTEX);
    
    /*
     The texture vertices are set up such that we flip the texture vertically. This is so that our top left origin buffers match OpenGL's bottom left texture coordinate system.
     */
    CGRect textureSamplingRect = CGRectMake(0, 0, 1, 1);
    GLfloat quadTextureData[] =  {
        CGRectGetMinX(textureSamplingRect), CGRectGetMaxY(textureSamplingRect),
        CGRectGetMaxX(textureSamplingRect), CGRectGetMaxY(textureSamplingRect),
        CGRectGetMinX(textureSamplingRect), CGRectGetMinY(textureSamplingRect),
        CGRectGetMaxX(textureSamplingRect), CGRectGetMinY(textureSamplingRect)
    };
    
    glVertexAttribPointer(ATTRIB_TEXCOORD, 2, GL_FLOAT, 0, 0, quadTextureData);
    glEnableVertexAttribArray(ATTRIB_TEXCOORD);
    
    glDrawArrays(GL_TRIANGLE_STRIP, 0, 4);
    
    glBindRenderbuffer(GL_RENDERBUFFER, _colorBufferHandle);
    if (! [_context presentRenderbuffer:GL_RENDERBUFFER]) {
        ORK_Log_Debug(@"presentRenderBuffer failed");
    }
}

#pragma mark -  OpenGL ES 2 shader compilation

- (BOOL)loadShaders {
    GLuint vertShader, fragShader;
    NSURL *vertShaderURL, *fragShaderURL;
    
    // Create the shader program.
    self.program = glCreateProgram();
    
    // Create and compile the vertex shader.
    vertShaderURL = [[NSBundle bundleForClass:[self class]] URLForResource:@"MovieTintShader" withExtension:@"vsh"];
    if (![self compileShader:&vertShader type:GL_VERTEX_SHADER URL:vertShaderURL]) {
        ORK_Log_Debug(@"Failed to compile vertex shader");
        return NO;
    }
    
    // Create and compile fragment shader.
    fragShaderURL = [[NSBundle bundleForClass:[self class]] URLForResource:@"MovieTintShader" withExtension:@"fsh"];
    if (![self compileShader:&fragShader type:GL_FRAGMENT_SHADER URL:fragShaderURL]) {
        ORK_Log_Debug(@"Failed to compile fragment shader");
        return NO;
    }
    
    // Attach vertex shader to program.
    glAttachShader(self.program, vertShader);
    
    // Attach fragment shader to program.
    glAttachShader(self.program, fragShader);
    
    // Bind attribute locations. This needs to be done prior to linking.
    glBindAttribLocation(self.program, ATTRIB_VERTEX, "position");
    glBindAttribLocation(self.program, ATTRIB_TEXCOORD, "texCoord");
    
    // Link the program.
    if (![self linkProgram:self.program]) {
        ORK_Log_Debug(@"Failed to link program: %d", self.program);
        
        if (vertShader) {
            glDeleteShader(vertShader);
            vertShader = 0;
        }
        if (fragShader) {
            glDeleteShader(fragShader);
            fragShader = 0;
        }
        if (self.program) {
            glDeleteProgram(self.program);
            self.program = 0;
        }
        
        return NO;
    }
    
    // Get uniform locations.
    uniforms[UNIFORM_Y] = glGetUniformLocation(self.program, "SamplerY");
    uniforms[UNIFORM_UV] = glGetUniformLocation(self.program, "SamplerUV");
    uniforms[UNIFORM_ROTATION_ANGLE] = glGetUniformLocation(self.program, "preferredRotation");
    uniforms[UNIFORM_COLOR_CONVERSION_MATRIX] = glGetUniformLocation(self.program, "colorConversionMatrix");
    uniforms[UNIFORM_TINT_COLOR] = glGetUniformLocation(self.program, "tintColor");
    
    // Release vertex and fragment shaders.
    if (vertShader) {
        glDetachShader(self.program, vertShader);
        glDeleteShader(vertShader);
    }
    if (fragShader) {
        glDetachShader(self.program, fragShader);
        glDeleteShader(fragShader);
    }
    
    return YES;
}

- (BOOL)compileShader:(GLuint *)shader type:(GLenum)type URL:(NSURL *)URL {
    NSError *error;
    NSString *sourceString = [[NSString alloc] initWithContentsOfURL:URL encoding:NSUTF8StringEncoding error:&error];
    if (sourceString == nil) {
        ORK_Log_Debug(@"Failed to load vertex shader: %@", [error localizedDescription]);
        return NO;
    }
    
    GLint status;
    const GLchar *source;
    source = (GLchar *)[sourceString UTF8String];
    
    *shader = glCreateShader(type);
    glShaderSource(*shader, 1, &source, NULL);
    glCompileShader(*shader);
    
#if defined(DEBUG)
    GLint logLength;
    glGetShaderiv(*shader, GL_INFO_LOG_LENGTH, &logLength);
    if (logLength > 0) {
        GLchar *log = (GLchar *)malloc(logLength);
        glGetShaderInfoLog(*shader, logLength, &logLength, log);
        ORK_Log_Debug(@"Shader compile log:\n%s", log);
        free(log);
    }
#endif
    
    glGetShaderiv(*shader, GL_COMPILE_STATUS, &status);
    if (status == 0) {
        glDeleteShader(*shader);
        return NO;
    }
    
    return YES;
}

- (BOOL)linkProgram:(GLuint)prog {
    GLint status;
    glLinkProgram(prog);
    
    glGetProgramiv(prog, GL_LINK_STATUS, &status);
    
#if defined(DEBUG)
    GLint logLength;
    glGetProgramiv(prog, GL_INFO_LOG_LENGTH, &logLength);
    if (logLength > 0) {
        GLchar *log = (GLchar *)malloc(logLength);
        glGetProgramInfoLog(prog, logLength, &logLength, log);
        ORK_Log_Debug(@"Program link log:\n%s", log);
        free(log);
    }
#endif
    
    if (status == 0) {
        return NO;
    }
    
    return YES;
}

- (BOOL)validateProgram:(GLuint)prog {
    GLint logLength, status;
    
    glValidateProgram(prog);
    glGetProgramiv(prog, GL_INFO_LOG_LENGTH, &logLength);
    if (logLength > 0) {
        GLchar *log = (GLchar *)malloc(logLength);
        glGetProgramInfoLog(prog, logLength, &logLength, log);
        ORK_Log_Debug(@"Program validate log:\n%s", log);
        free(log);
    }
    
    glGetProgramiv(prog, GL_VALIDATE_STATUS, &status);
    if (status == 0) {
        return NO;
    }
    
    return YES;
}


@end<|MERGE_RESOLUTION|>--- conflicted
+++ resolved
@@ -112,15 +112,8 @@
     return [CAEAGLLayer class];
 }
 
-<<<<<<< HEAD
-- (instancetype)initWithFrame:(CGRect)frame
-{
-    if ((self = [super initWithFrame:frame]))
-    {
-=======
-- (id)initWithFrame:(CGRect)frame {
+- (instancetype)initWithFrame:(CGRect)frame {
     if ((self = [super initWithFrame:frame])) {
->>>>>>> fbbfac9a
         // Use 2x scale factor on Retina displays.
         self.contentScaleFactor = [[UIScreen mainScreen] scale];
         
