--- conflicted
+++ resolved
@@ -189,21 +189,12 @@
                 _customQuestionView.answer = [self answer];
                 _customQuestionView.userInteractionEnabled = self.canChangeStepResult;
             } else {
-<<<<<<< HEAD
                 ORKQuestionStepCellHolderView *holder = [ORKQuestionStepCellHolderView new];
                 holder.delegate = self;
                 holder.cell = [self answerCellForTableView:nil];
                 holder.cell.userInteractionEnabled = self.canChangeStepResult;
                 [holder addConstraints:[holder.cell suggestedCellHeightConstraintsForView:self.parentViewController.view]];
                 holder.answer = [self answer];
-=======
-                ORKQuestionStepCellHolderView *cellHolderView = [ORKQuestionStepCellHolderView new];
-                cellHolderView.delegate = self;
-                cellHolderView.cell = [self answerCellForTableView:nil];
-                [NSLayoutConstraint activateConstraints:
-                 [cellHolderView.cell suggestedCellHeightConstraintsForView:self.parentViewController.view]];
-                cellHolderView.answer = [self answer];
->>>>>>> c7bd1f5c
                 
                 _questionView.questionCustomView = cellHolderView;
             }
