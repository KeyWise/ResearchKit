--- conflicted
+++ resolved
@@ -115,11 +115,7 @@
     if (self) {
 		ORKStepResult *stepResult = (ORKStepResult *)result;
 		if (stepResult && [stepResult results].count > 0) {
-<<<<<<< HEAD
-            ORKQuestionResult *questionResult = [stepResult results].firstObject;
-=======
-            ORKQuestionResult *questionResult = ORKDynamicCast([[stepResult results] firstObject], ORKQuestionResult);
->>>>>>> c786ed06
+            ORKQuestionResult *questionResult = ORKDynamicCast([stepResult results].firstObject, ORKQuestionResult);
             id answer = [questionResult answer];
             if (questionResult != nil && answer == nil) {
                 answer = ORKNullAnswerValue();
@@ -264,13 +260,8 @@
     }
     
     BOOL scheduledRefresh = NO;
-<<<<<<< HEAD
     if (types.count) {
-        NSSet *alreadyRequested = [[self taskViewController] requestedHealthTypesForRead];
-=======
-    if ([types count]) {
         NSSet<HKObjectType *> *alreadyRequested = [[self taskViewController] requestedHealthTypesForRead];
->>>>>>> c786ed06
         if (! [types isSubsetOfSet:alreadyRequested]) {
             scheduledRefresh = YES;
             [_defaultSource.healthStore requestAuthorizationToShareTypes:nil readTypes:types completion:^(BOOL success, NSError *error) {
