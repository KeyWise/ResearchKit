--- conflicted
+++ resolved
@@ -553,11 +553,6 @@
         class = [ORKSurveyAnswerCellForTextField class];
     } else if ([[self.questionStep impliedAnswerFormat] isKindOfClass:[ORKValuePickerAnswerFormat class]]) {
         class = [ORKSurveyAnswerCellForPicker class];
-<<<<<<< HEAD
-=======
-    } else if ([self.questionStep isFormatVerticalScale]) {
-        class = [ORKSurveyAnswerCellForVerticalScale class];
->>>>>>> 1b1954e9
     }
     
     identifier = NSStringFromClass(class);
