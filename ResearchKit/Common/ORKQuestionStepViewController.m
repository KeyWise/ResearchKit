--- conflicted
+++ resolved
@@ -699,17 +699,6 @@
             height = [ORKSurveyAnswerCellForPicker suggestedCellHeightForView:tableView];
         }
             break;
-<<<<<<< HEAD
-        case ORKQuestionTypeScale:{
-            if ([self.questionStep isFormatVerticalScale]) {
-                height = [ORKSurveyAnswerCellForVerticalScale suggestedCellHeightForView:tableView];
-            } else {
-                height = [ORKSurveyAnswerCellForScale suggestedCellHeightForView:tableView];
-            }
-        }
-            break;
-=======
->>>>>>> d50d647f
         default:{
         }
             break;
