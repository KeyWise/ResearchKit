/*
 Copyright (c) 2015, Ricardo Sánchez-Sáez.
 
 Redistribution and use in source and binary forms, with or without modification,
 are permitted provided that the following conditions are met:
 
 1.  Redistributions of source code must retain the above copyright notice, this
 list of conditions and the following disclaimer.
 
 2.  Redistributions in binary form must reproduce the above copyright notice,
 this list of conditions and the following disclaimer in the documentation and/or
 other materials provided with the distribution.
 
 3.  Neither the name of the copyright holder(s) nor the names of any contributors
 may be used to endorse or promote products derived from this software without
 specific prior written permission. No license is granted to the trademarks of
 the copyright holders even if such marks are included in this software.
 
 THIS SOFTWARE IS PROVIDED BY THE COPYRIGHT HOLDERS AND CONTRIBUTORS "AS IS"
 AND ANY EXPRESS OR IMPLIED WARRANTIES, INCLUDING, BUT NOT LIMITED TO, THE
 IMPLIED WARRANTIES OF MERCHANTABILITY AND FITNESS FOR A PARTICULAR PURPOSE
 ARE DISCLAIMED. IN NO EVENT SHALL THE COPYRIGHT OWNER OR CONTRIBUTORS BE LIABLE
 FOR ANY DIRECT, INDIRECT, INCIDENTAL, SPECIAL, EXEMPLARY, OR CONSEQUENTIAL
 DAMAGES (INCLUDING, BUT NOT LIMITED TO, PROCUREMENT OF SUBSTITUTE GOODS OR
 SERVICES; LOSS OF USE, DATA, OR PROFITS; OR BUSINESS INTERRUPTION) HOWEVER
 CAUSED AND ON ANY THEORY OF LIABILITY, WHETHER IN CONTRACT, STRICT LIABILITY,
 OR TORT (INCLUDING NEGLIGENCE OR OTHERWISE) ARISING IN ANY WAY OUT OF THE USE
 OF THIS SOFTWARE, EVEN IF ADVISED OF THE POSSIBILITY OF SUCH DAMAGE.
 */


#import <ResearchKit/ORKTask.h>
#import <ResearchKit/ORKOrderedTask.h>


NS_ASSUME_NONNULL_BEGIN

@class ORKStepNavigationRule;

/**
 The `ORKNavigableOrderedTask` class adds conditional step navigation to the behavior inherited from the
 `ORKOrderedTask` class.
 
 For implementing conditional task navigation, you must instantiate concrete subclasses of
 `ORKStepNavigationRule` and attach them to trigger steps by using the
 `setNavigationRule:forTriggerStepIdentifier:` method.
 
<<<<<<< HEAD
 For example, if you want to display a survey question only when the user answered yes to a previous
 question, you can use the `ORKPredicateStepNavigationRule` class; or if you want to define an arbitrary jump between two steps, you can use the `ORKDirectStepNavigationRule` class.
=======
 For example, if you want to display a survey question only when the user answered Yes to a previous
 question you can use `ORKPredicateStepNavigationRule`; or if you want to define an arbitrary jump
 between two steps you can use `ORKDirectStepNavigationRule`.
 
 Navigable ordered tasks support looping over previously visited steps. Note, however, that results
 for steps that are visited more than once will be ovewritten when you revisit the step on the loop.
 Thus, going over a loop will produce duplicate results within the task results for the steps that
 are seen more than once, but all the duplicate step results will point to the same result instance:
 the one corresponding to the last time you visited the step.
 
 The same applies when navigating backwards over looped steps: only your last valid answer is shown
 every time you encounter a revisited step.
>>>>>>> a3b45b62
 */
ORK_CLASS_AVAILABLE
@interface ORKNavigableOrderedTask : ORKOrderedTask

/**
 Adds a navigation rule for a trigger step identifier.
 
 The rule will be used to obtain a new destination step when the participant goes forward from the
 trigger step. You cannot add two different navigation rules to the same trigger step identifier;
 only the most recently added rule is kept.
 
 @param stepNavigationRule      The step navigation rule to be used when navigating forward from the
                                    trigger step. A strong reference to the rule is maintained by
                                    the task.
 @param triggerStepIdentifier   The identifier of the step that triggers the rule.
 */
- (void)setNavigationRule:(ORKStepNavigationRule *)stepNavigationRule forTriggerStepIdentifier:(NSString *)triggerStepIdentifier;

/**
 Returns the step navigation rule (if any) associated with a trigger step identifier.
 
 @param triggerStepIdentifier   The identifier of the step whose rule you want to retrieve.

 @return A step navigation rule, or `nil` if the trigger step identifier has none.
 */
- (ORKStepNavigationRule *)navigationRuleForTriggerStepIdentifier:(NSString *)triggerStepIdentifier;

/**
 Removes the navigation rule (if any) associated with the specified trigger step identifier.
 
 @param triggerStepIdentifier   The identifier of the step whose rule is to be removed.
 */
- (void)removeNavigationRuleForTriggerStepIdentifier:(NSString *)triggerStepIdentifier;

/**
 A dictionary of step navigation rules in the task, keyed by trigger step identifier.
 
 Each object in the dictionary should be a `ORKStepNavigationRule` subclass.
 */
@property (nonatomic, copy, readonly) NSDictionary<NSString *, ORKStepNavigationRule *> *stepNavigationRules;

@end


@interface ORKNavigableOrderedTask (ORKPredefinedActiveTask)

/**
 Returns a predefined task that measures the upper extremity function.
 
 In a hole peg test task, the participant is asked to fill holes with pegs.
 
 A hole peg test task can be used to assess arm and hand function, especially in patients with severe disability.
 
 Data collected in this task is in the form of an `ORKHolePegTestResult` object.
 
 @param identifier              The task identifier to use for this task, appropriate to the study.
 @param intendedUseDescription  A localized string describing the intended use of the data
                                  collected. If the value of this parameter is `nil`, the default
                                  localized text will be displayed.
 @param dominantHand            The participant dominant hand that will be tested first.
 @param numberOfPegs            The number of pegs to place in the pegboard.
 @param threshold               The threshold value used for the detection area.
 @param rotated                 A test variant that also requires peg rotation.
 @param timeLimit               The duration allowed to validate the peg position.
 @param options                 Options that affect the features of the predefined task.
 
 @return An active hole peg test task that can be presented with an `ORKTaskViewController` object.
 */
+ (ORKNavigableOrderedTask *)holePegTestTaskWithIdentifier:(NSString *)identifier
                                    intendedUseDescription:(nullable NSString *)intendedUseDescription
                                              dominantHand:(ORKBodySagittal)dominantHand
                                              numberOfPegs:(int)numberOfPegs
                                                 threshold:(double)threshold
                                                   rotated:(BOOL)rotated
                                                 timeLimit:(NSTimeInterval)timeLimit
                                                   options:(ORKPredefinedTaskOption)options;

@end

 NS_ASSUME_NONNULL_END<|MERGE_RESOLUTION|>--- conflicted
+++ resolved
@@ -45,10 +45,6 @@
  `ORKStepNavigationRule` and attach them to trigger steps by using the
  `setNavigationRule:forTriggerStepIdentifier:` method.
  
-<<<<<<< HEAD
- For example, if you want to display a survey question only when the user answered yes to a previous
- question, you can use the `ORKPredicateStepNavigationRule` class; or if you want to define an arbitrary jump between two steps, you can use the `ORKDirectStepNavigationRule` class.
-=======
  For example, if you want to display a survey question only when the user answered Yes to a previous
  question you can use `ORKPredicateStepNavigationRule`; or if you want to define an arbitrary jump
  between two steps you can use `ORKDirectStepNavigationRule`.
@@ -61,7 +57,6 @@
  
  The same applies when navigating backwards over looped steps: only your last valid answer is shown
  every time you encounter a revisited step.
->>>>>>> a3b45b62
  */
 ORK_CLASS_AVAILABLE
 @interface ORKNavigableOrderedTask : ORKOrderedTask
