--- conflicted
+++ resolved
@@ -498,9 +498,6 @@
 
 const CGFloat ORKScrollToTopAnimationDuration = 0.2;
 
-<<<<<<< HEAD
-const CGFloat ORKCGFloatInvalidValue = CGFLOAT_MAX;
-=======
 void ORKValidateArrayForObjectsOfClass(NSArray *array, Class expectedObjectClass, NSString *exceptionReason) {
     NSCParameterAssert(array);
     NSCParameterAssert(expectedObjectClass);
@@ -512,4 +509,5 @@
         }
     }
 }
->>>>>>> 7ee10516
+
+const CGFloat ORKCGFloatInvalidValue = CGFLOAT_MAX;