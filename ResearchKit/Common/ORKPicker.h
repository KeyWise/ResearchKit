--- conflicted
+++ resolved
@@ -33,10 +33,6 @@
 #import <ResearchKit/ORKTypes.h>
 
 NS_ASSUME_NONNULL_BEGIN
-<<<<<<< HEAD
-
-=======
->>>>>>> c4fd909e
 ORK_CLASS_AVAILABLE
 @protocol ORKPickerDelegate <NSObject>
 
@@ -46,10 +42,7 @@
 
 
 @class ORKAnswerFormat;
-<<<<<<< HEAD
 
-=======
->>>>>>> c4fd909e
 ORK_CLASS_AVAILABLE
 @protocol ORKPicker <NSObject>
 
