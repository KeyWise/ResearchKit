--- conflicted
+++ resolved
@@ -2437,41 +2437,12 @@
 
 @end
 
-<<<<<<< HEAD
 @implementation ORKMoodScaleQuestionResult
-=======
-
-@implementation ORKTrailmakingResult
-
-- (instancetype)initWithIdentifier:(NSString *)identifier {
-    self = [super initWithIdentifier:identifier];
-    if (self) {
-        _taps = @[];
-    }
-    return self;
-}
-
-- (void)encodeWithCoder:(NSCoder *)aCoder {
-    [super encodeWithCoder:aCoder];
-    ORK_ENCODE_INTEGER(aCoder, numberOfErrors);
-    ORK_ENCODE_OBJ(aCoder, taps);
-}
-
-- (instancetype)initWithCoder:(NSCoder *)aDecoder {
-    self = [super initWithCoder:aDecoder];
-    if (self) {
-        ORK_DECODE_INTEGER(aDecoder, numberOfErrors);
-        ORK_DECODE_OBJ_ARRAY(aDecoder, taps, ORKTrailmakingTap);
-    }
-    return self;
-}
->>>>>>> 5aade348
-
-+ (BOOL)supportsSecureCoding {
-    return YES;
-}
-
-<<<<<<< HEAD
+
++ (BOOL)supportsSecureCoding {
+    return YES;
+}
+
 - (NSNumber *)scaleAnswer {
     id scaleAnswer = [self.choiceAnswers firstObject];
     if ([scaleAnswer isKindOfClass:[NSNumber class]]) {
@@ -2487,7 +2458,40 @@
     else {
         self.choiceAnswers = nil;
     }
-=======
+}
+
+@end
+
+
+@implementation ORKTrailmakingResult
+
+- (instancetype)initWithIdentifier:(NSString *)identifier {
+    self = [super initWithIdentifier:identifier];
+    if (self) {
+        _taps = @[];
+    }
+    return self;
+}
+
+- (void)encodeWithCoder:(NSCoder *)aCoder {
+    [super encodeWithCoder:aCoder];
+    ORK_ENCODE_INTEGER(aCoder, numberOfErrors);
+    ORK_ENCODE_OBJ(aCoder, taps);
+}
+
+- (instancetype)initWithCoder:(NSCoder *)aDecoder {
+    self = [super initWithCoder:aDecoder];
+    if (self) {
+        ORK_DECODE_INTEGER(aDecoder, numberOfErrors);
+        ORK_DECODE_OBJ_ARRAY(aDecoder, taps, ORKTrailmakingTap);
+    }
+    return self;
+}
+
++ (BOOL)supportsSecureCoding {
+    return YES;
+}
+
 - (NSUInteger)hash {
     return super.hash ^ self.numberOfErrors ^ self.taps.hash;
 }
@@ -2560,7 +2564,6 @@
 
 - (NSString *)description {
     return [NSString stringWithFormat:@"<%@: %p; timestamp: %@; index: %@; error: %@>", self.class.description, self, @(self.timestamp), @(self.index), @(self.incorrect)];
->>>>>>> 5aade348
 }
 
 @end