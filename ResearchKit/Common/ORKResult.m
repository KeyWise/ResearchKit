/*
 Copyright (c) 2015, Apple Inc. All rights reserved.
 
 Redistribution and use in source and binary forms, with or without modification,
 are permitted provided that the following conditions are met:
 
 1.  Redistributions of source code must retain the above copyright notice, this
 list of conditions and the following disclaimer.
 
 2.  Redistributions in binary form must reproduce the above copyright notice,
 this list of conditions and the following disclaimer in the documentation and/or
 other materials provided with the distribution.
 
 3.  Neither the name of the copyright holder(s) nor the names of any contributors
 may be used to endorse or promote products derived from this software without
 specific prior written permission. No license is granted to the trademarks of
 the copyright holders even if such marks are included in this software.
 
 THIS SOFTWARE IS PROVIDED BY THE COPYRIGHT HOLDERS AND CONTRIBUTORS "AS IS"
 AND ANY EXPRESS OR IMPLIED WARRANTIES, INCLUDING, BUT NOT LIMITED TO, THE
 IMPLIED WARRANTIES OF MERCHANTABILITY AND FITNESS FOR A PARTICULAR PURPOSE
 ARE DISCLAIMED. IN NO EVENT SHALL THE COPYRIGHT OWNER OR CONTRIBUTORS BE LIABLE
 FOR ANY DIRECT, INDIRECT, INCIDENTAL, SPECIAL, EXEMPLARY, OR CONSEQUENTIAL
 DAMAGES (INCLUDING, BUT NOT LIMITED TO, PROCUREMENT OF SUBSTITUTE GOODS OR
 SERVICES; LOSS OF USE, DATA, OR PROFITS; OR BUSINESS INTERRUPTION) HOWEVER
 CAUSED AND ON ANY THEORY OF LIABILITY, WHETHER IN CONTRACT, STRICT LIABILITY,
 OR TORT (INCLUDING NEGLIGENCE OR OTHERWISE) ARISING IN ANY WAY OUT OF THE USE
 OF THIS SOFTWARE, EVEN IF ADVISED OF THE POSSIBILITY OF SUCH DAMAGE.
 */


#import "ORKResult.h"

#import "ORKRecorder_Internal.h"

#import "ORKAnswerFormat_Internal.h"
#import "ORKConsentDocument.h"
#import "ORKConsentSignature.h"
#import "ORKFormStep.h"
#import "ORKQuestionStep.h"
#import "ORKPageStep.h"
#import "ORKResult_Private.h"
#import "ORKStep.h"
#import "ORKTask.h"

#import "ORKHelpers_Internal.h"

@import CoreMotion;
#import <CoreLocation/CoreLocation.h>


const NSUInteger NumberOfPaddingSpacesForIndentationLevel = 4;

@interface ORKResult ()

- (NSString *)descriptionPrefixWithNumberOfPaddingSpaces:(NSUInteger)numberOfPaddingSpaces;

@property (nonatomic) NSString *descriptionSuffix;

- (NSString *)descriptionWithNumberOfPaddingSpaces:(NSUInteger)numberOfPaddingSpaces;

@end


@implementation ORKResult

- (instancetype)initWithIdentifier:(NSString *)identifier {
    self = [super init];
    if (self) {
        self.identifier = identifier;
        self.startDate = [NSDate date];
        self.endDate = [NSDate date];
    }
    return self;
}

- (BOOL)isSaveable {
    return NO;
}

+ (BOOL)supportsSecureCoding {
    return YES;
}

- (void)encodeWithCoder:(NSCoder *)aCoder {
    ORK_ENCODE_OBJ(aCoder, identifier);
    ORK_ENCODE_OBJ(aCoder, startDate);
    ORK_ENCODE_OBJ(aCoder, endDate);
    ORK_ENCODE_OBJ(aCoder, userInfo);
}

- (instancetype)initWithCoder:(NSCoder *)aDecoder {
    self = [super init];
    if (self) {
        ORK_DECODE_OBJ_CLASS(aDecoder, identifier, NSString);
        ORK_DECODE_OBJ_CLASS(aDecoder, startDate, NSDate);
        ORK_DECODE_OBJ_CLASS(aDecoder, endDate, NSDate);
        ORK_DECODE_OBJ_CLASS(aDecoder, userInfo, NSDictionary);
    }
    return self;
}

- (BOOL)isEqual:(id)object {
    if ([self class] != [object class]) {
        return NO;
    }
    
    __typeof(self) castObject = object;
    return (ORKEqualObjects(self.identifier, castObject.identifier)
            && ORKEqualObjects(self.startDate, castObject.startDate)
            && ORKEqualObjects(self.endDate, castObject.endDate)
            && ORKEqualObjects(self.userInfo, castObject.userInfo));
}

- (NSUInteger)hash {
    return _identifier.hash ^ _startDate.hash ^ _endDate.hash ^ _userInfo.hash;
}

- (instancetype)copyWithZone:(NSZone *)zone {
    ORKResult *result = [[[self class] allocWithZone:zone] init];
    result.startDate = [self.startDate copy];
    result.endDate = [self.endDate copy];
    result.userInfo = [self.userInfo copy];
    result.identifier = [self.identifier copy];
    return result;
}

- (instancetype)init {
    self = [super init];
    if (self) {
        self.startDate = [NSDate date];
        self.endDate = [NSDate date];
    }
    return self;
}

- (NSString *)descriptionPrefixWithNumberOfPaddingSpaces:(NSUInteger)numberOfPaddingSpaces {
    return [NSString stringWithFormat:@"%@<%@: %p; identifier: \"%@\"", ORKPaddingWithNumberOfSpaces(numberOfPaddingSpaces), self.class.description, self, self.identifier];
}

- (NSString *)descriptionSuffix {
    return @">";
}

- (NSString *)descriptionWithNumberOfPaddingSpaces:(NSUInteger)numberOfPaddingSpaces {
    return [NSString stringWithFormat:@"%@%@", [self descriptionPrefixWithNumberOfPaddingSpaces:numberOfPaddingSpaces], self.descriptionSuffix];
}

- (NSString *)description {
    return [self descriptionWithNumberOfPaddingSpaces:0];
}

@end


@implementation ORKTappingSample

+ (BOOL)supportsSecureCoding {
    return YES;
}

- (void)encodeWithCoder:(NSCoder *)aCoder {
    ORK_ENCODE_DOUBLE(aCoder, timestamp);
    ORK_ENCODE_DOUBLE(aCoder, duration);
    ORK_ENCODE_CGPOINT(aCoder, location);
    ORK_ENCODE_ENUM(aCoder, buttonIdentifier);

}

- (instancetype)initWithCoder:(NSCoder *)aDecoder {
    self = [super init];
    if (self) {
        ORK_DECODE_DOUBLE(aDecoder, duration);
        ORK_DECODE_DOUBLE(aDecoder, timestamp);
        ORK_DECODE_CGPOINT(aDecoder, location);
        ORK_DECODE_ENUM(aDecoder, buttonIdentifier);
    }
    return self;
}

- (BOOL)isEqual:(id)object {
    if ([self class] != [object class]) {
        return NO;
    }

    __typeof(self) castObject = object;
    
    return ((self.timestamp == castObject.timestamp) &&
            (self.duration == castObject.duration) &&
            CGPointEqualToPoint(self.location, castObject.location) &&
            (self.buttonIdentifier == castObject.buttonIdentifier));
}

- (instancetype)copyWithZone:(NSZone *)zone {
    ORKTappingSample *sample = [[[self class] allocWithZone:zone] init];
    sample.timestamp = self.timestamp;
    sample.duration = self.duration;
    sample.location = self.location;
    sample.buttonIdentifier = self.buttonIdentifier;
    return sample;
}

- (NSString *)description {
    return [NSString stringWithFormat:@"<%@: %p; button: %@; timestamp: %.03f; timestamp: %.03f; location: %@>", self.class.description, self, @(self.buttonIdentifier), self.timestamp, self.duration, NSStringFromCGPoint(self.location)];
}

@end


@implementation ORKPasscodeResult

+ (BOOL)supportsSecureCoding {
    return YES;
}

- (void)encodeWithCoder:(NSCoder *)aCoder {
    [super encodeWithCoder:aCoder];
    ORK_ENCODE_BOOL(aCoder, passcodeSaved);
    ORK_ENCODE_BOOL(aCoder, touchIdEnabled);
}

- (instancetype)initWithCoder:(NSCoder *)aDecoder {
    self = [super initWithCoder:aDecoder];
    if (self) {
        ORK_DECODE_BOOL(aDecoder, passcodeSaved);
        ORK_DECODE_BOOL(aDecoder, touchIdEnabled);
    }
    return self;
}

- (BOOL)isEqual:(id)object {
    BOOL isParentSame = [super isEqual:object];

    __typeof(self) castObject = object;
    return (isParentSame &&
            self.isPasscodeSaved == castObject.isPasscodeSaved &&
            self.isTouchIdEnabled == castObject.isTouchIdEnabled);
}

- (instancetype)copyWithZone:(NSZone *)zone {
    ORKPasscodeResult *result = [super copyWithZone:zone];
    result.passcodeSaved = self.isPasscodeSaved;
    result.touchIdEnabled = self.isTouchIdEnabled;
    return result;
}

- (NSString *)descriptionWithNumberOfPaddingSpaces:(NSUInteger)numberOfPaddingSpaces {
    return [NSString stringWithFormat:@"%@; passcodeSaved: %d touchIDEnabled: %d%@", [self descriptionPrefixWithNumberOfPaddingSpaces:numberOfPaddingSpaces], self.isPasscodeSaved, self.isTouchIdEnabled, self.descriptionSuffix];
}

@end

@implementation ORKRangeOfMotionResult

- (void)encodeWithCoder:(NSCoder *)aCoder {
    [super encodeWithCoder:aCoder];
    ORK_ENCODE_DOUBLE(aCoder, flexed);
    ORK_ENCODE_DOUBLE(aCoder, extended);
}

- (id)initWithCoder:(NSCoder *)aDecoder {
    self = [super initWithCoder:aDecoder];
    if (self) {
        ORK_DECODE_DOUBLE(aDecoder, flexed);
        ORK_DECODE_DOUBLE(aDecoder, extended);
    }
    return self;
}

+ (BOOL)supportsSecureCoding {
    return YES;
}

- (BOOL)isEqual:(id)object {
    BOOL isParentSame = [super isEqual:object];
    __typeof(self) castObject = object;
    return isParentSame &&
    self.flexed == castObject.flexed &&
    self.extended == castObject.extended;
}

- (NSUInteger)hash {
    return super.hash;
}

- (instancetype)copyWithZone:(NSZone *)zone {
    ORKRangeOfMotionResult *result = [super copyWithZone:zone];
    result.flexed = self.flexed;
    result.extended = self.extended;
    return result;
}

- (NSString *)descriptionWithNumberOfPaddingSpaces:(NSUInteger)numberOfPaddingSpaces {
    return [NSString stringWithFormat:@"<%@: flexion: %f; extension: %f>", self.class.description, self.flexed, self.extended];
}

@end

@implementation ORKTowerOfHanoiResult

- (void)encodeWithCoder:(NSCoder *)aCoder {
    [super encodeWithCoder:aCoder];
    ORK_ENCODE_OBJ(aCoder, moves);
    ORK_ENCODE_BOOL(aCoder, puzzleWasSolved);
}

- (id)initWithCoder:(NSCoder *)aDecoder {
    self = [super initWithCoder:aDecoder];
    if (self) {
        ORK_DECODE_OBJ_ARRAY(aDecoder, moves, ORKTowerOfHanoiMove);
        ORK_DECODE_BOOL(aDecoder, puzzleWasSolved);
    }
    return self;
}

+ (BOOL)supportsSecureCoding {
    return YES;
}

- (BOOL)isEqual:(id)object {
    BOOL isParentSame = [super isEqual:object];
    __typeof(self) castObject = object;
    return isParentSame &&
    self.puzzleWasSolved == castObject.puzzleWasSolved &&
    ORKEqualObjects(self.moves, castObject.moves);
}

- (NSUInteger)hash {
    return super.hash ^ self.puzzleWasSolved ^ self.moves.hash;
}

- (instancetype)copyWithZone:(NSZone *)zone {
    ORKTowerOfHanoiResult *result = [super copyWithZone:zone];
    result.puzzleWasSolved = self.puzzleWasSolved;
    result.moves = [self.moves copy];
    return result;
}

- (NSString *)descriptionWithNumberOfPaddingSpaces:(NSUInteger)numberOfPaddingSpaces {
    return [NSString stringWithFormat:@"%@; puzzleSolved: %d; moves: %@%@", [self descriptionPrefixWithNumberOfPaddingSpaces:numberOfPaddingSpaces], self.puzzleWasSolved, self.moves, self.descriptionSuffix];
}

@end


@implementation ORKTowerOfHanoiMove

- (void)encodeWithCoder:(NSCoder *)aCoder {
    ORK_ENCODE_DOUBLE(aCoder, timestamp);
    ORK_ENCODE_INTEGER(aCoder, donorTowerIndex);
    ORK_ENCODE_INTEGER(aCoder, recipientTowerIndex);
    
}

- (instancetype)initWithCoder:(NSCoder *)aDecoder {
    self = [super init];
    if (self) {
        ORK_DECODE_DOUBLE(aDecoder, timestamp);
        ORK_DECODE_INTEGER(aDecoder, donorTowerIndex);
        ORK_DECODE_INTEGER(aDecoder, recipientTowerIndex);
    }
    return self;
}

+ (BOOL)supportsSecureCoding {
    return YES;
}

- (BOOL)isEqual:(id)object {
    if ([self class] != [object class]) {
        return NO;
    }
    
    __typeof(self) castObject = object;
    
    return self.timestamp == castObject.timestamp &&
            self.donorTowerIndex == castObject.donorTowerIndex &&
            self.recipientTowerIndex == castObject.recipientTowerIndex;
}

- (instancetype)copyWithZone:(NSZone *)zone {
    ORKTowerOfHanoiMove *move = [[[self class] allocWithZone:zone] init];
    move.timestamp = self.timestamp;
    move.donorTowerIndex = self.donorTowerIndex;
    move.recipientTowerIndex = self.recipientTowerIndex;
    return move;
}

- (NSString *)description {
    return [NSString stringWithFormat:@"<%@: %p; timestamp: %@; donorTower: %@; recipientTower: %@>", self.class.description, self, @(self.timestamp), @(self.donorTowerIndex), @(self.recipientTowerIndex)];
}

@end


@implementation ORKToneAudiometryResult

- (void)encodeWithCoder:(NSCoder *)aCoder {
    [super encodeWithCoder:aCoder];
    ORK_ENCODE_OBJ(aCoder, outputVolume);
    ORK_ENCODE_OBJ(aCoder, samples);
}

- (id)initWithCoder:(NSCoder *)aDecoder {
    self = [super initWithCoder:aDecoder];
    if (self) {
        ORK_DECODE_OBJ(aDecoder, outputVolume);
        ORK_DECODE_OBJ_ARRAY(aDecoder, samples, ORKToneAudiometrySample);
    }
    return self;
}

+ (BOOL)supportsSecureCoding {
    return YES;
}

- (BOOL)isEqual:(id)object {
    BOOL isParentSame = [super isEqual:object];

    __typeof(self) castObject = object;
    return (isParentSame &&
            ORKEqualObjects(self.outputVolume, castObject.outputVolume) &&
            ORKEqualObjects(self.samples, castObject.samples)) ;
}

- (NSUInteger)hash {
    return super.hash ^ self.samples.hash;
}

- (instancetype)copyWithZone:(NSZone *)zone {
    ORKToneAudiometryResult *result = [super copyWithZone:zone];
    result.outputVolume = [self.outputVolume copy];
    result.samples = [self.samples copy];
    return result;
}

- (NSString *)descriptionWithNumberOfPaddingSpaces:(NSUInteger)numberOfPaddingSpaces {
    return [NSString stringWithFormat:@"%@; outputvolume: %@; samples: %@%@", [self descriptionPrefixWithNumberOfPaddingSpaces:numberOfPaddingSpaces], self.outputVolume, self.samples, self.descriptionSuffix];
}

@end


@implementation ORKToneAudiometrySample

+ (BOOL)supportsSecureCoding {
    return YES;
}

- (void)encodeWithCoder:(NSCoder *)aCoder {
    ORK_ENCODE_DOUBLE(aCoder, frequency);
    ORK_ENCODE_ENUM(aCoder, channel);
    ORK_ENCODE_DOUBLE(aCoder, amplitude);
}

- (id)initWithCoder:(NSCoder *)aDecoder {
    self = [super init];
    if (self) {
        ORK_DECODE_DOUBLE(aDecoder, frequency);
        ORK_DECODE_ENUM(aDecoder, channel);
        ORK_DECODE_DOUBLE(aDecoder, amplitude);
    }
    return self;
}

- (BOOL)isEqual:(id)object {
    if ([self class] != [object class]) {
        return NO;
    }

    __typeof(self) castObject = object;

    return ((self.channel == castObject.channel) &&
            (ABS(self.frequency - castObject.frequency) < DBL_EPSILON) &&
            (ABS(self.amplitude - castObject.amplitude) < DBL_EPSILON)) ;
}

- (instancetype)copyWithZone:(NSZone *)zone {
    ORKToneAudiometrySample *sample = [[[self class] allocWithZone:zone] init];
    sample.frequency = self.frequency;
    sample.channel = self.channel;
    sample.amplitude = self.amplitude;
    return sample;
}

- (NSString *)description {
    return [NSString stringWithFormat:@"<%@: %p; frequency: %.1lf; channel %@; amplitude: %.4lf>", self.class.description, self, self.frequency, @(self.channel), self.amplitude];
}

@end


@implementation ORKSpatialSpanMemoryGameTouchSample

+ (BOOL)supportsSecureCoding {
    return YES;
}

- (void)encodeWithCoder:(NSCoder *)aCoder {
    ORK_ENCODE_DOUBLE(aCoder, timestamp);
    ORK_ENCODE_INTEGER(aCoder, targetIndex);
    ORK_ENCODE_CGPOINT(aCoder, location);
    ORK_ENCODE_BOOL(aCoder, correct);
}

- (instancetype)initWithCoder:(NSCoder *)aDecoder {
    self = [super init];
    if (self) {
        ORK_DECODE_DOUBLE(aDecoder, timestamp);
        ORK_DECODE_INTEGER(aDecoder, targetIndex);
        ORK_DECODE_CGPOINT(aDecoder, location);
        ORK_DECODE_BOOL(aDecoder, correct);
    }
    return self;
}

- (BOOL)isEqual:(id)object {
    if ([self class] != [object class]) {
        return NO;
    }
    
    __typeof(self) castObject = object;
    return ((self.timestamp == castObject.timestamp) &&
            (self.targetIndex == castObject.targetIndex) &&
            (CGPointEqualToPoint(self.location, castObject.location)) &&
            (self.isCorrect == castObject.isCorrect));
}

- (NSUInteger)hash {
    return super.hash ^ [self targetIndex] ^ [self isCorrect];
}

- (instancetype)copyWithZone:(NSZone *)zone {
    ORKSpatialSpanMemoryGameTouchSample *sample = [[[self class] allocWithZone:zone] init];
    sample.timestamp = self.timestamp;
    sample.targetIndex = self.targetIndex;
    sample.location = self.location;
    sample.correct = self.isCorrect;
    
    return sample;
}

- (NSString *)description {
    return [NSString stringWithFormat:@"<%@: %p; timestamp: %@; targetIndex: %@; location: %@; correct: %@>", self.class.description, self, @(self.timestamp), @(self.targetIndex), NSStringFromCGPoint(self.location), @(self.isCorrect)];
}

@end


@implementation ORKSpatialSpanMemoryGameRecord

+ (BOOL)supportsSecureCoding {
    return YES;
}

- (void)encodeWithCoder:(NSCoder *)aCoder {
    ORK_ENCODE_UINT32(aCoder, seed);
    ORK_ENCODE_OBJ(aCoder, sequence);
    ORK_ENCODE_INTEGER(aCoder, gameSize);
    ORK_ENCODE_OBJ(aCoder, touchSamples);
    ORK_ENCODE_INTEGER(aCoder, gameStatus);
    ORK_ENCODE_INTEGER(aCoder, score);
    ORK_ENCODE_OBJ(aCoder, targetRects);
}

- (instancetype)initWithCoder:(NSCoder *)aDecoder {
    self = [super init];
    if (self) {
        ORK_DECODE_UINT32(aDecoder, seed);
        ORK_DECODE_OBJ_ARRAY(aDecoder, sequence, NSNumber);
        ORK_DECODE_INTEGER(aDecoder, gameSize);
        ORK_DECODE_OBJ_ARRAY(aDecoder, touchSamples, ORKSpatialSpanMemoryGameTouchSample);
        ORK_DECODE_INTEGER(aDecoder, gameStatus);
        ORK_DECODE_INTEGER(aDecoder, score);
        ORK_DECODE_OBJ_ARRAY(aDecoder, targetRects, NSValue);
    }
    return self;
}

- (BOOL)isEqual:(id)object {
    if ([self class] != [object class]) {
        return NO;
    }
    
    __typeof(self) castObject = object;
    return ((self.seed == castObject.seed) &&
            (ORKEqualObjects(self.sequence, castObject.sequence)) &&
            (ORKEqualObjects(self.touchSamples, castObject.touchSamples)) &&
            (self.gameSize == castObject.gameSize) &&
            (self.gameStatus == castObject.gameStatus) &&
            (self.score == castObject.score) &&
            (ORKEqualObjects(self.targetRects, castObject.targetRects)));
}

- (NSUInteger)hash {
    return super.hash ^ [self seed] ^ [self gameSize] ^ [self score] ^ [self gameStatus];
}

- (instancetype)copyWithZone:(NSZone *)zone {
    ORKSpatialSpanMemoryGameRecord *record = [[[self class] allocWithZone:zone] init];
    record.seed = self.seed;
    record.sequence = [self.sequence copyWithZone:zone];
    record.touchSamples = [self.touchSamples copyWithZone:zone];
    record.gameSize = self.gameSize;
    record.gameStatus = self.gameStatus;
    record.score = self.score;
    record.targetRects = [self.targetRects copyWithZone:zone];
    return record;
}

- (NSString *)description {
    return [NSString stringWithFormat:@"<%@: %p; seed: %@; sequence: %@; gameSize: %@; gameStatus: %@; score: %@>", self.class.description, self, @(self.seed), self.sequence, @(self.gameSize), @(self.gameStatus), @(self.score)];
}

@end


@implementation ORKSpatialSpanMemoryResult

- (void)encodeWithCoder:(NSCoder *)aCoder {
    [super encodeWithCoder:aCoder];
    ORK_ENCODE_INTEGER(aCoder, score);
    ORK_ENCODE_INTEGER(aCoder, numberOfGames);
    ORK_ENCODE_INTEGER(aCoder, numberOfFailures);
    ORK_ENCODE_OBJ(aCoder, gameRecords);
    
}

- (instancetype)initWithCoder:(NSCoder *)aDecoder {
    self = [super initWithCoder:aDecoder];
    if (self) {
        ORK_DECODE_INTEGER(aDecoder, score);
        ORK_DECODE_INTEGER(aDecoder, numberOfGames);
        ORK_DECODE_INTEGER(aDecoder, numberOfFailures);
        ORK_DECODE_OBJ_ARRAY(aDecoder, gameRecords, ORKSpatialSpanMemoryGameRecord);
        
    }
    return self;
}

+ (BOOL)supportsSecureCoding {
    return YES;
}

- (BOOL)isEqual:(id)object {
    BOOL isParentSame = [super isEqual:object];
    
    __typeof(self) castObject = object;
    return (isParentSame &&
            (self.score == castObject.score) &&
            (self.numberOfGames == castObject.numberOfGames) &&
            (self.numberOfFailures == castObject.numberOfFailures) &&
            (ORKEqualObjects(self.gameRecords, castObject.gameRecords)));
}

- (NSUInteger)hash {
    return super.hash;
}

- (instancetype)copyWithZone:(NSZone *)zone {
    ORKSpatialSpanMemoryResult *result = [super copyWithZone:zone];
    result.score = self.score;
    result.numberOfGames = self.numberOfGames;
    result.numberOfFailures = self.numberOfFailures;
    result.gameRecords = [self.gameRecords copyWithZone:zone];
    return result;
}

- (NSString *)descriptionWithNumberOfPaddingSpaces:(NSUInteger)numberOfPaddingSpaces {
    return [NSString stringWithFormat:@"%@; score: %@%@", [self descriptionPrefixWithNumberOfPaddingSpaces:numberOfPaddingSpaces], @(self.score), self.descriptionSuffix];
}

@end


@implementation ORKTappingIntervalResult

- (void)encodeWithCoder:(NSCoder *)aCoder {
    [super encodeWithCoder:aCoder];
    ORK_ENCODE_OBJ(aCoder, samples);
    ORK_ENCODE_CGRECT(aCoder, buttonRect1);
    ORK_ENCODE_CGRECT(aCoder, buttonRect2);
    ORK_ENCODE_CGSIZE(aCoder, stepViewSize);
}

- (instancetype)initWithCoder:(NSCoder *)aDecoder {
    self = [super initWithCoder:aDecoder];
    if (self) {
        ORK_DECODE_OBJ_ARRAY(aDecoder, samples, ORKTappingSample);
        ORK_DECODE_CGRECT(aDecoder, buttonRect1);
        ORK_DECODE_CGRECT(aDecoder, buttonRect2);
        ORK_DECODE_CGSIZE(aDecoder, stepViewSize);
    }
    return self;
}

+ (BOOL)supportsSecureCoding {
    return YES;
}

- (BOOL)isEqual:(id)object {
    BOOL isParentSame = [super isEqual:object];
    
    __typeof(self) castObject = object;
    return (isParentSame &&
            ORKEqualObjects(self.samples, castObject.samples) &&
            CGRectEqualToRect(self.buttonRect1, castObject.buttonRect1) &&
            CGRectEqualToRect(self.buttonRect2, castObject.buttonRect2) &&
            CGSizeEqualToSize(self.stepViewSize, castObject.stepViewSize));
}

- (NSUInteger)hash {
    return super.hash ^ self.samples.hash;
}

- (instancetype)copyWithZone:(NSZone *)zone {
    ORKTappingIntervalResult *result = [super copyWithZone:zone];
    result.samples = [self.samples copy];
    result.buttonRect1 = self.buttonRect1;
    result.buttonRect2 = self.buttonRect2;
    result.stepViewSize = self.stepViewSize;
    return result;
}

- (NSString *)descriptionWithNumberOfPaddingSpaces:(NSUInteger)numberOfPaddingSpaces {
    return [NSString stringWithFormat:@"%@; samples: %@%@", [self descriptionPrefixWithNumberOfPaddingSpaces:numberOfPaddingSpaces], self.samples, self.descriptionSuffix];
}

@end


@implementation ORKFileResult

- (BOOL)isSaveable {
    return (_fileURL != nil);
}

- (void)encodeWithCoder:(NSCoder *)aCoder {
    [super encodeWithCoder:aCoder];
    ORK_ENCODE_URL(aCoder, fileURL);
    ORK_ENCODE_OBJ(aCoder, contentType);
}

- (instancetype)initWithCoder:(NSCoder *)aDecoder {
    self = [super initWithCoder:aDecoder];
    if (self) {
        ORK_DECODE_URL(aDecoder, fileURL);
        ORK_DECODE_OBJ_CLASS(aDecoder, contentType, NSString);
    }
    return self;
}

+ (BOOL)supportsSecureCoding {
    return YES;
}

- (BOOL)isEqual:(id)object {
    BOOL isParentSame = [super isEqual:object];
    
    __typeof(self) castObject = object;
    return (isParentSame &&
            ORKEqualFileURLs(self.fileURL, castObject.fileURL) &&
            ORKEqualObjects(self.contentType, castObject.contentType));
}

- (NSUInteger)hash {
    return super.hash ^ self.fileURL.hash;
}

- (instancetype)copyWithZone:(NSZone *)zone {
    ORKFileResult *result = [super copyWithZone:zone];
    result.fileURL = [self.fileURL copy];
    result.contentType = [self.contentType copy];
    return result;
}

- (NSString *)descriptionWithNumberOfPaddingSpaces:(NSUInteger)numberOfPaddingSpaces {
    return [NSString stringWithFormat:@"%@; fileURL: %@ (%lld bytes)%@", [self descriptionPrefixWithNumberOfPaddingSpaces:numberOfPaddingSpaces], self.fileURL, [[NSFileManager defaultManager] attributesOfItemAtPath:self.fileURL.path error:nil].fileSize, self.descriptionSuffix];
}

@end


@implementation ORKReactionTimeResult

- (void)encodeWithCoder:(NSCoder *)aCoder {
    [super encodeWithCoder:aCoder];
    ORK_ENCODE_DOUBLE(aCoder, timestamp);
    ORK_ENCODE_OBJ(aCoder, fileResult);
}

- (instancetype)initWithCoder:(NSCoder *)aDecoder {
    self = [super initWithCoder:aDecoder];
    if (self) {
        ORK_DECODE_DOUBLE(aDecoder, timestamp);
        ORK_DECODE_OBJ_CLASS(aDecoder, fileResult, ORKFileResult);
    }
    return self;
}

+ (BOOL)supportsSecureCoding {
    return YES;
}

- (BOOL)isEqual:(id)object {
    BOOL isParentSame = [super isEqual:object];
    
    __typeof(self) castObject = object;
    return (isParentSame &&
            (self.timestamp == castObject.timestamp) &&
            ORKEqualObjects(self.fileResult, castObject.fileResult)) ;
}

- (NSUInteger)hash {
    return super.hash ^ [NSNumber numberWithDouble:self.timestamp].hash ^ self.fileResult.hash;
}

- (instancetype)copyWithZone:(NSZone *)zone {
    ORKReactionTimeResult *result = [super copyWithZone:zone];
    result.fileResult = [self.fileResult copy];
    result.timestamp = self.timestamp;
    return result;
}

- (NSString *)descriptionWithNumberOfPaddingSpaces:(NSUInteger)numberOfPaddingSpaces {
    return [NSString stringWithFormat:@"%@; timestamp: %f; fileResult: %@%@", [self descriptionPrefixWithNumberOfPaddingSpaces:numberOfPaddingSpaces], self.timestamp, self.fileResult.description, self.descriptionSuffix];
}

@end


@implementation ORKTimedWalkResult

- (void)encodeWithCoder:(NSCoder *)aCoder {
    [super encodeWithCoder:aCoder];
    ORK_ENCODE_DOUBLE(aCoder, distanceInMeters);
    ORK_ENCODE_DOUBLE(aCoder, timeLimit);
    ORK_ENCODE_DOUBLE(aCoder, duration);
}

- (instancetype)initWithCoder:(NSCoder *)aDecoder {
    self = [super initWithCoder:aDecoder];
    if (self) {
        ORK_DECODE_DOUBLE(aDecoder, distanceInMeters);
        ORK_DECODE_DOUBLE(aDecoder, timeLimit);
        ORK_DECODE_DOUBLE(aDecoder, duration);
    }
    return self;
    
}

+ (BOOL)supportsSecureCoding {
    return YES;
}

- (BOOL)isEqual:(id)object {
    BOOL isParentSame = [super isEqual:object];
    
    __typeof(self) castObject = object;
    return (isParentSame &&
            (self.duration == castObject.distanceInMeters) &&
            (self.duration == castObject.timeLimit) &&
            (self.duration == castObject.duration));
}

- (NSUInteger)hash {
    return super.hash;
}

- (instancetype)copyWithZone:(NSZone *)zone {
    ORKTimedWalkResult *result = [super copyWithZone:zone];
    result.duration = self.distanceInMeters;
    result.duration = self.timeLimit;
    result.duration = self.duration;
    return result;
}

- (NSString *)descriptionWithNumberOfPaddingSpaces:(NSUInteger)numberOfPaddingSpaces {
    return [NSString stringWithFormat:@"%@; distance: %@; timeLimit: %@; duration: %@%@", [self descriptionPrefixWithNumberOfPaddingSpaces:numberOfPaddingSpaces], @(self.distanceInMeters), @(self.timeLimit), @(self.duration), self.descriptionSuffix];
}

@end


@implementation ORKPSATSample

+ (BOOL)supportsSecureCoding {
    return YES;
}

- (void)encodeWithCoder:(NSCoder *)aCoder {
    ORK_ENCODE_BOOL(aCoder, correct);
    ORK_ENCODE_INTEGER(aCoder, digit);
    ORK_ENCODE_INTEGER(aCoder, answer);
    ORK_ENCODE_DOUBLE(aCoder, time);
}

- (instancetype)initWithCoder:(NSCoder *)aDecoder {
    self = [super init];
    if (self) {
        ORK_DECODE_BOOL(aDecoder, correct);
        ORK_DECODE_INTEGER(aDecoder, digit);
        ORK_DECODE_INTEGER(aDecoder, answer);
        ORK_DECODE_DOUBLE(aDecoder, time);
    }
    return self;
}

- (BOOL)isEqual:(id)object {
    if ([self class] != [object class]) {
        return NO;
    }
    
    __typeof(self) castObject = object;
    
    return ((self.isCorrect == castObject.isCorrect) &&
            (self.digit == castObject.digit) &&
            (self.answer == castObject.answer) &&
            (self.time == castObject.time)) ;
}

- (instancetype)copyWithZone:(NSZone *)zone {
    ORKPSATSample *sample = [[[self class] allocWithZone:zone] init];
    sample.correct = self.isCorrect;
    sample.digit = self.digit;
    sample.answer = self.answer;
    sample.time = self.time;
    return sample;
}

- (NSString *)description {
    return [NSString stringWithFormat:@"<%@: %p; correct: %@; digit: %@; answer: %@; time: %@>", self.class.description, self, @(self.isCorrect), @(self.digit), @(self.answer), @(self.time)];
}

@end


@implementation ORKPSATResult

- (void)encodeWithCoder:(NSCoder *)aCoder {
    [super encodeWithCoder:aCoder];
    ORK_ENCODE_ENUM(aCoder, presentationMode);
    ORK_ENCODE_DOUBLE(aCoder, interStimulusInterval);
    ORK_ENCODE_DOUBLE(aCoder, stimulusDuration);
    ORK_ENCODE_INTEGER(aCoder, length);
    ORK_ENCODE_INTEGER(aCoder, totalCorrect);
    ORK_ENCODE_INTEGER(aCoder, totalDyad);
    ORK_ENCODE_DOUBLE(aCoder, totalTime);
    ORK_ENCODE_INTEGER(aCoder, initialDigit);
    ORK_ENCODE_OBJ(aCoder, samples);
}

- (instancetype)initWithCoder:(NSCoder *)aDecoder {
    self = [super initWithCoder:aDecoder];
    if (self) {
        ORK_DECODE_ENUM(aDecoder, presentationMode);
        ORK_DECODE_DOUBLE(aDecoder, interStimulusInterval);
        ORK_DECODE_DOUBLE(aDecoder, stimulusDuration);
        ORK_DECODE_INTEGER(aDecoder, length);
        ORK_DECODE_INTEGER(aDecoder, totalCorrect);
        ORK_DECODE_INTEGER(aDecoder, totalDyad);
        ORK_DECODE_DOUBLE(aDecoder, totalTime);
        ORK_DECODE_INTEGER(aDecoder, initialDigit);
        ORK_DECODE_OBJ_ARRAY(aDecoder, samples, ORKPSATSample);
    }
    return self;
    
}

+ (BOOL)supportsSecureCoding {
    return YES;
}

- (BOOL)isEqual:(id)object {
    BOOL isParentSame = [super isEqual:object];
    
    __typeof(self) castObject = object;
    return (isParentSame &&
            (self.presentationMode == castObject.presentationMode) &&
            (self.interStimulusInterval == castObject.interStimulusInterval) &&
            (self.stimulusDuration == castObject.stimulusDuration) &&
            (self.length == castObject.length) &&
            (self.totalCorrect == castObject.totalCorrect) &&
            (self.totalDyad == castObject.totalDyad) &&
            (self.totalTime == castObject.totalTime) &&
            (self.initialDigit == castObject.initialDigit) &&
            ORKEqualObjects(self.samples, castObject.samples)) ;
}

- (NSUInteger)hash {
    return super.hash ^ self.samples.hash;
}

- (instancetype)copyWithZone:(NSZone *)zone {
    ORKPSATResult *result = [super copyWithZone:zone];
    result.presentationMode = self.presentationMode;
    result.interStimulusInterval = self.interStimulusInterval;
    result.stimulusDuration = self.stimulusDuration;
    result.length = self.length;
    result.totalCorrect = self.totalCorrect;
    result.totalDyad = self.totalDyad;
    result.totalTime = self.totalTime;
    result.initialDigit = self.initialDigit;
    result.samples = [self.samples copy];
    return result;
}

- (NSString *)descriptionWithNumberOfPaddingSpaces:(NSUInteger)numberOfPaddingSpaces {
    return [NSString stringWithFormat:@"%@; correct: %@/%@; samples: %@%@", [self descriptionPrefixWithNumberOfPaddingSpaces:numberOfPaddingSpaces], @(self.totalCorrect), @(self.length), self.samples, self.descriptionSuffix];
}

@end


@implementation ORKHolePegTestResult

- (void)encodeWithCoder:(NSCoder *)aCoder {
    [super encodeWithCoder:aCoder];
    ORK_ENCODE_ENUM(aCoder, movingDirection);
    ORK_ENCODE_BOOL(aCoder, dominantHandTested);
    ORK_ENCODE_INTEGER(aCoder, numberOfPegs);
    ORK_ENCODE_INTEGER(aCoder, threshold);
    ORK_ENCODE_BOOL(aCoder, rotated);
    ORK_ENCODE_INTEGER(aCoder, totalSuccesses);
    ORK_ENCODE_INTEGER(aCoder, totalFailures);
    ORK_ENCODE_DOUBLE(aCoder, totalTime);
    ORK_ENCODE_DOUBLE(aCoder, totalDistance);
    ORK_ENCODE_OBJ(aCoder, samples);
}

- (id)initWithCoder:(NSCoder *)aDecoder {
    self = [super initWithCoder:aDecoder];
    if (self) {
        ORK_DECODE_ENUM(aDecoder, movingDirection);
        ORK_DECODE_BOOL(aDecoder, dominantHandTested);
        ORK_DECODE_INTEGER(aDecoder, numberOfPegs);
        ORK_DECODE_INTEGER(aDecoder, threshold);
        ORK_DECODE_BOOL(aDecoder, rotated);
        ORK_DECODE_INTEGER(aDecoder, totalSuccesses);
        ORK_DECODE_INTEGER(aDecoder, totalFailures);
        ORK_DECODE_DOUBLE(aDecoder, totalTime);
        ORK_DECODE_DOUBLE(aDecoder, totalDistance);
        ORK_DECODE_OBJ_ARRAY(aDecoder, samples, ORKToneAudiometrySample);
    }
    return self;
}

+ (BOOL)supportsSecureCoding {
    return YES;
}

- (BOOL)isEqual:(id)object {
    BOOL isParentSame = [super isEqual:object];
    
    __typeof(self) castObject = object;
    return (isParentSame &&
            (self.movingDirection == castObject.movingDirection) &&
            (self.isDominantHandTested == castObject.isDominantHandTested) &&
            (self.numberOfPegs == castObject.numberOfPegs) &&
            (self.threshold == castObject.threshold) &&
            (self.isRotated == castObject.isRotated) &&
            (self.totalSuccesses == castObject.totalSuccesses) &&
            (self.totalFailures == castObject.totalFailures) &&
            (self.totalTime == castObject.totalTime) &&
            (self.totalDistance == castObject.totalDistance) &&
            ORKEqualObjects(self.samples, castObject.samples)) ;
}

- (NSUInteger)hash {
    return super.hash ^ self.samples.hash;
}

- (instancetype)copyWithZone:(NSZone *)zone {
    ORKHolePegTestResult *result = [super copyWithZone:zone];
    result.movingDirection = self.movingDirection;
    result.dominantHandTested = self.isDominantHandTested;
    result.numberOfPegs = self.numberOfPegs;
    result.threshold = self.threshold;
    result.rotated = self.isRotated;
    result.totalSuccesses = self.totalSuccesses;
    result.totalFailures = self.totalFailures;
    result.totalTime = self.totalTime;
    result.totalDistance = self.totalDistance;
    result.samples = [self.samples copy];
    return result;
}

- (NSString *)descriptionWithNumberOfPaddingSpaces:(NSUInteger)numberOfPaddingSpaces {
    return [NSString stringWithFormat:@"%@; successes: %@; time: %@; samples: %@%@", [self descriptionPrefixWithNumberOfPaddingSpaces:numberOfPaddingSpaces], @(self.totalSuccesses), @(self.totalTime), self.samples, self.descriptionSuffix];
}

@end


@implementation ORKHolePegTestSample

+ (BOOL)supportsSecureCoding {
    return YES;
}

- (void)encodeWithCoder:(NSCoder *)aCoder {
    ORK_ENCODE_DOUBLE(aCoder, time);
    ORK_ENCODE_DOUBLE(aCoder, distance);
}

- (id)initWithCoder:(NSCoder *)aDecoder {
    self = [super init];
    if (self) {
        ORK_DECODE_DOUBLE(aDecoder, time);
        ORK_DECODE_DOUBLE(aDecoder, distance);
    }
    return self;
}

- (BOOL)isEqual:(id)object {
    if ([self class] != [object class]) {
        return NO;
    }
    
    __typeof(self) castObject = object;
    
    return ((self.time == castObject.time) &&
            (self.distance == castObject.distance)) ;
}

- (instancetype)copyWithZone:(NSZone *)zone {
    ORKHolePegTestSample *sample = [[[self class] allocWithZone:zone] init];
    sample.time = self.time;
    sample.distance = self.distance;
    return sample;
}

- (NSString *)description {
    return [NSString stringWithFormat:@"<%@: %p; time: %@; distance: %@>", self.class.description, self, @(self.time), @(self.distance)];
}

@end


@implementation ORKDataResult

- (BOOL)isSaveable {
    return (_data != nil);
}

- (void)encodeWithCoder:(NSCoder *)aCoder {
    [super encodeWithCoder:aCoder];
    ORK_ENCODE_OBJ(aCoder, data);
    ORK_ENCODE_OBJ(aCoder, filename);
    ORK_ENCODE_OBJ(aCoder, contentType);
}

- (instancetype)initWithCoder:(NSCoder *)aDecoder {
    self = [super initWithCoder:aDecoder];
    if (self) {
        ORK_DECODE_OBJ_CLASS(aDecoder, data, NSData);
        ORK_DECODE_OBJ_CLASS(aDecoder, filename, NSString);
        ORK_DECODE_OBJ_CLASS(aDecoder, contentType, NSString);
    }
    return self;
}

+ (BOOL)supportsSecureCoding {
    return YES;
}

- (BOOL)isEqual:(id)object {
    BOOL isParentSame = [super isEqual:object];
    
    __typeof(self) castObject = object;
    return (isParentSame &&
            ORKEqualObjects(self.data, castObject.data) &&
            ORKEqualObjects(self.filename, castObject.filename) &&
            ORKEqualObjects(self.contentType, castObject.contentType));
}

- (NSUInteger)hash {
    return super.hash ^ self.filename.hash ^ self.contentType.hash;
}

- (instancetype)copyWithZone:(NSZone *)zone {
    ORKDataResult *result = [super copyWithZone:zone];
    result.data = self.data;
    result.filename = self.filename;
    result.contentType = self.contentType;

    return result;
}

- (NSString *)descriptionWithNumberOfPaddingSpaces:(NSUInteger)numberOfPaddingSpaces {
    return [NSString stringWithFormat:@"%@; data: %@; filename: %@; contentType: %@%@", [self descriptionPrefixWithNumberOfPaddingSpaces:numberOfPaddingSpaces], self.data, self.filename, self.contentType, self.descriptionSuffix];
}

@end


@implementation ORKConsentSignatureResult

- (void)encodeWithCoder:(NSCoder *)aCoder {
    [super encodeWithCoder:aCoder];
    ORK_ENCODE_OBJ(aCoder, signature);
    ORK_ENCODE_BOOL(aCoder, consented);
}

- (instancetype)initWithCoder:(NSCoder *)aDecoder {
    self = [super initWithCoder:aDecoder];
    if (self) {
        ORK_DECODE_OBJ_CLASS(aDecoder, signature, ORKConsentSignature);
        ORK_DECODE_BOOL(aDecoder, consented);
    }
    return self;
}

+ (BOOL)supportsSecureCoding {
    return YES;
}

- (instancetype)copyWithZone:(NSZone *)zone {
    ORKConsentSignatureResult *result = [super copyWithZone:zone];
    result.signature = _signature;
    result.consented = _consented;
    return result;
}

- (BOOL)isEqual:(id)object {
    BOOL isParentSame = [super isEqual:object];
    
    __typeof(self) castObject = object;
    return (isParentSame &&
            ORKEqualObjects(self.signature, castObject.signature) &&
            (self.consented == castObject.consented));
}

- (NSUInteger)hash {
    return super.hash ^ self.signature.hash;
}

- (void)applyToDocument:(ORKConsentDocument *)document {
    __block NSUInteger indexToBeReplaced = NSNotFound;
    [[document signatures] enumerateObjectsUsingBlock:^(id obj, NSUInteger idx, BOOL *stop) {
        ORKConsentSignature *signature = obj;
        if ([signature.identifier isEqualToString:self.signature.identifier]) {
            indexToBeReplaced = idx;
            *stop = YES;
        }
    }];
    
    if (indexToBeReplaced != NSNotFound) {
        NSMutableArray *signatures = [[document signatures] mutableCopy];
        signatures[indexToBeReplaced] = [_signature copy];
        document.signatures = signatures;
    }
}

- (NSString *)descriptionWithNumberOfPaddingSpaces:(NSUInteger)numberOfPaddingSpaces {
    return [NSString stringWithFormat:@"%@; signature: %@; consented: %d%@", [self descriptionPrefixWithNumberOfPaddingSpaces:numberOfPaddingSpaces], self.signature, self.consented, self.descriptionSuffix];
}

@end


@implementation ORKQuestionResult

- (BOOL)isSaveable {
    return YES;
}

- (void)encodeWithCoder:(NSCoder *)aCoder {
    [super encodeWithCoder:aCoder];
    ORK_ENCODE_ENUM(aCoder, questionType);
}

- (instancetype)initWithCoder:(NSCoder *)aDecoder {
    self = [super initWithCoder:aDecoder];
    if (self) {
        ORK_DECODE_ENUM(aDecoder, questionType);
    }
    return self;
}

+ (BOOL)supportsSecureCoding {
    return YES;
}

- (BOOL)isEqual:(id)object {
    BOOL isParentSame = [super isEqual:object];
    
    __typeof(self) castObject = object;
    return (isParentSame &&
            (_questionType == castObject.questionType));
}

- (NSUInteger)hash {
    return super.hash ^ ((id<NSObject>)self.answer).hash ^ _questionType;
}

- (instancetype)copyWithZone:(NSZone *)zone {
    ORKQuestionResult *result = [super copyWithZone:zone];
    result.questionType = self.questionType;
    return result;
}

- (NSObject *)validateAnswer:(id)answer {
    if (answer == ORKNullAnswerValue()) {
        answer = nil;
    }
    NSParameterAssert(!answer || [answer isKindOfClass:[[self class] answerClass]]);
    return answer;
}

+ (Class)answerClass {
    return nil;
}

- (void)setAnswer:(id)answer {
}

- (id)answer {
    return nil;
}

- (NSString *)descriptionWithNumberOfPaddingSpaces:(NSUInteger)numberOfPaddingSpaces {
    NSMutableString *description = [NSMutableString stringWithFormat:@"%@; answer:", [self descriptionPrefixWithNumberOfPaddingSpaces:numberOfPaddingSpaces]];
    id answer = self.answer;
    if ([answer isKindOfClass:[NSArray class]]
        || [answer isKindOfClass:[NSDictionary class]]
        || [answer isKindOfClass:[NSSet class]]
        || [answer isKindOfClass:[NSOrderedSet class]]) {
        NSMutableString *indentatedAnswerDescription = [NSMutableString new];
        NSString *answerDescription = [answer description];
        NSArray *answerLines = [answerDescription componentsSeparatedByString:@"\n"];
        const NSUInteger numberOfAnswerLines = answerLines.count;
        [answerLines enumerateObjectsUsingBlock:^(NSString *answerLineString, NSUInteger idx, BOOL *stop) {
            [indentatedAnswerDescription appendFormat:@"%@%@", ORKPaddingWithNumberOfSpaces(numberOfPaddingSpaces + NumberOfPaddingSpacesForIndentationLevel), answerLineString];
            if (idx != numberOfAnswerLines - 1) {
                [indentatedAnswerDescription appendString:@"\n"];
            }
        }];
        
        [description appendFormat:@"\n%@>", indentatedAnswerDescription];
    } else {
        [description appendFormat:@" %@%@", answer, self.descriptionSuffix];
    }
    
    return [description copy];
}

@end


@implementation ORKScaleQuestionResult

- (void)encodeWithCoder:(NSCoder *)aCoder {
    [super encodeWithCoder:aCoder];
    ORK_ENCODE_OBJ(aCoder, scaleAnswer);
}

- (instancetype)initWithCoder:(NSCoder *)aDecoder {
    self = [super initWithCoder:aDecoder];
    if (self) {
        ORK_DECODE_OBJ_CLASS(aDecoder, scaleAnswer, NSNumber);
    }
    return self;
}

+ (BOOL)supportsSecureCoding {
    return YES;
}

- (BOOL)isEqual:(id)object {
    BOOL isParentSame = [super isEqual:object];
    __typeof(self) castObject = object;
    return (isParentSame &&
            ORKEqualObjects(self.scaleAnswer, castObject.scaleAnswer));
}

- (NSUInteger)hash {
    return super.hash;
}

- (instancetype)copyWithZone:(NSZone *)zone {
    ORKScaleQuestionResult *result = [super copyWithZone:zone];
    result->_scaleAnswer = [self.scaleAnswer copyWithZone:zone];
    return result;
}

+ (Class)answerClass {
    return [NSNumber class];
}

- (void)setAnswer:(id)answer {
    answer = [self validateAnswer:answer];
    self.scaleAnswer = answer;
}

- (id)answer {
    return self.scaleAnswer;
}

@end


@implementation ORKChoiceQuestionResult

- (void)encodeWithCoder:(NSCoder *)aCoder {
    [super encodeWithCoder:aCoder];
    ORK_ENCODE_OBJ(aCoder, choiceAnswers);
}

- (instancetype)initWithCoder:(NSCoder *)aDecoder {
    self = [super initWithCoder:aDecoder];
    if (self) {
        ORK_DECODE_OBJ_ARRAY(aDecoder, choiceAnswers, NSObject);
    }
    return self;
}

+ (BOOL)supportsSecureCoding {
    return YES;
}

- (BOOL)isEqual:(id)object {
    BOOL isParentSame = [super isEqual:object];
    
    __typeof(self) castObject = object;
    return (isParentSame &&
            ORKEqualObjects(self.choiceAnswers, castObject.choiceAnswers));
}

- (NSUInteger)hash {
    return super.hash;
}

- (instancetype)copyWithZone:(NSZone *)zone {
    ORKChoiceQuestionResult *result = [super copyWithZone:zone];
    result->_choiceAnswers = [self.choiceAnswers copyWithZone:zone];
    return result;
}

+ (Class)answerClass {
    return [NSArray class];
}

- (void)setAnswer:(id)answer {
    answer = [self validateAnswer:answer];
    self.choiceAnswers = answer;
}

- (id)answer {
    return self.choiceAnswers;
}

@end


@implementation ORKBooleanQuestionResult

- (void)encodeWithCoder:(NSCoder *)aCoder {
    [super encodeWithCoder:aCoder];
    ORK_ENCODE_OBJ(aCoder, booleanAnswer);
}

- (instancetype)initWithCoder:(NSCoder *)aDecoder {
    self = [super initWithCoder:aDecoder];
    if (self) {
        ORK_DECODE_OBJ_CLASS(aDecoder, booleanAnswer, NSNumber);
    }
    return self;
}

+ (BOOL)supportsSecureCoding {
    return YES;
}

- (BOOL)isEqual:(id)object {
    BOOL isParentSame = [super isEqual:object];
    
    __typeof(self) castObject = object;
    return (isParentSame &&
            ORKEqualObjects(self.booleanAnswer, castObject.booleanAnswer));
}

- (NSUInteger)hash {
    return super.hash;
}

- (instancetype)copyWithZone:(NSZone *)zone {
    ORKBooleanQuestionResult *result = [super copyWithZone:zone];
    result->_booleanAnswer = [self.booleanAnswer copyWithZone:zone];
    return result;
}

+ (Class)answerClass {
    return [NSNumber class];
}

- (void)setAnswer:(id)answer {
    if ([answer isKindOfClass:[NSArray class]]) {
        // Because ORKBooleanAnswerFormat has ORKChoiceAnswerFormat as its implied format.
        NSArray *answerArray = answer;
        NSAssert(answerArray.count <= 1, @"Should be no more than one answer");
        answer = answerArray.firstObject;
    }
    answer = [self validateAnswer:answer];
    self.booleanAnswer = answer;
}

- (id)answer {
    return self.booleanAnswer;
}

@end


@implementation ORKTextQuestionResult

- (void)encodeWithCoder:(NSCoder *)aCoder {
    [super encodeWithCoder:aCoder];
    ORK_ENCODE_OBJ(aCoder, textAnswer);
}

- (instancetype)initWithCoder:(NSCoder *)aDecoder {
    self = [super initWithCoder:aDecoder];
    if (self) {
        ORK_DECODE_OBJ_CLASS(aDecoder, textAnswer, NSString);
    }
    return self;
}

+ (BOOL)supportsSecureCoding {
    return YES;
}

- (BOOL)isEqual:(id)object {
    BOOL isParentSame = [super isEqual:object];
    
    __typeof(self) castObject = object;
    return (isParentSame &&
            ORKEqualObjects(self.textAnswer, castObject.textAnswer));
}

- (NSUInteger)hash {
    return super.hash;
}

- (instancetype)copyWithZone:(NSZone *)zone {
    ORKTextQuestionResult *result = [super copyWithZone:zone];
    result->_textAnswer = [self.textAnswer copyWithZone:zone];
    return result;
}

+ (Class)answerClass {
    return [NSString class];
}

- (void)setAnswer:(id)answer {
    answer = [self validateAnswer:answer];
    self.textAnswer = answer;
}

- (id)answer {
    return self.textAnswer;
}

@end


@implementation ORKNumericQuestionResult

- (void)encodeWithCoder:(NSCoder *)aCoder {
    [super encodeWithCoder:aCoder];
    ORK_ENCODE_OBJ(aCoder, numericAnswer);
    ORK_ENCODE_OBJ(aCoder, unit);
}

- (instancetype)initWithCoder:(NSCoder *)aDecoder {
    self = [super initWithCoder:aDecoder];
    if (self) {
        ORK_DECODE_OBJ_CLASS(aDecoder, numericAnswer, NSNumber);
        ORK_DECODE_OBJ_CLASS(aDecoder, unit, NSString);
    }
    return self;
}

+ (BOOL)supportsSecureCoding {
    return YES;
}

- (BOOL)isEqual:(id)object {
    BOOL isParentSame = [super isEqual:object];
    
    __typeof(self) castObject = object;
    return (isParentSame &&
            ORKEqualObjects(self.numericAnswer, castObject.numericAnswer) &&
            ORKEqualObjects(self.unit, castObject.unit));
}

- (NSUInteger)hash {
    return super.hash;
}

- (instancetype)copyWithZone:(NSZone *)zone {
    ORKNumericQuestionResult *result = [super copyWithZone:zone];
    result->_unit = [self.unit copyWithZone:zone];
    result->_numericAnswer = [self.numericAnswer copyWithZone:zone];
    return result;
}

+ (Class)answerClass {
    return [NSNumber class];
}

- (void)setAnswer:(id)answer {
    if (answer == ORKNullAnswerValue()) {
        answer = nil;
    }
    NSAssert(!answer || [answer isKindOfClass:[[self class] answerClass]], @"Answer should be of class %@", NSStringFromClass([[self class] answerClass]));
    self.numericAnswer = answer;
}

- (id)answer {
    return self.numericAnswer;
}

- (NSString *)descriptionSuffix {
    return [NSString stringWithFormat:@" %@>", _unit];
}

@end


@implementation ORKTimeOfDayQuestionResult

- (void)encodeWithCoder:(NSCoder *)aCoder {
    [super encodeWithCoder:aCoder];
    ORK_ENCODE_OBJ(aCoder, dateComponentsAnswer);
}

- (instancetype)initWithCoder:(NSCoder *)aDecoder {
    self = [super initWithCoder:aDecoder];
    if (self) {
        ORK_DECODE_OBJ_CLASS(aDecoder, dateComponentsAnswer, NSDateComponents);
    }
    return self;
}

+ (BOOL)supportsSecureCoding {
    return YES;
}

- (BOOL)isEqual:(id)object {
    BOOL isParentSame = [super isEqual:object];
    
    __typeof(self) castObject = object;
    return (isParentSame &&
            ORKEqualObjects(self.dateComponentsAnswer, castObject.dateComponentsAnswer));
}

- (NSUInteger)hash {
    return super.hash;
}

- (instancetype)copyWithZone:(NSZone *)zone {
    ORKTimeOfDayQuestionResult *result = [super copyWithZone:zone];
    result->_dateComponentsAnswer = [self.dateComponentsAnswer copyWithZone:zone];
    return result;
}

+ (Class)answerClass {
    return [NSDateComponents class];
}

- (void)setAnswer:(id)answer {
    answer = [self validateAnswer:answer];
    self.dateComponentsAnswer = answer;
}

- (id)answer {
    return self.dateComponentsAnswer;
}

@end


@implementation ORKTimeIntervalQuestionResult

- (void)encodeWithCoder:(NSCoder *)aCoder {
    [super encodeWithCoder:aCoder];
    ORK_ENCODE_OBJ(aCoder, intervalAnswer);
}

- (instancetype)initWithCoder:(NSCoder *)aDecoder {
    self = [super initWithCoder:aDecoder];
    if (self) {
        ORK_DECODE_OBJ_CLASS(aDecoder, intervalAnswer, NSNumber);
    }
    return self;
}

+ (BOOL)supportsSecureCoding {
    return YES;
}

- (BOOL)isEqual:(id)object {
    BOOL isParentSame = [super isEqual:object];
    
    __typeof(self) castObject = object;
    return (isParentSame &&
            ORKEqualObjects(self.intervalAnswer, castObject.intervalAnswer));
}

- (NSUInteger)hash {
    return super.hash;
}

- (instancetype)copyWithZone:(NSZone *)zone {
    ORKTimeIntervalQuestionResult *result = [super copyWithZone:zone];
    result->_intervalAnswer = [self.intervalAnswer copyWithZone:zone];
    return result;
}

+ (Class)answerClass {
    return [NSNumber class];
}

- (void)setAnswer:(id)answer {
    answer = [self validateAnswer:answer];
    self.intervalAnswer = answer;
}

- (id)answer {
    return self.intervalAnswer;
}

@end


@implementation ORKDateQuestionResult

- (void)encodeWithCoder:(NSCoder *)aCoder {
    [super encodeWithCoder:aCoder];
    ORK_ENCODE_OBJ(aCoder, calendar);
    ORK_ENCODE_OBJ(aCoder, timeZone);
    ORK_ENCODE_OBJ(aCoder, dateAnswer);
}

- (instancetype)initWithCoder:(NSCoder *)aDecoder {
    self = [super initWithCoder:aDecoder];
    if (self) {
        ORK_DECODE_OBJ_CLASS(aDecoder, calendar, NSCalendar);
        ORK_DECODE_OBJ_CLASS(aDecoder, timeZone, NSTimeZone);
        ORK_DECODE_OBJ_CLASS(aDecoder, dateAnswer, NSDate);
    }
    return self;
}

+ (BOOL)supportsSecureCoding {
    return YES;
}


- (BOOL)isEqual:(id)object {
    BOOL isParentSame = [super isEqual:object];
    
    __typeof(self) castObject = object;
    return (isParentSame &&
            ORKEqualObjects(self.timeZone, castObject.timeZone) &&
            ORKEqualObjects(self.calendar, castObject.calendar) &&
            ORKEqualObjects(self.dateAnswer, castObject.dateAnswer));
}

- (NSUInteger)hash {
    return super.hash;
}

- (instancetype)copyWithZone:(NSZone *)zone {
    ORKDateQuestionResult *result = [super copyWithZone:zone];
    result->_calendar = [self.calendar copyWithZone:zone];
    result->_timeZone = [self.timeZone copyWithZone:zone];
    result->_dateAnswer = [self.dateAnswer copyWithZone:zone];
    return result;
}

+ (Class)answerClass {
    return [NSDate class];
}

- (void)setAnswer:(id)answer {
    answer = [self validateAnswer:answer];
    self.dateAnswer = answer;
}

- (id)answer {
    return self.dateAnswer;
}

@end


@interface ORKCollectionResult ()

- (void)setResultsCopyObjects:(NSArray *)results;

@end


@implementation ORKCollectionResult

- (BOOL)isSaveable {
    BOOL saveable = NO;
    
    for (ORKResult *result in _results) {
        if ([result isSaveable]) {
            saveable = YES;
            break;
        }
    }
    return saveable;
}

- (void)encodeWithCoder:(NSCoder *)aCoder {
    [super encodeWithCoder:aCoder];
    ORK_ENCODE_OBJ(aCoder, results);
}

- (instancetype)initWithCoder:(NSCoder *)aDecoder {
    self = [super initWithCoder:aDecoder];
    if (self) {
        ORK_DECODE_OBJ_ARRAY(aDecoder, results, ORKResult);
    }
    return self;
}

+ (BOOL)supportsSecureCoding {
    return YES;
}

- (BOOL)isEqual:(id)object {
    BOOL isParentSame = [super isEqual:object];
    
    __typeof(self) castObject = object;
    return (isParentSame &&
            ORKEqualObjects(self.results, castObject.results));
}

- (NSUInteger)hash {
    return super.hash ^ self.results.hash;
}

- (void)setResultsCopyObjects:(NSArray *)results {
    _results = ORKArrayCopyObjects(results);
}

- (instancetype)copyWithZone:(NSZone *)zone {
    ORKCollectionResult *result = [super copyWithZone:zone];
    [result setResultsCopyObjects: self.results];
    return result;
}

- (NSArray *)results {
    if (_results == nil) {
        _results = [NSArray new];
    }
    return _results;
}

- (ORKResult *)resultForIdentifier:(NSString *)identifier {
    
    if (identifier == nil) {
        return nil;
    }
    
    __block ORKQuestionResult *result = nil;
    
    // Look through the result set in reverse-order to account for the possibility of
    // multiple results with the same identifier (due to a navigation loop)
    NSEnumerator *enumerator = self.results.reverseObjectEnumerator;
    id obj = enumerator.nextObject;
    while ((result== nil) && (obj != nil)) {
        
        if (NO == [obj isKindOfClass:[ORKResult class]]) {
            @throw [NSException exceptionWithName:NSGenericException reason:[NSString stringWithFormat: @"Expected result object to be ORKResult type: %@", obj] userInfo:nil];
        }
        
        NSString *anIdentifier = [(ORKResult *)obj identifier];
        if ([anIdentifier isEqual:identifier]) {
            result = obj;
        }
        obj = enumerator.nextObject;
    }
    
    return result;
}

- (ORKResult *)firstResult {
    
    return self.results.firstObject;
}

- (NSString *)descriptionWithNumberOfPaddingSpaces:(NSUInteger)numberOfPaddingSpaces {
    NSMutableString *description = [NSMutableString stringWithFormat:@"%@; results: (", [self descriptionPrefixWithNumberOfPaddingSpaces:numberOfPaddingSpaces]];
    
    NSUInteger numberOfResults = self.results.count;
    [self.results enumerateObjectsUsingBlock:^(ORKResult *result, NSUInteger idx, BOOL *stop) {
        if (idx == 0) {
            [description appendString:@"\n"];
        }
        [description appendFormat:@"%@", [result descriptionWithNumberOfPaddingSpaces:numberOfPaddingSpaces + NumberOfPaddingSpacesForIndentationLevel]];
        if (idx != numberOfResults - 1) {
            [description appendString:@",\n"];
        } else {
            [description appendString:@"\n"];
        }
    }];
    
    [description appendFormat:@"%@)%@", ORKPaddingWithNumberOfSpaces((numberOfResults == 0) ? 0 : numberOfPaddingSpaces), self.descriptionSuffix];
    return [description copy];
}

@end


@implementation ORKTaskResult

- (instancetype)initWithTaskIdentifier:(NSString *)identifier
                       taskRunUUID:(NSUUID *)taskRunUUID
                   outputDirectory:(NSURL *)outputDirectory {
    self = [super initWithIdentifier:identifier];
    if (self) {
        self->_taskRunUUID = [taskRunUUID copy];
        self->_outputDirectory = [outputDirectory copy];
    }
    return self;
}

- (void)encodeWithCoder:(NSCoder *)aCoder {
    [super encodeWithCoder:aCoder];
    ORK_ENCODE_OBJ(aCoder, taskRunUUID);
    ORK_ENCODE_URL(aCoder, outputDirectory);
}

- (instancetype)initWithCoder:(NSCoder *)aDecoder {
    self = [super initWithCoder:aDecoder];
    if (self) {
        ORK_DECODE_OBJ_CLASS(aDecoder, taskRunUUID, NSUUID);
        ORK_DECODE_URL(aDecoder, outputDirectory);
    }
    return self;
}

+ (BOOL)supportsSecureCoding {
    return YES;
}

- (BOOL)isEqual:(id)object {
    BOOL isParentSame = [super isEqual:object];
    
    __typeof(self) castObject = object;
    return (isParentSame &&
            ORKEqualObjects(self.taskRunUUID, castObject.taskRunUUID) &&
            ORKEqualFileURLs(self.outputDirectory, castObject.outputDirectory));
}

- (NSUInteger)hash {
    return super.hash ^ self.taskRunUUID.hash ^ self.outputDirectory.hash;
}


- (instancetype)copyWithZone:(NSZone *)zone {
    ORKTaskResult *result = [super copyWithZone:zone];
    result->_taskRunUUID = [self.taskRunUUID copy];
    result->_outputDirectory =  [self.outputDirectory copy];
    return result;
}

- (ORKStepResult *)stepResultForStepIdentifier:(NSString *)stepIdentifier {
    return (ORKStepResult *)[self resultForIdentifier:stepIdentifier];
}

@end


@implementation ORKLocation

+ (instancetype)new {
    ORKThrowMethodUnavailableException();
}

- (instancetype)init {
    ORKThrowMethodUnavailableException();
}

- (instancetype)initWithCoordinate:(CLLocationCoordinate2D)coordinate
                            region:(CLCircularRegion *)region
                         userInput:(NSString *)userInput
                 addressDictionary:(NSDictionary *)addressDictionary {
    self = [super init];
    if (self) {
        _coordinate = coordinate;
        _region = region;
        _userInput = [userInput copy];
        _addressDictionary = [addressDictionary copy];
    }
    return self;
}

- (instancetype)initWithPlacemark:(CLPlacemark *)placemark userInput:(NSString *)userInput {
    self = [super init];
    if (self) {
        _coordinate = placemark.location.coordinate;
        _userInput =  [userInput copy];
        _region = (CLCircularRegion *)placemark.region;
        _addressDictionary = [placemark.addressDictionary copy];
    }
    return self;
}

- (id)copyWithZone:(NSZone *)zone {
    // This object is not mutable
    return self;
}

+ (BOOL)supportsSecureCoding {
    return YES;
}

static NSString *const RegionCenterLatitudeKey = @"region.center.latitude";
static NSString *const RegionCenterLongitudeKey = @"region.center.longitude";
static NSString *const RegionRadiusKey = @"region.radius";
static NSString *const RegionIdentifierKey = @"region.identifier";

- (void)encodeWithCoder:(NSCoder *)aCoder {
    ORK_ENCODE_OBJ(aCoder, userInput);
    ORK_ENCODE_COORDINATE(aCoder, coordinate);
    ORK_ENCODE_OBJ(aCoder, addressDictionary);

    [aCoder encodeObject:@(_region.center.latitude) forKey:RegionCenterLatitudeKey];
    [aCoder encodeObject:@(_region.center.longitude) forKey:RegionCenterLongitudeKey];
    [aCoder encodeObject:_region.identifier forKey:RegionIdentifierKey];
    [aCoder encodeObject:@(_region.radius) forKey:RegionRadiusKey];
}

- (instancetype)initWithCoder:(NSCoder *)aDecoder {
    self = [super init];
    if (self) {
        ORK_DECODE_OBJ_CLASS(aDecoder, userInput, NSString);
        ORK_DECODE_COORDINATE(aDecoder, coordinate);
        ORK_DECODE_OBJ_CLASS(aDecoder, addressDictionary, NSDictionary);
        ORK_DECODE_OBJ_CLASS(aDecoder, region, CLCircularRegion);
        
        NSNumber *latitude = [aDecoder decodeObjectOfClass:[NSNumber class] forKey:RegionCenterLatitudeKey];
        NSNumber *longitude = [aDecoder decodeObjectOfClass:[NSNumber class] forKey:RegionCenterLongitudeKey];
        NSNumber *radius = [aDecoder decodeObjectOfClass:[NSNumber class] forKey:RegionRadiusKey];
        CLLocationCoordinate2D coordinate = CLLocationCoordinate2DMake(latitude.doubleValue, longitude.doubleValue);
        _region = [[CLCircularRegion alloc] initWithCenter:coordinate
                                                    radius:radius.doubleValue
                                                identifier:[aDecoder decodeObjectOfClass:[NSString class] forKey:RegionIdentifierKey]];
    }
    return self;
}

- (BOOL)isEqual:(id)object {
    if ([self class] != [object class]) {
        return NO;
    }
    
    __typeof(self) castObject = object;
    return (ORKEqualObjects(self.userInput, castObject.userInput) &&
            ORKEqualObjects(self.addressDictionary, castObject.addressDictionary) &&
            ORKEqualObjects(self.region, castObject.region) &&
            ORKEqualObjects([NSValue valueWithMKCoordinate:self.coordinate], [NSValue valueWithMKCoordinate:castObject.coordinate]));
}

@end


@implementation ORKLocationQuestionResult

- (void)encodeWithCoder:(NSCoder *)aCoder {
    [super encodeWithCoder:aCoder];
    ORK_ENCODE_OBJ(aCoder, locationAnswer);
}

- (instancetype)initWithCoder:(NSCoder *)aDecoder {
    self = [super initWithCoder:aDecoder];
    if (self) {
        ORK_DECODE_OBJ_CLASS(aDecoder, locationAnswer, ORKLocation);
    }
    return self;
}

+ (BOOL)supportsSecureCoding {
    return YES;
}

- (BOOL)isEqual:(id)object {
    BOOL isParentSame = [super isEqual:object];
    
    __typeof(self) castObject = object;
    return (isParentSame && ORKEqualObjects(self.locationAnswer, castObject.locationAnswer));
}

- (instancetype)copyWithZone:(NSZone *)zone {
    ORKLocationQuestionResult *result = [super copyWithZone:zone];
    result->_locationAnswer = [self.locationAnswer copy];
    return result;
}

+ (Class)answerClass {
    return [ORKLocation class];
}

- (void)setAnswer:(id)answer {
    answer = [self validateAnswer:answer];
    self.locationAnswer = [answer copy];
}

- (id)answer {
    return self.locationAnswer;
}

@end


@implementation ORKStepResult

- (instancetype)initWithStepIdentifier:(NSString *)stepIdentifier results:(NSArray *)results {
    self = [super initWithIdentifier:stepIdentifier];
    if (self) {
        [self setResultsCopyObjects:results];
        [self updateEnabledAssistiveTechnology];
    }
    return self;
}

- (void)updateEnabledAssistiveTechnology {
    if (UIAccessibilityIsVoiceOverRunning()) {
        _enabledAssistiveTechnology = [UIAccessibilityNotificationVoiceOverIdentifier copy];
    } else if (UIAccessibilityIsSwitchControlRunning()) {
        _enabledAssistiveTechnology = [UIAccessibilityNotificationSwitchControlIdentifier copy];
    }
}

- (void)encodeWithCoder:(NSCoder *)aCoder {
    [super encodeWithCoder:aCoder];
    ORK_ENCODE_OBJ(aCoder, enabledAssistiveTechnology);
}

- (instancetype)initWithCoder:(NSCoder *)aDecoder {
    self = [super initWithCoder:aDecoder];
    if (self) {
        ORK_DECODE_OBJ_CLASS(aDecoder, enabledAssistiveTechnology, NSString);
    }
    return self;
}

+ (BOOL)supportsSecureCoding {
    return YES;
}

- (BOOL)isEqual:(id)object {
    BOOL isParentSame = [super isEqual:object];
    
    __typeof(self) castObject = object;
    return (isParentSame &&
            ORKEqualObjects(self.enabledAssistiveTechnology, castObject.enabledAssistiveTechnology));
}

- (NSUInteger)hash {
    return super.hash ^ _enabledAssistiveTechnology.hash;
}

- (instancetype)copyWithZone:(NSZone *)zone {
    ORKStepResult *result = [super copyWithZone:zone];
    result->_enabledAssistiveTechnology = [_enabledAssistiveTechnology copy];
    return result;
}

- (NSString *)descriptionPrefixWithNumberOfPaddingSpaces:(NSUInteger)numberOfPaddingSpaces {
    return [NSString stringWithFormat:@"%@; enabledAssistiveTechnology: %@", [super descriptionPrefixWithNumberOfPaddingSpaces:numberOfPaddingSpaces], _enabledAssistiveTechnology ? : @"None"];
}

@end

@implementation ORKSignatureResult

- (instancetype)initWithSignatureImage:(UIImage *)signatureImage
                         signaturePath:(NSArray <UIBezierPath *> *)signaturePath {
    self = [super init];
    if (self) {
        _signatureImage = [signatureImage copy];
        _signaturePath = ORKArrayCopyObjects(signaturePath);
    }
    return self;
}

- (void)encodeWithCoder:(NSCoder *)aCoder {
    [super encodeWithCoder:aCoder];
    ORK_ENCODE_IMAGE(aCoder, signatureImage);
    ORK_ENCODE_OBJ(aCoder, signaturePath);
}

- (instancetype)initWithCoder:(NSCoder *)aDecoder {
    self = [super initWithCoder:aDecoder];
    if (self) {
        ORK_DECODE_IMAGE(aDecoder, signatureImage);
        ORK_DECODE_OBJ_ARRAY(aDecoder, signaturePath, UIBezierPath);
    }
    return self;
}

+ (BOOL)supportsSecureCoding {
    return YES;
}

- (NSUInteger)hash {
    return super.hash ^ self.signatureImage.hash ^ self.signaturePath.hash;
}

- (BOOL)isEqual:(id)object {
    BOOL isParentSame = [super isEqual:object];
    
    __typeof(self) castObject = object;
    return (isParentSame &&
            ORKEqualObjects(self.signatureImage, castObject.signatureImage) &&
            ORKEqualObjects(self.signaturePath, castObject.signaturePath));
}

- (instancetype)copyWithZone:(NSZone *)zone {
    ORKSignatureResult *result = [super copyWithZone:zone];
    result->_signatureImage = [_signatureImage copy];
    result->_signaturePath = ORKArrayCopyObjects(_signaturePath);
    return result;
}

@end

<<<<<<< HEAD
@implementation ORKMoodScaleQuestionResult

+ (BOOL)supportsSecureCoding {
    return YES;
}

- (NSNumber *)scaleAnswer {
    id scaleAnswer = [self.choiceAnswers firstObject];
    if ([scaleAnswer isKindOfClass:[NSNumber class]]) {
        return scaleAnswer;
    }
    return nil;
}

- (void)setScaleAnswer:(NSNumber *)scaleAnswer {
    if (scaleAnswer != nil) {
        self.choiceAnswers = @[[scaleAnswer copy]];
    }
    else {
        self.choiceAnswers = nil;
    }
}

=======
@implementation ORKPageResult

- (instancetype)initWithPageStep:(ORKPageStep *)step stepResult:(ORKStepResult*)result {
    self = [super initWithTaskIdentifier:step.identifier taskRunUUID:[NSUUID UUID] outputDirectory:nil];
    if (self) {
        NSArray <NSString *> *stepIdentifiers = [step.steps valueForKey:@"identifier"];
        NSMutableArray *results = [NSMutableArray new];
        for (NSString *identifier in stepIdentifiers) {
            NSString *prefix = [NSString stringWithFormat:@"%@.", identifier];
            NSPredicate *predicate = [NSPredicate predicateWithFormat:@"identifier BEGINSWITH %@", prefix];
            NSArray *filteredResults = [result.results filteredArrayUsingPredicate:predicate];
            if (filteredResults.count > 0) {
                NSMutableArray *subresults = [NSMutableArray new];
                for (ORKResult *subresult in filteredResults) {
                    ORKResult *copy = [subresult copy];
                    copy.identifier = [subresult.identifier substringFromIndex:prefix.length];
                    [subresults addObject:copy];
                }
                [results addObject:[[ORKStepResult alloc] initWithStepIdentifier:identifier results:subresults]];
            }
        }
        self.results = results;
    }
    return self;
}

- (void)addStepResult:(ORKStepResult *)stepResult {
    if (stepResult == nil) {
        return;
    }
    
    // Remove previous step result and add the new one
    NSMutableArray *results = [self.results mutableCopy] ?: [NSMutableArray new];
    ORKResult *previousResult = [self resultForIdentifier:stepResult.identifier];
    if (previousResult) {
        [results removeObject:previousResult];
    }
    [results addObject:stepResult];
    self.results = results;
}

- (void)removeStepResultWithIdentifier:(NSString *)identifier {
    ORKResult *result = [self resultForIdentifier:identifier];
    if (result != nil) {
        NSMutableArray *results = [self.results mutableCopy];
        [results removeObject:result];
        self.results = results;
    }
}

- (void)removeStepResultsAfterStepWithIdentifier:(NSString *)identifier {
    ORKResult *result = [self resultForIdentifier:identifier];
    if (result != nil) {
        NSUInteger idx = [self.results indexOfObject:result];
        if (idx != NSNotFound) {
            self.results = [self.results subarrayWithRange:NSMakeRange(0, idx)];
        }
    }
}

- (NSArray <ORKResult *> *)flattenResults {
    NSMutableArray *results = [NSMutableArray new];
    for (ORKResult *result in self.results) {
        if ([result isKindOfClass:[ORKStepResult class]]) {
            ORKStepResult *stepResult = (ORKStepResult *)result;
            if (stepResult.results.count > 0) {
                // For each subresult in this step, append the step identifier onto the result
                for (ORKResult *result in stepResult.results) {
                    ORKResult *copy = [result copy];
                    NSString *subIdentifier = result.identifier ?: [NSString stringWithFormat:@"%@", @(result.hash)];
                    copy.identifier = [NSString stringWithFormat:@"%@.%@", stepResult.identifier, subIdentifier];
                    [results addObject:copy];
                }
            } else {
                // If this is an empty step result then add a base class instance with this identifier
                [results addObject:[[ORKResult alloc] initWithIdentifier:stepResult.identifier]];
            }
        } else {
            // If this is *not* a step result then just add it as-is
            [results addObject:result];
        }
    }
    return [results copy];
}

- (instancetype)copyWithOutputDirectory:(NSURL *)outputDirectory {
    typeof(self) copy = [[[self class] alloc] initWithTaskIdentifier:self.identifier taskRunUUID:self.taskRunUUID outputDirectory:outputDirectory];
    copy.results = self.results;
    return copy;
}

>>>>>>> c024cbd5
@end<|MERGE_RESOLUTION|>--- conflicted
+++ resolved
@@ -2235,31 +2235,6 @@
 
 @end
 
-<<<<<<< HEAD
-@implementation ORKMoodScaleQuestionResult
-
-+ (BOOL)supportsSecureCoding {
-    return YES;
-}
-
-- (NSNumber *)scaleAnswer {
-    id scaleAnswer = [self.choiceAnswers firstObject];
-    if ([scaleAnswer isKindOfClass:[NSNumber class]]) {
-        return scaleAnswer;
-    }
-    return nil;
-}
-
-- (void)setScaleAnswer:(NSNumber *)scaleAnswer {
-    if (scaleAnswer != nil) {
-        self.choiceAnswers = @[[scaleAnswer copy]];
-    }
-    else {
-        self.choiceAnswers = nil;
-    }
-}
-
-=======
 @implementation ORKPageResult
 
 - (instancetype)initWithPageStep:(ORKPageStep *)step stepResult:(ORKStepResult*)result {
@@ -2351,5 +2326,29 @@
     return copy;
 }
 
->>>>>>> c024cbd5
+@end
+
+@implementation ORKMoodScaleQuestionResult
+
++ (BOOL)supportsSecureCoding {
+    return YES;
+}
+
+- (NSNumber *)scaleAnswer {
+    id scaleAnswer = [self.choiceAnswers firstObject];
+    if ([scaleAnswer isKindOfClass:[NSNumber class]]) {
+        return scaleAnswer;
+    }
+    return nil;
+}
+
+- (void)setScaleAnswer:(NSNumber *)scaleAnswer {
+    if (scaleAnswer != nil) {
+        self.choiceAnswers = @[[scaleAnswer copy]];
+    }
+    else {
+        self.choiceAnswers = nil;
+    }
+}
+
 @end