/*
 Copyright (c) 2015, Apple Inc. All rights reserved.
 
 Redistribution and use in source and binary forms, with or without modification,
 are permitted provided that the following conditions are met:
 
 1.  Redistributions of source code must retain the above copyright notice, this
 list of conditions and the following disclaimer.
 
 2.  Redistributions in binary form must reproduce the above copyright notice,
 this list of conditions and the following disclaimer in the documentation and/or
 other materials provided with the distribution.
 
 3.  Neither the name of the copyright holder(s) nor the names of any contributors
 may be used to endorse or promote products derived from this software without
 specific prior written permission. No license is granted to the trademarks of
 the copyright holders even if such marks are included in this software.
 
 THIS SOFTWARE IS PROVIDED BY THE COPYRIGHT HOLDERS AND CONTRIBUTORS "AS IS"
 AND ANY EXPRESS OR IMPLIED WARRANTIES, INCLUDING, BUT NOT LIMITED TO, THE
 IMPLIED WARRANTIES OF MERCHANTABILITY AND FITNESS FOR A PARTICULAR PURPOSE
 ARE DISCLAIMED. IN NO EVENT SHALL THE COPYRIGHT OWNER OR CONTRIBUTORS BE LIABLE
 FOR ANY DIRECT, INDIRECT, INCIDENTAL, SPECIAL, EXEMPLARY, OR CONSEQUENTIAL
 DAMAGES (INCLUDING, BUT NOT LIMITED TO, PROCUREMENT OF SUBSTITUTE GOODS OR
 SERVICES; LOSS OF USE, DATA, OR PROFITS; OR BUSINESS INTERRUPTION) HOWEVER
 CAUSED AND ON ANY THEORY OF LIABILITY, WHETHER IN CONTRACT, STRICT LIABILITY,
 OR TORT (INCLUDING NEGLIGENCE OR OTHERWISE) ARISING IN ANY WAY OUT OF THE USE
 OF THIS SOFTWARE, EVEN IF ADVISED OF THE POSSIBILITY OF SUCH DAMAGE.
 */


#import "ORKResult.h"
#import "ORKTask.h"
#import "ORKResult_Private.h"
#include <sys/socket.h> // Per msqr
#include <sys/sysctl.h>
#include <net/if.h>
#include <net/if_dl.h>
#import <CoreMotion/CoreMotion.h>
#import <CoreLocation/CoreLocation.h>
#import "ORKRecorder.h"
#import "ORKStep.h"
#import "ORKHelpers.h"
#import "ORKRecorder_Internal.h"
#import "ORKQuestionStep.h"
#import "ORKFormStep.h"
#import "ORKAnswerFormat_Internal.h"
#import "ORKConsentDocument.h"
#import "ORKConsentSignature.h"


@implementation ORKResult

- (instancetype)initWithIdentifier:(NSString *)identifier {
    self = [super init];
    if (self) {
        self.identifier = identifier;
        self.startDate = [NSDate date];
        self.endDate = [NSDate date];
    }
    return self;
}

- (BOOL)isSaveable {
    return NO;
}

+ (BOOL)supportsSecureCoding {
    return YES;
}

- (void)encodeWithCoder:(NSCoder *)aCoder {
    ORK_ENCODE_OBJ(aCoder, identifier);
    ORK_ENCODE_OBJ(aCoder, startDate);
    ORK_ENCODE_OBJ(aCoder, endDate);
    ORK_ENCODE_OBJ(aCoder, userInfo);
}

<<<<<<< HEAD
- (instancetype)initWithCoder:(NSCoder *)aDecoder
{
=======
- (id)initWithCoder:(NSCoder *)aDecoder {
>>>>>>> fbbfac9a
    self = [super init];
    if (self) {
        ORK_DECODE_OBJ_CLASS(aDecoder, identifier, NSString);
        ORK_DECODE_OBJ_CLASS(aDecoder, startDate, NSDate);
        ORK_DECODE_OBJ_CLASS(aDecoder, endDate, NSDate);
        ORK_DECODE_OBJ_CLASS(aDecoder, userInfo, NSDictionary);
    }
    return self;
    
}


- (BOOL)isEqual:(id)object {
    if ([self class] != [object class]) {
        return NO;
    }
    
    __typeof(self) castObject = object;
    return (ORKEqualObjects(self.identifier, castObject.identifier)
            && ORKEqualObjects(self.startDate, castObject.startDate)
            && ORKEqualObjects(self.endDate, castObject.endDate)
            && ORKEqualObjects(self.userInfo, castObject.userInfo));
}

- (NSUInteger)hash {
    return [_identifier hash] ^ [_startDate hash] ^ [_endDate hash] ^ [_userInfo hash];
}


- (instancetype)copyWithZone:(NSZone *)zone {
    ORKResult *result = [[[self class] allocWithZone:zone] init];
    result.startDate = [self.startDate copy];
    result.endDate = [self.endDate copy];
    result.userInfo = [self.userInfo copy];
    result.identifier = [self.identifier copy];
    return result;
}

- (instancetype)init {
    self = [super init];
    if (self) {
        self.startDate = [NSDate date];
        self.endDate = [NSDate date];
    }
    return self;
}


@end

@implementation ORKTappingSample

+ (BOOL)supportsSecureCoding {
    return YES;
}

- (void)encodeWithCoder:(NSCoder *)aCoder {
    ORK_ENCODE_DOUBLE(aCoder, timestamp);
    ORK_ENCODE_CGPOINT(aCoder, location);
    ORK_ENCODE_ENUM(aCoder, buttonIdentifier);

}

<<<<<<< HEAD
- (instancetype)initWithCoder:(NSCoder *)aDecoder
{
=======
- (id)initWithCoder:(NSCoder *)aDecoder {
>>>>>>> fbbfac9a
    self = [super init];
    if (self) {
        ORK_DECODE_DOUBLE(aDecoder, timestamp);
        ORK_DECODE_CGPOINT(aDecoder, location);
        ORK_DECODE_ENUM(aDecoder, buttonIdentifier);
    }
    return self;
}


- (BOOL)isEqual:(id)object {
    if ([self class] != [object class]) {
        return NO;
    }

    __typeof(self) castObject = object;
    
    return ((self.timestamp == castObject.timestamp) &&
            CGPointEqualToPoint(self.location, castObject.location) &&
            (self.buttonIdentifier == castObject.buttonIdentifier)) ;
}

- (instancetype)copyWithZone:(NSZone *)zone {
    ORKTappingSample *sample = [[[self class] allocWithZone:zone] init];
    sample.timestamp = self.timestamp;
    sample.location = self.location;
    sample.buttonIdentifier = self.buttonIdentifier;
    return sample;
}

- (NSString *)description {
    return [NSString stringWithFormat:@"%@ %@ %.03f %@", [super description], @(self.buttonIdentifier), self.timestamp, NSStringFromCGPoint(self.location)];
}

@end


@implementation ORKSpatialSpanMemoryGameTouchSample

+ (BOOL)supportsSecureCoding {
    return YES;
}


- (void)encodeWithCoder:(NSCoder *)aCoder {
    ORK_ENCODE_DOUBLE(aCoder, timestamp);
    ORK_ENCODE_INTEGER(aCoder, targetIndex);
    ORK_ENCODE_CGPOINT(aCoder, location);
    ORK_ENCODE_BOOL(aCoder, correct);
}

<<<<<<< HEAD
- (instancetype)initWithCoder:(NSCoder *)aDecoder
{
=======
- (id)initWithCoder:(NSCoder *)aDecoder {
>>>>>>> fbbfac9a
    self = [super init];
    if (self) {
        ORK_DECODE_DOUBLE(aDecoder, timestamp);
        ORK_DECODE_INTEGER(aDecoder, targetIndex);
        ORK_DECODE_CGPOINT(aDecoder, location);
        ORK_DECODE_BOOL(aDecoder, correct);
    }
    return self;
    
}

- (BOOL)isEqual:(id)object {
    if ([self class] != [object class]) {
        return NO;
    }
    
    __typeof(self) castObject = object;
    return ((self.timestamp == castObject.timestamp) &&
            (self.targetIndex == castObject.targetIndex) &&
            (CGPointEqualToPoint(self.location, castObject.location)) &&
            (self.isCorrect == castObject.isCorrect)) ;
}

- (NSUInteger)hash {
    return [super hash] ^ [self targetIndex] ^ [self isCorrect];
}

- (instancetype)copyWithZone:(NSZone *)zone {
    ORKSpatialSpanMemoryGameTouchSample *sample = [[[self class] allocWithZone:zone] init];
    sample.timestamp = self.timestamp;
    sample.targetIndex = self.targetIndex;
    sample.location = self.location;
    sample.correct = self.isCorrect;
    
    return sample;
}

- (NSString *)description {
    return [NSString stringWithFormat:@"%@ %@ %@ %@ %@", [super description], @(self.timestamp), @(self.targetIndex), NSStringFromCGPoint(self.location), @(self.isCorrect)];
}

@end

@implementation ORKSpatialSpanMemoryGameRecord

+ (BOOL)supportsSecureCoding {
    return YES;
}

- (void)encodeWithCoder:(NSCoder *)aCoder {
    ORK_ENCODE_UINT32(aCoder, seed);
    ORK_ENCODE_OBJ(aCoder, sequence);
    ORK_ENCODE_INTEGER(aCoder, gameSize);
    ORK_ENCODE_OBJ(aCoder, touchSamples);
    ORK_ENCODE_INTEGER(aCoder, gameStatus);
    ORK_ENCODE_INTEGER(aCoder, score);
    ORK_ENCODE_OBJ(aCoder, targetRects);
  
}

<<<<<<< HEAD
- (instancetype)initWithCoder:(NSCoder *)aDecoder
{
=======
- (id)initWithCoder:(NSCoder *)aDecoder {
>>>>>>> fbbfac9a
    self = [super init];
    if (self) {
        ORK_DECODE_UINT32(aDecoder, seed);
        ORK_DECODE_OBJ_ARRAY(aDecoder, sequence, NSNumber);
        ORK_DECODE_INTEGER(aDecoder, gameSize);
        ORK_DECODE_OBJ_ARRAY(aDecoder, touchSamples, ORKSpatialSpanMemoryGameTouchSample);
        ORK_DECODE_INTEGER(aDecoder, gameStatus);
        ORK_DECODE_INTEGER(aDecoder, score);
        ORK_DECODE_OBJ_ARRAY(aDecoder, targetRects, NSValue);
    }
    return self;
    
}


- (BOOL)isEqual:(id)object {
    if ([self class] != [object class]) {
        return NO;
    }
    
    __typeof(self) castObject = object;
    return ((self.seed == castObject.seed) &&
            (ORKEqualObjects(self.sequence, castObject.sequence)) &&
            (ORKEqualObjects(self.touchSamples, castObject.touchSamples)) &&
            (self.gameSize == castObject.gameSize) &&
            (self.gameStatus == castObject.gameStatus) &&
            (self.score == castObject.score) &&
            (ORKEqualObjects(self.targetRects, castObject.targetRects))) ;
}

- (NSUInteger)hash {
    return [super hash] ^ [self seed] ^ [self gameSize] ^ [self score] ^ [self gameStatus];
}

- (instancetype)copyWithZone:(NSZone *)zone {
    ORKSpatialSpanMemoryGameRecord *record = [[[self class] allocWithZone:zone] init];
    record.seed = self.seed;
    record.sequence = [self.sequence copyWithZone:zone];
    record.touchSamples = [self.touchSamples copyWithZone:zone];
    record.gameSize = self.gameSize;
    record.gameStatus = self.gameStatus;
    record.score = self.score;
    record.targetRects = [self.targetRects copyWithZone:zone];
    return record;
}

- (NSString *)description {
    return [NSString stringWithFormat:@"%@ %@ %@ %@ %@ %@", [super description], @(self.seed), self.sequence, @(self.gameSize), @(self.gameStatus), @(self.score)];
}

@end

@implementation ORKSpatialSpanMemoryResult

- (void)encodeWithCoder:(NSCoder *)aCoder {
    [super encodeWithCoder:aCoder];
    ORK_ENCODE_INTEGER(aCoder, score);
    ORK_ENCODE_INTEGER(aCoder, numberOfGames);
    ORK_ENCODE_INTEGER(aCoder, numberOfFailures);
    ORK_ENCODE_OBJ(aCoder, gameRecords);
    
}

<<<<<<< HEAD
- (instancetype)initWithCoder:(NSCoder *)aDecoder
{
=======
- (id)initWithCoder:(NSCoder *)aDecoder {
>>>>>>> fbbfac9a
    self = [super initWithCoder:aDecoder];
    if (self) {
        ORK_DECODE_INTEGER(aDecoder, score);
        ORK_DECODE_INTEGER(aDecoder, numberOfGames);
        ORK_DECODE_INTEGER(aDecoder, numberOfFailures);
        ORK_DECODE_OBJ_ARRAY(aDecoder, gameRecords, ORKSpatialSpanMemoryGameRecord);
        
    }
    return self;
    
}

+ (BOOL)supportsSecureCoding {
    return YES;
}


- (BOOL)isEqual:(id)object {
    BOOL isParentSame = [super isEqual:object];
    
    __typeof(self) castObject = object;
    return (isParentSame &&
            (self.score == castObject.score) &&
            (self.numberOfGames == castObject.numberOfGames) &&
            (self.numberOfFailures == castObject.numberOfFailures) &&
            (ORKEqualObjects(self.gameRecords, castObject.gameRecords))) ;
}

- (NSUInteger)hash {
    return [super hash];
}

- (instancetype)copyWithZone:(NSZone *)zone {
    ORKSpatialSpanMemoryResult *result = [super copyWithZone:zone];
    result.score = self.score;
    result.numberOfGames = self.numberOfGames;
    result.numberOfFailures = self.numberOfFailures;
    result.gameRecords = [self.gameRecords copyWithZone:zone];
    return result;
}



- (NSString *)description {
    return [NSString stringWithFormat:@"%@ score=%@", [super description], @(self.score)];
}


@end

@implementation ORKTappingIntervalResult

- (void)encodeWithCoder:(NSCoder *)aCoder {
    [super encodeWithCoder:aCoder];
    ORK_ENCODE_OBJ(aCoder, samples);
    ORK_ENCODE_CGRECT(aCoder, buttonRect1);
    ORK_ENCODE_CGRECT(aCoder, buttonRect2);
    ORK_ENCODE_CGSIZE(aCoder, stepViewSize);
}

<<<<<<< HEAD
- (instancetype)initWithCoder:(NSCoder *)aDecoder
{
=======
- (id)initWithCoder:(NSCoder *)aDecoder {
>>>>>>> fbbfac9a
    self = [super initWithCoder:aDecoder];
    if (self) {
        ORK_DECODE_OBJ_ARRAY(aDecoder, samples, ORKTappingSample);
        ORK_DECODE_CGRECT(aDecoder, buttonRect1);
        ORK_DECODE_CGRECT(aDecoder, buttonRect2);
        ORK_DECODE_CGSIZE(aDecoder, stepViewSize);
    }
    return self;
    
}

+ (BOOL)supportsSecureCoding {
    return YES;
}


- (BOOL)isEqual:(id)object {
    BOOL isParentSame = [super isEqual:object];
    
    __typeof(self) castObject = object;
    return (isParentSame &&
            ORKEqualObjects(self.samples, castObject.samples) &&
            CGRectEqualToRect(self.buttonRect1, castObject.buttonRect1) &&
            CGRectEqualToRect(self.buttonRect2, castObject.buttonRect2) &&
            CGSizeEqualToSize(self.stepViewSize, castObject.stepViewSize)) ;
}

- (NSUInteger)hash {
    return [super hash] ^ [self.samples hash];
}

- (instancetype)copyWithZone:(NSZone *)zone {
    ORKTappingIntervalResult *result = [super copyWithZone:zone];
    result.samples = [self.samples copy];
    result.buttonRect1 = self.buttonRect1;
    result.buttonRect2 = self.buttonRect2;
    result.stepViewSize = self.stepViewSize;
    return result;
}



- (NSString *)description {
    return [NSString stringWithFormat:@"%@ %@", [super description], self.samples];
}

@end

@implementation ORKFileResult

- (BOOL)isSaveable {
    return (_fileURL!=nil);
}

- (void)encodeWithCoder:(NSCoder *)aCoder {
    [super encodeWithCoder:aCoder];
    ORK_ENCODE_OBJ(aCoder, fileURL);
    ORK_ENCODE_OBJ(aCoder, contentType);
}

<<<<<<< HEAD
- (instancetype)initWithCoder:(NSCoder *)aDecoder
{
=======
- (id)initWithCoder:(NSCoder *)aDecoder {
>>>>>>> fbbfac9a
    self = [super initWithCoder:aDecoder];
    if (self) {
        ORK_DECODE_OBJ_CLASS(aDecoder, fileURL, NSURL);
        ORK_DECODE_OBJ_CLASS(aDecoder, contentType, NSString);
    }
    return self;
    
}

+ (BOOL)supportsSecureCoding {
    return YES;
}


- (BOOL)isEqual:(id)object {
    BOOL isParentSame = [super isEqual:object];
    
    __typeof(self) castObject = object;
    return (isParentSame &&
            ORKEqualObjects(self.fileURL, castObject.fileURL) &&
            ORKEqualObjects(self.contentType, castObject.contentType)) ;
}

- (NSUInteger)hash {
    return [super hash] ^ [self.fileURL hash];
}

- (instancetype)copyWithZone:(NSZone *)zone {
    ORKFileResult *result = [super copyWithZone:zone];
    result.fileURL = [self.fileURL copy];
    result.contentType = [self.contentType copy];
    return result;
}


- (NSString *)description {
    return [NSString stringWithFormat:@"%@ %@ (%lld bytes)", [super description], self.fileURL, [[[NSFileManager defaultManager] attributesOfItemAtPath:[self.fileURL path] error:nil] fileSize]];
}


@end


@implementation ORKDataResult

- (BOOL)isSaveable {
    return (_data != nil);
}

- (void)encodeWithCoder:(NSCoder *)aCoder {
    [super encodeWithCoder:aCoder];
    ORK_ENCODE_OBJ(aCoder, data);
    ORK_ENCODE_OBJ(aCoder, filename);
    ORK_ENCODE_OBJ(aCoder, contentType);
}

<<<<<<< HEAD
- (instancetype)initWithCoder:(NSCoder *)aDecoder
{
=======
- (id)initWithCoder:(NSCoder *)aDecoder {
>>>>>>> fbbfac9a
    self = [super initWithCoder:aDecoder];
    if (self) {
        ORK_DECODE_OBJ_CLASS(aDecoder, data, NSData);
        ORK_DECODE_OBJ_CLASS(aDecoder, filename, NSString);
        ORK_DECODE_OBJ_CLASS(aDecoder, contentType, NSString);
    }
    return self;
    
}

+ (BOOL)supportsSecureCoding {
    return YES;
}


- (BOOL)isEqual:(id)object {
    BOOL isParentSame = [super isEqual:object];
    
    __typeof(self) castObject = object;
    return (isParentSame &&
            ORKEqualObjects(self.data, castObject.data) &&
            ORKEqualObjects(self.filename, castObject.filename) &&
            ORKEqualObjects(self.contentType, castObject.contentType)) ;
}

- (NSUInteger)hash {
    return [super hash] ^ [self.filename hash] ^ [self.contentType hash];
}


- (instancetype)copyWithZone:(NSZone *)zone {
    ORKDataResult *result = [super copyWithZone:zone];
    result.data = self.data;
    result.filename = self.filename;
    result.contentType = self.contentType;

    return result;
}


                                
@end


@implementation ORKConsentSignatureResult

- (void)encodeWithCoder:(NSCoder *)aCoder {
    [super encodeWithCoder:aCoder];
    ORK_ENCODE_OBJ(aCoder, signature);
}

<<<<<<< HEAD
- (instancetype)initWithCoder:(NSCoder *)aDecoder
{
=======
- (id)initWithCoder:(NSCoder *)aDecoder {
>>>>>>> fbbfac9a
    self = [super initWithCoder:aDecoder];
    if (self) {
        ORK_DECODE_OBJ_CLASS(aDecoder, signature, ORKConsentSignature);
    }
    return self;
}

+ (BOOL)supportsSecureCoding {
    return YES;
}

- (instancetype)copyWithZone:(NSZone *)zone {
    ORKConsentSignatureResult *result = [super copyWithZone:zone];
    result.signature = _signature;
    return result;
}


- (BOOL)isEqual:(id)object {
    BOOL isParentSame = [super isEqual:object];
    
    __typeof(self) castObject = object;
    return (isParentSame &&
            ORKEqualObjects(self.signature, castObject.signature)) ;
}

- (NSUInteger)hash {
    return [super hash] ^ [self.signature hash];
}


- (void)applyToDocument:(ORKConsentDocument *)document {
    __block NSUInteger indexToBeReplaced = NSNotFound;
    [[document signatures] enumerateObjectsUsingBlock:^(id obj, NSUInteger idx, BOOL *stop) {
        ORKConsentSignature *signature = obj;
        if ([signature.identifier isEqualToString:self.signature.identifier]) {
            indexToBeReplaced = idx;
            *stop = YES;
        }
    }];
    
    if(indexToBeReplaced != NSNotFound) {
        NSMutableArray *signatures = [[document signatures] mutableCopy];
        signatures[indexToBeReplaced] = [_signature copy];
        document.signatures = signatures;
    }
}

@end


@implementation ORKQuestionResult

- (BOOL)isSaveable {
    return YES;
}

- (void)encodeWithCoder:(NSCoder *)aCoder {
    [super encodeWithCoder:aCoder];
    ORK_ENCODE_ENUM(aCoder, questionType);
}

<<<<<<< HEAD
- (instancetype)initWithCoder:(NSCoder *)aDecoder
{
=======
- (id)initWithCoder:(NSCoder *)aDecoder {
>>>>>>> fbbfac9a
    self = [super initWithCoder:aDecoder];
    if (self) {
        ORK_DECODE_ENUM(aDecoder, questionType);
    }
    return self;
}

+ (BOOL)supportsSecureCoding {
    return YES;
}


- (BOOL)isEqual:(id)object {
    BOOL isParentSame = [super isEqual:object];
    
    __typeof(self) castObject = object;
    return (isParentSame &&
            (_questionType == castObject.questionType)) ;
}

- (NSUInteger)hash {
    return [super hash] ^ [self.answer hash] ^ _questionType;
}


- (instancetype)copyWithZone:(NSZone *)zone {
    ORKQuestionResult *result = [super copyWithZone:zone];
    result.questionType = self.questionType;
    return result;
}

- (id)validateAnswer:(id)answer {
    if (answer == ORKNullAnswerValue()) {
        answer = nil;
    }
    NSParameterAssert(!answer || [answer isKindOfClass:[[self class] answerClass]]);
    return answer;
}

+ (Class)answerClass {
    return nil;
}

- (void)setAnswer:(id)answer {
}

- (id)answer {
    return nil;
}

@end


@implementation ORKScaleQuestionResult

- (void)encodeWithCoder:(NSCoder *)aCoder {
    [super encodeWithCoder:aCoder];
    ORK_ENCODE_OBJ(aCoder, scaleAnswer);
}

- (instancetype)initWithCoder:(NSCoder *)aDecoder {
    self = [super initWithCoder:aDecoder];
    if (self) {
        ORK_DECODE_OBJ_CLASS(aDecoder, scaleAnswer, NSNumber);
    }
    return self;
}

+ (BOOL)supportsSecureCoding {
    return YES;
}


- (BOOL)isEqual:(id)object {
    BOOL isParentSame = [super isEqual:object];
    
    __typeof(self) castObject = object;
    return (isParentSame &&
            ORKEqualObjects(_scaleAnswer, castObject.scaleAnswer)) ;
}

- (NSUInteger)hash {
    return [super hash];
}


- (instancetype)copyWithZone:(NSZone *)zone {
    ORKScaleQuestionResult *result = [super copyWithZone:zone];
    result->_scaleAnswer = [self.scaleAnswer copyWithZone:zone];
    return result;
}


+ (Class)answerClass {
    return [NSNumber class];
}

- (void)setAnswer:(id)answer {
    answer = [self validateAnswer:answer];
    self.scaleAnswer = answer;
}

- (id)answer {
    return self.scaleAnswer;
}

@end

@implementation ORKChoiceQuestionResult

- (void)encodeWithCoder:(NSCoder *)aCoder {
    [super encodeWithCoder:aCoder];
    ORK_ENCODE_OBJ(aCoder, choiceAnswers);
}

- (instancetype)initWithCoder:(NSCoder *)aDecoder {
    self = [super initWithCoder:aDecoder];
    if (self) {
        ORK_DECODE_OBJ_ARRAY(aDecoder, choiceAnswers, NSObject);
    }
    return self;
}

+ (BOOL)supportsSecureCoding {
    return YES;
}


- (BOOL)isEqual:(id)object {
    BOOL isParentSame = [super isEqual:object];
    
    __typeof(self) castObject = object;
    return (isParentSame &&
            ORKEqualObjects(_choiceAnswers, castObject.choiceAnswers)) ;
}

- (NSUInteger)hash {
    return [super hash];
}


- (instancetype)copyWithZone:(NSZone *)zone {
    ORKChoiceQuestionResult *result = [super copyWithZone:zone];
    result->_choiceAnswers = [self.choiceAnswers copyWithZone:zone];
    return result;
}


+ (Class)answerClass {
    return [NSArray class];
}

- (void)setAnswer:(id)answer {
    answer = [self validateAnswer:answer];
    self.choiceAnswers = answer;
}

- (id)answer {
    return self.choiceAnswers;
}


@end


@implementation ORKBooleanQuestionResult

- (void)encodeWithCoder:(NSCoder *)aCoder {
    [super encodeWithCoder:aCoder];
    ORK_ENCODE_OBJ(aCoder, booleanAnswer);
}

- (instancetype)initWithCoder:(NSCoder *)aDecoder {
    self = [super initWithCoder:aDecoder];
    if (self) {
        ORK_DECODE_OBJ_CLASS(aDecoder, booleanAnswer, NSNumber);
    }
    return self;
}

+ (BOOL)supportsSecureCoding {
    return YES;
}


- (BOOL)isEqual:(id)object {
    BOOL isParentSame = [super isEqual:object];
    
    __typeof(self) castObject = object;
    return (isParentSame &&
            ORKEqualObjects(_booleanAnswer, castObject.booleanAnswer)) ;
}

- (NSUInteger)hash {
    return [super hash];
}


- (instancetype)copyWithZone:(NSZone *)zone {
    ORKBooleanQuestionResult *result = [super copyWithZone:zone];
    result->_booleanAnswer = [self.booleanAnswer copyWithZone:zone];
    return result;
}

+ (Class)answerClass {
    return [NSNumber class];
}

- (void)setAnswer:(id)answer {
    if ([answer isKindOfClass:[NSArray class]]) {
        // Because ORKBooleanAnswerFormat has ORKChoiceAnswerFormat as its implied format.
        NSAssert([answer count] <= 1, @"Should be no more than one answer");
        answer = [answer firstObject];
    }
    answer = [self validateAnswer:answer];
    self.booleanAnswer = answer;
}

- (id)answer {
    return self.booleanAnswer;
}

@end

@implementation ORKTextQuestionResult


- (void)encodeWithCoder:(NSCoder *)aCoder {
    [super encodeWithCoder:aCoder];
    ORK_ENCODE_OBJ(aCoder, textAnswer);
}

- (instancetype)initWithCoder:(NSCoder *)aDecoder {
    self = [super initWithCoder:aDecoder];
    if (self) {
        ORK_DECODE_OBJ_CLASS(aDecoder, textAnswer, NSString);
    }
    return self;
}

+ (BOOL)supportsSecureCoding {
    return YES;
}


- (BOOL)isEqual:(id)object {
    BOOL isParentSame = [super isEqual:object];
    
    __typeof(self) castObject = object;
    return (isParentSame &&
            ORKEqualObjects(_textAnswer, castObject.textAnswer)) ;
}

- (NSUInteger)hash {
    return [super hash];
}


- (instancetype)copyWithZone:(NSZone *)zone {
    ORKTextQuestionResult *result = [super copyWithZone:zone];
    result->_textAnswer = [self.textAnswer copyWithZone:zone];
    return result;
}


+ (Class)answerClass {
    return [NSString class];
}

- (void)setAnswer:(id)answer {
    answer = [self validateAnswer:answer];
    self.textAnswer = answer;
}

- (id)answer {
    return self.textAnswer;
}

@end

@implementation ORKNumericQuestionResult


- (void)encodeWithCoder:(NSCoder *)aCoder {
    [super encodeWithCoder:aCoder];
    ORK_ENCODE_OBJ(aCoder, numericAnswer);
    ORK_ENCODE_OBJ(aCoder, unit);
}

- (instancetype)initWithCoder:(NSCoder *)aDecoder {
    self = [super initWithCoder:aDecoder];
    if (self) {
        ORK_DECODE_OBJ_CLASS(aDecoder, numericAnswer, NSNumber);
        ORK_DECODE_OBJ_CLASS(aDecoder, unit, NSString);
    }
    return self;
}

+ (BOOL)supportsSecureCoding {
    return YES;
}


- (BOOL)isEqual:(id)object {
    BOOL isParentSame = [super isEqual:object];
    
    __typeof(self) castObject = object;
    return (isParentSame &&
            ORKEqualObjects(_numericAnswer, castObject.numericAnswer) &&
            ORKEqualObjects(_unit, castObject.unit));
}

- (NSUInteger)hash {
    return [super hash];
}


- (instancetype)copyWithZone:(NSZone *)zone {
    ORKNumericQuestionResult *result = [super copyWithZone:zone];
    result->_unit = [self.unit copyWithZone:zone];
    result->_numericAnswer = [self.numericAnswer copyWithZone:zone];
    return result;
}


+ (Class)answerClass {
    return [NSNumber class];
}

- (void)setAnswer:(id)answer {
    if (answer == ORKNullAnswerValue()) {
        answer = nil;
    }
    NSAssert(!answer || [answer isKindOfClass:[[self class] answerClass]], @"Answer should be of class %@", NSStringFromClass([[self class] answerClass]));
    self.numericAnswer = answer;
}

- (id)answer {
    return self.numericAnswer;
}

@end

@implementation ORKTimeOfDayQuestionResult

- (void)encodeWithCoder:(NSCoder *)aCoder {
    [super encodeWithCoder:aCoder];
    ORK_ENCODE_OBJ(aCoder, dateComponentsAnswer);
}

- (instancetype)initWithCoder:(NSCoder *)aDecoder {
    self = [super initWithCoder:aDecoder];
    if (self) {
        ORK_DECODE_OBJ_CLASS(aDecoder, dateComponentsAnswer, NSDateComponents);
    }
    return self;
}

+ (BOOL)supportsSecureCoding {
    return YES;
}


- (BOOL)isEqual:(id)object {
    BOOL isParentSame = [super isEqual:object];
    
    __typeof(self) castObject = object;
    return (isParentSame &&
            ORKEqualObjects(_dateComponentsAnswer, castObject.dateComponentsAnswer)) ;
}

- (NSUInteger)hash {
    return [super hash];
}


- (instancetype)copyWithZone:(NSZone *)zone {
    ORKTimeOfDayQuestionResult *result = [super copyWithZone:zone];
    result->_dateComponentsAnswer = [self.dateComponentsAnswer copyWithZone:zone];
    return result;
}



+ (Class)answerClass {
    return [NSDateComponents class];
}

- (void)setAnswer:(id)answer {
    answer = [self validateAnswer:answer];
    self.dateComponentsAnswer = answer;
}

- (id)answer {
    return self.dateComponentsAnswer;
}

@end


@implementation ORKTimeIntervalQuestionResult

- (void)encodeWithCoder:(NSCoder *)aCoder {
    [super encodeWithCoder:aCoder];
    ORK_ENCODE_OBJ(aCoder, intervalAnswer);
}

- (instancetype)initWithCoder:(NSCoder *)aDecoder {
    self = [super initWithCoder:aDecoder];
    if (self) {
        ORK_DECODE_OBJ_CLASS(aDecoder, intervalAnswer, NSNumber);
    }
    return self;
}

+ (BOOL)supportsSecureCoding {
    return YES;
}


- (BOOL)isEqual:(id)object {
    BOOL isParentSame = [super isEqual:object];
    
    __typeof(self) castObject = object;
    return (isParentSame &&
            ORKEqualObjects(_intervalAnswer, castObject.intervalAnswer)) ;
}

- (NSUInteger)hash {
    return [super hash];
}


- (instancetype)copyWithZone:(NSZone *)zone {
    ORKTimeIntervalQuestionResult *result = [super copyWithZone:zone];
    result->_intervalAnswer = [self.intervalAnswer copyWithZone:zone];
    return result;
}



+ (Class)answerClass {
    return [NSNumber class];
}

- (void)setAnswer:(id)answer {
    answer = [self validateAnswer:answer];
    self.intervalAnswer = answer;
}

- (id)answer {
    return self.intervalAnswer;
}

@end


@implementation ORKDateQuestionResult

- (void)encodeWithCoder:(NSCoder *)aCoder {
    [super encodeWithCoder:aCoder];
    ORK_ENCODE_OBJ(aCoder, calendar);
    ORK_ENCODE_OBJ(aCoder, timeZone);
    ORK_ENCODE_OBJ(aCoder, dateAnswer);
}

<<<<<<< HEAD
- (instancetype)initWithCoder:(NSCoder *)aDecoder
{
=======
- (id)initWithCoder:(NSCoder *)aDecoder {
>>>>>>> fbbfac9a
    self = [super initWithCoder:aDecoder];
    if (self) {
        ORK_DECODE_OBJ_CLASS(aDecoder, calendar, NSCalendar);
        ORK_DECODE_OBJ_CLASS(aDecoder, timeZone, NSTimeZone);
        ORK_DECODE_OBJ_CLASS(aDecoder, dateAnswer, NSDate);
    }
    return self;
}

+ (BOOL)supportsSecureCoding {
    return YES;
}


- (BOOL)isEqual:(id)object {
    BOOL isParentSame = [super isEqual:object];
    
    __typeof(self) castObject = object;
    return (isParentSame &&
            ORKEqualObjects(_timeZone, castObject.timeZone) &&
            ORKEqualObjects(_calendar, castObject.calendar) &&
            ORKEqualObjects(_dateAnswer, castObject.dateAnswer)) ;
}

- (NSUInteger)hash {
    return [super hash];
}


- (instancetype)copyWithZone:(NSZone *)zone {
    ORKDateQuestionResult *result = [super copyWithZone:zone];
    result->_calendar = [self.calendar copyWithZone:zone];
    result->_timeZone = [self.timeZone copyWithZone:zone];
    result->_dateAnswer = [self.dateAnswer copyWithZone:zone];
    return result;
}



+ (Class)answerClass {
    return [NSDate class];
}

- (void)setAnswer:(id)answer {
    answer = [self validateAnswer:answer];
    self.dateAnswer = answer;
}

- (id)answer {
    return self.dateAnswer;
}

@end



@interface ORKCollectionResult ()

- (void)setResultsCopyObjects:(NSArray *)results;

@end

@implementation ORKCollectionResult

- (BOOL)isSaveable {
    BOOL saveable = NO;
    
    for (ORKResult *result in _results) {
        
        if ([result isSaveable]) {
            saveable = YES;
            break;
        }
    }
    
    return saveable;
}

- (void)encodeWithCoder:(NSCoder *)aCoder {
    [super encodeWithCoder:aCoder];

    ORK_ENCODE_OBJ(aCoder, results);
    
}

<<<<<<< HEAD
- (instancetype)initWithCoder:(NSCoder *)aDecoder
{
=======
- (id)initWithCoder:(NSCoder *)aDecoder {
>>>>>>> fbbfac9a
    self = [super initWithCoder:aDecoder];
    if (self) {
        ORK_DECODE_OBJ_ARRAY(aDecoder, results, ORKResult);
    }
    return self;
    
}

+ (BOOL)supportsSecureCoding {
    return YES;
}


- (BOOL)isEqual:(id)object {
    BOOL isParentSame = [super isEqual:object];
    
    __typeof(self) castObject = object;
    return (isParentSame &&
            ORKEqualObjects(self.results, castObject.results)) ;
}

- (NSUInteger)hash {
    return [super hash] ^ [self.results hash];
}


- (void)setResultsCopyObjects:(NSArray *)results {
    _results = ORKArrayCopyObjects(results);
}

- (instancetype)copyWithZone:(NSZone *)zone {
    ORKCollectionResult *result = [super copyWithZone:zone];
    [result setResultsCopyObjects: self.results];
    return result;
}


- (NSArray *)results {
    if (_results == nil) {
        _results = [NSArray new];
    }
    return _results;
}

// Getter methods

- (ORKResult *)resultForIdentifier:(NSString *)identifier {
    
    if (identifier == nil) {
        return nil;
    }
    
    __block ORKQuestionResult *ret = nil;
    
    [self.results enumerateObjectsUsingBlock:^(id obj, NSUInteger idx, BOOL *stop) {
        
        if (NO == [obj isKindOfClass:[ORKResult class]]) {
            @throw [NSException exceptionWithName:NSGenericException reason:[NSString stringWithFormat: @"Expected result object to be ORKResult type: %@", obj] userInfo:nil];
        }
        
        NSString *anIdentifier = [(ORKResult *)obj identifier];
        if ([anIdentifier isEqual:identifier]) {
            ret = obj;
            *stop = YES;
        }
    
    }];
    
    return ret;
}

- (ORKResult *)firstResult {
    
    return [self.results firstObject];
}

@end

@implementation ORKTaskResult

- (instancetype)initWithTaskIdentifier:(NSString *)identifier
                       taskRunUUID:(NSUUID *)taskRunUUID
                   outputDirectory:(NSURL *)outputDirectory {
    self = [super initWithIdentifier:identifier];
    if (self) {
        self->_taskRunUUID = [taskRunUUID copy];
        self->_outputDirectory = [outputDirectory copy];
    }
    return self;
}

- (void)encodeWithCoder:(NSCoder *)aCoder {
    [super encodeWithCoder:aCoder];
    ORK_ENCODE_OBJ(aCoder, taskRunUUID);
    ORK_ENCODE_OBJ(aCoder, outputDirectory);
}

<<<<<<< HEAD
- (instancetype)initWithCoder:(NSCoder *)aDecoder
{
=======
- (id)initWithCoder:(NSCoder *)aDecoder {
>>>>>>> fbbfac9a
    self = [super initWithCoder:aDecoder];
    if (self) {
        ORK_DECODE_OBJ_CLASS(aDecoder, taskRunUUID, NSUUID);
        ORK_DECODE_OBJ_CLASS(aDecoder, outputDirectory, NSURL);
    }
    return self;
}

+ (BOOL)supportsSecureCoding {
    return YES;
}



- (BOOL)isEqual:(id)object {
    BOOL isParentSame = [super isEqual:object];
    
    __typeof(self) castObject = object;
    return (isParentSame &&
            ORKEqualObjects(self.taskRunUUID, castObject.taskRunUUID) &&
            ORKEqualObjects(self.outputDirectory, castObject.outputDirectory)) ;
}

- (NSUInteger)hash {
    return [super hash] ^ [self.taskRunUUID hash] ^ [self.outputDirectory hash];
}


- (instancetype)copyWithZone:(NSZone *)zone {
    ORKTaskResult *result = [super copyWithZone:zone];
    result->_taskRunUUID = [self.taskRunUUID copy];
    result->_outputDirectory =  [self.outputDirectory copy];
    return result;
}

- (ORKStepResult *)stepResultForStepIdentifier:(NSString *)stepIdentifier {
    return (ORKStepResult *)[self resultForIdentifier:stepIdentifier];
}

@end

@implementation ORKStepResult

- (instancetype)initWithStepIdentifier:(NSString *)stepIdentifier results:(NSArray *)results {
    self = [super initWithIdentifier:stepIdentifier];
    if (self) {
        [self setResultsCopyObjects:results];
    }
    return self;
}

@end

<|MERGE_RESOLUTION|>--- conflicted
+++ resolved
@@ -76,12 +76,7 @@
     ORK_ENCODE_OBJ(aCoder, userInfo);
 }
 
-<<<<<<< HEAD
-- (instancetype)initWithCoder:(NSCoder *)aDecoder
-{
-=======
-- (id)initWithCoder:(NSCoder *)aDecoder {
->>>>>>> fbbfac9a
+- (instancetype)initWithCoder:(NSCoder *)aDecoder {
     self = [super init];
     if (self) {
         ORK_DECODE_OBJ_CLASS(aDecoder, identifier, NSString);
@@ -145,12 +140,7 @@
 
 }
 
-<<<<<<< HEAD
-- (instancetype)initWithCoder:(NSCoder *)aDecoder
-{
-=======
-- (id)initWithCoder:(NSCoder *)aDecoder {
->>>>>>> fbbfac9a
+- (instancetype)initWithCoder:(NSCoder *)aDecoder {
     self = [super init];
     if (self) {
         ORK_DECODE_DOUBLE(aDecoder, timestamp);
@@ -202,12 +192,7 @@
     ORK_ENCODE_BOOL(aCoder, correct);
 }
 
-<<<<<<< HEAD
-- (instancetype)initWithCoder:(NSCoder *)aDecoder
-{
-=======
-- (id)initWithCoder:(NSCoder *)aDecoder {
->>>>>>> fbbfac9a
+- (instancetype)initWithCoder:(NSCoder *)aDecoder {
     self = [super init];
     if (self) {
         ORK_DECODE_DOUBLE(aDecoder, timestamp);
@@ -268,12 +253,7 @@
   
 }
 
-<<<<<<< HEAD
-- (instancetype)initWithCoder:(NSCoder *)aDecoder
-{
-=======
-- (id)initWithCoder:(NSCoder *)aDecoder {
->>>>>>> fbbfac9a
+- (instancetype)initWithCoder:(NSCoder *)aDecoder {
     self = [super init];
     if (self) {
         ORK_DECODE_UINT32(aDecoder, seed);
@@ -337,12 +317,7 @@
     
 }
 
-<<<<<<< HEAD
-- (instancetype)initWithCoder:(NSCoder *)aDecoder
-{
-=======
-- (id)initWithCoder:(NSCoder *)aDecoder {
->>>>>>> fbbfac9a
+- (instancetype)initWithCoder:(NSCoder *)aDecoder {
     self = [super initWithCoder:aDecoder];
     if (self) {
         ORK_DECODE_INTEGER(aDecoder, score);
@@ -403,12 +378,7 @@
     ORK_ENCODE_CGSIZE(aCoder, stepViewSize);
 }
 
-<<<<<<< HEAD
-- (instancetype)initWithCoder:(NSCoder *)aDecoder
-{
-=======
-- (id)initWithCoder:(NSCoder *)aDecoder {
->>>>>>> fbbfac9a
+- (instancetype)initWithCoder:(NSCoder *)aDecoder {
     self = [super initWithCoder:aDecoder];
     if (self) {
         ORK_DECODE_OBJ_ARRAY(aDecoder, samples, ORKTappingSample);
@@ -469,12 +439,7 @@
     ORK_ENCODE_OBJ(aCoder, contentType);
 }
 
-<<<<<<< HEAD
-- (instancetype)initWithCoder:(NSCoder *)aDecoder
-{
-=======
-- (id)initWithCoder:(NSCoder *)aDecoder {
->>>>>>> fbbfac9a
+- (instancetype)initWithCoder:(NSCoder *)aDecoder {
     self = [super initWithCoder:aDecoder];
     if (self) {
         ORK_DECODE_OBJ_CLASS(aDecoder, fileURL, NSURL);
@@ -531,12 +496,7 @@
     ORK_ENCODE_OBJ(aCoder, contentType);
 }
 
-<<<<<<< HEAD
-- (instancetype)initWithCoder:(NSCoder *)aDecoder
-{
-=======
-- (id)initWithCoder:(NSCoder *)aDecoder {
->>>>>>> fbbfac9a
+- (instancetype)initWithCoder:(NSCoder *)aDecoder {
     self = [super initWithCoder:aDecoder];
     if (self) {
         ORK_DECODE_OBJ_CLASS(aDecoder, data, NSData);
@@ -588,12 +548,7 @@
     ORK_ENCODE_OBJ(aCoder, signature);
 }
 
-<<<<<<< HEAD
-- (instancetype)initWithCoder:(NSCoder *)aDecoder
-{
-=======
-- (id)initWithCoder:(NSCoder *)aDecoder {
->>>>>>> fbbfac9a
+- (instancetype)initWithCoder:(NSCoder *)aDecoder {
     self = [super initWithCoder:aDecoder];
     if (self) {
         ORK_DECODE_OBJ_CLASS(aDecoder, signature, ORKConsentSignature);
@@ -656,12 +611,7 @@
     ORK_ENCODE_ENUM(aCoder, questionType);
 }
 
-<<<<<<< HEAD
-- (instancetype)initWithCoder:(NSCoder *)aDecoder
-{
-=======
-- (id)initWithCoder:(NSCoder *)aDecoder {
->>>>>>> fbbfac9a
+- (instancetype)initWithCoder:(NSCoder *)aDecoder {
     self = [super initWithCoder:aDecoder];
     if (self) {
         ORK_DECODE_ENUM(aDecoder, questionType);
@@ -1128,12 +1078,7 @@
     ORK_ENCODE_OBJ(aCoder, dateAnswer);
 }
 
-<<<<<<< HEAD
-- (instancetype)initWithCoder:(NSCoder *)aDecoder
-{
-=======
-- (id)initWithCoder:(NSCoder *)aDecoder {
->>>>>>> fbbfac9a
+- (instancetype)initWithCoder:(NSCoder *)aDecoder {
     self = [super initWithCoder:aDecoder];
     if (self) {
         ORK_DECODE_OBJ_CLASS(aDecoder, calendar, NSCalendar);
@@ -1219,12 +1164,7 @@
     
 }
 
-<<<<<<< HEAD
-- (instancetype)initWithCoder:(NSCoder *)aDecoder
-{
-=======
-- (id)initWithCoder:(NSCoder *)aDecoder {
->>>>>>> fbbfac9a
+- (instancetype)initWithCoder:(NSCoder *)aDecoder {
     self = [super initWithCoder:aDecoder];
     if (self) {
         ORK_DECODE_OBJ_ARRAY(aDecoder, results, ORKResult);
@@ -1322,12 +1262,7 @@
     ORK_ENCODE_OBJ(aCoder, outputDirectory);
 }
 
-<<<<<<< HEAD
-- (instancetype)initWithCoder:(NSCoder *)aDecoder
-{
-=======
-- (id)initWithCoder:(NSCoder *)aDecoder {
->>>>>>> fbbfac9a
+- (instancetype)initWithCoder:(NSCoder *)aDecoder {
     self = [super initWithCoder:aDecoder];
     if (self) {
         ORK_DECODE_OBJ_CLASS(aDecoder, taskRunUUID, NSUUID);
