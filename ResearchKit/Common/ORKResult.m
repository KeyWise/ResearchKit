--- conflicted
+++ resolved
@@ -1561,62 +1561,6 @@
 
 @end
 
-@implementation ORKMultipleComponentQuestionResult
-
-- (void)encodeWithCoder:(NSCoder *)aCoder {
-    [super encodeWithCoder:aCoder];
-    ORK_ENCODE_OBJ(aCoder, componentsAnswer);
-    ORK_ENCODE_OBJ(aCoder, separator);
-}
-
-- (instancetype)initWithCoder:(NSCoder *)aDecoder {
-    self = [super initWithCoder:aDecoder];
-    if (self) {
-        ORK_DECODE_OBJ_ARRAY(aDecoder, componentsAnswer, NSObject);
-        ORK_DECODE_OBJ(aDecoder, separator);
-    }
-    return self;
-}
-
-+ (BOOL)supportsSecureCoding {
-    return YES;
-}
-
-- (BOOL)isEqual:(id)object {
-    BOOL isParentSame = [super isEqual:object];
-    
-    __typeof(self) castObject = object;
-    return (isParentSame &&
-            ORKEqualObjects(self.componentsAnswer, castObject.componentsAnswer) &&
-            ORKEqualObjects(self.separator, castObject.separator));
-}
-
-- (NSUInteger)hash {
-    return super.hash;
-}
-
-- (instancetype)copyWithZone:(NSZone *)zone {
-    __typeof(self) copy = [super copyWithZone:zone];
-    copy.componentsAnswer = self.componentsAnswer;
-    copy.separator = self.separator;
-    return copy;
-}
-
-+ (Class)answerClass {
-    return [NSArray class];
-}
-
-- (void)setAnswer:(id)answer {
-    answer = [self validateAnswer:answer];
-    self.componentsAnswer = answer;
-}
-
-- (id)answer {
-    return self.componentsAnswer;
-}
-
-@end
-
 
 @implementation ORKMultipleComponentQuestionResult
 
@@ -2463,7 +2407,6 @@
 @end
 
 
-
 @implementation ORKVideoInstructionStepResult
 
 - (void)encodeWithCoder:(NSCoder *)aCoder {
@@ -2507,7 +2450,6 @@
 }
 
 @end
-
 
 
 @implementation ORKPageResult
@@ -2603,7 +2545,6 @@
 
 @end
 
-<<<<<<< HEAD
 @implementation ORKMoodScaleQuestionResult
 
 + (BOOL)supportsSecureCoding {
@@ -2629,8 +2570,6 @@
 
 @end
 
-=======
->>>>>>> 96712fcf
 
 @implementation ORKTrailmakingResult
 
