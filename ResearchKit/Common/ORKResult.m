/*
 Copyright (c) 2015, Apple Inc. All rights reserved.
 
 Redistribution and use in source and binary forms, with or without modification,
 are permitted provided that the following conditions are met:
 
 1.  Redistributions of source code must retain the above copyright notice, this
 list of conditions and the following disclaimer.
 
 2.  Redistributions in binary form must reproduce the above copyright notice,
 this list of conditions and the following disclaimer in the documentation and/or
 other materials provided with the distribution.
 
 3.  Neither the name of the copyright holder(s) nor the names of any contributors
 may be used to endorse or promote products derived from this software without
 specific prior written permission. No license is granted to the trademarks of
 the copyright holders even if such marks are included in this software.
 
 THIS SOFTWARE IS PROVIDED BY THE COPYRIGHT HOLDERS AND CONTRIBUTORS "AS IS"
 AND ANY EXPRESS OR IMPLIED WARRANTIES, INCLUDING, BUT NOT LIMITED TO, THE
 IMPLIED WARRANTIES OF MERCHANTABILITY AND FITNESS FOR A PARTICULAR PURPOSE
 ARE DISCLAIMED. IN NO EVENT SHALL THE COPYRIGHT OWNER OR CONTRIBUTORS BE LIABLE
 FOR ANY DIRECT, INDIRECT, INCIDENTAL, SPECIAL, EXEMPLARY, OR CONSEQUENTIAL
 DAMAGES (INCLUDING, BUT NOT LIMITED TO, PROCUREMENT OF SUBSTITUTE GOODS OR
 SERVICES; LOSS OF USE, DATA, OR PROFITS; OR BUSINESS INTERRUPTION) HOWEVER
 CAUSED AND ON ANY THEORY OF LIABILITY, WHETHER IN CONTRACT, STRICT LIABILITY,
 OR TORT (INCLUDING NEGLIGENCE OR OTHERWISE) ARISING IN ANY WAY OUT OF THE USE
 OF THIS SOFTWARE, EVEN IF ADVISED OF THE POSSIBILITY OF SUCH DAMAGE.
 */


#import "ORKResult.h"

#import "ORKRecorder_Internal.h"

#import "ORKAnswerFormat_Internal.h"
#import "ORKConsentDocument.h"
#import "ORKConsentSignature.h"
#import "ORKFormStep.h"
#import "ORKQuestionStep.h"
#import "ORKPageStep.h"
#import "ORKResult_Private.h"
#import "ORKStep.h"
#import "ORKTask.h"

#import "ORKHelpers_Internal.h"

@import CoreMotion;
#import <CoreLocation/CoreLocation.h>


const NSUInteger NumberOfPaddingSpacesForIndentationLevel = 4;

@interface ORKResult ()

- (NSString *)descriptionPrefixWithNumberOfPaddingSpaces:(NSUInteger)numberOfPaddingSpaces;

@property (nonatomic) NSString *descriptionSuffix;

- (NSString *)descriptionWithNumberOfPaddingSpaces:(NSUInteger)numberOfPaddingSpaces;

@end


@implementation ORKResult

- (instancetype)initWithIdentifier:(NSString *)identifier {
    self = [super init];
    if (self) {
        self.identifier = identifier;
        self.startDate = [NSDate date];
        self.endDate = [NSDate date];
    }
    return self;
}

- (BOOL)isSaveable {
    return NO;
}

+ (BOOL)supportsSecureCoding {
    return YES;
}

- (void)encodeWithCoder:(NSCoder *)aCoder {
    ORK_ENCODE_OBJ(aCoder, identifier);
    ORK_ENCODE_OBJ(aCoder, startDate);
    ORK_ENCODE_OBJ(aCoder, endDate);
    ORK_ENCODE_OBJ(aCoder, userInfo);
}

- (instancetype)initWithCoder:(NSCoder *)aDecoder {
    self = [super init];
    if (self) {
        ORK_DECODE_OBJ_CLASS(aDecoder, identifier, NSString);
        ORK_DECODE_OBJ_CLASS(aDecoder, startDate, NSDate);
        ORK_DECODE_OBJ_CLASS(aDecoder, endDate, NSDate);
        ORK_DECODE_OBJ_CLASS(aDecoder, userInfo, NSDictionary);
    }
    return self;
}

- (BOOL)isEqual:(id)object {
    if ([self class] != [object class]) {
        return NO;
    }
    
    __typeof(self) castObject = object;
    return (ORKEqualObjects(self.identifier, castObject.identifier)
            && ORKEqualObjects(self.startDate, castObject.startDate)
            && ORKEqualObjects(self.endDate, castObject.endDate)
            && ORKEqualObjects(self.userInfo, castObject.userInfo));
}

- (NSUInteger)hash {
    return _identifier.hash ^ _startDate.hash ^ _endDate.hash ^ _userInfo.hash;
}

- (instancetype)copyWithZone:(NSZone *)zone {
    ORKResult *result = [[[self class] allocWithZone:zone] init];
    result.startDate = [self.startDate copy];
    result.endDate = [self.endDate copy];
    result.userInfo = [self.userInfo copy];
    result.identifier = [self.identifier copy];
    return result;
}

- (instancetype)init {
    self = [super init];
    if (self) {
        self.startDate = [NSDate date];
        self.endDate = [NSDate date];
    }
    return self;
}

- (NSString *)descriptionPrefixWithNumberOfPaddingSpaces:(NSUInteger)numberOfPaddingSpaces {
    return [NSString stringWithFormat:@"%@<%@: %p; identifier: \"%@\"", ORKPaddingWithNumberOfSpaces(numberOfPaddingSpaces), self.class.description, self, self.identifier];
}

- (NSString *)descriptionSuffix {
    return @">";
}

- (NSString *)descriptionWithNumberOfPaddingSpaces:(NSUInteger)numberOfPaddingSpaces {
    return [NSString stringWithFormat:@"%@%@", [self descriptionPrefixWithNumberOfPaddingSpaces:numberOfPaddingSpaces], self.descriptionSuffix];
}

- (NSString *)description {
    return [self descriptionWithNumberOfPaddingSpaces:0];
}

@end


@implementation ORKTappingSample

+ (BOOL)supportsSecureCoding {
    return YES;
}

- (void)encodeWithCoder:(NSCoder *)aCoder {
    ORK_ENCODE_DOUBLE(aCoder, timestamp);
    ORK_ENCODE_DOUBLE(aCoder, duration);
    ORK_ENCODE_CGPOINT(aCoder, location);
    ORK_ENCODE_ENUM(aCoder, buttonIdentifier);

}

- (instancetype)initWithCoder:(NSCoder *)aDecoder {
    self = [super init];
    if (self) {
        ORK_DECODE_DOUBLE(aDecoder, duration);
        ORK_DECODE_DOUBLE(aDecoder, timestamp);
        ORK_DECODE_CGPOINT(aDecoder, location);
        ORK_DECODE_ENUM(aDecoder, buttonIdentifier);
    }
    return self;
}

- (BOOL)isEqual:(id)object {
    if ([self class] != [object class]) {
        return NO;
    }

    __typeof(self) castObject = object;
    
    return ((self.timestamp == castObject.timestamp) &&
            (self.duration == castObject.duration) &&
            CGPointEqualToPoint(self.location, castObject.location) &&
            (self.buttonIdentifier == castObject.buttonIdentifier));
}

- (instancetype)copyWithZone:(NSZone *)zone {
    ORKTappingSample *sample = [[[self class] allocWithZone:zone] init];
    sample.timestamp = self.timestamp;
    sample.duration = self.duration;
    sample.location = self.location;
    sample.buttonIdentifier = self.buttonIdentifier;
    return sample;
}

- (NSString *)description {
    return [NSString stringWithFormat:@"<%@: %p; button: %@; timestamp: %.03f; timestamp: %.03f; location: %@>", self.class.description, self, @(self.buttonIdentifier), self.timestamp, self.duration, NSStringFromCGPoint(self.location)];
}

@end


@implementation ORKPasscodeResult

+ (BOOL)supportsSecureCoding {
    return YES;
}

- (void)encodeWithCoder:(NSCoder *)aCoder {
    [super encodeWithCoder:aCoder];
    ORK_ENCODE_BOOL(aCoder, passcodeSaved);
    ORK_ENCODE_BOOL(aCoder, touchIdEnabled);
}

- (instancetype)initWithCoder:(NSCoder *)aDecoder {
    self = [super initWithCoder:aDecoder];
    if (self) {
        ORK_DECODE_BOOL(aDecoder, passcodeSaved);
        ORK_DECODE_BOOL(aDecoder, touchIdEnabled);
    }
    return self;
}

- (BOOL)isEqual:(id)object {
    BOOL isParentSame = [super isEqual:object];

    __typeof(self) castObject = object;
    return (isParentSame &&
            self.isPasscodeSaved == castObject.isPasscodeSaved &&
            self.isTouchIdEnabled == castObject.isTouchIdEnabled);
}

- (instancetype)copyWithZone:(NSZone *)zone {
    ORKPasscodeResult *result = [super copyWithZone:zone];
    result.passcodeSaved = self.isPasscodeSaved;
    result.touchIdEnabled = self.isTouchIdEnabled;
    return result;
}

- (NSString *)descriptionWithNumberOfPaddingSpaces:(NSUInteger)numberOfPaddingSpaces {
    return [NSString stringWithFormat:@"%@; passcodeSaved: %d touchIDEnabled: %d%@", [self descriptionPrefixWithNumberOfPaddingSpaces:numberOfPaddingSpaces], self.isPasscodeSaved, self.isTouchIdEnabled, self.descriptionSuffix];
}

@end

@implementation ORKRangeOfMotionResult

- (void)encodeWithCoder:(NSCoder *)aCoder {
    [super encodeWithCoder:aCoder];
    ORK_ENCODE_DOUBLE(aCoder, flexed);
    ORK_ENCODE_DOUBLE(aCoder, extended);
}

- (id)initWithCoder:(NSCoder *)aDecoder {
    self = [super initWithCoder:aDecoder];
    if (self) {
        ORK_DECODE_DOUBLE(aDecoder, flexed);
        ORK_DECODE_DOUBLE(aDecoder, extended);
    }
    return self;
}

+ (BOOL)supportsSecureCoding {
    return YES;
}

- (BOOL)isEqual:(id)object {
    BOOL isParentSame = [super isEqual:object];
    __typeof(self) castObject = object;
    return isParentSame &&
    self.flexed == castObject.flexed &&
    self.extended == castObject.extended;
}

- (NSUInteger)hash {
    return super.hash;
}

- (instancetype)copyWithZone:(NSZone *)zone {
    ORKRangeOfMotionResult *result = [super copyWithZone:zone];
    result.flexed = self.flexed;
    result.extended = self.extended;
    return result;
}

- (NSString *)descriptionWithNumberOfPaddingSpaces:(NSUInteger)numberOfPaddingSpaces {
    return [NSString stringWithFormat:@"<%@: flexion: %f; extension: %f>", self.class.description, self.flexed, self.extended];
}

@end

@implementation ORKTowerOfHanoiResult

- (void)encodeWithCoder:(NSCoder *)aCoder {
    [super encodeWithCoder:aCoder];
    ORK_ENCODE_OBJ(aCoder, moves);
    ORK_ENCODE_BOOL(aCoder, puzzleWasSolved);
}

- (id)initWithCoder:(NSCoder *)aDecoder {
    self = [super initWithCoder:aDecoder];
    if (self) {
        ORK_DECODE_OBJ_ARRAY(aDecoder, moves, ORKTowerOfHanoiMove);
        ORK_DECODE_BOOL(aDecoder, puzzleWasSolved);
    }
    return self;
}

+ (BOOL)supportsSecureCoding {
    return YES;
}

- (BOOL)isEqual:(id)object {
    BOOL isParentSame = [super isEqual:object];
    __typeof(self) castObject = object;
    return isParentSame &&
    self.puzzleWasSolved == castObject.puzzleWasSolved &&
    ORKEqualObjects(self.moves, castObject.moves);
}

- (NSUInteger)hash {
    return super.hash ^ self.puzzleWasSolved ^ self.moves.hash;
}

- (instancetype)copyWithZone:(NSZone *)zone {
    ORKTowerOfHanoiResult *result = [super copyWithZone:zone];
    result.puzzleWasSolved = self.puzzleWasSolved;
    result.moves = [self.moves copy];
    return result;
}

- (NSString *)descriptionWithNumberOfPaddingSpaces:(NSUInteger)numberOfPaddingSpaces {
    return [NSString stringWithFormat:@"%@; puzzleSolved: %d; moves: %@%@", [self descriptionPrefixWithNumberOfPaddingSpaces:numberOfPaddingSpaces], self.puzzleWasSolved, self.moves, self.descriptionSuffix];
}

@end


@implementation ORKTowerOfHanoiMove

- (void)encodeWithCoder:(NSCoder *)aCoder {
    ORK_ENCODE_DOUBLE(aCoder, timestamp);
    ORK_ENCODE_INTEGER(aCoder, donorTowerIndex);
    ORK_ENCODE_INTEGER(aCoder, recipientTowerIndex);
    
}

- (instancetype)initWithCoder:(NSCoder *)aDecoder {
    self = [super init];
    if (self) {
        ORK_DECODE_DOUBLE(aDecoder, timestamp);
        ORK_DECODE_INTEGER(aDecoder, donorTowerIndex);
        ORK_DECODE_INTEGER(aDecoder, recipientTowerIndex);
    }
    return self;
}

+ (BOOL)supportsSecureCoding {
    return YES;
}

- (BOOL)isEqual:(id)object {
    if ([self class] != [object class]) {
        return NO;
    }
    
    __typeof(self) castObject = object;
    
    return self.timestamp == castObject.timestamp &&
            self.donorTowerIndex == castObject.donorTowerIndex &&
            self.recipientTowerIndex == castObject.recipientTowerIndex;
}

- (instancetype)copyWithZone:(NSZone *)zone {
    ORKTowerOfHanoiMove *move = [[[self class] allocWithZone:zone] init];
    move.timestamp = self.timestamp;
    move.donorTowerIndex = self.donorTowerIndex;
    move.recipientTowerIndex = self.recipientTowerIndex;
    return move;
}

- (NSString *)description {
    return [NSString stringWithFormat:@"<%@: %p; timestamp: %@; donorTower: %@; recipientTower: %@>", self.class.description, self, @(self.timestamp), @(self.donorTowerIndex), @(self.recipientTowerIndex)];
}

@end


@implementation ORKToneAudiometryResult

- (void)encodeWithCoder:(NSCoder *)aCoder {
    [super encodeWithCoder:aCoder];
    ORK_ENCODE_OBJ(aCoder, outputVolume);
    ORK_ENCODE_OBJ(aCoder, samples);
}

- (id)initWithCoder:(NSCoder *)aDecoder {
    self = [super initWithCoder:aDecoder];
    if (self) {
        ORK_DECODE_OBJ(aDecoder, outputVolume);
        ORK_DECODE_OBJ_ARRAY(aDecoder, samples, ORKToneAudiometrySample);
    }
    return self;
}

+ (BOOL)supportsSecureCoding {
    return YES;
}

- (BOOL)isEqual:(id)object {
    BOOL isParentSame = [super isEqual:object];

    __typeof(self) castObject = object;
    return (isParentSame &&
            ORKEqualObjects(self.outputVolume, castObject.outputVolume) &&
            ORKEqualObjects(self.samples, castObject.samples)) ;
}

- (NSUInteger)hash {
    return super.hash ^ self.samples.hash;
}

- (instancetype)copyWithZone:(NSZone *)zone {
    ORKToneAudiometryResult *result = [super copyWithZone:zone];
    result.outputVolume = [self.outputVolume copy];
    result.samples = [self.samples copy];
    return result;
}

- (NSString *)descriptionWithNumberOfPaddingSpaces:(NSUInteger)numberOfPaddingSpaces {
    return [NSString stringWithFormat:@"%@; outputvolume: %@; samples: %@%@", [self descriptionPrefixWithNumberOfPaddingSpaces:numberOfPaddingSpaces], self.outputVolume, self.samples, self.descriptionSuffix];
}

@end


@implementation ORKToneAudiometrySample

+ (BOOL)supportsSecureCoding {
    return YES;
}

- (void)encodeWithCoder:(NSCoder *)aCoder {
    ORK_ENCODE_DOUBLE(aCoder, frequency);
    ORK_ENCODE_ENUM(aCoder, channel);
    ORK_ENCODE_DOUBLE(aCoder, amplitude);
}

- (id)initWithCoder:(NSCoder *)aDecoder {
    self = [super init];
    if (self) {
        ORK_DECODE_DOUBLE(aDecoder, frequency);
        ORK_DECODE_ENUM(aDecoder, channel);
        ORK_DECODE_DOUBLE(aDecoder, amplitude);
    }
    return self;
}

- (BOOL)isEqual:(id)object {
    if ([self class] != [object class]) {
        return NO;
    }

    __typeof(self) castObject = object;

    return ((self.channel == castObject.channel) &&
            (ABS(self.frequency - castObject.frequency) < DBL_EPSILON) &&
            (ABS(self.amplitude - castObject.amplitude) < DBL_EPSILON)) ;
}

- (instancetype)copyWithZone:(NSZone *)zone {
    ORKToneAudiometrySample *sample = [[[self class] allocWithZone:zone] init];
    sample.frequency = self.frequency;
    sample.channel = self.channel;
    sample.amplitude = self.amplitude;
    return sample;
}

- (NSString *)description {
    return [NSString stringWithFormat:@"<%@: %p; frequency: %.1lf; channel %@; amplitude: %.4lf>", self.class.description, self, self.frequency, @(self.channel), self.amplitude];
}

@end


@implementation ORKSpatialSpanMemoryGameTouchSample

+ (BOOL)supportsSecureCoding {
    return YES;
}

- (void)encodeWithCoder:(NSCoder *)aCoder {
    ORK_ENCODE_DOUBLE(aCoder, timestamp);
    ORK_ENCODE_INTEGER(aCoder, targetIndex);
    ORK_ENCODE_CGPOINT(aCoder, location);
    ORK_ENCODE_BOOL(aCoder, correct);
}

- (instancetype)initWithCoder:(NSCoder *)aDecoder {
    self = [super init];
    if (self) {
        ORK_DECODE_DOUBLE(aDecoder, timestamp);
        ORK_DECODE_INTEGER(aDecoder, targetIndex);
        ORK_DECODE_CGPOINT(aDecoder, location);
        ORK_DECODE_BOOL(aDecoder, correct);
    }
    return self;
}

- (BOOL)isEqual:(id)object {
    if ([self class] != [object class]) {
        return NO;
    }
    
    __typeof(self) castObject = object;
    return ((self.timestamp == castObject.timestamp) &&
            (self.targetIndex == castObject.targetIndex) &&
            (CGPointEqualToPoint(self.location, castObject.location)) &&
            (self.isCorrect == castObject.isCorrect));
}

- (NSUInteger)hash {
    return super.hash ^ [self targetIndex] ^ [self isCorrect];
}

- (instancetype)copyWithZone:(NSZone *)zone {
    ORKSpatialSpanMemoryGameTouchSample *sample = [[[self class] allocWithZone:zone] init];
    sample.timestamp = self.timestamp;
    sample.targetIndex = self.targetIndex;
    sample.location = self.location;
    sample.correct = self.isCorrect;
    
    return sample;
}

- (NSString *)description {
    return [NSString stringWithFormat:@"<%@: %p; timestamp: %@; targetIndex: %@; location: %@; correct: %@>", self.class.description, self, @(self.timestamp), @(self.targetIndex), NSStringFromCGPoint(self.location), @(self.isCorrect)];
}

@end


@implementation ORKSpatialSpanMemoryGameRecord

+ (BOOL)supportsSecureCoding {
    return YES;
}

- (void)encodeWithCoder:(NSCoder *)aCoder {
    ORK_ENCODE_UINT32(aCoder, seed);
    ORK_ENCODE_OBJ(aCoder, sequence);
    ORK_ENCODE_INTEGER(aCoder, gameSize);
    ORK_ENCODE_OBJ(aCoder, touchSamples);
    ORK_ENCODE_INTEGER(aCoder, gameStatus);
    ORK_ENCODE_INTEGER(aCoder, score);
    ORK_ENCODE_OBJ(aCoder, targetRects);
}

- (instancetype)initWithCoder:(NSCoder *)aDecoder {
    self = [super init];
    if (self) {
        ORK_DECODE_UINT32(aDecoder, seed);
        ORK_DECODE_OBJ_ARRAY(aDecoder, sequence, NSNumber);
        ORK_DECODE_INTEGER(aDecoder, gameSize);
        ORK_DECODE_OBJ_ARRAY(aDecoder, touchSamples, ORKSpatialSpanMemoryGameTouchSample);
        ORK_DECODE_INTEGER(aDecoder, gameStatus);
        ORK_DECODE_INTEGER(aDecoder, score);
        ORK_DECODE_OBJ_ARRAY(aDecoder, targetRects, NSValue);
    }
    return self;
}

- (BOOL)isEqual:(id)object {
    if ([self class] != [object class]) {
        return NO;
    }
    
    __typeof(self) castObject = object;
    return ((self.seed == castObject.seed) &&
            (ORKEqualObjects(self.sequence, castObject.sequence)) &&
            (ORKEqualObjects(self.touchSamples, castObject.touchSamples)) &&
            (self.gameSize == castObject.gameSize) &&
            (self.gameStatus == castObject.gameStatus) &&
            (self.score == castObject.score) &&
            (ORKEqualObjects(self.targetRects, castObject.targetRects)));
}

- (NSUInteger)hash {
    return super.hash ^ [self seed] ^ [self gameSize] ^ [self score] ^ [self gameStatus];
}

- (instancetype)copyWithZone:(NSZone *)zone {
    ORKSpatialSpanMemoryGameRecord *record = [[[self class] allocWithZone:zone] init];
    record.seed = self.seed;
    record.sequence = [self.sequence copyWithZone:zone];
    record.touchSamples = [self.touchSamples copyWithZone:zone];
    record.gameSize = self.gameSize;
    record.gameStatus = self.gameStatus;
    record.score = self.score;
    record.targetRects = [self.targetRects copyWithZone:zone];
    return record;
}

- (NSString *)description {
    return [NSString stringWithFormat:@"<%@: %p; seed: %@; sequence: %@; gameSize: %@; gameStatus: %@; score: %@>", self.class.description, self, @(self.seed), self.sequence, @(self.gameSize), @(self.gameStatus), @(self.score)];
}

@end


@implementation ORKSpatialSpanMemoryResult

- (void)encodeWithCoder:(NSCoder *)aCoder {
    [super encodeWithCoder:aCoder];
    ORK_ENCODE_INTEGER(aCoder, score);
    ORK_ENCODE_INTEGER(aCoder, numberOfGames);
    ORK_ENCODE_INTEGER(aCoder, numberOfFailures);
    ORK_ENCODE_OBJ(aCoder, gameRecords);
    
}

- (instancetype)initWithCoder:(NSCoder *)aDecoder {
    self = [super initWithCoder:aDecoder];
    if (self) {
        ORK_DECODE_INTEGER(aDecoder, score);
        ORK_DECODE_INTEGER(aDecoder, numberOfGames);
        ORK_DECODE_INTEGER(aDecoder, numberOfFailures);
        ORK_DECODE_OBJ_ARRAY(aDecoder, gameRecords, ORKSpatialSpanMemoryGameRecord);
        
    }
    return self;
}

+ (BOOL)supportsSecureCoding {
    return YES;
}

- (BOOL)isEqual:(id)object {
    BOOL isParentSame = [super isEqual:object];
    
    __typeof(self) castObject = object;
    return (isParentSame &&
            (self.score == castObject.score) &&
            (self.numberOfGames == castObject.numberOfGames) &&
            (self.numberOfFailures == castObject.numberOfFailures) &&
            (ORKEqualObjects(self.gameRecords, castObject.gameRecords)));
}

- (NSUInteger)hash {
    return super.hash;
}

- (instancetype)copyWithZone:(NSZone *)zone {
    ORKSpatialSpanMemoryResult *result = [super copyWithZone:zone];
    result.score = self.score;
    result.numberOfGames = self.numberOfGames;
    result.numberOfFailures = self.numberOfFailures;
    result.gameRecords = [self.gameRecords copyWithZone:zone];
    return result;
}

- (NSString *)descriptionWithNumberOfPaddingSpaces:(NSUInteger)numberOfPaddingSpaces {
    return [NSString stringWithFormat:@"%@; score: %@%@", [self descriptionPrefixWithNumberOfPaddingSpaces:numberOfPaddingSpaces], @(self.score), self.descriptionSuffix];
}

@end


@implementation ORKTappingIntervalResult

- (void)encodeWithCoder:(NSCoder *)aCoder {
    [super encodeWithCoder:aCoder];
    ORK_ENCODE_OBJ(aCoder, samples);
    ORK_ENCODE_CGRECT(aCoder, buttonRect1);
    ORK_ENCODE_CGRECT(aCoder, buttonRect2);
    ORK_ENCODE_CGSIZE(aCoder, stepViewSize);
}

- (instancetype)initWithCoder:(NSCoder *)aDecoder {
    self = [super initWithCoder:aDecoder];
    if (self) {
        ORK_DECODE_OBJ_ARRAY(aDecoder, samples, ORKTappingSample);
        ORK_DECODE_CGRECT(aDecoder, buttonRect1);
        ORK_DECODE_CGRECT(aDecoder, buttonRect2);
        ORK_DECODE_CGSIZE(aDecoder, stepViewSize);
    }
    return self;
}

+ (BOOL)supportsSecureCoding {
    return YES;
}

- (BOOL)isEqual:(id)object {
    BOOL isParentSame = [super isEqual:object];
    
    __typeof(self) castObject = object;
    return (isParentSame &&
            ORKEqualObjects(self.samples, castObject.samples) &&
            CGRectEqualToRect(self.buttonRect1, castObject.buttonRect1) &&
            CGRectEqualToRect(self.buttonRect2, castObject.buttonRect2) &&
            CGSizeEqualToSize(self.stepViewSize, castObject.stepViewSize));
}

- (NSUInteger)hash {
    return super.hash ^ self.samples.hash;
}

- (instancetype)copyWithZone:(NSZone *)zone {
    ORKTappingIntervalResult *result = [super copyWithZone:zone];
    result.samples = [self.samples copy];
    result.buttonRect1 = self.buttonRect1;
    result.buttonRect2 = self.buttonRect2;
    result.stepViewSize = self.stepViewSize;
    return result;
}

- (NSString *)descriptionWithNumberOfPaddingSpaces:(NSUInteger)numberOfPaddingSpaces {
    return [NSString stringWithFormat:@"%@; samples: %@%@", [self descriptionPrefixWithNumberOfPaddingSpaces:numberOfPaddingSpaces], self.samples, self.descriptionSuffix];
}

@end


@implementation ORKFileResult

- (BOOL)isSaveable {
    return (_fileURL != nil);
}

- (void)encodeWithCoder:(NSCoder *)aCoder {
    [super encodeWithCoder:aCoder];
    ORK_ENCODE_URL(aCoder, fileURL);
    ORK_ENCODE_OBJ(aCoder, contentType);
}

- (instancetype)initWithCoder:(NSCoder *)aDecoder {
    self = [super initWithCoder:aDecoder];
    if (self) {
        ORK_DECODE_URL(aDecoder, fileURL);
        ORK_DECODE_OBJ_CLASS(aDecoder, contentType, NSString);
    }
    return self;
}

+ (BOOL)supportsSecureCoding {
    return YES;
}

- (BOOL)isEqual:(id)object {
    BOOL isParentSame = [super isEqual:object];
    
    __typeof(self) castObject = object;
    return (isParentSame &&
            ORKEqualFileURLs(self.fileURL, castObject.fileURL) &&
            ORKEqualObjects(self.contentType, castObject.contentType));
}

- (NSUInteger)hash {
    return super.hash ^ self.fileURL.hash;
}

- (instancetype)copyWithZone:(NSZone *)zone {
    ORKFileResult *result = [super copyWithZone:zone];
    result.fileURL = [self.fileURL copy];
    result.contentType = [self.contentType copy];
    return result;
}

- (NSString *)descriptionWithNumberOfPaddingSpaces:(NSUInteger)numberOfPaddingSpaces {
    return [NSString stringWithFormat:@"%@; fileURL: %@ (%lld bytes)%@", [self descriptionPrefixWithNumberOfPaddingSpaces:numberOfPaddingSpaces], self.fileURL, [[NSFileManager defaultManager] attributesOfItemAtPath:self.fileURL.path error:nil].fileSize, self.descriptionSuffix];
}

@end


@implementation ORKReactionTimeResult

- (void)encodeWithCoder:(NSCoder *)aCoder {
    [super encodeWithCoder:aCoder];
    ORK_ENCODE_DOUBLE(aCoder, timestamp);
    ORK_ENCODE_OBJ(aCoder, fileResult);
}

- (instancetype)initWithCoder:(NSCoder *)aDecoder {
    self = [super initWithCoder:aDecoder];
    if (self) {
        ORK_DECODE_DOUBLE(aDecoder, timestamp);
        ORK_DECODE_OBJ_CLASS(aDecoder, fileResult, ORKFileResult);
    }
    return self;
}

+ (BOOL)supportsSecureCoding {
    return YES;
}

- (BOOL)isEqual:(id)object {
    BOOL isParentSame = [super isEqual:object];
    
    __typeof(self) castObject = object;
    return (isParentSame &&
            (self.timestamp == castObject.timestamp) &&
            ORKEqualObjects(self.fileResult, castObject.fileResult)) ;
}

- (NSUInteger)hash {
    return super.hash ^ [NSNumber numberWithDouble:self.timestamp].hash ^ self.fileResult.hash;
}

- (instancetype)copyWithZone:(NSZone *)zone {
    ORKReactionTimeResult *result = [super copyWithZone:zone];
    result.fileResult = [self.fileResult copy];
    result.timestamp = self.timestamp;
    return result;
}

- (NSString *)descriptionWithNumberOfPaddingSpaces:(NSUInteger)numberOfPaddingSpaces {
    return [NSString stringWithFormat:@"%@; timestamp: %f; fileResult: %@%@", [self descriptionPrefixWithNumberOfPaddingSpaces:numberOfPaddingSpaces], self.timestamp, self.fileResult.description, self.descriptionSuffix];
}

@end


@implementation ORKTimedWalkResult

- (void)encodeWithCoder:(NSCoder *)aCoder {
    [super encodeWithCoder:aCoder];
    ORK_ENCODE_DOUBLE(aCoder, distanceInMeters);
    ORK_ENCODE_DOUBLE(aCoder, timeLimit);
    ORK_ENCODE_DOUBLE(aCoder, duration);
}

- (instancetype)initWithCoder:(NSCoder *)aDecoder {
    self = [super initWithCoder:aDecoder];
    if (self) {
        ORK_DECODE_DOUBLE(aDecoder, distanceInMeters);
        ORK_DECODE_DOUBLE(aDecoder, timeLimit);
        ORK_DECODE_DOUBLE(aDecoder, duration);
    }
    return self;
    
}

+ (BOOL)supportsSecureCoding {
    return YES;
}

- (BOOL)isEqual:(id)object {
    BOOL isParentSame = [super isEqual:object];
    
    __typeof(self) castObject = object;
    return (isParentSame &&
            (self.duration == castObject.distanceInMeters) &&
            (self.duration == castObject.timeLimit) &&
            (self.duration == castObject.duration));
}

- (NSUInteger)hash {
    return super.hash;
}

- (instancetype)copyWithZone:(NSZone *)zone {
    ORKTimedWalkResult *result = [super copyWithZone:zone];
    result.duration = self.distanceInMeters;
    result.duration = self.timeLimit;
    result.duration = self.duration;
    return result;
}

- (NSString *)descriptionWithNumberOfPaddingSpaces:(NSUInteger)numberOfPaddingSpaces {
    return [NSString stringWithFormat:@"%@; distance: %@; timeLimit: %@; duration: %@%@", [self descriptionPrefixWithNumberOfPaddingSpaces:numberOfPaddingSpaces], @(self.distanceInMeters), @(self.timeLimit), @(self.duration), self.descriptionSuffix];
}

@end


@implementation ORKPSATSample

+ (BOOL)supportsSecureCoding {
    return YES;
}

- (void)encodeWithCoder:(NSCoder *)aCoder {
    ORK_ENCODE_BOOL(aCoder, correct);
    ORK_ENCODE_INTEGER(aCoder, digit);
    ORK_ENCODE_INTEGER(aCoder, answer);
    ORK_ENCODE_DOUBLE(aCoder, time);
}

- (instancetype)initWithCoder:(NSCoder *)aDecoder {
    self = [super init];
    if (self) {
        ORK_DECODE_BOOL(aDecoder, correct);
        ORK_DECODE_INTEGER(aDecoder, digit);
        ORK_DECODE_INTEGER(aDecoder, answer);
        ORK_DECODE_DOUBLE(aDecoder, time);
    }
    return self;
}

- (BOOL)isEqual:(id)object {
    if ([self class] != [object class]) {
        return NO;
    }
    
    __typeof(self) castObject = object;
    
    return ((self.isCorrect == castObject.isCorrect) &&
            (self.digit == castObject.digit) &&
            (self.answer == castObject.answer) &&
            (self.time == castObject.time)) ;
}

- (instancetype)copyWithZone:(NSZone *)zone {
    ORKPSATSample *sample = [[[self class] allocWithZone:zone] init];
    sample.correct = self.isCorrect;
    sample.digit = self.digit;
    sample.answer = self.answer;
    sample.time = self.time;
    return sample;
}

- (NSString *)description {
    return [NSString stringWithFormat:@"<%@: %p; correct: %@; digit: %@; answer: %@; time: %@>", self.class.description, self, @(self.isCorrect), @(self.digit), @(self.answer), @(self.time)];
}

@end


@implementation ORKPSATResult

- (void)encodeWithCoder:(NSCoder *)aCoder {
    [super encodeWithCoder:aCoder];
    ORK_ENCODE_ENUM(aCoder, presentationMode);
    ORK_ENCODE_DOUBLE(aCoder, interStimulusInterval);
    ORK_ENCODE_DOUBLE(aCoder, stimulusDuration);
    ORK_ENCODE_INTEGER(aCoder, length);
    ORK_ENCODE_INTEGER(aCoder, totalCorrect);
    ORK_ENCODE_INTEGER(aCoder, totalDyad);
    ORK_ENCODE_DOUBLE(aCoder, totalTime);
    ORK_ENCODE_INTEGER(aCoder, initialDigit);
    ORK_ENCODE_OBJ(aCoder, samples);
}

- (instancetype)initWithCoder:(NSCoder *)aDecoder {
    self = [super initWithCoder:aDecoder];
    if (self) {
        ORK_DECODE_ENUM(aDecoder, presentationMode);
        ORK_DECODE_DOUBLE(aDecoder, interStimulusInterval);
        ORK_DECODE_DOUBLE(aDecoder, stimulusDuration);
        ORK_DECODE_INTEGER(aDecoder, length);
        ORK_DECODE_INTEGER(aDecoder, totalCorrect);
        ORK_DECODE_INTEGER(aDecoder, totalDyad);
        ORK_DECODE_DOUBLE(aDecoder, totalTime);
        ORK_DECODE_INTEGER(aDecoder, initialDigit);
        ORK_DECODE_OBJ_ARRAY(aDecoder, samples, ORKPSATSample);
    }
    return self;
    
}

+ (BOOL)supportsSecureCoding {
    return YES;
}

- (BOOL)isEqual:(id)object {
    BOOL isParentSame = [super isEqual:object];
    
    __typeof(self) castObject = object;
    return (isParentSame &&
            (self.presentationMode == castObject.presentationMode) &&
            (self.interStimulusInterval == castObject.interStimulusInterval) &&
            (self.stimulusDuration == castObject.stimulusDuration) &&
            (self.length == castObject.length) &&
            (self.totalCorrect == castObject.totalCorrect) &&
            (self.totalDyad == castObject.totalDyad) &&
            (self.totalTime == castObject.totalTime) &&
            (self.initialDigit == castObject.initialDigit) &&
            ORKEqualObjects(self.samples, castObject.samples)) ;
}

- (NSUInteger)hash {
    return super.hash ^ self.samples.hash;
}

- (instancetype)copyWithZone:(NSZone *)zone {
    ORKPSATResult *result = [super copyWithZone:zone];
    result.presentationMode = self.presentationMode;
    result.interStimulusInterval = self.interStimulusInterval;
    result.stimulusDuration = self.stimulusDuration;
    result.length = self.length;
    result.totalCorrect = self.totalCorrect;
    result.totalDyad = self.totalDyad;
    result.totalTime = self.totalTime;
    result.initialDigit = self.initialDigit;
    result.samples = [self.samples copy];
    return result;
}

- (NSString *)descriptionWithNumberOfPaddingSpaces:(NSUInteger)numberOfPaddingSpaces {
    return [NSString stringWithFormat:@"%@; correct: %@/%@; samples: %@%@", [self descriptionPrefixWithNumberOfPaddingSpaces:numberOfPaddingSpaces], @(self.totalCorrect), @(self.length), self.samples, self.descriptionSuffix];
}

@end


@implementation ORKHolePegTestResult

- (void)encodeWithCoder:(NSCoder *)aCoder {
    [super encodeWithCoder:aCoder];
    ORK_ENCODE_ENUM(aCoder, movingDirection);
    ORK_ENCODE_BOOL(aCoder, dominantHandTested);
    ORK_ENCODE_INTEGER(aCoder, numberOfPegs);
    ORK_ENCODE_INTEGER(aCoder, threshold);
    ORK_ENCODE_BOOL(aCoder, rotated);
    ORK_ENCODE_INTEGER(aCoder, totalSuccesses);
    ORK_ENCODE_INTEGER(aCoder, totalFailures);
    ORK_ENCODE_DOUBLE(aCoder, totalTime);
    ORK_ENCODE_DOUBLE(aCoder, totalDistance);
    ORK_ENCODE_OBJ(aCoder, samples);
}

- (id)initWithCoder:(NSCoder *)aDecoder {
    self = [super initWithCoder:aDecoder];
    if (self) {
        ORK_DECODE_ENUM(aDecoder, movingDirection);
        ORK_DECODE_BOOL(aDecoder, dominantHandTested);
        ORK_DECODE_INTEGER(aDecoder, numberOfPegs);
        ORK_DECODE_INTEGER(aDecoder, threshold);
        ORK_DECODE_BOOL(aDecoder, rotated);
        ORK_DECODE_INTEGER(aDecoder, totalSuccesses);
        ORK_DECODE_INTEGER(aDecoder, totalFailures);
        ORK_DECODE_DOUBLE(aDecoder, totalTime);
        ORK_DECODE_DOUBLE(aDecoder, totalDistance);
        ORK_DECODE_OBJ_ARRAY(aDecoder, samples, ORKToneAudiometrySample);
    }
    return self;
}

+ (BOOL)supportsSecureCoding {
    return YES;
}

- (BOOL)isEqual:(id)object {
    BOOL isParentSame = [super isEqual:object];
    
    __typeof(self) castObject = object;
    return (isParentSame &&
            (self.movingDirection == castObject.movingDirection) &&
            (self.isDominantHandTested == castObject.isDominantHandTested) &&
            (self.numberOfPegs == castObject.numberOfPegs) &&
            (self.threshold == castObject.threshold) &&
            (self.isRotated == castObject.isRotated) &&
            (self.totalSuccesses == castObject.totalSuccesses) &&
            (self.totalFailures == castObject.totalFailures) &&
            (self.totalTime == castObject.totalTime) &&
            (self.totalDistance == castObject.totalDistance) &&
            ORKEqualObjects(self.samples, castObject.samples)) ;
}

- (NSUInteger)hash {
    return super.hash ^ self.samples.hash;
}

- (instancetype)copyWithZone:(NSZone *)zone {
    ORKHolePegTestResult *result = [super copyWithZone:zone];
    result.movingDirection = self.movingDirection;
    result.dominantHandTested = self.isDominantHandTested;
    result.numberOfPegs = self.numberOfPegs;
    result.threshold = self.threshold;
    result.rotated = self.isRotated;
    result.totalSuccesses = self.totalSuccesses;
    result.totalFailures = self.totalFailures;
    result.totalTime = self.totalTime;
    result.totalDistance = self.totalDistance;
    result.samples = [self.samples copy];
    return result;
}

- (NSString *)descriptionWithNumberOfPaddingSpaces:(NSUInteger)numberOfPaddingSpaces {
    return [NSString stringWithFormat:@"%@; successes: %@; time: %@; samples: %@%@", [self descriptionPrefixWithNumberOfPaddingSpaces:numberOfPaddingSpaces], @(self.totalSuccesses), @(self.totalTime), self.samples, self.descriptionSuffix];
}

@end


@implementation ORKHolePegTestSample

+ (BOOL)supportsSecureCoding {
    return YES;
}

- (void)encodeWithCoder:(NSCoder *)aCoder {
    ORK_ENCODE_DOUBLE(aCoder, time);
    ORK_ENCODE_DOUBLE(aCoder, distance);
}

- (id)initWithCoder:(NSCoder *)aDecoder {
    self = [super init];
    if (self) {
        ORK_DECODE_DOUBLE(aDecoder, time);
        ORK_DECODE_DOUBLE(aDecoder, distance);
    }
    return self;
}

- (BOOL)isEqual:(id)object {
    if ([self class] != [object class]) {
        return NO;
    }
    
    __typeof(self) castObject = object;
    
    return ((self.time == castObject.time) &&
            (self.distance == castObject.distance)) ;
}

- (instancetype)copyWithZone:(NSZone *)zone {
    ORKHolePegTestSample *sample = [[[self class] allocWithZone:zone] init];
    sample.time = self.time;
    sample.distance = self.distance;
    return sample;
}

- (NSString *)description {
    return [NSString stringWithFormat:@"<%@: %p; time: %@; distance: %@>", self.class.description, self, @(self.time), @(self.distance)];
}

@end


@implementation ORKDataResult

- (BOOL)isSaveable {
    return (_data != nil);
}

- (void)encodeWithCoder:(NSCoder *)aCoder {
    [super encodeWithCoder:aCoder];
    ORK_ENCODE_OBJ(aCoder, data);
    ORK_ENCODE_OBJ(aCoder, filename);
    ORK_ENCODE_OBJ(aCoder, contentType);
}

- (instancetype)initWithCoder:(NSCoder *)aDecoder {
    self = [super initWithCoder:aDecoder];
    if (self) {
        ORK_DECODE_OBJ_CLASS(aDecoder, data, NSData);
        ORK_DECODE_OBJ_CLASS(aDecoder, filename, NSString);
        ORK_DECODE_OBJ_CLASS(aDecoder, contentType, NSString);
    }
    return self;
}

+ (BOOL)supportsSecureCoding {
    return YES;
}

- (BOOL)isEqual:(id)object {
    BOOL isParentSame = [super isEqual:object];
    
    __typeof(self) castObject = object;
    return (isParentSame &&
            ORKEqualObjects(self.data, castObject.data) &&
            ORKEqualObjects(self.filename, castObject.filename) &&
            ORKEqualObjects(self.contentType, castObject.contentType));
}

- (NSUInteger)hash {
    return super.hash ^ self.filename.hash ^ self.contentType.hash;
}

- (instancetype)copyWithZone:(NSZone *)zone {
    ORKDataResult *result = [super copyWithZone:zone];
    result.data = self.data;
    result.filename = self.filename;
    result.contentType = self.contentType;

    return result;
}

- (NSString *)descriptionWithNumberOfPaddingSpaces:(NSUInteger)numberOfPaddingSpaces {
    return [NSString stringWithFormat:@"%@; data: %@; filename: %@; contentType: %@%@", [self descriptionPrefixWithNumberOfPaddingSpaces:numberOfPaddingSpaces], self.data, self.filename, self.contentType, self.descriptionSuffix];
}

@end


@implementation ORKConsentSignatureResult

- (void)encodeWithCoder:(NSCoder *)aCoder {
    [super encodeWithCoder:aCoder];
    ORK_ENCODE_OBJ(aCoder, signature);
    ORK_ENCODE_BOOL(aCoder, consented);
}

- (instancetype)initWithCoder:(NSCoder *)aDecoder {
    self = [super initWithCoder:aDecoder];
    if (self) {
        ORK_DECODE_OBJ_CLASS(aDecoder, signature, ORKConsentSignature);
        ORK_DECODE_BOOL(aDecoder, consented);
    }
    return self;
}

+ (BOOL)supportsSecureCoding {
    return YES;
}

- (instancetype)copyWithZone:(NSZone *)zone {
    ORKConsentSignatureResult *result = [super copyWithZone:zone];
    result.signature = _signature;
    result.consented = _consented;
    return result;
}

- (BOOL)isEqual:(id)object {
    BOOL isParentSame = [super isEqual:object];
    
    __typeof(self) castObject = object;
    return (isParentSame &&
            ORKEqualObjects(self.signature, castObject.signature) &&
            (self.consented == castObject.consented));
}

- (NSUInteger)hash {
    return super.hash ^ self.signature.hash;
}

- (void)applyToDocument:(ORKConsentDocument *)document {
    __block NSUInteger indexToBeReplaced = NSNotFound;
    [[document signatures] enumerateObjectsUsingBlock:^(id obj, NSUInteger idx, BOOL *stop) {
        ORKConsentSignature *signature = obj;
        if ([signature.identifier isEqualToString:self.signature.identifier]) {
            indexToBeReplaced = idx;
            *stop = YES;
        }
    }];
    
    if (indexToBeReplaced != NSNotFound) {
        NSMutableArray *signatures = [[document signatures] mutableCopy];
        signatures[indexToBeReplaced] = [_signature copy];
        document.signatures = signatures;
    }
}

- (NSString *)descriptionWithNumberOfPaddingSpaces:(NSUInteger)numberOfPaddingSpaces {
    return [NSString stringWithFormat:@"%@; signature: %@; consented: %d%@", [self descriptionPrefixWithNumberOfPaddingSpaces:numberOfPaddingSpaces], self.signature, self.consented, self.descriptionSuffix];
}

@end


@implementation ORKQuestionResult

- (BOOL)isSaveable {
    return YES;
}

- (void)encodeWithCoder:(NSCoder *)aCoder {
    [super encodeWithCoder:aCoder];
    ORK_ENCODE_ENUM(aCoder, questionType);
}

- (instancetype)initWithCoder:(NSCoder *)aDecoder {
    self = [super initWithCoder:aDecoder];
    if (self) {
        ORK_DECODE_ENUM(aDecoder, questionType);
    }
    return self;
}

+ (BOOL)supportsSecureCoding {
    return YES;
}

- (BOOL)isEqual:(id)object {
    BOOL isParentSame = [super isEqual:object];
    
    __typeof(self) castObject = object;
    return (isParentSame &&
            (_questionType == castObject.questionType));
}

- (NSUInteger)hash {
    return super.hash ^ ((id<NSObject>)self.answer).hash ^ _questionType;
}

- (instancetype)copyWithZone:(NSZone *)zone {
    ORKQuestionResult *result = [super copyWithZone:zone];
    result.questionType = self.questionType;
    return result;
}

- (NSObject *)validateAnswer:(id)answer {
    if (answer == ORKNullAnswerValue()) {
        answer = nil;
    }
    NSParameterAssert(!answer || [answer isKindOfClass:[[self class] answerClass]]);
    return answer;
}

+ (Class)answerClass {
    return nil;
}

- (void)setAnswer:(id)answer {
}

- (id)answer {
    return nil;
}

- (NSString *)descriptionWithNumberOfPaddingSpaces:(NSUInteger)numberOfPaddingSpaces {
    NSMutableString *description = [NSMutableString stringWithFormat:@"%@; answer:", [self descriptionPrefixWithNumberOfPaddingSpaces:numberOfPaddingSpaces]];
    id answer = self.answer;
    if ([answer isKindOfClass:[NSArray class]]
        || [answer isKindOfClass:[NSDictionary class]]
        || [answer isKindOfClass:[NSSet class]]
        || [answer isKindOfClass:[NSOrderedSet class]]) {
        NSMutableString *indentatedAnswerDescription = [NSMutableString new];
        NSString *answerDescription = [answer description];
        NSArray *answerLines = [answerDescription componentsSeparatedByString:@"\n"];
        const NSUInteger numberOfAnswerLines = answerLines.count;
        [answerLines enumerateObjectsUsingBlock:^(NSString *answerLineString, NSUInteger idx, BOOL *stop) {
            [indentatedAnswerDescription appendFormat:@"%@%@", ORKPaddingWithNumberOfSpaces(numberOfPaddingSpaces + NumberOfPaddingSpacesForIndentationLevel), answerLineString];
            if (idx != numberOfAnswerLines - 1) {
                [indentatedAnswerDescription appendString:@"\n"];
            }
        }];
        
        [description appendFormat:@"\n%@>", indentatedAnswerDescription];
    } else {
        [description appendFormat:@" %@%@", answer, self.descriptionSuffix];
    }
    
    return [description copy];
}

@end


@implementation ORKScaleQuestionResult

- (void)encodeWithCoder:(NSCoder *)aCoder {
    [super encodeWithCoder:aCoder];
    ORK_ENCODE_OBJ(aCoder, scaleAnswer);
}

- (instancetype)initWithCoder:(NSCoder *)aDecoder {
    self = [super initWithCoder:aDecoder];
    if (self) {
        ORK_DECODE_OBJ_CLASS(aDecoder, scaleAnswer, NSNumber);
    }
    return self;
}

+ (BOOL)supportsSecureCoding {
    return YES;
}

- (BOOL)isEqual:(id)object {
    BOOL isParentSame = [super isEqual:object];
    __typeof(self) castObject = object;
    return (isParentSame &&
            ORKEqualObjects(self.scaleAnswer, castObject.scaleAnswer));
}

- (NSUInteger)hash {
    return super.hash;
}

- (instancetype)copyWithZone:(NSZone *)zone {
    ORKScaleQuestionResult *result = [super copyWithZone:zone];
    result->_scaleAnswer = [self.scaleAnswer copyWithZone:zone];
    return result;
}

+ (Class)answerClass {
    return [NSNumber class];
}

- (void)setAnswer:(id)answer {
    answer = [self validateAnswer:answer];
    self.scaleAnswer = answer;
}

- (id)answer {
    return self.scaleAnswer;
}

@end


@implementation ORKChoiceQuestionResult

- (void)encodeWithCoder:(NSCoder *)aCoder {
    [super encodeWithCoder:aCoder];
    ORK_ENCODE_OBJ(aCoder, choiceAnswers);
}

- (instancetype)initWithCoder:(NSCoder *)aDecoder {
    self = [super initWithCoder:aDecoder];
    if (self) {
        ORK_DECODE_OBJ_ARRAY(aDecoder, choiceAnswers, NSObject);
    }
    return self;
}

+ (BOOL)supportsSecureCoding {
    return YES;
}

- (BOOL)isEqual:(id)object {
    BOOL isParentSame = [super isEqual:object];
    
    __typeof(self) castObject = object;
    return (isParentSame &&
            ORKEqualObjects(self.choiceAnswers, castObject.choiceAnswers));
}

- (NSUInteger)hash {
    return super.hash;
}

- (instancetype)copyWithZone:(NSZone *)zone {
    ORKChoiceQuestionResult *result = [super copyWithZone:zone];
    result->_choiceAnswers = [self.choiceAnswers copyWithZone:zone];
    return result;
}

+ (Class)answerClass {
    return [NSArray class];
}

- (void)setAnswer:(id)answer {
    answer = [self validateAnswer:answer];
    self.choiceAnswers = answer;
}

- (id)answer {
    return self.choiceAnswers;
}

@end


@implementation ORKBooleanQuestionResult

- (void)encodeWithCoder:(NSCoder *)aCoder {
    [super encodeWithCoder:aCoder];
    ORK_ENCODE_OBJ(aCoder, booleanAnswer);
}

- (instancetype)initWithCoder:(NSCoder *)aDecoder {
    self = [super initWithCoder:aDecoder];
    if (self) {
        ORK_DECODE_OBJ_CLASS(aDecoder, booleanAnswer, NSNumber);
    }
    return self;
}

+ (BOOL)supportsSecureCoding {
    return YES;
}

- (BOOL)isEqual:(id)object {
    BOOL isParentSame = [super isEqual:object];
    
    __typeof(self) castObject = object;
    return (isParentSame &&
            ORKEqualObjects(self.booleanAnswer, castObject.booleanAnswer));
}

- (NSUInteger)hash {
    return super.hash;
}

- (instancetype)copyWithZone:(NSZone *)zone {
    ORKBooleanQuestionResult *result = [super copyWithZone:zone];
    result->_booleanAnswer = [self.booleanAnswer copyWithZone:zone];
    return result;
}

+ (Class)answerClass {
    return [NSNumber class];
}

- (void)setAnswer:(id)answer {
    if ([answer isKindOfClass:[NSArray class]]) {
        // Because ORKBooleanAnswerFormat has ORKChoiceAnswerFormat as its implied format.
        NSArray *answerArray = answer;
        NSAssert(answerArray.count <= 1, @"Should be no more than one answer");
        answer = answerArray.firstObject;
    }
    answer = [self validateAnswer:answer];
    self.booleanAnswer = answer;
}

- (id)answer {
    return self.booleanAnswer;
}

@end


@implementation ORKTextQuestionResult

- (void)encodeWithCoder:(NSCoder *)aCoder {
    [super encodeWithCoder:aCoder];
    ORK_ENCODE_OBJ(aCoder, textAnswer);
}

- (instancetype)initWithCoder:(NSCoder *)aDecoder {
    self = [super initWithCoder:aDecoder];
    if (self) {
        ORK_DECODE_OBJ_CLASS(aDecoder, textAnswer, NSString);
    }
    return self;
}

+ (BOOL)supportsSecureCoding {
    return YES;
}

- (BOOL)isEqual:(id)object {
    BOOL isParentSame = [super isEqual:object];
    
    __typeof(self) castObject = object;
    return (isParentSame &&
            ORKEqualObjects(self.textAnswer, castObject.textAnswer));
}

- (NSUInteger)hash {
    return super.hash;
}

- (instancetype)copyWithZone:(NSZone *)zone {
    ORKTextQuestionResult *result = [super copyWithZone:zone];
    result->_textAnswer = [self.textAnswer copyWithZone:zone];
    return result;
}

+ (Class)answerClass {
    return [NSString class];
}

- (void)setAnswer:(id)answer {
    answer = [self validateAnswer:answer];
    self.textAnswer = answer;
}

- (id)answer {
    return self.textAnswer;
}

@end


@implementation ORKNumericQuestionResult

- (void)encodeWithCoder:(NSCoder *)aCoder {
    [super encodeWithCoder:aCoder];
    ORK_ENCODE_OBJ(aCoder, numericAnswer);
    ORK_ENCODE_OBJ(aCoder, unit);
}

- (instancetype)initWithCoder:(NSCoder *)aDecoder {
    self = [super initWithCoder:aDecoder];
    if (self) {
        ORK_DECODE_OBJ_CLASS(aDecoder, numericAnswer, NSNumber);
        ORK_DECODE_OBJ_CLASS(aDecoder, unit, NSString);
    }
    return self;
}

+ (BOOL)supportsSecureCoding {
    return YES;
}

- (BOOL)isEqual:(id)object {
    BOOL isParentSame = [super isEqual:object];
    
    __typeof(self) castObject = object;
    return (isParentSame &&
            ORKEqualObjects(self.numericAnswer, castObject.numericAnswer) &&
            ORKEqualObjects(self.unit, castObject.unit));
}

- (NSUInteger)hash {
    return super.hash;
}

- (instancetype)copyWithZone:(NSZone *)zone {
    ORKNumericQuestionResult *result = [super copyWithZone:zone];
    result->_unit = [self.unit copyWithZone:zone];
    result->_numericAnswer = [self.numericAnswer copyWithZone:zone];
    return result;
}

+ (Class)answerClass {
    return [NSNumber class];
}

- (void)setAnswer:(id)answer {
    if (answer == ORKNullAnswerValue()) {
        answer = nil;
    }
    NSAssert(!answer || [answer isKindOfClass:[[self class] answerClass]], @"Answer should be of class %@", NSStringFromClass([[self class] answerClass]));
    self.numericAnswer = answer;
}

- (id)answer {
    return self.numericAnswer;
}

- (NSString *)descriptionSuffix {
    return [NSString stringWithFormat:@" %@>", _unit];
}

@end


@implementation ORKTimeOfDayQuestionResult

- (void)encodeWithCoder:(NSCoder *)aCoder {
    [super encodeWithCoder:aCoder];
    ORK_ENCODE_OBJ(aCoder, dateComponentsAnswer);
}

- (instancetype)initWithCoder:(NSCoder *)aDecoder {
    self = [super initWithCoder:aDecoder];
    if (self) {
        ORK_DECODE_OBJ_CLASS(aDecoder, dateComponentsAnswer, NSDateComponents);
    }
    return self;
}

+ (BOOL)supportsSecureCoding {
    return YES;
}

- (BOOL)isEqual:(id)object {
    BOOL isParentSame = [super isEqual:object];
    
    __typeof(self) castObject = object;
    return (isParentSame &&
            ORKEqualObjects(self.dateComponentsAnswer, castObject.dateComponentsAnswer));
}

- (NSUInteger)hash {
    return super.hash;
}

- (instancetype)copyWithZone:(NSZone *)zone {
    ORKTimeOfDayQuestionResult *result = [super copyWithZone:zone];
    result->_dateComponentsAnswer = [self.dateComponentsAnswer copyWithZone:zone];
    return result;
}

+ (Class)answerClass {
    return [NSDateComponents class];
}

- (void)setAnswer:(id)answer {
    NSDateComponents *dateComponents = (NSDateComponents *)[self validateAnswer:answer];
    // For time of day, the day, month and year should be zero
    dateComponents.day = 0;
    dateComponents.month = 0;
    dateComponents.year = 0;
    self.dateComponentsAnswer = dateComponents;
}

- (id)answer {
    return self.dateComponentsAnswer;
}

@end


@implementation ORKTimeIntervalQuestionResult

- (void)encodeWithCoder:(NSCoder *)aCoder {
    [super encodeWithCoder:aCoder];
    ORK_ENCODE_OBJ(aCoder, intervalAnswer);
}

- (instancetype)initWithCoder:(NSCoder *)aDecoder {
    self = [super initWithCoder:aDecoder];
    if (self) {
        ORK_DECODE_OBJ_CLASS(aDecoder, intervalAnswer, NSNumber);
    }
    return self;
}

+ (BOOL)supportsSecureCoding {
    return YES;
}

- (BOOL)isEqual:(id)object {
    BOOL isParentSame = [super isEqual:object];
    
    __typeof(self) castObject = object;
    return (isParentSame &&
            ORKEqualObjects(self.intervalAnswer, castObject.intervalAnswer));
}

- (NSUInteger)hash {
    return super.hash;
}

- (instancetype)copyWithZone:(NSZone *)zone {
    ORKTimeIntervalQuestionResult *result = [super copyWithZone:zone];
    result->_intervalAnswer = [self.intervalAnswer copyWithZone:zone];
    return result;
}

+ (Class)answerClass {
    return [NSNumber class];
}

- (void)setAnswer:(id)answer {
    answer = [self validateAnswer:answer];
    self.intervalAnswer = answer;
}

- (id)answer {
    return self.intervalAnswer;
}

@end


@implementation ORKDateQuestionResult

- (void)encodeWithCoder:(NSCoder *)aCoder {
    [super encodeWithCoder:aCoder];
    ORK_ENCODE_OBJ(aCoder, calendar);
    ORK_ENCODE_OBJ(aCoder, timeZone);
    ORK_ENCODE_OBJ(aCoder, dateAnswer);
}

- (instancetype)initWithCoder:(NSCoder *)aDecoder {
    self = [super initWithCoder:aDecoder];
    if (self) {
        ORK_DECODE_OBJ_CLASS(aDecoder, calendar, NSCalendar);
        ORK_DECODE_OBJ_CLASS(aDecoder, timeZone, NSTimeZone);
        ORK_DECODE_OBJ_CLASS(aDecoder, dateAnswer, NSDate);
    }
    return self;
}

+ (BOOL)supportsSecureCoding {
    return YES;
}


- (BOOL)isEqual:(id)object {
    BOOL isParentSame = [super isEqual:object];
    
    __typeof(self) castObject = object;
    return (isParentSame &&
            ORKEqualObjects(self.timeZone, castObject.timeZone) &&
            ORKEqualObjects(self.calendar, castObject.calendar) &&
            ORKEqualObjects(self.dateAnswer, castObject.dateAnswer));
}

- (NSUInteger)hash {
    return super.hash;
}

- (instancetype)copyWithZone:(NSZone *)zone {
    ORKDateQuestionResult *result = [super copyWithZone:zone];
    result->_calendar = [self.calendar copyWithZone:zone];
    result->_timeZone = [self.timeZone copyWithZone:zone];
    result->_dateAnswer = [self.dateAnswer copyWithZone:zone];
    return result;
}

+ (Class)answerClass {
    return [NSDate class];
}

- (void)setAnswer:(id)answer {
    answer = [self validateAnswer:answer];
    self.dateAnswer = answer;
}

- (id)answer {
    return self.dateAnswer;
}

@end


@interface ORKCollectionResult ()

- (void)setResultsCopyObjects:(NSArray *)results;

@end


@implementation ORKCollectionResult

- (BOOL)isSaveable {
    BOOL saveable = NO;
    
    for (ORKResult *result in _results) {
        if ([result isSaveable]) {
            saveable = YES;
            break;
        }
    }
    return saveable;
}

- (void)encodeWithCoder:(NSCoder *)aCoder {
    [super encodeWithCoder:aCoder];
    ORK_ENCODE_OBJ(aCoder, results);
}

- (instancetype)initWithCoder:(NSCoder *)aDecoder {
    self = [super initWithCoder:aDecoder];
    if (self) {
        ORK_DECODE_OBJ_ARRAY(aDecoder, results, ORKResult);
    }
    return self;
}

+ (BOOL)supportsSecureCoding {
    return YES;
}

- (BOOL)isEqual:(id)object {
    BOOL isParentSame = [super isEqual:object];
    
    __typeof(self) castObject = object;
    return (isParentSame &&
            ORKEqualObjects(self.results, castObject.results));
}

- (NSUInteger)hash {
    return super.hash ^ self.results.hash;
}

- (void)setResultsCopyObjects:(NSArray *)results {
    _results = ORKArrayCopyObjects(results);
}

- (instancetype)copyWithZone:(NSZone *)zone {
    ORKCollectionResult *result = [super copyWithZone:zone];
    [result setResultsCopyObjects: self.results];
    return result;
}

- (NSArray *)results {
    if (_results == nil) {
        _results = [NSArray new];
    }
    return _results;
}

- (ORKResult *)resultForIdentifier:(NSString *)identifier {
    
    if (identifier == nil) {
        return nil;
    }
    
    __block ORKQuestionResult *result = nil;
    
    // Look through the result set in reverse-order to account for the possibility of
    // multiple results with the same identifier (due to a navigation loop)
    NSEnumerator *enumerator = self.results.reverseObjectEnumerator;
    id obj = enumerator.nextObject;
    while ((result== nil) && (obj != nil)) {
        
        if (NO == [obj isKindOfClass:[ORKResult class]]) {
            @throw [NSException exceptionWithName:NSGenericException reason:[NSString stringWithFormat: @"Expected result object to be ORKResult type: %@", obj] userInfo:nil];
        }
        
        NSString *anIdentifier = [(ORKResult *)obj identifier];
        if ([anIdentifier isEqual:identifier]) {
            result = obj;
        }
        obj = enumerator.nextObject;
    }
    
    return result;
}

- (ORKResult *)firstResult {
    
    return self.results.firstObject;
}

- (NSString *)descriptionWithNumberOfPaddingSpaces:(NSUInteger)numberOfPaddingSpaces {
    NSMutableString *description = [NSMutableString stringWithFormat:@"%@; results: (", [self descriptionPrefixWithNumberOfPaddingSpaces:numberOfPaddingSpaces]];
    
    NSUInteger numberOfResults = self.results.count;
    [self.results enumerateObjectsUsingBlock:^(ORKResult *result, NSUInteger idx, BOOL *stop) {
        if (idx == 0) {
            [description appendString:@"\n"];
        }
        [description appendFormat:@"%@", [result descriptionWithNumberOfPaddingSpaces:numberOfPaddingSpaces + NumberOfPaddingSpacesForIndentationLevel]];
        if (idx != numberOfResults - 1) {
            [description appendString:@",\n"];
        } else {
            [description appendString:@"\n"];
        }
    }];
    
    [description appendFormat:@"%@)%@", ORKPaddingWithNumberOfSpaces((numberOfResults == 0) ? 0 : numberOfPaddingSpaces), self.descriptionSuffix];
    return [description copy];
}

@end


@implementation ORKTaskResult

- (instancetype)initWithTaskIdentifier:(NSString *)identifier
                       taskRunUUID:(NSUUID *)taskRunUUID
                   outputDirectory:(NSURL *)outputDirectory {
    self = [super initWithIdentifier:identifier];
    if (self) {
        self->_taskRunUUID = [taskRunUUID copy];
        self->_outputDirectory = [outputDirectory copy];
    }
    return self;
}

- (void)encodeWithCoder:(NSCoder *)aCoder {
    [super encodeWithCoder:aCoder];
    ORK_ENCODE_OBJ(aCoder, taskRunUUID);
    ORK_ENCODE_URL(aCoder, outputDirectory);
}

- (instancetype)initWithCoder:(NSCoder *)aDecoder {
    self = [super initWithCoder:aDecoder];
    if (self) {
        ORK_DECODE_OBJ_CLASS(aDecoder, taskRunUUID, NSUUID);
        ORK_DECODE_URL(aDecoder, outputDirectory);
    }
    return self;
}

+ (BOOL)supportsSecureCoding {
    return YES;
}

- (BOOL)isEqual:(id)object {
    BOOL isParentSame = [super isEqual:object];
    
    __typeof(self) castObject = object;
    return (isParentSame &&
            ORKEqualObjects(self.taskRunUUID, castObject.taskRunUUID) &&
            ORKEqualFileURLs(self.outputDirectory, castObject.outputDirectory));
}

- (NSUInteger)hash {
    return super.hash ^ self.taskRunUUID.hash ^ self.outputDirectory.hash;
}


- (instancetype)copyWithZone:(NSZone *)zone {
    ORKTaskResult *result = [super copyWithZone:zone];
    result->_taskRunUUID = [self.taskRunUUID copy];
    result->_outputDirectory =  [self.outputDirectory copy];
    return result;
}

- (ORKStepResult *)stepResultForStepIdentifier:(NSString *)stepIdentifier {
    return (ORKStepResult *)[self resultForIdentifier:stepIdentifier];
}

@end


@implementation ORKLocation

+ (instancetype)new {
    ORKThrowMethodUnavailableException();
}

- (instancetype)init {
    ORKThrowMethodUnavailableException();
}

- (instancetype)initWithCoordinate:(CLLocationCoordinate2D)coordinate
                            region:(CLCircularRegion *)region
                         userInput:(NSString *)userInput
                 addressDictionary:(NSDictionary *)addressDictionary {
    self = [super init];
    if (self) {
        _coordinate = coordinate;
        _region = region;
        _userInput = [userInput copy];
        _addressDictionary = [addressDictionary copy];
    }
    return self;
}

- (instancetype)initWithPlacemark:(CLPlacemark *)placemark userInput:(NSString *)userInput {
    self = [super init];
    if (self) {
        _coordinate = placemark.location.coordinate;
        _userInput =  [userInput copy];
        _region = (CLCircularRegion *)placemark.region;
        _addressDictionary = [placemark.addressDictionary copy];
    }
    return self;
}

- (id)copyWithZone:(NSZone *)zone {
    // This object is not mutable
    return self;
}

+ (BOOL)supportsSecureCoding {
    return YES;
}

static NSString *const RegionCenterLatitudeKey = @"region.center.latitude";
static NSString *const RegionCenterLongitudeKey = @"region.center.longitude";
static NSString *const RegionRadiusKey = @"region.radius";
static NSString *const RegionIdentifierKey = @"region.identifier";

- (void)encodeWithCoder:(NSCoder *)aCoder {
    ORK_ENCODE_OBJ(aCoder, userInput);
    ORK_ENCODE_COORDINATE(aCoder, coordinate);
    ORK_ENCODE_OBJ(aCoder, addressDictionary);

    [aCoder encodeObject:@(_region.center.latitude) forKey:RegionCenterLatitudeKey];
    [aCoder encodeObject:@(_region.center.longitude) forKey:RegionCenterLongitudeKey];
    [aCoder encodeObject:_region.identifier forKey:RegionIdentifierKey];
    [aCoder encodeObject:@(_region.radius) forKey:RegionRadiusKey];
}

- (instancetype)initWithCoder:(NSCoder *)aDecoder {
    self = [super init];
    if (self) {
        ORK_DECODE_OBJ_CLASS(aDecoder, userInput, NSString);
        ORK_DECODE_COORDINATE(aDecoder, coordinate);
        ORK_DECODE_OBJ_CLASS(aDecoder, addressDictionary, NSDictionary);
        ORK_DECODE_OBJ_CLASS(aDecoder, region, CLCircularRegion);
        
        NSNumber *latitude = [aDecoder decodeObjectOfClass:[NSNumber class] forKey:RegionCenterLatitudeKey];
        NSNumber *longitude = [aDecoder decodeObjectOfClass:[NSNumber class] forKey:RegionCenterLongitudeKey];
        NSNumber *radius = [aDecoder decodeObjectOfClass:[NSNumber class] forKey:RegionRadiusKey];
        CLLocationCoordinate2D coordinate = CLLocationCoordinate2DMake(latitude.doubleValue, longitude.doubleValue);
        _region = [[CLCircularRegion alloc] initWithCenter:coordinate
                                                    radius:radius.doubleValue
                                                identifier:[aDecoder decodeObjectOfClass:[NSString class] forKey:RegionIdentifierKey]];
    }
    return self;
}

- (BOOL)isEqual:(id)object {
    if ([self class] != [object class]) {
        return NO;
    }
    
    __typeof(self) castObject = object;
    return (ORKEqualObjects(self.userInput, castObject.userInput) &&
            ORKEqualObjects(self.addressDictionary, castObject.addressDictionary) &&
            ORKEqualObjects(self.region, castObject.region) &&
            ORKEqualObjects([NSValue valueWithMKCoordinate:self.coordinate], [NSValue valueWithMKCoordinate:castObject.coordinate]));
}

@end


@implementation ORKLocationQuestionResult

- (void)encodeWithCoder:(NSCoder *)aCoder {
    [super encodeWithCoder:aCoder];
    ORK_ENCODE_OBJ(aCoder, locationAnswer);
}

- (instancetype)initWithCoder:(NSCoder *)aDecoder {
    self = [super initWithCoder:aDecoder];
    if (self) {
        ORK_DECODE_OBJ_CLASS(aDecoder, locationAnswer, ORKLocation);
    }
    return self;
}

+ (BOOL)supportsSecureCoding {
    return YES;
}

- (BOOL)isEqual:(id)object {
    BOOL isParentSame = [super isEqual:object];
    
    __typeof(self) castObject = object;
    return (isParentSame && ORKEqualObjects(self.locationAnswer, castObject.locationAnswer));
}

- (instancetype)copyWithZone:(NSZone *)zone {
    ORKLocationQuestionResult *result = [super copyWithZone:zone];
    result->_locationAnswer = [self.locationAnswer copy];
    return result;
}

+ (Class)answerClass {
    return [ORKLocation class];
}

- (void)setAnswer:(id)answer {
    answer = [self validateAnswer:answer];
    self.locationAnswer = [answer copy];
}

- (id)answer {
    return self.locationAnswer;
}

@end


@implementation ORKStepResult

- (instancetype)initWithStepIdentifier:(NSString *)stepIdentifier results:(NSArray *)results {
    self = [super initWithIdentifier:stepIdentifier];
    if (self) {
        [self setResultsCopyObjects:results];
        [self updateEnabledAssistiveTechnology];
    }
    return self;
}

- (void)updateEnabledAssistiveTechnology {
    if (UIAccessibilityIsVoiceOverRunning()) {
        _enabledAssistiveTechnology = [UIAccessibilityNotificationVoiceOverIdentifier copy];
    } else if (UIAccessibilityIsSwitchControlRunning()) {
        _enabledAssistiveTechnology = [UIAccessibilityNotificationSwitchControlIdentifier copy];
    }
}

- (void)encodeWithCoder:(NSCoder *)aCoder {
    [super encodeWithCoder:aCoder];
    ORK_ENCODE_OBJ(aCoder, enabledAssistiveTechnology);
}

- (instancetype)initWithCoder:(NSCoder *)aDecoder {
    self = [super initWithCoder:aDecoder];
    if (self) {
        ORK_DECODE_OBJ_CLASS(aDecoder, enabledAssistiveTechnology, NSString);
    }
    return self;
}

+ (BOOL)supportsSecureCoding {
    return YES;
}

- (BOOL)isEqual:(id)object {
    BOOL isParentSame = [super isEqual:object];
    
    __typeof(self) castObject = object;
    return (isParentSame &&
            ORKEqualObjects(self.enabledAssistiveTechnology, castObject.enabledAssistiveTechnology));
}

- (NSUInteger)hash {
    return super.hash ^ _enabledAssistiveTechnology.hash;
}

- (instancetype)copyWithZone:(NSZone *)zone {
    ORKStepResult *result = [super copyWithZone:zone];
    result->_enabledAssistiveTechnology = [_enabledAssistiveTechnology copy];
    return result;
}

- (NSString *)descriptionPrefixWithNumberOfPaddingSpaces:(NSUInteger)numberOfPaddingSpaces {
    return [NSString stringWithFormat:@"%@; enabledAssistiveTechnology: %@", [super descriptionPrefixWithNumberOfPaddingSpaces:numberOfPaddingSpaces], _enabledAssistiveTechnology ? : @"None"];
}

@end

@implementation ORKSignatureResult

- (instancetype)initWithSignatureImage:(UIImage *)signatureImage
                         signaturePath:(NSArray <UIBezierPath *> *)signaturePath {
    self = [super init];
    if (self) {
        _signatureImage = [signatureImage copy];
        _signaturePath = ORKArrayCopyObjects(signaturePath);
    }
    return self;
}

- (void)encodeWithCoder:(NSCoder *)aCoder {
    [super encodeWithCoder:aCoder];
    ORK_ENCODE_IMAGE(aCoder, signatureImage);
    ORK_ENCODE_OBJ(aCoder, signaturePath);
}

- (instancetype)initWithCoder:(NSCoder *)aDecoder {
    self = [super initWithCoder:aDecoder];
    if (self) {
        ORK_DECODE_IMAGE(aDecoder, signatureImage);
        ORK_DECODE_OBJ_ARRAY(aDecoder, signaturePath, UIBezierPath);
    }
    return self;
}

+ (BOOL)supportsSecureCoding {
    return YES;
}

- (NSUInteger)hash {
    return super.hash ^ self.signatureImage.hash ^ self.signaturePath.hash;
}

- (BOOL)isEqual:(id)object {
    BOOL isParentSame = [super isEqual:object];
    
    __typeof(self) castObject = object;
    return (isParentSame &&
            ORKEqualObjects(self.signatureImage, castObject.signatureImage) &&
            ORKEqualObjects(self.signaturePath, castObject.signaturePath));
}

- (instancetype)copyWithZone:(NSZone *)zone {
    ORKSignatureResult *result = [super copyWithZone:zone];
    result->_signatureImage = [_signatureImage copy];
    result->_signaturePath = ORKArrayCopyObjects(_signaturePath);
    return result;
}

@end

<<<<<<< HEAD
@implementation ORKTrailmakingResult

- (instancetype)initWithIdentifier:(NSString *)identifier {
    self = [super initWithIdentifier:identifier];
    if (self) {
        _taps = @[];
=======
@implementation ORKPageResult

- (instancetype)initWithPageStep:(ORKPageStep *)step stepResult:(ORKStepResult*)result {
    self = [super initWithTaskIdentifier:step.identifier taskRunUUID:[NSUUID UUID] outputDirectory:nil];
    if (self) {
        NSArray <NSString *> *stepIdentifiers = [step.steps valueForKey:@"identifier"];
        NSMutableArray *results = [NSMutableArray new];
        for (NSString *identifier in stepIdentifiers) {
            NSString *prefix = [NSString stringWithFormat:@"%@.", identifier];
            NSPredicate *predicate = [NSPredicate predicateWithFormat:@"identifier BEGINSWITH %@", prefix];
            NSArray *filteredResults = [result.results filteredArrayUsingPredicate:predicate];
            if (filteredResults.count > 0) {
                NSMutableArray *subresults = [NSMutableArray new];
                for (ORKResult *subresult in filteredResults) {
                    ORKResult *copy = [subresult copy];
                    copy.identifier = [subresult.identifier substringFromIndex:prefix.length];
                    [subresults addObject:copy];
                }
                [results addObject:[[ORKStepResult alloc] initWithStepIdentifier:identifier results:subresults]];
            }
        }
        self.results = results;
>>>>>>> 1f18bbcc
    }
    return self;
}

<<<<<<< HEAD
- (void)encodeWithCoder:(NSCoder *)aCoder {
    [super encodeWithCoder:aCoder];
    ORK_ENCODE_INTEGER(aCoder, numberOfErrors);
    ORK_ENCODE_OBJ(aCoder, taps);
}

- (instancetype)initWithCoder:(NSCoder *)aDecoder {
    self = [super initWithCoder:aDecoder];
    if (self) {
        ORK_DECODE_INTEGER(aDecoder, numberOfErrors);
        ORK_DECODE_OBJ_ARRAY(aDecoder, taps, ORKTrailmakingTap);
    }
    return self;
}

+ (BOOL)supportsSecureCoding {
    return YES;
}

- (NSUInteger)hash {
    return super.hash ^ self.numberOfErrors ^ self.taps.hash;
}

- (BOOL)isEqual:(id)object {
    BOOL isParentSame = [super isEqual:object];
    
    __typeof(self) castObject = object;
    return (isParentSame &&
            self.numberOfErrors == castObject.numberOfErrors &&
            ORKEqualObjects(self.taps, castObject.taps));
}

- (instancetype)copyWithZone:(NSZone *)zone {
    ORKTrailmakingResult *result = [super copyWithZone:zone];
    result.numberOfErrors = self.numberOfErrors;
    result.taps = ORKArrayCopyObjects(self.taps);
    return result;
=======
- (void)addStepResult:(ORKStepResult *)stepResult {
    if (stepResult == nil) {
        return;
    }
    
    // Remove previous step result and add the new one
    NSMutableArray *results = [self.results mutableCopy] ?: [NSMutableArray new];
    ORKResult *previousResult = [self resultForIdentifier:stepResult.identifier];
    if (previousResult) {
        [results removeObject:previousResult];
    }
    [results addObject:stepResult];
    self.results = results;
}

- (void)removeStepResultWithIdentifier:(NSString *)identifier {
    ORKResult *result = [self resultForIdentifier:identifier];
    if (result != nil) {
        NSMutableArray *results = [self.results mutableCopy];
        [results removeObject:result];
        self.results = results;
    }
}

- (void)removeStepResultsAfterStepWithIdentifier:(NSString *)identifier {
    ORKResult *result = [self resultForIdentifier:identifier];
    if (result != nil) {
        NSUInteger idx = [self.results indexOfObject:result];
        if (idx != NSNotFound) {
            self.results = [self.results subarrayWithRange:NSMakeRange(0, idx)];
        }
    }
}

- (NSArray <ORKResult *> *)flattenResults {
    NSMutableArray *results = [NSMutableArray new];
    for (ORKResult *result in self.results) {
        if ([result isKindOfClass:[ORKStepResult class]]) {
            ORKStepResult *stepResult = (ORKStepResult *)result;
            if (stepResult.results.count > 0) {
                // For each subresult in this step, append the step identifier onto the result
                for (ORKResult *result in stepResult.results) {
                    ORKResult *copy = [result copy];
                    NSString *subIdentifier = result.identifier ?: [NSString stringWithFormat:@"%@", @(result.hash)];
                    copy.identifier = [NSString stringWithFormat:@"%@.%@", stepResult.identifier, subIdentifier];
                    [results addObject:copy];
                }
            } else {
                // If this is an empty step result then add a base class instance with this identifier
                [results addObject:[[ORKResult alloc] initWithIdentifier:stepResult.identifier]];
            }
        } else {
            // If this is *not* a step result then just add it as-is
            [results addObject:result];
        }
    }
    return [results copy];
}

- (instancetype)copyWithOutputDirectory:(NSURL *)outputDirectory {
    typeof(self) copy = [[[self class] alloc] initWithTaskIdentifier:self.identifier taskRunUUID:self.taskRunUUID outputDirectory:outputDirectory];
    copy.results = self.results;
    return copy;
>>>>>>> 1f18bbcc
}

@end

<<<<<<< HEAD
@implementation ORKTrailmakingTap

- (void)encodeWithCoder:(NSCoder *)aCoder {
    ORK_ENCODE_DOUBLE(aCoder, timestamp);
    ORK_ENCODE_INTEGER(aCoder, index);
    ORK_ENCODE_BOOL(aCoder, incorrect);
    
}

- (instancetype)initWithCoder:(NSCoder *)aDecoder {
    self = [super init];
    if (self) {
        ORK_DECODE_DOUBLE(aDecoder, timestamp);
        ORK_DECODE_INTEGER(aDecoder, index);
        ORK_DECODE_BOOL(aDecoder, incorrect);
    }
    return self;
}
=======
@implementation ORKMoodScaleQuestionResult
>>>>>>> 1f18bbcc

+ (BOOL)supportsSecureCoding {
    return YES;
}

<<<<<<< HEAD
- (NSUInteger)hash {
    return [super hash] ^ (NSUInteger)self.timestamp*100 ^ self.index;
}

- (BOOL)isEqual:(id)object {
    if ([self class] != [object class]) {
        return NO;
    }
    
    __typeof(self) castObject = object;
    
    return self.timestamp == castObject.timestamp &&
           self.index == castObject.index &&
           self.incorrect == castObject.incorrect;
}

- (instancetype)copyWithZone:(NSZone *)zone {
    ORKTrailmakingTap *tap = [[[self class] allocWithZone:zone] init];
    tap.timestamp = self.timestamp;
    tap.index = self.index;
    tap.incorrect = self.incorrect;
    return tap;
}

- (NSString *)description {
    return [NSString stringWithFormat:@"<%@: %p; timestamp: %@; index: %@; error: %@>", self.class.description, self, @(self.timestamp), @(self.index), @(self.incorrect)];
=======
- (NSNumber *)scaleAnswer {
    id scaleAnswer = [self.choiceAnswers firstObject];
    if ([scaleAnswer isKindOfClass:[NSNumber class]]) {
        return scaleAnswer;
    }
    return nil;
}

- (void)setScaleAnswer:(NSNumber *)scaleAnswer {
    if (scaleAnswer != nil) {
        self.choiceAnswers = @[[scaleAnswer copy]];
    }
    else {
        self.choiceAnswers = nil;
    }
>>>>>>> 1f18bbcc
}

@end<|MERGE_RESOLUTION|>--- conflicted
+++ resolved
@@ -2239,14 +2239,110 @@
 
 @end
 
-<<<<<<< HEAD
 @implementation ORKTrailmakingResult
 
 - (instancetype)initWithIdentifier:(NSString *)identifier {
     self = [super initWithIdentifier:identifier];
     if (self) {
         _taps = @[];
-=======
+    }
+    return self;
+}
+
+- (void)encodeWithCoder:(NSCoder *)aCoder {
+    [super encodeWithCoder:aCoder];
+    ORK_ENCODE_INTEGER(aCoder, numberOfErrors);
+    ORK_ENCODE_OBJ(aCoder, taps);
+}
+
+- (instancetype)initWithCoder:(NSCoder *)aDecoder {
+    self = [super initWithCoder:aDecoder];
+    if (self) {
+        ORK_DECODE_INTEGER(aDecoder, numberOfErrors);
+        ORK_DECODE_OBJ_ARRAY(aDecoder, taps, ORKTrailmakingTap);
+    }
+    return self;
+}
+
++ (BOOL)supportsSecureCoding {
+    return YES;
+}
+
+- (NSUInteger)hash {
+    return super.hash ^ self.numberOfErrors ^ self.taps.hash;
+}
+
+- (BOOL)isEqual:(id)object {
+    BOOL isParentSame = [super isEqual:object];
+    
+    __typeof(self) castObject = object;
+    return (isParentSame &&
+            self.numberOfErrors == castObject.numberOfErrors &&
+            ORKEqualObjects(self.taps, castObject.taps));
+}
+
+- (instancetype)copyWithZone:(NSZone *)zone {
+    ORKTrailmakingResult *result = [super copyWithZone:zone];
+    result.numberOfErrors = self.numberOfErrors;
+    result.taps = ORKArrayCopyObjects(self.taps);
+    return result;
+}
+
+@end
+
+@implementation ORKTrailmakingTap
+
+- (void)encodeWithCoder:(NSCoder *)aCoder {
+    ORK_ENCODE_DOUBLE(aCoder, timestamp);
+    ORK_ENCODE_INTEGER(aCoder, index);
+    ORK_ENCODE_BOOL(aCoder, incorrect);
+    
+}
+
+- (instancetype)initWithCoder:(NSCoder *)aDecoder {
+    self = [super init];
+    if (self) {
+        ORK_DECODE_DOUBLE(aDecoder, timestamp);
+        ORK_DECODE_INTEGER(aDecoder, index);
+        ORK_DECODE_BOOL(aDecoder, incorrect);
+    }
+    return self;
+}
+
++ (BOOL)supportsSecureCoding {
+    return YES;
+}
+
+- (NSUInteger)hash {
+    return [super hash] ^ (NSUInteger)self.timestamp*100 ^ self.index;
+}
+
+- (BOOL)isEqual:(id)object {
+    if ([self class] != [object class]) {
+        return NO;
+    }
+    
+    __typeof(self) castObject = object;
+    
+    return self.timestamp == castObject.timestamp &&
+           self.index == castObject.index &&
+           self.incorrect == castObject.incorrect;
+}
+
+- (instancetype)copyWithZone:(NSZone *)zone {
+    ORKTrailmakingTap *tap = [[[self class] allocWithZone:zone] init];
+    tap.timestamp = self.timestamp;
+    tap.index = self.index;
+    tap.incorrect = self.incorrect;
+    return tap;
+}
+
+- (NSString *)description {
+    return [NSString stringWithFormat:@"<%@: %p; timestamp: %@; index: %@; error: %@>", self.class.description, self, @(self.timestamp), @(self.index), @(self.incorrect)];
+}
+
+@end
+
 @implementation ORKPageResult
 
 - (instancetype)initWithPageStep:(ORKPageStep *)step stepResult:(ORKStepResult*)result {
@@ -2269,50 +2365,10 @@
             }
         }
         self.results = results;
->>>>>>> 1f18bbcc
-    }
-    return self;
-}
-
-<<<<<<< HEAD
-- (void)encodeWithCoder:(NSCoder *)aCoder {
-    [super encodeWithCoder:aCoder];
-    ORK_ENCODE_INTEGER(aCoder, numberOfErrors);
-    ORK_ENCODE_OBJ(aCoder, taps);
-}
-
-- (instancetype)initWithCoder:(NSCoder *)aDecoder {
-    self = [super initWithCoder:aDecoder];
-    if (self) {
-        ORK_DECODE_INTEGER(aDecoder, numberOfErrors);
-        ORK_DECODE_OBJ_ARRAY(aDecoder, taps, ORKTrailmakingTap);
-    }
-    return self;
-}
-
-+ (BOOL)supportsSecureCoding {
-    return YES;
-}
-
-- (NSUInteger)hash {
-    return super.hash ^ self.numberOfErrors ^ self.taps.hash;
-}
-
-- (BOOL)isEqual:(id)object {
-    BOOL isParentSame = [super isEqual:object];
-    
-    __typeof(self) castObject = object;
-    return (isParentSame &&
-            self.numberOfErrors == castObject.numberOfErrors &&
-            ORKEqualObjects(self.taps, castObject.taps));
-}
-
-- (instancetype)copyWithZone:(NSZone *)zone {
-    ORKTrailmakingResult *result = [super copyWithZone:zone];
-    result.numberOfErrors = self.numberOfErrors;
-    result.taps = ORKArrayCopyObjects(self.taps);
-    return result;
-=======
+    }
+    return self;
+}
+
 - (void)addStepResult:(ORKStepResult *)stepResult {
     if (stepResult == nil) {
         return;
@@ -2376,66 +2432,16 @@
     typeof(self) copy = [[[self class] alloc] initWithTaskIdentifier:self.identifier taskRunUUID:self.taskRunUUID outputDirectory:outputDirectory];
     copy.results = self.results;
     return copy;
->>>>>>> 1f18bbcc
-}
-
-@end
-
-<<<<<<< HEAD
-@implementation ORKTrailmakingTap
-
-- (void)encodeWithCoder:(NSCoder *)aCoder {
-    ORK_ENCODE_DOUBLE(aCoder, timestamp);
-    ORK_ENCODE_INTEGER(aCoder, index);
-    ORK_ENCODE_BOOL(aCoder, incorrect);
-    
-}
-
-- (instancetype)initWithCoder:(NSCoder *)aDecoder {
-    self = [super init];
-    if (self) {
-        ORK_DECODE_DOUBLE(aDecoder, timestamp);
-        ORK_DECODE_INTEGER(aDecoder, index);
-        ORK_DECODE_BOOL(aDecoder, incorrect);
-    }
-    return self;
-}
-=======
+}
+
+@end
+
 @implementation ORKMoodScaleQuestionResult
->>>>>>> 1f18bbcc
-
-+ (BOOL)supportsSecureCoding {
-    return YES;
-}
-
-<<<<<<< HEAD
-- (NSUInteger)hash {
-    return [super hash] ^ (NSUInteger)self.timestamp*100 ^ self.index;
-}
-
-- (BOOL)isEqual:(id)object {
-    if ([self class] != [object class]) {
-        return NO;
-    }
-    
-    __typeof(self) castObject = object;
-    
-    return self.timestamp == castObject.timestamp &&
-           self.index == castObject.index &&
-           self.incorrect == castObject.incorrect;
-}
-
-- (instancetype)copyWithZone:(NSZone *)zone {
-    ORKTrailmakingTap *tap = [[[self class] allocWithZone:zone] init];
-    tap.timestamp = self.timestamp;
-    tap.index = self.index;
-    tap.incorrect = self.incorrect;
-    return tap;
-}
-
-- (NSString *)description {
-    return [NSString stringWithFormat:@"<%@: %p; timestamp: %@; index: %@; error: %@>", self.class.description, self, @(self.timestamp), @(self.index), @(self.incorrect)];
-=======
+
++ (BOOL)supportsSecureCoding {
+    return YES;
+}
+
 - (NSNumber *)scaleAnswer {
     id scaleAnswer = [self.choiceAnswers firstObject];
     if ([scaleAnswer isKindOfClass:[NSNumber class]]) {
@@ -2451,7 +2457,6 @@
     else {
         self.choiceAnswers = nil;
     }
->>>>>>> 1f18bbcc
 }
 
 @end