--- conflicted
+++ resolved
@@ -53,11 +53,8 @@
 #import "ORKAudioStep.h"
 #import "ORKCompletionStep.h"
 #import "ORKCountdownStep.h"
-<<<<<<< HEAD
 #import "ORKGoNoGoStep.h"
-=======
 #import "ORKEnvironmentSPLMeterStep.h"
->>>>>>> d56e6d52
 #import "ORKHolePegTestPlaceStep.h"
 #import "ORKHolePegTestRemoveStep.h"
 #import "ORKTouchAnywhereStep.h"
@@ -177,7 +174,91 @@
 
 @implementation ORKOrderedTask (ORKPredefinedActiveTask)
 
-<<<<<<< HEAD
+#pragma mark - AmslerGridTask
+
+NSString *const ORKAmslerGridStepLeftIdentifier = @"amsler.grid.left";
+NSString *const ORKAmslerGridStepRightIdentifier = @"amsler.grid.right";
+NSString *const ORKAmslerGridCalibrationLeftIdentifier = @"amsler.grid.calibration.left";
+NSString *const ORKAmslerGridCalibrationRightIdentifier = @"amsler.grid.calibration.Right";
+
++ (ORKOrderedTask *)amslerGridTaskWithIdentifier:(NSString *)identifier
+                                   intendedUseDescription:(NSString *)intendedUseDescription
+                                                  options:(ORKPredefinedTaskOption)options {
+    NSMutableArray *steps = [NSMutableArray array];
+    UIColor *tintColor = [[[UIApplication sharedApplication] delegate] window].tintColor ? : ORKColor(ORKBlueHighlightColorKey);
+
+    if (!(options & ORKPredefinedTaskOptionExcludeInstructions)) {
+        {
+            ORKInstructionStep *step = [[ORKInstructionStep alloc] initWithIdentifier:ORKInstruction0StepIdentifier];
+            step.title = ORKLocalizedString(@"AMSLER_GRID_TITLE", nil);
+            step.text = intendedUseDescription;
+            step.detailText = ORKLocalizedString(@"AMSLER_GRID_INTRO_TEXT", nil);
+            step.image = [UIImage imageNamed:@"amslerGrid" inBundle:[NSBundle bundleForClass:[self class]] compatibleWithTraitCollection:nil];
+            step.imageContentMode = UIViewContentModeCenter;
+            step.shouldTintImages = YES;
+            
+            ORKStepArrayAddStep(steps, step);
+        }
+        {
+            
+            
+            ORKInstructionStep *step = [[ORKInstructionStep alloc] initWithIdentifier:ORKInstruction1StepIdentifier];
+            step.title = ORKLocalizedString(@"AMSLER_GRID_TITLE", nil);
+            step.text = ORKLocalizedString(@"AMSLER_GRID_INSTRUCTION_TEXT", nil);
+
+            NSString *leftEye = ORKLocalizedString(@"AMSLER_GRID_LEFT_EYE", nil);
+            NSString *detailText = [@"\n" stringByAppendingString:[NSString stringWithFormat:ORKLocalizedString(@"AMSLER_GRID_INSTRUCTION_DETAIL_TEXT", nil), leftEye]];
+
+            NSMutableAttributedString *attributedDetailText = [[NSMutableAttributedString alloc] initWithString:detailText];
+            [attributedDetailText addAttribute:NSForegroundColorAttributeName
+                                         value:tintColor
+                                         range:[detailText rangeOfString:leftEye]];
+            step.attributedDetailText = attributedDetailText;
+            
+            step.image = [UIImage imageNamed:@"amslerGrid" inBundle:[NSBundle bundleForClass:[self class]] compatibleWithTraitCollection:nil];
+            step.shouldTintImages = YES;
+            step.imageContentMode = UIViewContentModeCenter;
+            ORKStepArrayAddStep(steps, step);
+        }
+    }
+    {
+        ORKAmslerGridStep *step = [[ORKAmslerGridStep alloc] initWithIdentifier:ORKAmslerGridStepLeftIdentifier];
+        step.eyeSide = ORKAmslerGridEyeSideLeft;
+        ORKStepArrayAddStep(steps, step);
+    }
+    if (!(options & ORKPredefinedTaskOptionExcludeInstructions)) {
+        {
+            ORKInstructionStep *step = [[ORKInstructionStep alloc] initWithIdentifier:ORKInstruction2StepIdentifier];
+            step.title = ORKLocalizedString(@"AMSLER_GRID_TITLE", nil);
+            step.text = ORKLocalizedString(@"AMSLER_GRID_INSTRUCTION_TEXT", nil);
+            NSString *rightEye = ORKLocalizedString(@"AMSLER_GRID_RIGHT_EYE", nil);
+            NSString *detailText = [@"\n" stringByAppendingString:[NSString stringWithFormat:ORKLocalizedString(@"AMSLER_GRID_INSTRUCTION_DETAIL_TEXT", nil), rightEye]];
+            
+            NSMutableAttributedString *attributedDetailText = [[NSMutableAttributedString alloc] initWithString:detailText];
+            [attributedDetailText addAttribute:NSForegroundColorAttributeName
+                                         value:tintColor
+                                         range:[detailText rangeOfString:rightEye]];
+            step.attributedDetailText = attributedDetailText;
+            step.image = [UIImage imageNamed:@"amslerGrid" inBundle:[NSBundle bundleForClass:[self class]] compatibleWithTraitCollection:nil];
+            step.imageContentMode = UIViewContentModeCenter;
+            step.shouldTintImages = YES;
+            
+            ORKStepArrayAddStep(steps, step);
+        }
+    }
+    {
+        ORKAmslerGridStep *step = [[ORKAmslerGridStep alloc] initWithIdentifier:ORKAmslerGridStepRightIdentifier];
+        step.eyeSide = ORKAmslerGridEyeSideRight;
+        ORKStepArrayAddStep(steps, step);
+    }
+    if (!(options & ORKPredefinedTaskOptionExcludeConclusion)) {
+        ORKCompletionStep *completionStep = [self makeCompletionStep];
+        ORKStepArrayAddStep(steps, completionStep);
+    }
+    
+    ORKOrderedTask *task = [[ORKOrderedTask alloc] initWithIdentifier:identifier steps:steps];
+    return task;
+}
 #pragma mark - gonogoTask
 
 NSString *const ORKGoNoGoStepIdentifier = @"gonogo";
@@ -203,34 +284,10 @@
             step.text = intendedUseDescription;
             step.detailText = ORKLocalizedString(@"GONOGO_TASK_INTENDED_USE", nil);
             step.image = [UIImage imageNamed:@"phoneshake" inBundle:[NSBundle bundleForClass:[self class]] compatibleWithTraitCollection:nil];
-=======
-#pragma mark - AmslerGridTask
-
-NSString *const ORKAmslerGridStepLeftIdentifier = @"amsler.grid.left";
-NSString *const ORKAmslerGridStepRightIdentifier = @"amsler.grid.right";
-NSString *const ORKAmslerGridCalibrationLeftIdentifier = @"amsler.grid.calibration.left";
-NSString *const ORKAmslerGridCalibrationRightIdentifier = @"amsler.grid.calibration.Right";
-
-+ (ORKOrderedTask *)amslerGridTaskWithIdentifier:(NSString *)identifier
-                                   intendedUseDescription:(NSString *)intendedUseDescription
-                                                  options:(ORKPredefinedTaskOption)options {
-    NSMutableArray *steps = [NSMutableArray array];
-    UIColor *tintColor = [[[UIApplication sharedApplication] delegate] window].tintColor ? : ORKColor(ORKBlueHighlightColorKey);
-
-    if (!(options & ORKPredefinedTaskOptionExcludeInstructions)) {
-        {
-            ORKInstructionStep *step = [[ORKInstructionStep alloc] initWithIdentifier:ORKInstruction0StepIdentifier];
-            step.title = ORKLocalizedString(@"AMSLER_GRID_TITLE", nil);
-            step.text = intendedUseDescription;
-            step.detailText = ORKLocalizedString(@"AMSLER_GRID_INTRO_TEXT", nil);
-            step.image = [UIImage imageNamed:@"amslerGrid" inBundle:[NSBundle bundleForClass:[self class]] compatibleWithTraitCollection:nil];
-            step.imageContentMode = UIViewContentModeCenter;
->>>>>>> d56e6d52
-            step.shouldTintImages = YES;
-            
-            ORKStepArrayAddStep(steps, step);
-        }
-<<<<<<< HEAD
+            step.shouldTintImages = YES;
+            
+            ORKStepArrayAddStep(steps, step);
+        }
         
         {
             ORKInstructionStep *step = [[ORKInstructionStep alloc] initWithIdentifier:ORKInstruction1StepIdentifier];
@@ -238,56 +295,11 @@
             step.text = [NSString stringWithFormat: ORKLocalizedString(@"GONOGO_TASK_INTRO_TEXT_FORMAT", nil), numberOfAttempts];
             step.detailText = ORKLocalizedString(@"GONOGO_TASK_CALL_TO_ACTION", nil);
             step.image = [UIImage imageNamed:@"phoneshakecircle" inBundle:[NSBundle bundleForClass:[self class]] compatibleWithTraitCollection:nil];
-=======
-        {
-            
-            
-            ORKInstructionStep *step = [[ORKInstructionStep alloc] initWithIdentifier:ORKInstruction1StepIdentifier];
-            step.title = ORKLocalizedString(@"AMSLER_GRID_TITLE", nil);
-            step.text = ORKLocalizedString(@"AMSLER_GRID_INSTRUCTION_TEXT", nil);
-
-            NSString *leftEye = ORKLocalizedString(@"AMSLER_GRID_LEFT_EYE", nil);
-            NSString *detailText = [@"\n" stringByAppendingString:[NSString stringWithFormat:ORKLocalizedString(@"AMSLER_GRID_INSTRUCTION_DETAIL_TEXT", nil), leftEye]];
-
-            NSMutableAttributedString *attributedDetailText = [[NSMutableAttributedString alloc] initWithString:detailText];
-            [attributedDetailText addAttribute:NSForegroundColorAttributeName
-                                         value:tintColor
-                                         range:[detailText rangeOfString:leftEye]];
-            step.attributedDetailText = attributedDetailText;
-            
-            step.image = [UIImage imageNamed:@"amslerGrid" inBundle:[NSBundle bundleForClass:[self class]] compatibleWithTraitCollection:nil];
-            step.shouldTintImages = YES;
-            step.imageContentMode = UIViewContentModeCenter;
-            ORKStepArrayAddStep(steps, step);
-        }
-    }
-    {
-        ORKAmslerGridStep *step = [[ORKAmslerGridStep alloc] initWithIdentifier:ORKAmslerGridStepLeftIdentifier];
-        step.eyeSide = ORKAmslerGridEyeSideLeft;
-        ORKStepArrayAddStep(steps, step);
-    }
-    if (!(options & ORKPredefinedTaskOptionExcludeInstructions)) {
-        {
-            ORKInstructionStep *step = [[ORKInstructionStep alloc] initWithIdentifier:ORKInstruction2StepIdentifier];
-            step.title = ORKLocalizedString(@"AMSLER_GRID_TITLE", nil);
-            step.text = ORKLocalizedString(@"AMSLER_GRID_INSTRUCTION_TEXT", nil);
-            NSString *rightEye = ORKLocalizedString(@"AMSLER_GRID_RIGHT_EYE", nil);
-            NSString *detailText = [@"\n" stringByAppendingString:[NSString stringWithFormat:ORKLocalizedString(@"AMSLER_GRID_INSTRUCTION_DETAIL_TEXT", nil), rightEye]];
-            
-            NSMutableAttributedString *attributedDetailText = [[NSMutableAttributedString alloc] initWithString:detailText];
-            [attributedDetailText addAttribute:NSForegroundColorAttributeName
-                                         value:tintColor
-                                         range:[detailText rangeOfString:rightEye]];
-            step.attributedDetailText = attributedDetailText;
-            step.image = [UIImage imageNamed:@"amslerGrid" inBundle:[NSBundle bundleForClass:[self class]] compatibleWithTraitCollection:nil];
-            step.imageContentMode = UIViewContentModeCenter;
->>>>>>> d56e6d52
-            step.shouldTintImages = YES;
-            
-            ORKStepArrayAddStep(steps, step);
-        }
-    }
-<<<<<<< HEAD
+            step.shouldTintImages = YES;
+            
+            ORKStepArrayAddStep(steps, step);
+        }
+    }
     
     ORKGoNoGoStep *step = [[ORKGoNoGoStep alloc] initWithIdentifier:ORKGoNoGoStepIdentifier];
     step.maximumStimulusInterval = maximumStimulusInterval;
@@ -312,21 +324,6 @@
     return task;
 }
 
-=======
-    {
-        ORKAmslerGridStep *step = [[ORKAmslerGridStep alloc] initWithIdentifier:ORKAmslerGridStepRightIdentifier];
-        step.eyeSide = ORKAmslerGridEyeSideRight;
-        ORKStepArrayAddStep(steps, step);
-    }
-    if (!(options & ORKPredefinedTaskOptionExcludeConclusion)) {
-        ORKCompletionStep *completionStep = [self makeCompletionStep];
-        ORKStepArrayAddStep(steps, completionStep);
-    }
-    
-    ORKOrderedTask *task = [[ORKOrderedTask alloc] initWithIdentifier:identifier steps:steps];
-    return task;
-}
->>>>>>> d56e6d52
 
 #pragma mark - holePegTestTask
 
