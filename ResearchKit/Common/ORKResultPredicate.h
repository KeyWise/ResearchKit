--- conflicted
+++ resolved
@@ -180,15 +180,11 @@
  answers) and navigate accordingly. You can match results both in an ongoing task or in previously
  completed tasks.
  
-<<<<<<< HEAD
- @warning Note that each `ORKStep` object produces one `ORKStepResult` collection object. A step
- result produced by an `ORKQuestionStep` object contains one `ORKQuestionResult` object, which has
-=======
  You chose which question result to match by using an `ORKResultSelector` object.
 
  Note that each `ORKStep` object produces one `ORKStepResult` collection object. A step
  result produced by an `ORKQuestionStep` object contains one `ORKQuestionResult` object which has
->>>>>>> a3b45b62
+
  the same identifier as the step that generated it. A step result produced by an `ORKFormStep`
  object can contain one or more `ORKQuestionResult` objects that have the identifiers of the
  `ORKFormItem` objects that generated them.
@@ -199,13 +195,9 @@
  For matching a form item result, you need to build a result selector with a `stepIdentifier` (the
  form step identifier) and a `resultIdentifier` (the form item result identifier).
  
-<<<<<<< HEAD
- - The question step identifier for ORKQuestionStep produced results.
- - The form item identifier in the case of ORKFormStep produced results.
-=======
  For matching results in the ongoing task, leave the `taskIdentifier` in the the form step identifier
  as `nil`. For matching results in different tasks, set the `taskIdentifier` appropriately.
->>>>>>> a3b45b62
+
  */
 ORK_CLASS_AVAILABLE
 @interface ORKResultPredicate : NSObject
@@ -344,16 +336,9 @@
  Returns a predicate matching a result of type `ORKBooleanQuestionResult` whose answer is the
  specified Boolean value.
  
-<<<<<<< HEAD
- @param taskIdentifier      The identifier of the task whose result you want to match. Pass `nil`
-                                to match the ongoing task.
- @param resultIdentifier    The identifier of the question result you are interested in.
- @param expectedAnswer      The expected Boolean value.
-=======
  @param resultSelector      The result selector object which specifies the question result you are
                                 interested in.
  @param expectedAnswer      The expected boolean value.
->>>>>>> a3b45b62
  
  @return A result predicate.
  */
@@ -361,21 +346,7 @@
                                                       expectedAnswer:(BOOL)expectedAnswer;
 
 /**
-<<<<<<< HEAD
- Returns a predicate matching a result of type `ORKBooleanQuestionResult` whose answer is the
- specified Boolean value.
- 
- @param resultIdentifier    The identifier of the question result you are interested in.
- @param expectedAnswer      The expected Boolean value.
- 
- @return A result predicate.
- */
-+ (NSPredicate *)predicateForBooleanQuestionResultWithResultIdentifier:(NSString *)resultIdentifier
-                                                        expectedAnswer:(BOOL)expectedAnswer;
-
-/**
-=======
->>>>>>> a3b45b62
+
  Returns a predicate matching a result of type `ORKTextQuestionResult` whose answer is equal to the
  specified string.
  
@@ -460,45 +431,6 @@
                                           maximumExpectedAnswerValue:(double)maximumExpectedAnswerValue;
 
 /**
-<<<<<<< HEAD
- Returns a predicate matching a result of type `ORKNumericQuestionResult` whose answer is less than
- or equal to the specified double value.
- 
- @param resultIdentifier            The identifier of the question result you are interested in.
- @param maximumExpectedAnswerValue  The maximum expected double value.
- 
- @return A result predicate.
- */
-+ (NSPredicate *)predicateForNumericQuestionResultWithResultIdentifier:(NSString *)resultIdentifier
-                                            maximumExpectedAnswerValue:(double)maximumExpectedAnswerValue;
-
-/**
- Returns a predicate matching a result of type `ORKTimeOfDayQuestionResult` whose answer is within
- the specified hour and minute values.
- 
- Note that `ORKTimeOfDayQuestionResult` internally stores its answer as an `NSDateComponents` object.
- If you are interested in additional components, you must build the predicate manually.
- 
- @param taskIdentifier                  The identifier of the task whose result you want to match.
-                                            Pass `nil` to match the ongoing task.
- @param resultIdentifier                The identifier of the question result you are interested in.
- @param minimumExpectedAnswerHour       The minimum expected hour component value.
- @param minimumExpectedAnswerMinute     The minimum expected minute component value.
- @param maximumExpectedAnswerHour       The maximum integer hour component value.
- @param maximumExpectedAnswerMinute     The maximum expected minute component value.
- 
- @return A result predicate.
- */
-+ (NSPredicate *)predicateForTimeOfDayQuestionResultWithTaskIdentifier:(nullable NSString *)taskIdentifier
-                                                      resultIdentifier:(NSString *)resultIdentifier
-                                             minimumExpectedAnswerHour:(NSInteger)minimumExpectedAnswerHour
-                                           minimumExpectedAnswerMinute:(NSInteger)minimumExpectedAnswerMinute
-                                             maximumExpectedAnswerHour:(NSInteger)maximumExpectedAnswerHour
-                                           maximumExpectedAnswerMinute:(NSInteger)maximumExpectedAnswerMinute;
-
-/**
-=======
->>>>>>> a3b45b62
  Returns a predicate matching a result of type `ORKTimeOfDayQuestionResult` whose answer is within
  the specified hour and minute values.
  
