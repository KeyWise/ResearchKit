--- conflicted
+++ resolved
@@ -90,16 +90,7 @@
         
         [self addSubview:self.textView];
         
-<<<<<<< HEAD
-        self.placeHolder = [[UILabel alloc] initWithFrame:CGRectMake(10.0, 0, self.bounds.size.width, 36)];
-        self.textView.placeHolder = self.placeHolder;
-        self.placeHolder.text = self.step.placeholder ? :ORKLocalizedString(@"PLACEHOLDER_LONG_TEXT", nil);
-        self.placeHolder.textColor = [UIColor lightGrayColor];
-        self.placeHolder.userInteractionEnabled = NO;
-        [self addSubview:self.placeHolder];
-=======
         self.textView.placeholder = self.step.placeholder;
->>>>>>> b1b25f9a
         
         ORKEnableAutoLayoutForViews(@[_textView]);
         
