--- conflicted
+++ resolved
@@ -55,19 +55,11 @@
     ORKAnswerFormat *answerFormat = [self.step.answerFormat impliedAnswerFormat];
     
     if ([answerFormat isKindOfClass:[ORKTextAnswerFormat class]]) {
-<<<<<<< HEAD
         ORKTextAnswerFormat *textAnswerFormat = (ORKTextAnswerFormat *)answerFormat;
         _maxLength = [textAnswerFormat maximumLength];
         self.textView.autocorrectionType = textAnswerFormat.autocorrectionType;
         self.textView.autocapitalizationType = textAnswerFormat.autocapitalizationType;
         self.textView.spellCheckingType = textAnswerFormat.spellCheckingType;
-=======
-        ORKTextAnswerFormat *taf = (ORKTextAnswerFormat *)answerFormat;
-        _maxLength = [taf maximumLength];
-        self.textView.autocorrectionType = taf.autocorrectionType;
-        self.textView.autocapitalizationType = taf.autocapitalizationType;
-        self.textView.spellCheckingType = taf.spellCheckingType;
->>>>>>> 31ea7908
     } else {
         _maxLength = 0;
     }
