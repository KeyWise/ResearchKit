--- conflicted
+++ resolved
@@ -52,12 +52,7 @@
     NSArray *_constraints;
 }
 
-<<<<<<< HEAD
-- (instancetype)initWithFrame:(CGRect)frame
-{
-=======
-- (id)initWithFrame:(CGRect)frame {
->>>>>>> fbbfac9a
+- (instancetype)initWithFrame:(CGRect)frame {
     self = [super initWithFrame:frame];
     if (self) {
         // Initialization code
