/*
 Copyright (c) 2015, Apple Inc. All rights reserved.
 
 Redistribution and use in source and binary forms, with or without modification,
 are permitted provided that the following conditions are met:
 
 1.  Redistributions of source code must retain the above copyright notice, this
 list of conditions and the following disclaimer.
 
 2.  Redistributions in binary form must reproduce the above copyright notice,
 this list of conditions and the following disclaimer in the documentation and/or
 other materials provided with the distribution.
 
 3.  Neither the name of the copyright holder(s) nor the names of any contributors
 may be used to endorse or promote products derived from this software without
 specific prior written permission. No license is granted to the trademarks of
 the copyright holders even if such marks are included in this software.
 
 THIS SOFTWARE IS PROVIDED BY THE COPYRIGHT HOLDERS AND CONTRIBUTORS "AS IS"
 AND ANY EXPRESS OR IMPLIED WARRANTIES, INCLUDING, BUT NOT LIMITED TO, THE
 IMPLIED WARRANTIES OF MERCHANTABILITY AND FITNESS FOR A PARTICULAR PURPOSE
 ARE DISCLAIMED. IN NO EVENT SHALL THE COPYRIGHT OWNER OR CONTRIBUTORS BE LIABLE
 FOR ANY DIRECT, INDIRECT, INCIDENTAL, SPECIAL, EXEMPLARY, OR CONSEQUENTIAL
 DAMAGES (INCLUDING, BUT NOT LIMITED TO, PROCUREMENT OF SUBSTITUTE GOODS OR
 SERVICES; LOSS OF USE, DATA, OR PROFITS; OR BUSINESS INTERRUPTION) HOWEVER
 CAUSED AND ON ANY THEORY OF LIABILITY, WHETHER IN CONTRACT, STRICT LIABILITY,
 OR TORT (INCLUDING NEGLIGENCE OR OTHERWISE) ARISING IN ANY WAY OUT OF THE USE
 OF THIS SOFTWARE, EVEN IF ADVISED OF THE POSSIBILITY OF SUCH DAMAGE.
 */


#import <UIKit/UIKit.h>

<<<<<<< HEAD
=======
@protocol ORKScaleSliderLayoutWidthProvider <NSObject>

@property (nonatomic, readonly) CGFloat sliderLayoutWidth;

@end

>>>>>>> d50d647f

@interface ORKScaleSlider : UISlider

@property (nonatomic, assign) BOOL showThumb;

@property (nonatomic, assign) NSUInteger numberOfSteps;

@property (nonatomic, assign, getter=isVertical) BOOL vertical;

@property (nonatomic, weak, nullable) id<ORKScaleSliderLayoutWidthProvider> delegate;

@end

<|MERGE_RESOLUTION|>--- conflicted
+++ resolved
@@ -31,15 +31,12 @@
 
 #import <UIKit/UIKit.h>
 
-<<<<<<< HEAD
-=======
 @protocol ORKScaleSliderLayoutWidthProvider <NSObject>
 
 @property (nonatomic, readonly) CGFloat sliderLayoutWidth;
 
 @end
 
->>>>>>> d50d647f
 
 @interface ORKScaleSlider : UISlider
 
