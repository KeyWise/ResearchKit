/*
 Copyright (c) 2015, Apple Inc. All rights reserved.
 Copyright (c) 2015, Ricardo Sánchez-Sáez.

 Redistribution and use in source and binary forms, with or without modification,
 are permitted provided that the following conditions are met:
 
 1.  Redistributions of source code must retain the above copyright notice, this
 list of conditions and the following disclaimer.
 
 2.  Redistributions in binary form must reproduce the above copyright notice,
 this list of conditions and the following disclaimer in the documentation and/or
 other materials provided with the distribution.
 
 3.  Neither the name of the copyright holder(s) nor the names of any contributors
 may be used to endorse or promote products derived from this software without
 specific prior written permission. No license is granted to the trademarks of
 the copyright holders even if such marks are included in this software.
 
 THIS SOFTWARE IS PROVIDED BY THE COPYRIGHT HOLDERS AND CONTRIBUTORS "AS IS"
 AND ANY EXPRESS OR IMPLIED WARRANTIES, INCLUDING, BUT NOT LIMITED TO, THE
 IMPLIED WARRANTIES OF MERCHANTABILITY AND FITNESS FOR A PARTICULAR PURPOSE
 ARE DISCLAIMED. IN NO EVENT SHALL THE COPYRIGHT OWNER OR CONTRIBUTORS BE LIABLE
 FOR ANY DIRECT, INDIRECT, INCIDENTAL, SPECIAL, EXEMPLARY, OR CONSEQUENTIAL
 DAMAGES (INCLUDING, BUT NOT LIMITED TO, PROCUREMENT OF SUBSTITUTE GOODS OR
 SERVICES; LOSS OF USE, DATA, OR PROFITS; OR BUSINESS INTERRUPTION) HOWEVER
 CAUSED AND ON ANY THEORY OF LIABILITY, WHETHER IN CONTRACT, STRICT LIABILITY,
 OR TORT (INCLUDING NEGLIGENCE OR OTHERWISE) ARISING IN ANY WAY OUT OF THE USE
 OF THIS SOFTWARE, EVEN IF ADVISED OF THE POSSIBILITY OF SUCH DAMAGE.
 */


#import "ORKScaleSliderView.h"
#import "ORKScaleSlider.h"
#import "ORKScaleRangeLabel.h"
#import "ORKScaleValueLabel.h"
#import "ORKSkin.h"


@interface ORKScaleSliderView ()

@property (nonatomic, strong) id<ORKScaleAnswerFormatProvider> formatProvider;

@property (nonatomic, strong) ORKScaleSlider *slider;

@property (nonatomic, strong) ORKScaleRangeLabel *leftRangeLabel;

@property (nonatomic, strong) ORKScaleRangeLabel *rightRangeLabel;

@property (nonatomic, strong) ORKScaleValueLabel *valueLabel;

@end


@implementation ORKScaleSliderView

- (instancetype)initWithFormatProvider:(id<ORKScaleAnswerFormatProvider>)formatProvider {
    self = [self initWithFrame:CGRectZero];
    if (self) {
        _formatProvider = formatProvider;
        
        self.leftRangeLabel.text = [formatProvider localizedStringForNumber:[formatProvider minimumNumber]];
        self.rightRangeLabel.text = [formatProvider localizedStringForNumber:[formatProvider maximumNumber]];
        
        self.slider.vertical = [formatProvider isVertical];
        
        self.slider.maximumValue = [[formatProvider maximumNumber] floatValue];
        self.slider.minimumValue = [[formatProvider minimumNumber] floatValue];
        
        NSInteger numberOfSteps = [formatProvider numberOfSteps];
        self.slider.numberOfSteps = numberOfSteps;
        
        [self.slider addTarget:self action:@selector(sliderValueChanged:) forControlEvents:UIControlEventValueChanged];
    }
    return self;
}

- (instancetype)initWithFrame:(CGRect)frame {
    self = [super initWithFrame:frame];
    if (self) {
        self.leftRangeLabel = [[ORKScaleRangeLabel alloc] initWithFrame:CGRectZero];
        self.leftRangeLabel.textAlignment = NSTextAlignmentCenter;
        [self addSubview:_leftRangeLabel];
        
        self.rightRangeLabel = [[ORKScaleRangeLabel alloc] initWithFrame:CGRectZero];
        self.rightRangeLabel.textAlignment = NSTextAlignmentCenter;
        [self addSubview:_rightRangeLabel];

        self.slider = [[ORKScaleSlider alloc] initWithFrame:CGRectZero];
        self.slider.userInteractionEnabled = YES;
        [self addSubview:_slider];
        
        self.valueLabel = [[ORKScaleValueLabel alloc] initWithFrame:CGRectZero];
        self.valueLabel.textAlignment = NSTextAlignmentCenter;
        self.valueLabel.text = @" ";
        [self addSubview:_valueLabel];

    }
    return self;
}

- (void)setCurrentValue:(NSNumber *)value {
    _currentValue = value;
    self.slider.showThumb = value? YES : NO;
    
    if (value) {
        NSNumber *newValue = [_formatProvider normalizedValueForNumber:value];
        self.slider.value = [newValue floatValue];
        self.valueLabel.text = [_formatProvider localizedStringForNumber:newValue];
    } else {
        self.valueLabel.text = @"";
    }
}

- (IBAction)sliderValueChanged:(id)sender {
    NSNumber *newValue = [_formatProvider normalizedValueForNumber:@(self.slider.value)];
    [self setCurrentValue:newValue];
}

- (void)updateConstraints {
    [super updateConstraints];
    
    self.slider.translatesAutoresizingMaskIntoConstraints = NO;
    self.leftRangeLabel.translatesAutoresizingMaskIntoConstraints = NO;
    self.rightRangeLabel.translatesAutoresizingMaskIntoConstraints = NO;
    self.valueLabel.translatesAutoresizingMaskIntoConstraints = NO;
    
    NSDictionary *views = NSDictionaryOfVariableBindings(_slider,_leftRangeLabel,_rightRangeLabel, _valueLabel);
    
<<<<<<< HEAD
    if ([_formatProvider isVertical])
    {
        // Vertical slider
=======
    if ([_formatProvider isVertical]) {
        // Vertical slider constraints
>>>>>>> 31ea7908
        const CGFloat kMargin = 15.0;
        const CGFloat kBigMargin = 24;
        
        [self addConstraints:[NSLayoutConstraint constraintsWithVisualFormat:@"H:|-[_slider]-|"
                                                                     options:0
                                                                     metrics:nil
                                                                       views:views]];

        [self addConstraints:[NSLayoutConstraint constraintsWithVisualFormat:@"V:|[_valueLabel(==40)]-kBigMargin-[_slider]-kMargin-|"
                                                                     options:NSLayoutFormatAlignAllCenterX|NSLayoutFormatDirectionLeadingToTrailing
                                                                     metrics:@{@"kMargin": @(kMargin), @"kBigMargin": @(kBigMargin)}
                                                                       views:views]];
        
        [self addConstraints:[NSLayoutConstraint constraintsWithVisualFormat:@"H:[_rightRangeLabel(==_leftRangeLabel)]"
                                                                     options:0
                                                                     metrics:nil
                                                                       views:views]];

        [self addConstraint:[NSLayoutConstraint constraintWithItem:self.slider
                                                         attribute:NSLayoutAttributeTop
                                                         relatedBy:NSLayoutRelationEqual
                                                            toItem:self.rightRangeLabel
                                                         attribute:NSLayoutAttributeCenterY
                                                        multiplier:1.0
                                                          constant:-4.0]];
         [self addConstraint:[NSLayoutConstraint constraintWithItem:self.slider
                                                          attribute:NSLayoutAttributeBottom
                                                          relatedBy:NSLayoutRelationEqual
                                                             toItem:self.leftRangeLabel
                                                          attribute:NSLayoutAttributeCenterY
                                                         multiplier:1.0
                                                           constant:4.0]];
        
        NSLayoutConstraint *constraint = [NSLayoutConstraint constraintWithItem:self.rightRangeLabel
                                                                      attribute:NSLayoutAttributeRight
                                                                      relatedBy:NSLayoutRelationEqual
                                                                         toItem:self.slider
                                                                      attribute:NSLayoutAttributeCenterX
                                                                     multiplier:1.0
                                                                       constant:-kBigMargin];
        [self addConstraint:constraint];
        constraint = [NSLayoutConstraint constraintWithItem:self.leftRangeLabel
                                                  attribute:NSLayoutAttributeRight
                                                  relatedBy:NSLayoutRelationEqual
                                                     toItem:self.slider
                                                  attribute:NSLayoutAttributeCenterX
                                                 multiplier:1.0
                                                   constant:-kBigMargin];
        [self addConstraint:constraint];
<<<<<<< HEAD
    }
    else
    {
        // Horizontal slider
=======
    } else {
        // Horizontal slider constraints
>>>>>>> 31ea7908
        const CGFloat kMargin = 17.0;
        [self addConstraints:[NSLayoutConstraint constraintsWithVisualFormat:@"V:|[_valueLabel(==40)]-[_slider]"
                                                                     options:NSLayoutFormatAlignAllCenterX
                                                                     metrics:nil
                                                                       views:views]];
        
        [self addConstraints:[NSLayoutConstraint constraintsWithVisualFormat:@"H:|-kMargin-[_leftRangeLabel]-kMargin-[_slider]-kMargin-[_rightRangeLabel(==_leftRangeLabel)]-kMargin-|"
                                                                     options:NSLayoutFormatAlignAllCenterY|NSLayoutFormatDirectionLeadingToTrailing
                                                                     metrics:@{@"kMargin": @(kMargin)}
                                                                       views:views]];
        
        [self addConstraint:[NSLayoutConstraint constraintWithItem:_valueLabel
                                                         attribute:NSLayoutAttributeLastBaseline
                                                         relatedBy:NSLayoutRelationEqual
                                                            toItem:_slider
                                                         attribute:NSLayoutAttributeCenterY
                                                        multiplier:1.0
                                                          constant:-34.0]];
    }
}

#pragma mark - Accessibility

// Since the slider is the only interesting thing within this cell, we make the
// cell a container with only one element, i.e. the slider.

- (BOOL)isAccessibilityElement {
    return NO;
}

- (NSInteger)accessibilityElementCount {
    return (self.slider != nil ? 1 : 0);
}

- (id)accessibilityElementAtIndex:(NSInteger)index {
    return self.slider;
}

- (NSInteger)indexOfAccessibilityElement:(id)element {
    return (element == self.slider ? 0 : NSNotFound);
}

@end<|MERGE_RESOLUTION|>--- conflicted
+++ resolved
@@ -36,7 +36,6 @@
 #import "ORKScaleValueLabel.h"
 #import "ORKSkin.h"
 
-
 @interface ORKScaleSliderView ()
 
 @property (nonatomic, strong) id<ORKScaleAnswerFormatProvider> formatProvider;
@@ -127,14 +126,8 @@
     
     NSDictionary *views = NSDictionaryOfVariableBindings(_slider,_leftRangeLabel,_rightRangeLabel, _valueLabel);
     
-<<<<<<< HEAD
-    if ([_formatProvider isVertical])
-    {
+    if ([_formatProvider isVertical]) {
         // Vertical slider
-=======
-    if ([_formatProvider isVertical]) {
-        // Vertical slider constraints
->>>>>>> 31ea7908
         const CGFloat kMargin = 15.0;
         const CGFloat kBigMargin = 24;
         
@@ -184,15 +177,8 @@
                                                  multiplier:1.0
                                                    constant:-kBigMargin];
         [self addConstraint:constraint];
-<<<<<<< HEAD
-    }
-    else
-    {
+    } else {
         // Horizontal slider
-=======
-    } else {
-        // Horizontal slider constraints
->>>>>>> 31ea7908
         const CGFloat kMargin = 17.0;
         [self addConstraints:[NSLayoutConstraint constraintsWithVisualFormat:@"V:|[_valueLabel(==40)]-[_slider]"
                                                                      options:NSLayoutFormatAlignAllCenterX
