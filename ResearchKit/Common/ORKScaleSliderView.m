--- conflicted
+++ resolved
@@ -137,67 +137,6 @@
             // Keep the shadow of the thumb inside the bounds
             const CGFloat kSliderMargin = 20.0;
             const CGFloat kSideLabelMargin = 24;
-<<<<<<< HEAD
-=======
-            [self addConstraint:[NSLayoutConstraint constraintWithItem:_slider
-                                                             attribute:NSLayoutAttributeCenterX
-                                                             relatedBy:NSLayoutRelationEqual
-                                                                toItem:self
-                                                             attribute:NSLayoutAttributeCenterX
-                                                            multiplier:1.0
-                                                              constant:0.0]];
-            
-            [self addConstraints:
-             [NSLayoutConstraint constraintsWithVisualFormat:@"V:|[_valueLabel]-(>=kValueLabelSliderMargin)-[_slider]-(>=kSliderMargin)-|"
-                                                     options:NSLayoutFormatAlignAllCenterX | NSLayoutFormatDirectionLeadingToTrailing
-                                                     metrics:@{@"kValueLabelSliderMargin": @(kValueLabelSliderMargin), @"kSliderMargin": @(kSliderMargin)}
-                                                       views:views]];
-            
-            [self addConstraints:
-             [NSLayoutConstraint constraintsWithVisualFormat:@"V:|[_valueLabel]-(>=8)-[_rightRangeDescriptionLabel]"
-                                                     options:NSLayoutFormatDirectionLeadingToTrailing
-                                                     metrics:nil
-                                                       views:views]];
-            
-            [self addConstraints:[NSLayoutConstraint constraintsWithVisualFormat:@"H:[rightRangeView(==leftRangeView)]"
-                                                                         options:0
-                                                                         metrics:nil
-                                                                           views:views]];
-            
-            // Set the margin between `slider` and `rangeView`
-            [self addConstraint:[NSLayoutConstraint constraintWithItem:rightRangeView
-                                                             attribute:NSLayoutAttributeRight
-                                                             relatedBy:NSLayoutRelationEqual
-                                                                toItem:self.slider
-                                                             attribute:NSLayoutAttributeCenterX
-                                                            multiplier:1.0
-                                                              constant:-kSideLabelMargin]];
-            
-            [self addConstraint:[NSLayoutConstraint constraintWithItem:leftRangeView
-                                                             attribute:NSLayoutAttributeRight
-                                                             relatedBy:NSLayoutRelationEqual
-                                                                toItem:self.slider
-                                                             attribute:NSLayoutAttributeCenterX
-                                                            multiplier:1.0
-                                                              constant:-kSideLabelMargin]];
-            
-            // Align range view with slider's bottom
-            [self addConstraint:[NSLayoutConstraint constraintWithItem:rightRangeView
-                                                            attribute:NSLayoutAttributeCenterY
-                                                            relatedBy:NSLayoutRelationEqual
-                                                               toItem:self.slider
-                                                            attribute:NSLayoutAttributeTop
-                                                           multiplier:1.0
-                                                             constant:0]];
-            
-            [self addConstraint:[NSLayoutConstraint constraintWithItem:leftRangeView
-                                                             attribute:NSLayoutAttributeCenterY
-                                                             relatedBy:NSLayoutRelationEqual
-                                                                toItem:self.slider
-                                                             attribute:NSLayoutAttributeBottom
-                                                            multiplier:1.0
-                                                              constant:0]];
->>>>>>> 714f29e1
             
             if (self.slider.textChoices) {
                 // Remove the extra controls from superview.
@@ -244,8 +183,7 @@
                                                                      attribute:NSLayoutAttributeCenterX
                                                                     multiplier:1.0
                                                                       constant:kSideLabelMargin]];
-            
-<<<<<<< HEAD
+                    
                     if (i == 0) {
                         
                         /*
@@ -426,59 +364,6 @@
                                                                 multiplier:1.0
                                                                   constant:0]];
             }
-=======
-            [self addConstraints:
-             [NSLayoutConstraint constraintsWithVisualFormat:@"V:[_rightRangeDescriptionLabel]-(>=8)-[_leftRangeDescriptionLabel]-(>=8)-|"
-                                                     options:NSLayoutFormatDirectionLeadingToTrailing
-                                                     metrics:nil
-                                                       views:views]];
-            
-            
-            // Set the margin between `slider` and `descriptionLabels`
-            [self addConstraint:[NSLayoutConstraint constraintWithItem:self.rightRangeDescriptionLabel
-                                                             attribute:NSLayoutAttributeLeft
-                                                             relatedBy:NSLayoutRelationEqual
-                                                                toItem:self.slider
-                                                             attribute:NSLayoutAttributeCenterX
-                                                            multiplier:1.0
-                                                              constant:kSideLabelMargin]];
-            
-            [self addConstraint:[NSLayoutConstraint constraintWithItem:self.leftRangeDescriptionLabel
-                                                             attribute:NSLayoutAttributeLeft
-                                                             relatedBy:NSLayoutRelationEqual
-                                                                toItem:self.slider
-                                                             attribute:NSLayoutAttributeCenterX
-                                                            multiplier:1.0
-                                                              constant:kSideLabelMargin]];
-            
-            // Limit the height of descriptionLabels
-            [self addConstraint:[NSLayoutConstraint constraintWithItem:self.rightRangeDescriptionLabel
-                                                             attribute:NSLayoutAttributeHeight
-                                                             relatedBy:NSLayoutRelationLessThanOrEqual
-                                                                toItem:_slider
-                                                             attribute:NSLayoutAttributeHeight
-                                                            multiplier:0.5
-                                                              constant:kSliderMargin]];
-            
-            [self addConstraint:[NSLayoutConstraint constraintWithItem:self.leftRangeDescriptionLabel
-                                                             attribute:NSLayoutAttributeHeight
-                                                             relatedBy:NSLayoutRelationLessThanOrEqual
-                                                                toItem:_slider
-                                                             attribute:NSLayoutAttributeHeight
-                                                            multiplier:0.5
-                                                              constant:kSliderMargin]];
-            
-            
-            // Align descriptionLabel with rangeView
-            [self addConstraint:[NSLayoutConstraint constraintWithItem:self.rightRangeDescriptionLabel
-                                                             attribute:NSLayoutAttributeCenterY
-                                                             relatedBy:NSLayoutRelationEqual
-                                                                toItem:rightRangeView
-                                                             attribute:NSLayoutAttributeCenterY
-                                                            multiplier:1.0
-                                                              constant:0]];
->>>>>>> 714f29e1
-            
         } else {
                 
                 self.leftRangeDescriptionLabel.textAlignment = NSTextAlignmentLeft;
@@ -559,7 +444,7 @@
     NSArray *textChoices = [_formatProvider textChoices];
     
     if (textChoices && value) {
-        ORKTextChoice *textChoice = textChoices[[value intValue] - 1];
+        ORKTextChoice *textChoice = textChoices[MAX(0, [value intValue] - 1)];
         self.valueLabel.text = textChoice.text;
     } else if (value) {
         NSNumber *newValue = [_formatProvider normalizedValueForNumber:value];
