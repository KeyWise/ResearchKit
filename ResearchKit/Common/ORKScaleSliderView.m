--- conflicted
+++ resolved
@@ -36,14 +36,9 @@
 #import "ORKScaleRangeLabel.h"
 #import "ORKScaleValueLabel.h"
 
-<<<<<<< HEAD
-
-@interface ORKScaleSliderView ()
-=======
 // #define LAYOUT_DEBUG 1
 
 @interface ORKScaleSliderView () <ORKScaleSliderLayoutWidthProvider>
->>>>>>> d50d647f
 
 @property (nonatomic, strong) id<ORKScaleAnswerFormatProvider> formatProvider;
 
@@ -79,8 +74,6 @@
         self.slider.numberOfSteps = numberOfSteps;
         
         [self.slider addTarget:self action:@selector(sliderValueChanged:) forControlEvents:UIControlEventValueChanged];
-<<<<<<< HEAD
-=======
     
         self.slider.translatesAutoresizingMaskIntoConstraints = NO;
         self.leftRangeLabel.translatesAutoresizingMaskIntoConstraints = NO;
@@ -152,7 +145,6 @@
             [self addConstraints:[NSLayoutConstraint constraintsWithVisualFormat:@"H:|-kMargin-[_leftRangeLabel]-kMargin-[_slider]-kMargin-[_rightRangeLabel(==_leftRangeLabel)]-kMargin-|" options:NSLayoutFormatAlignAllCenterY|NSLayoutFormatDirectionLeadingToTrailing
                                                                          metrics:@{@"kMargin": @(kMargin)} views:views]];
         }
->>>>>>> d50d647f
     }
     return self;
 }
@@ -160,15 +152,11 @@
 - (instancetype)initWithFrame:(CGRect)frame {
     self = [super initWithFrame:frame];
     if (self) {
-<<<<<<< HEAD
-=======
-        
         self.slider = [[ORKScaleSlider alloc] initWithFrame:CGRectZero];
         self.slider.userInteractionEnabled = YES;
         self.slider.delegate = self;
         [self addSubview:_slider];
         
->>>>>>> d50d647f
         self.leftRangeLabel = [[ORKScaleRangeLabel alloc] initWithFrame:CGRectZero];
         self.leftRangeLabel.textAlignment = NSTextAlignmentCenter;
         [self addSubview:_leftRangeLabel];
@@ -209,91 +197,6 @@
     [self setCurrentValue:newValue];
 }
 
-<<<<<<< HEAD
-- (void)updateConstraints {
-    [super updateConstraints];
-    
-    self.slider.translatesAutoresizingMaskIntoConstraints = NO;
-    self.leftRangeLabel.translatesAutoresizingMaskIntoConstraints = NO;
-    self.rightRangeLabel.translatesAutoresizingMaskIntoConstraints = NO;
-    self.valueLabel.translatesAutoresizingMaskIntoConstraints = NO;
-    
-    NSDictionary *views = NSDictionaryOfVariableBindings(_slider,_leftRangeLabel,_rightRangeLabel, _valueLabel);
-    
-    if ([_formatProvider isVertical]) {
-        // Vertical slider constraints
-        const CGFloat kMargin = 15.0;
-        const CGFloat kBigMargin = 24;
-        [self addConstraints:[NSLayoutConstraint constraintsWithVisualFormat:@"H:|-[_slider]-|"
-                                                                     options:0
-                                                                     metrics:nil
-                                                                       views:views]];
-
-        [self addConstraints:[NSLayoutConstraint constraintsWithVisualFormat:@"V:|[_valueLabel(==40)]-kBigMargin-[_slider]-kMargin-|"
-                                                                     options:NSLayoutFormatAlignAllCenterX|NSLayoutFormatDirectionLeadingToTrailing
-                                                                     metrics:@{@"kMargin": @(kMargin), @"kBigMargin": @(kBigMargin)}
-                                                                       views:views]];
-        
-        [self addConstraints:[NSLayoutConstraint constraintsWithVisualFormat:@"H:[_rightRangeLabel(==_leftRangeLabel)]"
-                                                                     options:0
-                                                                     metrics:nil
-                                                                       views:views]];
-
-        [self addConstraint:[NSLayoutConstraint constraintWithItem:self.slider
-                                                         attribute:NSLayoutAttributeTop
-                                                         relatedBy:NSLayoutRelationEqual
-                                                            toItem:self.rightRangeLabel
-                                                         attribute:NSLayoutAttributeCenterY
-                                                        multiplier:1.0
-                                                          constant:-4.0]];
-         [self addConstraint:[NSLayoutConstraint constraintWithItem:self.slider
-                                                          attribute:NSLayoutAttributeBottom
-                                                          relatedBy:NSLayoutRelationEqual
-                                                             toItem:self.leftRangeLabel
-                                                          attribute:NSLayoutAttributeCenterY
-                                                         multiplier:1.0
-                                                           constant:4.0]];
-        
-        NSLayoutConstraint *constraint = [NSLayoutConstraint constraintWithItem:self.rightRangeLabel
-                                                                      attribute:NSLayoutAttributeRight
-                                                                      relatedBy:NSLayoutRelationEqual
-                                                                         toItem:self.slider
-                                                                      attribute:NSLayoutAttributeCenterX
-                                                                     multiplier:1.0
-                                                                       constant:-kBigMargin];
-        [self addConstraint:constraint];
-        constraint = [NSLayoutConstraint constraintWithItem:self.leftRangeLabel
-                                                  attribute:NSLayoutAttributeRight
-                                                  relatedBy:NSLayoutRelationEqual
-                                                     toItem:self.slider
-                                                  attribute:NSLayoutAttributeCenterX
-                                                 multiplier:1.0
-                                                   constant:-kBigMargin];
-        [self addConstraint:constraint];
-    } else {
-        // Horizontal slider constraints
-        const CGFloat kMargin = 17.0;
-        [self addConstraints:[NSLayoutConstraint constraintsWithVisualFormat:@"V:|[_valueLabel(==40)]-[_slider]"
-                                                                     options:NSLayoutFormatAlignAllCenterX
-                                                                     metrics:nil
-                                                                       views:views]];
-        
-        [self addConstraints:[NSLayoutConstraint constraintsWithVisualFormat:@"H:|-kMargin-[_leftRangeLabel]-kMargin-[_slider]-kMargin-[_rightRangeLabel(==_leftRangeLabel)]-kMargin-|"
-                                                                     options:NSLayoutFormatAlignAllCenterY|NSLayoutFormatDirectionLeadingToTrailing
-                                                                     metrics:@{@"kMargin": @(kMargin)}
-                                                                       views:views]];
-        
-        [self addConstraint:[NSLayoutConstraint constraintWithItem:_valueLabel
-                                                         attribute:NSLayoutAttributeLastBaseline
-                                                         relatedBy:NSLayoutRelationEqual
-                                                            toItem:_slider
-                                                         attribute:NSLayoutAttributeCenterY
-                                                        multiplier:1.0
-                                                          constant:-34.0]];
-    }
-}
-
-=======
 static const CGFloat kVerticalSliderHorizontalMargin = 48;
 
 -(CGFloat)sliderLayoutWidth {
@@ -314,7 +217,6 @@
     }
 }
 
->>>>>>> d50d647f
 #pragma mark - Accessibility
 
 // Since the slider is the only interesting thing within this cell, we make the
