/*
 Copyright (c) 2015, Apple Inc. All rights reserved.
 Copyright (c) 2015, Ricardo Sánchez-Sáez.
 Copyright (c) 2015, Bruce Duncan.

 Redistribution and use in source and binary forms, with or without modification,
 are permitted provided that the following conditions are met:
 
 1.  Redistributions of source code must retain the above copyright notice, this
 list of conditions and the following disclaimer.
 
 2.  Redistributions in binary form must reproduce the above copyright notice,
 this list of conditions and the following disclaimer in the documentation and/or
 other materials provided with the distribution.
 
 3.  Neither the name of the copyright holder(s) nor the names of any contributors
 may be used to endorse or promote products derived from this software without
 specific prior written permission. No license is granted to the trademarks of
 the copyright holders even if such marks are included in this software.
 
 THIS SOFTWARE IS PROVIDED BY THE COPYRIGHT HOLDERS AND CONTRIBUTORS "AS IS"
 AND ANY EXPRESS OR IMPLIED WARRANTIES, INCLUDING, BUT NOT LIMITED TO, THE
 IMPLIED WARRANTIES OF MERCHANTABILITY AND FITNESS FOR A PARTICULAR PURPOSE
 ARE DISCLAIMED. IN NO EVENT SHALL THE COPYRIGHT OWNER OR CONTRIBUTORS BE LIABLE
 FOR ANY DIRECT, INDIRECT, INCIDENTAL, SPECIAL, EXEMPLARY, OR CONSEQUENTIAL
 DAMAGES (INCLUDING, BUT NOT LIMITED TO, PROCUREMENT OF SUBSTITUTE GOODS OR
 SERVICES; LOSS OF USE, DATA, OR PROFITS; OR BUSINESS INTERRUPTION) HOWEVER
 CAUSED AND ON ANY THEORY OF LIABILITY, WHETHER IN CONTRACT, STRICT LIABILITY,
 OR TORT (INCLUDING NEGLIGENCE OR OTHERWISE) ARISING IN ANY WAY OUT OF THE USE
 OF THIS SOFTWARE, EVEN IF ADVISED OF THE POSSIBILITY OF SUCH DAMAGE.
 */


#import "ORKScaleSliderView.h"
#import "ORKScaleSlider.h"
#import "ORKScaleRangeLabel.h"
#import "ORKScaleRangeDescriptionLabel.h"
#import "ORKScaleValueLabel.h"
#import "ORKScaleRangeImageView.h"
#import "ORKSkin.h"


// #define LAYOUT_DEBUG 1

@implementation ORKScaleSliderView {
    id<ORKScaleAnswerFormatProvider> _formatProvider;
    ORKScaleSlider *_slider;
    ORKScaleRangeDescriptionLabel *_leftRangeDescriptionLabel;
    ORKScaleRangeDescriptionLabel *_rightRangeDescriptionLabel;
    UIView *_leftRangeView;
    UIView *_rightRangeView;
    ORKScaleValueLabel *_valueLabel;
}

- (instancetype)initWithFormatProvider:(id<ORKScaleAnswerFormatProvider>)formatProvider {
    self = [self initWithFrame:CGRectZero];
    if (self) {
        _formatProvider = formatProvider;
        
<<<<<<< HEAD
=======
        UIView *rightRangeView = nil;
        UIView *leftRangeView = nil;
        
        self.slider.textChoices = [formatProvider textChoices];
        
>>>>>>> 66286a80
        if ([formatProvider minimumImage]) {
            _leftRangeView = [[ORKScaleRangeImageView alloc] initWithImage:[formatProvider minimumImage]];
        } else {
            ORKScaleRangeLabel *leftRangeLabel = [[ORKScaleRangeLabel alloc] initWithFrame:CGRectZero];
            leftRangeLabel.textAlignment = NSTextAlignmentCenter;
            leftRangeLabel.text = [formatProvider localizedStringForNumber:[formatProvider minimumNumber]];
            _leftRangeView = leftRangeLabel;
        }
        
        if ([formatProvider maximumImage]) {
            _rightRangeView = [[ORKScaleRangeImageView alloc] initWithImage:[formatProvider maximumImage]];
        } else {
            ORKScaleRangeLabel *rightRangeLabel = [[ORKScaleRangeLabel alloc] initWithFrame:CGRectZero];
            rightRangeLabel.textAlignment = NSTextAlignmentCenter;
            rightRangeLabel.text = [formatProvider localizedStringForNumber:[formatProvider maximumNumber]];
            _rightRangeView = rightRangeLabel;
        }
        
        [self addSubview:_leftRangeView];
        [self addSubview:_rightRangeView];
        
        if ([formatProvider isVertical]) {
            _leftRangeDescriptionLabel.textAlignment = NSTextAlignmentLeft;
            _rightRangeDescriptionLabel.textAlignment = NSTextAlignmentLeft;
        } else {
            _leftRangeDescriptionLabel.textAlignment = NSTextAlignmentLeft;
            _rightRangeDescriptionLabel.textAlignment = NSTextAlignmentRight;
        }

        _leftRangeDescriptionLabel.text = [formatProvider minimumValueDescription];
        _rightRangeDescriptionLabel.text = [formatProvider maximumValueDescription];
        
        _slider.vertical = [formatProvider isVertical];
        
        _slider.maximumValue = [formatProvider maximumNumber].floatValue;
        _slider.minimumValue = [formatProvider minimumNumber].floatValue;
        
        NSInteger numberOfSteps = [formatProvider numberOfSteps];
        _slider.numberOfSteps = numberOfSteps;
        
<<<<<<< HEAD
        [_slider addTarget:self action:@selector(sliderValueChanged:) forControlEvents:UIControlEventValueChanged];
=======
        if (self.slider.textChoices) {
            self.leftRangeDescriptionLabel.textColor = [UIColor blackColor];
            self.rightRangeDescriptionLabel.textColor = [UIColor blackColor];
            self.leftRangeLabel.text = @"";
            self.rightRangeLabel.text = @"";
        }
        
        [self.slider addTarget:self action:@selector(sliderValueChanged:) forControlEvents:UIControlEventValueChanged];
>>>>>>> 66286a80
    
        self.translatesAutoresizingMaskIntoConstraints = NO;
        _leftRangeView.translatesAutoresizingMaskIntoConstraints = NO;
        _rightRangeView.translatesAutoresizingMaskIntoConstraints = NO;
        _slider.translatesAutoresizingMaskIntoConstraints = NO;
        _leftRangeLabel.translatesAutoresizingMaskIntoConstraints = NO;
        _rightRangeLabel.translatesAutoresizingMaskIntoConstraints = NO;
        _valueLabel.translatesAutoresizingMaskIntoConstraints = NO;
        _leftRangeDescriptionLabel.translatesAutoresizingMaskIntoConstraints = NO;
        _rightRangeDescriptionLabel.translatesAutoresizingMaskIntoConstraints = NO;
        
        [self setUpConstraints];
    }
    return self;
}

- (void)setUpConstraints {
    NSDictionary *views = NSDictionaryOfVariableBindings(_slider, _leftRangeView, _rightRangeView, _valueLabel,_leftRangeDescriptionLabel, _rightRangeDescriptionLabel);
    
    NSMutableArray *constraints = [NSMutableArray new];
    if ([_formatProvider isVertical]) {
        _leftRangeDescriptionLabel.textAlignment = NSTextAlignmentLeft;
        _rightRangeDescriptionLabel.textAlignment = NSTextAlignmentLeft;
        
<<<<<<< HEAD
        // Vertical slider constraints
        // Keep the thumb the same distance from the value label as in horizontal mode
        const CGFloat kValueLabelSliderMargin = 23.0;
        // Keep the shadow of the thumb inside the bounds
        const CGFloat kSliderMargin = 20.0;
        const CGFloat kSideLabelMargin = 24;
        [constraints addObject:[NSLayoutConstraint constraintWithItem:_slider
                                                            attribute:NSLayoutAttributeCenterX
                                                            relatedBy:NSLayoutRelationEqual
                                                               toItem:self
                                                            attribute:NSLayoutAttributeCenterX
                                                           multiplier:1.0
                                                             constant:0.0]];
        
        [constraints addObjectsFromArray:
         [NSLayoutConstraint constraintsWithVisualFormat:@"V:|[_valueLabel]-(>=kValueLabelSliderMargin)-[_slider]-(>=kSliderMargin)-|"
                                                 options:NSLayoutFormatAlignAllCenterX | NSLayoutFormatDirectionLeadingToTrailing
                                                 metrics:@{@"kValueLabelSliderMargin": @(kValueLabelSliderMargin), @"kSliderMargin": @(kSliderMargin)}
                                                   views:views]];
        
        [constraints addObjectsFromArray:
         [NSLayoutConstraint constraintsWithVisualFormat:@"V:|[_valueLabel]-(>=8)-[_rightRangeDescriptionLabel]"
                                                 options:NSLayoutFormatDirectionLeadingToTrailing
                                                 metrics:nil
                                                   views:views]];

        [constraints addObjectsFromArray
         :[NSLayoutConstraint constraintsWithVisualFormat:@"H:[_rightRangeView(==_leftRangeView)]"
                                                  options:(NSLayoutFormatOptions)0
                                                  metrics:nil
                                                    views:views]];
        
        // Set the margin between slider and the rangeViews
        [constraints addObject:[NSLayoutConstraint constraintWithItem:_rightRangeView
                                                            attribute:NSLayoutAttributeRight
                                                            relatedBy:NSLayoutRelationEqual
                                                               toItem:_slider
                                                            attribute:NSLayoutAttributeCenterX
                                                           multiplier:1.0
                                                             constant:-kSideLabelMargin]];
        
        [constraints addObject:[NSLayoutConstraint constraintWithItem:_leftRangeView
                                                            attribute:NSLayoutAttributeRight
                                                            relatedBy:NSLayoutRelationEqual
                                                               toItem:_slider
                                                            attribute:NSLayoutAttributeCenterX
                                                           multiplier:1.0
                                                             constant:-kSideLabelMargin]];
        
        // Align the rangeViews with the slider's bottom
        [constraints addObject:[NSLayoutConstraint constraintWithItem:_rightRangeView
                                                            attribute:NSLayoutAttributeCenterY
                                                            relatedBy:NSLayoutRelationEqual
                                                               toItem:_slider
                                                            attribute:NSLayoutAttributeTop
                                                           multiplier:1.0
                                                             constant:0.0]];
        
        [constraints addObject:[NSLayoutConstraint constraintWithItem:_leftRangeView
                                                            attribute:NSLayoutAttributeCenterY
                                                            relatedBy:NSLayoutRelationEqual
                                                               toItem:_slider
                                                            attribute:NSLayoutAttributeBottom
                                                           multiplier:1.0
                                                             constant:0.0]];
        
        [constraints addObjectsFromArray:
         [NSLayoutConstraint constraintsWithVisualFormat:@"H:[_rightRangeDescriptionLabel]-(>=8)-|"
                                                 options:NSLayoutFormatDirectionLeadingToTrailing
                                                 metrics:nil
                                                   views:views]];
        [constraints addObjectsFromArray:
         [NSLayoutConstraint constraintsWithVisualFormat:@"H:[_leftRangeDescriptionLabel(==_rightRangeDescriptionLabel)]-(>=8)-|"
                                                 options:NSLayoutFormatDirectionLeadingToTrailing
                                                 metrics:nil
                                                   views:views]];
        
        [constraints addObjectsFromArray:
         [NSLayoutConstraint constraintsWithVisualFormat:@"V:[_rightRangeDescriptionLabel]-(>=8)-[_leftRangeDescriptionLabel]-(>=8)-|"
                                                 options:NSLayoutFormatDirectionLeadingToTrailing
                                                 metrics:nil
                                                   views:views]];
        
        // Set the margin between the slider and the descriptionLabels
        [constraints addObject:[NSLayoutConstraint constraintWithItem:_rightRangeDescriptionLabel
                                                            attribute:NSLayoutAttributeLeft
                                                            relatedBy:NSLayoutRelationEqual
                                                               toItem:_slider
                                                            attribute:NSLayoutAttributeCenterX
                                                           multiplier:1.0
                                                             constant:kSideLabelMargin]];
        
        [constraints addObject:[NSLayoutConstraint constraintWithItem:_leftRangeDescriptionLabel
                                                            attribute:NSLayoutAttributeLeft
                                                            relatedBy:NSLayoutRelationEqual
                                                               toItem:_slider
                                                            attribute:NSLayoutAttributeCenterX
                                                           multiplier:1.0
                                                             constant:kSideLabelMargin]];
        
        // Limit the height of the descriptionLabels
        [self addConstraint:[NSLayoutConstraint constraintWithItem:self.rightRangeDescriptionLabel
                                                         attribute:NSLayoutAttributeHeight
                                                         relatedBy:NSLayoutRelationLessThanOrEqual
                                                            toItem:_slider
                                                         attribute:NSLayoutAttributeHeight
                                                        multiplier:0.5
                                                          constant:kSliderMargin]];
        
        [self addConstraint:[NSLayoutConstraint constraintWithItem:self.leftRangeDescriptionLabel
                                                         attribute:NSLayoutAttributeHeight
                                                         relatedBy:NSLayoutRelationLessThanOrEqual
                                                            toItem:_slider
                                                         attribute:NSLayoutAttributeHeight
                                                        multiplier:0.5
                                                          constant:kSliderMargin]];
        
        
        // Align the descriptionLabels with the rangeViews
        [constraints addObject:[NSLayoutConstraint constraintWithItem:_rightRangeDescriptionLabel
                                                            attribute:NSLayoutAttributeCenterY
                                                            relatedBy:NSLayoutRelationEqual
                                                                toItem:_rightRangeView
                                                             attribute:NSLayoutAttributeCenterY
                                                           multiplier:1.0
                                                             constant:0.0]];
        
        [constraints addObject:[NSLayoutConstraint constraintWithItem:_leftRangeDescriptionLabel
                                                            attribute:NSLayoutAttributeCenterY
                                                            relatedBy:NSLayoutRelationEqual
                                                                toItem:_leftRangeView
                                                             attribute:NSLayoutAttributeCenterY
                                                           multiplier:1.0
                                                             constant:0.0]];
    } else {        
        // Horizontal slider constraints
        [constraints addObjectsFromArray:
         [NSLayoutConstraint constraintsWithVisualFormat:@"V:|[_valueLabel]-[_slider]-(>=8)-|"
                                                 options:NSLayoutFormatAlignAllCenterX | NSLayoutFormatDirectionLeftToRight
                                                 metrics:nil
                                                   views:views]];
        [constraints addObjectsFromArray:
         [NSLayoutConstraint constraintsWithVisualFormat:@"V:[_slider]-[_leftRangeDescriptionLabel]-(>=8)-|"
                                                 options:NSLayoutFormatDirectionLeftToRight
                                                 metrics:nil
                                                   views:views]];
        [constraints addObjectsFromArray:
         [NSLayoutConstraint constraintsWithVisualFormat:@"V:[_slider]-[_rightRangeDescriptionLabel]-(>=8)-|"
                                                 options:NSLayoutFormatDirectionLeftToRight
                                                 metrics:nil
                                                   views:views]];
        
        const CGFloat kMargin = 17.0;
        [constraints addObjectsFromArray:
         [NSLayoutConstraint constraintsWithVisualFormat:@"H:|-kMargin-[_leftRangeView]-kMargin-[_slider]-kMargin-[_rightRangeView(==_leftRangeView)]-kMargin-|"
                                                 options:NSLayoutFormatAlignAllCenterY | NSLayoutFormatDirectionLeftToRight
                                                 metrics:@{@"kMargin": @(kMargin)}
                                                   views:views]];
        [constraints addObjectsFromArray:
         [NSLayoutConstraint constraintsWithVisualFormat:@"H:|-kMargin-[_leftRangeDescriptionLabel]-(>=16)-[_rightRangeDescriptionLabel(==_leftRangeDescriptionLabel)]-kMargin-|"
                                                 options:NSLayoutFormatAlignAllCenterY | NSLayoutFormatDirectionLeftToRight
                                                 metrics:@{@"kMargin": @(kMargin)}
                                                   views:views]];
=======
        if ([formatProvider isVertical]) {
            // Vertical slider constraints
            // Keep the thumb the same distance from the value label as in horizontal mode
            const CGFloat kValueLabelSliderMargin = 23.0;
            // Keep the shadow of the thumb inside the bounds
            const CGFloat kSliderMargin = 20.0;
            const CGFloat kSideLabelMargin = 24;
            
            if (self.slider.textChoices) {
                // Remove the extra controls from superview.
                [_valueLabel removeFromSuperview];
                [leftRangeView removeFromSuperview];
                [rightRangeView removeFromSuperview];
                [_leftRangeDescriptionLabel removeFromSuperview];
                [_rightRangeDescriptionLabel removeFromSuperview];
                
                // Generating an array of labels for all the text choices.
                NSMutableArray *textChoiceLabels = [NSMutableArray new];
                for (int i = 0; i <= self.slider.numberOfSteps; i++) {
                    ORKTextChoice *textChoice = self.slider.textChoices[i];
                    ORKScaleRangeLabel *stepLabel = [[ORKScaleRangeLabel alloc] initWithFrame:CGRectZero];
                    stepLabel.text = textChoice.text;
                    stepLabel.textAlignment = NSTextAlignmentLeft;
                    stepLabel.translatesAutoresizingMaskIntoConstraints = NO;
                    [self addSubview:stepLabel];
                    [textChoiceLabels addObject:stepLabel];
                }
            
                [self addConstraint:[NSLayoutConstraint constraintWithItem:_slider
                                                                 attribute:NSLayoutAttributeCenterY
                                                                 relatedBy:NSLayoutRelationEqual
                                                                    toItem:self
                                                                 attribute:NSLayoutAttributeCenterY
                                                                multiplier:1.0
                                                                  constant:0]];
                
                [self addConstraints:
                 [NSLayoutConstraint constraintsWithVisualFormat:@"V:|-kSliderMargin-[_slider]-kSliderMargin-|"
                                                         options:NSLayoutFormatDirectionLeadingToTrailing
                                                         metrics:@{@"kSliderMargin": @(kSliderMargin)}
                                                           views:views]];
                
                
                for (int i = 0; i < textChoiceLabels.count; i++) {
                    
                    // Move to the right side of the slider.
                    [self addConstraint:[NSLayoutConstraint constraintWithItem:textChoiceLabels[i]
                                                                     attribute:NSLayoutAttributeLeading
                                                                     relatedBy:NSLayoutRelationEqual
                                                                        toItem:self.slider
                                                                     attribute:NSLayoutAttributeCenterX
                                                                    multiplier:1.0
                                                                      constant:kSideLabelMargin]];
                    
                    if (i == 0) {
                        
                        /*
                         First label constraints
                         */
                        [self addConstraints:@[
                                               [NSLayoutConstraint constraintWithItem:textChoiceLabels[i]
                                                                            attribute:NSLayoutAttributeCenterX
                                                                            relatedBy:NSLayoutRelationEqual
                                                                               toItem:self
                                                                            attribute:NSLayoutAttributeCenterX
                                                                           multiplier:1.0
                                                                             constant:0],
                                               [NSLayoutConstraint constraintWithItem:textChoiceLabels[i]
                                                                            attribute:NSLayoutAttributeCenterY
                                                                            relatedBy:NSLayoutRelationEqual
                                                                               toItem:self.slider
                                                                            attribute:NSLayoutAttributeBottom
                                                                           multiplier:1.0
                                                                             constant:0],
                                               [NSLayoutConstraint constraintWithItem:textChoiceLabels[i]
                                                                            attribute:NSLayoutAttributeWidth
                                                                            relatedBy:NSLayoutRelationLessThanOrEqual
                                                                               toItem:self
                                                                            attribute:NSLayoutAttributeWidth
                                                                           multiplier:0.5
                                                                             constant:0]
                                               ]];
                    } else {
                        
                        /*
                         In-between labels constraints
                         */
                        
                        [self addConstraints:@[
                                               [NSLayoutConstraint constraintWithItem:textChoiceLabels[i-1]
                                                                            attribute:NSLayoutAttributeTop
                                                                            relatedBy:NSLayoutRelationEqual
                                                                               toItem:textChoiceLabels[i]
                                                                            attribute:NSLayoutAttributeBottom
                                                                           multiplier:1.0
                                                                             constant:0],
                                               [NSLayoutConstraint constraintWithItem:textChoiceLabels[i-1]
                                                                            attribute:NSLayoutAttributeHeight
                                                                            relatedBy:NSLayoutRelationEqual
                                                                               toItem:textChoiceLabels[i]
                                                                            attribute:NSLayoutAttributeHeight
                                                                           multiplier:1.0
                                                                             constant:0],
                                               [NSLayoutConstraint constraintWithItem:textChoiceLabels[i-1]
                                                                            attribute:NSLayoutAttributeWidth
                                                                            relatedBy:NSLayoutRelationEqual
                                                                               toItem:textChoiceLabels[i]
                                                                            attribute:NSLayoutAttributeWidth
                                                                           multiplier:1.0
                                                                             constant:0]
                                               ]];
                        
                        /*
                         Last label constraints
                         */
                        if (i==textChoiceLabels.count-1) {
                            [self addConstraint:[NSLayoutConstraint constraintWithItem:textChoiceLabels[i]
                                                                             attribute:NSLayoutAttributeCenterY
                                                                             relatedBy:NSLayoutRelationEqual
                                                                                toItem:self.slider
                                                                             attribute:NSLayoutAttributeTop
                                                                            multiplier:1.0
                                                                              constant:0]];
                        }
                    }
                }

            } else {
                [self addConstraint:[NSLayoutConstraint constraintWithItem:_slider
                                                                 attribute:NSLayoutAttributeCenterX
                                                                 relatedBy:NSLayoutRelationEqual
                                                                    toItem:self
                                                                 attribute:NSLayoutAttributeCenterX
                                                                multiplier:1.0
                                                                  constant:0.0]];
                
                [self addConstraints:
                 [NSLayoutConstraint constraintsWithVisualFormat:@"V:|[_valueLabel]-(>=kValueLabelSliderMargin)-[_slider]-(>=kSliderMargin)-|"
                                                         options:NSLayoutFormatAlignAllCenterX | NSLayoutFormatDirectionLeadingToTrailing
                                                         metrics:@{@"kValueLabelSliderMargin": @(kValueLabelSliderMargin), @"kSliderMargin": @(kSliderMargin)}
                                                           views:views]];
                    
                [self addConstraints:
                 [NSLayoutConstraint constraintsWithVisualFormat:@"V:|[_valueLabel]-(>=8)-[_rightRangeDescriptionLabel]"
                                                         options:NSLayoutFormatDirectionLeadingToTrailing
                                                         metrics:nil
                                                           views:views]];
                
                [self addConstraints:[NSLayoutConstraint constraintsWithVisualFormat:@"H:[rightRangeView(==leftRangeView)]"
                                                                             options:0
                                                                             metrics:nil
                                                                               views:views]];

                // Set the margin between `slider` and `rangeView`
                [self addConstraint:[NSLayoutConstraint constraintWithItem:rightRangeView
                                                                 attribute:NSLayoutAttributeRight
                                                                 relatedBy:NSLayoutRelationEqual
                                                                    toItem:self.slider
                                                                 attribute:NSLayoutAttributeCenterX
                                                                multiplier:1.0
                                                                  constant:-kSideLabelMargin]];
                
                [self addConstraint:[NSLayoutConstraint constraintWithItem:leftRangeView
                                                                 attribute:NSLayoutAttributeRight
                                                                 relatedBy:NSLayoutRelationEqual
                                                                    toItem:self.slider
                                                                 attribute:NSLayoutAttributeCenterX
                                                                multiplier:1.0
                                                                  constant:-kSideLabelMargin]];

                // Align range view with slider's bottom
                [self addConstraint:[NSLayoutConstraint constraintWithItem:rightRangeView
                                                                attribute:NSLayoutAttributeCenterY
                                                                relatedBy:NSLayoutRelationEqual
                                                                   toItem:self.slider
                                                                attribute:NSLayoutAttributeTop
                                                               multiplier:1.0
                                                                 constant:0]];
                
                [self addConstraint:[NSLayoutConstraint constraintWithItem:leftRangeView
                                                                 attribute:NSLayoutAttributeCenterY
                                                                 relatedBy:NSLayoutRelationEqual
                                                                    toItem:self.slider
                                                                 attribute:NSLayoutAttributeBottom
                                                                multiplier:1.0
                                                                  constant:0]];
                
                self.leftRangeDescriptionLabel.textAlignment = NSTextAlignmentLeft;
                self.rightRangeDescriptionLabel.textAlignment = NSTextAlignmentLeft;
                
                [self addConstraints:
                 [NSLayoutConstraint constraintsWithVisualFormat:@"H:[_rightRangeDescriptionLabel]-(>=8)-|"
                                                         options:NSLayoutFormatDirectionLeadingToTrailing
                                                         metrics:nil
                                                           views:views]];
                [self addConstraints:
                 [NSLayoutConstraint constraintsWithVisualFormat:@"H:[_leftRangeDescriptionLabel(==_rightRangeDescriptionLabel)]-(>=8)-|"
                                                         options:NSLayoutFormatDirectionLeadingToTrailing
                                                         metrics:nil
                                                           views:views]];
                
                [self addConstraints:
                 [NSLayoutConstraint constraintsWithVisualFormat:@"V:[_rightRangeDescriptionLabel]-(>=8)-[_leftRangeDescriptionLabel]-(>=8)-|"
                                                         options:NSLayoutFormatDirectionLeadingToTrailing
                                                         metrics:nil
                                                           views:views]];
                
                
                // Set the margin between `slider` and `descriptionLabels`
                [self addConstraint:[NSLayoutConstraint constraintWithItem:self.rightRangeDescriptionLabel
                                                                 attribute:NSLayoutAttributeLeft
                                                                 relatedBy:NSLayoutRelationEqual
                                                                    toItem:self.slider
                                                                 attribute:NSLayoutAttributeCenterX
                                                                multiplier:1.0
                                                                  constant:kSideLabelMargin]];
                
                [self addConstraint:[NSLayoutConstraint constraintWithItem:self.leftRangeDescriptionLabel
                                                                 attribute:NSLayoutAttributeLeft
                                                                 relatedBy:NSLayoutRelationEqual
                                                                    toItem:self.slider
                                                                 attribute:NSLayoutAttributeCenterX
                                                                multiplier:1.0
                                                                  constant:kSideLabelMargin]];
                    
                // Limit the height of descriptionLabels
                [self addConstraint:[NSLayoutConstraint constraintWithItem:self.rightRangeDescriptionLabel
                                                                 attribute:NSLayoutAttributeHeight
                                                                 relatedBy:NSLayoutRelationLessThanOrEqual
                                                                    toItem:_slider
                                                                 attribute:NSLayoutAttributeHeight
                                                                multiplier:0.5
                                                                  constant:kSliderMargin]];
                    
                [self addConstraint:[NSLayoutConstraint constraintWithItem:self.leftRangeDescriptionLabel
                                                                 attribute:NSLayoutAttributeHeight
                                                                 relatedBy:NSLayoutRelationLessThanOrEqual
                                                                    toItem:_slider
                                                                 attribute:NSLayoutAttributeHeight
                                                                multiplier:0.5
                                                                  constant:kSliderMargin]];
                
                // Align descriptionLabel with rangeView
                [self addConstraint:[NSLayoutConstraint constraintWithItem:self.rightRangeDescriptionLabel
                                                                 attribute:NSLayoutAttributeCenterY
                                                                 relatedBy:NSLayoutRelationEqual
                                                                    toItem:rightRangeView
                                                                 attribute:NSLayoutAttributeCenterY
                                                                multiplier:1.0
                                                                  constant:0]];
                
                [self addConstraint:[NSLayoutConstraint constraintWithItem:self.leftRangeDescriptionLabel
                                                                 attribute:NSLayoutAttributeCenterY
                                                                 relatedBy:NSLayoutRelationEqual
                                                                    toItem:leftRangeView
                                                                 attribute:NSLayoutAttributeCenterY
                                                                multiplier:1.0
                                                                  constant:0]];
            }
            
        } else {

            self.leftRangeDescriptionLabel.textAlignment = NSTextAlignmentLeft;
            self.rightRangeDescriptionLabel.textAlignment = NSTextAlignmentRight;
            
            // Horizontal slider constraints
            [self addConstraints:
             [NSLayoutConstraint constraintsWithVisualFormat:@"V:|[_valueLabel]-[_slider]-(>=8)-|"
                                                     options:NSLayoutFormatAlignAllCenterX | NSLayoutFormatDirectionLeftToRight
                                                     metrics:nil
                                                       views:views]];
            [self addConstraints:
             [NSLayoutConstraint constraintsWithVisualFormat:@"V:[_slider]-[_leftRangeDescriptionLabel]-(>=8)-|"
                                                     options:NSLayoutFormatDirectionLeftToRight
                                                     metrics:nil
                                                       views:views]];
            [self addConstraints:
             [NSLayoutConstraint constraintsWithVisualFormat:@"V:[_slider]-[_rightRangeDescriptionLabel]-(>=8)-|"
                                                     options:NSLayoutFormatDirectionLeftToRight
                                                     metrics:nil
                                                       views:views]];
        
            const CGFloat kMargin = 17.0;
            [self addConstraints:
             [NSLayoutConstraint constraintsWithVisualFormat:@"H:|-kMargin-[leftRangeView]-kMargin-[_slider]-kMargin-[rightRangeView(==leftRangeView)]-kMargin-|"
                                                     options:NSLayoutFormatAlignAllCenterY | NSLayoutFormatDirectionLeftToRight
                                                     metrics:@{@"kMargin": @(kMargin)}
                                                       views:views]];
            [self addConstraints:
             [NSLayoutConstraint constraintsWithVisualFormat:@"H:|-kMargin-[_leftRangeDescriptionLabel]-(>=16)-[_rightRangeDescriptionLabel(==_leftRangeDescriptionLabel)]-kMargin-|"
                                                     options:NSLayoutFormatAlignAllCenterY | NSLayoutFormatDirectionLeftToRight
                                                     metrics:@{@"kMargin": @(kMargin)}
                                                       views:views]];
        }
>>>>>>> 66286a80
    }
    [NSLayoutConstraint activateConstraints:constraints];
}

- (instancetype)initWithFrame:(CGRect)frame {
    self = [super initWithFrame:frame];
    if (self) {
        _slider = [[ORKScaleSlider alloc] initWithFrame:CGRectZero];
        _slider.userInteractionEnabled = YES;
        _slider.contentMode = UIViewContentModeRedraw;
        [self addSubview:_slider];
        
        _leftRangeLabel = [[ORKScaleRangeLabel alloc] initWithFrame:CGRectZero];
        _leftRangeLabel.textAlignment = NSTextAlignmentCenter;
        [self addSubview:_leftRangeLabel];
        
        _leftRangeDescriptionLabel = [[ORKScaleRangeDescriptionLabel alloc] initWithFrame:CGRectZero];        _leftRangeDescriptionLabel.numberOfLines = -1;
        [self addSubview:_leftRangeDescriptionLabel];
        
        _rightRangeLabel = [[ORKScaleRangeLabel alloc] initWithFrame:CGRectZero];
        _rightRangeLabel.textAlignment = NSTextAlignmentCenter;
        [self addSubview:_rightRangeLabel];
        
        _rightRangeDescriptionLabel = [[ORKScaleRangeDescriptionLabel alloc] initWithFrame:CGRectZero];        _rightRangeDescriptionLabel.numberOfLines = -1;
        [self addSubview:_rightRangeDescriptionLabel];

             
        _valueLabel = [[ORKScaleValueLabel alloc] initWithFrame:CGRectZero];
        _valueLabel.textAlignment = NSTextAlignmentCenter;
        _valueLabel.text = @" ";
        [self addSubview:_valueLabel];
        
#if LAYOUT_DEBUG
        self.backgroundColor = [UIColor greenColor];
        _valueLabel.backgroundColor = [UIColor blueColor];
        _slider.backgroundColor = [UIColor redColor];
        _leftRangeDescriptionLabel.backgroundColor = [UIColor yellowColor];
        _rightRangeDescriptionLabel.backgroundColor = [UIColor yellowColor];
#endif
    }
    return self;
}

- (void)setCurrentValue:(NSNumber *)value {
    _currentValue = value;
    _slider.showThumb = value? YES : NO;
    
    NSArray *textChoices = [_formatProvider textChoices];
    
    if (textChoices && value) {
        ORKTextChoice *textChoice = textChoices[MAX(0, [value intValue] - 1)];
        self.valueLabel.text = textChoice.text;
    } else if (value) {
        NSNumber *newValue = [_formatProvider normalizedValueForNumber:value];
        _slider.value = newValue.floatValue;
        _valueLabel.text = [_formatProvider localizedStringForNumber:newValue];
    } else {
        _valueLabel.text = @"";
    }
}

- (IBAction)sliderValueChanged:(id)sender {
    NSNumber *newValue = [_formatProvider normalizedValueForNumber:@(_slider.value)];
    [self setCurrentValue:newValue];
}

#pragma mark - Accessibility

// Since the slider is the only interesting thing within this cell, we make the
// cell a container with only one element, i.e. the slider.

- (BOOL)isAccessibilityElement {
    return NO;
}

- (NSInteger)accessibilityElementCount {
    return (_slider != nil ? 1 : 0);
}

- (id)accessibilityElementAtIndex:(NSInteger)index {
    return _slider;
}

- (NSInteger)indexOfAccessibilityElement:(id)element {
    return (element == _slider ? 0 : NSNotFound);
}

@end<|MERGE_RESOLUTION|>--- conflicted
+++ resolved
@@ -57,14 +57,8 @@
     if (self) {
         _formatProvider = formatProvider;
         
-<<<<<<< HEAD
-=======
-        UIView *rightRangeView = nil;
-        UIView *leftRangeView = nil;
-        
         self.slider.textChoices = [formatProvider textChoices];
         
->>>>>>> 66286a80
         if ([formatProvider minimumImage]) {
             _leftRangeView = [[ORKScaleRangeImageView alloc] initWithImage:[formatProvider minimumImage]];
         } else {
@@ -105,18 +99,14 @@
         NSInteger numberOfSteps = [formatProvider numberOfSteps];
         _slider.numberOfSteps = numberOfSteps;
         
-<<<<<<< HEAD
+        if (self.slider.textChoices) {
+            _leftRangeDescriptionLabel.textColor = [UIColor blackColor];
+            _rightRangeDescriptionLabel.textColor = [UIColor blackColor];
+            _leftRangeLabel.text = @"";
+            _rightRangeLabel.text = @"";
+        }
+
         [_slider addTarget:self action:@selector(sliderValueChanged:) forControlEvents:UIControlEventValueChanged];
-=======
-        if (self.slider.textChoices) {
-            self.leftRangeDescriptionLabel.textColor = [UIColor blackColor];
-            self.rightRangeDescriptionLabel.textColor = [UIColor blackColor];
-            self.leftRangeLabel.text = @"";
-            self.rightRangeLabel.text = @"";
-        }
-        
-        [self.slider addTarget:self action:@selector(sliderValueChanged:) forControlEvents:UIControlEventValueChanged];
->>>>>>> 66286a80
     
         self.translatesAutoresizingMaskIntoConstraints = NO;
         _leftRangeView.translatesAutoresizingMaskIntoConstraints = NO;
@@ -141,142 +131,262 @@
         _leftRangeDescriptionLabel.textAlignment = NSTextAlignmentLeft;
         _rightRangeDescriptionLabel.textAlignment = NSTextAlignmentLeft;
         
-<<<<<<< HEAD
         // Vertical slider constraints
         // Keep the thumb the same distance from the value label as in horizontal mode
         const CGFloat kValueLabelSliderMargin = 23.0;
         // Keep the shadow of the thumb inside the bounds
         const CGFloat kSliderMargin = 20.0;
         const CGFloat kSideLabelMargin = 24;
-        [constraints addObject:[NSLayoutConstraint constraintWithItem:_slider
-                                                            attribute:NSLayoutAttributeCenterX
-                                                            relatedBy:NSLayoutRelationEqual
-                                                               toItem:self
-                                                            attribute:NSLayoutAttributeCenterX
-                                                           multiplier:1.0
-                                                             constant:0.0]];
-        
-        [constraints addObjectsFromArray:
-         [NSLayoutConstraint constraintsWithVisualFormat:@"V:|[_valueLabel]-(>=kValueLabelSliderMargin)-[_slider]-(>=kSliderMargin)-|"
-                                                 options:NSLayoutFormatAlignAllCenterX | NSLayoutFormatDirectionLeadingToTrailing
-                                                 metrics:@{@"kValueLabelSliderMargin": @(kValueLabelSliderMargin), @"kSliderMargin": @(kSliderMargin)}
-                                                   views:views]];
-        
-        [constraints addObjectsFromArray:
-         [NSLayoutConstraint constraintsWithVisualFormat:@"V:|[_valueLabel]-(>=8)-[_rightRangeDescriptionLabel]"
-                                                 options:NSLayoutFormatDirectionLeadingToTrailing
-                                                 metrics:nil
-                                                   views:views]];
-
-        [constraints addObjectsFromArray
-         :[NSLayoutConstraint constraintsWithVisualFormat:@"H:[_rightRangeView(==_leftRangeView)]"
-                                                  options:(NSLayoutFormatOptions)0
-                                                  metrics:nil
-                                                    views:views]];
-        
-        // Set the margin between slider and the rangeViews
-        [constraints addObject:[NSLayoutConstraint constraintWithItem:_rightRangeView
-                                                            attribute:NSLayoutAttributeRight
-                                                            relatedBy:NSLayoutRelationEqual
-                                                               toItem:_slider
-                                                            attribute:NSLayoutAttributeCenterX
-                                                           multiplier:1.0
-                                                             constant:-kSideLabelMargin]];
-        
-        [constraints addObject:[NSLayoutConstraint constraintWithItem:_leftRangeView
-                                                            attribute:NSLayoutAttributeRight
-                                                            relatedBy:NSLayoutRelationEqual
-                                                               toItem:_slider
-                                                            attribute:NSLayoutAttributeCenterX
-                                                           multiplier:1.0
-                                                             constant:-kSideLabelMargin]];
-        
-        // Align the rangeViews with the slider's bottom
-        [constraints addObject:[NSLayoutConstraint constraintWithItem:_rightRangeView
-                                                            attribute:NSLayoutAttributeCenterY
-                                                            relatedBy:NSLayoutRelationEqual
-                                                               toItem:_slider
-                                                            attribute:NSLayoutAttributeTop
-                                                           multiplier:1.0
-                                                             constant:0.0]];
-        
-        [constraints addObject:[NSLayoutConstraint constraintWithItem:_leftRangeView
-                                                            attribute:NSLayoutAttributeCenterY
-                                                            relatedBy:NSLayoutRelationEqual
-                                                               toItem:_slider
-                                                            attribute:NSLayoutAttributeBottom
-                                                           multiplier:1.0
-                                                             constant:0.0]];
-        
-        [constraints addObjectsFromArray:
-         [NSLayoutConstraint constraintsWithVisualFormat:@"H:[_rightRangeDescriptionLabel]-(>=8)-|"
-                                                 options:NSLayoutFormatDirectionLeadingToTrailing
-                                                 metrics:nil
-                                                   views:views]];
-        [constraints addObjectsFromArray:
-         [NSLayoutConstraint constraintsWithVisualFormat:@"H:[_leftRangeDescriptionLabel(==_rightRangeDescriptionLabel)]-(>=8)-|"
-                                                 options:NSLayoutFormatDirectionLeadingToTrailing
-                                                 metrics:nil
-                                                   views:views]];
-        
-        [constraints addObjectsFromArray:
-         [NSLayoutConstraint constraintsWithVisualFormat:@"V:[_rightRangeDescriptionLabel]-(>=8)-[_leftRangeDescriptionLabel]-(>=8)-|"
-                                                 options:NSLayoutFormatDirectionLeadingToTrailing
-                                                 metrics:nil
-                                                   views:views]];
-        
-        // Set the margin between the slider and the descriptionLabels
-        [constraints addObject:[NSLayoutConstraint constraintWithItem:_rightRangeDescriptionLabel
-                                                            attribute:NSLayoutAttributeLeft
-                                                            relatedBy:NSLayoutRelationEqual
-                                                               toItem:_slider
-                                                            attribute:NSLayoutAttributeCenterX
-                                                           multiplier:1.0
-                                                             constant:kSideLabelMargin]];
-        
-        [constraints addObject:[NSLayoutConstraint constraintWithItem:_leftRangeDescriptionLabel
-                                                            attribute:NSLayoutAttributeLeft
-                                                            relatedBy:NSLayoutRelationEqual
-                                                               toItem:_slider
-                                                            attribute:NSLayoutAttributeCenterX
-                                                           multiplier:1.0
-                                                             constant:kSideLabelMargin]];
-        
-        // Limit the height of the descriptionLabels
-        [self addConstraint:[NSLayoutConstraint constraintWithItem:self.rightRangeDescriptionLabel
-                                                         attribute:NSLayoutAttributeHeight
-                                                         relatedBy:NSLayoutRelationLessThanOrEqual
-                                                            toItem:_slider
-                                                         attribute:NSLayoutAttributeHeight
-                                                        multiplier:0.5
-                                                          constant:kSliderMargin]];
-        
-        [self addConstraint:[NSLayoutConstraint constraintWithItem:self.leftRangeDescriptionLabel
-                                                         attribute:NSLayoutAttributeHeight
-                                                         relatedBy:NSLayoutRelationLessThanOrEqual
-                                                            toItem:_slider
-                                                         attribute:NSLayoutAttributeHeight
-                                                        multiplier:0.5
-                                                          constant:kSliderMargin]];
-        
-        
-        // Align the descriptionLabels with the rangeViews
-        [constraints addObject:[NSLayoutConstraint constraintWithItem:_rightRangeDescriptionLabel
-                                                            attribute:NSLayoutAttributeCenterY
-                                                            relatedBy:NSLayoutRelationEqual
-                                                                toItem:_rightRangeView
+        
+        if (self.slider.textChoices) {
+            // Remove the extra controls from superview.
+            [_valueLabel removeFromSuperview];
+            [_leftRangeView removeFromSuperview];
+            [_rightRangeView removeFromSuperview];
+            [_leftRangeDescriptionLabel removeFromSuperview];
+            [_rightRangeDescriptionLabel removeFromSuperview];
+            
+            // Generating an array of labels for all the text choices.
+            NSMutableArray *textChoiceLabels = [NSMutableArray new];
+            for (int i = 0; i <= self.slider.numberOfSteps; i++) {
+                ORKTextChoice *textChoice = self.slider.textChoices[i];
+                ORKScaleRangeLabel *stepLabel = [[ORKScaleRangeLabel alloc] initWithFrame:CGRectZero];
+                stepLabel.text = textChoice.text;
+                stepLabel.textAlignment = NSTextAlignmentLeft;
+                stepLabel.translatesAutoresizingMaskIntoConstraints = NO;
+                [self addSubview:stepLabel];
+                [textChoiceLabels addObject:stepLabel];
+            }
+            
+            [self addConstraint:[NSLayoutConstraint constraintWithItem:_slider
                                                              attribute:NSLayoutAttributeCenterY
-                                                           multiplier:1.0
-                                                             constant:0.0]];
-        
-        [constraints addObject:[NSLayoutConstraint constraintWithItem:_leftRangeDescriptionLabel
-                                                            attribute:NSLayoutAttributeCenterY
-                                                            relatedBy:NSLayoutRelationEqual
-                                                                toItem:_leftRangeView
+                                                             relatedBy:NSLayoutRelationEqual
+                                                                toItem:self
                                                              attribute:NSLayoutAttributeCenterY
-                                                           multiplier:1.0
-                                                             constant:0.0]];
-    } else {        
+                                                            multiplier:1.0
+                                                              constant:0]];
+            
+            [self addConstraints:
+             [NSLayoutConstraint constraintsWithVisualFormat:@"V:|-kSliderMargin-[_slider]-kSliderMargin-|"
+                                                     options:NSLayoutFormatDirectionLeadingToTrailing
+                                                     metrics:@{@"kSliderMargin": @(kSliderMargin)}
+                                                       views:views]];
+            
+            
+            for (int i = 0; i < textChoiceLabels.count; i++) {
+                
+                // Move to the right side of the slider.
+                [self addConstraint:[NSLayoutConstraint constraintWithItem:textChoiceLabels[i]
+                                                                 attribute:NSLayoutAttributeLeading
+                                                                 relatedBy:NSLayoutRelationEqual
+                                                                    toItem:self.slider
+                                                                 attribute:NSLayoutAttributeCenterX
+                                                                multiplier:1.0
+                                                                  constant:kSideLabelMargin]];
+                
+                if (i == 0) {
+                    
+                    /*
+                     First label constraints
+                     */
+                    [self addConstraints:@[
+                                           [NSLayoutConstraint constraintWithItem:textChoiceLabels[i]
+                                                                        attribute:NSLayoutAttributeCenterX
+                                                                        relatedBy:NSLayoutRelationEqual
+                                                                           toItem:self
+                                                                        attribute:NSLayoutAttributeCenterX
+                                                                       multiplier:1.0
+                                                                         constant:0],
+                                           [NSLayoutConstraint constraintWithItem:textChoiceLabels[i]
+                                                                        attribute:NSLayoutAttributeCenterY
+                                                                        relatedBy:NSLayoutRelationEqual
+                                                                           toItem:self.slider
+                                                                        attribute:NSLayoutAttributeBottom
+                                                                       multiplier:1.0
+                                                                         constant:0],
+                                           [NSLayoutConstraint constraintWithItem:textChoiceLabels[i]
+                                                                        attribute:NSLayoutAttributeWidth
+                                                                        relatedBy:NSLayoutRelationLessThanOrEqual
+                                                                           toItem:self
+                                                                        attribute:NSLayoutAttributeWidth
+                                                                       multiplier:0.5
+                                                                         constant:0]
+                                           ]];
+                } else {
+                    
+                    /*
+                     In-between labels constraints
+                     */
+                    
+                    [self addConstraints:@[
+                                           [NSLayoutConstraint constraintWithItem:textChoiceLabels[i-1]
+                                                                        attribute:NSLayoutAttributeTop
+                                                                        relatedBy:NSLayoutRelationEqual
+                                                                           toItem:textChoiceLabels[i]
+                                                                        attribute:NSLayoutAttributeBottom
+                                                                       multiplier:1.0
+                                                                         constant:0],
+                                           [NSLayoutConstraint constraintWithItem:textChoiceLabels[i-1]
+                                                                        attribute:NSLayoutAttributeHeight
+                                                                        relatedBy:NSLayoutRelationEqual
+                                                                           toItem:textChoiceLabels[i]
+                                                                        attribute:NSLayoutAttributeHeight
+                                                                       multiplier:1.0
+                                                                         constant:0],
+                                           [NSLayoutConstraint constraintWithItem:textChoiceLabels[i-1]
+                                                                        attribute:NSLayoutAttributeWidth
+                                                                        relatedBy:NSLayoutRelationEqual
+                                                                           toItem:textChoiceLabels[i]
+                                                                        attribute:NSLayoutAttributeWidth
+                                                                       multiplier:1.0
+                                                                         constant:0]
+                                           ]];
+                    
+                    /*
+                     Last label constraints
+                     */
+                    if (i==textChoiceLabels.count-1) {
+                        [self addConstraint:[NSLayoutConstraint constraintWithItem:textChoiceLabels[i]
+                                                                         attribute:NSLayoutAttributeCenterY
+                                                                         relatedBy:NSLayoutRelationEqual
+                                                                            toItem:self.slider
+                                                                         attribute:NSLayoutAttributeTop
+                                                                        multiplier:1.0
+                                                                          constant:0]];
+                    }
+                }
+            }
+        } else {
+            [constraints addObject:[NSLayoutConstraint constraintWithItem:_slider
+                                                                attribute:NSLayoutAttributeCenterX
+                                                                relatedBy:NSLayoutRelationEqual
+                                                                   toItem:self
+                                                                attribute:NSLayoutAttributeCenterX
+                                                               multiplier:1.0
+                                                                 constant:0.0]];
+            
+            [constraints addObjectsFromArray:
+             [NSLayoutConstraint constraintsWithVisualFormat:@"V:|[_valueLabel]-(>=kValueLabelSliderMargin)-[_slider]-(>=kSliderMargin)-|"
+                                                     options:NSLayoutFormatAlignAllCenterX | NSLayoutFormatDirectionLeadingToTrailing
+                                                     metrics:@{@"kValueLabelSliderMargin": @(kValueLabelSliderMargin), @"kSliderMargin": @(kSliderMargin)}
+                                                       views:views]];
+            
+            [constraints addObjectsFromArray:
+             [NSLayoutConstraint constraintsWithVisualFormat:@"V:|[_valueLabel]-(>=8)-[_rightRangeDescriptionLabel]"
+                                                     options:NSLayoutFormatDirectionLeadingToTrailing
+                                                     metrics:nil
+                                                       views:views]];
+            
+            [constraints addObjectsFromArray
+             :[NSLayoutConstraint constraintsWithVisualFormat:@"H:[_rightRangeView(==_leftRangeView)]"
+                                                      options:(NSLayoutFormatOptions)0
+                                                      metrics:nil
+                                                        views:views]];
+            
+            // Set the margin between slider and the rangeViews
+            [constraints addObject:[NSLayoutConstraint constraintWithItem:_rightRangeView
+                                                                attribute:NSLayoutAttributeRight
+                                                                relatedBy:NSLayoutRelationEqual
+                                                                   toItem:_slider
+                                                                attribute:NSLayoutAttributeCenterX
+                                                               multiplier:1.0
+                                                                 constant:-kSideLabelMargin]];
+            
+            [constraints addObject:[NSLayoutConstraint constraintWithItem:_leftRangeView
+                                                                attribute:NSLayoutAttributeRight
+                                                                relatedBy:NSLayoutRelationEqual
+                                                                   toItem:_slider
+                                                                attribute:NSLayoutAttributeCenterX
+                                                               multiplier:1.0
+                                                                 constant:-kSideLabelMargin]];
+            
+            // Align the rangeViews with the slider's bottom
+            [constraints addObject:[NSLayoutConstraint constraintWithItem:_rightRangeView
+                                                                attribute:NSLayoutAttributeCenterY
+                                                                relatedBy:NSLayoutRelationEqual
+                                                                   toItem:_slider
+                                                                attribute:NSLayoutAttributeTop
+                                                               multiplier:1.0
+                                                                 constant:0.0]];
+            
+            [constraints addObject:[NSLayoutConstraint constraintWithItem:_leftRangeView
+                                                                attribute:NSLayoutAttributeCenterY
+                                                                relatedBy:NSLayoutRelationEqual
+                                                                   toItem:_slider
+                                                                attribute:NSLayoutAttributeBottom
+                                                               multiplier:1.0
+                                                                 constant:0.0]];
+            
+            [constraints addObjectsFromArray:
+             [NSLayoutConstraint constraintsWithVisualFormat:@"H:[_rightRangeDescriptionLabel]-(>=8)-|"
+                                                     options:NSLayoutFormatDirectionLeadingToTrailing
+                                                     metrics:nil
+                                                       views:views]];
+            [constraints addObjectsFromArray:
+             [NSLayoutConstraint constraintsWithVisualFormat:@"H:[_leftRangeDescriptionLabel(==_rightRangeDescriptionLabel)]-(>=8)-|"
+                                                     options:NSLayoutFormatDirectionLeadingToTrailing
+                                                     metrics:nil
+                                                       views:views]];
+            
+            [constraints addObjectsFromArray:
+             [NSLayoutConstraint constraintsWithVisualFormat:@"V:[_rightRangeDescriptionLabel]-(>=8)-[_leftRangeDescriptionLabel]-(>=8)-|"
+                                                     options:NSLayoutFormatDirectionLeadingToTrailing
+                                                     metrics:nil
+                                                       views:views]];
+            
+            // Set the margin between the slider and the descriptionLabels
+            [constraints addObject:[NSLayoutConstraint constraintWithItem:_rightRangeDescriptionLabel
+                                                                attribute:NSLayoutAttributeLeft
+                                                                relatedBy:NSLayoutRelationEqual
+                                                                   toItem:_slider
+                                                                attribute:NSLayoutAttributeCenterX
+                                                               multiplier:1.0
+                                                                 constant:kSideLabelMargin]];
+            
+            [constraints addObject:[NSLayoutConstraint constraintWithItem:_leftRangeDescriptionLabel
+                                                                attribute:NSLayoutAttributeLeft
+                                                                relatedBy:NSLayoutRelationEqual
+                                                                   toItem:_slider
+                                                                attribute:NSLayoutAttributeCenterX
+                                                               multiplier:1.0
+                                                                 constant:kSideLabelMargin]];
+            
+            // Limit the height of the descriptionLabels
+            [self addConstraint:[NSLayoutConstraint constraintWithItem:self.rightRangeDescriptionLabel
+                                                             attribute:NSLayoutAttributeHeight
+                                                             relatedBy:NSLayoutRelationLessThanOrEqual
+                                                                toItem:_slider
+                                                             attribute:NSLayoutAttributeHeight
+                                                            multiplier:0.5
+                                                              constant:kSliderMargin]];
+            
+            [self addConstraint:[NSLayoutConstraint constraintWithItem:self.leftRangeDescriptionLabel
+                                                             attribute:NSLayoutAttributeHeight
+                                                             relatedBy:NSLayoutRelationLessThanOrEqual
+                                                                toItem:_slider
+                                                             attribute:NSLayoutAttributeHeight
+                                                            multiplier:0.5
+                                                              constant:kSliderMargin]];
+            
+            
+            // Align the descriptionLabels with the rangeViews
+            [constraints addObject:[NSLayoutConstraint constraintWithItem:_rightRangeDescriptionLabel
+                                                                attribute:NSLayoutAttributeCenterY
+                                                                relatedBy:NSLayoutRelationEqual
+                                                                   toItem:_rightRangeView
+                                                                attribute:NSLayoutAttributeCenterY
+                                                               multiplier:1.0
+                                                                 constant:0.0]];
+            
+            [constraints addObject:[NSLayoutConstraint constraintWithItem:_leftRangeDescriptionLabel
+                                                                attribute:NSLayoutAttributeCenterY
+                                                                relatedBy:NSLayoutRelationEqual
+                                                                   toItem:_leftRangeView
+                                                                attribute:NSLayoutAttributeCenterY
+                                                               multiplier:1.0
+                                                                 constant:0.0]];
+        }
+    } else {
         // Horizontal slider constraints
         [constraints addObjectsFromArray:
          [NSLayoutConstraint constraintsWithVisualFormat:@"V:|[_valueLabel]-[_slider]-(>=8)-|"
@@ -305,302 +415,6 @@
                                                  options:NSLayoutFormatAlignAllCenterY | NSLayoutFormatDirectionLeftToRight
                                                  metrics:@{@"kMargin": @(kMargin)}
                                                    views:views]];
-=======
-        if ([formatProvider isVertical]) {
-            // Vertical slider constraints
-            // Keep the thumb the same distance from the value label as in horizontal mode
-            const CGFloat kValueLabelSliderMargin = 23.0;
-            // Keep the shadow of the thumb inside the bounds
-            const CGFloat kSliderMargin = 20.0;
-            const CGFloat kSideLabelMargin = 24;
-            
-            if (self.slider.textChoices) {
-                // Remove the extra controls from superview.
-                [_valueLabel removeFromSuperview];
-                [leftRangeView removeFromSuperview];
-                [rightRangeView removeFromSuperview];
-                [_leftRangeDescriptionLabel removeFromSuperview];
-                [_rightRangeDescriptionLabel removeFromSuperview];
-                
-                // Generating an array of labels for all the text choices.
-                NSMutableArray *textChoiceLabels = [NSMutableArray new];
-                for (int i = 0; i <= self.slider.numberOfSteps; i++) {
-                    ORKTextChoice *textChoice = self.slider.textChoices[i];
-                    ORKScaleRangeLabel *stepLabel = [[ORKScaleRangeLabel alloc] initWithFrame:CGRectZero];
-                    stepLabel.text = textChoice.text;
-                    stepLabel.textAlignment = NSTextAlignmentLeft;
-                    stepLabel.translatesAutoresizingMaskIntoConstraints = NO;
-                    [self addSubview:stepLabel];
-                    [textChoiceLabels addObject:stepLabel];
-                }
-            
-                [self addConstraint:[NSLayoutConstraint constraintWithItem:_slider
-                                                                 attribute:NSLayoutAttributeCenterY
-                                                                 relatedBy:NSLayoutRelationEqual
-                                                                    toItem:self
-                                                                 attribute:NSLayoutAttributeCenterY
-                                                                multiplier:1.0
-                                                                  constant:0]];
-                
-                [self addConstraints:
-                 [NSLayoutConstraint constraintsWithVisualFormat:@"V:|-kSliderMargin-[_slider]-kSliderMargin-|"
-                                                         options:NSLayoutFormatDirectionLeadingToTrailing
-                                                         metrics:@{@"kSliderMargin": @(kSliderMargin)}
-                                                           views:views]];
-                
-                
-                for (int i = 0; i < textChoiceLabels.count; i++) {
-                    
-                    // Move to the right side of the slider.
-                    [self addConstraint:[NSLayoutConstraint constraintWithItem:textChoiceLabels[i]
-                                                                     attribute:NSLayoutAttributeLeading
-                                                                     relatedBy:NSLayoutRelationEqual
-                                                                        toItem:self.slider
-                                                                     attribute:NSLayoutAttributeCenterX
-                                                                    multiplier:1.0
-                                                                      constant:kSideLabelMargin]];
-                    
-                    if (i == 0) {
-                        
-                        /*
-                         First label constraints
-                         */
-                        [self addConstraints:@[
-                                               [NSLayoutConstraint constraintWithItem:textChoiceLabels[i]
-                                                                            attribute:NSLayoutAttributeCenterX
-                                                                            relatedBy:NSLayoutRelationEqual
-                                                                               toItem:self
-                                                                            attribute:NSLayoutAttributeCenterX
-                                                                           multiplier:1.0
-                                                                             constant:0],
-                                               [NSLayoutConstraint constraintWithItem:textChoiceLabels[i]
-                                                                            attribute:NSLayoutAttributeCenterY
-                                                                            relatedBy:NSLayoutRelationEqual
-                                                                               toItem:self.slider
-                                                                            attribute:NSLayoutAttributeBottom
-                                                                           multiplier:1.0
-                                                                             constant:0],
-                                               [NSLayoutConstraint constraintWithItem:textChoiceLabels[i]
-                                                                            attribute:NSLayoutAttributeWidth
-                                                                            relatedBy:NSLayoutRelationLessThanOrEqual
-                                                                               toItem:self
-                                                                            attribute:NSLayoutAttributeWidth
-                                                                           multiplier:0.5
-                                                                             constant:0]
-                                               ]];
-                    } else {
-                        
-                        /*
-                         In-between labels constraints
-                         */
-                        
-                        [self addConstraints:@[
-                                               [NSLayoutConstraint constraintWithItem:textChoiceLabels[i-1]
-                                                                            attribute:NSLayoutAttributeTop
-                                                                            relatedBy:NSLayoutRelationEqual
-                                                                               toItem:textChoiceLabels[i]
-                                                                            attribute:NSLayoutAttributeBottom
-                                                                           multiplier:1.0
-                                                                             constant:0],
-                                               [NSLayoutConstraint constraintWithItem:textChoiceLabels[i-1]
-                                                                            attribute:NSLayoutAttributeHeight
-                                                                            relatedBy:NSLayoutRelationEqual
-                                                                               toItem:textChoiceLabels[i]
-                                                                            attribute:NSLayoutAttributeHeight
-                                                                           multiplier:1.0
-                                                                             constant:0],
-                                               [NSLayoutConstraint constraintWithItem:textChoiceLabels[i-1]
-                                                                            attribute:NSLayoutAttributeWidth
-                                                                            relatedBy:NSLayoutRelationEqual
-                                                                               toItem:textChoiceLabels[i]
-                                                                            attribute:NSLayoutAttributeWidth
-                                                                           multiplier:1.0
-                                                                             constant:0]
-                                               ]];
-                        
-                        /*
-                         Last label constraints
-                         */
-                        if (i==textChoiceLabels.count-1) {
-                            [self addConstraint:[NSLayoutConstraint constraintWithItem:textChoiceLabels[i]
-                                                                             attribute:NSLayoutAttributeCenterY
-                                                                             relatedBy:NSLayoutRelationEqual
-                                                                                toItem:self.slider
-                                                                             attribute:NSLayoutAttributeTop
-                                                                            multiplier:1.0
-                                                                              constant:0]];
-                        }
-                    }
-                }
-
-            } else {
-                [self addConstraint:[NSLayoutConstraint constraintWithItem:_slider
-                                                                 attribute:NSLayoutAttributeCenterX
-                                                                 relatedBy:NSLayoutRelationEqual
-                                                                    toItem:self
-                                                                 attribute:NSLayoutAttributeCenterX
-                                                                multiplier:1.0
-                                                                  constant:0.0]];
-                
-                [self addConstraints:
-                 [NSLayoutConstraint constraintsWithVisualFormat:@"V:|[_valueLabel]-(>=kValueLabelSliderMargin)-[_slider]-(>=kSliderMargin)-|"
-                                                         options:NSLayoutFormatAlignAllCenterX | NSLayoutFormatDirectionLeadingToTrailing
-                                                         metrics:@{@"kValueLabelSliderMargin": @(kValueLabelSliderMargin), @"kSliderMargin": @(kSliderMargin)}
-                                                           views:views]];
-                    
-                [self addConstraints:
-                 [NSLayoutConstraint constraintsWithVisualFormat:@"V:|[_valueLabel]-(>=8)-[_rightRangeDescriptionLabel]"
-                                                         options:NSLayoutFormatDirectionLeadingToTrailing
-                                                         metrics:nil
-                                                           views:views]];
-                
-                [self addConstraints:[NSLayoutConstraint constraintsWithVisualFormat:@"H:[rightRangeView(==leftRangeView)]"
-                                                                             options:0
-                                                                             metrics:nil
-                                                                               views:views]];
-
-                // Set the margin between `slider` and `rangeView`
-                [self addConstraint:[NSLayoutConstraint constraintWithItem:rightRangeView
-                                                                 attribute:NSLayoutAttributeRight
-                                                                 relatedBy:NSLayoutRelationEqual
-                                                                    toItem:self.slider
-                                                                 attribute:NSLayoutAttributeCenterX
-                                                                multiplier:1.0
-                                                                  constant:-kSideLabelMargin]];
-                
-                [self addConstraint:[NSLayoutConstraint constraintWithItem:leftRangeView
-                                                                 attribute:NSLayoutAttributeRight
-                                                                 relatedBy:NSLayoutRelationEqual
-                                                                    toItem:self.slider
-                                                                 attribute:NSLayoutAttributeCenterX
-                                                                multiplier:1.0
-                                                                  constant:-kSideLabelMargin]];
-
-                // Align range view with slider's bottom
-                [self addConstraint:[NSLayoutConstraint constraintWithItem:rightRangeView
-                                                                attribute:NSLayoutAttributeCenterY
-                                                                relatedBy:NSLayoutRelationEqual
-                                                                   toItem:self.slider
-                                                                attribute:NSLayoutAttributeTop
-                                                               multiplier:1.0
-                                                                 constant:0]];
-                
-                [self addConstraint:[NSLayoutConstraint constraintWithItem:leftRangeView
-                                                                 attribute:NSLayoutAttributeCenterY
-                                                                 relatedBy:NSLayoutRelationEqual
-                                                                    toItem:self.slider
-                                                                 attribute:NSLayoutAttributeBottom
-                                                                multiplier:1.0
-                                                                  constant:0]];
-                
-                self.leftRangeDescriptionLabel.textAlignment = NSTextAlignmentLeft;
-                self.rightRangeDescriptionLabel.textAlignment = NSTextAlignmentLeft;
-                
-                [self addConstraints:
-                 [NSLayoutConstraint constraintsWithVisualFormat:@"H:[_rightRangeDescriptionLabel]-(>=8)-|"
-                                                         options:NSLayoutFormatDirectionLeadingToTrailing
-                                                         metrics:nil
-                                                           views:views]];
-                [self addConstraints:
-                 [NSLayoutConstraint constraintsWithVisualFormat:@"H:[_leftRangeDescriptionLabel(==_rightRangeDescriptionLabel)]-(>=8)-|"
-                                                         options:NSLayoutFormatDirectionLeadingToTrailing
-                                                         metrics:nil
-                                                           views:views]];
-                
-                [self addConstraints:
-                 [NSLayoutConstraint constraintsWithVisualFormat:@"V:[_rightRangeDescriptionLabel]-(>=8)-[_leftRangeDescriptionLabel]-(>=8)-|"
-                                                         options:NSLayoutFormatDirectionLeadingToTrailing
-                                                         metrics:nil
-                                                           views:views]];
-                
-                
-                // Set the margin between `slider` and `descriptionLabels`
-                [self addConstraint:[NSLayoutConstraint constraintWithItem:self.rightRangeDescriptionLabel
-                                                                 attribute:NSLayoutAttributeLeft
-                                                                 relatedBy:NSLayoutRelationEqual
-                                                                    toItem:self.slider
-                                                                 attribute:NSLayoutAttributeCenterX
-                                                                multiplier:1.0
-                                                                  constant:kSideLabelMargin]];
-                
-                [self addConstraint:[NSLayoutConstraint constraintWithItem:self.leftRangeDescriptionLabel
-                                                                 attribute:NSLayoutAttributeLeft
-                                                                 relatedBy:NSLayoutRelationEqual
-                                                                    toItem:self.slider
-                                                                 attribute:NSLayoutAttributeCenterX
-                                                                multiplier:1.0
-                                                                  constant:kSideLabelMargin]];
-                    
-                // Limit the height of descriptionLabels
-                [self addConstraint:[NSLayoutConstraint constraintWithItem:self.rightRangeDescriptionLabel
-                                                                 attribute:NSLayoutAttributeHeight
-                                                                 relatedBy:NSLayoutRelationLessThanOrEqual
-                                                                    toItem:_slider
-                                                                 attribute:NSLayoutAttributeHeight
-                                                                multiplier:0.5
-                                                                  constant:kSliderMargin]];
-                    
-                [self addConstraint:[NSLayoutConstraint constraintWithItem:self.leftRangeDescriptionLabel
-                                                                 attribute:NSLayoutAttributeHeight
-                                                                 relatedBy:NSLayoutRelationLessThanOrEqual
-                                                                    toItem:_slider
-                                                                 attribute:NSLayoutAttributeHeight
-                                                                multiplier:0.5
-                                                                  constant:kSliderMargin]];
-                
-                // Align descriptionLabel with rangeView
-                [self addConstraint:[NSLayoutConstraint constraintWithItem:self.rightRangeDescriptionLabel
-                                                                 attribute:NSLayoutAttributeCenterY
-                                                                 relatedBy:NSLayoutRelationEqual
-                                                                    toItem:rightRangeView
-                                                                 attribute:NSLayoutAttributeCenterY
-                                                                multiplier:1.0
-                                                                  constant:0]];
-                
-                [self addConstraint:[NSLayoutConstraint constraintWithItem:self.leftRangeDescriptionLabel
-                                                                 attribute:NSLayoutAttributeCenterY
-                                                                 relatedBy:NSLayoutRelationEqual
-                                                                    toItem:leftRangeView
-                                                                 attribute:NSLayoutAttributeCenterY
-                                                                multiplier:1.0
-                                                                  constant:0]];
-            }
-            
-        } else {
-
-            self.leftRangeDescriptionLabel.textAlignment = NSTextAlignmentLeft;
-            self.rightRangeDescriptionLabel.textAlignment = NSTextAlignmentRight;
-            
-            // Horizontal slider constraints
-            [self addConstraints:
-             [NSLayoutConstraint constraintsWithVisualFormat:@"V:|[_valueLabel]-[_slider]-(>=8)-|"
-                                                     options:NSLayoutFormatAlignAllCenterX | NSLayoutFormatDirectionLeftToRight
-                                                     metrics:nil
-                                                       views:views]];
-            [self addConstraints:
-             [NSLayoutConstraint constraintsWithVisualFormat:@"V:[_slider]-[_leftRangeDescriptionLabel]-(>=8)-|"
-                                                     options:NSLayoutFormatDirectionLeftToRight
-                                                     metrics:nil
-                                                       views:views]];
-            [self addConstraints:
-             [NSLayoutConstraint constraintsWithVisualFormat:@"V:[_slider]-[_rightRangeDescriptionLabel]-(>=8)-|"
-                                                     options:NSLayoutFormatDirectionLeftToRight
-                                                     metrics:nil
-                                                       views:views]];
-        
-            const CGFloat kMargin = 17.0;
-            [self addConstraints:
-             [NSLayoutConstraint constraintsWithVisualFormat:@"H:|-kMargin-[leftRangeView]-kMargin-[_slider]-kMargin-[rightRangeView(==leftRangeView)]-kMargin-|"
-                                                     options:NSLayoutFormatAlignAllCenterY | NSLayoutFormatDirectionLeftToRight
-                                                     metrics:@{@"kMargin": @(kMargin)}
-                                                       views:views]];
-            [self addConstraints:
-             [NSLayoutConstraint constraintsWithVisualFormat:@"H:|-kMargin-[_leftRangeDescriptionLabel]-(>=16)-[_rightRangeDescriptionLabel(==_leftRangeDescriptionLabel)]-kMargin-|"
-                                                     options:NSLayoutFormatAlignAllCenterY | NSLayoutFormatDirectionLeftToRight
-                                                     metrics:@{@"kMargin": @(kMargin)}
-                                                       views:views]];
-        }
->>>>>>> 66286a80
     }
     [NSLayoutConstraint activateConstraints:constraints];
 }
@@ -649,7 +463,6 @@
     _slider.showThumb = value? YES : NO;
     
     NSArray *textChoices = [_formatProvider textChoices];
-    
     if (textChoices && value) {
         ORKTextChoice *textChoice = textChoices[MAX(0, [value intValue] - 1)];
         self.valueLabel.text = textChoice.text;
