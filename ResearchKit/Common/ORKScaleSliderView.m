/*
 Copyright (c) 2015, Apple Inc. All rights reserved.
 Copyright (c) 2015, Ricardo Sánchez-Sáez.
 Copyright (c) 2015, Bruce Duncan.

 Redistribution and use in source and binary forms, with or without modification,
 are permitted provided that the following conditions are met:
 
 1.  Redistributions of source code must retain the above copyright notice, this
 list of conditions and the following disclaimer.
 
 2.  Redistributions in binary form must reproduce the above copyright notice,
 this list of conditions and the following disclaimer in the documentation and/or
 other materials provided with the distribution.
 
 3.  Neither the name of the copyright holder(s) nor the names of any contributors
 may be used to endorse or promote products derived from this software without
 specific prior written permission. No license is granted to the trademarks of
 the copyright holders even if such marks are included in this software.
 
 THIS SOFTWARE IS PROVIDED BY THE COPYRIGHT HOLDERS AND CONTRIBUTORS "AS IS"
 AND ANY EXPRESS OR IMPLIED WARRANTIES, INCLUDING, BUT NOT LIMITED TO, THE
 IMPLIED WARRANTIES OF MERCHANTABILITY AND FITNESS FOR A PARTICULAR PURPOSE
 ARE DISCLAIMED. IN NO EVENT SHALL THE COPYRIGHT OWNER OR CONTRIBUTORS BE LIABLE
 FOR ANY DIRECT, INDIRECT, INCIDENTAL, SPECIAL, EXEMPLARY, OR CONSEQUENTIAL
 DAMAGES (INCLUDING, BUT NOT LIMITED TO, PROCUREMENT OF SUBSTITUTE GOODS OR
 SERVICES; LOSS OF USE, DATA, OR PROFITS; OR BUSINESS INTERRUPTION) HOWEVER
 CAUSED AND ON ANY THEORY OF LIABILITY, WHETHER IN CONTRACT, STRICT LIABILITY,
 OR TORT (INCLUDING NEGLIGENCE OR OTHERWISE) ARISING IN ANY WAY OUT OF THE USE
 OF THIS SOFTWARE, EVEN IF ADVISED OF THE POSSIBILITY OF SUCH DAMAGE.
 */


#import "ORKScaleSliderView.h"
#import "ORKScaleSlider.h"
#import "ORKScaleRangeLabel.h"
#import "ORKScaleRangeDescriptionLabel.h"
#import "ORKScaleValueLabel.h"
#import "ORKScaleRangeImageView.h"
#import "ORKSkin.h"


// #define LAYOUT_DEBUG 1

<<<<<<< HEAD
@implementation ORKScaleSliderView {
    id<ORKScaleAnswerFormatProvider> _formatProvider;
    ORKScaleSlider *_slider;
    ORKScaleRangeLabel *_leftRangeLabel;
    ORKScaleRangeDescriptionLabel *_leftRangeDescriptionLabel;
    ORKScaleRangeLabel *_rightRangeLabel;
    ORKScaleRangeDescriptionLabel *_rightRangeDescriptionLabel;
    ORKScaleValueLabel *_valueLabel;
}
=======
@interface ORKScaleSliderView ()

@property (nonatomic, strong) id<ORKScaleAnswerFormatProvider> formatProvider;

@property (nonatomic, strong) ORKScaleSlider *slider;

@property (nonatomic, strong) ORKScaleRangeLabel *leftRangeLabel;

@property (nonatomic, strong) ORKScaleRangeImageView *leftRangeImageView;

@property (nonatomic, strong) ORKScaleRangeDescriptionLabel *leftRangeDescriptionLabel;

@property (nonatomic, strong) ORKScaleRangeLabel *rightRangeLabel;

@property (nonatomic, strong) ORKScaleRangeImageView *rightRangeImageView;

@property (nonatomic, strong) ORKScaleRangeDescriptionLabel *rightRangeDescriptionLabel;

@property (nonatomic, strong) ORKScaleValueLabel *valueLabel;

@end


@implementation ORKScaleSliderView
>>>>>>> 7ee10516

- (instancetype)initWithFormatProvider:(id<ORKScaleAnswerFormatProvider>)formatProvider {
    self = [self initWithFrame:CGRectZero];
    if (self) {
        _formatProvider = formatProvider;
        
<<<<<<< HEAD
        _leftRangeLabel.text = [formatProvider localizedStringForNumber:[formatProvider minimumNumber]];
        _rightRangeLabel.text = [formatProvider localizedStringForNumber:[formatProvider maximumNumber]];
=======
        UIView *rightRangeView = nil;
        UIView *leftRangeView = nil;
        
        if ([formatProvider minimumImage]) {
            self.leftRangeImageView = [[ORKScaleRangeImageView alloc] initWithImage:[formatProvider minimumImage]];
            leftRangeView = self.leftRangeImageView;
        } else {
            self.leftRangeLabel = [[ORKScaleRangeLabel alloc] initWithFrame:CGRectZero];
            self.leftRangeLabel.textAlignment = NSTextAlignmentCenter;
            self.leftRangeLabel.text = [formatProvider localizedStringForNumber:[formatProvider minimumNumber]];
            leftRangeView = self.leftRangeLabel;
        }
        
        if ([formatProvider maximumImage]) {
            self.rightRangeImageView = [[ORKScaleRangeImageView alloc] initWithImage:[formatProvider maximumImage]];
            rightRangeView = self.rightRangeImageView;
        } else {
            self.rightRangeLabel = [[ORKScaleRangeLabel alloc] initWithFrame:CGRectZero];
            self.rightRangeLabel.textAlignment = NSTextAlignmentCenter;
            self.rightRangeLabel.text = [formatProvider localizedStringForNumber:[formatProvider maximumNumber]];
            rightRangeView = self.rightRangeLabel;
        }
        
        [self addSubview:leftRangeView];
        [self addSubview:rightRangeView];
>>>>>>> 7ee10516
        
        _leftRangeDescriptionLabel.text = [formatProvider minimumValueDescription];
        _rightRangeDescriptionLabel.text = [formatProvider maximumValueDescription];
        
        _slider.vertical = [formatProvider isVertical];
        
        _slider.maximumValue = [formatProvider maximumNumber].floatValue;
        _slider.minimumValue = [formatProvider minimumNumber].floatValue;
        
        NSInteger numberOfSteps = [formatProvider numberOfSteps];
        _slider.numberOfSteps = numberOfSteps;
        
        [_slider addTarget:self action:@selector(sliderValueChanged:) forControlEvents:UIControlEventValueChanged];
    
        leftRangeView.translatesAutoresizingMaskIntoConstraints = NO;
        rightRangeView.translatesAutoresizingMaskIntoConstraints = NO;
        self.translatesAutoresizingMaskIntoConstraints = NO;
<<<<<<< HEAD
        _slider.translatesAutoresizingMaskIntoConstraints = NO;
        _leftRangeLabel.translatesAutoresizingMaskIntoConstraints = NO;
        _rightRangeLabel.translatesAutoresizingMaskIntoConstraints = NO;
        _valueLabel.translatesAutoresizingMaskIntoConstraints = NO;
        _leftRangeDescriptionLabel.translatesAutoresizingMaskIntoConstraints = NO;
        _rightRangeDescriptionLabel.translatesAutoresizingMaskIntoConstraints = NO;
        
        [self setUpConstraints];
    }
    return self;
}

- (void)setUpConstraints {
    NSDictionary *views = NSDictionaryOfVariableBindings(_slider, _leftRangeLabel, _rightRangeLabel, _valueLabel,_leftRangeDescriptionLabel, _rightRangeDescriptionLabel);
    
    NSMutableArray *constraints = [NSMutableArray new];
    if ([_formatProvider isVertical]) {
        _leftRangeDescriptionLabel.textAlignment = NSTextAlignmentLeft;
        _rightRangeDescriptionLabel.textAlignment = NSTextAlignmentLeft;
        
        // Vertical slider constraints
        // Keep the thumb the same distance from the value label as in horizontal mode
        const CGFloat kValueLabelSliderMargin = 23.0;
        // Keep the shadow of the thumb inside the bounds
        const CGFloat kSliderMargin = 20.0;
        const CGFloat kSideLabelMargin = 24;
        [constraints addObject:[NSLayoutConstraint constraintWithItem:_slider
                                                            attribute:NSLayoutAttributeCenterX
                                                            relatedBy:NSLayoutRelationEqual
                                                               toItem:self
                                                            attribute:NSLayoutAttributeCenterX
                                                           multiplier:1.0
                                                             constant:0.0]];
        
        [constraints addObjectsFromArray:
         [NSLayoutConstraint constraintsWithVisualFormat:@"V:|[_valueLabel]-kValueLabelSliderMargin-[_slider]-kSliderMargin-|"
                                                 options:NSLayoutFormatAlignAllCenterX | NSLayoutFormatDirectionLeadingToTrailing
                                                 metrics:@{@"kValueLabelSliderMargin": @(kValueLabelSliderMargin), @"kSliderMargin": @(kSliderMargin)}
                                                   views:views]];
        
        [constraints addObjectsFromArray
         :[NSLayoutConstraint constraintsWithVisualFormat:@"H:[_rightRangeLabel(==_leftRangeLabel)]"
                                                  options:(NSLayoutFormatOptions)0
                                                  metrics:nil
                                                    views:views]];
        
        [constraints addObject:[NSLayoutConstraint constraintWithItem:_rightRangeLabel
                                                            attribute:NSLayoutAttributeRight
                                                            relatedBy:NSLayoutRelationEqual
                                                               toItem:_slider
                                                            attribute:NSLayoutAttributeCenterX
                                                           multiplier:1.0
                                                             constant:-kSideLabelMargin]];
        
        [constraints addObject:[NSLayoutConstraint constraintWithItem:_leftRangeLabel
                                                            attribute:NSLayoutAttributeRight
                                                            relatedBy:NSLayoutRelationEqual
                                                               toItem:_slider
                                                            attribute:NSLayoutAttributeCenterX
                                                           multiplier:1.0
                                                             constant:-kSideLabelMargin]];
        
        [constraints addObject:[NSLayoutConstraint constraintWithItem:_rightRangeLabel
=======
        self.slider.translatesAutoresizingMaskIntoConstraints = NO;
        self.valueLabel.translatesAutoresizingMaskIntoConstraints = NO;
        self.leftRangeDescriptionLabel.translatesAutoresizingMaskIntoConstraints = NO;
        self.rightRangeDescriptionLabel.translatesAutoresizingMaskIntoConstraints = NO;
        
        NSDictionary *views = NSDictionaryOfVariableBindings(_slider, leftRangeView, rightRangeView, _valueLabel, _leftRangeDescriptionLabel, _rightRangeDescriptionLabel);
        
        if ([formatProvider isVertical]) {
            // Vertical slider constraints
            // Keep the thumb the same distance from the value label as in horizontal mode
            const CGFloat kValueLabelSliderMargin = 23.0;
            // Keep the shadow of the thumb inside the bounds
            const CGFloat kSliderMargin = 20.0;
            const CGFloat kSideLabelMargin = 24;
            [self addConstraint:[NSLayoutConstraint constraintWithItem:_slider
                                                             attribute:NSLayoutAttributeCenterX
                                                             relatedBy:NSLayoutRelationEqual
                                                                toItem:self
                                                             attribute:NSLayoutAttributeCenterX
                                                            multiplier:1.0
                                                              constant:0.0]];
            
            [self addConstraints:
             [NSLayoutConstraint constraintsWithVisualFormat:@"V:|[_valueLabel]-kValueLabelSliderMargin-[_slider]-kSliderMargin-|"
                                                     options:NSLayoutFormatAlignAllCenterX | NSLayoutFormatDirectionLeadingToTrailing
                                                     metrics:@{@"kValueLabelSliderMargin": @(kValueLabelSliderMargin), @"kSliderMargin": @(kSliderMargin)}
                                                       views:views]];
            
            [self addConstraints:[NSLayoutConstraint constraintsWithVisualFormat:@"H:[rightRangeView(==leftRangeView)]"
                                                                         options:0
                                                                         metrics:nil
                                                                           views:views]];
            
            [self addConstraint:[NSLayoutConstraint constraintWithItem:rightRangeView
                                                             attribute:NSLayoutAttributeRight
                                                             relatedBy:NSLayoutRelationEqual
                                                                toItem:self.slider
                                                             attribute:NSLayoutAttributeCenterX
                                                            multiplier:1.0
                                                              constant:-kSideLabelMargin]];
            
            [self addConstraint:[NSLayoutConstraint constraintWithItem:leftRangeView
                                                             attribute:NSLayoutAttributeRight
                                                             relatedBy:NSLayoutRelationEqual
                                                                toItem:self.slider
                                                             attribute:NSLayoutAttributeCenterX
                                                            multiplier:1.0
                                                              constant:-kSideLabelMargin]];
            
            [self addConstraint:[NSLayoutConstraint constraintWithItem:rightRangeView
>>>>>>> 7ee10516
                                                            attribute:NSLayoutAttributeCenterY
                                                            relatedBy:NSLayoutRelationEqual
                                                               toItem:_slider
                                                            attribute:NSLayoutAttributeTop
                                                           multiplier:1.0
<<<<<<< HEAD
                                                             constant:0.0]];
        
        [constraints addObject:[NSLayoutConstraint constraintWithItem:_leftRangeLabel
                                                            attribute:NSLayoutAttributeCenterY
                                                            relatedBy:NSLayoutRelationEqual
                                                               toItem:_slider
                                                            attribute:NSLayoutAttributeBottom
                                                           multiplier:1.0
                                                             constant:0.0]];
        
        [constraints addObjectsFromArray:
         [NSLayoutConstraint constraintsWithVisualFormat:@"H:[_rightRangeDescriptionLabel]-(>=8)-|"
                                                 options:NSLayoutFormatDirectionLeadingToTrailing
                                                 metrics:nil
                                                   views:views]];
        [constraints addObjectsFromArray:
         [NSLayoutConstraint constraintsWithVisualFormat:@"H:[_leftRangeDescriptionLabel(==_rightRangeDescriptionLabel)]-(>=8)-|"
                                                 options:NSLayoutFormatDirectionLeadingToTrailing
                                                 metrics:nil
                                                   views:views]];
        
        [constraints addObjectsFromArray:
         [NSLayoutConstraint constraintsWithVisualFormat:@"V:[_rightRangeDescriptionLabel]-(>=8)-[_leftRangeDescriptionLabel]-(>=8)-|"
                                                 options:NSLayoutFormatDirectionLeadingToTrailing
                                                 metrics:nil
                                                   views:views]];
        
        
        [constraints addObject:[NSLayoutConstraint constraintWithItem:_rightRangeDescriptionLabel
                                                            attribute:NSLayoutAttributeLeft
                                                            relatedBy:NSLayoutRelationEqual
                                                               toItem:_slider
                                                            attribute:NSLayoutAttributeCenterX
                                                           multiplier:1.0
                                                             constant:kSideLabelMargin]];
        
        [constraints addObject:[NSLayoutConstraint constraintWithItem:_leftRangeDescriptionLabel
                                                            attribute:NSLayoutAttributeLeft
                                                            relatedBy:NSLayoutRelationEqual
                                                               toItem:_slider
                                                            attribute:NSLayoutAttributeCenterX
                                                           multiplier:1.0
                                                             constant:kSideLabelMargin]];
        
        [constraints addObject:[NSLayoutConstraint constraintWithItem:_rightRangeDescriptionLabel
                                                            attribute:NSLayoutAttributeBaseline
                                                            relatedBy:NSLayoutRelationEqual
                                                               toItem:_rightRangeLabel
                                                            attribute:NSLayoutAttributeBaseline
                                                           multiplier:1.0
                                                             constant:0.0]];
        
        [constraints addObject:[NSLayoutConstraint constraintWithItem:_leftRangeDescriptionLabel
                                                            attribute:NSLayoutAttributeBaseline
                                                            relatedBy:NSLayoutRelationEqual
                                                               toItem:_leftRangeLabel
                                                            attribute:NSLayoutAttributeBaseline
                                                           multiplier:1.0
                                                             constant:0.0]];
    } else {
        _leftRangeDescriptionLabel.textAlignment = NSTextAlignmentLeft;
        _rightRangeDescriptionLabel.textAlignment = NSTextAlignmentRight;
        
        // Horizontal slider constraints
        [constraints addObjectsFromArray:
         [NSLayoutConstraint constraintsWithVisualFormat:@"V:|[_valueLabel]-[_slider]-(>=8)-|"
                                                 options:NSLayoutFormatAlignAllCenterX | NSLayoutFormatDirectionLeftToRight
                                                 metrics:nil
                                                   views:views]];
        [constraints addObjectsFromArray:
         [NSLayoutConstraint constraintsWithVisualFormat:@"V:[_slider]-[_leftRangeDescriptionLabel]-(>=8)-|"
                                                 options:NSLayoutFormatDirectionLeftToRight
                                                 metrics:nil
                                                   views:views]];
        [constraints addObjectsFromArray:
         [NSLayoutConstraint constraintsWithVisualFormat:@"V:[_slider]-[_rightRangeDescriptionLabel]-(>=8)-|"
                                                 options:NSLayoutFormatDirectionLeftToRight
                                                 metrics:nil
                                                   views:views]];
        
        const CGFloat kMargin = 17.0;
        [constraints addObjectsFromArray:
         [NSLayoutConstraint constraintsWithVisualFormat:@"H:|-kMargin-[_leftRangeLabel]-kMargin-[_slider]-kMargin-[_rightRangeLabel(==_leftRangeLabel)]-kMargin-|"
                                                 options:NSLayoutFormatAlignAllCenterY | NSLayoutFormatDirectionLeftToRight
                                                 metrics:@{@"kMargin": @(kMargin)}
                                                   views:views]];
        [constraints addObjectsFromArray:
         [NSLayoutConstraint constraintsWithVisualFormat:@"H:|-kMargin-[_leftRangeDescriptionLabel]-(>=16)-[_rightRangeDescriptionLabel(==_leftRangeDescriptionLabel)]-kMargin-|"
                                                 options:NSLayoutFormatAlignAllCenterY | NSLayoutFormatDirectionLeftToRight
                                                 metrics:@{@"kMargin": @(kMargin)}
                                                   views:views]];
=======
                                                             constant:0]];
            
            [self addConstraint:[NSLayoutConstraint constraintWithItem:leftRangeView
                                                             attribute:NSLayoutAttributeCenterY
                                                             relatedBy:NSLayoutRelationEqual
                                                                toItem:self.slider
                                                             attribute:NSLayoutAttributeBottom
                                                            multiplier:1.0
                                                              constant:0]];
            
            self.leftRangeDescriptionLabel.textAlignment = NSTextAlignmentLeft;
            self.rightRangeDescriptionLabel.textAlignment = NSTextAlignmentLeft;
            
            [self addConstraints:
             [NSLayoutConstraint constraintsWithVisualFormat:@"H:[_rightRangeDescriptionLabel]-(>=8)-|"
                                                     options:NSLayoutFormatDirectionLeadingToTrailing
                                                     metrics:nil
                                                       views:views]];
            [self addConstraints:
             [NSLayoutConstraint constraintsWithVisualFormat:@"H:[_leftRangeDescriptionLabel(==_rightRangeDescriptionLabel)]-(>=8)-|"
                                                     options:NSLayoutFormatDirectionLeadingToTrailing
                                                     metrics:nil
                                                       views:views]];
            
            [self addConstraints:
             [NSLayoutConstraint constraintsWithVisualFormat:@"V:[_rightRangeDescriptionLabel]-(>=8)-[_leftRangeDescriptionLabel]-(>=8)-|"
                                                     options:NSLayoutFormatDirectionLeadingToTrailing
                                                     metrics:nil
                                                       views:views]];
            
            
            [self addConstraint:[NSLayoutConstraint constraintWithItem:self.rightRangeDescriptionLabel
                                                             attribute:NSLayoutAttributeLeft
                                                             relatedBy:NSLayoutRelationEqual
                                                                toItem:self.slider
                                                             attribute:NSLayoutAttributeCenterX
                                                            multiplier:1.0
                                                              constant:kSideLabelMargin]];
            
            [self addConstraint:[NSLayoutConstraint constraintWithItem:self.leftRangeDescriptionLabel
                                                             attribute:NSLayoutAttributeLeft
                                                             relatedBy:NSLayoutRelationEqual
                                                                toItem:self.slider
                                                             attribute:NSLayoutAttributeCenterX
                                                            multiplier:1.0
                                                              constant:kSideLabelMargin]];
            
            [self addConstraint:[NSLayoutConstraint constraintWithItem:self.rightRangeDescriptionLabel
                                                             attribute:NSLayoutAttributeCenterY
                                                             relatedBy:NSLayoutRelationEqual
                                                                toItem:rightRangeView
                                                             attribute:NSLayoutAttributeCenterY
                                                            multiplier:1.0
                                                              constant:0]];
            
            [self addConstraint:[NSLayoutConstraint constraintWithItem:self.leftRangeDescriptionLabel
                                                             attribute:NSLayoutAttributeCenterY
                                                             relatedBy:NSLayoutRelationEqual
                                                                toItem:leftRangeView
                                                             attribute:NSLayoutAttributeCenterY
                                                            multiplier:1.0
                                                              constant:0]];
        } else {
            
            self.leftRangeDescriptionLabel.textAlignment = NSTextAlignmentLeft;
            self.rightRangeDescriptionLabel.textAlignment = NSTextAlignmentRight;
            
            // Horizontal slider constraints
            [self addConstraints:
             [NSLayoutConstraint constraintsWithVisualFormat:@"V:|[_valueLabel]-[_slider]-(>=8)-|"
                                                     options:NSLayoutFormatAlignAllCenterX | NSLayoutFormatDirectionLeftToRight
                                                     metrics:nil
                                                       views:views]];
            [self addConstraints:
             [NSLayoutConstraint constraintsWithVisualFormat:@"V:[_slider]-[_leftRangeDescriptionLabel]-(>=8)-|"
                                                     options:NSLayoutFormatDirectionLeftToRight
                                                     metrics:nil
                                                       views:views]];
            [self addConstraints:
             [NSLayoutConstraint constraintsWithVisualFormat:@"V:[_slider]-[_rightRangeDescriptionLabel]-(>=8)-|"
                                                     options:NSLayoutFormatDirectionLeftToRight
                                                     metrics:nil
                                                       views:views]];
        
            const CGFloat kMargin = 17.0;
            [self addConstraints:
             [NSLayoutConstraint constraintsWithVisualFormat:@"H:|-kMargin-[leftRangeView]-kMargin-[_slider]-kMargin-[rightRangeView(==leftRangeView)]-kMargin-|"
                                                     options:NSLayoutFormatAlignAllCenterY | NSLayoutFormatDirectionLeftToRight
                                                     metrics:@{@"kMargin": @(kMargin)}
                                                       views:views]];
            [self addConstraints:
             [NSLayoutConstraint constraintsWithVisualFormat:@"H:|-kMargin-[_leftRangeDescriptionLabel]-(>=16)-[_rightRangeDescriptionLabel(==_leftRangeDescriptionLabel)]-kMargin-|"
                                                     options:NSLayoutFormatAlignAllCenterY | NSLayoutFormatDirectionLeftToRight
                                                     metrics:@{@"kMargin": @(kMargin)}
                                                       views:views]];
        }
        
>>>>>>> 7ee10516
    }
    [NSLayoutConstraint activateConstraints:constraints];
}

- (instancetype)initWithFrame:(CGRect)frame {
    self = [super initWithFrame:frame];
    if (self) {
        _slider = [[ORKScaleSlider alloc] initWithFrame:CGRectZero];
        _slider.userInteractionEnabled = YES;
        _slider.contentMode = UIViewContentModeRedraw;
        [self addSubview:_slider];
        
<<<<<<< HEAD
        _leftRangeLabel = [[ORKScaleRangeLabel alloc] initWithFrame:CGRectZero];
        _leftRangeLabel.textAlignment = NSTextAlignmentCenter;
        [self addSubview:_leftRangeLabel];
        
        _leftRangeDescriptionLabel = [[ORKScaleRangeDescriptionLabel alloc] initWithFrame:CGRectZero];
        _leftRangeDescriptionLabel.textAlignment = NSTextAlignmentLeft;
        _leftRangeDescriptionLabel.numberOfLines = -1;
        [self addSubview:_leftRangeDescriptionLabel];
        
        _rightRangeLabel = [[ORKScaleRangeLabel alloc] initWithFrame:CGRectZero];
        _rightRangeLabel.textAlignment = NSTextAlignmentCenter;
        [self addSubview:_rightRangeLabel];
        
        _rightRangeDescriptionLabel = [[ORKScaleRangeDescriptionLabel alloc] initWithFrame:CGRectZero];
        _rightRangeDescriptionLabel.textAlignment = NSTextAlignmentRight;
        _rightRangeDescriptionLabel.numberOfLines = -1;
=======
        self.leftRangeDescriptionLabel = [[ORKScaleRangeDescriptionLabel alloc] initWithFrame:CGRectZero];
        self.leftRangeDescriptionLabel.textAlignment = NSTextAlignmentLeft;
        self.leftRangeDescriptionLabel.numberOfLines = -1;
        [self addSubview:_leftRangeDescriptionLabel];
        
        self.rightRangeDescriptionLabel = [[ORKScaleRangeDescriptionLabel alloc] initWithFrame:CGRectZero];
        self.rightRangeDescriptionLabel.textAlignment = NSTextAlignmentRight;
        self.rightRangeDescriptionLabel.numberOfLines = -1;
>>>>>>> 7ee10516
        [self addSubview:_rightRangeDescriptionLabel];

        _valueLabel = [[ORKScaleValueLabel alloc] initWithFrame:CGRectZero];
        _valueLabel.textAlignment = NSTextAlignmentCenter;
        _valueLabel.text = @" ";
        [self addSubview:_valueLabel];
        
#if LAYOUT_DEBUG
        self.backgroundColor = [UIColor greenColor];
        _valueLabel.backgroundColor = [UIColor blueColor];
        _slider.backgroundColor = [UIColor redColor];
        _leftRangeDescriptionLabel.backgroundColor = [UIColor yellowColor];
        _rightRangeDescriptionLabel.backgroundColor = [UIColor yellowColor];
#endif
    }
    return self;
}

- (void)setCurrentValue:(NSNumber *)value {
    _currentValue = value;
    _slider.showThumb = value? YES : NO;
    
    if (value) {
        NSNumber *newValue = [_formatProvider normalizedValueForNumber:value];
        _slider.value = newValue.floatValue;
        _valueLabel.text = [_formatProvider localizedStringForNumber:newValue];
    } else {
        _valueLabel.text = @"";
    }
}

- (IBAction)sliderValueChanged:(id)sender {
    NSNumber *newValue = [_formatProvider normalizedValueForNumber:@(_slider.value)];
    [self setCurrentValue:newValue];
}

#pragma mark - Accessibility

// Since the slider is the only interesting thing within this cell, we make the
// cell a container with only one element, i.e. the slider.

- (BOOL)isAccessibilityElement {
    return NO;
}

- (NSInteger)accessibilityElementCount {
    return (_slider != nil ? 1 : 0);
}

- (id)accessibilityElementAtIndex:(NSInteger)index {
    return _slider;
}

- (NSInteger)indexOfAccessibilityElement:(id)element {
    return (element == _slider ? 0 : NSNotFound);
}

@end<|MERGE_RESOLUTION|>--- conflicted
+++ resolved
@@ -42,79 +42,50 @@
 
 // #define LAYOUT_DEBUG 1
 
-<<<<<<< HEAD
 @implementation ORKScaleSliderView {
     id<ORKScaleAnswerFormatProvider> _formatProvider;
     ORKScaleSlider *_slider;
-    ORKScaleRangeLabel *_leftRangeLabel;
     ORKScaleRangeDescriptionLabel *_leftRangeDescriptionLabel;
-    ORKScaleRangeLabel *_rightRangeLabel;
     ORKScaleRangeDescriptionLabel *_rightRangeDescriptionLabel;
+    UIView *_leftRangeView;
+    UIView *_rightRangeView;
     ORKScaleValueLabel *_valueLabel;
 }
-=======
-@interface ORKScaleSliderView ()
-
-@property (nonatomic, strong) id<ORKScaleAnswerFormatProvider> formatProvider;
-
-@property (nonatomic, strong) ORKScaleSlider *slider;
-
-@property (nonatomic, strong) ORKScaleRangeLabel *leftRangeLabel;
-
-@property (nonatomic, strong) ORKScaleRangeImageView *leftRangeImageView;
-
-@property (nonatomic, strong) ORKScaleRangeDescriptionLabel *leftRangeDescriptionLabel;
-
-@property (nonatomic, strong) ORKScaleRangeLabel *rightRangeLabel;
-
-@property (nonatomic, strong) ORKScaleRangeImageView *rightRangeImageView;
-
-@property (nonatomic, strong) ORKScaleRangeDescriptionLabel *rightRangeDescriptionLabel;
-
-@property (nonatomic, strong) ORKScaleValueLabel *valueLabel;
-
-@end
-
-
-@implementation ORKScaleSliderView
->>>>>>> 7ee10516
 
 - (instancetype)initWithFormatProvider:(id<ORKScaleAnswerFormatProvider>)formatProvider {
     self = [self initWithFrame:CGRectZero];
     if (self) {
         _formatProvider = formatProvider;
         
-<<<<<<< HEAD
-        _leftRangeLabel.text = [formatProvider localizedStringForNumber:[formatProvider minimumNumber]];
-        _rightRangeLabel.text = [formatProvider localizedStringForNumber:[formatProvider maximumNumber]];
-=======
-        UIView *rightRangeView = nil;
-        UIView *leftRangeView = nil;
-        
         if ([formatProvider minimumImage]) {
-            self.leftRangeImageView = [[ORKScaleRangeImageView alloc] initWithImage:[formatProvider minimumImage]];
-            leftRangeView = self.leftRangeImageView;
+            _leftRangeView = [[ORKScaleRangeImageView alloc] initWithImage:[formatProvider minimumImage]];
         } else {
-            self.leftRangeLabel = [[ORKScaleRangeLabel alloc] initWithFrame:CGRectZero];
-            self.leftRangeLabel.textAlignment = NSTextAlignmentCenter;
-            self.leftRangeLabel.text = [formatProvider localizedStringForNumber:[formatProvider minimumNumber]];
-            leftRangeView = self.leftRangeLabel;
+            ORKScaleRangeLabel *leftRangeLabel = [[ORKScaleRangeLabel alloc] initWithFrame:CGRectZero];
+            leftRangeLabel.textAlignment = NSTextAlignmentCenter;
+            leftRangeLabel.text = [formatProvider localizedStringForNumber:[formatProvider minimumNumber]];
+            _leftRangeView = leftRangeLabel;
         }
         
         if ([formatProvider maximumImage]) {
-            self.rightRangeImageView = [[ORKScaleRangeImageView alloc] initWithImage:[formatProvider maximumImage]];
-            rightRangeView = self.rightRangeImageView;
+            _rightRangeView = [[ORKScaleRangeImageView alloc] initWithImage:[formatProvider maximumImage]];
         } else {
-            self.rightRangeLabel = [[ORKScaleRangeLabel alloc] initWithFrame:CGRectZero];
-            self.rightRangeLabel.textAlignment = NSTextAlignmentCenter;
-            self.rightRangeLabel.text = [formatProvider localizedStringForNumber:[formatProvider maximumNumber]];
-            rightRangeView = self.rightRangeLabel;
+            ORKScaleRangeLabel *rightRangeLabel = [[ORKScaleRangeLabel alloc] initWithFrame:CGRectZero];
+            rightRangeLabel.textAlignment = NSTextAlignmentCenter;
+            rightRangeLabel.text = [formatProvider localizedStringForNumber:[formatProvider maximumNumber]];
+            _rightRangeView = rightRangeLabel;
         }
         
-        [self addSubview:leftRangeView];
-        [self addSubview:rightRangeView];
->>>>>>> 7ee10516
-        
+        [self addSubview:_leftRangeView];
+        [self addSubview:_rightRangeView];
+        
+        if ([formatProvider isVertical]) {
+            _leftRangeDescriptionLabel.textAlignment = NSTextAlignmentLeft;
+            _rightRangeDescriptionLabel.textAlignment = NSTextAlignmentLeft;
+        } else {
+            _leftRangeDescriptionLabel.textAlignment = NSTextAlignmentLeft;
+            _rightRangeDescriptionLabel.textAlignment = NSTextAlignmentRight;
+        }
+
         _leftRangeDescriptionLabel.text = [formatProvider minimumValueDescription];
         _rightRangeDescriptionLabel.text = [formatProvider maximumValueDescription];
         
@@ -128,10 +99,9 @@
         
         [_slider addTarget:self action:@selector(sliderValueChanged:) forControlEvents:UIControlEventValueChanged];
     
-        leftRangeView.translatesAutoresizingMaskIntoConstraints = NO;
-        rightRangeView.translatesAutoresizingMaskIntoConstraints = NO;
         self.translatesAutoresizingMaskIntoConstraints = NO;
-<<<<<<< HEAD
+        _leftRangeView.translatesAutoresizingMaskIntoConstraints = NO;
+        _rightRangeView.translatesAutoresizingMaskIntoConstraints = NO;
         _slider.translatesAutoresizingMaskIntoConstraints = NO;
         _leftRangeLabel.translatesAutoresizingMaskIntoConstraints = NO;
         _rightRangeLabel.translatesAutoresizingMaskIntoConstraints = NO;
@@ -145,7 +115,7 @@
 }
 
 - (void)setUpConstraints {
-    NSDictionary *views = NSDictionaryOfVariableBindings(_slider, _leftRangeLabel, _rightRangeLabel, _valueLabel,_leftRangeDescriptionLabel, _rightRangeDescriptionLabel);
+    NSDictionary *views = NSDictionaryOfVariableBindings(_slider, _leftRangeView, _rightRangeView, _valueLabel,_leftRangeDescriptionLabel, _rightRangeDescriptionLabel);
     
     NSMutableArray *constraints = [NSMutableArray new];
     if ([_formatProvider isVertical]) {
@@ -173,12 +143,12 @@
                                                    views:views]];
         
         [constraints addObjectsFromArray
-         :[NSLayoutConstraint constraintsWithVisualFormat:@"H:[_rightRangeLabel(==_leftRangeLabel)]"
+         :[NSLayoutConstraint constraintsWithVisualFormat:@"H:[_rightRangeView(==_leftRangeView)]"
                                                   options:(NSLayoutFormatOptions)0
                                                   metrics:nil
                                                     views:views]];
         
-        [constraints addObject:[NSLayoutConstraint constraintWithItem:_rightRangeLabel
+        [constraints addObject:[NSLayoutConstraint constraintWithItem:_rightRangeView
                                                             attribute:NSLayoutAttributeRight
                                                             relatedBy:NSLayoutRelationEqual
                                                                toItem:_slider
@@ -186,7 +156,7 @@
                                                            multiplier:1.0
                                                              constant:-kSideLabelMargin]];
         
-        [constraints addObject:[NSLayoutConstraint constraintWithItem:_leftRangeLabel
+        [constraints addObject:[NSLayoutConstraint constraintWithItem:_leftRangeView
                                                             attribute:NSLayoutAttributeRight
                                                             relatedBy:NSLayoutRelationEqual
                                                                toItem:_slider
@@ -194,68 +164,15 @@
                                                            multiplier:1.0
                                                              constant:-kSideLabelMargin]];
         
-        [constraints addObject:[NSLayoutConstraint constraintWithItem:_rightRangeLabel
-=======
-        self.slider.translatesAutoresizingMaskIntoConstraints = NO;
-        self.valueLabel.translatesAutoresizingMaskIntoConstraints = NO;
-        self.leftRangeDescriptionLabel.translatesAutoresizingMaskIntoConstraints = NO;
-        self.rightRangeDescriptionLabel.translatesAutoresizingMaskIntoConstraints = NO;
-        
-        NSDictionary *views = NSDictionaryOfVariableBindings(_slider, leftRangeView, rightRangeView, _valueLabel, _leftRangeDescriptionLabel, _rightRangeDescriptionLabel);
-        
-        if ([formatProvider isVertical]) {
-            // Vertical slider constraints
-            // Keep the thumb the same distance from the value label as in horizontal mode
-            const CGFloat kValueLabelSliderMargin = 23.0;
-            // Keep the shadow of the thumb inside the bounds
-            const CGFloat kSliderMargin = 20.0;
-            const CGFloat kSideLabelMargin = 24;
-            [self addConstraint:[NSLayoutConstraint constraintWithItem:_slider
-                                                             attribute:NSLayoutAttributeCenterX
-                                                             relatedBy:NSLayoutRelationEqual
-                                                                toItem:self
-                                                             attribute:NSLayoutAttributeCenterX
-                                                            multiplier:1.0
-                                                              constant:0.0]];
-            
-            [self addConstraints:
-             [NSLayoutConstraint constraintsWithVisualFormat:@"V:|[_valueLabel]-kValueLabelSliderMargin-[_slider]-kSliderMargin-|"
-                                                     options:NSLayoutFormatAlignAllCenterX | NSLayoutFormatDirectionLeadingToTrailing
-                                                     metrics:@{@"kValueLabelSliderMargin": @(kValueLabelSliderMargin), @"kSliderMargin": @(kSliderMargin)}
-                                                       views:views]];
-            
-            [self addConstraints:[NSLayoutConstraint constraintsWithVisualFormat:@"H:[rightRangeView(==leftRangeView)]"
-                                                                         options:0
-                                                                         metrics:nil
-                                                                           views:views]];
-            
-            [self addConstraint:[NSLayoutConstraint constraintWithItem:rightRangeView
-                                                             attribute:NSLayoutAttributeRight
-                                                             relatedBy:NSLayoutRelationEqual
-                                                                toItem:self.slider
-                                                             attribute:NSLayoutAttributeCenterX
-                                                            multiplier:1.0
-                                                              constant:-kSideLabelMargin]];
-            
-            [self addConstraint:[NSLayoutConstraint constraintWithItem:leftRangeView
-                                                             attribute:NSLayoutAttributeRight
-                                                             relatedBy:NSLayoutRelationEqual
-                                                                toItem:self.slider
-                                                             attribute:NSLayoutAttributeCenterX
-                                                            multiplier:1.0
-                                                              constant:-kSideLabelMargin]];
-            
-            [self addConstraint:[NSLayoutConstraint constraintWithItem:rightRangeView
->>>>>>> 7ee10516
+        [constraints addObject:[NSLayoutConstraint constraintWithItem:_rightRangeView
                                                             attribute:NSLayoutAttributeCenterY
                                                             relatedBy:NSLayoutRelationEqual
                                                                toItem:_slider
                                                             attribute:NSLayoutAttributeTop
                                                            multiplier:1.0
-<<<<<<< HEAD
-                                                             constant:0.0]];
-        
-        [constraints addObject:[NSLayoutConstraint constraintWithItem:_leftRangeLabel
+                                                             constant:0.0]];
+        
+        [constraints addObject:[NSLayoutConstraint constraintWithItem:_leftRangeView
                                                             attribute:NSLayoutAttributeCenterY
                                                             relatedBy:NSLayoutRelationEqual
                                                                toItem:_slider
@@ -298,24 +215,21 @@
                                                              constant:kSideLabelMargin]];
         
         [constraints addObject:[NSLayoutConstraint constraintWithItem:_rightRangeDescriptionLabel
-                                                            attribute:NSLayoutAttributeBaseline
-                                                            relatedBy:NSLayoutRelationEqual
-                                                               toItem:_rightRangeLabel
-                                                            attribute:NSLayoutAttributeBaseline
+                                                            attribute:NSLayoutAttributeCenterY
+                                                            relatedBy:NSLayoutRelationEqual
+                                                                toItem:_rightRangeView
+                                                             attribute:NSLayoutAttributeCenterY
                                                            multiplier:1.0
                                                              constant:0.0]];
         
         [constraints addObject:[NSLayoutConstraint constraintWithItem:_leftRangeDescriptionLabel
-                                                            attribute:NSLayoutAttributeBaseline
-                                                            relatedBy:NSLayoutRelationEqual
-                                                               toItem:_leftRangeLabel
-                                                            attribute:NSLayoutAttributeBaseline
-                                                           multiplier:1.0
-                                                             constant:0.0]];
-    } else {
-        _leftRangeDescriptionLabel.textAlignment = NSTextAlignmentLeft;
-        _rightRangeDescriptionLabel.textAlignment = NSTextAlignmentRight;
-        
+                                                            attribute:NSLayoutAttributeCenterY
+                                                            relatedBy:NSLayoutRelationEqual
+                                                                toItem:_leftRangeView
+                                                             attribute:NSLayoutAttributeCenterY
+                                                           multiplier:1.0
+                                                             constant:0.0]];
+    } else {        
         // Horizontal slider constraints
         [constraints addObjectsFromArray:
          [NSLayoutConstraint constraintsWithVisualFormat:@"V:|[_valueLabel]-[_slider]-(>=8)-|"
@@ -335,7 +249,7 @@
         
         const CGFloat kMargin = 17.0;
         [constraints addObjectsFromArray:
-         [NSLayoutConstraint constraintsWithVisualFormat:@"H:|-kMargin-[_leftRangeLabel]-kMargin-[_slider]-kMargin-[_rightRangeLabel(==_leftRangeLabel)]-kMargin-|"
+         [NSLayoutConstraint constraintsWithVisualFormat:@"H:|-kMargin-[_leftRangeView]-kMargin-[_slider]-kMargin-[_rightRangeView(==_leftRangeView)]-kMargin-|"
                                                  options:NSLayoutFormatAlignAllCenterY | NSLayoutFormatDirectionLeftToRight
                                                  metrics:@{@"kMargin": @(kMargin)}
                                                    views:views]];
@@ -344,105 +258,6 @@
                                                  options:NSLayoutFormatAlignAllCenterY | NSLayoutFormatDirectionLeftToRight
                                                  metrics:@{@"kMargin": @(kMargin)}
                                                    views:views]];
-=======
-                                                             constant:0]];
-            
-            [self addConstraint:[NSLayoutConstraint constraintWithItem:leftRangeView
-                                                             attribute:NSLayoutAttributeCenterY
-                                                             relatedBy:NSLayoutRelationEqual
-                                                                toItem:self.slider
-                                                             attribute:NSLayoutAttributeBottom
-                                                            multiplier:1.0
-                                                              constant:0]];
-            
-            self.leftRangeDescriptionLabel.textAlignment = NSTextAlignmentLeft;
-            self.rightRangeDescriptionLabel.textAlignment = NSTextAlignmentLeft;
-            
-            [self addConstraints:
-             [NSLayoutConstraint constraintsWithVisualFormat:@"H:[_rightRangeDescriptionLabel]-(>=8)-|"
-                                                     options:NSLayoutFormatDirectionLeadingToTrailing
-                                                     metrics:nil
-                                                       views:views]];
-            [self addConstraints:
-             [NSLayoutConstraint constraintsWithVisualFormat:@"H:[_leftRangeDescriptionLabel(==_rightRangeDescriptionLabel)]-(>=8)-|"
-                                                     options:NSLayoutFormatDirectionLeadingToTrailing
-                                                     metrics:nil
-                                                       views:views]];
-            
-            [self addConstraints:
-             [NSLayoutConstraint constraintsWithVisualFormat:@"V:[_rightRangeDescriptionLabel]-(>=8)-[_leftRangeDescriptionLabel]-(>=8)-|"
-                                                     options:NSLayoutFormatDirectionLeadingToTrailing
-                                                     metrics:nil
-                                                       views:views]];
-            
-            
-            [self addConstraint:[NSLayoutConstraint constraintWithItem:self.rightRangeDescriptionLabel
-                                                             attribute:NSLayoutAttributeLeft
-                                                             relatedBy:NSLayoutRelationEqual
-                                                                toItem:self.slider
-                                                             attribute:NSLayoutAttributeCenterX
-                                                            multiplier:1.0
-                                                              constant:kSideLabelMargin]];
-            
-            [self addConstraint:[NSLayoutConstraint constraintWithItem:self.leftRangeDescriptionLabel
-                                                             attribute:NSLayoutAttributeLeft
-                                                             relatedBy:NSLayoutRelationEqual
-                                                                toItem:self.slider
-                                                             attribute:NSLayoutAttributeCenterX
-                                                            multiplier:1.0
-                                                              constant:kSideLabelMargin]];
-            
-            [self addConstraint:[NSLayoutConstraint constraintWithItem:self.rightRangeDescriptionLabel
-                                                             attribute:NSLayoutAttributeCenterY
-                                                             relatedBy:NSLayoutRelationEqual
-                                                                toItem:rightRangeView
-                                                             attribute:NSLayoutAttributeCenterY
-                                                            multiplier:1.0
-                                                              constant:0]];
-            
-            [self addConstraint:[NSLayoutConstraint constraintWithItem:self.leftRangeDescriptionLabel
-                                                             attribute:NSLayoutAttributeCenterY
-                                                             relatedBy:NSLayoutRelationEqual
-                                                                toItem:leftRangeView
-                                                             attribute:NSLayoutAttributeCenterY
-                                                            multiplier:1.0
-                                                              constant:0]];
-        } else {
-            
-            self.leftRangeDescriptionLabel.textAlignment = NSTextAlignmentLeft;
-            self.rightRangeDescriptionLabel.textAlignment = NSTextAlignmentRight;
-            
-            // Horizontal slider constraints
-            [self addConstraints:
-             [NSLayoutConstraint constraintsWithVisualFormat:@"V:|[_valueLabel]-[_slider]-(>=8)-|"
-                                                     options:NSLayoutFormatAlignAllCenterX | NSLayoutFormatDirectionLeftToRight
-                                                     metrics:nil
-                                                       views:views]];
-            [self addConstraints:
-             [NSLayoutConstraint constraintsWithVisualFormat:@"V:[_slider]-[_leftRangeDescriptionLabel]-(>=8)-|"
-                                                     options:NSLayoutFormatDirectionLeftToRight
-                                                     metrics:nil
-                                                       views:views]];
-            [self addConstraints:
-             [NSLayoutConstraint constraintsWithVisualFormat:@"V:[_slider]-[_rightRangeDescriptionLabel]-(>=8)-|"
-                                                     options:NSLayoutFormatDirectionLeftToRight
-                                                     metrics:nil
-                                                       views:views]];
-        
-            const CGFloat kMargin = 17.0;
-            [self addConstraints:
-             [NSLayoutConstraint constraintsWithVisualFormat:@"H:|-kMargin-[leftRangeView]-kMargin-[_slider]-kMargin-[rightRangeView(==leftRangeView)]-kMargin-|"
-                                                     options:NSLayoutFormatAlignAllCenterY | NSLayoutFormatDirectionLeftToRight
-                                                     metrics:@{@"kMargin": @(kMargin)}
-                                                       views:views]];
-            [self addConstraints:
-             [NSLayoutConstraint constraintsWithVisualFormat:@"H:|-kMargin-[_leftRangeDescriptionLabel]-(>=16)-[_rightRangeDescriptionLabel(==_leftRangeDescriptionLabel)]-kMargin-|"
-                                                     options:NSLayoutFormatAlignAllCenterY | NSLayoutFormatDirectionLeftToRight
-                                                     metrics:@{@"kMargin": @(kMargin)}
-                                                       views:views]];
-        }
-        
->>>>>>> 7ee10516
     }
     [NSLayoutConstraint activateConstraints:constraints];
 }
@@ -455,35 +270,21 @@
         _slider.contentMode = UIViewContentModeRedraw;
         [self addSubview:_slider];
         
-<<<<<<< HEAD
         _leftRangeLabel = [[ORKScaleRangeLabel alloc] initWithFrame:CGRectZero];
         _leftRangeLabel.textAlignment = NSTextAlignmentCenter;
         [self addSubview:_leftRangeLabel];
         
-        _leftRangeDescriptionLabel = [[ORKScaleRangeDescriptionLabel alloc] initWithFrame:CGRectZero];
-        _leftRangeDescriptionLabel.textAlignment = NSTextAlignmentLeft;
-        _leftRangeDescriptionLabel.numberOfLines = -1;
+        _leftRangeDescriptionLabel = [[ORKScaleRangeDescriptionLabel alloc] initWithFrame:CGRectZero];        _leftRangeDescriptionLabel.numberOfLines = -1;
         [self addSubview:_leftRangeDescriptionLabel];
         
         _rightRangeLabel = [[ORKScaleRangeLabel alloc] initWithFrame:CGRectZero];
         _rightRangeLabel.textAlignment = NSTextAlignmentCenter;
         [self addSubview:_rightRangeLabel];
         
-        _rightRangeDescriptionLabel = [[ORKScaleRangeDescriptionLabel alloc] initWithFrame:CGRectZero];
-        _rightRangeDescriptionLabel.textAlignment = NSTextAlignmentRight;
-        _rightRangeDescriptionLabel.numberOfLines = -1;
-=======
-        self.leftRangeDescriptionLabel = [[ORKScaleRangeDescriptionLabel alloc] initWithFrame:CGRectZero];
-        self.leftRangeDescriptionLabel.textAlignment = NSTextAlignmentLeft;
-        self.leftRangeDescriptionLabel.numberOfLines = -1;
-        [self addSubview:_leftRangeDescriptionLabel];
-        
-        self.rightRangeDescriptionLabel = [[ORKScaleRangeDescriptionLabel alloc] initWithFrame:CGRectZero];
-        self.rightRangeDescriptionLabel.textAlignment = NSTextAlignmentRight;
-        self.rightRangeDescriptionLabel.numberOfLines = -1;
->>>>>>> 7ee10516
+        _rightRangeDescriptionLabel = [[ORKScaleRangeDescriptionLabel alloc] initWithFrame:CGRectZero];        _rightRangeDescriptionLabel.numberOfLines = -1;
         [self addSubview:_rightRangeDescriptionLabel];
 
+             
         _valueLabel = [[ORKScaleValueLabel alloc] initWithFrame:CGRectZero];
         _valueLabel.textAlignment = NSTextAlignmentCenter;
         _valueLabel.text = @" ";
