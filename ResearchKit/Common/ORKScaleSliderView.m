--- conflicted
+++ resolved
@@ -35,12 +35,10 @@
 #import "ORKScaleSlider.h"
 #import "ORKScaleRangeLabel.h"
 #import "ORKScaleValueLabel.h"
-<<<<<<< HEAD
 #import "ORKSkin.h"
-=======
+
 
 // #define LAYOUT_DEBUG 1
->>>>>>> 621652b2
 
 @interface ORKScaleSliderView () <ORKScaleSliderLayoutWidthProvider>
 
@@ -143,11 +141,14 @@
             // Horizontal slider constraints
             [self addConstraints:[NSLayoutConstraint constraintsWithVisualFormat:@"V:|[_valueLabel]-[_slider]-(>=8)-|"
                                                                          options:NSLayoutFormatAlignAllCenterX|NSLayoutFormatDirectionLeadingToTrailing
-                                                                         metrics:nil views:views]];
+                                                                         metrics:nil
+                                                                           views:views]];
         
             const CGFloat kMargin = 17.0;
-            [self addConstraints:[NSLayoutConstraint constraintsWithVisualFormat:@"H:|-kMargin-[_leftRangeLabel]-kMargin-[_slider]-kMargin-[_rightRangeLabel(==_leftRangeLabel)]-kMargin-|" options:NSLayoutFormatAlignAllCenterY|NSLayoutFormatDirectionLeadingToTrailing
-                                                                         metrics:@{@"kMargin": @(kMargin)} views:views]];
+            [self addConstraints:[NSLayoutConstraint constraintsWithVisualFormat:@"H:|-kMargin-[_leftRangeLabel]-kMargin-[_slider]-kMargin-[_rightRangeLabel(==_leftRangeLabel)]-kMargin-|"
+                                                                         options:NSLayoutFormatAlignAllCenterY|NSLayoutFormatDirectionLeadingToTrailing
+                                                                         metrics:@{@"kMargin": @(kMargin)}
+                                                                           views:views]];
         }
     }
     return self;
@@ -201,89 +202,6 @@
     [self setCurrentValue:newValue];
 }
 
-<<<<<<< HEAD
-- (void)updateConstraints {
-    [super updateConstraints];
-    
-    self.slider.translatesAutoresizingMaskIntoConstraints = NO;
-    self.leftRangeLabel.translatesAutoresizingMaskIntoConstraints = NO;
-    self.rightRangeLabel.translatesAutoresizingMaskIntoConstraints = NO;
-    self.valueLabel.translatesAutoresizingMaskIntoConstraints = NO;
-    
-    NSDictionary *views = NSDictionaryOfVariableBindings(_slider,_leftRangeLabel,_rightRangeLabel, _valueLabel);
-    
-    if ([_formatProvider isVertical]) {
-        // Vertical slider
-        const CGFloat kMargin = 15.0;
-        const CGFloat kBigMargin = 24;
-        
-        [self addConstraints:[NSLayoutConstraint constraintsWithVisualFormat:@"H:|-[_slider]-|"
-                                                                     options:0
-                                                                     metrics:nil
-                                                                       views:views]];
-
-        [self addConstraints:[NSLayoutConstraint constraintsWithVisualFormat:@"V:|[_valueLabel(==40)]-kBigMargin-[_slider]-kMargin-|"
-                                                                     options:NSLayoutFormatAlignAllCenterX|NSLayoutFormatDirectionLeadingToTrailing
-                                                                     metrics:@{@"kMargin": @(kMargin), @"kBigMargin": @(kBigMargin)}
-                                                                       views:views]];
-        
-        [self addConstraints:[NSLayoutConstraint constraintsWithVisualFormat:@"H:[_rightRangeLabel(==_leftRangeLabel)]"
-                                                                     options:0
-                                                                     metrics:nil
-                                                                       views:views]];
-
-        [self addConstraint:[NSLayoutConstraint constraintWithItem:self.slider
-                                                         attribute:NSLayoutAttributeTop
-                                                         relatedBy:NSLayoutRelationEqual
-                                                            toItem:self.rightRangeLabel
-                                                         attribute:NSLayoutAttributeCenterY
-                                                        multiplier:1.0
-                                                          constant:-4.0]];
-         [self addConstraint:[NSLayoutConstraint constraintWithItem:self.slider
-                                                          attribute:NSLayoutAttributeBottom
-                                                          relatedBy:NSLayoutRelationEqual
-                                                             toItem:self.leftRangeLabel
-                                                          attribute:NSLayoutAttributeCenterY
-                                                         multiplier:1.0
-                                                           constant:4.0]];
-        
-        NSLayoutConstraint *constraint = [NSLayoutConstraint constraintWithItem:self.rightRangeLabel
-                                                                      attribute:NSLayoutAttributeRight
-                                                                      relatedBy:NSLayoutRelationEqual
-                                                                         toItem:self.slider
-                                                                      attribute:NSLayoutAttributeCenterX
-                                                                     multiplier:1.0
-                                                                       constant:-kBigMargin];
-        [self addConstraint:constraint];
-        constraint = [NSLayoutConstraint constraintWithItem:self.leftRangeLabel
-                                                  attribute:NSLayoutAttributeRight
-                                                  relatedBy:NSLayoutRelationEqual
-                                                     toItem:self.slider
-                                                  attribute:NSLayoutAttributeCenterX
-                                                 multiplier:1.0
-                                                   constant:-kBigMargin];
-        [self addConstraint:constraint];
-    } else {
-        // Horizontal slider
-        const CGFloat kMargin = 17.0;
-        [self addConstraints:[NSLayoutConstraint constraintsWithVisualFormat:@"V:|[_valueLabel(==40)]-[_slider]"
-                                                                     options:NSLayoutFormatAlignAllCenterX
-                                                                     metrics:nil
-                                                                       views:views]];
-        
-        [self addConstraints:[NSLayoutConstraint constraintsWithVisualFormat:@"H:|-kMargin-[_leftRangeLabel]-kMargin-[_slider]-kMargin-[_rightRangeLabel(==_leftRangeLabel)]-kMargin-|"
-                                                                     options:NSLayoutFormatAlignAllCenterY|NSLayoutFormatDirectionLeadingToTrailing
-                                                                     metrics:@{@"kMargin": @(kMargin)}
-                                                                       views:views]];
-        
-        [self addConstraint:[NSLayoutConstraint constraintWithItem:_valueLabel
-                                                         attribute:NSLayoutAttributeLastBaseline
-                                                         relatedBy:NSLayoutRelationEqual
-                                                            toItem:_slider
-                                                         attribute:NSLayoutAttributeCenterY
-                                                        multiplier:1.0
-                                                          constant:-34.0]];
-=======
 static const CGFloat kVerticalSliderHorizontalMargin = 48;
 
 -(CGFloat)sliderLayoutWidth {
@@ -301,7 +219,6 @@
         if ([_formatProvider isVertical]) {
             [self.slider invalidateIntrinsicContentSize];
         }
->>>>>>> 621652b2
     }
 }
 
