--- conflicted
+++ resolved
@@ -36,13 +36,8 @@
 @implementation ORKSubheadlineLabel
 
 + (UIFont *)defaultFont {
-<<<<<<< HEAD
-    UIWindow *window = [[UIApplication sharedApplication] windows].firstObject;
-    ORKScreenType screenType = ORKGetScreenTypeForWindow(window);
-=======
-    UIWindow *window = [[[UIApplication sharedApplication] windows] firstObject];
+    UIWindow *window = [UIApplication sharedApplication].windows.firstObject;
     ORKScreenType screenType = ORKGetVerticalScreenTypeForWindow(window);
->>>>>>> c786ed06
     UIFontDescriptor *descriptor = [UIFontDescriptor preferredFontDescriptorWithTextStyle:UIFontTextStyleSubheadline];
     const CGFloat defaultSize = 15;
     return [UIFont systemFontOfSize:[[descriptor objectForKey: UIFontDescriptorSizeAttribute] doubleValue] - defaultSize + ORKGetMetricForScreenType(ORKScreenMetricFontSizeSubheadline, screenType)];
