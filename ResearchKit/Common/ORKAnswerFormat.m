/*
 Copyright (c) 2015, Apple Inc. All rights reserved.
 Copyright (c) 2015, Scott Guelich.
 Copyright (c) 2016, Ricardo Sánchez-Sáez.
 Copyright (c) 2017, Medable Inc. All rights reserved.
 Copyright (c) 2017, Macro Yau.
 Copyright (c) 2017, Sage Bionetworks.
 
 Redistribution and use in source and binary forms, with or without modification,
 are permitted provided that the following conditions are met:
 
 1.  Redistributions of source code must retain the above copyright notice, this
 list of conditions and the following disclaimer.
 
 2.  Redistributions in binary form must reproduce the above copyright notice,
 this list of conditions and the following disclaimer in the documentation and/or
 other materials provided with the distribution.
 
 3.  Neither the name of the copyright holder(s) nor the names of any contributors
 may be used to endorse or promote products derived from this software without
 specific prior written permission. No license is granted to the trademarks of
 the copyright holders even if such marks are included in this software.
 
 THIS SOFTWARE IS PROVIDED BY THE COPYRIGHT HOLDERS AND CONTRIBUTORS "AS IS"
 AND ANY EXPRESS OR IMPLIED WARRANTIES, INCLUDING, BUT NOT LIMITED TO, THE
 IMPLIED WARRANTIES OF MERCHANTABILITY AND FITNESS FOR A PARTICULAR PURPOSE
 ARE DISCLAIMED. IN NO EVENT SHALL THE COPYRIGHT OWNER OR CONTRIBUTORS BE LIABLE
 FOR ANY DIRECT, INDIRECT, INCIDENTAL, SPECIAL, EXEMPLARY, OR CONSEQUENTIAL
 DAMAGES (INCLUDING, BUT NOT LIMITED TO, PROCUREMENT OF SUBSTITUTE GOODS OR
 SERVICES; LOSS OF USE, DATA, OR PROFITS; OR BUSINESS INTERRUPTION) HOWEVER
 CAUSED AND ON ANY THEORY OF LIABILITY, WHETHER IN CONTRACT, STRICT LIABILITY,
 OR TORT (INCLUDING NEGLIGENCE OR OTHERWISE) ARISING IN ANY WAY OUT OF THE USE
 OF THIS SOFTWARE, EVEN IF ADVISED OF THE POSSIBILITY OF SUCH DAMAGE.
 */


#import "ORKAnswerFormat.h"
#import "ORKAnswerFormat_Internal.h"

#import "ORKChoiceAnswerFormatHelper.h"
#import "ORKHealthAnswerFormat.h"
#import "ORKResult_Private.h"

#import "ORKHelpers_Internal.h"

@import HealthKit;
@import MapKit;


NSString *const EmailValidationRegex = @"[A-Z0-9a-z._%+-]+@[A-Za-z0-9.-]+\\.[A-Za-z]{2,6}";

id ORKNullAnswerValue() {
    return [NSNull null];
}

BOOL ORKIsAnswerEmpty(id answer) {
    return  (answer == nil) ||
            (answer == ORKNullAnswerValue()) ||
            ([answer isKindOfClass:[NSArray class]] && ((NSArray *)answer).count == 0);     // Empty answer of choice or value picker
}

NSString *ORKQuestionTypeString(ORKQuestionType questionType) {
#define SQT_CASE(x) case ORKQuestionType ## x : return @ORK_STRINGIFY(ORKQuestionType ## x);
    switch (questionType) {
            SQT_CASE(None);
            SQT_CASE(Scale);
            SQT_CASE(SingleChoice);
            SQT_CASE(MultipleChoice);
            SQT_CASE(MultiplePicker);
            SQT_CASE(Decimal);
            SQT_CASE(Integer);
            SQT_CASE(Boolean);
            SQT_CASE(Text);
            SQT_CASE(DateAndTime);
            SQT_CASE(TimeOfDay);
            SQT_CASE(Date);
            SQT_CASE(TimeInterval);
            SQT_CASE(Height);
            SQT_CASE(Location);
    }
#undef SQT_CASE
}

NSNumberFormatterStyle ORKNumberFormattingStyleConvert(ORKNumberFormattingStyle style) {
    return style == ORKNumberFormattingStylePercent ? NSNumberFormatterPercentStyle : NSNumberFormatterDecimalStyle;
}


@implementation ORKAnswerDefaultSource {
    NSMutableDictionary *_unitsTable;
}

@synthesize healthStore=_healthStore;

+ (instancetype)sourceWithHealthStore:(HKHealthStore *)healthStore {
    ORKAnswerDefaultSource *source = [[ORKAnswerDefaultSource alloc] initWithHealthStore:healthStore];
    return source;
}

#pragma clang diagnostic push
#pragma clang diagnostic ignored "-Wobjc-designated-initializers"
- (instancetype)init {
    ORKThrowMethodUnavailableException();
}
#pragma clang diagnostic pop

- (instancetype)initWithHealthStore:(HKHealthStore *)healthStore {
    self = [super init];
    if (self) {
        _healthStore = healthStore;
        
        if ([[NSProcessInfo processInfo] isOperatingSystemAtLeastVersion:(NSOperatingSystemVersion){.majorVersion = 8, .minorVersion = 2, .patchVersion = 0}]) {
            [[NSNotificationCenter defaultCenter] addObserver:self
                                                     selector:@selector(healthKitUserPreferencesDidChange:)
                                                         name:HKUserPreferencesDidChangeNotification
                                                       object:healthStore];
        }
    }
    return self;
}

- (void)dealloc {
    [[NSNotificationCenter defaultCenter] removeObserver:self];
}

- (void)healthKitUserPreferencesDidChange:(NSNotification *)notification {
    _unitsTable = nil;
}

- (id)defaultValueForCharacteristicType:(HKCharacteristicType *)characteristicType error:(NSError **)error {
    id result = nil;
    if ([[characteristicType identifier] isEqualToString:HKCharacteristicTypeIdentifierDateOfBirth]) {
        NSDate *dob = [_healthStore dateOfBirthWithError:error];
        if (dob) {
            result = dob;
        }
    }
    if ([[characteristicType identifier] isEqualToString:HKCharacteristicTypeIdentifierBloodType]) {
        HKBloodTypeObject *bloodType = [_healthStore bloodTypeWithError:error];
        if (bloodType && bloodType.bloodType != HKBloodTypeNotSet) {
            result = ORKHKBloodTypeString(bloodType.bloodType);
        }
        if (result) {
            result = @[result];
        }
    }
    if ([[characteristicType identifier] isEqualToString:HKCharacteristicTypeIdentifierBiologicalSex]) {
        HKBiologicalSexObject *biologicalSex = [_healthStore biologicalSexWithError:error];
        if (biologicalSex && biologicalSex.biologicalSex != HKBiologicalSexNotSet) {
            result = ORKHKBiologicalSexString(biologicalSex.biologicalSex);
        }
        if (result) {
            result = @[result];
        }
    }
    if ([[characteristicType identifier] isEqualToString:HKCharacteristicTypeIdentifierFitzpatrickSkinType]) {
        HKFitzpatrickSkinTypeObject *skinType = [_healthStore fitzpatrickSkinTypeWithError:error];
        if (skinType && skinType.skinType != HKFitzpatrickSkinTypeNotSet) {
            result = @(skinType.skinType);
        }
        if (result) {
            result = @[result];
        }
    }
    if (ORK_IOS_10_WATCHOS_3_AVAILABLE && [[characteristicType identifier] isEqualToString:HKCharacteristicTypeIdentifierWheelchairUse]) {
        HKWheelchairUseObject *wheelchairUse = [_healthStore wheelchairUseWithError:error];
        if (wheelchairUse && wheelchairUse.wheelchairUse != HKWheelchairUseNotSet) {
            result = (wheelchairUse.wheelchairUse == HKWheelchairUseYes) ? @YES : @NO;
        }
        if (result) {
            result = @[result];
        }
    }
    return result;
}

- (void)fetchDefaultValueForQuantityType:(HKQuantityType *)quantityType unit:(HKUnit *)unit handler:(void(^)(id defaultValue, NSError *error))handler {
    if (!unit) {
        handler(nil, nil);
        return;
    }
    
    HKHealthStore *healthStore = _healthStore;
    NSSortDescriptor *sortDescriptor = [[NSSortDescriptor alloc] initWithKey:HKSampleSortIdentifierEndDate ascending:NO];
    dispatch_async(dispatch_get_global_queue(QOS_CLASS_USER_INITIATED, 0), ^{
        HKSampleQuery *sampleQuery = [[HKSampleQuery alloc] initWithSampleType:quantityType predicate:nil limit:1 sortDescriptors:@[sortDescriptor] resultsHandler:^(HKSampleQuery *query, NSArray *results, NSError *error) {
            HKQuantitySample *sample = results.firstObject;
            id value = nil;
            if (sample) {
                if (unit == [HKUnit percentUnit]) {
                    value = @(100 * [sample.quantity doubleValueForUnit:unit]);
                } else {
                    value = @([sample.quantity doubleValueForUnit:unit]);
                }
            }
            handler(value, error);
        }];
        [healthStore executeQuery:sampleQuery];
    });
}

- (void)fetchDefaultValueForAnswerFormat:(ORKAnswerFormat *)answerFormat handler:(void(^)(id defaultValue, NSError *error))handler {
    HKObjectType *objectType = [answerFormat healthKitObjectType];
    BOOL handled = NO;
    if (objectType) {
        if ([HKHealthStore isHealthDataAvailable]) {
            if ([answerFormat isKindOfClass:[ORKHealthKitCharacteristicTypeAnswerFormat class]]) {
                NSError *error = nil;
                id defaultValue = [self defaultValueForCharacteristicType:(HKCharacteristicType *)objectType error:&error];
                handler(defaultValue, error);
                handled = YES;
            } else if ([answerFormat isKindOfClass:[ORKHealthKitQuantityTypeAnswerFormat class]]) {
                [self updateHealthKitUnitForAnswerFormat:answerFormat force:NO];
                HKUnit *unit = [answerFormat healthKitUserUnit];
                [self fetchDefaultValueForQuantityType:(HKQuantityType *)objectType unit:unit handler:handler];
                handled = YES;
            }
        }
    }
    if (!handled) {
        handler(nil, nil);
    }
}

- (HKUnit *)defaultHealthKitUnitForAnswerFormat:(ORKAnswerFormat *)answerFormat {
    __block HKUnit *unit = [answerFormat healthKitUnit];
    HKObjectType *objectType = [answerFormat healthKitObjectType];
    if (![[NSProcessInfo processInfo] isOperatingSystemAtLeastVersion:(NSOperatingSystemVersion){.majorVersion = 8, .minorVersion = 2, .patchVersion = 0}]) {
        return unit;
    }
    
    if (unit == nil && [objectType isKindOfClass:[HKQuantityType class]] && [HKHealthStore isHealthDataAvailable]) {
        unit = _unitsTable[objectType];
        if (unit) {
            return unit;
        }
        if (!_unitsTable) {
            _unitsTable = [NSMutableDictionary dictionary];
        }
        
        HKQuantityType *quantityType = (HKQuantityType *)objectType;
        
        dispatch_semaphore_t sem = dispatch_semaphore_create(0);
        [_healthStore preferredUnitsForQuantityTypes:[NSSet setWithObject:quantityType] completion:^(NSDictionary *preferredUnits, NSError *error) {
            
            unit = preferredUnits[quantityType];
            
            dispatch_semaphore_signal(sem);
        }];
        dispatch_semaphore_wait(sem, DISPATCH_TIME_FOREVER);
        
        if (unit) {
            _unitsTable[objectType] = unit;
        }
    }
    return unit;
}

- (void)updateHealthKitUnitForAnswerFormat:(ORKAnswerFormat *)answerFormat force:(BOOL)force {
    HKUnit *unit = [answerFormat healthKitUserUnit];
    HKUnit *healthKitDefault = [self defaultHealthKitUnitForAnswerFormat:answerFormat];
    if (!ORKEqualObjects(unit,healthKitDefault) && (force || (unit == nil))) {
        [answerFormat setHealthKitUserUnit:healthKitDefault];
    }
}

@end


#pragma mark - ORKAnswerFormat

@implementation ORKAnswerFormat

+ (ORKScaleAnswerFormat *)scaleAnswerFormatWithMaximumValue:(NSInteger)scaleMaximum
                                               minimumValue:(NSInteger)scaleMinimum
                                               defaultValue:(NSInteger)defaultValue
                                                       step:(NSInteger)step
                                                   vertical:(BOOL)vertical
                                    maximumValueDescription:(nullable NSString *)maximumValueDescription
                                    minimumValueDescription:(nullable NSString *)minimumValueDescription {
    return [[ORKScaleAnswerFormat alloc] initWithMaximumValue:scaleMaximum
                                                 minimumValue:scaleMinimum
                                                 defaultValue:defaultValue
                                                         step:step
                                                     vertical:vertical
                                      maximumValueDescription:maximumValueDescription
                                      minimumValueDescription:minimumValueDescription];
}

+ (ORKContinuousScaleAnswerFormat *)continuousScaleAnswerFormatWithMaximumValue:(double)scaleMaximum
                                                                   minimumValue:(double)scaleMinimum
                                                                   defaultValue:(double)defaultValue
                                                          maximumFractionDigits:(NSInteger)maximumFractionDigits
                                                                       vertical:(BOOL)vertical
                                                        maximumValueDescription:(nullable NSString *)maximumValueDescription
                                                        minimumValueDescription:(nullable NSString *)minimumValueDescription {
    return [[ORKContinuousScaleAnswerFormat alloc] initWithMaximumValue:scaleMaximum
                                                           minimumValue:scaleMinimum
                                                           defaultValue:defaultValue
                                                  maximumFractionDigits:maximumFractionDigits
                                                               vertical:vertical
                                                maximumValueDescription:maximumValueDescription
                                                minimumValueDescription:minimumValueDescription];
}

+ (ORKTextScaleAnswerFormat *)textScaleAnswerFormatWithTextChoices:(NSArray<ORKTextChoice *> *)textChoices
                                                      defaultIndex:(NSInteger)defaultIndex
                                                          vertical:(BOOL)vertical {
    return [[ORKTextScaleAnswerFormat alloc] initWithTextChoices:textChoices
                                                    defaultIndex:defaultIndex
                                                        vertical:vertical];
}

+ (ORKBooleanAnswerFormat *)booleanAnswerFormat {
    return [ORKBooleanAnswerFormat new];
}

+ (ORKBooleanAnswerFormat *)booleanAnswerFormatWithYesString:(NSString *)yes noString:(NSString *)no {
    return [[ORKBooleanAnswerFormat alloc] initWithYesString:yes noString:no];
}

+ (ORKValuePickerAnswerFormat *)valuePickerAnswerFormatWithTextChoices:(NSArray<ORKTextChoice *> *)textChoices {
    return [[ORKValuePickerAnswerFormat alloc] initWithTextChoices:textChoices];
}

+ (ORKMultipleValuePickerAnswerFormat *)multipleValuePickerAnswerFormatWithValuePickers:(NSArray<ORKValuePickerAnswerFormat *> *)valuePickers {
    return [[ORKMultipleValuePickerAnswerFormat alloc] initWithValuePickers:valuePickers];
}

+ (ORKImageChoiceAnswerFormat *)choiceAnswerFormatWithImageChoices:(NSArray<ORKImageChoice *> *)imageChoices {
    return [[ORKImageChoiceAnswerFormat alloc] initWithImageChoices:imageChoices];
}

+ (ORKTextChoiceAnswerFormat *)choiceAnswerFormatWithStyle:(ORKChoiceAnswerStyle)style
                                        textChoices:(NSArray<ORKTextChoice *> *)textChoices {
    return [[ORKTextChoiceAnswerFormat alloc] initWithStyle:style textChoices:textChoices];
}

+ (ORKNumericAnswerFormat *)decimalAnswerFormatWithUnit:(NSString *)unit {
    return [[ORKNumericAnswerFormat alloc] initWithStyle:ORKNumericAnswerStyleDecimal unit:unit minimum:nil maximum:nil];
}
+ (ORKNumericAnswerFormat *)integerAnswerFormatWithUnit:(NSString *)unit {
    return [[ORKNumericAnswerFormat alloc] initWithStyle:ORKNumericAnswerStyleInteger unit:unit minimum:nil maximum:nil];
}

+ (ORKTimeOfDayAnswerFormat *)timeOfDayAnswerFormat {
    return [ORKTimeOfDayAnswerFormat new];
}
+ (ORKTimeOfDayAnswerFormat *)timeOfDayAnswerFormatWithDefaultComponents:(NSDateComponents *)defaultComponents {
    return [[ORKTimeOfDayAnswerFormat alloc] initWithDefaultComponents:defaultComponents];
}

+ (ORKDateAnswerFormat *)dateTimeAnswerFormat {
    return [[ORKDateAnswerFormat alloc] initWithStyle:ORKDateAnswerStyleDateAndTime];
}
+ (ORKDateAnswerFormat *)dateTimeAnswerFormatWithDefaultDate:(NSDate *)defaultDate
                                          minimumDate:(NSDate *)minimumDate
                                          maximumDate:(NSDate *)maximumDate
                                             calendar:(NSCalendar *)calendar {
    return [[ORKDateAnswerFormat alloc] initWithStyle:ORKDateAnswerStyleDateAndTime
                                         defaultDate:defaultDate
                                         minimumDate:minimumDate
                                         maximumDate:maximumDate
                                            calendar:calendar];
}

+ (ORKDateAnswerFormat *)dateAnswerFormat {
    return [[ORKDateAnswerFormat alloc] initWithStyle:ORKDateAnswerStyleDate];
}
+ (ORKDateAnswerFormat *)dateAnswerFormatWithDefaultDate:(NSDate *)defaultDate
                                      minimumDate:(NSDate *)minimumDate
                                      maximumDate:(NSDate *)maximumDate
                                         calendar:(NSCalendar *)calendar  {
    return [[ORKDateAnswerFormat alloc] initWithStyle:ORKDateAnswerStyleDate
                                         defaultDate:defaultDate
                                         minimumDate:minimumDate
                                         maximumDate:maximumDate
                                            calendar:calendar];
}

+ (ORKTextAnswerFormat *)textAnswerFormat {
    return [ORKTextAnswerFormat new];
}

+ (ORKTextAnswerFormat *)textAnswerFormatWithMaximumLength:(NSInteger)maximumLength {
    return [[ORKTextAnswerFormat alloc] initWithMaximumLength:maximumLength];
}

+ (ORKTextAnswerFormat *)textAnswerFormatWithValidationRegex:(NSString *)validationRegex invalidMessage:(NSString *)invalidMessage {
    return [[ORKTextAnswerFormat alloc] initWithValidationRegex:validationRegex invalidMessage:invalidMessage];
}

+ (ORKEmailAnswerFormat *)emailAnswerFormat {
    return [ORKEmailAnswerFormat new];
}

+ (ORKTimeIntervalAnswerFormat *)timeIntervalAnswerFormat {
    return [ORKTimeIntervalAnswerFormat new];
}

+ (ORKTimeIntervalAnswerFormat *)timeIntervalAnswerFormatWithDefaultInterval:(NSTimeInterval)defaultInterval
                                                         step:(NSInteger)step {
    return [[ORKTimeIntervalAnswerFormat alloc] initWithDefaultInterval:defaultInterval step:step];
}

+ (ORKHeightAnswerFormat *)heightAnswerFormat {
    return [[ORKHeightAnswerFormat alloc] init];
}

+ (ORKHeightAnswerFormat *)heightAnswerFormatWithMeasurementSystem:(ORKMeasurementSystem)measurementSystem {
    return [[ORKHeightAnswerFormat alloc] initWithMeasurementSystem:measurementSystem];
}

+ (ORKLocationAnswerFormat *)locationAnswerFormat {
    return [ORKLocationAnswerFormat new];
}

- (void)validateParameters {
}

+ (BOOL)supportsSecureCoding {
    return YES;
}

- (instancetype)init {
    return [super init];
}

- (instancetype)initWithCoder:(NSCoder *)aDecoder {
    self = [super init];
    return self;
}

- (void)encodeWithCoder:(NSCoder *)aCoder {
}

- (instancetype)copyWithZone:(NSZone *)zone {
    return self;
}

- (BOOL)isEqual:(id)object {
    if ([self class] != [object class]) {
        return NO;
    }
    return YES;
}

- (NSUInteger)hash {
    // Ignore the task reference - it's not part of the content of the step.
    return 0;
}

- (BOOL)isHealthKitAnswerFormat {
    return NO;
}

- (HKObjectType *)healthKitObjectType {
    return nil;
}

- (HKObjectType *)healthKitObjectTypeForAuthorization {
    return nil;
}

- (HKUnit *)healthKitUnit {
    return nil;
}

- (HKUnit *)healthKitUserUnit {
    return nil;
}

- (void)setHealthKitUserUnit:(HKUnit *)unit {
    
}

- (ORKQuestionType)questionType {
    return ORKQuestionTypeNone;
}

- (ORKAnswerFormat *)impliedAnswerFormat {
    return self;
}

- (Class)questionResultClass {
    return [ORKQuestionResult class];
}

- (ORKQuestionResult *)resultWithIdentifier:(NSString *)identifier answer:(id)answer {
    ORKQuestionResult *questionResult = [[[self questionResultClass] alloc] initWithIdentifier:identifier];
    
/*
    ContinuousScale navigation rules always evaluate to false because the result is different from what is displayed in the UI.
    The fraction digits have to be taken into account in self.answer as well.
*/
    if ([self isKindOfClass:[ORKContinuousScaleAnswerFormat class]]) {
        NSNumberFormatter* formatter = [(ORKContinuousScaleAnswerFormat*)self numberFormatter];
        answer = [formatter numberFromString:[formatter stringFromNumber:answer]];
    }
    
    questionResult.answer = answer;
    questionResult.questionType = self.questionType;
    return questionResult;
}

- (BOOL)isAnswerValid:(id)answer {
    ORKAnswerFormat *impliedFormat = [self impliedAnswerFormat];
    return impliedFormat == self ? YES : [impliedFormat isAnswerValid:answer];
}

- (BOOL)isAnswerValidWithString:(NSString *)text {
    ORKAnswerFormat *impliedFormat = [self impliedAnswerFormat];
    return impliedFormat == self ? YES : [impliedFormat isAnswerValidWithString:text];
}

- (NSString *)localizedInvalidValueStringWithAnswerString:(NSString *)text {
    return nil;
}

- (NSString *)stringForAnswer:(id)answer {
    ORKAnswerFormat *impliedFormat = [self impliedAnswerFormat];
    return impliedFormat == self ? nil : [impliedFormat stringForAnswer:answer];
}

@end


#pragma mark - ORKValuePickerAnswerFormat

static void ork_validateChoices(NSArray *choices) {
    const NSInteger ORKAnswerFormatMinimumNumberOfChoices = 1;
    if (choices.count < ORKAnswerFormatMinimumNumberOfChoices) {
        @throw [NSException exceptionWithName:NSInvalidArgumentException
                                       reason:[NSString stringWithFormat:@"The number of choices cannot be less than %@.", @(ORKAnswerFormatMinimumNumberOfChoices)]
                                     userInfo:nil];
    }
}

static NSArray *ork_processTextChoices(NSArray<ORKTextChoice *> *textChoices) {
    NSMutableArray *choices = [[NSMutableArray alloc] init];
    for (id object in textChoices) {
        // TODO: Remove these first two cases, which we don't really support anymore.
        if ([object isKindOfClass:[NSString class]]) {
            NSString *string = (NSString *)object;
            [choices addObject:[ORKTextChoice choiceWithText:string value:string]];
        } else if ([object isKindOfClass:[ORKTextChoice class]]) {
            [choices addObject:object];
            
        } else if ([object isKindOfClass:[NSArray class]]) {
            
            NSArray *array = (NSArray *)object;
            if (array.count > 1 &&
                [array[0] isKindOfClass:[NSString class]] &&
                [array[1] isKindOfClass:[NSString class]]) {
                
                [choices addObject:[ORKTextChoice choiceWithText:array[0] detailText:array[1] value:array[0] exclusive:NO]];
            } else if (array.count == 1 &&
                       [array[0] isKindOfClass:[NSString class]]) {
                [choices addObject:[ORKTextChoice choiceWithText:array[0] detailText:@"" value:array[0] exclusive:NO]];
            } else {
                @throw [NSException exceptionWithName:NSInvalidArgumentException reason:@"Eligible array type Choice item should contain one or two NSString object." userInfo:@{@"choice": object }];
            }
        } else {
            @throw [NSException exceptionWithName:NSInvalidArgumentException reason:@"Eligible choice item's type are ORKTextChoice, NSString, and NSArray" userInfo:@{@"choice": object }];
        }
    }
    return choices;
}


@implementation ORKValuePickerAnswerFormat {
    ORKChoiceAnswerFormatHelper *_helper;
    ORKTextChoice *_nullTextChoice;
}

+ (instancetype)new {
    ORKThrowMethodUnavailableException();
}

- (instancetype)init {
    ORKThrowMethodUnavailableException();
}

- (instancetype)initWithTextChoices:(NSArray<ORKTextChoice *> *)textChoices {
    self = [super init];
    if (self) {
        [self commonInitWithTextChoices:textChoices nullChoice:nil];
    }
    return self;
}

- (instancetype)initWithTextChoices:(NSArray<ORKTextChoice *> *)textChoices nullChoice:(ORKTextChoice *)nullChoice {
    self = [super init];
    if (self) {
        [self commonInitWithTextChoices:textChoices nullChoice:nullChoice];
    }
    return self;
}

- (void)commonInitWithTextChoices:(NSArray<ORKTextChoice *> *)textChoices nullChoice:(ORKTextChoice *)nullChoice {
    _textChoices = ork_processTextChoices(textChoices);
    _nullTextChoice = nullChoice;
    _helper = [[ORKChoiceAnswerFormatHelper alloc] initWithAnswerFormat:self];
}


- (void)validateParameters {
    [super validateParameters];
    
    ork_validateChoices(_textChoices);
}

- (id)copyWithZone:(NSZone *)zone {
    __typeof(self) copy = [[[self class] alloc] initWithTextChoices:_textChoices nullChoice:_nullTextChoice];
    return copy;
}

- (BOOL)isEqual:(id)object {
    BOOL isParentSame = [super isEqual:object];
    
    __typeof(self) castObject = object;
    return (isParentSame &&
            ORKEqualObjects(self.textChoices, castObject.textChoices));
}

- (NSUInteger)hash {
    return super.hash ^ _textChoices.hash;
}

- (instancetype)initWithCoder:(NSCoder *)aDecoder {
    self = [super initWithCoder:aDecoder];
    if (self) {
        ORK_DECODE_OBJ_ARRAY(aDecoder, textChoices, ORKTextChoice);
    }
    return self;
}

- (void)encodeWithCoder:(NSCoder *)aCoder {
    [super encodeWithCoder:aCoder];
    ORK_ENCODE_OBJ(aCoder, textChoices);
}

+ (BOOL)supportsSecureCoding {
    return YES;
}

- (ORKTextChoice *)nullTextChoice {
    return _nullTextChoice ?: [ORKTextChoice choiceWithText:ORKLocalizedString(@"NULL_ANSWER", nil) value:ORKNullAnswerValue()];
}

- (void)setNullTextChoice:(ORKTextChoice *)nullChoice {
    _nullTextChoice = nullChoice;
}

- (Class)questionResultClass {
    return [ORKChoiceQuestionResult class];
}

- (ORKQuestionType)questionType {
    return ORKQuestionTypeSingleChoice;
}

- (NSString *)stringForAnswer:(id)answer {
    return [_helper stringForChoiceAnswer:answer];
}

@end


#pragma mark - ORKMultipleValuePickerAnswerFormat

@implementation ORKMultipleValuePickerAnswerFormat

+ (instancetype)new {
    ORKThrowMethodUnavailableException();
}

- (instancetype)init {
    ORKThrowMethodUnavailableException();
}

- (instancetype)initWithValuePickers:(NSArray<ORKValuePickerAnswerFormat *> *)valuePickers {
    return [self initWithValuePickers:valuePickers separator:@" "];
}

- (instancetype)initWithValuePickers:(NSArray<ORKValuePickerAnswerFormat *> *)valuePickers separator:(NSString *)separator {
    self = [super init];
    if (self) {
        for (ORKValuePickerAnswerFormat *valuePicker in valuePickers) {
            // Do not show placeholder text for multiple component picker
            [valuePicker setNullTextChoice: [ORKTextChoice choiceWithText:@"" value:ORKNullAnswerValue()]];
        }
        _valuePickers = ORKArrayCopyObjects(valuePickers);
        _separator = [separator copy];
    }
    return self;
}

- (void)validateParameters {
    [super validateParameters];
    for (ORKValuePickerAnswerFormat *valuePicker in self.valuePickers) {
        [valuePicker validateParameters];
    }
}

- (id)copyWithZone:(NSZone *)zone {
    __typeof(self) copy = [[[self class] alloc] initWithValuePickers:self.valuePickers separator:self.separator];
    return copy;
}

- (BOOL)isEqual:(id)object {
    BOOL isParentSame = [super isEqual:object];
    
    __typeof(self) castObject = object;
    return (isParentSame &&
            ORKEqualObjects(self.valuePickers, castObject.valuePickers));
}

- (NSUInteger)hash {
    return super.hash ^ self.valuePickers.hash ^ self.separator.hash;
}

- (instancetype)initWithCoder:(NSCoder *)aDecoder {
    self = [super initWithCoder:aDecoder];
    if (self) {
        ORK_DECODE_OBJ_ARRAY(aDecoder, valuePickers, ORKValuePickerAnswerFormat);
        ORK_DECODE_OBJ_CLASS(aDecoder, separator, NSString);
    }
    return self;
}

- (void)encodeWithCoder:(NSCoder *)aCoder {
    [super encodeWithCoder:aCoder];
    ORK_ENCODE_OBJ(aCoder, valuePickers);
    ORK_ENCODE_OBJ(aCoder, separator);
}

+ (BOOL)supportsSecureCoding {
    return YES;
}

- (Class)questionResultClass {
    return [ORKMultipleComponentQuestionResult class];
}

- (ORKQuestionResult *)resultWithIdentifier:(NSString *)identifier answer:(id)answer {
    ORKQuestionResult *questionResult = [super resultWithIdentifier:identifier answer:answer];
    if ([questionResult isKindOfClass:[ORKMultipleComponentQuestionResult class]]) {
        ((ORKMultipleComponentQuestionResult*)questionResult).separator = self.separator;
    }
    return questionResult;
}

- (ORKQuestionType)questionType {
    return ORKQuestionTypeMultiplePicker;
}

- (NSString *)stringForAnswer:(id)answer {
    if (![answer isKindOfClass:[NSArray class]] || ([(NSArray*)answer count] != self.valuePickers.count)) {
        return nil;
    }
    
    NSArray *answers = (NSArray*)answer;
    __block NSMutableArray <NSString *> *answerTexts = [NSMutableArray new];
    [answers enumerateObjectsUsingBlock:^(id  _Nonnull obj, NSUInteger idx, BOOL * _Nonnull stop) {
        NSString *text = [self.valuePickers[idx] stringForAnswer:obj];
        if (text != nil) {
            [answerTexts addObject:text];
        } else {
            *stop = YES;
        }
    }];
    
    if (answerTexts.count != self.valuePickers.count) {
        return nil;
    }
    
    return [answerTexts componentsJoinedByString:self.separator];
}

@end


#pragma mark - ORKImageChoiceAnswerFormat

@interface ORKImageChoiceAnswerFormat () {
    
    ORKChoiceAnswerFormatHelper *_helper;
}

@end


@implementation ORKImageChoiceAnswerFormat

+ (instancetype)new {
    ORKThrowMethodUnavailableException();
}

- (instancetype)init {
    ORKThrowMethodUnavailableException();
}

- (instancetype)initWithImageChoices:(NSArray<ORKImageChoice *> *)imageChoices {
    self = [super init];
    if (self) {
        NSMutableArray *choices = [[NSMutableArray alloc] init];
        
        for (NSObject *obj in imageChoices) {
            if ([obj isKindOfClass:[ORKImageChoice class]]) {
                
                [choices addObject:obj];
                
            } else {
                @throw [NSException exceptionWithName:NSInvalidArgumentException reason:@"Options should be instances of ORKImageChoice" userInfo:@{ @"option": obj }];
            }
        }
        _imageChoices = choices;
        _helper = [[ORKChoiceAnswerFormatHelper alloc] initWithAnswerFormat:self];
    }
    return self;
}

- (void)validateParameters {
    [super validateParameters];
    
    ork_validateChoices(_imageChoices);
}

- (BOOL)isEqual:(id)object {
    BOOL isParentSame = [super isEqual:object];
    
    __typeof(self) castObject = object;
    return (isParentSame &&
            ORKEqualObjects(self.imageChoices, castObject.imageChoices));
}

- (NSUInteger)hash {
    return super.hash ^ self.imageChoices.hash;
}

- (instancetype)initWithCoder:(NSCoder *)aDecoder {
    self = [super initWithCoder:aDecoder];
    if (self) {
        ORK_DECODE_OBJ_ARRAY(aDecoder, imageChoices, ORKImageChoice);
    }
    return self;
}

- (void)encodeWithCoder:(NSCoder *)aCoder {
    [super encodeWithCoder:aCoder];
    ORK_ENCODE_OBJ(aCoder, imageChoices);
    
}

+ (BOOL)supportsSecureCoding {
    return YES;
}

- (ORKQuestionType)questionType {
    return ORKQuestionTypeSingleChoice;
}

- (Class)questionResultClass {
    return [ORKChoiceQuestionResult class];
}

- (NSString *)stringForAnswer:(id)answer {
    return [_helper stringForChoiceAnswer:answer];
}

@end


#pragma mark - ORKTextChoiceAnswerFormat

@interface ORKTextChoiceAnswerFormat () {
    
    ORKChoiceAnswerFormatHelper *_helper;
}

@end


@implementation ORKTextChoiceAnswerFormat

+ (instancetype)new {
    ORKThrowMethodUnavailableException();
}

- (instancetype)init {
    ORKThrowMethodUnavailableException();
}

- (instancetype)initWithStyle:(ORKChoiceAnswerStyle)style
                  textChoices:(NSArray<ORKTextChoice *> *)textChoices {
    self = [super init];
    if (self) {
        _style = style;
        _textChoices = ork_processTextChoices(textChoices);
        _helper = [[ORKChoiceAnswerFormatHelper alloc] initWithAnswerFormat:self];
    }
    return self;
}

- (void)validateParameters {
    [super validateParameters];
    
    ork_validateChoices(_textChoices);
}

- (BOOL)isEqual:(id)object {
    BOOL isParentSame = [super isEqual:object];
    
    __typeof(self) castObject = object;
    return (isParentSame &&
            ORKEqualObjects(self.textChoices, castObject.textChoices) &&
            (_style == castObject.style));
}

- (NSUInteger)hash {
    return super.hash ^ _textChoices.hash ^ _style;
}

- (instancetype)initWithCoder:(NSCoder *)aDecoder {
    self = [super initWithCoder:aDecoder];
    if (self) {
        ORK_DECODE_OBJ_ARRAY(aDecoder, textChoices, ORKTextChoice);
        ORK_DECODE_ENUM(aDecoder, style);
    }
    return self;
}

- (void)encodeWithCoder:(NSCoder *)aCoder {
    [super encodeWithCoder:aCoder];
    ORK_ENCODE_OBJ(aCoder, textChoices);
    ORK_ENCODE_ENUM(aCoder, style);
    
}

+ (BOOL)supportsSecureCoding {
    return YES;
}

- (ORKQuestionType)questionType {
    return (_style == ORKChoiceAnswerStyleSingleChoice) ? ORKQuestionTypeSingleChoice : ORKQuestionTypeMultipleChoice;
}

- (Class)questionResultClass {
    return [ORKChoiceQuestionResult class];
}

- (NSString *)stringForAnswer:(id)answer {
    return [_helper stringForChoiceAnswer:answer];
}

@end


#pragma mark - ORKTextChoice

@implementation ORKTextChoice {
    NSString *_text;
    id<NSCopying, NSCoding, NSObject> _value;
}

+ (instancetype)new {
    ORKThrowMethodUnavailableException();
}

- (instancetype)init {
    ORKThrowMethodUnavailableException();
}

+ (instancetype)choiceWithText:(NSString *)text detailText:(NSString *)detailText value:(id<NSCopying, NSCoding, NSObject>)value exclusive:(BOOL)exclusive {
    ORKTextChoice *option = [[ORKTextChoice alloc] initWithText:text detailText:detailText value:value exclusive:exclusive];
    return option;
}

+ (instancetype)choiceWithText:(NSString *)text value:(id<NSCopying, NSCoding, NSObject>)value {
    return [ORKTextChoice choiceWithText:text detailText:nil value:value exclusive:NO];
}

- (instancetype)initWithText:(NSString *)text detailText:(NSString *)detailText value:(id<NSCopying,NSCoding,NSObject>)value exclusive:(BOOL)exclusive {
    self = [super init];
    if (self) {
        _text = [text copy];
        _detailText = [detailText copy];
        _value = value;
        _exclusive = exclusive;
    }
    return self;
}

+ (BOOL)supportsSecureCoding {
    return YES;
}

- (instancetype)copyWithZone:(NSZone *)zone {
    return self;
}

- (BOOL)isEqual:(id)object {
    if ([self class] != [object class]) {
        return NO;
    }
    
    // Ignore the task reference - it's not part of the content of the step
    __typeof(self) castObject = object;
    return (ORKEqualObjects(self.text, castObject.text)
            && ORKEqualObjects(self.detailText, castObject.detailText)
            && ORKEqualObjects(self.value, castObject.value)
            && self.exclusive == castObject.exclusive);
}

- (NSUInteger)hash {
    // Ignore the task reference - it's not part of the content of the step
    return _text.hash ^ _detailText.hash ^ _value.hash;
}

- (instancetype)initWithCoder:(NSCoder *)aDecoder {
    self = [super init];
    if (self) {
        ORK_DECODE_OBJ_CLASS(aDecoder, text, NSString);
        ORK_DECODE_OBJ_CLASS(aDecoder, detailText, NSString);
        ORK_DECODE_OBJ(aDecoder, value);
        ORK_DECODE_BOOL(aDecoder, exclusive);
    }
    return self;
}

- (void)encodeWithCoder:(NSCoder *)aCoder {
    ORK_ENCODE_OBJ(aCoder, text);
    ORK_ENCODE_OBJ(aCoder, value);
    ORK_ENCODE_OBJ(aCoder, detailText);
    ORK_ENCODE_BOOL(aCoder, exclusive);
}

@end


#pragma mark - ORKImageChoice

@implementation ORKImageChoice {
    NSString *_text;
    id<NSCopying, NSCoding, NSObject> _value;
}

+ (instancetype)choiceWithNormalImage:(UIImage *)normal selectedImage:(UIImage *)selected text:(NSString *)text value:(id<NSCopying, NSCoding, NSObject>)value {
    return [[ORKImageChoice alloc] initWithNormalImage:normal selectedImage:selected text:text value:value];
}

+ (instancetype)new {
    ORKThrowMethodUnavailableException();
}

- (instancetype)init {
    ORKThrowMethodUnavailableException();
}

- (instancetype)initWithNormalImage:(UIImage *)normal selectedImage:(UIImage *)selected text:(NSString *)text value:(id<NSCopying,NSCoding,NSObject>)value {
    self = [super init];
    if (self) {
        _text = [text copy];
        _value = value;
        _normalStateImage = normal;
        _selectedStateImage = selected;
    }
    return self;
}

+ (BOOL)supportsSecureCoding {
    return YES;
}

- (instancetype)copyWithZone:(NSZone *)zone {
    return self;
}

- (NSString *)text {
    return _text;
}

- (id<NSCopying, NSCoding>)value {
    return _value;
}

- (BOOL)isEqual:(id)object {
    if ([self class] != [object class]) {
        return NO;
    }
    
    // Ignore the task reference - it's not part of the content of the step.
    
    __typeof(self) castObject = object;
    return (ORKEqualObjects(self.text, castObject.text)
            && ORKEqualObjects(self.value, castObject.value)
            && ORKEqualObjects(self.normalStateImage, castObject.normalStateImage)
            && ORKEqualObjects(self.selectedStateImage, castObject.selectedStateImage));
}

- (NSUInteger)hash {
    // Ignore the task reference - it's not part of the content of the step.
    return _text.hash ^ _value.hash;
}

- (instancetype)initWithCoder:(NSCoder *)aDecoder {
    self = [super init];
    if (self) {
        ORK_DECODE_OBJ_CLASS(aDecoder, text, NSString);
        ORK_DECODE_OBJ(aDecoder, value);
        ORK_DECODE_IMAGE(aDecoder, normalStateImage);
        ORK_DECODE_IMAGE(aDecoder, selectedStateImage);
    }
    return self;
}

- (void)encodeWithCoder:(NSCoder *)aCoder {
    ORK_ENCODE_OBJ(aCoder, text);
    ORK_ENCODE_OBJ(aCoder, value);
    ORK_ENCODE_IMAGE(aCoder, normalStateImage);
    ORK_ENCODE_IMAGE(aCoder, selectedStateImage);
}

@end


#pragma mark - ORKBooleanAnswerFormat

@implementation ORKBooleanAnswerFormat

- (instancetype)initWithYesString:(NSString *)yes noString:(NSString *)no {
    self = [super init];
    if (self) {
        _yes = [yes copy];
        _no = [no copy];
    }
    return self;
}

- (ORKQuestionType)questionType {
    return ORKQuestionTypeBoolean;
}

- (ORKAnswerFormat *)impliedAnswerFormat {
    if (!_yes.length) {
        _yes = ORKLocalizedString(@"BOOL_YES", nil);
    }
    if (!_no.length) {
        _no = ORKLocalizedString(@"BOOL_NO", nil);
    }
    
    return [ORKAnswerFormat choiceAnswerFormatWithStyle:ORKChoiceAnswerStyleSingleChoice
                                            textChoices:@[[ORKTextChoice choiceWithText:_yes value:@(YES)],
                                                          [ORKTextChoice choiceWithText:_no value:@(NO)]]];
}

- (Class)questionResultClass {
    return [ORKBooleanQuestionResult class];
}

- (NSString *)stringForAnswer:(id)answer {
    return [self.impliedAnswerFormat stringForAnswer: @[answer]];
}

+ (BOOL)supportsSecureCoding {
    return YES;
}

- (instancetype)copyWithZone:(NSZone *)zone {
    ORKBooleanAnswerFormat *answerFormat = [super copyWithZone:zone];
    answerFormat->_yes = [_yes copy];
    answerFormat->_no = [_no copy];
    return answerFormat;
}

- (NSUInteger)hash {
    return super.hash ^ _yes.hash ^ _no.hash;
}

- (BOOL)isEqual:(id)object {
    BOOL isParentSame = [super isEqual:object];
    
    __typeof(self) castObject = object;
    return (isParentSame &&
            ORKEqualObjects(self.yes, castObject.yes) &&
            ORKEqualObjects(self.no, castObject.no));
}

- (instancetype)initWithCoder:(NSCoder *)aDecoder {
    self = [super init];
    if (self) {
        ORK_DECODE_OBJ_CLASS(aDecoder, yes, NSString);
        ORK_DECODE_OBJ_CLASS(aDecoder, no, NSString);
    }
    return self;
}

- (void)encodeWithCoder:(NSCoder *)aCoder {
    [super encodeWithCoder:aCoder];
    ORK_ENCODE_OBJ(aCoder, yes);
    ORK_ENCODE_OBJ(aCoder, no);
}

@end


#pragma mark - ORKTimeOfDayAnswerFormat

@implementation ORKTimeOfDayAnswerFormat

- (instancetype)init {
    self = [self initWithDefaultComponents:nil];
    return self;
}

- (instancetype)initWithDefaultComponents:(NSDateComponents *)defaultComponents {
    self = [super init];
    if (self) {
        _defaultComponents = [defaultComponents copy];
    }
    return self;
}

- (ORKQuestionType)questionType {
    return ORKQuestionTypeTimeOfDay;
}

- (Class)questionResultClass {
    return [ORKTimeOfDayQuestionResult class];
}

- (NSDate *)pickerDefaultDate {
    
    if (self.defaultComponents) {
        return ORKTimeOfDayDateFromComponents(self.defaultComponents);
    }
    
    NSDateComponents *dateComponents = [[NSCalendar currentCalendar] componentsInTimeZone:[NSTimeZone systemTimeZone] fromDate:[NSDate date]];
    NSDateComponents *newDateComponents = [[NSDateComponents alloc] init];
    newDateComponents.calendar = ORKTimeOfDayReferenceCalendar();
    newDateComponents.hour = dateComponents.hour;
    newDateComponents.minute = dateComponents.minute;
    
    return ORKTimeOfDayDateFromComponents(newDateComponents);
}

- (BOOL)isEqual:(id)object {
    BOOL isParentSame = [super isEqual:object];
    
    __typeof(self) castObject = object;
    return (isParentSame &&
            ORKEqualObjects(self.defaultComponents, castObject.defaultComponents));
}

- (NSUInteger)hash {
    // Don't bother including everything
    return super.hash & self.defaultComponents.hash;
}

- (instancetype)initWithCoder:(NSCoder *)aDecoder {
    self = [super initWithCoder:aDecoder];
    if (self) {
        ORK_DECODE_OBJ_CLASS(aDecoder, defaultComponents, NSDateComponents);
    }
    return self;
}

- (void)encodeWithCoder:(NSCoder *)aCoder {
    [super encodeWithCoder:aCoder];
    ORK_ENCODE_OBJ(aCoder, defaultComponents);
}

+ (BOOL)supportsSecureCoding {
    return YES;
}

- (NSString *)stringForAnswer:(id)answer {
    return ORKTimeOfDayStringFromComponents(answer);
}

@end


#pragma mark - ORKDateAnswerFormat

@implementation ORKDateAnswerFormat

- (Class)questionResultClass {
    return [ORKDateQuestionResult class];
}

+ (instancetype)new {
    ORKThrowMethodUnavailableException();
}

- (instancetype)init {
    ORKThrowMethodUnavailableException();
}

- (instancetype)initWithStyle:(ORKDateAnswerStyle)style {
    self = [self initWithStyle:style defaultDate:nil minimumDate:nil maximumDate:nil calendar:nil];
    return self;
}

- (instancetype)initWithStyle:(ORKDateAnswerStyle)style
                  defaultDate:(NSDate *)defaultDate
                  minimumDate:(NSDate *)minimum
                  maximumDate:(NSDate *)maximum
                     calendar:(NSCalendar *)calendar {
    self = [super init];
    if (self) {
        _style = style;
        _defaultDate = [defaultDate copy];
        _minimumDate = [minimum copy];
        _maximumDate = [maximum copy];
        _calendar = [calendar copy];
    }
    return self;
}

- (BOOL)isEqual:(id)object {
    BOOL isParentSame = [super isEqual:object];
    
    __typeof(self) castObject = object;
    return (isParentSame &&
            ORKEqualObjects(self.defaultDate, castObject.defaultDate) &&
            ORKEqualObjects(self.minimumDate, castObject.minimumDate) &&
            ORKEqualObjects(self.maximumDate, castObject.maximumDate) &&
            ORKEqualObjects(self.calendar, castObject.calendar) &&
            (_style == castObject.style));
}

- (NSUInteger)hash {
    // Don't bother including everything - style is the main item.
    return ([super hash] & [self.defaultDate hash]) ^ _style;
}

- (NSCalendar *)currentCalendar {
    return (_calendar ? : [NSCalendar currentCalendar]);
}

- (NSDateFormatter *)resultDateFormatter {
    NSDateFormatter *dfm = nil;
    switch (self.questionType) {
        case ORKQuestionTypeDate: {
            dfm = ORKResultDateFormatter();
            break;
        }
        case ORKQuestionTypeTimeOfDay: {
            dfm = ORKResultTimeFormatter();
            break;
        }
        case ORKQuestionTypeDateAndTime: {
            dfm = ORKResultDateTimeFormatter();
            break;
        }
        default:
            break;
    }
    dfm = [dfm copy];
    dfm.calendar = [NSCalendar calendarWithIdentifier:NSCalendarIdentifierGregorian];
    return dfm;
}

- (NSString *)stringFromDate:(NSDate *)date {
    NSDateFormatter *dfm = [self resultDateFormatter];
    return [dfm stringFromDate:date];
}

- (NSDate *)dateFromString:(NSString *)string {
    NSDateFormatter *dfm = [self resultDateFormatter];
    return [dfm dateFromString:string];
}

- (NSDate *)pickerDefaultDate {
    return (self.defaultDate ? : [NSDate date]);
   
}

- (NSDate *)pickerMinimumDate {
    return self.minimumDate;
}

- (NSDate *)pickerMaximumDate {
   return self.maximumDate;
}

- (instancetype)initWithCoder:(NSCoder *)aDecoder {
    self = [super initWithCoder:aDecoder];
    if (self) {
        ORK_DECODE_ENUM(aDecoder, style);
        ORK_DECODE_OBJ_CLASS(aDecoder, minimumDate, NSDate);
        ORK_DECODE_OBJ_CLASS(aDecoder, maximumDate, NSDate);
        ORK_DECODE_OBJ_CLASS(aDecoder, defaultDate, NSDate);
        ORK_DECODE_OBJ_CLASS(aDecoder, calendar, NSCalendar);
    }
    return self;
}

- (void)encodeWithCoder:(NSCoder *)aCoder {
    [super encodeWithCoder:aCoder];
    ORK_ENCODE_ENUM(aCoder, style);
    ORK_ENCODE_OBJ(aCoder, minimumDate);
    ORK_ENCODE_OBJ(aCoder, maximumDate);
    ORK_ENCODE_OBJ(aCoder, defaultDate);
    ORK_ENCODE_OBJ(aCoder, calendar);
}

- (ORKQuestionType)questionType {
    return (_style == ORKDateAnswerStyleDateAndTime) ? ORKQuestionTypeDateAndTime : ORKQuestionTypeDate;
}

+ (BOOL)supportsSecureCoding {
    return YES;
}

- (NSString *)stringForAnswer:(id)answer {
    return [self stringFromDate:answer];
}

@end


#pragma mark - ORKNumericAnswerFormat

@implementation ORKNumericAnswerFormat

- (Class)questionResultClass {
    return [ORKNumericQuestionResult class];
}

+ (instancetype)new {
    ORKThrowMethodUnavailableException();
}

- (instancetype)init {
    ORKThrowMethodUnavailableException();
}

- (instancetype)initWithStyle:(ORKNumericAnswerStyle)style {
    self = [self initWithStyle:style unit:nil minimum:nil maximum:nil];
    return self;
}

- (instancetype)initWithStyle:(ORKNumericAnswerStyle)style unit:(NSString *)unit minimum:(NSNumber *)minimum maximum:(NSNumber *)maximum {
    self = [super init];
    if (self) {
        _style = style;
        _unit = [unit copy];
        self.minimum = minimum;
        self.maximum = maximum;
    }
    return self;
}

- (instancetype)initWithCoder:(NSCoder *)aDecoder {
    self = [super initWithCoder:aDecoder];
    if (self) {
        ORK_DECODE_ENUM(aDecoder, style);
        ORK_DECODE_OBJ_CLASS(aDecoder, unit, NSString);
        ORK_DECODE_OBJ_CLASS(aDecoder, minimum, NSNumber);
        ORK_DECODE_OBJ_CLASS(aDecoder, maximum, NSNumber);
    }
    return self;
}

- (void)encodeWithCoder:(NSCoder *)aCoder {
    [super encodeWithCoder:aCoder];
    ORK_ENCODE_ENUM(aCoder, style);
    ORK_ENCODE_OBJ(aCoder, unit);
    ORK_ENCODE_OBJ(aCoder, minimum);
    ORK_ENCODE_OBJ(aCoder, maximum);
    
}

+ (BOOL)supportsSecureCoding {
    return YES;
}

- (instancetype)copyWithZone:(NSZone *)zone {
    ORKNumericAnswerFormat *answerFormat = [[[self class] allocWithZone:zone] initWithStyle:_style
                                                                              unit:[_unit copy]
                                                                           minimum:[_minimum copy]
                                                                           maximum:[_maximum copy]];
    return answerFormat;
}

- (BOOL)isEqual:(id)object {
    BOOL isParentSame = [super isEqual:object];
    
    __typeof(self) castObject = object;
    return (isParentSame &&
            ORKEqualObjects(self.unit, castObject.unit) &&
            ORKEqualObjects(self.minimum, castObject.minimum) &&
            ORKEqualObjects(self.maximum, castObject.maximum) &&
            (_style == castObject.style));
}

- (NSUInteger)hash {
    // Don't bother including everything - style is the main item
    return [super hash] ^ ([self.unit hash] & _style);
}

- (instancetype)initWithStyle:(ORKNumericAnswerStyle)style unit:(NSString *)unit {
    return [self initWithStyle:style unit:unit minimum:nil maximum:nil];
}

+ (instancetype)decimalAnswerFormatWithUnit:(NSString *)unit {
    return [[ORKNumericAnswerFormat alloc] initWithStyle:ORKNumericAnswerStyleDecimal unit:unit];
}

+ (instancetype)integerAnswerFormatWithUnit:(NSString *)unit {
    return [[ORKNumericAnswerFormat alloc] initWithStyle:ORKNumericAnswerStyleInteger unit:unit];
}

- (ORKQuestionType)questionType {
    return _style == ORKNumericAnswerStyleDecimal ? ORKQuestionTypeDecimal : ORKQuestionTypeInteger;
    
}

- (BOOL)isAnswerValid:(id)answer {
    BOOL isValid = NO;
    if ([answer isKindOfClass:[NSNumber class]]) {
        return [self isAnswerValidWithNumber:(NSNumber *)answer];
    }
    return isValid;
}

- (BOOL)isAnswerValidWithNumber:(NSNumber *)number {
    BOOL isValid = NO;
    if (number) {
        isValid = YES;
        if (isnan(number.doubleValue)) {
            isValid = NO;
        } else if (self.minimum && (self.minimum.doubleValue > number.doubleValue)) {
            isValid = NO;
        } else if (self.maximum && (self.maximum.doubleValue < number.doubleValue)) {
            isValid = NO;
        }
    }
    return isValid;
}

- (BOOL)isAnswerValidWithString:(NSString *)text {
    BOOL isValid = NO;
    if (text.length > 0) {
        NSDecimalNumber *number = [NSDecimalNumber decimalNumberWithString:text locale:[NSLocale currentLocale]];
        isValid = [self isAnswerValidWithNumber:number];
    }
    return isValid;
}

- (NSString *)localizedInvalidValueStringWithAnswerString:(NSString *)text {
    if (!text.length) {
        return nil;
    }
    NSDecimalNumber *num = [NSDecimalNumber decimalNumberWithString:text locale:[NSLocale currentLocale]];
    if (!num) {
        return nil;
    }
    NSString *string = nil;
    NSNumberFormatter *formatter = ORKDecimalNumberFormatter();
    if (self.minimum && (self.minimum.doubleValue > num.doubleValue)) {
        string = [NSString stringWithFormat:ORKLocalizedString(@"RANGE_ALERT_MESSAGE_BELOW_MAXIMUM", nil), text, [formatter stringFromNumber:self.minimum]];
    } else if (self.maximum && (self.maximum.doubleValue < num.doubleValue)) {
        string = [NSString stringWithFormat:ORKLocalizedString(@"RANGE_ALERT_MESSAGE_ABOVE_MAXIMUM", nil), text, [formatter stringFromNumber:self.maximum]];
    } else {
        string = [NSString stringWithFormat:ORKLocalizedString(@"RANGE_ALERT_MESSAGE_OTHER", nil), text];
    }
    return string;
}

- (NSString *)stringForAnswer:(id)answer {
    NSString *answerString = nil;
    if ([self isAnswerValid:answer]) {
        NSNumberFormatter *formatter = ORKDecimalNumberFormatter();
        answerString = [formatter stringFromNumber:answer];
        if (self.unit && self.unit.length > 0) {
            answerString = [NSString stringWithFormat:@"%@ %@", answerString, self.unit];
        }
    }
    return answerString;
}

#pragma mark - Text Sanitization

- (NSString *)removeDecimalSeparatorsFromText:(NSString *)text numAllowed:(NSInteger)numAllowed separator:(NSString *)decimalSeparator {
    NSMutableString *scanningText = [text mutableCopy];
    NSMutableString *sanitizedText = [[NSMutableString alloc] init];
    BOOL finished = NO;
    while (!finished) {
        NSRange range = [scanningText rangeOfString:decimalSeparator];
        if (range.length == 0) {
            // If our range's length is 0, there are no more decimal separators
            [sanitizedText appendString:scanningText];
            finished = YES;
        } else if (numAllowed <= 0) {
            // If we found a decimal separator and no more are allowed, remove the substring
            [scanningText deleteCharactersInRange:range];
        } else {
            NSInteger maxRange = NSMaxRange(range);
            NSString *processedString = [scanningText substringToIndex:maxRange];
            [sanitizedText appendString:processedString];
            [scanningText deleteCharactersInRange:NSMakeRange(0, maxRange)];
            --numAllowed;
        }
    }
    return sanitizedText;
}

- (NSString *)sanitizedTextFieldText:(NSString *)text decimalSeparator:(NSString *)separator {
    NSString *sanitizedText = text;
    if (_style == ORKNumericAnswerStyleDecimal) {
        sanitizedText = [self removeDecimalSeparatorsFromText:text numAllowed:1 separator:(NSString *)separator];
    } else if (_style == ORKNumericAnswerStyleInteger) {
        sanitizedText = [self removeDecimalSeparatorsFromText:text numAllowed:0 separator:(NSString *)separator];
    }
    return sanitizedText;
}

@end


#pragma mark - ORKScaleAnswerFormat

@implementation ORKScaleAnswerFormat {
    NSNumberFormatter *_numberFormatter;
}

- (Class)questionResultClass {
    return [ORKScaleQuestionResult class];
}

+ (instancetype)new {
    ORKThrowMethodUnavailableException();
}

- (instancetype)init {
    ORKThrowMethodUnavailableException();
}

- (instancetype)initWithMaximumValue:(NSInteger)maximumValue
                        minimumValue:(NSInteger)minimumValue
                        defaultValue:(NSInteger)defaultValue
                                step:(NSInteger)step
                            vertical:(BOOL)vertical
             maximumValueDescription:(nullable NSString *)maximumValueDescription
             minimumValueDescription:(nullable NSString *)minimumValueDescription {
    self = [super init];
    if (self) {
        _minimum = minimumValue;
        _maximum = maximumValue;
        _defaultValue = defaultValue;
        _step = step;
        _vertical = vertical;
        _maximumValueDescription = maximumValueDescription;
        _minimumValueDescription = minimumValueDescription;
        
        [self validateParameters];
    }
    return self;
}

- (instancetype)initWithMaximumValue:(NSInteger)maximumValue
                        minimumValue:(NSInteger)minimumValue
                        defaultValue:(NSInteger)defaultValue
                                step:(NSInteger)step
                            vertical:(BOOL)vertical {
    return [self initWithMaximumValue:maximumValue
                         minimumValue:minimumValue
                         defaultValue:defaultValue
                                 step:step
                             vertical:vertical
              maximumValueDescription:nil
              minimumValueDescription:nil];
}

- (instancetype)initWithMaximumValue:(NSInteger)maximumValue
                        minimumValue:(NSInteger)minimumValue
                        defaultValue:(NSInteger)defaultValue
                                step:(NSInteger)step {
    return [self initWithMaximumValue:maximumValue
                         minimumValue:minimumValue
                         defaultValue:defaultValue
                                 step:step
                             vertical:NO
              maximumValueDescription:nil
              minimumValueDescription:nil];
}

- (NSNumber *)minimumNumber {
    return @(_minimum);
}
- (NSNumber *)maximumNumber {
    return @(_maximum);
}
- (NSNumber *)defaultAnswer {
    if ( _defaultValue > _maximum || _defaultValue < _minimum) {
        return nil;
    }
    
    NSInteger integer = round( (double)( _defaultValue - _minimum ) / (double)_step ) * _step + _minimum;
    
    return @(integer);
}
- (NSString *)localizedStringForNumber:(NSNumber *)number {
    return [self.numberFormatter stringFromNumber:number];
}

- (NSArray<ORKTextChoice *> *)textChoices {
    return nil;
}

- (NSNumberFormatter *)numberFormatter {
    if (!_numberFormatter) {
        _numberFormatter = [[NSNumberFormatter alloc] init];
        _numberFormatter.numberStyle = NSNumberFormatterDecimalStyle;
        _numberFormatter.locale = [NSLocale autoupdatingCurrentLocale];
        _numberFormatter.maximumFractionDigits = 0;
    }
    return _numberFormatter;
}

- (NSInteger)numberOfSteps {
    return (_maximum - _minimum) / _step;
}

- (NSNumber *)normalizedValueForNumber:(NSNumber *)number {
    return @(number.integerValue);
}

- (void)validateParameters {
    [super validateParameters];
    
    const NSInteger ORKScaleAnswerFormatMinimumStepSize = 1;
    const NSInteger ORKScaleAnswerFormatMinimumStepCount = 1;
    const NSInteger ORKScaleAnswerFormatMaximumStepCount = 13;
    
    const NSInteger ORKScaleAnswerFormatValueLowerbound = -10000;
    const NSInteger ORKScaleAnswerFormatValueUpperbound = 10000;
    
    if (_maximum < _minimum) {
        @throw [NSException exceptionWithName:NSInvalidArgumentException reason:[NSString stringWithFormat:@"Expect maximumValue larger than minimumValue"] userInfo:nil];
    }
    
    if (_step < ORKScaleAnswerFormatMinimumStepSize) {
        @throw [NSException exceptionWithName:NSInvalidArgumentException
                                       reason:[NSString stringWithFormat:@"Expect step value not less than than %@.", @(ORKScaleAnswerFormatMinimumStepSize)]
                                     userInfo:nil];
    }
    
    NSInteger mod = (_maximum - _minimum) % _step;
    if (mod != 0) {
        @throw [NSException exceptionWithName:NSInvalidArgumentException reason:[NSString stringWithFormat:@"Expect the difference between maximumValue and minimumValue is divisible by step value"] userInfo:nil];
    }
    
    NSInteger steps = (_maximum - _minimum) / _step;
    if (steps < ORKScaleAnswerFormatMinimumStepCount || steps > ORKScaleAnswerFormatMaximumStepCount) {
        @throw [NSException exceptionWithName:NSInvalidArgumentException
                                       reason:[NSString stringWithFormat:@"Expect the total number of steps between minimumValue and maximumValue more than %@ and no more than %@.", @(ORKScaleAnswerFormatMinimumStepCount), @(ORKScaleAnswerFormatMaximumStepCount)]
                                     userInfo:nil];
    }
    
    if (_minimum < ORKScaleAnswerFormatValueLowerbound) {
        @throw [NSException exceptionWithName:NSInvalidArgumentException
                                       reason:[NSString stringWithFormat:@"minimumValue should not less than %@", @(ORKScaleAnswerFormatValueLowerbound)]
                                     userInfo:nil];
    }
    
    if (_maximum > ORKScaleAnswerFormatValueUpperbound) {
        @throw [NSException exceptionWithName:NSInvalidArgumentException
                                       reason:[NSString stringWithFormat:@"maximumValue should not more than %@", @(ORKScaleAnswerFormatValueUpperbound)]
                                     userInfo:nil];
    }
}

- (instancetype)initWithCoder:(NSCoder *)aDecoder {
    self = [super initWithCoder:aDecoder];
    if (self) {
        ORK_DECODE_INTEGER(aDecoder, maximum);
        ORK_DECODE_INTEGER(aDecoder, minimum);
        ORK_DECODE_INTEGER(aDecoder, step);
        ORK_DECODE_INTEGER(aDecoder, defaultValue);
        ORK_DECODE_BOOL(aDecoder, vertical);
        ORK_DECODE_OBJ(aDecoder, maximumValueDescription);
        ORK_DECODE_OBJ(aDecoder, minimumValueDescription);
        ORK_DECODE_IMAGE(aDecoder, maximumImage);
        ORK_DECODE_IMAGE(aDecoder, minimumImage);
        ORK_DECODE_OBJ_ARRAY(aDecoder, gradientColors, UIColor);
        ORK_DECODE_OBJ_ARRAY(aDecoder, gradientLocations, NSNumber);
    }
    return self;
}

- (void)encodeWithCoder:(NSCoder *)aCoder {
    [super encodeWithCoder:aCoder];
    ORK_ENCODE_INTEGER(aCoder, maximum);
    ORK_ENCODE_INTEGER(aCoder, minimum);
    ORK_ENCODE_INTEGER(aCoder, step);
    ORK_ENCODE_INTEGER(aCoder, defaultValue);
    ORK_ENCODE_BOOL(aCoder, vertical);
    ORK_ENCODE_OBJ(aCoder, maximumValueDescription);
    ORK_ENCODE_OBJ(aCoder, minimumValueDescription);
    ORK_ENCODE_IMAGE(aCoder, maximumImage);
    ORK_ENCODE_IMAGE(aCoder, minimumImage);
    ORK_ENCODE_OBJ(aCoder, gradientColors);
    ORK_ENCODE_OBJ(aCoder, gradientLocations);
}

+ (BOOL)supportsSecureCoding {
    return YES;
}

- (BOOL)isEqual:(id)object {
    BOOL isParentSame = [super isEqual:object];
    
    __typeof(self) castObject = object;
    return (isParentSame &&
            (_maximum == castObject.maximum) &&
            (_minimum == castObject.minimum) &&
            (_step == castObject.step) &&
            (_defaultValue == castObject.defaultValue) &&
            ORKEqualObjects(self.maximumValueDescription, castObject.maximumValueDescription) &&
            ORKEqualObjects(self.minimumValueDescription, castObject.minimumValueDescription) &&
            ORKEqualObjects(self.maximumImage, castObject.maximumImage) &&
            ORKEqualObjects(self.minimumImage, castObject.minimumImage) &&
            ORKEqualObjects(self.gradientColors, castObject.gradientColors) &&
            ORKEqualObjects(self.gradientLocations, castObject.gradientLocations));
}

- (ORKQuestionType)questionType {
    return ORKQuestionTypeScale;
}

- (NSString *)stringForAnswer:(id)answer {
    return [self localizedStringForNumber:answer];
}

@end


#pragma mark - ORKContinuousScaleAnswerFormat

@implementation ORKContinuousScaleAnswerFormat {
    NSNumberFormatter *_numberFormatter;
}

- (Class)questionResultClass {
    return [ORKScaleQuestionResult class];
}

+ (instancetype)new {
    ORKThrowMethodUnavailableException();
}

- (instancetype)init {
    ORKThrowMethodUnavailableException();
}

- (instancetype)initWithMaximumValue:(double)maximumValue
                        minimumValue:(double)minimumValue
                        defaultValue:(double)defaultValue
               maximumFractionDigits:(NSInteger)maximumFractionDigits
                            vertical:(BOOL)vertical
             maximumValueDescription:(nullable NSString *)maximumValueDescription
             minimumValueDescription:(nullable NSString *)minimumValueDescription {
    self = [super init];
    if (self) {
        _minimum = minimumValue;
        _maximum = maximumValue;
        _defaultValue = defaultValue;
        _maximumFractionDigits = maximumFractionDigits;
        _vertical = vertical;
        _maximumValueDescription = maximumValueDescription;
        _minimumValueDescription = minimumValueDescription;
        
        [self validateParameters];
    }
    return self;
}

- (instancetype)initWithMaximumValue:(double)maximumValue
                        minimumValue:(double)minimumValue
                        defaultValue:(double)defaultValue
               maximumFractionDigits:(NSInteger)maximumFractionDigits
                            vertical:(BOOL)vertical {
    return [self initWithMaximumValue:maximumValue
                         minimumValue:minimumValue
                         defaultValue:defaultValue
                maximumFractionDigits:maximumFractionDigits
                             vertical:vertical
              maximumValueDescription:nil
              minimumValueDescription:nil];
}

- (instancetype)initWithMaximumValue:(double)maximumValue
                        minimumValue:(double)minimumValue
                        defaultValue:(double)defaultValue
               maximumFractionDigits:(NSInteger)maximumFractionDigits {
    return [self initWithMaximumValue:maximumValue
                         minimumValue:minimumValue
                         defaultValue:defaultValue
                maximumFractionDigits:maximumFractionDigits
                             vertical:NO
              maximumValueDescription:nil
              minimumValueDescription:nil];
}

- (NSNumber *)minimumNumber {
    return @(_minimum);
}
- (NSNumber *)maximumNumber {
    return @(_maximum);
}
- (NSNumber *)defaultAnswer {
    if ( _defaultValue > _maximum || _defaultValue < _minimum) {
        return nil;
    }
    return @(_defaultValue);
}
- (NSString *)localizedStringForNumber:(NSNumber *)number {
    return [self.numberFormatter stringFromNumber:number];
}

- (NSArray<ORKTextChoice *> *)textChoices {
    return nil;
}

- (NSNumberFormatter *)numberFormatter {
    if (!_numberFormatter) {
        _numberFormatter = [[NSNumberFormatter alloc] init];
        _numberFormatter.numberStyle = ORKNumberFormattingStyleConvert(_numberStyle);
        _numberFormatter.maximumFractionDigits = _maximumFractionDigits;
    }
    return _numberFormatter;
}

- (NSInteger)numberOfSteps {
    return 0;
}

- (NSNumber *)normalizedValueForNumber:(NSNumber *)number {
    return number;
}

- (void)validateParameters {
    [super validateParameters];
    
    const double ORKScaleAnswerFormatValueLowerbound = -10000;
    const double ORKScaleAnswerFormatValueUpperbound = 10000;
    
    // Just clamp maximumFractionDigits to be 0-4. This is all aimed at keeping the maximum
    // number of digits down to 6 or less.
    _maximumFractionDigits = MAX(_maximumFractionDigits, 0);
    _maximumFractionDigits = MIN(_maximumFractionDigits, 4);
    
    double effectiveUpperbound = ORKScaleAnswerFormatValueUpperbound * pow(0.1, _maximumFractionDigits);
    double effectiveLowerbound = ORKScaleAnswerFormatValueLowerbound * pow(0.1, _maximumFractionDigits);
    
    if (_maximum <= _minimum) {
        @throw [NSException exceptionWithName:NSInvalidArgumentException reason:[NSString stringWithFormat:@"Expect maximumValue larger than minimumValue"] userInfo:nil];
    }
    
    if (_minimum < effectiveLowerbound) {
        @throw [NSException exceptionWithName:NSInvalidArgumentException
                                       reason:[NSString stringWithFormat:@"minimumValue should not less than %@ with %@ fractional digits", @(effectiveLowerbound), @(_maximumFractionDigits)]
                                     userInfo:nil];
    }
    
    if (_maximum > effectiveUpperbound) {
        @throw [NSException exceptionWithName:NSInvalidArgumentException
                                       reason:[NSString stringWithFormat:@"maximumValue should not more than %@ with %@ fractional digits", @(effectiveUpperbound), @(_maximumFractionDigits)]
                                     userInfo:nil];
    }
}

- (instancetype)initWithCoder:(NSCoder *)aDecoder {
    self = [super initWithCoder:aDecoder];
    if (self) {
        ORK_DECODE_DOUBLE(aDecoder, maximum);
        ORK_DECODE_DOUBLE(aDecoder, minimum);
        ORK_DECODE_DOUBLE(aDecoder, defaultValue);
        ORK_DECODE_INTEGER(aDecoder, maximumFractionDigits);
        ORK_DECODE_BOOL(aDecoder, vertical);
        ORK_DECODE_ENUM(aDecoder, numberStyle);
        ORK_DECODE_OBJ(aDecoder, maximumValueDescription);
        ORK_DECODE_OBJ(aDecoder, minimumValueDescription);
        ORK_DECODE_IMAGE(aDecoder, maximumImage);
        ORK_DECODE_IMAGE(aDecoder, minimumImage);
        ORK_DECODE_OBJ_ARRAY(aDecoder, gradientColors, UIColor);
        ORK_DECODE_OBJ_ARRAY(aDecoder, gradientLocations, NSNumber);
    }
    return self;
}

- (void)encodeWithCoder:(NSCoder *)aCoder {
    [super encodeWithCoder:aCoder];
    ORK_ENCODE_DOUBLE(aCoder, maximum);
    ORK_ENCODE_DOUBLE(aCoder, minimum);
    ORK_ENCODE_DOUBLE(aCoder, defaultValue);
    ORK_ENCODE_INTEGER(aCoder, maximumFractionDigits);
    ORK_ENCODE_BOOL(aCoder, vertical);
    ORK_ENCODE_ENUM(aCoder, numberStyle);
    ORK_ENCODE_OBJ(aCoder, maximumValueDescription);
    ORK_ENCODE_OBJ(aCoder, minimumValueDescription);
    ORK_ENCODE_IMAGE(aCoder, maximumImage);
    ORK_ENCODE_IMAGE(aCoder, minimumImage);
    ORK_ENCODE_OBJ(aCoder, gradientColors);
    ORK_ENCODE_OBJ(aCoder, gradientLocations);
}

+ (BOOL)supportsSecureCoding {
    return YES;
}

- (BOOL)isEqual:(id)object {
    BOOL isParentSame = [super isEqual:object];
    
    __typeof(self) castObject = object;
    return (isParentSame &&
            (_maximum == castObject.maximum) &&
            (_minimum == castObject.minimum) &&
            (_defaultValue == castObject.defaultValue) &&
            (_maximumFractionDigits == castObject.maximumFractionDigits) &&
            (_numberStyle == castObject.numberStyle) &&
            ORKEqualObjects(self.maximumValueDescription, castObject.maximumValueDescription) &&
            ORKEqualObjects(self.minimumValueDescription, castObject.minimumValueDescription) &&
            ORKEqualObjects(self.maximumImage, castObject.maximumImage) &&
            ORKEqualObjects(self.minimumImage, castObject.minimumImage) &&
            ORKEqualObjects(self.gradientColors, castObject.gradientColors) &&
            ORKEqualObjects(self.gradientLocations, castObject.gradientLocations));
}

- (ORKQuestionType)questionType {
    return ORKQuestionTypeScale;
}

- (NSString *)stringForAnswer:(id)answer {
    return [self localizedStringForNumber:answer];
}

@end


#pragma mark - ORKTextScaleAnswerFormat

@interface ORKTextScaleAnswerFormat () {
    
    ORKChoiceAnswerFormatHelper *_helper;
}

@end


@implementation ORKTextScaleAnswerFormat {
    NSNumberFormatter *_numberFormatter;
}

- (Class)questionResultClass {
    return [ORKChoiceQuestionResult class];
}

+ (instancetype)new {
    ORKThrowMethodUnavailableException();
}

- (instancetype)init {
    ORKThrowMethodUnavailableException();
}

- (instancetype)initWithTextChoices:(NSArray<ORKTextChoice *> *)textChoices
                       defaultIndex:(NSInteger)defaultIndex
                           vertical:(BOOL)vertical {
    self = [super init];
    if (self) {
        _textChoices = [textChoices copy];
        _defaultIndex = defaultIndex;
        _vertical = vertical;
        _helper = [[ORKChoiceAnswerFormatHelper alloc] initWithAnswerFormat:self];
        
        [self validateParameters];
    }
    return self;
}

- (instancetype)initWithTextChoices:(NSArray<ORKTextChoice *> *)textChoices
                       defaultIndex:(NSInteger)defaultIndex{
    return [self initWithTextChoices:textChoices
                        defaultIndex:defaultIndex
                            vertical:NO];
}

- (NSNumber *)minimumNumber {
    return @(1);
}
- (NSNumber *)maximumNumber {
    return @(_textChoices.count);
}
- (id<NSObject, NSCopying, NSCoding>)defaultAnswer {
    if (_defaultIndex < 0 || _defaultIndex >= _textChoices.count) {
        return nil;
    }
    id<NSCopying, NSCoding, NSObject> value = [self textChoiceAtIndex:_defaultIndex].value;
    return value ? @[value] : nil;
}
- (NSString *)localizedStringForNumber:(NSNumber *)number {
    return [self.numberFormatter stringFromNumber:number];
}
- (NSString *)minimumValueDescription {
    return _textChoices.firstObject.text;
}
- (NSString *)maximumValueDescription {
    return _textChoices.lastObject.text;
}
- (UIImage *)minimumImage {
    return nil;
}
- (UIImage *)maximumImage {
    return nil;
}

- (NSNumberFormatter *)numberFormatter {
    if (!_numberFormatter) {
        _numberFormatter = [[NSNumberFormatter alloc] init];
        _numberFormatter.numberStyle = NSNumberFormatterDecimalStyle;
        _numberFormatter.locale = [NSLocale autoupdatingCurrentLocale];
        _numberFormatter.maximumFractionDigits = 0;
    }
    return _numberFormatter;
}

- (NSInteger)numberOfSteps {
    return _textChoices.count - 1;
}

- (NSNumber *)normalizedValueForNumber:(NSNumber *)number {
    return @([number integerValue]);
}

- (ORKTextChoice *)textChoiceAtIndex:(NSUInteger)index {
    
    if (index >= _textChoices.count) {
        return nil;
    }
    return _textChoices[index];
}

- (ORKTextChoice *)textChoiceForValue:(id<NSCopying, NSCoding, NSObject>)value {
    __block ORKTextChoice *choice = nil;
    
    [_textChoices enumerateObjectsUsingBlock:^(ORKTextChoice * _Nonnull textChoice, NSUInteger idx, BOOL * _Nonnull stop) {
        if ([textChoice.value isEqual:value]) {
            choice = textChoice;
            *stop = YES;
        }
    }];
    
    return choice;
}

- (NSUInteger)textChoiceIndexForValue:(id<NSCopying, NSCoding, NSObject>)value {
   ORKTextChoice *choice = [self textChoiceForValue:value];
   return choice ? [_textChoices indexOfObject:choice] : NSNotFound;
}

- (void)validateParameters {
    [super validateParameters];
    
    if (_textChoices.count < 2) {
        @throw [NSException exceptionWithName:NSInvalidArgumentException reason:@"Must have a minimum of 2 text choices." userInfo:nil];
    } else if (_textChoices.count > 8) {
        @throw [NSException exceptionWithName:NSInvalidArgumentException reason:@"Cannot have more than 8 text choices." userInfo:nil];
    }
    
    ORKValidateArrayForObjectsOfClass(_textChoices, [ORKTextChoice class], @"Text choices must be of class ORKTextChoice.");
}

- (instancetype)initWithCoder:(NSCoder *)aDecoder {
    self = [super initWithCoder:aDecoder];
    if (self) {
        ORK_DECODE_OBJ_ARRAY(aDecoder, textChoices, ORKTextChoice);
        ORK_DECODE_OBJ_ARRAY(aDecoder, gradientColors, UIColor);
        ORK_DECODE_OBJ_ARRAY(aDecoder, gradientLocations, NSNumber);
        ORK_DECODE_INTEGER(aDecoder, defaultIndex);
        ORK_DECODE_BOOL(aDecoder, vertical);
    }
    return self;
}

- (void)encodeWithCoder:(NSCoder *)aCoder {
    [super encodeWithCoder:aCoder];
    ORK_ENCODE_OBJ(aCoder, textChoices);
    ORK_ENCODE_OBJ(aCoder, gradientColors);
    ORK_ENCODE_OBJ(aCoder, gradientLocations);
    ORK_ENCODE_INTEGER(aCoder, defaultIndex);
    ORK_ENCODE_BOOL(aCoder, vertical);
}

+ (BOOL)supportsSecureCoding {
    return YES;
}

- (BOOL)isEqual:(id)object {
    BOOL isParentSame = [super isEqual:object];
    
    __typeof(self) castObject = object;
    return (isParentSame &&
            ORKEqualObjects(self.textChoices, castObject.textChoices) &&
            (_defaultIndex == castObject.defaultIndex) &&
            (_vertical == castObject.vertical) &&
            ORKEqualObjects(self.gradientColors, castObject.gradientColors) &&
            ORKEqualObjects(self.gradientLocations, castObject.gradientLocations));
}

- (ORKQuestionType)questionType {
    return ORKQuestionTypeScale;
}

- (NSString *)stringForAnswer:(id)answer {
    return [_helper stringForChoiceAnswer:answer];
}

@end


#pragma mark - ORKTextAnswerFormat

@implementation ORKTextAnswerFormat {
    NSRegularExpression *_cachedRegEx;
}

- (Class)questionResultClass {
    return [ORKTextQuestionResult class];
}

- (void)commonInit {
    _autocapitalizationType = UITextAutocapitalizationTypeSentences;
    _autocorrectionType = UITextAutocorrectionTypeDefault;
    _spellCheckingType = UITextSpellCheckingTypeDefault;
    _keyboardType = UIKeyboardTypeDefault;
    _multipleLines = YES;
    _validationRegexOptions = NSRegularExpressionCaseInsensitive;
}

- (instancetype)initWithMaximumLength:(NSInteger)maximumLength {
    self = [super init];
    if (self) {
        _maximumLength = maximumLength;
        [self commonInit];
    }
    return self;
}

- (instancetype)initWithValidationRegex:(NSString *)validationRegex invalidMessage:(NSString *)invalidMessage {
    self = [super init];
    if (self) {
        _validationRegex = [validationRegex copy];
        _invalidMessage = [invalidMessage copy];
        _maximumLength = 0;
        [self commonInit];
    }
    return self;
}

- (instancetype)init {
    self = [self initWithMaximumLength:0];
    return self;
}

- (ORKQuestionType)questionType {
    return ORKQuestionTypeText;
}

- (void)validateParameters {
    [super validateParameters];
    
    if ( (!self.validationRegex && self.invalidMessage) || (self.validationRegex && !self.invalidMessage) ){
        @throw [NSException exceptionWithName:NSInvalidArgumentException
                                       reason:@"Both regex and invalid message properties must be set."
                                     userInfo:nil];
    }
    
    NSError *error;
    if (self.validationRegex && ![[NSRegularExpression alloc] initWithPattern:self.validationRegex
                                                                      options:self.validationRegexOptions
                                                                        error:&error]) {
        @throw [NSException exceptionWithName:NSInvalidArgumentException
                                       reason:@"Validation regex is not valid."
                                     userInfo:error.userInfo];
    }

}

- (instancetype)copyWithZone:(NSZone *)zone {
<<<<<<< HEAD
    ORKTextAnswerFormat *fmt = [[[self class] allocWithZone:zone] init];
    fmt->_maximumLength = _maximumLength;
    fmt->_validationRegex = [_validationRegex copy];
    fmt->_validationRegexOptions = _validationRegexOptions;
    fmt->_invalidMessage = [_invalidMessage copy];
    fmt->_autocapitalizationType = _autocapitalizationType;
    fmt->_autocorrectionType = _autocorrectionType;
    fmt->_spellCheckingType = _spellCheckingType;
    fmt->_keyboardType = _keyboardType;
    fmt->_multipleLines = _multipleLines;
    fmt->_secureTextEntry = _secureTextEntry;
    return fmt;
=======
    ORKTextAnswerFormat *answerFormat = [[[self class] allocWithZone:zone] init];
    answerFormat->_maximumLength = _maximumLength;
    answerFormat->_validationRegex = [_validationRegex copy];
    answerFormat->_invalidMessage = [_invalidMessage copy];
    answerFormat->_autocapitalizationType = _autocapitalizationType;
    answerFormat->_autocorrectionType = _autocorrectionType;
    answerFormat->_spellCheckingType = _spellCheckingType;
    answerFormat->_keyboardType = _keyboardType;
    answerFormat->_multipleLines = _multipleLines;
    answerFormat->_secureTextEntry = _secureTextEntry;
    return answerFormat;
>>>>>>> 69e64279
}

- (BOOL)isAnswerValid:(id)answer {
    BOOL isValid = NO;
    if ([answer isKindOfClass:[NSString class]]) {
        isValid = [self isAnswerValidWithString:(NSString *)answer];
    }
    return isValid;
}

- (BOOL)isAnswerValidWithString:(NSString *)text {
    BOOL isValid = YES;
    if (text && text.length > 0) {
        isValid = ([self isTextLengthValidWithString:text] && [self isTextRegexValidWithString:text]);
    }
    return isValid;
}

- (BOOL)isTextLengthValidWithString:(NSString *)text {
    return (_maximumLength == 0 || text.length <= _maximumLength);
}

- (BOOL)isTextRegexValidWithString:(NSString *)text {
    BOOL isValid = YES;
    if (self.validationRegex) {
        if (!_cachedRegEx) {
            NSString *regExPattern = self.validationRegex;
<<<<<<< HEAD
            _cachedRegEx = [[NSRegularExpression alloc] initWithPattern:regExPattern options:self.validationRegexOptions error:nil];
=======
            _cachedRegEx = [[NSRegularExpression alloc] initWithPattern:regExPattern options:0 error:nil];
>>>>>>> 69e64279
        }

        NSUInteger regExMatches = [_cachedRegEx numberOfMatchesInString:text options:0 range:NSMakeRange(0, [text length])];
        isValid = (regExMatches != 0);
    }
    return isValid;
}

- (NSString *)localizedInvalidValueStringWithAnswerString:(NSString *)text {
    NSMutableString *string = [NSMutableString new];
    if (![self isTextLengthValidWithString:text]) {
        [string appendString:[NSString stringWithFormat:ORKLocalizedString(@"TEXT_ANSWER_EXCEEDING_MAX_LENGTH_ALERT_MESSAGE", nil), ORKLocalizedStringFromNumber(@(_maximumLength))]];
    }
    if (![self isTextRegexValidWithString:text]) {
        if (string.length > 0) {
            [string appendString:@"\n"];
        }
        [string appendString:[NSString stringWithFormat:ORKLocalizedString(_invalidMessage, nil), text]];
    }
    return string;
}


- (ORKAnswerFormat *)confirmationAnswerFormatWithOriginalItemIdentifier:(NSString *)originalItemIdentifier
                                                           errorMessage:(NSString *)errorMessage {
    
    NSAssert(!self.multipleLines, @"Confirmation Answer Format is not currently defined for ORKTextAnswerFormat with multiple lines.");
    
    ORKTextAnswerFormat *answerFormat = [[ORKConfirmTextAnswerFormat alloc] initWithOriginalItemIdentifier:originalItemIdentifier errorMessage:errorMessage];
    
    // Copy from ORKTextAnswerFormat being confirmed
    answerFormat->_maximumLength = _maximumLength;
    answerFormat->_keyboardType = _keyboardType;
    answerFormat->_multipleLines = _multipleLines;
    answerFormat->_secureTextEntry = _secureTextEntry;
    answerFormat->_autocapitalizationType = _autocapitalizationType;
    
    // Always set to no autocorrection or spell checking
    answerFormat->_autocorrectionType = UITextAutocorrectionTypeNo;
    answerFormat->_spellCheckingType = UITextSpellCheckingTypeNo;
    
    return answerFormat;
}

#pragma mark NSSecureCoding

- (instancetype)initWithCoder:(NSCoder *)aDecoder {
    self = [super initWithCoder:aDecoder];
    if (self) {
        _multipleLines = YES;
        ORK_DECODE_INTEGER(aDecoder, maximumLength);
        ORK_DECODE_OBJ_CLASS(aDecoder, validationRegex, NSString);
        ORK_DECODE_INTEGER(aDecoder, validationRegexOptions);
        ORK_DECODE_OBJ_CLASS(aDecoder, invalidMessage, NSString);
        ORK_DECODE_ENUM(aDecoder, autocapitalizationType);
        ORK_DECODE_ENUM(aDecoder, autocorrectionType);
        ORK_DECODE_ENUM(aDecoder, spellCheckingType);
        ORK_DECODE_ENUM(aDecoder, keyboardType);
        ORK_DECODE_BOOL(aDecoder, multipleLines);
        ORK_DECODE_BOOL(aDecoder, secureTextEntry);
    }
    return self;
}

- (void)encodeWithCoder:(NSCoder *)aCoder {
    [super encodeWithCoder:aCoder];
    ORK_ENCODE_INTEGER(aCoder, maximumLength);
    ORK_ENCODE_OBJ(aCoder, validationRegex);
    ORK_ENCODE_INTEGER(aCoder, validationRegexOptions);
    ORK_ENCODE_OBJ(aCoder, invalidMessage);
    ORK_ENCODE_ENUM(aCoder, autocapitalizationType);
    ORK_ENCODE_ENUM(aCoder, autocorrectionType);
    ORK_ENCODE_ENUM(aCoder, spellCheckingType);
    ORK_ENCODE_ENUM(aCoder, keyboardType);
    ORK_ENCODE_BOOL(aCoder, multipleLines);
    ORK_ENCODE_BOOL(aCoder, secureTextEntry);
}

+ (BOOL)supportsSecureCoding {
    return YES;
}

- (BOOL)isEqual:(id)object {
    BOOL isParentSame = [super isEqual:object];
    
    __typeof(self) castObject = object;
    return (isParentSame &&
            (self.maximumLength == castObject.maximumLength &&
             ORKEqualObjects(self.validationRegex, castObject.validationRegex) &&
             self.validationRegexOptions == castObject.validationRegexOptions &&
             ORKEqualObjects(self.invalidMessage, castObject.invalidMessage) &&
             self.autocapitalizationType == castObject.autocapitalizationType &&
             self.autocorrectionType == castObject.autocorrectionType &&
             self.spellCheckingType == castObject.spellCheckingType &&
             self.keyboardType == castObject.keyboardType &&
             self.multipleLines == castObject.multipleLines) &&
             self.secureTextEntry == castObject.secureTextEntry);
}

static NSString *const kSecureTextEntryEscapeString = @"*";

- (NSString *)stringForAnswer:(id)answer {
    NSString *answerString = nil;
    if ([self isAnswerValid:answer]) {
        answerString = _secureTextEntry ? [@"" stringByPaddingToLength:((NSString *)answer).length withString:kSecureTextEntryEscapeString startingAtIndex:0] : answer;
    }
    return answerString;
}

@end


#pragma mark - ORKEmailAnswerFormat

@implementation ORKEmailAnswerFormat {
    ORKTextAnswerFormat *_impliedAnswerFormat;
}

- (ORKQuestionType)questionType {
    return ORKQuestionTypeText;
}

- (Class)questionResultClass {
    return [ORKTextQuestionResult class];
}

- (ORKAnswerFormat *)impliedAnswerFormat {
    if (!_impliedAnswerFormat) {
        _impliedAnswerFormat = [ORKTextAnswerFormat textAnswerFormatWithValidationRegex:EmailValidationRegex invalidMessage:ORKLocalizedString(@"INVALID_EMAIL_ALERT_MESSAGE", nil)];
        _impliedAnswerFormat.keyboardType = UIKeyboardTypeEmailAddress;
        _impliedAnswerFormat.multipleLines = NO;
        _impliedAnswerFormat.spellCheckingType = UITextSpellCheckingTypeNo;
        _impliedAnswerFormat.autocapitalizationType = UITextAutocapitalizationTypeNone;
        _impliedAnswerFormat.autocorrectionType = UITextAutocorrectionTypeNo;
    }
    return _impliedAnswerFormat;
}

- (NSString *)stringForAnswer:(id)answer {
    return [self.impliedAnswerFormat stringForAnswer:answer];
}

@end


#pragma mark - ORKConfirmTextAnswerFormat

@implementation ORKConfirmTextAnswerFormat

+ (instancetype)new {
    ORKThrowMethodUnavailableException();
}

// Don't throw on -init nor -initWithMaximumLength: because they're internally used by -copyWithZone:

- (instancetype)initWithValidationRegex:(NSString *)validationRegex
                         invalidMessage:(NSString *)invalidMessage {
    ORKThrowMethodUnavailableException();
}

- (instancetype)initWithOriginalItemIdentifier:(NSString *)originalItemIdentifier
                                  errorMessage:(NSString *)errorMessage {
    
    NSParameterAssert(originalItemIdentifier);
    NSParameterAssert(errorMessage);
    
    self = [super init];
    if (self) {
        _originalItemIdentifier = [originalItemIdentifier copy];
        _errorMessage = [errorMessage copy];
    }
    return self;
}

- (BOOL)isAnswerValid:(id)answer {
    BOOL isValid = NO;
    if ([answer isKindOfClass:[NSString class]]) {
        NSString *stringAnswer = (NSString *)answer;
        isValid = (stringAnswer.length > 0);
    }
    return isValid;
}

- (NSString *)localizedInvalidValueStringWithAnswerString:(NSString *)text {
    return self.errorMessage;
}

- (instancetype)copyWithZone:(NSZone *)zone {
    ORKConfirmTextAnswerFormat *answerFormat = [super copyWithZone:zone];
    answerFormat->_originalItemIdentifier = [_originalItemIdentifier copy];
    answerFormat->_errorMessage = [_errorMessage copy];
    return answerFormat;
}

+ (BOOL)supportsSecureCoding {
    return YES;
}

- (instancetype)initWithCoder:(NSCoder *)aDecoder {
    self = [super initWithCoder:aDecoder];
    if (self) {
        ORK_DECODE_OBJ_CLASS(aDecoder, originalItemIdentifier, NSString);
        ORK_DECODE_OBJ_CLASS(aDecoder, errorMessage, NSString);
    }
    return self;
}

- (void)encodeWithCoder:(NSCoder *)aCoder {
    [super encodeWithCoder:aCoder];
    ORK_ENCODE_OBJ(aCoder, originalItemIdentifier);
    ORK_ENCODE_OBJ(aCoder, errorMessage);
}

- (BOOL)isEqual:(id)object {
    BOOL isParentSame = [super isEqual:object];
    
    __typeof(self) castObject = object;
    return (isParentSame &&
            ORKEqualObjects(self.originalItemIdentifier, castObject.originalItemIdentifier) &&
            ORKEqualObjects(self.errorMessage, castObject.errorMessage));
}

@end


#pragma mark - ORKTimeIntervalAnswerFormat

@implementation ORKTimeIntervalAnswerFormat

- (Class)questionResultClass {
    return [ORKTimeIntervalQuestionResult class];
}

- (instancetype)init {
    self = [self initWithDefaultInterval:0 step:1];
    return self;
}

- (instancetype)initWithDefaultInterval:(NSTimeInterval)defaultInterval step:(NSInteger)step {
    self = [super init];
    if (self) {
        _defaultInterval = defaultInterval;
        _step = step;
        [self validateParameters];
    }
    return self;
}

- (ORKQuestionType)questionType {
    return ORKQuestionTypeTimeInterval;
}

- (NSTimeInterval)pickerDefaultDuration {

    NSTimeInterval value = MAX([self defaultInterval], 0);
    
    // imitate UIDatePicker's behavior
    NSTimeInterval stepInSeconds = _step * 60;
    value  = floor(value/stepInSeconds)*stepInSeconds;
    
    return value;
}

- (void)validateParameters {
    [super validateParameters];
    
    const NSInteger ORKTimeIntervalAnswerFormatStepLowerBound = 1;
    const NSInteger ORKTimeIntervalAnswerFormatStepUpperBound = 30;
    
    if (_step < ORKTimeIntervalAnswerFormatStepLowerBound || _step > ORKTimeIntervalAnswerFormatStepUpperBound) {
        @throw [NSException exceptionWithName:NSInvalidArgumentException reason:[NSString stringWithFormat:@"Step should be between %@ and %@.", @(ORKTimeIntervalAnswerFormatStepLowerBound), @(ORKTimeIntervalAnswerFormatStepUpperBound)] userInfo:nil];
    }
}

- (instancetype)initWithCoder:(NSCoder *)aDecoder {
    self = [super initWithCoder:aDecoder];
    if (self) {
        ORK_DECODE_DOUBLE(aDecoder, defaultInterval);
        ORK_DECODE_DOUBLE(aDecoder, step);
    }
    return self;
}

- (void)encodeWithCoder:(NSCoder *)aCoder {
    [super encodeWithCoder:aCoder];
    ORK_ENCODE_DOUBLE(aCoder, defaultInterval);
    ORK_ENCODE_DOUBLE(aCoder, step);
}

+ (BOOL)supportsSecureCoding {
    return YES;
}

- (BOOL)isEqual:(id)object {
    BOOL isParentSame = [super isEqual:object];
    
    __typeof(self) castObject = object;
    return (isParentSame &&
            (_defaultInterval == castObject.defaultInterval) &&
            (_step == castObject.step));
}

- (NSString *)stringForAnswer:(id)answer {
    return [ORKTimeIntervalLabelFormatter() stringFromTimeInterval:((NSNumber *)answer).floatValue];
}

@end


#pragma mark - ORKHeightAnswerFormat

@implementation ORKHeightAnswerFormat

- (Class)questionResultClass {
    return [ORKNumericQuestionResult class];
}

- (NSString *)canonicalUnitString {
    return @"cm";
}

- (ORKNumericQuestionResult *)resultWithIdentifier:(NSString *)identifier answer:(NSNumber *)answer {
    ORKNumericQuestionResult *questionResult = (ORKNumericQuestionResult *)[super resultWithIdentifier:identifier answer:answer];
    // Use canonical unit because we expect results to be consistent regardless of the user locale
    questionResult.unit = [self canonicalUnitString];
    return questionResult;
}

- (instancetype)init {
    self = [self initWithMeasurementSystem:ORKMeasurementSystemLocal];
    return self;
}

- (instancetype)initWithMeasurementSystem:(ORKMeasurementSystem)measurementSystem {
    self = [super init];
    if (self) {
        _measurementSystem = measurementSystem;
    }
    return self;
}

- (BOOL)isEqual:(id)object {
    BOOL isParentSame = [super isEqual:object];
    
    __typeof(self) castObject = object;
    return (isParentSame &&
            (self.measurementSystem == castObject.measurementSystem));
}

- (NSUInteger)hash {
    return super.hash ^ _measurementSystem;
}

- (instancetype)initWithCoder:(NSCoder *)aDecoder {
    self = [super initWithCoder:aDecoder];
    if (self) {
        ORK_DECODE_ENUM(aDecoder, measurementSystem);
    }
    return self;
}

- (void)encodeWithCoder:(NSCoder *)aCoder {
    [super encodeWithCoder:aCoder];
    ORK_ENCODE_ENUM(aCoder, measurementSystem);
}

- (ORKQuestionType)questionType {
    return ORKQuestionTypeHeight;
}

+ (BOOL)supportsSecureCoding {
    return YES;
}

- (BOOL)useMetricSystem {
    return _measurementSystem == ORKMeasurementSystemMetric
    || (_measurementSystem == ORKMeasurementSystemLocal && ((NSNumber *)[[NSLocale currentLocale] objectForKey:NSLocaleUsesMetricSystem]).boolValue);
}

- (NSString *)stringForAnswer:(id)answer {
    NSString *answerString = nil;
    
    if (!ORKIsAnswerEmpty(answer)) {
        NSNumberFormatter *formatter = ORKDecimalNumberFormatter();
        if (self.useMetricSystem) {
            answerString = [NSString stringWithFormat:@"%@ %@", [formatter stringFromNumber:answer], ORKLocalizedString(@"MEASURING_UNIT_CM", nil)];
        } else {
            double feet, inches;
            ORKCentimetersToFeetAndInches(((NSNumber *)answer).doubleValue, &feet, &inches);
            NSString *feetString = [formatter stringFromNumber:@(feet)];
            NSString *inchesString = [formatter stringFromNumber:@(inches)];
            answerString = [NSString stringWithFormat:@"%@ %@, %@ %@",
                            feetString, ORKLocalizedString(@"MEASURING_UNIT_FT", nil), inchesString, ORKLocalizedString(@"MEASURING_UNIT_IN", nil)];
        }
    }
    return answerString;
}

@end


#pragma mark - ORKLocationAnswerFormat

@implementation ORKLocationAnswerFormat

- (instancetype)init {
    self = [super init];
    if (self) {
        _useCurrentLocation = YES;
    }
    return self;
}

- (instancetype)initWithCoder:(NSCoder *)aDecoder {
    self = [super initWithCoder:aDecoder];
    if (self) {
        ORK_DECODE_BOOL(aDecoder, useCurrentLocation);
    }
    return self;
}

- (void)encodeWithCoder:(NSCoder *)aCoder {
    [super encodeWithCoder:aCoder];
    ORK_ENCODE_BOOL(aCoder, useCurrentLocation);
}

+ (BOOL)supportsSecureCoding {
    return YES;
}

- (ORKQuestionType)questionType {
    return ORKQuestionTypeLocation;
}

- (Class)questionResultClass {
    return [ORKLocationQuestionResult class];
}

- (instancetype)copyWithZone:(NSZone *)zone {
    ORKLocationAnswerFormat *locationAnswerFormat = [[[self class] allocWithZone:zone] init];
    locationAnswerFormat->_useCurrentLocation = _useCurrentLocation;
    return locationAnswerFormat;
}

-(BOOL)isEqual:(id)object {
    BOOL isParentSame = [super isEqual:object];
    
    __typeof(self) castObject = object;
    return (isParentSame &&
            _useCurrentLocation == castObject.useCurrentLocation);
}

static NSString *const formattedAddressLinesKey = @"FormattedAddressLines";

- (NSString *)stringForAnswer:(id)answer {
    NSString *answerString = nil;
    if ([answer isKindOfClass:[ORKLocation class]]) {
        ORKLocation *location = answer;
        // access address dictionary directly since 'ABCreateStringWithAddressDictionary:' is deprecated in iOS9
        NSArray<NSString *> *addressLines = [location.addressDictionary valueForKey:formattedAddressLinesKey];
        answerString = addressLines ? [addressLines componentsJoinedByString:@"\n"] :
        MKStringFromMapPoint(MKMapPointForCoordinate(location.coordinate));
    }
    return answerString;
}

@end<|MERGE_RESOLUTION|>--- conflicted
+++ resolved
@@ -506,12 +506,12 @@
 - (BOOL)isAnswerValid:(id)answer {
     ORKAnswerFormat *impliedFormat = [self impliedAnswerFormat];
     return impliedFormat == self ? YES : [impliedFormat isAnswerValid:answer];
-}
+    }
 
 - (BOOL)isAnswerValidWithString:(NSString *)text {
     ORKAnswerFormat *impliedFormat = [self impliedAnswerFormat];
     return impliedFormat == self ? YES : [impliedFormat isAnswerValidWithString:text];
-}
+    }
 
 - (NSString *)localizedInvalidValueStringWithAnswerString:(NSString *)text {
     return nil;
@@ -588,7 +588,7 @@
     }
     return self;
 }
-
+    
 - (instancetype)initWithTextChoices:(NSArray<ORKTextChoice *> *)textChoices nullChoice:(ORKTextChoice *)nullChoice {
     self = [super init];
     if (self) {
@@ -596,12 +596,12 @@
     }
     return self;
 }
-
+        
 - (void)commonInitWithTextChoices:(NSArray<ORKTextChoice *> *)textChoices nullChoice:(ORKTextChoice *)nullChoice {
-    _textChoices = ork_processTextChoices(textChoices);
+        _textChoices = ork_processTextChoices(textChoices);
     _nullTextChoice = nullChoice;
     _helper = [[ORKChoiceAnswerFormatHelper alloc] initWithAnswerFormat:self];
-}
+    }
 
 
 - (void)validateParameters {
@@ -784,8 +784,8 @@
 #pragma mark - ORKImageChoiceAnswerFormat
 
 @interface ORKImageChoiceAnswerFormat () {
-    
     ORKChoiceAnswerFormatHelper *_helper;
+
 }
 
 @end
@@ -1180,7 +1180,7 @@
 
 - (BOOL)isEqual:(id)object {
     BOOL isParentSame = [super isEqual:object];
-    
+
     __typeof(self) castObject = object;
     return (isParentSame &&
             ORKEqualObjects(self.yes, castObject.yes) &&
@@ -2293,23 +2293,10 @@
 }
 
 - (instancetype)copyWithZone:(NSZone *)zone {
-<<<<<<< HEAD
-    ORKTextAnswerFormat *fmt = [[[self class] allocWithZone:zone] init];
-    fmt->_maximumLength = _maximumLength;
-    fmt->_validationRegex = [_validationRegex copy];
-    fmt->_validationRegexOptions = _validationRegexOptions;
-    fmt->_invalidMessage = [_invalidMessage copy];
-    fmt->_autocapitalizationType = _autocapitalizationType;
-    fmt->_autocorrectionType = _autocorrectionType;
-    fmt->_spellCheckingType = _spellCheckingType;
-    fmt->_keyboardType = _keyboardType;
-    fmt->_multipleLines = _multipleLines;
-    fmt->_secureTextEntry = _secureTextEntry;
-    return fmt;
-=======
     ORKTextAnswerFormat *answerFormat = [[[self class] allocWithZone:zone] init];
     answerFormat->_maximumLength = _maximumLength;
     answerFormat->_validationRegex = [_validationRegex copy];
+    fmt->_validationRegexOptions = _validationRegexOptions;
     answerFormat->_invalidMessage = [_invalidMessage copy];
     answerFormat->_autocapitalizationType = _autocapitalizationType;
     answerFormat->_autocorrectionType = _autocorrectionType;
@@ -2318,7 +2305,6 @@
     answerFormat->_multipleLines = _multipleLines;
     answerFormat->_secureTextEntry = _secureTextEntry;
     return answerFormat;
->>>>>>> 69e64279
 }
 
 - (BOOL)isAnswerValid:(id)answer {
@@ -2345,12 +2331,7 @@
     BOOL isValid = YES;
     if (self.validationRegex) {
         if (!_cachedRegEx) {
-            NSString *regExPattern = self.validationRegex;
-<<<<<<< HEAD
-            _cachedRegEx = [[NSRegularExpression alloc] initWithPattern:regExPattern options:self.validationRegexOptions error:nil];
-=======
-            _cachedRegEx = [[NSRegularExpression alloc] initWithPattern:regExPattern options:0 error:nil];
->>>>>>> 69e64279
+            _cachedRegEx = [[NSRegularExpression alloc] initWithPattern: self.validationRegex options:self.validationRegexOptions error:nil];
         }
 
         NSUInteger regExMatches = [_cachedRegEx numberOfMatchesInString:text options:0 range:NSMakeRange(0, [text length])];
@@ -2380,7 +2361,7 @@
     NSAssert(!self.multipleLines, @"Confirmation Answer Format is not currently defined for ORKTextAnswerFormat with multiple lines.");
     
     ORKTextAnswerFormat *answerFormat = [[ORKConfirmTextAnswerFormat alloc] initWithOriginalItemIdentifier:originalItemIdentifier errorMessage:errorMessage];
-    
+
     // Copy from ORKTextAnswerFormat being confirmed
     answerFormat->_maximumLength = _maximumLength;
     answerFormat->_keyboardType = _keyboardType;
