--- conflicted
+++ resolved
@@ -1485,12 +1485,8 @@
             (_maximum == castObject.maximum) &&
             (_minimum == castObject.minimum) &&
             (_defaultValue == castObject.defaultValue) &&
-<<<<<<< HEAD
-            (_maximumFractionDigits == castObject.maximumFractionDigits));
-=======
             (_maximumFractionDigits == castObject.maximumFractionDigits) &&
             (_numberStyle == castObject.numberStyle));
->>>>>>> 3d91a933
 }
 
 - (ORKQuestionType) questionType {
