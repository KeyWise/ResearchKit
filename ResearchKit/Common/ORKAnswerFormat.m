--- conflicted
+++ resolved
@@ -2,7 +2,7 @@
  Copyright (c) 2015, Apple Inc. All rights reserved.
  Copyright (c) 2015, Scott Guelich.
  Copyright (c) 2016, Ricardo Sánchez-Sáez.
-
+ 
  Redistribution and use in source and binary forms, with or without modification,
  are permitted provided that the following conditions are met:
  
@@ -1095,11 +1095,7 @@
 
 - (NSUInteger)hash {
     // Don't bother including everything - style is the main item.
-<<<<<<< HEAD
-    return super.hash & self.defaultDate.hash ^ _style;
-=======
     return super.hash ^ self.defaultDate.hash ^ _style;
->>>>>>> e11440b0
 }
 
 - (NSCalendar *)currentCalendar {
