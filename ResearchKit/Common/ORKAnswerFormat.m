/*
 Copyright (c) 2015, Apple Inc. All rights reserved.
 Copyright (c) 2015, Scott Guelich.
 Copyright (c) 2016, Ricardo Sánchez-Sáez.
 Copyright (c) 2017, Medable Inc. All rights reserved.
 Copyright (c) 2017, Sage Bionetworks.
 
 Redistribution and use in source and binary forms, with or without modification,
 are permitted provided that the following conditions are met:
 
 1.  Redistributions of source code must retain the above copyright notice, this
 list of conditions and the following disclaimer.
 
 2.  Redistributions in binary form must reproduce the above copyright notice,
 this list of conditions and the following disclaimer in the documentation and/or
 other materials provided with the distribution.
 
 3.  Neither the name of the copyright holder(s) nor the names of any contributors
 may be used to endorse or promote products derived from this software without
 specific prior written permission. No license is granted to the trademarks of
 the copyright holders even if such marks are included in this software.
 
 THIS SOFTWARE IS PROVIDED BY THE COPYRIGHT HOLDERS AND CONTRIBUTORS "AS IS"
 AND ANY EXPRESS OR IMPLIED WARRANTIES, INCLUDING, BUT NOT LIMITED TO, THE
 IMPLIED WARRANTIES OF MERCHANTABILITY AND FITNESS FOR A PARTICULAR PURPOSE
 ARE DISCLAIMED. IN NO EVENT SHALL THE COPYRIGHT OWNER OR CONTRIBUTORS BE LIABLE
 FOR ANY DIRECT, INDIRECT, INCIDENTAL, SPECIAL, EXEMPLARY, OR CONSEQUENTIAL
 DAMAGES (INCLUDING, BUT NOT LIMITED TO, PROCUREMENT OF SUBSTITUTE GOODS OR
 SERVICES; LOSS OF USE, DATA, OR PROFITS; OR BUSINESS INTERRUPTION) HOWEVER
 CAUSED AND ON ANY THEORY OF LIABILITY, WHETHER IN CONTRACT, STRICT LIABILITY,
 OR TORT (INCLUDING NEGLIGENCE OR OTHERWISE) ARISING IN ANY WAY OUT OF THE USE
 OF THIS SOFTWARE, EVEN IF ADVISED OF THE POSSIBILITY OF SUCH DAMAGE.
 */


#import "ORKAnswerFormat.h"
#import "ORKAnswerFormat_Internal.h"

#import "ORKChoiceAnswerFormatHelper.h"
#import "ORKHealthAnswerFormat.h"
#import "ORKResult_Private.h"

#import "ORKHelpers_Internal.h"

@import HealthKit;
@import MapKit;


NSString *const EmailValidationRegex = @"[A-Z0-9a-z._%+-]+@[A-Za-z0-9.-]+\\.[A-Za-z]{2,6}";

id ORKNullAnswerValue() {
    return [NSNull null];
}

BOOL ORKIsAnswerEmpty(id answer) {
    return  (answer == nil) ||
            (answer == ORKNullAnswerValue()) ||
            ([answer isKindOfClass:[NSArray class]] && ((NSArray *)answer).count == 0);     // Empty answer of choice or value picker
}

NSString *ORKQuestionTypeString(ORKQuestionType questionType) {
#define SQT_CASE(x) case ORKQuestionType ## x : return @ORK_STRINGIFY(ORKQuestionType ## x);
    switch (questionType) {
            SQT_CASE(None);
            SQT_CASE(Scale);
            SQT_CASE(SingleChoice);
            SQT_CASE(MultipleChoice);
            SQT_CASE(MultiplePicker);
            SQT_CASE(Decimal);
            SQT_CASE(Integer);
            SQT_CASE(Boolean);
            SQT_CASE(Text);
            SQT_CASE(DateAndTime);
            SQT_CASE(TimeOfDay);
            SQT_CASE(Date);
            SQT_CASE(TimeInterval);
            SQT_CASE(Height);
            SQT_CASE(Location);
    }
#undef SQT_CASE
}

NSNumberFormatterStyle ORKNumberFormattingStyleConvert(ORKNumberFormattingStyle style) {
    return style == ORKNumberFormattingStylePercent ? NSNumberFormatterPercentStyle : NSNumberFormatterDecimalStyle;
}


@implementation ORKAnswerDefaultSource {
    NSMutableDictionary *_unitsTable;
}

@synthesize healthStore=_healthStore;

+ (instancetype)sourceWithHealthStore:(HKHealthStore *)healthStore {
    ORKAnswerDefaultSource *source = [[ORKAnswerDefaultSource alloc] initWithHealthStore:healthStore];
    return source;
}

#pragma clang diagnostic push
#pragma clang diagnostic ignored "-Wobjc-designated-initializers"
- (instancetype)init {
    ORKThrowMethodUnavailableException();
}
#pragma clang diagnostic pop

- (instancetype)initWithHealthStore:(HKHealthStore *)healthStore {
    self = [super init];
    if (self) {
        _healthStore = healthStore;
        
        if ([[NSProcessInfo processInfo] isOperatingSystemAtLeastVersion:(NSOperatingSystemVersion){.majorVersion = 8, .minorVersion = 2, .patchVersion = 0}]) {
            [[NSNotificationCenter defaultCenter] addObserver:self
                                                     selector:@selector(healthKitUserPreferencesDidChange:)
                                                         name:HKUserPreferencesDidChangeNotification
                                                       object:healthStore];
        }
    }
    return self;
}

- (void)dealloc {
    [[NSNotificationCenter defaultCenter] removeObserver:self];
}

- (void)healthKitUserPreferencesDidChange:(NSNotification *)notification {
    _unitsTable = nil;
}

- (id)defaultValueForCharacteristicType:(HKCharacteristicType *)characteristicType error:(NSError **)error {
    id result = nil;
    if ([[characteristicType identifier] isEqualToString:HKCharacteristicTypeIdentifierDateOfBirth]) {
        NSDate *dob = [_healthStore dateOfBirthWithError:error];
        if (dob) {
            result = dob;
        }
    }
    if ([[characteristicType identifier] isEqualToString:HKCharacteristicTypeIdentifierBloodType]) {
        HKBloodTypeObject *bloodType = [_healthStore bloodTypeWithError:error];
        if (bloodType && bloodType.bloodType != HKBloodTypeNotSet) {
            result = ORKHKBloodTypeString(bloodType.bloodType);
        }
        if (result) {
            result = @[result];
        }
    }
    if ([[characteristicType identifier] isEqualToString:HKCharacteristicTypeIdentifierBiologicalSex]) {
        HKBiologicalSexObject *biologicalSex = [_healthStore biologicalSexWithError:error];
        if (biologicalSex && biologicalSex.biologicalSex != HKBiologicalSexNotSet) {
            result = ORKHKBiologicalSexString(biologicalSex.biologicalSex);
        }
        if (result) {
            result = @[result];
        }
    }
    if ([[characteristicType identifier] isEqualToString:HKCharacteristicTypeIdentifierFitzpatrickSkinType]) {
        HKFitzpatrickSkinTypeObject *skinType = [_healthStore fitzpatrickSkinTypeWithError:error];
        if (skinType && skinType.skinType != HKFitzpatrickSkinTypeNotSet) {
            result = @(skinType.skinType);
        }
        if (result) {
            result = @[result];
        }
    }
    if (ORK_IOS_10_WATCHOS_3_AVAILABLE && [[characteristicType identifier] isEqualToString:HKCharacteristicTypeIdentifierWheelchairUse]) {
        HKWheelchairUseObject *wheelchairUse = [_healthStore wheelchairUseWithError:error];
        if (wheelchairUse && wheelchairUse.wheelchairUse != HKWheelchairUseNotSet) {
            result = (wheelchairUse.wheelchairUse == HKWheelchairUseYes) ? @YES : @NO;
        }
        if (result) {
            result = @[result];
        }
    }
    return result;
}

- (void)fetchDefaultValueForQuantityType:(HKQuantityType *)quantityType unit:(HKUnit *)unit handler:(void(^)(id defaultValue, NSError *error))handler {
    if (!unit) {
        handler(nil, nil);
        return;
    }
    
    HKHealthStore *healthStore = _healthStore;
    NSSortDescriptor *sortDescriptor = [[NSSortDescriptor alloc] initWithKey:HKSampleSortIdentifierEndDate ascending:NO];
    dispatch_async(dispatch_get_global_queue(QOS_CLASS_USER_INITIATED, 0), ^{
        HKSampleQuery *sampleQuery = [[HKSampleQuery alloc] initWithSampleType:quantityType predicate:nil limit:1 sortDescriptors:@[sortDescriptor] resultsHandler:^(HKSampleQuery *query, NSArray *results, NSError *error) {
            HKQuantitySample *sample = results.firstObject;
            id value = nil;
            if (sample) {
                if (unit == [HKUnit percentUnit]) {
                    value = @(100 * [sample.quantity doubleValueForUnit:unit]);
                } else {
                    value = @([sample.quantity doubleValueForUnit:unit]);
                }
            }
            handler(value, error);
        }];
        [healthStore executeQuery:sampleQuery];
    });
}

- (void)fetchDefaultValueForAnswerFormat:(ORKAnswerFormat *)answerFormat handler:(void(^)(id defaultValue, NSError *error))handler {
    HKObjectType *objectType = [answerFormat healthKitObjectType];
    BOOL handled = NO;
    if (objectType) {
        if ([HKHealthStore isHealthDataAvailable]) {
            if ([answerFormat isKindOfClass:[ORKHealthKitCharacteristicTypeAnswerFormat class]]) {
                NSError *error = nil;
                id defaultValue = [self defaultValueForCharacteristicType:(HKCharacteristicType *)objectType error:&error];
                handler(defaultValue, error);
                handled = YES;
            } else if ([answerFormat isKindOfClass:[ORKHealthKitQuantityTypeAnswerFormat class]]) {
                [self updateHealthKitUnitForAnswerFormat:answerFormat force:NO];
                HKUnit *unit = [answerFormat healthKitUserUnit];
                [self fetchDefaultValueForQuantityType:(HKQuantityType *)objectType unit:unit handler:handler];
                handled = YES;
            }
        }
    }
    if (!handled) {
        handler(nil, nil);
    }
}

- (HKUnit *)defaultHealthKitUnitForAnswerFormat:(ORKAnswerFormat *)answerFormat {
    __block HKUnit *unit = [answerFormat healthKitUnit];
    HKObjectType *objectType = [answerFormat healthKitObjectType];
    if (![[NSProcessInfo processInfo] isOperatingSystemAtLeastVersion:(NSOperatingSystemVersion){.majorVersion = 8, .minorVersion = 2, .patchVersion = 0}]) {
        return unit;
    }
    
    if (unit == nil && [objectType isKindOfClass:[HKQuantityType class]] && [HKHealthStore isHealthDataAvailable]) {
        unit = _unitsTable[objectType];
        if (unit) {
            return unit;
        }
        if (!_unitsTable) {
            _unitsTable = [NSMutableDictionary dictionary];
        }
        
        HKQuantityType *quantityType = (HKQuantityType *)objectType;
        
        dispatch_semaphore_t sem = dispatch_semaphore_create(0);
        [_healthStore preferredUnitsForQuantityTypes:[NSSet setWithObject:quantityType] completion:^(NSDictionary *preferredUnits, NSError *error) {
            
            unit = preferredUnits[quantityType];
            
            dispatch_semaphore_signal(sem);
        }];
        dispatch_semaphore_wait(sem, DISPATCH_TIME_FOREVER);
        
        if (unit) {
            _unitsTable[objectType] = unit;
        }
    }
    return unit;
}

- (void)updateHealthKitUnitForAnswerFormat:(ORKAnswerFormat *)answerFormat force:(BOOL)force {
    HKUnit *unit = [answerFormat healthKitUserUnit];
    HKUnit *healthKitDefault = [self defaultHealthKitUnitForAnswerFormat:answerFormat];
    if (!ORKEqualObjects(unit,healthKitDefault) && (force || (unit == nil))) {
        [answerFormat setHealthKitUserUnit:healthKitDefault];
    }
}

@end

#pragma mark - ORKAnswerFormat

@implementation ORKAnswerFormat

+ (ORKScaleAnswerFormat *)scaleAnswerFormatWithMaximumValue:(NSInteger)scaleMaximum
                                               minimumValue:(NSInteger)scaleMinimum
                                               defaultValue:(NSInteger)defaultValue
                                                       step:(NSInteger)step
                                                   vertical:(BOOL)vertical
                                    maximumValueDescription:(nullable NSString *)maximumValueDescription
                                    minimumValueDescription:(nullable NSString *)minimumValueDescription {
    return [[ORKScaleAnswerFormat alloc] initWithMaximumValue:scaleMaximum
                                                 minimumValue:scaleMinimum
                                                 defaultValue:defaultValue
                                                         step:step
                                                     vertical:vertical
                                      maximumValueDescription:maximumValueDescription
                                      minimumValueDescription:minimumValueDescription];
}

+ (ORKContinuousScaleAnswerFormat *)continuousScaleAnswerFormatWithMaximumValue:(double)scaleMaximum
                                                                   minimumValue:(double)scaleMinimum
                                                                   defaultValue:(double)defaultValue
                                                          maximumFractionDigits:(NSInteger)maximumFractionDigits
                                                                       vertical:(BOOL)vertical
                                                        maximumValueDescription:(nullable NSString *)maximumValueDescription
                                                        minimumValueDescription:(nullable NSString *)minimumValueDescription {
    return [[ORKContinuousScaleAnswerFormat alloc] initWithMaximumValue:scaleMaximum
                                                           minimumValue:scaleMinimum
                                                           defaultValue:defaultValue
                                                  maximumFractionDigits:maximumFractionDigits
                                                               vertical:vertical
                                                maximumValueDescription:maximumValueDescription
                                                minimumValueDescription:minimumValueDescription];
}

+ (ORKTextScaleAnswerFormat *)textScaleAnswerFormatWithTextChoices:(NSArray<ORKTextChoice *> *)textChoices
                                                      defaultIndex:(NSInteger)defaultIndex
                                                          vertical:(BOOL)vertical {
    return [[ORKTextScaleAnswerFormat alloc] initWithTextChoices:textChoices
                                                    defaultIndex:defaultIndex
                                                        vertical:vertical];
}

+ (ORKBooleanAnswerFormat *)booleanAnswerFormat {
    return [ORKBooleanAnswerFormat new];
}

+ (ORKValuePickerAnswerFormat *)valuePickerAnswerFormatWithTextChoices:(NSArray<ORKTextChoice *> *)textChoices {
    return [[ORKValuePickerAnswerFormat alloc] initWithTextChoices:textChoices];
}

+ (ORKMultipleValuePickerAnswerFormat *)multipleValuePickerAnswerFormatWithValuePickers:(NSArray<ORKValuePickerAnswerFormat *> *)valuePickers {
    return [[ORKMultipleValuePickerAnswerFormat alloc] initWithValuePickers:valuePickers];
}

+ (ORKImageChoiceAnswerFormat *)choiceAnswerFormatWithImageChoices:(NSArray<ORKImageChoice *> *)imageChoices {
    return [[ORKImageChoiceAnswerFormat alloc] initWithImageChoices:imageChoices];
}

+ (ORKTextChoiceAnswerFormat *)choiceAnswerFormatWithStyle:(ORKChoiceAnswerStyle)style
                                        textChoices:(NSArray<ORKTextChoice *> *)textChoices {
    return [[ORKTextChoiceAnswerFormat alloc] initWithStyle:style textChoices:textChoices];
}

+ (ORKNumericAnswerFormat *)decimalAnswerFormatWithUnit:(NSString *)unit {
    return [[ORKNumericAnswerFormat alloc] initWithStyle:ORKNumericAnswerStyleDecimal unit:unit minimum:nil maximum:nil];
}
+ (ORKNumericAnswerFormat *)integerAnswerFormatWithUnit:(NSString *)unit {
    return [[ORKNumericAnswerFormat alloc] initWithStyle:ORKNumericAnswerStyleInteger unit:unit minimum:nil maximum:nil];
}

+ (ORKTimeOfDayAnswerFormat *)timeOfDayAnswerFormat {
    return [ORKTimeOfDayAnswerFormat new];
}
+ (ORKTimeOfDayAnswerFormat *)timeOfDayAnswerFormatWithDefaultComponents:(NSDateComponents *)defaultComponents {
    return [[ORKTimeOfDayAnswerFormat alloc] initWithDefaultComponents:defaultComponents];
}

+ (ORKDateAnswerFormat *)dateTimeAnswerFormat {
    return [[ORKDateAnswerFormat alloc] initWithStyle:ORKDateAnswerStyleDateAndTime];
}
+ (ORKDateAnswerFormat *)dateTimeAnswerFormatWithDefaultDate:(NSDate *)defaultDate
                                          minimumDate:(NSDate *)minimumDate
                                          maximumDate:(NSDate *)maximumDate
                                             calendar:(NSCalendar *)calendar {
    return [[ORKDateAnswerFormat alloc] initWithStyle:ORKDateAnswerStyleDateAndTime
                                         defaultDate:defaultDate
                                         minimumDate:minimumDate
                                         maximumDate:maximumDate
                                            calendar:calendar];
}

+ (ORKDateAnswerFormat *)dateAnswerFormat {
    return [[ORKDateAnswerFormat alloc] initWithStyle:ORKDateAnswerStyleDate];
}
+ (ORKDateAnswerFormat *)dateAnswerFormatWithDefaultDate:(NSDate *)defaultDate
                                      minimumDate:(NSDate *)minimumDate
                                      maximumDate:(NSDate *)maximumDate
                                         calendar:(NSCalendar *)calendar  {
    return [[ORKDateAnswerFormat alloc] initWithStyle:ORKDateAnswerStyleDate
                                         defaultDate:defaultDate
                                         minimumDate:minimumDate
                                         maximumDate:maximumDate
                                            calendar:calendar];
}

+ (ORKTextAnswerFormat *)textAnswerFormat {
    return [ORKTextAnswerFormat new];
}

+ (ORKTextAnswerFormat *)textAnswerFormatWithMaximumLength:(NSInteger)maximumLength {
    return [[ORKTextAnswerFormat alloc] initWithMaximumLength:maximumLength];
}

+ (ORKTextAnswerFormat *)textAnswerFormatWithValidationRegex:(NSString *)validationRegex invalidMessage:(NSString *)invalidMessage {
    return [[ORKTextAnswerFormat alloc] initWithValidationRegex:validationRegex invalidMessage:invalidMessage];
}

+ (ORKEmailAnswerFormat *)emailAnswerFormat {
    return [ORKEmailAnswerFormat new];
}

+ (ORKTimeIntervalAnswerFormat *)timeIntervalAnswerFormat {
    return [ORKTimeIntervalAnswerFormat new];
}

+ (ORKTimeIntervalAnswerFormat *)timeIntervalAnswerFormatWithDefaultInterval:(NSTimeInterval)defaultInterval
                                                         step:(NSInteger)step {
    return [[ORKTimeIntervalAnswerFormat alloc] initWithDefaultInterval:defaultInterval step:step];
}

+ (ORKHeightAnswerFormat *)heightAnswerFormat {
    return [[ORKHeightAnswerFormat alloc] init];
}

+ (ORKHeightAnswerFormat *)heightAnswerFormatWithMeasurementSystem:(ORKMeasurementSystem)measurementSystem {
    return [[ORKHeightAnswerFormat alloc] initWithMeasurementSystem:measurementSystem];
}

+ (ORKLocationAnswerFormat *)locationAnswerFormat {
    return [ORKLocationAnswerFormat new];
}

- (void)validateParameters {
}

+ (BOOL)supportsSecureCoding {
    return YES;
}

- (instancetype)init {
    return [super init];
}

- (instancetype)initWithCoder:(NSCoder *)aDecoder {
    self = [super init];
    return self;
}

- (void)encodeWithCoder:(NSCoder *)aCoder {
}

- (instancetype)copyWithZone:(NSZone *)zone {
    return self;
}

- (BOOL)isEqual:(id)object {
    if ([self class] != [object class]) {
        return NO;
    }
    return YES;
}

- (NSUInteger)hash {
    // Ignore the task reference - it's not part of the content of the step.
    return 0;
}

- (BOOL)isHealthKitAnswerFormat {
    return NO;
}

- (HKObjectType *)healthKitObjectType {
    return nil;
}

- (HKObjectType *)healthKitObjectTypeForAuthorization {
    return nil;
}

- (HKUnit *)healthKitUnit {
    return nil;
}

- (HKUnit *)healthKitUserUnit {
    return nil;
}

- (void)setHealthKitUserUnit:(HKUnit *)unit {
    
}

- (ORKQuestionType)questionType {
    return ORKQuestionTypeNone;
}

- (ORKAnswerFormat *)impliedAnswerFormat {
    return self;
}

- (Class)questionResultClass {
    return [ORKQuestionResult class];
}

- (ORKQuestionResult *)resultWithIdentifier:(NSString *)identifier answer:(id)answer {
    ORKQuestionResult *questionResult = [[[self questionResultClass] alloc] initWithIdentifier:identifier];
    
/*
    ContinuousScale navigation rules always evaluate to false because the result is different from what is displayed in the UI.
    The fraction digits have to be taken into account in self.answer as well.
*/
    if ([self isKindOfClass:[ORKContinuousScaleAnswerFormat class]]) {
        NSNumberFormatter* formatter = [(ORKContinuousScaleAnswerFormat*)self numberFormatter];
        answer = [formatter numberFromString:[formatter stringFromNumber:answer]];
    }
    
    questionResult.answer = answer;
    questionResult.questionType = self.questionType;
    return questionResult;
}

- (BOOL)isAnswerValid:(id)answer {
    ORKAnswerFormat *impliedFormat = [self impliedAnswerFormat];
    return impliedFormat == self ? YES : [impliedFormat isAnswerValid:answer];
}

- (BOOL)isAnswerValidWithString:(NSString *)text {
    ORKAnswerFormat *impliedFormat = [self impliedAnswerFormat];
    return impliedFormat == self ? YES : [impliedFormat isAnswerValidWithString:text];
}

- (NSString *)localizedInvalidValueStringWithAnswerString:(NSString *)text {
    return nil;
}

- (NSString *)stringForAnswer:(id)answer {
    ORKAnswerFormat *impliedFormat = [self impliedAnswerFormat];
    return impliedFormat == self ? nil : [impliedFormat stringForAnswer:answer];
}

@end


#pragma mark - ORKValuePickerAnswerFormat

static void ork_validateChoices(NSArray *choices) {
    const NSInteger ORKAnswerFormatMinimumNumberOfChoices = 1;
    if (choices.count < ORKAnswerFormatMinimumNumberOfChoices) {
        @throw [NSException exceptionWithName:NSInvalidArgumentException
                                       reason:[NSString stringWithFormat:@"The number of choices cannot be less than %@.", @(ORKAnswerFormatMinimumNumberOfChoices)]
                                     userInfo:nil];
    }
}

static NSArray *ork_processTextChoices(NSArray<ORKTextChoice *> *textChoices) {
    NSMutableArray *choices = [[NSMutableArray alloc] init];
    for (id object in textChoices) {
        // TODO: Remove these first two cases, which we don't really support anymore.
        if ([object isKindOfClass:[NSString class]]) {
            NSString *string = (NSString *)object;
            [choices addObject:[ORKTextChoice choiceWithText:string value:string]];
        } else if ([object isKindOfClass:[ORKTextChoice class]]) {
            [choices addObject:object];
            
        } else if ([object isKindOfClass:[NSArray class]]) {
            
            NSArray *array = (NSArray *)object;
            if (array.count > 1 &&
                [array[0] isKindOfClass:[NSString class]] &&
                [array[1] isKindOfClass:[NSString class]]) {
                
                [choices addObject:[ORKTextChoice choiceWithText:array[0] detailText:array[1] value:array[0] exclusive:NO]];
            } else if (array.count == 1 &&
                       [array[0] isKindOfClass:[NSString class]]) {
                [choices addObject:[ORKTextChoice choiceWithText:array[0] detailText:@"" value:array[0] exclusive:NO]];
            } else {
                @throw [NSException exceptionWithName:NSInvalidArgumentException reason:@"Eligible array type Choice item should contain one or two NSString object." userInfo:@{@"choice": object }];
            }
        } else {
            @throw [NSException exceptionWithName:NSInvalidArgumentException reason:@"Eligible choice item's type are ORKTextChoice, NSString, and NSArray" userInfo:@{@"choice": object }];
        }
    }
    return choices;
}


@implementation ORKValuePickerAnswerFormat {
    ORKChoiceAnswerFormatHelper *_helper;
    ORKTextChoice *_nullTextChoice;
}

+ (instancetype)new {
    ORKThrowMethodUnavailableException();
}

- (instancetype)init {
    ORKThrowMethodUnavailableException();
}

- (instancetype)initWithTextChoices:(NSArray<ORKTextChoice *> *)textChoices {
    self = [super init];
    if (self) {
        [self commonInitWithTextChoices:textChoices nullChoice:nil];
    }
    return self;
}

- (instancetype)initWithTextChoices:(NSArray<ORKTextChoice *> *)textChoices nullChoice:(ORKTextChoice *)nullChoice {
    self = [super init];
    if (self) {
        [self commonInitWithTextChoices:textChoices nullChoice:nullChoice];
    }
    return self;
}

- (void)commonInitWithTextChoices:(NSArray<ORKTextChoice *> *)textChoices nullChoice:(ORKTextChoice *)nullChoice {
    _textChoices = ork_processTextChoices(textChoices);
    _nullTextChoice = nullChoice;
    _helper = [[ORKChoiceAnswerFormatHelper alloc] initWithAnswerFormat:self];
}


- (void)validateParameters {
    [super validateParameters];
    
    ork_validateChoices(_textChoices);
}

- (id)copyWithZone:(NSZone *)zone {
    __typeof(self) copy = [[[self class] alloc] initWithTextChoices:_textChoices nullChoice:_nullTextChoice];
    return copy;
}

- (BOOL)isEqual:(id)object {
    BOOL isParentSame = [super isEqual:object];
    
    __typeof(self) castObject = object;
    return (isParentSame &&
            ORKEqualObjects(self.textChoices, castObject.textChoices));
}

- (NSUInteger)hash {
    return super.hash ^ _textChoices.hash;
}

- (instancetype)initWithCoder:(NSCoder *)aDecoder {
    self = [super initWithCoder:aDecoder];
    if (self) {
        ORK_DECODE_OBJ_ARRAY(aDecoder, textChoices, ORKTextChoice);
    }
    return self;
}

- (void)encodeWithCoder:(NSCoder *)aCoder {
    [super encodeWithCoder:aCoder];
    ORK_ENCODE_OBJ(aCoder, textChoices);
}

+ (BOOL)supportsSecureCoding {
    return YES;
}

- (ORKTextChoice *)nullTextChoice {
    return _nullTextChoice ?: [ORKTextChoice choiceWithText:ORKLocalizedString(@"NULL_ANSWER", nil) value:ORKNullAnswerValue()];
}

- (void)setNullTextChoice:(ORKTextChoice *)nullChoice {
    _nullTextChoice = nullChoice;
}

- (Class)questionResultClass {
    return [ORKChoiceQuestionResult class];
}

- (ORKQuestionType)questionType {
    return ORKQuestionTypeSingleChoice;
}

- (NSString *)stringForAnswer:(id)answer {
    return [_helper stringForChoiceAnswer:answer];
}

@end

#pragma mark - ORKMultipleValuePickerAnswerFormat

@implementation ORKMultipleValuePickerAnswerFormat

+ (instancetype)new {
    ORKThrowMethodUnavailableException();
}

- (instancetype)init {
    ORKThrowMethodUnavailableException();
}

- (instancetype)initWithValuePickers:(NSArray<ORKValuePickerAnswerFormat *> *)valuePickers {
    return [self initWithValuePickers:valuePickers separator:@" "];
}

- (instancetype)initWithValuePickers:(NSArray<ORKValuePickerAnswerFormat *> *)valuePickers separator:(NSString *)separator {
    self = [super init];
    if (self) {
        for (ORKValuePickerAnswerFormat *valuePicker in valuePickers) {
            // Do not show placeholder text for multiple component picker
            [valuePicker setNullTextChoice: [ORKTextChoice choiceWithText:@"" value:ORKNullAnswerValue()]];
        }
        _valuePickers = ORKArrayCopyObjects(valuePickers);
        _separator = [separator copy];
    }
    return self;
}

- (void)validateParameters {
    [super validateParameters];
    for (ORKValuePickerAnswerFormat *valuePicker in self.valuePickers) {
        [valuePicker validateParameters];
    }
}

- (id)copyWithZone:(NSZone *)zone {
    __typeof(self) copy = [[[self class] alloc] initWithValuePickers:self.valuePickers separator:self.separator];
    return copy;
}

- (BOOL)isEqual:(id)object {
    BOOL isParentSame = [super isEqual:object];
    
    __typeof(self) castObject = object;
    return (isParentSame &&
            ORKEqualObjects(self.valuePickers, castObject.valuePickers));
}

- (NSUInteger)hash {
    return super.hash ^ self.valuePickers.hash ^ self.separator.hash;
}

- (instancetype)initWithCoder:(NSCoder *)aDecoder {
    self = [super initWithCoder:aDecoder];
    if (self) {
        ORK_DECODE_OBJ_ARRAY(aDecoder, valuePickers, ORKValuePickerAnswerFormat);
        ORK_DECODE_OBJ(aDecoder, separator);
    }
    return self;
}

- (void)encodeWithCoder:(NSCoder *)aCoder {
    [super encodeWithCoder:aCoder];
    ORK_ENCODE_OBJ(aCoder, valuePickers);
    ORK_ENCODE_OBJ(aCoder, separator);
}

+ (BOOL)supportsSecureCoding {
    return YES;
}

- (Class)questionResultClass {
    return [ORKMultipleComponentQuestionResult class];
}

- (ORKQuestionResult *)resultWithIdentifier:(NSString *)identifier answer:(id)answer {
    ORKQuestionResult *questionResult = [super resultWithIdentifier:identifier answer:answer];
    if ([questionResult isKindOfClass:[ORKMultipleComponentQuestionResult class]]) {
        ((ORKMultipleComponentQuestionResult*)questionResult).separator = self.separator;
    }
    return questionResult;
}

- (ORKQuestionType)questionType {
    return ORKQuestionTypeMultiplePicker;
}

- (NSString *)stringForAnswer:(id)answer {
    if (![answer isKindOfClass:[NSArray class]] || ([(NSArray*)answer count] != self.valuePickers.count)) {
        return nil;
    }
    
    NSArray *answers = (NSArray*)answer;
    __block NSMutableArray <NSString *> *answerTexts = [NSMutableArray new];
    [answers enumerateObjectsUsingBlock:^(id  _Nonnull obj, NSUInteger idx, BOOL * _Nonnull stop) {
        NSString *text = [self.valuePickers[idx] stringForAnswer:obj];
        if (text != nil) {
            [answerTexts addObject:text];
        } else {
            *stop = YES;
        }
    }];
    
    if (answerTexts.count != self.valuePickers.count) {
        return nil;
    }
    
    return [answerTexts componentsJoinedByString:self.separator];
}

@end


#pragma mark - ORKImageChoiceAnswerFormat

@interface ORKImageChoiceAnswerFormat () {
    
    ORKChoiceAnswerFormatHelper *_helper;
}

@end


@implementation ORKImageChoiceAnswerFormat

+ (instancetype)new {
    ORKThrowMethodUnavailableException();
}

- (instancetype)init {
    ORKThrowMethodUnavailableException();
}

- (instancetype)initWithImageChoices:(NSArray<ORKImageChoice *> *)imageChoices {
    self = [super init];
    if (self) {
        NSMutableArray *choices = [[NSMutableArray alloc] init];
        
        for (NSObject *obj in imageChoices) {
            if ([obj isKindOfClass:[ORKImageChoice class]]) {
                
                [choices addObject:obj];
                
            } else {
                @throw [NSException exceptionWithName:NSInvalidArgumentException reason:@"Options should be instances of ORKImageChoice" userInfo:@{ @"option": obj }];
            }
        }
        _imageChoices = choices;
        _helper = [[ORKChoiceAnswerFormatHelper alloc] initWithAnswerFormat:self];
    }
    return self;
}

- (void)validateParameters {
    [super validateParameters];
    
    ork_validateChoices(_imageChoices);
}

- (BOOL)isEqual:(id)object {
    BOOL isParentSame = [super isEqual:object];
    
    __typeof(self) castObject = object;
    return (isParentSame &&
            ORKEqualObjects(self.imageChoices, castObject.imageChoices));
}

- (NSUInteger)hash {
    return super.hash ^ self.imageChoices.hash;
}

- (instancetype)initWithCoder:(NSCoder *)aDecoder {
    self = [super initWithCoder:aDecoder];
    if (self) {
        ORK_DECODE_OBJ_ARRAY(aDecoder, imageChoices, ORKImageChoice);
    }
    return self;
}

- (void)encodeWithCoder:(NSCoder *)aCoder {
    [super encodeWithCoder:aCoder];
    ORK_ENCODE_OBJ(aCoder, imageChoices);
    
}

+ (BOOL)supportsSecureCoding {
    return YES;
}

- (ORKQuestionType)questionType {
    return ORKQuestionTypeSingleChoice;
}

- (Class)questionResultClass {
    return [ORKChoiceQuestionResult class];
}

- (NSString *)stringForAnswer:(id)answer {
    return [_helper stringForChoiceAnswer:answer];
}

@end


#pragma mark - ORKTextChoiceAnswerFormat

@interface ORKTextChoiceAnswerFormat () {
    
    ORKChoiceAnswerFormatHelper *_helper;
}

@end


@implementation ORKTextChoiceAnswerFormat

+ (instancetype)new {
    ORKThrowMethodUnavailableException();
}

- (instancetype)init {
    ORKThrowMethodUnavailableException();
}

- (instancetype)initWithStyle:(ORKChoiceAnswerStyle)style
                  textChoices:(NSArray<ORKTextChoice *> *)textChoices {
    self = [super init];
    if (self) {
        _style = style;
        _textChoices = ork_processTextChoices(textChoices);
        _helper = [[ORKChoiceAnswerFormatHelper alloc] initWithAnswerFormat:self];
    }
    return self;
}

- (void)validateParameters {
    [super validateParameters];
    
    ork_validateChoices(_textChoices);
}

- (BOOL)isEqual:(id)object {
    BOOL isParentSame = [super isEqual:object];
    
    __typeof(self) castObject = object;
    return (isParentSame &&
            ORKEqualObjects(self.textChoices, castObject.textChoices) &&
            (_style == castObject.style));
}

- (NSUInteger)hash {
    return super.hash ^ _textChoices.hash ^ _style;
}

- (instancetype)initWithCoder:(NSCoder *)aDecoder {
    self = [super initWithCoder:aDecoder];
    if (self) {
        ORK_DECODE_OBJ_ARRAY(aDecoder, textChoices, ORKTextChoice);
        ORK_DECODE_ENUM(aDecoder, style);
    }
    return self;
}

- (void)encodeWithCoder:(NSCoder *)aCoder {
    [super encodeWithCoder:aCoder];
    ORK_ENCODE_OBJ(aCoder, textChoices);
    ORK_ENCODE_ENUM(aCoder, style);
    
}

+ (BOOL)supportsSecureCoding {
    return YES;
}

- (ORKQuestionType)questionType {
    return (_style == ORKChoiceAnswerStyleSingleChoice) ? ORKQuestionTypeSingleChoice : ORKQuestionTypeMultipleChoice;
}

- (Class)questionResultClass {
    return [ORKChoiceQuestionResult class];
}

- (NSString *)stringForAnswer:(id)answer {
    return [_helper stringForChoiceAnswer:answer];
}

@end


#pragma mark - ORKTextChoice

@implementation ORKTextChoice {
    NSString *_text;
    id<NSCopying, NSCoding, NSObject> _value;
}

+ (instancetype)new {
    ORKThrowMethodUnavailableException();
}

- (instancetype)init {
    ORKThrowMethodUnavailableException();
}

+ (instancetype)choiceWithText:(NSString *)text detailText:(NSString *)detailText value:(id<NSCopying, NSCoding, NSObject>)value exclusive:(BOOL)exclusive {
    ORKTextChoice *option = [[ORKTextChoice alloc] initWithText:text detailText:detailText value:value exclusive:exclusive];
    return option;
}

+ (instancetype)choiceWithText:(NSString *)text value:(id<NSCopying, NSCoding, NSObject>)value {
    return [ORKTextChoice choiceWithText:text detailText:nil value:value exclusive:NO];
}

- (instancetype)initWithText:(NSString *)text detailText:(NSString *)detailText value:(id<NSCopying,NSCoding,NSObject>)value exclusive:(BOOL)exclusive {
    self = [super init];
    if (self) {
        _text = [text copy];
        _detailText = [detailText copy];
        _value = value;
        _exclusive = exclusive;
    }
    return self;
}

+ (BOOL)supportsSecureCoding {
    return YES;
}

- (instancetype)copyWithZone:(NSZone *)zone {
    return self;
}

- (BOOL)isEqual:(id)object {
    if ([self class] != [object class]) {
        return NO;
    }
    
    // Ignore the task reference - it's not part of the content of the step
    __typeof(self) castObject = object;
    return (ORKEqualObjects(self.text, castObject.text)
            && ORKEqualObjects(self.detailText, castObject.detailText)
            && ORKEqualObjects(self.value, castObject.value)
            && self.exclusive == castObject.exclusive);
}

- (NSUInteger)hash {
    // Ignore the task reference - it's not part of the content of the step
    return _text.hash ^ _detailText.hash ^ _value.hash;
}

- (instancetype)initWithCoder:(NSCoder *)aDecoder {
    self = [super init];
    if (self) {
        ORK_DECODE_OBJ_CLASS(aDecoder, text, NSString);
        ORK_DECODE_OBJ_CLASS(aDecoder, detailText, NSString);
        ORK_DECODE_OBJ(aDecoder, value);
        ORK_DECODE_BOOL(aDecoder, exclusive);
    }
    return self;
}

- (void)encodeWithCoder:(NSCoder *)aCoder {
    ORK_ENCODE_OBJ(aCoder, text);
    ORK_ENCODE_OBJ(aCoder, value);
    ORK_ENCODE_OBJ(aCoder, detailText);
    ORK_ENCODE_BOOL(aCoder, exclusive);
}

@end


#pragma mark - ORKImageChoice

@implementation ORKImageChoice {
    NSString *_text;
    id<NSCopying, NSCoding, NSObject> _value;
}

+ (instancetype)choiceWithNormalImage:(UIImage *)normal selectedImage:(UIImage *)selected text:(NSString *)text value:(id<NSCopying, NSCoding, NSObject>)value {
    return [[ORKImageChoice alloc] initWithNormalImage:normal selectedImage:selected text:text value:value];
}

+ (instancetype)new {
    ORKThrowMethodUnavailableException();
}

- (instancetype)init {
    ORKThrowMethodUnavailableException();
}

- (instancetype)initWithNormalImage:(UIImage *)normal selectedImage:(UIImage *)selected text:(NSString *)text value:(id<NSCopying,NSCoding,NSObject>)value {
    self = [super init];
    if (self) {
        _text = [text copy];
        _value = value;
        _normalStateImage = normal;
        _selectedStateImage = selected;
    }
    return self;
}

+ (BOOL)supportsSecureCoding {
    return YES;
}

- (instancetype)copyWithZone:(NSZone *)zone {
    return self;
}

- (NSString *)text {
    return _text;
}

- (id<NSCopying, NSCoding>)value {
    return _value;
}

- (BOOL)isEqual:(id)object {
    if ([self class] != [object class]) {
        return NO;
    }
    
    // Ignore the task reference - it's not part of the content of the step.
    
    __typeof(self) castObject = object;
    return (ORKEqualObjects(self.text, castObject.text)
            && ORKEqualObjects(self.value, castObject.value)
            && ORKEqualObjects(self.normalStateImage, castObject.normalStateImage)
            && ORKEqualObjects(self.selectedStateImage, castObject.selectedStateImage));
}

- (NSUInteger)hash {
    // Ignore the task reference - it's not part of the content of the step.
    return _text.hash ^ _value.hash;
}

- (instancetype)initWithCoder:(NSCoder *)aDecoder {
    self = [super init];
    if (self) {
        ORK_DECODE_OBJ_CLASS(aDecoder, text, NSString);
        ORK_DECODE_OBJ(aDecoder, value);
        ORK_DECODE_IMAGE(aDecoder, normalStateImage);
        ORK_DECODE_IMAGE(aDecoder, selectedStateImage);
    }
    return self;
}

- (void)encodeWithCoder:(NSCoder *)aCoder {
    ORK_ENCODE_OBJ(aCoder, text);
    ORK_ENCODE_OBJ(aCoder, value);
    ORK_ENCODE_IMAGE(aCoder, normalStateImage);
    ORK_ENCODE_IMAGE(aCoder, selectedStateImage);
}

@end


#pragma mark - ORKBooleanAnswerFormat

@implementation ORKBooleanAnswerFormat

- (ORKQuestionType)questionType {
    return ORKQuestionTypeBoolean;
}

- (ORKAnswerFormat *)impliedAnswerFormat {
    return [ORKAnswerFormat choiceAnswerFormatWithStyle:ORKChoiceAnswerStyleSingleChoice
                                            textChoices:@[[ORKTextChoice choiceWithText:ORKLocalizedString(@"BOOL_YES",nil) value:@(YES)],
                                                          [ORKTextChoice choiceWithText:ORKLocalizedString(@"BOOL_NO",nil) value:@(NO)]]];
}

- (Class)questionResultClass {
    return [ORKBooleanQuestionResult class];
}

- (NSString *)stringForAnswer:(id)answer {
    return [self.impliedAnswerFormat stringForAnswer: @[answer]];
}

@end


#pragma mark - ORKTimeOfDayAnswerFormat

@implementation ORKTimeOfDayAnswerFormat

- (instancetype)init {
    self = [self initWithDefaultComponents:nil];
    return self;
}

- (instancetype)initWithDefaultComponents:(NSDateComponents *)defaultComponents {
    self = [super init];
    if (self) {
        _defaultComponents = [defaultComponents copy];
    }
    return self;
}

- (ORKQuestionType)questionType {
    return ORKQuestionTypeTimeOfDay;
}

- (Class)questionResultClass {
    return [ORKTimeOfDayQuestionResult class];
}

- (NSDate *)pickerDefaultDate {
    
    if (self.defaultComponents) {
        return ORKTimeOfDayDateFromComponents(self.defaultComponents);
    }
    
    NSDateComponents *dateComponents = [[NSCalendar currentCalendar] componentsInTimeZone:[NSTimeZone systemTimeZone] fromDate:[NSDate date]];
    NSDateComponents *newDateComponents = [[NSDateComponents alloc] init];
    newDateComponents.calendar = ORKTimeOfDayReferenceCalendar();
    newDateComponents.hour = dateComponents.hour;
    newDateComponents.minute = dateComponents.minute;
    
    return ORKTimeOfDayDateFromComponents(newDateComponents);
}

- (BOOL)isEqual:(id)object {
    BOOL isParentSame = [super isEqual:object];
    
    __typeof(self) castObject = object;
    return (isParentSame &&
            ORKEqualObjects(self.defaultComponents, castObject.defaultComponents));
}

- (NSUInteger)hash {
    // Don't bother including everything
    return super.hash & self.defaultComponents.hash;
}

- (instancetype)initWithCoder:(NSCoder *)aDecoder {
    self = [super initWithCoder:aDecoder];
    if (self) {
        ORK_DECODE_OBJ_CLASS(aDecoder, defaultComponents, NSDateComponents);
    }
    return self;
}

- (void)encodeWithCoder:(NSCoder *)aCoder {
    [super encodeWithCoder:aCoder];
    ORK_ENCODE_OBJ(aCoder, defaultComponents);
}

+ (BOOL)supportsSecureCoding {
    return YES;
}

- (NSString *)stringForAnswer:(id)answer {
    return ORKTimeOfDayStringFromComponents(answer);
}

@end


#pragma mark - ORKDateAnswerFormat

@implementation ORKDateAnswerFormat

- (Class)questionResultClass {
    return [ORKDateQuestionResult class];
}

+ (instancetype)new {
    ORKThrowMethodUnavailableException();
}

- (instancetype)init {
    ORKThrowMethodUnavailableException();
}

- (instancetype)initWithStyle:(ORKDateAnswerStyle)style {
    self = [self initWithStyle:style defaultDate:nil minimumDate:nil maximumDate:nil calendar:nil];
    return self;
}

- (instancetype)initWithStyle:(ORKDateAnswerStyle)style
                  defaultDate:(NSDate *)defaultDate
                  minimumDate:(NSDate *)minimum
                  maximumDate:(NSDate *)maximum
                     calendar:(NSCalendar *)calendar {
    self = [super init];
    if (self) {
        _style = style;
        _defaultDate = [defaultDate copy];
        _minimumDate = [minimum copy];
        _maximumDate = [maximum copy];
        _calendar = [calendar copy];
    }
    return self;
}

- (BOOL)isEqual:(id)object {
    BOOL isParentSame = [super isEqual:object];
    
    __typeof(self) castObject = object;
    return (isParentSame &&
            ORKEqualObjects(self.defaultDate, castObject.defaultDate) &&
            ORKEqualObjects(self.minimumDate, castObject.minimumDate) &&
            ORKEqualObjects(self.maximumDate, castObject.maximumDate) &&
            ORKEqualObjects(self.calendar, castObject.calendar) &&
            (_style == castObject.style));
}

- (NSUInteger)hash {
    // Don't bother including everything - style is the main item.
    return ([super hash] & [self.defaultDate hash]) ^ _style;
}

- (NSCalendar *)currentCalendar {
    return (_calendar ? : [NSCalendar currentCalendar]);
}

- (NSDateFormatter *)resultDateFormatter {
    NSDateFormatter *dfm = nil;
    switch (self.questionType) {
        case ORKQuestionTypeDate: {
            dfm = ORKResultDateFormatter();
            break;
        }
        case ORKQuestionTypeTimeOfDay: {
            dfm = ORKResultTimeFormatter();
            break;
        }
        case ORKQuestionTypeDateAndTime: {
            dfm = ORKResultDateTimeFormatter();
            break;
        }
        default:
            break;
    }
    dfm = [dfm copy];
    dfm.calendar = [NSCalendar calendarWithIdentifier:NSCalendarIdentifierGregorian];
    return dfm;
}

- (NSString *)stringFromDate:(NSDate *)date {
    NSDateFormatter *dfm = [self resultDateFormatter];
    return [dfm stringFromDate:date];
}

- (NSDate *)dateFromString:(NSString *)string {
    NSDateFormatter *dfm = [self resultDateFormatter];
    return [dfm dateFromString:string];
}

- (NSDate *)pickerDefaultDate {
    return (self.defaultDate ? : [NSDate date]);
   
}

- (NSDate *)pickerMinimumDate {
    return self.minimumDate;
}

- (NSDate *)pickerMaximumDate {
   return self.maximumDate;
}

- (instancetype)initWithCoder:(NSCoder *)aDecoder {
    self = [super initWithCoder:aDecoder];
    if (self) {
        ORK_DECODE_ENUM(aDecoder, style);
        ORK_DECODE_OBJ_CLASS(aDecoder, minimumDate, NSDate);
        ORK_DECODE_OBJ_CLASS(aDecoder, maximumDate, NSDate);
        ORK_DECODE_OBJ_CLASS(aDecoder, defaultDate, NSDate);
        ORK_DECODE_OBJ_CLASS(aDecoder, calendar, NSCalendar);
    }
    return self;
}

- (void)encodeWithCoder:(NSCoder *)aCoder {
    [super encodeWithCoder:aCoder];
    ORK_ENCODE_ENUM(aCoder, style);
    ORK_ENCODE_OBJ(aCoder, minimumDate);
    ORK_ENCODE_OBJ(aCoder, maximumDate);
    ORK_ENCODE_OBJ(aCoder, defaultDate);
    ORK_ENCODE_OBJ(aCoder, calendar);
}

- (ORKQuestionType)questionType {
    return (_style == ORKDateAnswerStyleDateAndTime) ? ORKQuestionTypeDateAndTime : ORKQuestionTypeDate;
}

+ (BOOL)supportsSecureCoding {
    return YES;
}

- (NSString *)stringForAnswer:(id)answer {
    return [self stringFromDate:answer];
}

@end


#pragma mark - ORKNumericAnswerFormat

@implementation ORKNumericAnswerFormat

- (Class)questionResultClass {
    return [ORKNumericQuestionResult class];
}

+ (instancetype)new {
    ORKThrowMethodUnavailableException();
}

- (instancetype)init {
    ORKThrowMethodUnavailableException();
}

- (instancetype)initWithStyle:(ORKNumericAnswerStyle)style {
    self = [self initWithStyle:style unit:nil minimum:nil maximum:nil];
    return self;
}

- (instancetype)initWithStyle:(ORKNumericAnswerStyle)style unit:(NSString *)unit minimum:(NSNumber *)minimum maximum:(NSNumber *)maximum {
    self = [super init];
    if (self) {
        _style = style;
        _unit = [unit copy];
        self.minimum = minimum;
        self.maximum = maximum;
    }
    return self;
}

- (instancetype)initWithCoder:(NSCoder *)aDecoder {
    self = [super initWithCoder:aDecoder];
    if (self) {
        ORK_DECODE_ENUM(aDecoder, style);
        ORK_DECODE_OBJ_CLASS(aDecoder, unit, NSString);
        ORK_DECODE_OBJ_CLASS(aDecoder, minimum, NSNumber);
        ORK_DECODE_OBJ_CLASS(aDecoder, maximum, NSNumber);
    }
    return self;
}

- (void)encodeWithCoder:(NSCoder *)aCoder {
    [super encodeWithCoder:aCoder];
    ORK_ENCODE_ENUM(aCoder, style);
    ORK_ENCODE_OBJ(aCoder, unit);
    ORK_ENCODE_OBJ(aCoder, minimum);
    ORK_ENCODE_OBJ(aCoder, maximum);
    
}

+ (BOOL)supportsSecureCoding {
    return YES;
}

- (instancetype)copyWithZone:(NSZone *)zone {
    ORKNumericAnswerFormat *answerFormat = [[[self class] allocWithZone:zone] initWithStyle:_style
                                                                              unit:[_unit copy]
                                                                           minimum:[_minimum copy]
                                                                           maximum:[_maximum copy]];
    return answerFormat;
}

- (BOOL)isEqual:(id)object {
    BOOL isParentSame = [super isEqual:object];
    
    __typeof(self) castObject = object;
    return (isParentSame &&
            ORKEqualObjects(self.unit, castObject.unit) &&
            ORKEqualObjects(self.minimum, castObject.minimum) &&
            ORKEqualObjects(self.maximum, castObject.maximum) &&
            (_style == castObject.style));
}

- (NSUInteger)hash {
    // Don't bother including everything - style is the main item
    return [super hash] ^ ([self.unit hash] & _style);
}

- (instancetype)initWithStyle:(ORKNumericAnswerStyle)style unit:(NSString *)unit {
    return [self initWithStyle:style unit:unit minimum:nil maximum:nil];
}

+ (instancetype)decimalAnswerFormatWithUnit:(NSString *)unit {
    return [[ORKNumericAnswerFormat alloc] initWithStyle:ORKNumericAnswerStyleDecimal unit:unit];
}

+ (instancetype)integerAnswerFormatWithUnit:(NSString *)unit {
    return [[ORKNumericAnswerFormat alloc] initWithStyle:ORKNumericAnswerStyleInteger unit:unit];
}

- (ORKQuestionType)questionType {
    return _style == ORKNumericAnswerStyleDecimal ? ORKQuestionTypeDecimal : ORKQuestionTypeInteger;
    
}

- (BOOL)isAnswerValid:(id)answer {
    BOOL isValid = NO;
    if ([answer isKindOfClass:[NSNumber class]]) {
        return [self isAnswerValidWithNumber:(NSNumber *)answer];
    }
    return isValid;
}

- (BOOL)isAnswerValidWithNumber:(NSNumber *)number {
    BOOL isValid = NO;
    if (number) {
        isValid = YES;
        if (isnan(number.doubleValue)) {
            isValid = NO;
        } else if (self.minimum && (self.minimum.doubleValue > number.doubleValue)) {
            isValid = NO;
        } else if (self.maximum && (self.maximum.doubleValue < number.doubleValue)) {
            isValid = NO;
        }
    }
    return isValid;
}

- (BOOL)isAnswerValidWithString:(NSString *)text {
    BOOL isValid = NO;
    if (text.length > 0) {
        NSDecimalNumber *number = [NSDecimalNumber decimalNumberWithString:text locale:[NSLocale currentLocale]];
        isValid = [self isAnswerValidWithNumber:number];
    }
    return isValid;
}

- (NSString *)localizedInvalidValueStringWithAnswerString:(NSString *)text {
    if (!text.length) {
        return nil;
    }
    NSDecimalNumber *num = [NSDecimalNumber decimalNumberWithString:text locale:[NSLocale currentLocale]];
    if (!num) {
        return nil;
    }
    NSString *string = nil;
    NSNumberFormatter *formatter = ORKDecimalNumberFormatter();
    if (self.minimum && (self.minimum.doubleValue > num.doubleValue)) {
        string = [NSString stringWithFormat:ORKLocalizedString(@"RANGE_ALERT_MESSAGE_BELOW_MAXIMUM", nil), text, [formatter stringFromNumber:self.minimum]];
    } else if (self.maximum && (self.maximum.doubleValue < num.doubleValue)) {
        string = [NSString stringWithFormat:ORKLocalizedString(@"RANGE_ALERT_MESSAGE_ABOVE_MAXIMUM", nil), text, [formatter stringFromNumber:self.maximum]];
    } else {
        string = [NSString stringWithFormat:ORKLocalizedString(@"RANGE_ALERT_MESSAGE_OTHER", nil), text];
    }
    return string;
}

- (NSString *)stringForAnswer:(id)answer {
    NSString *answerString = nil;
    if ([self isAnswerValid:answer]) {
        NSNumberFormatter *formatter = ORKDecimalNumberFormatter();
        answerString = [formatter stringFromNumber:answer];
        if (self.unit && self.unit.length > 0) {
            answerString = [NSString stringWithFormat:@"%@ %@", answerString, self.unit];
        }
    }
    return answerString;
}

#pragma mark - Text Sanitization

- (NSString *)removeDecimalSeparatorsFromText:(NSString *)text numAllowed:(NSInteger)numAllowed separator:(NSString *)decimalSeparator {
    NSMutableString *scanningText = [text mutableCopy];
    NSMutableString *sanitizedText = [[NSMutableString alloc] init];
    BOOL finished = NO;
    while (!finished) {
        NSRange range = [scanningText rangeOfString:decimalSeparator];
        if (range.length == 0) {
            // If our range's length is 0, there are no more decimal separators
            [sanitizedText appendString:scanningText];
            finished = YES;
        } else if (numAllowed <= 0) {
            // If we found a decimal separator and no more are allowed, remove the substring
            [scanningText deleteCharactersInRange:range];
        } else {
            NSInteger maxRange = NSMaxRange(range);
            NSString *processedString = [scanningText substringToIndex:maxRange];
            [sanitizedText appendString:processedString];
            [scanningText deleteCharactersInRange:NSMakeRange(0, maxRange)];
            --numAllowed;
        }
    }
    return sanitizedText;
}

- (NSString *)sanitizedTextFieldText:(NSString *)text decimalSeparator:(NSString *)separator {
    NSString *sanitizedText = text;
    if (_style == ORKNumericAnswerStyleDecimal) {
        sanitizedText = [self removeDecimalSeparatorsFromText:text numAllowed:1 separator:(NSString *)separator];
    } else if (_style == ORKNumericAnswerStyleInteger) {
        sanitizedText = [self removeDecimalSeparatorsFromText:text numAllowed:0 separator:(NSString *)separator];
    }
    return sanitizedText;
}

@end


#pragma mark - ORKScaleAnswerFormat

@implementation ORKScaleAnswerFormat {
    NSNumberFormatter *_numberFormatter;
}

- (Class)questionResultClass {
    return [ORKScaleQuestionResult class];
}

+ (instancetype)new {
    ORKThrowMethodUnavailableException();
}

- (instancetype)init {
    ORKThrowMethodUnavailableException();
}

- (instancetype)initWithMaximumValue:(NSInteger)maximumValue
                        minimumValue:(NSInteger)minimumValue
                        defaultValue:(NSInteger)defaultValue
                                step:(NSInteger)step
                            vertical:(BOOL)vertical
             maximumValueDescription:(nullable NSString *)maximumValueDescription
             minimumValueDescription:(nullable NSString *)minimumValueDescription {
    self = [super init];
    if (self) {
        _minimum = minimumValue;
        _maximum = maximumValue;
        _defaultValue = defaultValue;
        _step = step;
        _vertical = vertical;
        _maximumValueDescription = maximumValueDescription;
        _minimumValueDescription = minimumValueDescription;
        
        [self validateParameters];
    }
    return self;
}

- (instancetype)initWithMaximumValue:(NSInteger)maximumValue
                        minimumValue:(NSInteger)minimumValue
                        defaultValue:(NSInteger)defaultValue
                                step:(NSInteger)step
                            vertical:(BOOL)vertical {
    return [self initWithMaximumValue:maximumValue
                         minimumValue:minimumValue
                         defaultValue:defaultValue
                                 step:step
                             vertical:vertical
              maximumValueDescription:nil
              minimumValueDescription:nil];
}

- (instancetype)initWithMaximumValue:(NSInteger)maximumValue
                        minimumValue:(NSInteger)minimumValue
                        defaultValue:(NSInteger)defaultValue
                                step:(NSInteger)step {
    return [self initWithMaximumValue:maximumValue
                         minimumValue:minimumValue
                         defaultValue:defaultValue
                                 step:step
                             vertical:NO
              maximumValueDescription:nil
              minimumValueDescription:nil];
}

- (NSNumber *)minimumNumber {
    return @(_minimum);
}
- (NSNumber *)maximumNumber {
    return @(_maximum);
}
- (NSNumber *)defaultAnswer {
    if ( _defaultValue > _maximum || _defaultValue < _minimum) {
        return nil;
    }
    
    NSInteger integer = round( (double)( _defaultValue - _minimum ) / (double)_step ) * _step + _minimum;
    
    return @(integer);
}
- (NSString *)localizedStringForNumber:(NSNumber *)number {
    return [self.numberFormatter stringFromNumber:number];
}

- (NSArray<ORKTextChoice *> *)textChoices {
    return nil;
}

- (NSNumberFormatter *)numberFormatter {
    if (!_numberFormatter) {
        _numberFormatter = [[NSNumberFormatter alloc] init];
        _numberFormatter.numberStyle = NSNumberFormatterDecimalStyle;
        _numberFormatter.locale = [NSLocale autoupdatingCurrentLocale];
        _numberFormatter.maximumFractionDigits = 0;
    }
    return _numberFormatter;
}

- (NSInteger)numberOfSteps {
    return (_maximum - _minimum) / _step;
}

- (NSNumber *)normalizedValueForNumber:(NSNumber *)number {
    return @(number.integerValue);
}

- (void)validateParameters {
    [super validateParameters];
    
    const NSInteger ORKScaleAnswerFormatMinimumStepSize = 1;
    const NSInteger ORKScaleAnswerFormatMinimumStepCount = 1;
    const NSInteger ORKScaleAnswerFormatMaximumStepCount = 13;
    
    const NSInteger ORKScaleAnswerFormatValueLowerbound = -10000;
    const NSInteger ORKScaleAnswerFormatValueUpperbound = 10000;
    
    if (_maximum < _minimum) {
        @throw [NSException exceptionWithName:NSInvalidArgumentException reason:[NSString stringWithFormat:@"Expect maximumValue larger than minimumValue"] userInfo:nil];
    }
    
    if (_step < ORKScaleAnswerFormatMinimumStepSize) {
        @throw [NSException exceptionWithName:NSInvalidArgumentException
                                       reason:[NSString stringWithFormat:@"Expect step value not less than than %@.", @(ORKScaleAnswerFormatMinimumStepSize)]
                                     userInfo:nil];
    }
    
    NSInteger mod = (_maximum - _minimum) % _step;
    if (mod != 0) {
        @throw [NSException exceptionWithName:NSInvalidArgumentException reason:[NSString stringWithFormat:@"Expect the difference between maximumValue and minimumValue is divisible by step value"] userInfo:nil];
    }
    
    NSInteger steps = (_maximum - _minimum) / _step;
    if (steps < ORKScaleAnswerFormatMinimumStepCount || steps > ORKScaleAnswerFormatMaximumStepCount) {
        @throw [NSException exceptionWithName:NSInvalidArgumentException
                                       reason:[NSString stringWithFormat:@"Expect the total number of steps between minimumValue and maximumValue more than %@ and no more than %@.", @(ORKScaleAnswerFormatMinimumStepCount), @(ORKScaleAnswerFormatMaximumStepCount)]
                                     userInfo:nil];
    }
    
    if (_minimum < ORKScaleAnswerFormatValueLowerbound) {
        @throw [NSException exceptionWithName:NSInvalidArgumentException
                                       reason:[NSString stringWithFormat:@"minimumValue should not less than %@", @(ORKScaleAnswerFormatValueLowerbound)]
                                     userInfo:nil];
    }
    
    if (_maximum > ORKScaleAnswerFormatValueUpperbound) {
        @throw [NSException exceptionWithName:NSInvalidArgumentException
                                       reason:[NSString stringWithFormat:@"maximumValue should not more than %@", @(ORKScaleAnswerFormatValueUpperbound)]
                                     userInfo:nil];
    }
}

- (instancetype)initWithCoder:(NSCoder *)aDecoder {
    self = [super initWithCoder:aDecoder];
    if (self) {
        ORK_DECODE_INTEGER(aDecoder, maximum);
        ORK_DECODE_INTEGER(aDecoder, minimum);
        ORK_DECODE_INTEGER(aDecoder, step);
        ORK_DECODE_INTEGER(aDecoder, defaultValue);
        ORK_DECODE_BOOL(aDecoder, vertical);
        ORK_DECODE_OBJ(aDecoder, maximumValueDescription);
        ORK_DECODE_OBJ(aDecoder, minimumValueDescription);
        ORK_DECODE_IMAGE(aDecoder, maximumImage);
        ORK_DECODE_IMAGE(aDecoder, minimumImage);
        ORK_DECODE_OBJ_ARRAY(aDecoder, gradientColors, UIColor);
        ORK_DECODE_OBJ_ARRAY(aDecoder, gradientLocations, NSNumber);
    }
    return self;
}

- (void)encodeWithCoder:(NSCoder *)aCoder {
    [super encodeWithCoder:aCoder];
    ORK_ENCODE_INTEGER(aCoder, maximum);
    ORK_ENCODE_INTEGER(aCoder, minimum);
    ORK_ENCODE_INTEGER(aCoder, step);
    ORK_ENCODE_INTEGER(aCoder, defaultValue);
    ORK_ENCODE_BOOL(aCoder, vertical);
    ORK_ENCODE_OBJ(aCoder, maximumValueDescription);
    ORK_ENCODE_OBJ(aCoder, minimumValueDescription);
    ORK_ENCODE_IMAGE(aCoder, maximumImage);
    ORK_ENCODE_IMAGE(aCoder, minimumImage);
    ORK_ENCODE_OBJ(aCoder, gradientColors);
    ORK_ENCODE_OBJ(aCoder, gradientLocations);
}

+ (BOOL)supportsSecureCoding {
    return YES;
}

- (BOOL)isEqual:(id)object {
    BOOL isParentSame = [super isEqual:object];
    
    __typeof(self) castObject = object;
    return (isParentSame &&
            (_maximum == castObject.maximum) &&
            (_minimum == castObject.minimum) &&
            (_step == castObject.step) &&
            (_defaultValue == castObject.defaultValue) &&
            ORKEqualObjects(self.maximumValueDescription, castObject.maximumValueDescription) &&
            ORKEqualObjects(self.minimumValueDescription, castObject.minimumValueDescription) &&
            ORKEqualObjects(self.maximumImage, castObject.maximumImage) &&
            ORKEqualObjects(self.minimumImage, castObject.minimumImage) &&
            ORKEqualObjects(self.gradientColors, castObject.gradientColors) &&
            ORKEqualObjects(self.gradientLocations, castObject.gradientLocations));
}

- (ORKQuestionType)questionType {
    return ORKQuestionTypeScale;
}

- (NSString *)stringForAnswer:(id)answer {
    return [self localizedStringForNumber:answer];
}

@end


#pragma mark - ORKContinuousScaleAnswerFormat

@implementation ORKContinuousScaleAnswerFormat {
    NSNumberFormatter *_numberFormatter;
}

- (Class)questionResultClass {
    return [ORKScaleQuestionResult class];
}

+ (instancetype)new {
    ORKThrowMethodUnavailableException();
}

- (instancetype)init {
    ORKThrowMethodUnavailableException();
}

- (instancetype)initWithMaximumValue:(double)maximumValue
                        minimumValue:(double)minimumValue
                        defaultValue:(double)defaultValue
               maximumFractionDigits:(NSInteger)maximumFractionDigits
                            vertical:(BOOL)vertical
             maximumValueDescription:(nullable NSString *)maximumValueDescription
             minimumValueDescription:(nullable NSString *)minimumValueDescription {
    self = [super init];
    if (self) {
        _minimum = minimumValue;
        _maximum = maximumValue;
        _defaultValue = defaultValue;
        _maximumFractionDigits = maximumFractionDigits;
        _vertical = vertical;
        _maximumValueDescription = maximumValueDescription;
        _minimumValueDescription = minimumValueDescription;
        
        [self validateParameters];
    }
    return self;
}

- (instancetype)initWithMaximumValue:(double)maximumValue
                        minimumValue:(double)minimumValue
                        defaultValue:(double)defaultValue
               maximumFractionDigits:(NSInteger)maximumFractionDigits
                            vertical:(BOOL)vertical {
    return [self initWithMaximumValue:maximumValue
                         minimumValue:minimumValue
                         defaultValue:defaultValue
                maximumFractionDigits:maximumFractionDigits
                             vertical:vertical
              maximumValueDescription:nil
              minimumValueDescription:nil];
}

- (instancetype)initWithMaximumValue:(double)maximumValue
                        minimumValue:(double)minimumValue
                        defaultValue:(double)defaultValue
               maximumFractionDigits:(NSInteger)maximumFractionDigits {
    return [self initWithMaximumValue:maximumValue
                         minimumValue:minimumValue
                         defaultValue:defaultValue
                maximumFractionDigits:maximumFractionDigits
                             vertical:NO
              maximumValueDescription:nil
              minimumValueDescription:nil];
}

- (NSNumber *)minimumNumber {
    return @(_minimum);
}
- (NSNumber *)maximumNumber {
    return @(_maximum);
}
- (NSNumber *)defaultAnswer {
    if ( _defaultValue > _maximum || _defaultValue < _minimum) {
        return nil;
    }
    return @(_defaultValue);
}
- (NSString *)localizedStringForNumber:(NSNumber *)number {
    return [self.numberFormatter stringFromNumber:number];
}

- (NSArray<ORKTextChoice *> *)textChoices {
    return nil;
}

- (NSNumberFormatter *)numberFormatter {
    if (!_numberFormatter) {
        _numberFormatter = [[NSNumberFormatter alloc] init];
        _numberFormatter.numberStyle = ORKNumberFormattingStyleConvert(_numberStyle);
        _numberFormatter.maximumFractionDigits = _maximumFractionDigits;
    }
    return _numberFormatter;
}

- (NSInteger)numberOfSteps {
    return 0;
}

- (NSNumber *)normalizedValueForNumber:(NSNumber *)number {
    return number;
}

- (void)validateParameters {
    [super validateParameters];
    
    const double ORKScaleAnswerFormatValueLowerbound = -10000;
    const double ORKScaleAnswerFormatValueUpperbound = 10000;
    
    // Just clamp maximumFractionDigits to be 0-4. This is all aimed at keeping the maximum
    // number of digits down to 6 or less.
    _maximumFractionDigits = MAX(_maximumFractionDigits, 0);
    _maximumFractionDigits = MIN(_maximumFractionDigits, 4);
    
    double effectiveUpperbound = ORKScaleAnswerFormatValueUpperbound * pow(0.1, _maximumFractionDigits);
    double effectiveLowerbound = ORKScaleAnswerFormatValueLowerbound * pow(0.1, _maximumFractionDigits);
    
    if (_maximum <= _minimum) {
        @throw [NSException exceptionWithName:NSInvalidArgumentException reason:[NSString stringWithFormat:@"Expect maximumValue larger than minimumValue"] userInfo:nil];
    }
    
    if (_minimum < effectiveLowerbound) {
        @throw [NSException exceptionWithName:NSInvalidArgumentException
                                       reason:[NSString stringWithFormat:@"minimumValue should not less than %@ with %@ fractional digits", @(effectiveLowerbound), @(_maximumFractionDigits)]
                                     userInfo:nil];
    }
    
    if (_maximum > effectiveUpperbound) {
        @throw [NSException exceptionWithName:NSInvalidArgumentException
                                       reason:[NSString stringWithFormat:@"maximumValue should not more than %@ with %@ fractional digits", @(effectiveUpperbound), @(_maximumFractionDigits)]
                                     userInfo:nil];
    }
}

- (instancetype)initWithCoder:(NSCoder *)aDecoder {
    self = [super initWithCoder:aDecoder];
    if (self) {
        ORK_DECODE_DOUBLE(aDecoder, maximum);
        ORK_DECODE_DOUBLE(aDecoder, minimum);
        ORK_DECODE_DOUBLE(aDecoder, defaultValue);
        ORK_DECODE_INTEGER(aDecoder, maximumFractionDigits);
        ORK_DECODE_BOOL(aDecoder, vertical);
        ORK_DECODE_ENUM(aDecoder, numberStyle);
        ORK_DECODE_OBJ(aDecoder, maximumValueDescription);
        ORK_DECODE_OBJ(aDecoder, minimumValueDescription);
        ORK_DECODE_IMAGE(aDecoder, maximumImage);
        ORK_DECODE_IMAGE(aDecoder, minimumImage);
        ORK_DECODE_OBJ_ARRAY(aDecoder, gradientColors, UIColor);
        ORK_DECODE_OBJ_ARRAY(aDecoder, gradientLocations, NSNumber);
    }
    return self;
}

- (void)encodeWithCoder:(NSCoder *)aCoder {
    [super encodeWithCoder:aCoder];
    ORK_ENCODE_DOUBLE(aCoder, maximum);
    ORK_ENCODE_DOUBLE(aCoder, minimum);
    ORK_ENCODE_DOUBLE(aCoder, defaultValue);
    ORK_ENCODE_INTEGER(aCoder, maximumFractionDigits);
    ORK_ENCODE_BOOL(aCoder, vertical);
    ORK_ENCODE_ENUM(aCoder, numberStyle);
    ORK_ENCODE_OBJ(aCoder, maximumValueDescription);
    ORK_ENCODE_OBJ(aCoder, minimumValueDescription);
    ORK_ENCODE_IMAGE(aCoder, maximumImage);
    ORK_ENCODE_IMAGE(aCoder, minimumImage);
    ORK_ENCODE_OBJ(aCoder, gradientColors);
    ORK_ENCODE_OBJ(aCoder, gradientLocations);
}

+ (BOOL)supportsSecureCoding {
    return YES;
}

- (BOOL)isEqual:(id)object {
    BOOL isParentSame = [super isEqual:object];
    
    __typeof(self) castObject = object;
    return (isParentSame &&
            (_maximum == castObject.maximum) &&
            (_minimum == castObject.minimum) &&
            (_defaultValue == castObject.defaultValue) &&
            (_maximumFractionDigits == castObject.maximumFractionDigits) &&
            (_numberStyle == castObject.numberStyle) &&
            ORKEqualObjects(self.maximumValueDescription, castObject.maximumValueDescription) &&
            ORKEqualObjects(self.minimumValueDescription, castObject.minimumValueDescription) &&
            ORKEqualObjects(self.maximumImage, castObject.maximumImage) &&
            ORKEqualObjects(self.minimumImage, castObject.minimumImage) &&
            ORKEqualObjects(self.gradientColors, castObject.gradientColors) &&
            ORKEqualObjects(self.gradientLocations, castObject.gradientLocations));
}

- (ORKQuestionType)questionType {
    return ORKQuestionTypeScale;
}

- (NSString *)stringForAnswer:(id)answer {
    return [self localizedStringForNumber:answer];
}

@end


#pragma mark - ORKTextScaleAnswerFormat

@interface ORKTextScaleAnswerFormat () {
    
    ORKChoiceAnswerFormatHelper *_helper;
}

@end


@implementation ORKTextScaleAnswerFormat {
    NSNumberFormatter *_numberFormatter;
}

- (Class)questionResultClass {
    return [ORKChoiceQuestionResult class];
}

+ (instancetype)new {
    ORKThrowMethodUnavailableException();
}

- (instancetype)init {
    ORKThrowMethodUnavailableException();
}

- (instancetype)initWithTextChoices:(NSArray<ORKTextChoice *> *)textChoices
                       defaultIndex:(NSInteger)defaultIndex
                           vertical:(BOOL)vertical {
    self = [super init];
    if (self) {
        _textChoices = [textChoices copy];
        _defaultIndex = defaultIndex;
        _vertical = vertical;
        _helper = [[ORKChoiceAnswerFormatHelper alloc] initWithAnswerFormat:self];
        
        [self validateParameters];
    }
    return self;
}

- (instancetype)initWithTextChoices:(NSArray<ORKTextChoice *> *)textChoices
                       defaultIndex:(NSInteger)defaultIndex{
    return [self initWithTextChoices:textChoices
                        defaultIndex:defaultIndex
                            vertical:NO];
}

- (NSNumber *)minimumNumber {
    return @(1);
}
- (NSNumber *)maximumNumber {
    return @(_textChoices.count);
}
- (id<NSObject, NSCopying, NSCoding>)defaultAnswer {
    if (_defaultIndex < 0 || _defaultIndex >= _textChoices.count) {
        return nil;
    }
    id<NSCopying, NSCoding, NSObject> value = [self textChoiceAtIndex:_defaultIndex].value;
    return value ? @[value] : nil;
}
- (NSString *)localizedStringForNumber:(NSNumber *)number {
    return [self.numberFormatter stringFromNumber:number];
}
- (NSString *)minimumValueDescription {
    return _textChoices.firstObject.text;
}
- (NSString *)maximumValueDescription {
    return _textChoices.lastObject.text;
}
- (UIImage *)minimumImage {
    return nil;
}
- (UIImage *)maximumImage {
    return nil;
}

- (NSNumberFormatter *)numberFormatter {
    if (!_numberFormatter) {
        _numberFormatter = [[NSNumberFormatter alloc] init];
        _numberFormatter.numberStyle = NSNumberFormatterDecimalStyle;
        _numberFormatter.locale = [NSLocale autoupdatingCurrentLocale];
        _numberFormatter.maximumFractionDigits = 0;
    }
    return _numberFormatter;
}

- (NSInteger)numberOfSteps {
    return _textChoices.count - 1;
}

- (NSNumber *)normalizedValueForNumber:(NSNumber *)number {
    return @([number integerValue]);
}

- (ORKTextChoice *)textChoiceAtIndex:(NSUInteger)index {
    
    if (index >= _textChoices.count) {
        return nil;
    }
    return _textChoices[index];
}

- (ORKTextChoice *)textChoiceForValue:(id<NSCopying, NSCoding, NSObject>)value {
    __block ORKTextChoice *choice = nil;
    
    [_textChoices enumerateObjectsUsingBlock:^(ORKTextChoice * _Nonnull textChoice, NSUInteger idx, BOOL * _Nonnull stop) {
        if ([textChoice.value isEqual:value]) {
            choice = textChoice;
            *stop = YES;
        }
    }];
    
    return choice;
}

- (NSUInteger)textChoiceIndexForValue:(id<NSCopying, NSCoding, NSObject>)value {
   ORKTextChoice *choice = [self textChoiceForValue:value];
   return choice ? [_textChoices indexOfObject:choice] : NSNotFound;
}

- (void)validateParameters {
    [super validateParameters];
    
    if (_textChoices.count < 2) {
        @throw [NSException exceptionWithName:NSInvalidArgumentException reason:@"Must have a minimum of 2 text choices." userInfo:nil];
    } else if (_textChoices.count > 8) {
        @throw [NSException exceptionWithName:NSInvalidArgumentException reason:@"Cannot have more than 8 text choices." userInfo:nil];
    }
    
    ORKValidateArrayForObjectsOfClass(_textChoices, [ORKTextChoice class], @"Text choices must be of class ORKTextChoice.");
}

- (instancetype)initWithCoder:(NSCoder *)aDecoder {
    self = [super initWithCoder:aDecoder];
    if (self) {
        ORK_DECODE_OBJ_ARRAY(aDecoder, textChoices, ORKTextChoice);
        ORK_DECODE_OBJ_ARRAY(aDecoder, gradientColors, UIColor);
        ORK_DECODE_OBJ_ARRAY(aDecoder, gradientLocations, NSNumber);
        ORK_DECODE_INTEGER(aDecoder, defaultIndex);
        ORK_DECODE_BOOL(aDecoder, vertical);
    }
    return self;
}

- (void)encodeWithCoder:(NSCoder *)aCoder {
    [super encodeWithCoder:aCoder];
    ORK_ENCODE_OBJ(aCoder, textChoices);
    ORK_ENCODE_OBJ(aCoder, gradientColors);
    ORK_ENCODE_OBJ(aCoder, gradientLocations);
    ORK_ENCODE_INTEGER(aCoder, defaultIndex);
    ORK_ENCODE_BOOL(aCoder, vertical);
}

+ (BOOL)supportsSecureCoding {
    return YES;
}

- (BOOL)isEqual:(id)object {
    BOOL isParentSame = [super isEqual:object];
    
    __typeof(self) castObject = object;
    return (isParentSame &&
            ORKEqualObjects(self.textChoices, castObject.textChoices) &&
            (_defaultIndex == castObject.defaultIndex) &&
            (_vertical == castObject.vertical) &&
            ORKEqualObjects(self.gradientColors, castObject.gradientColors) &&
            ORKEqualObjects(self.gradientLocations, castObject.gradientLocations));
}

- (ORKQuestionType)questionType {
    return ORKQuestionTypeScale;
}

- (NSString *)stringForAnswer:(id)answer {
    return [_helper stringForChoiceAnswer:answer];
}

@end


#pragma mark - ORKTextAnswerFormat

@implementation ORKTextAnswerFormat {
    NSRegularExpression *_cachedRegEx;
}

- (Class)questionResultClass {
    return [ORKTextQuestionResult class];
}

- (void)commonInit {
    _autocapitalizationType = UITextAutocapitalizationTypeSentences;
    _autocorrectionType = UITextAutocorrectionTypeDefault;
    _spellCheckingType = UITextSpellCheckingTypeDefault;
    _keyboardType = UIKeyboardTypeDefault;
    _multipleLines = YES;
}

- (instancetype)initWithMaximumLength:(NSInteger)maximumLength {
    self = [super init];
    if (self) {
        _maximumLength = maximumLength;
        [self commonInit];
    }
    return self;
}

- (instancetype)initWithValidationRegex:(NSString *)validationRegex invalidMessage:(NSString *)invalidMessage {
    self = [super init];
    if (self) {
        _validationRegex = [validationRegex copy];
        _invalidMessage = [invalidMessage copy];
        _maximumLength = 0;
        [self commonInit];
    }
    return self;
}

- (instancetype)init {
    self = [self initWithMaximumLength:0];
    return self;
}

- (ORKQuestionType)questionType {
    return ORKQuestionTypeText;
}

- (void)validateParameters {
    [super validateParameters];
    
    if ( (!self.validationRegex && self.invalidMessage) || (self.validationRegex && !self.invalidMessage) ){
        @throw [NSException exceptionWithName:NSInvalidArgumentException
                                       reason:@"Both regex and invalid message properties must be set."
                                     userInfo:nil];
    }
    
    NSError *error;
    if (self.validationRegex && ![[NSRegularExpression alloc] initWithPattern:self.validationRegex
                                                                      options:NSRegularExpressionCaseInsensitive
                                                                        error:&error]) {
        @throw [NSException exceptionWithName:NSInvalidArgumentException
                                       reason:@"Validation regex is not valid."
                                     userInfo:error.userInfo];
    }

}

- (instancetype)copyWithZone:(NSZone *)zone {
    ORKTextAnswerFormat *answerFormat = [[[self class] allocWithZone:zone] init];
    answerFormat->_maximumLength = _maximumLength;
    answerFormat->_validationRegex = [_validationRegex copy];
    answerFormat->_invalidMessage = [_invalidMessage copy];
    answerFormat->_autocapitalizationType = _autocapitalizationType;
    answerFormat->_autocorrectionType = _autocorrectionType;
    answerFormat->_spellCheckingType = _spellCheckingType;
    answerFormat->_keyboardType = _keyboardType;
    answerFormat->_multipleLines = _multipleLines;
    answerFormat->_secureTextEntry = _secureTextEntry;
    return answerFormat;
}

- (BOOL)isAnswerValid:(id)answer {
    BOOL isValid = NO;
    if ([answer isKindOfClass:[NSString class]]) {
        isValid = [self isAnswerValidWithString:(NSString *)answer];
    }
    return isValid;
}

- (BOOL)isAnswerValidWithString:(NSString *)text {
    BOOL isValid = YES;
    if (text && text.length > 0) {
        isValid = ([self isTextLengthValidWithString:text] && [self isTextRegexValidWithString:text]);
    }
    return isValid;
}

- (BOOL)isTextLengthValidWithString:(NSString *)text {
    return (_maximumLength == 0 || text.length <= _maximumLength);
}

- (BOOL)isTextRegexValidWithString:(NSString *)text {
    BOOL isValid = YES;
    if (self.validationRegex) {
        if (!_cachedRegEx) {
            NSString *regExPattern = self.validationRegex;
            _cachedRegEx = [[NSRegularExpression alloc] initWithPattern:regExPattern options:0 error:nil];
        }

        NSUInteger regExMatches = [_cachedRegEx numberOfMatchesInString:text options:0 range:NSMakeRange(0, [text length])];
        isValid = (regExMatches != 0);
    }
    return isValid;
}

- (NSString *)localizedInvalidValueStringWithAnswerString:(NSString *)text {
    NSMutableString *string = [NSMutableString new];
    if (![self isTextLengthValidWithString:text]) {
        [string appendString:[NSString stringWithFormat:ORKLocalizedString(@"TEXT_ANSWER_EXCEEDING_MAX_LENGTH_ALERT_MESSAGE", nil), ORKLocalizedStringFromNumber(@(_maximumLength))]];
    }
    if (![self isTextRegexValidWithString:text]) {
        if (string.length > 0) {
            [string appendString:@"\n"];
        }
        [string appendString:[NSString stringWithFormat:ORKLocalizedString(_invalidMessage, nil), text]];
    }
    return string;
}


- (ORKAnswerFormat *)confirmationAnswerFormatWithOriginalItemIdentifier:(NSString *)originalItemIdentifier
                                                           errorMessage:(NSString *)errorMessage {
    
    NSAssert(!self.multipleLines, @"Confirmation Answer Format is not currently defined for ORKTextAnswerFormat with multiple lines.");
    
    ORKTextAnswerFormat *answerFormat = [[ORKConfirmTextAnswerFormat alloc] initWithOriginalItemIdentifier:originalItemIdentifier errorMessage:errorMessage];
    
    // Copy from ORKTextAnswerFormat being confirmed
    answerFormat->_maximumLength = _maximumLength;
    answerFormat->_keyboardType = _keyboardType;
    answerFormat->_multipleLines = _multipleLines;
    answerFormat->_secureTextEntry = _secureTextEntry;
    answerFormat->_autocapitalizationType = _autocapitalizationType;
    
    // Always set to no autocorrection or spell checking
    answerFormat->_autocorrectionType = UITextAutocorrectionTypeNo;
    answerFormat->_spellCheckingType = UITextSpellCheckingTypeNo;
    
    return answerFormat;
}

#pragma mark NSSecureCoding

- (instancetype)initWithCoder:(NSCoder *)aDecoder {
    self = [super initWithCoder:aDecoder];
    if (self) {
        _multipleLines = YES;
        ORK_DECODE_INTEGER(aDecoder, maximumLength);
        ORK_DECODE_OBJ_CLASS(aDecoder, validationRegex, NSString);
        ORK_DECODE_OBJ_CLASS(aDecoder, invalidMessage, NSString);
        ORK_DECODE_ENUM(aDecoder, autocapitalizationType);
        ORK_DECODE_ENUM(aDecoder, autocorrectionType);
        ORK_DECODE_ENUM(aDecoder, spellCheckingType);
        ORK_DECODE_ENUM(aDecoder, keyboardType);
        ORK_DECODE_BOOL(aDecoder, multipleLines);
        ORK_DECODE_BOOL(aDecoder, secureTextEntry);
    }
    return self;
}

- (void)encodeWithCoder:(NSCoder *)aCoder {
    [super encodeWithCoder:aCoder];
    ORK_ENCODE_INTEGER(aCoder, maximumLength);
    ORK_ENCODE_OBJ(aCoder, validationRegex);
    ORK_ENCODE_OBJ(aCoder, invalidMessage);
    ORK_ENCODE_ENUM(aCoder, autocapitalizationType);
    ORK_ENCODE_ENUM(aCoder, autocorrectionType);
    ORK_ENCODE_ENUM(aCoder, spellCheckingType);
    ORK_ENCODE_ENUM(aCoder, keyboardType);
    ORK_ENCODE_BOOL(aCoder, multipleLines);
    ORK_ENCODE_BOOL(aCoder, secureTextEntry);
}

+ (BOOL)supportsSecureCoding {
    return YES;
}

- (BOOL)isEqual:(id)object {
    BOOL isParentSame = [super isEqual:object];
    
    __typeof(self) castObject = object;
    return (isParentSame &&
            (self.maximumLength == castObject.maximumLength &&
             ORKEqualObjects(self.validationRegex, castObject.validationRegex) &&
             ORKEqualObjects(self.invalidMessage, castObject.invalidMessage) &&
             self.autocapitalizationType == castObject.autocapitalizationType &&
             self.autocorrectionType == castObject.autocorrectionType &&
             self.spellCheckingType == castObject.spellCheckingType &&
             self.keyboardType == castObject.keyboardType &&
             self.multipleLines == castObject.multipleLines) &&
             self.secureTextEntry == castObject.secureTextEntry);
}

static NSString *const kSecureTextEntryEscapeString = @"*";

- (NSString *)stringForAnswer:(id)answer {
    NSString *answerString = nil;
    if ([self isAnswerValid:answer]) {
        answerString = _secureTextEntry ? [@"" stringByPaddingToLength:((NSString *)answer).length withString:kSecureTextEntryEscapeString startingAtIndex:0] : answer;
    }
    return answerString;
}

@end


#pragma mark - ORKEmailAnswerFormat

@implementation ORKEmailAnswerFormat {
    ORKTextAnswerFormat *_impliedAnswerFormat;
}

- (ORKQuestionType)questionType {
    return ORKQuestionTypeText;
}

- (Class)questionResultClass {
    return [ORKTextQuestionResult class];
}

- (ORKAnswerFormat *)impliedAnswerFormat {
    if (!_impliedAnswerFormat) {
        _impliedAnswerFormat = [ORKTextAnswerFormat textAnswerFormatWithValidationRegex:EmailValidationRegex invalidMessage:ORKLocalizedString(@"INVALID_EMAIL_ALERT_MESSAGE", nil)];
        _impliedAnswerFormat.keyboardType = UIKeyboardTypeEmailAddress;
        _impliedAnswerFormat.multipleLines = NO;
        _impliedAnswerFormat.spellCheckingType = UITextSpellCheckingTypeNo;
        _impliedAnswerFormat.autocapitalizationType = UITextAutocapitalizationTypeNone;
        _impliedAnswerFormat.autocorrectionType = UITextAutocorrectionTypeNo;
    }
    return _impliedAnswerFormat;
}

- (NSString *)stringForAnswer:(id)answer {
    return [self.impliedAnswerFormat stringForAnswer:answer];
}

@end


#pragma mark - ORKConfirmTextAnswerFormat

@implementation ORKConfirmTextAnswerFormat

+ (instancetype)new {
    ORKThrowMethodUnavailableException();
}

// Don't throw on -init nor -initWithMaximumLength: because they're internally used by -copyWithZone:

- (instancetype)initWithValidationRegex:(NSString *)validationRegex
                         invalidMessage:(NSString *)invalidMessage {
    ORKThrowMethodUnavailableException();
}

- (instancetype)initWithOriginalItemIdentifier:(NSString *)originalItemIdentifier
                                  errorMessage:(NSString *)errorMessage {
    
    NSParameterAssert(originalItemIdentifier);
    NSParameterAssert(errorMessage);
    
    self = [super init];
    if (self) {
        _originalItemIdentifier = [originalItemIdentifier copy];
        _errorMessage = [errorMessage copy];
    }
    return self;
}

- (BOOL)isAnswerValid:(id)answer {
    BOOL isValid = NO;
    if ([answer isKindOfClass:[NSString class]]) {
        NSString *stringAnswer = (NSString *)answer;
        isValid = (stringAnswer.length > 0);
    }
    return isValid;
}

- (NSString *)localizedInvalidValueStringWithAnswerString:(NSString *)text {
    return self.errorMessage;
}

- (instancetype)copyWithZone:(NSZone *)zone {
    ORKConfirmTextAnswerFormat *answerFormat = [super copyWithZone:zone];
    answerFormat->_originalItemIdentifier = [_originalItemIdentifier copy];
    answerFormat->_errorMessage = [_errorMessage copy];
    return answerFormat;
}

+ (BOOL)supportsSecureCoding {
    return YES;
}

- (instancetype)initWithCoder:(NSCoder *)aDecoder {
    self = [super initWithCoder:aDecoder];
    if (self) {
        ORK_DECODE_OBJ(aDecoder, originalItemIdentifier);
        ORK_DECODE_OBJ(aDecoder, errorMessage);
    }
    return self;
}

- (void)encodeWithCoder:(NSCoder *)aCoder {
    [super encodeWithCoder:aCoder];
    ORK_ENCODE_OBJ(aCoder, originalItemIdentifier);
    ORK_ENCODE_OBJ(aCoder, errorMessage);
}

- (BOOL)isEqual:(id)object {
    BOOL isParentSame = [super isEqual:object];
    
    __typeof(self) castObject = object;
    return (isParentSame &&
            ORKEqualObjects(self.originalItemIdentifier, castObject.originalItemIdentifier) &&
            ORKEqualObjects(self.errorMessage, castObject.errorMessage));
}

@end


#pragma mark - ORKTimeIntervalAnswerFormat

@implementation ORKTimeIntervalAnswerFormat

- (Class)questionResultClass {
    return [ORKTimeIntervalQuestionResult class];
}

- (instancetype)init {
    self = [self initWithDefaultInterval:0 step:1];
    return self;
}

- (instancetype)initWithDefaultInterval:(NSTimeInterval)defaultInterval step:(NSInteger)step {
    self = [super init];
    if (self) {
        _defaultInterval = defaultInterval;
        _step = step;
        [self validateParameters];
    }
    return self;
}

- (ORKQuestionType)questionType {
    return ORKQuestionTypeTimeInterval;
}

- (NSTimeInterval)pickerDefaultDuration {

    NSTimeInterval value = MAX([self defaultInterval], 0);
    
    // imitate UIDatePicker's behavior
    NSTimeInterval stepInSeconds = _step * 60;
    value  = floor(value/stepInSeconds)*stepInSeconds;
    
    return value;
}

- (void)validateParameters {
    [super validateParameters];
    
    const NSInteger ORKTimeIntervalAnswerFormatStepLowerBound = 1;
    const NSInteger ORKTimeIntervalAnswerFormatStepUpperBound = 30;
    
    if (_step < ORKTimeIntervalAnswerFormatStepLowerBound || _step > ORKTimeIntervalAnswerFormatStepUpperBound) {
        @throw [NSException exceptionWithName:NSInvalidArgumentException reason:[NSString stringWithFormat:@"Step should be between %@ and %@.", @(ORKTimeIntervalAnswerFormatStepLowerBound), @(ORKTimeIntervalAnswerFormatStepUpperBound)] userInfo:nil];
    }
}

- (instancetype)initWithCoder:(NSCoder *)aDecoder {
    self = [super initWithCoder:aDecoder];
    if (self) {
        ORK_DECODE_DOUBLE(aDecoder, defaultInterval);
        ORK_DECODE_DOUBLE(aDecoder, step);
    }
    return self;
}

- (void)encodeWithCoder:(NSCoder *)aCoder {
    [super encodeWithCoder:aCoder];
    ORK_ENCODE_DOUBLE(aCoder, defaultInterval);
    ORK_ENCODE_DOUBLE(aCoder, step);
}

+ (BOOL)supportsSecureCoding {
    return YES;
}

- (BOOL)isEqual:(id)object {
    BOOL isParentSame = [super isEqual:object];
    
    __typeof(self) castObject = object;
    return (isParentSame &&
            (_defaultInterval == castObject.defaultInterval) &&
            (_step == castObject.step));
}

- (NSString *)stringForAnswer:(id)answer {
    return [ORKTimeIntervalLabelFormatter() stringFromTimeInterval:((NSNumber *)answer).floatValue];
}

@end


#pragma mark - ORKHeightAnswerFormat

@implementation ORKHeightAnswerFormat

- (Class)questionResultClass {
    return [ORKNumericQuestionResult class];
}

- (NSString *)canonicalUnitString {
    return @"cm";
}

- (ORKNumericQuestionResult *)resultWithIdentifier:(NSString *)identifier answer:(NSNumber *)answer {
    ORKNumericQuestionResult *questionResult = (ORKNumericQuestionResult *)[super resultWithIdentifier:identifier answer:answer];
    // Use canonical unit because we expect results to be consistent regardless of the user locale
    questionResult.unit = [self canonicalUnitString];
    return questionResult;
}

- (instancetype)init {
    self = [self initWithMeasurementSystem:ORKMeasurementSystemLocal];
    return self;
}

- (instancetype)initWithMeasurementSystem:(ORKMeasurementSystem)measurementSystem {
    self = [super init];
    if (self) {
        _measurementSystem = measurementSystem;
    }
    return self;
}

- (BOOL)isEqual:(id)object {
    BOOL isParentSame = [super isEqual:object];
    
    __typeof(self) castObject = object;
    return (isParentSame &&
            (self.measurementSystem == castObject.measurementSystem));
}

- (NSUInteger)hash {
    return super.hash ^ _measurementSystem;
}

- (instancetype)initWithCoder:(NSCoder *)aDecoder {
    self = [super initWithCoder:aDecoder];
    if (self) {
        ORK_DECODE_ENUM(aDecoder, measurementSystem);
    }
    return self;
}

- (void)encodeWithCoder:(NSCoder *)aCoder {
    [super encodeWithCoder:aCoder];
    ORK_ENCODE_ENUM(aCoder, measurementSystem);
}

- (ORKQuestionType)questionType {
    return ORKQuestionTypeHeight;
}

+ (BOOL)supportsSecureCoding {
    return YES;
}

- (BOOL)useMetricSystem {
    return _measurementSystem == ORKMeasurementSystemMetric
    || (_measurementSystem == ORKMeasurementSystemLocal && ((NSNumber *)[[NSLocale currentLocale] objectForKey:NSLocaleUsesMetricSystem]).boolValue);
}

- (NSString *)stringForAnswer:(id)answer {
    NSString *answerString = nil;
    
    if (!ORKIsAnswerEmpty(answer)) {
        NSNumberFormatter *formatter = ORKDecimalNumberFormatter();
        if (self.useMetricSystem) {
            answerString = [NSString stringWithFormat:@"%@ %@", [formatter stringFromNumber:answer], ORKLocalizedString(@"MEASURING_UNIT_CM", nil)];
        } else {
            double feet, inches;
            ORKCentimetersToFeetAndInches(((NSNumber *)answer).doubleValue, &feet, &inches);
            NSString *feetString = [formatter stringFromNumber:@(feet)];
            NSString *inchesString = [formatter stringFromNumber:@(inches)];
            answerString = [NSString stringWithFormat:@"%@ %@, %@ %@",
                            feetString, ORKLocalizedString(@"MEASURING_UNIT_FT", nil), inchesString, ORKLocalizedString(@"MEASURING_UNIT_IN", nil)];
        }
    }
    return answerString;
}

@end


#pragma mark - ORKLocationAnswerFormat

@implementation ORKLocationAnswerFormat

- (instancetype)init {
    self = [super init];
    if (self) {
        _useCurrentLocation = YES;
    }
    return self;
}

- (instancetype)initWithCoder:(NSCoder *)aDecoder {
    self = [super initWithCoder:aDecoder];
    if (self) {
        ORK_DECODE_BOOL(aDecoder, useCurrentLocation);
    }
    return self;
}

- (void)encodeWithCoder:(NSCoder *)aCoder {
    [super encodeWithCoder:aCoder];
    ORK_ENCODE_BOOL(aCoder, useCurrentLocation);
}

+ (BOOL)supportsSecureCoding {
    return YES;
}

- (ORKQuestionType)questionType {
    return ORKQuestionTypeLocation;
}

- (Class)questionResultClass {
    return [ORKLocationQuestionResult class];
}

- (instancetype)copyWithZone:(NSZone *)zone {
    ORKLocationAnswerFormat *locationAnswerFormat = [[[self class] allocWithZone:zone] init];
    locationAnswerFormat->_useCurrentLocation = _useCurrentLocation;
    return locationAnswerFormat;
}

-(BOOL)isEqual:(id)object {
    BOOL isParentSame = [super isEqual:object];
    
    __typeof(self) castObject = object;
    return (isParentSame &&
            _useCurrentLocation == castObject.useCurrentLocation);
}

static NSString *const formattedAddressLinesKey = @"FormattedAddressLines";

- (NSString *)stringForAnswer:(id)answer {
    NSString *answerString = nil;
    if ([answer isKindOfClass:[ORKLocation class]]) {
        ORKLocation *location = answer;
        // access address dictionary directly since 'ABCreateStringWithAddressDictionary:' is deprecated in iOS9
        NSArray<NSString *> *addressLines = [location.addressDictionary valueForKey:formattedAddressLinesKey];
        answerString = addressLines ? [addressLines componentsJoinedByString:@"\n"] :
        MKStringFromMapPoint(MKMapPointForCoordinate(location.coordinate));
    }
    return answerString;
}

@end

@implementation ORKMoodScaleAnswerFormat

- (instancetype)initWithMoodQuestionType:(ORKMoodQuestionType)questionType {
    
    NSArray *textChoices;
    NSString *imageName;
    
    switch (questionType) {
        case ORKMoodQuestionTypeClarity: {
            imageName = @"MoodSurveyClarity";
            textChoices = @[ORKLocalizedString(@"MOOD_CLARITY_GREAT", nil),
                                     ORKLocalizedString(@"MOOD_CLARITY_GOOD", nil),
                                     ORKLocalizedString(@"MOOD_CLARITY_AVERAGE", nil),
                                     ORKLocalizedString(@"MOOD_CLARITY_BAD", nil),
                                     ORKLocalizedString(@"MOOD_CLARITY_TERRIBLE", nil)];
        } break;
        
        case ORKMoodQuestionTypeOverall: {
            imageName = @"MoodSurveyMood";
            textChoices = @[ORKLocalizedString(@"MOOD_OVERALL_GREAT", nil),
                                 ORKLocalizedString(@"MOOD_OVERALL_GOOD", nil),
                                 ORKLocalizedString(@"MOOD_OVERALL_AVERAGE", nil),
                                 ORKLocalizedString(@"MOOD_OVERALL_BAD", nil),
                                 ORKLocalizedString(@"MOOD_OVERALL_TERRIBLE", nil)];
        } break;
    
        case ORKMoodQuestionTypePain: {
            imageName = @"MoodSurveyPain";
            textChoices = @[ORKLocalizedString(@"MOOD_PAIN_GREAT", nil),
                                 ORKLocalizedString(@"MOOD_PAIN_GOOD", nil),
                                 ORKLocalizedString(@"MOOD_PAIN_AVERAGE", nil),
                                 ORKLocalizedString(@"MOOD_PAIN_BAD", nil),
                                 ORKLocalizedString(@"MOOD_PAIN_TERRIBLE", nil)];
        } break;
    
        case ORKMoodQuestionTypeSleep: {
            imageName = @"MoodSurveySleep";
            textChoices = @[ORKLocalizedString(@"MOOD_SLEEP_GREAT", nil),
                                 ORKLocalizedString(@"MOOD_SLEEP_GOOD", nil),
                                 ORKLocalizedString(@"MOOD_SLEEP_AVERAGE", nil),
                                 ORKLocalizedString(@"MOOD_SLEEP_BAD", nil),
                                 ORKLocalizedString(@"MOOD_SLEEP_TERRIBLE", nil)];
        } break;
    
        case ORKMoodQuestionTypeExcercise: {
            imageName = @"MoodSurveyExercise";
            textChoices = @[ORKLocalizedString(@"MOOD_EXERCISE_GREAT", nil),
                                 ORKLocalizedString(@"MOOD_EXERCISE_GOOD", nil),
                                 ORKLocalizedString(@"MOOD_EXERCISE_AVERAGE", nil),
                                 ORKLocalizedString(@"MOOD_EXERCISE_BAD", nil),
                                 ORKLocalizedString(@"MOOD_EXERCISE_TERRIBLE", nil)];
        } break;
    
        default: {
            imageName = @"MoodSurveyCustom";
            textChoices = @[ORKLocalizedString(@"MOOD_CUSTOM_GREAT", nil),
                                 ORKLocalizedString(@"MOOD_CUSTOM_GOOD", nil),
                                 ORKLocalizedString(@"MOOD_CUSTOM_AVERAGE", nil),
                                 ORKLocalizedString(@"MOOD_CUSTOM_BAD", nil),
                                 ORKLocalizedString(@"MOOD_CUSTOM_TERRIBLE", nil)];
        } break;
    }
    
    NSMutableArray *answerChoices = [NSMutableArray new];
    
    NSUInteger count = [textChoices count];
    for (NSUInteger i = 0; i < count; i++) {
<<<<<<< HEAD
        NSString *unselectedName = [NSString stringWithFormat:@"%@-%lug", imageName, (i + 1)];
        UIImage *unselectedImage = [UIImage imageNamed:unselectedName inBundle:[NSBundle bundleForClass:[self class]] compatibleWithTraitCollection:nil];
        NSString *selectedName = [NSString stringWithFormat:@"%@-%lup", imageName, (i + 1)];
=======
        NSString *unselectedName = [NSString stringWithFormat:@"%@-%@g", imageName, @(i + 1)];
        UIImage *unselectedImage = [UIImage imageNamed:unselectedName inBundle:[NSBundle bundleForClass:[self class]] compatibleWithTraitCollection:nil];
        NSString *selectedName = [NSString stringWithFormat:@"%@-%@p", imageName, @(i + 1)];
>>>>>>> 1727002c
        UIImage *selectedImage = [UIImage imageNamed:selectedName inBundle:[NSBundle bundleForClass:[self class]] compatibleWithTraitCollection:nil];
        ORKImageChoice *answerOption = [ORKImageChoice choiceWithNormalImage:unselectedImage
                                                               selectedImage:selectedImage
                                                                        text:textChoices[i]
                                                                       value:@(count - i)];
        [answerChoices addObject:answerOption];
    }
    
    return [self initWithImageChoices:answerChoices];
}

+ (BOOL)supportsSecureCoding {
    return YES;
}

- (Class)questionResultClass {
    return [ORKMoodScaleQuestionResult class];
}

@end<|MERGE_RESOLUTION|>--- conflicted
+++ resolved
@@ -2801,15 +2801,9 @@
     
     NSUInteger count = [textChoices count];
     for (NSUInteger i = 0; i < count; i++) {
-<<<<<<< HEAD
-        NSString *unselectedName = [NSString stringWithFormat:@"%@-%lug", imageName, (i + 1)];
-        UIImage *unselectedImage = [UIImage imageNamed:unselectedName inBundle:[NSBundle bundleForClass:[self class]] compatibleWithTraitCollection:nil];
-        NSString *selectedName = [NSString stringWithFormat:@"%@-%lup", imageName, (i + 1)];
-=======
         NSString *unselectedName = [NSString stringWithFormat:@"%@-%@g", imageName, @(i + 1)];
         UIImage *unselectedImage = [UIImage imageNamed:unselectedName inBundle:[NSBundle bundleForClass:[self class]] compatibleWithTraitCollection:nil];
         NSString *selectedName = [NSString stringWithFormat:@"%@-%@p", imageName, @(i + 1)];
->>>>>>> 1727002c
         UIImage *selectedImage = [UIImage imageNamed:selectedName inBundle:[NSBundle bundleForClass:[self class]] compatibleWithTraitCollection:nil];
         ORKImageChoice *answerOption = [ORKImageChoice choiceWithNormalImage:unselectedImage
                                                                selectedImage:selectedImage
