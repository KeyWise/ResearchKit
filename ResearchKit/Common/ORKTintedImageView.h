/*
 Copyright (c) 2015, Apple Inc. All rights reserved.
 
 Redistribution and use in source and binary forms, with or without modification,
 are permitted provided that the following conditions are met:
 
 1.  Redistributions of source code must retain the above copyright notice, this
 list of conditions and the following disclaimer.
 
 2.  Redistributions in binary form must reproduce the above copyright notice,
 this list of conditions and the following disclaimer in the documentation and/or
 other materials provided with the distribution.
 
 3.  Neither the name of the copyright holder(s) nor the names of any contributors
 may be used to endorse or promote products derived from this software without
 specific prior written permission. No license is granted to the trademarks of
 the copyright holders even if such marks are included in this software.
 
 THIS SOFTWARE IS PROVIDED BY THE COPYRIGHT HOLDERS AND CONTRIBUTORS "AS IS"
 AND ANY EXPRESS OR IMPLIED WARRANTIES, INCLUDING, BUT NOT LIMITED TO, THE
 IMPLIED WARRANTIES OF MERCHANTABILITY AND FITNESS FOR A PARTICULAR PURPOSE
 ARE DISCLAIMED. IN NO EVENT SHALL THE COPYRIGHT OWNER OR CONTRIBUTORS BE LIABLE
 FOR ANY DIRECT, INDIRECT, INCIDENTAL, SPECIAL, EXEMPLARY, OR CONSEQUENTIAL
 DAMAGES (INCLUDING, BUT NOT LIMITED TO, PROCUREMENT OF SUBSTITUTE GOODS OR
 SERVICES; LOSS OF USE, DATA, OR PROFITS; OR BUSINESS INTERRUPTION) HOWEVER
 CAUSED AND ON ANY THEORY OF LIABILITY, WHETHER IN CONTRACT, STRICT LIABILITY,
 OR TORT (INCLUDING NEGLIGENCE OR OTHERWISE) ARISING IN ANY WAY OUT OF THE USE
 OF THIS SOFTWARE, EVEN IF ADVISED OF THE POSSIBILITY OF SUCH DAMAGE.
 */


@import UIKit;
<<<<<<< HEAD
#import <ResearchKit/ORKTypes.h>
=======
#import "ORKDefines.h"

>>>>>>> 35c8f543

NS_ASSUME_NONNULL_BEGIN

UIImage *ORKImageByTintingImage(UIImage *image, UIColor *tintColor, CGFloat scale);

ORK_CLASS_AVAILABLE
@interface ORKTintedImageView : UIImageView

@property (nonatomic, assign) BOOL shouldApplyTint;

@property (nonatomic, assign) BOOL enableTintedImageCaching;

@end

NS_ASSUME_NONNULL_END<|MERGE_RESOLUTION|>--- conflicted
+++ resolved
@@ -30,12 +30,7 @@
 
 
 @import UIKit;
-<<<<<<< HEAD
-#import <ResearchKit/ORKTypes.h>
-=======
 #import "ORKDefines.h"
-
->>>>>>> 35c8f543
 
 NS_ASSUME_NONNULL_BEGIN
 
