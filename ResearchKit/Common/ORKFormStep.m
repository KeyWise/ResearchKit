--- conflicted
+++ resolved
@@ -126,18 +126,6 @@
     _formItems = formItems;
     
     for (ORKFormItem *item in _formItems) {
-<<<<<<< HEAD
-        ORKAnswerFormat *answerFormat = [item impliedAnswerFormat];
-        
-        ORKQuestionType type = answerFormat.questionType;
-        if (type == ORKQuestionTypeScale) {
-            
-            NSString *typeName = @"ORKQuestionTypeScale";
-            
-            @throw [NSException exceptionWithName:NSInvalidArgumentException reason:[NSString stringWithFormat:@"ORKFormItem doesn't support type %@", typeName] userInfo:nil];
-        }
-=======
->>>>>>> d50d647f
         item.step = self;
     }
 }
