--- conflicted
+++ resolved
@@ -113,11 +113,7 @@
     self = [super initWithCoder:aDecoder];
     if (self) {
         ORK_DECODE_OBJ_ARRAY(aDecoder, formItems, ORKFormItem);
-<<<<<<< HEAD
-        ORK_DECODE_OBJ(aDecoder, footnote);
-=======
         ORK_DECODE_OBJ_CLASS(aDecoder, footnote, NSString);
->>>>>>> 96712fcf
     }
     return self;
 }
