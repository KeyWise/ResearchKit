--- conflicted
+++ resolved
@@ -1,7 +1,7 @@
 /*
  Copyright (c) 2015, Apple Inc. All rights reserved.
  Copyright (c) 2015, Ricardo Sánchez-Sáez.
-
+ 
  Redistribution and use in source and binary forms, with or without modification,
  are permitted provided that the following conditions are met:
  
@@ -35,13 +35,8 @@
 #import "ORKAccessibility.h"
 
 
-<<<<<<< HEAD
 static NSString *const EmptyBullet = @"\u25CB";
 static NSString *const FilledBullet = @"\u25CF";
-=======
-static NSString *const EmptyBulletString = @"\u25CB";
-static NSString *const FilledBulletString = @"\u25CF";
->>>>>>> b1b25f9a
 
 @implementation ORKCaretOptionalTextField
 
@@ -102,8 +97,8 @@
     
     // Append the string with the correct number of filled and empty bullets.
     NSString *text = [NSString new];
-    text = [text stringByPaddingToLength:filledBullets withString:FilledBulletString startingAtIndex:0];
-    text = [text stringByPaddingToLength:self.numberOfDigits withString:EmptyBulletString startingAtIndex:0];
+    text = [text stringByPaddingToLength:filledBullets withString:FilledBullet startingAtIndex:0];
+    text = [text stringByPaddingToLength:self.numberOfDigits withString:EmptyBullet startingAtIndex:0];
     
     // Apply spacing attribute to string.
     NSMutableAttributedString *attributedText = [[NSMutableAttributedString alloc] initWithString:text];
@@ -127,7 +122,7 @@
 }
 
 - (NSString *)accessibilityValue {
-    NSRegularExpression *regex = [NSRegularExpression regularExpressionWithPattern:FilledBulletString options:NSRegularExpressionCaseInsensitive error:nil];
+    NSRegularExpression *regex = [NSRegularExpression regularExpressionWithPattern:FilledBullet options:NSRegularExpressionCaseInsensitive error:nil];
     NSUInteger numberOfFilledBullets = [regex numberOfMatchesInString:self.text options:0 range:NSMakeRange(0, [self.text length])];
     return [NSString stringWithFormat:ORKLocalizedString(@"PASSCODE_TEXTFIELD_ACCESSIBILTIY_VALUE", nil), ORKLocalizedStringFromNumber(@(numberOfFilledBullets)), ORKLocalizedStringFromNumber(@([self.text length]))];
 }
@@ -189,11 +184,7 @@
     if (suffix.length == 0) {
         return;
     }
-<<<<<<< HEAD
-    _suffixLabel = [self ork_createTextLabelWithTextColor:color ? : [UIColor grayColor]];
-=======
-    _suffixLabel = [self ork_createTextLabelWithTextColor:(color ?: [UIColor ork_midGrayTintColor])];
->>>>>>> b1b25f9a
+    _suffixLabel = [self ork_createTextLabelWithTextColor:(color ? : [UIColor ork_midGrayTintColor])];
     _suffixLabel.text = suffix;
     _suffixLabel.font = self.font;
     _suffixLabel.textAlignment = NSTextAlignmentLeft;
@@ -263,22 +254,15 @@
         BOOL isEditing = self.isEditing;
         
         UIColor *suffixColor = isEditing ? _unitActiveColor : _unitRegularColor;
-        if (_managedPlaceholder.length > 0) {
+            if (_managedPlaceholder.length > 0) {
             [self ork_setPlaceholder: (isEditing && _unit.length > 0) ? nil : _managedPlaceholder];
             [self ork_updateSuffix:_unitWithNumber withColor:suffixColor];
-        } else {
-<<<<<<< HEAD
-            if (_managedPlaceholder.length > 0) {
-                [self ork_setPlaceholder: (self.text.length == 0) ? _managedPlaceholder : nil];
-                NSString *unit = (self.text.length == 0) ? _unitWithPlaceholder : _unitWithNumber;
-                [self ork_updateSuffix:unit withColor:_unitRegularColor];
-=======
+            } else {
             if (self.text.length > 0 || isEditing) {
-                [self ork_setPlaceholder:nil];
+                    [self ork_setPlaceholder:nil];
                 [self ork_updateSuffix:_unitWithNumber withColor:suffixColor];
->>>>>>> b1b25f9a
-            } else {
-                [self ork_setPlaceholder: _unit];
+                } else {
+                    [self ork_setPlaceholder: _unit];
                 [self ork_updateSuffix:nil withColor:suffixColor];
             }
         }
