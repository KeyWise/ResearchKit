/*
 Copyright (c) 2015, Apple Inc. All rights reserved.
 Copyright (c) 2015, Ricardo Sánchez-Sáez.

 Redistribution and use in source and binary forms, with or without modification,
 are permitted provided that the following conditions are met:
 
 1.  Redistributions of source code must retain the above copyright notice, this
 list of conditions and the following disclaimer.
 
 2.  Redistributions in binary form must reproduce the above copyright notice,
 this list of conditions and the following disclaimer in the documentation and/or
 other materials provided with the distribution.
 
 3.  Neither the name of the copyright holder(s) nor the names of any contributors
 may be used to endorse or promote products derived from this software without
 specific prior written permission. No license is granted to the trademarks of
 the copyright holders even if such marks are included in this software.
 
 THIS SOFTWARE IS PROVIDED BY THE COPYRIGHT HOLDERS AND CONTRIBUTORS "AS IS"
 AND ANY EXPRESS OR IMPLIED WARRANTIES, INCLUDING, BUT NOT LIMITED TO, THE
 IMPLIED WARRANTIES OF MERCHANTABILITY AND FITNESS FOR A PARTICULAR PURPOSE
 ARE DISCLAIMED. IN NO EVENT SHALL THE COPYRIGHT OWNER OR CONTRIBUTORS BE LIABLE
 FOR ANY DIRECT, INDIRECT, INCIDENTAL, SPECIAL, EXEMPLARY, OR CONSEQUENTIAL
 DAMAGES (INCLUDING, BUT NOT LIMITED TO, PROCUREMENT OF SUBSTITUTE GOODS OR
 SERVICES; LOSS OF USE, DATA, OR PROFITS; OR BUSINESS INTERRUPTION) HOWEVER
 CAUSED AND ON ANY THEORY OF LIABILITY, WHETHER IN CONTRACT, STRICT LIABILITY,
 OR TORT (INCLUDING NEGLIGENCE OR OTHERWISE) ARISING IN ANY WAY OUT OF THE USE
 OF THIS SOFTWARE, EVEN IF ADVISED OF THE POSSIBILITY OF SUCH DAMAGE.
 */


#import "ORKTextFieldView.h"

#import "ORKAccessibility.h"
#import "ORKSkin.h"


<<<<<<< HEAD
static NSString *const EmptyBullet = @"\u25CB";
static NSString *const FilledBullet = @"\u25CF";
=======
static NSString *const EmptyBulletString = @"\u25CB";
static NSString *const FilledBulletString = @"\u25CF";
>>>>>>> 9f5caad7

@implementation ORKCaretOptionalTextField

- (UIView *)hitTest:(CGPoint)point withEvent:(UIEvent *)event {
    _hitClearButton = NO;
    if ([self allowsSelection]) {
        return [super hitTest:point withEvent:event];
    } else {
        // Make exception for clear button, which is hittable
        if ( CGRectContainsPoint([self clearButtonRectForBounds:self.bounds], point)) {
            UIView *hitView = [super hitTest:point withEvent:event];
            // Where we are using a picker for date, time interval, and choice
            // Turn on flag to avoid bring up the keyboard when the field is not active.
            _hitClearButton = [hitView isKindOfClass:[UIButton class]];
            return hitView;
        }
        return nil;
    }
}

- (CGRect)caretRectForPosition:(UITextPosition *)position {
    if (_allowsSelection) {
        return [super caretRectForPosition:position];
    } else {
        return CGRectZero;
    }
}

@end


@implementation ORKPasscodeTextField

- (instancetype)init {
    self = [super init];
    if (self) {
        self.font = [UIFont fontWithName:@"Courier" size:35.0];
        self.textAlignment = NSTextAlignmentCenter;
    }
    return self;
}

- (UIKeyboardType)keyboardType {
    return UIKeyboardTypeNumberPad;
}

- (BOOL)allowsSelection {
    return NO;
}

- (void)updateTextWithNumberOfFilledBullets:(NSInteger)filledBullets {
    // Error checking.
    if (filledBullets > self.numberOfDigits) {
        @throw [NSException exceptionWithName:NSInvalidArgumentException
                                       reason:@"The number of filled bullets cannot exceed the number of pin digits."
                                     userInfo:nil];
    }
    
    // Append the string with the correct number of filled and empty bullets.
    NSString *text = [NSString new];
    text = [text stringByPaddingToLength:filledBullets withString:FilledBulletString startingAtIndex:0];
    text = [text stringByPaddingToLength:self.numberOfDigits withString:EmptyBulletString startingAtIndex:0];
    
    // Apply spacing attribute to string.
    NSMutableAttributedString *attributedText = [[NSMutableAttributedString alloc] initWithString:text];
    [attributedText addAttribute:NSKernAttributeName
                             value:@(20.0f)
                             range:NSMakeRange(0, [text length]-1)];

    // Set the textfield's text property.
    self.attributedText = attributedText;
}

- (void)setNumberOfDigits:(NSInteger)numberOfDigits {
    _numberOfDigits = numberOfDigits;
    [self updateTextWithNumberOfFilledBullets:0];
}

#pragma mark - Accessibility

- (NSString *)accessibilityLabel {
    return ORKLocalizedString(@"PASSCODE_TEXTFIELD_ACCESSIBILITY_LABEL", nil);
}

- (NSString *)accessibilityValue {
    NSRegularExpression *regex = [NSRegularExpression regularExpressionWithPattern:FilledBulletString options:NSRegularExpressionCaseInsensitive error:nil];
    NSUInteger numberOfFilledBullets = [regex numberOfMatchesInString:self.text options:0 range:NSMakeRange(0, [self.text length])];
    return [NSString stringWithFormat:ORKLocalizedString(@"PASSCODE_TEXTFIELD_ACCESSIBILTIY_VALUE", nil), ORKLocalizedStringFromNumber(@(numberOfFilledBullets)), ORKLocalizedStringFromNumber(@([self.text length]))];
}

- (UIAccessibilityTraits)accessibilityTraits {
    return UIAccessibilityTraitNone;
}

@end


@implementation ORKUnitTextField {
    NSString *_managedPlaceholder;
    
    NSString *_unitWithNumber;
 
    UIColor *_unitRegularColor;
    UIColor *_unitActiveColor;
    
    UIColor *_savedSuffixColor;
    NSString *_savedSuffixText;
    
    UILabel *_suffixLabel;
}

- (instancetype)init {
    self = [super init];
    if (self) {
        [[NSNotificationCenter defaultCenter]  addObserver:self selector:@selector(textFieldTextDidBeginEditing:) name:UITextFieldTextDidBeginEditingNotification object:self];
        [[NSNotificationCenter defaultCenter]  addObserver:self selector:@selector(textFieldTextDidEndEditing:) name:UITextFieldTextDidEndEditingNotification object:self];
        [[NSNotificationCenter defaultCenter]  addObserver:self selector:@selector(textFieldTextDidChange:) name:UITextFieldTextDidChangeNotification object:self];
        
    }
    return self;
}

- (id)ork_createTextLabelWithTextColor:(UIColor *)textColor {
    UILabel *textLabel = [[UILabel alloc] initWithFrame:CGRectZero];
    textLabel.font = [UIFont systemFontOfSize:17];
    [textLabel setOpaque:NO];
    [textLabel setBackgroundColor:nil];
    textLabel.contentMode = UIViewContentModeRedraw;
    if (textColor != nil) {
        textLabel.textColor = textColor;
    }
    return textLabel;
}

- (void)ork_setSuffix:(NSString *)suffix withColor:(UIColor *)color {
    CGRect previousSuffixFrame = CGRectZero;
    if (_suffixLabel) {
        previousSuffixFrame = _suffixLabel.frame;
        [_suffixLabel removeFromSuperview];
        _suffixLabel = nil;
        [self setNeedsLayout];
    } else {
        previousSuffixFrame.size.height = CGRectGetHeight(self.bounds);
    }
    if (suffix.length == 0) {
        return;
    }
<<<<<<< HEAD
    _suffixLabel = [self ork_createTextLabelWithTextColor:color ? : [UIColor grayColor]];
=======
    _suffixLabel = [self ork_createTextLabelWithTextColor:(color ?: [UIColor ork_midGrayTintColor])];
>>>>>>> 9f5caad7
    _suffixLabel.text = suffix;
    _suffixLabel.font = self.font;
    _suffixLabel.textAlignment = NSTextAlignmentLeft;
    _suffixLabel.userInteractionEnabled = NO;
    _suffixLabel.lineBreakMode = NSLineBreakByTruncatingMiddle;
    _suffixLabel.frame = previousSuffixFrame;

    // re-layout to position the suffix
    [self setNeedsLayout];
}

- (void)ork_updateSuffix:(NSString *)suffix {
    if (!_suffixLabel) {
        [self ork_setSuffix:suffix withColor:nil];
    } else {
        _suffixLabel.text = suffix;
        [self setNeedsLayout];
    }
}

- (void)ork_updateSuffix:(NSString *)suffix withColor:(UIColor *)color {
    if (NO == [color isEqual:_savedSuffixColor]) {
        if (suffix != nil) {
            _savedSuffixColor = color;
        }
        _savedSuffixText = suffix;
        [self ork_setSuffix:suffix withColor:color];
        return;
    }
    
    if (NO == [suffix isEqualToString:_savedSuffixText]) {
        _savedSuffixText = suffix;
        [self ork_updateSuffix:suffix];
    }
}

- (void)setManageUnitAndPlaceholder:(BOOL)manageUnitAndPlaceholder {
    _manageUnitAndPlaceholder = manageUnitAndPlaceholder;
    [self updateManagedUnitAndPlaceholder];
}

- (void)setPlaceholder:(NSString *)placeholder {
    _managedPlaceholder = placeholder;
    [self updateManagedUnitAndPlaceholder];
}

- (void)ork_setPlaceholder:(NSString *)placeholder {
    [super setPlaceholder:placeholder];
}

- (void)setUnit:(NSString *)unit {
    _unit = unit;
    
    if (_unit.length > 0) {
        _unitWithNumber = [NSString stringWithFormat:@" %@", unit];
        _unitRegularColor = [UIColor blackColor];
        _unitActiveColor = [UIColor ork_midGrayTintColor];
    } else {
        _unitWithNumber = nil;
    }
    
    [self updateManagedUnitAndPlaceholder];
}

- (void)updateManagedUnitAndPlaceholder {
    if (_manageUnitAndPlaceholder) {
        BOOL isEditing = self.isEditing;
        
        UIColor *suffixColor = isEditing ? _unitActiveColor : _unitRegularColor;
        if (_managedPlaceholder.length > 0) {
            [self ork_setPlaceholder: (isEditing && _unit.length > 0) ? nil : _managedPlaceholder];
            [self ork_updateSuffix:_unitWithNumber withColor:suffixColor];
        } else {
<<<<<<< HEAD
            if (_managedPlaceholder.length > 0) {
                [self ork_setPlaceholder: (self.text.length == 0) ? _managedPlaceholder : nil];
                NSString *unit = (self.text.length == 0) ? _unitWithPlaceholder : _unitWithNumber;
                [self ork_updateSuffix:unit withColor:_unitRegularColor];
=======
            if (self.text.length > 0 || isEditing) {
                [self ork_setPlaceholder:nil];
                [self ork_updateSuffix:_unitWithNumber withColor:suffixColor];
>>>>>>> 9f5caad7
            } else {
                [self ork_setPlaceholder: _unit];
                [self ork_updateSuffix:nil withColor:suffixColor];
            }
        }
    } else {
        // remove unit string
        if (_savedSuffixText.length > 0) {
            [self ork_updateSuffix:nil withColor:nil];
        }
        // put back unit string
        if ([self.placeholder isEqualToString: _managedPlaceholder] == NO) {
            [self ork_setPlaceholder:_managedPlaceholder];
        }
    }
    [self invalidateIntrinsicContentSize];
    [self layoutIfNeeded]; // layout immediatly to avoid animation glitch in which the unit label frame grows from left to right
}

- (void)textFieldTextDidBeginEditing:(NSNotification *)notification {
    [self updateManagedUnitAndPlaceholder];
}

- (void)textFieldTextDidEndEditing:(NSNotification *)notification {
    [self updateManagedUnitAndPlaceholder];
    
}

- (void)textFieldTextDidChange:(NSNotification *)notification {
    [self updateManagedUnitAndPlaceholder];
}

- (void)setText:(NSString *)text {
    [super setText:text];
    [self updateManagedUnitAndPlaceholder];
}

- (BOOL)isPlaceholderVisible {
    BOOL isEditing = self.isEditing;
    return (self.placeholder.length > 0) &&
            ((!isEditing && self.text.length == 0) || (isEditing && self.text.length == 0 && _unit.length == 0));
}

- (CGFloat)suffixWidthForBounds:(CGRect)bounds {
    CGFloat suffixWidth = [_suffixLabel.text sizeWithAttributes:@{NSFontAttributeName: _suffixLabel.font}].width;
    suffixWidth = MIN(suffixWidth, bounds.size.width / 2);
    return suffixWidth;
}

static const UIEdgeInsets paddingGuess = (UIEdgeInsets){.left = 2, .right = 6};

- (CGRect)textRectForBounds:(CGRect)bounds {
    CGRect textRect = [super textRectForBounds:bounds];
    
    // Leave room for the suffix label
    if (_suffixLabel.text.length) {
        CGFloat suffixWidth = [self suffixWidthForBounds:bounds];
        if (suffixWidth > 0) {
            suffixWidth += paddingGuess.right;
        }
        textRect.size.width = MAX(0, textRect.size.width - suffixWidth);
    }
    return textRect;
}


- (CGRect)editingRectForBounds:(CGRect)bounds {
    CGRect rect = [super editingRectForBounds:bounds];
    
    // Leave room for the suffix label
    if (_suffixLabel.text.length) {
        CGFloat suffixWidth = [self suffixWidthForBounds:bounds];
        if (suffixWidth > 0) {
            suffixWidth += paddingGuess.right;
        }
        rect.size.width = MAX(0, rect.size.width - suffixWidth);
    }
    
    return rect;
}

- (CGRect)ork_suffixFrame {
    // Get the text currently 'in' the edit field
    NSString *textToMeasure = [self isPlaceholderVisible] ? self.placeholder : self.text;
    CGSize sizeOfText = [textToMeasure sizeWithAttributes:[self defaultTextAttributes]];
    
    // Get the maximum size of the actual editable area (taking into account prefix/suffix/views/clear button
    CGRect textFrame = [self textRectForBounds:self.bounds];
    
    // Work out the size of our suffix frame
    CGRect suffixFrame = [super placeholderRectForBounds:self.bounds];
    suffixFrame.size.width = [self suffixWidthForBounds:self.bounds];
    
    // Take padding into account
    CGFloat xMaximum = CGRectGetMaxX(textFrame);
    if (sizeOfText.width < (textFrame.size.width - (paddingGuess.left + paddingGuess.right))) {
        // Adjust the rectangle to include the padding
        textFrame.origin.x += paddingGuess.left;
        textFrame.size.width -= paddingGuess.left + paddingGuess.right;
    } else {
        // Cover the fringe case where the padding is not applied, but the field editor has not scrolled, so the prefix/suffix could
        // overlap the text slightly.
        sizeOfText.width += paddingGuess.left + paddingGuess.right;
    }
    
    // Calculate position for alignment
    CGFloat xOffset = CGRectGetMinX(textFrame) + sizeOfText.width;
    
    // Make sure it can't escape out the right of the view
    suffixFrame.origin.x = MIN(xOffset, xMaximum);
    return suffixFrame;
}

- (void)layoutSubviews {
    [super layoutSubviews];
    
    if (_suffixLabel) {
        [self addSubview:_suffixLabel];
        _suffixLabel.frame = [self ork_suffixFrame];
        [_suffixLabel setNeedsDisplay];
    }
}

- (void)dealloc {
    [[NSNotificationCenter defaultCenter]  removeObserver:self];
}

#pragma mark Accessibility

- (NSString *)accessibilityValue {
    if (self.text.length > 0) {
        return ORKAccessibilityStringForVariables([super accessibilityValue], _unitWithNumber);
    
    }
    else if ( _managedPlaceholder ) {
        return ORKAccessibilityStringForVariables(_managedPlaceholder, _unitWithNumber);
    }

    return [super accessibilityValue];
}

@end


@implementation ORKTextFieldView

- (instancetype)initWithFrame:(CGRect)frame {
    self = [super initWithFrame:frame];
    if (self) {
        _textField = [[ORKUnitTextField alloc] init];
        _textField.clearButtonMode = UITextFieldViewModeWhileEditing;
        _textField.translatesAutoresizingMaskIntoConstraints = NO;
        [self addSubview:_textField];
        [self setUpConstraints];
    }
    return self;
}

- (void)setUpConstraints {
    NSMutableArray *constraints = [NSMutableArray new];
    
    NSDictionary *views = NSDictionaryOfVariableBindings(_textField);
    
    [constraints addObjectsFromArray:[NSLayoutConstraint constraintsWithVisualFormat:@"H:|[_textField]|"
                                                                             options:NSLayoutFormatDirectionLeadingToTrailing
                                                                             metrics:nil
                                                                               views:views]];
    
    [constraints addObjectsFromArray:[NSLayoutConstraint constraintsWithVisualFormat:@"V:|[_textField]|"
                                                                             options:NSLayoutFormatDirectionLeadingToTrailing
                                                                             metrics:nil
                                                                               views:views]];
    
    // Ask to fill the available horizontal space
    NSLayoutConstraint *widthConstraint = [NSLayoutConstraint constraintWithItem:_textField
                                                                       attribute:NSLayoutAttributeWidth
                                                                       relatedBy:NSLayoutRelationEqual
                                                                          toItem:nil
                                                                       attribute:NSLayoutAttributeNotAnAttribute
                                                                      multiplier:1.0
                                                                        constant:ORKScreenMetricMaxDimension];
    widthConstraint.priority = UILayoutPriorityDefaultLow;
    [constraints addObject:widthConstraint];
    
    [NSLayoutConstraint activateConstraints:constraints];
}

- (CGFloat)estimatedWidth {
    
    NSString *placeholderAndUnit = self.textField.placeholder;
    NSString *textAndUnit = self.textField.text;
    
    if (self.textField.unit.length > 0) {
        NSString *unitString = [NSString stringWithFormat:@"  %@", self.textField.unit];
        placeholderAndUnit = [placeholderAndUnit stringByAppendingString:unitString];
        textAndUnit = [textAndUnit stringByAppendingString:unitString];
    }
    
    NSDictionary *attributes = @{ NSFontAttributeName : self.textField.font };
    CGFloat fieldWidth = MAX([placeholderAndUnit sizeWithAttributes:attributes].width,
                             [textAndUnit sizeWithAttributes:attributes].width);
    
    return fieldWidth;
}

@end<|MERGE_RESOLUTION|>--- conflicted
+++ resolved
@@ -1,7 +1,7 @@
 /*
  Copyright (c) 2015, Apple Inc. All rights reserved.
  Copyright (c) 2015, Ricardo Sánchez-Sáez.
-
+ 
  Redistribution and use in source and binary forms, with or without modification,
  are permitted provided that the following conditions are met:
  
@@ -36,13 +36,8 @@
 #import "ORKSkin.h"
 
 
-<<<<<<< HEAD
-static NSString *const EmptyBullet = @"\u25CB";
-static NSString *const FilledBullet = @"\u25CF";
-=======
 static NSString *const EmptyBulletString = @"\u25CB";
 static NSString *const FilledBulletString = @"\u25CF";
->>>>>>> 9f5caad7
 
 @implementation ORKCaretOptionalTextField
 
@@ -190,11 +185,7 @@
     if (suffix.length == 0) {
         return;
     }
-<<<<<<< HEAD
-    _suffixLabel = [self ork_createTextLabelWithTextColor:color ? : [UIColor grayColor]];
-=======
-    _suffixLabel = [self ork_createTextLabelWithTextColor:(color ?: [UIColor ork_midGrayTintColor])];
->>>>>>> 9f5caad7
+    _suffixLabel = [self ork_createTextLabelWithTextColor:(color ? : [UIColor ork_midGrayTintColor])];
     _suffixLabel.text = suffix;
     _suffixLabel.font = self.font;
     _suffixLabel.textAlignment = NSTextAlignmentLeft;
@@ -264,22 +255,15 @@
         BOOL isEditing = self.isEditing;
         
         UIColor *suffixColor = isEditing ? _unitActiveColor : _unitRegularColor;
-        if (_managedPlaceholder.length > 0) {
-            [self ork_setPlaceholder: (isEditing && _unit.length > 0) ? nil : _managedPlaceholder];
+            if (_managedPlaceholder.length > 0) {
+            [self ork_setPlaceholder:((isEditing && _unit.length > 0) ? nil : _managedPlaceholder)];
             [self ork_updateSuffix:_unitWithNumber withColor:suffixColor];
-        } else {
-<<<<<<< HEAD
-            if (_managedPlaceholder.length > 0) {
-                [self ork_setPlaceholder: (self.text.length == 0) ? _managedPlaceholder : nil];
-                NSString *unit = (self.text.length == 0) ? _unitWithPlaceholder : _unitWithNumber;
-                [self ork_updateSuffix:unit withColor:_unitRegularColor];
-=======
+            } else {
             if (self.text.length > 0 || isEditing) {
-                [self ork_setPlaceholder:nil];
+                    [self ork_setPlaceholder:nil];
                 [self ork_updateSuffix:_unitWithNumber withColor:suffixColor];
->>>>>>> 9f5caad7
-            } else {
-                [self ork_setPlaceholder: _unit];
+                } else {
+                    [self ork_setPlaceholder: _unit];
                 [self ork_updateSuffix:nil withColor:suffixColor];
             }
         }
