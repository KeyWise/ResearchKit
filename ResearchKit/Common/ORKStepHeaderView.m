--- conflicted
+++ resolved
@@ -77,10 +77,6 @@
 - (instancetype)initWithFrame:(CGRect)frame {
     self = [super initWithFrame:frame];
     if (self) {
-<<<<<<< HEAD
-=======
-        _screenType = ORKGetVerticalScreenTypeForWindow(nil);
->>>>>>> c786ed06
         // Text Label
         {
             _captionLabel = [ORKHeadlineLabel new];
@@ -132,12 +128,7 @@
 
 - (void)willMoveToWindow:(UIWindow *)newWindow {
     [super willMoveToWindow:newWindow];
-<<<<<<< HEAD
     [self updateConstraintConstantsForWindow:newWindow];
-=======
-    _screenType = ORKGetVerticalScreenTypeForWindow(newWindow);
-    [self updateConstraintConstants];
->>>>>>> c786ed06
     [self updateCaptionLabelPreferredWidth];
 }
 
@@ -168,7 +159,7 @@
     static const CGFloat AssumedNavBarHeight = 44;
     static const CGFloat AssumedStatusBarHeight = 20;
     
-    ORKScreenType screenType = ORKGetScreenTypeForWindow(window);
+    ORKScreenType screenType = ORKGetVerticalScreenTypeForWindow(window);
     
     const CGFloat IllustrationToCaptionBaseline = ORKGetMetricForScreenType(ORKScreenMetricIllustrationToCaptionBaseline, screenType);
     const CGFloat TopToCaptionBaseline = (ORKGetMetricForScreenType(ORKScreenMetricTopToCaptionBaseline, screenType) - AssumedStatusBarHeight - AssumedNavBarHeight);
