/*
 Copyright (c) 2015, Apple Inc. All rights reserved.
 
 Redistribution and use in source and binary forms, with or without modification,
 are permitted provided that the following conditions are met:
 
 1.  Redistributions of source code must retain the above copyright notice, this
 list of conditions and the following disclaimer.
 
 2.  Redistributions in binary form must reproduce the above copyright notice,
 this list of conditions and the following disclaimer in the documentation and/or
 other materials provided with the distribution.
 
 3.  Neither the name of the copyright holder(s) nor the names of any contributors
 may be used to endorse or promote products derived from this software without
 specific prior written permission. No license is granted to the trademarks of
 the copyright holders even if such marks are included in this software.
 
 THIS SOFTWARE IS PROVIDED BY THE COPYRIGHT HOLDERS AND CONTRIBUTORS "AS IS"
 AND ANY EXPRESS OR IMPLIED WARRANTIES, INCLUDING, BUT NOT LIMITED TO, THE
 IMPLIED WARRANTIES OF MERCHANTABILITY AND FITNESS FOR A PARTICULAR PURPOSE
 ARE DISCLAIMED. IN NO EVENT SHALL THE COPYRIGHT OWNER OR CONTRIBUTORS BE LIABLE
 FOR ANY DIRECT, INDIRECT, INCIDENTAL, SPECIAL, EXEMPLARY, OR CONSEQUENTIAL
 DAMAGES (INCLUDING, BUT NOT LIMITED TO, PROCUREMENT OF SUBSTITUTE GOODS OR
 SERVICES; LOSS OF USE, DATA, OR PROFITS; OR BUSINESS INTERRUPTION) HOWEVER
 CAUSED AND ON ANY THEORY OF LIABILITY, WHETHER IN CONTRACT, STRICT LIABILITY,
 OR TORT (INCLUDING NEGLIGENCE OR OTHERWISE) ARISING IN ANY WAY OUT OF THE USE
 OF THIS SOFTWARE, EVEN IF ADVISED OF THE POSSIBILITY OF SUCH DAMAGE.
 */


@import UIKit;
@import AudioToolbox;

#import <ResearchKit/ORKTask.h>

NS_ASSUME_NONNULL_BEGIN

@class ORKNavigableOrderedTask;

/**
 The `ORKOrderedTask` class implements all the methods in the `ORKTask` protocol and represents a 
 task that assumes a fixed order for its steps.
 
 In the ResearchKit framework, any simple sequential task, such as a survey or an active task, can
 be represented as an ordered task.
 
 If you want further custom conditional behaviors in a task, it can be easier to subclass
 `ORKOrderedTask` or `ORKNavigableOrderedTask` and override particular `ORKTask` methods than it is
 to implement the `ORKTask` protocol directly. Override the methods `stepAfterStep:withResult:` and
 `stepBeforeStep:withResult:`, and call super for all other methods.
 */
ORK_CLASS_AVAILABLE
@interface ORKOrderedTask : NSObject <ORKTask, NSSecureCoding, NSCopying>

+ (instancetype)new NS_UNAVAILABLE;
- (instancetype)init NS_UNAVAILABLE;

/// @name Initializers

/**
 Returns an initialized ordered task using the specified identifier and array of steps.
 
 @param identifier  The unique identifier for the task.
 @param steps       An array of `ORKStep` objects in the order in which they should be presented.
 
 @return An initialized ordered task.
 */
- (instancetype)initWithIdentifier:(NSString *)identifier
                             steps:(nullable NSArray<ORKStep *> *)steps NS_DESIGNATED_INITIALIZER;

/**
 Returns an ordered task initialized from data in the given unarchiver.
 
 An ordered task can be serialized and deserialized with `NSKeyedArchiver`. Note
 that this serialization includes strings that might need to be
 localized.
 
 @param aDecoder    The coder from which to initialize the ordered task.
 
 @return An initialized ordered task.
 */
- (instancetype)initWithCoder:(NSCoder *)aDecoder NS_DESIGNATED_INITIALIZER;

/// @name Properties

/**
 The array of steps in the task. (read-only)
 
 Each element in the array must be a subclass of `ORKStep`.
 The associated task view controller presents the steps in
 array order.
 */
@property (nonatomic, copy, readonly) NSArray<ORKStep *> *steps;


/**
 Return a mutated copy of self with the steps included in the given array.
 
 This method is intended to allow for mutating an ordered task (or subclass) while retaining
 the original class and properties that may not be publicly exposed, but with a mutated set
 of steps. An example of where this might be useful is if before performing an `ORKPredefinedActiveTask`, 
 the app needed to query the participant about medications, diet or sleep. The app
 would need to mutate the steps in order to insert their own steps. While an ORKOrderedTask could
 then be created with the same identifier and the new steps, subclass information such rules on an
 `ORKNavigableOrderedTask` would be lost.
 
 @param steps       An array of `ORKStep` objects in the order in which they should be presented.
 
 @return            An initialized ordered task.
 */
- (instancetype)copyWithSteps:(NSArray <ORKStep *> *)steps;

/**
 Find the index of a given step.
 
 @param step        The step to look for
 @return            The index position of the step (or NSNotFound if not found)
 */
- (NSUInteger)indexOfStep:(ORKStep *)step;

@end


/**
 The `ORKPredefinedTaskOption` flags let you exclude particular behaviors from the predefined active
 tasks in the predefined category of `ORKOrderedTask`.
 
 By default, all predefined tasks include instructions and conclusion steps, and may also include
 one or more data collection recorder configurations. Although not all predefined tasks include all
 of these data collection types, the predefined task option flags can be used to explicitly specify
 that a task option not be included.
 */

typedef NS_OPTIONS(NSUInteger, ORKPredefinedTaskOption) {
    /// Default behavior.
    ORKPredefinedTaskOptionNone = 0,
    
    /// Exclude the initial instruction steps.
    ORKPredefinedTaskOptionExcludeInstructions = (1 << 0),
    
    /// Exclude the conclusion step.
    ORKPredefinedTaskOptionExcludeConclusion = (1 << 1),
    
    /// Exclude accelerometer data collection.
    ORKPredefinedTaskOptionExcludeAccelerometer = (1 << 2),
    
    /// Exclude device motion data collection.
    ORKPredefinedTaskOptionExcludeDeviceMotion = (1 << 3),
    
    /// Exclude pedometer data collection.
    ORKPredefinedTaskOptionExcludePedometer = (1 << 4),
    
    /// Exclude location data collection.
    ORKPredefinedTaskOptionExcludeLocation = (1 << 5),
    
    /// Exclude heart rate data collection.
    ORKPredefinedTaskOptionExcludeHeartRate = (1 << 6),
    
    /// Exclude audio data collection.
    ORKPredefinedTaskOptionExcludeAudio = (1 << 7)
} ORK_ENUM_AVAILABLE;

/**
 Values that identify the hand(s) to be used in an active task.
 
 By default, the participant will be asked to use their most affected hand.
 */
typedef NS_OPTIONS(NSUInteger, ORKPredefinedTaskHandOption) {
    /// Which hand to use is undefined
    ORKPredefinedTaskHandOptionUnspecified = 0,
    
    /// Task should test the left hand
    ORKPredefinedTaskHandOptionLeft = 1 << 1,
    
    /// Task should test the right hand
    ORKPredefinedTaskHandOptionRight = 1 << 2,
    
    /// Task should test both hands (random order)
    ORKPredefinedTaskHandOptionBoth = ORKPredefinedTaskHandOptionLeft | ORKPredefinedTaskHandOptionRight,
} ORK_ENUM_AVAILABLE;

/**
 The `ORKTremorActiveTaskOption` flags let you exclude particular steps from the predefined active
 tasks in the predefined Tremor `ORKOrderedTask`.
 
 By default, all predefined active tasks will be included. The tremor active task option flags can
 be used to explicitly specify that an active task is not to be included.
 */
typedef NS_OPTIONS(NSUInteger, ORKTremorActiveTaskOption) {
    /// Default behavior.
    ORKTremorActiveTaskOptionNone = 0,
    
    /// Exclude the hand-in-lap steps.
    ORKTremorActiveTaskOptionExcludeHandInLap = (1 << 0),
    
    /// Exclude the hand-extended-at-shoulder-height steps.
    ORKTremorActiveTaskOptionExcludeHandAtShoulderHeight = (1 << 1),
    
    /// Exclude the elbow-bent-at-shoulder-height steps.
    ORKTremorActiveTaskOptionExcludeHandAtShoulderHeightElbowBent = (1 << 2),
    
    /// Exclude the elbow-bent-touch-nose steps.
    ORKTremorActiveTaskOptionExcludeHandToNose = (1 << 3),
    
    /// Exclude the queen-wave steps.
    ORKTremorActiveTaskOptionExcludeQueenWave = (1 << 4)
} ORK_ENUM_AVAILABLE;

/**
 Values that identify the left or right limb to be used in an active task.
*/
typedef NS_OPTIONS(NSUInteger, ORKPredefinedTaskLimbOption) {
    /// Which limb to use is undefined
    ORKPredefinedTaskLimbOptionUnspecified = 0,
    
    /// Task should test the left limb
    ORKPredefinedTaskLimbOptionLeft = 1 << 1,
    
    /// Task should test the right limb
    ORKPredefinedTaskLimbOptionRight = 1 << 2,
    
    /// Task should test the both limbs (random order)
    ORKPredefinedTaskLimbOptionBoth = ORKPredefinedTaskLimbOptionLeft | ORKPredefinedTaskLimbOptionRight,
} ORK_ENUM_AVAILABLE;

typedef NSString * ORKTrailMakingTypeIdentifier NS_STRING_ENUM;

/// Trail making for Type-A trail where the pattern is 1-2-3-4-5-6-7
ORK_EXTERN ORKTrailMakingTypeIdentifier const ORKTrailMakingTypeIdentifierA;

/// Trail making for Type-B trail where the pattern is 1-A-2-B-3-C-4-D-5-E-6-F-7
ORK_EXTERN ORKTrailMakingTypeIdentifier const ORKTrailMakingTypeIdentifierB;


@interface ORKOrderedTask (ORKPredefinedActiveTask)

/**
 Returns a predefined task that consists of a fitness check.
 
 In a fitness check task, the participant is asked to walk for a specified duration
 (typically several minutes). During this period, various sensor data is collected and returned by
 the task view controller's delegate. Sensor data can include accelerometer, device motion,
 pedometer, location, and heart rate data where available.
 
 At the conclusion of the walk, if heart rate data is available, the participant is asked to sit
 down and rest for a period. Data collection continues during this period.
 
 By default, the task includes an instruction step that explains what the user needs to do during
 the task, but this can be excluded with `ORKPredefinedTaskOptionExcludeInstructions`.
 
 Data collected from this task can be used to compute measures of general fitness.
 
 @param identifier              The task identifier to use for this task, appropriate to the study.
 @param intendedUseDescription  A localized string describing the intended use of the data
                                    collected. If the value of this parameter is `nil`, the default
                                    localized text is displayed.
 @param walkDuration            The duration of the walk (the maximum is 10 minutes).
 @param restDuration            The duration of the post walk rest period.
 @param options                 Options that affect the features of the predefined task.
 
 @return An active fitness check task that can be presented with an `ORKTaskViewController` object.
 */
+ (ORKOrderedTask *)fitnessCheckTaskWithIdentifier:(NSString *)identifier
                            intendedUseDescription:(nullable NSString *)intendedUseDescription
                                      walkDuration:(NSTimeInterval)walkDuration
                                      restDuration:(NSTimeInterval)restDuration
                                           options:(ORKPredefinedTaskOption)options;

/**
 Returns a predefined task that consists of a short walk.
 
 In a short walk task, the participant is asked to walk a short distance, which may be indoors.
 Typical uses of the resulting data are to assess stride length, smoothness, sway, or other aspects
 of the participant's gait.
 
 The presentation of the short walk task differs from the fitness check task in that the distance is
 replaced by the number of steps taken, and the walk is split into a series of legs. After each leg,
 the user is asked to turn and reverse direction.
 
 The data collected by this task can include accelerometer, device motion, and pedometer data.
 
 @param identifier              The task identifier to use for this task, appropriate to the study.
 @param intendedUseDescription  A localized string describing the intended use of the data
                                    collected. If the value of this parameter is `nil`, the default
                                    localized text is displayed.
 @param numberOfStepsPerLeg     The number of steps the participant is asked to walk. If the
                                    pedometer is unavailable, a distance is suggested and a suitable
                                    count down timer is displayed for each leg of the walk.
 @param restDuration            The duration of the rest period. When the value of this parameter is
                                    nonzero, the user is asked to stand still for the specified rest
                                    period after the turn sequence has been completed, and baseline
                                    data is collected.
 @param options                 Options that affect the features of the predefined task.
 
 @return An active short walk task that can be presented with an `ORKTaskViewController` object.
 */
+ (ORKOrderedTask *)shortWalkTaskWithIdentifier:(NSString *)identifier
                         intendedUseDescription:(nullable NSString *)intendedUseDescription
                            numberOfStepsPerLeg:(NSInteger)numberOfStepsPerLeg
                                   restDuration:(NSTimeInterval)restDuration
                                        options:(ORKPredefinedTaskOption)options;

/**
 Returns a predefined task that consists of a short walk back and forth.
 
 In a short walk task, the participant is asked to walk a short distance, which may be indoors.
 Typical uses of the resulting data are to assess stride length, smoothness, sway, or other aspects
 of the participant's gait.
 
 The presentation of the back and forth walk task differs from the short walk in that the participant
 is asked to walk back and forth rather than walking in a straight line for a certain number of steps.
 
 The participant is then asked to turn in a full circle and then stand still.
 
 This task is intended to allow the participant to walk in a confined space where the participant
 does not have access to a long hallway to walk in a continuous straight line. Additionally, by asking 
 the participant to turn in a full circle and then stand still, the activity can access balance and 
 concentration.
 
 The data collected by this task can include accelerometer, device motion, and pedometer data.
 
 @param identifier              The task identifier to use for this task, appropriate to the study.
 @param intendedUseDescription  A localized string describing the intended use of the data
 collected. If the value of this parameter is `nil`, the default
 localized text is displayed.
 @param walkDuration            The duration of the walking period.
 @param restDuration            The duration of the rest period. When the value of this parameter is
 nonzero, the user is asked to stand still for the specified rest
 period after the turn sequence has been completed, and baseline
 data is collected.
 @param options                 Options that affect the features of the predefined task.
 
 @return An active short walk task that can be presented with an `ORKTaskViewController` object.
 */
+ (ORKOrderedTask *)walkBackAndForthTaskWithIdentifier:(NSString *)identifier
                                intendedUseDescription:(nullable NSString *)intendedUseDescription
                                          walkDuration:(NSTimeInterval)walkDuration
                                          restDuration:(NSTimeInterval)restDuration
                                               options:(ORKPredefinedTaskOption)options;

+ (ORKOrderedTask *)kneeRangeOfMotionTaskWithIdentifier:(NSString *)identifier
                                             limbOption:(ORKPredefinedTaskLimbOption)limbOption
                                 intendedUseDescription:(nullable NSString *)intendedUseDescription
                                                options:(ORKPredefinedTaskOption)options;


+ (ORKOrderedTask *)shoulderRangeOfMotionTaskWithIdentifier:(NSString *)identifier
                                                 limbOption:(ORKPredefinedTaskLimbOption)limbOption
                                     intendedUseDescription:(nullable NSString *)intendedUseDescription
                                                    options:(ORKPredefinedTaskOption)options;
/**
 Returns a predefined task that enables an audio recording WITH a check of the audio level.
 
 In an audio recording task, the participant is asked to make some kind of sound
 with their voice, and the audio data is collected.
 
 An audio task can be used to measure properties of the user's voice, such as
 frequency range, or the ability to pronounce certain sounds.
 
 If `checkAudioLevel == YES` then a navigation rule is added to do a simple check of the background
 noise level. If the background noise is too loud, then the participant is instructed to move to a 
 quieter location before trying again.
 
 Data collected in this task consists of audio information.
 
 @param identifier              The task identifier to use for this task, appropriate to the study.
 @param intendedUseDescription  A localized string describing the intended use of the data
 collected. If the value of this parameter is `nil`, default
 localized text is used.
 @param speechInstruction       Instructional content describing what the user needs to do when
 recording begins. If the value of this parameter is `nil`,
 default localized text is used.
 @param shortSpeechInstruction  Instructional content shown during audio recording. If the value of
 this parameter is `nil`, default localized text is used.
 @param duration                The length of the count down timer that runs while audio data is
 collected.
 @param recordingSettings       See "AV Foundation Audio Settings Constants" for possible values.
 @param checkAudioLevel         If `YES` then add navigational rules to check the background noise level.
 @param options                 Options that affect the features of the predefined task.
 
 @return An active audio task that can be presented with an `ORKTaskViewController` object.
 */
+ (ORKNavigableOrderedTask *)audioTaskWithIdentifier:(NSString *)identifier
                              intendedUseDescription:(nullable NSString *)intendedUseDescription
                                   speechInstruction:(nullable NSString *)speechInstruction
                              shortSpeechInstruction:(nullable NSString *)shortSpeechInstruction
                                            duration:(NSTimeInterval)duration
                                   recordingSettings:(nullable NSDictionary *)recordingSettings
                                     checkAudioLevel:(BOOL)checkAudioLevel
                                             options:(ORKPredefinedTaskOption)options;

/**
 @Deprecated
 */
+ (ORKOrderedTask *)audioTaskWithIdentifier:(NSString *)identifier
                     intendedUseDescription:(nullable NSString *)intendedUseDescription
                          speechInstruction:(nullable NSString *)speechInstruction
                     shortSpeechInstruction:(nullable NSString *)shortSpeechInstruction
                                   duration:(NSTimeInterval)duration
                          recordingSettings:(nullable NSDictionary *)recordingSettings
                                    options:(ORKPredefinedTaskOption)options __deprecated;

/**
 Returns a predefined task that consists of two finger tapping (Optionally with a hand specified)
 
 In a two finger tapping task, the participant is asked to rhythmically and alternately tap two
 targets on the device screen.
 
 A two finger tapping task can be used to assess basic motor capabilities including speed, accuracy,
 and rhythm.
 
 Data collected in this task includes touch activity and accelerometer information.
 
 @param identifier              The task identifier to use for this task, appropriate to the study.
 @param intendedUseDescription  A localized string describing the intended use of the data
                                collected. If the value of this parameter is `nil`, the default
                                localized text will be displayed.
 @param duration                The length of the count down timer that runs while touch data is
                                collected.
 @param handOptions             Options for determining which hand(s) to test.
 @param options                 Options that affect the features of the predefined task.
 
 @return An active two finger tapping task that can be presented with an `ORKTaskViewController` object.
 */
+ (ORKOrderedTask *)twoFingerTappingIntervalTaskWithIdentifier:(NSString *)identifier
                                        intendedUseDescription:(nullable NSString *)intendedUseDescription
                                                      duration:(NSTimeInterval)duration
                                                   handOptions:(ORKPredefinedTaskHandOption)handOptions
                                                       options:(ORKPredefinedTaskOption)options;
/**
 @Deprecated
 */
+ (ORKOrderedTask *)twoFingerTappingIntervalTaskWithIdentifier:(NSString *)identifier
                                        intendedUseDescription:(nullable NSString *)intendedUseDescription
                                                      duration:(NSTimeInterval)duration
                                                       options:(ORKPredefinedTaskOption)options __deprecated;

/**
 Returns a predefined task that tests spatial span memory.
 
 In a spatial span memory task, the participant is asked to repeat pattern sequences of increasing
 length in a game-like environment. You can use this task to assess visuospatial memory and
 executive function.

 
 In each round of the task, an array of
 target images are shown in a grid (by default, the images are flowers). The round consists of a
 demonstration phase and an interactive phase. In the demonstration phase, some of the flowers
 change color in a specific sequence. After the demonstration, the user is asked to tap the flowers
 in the same sequence for the interactive phase.
 
 The span (that is, the length of the pattern sequence) is automatically varied during the task,
 increasing after users succeed and decreasing after they fail, within the range specified by
 minimum and maximum values that you specify. You can also customize the speed of sequence playback
 and the shape of the tap target.
 
 A spatial span memory task finishes when the user has either completed the maximum number of tests
 or made the maximum number of errors.
 
 Data collected by the task is in the form of an `ORKSpatialSpanMemoryResult` object.
 
 @param identifier              The task identifier to use for this task, appropriate to the study.
 @param intendedUseDescription  A localized string describing the intended use of the data
                                    collected. If the value of this parameter is `nil`, the default
                                    localized text is displayed.
 @param initialSpan             The  sequence length of the initial memory pattern.
 @param minimumSpan             The minimum pattern sequence length.
 @param maximumSpan             The maximum pattern sequence length.
 @param playSpeed               The time per sequence item; a smaller value means faster sequence
                                    play.
 @param maximumTests                The maximum number of rounds to conduct.
 @param maximumConsecutiveFailures  The maximum number of consecutive failures the user can make before
                                    the task is terminated.
 @param customTargetImage       The image to use for the task. By default, and if the value of this
                                    parameter is `nil`, the image is a flower. To supply a custom
                                    image, create a template image to which iOS adds the tint color.
 @param customTargetPluralName  The name associated with `customTargetImage`; by default, the value
                                    of this parameter is @"flowers".
 @param requireReversal         A Boolean value that indicates whether to require the user to tap
                                    the sequence in reverse order.
 @param options                 Options that affect the features of the predefined task.
 
 @return An active spatial span memory task that can be presented with an `ORKTaskViewController` object.
 */
+ (ORKOrderedTask *)spatialSpanMemoryTaskWithIdentifier:(NSString *)identifier
                                 intendedUseDescription:(nullable NSString *)intendedUseDescription
                                            initialSpan:(NSInteger)initialSpan
                                            minimumSpan:(NSInteger)minimumSpan
                                            maximumSpan:(NSInteger)maximumSpan
                                              playSpeed:(NSTimeInterval)playSpeed
                                               maximumTests:(NSInteger)maximumTests
                                 maximumConsecutiveFailures:(NSInteger)maximumConsecutiveFailures
                                      customTargetImage:(nullable UIImage *)customTargetImage
                                 customTargetPluralName:(nullable NSString *)customTargetPluralName
                                        requireReversal:(BOOL)requireReversal
                                                options:(ORKPredefinedTaskOption)options;

/**
 Returns a predefined task that tests tone audiometry.

 In a tone audiometry task, the participant is asked to listen to some tones with different audio
 frequencies, playing on different channels (left and right), with the volume being progressively
 increased until the participant taps a button.

 You can use a tone audiometry task to measure properties of the user's hearing, based on their
 reaction to a wide range of frequencies.

 Data collected in this task consists of audio signal amplitude for specific frequencies and
 channels.

 @param identifier              The task identifier to use for this task, appropriate to the study.
 @param intendedUseDescription  A localized string describing the intended use of the data
                                    collected. If the value of this parameter is `nil`, default
                                    localized text is used.
 @param speechInstruction       Instructional content describing what the user needs to do when
                                    recording begins. If the value of this parameter is `nil`,
                                    default localized text is used.
 @param shortSpeechInstruction  Instructional content shown during audio recording. If the value of
                                    this parameter is `nil`, default localized text is used.
 @param toneDuration            The maximum length of the duration for each tone (each tone can be
                                    interrupted sooner, after the participant presses the main
                                    button).
 @param options                 Options that affect the features of the predefined task.

 @return An active tone audiometry task that can be presented with an `ORKTaskViewController` object.
 */
+ (ORKOrderedTask *)toneAudiometryTaskWithIdentifier:(NSString *)identifier
                              intendedUseDescription:(nullable NSString *)intendedUseDescription
                                   speechInstruction:(nullable NSString *)speechInstruction
                              shortSpeechInstruction:(nullable NSString *)shortSpeechInstruction
                                        toneDuration:(NSTimeInterval)toneDuration
                                             options:(ORKPredefinedTaskOption)options;

/**
 Returns a predefined task that tests the participant's reaction time.
 
 In a reaction time task, the participant is asked to move the device sharply in any
 direction in response to a visual cue. You can use this task to accurately assess the participant's
 simple reaction time.
 
 A reaction time task finishes when the participant has completed the required
 number of attempts successfully. An attempt is successful when the participant exerts acceleration
 greater than `thresholdAcceleration` to the device after the stimulus has been delivered and before
 `timeout` has elapsed. An attempt is unsuccessful if acceleration greater than
 `thresholdAcceleration` is applied to the device before the stimulus or if this does not occur
 before `timeout` has elapsed. If unsuccessful, the result is not reported and the participant must
 try again to proceed with the task.
 
 Data collected by the task is in the form of ORKReactionTimeResult objects. These
 objects contain a timestamp representing the delivery of the stimulus and an ORKFileResult, which
 references the motion data collected during an attempt. The researcher can use these to evaluate
 the response to the stimulus and calculate the reaction time.
 
 @param identifier                  The task identifier to use for this task, appropriate to the
                                        study.
 @param intendedUseDescription      A localized string describing the intended use of the data
                                        collected. If the value of this parameter is `nil`, the
                                        default localized text is displayed.
 @param maximumStimulusInterval     The maximum interval before the stimulus is delivered.
 @param minimumStimulusInterval     The minimum interval before the stimulus is delivered.
 @param thresholdAcceleration       The acceleration required to end a reaction time test.
 @param numberOfAttempts            The number of successful attempts required before the task is
                                        complete. The active step result will contain this many
                                        child results if the task is completed.
 @param timeout                     The interval permitted after the stimulus until the test fails,
                                        if the threshold is not reached.
 @param successSoundID              The sound to play after a successful attempt.
 @param timeoutSoundID              The sound to play after an attempt that times out.
 @param failureSoundID              The sound to play after an unsuccessful attempt.
 @param options                 Options that affect the features of the predefined task.
 
 @return An active device motion reaction time task that can be presented with an `ORKTaskViewController` object.
 */

+ (ORKOrderedTask *)reactionTimeTaskWithIdentifier:(NSString *)identifier
                            intendedUseDescription:(nullable NSString *)intendedUseDescription
                           maximumStimulusInterval:(NSTimeInterval)maximumStimulusInterval
                           minimumStimulusInterval:(NSTimeInterval)minimumStimulusInterval
                             thresholdAcceleration:(double)thresholdAcceleration
                                  numberOfAttempts:(int)numberOfAttempts
                                           timeout:(NSTimeInterval)timeout
                                      successSound:(UInt32)successSoundID
                                      timeoutSound:(UInt32)timeoutSoundID
                                      failureSound:(UInt32)failureSoundID
                                           options:(ORKPredefinedTaskOption)options;

/**
 Returns a predefined task that tests the participant's reaction time and impulsiveness.
 
<<<<<<< HEAD
 In a Go/No-Go task, the participant is asked to move the device sharply in any
 direction in response to a visual cue. You can use this task to accurately assess the participant's
 simple reaction time. Randomly they will be given a cue to not shake the device, this tests 
 impulsiveness
 
 A Go/No-Go time task finishes when the participant has completed the required
 number of attempts successfully. For a go, an attempt is successful when the participant exerts acceleration
=======
 In a go-no-go task, the participant is asked to move the device sharply in any
 direction in response to a visual cue. You can use this task to accurately assess the participant's
 simple reaction time. Randomly they will be given a cue to not shake the device; this tests
 impulsiveness.
 
 A go-no-go time task finishes when the participant has completed the required
 number of attempts successfully. For a "go", an attempt is successful when the participant exerts acceleration
>>>>>>> 24827b94
 greater than `thresholdAcceleration` to the device after the stimulus has been delivered and before
 `timeout` has elapsed. An attempt is unsuccessful if acceleration greater than
 `thresholdAcceleration` is applied to the device before the stimulus or if this does not occur
 before `timeout` has elapsed. If unsuccessful, the result is not reported and the participant must
<<<<<<< HEAD
 try again to proceed with the task. For a no go, the sucess condition is reversed
 
 Data collected by the task is in the form of ORKGoNoGOTimeResult objects. These
 objects contain if it was a go or no go if it was a success, and a timestamp representing the delivery,
 of the stimulus and an ORKFileResult, which references the motion data collected during an attempt. 
 The researcher can use these to evaluate the response to the stimulus and calculate the reaction time.
=======
 try again to proceed with the task. For a "no go", the sucess condition is reversed.
 
 Data collected by the task is in the form of `ORKGoNoGoResult` objects. The researcher can use these 
 results to evaluate the response to the stimulus, and calculate the reaction time.
>>>>>>> 24827b94
 
 @param identifier                  The task identifier to use for this task, appropriate to the
                                    study.
 @param intendedUseDescription      A localized string describing the intended use of the data
                                    collected. If the value of this parameter is `nil`, the
                                    default localized text is displayed.
 @param maximumStimulusInterval     The maximum interval before the stimulus is delivered.
 @param minimumStimulusInterval     The minimum interval before the stimulus is delivered.
<<<<<<< HEAD
 @param thresholdAcceleration       The acceleration required to end a reaction time test.
=======
 @param thresholdAcceleration       The acceleration required to end a reaction time test. Default = `0.5`.
>>>>>>> 24827b94
 @param numberOfAttempts            The number of successful attempts required before the task is
                                    complete. The active step result will contain this many
                                    child results if the task is completed.
 @param timeout                     The interval permitted after the stimulus until the test fails,
                                    if the threshold is not reached.
 @param successSoundID              The sound to play after a successful attempt.
 @param timeoutSoundID              The sound to play after an attempt that times out.
 @param failureSoundID              The sound to play after an unsuccessful attempt.
 @param options                     Options that affect the features of the predefined task.
 
 @return An active device motion reaction time task that can be presented with an `ORKTaskViewController` object.
 */

+ (ORKOrderedTask *)gonogoTaskWithIdentifier:(NSString *)identifier
                      intendedUseDescription:(nullable NSString *)intendedUseDescription
                     maximumStimulusInterval:(NSTimeInterval)maximumStimulusInterval
                     minimumStimulusInterval:(NSTimeInterval)minimumStimulusInterval
                       thresholdAcceleration:(double)thresholdAcceleration
                            numberOfAttempts:(int)numberOfAttempts
                                     timeout:(NSTimeInterval)timeout
                                successSound:(SystemSoundID)successSoundID
                                timeoutSound:(SystemSoundID)timeoutSoundID
                                failureSound:(SystemSoundID)failureSoundID
                                     options:(ORKPredefinedTaskOption)options;

/**
 Returns a predefined task that consists of a Tower of Hanoi puzzle.
 
 In a Tower of Hanoi task, the participant is asked to solve the classic puzzle in as few moves as possible.
 You can use this task to assess the participant's problem-solving skills.
 
 A Tower of Hanoi task finishes when the participant has completed the puzzle correctly or concedes that he or she cannot solve it.
 
 Data collected by the task is in the form of an `ORKTowerOfHanoiResult` object. Data collected in this task consists of how many moves were taken and whether the puzzle was successfully completed or not.
 
 @param identifier                  The task identifier to use for this task, appropriate to the study.
 @param intendedUseDescription      A localized string describing the intended use of the data
                                    collected. If the value of this parameter is `nil`, the
                                    default localized text is displayed.
 @param numberOfDisks               The number of disks in the puzzle; the default value for this property is 3.
 @param options                     Options that affect the features of the predefined task.
 
 @return An active device motion reaction time task that can be presented with an `ORKTaskViewController` object.
 */
+ (ORKOrderedTask *)towerOfHanoiTaskWithIdentifier:(NSString *)identifier
                            intendedUseDescription:(nullable NSString *)intendedUseDescription
                                     numberOfDisks:(NSUInteger)numberOfDisks
                                           options:(ORKPredefinedTaskOption)options;

/**
 Returns a predefined task that consists of a timed walk.
 
 In a timed walk task, the participant is asked to walk for a specific distance as quickly as
 possible, but safely. The task is immediately administered again by having the patient walk back
 the same distance.
 A timed walk task can be used to measure lower extremity function.
 
 The presentation of the timed walk task differs from both the fitness check task and the short
 walk task in that the distance is fixed. After a first walk, the user is asked to turn and reverse
 direction.
 
 The data collected by this task can include accelerometer, device motion, pedometer data,
 and location where available.
 
 Data collected by the task is in the form of an `ORKTimedWalkResult` object.
 
 @param identifier                  The task identifier to use for this task, appropriate to the study.
 @param intendedUseDescription      A localized string describing the intended use of the data
                                      collected. If the value of this parameter is `nil`, the default
                                      localized text is displayed.
 @param distanceInMeters            The timed walk distance in meters.
 @param timeLimit                   The time limit to complete the trials.
 @param includeAssistiveDeviceForm  A Boolean value that indicates whether to inlude the form step
                                      about the usage of an assistive device.
 @param options                     Options that affect the features of the predefined task.
 
 @return An active timed walk task that can be presented with an `ORKTaskViewController` object.
 */
+ (ORKOrderedTask *)timedWalkTaskWithIdentifier:(NSString *)identifier
                         intendedUseDescription:(nullable NSString *)intendedUseDescription
                               distanceInMeters:(double)distanceInMeters
                                      timeLimit:(NSTimeInterval)timeLimit
                     includeAssistiveDeviceForm:(BOOL)includeAssistiveDeviceForm
                                        options:(ORKPredefinedTaskOption)options;

/**
 Returns a predefined task that consists of a timed walk, with a distinct turn around step.

 In a timed walk task, the participant is asked to walk for a specific distance as quickly as
 possible, but safely. Then the participant is asked to turn around. The task is immediately
 administered again by having the patient walk back the same distance.
 A timed walk task can be used to measure lower extremity function.

 The presentation of the timed walk task differs from both the fitness check task and the short
 walk task in that the distance is fixed. After a first walk, the user is asked to turn, then reverse
 direction.

 The data collected by this task can include accelerometer, device motion, pedometer data,
 and location where available.

 Data collected by the task is in the form of an `ORKTimedWalkResult` object.

 @param identifier                  The task identifier to use for this task, appropriate to the study.
 @param intendedUseDescription      A localized string describing the intended use of the data
 collected. If the value of this parameter is `nil`, the default
 localized text is displayed.
 @param distanceInMeters            The timed walk distance in meters.
 @param timeLimit                   The time limit to complete the trials.
 @param turnAroundTimeLimit         The time limit to complete the turn around step.
 @param includeAssistiveDeviceForm  A Boolean value that indicates whether to inlude the form step
 about the usage of an assistive device.
 @param options                     Options that affect the features of the predefined task.

 @return An active timed walk task that can be presented with an `ORKTaskViewController` object.
 */
+ (ORKOrderedTask *)timedWalkTaskWithIdentifier:(NSString *)identifier
                         intendedUseDescription:(nullable NSString *)intendedUseDescription
                               distanceInMeters:(double)distanceInMeters
                                      timeLimit:(NSTimeInterval)timeLimit
                            turnAroundTimeLimit:(NSTimeInterval)turnAroundTimeLimit
                     includeAssistiveDeviceForm:(BOOL)includeAssistiveDeviceForm
                                        options:(ORKPredefinedTaskOption)options;

/**
 Returns a predefined task that consists of the paced serial addition test (PSAT).
 
 In a PSAT task, the participant is asked to add a new digit to the one immediately before it
 every 2 or 3 seconds.
 
 A PSAT task can be used to measure the cognitive function that assesses auditory and/or
 visual information processing speed and flexibility, as well as calculation ability.
 
 Data collected by the task is in the form of an `ORKPSATResult` object.
 
 @param identifier              The task identifier to use for this task, appropriate to the study.
 @param intendedUseDescription  A localized string describing the intended use of the data
                                  collected. If the value of this parameter is `nil`, the default
                                  localized text is displayed.
 @param presentationMode        The presentation mode of the PSAT test (auditory or visual or both).
 @param interStimulusInterval   The time interval between two digits presented.
 @param stimulusDuration        The time duration the digit is shown on screen (only for
                                    visual PSAT, that is PVSAT and PAVSAT).
 @param seriesLength            The number of digits that will be presented during the task.
 @param options                 Options that affect the features of the predefined task.
 
 @return An active PSAT task that can be presented with an `ORKTaskViewController` object.
 
 */
+ (ORKOrderedTask *)PSATTaskWithIdentifier:(NSString *)identifier
                    intendedUseDescription:(nullable NSString *)intendedUseDescription
                          presentationMode:(ORKPSATPresentationMode)presentationMode
                     interStimulusInterval:(NSTimeInterval)interStimulusInterval
                          stimulusDuration:(NSTimeInterval)stimulusDuration
                              seriesLength:(NSInteger)seriesLength
                                   options:(ORKPredefinedTaskOption)options;

/**
 Returns a predefined task that measures hand tremor.
 
 In a tremor assessment task, the participant is asked to hold the device with their most affected 
 hand in various positions while accelerometer and motion data are captured.
 
 @param identifier              The task identifier to use for this task, appropriate to the study.
 @param intendedUseDescription  A localized string describing the intended use of the data
                                  collected. If the value of this parameter is `nil`, the default
                                  localized text is displayed.
 @param activeStepDuration      The duration for each active step in the task.
 @param activeTaskOptions       Options that affect which active steps are presented for this task.
 @param handOptions             Options for determining which hand(s) to test.
 @param options                 Options that affect the features of the predefined task.
 
 @return An active tremor test task that can be presented with an `ORKTaskViewController` object.
 */
+ (ORKNavigableOrderedTask *)tremorTestTaskWithIdentifier:(NSString *)identifier
                                   intendedUseDescription:(nullable NSString *)intendedUseDescription
                                       activeStepDuration:(NSTimeInterval)activeStepDuration
                                        activeTaskOptions:(ORKTremorActiveTaskOption)activeTaskOptions
                                              handOptions:(ORKPredefinedTaskHandOption)handOptions
                                                  options:(ORKPredefinedTaskOption)options;

/**
 Returns a predefined survey that asks the user questions about their mood and general health.
 
 The mood survey includes questions about the daily or weekly mental and physical health status and
 includes asking about clarity of thinking, overall mood, pain, sleep and exercise. Additionally, 
 the survey is setup to allow for an optional custom question that uses a similar-looking set of images
 as the other questions.
 
 @param identifier              The task identifier to use for this task, appropriate to the study.
 @param intendedUseDescription  A localized string describing the intended use of the data
                                collected. If the value of this parameter is `nil`, the default
                                localized text is displayed.
 @param frequency               How frequently the survey is asked (daily or weekly)
 @param customQuestionText      A localized string to use for a custom question. If `nil`, this step
                                is not included.
 @param options                 Options that affect the features of the predefined task.
 
 @return An mood survey that can be presented with an `ORKTaskViewController` object.
 */
+ (ORKOrderedTask *)moodSurveyWithIdentifier:(NSString *)identifier
                      intendedUseDescription:(nullable NSString *)intendedUseDescription
                                   frequency:(ORKMoodSurveyFrequency)frequency
                          customQuestionText:(nullable NSString*)customQuestionText
                                     options:(ORKPredefinedTaskOption)options;

/**
 Returns a predefined task that measures visual attention and task switching.
 
 In a trail making test, the participant is asked to connect a series of cicles labeled 1,2,3... or
 1,A,2,B,3,C... and time to complete the test is recorded.
 
 `ORKTrailMakingTypeIdentifierA` uses the pattern: 1-2-3-4-5-6-7.
 `ORKTrailMakingTypeIdentifierB` uses the pattern: 1-A-2-B-3-C-4-D-5-E-6-F-7
 
 @param identifier              The task identifier to use for this task, appropriate to the study.
 @param intendedUseDescription  A localized string describing the intended use of the data
                                  collected. If the value of this parameter is `nil`, the default
                                  localized text is displayed.
 @param trailmakingInstruction  Instructional content describing what the user needs to do when
                                  the task begins. If the value of this parameter is `nil`,
 @param trailType               Type of trail to display. Either `ORKTrailMakingTypeIdentifierA` or `ORKTrailMakingTypeIdentifierB`
 @param options                 Options that affect the features of the predefined task.
 
 @return An active trail making test task that can be presented with an `ORKTaskViewController` object.
 */
+ (ORKOrderedTask *)trailmakingTaskWithIdentifier:(NSString *)identifier
                           intendedUseDescription:(nullable NSString *)intendedUseDescription
                           trailmakingInstruction:(nullable NSString *)trailmakingInstruction
                                        trailType:(ORKTrailMakingTypeIdentifier)trailType
                                          options:(ORKPredefinedTaskOption)options;

@end

NS_ASSUME_NONNULL_END<|MERGE_RESOLUTION|>--- conflicted
+++ resolved
@@ -588,15 +588,6 @@
 /**
  Returns a predefined task that tests the participant's reaction time and impulsiveness.
  
-<<<<<<< HEAD
- In a Go/No-Go task, the participant is asked to move the device sharply in any
- direction in response to a visual cue. You can use this task to accurately assess the participant's
- simple reaction time. Randomly they will be given a cue to not shake the device, this tests 
- impulsiveness
- 
- A Go/No-Go time task finishes when the participant has completed the required
- number of attempts successfully. For a go, an attempt is successful when the participant exerts acceleration
-=======
  In a go-no-go task, the participant is asked to move the device sharply in any
  direction in response to a visual cue. You can use this task to accurately assess the participant's
  simple reaction time. Randomly they will be given a cue to not shake the device; this tests
@@ -604,24 +595,14 @@
  
  A go-no-go time task finishes when the participant has completed the required
  number of attempts successfully. For a "go", an attempt is successful when the participant exerts acceleration
->>>>>>> 24827b94
  greater than `thresholdAcceleration` to the device after the stimulus has been delivered and before
  `timeout` has elapsed. An attempt is unsuccessful if acceleration greater than
  `thresholdAcceleration` is applied to the device before the stimulus or if this does not occur
  before `timeout` has elapsed. If unsuccessful, the result is not reported and the participant must
-<<<<<<< HEAD
- try again to proceed with the task. For a no go, the sucess condition is reversed
- 
- Data collected by the task is in the form of ORKGoNoGOTimeResult objects. These
- objects contain if it was a go or no go if it was a success, and a timestamp representing the delivery,
- of the stimulus and an ORKFileResult, which references the motion data collected during an attempt. 
- The researcher can use these to evaluate the response to the stimulus and calculate the reaction time.
-=======
  try again to proceed with the task. For a "no go", the sucess condition is reversed.
  
  Data collected by the task is in the form of `ORKGoNoGoResult` objects. The researcher can use these 
  results to evaluate the response to the stimulus, and calculate the reaction time.
->>>>>>> 24827b94
  
  @param identifier                  The task identifier to use for this task, appropriate to the
                                     study.
@@ -630,11 +611,7 @@
                                     default localized text is displayed.
  @param maximumStimulusInterval     The maximum interval before the stimulus is delivered.
  @param minimumStimulusInterval     The minimum interval before the stimulus is delivered.
-<<<<<<< HEAD
- @param thresholdAcceleration       The acceleration required to end a reaction time test.
-=======
  @param thresholdAcceleration       The acceleration required to end a reaction time test. Default = `0.5`.
->>>>>>> 24827b94
  @param numberOfAttempts            The number of successful attempts required before the task is
                                     complete. The active step result will contain this many
                                     child results if the task is completed.
