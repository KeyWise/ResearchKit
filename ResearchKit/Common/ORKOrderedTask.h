--- conflicted
+++ resolved
@@ -409,40 +409,6 @@
                                            options:(ORKPredefinedTaskOption)options;
 
 /**
-<<<<<<< HEAD
- Returns a predefined task that consists of a timed walk.
- 
- In a timed walk task, the participant is asked to walk for a specific distance as quickly as
- possible, but safely. The task is immediately administered again by having the patient walk back
- the same distance.
- A timed walk task can be used to measure lower extremity function.
- 
- The presentation of the timed walk task differs from both the fitness check task and the short
- walk task in that the distance is fixed. After a first walk, the user is asked to turn and reverse
- direction.
- 
- The data collected by this task can include accelerometer, device motion, pedometer data
- and location where available.
- 
- Data collected by the task is in the form of an `ORKTimedWalkResult` object.
- 
- @param identifier              The task identifier to use for this task, appropriate to the study.
- @param intendedUseDescription  A localized string describing the intended use of the data
-                                  collected. If the value of this parameter is `nil`, the default
-                                  localized text is displayed.
- @param distanceInMeters        The timed walk distance in meters.
- @param timeLimit               The time limit to complete the trials.
- @param options                 Options that affect the features of the predefined task.
- 
- @return An active Timed Walk task that can be presented with an `ORKTaskViewController` object.
- 
- */
-+ (ORKOrderedTask *)timedWalkTaskWithIdentifier:(NSString *)identifier
-                         intendedUseDescription:(nullable NSString *)intendedUseDescription
-                               distanceInMeters:(double)distanceInMeters
-                                      timeLimit:(NSTimeInterval)timeLimit
-                                        options:(ORKPredefinedTaskOption)options;
-=======
  Returns a predefined task that consists of a Tower of Hanoi Puzzle.
  
  In a Tower of Hanoi task the participant is asked to solve the classic puzzle in as few moves as possible.
@@ -462,12 +428,43 @@
  
  @return An active device motion reaction time task that can be presented with an `ORKTaskViewController` object.
  */
-
 + (ORKOrderedTask *)towerOfHanoiTaskWithIdentifier:(NSString *)identifier
                             intendedUseDescription:(nullable NSString *)intendedUseDescription
                                      numberOfDisks:(NSUInteger)numberOfDisks
                                            options:(ORKPredefinedTaskOption)options;
->>>>>>> 85384bbc
+
+/**
+ Returns a predefined task that consists of a timed walk.
+ 
+ In a timed walk task, the participant is asked to walk for a specific distance as quickly as
+ possible, but safely. The task is immediately administered again by having the patient walk back
+ the same distance.
+ A timed walk task can be used to measure lower extremity function.
+ 
+ The presentation of the timed walk task differs from both the fitness check task and the short
+ walk task in that the distance is fixed. After a first walk, the user is asked to turn and reverse
+ direction.
+ 
+ The data collected by this task can include accelerometer, device motion, pedometer data
+ and location where available.
+ 
+ Data collected by the task is in the form of an `ORKTimedWalkResult` object.
+ 
+ @param identifier              The task identifier to use for this task, appropriate to the study.
+ @param intendedUseDescription  A localized string describing the intended use of the data
+ collected. If the value of this parameter is `nil`, the default
+ localized text is displayed.
+ @param distanceInMeters        The timed walk distance in meters.
+ @param timeLimit               The time limit to complete the trials.
+ @param options                 Options that affect the features of the predefined task.
+ 
+ @return An active Timed Walk task that can be presented with an `ORKTaskViewController` object.
+ */
++ (ORKOrderedTask *)timedWalkTaskWithIdentifier:(NSString *)identifier
+                         intendedUseDescription:(nullable NSString *)intendedUseDescription
+                               distanceInMeters:(double)distanceInMeters
+                                      timeLimit:(NSTimeInterval)timeLimit
+                                        options:(ORKPredefinedTaskOption)options;
 
 @end
 
