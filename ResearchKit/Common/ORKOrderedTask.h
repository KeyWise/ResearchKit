/*
 Copyright (c) 2015, Apple Inc. All rights reserved.
 
 Redistribution and use in source and binary forms, with or without modification,
 are permitted provided that the following conditions are met:
 
 1.  Redistributions of source code must retain the above copyright notice, this
 list of conditions and the following disclaimer.
 
 2.  Redistributions in binary form must reproduce the above copyright notice,
 this list of conditions and the following disclaimer in the documentation and/or
 other materials provided with the distribution.
 
 3.  Neither the name of the copyright holder(s) nor the names of any contributors
 may be used to endorse or promote products derived from this software without
 specific prior written permission. No license is granted to the trademarks of
 the copyright holders even if such marks are included in this software.
 
 THIS SOFTWARE IS PROVIDED BY THE COPYRIGHT HOLDERS AND CONTRIBUTORS "AS IS"
 AND ANY EXPRESS OR IMPLIED WARRANTIES, INCLUDING, BUT NOT LIMITED TO, THE
 IMPLIED WARRANTIES OF MERCHANTABILITY AND FITNESS FOR A PARTICULAR PURPOSE
 ARE DISCLAIMED. IN NO EVENT SHALL THE COPYRIGHT OWNER OR CONTRIBUTORS BE LIABLE
 FOR ANY DIRECT, INDIRECT, INCIDENTAL, SPECIAL, EXEMPLARY, OR CONSEQUENTIAL
 DAMAGES (INCLUDING, BUT NOT LIMITED TO, PROCUREMENT OF SUBSTITUTE GOODS OR
 SERVICES; LOSS OF USE, DATA, OR PROFITS; OR BUSINESS INTERRUPTION) HOWEVER
 CAUSED AND ON ANY THEORY OF LIABILITY, WHETHER IN CONTRACT, STRICT LIABILITY,
 OR TORT (INCLUDING NEGLIGENCE OR OTHERWISE) ARISING IN ANY WAY OUT OF THE USE
 OF THIS SOFTWARE, EVEN IF ADVISED OF THE POSSIBILITY OF SUCH DAMAGE.
 */


@import UIKit;
@import AudioToolbox;

#import <ResearchKit/ORKTask.h>

NS_ASSUME_NONNULL_BEGIN

@class ORKNavigableOrderedTask;

/**
 The `ORKOrderedTask` class implements all the methods in the `ORKTask` protocol and represents a 
 task that assumes a fixed order for its steps.
 
 In the ResearchKit framework, any simple sequential task, such as a survey or an active task, can
 be represented as an ordered task.
 
 If you want further custom conditional behaviors in a task, it can be easier to subclass
 `ORKOrderedTask` or `ORKNavigableOrderedTask` and override particular `ORKTask` methods than it is
 to implement the `ORKTask` protocol directly. Override the methods `stepAfterStep:withResult:` and
 `stepBeforeStep:withResult:`, and call super for all other methods.
 */
ORK_CLASS_AVAILABLE
@interface ORKOrderedTask : NSObject <ORKTask, NSSecureCoding, NSCopying>

+ (instancetype)new NS_UNAVAILABLE;
- (instancetype)init NS_UNAVAILABLE;

/// @name Initializers

/**
 Returns an initialized ordered task using the specified identifier and array of steps.
 
 @param identifier  The unique identifier for the task.
 @param steps       An array of `ORKStep` objects in the order in which they should be presented.
 
 @return An initialized ordered task.
 */
- (instancetype)initWithIdentifier:(NSString *)identifier
                             steps:(nullable NSArray<ORKStep *> *)steps NS_DESIGNATED_INITIALIZER;

/**
 Returns an ordered task initialized from data in the given unarchiver.
 
 An ordered task can be serialized and deserialized with `NSKeyedArchiver`. Note
 that this serialization includes strings that might need to be
 localized.
 
 @param aDecoder    The coder from which to initialize the ordered task.
 
 @return An initialized ordered task.
 */
- (instancetype)initWithCoder:(NSCoder *)aDecoder NS_DESIGNATED_INITIALIZER;

/// @name Properties

/**
 The array of steps in the task. (read-only)
 
 Each element in the array must be a subclass of `ORKStep`.
 The associated task view controller presents the steps in
 array order.
 */
@property (nonatomic, copy, readonly) NSArray<ORKStep *> *steps;


/**
 Return a mutated copy of self with the steps included in the given array.
 
 This method is intended to allow for mutating an ordered task (or subclass) while retaining
 the original class and properties that may not be publicly exposed, but with a mutated set
 of steps. An example of where this might be useful is if before performing an `ORKPredefinedActiveTask`, 
 the app needed to query the participant about medications, diet or sleep. The app
 would need to mutate the steps in order to insert their own steps. While an ORKOrderedTask could
 then be created with the same identifier and the new steps, subclass information such rules on an
 `ORKNavigableOrderedTask` would be lost.
 
 @param steps       An array of `ORKStep` objects in the order in which they should be presented.
 
 @return            An initialized ordered task.
 */
- (instancetype)copyWithSteps:(NSArray <ORKStep *> *)steps;

/**
 Find the index of a given step.
 
 @param step        The step to look for
 @return            The index position of the step (or NSNotFound if not found)
 */
- (NSUInteger)indexOfStep:(ORKStep *)step;

@end


/**
 The `ORKPredefinedTaskOption` flags let you exclude particular behaviors from the predefined active
 tasks in the predefined category of `ORKOrderedTask`.
 
 By default, all predefined tasks include instructions and conclusion steps, and may also include
 one or more data collection recorder configurations. Although not all predefined tasks include all
 of these data collection types, the predefined task option flags can be used to explicitly specify
 that a task option not be included.
 */

typedef NS_OPTIONS(NSUInteger, ORKPredefinedTaskOption) {
    /// Default behavior.
    ORKPredefinedTaskOptionNone = 0,
    
    /// Exclude the initial instruction steps.
    ORKPredefinedTaskOptionExcludeInstructions = (1 << 0),
    
    /// Exclude the conclusion step.
    ORKPredefinedTaskOptionExcludeConclusion = (1 << 1),
    
    /// Exclude accelerometer data collection.
    ORKPredefinedTaskOptionExcludeAccelerometer = (1 << 2),
    
    /// Exclude device motion data collection.
    ORKPredefinedTaskOptionExcludeDeviceMotion = (1 << 3),
    
    /// Exclude pedometer data collection.
    ORKPredefinedTaskOptionExcludePedometer = (1 << 4),
    
    /// Exclude location data collection.
    ORKPredefinedTaskOptionExcludeLocation = (1 << 5),
    
    /// Exclude heart rate data collection.
    ORKPredefinedTaskOptionExcludeHeartRate = (1 << 6),
    
    /// Exclude audio data collection.
    ORKPredefinedTaskOptionExcludeAudio = (1 << 7)
} ORK_ENUM_AVAILABLE;

/**
 Values that identify the hand(s) to be used in an active task.
 
 By default, the participant will be asked to use their most affected hand.
 */
typedef NS_OPTIONS(NSUInteger, ORKPredefinedTaskHandOption) {
    /// Which hand to use is undefined
    ORKPredefinedTaskHandOptionUnspecified = 0,
    
    /// Task should test the left hand
    ORKPredefinedTaskHandOptionLeft = 1 << 1,
    
    /// Task should test the right hand
    ORKPredefinedTaskHandOptionRight = 1 << 2,
    
    /// Task should test both hands (random order)
    ORKPredefinedTaskHandOptionBoth = ORKPredefinedTaskHandOptionLeft | ORKPredefinedTaskHandOptionRight,
} ORK_ENUM_AVAILABLE;

/**
 The `ORKTremorActiveTaskOption` flags let you exclude particular steps from the predefined active
 tasks in the predefined Tremor `ORKOrderedTask`.
 
 By default, all predefined active tasks will be included. The tremor active task option flags can
 be used to explicitly specify that an active task is not to be included.
 */
typedef NS_OPTIONS(NSUInteger, ORKTremorActiveTaskOption) {
    /// Default behavior.
    ORKTremorActiveTaskOptionNone = 0,
    
    /// Exclude the hand-in-lap steps.
    ORKTremorActiveTaskOptionExcludeHandInLap = (1 << 0),
    
    /// Exclude the hand-extended-at-shoulder-height steps.
    ORKTremorActiveTaskOptionExcludeHandAtShoulderHeight = (1 << 1),
    
    /// Exclude the elbow-bent-at-shoulder-height steps.
    ORKTremorActiveTaskOptionExcludeHandAtShoulderHeightElbowBent = (1 << 2),
    
    /// Exclude the elbow-bent-touch-nose steps.
    ORKTremorActiveTaskOptionExcludeHandToNose = (1 << 3),
    
    /// Exclude the queen-wave steps.
    ORKTremorActiveTaskOptionExcludeQueenWave = (1 << 4)
} ORK_ENUM_AVAILABLE;

/**
 Values that identify the left or right limb to be used in an active task.
*/
typedef NS_OPTIONS(NSUInteger, ORKPredefinedTaskLimbOption) {
    /// Which limb to use is undefined
    ORKPredefinedTaskLimbOptionUnspecified = 0,
    
    /// Task should test the left limb
    ORKPredefinedTaskLimbOptionLeft = 1 << 1,
    
    /// Task should test the right limb
    ORKPredefinedTaskLimbOptionRight = 1 << 2,
    
    /// Task should test the both limbs (random order)
    ORKPredefinedTaskLimbOptionBoth = ORKPredefinedTaskLimbOptionLeft | ORKPredefinedTaskLimbOptionRight,
} ORK_ENUM_AVAILABLE;

typedef NSString * ORKTrailMakingTypeIdentifier NS_STRING_ENUM;

<<<<<<< HEAD
ORK_EXTERN ORKTrailMakingTypeIdentifier const ORKTrailMakingTypeIdentifierA;
=======
/// Trail making for Type-A trail where the pattern is 1-2-3-4-5-6-7
ORK_EXTERN ORKTrailMakingTypeIdentifier const ORKTrailMakingTypeIdentifierA;

/// Trail making for Type-B trail where the pattern is 1-A-2-B-3-C-4-D-5-E-6-F-7
>>>>>>> 96712fcf
ORK_EXTERN ORKTrailMakingTypeIdentifier const ORKTrailMakingTypeIdentifierB;


@interface ORKOrderedTask (ORKPredefinedActiveTask)

/**
 Returns a predefined task that consists of a fitness check.
 
 In a fitness check task, the participant is asked to walk for a specified duration
 (typically several minutes). During this period, various sensor data is collected and returned by
 the task view controller's delegate. Sensor data can include accelerometer, device motion,
 pedometer, location, and heart rate data where available.
 
 At the conclusion of the walk, if heart rate data is available, the participant is asked to sit
 down and rest for a period. Data collection continues during this period.
 
 By default, the task includes an instruction step that explains what the user needs to do during
 the task, but this can be excluded with `ORKPredefinedTaskOptionExcludeInstructions`.
 
 Data collected from this task can be used to compute measures of general fitness.
 
 @param identifier              The task identifier to use for this task, appropriate to the study.
 @param intendedUseDescription  A localized string describing the intended use of the data
                                    collected. If the value of this parameter is `nil`, the default
                                    localized text is displayed.
 @param walkDuration            The duration of the walk (the maximum is 10 minutes).
 @param restDuration            The duration of the post walk rest period.
 @param options                 Options that affect the features of the predefined task.
 
 @return An active fitness check task that can be presented with an `ORKTaskViewController` object.
 */
+ (ORKOrderedTask *)fitnessCheckTaskWithIdentifier:(NSString *)identifier
                            intendedUseDescription:(nullable NSString *)intendedUseDescription
                                      walkDuration:(NSTimeInterval)walkDuration
                                      restDuration:(NSTimeInterval)restDuration
                                           options:(ORKPredefinedTaskOption)options;

/**
 Returns a predefined task that consists of a short walk.
 
 In a short walk task, the participant is asked to walk a short distance, which may be indoors.
 Typical uses of the resulting data are to assess stride length, smoothness, sway, or other aspects
 of the participant's gait.
 
 The presentation of the short walk task differs from the fitness check task in that the distance is
 replaced by the number of steps taken, and the walk is split into a series of legs. After each leg,
 the user is asked to turn and reverse direction.
 
 The data collected by this task can include accelerometer, device motion, and pedometer data.
 
 @param identifier              The task identifier to use for this task, appropriate to the study.
 @param intendedUseDescription  A localized string describing the intended use of the data
                                    collected. If the value of this parameter is `nil`, the default
                                    localized text is displayed.
 @param numberOfStepsPerLeg     The number of steps the participant is asked to walk. If the
                                    pedometer is unavailable, a distance is suggested and a suitable
                                    count down timer is displayed for each leg of the walk.
 @param restDuration            The duration of the rest period. When the value of this parameter is
                                    nonzero, the user is asked to stand still for the specified rest
                                    period after the turn sequence has been completed, and baseline
                                    data is collected.
 @param options                 Options that affect the features of the predefined task.
 
 @return An active short walk task that can be presented with an `ORKTaskViewController` object.
 */
+ (ORKOrderedTask *)shortWalkTaskWithIdentifier:(NSString *)identifier
                         intendedUseDescription:(nullable NSString *)intendedUseDescription
                            numberOfStepsPerLeg:(NSInteger)numberOfStepsPerLeg
                                   restDuration:(NSTimeInterval)restDuration
                                        options:(ORKPredefinedTaskOption)options;

/**
 Returns a predefined task that consists of a short walk back and forth.
 
 In a short walk task, the participant is asked to walk a short distance, which may be indoors.
 Typical uses of the resulting data are to assess stride length, smoothness, sway, or other aspects
 of the participant's gait.
 
 The presentation of the back and forth walk task differs from the short walk in that the participant
 is asked to walk back and forth rather than walking in a straight line for a certain number of steps.
 
 The participant is then asked to turn in a full circle and then stand still.
 
 This task is intended to allow the participant to walk in a confined space where the participant
 does not have access to a long hallway to walk in a continuous straight line. Additionally, by asking 
 the participant to turn in a full circle and then stand still, the activity can access balance and 
 concentration.
 
 The data collected by this task can include accelerometer, device motion, and pedometer data.
 
 @param identifier              The task identifier to use for this task, appropriate to the study.
 @param intendedUseDescription  A localized string describing the intended use of the data
 collected. If the value of this parameter is `nil`, the default
 localized text is displayed.
 @param walkDuration            The duration of the walking period.
 @param restDuration            The duration of the rest period. When the value of this parameter is
 nonzero, the user is asked to stand still for the specified rest
 period after the turn sequence has been completed, and baseline
 data is collected.
 @param options                 Options that affect the features of the predefined task.
 
 @return An active short walk task that can be presented with an `ORKTaskViewController` object.
 */
+ (ORKOrderedTask *)walkBackAndForthTaskWithIdentifier:(NSString *)identifier
                                intendedUseDescription:(nullable NSString *)intendedUseDescription
                                          walkDuration:(NSTimeInterval)walkDuration
                                          restDuration:(NSTimeInterval)restDuration
                                               options:(ORKPredefinedTaskOption)options;

+ (ORKOrderedTask *)kneeRangeOfMotionTaskWithIdentifier:(NSString *)identifier
                                             limbOption:(ORKPredefinedTaskLimbOption)limbOption
                                 intendedUseDescription:(nullable NSString *)intendedUseDescription
                                                options:(ORKPredefinedTaskOption)options;


+ (ORKOrderedTask *)shoulderRangeOfMotionTaskWithIdentifier:(NSString *)identifier
                                                 limbOption:(ORKPredefinedTaskLimbOption)limbOption
                                     intendedUseDescription:(nullable NSString *)intendedUseDescription
                                                    options:(ORKPredefinedTaskOption)options;
/**
 Returns a predefined task that enables an audio recording WITH a check of the audio level.
 
 In an audio recording task, the participant is asked to make some kind of sound
 with their voice, and the audio data is collected.
 
 An audio task can be used to measure properties of the user's voice, such as
 frequency range, or the ability to pronounce certain sounds.
 
 If `checkAudioLevel == YES` then a navigation rule is added to do a simple check of the background
 noise level. If the background noise is too loud, then the participant is instructed to move to a 
 quieter location before trying again.
 
 Data collected in this task consists of audio information.
 
 @param identifier              The task identifier to use for this task, appropriate to the study.
 @param intendedUseDescription  A localized string describing the intended use of the data
 collected. If the value of this parameter is `nil`, default
 localized text is used.
 @param speechInstruction       Instructional content describing what the user needs to do when
 recording begins. If the value of this parameter is `nil`,
 default localized text is used.
 @param shortSpeechInstruction  Instructional content shown during audio recording. If the value of
 this parameter is `nil`, default localized text is used.
 @param duration                The length of the count down timer that runs while audio data is
 collected.
 @param recordingSettings       See "AV Foundation Audio Settings Constants" for possible values.
 @param checkAudioLevel         If `YES` then add navigational rules to check the background noise level.
 @param options                 Options that affect the features of the predefined task.
 
 @return An active audio task that can be presented with an `ORKTaskViewController` object.
 */
+ (ORKNavigableOrderedTask *)audioTaskWithIdentifier:(NSString *)identifier
                              intendedUseDescription:(nullable NSString *)intendedUseDescription
                                   speechInstruction:(nullable NSString *)speechInstruction
                              shortSpeechInstruction:(nullable NSString *)shortSpeechInstruction
                                            duration:(NSTimeInterval)duration
                                   recordingSettings:(nullable NSDictionary *)recordingSettings
                                     checkAudioLevel:(BOOL)checkAudioLevel
                                             options:(ORKPredefinedTaskOption)options;

/**
 @Deprecated
 */
+ (ORKOrderedTask *)audioTaskWithIdentifier:(NSString *)identifier
                     intendedUseDescription:(nullable NSString *)intendedUseDescription
                          speechInstruction:(nullable NSString *)speechInstruction
                     shortSpeechInstruction:(nullable NSString *)shortSpeechInstruction
                                   duration:(NSTimeInterval)duration
                          recordingSettings:(nullable NSDictionary *)recordingSettings
                                    options:(ORKPredefinedTaskOption)options __deprecated;

/**
 Returns a predefined task that consists of two finger tapping (Optionally with a hand specified)
 
 In a two finger tapping task, the participant is asked to rhythmically and alternately tap two
 targets on the device screen.
 
 A two finger tapping task can be used to assess basic motor capabilities including speed, accuracy,
 and rhythm.
 
 Data collected in this task includes touch activity and accelerometer information.
 
 @param identifier              The task identifier to use for this task, appropriate to the study.
 @param intendedUseDescription  A localized string describing the intended use of the data
                                collected. If the value of this parameter is `nil`, the default
                                localized text will be displayed.
 @param duration                The length of the count down timer that runs while touch data is
                                collected.
 @param handOptions             Options for determining which hand(s) to test.
 @param options                 Options that affect the features of the predefined task.
 
 @return An active two finger tapping task that can be presented with an `ORKTaskViewController` object.
 */
+ (ORKOrderedTask *)twoFingerTappingIntervalTaskWithIdentifier:(NSString *)identifier
                                        intendedUseDescription:(nullable NSString *)intendedUseDescription
                                                      duration:(NSTimeInterval)duration
                                                   handOptions:(ORKPredefinedTaskHandOption)handOptions
                                                       options:(ORKPredefinedTaskOption)options;
/**
 @Deprecated
 */
+ (ORKOrderedTask *)twoFingerTappingIntervalTaskWithIdentifier:(NSString *)identifier
                                        intendedUseDescription:(nullable NSString *)intendedUseDescription
                                                      duration:(NSTimeInterval)duration
                                                       options:(ORKPredefinedTaskOption)options __deprecated;

/**
 Returns a predefined task that tests spatial span memory.
 
 In a spatial span memory task, the participant is asked to repeat pattern sequences of increasing
 length in a game-like environment. You can use this task to assess visuospatial memory and
 executive function.

 
 In each round of the task, an array of
 target images are shown in a grid (by default, the images are flowers). The round consists of a
 demonstration phase and an interactive phase. In the demonstration phase, some of the flowers
 change color in a specific sequence. After the demonstration, the user is asked to tap the flowers
 in the same sequence for the interactive phase.
 
 The span (that is, the length of the pattern sequence) is automatically varied during the task,
 increasing after users succeed and decreasing after they fail, within the range specified by
 minimum and maximum values that you specify. You can also customize the speed of sequence playback
 and the shape of the tap target.
 
 A spatial span memory task finishes when the user has either completed the maximum number of tests
 or made the maximum number of errors.
 
 Data collected by the task is in the form of an `ORKSpatialSpanMemoryResult` object.
 
 @param identifier              The task identifier to use for this task, appropriate to the study.
 @param intendedUseDescription  A localized string describing the intended use of the data
                                    collected. If the value of this parameter is `nil`, the default
                                    localized text is displayed.
 @param initialSpan             The  sequence length of the initial memory pattern.
 @param minimumSpan             The minimum pattern sequence length.
 @param maximumSpan             The maximum pattern sequence length.
 @param playSpeed               The time per sequence item; a smaller value means faster sequence
                                    play.
 @param maximumTests                The maximum number of rounds to conduct.
 @param maximumConsecutiveFailures  The maximum number of consecutive failures the user can make before
                                    the task is terminated.
 @param customTargetImage       The image to use for the task. By default, and if the value of this
                                    parameter is `nil`, the image is a flower. To supply a custom
                                    image, create a template image to which iOS adds the tint color.
 @param customTargetPluralName  The name associated with `customTargetImage`; by default, the value
                                    of this parameter is @"flowers".
 @param requireReversal         A Boolean value that indicates whether to require the user to tap
                                    the sequence in reverse order.
 @param options                 Options that affect the features of the predefined task.
 
 @return An active spatial span memory task that can be presented with an `ORKTaskViewController` object.
 */
+ (ORKOrderedTask *)spatialSpanMemoryTaskWithIdentifier:(NSString *)identifier
                                 intendedUseDescription:(nullable NSString *)intendedUseDescription
                                            initialSpan:(NSInteger)initialSpan
                                            minimumSpan:(NSInteger)minimumSpan
                                            maximumSpan:(NSInteger)maximumSpan
                                              playSpeed:(NSTimeInterval)playSpeed
                                               maximumTests:(NSInteger)maximumTests
                                 maximumConsecutiveFailures:(NSInteger)maximumConsecutiveFailures
                                      customTargetImage:(nullable UIImage *)customTargetImage
                                 customTargetPluralName:(nullable NSString *)customTargetPluralName
                                        requireReversal:(BOOL)requireReversal
                                                options:(ORKPredefinedTaskOption)options;

/**
 Returns a predefined task that tests tone audiometry.

 In a tone audiometry task, the participant is asked to listen to some tones with different audio
 frequencies, playing on different channels (left and right), with the volume being progressively
 increased until the participant taps a button.

 You can use a tone audiometry task to measure properties of the user's hearing, based on their
 reaction to a wide range of frequencies.

 Data collected in this task consists of audio signal amplitude for specific frequencies and
 channels.

 @param identifier              The task identifier to use for this task, appropriate to the study.
 @param intendedUseDescription  A localized string describing the intended use of the data
                                    collected. If the value of this parameter is `nil`, default
                                    localized text is used.
 @param speechInstruction       Instructional content describing what the user needs to do when
                                    recording begins. If the value of this parameter is `nil`,
                                    default localized text is used.
 @param shortSpeechInstruction  Instructional content shown during audio recording. If the value of
                                    this parameter is `nil`, default localized text is used.
 @param toneDuration            The maximum length of the duration for each tone (each tone can be
                                    interrupted sooner, after the participant presses the main
                                    button).
 @param options                 Options that affect the features of the predefined task.

 @return An active tone audiometry task that can be presented with an `ORKTaskViewController` object.
 */
+ (ORKOrderedTask *)toneAudiometryTaskWithIdentifier:(NSString *)identifier
                              intendedUseDescription:(nullable NSString *)intendedUseDescription
                                   speechInstruction:(nullable NSString *)speechInstruction
                              shortSpeechInstruction:(nullable NSString *)shortSpeechInstruction
                                        toneDuration:(NSTimeInterval)toneDuration
                                             options:(ORKPredefinedTaskOption)options;

/**
 Returns a predefined task that tests the participant's reaction time.
 
 In a reaction time task, the participant is asked to move the device sharply in any
 direction in response to a visual cue. You can use this task to accurately assess the participant's
 simple reaction time.
 
 A reaction time task finishes when the participant has completed the required
 number of attempts successfully. An attempt is successful when the participant exerts acceleration
 greater than `thresholdAcceleration` to the device after the stimulus has been delivered and before
 `timeout` has elapsed. An attempt is unsuccessful if acceleration greater than
 `thresholdAcceleration` is applied to the device before the stimulus or if this does not occur
 before `timeout` has elapsed. If unsuccessful, the result is not reported and the participant must
 try again to proceed with the task.
 
 Data collected by the task is in the form of ORKReactionTimeResult objects. These
 objects contain a timestamp representing the delivery of the stimulus and an ORKFileResult, which
 references the motion data collected during an attempt. The researcher can use these to evaluate
 the response to the stimulus and calculate the reaction time.
 
 @param identifier                  The task identifier to use for this task, appropriate to the
                                        study.
 @param intendedUseDescription      A localized string describing the intended use of the data
                                        collected. If the value of this parameter is `nil`, the
                                        default localized text is displayed.
 @param maximumStimulusInterval     The maximum interval before the stimulus is delivered.
 @param minimumStimulusInterval     The minimum interval before the stimulus is delivered.
 @param thresholdAcceleration       The acceleration required to end a reaction time test.
 @param numberOfAttempts            The number of successful attempts required before the task is
                                        complete. The active step result will contain this many
                                        child results if the task is completed.
 @param timeout                     The interval permitted after the stimulus until the test fails,
                                        if the threshold is not reached.
 @param successSoundID              The sound to play after a successful attempt.
 @param timeoutSoundID              The sound to play after an attempt that times out.
 @param failureSoundID              The sound to play after an unsuccessful attempt.
 @param options                 Options that affect the features of the predefined task.
 
 @return An active device motion reaction time task that can be presented with an `ORKTaskViewController` object.
 */

+ (ORKOrderedTask *)reactionTimeTaskWithIdentifier:(NSString *)identifier
                            intendedUseDescription:(nullable NSString *)intendedUseDescription
                           maximumStimulusInterval:(NSTimeInterval)maximumStimulusInterval
                           minimumStimulusInterval:(NSTimeInterval)minimumStimulusInterval
                             thresholdAcceleration:(double)thresholdAcceleration
                                  numberOfAttempts:(int)numberOfAttempts
                                           timeout:(NSTimeInterval)timeout
                                      successSound:(UInt32)successSoundID
                                      timeoutSound:(UInt32)timeoutSoundID
                                      failureSound:(UInt32)failureSoundID
                                           options:(ORKPredefinedTaskOption)options;

/**
 Returns a predefined task that tests the participant's reaction time and impulsiveness.
 
 In a Go/No-Go task, the participant is asked to move the device sharply in any
 direction in response to a visual cue. You can use this task to accurately assess the participant's
 simple reaction time. Randomly they will be given a cue to not shake the device, this tests 
 impulsiveness
 
 A Go/No-Go time task finishes when the participant has completed the required
 number of attempts successfully. For a go, an attempt is successful when the participant exerts acceleration
 greater than `thresholdAcceleration` to the device after the stimulus has been delivered and before
 `timeout` has elapsed. An attempt is unsuccessful if acceleration greater than
 `thresholdAcceleration` is applied to the device before the stimulus or if this does not occur
 before `timeout` has elapsed. If unsuccessful, the result is not reported and the participant must
 try again to proceed with the task. For a no go, the sucess condition is reversed
 
 Data collected by the task is in the form of ORKGoNoGOTimeResult objects. These
 objects contain if it was a go or no go if it was a success, and a timestamp representing the delivery,
 of the stimulus and an ORKFileResult, which references the motion data collected during an attempt. 
 The researcher can use these to evaluate the response to the stimulus and calculate the reaction time.
 
 @param identifier                  The task identifier to use for this task, appropriate to the
                                    study.
 @param intendedUseDescription      A localized string describing the intended use of the data
                                    collected. If the value of this parameter is `nil`, the
                                    default localized text is displayed.
 @param maximumStimulusInterval     The maximum interval before the stimulus is delivered.
 @param minimumStimulusInterval     The minimum interval before the stimulus is delivered.
 @param thresholdAcceleration       The acceleration required to end a reaction time test.
 @param numberOfAttempts            The number of successful attempts required before the task is
                                    complete. The active step result will contain this many
                                    child results if the task is completed.
 @param timeout                     The interval permitted after the stimulus until the test fails,
                                    if the threshold is not reached.
 @param successSoundID              The sound to play after a successful attempt.
 @param timeoutSoundID              The sound to play after an attempt that times out.
 @param failureSoundID              The sound to play after an unsuccessful attempt.
 @param options                     Options that affect the features of the predefined task.
 
 @return An active device motion reaction time task that can be presented with an `ORKTaskViewController` object.
 */

+ (ORKOrderedTask *)gonogoTaskWithIdentifier:(NSString *)identifier
                      intendedUseDescription:(nullable NSString *)intendedUseDescription
                     maximumStimulusInterval:(NSTimeInterval)maximumStimulusInterval
                     minimumStimulusInterval:(NSTimeInterval)minimumStimulusInterval
                       thresholdAcceleration:(double)thresholdAcceleration
                            numberOfAttempts:(int)numberOfAttempts
                                     timeout:(NSTimeInterval)timeout
                                successSound:(SystemSoundID)successSoundID
                                timeoutSound:(SystemSoundID)timeoutSoundID
                                failureSound:(SystemSoundID)failureSoundID
                                     options:(ORKPredefinedTaskOption)options;

/**
 Returns a predefined task that consists of a Tower of Hanoi puzzle.
 
 In a Tower of Hanoi task, the participant is asked to solve the classic puzzle in as few moves as possible.
 You can use this task to assess the participant's problem-solving skills.
 
 A Tower of Hanoi task finishes when the participant has completed the puzzle correctly or concedes that he or she cannot solve it.
 
 Data collected by the task is in the form of an `ORKTowerOfHanoiResult` object. Data collected in this task consists of how many moves were taken and whether the puzzle was successfully completed or not.
 
 @param identifier                  The task identifier to use for this task, appropriate to the study.
 @param intendedUseDescription      A localized string describing the intended use of the data
                                    collected. If the value of this parameter is `nil`, the
                                    default localized text is displayed.
 @param numberOfDisks               The number of disks in the puzzle; the default value for this property is 3.
 @param options                     Options that affect the features of the predefined task.
 
 @return An active device motion reaction time task that can be presented with an `ORKTaskViewController` object.
 */
+ (ORKOrderedTask *)towerOfHanoiTaskWithIdentifier:(NSString *)identifier
                            intendedUseDescription:(nullable NSString *)intendedUseDescription
                                     numberOfDisks:(NSUInteger)numberOfDisks
                                           options:(ORKPredefinedTaskOption)options;

/**
 Returns a predefined task that consists of a timed walk.
 
 In a timed walk task, the participant is asked to walk for a specific distance as quickly as
 possible, but safely. The task is immediately administered again by having the patient walk back
 the same distance.
 A timed walk task can be used to measure lower extremity function.
 
 The presentation of the timed walk task differs from both the fitness check task and the short
 walk task in that the distance is fixed. After a first walk, the user is asked to turn and reverse
 direction.
 
 The data collected by this task can include accelerometer, device motion, pedometer data,
 and location where available.
 
 Data collected by the task is in the form of an `ORKTimedWalkResult` object.
 
 @param identifier                  The task identifier to use for this task, appropriate to the study.
 @param intendedUseDescription      A localized string describing the intended use of the data
                                      collected. If the value of this parameter is `nil`, the default
                                      localized text is displayed.
 @param distanceInMeters            The timed walk distance in meters.
 @param timeLimit                   The time limit to complete the trials.
 @param includeAssistiveDeviceForm  A Boolean value that indicates whether to inlude the form step
                                      about the usage of an assistive device.
 @param options                     Options that affect the features of the predefined task.
 
 @return An active timed walk task that can be presented with an `ORKTaskViewController` object.
 */
+ (ORKOrderedTask *)timedWalkTaskWithIdentifier:(NSString *)identifier
                         intendedUseDescription:(nullable NSString *)intendedUseDescription
                               distanceInMeters:(double)distanceInMeters
                                      timeLimit:(NSTimeInterval)timeLimit
                     includeAssistiveDeviceForm:(BOOL)includeAssistiveDeviceForm
                                        options:(ORKPredefinedTaskOption)options;

/**
 Returns a predefined task that consists of a timed walk, with a distinct turn around step.

 In a timed walk task, the participant is asked to walk for a specific distance as quickly as
 possible, but safely. Then the participant is asked to turn around. The task is immediately
 administered again by having the patient walk back the same distance.
 A timed walk task can be used to measure lower extremity function.

 The presentation of the timed walk task differs from both the fitness check task and the short
 walk task in that the distance is fixed. After a first walk, the user is asked to turn, then reverse
 direction.

 The data collected by this task can include accelerometer, device motion, pedometer data,
 and location where available.

 Data collected by the task is in the form of an `ORKTimedWalkResult` object.

 @param identifier                  The task identifier to use for this task, appropriate to the study.
 @param intendedUseDescription      A localized string describing the intended use of the data
 collected. If the value of this parameter is `nil`, the default
 localized text is displayed.
 @param distanceInMeters            The timed walk distance in meters.
 @param timeLimit                   The time limit to complete the trials.
 @param turnAroundTimeLimit         The time limit to complete the turn around step.
 @param includeAssistiveDeviceForm  A Boolean value that indicates whether to inlude the form step
 about the usage of an assistive device.
 @param options                     Options that affect the features of the predefined task.

 @return An active timed walk task that can be presented with an `ORKTaskViewController` object.
 */
+ (ORKOrderedTask *)timedWalkTaskWithIdentifier:(NSString *)identifier
                         intendedUseDescription:(nullable NSString *)intendedUseDescription
                               distanceInMeters:(double)distanceInMeters
                                      timeLimit:(NSTimeInterval)timeLimit
                            turnAroundTimeLimit:(NSTimeInterval)turnAroundTimeLimit
                     includeAssistiveDeviceForm:(BOOL)includeAssistiveDeviceForm
                                        options:(ORKPredefinedTaskOption)options;

/**
 Returns a predefined task that consists of the paced serial addition test (PSAT).
 
 In a PSAT task, the participant is asked to add a new digit to the one immediately before it
 every 2 or 3 seconds.
 
 A PSAT task can be used to measure the cognitive function that assesses auditory and/or
 visual information processing speed and flexibility, as well as calculation ability.
 
 Data collected by the task is in the form of an `ORKPSATResult` object.
 
 @param identifier              The task identifier to use for this task, appropriate to the study.
 @param intendedUseDescription  A localized string describing the intended use of the data
                                  collected. If the value of this parameter is `nil`, the default
                                  localized text is displayed.
 @param presentationMode        The presentation mode of the PSAT test (auditory or visual or both).
 @param interStimulusInterval   The time interval between two digits presented.
 @param stimulusDuration        The time duration the digit is shown on screen (only for
                                    visual PSAT, that is PVSAT and PAVSAT).
 @param seriesLength            The number of digits that will be presented during the task.
 @param options                 Options that affect the features of the predefined task.
 
 @return An active PSAT task that can be presented with an `ORKTaskViewController` object.
 
 */
+ (ORKOrderedTask *)PSATTaskWithIdentifier:(NSString *)identifier
                    intendedUseDescription:(nullable NSString *)intendedUseDescription
                          presentationMode:(ORKPSATPresentationMode)presentationMode
                     interStimulusInterval:(NSTimeInterval)interStimulusInterval
                          stimulusDuration:(NSTimeInterval)stimulusDuration
                              seriesLength:(NSInteger)seriesLength
                                   options:(ORKPredefinedTaskOption)options;

/**
 Returns a predefined task that measures hand tremor.
 
 In a tremor assessment task, the participant is asked to hold the device with their most affected 
 hand in various positions while accelerometer and motion data are captured.
 
 @param identifier              The task identifier to use for this task, appropriate to the study.
 @param intendedUseDescription  A localized string describing the intended use of the data
                                  collected. If the value of this parameter is `nil`, the default
                                  localized text is displayed.
 @param activeStepDuration      The duration for each active step in the task.
 @param activeTaskOptions       Options that affect which active steps are presented for this task.
 @param handOptions             Options for determining which hand(s) to test.
 @param options                 Options that affect the features of the predefined task.
 
 @return An active tremor test task that can be presented with an `ORKTaskViewController` object.
 */
+ (ORKNavigableOrderedTask *)tremorTestTaskWithIdentifier:(NSString *)identifier
                                   intendedUseDescription:(nullable NSString *)intendedUseDescription
                                       activeStepDuration:(NSTimeInterval)activeStepDuration
                                        activeTaskOptions:(ORKTremorActiveTaskOption)activeTaskOptions
                                              handOptions:(ORKPredefinedTaskHandOption)handOptions
                                                  options:(ORKPredefinedTaskOption)options;

/**
<<<<<<< HEAD
 Returns a predefined survey that asks the user questions about their mood and general health.
 
 The mood survey includes questions about the daily or weekly mental and physical health status and
 includes asking about clarity of thinking, overall mood, pain, sleep and exercise. Additionally, 
 the survey is setup to allow for an optional custom question that uses a similar-looking set of images
 as the other questions.
 
 @param identifier              The task identifier to use for this task, appropriate to the study.
 @param intendedUseDescription  A localized string describing the intended use of the data
                                collected. If the value of this parameter is `nil`, the default
                                localized text is displayed.
 @param frequency               How frequently the survey is asked (daily or weekly)
 @param customQuestionText      A localized string to use for a custom question. If `nil`, this step
                                is not included.
 @param options                 Options that affect the features of the predefined task.
 
 @return An mood survey that can be presented with an `ORKTaskViewController` object.
 */
+ (ORKOrderedTask *)moodSurveyWithIdentifier:(NSString *)identifier
                      intendedUseDescription:(nullable NSString *)intendedUseDescription
                                   frequency:(ORKMoodSurveyFrequency)frequency
                          customQuestionText:(nullable NSString*)customQuestionText
                                     options:(ORKPredefinedTaskOption)options;

/**
 Returns a predefined task that measures visual attention and task switching.
 
 In a trail making test, the participant is asked to connect a series of cicles labelled 1,2,3... or
 1,A,2,B,3,C... and time to complete the test is recorded
=======
 Returns a predefined task that measures visual attention and task switching.
 
 In a trail making test, the participant is asked to connect a series of cicles labeled 1,2,3... or
 1,A,2,B,3,C... and time to complete the test is recorded.
 
 `ORKTrailMakingTypeIdentifierA` uses the pattern: 1-2-3-4-5-6-7.
 `ORKTrailMakingTypeIdentifierB` uses the pattern: 1-A-2-B-3-C-4-D-5-E-6-F-7
>>>>>>> 96712fcf
 
 @param identifier              The task identifier to use for this task, appropriate to the study.
 @param intendedUseDescription  A localized string describing the intended use of the data
                                  collected. If the value of this parameter is `nil`, the default
                                  localized text is displayed.
 @param trailmakingInstruction  Instructional content describing what the user needs to do when
                                  the task begins. If the value of this parameter is `nil`,
<<<<<<< HEAD
 @param trailType               Type of trail to display. Either @"A" or @"B"
=======
 @param trailType               Type of trail to display. Either `ORKTrailMakingTypeIdentifierA` or `ORKTrailMakingTypeIdentifierB`
>>>>>>> 96712fcf
 @param options                 Options that affect the features of the predefined task.
 
 @return An active trail making test task that can be presented with an `ORKTaskViewController` object.
 */
+ (ORKOrderedTask *)trailmakingTaskWithIdentifier:(NSString *)identifier
                           intendedUseDescription:(nullable NSString *)intendedUseDescription
                           trailmakingInstruction:(nullable NSString *)trailmakingInstruction
                                        trailType:(ORKTrailMakingTypeIdentifier)trailType
                                          options:(ORKPredefinedTaskOption)options;

@end

NS_ASSUME_NONNULL_END<|MERGE_RESOLUTION|>--- conflicted
+++ resolved
@@ -226,14 +226,10 @@
 
 typedef NSString * ORKTrailMakingTypeIdentifier NS_STRING_ENUM;
 
-<<<<<<< HEAD
-ORK_EXTERN ORKTrailMakingTypeIdentifier const ORKTrailMakingTypeIdentifierA;
-=======
 /// Trail making for Type-A trail where the pattern is 1-2-3-4-5-6-7
 ORK_EXTERN ORKTrailMakingTypeIdentifier const ORKTrailMakingTypeIdentifierA;
 
 /// Trail making for Type-B trail where the pattern is 1-A-2-B-3-C-4-D-5-E-6-F-7
->>>>>>> 96712fcf
 ORK_EXTERN ORKTrailMakingTypeIdentifier const ORKTrailMakingTypeIdentifierB;
 
 
@@ -799,7 +795,6 @@
                                                   options:(ORKPredefinedTaskOption)options;
 
 /**
-<<<<<<< HEAD
  Returns a predefined survey that asks the user questions about their mood and general health.
  
  The mood survey includes questions about the daily or weekly mental and physical health status and
@@ -827,17 +822,11 @@
 /**
  Returns a predefined task that measures visual attention and task switching.
  
- In a trail making test, the participant is asked to connect a series of cicles labelled 1,2,3... or
- 1,A,2,B,3,C... and time to complete the test is recorded
-=======
- Returns a predefined task that measures visual attention and task switching.
- 
  In a trail making test, the participant is asked to connect a series of cicles labeled 1,2,3... or
  1,A,2,B,3,C... and time to complete the test is recorded.
  
  `ORKTrailMakingTypeIdentifierA` uses the pattern: 1-2-3-4-5-6-7.
  `ORKTrailMakingTypeIdentifierB` uses the pattern: 1-A-2-B-3-C-4-D-5-E-6-F-7
->>>>>>> 96712fcf
  
  @param identifier              The task identifier to use for this task, appropriate to the study.
  @param intendedUseDescription  A localized string describing the intended use of the data
@@ -845,11 +834,7 @@
                                   localized text is displayed.
  @param trailmakingInstruction  Instructional content describing what the user needs to do when
                                   the task begins. If the value of this parameter is `nil`,
-<<<<<<< HEAD
- @param trailType               Type of trail to display. Either @"A" or @"B"
-=======
  @param trailType               Type of trail to display. Either `ORKTrailMakingTypeIdentifierA` or `ORKTrailMakingTypeIdentifierB`
->>>>>>> 96712fcf
  @param options                 Options that affect the features of the predefined task.
  
  @return An active trail making test task that can be presented with an `ORKTaskViewController` object.
