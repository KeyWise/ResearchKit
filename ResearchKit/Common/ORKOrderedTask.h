/*
 Copyright (c) 2015, Apple Inc. All rights reserved.
 
 Redistribution and use in source and binary forms, with or without modification,
 are permitted provided that the following conditions are met:
 
 1.  Redistributions of source code must retain the above copyright notice, this
 list of conditions and the following disclaimer.
 
 2.  Redistributions in binary form must reproduce the above copyright notice,
 this list of conditions and the following disclaimer in the documentation and/or
 other materials provided with the distribution.
 
 3.  Neither the name of the copyright holder(s) nor the names of any contributors
 may be used to endorse or promote products derived from this software without
 specific prior written permission. No license is granted to the trademarks of
 the copyright holders even if such marks are included in this software.
 
 THIS SOFTWARE IS PROVIDED BY THE COPYRIGHT HOLDERS AND CONTRIBUTORS "AS IS"
 AND ANY EXPRESS OR IMPLIED WARRANTIES, INCLUDING, BUT NOT LIMITED TO, THE
 IMPLIED WARRANTIES OF MERCHANTABILITY AND FITNESS FOR A PARTICULAR PURPOSE
 ARE DISCLAIMED. IN NO EVENT SHALL THE COPYRIGHT OWNER OR CONTRIBUTORS BE LIABLE
 FOR ANY DIRECT, INDIRECT, INCIDENTAL, SPECIAL, EXEMPLARY, OR CONSEQUENTIAL
 DAMAGES (INCLUDING, BUT NOT LIMITED TO, PROCUREMENT OF SUBSTITUTE GOODS OR
 SERVICES; LOSS OF USE, DATA, OR PROFITS; OR BUSINESS INTERRUPTION) HOWEVER
 CAUSED AND ON ANY THEORY OF LIABILITY, WHETHER IN CONTRACT, STRICT LIABILITY,
 OR TORT (INCLUDING NEGLIGENCE OR OTHERWISE) ARISING IN ANY WAY OUT OF THE USE
 OF THIS SOFTWARE, EVEN IF ADVISED OF THE POSSIBILITY OF SUCH DAMAGE.
 */


@import UIKit;
#import <ResearchKit/ORKTask.h>


NS_ASSUME_NONNULL_BEGIN

@class ORKNavigableOrderedTask;

/**
 The `ORKOrderedTask` class implements all the methods in the `ORKTask` protocol and represents a 
 task that assumes a fixed order for its steps.
 
 In the ResearchKit framework, any simple sequential task, such as a survey or an active task, can
 be represented as an ordered task.
 
 If you want further custom conditional behaviors in a task, it can be easier to subclass
 `ORKOrderedTask` or `ORKNavigableOrderedTask` and override particular `ORKTask` methods than it is
 to implement the `ORKTask` protocol directly. Override the methods `stepAfterStep:withResult:` and
 `stepBeforeStep:withResult:`, and call super for all other methods.
 */
ORK_CLASS_AVAILABLE
@interface ORKOrderedTask : NSObject <ORKTask, NSSecureCoding, NSCopying>

+ (instancetype)new NS_UNAVAILABLE;
- (instancetype)init NS_UNAVAILABLE;

/// @name Initializers

/**
 Returns an initialized ordered task using the specified identifier and array of steps.
 
 @param identifier  The unique identifier for the task.
 @param steps       An array of `ORKStep` objects in the order in which they should be presented.
 
 @return An initialized ordered task.
 */
- (instancetype)initWithIdentifier:(NSString *)identifier
                             steps:(nullable NSArray<ORKStep *> *)steps NS_DESIGNATED_INITIALIZER;

/**
 Returns an ordered task initialized from data in the given unarchiver.
 
 An ordered task can be serialized and deserialized with `NSKeyedArchiver`. Note
 that this serialization includes strings that might need to be
 localized.
 
 @param aDecoder    The coder from which to initialize the ordered task.
 
 @return An initialized ordered task.
 */
- (instancetype)initWithCoder:(NSCoder *)aDecoder NS_DESIGNATED_INITIALIZER;

/// @name Properties

/**
 The array of steps in the task. (read-only)
 
 Each element in the array must be a subclass of `ORKStep`.
 The associated task view controller presents the steps in
 array order.
 */
@property (nonatomic, copy, readonly) NSArray<ORKStep *> *steps;


/**
 Return a mutated copy of self with the steps included in the given array.
 
 This method is intended to allow for mutating an ordered task (or subclass) while retaining
 the original class and properties that may not be publicly exposed, but with a mutated set
 of steps. An example of where this might be useful is if before performing an `ORKPredefinedActiveTask`, 
 the app needed to query the participant about medications, diet or sleep. The app
 would need to mutate the steps in order to insert their own steps. While an ORKOrderedTask could
 then be created with the same identifier and the new steps, subclass information such rules on an
 `ORKNavigableOrderedTask` would be lost.
 
 @param steps       An array of `ORKStep` objects in the order in which they should be presented.
 
 @return            An initialized ordered task.
 */
- (instancetype)copyWithSteps:(NSArray <ORKStep *> *)steps;

/**
 Find the index of a given step.
 
 @param step        The step to look for
 @return            The index position of the step (or NSNotFound if not found)
 */
- (NSUInteger)indexOfStep:(ORKStep *)step;

@end


/**
 The `ORKPredefinedTaskOption` flags let you exclude particular behaviors from the predefined active
 tasks in the predefined category of `ORKOrderedTask`.
 
 By default, all predefined tasks include instructions and conclusion steps, and may also include
 one or more data collection recorder configurations. Although not all predefined tasks include all
 of these data collection types, the predefined task option flags can be used to explicitly specify
 that a task option not be included.
 */

typedef NS_OPTIONS(NSUInteger, ORKPredefinedTaskOption) {
    /// Default behavior.
    ORKPredefinedTaskOptionNone = 0,
    
    /// Exclude the initial instruction steps.
    ORKPredefinedTaskOptionExcludeInstructions = (1 << 0),
    
    /// Exclude the conclusion step.
    ORKPredefinedTaskOptionExcludeConclusion = (1 << 1),
    
    /// Exclude accelerometer data collection.
    ORKPredefinedTaskOptionExcludeAccelerometer = (1 << 2),
    
    /// Exclude device motion data collection.
    ORKPredefinedTaskOptionExcludeDeviceMotion = (1 << 3),
    
    /// Exclude pedometer data collection.
    ORKPredefinedTaskOptionExcludePedometer = (1 << 4),
    
    /// Exclude location data collection.
    ORKPredefinedTaskOptionExcludeLocation = (1 << 5),
    
    /// Exclude heart rate data collection.
    ORKPredefinedTaskOptionExcludeHeartRate = (1 << 6),
    
    /// Exclude audio data collection.
    ORKPredefinedTaskOptionExcludeAudio = (1 << 7)
} ORK_ENUM_AVAILABLE;

/**
 Values that identify the hand(s) to be used in an active task.
 
 By default, the participant will be asked to use their most affected hand.
 */
typedef NS_OPTIONS(NSUInteger, ORKPredefinedTaskHandOption) {
    /// Which hand to use is undefined
    ORKPredefinedTaskHandOptionUnspecified = 0,
    
    /// Task should test the left hand
    ORKPredefinedTaskHandOptionLeft = 1 << 1,
    
    /// Task should test the right hand
    ORKPredefinedTaskHandOptionRight = 1 << 2,
    
    /// Task should test both hands (random order)
    ORKPredefinedTaskHandOptionBoth = ORKPredefinedTaskHandOptionLeft | ORKPredefinedTaskHandOptionRight,
} ORK_ENUM_AVAILABLE;

/**
 The `ORKTremorActiveTaskOption` flags let you exclude particular steps from the predefined active
 tasks in the predefined Tremor `ORKOrderedTask`.
 
 By default, all predefined active tasks will be included. The tremor active task option flags can
 be used to explicitly specify that an active task is not to be included.
 */
typedef NS_OPTIONS(NSUInteger, ORKTremorActiveTaskOption) {
    /// Default behavior.
    ORKTremorActiveTaskOptionNone = 0,
    
    /// Exclude the hand-in-lap steps.
    ORKTremorActiveTaskOptionExcludeHandInLap = (1 << 0),
    
    /// Exclude the hand-extended-at-shoulder-height steps.
    ORKTremorActiveTaskOptionExcludeHandAtShoulderHeight = (1 << 1),
    
    /// Exclude the elbow-bent-at-shoulder-height steps.
    ORKTremorActiveTaskOptionExcludeHandAtShoulderHeightElbowBent = (1 << 2),
    
    /// Exclude the elbow-bent-touch-nose steps.
    ORKTremorActiveTaskOptionExcludeHandToNose = (1 << 3),
    
    /// Exclude the queen-wave steps.
    ORKTremorActiveTaskOptionExcludeQueenWave = (1 << 4)
} ORK_ENUM_AVAILABLE;
/**
 Frequency with which the mood survey is asked.
 */
typedef NS_ENUM(NSUInteger, ORKMoodSurveyFrequency) {
    ORKMoodSurveyFrequencyDaily,
    ORKMoodSurveyFrequencyWeekly,
} ORK_ENUM_AVAILABLE;

/**
 Values that identify the left or right limb to be used in an active task.
*/
typedef NS_OPTIONS(NSUInteger, ORKPredefinedTaskLimbOption) {
    /// Which limb to use is undefined
    ORKPredefinedTaskLimbOptionUnspecified = 0,
    
    /// Task should test the left limb
    ORKPredefinedTaskLimbOptionLeft = 1 << 1,
    
    /// Task should test the right limb
    ORKPredefinedTaskLimbOptionRight = 1 << 2,
    
    /// Task should test the both limbs (random order)
    ORKPredefinedTaskLimbOptionBoth = ORKPredefinedTaskLimbOptionLeft | ORKPredefinedTaskLimbOptionRight,
} ORK_ENUM_AVAILABLE;

typedef NSString * ORKTrailMakingTypeIdentifier NS_STRING_ENUM;

ORK_EXTERN ORKTrailMakingTypeIdentifier const ORKTrailMakingTypeIdentifierA;
ORK_EXTERN ORKTrailMakingTypeIdentifier const ORKTrailMakingTypeIdentifierB;


@interface ORKOrderedTask (ORKPredefinedActiveTask)

/**
 Returns a predefined task that consists of a fitness check.
 
 In a fitness check task, the participant is asked to walk for a specified duration
 (typically several minutes). During this period, various sensor data is collected and returned by
 the task view controller's delegate. Sensor data can include accelerometer, device motion,
 pedometer, location, and heart rate data where available.
 
 At the conclusion of the walk, if heart rate data is available, the participant is asked to sit
 down and rest for a period. Data collection continues during this period.
 
 By default, the task includes an instruction step that explains what the user needs to do during
 the task, but this can be excluded with `ORKPredefinedTaskOptionExcludeInstructions`.
 
 Data collected from this task can be used to compute measures of general fitness.
 
 @param identifier              The task identifier to use for this task, appropriate to the study.
 @param intendedUseDescription  A localized string describing the intended use of the data
                                    collected. If the value of this parameter is `nil`, the default
                                    localized text is displayed.
 @param walkDuration            The duration of the walk (the maximum is 10 minutes).
 @param restDuration            The duration of the post walk rest period.
 @param options                 Options that affect the features of the predefined task.
 
 @return An active fitness check task that can be presented with an `ORKTaskViewController` object.
 */
+ (ORKOrderedTask *)fitnessCheckTaskWithIdentifier:(NSString *)identifier
                            intendedUseDescription:(nullable NSString *)intendedUseDescription
                                      walkDuration:(NSTimeInterval)walkDuration
                                      restDuration:(NSTimeInterval)restDuration
                                           options:(ORKPredefinedTaskOption)options;

/**
 Returns a predefined task that consists of a short walk.
 
 In a short walk task, the participant is asked to walk a short distance, which may be indoors.
 Typical uses of the resulting data are to assess stride length, smoothness, sway, or other aspects
 of the participant's gait.
 
 The presentation of the short walk task differs from the fitness check task in that the distance is
 replaced by the number of steps taken, and the walk is split into a series of legs. After each leg,
 the user is asked to turn and reverse direction.
 
 The data collected by this task can include accelerometer, device motion, and pedometer data.
 
 @param identifier              The task identifier to use for this task, appropriate to the study.
 @param intendedUseDescription  A localized string describing the intended use of the data
                                    collected. If the value of this parameter is `nil`, the default
                                    localized text is displayed.
 @param numberOfStepsPerLeg     The number of steps the participant is asked to walk. If the
                                    pedometer is unavailable, a distance is suggested and a suitable
                                    count down timer is displayed for each leg of the walk.
 @param restDuration            The duration of the rest period. When the value of this parameter is
                                    nonzero, the user is asked to stand still for the specified rest
                                    period after the turn sequence has been completed, and baseline
                                    data is collected.
 @param options                 Options that affect the features of the predefined task.
 
 @return An active short walk task that can be presented with an `ORKTaskViewController` object.
 */
+ (ORKOrderedTask *)shortWalkTaskWithIdentifier:(NSString *)identifier
                         intendedUseDescription:(nullable NSString *)intendedUseDescription
                            numberOfStepsPerLeg:(NSInteger)numberOfStepsPerLeg
                                   restDuration:(NSTimeInterval)restDuration
                                        options:(ORKPredefinedTaskOption)options;

/**
 Returns a predefined task that consists of a short walk back and forth.
 
 In a short walk task, the participant is asked to walk a short distance, which may be indoors.
 Typical uses of the resulting data are to assess stride length, smoothness, sway, or other aspects
 of the participant's gait.
 
 The presentation of the back and forth walk task differs from the short walk in that the participant
 is asked to walk back and forth rather than walking in a straight line for a certain number of steps.
 
 The participant is then asked to turn in a full circle and then stand still.
 
 This task is intended to allow the participant to walk in a confined space where the participant
 does not have access to a long hallway to walk in a continuous straight line. Additionally, by asking 
 the participant to turn in a full circle and then stand still, the activity can access balance and 
 concentration.
 
 The data collected by this task can include accelerometer, device motion, and pedometer data.
 
 @param identifier              The task identifier to use for this task, appropriate to the study.
 @param intendedUseDescription  A localized string describing the intended use of the data
 collected. If the value of this parameter is `nil`, the default
 localized text is displayed.
 @param walkDuration            The duration of the walking period.
 @param restDuration            The duration of the rest period. When the value of this parameter is
 nonzero, the user is asked to stand still for the specified rest
 period after the turn sequence has been completed, and baseline
 data is collected.
 @param options                 Options that affect the features of the predefined task.
 
 @return An active short walk task that can be presented with an `ORKTaskViewController` object.
 */
+ (ORKOrderedTask *)walkBackAndForthTaskWithIdentifier:(NSString *)identifier
                                intendedUseDescription:(nullable NSString *)intendedUseDescription
                                          walkDuration:(NSTimeInterval)walkDuration
                                          restDuration:(NSTimeInterval)restDuration
                                               options:(ORKPredefinedTaskOption)options;

+ (ORKOrderedTask *)kneeRangeOfMotionTaskWithIdentifier:(NSString *)identifier
                                             limbOption:(ORKPredefinedTaskLimbOption)limbOption
                                 intendedUseDescription:(nullable NSString *)intendedUseDescription
                                                options:(ORKPredefinedTaskOption)options;


+ (ORKOrderedTask *)shoulderRangeOfMotionTaskWithIdentifier:(NSString *)identifier
                                                 limbOption:(ORKPredefinedTaskLimbOption)limbOption
                                     intendedUseDescription:(nullable NSString *)intendedUseDescription
                                                    options:(ORKPredefinedTaskOption)options;
/**
 Returns a predefined task that enables an audio recording WITH a check of the audio level.
 
 In an audio recording task, the participant is asked to make some kind of sound
 with their voice, and the audio data is collected.
 
 An audio task can be used to measure properties of the user's voice, such as
 frequency range, or the ability to pronounce certain sounds.
 
 If `checkAudioLevel == YES` then a navigation rule is added to do a simple check of the background
 noise level. If the background noise is too loud, then the participant is instructed to move to a 
 quieter location before trying again.
 
 Data collected in this task consists of audio information.
 
 @param identifier              The task identifier to use for this task, appropriate to the study.
 @param intendedUseDescription  A localized string describing the intended use of the data
 collected. If the value of this parameter is `nil`, default
 localized text is used.
 @param speechInstruction       Instructional content describing what the user needs to do when
 recording begins. If the value of this parameter is `nil`,
 default localized text is used.
 @param shortSpeechInstruction  Instructional content shown during audio recording. If the value of
 this parameter is `nil`, default localized text is used.
 @param duration                The length of the count down timer that runs while audio data is
 collected.
 @param recordingSettings       See "AV Foundation Audio Settings Constants" for possible values.
 @param checkAudioLevel         If `YES` then add navigational rules to check the background noise level.
 @param options                 Options that affect the features of the predefined task.
 
 @return An active audio task that can be presented with an `ORKTaskViewController` object.
 */
+ (ORKNavigableOrderedTask *)audioTaskWithIdentifier:(NSString *)identifier
                              intendedUseDescription:(nullable NSString *)intendedUseDescription
                                   speechInstruction:(nullable NSString *)speechInstruction
                              shortSpeechInstruction:(nullable NSString *)shortSpeechInstruction
                                            duration:(NSTimeInterval)duration
                                   recordingSettings:(nullable NSDictionary *)recordingSettings
                                     checkAudioLevel:(BOOL)checkAudioLevel
                                             options:(ORKPredefinedTaskOption)options;

/**
 @Deprecated
 */
+ (ORKOrderedTask *)audioTaskWithIdentifier:(NSString *)identifier
                     intendedUseDescription:(nullable NSString *)intendedUseDescription
                          speechInstruction:(nullable NSString *)speechInstruction
                     shortSpeechInstruction:(nullable NSString *)shortSpeechInstruction
                                   duration:(NSTimeInterval)duration
                          recordingSettings:(nullable NSDictionary *)recordingSettings
                                    options:(ORKPredefinedTaskOption)options __deprecated;

/**
 Returns a predefined task that consists of two finger tapping (Optionally with a hand specified)
 
 In a two finger tapping task, the participant is asked to rhythmically and alternately tap two
 targets on the device screen.
 
 A two finger tapping task can be used to assess basic motor capabilities including speed, accuracy,
 and rhythm.
 
 Data collected in this task includes touch activity and accelerometer information.
 
 @param identifier              The task identifier to use for this task, appropriate to the study.
 @param intendedUseDescription  A localized string describing the intended use of the data
                                collected. If the value of this parameter is `nil`, the default
                                localized text will be displayed.
 @param duration                The length of the count down timer that runs while touch data is
                                collected.
 @param handOptions             Options for determining which hand(s) to test.
 @param options                 Options that affect the features of the predefined task.
 
 @return An active two finger tapping task that can be presented with an `ORKTaskViewController` object.
 */
+ (ORKOrderedTask *)twoFingerTappingIntervalTaskWithIdentifier:(NSString *)identifier
                                        intendedUseDescription:(nullable NSString *)intendedUseDescription
                                                      duration:(NSTimeInterval)duration
                                                   handOptions:(ORKPredefinedTaskHandOption)handOptions
                                                       options:(ORKPredefinedTaskOption)options;
/**
 @Deprecated
 */
+ (ORKOrderedTask *)twoFingerTappingIntervalTaskWithIdentifier:(NSString *)identifier
                                        intendedUseDescription:(nullable NSString *)intendedUseDescription
                                                      duration:(NSTimeInterval)duration
                                                       options:(ORKPredefinedTaskOption)options __deprecated;

/**
 Returns a predefined task that tests spatial span memory.
 
 In a spatial span memory task, the participant is asked to repeat pattern sequences of increasing
 length in a game-like environment. You can use this task to assess visuospatial memory and
 executive function.

 
 In each round of the task, an array of
 target images are shown in a grid (by default, the images are flowers). The round consists of a
 demonstration phase and an interactive phase. In the demonstration phase, some of the flowers
 change color in a specific sequence. After the demonstration, the user is asked to tap the flowers
 in the same sequence for the interactive phase.
 
 The span (that is, the length of the pattern sequence) is automatically varied during the task,
 increasing after users succeed and decreasing after they fail, within the range specified by
 minimum and maximum values that you specify. You can also customize the speed of sequence playback
 and the shape of the tap target.
 
 A spatial span memory task finishes when the user has either completed the maximum number of tests
 or made the maximum number of errors.
 
 Data collected by the task is in the form of an `ORKSpatialSpanMemoryResult` object.
 
 @param identifier              The task identifier to use for this task, appropriate to the study.
 @param intendedUseDescription  A localized string describing the intended use of the data
                                    collected. If the value of this parameter is `nil`, the default
                                    localized text is displayed.
 @param initialSpan             The  sequence length of the initial memory pattern.
 @param minimumSpan             The minimum pattern sequence length.
 @param maximumSpan             The maximum pattern sequence length.
 @param playSpeed               The time per sequence item; a smaller value means faster sequence
                                    play.
 @param maximumTests                The maximum number of rounds to conduct.
 @param maximumConsecutiveFailures  The maximum number of consecutive failures the user can make before
                                    the task is terminated.
 @param customTargetImage       The image to use for the task. By default, and if the value of this
                                    parameter is `nil`, the image is a flower. To supply a custom
                                    image, create a template image to which iOS adds the tint color.
 @param customTargetPluralName  The name associated with `customTargetImage`; by default, the value
                                    of this parameter is @"flowers".
 @param requireReversal         A Boolean value that indicates whether to require the user to tap
                                    the sequence in reverse order.
 @param options                 Options that affect the features of the predefined task.
 
 @return An active spatial span memory task that can be presented with an `ORKTaskViewController` object.
 */
+ (ORKOrderedTask *)spatialSpanMemoryTaskWithIdentifier:(NSString *)identifier
                                 intendedUseDescription:(nullable NSString *)intendedUseDescription
                                            initialSpan:(NSInteger)initialSpan
                                            minimumSpan:(NSInteger)minimumSpan
                                            maximumSpan:(NSInteger)maximumSpan
                                              playSpeed:(NSTimeInterval)playSpeed
                                               maximumTests:(NSInteger)maximumTests
                                 maximumConsecutiveFailures:(NSInteger)maximumConsecutiveFailures
                                      customTargetImage:(nullable UIImage *)customTargetImage
                                 customTargetPluralName:(nullable NSString *)customTargetPluralName
                                        requireReversal:(BOOL)requireReversal
                                                options:(ORKPredefinedTaskOption)options;

/**
 Returns a predefined task that tests tone audiometry.

 In a tone audiometry task, the participant is asked to listen to some tones with different audio
 frequencies, playing on different channels (left and right), with the volume being progressively
 increased until the participant taps a button.

 You can use a tone audiometry task to measure properties of the user's hearing, based on their
 reaction to a wide range of frequencies.

 Data collected in this task consists of audio signal amplitude for specific frequencies and
 channels.

 @param identifier              The task identifier to use for this task, appropriate to the study.
 @param intendedUseDescription  A localized string describing the intended use of the data
                                    collected. If the value of this parameter is `nil`, default
                                    localized text is used.
 @param speechInstruction       Instructional content describing what the user needs to do when
                                    recording begins. If the value of this parameter is `nil`,
                                    default localized text is used.
 @param shortSpeechInstruction  Instructional content shown during audio recording. If the value of
                                    this parameter is `nil`, default localized text is used.
 @param toneDuration            The maximum length of the duration for each tone (each tone can be
                                    interrupted sooner, after the participant presses the main
                                    button).
 @param options                 Options that affect the features of the predefined task.

 @return An active tone audiometry task that can be presented with an `ORKTaskViewController` object.
 */
+ (ORKOrderedTask *)toneAudiometryTaskWithIdentifier:(NSString *)identifier
                              intendedUseDescription:(nullable NSString *)intendedUseDescription
                                   speechInstruction:(nullable NSString *)speechInstruction
                              shortSpeechInstruction:(nullable NSString *)shortSpeechInstruction
                                        toneDuration:(NSTimeInterval)toneDuration
                                             options:(ORKPredefinedTaskOption)options;

/**
 Returns a predefined task that tests the participant's reaction time.
 
 In a reaction time task, the participant is asked to move the device sharply in any
 direction in response to a visual cue. You can use this task to accurately assess the participant's
 simple reaction time.
 
 A reaction time task finishes when the participant has completed the required
 number of attempts successfully. An attempt is successful when the participant exerts acceleration
 greater than `thresholdAcceleration` to the device after the stimulus has been delivered and before
 `timeout` has elapsed. An attempt is unsuccessful if acceleration greater than
 `thresholdAcceleration` is applied to the device before the stimulus or if this does not occur
 before `timeout` has elapsed. If unsuccessful, the result is not reported and the participant must
 try again to proceed with the task.
 
 Data collected by the task is in the form of ORKReactionTimeResult objects. These
 objects contain a timestamp representing the delivery of the stimulus and an ORKFileResult, which
 references the motion data collected during an attempt. The researcher can use these to evaluate
 the response to the stimulus and calculate the reaction time.
 
 @param identifier                  The task identifier to use for this task, appropriate to the
                                        study.
 @param intendedUseDescription      A localized string describing the intended use of the data
                                        collected. If the value of this parameter is `nil`, the
                                        default localized text is displayed.
 @param maximumStimulusInterval     The maximum interval before the stimulus is delivered.
 @param minimumStimulusInterval     The minimum interval before the stimulus is delivered.
 @param thresholdAcceleration       The acceleration required to end a reaction time test.
 @param numberOfAttempts            The number of successful attempts required before the task is
                                        complete. The active step result will contain this many
                                        child results if the task is completed.
 @param timeout                     The interval permitted after the stimulus until the test fails,
                                        if the threshold is not reached.
 @param successSoundID              The sound to play after a successful attempt.
 @param timeoutSoundID              The sound to play after an attempt that times out.
 @param failureSoundID              The sound to play after an unsuccessful attempt.
 @param options                 Options that affect the features of the predefined task.
 
 @return An active device motion reaction time task that can be presented with an `ORKTaskViewController` object.
 */

+ (ORKOrderedTask *)reactionTimeTaskWithIdentifier:(NSString *)identifier
                            intendedUseDescription:(nullable NSString *)intendedUseDescription
                           maximumStimulusInterval:(NSTimeInterval)maximumStimulusInterval
                           minimumStimulusInterval:(NSTimeInterval)minimumStimulusInterval
                             thresholdAcceleration:(double)thresholdAcceleration
                                  numberOfAttempts:(int)numberOfAttempts
                                           timeout:(NSTimeInterval)timeout
                                      successSound:(UInt32)successSoundID
                                      timeoutSound:(UInt32)timeoutSoundID
                                      failureSound:(UInt32)failureSoundID
                                           options:(ORKPredefinedTaskOption)options;

/**
 Returns a predefined task that consists of a Tower of Hanoi puzzle.
 
 In a Tower of Hanoi task, the participant is asked to solve the classic puzzle in as few moves as possible.
 You can use this task to assess the participant's problem-solving skills.
 
 A Tower of Hanoi task finishes when the participant has completed the puzzle correctly or concedes that he or she cannot solve it.
 
 Data collected by the task is in the form of an `ORKTowerOfHanoiResult` object. Data collected in this task consists of how many moves were taken and whether the puzzle was successfully completed or not.
 
 @param identifier                  The task identifier to use for this task, appropriate to the study.
 @param intendedUseDescription      A localized string describing the intended use of the data
                                    collected. If the value of this parameter is `nil`, the
                                    default localized text is displayed.
 @param numberOfDisks               The number of disks in the puzzle; the default value for this property is 3.
 @param options                     Options that affect the features of the predefined task.
 
 @return An active device motion reaction time task that can be presented with an `ORKTaskViewController` object.
 */
+ (ORKOrderedTask *)towerOfHanoiTaskWithIdentifier:(NSString *)identifier
                            intendedUseDescription:(nullable NSString *)intendedUseDescription
                                     numberOfDisks:(NSUInteger)numberOfDisks
                                           options:(ORKPredefinedTaskOption)options;

/**
 Returns a predefined task that consists of a timed walk.
 
 In a timed walk task, the participant is asked to walk for a specific distance as quickly as
 possible, but safely. The task is immediately administered again by having the patient walk back
 the same distance.
 A timed walk task can be used to measure lower extremity function.
 
 The presentation of the timed walk task differs from both the fitness check task and the short
 walk task in that the distance is fixed. After a first walk, the user is asked to turn and reverse
 direction.
 
 The data collected by this task can include accelerometer, device motion, pedometer data,
 and location where available.
 
 Data collected by the task is in the form of an `ORKTimedWalkResult` object.
 
 @param identifier                  The task identifier to use for this task, appropriate to the study.
 @param intendedUseDescription      A localized string describing the intended use of the data
                                      collected. If the value of this parameter is `nil`, the default
                                      localized text is displayed.
 @param distanceInMeters            The timed walk distance in meters.
 @param timeLimit                   The time limit to complete the trials.
 @param includeAssistiveDeviceForm  A Boolean value that indicates whether to inlude the form step
                                      about the usage of an assistive device.
 @param options                     Options that affect the features of the predefined task.
 
 @return An active timed walk task that can be presented with an `ORKTaskViewController` object.
 */
+ (ORKOrderedTask *)timedWalkTaskWithIdentifier:(NSString *)identifier
                         intendedUseDescription:(nullable NSString *)intendedUseDescription
                               distanceInMeters:(double)distanceInMeters
                                      timeLimit:(NSTimeInterval)timeLimit
                     includeAssistiveDeviceForm:(BOOL)includeAssistiveDeviceForm
                                        options:(ORKPredefinedTaskOption)options;

/**
 Returns a predefined task that consists of a timed walk, with a distinct turn around step.

 In a timed walk task, the participant is asked to walk for a specific distance as quickly as
 possible, but safely. Then the participant is asked to turn around. The task is immediately
 administered again by having the patient walk back the same distance.
 A timed walk task can be used to measure lower extremity function.

 The presentation of the timed walk task differs from both the fitness check task and the short
 walk task in that the distance is fixed. After a first walk, the user is asked to turn, then reverse
 direction.

 The data collected by this task can include accelerometer, device motion, pedometer data,
 and location where available.

 Data collected by the task is in the form of an `ORKTimedWalkResult` object.

 @param identifier                  The task identifier to use for this task, appropriate to the study.
 @param intendedUseDescription      A localized string describing the intended use of the data
 collected. If the value of this parameter is `nil`, the default
 localized text is displayed.
 @param distanceInMeters            The timed walk distance in meters.
 @param timeLimit                   The time limit to complete the trials.
 @param turnAroundTimeLimit         The time limit to complete the turn around step.
 @param includeAssistiveDeviceForm  A Boolean value that indicates whether to inlude the form step
 about the usage of an assistive device.
 @param options                     Options that affect the features of the predefined task.

 @return An active timed walk task that can be presented with an `ORKTaskViewController` object.
 */
+ (ORKOrderedTask *)timedWalkTaskWithIdentifier:(NSString *)identifier
                         intendedUseDescription:(nullable NSString *)intendedUseDescription
                               distanceInMeters:(double)distanceInMeters
                                      timeLimit:(NSTimeInterval)timeLimit
                            turnAroundTimeLimit:(NSTimeInterval)turnAroundTimeLimit
                     includeAssistiveDeviceForm:(BOOL)includeAssistiveDeviceForm
                                        options:(ORKPredefinedTaskOption)options;

/**
 Returns a predefined task that consists of the paced serial addition test (PSAT).
 
 In a PSAT task, the participant is asked to add a new digit to the one immediately before it
 every 2 or 3 seconds.
 
 A PSAT task can be used to measure the cognitive function that assesses auditory and/or
 visual information processing speed and flexibility, as well as calculation ability.
 
 Data collected by the task is in the form of an `ORKPSATResult` object.
 
 @param identifier              The task identifier to use for this task, appropriate to the study.
 @param intendedUseDescription  A localized string describing the intended use of the data
                                  collected. If the value of this parameter is `nil`, the default
                                  localized text is displayed.
 @param presentationMode        The presentation mode of the PSAT test (auditory or visual or both).
 @param interStimulusInterval   The time interval between two digits presented.
 @param stimulusDuration        The time duration the digit is shown on screen (only for
                                    visual PSAT, that is PVSAT and PAVSAT).
 @param seriesLength            The number of digits that will be presented during the task.
 @param options                 Options that affect the features of the predefined task.
 
 @return An active PSAT task that can be presented with an `ORKTaskViewController` object.
 
 */
+ (ORKOrderedTask *)PSATTaskWithIdentifier:(NSString *)identifier
                    intendedUseDescription:(nullable NSString *)intendedUseDescription
                          presentationMode:(ORKPSATPresentationMode)presentationMode
                     interStimulusInterval:(NSTimeInterval)interStimulusInterval
                          stimulusDuration:(NSTimeInterval)stimulusDuration
                              seriesLength:(NSInteger)seriesLength
                                   options:(ORKPredefinedTaskOption)options;

/**
 Returns a predefined task that measures hand tremor.
 
 In a tremor assessment task, the participant is asked to hold the device with their most affected 
 hand in various positions while accelerometer and motion data are captured.
 
 @param identifier              The task identifier to use for this task, appropriate to the study.
 @param intendedUseDescription  A localized string describing the intended use of the data
                                  collected. If the value of this parameter is `nil`, the default
                                  localized text is displayed.
 @param activeStepDuration      The duration for each active step in the task.
 @param activeTaskOptions       Options that affect which active steps are presented for this task.
 @param handOptions             Options for determining which hand(s) to test.
 @param options                 Options that affect the features of the predefined task.
 
 @return An active tremor test task that can be presented with an `ORKTaskViewController` object.
 */
+ (ORKNavigableOrderedTask *)tremorTestTaskWithIdentifier:(NSString *)identifier
                                   intendedUseDescription:(nullable NSString *)intendedUseDescription
                                       activeStepDuration:(NSTimeInterval)activeStepDuration
                                        activeTaskOptions:(ORKTremorActiveTaskOption)activeTaskOptions
                                              handOptions:(ORKPredefinedTaskHandOption)handOptions
                                                  options:(ORKPredefinedTaskOption)options;

/**
<<<<<<< HEAD
 Returns a predefined survey that asks the user questions about their mood and general health.
 
 The mood survey includes questions about the daily or weekly mental and physical health status and
 includes asking about clarity of thinking, overall mood, pain, sleep and exercise. Additionally, 
 the survey is setup to allow for an optional custom question that uses a similar-looking set of images
 as the other questions.
 
 @param identifier              The task identifier to use for this task, appropriate to the study.
 @param intendedUseDescription  A localized string describing the intended use of the data
                                collected. If the value of this parameter is `nil`, the default
                                localized text is displayed.
 @param frequency               How frequently the survey is asked (daily or weekly)
 @param customQuestionText      A localized string to use for a custom question. If `nil`, this step
                                is not included.
 @param options                 Options that affect the features of the predefined task.
 
 @return An mood survey that can be presented with an `ORKTaskViewController` object.
 */
+ (ORKOrderedTask *)moodSurveyWithIdentifier:(NSString *)identifier
                      intendedUseDescription:(nullable NSString *)intendedUseDescription
                                   frequency:(ORKMoodSurveyFrequency)frequency
                          customQuestionText:(nullable NSString*)customQuestionText
                                     options:(ORKPredefinedTaskOption)options;
=======
 Returns a predefined task that measures visual attention and task switching.
 
 In a trail making test, the participant is asked to connect a series of cicles labelled 1,2,3... or
 1,A,2,B,3,C... and time to complete the test is recorded
 
 @param identifier              The task identifier to use for this task, appropriate to the study.
 @param intendedUseDescription  A localized string describing the intended use of the data
                                  collected. If the value of this parameter is `nil`, the default
                                  localized text is displayed.
 @param trailmakingInstruction  Instructional content describing what the user needs to do when
                                  the task begins. If the value of this parameter is `nil`,
 @param trailType               Type of trail to display. Either @"A" or @"B"
 @param options                 Options that affect the features of the predefined task.
 
 @return An active trail making test task that can be presented with an `ORKTaskViewController` object.
 */
+ (ORKOrderedTask *)trailmakingTaskWithIdentifier:(NSString *)identifier
                           intendedUseDescription:(nullable NSString *)intendedUseDescription
                           trailmakingInstruction:(nullable NSString *)trailmakingInstruction
                                        trailType:(ORKTrailMakingTypeIdentifier)trailType
                                          options:(ORKPredefinedTaskOption)options;
>>>>>>> 5aade348

@end

NS_ASSUME_NONNULL_END<|MERGE_RESOLUTION|>--- conflicted
+++ resolved
@@ -205,6 +205,7 @@
     /// Exclude the queen-wave steps.
     ORKTremorActiveTaskOptionExcludeQueenWave = (1 << 4)
 } ORK_ENUM_AVAILABLE;
+
 /**
  Frequency with which the mood survey is asked.
  */
@@ -744,7 +745,6 @@
                                                   options:(ORKPredefinedTaskOption)options;
 
 /**
-<<<<<<< HEAD
  Returns a predefined survey that asks the user questions about their mood and general health.
  
  The mood survey includes questions about the daily or weekly mental and physical health status and
@@ -768,7 +768,8 @@
                                    frequency:(ORKMoodSurveyFrequency)frequency
                           customQuestionText:(nullable NSString*)customQuestionText
                                      options:(ORKPredefinedTaskOption)options;
-=======
+
+/**
  Returns a predefined task that measures visual attention and task switching.
  
  In a trail making test, the participant is asked to connect a series of cicles labelled 1,2,3... or
@@ -790,7 +791,6 @@
                            trailmakingInstruction:(nullable NSString *)trailmakingInstruction
                                         trailType:(ORKTrailMakingTypeIdentifier)trailType
                                           options:(ORKPredefinedTaskOption)options;
->>>>>>> 5aade348
 
 @end
 
