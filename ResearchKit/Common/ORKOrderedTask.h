/*
 Copyright (c) 2015, Apple Inc. All rights reserved.
 
 Redistribution and use in source and binary forms, with or without modification,
 are permitted provided that the following conditions are met:
 
 1.  Redistributions of source code must retain the above copyright notice, this
 list of conditions and the following disclaimer.
 
 2.  Redistributions in binary form must reproduce the above copyright notice,
 this list of conditions and the following disclaimer in the documentation and/or
 other materials provided with the distribution.
 
 3.  Neither the name of the copyright holder(s) nor the names of any contributors
 may be used to endorse or promote products derived from this software without
 specific prior written permission. No license is granted to the trademarks of
 the copyright holders even if such marks are included in this software.
 
 THIS SOFTWARE IS PROVIDED BY THE COPYRIGHT HOLDERS AND CONTRIBUTORS "AS IS"
 AND ANY EXPRESS OR IMPLIED WARRANTIES, INCLUDING, BUT NOT LIMITED TO, THE
 IMPLIED WARRANTIES OF MERCHANTABILITY AND FITNESS FOR A PARTICULAR PURPOSE
 ARE DISCLAIMED. IN NO EVENT SHALL THE COPYRIGHT OWNER OR CONTRIBUTORS BE LIABLE
 FOR ANY DIRECT, INDIRECT, INCIDENTAL, SPECIAL, EXEMPLARY, OR CONSEQUENTIAL
 DAMAGES (INCLUDING, BUT NOT LIMITED TO, PROCUREMENT OF SUBSTITUTE GOODS OR
 SERVICES; LOSS OF USE, DATA, OR PROFITS; OR BUSINESS INTERRUPTION) HOWEVER
 CAUSED AND ON ANY THEORY OF LIABILITY, WHETHER IN CONTRACT, STRICT LIABILITY,
 OR TORT (INCLUDING NEGLIGENCE OR OTHERWISE) ARISING IN ANY WAY OUT OF THE USE
 OF THIS SOFTWARE, EVEN IF ADVISED OF THE POSSIBILITY OF SUCH DAMAGE.
 */


#import <ResearchKit/ORKTask.h>


NS_ASSUME_NONNULL_BEGIN

/**
 The `ORKOrderedTask` class implements all the methods in the `ORKTask` protocol and represents a task that assumes a fixed order for its steps.
 
 In the ResearchKit framework, any simple sequential task, such as a survey or an active task, can be represented as an ordered task.
 
 To enable conditional behaviors in a task, it can be easier to subclass `ORKOrderedTask` and override particular `ORKTask` methods than it is to implement the `ORKTask` protocol directly. For example, if you want to display a survey question only when the user answered Yes to the previous question, you can override `stepAfterStep:withResult:` and `stepBeforeStep:withResult:` and call super for all other methods.
 */
ORK_CLASS_AVAILABLE
@interface ORKOrderedTask : NSObject <ORKTask, NSSecureCoding, NSCopying>

/// @name Initializers

/**
 Returns an initialized ordered task using the specified identifier and array of steps.
 
 @param identifier  The unique identifier for the task.
 @param steps       An array of `ORKStep` objects in the order in which they should be presented.
 
 @return An initialized ordered task.
 */
- (instancetype)initWithIdentifier:(NSString *)identifier
                             steps:(nullable NSArray *)steps NS_DESIGNATED_INITIALIZER;

/**
 Returns an ordered task initialized from data in the given unarchiver.
 
 An ordered task can be serialized and deserialized with `NSKeyedArchiver`. Note
 that this serialization includes strings that might need to be
 localized.
 
 @param aDecoder    The coder from which to initialize the ordered task.
 
 @return An initialized ordered task.
 */
- (instancetype)initWithCoder:(NSCoder *)aDecoder NS_DESIGNATED_INITIALIZER;

/// @name Properties

/**
 The array of steps in the task. (read-only)
 
 Each element in the array must be a subclass of `ORKStep`.
 The associated task view controller presents the steps in
 array order.
 */
@property (nonatomic, copy, readonly) NSArray *steps;

@end


/**
 The `ORKPredefinedTaskOption` flags let you exclude particular behaviors from
 the predefined active tasks in the Predefined category of `ORKOrderedTask`.
 
 By default, all predefined tasks include instructions and conclusion steps, and may also include one or more data collection recorder configurations. Although not
 all predefined tasks include all of these data collection types, the predefined task option
 flags can be used to explicitly specify that a task option not be included.
 */

typedef NS_OPTIONS(NSUInteger, ORKPredefinedTaskOption) {
    /// Default behavior.
    ORKPredefinedTaskOptionNone = 0,
    
    /// Exclude the initial instruction steps.
    ORKPredefinedTaskOptionExcludeInstructions = (1 << 0),
    
    /// Exclude the conclusion step.
    ORKPredefinedTaskOptionExcludeConclusion = (1 << 1),
    
    /// Exclude accelerometer data collection.
    ORKPredefinedTaskOptionExcludeAccelerometer = (1 << 2),
    
    /// Exclude device motion data collection.
    ORKPredefinedTaskOptionExcludeDeviceMotion = (1 << 3),
    
    /// Exclude pedometer data collection.
    ORKPredefinedTaskOptionExcludePedometer = (1 << 4),
    
    /// Exclude location data collection.
    ORKPredefinedTaskOptionExcludeLocation = (1 << 5),
    
    /// Exclude heart rate data collection.
    ORKPredefinedTaskOptionExcludeHeartRate = (1 << 6),
    
    /// Exclude audio data collection.
    ORKPredefinedTaskOptionExcludeAudio = (1 << 7)
} ORK_ENUM_AVAILABLE;


@interface ORKOrderedTask (ORKPredefinedActiveTask)

/**
 Returns a predefined task that consists of a fitness check.
 
 In a fitness check task, the participant is asked to walk for a specified
 duration (typically several minutes). During this period, various sensor data
 is collected and returned by the task view controller's delegate. Sensor data can include accelerometer, device motion, pedometer, location, and heart rate
 data where available.
 
 At the conclusion of the walk, if heart rate data is available, the participant
 is asked to sit down and rest for a period. Data collection continues during this
 period.
 
 By default, the task includes an instruction step that explains what the user needs to do
 during the task, but this can be excluded with `ORKPredefinedTaskOptionExcludeInstructions`.
 
 Data collected from this task can be used to compute measures of general fitness.
 
 @param identifier              The task identifier to use for this task, appropriate to the study.
 @param intendedUseDescription  A localized string describing the intended use of the data collected. If the value of this parameter is `nil`, the default localized text is displayed.
 @param walkDuration            The duration of the walk (the maximum is 10 minutes).
 @param restDuration            The duration of the post walk rest period.
 @param options                 Options that affect the features of the predefined task.
 
 @return An active fitness check task that can be presented with an `ORKTaskViewController` object.
 */
+ (ORKOrderedTask *)fitnessCheckTaskWithIdentifier:(NSString *)identifier
                            intendedUseDescription:(nullable NSString *)intendedUseDescription
                                      walkDuration:(NSTimeInterval)walkDuration
                                      restDuration:(NSTimeInterval)restDuration
                                           options:(ORKPredefinedTaskOption)options;

/**
 Returns a predefined task that consists of a short walk.
 
 In a short walk task, the participant is asked to walk a short distance,
 which may be indoors. Typical uses of the resulting data are to assess stride length,
 smoothness, sway, or other aspects of the participant's gait.
 
 The presentation of the short walk task differs from the fitness check task in that the
 distance is replaced by the number of steps taken, and the walk is split into
 a series of legs. After each leg, the user is asked to turn and reverse direction.
 
 The data collected by this task can include accelerometer, device motion, and pedometer data.
 
 @param identifier              The task identifier to use for this task, appropriate to the study.
 @param intendedUseDescription  A localized string describing the intended use of the data collected. If the value of this parameter is `nil`, the default localized text is displayed.
 @param numberOfStepsPerLeg     The number of steps the participant is asked to walk. If the pedometer is unavailable, a distance is suggested and a suitable count down timer is displayed for each leg of the walk.
 @param restDuration            The duration of the rest period. When the value of this parameter is nonzero, the user is asked to stand still for the specified rest period after the turn sequence has been completed, and baseline data is collected.
 @param options                 Options that affect the features of the predefined task.
 
 @return An active short walk task that can be presented with an `ORKTaskViewController` object.
 */
+ (ORKOrderedTask *)shortWalkTaskWithIdentifier:(NSString *)identifier
                         intendedUseDescription:(nullable NSString *)intendedUseDescription
                            numberOfStepsPerLeg:(NSInteger)numberOfStepsPerLeg
                                   restDuration:(NSTimeInterval)restDuration
                                        options:(ORKPredefinedTaskOption)options;


/**
 Returns a predefined task that enables an audio recording.
 
 In an audio recording task, the participant is asked to make some kind of sound
 with their voice, and the audio data is collected.
 
 An audio task can be used to measure properties of the user's voice, such as
 frequency range, or the ability to pronounce certain sounds.
 
 Data collected in this task consists of audio information.
 
 @param identifier        The task identifier to use for this task, appropriate to the study.
 @param intendedUseDescription       A localized string describing the intended use of the data collected. If the value of this parameter is `nil`, default localized text is used.
 @param speechInstruction  Instructional content describing what the user needs to do when recording begins. If the value of this parameter is `nil`, default localized text is used.
 @param shortSpeechInstruction Instructional content shown during audio recording. If the value of this parameter is `nil`, default localized text is used.
 @param duration          The length of the count down timer that runs while audio data is collected.
 @param recordingSettings See "AV Foundation Audio Settings Constants" for possible values.
 @param options           Options that affect the features of the predefined task.
 
 @return An active audio task that can be presented with an `ORKTaskViewController` object.
 */
+ (ORKOrderedTask *)audioTaskWithIdentifier:(NSString *)identifier
                     intendedUseDescription:(nullable NSString *)intendedUseDescription
                          speechInstruction:(nullable NSString *)speechInstruction
                     shortSpeechInstruction:(nullable NSString *)shortSpeechInstruction
                                   duration:(NSTimeInterval)duration
                          recordingSettings:(nullable NSDictionary *)recordingSettings
                                    options:(ORKPredefinedTaskOption)options;

/**
 Returns a predefined task that consists of two finger tapping.
 
 In a two finger tapping task, the participant is asked to rhythmically and alternately
 tap two targets on the device screen.
 
 A two finger tapping task can be used to assess basic motor
 capabilities including speed, accuracy, and rhythm.
 
 Data collected in this task includes touch activity and accelerometer information.
 
 @param identifier              The task identifier to use for this task, appropriate to the study.
 @param intendedUseDescription  A localized string describing the intended use of the data collected. If the value of this parameter is `nil`, the default localized text will be displayed.
 @param duration                The length of the count down timer that runs while touch data is collected.
 @param options                 Options that affect the features of the predefined task.
 
 @return An active two finger tapping task that can be presented with an `ORKTaskViewController` object.
 */
+ (ORKOrderedTask *)twoFingerTappingIntervalTaskWithIdentifier:(NSString *)identifier
                                        intendedUseDescription:(nullable NSString *)intendedUseDescription
                                                      duration:(NSTimeInterval)duration
                                                       options:(ORKPredefinedTaskOption)options;

/**
 Returns a predefined task that tests spatial span memory.
 
 In a spatial span memory task, the participant is asked to repeat pattern sequences of increasing
 length in a game-like environment. You can use this task to assess visuospatial memory and executive function.

 
 In each round of the task, an array of
 target images are shown in a grid (by default, the images are flowers). The round consists of a
 demonstration phase and an interactive phase. In the demonstration phase,
 some of the flowers change color in a specific sequence. After the demonstration, the user is asked to tap the flowers in the same sequence for the interactive phase.
 
 The span (that is, the length of the pattern sequence) is automatically varied during the
 task, increasing after users succeed and decreasing after they fail, within
 the range specified by minimum and maximum values that you specify. You can also customize the speed of sequence playback and the shape of the tap target.
 
 A spatial span memory task finishes when the user has either completed the maximum number of tests or made the maximum number of errors.
 
 Data collected by the task is in the form of an `ORKSpatialSpanMemoryResult` object.
 
 @param identifier              The task identifier to use for this task, appropriate to the study.
 @param intendedUseDescription  A localized string describing the intended use of the data collected. If the value of this parameter is `nil`, the default localized text is displayed.
 @param initialSpan             The  sequence length of the initial memory pattern.
 @param minimumSpan             The minimum pattern sequence length.
 @param maximumSpan             The maximum pattern sequence length.
 @param playSpeed               The time per sequence item; a smaller value means faster sequence play.
 @param maxTests                The maximum number of rounds to conduct.
 @param maxConsecutiveFailures  The maximum number of consecutive failures the user can make before the task is terminated.
 @param customTargetImage       The image to use for the task. By default, and if the value of this parameter is `nil`, the image is a flower. To supply a custom image, create a template image to which iOS adds the tint color.
 @param customTargetPluralName  The name associated with `customTargetImage`; by default, the value of this parameter is @"flowers".
 @param requireReversal         A Boolean value that indicates whether to require the user to tap the sequence in reverse order.
 @param options                 Options that affect the features of the predefined task.
 
 @return An active spatial span memory task that can be presented with an `ORKTaskViewController` object.
 */
+ (ORKOrderedTask *)spatialSpanMemoryTaskWithIdentifier:(NSString *)identifier
                                 intendedUseDescription:(nullable NSString *)intendedUseDescription
                                            initialSpan:(NSInteger)initialSpan
                                            minimumSpan:(NSInteger)minimumSpan
                                            maximumSpan:(NSInteger)maximumSpan
                                              playSpeed:(NSTimeInterval)playSpeed
                                               maxTests:(NSInteger)maxTests
                                 maxConsecutiveFailures:(NSInteger)maxConsecutiveFailures
                                      customTargetImage:(nullable UIImage *)customTargetImage
                                 customTargetPluralName:(nullable NSString *)customTargetPluralName
                                        requireReversal:(BOOL)requireReversal
                                                options:(ORKPredefinedTaskOption)options;

/**
<<<<<<< HEAD
 Returns a predefined task that tests tone audiometry.

 In a tone audiometry task, the participant is asked to listen to some tones
 with different audio frequencies, playing on different channels (left and right),
 with the volume being progressively increased until the participant taps a button.

 A tone audiometry task can be used to measure properties of the user's hearing,
 based on their reaction to a wide range of frequencies.

 Data collected in this task consists of audio signal amplitude for specific
 frequencies and channels.

 @param identifier        The task identifier to use for this task, appropriate to the study.
 @param intendedUseDescription       A localized string describing the intended use of the data collected. If the value of this parameter is `nil`, default localized text is used.
 @param speechInstruction  Instructional content describing what the user needs to do when recording begins. If the value of this parameter is `nil`, default localized text is used.
 @param shortSpeechInstruction Instructional content shown during audio recording. If the value of this parameter is `nil`, default localized text is used.
 @param toneDuration      The maximum length of the duration for each tone (each tone can be interrupted sooner, after the participant presses the main button).
 @param options           Options that affect the features of the predefined task.

 @return An active tone audiometry task that can be presented with an `ORKTaskViewController` object.
 */
+ (ORKOrderedTask *)toneAudiometryTaskWithIdentifier:(NSString *)identifier
                              intendedUseDescription:(nullable NSString *)intendedUseDescription
                                   speechInstruction:(nullable NSString *)speechInstruction
                              shortSpeechInstruction:(nullable NSString *)shortSpeechInstruction
                                        toneDuration:(NSTimeInterval)toneDuration
                                             options:(ORKPredefinedTaskOption)options;
=======
 Returns a predefined task that tests the participant's reaction time.
 
 In a device motion reaction task the participant is asked to move the device sharply in any direction in response to a visual cue.
 You can use this task to accurately assess the participant's Simple Reaction Time.
 
 A device motion reaction time task finishes when the participant has completed the required `numberOfAttempts` successfully.
 An attempt is successful when the participant exerts acceleration greater than `thresholdAcceleration` to the device after the stimulus has been delivered and before  `timeout` has elapsed.
 An attempt is unsuccessful if acceleration greater than 'thresholdAcceleration' is applied to the device before the stimulus or if this does not occur before `timeout` has elapsed.
 If unsuccessful, the result is not reported and the participant must try again to proceed with the task.
 
 Data collected by the task is in the form of ORKDeviceMotionReactionTimeResult objects.
 These objects contain a timestamp representing the delivery of the stimulus and an ORKFileResult which references the motion data collected during an attempt.
 The developer / researcher can use these to evaluate the response to the stimulus and calculate the reaction time.
 
 @param identifier                  The task identifier to use for this task, appropriate to the study.
 @param intendedUseDescription      A localized string describing the intended use of the data collected. If the value of this parameter is `nil`, the default localized text is displayed.
 @param maximumStimulusInterval     The maximum interval before the stimulus is delivered
 @param minimumStimulusInterval     The minimum interval before the stimulus is delivered
 @param thresholdAcceleration       The acceleration required to end a reaction time test
 @param numberOfAttempts            The number of successful attempts required before the task is complete. The active step result will contain this many child results if the task is completed.
 @param timeout                     The interval permitted after the stimulus until the test fails, if the threshold is not reached
 @param successSoundID              The sound to play after a successful attempt
 @param timeoutSoundID              The sound to play after an attempt that times out
 @param failureSoundID              The sound to play after an unsuccessful attempt
 */

+ (ORKOrderedTask *)deviceMotionReactionTimeTaskWithIdentifier:(NSString *)identifier
                                        intendedUseDescription:(nullable NSString *)intendedUseDescription
                                       maximumStimulusInterval:(NSTimeInterval)maximumStimulusInterval
                                       minimumStimulusInterval:(NSTimeInterval)minimumStimulusInterval
                                         thresholdAcceleration:(double)thresholdAcceleration
                                              numberOfAttempts:(int)numberOFAttempts
                                                       timeout:(NSTimeInterval)timeout
                                                  successSound:(UInt32)successSoundID
                                                  timeoutSound:(UInt32)timeoutSoundID
                                                  failureSound:(UInt32)failureSoundID
                                                       options:(ORKPredefinedTaskOption)options;
>>>>>>> 51dc62a7

@end

NS_ASSUME_NONNULL_END<|MERGE_RESOLUTION|>--- conflicted
+++ resolved
@@ -285,7 +285,6 @@
                                                 options:(ORKPredefinedTaskOption)options;
 
 /**
-<<<<<<< HEAD
  Returns a predefined task that tests tone audiometry.
 
  In a tone audiometry task, the participant is asked to listen to some tones
@@ -313,7 +312,8 @@
                               shortSpeechInstruction:(nullable NSString *)shortSpeechInstruction
                                         toneDuration:(NSTimeInterval)toneDuration
                                              options:(ORKPredefinedTaskOption)options;
-=======
+
+/**
  Returns a predefined task that tests the participant's reaction time.
  
  In a device motion reaction task the participant is asked to move the device sharply in any direction in response to a visual cue.
@@ -351,7 +351,6 @@
                                                   timeoutSound:(UInt32)timeoutSoundID
                                                   failureSound:(UInt32)failureSoundID
                                                        options:(ORKPredefinedTaskOption)options;
->>>>>>> 51dc62a7
 
 @end
 
