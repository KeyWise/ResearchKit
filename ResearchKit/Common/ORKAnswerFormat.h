/*
 Copyright (c) 2015, Apple Inc. All rights reserved.
 Copyright (c) 2015, Bruce Duncan.
 Copyright (c) 2016, Ricardo Sánchez-Sáez.
<<<<<<< HEAD
 Copyright (c) 2017, Sage Bionetworks.
=======
 Copyright (c) 2017, Macro Yau.
>>>>>>> a8777b84
 
 Redistribution and use in source and binary forms, with or without modification,
 are permitted provided that the following conditions are met:
 
 1.  Redistributions of source code must retain the above copyright notice, this
 list of conditions and the following disclaimer.
 
 2.  Redistributions in binary form must reproduce the above copyright notice,
 this list of conditions and the following disclaimer in the documentation and/or
 other materials provided with the distribution.
 
 3.  Neither the name of the copyright holder(s) nor the names of any contributors
 may be used to endorse or promote products derived from this software without
 specific prior written permission. No license is granted to the trademarks of
 the copyright holders even if such marks are included in this software.
 
 THIS SOFTWARE IS PROVIDED BY THE COPYRIGHT HOLDERS AND CONTRIBUTORS "AS IS"
 AND ANY EXPRESS OR IMPLIED WARRANTIES, INCLUDING, BUT NOT LIMITED TO, THE
 IMPLIED WARRANTIES OF MERCHANTABILITY AND FITNESS FOR A PARTICULAR PURPOSE
 ARE DISCLAIMED. IN NO EVENT SHALL THE COPYRIGHT OWNER OR CONTRIBUTORS BE LIABLE
 FOR ANY DIRECT, INDIRECT, INCIDENTAL, SPECIAL, EXEMPLARY, OR CONSEQUENTIAL
 DAMAGES (INCLUDING, BUT NOT LIMITED TO, PROCUREMENT OF SUBSTITUTE GOODS OR
 SERVICES; LOSS OF USE, DATA, OR PROFITS; OR BUSINESS INTERRUPTION) HOWEVER
 CAUSED AND ON ANY THEORY OF LIABILITY, WHETHER IN CONTRACT, STRICT LIABILITY,
 OR TORT (INCLUDING NEGLIGENCE OR OTHERWISE) ARISING IN ANY WAY OUT OF THE USE
 OF THIS SOFTWARE, EVEN IF ADVISED OF THE POSSIBILITY OF SUCH DAMAGE.
 */


@import UIKit;
#import <ResearchKit/ORKTypes.h>


NS_ASSUME_NONNULL_BEGIN

@class ORKScaleAnswerFormat;
@class ORKContinuousScaleAnswerFormat;
@class ORKTextScaleAnswerFormat;
@class ORKValuePickerAnswerFormat;
@class ORKMultipleValuePickerAnswerFormat;
@class ORKImageChoiceAnswerFormat;
@class ORKTextChoiceAnswerFormat;
@class ORKBooleanAnswerFormat;
@class ORKNumericAnswerFormat;
@class ORKTimeOfDayAnswerFormat;
@class ORKDateAnswerFormat;
@class ORKTextAnswerFormat;
@class ORKEmailAnswerFormat;
@class ORKTimeIntervalAnswerFormat;
@class ORKHeightAnswerFormat;
@class ORKLocationAnswerFormat;

@class ORKTextChoice;
@class ORKImageChoice;

/**
 The `ORKAnswerFormat` class is the abstract base class for classes that describe the
 format in which a survey question or form item should be answered. The ResearchKit framework uses
 `ORKQuestionStep` and `ORKFormItem` to represent questions to ask the user. Each
 question must have an associated answer format.
 
 To use an answer format, instantiate the appropriate answer format subclass and
 attach it to a question step or form item. Incorporate the resulting step
 into a task, and present the task with a task view controller.
 
 An answer format is validated when its owning step is validated.
 
 Some answer formats are constructed of other answer formats. When this is the
 case, the answer format can override the method `impliedAnswerFormat` to return
 the answer format that is implied. For example, a Boolean answer format
 is presented in the same way as a single-choice answer format with the
 choices Yes and No mapping to `@(YES)` and `@(NO)`, respectively.
 */
ORK_CLASS_AVAILABLE
@interface ORKAnswerFormat : NSObject <NSSecureCoding, NSCopying>

/// @name Properties

/**
 The type of question. (read-only)
 
 You can use this enumerated value in your Objective-C code to switch on
 a rough approximation of the type of question that is being asked.
 
 Note that answer format subclasses override the getter to return the appropriate question
 type.
 */
@property (readonly) ORKQuestionType questionType;

/// @name Factory methods

+ (ORKScaleAnswerFormat *)scaleAnswerFormatWithMaximumValue:(NSInteger)scaleMaximum
                                               minimumValue:(NSInteger)scaleMinimum
                                               defaultValue:(NSInteger)defaultValue
                                                       step:(NSInteger)step
                                                   vertical:(BOOL)vertical
                                    maximumValueDescription:(nullable NSString *)maximumValueDescription
                                    minimumValueDescription:(nullable NSString *)minimumValueDescription;

+ (ORKContinuousScaleAnswerFormat *)continuousScaleAnswerFormatWithMaximumValue:(double)scaleMaximum
                                                                   minimumValue:(double)scaleMinimum
                                                                   defaultValue:(double)defaultValue
                                                          maximumFractionDigits:(NSInteger)maximumFractionDigits
                                                                       vertical:(BOOL)vertical
                                                        maximumValueDescription:(nullable NSString *)maximumValueDescription
                                                        minimumValueDescription:(nullable NSString *)minimumValueDescription;

+ (ORKTextScaleAnswerFormat *)textScaleAnswerFormatWithTextChoices:(NSArray <ORKTextChoice *> *)textChoices
                                                      defaultIndex:(NSInteger)defaultIndex
                                                          vertical:(BOOL)vertical;

+ (ORKBooleanAnswerFormat *)booleanAnswerFormat;

+ (ORKBooleanAnswerFormat *)booleanAnswerFormatWithYesString:(NSString *)yes
                                                    noString:(NSString *)no;

+ (ORKValuePickerAnswerFormat *)valuePickerAnswerFormatWithTextChoices:(NSArray<ORKTextChoice *> *)textChoices;

+ (ORKMultipleValuePickerAnswerFormat *)multipleValuePickerAnswerFormatWithValuePickers:(NSArray<ORKValuePickerAnswerFormat *> *)valuePickers;

+ (ORKImageChoiceAnswerFormat *)choiceAnswerFormatWithImageChoices:(NSArray<ORKImageChoice *> *)imageChoices;

+ (ORKTextChoiceAnswerFormat *)choiceAnswerFormatWithStyle:(ORKChoiceAnswerStyle)style
                                               textChoices:(NSArray<ORKTextChoice *> *)textChoices;

+ (ORKNumericAnswerFormat *)decimalAnswerFormatWithUnit:(nullable NSString *)unit;
+ (ORKNumericAnswerFormat *)integerAnswerFormatWithUnit:(nullable NSString *)unit;

+ (ORKTimeOfDayAnswerFormat *)timeOfDayAnswerFormat;
+ (ORKTimeOfDayAnswerFormat *)timeOfDayAnswerFormatWithDefaultComponents:(nullable NSDateComponents *)defaultComponents;

+ (ORKDateAnswerFormat *)dateTimeAnswerFormat;
+ (ORKDateAnswerFormat *)dateTimeAnswerFormatWithDefaultDate:(nullable NSDate *)defaultDate
                                                 minimumDate:(nullable NSDate *)minimumDate
                                                 maximumDate:(nullable NSDate *)maximumDate
                                                    calendar:(nullable NSCalendar *)calendar;

+ (ORKDateAnswerFormat *)dateAnswerFormat;
+ (ORKDateAnswerFormat *)dateAnswerFormatWithDefaultDate:(nullable NSDate *)defaultDate
                                             minimumDate:(nullable NSDate *)minimumDate
                                             maximumDate:(nullable NSDate *)maximumDate
                                                calendar:(nullable NSCalendar *)calendar;

+ (ORKTextAnswerFormat *)textAnswerFormat;

+ (ORKTextAnswerFormat *)textAnswerFormatWithMaximumLength:(NSInteger)maximumLength;

+ (ORKTextAnswerFormat *)textAnswerFormatWithValidationRegex:(NSString *)validationRegex
                                              invalidMessage:(NSString *)invalidMessage;

+ (ORKEmailAnswerFormat *)emailAnswerFormat;

+ (ORKTimeIntervalAnswerFormat *)timeIntervalAnswerFormat;
+ (ORKTimeIntervalAnswerFormat *)timeIntervalAnswerFormatWithDefaultInterval:(NSTimeInterval)defaultInterval
                                                                        step:(NSInteger)step;

+ (ORKHeightAnswerFormat *)heightAnswerFormat;
+ (ORKHeightAnswerFormat *)heightAnswerFormatWithMeasurementSystem:(ORKMeasurementSystem)measurementSystem;

+ (ORKLocationAnswerFormat *)locationAnswerFormat;

/// @name Validation

/**
 Validates the parameters of the answer format to ensure that they can be displayed.
 
 Typically, this method is called by the validation methods of the owning objects, which are
 themselves called when a step view controller that contains this answer format is
 about to be displayed.
 */
- (void)validateParameters;

/**
 Some answer formats are constructed of other answer formats. This method allows
 a subclass to return a different answer format for use in defining the UI/UX for
 the answer format type. For example, a Boolean answer format is presented in the 
 same way as a single-choice answer format with the choices Yes and No mapping to 
 `@(YES)` and `@(NO)`, respectively, so its `impliedAnswerFormat` is an 
 `ORKTextChoiceAnswerFormat` with those options.
*/
- (ORKAnswerFormat *)impliedAnswerFormat;

@end


/**
 The `ORKScaleAnswerFormat `class represents an answer format that includes a slider control.
 
 The scale answer format produces an `ORKScaleQuestionResult` object that contains an integer whose
 value is between the scale's minimum and maximum values, and represents one of the quantized step
 values.

 The following are the rules bound with scale answer format -
 
 * Minimum number of step in a task should not be less than 1.
 * Minimum number of section on a scale (step count) should not be less than 1.
 * Maximum number of section on a scale (step count) should not be more than 13.
 * The lower bound value in scale answer format cannot be lower than - 10000.
 * The upper bound value in scale answer format cannot be more than 10000.

 */
ORK_CLASS_AVAILABLE
@interface ORKScaleAnswerFormat : ORKAnswerFormat

+ (instancetype)new NS_UNAVAILABLE;
- (instancetype)init NS_UNAVAILABLE;

/**
 Returns an initialized scale answer format using the specified values.
 
 This method is the designated initializer.
 
 @param maximumValue                The upper bound of the scale.
 @param minimumValue                The lower bound of the scale.
 @param defaultValue                The default value of the scale. If this value is out of range,
                                        the slider is displayed without a default value.
 @param step                        The size of each discrete offset on the scale.
 @param vertical                    Pass `YES` to use a vertical scale; for the default horizontal
                                        scale, pass `NO`.
 @param maximumValueDescription     A localized label to describe the maximum value of the scale.
                                        For none, pass `nil`.
 @param minimumValueDescription     A localized label to describe the minimum value of the scale.
                                        For none, pass `nil`.
 
 @return An initialized scale answer format.
 */
- (instancetype)initWithMaximumValue:(NSInteger)maximumValue
                        minimumValue:(NSInteger)minimumValue
                        defaultValue:(NSInteger)defaultValue
                                step:(NSInteger)step
                            vertical:(BOOL)vertical
             maximumValueDescription:(nullable NSString *)maximumValueDescription
             minimumValueDescription:(nullable NSString *)minimumValueDescription NS_DESIGNATED_INITIALIZER;


/**
 Returns an initialized scale answer format using the specified values.
 
 This method is a convenience initializer.
 
 @param maximumValue    The upper bound of the scale.
 @param minimumValue    The lower bound of the scale.
 @param defaultValue    The default value of the scale. If this value is out of range, the slider is
                            displayed without a default value.
 @param step            The size of each discrete offset on the scale.
 @param vertical        Pass `YES` to use a vertical scale; for the default horizontal scale,
                            pass `NO`.
 
 @return An initialized scale answer format.
 */
- (instancetype)initWithMaximumValue:(NSInteger)maximumValue
                        minimumValue:(NSInteger)minimumValue
                        defaultValue:(NSInteger)defaultValue
                                step:(NSInteger)step
                            vertical:(BOOL)vertical;

/**
 Returns an initialized horizontal scale answer format using the specified values.
 
 This method is a convenience initializer.

 @param maximumValue    The upper bound of the scale.
 @param minimumValue    The lower bound of the scale.
 @param defaultValue    The default value of the scale. If this value is out of range, the slider is
                            displayed without a default value.
 @param step            The size of each discrete offset on the scale.
 
 @return An initialized scale answer format.
 */
- (instancetype)initWithMaximumValue:(NSInteger)maximumValue
                        minimumValue:(NSInteger)minimumValue
                        defaultValue:(NSInteger)defaultValue
                                step:(NSInteger)step;

/**
 The upper bound of the scale. (read-only)
 */
@property (readonly) NSInteger maximum;

/**
 The lower bound of the scale. (read-only)
 */
@property (readonly) NSInteger minimum;

/**
 The size of each discrete offset on the scale. (read-only)
 
 The value of this property should be greater than zero.
 The difference between `maximumValue` and `minimumValue` should be divisible
 by the step value.
 */
@property (readonly) NSInteger step;

/**
 The default value for the slider. (read-only)
 
 If the value of this property is less than `minimum` or greater than `maximum`, the slider has no
 default. Otherwise, the value is rounded to the nearest valid `step` value.
 */
@property (readonly) NSInteger defaultValue;

/**
 A Boolean value indicating whether the scale is oriented vertically. (read-only)
 */
@property (readonly, getter=isVertical) BOOL vertical;

/**
 Number formatter applied to the minimum, maximum, and slider values. Can be overridden by
 subclasses.
 */
@property (readonly) NSNumberFormatter *numberFormatter;

/**
 A localized label to describe the maximum value of the scale. (read-only)
 */
@property (readonly, nullable) NSString *maximumValueDescription;

/**
 A localized label to describe the minimum value of the scale. (read-only)
 */
@property (readonly, nullable) NSString *minimumValueDescription;

/**
 An image for the upper bound of the slider. The recommended image size is 30 x 30 points.
 The maximum range label will not be visible.
 */
@property (strong, nullable) UIImage *maximumImage;

/**
 An image for the lower bound of the slider. The recommended image size is 30 x 30 points.
 The minimum range label will not be visible.
 */
@property (strong, nullable) UIImage *minimumImage;

/**
 The colors to use when drawing a color gradient above the slider. Colors are drawn such that
 lower indexes correspond to the minimum side of the scale, while colors at higher indexes in
 the array corresond to the maximum side of the scale. 
 
 Setting this value to nil results in no gradient being drawn. Defaults to nil.
 
 An example usage would set an array of red and green to visually indicate a scale from bad to good.
 */
@property (copy, nullable) NSArray<UIColor *> *gradientColors;

/**
 Indicates the position of gradient stops for the colors specified in `gradientColors`.
 Gradient stops are specified as values between 0 and 1. The values must be monotonically
 increasing. 
 
 If nil, the stops are spread uniformly across the range. Defaults to nil.
 */
@property (copy, nullable) NSArray<NSNumber *> *gradientLocations;

@end


/**
 The `ORKContinuousScaleAnswerFormat` class represents an answer format that lets participants
 select a value on a continuous scale.
 
 The continuous scale answer format produces an `ORKScaleQuestionResult` object that has a
 real-number value.
 */
ORK_CLASS_AVAILABLE
@interface ORKContinuousScaleAnswerFormat : ORKAnswerFormat

+ (instancetype)new NS_UNAVAILABLE;
- (instancetype)init NS_UNAVAILABLE;

/**
 Returns an initialized continuous scale answer format using the specified values.
 
 This method is the designated initializer.
 
 @param maximumValue                The upper bound of the scale.
 @param minimumValue                The lower bound of the scale.
 @param defaultValue                The default value of the scale. If this value is out of range,
                                        the slider is displayed without a default value.
 @param maximumFractionDigits       The maximum number of fractional digits to display.
 @param vertical                    Pass `YES` to use a vertical scale; for the default horizontal
                                        scale, pass `NO`.
 @param maximumValueDescription     A localized label to describe the maximum value of the scale.
                                        For none, pass `nil`.
 @param minimumValueDescription     A localized label to describe the minimum value of the scale.
                                        For none, pass `nil`.
 
 @return An initialized scale answer format.
 */
- (instancetype)initWithMaximumValue:(double)maximumValue
                        minimumValue:(double)minimumValue
                        defaultValue:(double)defaultValue
               maximumFractionDigits:(NSInteger)maximumFractionDigits
                            vertical:(BOOL)vertical
             maximumValueDescription:(nullable NSString *)maximumValueDescription
             minimumValueDescription:(nullable NSString *)minimumValueDescription NS_DESIGNATED_INITIALIZER;

/**
 Returns an initialized continuous scale answer format using the specified values.
 
 @param maximumValue            The upper bound of the scale.
 @param minimumValue            The lower bound of the scale.
 @param defaultValue            The default value of the scale. If this value is out of range, the
                                    slider is displayed without a default value.
 @param maximumFractionDigits   The maximum number of fractional digits to display.
 @param vertical                Pass `YES` to use a vertical scale; for the default horizontal scale,
                                    pass `NO`.
 
 @return An initialized scale answer format.
 */
- (instancetype)initWithMaximumValue:(double)maximumValue
                        minimumValue:(double)minimumValue
                        defaultValue:(double)defaultValue
               maximumFractionDigits:(NSInteger)maximumFractionDigits
                            vertical:(BOOL)vertical;

/**
 Returns an initialized horizontal continous scale answer format using the specified values.
 
 This method is a convenience initializer.
 
 @param maximumValue            The upper bound of the scale.
 @param minimumValue            The lower bound of the scale.
 @param defaultValue            The default value of the scale. If this value is out of range, the
                                    slider is displayed without a default value.
 @param maximumFractionDigits   The maximum number of fractional digits to display.
 
 @return An initialized scale answer format.
 */
- (instancetype)initWithMaximumValue:(double)maximumValue
                        minimumValue:(double)minimumValue
                        defaultValue:(double)defaultValue
               maximumFractionDigits:(NSInteger)maximumFractionDigits;

/**
 The upper bound of the scale. (read-only)
 */
@property (readonly) double maximum;

/**
 The lower bound of the scale. (read-only)
 */
@property (readonly) double minimum;

/**
 The default value for the slider. (read-only)
 
 If the value of this property is less than `minimum` or greater than `maximum`, the slider has no 
 default value.
 */
@property (readonly) double defaultValue;

/**
 The maximum number of fractional digits to display. (read-only)
 */
@property (readonly) NSInteger maximumFractionDigits;

/**
 A Boolean value indicating whether the scale is oriented vertically. (read-only)
 */
@property (readonly, getter=isVertical) BOOL vertical;

/**
 A formatting style applied to the minimum, maximum, and slider values.
 */
@property ORKNumberFormattingStyle numberStyle;

/**
 A number formatter applied to the minimum, maximum, and slider values. Can be overridden by
 subclasses.
 */
@property (readonly) NSNumberFormatter *numberFormatter;

/**
 A localized label to describe the maximum value of the scale. (read-only)
 */
@property (readonly, nullable) NSString *maximumValueDescription;

/**
 A localized label to describe the minimum value of the scale. (read-only)
 */
@property (readonly, nullable) NSString *minimumValueDescription;

/**
 An image for the upper bound of the slider. 
 @discussion The recommended image size is 30 x 30 points. The maximum range label will not be visible.
 */
@property (strong, nullable) UIImage *maximumImage;

/**
 An image for the lower bound of the slider. 
 @discussion The recommended image size is 30 x 30 points. The minimum range label will not be visible.
 */
@property (strong, nullable) UIImage *minimumImage;

/**
 The colors to use when drawing a color gradient above the slider. Colors are drawn such that
 lower indexes correspond to the minimum side of the scale, while colors at higher indexes in
 the array corresond to the maximum side of the scale.
 
 Setting this value to nil results in no gradient being drawn. Defaults to nil.
 
 An example usage would set an array of red and green to visually indicate a scale from bad to good.
 */
@property (copy, nullable) NSArray<UIColor *> *gradientColors;

/**
 Indicates the position of gradient stops for the colors specified in `gradientColors`.
 Gradient stops are specified as values between 0 and 1. The values must be monotonically
 increasing.
 
 If nil, the stops are spread uniformly across the range. Defaults to nil.
 */
@property (copy, nullable) NSArray<NSNumber *> *gradientLocations;

@end


/**
 The `ORKTextScaleAnswerFormat` represents an answer format that includes a discrete slider control
 with a text label next to each step.
 
 The scale answer format produces an `ORKChoiceQuestionResult` object that contains the selected text 
 choice's value. */
ORK_CLASS_AVAILABLE
@interface ORKTextScaleAnswerFormat : ORKAnswerFormat

+ (instancetype)new NS_UNAVAILABLE;
- (instancetype)init NS_UNAVAILABLE;

/**
 Returns an initialized text scale answer format using the specified values.
 
 This method is the designated initializer.
 
 @param textChoices                 An array of text choices which will be used to determine the
                                        number of steps in the slider, and
                                    to fill the text label next to each of the steps. The array must
                                        contain between 2 and 8 text choices.
 @param defaultIndex                The default index of the scale. If this value is out of range,
                                        the slider is displayed without a default value.
 @param vertical                    Pass `YES` to use a vertical scale; for the default horizontal
                                        scale, pass `NO`.
 
 @return An initialized text scale answer format.
 */
- (instancetype)initWithTextChoices:(NSArray<ORKTextChoice *> *)textChoices
                       defaultIndex:(NSInteger)defaultIndex
                           vertical:(BOOL)vertical NS_DESIGNATED_INITIALIZER;

/**
 Returns an initialized text scale answer format using the specified values.
 
 This method is a convenience initializer.
 
 @param textChoices                 An array of text choices which will be used to determine the
                                        number of steps in the slider, and
                                    to fill the text label next to each of the steps. The array must
                                        contain between 2 and 8 text choices.
 @param defaultIndex                The default index of the scale. If this value is out of range,
                                        the slider is displayed without a default value.
 
 @return An initialized text scale answer format.
 */
- (instancetype)initWithTextChoices:(NSArray<ORKTextChoice *> *)textChoices
                       defaultIndex:(NSInteger)defaultIndex;

/**
 An array of text choices which provides the text to be shown next to each of the slider steps.
 (read-only)
 */
@property (copy, readonly) NSArray<ORKTextChoice *> *textChoices;

/**
 The default index for the slider. (read-only)
 
 If the value of this property is less than zero or greater than the number of text choices,
 the slider has no default value.
 */
@property (readonly) NSInteger defaultIndex;

/**
 A Boolean value indicating whether the scale is oriented vertically. (read-only)
 */
@property (readonly, getter=isVertical) BOOL vertical;

/**
 The colors to use when drawing a color gradient above the slider. Colors are drawn such that
 lower indexes correspond to the minimum side of the scale, while colors at higher indexes in
 the array corresond to the maximum side of the scale.
 
 Setting this value to nil results in no gradient being drawn. Defaults to nil.
 
 An example usage would set an array of red and green to visually indicate a scale from bad to good.
 */
@property (copy, nullable) NSArray<UIColor *> *gradientColors;

/**
 Indicates the position of gradient stops for the colors specified in `gradientColors`.
 Gradient stops are specified as values between 0 and 1. The values must be monotonically
 increasing.
 
 If nil, the stops are spread uniformly across the range. Defaults to nil.
 */
@property (copy, nullable) NSArray<NSNumber *> *gradientLocations;

@end


/**
 The `ORKValuePickerAnswerFormat` class represents an answer format that lets participants use a
 value picker to choose from a fixed set of text choices.
 
 When the number of choices is relatively large and the text that describes each choice
 is short, you might want to use the value picker answer format instead of the text choice answer
 format (`ORKTextChoiceAnswerFormat`). When the text that describes each choice is long, or there
 are only a very small number of choices, it's usually better to use the text choice answer format.
 
 Note that the value picker answer format reports itself as being of the single choice question
 type. The value picker answer format produces an `ORKChoiceQuestionResult` object.
 */
ORK_CLASS_AVAILABLE
@interface ORKValuePickerAnswerFormat : ORKAnswerFormat

+ (instancetype)new NS_UNAVAILABLE;
- (instancetype)init NS_UNAVAILABLE;

/**
 Returns a value picker answer format using the specified array of text choices.
 
 Note that the `detailText` property of each choice is ignored. Be sure to create localized text for
 each choice that is short enough to fit in a `UIPickerView` object.
 
 @param textChoices     Array of `ORKTextChoice` objects.
 
 @return An initialized value picker answer format.
 */
- (instancetype)initWithTextChoices:(NSArray<ORKTextChoice *> *)textChoices NS_DESIGNATED_INITIALIZER;

/**
 An array of text choices that represent the options to display in the picker. (read-only)
 
 Note that the `detailText` property of each choice is ignored. Be sure to create localized text for
 each choice that is short enough to fit in a `UIPickerView` object.
 */
@property (copy, readonly) NSArray<ORKTextChoice *> *textChoices;

@end


/**
 The `ORKNumberPickerAnswerFormat` class represents an answer format that lets participants use a
 value picker to choose from a fixed set of number choices.
 
 When the number of choices is relatively large and the text that describes each choice
 is short, you might want to use the value picker answer format instead of the text choice answer
 format (`ORKTextChoiceAnswerFormat`). When the text that describes each choice is long, or there
 are only a very small number of choices, it's usually better to use the text choice answer format.
 
 Note that the value picker answer format reports itself as being of the single choice question
 type. The value picker answer format produces an `ORKNumberQuestionResult` object.
 */
ORK_CLASS_AVAILABLE
@interface ORKNumberPickerAnswerFormat : ORKAnswerFormat

+ (instancetype)new NS_UNAVAILABLE;
- (instancetype)init NS_UNAVAILABLE;

/**
 Returns a value picker answer format using the specified array of text choices.
 
 Note that the `detailText` property of each choice is ignored. Be sure to create localized text for
 each choice that is short enough to fit in a `UIPickerView` object.
 
 @param textChoices     Array of `ORKTextChoice` objects.
 
 @return An initialized value picker answer format.
 */
- (instancetype)initWithTextChoices:(NSArray<ORKTextChoice *> *)textChoices NS_DESIGNATED_INITIALIZER;

/**
 An array of text choices that represent the options to display in the picker. (read-only)
 
 Note that the `detailText` property of each choice is ignored. Be sure to create localized text for
 each choice that is short enough to fit in a `UIPickerView` object.
 */
@property (copy, readonly) NSArray<ORKTextChoice *> *textChoices;

@end


/**
 The `ORKMultipleValuePickerAnswerFormat` class represents an answer format that lets participants use a
 multiple-component value picker to choose from a fixed set of text choices.
 
 Note that the multiple value picker answer format reports itself as being of the multiple picker question
 type. The multiple-component value picker answer format produces an `ORKMultipleComponentQuestionResult` 
 object where the index into the array matches the array of `ORKValuePickerAnswerFormat` objects.
 
 For example, if the picker shows two columns with choices of `[[A, B, C], [1, 2, 3, 4]]` and the user picked
 `B` and `3` then this would result in `componentsAnswer = [B, 3]`.
 */
ORK_CLASS_AVAILABLE
@interface ORKMultipleValuePickerAnswerFormat : ORKAnswerFormat

+ (instancetype)new NS_UNAVAILABLE;
- (instancetype)init NS_UNAVAILABLE;

/**
 Returns a multiple value picker answer format using the specified array of value pickers.
 
 @param valuePickers     Array of `ORKValuePickerAnswerFormat` objects.
 
 @return An initialized multiple value picker answer format.
 */
- (instancetype)initWithValuePickers:(NSArray<ORKValuePickerAnswerFormat *> *)valuePickers;

/**
 Returns a multiple value picker answer format using the specified array of value pickers.
 
 @param valuePickers     Array of `ORKValuePickerAnswerFormat` objects.
 @param separator        String used to separate the components
 
 @return An initialized multiple value picker answer format.
 */
- (instancetype)initWithValuePickers:(NSArray<ORKValuePickerAnswerFormat *> *)valuePickers separator:(NSString *)separator NS_DESIGNATED_INITIALIZER;

/**
 An array of value pickers that represent the options to display in the picker. (read-only)
 */
@property (copy, readonly) NSArray<ORKValuePickerAnswerFormat *> *valuePickers;

/**
 A string used to define the separator for the format of the string. Default = " ".
 */
@property (copy, readonly) NSString *separator;

@end


/**
 The `ORKImageChoiceAnswerFormat` class represents an answer format that lets participants choose
 one image from a fixed set of images in a single choice question.
 
 For example, you might use the image choice answer format to represent a range of moods that range
 from very sad
 to very happy.
 
 The image choice answer format produces an `ORKChoiceQuestionResult` object.
 */
ORK_CLASS_AVAILABLE
@interface ORKImageChoiceAnswerFormat : ORKAnswerFormat

+ (instancetype)new NS_UNAVAILABLE;
- (instancetype)init NS_UNAVAILABLE;

/**
 Returns an initialized image choice answer format using the specified array of images.
 
 @param imageChoices    Array of `ORKImageChoice` objects.
 
 @return An initialized image choice answer format.
 */
- (instancetype)initWithImageChoices:(NSArray<ORKImageChoice *> *)imageChoices NS_DESIGNATED_INITIALIZER;

/**
 An array of `ORKImageChoice` objects that represent the available choices. (read-only)
 
 The text of the currently selected choice is displayed on screen. The text for
 each choice is spoken by VoiceOver when an image is highlighted.
 */
@property (copy, readonly) NSArray<ORKImageChoice *> *imageChoices;

@end


/**
 The `ORKTextChoiceAnswerFormat` class represents an answer format that lets participants choose
 from a fixed set of text choices in a multiple or single choice question.
 
 The text choices are presented in a table view, using one row for each answer.
 The text for each answer is given more prominence than the `detailText` in the row, but
 both are shown.
 
 The text choice answer format produces an `ORKChoiceQuestionResult` object.
 */
ORK_CLASS_AVAILABLE
@interface ORKTextChoiceAnswerFormat : ORKAnswerFormat

+ (instancetype)new NS_UNAVAILABLE;
- (instancetype)init NS_UNAVAILABLE;

/**
 Returns an initialized text choice answer format using the specified question style and array of
 text choices.
 
 @param style           The style of question, such as single or multiple choice.
 @param textChoices     An array of `ORKTextChoice` objects.
 
 @return An initialized text choice answer format.
 */
- (instancetype)initWithStyle:(ORKChoiceAnswerStyle)style
                  textChoices:(NSArray<ORKTextChoice *> *)textChoices NS_DESIGNATED_INITIALIZER;

/**
 The style of the question (that is, single or multiple choice).
 */
@property (readonly) ORKChoiceAnswerStyle style;

/**
 An array of `ORKTextChoice` objects that represent the choices that are displayed to participants.
 
 The choices are presented as a table view, using one row for each answer.
 The text for each answer is given more prominence than the `detailText` in the row, but
 both are shown.
 */
@property (copy, readonly) NSArray<ORKTextChoice *> *textChoices;

@end


/**
 The `ORKBooleanAnswerFormat` class behaves the same as the `ORKTextChoiceAnswerFormat` class,
 except that it is preconfigured to use only Yes and No answers.
 
 The Boolean answer format produces an `ORKBooleanQuestionResult` object.
 */
ORK_CLASS_AVAILABLE
@interface ORKBooleanAnswerFormat : ORKAnswerFormat

/**
 Returns an initialized Boolean answer format using the specified strings for Yes and No answers.
 
 @param yes         A string that describes the Yes answer.
 @param no          A string that describes the No answer.
 
 @return An initialized Boolean answer format.
 */
- (instancetype)initWithYesString:(NSString *)yes noString:(NSString *)no;

/**
 The string to describe the Yes answer. (read-only)
 */
@property (copy, readonly) NSString *yes;

/**
 The string to describe the No answer. (read-only)
 */
@property (copy, readonly) NSString *no;

@end


/**
 The `ORKTextChoice` class defines the text for a choice in answer formats such
 as `ORKTextChoiceAnswerFormat` and `ORKValuePickerAnswerFormat`.
 
 When a participant chooses a text choice item, the value recorded in a result
 is specified by the `value` property.
 */
ORK_CLASS_AVAILABLE
@interface ORKTextChoice : NSObject <NSSecureCoding, NSCopying, NSObject>

+ (instancetype)new NS_UNAVAILABLE;
- (instancetype)init NS_UNAVAILABLE;

/**
 Returns a text choice object that includes the specified primary text, detail text,
 and exclusivity.
 
 @param text        The primary text that describes the choice in a localized string.
 @param detailText  The detail text to display below the primary text, in a localized string.
 @param value       The value to record in a result object when this item is selected.
 @param exclusive   Whether this choice is to be considered exclusive within the set of choices.
 
 @return A text choice instance.
 */
+ (instancetype)choiceWithText:(NSString *)text detailText:(nullable NSString *)detailText value:(id<NSCopying, NSCoding, NSObject>)value exclusive:(BOOL)exclusive;

/**
 Returns a choice object that includes the specified primary text.
 
 @param text        The primary text that describes the choice in a localized string.
 @param value       The value to record in a result object when this item is selected.
 
 @return A text choice instance.
 */
+ (instancetype)choiceWithText:(NSString *)text value:(id<NSCopying, NSCoding, NSObject>)value;

/**
 Returns an initialized text choice object using the specified primary text, detail text,
 and exclusivity.
 
 This method is the designated initializer.
 
 @param text        The primary text that describes the choice in a localized string.
 @param detailText  The detail text to display below the primary text, in a localized string.
 @param value       The value to record in a result object when this item is selected.
 @param exclusive   Whether this choice is to be considered exclusive within the set of choices.
 
 @return An initialized text choice.
 */
- (instancetype)initWithText:(NSString *)text
                  detailText:(nullable NSString *)detailText
                       value:(id<NSCopying, NSCoding, NSObject>)value
                    exclusive:(BOOL)exclusive NS_DESIGNATED_INITIALIZER;

/**
 The text that describes the choice in a localized string.
 
 In general, it's best when the text can fit on one line.
  */
@property (copy, readonly) NSString *text;

/**
 The value to return when this choice is selected.
 
 The value of this property is expected to be a scalar property list type, such as `NSNumber`
 or `NSString`. If no value is provided, the index of the option in the options list in the
 answer format is used.
 */
@property (copy, readonly) id<NSCopying, NSCoding, NSObject> value;

/**
 The text that provides additional details about the choice in a localized string.
 
 The detail text can span multiple lines. Note that `ORKValuePickerAnswerFormat` ignores detail
 text.
  */
@property (copy, readonly, nullable) NSString *detailText;

/**
 In a multiple choice format, this indicates whether this choice requires all other choices to be
 unselected.
 
 In general, this is used to indicate a "None of the above" choice.
 */
@property (readonly) BOOL exclusive;

@end


/**
 The `ORKImageChoice` class defines a choice that can
 be included in an `ORKImageChoiceAnswerFormat` object.
 
 Typically, image choices are displayed in a horizontal row, so you need to use appropriate sizes.
 For example, when five image choices are displayed in an `ORKImageChoiceAnswerFormat`, image sizes
 of about 45 to 60 points allow the images to look good in apps that run on all versions of iPhone.
 
 The text that describes an image choice should be reasonably short. However, only the text for the
 currently selected image choice is displayed, so text that wraps to more than one line
 is supported.
 */
ORK_CLASS_AVAILABLE
@interface ORKImageChoice : NSObject <NSSecureCoding, NSCopying>

+ (instancetype)new NS_UNAVAILABLE;
- (instancetype)init NS_UNAVAILABLE;

/**
 Returns an image choice that includes the specified images and text.
 
 @param normal      The image to display in the unselected state.
 @param selected    The image to display in the selected state.
 @param text        The text to display when the image is selected.
 @param value       The value to record in a result object when the image is selected.
 
 @return An image choice instance.
 */
+ (instancetype)choiceWithNormalImage:(nullable UIImage *)normal
                        selectedImage:(nullable UIImage *)selected
                                 text:(nullable NSString *)text
                                value:(id<NSCopying, NSCoding, NSObject>)value;

/**
 Returns an initialized image choice using the specified images and text.
 
 This method is the designated initializer.
 
 @param normal      The image to display in the unselected state.
 @param selected    The image to display in the selected state.
 @param text        The text to display when the image is selected.
 @param value       The value to record in a result object when the image is selected.
 
 @return An initialized image choice.
 */
- (instancetype)initWithNormalImage:(nullable UIImage *)normal
                      selectedImage:(nullable UIImage *)selected
                               text:(nullable NSString *)text
                              value:(id<NSCopying, NSCoding, NSObject>)value NS_DESIGNATED_INITIALIZER;

/**
 The image to display when the choice is not selected. (read-only)
 
 The size of the unselected image depends on the number of choices you need to display. As a
 general rule, it's recommended that you start by creating an image that measures 44 x 44 points,
 and adjust it if necessary.
 */
@property (strong, readonly) UIImage *normalStateImage;

/**
 The image to display when the choice is selected. (read-only)
 
 For best results, the selected image should be the same size as the unselected image (that is,
 the value of the `normalStateImage` property).
 If you don't specify a selected image, the default `UIButton` behavior is used to
 indicate the selection state of the item.
 */
@property (strong, readonly, nullable) UIImage *selectedStateImage;

/**
 The text to display when the image is selected, in a localized string. (read-only)
 
 Note that the text you supply may be spoken by VoiceOver even when the item is not selected.
  */
@property (copy, readonly, nullable) NSString *text;

/**
 The value to return when the image is selected. (read-only)
 
 The value of this property is expected to be a scalar property list type, such as `NSNumber` or
 `NSString`. If no value is provided, the index of the option in the `ORKImageChoiceAnswerFormat`
 options list is used.
 */
@property (copy, readonly) id<NSCopying, NSCoding, NSObject> value;

@end


/**
 The style of answer for an `ORKNumericAnswerFormat` object, which controls the keyboard that is
 presented during numeric entry.
 */
typedef NS_ENUM(NSInteger, ORKNumericAnswerStyle) {

    /**
     A decimal question type asks the participant to enter a decimal number.
     */
    ORKNumericAnswerStyleDecimal,
    
    /**
     An integer question type asks the participant to enter an integer number.
     */
    ORKNumericAnswerStyleInteger
} ORK_ENUM_AVAILABLE;

/**
 The `ORKNumericAnswerFormat` class defines the attributes for a numeric
 answer format that participants enter using a numeric keyboard.
 
 If you specify maximum or minimum values and the user enters a value outside the
 specified range, the question step view controller does not allow navigation
 until the participant provides a value that is within the valid range.
 
 Questions and form items that use this answer format produce an
 `ORKNumericQuestionResult` object.
 */
ORK_CLASS_AVAILABLE
@interface ORKNumericAnswerFormat : ORKAnswerFormat

+ (instancetype)new NS_UNAVAILABLE;
- (instancetype)init NS_UNAVAILABLE;

/**
 Returns an initialized numeric answer format using the specified style.
 
 @param style       The style of the numeric answer (decimal or integer).
 
 @return An initialized numeric answer format.
 */
- (instancetype)initWithStyle:(ORKNumericAnswerStyle)style;

/**
 Returns an initialized numeric answer format using the specified style and unit designation.
 
 @param style       The style of the numeric answer (decimal or integer).
 @param unit        A string that displays a localized version of the unit designation.
 
 @return An initialized numeric answer format.
 */
- (instancetype)initWithStyle:(ORKNumericAnswerStyle)style
                         unit:(nullable NSString *)unit;

/**
Returns an initialized numeric answer format using the specified style, unit designation, and range
 values.
 
 This method is the designated initializer.
 
 @param style       The style of the numeric answer (decimal or integer).
 @param unit        A string that displays a localized version of the unit designation.
 @param minimum     The minimum value to apply, or `nil` if none is specified.
 @param maximum     The maximum value to apply, or `nil` if none is specified.
 
 @return An initialized numeric answer format.
 */
- (instancetype)initWithStyle:(ORKNumericAnswerStyle)style
                         unit:(nullable NSString *)unit
                      minimum:(nullable NSNumber *)minimum
                      maximum:(nullable NSNumber *)maximum NS_DESIGNATED_INITIALIZER;

/**
 The style of numeric entry (decimal or integer). (read-only)
 */
@property (readonly) ORKNumericAnswerStyle style;

/**
 A string that displays a localized version of the unit designation next to the numeric value.
 (read-only)
 
 Examples of unit designations are days, lbs, and liters.
 The unit string is included in the `ORKNumericQuestionResult` object.
  */
@property (copy, readonly, nullable) NSString *unit;

/**
 The minimum allowed value for the numeric answer.
 
 The default value of this property is `nil`, which means that no minimum value is displayed.
 */
@property (copy, nullable) NSNumber *minimum;

/**
 The maximum allowed value for the numeric answer.
 
 The default value of this property is `nil`, which means that no maximum value is displayed.
 */
@property (copy, nullable) NSNumber *maximum;

@end


/**
 The `ORKTimeOfDayAnswerFormat` class represents the answer format for questions that require users
 to enter a time of day.
 
 A time of day answer format produces an `ORKTimeOfDayQuestionResult` object.
 */
ORK_CLASS_AVAILABLE
@interface ORKTimeOfDayAnswerFormat : ORKAnswerFormat

/**
 Returns an initialized time of day answer format using the specified default value.
 
 This method is the designated initializer.
 
 @param defaultComponents   The default value with which to configure the picker.
 
 @return An initialized time of day answer format.
 */
- (instancetype)initWithDefaultComponents:(nullable NSDateComponents *)defaultComponents NS_DESIGNATED_INITIALIZER;

/**
 The default time of day to display in the picker. (read-only)
 
 Note that both the hour and minute components are observed. If the value of this property is `nil`,
 the picker displays the current time of day.
 */
@property (nonatomic, copy, readonly, nullable) NSDateComponents *defaultComponents;

@end


/**
 The style of date picker to use in an `ORKDateAnswerFormat` object.
 */
typedef NS_ENUM(NSInteger, ORKDateAnswerStyle) {

    /**
     The date and time question type asks participants to choose a time or a combination of date
     and time, from a picker.
     */
    ORKDateAnswerStyleDateAndTime,
    
    /**
     The date question type asks participants to choose a particular date from a picker.
     */
    ORKDateAnswerStyleDate
} ORK_ENUM_AVAILABLE;

/**
 The `ORKDateAnswerFormat` class represents the answer format for questions that require users
 to enter a date, or a date and time.
 
 A date answer format produces an `ORKDateQuestionResult` object.
 */
ORK_CLASS_AVAILABLE
@interface ORKDateAnswerFormat : ORKAnswerFormat

+ (instancetype)new NS_UNAVAILABLE;
- (instancetype)init NS_UNAVAILABLE;

/**
 Returns an initialized date answer format using the specified date style.
 
 @param style           The style of date answer, such as date, or date and time.
 
 @return An initialized date answer format.
 */
- (instancetype)initWithStyle:(ORKDateAnswerStyle)style;

/**
 Returns an initialized date answer format using the specified answer style and default date values.
 
 This method is the designated initializer.
 
 @param style           The style of date answer, such as date, or date and time.
 @param defaultDate     The default date to display. When the value of this parameter is `nil`, the
                            picker displays the current time.
 @param minimumDate     The minimum date that is accessible in the picker. If the value of this 
                            parameter is `nil`, there is no minimum.
 @param maximumDate     The maximum date that is accessible in the picker. If the value of this 
                            parameter is `nil`, there is no maximum.
 @param calendar        The calendar to use. If the value of this parameter is `nil`, the picker
                            uses the default calendar for the current locale.
 
 @return An initialized date answer format.
 */
- (instancetype)initWithStyle:(ORKDateAnswerStyle)style
                  defaultDate:(nullable NSDate *)defaultDate
                  minimumDate:(nullable NSDate *)minimumDate
                  maximumDate:(nullable NSDate *)maximumDate
                     calendar:(nullable NSCalendar *)calendar NS_DESIGNATED_INITIALIZER;

/**
 The style of date entry.
 */
@property (readonly) ORKDateAnswerStyle style;

/**
 The date to use as the default.
 
 The date is displayed in the user's time zone.
 When the value of this property is `nil`, the current time is used as the default.
 */
@property (copy, readonly, nullable) NSDate *defaultDate;

/**
 The minimum allowed date.
 
When the value of this property is `nil`, there is no minimum.
 */
@property (copy, readonly, nullable) NSDate *minimumDate;

/**
 The maximum allowed date.
 
 When the value of this property is `nil`, there is no maximum.
 */
@property (copy, readonly, nullable) NSDate *maximumDate;

/**
 The calendar to use in the picker.
 
 When the value of this property is `nil`, the picker uses the default calendar for the current
 locale.
 */
@property (copy, readonly, nullable) NSCalendar *calendar;

@end


/**
 The `ORKTextAnswerFormat` class represents the answer format for questions that collect a text
 response
 from the user.
 
 An `ORKTextAnswerFormat` object produces an `ORKTextQuestionResult` object.
 */
ORK_CLASS_AVAILABLE
@interface ORKTextAnswerFormat : ORKAnswerFormat

/**
 Returns an initialized text answer format using the regular expression.
 
 This method is one of the designated initializers.
 
 @param validationRegex           The regular expression used to validate the text.
 @param invalidMessage            The text presented to the user when invalid input is received.
 
 @return An initialized validated text answer format.
 */
- (instancetype)initWithValidationRegex:(NSString *)validationRegex
                         invalidMessage:(NSString *)invalidMessage NS_DESIGNATED_INITIALIZER;

/**
 Returns an initialized text answer format using the specified maximum string length.
 
 This method is one of the designated initializers.
 
 @param maximumLength   The maximum number of characters to accept. When the value of this parameter
                            is 0, there is no maximum.
 
 @return An initialized text answer format.
 */
- (instancetype)initWithMaximumLength:(NSInteger)maximumLength NS_DESIGNATED_INITIALIZER;

/**
 The regex used to validate user's input.
 
 The default value is nil. If set to nil, no validation will be performed.
 */
@property (nonatomic, copy, nullable) NSString *validationRegex;

/**
 The text presented to the user when invalid input is received.
 
 The default value is nil.
 */
@property (nonatomic, copy, nullable) NSString *invalidMessage;

/**
 The maximum length of the text users can enter.
 
 When the value of this property is 0, there is no maximum.
 */
@property NSInteger maximumLength;

/**
 A Boolean value indicating whether to expect more than one line of input.
 
 By default, the value of this property is `YES`.
 */
@property BOOL multipleLines;

/**
 The autocapitalization type that applies to the user's input.
 
 By default, the value of this property is `UITextAutocapitalizationTypeSentences`.
 */
@property UITextAutocapitalizationType autocapitalizationType;

/**
 The autocorrection type that applies to the user's input.
 
 By default, the value of this property is `UITextAutocorrectionTypeDefault`.
 */
@property UITextAutocorrectionType autocorrectionType;

/**
 The spell checking type that applies to the user's input.
 
 By default, the value of this property is `UITextSpellCheckingTypeDefault`.
 */
@property UITextSpellCheckingType spellCheckingType;

/**
 The keyboard type that applies to the user's input.
 
 By default, the value of this property is `UIKeyboardTypeDefault`.
 */
@property UIKeyboardType keyboardType;

/**
 Identifies whether the text object should hide the text being entered.
 
 By default, the value of this property is NO.
 */
@property(nonatomic,getter=isSecureTextEntry) BOOL secureTextEntry;

@end


/**
 The `ORKEmailAnswerFormat` class represents the answer format for questions that collect an email
 response from the user.
 
 An `ORKEmailAnswerFormat` object produces an `ORKTextQuestionResult` object.
 */
ORK_CLASS_AVAILABLE
@interface ORKEmailAnswerFormat : ORKAnswerFormat

@end


/**
 The `ORKTimeIntervalAnswerFormat` class represents the answer format for questions that ask users
  to specify a time interval.
 
 The time interval answer format is suitable for time intervals up to 24 hours. If you need to track
 time intervals of longer duration, use a different answer format, such as
 `ORKValuePickerAnswerFormat`.
 
 Note that the time interval answer format does not support the selection of 0.
 
 A time interval answer format produces an `ORKTimeIntervalQuestionResult` object.
 */
ORK_CLASS_AVAILABLE
@interface ORKTimeIntervalAnswerFormat : ORKAnswerFormat

/**
 Returns an initialized time interval answer format using the specified default interval and step 
 value.
 
 This method is the designated initializer.
 
 @param defaultInterval     The default value to display in the picker.
 @param step                The step in the interval, in minutes. The value of this parameter must
                                be between 1 and 30.
 
 @return An initialized time interval answer format.
 */
- (instancetype)initWithDefaultInterval:(NSTimeInterval)defaultInterval
                                   step:(NSInteger)step NS_DESIGNATED_INITIALIZER;

/**
 The initial time interval displayed in the picker.
 */
@property (readonly) NSTimeInterval defaultInterval;

/**
 The size of the allowed step in the interval, in minutes.
 
 By default, the value of this property is 1. The minimum value is 1, and the maximum value is 30.
 */
@property (readonly) NSInteger step;

@end


/**
 The `ORKHeightAnswerFormat` class represents the answer format for questions that require users
 to enter a height.
 
 A height answer format produces an `ORKNumericQuestionResult` object. The result is always reported
 in the metric system using the `cm` unit.
 */
ORK_CLASS_AVAILABLE
@interface ORKHeightAnswerFormat : ORKAnswerFormat

/**
 Returns an initialized height answer format using the measurement system specified in the current
 locale.
 
 @return An initialized height answer format.
 */
- (instancetype)init;

/**
 Returns an initialized height answer format using the specified measurement system.
 
 This method is the designated initializer.
 
 @param measurementSystem   The measurement system to use. See `ORKMeasurementSystem` for the
                                accepted values.
 
 @return An initialized height answer format.
 */
- (instancetype)initWithMeasurementSystem:(ORKMeasurementSystem)measurementSystem NS_DESIGNATED_INITIALIZER;

/**
 Indicates the measurement system used by the answer format.
 */
@property (readonly) ORKMeasurementSystem measurementSystem;

@end


/**
 The `ORKLocationAnswerFormat` class represents the answer format for questions that collect a location response
 from the user.
 
 An `ORKLocationAnswerFormat` object produces an `ORKLocationQuestionResult` object.
 */
ORK_CLASS_AVAILABLE
@interface ORKLocationAnswerFormat : ORKAnswerFormat

/**
 Indicates whether or not the user's current location should be automatically entered the first time they tap on the input field.
 
 By default, this value is YES.
 */
@property (nonatomic, assign) BOOL useCurrentLocation;

@end


NS_ASSUME_NONNULL_END<|MERGE_RESOLUTION|>--- conflicted
+++ resolved
@@ -2,11 +2,8 @@
  Copyright (c) 2015, Apple Inc. All rights reserved.
  Copyright (c) 2015, Bruce Duncan.
  Copyright (c) 2016, Ricardo Sánchez-Sáez.
-<<<<<<< HEAD
+ Copyright (c) 2017, Macro Yau.
  Copyright (c) 2017, Sage Bionetworks.
-=======
- Copyright (c) 2017, Macro Yau.
->>>>>>> a8777b84
  
  Redistribution and use in source and binary forms, with or without modification,
  are permitted provided that the following conditions are met:
