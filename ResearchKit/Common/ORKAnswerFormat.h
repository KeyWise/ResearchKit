/*
 Copyright (c) 2015, Apple Inc. All rights reserved.
 Copyright (c) 2015, Bruce Duncan.
 
 Redistribution and use in source and binary forms, with or without modification,
 are permitted provided that the following conditions are met:
 
 1.  Redistributions of source code must retain the above copyright notice, this
 list of conditions and the following disclaimer.
 
 2.  Redistributions in binary form must reproduce the above copyright notice,
 this list of conditions and the following disclaimer in the documentation and/or
 other materials provided with the distribution.
 
 3.  Neither the name of the copyright holder(s) nor the names of any contributors
 may be used to endorse or promote products derived from this software without
 specific prior written permission. No license is granted to the trademarks of
 the copyright holders even if such marks are included in this software.
 
 THIS SOFTWARE IS PROVIDED BY THE COPYRIGHT HOLDERS AND CONTRIBUTORS "AS IS"
 AND ANY EXPRESS OR IMPLIED WARRANTIES, INCLUDING, BUT NOT LIMITED TO, THE
 IMPLIED WARRANTIES OF MERCHANTABILITY AND FITNESS FOR A PARTICULAR PURPOSE
 ARE DISCLAIMED. IN NO EVENT SHALL THE COPYRIGHT OWNER OR CONTRIBUTORS BE LIABLE
 FOR ANY DIRECT, INDIRECT, INCIDENTAL, SPECIAL, EXEMPLARY, OR CONSEQUENTIAL
 DAMAGES (INCLUDING, BUT NOT LIMITED TO, PROCUREMENT OF SUBSTITUTE GOODS OR
 SERVICES; LOSS OF USE, DATA, OR PROFITS; OR BUSINESS INTERRUPTION) HOWEVER
 CAUSED AND ON ANY THEORY OF LIABILITY, WHETHER IN CONTRACT, STRICT LIABILITY,
 OR TORT (INCLUDING NEGLIGENCE OR OTHERWISE) ARISING IN ANY WAY OUT OF THE USE
 OF THIS SOFTWARE, EVEN IF ADVISED OF THE POSSIBILITY OF SUCH DAMAGE.
 */


#import <Foundation/Foundation.h>
#import <UIKit/UIKit.h>
#import <ResearchKit/ORKDefines.h>


NS_ASSUME_NONNULL_BEGIN

/**
 An enumeration of values that identify the different types of questions that the ResearchKit
 framework supports.
 */
typedef NS_ENUM(NSInteger, ORKQuestionType) {
    /**
     No question.
     */
     ORKQuestionTypeNone,
    
    /**
     The scale question type asks participants to place a mark at an appropriate position on a
     continuous or discrete line.
     */
    ORKQuestionTypeScale,

    /**
     In a single choice question, the participant can pick only one predefined option.
     */
    ORKQuestionTypeSingleChoice,
    
    /**
     In a multiple choice question, the participant can pick one or more predefined options.
     */
    ORKQuestionTypeMultipleChoice,
    
    /**
     The decimal question type asks the participant to enter a decimal number.
     */
    ORKQuestionTypeDecimal,
    
    /**
     The integer question type asks the participant to enter an integer number.
     */
    ORKQuestionTypeInteger,
    
    /**
     The Boolean question type asks the participant to enter Yes or No (or the appropriate
     equivalents).
     */
    ORKQuestionTypeBoolean,
    
    /**
     The Eligibility question type asks the participant to enter Yes or No via a custom boolean control.
     */
    ORKQuestionTypeEligibility,
    
    /**
     In a text question, the participant can enter multiple lines of text.
     */
    ORKQuestionTypeText,
    
    /**
     In a time of day question, the participant can enter a time of day by using a picker.
     */
    ORKQuestionTypeTimeOfDay,
    
    /**
     In a date and time question, the participant can enter a combination of date and time by using
     a picker.
     */
    ORKQuestionTypeDateAndTime,
    
    /**
     In a date question, the participant can enter a date by using a picker.
     */
    ORKQuestionTypeDate,
    
    /**
     In a time interval question, the participant can enter a time span by using a picker.
     */
    ORKQuestionTypeTimeInterval
} ORK_ENUM_AVAILABLE;

/**
 An enumeration of the types of answer choices available.
 */
typedef NS_ENUM(NSInteger, ORKChoiceAnswerStyle) {
    /**
     A single choice question lets the participant pick a single predefined answer option.
     */
    ORKChoiceAnswerStyleSingleChoice,
    
    /**
     A multiple choice question lets the participant pick one or more predefined answer options.
     */
    ORKChoiceAnswerStyleMultipleChoice
} ORK_ENUM_AVAILABLE;

/**
 An enumeration of the format styles available for scale answers.
 */
typedef NS_ENUM(NSInteger, ORKNumberFormattingStyle) {
    /**
     The default decimal style.
     */
    ORKNumberFormattingStyleDefault,
    
    /** 
     Percent style.
     */
    ORKNumberFormattingStylePercent
} ORK_ENUM_AVAILABLE;

@class ORKScaleAnswerFormat;
@class ORKContinuousScaleAnswerFormat;
@class ORKTextScaleAnswerFormat;
@class ORKValuePickerAnswerFormat;
@class ORKImageChoiceAnswerFormat;
@class ORKTextChoiceAnswerFormat;
@class ORKBooleanAnswerFormat;
@class ORKEligibilityAnswerFormat;
@class ORKNumericAnswerFormat;
@class ORKTimeOfDayAnswerFormat;
@class ORKDateAnswerFormat;
@class ORKTextAnswerFormat;
@class ORKEmailAnswerFormat;
@class ORKTimeIntervalAnswerFormat;

@class ORKTextChoice;
@class ORKImageChoice;


/**
 The `ORKAnswerFormat` class is the abstract base class for classes that describe the
 format in which a survey question or form item should be answered. The ResearchKit framework uses
 `ORKQuestionStep` and `ORKFormItem` to represent questions to ask the user. Each
 question must have an associated answer format.
 
 To use an answer format, instantiate the appropriate answer format subclass and
 attach it to a question step or form item. Incorporate the resulting step
 into a task, and present the task with a task view controller.
 
 An answer format is validated when its owning step is validated.
 
 Some answer formats are constructed of other answer formats. When this is the
 case, the answer format can implement the internal method `_impliedAnswerFormat` to return
 the answer format that is implied. For example, a Boolean answer format
 is presented in the same way as a single-choice answer format with the
 choices Yes and No mapping to `@(YES)` and `@(NO)`, respectively.
 */
ORK_CLASS_AVAILABLE
@interface ORKAnswerFormat : NSObject <NSSecureCoding, NSCopying>

/// @name Properties

/**
 The type of question. (read-only)
 
 You can use this enumerated value in your Objective-C code to switch on
 a rough approximation of the type of question that is being asked.
 
 Note that answer format subclasses override the getter to return the appropriate question
 type.
 */
@property (readonly) ORKQuestionType questionType;

/// @name Factory methods

+ (ORKScaleAnswerFormat *)scaleAnswerFormatWithMaximumValue:(NSInteger)scaleMaximum
                                               minimumValue:(NSInteger)scaleMinimum
                                               defaultValue:(NSInteger)defaultValue
                                                       step:(NSInteger)step
                                                   vertical:(BOOL)vertical
                                    maximumValueDescription:(nullable NSString *)maximumValueDescription
                                    minimumValueDescription:(nullable NSString *)minimumValueDescription;

+ (ORKContinuousScaleAnswerFormat *)continuousScaleAnswerFormatWithMaximumValue:(double)scaleMaximum
                                                                   minimumValue:(double)scaleMinimum
                                                                   defaultValue:(double)defaultValue
                                                          maximumFractionDigits:(NSInteger)maximumFractionDigits
                                                                       vertical:(BOOL)vertical
                                                        maximumValueDescription:(nullable NSString *)maximumValueDescription
                                                        minimumValueDescription:(nullable NSString *)minimumValueDescription;

+ (ORKTextScaleAnswerFormat *)textScaleAnswerFormatWithTextChoices:(NSArray <ORKTextChoice *> *)textChoices
                                                      defaultIndex:(NSInteger)defaultIndex
                                                          vertical:(BOOL)vertical;

+ (ORKBooleanAnswerFormat *)booleanAnswerFormat;

+ (ORKEligibilityAnswerFormat *)eligibilityAnswerFormat;

+ (ORKValuePickerAnswerFormat *)valuePickerAnswerFormatWithTextChoices:(NSArray<ORKTextChoice *> *)textChoices;

+ (ORKImageChoiceAnswerFormat *)choiceAnswerFormatWithImageChoices:(NSArray<ORKImageChoice *> *)imageChoices;

+ (ORKTextChoiceAnswerFormat *)choiceAnswerFormatWithStyle:(ORKChoiceAnswerStyle)style
                                               textChoices:(NSArray<ORKTextChoice *> *)textChoices;

+ (ORKNumericAnswerFormat *)decimalAnswerFormatWithUnit:(nullable NSString *)unit;
+ (ORKNumericAnswerFormat *)integerAnswerFormatWithUnit:(nullable NSString *)unit;

+ (ORKTimeOfDayAnswerFormat *)timeOfDayAnswerFormat;
+ (ORKTimeOfDayAnswerFormat *)timeOfDayAnswerFormatWithDefaultComponents:(nullable NSDateComponents *)defaultComponents;

+ (ORKDateAnswerFormat *)dateTimeAnswerFormat;
+ (ORKDateAnswerFormat *)dateTimeAnswerFormatWithDefaultDate:(nullable NSDate *)defaultDate
                                                 minimumDate:(nullable NSDate *)minimumDate
                                                 maximumDate:(nullable NSDate *)maximumDate
                                                    calendar:(nullable NSCalendar *)calendar;

+ (ORKDateAnswerFormat *)dateAnswerFormat;
+ (ORKDateAnswerFormat *)dateAnswerFormatWithDefaultDate:(nullable NSDate *)defaultDate
                                             minimumDate:(nullable NSDate *)minimumDate
                                             maximumDate:(nullable NSDate *)maximumDate
                                                calendar:(nullable NSCalendar *)calendar;

+ (ORKTextAnswerFormat *)textAnswerFormat;
+ (ORKTextAnswerFormat *)textAnswerFormatWithMaximumLength:(NSInteger)maximumLength;

<<<<<<< HEAD
+ (ORKTextAnswerFormat *)textAnswerFormatWithValidationExpression:(NSString *)expression invalidMessage:(NSString *)invalidMessage;

=======
>>>>>>> bf079844
+ (ORKEmailAnswerFormat *)emailAnswerFormat;

+ (ORKTimeIntervalAnswerFormat *)timeIntervalAnswerFormat;
+ (ORKTimeIntervalAnswerFormat *)timeIntervalAnswerFormatWithDefaultInterval:(NSTimeInterval)defaultInterval step:(NSInteger)step;

/// @name Validation

/**
 Validates the parameters of the answer format to ensure that they can be displayed.
 
 Typically, this method is called by the validation methods of the owning objects, which are
 themselves called when a step view controller that contains this answer format is
 about to be displayed.
 */
- (void)validateParameters;

@end


/**
 The `ORKScaleAnswerFormat `class represents an answer format that includes a slider control.
 
 The scale answer format produces an `ORKScaleQuestionResult` object that contains an integer whose
 value is between the scale's minimum and maximum values, and represents one of the quantized step 
 values.
 */
ORK_CLASS_AVAILABLE
@interface ORKScaleAnswerFormat : ORKAnswerFormat

- (instancetype)init NS_UNAVAILABLE;

/**
 Returns an initialized scale answer format using the specified values.
 
 This method is the designated initializer.
 
 @param maximumValue                The upper bound of the scale.
 @param minimumValue                The lower bound of the scale.
 @param defaultValue                The default value of the scale. If this value is out of range,
                                        the slider is displayed without a default value.
 @param step                        The size of each discrete offset on the scale.
 @param vertical                    Pass `YES` to use a vertical scale; for the default horizontal
                                        scale, pass `NO`.
 @param maximumValueDescription     A localized label to describe the maximum value of the scale.
                                        For none, pass `nil`.
 @param minimumValueDescription     A localized label to describe the minimum value of the scale.
                                        For none, pass `nil`.
 
 @return An initialized scale answer format.
 */
- (instancetype)initWithMaximumValue:(NSInteger)maximumValue
                        minimumValue:(NSInteger)minimumValue
                        defaultValue:(NSInteger)defaultValue
                                step:(NSInteger)step
                            vertical:(BOOL)vertical
             maximumValueDescription:(nullable NSString *)maximumValueDescription
             minimumValueDescription:(nullable NSString *)minimumValueDescription NS_DESIGNATED_INITIALIZER;


/**
 Returns an initialized scale answer format using the specified values.
 
 This method is a convenience initializer.
 
 @param maximumValue    The upper bound of the scale.
 @param minimumValue    The lower bound of the scale.
 @param defaultValue    The default value of the scale. If this value is out of range, the slider is
                            displayed without a default value.
 @param step            The size of each discrete offset on the scale.
 @param vertical        Pass `YES` to use a vertical scale; for the default horizontal scale,
                            pass `NO`.
 
 @return An initialized scale answer format.
 */
- (instancetype)initWithMaximumValue:(NSInteger)maximumValue
                        minimumValue:(NSInteger)minimumValue
                        defaultValue:(NSInteger)defaultValue
                                step:(NSInteger)step
                            vertical:(BOOL)vertical;

/**
 Returns an initialized horizontal scale answer format using the specified values.
 
 This method is a convenience initializer.

 @param maximumValue    The upper bound of the scale.
 @param minimumValue    The lower bound of the scale.
 @param defaultValue    The default value of the scale. If this value is out of range, the slider is
                            displayed without a default value.
 @param step            The size of each discrete offset on the scale.
 
 @return An initialized scale answer format.
 */
- (instancetype)initWithMaximumValue:(NSInteger)maximumValue
                        minimumValue:(NSInteger)minimumValue
                        defaultValue:(NSInteger)defaultValue
                                step:(NSInteger)step;

/**
 The upper bound of the scale. (read-only)
 */
@property (readonly) NSInteger maximum;

/**
 The lower bound of the scale. (read-only)
 */
@property (readonly) NSInteger minimum;

/**
 The size of each discrete offset on the scale. (read-only)
 
 The value of this property should be greater than zero.
 The difference between `maximumValue` and `minimumValue` should be divisible
 by the step value.
 */
@property (readonly) NSInteger step;

/**
 The default value for the slider. (read-only)
 
 If the value of this property is less than `minimum` or greater than `maximum`, the slider has no
 default. Otherwise, the value is rounded to the nearest valid `step` value.
 */
@property (readonly) NSInteger defaultValue;

/**
 A Boolean value indicating whether the scale is oriented vertically. (read-only)
 */
@property (readonly, getter=isVertical) BOOL vertical;

/**
 Number formatter applied to the minimum, maximum, and slider values. Can be overridden by
 subclasses.
 */
@property (readonly) NSNumberFormatter *numberFormatter;

/**
 A localized label to describe the maximum value of the scale. (read-only)
 */
@property (readonly, nullable) NSString *maximumValueDescription;

/**
 A localized label to describe the minimum value of the scale. (read-only)
 */
@property (readonly, nullable) NSString *minimumValueDescription;

/**
 An image for the upper bound of the slider. The recommended image size is 30 x 30 points.
 The maximum range label will not be visible.
 */
@property (strong, nullable) UIImage *maximumImage;

/**
 An image for the lower bound of the slider. The recommended image size is 30 x 30 points.
 The minimum range label will not be visible.
 */
@property (strong, nullable) UIImage *minimumImage;

@end


/**
 The `ORKContinuousScaleAnswerFormat` class represents an answer format that lets participants
 select a value on a continuous scale.
 
 The continuous scale answer format produces an `ORKScaleQuestionResult` object that has a
 real-number value.
 */
ORK_CLASS_AVAILABLE
@interface ORKContinuousScaleAnswerFormat : ORKAnswerFormat

- (instancetype)init NS_UNAVAILABLE;

/**
 Returns an initialized continuous scale answer format using the specified values.
 
 This method is the designated initializer.
 
 @param maximumValue                The upper bound of the scale.
 @param minimumValue                The lower bound of the scale.
 @param defaultValue                The default value of the scale. If this value is out of range,
                                        the slider is displayed without a default value.
 @param maximumFractionDigits       The maximum number of fractional digits to display.
 @param vertical                    Pass `YES` to use a vertical scale; for the default horizontal
                                        scale, pass `NO`.
 @param maximumValueDescription     A localized label to describe the maximum value of the scale.
                                        For none, pass `nil`.
 @param minimumValueDescription     A localized label to describe the minimum value of the scale.
                                        For none, pass `nil`.
 
 @return An initialized scale answer format.
 */
- (instancetype)initWithMaximumValue:(double)maximumValue
                        minimumValue:(double)minimumValue
                        defaultValue:(double)defaultValue
               maximumFractionDigits:(NSInteger)maximumFractionDigits
                            vertical:(BOOL)vertical
             maximumValueDescription:(nullable NSString *)maximumValueDescription
             minimumValueDescription:(nullable NSString *)minimumValueDescription NS_DESIGNATED_INITIALIZER;

/**
 Returns an initialized continuous scale answer format using the specified values.
 
 @param maximumValue            The upper bound of the scale.
 @param minimumValue            The lower bound of the scale.
 @param defaultValue            The default value of the scale. If this value is out of range, the
                                    slider is displayed without a default value.
 @param maximumFractionDigits   The maximum number of fractional digits to display.
 @param vertical                Pass `YES` to use a vertical scale; for the default horizontal scale,
                                    pass `NO`.
 
 @return An initialized scale answer format.
 */
- (instancetype)initWithMaximumValue:(double)maximumValue
                        minimumValue:(double)minimumValue
                        defaultValue:(double)defaultValue
               maximumFractionDigits:(NSInteger)maximumFractionDigits
                            vertical:(BOOL)vertical;

/**
 Returns an initialized horizontal continous scale answer format using the specified values.
 
 This method is a convenience initializer.
 
 @param maximumValue            The upper bound of the scale.
 @param minimumValue            The lower bound of the scale.
 @param defaultValue            The default value of the scale. If this value is out of range, the
                                    slider is displayed without a default value.
 @param maximumFractionDigits   The maximum number of fractional digits to display.
 
 @return An initialized scale answer format.
 */
- (instancetype)initWithMaximumValue:(double)maximumValue
                        minimumValue:(double)minimumValue
                        defaultValue:(double)defaultValue
               maximumFractionDigits:(NSInteger)maximumFractionDigits;

/**
 The upper bound of the scale. (read-only)
 */
@property (readonly) double maximum;

/**
 The lower bound of the scale. (read-only)
 */
@property (readonly) double minimum;

/**
 The default value for the slider. (read-only)
 
 If the value of this property is less than `minimum` or greater than `maximum`, the slider has no 
 default value.
 */
@property (readonly) double defaultValue;

/**
 The maximum number of fractional digits to display. (read-only)
 */
@property (readonly) NSInteger maximumFractionDigits;

/**
 A Boolean value indicating whether the scale is oriented vertically. (read-only)
 */
@property (readonly, getter=isVertical) BOOL vertical;

/**
 Formatting style applied to the minimum, maximum, and slider values.
 */
@property ORKNumberFormattingStyle numberStyle;

/**
 Number formatter applied to the minimum, maximum, and slider values. Can be overridden by
 subclasses.
 */
@property (readonly) NSNumberFormatter *numberFormatter;

/**
 A localized label to describe the maximum value of the scale. (read-only)
 */
@property (readonly, nullable) NSString *maximumValueDescription;

/**
 A localized label to describe the minimum value of the scale. (read-only)
 */
@property (readonly, nullable) NSString *minimumValueDescription;

/**
 An image for the upper bound of the slider. The recommended image size is 30 x 30 points.
 The maximum range label will not be visible.
 */
@property (strong, nullable) UIImage *maximumImage;

/**
 An image for the lower bound of the slider. The recommended image size is 30 x 30 points.
 The minimum range label will not be visible.
 */
@property (strong, nullable) UIImage *minimumImage;

@end


/**
 The `ORKTextScaleAnswerFormat` represents an answer format that includes a discrete slider control
 with a text label next to each step.
 
 The scale answer format produces an `ORKScaleQuestionResult` object that contains a number whose
 value is the selected slider value.
 */
ORK_CLASS_AVAILABLE
@interface ORKTextScaleAnswerFormat : ORKAnswerFormat

- (instancetype)init NS_UNAVAILABLE;

/**
 Returns an initialized text scale answer format using the specified values.
 
 This method is the designated initializer.
 
 @param textChoices                 An array of text choices which will be used to determine the
                                        number of steps in the slider, and
                                    to fill the text label next to each of the steps. The array must
                                        contain between 2 and 8 text choices.
 @param defaultIndex                The default index of the scale. If this value is out of range,
                                        the slider is displayed without a default value.
 @param vertical                    Pass `YES` to use a vertical scale; for the default horizontal
                                        scale, pass `NO`.
 
 @return An initialized text scale answer format.
 */
- (instancetype)initWithTextChoices:(NSArray<ORKTextChoice *> *)textChoices
                       defaultIndex:(NSInteger)defaultIndex
                           vertical:(BOOL)vertical NS_DESIGNATED_INITIALIZER;

/**
 Returns an initialized text scale answer format using the specified values.
 
 This method is a convenience initializer.
 
 @param textChoices                 An array of text choices which will be used to determine the
                                        number of steps in the slider, and
                                    to fill the text label next to each of the steps. The array must
                                        contain between 2 and 8 text choices.
 @param defaultIndex                The default index of the scale. If this value is out of range,
                                        the slider is displayed without a default value.
 
 @return An initialized text scale answer format.
 */
- (instancetype)initWithTextChoices:(NSArray<ORKTextChoice *> *)textChoices
                       defaultIndex:(NSInteger)defaultIndex;

/**
 An array of text choices which provides the text to be shown next to each of the slider steps.
 (read-only)
 */
@property (copy, readonly) NSArray<ORKTextChoice *> *textChoices;

/**
 The default index for the slider. (read-only)
 
 If the value of this property is less than zero or greater than the number of text choices,
 the slider has no default value.
 */
@property (readonly) NSInteger defaultIndex;

/**
 A Boolean value indicating whether the scale is oriented vertically. (read-only)
 */
@property (readonly, getter=isVertical) BOOL vertical;

@end


/**
 The `ORKValuePickerAnswerFormat` class represents an answer format that lets participants use a
 value picker to choose from a fixed set of text choices.
 
 When the number of choices is relatively large and the text that describes each choice
 is short, you might want to use the value picker answer format instead of the text choice answer
 format (`ORKTextChoiceAnswerFormat`). When the text that describes each choice is long, or there
 are only a very small number of choices, it's usually better to use the text choice answer format.
 
 Note that the value picker answer format reports itself as being of the single choice question
 type. The value picker answer format produces an `ORKChoiceQuestionResult` object.
 */
ORK_CLASS_AVAILABLE
@interface ORKValuePickerAnswerFormat : ORKAnswerFormat

- (instancetype)init NS_UNAVAILABLE;

/**
 Returns a value picker answer format using the specified array of text choices.
 
 Note that the `detailText` property of each choice is ignored. Be sure to create localized text for
 each choice that is short enough to fit in a `UIPickerView` object.
 
 @param textChoices     Array of `ORKTextChoice` objects.
 
 @return An initialized value picker answer format.
 */
- (instancetype)initWithTextChoices:(NSArray<ORKTextChoice *> *)textChoices NS_DESIGNATED_INITIALIZER;

/**
 An array of text choices that represent the options to display in the picker. (read-only)
 
 Note that the `detailText` property of each choice is ignored. Be sure to create localized text for
 each choice that is short enough to fit in a `UIPickerView` object.
 */
@property (copy, readonly) NSArray<ORKTextChoice *> *textChoices;

@end


/**
 The `ORKImageChoiceAnswerFormat` class represents an answer format that lets participants choose
 one image from a fixed set of images in a single choice question.
 
 For example, you might use the image choice answer format to represent a range of moods that range
 from very sad
 to very happy.
 
 The image choice answer format produces an `ORKChoiceQuestionResult` object.
 */
ORK_CLASS_AVAILABLE
@interface ORKImageChoiceAnswerFormat : ORKAnswerFormat

- (instancetype)init NS_UNAVAILABLE;

/**
 Returns an initialized image choice answer format using the specified array of images.
 
 @param imageChoices    Array of `ORKImageChoice` objects.
 
 @return An initialized image choice answer format.
 */
- (instancetype)initWithImageChoices:(NSArray<ORKImageChoice *> *)imageChoices NS_DESIGNATED_INITIALIZER;

/**
 An array of `ORKImageChoice` objects that represent the available choices. (read-only)
 
 The text of the currently selected choice is displayed on screen. The text for
 each choice is spoken by VoiceOver when an image is highlighted.
 */
@property (copy, readonly) NSArray<ORKImageChoice *> *imageChoices;

@end


/**
 The `ORKTextChoiceAnswerFormat` class represents an answer format that lets participants choose
 from a fixed set of text choices in a multiple or single choice question.
 
 The text choices are presented in a table view, using one row for each answer.
 The text for each answer is given more prominence than the `detailText` in the row, but
 both are shown.
 
 The text choice answer format produces an `ORKChoiceQuestionResult` object.
 */
ORK_CLASS_AVAILABLE
@interface ORKTextChoiceAnswerFormat : ORKAnswerFormat

- (instancetype)init NS_UNAVAILABLE;

/**
 Returns an initialized text choice answer format using the specified question style and array of
 text choices.
 
 @param style           The style of question, such as single or multiple choice.
 @param textChoices     An array of `ORKTextChoice` objects.
 
 @return An initialized text choice answer format.
 */
- (instancetype)initWithStyle:(ORKChoiceAnswerStyle)style
                  textChoices:(NSArray<ORKTextChoice *> *)textChoices NS_DESIGNATED_INITIALIZER;

/**
 The style of the question (that is, single or multiple choice).
 */
@property (readonly) ORKChoiceAnswerStyle style;

/**
 An array of `ORKTextChoice` objects that represent the choices that are displayed to participants.
 
 The choices are presented as a table view, using one row for each answer.
 The text for each answer is given more prominence than the `detailText` in the row, but
 both are shown.
 */
@property (copy, readonly) NSArray<ORKTextChoice *> *textChoices;

@end


/**
 The `ORKBooleanAnswerFormat` class behaves the same as the `ORKTextChoiceAnswerFormat` class,
 except that it is preconfigured to use only Yes and No answers.
 
 The Boolean answer format produces an `ORKBooleanQuestionResult` object.
 */
ORK_CLASS_AVAILABLE
@interface ORKBooleanAnswerFormat : ORKAnswerFormat

@end


/**
 The `ORKEligibilityAnswerFormat` class provides a custom Boolean control that is
 preconfigured to use only Yes and No answers.
 
 It is recommended to use an `ORKNavigableOrderedTask` along with this answer format
 in order to determine if the user is eligible or not. See `ORKCatalog` for an
 example (`Eligibility Task Example').
 
 The eligibility answer format produces an `ORKBooleanQuestionResult` object.
 */
ORK_CLASS_AVAILABLE
@interface ORKEligibilityAnswerFormat : ORKAnswerFormat

@end


/**
 The `ORKTextChoice` class defines the text for a choice in answer formats such
 as `ORKTextChoiceAnswerFormat` and `ORKValuePickerAnswerFormat`.
 
 When a participant chooses a text choice item, the value recorded in a result
 is specified by the `value` property.
 */
ORK_CLASS_AVAILABLE
@interface ORKTextChoice : NSObject <NSSecureCoding, NSCopying, NSObject>

- (instancetype)init NS_UNAVAILABLE;

/**
 Returns a text choice object that includes the specified primary text, detail text,
 and exclusivity.
 
 @param text        The primary text that describes the choice in a localized string.
 @param detailText  The detail text to display below the primary text, in a localized string.
 @param value       The value to record in a result object when this item is selected.
 @param exclusive   Whether this choice is to be considered exclusive within the set of choices.
 
 @return A text choice instance.
 */
+ (instancetype)choiceWithText:(NSString *)text detailText:(nullable NSString *)detailText value:(id<NSCopying, NSCoding, NSObject>)value exclusive:(BOOL)exclusive;

/**
 Returns a choice object that includes the specified primary text.
 
 @param text        The primary text that describes the choice in a localized string.
 @param value       The value to record in a result object when this item is selected.
 
 @return A text choice instance.
 */
+ (instancetype)choiceWithText:(NSString *)text value:(id<NSCopying, NSCoding, NSObject>)value;

/**
 Returns an initialized text choice object using the specified primary text, detail text,
 and exclusivity.
 
 This method is the designated initializer.
 
 @param text        The primary text that describes the choice in a localized string.
 @param detailText  The detail text to display below the primary text, in a localized string.
 @param value       The value to record in a result object when this item is selected.
 @param exclusive   Whether this choice is to be considered exclusive within the set of choices.
 
 @return An initialized text choice.
 */
- (instancetype)initWithText:(NSString *)text
                  detailText:(nullable NSString *)detailText
                       value:(id<NSCopying, NSCoding, NSObject>)value
                    exclusive:(BOOL)exclusive NS_DESIGNATED_INITIALIZER;

/**
 The text that describes the choice in a localized string.
 
 In general, it's best when the text can fit on one line.
  */
@property (copy, readonly) NSString *text;

/**
 The value to return when this choice is selected.
 
 The value of this property is expected to be a scalar property list type, such as `NSNumber`
 or `NSString`. If no value is provided, the index of the option in the options list in the
 answer format is used.
 */
@property (copy, readonly) id<NSCopying, NSCoding, NSObject> value;

/**
 The text that provides additional details about the choice in a localized string.
 
 The detail text can span multiple lines. Note that `ORKValuePickerAnswerFormat` ignores detail
 text.
  */
@property (copy, readonly, nullable) NSString *detailText;

/**
 In a multiple choice format, this indicates whether this choice requires all other choices to be
 unselected.
 
 In general, this is used to indicate a "None of the above" choice.
 */
@property (readonly) BOOL exclusive;

@end


/**
 The `ORKImageChoice` class defines a choice that can
 be included in an `ORKImageChoiceAnswerFormat` object.
 
 Typically, image choices are displayed in a horizontal row, so you need to use appropriate sizes.
 For example, when five image choices are displayed in an `ORKImageChoiceAnswerFormat`, image sizes
 of about 45 to 60 points allow the images to look good in apps that run on all versions of iPhone.
 
 The text that describes an image choice should be reasonably short. However, only the text for the
 currently selected image choice is displayed, so text that wraps to more than one line
 is supported.
 */
ORK_CLASS_AVAILABLE
@interface ORKImageChoice : NSObject <NSSecureCoding, NSCopying>

- (instancetype)init NS_UNAVAILABLE;

/**
 Returns an image choice that includes the specified images and text.
 
 @param normal      The image to display in the unselected state.
 @param selected    The image to display in the selected state.
 @param text        The text to display when the image is selected.
 @param value       The value to record in a result object when the image is selected.
 
 @return An image choice instance.
 */
+ (instancetype)choiceWithNormalImage:(nullable UIImage *)normal
                        selectedImage:(nullable UIImage *)selected
                                 text:(nullable NSString *)text
                                value:(id<NSCopying, NSCoding, NSObject>)value;

/**
 Returns an initialized image choice using the specified images and text.
 
 This method is the designated initializer.
 
 @param normal      The image to display in the unselected state.
 @param selected    The image to display in the selected state.
 @param text        The text to display when the image is selected.
 @param value       The value to record in a result object when the image is selected.
 
 @return An initialized image choice.
 */
- (instancetype)initWithNormalImage:(nullable UIImage *)normal
                      selectedImage:(nullable UIImage *)selected
                               text:(nullable NSString *)text
                              value:(id<NSCopying, NSCoding, NSObject>)value NS_DESIGNATED_INITIALIZER;

/**
 The image to display when the choice is not selected. (read-only)
 
 The size of the unselected image depends on the number of choices you need to display. As a
 general rule, it's recommended that you start by creating an image that measures 44 x 44 points,
 and adjust it if necessary.
 */
@property (strong, readonly) UIImage *normalStateImage;

/**
 The image to display when the choice is selected. (read-only)
 
 For best results, the selected image should be the same size as the unselected image (that is,
 the value of the `normalStateImage` property).
 If you don't specify a selected image, the default `UIButton` behavior is used to
 indicate the selection state of the item.
 */
@property (strong, readonly, nullable) UIImage *selectedStateImage;

/**
 The text to display when the image is selected, in a localized string. (read-only)
 
 Note that the text you supply may be spoken by VoiceOver even when the item is not selected.
  */
@property (copy, readonly, nullable) NSString *text;

/**
 The value to return when the image is selected. (read-only)
 
 The value of this property is expected to be a scalar property list type, such as `NSNumber` or
 `NSString`. If no value is provided, the index of the option in the `ORKImageChoiceAnswerFormat`
 options list is used.
 */
@property (copy, readonly) id<NSCopying, NSCoding, NSObject> value;

@end


/**
 The style of answer for an `ORKNumericAnswerFormat` object, which controls the keyboard that is
 presented during numeric entry.
 */
typedef NS_ENUM(NSInteger, ORKNumericAnswerStyle) {

    /**
     A decimal question type asks the participant to enter a decimal number.
     */
    ORKNumericAnswerStyleDecimal,
    
    /**
     An integer question type asks the participant to enter an integer number.
     */
    ORKNumericAnswerStyleInteger
} ORK_ENUM_AVAILABLE;

/**
 The `ORKNumericAnswerFormat` class defines the attributes for a numeric
 answer format that participants enter using a numeric keyboard.
 
 If you specify maximum or minimum values and the user enters a value outside the
 specified range, the question step view controller does not allow navigation
 until the participant provides a value that is within the valid range.
 
 Questions and form items that use this answer format produce an
 `ORKNumericQuestionResult` object.
 */
ORK_CLASS_AVAILABLE
@interface ORKNumericAnswerFormat : ORKAnswerFormat

- (instancetype)init NS_UNAVAILABLE;

/**
 Returns an initialized numeric answer format using the specified style.
 
 @param style       The style of the numeric answer (decimal or integer).
 
 @return An initialized numeric answer format.
 */
- (instancetype)initWithStyle:(ORKNumericAnswerStyle)style;

/**
 Returns an initialized numeric answer format using the specified style and unit designation.
 
 @param style       The style of the numeric answer (decimal or integer).
 @param unit        A string that displays a localized version of the unit designation.
 
 @return An initialized numeric answer format.
 */
- (instancetype)initWithStyle:(ORKNumericAnswerStyle)style
                         unit:(nullable NSString *)unit;

/**
Returns an initialized numeric answer format using the specified style, unit designation, and range
 values.
 
 This method is the designated initializer.
 
 @param style       The style of the numeric answer (decimal or integer).
 @param unit        A string that displays a localized version of the unit designation.
 @param minimum     The minimum value to apply, or `nil` if none is specified.
 @param maximum     The maximum value to apply, or `nil` if none is specified.
 
 @return An initialized numeric answer format.
 */
- (instancetype)initWithStyle:(ORKNumericAnswerStyle)style
                         unit:(nullable NSString *)unit
                      minimum:(nullable NSNumber *)minimum
                      maximum:(nullable NSNumber *)maximum NS_DESIGNATED_INITIALIZER;

/**
 The style of numeric entry (decimal or integer). (read-only)
 */
@property (readonly) ORKNumericAnswerStyle style;

/**
 A string that displays a localized version of the unit designation next to the numeric value.
 (read-only)
 
 Examples of unit designations are days, lbs, and liters.
 The unit string is included in the `ORKNumericQuestionResult` object.
  */
@property (copy, readonly, nullable) NSString *unit;

/**
 The minimum allowed value for the numeric answer.
 
 The default value of this property is `nil`, which means that no minimum value is displayed.
 */
@property (copy, nullable) NSNumber *minimum;

/**
 The maximum allowed value for the numeric answer.
 
 The default value of this property is `nil`, which means that no maximum value is displayed.
 */
@property (copy, nullable) NSNumber *maximum;

@end


/**
 The `ORKTimeOfDayAnswerFormat` class represents the answer format for questions that require users
 to enter a time of day.
 
 A time of day answer format produces an `ORKTimeOfDayQuestionResult` object.
 */
ORK_CLASS_AVAILABLE
@interface ORKTimeOfDayAnswerFormat : ORKAnswerFormat

/**
 Returns an initialized time of day answer format using the specified default value.
 
 This method is the designated initializer.
 
 @param defaultComponents   The default value with which to configure the picker.
 
 @return An initialized time of day answer format.
 */
- (instancetype)initWithDefaultComponents:(nullable NSDateComponents *)defaultComponents NS_DESIGNATED_INITIALIZER;

/**
 The default time of day to display in the picker. (read-only)
 
 Note that both the hour and minute components are observed. If the value of this property is `nil`,
 the picker displays the current time of day.
 */
@property (nonatomic, copy, readonly, nullable) NSDateComponents *defaultComponents;

@end


/**
 The style of date picker to use in an `ORKDateAnswerFormat` object.
 */
typedef NS_ENUM(NSInteger, ORKDateAnswerStyle) {

    /**
     The date and time question type asks participants to choose a time or a combination of date
     and time, from a picker.
     */
    ORKDateAnswerStyleDateAndTime,
    
    /**
     The date question type asks participants to choose a particular date from a picker.
     */
    ORKDateAnswerStyleDate
} ORK_ENUM_AVAILABLE;

/**
 The `ORKDateAnswerFormat` class represents the answer format for questions that require users
 to enter a date, or a date and time.
 
 A date answer format produces an `ORKDateQuestionResult` object.
 */
ORK_CLASS_AVAILABLE
@interface ORKDateAnswerFormat : ORKAnswerFormat

- (instancetype)init NS_UNAVAILABLE;

/**
 Returns an initialized date answer format using the specified date style.
 
 @param style           The style of date answer, such as date, or date and time.
 
 @return An initialized date answer format.
 */
- (instancetype)initWithStyle:(ORKDateAnswerStyle)style;

/**
 Returns an initialized date answer format using the specified answer style and default date values.
 
 
 This method is the designated initializer.
 
 @param style           The style of date answer, such as date, or date and time.
 @param defaultDate     The default date to display. When the value of this parameter is `nil`, the
                            picker displays the current time.
 @param minimumDate     The minimum date that is accessible in the picker. If the value of this 
                            parameter is `nil`, there is no minimum.
 @param maximumDate     The maximum date that is accessible in the picker. If the value of this 
                            parameter is `nil`, there is no maximum.
 @param calendar        The calendar to use. If the value of this parameter is `nil`, the picker
                            uses the default calendar for the current locale.
 
 @return An initialized date answer format.
 */
- (instancetype)initWithStyle:(ORKDateAnswerStyle)style
                  defaultDate:(nullable NSDate *)defaultDate
                  minimumDate:(nullable NSDate *)minimumDate
                  maximumDate:(nullable NSDate *)maximumDate
                     calendar:(nullable NSCalendar *)calendar NS_DESIGNATED_INITIALIZER;

/**
 The style of date entry.
 */
@property (readonly) ORKDateAnswerStyle style;

/**
 The date to use as the default.
 
 The date is displayed in the user's time zone.
 When the value of this property is `nil`, the current time is used as the default.
 */
@property (copy, readonly, nullable) NSDate *defaultDate;

/**
 The minimum allowed date.
 
When the value of this property is `nil`, there is no minimum.
 */
@property (copy, readonly, nullable) NSDate *minimumDate;

/**
 The maximum allowed date.
 
 When the value of this property is `nil`, there is no maximum.
 */
@property (copy, readonly, nullable) NSDate *maximumDate;

/**
 The calendar to use in the picker.
 
 When the value of this property is `nil`, the picker uses the default calendar for the current
 locale.
 */
@property (copy, readonly, nullable) NSCalendar *calendar;

@end


/**
 The `ORKTextAnswerFormat` class represents the answer format for questions that collect a text
 response
 from the user.
 
 An `ORKTextAnswerFormat` object produces an `ORKTextQuestionResult` object.
 */
ORK_CLASS_AVAILABLE
@interface ORKTextAnswerFormat : ORKAnswerFormat

/**
<<<<<<< HEAD
 Returns an initialized text answer format using the regular expression.
 
 This method is one of the designated initializers.
 
 @param expression                The regular expression used to validate the text.
 @param invalidMessage            The text presented to the user when invalid input is received.
 
 @return An initialized validated text answer format.
 */
- (instancetype)initWithValidationExpression:(NSString *)expression
                              invalidMessage:(NSString *)invalidMessage NS_DESIGNATED_INITIALIZER;

/**
 Returns an initialized text answer format using the specified maximum string length.
 
 This method is one of the designated initializers.
 
 @param maximumLength   The maximum number of characters to accept. When the value of this parameter
                            is 0, there is no maximum.
 
 @return An initialized text answer format.
 */
- (instancetype)initWithMaximumLength:(NSInteger)maximumLength NS_DESIGNATED_INITIALIZER;

/**
 The regex used to validate user's input.
 
 The default value is nil. If set to nil, no validation will be performed.
 */
@property (nonatomic, copy, nullable) NSString *regex;

/**
 The text presented to the user when invalid input is received.
=======
 Returns an initialized text answer format using the specified maximum string length.
>>>>>>> bf079844
 
 The default value is nil.
 */
@property (nonatomic, copy, nullable) NSString *invalidMessage;

/**
 The maximum length of the text users can enter.
 
 When the value of this property is 0, there is no maximum.
 */
<<<<<<< HEAD
@property NSInteger maximumLength;
=======
@property (readonly) NSInteger maximumLength;
>>>>>>> bf079844

/**
 A Boolean value indicating whether to expect more than one line of input.
 
 By default, the value of this property is `YES`.
 */
@property BOOL multipleLines;

/**
 The autocapitalization type that applies to the user's input.
 
 By default, the value of this property is `UITextAutocapitalizationTypeSentences`.
 */
@property UITextAutocapitalizationType autocapitalizationType;

/**
 The autocorrection type that applies to the user's input.
 
 By default, the value of this property is `UITextAutocorrectionTypeDefault`.
 */
@property UITextAutocorrectionType autocorrectionType;

/**
 The spell checking type that applies to the user's input.
 
 By default, the value of this property is `UITextSpellCheckingTypeDefault`.
 */
@property UITextSpellCheckingType spellCheckingType;

/**
 The keyboard type that applies to the user's input.
 
 By default, the value of this property is `UIKeyboardTypeDefault`.
 */
@property UIKeyboardType keyboardType;

/**
 Identifies whether the text object should hide the text being entered.
 
 By default, the value of this property is NO.
 */
@property(nonatomic,getter=isSecureTextEntry) BOOL secureTextEntry;

@end


/**
 The `ORKEmailAnswerFormat` class represents the answer format for questions that collect an email
 response from the user.
 
 An `ORKEmailAnswerFormat` object produces an `ORKTextQuestionResult` object.
 */
ORK_CLASS_AVAILABLE
@interface ORKEmailAnswerFormat : ORKAnswerFormat

@end


/**
 The `ORKTimeIntervalAnswerFormat` class represents the answer format for questions that ask users
  to specify a time interval.
 
 The time interval answer format is suitable for time intervals up to 24 hours. If you need to track
 time intervals of longer duration, use a different answer format, such as
 `ORKValuePickerAnswerFormat`.
 
 Note that the time interval answer format does not support the selection of 0.
 
 A time interval answer format produces an `ORKTimeIntervalQuestionResult` object.
 */
ORK_CLASS_AVAILABLE
@interface ORKTimeIntervalAnswerFormat : ORKAnswerFormat

/**
 Returns an initialized time interval answer format using the specified default interval and step 
 value.
 
 This method is the designated initializer.
 
 @param defaultInterval     The default value to display in the picker.
 @param step                The step in the interval, in minutes. The value of this parameter must
                                be between 1 and 30.
 
 @return An initialized time interval answer format.
 */
- (instancetype)initWithDefaultInterval:(NSTimeInterval)defaultInterval
                                   step:(NSInteger)step NS_DESIGNATED_INITIALIZER;

/**
 The initial time interval displayed in the picker.
 */
@property (readonly) NSTimeInterval defaultInterval;

/**
 The size of the allowed step in the interval, in minutes.
 
 By default, the value of this property is 1. The minimum value is 1, and the maximum value is 30.
 */
@property (readonly) NSInteger step;

@end

NS_ASSUME_NONNULL_END<|MERGE_RESOLUTION|>--- conflicted
+++ resolved
@@ -248,11 +248,8 @@
 + (ORKTextAnswerFormat *)textAnswerFormat;
 + (ORKTextAnswerFormat *)textAnswerFormatWithMaximumLength:(NSInteger)maximumLength;
 
-<<<<<<< HEAD
 + (ORKTextAnswerFormat *)textAnswerFormatWithValidationExpression:(NSString *)expression invalidMessage:(NSString *)invalidMessage;
 
-=======
->>>>>>> bf079844
 + (ORKEmailAnswerFormat *)emailAnswerFormat;
 
 + (ORKTimeIntervalAnswerFormat *)timeIntervalAnswerFormat;
@@ -1190,7 +1187,6 @@
 @interface ORKTextAnswerFormat : ORKAnswerFormat
 
 /**
-<<<<<<< HEAD
  Returns an initialized text answer format using the regular expression.
  
  This method is one of the designated initializers.
@@ -1224,9 +1220,6 @@
 
 /**
  The text presented to the user when invalid input is received.
-=======
- Returns an initialized text answer format using the specified maximum string length.
->>>>>>> bf079844
  
  The default value is nil.
  */
@@ -1237,11 +1230,7 @@
  
  When the value of this property is 0, there is no maximum.
  */
-<<<<<<< HEAD
 @property NSInteger maximumLength;
-=======
-@property (readonly) NSInteger maximumLength;
->>>>>>> bf079844
 
 /**
  A Boolean value indicating whether to expect more than one line of input.
