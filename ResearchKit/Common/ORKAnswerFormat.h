/*
 Copyright (c) 2015, Apple Inc. All rights reserved.
 Copyright (c) 2015, Bruce Duncan.
 Copyright (c) 2016, Ricardo Sánchez-Sáez.
<<<<<<< HEAD
=======
 Copyright (c) 2017, Macro Yau.
>>>>>>> 96712fcf
 Copyright (c) 2017, Sage Bionetworks.
 
 Redistribution and use in source and binary forms, with or without modification,
 are permitted provided that the following conditions are met:
 
 1.  Redistributions of source code must retain the above copyright notice, this
 list of conditions and the following disclaimer.
 
 2.  Redistributions in binary form must reproduce the above copyright notice,
 this list of conditions and the following disclaimer in the documentation and/or
 other materials provided with the distribution.
 
 3.  Neither the name of the copyright holder(s) nor the names of any contributors
 may be used to endorse or promote products derived from this software without
 specific prior written permission. No license is granted to the trademarks of
 the copyright holders even if such marks are included in this software.
 
 THIS SOFTWARE IS PROVIDED BY THE COPYRIGHT HOLDERS AND CONTRIBUTORS "AS IS"
 AND ANY EXPRESS OR IMPLIED WARRANTIES, INCLUDING, BUT NOT LIMITED TO, THE
 IMPLIED WARRANTIES OF MERCHANTABILITY AND FITNESS FOR A PARTICULAR PURPOSE
 ARE DISCLAIMED. IN NO EVENT SHALL THE COPYRIGHT OWNER OR CONTRIBUTORS BE LIABLE
 FOR ANY DIRECT, INDIRECT, INCIDENTAL, SPECIAL, EXEMPLARY, OR CONSEQUENTIAL
 DAMAGES (INCLUDING, BUT NOT LIMITED TO, PROCUREMENT OF SUBSTITUTE GOODS OR
 SERVICES; LOSS OF USE, DATA, OR PROFITS; OR BUSINESS INTERRUPTION) HOWEVER
 CAUSED AND ON ANY THEORY OF LIABILITY, WHETHER IN CONTRACT, STRICT LIABILITY,
 OR TORT (INCLUDING NEGLIGENCE OR OTHERWISE) ARISING IN ANY WAY OUT OF THE USE
 OF THIS SOFTWARE, EVEN IF ADVISED OF THE POSSIBILITY OF SUCH DAMAGE.
 */


@import UIKit;
#import <ResearchKit/ORKTypes.h>


NS_ASSUME_NONNULL_BEGIN

@class ORKScaleAnswerFormat;
@class ORKContinuousScaleAnswerFormat;
@class ORKTextScaleAnswerFormat;
@class ORKValuePickerAnswerFormat;
@class ORKMultipleValuePickerAnswerFormat;
@class ORKImageChoiceAnswerFormat;
@class ORKTextChoiceAnswerFormat;
@class ORKBooleanAnswerFormat;
@class ORKNumericAnswerFormat;
@class ORKTimeOfDayAnswerFormat;
@class ORKDateAnswerFormat;
@class ORKTextAnswerFormat;
@class ORKEmailAnswerFormat;
@class ORKTimeIntervalAnswerFormat;
@class ORKHeightAnswerFormat;
@class ORKLocationAnswerFormat;

@class ORKTextChoice;
@class ORKImageChoice;

/**
 The `ORKAnswerFormat` class is the abstract base class for classes that describe the
 format in which a survey question or form item should be answered. The ResearchKit framework uses
 `ORKQuestionStep` and `ORKFormItem` to represent questions to ask the user. Each
 question must have an associated answer format.
 
 To use an answer format, instantiate the appropriate answer format subclass and
 attach it to a question step or form item. Incorporate the resulting step
 into a task, and present the task with a task view controller.
 
 An answer format is validated when its owning step is validated.
 
 Some answer formats are constructed of other answer formats. When this is the
 case, the answer format can override the method `impliedAnswerFormat` to return
 the answer format that is implied. For example, a Boolean answer format
 is presented in the same way as a single-choice answer format with the
 choices Yes and No mapping to `@(YES)` and `@(NO)`, respectively.
 */
ORK_CLASS_AVAILABLE
@interface ORKAnswerFormat : NSObject <NSSecureCoding, NSCopying>

/// @name Properties

/**
 The type of question. (read-only)
 
 You can use this enumerated value in your Objective-C code to switch on
 a rough approximation of the type of question that is being asked.
 
 Note that answer format subclasses override the getter to return the appropriate question
 type.
 */
@property (readonly) ORKQuestionType questionType;

/// @name Factory methods

+ (ORKScaleAnswerFormat *)scaleAnswerFormatWithMaximumValue:(NSInteger)scaleMaximum
                                               minimumValue:(NSInteger)scaleMinimum
                                               defaultValue:(NSInteger)defaultValue
                                                       step:(NSInteger)step
                                                   vertical:(BOOL)vertical
                                    maximumValueDescription:(nullable NSString *)maximumValueDescription
                                    minimumValueDescription:(nullable NSString *)minimumValueDescription;

+ (ORKContinuousScaleAnswerFormat *)continuousScaleAnswerFormatWithMaximumValue:(double)scaleMaximum
                                                                   minimumValue:(double)scaleMinimum
                                                                   defaultValue:(double)defaultValue
                                                          maximumFractionDigits:(NSInteger)maximumFractionDigits
                                                                       vertical:(BOOL)vertical
                                                        maximumValueDescription:(nullable NSString *)maximumValueDescription
                                                        minimumValueDescription:(nullable NSString *)minimumValueDescription;

+ (ORKTextScaleAnswerFormat *)textScaleAnswerFormatWithTextChoices:(NSArray <ORKTextChoice *> *)textChoices
                                                      defaultIndex:(NSInteger)defaultIndex
                                                          vertical:(BOOL)vertical;

+ (ORKBooleanAnswerFormat *)booleanAnswerFormat;

+ (ORKBooleanAnswerFormat *)booleanAnswerFormatWithYesString:(NSString *)yes
                                                    noString:(NSString *)no;

+ (ORKValuePickerAnswerFormat *)valuePickerAnswerFormatWithTextChoices:(NSArray<ORKTextChoice *> *)textChoices;

+ (ORKMultipleValuePickerAnswerFormat *)multipleValuePickerAnswerFormatWithValuePickers:(NSArray<ORKValuePickerAnswerFormat *> *)valuePickers;

+ (ORKImageChoiceAnswerFormat *)choiceAnswerFormatWithImageChoices:(NSArray<ORKImageChoice *> *)imageChoices;

+ (ORKTextChoiceAnswerFormat *)choiceAnswerFormatWithStyle:(ORKChoiceAnswerStyle)style
                                               textChoices:(NSArray<ORKTextChoice *> *)textChoices;

+ (ORKNumericAnswerFormat *)decimalAnswerFormatWithUnit:(nullable NSString *)unit;
+ (ORKNumericAnswerFormat *)integerAnswerFormatWithUnit:(nullable NSString *)unit;

+ (ORKTimeOfDayAnswerFormat *)timeOfDayAnswerFormat;
+ (ORKTimeOfDayAnswerFormat *)timeOfDayAnswerFormatWithDefaultComponents:(nullable NSDateComponents *)defaultComponents;

+ (ORKDateAnswerFormat *)dateTimeAnswerFormat;
+ (ORKDateAnswerFormat *)dateTimeAnswerFormatWithDefaultDate:(nullable NSDate *)defaultDate
                                                 minimumDate:(nullable NSDate *)minimumDate
                                                 maximumDate:(nullable NSDate *)maximumDate
                                                    calendar:(nullable NSCalendar *)calendar;

+ (ORKDateAnswerFormat *)dateAnswerFormat;
+ (ORKDateAnswerFormat *)dateAnswerFormatWithDefaultDate:(nullable NSDate *)defaultDate
                                             minimumDate:(nullable NSDate *)minimumDate
                                             maximumDate:(nullable NSDate *)maximumDate
                                                calendar:(nullable NSCalendar *)calendar;

+ (ORKTextAnswerFormat *)textAnswerFormat;

+ (ORKTextAnswerFormat *)textAnswerFormatWithMaximumLength:(NSInteger)maximumLength;

+ (ORKTextAnswerFormat *)textAnswerFormatWithValidationRegex:(NSString *)validationRegex
                                              invalidMessage:(NSString *)invalidMessage;

+ (ORKEmailAnswerFormat *)emailAnswerFormat;

+ (ORKTimeIntervalAnswerFormat *)timeIntervalAnswerFormat;
+ (ORKTimeIntervalAnswerFormat *)timeIntervalAnswerFormatWithDefaultInterval:(NSTimeInterval)defaultInterval
                                                                        step:(NSInteger)step;

+ (ORKHeightAnswerFormat *)heightAnswerFormat;
+ (ORKHeightAnswerFormat *)heightAnswerFormatWithMeasurementSystem:(ORKMeasurementSystem)measurementSystem;

+ (ORKLocationAnswerFormat *)locationAnswerFormat;

/// @name Validation

/**
 Validates the parameters of the answer format to ensure that they can be displayed.
 
 Typically, this method is called by the validation methods of the owning objects, which are
 themselves called when a step view controller that contains this answer format is
 about to be displayed.
 */
- (void)validateParameters;

/**
 Some answer formats are constructed of other answer formats. This method allows
 a subclass to return a different answer format for use in defining the UI/UX for
 the answer format type. For example, a Boolean answer format is presented in the 
 same way as a single-choice answer format with the choices Yes and No mapping to 
 `@(YES)` and `@(NO)`, respectively, so its `impliedAnswerFormat` is an 
 `ORKTextChoiceAnswerFormat` with those options.
*/
- (ORKAnswerFormat *)impliedAnswerFormat;

@end


/**
 The `ORKScaleAnswerFormat `class represents an answer format that includes a slider control.
 
 The scale answer format produces an `ORKScaleQuestionResult` object that contains an integer whose
 value is between the scale's minimum and maximum values, and represents one of the quantized step
 values.

 The following are the rules bound with scale answer format -
 
 * Minimum number of step in a task should not be less than 1.
 * Minimum number of section on a scale (step count) should not be less than 1.
 * Maximum number of section on a scale (step count) should not be more than 13.
 * The lower bound value in scale answer format cannot be lower than - 10000.
 * The upper bound value in scale answer format cannot be more than 10000.

 */
ORK_CLASS_AVAILABLE
@interface ORKScaleAnswerFormat : ORKAnswerFormat

+ (instancetype)new NS_UNAVAILABLE;
- (instancetype)init NS_UNAVAILABLE;

/**
 Returns an initialized scale answer format using the specified values.
 
 This method is the designated initializer.
 
 @param maximumValue                The upper bound of the scale.
 @param minimumValue                The lower bound of the scale.
 @param defaultValue                The default value of the scale. If this value is out of range,
                                        the slider is displayed without a default value.
 @param step                        The size of each discrete offset on the scale.
 @param vertical                    Pass `YES` to use a vertical scale; for the default horizontal
                                        scale, pass `NO`.
 @param maximumValueDescription     A localized label to describe the maximum value of the scale.
                                        For none, pass `nil`.
 @param minimumValueDescription     A localized label to describe the minimum value of the scale.
                                        For none, pass `nil`.
 
 @return An initialized scale answer format.
 */
- (instancetype)initWithMaximumValue:(NSInteger)maximumValue
                        minimumValue:(NSInteger)minimumValue
                        defaultValue:(NSInteger)defaultValue
                                step:(NSInteger)step
                            vertical:(BOOL)vertical
             maximumValueDescription:(nullable NSString *)maximumValueDescription
             minimumValueDescription:(nullable NSString *)minimumValueDescription NS_DESIGNATED_INITIALIZER;


/**
 Returns an initialized scale answer format using the specified values.
 
 This method is a convenience initializer.
 
 @param maximumValue    The upper bound of the scale.
 @param minimumValue    The lower bound of the scale.
 @param defaultValue    The default value of the scale. If this value is out of range, the slider is
                            displayed without a default value.
 @param step            The size of each discrete offset on the scale.
 @param vertical        Pass `YES` to use a vertical scale; for the default horizontal scale,
                            pass `NO`.
 
 @return An initialized scale answer format.
 */
- (instancetype)initWithMaximumValue:(NSInteger)maximumValue
                        minimumValue:(NSInteger)minimumValue
                        defaultValue:(NSInteger)defaultValue
                                step:(NSInteger)step
                            vertical:(BOOL)vertical;

/**
 Returns an initialized horizontal scale answer format using the specified values.
 
 This method is a convenience initializer.

 @param maximumValue    The upper bound of the scale.
 @param minimumValue    The lower bound of the scale.
 @param defaultValue    The default value of the scale. If this value is out of range, the slider is
                            displayed without a default value.
 @param step            The size of each discrete offset on the scale.
 
 @return An initialized scale answer format.
 */
- (instancetype)initWithMaximumValue:(NSInteger)maximumValue
                        minimumValue:(NSInteger)minimumValue
                        defaultValue:(NSInteger)defaultValue
                                step:(NSInteger)step;

/**
 The upper bound of the scale. (read-only)
 */
@property (readonly) NSInteger maximum;

/**
 The lower bound of the scale. (read-only)
 */
@property (readonly) NSInteger minimum;

/**
 The size of each discrete offset on the scale. (read-only)
 
 The value of this property should be greater than zero.
 The difference between `maximumValue` and `minimumValue` should be divisible
 by the step value.
 */
@property (readonly) NSInteger step;

/**
 The default value for the slider. (read-only)
 
 If the value of this property is less than `minimum` or greater than `maximum`, the slider has no
 default. Otherwise, the value is rounded to the nearest valid `step` value.
 */
@property (readonly) NSInteger defaultValue;

/**
 A Boolean value indicating whether the scale is oriented vertically. (read-only)
 */
@property (readonly, getter=isVertical) BOOL vertical;

/**
 Number formatter applied to the minimum, maximum, and slider values. Can be overridden by
 subclasses.
 */
@property (readonly) NSNumberFormatter *numberFormatter;

/**
 A localized label to describe the maximum value of the scale. (read-only)
 */
@property (readonly, nullable) NSString *maximumValueDescription;

/**
 A localized label to describe the minimum value of the scale. (read-only)
 */
@property (readonly, nullable) NSString *minimumValueDescription;

/**
 An image for the upper bound of the slider. The recommended image size is 30 x 30 points.
 The maximum range label will not be visible.
 */
@property (strong, nullable) UIImage *maximumImage;

/**
 An image for the lower bound of the slider. The recommended image size is 30 x 30 points.
 The minimum range label will not be visible.
 */
@property (strong, nullable) UIImage *minimumImage;

/**
 The colors to use when drawing a color gradient above the slider. Colors are drawn such that
 lower indexes correspond to the minimum side of the scale, while colors at higher indexes in
 the array corresond to the maximum side of the scale. 
 
 Setting this value to nil results in no gradient being drawn. Defaults to nil.
 
 An example usage would set an array of red and green to visually indicate a scale from bad to good.
 */
@property (copy, nullable) NSArray<UIColor *> *gradientColors;

/**
 Indicates the position of gradient stops for the colors specified in `gradientColors`.
 Gradient stops are specified as values between 0 and 1. The values must be monotonically
 increasing. 
 
 If nil, the stops are spread uniformly across the range. Defaults to nil.
 */
@property (copy, nullable) NSArray<NSNumber *> *gradientLocations;

@end


/**
 The `ORKContinuousScaleAnswerFormat` class represents an answer format that lets participants
 select a value on a continuous scale.
 
 The continuous scale answer format produces an `ORKScaleQuestionResult` object that has a
 real-number value.
 */
ORK_CLASS_AVAILABLE
@interface ORKContinuousScaleAnswerFormat : ORKAnswerFormat

+ (instancetype)new NS_UNAVAILABLE;
- (instancetype)init NS_UNAVAILABLE;

/**
 Returns an initialized continuous scale answer format using the specified values.
 
 This method is the designated initializer.
 
 @param maximumValue                The upper bound of the scale.
 @param minimumValue                The lower bound of the scale.
 @param defaultValue                The default value of the scale. If this value is out of range,
                                        the slider is displayed without a default value.
 @param maximumFractionDigits       The maximum number of fractional digits to display.
 @param vertical                    Pass `YES` to use a vertical scale; for the default horizontal
                                        scale, pass `NO`.
 @param maximumValueDescription     A localized label to describe the maximum value of the scale.
                                        For none, pass `nil`.
 @param minimumValueDescription     A localized label to describe the minimum value of the scale.
                                        For none, pass `nil`.
 
 @return An initialized scale answer format.
 */
- (instancetype)initWithMaximumValue:(double)maximumValue
                        minimumValue:(double)minimumValue
                        defaultValue:(double)defaultValue
               maximumFractionDigits:(NSInteger)maximumFractionDigits
                            vertical:(BOOL)vertical
             maximumValueDescription:(nullable NSString *)maximumValueDescription
             minimumValueDescription:(nullable NSString *)minimumValueDescription NS_DESIGNATED_INITIALIZER;

/**
 Returns an initialized continuous scale answer format using the specified values.
 
 @param maximumValue            The upper bound of the scale.
 @param minimumValue            The lower bound of the scale.
 @param defaultValue            The default value of the scale. If this value is out of range, the
                                    slider is displayed without a default value.
 @param maximumFractionDigits   The maximum number of fractional digits to display.
 @param vertical                Pass `YES` to use a vertical scale; for the default horizontal scale,
                                    pass `NO`.
 
 @return An initialized scale answer format.
 */
- (instancetype)initWithMaximumValue:(double)maximumValue
                        minimumValue:(double)minimumValue
                        defaultValue:(double)defaultValue
               maximumFractionDigits:(NSInteger)maximumFractionDigits
                            vertical:(BOOL)vertical;

/**
 Returns an initialized horizontal continous scale answer format using the specified values.
 
 This method is a convenience initializer.
 
 @param maximumValue            The upper bound of the scale.
 @param minimumValue            The lower bound of the scale.
 @param defaultValue            The default value of the scale. If this value is out of range, the
                                    slider is displayed without a default value.
 @param maximumFractionDigits   The maximum number of fractional digits to display.
 
 @return An initialized scale answer format.
 */
- (instancetype)initWithMaximumValue:(double)maximumValue
                        minimumValue:(double)minimumValue
                        defaultValue:(double)defaultValue
               maximumFractionDigits:(NSInteger)maximumFractionDigits;

/**
 The upper bound of the scale. (read-only)
 */
@property (readonly) double maximum;

/**
 The lower bound of the scale. (read-only)
 */
@property (readonly) double minimum;

/**
 The default value for the slider. (read-only)
 
 If the value of this property is less than `minimum` or greater than `maximum`, the slider has no 
 default value.
 */
@property (readonly) double defaultValue;

/**
 The maximum number of fractional digits to display. (read-only)
 */
@property (readonly) NSInteger maximumFractionDigits;

/**
 A Boolean value indicating whether the scale is oriented vertically. (read-only)
 */
@property (readonly, getter=isVertical) BOOL vertical;

/**
 A formatting style applied to the minimum, maximum, and slider values.
 */
@property ORKNumberFormattingStyle numberStyle;

/**
 A number formatter applied to the minimum, maximum, and slider values. Can be overridden by
 subclasses.
 */
@property (readonly) NSNumberFormatter *numberFormatter;

/**
 A localized label to describe the maximum value of the scale. (read-only)
 */
@property (readonly, nullable) NSString *maximumValueDescription;

/**
 A localized label to describe the minimum value of the scale. (read-only)
 */
@property (readonly, nullable) NSString *minimumValueDescription;

/**
 An image for the upper bound of the slider. 
 @discussion The recommended image size is 30 x 30 points. The maximum range label will not be visible.
 */
@property (strong, nullable) UIImage *maximumImage;

/**
 An image for the lower bound of the slider. 
 @discussion The recommended image size is 30 x 30 points. The minimum range label will not be visible.
 */
@property (strong, nullable) UIImage *minimumImage;

/**
 The colors to use when drawing a color gradient above the slider. Colors are drawn such that
 lower indexes correspond to the minimum side of the scale, while colors at higher indexes in
 the array corresond to the maximum side of the scale.
 
 Setting this value to nil results in no gradient being drawn. Defaults to nil.
 
 An example usage would set an array of red and green to visually indicate a scale from bad to good.
 */
@property (copy, nullable) NSArray<UIColor *> *gradientColors;

/**
 Indicates the position of gradient stops for the colors specified in `gradientColors`.
 Gradient stops are specified as values between 0 and 1. The values must be monotonically
 increasing.
 
 If nil, the stops are spread uniformly across the range. Defaults to nil.
 */
@property (copy, nullable) NSArray<NSNumber *> *gradientLocations;

@end


/**
 The `ORKTextScaleAnswerFormat` represents an answer format that includes a discrete slider control
 with a text label next to each step.
 
 The scale answer format produces an `ORKChoiceQuestionResult` object that contains the selected text 
 choice's value. */
ORK_CLASS_AVAILABLE
@interface ORKTextScaleAnswerFormat : ORKAnswerFormat

+ (instancetype)new NS_UNAVAILABLE;
- (instancetype)init NS_UNAVAILABLE;

/**
 Returns an initialized text scale answer format using the specified values.
 
 This method is the designated initializer.
 
 @param textChoices                 An array of text choices which will be used to determine the
                                        number of steps in the slider, and
                                    to fill the text label next to each of the steps. The array must
                                        contain between 2 and 8 text choices.
 @param defaultIndex                The default index of the scale. If this value is out of range,
                                        the slider is displayed without a default value.
 @param vertical                    Pass `YES` to use a vertical scale; for the default horizontal
                                        scale, pass `NO`.
 
 @return An initialized text scale answer format.
 */
- (instancetype)initWithTextChoices:(NSArray<ORKTextChoice *> *)textChoices
                       defaultIndex:(NSInteger)defaultIndex
                           vertical:(BOOL)vertical NS_DESIGNATED_INITIALIZER;

/**
 Returns an initialized text scale answer format using the specified values.
 
 This method is a convenience initializer.
 
 @param textChoices                 An array of text choices which will be used to determine the
                                        number of steps in the slider, and
                                    to fill the text label next to each of the steps. The array must
                                        contain between 2 and 8 text choices.
 @param defaultIndex                The default index of the scale. If this value is out of range,
                                        the slider is displayed without a default value.
 
 @return An initialized text scale answer format.
 */
- (instancetype)initWithTextChoices:(NSArray<ORKTextChoice *> *)textChoices
                       defaultIndex:(NSInteger)defaultIndex;

/**
 An array of text choices which provides the text to be shown next to each of the slider steps.
 (read-only)
 */
@property (copy, readonly) NSArray<ORKTextChoice *> *textChoices;

/**
 The default index for the slider. (read-only)
 
 If the value of this property is less than zero or greater than the number of text choices,
 the slider has no default value.
 */
@property (readonly) NSInteger defaultIndex;

/**
 A Boolean value indicating whether the scale is oriented vertically. (read-only)
 */
@property (readonly, getter=isVertical) BOOL vertical;

/**
 The colors to use when drawing a color gradient above the slider. Colors are drawn such that
 lower indexes correspond to the minimum side of the scale, while colors at higher indexes in
 the array corresond to the maximum side of the scale.
 
 Setting this value to nil results in no gradient being drawn. Defaults to nil.
 
 An example usage would set an array of red and green to visually indicate a scale from bad to good.
 */
@property (copy, nullable) NSArray<UIColor *> *gradientColors;

/**
 Indicates the position of gradient stops for the colors specified in `gradientColors`.
 Gradient stops are specified as values between 0 and 1. The values must be monotonically
 increasing.
 
 If nil, the stops are spread uniformly across the range. Defaults to nil.
 */
@property (copy, nullable) NSArray<NSNumber *> *gradientLocations;

@end


/**
 The `ORKValuePickerAnswerFormat` class represents an answer format that lets participants use a
 value picker to choose from a fixed set of text choices.
 
 When the number of choices is relatively large and the text that describes each choice
 is short, you might want to use the value picker answer format instead of the text choice answer
 format (`ORKTextChoiceAnswerFormat`). When the text that describes each choice is long, or there
 are only a very small number of choices, it's usually better to use the text choice answer format.
 
 Note that the value picker answer format reports itself as being of the single choice question
 type. The value picker answer format produces an `ORKChoiceQuestionResult` object.
 */
ORK_CLASS_AVAILABLE
@interface ORKValuePickerAnswerFormat : ORKAnswerFormat

+ (instancetype)new NS_UNAVAILABLE;
- (instancetype)init NS_UNAVAILABLE;

/**
 Returns a value picker answer format using the specified array of text choices.
 
 Note that the `detailText` property of each choice is ignored. Be sure to create localized text for
 each choice that is short enough to fit in a `UIPickerView` object.
 
 @param textChoices     Array of `ORKTextChoice` objects.
 
 @return An initialized value picker answer format.
 */
- (instancetype)initWithTextChoices:(NSArray<ORKTextChoice *> *)textChoices NS_DESIGNATED_INITIALIZER;

/**
 An array of text choices that represent the options to display in the picker. (read-only)
 
 Note that the `detailText` property of each choice is ignored. Be sure to create localized text for
 each choice that is short enough to fit in a `UIPickerView` object.
 */
@property (copy, readonly) NSArray<ORKTextChoice *> *textChoices;

@end

/**
 The `ORKNumberPickerAnswerFormat` class represents an answer format that lets participants use a
 value picker to choose from a fixed set of number choices.
 
 When the number of choices is relatively large and the text that describes each choice
 is short, you might want to use the value picker answer format instead of the text choice answer
 format (`ORKTextChoiceAnswerFormat`). When the text that describes each choice is long, or there
 are only a very small number of choices, it's usually better to use the text choice answer format.
 
 Note that the value picker answer format reports itself as being of the single choice question
 type. The value picker answer format produces an `ORKNumberQuestionResult` object.
 */
ORK_CLASS_AVAILABLE
@interface ORKNumberPickerAnswerFormat : ORKAnswerFormat

+ (instancetype)new NS_UNAVAILABLE;
- (instancetype)init NS_UNAVAILABLE;

/**
 Returns a value picker answer format using the specified array of text choices.
 
 Note that the `detailText` property of each choice is ignored. Be sure to create localized text for
 each choice that is short enough to fit in a `UIPickerView` object.
 
 @param textChoices     Array of `ORKTextChoice` objects.
 
 @return An initialized value picker answer format.
 */
- (instancetype)initWithTextChoices:(NSArray<ORKTextChoice *> *)textChoices NS_DESIGNATED_INITIALIZER;

/**
 An array of text choices that represent the options to display in the picker. (read-only)
 
 Note that the `detailText` property of each choice is ignored. Be sure to create localized text for
 each choice that is short enough to fit in a `UIPickerView` object.
 */
@property (copy, readonly) NSArray<ORKTextChoice *> *textChoices;

@end

/**
 The `ORKMultipleValuePickerAnswerFormat` class represents an answer format that lets participants use a
 multiple-component value picker to choose from a fixed set of text choices.
 
 Note that the multiple value picker answer format reports itself as being of the multiple picker question
 type. The multiple-component value picker answer format produces an `ORKMultipleComponentQuestionResult` 
 object where the index into the array matches the array of `ORKValuePickerAnswerFormat` objects.
 
 For example, if the picker shows two columns with choices of `[[A, B, C], [1, 2, 3, 4]]` and the user picked
 `B` and `3` then this would result in `componentsAnswer = [B, 3]`.
 */
ORK_CLASS_AVAILABLE
@interface ORKMultipleValuePickerAnswerFormat : ORKAnswerFormat

+ (instancetype)new NS_UNAVAILABLE;
- (instancetype)init NS_UNAVAILABLE;

/**
 Returns a multiple value picker answer format using the specified array of value pickers.
 
 @param valuePickers     Array of `ORKValuePickerAnswerFormat` objects.
 
 @return An initialized multiple value picker answer format.
 */
- (instancetype)initWithValuePickers:(NSArray<ORKValuePickerAnswerFormat *> *)valuePickers;

/**
 Returns a multiple value picker answer format using the specified array of value pickers.
 
 @param valuePickers     Array of `ORKValuePickerAnswerFormat` objects.
 @param separator        String used to separate the components
 
 @return An initialized multiple value picker answer format.
 */
- (instancetype)initWithValuePickers:(NSArray<ORKValuePickerAnswerFormat *> *)valuePickers separator:(NSString *)separator NS_DESIGNATED_INITIALIZER;

/**
 An array of value pickers that represent the options to display in the picker. (read-only)
 */
@property (copy, readonly) NSArray<ORKValuePickerAnswerFormat *> *valuePickers;

/**
 A string used to define the seperator for the format of the string. Default = " ".
 */
@property (copy, readonly) NSString *separator;

@end


/**
 The `ORKNumberPickerAnswerFormat` class represents an answer format that lets participants use a
 value picker to choose from a fixed set of number choices.
 
 When the number of choices is relatively large and the text that describes each choice
 is short, you might want to use the value picker answer format instead of the text choice answer
 format (`ORKTextChoiceAnswerFormat`). When the text that describes each choice is long, or there
 are only a very small number of choices, it's usually better to use the text choice answer format.
 
 Note that the value picker answer format reports itself as being of the single choice question
 type. The value picker answer format produces an `ORKNumberQuestionResult` object.
 */
ORK_CLASS_AVAILABLE
@interface ORKNumberPickerAnswerFormat : ORKAnswerFormat

+ (instancetype)new NS_UNAVAILABLE;
- (instancetype)init NS_UNAVAILABLE;

/**
 Returns a value picker answer format using the specified array of text choices.
 
 Note that the `detailText` property of each choice is ignored. Be sure to create localized text for
 each choice that is short enough to fit in a `UIPickerView` object.
 
 @param textChoices     Array of `ORKTextChoice` objects.
 
 @return An initialized value picker answer format.
 */
- (instancetype)initWithTextChoices:(NSArray<ORKTextChoice *> *)textChoices NS_DESIGNATED_INITIALIZER;

/**
 An array of text choices that represent the options to display in the picker. (read-only)
 
 Note that the `detailText` property of each choice is ignored. Be sure to create localized text for
 each choice that is short enough to fit in a `UIPickerView` object.
 */
@property (copy, readonly) NSArray<ORKTextChoice *> *textChoices;

@end


/**
 The `ORKMultipleValuePickerAnswerFormat` class represents an answer format that lets participants use a
 multiple-component value picker to choose from a fixed set of text choices.
 
 Note that the multiple value picker answer format reports itself as being of the multiple picker question
 type. The multiple-component value picker answer format produces an `ORKMultipleComponentQuestionResult` 
 object where the index into the array matches the array of `ORKValuePickerAnswerFormat` objects.
 
 For example, if the picker shows two columns with choices of `[[A, B, C], [1, 2, 3, 4]]` and the user picked
 `B` and `3` then this would result in `componentsAnswer = [B, 3]`.
 */
ORK_CLASS_AVAILABLE
@interface ORKMultipleValuePickerAnswerFormat : ORKAnswerFormat

+ (instancetype)new NS_UNAVAILABLE;
- (instancetype)init NS_UNAVAILABLE;

/**
 Returns a multiple value picker answer format using the specified array of value pickers.
 
 @param valuePickers     Array of `ORKValuePickerAnswerFormat` objects.
 
 @return An initialized multiple value picker answer format.
 */
- (instancetype)initWithValuePickers:(NSArray<ORKValuePickerAnswerFormat *> *)valuePickers;

/**
 Returns a multiple value picker answer format using the specified array of value pickers.
 
 @param valuePickers     Array of `ORKValuePickerAnswerFormat` objects.
 @param separator        String used to separate the components
 
 @return An initialized multiple value picker answer format.
 */
- (instancetype)initWithValuePickers:(NSArray<ORKValuePickerAnswerFormat *> *)valuePickers separator:(NSString *)separator NS_DESIGNATED_INITIALIZER;

/**
 An array of value pickers that represent the options to display in the picker. (read-only)
 */
@property (copy, readonly) NSArray<ORKValuePickerAnswerFormat *> *valuePickers;

/**
 A string used to define the separator for the format of the string. Default = " ".
 */
@property (copy, readonly) NSString *separator;

@end


/**
 The `ORKImageChoiceAnswerFormat` class represents an answer format that lets participants choose
 one image from a fixed set of images in a single choice question.
 
 For example, you might use the image choice answer format to represent a range of moods that range
 from very sad
 to very happy.
 
 The image choice answer format produces an `ORKChoiceQuestionResult` object.
 */
ORK_CLASS_AVAILABLE
@interface ORKImageChoiceAnswerFormat : ORKAnswerFormat

+ (instancetype)new NS_UNAVAILABLE;
- (instancetype)init NS_UNAVAILABLE;

/**
 Returns an initialized image choice answer format using the specified array of images.
 
 @param imageChoices    Array of `ORKImageChoice` objects.
 
 @return An initialized image choice answer format.
 */
- (instancetype)initWithImageChoices:(NSArray<ORKImageChoice *> *)imageChoices NS_DESIGNATED_INITIALIZER;

/**
 An array of `ORKImageChoice` objects that represent the available choices. (read-only)
 
 The text of the currently selected choice is displayed on screen. The text for
 each choice is spoken by VoiceOver when an image is highlighted.
 */
@property (copy, readonly) NSArray<ORKImageChoice *> *imageChoices;

@end


/**
 The `ORKTextChoiceAnswerFormat` class represents an answer format that lets participants choose
 from a fixed set of text choices in a multiple or single choice question.
 
 The text choices are presented in a table view, using one row for each answer.
 The text for each answer is given more prominence than the `detailText` in the row, but
 both are shown.
 
 The text choice answer format produces an `ORKChoiceQuestionResult` object.
 */
ORK_CLASS_AVAILABLE
@interface ORKTextChoiceAnswerFormat : ORKAnswerFormat

+ (instancetype)new NS_UNAVAILABLE;
- (instancetype)init NS_UNAVAILABLE;

/**
 Returns an initialized text choice answer format using the specified question style and array of
 text choices.
 
 @param style           The style of question, such as single or multiple choice.
 @param textChoices     An array of `ORKTextChoice` objects.
 
 @return An initialized text choice answer format.
 */
- (instancetype)initWithStyle:(ORKChoiceAnswerStyle)style
                  textChoices:(NSArray<ORKTextChoice *> *)textChoices NS_DESIGNATED_INITIALIZER;

/**
 The style of the question (that is, single or multiple choice).
 */
@property (readonly) ORKChoiceAnswerStyle style;

/**
 An array of `ORKTextChoice` objects that represent the choices that are displayed to participants.
 
 The choices are presented as a table view, using one row for each answer.
 The text for each answer is given more prominence than the `detailText` in the row, but
 both are shown.
 */
@property (copy, readonly) NSArray<ORKTextChoice *> *textChoices;

@end


/**
 The `ORKBooleanAnswerFormat` class behaves the same as the `ORKTextChoiceAnswerFormat` class,
 except that it is preconfigured to use only Yes and No answers.
 
 The Boolean answer format produces an `ORKBooleanQuestionResult` object.
 */
ORK_CLASS_AVAILABLE
@interface ORKBooleanAnswerFormat : ORKAnswerFormat

/**
 Returns an initialized Boolean answer format using the specified strings for Yes and No answers.
 
 @param yes         A string that describes the Yes answer.
 @param no          A string that describes the No answer.
 
 @return An initialized Boolean answer format.
 */
- (instancetype)initWithYesString:(NSString *)yes noString:(NSString *)no;

/**
 The string to describe the Yes answer. (read-only)
 */
@property (copy, readonly) NSString *yes;

/**
 The string to describe the No answer. (read-only)
 */
@property (copy, readonly) NSString *no;

@end


/**
 The `ORKTextChoice` class defines the text for a choice in answer formats such
 as `ORKTextChoiceAnswerFormat` and `ORKValuePickerAnswerFormat`.
 
 When a participant chooses a text choice item, the value recorded in a result
 is specified by the `value` property.
 */
ORK_CLASS_AVAILABLE
@interface ORKTextChoice : NSObject <NSSecureCoding, NSCopying, NSObject>

+ (instancetype)new NS_UNAVAILABLE;
- (instancetype)init NS_UNAVAILABLE;

/**
 Returns a text choice object that includes the specified primary text, detail text,
 and exclusivity.
 
 @param text        The primary text that describes the choice in a localized string.
 @param detailText  The detail text to display below the primary text, in a localized string.
 @param value       The value to record in a result object when this item is selected.
 @param exclusive   Whether this choice is to be considered exclusive within the set of choices.
 
 @return A text choice instance.
 */
+ (instancetype)choiceWithText:(NSString *)text detailText:(nullable NSString *)detailText value:(id<NSCopying, NSCoding, NSObject>)value exclusive:(BOOL)exclusive;

/**
 Returns a choice object that includes the specified primary text.
 
 @param text        The primary text that describes the choice in a localized string.
 @param value       The value to record in a result object when this item is selected.
 
 @return A text choice instance.
 */
+ (instancetype)choiceWithText:(NSString *)text value:(id<NSCopying, NSCoding, NSObject>)value;

/**
 Returns an initialized text choice object using the specified primary text, detail text,
 and exclusivity.
 
 This method is the designated initializer.
 
 @param text        The primary text that describes the choice in a localized string.
 @param detailText  The detail text to display below the primary text, in a localized string.
 @param value       The value to record in a result object when this item is selected.
 @param exclusive   Whether this choice is to be considered exclusive within the set of choices.
 
 @return An initialized text choice.
 */
- (instancetype)initWithText:(NSString *)text
                  detailText:(nullable NSString *)detailText
                       value:(id<NSCopying, NSCoding, NSObject>)value
                    exclusive:(BOOL)exclusive NS_DESIGNATED_INITIALIZER;

/**
 The text that describes the choice in a localized string.
 
 In general, it's best when the text can fit on one line.
  */
@property (copy, readonly) NSString *text;

/**
 The value to return when this choice is selected.
 
 The value of this property is expected to be a scalar property list type, such as `NSNumber`
 or `NSString`. If no value is provided, the index of the option in the options list in the
 answer format is used.
 */
@property (copy, readonly) id<NSCopying, NSCoding, NSObject> value;

/**
 The text that provides additional details about the choice in a localized string.
 
 The detail text can span multiple lines. Note that `ORKValuePickerAnswerFormat` ignores detail
 text.
  */
@property (copy, readonly, nullable) NSString *detailText;

/**
 In a multiple choice format, this indicates whether this choice requires all other choices to be
 unselected.
 
 In general, this is used to indicate a "None of the above" choice.
 */
@property (readonly) BOOL exclusive;

@end


/**
 The `ORKImageChoice` class defines a choice that can
 be included in an `ORKImageChoiceAnswerFormat` object.
 
 Typically, image choices are displayed in a horizontal row, so you need to use appropriate sizes.
 For example, when five image choices are displayed in an `ORKImageChoiceAnswerFormat`, image sizes
 of about 45 to 60 points allow the images to look good in apps that run on all versions of iPhone.
 
 The text that describes an image choice should be reasonably short. However, only the text for the
 currently selected image choice is displayed, so text that wraps to more than one line
 is supported.
 */
ORK_CLASS_AVAILABLE
@interface ORKImageChoice : NSObject <NSSecureCoding, NSCopying>

+ (instancetype)new NS_UNAVAILABLE;
- (instancetype)init NS_UNAVAILABLE;

/**
 Returns an image choice that includes the specified images and text.
 
 @param normal      The image to display in the unselected state.
 @param selected    The image to display in the selected state.
 @param text        The text to display when the image is selected.
 @param value       The value to record in a result object when the image is selected.
 
 @return An image choice instance.
 */
+ (instancetype)choiceWithNormalImage:(nullable UIImage *)normal
                        selectedImage:(nullable UIImage *)selected
                                 text:(nullable NSString *)text
                                value:(id<NSCopying, NSCoding, NSObject>)value;

/**
 Returns an initialized image choice using the specified images and text.
 
 This method is the designated initializer.
 
 @param normal      The image to display in the unselected state.
 @param selected    The image to display in the selected state.
 @param text        The text to display when the image is selected.
 @param value       The value to record in a result object when the image is selected.
 
 @return An initialized image choice.
 */
- (instancetype)initWithNormalImage:(nullable UIImage *)normal
                      selectedImage:(nullable UIImage *)selected
                               text:(nullable NSString *)text
                              value:(id<NSCopying, NSCoding, NSObject>)value NS_DESIGNATED_INITIALIZER;

/**
 The image to display when the choice is not selected. (read-only)
 
 The size of the unselected image depends on the number of choices you need to display. As a
 general rule, it's recommended that you start by creating an image that measures 44 x 44 points,
 and adjust it if necessary.
 */
@property (strong, readonly) UIImage *normalStateImage;

/**
 The image to display when the choice is selected. (read-only)
 
 For best results, the selected image should be the same size as the unselected image (that is,
 the value of the `normalStateImage` property).
 If you don't specify a selected image, the default `UIButton` behavior is used to
 indicate the selection state of the item.
 */
@property (strong, readonly, nullable) UIImage *selectedStateImage;

/**
 The text to display when the image is selected, in a localized string. (read-only)
 
 Note that the text you supply may be spoken by VoiceOver even when the item is not selected.
  */
@property (copy, readonly, nullable) NSString *text;

/**
 The value to return when the image is selected. (read-only)
 
 The value of this property is expected to be a scalar property list type, such as `NSNumber` or
 `NSString`. If no value is provided, the index of the option in the `ORKImageChoiceAnswerFormat`
 options list is used.
 */
@property (copy, readonly) id<NSCopying, NSCoding, NSObject> value;

@end


/**
 The style of answer for an `ORKNumericAnswerFormat` object, which controls the keyboard that is
 presented during numeric entry.
 */
typedef NS_ENUM(NSInteger, ORKNumericAnswerStyle) {

    /**
     A decimal question type asks the participant to enter a decimal number.
     */
    ORKNumericAnswerStyleDecimal,
    
    /**
     An integer question type asks the participant to enter an integer number.
     */
    ORKNumericAnswerStyleInteger
} ORK_ENUM_AVAILABLE;

/**
 The `ORKNumericAnswerFormat` class defines the attributes for a numeric
 answer format that participants enter using a numeric keyboard.
 
 If you specify maximum or minimum values and the user enters a value outside the
 specified range, the question step view controller does not allow navigation
 until the participant provides a value that is within the valid range.
 
 Questions and form items that use this answer format produce an
 `ORKNumericQuestionResult` object.
 */
ORK_CLASS_AVAILABLE
@interface ORKNumericAnswerFormat : ORKAnswerFormat

+ (instancetype)new NS_UNAVAILABLE;
- (instancetype)init NS_UNAVAILABLE;

/**
 Returns an initialized numeric answer format using the specified style.
 
 @param style       The style of the numeric answer (decimal or integer).
 
 @return An initialized numeric answer format.
 */
- (instancetype)initWithStyle:(ORKNumericAnswerStyle)style;

/**
 Returns an initialized numeric answer format using the specified style and unit designation.
 
 @param style       The style of the numeric answer (decimal or integer).
 @param unit        A string that displays a localized version of the unit designation.
 
 @return An initialized numeric answer format.
 */
- (instancetype)initWithStyle:(ORKNumericAnswerStyle)style
                         unit:(nullable NSString *)unit;

/**
Returns an initialized numeric answer format using the specified style, unit designation, and range
 values.
 
 This method is the designated initializer.
 
 @param style       The style of the numeric answer (decimal or integer).
 @param unit        A string that displays a localized version of the unit designation.
 @param minimum     The minimum value to apply, or `nil` if none is specified.
 @param maximum     The maximum value to apply, or `nil` if none is specified.
 
 @return An initialized numeric answer format.
 */
- (instancetype)initWithStyle:(ORKNumericAnswerStyle)style
                         unit:(nullable NSString *)unit
                      minimum:(nullable NSNumber *)minimum
                      maximum:(nullable NSNumber *)maximum NS_DESIGNATED_INITIALIZER;

/**
 The style of numeric entry (decimal or integer). (read-only)
 */
@property (readonly) ORKNumericAnswerStyle style;

/**
 A string that displays a localized version of the unit designation next to the numeric value.
 (read-only)
 
 Examples of unit designations are days, lbs, and liters.
 The unit string is included in the `ORKNumericQuestionResult` object.
  */
@property (copy, readonly, nullable) NSString *unit;

/**
 The minimum allowed value for the numeric answer.
 
 The default value of this property is `nil`, which means that no minimum value is displayed.
 */
@property (copy, nullable) NSNumber *minimum;

/**
 The maximum allowed value for the numeric answer.
 
 The default value of this property is `nil`, which means that no maximum value is displayed.
 */
@property (copy, nullable) NSNumber *maximum;

@end


/**
 The `ORKTimeOfDayAnswerFormat` class represents the answer format for questions that require users
 to enter a time of day.
 
 A time of day answer format produces an `ORKTimeOfDayQuestionResult` object.
 */
ORK_CLASS_AVAILABLE
@interface ORKTimeOfDayAnswerFormat : ORKAnswerFormat

/**
 Returns an initialized time of day answer format using the specified default value.
 
 This method is the designated initializer.
 
 @param defaultComponents   The default value with which to configure the picker.
 
 @return An initialized time of day answer format.
 */
- (instancetype)initWithDefaultComponents:(nullable NSDateComponents *)defaultComponents NS_DESIGNATED_INITIALIZER;

/**
 The default time of day to display in the picker. (read-only)
 
 Note that both the hour and minute components are observed. If the value of this property is `nil`,
 the picker displays the current time of day.
 */
@property (nonatomic, copy, readonly, nullable) NSDateComponents *defaultComponents;

@end


/**
 The style of date picker to use in an `ORKDateAnswerFormat` object.
 */
typedef NS_ENUM(NSInteger, ORKDateAnswerStyle) {

    /**
     The date and time question type asks participants to choose a time or a combination of date
     and time, from a picker.
     */
    ORKDateAnswerStyleDateAndTime,
    
    /**
     The date question type asks participants to choose a particular date from a picker.
     */
    ORKDateAnswerStyleDate
} ORK_ENUM_AVAILABLE;

/**
 The `ORKDateAnswerFormat` class represents the answer format for questions that require users
 to enter a date, or a date and time.
 
 A date answer format produces an `ORKDateQuestionResult` object.
 */
ORK_CLASS_AVAILABLE
@interface ORKDateAnswerFormat : ORKAnswerFormat

+ (instancetype)new NS_UNAVAILABLE;
- (instancetype)init NS_UNAVAILABLE;

/**
 Returns an initialized date answer format using the specified date style.
 
 @param style           The style of date answer, such as date, or date and time.
 
 @return An initialized date answer format.
 */
- (instancetype)initWithStyle:(ORKDateAnswerStyle)style;

/**
 Returns an initialized date answer format using the specified answer style and default date values.
 
 This method is the designated initializer.
 
 @param style           The style of date answer, such as date, or date and time.
 @param defaultDate     The default date to display. When the value of this parameter is `nil`, the
                            picker displays the current time.
 @param minimumDate     The minimum date that is accessible in the picker. If the value of this 
                            parameter is `nil`, there is no minimum.
 @param maximumDate     The maximum date that is accessible in the picker. If the value of this 
                            parameter is `nil`, there is no maximum.
 @param calendar        The calendar to use. If the value of this parameter is `nil`, the picker
                            uses the default calendar for the current locale.
 
 @return An initialized date answer format.
 */
- (instancetype)initWithStyle:(ORKDateAnswerStyle)style
                  defaultDate:(nullable NSDate *)defaultDate
                  minimumDate:(nullable NSDate *)minimumDate
                  maximumDate:(nullable NSDate *)maximumDate
                     calendar:(nullable NSCalendar *)calendar NS_DESIGNATED_INITIALIZER;

/**
 The style of date entry.
 */
@property (readonly) ORKDateAnswerStyle style;

/**
 The date to use as the default.
 
 The date is displayed in the user's time zone.
 When the value of this property is `nil`, the current time is used as the default.
 */
@property (copy, readonly, nullable) NSDate *defaultDate;

/**
 The minimum allowed date.
 
When the value of this property is `nil`, there is no minimum.
 */
@property (copy, readonly, nullable) NSDate *minimumDate;

/**
 The maximum allowed date.
 
 When the value of this property is `nil`, there is no maximum.
 */
@property (copy, readonly, nullable) NSDate *maximumDate;

/**
 The calendar to use in the picker.
 
 When the value of this property is `nil`, the picker uses the default calendar for the current
 locale.
 */
@property (copy, readonly, nullable) NSCalendar *calendar;

@end


/**
 The `ORKTextAnswerFormat` class represents the answer format for questions that collect a text
 response
 from the user.
 
 An `ORKTextAnswerFormat` object produces an `ORKTextQuestionResult` object.
 */
ORK_CLASS_AVAILABLE
@interface ORKTextAnswerFormat : ORKAnswerFormat

/**
 Returns an initialized text answer format using the regular expression.
 
 This method is one of the designated initializers.
 
 @param validationRegex           The regular expression used to validate the text.
 @param invalidMessage            The text presented to the user when invalid input is received.
 
 @return An initialized validated text answer format.
 */
- (instancetype)initWithValidationRegex:(NSString *)validationRegex
                         invalidMessage:(NSString *)invalidMessage NS_DESIGNATED_INITIALIZER;

/**
 Returns an initialized text answer format using the specified maximum string length.
 
 This method is one of the designated initializers.
 
 @param maximumLength   The maximum number of characters to accept. When the value of this parameter
                            is 0, there is no maximum.
 
 @return An initialized text answer format.
 */
- (instancetype)initWithMaximumLength:(NSInteger)maximumLength NS_DESIGNATED_INITIALIZER;

/**
 The regex used to validate user's input.
 
 The default value is nil. If set to nil, no validation will be performed.
 */
@property (nonatomic, copy, nullable) NSString *validationRegex;

/**
 The text presented to the user when invalid input is received.
 
 The default value is nil.
 */
@property (nonatomic, copy, nullable) NSString *invalidMessage;

/**
 The maximum length of the text users can enter.
 
 When the value of this property is 0, there is no maximum.
 */
@property NSInteger maximumLength;

/**
 A Boolean value indicating whether to expect more than one line of input.
 
 By default, the value of this property is `YES`.
 */
@property BOOL multipleLines;

/**
 The autocapitalization type that applies to the user's input.
 
 By default, the value of this property is `UITextAutocapitalizationTypeSentences`.
 */
@property UITextAutocapitalizationType autocapitalizationType;

/**
 The autocorrection type that applies to the user's input.
 
 By default, the value of this property is `UITextAutocorrectionTypeDefault`.
 */
@property UITextAutocorrectionType autocorrectionType;

/**
 The spell checking type that applies to the user's input.
 
 By default, the value of this property is `UITextSpellCheckingTypeDefault`.
 */
@property UITextSpellCheckingType spellCheckingType;

/**
 The keyboard type that applies to the user's input.
 
 By default, the value of this property is `UIKeyboardTypeDefault`.
 */
@property UIKeyboardType keyboardType;

/**
 Identifies whether the text object should hide the text being entered.
 
 By default, the value of this property is NO.
 */
@property(nonatomic,getter=isSecureTextEntry) BOOL secureTextEntry;

@end


/**
 The `ORKEmailAnswerFormat` class represents the answer format for questions that collect an email
 response from the user.
 
 An `ORKEmailAnswerFormat` object produces an `ORKTextQuestionResult` object.
 */
ORK_CLASS_AVAILABLE
@interface ORKEmailAnswerFormat : ORKAnswerFormat

@end


/**
 The `ORKTimeIntervalAnswerFormat` class represents the answer format for questions that ask users
  to specify a time interval.
 
 The time interval answer format is suitable for time intervals up to 24 hours. If you need to track
 time intervals of longer duration, use a different answer format, such as
 `ORKValuePickerAnswerFormat`.
 
 Note that the time interval answer format does not support the selection of 0.
 
 A time interval answer format produces an `ORKTimeIntervalQuestionResult` object.
 */
ORK_CLASS_AVAILABLE
@interface ORKTimeIntervalAnswerFormat : ORKAnswerFormat

/**
 Returns an initialized time interval answer format using the specified default interval and step 
 value.
 
 This method is the designated initializer.
 
 @param defaultInterval     The default value to display in the picker.
 @param step                The step in the interval, in minutes. The value of this parameter must
                                be between 1 and 30.
 
 @return An initialized time interval answer format.
 */
- (instancetype)initWithDefaultInterval:(NSTimeInterval)defaultInterval
                                   step:(NSInteger)step NS_DESIGNATED_INITIALIZER;

/**
 The initial time interval displayed in the picker.
 */
@property (readonly) NSTimeInterval defaultInterval;

/**
 The size of the allowed step in the interval, in minutes.
 
 By default, the value of this property is 1. The minimum value is 1, and the maximum value is 30.
 */
@property (readonly) NSInteger step;

@end


/**
 The `ORKHeightAnswerFormat` class represents the answer format for questions that require users
 to enter a height.
 
 A height answer format produces an `ORKNumericQuestionResult` object. The result is always reported
 in the metric system using the `cm` unit.
 */
ORK_CLASS_AVAILABLE
@interface ORKHeightAnswerFormat : ORKAnswerFormat

/**
 Returns an initialized height answer format using the measurement system specified in the current
 locale.
 
 @return An initialized height answer format.
 */
- (instancetype)init;

/**
 Returns an initialized height answer format using the specified measurement system.
 
 This method is the designated initializer.
 
 @param measurementSystem   The measurement system to use. See `ORKMeasurementSystem` for the
                                accepted values.
 
 @return An initialized height answer format.
 */
- (instancetype)initWithMeasurementSystem:(ORKMeasurementSystem)measurementSystem NS_DESIGNATED_INITIALIZER;

/**
 Indicates the measurement system used by the answer format.
 */
@property (readonly) ORKMeasurementSystem measurementSystem;

@end


/**
 The `ORKLocationAnswerFormat` class represents the answer format for questions that collect a location response
 from the user.
 
 An `ORKLocationAnswerFormat` object produces an `ORKLocationQuestionResult` object.
 */
ORK_CLASS_AVAILABLE
@interface ORKLocationAnswerFormat : ORKAnswerFormat

/**
 Indicates whether or not the user's current location should be automatically entered the first time they tap on the input field.
 
 By default, this value is YES.
 */
@property (nonatomic, assign) BOOL useCurrentLocation;

@end

/**
 The `ORKMoodScaleAnswerFormat` class represents an image choice that can be converted to a scale value.
 
 An `ORKMoodScaleAnswerFormat` class produces an `ORKMoodScaleQuestionResult` object.
 */
ORK_CLASS_AVAILABLE
@interface ORKMoodScaleAnswerFormat : ORKImageChoiceAnswerFormat

- (instancetype)initWithMoodQuestionType:(ORKMoodQuestionType)questionType;

@end


NS_ASSUME_NONNULL_END<|MERGE_RESOLUTION|>--- conflicted
+++ resolved
@@ -2,10 +2,7 @@
  Copyright (c) 2015, Apple Inc. All rights reserved.
  Copyright (c) 2015, Bruce Duncan.
  Copyright (c) 2016, Ricardo Sánchez-Sáez.
-<<<<<<< HEAD
-=======
  Copyright (c) 2017, Macro Yau.
->>>>>>> 96712fcf
  Copyright (c) 2017, Sage Bionetworks.
  
  Redistribution and use in source and binary forms, with or without modification,
@@ -656,94 +653,6 @@
 
 @end
 
-/**
- The `ORKNumberPickerAnswerFormat` class represents an answer format that lets participants use a
- value picker to choose from a fixed set of number choices.
- 
- When the number of choices is relatively large and the text that describes each choice
- is short, you might want to use the value picker answer format instead of the text choice answer
- format (`ORKTextChoiceAnswerFormat`). When the text that describes each choice is long, or there
- are only a very small number of choices, it's usually better to use the text choice answer format.
- 
- Note that the value picker answer format reports itself as being of the single choice question
- type. The value picker answer format produces an `ORKNumberQuestionResult` object.
- */
-ORK_CLASS_AVAILABLE
-@interface ORKNumberPickerAnswerFormat : ORKAnswerFormat
-
-+ (instancetype)new NS_UNAVAILABLE;
-- (instancetype)init NS_UNAVAILABLE;
-
-/**
- Returns a value picker answer format using the specified array of text choices.
- 
- Note that the `detailText` property of each choice is ignored. Be sure to create localized text for
- each choice that is short enough to fit in a `UIPickerView` object.
- 
- @param textChoices     Array of `ORKTextChoice` objects.
- 
- @return An initialized value picker answer format.
- */
-- (instancetype)initWithTextChoices:(NSArray<ORKTextChoice *> *)textChoices NS_DESIGNATED_INITIALIZER;
-
-/**
- An array of text choices that represent the options to display in the picker. (read-only)
- 
- Note that the `detailText` property of each choice is ignored. Be sure to create localized text for
- each choice that is short enough to fit in a `UIPickerView` object.
- */
-@property (copy, readonly) NSArray<ORKTextChoice *> *textChoices;
-
-@end
-
-/**
- The `ORKMultipleValuePickerAnswerFormat` class represents an answer format that lets participants use a
- multiple-component value picker to choose from a fixed set of text choices.
- 
- Note that the multiple value picker answer format reports itself as being of the multiple picker question
- type. The multiple-component value picker answer format produces an `ORKMultipleComponentQuestionResult` 
- object where the index into the array matches the array of `ORKValuePickerAnswerFormat` objects.
- 
- For example, if the picker shows two columns with choices of `[[A, B, C], [1, 2, 3, 4]]` and the user picked
- `B` and `3` then this would result in `componentsAnswer = [B, 3]`.
- */
-ORK_CLASS_AVAILABLE
-@interface ORKMultipleValuePickerAnswerFormat : ORKAnswerFormat
-
-+ (instancetype)new NS_UNAVAILABLE;
-- (instancetype)init NS_UNAVAILABLE;
-
-/**
- Returns a multiple value picker answer format using the specified array of value pickers.
- 
- @param valuePickers     Array of `ORKValuePickerAnswerFormat` objects.
- 
- @return An initialized multiple value picker answer format.
- */
-- (instancetype)initWithValuePickers:(NSArray<ORKValuePickerAnswerFormat *> *)valuePickers;
-
-/**
- Returns a multiple value picker answer format using the specified array of value pickers.
- 
- @param valuePickers     Array of `ORKValuePickerAnswerFormat` objects.
- @param separator        String used to separate the components
- 
- @return An initialized multiple value picker answer format.
- */
-- (instancetype)initWithValuePickers:(NSArray<ORKValuePickerAnswerFormat *> *)valuePickers separator:(NSString *)separator NS_DESIGNATED_INITIALIZER;
-
-/**
- An array of value pickers that represent the options to display in the picker. (read-only)
- */
-@property (copy, readonly) NSArray<ORKValuePickerAnswerFormat *> *valuePickers;
-
-/**
- A string used to define the seperator for the format of the string. Default = " ".
- */
-@property (copy, readonly) NSString *separator;
-
-@end
-
 
 /**
  The `ORKNumberPickerAnswerFormat` class represents an answer format that lets participants use a
