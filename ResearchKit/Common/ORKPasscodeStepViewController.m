--- conflicted
+++ resolved
@@ -36,10 +36,7 @@
 #import "ORKPasscodeStep.h"
 #import "ORKKeychainWrapper.h"
 #import "ORKHelpers.h"
-<<<<<<< HEAD
-=======
-
->>>>>>> b1b25f9a
+
 #import <AudioToolbox/AudioToolbox.h>
 #import <LocalAuthentication/LocalAuthentication.h>
 
@@ -410,13 +407,8 @@
 + (void)savePasscode:(NSString *)passcode withTouchIdEnabled:(BOOL)touchIdEnabled {
     ORKThrowInvalidArgumentExceptionIfNil(passcode)
     NSDictionary *dictionary = @{
-<<<<<<< HEAD
-                                 KeychainDictionaryPasscodeKey: [_passcode copy],
-                                 KeychainDictionaryTouchIdKey: @(_isTouchIdAuthenticated)
-=======
-                                 KeychainDictionaryPasscodeKey : [passcode copy],
-                                 KeychainDictionaryTouchIdKey : @(touchIdEnabled)
->>>>>>> b1b25f9a
+                                 KeychainDictionaryPasscodeKey: [passcode copy],
+                                 KeychainDictionaryTouchIdKey: @(touchIdEnabled)
                                  };
     NSError *error;
     [ORKKeychainWrapper setObject:dictionary forKey:PasscodeKey error:&error];
@@ -634,7 +626,7 @@
         }
     } else if (_numberOfFilledBullets < passcodeTextField.numberOfDigits) {
         // Only allow numeric characters besides backspace (covered by the previous if statement).
-        if (! [[NSScanner scannerWithString:string] scanFloat:NULL]) {
+        if (![[NSScanner scannerWithString:string] scanFloat:NULL]) {
             [self showValidityAlertWithMessage:ORKLocalizedString(@"PASSCODE_TEXTFIELD_INVALID_INPUT_MESSAGE", nil)];
             return NO;
         }
