--- conflicted
+++ resolved
@@ -43,11 +43,7 @@
 #import "ORKResult.h"
 
 #import "ORKKeychainWrapper.h"
-<<<<<<< HEAD
 #import "ORKHelpers_Internal.h"
-=======
-#import "ORKHelpers.h"
->>>>>>> d84944ac
 
 #import <AudioToolbox/AudioToolbox.h>
 #import <LocalAuthentication/LocalAuthentication.h>
@@ -115,7 +111,7 @@
         if ([self hasForgotPasscode]) {
             [[NSNotificationCenter defaultCenter] addObserver:self selector:@selector(keyboardWillShow:) name:UIKeyboardWillShowNotification object:nil];
             [[NSNotificationCenter defaultCenter] addObserver:self selector:@selector(keyboardWillHide:) name:UIKeyboardWillHideNotification object:nil];
-            
+        
             CGFloat x = kForgotPasscodeHorizontalPadding;
             _originalForgotPasscodeY = self.view.bounds.size.height - kForgotPasscodeVerticalPadding - kForgotPasscodeHeight;
             CGFloat width = self.view.bounds.size.width - 2 * kForgotPasscodeHorizontalPadding;
