/*
 Copyright (c) 2015, Apple Inc. All rights reserved.
 
 Redistribution and use in source and binary forms, with or without modification,
 are permitted provided that the following conditions are met:
 
 1.  Redistributions of source code must retain the above copyright notice, this
 list of conditions and the following disclaimer.
 
 2.  Redistributions in binary form must reproduce the above copyright notice,
 this list of conditions and the following disclaimer in the documentation and/or
 other materials provided with the distribution.
 
 3.  Neither the name of the copyright holder(s) nor the names of any contributors
 may be used to endorse or promote products derived from this software without
 specific prior written permission. No license is granted to the trademarks of
 the copyright holders even if such marks are included in this software.
 
 THIS SOFTWARE IS PROVIDED BY THE COPYRIGHT HOLDERS AND CONTRIBUTORS "AS IS"
 AND ANY EXPRESS OR IMPLIED WARRANTIES, INCLUDING, BUT NOT LIMITED TO, THE
 IMPLIED WARRANTIES OF MERCHANTABILITY AND FITNESS FOR A PARTICULAR PURPOSE
 ARE DISCLAIMED. IN NO EVENT SHALL THE COPYRIGHT OWNER OR CONTRIBUTORS BE LIABLE
 FOR ANY DIRECT, INDIRECT, INCIDENTAL, SPECIAL, EXEMPLARY, OR CONSEQUENTIAL
 DAMAGES (INCLUDING, BUT NOT LIMITED TO, PROCUREMENT OF SUBSTITUTE GOODS OR
 SERVICES; LOSS OF USE, DATA, OR PROFITS; OR BUSINESS INTERRUPTION) HOWEVER
 CAUSED AND ON ANY THEORY OF LIABILITY, WHETHER IN CONTRACT, STRICT LIABILITY,
 OR TORT (INCLUDING NEGLIGENCE OR OTHERWISE) ARISING IN ANY WAY OUT OF THE USE
 OF THIS SOFTWARE, EVEN IF ADVISED OF THE POSSIBILITY OF SUCH DAMAGE.
 */


#import "ORKChoiceViewCell.h"
#import "ORKSkin.h"
#import "ORKHelpers.h"
#import "ORKAccessibility.h"

<<<<<<< HEAD
static const CGFloat kLabelRightMargin = 44.0;
=======

static const CGFloat kRightMargin = 44.0;
>>>>>>> 31ea7908

@implementation ORKChoiceViewCell {
    UIImageView *_checkView;
    ORKSelectionTitleLabel *_shortLabel;
    ORKSelectionSubTitleLabel *_longLabel;
}

- (instancetype)initWithStyle:(UITableViewCellStyle)style reuseIdentifier:(NSString *)reuseIdentifier {
    self = [super initWithStyle:style reuseIdentifier:reuseIdentifier];
    if (self) {
        self.clipsToBounds = YES;
        _checkView = [[UIImageView alloc] initWithImage:[[UIImage imageNamed:@"checkmark" inBundle:ORKBundle() compatibleWithTraitCollection:nil] imageWithRenderingMode:UIImageRenderingModeAlwaysTemplate]];
    }
    return self;
}

- (void)layoutSubviews {
    [super layoutSubviews];
    
    ORKScreenType screenType = ORKGetScreenTypeForWindow(self.window);
    
    CGFloat firstBaselineOffsetFromTop = ORKGetMetricForScreenType(ORKScreenMetricChoiceCellFirstBaselineOffsetFromTop, screenType);
    CGFloat labelLastBaselineToLabelFirstBaseline = ORKGetMetricForScreenType(ORKScreenMetricChoiceCellLabelLastBaselineToLabelFirstBaseline, screenType);
    
    CGFloat cellLeftMargin = self.separatorInset.left;

    CGFloat labelWidth =  self.bounds.size.width - (cellLeftMargin + kLabelRightMargin);
    CGFloat cellHeight = self.bounds.size.height;
    
    if (self.longLabel.text.length == 0 && self.shortLabel.text.length == 0) {
        self.shortLabel.frame = CGRectZero;
        self.longLabel.frame = CGRectZero;
    } else if (self.longLabel.text.length == 0) {
        self.shortLabel.frame = CGRectMake(cellLeftMargin, 0, labelWidth, cellHeight);
        self.longLabel.frame = CGRectZero;
    } else if (self.shortLabel.text.length == 0) {
        self.longLabel.frame = CGRectMake(cellLeftMargin, 0, labelWidth, cellHeight);
        self.shortLabel.frame = CGRectZero;
    } else {
        {
            self.shortLabel.frame = CGRectMake(cellLeftMargin, 0,
                                               labelWidth, 1);
            
            ORKAdjustHeightForLabel(self.shortLabel);
            
            CGRect rect = self.shortLabel.frame;
            
            CGFloat shortLabelFirstBaselineApproximateOffsetFromTop = [[self.shortLabel font] ascender];
            
            rect.origin.y = firstBaselineOffsetFromTop - shortLabelFirstBaselineApproximateOffsetFromTop;
            self.shortLabel.frame = rect;
        
        }
        {
<<<<<<< HEAD
            
            self.longLabel.frame = CGRectMake(cellLeftMargin, 0,
=======
            self.longLabel.frame = CGRectMake(leftMargin, 0,
>>>>>>> 31ea7908
                                              labelWidth, 1);
            
            ORKAdjustHeightForLabel(self.longLabel);
            
            CGRect rect = self.longLabel.frame;
            
            CGFloat shortLabelBaselineApproximateOffsetFromBottom = ABS([[self.shortLabel font] descender]);
            CGFloat longLabelApproximateFirstBaselineOffset = [[self.longLabel font] ascender];
            
            rect.origin.y = CGRectGetMaxY(self.shortLabel.frame) - shortLabelBaselineApproximateOffsetFromBottom + labelLastBaselineToLabelFirstBaseline - longLabelApproximateFirstBaselineOffset;
    
            self.longLabel.frame = rect;
            
        }
    }
    [self updateSelectedItem];
}

- (ORKSelectionTitleLabel *)shortLabel {
    if (_shortLabel == nil ) {
        _shortLabel = [ORKSelectionTitleLabel new];
        _shortLabel.numberOfLines = 0;
        [self.contentView addSubview:_shortLabel];
    }
    return _shortLabel;
}

- (ORKSelectionSubTitleLabel *)longLabel {
    if (_longLabel == nil) {
        _longLabel = [ORKSelectionSubTitleLabel new];
        _longLabel.numberOfLines = 0;
        _longLabel.textColor = [UIColor ork_darkGrayColor];
        [self.contentView addSubview:_longLabel];
    }
    return _longLabel;
}

- (void)updateSelectedItem {
    if (_immediateNavigation == NO) {
        self.accessoryView = _selectedItem ? _checkView : nil;
        self.shortLabel.textColor = _selectedItem ? [self tintColor] : [UIColor blackColor];
        self.longLabel.textColor = _selectedItem ? [[self tintColor] colorWithAlphaComponent:192/255.] : [UIColor ork_darkGrayColor];
    }
}

- (void)setImmediateNavigation:(BOOL)immediateNavigation {
    _immediateNavigation = immediateNavigation;
    
    if (_immediateNavigation == YES) {
        self.accessoryView = nil;
        self.accessoryType = UITableViewCellAccessoryDisclosureIndicator;
    }
}

- (void)setSelectedItem:(BOOL)selectedItem {
    _selectedItem = selectedItem;
    [self updateSelectedItem];
}

+ (CGFloat)suggestedCellHeightForShortText:(NSString *)shortText LongText:(NSString *)longText inTableView:(UITableView *)tableView {
    CGFloat height = 0;
    
    ORKScreenType screenType = ORKGetScreenTypeForWindow(tableView.window);
    CGFloat firstBaselineOffsetFromTop = ORKGetMetricForScreenType(ORKScreenMetricChoiceCellFirstBaselineOffsetFromTop, screenType);
    CGFloat labelLastBaselineToLabelFirstBaseline = ORKGetMetricForScreenType(ORKScreenMetricChoiceCellLabelLastBaselineToLabelFirstBaseline, screenType);
    CGFloat lastBaselineToBottom = ORKGetMetricForScreenType(ORKScreenMetricChoiceCellLastBaselineToBottom, screenType);
<<<<<<< HEAD
    
    CGFloat cellLeftMargin =  ORKTableViewCellLeftMargin(tableView);
    
    CGFloat labelWidth =  tableView.bounds.size.width - (cellLeftMargin + kLabelRightMargin);
=======
    CGFloat leftMargin =  ORKTableViewLeftMargin(tableView);
    CGFloat labelWidth =  tableView.bounds.size.width - (leftMargin+kRightMargin);
>>>>>>> 31ea7908
   
    if (shortText.length > 0) {
        static ORKSelectionTitleLabel *shortLabel;
        if (shortLabel == nil) {
            shortLabel = [ORKSelectionTitleLabel new];
            shortLabel.numberOfLines = 0;
        }
        
        shortLabel.frame = CGRectMake(0, 0, labelWidth, 0);
        shortLabel.text = shortText;
        
        ORKAdjustHeightForLabel(shortLabel);
        CGFloat shortLabelFirstBaselineApproximateOffsetFromTop = [[shortLabel font] ascender];
    
        height += firstBaselineOffsetFromTop - shortLabelFirstBaselineApproximateOffsetFromTop + shortLabel.frame.size.height;
    }
    
    if (longText.length > 0) {
        static ORKSelectionSubTitleLabel *longLabel;
        if (longLabel == nil) {
            longLabel = [ORKSelectionSubTitleLabel new];
            longLabel.numberOfLines = 0;
        }
        
        longLabel.frame = CGRectMake(0, 0, labelWidth, 0);
        longLabel.text = longText;
        
        ORKAdjustHeightForLabel(longLabel);
        
        CGFloat longLabelApproximateFirstBaselineOffset = [[longLabel font] ascender];
        
        if (shortText.length > 0) {
            height += labelLastBaselineToLabelFirstBaseline - longLabelApproximateFirstBaselineOffset + longLabel.frame.size.height;
        } else {
            height += firstBaselineOffsetFromTop - longLabelApproximateFirstBaselineOffset + longLabel.frame.size.height;
        }

    }
    
    height += lastBaselineToBottom;
   
    CGFloat minCellHeight = ORKGetMetricForScreenType(ORKScreenMetricTableCellDefaultHeight, screenType);
    
    return MAX(height, minCellHeight);
}

#pragma mark - Accessibility

- (NSString *)accessibilityLabel {
    if (self.accessoryType == UITableViewCellAccessoryDisclosureIndicator) {
        return ORKAccessibilityStringForVariables(self.shortLabel.accessibilityLabel, self.longLabel.accessibilityLabel);
    }
    NSString *state = (self.selectedItem ? ORKLocalizedString(@"AX_SELECTED", nil) : ORKLocalizedString(@"AX_UNSELECTED", nil));
    return ORKAccessibilityStringForVariables(state, self.shortLabel.accessibilityLabel, self.longLabel.accessibilityLabel);
}

@end<|MERGE_RESOLUTION|>--- conflicted
+++ resolved
@@ -34,12 +34,8 @@
 #import "ORKHelpers.h"
 #import "ORKAccessibility.h"
 
-<<<<<<< HEAD
+
 static const CGFloat kLabelRightMargin = 44.0;
-=======
-
-static const CGFloat kRightMargin = 44.0;
->>>>>>> 31ea7908
 
 @implementation ORKChoiceViewCell {
     UIImageView *_checkView;
@@ -94,12 +90,7 @@
         
         }
         {
-<<<<<<< HEAD
-            
             self.longLabel.frame = CGRectMake(cellLeftMargin, 0,
-=======
-            self.longLabel.frame = CGRectMake(leftMargin, 0,
->>>>>>> 31ea7908
                                               labelWidth, 1);
             
             ORKAdjustHeightForLabel(self.longLabel);
@@ -166,15 +157,8 @@
     CGFloat firstBaselineOffsetFromTop = ORKGetMetricForScreenType(ORKScreenMetricChoiceCellFirstBaselineOffsetFromTop, screenType);
     CGFloat labelLastBaselineToLabelFirstBaseline = ORKGetMetricForScreenType(ORKScreenMetricChoiceCellLabelLastBaselineToLabelFirstBaseline, screenType);
     CGFloat lastBaselineToBottom = ORKGetMetricForScreenType(ORKScreenMetricChoiceCellLastBaselineToBottom, screenType);
-<<<<<<< HEAD
-    
     CGFloat cellLeftMargin =  ORKTableViewCellLeftMargin(tableView);
-    
     CGFloat labelWidth =  tableView.bounds.size.width - (cellLeftMargin + kLabelRightMargin);
-=======
-    CGFloat leftMargin =  ORKTableViewLeftMargin(tableView);
-    CGFloat labelWidth =  tableView.bounds.size.width - (leftMargin+kRightMargin);
->>>>>>> 31ea7908
    
     if (shortText.length > 0) {
         static ORKSelectionTitleLabel *shortLabel;
