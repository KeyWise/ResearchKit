--- conflicted
+++ resolved
@@ -154,20 +154,12 @@
 
 ORKScreenType ORKGetVerticalScreenTypeForWindow(UIWindow *window) {
     window = ORKDefaultWindowIfWindowIsNil(window);
-<<<<<<< HEAD
     return ORKGetVerticalScreenTypeForBounds(window.bounds);
-=======
-    return ORKGetVerticalScreenTypeForBounds([window bounds]);
->>>>>>> 72da2187
 }
 
 ORKScreenType ORKGetHorizontalScreenTypeForWindow(UIWindow *window) {
     window = ORKDefaultWindowIfWindowIsNil(window);
-<<<<<<< HEAD
     return ORKGetHorizontalScreenTypeForBounds(window.bounds);
-=======
-    return ORKGetHorizontalScreenTypeForBounds([window bounds]);
->>>>>>> 72da2187
 }
 
 ORKScreenType ORKGetScreenTypeForScreen(UIScreen *screen) {
@@ -223,10 +215,6 @@
 }
 
 CGFloat ORKGetMetricForWindow(ORKScreenMetric metric, UIWindow *window) {
-<<<<<<< HEAD
-    window = ORKDefaultWindowIfWindowIsNil(window);
-=======
->>>>>>> 72da2187
     CGFloat metricValue = 0;
     switch (metric) {
         case ORKScreenMetricContinueButtonWidth:
@@ -268,11 +256,7 @@
     return ORKStandardLeftTableViewCellMarginForWindow(cell.window);
 }
 
-<<<<<<< HEAD
-CGFloat ORKStandardHorizMarginForWindow(UIWindow *window) {
-=======
 CGFloat ORKStandardHorizontalMarginForWindow(UIWindow *window) {
->>>>>>> 72da2187
     window = ORKDefaultWindowIfWindowIsNil(window); // need a proper window to use bounds
     CGFloat margin = 0;
     switch (ORKGetHorizontalScreenTypeForWindow(window)) {
@@ -286,11 +270,7 @@
         case ORKScreenTypeiPad:{
             // Use adaptive side margin, if window is wider than iPhone6 Plus.
             // Min Marign = ORKLayoutMarginWidthThinBezelRegular, Max Marign = ORKLayoutMarginWidthiPad
-<<<<<<< HEAD
-            CGFloat ratio = (window.bounds.size.width - ORKiPhone6PlusScreenSize.width)/(ORKiPadScreenSize.width - ORKiPhone6PlusScreenSize.width);
-=======
             CGFloat ratio =  (window.bounds.size.width - ORKiPhone6PlusScreenSize.width) / (ORKiPadScreenSize.width - ORKiPhone6PlusScreenSize.width);
->>>>>>> 72da2187
             ratio = MIN(1.0, ratio);
             ratio = MAX(0.0, ratio);
             margin = ORKLayoutMarginWidthThinBezelRegular + (ORKLayoutMarginWidthiPad - ORKLayoutMarginWidthThinBezelRegular)*ratio;
@@ -300,13 +280,8 @@
     return margin;
 }
 
-<<<<<<< HEAD
-CGFloat ORKStandardHorizMarginForView(UIView *view) {
-    return ORKStandardHorizMarginForWindow(view.window);
-=======
 CGFloat ORKStandardHorizontalMarginForView(UIView *view) {
     return ORKStandardHorizontalMarginForWindow(view.window);
->>>>>>> 72da2187
 }
 
 UIEdgeInsets ORKStandardLayoutMarginsForTableViewCell(UITableViewCell *cell) {
@@ -338,13 +313,7 @@
 }
 
 CGFloat ORKWidthForSignatureView(UIWindow *window) {
-<<<<<<< HEAD
-    if (!window) {
-        return 0.0;
-    }
-=======
     window = ORKDefaultWindowIfWindowIsNil(window); // need a proper window to use bounds
->>>>>>> 72da2187
     const CGSize windowSize = window.bounds.size;
     const CGFloat windowPortraitWidth = MIN(windowSize.width, windowSize.height);
     const CGFloat signatureViewWidth = windowPortraitWidth - ( 2*ORKStandardHorizontalMarginForView(window) + 2*ORKStandardLeftMarginForTableViewCell(window) );
