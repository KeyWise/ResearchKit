/*
 Copyright (c) 2015, Apple Inc. All rights reserved.
 
 Redistribution and use in source and binary forms, with or without modification,
 are permitted provided that the following conditions are met:
 
 1.  Redistributions of source code must retain the above copyright notice, this
 list of conditions and the following disclaimer.
 
 2.  Redistributions in binary form must reproduce the above copyright notice,
 this list of conditions and the following disclaimer in the documentation and/or
 other materials provided with the distribution.
 
 3.  Neither the name of the copyright holder(s) nor the names of any contributors
 may be used to endorse or promote products derived from this software without
 specific prior written permission. No license is granted to the trademarks of
 the copyright holders even if such marks are included in this software.
 
 THIS SOFTWARE IS PROVIDED BY THE COPYRIGHT HOLDERS AND CONTRIBUTORS "AS IS"
 AND ANY EXPRESS OR IMPLIED WARRANTIES, INCLUDING, BUT NOT LIMITED TO, THE
 IMPLIED WARRANTIES OF MERCHANTABILITY AND FITNESS FOR A PARTICULAR PURPOSE
 ARE DISCLAIMED. IN NO EVENT SHALL THE COPYRIGHT OWNER OR CONTRIBUTORS BE LIABLE
 FOR ANY DIRECT, INDIRECT, INCIDENTAL, SPECIAL, EXEMPLARY, OR CONSEQUENTIAL
 DAMAGES (INCLUDING, BUT NOT LIMITED TO, PROCUREMENT OF SUBSTITUTE GOODS OR
 SERVICES; LOSS OF USE, DATA, OR PROFITS; OR BUSINESS INTERRUPTION) HOWEVER
 CAUSED AND ON ANY THEORY OF LIABILITY, WHETHER IN CONTRACT, STRICT LIABILITY,
 OR TORT (INCLUDING NEGLIGENCE OR OTHERWISE) ARISING IN ANY WAY OUT OF THE USE
 OF THIS SOFTWARE, EVEN IF ADVISED OF THE POSSIBILITY OF SUCH DAMAGE.
 */


#import "ORKSkin.h"
#import "ORKHelpers.h"


NSString *const ORKSignatureColorKey = @"ORKSignatureColorKey";
NSString *const ORKBackgroundColorKey = @"ORKBackgroundColorKey";
NSString *const ORKToolBarTintColorKey = @"ORKToolBarTintColorKey";
NSString *const ORKLightTintColorKey = @"ORKLightTintColorKey";
NSString *const ORKDarkTintColorKey = @"ORKDarkTintColorKey";
NSString *const ORKCaptionTextColorKey = @"ORKCaptionTextColorKey";
NSString *const ORKBlueHighlightColorKey = @"ORKBlueHighlightColorKey";

@implementation UIColor (ORKColor)

#define cachedColorMethod(m, r, g, b, a) \
+ (UIColor *)m { \
static UIColor *c##m = nil; \
static dispatch_once_t onceToken##m; \
dispatch_once(&onceToken##m, ^{ \
c##m = [[UIColor alloc] initWithRed:r green:g blue:b alpha:a]; \
}); \
return c##m; \
}

cachedColorMethod(ork_midGrayTintColor, 0./255., 0./255., 25./255., .22)
cachedColorMethod(ork_redColor, 255./255.,  59./255.,  48./255., 1.)
cachedColorMethod(ork_grayColor, 142./255., 142./255., 147./255., 1.)
cachedColorMethod(ork_darkGrayColor, 102./255., 102./255., 102./255., 1.)

#undef cachedColorMethod

@end

static NSMutableDictionary *colors() {
    
    static NSMutableDictionary *colors = nil;
    
    static dispatch_once_t onceToken;
    dispatch_once(&onceToken, ^{
        colors = [@{
                    ORKSignatureColorKey : ORKRGB(0x000000),
                    ORKBackgroundColorKey : ORKRGB(0xffffff),
                    ORKToolBarTintColorKey : ORKRGB(0xffffff),
                    ORKLightTintColorKey : ORKRGB(0xeeeeee),
                    ORKDarkTintColorKey : ORKRGB(0x888888),
                    ORKCaptionTextColorKey : ORKRGB(0xcccccc),
                    ORKBlueHighlightColorKey : [UIColor colorWithRed:0.0 green:122.0/255.0 blue:1.0 alpha:1.0]
                    } mutableCopy];
    });
    return colors;
}

UIColor *ORKColor(NSString *colorKey) {
    return colors()[colorKey];
}

void ORKColorSetColorForKey(NSString *key, UIColor *color) {
    NSMutableDictionary *d = colors();
    d[key] = color;
}

CGFloat ORKGetMetricForWindow(ORKScreenMetric metric, UIWindow *window) {
    return ORKGetMetricForScreenType(metric, ORKGetScreenTypeForWindow(window));
}

const CGSize ORKiPhone4ScreenSize = (CGSize){320, 480};
const CGSize ORKiPhone5ScreenSize = (CGSize){320, 568};
const CGSize ORKiPhone6ScreenSize = (CGSize){375, 667};
const CGSize ORKiPhone6PlusScreenSize = (CGSize){414, 736};
const CGSize ORKiPadScreenSize = (CGSize){768, 1024};

ORKScreenType ORKGetScreenTypeForBounds(CGRect bounds) {
    ORKScreenType screenType = ORKScreenTypeiPhone6;
    CGFloat maximumDimension = MAX(bounds.size.width, bounds.size.height);
    if (maximumDimension < ORKiPhone4ScreenSize.height + 1) {
        screenType = ORKScreenTypeiPhone4;
    } else if (maximumDimension < ORKiPhone5ScreenSize.height + 1) {
        screenType = ORKScreenTypeiPhone5;
    } else if (maximumDimension < ORKiPhone6ScreenSize.height + 1) {
        screenType = ORKScreenTypeiPhone6;
    } else if (maximumDimension < ORKiPhone6PlusScreenSize.height + 1) {
        screenType = ORKScreenTypeiPhone6Plus;
    } else {
        screenType = ORKScreenTypeiPad;
    }
    return screenType;
}

ORKScreenType ORKGetScreenTypeForWindow(UIWindow *window) {
<<<<<<< HEAD
    if (!window) {
=======
    if(UI_USER_INTERFACE_IDIOM() == UIUserInterfaceIdiomPad) {
        return ORKScreenTypeiPad;
    }
    if (! window) {
>>>>>>> 31ea7908
        window = [[[UIApplication sharedApplication] windows] firstObject];
    }
    return ORKGetScreenTypeForBounds([window bounds]);
}

<<<<<<< HEAD
ORKScreenType ORKGetScreenTypeForScreen(UIScreen *screen) {
    ORKScreenType screenType = ORKScreenTypeiPhone6;
    if (screen == [UIScreen mainScreen]) {
        screenType = ORKGetScreenTypeForBounds([screen bounds]);
    }
    return screenType;
}

CGFloat ORKGetMetricForScreenType(ORKScreenMetric metric, ORKScreenType screenType) {
    
    static  const CGFloat metrics[ORKScreenMetric_COUNT][ORKScreenType_COUNT] = {
        // iPhone 6+, iPhone 6, iPhone 5, iPhone 4,     iPad
        {        128,      128,      100,      100,      128},      // ORKScreenMetricTopToCaptionBaseline
        {         35,       35,       32,       24,       35},      // ORKScreenMetricFontSizeHeadline
        {         38,       38,       32,       28,       38},      // ORKScreenMetricMaxFontSizeHeadline
        {         30,       30,       30,       24,       30},      // ORKScreenMetricFontSizeSurveyHeadline
        {         32,       32,       32,       28,       32},      // ORKScreenMetricMaxFontSizeSurveyHeadline
        {         17,       17,       17,       16,       17},      // ORKScreenMetricFontSizeSubheadline
        {         62,       62,       51,       51,       62},      // ORKScreenMetricCaptionBaselineToFitnessTimerTop
        {         62,       62,       43,       43,       62},      // ORKScreenMetricCaptionBaselineToTappingLabelTop
        {         36,       36,       32,       32,       36},      // ORKScreenMetricCaptionBaselineToInstructionBaseline
        {         30,       30,       28,       24,       30},      // ORKScreenMetricInstructionBaselineToLearnMoreBaseline
        {         44,       44,       20,       14,       44},      // ORKScreenMetricLearnMoreBaselineToStepViewTop
        {         40,       40,       30,       14,       40},      // ORKScreenMetricLearnMoreBaselineToStepViewTopWithNoLearnMore
        {         36,       36,       20,       12,       36},      // ORKScreenMetricContinueButtonTopMargin
        {         40,       40,       20,       12,       40},      // ORKScreenMetricContinueButtonTopMarginForIntroStep
        {         44,       44,       40,       40,       44},      // ORKScreenMetricIllustrationToCaptionBaseline
        {        198,      198,      194,      152,      198},      // ORKScreenMetricIllustrationHeight
        {        300,      300,      176,      152,      300},      // ORKScreenMetricInstructionImageHeight
        {        150,      150,      146,      146,      150},      // ORKScreenMetricContinueButtonWidth
        {        162,      162,      120,      116,      162},      // ORKScreenMetricMinimumStepHeaderHeightForMemoryGame
        {         60,       60,       60,       44,       60},      // ORKScreenMetricTableCellDefaultHeight
        {         55,       55,       55,       44,       55},      // ORKScreenMetricTextFieldCellHeight
        {         36,       36,       36,       26,       36},      // ORKScreenMetricChoiceCellFirstBaselineOffsetFromTop,
        {         24,       24,       24,       18,       24},      // ORKScreenMetricChoiceCellLastBaselineToBottom,
        {         24,       24,       24,       24,       24},      // ORKScreenMetricChoiceCellLabelLastBaselineToLabelFirstBaseline,
        {         30,       30,       20,       20,       30},      // ORKScreenMetricLearnMoreButtonSideMargin
        {         10,       10,        0,        0,       10},      // ORKScreenMetricHeadlineSideMargin
        {         44,       44,       44,       44,       44},      // ORKScreenMetricToolbarHeight
    };
    
    return metrics[metric][screenType];
}

const CGFloat ORKLayoutMarginWidthiPad = 115.0;
const CGFloat ORKLayoutMarginWidthThinBezelRegular = 20.0;
//const CGFloat ORKLayoutMarginWidthThinBezelCompact = 16.0;
const CGFloat ORKLayoutMarginWidthRegularBezel = 15.0;

CGFloat ORKTableViewCellLeftMargin(UITableViewCell *cell) {
    CGFloat margin = 0;
    switch (ORKGetScreenTypeForWindow(cell.window)) {
        case ORKScreenTypeiPhone4:
        case ORKScreenTypeiPhone5:
        case ORKScreenTypeiPhone6:
            margin = ORKLayoutMarginWidthRegularBezel;
            break;
        case ORKScreenTypeiPhone6Plus:
        case ORKScreenTypeiPad:
        default:
            margin = ORKLayoutMarginWidthThinBezelRegular;
            break;
    }
    return margin;
}

CGFloat ORKStandardMarginForView(UIView *view) {
    CGFloat margin = 0;
    switch (ORKGetScreenTypeForWindow(view.window)) {
        case ORKScreenTypeiPhone4:
        case ORKScreenTypeiPhone5:
        case ORKScreenTypeiPhone6:
        case ORKScreenTypeiPhone6Plus:
        default:
            margin = ORKTableViewCellLeftMargin(view);
            break;
        case ORKScreenTypeiPad:
            margin = ORKLayoutMarginWidthiPad;
            break;
    }
    return margin;
}

UIEdgeInsets ORKDefaultTableViewCellLayoutMargins(UITableViewCell *cell) {
    return (UIEdgeInsets){.left=ORKTableViewCellLeftMargin(cell),
                          .right=ORKTableViewCellLeftMargin(cell),
                          .bottom=8,
                          .top=8};
}

UIEdgeInsets ORKDefaultFullScreenViewLayoutMargins(UIView *view) {
    UIEdgeInsets layoutMargins = UIEdgeInsetsZero;
    ORKScreenType screenType = ORKGetScreenTypeForWindow(view.window);
    if (screenType == ORKScreenTypeiPad) {
        layoutMargins = (UIEdgeInsets){.left=ORKStandardMarginForView(view), .right=ORKStandardMarginForView(view)};
    }
    return layoutMargins;
}

UIEdgeInsets ORKDefaultScrollIndicatorInsets(UIView *view) {
    UIEdgeInsets scrollIndicatorInsets = UIEdgeInsetsZero;
    ORKScreenType screenType = ORKGetScreenTypeForWindow(view.window);
    if (screenType == ORKScreenTypeiPad) {
        scrollIndicatorInsets = (UIEdgeInsets){.left=-ORKStandardMarginForView(view), .right=-ORKStandardMarginForView(view)};
    }
    return scrollIndicatorInsets;
}

void ORKUpdateScrollViewBottomInset(UIScrollView *scrollView, CGFloat bottomInset) {
    CGPoint savedOffset = scrollView.contentOffset;
    
    UIEdgeInsets insets = scrollView.contentInset;
    insets.bottom = bottomInset;
    scrollView.contentInset = insets;
    
    insets = scrollView.scrollIndicatorInsets;
    insets.bottom = bottomInset;
    scrollView.scrollIndicatorInsets = insets;
    
    scrollView.contentOffset = savedOffset;
=======
CGFloat ORKGetMetricForScreenType(ORKScreenMetric metric, ORKScreenType screenType) {
    
    static  const CGFloat metrics[ORKScreenMetric_COUNT][ORKScreenType_COUNT] = {
        // iPhone 6,iPhone 5, iPhone 4,    iPad
        {       128,     100,      100,     128},      // ORKScreenMetricTopToCaptionBaseline
        {        35,      32,       24,      35},      // ORKScreenMetricFontSizeHeadline
        {        38,      32,       28,      38},      // ORKScreenMetricMaxFontSizeHeadline
        {        30,      30,       24,      30},      // ORKScreenMetricFontSizeSurveyHeadline
        {        32,      32,       28,      32},      // ORKScreenMetricMaxFontSizeSurveyHeadline
        {        17,      17,       16,      17},      // ORKScreenMetricFontSizeSubheadline
        {        62,      51,       51,      62},      // ORKScreenMetricCaptionBaselineToFitnessTimerTop
        {        62,      43,       43,      62},      // ORKScreenMetricCaptionBaselineToTappingLabelTop
        {        36,      32,       32,      36},      // ORKScreenMetricCaptionBaselineToInstructionBaseline
        {        30,      28,       24,      30},      // ORKScreenMetricInstructionBaselineToLearnMoreBaseline
        {        44,      20,       14,      44},      // ORKScreenMetricLearnMoreBaselineToStepViewTop
        {        40,      30,       14,      40},      // ORKScreenMetricLearnMoreBaselineToStepViewTopWithNoLearnMore
        {        36,      20,       12,      36},      // ORKScreenMetricContinueButtonTopMargin
        {        40,      20,       12,      40},      // ORKScreenMetricContinueButtonTopMarginForIntroStep
        {        44,      40,       40,      44},      // ORKScreenMetricIllustrationToCaptionBaseline
        {       198,     194,      152,     297},      // ORKScreenMetricIllustrationHeight
        {       300,     176,      152,     300},      // ORKScreenMetricInstructionImageHeight
        {       150,     146,      146,     150},      // ORKScreenMetricContinueButtonWidth
        {       162,     120,      116,     162},      // ORKScreenMetricMinimumStepHeaderHeightForMemoryGame
        {        60,      60,       44,      60},      // ORKScreenMetricTableCellDefaultHeight
        {        55,      55,       44,      55},      // ORKScreenMetricTextFieldCellHeight
        {        36,      36,       26,      36},      // ORKScreenMetricChoiceCellFirstBaselineOffsetFromTop,
        {        24,      24,       18,      24},      // ORKScreenMetricChoiceCellLastBaselineToBottom,
        {        24,      24,       24,      24},      // ORKScreenMetricChoiceCellLabelLastBaselineToLabelFirstBaseline,
        {        30,      20,       20,      30},      // ORKScreenMetricLearnMoreButtonSideMargin
        {        10,       0,        0,      10},      // ORKScreenMetricHeadlineSideMargin
        {        44,      44,       44,      44},      // ORKScreenMetricToolbarHeight
    };
    
    return metrics[metric][screenType];
>>>>>>> 31ea7908
}<|MERGE_RESOLUTION|>--- conflicted
+++ resolved
@@ -118,20 +118,12 @@
 }
 
 ORKScreenType ORKGetScreenTypeForWindow(UIWindow *window) {
-<<<<<<< HEAD
     if (!window) {
-=======
-    if(UI_USER_INTERFACE_IDIOM() == UIUserInterfaceIdiomPad) {
-        return ORKScreenTypeiPad;
-    }
-    if (! window) {
->>>>>>> 31ea7908
         window = [[[UIApplication sharedApplication] windows] firstObject];
     }
     return ORKGetScreenTypeForBounds([window bounds]);
 }
 
-<<<<<<< HEAD
 ORKScreenType ORKGetScreenTypeForScreen(UIScreen *screen) {
     ORKScreenType screenType = ORKScreenTypeiPhone6;
     if (screen == [UIScreen mainScreen]) {
@@ -252,40 +244,4 @@
     scrollView.scrollIndicatorInsets = insets;
     
     scrollView.contentOffset = savedOffset;
-=======
-CGFloat ORKGetMetricForScreenType(ORKScreenMetric metric, ORKScreenType screenType) {
-    
-    static  const CGFloat metrics[ORKScreenMetric_COUNT][ORKScreenType_COUNT] = {
-        // iPhone 6,iPhone 5, iPhone 4,    iPad
-        {       128,     100,      100,     128},      // ORKScreenMetricTopToCaptionBaseline
-        {        35,      32,       24,      35},      // ORKScreenMetricFontSizeHeadline
-        {        38,      32,       28,      38},      // ORKScreenMetricMaxFontSizeHeadline
-        {        30,      30,       24,      30},      // ORKScreenMetricFontSizeSurveyHeadline
-        {        32,      32,       28,      32},      // ORKScreenMetricMaxFontSizeSurveyHeadline
-        {        17,      17,       16,      17},      // ORKScreenMetricFontSizeSubheadline
-        {        62,      51,       51,      62},      // ORKScreenMetricCaptionBaselineToFitnessTimerTop
-        {        62,      43,       43,      62},      // ORKScreenMetricCaptionBaselineToTappingLabelTop
-        {        36,      32,       32,      36},      // ORKScreenMetricCaptionBaselineToInstructionBaseline
-        {        30,      28,       24,      30},      // ORKScreenMetricInstructionBaselineToLearnMoreBaseline
-        {        44,      20,       14,      44},      // ORKScreenMetricLearnMoreBaselineToStepViewTop
-        {        40,      30,       14,      40},      // ORKScreenMetricLearnMoreBaselineToStepViewTopWithNoLearnMore
-        {        36,      20,       12,      36},      // ORKScreenMetricContinueButtonTopMargin
-        {        40,      20,       12,      40},      // ORKScreenMetricContinueButtonTopMarginForIntroStep
-        {        44,      40,       40,      44},      // ORKScreenMetricIllustrationToCaptionBaseline
-        {       198,     194,      152,     297},      // ORKScreenMetricIllustrationHeight
-        {       300,     176,      152,     300},      // ORKScreenMetricInstructionImageHeight
-        {       150,     146,      146,     150},      // ORKScreenMetricContinueButtonWidth
-        {       162,     120,      116,     162},      // ORKScreenMetricMinimumStepHeaderHeightForMemoryGame
-        {        60,      60,       44,      60},      // ORKScreenMetricTableCellDefaultHeight
-        {        55,      55,       44,      55},      // ORKScreenMetricTextFieldCellHeight
-        {        36,      36,       26,      36},      // ORKScreenMetricChoiceCellFirstBaselineOffsetFromTop,
-        {        24,      24,       18,      24},      // ORKScreenMetricChoiceCellLastBaselineToBottom,
-        {        24,      24,       24,      24},      // ORKScreenMetricChoiceCellLabelLastBaselineToLabelFirstBaseline,
-        {        30,      20,       20,      30},      // ORKScreenMetricLearnMoreButtonSideMargin
-        {        10,       0,        0,      10},      // ORKScreenMetricHeadlineSideMargin
-        {        44,      44,       44,      44},      // ORKScreenMetricToolbarHeight
-    };
-    
-    return metrics[metric][screenType];
->>>>>>> 31ea7908
 }