--- conflicted
+++ resolved
@@ -211,12 +211,9 @@
         {        384,       324,       304,       304,       384},      // ORKScreenMetricPSATKeyboardViewWidth
         {        197,       167,       157,       157,       197},      // ORKScreenMetricPSATKeyboardViewHeight
         {        238,       238,       150,        90,       238},      // ORKScreenMetricLocationQuestionMapHeight
-<<<<<<< HEAD
         {         40,        40,        20,        14,        40},      // ORKScreenMetricTopToIconImageViewTop
         {         44,        44,        40,        40,        80},      // ORKScreenMetricIconImageViewToCaptionBaseline
-=======
         {         30,        30,        26,        22,        30},      // ORKScreenMetricVerificationTextBaselineToResendButtonBaseline
->>>>>>> 4be283e8
     };
     return metrics[metric][screenType];
 }
