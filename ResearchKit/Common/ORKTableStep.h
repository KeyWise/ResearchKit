/*
 Copyright (c) 2016, Sage Bionetworks
 
 Redistribution and use in source and binary forms, with or without modification,
 are permitted provided that the following conditions are met:
 
 1.  Redistributions of source code must retain the above copyright notice, this
 list of conditions and the following disclaimer.
 
 2.  Redistributions in binary form must reproduce the above copyright notice,
 this list of conditions and the following disclaimer in the documentation and/or
 other materials provided with the distribution.
 
 3.  Neither the name of the copyright holder(s) nor the names of any contributors
 may be used to endorse or promote products derived from this software without
 specific prior written permission. No license is granted to the trademarks of
 the copyright holders even if such marks are included in this software.
 
 THIS SOFTWARE IS PROVIDED BY THE COPYRIGHT HOLDERS AND CONTRIBUTORS "AS IS"
 AND ANY EXPRESS OR IMPLIED WARRANTIES, INCLUDING, BUT NOT LIMITED TO, THE
 IMPLIED WARRANTIES OF MERCHANTABILITY AND FITNESS FOR A PARTICULAR PURPOSE
 ARE DISCLAIMED. IN NO EVENT SHALL THE COPYRIGHT OWNER OR CONTRIBUTORS BE LIABLE
 FOR ANY DIRECT, INDIRECT, INCIDENTAL, SPECIAL, EXEMPLARY, OR CONSEQUENTIAL
 DAMAGES (INCLUDING, BUT NOT LIMITED TO, PROCUREMENT OF SUBSTITUTE GOODS OR
 SERVICES; LOSS OF USE, DATA, OR PROFITS; OR BUSINESS INTERRUPTION) HOWEVER
 CAUSED AND ON ANY THEORY OF LIABILITY, WHETHER IN CONTRACT, STRICT LIABILITY,
 OR TORT (INCLUDING NEGLIGENCE OR OTHERWISE) ARISING IN ANY WAY OUT OF THE USE
 OF THIS SOFTWARE, EVEN IF ADVISED OF THE POSSIBILITY OF SUCH DAMAGE.
 */


@import UIKit;
#import <ResearchKit/ORKStep.h>


NS_ASSUME_NONNULL_BEGIN

/**
 The `ORKTableStepSource` is a protocol that can be used for presenting a list of model
 objects in a UITableView. Any `ORKStep` subclass that implements this protocol can be used with
 an `ORKTableStepViewController` to display the list of items.
 */
@protocol ORKTableStepSource <NSObject>
    
<<<<<<< HEAD
    /**
     Returns the number of rows in the section.
     
     @param  section        The section of the table
     @return                The number of rows in the tableview section
     */
    - (NSInteger)numberOfRowsInSection:(NSInteger)section;

    /**
     Method for configuring a cell.
     
     @param cell            The `UITableViewCell` to configure.
     @param indexPath       The indexpath for the cell.
     @param tableView       The table view for this cell.
     */
    - (void)configureCell:(UITableViewCell *)cell indexPath:(NSIndexPath *)indexPath tableView:(UITableView *)tableView;
    
    /**
     Returns the number of sections in the tableview used to display this step. Default = `1`.
     
     @return                The number of sections in the tableview.
     */
    @optional
    - (NSInteger)numberOfSections;
    
    /**
     Returns the reuseIdentifier for the object at this index path. Default = `ORKBasicCellReuseIdentifier`
     
     @param  indexPath      The indexpath of the section/row for the cell
     @return                The model object for this section/row
     */
     @optional
    - (NSString *)reuseIdentifierForRowAtIndexPath:(NSIndexPath *)indexPath;
    
    /**
     Optional override for registering UITableViewCell instances. The default registers a `UITableViewCell` 
     for `ORKBasicCellReuseIdentifier`.
     
     @param tableView       The table view to register cells
     */
     @optional
    - (void)registerCellsForTableView:(UITableView *)tableView;
=======
/**
 Returns the number of rows in the section.
 
 @param  section        The section of the table
 @return                The number of rows in the tableview section
 */
- (NSInteger)numberOfRowsInSection:(NSInteger)section;

/**
 Method for configuring a cell.
 
 @param cell            The `UITableViewCell` to configure.
 @param indexPath       The indexpath for the cell.
 @param tableView       The table view for this cell.
 */
- (void)configureCell:(UITableViewCell *)cell indexPath:(NSIndexPath *)indexPath tableView:(UITableView *)tableView;

/**
 Returns the number of sections in the tableview used to display this step. Default = `1`.
 
 @return                The number of sections in the tableview.
 */
@optional
- (NSInteger)numberOfSections;

/**
 Returns the reuseIdentifier for the object at this index path. Default = `ORKBasicCellReuseIdentifier`
 
 @param  indexPath      The indexpath of the section/row for the cell
 @return                The model object for this section/row
 */
@optional
- (NSString *)reuseIdentifierForRowAtIndexPath:(NSIndexPath *)indexPath;

/**
 Optional override for registering UITableViewCell instances. The default registers a `UITableViewCell` 
 for `ORKBasicCellReuseIdentifier`.
 
 @param tableView       The table view to register cells
 */
@optional
- (void)registerCellsForTableView:(UITableView *)tableView;
>>>>>>> c024cbd5
    
@end

/**
 The `ORKTableStep` class is a concrete subclass of `ORKStep`, used for presenting a list of model 
 objects in a UITableView.
 
 To use `ORKTableStep`, instantiate the object, fill in its properties, and include it
 in a task. Next, create a task view controller for the task and present it.
 
 The base class implementation will instatiate a read-only `ORKTableStepViewController` to display 
 the list of items using `UITableViewCell` with the text set to the `-description` for each item in 
 the `items` array.
 
 Customization can be handled by overriding the base class implementations in either `ORKTableStep`
 or `ORKTableStepViewController`.
 */

ORK_CLASS_AVAILABLE
@interface ORKTableStep : ORKStep <ORKTableStepSource>

/**
 The array of items in table. These items must conform to NSCopying and NSSecureCoding protocols.
 */
@property (nonatomic, copy, nullable) NSArray <id <NSObject, NSCopying, NSSecureCoding>> *items;

/**
 Returns the number of sections in the tableview used to display this step. Default = `1`.
 
 @return                The number of sections in the tableview.
 */
- (NSInteger)numberOfSections;

/**
 Returns the number of rows in the section. Default = `items.count`
 
 @param  section        The section of the table
 @return                The number of rows in the tableview section
 */
- (NSInteger)numberOfRowsInSection:(NSInteger)section;

/**
 Returns the model object for this section/row. Default = `items[indexPath.row]`
 
 @param  indexPath      The indexpath of the section/row for the cell
 @return                The model object for this section/row
 */
- (id <NSObject, NSCopying, NSSecureCoding>)objectForRowAtIndexPath:(NSIndexPath *)indexPath;

/**
 Returns the reuseIdentifier for the object at this index path. Default = `ORKBasicCellReuseIdentifier`
 
 @param  indexPath      The indexpath of the section/row for the cell
 @return                The model object for this section/row
 */
- (NSString *)reuseIdentifierForRowAtIndexPath:(NSIndexPath *)indexPath;

/**
 Optional override for registering UITableViewCell instances. The default registers for `ORKBasicCellReuseIdentifier`.
 */
- (void)registerCellsForTableView:(UITableView *)tableView;

/**
 Optional override for configuring a cell. The default will set the text label using the object description for
 the object at a given index path.
 */
- (void)configureCell:(UITableViewCell *)cell indexPath:(NSIndexPath *)indexPath tableView:(UITableView *)tableView;

@end

NS_ASSUME_NONNULL_END<|MERGE_RESOLUTION|>--- conflicted
+++ resolved
@@ -42,50 +42,6 @@
  */
 @protocol ORKTableStepSource <NSObject>
     
-<<<<<<< HEAD
-    /**
-     Returns the number of rows in the section.
-     
-     @param  section        The section of the table
-     @return                The number of rows in the tableview section
-     */
-    - (NSInteger)numberOfRowsInSection:(NSInteger)section;
-
-    /**
-     Method for configuring a cell.
-     
-     @param cell            The `UITableViewCell` to configure.
-     @param indexPath       The indexpath for the cell.
-     @param tableView       The table view for this cell.
-     */
-    - (void)configureCell:(UITableViewCell *)cell indexPath:(NSIndexPath *)indexPath tableView:(UITableView *)tableView;
-    
-    /**
-     Returns the number of sections in the tableview used to display this step. Default = `1`.
-     
-     @return                The number of sections in the tableview.
-     */
-    @optional
-    - (NSInteger)numberOfSections;
-    
-    /**
-     Returns the reuseIdentifier for the object at this index path. Default = `ORKBasicCellReuseIdentifier`
-     
-     @param  indexPath      The indexpath of the section/row for the cell
-     @return                The model object for this section/row
-     */
-     @optional
-    - (NSString *)reuseIdentifierForRowAtIndexPath:(NSIndexPath *)indexPath;
-    
-    /**
-     Optional override for registering UITableViewCell instances. The default registers a `UITableViewCell` 
-     for `ORKBasicCellReuseIdentifier`.
-     
-     @param tableView       The table view to register cells
-     */
-     @optional
-    - (void)registerCellsForTableView:(UITableView *)tableView;
-=======
 /**
  Returns the number of rows in the section.
  
@@ -128,7 +84,6 @@
  */
 @optional
 - (void)registerCellsForTableView:(UITableView *)tableView;
->>>>>>> c024cbd5
     
 @end
 
