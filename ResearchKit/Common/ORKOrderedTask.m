/*
 Copyright (c) 2015, Apple Inc. All rights reserved.
 Copyright (c) 2016, Sage Bionetworks
 
 Redistribution and use in source and binary forms, with or without modification,
 are permitted provided that the following conditions are met:
 
 1.  Redistributions of source code must retain the above copyright notice, this
 list of conditions and the following disclaimer.
 
 2.  Redistributions in binary form must reproduce the above copyright notice,
 this list of conditions and the following disclaimer in the documentation and/or
 other materials provided with the distribution.
 
 3.  Neither the name of the copyright holder(s) nor the names of any contributors
 may be used to endorse or promote products derived from this software without
 specific prior written permission. No license is granted to the trademarks of
 the copyright holders even if such marks are included in this software.
 
 THIS SOFTWARE IS PROVIDED BY THE COPYRIGHT HOLDERS AND CONTRIBUTORS "AS IS"
 AND ANY EXPRESS OR IMPLIED WARRANTIES, INCLUDING, BUT NOT LIMITED TO, THE
 IMPLIED WARRANTIES OF MERCHANTABILITY AND FITNESS FOR A PARTICULAR PURPOSE
 ARE DISCLAIMED. IN NO EVENT SHALL THE COPYRIGHT OWNER OR CONTRIBUTORS BE LIABLE
 FOR ANY DIRECT, INDIRECT, INCIDENTAL, SPECIAL, EXEMPLARY, OR CONSEQUENTIAL
 DAMAGES (INCLUDING, BUT NOT LIMITED TO, PROCUREMENT OF SUBSTITUTE GOODS OR
 SERVICES; LOSS OF USE, DATA, OR PROFITS; OR BUSINESS INTERRUPTION) HOWEVER
 CAUSED AND ON ANY THEORY OF LIABILITY, WHETHER IN CONTRACT, STRICT LIABILITY,
 OR TORT (INCLUDING NEGLIGENCE OR OTHERWISE) ARISING IN ANY WAY OUT OF THE USE
 OF THIS SOFTWARE, EVEN IF ADVISED OF THE POSSIBILITY OF SUCH DAMAGE.
 */


#import "ORKOrderedTask.h"

#import "ORKAudioStepViewController.h"
#import "ORKCountdownStepViewController.h"
#import "ORKTouchAnywhereStepViewController.h"
#import "ORKFitnessStepViewController.h"
#import "ORKToneAudiometryStepViewController.h"
#import "ORKSpatialSpanMemoryStepViewController.h"
#import "ORKWalkingTaskStepViewController.h"

#import "ORKAccelerometerRecorder.h"
#import "ORKActiveStep_Internal.h"
#import "ORKAnswerFormat_Internal.h"
#import "ORKAudioLevelNavigationRule.h"
#import "ORKAudioRecorder.h"
#import "ORKAudioStep.h"
#import "ORKCompletionStep.h"
#import "ORKCountdownStep.h"
#import "ORKTouchAnywhereStep.h"
#import "ORKFitnessStep.h"
#import "ORKFormStep.h"
#import "ORKNavigableOrderedTask.h"
#import "ORKPSATStep.h"
#import "ORKQuestionStep.h"
#import "ORKReactionTimeStep.h"
#import "ORKSpatialSpanMemoryStep.h"
#import "ORKStep_Private.h"
#import "ORKTappingIntervalStep.h"
#import "ORKTimedWalkStep.h"
#import "ORKToneAudiometryStep.h"
#import "ORKToneAudiometryPracticeStep.h"
#import "ORKTowerOfHanoiStep.h"
#import "ORKTrailmakingStep.h"
#import "ORKVisualConsentStep.h"
#import "ORKRangeOfMotionStep.h"
#import "ORKShoulderRangeOfMotionStep.h"
#import "ORKWaitStep.h"
#import "ORKWalkingTaskStep.h"
#import "ORKResultPredicate.h"

#import "ORKHelpers_Internal.h"
#import "UIImage+ResearchKit.h"
#import <limits.h>

ORKTrailMakingTypeIdentifier const ORKTrailMakingTypeIdentifierA = @"A";
ORKTrailMakingTypeIdentifier const ORKTrailMakingTypeIdentifierB = @"B";


ORKTaskProgress ORKTaskProgressMake(NSUInteger current, NSUInteger total) {
    return (ORKTaskProgress){.current=current, .total=total};
}

@implementation ORKOrderedTask {
    NSString *_identifier;
}

+ (instancetype)new {
    ORKThrowMethodUnavailableException();
}

- (instancetype)init {
    ORKThrowMethodUnavailableException();
}

- (instancetype)initWithIdentifier:(NSString *)identifier steps:(NSArray<ORKStep *> *)steps {
    self = [super init];
    if (self) {
        ORKThrowInvalidArgumentExceptionIfNil(identifier);
        
        _identifier = [identifier copy];
        _steps = steps;
        
        [self validateParameters];
    }
    return self;
}

- (instancetype)copyWithSteps:(NSArray <ORKStep *> *)steps {
    ORKOrderedTask *task = [self copyWithZone:nil];
    task->_steps = ORKArrayCopyObjects(steps);
    return task;
}

- (instancetype)copyWithZone:(NSZone *)zone {
    ORKOrderedTask *task = [[[self class] allocWithZone:zone] initWithIdentifier:[_identifier copy]
                                                                           steps:ORKArrayCopyObjects(_steps)];
    return task;
}

- (BOOL)isEqual:(id)object {
    if ([self class] != [object class]) {
        return NO;
    }
    
    __typeof(self) castObject = object;
    return (ORKEqualObjects(self.identifier, castObject.identifier)
            && ORKEqualObjects(self.steps, castObject.steps));
}

- (NSUInteger)hash {
    return _identifier.hash ^ _steps.hash;
}

#pragma mark - ORKTask

- (void)validateParameters {
    NSArray *uniqueIdentifiers = [self.steps valueForKeyPath:@"@distinctUnionOfObjects.identifier"];
    BOOL itemsHaveNonUniqueIdentifiers = ( self.steps.count != uniqueIdentifiers.count );
    
    if (itemsHaveNonUniqueIdentifiers) {
        @throw [NSException exceptionWithName:NSGenericException reason:@"Each step should have a unique identifier" userInfo:nil];
    }
}

- (NSString *)identifier {
    return _identifier;
}

- (NSUInteger)indexOfStep:(ORKStep *)step {
    NSUInteger index = [_steps indexOfObject:step];
    if (index == NSNotFound) {
        NSArray *identifiers = [_steps valueForKey:@"identifier"];
        index = [identifiers indexOfObject:step.identifier];
    }
    return index;
}

- (ORKStep *)stepAfterStep:(ORKStep *)step withResult:(ORKTaskResult *)result {
    NSArray *steps = _steps;
    
    if (steps.count <= 0) {
        return nil;
    }
    
    ORKStep *currentStep = step;
    ORKStep *nextStep = nil;
    
    if (currentStep == nil) {
        nextStep = steps[0];
    } else {
        NSUInteger index = [self indexOfStep:step];
        
        if (NSNotFound != index && index != (steps.count - 1)) {
            nextStep = steps[index + 1];
        }
    }
    return nextStep;
}

- (ORKStep *)stepBeforeStep:(ORKStep *)step withResult:(ORKTaskResult *)result {
    NSArray *steps = _steps;
    
    if (steps.count <= 0) {
        return nil;
    }
    
    ORKStep *currentStep = step;
    ORKStep *nextStep = nil;
    
    if (currentStep == nil) {
        nextStep = nil;
        
    } else {
        NSUInteger index = [self indexOfStep:step];
        
        if (NSNotFound != index && index != 0) {
            nextStep = steps[index - 1];
        }
    }
    return nextStep;
}

- (ORKStep *)stepWithIdentifier:(NSString *)identifier {
    __block ORKStep *step = nil;
    [_steps enumerateObjectsUsingBlock:^(ORKStep *obj, NSUInteger idx, BOOL *stop) {
        if ([obj.identifier isEqualToString:identifier]) {
            step = obj;
            *stop = YES;
        }
    }];
    return step;
}

- (ORKTaskProgress)progressOfCurrentStep:(ORKStep *)step withResult:(ORKTaskResult *)taskResult {
    ORKTaskProgress progress;
    progress.current = [self indexOfStep:step];
    progress.total = _steps.count;
    
    if (![step showsProgress]) {
        progress.total = 0;
    }
    return progress;
}

- (NSSet *)requestedHealthKitTypesForReading {
    NSMutableSet *healthTypes = [NSMutableSet set];
    for (ORKStep *step in self.steps) {
        if ([step isKindOfClass:[ORKFormStep class]]) {
            ORKFormStep *formStep = (ORKFormStep *)step;
            
            for (ORKFormItem *formItem in formStep.formItems) {
                ORKAnswerFormat *answerFormat = [formItem answerFormat];
                HKObjectType *objType = [answerFormat healthKitObjectTypeForAuthorization];
                if (objType) {
                    [healthTypes addObject:objType];
                }
            }
        } else if ([step isKindOfClass:[ORKQuestionStep class]]) {
            HKObjectType *objType = [[(ORKQuestionStep *)step answerFormat] healthKitObjectTypeForAuthorization];
            if (objType) {
                [healthTypes addObject:objType];
            }
        } else if ([step isKindOfClass:[ORKActiveStep class]]) {
            ORKActiveStep *activeStep = (ORKActiveStep *)step;
            [healthTypes unionSet:[activeStep requestedHealthKitTypesForReading]];
        }
    }
    return healthTypes.count ? healthTypes : nil;
}

- (NSSet *)requestedHealthKitTypesForWriting {
    return nil;
}

- (ORKPermissionMask)requestedPermissions {
    ORKPermissionMask mask = ORKPermissionNone;
    for (ORKStep *step in self.steps) {
        mask |= [step requestedPermissions];
    }
    return mask;
}

- (BOOL)providesBackgroundAudioPrompts {
    BOOL providesAudioPrompts = NO;
    for (ORKStep *step in self.steps) {
        if ([step isKindOfClass:[ORKActiveStep class]]) {
            ORKActiveStep *activeStep = (ORKActiveStep *)step;
            if ([activeStep hasVoice] || [activeStep hasCountDown]) {
                providesAudioPrompts = YES;
                break;
            }
        }
    }
    return providesAudioPrompts;
}

#pragma mark - NSSecureCoding

+ (BOOL)supportsSecureCoding {
    return YES;
}

- (void)encodeWithCoder:(NSCoder *)aCoder {
    ORK_ENCODE_OBJ(aCoder, identifier);
    ORK_ENCODE_OBJ(aCoder, steps);
}

- (instancetype)initWithCoder:(NSCoder *)aDecoder {
    self = [super init];
    if (self) {
        ORK_DECODE_OBJ_CLASS(aDecoder, identifier, NSString);
        ORK_DECODE_OBJ_ARRAY(aDecoder, steps, ORKStep);
        
        for (ORKStep *step in _steps) {
            if ([step isKindOfClass:[ORKStep class]]) {
                [step setTask:self];
            }
        }
    }
    return self;
}

#pragma mark - Predefined

NSString *const ORKInstruction0StepIdentifier = @"instruction";
NSString *const ORKInstruction1StepIdentifier = @"instruction1";
NSString *const ORKInstruction2StepIdentifier = @"instruction2";
NSString *const ORKInstruction3StepIdentifier = @"instruction3";
NSString *const ORKInstruction4StepIdentifier = @"instruction4";
NSString *const ORKInstruction5StepIdentifier = @"instruction5";
NSString *const ORKInstruction6StepIdentifier = @"instruction6";
NSString *const ORKInstruction7StepIdentifier = @"instruction7";
NSString *const ORKCountdownStepIdentifier = @"countdown";
NSString *const ORKCountdown1StepIdentifier = @"countdown1";
NSString *const ORKCountdown2StepIdentifier = @"countdown2";
NSString *const ORKCountdown3StepIdentifier = @"countdown3";
NSString *const ORKCountdown4StepIdentifier = @"countdown4";
NSString *const ORKCountdown5StepIdentifier = @"countdown5";
NSString *const ORKTouchAnywhereStepIdentifier = @"touch.anywhere";
NSString *const ORKAudioStepIdentifier = @"audio";
NSString *const ORKAudioTooLoudStepIdentifier = @"audio.tooloud";
NSString *const ORKTappingStepIdentifier = @"tapping";
NSString *const ORKActiveTaskLeftHandIdentifier = @"left";
NSString *const ORKActiveTaskRightHandIdentifier = @"right";
NSString *const ORKActiveTaskSkipHandStepIdentifier = @"skipHand";
NSString *const ORKConclusionStepIdentifier = @"conclusion";
NSString *const ORKFitnessWalkStepIdentifier = @"fitness.walk";
NSString *const ORKFitnessRestStepIdentifier = @"fitness.rest";
NSString *const ORKKneeRangeOfMotionStepIdentifier = @"knee.range.of.motion";
NSString *const ORKShoulderRangeOfMotionStepIdentifier = @"shoulder.range.of.motion";
NSString *const ORKShortWalkOutboundStepIdentifier = @"walking.outbound";
NSString *const ORKShortWalkReturnStepIdentifier = @"walking.return";
NSString *const ORKShortWalkRestStepIdentifier = @"walking.rest";
NSString *const ORKSpatialSpanMemoryStepIdentifier = @"cognitive.memory.spatialspan";
NSString *const ORKToneAudiometryPracticeStepIdentifier = @"tone.audiometry.practice";
NSString *const ORKToneAudiometryStepIdentifier = @"tone.audiometry";
NSString *const ORKReactionTimeStepIdentifier = @"reactionTime";
NSString *const ORKTowerOfHanoiStepIdentifier = @"towerOfHanoi";
NSString *const ORKTimedWalkFormStepIdentifier = @"timed.walk.form";
NSString *const ORKTimedWalkFormAFOStepIdentifier = @"timed.walk.form.afo";
NSString *const ORKTimedWalkFormAssistanceStepIdentifier = @"timed.walk.form.assistance";
NSString *const ORKTimedWalkTrial1StepIdentifier = @"timed.walk.trial1";
NSString *const ORKTimedWalkTurnAroundStepIdentifier = @"timed.walk.turn.around";
NSString *const ORKTimedWalkTrial2StepIdentifier = @"timed.walk.trial2";
NSString *const ORKTremorTestInLapStepIdentifier = @"tremor.handInLap";
NSString *const ORKTremorTestExtendArmStepIdentifier = @"tremor.handAtShoulderLength";
NSString *const ORKTremorTestBendArmStepIdentifier = @"tremor.handAtShoulderLengthWithElbowBent";
NSString *const ORKTremorTestTouchNoseStepIdentifier = @"tremor.handToNose";
NSString *const ORKTremorTestTurnWristStepIdentifier = @"tremor.handQueenWave";
NSString *const ORKTrailmakingStepIdentifier = @"trailmaking";
NSString *const ORKActiveTaskMostAffectedHandIdentifier = @"mostAffected";
NSString *const ORKPSATStepIdentifier = @"psat";
NSString *const ORKAudioRecorderIdentifier = @"audio";
NSString *const ORKAccelerometerRecorderIdentifier = @"accelerometer";
NSString *const ORKPedometerRecorderIdentifier = @"pedometer";
NSString *const ORKDeviceMotionRecorderIdentifier = @"deviceMotion";
NSString *const ORKLocationRecorderIdentifier = @"location";
NSString *const ORKHeartRateRecorderIdentifier = @"heartRate";
NSString *const ORKMoodSurveyCustomQuestionStepIdentifier = @"mood.custom";
NSString *const ORKMoodSurveyClarityQuestionStepIdentifier = @"mood.clarity";
NSString *const ORKMoodSurveyOverallQuestionStepIdentifier = @"mood.overall";
NSString *const ORKMoodSurveySleepQuestionStepIdentifier = @"mood.sleep";
NSString *const ORKMoodSurveyExerciseQuestionStepIdentifier = @"mood.exercise";
NSString *const ORKMoodSurveyPainQuestionStepIdentifier = @"mood.pain";

+ (ORKCompletionStep *)makeCompletionStep {
    ORKCompletionStep *step = [[ORKCompletionStep alloc] initWithIdentifier:ORKConclusionStepIdentifier];
    step.title = ORKLocalizedString(@"TASK_COMPLETE_TITLE", nil);
    step.text = ORKLocalizedString(@"TASK_COMPLETE_TEXT", nil);
    step.shouldTintImages = YES;
    return step;
}

void ORKStepArrayAddStep(NSMutableArray *array, ORKStep *step) {
    [step validateParameters];
    [array addObject:step];
}

+ (ORKOrderedTask *)twoFingerTappingIntervalTaskWithIdentifier:(NSString *)identifier
                                       intendedUseDescription:(NSString *)intendedUseDescription
                                                     duration:(NSTimeInterval)duration
                                                      options:(ORKPredefinedTaskOption)options {
    return [self twoFingerTappingIntervalTaskWithIdentifier:identifier
                                     intendedUseDescription:intendedUseDescription
                                                   duration:duration
                                                handOptions:0
                                                    options:options];
}
    
+ (ORKOrderedTask *)twoFingerTappingIntervalTaskWithIdentifier:(NSString *)identifier
                                        intendedUseDescription:(NSString *)intendedUseDescription
                                                      duration:(NSTimeInterval)duration
                                                   handOptions:(ORKPredefinedTaskHandOption)handOptions
                                                       options:(ORKPredefinedTaskOption)options {
    
    NSString *durationString = [ORKDurationStringFormatter() stringFromTimeInterval:duration];
    
    NSMutableArray *steps = [NSMutableArray array];
    
    if (!(options & ORKPredefinedTaskOptionExcludeInstructions)) {
        {
            ORKInstructionStep *step = [[ORKInstructionStep alloc] initWithIdentifier:ORKInstruction0StepIdentifier];
            step.title = ORKLocalizedString(@"TAPPING_TASK_TITLE", nil);
            step.text = intendedUseDescription;
            step.detailText = ORKLocalizedString(@"TAPPING_INTRO_TEXT", nil);
            
            NSString *imageName = @"phonetapping";
            if (![[NSLocale preferredLanguages].firstObject hasPrefix:@"en"]) {
                imageName = [imageName stringByAppendingString:@"_notap"];
            }
            step.image = [UIImage imageNamed:imageName inBundle:[NSBundle bundleForClass:[self class]] compatibleWithTraitCollection:nil];
            step.shouldTintImages = YES;
            
            ORKStepArrayAddStep(steps, step);
        }
    }
    
    // Setup which hand to start with and how many hands to add based on the handOptions parameter
    // Hand order is randomly determined.
    NSUInteger handCount = ((handOptions & ORKPredefinedTaskHandOptionBoth) == ORKPredefinedTaskHandOptionBoth) ? 2 : 1;
    BOOL undefinedHand = (handOptions == 0);
    BOOL rightHand;
    switch (handOptions) {
        case ORKPredefinedTaskHandOptionLeft:
            rightHand = NO; break;
        case ORKPredefinedTaskHandOptionRight:
        case ORKPredefinedTaskHandOptionUnspecified:
            rightHand = YES; break;
        default:
            rightHand = (arc4random()%2 == 0); break;
        }
        
    for (NSUInteger hand = 1; hand <= handCount; hand++) {
        
        NSString * (^appendIdentifier) (NSString *) = ^ (NSString * identifier) {
            if (undefinedHand) {
                return identifier;
            } else {
                NSString *handIdentifier = rightHand ? ORKActiveTaskRightHandIdentifier : ORKActiveTaskLeftHandIdentifier;
                return [NSString stringWithFormat:@"%@.%@", identifier, handIdentifier];
            }
        };
        
        if (!(options & ORKPredefinedTaskOptionExcludeInstructions)) {
            ORKInstructionStep *step = [[ORKInstructionStep alloc] initWithIdentifier:appendIdentifier(ORKInstruction1StepIdentifier)];
            
            // Set the title based on the hand
            if (undefinedHand) {
                step.title = ORKLocalizedString(@"TAPPING_TASK_TITLE", nil);
            } else if (rightHand) {
                step.title = ORKLocalizedString(@"TAPPING_TASK_TITLE_RIGHT", nil);
            } else {
                step.title = ORKLocalizedString(@"TAPPING_TASK_TITLE_LEFT", nil);
            }
            
            // Set the instructions for the tapping test screen that is displayed prior to each hand test
            NSString *restText = ORKLocalizedString(@"TAPPING_INTRO_TEXT_2_REST_PHONE", nil);
            NSString *tappingTextFormat = ORKLocalizedString(@"TAPPING_INTRO_TEXT_2_FORMAT", nil);
            NSString *tappingText = [NSString localizedStringWithFormat:tappingTextFormat, durationString];
            NSString *handText = nil;
            
            if (hand == 1) {
                if (undefinedHand) {
                    handText = ORKLocalizedString(@"TAPPING_INTRO_TEXT_2_MOST_AFFECTED", nil);
                } else if (rightHand) {
                    handText = ORKLocalizedString(@"TAPPING_INTRO_TEXT_2_RIGHT_FIRST", nil);
                } else {
                    handText = ORKLocalizedString(@"TAPPING_INTRO_TEXT_2_LEFT_FIRST", nil);
                }
            } else {
                if (rightHand) {
                    handText = ORKLocalizedString(@"TAPPING_INTRO_TEXT_2_RIGHT_SECOND", nil);
                } else {
                    handText = ORKLocalizedString(@"TAPPING_INTRO_TEXT_2_LEFT_SECOND", nil);
                }
            }
            
            step.text = [NSString localizedStringWithFormat:@"%@ %@ %@", restText, handText, tappingText];
            
            // Continue button will be different from first hand and second hand
            if (hand == 1) {
                step.detailText = ORKLocalizedString(@"TAPPING_CALL_TO_ACTION", nil);
            } else {
                step.detailText = ORKLocalizedString(@"TAPPING_CALL_TO_ACTION_NEXT", nil);
            }
            
            // Set the image
            UIImage *im1 = [UIImage imageNamed:@"handtapping01" inBundle:[NSBundle bundleForClass:[self class]] compatibleWithTraitCollection:nil];
            UIImage *im2 = [UIImage imageNamed:@"handtapping02" inBundle:[NSBundle bundleForClass:[self class]] compatibleWithTraitCollection:nil];
            UIImage *imageAnimation = [UIImage animatedImageWithImages:@[im1, im2] duration:1];
            
            if (rightHand || undefinedHand) {
                step.image = imageAnimation;
            } else {
                step.image = [imageAnimation ork_flippedImage:UIImageOrientationUpMirrored];
            }
            step.shouldTintImages = YES;
            
            ORKStepArrayAddStep(steps, step);
        }
    
        // TAPPING STEP
    {
        NSMutableArray *recorderConfigurations = [NSMutableArray arrayWithCapacity:5];
        if (!(ORKPredefinedTaskOptionExcludeAccelerometer & options)) {
            [recorderConfigurations addObject:[[ORKAccelerometerRecorderConfiguration alloc] initWithIdentifier:ORKAccelerometerRecorderIdentifier
                                                                                                      frequency:100]];
        }
        
            ORKTappingIntervalStep *step = [[ORKTappingIntervalStep alloc] initWithIdentifier:appendIdentifier(ORKTappingStepIdentifier)];
            if (undefinedHand) {
                step.title = ORKLocalizedString(@"TAPPING_INSTRUCTION", nil);
            } else if (rightHand) {
                step.title = ORKLocalizedString(@"TAPPING_INSTRUCTION_RIGHT", nil);
            } else {
                step.title = ORKLocalizedString(@"TAPPING_INSTRUCTION_LEFT", nil);
            }
            step.stepDuration = duration;
            step.shouldContinueOnFinish = YES;
            step.recorderConfigurations = recorderConfigurations;
            step.optional = (handCount == 2);
            
            ORKStepArrayAddStep(steps, step);
        }
        
        // Flip to the other hand (ignored if handCount == 1)
        rightHand = !rightHand;
    }
    
    if (!(options & ORKPredefinedTaskOptionExcludeConclusion)) {
        ORKInstructionStep *step = [self makeCompletionStep];
        
        ORKStepArrayAddStep(steps, step);
    }
    
    ORKOrderedTask *task = [[ORKOrderedTask alloc] initWithIdentifier:identifier steps:[steps copy]];
    
    return task;
}

+ (ORKOrderedTask *)audioTaskWithIdentifier:(NSString *)identifier
                     intendedUseDescription:(NSString *)intendedUseDescription
                          speechInstruction:(NSString *)speechInstruction
                     shortSpeechInstruction:(NSString *)shortSpeechInstruction
                                   duration:(NSTimeInterval)duration
                          recordingSettings:(NSDictionary *)recordingSettings
                                    options:(ORKPredefinedTaskOption)options {
    
    return [self audioTaskWithIdentifier:identifier
                  intendedUseDescription:intendedUseDescription
                       speechInstruction:speechInstruction
                  shortSpeechInstruction:shortSpeechInstruction
                                duration:duration
                       recordingSettings:recordingSettings
                         checkAudioLevel:NO
                                 options:options];
}

+ (ORKNavigableOrderedTask *)audioTaskWithIdentifier:(NSString *)identifier
                              intendedUseDescription:(nullable NSString *)intendedUseDescription
                                   speechInstruction:(nullable NSString *)speechInstruction
                              shortSpeechInstruction:(nullable NSString *)shortSpeechInstruction
                                            duration:(NSTimeInterval)duration
                                   recordingSettings:(nullable NSDictionary *)recordingSettings
                                     checkAudioLevel:(BOOL)checkAudioLevel
                                             options:(ORKPredefinedTaskOption)options {

    recordingSettings = recordingSettings ? : @{ AVFormatIDKey : @(kAudioFormatAppleLossless),
                                                 AVNumberOfChannelsKey : @(2),
                                                AVSampleRateKey: @(44100.0) };
    
    if (options & ORKPredefinedTaskOptionExcludeAudio) {
        @throw [NSException exceptionWithName:NSGenericException reason:@"Audio collection cannot be excluded from audio task" userInfo:nil];
    }
    
    NSMutableArray *steps = [NSMutableArray array];
    if (!(options & ORKPredefinedTaskOptionExcludeInstructions)) {
        {
            ORKInstructionStep *step = [[ORKInstructionStep alloc] initWithIdentifier:ORKInstruction0StepIdentifier];
            step.title = ORKLocalizedString(@"AUDIO_TASK_TITLE", nil);
            step.text = intendedUseDescription;
            step.detailText = ORKLocalizedString(@"AUDIO_INTENDED_USE", nil);
            step.image = [UIImage imageNamed:@"phonewaves" inBundle:[NSBundle bundleForClass:[self class]] compatibleWithTraitCollection:nil];
            step.shouldTintImages = YES;
            
            ORKStepArrayAddStep(steps, step);
        }
        
        {
            ORKInstructionStep *step = [[ORKInstructionStep alloc] initWithIdentifier:ORKInstruction1StepIdentifier];
            step.title = ORKLocalizedString(@"AUDIO_TASK_TITLE", nil);
            step.text = speechInstruction ? : ORKLocalizedString(@"AUDIO_INTRO_TEXT",nil);
            step.detailText = ORKLocalizedString(@"AUDIO_CALL_TO_ACTION", nil);
            step.image = [UIImage imageNamed:@"phonesoundwaves" inBundle:[NSBundle bundleForClass:[self class]] compatibleWithTraitCollection:nil];
            step.shouldTintImages = YES;
            
            ORKStepArrayAddStep(steps, step);
        }
    }

    {
        ORKCountdownStep *step = [[ORKCountdownStep alloc] initWithIdentifier:ORKCountdownStepIdentifier];
        step.stepDuration = 5.0;
        
        // Collect audio during the countdown step too, to provide a baseline.
        step.recorderConfigurations = @[[[ORKAudioRecorderConfiguration alloc] initWithIdentifier:ORKAudioRecorderIdentifier
                                                                                 recorderSettings:recordingSettings]];
        
        // If checking the sound level then add text indicating that's what is happening
        if (checkAudioLevel) {
            step.text = ORKLocalizedString(@"AUDIO_LEVEL_CHECK_LABEL", nil);
        }
        
        ORKStepArrayAddStep(steps, step);
    }
    
    if (checkAudioLevel) {
        ORKInstructionStep *step = [[ORKInstructionStep alloc] initWithIdentifier:ORKAudioTooLoudStepIdentifier];
        step.text = ORKLocalizedString(@"AUDIO_TOO_LOUD_MESSAGE", nil);
        step.detailText = ORKLocalizedString(@"AUDIO_TOO_LOUD_ACTION_NEXT", nil);
        
        ORKStepArrayAddStep(steps, step);
    }
    
    {
        ORKAudioStep *step = [[ORKAudioStep alloc] initWithIdentifier:ORKAudioStepIdentifier];
        step.title = shortSpeechInstruction ? : ORKLocalizedString(@"AUDIO_INSTRUCTION", nil);
        step.recorderConfigurations = @[[[ORKAudioRecorderConfiguration alloc] initWithIdentifier:ORKAudioRecorderIdentifier
                                                                                 recorderSettings:recordingSettings]];
        step.stepDuration = duration;
        step.shouldContinueOnFinish = YES;
        
        ORKStepArrayAddStep(steps, step);
    }
    
    if (!(options & ORKPredefinedTaskOptionExcludeConclusion)) {
        ORKInstructionStep *step = [self makeCompletionStep];
        
        ORKStepArrayAddStep(steps, step);
    }

    ORKNavigableOrderedTask *task = [[ORKNavigableOrderedTask alloc] initWithIdentifier:identifier steps:steps];
    
    if (checkAudioLevel) {
    
        // Add rules to check for audio and fail, looping back to the countdown step if required
        ORKAudioLevelNavigationRule *audioRule = [[ORKAudioLevelNavigationRule alloc] initWithAudioLevelStepIdentifier:ORKCountdownStepIdentifier destinationStepIdentifier:ORKAudioStepIdentifier recordingSettings:recordingSettings];
        ORKDirectStepNavigationRule *loopRule = [[ORKDirectStepNavigationRule alloc] initWithDestinationStepIdentifier:ORKCountdownStepIdentifier];
    
        [task setNavigationRule:audioRule forTriggerStepIdentifier:ORKCountdownStepIdentifier];
        [task setNavigationRule:loopRule forTriggerStepIdentifier:ORKAudioTooLoudStepIdentifier];
    }
    
    return task;
}

+ (NSDateComponentsFormatter *)textTimeFormatter {
    NSDateComponentsFormatter *formatter = [NSDateComponentsFormatter new];
    formatter.unitsStyle = NSDateComponentsFormatterUnitsStyleSpellOut;
    
    // Exception list: Korean, Chinese (all), Thai, and Vietnamese.
    NSArray *nonSpelledOutLanguages = @[@"ko", @"zh", @"th", @"vi", @"ja"];
    NSString *currentLanguage = [[NSBundle mainBundle] preferredLocalizations].firstObject;
    NSString *currentLanguageCode = [NSLocale componentsFromLocaleIdentifier:currentLanguage][NSLocaleLanguageCode];
    if ((currentLanguageCode != nil) && [nonSpelledOutLanguages containsObject:currentLanguageCode]) {
        formatter.unitsStyle = NSDateComponentsFormatterUnitsStyleFull;
    }
    
    formatter.allowedUnits = NSCalendarUnitMinute | NSCalendarUnitSecond;
    formatter.zeroFormattingBehavior = NSDateComponentsFormatterZeroFormattingBehaviorDropAll;
    return formatter;
}

+ (ORKOrderedTask *)fitnessCheckTaskWithIdentifier:(NSString *)identifier
                           intendedUseDescription:(NSString *)intendedUseDescription
                                     walkDuration:(NSTimeInterval)walkDuration
                                     restDuration:(NSTimeInterval)restDuration
                                          options:(ORKPredefinedTaskOption)options {
    
    NSDateComponentsFormatter *formatter = [self textTimeFormatter];
    
    NSMutableArray *steps = [NSMutableArray array];
    if (!(options & ORKPredefinedTaskOptionExcludeInstructions)) {
        {
            ORKInstructionStep *step = [[ORKInstructionStep alloc] initWithIdentifier:ORKInstruction0StepIdentifier];
            step.title = ORKLocalizedString(@"FITNESS_TASK_TITLE", nil);
            step.text = intendedUseDescription ? : [NSString stringWithFormat:ORKLocalizedString(@"FITNESS_INTRO_TEXT_FORMAT", nil), [formatter stringFromTimeInterval:walkDuration]];
            step.image = [UIImage imageNamed:@"heartbeat" inBundle:[NSBundle bundleForClass:[self class]] compatibleWithTraitCollection:nil];
            step.shouldTintImages = YES;
            
            ORKStepArrayAddStep(steps, step);
        }
        
        {
            ORKInstructionStep *step = [[ORKInstructionStep alloc] initWithIdentifier:ORKInstruction1StepIdentifier];
            step.title = ORKLocalizedString(@"FITNESS_TASK_TITLE", nil);
            step.text = [NSString stringWithFormat:ORKLocalizedString(@"FITNESS_INTRO_2_TEXT_FORMAT", nil), [formatter stringFromTimeInterval:walkDuration], [formatter stringFromTimeInterval:restDuration]];
            step.image = [UIImage imageNamed:@"walkingman" inBundle:[NSBundle bundleForClass:[self class]] compatibleWithTraitCollection:nil];
            step.shouldTintImages = YES;
            
            ORKStepArrayAddStep(steps, step);
        }
    }
    
    {
        ORKCountdownStep *step = [[ORKCountdownStep alloc] initWithIdentifier:ORKCountdownStepIdentifier];
        step.stepDuration = 5.0;
        
        ORKStepArrayAddStep(steps, step);
    }
    
    HKUnit *bpmUnit = [[HKUnit countUnit] unitDividedByUnit:[HKUnit minuteUnit]];
    HKQuantityType *heartRateType = [HKQuantityType quantityTypeForIdentifier:HKQuantityTypeIdentifierHeartRate];
    {
        if (walkDuration > 0) {
            NSMutableArray *recorderConfigurations = [NSMutableArray arrayWithCapacity:5];
            if (!(ORKPredefinedTaskOptionExcludePedometer & options)) {
                [recorderConfigurations addObject:[[ORKPedometerRecorderConfiguration alloc] initWithIdentifier:ORKPedometerRecorderIdentifier]];
            }
            if (!(ORKPredefinedTaskOptionExcludeAccelerometer & options)) {
                [recorderConfigurations addObject:[[ORKAccelerometerRecorderConfiguration alloc] initWithIdentifier:ORKAccelerometerRecorderIdentifier
                                                                                                          frequency:100]];
            }
            if (!(ORKPredefinedTaskOptionExcludeDeviceMotion & options)) {
                [recorderConfigurations addObject:[[ORKDeviceMotionRecorderConfiguration alloc] initWithIdentifier:ORKDeviceMotionRecorderIdentifier
                                                                                                         frequency:100]];
            }
            if (!(ORKPredefinedTaskOptionExcludeLocation & options)) {
                [recorderConfigurations addObject:[[ORKLocationRecorderConfiguration alloc] initWithIdentifier:ORKLocationRecorderIdentifier]];
            }
            if (!(ORKPredefinedTaskOptionExcludeHeartRate & options)) {
                [recorderConfigurations addObject:[[ORKHealthQuantityTypeRecorderConfiguration alloc] initWithIdentifier:ORKHeartRateRecorderIdentifier
                                                                                                      healthQuantityType:heartRateType unit:bpmUnit]];
            }
            ORKFitnessStep *fitnessStep = [[ORKFitnessStep alloc] initWithIdentifier:ORKFitnessWalkStepIdentifier];
            fitnessStep.stepDuration = walkDuration;
            fitnessStep.title = [NSString stringWithFormat:ORKLocalizedString(@"FITNESS_WALK_INSTRUCTION_FORMAT", nil), [formatter stringFromTimeInterval:walkDuration]];
            fitnessStep.spokenInstruction = fitnessStep.title;
            fitnessStep.recorderConfigurations = recorderConfigurations;
            fitnessStep.shouldContinueOnFinish = YES;
            fitnessStep.optional = NO;
            fitnessStep.shouldStartTimerAutomatically = YES;
            fitnessStep.shouldTintImages = YES;
            fitnessStep.image = [UIImage imageNamed:@"walkingman" inBundle:[NSBundle bundleForClass:[self class]] compatibleWithTraitCollection:nil];
            fitnessStep.shouldVibrateOnStart = YES;
            fitnessStep.shouldPlaySoundOnStart = YES;
            
            ORKStepArrayAddStep(steps, fitnessStep);
        }
        
        if (restDuration > 0) {
            NSMutableArray *recorderConfigurations = [NSMutableArray arrayWithCapacity:5];
            if (!(ORKPredefinedTaskOptionExcludeAccelerometer & options)) {
                [recorderConfigurations addObject:[[ORKAccelerometerRecorderConfiguration alloc] initWithIdentifier:ORKAccelerometerRecorderIdentifier
                                                                                                          frequency:100]];
            }
            if (!(ORKPredefinedTaskOptionExcludeDeviceMotion & options)) {
                [recorderConfigurations addObject:[[ORKDeviceMotionRecorderConfiguration alloc] initWithIdentifier:ORKDeviceMotionRecorderIdentifier
                                                                                                         frequency:100]];
            }
            if (!(ORKPredefinedTaskOptionExcludeHeartRate & options)) {
                [recorderConfigurations addObject:[[ORKHealthQuantityTypeRecorderConfiguration alloc] initWithIdentifier:ORKHeartRateRecorderIdentifier
                                                                                                      healthQuantityType:heartRateType unit:bpmUnit]];
            }
            
            ORKFitnessStep *stillStep = [[ORKFitnessStep alloc] initWithIdentifier:ORKFitnessRestStepIdentifier];
            stillStep.stepDuration = restDuration;
            stillStep.title = [NSString stringWithFormat:ORKLocalizedString(@"FITNESS_SIT_INSTRUCTION_FORMAT", nil), [formatter stringFromTimeInterval:restDuration]];
            stillStep.spokenInstruction = stillStep.title;
            stillStep.recorderConfigurations = recorderConfigurations;
            stillStep.shouldContinueOnFinish = YES;
            stillStep.optional = NO;
            stillStep.shouldStartTimerAutomatically = YES;
            stillStep.shouldTintImages = YES;
            stillStep.image = [UIImage imageNamed:@"sittingman" inBundle:[NSBundle bundleForClass:[self class]] compatibleWithTraitCollection:nil];
            stillStep.shouldVibrateOnStart = YES;
            stillStep.shouldPlaySoundOnStart = YES;
            stillStep.shouldPlaySoundOnFinish = YES;
            stillStep.shouldVibrateOnFinish = YES;
            
            ORKStepArrayAddStep(steps, stillStep);
        }
    }
    
    if (!(options & ORKPredefinedTaskOptionExcludeConclusion)) {
        ORKInstructionStep *step = [self makeCompletionStep];
        ORKStepArrayAddStep(steps, step);
    }
    
    ORKOrderedTask *task = [[ORKOrderedTask alloc] initWithIdentifier:identifier steps:steps];
    
    return task;
}

+ (ORKOrderedTask *)shortWalkTaskWithIdentifier:(NSString *)identifier
                         intendedUseDescription:(NSString *)intendedUseDescription
                            numberOfStepsPerLeg:(NSInteger)numberOfStepsPerLeg
                                   restDuration:(NSTimeInterval)restDuration
                                        options:(ORKPredefinedTaskOption)options {
    
    NSDateComponentsFormatter *formatter = [self textTimeFormatter];
    
    NSMutableArray *steps = [NSMutableArray array];
    if (!(options & ORKPredefinedTaskOptionExcludeInstructions)) {
        {
            ORKInstructionStep *step = [[ORKInstructionStep alloc] initWithIdentifier:ORKInstruction0StepIdentifier];
            step.title = ORKLocalizedString(@"WALK_TASK_TITLE", nil);
            step.text = intendedUseDescription;
            step.detailText = ORKLocalizedString(@"WALK_INTRO_TEXT", nil);
            step.shouldTintImages = YES;
            ORKStepArrayAddStep(steps, step);
        }
        
        {
            ORKInstructionStep *step = [[ORKInstructionStep alloc] initWithIdentifier:ORKInstruction1StepIdentifier];
            step.title = ORKLocalizedString(@"WALK_TASK_TITLE", nil);
            step.text = [NSString stringWithFormat:ORKLocalizedString(@"WALK_INTRO_2_TEXT_%ld", nil),numberOfStepsPerLeg];
            step.detailText = ORKLocalizedString(@"WALK_INTRO_2_DETAIL", nil);
            step.image = [UIImage imageNamed:@"pocket" inBundle:[NSBundle bundleForClass:[self class]] compatibleWithTraitCollection:nil];
            step.shouldTintImages = YES;
            ORKStepArrayAddStep(steps, step);
        }
    }
    
    {
        ORKCountdownStep *step = [[ORKCountdownStep alloc] initWithIdentifier:ORKCountdownStepIdentifier];
        step.stepDuration = 5.0;
        
        ORKStepArrayAddStep(steps, step);
    }
    
    {
        {
            NSMutableArray *recorderConfigurations = [NSMutableArray array];
            if (!(ORKPredefinedTaskOptionExcludePedometer & options)) {
                [recorderConfigurations addObject:[[ORKPedometerRecorderConfiguration alloc] initWithIdentifier:ORKPedometerRecorderIdentifier]];
            }
            if (!(ORKPredefinedTaskOptionExcludeAccelerometer & options)) {
                [recorderConfigurations addObject:[[ORKAccelerometerRecorderConfiguration alloc] initWithIdentifier:ORKAccelerometerRecorderIdentifier
                                                                                                          frequency:100]];
            }
            if (!(ORKPredefinedTaskOptionExcludeDeviceMotion & options)) {
                [recorderConfigurations addObject:[[ORKDeviceMotionRecorderConfiguration alloc] initWithIdentifier:ORKDeviceMotionRecorderIdentifier
                                                                                                         frequency:100]];
            }

            ORKWalkingTaskStep *walkingStep = [[ORKWalkingTaskStep alloc] initWithIdentifier:ORKShortWalkOutboundStepIdentifier];
            walkingStep.numberOfStepsPerLeg = numberOfStepsPerLeg;
            walkingStep.title = [NSString stringWithFormat:ORKLocalizedString(@"WALK_OUTBOUND_INSTRUCTION_FORMAT", nil), (long long)numberOfStepsPerLeg];
            walkingStep.spokenInstruction = walkingStep.title;
            walkingStep.recorderConfigurations = recorderConfigurations;
            walkingStep.shouldContinueOnFinish = YES;
            walkingStep.optional = NO;
            walkingStep.shouldStartTimerAutomatically = YES;
            walkingStep.stepDuration = numberOfStepsPerLeg * 1.5; // fallback duration in case no step count
            walkingStep.shouldVibrateOnStart = YES;
            walkingStep.shouldPlaySoundOnStart = YES;
            
            ORKStepArrayAddStep(steps, walkingStep);
        }
        
        {
            NSMutableArray *recorderConfigurations = [NSMutableArray array];
            if (!(ORKPredefinedTaskOptionExcludePedometer & options)) {
                [recorderConfigurations addObject:[[ORKPedometerRecorderConfiguration alloc] initWithIdentifier:ORKPedometerRecorderIdentifier]];
            }
            if (!(ORKPredefinedTaskOptionExcludeAccelerometer & options)) {
                [recorderConfigurations addObject:[[ORKAccelerometerRecorderConfiguration alloc] initWithIdentifier:ORKAccelerometerRecorderIdentifier
                                                                                                          frequency:100]];
            }
            if (!(ORKPredefinedTaskOptionExcludeDeviceMotion & options)) {
                [recorderConfigurations addObject:[[ORKDeviceMotionRecorderConfiguration alloc] initWithIdentifier:ORKDeviceMotionRecorderIdentifier
                                                                                                         frequency:100]];
            }

            ORKWalkingTaskStep *walkingStep = [[ORKWalkingTaskStep alloc] initWithIdentifier:ORKShortWalkReturnStepIdentifier];
            walkingStep.numberOfStepsPerLeg = numberOfStepsPerLeg;
            walkingStep.title = [NSString stringWithFormat:ORKLocalizedString(@"WALK_RETURN_INSTRUCTION_FORMAT", nil), (long long)numberOfStepsPerLeg];
            walkingStep.spokenInstruction = walkingStep.title;
            walkingStep.recorderConfigurations = recorderConfigurations;
            walkingStep.shouldContinueOnFinish = YES;
            walkingStep.shouldStartTimerAutomatically = YES;
            walkingStep.optional = NO;
            walkingStep.stepDuration = numberOfStepsPerLeg * 1.5; // fallback duration in case no step count
            walkingStep.shouldVibrateOnStart = YES;
            walkingStep.shouldPlaySoundOnStart = YES;
            
            ORKStepArrayAddStep(steps, walkingStep);
        }
        
        if (restDuration > 0) {
            NSMutableArray *recorderConfigurations = [NSMutableArray array];
            if (!(ORKPredefinedTaskOptionExcludeAccelerometer & options)) {
                [recorderConfigurations addObject:[[ORKAccelerometerRecorderConfiguration alloc] initWithIdentifier:ORKAccelerometerRecorderIdentifier
                                                                                                          frequency:100]];
            }
            if (!(ORKPredefinedTaskOptionExcludeDeviceMotion & options)) {
                [recorderConfigurations addObject:[[ORKDeviceMotionRecorderConfiguration alloc] initWithIdentifier:ORKDeviceMotionRecorderIdentifier
                                                                                                         frequency:100]];
            }

            ORKFitnessStep *activeStep = [[ORKFitnessStep alloc] initWithIdentifier:ORKShortWalkRestStepIdentifier];
            activeStep.recorderConfigurations = recorderConfigurations;
            NSString *durationString = [formatter stringFromTimeInterval:restDuration];
            activeStep.title = [NSString stringWithFormat:ORKLocalizedString(@"WALK_STAND_INSTRUCTION_FORMAT", nil), durationString];
            activeStep.spokenInstruction = [NSString stringWithFormat:ORKLocalizedString(@"WALK_STAND_VOICE_INSTRUCTION_FORMAT", nil), durationString];
            activeStep.shouldStartTimerAutomatically = YES;
            activeStep.stepDuration = restDuration;
            activeStep.shouldContinueOnFinish = YES;
            activeStep.optional = NO;
            activeStep.shouldVibrateOnStart = YES;
            activeStep.shouldPlaySoundOnStart = YES;
            activeStep.shouldVibrateOnFinish = YES;
            activeStep.shouldPlaySoundOnFinish = YES;
            
            ORKStepArrayAddStep(steps, activeStep);
        }
    }
    
    if (!(options & ORKPredefinedTaskOptionExcludeConclusion)) {
        ORKInstructionStep *step = [self makeCompletionStep];
        
        ORKStepArrayAddStep(steps, step);
    }
    
    ORKOrderedTask *task = [[ORKOrderedTask alloc] initWithIdentifier:identifier steps:steps];
    return task;
}


+ (ORKOrderedTask *)walkBackAndForthTaskWithIdentifier:(NSString *)identifier
                                intendedUseDescription:(NSString *)intendedUseDescription
                                          walkDuration:(NSTimeInterval)walkDuration
                                          restDuration:(NSTimeInterval)restDuration
                                               options:(ORKPredefinedTaskOption)options {
    
    NSDateComponentsFormatter *formatter = [self textTimeFormatter];
    formatter.unitsStyle = NSDateComponentsFormatterUnitsStyleFull;
    
    NSMutableArray *steps = [NSMutableArray array];
    if (!(options & ORKPredefinedTaskOptionExcludeInstructions)) {
        {
            ORKInstructionStep *step = [[ORKInstructionStep alloc] initWithIdentifier:ORKInstruction0StepIdentifier];
            step.title = ORKLocalizedString(@"WALK_TASK_TITLE", nil);
            step.text = intendedUseDescription;
            step.detailText = ORKLocalizedString(@"WALK_INTRO_TEXT", nil);
            step.shouldTintImages = YES;
            ORKStepArrayAddStep(steps, step);
        }
        
        {
            ORKInstructionStep *step = [[ORKInstructionStep alloc] initWithIdentifier:ORKInstruction1StepIdentifier];
            step.title = ORKLocalizedString(@"WALK_TASK_TITLE", nil);
            step.text = ORKLocalizedString(@"WALK_INTRO_2_TEXT_BACK_AND_FORTH_INSTRUCTION", nil);
            step.detailText = ORKLocalizedString(@"WALK_INTRO_2_DETAIL_BACK_AND_FORTH_INSTRUCTION", nil);
            step.image = [UIImage imageNamed:@"pocket" inBundle:[NSBundle bundleForClass:[self class]] compatibleWithTraitCollection:nil];
            step.shouldTintImages = YES;
            ORKStepArrayAddStep(steps, step);
        }
    }
    
    {
        ORKCountdownStep *step = [[ORKCountdownStep alloc] initWithIdentifier:ORKCountdownStepIdentifier];
        step.stepDuration = 5.0;
        
        ORKStepArrayAddStep(steps, step);
    }
    
    {
        {
            NSMutableArray *recorderConfigurations = [NSMutableArray array];
            if (!(ORKPredefinedTaskOptionExcludePedometer & options)) {
                [recorderConfigurations addObject:[[ORKPedometerRecorderConfiguration alloc] initWithIdentifier:ORKPedometerRecorderIdentifier]];
            }
            if (!(ORKPredefinedTaskOptionExcludeAccelerometer & options)) {
                [recorderConfigurations addObject:[[ORKAccelerometerRecorderConfiguration alloc] initWithIdentifier:ORKAccelerometerRecorderIdentifier
                                                                                                          frequency:100]];
            }
            if (!(ORKPredefinedTaskOptionExcludeDeviceMotion & options)) {
                [recorderConfigurations addObject:[[ORKDeviceMotionRecorderConfiguration alloc] initWithIdentifier:ORKDeviceMotionRecorderIdentifier
                                                                                                         frequency:100]];
            }
            
            ORKWalkingTaskStep *walkingStep = [[ORKWalkingTaskStep alloc] initWithIdentifier:ORKShortWalkOutboundStepIdentifier];
            walkingStep.numberOfStepsPerLeg = 1000; // Set the number of steps very high so it is ignored
            NSString *walkingDurationString = [formatter stringFromTimeInterval:walkDuration];
            walkingStep.title = [NSString stringWithFormat:ORKLocalizedString(@"WALK_BACK_AND_FORTH_INSTRUCTION_FORMAT", nil), walkingDurationString];
            walkingStep.spokenInstruction = walkingStep.title;
            walkingStep.recorderConfigurations = recorderConfigurations;
            walkingStep.shouldContinueOnFinish = YES;
            walkingStep.optional = NO;
            walkingStep.shouldStartTimerAutomatically = YES;
            walkingStep.stepDuration = walkDuration; // Set the walking duration to the step duration
            walkingStep.shouldVibrateOnStart = YES;
            walkingStep.shouldPlaySoundOnStart = YES;
            walkingStep.shouldSpeakRemainingTimeAtHalfway = (walkDuration > 20);
            
            ORKStepArrayAddStep(steps, walkingStep);
        }
        
        if (restDuration > 0) {
            NSMutableArray *recorderConfigurations = [NSMutableArray array];
            if (!(ORKPredefinedTaskOptionExcludeAccelerometer & options)) {
                [recorderConfigurations addObject:[[ORKAccelerometerRecorderConfiguration alloc] initWithIdentifier:ORKAccelerometerRecorderIdentifier
                                                                                                          frequency:100]];
            }
            if (!(ORKPredefinedTaskOptionExcludeDeviceMotion & options)) {
                [recorderConfigurations addObject:[[ORKDeviceMotionRecorderConfiguration alloc] initWithIdentifier:ORKDeviceMotionRecorderIdentifier
                                                                                                         frequency:100]];
            }
            
            ORKFitnessStep *activeStep = [[ORKFitnessStep alloc] initWithIdentifier:ORKShortWalkRestStepIdentifier];
            activeStep.recorderConfigurations = recorderConfigurations;
            NSString *durationString = [formatter stringFromTimeInterval:restDuration];
            activeStep.title = [NSString stringWithFormat:ORKLocalizedString(@"WALK_BACK_AND_FORTH_STAND_INSTRUCTION_FORMAT", nil), durationString];
            activeStep.spokenInstruction = activeStep.title;
            activeStep.shouldStartTimerAutomatically = YES;
            activeStep.stepDuration = restDuration;
            activeStep.shouldContinueOnFinish = YES;
            activeStep.optional = NO;
            activeStep.shouldVibrateOnStart = YES;
            activeStep.shouldPlaySoundOnStart = YES;
            activeStep.shouldVibrateOnFinish = YES;
            activeStep.shouldPlaySoundOnFinish = YES;
            activeStep.finishedSpokenInstruction = ORKLocalizedString(@"WALK_BACK_AND_FORTH_FINISHED_VOICE", nil);
            activeStep.shouldSpeakRemainingTimeAtHalfway = (restDuration > 20);
            
            ORKStepArrayAddStep(steps, activeStep);
        }
    }
    
    if (!(options & ORKPredefinedTaskOptionExcludeConclusion)) {
        ORKInstructionStep *step = [self makeCompletionStep];
        
        ORKStepArrayAddStep(steps, step);
    }
    
    ORKOrderedTask *task = [[ORKOrderedTask alloc] initWithIdentifier:identifier steps:steps];
    return task;
}

+ (ORKOrderedTask *)kneeRangeOfMotionTaskWithIdentifier:(NSString *)identifier
                                             limbOption:(ORKPredefinedTaskLimbOption)limbOption
                                 intendedUseDescription:(NSString *)intendedUseDescription
                                                options:(ORKPredefinedTaskOption)options {
    NSMutableArray *steps = [NSMutableArray array];
    NSString *limbType = ORKLocalizedString(@"LIMB_RIGHT", nil);
    UIImage *kneeFlexedImage = [UIImage imageNamed:@"knee_flexed_right" inBundle:[NSBundle bundleForClass:[self class]] compatibleWithTraitCollection:nil];
    UIImage *kneeExtendedImage = [UIImage imageNamed:@"knee_extended_right" inBundle:[NSBundle bundleForClass:[self class]] compatibleWithTraitCollection:nil];

    if (limbOption == ORKPredefinedTaskLimbOptionLeft) {
        limbType = ORKLocalizedString(@"LIMB_LEFT", nil);
    
        kneeFlexedImage = [UIImage imageNamed:@"knee_flexed_left" inBundle:[NSBundle bundleForClass:[self class]] compatibleWithTraitCollection:nil];
        kneeExtendedImage = [UIImage imageNamed:@"knee_extended_left" inBundle:[NSBundle bundleForClass:[self class]] compatibleWithTraitCollection:nil];
    }
    
    if (!(options & ORKPredefinedTaskOptionExcludeInstructions)) {
        ORKInstructionStep *instructionStep0 = [[ORKInstructionStep alloc] initWithIdentifier:ORKInstruction0StepIdentifier];
        instructionStep0.title = [NSString stringWithFormat:ORKLocalizedString(@"KNEE_RANGE_OF_MOTION_TITLE_%@", nil), [limbType capitalizedString]];
        instructionStep0.text = intendedUseDescription;
        instructionStep0.detailText = [NSString stringWithFormat:ORKLocalizedString(@"KNEE_RANGE_OF_MOTION_TEXT_INSTRUCTION_0_%@", nil), limbType];
        instructionStep0.shouldTintImages = YES;
        ORKStepArrayAddStep(steps, instructionStep0);
 
        ORKInstructionStep *instructionStep1 = [[ORKInstructionStep alloc] initWithIdentifier:ORKInstruction1StepIdentifier];
        instructionStep1.title = [NSString stringWithFormat:ORKLocalizedString(@"KNEE_RANGE_OF_MOTION_TITLE_%@", nil), [limbType capitalizedString]];
        instructionStep1.detailText = [NSString stringWithFormat:ORKLocalizedString(@"KNEE_RANGE_OF_MOTION_TEXT_INSTRUCTION_1_%@", nil), limbType];
        ORKStepArrayAddStep(steps, instructionStep1);
        
        ORKInstructionStep *instructionStep2 = [[ORKInstructionStep alloc] initWithIdentifier:ORKInstruction2StepIdentifier];
        instructionStep2.title = [NSString stringWithFormat:ORKLocalizedString(@"KNEE_RANGE_OF_MOTION_TITLE_%@", nil), [limbType capitalizedString]];
        instructionStep2.detailText = [NSString stringWithFormat:ORKLocalizedString(@"KNEE_RANGE_OF_MOTION_TEXT_INSTRUCTION_2_%@", nil), limbType];
        instructionStep2.image = kneeFlexedImage;
        instructionStep2.shouldTintImages = YES;
        ORKStepArrayAddStep(steps, instructionStep2);
        
        ORKInstructionStep *instructionStep3 = [[ORKInstructionStep alloc] initWithIdentifier:ORKInstruction3StepIdentifier];
        instructionStep3.title = [NSString stringWithFormat:ORKLocalizedString(@"KNEE_RANGE_OF_MOTION_TITLE_%@", nil), [limbType capitalizedString]];
        instructionStep3.detailText = [NSString stringWithFormat:ORKLocalizedString(@"KNEE_RANGE_OF_MOTION_TEXT_INSTRUCTION_3_%@", nil), limbType];
        instructionStep3.image = kneeExtendedImage;
        instructionStep3.shouldTintImages = YES;
        ORKStepArrayAddStep(steps, instructionStep3);
    }

    ORKTouchAnywhereStep *touchAnywhereStep = [[ORKTouchAnywhereStep alloc] initWithIdentifier:ORKTouchAnywhereStepIdentifier instructionText:[NSString stringWithFormat:ORKLocalizedString(@"KNEE_RANGE_OF_MOTION_TOUCH_ANYWHERE_STEP_INSTRUCTION_%@", nil), limbType]];
    ORKStepArrayAddStep(steps, touchAnywhereStep);
    
    ORKDeviceMotionRecorderConfiguration *deviceMotionRecorderConfig = [[ORKDeviceMotionRecorderConfiguration alloc] initWithIdentifier:ORKDeviceMotionRecorderIdentifier frequency:100];
    
    ORKRangeOfMotionStep *kneeRangeOfMotionStep = [[ORKRangeOfMotionStep alloc] initWithIdentifier:ORKKneeRangeOfMotionStepIdentifier limbOption:limbOption];
    kneeRangeOfMotionStep.title = [NSString stringWithFormat:ORKLocalizedString(@"KNEE_RANGE_OF_MOTION_SPOKEN_INSTRUCTION_%@", nil), limbType];
    kneeRangeOfMotionStep.spokenInstruction = kneeRangeOfMotionStep.title;

    kneeRangeOfMotionStep.recorderConfigurations = @[deviceMotionRecorderConfig];
    kneeRangeOfMotionStep.optional = NO;

    ORKStepArrayAddStep(steps, kneeRangeOfMotionStep);

    if (!(options & ORKPredefinedTaskOptionExcludeConclusion)) {
        ORKCompletionStep *completionStep = [self makeCompletionStep];
        ORKStepArrayAddStep(steps, completionStep);
    }
    
    ORKOrderedTask *task = [[ORKOrderedTask alloc] initWithIdentifier:identifier steps:steps];
    return task;
}

+ (ORKOrderedTask *)shoulderRangeOfMotionTaskWithIdentifier:(NSString *)identifier
                                                 limbOption:(ORKPredefinedTaskLimbOption)limbOption
                                     intendedUseDescription:(NSString *)intendedUseDescription
                                                    options:(ORKPredefinedTaskOption)options {
    NSMutableArray *steps = [NSMutableArray array];
    NSString *limbType = ORKLocalizedString(@"LIMB_RIGHT", nil);
    UIImage *shoulderFlexedImage = [UIImage imageNamed:@"shoulder_flexed_right" inBundle:[NSBundle bundleForClass:[self class]] compatibleWithTraitCollection:nil];
    UIImage *shoulderExtendedImage = [UIImage imageNamed:@"shoulder_extended_right" inBundle:[NSBundle bundleForClass:[self class]] compatibleWithTraitCollection:nil];

    if (limbOption == ORKPredefinedTaskLimbOptionLeft) {
        limbType = ORKLocalizedString(@"LIMB_LEFT", nil);
        shoulderFlexedImage = [UIImage imageNamed:@"shoulder_flexed_left" inBundle:[NSBundle bundleForClass:[self class]] compatibleWithTraitCollection:nil];
        shoulderExtendedImage = [UIImage imageNamed:@"shoulder_extended_left" inBundle:[NSBundle bundleForClass:[self class]] compatibleWithTraitCollection:nil];
    }
    
    if (!(options & ORKPredefinedTaskOptionExcludeInstructions)) {
        ORKInstructionStep *instructionStep0 = [[ORKInstructionStep alloc] initWithIdentifier:ORKInstruction0StepIdentifier];
        instructionStep0.title = [NSString stringWithFormat:ORKLocalizedString(@"SHOULDER_RANGE_OF_MOTION_TITLE_%@", nil), [limbType capitalizedString]];
        instructionStep0.text = intendedUseDescription;
        instructionStep0.detailText = [NSString stringWithFormat:ORKLocalizedString(@"SHOULDER_RANGE_OF_MOTION_TEXT_INSTRUCTION_0_%@", nil), limbType];
        instructionStep0.shouldTintImages = YES;
        ORKStepArrayAddStep(steps, instructionStep0);
        
        ORKInstructionStep *instructionStep1 = [[ORKInstructionStep alloc] initWithIdentifier:ORKInstruction1StepIdentifier];
        instructionStep1.title = [NSString stringWithFormat:ORKLocalizedString(@"SHOULDER_RANGE_OF_MOTION_TITLE_%@", nil), [limbType capitalizedString]];
        instructionStep1.detailText = [NSString stringWithFormat:ORKLocalizedString(@"SHOULDER_RANGE_OF_MOTION_TEXT_INSTRUCTION_1_%@", nil), limbType];
        ORKStepArrayAddStep(steps, instructionStep1);
        
        ORKInstructionStep *instructionStep2 = [[ORKInstructionStep alloc] initWithIdentifier:ORKInstruction2StepIdentifier];
        instructionStep2.title = [NSString stringWithFormat:ORKLocalizedString(@"SHOULDER_RANGE_OF_MOTION_TITLE_%@", nil), [limbType capitalizedString]];
        instructionStep2.detailText = [NSString stringWithFormat:ORKLocalizedString(@"SHOULDER_RANGE_OF_MOTION_TEXT_INSTRUCTION_2_%@", nil), limbType];
        instructionStep2.image = shoulderFlexedImage;
        instructionStep2.shouldTintImages = YES;
        ORKStepArrayAddStep(steps, instructionStep2);
        
        ORKInstructionStep *instructionStep3 = [[ORKInstructionStep alloc] initWithIdentifier:ORKInstruction3StepIdentifier];
        instructionStep3.title = [NSString stringWithFormat:ORKLocalizedString(@"SHOULDER_RANGE_OF_MOTION_TITLE_%@", nil), [limbType capitalizedString]];
        instructionStep3.detailText = [NSString stringWithFormat:ORKLocalizedString(@"SHOULDER_RANGE_OF_MOTION_TEXT_INSTRUCTION_3_%@", nil), limbType];
        instructionStep3.image = shoulderExtendedImage;
        instructionStep3.shouldTintImages = YES;
        ORKStepArrayAddStep(steps, instructionStep3);
    }
    
    ORKTouchAnywhereStep *touchAnywhereStep = [[ORKTouchAnywhereStep alloc] initWithIdentifier:ORKTouchAnywhereStepIdentifier instructionText:[NSString stringWithFormat:ORKLocalizedString(@"SHOULDER_RANGE_OF_MOTION_TOUCH_ANYWHERE_STEP_INSTRUCTION_%@", nil), limbType]];
    ORKStepArrayAddStep(steps, touchAnywhereStep);
    
    ORKDeviceMotionRecorderConfiguration *deviceMotionRecorderConfig = [[ORKDeviceMotionRecorderConfiguration alloc] initWithIdentifier:ORKDeviceMotionRecorderIdentifier frequency:100];
    
    ORKShoulderRangeOfMotionStep *shoulderRangeOfMotionStep = [[ORKShoulderRangeOfMotionStep alloc] initWithIdentifier:ORKShoulderRangeOfMotionStepIdentifier limbOption:limbOption];
    shoulderRangeOfMotionStep.title = [NSString stringWithFormat:ORKLocalizedString(@"SHOULDER_RANGE_OF_MOTION_SPOKEN_INSTRUCTION_%@", nil), limbType];
    shoulderRangeOfMotionStep.spokenInstruction = shoulderRangeOfMotionStep.title;
    
    shoulderRangeOfMotionStep.recorderConfigurations = @[deviceMotionRecorderConfig];
    shoulderRangeOfMotionStep.optional = NO;
    
    ORKStepArrayAddStep(steps, shoulderRangeOfMotionStep);
    
    if (!(options & ORKPredefinedTaskOptionExcludeConclusion)) {
        ORKCompletionStep *completionStep = [self makeCompletionStep];
        ORKStepArrayAddStep(steps, completionStep);
    }
    
    ORKOrderedTask *task = [[ORKOrderedTask alloc] initWithIdentifier:identifier steps:steps];
    return task;
}

+ (ORKOrderedTask *)spatialSpanMemoryTaskWithIdentifier:(NSString *)identifier
                                 intendedUseDescription:(NSString *)intendedUseDescription
                                            initialSpan:(NSInteger)initialSpan
                                            minimumSpan:(NSInteger)minimumSpan
                                            maximumSpan:(NSInteger)maximumSpan
                                              playSpeed:(NSTimeInterval)playSpeed
                                               maximumTests:(NSInteger)maximumTests
                                 maximumConsecutiveFailures:(NSInteger)maximumConsecutiveFailures
                                      customTargetImage:(UIImage *)customTargetImage
                                 customTargetPluralName:(NSString *)customTargetPluralName
                                        requireReversal:(BOOL)requireReversal
                                                options:(ORKPredefinedTaskOption)options {
    
    NSString *targetPluralName = customTargetPluralName ? : ORKLocalizedString(@"SPATIAL_SPAN_MEMORY_TARGET_PLURAL", nil);
    
    NSMutableArray *steps = [NSMutableArray array];
    if (!(options & ORKPredefinedTaskOptionExcludeInstructions)) {
        {
            ORKInstructionStep *step = [[ORKInstructionStep alloc] initWithIdentifier:ORKInstruction0StepIdentifier];
            step.title = ORKLocalizedString(@"SPATIAL_SPAN_MEMORY_TITLE", nil);
            step.text = intendedUseDescription;
            step.detailText = [NSString stringWithFormat:ORKLocalizedString(@"SPATIAL_SPAN_MEMORY_INTRO_TEXT_%@", nil),targetPluralName];
            
            step.image = [UIImage imageNamed:@"phone-memory" inBundle:[NSBundle bundleForClass:[self class]] compatibleWithTraitCollection:nil];
            step.shouldTintImages = YES;
            
            ORKStepArrayAddStep(steps, step);
        }
        
        {
            ORKInstructionStep *step = [[ORKInstructionStep alloc] initWithIdentifier:ORKInstruction1StepIdentifier];
            step.title = ORKLocalizedString(@"SPATIAL_SPAN_MEMORY_TITLE", nil);
            step.text = [NSString stringWithFormat:requireReversal ? ORKLocalizedString(@"SPATIAL_SPAN_MEMORY_INTRO_2_TEXT_REVERSE_%@", nil) : ORKLocalizedString(@"SPATIAL_SPAN_MEMORY_INTRO_2_TEXT_%@", nil), targetPluralName, targetPluralName];
            step.detailText = ORKLocalizedString(@"SPATIAL_SPAN_MEMORY_CALL_TO_ACTION", nil);
            
            if (!customTargetImage) {
                step.image = [UIImage imageNamed:@"memory-second-screen" inBundle:[NSBundle bundleForClass:[self class]] compatibleWithTraitCollection:nil];
            } else {
                step.image = customTargetImage;
            }
            step.shouldTintImages = YES;
            
            ORKStepArrayAddStep(steps, step);
        }
    }
    
    {
        ORKSpatialSpanMemoryStep *step = [[ORKSpatialSpanMemoryStep alloc] initWithIdentifier:ORKSpatialSpanMemoryStepIdentifier];
        step.title = nil;
        step.text = nil;
        
        step.initialSpan = initialSpan;
        step.minimumSpan = minimumSpan;
        step.maximumSpan = maximumSpan;
        step.playSpeed = playSpeed;
        step.maximumTests = maximumTests;
        step.maximumConsecutiveFailures = maximumConsecutiveFailures;
        step.customTargetImage = customTargetImage;
        step.customTargetPluralName = customTargetPluralName;
        step.requireReversal = requireReversal;
        
        ORKStepArrayAddStep(steps, step);
    }
    
    if (!(options & ORKPredefinedTaskOptionExcludeConclusion)) {
        ORKInstructionStep *step = [self makeCompletionStep];
        ORKStepArrayAddStep(steps, step);
    }
    
    ORKOrderedTask *task = [[ORKOrderedTask alloc] initWithIdentifier:identifier steps:steps];
    return task;
}

+ (ORKOrderedTask *)toneAudiometryTaskWithIdentifier:(NSString *)identifier
                              intendedUseDescription:(nullable NSString *)intendedUseDescription
                                   speechInstruction:(nullable NSString *)speechInstruction
                              shortSpeechInstruction:(nullable NSString *)shortSpeechInstruction
                                        toneDuration:(NSTimeInterval)toneDuration
                                             options:(ORKPredefinedTaskOption)options {

    if (options & ORKPredefinedTaskOptionExcludeAudio) {
        @throw [NSException exceptionWithName:NSGenericException reason:@"Audio collection cannot be excluded from audio task" userInfo:nil];
    }

    NSMutableArray *steps = [NSMutableArray array];
    if (!(options & ORKPredefinedTaskOptionExcludeInstructions)) {
        {
            ORKInstructionStep *step = [[ORKInstructionStep alloc] initWithIdentifier:ORKInstruction0StepIdentifier];
            step.title = ORKLocalizedString(@"TONE_AUDIOMETRY_TASK_TITLE", nil);
            step.text = intendedUseDescription;
            step.detailText = ORKLocalizedString(@"TONE_AUDIOMETRY_INTENDED_USE", nil);
            step.image = [UIImage imageNamed:@"phonewaves_inverted" inBundle:[NSBundle bundleForClass:[self class]] compatibleWithTraitCollection:nil];
            step.shouldTintImages = YES;

            ORKStepArrayAddStep(steps, step);
        }
        
        {
            ORKInstructionStep *step = [[ORKInstructionStep alloc] initWithIdentifier:ORKInstruction1StepIdentifier];
            step.title = ORKLocalizedString(@"TONE_AUDIOMETRY_TASK_TITLE", nil);
            step.text = speechInstruction ? : ORKLocalizedString(@"TONE_AUDIOMETRY_INTRO_TEXT", nil);
            step.detailText = ORKLocalizedString(@"TONE_AUDIOMETRY_CALL_TO_ACTION", nil);
            step.image = [UIImage imageNamed:@"phonefrequencywaves" inBundle:[NSBundle bundleForClass:[self class]] compatibleWithTraitCollection:nil];
            step.shouldTintImages = YES;

            ORKStepArrayAddStep(steps, step);
        }
    }

    {
        ORKToneAudiometryPracticeStep *step = [[ORKToneAudiometryPracticeStep alloc] initWithIdentifier:ORKToneAudiometryPracticeStepIdentifier];
        step.title = ORKLocalizedString(@"TONE_AUDIOMETRY_TASK_TITLE", nil);
        step.text = speechInstruction ? : ORKLocalizedString(@"TONE_AUDIOMETRY_PREP_TEXT", nil);
        ORKStepArrayAddStep(steps, step);
        
    }
    
    {
        ORKCountdownStep *step = [[ORKCountdownStep alloc] initWithIdentifier:ORKCountdownStepIdentifier];
        step.stepDuration = 5.0;

        ORKStepArrayAddStep(steps, step);
    }

    {
        ORKToneAudiometryStep *step = [[ORKToneAudiometryStep alloc] initWithIdentifier:ORKToneAudiometryStepIdentifier];
        step.title = shortSpeechInstruction ? : ORKLocalizedString(@"TONE_AUDIOMETRY_INSTRUCTION", nil);
        step.toneDuration = toneDuration;

        ORKStepArrayAddStep(steps, step);
    }

    if (!(options & ORKPredefinedTaskOptionExcludeConclusion)) {
        ORKInstructionStep *step = [self makeCompletionStep];

        ORKStepArrayAddStep(steps, step);
    }

    ORKOrderedTask *task = [[ORKOrderedTask alloc] initWithIdentifier:identifier steps:steps];

    return task;
}

+ (ORKOrderedTask *)towerOfHanoiTaskWithIdentifier:(NSString *)identifier
                            intendedUseDescription:(nullable NSString *)intendedUseDescription
                                     numberOfDisks:(NSUInteger)numberOfDisks
                                           options:(ORKPredefinedTaskOption)options {
    
    NSMutableArray *steps = [NSMutableArray array];
    
    if (!(options & ORKPredefinedTaskOptionExcludeInstructions)) {
        {
            ORKInstructionStep *step = [[ORKInstructionStep alloc] initWithIdentifier:ORKInstruction0StepIdentifier];
            step.title = ORKLocalizedString(@"TOWER_OF_HANOI_TASK_TITLE", nil);
            step.text = intendedUseDescription;
            step.detailText = ORKLocalizedString(@"TOWER_OF_HANOI_TASK_INTENDED_USE", nil);
            step.image = [UIImage imageNamed:@"phone-tower-of-hanoi" inBundle:[NSBundle bundleForClass:[self class]] compatibleWithTraitCollection:nil];
            step.shouldTintImages = YES;
            
            ORKStepArrayAddStep(steps, step);
        }
        
        {
            ORKInstructionStep *step = [[ORKInstructionStep alloc] initWithIdentifier:ORKInstruction1StepIdentifier];
            step.title = ORKLocalizedString(@"TOWER_OF_HANOI_TASK_TITLE", nil);
            step.text = ORKLocalizedString(@"TOWER_OF_HANOI_TASK_INTRO_TEXT", nil);
            step.detailText = ORKLocalizedString(@"TOWER_OF_HANOI_TASK_TASK_CALL_TO_ACTION", nil);
            step.image = [UIImage imageNamed:@"tower-of-hanoi-second-screen" inBundle:[NSBundle bundleForClass:[self class]] compatibleWithTraitCollection:nil];
            step.shouldTintImages = YES;
            
            ORKStepArrayAddStep(steps, step);
        }
    }
    
    ORKTowerOfHanoiStep *towerOfHanoiStep = [[ORKTowerOfHanoiStep alloc]initWithIdentifier:ORKTowerOfHanoiStepIdentifier];
    towerOfHanoiStep.numberOfDisks = numberOfDisks;
    ORKStepArrayAddStep(steps, towerOfHanoiStep);
    
    if (!(options & ORKPredefinedTaskOptionExcludeConclusion)) {
        ORKInstructionStep *step = [self makeCompletionStep];
        
        ORKStepArrayAddStep(steps, step);
    }
    
    ORKOrderedTask *task = [[ORKOrderedTask alloc]initWithIdentifier:identifier steps:steps];
    
    return task;
}

+ (ORKOrderedTask *)reactionTimeTaskWithIdentifier:(NSString *)identifier
                            intendedUseDescription:(nullable NSString *)intendedUseDescription
                           maximumStimulusInterval:(NSTimeInterval)maximumStimulusInterval
                           minimumStimulusInterval:(NSTimeInterval)minimumStimulusInterval
                             thresholdAcceleration:(double)thresholdAcceleration
                                  numberOfAttempts:(int)numberOfAttempts
                                           timeout:(NSTimeInterval)timeout
                                      successSound:(UInt32)successSoundID
                                      timeoutSound:(UInt32)timeoutSoundID
                                      failureSound:(UInt32)failureSoundID
                                           options:(ORKPredefinedTaskOption)options {
    
    NSMutableArray *steps = [NSMutableArray array];
    
    if (!(options & ORKPredefinedTaskOptionExcludeInstructions)) {
        {
            ORKInstructionStep *step = [[ORKInstructionStep alloc] initWithIdentifier:ORKInstruction0StepIdentifier];
            step.title = ORKLocalizedString(@"REACTION_TIME_TASK_TITLE", nil);
            step.text = intendedUseDescription;
            step.detailText = ORKLocalizedString(@"REACTION_TIME_TASK_INTENDED_USE", nil);
            step.image = [UIImage imageNamed:@"phoneshake" inBundle:[NSBundle bundleForClass:[self class]] compatibleWithTraitCollection:nil];
            step.shouldTintImages = YES;
            
            ORKStepArrayAddStep(steps, step);
        }
        
        {
            ORKInstructionStep *step = [[ORKInstructionStep alloc] initWithIdentifier:ORKInstruction1StepIdentifier];
            step.title = ORKLocalizedString(@"REACTION_TIME_TASK_TITLE", nil);
            step.text = [NSString stringWithFormat: ORKLocalizedString(@"REACTION_TIME_TASK_INTRO_TEXT_FORMAT", nil), numberOfAttempts];
            step.detailText = ORKLocalizedString(@"REACTION_TIME_TASK_CALL_TO_ACTION", nil);
            step.image = [UIImage imageNamed:@"phoneshakecircle" inBundle:[NSBundle bundleForClass:[self class]] compatibleWithTraitCollection:nil];
            step.shouldTintImages = YES;
            
            ORKStepArrayAddStep(steps, step);
        }
    }
    
    ORKReactionTimeStep *step = [[ORKReactionTimeStep alloc] initWithIdentifier:ORKReactionTimeStepIdentifier];
    step.maximumStimulusInterval = maximumStimulusInterval;
    step.minimumStimulusInterval = minimumStimulusInterval;
    step.thresholdAcceleration = thresholdAcceleration;
    step.numberOfAttempts = numberOfAttempts;
    step.timeout = timeout;
    step.successSound = successSoundID;
    step.timeoutSound = timeoutSoundID;
    step.failureSound = failureSoundID;
    step.recorderConfigurations = @[ [[ORKDeviceMotionRecorderConfiguration  alloc] initWithIdentifier:ORKDeviceMotionRecorderIdentifier frequency: 100]];

    ORKStepArrayAddStep(steps, step);
    
    if (!(options & ORKPredefinedTaskOptionExcludeConclusion)) {
        ORKInstructionStep *step = [self makeCompletionStep];
        ORKStepArrayAddStep(steps, step);
    }
    
    ORKOrderedTask *task = [[ORKOrderedTask alloc] initWithIdentifier:identifier steps:steps];
    
    return task;
}

+ (ORKOrderedTask *)timedWalkTaskWithIdentifier:(NSString *)identifier
                         intendedUseDescription:(nullable NSString *)intendedUseDescription
                               distanceInMeters:(double)distanceInMeters
                                      timeLimit:(NSTimeInterval)timeLimit
                     includeAssistiveDeviceForm:(BOOL)includeAssistiveDeviceForm
                                        options:(ORKPredefinedTaskOption)options {

    NSMutableArray *steps = [NSMutableArray array];

    NSLengthFormatter *lengthFormatter = [NSLengthFormatter new];
    lengthFormatter.numberFormatter.maximumFractionDigits = 1;
    lengthFormatter.numberFormatter.maximumSignificantDigits = 3;
    NSString *formattedLength = [lengthFormatter stringFromMeters:distanceInMeters];

    if (!(options & ORKPredefinedTaskOptionExcludeInstructions)) {
        {
            ORKInstructionStep *step = [[ORKInstructionStep alloc] initWithIdentifier:ORKInstruction0StepIdentifier];
            step.title = ORKLocalizedString(@"TIMED_WALK_TITLE", nil);
            step.text = intendedUseDescription;
            step.detailText = ORKLocalizedString(@"TIMED_WALK_INTRO_DETAIL", nil);
            step.shouldTintImages = YES;

            ORKStepArrayAddStep(steps, step);
        }
    }

    if (includeAssistiveDeviceForm) {
        ORKFormStep *step = [[ORKFormStep alloc] initWithIdentifier:ORKTimedWalkFormStepIdentifier
                                                              title:ORKLocalizedString(@"TIMED_WALK_FORM_TITLE", nil)
                                                               text:ORKLocalizedString(@"TIMED_WALK_FORM_TEXT", nil)];

        ORKAnswerFormat *answerFormat1 = [ORKAnswerFormat booleanAnswerFormat];
        ORKFormItem *formItem1 = [[ORKFormItem alloc] initWithIdentifier:ORKTimedWalkFormAFOStepIdentifier
                                                                    text:ORKLocalizedString(@"TIMED_WALK_QUESTION_TEXT", nil)
                                                            answerFormat:answerFormat1];
        formItem1.optional = NO;

        NSArray *textChoices = @[ORKLocalizedString(@"TIMED_WALK_QUESTION_2_CHOICE", nil),
                                 ORKLocalizedString(@"TIMED_WALK_QUESTION_2_CHOICE_2", nil),
                                 ORKLocalizedString(@"TIMED_WALK_QUESTION_2_CHOICE_3", nil),
                                 ORKLocalizedString(@"TIMED_WALK_QUESTION_2_CHOICE_4", nil),
                                 ORKLocalizedString(@"TIMED_WALK_QUESTION_2_CHOICE_5", nil),
                                 ORKLocalizedString(@"TIMED_WALK_QUESTION_2_CHOICE_6", nil)];
        ORKAnswerFormat *answerFormat2 = [ORKAnswerFormat valuePickerAnswerFormatWithTextChoices:textChoices];
        ORKFormItem *formItem2 = [[ORKFormItem alloc] initWithIdentifier:ORKTimedWalkFormAssistanceStepIdentifier
                                                                    text:ORKLocalizedString(@"TIMED_WALK_QUESTION_2_TITLE", nil)
                                                            answerFormat:answerFormat2];
        formItem2.placeholder = ORKLocalizedString(@"TIMED_WALK_QUESTION_2_TEXT", nil);
        formItem2.optional = NO;

        step.formItems = @[formItem1, formItem2];
        step.optional = NO;

        ORKStepArrayAddStep(steps, step);
    }

    if (!(options & ORKPredefinedTaskOptionExcludeInstructions)) {
        {
            ORKInstructionStep *step = [[ORKInstructionStep alloc] initWithIdentifier:ORKInstruction1StepIdentifier];
            step.title = ORKLocalizedString(@"TIMED_WALK_TITLE", nil);
            step.text = [NSString stringWithFormat:ORKLocalizedString(@"TIMED_WALK_INTRO_2_TEXT_%@", nil), formattedLength];
            step.detailText = ORKLocalizedString(@"TIMED_WALK_INTRO_2_DETAIL", nil);
            step.image = [UIImage imageNamed:@"timer" inBundle:[NSBundle bundleForClass:[self class]] compatibleWithTraitCollection:nil];
            step.shouldTintImages = YES;

            ORKStepArrayAddStep(steps, step);
        }
    }

    {
        ORKCountdownStep *step = [[ORKCountdownStep alloc] initWithIdentifier:ORKCountdownStepIdentifier];
        step.stepDuration = 5.0;

        ORKStepArrayAddStep(steps, step);
    }
    
    {
        NSMutableArray *recorderConfigurations = [NSMutableArray array];
        if (!(options & ORKPredefinedTaskOptionExcludePedometer)) {
            [recorderConfigurations addObject:[[ORKPedometerRecorderConfiguration alloc] initWithIdentifier:ORKPedometerRecorderIdentifier]];
        }
        if (!(options & ORKPredefinedTaskOptionExcludeAccelerometer)) {
            [recorderConfigurations addObject:[[ORKAccelerometerRecorderConfiguration alloc] initWithIdentifier:ORKAccelerometerRecorderIdentifier
                                                                                                      frequency:100]];
        }
        if (!(options & ORKPredefinedTaskOptionExcludeDeviceMotion)) {
            [recorderConfigurations addObject:[[ORKDeviceMotionRecorderConfiguration alloc] initWithIdentifier:ORKDeviceMotionRecorderIdentifier
                                                                                                     frequency:100]];
        }
        if (! (options & ORKPredefinedTaskOptionExcludeLocation)) {
            [recorderConfigurations addObject:[[ORKLocationRecorderConfiguration alloc] initWithIdentifier:ORKLocationRecorderIdentifier]];
        }

        {
            ORKTimedWalkStep *step = [[ORKTimedWalkStep alloc] initWithIdentifier:ORKTimedWalkTrial1StepIdentifier];
            step.title = [[NSString alloc] initWithFormat:ORKLocalizedString(@"TIMED_WALK_INSTRUCTION_%@", nil), formattedLength];
            step.text = ORKLocalizedString(@"TIMED_WALK_INSTRUCTION_TEXT", nil);
            step.spokenInstruction = step.title;
            step.recorderConfigurations = recorderConfigurations;
            step.distanceInMeters = distanceInMeters;
            step.shouldTintImages = YES;
            step.image = [UIImage imageNamed:@"timed-walkingman-outbound" inBundle:[NSBundle bundleForClass:[self class]] compatibleWithTraitCollection:nil];
            step.stepDuration = timeLimit == 0 ? CGFLOAT_MAX : timeLimit;

            ORKStepArrayAddStep(steps, step);
        }

        {
            ORKTimedWalkStep *step = [[ORKTimedWalkStep alloc] initWithIdentifier:ORKTimedWalkTrial2StepIdentifier];
            step.title = [[NSString alloc] initWithFormat:ORKLocalizedString(@"TIMED_WALK_INSTRUCTION_2", nil), formattedLength];
            step.text = ORKLocalizedString(@"TIMED_WALK_INSTRUCTION_TEXT", nil);
            step.spokenInstruction = step.title;
            step.recorderConfigurations = recorderConfigurations;
            step.distanceInMeters = distanceInMeters;
            step.shouldTintImages = YES;
            step.image = [UIImage imageNamed:@"timed-walkingman-return" inBundle:[NSBundle bundleForClass:[self class]] compatibleWithTraitCollection:nil];
            step.stepDuration = timeLimit == 0 ? CGFLOAT_MAX : timeLimit;

            ORKStepArrayAddStep(steps, step);
        }
    }

    if (!(options & ORKPredefinedTaskOptionExcludeConclusion)) {
        ORKInstructionStep *step = [self makeCompletionStep];

        ORKStepArrayAddStep(steps, step);
    }

    ORKOrderedTask *task = [[ORKOrderedTask alloc] initWithIdentifier:identifier steps:steps];
    return task;
}

+ (ORKOrderedTask *)timedWalkTaskWithIdentifier:(NSString *)identifier
                         intendedUseDescription:(nullable NSString *)intendedUseDescription
                               distanceInMeters:(double)distanceInMeters
                                      timeLimit:(NSTimeInterval)timeLimit
                            turnAroundTimeLimit:(NSTimeInterval)turnAroundTimeLimit
                     includeAssistiveDeviceForm:(BOOL)includeAssistiveDeviceForm
                                        options:(ORKPredefinedTaskOption)options {

    NSMutableArray *steps = [NSMutableArray array];

    NSLengthFormatter *lengthFormatter = [NSLengthFormatter new];
    lengthFormatter.numberFormatter.maximumFractionDigits = 1;
    lengthFormatter.numberFormatter.maximumSignificantDigits = 3;
    NSString *formattedLength = [lengthFormatter stringFromMeters:distanceInMeters];

    if (!(options & ORKPredefinedTaskOptionExcludeInstructions)) {
        {
            ORKInstructionStep *step = [[ORKInstructionStep alloc] initWithIdentifier:ORKInstruction0StepIdentifier];
            step.title = ORKLocalizedString(@"TIMED_WALK_TITLE", nil);
            step.text = intendedUseDescription;
            step.detailText = ORKLocalizedString(@"TIMED_WALK_INTRO_DETAIL", nil);
            step.shouldTintImages = YES;

            ORKStepArrayAddStep(steps, step);
        }
    }

    if (includeAssistiveDeviceForm) {
        ORKFormStep *step = [[ORKFormStep alloc] initWithIdentifier:ORKTimedWalkFormStepIdentifier
                                                              title:ORKLocalizedString(@"TIMED_WALK_FORM_TITLE", nil)
                                                               text:ORKLocalizedString(@"TIMED_WALK_FORM_TEXT", nil)];

        ORKAnswerFormat *answerFormat1 = [ORKAnswerFormat booleanAnswerFormat];
        ORKFormItem *formItem1 = [[ORKFormItem alloc] initWithIdentifier:ORKTimedWalkFormAFOStepIdentifier
                                                                    text:ORKLocalizedString(@"TIMED_WALK_QUESTION_TEXT", nil)
                                                            answerFormat:answerFormat1];
        formItem1.optional = NO;

        NSArray *textChoices = @[ORKLocalizedString(@"TIMED_WALK_QUESTION_2_CHOICE", nil),
                                 ORKLocalizedString(@"TIMED_WALK_QUESTION_2_CHOICE_2", nil),
                                 ORKLocalizedString(@"TIMED_WALK_QUESTION_2_CHOICE_3", nil),
                                 ORKLocalizedString(@"TIMED_WALK_QUESTION_2_CHOICE_4", nil),
                                 ORKLocalizedString(@"TIMED_WALK_QUESTION_2_CHOICE_5", nil),
                                 ORKLocalizedString(@"TIMED_WALK_QUESTION_2_CHOICE_6", nil)];
        ORKAnswerFormat *answerFormat2 = [ORKAnswerFormat valuePickerAnswerFormatWithTextChoices:textChoices];
        ORKFormItem *formItem2 = [[ORKFormItem alloc] initWithIdentifier:ORKTimedWalkFormAssistanceStepIdentifier
                                                                    text:ORKLocalizedString(@"TIMED_WALK_QUESTION_2_TITLE", nil)
                                                            answerFormat:answerFormat2];
        formItem2.placeholder = ORKLocalizedString(@"TIMED_WALK_QUESTION_2_TEXT", nil);
        formItem2.optional = NO;

        step.formItems = @[formItem1, formItem2];
        step.optional = NO;

        ORKStepArrayAddStep(steps, step);
    }

    if (!(options & ORKPredefinedTaskOptionExcludeInstructions)) {
        {
            ORKInstructionStep *step = [[ORKInstructionStep alloc] initWithIdentifier:ORKInstruction1StepIdentifier];
            step.title = ORKLocalizedString(@"TIMED_WALK_TITLE", nil);
            step.text = [NSString stringWithFormat:ORKLocalizedString(@"TIMED_WALK_INTRO_2_TEXT_%@", nil), formattedLength];
            step.detailText = ORKLocalizedString(@"TIMED_WALK_INTRO_2_DETAIL", nil);
            step.image = [UIImage imageNamed:@"timer" inBundle:[NSBundle bundleForClass:[self class]] compatibleWithTraitCollection:nil];
            step.shouldTintImages = YES;

            ORKStepArrayAddStep(steps, step);
        }
    }

    {
        ORKCountdownStep *step = [[ORKCountdownStep alloc] initWithIdentifier:ORKCountdownStepIdentifier];
        step.stepDuration = 5.0;

        ORKStepArrayAddStep(steps, step);
    }

    {
        NSMutableArray *recorderConfigurations = [NSMutableArray array];
        if (!(options & ORKPredefinedTaskOptionExcludePedometer)) {
            [recorderConfigurations addObject:[[ORKPedometerRecorderConfiguration alloc] initWithIdentifier:ORKPedometerRecorderIdentifier]];
        }
        if (!(options & ORKPredefinedTaskOptionExcludeAccelerometer)) {
            [recorderConfigurations addObject:[[ORKAccelerometerRecorderConfiguration alloc] initWithIdentifier:ORKAccelerometerRecorderIdentifier
                                                                                                      frequency:100]];
        }
        if (!(options & ORKPredefinedTaskOptionExcludeDeviceMotion)) {
            [recorderConfigurations addObject:[[ORKDeviceMotionRecorderConfiguration alloc] initWithIdentifier:ORKDeviceMotionRecorderIdentifier
                                                                                                     frequency:100]];
        }
        if (! (options & ORKPredefinedTaskOptionExcludeLocation)) {
            [recorderConfigurations addObject:[[ORKLocationRecorderConfiguration alloc] initWithIdentifier:ORKLocationRecorderIdentifier]];
        }

        {
            ORKTimedWalkStep *step = [[ORKTimedWalkStep alloc] initWithIdentifier:ORKTimedWalkTrial1StepIdentifier];
            step.title = [[NSString alloc] initWithFormat:ORKLocalizedString(@"TIMED_WALK_INSTRUCTION_%@", nil), formattedLength];
            step.text = ORKLocalizedString(@"TIMED_WALK_INSTRUCTION_TEXT", nil);
            step.spokenInstruction = step.title;
            step.recorderConfigurations = recorderConfigurations;
            step.distanceInMeters = distanceInMeters;
            step.shouldTintImages = YES;
            step.image = [UIImage imageNamed:@"timed-walkingman-outbound" inBundle:[NSBundle bundleForClass:[self class]] compatibleWithTraitCollection:nil];
            step.stepDuration = timeLimit == 0 ? CGFLOAT_MAX : timeLimit;

            ORKStepArrayAddStep(steps, step);
        }

        {
            ORKTimedWalkStep *step = [[ORKTimedWalkStep alloc] initWithIdentifier:ORKTimedWalkTurnAroundStepIdentifier];
            step.title = ORKLocalizedString(@"TIMED_WALK_INSTRUCTION_TURN", nil);
            step.text = ORKLocalizedString(@"TIMED_WALK_INSTRUCTION_TEXT", nil);
            step.spokenInstruction = step.title;
            step.recorderConfigurations = recorderConfigurations;
            step.distanceInMeters = 1;
            step.shouldTintImages = YES;
            step.image = [UIImage imageNamed:@"turnaround" inBundle:[NSBundle bundleForClass:[self class]] compatibleWithTraitCollection:nil];
            step.stepDuration = turnAroundTimeLimit == 0 ? CGFLOAT_MAX : turnAroundTimeLimit;

            ORKStepArrayAddStep(steps, step);
        }

        {
            ORKTimedWalkStep *step = [[ORKTimedWalkStep alloc] initWithIdentifier:ORKTimedWalkTrial2StepIdentifier];
            step.title = [[NSString alloc] initWithFormat:ORKLocalizedString(@"TIMED_WALK_INSTRUCTION_2", nil), formattedLength];
            step.text = ORKLocalizedString(@"TIMED_WALK_INSTRUCTION_TEXT", nil);
            step.spokenInstruction = step.title;
            step.recorderConfigurations = recorderConfigurations;
            step.distanceInMeters = distanceInMeters;
            step.shouldTintImages = YES;
            step.image = [UIImage imageNamed:@"timed-walkingman-return" inBundle:[NSBundle bundleForClass:[self class]] compatibleWithTraitCollection:nil];
            step.stepDuration = timeLimit == 0 ? CGFLOAT_MAX : timeLimit;

            ORKStepArrayAddStep(steps, step);
        }
    }

    if (!(options & ORKPredefinedTaskOptionExcludeConclusion)) {
        ORKInstructionStep *step = [self makeCompletionStep];

        ORKStepArrayAddStep(steps, step);
    }

    ORKOrderedTask *task = [[ORKOrderedTask alloc] initWithIdentifier:identifier steps:steps];
    return task;
}

+ (ORKOrderedTask *)PSATTaskWithIdentifier:(NSString *)identifier
                    intendedUseDescription:(nullable NSString *)intendedUseDescription
                          presentationMode:(ORKPSATPresentationMode)presentationMode
                     interStimulusInterval:(NSTimeInterval)interStimulusInterval
                          stimulusDuration:(NSTimeInterval)stimulusDuration
                              seriesLength:(NSInteger)seriesLength
                                   options:(ORKPredefinedTaskOption)options {
    
    NSMutableArray *steps = [NSMutableArray array];
    NSString *versionTitle = @"";
    NSString *versionDetailText = @"";
    
    if (presentationMode == ORKPSATPresentationModeAuditory) {
        versionTitle = ORKLocalizedString(@"PASAT_TITLE", nil);
        versionDetailText = ORKLocalizedString(@"PASAT_INTRO_TEXT", nil);
    } else if (presentationMode == ORKPSATPresentationModeVisual) {
        versionTitle = ORKLocalizedString(@"PVSAT_TITLE", nil);
        versionDetailText = ORKLocalizedString(@"PVSAT_INTRO_TEXT", nil);
    } else {
        versionTitle = ORKLocalizedString(@"PAVSAT_TITLE", nil);
        versionDetailText = ORKLocalizedString(@"PAVSAT_INTRO_TEXT", nil);
    }
    
    if (!(options & ORKPredefinedTaskOptionExcludeInstructions)) {
        {
            ORKInstructionStep *step = [[ORKInstructionStep alloc] initWithIdentifier:ORKInstruction0StepIdentifier];
            step.title = versionTitle;
            step.detailText = versionDetailText;
            step.text = intendedUseDescription;
            step.image = [UIImage imageNamed:@"phonepsat" inBundle:[NSBundle bundleForClass:[self class]] compatibleWithTraitCollection:nil];
            step.shouldTintImages = YES;
            
            ORKStepArrayAddStep(steps, step);
        }
        {
            ORKInstructionStep *step = [[ORKInstructionStep alloc] initWithIdentifier:ORKInstruction1StepIdentifier];
            step.title = versionTitle;
            step.text = [NSString stringWithFormat:ORKLocalizedString(@"PSAT_INTRO_TEXT_2_%@", nil), [NSNumberFormatter localizedStringFromNumber:@(interStimulusInterval) numberStyle:NSNumberFormatterDecimalStyle]];
            step.detailText = ORKLocalizedString(@"PSAT_CALL_TO_ACTION", nil);
            
            ORKStepArrayAddStep(steps, step);
        }
    }
    
    {
        ORKCountdownStep *step = [[ORKCountdownStep alloc] initWithIdentifier:ORKCountdownStepIdentifier];
        step.stepDuration = 5.0;
        
        ORKStepArrayAddStep(steps, step);
    }
    
    {
        ORKPSATStep *step = [[ORKPSATStep alloc] initWithIdentifier:ORKPSATStepIdentifier];
        step.title = ORKLocalizedString(@"PSAT_INITIAL_INSTRUCTION", nil);
        step.stepDuration = (seriesLength + 1) * interStimulusInterval;
        step.presentationMode = presentationMode;
        step.interStimulusInterval = interStimulusInterval;
        step.stimulusDuration = stimulusDuration;
        step.seriesLength = seriesLength;
        
        ORKStepArrayAddStep(steps, step);
    }
    
    if (!(options & ORKPredefinedTaskOptionExcludeConclusion)) {
        ORKInstructionStep *step = [self makeCompletionStep];
        
        ORKStepArrayAddStep(steps, step);
    }
    
    ORKOrderedTask *task = [[ORKOrderedTask alloc] initWithIdentifier:identifier steps:[steps copy]];
    
    return task;
}

+ (NSString *)stepIdentifier:(NSString *)stepIdentifier withHandIdentifier:(NSString *)handIdentifier {
    return [NSString stringWithFormat:@"%@.%@", stepIdentifier, handIdentifier];
}

+ (NSMutableArray *)stepsForOneHandTremorTestTaskWithIdentifier:(NSString *)identifier
                                             activeStepDuration:(NSTimeInterval)activeStepDuration
                                              activeTaskOptions:(ORKTremorActiveTaskOption)activeTaskOptions
                                                       lastHand:(BOOL)lastHand
                                                       leftHand:(BOOL)leftHand
                                                 handIdentifier:(NSString *)handIdentifier
                                                introDetailText:(NSString *)detailText
                                                        options:(ORKPredefinedTaskOption)options {
    NSMutableArray<ORKActiveStep *> *steps = [NSMutableArray array];
    NSString *stepFinishedInstruction = ORKLocalizedString(@"TREMOR_TEST_ACTIVE_STEP_FINISHED_INSTRUCTION", nil);
    BOOL rightHand = !leftHand && ![handIdentifier isEqualToString:ORKActiveTaskMostAffectedHandIdentifier];
    
    {
        NSString *stepIdentifier = [self stepIdentifier:ORKInstruction1StepIdentifier withHandIdentifier:handIdentifier];
        ORKInstructionStep *step = [[ORKInstructionStep alloc] initWithIdentifier:stepIdentifier];
        step.title = ORKLocalizedString(@"TREMOR_TEST_TITLE", nil);
        
        if ([identifier isEqualToString:ORKActiveTaskMostAffectedHandIdentifier]) {
            step.text = ORKLocalizedString(@"TREMOR_TEST_INTRO_2_DEFAULT_TEXT", nil);
            step.detailText = detailText;
        } else {
            if (leftHand) {
                step.text = ORKLocalizedString(@"TREMOR_TEST_INTRO_2_LEFT_HAND_TEXT", nil);
            } else {
                step.text = ORKLocalizedString(@"TREMOR_TEST_INTRO_2_RIGHT_HAND_TEXT", nil);
            }
        }
        
        step.image = [UIImage imageNamed:@"tremortest2" inBundle:[NSBundle bundleForClass:[self class]] compatibleWithTraitCollection:nil];
        if (leftHand) {
            step.image = [step.image ork_flippedImage:UIImageOrientationUpMirrored];
        }
        step.shouldTintImages = YES;
        
        ORKStepArrayAddStep(steps, step);
    }

    if (!(activeTaskOptions & ORKTremorActiveTaskOptionExcludeHandInLap)) {
        if (!(options & ORKPredefinedTaskOptionExcludeInstructions)) {
            NSString *stepIdentifier = [self stepIdentifier:ORKInstruction2StepIdentifier withHandIdentifier:handIdentifier];
            ORKInstructionStep *step = [[ORKInstructionStep alloc] initWithIdentifier:stepIdentifier];
            step.title = ORKLocalizedString(@"TREMOR_TEST_ACTIVE_STEP_IN_LAP_INTRO", nil);
            step.text = ORKLocalizedString(@"TREMOR_TEST_ACTIVE_STEP_INTRO_TEXT", nil);
            step.image = [UIImage imageNamed:@"tremortest3a" inBundle:[NSBundle bundleForClass:[self class]] compatibleWithTraitCollection:nil];
            step.auxiliaryImage = [UIImage imageNamed:@"tremortest3b" inBundle:[NSBundle bundleForClass:[self class]] compatibleWithTraitCollection:nil];
            if (leftHand) {
                step.title = ORKLocalizedString(@"TREMOR_TEST_ACTIVE_STEP_IN_LAP_INTRO_LEFT", nil);
                step.image = [step.image ork_flippedImage:UIImageOrientationUpMirrored];
                step.auxiliaryImage = [step.auxiliaryImage ork_flippedImage:UIImageOrientationUpMirrored];
            } else if (rightHand) {
                step.title = ORKLocalizedString(@"TREMOR_TEST_ACTIVE_STEP_IN_LAP_INTRO_RIGHT", nil);
            }
            step.shouldTintImages = YES;
            
            ORKStepArrayAddStep(steps, step);
        }
        
        {
            NSString *stepIdentifier = [self stepIdentifier:ORKCountdown1StepIdentifier withHandIdentifier:handIdentifier];
            ORKCountdownStep *step = [[ORKCountdownStep alloc] initWithIdentifier:stepIdentifier];
            
            ORKStepArrayAddStep(steps, step);
        }
        
        {
            NSString *titleFormat = ORKLocalizedString(@"TREMOR_TEST_ACTIVE_STEP_IN_LAP_INSTRUCTION_%ld", nil);
            NSString *stepIdentifier = [self stepIdentifier:ORKTremorTestInLapStepIdentifier withHandIdentifier:handIdentifier];
            ORKActiveStep *step = [[ORKActiveStep alloc] initWithIdentifier:stepIdentifier];
            step.recorderConfigurations = @[[[ORKAccelerometerRecorderConfiguration alloc] initWithIdentifier:@"ac1_acc" frequency:100.0], [[ORKDeviceMotionRecorderConfiguration alloc] initWithIdentifier:@"ac1_motion" frequency:100.0]];
            step.title = [NSString localizedStringWithFormat:titleFormat, (long)activeStepDuration];
            step.spokenInstruction = step.title;
            step.finishedSpokenInstruction = stepFinishedInstruction;
            step.stepDuration = activeStepDuration;
            step.shouldPlaySoundOnStart = YES;
            step.shouldVibrateOnStart = YES;
            step.shouldPlaySoundOnFinish = YES;
            step.shouldVibrateOnFinish = YES;
            step.shouldContinueOnFinish = NO;
            step.shouldStartTimerAutomatically = YES;
            
            ORKStepArrayAddStep(steps, step);
        }
    }
    
    if (!(activeTaskOptions & ORKTremorActiveTaskOptionExcludeHandAtShoulderHeight)) {
        if (!(options & ORKPredefinedTaskOptionExcludeInstructions)) {
            NSString *stepIdentifier = [self stepIdentifier:ORKInstruction4StepIdentifier withHandIdentifier:handIdentifier];
            ORKInstructionStep *step = [[ORKInstructionStep alloc] initWithIdentifier:stepIdentifier];
            step.title = ORKLocalizedString(@"TREMOR_TEST_ACTIVE_STEP_EXTEND_ARM_INTRO", nil);
            step.text = ORKLocalizedString(@"TREMOR_TEST_ACTIVE_STEP_INTRO_TEXT", nil);
            step.image = [UIImage imageNamed:@"tremortest4a" inBundle:[NSBundle bundleForClass:[self class]] compatibleWithTraitCollection:nil];
            step.auxiliaryImage = [UIImage imageNamed:@"tremortest4b" inBundle:[NSBundle bundleForClass:[self class]] compatibleWithTraitCollection:nil];
            if (leftHand) {
                step.title = ORKLocalizedString(@"TREMOR_TEST_ACTIVE_STEP_EXTEND_ARM_INTRO_LEFT", nil);
                step.image = [step.image ork_flippedImage:UIImageOrientationUpMirrored];
                step.auxiliaryImage = [step.auxiliaryImage ork_flippedImage:UIImageOrientationUpMirrored];
            } else if (rightHand) {
                step.title = ORKLocalizedString(@"TREMOR_TEST_ACTIVE_STEP_EXTEND_ARM_INTRO_RIGHT", nil);
            }
            step.shouldTintImages = YES;
            
            ORKStepArrayAddStep(steps, step);
        }
        
        {
            NSString *stepIdentifier = [self stepIdentifier:ORKCountdown2StepIdentifier withHandIdentifier:handIdentifier];
            ORKCountdownStep *step = [[ORKCountdownStep alloc] initWithIdentifier:stepIdentifier];
            
            ORKStepArrayAddStep(steps, step);
        }
        
        {
            NSString *titleFormat = ORKLocalizedString(@"TREMOR_TEST_ACTIVE_STEP_EXTEND_ARM_INSTRUCTION_%ld", nil);
            NSString *stepIdentifier = [self stepIdentifier:ORKTremorTestExtendArmStepIdentifier withHandIdentifier:handIdentifier];
            ORKActiveStep *step = [[ORKActiveStep alloc] initWithIdentifier:stepIdentifier];
            step.recorderConfigurations = @[[[ORKAccelerometerRecorderConfiguration alloc] initWithIdentifier:@"ac2_acc" frequency:100.0], [[ORKDeviceMotionRecorderConfiguration alloc] initWithIdentifier:@"ac2_motion" frequency:100.0]];
            step.title = [NSString stringWithFormat:titleFormat, (long)activeStepDuration];
            step.spokenInstruction = step.title;
            step.finishedSpokenInstruction = stepFinishedInstruction;
            step.stepDuration = activeStepDuration;
            step.image = [UIImage imageNamed:@"tremortest4a" inBundle:[NSBundle bundleForClass:[self class]] compatibleWithTraitCollection:nil];
            if (leftHand) {
                step.image = [step.image ork_flippedImage:UIImageOrientationUpMirrored];
            }
            step.shouldPlaySoundOnStart = YES;
            step.shouldVibrateOnStart = YES;
            step.shouldPlaySoundOnFinish = YES;
            step.shouldVibrateOnFinish = YES;
            step.shouldContinueOnFinish = NO;
            step.shouldStartTimerAutomatically = YES;
            
            ORKStepArrayAddStep(steps, step);
        }
    }
    
    if (!(activeTaskOptions & ORKTremorActiveTaskOptionExcludeHandAtShoulderHeightElbowBent)) {
        if (!(options & ORKPredefinedTaskOptionExcludeInstructions)) {
            NSString *stepIdentifier = [self stepIdentifier:ORKInstruction5StepIdentifier withHandIdentifier:handIdentifier];
            ORKInstructionStep *step = [[ORKInstructionStep alloc] initWithIdentifier:stepIdentifier];
            step.title = ORKLocalizedString(@"TREMOR_TEST_ACTIVE_STEP_BEND_ARM_INTRO", nil);
            step.text = ORKLocalizedString(@"TREMOR_TEST_ACTIVE_STEP_INTRO_TEXT", nil);
            step.image = [UIImage imageNamed:@"tremortest5a" inBundle:[NSBundle bundleForClass:[self class]] compatibleWithTraitCollection:nil];
            step.auxiliaryImage = [UIImage imageNamed:@"tremortest5b" inBundle:[NSBundle bundleForClass:[self class]] compatibleWithTraitCollection:nil];
            if (leftHand) {
                step.title = ORKLocalizedString(@"TREMOR_TEST_ACTIVE_STEP_BEND_ARM_INTRO_LEFT", nil);
                step.image = [step.image ork_flippedImage:UIImageOrientationUpMirrored];
                step.auxiliaryImage = [step.auxiliaryImage ork_flippedImage:UIImageOrientationUpMirrored];
            } else if (rightHand) {
                step.title = ORKLocalizedString(@"TREMOR_TEST_ACTIVE_STEP_BEND_ARM_INTRO_RIGHT", nil);
            }
            step.shouldTintImages = YES;
            
            ORKStepArrayAddStep(steps, step);
        }
        
        {
            NSString *stepIdentifier = [self stepIdentifier:ORKCountdown3StepIdentifier withHandIdentifier:handIdentifier];
            ORKCountdownStep *step = [[ORKCountdownStep alloc] initWithIdentifier:stepIdentifier];
            
            ORKStepArrayAddStep(steps, step);
        }
        
        {
            NSString *titleFormat = ORKLocalizedString(@"TREMOR_TEST_ACTIVE_STEP_BEND_ARM_INSTRUCTION_%ld", nil);
            NSString *stepIdentifier = [self stepIdentifier:ORKTremorTestBendArmStepIdentifier withHandIdentifier:handIdentifier];
            ORKActiveStep *step = [[ORKActiveStep alloc] initWithIdentifier:stepIdentifier];
            step.recorderConfigurations = @[[[ORKAccelerometerRecorderConfiguration alloc] initWithIdentifier:@"ac3_acc" frequency:100.0], [[ORKDeviceMotionRecorderConfiguration alloc] initWithIdentifier:@"ac3_motion" frequency:100.0]];
            step.title = [NSString stringWithFormat:titleFormat, (long)activeStepDuration];
            step.spokenInstruction = step.title;
            step.finishedSpokenInstruction = stepFinishedInstruction;
            step.stepDuration = activeStepDuration;
            step.shouldPlaySoundOnStart = YES;
            step.shouldVibrateOnStart = YES;
            step.shouldPlaySoundOnFinish = YES;
            step.shouldVibrateOnFinish = YES;
            step.shouldContinueOnFinish = NO;
            step.shouldStartTimerAutomatically = YES;
            
            ORKStepArrayAddStep(steps, step);
        }
    }
    
    if (!(activeTaskOptions & ORKTremorActiveTaskOptionExcludeHandToNose)) {
        if (!(options & ORKPredefinedTaskOptionExcludeInstructions)) {
            NSString *stepIdentifier = [self stepIdentifier:ORKInstruction6StepIdentifier withHandIdentifier:handIdentifier];
            ORKInstructionStep *step = [[ORKInstructionStep alloc] initWithIdentifier:stepIdentifier];
            step.title = ORKLocalizedString(@"TREMOR_TEST_ACTIVE_STEP_TOUCH_NOSE_INTRO", nil);
            step.text = ORKLocalizedString(@"TREMOR_TEST_ACTIVE_STEP_INTRO_TEXT", nil);
            step.image = [UIImage imageNamed:@"tremortest6a" inBundle:[NSBundle bundleForClass:[self class]] compatibleWithTraitCollection:nil];
            step.auxiliaryImage = [UIImage imageNamed:@"tremortest6b" inBundle:[NSBundle bundleForClass:[self class]] compatibleWithTraitCollection:nil];
            if (leftHand) {
                step.title = ORKLocalizedString(@"TREMOR_TEST_ACTIVE_STEP_TOUCH_NOSE_INTRO_LEFT", nil);
                step.image = [step.image ork_flippedImage:UIImageOrientationUpMirrored];
                step.auxiliaryImage = [step.auxiliaryImage ork_flippedImage:UIImageOrientationUpMirrored];
            } else if (rightHand) {
                step.title = ORKLocalizedString(@"TREMOR_TEST_ACTIVE_STEP_TOUCH_NOSE_INTRO_RIGHT", nil);
            }
            step.shouldTintImages = YES;
            
            ORKStepArrayAddStep(steps, step);
        }
        
        {
            NSString *stepIdentifier = [self stepIdentifier:ORKCountdown4StepIdentifier withHandIdentifier:handIdentifier];
            ORKCountdownStep *step = [[ORKCountdownStep alloc] initWithIdentifier:stepIdentifier];
            
            ORKStepArrayAddStep(steps, step);
        }
        
        {
            NSString *titleFormat = ORKLocalizedString(@"TREMOR_TEST_ACTIVE_STEP_TOUCH_NOSE_INSTRUCTION_%ld", nil);
            NSString *stepIdentifier = [self stepIdentifier:ORKTremorTestTouchNoseStepIdentifier withHandIdentifier:handIdentifier];
            ORKActiveStep *step = [[ORKActiveStep alloc] initWithIdentifier:stepIdentifier];
            step.recorderConfigurations = @[[[ORKAccelerometerRecorderConfiguration alloc] initWithIdentifier:@"ac4_acc" frequency:100.0], [[ORKDeviceMotionRecorderConfiguration alloc] initWithIdentifier:@"ac4_motion" frequency:100.0]];
            step.title = [NSString stringWithFormat:titleFormat, (long)activeStepDuration];
            step.spokenInstruction = step.title;
            step.finishedSpokenInstruction = stepFinishedInstruction;
            step.stepDuration = activeStepDuration;
            step.shouldPlaySoundOnStart = YES;
            step.shouldVibrateOnStart = YES;
            step.shouldPlaySoundOnFinish = YES;
            step.shouldVibrateOnFinish = YES;
            step.shouldContinueOnFinish = NO;
            step.shouldStartTimerAutomatically = YES;
            
            ORKStepArrayAddStep(steps, step);
        }
    }
    
    if (!(activeTaskOptions & ORKTremorActiveTaskOptionExcludeQueenWave)) {
        if (!(options & ORKPredefinedTaskOptionExcludeInstructions)) {
            NSString *stepIdentifier = [self stepIdentifier:ORKInstruction7StepIdentifier withHandIdentifier:handIdentifier];
            ORKInstructionStep *step = [[ORKInstructionStep alloc] initWithIdentifier:stepIdentifier];
            step.title = ORKLocalizedString(@"TREMOR_TEST_ACTIVE_STEP_TURN_WRIST_INTRO", nil);
            step.text = ORKLocalizedString(@"TREMOR_TEST_ACTIVE_STEP_INTRO_TEXT", nil);
            step.image = [UIImage imageNamed:@"tremortest7" inBundle:[NSBundle bundleForClass:[self class]] compatibleWithTraitCollection:nil];
            if (leftHand) {
                step.title = ORKLocalizedString(@"TREMOR_TEST_ACTIVE_STEP_TURN_WRIST_INTRO_LEFT", nil);
                step.image = [step.image ork_flippedImage:UIImageOrientationUpMirrored];
            } else if (rightHand) {
                step.title = ORKLocalizedString(@"TREMOR_TEST_ACTIVE_STEP_TURN_WRIST_INTRO_RIGHT", nil);
            }
            step.shouldTintImages = YES;
            
            ORKStepArrayAddStep(steps, step);
        }
        
        {
            NSString *stepIdentifier = [self stepIdentifier:ORKCountdown5StepIdentifier withHandIdentifier:handIdentifier];
            ORKCountdownStep *step = [[ORKCountdownStep alloc] initWithIdentifier:stepIdentifier];
            
            ORKStepArrayAddStep(steps, step);
        }
        
        {
            NSString *titleFormat = ORKLocalizedString(@"TREMOR_TEST_ACTIVE_STEP_TURN_WRIST_INSTRUCTION_%ld", nil);
            NSString *stepIdentifier = [self stepIdentifier:ORKTremorTestTurnWristStepIdentifier withHandIdentifier:handIdentifier];
            ORKActiveStep *step = [[ORKActiveStep alloc] initWithIdentifier:stepIdentifier];
            step.recorderConfigurations = @[[[ORKAccelerometerRecorderConfiguration alloc] initWithIdentifier:@"ac5_acc" frequency:100.0], [[ORKDeviceMotionRecorderConfiguration alloc] initWithIdentifier:@"ac5_motion" frequency:100.0]];
            step.title = [NSString stringWithFormat:titleFormat, (long)activeStepDuration];
            step.spokenInstruction = step.title;
            step.finishedSpokenInstruction = stepFinishedInstruction;
            step.stepDuration = activeStepDuration;
            step.shouldPlaySoundOnStart = YES;
            step.shouldVibrateOnStart = YES;
            step.shouldPlaySoundOnFinish = YES;
            step.shouldVibrateOnFinish = YES;
            step.shouldContinueOnFinish = NO;
            step.shouldStartTimerAutomatically = YES;
            
            ORKStepArrayAddStep(steps, step);
        }
    }
    
    // fix the spoken instruction on the last included step, depending on which hand we're on
    ORKActiveStep *lastStep = (ORKActiveStep *)[steps lastObject];
    if (lastHand) {
        lastStep.finishedSpokenInstruction = ORKLocalizedString(@"TREMOR_TEST_COMPLETED_INSTRUCTION", nil);
    } else if (leftHand) {
        lastStep.finishedSpokenInstruction = ORKLocalizedString(@"TREMOR_TEST_ACTIVE_STEP_SWITCH_HANDS_RIGHT_INSTRUCTION", nil);
    } else {
        lastStep.finishedSpokenInstruction = ORKLocalizedString(@"TREMOR_TEST_ACTIVE_STEP_SWITCH_HANDS_LEFT_INSTRUCTION", nil);
    }
    
    return steps;
}

+ (ORKNavigableOrderedTask *)tremorTestTaskWithIdentifier:(NSString *)identifier
                                   intendedUseDescription:(nullable NSString *)intendedUseDescription
                                       activeStepDuration:(NSTimeInterval)activeStepDuration
                                        activeTaskOptions:(ORKTremorActiveTaskOption)activeTaskOptions
                                              handOptions:(ORKPredefinedTaskHandOption)handOptions
                                                  options:(ORKPredefinedTaskOption)options {
    
    NSMutableArray<__kindof ORKStep *> *steps = [NSMutableArray array];
    // coin toss for which hand first (in case we're doing both)
    BOOL leftFirstIfDoingBoth = arc4random_uniform(2) == 1;
    BOOL doingBoth = ((handOptions & ORKPredefinedTaskHandOptionLeft) && (handOptions & ORKPredefinedTaskHandOptionRight));
    BOOL firstIsLeft = (leftFirstIfDoingBoth && doingBoth) || (!doingBoth && (handOptions & ORKPredefinedTaskHandOptionLeft));
    
    if (!(options & ORKPredefinedTaskOptionExcludeInstructions)) {
        {
            ORKInstructionStep *step = [[ORKInstructionStep alloc] initWithIdentifier:ORKInstruction0StepIdentifier];
            step.title = ORKLocalizedString(@"TREMOR_TEST_TITLE", nil);
            step.text = intendedUseDescription;
            step.detailText = ORKLocalizedString(@"TREMOR_TEST_INTRO_1_DETAIL", nil);
            step.image = [UIImage imageNamed:@"tremortest1" inBundle:[NSBundle bundleForClass:[self class]] compatibleWithTraitCollection:nil];
            if (firstIsLeft) {
                step.image = [step.image ork_flippedImage:UIImageOrientationUpMirrored];
            }
            step.shouldTintImages = YES;
            
            ORKStepArrayAddStep(steps, step);
        }
    }
    
    // Build the string for the detail texts
    NSArray<NSString *>*detailStringForNumberOfTasks = @[
                                                         ORKLocalizedString(@"TREMOR_TEST_INTRO_2_DETAIL_1_TASK", nil),
                                                         ORKLocalizedString(@"TREMOR_TEST_INTRO_2_DETAIL_2_TASK", nil),
                                                         ORKLocalizedString(@"TREMOR_TEST_INTRO_2_DETAIL_3_TASK", nil),
                                                         ORKLocalizedString(@"TREMOR_TEST_INTRO_2_DETAIL_4_TASK", nil),
                                                         ORKLocalizedString(@"TREMOR_TEST_INTRO_2_DETAIL_5_TASK", nil)
                                                         ];
    
    // start with the count for all the tasks, then subtract one for each excluded task flag
    static const NSInteger allTasks = 5; // hold in lap, outstretched arm, elbow bent, repeatedly touching nose, queen wave
    NSInteger actualTasksIndex = allTasks - 1;
    for (NSInteger i = 0; i < allTasks; ++i) {
        if (activeTaskOptions & (1 << i)) {
            actualTasksIndex--;
        }
    }
    
    NSString *detailFormat = doingBoth ? ORKLocalizedString(@"TREMOR_TEST_SKIP_QUESTION_BOTH_HANDS_%@", nil) : ORKLocalizedString(@"TREMOR_TEST_INTRO_2_DETAIL_DEFAULT_%@", nil);
    NSString *detailText = [NSString localizedStringWithFormat:detailFormat, detailStringForNumberOfTasks[actualTasksIndex]];
    
    if (doingBoth) {
        // If doing both hands then ask the user if they need to skip one of the hands
        ORKTextChoice *skipRight = [ORKTextChoice choiceWithText:ORKLocalizedString(@"TREMOR_SKIP_RIGHT_HAND", nil)
                                                          value:ORKActiveTaskRightHandIdentifier];
        ORKTextChoice *skipLeft = [ORKTextChoice choiceWithText:ORKLocalizedString(@"TREMOR_SKIP_LEFT_HAND", nil)
                                                          value:ORKActiveTaskLeftHandIdentifier];
        ORKTextChoice *skipNeither = [ORKTextChoice choiceWithText:ORKLocalizedString(@"TREMOR_SKIP_NEITHER", nil)
                                                             value:@""];

        ORKAnswerFormat *answerFormat = [ORKAnswerFormat choiceAnswerFormatWithStyle:ORKChoiceAnswerStyleSingleChoice
                                                                         textChoices:@[skipRight, skipLeft, skipNeither]];
        ORKQuestionStep *step = [ORKQuestionStep questionStepWithIdentifier:ORKActiveTaskSkipHandStepIdentifier
                                                                      title:ORKLocalizedString(@"TREMOR_TEST_TITLE", nil)
                                                                       text:detailText
                                                                     answer:answerFormat];
        step.optional = NO;
        
        ORKStepArrayAddStep(steps, step);
    }
    
    // right or most-affected hand
    NSArray<__kindof ORKStep *> *rightSteps = nil;
    if (handOptions == ORKPredefinedTaskHandOptionUnspecified) {
        rightSteps = [self stepsForOneHandTremorTestTaskWithIdentifier:identifier
                                                    activeStepDuration:activeStepDuration
                                                     activeTaskOptions:activeTaskOptions
                                                              lastHand:YES
                                                              leftHand:NO
                                                        handIdentifier:ORKActiveTaskMostAffectedHandIdentifier
                                                       introDetailText:detailText
                                                               options:options];
    } else if (handOptions & ORKPredefinedTaskHandOptionRight) {
        rightSteps = [self stepsForOneHandTremorTestTaskWithIdentifier:identifier
                                                    activeStepDuration:activeStepDuration
                                                     activeTaskOptions:activeTaskOptions
                                                              lastHand:firstIsLeft
                                                              leftHand:NO
                                                        handIdentifier:ORKActiveTaskRightHandIdentifier
                                                       introDetailText:nil
                                                               options:options];
    }
    
    // left hand
    NSArray<__kindof ORKStep *> *leftSteps = nil;
    if (handOptions & ORKPredefinedTaskHandOptionLeft) {
        leftSteps = [self stepsForOneHandTremorTestTaskWithIdentifier:identifier
                                                   activeStepDuration:activeStepDuration
                                                    activeTaskOptions:activeTaskOptions
                                                             lastHand:!firstIsLeft || !(handOptions & ORKPredefinedTaskHandOptionRight)
                                                             leftHand:YES
                                                       handIdentifier:ORKActiveTaskLeftHandIdentifier
                                                      introDetailText:nil
                                                              options:options];
    }
    
    if (firstIsLeft && leftSteps != nil) {
        [steps addObjectsFromArray:leftSteps];
    }
    
    if (rightSteps != nil) {
        [steps addObjectsFromArray:rightSteps];
    }
    
    if (!firstIsLeft && leftSteps != nil) {
        [steps addObjectsFromArray:leftSteps];
    }
    
    BOOL hasCompletionStep = NO;
    if (!(options & ORKPredefinedTaskOptionExcludeConclusion)) {
        hasCompletionStep = YES;
        ORKCompletionStep *step = [self makeCompletionStep];
        
        ORKStepArrayAddStep(steps, step);
    }

    ORKNavigableOrderedTask *task = [[ORKNavigableOrderedTask alloc] initWithIdentifier:identifier steps:steps];
    
    if (doingBoth) {
        // Setup rules for skipping all the steps in either the left or right hand if called upon to do so.
        ORKResultSelector *resultSelector = [ORKResultSelector selectorWithStepIdentifier:ORKActiveTaskSkipHandStepIdentifier
                                                                         resultIdentifier:ORKActiveTaskSkipHandStepIdentifier];
        NSPredicate *predicateRight = [ORKResultPredicate predicateForChoiceQuestionResultWithResultSelector:resultSelector expectedAnswerValue:ORKActiveTaskRightHandIdentifier];
        NSPredicate *predicateLeft = [ORKResultPredicate predicateForChoiceQuestionResultWithResultSelector:resultSelector expectedAnswerValue:ORKActiveTaskLeftHandIdentifier];
        
        // Setup rule for skipping first hand
        NSString *secondHandIdentifier = firstIsLeft ? [[rightSteps firstObject] identifier] : [[leftSteps firstObject] identifier];
        NSPredicate *firstPredicate = firstIsLeft ? predicateLeft : predicateRight;
        ORKStepNavigationRule *skipFirst = [[ORKPredicateStepNavigationRule alloc] initWithResultPredicates:@[firstPredicate]
                                                                                 destinationStepIdentifiers:@[secondHandIdentifier]];
        [task setNavigationRule:skipFirst forTriggerStepIdentifier:ORKActiveTaskSkipHandStepIdentifier];
        
        // Setup rule for skipping the second hand
        NSString *triggerIdentifier = firstIsLeft ? [[leftSteps lastObject] identifier] : [[rightSteps lastObject] identifier];
        NSString *conclusionIdentifier = hasCompletionStep ? [[steps lastObject] identifier] : ORKNullStepIdentifier;
        NSPredicate *secondPredicate = firstIsLeft ? predicateRight : predicateLeft;
        ORKStepNavigationRule *skipSecond = [[ORKPredicateStepNavigationRule alloc] initWithResultPredicates:@[secondPredicate]
                                                                                  destinationStepIdentifiers:@[conclusionIdentifier]];
        [task setNavigationRule:skipSecond forTriggerStepIdentifier:triggerIdentifier];
        
        // Setup step modifier to change the finished spoken step if skipping the second hand
        NSString *key = NSStringFromSelector(@selector(finishedSpokenInstruction));
        NSString *value = ORKLocalizedString(@"TREMOR_TEST_COMPLETED_INSTRUCTION", nil);
        ORKStepModifier *stepModifier = [[ORKKeyValueStepModifier alloc] initWithResultPredicate:secondPredicate
                                                                                     keyValueMap:@{key: value}];
        [task setStepModifier:stepModifier forStepIdentifier:triggerIdentifier];
    }
    
    return task;
}

+ (ORKNavigableOrderedTask *)trailmakingTaskWithIdentifier:(NSString *)identifier
                                    intendedUseDescription:(nullable NSString *)intendedUseDescription
                                    trailmakingInstruction:(nullable NSString *)trailmakingInstruction
                                                 trailType:(ORKTrailMakingTypeIdentifier)trailType
                                                   options:(ORKPredefinedTaskOption)options {
    
    NSArray *supportedTypes = @[ORKTrailMakingTypeIdentifierA, ORKTrailMakingTypeIdentifierB];
    NSAssert1([supportedTypes containsObject:trailType], @"Trail type %@ is not supported.", trailType);
    
    NSMutableArray<__kindof ORKStep *> *steps = [NSMutableArray array];
    
    if (!(options & ORKPredefinedTaskOptionExcludeInstructions)) {
        {
            ORKInstructionStep *step = [[ORKInstructionStep alloc] initWithIdentifier:ORKInstruction0StepIdentifier];
            step.title = ORKLocalizedString(@"TRAILMAKING_TASK_TITLE", nil);
            step.text = intendedUseDescription;
            step.detailText = ORKLocalizedString(@"TRAILMAKING_INTENDED_USE", nil);
            step.image = [UIImage imageNamed:@"trailmaking" inBundle:[NSBundle bundleForClass:[self class]] compatibleWithTraitCollection:nil];
            step.shouldTintImages = YES;
            
            ORKStepArrayAddStep(steps, step);
        }
        
        {
            ORKInstructionStep *step = [[ORKInstructionStep alloc] initWithIdentifier:ORKInstruction1StepIdentifier];
            step.title = ORKLocalizedString(@"TRAILMAKING_TASK_TITLE", nil);
            step.text = intendedUseDescription;
            step.detailText = ORKLocalizedString(@"TRAILMAKING_INTENDED_USE2", nil);
            step.image = [UIImage imageNamed:@"trailmaking" inBundle:[NSBundle bundleForClass:[self class]] compatibleWithTraitCollection:nil];
            step.shouldTintImages = YES;
            
            ORKStepArrayAddStep(steps, step);
        }
        
        
        {
            ORKInstructionStep *step = [[ORKInstructionStep alloc] initWithIdentifier:ORKInstruction2StepIdentifier];
            step.title = ORKLocalizedString(@"TRAILMAKING_TASK_TITLE", nil);
            step.text = trailmakingInstruction ? : ORKLocalizedString(@"TRAILMAKING_INTRO_TEXT",nil);
            step.detailText = ORKLocalizedString(@"TRAILMAKING_CALL_TO_ACTION", nil);
            step.image = [UIImage imageNamed:@"trailmaking" inBundle:[NSBundle bundleForClass:[self class]] compatibleWithTraitCollection:nil];
            step.shouldTintImages = YES;
            
            ORKStepArrayAddStep(steps, step);
        }
    }
    
    {
        ORKCountdownStep *step = [[ORKCountdownStep alloc] initWithIdentifier:ORKCountdownStepIdentifier];
        step.stepDuration = 3.0;
        
        ORKStepArrayAddStep(steps, step);
    }
    
    {
        ORKTrailmakingStep *step = [[ORKTrailmakingStep alloc] initWithIdentifier:ORKTrailmakingStepIdentifier];
        step.trailType = trailType;
        
        ORKStepArrayAddStep(steps, step);
    }
    
    if (!(options & ORKPredefinedTaskOptionExcludeConclusion)) {
        ORKInstructionStep *step = [self makeCompletionStep];
        
        ORKStepArrayAddStep(steps, step);
    }

<<<<<<< HEAD
    
    ORKNavigableOrderedTask *task = [[ORKNavigableOrderedTask alloc] initWithIdentifier:identifier steps:steps];
=======
+ (ORKQuestionStep *)moodQuestionStepWithIdentifier:(NSString *)identifier
                                       questionText:(NSString *)questionText
                                          imageName:(NSString *)imageName
                                        textChoices:(NSArray *)textChoices {
    
    NSMutableArray *answerChoices = [NSMutableArray new];
    
    NSUInteger count = [textChoices count];
    for (NSUInteger i = 0; i < count; i++) {
        NSString *unselectedName = [NSString stringWithFormat:@"%@-%lug", imageName, (i + 1)];
        UIImage *unselectedImage = [UIImage imageNamed:unselectedName inBundle:[NSBundle bundleForClass:[self class]] compatibleWithTraitCollection:nil];
        NSString *selectedName = [NSString stringWithFormat:@"%@-%lup", imageName, (i + 1)];
        UIImage *selectedImage = [UIImage imageNamed:selectedName inBundle:[NSBundle bundleForClass:[self class]] compatibleWithTraitCollection:nil];
        ORKImageChoice *answerOption = [ORKImageChoice choiceWithNormalImage:unselectedImage
                                                               selectedImage:selectedImage
                                                                        text:textChoices[i]
                                                                       value:@(count - i)];
        [answerChoices addObject:answerOption];
    }
    
    ORKAnswerFormat *format = [[ORKMoodScaleAnswerFormat alloc] initWithImageChoices:answerChoices];
    ORKQuestionStep *questionStep = [ORKQuestionStep questionStepWithIdentifier:identifier
                                                                          title:questionText
                                                                         answer:format];
    return questionStep;
}

+ (ORKOrderedTask *)moodSurveyWithIdentifier:(NSString *)identifier
                      intendedUseDescription:(nullable NSString *)intendedUseDescription
                                   frequency:(ORKMoodSurveyFrequency)frequency
                          customQuestionText:(nullable NSString*)customQuestionText
                                     options:(ORKPredefinedTaskOption)options {
    
    NSMutableArray *steps = [NSMutableArray new];
    
    
    if (!(options & ORKPredefinedTaskOptionExcludeInstructions)) {
        ORKInstructionStep *step = [[ORKInstructionStep alloc] initWithIdentifier:ORKInstruction0StepIdentifier];
        step.title = (frequency == ORKMoodSurveyFrequencyDaily) ?
                    ORKLocalizedString(@"MOOD_SURVEY_INTRO_DAILY_TITLE", nil) :
                    ORKLocalizedString(@"MOOD_SURVEY_INTRO_WEEKLY_TITLE", nil);
        NSString *defaultDescription = (frequency == ORKMoodSurveyFrequencyDaily) ?
                    ORKLocalizedString(@"MOOD_SURVEY_INTRO_DAILY_TEXT", nil) :
                    ORKLocalizedString(@"MOOD_SURVEY_INTRO_WEEKLY_TEXT", nil);
        step.text = intendedUseDescription ?: defaultDescription;
        step.detailText = ORKLocalizedString(@"MOOD_SURVEY_INTRO_DETAIL", nil);
        ORKStepArrayAddStep(steps, step);
    }
    
    if (customQuestionText != nil) {
        NSArray *textChoices = @[ORKLocalizedString(@"MOOD_CUSTOM_GREAT", nil),
                                 ORKLocalizedString(@"MOOD_CUSTOM_GOOD", nil),
                                 ORKLocalizedString(@"MOOD_CUSTOM_AVERAGE", nil),
                                 ORKLocalizedString(@"MOOD_CUSTOM_BAD", nil),
                                 ORKLocalizedString(@"MOOD_CUSTOM_TERRIBLE", nil)];
        
        ORKQuestionStep *step = [self moodQuestionStepWithIdentifier:ORKMoodSurveyCustomQuestionStepIdentifier
                                                        questionText:customQuestionText
                                                           imageName:@"MoodSurveyCustom"
                                                         textChoices:textChoices];
        ORKStepArrayAddStep(steps, step);
    }
    
    {   // Clarity
        NSArray *textChoices = @[ORKLocalizedString(@"MOOD_CLARITY_GREAT", nil),
                                 ORKLocalizedString(@"MOOD_CLARITY_GOOD", nil),
                                 ORKLocalizedString(@"MOOD_CLARITY_AVERAGE", nil),
                                 ORKLocalizedString(@"MOOD_CLARITY_BAD", nil),
                                 ORKLocalizedString(@"MOOD_CLARITY_TERRIBLE", nil)];
        
        NSString *prompt = (frequency == ORKMoodSurveyFrequencyDaily) ?
                            ORKLocalizedString(@"MOOD_CLARITY_DAILY_PROMPT", nil) :
                            ORKLocalizedString(@"MOOD_CLARITY_WEEKLY_PROMPT", nil);
        
        ORKQuestionStep *step = [self moodQuestionStepWithIdentifier:ORKMoodSurveyClarityQuestionStepIdentifier
                                                        questionText:prompt
                                                           imageName:@"MoodSurveyClarity"
                                                         textChoices:textChoices];
        ORKStepArrayAddStep(steps, step);
    }
    
    {   // Overall
        NSArray *textChoices = @[ORKLocalizedString(@"MOOD_OVERALL_GREAT", nil),
                                 ORKLocalizedString(@"MOOD_OVERALL_GOOD", nil),
                                 ORKLocalizedString(@"MOOD_OVERALL_AVERAGE", nil),
                                 ORKLocalizedString(@"MOOD_OVERALL_BAD", nil),
                                 ORKLocalizedString(@"MOOD_OVERALL_TERRIBLE", nil)];
        
        NSString *prompt = (frequency == ORKMoodSurveyFrequencyDaily) ?
                            ORKLocalizedString(@"MOOD_OVERALL_DAILY_PROMPT", nil) :
                            ORKLocalizedString(@"MOOD_OVERALL_WEEKLY_PROMPT", nil);
        
        ORKQuestionStep *step = [self moodQuestionStepWithIdentifier:ORKMoodSurveyOverallQuestionStepIdentifier
                                                        questionText:prompt
                                                           imageName:@"MoodSurveyMood"
                                                         textChoices:textChoices];
        ORKStepArrayAddStep(steps, step);
    }
    
    {   // Pain
        NSArray *textChoices = @[ORKLocalizedString(@"MOOD_PAIN_GREAT", nil),
                                 ORKLocalizedString(@"MOOD_PAIN_GOOD", nil),
                                 ORKLocalizedString(@"MOOD_PAIN_AVERAGE", nil),
                                 ORKLocalizedString(@"MOOD_PAIN_BAD", nil),
                                 ORKLocalizedString(@"MOOD_PAIN_TERRIBLE", nil)];
        
        NSString *prompt = (frequency == ORKMoodSurveyFrequencyDaily) ?
                            ORKLocalizedString(@"MOOD_PAIN_DAILY_PROMPT", nil) :
                            ORKLocalizedString(@"MOOD_PAIN_WEEKLY_PROMPT", nil);
        
        ORKQuestionStep *step = [self moodQuestionStepWithIdentifier:ORKMoodSurveyPainQuestionStepIdentifier
                                                        questionText:prompt
                                                           imageName:@"MoodSurveyPain"
                                                         textChoices:textChoices];
        ORKStepArrayAddStep(steps, step);
    }
    
    {   // Sleep
        NSArray *textChoices = @[ORKLocalizedString(@"MOOD_SLEEP_GREAT", nil),
                                 ORKLocalizedString(@"MOOD_SLEEP_GOOD", nil),
                                 ORKLocalizedString(@"MOOD_SLEEP_AVERAGE", nil),
                                 ORKLocalizedString(@"MOOD_SLEEP_BAD", nil),
                                 ORKLocalizedString(@"MOOD_SLEEP_TERRIBLE", nil)];
        
        NSString *prompt = (frequency == ORKMoodSurveyFrequencyDaily) ?
                            ORKLocalizedString(@"MOOD_SLEEP_DAILY_PROMPT", nil) :
                            ORKLocalizedString(@"MOOD_SLEEP_WEEKLY_PROMPT", nil);
        
        ORKQuestionStep *step = [self moodQuestionStepWithIdentifier:ORKMoodSurveySleepQuestionStepIdentifier
                                                        questionText:prompt
                                                           imageName:@"MoodSurveySleep"
                                                         textChoices:textChoices];
        ORKStepArrayAddStep(steps, step);
    }
    
    {   // Excercise
        NSArray *textChoices = @[ORKLocalizedString(@"MOOD_EXERCISE_GREAT", nil),
                                 ORKLocalizedString(@"MOOD_EXERCISE_GOOD", nil),
                                 ORKLocalizedString(@"MOOD_EXERCISE_AVERAGE", nil),
                                 ORKLocalizedString(@"MOOD_EXERCISE_BAD", nil),
                                 ORKLocalizedString(@"MOOD_EXERCISE_TERRIBLE", nil)];
        
        NSString *prompt = (frequency == ORKMoodSurveyFrequencyDaily) ?
                            ORKLocalizedString(@"MOOD_EXERCISE_DAILY_PROMPT", nil) :
                            ORKLocalizedString(@"MOOD_EXERCISE_WEEKLY_PROMPT", nil);
        
        ORKQuestionStep *step = [self moodQuestionStepWithIdentifier:ORKMoodSurveyExerciseQuestionStepIdentifier
                                                        questionText:prompt
                                                           imageName:@"MoodSurveyExercise"
                                                         textChoices:textChoices];
        ORKStepArrayAddStep(steps, step);
    }
    
    if (!(options & ORKPredefinedTaskOptionExcludeConclusion)) {
        ORKInstructionStep *step = [self makeCompletionStep];
        ORKStepArrayAddStep(steps, step);
    }
    
    ORKOrderedTask *task = [[ORKOrderedTask alloc] initWithIdentifier:identifier steps:[steps copy]];
>>>>>>> 1f18bbcc
    
    return task;
}

@end<|MERGE_RESOLUTION|>--- conflicted
+++ resolved
@@ -2295,10 +2295,12 @@
         ORKStepArrayAddStep(steps, step);
     }
 
-<<<<<<< HEAD
     
     ORKNavigableOrderedTask *task = [[ORKNavigableOrderedTask alloc] initWithIdentifier:identifier steps:steps];
-=======
+    
+    return task;
+}
+
 + (ORKQuestionStep *)moodQuestionStepWithIdentifier:(NSString *)identifier
                                        questionText:(NSString *)questionText
                                           imageName:(NSString *)imageName
@@ -2458,7 +2460,6 @@
     }
     
     ORKOrderedTask *task = [[ORKOrderedTask alloc] initWithIdentifier:identifier steps:[steps copy]];
->>>>>>> 1f18bbcc
     
     return task;
 }
