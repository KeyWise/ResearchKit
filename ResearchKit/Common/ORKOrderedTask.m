--- conflicted
+++ resolved
@@ -52,12 +52,9 @@
 #import "ORKFitnessStep.h"
 #import "ORKWalkingTaskStep.h"
 #import "ORKSpatialSpanMemoryStep.h"
-<<<<<<< HEAD
 #import "ORKToneAudiometryInstructionStep.h"
 #import "ORKToneAudiometryStep.h"
-=======
 #import "ORKDeviceMotionReactionTimeStep.h"
->>>>>>> 51dc62a7
 #import "ORKAccelerometerRecorder.h"
 #import "ORKAudioRecorder.h"
 
@@ -290,11 +287,8 @@
 static NSString * const ORKShortWalkReturnStepIdentifier = @"walking.return";
 static NSString * const ORKShortWalkRestStepIdentifier = @"walking.rest";
 static NSString * const ORKSpatialSpanMemoryStepIdentifier = @"cognitive.memory.spatialspan";
-<<<<<<< HEAD
 static NSString * const ORKToneAudiometryStepIdentifier = @"tone.audiometry";
-=======
 static NSString * const ORKDeviceMotionReactionTimeStepIdentifier = @"reactionTime.deviceMotion";
->>>>>>> 51dc62a7
 static NSString * const ORKAudioRecorderIdentifier = @"audio";
 static NSString * const ORKAccelerometerRecorderIdentifier = @"accelerometer";
 static NSString * const ORKPedometerRecorderIdentifier = @"pedometer";
@@ -802,7 +796,6 @@
     return task;
 }
 
-<<<<<<< HEAD
 + (ORKOrderedTask *)toneAudiometryTaskWithIdentifier:(NSString *)identifier
                               intendedUseDescription:(nullable NSString *)intendedUseDescription
                                    speechInstruction:(nullable NSString *)speechInstruction
@@ -861,7 +854,9 @@
 
     ORKOrderedTask *task = [[ORKOrderedTask alloc] initWithIdentifier:identifier steps:steps];
 
-=======
+    return task;
+}
+
 + (ORKOrderedTask *)deviceMotionReactionTimeTaskWithIdentifier:(NSString *)identifier
                                         intendedUseDescription:(nullable NSString *)intendedUseDescription
                                        maximumStimulusInterval:(NSTimeInterval)maximumStimulusInterval
@@ -919,7 +914,6 @@
     
     ORKOrderedTask *task = [[ORKOrderedTask alloc] initWithIdentifier:identifier steps:steps];
     
->>>>>>> 51dc62a7
     return task;
 }
 
