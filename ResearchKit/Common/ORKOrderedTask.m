/*
 Copyright (c) 2015, Apple Inc. All rights reserved.
 Copyright (c) 2016, Sage Bionetworks
 
 Redistribution and use in source and binary forms, with or without modification,
 are permitted provided that the following conditions are met:
 
 1.  Redistributions of source code must retain the above copyright notice, this
 list of conditions and the following disclaimer.
 
 2.  Redistributions in binary form must reproduce the above copyright notice,
 this list of conditions and the following disclaimer in the documentation and/or
 other materials provided with the distribution.
 
 3.  Neither the name of the copyright holder(s) nor the names of any contributors
 may be used to endorse or promote products derived from this software without
 specific prior written permission. No license is granted to the trademarks of
 the copyright holders even if such marks are included in this software.
 
 THIS SOFTWARE IS PROVIDED BY THE COPYRIGHT HOLDERS AND CONTRIBUTORS "AS IS"
 AND ANY EXPRESS OR IMPLIED WARRANTIES, INCLUDING, BUT NOT LIMITED TO, THE
 IMPLIED WARRANTIES OF MERCHANTABILITY AND FITNESS FOR A PARTICULAR PURPOSE
 ARE DISCLAIMED. IN NO EVENT SHALL THE COPYRIGHT OWNER OR CONTRIBUTORS BE LIABLE
 FOR ANY DIRECT, INDIRECT, INCIDENTAL, SPECIAL, EXEMPLARY, OR CONSEQUENTIAL
 DAMAGES (INCLUDING, BUT NOT LIMITED TO, PROCUREMENT OF SUBSTITUTE GOODS OR
 SERVICES; LOSS OF USE, DATA, OR PROFITS; OR BUSINESS INTERRUPTION) HOWEVER
 CAUSED AND ON ANY THEORY OF LIABILITY, WHETHER IN CONTRACT, STRICT LIABILITY,
 OR TORT (INCLUDING NEGLIGENCE OR OTHERWISE) ARISING IN ANY WAY OUT OF THE USE
 OF THIS SOFTWARE, EVEN IF ADVISED OF THE POSSIBILITY OF SUCH DAMAGE.
 */


#import "ORKOrderedTask.h"

#import "ORKAudioStepViewController.h"
#import "ORKCountdownStepViewController.h"
#import "ORKFitnessStepViewController.h"
#import "ORKToneAudiometryStepViewController.h"
#import "ORKSpatialSpanMemoryStepViewController.h"
#import "ORKWalkingTaskStepViewController.h"

#import "ORKAccelerometerRecorder.h"
#import "ORKActiveStep_Internal.h"
#import "ORKAnswerFormat_Internal.h"
#import "ORKAudioLevelNavigationRule.h"
#import "ORKAudioRecorder.h"
#import "ORKAudioStep.h"
#import "ORKCompletionStep.h"
#import "ORKCountdownStep.h"
#import "ORKFitnessStep.h"
#import "ORKFormStep.h"
#import "ORKNavigableOrderedTask.h"
#import "ORKPSATStep.h"
#import "ORKQuestionStep.h"
#import "ORKReactionTimeStep.h"
#import "ORKSpatialSpanMemoryStep.h"
#import "ORKStep_Private.h"
#import "ORKTappingIntervalStep.h"
#import "ORKTimedWalkStep.h"
#import "ORKToneAudiometryStep.h"
#import "ORKToneAudiometryPracticeStep.h"
#import "ORKTowerOfHanoiStep.h"
#import "ORKVisualConsentStep.h"
#import "ORKWaitStep.h"
#import "ORKWalkingTaskStep.h"
#import "ORKResultPredicate.h"

#import "ORKHelpers_Internal.h"
#import "UIImage+ResearchKit.h"
#import <limits.h>


ORKTaskProgress ORKTaskProgressMake(NSUInteger current, NSUInteger total) {
    return (ORKTaskProgress){.current=current, .total=total};
}

@implementation ORKOrderedTask {
    NSString *_identifier;
}

+ (instancetype)new {
    ORKThrowMethodUnavailableException();
}

- (instancetype)init {
    ORKThrowMethodUnavailableException();
}

- (instancetype)initWithIdentifier:(NSString *)identifier steps:(NSArray<ORKStep *> *)steps {
    self = [super init];
    if (self) {
        ORKThrowInvalidArgumentExceptionIfNil(identifier);
        
        _identifier = [identifier copy];
        _steps = steps;
        
        [self validateParameters];
    }
    return self;
}

- (instancetype)copyWithSteps:(NSArray <ORKStep *> *)steps {
    ORKOrderedTask *task = [self copyWithZone:nil];
    task->_steps = ORKArrayCopyObjects(steps);
    return task;
}

- (instancetype)copyWithZone:(NSZone *)zone {
    ORKOrderedTask *task = [[[self class] allocWithZone:zone] initWithIdentifier:[_identifier copy]
                                                                           steps:ORKArrayCopyObjects(_steps)];
    return task;
}

- (BOOL)isEqual:(id)object {
    if ([self class] != [object class]) {
        return NO;
    }
    
    __typeof(self) castObject = object;
    return (ORKEqualObjects(self.identifier, castObject.identifier)
            && ORKEqualObjects(self.steps, castObject.steps));
}

- (NSUInteger)hash {
    return _identifier.hash ^ _steps.hash;
}

#pragma mark - ORKTask

- (void)validateParameters {
    NSArray *uniqueIdentifiers = [self.steps valueForKeyPath:@"@distinctUnionOfObjects.identifier"];
    BOOL itemsHaveNonUniqueIdentifiers = ( self.steps.count != uniqueIdentifiers.count );
    
    if (itemsHaveNonUniqueIdentifiers) {
        @throw [NSException exceptionWithName:NSGenericException reason:@"Each step should have a unique identifier" userInfo:nil];
    }
}

- (NSString *)identifier {
    return _identifier;
}

- (NSUInteger)indexOfStep:(ORKStep *)step {
    NSUInteger index = [_steps indexOfObject:step];
    if (index == NSNotFound) {
        NSArray *identifiers = [_steps valueForKey:@"identifier"];
        index = [identifiers indexOfObject:step.identifier];
    }
    return index;
}

- (ORKStep *)stepAfterStep:(ORKStep *)step withResult:(ORKTaskResult *)result {
    NSArray *steps = _steps;
    
    if (steps.count <= 0) {
        return nil;
    }
    
    ORKStep *currentStep = step;
    ORKStep *nextStep = nil;
    
    if (currentStep == nil) {
        nextStep = steps[0];
    } else {
        NSUInteger index = [self indexOfStep:step];
        
        if (NSNotFound != index && index != (steps.count - 1)) {
            nextStep = steps[index + 1];
        }
    }
    return nextStep;
}

- (ORKStep *)stepBeforeStep:(ORKStep *)step withResult:(ORKTaskResult *)result {
    NSArray *steps = _steps;
    
    if (steps.count <= 0) {
        return nil;
    }
    
    ORKStep *currentStep = step;
    ORKStep *nextStep = nil;
    
    if (currentStep == nil) {
        nextStep = nil;
        
    } else {
        NSUInteger index = [self indexOfStep:step];
        
        if (NSNotFound != index && index != 0) {
            nextStep = steps[index - 1];
        }
    }
    return nextStep;
}

- (ORKStep *)stepWithIdentifier:(NSString *)identifier {
    __block ORKStep *step = nil;
    [_steps enumerateObjectsUsingBlock:^(ORKStep *obj, NSUInteger idx, BOOL *stop) {
        if ([obj.identifier isEqualToString:identifier]) {
            step = obj;
            *stop = YES;
        }
    }];
    return step;
}

- (ORKTaskProgress)progressOfCurrentStep:(ORKStep *)step withResult:(ORKTaskResult *)taskResult {
    ORKTaskProgress progress;
    progress.current = [self indexOfStep:step];
    progress.total = _steps.count;
    
    if (![step showsProgress]) {
        progress.total = 0;
    }
    return progress;
}

- (NSSet *)requestedHealthKitTypesForReading {
    NSMutableSet *healthTypes = [NSMutableSet set];
    for (ORKStep *step in self.steps) {
        if ([step isKindOfClass:[ORKFormStep class]]) {
            ORKFormStep *formStep = (ORKFormStep *)step;
            
            for (ORKFormItem *formItem in formStep.formItems) {
                ORKAnswerFormat *answerFormat = [formItem answerFormat];
                HKObjectType *objType = [answerFormat healthKitObjectType];
                if (objType) {
                    [healthTypes addObject:objType];
                }
            }
        } else if ([step isKindOfClass:[ORKQuestionStep class]]) {
            HKObjectType *objType = [[(ORKQuestionStep *)step answerFormat] healthKitObjectType];
            if (objType) {
                [healthTypes addObject:objType];
            }
        } else if ([step isKindOfClass:[ORKActiveStep class]]) {
            ORKActiveStep *activeStep = (ORKActiveStep *)step;
            [healthTypes unionSet:[activeStep requestedHealthKitTypesForReading]];
        }
    }
    return healthTypes.count ? healthTypes : nil;
}

- (NSSet *)requestedHealthKitTypesForWriting {
    return nil;
}

- (ORKPermissionMask)requestedPermissions {
    ORKPermissionMask mask = ORKPermissionNone;
    for (ORKStep *step in self.steps) {
        mask |= [step requestedPermissions];
    }
    return mask;
}

- (BOOL)providesBackgroundAudioPrompts {
    BOOL providesAudioPrompts = NO;
    for (ORKStep *step in self.steps) {
        if ([step isKindOfClass:[ORKActiveStep class]]) {
            ORKActiveStep *activeStep = (ORKActiveStep *)step;
            if ([activeStep hasVoice] || [activeStep hasCountDown]) {
                providesAudioPrompts = YES;
                break;
            }
        }
    }
    return providesAudioPrompts;
}

#pragma mark - NSSecureCoding

+ (BOOL)supportsSecureCoding {
    return YES;
}

- (void)encodeWithCoder:(NSCoder *)aCoder {
    ORK_ENCODE_OBJ(aCoder, identifier);
    ORK_ENCODE_OBJ(aCoder, steps);
}

- (instancetype)initWithCoder:(NSCoder *)aDecoder {
    self = [super init];
    if (self) {
        ORK_DECODE_OBJ_CLASS(aDecoder, identifier, NSString);
        ORK_DECODE_OBJ_ARRAY(aDecoder, steps, ORKStep);
        
        for (ORKStep *step in _steps) {
            if ([step isKindOfClass:[ORKStep class]]) {
                [step setTask:self];
            }
        }
    }
    return self;
}

#pragma mark - Predefined

<<<<<<< HEAD
NSString * const ORKInstruction0StepIdentifier = @"instruction";
NSString * const ORKInstruction1StepIdentifier = @"instruction1";
NSString * const ORKCountdownStepIdentifier = @"countdown";
NSString * const ORKAudioStepIdentifier = @"audio";
NSString * const ORKTappingStepIdentifier = @"tapping";
NSString * const ORKConclusionStepIdentifier = @"conclusion";
NSString * const ORKFitnessWalkStepIdentifier = @"fitness.walk";
NSString * const ORKFitnessRestStepIdentifier = @"fitness.rest";
NSString * const ORKShortWalkOutboundStepIdentifier = @"walking.outbound";
NSString * const ORKShortWalkReturnStepIdentifier = @"walking.return";
NSString * const ORKShortWalkRestStepIdentifier = @"walking.rest";
NSString * const ORKSpatialSpanMemoryStepIdentifier = @"cognitive.memory.spatialspan";
NSString * const ORKToneAudiometryPracticeStepIdentifier = @"tone.audiometry.practice";
NSString * const ORKToneAudiometryStepIdentifier = @"tone.audiometry";
NSString * const ORKReactionTimeStepIdentifier = @"reactionTime";
NSString * const ORKTowerOfHanoiStepIdentifier = @"towerOfHanoi";
NSString * const ORKTimedWalkFormStepIdentifier = @"timed.walk.form";
NSString * const ORKTimedWalkFormAFOStepIdentifier = @"timed.walk.form.afo";
NSString * const ORKTimedWalkFormAssistanceStepIdentifier = @"timed.walk.form.assistance";
NSString * const ORKTimedWalkTrial1StepIdentifier = @"timed.walk.trial1";
NSString * const ORKTimedWalkTurnAroundStepIdentifier = @"timed.walk.turn.around";
NSString * const ORKTimedWalkTrial2StepIdentifier = @"timed.walk.trial2";
NSString * const ORKPSATStepIdentifier = @"psat";
NSString * const ORKAudioRecorderIdentifier = @"audio";
NSString * const ORKAccelerometerRecorderIdentifier = @"accelerometer";
NSString * const ORKPedometerRecorderIdentifier = @"pedometer";
NSString * const ORKDeviceMotionRecorderIdentifier = @"deviceMotion";
NSString * const ORKLocationRecorderIdentifier = @"location";
NSString * const ORKHeartRateRecorderIdentifier = @"heartRate";
=======
NSString *const ORKInstruction0StepIdentifier = @"instruction";
NSString *const ORKInstruction1StepIdentifier = @"instruction1";
NSString *const ORKInstruction2StepIdentifier = @"instruction2";
NSString *const ORKInstruction3StepIdentifier = @"instruction3";
NSString *const ORKInstruction4StepIdentifier = @"instruction4";
NSString *const ORKInstruction5StepIdentifier = @"instruction5";
NSString *const ORKInstruction6StepIdentifier = @"instruction6";
NSString *const ORKInstruction7StepIdentifier = @"instruction7";
NSString *const ORKCountdownStepIdentifier = @"countdown";
NSString *const ORKCountdown1StepIdentifier = @"countdown1";
NSString *const ORKCountdown2StepIdentifier = @"countdown2";
NSString *const ORKCountdown3StepIdentifier = @"countdown3";
NSString *const ORKCountdown4StepIdentifier = @"countdown4";
NSString *const ORKCountdown5StepIdentifier = @"countdown5";
NSString *const ORKAudioStepIdentifier = @"audio";
NSString *const ORKAudioTooLoudStepIdentifier = @"audio.tooloud";
NSString *const ORKTappingStepIdentifier = @"tapping";
NSString *const ORKActiveTaskLeftHandIdentifier = @"left";
NSString *const ORKActiveTaskRightHandIdentifier = @"right";
NSString *const ORKActiveTaskSkipHandStepIdentifier = @"skipHand";
NSString *const ORKConclusionStepIdentifier = @"conclusion";
NSString *const ORKFitnessWalkStepIdentifier = @"fitness.walk";
NSString *const ORKFitnessRestStepIdentifier = @"fitness.rest";
NSString *const ORKShortWalkOutboundStepIdentifier = @"walking.outbound";
NSString *const ORKShortWalkReturnStepIdentifier = @"walking.return";
NSString *const ORKShortWalkRestStepIdentifier = @"walking.rest";
NSString *const ORKSpatialSpanMemoryStepIdentifier = @"cognitive.memory.spatialspan";
NSString *const ORKToneAudiometryPracticeStepIdentifier = @"tone.audiometry.practice";
NSString *const ORKToneAudiometryStepIdentifier = @"tone.audiometry";
NSString *const ORKReactionTimeStepIdentifier = @"reactionTime";
NSString *const ORKTowerOfHanoiStepIdentifier = @"towerOfHanoi";
NSString *const ORKTimedWalkFormStepIdentifier = @"timed.walk.form";
NSString *const ORKTimedWalkFormAFOStepIdentifier = @"timed.walk.form.afo";
NSString *const ORKTimedWalkFormAssistanceStepIdentifier = @"timed.walk.form.assistance";
NSString *const ORKTimedWalkTrial1StepIdentifier = @"timed.walk.trial1";
NSString *const ORKTimedWalkTrial2StepIdentifier = @"timed.walk.trial2";
NSString *const ORKTremorTestInLapStepIdentifier = @"tremor.handInLap";
NSString *const ORKTremorTestExtendArmStepIdentifier = @"tremor.handAtShoulderLength";
NSString *const ORKTremorTestBendArmStepIdentifier = @"tremor.handAtShoulderLengthWithElbowBent";
NSString *const ORKTremorTestTouchNoseStepIdentifier = @"tremor.handToNose";
NSString *const ORKTremorTestTurnWristStepIdentifier = @"tremor.handQueenWave";
NSString *const ORKActiveTaskMostAffectedHandIdentifier = @"mostAffected";
NSString *const ORKPSATStepIdentifier = @"psat";
NSString *const ORKAudioRecorderIdentifier = @"audio";
NSString *const ORKAccelerometerRecorderIdentifier = @"accelerometer";
NSString *const ORKPedometerRecorderIdentifier = @"pedometer";
NSString *const ORKDeviceMotionRecorderIdentifier = @"deviceMotion";
NSString *const ORKLocationRecorderIdentifier = @"location";
NSString *const ORKHeartRateRecorderIdentifier = @"heartRate";
>>>>>>> 4f3d0f33

+ (ORKCompletionStep *)makeCompletionStep {
    ORKCompletionStep *step = [[ORKCompletionStep alloc] initWithIdentifier:ORKConclusionStepIdentifier];
    step.title = ORKLocalizedString(@"TASK_COMPLETE_TITLE", nil);
    step.text = ORKLocalizedString(@"TASK_COMPLETE_TEXT", nil);
    step.shouldTintImages = YES;
    return step;
}

void ORKStepArrayAddStep(NSMutableArray *array, ORKStep *step) {
    [step validateParameters];
    [array addObject:step];
}

+ (ORKOrderedTask *)twoFingerTappingIntervalTaskWithIdentifier:(NSString *)identifier
                                       intendedUseDescription:(NSString *)intendedUseDescription
                                                     duration:(NSTimeInterval)duration
                                                      options:(ORKPredefinedTaskOption)options {
    return [self twoFingerTappingIntervalTaskWithIdentifier:identifier
                                     intendedUseDescription:intendedUseDescription
                                                   duration:duration
                                                handOptions:0
                                                    options:options];
}
    
+ (ORKOrderedTask *)twoFingerTappingIntervalTaskWithIdentifier:(NSString *)identifier
                                        intendedUseDescription:(NSString *)intendedUseDescription
                                                      duration:(NSTimeInterval)duration
                                                   handOptions:(ORKPredefinedTaskHandOption)handOptions
                                                       options:(ORKPredefinedTaskOption)options {
    
    NSString *durationString = [ORKDurationStringFormatter() stringFromTimeInterval:duration];
    
    NSMutableArray *steps = [NSMutableArray array];
    
    if (!(options & ORKPredefinedTaskOptionExcludeInstructions)) {
        {
            ORKInstructionStep *step = [[ORKInstructionStep alloc] initWithIdentifier:ORKInstruction0StepIdentifier];
            step.title = ORKLocalizedString(@"TAPPING_TASK_TITLE", nil);
            step.text = intendedUseDescription;
            step.detailText = ORKLocalizedString(@"TAPPING_INTRO_TEXT", nil);
            
            NSString *imageName = @"phonetapping";
            if (![[NSLocale preferredLanguages].firstObject hasPrefix:@"en"]) {
                imageName = [imageName stringByAppendingString:@"_notap"];
            }
            step.image = [UIImage imageNamed:imageName inBundle:[NSBundle bundleForClass:[self class]] compatibleWithTraitCollection:nil];
            step.shouldTintImages = YES;
            
            ORKStepArrayAddStep(steps, step);
        }
    }
    
    // Setup which hand to start with and how many hands to add based on the handOptions parameter
    // Hand order is randomly determined.
    NSUInteger handCount = ((handOptions & ORKPredefinedTaskHandOptionBoth) == ORKPredefinedTaskHandOptionBoth) ? 2 : 1;
    BOOL undefinedHand = (handOptions == 0);
    BOOL rightHand;
    switch (handOptions) {
        case ORKPredefinedTaskHandOptionLeft:
            rightHand = NO; break;
        case ORKPredefinedTaskHandOptionRight:
        case ORKPredefinedTaskHandOptionUnspecified:
            rightHand = YES; break;
        default:
            rightHand = (arc4random()%2 == 0); break;
        }
        
    for (NSUInteger hand = 1; hand <= handCount; hand++) {
        
        NSString * (^appendIdentifier) (NSString *) = ^ (NSString * identifier) {
            if (undefinedHand) {
                return identifier;
            } else {
                NSString *handIdentifier = rightHand ? ORKActiveTaskRightHandIdentifier : ORKActiveTaskLeftHandIdentifier;
                return [NSString stringWithFormat:@"%@.%@", identifier, handIdentifier];
            }
        };
        
        if (!(options & ORKPredefinedTaskOptionExcludeInstructions)) {
            ORKInstructionStep *step = [[ORKInstructionStep alloc] initWithIdentifier:appendIdentifier(ORKInstruction1StepIdentifier)];
            
            // Set the title based on the hand
            if (undefinedHand) {
                step.title = ORKLocalizedString(@"TAPPING_TASK_TITLE", nil);
            } else if (rightHand) {
                step.title = ORKLocalizedString(@"TAPPING_TASK_TITLE_RIGHT", nil);
            } else {
                step.title = ORKLocalizedString(@"TAPPING_TASK_TITLE_LEFT", nil);
            }
            
            // Set the instructions for the tapping test screen that is displayed prior to each hand test
            NSString *restText = ORKLocalizedString(@"TAPPING_INTRO_TEXT_2_REST_PHONE", nil);
            NSString *tappingTextFormat = ORKLocalizedString(@"TAPPING_INTRO_TEXT_2_FORMAT", nil);
            NSString *tappingText = [NSString localizedStringWithFormat:tappingTextFormat, durationString];
            NSString *handText = nil;
            
            if (hand == 1) {
                if (undefinedHand) {
                    handText = ORKLocalizedString(@"TAPPING_INTRO_TEXT_2_MOST_AFFECTED", nil);
                } else if (rightHand) {
                    handText = ORKLocalizedString(@"TAPPING_INTRO_TEXT_2_RIGHT_FIRST", nil);
                } else {
                    handText = ORKLocalizedString(@"TAPPING_INTRO_TEXT_2_LEFT_FIRST", nil);
                }
            } else {
                if (rightHand) {
                    handText = ORKLocalizedString(@"TAPPING_INTRO_TEXT_2_RIGHT_SECOND", nil);
                } else {
                    handText = ORKLocalizedString(@"TAPPING_INTRO_TEXT_2_LEFT_SECOND", nil);
                }
            }
            
            step.text = [NSString localizedStringWithFormat:@"%@ %@ %@", restText, handText, tappingText];
            
            // Continue button will be different from first hand and second hand
            if (hand == 1) {
                step.detailText = ORKLocalizedString(@"TAPPING_CALL_TO_ACTION", nil);
            } else {
                step.detailText = ORKLocalizedString(@"TAPPING_CALL_TO_ACTION_NEXT", nil);
            }
            
            // Set the image
            UIImage *im1 = [UIImage imageNamed:@"handtapping01" inBundle:[NSBundle bundleForClass:[self class]] compatibleWithTraitCollection:nil];
            UIImage *im2 = [UIImage imageNamed:@"handtapping02" inBundle:[NSBundle bundleForClass:[self class]] compatibleWithTraitCollection:nil];
            UIImage *imageAnimation = [UIImage animatedImageWithImages:@[im1, im2] duration:1];
            
            if (rightHand || undefinedHand) {
                step.image = imageAnimation;
            } else {
                step.image = [imageAnimation ork_flippedImage:UIImageOrientationUpMirrored];
            }
            step.shouldTintImages = YES;
            
            ORKStepArrayAddStep(steps, step);
        }
    
        // TAPPING STEP
    {
        NSMutableArray *recorderConfigurations = [NSMutableArray arrayWithCapacity:5];
        if (!(ORKPredefinedTaskOptionExcludeAccelerometer & options)) {
            [recorderConfigurations addObject:[[ORKAccelerometerRecorderConfiguration alloc] initWithIdentifier:ORKAccelerometerRecorderIdentifier
                                                                                                      frequency:100]];
        }
        
            ORKTappingIntervalStep *step = [[ORKTappingIntervalStep alloc] initWithIdentifier:appendIdentifier(ORKTappingStepIdentifier)];
            if (undefinedHand) {
                step.title = ORKLocalizedString(@"TAPPING_INSTRUCTION", nil);
            } else if (rightHand) {
                step.title = ORKLocalizedString(@"TAPPING_INSTRUCTION_RIGHT", nil);
            } else {
                step.title = ORKLocalizedString(@"TAPPING_INSTRUCTION_LEFT", nil);
            }
            step.stepDuration = duration;
            step.shouldContinueOnFinish = YES;
            step.recorderConfigurations = recorderConfigurations;
            step.optional = (handCount == 2);
            
            ORKStepArrayAddStep(steps, step);
        }
        
        // Flip to the other hand (ignored if handCount == 1)
        rightHand = !rightHand;
    }
    
    if (!(options & ORKPredefinedTaskOptionExcludeConclusion)) {
        ORKInstructionStep *step = [self makeCompletionStep];
        
        ORKStepArrayAddStep(steps, step);
    }
    
    ORKOrderedTask *task = [[ORKOrderedTask alloc] initWithIdentifier:identifier steps:[steps copy]];
    
    return task;
}

+ (ORKOrderedTask *)audioTaskWithIdentifier:(NSString *)identifier
                     intendedUseDescription:(NSString *)intendedUseDescription
                          speechInstruction:(NSString *)speechInstruction
                     shortSpeechInstruction:(NSString *)shortSpeechInstruction
                                   duration:(NSTimeInterval)duration
                          recordingSettings:(NSDictionary *)recordingSettings
                                    options:(ORKPredefinedTaskOption)options {
    
    return [self audioTaskWithIdentifier:identifier
                  intendedUseDescription:intendedUseDescription
                       speechInstruction:speechInstruction
                  shortSpeechInstruction:shortSpeechInstruction
                                duration:duration
                       recordingSettings:recordingSettings
                         checkAudioLevel:NO
                                 options:options];
}

+ (ORKNavigableOrderedTask *)audioTaskWithIdentifier:(NSString *)identifier
                              intendedUseDescription:(nullable NSString *)intendedUseDescription
                                   speechInstruction:(nullable NSString *)speechInstruction
                              shortSpeechInstruction:(nullable NSString *)shortSpeechInstruction
                                            duration:(NSTimeInterval)duration
                                   recordingSettings:(nullable NSDictionary *)recordingSettings
                                     checkAudioLevel:(BOOL)checkAudioLevel
                                             options:(ORKPredefinedTaskOption)options {

    recordingSettings = recordingSettings ? : @{ AVFormatIDKey : @(kAudioFormatAppleLossless),
                                                 AVNumberOfChannelsKey : @(2),
                                                AVSampleRateKey: @(44100.0) };
    
    if (options & ORKPredefinedTaskOptionExcludeAudio) {
        @throw [NSException exceptionWithName:NSGenericException reason:@"Audio collection cannot be excluded from audio task" userInfo:nil];
    }
    
    NSMutableArray *steps = [NSMutableArray array];
    if (!(options & ORKPredefinedTaskOptionExcludeInstructions)) {
        {
            ORKInstructionStep *step = [[ORKInstructionStep alloc] initWithIdentifier:ORKInstruction0StepIdentifier];
            step.title = ORKLocalizedString(@"AUDIO_TASK_TITLE", nil);
            step.text = intendedUseDescription;
            step.detailText = ORKLocalizedString(@"AUDIO_INTENDED_USE", nil);
            step.image = [UIImage imageNamed:@"phonewaves" inBundle:[NSBundle bundleForClass:[self class]] compatibleWithTraitCollection:nil];
            step.shouldTintImages = YES;
            
            ORKStepArrayAddStep(steps, step);
        }
        
        {
            ORKInstructionStep *step = [[ORKInstructionStep alloc] initWithIdentifier:ORKInstruction1StepIdentifier];
            step.title = ORKLocalizedString(@"AUDIO_TASK_TITLE", nil);
            step.text = speechInstruction ? : ORKLocalizedString(@"AUDIO_INTRO_TEXT",nil);
            step.detailText = ORKLocalizedString(@"AUDIO_CALL_TO_ACTION", nil);
            step.image = [UIImage imageNamed:@"phonesoundwaves" inBundle:[NSBundle bundleForClass:[self class]] compatibleWithTraitCollection:nil];
            step.shouldTintImages = YES;
            
            ORKStepArrayAddStep(steps, step);
        }
    }

    {
        ORKCountdownStep *step = [[ORKCountdownStep alloc] initWithIdentifier:ORKCountdownStepIdentifier];
        step.stepDuration = 5.0;
        
        // Collect audio during the countdown step too, to provide a baseline.
        step.recorderConfigurations = @[[[ORKAudioRecorderConfiguration alloc] initWithIdentifier:ORKAudioRecorderIdentifier
                                                                                 recorderSettings:recordingSettings]];
        
        // If checking the sound level then add text indicating that's what is happening
        if (checkAudioLevel) {
            step.text = ORKLocalizedString(@"AUDIO_LEVEL_CHECK_LABEL", nil);
        }
        
        ORKStepArrayAddStep(steps, step);
    }
    
    if (checkAudioLevel) {
        ORKInstructionStep *step = [[ORKInstructionStep alloc] initWithIdentifier:ORKAudioTooLoudStepIdentifier];
        step.text = ORKLocalizedString(@"AUDIO_TOO_LOUD_MESSAGE", nil);
        step.detailText = ORKLocalizedString(@"AUDIO_TOO_LOUD_ACTION_NEXT", nil);
        
        ORKStepArrayAddStep(steps, step);
    }
    
    {
        ORKAudioStep *step = [[ORKAudioStep alloc] initWithIdentifier:ORKAudioStepIdentifier];
        step.title = shortSpeechInstruction ? : ORKLocalizedString(@"AUDIO_INSTRUCTION", nil);
        step.recorderConfigurations = @[[[ORKAudioRecorderConfiguration alloc] initWithIdentifier:ORKAudioRecorderIdentifier
                                                                                 recorderSettings:recordingSettings]];
        step.stepDuration = duration;
        step.shouldContinueOnFinish = YES;
        
        ORKStepArrayAddStep(steps, step);
    }
    
    if (!(options & ORKPredefinedTaskOptionExcludeConclusion)) {
        ORKInstructionStep *step = [self makeCompletionStep];
        
        ORKStepArrayAddStep(steps, step);
    }

    ORKNavigableOrderedTask *task = [[ORKNavigableOrderedTask alloc] initWithIdentifier:identifier steps:steps];
    
    if (checkAudioLevel) {
    
        // Add rules to check for audio and fail, looping back to the countdown step if required
        ORKAudioLevelNavigationRule *audioRule = [[ORKAudioLevelNavigationRule alloc] initWithAudioLevelStepIdentifier:ORKCountdownStepIdentifier destinationStepIdentifier:ORKAudioStepIdentifier recordingSettings:recordingSettings];
        ORKDirectStepNavigationRule *loopRule = [[ORKDirectStepNavigationRule alloc] initWithDestinationStepIdentifier:ORKCountdownStepIdentifier];
    
        [task setNavigationRule:audioRule forTriggerStepIdentifier:ORKCountdownStepIdentifier];
        [task setNavigationRule:loopRule forTriggerStepIdentifier:ORKAudioTooLoudStepIdentifier];
    }
    
    return task;
}

+ (NSDateComponentsFormatter *)textTimeFormatter {
    NSDateComponentsFormatter *formatter = [NSDateComponentsFormatter new];
    formatter.unitsStyle = NSDateComponentsFormatterUnitsStyleSpellOut;
    
    // Exception list: Korean, Chinese (all), Thai, and Vietnamese.
    NSArray *nonSpelledOutLanguages = @[@"ko", @"zh", @"th", @"vi", @"ja"];
    NSString *currentLanguage = [[NSBundle mainBundle] preferredLocalizations].firstObject;
    NSString *currentLanguageCode = [NSLocale componentsFromLocaleIdentifier:currentLanguage][NSLocaleLanguageCode];
    if ((currentLanguageCode != nil) && [nonSpelledOutLanguages containsObject:currentLanguageCode]) {
        formatter.unitsStyle = NSDateComponentsFormatterUnitsStyleFull;
    }
    
    formatter.allowedUnits = NSCalendarUnitMinute | NSCalendarUnitSecond;
    formatter.zeroFormattingBehavior = NSDateComponentsFormatterZeroFormattingBehaviorDropAll;
    return formatter;
}

+ (ORKOrderedTask *)fitnessCheckTaskWithIdentifier:(NSString *)identifier
                           intendedUseDescription:(NSString *)intendedUseDescription
                                     walkDuration:(NSTimeInterval)walkDuration
                                     restDuration:(NSTimeInterval)restDuration
                                          options:(ORKPredefinedTaskOption)options {
    
    NSDateComponentsFormatter *formatter = [self textTimeFormatter];
    
    NSMutableArray *steps = [NSMutableArray array];
    if (!(options & ORKPredefinedTaskOptionExcludeInstructions)) {
        {
            ORKInstructionStep *step = [[ORKInstructionStep alloc] initWithIdentifier:ORKInstruction0StepIdentifier];
            step.title = ORKLocalizedString(@"FITNESS_TASK_TITLE", nil);
            step.text = intendedUseDescription ? : [NSString stringWithFormat:ORKLocalizedString(@"FITNESS_INTRO_TEXT_FORMAT", nil), [formatter stringFromTimeInterval:walkDuration]];
            step.image = [UIImage imageNamed:@"heartbeat" inBundle:[NSBundle bundleForClass:[self class]] compatibleWithTraitCollection:nil];
            step.shouldTintImages = YES;
            
            ORKStepArrayAddStep(steps, step);
        }
        
        {
            ORKInstructionStep *step = [[ORKInstructionStep alloc] initWithIdentifier:ORKInstruction1StepIdentifier];
            step.title = ORKLocalizedString(@"FITNESS_TASK_TITLE", nil);
            step.text = [NSString stringWithFormat:ORKLocalizedString(@"FITNESS_INTRO_2_TEXT_FORMAT", nil), [formatter stringFromTimeInterval:walkDuration], [formatter stringFromTimeInterval:restDuration]];
            step.image = [UIImage imageNamed:@"walkingman" inBundle:[NSBundle bundleForClass:[self class]] compatibleWithTraitCollection:nil];
            step.shouldTintImages = YES;
            
            ORKStepArrayAddStep(steps, step);
        }
    }
    
    {
        ORKCountdownStep *step = [[ORKCountdownStep alloc] initWithIdentifier:ORKCountdownStepIdentifier];
        step.stepDuration = 5.0;
        
        ORKStepArrayAddStep(steps, step);
    }
    
    HKUnit *bpmUnit = [[HKUnit countUnit] unitDividedByUnit:[HKUnit minuteUnit]];
    HKQuantityType *heartRateType = [HKQuantityType quantityTypeForIdentifier:HKQuantityTypeIdentifierHeartRate];
    {
        if (walkDuration > 0) {
            NSMutableArray *recorderConfigurations = [NSMutableArray arrayWithCapacity:5];
            if (!(ORKPredefinedTaskOptionExcludePedometer & options)) {
                [recorderConfigurations addObject:[[ORKPedometerRecorderConfiguration alloc] initWithIdentifier:ORKPedometerRecorderIdentifier]];
            }
            if (!(ORKPredefinedTaskOptionExcludeAccelerometer & options)) {
                [recorderConfigurations addObject:[[ORKAccelerometerRecorderConfiguration alloc] initWithIdentifier:ORKAccelerometerRecorderIdentifier
                                                                                                          frequency:100]];
            }
            if (!(ORKPredefinedTaskOptionExcludeDeviceMotion & options)) {
                [recorderConfigurations addObject:[[ORKDeviceMotionRecorderConfiguration alloc] initWithIdentifier:ORKDeviceMotionRecorderIdentifier
                                                                                                         frequency:100]];
            }
            if (!(ORKPredefinedTaskOptionExcludeLocation & options)) {
                [recorderConfigurations addObject:[[ORKLocationRecorderConfiguration alloc] initWithIdentifier:ORKLocationRecorderIdentifier]];
            }
            if (!(ORKPredefinedTaskOptionExcludeHeartRate & options)) {
                [recorderConfigurations addObject:[[ORKHealthQuantityTypeRecorderConfiguration alloc] initWithIdentifier:ORKHeartRateRecorderIdentifier
                                                                                                      healthQuantityType:heartRateType unit:bpmUnit]];
            }
            ORKFitnessStep *fitnessStep = [[ORKFitnessStep alloc] initWithIdentifier:ORKFitnessWalkStepIdentifier];
            fitnessStep.stepDuration = walkDuration;
            fitnessStep.title = [NSString stringWithFormat:ORKLocalizedString(@"FITNESS_WALK_INSTRUCTION_FORMAT", nil), [formatter stringFromTimeInterval:walkDuration]];
            fitnessStep.spokenInstruction = fitnessStep.title;
            fitnessStep.recorderConfigurations = recorderConfigurations;
            fitnessStep.shouldContinueOnFinish = YES;
            fitnessStep.optional = NO;
            fitnessStep.shouldStartTimerAutomatically = YES;
            fitnessStep.shouldTintImages = YES;
            fitnessStep.image = [UIImage imageNamed:@"walkingman" inBundle:[NSBundle bundleForClass:[self class]] compatibleWithTraitCollection:nil];
            fitnessStep.shouldVibrateOnStart = YES;
            fitnessStep.shouldPlaySoundOnStart = YES;
            
            ORKStepArrayAddStep(steps, fitnessStep);
        }
        
        if (restDuration > 0) {
            NSMutableArray *recorderConfigurations = [NSMutableArray arrayWithCapacity:5];
            if (!(ORKPredefinedTaskOptionExcludeAccelerometer & options)) {
                [recorderConfigurations addObject:[[ORKAccelerometerRecorderConfiguration alloc] initWithIdentifier:ORKAccelerometerRecorderIdentifier
                                                                                                          frequency:100]];
            }
            if (!(ORKPredefinedTaskOptionExcludeDeviceMotion & options)) {
                [recorderConfigurations addObject:[[ORKDeviceMotionRecorderConfiguration alloc] initWithIdentifier:ORKDeviceMotionRecorderIdentifier
                                                                                                         frequency:100]];
            }
            if (!(ORKPredefinedTaskOptionExcludeHeartRate & options)) {
                [recorderConfigurations addObject:[[ORKHealthQuantityTypeRecorderConfiguration alloc] initWithIdentifier:ORKHeartRateRecorderIdentifier
                                                                                                      healthQuantityType:heartRateType unit:bpmUnit]];
            }
            
            ORKFitnessStep *stillStep = [[ORKFitnessStep alloc] initWithIdentifier:ORKFitnessRestStepIdentifier];
            stillStep.stepDuration = restDuration;
            stillStep.title = [NSString stringWithFormat:ORKLocalizedString(@"FITNESS_SIT_INSTRUCTION_FORMAT", nil), [formatter stringFromTimeInterval:restDuration]];
            stillStep.spokenInstruction = stillStep.title;
            stillStep.recorderConfigurations = recorderConfigurations;
            stillStep.shouldContinueOnFinish = YES;
            stillStep.optional = NO;
            stillStep.shouldStartTimerAutomatically = YES;
            stillStep.shouldTintImages = YES;
            stillStep.image = [UIImage imageNamed:@"sittingman" inBundle:[NSBundle bundleForClass:[self class]] compatibleWithTraitCollection:nil];
            stillStep.shouldVibrateOnStart = YES;
            stillStep.shouldPlaySoundOnStart = YES;
            stillStep.shouldPlaySoundOnFinish = YES;
            stillStep.shouldVibrateOnFinish = YES;
            
            ORKStepArrayAddStep(steps, stillStep);
        }
    }
    
    if (!(options & ORKPredefinedTaskOptionExcludeConclusion)) {
        ORKInstructionStep *step = [self makeCompletionStep];
        ORKStepArrayAddStep(steps, step);
    }
    
    ORKOrderedTask *task = [[ORKOrderedTask alloc] initWithIdentifier:identifier steps:steps];
    
    return task;
}

+ (ORKOrderedTask *)shortWalkTaskWithIdentifier:(NSString *)identifier
                         intendedUseDescription:(NSString *)intendedUseDescription
                            numberOfStepsPerLeg:(NSInteger)numberOfStepsPerLeg
                                   restDuration:(NSTimeInterval)restDuration
                                        options:(ORKPredefinedTaskOption)options {
    
    NSDateComponentsFormatter *formatter = [self textTimeFormatter];
    
    NSMutableArray *steps = [NSMutableArray array];
    if (!(options & ORKPredefinedTaskOptionExcludeInstructions)) {
        {
            ORKInstructionStep *step = [[ORKInstructionStep alloc] initWithIdentifier:ORKInstruction0StepIdentifier];
            step.title = ORKLocalizedString(@"WALK_TASK_TITLE", nil);
            step.text = intendedUseDescription;
            step.detailText = ORKLocalizedString(@"WALK_INTRO_TEXT", nil);
            step.shouldTintImages = YES;
            ORKStepArrayAddStep(steps, step);
        }
        
        {
            ORKInstructionStep *step = [[ORKInstructionStep alloc] initWithIdentifier:ORKInstruction1StepIdentifier];
            step.title = ORKLocalizedString(@"WALK_TASK_TITLE", nil);
            step.text = [NSString stringWithFormat:ORKLocalizedString(@"WALK_INTRO_2_TEXT_%ld", nil),numberOfStepsPerLeg];
            step.detailText = ORKLocalizedString(@"WALK_INTRO_2_DETAIL", nil);
            step.image = [UIImage imageNamed:@"pocket" inBundle:[NSBundle bundleForClass:[self class]] compatibleWithTraitCollection:nil];
            step.shouldTintImages = YES;
            ORKStepArrayAddStep(steps, step);
        }
    }
    
    {
        ORKCountdownStep *step = [[ORKCountdownStep alloc] initWithIdentifier:ORKCountdownStepIdentifier];
        step.stepDuration = 5.0;
        
        ORKStepArrayAddStep(steps, step);
    }
    
    {
        {
            NSMutableArray *recorderConfigurations = [NSMutableArray array];
            if (!(ORKPredefinedTaskOptionExcludePedometer & options)) {
                [recorderConfigurations addObject:[[ORKPedometerRecorderConfiguration alloc] initWithIdentifier:ORKPedometerRecorderIdentifier]];
            }
            if (!(ORKPredefinedTaskOptionExcludeAccelerometer & options)) {
                [recorderConfigurations addObject:[[ORKAccelerometerRecorderConfiguration alloc] initWithIdentifier:ORKAccelerometerRecorderIdentifier
                                                                                                          frequency:100]];
            }
            if (!(ORKPredefinedTaskOptionExcludeDeviceMotion & options)) {
                [recorderConfigurations addObject:[[ORKDeviceMotionRecorderConfiguration alloc] initWithIdentifier:ORKDeviceMotionRecorderIdentifier
                                                                                                         frequency:100]];
            }

            ORKWalkingTaskStep *walkingStep = [[ORKWalkingTaskStep alloc] initWithIdentifier:ORKShortWalkOutboundStepIdentifier];
            walkingStep.numberOfStepsPerLeg = numberOfStepsPerLeg;
            walkingStep.title = [NSString stringWithFormat:ORKLocalizedString(@"WALK_OUTBOUND_INSTRUCTION_FORMAT", nil), (long long)numberOfStepsPerLeg];
            walkingStep.spokenInstruction = walkingStep.title;
            walkingStep.recorderConfigurations = recorderConfigurations;
            walkingStep.shouldContinueOnFinish = YES;
            walkingStep.optional = NO;
            walkingStep.shouldStartTimerAutomatically = YES;
            walkingStep.stepDuration = numberOfStepsPerLeg * 1.5; // fallback duration in case no step count
            walkingStep.shouldVibrateOnStart = YES;
            walkingStep.shouldPlaySoundOnStart = YES;
            
            ORKStepArrayAddStep(steps, walkingStep);
        }
        
        {
            NSMutableArray *recorderConfigurations = [NSMutableArray array];
            if (!(ORKPredefinedTaskOptionExcludePedometer & options)) {
                [recorderConfigurations addObject:[[ORKPedometerRecorderConfiguration alloc] initWithIdentifier:ORKPedometerRecorderIdentifier]];
            }
            if (!(ORKPredefinedTaskOptionExcludeAccelerometer & options)) {
                [recorderConfigurations addObject:[[ORKAccelerometerRecorderConfiguration alloc] initWithIdentifier:ORKAccelerometerRecorderIdentifier
                                                                                                          frequency:100]];
            }
            if (!(ORKPredefinedTaskOptionExcludeDeviceMotion & options)) {
                [recorderConfigurations addObject:[[ORKDeviceMotionRecorderConfiguration alloc] initWithIdentifier:ORKDeviceMotionRecorderIdentifier
                                                                                                         frequency:100]];
            }

            ORKWalkingTaskStep *walkingStep = [[ORKWalkingTaskStep alloc] initWithIdentifier:ORKShortWalkReturnStepIdentifier];
            walkingStep.numberOfStepsPerLeg = numberOfStepsPerLeg;
            walkingStep.title = [NSString stringWithFormat:ORKLocalizedString(@"WALK_RETURN_INSTRUCTION_FORMAT", nil), (long long)numberOfStepsPerLeg];
            walkingStep.spokenInstruction = walkingStep.title;
            walkingStep.recorderConfigurations = recorderConfigurations;
            walkingStep.shouldContinueOnFinish = YES;
            walkingStep.shouldStartTimerAutomatically = YES;
            walkingStep.optional = NO;
            walkingStep.stepDuration = numberOfStepsPerLeg * 1.5; // fallback duration in case no step count
            walkingStep.shouldVibrateOnStart = YES;
            walkingStep.shouldPlaySoundOnStart = YES;
            
            ORKStepArrayAddStep(steps, walkingStep);
        }
        
        if (restDuration > 0) {
            NSMutableArray *recorderConfigurations = [NSMutableArray array];
            if (!(ORKPredefinedTaskOptionExcludeAccelerometer & options)) {
                [recorderConfigurations addObject:[[ORKAccelerometerRecorderConfiguration alloc] initWithIdentifier:ORKAccelerometerRecorderIdentifier
                                                                                                          frequency:100]];
            }
            if (!(ORKPredefinedTaskOptionExcludeDeviceMotion & options)) {
                [recorderConfigurations addObject:[[ORKDeviceMotionRecorderConfiguration alloc] initWithIdentifier:ORKDeviceMotionRecorderIdentifier
                                                                                                         frequency:100]];
            }

            ORKFitnessStep *activeStep = [[ORKFitnessStep alloc] initWithIdentifier:ORKShortWalkRestStepIdentifier];
            activeStep.recorderConfigurations = recorderConfigurations;
            NSString *durationString = [formatter stringFromTimeInterval:restDuration];
            activeStep.title = [NSString stringWithFormat:ORKLocalizedString(@"WALK_STAND_INSTRUCTION_FORMAT", nil), durationString];
            activeStep.spokenInstruction = [NSString stringWithFormat:ORKLocalizedString(@"WALK_STAND_VOICE_INSTRUCTION_FORMAT", nil), durationString];
            activeStep.shouldStartTimerAutomatically = YES;
            activeStep.stepDuration = restDuration;
            activeStep.shouldContinueOnFinish = YES;
            activeStep.optional = NO;
            activeStep.shouldVibrateOnStart = YES;
            activeStep.shouldPlaySoundOnStart = YES;
            activeStep.shouldVibrateOnFinish = YES;
            activeStep.shouldPlaySoundOnFinish = YES;
            
            ORKStepArrayAddStep(steps, activeStep);
        }
    }
    
    if (!(options & ORKPredefinedTaskOptionExcludeConclusion)) {
        ORKInstructionStep *step = [self makeCompletionStep];
        
        ORKStepArrayAddStep(steps, step);
    }
    
    ORKOrderedTask *task = [[ORKOrderedTask alloc] initWithIdentifier:identifier steps:steps];
    return task;
}


+ (ORKOrderedTask *)walkBackAndForthTaskWithIdentifier:(NSString *)identifier
                                intendedUseDescription:(NSString *)intendedUseDescription
                                          walkDuration:(NSTimeInterval)walkDuration
                                          restDuration:(NSTimeInterval)restDuration
                                               options:(ORKPredefinedTaskOption)options {
    
    NSDateComponentsFormatter *formatter = [self textTimeFormatter];
    formatter.unitsStyle = NSDateComponentsFormatterUnitsStyleFull;
    
    NSMutableArray *steps = [NSMutableArray array];
    if (!(options & ORKPredefinedTaskOptionExcludeInstructions)) {
        {
            ORKInstructionStep *step = [[ORKInstructionStep alloc] initWithIdentifier:ORKInstruction0StepIdentifier];
            step.title = ORKLocalizedString(@"WALK_TASK_TITLE", nil);
            step.text = intendedUseDescription;
            step.detailText = ORKLocalizedString(@"WALK_INTRO_TEXT", nil);
            step.shouldTintImages = YES;
            ORKStepArrayAddStep(steps, step);
        }
        
        {
            ORKInstructionStep *step = [[ORKInstructionStep alloc] initWithIdentifier:ORKInstruction1StepIdentifier];
            step.title = ORKLocalizedString(@"WALK_TASK_TITLE", nil);
            step.text = ORKLocalizedString(@"WALK_INTRO_2_TEXT_BACK_AND_FORTH_INSTRUCTION", nil);
            step.detailText = ORKLocalizedString(@"WALK_INTRO_2_DETAIL_BACK_AND_FORTH_INSTRUCTION", nil);
            step.image = [UIImage imageNamed:@"pocket" inBundle:[NSBundle bundleForClass:[self class]] compatibleWithTraitCollection:nil];
            step.shouldTintImages = YES;
            ORKStepArrayAddStep(steps, step);
        }
    }
    
    {
        ORKCountdownStep *step = [[ORKCountdownStep alloc] initWithIdentifier:ORKCountdownStepIdentifier];
        step.stepDuration = 5.0;
        
        ORKStepArrayAddStep(steps, step);
    }
    
    {
        {
            NSMutableArray *recorderConfigurations = [NSMutableArray array];
            if (!(ORKPredefinedTaskOptionExcludePedometer & options)) {
                [recorderConfigurations addObject:[[ORKPedometerRecorderConfiguration alloc] initWithIdentifier:ORKPedometerRecorderIdentifier]];
            }
            if (!(ORKPredefinedTaskOptionExcludeAccelerometer & options)) {
                [recorderConfigurations addObject:[[ORKAccelerometerRecorderConfiguration alloc] initWithIdentifier:ORKAccelerometerRecorderIdentifier
                                                                                                          frequency:100]];
            }
            if (!(ORKPredefinedTaskOptionExcludeDeviceMotion & options)) {
                [recorderConfigurations addObject:[[ORKDeviceMotionRecorderConfiguration alloc] initWithIdentifier:ORKDeviceMotionRecorderIdentifier
                                                                                                         frequency:100]];
            }
            
            ORKWalkingTaskStep *walkingStep = [[ORKWalkingTaskStep alloc] initWithIdentifier:ORKShortWalkOutboundStepIdentifier];
            walkingStep.numberOfStepsPerLeg = 1000; // Set the number of steps very high so it is ignored
            NSString *walkingDurationString = [formatter stringFromTimeInterval:walkDuration];
            walkingStep.title = [NSString stringWithFormat:ORKLocalizedString(@"WALK_BACK_AND_FORTH_INSTRUCTION_FORMAT", nil), walkingDurationString];
            walkingStep.spokenInstruction = walkingStep.title;
            walkingStep.recorderConfigurations = recorderConfigurations;
            walkingStep.shouldContinueOnFinish = YES;
            walkingStep.optional = NO;
            walkingStep.shouldStartTimerAutomatically = YES;
            walkingStep.stepDuration = walkDuration; // Set the walking duration to the step duration
            walkingStep.shouldVibrateOnStart = YES;
            walkingStep.shouldPlaySoundOnStart = YES;
            walkingStep.shouldSpeakRemainingTimeAtHalfway = (walkDuration > 20);
            
            ORKStepArrayAddStep(steps, walkingStep);
        }
        
        if (restDuration > 0) {
            NSMutableArray *recorderConfigurations = [NSMutableArray array];
            if (!(ORKPredefinedTaskOptionExcludeAccelerometer & options)) {
                [recorderConfigurations addObject:[[ORKAccelerometerRecorderConfiguration alloc] initWithIdentifier:ORKAccelerometerRecorderIdentifier
                                                                                                          frequency:100]];
            }
            if (!(ORKPredefinedTaskOptionExcludeDeviceMotion & options)) {
                [recorderConfigurations addObject:[[ORKDeviceMotionRecorderConfiguration alloc] initWithIdentifier:ORKDeviceMotionRecorderIdentifier
                                                                                                         frequency:100]];
            }
            
            ORKFitnessStep *activeStep = [[ORKFitnessStep alloc] initWithIdentifier:ORKShortWalkRestStepIdentifier];
            activeStep.recorderConfigurations = recorderConfigurations;
            NSString *durationString = [formatter stringFromTimeInterval:restDuration];
            activeStep.title = [NSString stringWithFormat:ORKLocalizedString(@"WALK_BACK_AND_FORTH_STAND_INSTRUCTION_FORMAT", nil), durationString];
            activeStep.spokenInstruction = activeStep.title;
            activeStep.shouldStartTimerAutomatically = YES;
            activeStep.stepDuration = restDuration;
            activeStep.shouldContinueOnFinish = YES;
            activeStep.optional = NO;
            activeStep.shouldVibrateOnStart = YES;
            activeStep.shouldPlaySoundOnStart = YES;
            activeStep.shouldVibrateOnFinish = YES;
            activeStep.shouldPlaySoundOnFinish = YES;
            activeStep.finishedSpokenInstruction = ORKLocalizedString(@"WALK_BACK_AND_FORTH_FINISHED_VOICE", nil);
            activeStep.shouldSpeakRemainingTimeAtHalfway = (restDuration > 20);
            
            ORKStepArrayAddStep(steps, activeStep);
        }
    }
    
    if (!(options & ORKPredefinedTaskOptionExcludeConclusion)) {
        ORKInstructionStep *step = [self makeCompletionStep];
        
        ORKStepArrayAddStep(steps, step);
    }
    
    ORKOrderedTask *task = [[ORKOrderedTask alloc] initWithIdentifier:identifier steps:steps];
    return task;
}

+ (ORKOrderedTask *)spatialSpanMemoryTaskWithIdentifier:(NSString *)identifier
                                 intendedUseDescription:(NSString *)intendedUseDescription
                                            initialSpan:(NSInteger)initialSpan
                                            minimumSpan:(NSInteger)minimumSpan
                                            maximumSpan:(NSInteger)maximumSpan
                                              playSpeed:(NSTimeInterval)playSpeed
                                               maximumTests:(NSInteger)maximumTests
                                 maximumConsecutiveFailures:(NSInteger)maximumConsecutiveFailures
                                      customTargetImage:(UIImage *)customTargetImage
                                 customTargetPluralName:(NSString *)customTargetPluralName
                                        requireReversal:(BOOL)requireReversal
                                                options:(ORKPredefinedTaskOption)options {
    
    NSString *targetPluralName = customTargetPluralName ? : ORKLocalizedString(@"SPATIAL_SPAN_MEMORY_TARGET_PLURAL", nil);
    
    NSMutableArray *steps = [NSMutableArray array];
    if (!(options & ORKPredefinedTaskOptionExcludeInstructions)) {
        {
            ORKInstructionStep *step = [[ORKInstructionStep alloc] initWithIdentifier:ORKInstruction0StepIdentifier];
            step.title = ORKLocalizedString(@"SPATIAL_SPAN_MEMORY_TITLE", nil);
            step.text = intendedUseDescription;
            step.detailText = [NSString stringWithFormat:ORKLocalizedString(@"SPATIAL_SPAN_MEMORY_INTRO_TEXT_%@", nil),targetPluralName];
            
            step.image = [UIImage imageNamed:@"phone-memory" inBundle:[NSBundle bundleForClass:[self class]] compatibleWithTraitCollection:nil];
            step.shouldTintImages = YES;
            
            ORKStepArrayAddStep(steps, step);
        }
        
        {
            ORKInstructionStep *step = [[ORKInstructionStep alloc] initWithIdentifier:ORKInstruction1StepIdentifier];
            step.title = ORKLocalizedString(@"SPATIAL_SPAN_MEMORY_TITLE", nil);
            step.text = [NSString stringWithFormat:requireReversal ? ORKLocalizedString(@"SPATIAL_SPAN_MEMORY_INTRO_2_TEXT_REVERSE_%@", nil) : ORKLocalizedString(@"SPATIAL_SPAN_MEMORY_INTRO_2_TEXT_%@", nil), targetPluralName, targetPluralName];
            step.detailText = ORKLocalizedString(@"SPATIAL_SPAN_MEMORY_CALL_TO_ACTION", nil);
            
            if (!customTargetImage) {
                step.image = [UIImage imageNamed:@"memory-second-screen" inBundle:[NSBundle bundleForClass:[self class]] compatibleWithTraitCollection:nil];
            } else {
                step.image = customTargetImage;
            }
            step.shouldTintImages = YES;
            
            ORKStepArrayAddStep(steps, step);
        }
    }
    
    {
        ORKSpatialSpanMemoryStep *step = [[ORKSpatialSpanMemoryStep alloc] initWithIdentifier:ORKSpatialSpanMemoryStepIdentifier];
        step.title = nil;
        step.text = nil;
        
        step.initialSpan = initialSpan;
        step.minimumSpan = minimumSpan;
        step.maximumSpan = maximumSpan;
        step.playSpeed = playSpeed;
        step.maximumTests = maximumTests;
        step.maximumConsecutiveFailures = maximumConsecutiveFailures;
        step.customTargetImage = customTargetImage;
        step.customTargetPluralName = customTargetPluralName;
        step.requireReversal = requireReversal;
        
        ORKStepArrayAddStep(steps, step);
    }
    
    if (!(options & ORKPredefinedTaskOptionExcludeConclusion)) {
        ORKInstructionStep *step = [self makeCompletionStep];
        ORKStepArrayAddStep(steps, step);
    }
    
    ORKOrderedTask *task = [[ORKOrderedTask alloc] initWithIdentifier:identifier steps:steps];
    return task;
}

+ (ORKOrderedTask *)toneAudiometryTaskWithIdentifier:(NSString *)identifier
                              intendedUseDescription:(nullable NSString *)intendedUseDescription
                                   speechInstruction:(nullable NSString *)speechInstruction
                              shortSpeechInstruction:(nullable NSString *)shortSpeechInstruction
                                        toneDuration:(NSTimeInterval)toneDuration
                                             options:(ORKPredefinedTaskOption)options {

    if (options & ORKPredefinedTaskOptionExcludeAudio) {
        @throw [NSException exceptionWithName:NSGenericException reason:@"Audio collection cannot be excluded from audio task" userInfo:nil];
    }

    NSMutableArray *steps = [NSMutableArray array];
    if (!(options & ORKPredefinedTaskOptionExcludeInstructions)) {
        {
            ORKInstructionStep *step = [[ORKInstructionStep alloc] initWithIdentifier:ORKInstruction0StepIdentifier];
            step.title = ORKLocalizedString(@"TONE_AUDIOMETRY_TASK_TITLE", nil);
            step.text = intendedUseDescription;
            step.detailText = ORKLocalizedString(@"TONE_AUDIOMETRY_INTENDED_USE", nil);
            step.image = [UIImage imageNamed:@"phonewaves_inverted" inBundle:[NSBundle bundleForClass:[self class]] compatibleWithTraitCollection:nil];
            step.shouldTintImages = YES;

            ORKStepArrayAddStep(steps, step);
        }
        
        {
            ORKInstructionStep *step = [[ORKInstructionStep alloc] initWithIdentifier:ORKInstruction1StepIdentifier];
            step.title = ORKLocalizedString(@"TONE_AUDIOMETRY_TASK_TITLE", nil);
            step.text = speechInstruction ? : ORKLocalizedString(@"TONE_AUDIOMETRY_INTRO_TEXT", nil);
            step.detailText = ORKLocalizedString(@"TONE_AUDIOMETRY_CALL_TO_ACTION", nil);
            step.image = [UIImage imageNamed:@"phonefrequencywaves" inBundle:[NSBundle bundleForClass:[self class]] compatibleWithTraitCollection:nil];
            step.shouldTintImages = YES;

            ORKStepArrayAddStep(steps, step);
        }
    }

    {
        ORKToneAudiometryPracticeStep *step = [[ORKToneAudiometryPracticeStep alloc] initWithIdentifier:ORKToneAudiometryPracticeStepIdentifier];
        step.title = ORKLocalizedString(@"TONE_AUDIOMETRY_TASK_TITLE", nil);
        step.text = speechInstruction ? : ORKLocalizedString(@"TONE_AUDIOMETRY_PREP_TEXT", nil);
        ORKStepArrayAddStep(steps, step);
        
    }
    
    {
        ORKCountdownStep *step = [[ORKCountdownStep alloc] initWithIdentifier:ORKCountdownStepIdentifier];
        step.stepDuration = 5.0;

        ORKStepArrayAddStep(steps, step);
    }

    {
        ORKToneAudiometryStep *step = [[ORKToneAudiometryStep alloc] initWithIdentifier:ORKToneAudiometryStepIdentifier];
        step.title = shortSpeechInstruction ? : ORKLocalizedString(@"TONE_AUDIOMETRY_INSTRUCTION", nil);
        step.toneDuration = toneDuration;

        ORKStepArrayAddStep(steps, step);
    }

    if (!(options & ORKPredefinedTaskOptionExcludeConclusion)) {
        ORKInstructionStep *step = [self makeCompletionStep];

        ORKStepArrayAddStep(steps, step);
    }

    ORKOrderedTask *task = [[ORKOrderedTask alloc] initWithIdentifier:identifier steps:steps];

    return task;
}

+ (ORKOrderedTask *)towerOfHanoiTaskWithIdentifier:(NSString *)identifier
                            intendedUseDescription:(nullable NSString *)intendedUseDescription
                                     numberOfDisks:(NSUInteger)numberOfDisks
                                           options:(ORKPredefinedTaskOption)options {
    
    NSMutableArray *steps = [NSMutableArray array];
    
    if (!(options & ORKPredefinedTaskOptionExcludeInstructions)) {
        {
            ORKInstructionStep *step = [[ORKInstructionStep alloc] initWithIdentifier:ORKInstruction0StepIdentifier];
            step.title = ORKLocalizedString(@"TOWER_OF_HANOI_TASK_TITLE", nil);
            step.text = intendedUseDescription;
            step.detailText = ORKLocalizedString(@"TOWER_OF_HANOI_TASK_INTENDED_USE", nil);
            step.image = [UIImage imageNamed:@"phone-tower-of-hanoi" inBundle:[NSBundle bundleForClass:[self class]] compatibleWithTraitCollection:nil];
            step.shouldTintImages = YES;
            
            ORKStepArrayAddStep(steps, step);
        }
        
        {
            ORKInstructionStep *step = [[ORKInstructionStep alloc] initWithIdentifier:ORKInstruction1StepIdentifier];
            step.title = ORKLocalizedString(@"TOWER_OF_HANOI_TASK_TITLE", nil);
            step.text = ORKLocalizedString(@"TOWER_OF_HANOI_TASK_INTRO_TEXT", nil);
            step.detailText = ORKLocalizedString(@"TOWER_OF_HANOI_TASK_TASK_CALL_TO_ACTION", nil);
            step.image = [UIImage imageNamed:@"tower-of-hanoi-second-screen" inBundle:[NSBundle bundleForClass:[self class]] compatibleWithTraitCollection:nil];
            step.shouldTintImages = YES;
            
            ORKStepArrayAddStep(steps, step);
        }
    }
    
    ORKTowerOfHanoiStep *towerOfHanoiStep = [[ORKTowerOfHanoiStep alloc]initWithIdentifier:ORKTowerOfHanoiStepIdentifier];
    towerOfHanoiStep.numberOfDisks = numberOfDisks;
    ORKStepArrayAddStep(steps, towerOfHanoiStep);
    
    if (!(options & ORKPredefinedTaskOptionExcludeConclusion)) {
        ORKInstructionStep *step = [self makeCompletionStep];
        
        ORKStepArrayAddStep(steps, step);
    }
    
    ORKOrderedTask *task = [[ORKOrderedTask alloc]initWithIdentifier:identifier steps:steps];
    
    return task;
}

+ (ORKOrderedTask *)reactionTimeTaskWithIdentifier:(NSString *)identifier
                            intendedUseDescription:(nullable NSString *)intendedUseDescription
                           maximumStimulusInterval:(NSTimeInterval)maximumStimulusInterval
                           minimumStimulusInterval:(NSTimeInterval)minimumStimulusInterval
                             thresholdAcceleration:(double)thresholdAcceleration
                                  numberOfAttempts:(int)numberOfAttempts
                                           timeout:(NSTimeInterval)timeout
                                      successSound:(UInt32)successSoundID
                                      timeoutSound:(UInt32)timeoutSoundID
                                      failureSound:(UInt32)failureSoundID
                                           options:(ORKPredefinedTaskOption)options {
    
    NSMutableArray *steps = [NSMutableArray array];
    
    if (!(options & ORKPredefinedTaskOptionExcludeInstructions)) {
        {
            ORKInstructionStep *step = [[ORKInstructionStep alloc] initWithIdentifier:ORKInstruction0StepIdentifier];
            step.title = ORKLocalizedString(@"REACTION_TIME_TASK_TITLE", nil);
            step.text = intendedUseDescription;
            step.detailText = ORKLocalizedString(@"REACTION_TIME_TASK_INTENDED_USE", nil);
            step.image = [UIImage imageNamed:@"phoneshake" inBundle:[NSBundle bundleForClass:[self class]] compatibleWithTraitCollection:nil];
            step.shouldTintImages = YES;
            
            ORKStepArrayAddStep(steps, step);
        }
        
        {
            ORKInstructionStep *step = [[ORKInstructionStep alloc] initWithIdentifier:ORKInstruction1StepIdentifier];
            step.title = ORKLocalizedString(@"REACTION_TIME_TASK_TITLE", nil);
            step.text = [NSString stringWithFormat: ORKLocalizedString(@"REACTION_TIME_TASK_INTRO_TEXT_FORMAT", nil), numberOfAttempts];
            step.detailText = ORKLocalizedString(@"REACTION_TIME_TASK_CALL_TO_ACTION", nil);
            step.image = [UIImage imageNamed:@"phoneshakecircle" inBundle:[NSBundle bundleForClass:[self class]] compatibleWithTraitCollection:nil];
            step.shouldTintImages = YES;
            
            ORKStepArrayAddStep(steps, step);
        }
    }
    
    ORKReactionTimeStep *step = [[ORKReactionTimeStep alloc] initWithIdentifier:ORKReactionTimeStepIdentifier];
    step.maximumStimulusInterval = maximumStimulusInterval;
    step.minimumStimulusInterval = minimumStimulusInterval;
    step.thresholdAcceleration = thresholdAcceleration;
    step.numberOfAttempts = numberOfAttempts;
    step.timeout = timeout;
    step.successSound = successSoundID;
    step.timeoutSound = timeoutSoundID;
    step.failureSound = failureSoundID;
    step.recorderConfigurations = @[ [[ORKDeviceMotionRecorderConfiguration  alloc] initWithIdentifier:ORKDeviceMotionRecorderIdentifier frequency: 100]];

    ORKStepArrayAddStep(steps, step);
    
    if (!(options & ORKPredefinedTaskOptionExcludeConclusion)) {
        ORKInstructionStep *step = [self makeCompletionStep];
        ORKStepArrayAddStep(steps, step);
    }
    
    ORKOrderedTask *task = [[ORKOrderedTask alloc] initWithIdentifier:identifier steps:steps];
    
    return task;
}

+ (ORKOrderedTask *)timedWalkTaskWithIdentifier:(NSString *)identifier
                         intendedUseDescription:(nullable NSString *)intendedUseDescription
                               distanceInMeters:(double)distanceInMeters
                                      timeLimit:(NSTimeInterval)timeLimit
                            turnAroundTimeLimit:(NSTimeInterval)turnAroundTimeLimit
                     includeAssistiveDeviceForm:(BOOL)includeAssistiveDeviceForm
                                        options:(ORKPredefinedTaskOption)options {
    
    NSMutableArray *steps = [NSMutableArray array];
    
    NSLengthFormatter *lengthFormatter = [NSLengthFormatter new];
    lengthFormatter.numberFormatter.maximumFractionDigits = 1;
    lengthFormatter.numberFormatter.maximumSignificantDigits = 3;
    NSString *formattedLength = [lengthFormatter stringFromMeters:distanceInMeters];
    
    if (!(options & ORKPredefinedTaskOptionExcludeInstructions)) {
        {
            ORKInstructionStep *step = [[ORKInstructionStep alloc] initWithIdentifier:ORKInstruction0StepIdentifier];
            step.title = ORKLocalizedString(@"TIMED_WALK_TITLE", nil);
            step.text = intendedUseDescription;
            step.detailText = ORKLocalizedString(@"TIMED_WALK_INTRO_DETAIL", nil);
            step.shouldTintImages = YES;
            
            ORKStepArrayAddStep(steps, step);
        }
    }
    
    if (includeAssistiveDeviceForm) {
        ORKFormStep *step = [[ORKFormStep alloc] initWithIdentifier:ORKTimedWalkFormStepIdentifier
                                                              title:ORKLocalizedString(@"TIMED_WALK_FORM_TITLE", nil)
                                                               text:ORKLocalizedString(@"TIMED_WALK_FORM_TEXT", nil)];
        
        ORKAnswerFormat *answerFormat1 = [ORKAnswerFormat booleanAnswerFormat];
        ORKFormItem *formItem1 = [[ORKFormItem alloc] initWithIdentifier:ORKTimedWalkFormAFOStepIdentifier
                                                                    text:ORKLocalizedString(@"TIMED_WALK_QUESTION_TEXT", nil)
                                                            answerFormat:answerFormat1];
        formItem1.optional = NO;
        
        NSArray *textChoices = @[ORKLocalizedString(@"TIMED_WALK_QUESTION_2_CHOICE", nil),
                                 ORKLocalizedString(@"TIMED_WALK_QUESTION_2_CHOICE_2", nil),
                                 ORKLocalizedString(@"TIMED_WALK_QUESTION_2_CHOICE_3", nil),
                                 ORKLocalizedString(@"TIMED_WALK_QUESTION_2_CHOICE_4", nil),
                                 ORKLocalizedString(@"TIMED_WALK_QUESTION_2_CHOICE_5", nil),
                                 ORKLocalizedString(@"TIMED_WALK_QUESTION_2_CHOICE_6", nil)];
        ORKAnswerFormat *answerFormat2 = [ORKAnswerFormat valuePickerAnswerFormatWithTextChoices:textChoices];
        ORKFormItem *formItem2 = [[ORKFormItem alloc] initWithIdentifier:ORKTimedWalkFormAssistanceStepIdentifier
                                                                    text:ORKLocalizedString(@"TIMED_WALK_QUESTION_2_TITLE", nil)
                                                            answerFormat:answerFormat2];
        formItem2.placeholder = ORKLocalizedString(@"TIMED_WALK_QUESTION_2_TEXT", nil);
        formItem2.optional = NO;

        step.formItems = @[formItem1, formItem2];
        step.optional = NO;
        
        ORKStepArrayAddStep(steps, step);
    }
    
    if (!(options & ORKPredefinedTaskOptionExcludeInstructions)) {
        {
            ORKInstructionStep *step = [[ORKInstructionStep alloc] initWithIdentifier:ORKInstruction1StepIdentifier];
            step.title = ORKLocalizedString(@"TIMED_WALK_TITLE", nil);
            step.text = [NSString stringWithFormat:ORKLocalizedString(@"TIMED_WALK_INTRO_2_TEXT_%@", nil), formattedLength];
            step.detailText = ORKLocalizedString(@"TIMED_WALK_INTRO_2_DETAIL", nil);
            step.image = [UIImage imageNamed:@"timer" inBundle:[NSBundle bundleForClass:[self class]] compatibleWithTraitCollection:nil];
            step.shouldTintImages = YES;
            
            ORKStepArrayAddStep(steps, step);
        }
    }
    
    {
        ORKCountdownStep *step = [[ORKCountdownStep alloc] initWithIdentifier:ORKCountdownStepIdentifier];
        step.stepDuration = 5.0;
        
        ORKStepArrayAddStep(steps, step);
    }
    
    {
        NSMutableArray *recorderConfigurations = [NSMutableArray array];
        if (!(options & ORKPredefinedTaskOptionExcludePedometer)) {
            [recorderConfigurations addObject:[[ORKPedometerRecorderConfiguration alloc] initWithIdentifier:ORKPedometerRecorderIdentifier]];
        }
        if (!(options & ORKPredefinedTaskOptionExcludeAccelerometer)) {
            [recorderConfigurations addObject:[[ORKAccelerometerRecorderConfiguration alloc] initWithIdentifier:ORKAccelerometerRecorderIdentifier
                                                                                                      frequency:100]];
        }
        if (!(options & ORKPredefinedTaskOptionExcludeDeviceMotion)) {
            [recorderConfigurations addObject:[[ORKDeviceMotionRecorderConfiguration alloc] initWithIdentifier:ORKDeviceMotionRecorderIdentifier
                                                                                                     frequency:100]];
        }
        if (! (options & ORKPredefinedTaskOptionExcludeLocation)) {
            [recorderConfigurations addObject:[[ORKLocationRecorderConfiguration alloc] initWithIdentifier:ORKLocationRecorderIdentifier]];
        }

        {
<<<<<<< HEAD
=======
            NSMutableArray *recorderConfigurations = [NSMutableArray array];
            if (!(options & ORKPredefinedTaskOptionExcludePedometer)) {
                [recorderConfigurations addObject:[[ORKPedometerRecorderConfiguration alloc] initWithIdentifier:ORKPedometerRecorderIdentifier]];
            }
            if (!(options & ORKPredefinedTaskOptionExcludeAccelerometer)) {
                [recorderConfigurations addObject:[[ORKAccelerometerRecorderConfiguration alloc] initWithIdentifier:ORKAccelerometerRecorderIdentifier
                                                                                                          frequency:100]];
            }
            if (!(options & ORKPredefinedTaskOptionExcludeDeviceMotion)) {
                [recorderConfigurations addObject:[[ORKDeviceMotionRecorderConfiguration alloc] initWithIdentifier:ORKDeviceMotionRecorderIdentifier
                                                                                                         frequency:100]];
            }
            if (!(options & ORKPredefinedTaskOptionExcludeLocation)) {
                [recorderConfigurations addObject:[[ORKLocationRecorderConfiguration alloc] initWithIdentifier:ORKLocationRecorderIdentifier]];
            }
            
>>>>>>> 4f3d0f33
            ORKTimedWalkStep *step = [[ORKTimedWalkStep alloc] initWithIdentifier:ORKTimedWalkTrial1StepIdentifier];
            step.title = [[NSString alloc] initWithFormat:ORKLocalizedString(@"TIMED_WALK_INSTRUCTION_%@", nil), formattedLength];
            step.text = ORKLocalizedString(@"TIMED_WALK_INSTRUCTION_TEXT", nil);
            step.spokenInstruction = step.title;
            step.recorderConfigurations = recorderConfigurations;
            step.distanceInMeters = distanceInMeters;
            step.shouldTintImages = YES;
            step.image = [UIImage imageNamed:@"timed-walkingman-outbound" inBundle:[NSBundle bundleForClass:[self class]] compatibleWithTraitCollection:nil];
            step.stepDuration = timeLimit == 0 ? CGFLOAT_MAX : timeLimit;
            
            ORKStepArrayAddStep(steps, step);
        }

        {
<<<<<<< HEAD
            ORKTimedWalkStep *step = [[ORKTimedWalkStep alloc] initWithIdentifier:ORKTimedWalkTurnAroundStepIdentifier];
            step.title = ORKLocalizedString(@"TIMED_WALK_INSTRUCTION_TURN", nil);
            step.text = ORKLocalizedString(@"TIMED_WALK_INSTRUCTION_TEXT", nil);
            step.spokenInstruction = step.title;
            step.recorderConfigurations = recorderConfigurations;
            step.distanceInMeters = 1;
            step.shouldTintImages = YES;
            step.image = [UIImage imageNamed:@"turnaround" inBundle:[NSBundle bundleForClass:[self class]] compatibleWithTraitCollection:nil];
            step.stepDuration = turnAroundTimeLimit == 0 ? CGFLOAT_MAX : turnAroundTimeLimit;
=======
            NSMutableArray *recorderConfigurations = [NSMutableArray array];
            if (!(options & ORKPredefinedTaskOptionExcludePedometer)) {
                [recorderConfigurations addObject:[[ORKPedometerRecorderConfiguration alloc] initWithIdentifier:ORKPedometerRecorderIdentifier]];
            }
            if (!(options & ORKPredefinedTaskOptionExcludeAccelerometer)) {
                [recorderConfigurations addObject:[[ORKAccelerometerRecorderConfiguration alloc] initWithIdentifier:ORKAccelerometerRecorderIdentifier
                                                                                                          frequency:100]];
            }
            if (!(options & ORKPredefinedTaskOptionExcludeDeviceMotion)) {
                [recorderConfigurations addObject:[[ORKDeviceMotionRecorderConfiguration alloc] initWithIdentifier:ORKDeviceMotionRecorderIdentifier
                                                                                                         frequency:100]];
            }
            if (!(options & ORKPredefinedTaskOptionExcludeLocation)) {
                [recorderConfigurations addObject:[[ORKLocationRecorderConfiguration alloc] initWithIdentifier:ORKLocationRecorderIdentifier]];
            }
>>>>>>> 4f3d0f33
            
            ORKStepArrayAddStep(steps, step);
        }

        {
            ORKTimedWalkStep *step = [[ORKTimedWalkStep alloc] initWithIdentifier:ORKTimedWalkTrial2StepIdentifier];
            step.title = [[NSString alloc] initWithFormat:ORKLocalizedString(@"TIMED_WALK_INSTRUCTION_2", nil), formattedLength];
            step.text = ORKLocalizedString(@"TIMED_WALK_INSTRUCTION_TEXT", nil);
            step.spokenInstruction = step.title;
            step.recorderConfigurations = recorderConfigurations;
            step.distanceInMeters = distanceInMeters;
            step.shouldTintImages = YES;
            step.image = [UIImage imageNamed:@"timed-walkingman-return" inBundle:[NSBundle bundleForClass:[self class]] compatibleWithTraitCollection:nil];
            step.stepDuration = timeLimit == 0 ? CGFLOAT_MAX : timeLimit;
            
            ORKStepArrayAddStep(steps, step);
        }
    }
    
    if (!(options & ORKPredefinedTaskOptionExcludeConclusion)) {
        ORKInstructionStep *step = [self makeCompletionStep];
        
        ORKStepArrayAddStep(steps, step);
    }
    
    ORKOrderedTask *task = [[ORKOrderedTask alloc] initWithIdentifier:identifier steps:steps];
    return task;
}

+ (ORKOrderedTask *)PSATTaskWithIdentifier:(NSString *)identifier
                    intendedUseDescription:(nullable NSString *)intendedUseDescription
                          presentationMode:(ORKPSATPresentationMode)presentationMode
                     interStimulusInterval:(NSTimeInterval)interStimulusInterval
                          stimulusDuration:(NSTimeInterval)stimulusDuration
                              seriesLength:(NSInteger)seriesLength
                                   options:(ORKPredefinedTaskOption)options {
    
    NSMutableArray *steps = [NSMutableArray array];
    NSString *versionTitle = @"";
    NSString *versionDetailText = @"";
    
    if (presentationMode == ORKPSATPresentationModeAuditory) {
        versionTitle = ORKLocalizedString(@"PASAT_TITLE", nil);
        versionDetailText = ORKLocalizedString(@"PASAT_INTRO_TEXT", nil);
    } else if (presentationMode == ORKPSATPresentationModeVisual) {
        versionTitle = ORKLocalizedString(@"PVSAT_TITLE", nil);
        versionDetailText = ORKLocalizedString(@"PVSAT_INTRO_TEXT", nil);
    } else {
        versionTitle = ORKLocalizedString(@"PAVSAT_TITLE", nil);
        versionDetailText = ORKLocalizedString(@"PAVSAT_INTRO_TEXT", nil);
    }
    
    if (!(options & ORKPredefinedTaskOptionExcludeInstructions)) {
        {
            ORKInstructionStep *step = [[ORKInstructionStep alloc] initWithIdentifier:ORKInstruction0StepIdentifier];
            step.title = versionTitle;
            step.detailText = versionDetailText;
            step.text = intendedUseDescription;
            step.image = [UIImage imageNamed:@"phonepsat" inBundle:[NSBundle bundleForClass:[self class]] compatibleWithTraitCollection:nil];
            step.shouldTintImages = YES;
            
            ORKStepArrayAddStep(steps, step);
        }
        {
            ORKInstructionStep *step = [[ORKInstructionStep alloc] initWithIdentifier:ORKInstruction1StepIdentifier];
            step.title = versionTitle;
            step.text = [NSString stringWithFormat:ORKLocalizedString(@"PSAT_INTRO_TEXT_2_%@", nil), [NSNumberFormatter localizedStringFromNumber:@(interStimulusInterval) numberStyle:NSNumberFormatterDecimalStyle]];
            step.detailText = ORKLocalizedString(@"PSAT_CALL_TO_ACTION", nil);
            
            ORKStepArrayAddStep(steps, step);
        }
    }
    
    {
        ORKCountdownStep *step = [[ORKCountdownStep alloc] initWithIdentifier:ORKCountdownStepIdentifier];
        step.stepDuration = 5.0;
        
        ORKStepArrayAddStep(steps, step);
    }
    
    {
        ORKPSATStep *step = [[ORKPSATStep alloc] initWithIdentifier:ORKPSATStepIdentifier];
        step.title = ORKLocalizedString(@"PSAT_INITIAL_INSTRUCTION", nil);
        step.stepDuration = (seriesLength + 1) * interStimulusInterval;
        step.presentationMode = presentationMode;
        step.interStimulusInterval = interStimulusInterval;
        step.stimulusDuration = stimulusDuration;
        step.seriesLength = seriesLength;
        
        ORKStepArrayAddStep(steps, step);
    }
    
    if (!(options & ORKPredefinedTaskOptionExcludeConclusion)) {
        ORKInstructionStep *step = [self makeCompletionStep];
        
        ORKStepArrayAddStep(steps, step);
    }
    
    ORKOrderedTask *task = [[ORKOrderedTask alloc] initWithIdentifier:identifier steps:[steps copy]];
    
    return task;
}

+ (NSString *)stepIdentifier:(NSString *)stepIdentifier withHandIdentifier:(NSString *)handIdentifier {
    return [NSString stringWithFormat:@"%@.%@", stepIdentifier, handIdentifier];
}

+ (NSMutableArray *)stepsForOneHandTremorTestTaskWithIdentifier:(NSString *)identifier
                                             activeStepDuration:(NSTimeInterval)activeStepDuration
                                              activeTaskOptions:(ORKTremorActiveTaskOption)activeTaskOptions
                                                       lastHand:(BOOL)lastHand
                                                       leftHand:(BOOL)leftHand
                                                 handIdentifier:(NSString *)handIdentifier
                                                introDetailText:(NSString *)detailText
                                                        options:(ORKPredefinedTaskOption)options {
    NSMutableArray<ORKActiveStep *> *steps = [NSMutableArray array];
    NSString *stepFinishedInstruction = ORKLocalizedString(@"TREMOR_TEST_ACTIVE_STEP_FINISHED_INSTRUCTION", nil);
    BOOL rightHand = !leftHand && ![handIdentifier isEqualToString:ORKActiveTaskMostAffectedHandIdentifier];
    
    {
        NSString *stepIdentifier = [self stepIdentifier:ORKInstruction1StepIdentifier withHandIdentifier:handIdentifier];
        ORKInstructionStep *step = [[ORKInstructionStep alloc] initWithIdentifier:stepIdentifier];
        step.title = ORKLocalizedString(@"TREMOR_TEST_TITLE", nil);
        
        if ([identifier isEqualToString:ORKActiveTaskMostAffectedHandIdentifier]) {
            step.text = ORKLocalizedString(@"TREMOR_TEST_INTRO_2_DEFAULT_TEXT", nil);
            step.detailText = detailText;
        } else {
            if (leftHand) {
                step.text = ORKLocalizedString(@"TREMOR_TEST_INTRO_2_LEFT_HAND_TEXT", nil);
            } else {
                step.text = ORKLocalizedString(@"TREMOR_TEST_INTRO_2_RIGHT_HAND_TEXT", nil);
            }
        }
        
        step.image = [UIImage imageNamed:@"tremortest2" inBundle:[NSBundle bundleForClass:[self class]] compatibleWithTraitCollection:nil];
        if (leftHand) {
            step.image = [step.image ork_flippedImage:UIImageOrientationUpMirrored];
        }
        step.shouldTintImages = YES;
        
        ORKStepArrayAddStep(steps, step);
    }

    if (!(activeTaskOptions & ORKTremorActiveTaskOptionExcludeHandInLap)) {
        if (!(options & ORKPredefinedTaskOptionExcludeInstructions)) {
            NSString *stepIdentifier = [self stepIdentifier:ORKInstruction2StepIdentifier withHandIdentifier:handIdentifier];
            ORKInstructionStep *step = [[ORKInstructionStep alloc] initWithIdentifier:stepIdentifier];
            step.title = ORKLocalizedString(@"TREMOR_TEST_ACTIVE_STEP_IN_LAP_INTRO", nil);
            step.text = ORKLocalizedString(@"TREMOR_TEST_ACTIVE_STEP_INTRO_TEXT", nil);
            step.image = [UIImage imageNamed:@"tremortest3a" inBundle:[NSBundle bundleForClass:[self class]] compatibleWithTraitCollection:nil];
            step.auxiliaryImage = [UIImage imageNamed:@"tremortest3b" inBundle:[NSBundle bundleForClass:[self class]] compatibleWithTraitCollection:nil];
            if (leftHand) {
                step.title = ORKLocalizedString(@"TREMOR_TEST_ACTIVE_STEP_IN_LAP_INTRO_LEFT", nil);
                step.image = [step.image ork_flippedImage:UIImageOrientationUpMirrored];
                step.auxiliaryImage = [step.auxiliaryImage ork_flippedImage:UIImageOrientationUpMirrored];
            } else if (rightHand) {
                step.title = ORKLocalizedString(@"TREMOR_TEST_ACTIVE_STEP_IN_LAP_INTRO_RIGHT", nil);
            }
            step.shouldTintImages = YES;
            
            ORKStepArrayAddStep(steps, step);
        }
        
        {
            NSString *stepIdentifier = [self stepIdentifier:ORKCountdown1StepIdentifier withHandIdentifier:handIdentifier];
            ORKCountdownStep *step = [[ORKCountdownStep alloc] initWithIdentifier:stepIdentifier];
            
            ORKStepArrayAddStep(steps, step);
        }
        
        {
            NSString *titleFormat = ORKLocalizedString(@"TREMOR_TEST_ACTIVE_STEP_IN_LAP_INSTRUCTION_%ld", nil);
            NSString *stepIdentifier = [self stepIdentifier:ORKTremorTestInLapStepIdentifier withHandIdentifier:handIdentifier];
            ORKActiveStep *step = [[ORKActiveStep alloc] initWithIdentifier:stepIdentifier];
            step.recorderConfigurations = @[[[ORKAccelerometerRecorderConfiguration alloc] initWithIdentifier:@"ac1_acc" frequency:100.0], [[ORKDeviceMotionRecorderConfiguration alloc] initWithIdentifier:@"ac1_motion" frequency:100.0]];
            step.title = [NSString localizedStringWithFormat:titleFormat, (long)activeStepDuration];
            step.spokenInstruction = step.title;
            step.finishedSpokenInstruction = stepFinishedInstruction;
            step.stepDuration = activeStepDuration;
            step.shouldPlaySoundOnStart = YES;
            step.shouldVibrateOnStart = YES;
            step.shouldPlaySoundOnFinish = YES;
            step.shouldVibrateOnFinish = YES;
            step.shouldContinueOnFinish = NO;
            step.shouldStartTimerAutomatically = YES;
            
            ORKStepArrayAddStep(steps, step);
        }
    }
    
    if (!(activeTaskOptions & ORKTremorActiveTaskOptionExcludeHandAtShoulderHeight)) {
        if (!(options & ORKPredefinedTaskOptionExcludeInstructions)) {
            NSString *stepIdentifier = [self stepIdentifier:ORKInstruction4StepIdentifier withHandIdentifier:handIdentifier];
            ORKInstructionStep *step = [[ORKInstructionStep alloc] initWithIdentifier:stepIdentifier];
            step.title = ORKLocalizedString(@"TREMOR_TEST_ACTIVE_STEP_EXTEND_ARM_INTRO", nil);
            step.text = ORKLocalizedString(@"TREMOR_TEST_ACTIVE_STEP_INTRO_TEXT", nil);
            step.image = [UIImage imageNamed:@"tremortest4a" inBundle:[NSBundle bundleForClass:[self class]] compatibleWithTraitCollection:nil];
            step.auxiliaryImage = [UIImage imageNamed:@"tremortest4b" inBundle:[NSBundle bundleForClass:[self class]] compatibleWithTraitCollection:nil];
            if (leftHand) {
                step.title = ORKLocalizedString(@"TREMOR_TEST_ACTIVE_STEP_EXTEND_ARM_INTRO_LEFT", nil);
                step.image = [step.image ork_flippedImage:UIImageOrientationUpMirrored];
                step.auxiliaryImage = [step.auxiliaryImage ork_flippedImage:UIImageOrientationUpMirrored];
            } else if (rightHand) {
                step.title = ORKLocalizedString(@"TREMOR_TEST_ACTIVE_STEP_EXTEND_ARM_INTRO_RIGHT", nil);
            }
            step.shouldTintImages = YES;
            
            ORKStepArrayAddStep(steps, step);
        }
        
        {
            NSString *stepIdentifier = [self stepIdentifier:ORKCountdown2StepIdentifier withHandIdentifier:handIdentifier];
            ORKCountdownStep *step = [[ORKCountdownStep alloc] initWithIdentifier:stepIdentifier];
            
            ORKStepArrayAddStep(steps, step);
        }
        
        {
            NSString *titleFormat = ORKLocalizedString(@"TREMOR_TEST_ACTIVE_STEP_EXTEND_ARM_INSTRUCTION_%ld", nil);
            NSString *stepIdentifier = [self stepIdentifier:ORKTremorTestExtendArmStepIdentifier withHandIdentifier:handIdentifier];
            ORKActiveStep *step = [[ORKActiveStep alloc] initWithIdentifier:stepIdentifier];
            step.recorderConfigurations = @[[[ORKAccelerometerRecorderConfiguration alloc] initWithIdentifier:@"ac2_acc" frequency:100.0], [[ORKDeviceMotionRecorderConfiguration alloc] initWithIdentifier:@"ac2_motion" frequency:100.0]];
            step.title = [NSString stringWithFormat:titleFormat, (long)activeStepDuration];
            step.spokenInstruction = step.title;
            step.finishedSpokenInstruction = stepFinishedInstruction;
            step.stepDuration = activeStepDuration;
            step.image = [UIImage imageNamed:@"tremortest4a" inBundle:[NSBundle bundleForClass:[self class]] compatibleWithTraitCollection:nil];
            if (leftHand) {
                step.image = [step.image ork_flippedImage:UIImageOrientationUpMirrored];
            }
            step.shouldPlaySoundOnStart = YES;
            step.shouldVibrateOnStart = YES;
            step.shouldPlaySoundOnFinish = YES;
            step.shouldVibrateOnFinish = YES;
            step.shouldContinueOnFinish = NO;
            step.shouldStartTimerAutomatically = YES;
            
            ORKStepArrayAddStep(steps, step);
        }
    }
    
    if (!(activeTaskOptions & ORKTremorActiveTaskOptionExcludeHandAtShoulderHeightElbowBent)) {
        if (!(options & ORKPredefinedTaskOptionExcludeInstructions)) {
            NSString *stepIdentifier = [self stepIdentifier:ORKInstruction5StepIdentifier withHandIdentifier:handIdentifier];
            ORKInstructionStep *step = [[ORKInstructionStep alloc] initWithIdentifier:stepIdentifier];
            step.title = ORKLocalizedString(@"TREMOR_TEST_ACTIVE_STEP_BEND_ARM_INTRO", nil);
            step.text = ORKLocalizedString(@"TREMOR_TEST_ACTIVE_STEP_INTRO_TEXT", nil);
            step.image = [UIImage imageNamed:@"tremortest5a" inBundle:[NSBundle bundleForClass:[self class]] compatibleWithTraitCollection:nil];
            step.auxiliaryImage = [UIImage imageNamed:@"tremortest5b" inBundle:[NSBundle bundleForClass:[self class]] compatibleWithTraitCollection:nil];
            if (leftHand) {
                step.title = ORKLocalizedString(@"TREMOR_TEST_ACTIVE_STEP_BEND_ARM_INTRO_LEFT", nil);
                step.image = [step.image ork_flippedImage:UIImageOrientationUpMirrored];
                step.auxiliaryImage = [step.auxiliaryImage ork_flippedImage:UIImageOrientationUpMirrored];
            } else if (rightHand) {
                step.title = ORKLocalizedString(@"TREMOR_TEST_ACTIVE_STEP_BEND_ARM_INTRO_RIGHT", nil);
            }
            step.shouldTintImages = YES;
            
            ORKStepArrayAddStep(steps, step);
        }
        
        {
            NSString *stepIdentifier = [self stepIdentifier:ORKCountdown3StepIdentifier withHandIdentifier:handIdentifier];
            ORKCountdownStep *step = [[ORKCountdownStep alloc] initWithIdentifier:stepIdentifier];
            
            ORKStepArrayAddStep(steps, step);
        }
        
        {
            NSString *titleFormat = ORKLocalizedString(@"TREMOR_TEST_ACTIVE_STEP_BEND_ARM_INSTRUCTION_%ld", nil);
            NSString *stepIdentifier = [self stepIdentifier:ORKTremorTestBendArmStepIdentifier withHandIdentifier:handIdentifier];
            ORKActiveStep *step = [[ORKActiveStep alloc] initWithIdentifier:stepIdentifier];
            step.recorderConfigurations = @[[[ORKAccelerometerRecorderConfiguration alloc] initWithIdentifier:@"ac3_acc" frequency:100.0], [[ORKDeviceMotionRecorderConfiguration alloc] initWithIdentifier:@"ac3_motion" frequency:100.0]];
            step.title = [NSString stringWithFormat:titleFormat, (long)activeStepDuration];
            step.spokenInstruction = step.title;
            step.finishedSpokenInstruction = stepFinishedInstruction;
            step.stepDuration = activeStepDuration;
            step.shouldPlaySoundOnStart = YES;
            step.shouldVibrateOnStart = YES;
            step.shouldPlaySoundOnFinish = YES;
            step.shouldVibrateOnFinish = YES;
            step.shouldContinueOnFinish = NO;
            step.shouldStartTimerAutomatically = YES;
            
            ORKStepArrayAddStep(steps, step);
        }
    }
    
    if (!(activeTaskOptions & ORKTremorActiveTaskOptionExcludeHandToNose)) {
        if (!(options & ORKPredefinedTaskOptionExcludeInstructions)) {
            NSString *stepIdentifier = [self stepIdentifier:ORKInstruction6StepIdentifier withHandIdentifier:handIdentifier];
            ORKInstructionStep *step = [[ORKInstructionStep alloc] initWithIdentifier:stepIdentifier];
            step.title = ORKLocalizedString(@"TREMOR_TEST_ACTIVE_STEP_TOUCH_NOSE_INTRO", nil);
            step.text = ORKLocalizedString(@"TREMOR_TEST_ACTIVE_STEP_INTRO_TEXT", nil);
            step.image = [UIImage imageNamed:@"tremortest6a" inBundle:[NSBundle bundleForClass:[self class]] compatibleWithTraitCollection:nil];
            step.auxiliaryImage = [UIImage imageNamed:@"tremortest6b" inBundle:[NSBundle bundleForClass:[self class]] compatibleWithTraitCollection:nil];
            if (leftHand) {
                step.title = ORKLocalizedString(@"TREMOR_TEST_ACTIVE_STEP_TOUCH_NOSE_INTRO_LEFT", nil);
                step.image = [step.image ork_flippedImage:UIImageOrientationUpMirrored];
                step.auxiliaryImage = [step.auxiliaryImage ork_flippedImage:UIImageOrientationUpMirrored];
            } else if (rightHand) {
                step.title = ORKLocalizedString(@"TREMOR_TEST_ACTIVE_STEP_TOUCH_NOSE_INTRO_RIGHT", nil);
            }
            step.shouldTintImages = YES;
            
            ORKStepArrayAddStep(steps, step);
        }
        
        {
            NSString *stepIdentifier = [self stepIdentifier:ORKCountdown4StepIdentifier withHandIdentifier:handIdentifier];
            ORKCountdownStep *step = [[ORKCountdownStep alloc] initWithIdentifier:stepIdentifier];
            
            ORKStepArrayAddStep(steps, step);
        }
        
        {
            NSString *titleFormat = ORKLocalizedString(@"TREMOR_TEST_ACTIVE_STEP_TOUCH_NOSE_INSTRUCTION_%ld", nil);
            NSString *stepIdentifier = [self stepIdentifier:ORKTremorTestTouchNoseStepIdentifier withHandIdentifier:handIdentifier];
            ORKActiveStep *step = [[ORKActiveStep alloc] initWithIdentifier:stepIdentifier];
            step.recorderConfigurations = @[[[ORKAccelerometerRecorderConfiguration alloc] initWithIdentifier:@"ac4_acc" frequency:100.0], [[ORKDeviceMotionRecorderConfiguration alloc] initWithIdentifier:@"ac4_motion" frequency:100.0]];
            step.title = [NSString stringWithFormat:titleFormat, (long)activeStepDuration];
            step.spokenInstruction = step.title;
            step.finishedSpokenInstruction = stepFinishedInstruction;
            step.stepDuration = activeStepDuration;
            step.shouldPlaySoundOnStart = YES;
            step.shouldVibrateOnStart = YES;
            step.shouldPlaySoundOnFinish = YES;
            step.shouldVibrateOnFinish = YES;
            step.shouldContinueOnFinish = NO;
            step.shouldStartTimerAutomatically = YES;
            
            ORKStepArrayAddStep(steps, step);
        }
    }
    
    if (!(activeTaskOptions & ORKTremorActiveTaskOptionExcludeQueenWave)) {
        if (!(options & ORKPredefinedTaskOptionExcludeInstructions)) {
            NSString *stepIdentifier = [self stepIdentifier:ORKInstruction7StepIdentifier withHandIdentifier:handIdentifier];
            ORKInstructionStep *step = [[ORKInstructionStep alloc] initWithIdentifier:stepIdentifier];
            step.title = ORKLocalizedString(@"TREMOR_TEST_ACTIVE_STEP_TURN_WRIST_INTRO", nil);
            step.text = ORKLocalizedString(@"TREMOR_TEST_ACTIVE_STEP_INTRO_TEXT", nil);
            step.image = [UIImage imageNamed:@"tremortest7" inBundle:[NSBundle bundleForClass:[self class]] compatibleWithTraitCollection:nil];
            if (leftHand) {
                step.title = ORKLocalizedString(@"TREMOR_TEST_ACTIVE_STEP_TURN_WRIST_INTRO_LEFT", nil);
                step.image = [step.image ork_flippedImage:UIImageOrientationUpMirrored];
            } else if (rightHand) {
                step.title = ORKLocalizedString(@"TREMOR_TEST_ACTIVE_STEP_TURN_WRIST_INTRO_RIGHT", nil);
            }
            step.shouldTintImages = YES;
            
            ORKStepArrayAddStep(steps, step);
        }
        
        {
            NSString *stepIdentifier = [self stepIdentifier:ORKCountdown5StepIdentifier withHandIdentifier:handIdentifier];
            ORKCountdownStep *step = [[ORKCountdownStep alloc] initWithIdentifier:stepIdentifier];
            
            ORKStepArrayAddStep(steps, step);
        }
        
        {
            NSString *titleFormat = ORKLocalizedString(@"TREMOR_TEST_ACTIVE_STEP_TURN_WRIST_INSTRUCTION_%ld", nil);
            NSString *stepIdentifier = [self stepIdentifier:ORKTremorTestTurnWristStepIdentifier withHandIdentifier:handIdentifier];
            ORKActiveStep *step = [[ORKActiveStep alloc] initWithIdentifier:stepIdentifier];
            step.recorderConfigurations = @[[[ORKAccelerometerRecorderConfiguration alloc] initWithIdentifier:@"ac5_acc" frequency:100.0], [[ORKDeviceMotionRecorderConfiguration alloc] initWithIdentifier:@"ac5_motion" frequency:100.0]];
            step.title = [NSString stringWithFormat:titleFormat, (long)activeStepDuration];
            step.spokenInstruction = step.title;
            step.finishedSpokenInstruction = stepFinishedInstruction;
            step.stepDuration = activeStepDuration;
            step.shouldPlaySoundOnStart = YES;
            step.shouldVibrateOnStart = YES;
            step.shouldPlaySoundOnFinish = YES;
            step.shouldVibrateOnFinish = YES;
            step.shouldContinueOnFinish = NO;
            step.shouldStartTimerAutomatically = YES;
            
            ORKStepArrayAddStep(steps, step);
        }
    }
    
    // fix the spoken instruction on the last included step, depending on which hand we're on
    ORKActiveStep *lastStep = (ORKActiveStep *)[steps lastObject];
    if (lastHand) {
        lastStep.finishedSpokenInstruction = ORKLocalizedString(@"TREMOR_TEST_COMPLETED_INSTRUCTION", nil);
    } else if (leftHand) {
        lastStep.finishedSpokenInstruction = ORKLocalizedString(@"TREMOR_TEST_ACTIVE_STEP_SWITCH_HANDS_RIGHT_INSTRUCTION", nil);
    } else {
        lastStep.finishedSpokenInstruction = ORKLocalizedString(@"TREMOR_TEST_ACTIVE_STEP_SWITCH_HANDS_LEFT_INSTRUCTION", nil);
    }
    
    return steps;
}

+ (ORKNavigableOrderedTask *)tremorTestTaskWithIdentifier:(NSString *)identifier
                                   intendedUseDescription:(nullable NSString *)intendedUseDescription
                                       activeStepDuration:(NSTimeInterval)activeStepDuration
                                        activeTaskOptions:(ORKTremorActiveTaskOption)activeTaskOptions
                                              handOptions:(ORKPredefinedTaskHandOption)handOptions
                                                  options:(ORKPredefinedTaskOption)options {
    
    NSMutableArray *steps = [NSMutableArray array];
    // coin toss for which hand first (in case we're doing both)
    BOOL leftFirstIfDoingBoth = arc4random_uniform(2) == 1;
    BOOL doingBoth = ((handOptions & ORKPredefinedTaskHandOptionLeft) && (handOptions & ORKPredefinedTaskHandOptionRight));
    BOOL firstIsLeft = (leftFirstIfDoingBoth && doingBoth) || (!doingBoth && (handOptions & ORKPredefinedTaskHandOptionLeft));
    
    if (!(options & ORKPredefinedTaskOptionExcludeInstructions)) {
        {
            ORKInstructionStep *step = [[ORKInstructionStep alloc] initWithIdentifier:ORKInstruction0StepIdentifier];
            step.title = ORKLocalizedString(@"TREMOR_TEST_TITLE", nil);
            step.text = intendedUseDescription;
            step.detailText = ORKLocalizedString(@"TREMOR_TEST_INTRO_1_DETAIL", nil);
            step.image = [UIImage imageNamed:@"tremortest1" inBundle:[NSBundle bundleForClass:[self class]] compatibleWithTraitCollection:nil];
            if (firstIsLeft) {
                step.image = [step.image ork_flippedImage:UIImageOrientationUpMirrored];
            }
            step.shouldTintImages = YES;
            
            ORKStepArrayAddStep(steps, step);
        }
    }
    
    // Build the string for the detail texts
    NSArray<NSString *>*detailStringForNumberOfTasks = @[
                                                         ORKLocalizedString(@"TREMOR_TEST_INTRO_2_DETAIL_1_TASK", nil),
                                                         ORKLocalizedString(@"TREMOR_TEST_INTRO_2_DETAIL_2_TASK", nil),
                                                         ORKLocalizedString(@"TREMOR_TEST_INTRO_2_DETAIL_3_TASK", nil),
                                                         ORKLocalizedString(@"TREMOR_TEST_INTRO_2_DETAIL_4_TASK", nil),
                                                         ORKLocalizedString(@"TREMOR_TEST_INTRO_2_DETAIL_5_TASK", nil)
                                                         ];
    
    // start with the count for all the tasks, then subtract one for each excluded task flag
    static const NSInteger allTasks = 5; // hold in lap, outstretched arm, elbow bent, repeatedly touching nose, queen wave
    NSInteger actualTasksIndex = allTasks - 1;
    for (NSInteger i = 0; i < allTasks; ++i) {
        if (activeTaskOptions & (1 << i)) {
            actualTasksIndex--;
        }
    }
    
    NSString *detailFormat = doingBoth ? ORKLocalizedString(@"TREMOR_TEST_SKIP_QUESTION_BOTH_HANDS_%@", nil) : ORKLocalizedString(@"TREMOR_TEST_INTRO_2_DETAIL_DEFAULT_%@", nil);
    NSString *detailText = [NSString localizedStringWithFormat:detailFormat, detailStringForNumberOfTasks[actualTasksIndex]];
    
    if (doingBoth) {
        // If doing both hands then ask the user if they need to skip one of the hands
        ORKTextChoice *skipRight = [ORKTextChoice choiceWithText:ORKLocalizedString(@"TREMOR_SKIP_RIGHT_HAND", nil)
                                                          value:ORKActiveTaskRightHandIdentifier];
        ORKTextChoice *skipLeft = [ORKTextChoice choiceWithText:ORKLocalizedString(@"TREMOR_SKIP_LEFT_HAND", nil)
                                                          value:ORKActiveTaskLeftHandIdentifier];
        ORKTextChoice *skipNeither = [ORKTextChoice choiceWithText:ORKLocalizedString(@"TREMOR_SKIP_NEITHER", nil)
                                                             value:@""];

        ORKAnswerFormat *answerFormat = [ORKAnswerFormat choiceAnswerFormatWithStyle:ORKChoiceAnswerStyleSingleChoice
                                                                         textChoices:@[skipRight, skipLeft, skipNeither]];
        ORKQuestionStep *step = [ORKQuestionStep questionStepWithIdentifier:ORKActiveTaskSkipHandStepIdentifier
                                                                      title:ORKLocalizedString(@"TREMOR_TEST_TITLE", nil)
                                                                       text:detailText
                                                                     answer:answerFormat];
        step.optional = NO;
        
        ORKStepArrayAddStep(steps, step);
    }
    
    // right or most-affected hand
    NSArray *rightSteps = nil;
    if (handOptions == ORKPredefinedTaskHandOptionUnspecified) {
        rightSteps = [self stepsForOneHandTremorTestTaskWithIdentifier:identifier
                                                    activeStepDuration:activeStepDuration
                                                     activeTaskOptions:activeTaskOptions
                                                              lastHand:YES
                                                              leftHand:NO
                                                        handIdentifier:ORKActiveTaskMostAffectedHandIdentifier
                                                       introDetailText:detailText
                                                               options:options];
    } else if (handOptions & ORKPredefinedTaskHandOptionRight) {
        rightSteps = [self stepsForOneHandTremorTestTaskWithIdentifier:identifier
                                                    activeStepDuration:activeStepDuration
                                                     activeTaskOptions:activeTaskOptions
                                                              lastHand:firstIsLeft
                                                              leftHand:NO
                                                        handIdentifier:ORKActiveTaskRightHandIdentifier
                                                       introDetailText:nil
                                                               options:options];
    }
    
    // left hand
    NSArray *leftSteps = nil;
    if (handOptions & ORKPredefinedTaskHandOptionLeft) {
        leftSteps = [self stepsForOneHandTremorTestTaskWithIdentifier:identifier
                                                   activeStepDuration:activeStepDuration
                                                    activeTaskOptions:activeTaskOptions
                                                             lastHand:!firstIsLeft || !(handOptions & ORKPredefinedTaskHandOptionRight)
                                                             leftHand:YES
                                                       handIdentifier:ORKActiveTaskLeftHandIdentifier
                                                      introDetailText:nil
                                                              options:options];
    }
    
    if (firstIsLeft && leftSteps != nil) {
        [steps addObjectsFromArray:leftSteps];
    }
    
    if (rightSteps != nil) {
        [steps addObjectsFromArray:rightSteps];
    }
    
    if (!firstIsLeft && leftSteps != nil) {
        [steps addObjectsFromArray:leftSteps];
    }
    
    if (!(options & ORKPredefinedTaskOptionExcludeConclusion)) {
        ORKCompletionStep *step = [self makeCompletionStep];
        
        ORKStepArrayAddStep(steps, step);
    }

    ORKNavigableOrderedTask *task = [[ORKNavigableOrderedTask alloc] initWithIdentifier:identifier steps:steps];
    
    if (doingBoth) {
        // Setup rules for skipping all the steps in either the left or right hand if called upon to do so.
        ORKResultSelector *resultSelector = [ORKResultSelector selectorWithStepIdentifier:ORKActiveTaskSkipHandStepIdentifier
                                                                         resultIdentifier:ORKActiveTaskSkipHandStepIdentifier];
        NSPredicate *predicateRight = [ORKResultPredicate predicateForChoiceQuestionResultWithResultSelector:resultSelector expectedAnswerValue:ORKActiveTaskRightHandIdentifier];
        NSPredicate *predicateLeft = [ORKResultPredicate predicateForChoiceQuestionResultWithResultSelector:resultSelector expectedAnswerValue:ORKActiveTaskLeftHandIdentifier];
        
        // Setup rule for skipping first hand
        NSString *secondHandIdentifier = firstIsLeft ? [[rightSteps firstObject] identifier] : [[leftSteps firstObject] identifier];
        NSPredicate *firstPredicate = firstIsLeft ? predicateLeft : predicateRight;
        ORKStepNavigationRule *skipFirst = [[ORKPredicateStepNavigationRule alloc] initWithResultPredicates:@[firstPredicate]
                                                                                 destinationStepIdentifiers:@[secondHandIdentifier]];
        [task setNavigationRule:skipFirst forTriggerStepIdentifier:ORKActiveTaskSkipHandStepIdentifier];
        
        // Setup rule for skipping the second hand
        NSString *triggerIdentifier = firstIsLeft ? [[leftSteps lastObject] identifier] : [[rightSteps lastObject] identifier];
        NSString *conclusionIdentifier = [[steps lastObject] identifier];
        NSPredicate *secondPredicate = firstIsLeft ? predicateRight : predicateLeft;
        ORKStepNavigationRule *skipSecond = [[ORKPredicateStepNavigationRule alloc] initWithResultPredicates:@[secondPredicate]
                                                                                  destinationStepIdentifiers:@[conclusionIdentifier]];
        [task setNavigationRule:skipSecond forTriggerStepIdentifier:triggerIdentifier];
    }
    
    return task;
}



@end<|MERGE_RESOLUTION|>--- conflicted
+++ resolved
@@ -296,37 +296,6 @@
 
 #pragma mark - Predefined
 
-<<<<<<< HEAD
-NSString * const ORKInstruction0StepIdentifier = @"instruction";
-NSString * const ORKInstruction1StepIdentifier = @"instruction1";
-NSString * const ORKCountdownStepIdentifier = @"countdown";
-NSString * const ORKAudioStepIdentifier = @"audio";
-NSString * const ORKTappingStepIdentifier = @"tapping";
-NSString * const ORKConclusionStepIdentifier = @"conclusion";
-NSString * const ORKFitnessWalkStepIdentifier = @"fitness.walk";
-NSString * const ORKFitnessRestStepIdentifier = @"fitness.rest";
-NSString * const ORKShortWalkOutboundStepIdentifier = @"walking.outbound";
-NSString * const ORKShortWalkReturnStepIdentifier = @"walking.return";
-NSString * const ORKShortWalkRestStepIdentifier = @"walking.rest";
-NSString * const ORKSpatialSpanMemoryStepIdentifier = @"cognitive.memory.spatialspan";
-NSString * const ORKToneAudiometryPracticeStepIdentifier = @"tone.audiometry.practice";
-NSString * const ORKToneAudiometryStepIdentifier = @"tone.audiometry";
-NSString * const ORKReactionTimeStepIdentifier = @"reactionTime";
-NSString * const ORKTowerOfHanoiStepIdentifier = @"towerOfHanoi";
-NSString * const ORKTimedWalkFormStepIdentifier = @"timed.walk.form";
-NSString * const ORKTimedWalkFormAFOStepIdentifier = @"timed.walk.form.afo";
-NSString * const ORKTimedWalkFormAssistanceStepIdentifier = @"timed.walk.form.assistance";
-NSString * const ORKTimedWalkTrial1StepIdentifier = @"timed.walk.trial1";
-NSString * const ORKTimedWalkTurnAroundStepIdentifier = @"timed.walk.turn.around";
-NSString * const ORKTimedWalkTrial2StepIdentifier = @"timed.walk.trial2";
-NSString * const ORKPSATStepIdentifier = @"psat";
-NSString * const ORKAudioRecorderIdentifier = @"audio";
-NSString * const ORKAccelerometerRecorderIdentifier = @"accelerometer";
-NSString * const ORKPedometerRecorderIdentifier = @"pedometer";
-NSString * const ORKDeviceMotionRecorderIdentifier = @"deviceMotion";
-NSString * const ORKLocationRecorderIdentifier = @"location";
-NSString * const ORKHeartRateRecorderIdentifier = @"heartRate";
-=======
 NSString *const ORKInstruction0StepIdentifier = @"instruction";
 NSString *const ORKInstruction1StepIdentifier = @"instruction1";
 NSString *const ORKInstruction2StepIdentifier = @"instruction2";
@@ -362,6 +331,7 @@
 NSString *const ORKTimedWalkFormAFOStepIdentifier = @"timed.walk.form.afo";
 NSString *const ORKTimedWalkFormAssistanceStepIdentifier = @"timed.walk.form.assistance";
 NSString *const ORKTimedWalkTrial1StepIdentifier = @"timed.walk.trial1";
+NSString *const ORKTimedWalkTurnAroundStepIdentifier = @"timed.walk.turn.around";
 NSString *const ORKTimedWalkTrial2StepIdentifier = @"timed.walk.trial2";
 NSString *const ORKTremorTestInLapStepIdentifier = @"tremor.handInLap";
 NSString *const ORKTremorTestExtendArmStepIdentifier = @"tremor.handAtShoulderLength";
@@ -376,7 +346,6 @@
 NSString *const ORKDeviceMotionRecorderIdentifier = @"deviceMotion";
 NSString *const ORKLocationRecorderIdentifier = @"location";
 NSString *const ORKHeartRateRecorderIdentifier = @"heartRate";
->>>>>>> 4f3d0f33
 
 + (ORKCompletionStep *)makeCompletionStep {
     ORKCompletionStep *step = [[ORKCompletionStep alloc] initWithIdentifier:ORKConclusionStepIdentifier];
@@ -1399,25 +1368,6 @@
         }
 
         {
-<<<<<<< HEAD
-=======
-            NSMutableArray *recorderConfigurations = [NSMutableArray array];
-            if (!(options & ORKPredefinedTaskOptionExcludePedometer)) {
-                [recorderConfigurations addObject:[[ORKPedometerRecorderConfiguration alloc] initWithIdentifier:ORKPedometerRecorderIdentifier]];
-            }
-            if (!(options & ORKPredefinedTaskOptionExcludeAccelerometer)) {
-                [recorderConfigurations addObject:[[ORKAccelerometerRecorderConfiguration alloc] initWithIdentifier:ORKAccelerometerRecorderIdentifier
-                                                                                                          frequency:100]];
-            }
-            if (!(options & ORKPredefinedTaskOptionExcludeDeviceMotion)) {
-                [recorderConfigurations addObject:[[ORKDeviceMotionRecorderConfiguration alloc] initWithIdentifier:ORKDeviceMotionRecorderIdentifier
-                                                                                                         frequency:100]];
-            }
-            if (!(options & ORKPredefinedTaskOptionExcludeLocation)) {
-                [recorderConfigurations addObject:[[ORKLocationRecorderConfiguration alloc] initWithIdentifier:ORKLocationRecorderIdentifier]];
-            }
-            
->>>>>>> 4f3d0f33
             ORKTimedWalkStep *step = [[ORKTimedWalkStep alloc] initWithIdentifier:ORKTimedWalkTrial1StepIdentifier];
             step.title = [[NSString alloc] initWithFormat:ORKLocalizedString(@"TIMED_WALK_INSTRUCTION_%@", nil), formattedLength];
             step.text = ORKLocalizedString(@"TIMED_WALK_INSTRUCTION_TEXT", nil);
@@ -1432,7 +1382,6 @@
         }
 
         {
-<<<<<<< HEAD
             ORKTimedWalkStep *step = [[ORKTimedWalkStep alloc] initWithIdentifier:ORKTimedWalkTurnAroundStepIdentifier];
             step.title = ORKLocalizedString(@"TIMED_WALK_INSTRUCTION_TURN", nil);
             step.text = ORKLocalizedString(@"TIMED_WALK_INSTRUCTION_TEXT", nil);
@@ -1442,24 +1391,7 @@
             step.shouldTintImages = YES;
             step.image = [UIImage imageNamed:@"turnaround" inBundle:[NSBundle bundleForClass:[self class]] compatibleWithTraitCollection:nil];
             step.stepDuration = turnAroundTimeLimit == 0 ? CGFLOAT_MAX : turnAroundTimeLimit;
-=======
-            NSMutableArray *recorderConfigurations = [NSMutableArray array];
-            if (!(options & ORKPredefinedTaskOptionExcludePedometer)) {
-                [recorderConfigurations addObject:[[ORKPedometerRecorderConfiguration alloc] initWithIdentifier:ORKPedometerRecorderIdentifier]];
-            }
-            if (!(options & ORKPredefinedTaskOptionExcludeAccelerometer)) {
-                [recorderConfigurations addObject:[[ORKAccelerometerRecorderConfiguration alloc] initWithIdentifier:ORKAccelerometerRecorderIdentifier
-                                                                                                          frequency:100]];
-            }
-            if (!(options & ORKPredefinedTaskOptionExcludeDeviceMotion)) {
-                [recorderConfigurations addObject:[[ORKDeviceMotionRecorderConfiguration alloc] initWithIdentifier:ORKDeviceMotionRecorderIdentifier
-                                                                                                         frequency:100]];
-            }
-            if (!(options & ORKPredefinedTaskOptionExcludeLocation)) {
-                [recorderConfigurations addObject:[[ORKLocationRecorderConfiguration alloc] initWithIdentifier:ORKLocationRecorderIdentifier]];
-            }
->>>>>>> 4f3d0f33
-            
+
             ORKStepArrayAddStep(steps, step);
         }
 
