/*
 Copyright (c) 2015, Apple Inc. All rights reserved.
 Copyright (c) 2016, Sage Bionetworks
 
 Redistribution and use in source and binary forms, with or without modification,
 are permitted provided that the following conditions are met:
 
 1.  Redistributions of source code must retain the above copyright notice, this
 list of conditions and the following disclaimer.
 
 2.  Redistributions in binary form must reproduce the above copyright notice,
 this list of conditions and the following disclaimer in the documentation and/or
 other materials provided with the distribution.
 
 3.  Neither the name of the copyright holder(s) nor the names of any contributors
 may be used to endorse or promote products derived from this software without
 specific prior written permission. No license is granted to the trademarks of
 the copyright holders even if such marks are included in this software.
 
 THIS SOFTWARE IS PROVIDED BY THE COPYRIGHT HOLDERS AND CONTRIBUTORS "AS IS"
 AND ANY EXPRESS OR IMPLIED WARRANTIES, INCLUDING, BUT NOT LIMITED TO, THE
 IMPLIED WARRANTIES OF MERCHANTABILITY AND FITNESS FOR A PARTICULAR PURPOSE
 ARE DISCLAIMED. IN NO EVENT SHALL THE COPYRIGHT OWNER OR CONTRIBUTORS BE LIABLE
 FOR ANY DIRECT, INDIRECT, INCIDENTAL, SPECIAL, EXEMPLARY, OR CONSEQUENTIAL
 DAMAGES (INCLUDING, BUT NOT LIMITED TO, PROCUREMENT OF SUBSTITUTE GOODS OR
 SERVICES; LOSS OF USE, DATA, OR PROFITS; OR BUSINESS INTERRUPTION) HOWEVER
 CAUSED AND ON ANY THEORY OF LIABILITY, WHETHER IN CONTRACT, STRICT LIABILITY,
 OR TORT (INCLUDING NEGLIGENCE OR OTHERWISE) ARISING IN ANY WAY OUT OF THE USE
 OF THIS SOFTWARE, EVEN IF ADVISED OF THE POSSIBILITY OF SUCH DAMAGE.
 */


#import "ORKOrderedTask.h"

#import "ORKAudioStepViewController.h"
#import "ORKCountdownStepViewController.h"
#import "ORKTouchAnywhereStepViewController.h"
#import "ORKFitnessStepViewController.h"
#import "ORKToneAudiometryStepViewController.h"
#import "ORKSpatialSpanMemoryStepViewController.h"
#import "ORKWalkingTaskStepViewController.h"

#import "ORKAccelerometerRecorder.h"
#import "ORKActiveStep_Internal.h"
#import "ORKAnswerFormat_Internal.h"
#import "ORKAudioLevelNavigationRule.h"
#import "ORKAudioRecorder.h"
#import "ORKAudioStep.h"
#import "ORKCompletionStep.h"
#import "ORKCountdownStep.h"
#import "ORKTouchAnywhereStep.h"
#import "ORKFitnessStep.h"
#import "ORKFormStep.h"
#import "ORKNavigableOrderedTask.h"
#import "ORKPSATStep.h"
#import "ORKQuestionStep.h"
#import "ORKReactionTimeStep.h"
#import "ORKSpatialSpanMemoryStep.h"
#import "ORKStep_Private.h"
#import "ORKTappingIntervalStep.h"
#import "ORKTimedWalkStep.h"
#import "ORKToneAudiometryStep.h"
#import "ORKToneAudiometryPracticeStep.h"
#import "ORKTowerOfHanoiStep.h"
#import "ORKTrailmakingStep.h"
#import "ORKVisualConsentStep.h"
#import "ORKRangeOfMotionStep.h"
#import "ORKShoulderRangeOfMotionStep.h"
#import "ORKWaitStep.h"
#import "ORKWalkingTaskStep.h"
#import "ORKResultPredicate.h"

#import "ORKHelpers_Internal.h"
#import "UIImage+ResearchKit.h"
#import <limits.h>

ORKTrailMakingTypeIdentifier const ORKTrailMakingTypeIdentifierA = @"A";
ORKTrailMakingTypeIdentifier const ORKTrailMakingTypeIdentifierB = @"B";


ORKTaskProgress ORKTaskProgressMake(NSUInteger current, NSUInteger total) {
    return (ORKTaskProgress){.current=current, .total=total};
}

@implementation ORKOrderedTask {
    NSString *_identifier;
}

+ (instancetype)new {
    ORKThrowMethodUnavailableException();
}

- (instancetype)init {
    ORKThrowMethodUnavailableException();
}

- (instancetype)initWithIdentifier:(NSString *)identifier steps:(NSArray<ORKStep *> *)steps {
    self = [super init];
    if (self) {
        ORKThrowInvalidArgumentExceptionIfNil(identifier);
        
        _identifier = [identifier copy];
        _steps = steps;
        
        [self validateParameters];
    }
    return self;
}

- (instancetype)copyWithSteps:(NSArray <ORKStep *> *)steps {
    ORKOrderedTask *task = [self copyWithZone:nil];
    task->_steps = ORKArrayCopyObjects(steps);
    return task;
}

- (instancetype)copyWithZone:(NSZone *)zone {
    ORKOrderedTask *task = [[[self class] allocWithZone:zone] initWithIdentifier:[_identifier copy]
                                                                           steps:ORKArrayCopyObjects(_steps)];
    return task;
}

- (BOOL)isEqual:(id)object {
    if ([self class] != [object class]) {
        return NO;
    }
    
    __typeof(self) castObject = object;
    return (ORKEqualObjects(self.identifier, castObject.identifier)
            && ORKEqualObjects(self.steps, castObject.steps));
}

- (NSUInteger)hash {
    return _identifier.hash ^ _steps.hash;
}

#pragma mark - ORKTask

- (void)validateParameters {
    NSArray *uniqueIdentifiers = [self.steps valueForKeyPath:@"@distinctUnionOfObjects.identifier"];
    BOOL itemsHaveNonUniqueIdentifiers = ( self.steps.count != uniqueIdentifiers.count );
    
    if (itemsHaveNonUniqueIdentifiers) {
        @throw [NSException exceptionWithName:NSGenericException reason:@"Each step should have a unique identifier" userInfo:nil];
    }
}

- (NSString *)identifier {
    return _identifier;
}

- (NSUInteger)indexOfStep:(ORKStep *)step {
    NSUInteger index = [_steps indexOfObject:step];
    if (index == NSNotFound) {
        NSArray *identifiers = [_steps valueForKey:@"identifier"];
        index = [identifiers indexOfObject:step.identifier];
    }
    return index;
}

- (ORKStep *)stepAfterStep:(ORKStep *)step withResult:(ORKTaskResult *)result {
    NSArray *steps = _steps;
    
    if (steps.count <= 0) {
        return nil;
    }
    
    ORKStep *currentStep = step;
    ORKStep *nextStep = nil;
    
    if (currentStep == nil) {
        nextStep = steps[0];
    } else {
        NSUInteger index = [self indexOfStep:step];
        
        if (NSNotFound != index && index != (steps.count - 1)) {
            nextStep = steps[index + 1];
        }
    }
    return nextStep;
}

- (ORKStep *)stepBeforeStep:(ORKStep *)step withResult:(ORKTaskResult *)result {
    NSArray *steps = _steps;
    
    if (steps.count <= 0) {
        return nil;
    }
    
    ORKStep *currentStep = step;
    ORKStep *nextStep = nil;
    
    if (currentStep == nil) {
        nextStep = nil;
        
    } else {
        NSUInteger index = [self indexOfStep:step];
        
        if (NSNotFound != index && index != 0) {
            nextStep = steps[index - 1];
        }
    }
    return nextStep;
}

- (ORKStep *)stepWithIdentifier:(NSString *)identifier {
    __block ORKStep *step = nil;
    [_steps enumerateObjectsUsingBlock:^(ORKStep *obj, NSUInteger idx, BOOL *stop) {
        if ([obj.identifier isEqualToString:identifier]) {
            step = obj;
            *stop = YES;
        }
    }];
    return step;
}

- (ORKTaskProgress)progressOfCurrentStep:(ORKStep *)step withResult:(ORKTaskResult *)taskResult {
    ORKTaskProgress progress;
    progress.current = [self indexOfStep:step];
    progress.total = _steps.count;
    
    if (![step showsProgress]) {
        progress.total = 0;
    }
    return progress;
}

- (NSSet *)requestedHealthKitTypesForReading {
    NSMutableSet *healthTypes = [NSMutableSet set];
    for (ORKStep *step in self.steps) {
        if ([step isKindOfClass:[ORKFormStep class]]) {
            ORKFormStep *formStep = (ORKFormStep *)step;
            
            for (ORKFormItem *formItem in formStep.formItems) {
                ORKAnswerFormat *answerFormat = [formItem answerFormat];
                HKObjectType *objType = [answerFormat healthKitObjectTypeForAuthorization];
                if (objType) {
                    [healthTypes addObject:objType];
                }
            }
        } else if ([step isKindOfClass:[ORKQuestionStep class]]) {
            HKObjectType *objType = [[(ORKQuestionStep *)step answerFormat] healthKitObjectTypeForAuthorization];
            if (objType) {
                [healthTypes addObject:objType];
            }
        } else if ([step isKindOfClass:[ORKActiveStep class]]) {
            ORKActiveStep *activeStep = (ORKActiveStep *)step;
            [healthTypes unionSet:[activeStep requestedHealthKitTypesForReading]];
        }
    }
    return healthTypes.count ? healthTypes : nil;
}

- (NSSet *)requestedHealthKitTypesForWriting {
    return nil;
}

- (ORKPermissionMask)requestedPermissions {
    ORKPermissionMask mask = ORKPermissionNone;
    for (ORKStep *step in self.steps) {
        mask |= [step requestedPermissions];
    }
    return mask;
}

- (BOOL)providesBackgroundAudioPrompts {
    BOOL providesAudioPrompts = NO;
    for (ORKStep *step in self.steps) {
        if ([step isKindOfClass:[ORKActiveStep class]]) {
            ORKActiveStep *activeStep = (ORKActiveStep *)step;
            if ([activeStep hasVoice] || [activeStep hasCountDown]) {
                providesAudioPrompts = YES;
                break;
            }
        }
    }
    return providesAudioPrompts;
}

#pragma mark - NSSecureCoding

+ (BOOL)supportsSecureCoding {
    return YES;
}

- (void)encodeWithCoder:(NSCoder *)aCoder {
    ORK_ENCODE_OBJ(aCoder, identifier);
    ORK_ENCODE_OBJ(aCoder, steps);
}

- (instancetype)initWithCoder:(NSCoder *)aDecoder {
    self = [super init];
    if (self) {
        ORK_DECODE_OBJ_CLASS(aDecoder, identifier, NSString);
        ORK_DECODE_OBJ_ARRAY(aDecoder, steps, ORKStep);
        
        for (ORKStep *step in _steps) {
            if ([step isKindOfClass:[ORKStep class]]) {
                [step setTask:self];
            }
        }
    }
    return self;
}

#pragma mark - Predefined

NSString *const ORKInstruction0StepIdentifier = @"instruction";
NSString *const ORKInstruction1StepIdentifier = @"instruction1";
NSString *const ORKInstruction2StepIdentifier = @"instruction2";
NSString *const ORKInstruction3StepIdentifier = @"instruction3";
NSString *const ORKInstruction4StepIdentifier = @"instruction4";
NSString *const ORKInstruction5StepIdentifier = @"instruction5";
NSString *const ORKInstruction6StepIdentifier = @"instruction6";
NSString *const ORKInstruction7StepIdentifier = @"instruction7";
NSString *const ORKCountdownStepIdentifier = @"countdown";
NSString *const ORKCountdown1StepIdentifier = @"countdown1";
NSString *const ORKCountdown2StepIdentifier = @"countdown2";
NSString *const ORKCountdown3StepIdentifier = @"countdown3";
NSString *const ORKCountdown4StepIdentifier = @"countdown4";
NSString *const ORKCountdown5StepIdentifier = @"countdown5";
NSString *const ORKTouchAnywhereStepIdentifier = @"touch.anywhere";
NSString *const ORKAudioStepIdentifier = @"audio";
NSString *const ORKAudioTooLoudStepIdentifier = @"audio.tooloud";
NSString *const ORKTappingStepIdentifier = @"tapping";
NSString *const ORKActiveTaskLeftHandIdentifier = @"left";
NSString *const ORKActiveTaskRightHandIdentifier = @"right";
NSString *const ORKActiveTaskSkipHandStepIdentifier = @"skipHand";
NSString *const ORKConclusionStepIdentifier = @"conclusion";
NSString *const ORKFitnessWalkStepIdentifier = @"fitness.walk";
NSString *const ORKFitnessRestStepIdentifier = @"fitness.rest";
NSString *const ORKKneeRangeOfMotionStepIdentifier = @"knee.range.of.motion";
NSString *const ORKShoulderRangeOfMotionStepIdentifier = @"shoulder.range.of.motion";
NSString *const ORKShortWalkOutboundStepIdentifier = @"walking.outbound";
NSString *const ORKShortWalkReturnStepIdentifier = @"walking.return";
NSString *const ORKShortWalkRestStepIdentifier = @"walking.rest";
NSString *const ORKSpatialSpanMemoryStepIdentifier = @"cognitive.memory.spatialspan";
NSString *const ORKToneAudiometryPracticeStepIdentifier = @"tone.audiometry.practice";
NSString *const ORKToneAudiometryStepIdentifier = @"tone.audiometry";
NSString *const ORKReactionTimeStepIdentifier = @"reactionTime";
NSString *const ORKTowerOfHanoiStepIdentifier = @"towerOfHanoi";
NSString *const ORKTimedWalkFormStepIdentifier = @"timed.walk.form";
NSString *const ORKTimedWalkFormAFOStepIdentifier = @"timed.walk.form.afo";
NSString *const ORKTimedWalkFormAssistanceStepIdentifier = @"timed.walk.form.assistance";
NSString *const ORKTimedWalkTrial1StepIdentifier = @"timed.walk.trial1";
NSString *const ORKTimedWalkTurnAroundStepIdentifier = @"timed.walk.turn.around";
NSString *const ORKTimedWalkTrial2StepIdentifier = @"timed.walk.trial2";
NSString *const ORKTremorTestInLapStepIdentifier = @"tremor.handInLap";
NSString *const ORKTremorTestExtendArmStepIdentifier = @"tremor.handAtShoulderLength";
NSString *const ORKTremorTestBendArmStepIdentifier = @"tremor.handAtShoulderLengthWithElbowBent";
NSString *const ORKTremorTestTouchNoseStepIdentifier = @"tremor.handToNose";
NSString *const ORKTremorTestTurnWristStepIdentifier = @"tremor.handQueenWave";
NSString *const ORKTrailmakingStepIdentifier = @"trailmaking";
NSString *const ORKActiveTaskMostAffectedHandIdentifier = @"mostAffected";
NSString *const ORKPSATStepIdentifier = @"psat";
NSString *const ORKAudioRecorderIdentifier = @"audio";
NSString *const ORKAccelerometerRecorderIdentifier = @"accelerometer";
NSString *const ORKPedometerRecorderIdentifier = @"pedometer";
NSString *const ORKDeviceMotionRecorderIdentifier = @"deviceMotion";
NSString *const ORKLocationRecorderIdentifier = @"location";
NSString *const ORKHeartRateRecorderIdentifier = @"heartRate";
NSString *const ORKMoodSurveyCustomQuestionStepIdentifier = @"mood.custom";
NSString *const ORKMoodSurveyClarityQuestionStepIdentifier = @"mood.clarity";
NSString *const ORKMoodSurveyOverallQuestionStepIdentifier = @"mood.overall";
NSString *const ORKMoodSurveySleepQuestionStepIdentifier = @"mood.sleep";
NSString *const ORKMoodSurveyExerciseQuestionStepIdentifier = @"mood.exercise";
NSString *const ORKMoodSurveyPainQuestionStepIdentifier = @"mood.pain";

+ (ORKCompletionStep *)makeCompletionStep {
    ORKCompletionStep *step = [[ORKCompletionStep alloc] initWithIdentifier:ORKConclusionStepIdentifier];
    step.title = ORKLocalizedString(@"TASK_COMPLETE_TITLE", nil);
    step.text = ORKLocalizedString(@"TASK_COMPLETE_TEXT", nil);
    step.shouldTintImages = YES;
    return step;
}

void ORKStepArrayAddStep(NSMutableArray *array, ORKStep *step) {
    [step validateParameters];
    [array addObject:step];
}

+ (ORKOrderedTask *)twoFingerTappingIntervalTaskWithIdentifier:(NSString *)identifier
                                       intendedUseDescription:(NSString *)intendedUseDescription
                                                     duration:(NSTimeInterval)duration
                                                      options:(ORKPredefinedTaskOption)options {
    return [self twoFingerTappingIntervalTaskWithIdentifier:identifier
                                     intendedUseDescription:intendedUseDescription
                                                   duration:duration
                                                handOptions:0
                                                    options:options];
}
    
+ (ORKOrderedTask *)twoFingerTappingIntervalTaskWithIdentifier:(NSString *)identifier
                                        intendedUseDescription:(NSString *)intendedUseDescription
                                                      duration:(NSTimeInterval)duration
                                                   handOptions:(ORKPredefinedTaskHandOption)handOptions
                                                       options:(ORKPredefinedTaskOption)options {
    
    NSString *durationString = [ORKDurationStringFormatter() stringFromTimeInterval:duration];
    
    NSMutableArray *steps = [NSMutableArray array];
    
    if (!(options & ORKPredefinedTaskOptionExcludeInstructions)) {
        {
            ORKInstructionStep *step = [[ORKInstructionStep alloc] initWithIdentifier:ORKInstruction0StepIdentifier];
            step.title = ORKLocalizedString(@"TAPPING_TASK_TITLE", nil);
            step.text = intendedUseDescription;
            step.detailText = ORKLocalizedString(@"TAPPING_INTRO_TEXT", nil);
            
            NSString *imageName = @"phonetapping";
            if (![[NSLocale preferredLanguages].firstObject hasPrefix:@"en"]) {
                imageName = [imageName stringByAppendingString:@"_notap"];
            }
            step.image = [UIImage imageNamed:imageName inBundle:[NSBundle bundleForClass:[self class]] compatibleWithTraitCollection:nil];
            step.shouldTintImages = YES;
            
            ORKStepArrayAddStep(steps, step);
        }
    }
    
    // Setup which hand to start with and how many hands to add based on the handOptions parameter
    // Hand order is randomly determined.
    NSUInteger handCount = ((handOptions & ORKPredefinedTaskHandOptionBoth) == ORKPredefinedTaskHandOptionBoth) ? 2 : 1;
    BOOL undefinedHand = (handOptions == 0);
    BOOL rightHand;
    switch (handOptions) {
        case ORKPredefinedTaskHandOptionLeft:
            rightHand = NO; break;
        case ORKPredefinedTaskHandOptionRight:
        case ORKPredefinedTaskHandOptionUnspecified:
            rightHand = YES; break;
        default:
            rightHand = (arc4random()%2 == 0); break;
        }
        
    for (NSUInteger hand = 1; hand <= handCount; hand++) {
        
        NSString * (^appendIdentifier) (NSString *) = ^ (NSString * identifier) {
            if (undefinedHand) {
                return identifier;
            } else {
                NSString *handIdentifier = rightHand ? ORKActiveTaskRightHandIdentifier : ORKActiveTaskLeftHandIdentifier;
                return [NSString stringWithFormat:@"%@.%@", identifier, handIdentifier];
            }
        };
        
        if (!(options & ORKPredefinedTaskOptionExcludeInstructions)) {
            ORKInstructionStep *step = [[ORKInstructionStep alloc] initWithIdentifier:appendIdentifier(ORKInstruction1StepIdentifier)];
            
            // Set the title based on the hand
            if (undefinedHand) {
                step.title = ORKLocalizedString(@"TAPPING_TASK_TITLE", nil);
            } else if (rightHand) {
                step.title = ORKLocalizedString(@"TAPPING_TASK_TITLE_RIGHT", nil);
            } else {
                step.title = ORKLocalizedString(@"TAPPING_TASK_TITLE_LEFT", nil);
            }
            
            // Set the instructions for the tapping test screen that is displayed prior to each hand test
            NSString *restText = ORKLocalizedString(@"TAPPING_INTRO_TEXT_2_REST_PHONE", nil);
            NSString *tappingTextFormat = ORKLocalizedString(@"TAPPING_INTRO_TEXT_2_FORMAT", nil);
            NSString *tappingText = [NSString localizedStringWithFormat:tappingTextFormat, durationString];
            NSString *handText = nil;
            
            if (hand == 1) {
                if (undefinedHand) {
                    handText = ORKLocalizedString(@"TAPPING_INTRO_TEXT_2_MOST_AFFECTED", nil);
                } else if (rightHand) {
                    handText = ORKLocalizedString(@"TAPPING_INTRO_TEXT_2_RIGHT_FIRST", nil);
                } else {
                    handText = ORKLocalizedString(@"TAPPING_INTRO_TEXT_2_LEFT_FIRST", nil);
                }
            } else {
                if (rightHand) {
                    handText = ORKLocalizedString(@"TAPPING_INTRO_TEXT_2_RIGHT_SECOND", nil);
                } else {
                    handText = ORKLocalizedString(@"TAPPING_INTRO_TEXT_2_LEFT_SECOND", nil);
                }
            }
            
            step.text = [NSString localizedStringWithFormat:@"%@ %@ %@", restText, handText, tappingText];
            
            // Continue button will be different from first hand and second hand
            if (hand == 1) {
                step.detailText = ORKLocalizedString(@"TAPPING_CALL_TO_ACTION", nil);
            } else {
                step.detailText = ORKLocalizedString(@"TAPPING_CALL_TO_ACTION_NEXT", nil);
            }
            
            // Set the image
            UIImage *im1 = [UIImage imageNamed:@"handtapping01" inBundle:[NSBundle bundleForClass:[self class]] compatibleWithTraitCollection:nil];
            UIImage *im2 = [UIImage imageNamed:@"handtapping02" inBundle:[NSBundle bundleForClass:[self class]] compatibleWithTraitCollection:nil];
            UIImage *imageAnimation = [UIImage animatedImageWithImages:@[im1, im2] duration:1];
            
            if (rightHand || undefinedHand) {
                step.image = imageAnimation;
            } else {
                step.image = [imageAnimation ork_flippedImage:UIImageOrientationUpMirrored];
            }
            step.shouldTintImages = YES;
            
            ORKStepArrayAddStep(steps, step);
        }
    
        // TAPPING STEP
    {
        NSMutableArray *recorderConfigurations = [NSMutableArray arrayWithCapacity:5];
        if (!(ORKPredefinedTaskOptionExcludeAccelerometer & options)) {
            [recorderConfigurations addObject:[[ORKAccelerometerRecorderConfiguration alloc] initWithIdentifier:ORKAccelerometerRecorderIdentifier
                                                                                                      frequency:100]];
        }
        
            ORKTappingIntervalStep *step = [[ORKTappingIntervalStep alloc] initWithIdentifier:appendIdentifier(ORKTappingStepIdentifier)];
            if (undefinedHand) {
                step.title = ORKLocalizedString(@"TAPPING_INSTRUCTION", nil);
            } else if (rightHand) {
                step.title = ORKLocalizedString(@"TAPPING_INSTRUCTION_RIGHT", nil);
            } else {
                step.title = ORKLocalizedString(@"TAPPING_INSTRUCTION_LEFT", nil);
            }
            step.stepDuration = duration;
            step.shouldContinueOnFinish = YES;
            step.recorderConfigurations = recorderConfigurations;
            step.optional = (handCount == 2);
            
            ORKStepArrayAddStep(steps, step);
        }
        
        // Flip to the other hand (ignored if handCount == 1)
        rightHand = !rightHand;
    }
    
    if (!(options & ORKPredefinedTaskOptionExcludeConclusion)) {
        ORKInstructionStep *step = [self makeCompletionStep];
        
        ORKStepArrayAddStep(steps, step);
    }
    
    ORKOrderedTask *task = [[ORKOrderedTask alloc] initWithIdentifier:identifier steps:[steps copy]];
    
    return task;
}

+ (ORKOrderedTask *)audioTaskWithIdentifier:(NSString *)identifier
                     intendedUseDescription:(NSString *)intendedUseDescription
                          speechInstruction:(NSString *)speechInstruction
                     shortSpeechInstruction:(NSString *)shortSpeechInstruction
                                   duration:(NSTimeInterval)duration
                          recordingSettings:(NSDictionary *)recordingSettings
                                    options:(ORKPredefinedTaskOption)options {
    
    return [self audioTaskWithIdentifier:identifier
                  intendedUseDescription:intendedUseDescription
                       speechInstruction:speechInstruction
                  shortSpeechInstruction:shortSpeechInstruction
                                duration:duration
                       recordingSettings:recordingSettings
                         checkAudioLevel:NO
                                 options:options];
}

+ (ORKNavigableOrderedTask *)audioTaskWithIdentifier:(NSString *)identifier
                              intendedUseDescription:(nullable NSString *)intendedUseDescription
                                   speechInstruction:(nullable NSString *)speechInstruction
                              shortSpeechInstruction:(nullable NSString *)shortSpeechInstruction
                                            duration:(NSTimeInterval)duration
                                   recordingSettings:(nullable NSDictionary *)recordingSettings
                                     checkAudioLevel:(BOOL)checkAudioLevel
                                             options:(ORKPredefinedTaskOption)options {

    recordingSettings = recordingSettings ? : @{ AVFormatIDKey : @(kAudioFormatAppleLossless),
                                                 AVNumberOfChannelsKey : @(2),
                                                AVSampleRateKey: @(44100.0) };
    
    if (options & ORKPredefinedTaskOptionExcludeAudio) {
        @throw [NSException exceptionWithName:NSGenericException reason:@"Audio collection cannot be excluded from audio task" userInfo:nil];
    }
    
    NSMutableArray *steps = [NSMutableArray array];
    if (!(options & ORKPredefinedTaskOptionExcludeInstructions)) {
        {
            ORKInstructionStep *step = [[ORKInstructionStep alloc] initWithIdentifier:ORKInstruction0StepIdentifier];
            step.title = ORKLocalizedString(@"AUDIO_TASK_TITLE", nil);
            step.text = intendedUseDescription;
            step.detailText = ORKLocalizedString(@"AUDIO_INTENDED_USE", nil);
            step.image = [UIImage imageNamed:@"phonewaves" inBundle:[NSBundle bundleForClass:[self class]] compatibleWithTraitCollection:nil];
            step.shouldTintImages = YES;
            
            ORKStepArrayAddStep(steps, step);
        }
        
        {
            ORKInstructionStep *step = [[ORKInstructionStep alloc] initWithIdentifier:ORKInstruction1StepIdentifier];
            step.title = ORKLocalizedString(@"AUDIO_TASK_TITLE", nil);
            step.text = speechInstruction ? : ORKLocalizedString(@"AUDIO_INTRO_TEXT",nil);
            step.detailText = ORKLocalizedString(@"AUDIO_CALL_TO_ACTION", nil);
            step.image = [UIImage imageNamed:@"phonesoundwaves" inBundle:[NSBundle bundleForClass:[self class]] compatibleWithTraitCollection:nil];
            step.shouldTintImages = YES;
            
            ORKStepArrayAddStep(steps, step);
        }
    }

    {
        ORKCountdownStep *step = [[ORKCountdownStep alloc] initWithIdentifier:ORKCountdownStepIdentifier];
        step.stepDuration = 5.0;
        
        // Collect audio during the countdown step too, to provide a baseline.
        step.recorderConfigurations = @[[[ORKAudioRecorderConfiguration alloc] initWithIdentifier:ORKAudioRecorderIdentifier
                                                                                 recorderSettings:recordingSettings]];
        
        // If checking the sound level then add text indicating that's what is happening
        if (checkAudioLevel) {
            step.text = ORKLocalizedString(@"AUDIO_LEVEL_CHECK_LABEL", nil);
        }
        
        ORKStepArrayAddStep(steps, step);
    }
    
    if (checkAudioLevel) {
        ORKInstructionStep *step = [[ORKInstructionStep alloc] initWithIdentifier:ORKAudioTooLoudStepIdentifier];
        step.text = ORKLocalizedString(@"AUDIO_TOO_LOUD_MESSAGE", nil);
        step.detailText = ORKLocalizedString(@"AUDIO_TOO_LOUD_ACTION_NEXT", nil);
        
        ORKStepArrayAddStep(steps, step);
    }
    
    {
        ORKAudioStep *step = [[ORKAudioStep alloc] initWithIdentifier:ORKAudioStepIdentifier];
        step.title = shortSpeechInstruction ? : ORKLocalizedString(@"AUDIO_INSTRUCTION", nil);
        step.recorderConfigurations = @[[[ORKAudioRecorderConfiguration alloc] initWithIdentifier:ORKAudioRecorderIdentifier
                                                                                 recorderSettings:recordingSettings]];
        step.stepDuration = duration;
        step.shouldContinueOnFinish = YES;
        
        ORKStepArrayAddStep(steps, step);
    }
    
    if (!(options & ORKPredefinedTaskOptionExcludeConclusion)) {
        ORKInstructionStep *step = [self makeCompletionStep];
        
        ORKStepArrayAddStep(steps, step);
    }

    ORKNavigableOrderedTask *task = [[ORKNavigableOrderedTask alloc] initWithIdentifier:identifier steps:steps];
    
    if (checkAudioLevel) {
    
        // Add rules to check for audio and fail, looping back to the countdown step if required
        ORKAudioLevelNavigationRule *audioRule = [[ORKAudioLevelNavigationRule alloc] initWithAudioLevelStepIdentifier:ORKCountdownStepIdentifier destinationStepIdentifier:ORKAudioStepIdentifier recordingSettings:recordingSettings];
        ORKDirectStepNavigationRule *loopRule = [[ORKDirectStepNavigationRule alloc] initWithDestinationStepIdentifier:ORKCountdownStepIdentifier];
    
        [task setNavigationRule:audioRule forTriggerStepIdentifier:ORKCountdownStepIdentifier];
        [task setNavigationRule:loopRule forTriggerStepIdentifier:ORKAudioTooLoudStepIdentifier];
    }
    
    return task;
}

+ (NSDateComponentsFormatter *)textTimeFormatter {
    NSDateComponentsFormatter *formatter = [NSDateComponentsFormatter new];
    formatter.unitsStyle = NSDateComponentsFormatterUnitsStyleSpellOut;
    
    // Exception list: Korean, Chinese (all), Thai, and Vietnamese.
    NSArray *nonSpelledOutLanguages = @[@"ko", @"zh", @"th", @"vi", @"ja"];
    NSString *currentLanguage = [[NSBundle mainBundle] preferredLocalizations].firstObject;
    NSString *currentLanguageCode = [NSLocale componentsFromLocaleIdentifier:currentLanguage][NSLocaleLanguageCode];
    if ((currentLanguageCode != nil) && [nonSpelledOutLanguages containsObject:currentLanguageCode]) {
        formatter.unitsStyle = NSDateComponentsFormatterUnitsStyleFull;
    }
    
    formatter.allowedUnits = NSCalendarUnitMinute | NSCalendarUnitSecond;
    formatter.zeroFormattingBehavior = NSDateComponentsFormatterZeroFormattingBehaviorDropAll;
    return formatter;
}

+ (ORKOrderedTask *)fitnessCheckTaskWithIdentifier:(NSString *)identifier
                           intendedUseDescription:(NSString *)intendedUseDescription
                                     walkDuration:(NSTimeInterval)walkDuration
                                     restDuration:(NSTimeInterval)restDuration
                                          options:(ORKPredefinedTaskOption)options {
    
    NSDateComponentsFormatter *formatter = [self textTimeFormatter];
    
    NSMutableArray *steps = [NSMutableArray array];
    if (!(options & ORKPredefinedTaskOptionExcludeInstructions)) {
        {
            ORKInstructionStep *step = [[ORKInstructionStep alloc] initWithIdentifier:ORKInstruction0StepIdentifier];
            step.title = ORKLocalizedString(@"FITNESS_TASK_TITLE", nil);
            step.text = intendedUseDescription ? : [NSString stringWithFormat:ORKLocalizedString(@"FITNESS_INTRO_TEXT_FORMAT", nil), [formatter stringFromTimeInterval:walkDuration]];
            step.image = [UIImage imageNamed:@"heartbeat" inBundle:[NSBundle bundleForClass:[self class]] compatibleWithTraitCollection:nil];
            step.shouldTintImages = YES;
            
            ORKStepArrayAddStep(steps, step);
        }
        
        {
            ORKInstructionStep *step = [[ORKInstructionStep alloc] initWithIdentifier:ORKInstruction1StepIdentifier];
            step.title = ORKLocalizedString(@"FITNESS_TASK_TITLE", nil);
            step.text = [NSString stringWithFormat:ORKLocalizedString(@"FITNESS_INTRO_2_TEXT_FORMAT", nil), [formatter stringFromTimeInterval:walkDuration], [formatter stringFromTimeInterval:restDuration]];
            step.image = [UIImage imageNamed:@"walkingman" inBundle:[NSBundle bundleForClass:[self class]] compatibleWithTraitCollection:nil];
            step.shouldTintImages = YES;
            
            ORKStepArrayAddStep(steps, step);
        }
    }
    
    {
        ORKCountdownStep *step = [[ORKCountdownStep alloc] initWithIdentifier:ORKCountdownStepIdentifier];
        step.stepDuration = 5.0;
        
        ORKStepArrayAddStep(steps, step);
    }
    
    HKUnit *bpmUnit = [[HKUnit countUnit] unitDividedByUnit:[HKUnit minuteUnit]];
    HKQuantityType *heartRateType = [HKQuantityType quantityTypeForIdentifier:HKQuantityTypeIdentifierHeartRate];
    {
        if (walkDuration > 0) {
            NSMutableArray *recorderConfigurations = [NSMutableArray arrayWithCapacity:5];
            if (!(ORKPredefinedTaskOptionExcludePedometer & options)) {
                [recorderConfigurations addObject:[[ORKPedometerRecorderConfiguration alloc] initWithIdentifier:ORKPedometerRecorderIdentifier]];
            }
            if (!(ORKPredefinedTaskOptionExcludeAccelerometer & options)) {
                [recorderConfigurations addObject:[[ORKAccelerometerRecorderConfiguration alloc] initWithIdentifier:ORKAccelerometerRecorderIdentifier
                                                                                                          frequency:100]];
            }
            if (!(ORKPredefinedTaskOptionExcludeDeviceMotion & options)) {
                [recorderConfigurations addObject:[[ORKDeviceMotionRecorderConfiguration alloc] initWithIdentifier:ORKDeviceMotionRecorderIdentifier
                                                                                                         frequency:100]];
            }
            if (!(ORKPredefinedTaskOptionExcludeLocation & options)) {
                [recorderConfigurations addObject:[[ORKLocationRecorderConfiguration alloc] initWithIdentifier:ORKLocationRecorderIdentifier]];
            }
            if (!(ORKPredefinedTaskOptionExcludeHeartRate & options)) {
                [recorderConfigurations addObject:[[ORKHealthQuantityTypeRecorderConfiguration alloc] initWithIdentifier:ORKHeartRateRecorderIdentifier
                                                                                                      healthQuantityType:heartRateType unit:bpmUnit]];
            }
            ORKFitnessStep *fitnessStep = [[ORKFitnessStep alloc] initWithIdentifier:ORKFitnessWalkStepIdentifier];
            fitnessStep.stepDuration = walkDuration;
            fitnessStep.title = [NSString stringWithFormat:ORKLocalizedString(@"FITNESS_WALK_INSTRUCTION_FORMAT", nil), [formatter stringFromTimeInterval:walkDuration]];
            fitnessStep.spokenInstruction = fitnessStep.title;
            fitnessStep.recorderConfigurations = recorderConfigurations;
            fitnessStep.shouldContinueOnFinish = YES;
            fitnessStep.optional = NO;
            fitnessStep.shouldStartTimerAutomatically = YES;
            fitnessStep.shouldTintImages = YES;
            fitnessStep.image = [UIImage imageNamed:@"walkingman" inBundle:[NSBundle bundleForClass:[self class]] compatibleWithTraitCollection:nil];
            fitnessStep.shouldVibrateOnStart = YES;
            fitnessStep.shouldPlaySoundOnStart = YES;
            
            ORKStepArrayAddStep(steps, fitnessStep);
        }
        
        if (restDuration > 0) {
            NSMutableArray *recorderConfigurations = [NSMutableArray arrayWithCapacity:5];
            if (!(ORKPredefinedTaskOptionExcludeAccelerometer & options)) {
                [recorderConfigurations addObject:[[ORKAccelerometerRecorderConfiguration alloc] initWithIdentifier:ORKAccelerometerRecorderIdentifier
                                                                                                          frequency:100]];
            }
            if (!(ORKPredefinedTaskOptionExcludeDeviceMotion & options)) {
                [recorderConfigurations addObject:[[ORKDeviceMotionRecorderConfiguration alloc] initWithIdentifier:ORKDeviceMotionRecorderIdentifier
                                                                                                         frequency:100]];
            }
            if (!(ORKPredefinedTaskOptionExcludeHeartRate & options)) {
                [recorderConfigurations addObject:[[ORKHealthQuantityTypeRecorderConfiguration alloc] initWithIdentifier:ORKHeartRateRecorderIdentifier
                                                                                                      healthQuantityType:heartRateType unit:bpmUnit]];
            }
            
            ORKFitnessStep *stillStep = [[ORKFitnessStep alloc] initWithIdentifier:ORKFitnessRestStepIdentifier];
            stillStep.stepDuration = restDuration;
            stillStep.title = [NSString stringWithFormat:ORKLocalizedString(@"FITNESS_SIT_INSTRUCTION_FORMAT", nil), [formatter stringFromTimeInterval:restDuration]];
            stillStep.spokenInstruction = stillStep.title;
            stillStep.recorderConfigurations = recorderConfigurations;
            stillStep.shouldContinueOnFinish = YES;
            stillStep.optional = NO;
            stillStep.shouldStartTimerAutomatically = YES;
            stillStep.shouldTintImages = YES;
            stillStep.image = [UIImage imageNamed:@"sittingman" inBundle:[NSBundle bundleForClass:[self class]] compatibleWithTraitCollection:nil];
            stillStep.shouldVibrateOnStart = YES;
            stillStep.shouldPlaySoundOnStart = YES;
            stillStep.shouldPlaySoundOnFinish = YES;
            stillStep.shouldVibrateOnFinish = YES;
            
            ORKStepArrayAddStep(steps, stillStep);
        }
    }
    
    if (!(options & ORKPredefinedTaskOptionExcludeConclusion)) {
        ORKInstructionStep *step = [self makeCompletionStep];
        ORKStepArrayAddStep(steps, step);
    }
    
    ORKOrderedTask *task = [[ORKOrderedTask alloc] initWithIdentifier:identifier steps:steps];
    
    return task;
}

+ (ORKOrderedTask *)shortWalkTaskWithIdentifier:(NSString *)identifier
                         intendedUseDescription:(NSString *)intendedUseDescription
                            numberOfStepsPerLeg:(NSInteger)numberOfStepsPerLeg
                                   restDuration:(NSTimeInterval)restDuration
                                        options:(ORKPredefinedTaskOption)options {
    
    NSDateComponentsFormatter *formatter = [self textTimeFormatter];
    
    NSMutableArray *steps = [NSMutableArray array];
    if (!(options & ORKPredefinedTaskOptionExcludeInstructions)) {
        {
            ORKInstructionStep *step = [[ORKInstructionStep alloc] initWithIdentifier:ORKInstruction0StepIdentifier];
            step.title = ORKLocalizedString(@"WALK_TASK_TITLE", nil);
            step.text = intendedUseDescription;
            step.detailText = ORKLocalizedString(@"WALK_INTRO_TEXT", nil);
            step.shouldTintImages = YES;
            ORKStepArrayAddStep(steps, step);
        }
        
        {
            ORKInstructionStep *step = [[ORKInstructionStep alloc] initWithIdentifier:ORKInstruction1StepIdentifier];
            step.title = ORKLocalizedString(@"WALK_TASK_TITLE", nil);
            step.text = [NSString stringWithFormat:ORKLocalizedString(@"WALK_INTRO_2_TEXT_%ld", nil),numberOfStepsPerLeg];
            step.detailText = ORKLocalizedString(@"WALK_INTRO_2_DETAIL", nil);
            step.image = [UIImage imageNamed:@"pocket" inBundle:[NSBundle bundleForClass:[self class]] compatibleWithTraitCollection:nil];
            step.shouldTintImages = YES;
            ORKStepArrayAddStep(steps, step);
        }
    }
    
    {
        ORKCountdownStep *step = [[ORKCountdownStep alloc] initWithIdentifier:ORKCountdownStepIdentifier];
        step.stepDuration = 5.0;
        
        ORKStepArrayAddStep(steps, step);
    }
    
    {
        {
            NSMutableArray *recorderConfigurations = [NSMutableArray array];
            if (!(ORKPredefinedTaskOptionExcludePedometer & options)) {
                [recorderConfigurations addObject:[[ORKPedometerRecorderConfiguration alloc] initWithIdentifier:ORKPedometerRecorderIdentifier]];
            }
            if (!(ORKPredefinedTaskOptionExcludeAccelerometer & options)) {
                [recorderConfigurations addObject:[[ORKAccelerometerRecorderConfiguration alloc] initWithIdentifier:ORKAccelerometerRecorderIdentifier
                                                                                                          frequency:100]];
            }
            if (!(ORKPredefinedTaskOptionExcludeDeviceMotion & options)) {
                [recorderConfigurations addObject:[[ORKDeviceMotionRecorderConfiguration alloc] initWithIdentifier:ORKDeviceMotionRecorderIdentifier
                                                                                                         frequency:100]];
            }

            ORKWalkingTaskStep *walkingStep = [[ORKWalkingTaskStep alloc] initWithIdentifier:ORKShortWalkOutboundStepIdentifier];
            walkingStep.numberOfStepsPerLeg = numberOfStepsPerLeg;
            walkingStep.title = [NSString stringWithFormat:ORKLocalizedString(@"WALK_OUTBOUND_INSTRUCTION_FORMAT", nil), (long long)numberOfStepsPerLeg];
            walkingStep.spokenInstruction = walkingStep.title;
            walkingStep.recorderConfigurations = recorderConfigurations;
            walkingStep.shouldContinueOnFinish = YES;
            walkingStep.optional = NO;
            walkingStep.shouldStartTimerAutomatically = YES;
            walkingStep.stepDuration = numberOfStepsPerLeg * 1.5; // fallback duration in case no step count
            walkingStep.shouldVibrateOnStart = YES;
            walkingStep.shouldPlaySoundOnStart = YES;
            
            ORKStepArrayAddStep(steps, walkingStep);
        }
        
        {
            NSMutableArray *recorderConfigurations = [NSMutableArray array];
            if (!(ORKPredefinedTaskOptionExcludePedometer & options)) {
                [recorderConfigurations addObject:[[ORKPedometerRecorderConfiguration alloc] initWithIdentifier:ORKPedometerRecorderIdentifier]];
            }
            if (!(ORKPredefinedTaskOptionExcludeAccelerometer & options)) {
                [recorderConfigurations addObject:[[ORKAccelerometerRecorderConfiguration alloc] initWithIdentifier:ORKAccelerometerRecorderIdentifier
                                                                                                          frequency:100]];
            }
            if (!(ORKPredefinedTaskOptionExcludeDeviceMotion & options)) {
                [recorderConfigurations addObject:[[ORKDeviceMotionRecorderConfiguration alloc] initWithIdentifier:ORKDeviceMotionRecorderIdentifier
                                                                                                         frequency:100]];
            }

            ORKWalkingTaskStep *walkingStep = [[ORKWalkingTaskStep alloc] initWithIdentifier:ORKShortWalkReturnStepIdentifier];
            walkingStep.numberOfStepsPerLeg = numberOfStepsPerLeg;
            walkingStep.title = [NSString stringWithFormat:ORKLocalizedString(@"WALK_RETURN_INSTRUCTION_FORMAT", nil), (long long)numberOfStepsPerLeg];
            walkingStep.spokenInstruction = walkingStep.title;
            walkingStep.recorderConfigurations = recorderConfigurations;
            walkingStep.shouldContinueOnFinish = YES;
            walkingStep.shouldStartTimerAutomatically = YES;
            walkingStep.optional = NO;
            walkingStep.stepDuration = numberOfStepsPerLeg * 1.5; // fallback duration in case no step count
            walkingStep.shouldVibrateOnStart = YES;
            walkingStep.shouldPlaySoundOnStart = YES;
            
            ORKStepArrayAddStep(steps, walkingStep);
        }
        
        if (restDuration > 0) {
            NSMutableArray *recorderConfigurations = [NSMutableArray array];
            if (!(ORKPredefinedTaskOptionExcludeAccelerometer & options)) {
                [recorderConfigurations addObject:[[ORKAccelerometerRecorderConfiguration alloc] initWithIdentifier:ORKAccelerometerRecorderIdentifier
                                                                                                          frequency:100]];
            }
            if (!(ORKPredefinedTaskOptionExcludeDeviceMotion & options)) {
                [recorderConfigurations addObject:[[ORKDeviceMotionRecorderConfiguration alloc] initWithIdentifier:ORKDeviceMotionRecorderIdentifier
                                                                                                         frequency:100]];
            }

            ORKFitnessStep *activeStep = [[ORKFitnessStep alloc] initWithIdentifier:ORKShortWalkRestStepIdentifier];
            activeStep.recorderConfigurations = recorderConfigurations;
            NSString *durationString = [formatter stringFromTimeInterval:restDuration];
            activeStep.title = [NSString stringWithFormat:ORKLocalizedString(@"WALK_STAND_INSTRUCTION_FORMAT", nil), durationString];
            activeStep.spokenInstruction = [NSString stringWithFormat:ORKLocalizedString(@"WALK_STAND_VOICE_INSTRUCTION_FORMAT", nil), durationString];
            activeStep.shouldStartTimerAutomatically = YES;
            activeStep.stepDuration = restDuration;
            activeStep.shouldContinueOnFinish = YES;
            activeStep.optional = NO;
            activeStep.shouldVibrateOnStart = YES;
            activeStep.shouldPlaySoundOnStart = YES;
            activeStep.shouldVibrateOnFinish = YES;
            activeStep.shouldPlaySoundOnFinish = YES;
            
            ORKStepArrayAddStep(steps, activeStep);
        }
    }
    
    if (!(options & ORKPredefinedTaskOptionExcludeConclusion)) {
        ORKInstructionStep *step = [self makeCompletionStep];
        
        ORKStepArrayAddStep(steps, step);
    }
    
    ORKOrderedTask *task = [[ORKOrderedTask alloc] initWithIdentifier:identifier steps:steps];
    return task;
}


+ (ORKOrderedTask *)walkBackAndForthTaskWithIdentifier:(NSString *)identifier
                                intendedUseDescription:(NSString *)intendedUseDescription
                                          walkDuration:(NSTimeInterval)walkDuration
                                          restDuration:(NSTimeInterval)restDuration
                                               options:(ORKPredefinedTaskOption)options {
    
    NSDateComponentsFormatter *formatter = [self textTimeFormatter];
    formatter.unitsStyle = NSDateComponentsFormatterUnitsStyleFull;
    
    NSMutableArray *steps = [NSMutableArray array];
    if (!(options & ORKPredefinedTaskOptionExcludeInstructions)) {
        {
            ORKInstructionStep *step = [[ORKInstructionStep alloc] initWithIdentifier:ORKInstruction0StepIdentifier];
            step.title = ORKLocalizedString(@"WALK_TASK_TITLE", nil);
            step.text = intendedUseDescription;
            step.detailText = ORKLocalizedString(@"WALK_INTRO_TEXT", nil);
            step.shouldTintImages = YES;
            ORKStepArrayAddStep(steps, step);
        }
        
        {
            ORKInstructionStep *step = [[ORKInstructionStep alloc] initWithIdentifier:ORKInstruction1StepIdentifier];
            step.title = ORKLocalizedString(@"WALK_TASK_TITLE", nil);
            step.text = ORKLocalizedString(@"WALK_INTRO_2_TEXT_BACK_AND_FORTH_INSTRUCTION", nil);
            step.detailText = ORKLocalizedString(@"WALK_INTRO_2_DETAIL_BACK_AND_FORTH_INSTRUCTION", nil);
            step.image = [UIImage imageNamed:@"pocket" inBundle:[NSBundle bundleForClass:[self class]] compatibleWithTraitCollection:nil];
            step.shouldTintImages = YES;
            ORKStepArrayAddStep(steps, step);
        }
    }
    
    {
        ORKCountdownStep *step = [[ORKCountdownStep alloc] initWithIdentifier:ORKCountdownStepIdentifier];
        step.stepDuration = 5.0;
        
        ORKStepArrayAddStep(steps, step);
    }
    
    {
        {
            NSMutableArray *recorderConfigurations = [NSMutableArray array];
            if (!(ORKPredefinedTaskOptionExcludePedometer & options)) {
                [recorderConfigurations addObject:[[ORKPedometerRecorderConfiguration alloc] initWithIdentifier:ORKPedometerRecorderIdentifier]];
            }
            if (!(ORKPredefinedTaskOptionExcludeAccelerometer & options)) {
                [recorderConfigurations addObject:[[ORKAccelerometerRecorderConfiguration alloc] initWithIdentifier:ORKAccelerometerRecorderIdentifier
                                                                                                          frequency:100]];
            }
            if (!(ORKPredefinedTaskOptionExcludeDeviceMotion & options)) {
                [recorderConfigurations addObject:[[ORKDeviceMotionRecorderConfiguration alloc] initWithIdentifier:ORKDeviceMotionRecorderIdentifier
                                                                                                         frequency:100]];
            }
            
            ORKWalkingTaskStep *walkingStep = [[ORKWalkingTaskStep alloc] initWithIdentifier:ORKShortWalkOutboundStepIdentifier];
            walkingStep.numberOfStepsPerLeg = 1000; // Set the number of steps very high so it is ignored
            NSString *walkingDurationString = [formatter stringFromTimeInterval:walkDuration];
            walkingStep.title = [NSString stringWithFormat:ORKLocalizedString(@"WALK_BACK_AND_FORTH_INSTRUCTION_FORMAT", nil), walkingDurationString];
            walkingStep.spokenInstruction = walkingStep.title;
            walkingStep.recorderConfigurations = recorderConfigurations;
            walkingStep.shouldContinueOnFinish = YES;
            walkingStep.optional = NO;
            walkingStep.shouldStartTimerAutomatically = YES;
            walkingStep.stepDuration = walkDuration; // Set the walking duration to the step duration
            walkingStep.shouldVibrateOnStart = YES;
            walkingStep.shouldPlaySoundOnStart = YES;
            walkingStep.shouldSpeakRemainingTimeAtHalfway = (walkDuration > 20);
            
            ORKStepArrayAddStep(steps, walkingStep);
        }
        
        if (restDuration > 0) {
            NSMutableArray *recorderConfigurations = [NSMutableArray array];
            if (!(ORKPredefinedTaskOptionExcludeAccelerometer & options)) {
                [recorderConfigurations addObject:[[ORKAccelerometerRecorderConfiguration alloc] initWithIdentifier:ORKAccelerometerRecorderIdentifier
                                                                                                          frequency:100]];
            }
            if (!(ORKPredefinedTaskOptionExcludeDeviceMotion & options)) {
                [recorderConfigurations addObject:[[ORKDeviceMotionRecorderConfiguration alloc] initWithIdentifier:ORKDeviceMotionRecorderIdentifier
                                                                                                         frequency:100]];
            }
            
            ORKFitnessStep *activeStep = [[ORKFitnessStep alloc] initWithIdentifier:ORKShortWalkRestStepIdentifier];
            activeStep.recorderConfigurations = recorderConfigurations;
            NSString *durationString = [formatter stringFromTimeInterval:restDuration];
            activeStep.title = [NSString stringWithFormat:ORKLocalizedString(@"WALK_BACK_AND_FORTH_STAND_INSTRUCTION_FORMAT", nil), durationString];
            activeStep.spokenInstruction = activeStep.title;
            activeStep.shouldStartTimerAutomatically = YES;
            activeStep.stepDuration = restDuration;
            activeStep.shouldContinueOnFinish = YES;
            activeStep.optional = NO;
            activeStep.shouldVibrateOnStart = YES;
            activeStep.shouldPlaySoundOnStart = YES;
            activeStep.shouldVibrateOnFinish = YES;
            activeStep.shouldPlaySoundOnFinish = YES;
            activeStep.finishedSpokenInstruction = ORKLocalizedString(@"WALK_BACK_AND_FORTH_FINISHED_VOICE", nil);
            activeStep.shouldSpeakRemainingTimeAtHalfway = (restDuration > 20);
            
            ORKStepArrayAddStep(steps, activeStep);
        }
    }
    
    if (!(options & ORKPredefinedTaskOptionExcludeConclusion)) {
        ORKInstructionStep *step = [self makeCompletionStep];
        
        ORKStepArrayAddStep(steps, step);
    }
    
    ORKOrderedTask *task = [[ORKOrderedTask alloc] initWithIdentifier:identifier steps:steps];
    return task;
}

+ (ORKOrderedTask *)kneeRangeOfMotionTaskWithIdentifier:(NSString *)identifier
                                             limbOption:(ORKPredefinedTaskLimbOption)limbOption
                                 intendedUseDescription:(NSString *)intendedUseDescription
                                                options:(ORKPredefinedTaskOption)options {
    NSMutableArray *steps = [NSMutableArray array];
    NSString *limbType = ORKLocalizedString(@"LIMB_RIGHT", nil);
    UIImage *kneeFlexedImage = [UIImage imageNamed:@"knee_flexed_right" inBundle:[NSBundle bundleForClass:[self class]] compatibleWithTraitCollection:nil];
    UIImage *kneeExtendedImage = [UIImage imageNamed:@"knee_extended_right" inBundle:[NSBundle bundleForClass:[self class]] compatibleWithTraitCollection:nil];

    if (limbOption == ORKPredefinedTaskLimbOptionLeft) {
        limbType = ORKLocalizedString(@"LIMB_LEFT", nil);
    
        kneeFlexedImage = [UIImage imageNamed:@"knee_flexed_left" inBundle:[NSBundle bundleForClass:[self class]] compatibleWithTraitCollection:nil];
        kneeExtendedImage = [UIImage imageNamed:@"knee_extended_left" inBundle:[NSBundle bundleForClass:[self class]] compatibleWithTraitCollection:nil];
    }
    
    if (!(options & ORKPredefinedTaskOptionExcludeInstructions)) {
        ORKInstructionStep *instructionStep0 = [[ORKInstructionStep alloc] initWithIdentifier:ORKInstruction0StepIdentifier];
        instructionStep0.title = [NSString stringWithFormat:ORKLocalizedString(@"KNEE_RANGE_OF_MOTION_TITLE_%@", nil), [limbType capitalizedString]];
        instructionStep0.text = intendedUseDescription;
        instructionStep0.detailText = [NSString stringWithFormat:ORKLocalizedString(@"KNEE_RANGE_OF_MOTION_TEXT_INSTRUCTION_0_%@", nil), limbType];
        instructionStep0.shouldTintImages = YES;
        ORKStepArrayAddStep(steps, instructionStep0);
 
        ORKInstructionStep *instructionStep1 = [[ORKInstructionStep alloc] initWithIdentifier:ORKInstruction1StepIdentifier];
        instructionStep1.title = [NSString stringWithFormat:ORKLocalizedString(@"KNEE_RANGE_OF_MOTION_TITLE_%@", nil), [limbType capitalizedString]];
        instructionStep1.detailText = [NSString stringWithFormat:ORKLocalizedString(@"KNEE_RANGE_OF_MOTION_TEXT_INSTRUCTION_1_%@", nil), limbType];
        ORKStepArrayAddStep(steps, instructionStep1);
        
        ORKInstructionStep *instructionStep2 = [[ORKInstructionStep alloc] initWithIdentifier:ORKInstruction2StepIdentifier];
        instructionStep2.title = [NSString stringWithFormat:ORKLocalizedString(@"KNEE_RANGE_OF_MOTION_TITLE_%@", nil), [limbType capitalizedString]];
        instructionStep2.detailText = [NSString stringWithFormat:ORKLocalizedString(@"KNEE_RANGE_OF_MOTION_TEXT_INSTRUCTION_2_%@", nil), limbType];
        instructionStep2.image = kneeFlexedImage;
        instructionStep2.shouldTintImages = YES;
        ORKStepArrayAddStep(steps, instructionStep2);
        
        ORKInstructionStep *instructionStep3 = [[ORKInstructionStep alloc] initWithIdentifier:ORKInstruction3StepIdentifier];
        instructionStep3.title = [NSString stringWithFormat:ORKLocalizedString(@"KNEE_RANGE_OF_MOTION_TITLE_%@", nil), [limbType capitalizedString]];
        instructionStep3.detailText = [NSString stringWithFormat:ORKLocalizedString(@"KNEE_RANGE_OF_MOTION_TEXT_INSTRUCTION_3_%@", nil), limbType];
        instructionStep3.image = kneeExtendedImage;
        instructionStep3.shouldTintImages = YES;
        ORKStepArrayAddStep(steps, instructionStep3);
    }

    ORKTouchAnywhereStep *touchAnywhereStep = [[ORKTouchAnywhereStep alloc] initWithIdentifier:ORKTouchAnywhereStepIdentifier instructionText:[NSString stringWithFormat:ORKLocalizedString(@"KNEE_RANGE_OF_MOTION_TOUCH_ANYWHERE_STEP_INSTRUCTION_%@", nil), limbType]];
    ORKStepArrayAddStep(steps, touchAnywhereStep);
    
    ORKDeviceMotionRecorderConfiguration *deviceMotionRecorderConfig = [[ORKDeviceMotionRecorderConfiguration alloc] initWithIdentifier:ORKDeviceMotionRecorderIdentifier frequency:100];
    
    ORKRangeOfMotionStep *kneeRangeOfMotionStep = [[ORKRangeOfMotionStep alloc] initWithIdentifier:ORKKneeRangeOfMotionStepIdentifier limbOption:limbOption];
    kneeRangeOfMotionStep.title = [NSString stringWithFormat:ORKLocalizedString(@"KNEE_RANGE_OF_MOTION_SPOKEN_INSTRUCTION_%@", nil), limbType];
    kneeRangeOfMotionStep.spokenInstruction = kneeRangeOfMotionStep.title;

    kneeRangeOfMotionStep.recorderConfigurations = @[deviceMotionRecorderConfig];
    kneeRangeOfMotionStep.optional = NO;

    ORKStepArrayAddStep(steps, kneeRangeOfMotionStep);

    if (!(options & ORKPredefinedTaskOptionExcludeConclusion)) {
        ORKCompletionStep *completionStep = [self makeCompletionStep];
        ORKStepArrayAddStep(steps, completionStep);
    }
    
    ORKOrderedTask *task = [[ORKOrderedTask alloc] initWithIdentifier:identifier steps:steps];
    return task;
}

+ (ORKOrderedTask *)shoulderRangeOfMotionTaskWithIdentifier:(NSString *)identifier
                                                 limbOption:(ORKPredefinedTaskLimbOption)limbOption
                                     intendedUseDescription:(NSString *)intendedUseDescription
                                                    options:(ORKPredefinedTaskOption)options {
    NSMutableArray *steps = [NSMutableArray array];
    NSString *limbType = ORKLocalizedString(@"LIMB_RIGHT", nil);
    UIImage *shoulderFlexedImage = [UIImage imageNamed:@"shoulder_flexed_right" inBundle:[NSBundle bundleForClass:[self class]] compatibleWithTraitCollection:nil];
    UIImage *shoulderExtendedImage = [UIImage imageNamed:@"shoulder_extended_right" inBundle:[NSBundle bundleForClass:[self class]] compatibleWithTraitCollection:nil];

    if (limbOption == ORKPredefinedTaskLimbOptionLeft) {
        limbType = ORKLocalizedString(@"LIMB_LEFT", nil);
        shoulderFlexedImage = [UIImage imageNamed:@"shoulder_flexed_left" inBundle:[NSBundle bundleForClass:[self class]] compatibleWithTraitCollection:nil];
        shoulderExtendedImage = [UIImage imageNamed:@"shoulder_extended_left" inBundle:[NSBundle bundleForClass:[self class]] compatibleWithTraitCollection:nil];
    }
    
    if (!(options & ORKPredefinedTaskOptionExcludeInstructions)) {
        ORKInstructionStep *instructionStep0 = [[ORKInstructionStep alloc] initWithIdentifier:ORKInstruction0StepIdentifier];
        instructionStep0.title = [NSString stringWithFormat:ORKLocalizedString(@"SHOULDER_RANGE_OF_MOTION_TITLE_%@", nil), [limbType capitalizedString]];
        instructionStep0.text = intendedUseDescription;
        instructionStep0.detailText = [NSString stringWithFormat:ORKLocalizedString(@"SHOULDER_RANGE_OF_MOTION_TEXT_INSTRUCTION_0_%@", nil), limbType];
        instructionStep0.shouldTintImages = YES;
        ORKStepArrayAddStep(steps, instructionStep0);
        
        ORKInstructionStep *instructionStep1 = [[ORKInstructionStep alloc] initWithIdentifier:ORKInstruction1StepIdentifier];
        instructionStep1.title = [NSString stringWithFormat:ORKLocalizedString(@"SHOULDER_RANGE_OF_MOTION_TITLE_%@", nil), [limbType capitalizedString]];
        instructionStep1.detailText = [NSString stringWithFormat:ORKLocalizedString(@"SHOULDER_RANGE_OF_MOTION_TEXT_INSTRUCTION_1_%@", nil), limbType];
        ORKStepArrayAddStep(steps, instructionStep1);
        
        ORKInstructionStep *instructionStep2 = [[ORKInstructionStep alloc] initWithIdentifier:ORKInstruction2StepIdentifier];
        instructionStep2.title = [NSString stringWithFormat:ORKLocalizedString(@"SHOULDER_RANGE_OF_MOTION_TITLE_%@", nil), [limbType capitalizedString]];
        instructionStep2.detailText = [NSString stringWithFormat:ORKLocalizedString(@"SHOULDER_RANGE_OF_MOTION_TEXT_INSTRUCTION_2_%@", nil), limbType];
        instructionStep2.image = shoulderFlexedImage;
        instructionStep2.shouldTintImages = YES;
        ORKStepArrayAddStep(steps, instructionStep2);
        
        ORKInstructionStep *instructionStep3 = [[ORKInstructionStep alloc] initWithIdentifier:ORKInstruction3StepIdentifier];
        instructionStep3.title = [NSString stringWithFormat:ORKLocalizedString(@"SHOULDER_RANGE_OF_MOTION_TITLE_%@", nil), [limbType capitalizedString]];
        instructionStep3.detailText = [NSString stringWithFormat:ORKLocalizedString(@"SHOULDER_RANGE_OF_MOTION_TEXT_INSTRUCTION_3_%@", nil), limbType];
        instructionStep3.image = shoulderExtendedImage;
        instructionStep3.shouldTintImages = YES;
        ORKStepArrayAddStep(steps, instructionStep3);
    }
    
    ORKTouchAnywhereStep *touchAnywhereStep = [[ORKTouchAnywhereStep alloc] initWithIdentifier:ORKTouchAnywhereStepIdentifier instructionText:[NSString stringWithFormat:ORKLocalizedString(@"SHOULDER_RANGE_OF_MOTION_TOUCH_ANYWHERE_STEP_INSTRUCTION_%@", nil), limbType]];
    ORKStepArrayAddStep(steps, touchAnywhereStep);
    
    ORKDeviceMotionRecorderConfiguration *deviceMotionRecorderConfig = [[ORKDeviceMotionRecorderConfiguration alloc] initWithIdentifier:ORKDeviceMotionRecorderIdentifier frequency:100];
    
    ORKShoulderRangeOfMotionStep *shoulderRangeOfMotionStep = [[ORKShoulderRangeOfMotionStep alloc] initWithIdentifier:ORKShoulderRangeOfMotionStepIdentifier limbOption:limbOption];
    shoulderRangeOfMotionStep.title = [NSString stringWithFormat:ORKLocalizedString(@"SHOULDER_RANGE_OF_MOTION_SPOKEN_INSTRUCTION_%@", nil), limbType];
    shoulderRangeOfMotionStep.spokenInstruction = shoulderRangeOfMotionStep.title;
    
    shoulderRangeOfMotionStep.recorderConfigurations = @[deviceMotionRecorderConfig];
    shoulderRangeOfMotionStep.optional = NO;
    
    ORKStepArrayAddStep(steps, shoulderRangeOfMotionStep);
    
    if (!(options & ORKPredefinedTaskOptionExcludeConclusion)) {
        ORKCompletionStep *completionStep = [self makeCompletionStep];
        ORKStepArrayAddStep(steps, completionStep);
    }
    
    ORKOrderedTask *task = [[ORKOrderedTask alloc] initWithIdentifier:identifier steps:steps];
    return task;
}

+ (ORKOrderedTask *)spatialSpanMemoryTaskWithIdentifier:(NSString *)identifier
                                 intendedUseDescription:(NSString *)intendedUseDescription
                                            initialSpan:(NSInteger)initialSpan
                                            minimumSpan:(NSInteger)minimumSpan
                                            maximumSpan:(NSInteger)maximumSpan
                                              playSpeed:(NSTimeInterval)playSpeed
                                               maximumTests:(NSInteger)maximumTests
                                 maximumConsecutiveFailures:(NSInteger)maximumConsecutiveFailures
                                      customTargetImage:(UIImage *)customTargetImage
                                 customTargetPluralName:(NSString *)customTargetPluralName
                                        requireReversal:(BOOL)requireReversal
                                                options:(ORKPredefinedTaskOption)options {
    
    NSString *targetPluralName = customTargetPluralName ? : ORKLocalizedString(@"SPATIAL_SPAN_MEMORY_TARGET_PLURAL", nil);
    
    NSMutableArray *steps = [NSMutableArray array];
    if (!(options & ORKPredefinedTaskOptionExcludeInstructions)) {
        {
            ORKInstructionStep *step = [[ORKInstructionStep alloc] initWithIdentifier:ORKInstruction0StepIdentifier];
            step.title = ORKLocalizedString(@"SPATIAL_SPAN_MEMORY_TITLE", nil);
            step.text = intendedUseDescription;
            step.detailText = [NSString stringWithFormat:ORKLocalizedString(@"SPATIAL_SPAN_MEMORY_INTRO_TEXT_%@", nil),targetPluralName];
            
            step.image = [UIImage imageNamed:@"phone-memory" inBundle:[NSBundle bundleForClass:[self class]] compatibleWithTraitCollection:nil];
            step.shouldTintImages = YES;
            
            ORKStepArrayAddStep(steps, step);
        }
        
        {
            ORKInstructionStep *step = [[ORKInstructionStep alloc] initWithIdentifier:ORKInstruction1StepIdentifier];
            step.title = ORKLocalizedString(@"SPATIAL_SPAN_MEMORY_TITLE", nil);
            step.text = [NSString stringWithFormat:requireReversal ? ORKLocalizedString(@"SPATIAL_SPAN_MEMORY_INTRO_2_TEXT_REVERSE_%@", nil) : ORKLocalizedString(@"SPATIAL_SPAN_MEMORY_INTRO_2_TEXT_%@", nil), targetPluralName, targetPluralName];
            step.detailText = ORKLocalizedString(@"SPATIAL_SPAN_MEMORY_CALL_TO_ACTION", nil);
            
            if (!customTargetImage) {
                step.image = [UIImage imageNamed:@"memory-second-screen" inBundle:[NSBundle bundleForClass:[self class]] compatibleWithTraitCollection:nil];
            } else {
                step.image = customTargetImage;
            }
            step.shouldTintImages = YES;
            
            ORKStepArrayAddStep(steps, step);
        }
    }
    
    {
        ORKSpatialSpanMemoryStep *step = [[ORKSpatialSpanMemoryStep alloc] initWithIdentifier:ORKSpatialSpanMemoryStepIdentifier];
        step.title = nil;
        step.text = nil;
        
        step.initialSpan = initialSpan;
        step.minimumSpan = minimumSpan;
        step.maximumSpan = maximumSpan;
        step.playSpeed = playSpeed;
        step.maximumTests = maximumTests;
        step.maximumConsecutiveFailures = maximumConsecutiveFailures;
        step.customTargetImage = customTargetImage;
        step.customTargetPluralName = customTargetPluralName;
        step.requireReversal = requireReversal;
        
        ORKStepArrayAddStep(steps, step);
    }
    
    if (!(options & ORKPredefinedTaskOptionExcludeConclusion)) {
        ORKInstructionStep *step = [self makeCompletionStep];
        ORKStepArrayAddStep(steps, step);
    }
    
    ORKOrderedTask *task = [[ORKOrderedTask alloc] initWithIdentifier:identifier steps:steps];
    return task;
}

+ (ORKOrderedTask *)toneAudiometryTaskWithIdentifier:(NSString *)identifier
                              intendedUseDescription:(nullable NSString *)intendedUseDescription
                                   speechInstruction:(nullable NSString *)speechInstruction
                              shortSpeechInstruction:(nullable NSString *)shortSpeechInstruction
                                        toneDuration:(NSTimeInterval)toneDuration
                                             options:(ORKPredefinedTaskOption)options {

    if (options & ORKPredefinedTaskOptionExcludeAudio) {
        @throw [NSException exceptionWithName:NSGenericException reason:@"Audio collection cannot be excluded from audio task" userInfo:nil];
    }

    NSMutableArray *steps = [NSMutableArray array];
    if (!(options & ORKPredefinedTaskOptionExcludeInstructions)) {
        {
            ORKInstructionStep *step = [[ORKInstructionStep alloc] initWithIdentifier:ORKInstruction0StepIdentifier];
            step.title = ORKLocalizedString(@"TONE_AUDIOMETRY_TASK_TITLE", nil);
            step.text = intendedUseDescription;
            step.detailText = ORKLocalizedString(@"TONE_AUDIOMETRY_INTENDED_USE", nil);
            step.image = [UIImage imageNamed:@"phonewaves_inverted" inBundle:[NSBundle bundleForClass:[self class]] compatibleWithTraitCollection:nil];
            step.shouldTintImages = YES;

            ORKStepArrayAddStep(steps, step);
        }
        
        {
            ORKInstructionStep *step = [[ORKInstructionStep alloc] initWithIdentifier:ORKInstruction1StepIdentifier];
            step.title = ORKLocalizedString(@"TONE_AUDIOMETRY_TASK_TITLE", nil);
            step.text = speechInstruction ? : ORKLocalizedString(@"TONE_AUDIOMETRY_INTRO_TEXT", nil);
            step.detailText = ORKLocalizedString(@"TONE_AUDIOMETRY_CALL_TO_ACTION", nil);
            step.image = [UIImage imageNamed:@"phonefrequencywaves" inBundle:[NSBundle bundleForClass:[self class]] compatibleWithTraitCollection:nil];
            step.shouldTintImages = YES;

            ORKStepArrayAddStep(steps, step);
        }
    }

    {
        ORKToneAudiometryPracticeStep *step = [[ORKToneAudiometryPracticeStep alloc] initWithIdentifier:ORKToneAudiometryPracticeStepIdentifier];
        step.title = ORKLocalizedString(@"TONE_AUDIOMETRY_TASK_TITLE", nil);
        step.text = speechInstruction ? : ORKLocalizedString(@"TONE_AUDIOMETRY_PREP_TEXT", nil);
        ORKStepArrayAddStep(steps, step);
        
    }
    
    {
        ORKCountdownStep *step = [[ORKCountdownStep alloc] initWithIdentifier:ORKCountdownStepIdentifier];
        step.stepDuration = 5.0;

        ORKStepArrayAddStep(steps, step);
    }

    {
        ORKToneAudiometryStep *step = [[ORKToneAudiometryStep alloc] initWithIdentifier:ORKToneAudiometryStepIdentifier];
        step.title = shortSpeechInstruction ? : ORKLocalizedString(@"TONE_AUDIOMETRY_INSTRUCTION", nil);
        step.toneDuration = toneDuration;

        ORKStepArrayAddStep(steps, step);
    }

    if (!(options & ORKPredefinedTaskOptionExcludeConclusion)) {
        ORKInstructionStep *step = [self makeCompletionStep];

        ORKStepArrayAddStep(steps, step);
    }

    ORKOrderedTask *task = [[ORKOrderedTask alloc] initWithIdentifier:identifier steps:steps];

    return task;
}

+ (ORKOrderedTask *)towerOfHanoiTaskWithIdentifier:(NSString *)identifier
                            intendedUseDescription:(nullable NSString *)intendedUseDescription
                                     numberOfDisks:(NSUInteger)numberOfDisks
                                           options:(ORKPredefinedTaskOption)options {
    
    NSMutableArray *steps = [NSMutableArray array];
    
    if (!(options & ORKPredefinedTaskOptionExcludeInstructions)) {
        {
            ORKInstructionStep *step = [[ORKInstructionStep alloc] initWithIdentifier:ORKInstruction0StepIdentifier];
            step.title = ORKLocalizedString(@"TOWER_OF_HANOI_TASK_TITLE", nil);
            step.text = intendedUseDescription;
            step.detailText = ORKLocalizedString(@"TOWER_OF_HANOI_TASK_INTENDED_USE", nil);
            step.image = [UIImage imageNamed:@"phone-tower-of-hanoi" inBundle:[NSBundle bundleForClass:[self class]] compatibleWithTraitCollection:nil];
            step.shouldTintImages = YES;
            
            ORKStepArrayAddStep(steps, step);
        }
        
        {
            ORKInstructionStep *step = [[ORKInstructionStep alloc] initWithIdentifier:ORKInstruction1StepIdentifier];
            step.title = ORKLocalizedString(@"TOWER_OF_HANOI_TASK_TITLE", nil);
            step.text = ORKLocalizedString(@"TOWER_OF_HANOI_TASK_INTRO_TEXT", nil);
            step.detailText = ORKLocalizedString(@"TOWER_OF_HANOI_TASK_TASK_CALL_TO_ACTION", nil);
            step.image = [UIImage imageNamed:@"tower-of-hanoi-second-screen" inBundle:[NSBundle bundleForClass:[self class]] compatibleWithTraitCollection:nil];
            step.shouldTintImages = YES;
            
            ORKStepArrayAddStep(steps, step);
        }
    }
    
    ORKTowerOfHanoiStep *towerOfHanoiStep = [[ORKTowerOfHanoiStep alloc]initWithIdentifier:ORKTowerOfHanoiStepIdentifier];
    towerOfHanoiStep.numberOfDisks = numberOfDisks;
    ORKStepArrayAddStep(steps, towerOfHanoiStep);
    
    if (!(options & ORKPredefinedTaskOptionExcludeConclusion)) {
        ORKInstructionStep *step = [self makeCompletionStep];
        
        ORKStepArrayAddStep(steps, step);
    }
    
    ORKOrderedTask *task = [[ORKOrderedTask alloc]initWithIdentifier:identifier steps:steps];
    
    return task;
}

+ (ORKOrderedTask *)reactionTimeTaskWithIdentifier:(NSString *)identifier
                            intendedUseDescription:(nullable NSString *)intendedUseDescription
                           maximumStimulusInterval:(NSTimeInterval)maximumStimulusInterval
                           minimumStimulusInterval:(NSTimeInterval)minimumStimulusInterval
                             thresholdAcceleration:(double)thresholdAcceleration
                                  numberOfAttempts:(int)numberOfAttempts
                                           timeout:(NSTimeInterval)timeout
                                      successSound:(UInt32)successSoundID
                                      timeoutSound:(UInt32)timeoutSoundID
                                      failureSound:(UInt32)failureSoundID
                                           options:(ORKPredefinedTaskOption)options {
    
    NSMutableArray *steps = [NSMutableArray array];
    
    if (!(options & ORKPredefinedTaskOptionExcludeInstructions)) {
        {
            ORKInstructionStep *step = [[ORKInstructionStep alloc] initWithIdentifier:ORKInstruction0StepIdentifier];
            step.title = ORKLocalizedString(@"REACTION_TIME_TASK_TITLE", nil);
            step.text = intendedUseDescription;
            step.detailText = ORKLocalizedString(@"REACTION_TIME_TASK_INTENDED_USE", nil);
            step.image = [UIImage imageNamed:@"phoneshake" inBundle:[NSBundle bundleForClass:[self class]] compatibleWithTraitCollection:nil];
            step.shouldTintImages = YES;
            
            ORKStepArrayAddStep(steps, step);
        }
        
        {
            ORKInstructionStep *step = [[ORKInstructionStep alloc] initWithIdentifier:ORKInstruction1StepIdentifier];
            step.title = ORKLocalizedString(@"REACTION_TIME_TASK_TITLE", nil);
            step.text = [NSString stringWithFormat: ORKLocalizedString(@"REACTION_TIME_TASK_INTRO_TEXT_FORMAT", nil), numberOfAttempts];
            step.detailText = ORKLocalizedString(@"REACTION_TIME_TASK_CALL_TO_ACTION", nil);
            step.image = [UIImage imageNamed:@"phoneshakecircle" inBundle:[NSBundle bundleForClass:[self class]] compatibleWithTraitCollection:nil];
            step.shouldTintImages = YES;
            
            ORKStepArrayAddStep(steps, step);
        }
    }
    
    ORKReactionTimeStep *step = [[ORKReactionTimeStep alloc] initWithIdentifier:ORKReactionTimeStepIdentifier];
    step.maximumStimulusInterval = maximumStimulusInterval;
    step.minimumStimulusInterval = minimumStimulusInterval;
    step.thresholdAcceleration = thresholdAcceleration;
    step.numberOfAttempts = numberOfAttempts;
    step.timeout = timeout;
    step.successSound = successSoundID;
    step.timeoutSound = timeoutSoundID;
    step.failureSound = failureSoundID;
    step.recorderConfigurations = @[ [[ORKDeviceMotionRecorderConfiguration  alloc] initWithIdentifier:ORKDeviceMotionRecorderIdentifier frequency: 100]];

    ORKStepArrayAddStep(steps, step);
    
    if (!(options & ORKPredefinedTaskOptionExcludeConclusion)) {
        ORKInstructionStep *step = [self makeCompletionStep];
        ORKStepArrayAddStep(steps, step);
    }
    
    ORKOrderedTask *task = [[ORKOrderedTask alloc] initWithIdentifier:identifier steps:steps];
    
    return task;
}

+ (ORKOrderedTask *)timedWalkTaskWithIdentifier:(NSString *)identifier
                         intendedUseDescription:(nullable NSString *)intendedUseDescription
                               distanceInMeters:(double)distanceInMeters
                                      timeLimit:(NSTimeInterval)timeLimit
                     includeAssistiveDeviceForm:(BOOL)includeAssistiveDeviceForm
                                        options:(ORKPredefinedTaskOption)options {

    NSMutableArray *steps = [NSMutableArray array];

    NSLengthFormatter *lengthFormatter = [NSLengthFormatter new];
    lengthFormatter.numberFormatter.maximumFractionDigits = 1;
    lengthFormatter.numberFormatter.maximumSignificantDigits = 3;
    NSString *formattedLength = [lengthFormatter stringFromMeters:distanceInMeters];

    if (!(options & ORKPredefinedTaskOptionExcludeInstructions)) {
        {
            ORKInstructionStep *step = [[ORKInstructionStep alloc] initWithIdentifier:ORKInstruction0StepIdentifier];
            step.title = ORKLocalizedString(@"TIMED_WALK_TITLE", nil);
            step.text = intendedUseDescription;
            step.detailText = ORKLocalizedString(@"TIMED_WALK_INTRO_DETAIL", nil);
            step.shouldTintImages = YES;

            ORKStepArrayAddStep(steps, step);
        }
    }

    if (includeAssistiveDeviceForm) {
        ORKFormStep *step = [[ORKFormStep alloc] initWithIdentifier:ORKTimedWalkFormStepIdentifier
                                                              title:ORKLocalizedString(@"TIMED_WALK_FORM_TITLE", nil)
                                                               text:ORKLocalizedString(@"TIMED_WALK_FORM_TEXT", nil)];

        ORKAnswerFormat *answerFormat1 = [ORKAnswerFormat booleanAnswerFormat];
        ORKFormItem *formItem1 = [[ORKFormItem alloc] initWithIdentifier:ORKTimedWalkFormAFOStepIdentifier
                                                                    text:ORKLocalizedString(@"TIMED_WALK_QUESTION_TEXT", nil)
                                                            answerFormat:answerFormat1];
        formItem1.optional = NO;

        NSArray *textChoices = @[ORKLocalizedString(@"TIMED_WALK_QUESTION_2_CHOICE", nil),
                                 ORKLocalizedString(@"TIMED_WALK_QUESTION_2_CHOICE_2", nil),
                                 ORKLocalizedString(@"TIMED_WALK_QUESTION_2_CHOICE_3", nil),
                                 ORKLocalizedString(@"TIMED_WALK_QUESTION_2_CHOICE_4", nil),
                                 ORKLocalizedString(@"TIMED_WALK_QUESTION_2_CHOICE_5", nil),
                                 ORKLocalizedString(@"TIMED_WALK_QUESTION_2_CHOICE_6", nil)];
        ORKAnswerFormat *answerFormat2 = [ORKAnswerFormat valuePickerAnswerFormatWithTextChoices:textChoices];
        ORKFormItem *formItem2 = [[ORKFormItem alloc] initWithIdentifier:ORKTimedWalkFormAssistanceStepIdentifier
                                                                    text:ORKLocalizedString(@"TIMED_WALK_QUESTION_2_TITLE", nil)
                                                            answerFormat:answerFormat2];
        formItem2.placeholder = ORKLocalizedString(@"TIMED_WALK_QUESTION_2_TEXT", nil);
        formItem2.optional = NO;

        step.formItems = @[formItem1, formItem2];
        step.optional = NO;

        ORKStepArrayAddStep(steps, step);
    }

    if (!(options & ORKPredefinedTaskOptionExcludeInstructions)) {
        {
            ORKInstructionStep *step = [[ORKInstructionStep alloc] initWithIdentifier:ORKInstruction1StepIdentifier];
            step.title = ORKLocalizedString(@"TIMED_WALK_TITLE", nil);
            step.text = [NSString stringWithFormat:ORKLocalizedString(@"TIMED_WALK_INTRO_2_TEXT_%@", nil), formattedLength];
            step.detailText = ORKLocalizedString(@"TIMED_WALK_INTRO_2_DETAIL", nil);
            step.image = [UIImage imageNamed:@"timer" inBundle:[NSBundle bundleForClass:[self class]] compatibleWithTraitCollection:nil];
            step.shouldTintImages = YES;

            ORKStepArrayAddStep(steps, step);
        }
    }

    {
        ORKCountdownStep *step = [[ORKCountdownStep alloc] initWithIdentifier:ORKCountdownStepIdentifier];
        step.stepDuration = 5.0;

        ORKStepArrayAddStep(steps, step);
    }
    
    {
        NSMutableArray *recorderConfigurations = [NSMutableArray array];
        if (!(options & ORKPredefinedTaskOptionExcludePedometer)) {
            [recorderConfigurations addObject:[[ORKPedometerRecorderConfiguration alloc] initWithIdentifier:ORKPedometerRecorderIdentifier]];
        }
        if (!(options & ORKPredefinedTaskOptionExcludeAccelerometer)) {
            [recorderConfigurations addObject:[[ORKAccelerometerRecorderConfiguration alloc] initWithIdentifier:ORKAccelerometerRecorderIdentifier
                                                                                                      frequency:100]];
        }
        if (!(options & ORKPredefinedTaskOptionExcludeDeviceMotion)) {
            [recorderConfigurations addObject:[[ORKDeviceMotionRecorderConfiguration alloc] initWithIdentifier:ORKDeviceMotionRecorderIdentifier
                                                                                                     frequency:100]];
        }
        if (! (options & ORKPredefinedTaskOptionExcludeLocation)) {
            [recorderConfigurations addObject:[[ORKLocationRecorderConfiguration alloc] initWithIdentifier:ORKLocationRecorderIdentifier]];
        }

        {
            ORKTimedWalkStep *step = [[ORKTimedWalkStep alloc] initWithIdentifier:ORKTimedWalkTrial1StepIdentifier];
            step.title = [[NSString alloc] initWithFormat:ORKLocalizedString(@"TIMED_WALK_INSTRUCTION_%@", nil), formattedLength];
            step.text = ORKLocalizedString(@"TIMED_WALK_INSTRUCTION_TEXT", nil);
            step.spokenInstruction = step.title;
            step.recorderConfigurations = recorderConfigurations;
            step.distanceInMeters = distanceInMeters;
            step.shouldTintImages = YES;
            step.image = [UIImage imageNamed:@"timed-walkingman-outbound" inBundle:[NSBundle bundleForClass:[self class]] compatibleWithTraitCollection:nil];
            step.stepDuration = timeLimit == 0 ? CGFLOAT_MAX : timeLimit;

            ORKStepArrayAddStep(steps, step);
        }

        {
            ORKTimedWalkStep *step = [[ORKTimedWalkStep alloc] initWithIdentifier:ORKTimedWalkTrial2StepIdentifier];
            step.title = [[NSString alloc] initWithFormat:ORKLocalizedString(@"TIMED_WALK_INSTRUCTION_2", nil), formattedLength];
            step.text = ORKLocalizedString(@"TIMED_WALK_INSTRUCTION_TEXT", nil);
            step.spokenInstruction = step.title;
            step.recorderConfigurations = recorderConfigurations;
            step.distanceInMeters = distanceInMeters;
            step.shouldTintImages = YES;
            step.image = [UIImage imageNamed:@"timed-walkingman-return" inBundle:[NSBundle bundleForClass:[self class]] compatibleWithTraitCollection:nil];
            step.stepDuration = timeLimit == 0 ? CGFLOAT_MAX : timeLimit;

            ORKStepArrayAddStep(steps, step);
        }
    }

    if (!(options & ORKPredefinedTaskOptionExcludeConclusion)) {
        ORKInstructionStep *step = [self makeCompletionStep];

        ORKStepArrayAddStep(steps, step);
    }

    ORKOrderedTask *task = [[ORKOrderedTask alloc] initWithIdentifier:identifier steps:steps];
    return task;
}

+ (ORKOrderedTask *)timedWalkTaskWithIdentifier:(NSString *)identifier
                         intendedUseDescription:(nullable NSString *)intendedUseDescription
                               distanceInMeters:(double)distanceInMeters
                                      timeLimit:(NSTimeInterval)timeLimit
                            turnAroundTimeLimit:(NSTimeInterval)turnAroundTimeLimit
                     includeAssistiveDeviceForm:(BOOL)includeAssistiveDeviceForm
                                        options:(ORKPredefinedTaskOption)options {

    NSMutableArray *steps = [NSMutableArray array];

    NSLengthFormatter *lengthFormatter = [NSLengthFormatter new];
    lengthFormatter.numberFormatter.maximumFractionDigits = 1;
    lengthFormatter.numberFormatter.maximumSignificantDigits = 3;
    NSString *formattedLength = [lengthFormatter stringFromMeters:distanceInMeters];

    if (!(options & ORKPredefinedTaskOptionExcludeInstructions)) {
        {
            ORKInstructionStep *step = [[ORKInstructionStep alloc] initWithIdentifier:ORKInstruction0StepIdentifier];
            step.title = ORKLocalizedString(@"TIMED_WALK_TITLE", nil);
            step.text = intendedUseDescription;
            step.detailText = ORKLocalizedString(@"TIMED_WALK_INTRO_DETAIL", nil);
            step.shouldTintImages = YES;

            ORKStepArrayAddStep(steps, step);
        }
    }

    if (includeAssistiveDeviceForm) {
        ORKFormStep *step = [[ORKFormStep alloc] initWithIdentifier:ORKTimedWalkFormStepIdentifier
                                                              title:ORKLocalizedString(@"TIMED_WALK_FORM_TITLE", nil)
                                                               text:ORKLocalizedString(@"TIMED_WALK_FORM_TEXT", nil)];

        ORKAnswerFormat *answerFormat1 = [ORKAnswerFormat booleanAnswerFormat];
        ORKFormItem *formItem1 = [[ORKFormItem alloc] initWithIdentifier:ORKTimedWalkFormAFOStepIdentifier
                                                                    text:ORKLocalizedString(@"TIMED_WALK_QUESTION_TEXT", nil)
                                                            answerFormat:answerFormat1];
        formItem1.optional = NO;

        NSArray *textChoices = @[ORKLocalizedString(@"TIMED_WALK_QUESTION_2_CHOICE", nil),
                                 ORKLocalizedString(@"TIMED_WALK_QUESTION_2_CHOICE_2", nil),
                                 ORKLocalizedString(@"TIMED_WALK_QUESTION_2_CHOICE_3", nil),
                                 ORKLocalizedString(@"TIMED_WALK_QUESTION_2_CHOICE_4", nil),
                                 ORKLocalizedString(@"TIMED_WALK_QUESTION_2_CHOICE_5", nil),
                                 ORKLocalizedString(@"TIMED_WALK_QUESTION_2_CHOICE_6", nil)];
        ORKAnswerFormat *answerFormat2 = [ORKAnswerFormat valuePickerAnswerFormatWithTextChoices:textChoices];
        ORKFormItem *formItem2 = [[ORKFormItem alloc] initWithIdentifier:ORKTimedWalkFormAssistanceStepIdentifier
                                                                    text:ORKLocalizedString(@"TIMED_WALK_QUESTION_2_TITLE", nil)
                                                            answerFormat:answerFormat2];
        formItem2.placeholder = ORKLocalizedString(@"TIMED_WALK_QUESTION_2_TEXT", nil);
        formItem2.optional = NO;

        step.formItems = @[formItem1, formItem2];
        step.optional = NO;

        ORKStepArrayAddStep(steps, step);
    }

    if (!(options & ORKPredefinedTaskOptionExcludeInstructions)) {
        {
            ORKInstructionStep *step = [[ORKInstructionStep alloc] initWithIdentifier:ORKInstruction1StepIdentifier];
            step.title = ORKLocalizedString(@"TIMED_WALK_TITLE", nil);
            step.text = [NSString stringWithFormat:ORKLocalizedString(@"TIMED_WALK_INTRO_2_TEXT_%@", nil), formattedLength];
            step.detailText = ORKLocalizedString(@"TIMED_WALK_INTRO_2_DETAIL", nil);
            step.image = [UIImage imageNamed:@"timer" inBundle:[NSBundle bundleForClass:[self class]] compatibleWithTraitCollection:nil];
            step.shouldTintImages = YES;

            ORKStepArrayAddStep(steps, step);
        }
    }

    {
        ORKCountdownStep *step = [[ORKCountdownStep alloc] initWithIdentifier:ORKCountdownStepIdentifier];
        step.stepDuration = 5.0;

        ORKStepArrayAddStep(steps, step);
    }

    {
        NSMutableArray *recorderConfigurations = [NSMutableArray array];
        if (!(options & ORKPredefinedTaskOptionExcludePedometer)) {
            [recorderConfigurations addObject:[[ORKPedometerRecorderConfiguration alloc] initWithIdentifier:ORKPedometerRecorderIdentifier]];
        }
        if (!(options & ORKPredefinedTaskOptionExcludeAccelerometer)) {
            [recorderConfigurations addObject:[[ORKAccelerometerRecorderConfiguration alloc] initWithIdentifier:ORKAccelerometerRecorderIdentifier
                                                                                                      frequency:100]];
        }
        if (!(options & ORKPredefinedTaskOptionExcludeDeviceMotion)) {
            [recorderConfigurations addObject:[[ORKDeviceMotionRecorderConfiguration alloc] initWithIdentifier:ORKDeviceMotionRecorderIdentifier
                                                                                                     frequency:100]];
        }
        if (! (options & ORKPredefinedTaskOptionExcludeLocation)) {
            [recorderConfigurations addObject:[[ORKLocationRecorderConfiguration alloc] initWithIdentifier:ORKLocationRecorderIdentifier]];
        }

        {
            ORKTimedWalkStep *step = [[ORKTimedWalkStep alloc] initWithIdentifier:ORKTimedWalkTrial1StepIdentifier];
            step.title = [[NSString alloc] initWithFormat:ORKLocalizedString(@"TIMED_WALK_INSTRUCTION_%@", nil), formattedLength];
            step.text = ORKLocalizedString(@"TIMED_WALK_INSTRUCTION_TEXT", nil);
            step.spokenInstruction = step.title;
            step.recorderConfigurations = recorderConfigurations;
            step.distanceInMeters = distanceInMeters;
            step.shouldTintImages = YES;
            step.image = [UIImage imageNamed:@"timed-walkingman-outbound" inBundle:[NSBundle bundleForClass:[self class]] compatibleWithTraitCollection:nil];
            step.stepDuration = timeLimit == 0 ? CGFLOAT_MAX : timeLimit;

            ORKStepArrayAddStep(steps, step);
        }

        {
            ORKTimedWalkStep *step = [[ORKTimedWalkStep alloc] initWithIdentifier:ORKTimedWalkTurnAroundStepIdentifier];
            step.title = ORKLocalizedString(@"TIMED_WALK_INSTRUCTION_TURN", nil);
            step.text = ORKLocalizedString(@"TIMED_WALK_INSTRUCTION_TEXT", nil);
            step.spokenInstruction = step.title;
            step.recorderConfigurations = recorderConfigurations;
            step.distanceInMeters = 1;
            step.shouldTintImages = YES;
            step.image = [UIImage imageNamed:@"turnaround" inBundle:[NSBundle bundleForClass:[self class]] compatibleWithTraitCollection:nil];
            step.stepDuration = turnAroundTimeLimit == 0 ? CGFLOAT_MAX : turnAroundTimeLimit;

            ORKStepArrayAddStep(steps, step);
        }

        {
            ORKTimedWalkStep *step = [[ORKTimedWalkStep alloc] initWithIdentifier:ORKTimedWalkTrial2StepIdentifier];
            step.title = [[NSString alloc] initWithFormat:ORKLocalizedString(@"TIMED_WALK_INSTRUCTION_2", nil), formattedLength];
            step.text = ORKLocalizedString(@"TIMED_WALK_INSTRUCTION_TEXT", nil);
            step.spokenInstruction = step.title;
            step.recorderConfigurations = recorderConfigurations;
            step.distanceInMeters = distanceInMeters;
            step.shouldTintImages = YES;
            step.image = [UIImage imageNamed:@"timed-walkingman-return" inBundle:[NSBundle bundleForClass:[self class]] compatibleWithTraitCollection:nil];
            step.stepDuration = timeLimit == 0 ? CGFLOAT_MAX : timeLimit;

            ORKStepArrayAddStep(steps, step);
        }
    }

    if (!(options & ORKPredefinedTaskOptionExcludeConclusion)) {
        ORKInstructionStep *step = [self makeCompletionStep];

        ORKStepArrayAddStep(steps, step);
    }

    ORKOrderedTask *task = [[ORKOrderedTask alloc] initWithIdentifier:identifier steps:steps];
    return task;
}

+ (ORKOrderedTask *)PSATTaskWithIdentifier:(NSString *)identifier
                    intendedUseDescription:(nullable NSString *)intendedUseDescription
                          presentationMode:(ORKPSATPresentationMode)presentationMode
                     interStimulusInterval:(NSTimeInterval)interStimulusInterval
                          stimulusDuration:(NSTimeInterval)stimulusDuration
                              seriesLength:(NSInteger)seriesLength
                                   options:(ORKPredefinedTaskOption)options {
    
    NSMutableArray *steps = [NSMutableArray array];
    NSString *versionTitle = @"";
    NSString *versionDetailText = @"";
    
    if (presentationMode == ORKPSATPresentationModeAuditory) {
        versionTitle = ORKLocalizedString(@"PASAT_TITLE", nil);
        versionDetailText = ORKLocalizedString(@"PASAT_INTRO_TEXT", nil);
    } else if (presentationMode == ORKPSATPresentationModeVisual) {
        versionTitle = ORKLocalizedString(@"PVSAT_TITLE", nil);
        versionDetailText = ORKLocalizedString(@"PVSAT_INTRO_TEXT", nil);
    } else {
        versionTitle = ORKLocalizedString(@"PAVSAT_TITLE", nil);
        versionDetailText = ORKLocalizedString(@"PAVSAT_INTRO_TEXT", nil);
    }
    
    if (!(options & ORKPredefinedTaskOptionExcludeInstructions)) {
        {
            ORKInstructionStep *step = [[ORKInstructionStep alloc] initWithIdentifier:ORKInstruction0StepIdentifier];
            step.title = versionTitle;
            step.detailText = versionDetailText;
            step.text = intendedUseDescription;
            step.image = [UIImage imageNamed:@"phonepsat" inBundle:[NSBundle bundleForClass:[self class]] compatibleWithTraitCollection:nil];
            step.shouldTintImages = YES;
            
            ORKStepArrayAddStep(steps, step);
        }
        {
            ORKInstructionStep *step = [[ORKInstructionStep alloc] initWithIdentifier:ORKInstruction1StepIdentifier];
            step.title = versionTitle;
            step.text = [NSString stringWithFormat:ORKLocalizedString(@"PSAT_INTRO_TEXT_2_%@", nil), [NSNumberFormatter localizedStringFromNumber:@(interStimulusInterval) numberStyle:NSNumberFormatterDecimalStyle]];
            step.detailText = ORKLocalizedString(@"PSAT_CALL_TO_ACTION", nil);
            
            ORKStepArrayAddStep(steps, step);
        }
    }
    
    {
        ORKCountdownStep *step = [[ORKCountdownStep alloc] initWithIdentifier:ORKCountdownStepIdentifier];
        step.stepDuration = 5.0;
        
        ORKStepArrayAddStep(steps, step);
    }
    
    {
        ORKPSATStep *step = [[ORKPSATStep alloc] initWithIdentifier:ORKPSATStepIdentifier];
        step.title = ORKLocalizedString(@"PSAT_INITIAL_INSTRUCTION", nil);
        step.stepDuration = (seriesLength + 1) * interStimulusInterval;
        step.presentationMode = presentationMode;
        step.interStimulusInterval = interStimulusInterval;
        step.stimulusDuration = stimulusDuration;
        step.seriesLength = seriesLength;
        
        ORKStepArrayAddStep(steps, step);
    }
    
    if (!(options & ORKPredefinedTaskOptionExcludeConclusion)) {
        ORKInstructionStep *step = [self makeCompletionStep];
        
        ORKStepArrayAddStep(steps, step);
    }
    
    ORKOrderedTask *task = [[ORKOrderedTask alloc] initWithIdentifier:identifier steps:[steps copy]];
    
    return task;
}

+ (NSString *)stepIdentifier:(NSString *)stepIdentifier withHandIdentifier:(NSString *)handIdentifier {
    return [NSString stringWithFormat:@"%@.%@", stepIdentifier, handIdentifier];
}

+ (NSMutableArray *)stepsForOneHandTremorTestTaskWithIdentifier:(NSString *)identifier
                                             activeStepDuration:(NSTimeInterval)activeStepDuration
                                              activeTaskOptions:(ORKTremorActiveTaskOption)activeTaskOptions
                                                       lastHand:(BOOL)lastHand
                                                       leftHand:(BOOL)leftHand
                                                 handIdentifier:(NSString *)handIdentifier
                                                introDetailText:(NSString *)detailText
                                                        options:(ORKPredefinedTaskOption)options {
    NSMutableArray<ORKActiveStep *> *steps = [NSMutableArray array];
    NSString *stepFinishedInstruction = ORKLocalizedString(@"TREMOR_TEST_ACTIVE_STEP_FINISHED_INSTRUCTION", nil);
    BOOL rightHand = !leftHand && ![handIdentifier isEqualToString:ORKActiveTaskMostAffectedHandIdentifier];
    
    {
        NSString *stepIdentifier = [self stepIdentifier:ORKInstruction1StepIdentifier withHandIdentifier:handIdentifier];
        ORKInstructionStep *step = [[ORKInstructionStep alloc] initWithIdentifier:stepIdentifier];
        step.title = ORKLocalizedString(@"TREMOR_TEST_TITLE", nil);
        
        if ([identifier isEqualToString:ORKActiveTaskMostAffectedHandIdentifier]) {
            step.text = ORKLocalizedString(@"TREMOR_TEST_INTRO_2_DEFAULT_TEXT", nil);
            step.detailText = detailText;
        } else {
            if (leftHand) {
                step.text = ORKLocalizedString(@"TREMOR_TEST_INTRO_2_LEFT_HAND_TEXT", nil);
            } else {
                step.text = ORKLocalizedString(@"TREMOR_TEST_INTRO_2_RIGHT_HAND_TEXT", nil);
            }
        }
        
        step.image = [UIImage imageNamed:@"tremortest2" inBundle:[NSBundle bundleForClass:[self class]] compatibleWithTraitCollection:nil];
        if (leftHand) {
            step.image = [step.image ork_flippedImage:UIImageOrientationUpMirrored];
        }
        step.shouldTintImages = YES;
        
        ORKStepArrayAddStep(steps, step);
    }

    if (!(activeTaskOptions & ORKTremorActiveTaskOptionExcludeHandInLap)) {
        if (!(options & ORKPredefinedTaskOptionExcludeInstructions)) {
            NSString *stepIdentifier = [self stepIdentifier:ORKInstruction2StepIdentifier withHandIdentifier:handIdentifier];
            ORKInstructionStep *step = [[ORKInstructionStep alloc] initWithIdentifier:stepIdentifier];
            step.title = ORKLocalizedString(@"TREMOR_TEST_ACTIVE_STEP_IN_LAP_INTRO", nil);
            step.text = ORKLocalizedString(@"TREMOR_TEST_ACTIVE_STEP_INTRO_TEXT", nil);
            step.image = [UIImage imageNamed:@"tremortest3a" inBundle:[NSBundle bundleForClass:[self class]] compatibleWithTraitCollection:nil];
            step.auxiliaryImage = [UIImage imageNamed:@"tremortest3b" inBundle:[NSBundle bundleForClass:[self class]] compatibleWithTraitCollection:nil];
            if (leftHand) {
                step.title = ORKLocalizedString(@"TREMOR_TEST_ACTIVE_STEP_IN_LAP_INTRO_LEFT", nil);
                step.image = [step.image ork_flippedImage:UIImageOrientationUpMirrored];
                step.auxiliaryImage = [step.auxiliaryImage ork_flippedImage:UIImageOrientationUpMirrored];
            } else if (rightHand) {
                step.title = ORKLocalizedString(@"TREMOR_TEST_ACTIVE_STEP_IN_LAP_INTRO_RIGHT", nil);
            }
            step.shouldTintImages = YES;
            
            ORKStepArrayAddStep(steps, step);
        }
        
        {
            NSString *stepIdentifier = [self stepIdentifier:ORKCountdown1StepIdentifier withHandIdentifier:handIdentifier];
            ORKCountdownStep *step = [[ORKCountdownStep alloc] initWithIdentifier:stepIdentifier];
            
            ORKStepArrayAddStep(steps, step);
        }
        
        {
            NSString *titleFormat = ORKLocalizedString(@"TREMOR_TEST_ACTIVE_STEP_IN_LAP_INSTRUCTION_%ld", nil);
            NSString *stepIdentifier = [self stepIdentifier:ORKTremorTestInLapStepIdentifier withHandIdentifier:handIdentifier];
            ORKActiveStep *step = [[ORKActiveStep alloc] initWithIdentifier:stepIdentifier];
            step.recorderConfigurations = @[[[ORKAccelerometerRecorderConfiguration alloc] initWithIdentifier:@"ac1_acc" frequency:100.0], [[ORKDeviceMotionRecorderConfiguration alloc] initWithIdentifier:@"ac1_motion" frequency:100.0]];
            step.title = [NSString localizedStringWithFormat:titleFormat, (long)activeStepDuration];
            step.spokenInstruction = step.title;
            step.finishedSpokenInstruction = stepFinishedInstruction;
            step.stepDuration = activeStepDuration;
            step.shouldPlaySoundOnStart = YES;
            step.shouldVibrateOnStart = YES;
            step.shouldPlaySoundOnFinish = YES;
            step.shouldVibrateOnFinish = YES;
            step.shouldContinueOnFinish = NO;
            step.shouldStartTimerAutomatically = YES;
            
            ORKStepArrayAddStep(steps, step);
        }
    }
    
    if (!(activeTaskOptions & ORKTremorActiveTaskOptionExcludeHandAtShoulderHeight)) {
        if (!(options & ORKPredefinedTaskOptionExcludeInstructions)) {
            NSString *stepIdentifier = [self stepIdentifier:ORKInstruction4StepIdentifier withHandIdentifier:handIdentifier];
            ORKInstructionStep *step = [[ORKInstructionStep alloc] initWithIdentifier:stepIdentifier];
            step.title = ORKLocalizedString(@"TREMOR_TEST_ACTIVE_STEP_EXTEND_ARM_INTRO", nil);
            step.text = ORKLocalizedString(@"TREMOR_TEST_ACTIVE_STEP_INTRO_TEXT", nil);
            step.image = [UIImage imageNamed:@"tremortest4a" inBundle:[NSBundle bundleForClass:[self class]] compatibleWithTraitCollection:nil];
            step.auxiliaryImage = [UIImage imageNamed:@"tremortest4b" inBundle:[NSBundle bundleForClass:[self class]] compatibleWithTraitCollection:nil];
            if (leftHand) {
                step.title = ORKLocalizedString(@"TREMOR_TEST_ACTIVE_STEP_EXTEND_ARM_INTRO_LEFT", nil);
                step.image = [step.image ork_flippedImage:UIImageOrientationUpMirrored];
                step.auxiliaryImage = [step.auxiliaryImage ork_flippedImage:UIImageOrientationUpMirrored];
            } else if (rightHand) {
                step.title = ORKLocalizedString(@"TREMOR_TEST_ACTIVE_STEP_EXTEND_ARM_INTRO_RIGHT", nil);
            }
            step.shouldTintImages = YES;
            
            ORKStepArrayAddStep(steps, step);
        }
        
        {
            NSString *stepIdentifier = [self stepIdentifier:ORKCountdown2StepIdentifier withHandIdentifier:handIdentifier];
            ORKCountdownStep *step = [[ORKCountdownStep alloc] initWithIdentifier:stepIdentifier];
            
            ORKStepArrayAddStep(steps, step);
        }
        
        {
            NSString *titleFormat = ORKLocalizedString(@"TREMOR_TEST_ACTIVE_STEP_EXTEND_ARM_INSTRUCTION_%ld", nil);
            NSString *stepIdentifier = [self stepIdentifier:ORKTremorTestExtendArmStepIdentifier withHandIdentifier:handIdentifier];
            ORKActiveStep *step = [[ORKActiveStep alloc] initWithIdentifier:stepIdentifier];
            step.recorderConfigurations = @[[[ORKAccelerometerRecorderConfiguration alloc] initWithIdentifier:@"ac2_acc" frequency:100.0], [[ORKDeviceMotionRecorderConfiguration alloc] initWithIdentifier:@"ac2_motion" frequency:100.0]];
            step.title = [NSString stringWithFormat:titleFormat, (long)activeStepDuration];
            step.spokenInstruction = step.title;
            step.finishedSpokenInstruction = stepFinishedInstruction;
            step.stepDuration = activeStepDuration;
            step.image = [UIImage imageNamed:@"tremortest4a" inBundle:[NSBundle bundleForClass:[self class]] compatibleWithTraitCollection:nil];
            if (leftHand) {
                step.image = [step.image ork_flippedImage:UIImageOrientationUpMirrored];
            }
            step.shouldPlaySoundOnStart = YES;
            step.shouldVibrateOnStart = YES;
            step.shouldPlaySoundOnFinish = YES;
            step.shouldVibrateOnFinish = YES;
            step.shouldContinueOnFinish = NO;
            step.shouldStartTimerAutomatically = YES;
            
            ORKStepArrayAddStep(steps, step);
        }
    }
    
    if (!(activeTaskOptions & ORKTremorActiveTaskOptionExcludeHandAtShoulderHeightElbowBent)) {
        if (!(options & ORKPredefinedTaskOptionExcludeInstructions)) {
            NSString *stepIdentifier = [self stepIdentifier:ORKInstruction5StepIdentifier withHandIdentifier:handIdentifier];
            ORKInstructionStep *step = [[ORKInstructionStep alloc] initWithIdentifier:stepIdentifier];
            step.title = ORKLocalizedString(@"TREMOR_TEST_ACTIVE_STEP_BEND_ARM_INTRO", nil);
            step.text = ORKLocalizedString(@"TREMOR_TEST_ACTIVE_STEP_INTRO_TEXT", nil);
            step.image = [UIImage imageNamed:@"tremortest5a" inBundle:[NSBundle bundleForClass:[self class]] compatibleWithTraitCollection:nil];
            step.auxiliaryImage = [UIImage imageNamed:@"tremortest5b" inBundle:[NSBundle bundleForClass:[self class]] compatibleWithTraitCollection:nil];
            if (leftHand) {
                step.title = ORKLocalizedString(@"TREMOR_TEST_ACTIVE_STEP_BEND_ARM_INTRO_LEFT", nil);
                step.image = [step.image ork_flippedImage:UIImageOrientationUpMirrored];
                step.auxiliaryImage = [step.auxiliaryImage ork_flippedImage:UIImageOrientationUpMirrored];
            } else if (rightHand) {
                step.title = ORKLocalizedString(@"TREMOR_TEST_ACTIVE_STEP_BEND_ARM_INTRO_RIGHT", nil);
            }
            step.shouldTintImages = YES;
            
            ORKStepArrayAddStep(steps, step);
        }
        
        {
            NSString *stepIdentifier = [self stepIdentifier:ORKCountdown3StepIdentifier withHandIdentifier:handIdentifier];
            ORKCountdownStep *step = [[ORKCountdownStep alloc] initWithIdentifier:stepIdentifier];
            
            ORKStepArrayAddStep(steps, step);
        }
        
        {
            NSString *titleFormat = ORKLocalizedString(@"TREMOR_TEST_ACTIVE_STEP_BEND_ARM_INSTRUCTION_%ld", nil);
            NSString *stepIdentifier = [self stepIdentifier:ORKTremorTestBendArmStepIdentifier withHandIdentifier:handIdentifier];
            ORKActiveStep *step = [[ORKActiveStep alloc] initWithIdentifier:stepIdentifier];
            step.recorderConfigurations = @[[[ORKAccelerometerRecorderConfiguration alloc] initWithIdentifier:@"ac3_acc" frequency:100.0], [[ORKDeviceMotionRecorderConfiguration alloc] initWithIdentifier:@"ac3_motion" frequency:100.0]];
            step.title = [NSString stringWithFormat:titleFormat, (long)activeStepDuration];
            step.spokenInstruction = step.title;
            step.finishedSpokenInstruction = stepFinishedInstruction;
            step.stepDuration = activeStepDuration;
            step.shouldPlaySoundOnStart = YES;
            step.shouldVibrateOnStart = YES;
            step.shouldPlaySoundOnFinish = YES;
            step.shouldVibrateOnFinish = YES;
            step.shouldContinueOnFinish = NO;
            step.shouldStartTimerAutomatically = YES;
            
            ORKStepArrayAddStep(steps, step);
        }
    }
    
    if (!(activeTaskOptions & ORKTremorActiveTaskOptionExcludeHandToNose)) {
        if (!(options & ORKPredefinedTaskOptionExcludeInstructions)) {
            NSString *stepIdentifier = [self stepIdentifier:ORKInstruction6StepIdentifier withHandIdentifier:handIdentifier];
            ORKInstructionStep *step = [[ORKInstructionStep alloc] initWithIdentifier:stepIdentifier];
            step.title = ORKLocalizedString(@"TREMOR_TEST_ACTIVE_STEP_TOUCH_NOSE_INTRO", nil);
            step.text = ORKLocalizedString(@"TREMOR_TEST_ACTIVE_STEP_INTRO_TEXT", nil);
            step.image = [UIImage imageNamed:@"tremortest6a" inBundle:[NSBundle bundleForClass:[self class]] compatibleWithTraitCollection:nil];
            step.auxiliaryImage = [UIImage imageNamed:@"tremortest6b" inBundle:[NSBundle bundleForClass:[self class]] compatibleWithTraitCollection:nil];
            if (leftHand) {
                step.title = ORKLocalizedString(@"TREMOR_TEST_ACTIVE_STEP_TOUCH_NOSE_INTRO_LEFT", nil);
                step.image = [step.image ork_flippedImage:UIImageOrientationUpMirrored];
                step.auxiliaryImage = [step.auxiliaryImage ork_flippedImage:UIImageOrientationUpMirrored];
            } else if (rightHand) {
                step.title = ORKLocalizedString(@"TREMOR_TEST_ACTIVE_STEP_TOUCH_NOSE_INTRO_RIGHT", nil);
            }
            step.shouldTintImages = YES;
            
            ORKStepArrayAddStep(steps, step);
        }
        
        {
            NSString *stepIdentifier = [self stepIdentifier:ORKCountdown4StepIdentifier withHandIdentifier:handIdentifier];
            ORKCountdownStep *step = [[ORKCountdownStep alloc] initWithIdentifier:stepIdentifier];
            
            ORKStepArrayAddStep(steps, step);
        }
        
        {
            NSString *titleFormat = ORKLocalizedString(@"TREMOR_TEST_ACTIVE_STEP_TOUCH_NOSE_INSTRUCTION_%ld", nil);
            NSString *stepIdentifier = [self stepIdentifier:ORKTremorTestTouchNoseStepIdentifier withHandIdentifier:handIdentifier];
            ORKActiveStep *step = [[ORKActiveStep alloc] initWithIdentifier:stepIdentifier];
            step.recorderConfigurations = @[[[ORKAccelerometerRecorderConfiguration alloc] initWithIdentifier:@"ac4_acc" frequency:100.0], [[ORKDeviceMotionRecorderConfiguration alloc] initWithIdentifier:@"ac4_motion" frequency:100.0]];
            step.title = [NSString stringWithFormat:titleFormat, (long)activeStepDuration];
            step.spokenInstruction = step.title;
            step.finishedSpokenInstruction = stepFinishedInstruction;
            step.stepDuration = activeStepDuration;
            step.shouldPlaySoundOnStart = YES;
            step.shouldVibrateOnStart = YES;
            step.shouldPlaySoundOnFinish = YES;
            step.shouldVibrateOnFinish = YES;
            step.shouldContinueOnFinish = NO;
            step.shouldStartTimerAutomatically = YES;
            
            ORKStepArrayAddStep(steps, step);
        }
    }
    
    if (!(activeTaskOptions & ORKTremorActiveTaskOptionExcludeQueenWave)) {
        if (!(options & ORKPredefinedTaskOptionExcludeInstructions)) {
            NSString *stepIdentifier = [self stepIdentifier:ORKInstruction7StepIdentifier withHandIdentifier:handIdentifier];
            ORKInstructionStep *step = [[ORKInstructionStep alloc] initWithIdentifier:stepIdentifier];
            step.title = ORKLocalizedString(@"TREMOR_TEST_ACTIVE_STEP_TURN_WRIST_INTRO", nil);
            step.text = ORKLocalizedString(@"TREMOR_TEST_ACTIVE_STEP_INTRO_TEXT", nil);
            step.image = [UIImage imageNamed:@"tremortest7" inBundle:[NSBundle bundleForClass:[self class]] compatibleWithTraitCollection:nil];
            if (leftHand) {
                step.title = ORKLocalizedString(@"TREMOR_TEST_ACTIVE_STEP_TURN_WRIST_INTRO_LEFT", nil);
                step.image = [step.image ork_flippedImage:UIImageOrientationUpMirrored];
            } else if (rightHand) {
                step.title = ORKLocalizedString(@"TREMOR_TEST_ACTIVE_STEP_TURN_WRIST_INTRO_RIGHT", nil);
            }
            step.shouldTintImages = YES;
            
            ORKStepArrayAddStep(steps, step);
        }
        
        {
            NSString *stepIdentifier = [self stepIdentifier:ORKCountdown5StepIdentifier withHandIdentifier:handIdentifier];
            ORKCountdownStep *step = [[ORKCountdownStep alloc] initWithIdentifier:stepIdentifier];
            
            ORKStepArrayAddStep(steps, step);
        }
        
        {
            NSString *titleFormat = ORKLocalizedString(@"TREMOR_TEST_ACTIVE_STEP_TURN_WRIST_INSTRUCTION_%ld", nil);
            NSString *stepIdentifier = [self stepIdentifier:ORKTremorTestTurnWristStepIdentifier withHandIdentifier:handIdentifier];
            ORKActiveStep *step = [[ORKActiveStep alloc] initWithIdentifier:stepIdentifier];
            step.recorderConfigurations = @[[[ORKAccelerometerRecorderConfiguration alloc] initWithIdentifier:@"ac5_acc" frequency:100.0], [[ORKDeviceMotionRecorderConfiguration alloc] initWithIdentifier:@"ac5_motion" frequency:100.0]];
            step.title = [NSString stringWithFormat:titleFormat, (long)activeStepDuration];
            step.spokenInstruction = step.title;
            step.finishedSpokenInstruction = stepFinishedInstruction;
            step.stepDuration = activeStepDuration;
            step.shouldPlaySoundOnStart = YES;
            step.shouldVibrateOnStart = YES;
            step.shouldPlaySoundOnFinish = YES;
            step.shouldVibrateOnFinish = YES;
            step.shouldContinueOnFinish = NO;
            step.shouldStartTimerAutomatically = YES;
            
            ORKStepArrayAddStep(steps, step);
        }
    }
    
    // fix the spoken instruction on the last included step, depending on which hand we're on
    ORKActiveStep *lastStep = (ORKActiveStep *)[steps lastObject];
    if (lastHand) {
        lastStep.finishedSpokenInstruction = ORKLocalizedString(@"TREMOR_TEST_COMPLETED_INSTRUCTION", nil);
    } else if (leftHand) {
        lastStep.finishedSpokenInstruction = ORKLocalizedString(@"TREMOR_TEST_ACTIVE_STEP_SWITCH_HANDS_RIGHT_INSTRUCTION", nil);
    } else {
        lastStep.finishedSpokenInstruction = ORKLocalizedString(@"TREMOR_TEST_ACTIVE_STEP_SWITCH_HANDS_LEFT_INSTRUCTION", nil);
    }
    
    return steps;
}

+ (ORKNavigableOrderedTask *)tremorTestTaskWithIdentifier:(NSString *)identifier
                                   intendedUseDescription:(nullable NSString *)intendedUseDescription
                                       activeStepDuration:(NSTimeInterval)activeStepDuration
                                        activeTaskOptions:(ORKTremorActiveTaskOption)activeTaskOptions
                                              handOptions:(ORKPredefinedTaskHandOption)handOptions
                                                  options:(ORKPredefinedTaskOption)options {
    
    NSMutableArray<__kindof ORKStep *> *steps = [NSMutableArray array];
    // coin toss for which hand first (in case we're doing both)
    BOOL leftFirstIfDoingBoth = arc4random_uniform(2) == 1;
    BOOL doingBoth = ((handOptions & ORKPredefinedTaskHandOptionLeft) && (handOptions & ORKPredefinedTaskHandOptionRight));
    BOOL firstIsLeft = (leftFirstIfDoingBoth && doingBoth) || (!doingBoth && (handOptions & ORKPredefinedTaskHandOptionLeft));
    
    if (!(options & ORKPredefinedTaskOptionExcludeInstructions)) {
        {
            ORKInstructionStep *step = [[ORKInstructionStep alloc] initWithIdentifier:ORKInstruction0StepIdentifier];
            step.title = ORKLocalizedString(@"TREMOR_TEST_TITLE", nil);
            step.text = intendedUseDescription;
            step.detailText = ORKLocalizedString(@"TREMOR_TEST_INTRO_1_DETAIL", nil);
            step.image = [UIImage imageNamed:@"tremortest1" inBundle:[NSBundle bundleForClass:[self class]] compatibleWithTraitCollection:nil];
            if (firstIsLeft) {
                step.image = [step.image ork_flippedImage:UIImageOrientationUpMirrored];
            }
            step.shouldTintImages = YES;
            
            ORKStepArrayAddStep(steps, step);
        }
    }
    
    // Build the string for the detail texts
    NSArray<NSString *>*detailStringForNumberOfTasks = @[
                                                         ORKLocalizedString(@"TREMOR_TEST_INTRO_2_DETAIL_1_TASK", nil),
                                                         ORKLocalizedString(@"TREMOR_TEST_INTRO_2_DETAIL_2_TASK", nil),
                                                         ORKLocalizedString(@"TREMOR_TEST_INTRO_2_DETAIL_3_TASK", nil),
                                                         ORKLocalizedString(@"TREMOR_TEST_INTRO_2_DETAIL_4_TASK", nil),
                                                         ORKLocalizedString(@"TREMOR_TEST_INTRO_2_DETAIL_5_TASK", nil)
                                                         ];
    
    // start with the count for all the tasks, then subtract one for each excluded task flag
    static const NSInteger allTasks = 5; // hold in lap, outstretched arm, elbow bent, repeatedly touching nose, queen wave
    NSInteger actualTasksIndex = allTasks - 1;
    for (NSInteger i = 0; i < allTasks; ++i) {
        if (activeTaskOptions & (1 << i)) {
            actualTasksIndex--;
        }
    }
    
    NSString *detailFormat = doingBoth ? ORKLocalizedString(@"TREMOR_TEST_SKIP_QUESTION_BOTH_HANDS_%@", nil) : ORKLocalizedString(@"TREMOR_TEST_INTRO_2_DETAIL_DEFAULT_%@", nil);
    NSString *detailText = [NSString localizedStringWithFormat:detailFormat, detailStringForNumberOfTasks[actualTasksIndex]];
    
    if (doingBoth) {
        // If doing both hands then ask the user if they need to skip one of the hands
        ORKTextChoice *skipRight = [ORKTextChoice choiceWithText:ORKLocalizedString(@"TREMOR_SKIP_RIGHT_HAND", nil)
                                                          value:ORKActiveTaskRightHandIdentifier];
        ORKTextChoice *skipLeft = [ORKTextChoice choiceWithText:ORKLocalizedString(@"TREMOR_SKIP_LEFT_HAND", nil)
                                                          value:ORKActiveTaskLeftHandIdentifier];
        ORKTextChoice *skipNeither = [ORKTextChoice choiceWithText:ORKLocalizedString(@"TREMOR_SKIP_NEITHER", nil)
                                                             value:@""];

        ORKAnswerFormat *answerFormat = [ORKAnswerFormat choiceAnswerFormatWithStyle:ORKChoiceAnswerStyleSingleChoice
                                                                         textChoices:@[skipRight, skipLeft, skipNeither]];
        ORKQuestionStep *step = [ORKQuestionStep questionStepWithIdentifier:ORKActiveTaskSkipHandStepIdentifier
                                                                      title:ORKLocalizedString(@"TREMOR_TEST_TITLE", nil)
                                                                       text:detailText
                                                                     answer:answerFormat];
        step.optional = NO;
        
        ORKStepArrayAddStep(steps, step);
    }
    
    // right or most-affected hand
    NSArray<__kindof ORKStep *> *rightSteps = nil;
    if (handOptions == ORKPredefinedTaskHandOptionUnspecified) {
        rightSteps = [self stepsForOneHandTremorTestTaskWithIdentifier:identifier
                                                    activeStepDuration:activeStepDuration
                                                     activeTaskOptions:activeTaskOptions
                                                              lastHand:YES
                                                              leftHand:NO
                                                        handIdentifier:ORKActiveTaskMostAffectedHandIdentifier
                                                       introDetailText:detailText
                                                               options:options];
    } else if (handOptions & ORKPredefinedTaskHandOptionRight) {
        rightSteps = [self stepsForOneHandTremorTestTaskWithIdentifier:identifier
                                                    activeStepDuration:activeStepDuration
                                                     activeTaskOptions:activeTaskOptions
                                                              lastHand:firstIsLeft
                                                              leftHand:NO
                                                        handIdentifier:ORKActiveTaskRightHandIdentifier
                                                       introDetailText:nil
                                                               options:options];
    }
    
    // left hand
    NSArray<__kindof ORKStep *> *leftSteps = nil;
    if (handOptions & ORKPredefinedTaskHandOptionLeft) {
        leftSteps = [self stepsForOneHandTremorTestTaskWithIdentifier:identifier
                                                   activeStepDuration:activeStepDuration
                                                    activeTaskOptions:activeTaskOptions
                                                             lastHand:!firstIsLeft || !(handOptions & ORKPredefinedTaskHandOptionRight)
                                                             leftHand:YES
                                                       handIdentifier:ORKActiveTaskLeftHandIdentifier
                                                      introDetailText:nil
                                                              options:options];
    }
    
    if (firstIsLeft && leftSteps != nil) {
        [steps addObjectsFromArray:leftSteps];
    }
    
    if (rightSteps != nil) {
        [steps addObjectsFromArray:rightSteps];
    }
    
    if (!firstIsLeft && leftSteps != nil) {
        [steps addObjectsFromArray:leftSteps];
    }
    
    BOOL hasCompletionStep = NO;
    if (!(options & ORKPredefinedTaskOptionExcludeConclusion)) {
        hasCompletionStep = YES;
        ORKCompletionStep *step = [self makeCompletionStep];
        
        ORKStepArrayAddStep(steps, step);
    }

    ORKNavigableOrderedTask *task = [[ORKNavigableOrderedTask alloc] initWithIdentifier:identifier steps:steps];
    
    if (doingBoth) {
        // Setup rules for skipping all the steps in either the left or right hand if called upon to do so.
        ORKResultSelector *resultSelector = [ORKResultSelector selectorWithStepIdentifier:ORKActiveTaskSkipHandStepIdentifier
                                                                         resultIdentifier:ORKActiveTaskSkipHandStepIdentifier];
        NSPredicate *predicateRight = [ORKResultPredicate predicateForChoiceQuestionResultWithResultSelector:resultSelector expectedAnswerValue:ORKActiveTaskRightHandIdentifier];
        NSPredicate *predicateLeft = [ORKResultPredicate predicateForChoiceQuestionResultWithResultSelector:resultSelector expectedAnswerValue:ORKActiveTaskLeftHandIdentifier];
        
        // Setup rule for skipping first hand
        NSString *secondHandIdentifier = firstIsLeft ? [[rightSteps firstObject] identifier] : [[leftSteps firstObject] identifier];
        NSPredicate *firstPredicate = firstIsLeft ? predicateLeft : predicateRight;
        ORKStepNavigationRule *skipFirst = [[ORKPredicateStepNavigationRule alloc] initWithResultPredicates:@[firstPredicate]
                                                                                 destinationStepIdentifiers:@[secondHandIdentifier]];
        [task setNavigationRule:skipFirst forTriggerStepIdentifier:ORKActiveTaskSkipHandStepIdentifier];
        
        // Setup rule for skipping the second hand
        NSString *triggerIdentifier = firstIsLeft ? [[leftSteps lastObject] identifier] : [[rightSteps lastObject] identifier];
        NSString *conclusionIdentifier = hasCompletionStep ? [[steps lastObject] identifier] : ORKNullStepIdentifier;
        NSPredicate *secondPredicate = firstIsLeft ? predicateRight : predicateLeft;
        ORKStepNavigationRule *skipSecond = [[ORKPredicateStepNavigationRule alloc] initWithResultPredicates:@[secondPredicate]
                                                                                  destinationStepIdentifiers:@[conclusionIdentifier]];
        [task setNavigationRule:skipSecond forTriggerStepIdentifier:triggerIdentifier];
        
        // Setup step modifier to change the finished spoken step if skipping the second hand
        NSString *key = NSStringFromSelector(@selector(finishedSpokenInstruction));
        NSString *value = ORKLocalizedString(@"TREMOR_TEST_COMPLETED_INSTRUCTION", nil);
        ORKStepModifier *stepModifier = [[ORKKeyValueStepModifier alloc] initWithResultPredicate:secondPredicate
                                                                                     keyValueMap:@{key: value}];
        [task setStepModifier:stepModifier forStepIdentifier:triggerIdentifier];
    }
    
    return task;
}

+ (ORKOrderedTask *)trailmakingTaskWithIdentifier:(NSString *)identifier
                           intendedUseDescription:(nullable NSString *)intendedUseDescription
                           trailmakingInstruction:(nullable NSString *)trailmakingInstruction
                                        trailType:(ORKTrailMakingTypeIdentifier)trailType
                                          options:(ORKPredefinedTaskOption)options {
    
    NSArray *supportedTypes = @[ORKTrailMakingTypeIdentifierA, ORKTrailMakingTypeIdentifierB];
    NSAssert1([supportedTypes containsObject:trailType], @"Trail type %@ is not supported.", trailType);
    
    NSMutableArray<__kindof ORKStep *> *steps = [NSMutableArray array];
    
    if (!(options & ORKPredefinedTaskOptionExcludeInstructions)) {
        {
            ORKInstructionStep *step = [[ORKInstructionStep alloc] initWithIdentifier:ORKInstruction0StepIdentifier];
            step.title = ORKLocalizedString(@"TRAILMAKING_TASK_TITLE", nil);
            step.text = intendedUseDescription;
            step.detailText = ORKLocalizedString(@"TRAILMAKING_INTENDED_USE", nil);
            step.image = [UIImage imageNamed:@"trailmaking" inBundle:[NSBundle bundleForClass:[self class]] compatibleWithTraitCollection:nil];
            step.shouldTintImages = YES;
            
            ORKStepArrayAddStep(steps, step);
        }
        
        {
            ORKInstructionStep *step = [[ORKInstructionStep alloc] initWithIdentifier:ORKInstruction1StepIdentifier];
            step.title = ORKLocalizedString(@"TRAILMAKING_TASK_TITLE", nil);
            step.detailText = ORKLocalizedString(@"TRAILMAKING_INTENDED_USE2", nil);
            step.image = [UIImage imageNamed:@"trailmaking" inBundle:[NSBundle bundleForClass:[self class]] compatibleWithTraitCollection:nil];
            step.shouldTintImages = YES;
            
            ORKStepArrayAddStep(steps, step);
        }
        
        
        {
            ORKInstructionStep *step = [[ORKInstructionStep alloc] initWithIdentifier:ORKInstruction2StepIdentifier];
            step.title = ORKLocalizedString(@"TRAILMAKING_TASK_TITLE", nil);
            step.text = trailmakingInstruction ? : ORKLocalizedString(@"TRAILMAKING_INTRO_TEXT",nil);
            step.detailText = ORKLocalizedString(@"TRAILMAKING_CALL_TO_ACTION", nil);
            step.image = [UIImage imageNamed:@"trailmaking" inBundle:[NSBundle bundleForClass:[self class]] compatibleWithTraitCollection:nil];
            step.shouldTintImages = YES;
            
            ORKStepArrayAddStep(steps, step);
        }
    }
    
    {
        ORKCountdownStep *step = [[ORKCountdownStep alloc] initWithIdentifier:ORKCountdownStepIdentifier];
        step.stepDuration = 3.0;
        
        ORKStepArrayAddStep(steps, step);
    }
    
    {
        ORKTrailmakingStep *step = [[ORKTrailmakingStep alloc] initWithIdentifier:ORKTrailmakingStepIdentifier];
        step.trailType = trailType;
        
        ORKStepArrayAddStep(steps, step);
    }
    
    if (!(options & ORKPredefinedTaskOptionExcludeConclusion)) {
        ORKInstructionStep *step = [self makeCompletionStep];
        
        ORKStepArrayAddStep(steps, step);
    }

<<<<<<< HEAD
+ (ORKQuestionStep *)moodQuestionStepWithIdentifier:(NSString *)identifier
                                       questionText:(NSString *)questionText
                                          imageName:(NSString *)imageName
                                        textChoices:(NSArray *)textChoices {
    
    NSMutableArray *answerChoices = [NSMutableArray new];
    
    NSUInteger count = [textChoices count];
    for (NSUInteger i = 0; i < count; i++) {
        NSString *unselectedName = [NSString stringWithFormat:@"%@-%lug", imageName, (i + 1)];
        UIImage *unselectedImage = [UIImage imageNamed:unselectedName inBundle:[NSBundle bundleForClass:[self class]] compatibleWithTraitCollection:nil];
        NSString *selectedName = [NSString stringWithFormat:@"%@-%lup", imageName, (i + 1)];
        UIImage *selectedImage = [UIImage imageNamed:selectedName inBundle:[NSBundle bundleForClass:[self class]] compatibleWithTraitCollection:nil];
        ORKImageChoice *answerOption = [ORKImageChoice choiceWithNormalImage:unselectedImage
                                                               selectedImage:selectedImage
                                                                        text:textChoices[i]
                                                                       value:@(count - i)];
        [answerChoices addObject:answerOption];
    }
    
    ORKAnswerFormat *format = [[ORKMoodScaleAnswerFormat alloc] initWithImageChoices:answerChoices];
    ORKQuestionStep *questionStep = [ORKQuestionStep questionStepWithIdentifier:identifier
                                                                          title:questionText
                                                                         answer:format];
    return questionStep;
}

+ (ORKOrderedTask *)moodSurveyWithIdentifier:(NSString *)identifier
                      intendedUseDescription:(nullable NSString *)intendedUseDescription
                                   frequency:(ORKMoodSurveyFrequency)frequency
                          customQuestionText:(nullable NSString*)customQuestionText
                                     options:(ORKPredefinedTaskOption)options {
    
    NSMutableArray *steps = [NSMutableArray new];
    
    
    if (!(options & ORKPredefinedTaskOptionExcludeInstructions)) {
        ORKInstructionStep *step = [[ORKInstructionStep alloc] initWithIdentifier:ORKInstruction0StepIdentifier];
        step.title = (frequency == ORKMoodSurveyFrequencyDaily) ?
                    ORKLocalizedString(@"MOOD_SURVEY_INTRO_DAILY_TITLE", nil) :
                    ORKLocalizedString(@"MOOD_SURVEY_INTRO_WEEKLY_TITLE", nil);
        NSString *defaultDescription = (frequency == ORKMoodSurveyFrequencyDaily) ?
                    ORKLocalizedString(@"MOOD_SURVEY_INTRO_DAILY_TEXT", nil) :
                    ORKLocalizedString(@"MOOD_SURVEY_INTRO_WEEKLY_TEXT", nil);
        step.text = intendedUseDescription ?: defaultDescription;
        step.detailText = ORKLocalizedString(@"MOOD_SURVEY_INTRO_DETAIL", nil);
        ORKStepArrayAddStep(steps, step);
    }
    
    if (customQuestionText != nil) {
        NSArray *textChoices = @[ORKLocalizedString(@"MOOD_CUSTOM_GREAT", nil),
                                 ORKLocalizedString(@"MOOD_CUSTOM_GOOD", nil),
                                 ORKLocalizedString(@"MOOD_CUSTOM_AVERAGE", nil),
                                 ORKLocalizedString(@"MOOD_CUSTOM_BAD", nil),
                                 ORKLocalizedString(@"MOOD_CUSTOM_TERRIBLE", nil)];
        
        ORKQuestionStep *step = [self moodQuestionStepWithIdentifier:ORKMoodSurveyCustomQuestionStepIdentifier
                                                        questionText:customQuestionText
                                                           imageName:@"MoodSurveyCustom"
                                                         textChoices:textChoices];
        ORKStepArrayAddStep(steps, step);
    }
    
    {   // Clarity
        NSArray *textChoices = @[ORKLocalizedString(@"MOOD_CLARITY_GREAT", nil),
                                 ORKLocalizedString(@"MOOD_CLARITY_GOOD", nil),
                                 ORKLocalizedString(@"MOOD_CLARITY_AVERAGE", nil),
                                 ORKLocalizedString(@"MOOD_CLARITY_BAD", nil),
                                 ORKLocalizedString(@"MOOD_CLARITY_TERRIBLE", nil)];
        
        NSString *prompt = (frequency == ORKMoodSurveyFrequencyDaily) ?
                            ORKLocalizedString(@"MOOD_CLARITY_DAILY_PROMPT", nil) :
                            ORKLocalizedString(@"MOOD_CLARITY_WEEKLY_PROMPT", nil);
        
        ORKQuestionStep *step = [self moodQuestionStepWithIdentifier:ORKMoodSurveyClarityQuestionStepIdentifier
                                                        questionText:prompt
                                                           imageName:@"MoodSurveyClarity"
                                                         textChoices:textChoices];
        ORKStepArrayAddStep(steps, step);
    }
    
    {   // Overall
        NSArray *textChoices = @[ORKLocalizedString(@"MOOD_OVERALL_GREAT", nil),
                                 ORKLocalizedString(@"MOOD_OVERALL_GOOD", nil),
                                 ORKLocalizedString(@"MOOD_OVERALL_AVERAGE", nil),
                                 ORKLocalizedString(@"MOOD_OVERALL_BAD", nil),
                                 ORKLocalizedString(@"MOOD_OVERALL_TERRIBLE", nil)];
        
        NSString *prompt = (frequency == ORKMoodSurveyFrequencyDaily) ?
                            ORKLocalizedString(@"MOOD_OVERALL_DAILY_PROMPT", nil) :
                            ORKLocalizedString(@"MOOD_OVERALL_WEEKLY_PROMPT", nil);
        
        ORKQuestionStep *step = [self moodQuestionStepWithIdentifier:ORKMoodSurveyOverallQuestionStepIdentifier
                                                        questionText:prompt
                                                           imageName:@"MoodSurveyMood"
                                                         textChoices:textChoices];
        ORKStepArrayAddStep(steps, step);
    }
    
    {   // Pain
        NSArray *textChoices = @[ORKLocalizedString(@"MOOD_PAIN_GREAT", nil),
                                 ORKLocalizedString(@"MOOD_PAIN_GOOD", nil),
                                 ORKLocalizedString(@"MOOD_PAIN_AVERAGE", nil),
                                 ORKLocalizedString(@"MOOD_PAIN_BAD", nil),
                                 ORKLocalizedString(@"MOOD_PAIN_TERRIBLE", nil)];
        
        NSString *prompt = (frequency == ORKMoodSurveyFrequencyDaily) ?
                            ORKLocalizedString(@"MOOD_PAIN_DAILY_PROMPT", nil) :
                            ORKLocalizedString(@"MOOD_PAIN_WEEKLY_PROMPT", nil);
        
        ORKQuestionStep *step = [self moodQuestionStepWithIdentifier:ORKMoodSurveyPainQuestionStepIdentifier
                                                        questionText:prompt
                                                           imageName:@"MoodSurveyPain"
                                                         textChoices:textChoices];
        ORKStepArrayAddStep(steps, step);
    }
    
    {   // Sleep
        NSArray *textChoices = @[ORKLocalizedString(@"MOOD_SLEEP_GREAT", nil),
                                 ORKLocalizedString(@"MOOD_SLEEP_GOOD", nil),
                                 ORKLocalizedString(@"MOOD_SLEEP_AVERAGE", nil),
                                 ORKLocalizedString(@"MOOD_SLEEP_BAD", nil),
                                 ORKLocalizedString(@"MOOD_SLEEP_TERRIBLE", nil)];
        
        NSString *prompt = (frequency == ORKMoodSurveyFrequencyDaily) ?
                            ORKLocalizedString(@"MOOD_SLEEP_DAILY_PROMPT", nil) :
                            ORKLocalizedString(@"MOOD_SLEEP_WEEKLY_PROMPT", nil);
        
        ORKQuestionStep *step = [self moodQuestionStepWithIdentifier:ORKMoodSurveySleepQuestionStepIdentifier
                                                        questionText:prompt
                                                           imageName:@"MoodSurveySleep"
                                                         textChoices:textChoices];
        ORKStepArrayAddStep(steps, step);
    }
    
    {   // Excercise
        NSArray *textChoices = @[ORKLocalizedString(@"MOOD_EXERCISE_GREAT", nil),
                                 ORKLocalizedString(@"MOOD_EXERCISE_GOOD", nil),
                                 ORKLocalizedString(@"MOOD_EXERCISE_AVERAGE", nil),
                                 ORKLocalizedString(@"MOOD_EXERCISE_BAD", nil),
                                 ORKLocalizedString(@"MOOD_EXERCISE_TERRIBLE", nil)];
        
        NSString *prompt = (frequency == ORKMoodSurveyFrequencyDaily) ?
                            ORKLocalizedString(@"MOOD_EXERCISE_DAILY_PROMPT", nil) :
                            ORKLocalizedString(@"MOOD_EXERCISE_WEEKLY_PROMPT", nil);
        
        ORKQuestionStep *step = [self moodQuestionStepWithIdentifier:ORKMoodSurveyExerciseQuestionStepIdentifier
                                                        questionText:prompt
                                                           imageName:@"MoodSurveyExercise"
                                                         textChoices:textChoices];
        ORKStepArrayAddStep(steps, step);
    }
    
    if (!(options & ORKPredefinedTaskOptionExcludeConclusion)) {
        ORKInstructionStep *step = [self makeCompletionStep];
        ORKStepArrayAddStep(steps, step);
    }
    
    ORKOrderedTask *task = [[ORKOrderedTask alloc] initWithIdentifier:identifier steps:[steps copy]];
=======
    
    ORKOrderedTask *task = [[ORKOrderedTask alloc] initWithIdentifier:identifier steps:steps];
>>>>>>> 5aade348
    
    return task;
}

@end<|MERGE_RESOLUTION|>--- conflicted
+++ resolved
@@ -2294,7 +2294,13 @@
         ORKStepArrayAddStep(steps, step);
     }
 
-<<<<<<< HEAD
+    
+    ORKOrderedTask *task = [[ORKOrderedTask alloc] initWithIdentifier:identifier steps:steps];
+    
+    return task;
+}
+
+
 + (ORKQuestionStep *)moodQuestionStepWithIdentifier:(NSString *)identifier
                                        questionText:(NSString *)questionText
                                           imageName:(NSString *)imageName
@@ -2454,10 +2460,6 @@
     }
     
     ORKOrderedTask *task = [[ORKOrderedTask alloc] initWithIdentifier:identifier steps:[steps copy]];
-=======
-    
-    ORKOrderedTask *task = [[ORKOrderedTask alloc] initWithIdentifier:identifier steps:steps];
->>>>>>> 5aade348
     
     return task;
 }
