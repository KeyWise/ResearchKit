--- conflicted
+++ resolved
@@ -289,12 +289,14 @@
 
 #pragma mark - Predefined
 
-<<<<<<< HEAD
 NSString *const ORKInstruction0StepIdentifier = @"instruction";
 NSString *const ORKInstruction1StepIdentifier = @"instruction1";
 NSString *const ORKCountdownStepIdentifier = @"countdown";
 NSString *const ORKAudioStepIdentifier = @"audio";
+NSString *const ORKAudioTooLoudStepIdentifier = @"audio.tooloud";
 NSString *const ORKTappingStepIdentifier = @"tapping";
+NSString *const ORKActiveTaskLeftHandIdentifier = @"left";
+NSString *const ORKActiveTaskRightHandIdentifier = @"right";
 NSString *const ORKConclusionStepIdentifier = @"conclusion";
 NSString *const ORKFitnessWalkStepIdentifier = @"fitness.walk";
 NSString *const ORKFitnessRestStepIdentifier = @"fitness.rest";
@@ -318,39 +320,6 @@
 NSString *const ORKDeviceMotionRecorderIdentifier = @"deviceMotion";
 NSString *const ORKLocationRecorderIdentifier = @"location";
 NSString *const ORKHeartRateRecorderIdentifier = @"heartRate";
-=======
-NSString * const ORKInstruction0StepIdentifier = @"instruction";
-NSString * const ORKInstruction1StepIdentifier = @"instruction1";
-NSString * const ORKCountdownStepIdentifier = @"countdown";
-NSString * const ORKAudioStepIdentifier = @"audio";
-NSString * const ORKAudioTooLoudStepIdentifier = @"audio.tooloud";
-NSString * const ORKTappingStepIdentifier = @"tapping";
-NSString * const ORKActiveTaskLeftHandIdentifier = @"left";
-NSString * const ORKActiveTaskRightHandIdentifier = @"right";
-NSString * const ORKConclusionStepIdentifier = @"conclusion";
-NSString * const ORKFitnessWalkStepIdentifier = @"fitness.walk";
-NSString * const ORKFitnessRestStepIdentifier = @"fitness.rest";
-NSString * const ORKShortWalkOutboundStepIdentifier = @"walking.outbound";
-NSString * const ORKShortWalkReturnStepIdentifier = @"walking.return";
-NSString * const ORKShortWalkRestStepIdentifier = @"walking.rest";
-NSString * const ORKSpatialSpanMemoryStepIdentifier = @"cognitive.memory.spatialspan";
-NSString * const ORKToneAudiometryPracticeStepIdentifier = @"tone.audiometry.practice";
-NSString * const ORKToneAudiometryStepIdentifier = @"tone.audiometry";
-NSString * const ORKReactionTimeStepIdentifier = @"reactionTime";
-NSString * const ORKTowerOfHanoiStepIdentifier = @"towerOfHanoi";
-NSString * const ORKTimedWalkFormStepIdentifier = @"timed.walk.form";
-NSString * const ORKTimedWalkFormAFOStepIdentifier = @"timed.walk.form.afo";
-NSString * const ORKTimedWalkFormAssistanceStepIdentifier = @"timed.walk.form.assistance";
-NSString * const ORKTimedWalkTrial1StepIdentifier = @"timed.walk.trial1";
-NSString * const ORKTimedWalkTrial2StepIdentifier = @"timed.walk.trial2";
-NSString * const ORKPSATStepIdentifier = @"psat";
-NSString * const ORKAudioRecorderIdentifier = @"audio";
-NSString * const ORKAccelerometerRecorderIdentifier = @"accelerometer";
-NSString * const ORKPedometerRecorderIdentifier = @"pedometer";
-NSString * const ORKDeviceMotionRecorderIdentifier = @"deviceMotion";
-NSString * const ORKLocationRecorderIdentifier = @"location";
-NSString * const ORKHeartRateRecorderIdentifier = @"heartRate";
->>>>>>> b1b25f9a
 
 + (ORKCompletionStep *)makeCompletionStep {
     ORKCompletionStep *step = [[ORKCompletionStep alloc] initWithIdentifier:ORKConclusionStepIdentifier];
@@ -375,7 +344,7 @@
                                                 handOptions:0
                                                     options:options];
 }
-
+    
 + (ORKOrderedTask *)twoFingerTappingIntervalTaskWithIdentifier:(NSString *)identifier
                                         intendedUseDescription:(NSString *)intendedUseDescription
                                                       duration:(NSTimeInterval)duration
@@ -385,12 +354,8 @@
     NSString *durationString = [ORKDurationStringFormatter() stringFromTimeInterval:duration];
     
     NSMutableArray *steps = [NSMutableArray array];
-<<<<<<< HEAD
+    
     if (!(options & ORKPredefinedTaskOptionExcludeInstructions)) {
-=======
-    
-    if (! (options & ORKPredefinedTaskOptionExcludeInstructions)) {
->>>>>>> b1b25f9a
         {
             ORKInstructionStep *step = [[ORKInstructionStep alloc] initWithIdentifier:ORKInstruction0StepIdentifier];
             step.title = ORKLocalizedString(@"TAPPING_TASK_TITLE", nil);
@@ -431,15 +396,15 @@
             } else {
                 NSString *handIdentifier = rightHand ? ORKActiveTaskRightHandIdentifier : ORKActiveTaskLeftHandIdentifier;
                 return [NSString stringWithFormat:@"%@.%@", identifier, handIdentifier];
-            }
+        }
         };
         
-        if (! (options & ORKPredefinedTaskOptionExcludeInstructions)) {
+        if (!(options & ORKPredefinedTaskOptionExcludeInstructions)) {
             ORKInstructionStep *step = [[ORKInstructionStep alloc] initWithIdentifier:appendIdentifier(ORKInstruction1StepIdentifier)];
             
             // Set the title based on the hand
             if (undefinedHand) {
-                step.title = ORKLocalizedString(@"TAPPING_TASK_TITLE", nil);
+            step.title = ORKLocalizedString(@"TAPPING_TASK_TITLE", nil);
             } else if (rightHand) {
                 step.title = ORKLocalizedString(@"TAPPING_TASK_TITLE_RIGHT", nil);
             } else {
@@ -472,7 +437,7 @@
             
             // Continue button will be different from first hand and second hand
             if (hand == 1) {
-                step.detailText = ORKLocalizedString(@"TAPPING_CALL_TO_ACTION", nil);
+            step.detailText = ORKLocalizedString(@"TAPPING_CALL_TO_ACTION", nil);
             } else {
                 step.detailText = ORKLocalizedString(@"TAPPING_CALL_TO_ACTION_NEXT", nil);
             }
@@ -481,7 +446,7 @@
             UIImage *im1 = [UIImage imageNamed:@"handtapping01" inBundle:[NSBundle bundleForClass:[self class]] compatibleWithTraitCollection:nil];
             UIImage *im2 = [UIImage imageNamed:@"handtapping02" inBundle:[NSBundle bundleForClass:[self class]] compatibleWithTraitCollection:nil];
             UIImage *imageAnimation = [UIImage animatedImageWithImages:@[im1, im2] duration:1];
-
+            
             if (rightHand || undefinedHand) {
                 step.image = imageAnimation;
             } else {
@@ -490,42 +455,32 @@
             step.shouldTintImages = YES;
             
             ORKStepArrayAddStep(steps, step);
-        }
-<<<<<<< HEAD
-    }
-    
+    }
+    
+        // TAPPING STEP
     {
         NSMutableArray *recorderConfigurations = [NSMutableArray arrayWithCapacity:5];
         if (!(ORKPredefinedTaskOptionExcludeAccelerometer & options)) {
             [recorderConfigurations addObject:[[ORKAccelerometerRecorderConfiguration alloc] initWithIdentifier:ORKAccelerometerRecorderIdentifier
                                                                                                       frequency:100]];
-=======
-
-        // TAPPING STEP
-        {
-            NSMutableArray *recorderConfigurations = [NSMutableArray arrayWithCapacity:5];
-            if (! (ORKPredefinedTaskOptionExcludeAccelerometer & options)) {
-                [recorderConfigurations addObject:[[ORKAccelerometerRecorderConfiguration alloc] initWithIdentifier:ORKAccelerometerRecorderIdentifier
-                                                                                                          frequency:100]];
-            }
-            
+        }
+        
             ORKTappingIntervalStep *step = [[ORKTappingIntervalStep alloc] initWithIdentifier:appendIdentifier(ORKTappingStepIdentifier)];
             if (undefinedHand) {
-                step.title = ORKLocalizedString(@"TAPPING_INSTRUCTION", nil);
+        step.title = ORKLocalizedString(@"TAPPING_INSTRUCTION", nil);
             } else if (rightHand) {
                 step.title = ORKLocalizedString(@"TAPPING_INSTRUCTION_RIGHT", nil);
             } else {
                 step.title = ORKLocalizedString(@"TAPPING_INSTRUCTION_LEFT", nil);
             }
-            step.stepDuration = duration;
-            step.shouldContinueOnFinish = YES;
-            step.recorderConfigurations = recorderConfigurations;
+        step.stepDuration = duration;
+        step.shouldContinueOnFinish = YES;
+        step.recorderConfigurations = recorderConfigurations;
             step.optional = (handCount == 2);
-            
-            ORKStepArrayAddStep(steps, step);
->>>>>>> b1b25f9a
-        }
-        
+        
+        ORKStepArrayAddStep(steps, step);
+    }
+    
         // Flip to the other hand (ignored if handCount == 1)
         rightHand = !rightHand;
     }
@@ -549,12 +504,6 @@
                           recordingSettings:(NSDictionary *)recordingSettings
                                     options:(ORKPredefinedTaskOption)options {
     
-<<<<<<< HEAD
-    NSDictionary *defaultRecordingSettings = @{ AVFormatIDKey: @(kAudioFormatAppleLossless),
-                                                AVNumberOfChannelsKey: @(2),
-                                                AVSampleRateKey: @(44100.0) };
-    recordingSettings = recordingSettings ? : defaultRecordingSettings;
-=======
     return [self audioTaskWithIdentifier:identifier
                   intendedUseDescription:intendedUseDescription
                        speechInstruction:speechInstruction
@@ -576,8 +525,7 @@
 
     recordingSettings = recordingSettings ? : @{ AVFormatIDKey : @(kAudioFormatAppleLossless),
                                                  AVNumberOfChannelsKey : @(2),
-                                                 AVSampleRateKey: @(44100.0) };
->>>>>>> b1b25f9a
+                                                AVSampleRateKey: @(44100.0) };
     
     if (options & ORKPredefinedTaskOptionExcludeAudio) {
         @throw [NSException exceptionWithName:NSGenericException reason:@"Audio collection cannot be excluded from audio task" userInfo:nil];
@@ -652,7 +600,7 @@
     ORKNavigableOrderedTask *task = [[ORKNavigableOrderedTask alloc] initWithIdentifier:identifier steps:steps];
     
     if (checkAudioLevel) {
-
+    
         // Add rules to check for audio and fail, looping back to the countdown step if required
         ORKAudioLevelNavigationRule *audioRule = [[ORKAudioLevelNavigationRule alloc] initWithAudioLevelStepIdentifier:ORKCountdownStepIdentifier destinationStepIdentifier:ORKAudioStepIdentifier recordingSettings:recordingSettings];
         ORKDirectStepNavigationRule *loopRule = [[ORKDirectStepNavigationRule alloc] initWithDestinationStepIdentifier:ORKCountdownStepIdentifier];
@@ -660,7 +608,7 @@
         [task setNavigationRule:audioRule forTriggerStepIdentifier:ORKCountdownStepIdentifier];
         [task setNavigationRule:loopRule forTriggerStepIdentifier:ORKAudioTooLoudStepIdentifier];
     }
-
+    
     return task;
 }
 
@@ -713,7 +661,7 @@
     }
     
     {
-        ORKCountdownStep * step = [[ORKCountdownStep alloc] initWithIdentifier:ORKCountdownStepIdentifier];
+        ORKCountdownStep *step = [[ORKCountdownStep alloc] initWithIdentifier:ORKCountdownStepIdentifier];
         step.stepDuration = 5.0;
         
         ORKStepArrayAddStep(steps, step);
@@ -833,7 +781,7 @@
     }
     
     {
-        ORKCountdownStep * step = [[ORKCountdownStep alloc] initWithIdentifier:ORKCountdownStepIdentifier];
+        ORKCountdownStep *step = [[ORKCountdownStep alloc] initWithIdentifier:ORKCountdownStepIdentifier];
         step.stepDuration = 5.0;
         
         ORKStepArrayAddStep(steps, step);
@@ -970,7 +918,7 @@
     }
     
     {
-        ORKCountdownStep * step = [[ORKCountdownStep alloc] initWithIdentifier:ORKCountdownStepIdentifier];
+        ORKCountdownStep *step = [[ORKCountdownStep alloc] initWithIdentifier:ORKCountdownStepIdentifier];
         step.stepDuration = 5.0;
         
         ORKStepArrayAddStep(steps, step);
@@ -979,14 +927,14 @@
     {
         {
             NSMutableArray *recorderConfigurations = [NSMutableArray array];
-            if (! (ORKPredefinedTaskOptionExcludePedometer & options)) {
+            if (!(ORKPredefinedTaskOptionExcludePedometer & options)) {
                 [recorderConfigurations addObject:[[ORKPedometerRecorderConfiguration alloc] initWithIdentifier:ORKPedometerRecorderIdentifier]];
             }
-            if (! (ORKPredefinedTaskOptionExcludeAccelerometer & options)) {
+            if (!(ORKPredefinedTaskOptionExcludeAccelerometer & options)) {
                 [recorderConfigurations addObject:[[ORKAccelerometerRecorderConfiguration alloc] initWithIdentifier:ORKAccelerometerRecorderIdentifier
                                                                                                           frequency:100]];
             }
-            if (! (ORKPredefinedTaskOptionExcludeDeviceMotion & options)) {
+            if (!(ORKPredefinedTaskOptionExcludeDeviceMotion & options)) {
                 [recorderConfigurations addObject:[[ORKDeviceMotionRecorderConfiguration alloc] initWithIdentifier:ORKDeviceMotionRecorderIdentifier
                                                                                                          frequency:100]];
             }
@@ -1010,11 +958,11 @@
         
         if (restDuration > 0) {
             NSMutableArray *recorderConfigurations = [NSMutableArray array];
-            if (! (ORKPredefinedTaskOptionExcludeAccelerometer & options)) {
+            if (!(ORKPredefinedTaskOptionExcludeAccelerometer & options)) {
                 [recorderConfigurations addObject:[[ORKAccelerometerRecorderConfiguration alloc] initWithIdentifier:ORKAccelerometerRecorderIdentifier
                                                                                                           frequency:100]];
             }
-            if (! (ORKPredefinedTaskOptionExcludeDeviceMotion & options)) {
+            if (!(ORKPredefinedTaskOptionExcludeDeviceMotion & options)) {
                 [recorderConfigurations addObject:[[ORKDeviceMotionRecorderConfiguration alloc] initWithIdentifier:ORKDeviceMotionRecorderIdentifier
                                                                                                          frequency:100]];
             }
@@ -1039,7 +987,7 @@
         }
     }
     
-    if (! (options & ORKPredefinedTaskOptionExcludeConclusion)) {
+    if (!(options & ORKPredefinedTaskOptionExcludeConclusion)) {
         ORKInstructionStep *step = [self makeCompletionStep];
         
         ORKStepArrayAddStep(steps, step);
@@ -1167,7 +1115,7 @@
     }
     
     {
-        ORKCountdownStep * step = [[ORKCountdownStep alloc] initWithIdentifier:ORKCountdownStepIdentifier];
+        ORKCountdownStep *step = [[ORKCountdownStep alloc] initWithIdentifier:ORKCountdownStepIdentifier];
         step.stepDuration = 5.0;
 
         ORKStepArrayAddStep(steps, step);
@@ -1369,7 +1317,7 @@
     }
     
     {
-        ORKCountdownStep * step = [[ORKCountdownStep alloc] initWithIdentifier:ORKCountdownStepIdentifier];
+        ORKCountdownStep *step = [[ORKCountdownStep alloc] initWithIdentifier:ORKCountdownStepIdentifier];
         step.stepDuration = 5.0;
         
         ORKStepArrayAddStep(steps, step);
